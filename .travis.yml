os: linux
dist: bionic
language: minimal

# Don't build tags
if: tag IS blank

stages:
  - name: build_commit
    if: NOT (branch =~ /^rel\//) AND type != pull_request
  - name: build_pr
    if: type = pull_request
  - name: build_release
    if: branch =~ /^rel\// AND type != pull_request
  - name: deploy
    if: branch =~ /^rel\// AND type != pull_request
  - name: post_deploy
    if: branch =~ /^rel\// AND type != pull_request

jobs:
  allow_failures:
    - name: External ARM64 Deploy
    - name: External ARM64 Integration Test
    - name: External ARM Build
    - name: External ARM Deploy
    - name: Test Release Builds
  include:
    - stage: build_commit
      os: linux
      script:
        - travis_retry scripts/travis/build_test.sh

    - stage: build_pr
      os: linux
      name: Ubuntu AMD64 CodeGen Verification
      script:
        - scripts/travis/codegen_verification.sh
    - # same stage, parallel job
      os: linux
      name: Ubuntu AMD64 Build
      script:
        - travis_retry scripts/travis/build_test.sh
    - # same stage, parallel job
      os: linux
      name: Ubuntu AMD64 Integration Test
      script:
        - travis_retry ./scripts/travis/integration_test.sh
    - # same stage, parallel job
      name: External ARM64 Build
      os: linux
      env:
        - BUILD_TYPE: "external_build"
        - TARGET_PLATFORM: "linux-arm64"
      addons:
        apt:
          packages:
            - awscli
      script:
        - travis_retry scripts/travis/external_build.sh ./scripts/travis/build_test.sh
    - # same stage, parallel job
      name: External ARM64 Integration Test
      os: linux
      env:
        - BUILD_TYPE: "external_build"
        - TARGET_PLATFORM: "linux-arm64"
      addons:
        apt:
          packages:
            - awscli
      script:
        - scripts/travis/external_build.sh ./scripts/travis/integration_test.sh
    - # same stage, parallel job
      os: osx
      osx_image: xcode11
      name: MacOS AMD64 Build
      script:
        - travis_retry scripts/travis/build_test.sh
    - # same stage, parallel job
      os: osx
      osx_image: xcode11
      name: MacOS AMD64 Integration Test
      script:
        - travis_retry ./scripts/travis/integration_test.sh
    - # same stage, parallel job
       os: windows
       name: Windows x64 Build
       cache:
         directories:
           - $HOME/AppData/Local/Temp/chocolatey
           - /C/tools/msys64
       script:
         - travis_retry $mingw64 scripts/travis/build_test.sh

    - stage: build_release
      os: linux
      name: Ubuntu AMD64 CodeGen Verification
      script:
        - scripts/travis/codegen_verification.sh
    - # same stage, parallel job
      os: linux
      name: Ubuntu AMD64 Build
      script:
        - travis_retry ./scripts/travis/build_test.sh
    - # same stage, parallel job
      os: linux
      name: Ubuntu AMD64 Integration Test
      script:
        - travis_retry ./scripts/travis/integration_test.sh
    - # same stage, parallel job
      name: External ARM64 Build
      os: linux
      env:
        - BUILD_TYPE: "external_build"
        - TARGET_PLATFORM: "linux-arm64"
      addons:
        apt:
          packages:
            - awscli
      script:
        - travis_retry scripts/travis/external_build.sh ./scripts/travis/build_test.sh
    - # same stage, parallel job
      name: External ARM64 Integration Test
      os: linux
      env:
        - BUILD_TYPE: "external_build"
        - TARGET_PLATFORM: "linux-arm64"
      addons:
        apt:
          packages:
            - awscli
      script:
        - scripts/travis/external_build.sh ./scripts/travis/integration_test.sh
    - # same stage, parallel job
      os: osx
      osx_image: xcode11
      name: MacOS AMD64 Build
      script:
        - travis_retry scripts/travis/build_test.sh
    - # same stage, parallel job
      os: osx
      osx_image: xcode11
      name: MacOS AMD64 Integration Test
      script:
        - travis_retry ./scripts/travis/integration_test.sh
    - # same stage, parallel job
       os: windows
       name: Windows x64 Build
       cache:
         directories:
           - $HOME/AppData/Local/Temp/chocolatey
           - /C/tools/msys64
       script:
         - travis_retry $mingw64 scripts/travis/build_test.sh

    - stage: deploy
      name: Ubuntu Deploy
      os: linux
      script:
        - scripts/travis/deploy_packages.sh
        - scripts/travis/test_release.sh
    - # same stage, parallel job
      name: MacOS Deploy
      os: osx
      osx_image: xcode11
      script: scripts/travis/deploy_packages.sh
    - # same stage, parallel job
      name: External ARM64 Deploy
      os: linux
      env:
        - BUILD_TYPE: "external_build"
        - TARGET_PLATFORM: "linux-arm64"
      addons:
        apt:
          packages:
            - awscli
      script:
        - scripts/travis/external_build.sh ./scripts/travis/deploy_packages.sh

# Don't rebuild libsodium every time
cache:
  directories:
    - crypto/lib
    - $HOME/docker_cache

before_install:
- |-
   case $TRAVIS_OS_NAME in
   linux)
     # Disable sometimes-broken sources.list in Travis base images
     sudo rm -vf /etc/apt/sources.list.d/*
     ;;
   windows)
     [[ ! -f C:/tools/msys64/msys2_shell.cmd ]] && rm -rf C:/tools/msys64
     choco uninstall -y mingw
     choco upgrade --no-progress -y msys2
     export msys2='cmd //C RefreshEnv.cmd '
     export msys2+='& set MSYS=winsymlinks:nativestrict '
     export msys2+='& C:\\tools\\msys64\\msys2_shell.cmd -defterm -no-start'
     export mingw64="$msys2 -mingw64 -full-path -here -c "\"\$@"\" --"
     export msys2+=" -msys2 -c "\"\$@"\" --"
     $msys2 pacman --sync --noconfirm --needed mingw-w64-x86_64-toolchain unzip
     ## Install more MSYS2 packages from https://packages.msys2.org/base here
     taskkill //IM gpg-agent.exe //F  # https://travis-ci.community/t/4967
     export PATH=/C/tools/msys64/mingw64/bin:$PATH
     export MAKE=mingw32-make  # so that Autotools can find it
     ;;
   esac
   docker load -i $HOME/docker_cache/images.tar || true

before_cache:
- |-
   case $TRAVIS_OS_NAME in
   windows)
     # https://unix.stackexchange.com/a/137322/107554
     $msys2 pacman --sync --clean --noconfirm
     ;;
   esac
   docker save -o $HOME/docker_cache/images.tar $(docker images -a -q)
<<<<<<< HEAD
=======

after_success:
  - scripts/travis/upload_coverage.sh || true
>>>>>>> a9705a19

addons:
  apt:
    packages:
      - libboost-all-dev
      - fakeroot
      - rpm
      - python3-venv
      - libssl-dev
      - libffi-dev
  artifacts:
    s3_region: "us-east-1"
    paths:
      - $(git ls-files -o | grep -v crypto/libs | grep -v crypto/copies | grep -v crypto/libsodium-fork | grep -v crypto/lib/ | grep -v ^gen/ | grep -v swagger.json.validated | tr "\n" ":")

notifications:
  slack:
    secure: lBomhenfQvDzpUGxLadga188zavtGRr05GVWI6iI8ll/uwXewij8ginQ716Axg3pJvvRMNCuTNEmg0+fVlHf0JxTG3qWG35qOUexAHGcmimPD4ugmVkufua8Oc8Nl1LRSdWvbwIKvrAU1HDA37M5tCdEOm+Sf/OL72iVWbXhlHRvhdeiKHkbkcpI/15dOH4RpXuvPeYBrgcB2Ixs7gTSVyIAU458aT0JORu7expElQ+iBP9Kqze1V4dvjJyzHTgE01z2nyAm2Xpko447y//fYX2e20iDBE5S/GukaK/TeB3pD+FoC+Z2R7Gg1qA7a/gdGFbVgP12zWmzNaKVwY1YOvx8IIwP13XutioAE7bQbnHI1zGlQ+jxk3odWKZPhZSN/YvWD3i7g/xVksaTo++zwon2UlZ7x8LmKg1kOMeA3o2TUlzjQrwZZ4cB+4HqYHEqVdsSAadaMhKK82XE1OtGImdrIX1Y/02X2F/myJXwaE4Ap8smULHWGghCL/ALad+hdyE0K4/2SYDcoaOONgX9+VgaSEtYDO00Bt4/GMcuM+gwILsfCA9ZQuxCgIFEL1QWwDud8aGU1qF20yaimDlstlLnZXsv3Oli6r/CEEUVXltI5dkJyRd/jTlqWGjFGL8agGg34EPLP24Vn4h4QcIzoMfGWXkz2yrd6i0fvMAPXds=
env:
  global:
    secure: YMLx+QaBPgg97tVn2efZJSqwPRxybX9oR6Xe9oXUD4fEiVbOIv2BAsLP+MzSJGaFC+VXKha83kyDbAZnatDXTJYsBPOUgmIZDObQnktueR1v3TCKn3aw14G+/w6S4eQL+c7uW3idPE+KP3VWixjrBpWTHEfnZdnH9+qWeIWzy8A8UEAYPY/HXyDmwt5ceCJoITtdsuiuZNO2o7NGN8q+NP5A3ii8f5UyDa9/krxuA+x1e193wSGRdGcqxexM7zIq0uMhBF+2nOk4RAsDsqU33NpQw+dB1VJMta1XF+P6A7m16UKUjllTyOfUPGD068jKobVyWzbvZ79G2FZXGZ7HGE0711JZco3YenwtxXP8oGLgaIds6McoJnn3rbxe1i+PjRX09IXNQM/dNp53uxrtyi1y8ZEjzHjbb6z3rSOZrzaBhdVxBFR9Oc1Ek7i8MS1tlRlH58+U+Z1WPTvbcIQtFA5HmmTcDdBRkZtPC8bpVLHOZTGUcple9k39VtOGuSCvAAfHKENhieCaw/bBXX4bxAHAfiI0NEmdDrULDJLApWjtRCrUIqIqkdsJmtiZhE+iX1FKR9CP5lBXCAwDlPB3XOe0bSmiiGQ1/sf/1CovqOBg/vLwCpjQE0IZPofCiDZZdZbv4n4aCOjiAqhS8MjJ/LfLyUuAtPmQG5g47FzS1K4=
<|MERGE_RESOLUTION|>--- conflicted
+++ resolved
@@ -216,12 +216,9 @@
      ;;
    esac
    docker save -o $HOME/docker_cache/images.tar $(docker images -a -q)
-<<<<<<< HEAD
-=======
 
 after_success:
   - scripts/travis/upload_coverage.sh || true
->>>>>>> a9705a19
 
 addons:
   apt:
