--- conflicted
+++ resolved
@@ -16,15 +16,9 @@
   - name: build_release
     if: branch =~ /^rel\// AND type != pull_request
   - name: deploy
-<<<<<<< HEAD
     if: branch != rel/stable AND (branch =~ /^rel\//) AND type != pull_request
   - name: release
     if: branch != rel/stable AND (branch =~ /^rel\//) AND type != pull_request
-=======
-    if: (branch =~ /^rel\/nightly/ OR branch =~ /^rel\/dev/) AND type != pull_request
-  - name: release
-    if: (branch != rel/stable AND branch =~ /^rel\//) AND type != pull_request
->>>>>>> 2e057ef5
 
 jobs:
   include:
