--- conflicted
+++ resolved
@@ -44,16 +44,7 @@
       - uses: actions/upload-artifact@v3
         with:
           name: pr_number.txt
-<<<<<<< HEAD
-          path: /tmp/pr_number.txt
-=======
           path: /tmp
-#      - name: Check files
-#        id: check_files
-#        uses: andstor/file-existence-action@v1
-#        with:
-#          files: "/tmp/alerting_benchmarks.json"
->>>>>>> e9a383c0
  #     - name: Slack Notification
  #       env:
  #         SLACK_WEBHOOK: ${{ secrets.SLACK_WEBHOOK }}
