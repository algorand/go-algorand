// Copyright (C) 2019-2021 Algorand, Inc.
// This file is part of go-algorand
//
// go-algorand is free software: you can redistribute it and/or modify
// it under the terms of the GNU Affero General Public License as
// published by the Free Software Foundation, either version 3 of the
// License, or (at your option) any later version.
//
// go-algorand is distributed in the hope that it will be useful,
// but WITHOUT ANY WARRANTY; without even the implied warranty of
// MERCHANTABILITY or FITNESS FOR A PARTICULAR PURPOSE.  See the
// GNU Affero General Public License for more details.
//
// You should have received a copy of the GNU Affero General Public License
// along with go-algorand.  If not, see <https://www.gnu.org/licenses/>.

package libgoal

import (
	"fmt"
	"io/ioutil"
	"math"
	"os"
	"path/filepath"

	"github.com/algorand/go-algorand/config"
	"github.com/algorand/go-algorand/data/account"
	"github.com/algorand/go-algorand/data/basics"
	"github.com/algorand/go-algorand/protocol"
	"github.com/algorand/go-algorand/util/db"
)

// chooseParticipation chooses which participation keys to use for going online
// based on the address, round number, and available participation databases
func (c *Client) chooseParticipation(address basics.Address, round basics.Round) (part account.Participation, err error) {
	genID, err := c.GenesisID()
	if err != nil {
		return
	}

	// Get a list of files in the participation keys directory
	keyDir := filepath.Join(c.DataDir(), genID)
	files, err := ioutil.ReadDir(keyDir)
	if err != nil {
		return
	}
	// This lambda will be used for finding the desired file.
	checkIfFileIsDesiredKey := func(file os.FileInfo, expiresAfter basics.Round) (part account.PersistedParticipation, err error) {
		var handle db.Accessor
		var partCandidate account.PersistedParticipation

		// If it can't be a participation key database, skip it
		if !config.IsPartKeyFilename(file.Name()) {
			return
		}

		filename := file.Name()

		// Fetch a handle to this database
		handle, err = db.MakeErasableAccessor(filepath.Join(keyDir, filename))
		if err != nil {
			// Couldn't open it, skip it
			return
		}
		defer handle.Close()

		// Fetch an account.Participation from the database
		partCandidate, err = account.RestoreParticipation(handle)
		if err != nil {
			// Couldn't read it, skip it
			return
		}

		// Return the Participation valid for this round that relates to the passed address
		// that expires farthest in the future.
		// Note that algod will sign votes with all possible Participations. so any should work
		// in the short-term.
		// In the future we should allow the user to specify exactly which partkeys to register.
		if partCandidate.FirstValid <= round && round <= partCandidate.LastValid && partCandidate.Parent == address && partCandidate.LastValid > expiresAfter {
			part = partCandidate
		}
		return
	}

	// Loop through each of the files; pick the one that expires farthest in the future.
	var expiry basics.Round
	for _, info := range files {
		// Use above lambda so the deferred handle closure happens each loop
		partCandidate, err := checkIfFileIsDesiredKey(info, expiry)
		if err == nil && (!partCandidate.Parent.IsZero()) {
			part = partCandidate.Participation
			expiry = part.LastValid
		}
	}
	if part.Parent.IsZero() {
		// Couldn't find one
		err = fmt.Errorf("Couldn't find a participation key database for address %v valid at round %v in directory %v", address.GetUserAddress(), round, keyDir)
		return
	}
	return
}

func participationKeysPath(dataDir string, address basics.Address, firstValid, lastValid basics.Round) (string, error) {
	// Build /<dataDir>/<genesisID>/<address>.<first_round>.<last_round>.partkey
	first := uint64(firstValid)
	last := uint64(lastValid)
	fileName := config.PartKeyFilename(address.String(), first, last)
	return filepath.Join(dataDir, fileName), nil
}

// GenParticipationKeys creates a .partkey database for a given address, fills
// it with keys, and installs it in the right place
func (c *Client) GenParticipationKeys(address string, firstValid, lastValid, keyDilution uint64) (part account.Participation, filePath string, err error) {
	return c.GenParticipationKeysTo(address, firstValid, lastValid, keyDilution, "")
}

// GenParticipationKeysTo creates a .partkey database for a given address, fills
// it with keys, and saves it in the specified output directory.
func (c *Client) GenParticipationKeysTo(address string, firstValid, lastValid, keyDilution uint64, outDir string) (part account.Participation, filePath string, err error) {
	// Parse the address
	parsedAddr, err := basics.UnmarshalChecksumAddress(address)
	if err != nil {
		return
	}

	firstRound, lastRound := basics.Round(firstValid), basics.Round(lastValid)

	// Get the current protocol for ephemeral key parameters
	stat, err := c.Status()
	if err != nil {
		return
	}

	proto, ok := c.consensus[protocol.ConsensusVersion(stat.LastVersion)]
	if !ok {
		err = fmt.Errorf("consensus protocol %s not supported", stat.LastVersion)
		return
	}

	// If output directory wasn't specified, store it in the current ledger directory.
	if outDir == "" {
		// Get the GenesisID for use in the participation key path
		var genID string
		genID, err = c.GenesisID()
		if err != nil {
			return
		}

		outDir = filepath.Join(c.DataDir(), genID)
	}
	// Connect to the database
	partKeyPath, err := participationKeysPath(outDir, parsedAddr, firstRound, lastRound)
	if err != nil {
		return
	}
	partdb, err := db.MakeErasableAccessor(partKeyPath)
	if err != nil {
		return
	}

	if keyDilution == 0 {
		keyDilution = proto.DefaultKeyDilution
	}

	// Fill the database with new participation keys
	newPart, err := account.FillDBWithParticipationKeys(partdb, parsedAddr, firstRound, lastRound, keyDilution)
	part = newPart.Participation
	newPart.Close()
	return part, partKeyPath, err
}

// InstallParticipationKeys creates a .partkey database for a given address,
// based on an existing database from inputfile.  On successful install, it
// deletes the input file.
<<<<<<< HEAD
func (c *Client) InstallParticipationKeys(inputfile string) (part account.PersistedParticipation, filePath string, err error) {
=======
func (c *Client) InstallParticipationKeys(inputfile string) (part account.Participation, filePath string, err error) {
	proto, ok := c.consensus[protocol.ConsensusCurrentVersion]
	if !ok {
		err = fmt.Errorf("Unknown consensus protocol %s", protocol.ConsensusCurrentVersion)
		return
	}

>>>>>>> db1c0659
	// Get the GenesisID for use in the participation key path
	var genID string
	genID, err = c.GenesisID()
	if err != nil {
		return
	}

	outDir := filepath.Join(c.DataDir(), genID)

	inputdb, err := db.MakeErasableAccessor(inputfile)
	if err != nil {
		return
	}
	defer inputdb.Close()

	partkey, err := account.RestoreParticipation(inputdb)
	if err != nil {
		return
	}

	if partkey.Parent == (basics.Address{}) {
		err = fmt.Errorf("Cannot install partkey with missing (zero) parent address")
		return
	}

	newdbpath, err := participationKeysPath(outDir, partkey.Parent, partkey.FirstValid, partkey.LastValid)
	if err != nil {
		return
	}

	newdb, err := db.MakeErasableAccessor(newdbpath)
	if err != nil {
		return
	}

	newpartkey := partkey
	newpartkey.Store = newdb
	err = newpartkey.Persist()
	if err != nil {
		newpartkey.Close()
		return
	}

	// After successful install, remove the input copy of the
	// partkey so that old keys cannot be recovered after they
	// are used by algod.  We try to delete the data inside
	// sqlite first, so the key material is zeroed out from
	// disk blocks, but regardless of whether that works, we
	// delete the input file.  The consensus protocol version
	// is irrelevant for the maxuint64 round number we pass in.
	errCh := partkey.DeleteOldKeys(basics.Round(math.MaxUint64), proto)
	err = <-errCh
	if err != nil {
		newpartkey.Close()
		return
	}
	os.Remove(inputfile)

	return newpartkey, newdbpath, nil
}

// ListParticipationKeys returns the available participation keys,
// as a map from database filename to Participation key object.
func (c *Client) ListParticipationKeys() (partKeyFiles map[string]account.Participation, err error) {
	genID, err := c.GenesisID()
	if err != nil {
		return
	}

	// Get a list of files in the participation keys directory
	keyDir := filepath.Join(c.DataDir(), genID)
	files, err := ioutil.ReadDir(keyDir)
	if err != nil {
		return
	}

	partKeyFiles = make(map[string]account.Participation)
	for _, file := range files {
		// If it can't be a participation key database, skip it
		if !config.IsPartKeyFilename(file.Name()) {
			continue
		}

		filename := file.Name()

		// Fetch a handle to this database
		handle, err := db.MakeErasableAccessor(filepath.Join(keyDir, filename))
		if err != nil {
			// Couldn't open it, skip it
			continue
		}

		// Fetch an account.Participation from the database
		part, err := account.RestoreParticipation(handle)
		if err != nil {
			// Couldn't read it, skip it
			handle.Close()
			continue
		}

		partKeyFiles[filename] = part.Participation
		part.Close()
	}

	return
}<|MERGE_RESOLUTION|>--- conflicted
+++ resolved
@@ -172,9 +172,6 @@
 // InstallParticipationKeys creates a .partkey database for a given address,
 // based on an existing database from inputfile.  On successful install, it
 // deletes the input file.
-<<<<<<< HEAD
-func (c *Client) InstallParticipationKeys(inputfile string) (part account.PersistedParticipation, filePath string, err error) {
-=======
 func (c *Client) InstallParticipationKeys(inputfile string) (part account.Participation, filePath string, err error) {
 	proto, ok := c.consensus[protocol.ConsensusCurrentVersion]
 	if !ok {
@@ -182,7 +179,6 @@
 		return
 	}
 
->>>>>>> db1c0659
 	// Get the GenesisID for use in the participation key path
 	var genID string
 	genID, err = c.GenesisID()
@@ -240,8 +236,9 @@
 		return
 	}
 	os.Remove(inputfile)
-
-	return newpartkey, newdbpath, nil
+	part = newpartkey.Participation
+	newpartkey.Close()
+	return part, newdbpath, nil
 }
 
 // ListParticipationKeys returns the available participation keys,
