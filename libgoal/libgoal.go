// Copyright (C) 2019-2023 Algorand, Inc.
// This file is part of go-algorand
//
// go-algorand is free software: you can redistribute it and/or modify
// it under the terms of the GNU Affero General Public License as
// published by the Free Software Foundation, either version 3 of the
// License, or (at your option) any later version.
//
// go-algorand is distributed in the hope that it will be useful,
// but WITHOUT ANY WARRANTY; without even the implied warranty of
// MERCHANTABILITY or FITNESS FOR A PARTICULAR PURPOSE.  See the
// GNU Affero General Public License for more details.
//
// You should have received a copy of the GNU Affero General Public License
// along with go-algorand.  If not, see <https://www.gnu.org/licenses/>.

package libgoal

import (
	"encoding/json"
	"errors"
	"fmt"
	"os"
	"path/filepath"
	"time"

	algodclient "github.com/algorand/go-algorand/daemon/algod/api/client"
	v2 "github.com/algorand/go-algorand/daemon/algod/api/server/v2"
	kmdclient "github.com/algorand/go-algorand/daemon/kmd/client"
	"github.com/algorand/go-algorand/rpcs"

	"github.com/algorand/go-algorand/config"
	"github.com/algorand/go-algorand/crypto"
	"github.com/algorand/go-algorand/daemon/algod/api/server/v2/generated/model"
	"github.com/algorand/go-algorand/daemon/algod/api/spec/common"
	modelV2 "github.com/algorand/go-algorand/daemon/algod/api/spec/v2"
	"github.com/algorand/go-algorand/daemon/kmd/lib/kmdapi"
	"github.com/algorand/go-algorand/data/basics"
	"github.com/algorand/go-algorand/data/bookkeeping"
	"github.com/algorand/go-algorand/data/transactions"
	"github.com/algorand/go-algorand/nodecontrol"
	"github.com/algorand/go-algorand/protocol"
	"github.com/algorand/go-algorand/util"
)

// defaultKMDTimeoutSecs is the default number of seconds after which kmd will
// kill itself if there are no requests. This can be overridden with
// SetKMDStartArgs
const defaultKMDTimeoutSecs = 60

// DefaultKMDDataDir is the name of the directory within the algod data directory where kmd data goes
const DefaultKMDDataDir = nodecontrol.DefaultKMDDataDir

// Client represents the entry point for all libgoal functions
type Client struct {
	nc           nodecontrol.NodeController
	kmdStartArgs nodecontrol.KMDStartArgs
	dataDir      string
	cacheDir     string
	consensus    config.ConsensusProtocols

	suggestedParamsCache  model.TransactionParametersResponse
	suggestedParamsExpire time.Time
	suggestedParamsMaxAge time.Duration
}

// ClientConfig is data to configure a Client
type ClientConfig struct {
	// AlgodDataDir is the data dir for `algod`
	AlgodDataDir string

	// KMDDataDir is the data dir for `kmd`, default ${HOME}/.algorand/kmd
	KMDDataDir string

	// CacheDir is a place to store some stuff
	CacheDir string

	// BinDir may be "" and it will be guesed
	BinDir string
}

// ClientType represents the type of client you need
// It ensures the specified type(s) can be initialized
// when the libgoal client is created.
// Any client type not specified will be initialized on-demand.
type ClientType int

const (
	// DynamicClient creates clients on-demand
	DynamicClient ClientType = iota
	// KmdClient ensures the kmd client can be initialized when created
	KmdClient
	// AlgodClient ensures the algod client can be initialized when created
	AlgodClient
	// FullClient ensures all clients can be initialized when created
	FullClient
)

// MakeClientWithBinDir creates and inits a libgoal.Client, additionally
// allowing the user to specify a binary directory
func MakeClientWithBinDir(binDir, dataDir, cacheDir string, clientType ClientType) (c Client, err error) {
	config := ClientConfig{
		BinDir:       binDir,
		AlgodDataDir: dataDir,
		CacheDir:     cacheDir,
	}
	err = c.init(config, clientType)
	return
}

// MakeClient creates and inits a libgoal.Client
func MakeClient(dataDir, cacheDir string, clientType ClientType) (c Client, err error) {
	binDir, err := util.ExeDir()
	if err != nil {
		return
	}
	config := ClientConfig{
		BinDir:       binDir,
		AlgodDataDir: dataDir,
		CacheDir:     cacheDir,
	}
	err = c.init(config, clientType)
	return
}

// MakeClientFromConfig creates a libgoal.Client from a config struct with many options.
func MakeClientFromConfig(config ClientConfig, clientType ClientType) (c Client, err error) {
	if config.BinDir == "" {
		config.BinDir, err = util.ExeDir()
		if err != nil {
			return
		}
	}
	err = c.init(config, clientType)
	return
}

// Init takes data directory path or an empty string if $ALGORAND_DATA is defined and initializes Client
func (c *Client) init(config ClientConfig, clientType ClientType) error {
	// check and assign dataDir
	dataDir, err := getDataDir(config.AlgodDataDir)
	if err != nil {
		return err
	}
	c.dataDir = dataDir
	c.cacheDir = config.CacheDir

	// Get node controller
	nc, err := getNodeController(config.BinDir, config.AlgodDataDir)
	if err != nil {
		return err
	}
	if config.KMDDataDir != "" {
		nc.SetKMDDataDir(config.KMDDataDir)
	} else {
		algodKmdPath, _ := filepath.Abs(filepath.Join(dataDir, DefaultKMDDataDir))
		nc.SetKMDDataDir(algodKmdPath)
	}
	c.nc = nc

	// Initialize default kmd start args
	c.kmdStartArgs = nodecontrol.KMDStartArgs{
		TimeoutSecs: defaultKMDTimeoutSecs,
	}

	if clientType == KmdClient || clientType == FullClient {
		_, err = c.ensureKmdClient()
		if err != nil {
			return err
		}
	}

	if clientType == AlgodClient || clientType == FullClient {
		_, err = c.ensureAlgodClient()
		if err != nil {
			return err
		}
	}

	c.consensus, err = nc.GetConsensus()
	if err != nil {
		return err
	}

	return nil
}

func (c *Client) ensureKmdClient() (*kmdclient.KMDClient, error) {
	kmd, err := c.getKMDClient()
	if err != nil {
		return nil, err
	}
	return &kmd, nil
}

func (c *Client) ensureAlgodClient() (*algodclient.RestClient, error) {
	algod, err := c.getAlgodClient()
	if err != nil {
		return nil, err
	}
	return &algod, err
}

// DataDir returns the Algorand's client data directory path
func (c *Client) DataDir() string {
	return c.dataDir
}

func getDataDir(dataDir string) (string, error) {
	// Get the target data directory to work against,
	// then handle the scenario where no data directory is provided.

	// Figure out what data directory to tell algod to use.
	// If not specified on cmdline with '-d', look for default in environment.
	dir := dataDir
	if dir == "" {
		dir = os.Getenv("ALGORAND_DATA")
	}
	if dir == "" {
		fmt.Println(errorNoDataDirectory.Error())
		return "", errorNoDataDirectory

	}
	return dir, nil
}

func getNodeController(binDir, dataDir string) (nc nodecontrol.NodeController, err error) {
	dataDir, err = getDataDir(dataDir)
	if err != nil {
		return nodecontrol.NodeController{}, nil
	}

	return nodecontrol.MakeNodeController(binDir, dataDir), nil
}

// SetKMDStartArgs sets the arguments used when starting kmd
func (c *Client) SetKMDStartArgs(args nodecontrol.KMDStartArgs) {
	c.kmdStartArgs = args
}

func (c *Client) getKMDClient() (kmdclient.KMDClient, error) {
	// Will return alreadyRunning = true if kmd already running
	_, err := c.nc.StartKMD(c.kmdStartArgs)
	if err != nil {
		return kmdclient.KMDClient{}, err
	}

	kmdClient, err := c.nc.KMDClient()
	if err != nil {
		return kmdclient.KMDClient{}, err
	}
	return kmdClient, nil
}

func (c *Client) getAlgodClient() (algodclient.RestClient, error) {
	algodClient, err := c.nc.AlgodClient()
	if err != nil {
		return algodclient.RestClient{}, err
	}
	return algodClient, nil
}

func (c *Client) ensureGenesisID() (string, error) {
	genesis, err := c.nc.GetGenesis()
	if err != nil {
		return "", err
	}
	return genesis.ID(), nil
}

// GenesisID fetches the genesis ID for the running algod node
func (c *Client) GenesisID() (string, error) {
	response, err := c.ensureGenesisID()

	if err != nil {
		return "", err
	}
	return response, nil
}

// FullStop stops the clients including graceful shutdown to algod and kmd
func (c *Client) FullStop() error {
	return c.nc.FullStop()
}

func (c *Client) checkHandleValidMaybeRenew(walletHandle []byte) bool {
	// Blank handles are definitely invalid
	if len(walletHandle) == 0 {
		return false
	}
	// Otherwise, check with kmd and possibly renew
	kmd, err := c.ensureKmdClient()
	if err != nil {
		return false
	}
	_, err = kmd.RenewWalletHandle(walletHandle)
	return err == nil
}

// ListAddresses takes a wallet handle and returns the list of addresses associated with it. If no addresses are
// associated with the wallet, it returns an empty list.
func (c *Client) ListAddresses(walletHandle []byte) ([]string, error) {
	las, err := c.ListAddressesWithInfo(walletHandle)
	if err != nil {
		return nil, err
	}

	var addrs []string
	for _, la := range las {
		addrs = append(addrs, la.Addr)
	}

	return addrs, nil
}

// ListAddressesWithInfo takes a wallet handle and returns the list of
// addresses associated with it, along with additional information to
// indicate if an address is multisig or not.  If no addresses are
// associated with the wallet, it returns an empty list.
func (c *Client) ListAddressesWithInfo(walletHandle []byte) ([]ListedAddress, error) {
	// List the keys associated with the walletHandle
	kmd, err := c.ensureKmdClient()
	if err != nil {
		return nil, err
	}
	response, err := kmd.ListKeys(walletHandle)
	if err != nil {
		return nil, err
	}
	// List multisig addresses as well
	response2, err := kmd.ListMultisigAddrs(walletHandle)
	if err != nil {
		return nil, err
	}

	var addresses []ListedAddress
	for _, addr := range response.Addresses {
		addresses = append(addresses, ListedAddress{
			Addr:     addr,
			Multisig: false,
		})
	}

	for _, addr := range response2.Addresses {
		addresses = append(addresses, ListedAddress{
			Addr:     addr,
			Multisig: true,
		})
	}

	return addresses, nil
}

// ListedAddress is an address returned by ListAddresses, with a flag
// to indicate whether it's a multisig address.
type ListedAddress struct {
	Addr     string
	Multisig bool
}

// DeleteAccount deletes an account.
func (c *Client) DeleteAccount(walletHandle []byte, walletPassword []byte, addr string) error {
	kmd, err := c.ensureKmdClient()
	if err != nil {
		return err
	}

	_, err = kmd.DeleteKey(walletHandle, walletPassword, addr)
	return err
}

// GenerateAddress takes a wallet handle, generate an additional address for it and returns the public address
func (c *Client) GenerateAddress(walletHandle []byte) (string, error) {
	kmd, err := c.ensureKmdClient()
	if err != nil {
		return "", err
	}
	resp, err := kmd.GenerateKey(walletHandle)
	if err != nil {
		return "", err
	}

	return resp.Address, nil
}

// CreateMultisigAccount takes a wallet handle, a list of (nonmultisig) addresses, and a threshold and creates (and returns) a multisig address
// TODO: Should these be raw public keys instead of addresses so users can't shoot themselves in the foot by passing in a multisig addr? Probably will become irrelevant after CSID changes.
func (c *Client) CreateMultisigAccount(walletHandle []byte, threshold uint8, addrs []string) (string, error) {
	// convert the addresses into public keys
	pks := make([]crypto.PublicKey, len(addrs))
	for i, addrStr := range addrs {
		addr, err := basics.UnmarshalChecksumAddress(addrStr)
		if err != nil {
			return "", err
		}
		pks[i] = crypto.PublicKey(addr)
	}
	kmd, err := c.ensureKmdClient()
	if err != nil {
		return "", err
	}
	resp, err := kmd.ImportMultisigAddr(walletHandle, 1, threshold, pks)
	if err != nil {
		return "", err
	}

	return resp.Address, nil
}

// DeleteMultisigAccount deletes a multisig account.
func (c *Client) DeleteMultisigAccount(walletHandle []byte, walletPassword []byte, addr string) error {
	kmd, err := c.ensureKmdClient()
	if err != nil {
		return err
	}

	_, err = kmd.DeleteMultisigAddr(walletHandle, walletPassword, addr)
	return err
}

// LookupMultisigAccount returns the threshold and public keys for a
// multisig address.
func (c *Client) LookupMultisigAccount(walletHandle []byte, multisigAddr string) (info MultisigInfo, err error) {
	kmd, err := c.ensureKmdClient()
	if err != nil {
		return
	}

	resp, err := kmd.ExportMultisigAddr(walletHandle, multisigAddr)
	if err != nil {
		return
	}

	var pks []string
	for _, pk := range resp.PKs {
		addr := basics.Address(pk).String()
		pks = append(pks, addr)
	}

	info.Version = resp.Version
	info.Threshold = resp.Threshold
	info.PKs = pks
	return
}

// MultisigInfo represents the information about a multisig account.
type MultisigInfo struct {
	Version   uint8
	Threshold uint8
	PKs       []string
}

// SendPaymentFromWallet signs a transaction using the given wallet and returns the resulted transaction id
func (c *Client) SendPaymentFromWallet(walletHandle, pw []byte, from, to string, fee, amount uint64, note []byte, closeTo string, firstValid, lastValid basics.Round) (transactions.Transaction, error) {
	return c.SendPaymentFromWalletWithLease(walletHandle, pw, from, to, fee, amount, note, closeTo, [32]byte{}, firstValid, lastValid)
}

// SendPaymentFromWalletWithLease is like SendPaymentFromWallet, but with a custom lease.
func (c *Client) SendPaymentFromWalletWithLease(walletHandle, pw []byte, from, to string, fee, amount uint64, note []byte, closeTo string, lease [32]byte, firstValid, lastValid basics.Round) (transactions.Transaction, error) {
	// Build the transaction
	tx, err := c.ConstructPayment(from, to, fee, amount, note, closeTo, lease, firstValid, lastValid)
	if err != nil {
		return transactions.Transaction{}, err
	}

	return c.signAndBroadcastTransactionWithWallet(walletHandle, pw, tx)
}

func (c *Client) signAndBroadcastTransactionWithWallet(walletHandle, pw []byte, tx transactions.Transaction) (transactions.Transaction, error) {
	// Sign the transaction
	kmd, err := c.ensureKmdClient()
	if err != nil {
		return transactions.Transaction{}, err
	}
	// TODO(rekeying) probably libgoal should allow passing in different public key to sign with
	resp0, err := kmd.SignTransaction(walletHandle, pw, crypto.PublicKey{}, tx)
	if err != nil {
		return transactions.Transaction{}, err
	}

	// Decode the SignedTxn
	var stx transactions.SignedTxn
	err = protocol.Decode(resp0.SignedTransaction, &stx)
	if err != nil {
		return transactions.Transaction{}, err
	}

	// Broadcast the transaction
	algod, err := c.ensureAlgodClient()
	if err != nil {
		return transactions.Transaction{}, err
	}

	_, err = algod.SendRawTransaction(stx)
	if err != nil {
		return transactions.Transaction{}, err
	}
	return tx, nil
}

// ComputeValidityRounds takes first, last and rounds provided by a user and resolves them into
// actual firstValid and lastValid.
// Resolution table
//
// validRounds | lastValid | result (lastValid)
// -------------------------------------------------
// 0           |     0     | firstValid + maxTxnLife
// 0           |     N     | lastValid
// M           |     0     | first + validRounds - 1
// M           |     M     | error
func (c *Client) ComputeValidityRounds(firstValid, lastValid, validRounds uint64) (first, last, latest uint64, err error) {
	params, err := c.cachedSuggestedParams()
	if err != nil {
		return 0, 0, 0, err
	}
	cparams, ok := c.consensus[protocol.ConsensusVersion(params.ConsensusVersion)]
	if !ok {
		return 0, 0, 0, fmt.Errorf("cannot construct transaction: unknown consensus protocol %s", params.ConsensusVersion)
	}

	first, last, err = computeValidityRounds(firstValid, lastValid, validRounds, params.LastRound, cparams.MaxTxnLife)
	return first, last, params.LastRound, err
}

func computeValidityRounds(firstValid, lastValid, validRounds, lastRound, maxTxnLife uint64) (uint64, uint64, error) {
	if validRounds != 0 && lastValid != 0 {
		return 0, 0, fmt.Errorf("cannot construct transaction: ambiguous input: lastValid = %d, validRounds = %d", lastValid, validRounds)
	}

	if firstValid == 0 {
		firstValid = lastRound + 1
	}

	if validRounds != 0 {
		// MaxTxnLife is the maximum difference between LastValid and FirstValid
		// so that validRounds = maxTxnLife+1 gives lastValid = firstValid + validRounds - 1 = firstValid + maxTxnLife
		if validRounds > maxTxnLife+1 {
			return 0, 0, fmt.Errorf("cannot construct transaction: txn validity period %d is greater than protocol max txn lifetime %d", validRounds-1, maxTxnLife)
		}
		lastValid = firstValid + validRounds - 1
	} else if lastValid == 0 {
		lastValid = firstValid + maxTxnLife
	}

	if firstValid > lastValid {
		return 0, 0, fmt.Errorf("cannot construct transaction: txn would first be valid on round %d which is after last valid round %d", firstValid, lastValid)
	} else if lastValid-firstValid > maxTxnLife {
		return 0, 0, fmt.Errorf("cannot construct transaction: txn validity period ( %d to %d ) is greater than protocol max txn lifetime %d", firstValid, lastValid, maxTxnLife)
	}

	return firstValid, lastValid, nil
}

// ConstructPayment builds a payment transaction to be signed
// If the fee is 0, the function will use the suggested one form the network
// Although firstValid and lastValid come pre-computed in a normal flow,
// additional validation is done by computeValidityRounds:
// if the lastValid is 0, firstValid + maxTxnLifetime will be used
// if the firstValid is 0, lastRound + 1 will be used
func (c *Client) ConstructPayment(from, to string, fee, amount uint64, note []byte, closeTo string, lease [32]byte, firstValid, lastValid basics.Round) (transactions.Transaction, error) {
	fromAddr, err := basics.UnmarshalChecksumAddress(from)
	if err != nil {
		return transactions.Transaction{}, err
	}

	var toAddr basics.Address
	if to != "" {
		toAddr, err = basics.UnmarshalChecksumAddress(to)
		if err != nil {
			return transactions.Transaction{}, err
		}
	}

	// Get current round, protocol, genesis ID
	params, err := c.cachedSuggestedParams()
	if err != nil {
		return transactions.Transaction{}, err
	}

	cp, ok := c.consensus[protocol.ConsensusVersion(params.ConsensusVersion)]
	if !ok {
		return transactions.Transaction{}, fmt.Errorf("ConstructPayment: unknown consensus protocol %s", params.ConsensusVersion)
	}
	fv, lv, err := computeValidityRounds(uint64(firstValid), uint64(lastValid), 0, params.LastRound, cp.MaxTxnLife)
	if err != nil {
		return transactions.Transaction{}, err
	}

	tx := transactions.Transaction{
		Type: protocol.PaymentTx,
		Header: transactions.Header{
			Sender:     fromAddr,
			Fee:        basics.MicroAlgos{Raw: fee},
			FirstValid: basics.Round(fv),
			LastValid:  basics.Round(lv),
			Lease:      lease,
			Note:       note,
		},
		PaymentTxnFields: transactions.PaymentTxnFields{
			Receiver: toAddr,
			Amount:   basics.MicroAlgos{Raw: amount},
		},
	}

	// If requesting closing, put it in the transaction.  The protocol might
	// not support it, but in that case, better to fail the transaction,
	// because the user explicitly asked for it, and it's not supported.
	if closeTo != "" {
		closeToAddr, err := basics.UnmarshalChecksumAddress(closeTo)
		if err != nil {
			return transactions.Transaction{}, err
		}

		tx.PaymentTxnFields.CloseRemainderTo = closeToAddr
	}

	tx.Header.GenesisID = params.GenesisId

	// Check if the protocol supports genesis hash
	if cp.SupportGenesisHash {
		copy(tx.Header.GenesisHash[:], params.GenesisHash)
	}

	// Default to the suggested fee, if the caller didn't supply it
	// Fee is tricky, should taken care last. We encode the final transaction to get the size post signing and encoding
	// Then, we multiply it by the suggested fee per byte.
	if fee == 0 {
		tx.Fee = basics.MulAIntSaturate(basics.MicroAlgos{Raw: params.Fee}, tx.EstimateEncodedSize())
	}
	if tx.Fee.Raw < cp.MinTxnFee {
		tx.Fee.Raw = cp.MinTxnFee
	}

	return tx, nil
}

/* Algod Wrappers */

// Status returns the node status
func (c *Client) Status() (resp model.NodeStatusResponse, err error) {
	algod, err := c.ensureAlgodClient()
	if err == nil {
		resp, err = algod.Status()
	}
	return
}

// AccountInformation takes an address and returns its information
func (c *Client) AccountInformation(account string, includeCreatables bool) (resp model.Account, err error) {
	algod, err := c.ensureAlgodClient()
	if err == nil {
		resp, err = algod.AccountInformation(account, includeCreatables)
	}
	return
}

// AccountApplicationInformation gets account information about a given app.
func (c *Client) AccountApplicationInformation(accountAddress string, applicationID uint64) (resp model.AccountApplicationResponse, err error) {
	algod, err := c.ensureAlgodClient()
	if err == nil {
		resp, err = algod.AccountApplicationInformation(accountAddress, applicationID)
	}
	return
}

// RawAccountApplicationInformation gets account information about a given app.
func (c *Client) RawAccountApplicationInformation(accountAddress string, applicationID uint64) (accountResource modelV2.AccountApplicationModel, err error) {
	algod, err := c.ensureAlgodClient()
	if err == nil {
		var resp []byte
		resp, err = algod.RawAccountApplicationInformation(accountAddress, applicationID)
		if err == nil {
			err = protocol.Decode(resp, &accountResource)
		}
	}
	return
}

// AccountAssetInformation gets account information about a given asset.
func (c *Client) AccountAssetInformation(accountAddress string, assetID uint64) (resp model.AccountAssetResponse, err error) {
	algod, err := c.ensureAlgodClient()
	if err == nil {
		resp, err = algod.AccountAssetInformation(accountAddress, assetID)
	}
	return
}

// RawAccountAssetInformation gets account information about a given asset.
func (c *Client) RawAccountAssetInformation(accountAddress string, assetID uint64) (accountResource modelV2.AccountAssetModel, err error) {
	algod, err := c.ensureAlgodClient()
	if err == nil {
		var resp []byte
		resp, err = algod.RawAccountAssetInformation(accountAddress, assetID)
		if err == nil {
			err = protocol.Decode(resp, &accountResource)
		}
	}
	return
}

// AccountData takes an address and returns its basics.AccountData
func (c *Client) AccountData(account string) (accountData basics.AccountData, err error) {
	algod, err := c.ensureAlgodClient()
	if err == nil {
		var resp []byte
		resp, err = algod.RawAccountInformation(account)
		if err == nil {
			err = protocol.Decode(resp, &accountData)
		}
	}
	return
}

// AssetInformation takes an asset's index and returns its information
func (c *Client) AssetInformation(index uint64) (resp model.Asset, err error) {
	algod, err := c.ensureAlgodClient()
	if err != nil {
		return
	}
	resp, err = algod.AssetInformation(index)
	if err != nil {
		return model.Asset{}, err
	}

	byteLen := func(p *[]byte) int {
		if p == nil {
			return 0
		}
		return len(*p)
	}

	// these conversions are in case the strings are not a UTF-8 printable
	if byteLen(resp.Params.NameB64) > 0 {
		resp.Params.Name = new(string)
		*resp.Params.Name = string(*resp.Params.NameB64)
	}
	if byteLen(resp.Params.UnitNameB64) > 0 {
		resp.Params.UnitName = new(string)
		*resp.Params.UnitName = string(*resp.Params.UnitNameB64)
	}
	if byteLen(resp.Params.UrlB64) > 0 {
		resp.Params.Url = new(string)
		*resp.Params.Url = string(*resp.Params.UrlB64)
	}
	return
}

// ApplicationInformation takes an app's index and returns its information
func (c *Client) ApplicationInformation(index uint64) (resp model.Application, err error) {
	algod, err := c.ensureAlgodClient()
	if err == nil {
		resp, err = algod.ApplicationInformation(index)
	}
	return
}

// ApplicationBoxes takes an app's index and returns the names of boxes under it
func (c *Client) ApplicationBoxes(appID uint64, maxBoxNum uint64) (resp model.BoxesResponse, err error) {
	algod, err := c.ensureAlgodClient()
	if err == nil {
		resp, err = algod.ApplicationBoxes(appID, maxBoxNum)
	}
	return
}

// GetApplicationBoxByName takes an app's index and box name and returns its value.
// The box name should be of the form `encoding:value`. See apps.AppCallBytes for more information.
func (c *Client) GetApplicationBoxByName(index uint64, name string) (resp model.BoxResponse, err error) {
	algod, err := c.ensureAlgodClient()
	if err == nil {
		resp, err = algod.GetApplicationBoxByName(index, name)
	}
	return
}

// PendingTransactionInformation returns information about a recently issued
// transaction based on its txid.
func (c *Client) PendingTransactionInformation(txid string) (resp model.PendingTransactionResponse, err error) {
	algod, err := c.ensureAlgodClient()
	if err == nil {
		resp, err = algod.PendingTransactionInformation(txid)
	}
	return
}

// ParsedPendingTransaction takes a txid and returns the parsed PendingTransaction response.
func (c *Client) ParsedPendingTransaction(txid string) (txn v2.PreEncodedTxInfo, err error) {
	algod, err := c.ensureAlgodClient()
	if err == nil {
		var resp []byte
		resp, err = algod.RawPendingTransactionInformation(txid)
		if err == nil {
			err = protocol.DecodeReflect(resp, &txn)
			if err != nil {
				return
			}
		}
	}
	return
}

// Block takes a round and returns its block
func (c *Client) Block(round uint64) (resp model.BlockResponse, err error) {
	algod, err := c.ensureAlgodClient()
	if err == nil {
		resp, err = algod.Block(round)
	}
	return
}

// RawBlock takes a round and returns its block
func (c *Client) RawBlock(round uint64) (resp []byte, err error) {
	algod, err := c.ensureAlgodClient()
	if err == nil {
		resp, err = algod.RawBlock(round)
	}
	return
}

// EncodedBlockCert takes a round and returns its parsed block and certificate
func (c *Client) EncodedBlockCert(round uint64) (blockCert rpcs.EncodedBlockCert, err error) {
	algod, err := c.ensureAlgodClient()
	if err == nil {
		var resp []byte
		resp, err = algod.RawBlock(round)
		if err == nil {
			err = protocol.Decode(resp, &blockCert)
			if err != nil {
				return
			}
		}
	}
	return
}

// BookkeepingBlock takes a round and returns its block
func (c *Client) BookkeepingBlock(round uint64) (block bookkeeping.Block, err error) {
	blockCert, err := c.EncodedBlockCert(round)
	if err == nil {
		return blockCert.Block, nil
	}
	return
}

// HealthCheck returns an error if something is wrong
func (c *Client) HealthCheck() error {
	algod, err := c.ensureAlgodClient()
	if err == nil {
		err = algod.HealthCheck()
	}
	return err
}

// WaitForRound takes a round, waits until it appears and returns its status. This function blocks.
func (c *Client) WaitForRound(round uint64) (resp model.NodeStatusResponse, err error) {
	algod, err := c.ensureAlgodClient()
	if err == nil {
		resp, err = algod.StatusAfterBlock(round)
	}
	return
}

// GetBalance takes an address and returns its total balance; if the address doesn't exist, it returns 0.
func (c *Client) GetBalance(address string) (uint64, error) {
	resp, err := c.AccountInformation(address, false)
	if err != nil {
		return 0, err
	}
	return resp.Amount, nil
}

// AlgodVersions return the list of supported API versions in algod
func (c Client) AlgodVersions() (resp common.Version, err error) {
	algod, err := c.ensureAlgodClient()
	if err == nil {
		resp, err = algod.Versions()
	}
	return
}

// LedgerSupply returns the total number of algos in the system
func (c Client) LedgerSupply() (resp model.SupplyResponse, err error) {
	algod, err := c.ensureAlgodClient()
	if err == nil {
		resp, err = algod.LedgerSupply()
	}
	return
}

// CurrentRound returns the current known round
func (c Client) CurrentRound() (lastRound uint64, err error) {
	// Get current round
	algod, err := c.ensureAlgodClient()
	if err == nil {
		resp, err := algod.Status()
		if err == nil {
			lastRound = resp.LastRound
		}
	}
	return
}

// SuggestedFee returns the suggested fee per byte by the network
func (c *Client) SuggestedFee() (fee uint64, err error) {
	algod, err := c.ensureAlgodClient()
	if err == nil {
		params, err := algod.SuggestedParams()
		if err == nil {
			fee = params.Fee
		}
	}
	return
}

// SuggestedParams returns the suggested parameters for a new transaction
func (c *Client) SuggestedParams() (params model.TransactionParametersResponse, err error) {
	algod, err := c.ensureAlgodClient()
	if err == nil {
		params, err = algod.SuggestedParams()
	}
	return
}

// SetSuggestedParamsCacheAge sets the maximum age for an internal cached version of SuggestedParams() used internally to many libgoal Client functions.
func (c *Client) SetSuggestedParamsCacheAge(maxAge time.Duration) {
	c.suggestedParamsMaxAge = maxAge
}

func (c *Client) cachedSuggestedParams() (params model.TransactionParametersResponse, err error) {
	if c.suggestedParamsMaxAge == 0 || time.Now().After(c.suggestedParamsExpire) {
		params, err = c.SuggestedParams()
		if err == nil && c.suggestedParamsMaxAge != 0 {
			c.suggestedParamsCache = params
			c.suggestedParamsExpire = time.Now().Add(c.suggestedParamsMaxAge)
		}
		return
	}
	return c.suggestedParamsCache, nil
}

// GetPendingTransactions gets a snapshot of current pending transactions on the node.
// If maxTxns = 0, fetches as many transactions as possible.
func (c *Client) GetPendingTransactions(maxTxns uint64) (resp model.PendingTransactionsResponse, err error) {
	algod, err := c.ensureAlgodClient()
	if err == nil {
		resp, err = algod.GetPendingTransactions(maxTxns)
	}
	return
}

// GetPendingTransactionsByAddress gets a snapshot of current pending transactions on the node for the given address.
// If maxTxns = 0, fetches as many transactions as possible.
func (c *Client) GetPendingTransactionsByAddress(addr string, maxTxns uint64) (resp model.PendingTransactionsResponse, err error) {
	algod, err := c.ensureAlgodClient()
	if err == nil {
		resp, err = algod.PendingTransactionsByAddr(addr, maxTxns)
	}
	return
}

// PendingTransactions represents a parsed PendingTransactionsResponse struct.
type PendingTransactions struct {
	TopTransactions   []transactions.SignedTxn `json:"top-transactions"`
	TotalTransactions uint64                   `json:"total-transactions"`
}

// GetParsedPendingTransactions returns the parsed response with pending transactions.
func (c *Client) GetParsedPendingTransactions(maxTxns uint64) (txns PendingTransactions, err error) {
	algod, err := c.ensureAlgodClient()
	if err == nil {
		var resp []byte
		resp, err = algod.GetRawPendingTransactions(maxTxns)
		if err == nil {
			err = protocol.DecodeReflect(resp, &txns)
			if err != nil {
				return
			}
		}
	}
	return
}

// GetParsedPendingTransactionsByAddress returns the parsed response with pending transactions by address.
func (c *Client) GetParsedPendingTransactionsByAddress(addr string, maxTxns uint64) (txns PendingTransactions, err error) {
	algod, err := c.ensureAlgodClient()
	if err == nil {
		var resp []byte
		resp, err = algod.RawPendingTransactionsByAddr(addr, maxTxns)
		if err == nil {
			err = protocol.DecodeReflect(resp, &txns)
			if err != nil {
				return
			}
		}
	}
	return
}

// VerifyParticipationKey checks if a given participationID is installed in a loop until timeout has elapsed.
func (c *Client) VerifyParticipationKey(timeout time.Duration, participationID string) error {
	start := time.Now()

	for {
		keysResp, err := c.GetParticipationKeys()
		if err != nil {
			return err
		}
		for _, key := range keysResp {
			if key.Id == participationID {
				// Installation successful.
				return nil
			}
		}

		if time.Since(start) > timeout {
			return errors.New("timeout waiting for key to appear")
		}

		time.Sleep(1 * time.Second)
	}
}

// RemoveParticipationKey removes a participation key by its id
func (c *Client) RemoveParticipationKey(participationID string) error {
	algod, err := c.ensureAlgodClient()
	if err != nil {
		return nil
	}

	return algod.RemoveParticipationKeyByID(participationID)
}

// AddParticipationKey takes a participation key file and sends it to the node.
// The key will be loaded into the system when the function returns successfully.
func (c *Client) AddParticipationKey(keyfile string) (resp model.PostParticipationResponse, err error) {
	data, err := os.ReadFile(keyfile)
	if err != nil {
		return
	}

	algod, err := c.ensureAlgodClient()
	if err != nil {
		return
	}

	return algod.PostParticipationKey(data)
}

// GetParticipationKeys gets the currently installed participation keys.
func (c *Client) GetParticipationKeys() (resp model.ParticipationKeysResponse, err error) {
	algod, err := c.ensureAlgodClient()
	if err == nil {
		return algod.GetParticipationKeys()
	}
	return
}

// GetParticipationKeyByID looks up a specific participation key by its participationID.
func (c *Client) GetParticipationKeyByID(id string) (resp model.ParticipationKeyResponse, err error) {
	algod, err := c.ensureAlgodClient()
	if err == nil {
		return algod.GetParticipationKeyByID(id)
	}
	return
}

// ExportKey exports the private key of the passed account, assuming it's available
func (c *Client) ExportKey(walletHandle []byte, password, account string) (resp kmdapi.APIV1POSTKeyExportResponse, err error) {
	kmd, err := c.ensureKmdClient()
	if err != nil {
		return
	}

	// export the secret key for the bidder
	req := kmdapi.APIV1POSTKeyExportRequest{
		WalletHandleToken: string(walletHandle),
		Address:           account,
		WalletPassword:    password,
	}
	resp = kmdapi.APIV1POSTKeyExportResponse{}
	err = kmd.DoV1Request(req, &resp)
	return resp, err
}

// ConsensusParams returns the consensus parameters for the protocol active at the specified round
func (c *Client) ConsensusParams(round uint64) (consensus config.ConsensusParams, err error) {
	block, err := c.BookkeepingBlock(round)
	if err != nil {
		return
	}

	params, ok := c.consensus[protocol.ConsensusVersion(block.CurrentProtocol)]
	if !ok {
		err = fmt.Errorf("ConsensusParams: unknown consensus protocol %s", block.CurrentProtocol)
		return
	}

	return params, nil
}

// AbortCatchup aborts the currently running catchup
func (c *Client) AbortCatchup() error {
	algod, err := c.ensureAlgodClient()
	if err != nil {
		return err
	}
	// we need to ensure we're using the v2 status so that we would get the catchpoint information.
	resp, err := algod.Status()
	if err != nil {
		return err
	}
	if resp.Catchpoint == nil || (*resp.Catchpoint) == "" {
		// no error - we were not catching up.
		return nil
	}
	_, err = algod.AbortCatchup(*resp.Catchpoint)
	if err != nil {
		return err
	}
	return nil
}

// Catchup start catching up to the give catchpoint label.
func (c *Client) Catchup(catchpointLabel string) error {
	algod, err := c.ensureAlgodClient()
	if err != nil {
		return err
	}
	_, err = algod.Catchup(catchpointLabel)
	if err != nil {
		return err
	}
	return nil
}

const defaultAppIdx = 1380011588

// MakeDryrunStateBytes function creates DryrunRequest data structure in serialized form according to the format
func MakeDryrunStateBytes(client Client, txnOrStxn interface{}, otherTxns []transactions.SignedTxn, otherAccts []basics.Address, proto string, format string) (result []byte, err error) {
	switch format {
	case "json":
		var gdr model.DryrunRequest
		gdr, err = MakeDryrunStateGenerated(client, txnOrStxn, otherTxns, otherAccts, proto)
		if err == nil {
			result = protocol.EncodeJSON(&gdr)
		}
		return
	case "msgp":
		var dr v2.DryrunRequest
		dr, err = MakeDryrunState(client, txnOrStxn, otherTxns, otherAccts, proto)
		if err == nil {
			result = protocol.EncodeReflect(&dr)
		}
		return
	default:
		return nil, fmt.Errorf("format %s not supported", format)
	}
}

// MakeDryrunState function creates v2.DryrunRequest data structure
func MakeDryrunState(client Client, txnOrStxn interface{}, otherTxns []transactions.SignedTxn, otherAccts []basics.Address, proto string) (dr v2.DryrunRequest, err error) {
	gdr, err := MakeDryrunStateGenerated(client, txnOrStxn, otherTxns, otherAccts, proto)
	if err != nil {
		return
	}
	return v2.DryrunRequestFromGenerated(&gdr)
}

// MakeDryrunStateGenerated function creates model.DryrunRequest data structure
func MakeDryrunStateGenerated(client Client, txnOrStxnOrSlice interface{}, otherTxns []transactions.SignedTxn, otherAccts []basics.Address, proto string) (dr model.DryrunRequest, err error) {
	var txns []transactions.SignedTxn
	if txnOrStxnOrSlice != nil {
		switch txnType := txnOrStxnOrSlice.(type) {
		case transactions.Transaction:
			txns = append(txns, transactions.SignedTxn{Txn: txnType})
		case []transactions.Transaction:
			for _, t := range txnType {
				txns = append(txns, transactions.SignedTxn{Txn: t})
			}
		case transactions.SignedTxn:
			txns = append(txns, txnType)
		case []transactions.SignedTxn:
			txns = append(txns, txnType...)
		default:
			err = fmt.Errorf("unsupported txn type")
			return
		}
	}

	txns = append(txns, otherTxns...)
	for i := range txns {
		enc := protocol.EncodeJSON(&txns[i])
		dr.Txns = append(dr.Txns, enc)
	}

	for _, txn := range txns {
		tx := txn.Txn
		if tx.Type == protocol.ApplicationCallTx {
			accounts := append(tx.Accounts, tx.Sender)
			accounts = append(accounts, otherAccts...)

			apps := []basics.AppIndex{tx.ApplicationID}
			apps = append(apps, tx.ForeignApps...)
			for _, appIdx := range apps {
				var appParams model.ApplicationParams
				if appIdx == 0 {
					// if it is an app create txn then use params from the txn
					appParams.ApprovalProgram = tx.ApprovalProgram
					appParams.ClearStateProgram = tx.ClearStateProgram
					appParams.GlobalStateSchema = &model.ApplicationStateSchema{
						NumUint:      tx.GlobalStateSchema.NumUint,
						NumByteSlice: tx.GlobalStateSchema.NumByteSlice,
					}
					appParams.LocalStateSchema = &model.ApplicationStateSchema{
						NumUint:      tx.LocalStateSchema.NumUint,
						NumByteSlice: tx.LocalStateSchema.NumByteSlice,
					}
					appParams.Creator = tx.Sender.String()
					// zero is not acceptable by ledger in dryrun/debugger
					appIdx = defaultAppIdx
				} else {
					// otherwise need to fetch app state
					var app model.Application
					if app, err = client.ApplicationInformation(uint64(appIdx)); err != nil {
						return
					}
					appParams = app.Params
					accounts = append(accounts, appIdx.Address())
				}
				dr.Apps = append(dr.Apps, model.Application{
					Id:     uint64(appIdx),
					Params: appParams,
				})
			}

			for _, acc := range accounts {
				var info model.Account
				if info, err = client.AccountInformation(acc.String(), true); err != nil {
					// ignore error - accounts might have app addresses that were not funded
					continue
				}
				dr.Accounts = append(dr.Accounts, info)
			}

			dr.ProtocolVersion = proto
			if dr.Round, err = client.CurrentRound(); err != nil {
				return
			}
			var b bookkeeping.Block
			if b, err = client.BookkeepingBlock(dr.Round); err != nil {
				return
			}
			dr.LatestTimestamp = uint64(b.BlockHeader.TimeStamp)
		}
	}
	return
}

// Dryrun takes an app's index and returns its information
func (c *Client) Dryrun(data []byte) (resp model.DryrunResponse, err error) {
	algod, err := c.ensureAlgodClient()
	if err == nil {
		data, err = algod.RawDryrun(data)
		if err != nil {
			return
		}
		err = json.Unmarshal(data, &resp)
	}
	return
}

<<<<<<< HEAD
// TransactionSimulation takes raw transaction or raw transaction group, and returns relevant simulation results.
func (c *Client) TransactionSimulation(data []byte, unlimitLog bool) (resp model.SimulateResponse, err error) {
=======
// SimulateRawTransaction simulates a raw transaction or raw transaction group and returns relevant simulation results.
func (c *Client) SimulateRawTransaction(data []byte) (result v2.PreEncodedSimulateResponse, err error) {
>>>>>>> a80008f6
	algod, err := c.ensureAlgodClient()
	if err != nil {
		return
	}
<<<<<<< HEAD

	resp, err = algod.SimulateRawTransaction(data, unlimitLog)
=======
	var resp []byte
	resp, err = algod.RawSimulateRawTransaction(data)
	if err != nil {
		return
	}
	err = protocol.DecodeReflect(resp, &result)
>>>>>>> a80008f6
	return
}

// SimulateTransactionGroup simulates a transaction group and returns relevant simulation results.
func (c *Client) SimulateTransactionGroup(txgroup []transactions.SignedTxn) (result v2.PreEncodedSimulateResponse, err error) {
	var enc []byte
	for i := range txgroup {
		enc = append(enc, protocol.Encode(&txgroup[i])...)
	}
	return c.SimulateRawTransaction(enc)
}

// TransactionProof returns a Merkle proof for a transaction in a block.
func (c *Client) TransactionProof(txid string, round uint64, hashType crypto.HashType) (resp model.TransactionProofResponse, err error) {
	algod, err := c.ensureAlgodClient()
	if err == nil {
		return algod.TransactionProof(txid, round, hashType)
	}
	return
}

// LightBlockHeaderProof returns a Merkle proof for a block.
func (c *Client) LightBlockHeaderProof(round uint64) (resp model.LightBlockHeaderProofResponse, err error) {
	algod, err := c.ensureAlgodClient()
	if err == nil {
		return algod.LightBlockHeaderProof(round)
	}
	return
}

// SetSyncRound sets the sync round on a node w/ EnableFollowMode
func (c *Client) SetSyncRound(round uint64) (err error) {
	algod, err := c.ensureAlgodClient()
	if err == nil {
		return algod.SetSyncRound(round)
	}
	return
}

// GetSyncRound gets the sync round on a node w/ EnableFollowMode
func (c *Client) GetSyncRound() (rep model.GetSyncRoundResponse, err error) {
	algod, err := c.ensureAlgodClient()
	if err == nil {
		return algod.GetSyncRound()
	}
	return
}

// GetLedgerStateDelta gets the LedgerStateDelta on a node w/ EnableFollowMode
func (c *Client) GetLedgerStateDelta(round uint64) (rep model.LedgerStateDeltaResponse, err error) {
	algod, err := c.ensureAlgodClient()
	if err == nil {
		return algod.GetLedgerStateDelta(round)
	}
	return
}<|MERGE_RESOLUTION|>--- conflicted
+++ resolved
@@ -1269,38 +1269,29 @@
 	return
 }
 
-<<<<<<< HEAD
-// TransactionSimulation takes raw transaction or raw transaction group, and returns relevant simulation results.
-func (c *Client) TransactionSimulation(data []byte, unlimitLog bool) (resp model.SimulateResponse, err error) {
-=======
 // SimulateRawTransaction simulates a raw transaction or raw transaction group and returns relevant simulation results.
-func (c *Client) SimulateRawTransaction(data []byte) (result v2.PreEncodedSimulateResponse, err error) {
->>>>>>> a80008f6
-	algod, err := c.ensureAlgodClient()
-	if err != nil {
-		return
-	}
-<<<<<<< HEAD
-
-	resp, err = algod.SimulateRawTransaction(data, unlimitLog)
-=======
+func (c *Client) SimulateRawTransaction(data []byte, unlimitLog bool) (result v2.PreEncodedSimulateResponse, err error) {
+	algod, err := c.ensureAlgodClient()
+	if err != nil {
+		return
+	}
+
 	var resp []byte
-	resp, err = algod.RawSimulateRawTransaction(data)
+	resp, err = algod.RawSimulateRawTransaction(data, unlimitLog)
 	if err != nil {
 		return
 	}
 	err = protocol.DecodeReflect(resp, &result)
->>>>>>> a80008f6
 	return
 }
 
 // SimulateTransactionGroup simulates a transaction group and returns relevant simulation results.
-func (c *Client) SimulateTransactionGroup(txgroup []transactions.SignedTxn) (result v2.PreEncodedSimulateResponse, err error) {
+func (c *Client) SimulateTransactionGroup(txgroup []transactions.SignedTxn, unlimitLog bool) (result v2.PreEncodedSimulateResponse, err error) {
 	var enc []byte
 	for i := range txgroup {
 		enc = append(enc, protocol.Encode(&txgroup[i])...)
 	}
-	return c.SimulateRawTransaction(enc)
+	return c.SimulateRawTransaction(enc, unlimitLog)
 }
 
 // TransactionProof returns a Merkle proof for a transaction in a block.
