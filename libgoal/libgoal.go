// Copyright (C) 2019-2020 Algorand, Inc.
// This file is part of go-algorand
//
// go-algorand is free software: you can redistribute it and/or modify
// it under the terms of the GNU Affero General Public License as
// published by the Free Software Foundation, either version 3 of the
// License, or (at your option) any later version.
//
// go-algorand is distributed in the hope that it will be useful,
// but WITHOUT ANY WARRANTY; without even the implied warranty of
// MERCHANTABILITY or FITNESS FOR A PARTICULAR PURPOSE.  See the
// GNU Affero General Public License for more details.
//
// You should have received a copy of the GNU Affero General Public License
// along with go-algorand.  If not, see <https://www.gnu.org/licenses/>.

package libgoal

import (
	"fmt"
	"os"
	"path/filepath"

	algodclient "github.com/algorand/go-algorand/daemon/algod/api/client"
	generatedV2 "github.com/algorand/go-algorand/daemon/algod/api/server/v2/generated"
	kmdclient "github.com/algorand/go-algorand/daemon/kmd/client"

	"github.com/algorand/go-algorand/config"
	"github.com/algorand/go-algorand/crypto"
	"github.com/algorand/go-algorand/daemon/algod/api/spec/common"
	"github.com/algorand/go-algorand/daemon/algod/api/spec/v1"
	"github.com/algorand/go-algorand/daemon/kmd/lib/kmdapi"
	"github.com/algorand/go-algorand/data/basics"
	"github.com/algorand/go-algorand/data/transactions"
	"github.com/algorand/go-algorand/nodecontrol"
	"github.com/algorand/go-algorand/protocol"
	"github.com/algorand/go-algorand/util"
)

// defaultKMDTimeoutSecs is the default number of seconds after which kmd will
// kill itself if there are no requests. This can be overridden with
// SetKMDStartArgs
const defaultKMDTimeoutSecs = 60

// DefaultKMDDataDir is the name of the directory within the algod data directory where kmd data goes
const DefaultKMDDataDir = nodecontrol.DefaultKMDDataDir

// Client represents the entry point for all libgoal functions
type Client struct {
	nc                   nodecontrol.NodeController
	kmdStartArgs         nodecontrol.KMDStartArgs
	dataDir              string
	cacheDir             string
	consensus            config.ConsensusProtocols
	algodVersionAffinity algodclient.APIVersion
	kmdVersionAffinity   kmdclient.APIVersion
}

// ClientConfig is data to configure a Client
type ClientConfig struct {
	// AlgodDataDir is the data dir for `algod`
	AlgodDataDir string

	// KMDDataDir is the data dir for `kmd`, default ${HOME}/.algorand/kmd
	KMDDataDir string

	// CacheDir is a place to store some stuff
	CacheDir string

	// BinDir may be "" and it will be guesed
	BinDir string
}

// ClientType represents the type of client you need
// It ensures the specified type(s) can be initialized
// when the libgoal client is created.
// Any client type not specified will be initialized on-demand.
type ClientType int

const (
	// DynamicClient creates clients on-demand
	DynamicClient ClientType = iota
	// KmdClient ensures the kmd client can be initialized when created
	KmdClient
	// AlgodClient ensures the algod client can be initialized when created
	AlgodClient
	// FullClient ensures all clients can be initialized when created
	FullClient
)

// MakeClientWithBinDir creates and inits a libgoal.Client, additionally
// allowing the user to specify a binary directory
func MakeClientWithBinDir(binDir, dataDir, cacheDir string, clientType ClientType) (c Client, err error) {
	config := ClientConfig{
		BinDir:       binDir,
		AlgodDataDir: dataDir,
		CacheDir:     cacheDir,
	}
	err = c.init(config, clientType)
	return
}

// MakeClient creates and inits a libgoal.Client
func MakeClient(dataDir, cacheDir string, clientType ClientType) (c Client, err error) {
	binDir, err := util.ExeDir()
	if err != nil {
		return
	}
	config := ClientConfig{
		BinDir:       binDir,
		AlgodDataDir: dataDir,
		CacheDir:     cacheDir,
	}
	err = c.init(config, clientType)
	return
}

// MakeClientFromConfig creates a libgoal.Client from a config struct with many options.
func MakeClientFromConfig(config ClientConfig, clientType ClientType) (c Client, err error) {
	if config.BinDir == "" {
		config.BinDir, err = util.ExeDir()
		if err != nil {
			return
		}
	}
	err = c.init(config, clientType)
	return
}

// Init takes data directory path or an empty string if $ALGORAND_DATA is defined and initializes Client
func (c *Client) init(config ClientConfig, clientType ClientType) error {
	// check and assign dataDir
	dataDir, err := getDataDir(config.AlgodDataDir)
	if err != nil {
		return err
	}
	c.dataDir = dataDir
	c.cacheDir = config.CacheDir
	c.algodVersionAffinity = algodclient.APIVersionV1
	c.kmdVersionAffinity = kmdclient.APIVersionV1

	// Get node controller
	nc, err := getNodeController(config.BinDir, config.AlgodDataDir)
	if err != nil {
		return err
	}
	if config.KMDDataDir != "" {
		nc.SetKMDDataDir(config.KMDDataDir)
	} else {
		algodKmdPath, _ := filepath.Abs(filepath.Join(dataDir, DefaultKMDDataDir))
		nc.SetKMDDataDir(algodKmdPath)
	}
	c.nc = nc

	// Initialize default kmd start args
	c.kmdStartArgs = nodecontrol.KMDStartArgs{
		TimeoutSecs: defaultKMDTimeoutSecs,
	}

	if clientType == KmdClient || clientType == FullClient {
		_, err = c.ensureKmdClient()
		if err != nil {
			return err
		}
	}

	if clientType == AlgodClient || clientType == FullClient {
		_, err = c.ensureAlgodClient()
		if err != nil {
			return err
		}
	}

	c.consensus, err = nc.GetConsensus()
	if err != nil {
		return err
	}

	return nil
}

func (c *Client) ensureKmdClient() (*kmdclient.KMDClient, error) {
	kmd, err := c.getKMDClient()
	if err != nil {
		return nil, err
	}
	return &kmd, nil
}

func (c *Client) ensureAlgodClient() (*algodclient.RestClient, error) {
	algod, err := c.getAlgodClient()
	if err != nil {
		return nil, err
	}
	algod.SetAPIVersionAffinity(c.algodVersionAffinity)
	return &algod, err
}

// DataDir returns the Algorand's client data directory path
func (c *Client) DataDir() string {
	return c.dataDir
}

func getDataDir(dataDir string) (string, error) {
	// Get the target data directory to work against,
	// then handle the scenario where no data directory is provided.

	// Figure out what data directory to tell algod to use.
	// If not specified on cmdline with '-d', look for default in environment.
	dir := dataDir
	if dir == "" {
		dir = os.Getenv("ALGORAND_DATA")
	}
	if dir == "" {
		fmt.Println(errorNoDataDirectory.Error())
		return "", errorNoDataDirectory

	}
	return dir, nil
}

func getNodeController(binDir, dataDir string) (nc nodecontrol.NodeController, err error) {
	dataDir, err = getDataDir(dataDir)
	if err != nil {
		return nodecontrol.NodeController{}, nil
	}

	return nodecontrol.MakeNodeController(binDir, dataDir), nil
}

// SetKMDStartArgs sets the arguments used when starting kmd
func (c *Client) SetKMDStartArgs(args nodecontrol.KMDStartArgs) {
	c.kmdStartArgs = args
}

func (c *Client) getKMDClient() (kmdclient.KMDClient, error) {
	// Will return alreadyRunning = true if kmd already running
	_, err := c.nc.StartKMD(c.kmdStartArgs)
	if err != nil {
		return kmdclient.KMDClient{}, err
	}

	kmdClient, err := c.nc.KMDClient()
	if err != nil {
		return kmdclient.KMDClient{}, err
	}
	return kmdClient, nil
}

func (c *Client) getAlgodClient() (algodclient.RestClient, error) {
	algodClient, err := c.nc.AlgodClient()
	if err != nil {
		return algodclient.RestClient{}, err
	}
	return algodClient, nil
}

func (c *Client) ensureGenesisID() (string, error) {
	genesis, err := c.nc.GetGenesis()
	if err != nil {
		return "", err
	}
	return genesis.ID(), nil
}

// GenesisID fetches the genesis ID for the running algod node
func (c *Client) GenesisID() (string, error) {
	response, err := c.ensureGenesisID()

	if err != nil {
		return "", err
	}
	return response, nil
}

// FullStop stops the clients including graceful shutdown to algod and kmd
func (c *Client) FullStop() error {
	return c.nc.FullStop()
}

func (c *Client) checkHandleValidMaybeRenew(walletHandle []byte) bool {
	// Blank handles are definitely invalid
	if len(walletHandle) == 0 {
		return false
	}
	// Otherwise, check with kmd and possibly renew
	kmd, err := c.ensureKmdClient()
	if err != nil {
		return false
	}
	_, err = kmd.RenewWalletHandle(walletHandle)
	return err == nil
}

// ListAddresses takes a wallet handle and returns the list of addresses associated with it. If no addresses are
// associated with the wallet, it returns an empty list.
func (c *Client) ListAddresses(walletHandle []byte) ([]string, error) {
	las, err := c.ListAddressesWithInfo(walletHandle)
	if err != nil {
		return nil, err
	}

	var addrs []string
	for _, la := range las {
		addrs = append(addrs, la.Addr)
	}

	return addrs, nil
}

// ListAddressesWithInfo takes a wallet handle and returns the list of
// addresses associated with it, along with additional information to
// indicate if an address is multisig or not.  If no addresses are
// associated with the wallet, it returns an empty list.
func (c *Client) ListAddressesWithInfo(walletHandle []byte) ([]ListedAddress, error) {
	// List the keys associated with the walletHandle
	kmd, err := c.ensureKmdClient()
	if err != nil {
		return nil, err
	}
	response, err := kmd.ListKeys(walletHandle)
	if err != nil {
		return nil, err
	}
	// List multisig addresses as well
	response2, err := kmd.ListMultisigAddrs(walletHandle)
	if err != nil {
		return nil, err
	}

	var addresses []ListedAddress
	for _, addr := range response.Addresses {
		addresses = append(addresses, ListedAddress{
			Addr:     addr,
			Multisig: false,
		})
	}

	for _, addr := range response2.Addresses {
		addresses = append(addresses, ListedAddress{
			Addr:     addr,
			Multisig: true,
		})
	}

	return addresses, nil
}

// ListedAddress is an address returned by ListAddresses, with a flag
// to indicate whether it's a multisig address.
type ListedAddress struct {
	Addr     string
	Multisig bool
}

// DeleteAccount deletes an account.
func (c *Client) DeleteAccount(walletHandle []byte, walletPassword []byte, addr string) error {
	kmd, err := c.ensureKmdClient()
	if err != nil {
		return err
	}

	_, err = kmd.DeleteKey(walletHandle, walletPassword, addr)
	return err
}

// GenerateAddress takes a wallet handle, generate an additional address for it and returns the public address
func (c *Client) GenerateAddress(walletHandle []byte) (string, error) {
	kmd, err := c.ensureKmdClient()
	if err != nil {
		return "", err
	}
	resp, err := kmd.GenerateKey(walletHandle)
	if err != nil {
		return "", err
	}

	return resp.Address, nil
}

// CreateMultisigAccount takes a wallet handle, a list of (nonmultisig) addresses, and a threshold and creates (and returns) a multisig adress
// TODO: Should these be raw public keys instead of addresses so users can't shoot themselves in the foot by passing in a multisig addr? Probably will become irrelevant after CSID changes.
func (c *Client) CreateMultisigAccount(walletHandle []byte, threshold uint8, addrs []string) (string, error) {
	// convert the addresses into public keys
	pks := make([]crypto.PublicKey, len(addrs))
	for i, addrStr := range addrs {
		addr, err := basics.UnmarshalChecksumAddress(addrStr)
		if err != nil {
			return "", err
		}
		pks[i] = crypto.PublicKey(addr)
	}
	kmd, err := c.ensureKmdClient()
	if err != nil {
		return "", err
	}
	resp, err := kmd.ImportMultisigAddr(walletHandle, 1, threshold, pks)
	if err != nil {
		return "", err
	}

	return resp.Address, nil
}

// DeleteMultisigAccount deletes a multisig account.
func (c *Client) DeleteMultisigAccount(walletHandle []byte, walletPassword []byte, addr string) error {
	kmd, err := c.ensureKmdClient()
	if err != nil {
		return err
	}

	_, err = kmd.DeleteMultisigAddr(walletHandle, walletPassword, addr)
	return err
}

// LookupMultisigAccount returns the threshold and public keys for a
// multisig address.
func (c *Client) LookupMultisigAccount(walletHandle []byte, multisigAddr string) (info MultisigInfo, err error) {
	kmd, err := c.ensureKmdClient()
	if err != nil {
		return
	}

	resp, err := kmd.ExportMultisigAddr(walletHandle, multisigAddr)
	if err != nil {
		return
	}

	var pks []string
	for _, pk := range resp.PKs {
		addr := basics.Address(pk).String()
		pks = append(pks, addr)
	}

	info.Version = resp.Version
	info.Threshold = resp.Threshold
	info.PKs = pks
	return
}

// MultisigInfo represents the information about a multisig account.
type MultisigInfo struct {
	Version   uint8
	Threshold uint8
	PKs       []string
}

// SendPaymentFromWallet signs a transaction using the given wallet and returns the resulted transaction id
func (c *Client) SendPaymentFromWallet(walletHandle, pw []byte, from, to string, fee, amount uint64, note []byte, closeTo string, firstValid, lastValid basics.Round) (transactions.Transaction, error) {
	return c.SendPaymentFromWalletWithLease(walletHandle, pw, from, to, fee, amount, note, closeTo, [32]byte{}, firstValid, lastValid)
}

// SendPaymentFromWalletWithLease is like SendPaymentFromWallet, but with a custom lease.
func (c *Client) SendPaymentFromWalletWithLease(walletHandle, pw []byte, from, to string, fee, amount uint64, note []byte, closeTo string, lease [32]byte, firstValid, lastValid basics.Round) (transactions.Transaction, error) {
	// Build the transaction
	tx, err := c.ConstructPayment(from, to, fee, amount, note, closeTo, lease, firstValid, lastValid)
	if err != nil {
		return transactions.Transaction{}, err
	}

	return c.signAndBroadcastTransactionWithWallet(walletHandle, pw, tx)
}

func (c *Client) signAndBroadcastTransactionWithWallet(walletHandle, pw []byte, tx transactions.Transaction) (transactions.Transaction, error) {
	// Sign the transaction
	kmd, err := c.ensureKmdClient()
	if err != nil {
		return transactions.Transaction{}, err
	}
	// TODO(rekeying) probably libgoal should allow passing in different public key to sign with
	resp0, err := kmd.SignTransaction(walletHandle, pw, crypto.PublicKey{}, tx)
	if err != nil {
		return transactions.Transaction{}, err
	}

	// Decode the SignedTxn
	var stx transactions.SignedTxn
	err = protocol.Decode(resp0.SignedTransaction, &stx)
	if err != nil {
		return transactions.Transaction{}, err
	}

	// Broadcast the transaction
	algod, err := c.ensureAlgodClient()
	if err != nil {
		return transactions.Transaction{}, err
	}

	_, err = algod.SendRawTransaction(stx)
	if err != nil {
		return transactions.Transaction{}, err
	}
	return tx, nil
}

// ComputeValidityRounds takes first, last and rounds provided by a user and resolves them into
// actual firstValid and lastValid.
// Resolution table
//
// validRounds | lastValid | result (lastValid)
// -------------------------------------------------
// 	  	 0     |     0     | firstValid + maxTxnLife
// 		 0     |     N     | lastValid
// 		 M     |     0     | first + validRounds - 1
// 		 M     |     M     | error
//
func (c *Client) ComputeValidityRounds(firstValid, lastValid, validRounds uint64) (uint64, uint64, error) {
	params, err := c.SuggestedParams()
	if err != nil {
		return 0, 0, err
	}
	cparams, ok := c.consensus[protocol.ConsensusVersion(params.ConsensusVersion)]
	if !ok {
		return 0, 0, fmt.Errorf("cannot construct transaction: unknown consensus protocol %s", params.ConsensusVersion)
	}

	return computeValidityRounds(firstValid, lastValid, validRounds, params.LastRound, cparams.MaxTxnLife)
}

func computeValidityRounds(firstValid, lastValid, validRounds, lastRound, maxTxnLife uint64) (uint64, uint64, error) {
	if validRounds != 0 && lastValid != 0 {
		return 0, 0, fmt.Errorf("cannot construct transaction: ambiguous input: lastValid = %d, validRounds = %d", lastValid, validRounds)
	}

	if firstValid == 0 {
		firstValid = lastRound + 1
	}

	if validRounds != 0 {
		// MaxTxnLife is the maximum difference between LastValid and FirstValid
		// so that validRounds = maxTxnLife+1 gives lastValid = firstValid + validRounds - 1 = firstValid + maxTxnLife
		if validRounds > maxTxnLife+1 {
			return 0, 0, fmt.Errorf("cannot construct transaction: txn validity period %d is greater than protocol max txn lifetime %d", validRounds-1, maxTxnLife)
		}
		lastValid = firstValid + validRounds - 1
	} else if lastValid == 0 {
		lastValid = firstValid + maxTxnLife
	}

	if firstValid > lastValid {
		return 0, 0, fmt.Errorf("cannot construct transaction: txn would first be valid on round %d which is after last valid round %d", firstValid, lastValid)
	} else if lastValid-firstValid > maxTxnLife {
		return 0, 0, fmt.Errorf("cannot construct transaction: txn validity period ( %d to %d ) is greater than protocol max txn lifetime %d", firstValid, lastValid, maxTxnLife)
	}

	return firstValid, lastValid, nil
}

// ConstructPayment builds a payment transaction to be signed
// If the fee is 0, the function will use the suggested one form the network
// Although firstValid and lastValid come pre-computed in a normal flow,
// additional validation is done by computeValidityRounds:
// if the lastValid is 0, firstValid + maxTxnLifetime will be used
// if the firstValid is 0, lastRound + 1 will be used
func (c *Client) ConstructPayment(from, to string, fee, amount uint64, note []byte, closeTo string, lease [32]byte, firstValid, lastValid basics.Round) (transactions.Transaction, error) {
	fromAddr, err := basics.UnmarshalChecksumAddress(from)
	if err != nil {
		return transactions.Transaction{}, err
	}

	var toAddr basics.Address
	if to != "" {
		toAddr, err = basics.UnmarshalChecksumAddress(to)
		if err != nil {
			return transactions.Transaction{}, err
		}
	}

	// Get current round, protocol, genesis ID
	params, err := c.SuggestedParams()
	if err != nil {
		return transactions.Transaction{}, err
	}

	cp, ok := c.consensus[protocol.ConsensusVersion(params.ConsensusVersion)]
	if !ok {
		return transactions.Transaction{}, fmt.Errorf("ConstructPayment: unknown consensus protocol %s", params.ConsensusVersion)
	}
	fv, lv, err := computeValidityRounds(uint64(firstValid), uint64(lastValid), 0, params.LastRound, cp.MaxTxnLife)
	if err != nil {
		return transactions.Transaction{}, err
	}

	tx := transactions.Transaction{
		Type: protocol.PaymentTx,
		Header: transactions.Header{
			Sender:     fromAddr,
			Fee:        basics.MicroAlgos{Raw: fee},
			FirstValid: basics.Round(fv),
			LastValid:  basics.Round(lv),
			Lease:      lease,
			Note:       note,
		},
		PaymentTxnFields: transactions.PaymentTxnFields{
			Receiver: toAddr,
			Amount:   basics.MicroAlgos{Raw: amount},
		},
	}

	// If requesting closing, put it in the transaction.  The protocol might
	// not support it, but in that case, better to fail the transaction,
	// because the user explicitly asked for it, and it's not supported.
	if closeTo != "" {
		closeToAddr, err := basics.UnmarshalChecksumAddress(closeTo)
		if err != nil {
			return transactions.Transaction{}, err
		}

		tx.PaymentTxnFields.CloseRemainderTo = closeToAddr
	}

	tx.Header.GenesisID = params.GenesisID

	// Check if the protocol supports genesis hash
	if cp.SupportGenesisHash {
		copy(tx.Header.GenesisHash[:], params.GenesisHash)
	}

	// Default to the suggested fee, if the caller didn't supply it
	// Fee is tricky, should taken care last. We encode the final transaction to get the size post signing and encoding
	// Then, we multiply it by the suggested fee per byte.
	if fee == 0 {
		tx.Fee = basics.MulAIntSaturate(basics.MicroAlgos{Raw: params.Fee}, tx.EstimateEncodedSize())
	}
	if tx.Fee.Raw < cp.MinTxnFee {
		tx.Fee.Raw = cp.MinTxnFee
	}

	return tx, nil
}

/* Algod Wrappers */

// Status returns the node status
func (c *Client) Status() (resp generatedV2.NodeStatusResponse, err error) {
	algod, err := c.ensureAlgodClient()
	if err == nil {
		resp, err = algod.Status()
	}
	return
}

// AccountInformation takes an address and returns its information
func (c *Client) AccountInformation(account string) (resp v1.Account, err error) {
	algod, err := c.ensureAlgodClient()
	if err == nil {
		resp, err = algod.AccountInformation(account)
	}
	return
}

// AssetInformation takes an asset's index and returns its information
func (c *Client) AssetInformation(index uint64) (resp v1.AssetParams, err error) {
	algod, err := c.ensureAlgodClient()
	if err == nil {
		resp, err = algod.AssetInformation(index)
	}
	return
}

// TransactionInformation takes an address and associated txid and return its information
func (c *Client) TransactionInformation(addr, txid string) (resp v1.Transaction, err error) {
	algod, err := c.ensureAlgodClient()
	if err == nil {
		resp, err = algod.TransactionInformation(addr, txid)
	}
	return
}

// PendingTransactionInformation returns information about a recently issued
// transaction based on its txid.
func (c *Client) PendingTransactionInformation(txid string) (resp v1.Transaction, err error) {
	algod, err := c.ensureAlgodClient()
	if err == nil {
		resp, err = algod.PendingTransactionInformation(txid)
	}
	return
}

// Block takes a round and returns its block
func (c *Client) Block(round uint64) (resp v1.Block, err error) {
	algod, err := c.ensureAlgodClient()
	if err == nil {
		resp, err = algod.Block(round)
	}
	return
}

// RawBlock takes a round and returns its block
func (c *Client) RawBlock(round uint64) (resp v1.RawBlock, err error) {
	algod, err := c.ensureAlgodClient()
	if err == nil {
		resp, err = algod.RawBlock(round)
	}
	return
}

// HealthCheck returns an error if something is wrong
func (c *Client) HealthCheck() error {
	algod, err := c.ensureAlgodClient()
	if err == nil {
		err = algod.HealthCheck()
	}
	return err
}

// WaitForRound takes a round, waits until it appears and returns its status. This function blocks.
func (c *Client) WaitForRound(round uint64) (resp generatedV2.NodeStatusResponse, err error) {
	algod, err := c.ensureAlgodClient()
	if err == nil {
		resp, err = algod.StatusAfterBlock(round)
	}
	return
}

// GetBalance takes an address and returns its total balance; if the address doesn't exist, it returns 0.
func (c *Client) GetBalance(address string) (uint64, error) {
	resp, err := c.AccountInformation(address)
	if err != nil {
		return 0, err
	}
	return resp.Amount, nil
}

// AlgodVersions return the list of supported API versions in algod
func (c Client) AlgodVersions() (resp common.Version, err error) {
	algod, err := c.ensureAlgodClient()
	if err == nil {
		resp, err = algod.Versions()
	}
	return
}

// LedgerSupply returns the total number of algos in the system
func (c Client) LedgerSupply() (resp v1.Supply, err error) {
	algod, err := c.ensureAlgodClient()
	if err == nil {
		resp, err = algod.LedgerSupply()
	}
	return
}

// CurrentRound returns the current known round
func (c Client) CurrentRound() (lastRound uint64, err error) {
	// Get current round
	algod, err := c.ensureAlgodClient()
	if err == nil {
		resp, err := algod.Status()
		if err == nil {
			lastRound = resp.LastRound
		}
	}
	return
}

// SuggestedFee returns the suggested fee per byte by the network
func (c *Client) SuggestedFee() (fee uint64, err error) {
	algod, err := c.ensureAlgodClient()
	if err == nil {
		resp, err := algod.SuggestedFee()
		if err == nil {
			fee = resp.Fee
		}
	}
	return
}

// SuggestedParams returns the suggested parameters for a new transaction
func (c *Client) SuggestedParams() (params v1.TransactionParams, err error) {
	algod, err := c.ensureAlgodClient()
	if err == nil {
		params, err = algod.SuggestedParams()
	}
	return
}

// GetPendingTransactions gets a snapshot of current pending transactions on the node.
// If maxTxns = 0, fetches as many transactions as possible.
func (c *Client) GetPendingTransactions(maxTxns uint64) (resp v1.PendingTransactions, err error) {
	algod, err := c.ensureAlgodClient()
	if err == nil {
		resp, err = algod.GetPendingTransactions(maxTxns)
	}
	return
}

// ExportKey exports the private key of the passed account, assuming it's available
func (c *Client) ExportKey(walletHandle []byte, password, account string) (resp kmdapi.APIV1POSTKeyExportResponse, err error) {
	kmd, err := c.ensureKmdClient()
	if err != nil {
		return
	}

	// export the secret key for the bidder
	req := kmdapi.APIV1POSTKeyExportRequest{
		WalletHandleToken: string(walletHandle),
		Address:           account,
		WalletPassword:    password,
	}
	resp = kmdapi.APIV1POSTKeyExportResponse{}
	err = kmd.DoV1Request(req, &resp)
	return resp, err
}

// ConsensusParams returns the consensus parameters for the protocol active at the specified round
func (c *Client) ConsensusParams(round uint64) (consensus config.ConsensusParams, err error) {
	block, err := c.Block(round)
	if err != nil {
		return
	}

	params, ok := c.consensus[protocol.ConsensusVersion(block.CurrentProtocol)]
	if !ok {
		err = fmt.Errorf("ConsensusParams: unknown consensus protocol %s", block.CurrentProtocol)
		return
	}

	return params, nil
}

<<<<<<< HEAD
// AbortCatchup aborts the currently running catchup
func (c *Client) AbortCatchup() error {
	algod, err := c.ensureAlgodClient()
	if err != nil {
		return err
	}
	resp, err := algod.Status()
	if err != nil {
		return err
	}
	if resp.Catchpoint == "" {
		// no error - we were not catching up.
		return nil
	}
	_, err = algod.AbortCatchup(resp.Catchpoint)
	if err != nil {
		return err
	}
	return nil
}

// Catchup start catching up to the give catchpoint label.
func (c *Client) Catchup(catchpointLabel string) error {
	algod, err := c.ensureAlgodClient()
	if err != nil {
		return err
	}
	_, err = algod.Catchup(catchpointLabel)
	if err != nil {
		return err
	}
	return nil
=======
// SetAPIVersionAffinity sets the desired client API version affinity of the algod and kmd clients.
func (c *Client) SetAPIVersionAffinity(algodVersionAffinity algodclient.APIVersion, kmdVersionAffinity kmdclient.APIVersion) {
	c.algodVersionAffinity = algodVersionAffinity
	c.kmdVersionAffinity = kmdVersionAffinity
>>>>>>> 1750fb57
}<|MERGE_RESOLUTION|>--- conflicted
+++ resolved
@@ -818,43 +818,44 @@
 	return params, nil
 }
 
-<<<<<<< HEAD
-// AbortCatchup aborts the currently running catchup
-func (c *Client) AbortCatchup() error {
-	algod, err := c.ensureAlgodClient()
-	if err != nil {
-		return err
-	}
-	resp, err := algod.Status()
-	if err != nil {
-		return err
-	}
-	if resp.Catchpoint == "" {
-		// no error - we were not catching up.
-		return nil
-	}
-	_, err = algod.AbortCatchup(resp.Catchpoint)
-	if err != nil {
-		return err
-	}
-	return nil
-}
-
-// Catchup start catching up to the give catchpoint label.
-func (c *Client) Catchup(catchpointLabel string) error {
-	algod, err := c.ensureAlgodClient()
-	if err != nil {
-		return err
-	}
-	_, err = algod.Catchup(catchpointLabel)
-	if err != nil {
-		return err
-	}
-	return nil
-=======
 // SetAPIVersionAffinity sets the desired client API version affinity of the algod and kmd clients.
 func (c *Client) SetAPIVersionAffinity(algodVersionAffinity algodclient.APIVersion, kmdVersionAffinity kmdclient.APIVersion) {
 	c.algodVersionAffinity = algodVersionAffinity
 	c.kmdVersionAffinity = kmdVersionAffinity
->>>>>>> 1750fb57
+}
+
+// AbortCatchup aborts the currently running catchup
+func (c *Client) AbortCatchup() error {
+	algod, err := c.ensureAlgodClient()
+	if err != nil {
+		return err
+	}
+	// we need to ensure we're using the v2 status so that we would get the catchpoint information.
+	algod.SetAPIVersionAffinity(algodclient.APIVersionV2)
+	resp, err := algod.Status()
+	if err != nil {
+		return err
+	}
+	if resp.Catchpoint == nil || (*resp.Catchpoint) == "" {
+		// no error - we were not catching up.
+		return nil
+	}
+	_, err = algod.AbortCatchup(*resp.Catchpoint)
+	if err != nil {
+		return err
+	}
+	return nil
+}
+
+// Catchup start catching up to the give catchpoint label.
+func (c *Client) Catchup(catchpointLabel string) error {
+	algod, err := c.ensureAlgodClient()
+	if err != nil {
+		return err
+	}
+	_, err = algod.Catchup(catchpointLabel)
+	if err != nil {
+		return err
+	}
+	return nil
 }