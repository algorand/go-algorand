--- conflicted
+++ resolved
@@ -231,21 +231,6 @@
 	return goOfflineTransaction, nil
 }
 
-<<<<<<< HEAD
-// GroupID computes the group ID for a group of transactions.
-func (c *Client) GroupID(txgroup []transactions.Transaction) (gid crypto.Digest, err error) {
-	var group transactions.TxGroup
-	for _, tx := range txgroup {
-		if !tx.Group.IsZero() {
-			err = fmt.Errorf("tx %v already has a group %v", tx, tx.Group)
-			return
-		}
-
-		group.Transactions = append(group.Transactions, crypto.HashObj(tx))
-	}
-
-	return crypto.HashObj(group), nil
-=======
 // FillUnsignedTxTemplate fills in header fields in a partially-filled-in transaction.
 func (c *Client) FillUnsignedTxTemplate(sender string, firstValid, numValidRounds, fee uint64, tx transactions.Transaction) (transactions.Transaction, error) {
 	// Parse the address
@@ -522,5 +507,19 @@
 	tx.AssetFrozen = newFreezeSetting
 
 	return tx, nil
->>>>>>> 494e7455
+}
+
+// GroupID computes the group ID for a group of transactions.
+func (c *Client) GroupID(txgroup []transactions.Transaction) (gid crypto.Digest, err error) {
+	var group transactions.TxGroup
+	for _, tx := range txgroup {
+		if !tx.Group.IsZero() {
+			err = fmt.Errorf("tx %v already has a group %v", tx, tx.Group)
+			return
+		}
+
+		group.Transactions = append(group.Transactions, crypto.HashObj(tx))
+	}
+
+	return crypto.HashObj(group), nil
 }