// Copyright (C) 2019-2022 Algorand, Inc.
// This file is part of go-algorand
//
// go-algorand is free software: you can redistribute it and/or modify
// it under the terms of the GNU Affero General Public License as
// published by the Free Software Foundation, either version 3 of the
// License, or (at your option) any later version.
//
// go-algorand is distributed in the hope that it will be useful,
// but WITHOUT ANY WARRANTY; without even the implied warranty of
// MERCHANTABILITY or FITNESS FOR A PARTICULAR PURPOSE.  See the
// GNU Affero General Public License for more details.
//
// You should have received a copy of the GNU Affero General Public License
// along with go-algorand.  If not, see <https://www.gnu.org/licenses/>.

package libgoal

import (
	"errors"
	"fmt"

	"github.com/algorand/go-algorand/config"
	"github.com/algorand/go-algorand/crypto"
	"github.com/algorand/go-algorand/crypto/merklesignature"
	"github.com/algorand/go-algorand/daemon/algod/api/server/v2/generated/model"
	"github.com/algorand/go-algorand/data/account"
	"github.com/algorand/go-algorand/data/basics"
	"github.com/algorand/go-algorand/data/transactions"
	"github.com/algorand/go-algorand/protocol"
)

var emptySchema = basics.StateSchema{}

// SignTransactionWithWallet signs the passed transaction with keys from the wallet associated with the passed walletHandle
func (c *Client) SignTransactionWithWallet(walletHandle, pw []byte, utx transactions.Transaction) (stx transactions.SignedTxn, err error) {
	kmd, err := c.ensureKmdClient()
	if err != nil {
		return
	}

	// Sign the transaction
	resp, err := kmd.SignTransaction(walletHandle, pw, crypto.PublicKey{}, utx)
	if err != nil {
		return
	}

	// Decode the SignedTxn
	err = protocol.Decode(resp.SignedTransaction, &stx)
	return
}

// SignTransactionWithWalletAndSigner signs the passed transaction under a specific signer (which may differ from the sender's address). This is necessary after an account has been rekeyed.
// If signerAddr is the empty string, just infer spending key from the sender address.
func (c *Client) SignTransactionWithWalletAndSigner(walletHandle, pw []byte, signerAddr string, utx transactions.Transaction) (stx transactions.SignedTxn, err error) {
	if signerAddr == "" {
		return c.SignTransactionWithWallet(walletHandle, pw, utx)
	}

	kmd, err := c.ensureKmdClient()
	if err != nil {
		return
	}

	authaddr, err := basics.UnmarshalChecksumAddress(signerAddr)
	if err != nil {
		return
	}
	// Sign the transaction
	resp, err := kmd.SignTransaction(walletHandle, pw, crypto.PublicKey(authaddr), utx)
	if err != nil {
		return
	}

	// Decode the SignedTxn
	err = protocol.Decode(resp.SignedTransaction, &stx)
	return
}

// SignProgramWithWallet signs the passed transaction with keys from the wallet associated with the passed walletHandle
func (c *Client) SignProgramWithWallet(walletHandle, pw []byte, addr string, program []byte) (signature crypto.Signature, err error) {
	kmd, err := c.ensureKmdClient()
	if err != nil {
		return
	}

	// Sign the transaction
	resp, err := kmd.SignProgram(walletHandle, pw, addr, program)
	if err != nil {
		return
	}

	copy(signature[:], resp.Signature)
	return
}

// MultisigSignTransactionWithWallet creates a multisig (or adds to an existing partial multisig, if one is provided), signing with the key corresponding to the given address and using the specified wallet
// TODO instead of returning MultisigSigs, accept and return blobs
func (c *Client) MultisigSignTransactionWithWallet(walletHandle, pw []byte, utx transactions.Transaction, signerAddr string, partial crypto.MultisigSig) (msig crypto.MultisigSig, err error) {
	txBytes := protocol.Encode(&utx)
	addr, err := basics.UnmarshalChecksumAddress(signerAddr)
	if err != nil {
		return
	}
	kmd, err := c.ensureKmdClient()
	if err != nil {
		return
	}
	resp, err := kmd.MultisigSignTransaction(walletHandle, pw, txBytes, crypto.PublicKey(addr), partial, crypto.Digest{})
	if err != nil {
		return
	}
	err = protocol.Decode(resp.Multisig, &msig)
	return
}

// MultisigSignTransactionWithWalletAndSigner creates a multisig (or adds to an existing partial multisig, if one is provided), signing with the key corresponding to the given address and using the specified wallet
func (c *Client) MultisigSignTransactionWithWalletAndSigner(walletHandle, pw []byte, utx transactions.Transaction, signerAddr string, partial crypto.MultisigSig, signerMsig string) (msig crypto.MultisigSig, err error) {
	txBytes := protocol.Encode(&utx)
	addr, err := basics.UnmarshalChecksumAddress(signerAddr)
	if err != nil {
		return
	}
	msigAddr, err := basics.UnmarshalChecksumAddress(signerMsig)
	if err != nil {
		return
	}
	kmd, err := c.ensureKmdClient()
	if err != nil {
		return
	}
	resp, err := kmd.MultisigSignTransaction(walletHandle, pw, txBytes, crypto.PublicKey(addr), partial, crypto.Digest(msigAddr))
	if err != nil {
		return
	}
	err = protocol.Decode(resp.Multisig, &msig)
	return
}

// MultisigSignProgramWithWallet creates a multisig (or adds to an existing partial multisig, if one is provided), signing with the key corresponding to the given address and using the specified wallet
func (c *Client) MultisigSignProgramWithWallet(walletHandle, pw, program []byte, signerAddr string, partial crypto.MultisigSig) (msig crypto.MultisigSig, err error) {
	addr, err := basics.UnmarshalChecksumAddress(signerAddr)
	if err != nil {
		return
	}
	kmd, err := c.ensureKmdClient()
	if err != nil {
		return
	}
	msigAddr, err := crypto.MultisigAddrGenWithSubsigs(partial.Version, partial.Threshold, partial.Subsigs)
	if err != nil {
		return
	}
	resp, err := kmd.MultisigSignProgram(walletHandle, pw, basics.Address(msigAddr).String(), program, crypto.PublicKey(addr), partial)
	if err != nil {
		return
	}
	err = protocol.Decode(resp.Multisig, &msig)
	return
}

// BroadcastTransaction broadcasts a signed transaction to the network using algod
func (c *Client) BroadcastTransaction(stx transactions.SignedTxn) (txid string, err error) {
	algod, err := c.ensureAlgodClient()
	if err != nil {
		return
	}
	resp, err := algod.SendRawTransaction(stx)
	if err != nil {
		return
	}
	return resp.TxId, nil
}

// BroadcastTransactionGroup broadcasts a signed transaction group to the network using algod
func (c *Client) BroadcastTransactionGroup(txgroup []transactions.SignedTxn) error {
	algod, err := c.ensureAlgodClient()
	if err != nil {
		return err
	}
	return algod.SendRawTransactionGroup(txgroup)
}

// SignAndBroadcastTransaction signs the unsigned transaction with keys from the default wallet, and broadcasts it
func (c *Client) SignAndBroadcastTransaction(walletHandle, pw []byte, utx transactions.Transaction) (txid string, err error) {
	// Sign the transaction
	stx, err := c.SignTransactionWithWallet(walletHandle, pw, utx)
	if err != nil {
		return
	}

	// Broadcast the transaction
	return c.BroadcastTransaction(stx)
}

// generateRegistrationTransaction returns a transaction object for registering a Participation with its parent this is
// similar to account.Participation.GenerateRegistrationTransaction.
func generateRegistrationTransaction(part model.ParticipationKey, fee basics.MicroAlgos, txnFirstValid, txnLastValid basics.Round, leaseBytes [32]byte) (transactions.Transaction, error) {
	addr, err := basics.UnmarshalChecksumAddress(part.Address)
	if err != nil {
		return transactions.Transaction{}, err
	}

	if len(part.Key.VoteParticipationKey) != 32 {
		return transactions.Transaction{}, fmt.Errorf("voting key is the wrong size, should be 32 but it is %d", len(part.Key.VoteParticipationKey))
	}

	var votePk [32]byte
	copy(votePk[:], part.Key.VoteParticipationKey[:])

	if len(part.Key.SelectionParticipationKey) != 32 {
		return transactions.Transaction{}, fmt.Errorf("selection key is the wrong size, should be 32 but it is %d", len(part.Key.VoteParticipationKey))
	}

	var selectionPk [32]byte
	copy(selectionPk[:], part.Key.SelectionParticipationKey[:])

	if part.Key.StateProofKey == nil {
		return transactions.Transaction{}, fmt.Errorf("state proof key pointer is nil")
	}

	if len(*part.Key.StateProofKey) != len(merklesignature.Commitment{}) {
		return transactions.Transaction{}, fmt.Errorf("state proof key is the wrong size, should be %d but it is %d", len(merklesignature.Commitment{}), len(*part.Key.StateProofKey))
	}

	var stateProofPk merklesignature.Commitment
	copy(stateProofPk[:], (*part.Key.StateProofKey)[:])

	t := transactions.Transaction{
		Type: protocol.KeyRegistrationTx,
		Header: transactions.Header{
			Sender:     addr,
			Fee:        fee,
			FirstValid: txnFirstValid,
			LastValid:  txnLastValid,
			Lease:      leaseBytes,
		},
		KeyregTxnFields: transactions.KeyregTxnFields{
			VotePK:       votePk,
			SelectionPK:  selectionPk,
			StateProofPK: stateProofPk,
		},
	}
	t.KeyregTxnFields.VoteFirst = basics.Round(part.Key.VoteFirstValid)
	t.KeyregTxnFields.VoteLast = basics.Round(part.Key.VoteLastValid)
	t.KeyregTxnFields.VoteKeyDilution = part.Key.VoteKeyDilution

	return t, nil
}

// MakeRegistrationTransactionWithGenesisID Generates a Registration transaction with the genesis ID set from the suggested parameters of the client
func (c *Client) MakeRegistrationTransactionWithGenesisID(part account.Participation, fee, txnFirstValid, txnLastValid uint64, leaseBytes [32]byte, includeStateProofKeys bool) (transactions.Transaction, error) {

	// Get current round, protocol, genesis ID
	params, err := c.cachedSuggestedParams()
	if err != nil {
		return transactions.Transaction{}, err
	}

	cparams, ok := c.consensus[protocol.ConsensusVersion(params.ConsensusVersion)]
	if !ok {
		return transactions.Transaction{}, errors.New("unknown consensus version")
	}

	txnFirstValid, txnLastValid, err = computeValidityRounds(txnFirstValid, txnLastValid, 0, params.LastRound, cparams.MaxTxnLife)
	if err != nil {
		return transactions.Transaction{}, err
	}

	goOnlineTx := part.GenerateRegistrationTransaction(
		basics.MicroAlgos{Raw: fee},
		basics.Round(txnFirstValid),
		basics.Round(txnLastValid),
		leaseBytes, includeStateProofKeys)

	goOnlineTx.Header.GenesisID = params.GenesisId

	// Check if the protocol supports genesis hash
	if config.Consensus[protocol.ConsensusFuture].SupportGenesisHash {
		copy(goOnlineTx.Header.GenesisHash[:], params.GenesisHash)
	}

	return goOnlineTx, nil
}

// MakeUnsignedGoOnlineTx creates a transaction that will bring an address online using available participation keys
func (c *Client) MakeUnsignedGoOnlineTx(address string, firstValid, lastValid, fee uint64, leaseBytes [32]byte) (transactions.Transaction, error) {
	// Parse the address
	parsedAddr, err := basics.UnmarshalChecksumAddress(address)
	if err != nil {
		return transactions.Transaction{}, err
	}

	// Get current round, protocol, genesis ID
	params, err := c.cachedSuggestedParams()
	if err != nil {
		return transactions.Transaction{}, err
	}

	cparams, ok := c.consensus[protocol.ConsensusVersion(params.ConsensusVersion)]
	if !ok {
		return transactions.Transaction{}, errors.New("unknown consensus version")
	}

	firstValid, lastValid, err = computeValidityRounds(firstValid, lastValid, 0, params.LastRound, cparams.MaxTxnLife)
	if err != nil {
		return transactions.Transaction{}, err
	}

	// Choose which participation keys to go online with;
	// need to do this after filling in the round number.
	part, err := c.chooseParticipation(parsedAddr, basics.Round(firstValid))
	if err != nil {
		return transactions.Transaction{}, err
	}

	parsedFrstValid := basics.Round(firstValid)
	parsedLastValid := basics.Round(lastValid)
	parsedFee := basics.MicroAlgos{Raw: fee}

	goOnlineTransaction, err := generateRegistrationTransaction(part, parsedFee, parsedFrstValid, parsedLastValid, leaseBytes)
	if err != nil {
		return transactions.Transaction{}, err
	}
	if cparams.SupportGenesisHash {
		var genHash crypto.Digest
		copy(genHash[:], params.GenesisHash)
		goOnlineTransaction.GenesisHash = genHash
	}

	// Default to the suggested fee, if the caller didn't supply it
	// Fee is tricky, should taken care last. We encode the final
	// transaction to get the size post signing and encoding.
	// Then, we multiply it by the suggested fee per byte.
	if fee == 0 {
		goOnlineTransaction.Fee = basics.MulAIntSaturate(basics.MicroAlgos{Raw: params.Fee}, goOnlineTransaction.EstimateEncodedSize())
		if goOnlineTransaction.Fee.Raw < cparams.MinTxnFee {
			goOnlineTransaction.Fee.Raw = cparams.MinTxnFee
		}
	}
	return goOnlineTransaction, nil
}

// MakeUnsignedGoOfflineTx creates a transaction that will bring an address offline
func (c *Client) MakeUnsignedGoOfflineTx(address string, firstValid, lastValid, fee uint64, leaseBytes [32]byte) (transactions.Transaction, error) {
	// Parse the address
	parsedAddr, err := basics.UnmarshalChecksumAddress(address)
	if err != nil {
		return transactions.Transaction{}, err
	}

	params, err := c.cachedSuggestedParams()
	if err != nil {
		return transactions.Transaction{}, err
	}

	cparams, ok := c.consensus[protocol.ConsensusVersion(params.ConsensusVersion)]
	if !ok {
		return transactions.Transaction{}, errors.New("unknown consensus version")
	}

	firstValid, lastValid, err = computeValidityRounds(firstValid, lastValid, 0, params.LastRound, cparams.MaxTxnLife)
	if err != nil {
		return transactions.Transaction{}, err
	}

	parsedFirstRound := basics.Round(firstValid)
	parsedLastRound := basics.Round(lastValid)
	parsedFee := basics.MicroAlgos{Raw: fee}

	goOfflineTransaction := transactions.Transaction{
		Type: protocol.KeyRegistrationTx,
		Header: transactions.Header{
			Sender:     parsedAddr,
			Fee:        parsedFee,
			FirstValid: parsedFirstRound,
			LastValid:  parsedLastRound,
			Lease:      leaseBytes,
		},
	}
	if cparams.SupportGenesisHash {
		var genHash crypto.Digest
		copy(genHash[:], params.GenesisHash)
		goOfflineTransaction.GenesisHash = genHash
	}

	// Default to the suggested fee, if the caller didn't supply it
	// Fee is tricky, should taken care last. We encode the final transaction to get the size post signing and encoding
	// Then, we multiply it by the suggested fee per byte.
	if fee == 0 {
		goOfflineTransaction.Fee = basics.MulAIntSaturate(basics.MicroAlgos{Raw: params.Fee}, goOfflineTransaction.EstimateEncodedSize())
		if goOfflineTransaction.Fee.Raw < cparams.MinTxnFee {
			goOfflineTransaction.Fee.Raw = cparams.MinTxnFee
		}
	}
	return goOfflineTransaction, nil
}

// MakeUnsignedBecomeNonparticipatingTx creates a transaction that will mark an account as non-participating
func (c *Client) MakeUnsignedBecomeNonparticipatingTx(address string, firstValid, lastValid, fee uint64) (transactions.Transaction, error) {
	// Parse the address
	parsedAddr, err := basics.UnmarshalChecksumAddress(address)
	if err != nil {
		return transactions.Transaction{}, err
	}

	params, err := c.cachedSuggestedParams()
	if err != nil {
		return transactions.Transaction{}, err
	}

	cparams, ok := c.consensus[protocol.ConsensusVersion(params.ConsensusVersion)]
	if !ok {
		return transactions.Transaction{}, errors.New("unknown consensus version")
	}

	firstValid, lastValid, err = computeValidityRounds(firstValid, lastValid, 0, params.LastRound, cparams.MaxTxnLife)
	if err != nil {
		return transactions.Transaction{}, err
	}

	parsedFirstRound := basics.Round(firstValid)
	parsedLastRound := basics.Round(lastValid)
	parsedFee := basics.MicroAlgos{Raw: fee}

	becomeNonparticipatingTransaction := transactions.Transaction{
		Type: protocol.KeyRegistrationTx,
		Header: transactions.Header{
			Sender:     parsedAddr,
			Fee:        parsedFee,
			FirstValid: parsedFirstRound,
			LastValid:  parsedLastRound,
		},
	}
	if cparams.SupportGenesisHash {
		var genHash crypto.Digest
		copy(genHash[:], params.GenesisHash)
		becomeNonparticipatingTransaction.GenesisHash = genHash
	}
	becomeNonparticipatingTransaction.KeyregTxnFields.Nonparticipation = true

	// Default to the suggested fee, if the caller didn't supply it
	// Fee is tricky, should taken care last. We encode the final transaction to get the size post signing and encoding
	// Then, we multiply it by the suggested fee per byte.
	if fee == 0 {
		becomeNonparticipatingTransaction.Fee = basics.MulAIntSaturate(basics.MicroAlgos{Raw: params.Fee}, becomeNonparticipatingTransaction.EstimateEncodedSize())
		if becomeNonparticipatingTransaction.Fee.Raw < cparams.MinTxnFee {
			becomeNonparticipatingTransaction.Fee.Raw = cparams.MinTxnFee
		}
	}
	return becomeNonparticipatingTransaction, nil
}

// FillUnsignedTxTemplate fills in header fields in a partially-filled-in transaction.
func (c *Client) FillUnsignedTxTemplate(sender string, firstValid, lastValid, fee uint64, tx transactions.Transaction) (transactions.Transaction, error) {
	// Parse the address
	parsedAddr, err := basics.UnmarshalChecksumAddress(sender)
	if err != nil {
		return transactions.Transaction{}, err
	}

	params, err := c.cachedSuggestedParams()
	if err != nil {
		return transactions.Transaction{}, err
	}

	cparams, ok := c.consensus[protocol.ConsensusVersion(params.ConsensusVersion)]
	if !ok {
		return transactions.Transaction{}, errors.New("unknown consensus version")
	}

	firstValid, lastValid, err = computeValidityRounds(firstValid, lastValid, 0, params.LastRound, cparams.MaxTxnLife)
	if err != nil {
		return transactions.Transaction{}, err
	}

	parsedFee := basics.MicroAlgos{Raw: fee}

	tx.Header.Sender = parsedAddr
	tx.Header.Fee = parsedFee
	tx.Header.FirstValid = basics.Round(firstValid)
	tx.Header.LastValid = basics.Round(lastValid)

	if cparams.SupportGenesisHash {
		var genHash crypto.Digest
		copy(genHash[:], params.GenesisHash)
		tx.GenesisHash = genHash
	}

	// Default to the suggested fee, if the caller didn't supply it
	// Fee is tricky, should taken care last. We encode the final
	// transaction to get the size post signing and encoding.
	// Then, we multiply it by the suggested fee per byte.
	if fee == 0 {
		tx.Fee = basics.MulAIntSaturate(basics.MicroAlgos{Raw: params.Fee}, tx.EstimateEncodedSize())
		if tx.Fee.Raw < cparams.MinTxnFee {
			tx.Fee.Raw = cparams.MinTxnFee
		}
	}

	return tx, nil
}

// MakeUnsignedAppCreateTx makes a transaction for creating an application
func (c *Client) MakeUnsignedAppCreateTx(onComplete transactions.OnCompletion, approvalProg []byte, clearProg []byte, globalSchema basics.StateSchema, localSchema basics.StateSchema, appArgs [][]byte, accounts []string, foreignApps []uint64, foreignAssets []uint64, boxes []transactions.BoxRef, extrapages uint32) (tx transactions.Transaction, err error) {
	return c.MakeUnsignedApplicationCallTx(0, appArgs, accounts, foreignApps, foreignAssets, boxes, onComplete, approvalProg, clearProg, globalSchema, localSchema, extrapages)
}

// MakeUnsignedAppUpdateTx makes a transaction for updating an application's programs
func (c *Client) MakeUnsignedAppUpdateTx(appIdx uint64, appArgs [][]byte, accounts []string, foreignApps []uint64, foreignAssets []uint64, boxes []transactions.BoxRef, approvalProg []byte, clearProg []byte) (tx transactions.Transaction, err error) {
	return c.MakeUnsignedApplicationCallTx(appIdx, appArgs, accounts, foreignApps, foreignAssets, boxes, transactions.UpdateApplicationOC, approvalProg, clearProg, emptySchema, emptySchema, 0)
}

// MakeUnsignedAppDeleteTx makes a transaction for deleting an application
func (c *Client) MakeUnsignedAppDeleteTx(appIdx uint64, appArgs [][]byte, accounts []string, foreignApps []uint64, foreignAssets []uint64, boxes []transactions.BoxRef) (tx transactions.Transaction, err error) {
	return c.MakeUnsignedApplicationCallTx(appIdx, appArgs, accounts, foreignApps, foreignAssets, boxes, transactions.DeleteApplicationOC, nil, nil, emptySchema, emptySchema, 0)
}

// MakeUnsignedAppOptInTx makes a transaction for opting in to (allocating
// some account-specific state for) an application
func (c *Client) MakeUnsignedAppOptInTx(appIdx uint64, appArgs [][]byte, accounts []string, foreignApps []uint64, foreignAssets []uint64, boxes []transactions.BoxRef) (tx transactions.Transaction, err error) {
	return c.MakeUnsignedApplicationCallTx(appIdx, appArgs, accounts, foreignApps, foreignAssets, boxes, transactions.OptInOC, nil, nil, emptySchema, emptySchema, 0)
}

// MakeUnsignedAppCloseOutTx makes a transaction for closing out of
// (deallocating all account-specific state for) an application
func (c *Client) MakeUnsignedAppCloseOutTx(appIdx uint64, appArgs [][]byte, accounts []string, foreignApps []uint64, foreignAssets []uint64, boxes []transactions.BoxRef) (tx transactions.Transaction, err error) {
	return c.MakeUnsignedApplicationCallTx(appIdx, appArgs, accounts, foreignApps, foreignAssets, boxes, transactions.CloseOutOC, nil, nil, emptySchema, emptySchema, 0)
}

// MakeUnsignedAppClearStateTx makes a transaction for clearing out all
// account-specific state for an application. It may not be rejected by the
// application's logic.
func (c *Client) MakeUnsignedAppClearStateTx(appIdx uint64, appArgs [][]byte, accounts []string, foreignApps []uint64, foreignAssets []uint64, boxes []transactions.BoxRef) (tx transactions.Transaction, err error) {
	return c.MakeUnsignedApplicationCallTx(appIdx, appArgs, accounts, foreignApps, foreignAssets, boxes, transactions.ClearStateOC, nil, nil, emptySchema, emptySchema, 0)
}

// MakeUnsignedAppNoOpTx makes a transaction for interacting with an existing
// application, potentially updating any account-specific local state and
// global state associated with it.
func (c *Client) MakeUnsignedAppNoOpTx(appIdx uint64, appArgs [][]byte, accounts []string, foreignApps []uint64, foreignAssets []uint64, boxes []transactions.BoxRef) (tx transactions.Transaction, err error) {
	return c.MakeUnsignedApplicationCallTx(appIdx, appArgs, accounts, foreignApps, foreignAssets, boxes, transactions.NoOpOC, nil, nil, emptySchema, emptySchema, 0)
}

// MakeUnsignedApplicationCallTx is a helper for the above ApplicationCall
// transaction constructors. A fully custom ApplicationCall transaction may
// be constructed using this method.
func (c *Client) MakeUnsignedApplicationCallTx(appIdx uint64, appArgs [][]byte, accounts []string, foreignApps []uint64, foreignAssets []uint64, boxes []transactions.BoxRef, onCompletion transactions.OnCompletion, approvalProg []byte, clearProg []byte, globalSchema basics.StateSchema, localSchema basics.StateSchema, extrapages uint32) (tx transactions.Transaction, err error) {
	tx.Type = protocol.ApplicationCallTx
	tx.ApplicationID = basics.AppIndex(appIdx)
	tx.OnCompletion = onCompletion

	tx.ApplicationArgs = appArgs
	tx.Accounts, err = parseTxnAccounts(accounts)
	if err != nil {
		return tx, err
	}

	tx.ForeignApps = parseTxnForeignApps(foreignApps)
	tx.ForeignAssets = parseTxnForeignAssets(foreignAssets)
	tx.Boxes = boxes
	tx.ApprovalProgram = approvalProg
	tx.ClearStateProgram = clearProg
	tx.LocalStateSchema = localSchema
	tx.GlobalStateSchema = globalSchema
	tx.ExtraProgramPages = extrapages

	return tx, nil
}

func parseTxnAccounts(accounts []string) (parsed []basics.Address, err error) {
	for _, acct := range accounts {
		addr, err := basics.UnmarshalChecksumAddress(acct)
		if err != nil {
			return nil, err
		}
		parsed = append(parsed, addr)
	}
	return
}

func parseTxnForeignApps(foreignApps []uint64) (parsed []basics.AppIndex) {
	for _, aidx := range foreignApps {
		parsed = append(parsed, basics.AppIndex(aidx))
	}
	return
}

func parseTxnForeignAssets(foreignAssets []uint64) (parsed []basics.AssetIndex) {
	for _, aidx := range foreignAssets {
		parsed = append(parsed, basics.AssetIndex(aidx))
	}
	return
}

// MakeUnsignedAssetCreateTx creates a tx template for creating
// an asset.
//
// Call FillUnsignedTxTemplate afterwards to fill out common fields in
// the resulting transaction template.
func (c *Client) MakeUnsignedAssetCreateTx(total uint64, defaultFrozen bool, manager string, reserve string, freeze string, clawback string, unitName string, assetName string, url string, metadataHash []byte, decimals uint32) (transactions.Transaction, error) {
	var tx transactions.Transaction
	var err error

	tx.Type = protocol.AssetConfigTx
	tx.AssetParams = basics.AssetParams{
		Total:         total,
		DefaultFrozen: defaultFrozen,
	}

	if manager != "" {
		tx.AssetParams.Manager, err = basics.UnmarshalChecksumAddress(manager)
		if err != nil {
			return tx, err
		}
	}

	if reserve != "" {
		tx.AssetParams.Reserve, err = basics.UnmarshalChecksumAddress(reserve)
		if err != nil {
			return tx, err
		}
	}

	if freeze != "" {
		tx.AssetParams.Freeze, err = basics.UnmarshalChecksumAddress(freeze)
		if err != nil {
			return tx, err
		}
	}

	if clawback != "" {
		tx.AssetParams.Clawback, err = basics.UnmarshalChecksumAddress(clawback)
		if err != nil {
			return tx, err
		}
	}

	// Get consensus params so we can get max field lengths
	params, err := c.cachedSuggestedParams()
	if err != nil {
		return transactions.Transaction{}, err
	}

	cparams, ok := c.consensus[protocol.ConsensusVersion(params.ConsensusVersion)]
	if !ok {
		return transactions.Transaction{}, errors.New("unknown consensus version")
	}

	// If assets are not yet enabled, lookup the base parameters to allow creating assets during catchup
	if !cparams.Asset {
		cparams, ok = c.consensus[protocol.ConsensusCurrentVersion]

		if !ok {
			return transactions.Transaction{}, errors.New("unknown consensus version")
		}
	}

	if len(url) > cparams.MaxAssetURLBytes {
		return tx, fmt.Errorf("asset url %s is too long (max %d bytes)", url, cparams.MaxAssetURLBytes)
	}
	tx.AssetParams.URL = url

	if len(metadataHash) > len(tx.AssetParams.MetadataHash) {
		return tx, fmt.Errorf("asset metadata hash %x too long (max %d bytes)", metadataHash, len(tx.AssetParams.MetadataHash))
	}
	copy(tx.AssetParams.MetadataHash[:], metadataHash)

	if len(unitName) > cparams.MaxAssetUnitNameBytes {
		return tx, fmt.Errorf("asset unit name %s too long (max %d bytes)", unitName, cparams.MaxAssetUnitNameBytes)
	}
	tx.AssetParams.UnitName = unitName

	if len(assetName) > cparams.MaxAssetNameBytes {
		return tx, fmt.Errorf("asset name %s too long (max %d bytes)", assetName, cparams.MaxAssetNameBytes)
	}
	tx.AssetParams.AssetName = assetName

	if decimals > cparams.MaxAssetDecimals {
		return tx, fmt.Errorf("asset decimal precision too high (max %d)", cparams.MaxAssetDecimals)
	}
	tx.AssetParams.Decimals = decimals

	return tx, nil
}

// MakeUnsignedAssetDestroyTx creates a tx template for destroying
// an asset.
//
// Call FillUnsignedTxTemplate afterwards to fill out common fields in
// the resulting transaction template.
func (c *Client) MakeUnsignedAssetDestroyTx(index uint64) (transactions.Transaction, error) {
	var tx transactions.Transaction
	tx.Type = protocol.AssetConfigTx
	tx.ConfigAsset = basics.AssetIndex(index)
	return tx, nil
}

// MakeUnsignedAssetConfigTx creates a tx template for changing the
// keys for an asset.  A nil pointer for a new key argument means no
// change to existing key.  An empty string means a zero key (which
// cannot be changed after becoming zero).
//
// Call FillUnsignedTxTemplate afterwards to fill out common fields in
// the resulting transaction template.
func (c *Client) MakeUnsignedAssetConfigTx(creator string, index uint64, newManager *string, newReserve *string, newFreeze *string, newClawback *string) (transactions.Transaction, error) {
	var tx transactions.Transaction
	var err error

<<<<<<< HEAD
	// If the creator was passed in blank, look up asset info by index
	var params model.AssetParams
	if creator == "" {
		asset, err := c.AssetInformationV2(index)
		if err != nil {
			return tx, err
		}
		params = asset.Params
	} else {
		// Fetch the current state, to fill in as a template
		current, err := c.AccountInformationV2(creator, true)
		if err != nil {
			return tx, err
		}
=======
	asset, err := c.AssetInformation(index)
	if err != nil {
		return tx, err
	}
	params := asset.Params
>>>>>>> 23890a82

	// If creator was passed in, check that the asset params match.
	if creator != "" && creator != params.Creator {
		return tx, fmt.Errorf("creator %s does not match asset ID %d", creator, index)
	}

	if newManager == nil {
		newManager = params.Manager
	}

	if newReserve == nil {
		newReserve = params.Reserve
	}

	if newFreeze == nil {
		newFreeze = params.Freeze
	}

	if newClawback == nil {
		newClawback = params.Clawback
	}

	tx.Type = protocol.AssetConfigTx
	tx.ConfigAsset = basics.AssetIndex(index)

	if *newManager != "" {
		tx.AssetParams.Manager, err = basics.UnmarshalChecksumAddress(*newManager)
		if err != nil {
			return tx, err
		}
	}

	if *newReserve != "" {
		tx.AssetParams.Reserve, err = basics.UnmarshalChecksumAddress(*newReserve)
		if err != nil {
			return tx, err
		}
	}

	if *newFreeze != "" {
		tx.AssetParams.Freeze, err = basics.UnmarshalChecksumAddress(*newFreeze)
		if err != nil {
			return tx, err
		}
	}

	if *newClawback != "" {
		tx.AssetParams.Clawback, err = basics.UnmarshalChecksumAddress(*newClawback)
		if err != nil {
			return tx, err
		}
	}

	return tx, nil
}

// MakeUnsignedAssetSendTx creates a tx template for sending assets.
// To allocate a slot for a particular asset, send a zero amount to self.
//
// Call FillUnsignedTxTemplate afterwards to fill out common fields in
// the resulting transaction template.
func (c *Client) MakeUnsignedAssetSendTx(index uint64, amount uint64, recipient string, closeTo string, senderForClawback string) (transactions.Transaction, error) {
	var tx transactions.Transaction
	var err error

	tx.Type = protocol.AssetTransferTx
	tx.AssetAmount = amount
	tx.XferAsset = basics.AssetIndex(index)

	if recipient != "" {
		tx.AssetReceiver, err = basics.UnmarshalChecksumAddress(recipient)
		if err != nil {
			return tx, err
		}
	}

	if closeTo != "" {
		tx.AssetCloseTo, err = basics.UnmarshalChecksumAddress(closeTo)
		if err != nil {
			return tx, err
		}
	}

	if senderForClawback != "" {
		tx.AssetSender, err = basics.UnmarshalChecksumAddress(senderForClawback)
		if err != nil {
			return tx, err
		}
	}

	return tx, nil
}

// MakeUnsignedAssetFreezeTx creates a tx template for freezing assets.
//
// Call FillUnsignedTxTemplate afterwards to fill out common fields in
// the resulting transaction template.
func (c *Client) MakeUnsignedAssetFreezeTx(index uint64, accountToChange string, newFreezeSetting bool) (transactions.Transaction, error) {
	var tx transactions.Transaction
	var err error

	tx.Type = protocol.AssetFreezeTx
	tx.FreezeAsset = basics.AssetIndex(index)

	tx.FreezeAccount, err = basics.UnmarshalChecksumAddress(accountToChange)
	if err != nil {
		return tx, err
	}

	tx.AssetFrozen = newFreezeSetting

	return tx, nil
}

// GroupID computes the group ID for a group of transactions.
func (c *Client) GroupID(txgroup []transactions.Transaction) (gid crypto.Digest, err error) {
	var group transactions.TxGroup
	for _, tx := range txgroup {
		if !tx.Group.IsZero() {
			err = fmt.Errorf("tx %v already has a group %v", tx, tx.Group)
			return
		}

		group.TxGroupHashes = append(group.TxGroupHashes, crypto.Digest(tx.ID()))
	}

	return crypto.HashObj(group), nil
}<|MERGE_RESOLUTION|>--- conflicted
+++ resolved
@@ -707,28 +707,11 @@
 	var tx transactions.Transaction
 	var err error
 
-<<<<<<< HEAD
-	// If the creator was passed in blank, look up asset info by index
-	var params model.AssetParams
-	if creator == "" {
-		asset, err := c.AssetInformationV2(index)
-		if err != nil {
-			return tx, err
-		}
-		params = asset.Params
-	} else {
-		// Fetch the current state, to fill in as a template
-		current, err := c.AccountInformationV2(creator, true)
-		if err != nil {
-			return tx, err
-		}
-=======
 	asset, err := c.AssetInformation(index)
 	if err != nil {
 		return tx, err
 	}
 	params := asset.Params
->>>>>>> 23890a82
 
 	// If creator was passed in, check that the asset params match.
 	if creator != "" && creator != params.Creator {
