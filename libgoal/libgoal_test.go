--- conflicted
+++ resolved
@@ -21,11 +21,8 @@
 	"testing"
 
 	"github.com/algorand/go-algorand/data/basics"
-<<<<<<< HEAD
 	"github.com/algorand/go-algorand/data/transactions"
 	"github.com/algorand/go-algorand/data/txntest"
-=======
->>>>>>> 6147ebf9
 	"github.com/algorand/go-algorand/test/partitiontest"
 	"github.com/stretchr/testify/assert"
 	"github.com/stretchr/testify/require"
@@ -146,9 +143,8 @@
 	validRounds = 0
 	fv, lv, err = computeValidityRounds(firstValid, lastValid, validRounds, lastRound, maxTxnLife)
 	a.NoError(err)
-<<<<<<< HEAD
-	a.Equal(uint64(100), fv)
-	a.Equal(maxTxnLife, lv)
+	a.EqualValues(100, fv)
+	a.EqualValues(maxTxnLife, lv)
 }
 
 // bbrs just saves typing
@@ -383,8 +379,4 @@
 		{App: 444},
 		{Locals: transactions.LocalsRef{App: 22, Address: 15}},
 	}, tx.Access)
-=======
-	a.EqualValues(100, fv)
-	a.EqualValues(maxTxnLife, lv)
->>>>>>> 6147ebf9
 }