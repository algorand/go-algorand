// Copyright (C) 2019-2022 Algorand, Inc.
// This file is part of go-algorand
//
// go-algorand is free software: you can redistribute it and/or modify
// it under the terms of the GNU Affero General Public License as
// published by the Free Software Foundation, either version 3 of the
// License, or (at your option) any later version.
//
// go-algorand is distributed in the hope that it will be useful,
// but WITHOUT ANY WARRANTY; without even the implied warranty of
// MERCHANTABILITY or FITNESS FOR A PARTICULAR PURPOSE.  See the
// GNU Affero General Public License for more details.
//
// You should have received a copy of the GNU Affero General Public License
// along with go-algorand.  If not, see <https://www.gnu.org/licenses/>.

package main

import (
	"context"
	"encoding/base64"
	"encoding/json"
	"fmt"
<<<<<<< HEAD
	"io/ioutil"
	"math/rand"
=======
>>>>>>> e4d6d42f
	"os"
	"path/filepath"
	"runtime/pprof"
	"strconv"
	"strings"
	"time"

	"github.com/spf13/cobra"

	"github.com/algorand/go-algorand/data/transactions/logic"
	"github.com/algorand/go-algorand/libgoal"
	"github.com/algorand/go-algorand/shared/pingpong"
)

var dataDir string
var srcAddress string
var numAccounts uint32
var minAccountFunds uint64
var maxAmount uint64
var maxFee int64
var minFee uint64
var randomFee, noRandomFee bool
var randomAmount, noRandomAmount bool
var randomDst bool
var runTime string
var refreshTime string
var saveConfig bool
var useDefault bool
var quietish bool
var logicProg string
var randomNote bool
var randomLease bool
var txnPerSec uint64
var teal string
var groupSize uint32
var numAsset uint32
var numApp uint32
var numAppOptIn uint32
var appProgOps uint32
var appProgHashes uint32
var appProgHashSize string
var appProgGlobKeys uint32
var appProgLocalKeys uint32
var duration uint32
var rekey bool
var nftAsaPerSecond uint32
var pidFile string
var cpuprofile string
var randSeed int64
var deterministicKeys bool
var generatedAccountsCount uint32
var generatedAccountSampleMethod string
var configPath string

func init() {
	rootCmd.AddCommand(runCmd)
	runCmd.PersistentFlags().StringVarP(&dataDir, "datadir", "d", "", "Data directory for the node")

	runCmd.Flags().StringVarP(&srcAddress, "src", "s", "", "Account address to use as funding source for new accounts")
	runCmd.Flags().Uint32VarP(&numAccounts, "numaccounts", "n", 0, "The number of accounts to include in the transfers")
	runCmd.Flags().Uint64VarP(&maxAmount, "ma", "a", 0, "The (max) amount to be transferred")
	runCmd.Flags().Uint64VarP(&minAccountFunds, "minaccount", "", 0, "The minimum amount to fund a test account with")
	runCmd.Flags().Uint64VarP(&txnPerSec, "tps", "t", 0, "Number of Txn per second that pingpong sends")
	runCmd.Flags().Int64VarP(&maxFee, "mf", "f", -1, "The MAX fee to be used for transactions, a value of '0' tells the server to use a suggested fee.")
	runCmd.Flags().Uint64VarP(&minFee, "minf", "m", 1000, "The MIN fee to be used for randomFee transactions")
	runCmd.Flags().BoolVar(&randomAmount, "ra", false, "Set to enable random amounts (up to maxamount)")
	runCmd.Flags().BoolVar(&noRandomAmount, "nra", false, "Set to disable random amounts")
	runCmd.Flags().BoolVar(&randomFee, "rf", false, "Set to enable random fees (between minf and mf)")
	runCmd.Flags().BoolVar(&noRandomFee, "nrf", false, "Set to disable random fees")
	runCmd.Flags().BoolVar(&randomDst, "rd", false, "Send money to randomly-generated addresses")
	runCmd.Flags().StringVar(&runTime, "run", "", "Duration of time (seconds) to run transfers before resting (0 means non-stop)")
	runCmd.Flags().StringVar(&refreshTime, "refresh", "", "Duration of time (seconds) between refilling accounts with money (0 means no refresh)")
	runCmd.Flags().StringVar(&logicProg, "program", "", "File containing the compiled program to include as a logic sig")
	runCmd.Flags().StringVar(&configPath, "config", "", "path to read config json from, or json literal")
	runCmd.Flags().BoolVar(&saveConfig, "save", false, "Save the effective configuration to disk")
	runCmd.Flags().BoolVar(&useDefault, "reset", false, "Reset to the default configuration (not read from disk)")
	runCmd.Flags().BoolVar(&quietish, "quiet", false, "quietish stdout logging")
	runCmd.Flags().BoolVar(&randomNote, "randomnote", false, "generates a random byte array between 0-1024 bytes long")
	runCmd.Flags().StringVar(&teal, "teal", "", "teal test scenario, can be light, normal, or heavy, this overrides --program")
	runCmd.Flags().Uint32Var(&groupSize, "groupsize", 1, "The number of transactions in each group")
	runCmd.Flags().Uint32Var(&numAsset, "numasset", 0, "The number of assets each account holds")
	runCmd.Flags().Uint32Var(&numApp, "numapp", 0, "The total number of apps to create")
	runCmd.Flags().Uint32Var(&numAppOptIn, "numappoptin", 0, "The number of apps each account opts in to")
	runCmd.Flags().Uint32Var(&appProgOps, "appprogops", 0, "The approximate number of TEAL operations to perform in each ApplicationCall transaction")
	runCmd.Flags().Uint32Var(&appProgHashes, "appproghashes", 0, "The number of hashes to include in the Application")
	runCmd.Flags().StringVar(&appProgHashSize, "appproghashsize", "sha256", "The size of hashes to include in the Application")
	runCmd.Flags().Uint32Var(&appProgGlobKeys, "appproggk", 0, "Number of global state writes in the Application")
	runCmd.Flags().Uint32Var(&appProgLocalKeys, "appproglk", 0, "Number of local state writes in the Application. Number or local keys per account will be appproglk / proto.MaxAppTxnAccounts")
	runCmd.Flags().BoolVar(&randomLease, "randomlease", false, "set the lease to contain a random value")
	runCmd.Flags().BoolVar(&rekey, "rekey", false, "Create RekeyTo transactions. Requires groupsize=2 and any of random flags exc random dst")
	runCmd.Flags().Uint32Var(&duration, "duration", 0, "The number of seconds to run the pingpong test, forever if 0")
	runCmd.Flags().Uint32Var(&nftAsaPerSecond, "nftasapersecond", 0, "The number of NFT-style ASAs to create per second")
	runCmd.Flags().StringVar(&pidFile, "pidfile", "", "path to write process id of this pingpong")
	runCmd.Flags().StringVar(&cpuprofile, "cpuprofile", "", "write cpu profile to `file`")
	runCmd.Flags().Int64Var(&randSeed, "seed", 0, "input to math/rand.Seed(), defaults to time.Now().UnixNano()")
	runCmd.Flags().BoolVar(&deterministicKeys, "deterministicKeys", false, "Draw from set of netgoal-created accounts using deterministic keys")
	runCmd.Flags().Uint32Var(&generatedAccountsCount, "genaccounts", 0, "The total number of accounts pre-generated by netgoal")
	runCmd.Flags().StringVar(&generatedAccountSampleMethod, "gensamplemethod", "random", "The method of sampling from the total # of pre-generated accounts")
}

var runCmd = &cobra.Command{
	Use:   "run",
	Short: "Start running the ping-pong activity",
	Long:  ``,
	Run: func(cmd *cobra.Command, args []string) {
		// Make a cache dir for wallet handle tokens
		cacheDir, err := os.MkdirTemp("", "pingpong")
		if err != nil {
			reportErrorf("Cannot make temp dir: %v\n", err)
		}
		if cpuprofile != "" {
			proff, err := os.Create(cpuprofile)
			if err != nil {
				reportErrorf("%s: %v\n", cpuprofile, err)
			}
			defer proff.Close()
			err = pprof.StartCPUProfile(proff)
			if err != nil {
				reportErrorf("%s: StartCPUProfile %v\n", cpuprofile, err)
			}
			defer pprof.StopCPUProfile()
		}

		// Get libgoal Client
		ac, err := libgoal.MakeClient(dataDir, cacheDir, libgoal.FullClient)
		if err != nil {
			panic(err)
		}

		if pidFile != "" {
			pidf, err := os.Create(pidFile)
			if err != nil {
				reportErrorf("%s: %v\n", pidFile, err)
			}
			defer os.Remove(pidFile)
			_, err = fmt.Fprintf(pidf, "%d", os.Getpid())
			if err != nil {
				reportErrorf("%s: %v\n", pidFile, err)
			}
			err = pidf.Close()
			if err != nil {
				reportErrorf("%s: %v\n", pidFile, err)
			}
		}

		// Prepare configuration
		dataDirCfgPath := filepath.Join(ac.DataDir(), pingpong.ConfigFilename)
		var cfg pingpong.PpConfig
		if configPath != "" {
			if configPath[0] == '{' {
				// json literal as arg
				cfg = pingpong.DefaultConfig
				lf := strings.NewReader(configPath)
				dec := json.NewDecoder(lf)
				err = dec.Decode(&cfg)
				if err != nil {
					reportErrorf("-config: bad config json, %v", err)
				}
				fmt.Fprintf(os.Stdout, "config from --config:\n")
				cfg.Dump(os.Stdout)
			} else {
				cfg, err = pingpong.LoadConfigFromFile(configPath)
				if err != nil {
					reportErrorf("%s: bad config json, %v", configPath, err)
				}
				fmt.Fprintf(os.Stdout, "config from %#v:\n", configPath)
				cfg.Dump(os.Stdout)
			}
		} else {
			if useDefault {
				cfg = pingpong.DefaultConfig
			} else {
				cfg, err = pingpong.LoadConfigFromFile(dataDirCfgPath)
				if err != nil && !os.IsNotExist(err) {
					reportErrorf("Error loading configuration from '%s': %v\n", dataDirCfgPath, err)
				}
			}
		}

		if randSeed == 0 {
			rand.Seed(time.Now().UnixNano())
		} else {
			rand.Seed(randSeed)
		}

		if srcAddress != "" {
			cfg.SrcAccount = srcAddress
		}
		if numAccounts > 0 {
			cfg.NumPartAccounts = numAccounts
		}
		if maxAmount > 0 {
			cfg.MaxAmt = maxAmount
		}
		if maxFee >= 0 {
			cfg.MaxFee = uint64(maxFee)
		}
		if minFee > 0 {
			cfg.MinFee = minFee
		}
		if minAccountFunds > 0 {
			cfg.MinAccountFunds = minAccountFunds
		}

		if txnPerSec != 0 {
			cfg.TxnPerSec = txnPerSec
		}
		if cfg.TxnPerSec == 0 {
			reportErrorf("cannot set tps to 0")
		}

		if randomFee {
			if cfg.MinFee > cfg.MaxFee {
				reportErrorf("Cannot use randomFee with --minf > --mf.\n")
			}
			cfg.RandomizeFee = true
		}
		if noRandomFee {
			if randomFee {
				reportErrorf("Error --rf and --nrf can't both be specified\n")
			}
			cfg.RandomizeFee = false
		}
		if randomAmount {
			cfg.RandomizeAmt = true
		}
		cfg.RandomLease = randomLease || cfg.RandomLease
		if noRandomAmount {
			if randomAmount {
				reportErrorf("Error --ra and --nra can't both be specified\n")
			}
			cfg.RandomizeAmt = false
		}
		cfg.RandomizeDst = randomDst || cfg.RandomizeDst
		cfg.Quiet = quietish || cfg.Quiet
		if runTime != "" {
			val, err := strconv.ParseUint(runTime, 10, 32)
			if err != nil {
				reportErrorf("Invalid value specified for --run: %v\n", err)
			}
			cfg.RunTime = time.Duration(uint32(val)) * time.Second
		}
		if refreshTime != "" {
			val, err := strconv.ParseUint(refreshTime, 10, 32)
			if err != nil {
				reportErrorf("Invalid value specified for --refresh: %v\n", err)
			}
			cfg.RefreshTime = time.Duration(uint32(val)) * time.Second
		}
		if duration > 0 {
			cfg.MaxRuntime = time.Duration(uint32(duration)) * time.Second
		}
		if randomNote {
			cfg.RandomNote = true
		}

		if teal != "" {
			logicProg = ""
			var programStr string
			switch teal {
			case "light":
				programStr = tealLight
			case "normal":
				programStr = tealNormal
				bytes, err := base64.StdEncoding.DecodeString("iZWMx72KvU6Bw6sPAWQFL96YH+VMrBA0XKWD9XbZOZI=")
				if err != nil {
					reportErrorf("Internal error, cannot decode.")
				}
				cfg.LogicArgs = [][]byte{bytes}
			case "heavy":
				programStr = tealHeavy
			default:
				reportErrorf("Invalid argument for --teal: %v\n", teal)
			}
			ops, err := logic.AssembleString(programStr)
			if err != nil {
				ops.ReportProblems(teal, os.Stderr)
				reportErrorf("Internal error, cannot assemble %v \n", programStr)
			}
			cfg.Program = ops.Program
		}

		if logicProg != "" {
			cfg.Program, err = os.ReadFile(logicProg)
			if err != nil {
				reportErrorf("Error opening logic program: %v\n", err)
			}
		}

		if groupSize > 0 && groupSize <= 16 {
			cfg.GroupSize = groupSize
		} else {
			reportErrorf("Invalid group size: %v\n", groupSize)
		}

		if numAsset == 0 {
			// nop
		} else if numAsset <= 1000 {
			cfg.NumAsset = numAsset
		} else {
			reportErrorf("Invalid number of assets: %d, (valid number: 0 - 1000)\n", numAsset)
		}

		if appProgOps != 0 {
			cfg.AppProgOps = appProgOps
		}
		if appProgHashes != 0 {
			cfg.AppProgHashes = appProgHashes
		}
		if appProgHashSize != "sha256" {
			cfg.AppProgHashSize = appProgHashSize
		}

		if numApp == 0 {
			// nop
		} else if numApp <= 1000 {
			cfg.NumApp = numApp
		} else {
			reportErrorf("Invalid number of apps: %d, (valid number: 0 - 1000)\n", numApp)
		}

		if numAppOptIn > cfg.NumApp {
			reportErrorf("Cannot opt in %d times of %d total apps\n", numAppOptIn, numApp)
		}

		if numAppOptIn != 0 {
			cfg.NumAppOptIn = numAppOptIn
		}

		if appProgGlobKeys > 0 {
			cfg.AppGlobKeys = appProgGlobKeys
		}
		if appProgLocalKeys > 0 {
			cfg.AppLocalKeys = appProgLocalKeys
		}

		if rekey {
			cfg.Rekey = rekey
			if !cfg.RandomLease && !cfg.RandomNote && !cfg.RandomizeFee && !cfg.RandomizeAmt {
				reportErrorf("RandomNote, RandomLease, RandomizeFee or RandomizeAmt must be used with rekeying\n")
			}
			if cfg.GroupSize != 2 {
				reportErrorf("Rekeying requires txn groups of size 2\n")
			}
		}

		if nftAsaPerSecond != 0 {
			cfg.NftAsaPerSecond = nftAsaPerSecond
		}

		if deterministicKeys && generatedAccountsCount == 0 {
			reportErrorf("deterministicKeys requires setting generatedAccountsCount")
		}
		if !deterministicKeys && generatedAccountsCount > 0 {
			reportErrorf("generatedAccountsCount requires deterministicKeys=true")
		}
		if deterministicKeys && generatedAccountSampleMethod != "random" {
			reportErrorf("only random sampling currently supported")
		}
		if deterministicKeys && numAccounts > generatedAccountsCount {
			reportErrorf("numAccounts must be <= generatedAccountsCount")
		}
		cfg.DeterministicKeys = deterministicKeys || cfg.DeterministicKeys
		if generatedAccountsCount != 0 {
			cfg.GeneratedAccountsCount = generatedAccountsCount
		}
		if generatedAccountSampleMethod != "" {
			cfg.GeneratedAccountSampleMethod = generatedAccountSampleMethod
		}

		cfg.SetDefaultWeights()

		reportInfof("Preparing to initialize PingPong with config:\n")
		cfg.Dump(os.Stdout)

		pps := pingpong.NewPingpong(cfg)

		// Initialize accounts if necessary
		err = pps.PrepareAccounts(&ac)
		if err != nil {
			reportErrorf("Error preparing accounts for transfers: %v\n", err)
		}

		if saveConfig {
			cfg.Save(dataDirCfgPath)
		}

		reportInfof("Preparing to run PingPong with config:\n")
		cfg.Dump(os.Stdout)

		// Kick off the real processing
		pps.RunPingPong(context.Background(), &ac)
	},
}

func reportErrorf(format string, args ...interface{}) {
	fmt.Printf(format, args...)
	os.Exit(1)
}

func reportInfof(format string, args ...interface{}) {
	fmt.Printf(format, args...)
}<|MERGE_RESOLUTION|>--- conflicted
+++ resolved
@@ -21,11 +21,7 @@
 	"encoding/base64"
 	"encoding/json"
 	"fmt"
-<<<<<<< HEAD
-	"io/ioutil"
 	"math/rand"
-=======
->>>>>>> e4d6d42f
 	"os"
 	"path/filepath"
 	"runtime/pprof"
