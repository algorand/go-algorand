--- conflicted
+++ resolved
@@ -59,11 +59,7 @@
 	partKeyOutDir      string
 	partKeyFile        string
 	partKeyDeleteInput bool
-<<<<<<< HEAD
-	listpartkeyCompat  bool
-=======
 	partkeyCompat      bool
->>>>>>> 8a335bb2
 	importDefault      bool
 	mnemonic           string
 	dumpOutFile        string
@@ -171,14 +167,10 @@
 	installParticipationKeyCmd.Flags().BoolVar(&partKeyDeleteInput, "delete-input", false, "Acknowledge that installpartkey will delete the input key file")
 
 	// listpartkey flags
-<<<<<<< HEAD
-	listParticipationKeysCmd.Flags().BoolVarP(&listpartkeyCompat, "compatibility", "c", false, "Print output in compatibility mode. This option will be removed in a future release, please use REST API for tooling.")
-=======
 	listParticipationKeysCmd.Flags().BoolVarP(&partkeyCompat, "compatibility", "c", false, "Print output in compatibility mode. This option will be removed in a future release, please use REST API for tooling.")
 
 	// partkeyinfo flags
 	partkeyInfoCmd.Flags().BoolVarP(&partkeyCompat, "compatibility", "c", false, "Print output in compatibility mode. This option will be removed in a future release, please use REST API for tooling.")
->>>>>>> 8a335bb2
 
 	// import flags
 	importCmd.Flags().BoolVarP(&importDefault, "default", "f", false, "Set this account as the default one")
@@ -1084,10 +1076,7 @@
 // legacyListParticipationKeysCommand prints key information in the same
 // format as earlier versions of goal. Some users are using this information
 // in scripts and need some extra time to migrate to the REST API.
-<<<<<<< HEAD
-=======
 // DEPRECATED
->>>>>>> 8a335bb2
 func legacyListParticipationKeysCommand() {
 	dataDir := ensureSingleDataDir()
 
@@ -1137,11 +1126,7 @@
 	Long:  `List all participation keys tracked by algod along with summary of additional information. For detailed key information use 'partkeyinfo'.`,
 	Args:  validateNoPosArgsFn,
 	Run: func(cmd *cobra.Command, args []string) {
-<<<<<<< HEAD
-		if listpartkeyCompat {
-=======
 		if partkeyCompat {
->>>>>>> 8a335bb2
 			legacyListParticipationKeysCommand()
 			return
 		}
@@ -1385,8 +1370,6 @@
 		return "N/A"
 	}
 	return uintToStr(*value)
-<<<<<<< HEAD
-=======
 }
 
 // legacyPartkeyInfoCommand prints key information in the same
@@ -1428,7 +1411,6 @@
 			fmt.Printf("File: %s\n%s\n", filename, string(infoString))
 		}
 	})
->>>>>>> 8a335bb2
 }
 
 var partkeyInfoCmd = &cobra.Command{
