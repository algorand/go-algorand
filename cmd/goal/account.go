// Copyright (C) 2019-2025 Algorand, Inc.
// This file is part of go-algorand
//
// go-algorand is free software: you can redistribute it and/or modify
// it under the terms of the GNU Affero General Public License as
// published by the Free Software Foundation, either version 3 of the
// License, or (at your option) any later version.
//
// go-algorand is distributed in the hope that it will be useful,
// but WITHOUT ANY WARRANTY; without even the implied warranty of
// MERCHANTABILITY or FITNESS FOR A PARTICULAR PURPOSE.  See the
// GNU Affero General Public License for more details.
//
// You should have received a copy of the GNU Affero General Public License
// along with go-algorand.  If not, see <https://www.gnu.org/licenses/>.

package main

import (
	"bufio"
	"encoding/base64"
	"errors"
	"fmt"
	"net/http"
	"os"
	"path/filepath"
	"slices"
	"sort"
	"strconv"
	"strings"
	"time"

	"github.com/spf13/cobra"

	"github.com/algorand/go-algorand/cmd/util/datadir"
	"github.com/algorand/go-algorand/config"
	"github.com/algorand/go-algorand/crypto"
	"github.com/algorand/go-algorand/crypto/passphrase"
	apiClient "github.com/algorand/go-algorand/daemon/algod/api/client"
	"github.com/algorand/go-algorand/daemon/algod/api/server/v2/generated/model"
	algodAcct "github.com/algorand/go-algorand/data/account"
	"github.com/algorand/go-algorand/data/basics"
	"github.com/algorand/go-algorand/data/transactions"
	"github.com/algorand/go-algorand/libgoal"
	"github.com/algorand/go-algorand/libgoal/participation"
	"github.com/algorand/go-algorand/protocol"
	"github.com/algorand/go-algorand/util"
	"github.com/algorand/go-algorand/util/db"
)

var (
	accountAddress     string
	walletName         string
	defaultAccountName string
	defaultAccount     bool
	unencryptedWallet  bool
	online             bool
	accountName        string
	transactionFee     uint64
	statusChangeLease  string
	statusChangeTxFile string
	roundFirstValid    basics.Round
	roundLastValid     basics.Round
	keyDilution        uint64
	threshold          uint8
	partKeyOutDir      string
	partKeyFile        string
	partKeyDeleteInput bool
	importDefault      bool
	mnemonic           string
	dumpOutFile        string
	listAccountInfo    bool
	onlyShowAssetIDs   bool
	partKeyIDToDelete  string

	next  string
	limit uint64
)

func init() {
	accountCmd.AddCommand(newCmd)
	accountCmd.AddCommand(deleteCmd)
	accountCmd.AddCommand(listCmd)
	accountCmd.AddCommand(renameCmd)
	accountCmd.AddCommand(infoCmd)
	accountCmd.AddCommand(assetDetailsCmd)
	accountCmd.AddCommand(balanceCmd)
	accountCmd.AddCommand(rewardsCmd)
	accountCmd.AddCommand(changeOnlineCmd)
	accountCmd.AddCommand(addParticipationKeyCmd)
	accountCmd.AddCommand(installParticipationKeyCmd)
	accountCmd.AddCommand(listParticipationKeysCmd)
	accountCmd.AddCommand(importCmd)
	accountCmd.AddCommand(exportCmd)
	accountCmd.AddCommand(importRootKeysCmd)
	accountCmd.AddCommand(accountMultisigCmd)
	accountCmd.AddCommand(markNonparticipatingCmd)
	accountCmd.AddCommand(deletePartKeyCmd)

	accountMultisigCmd.AddCommand(newMultisigCmd)
	accountMultisigCmd.AddCommand(deleteMultisigCmd)
	accountMultisigCmd.AddCommand(infoMultisigCmd)

	accountCmd.AddCommand(renewParticipationKeyCmd)
	accountCmd.AddCommand(renewAllParticipationKeyCmd)

	accountCmd.AddCommand(partkeyInfoCmd)

	accountCmd.AddCommand(dumpCmd)

	// Wallet to be used for the account operation
	accountCmd.PersistentFlags().StringVarP(&walletName, "wallet", "w", "", "Set the wallet to be used for the selected operation")

	// Account Flag
	accountCmd.Flags().StringVarP(&defaultAccountName, "default", "f", "", "Set the account with this name to be the default account")

	// New Account flag
	newCmd.Flags().BoolVarP(&defaultAccount, "default", "f", false, "Set this account as the default one")

	// Delete account flag
	deleteCmd.Flags().StringVarP(&accountAddress, "address", "a", "", "Address of account to delete")
	deleteCmd.MarkFlagRequired("address")

	// New Multisig account flag
	newMultisigCmd.Flags().Uint8VarP(&threshold, "threshold", "T", 1, "Number of signatures required to spend from this address")
	newMultisigCmd.MarkFlagRequired("threshold")

	// Delete multisig account flag
	deleteMultisigCmd.Flags().StringVarP(&accountAddress, "address", "a", "", "Address of multisig account to delete")
	deleteMultisigCmd.MarkFlagRequired("address")

	// Lookup info for multisig account flag
	infoMultisigCmd.Flags().StringVarP(&accountAddress, "address", "a", "", "Address of multisig account to look up")
	infoMultisigCmd.MarkFlagRequired("address")

	// Account list flags
	listCmd.Flags().BoolVar(&listAccountInfo, "info", false, "Include additional information about each account's assets and applications")

	// Info flags
	infoCmd.Flags().StringVarP(&accountAddress, "address", "a", "", "Account address to look up (required)")
	infoCmd.MarkFlagRequired("address")
	infoCmd.Flags().BoolVar(&onlyShowAssetIDs, "onlyShowAssetIDs", false, "Only show ASA IDs and not pull asset metadata")

	// Asset details flags
	assetDetailsCmd.Flags().StringVarP(&accountAddress, "address", "a", "", "Account address to look up (required)")
	assetDetailsCmd.MarkFlagRequired("address")
	assetDetailsCmd.Flags().StringVarP(&next, "next", "n", "", "The next asset index to use for pagination")
	assetDetailsCmd.Flags().Uint64VarP(&limit, "limit", "l", 0, "The maximum number of assets to return")

	// Balance flags
	balanceCmd.Flags().StringVarP(&accountAddress, "address", "a", "", "Account address to retrieve balance (required)")
	balanceCmd.MarkFlagRequired("address")

	// Rewards flags
	rewardsCmd.Flags().StringVarP(&accountAddress, "address", "a", "", "Account address to retrieve rewards (required)")
	rewardsCmd.MarkFlagRequired("address")

	// changeOnlineStatus flags
	changeOnlineCmd.Flags().StringVarP(&accountAddress, "address", "a", "", "Account address to change (required if no --partkeyfile)")
	changeOnlineCmd.Flags().StringVarP(&partKeyFile, "partkeyfile", "", "", "Participation key file (required if no --address)")
	changeOnlineCmd.Flags().StringVarP(&signerAddress, "signer", "S", "", "Address of key to sign with, if different due to rekeying")
	changeOnlineCmd.Flags().BoolVarP(&online, "online", "o", true, "Set this account to online or offline")
	changeOnlineCmd.Flags().Uint64VarP(&transactionFee, "fee", "f", 0, "The Fee to set on the status change transaction (defaults to suggested fee)")
	changeOnlineCmd.Flags().Uint64VarP((*uint64)(&firstValid), "firstRound", "", 0, "")
	changeOnlineCmd.Flags().Uint64VarP((*uint64)(&firstValid), "firstvalid", "", 0, "FirstValid for the status change transaction (0 for current)")
	changeOnlineCmd.Flags().Uint64VarP((*uint64)(&numValidRounds), "validRounds", "", 0, "")
	changeOnlineCmd.Flags().Uint64VarP((*uint64)(&numValidRounds), "validrounds", "v", 0, "The validity period for the status change transaction")
	changeOnlineCmd.Flags().Uint64Var((*uint64)(&lastValid), "lastvalid", 0, "The last round where the transaction may be committed to the ledger")
	changeOnlineCmd.Flags().StringVarP(&statusChangeLease, "lease", "x", "", "Lease value (base64, optional): no transaction may also acquire this lease until lastvalid")
	changeOnlineCmd.Flags().StringVarP(&statusChangeTxFile, "txfile", "t", "", "Write status change transaction to this file")
	changeOnlineCmd.Flags().BoolVarP(&noWaitAfterSend, "no-wait", "N", false, "Don't wait for transaction to commit")
	changeOnlineCmd.Flags().MarkDeprecated("firstRound", "use --firstvalid instead")
	changeOnlineCmd.Flags().MarkDeprecated("validRounds", "use --validrounds instead")

	// addParticipationKey flags
	addParticipationKeyCmd.Flags().StringVarP(&accountAddress, "address", "a", "", "Account to associate with the generated partkey")
	addParticipationKeyCmd.MarkFlagRequired("address")
	addParticipationKeyCmd.Flags().Uint64VarP((*uint64)(&roundFirstValid), "roundFirstValid", "", 0, "The first round for which the generated partkey will be valid")
	addParticipationKeyCmd.MarkFlagRequired("roundFirstValid")
	addParticipationKeyCmd.Flags().Uint64VarP((*uint64)(&roundLastValid), "roundLastValid", "", 0, "The last round for which the generated partkey will be valid")
	addParticipationKeyCmd.MarkFlagRequired("roundLastValid")
	addParticipationKeyCmd.Flags().StringVarP(&partKeyOutDir, "outdir", "o", "", "Save participation key file to specified output directory to (for offline creation)")
	addParticipationKeyCmd.Flags().Uint64VarP(&keyDilution, "keyDilution", "", 0, "Key dilution for two-level participation keys (defaults to sqrt of validity window)")

	// installParticipationKey flags
	installParticipationKeyCmd.Flags().StringVar(&partKeyFile, "partkey", "", "Participation key file to install")
	installParticipationKeyCmd.MarkFlagRequired("partkey")
	installParticipationKeyCmd.Flags().BoolVar(&partKeyDeleteInput, "delete-input", false, "Acknowledge that installpartkey will delete the input key file")

	// import flags
	importCmd.Flags().BoolVarP(&importDefault, "default", "f", false, "Set this account as the default one")
	importCmd.Flags().StringVarP(&mnemonic, "mnemonic", "m", "", "Mnemonic to import (will prompt otherwise)")
	// export flags
	exportCmd.Flags().StringVarP(&accountAddress, "address", "a", "", "Address of account to export")
	exportCmd.MarkFlagRequired("address")
	// importRootKeys flags
	importRootKeysCmd.Flags().BoolVarP(&unencryptedWallet, "unencrypted-wallet", "u", false, "Import into the default unencrypted wallet, potentially creating it")

	// renewParticipationKeyCmd
	renewParticipationKeyCmd.Flags().StringVarP(&accountAddress, "address", "a", "", "Account address to update (required)")
	renewParticipationKeyCmd.MarkFlagRequired("address")
	renewParticipationKeyCmd.Flags().Uint64VarP(&transactionFee, "fee", "f", 0, "The Fee to set on the status change transaction (defaults to suggested fee)")
	renewParticipationKeyCmd.Flags().Uint64VarP((*uint64)(&roundLastValid), "roundLastValid", "", 0, "The last round for which the generated partkey will be valid")
	renewParticipationKeyCmd.MarkFlagRequired("roundLastValid")
	renewParticipationKeyCmd.Flags().Uint64VarP(&keyDilution, "keyDilution", "", 0, "Key dilution for two-level participation keys")
	renewParticipationKeyCmd.Flags().BoolVarP(&noWaitAfterSend, "no-wait", "N", false, "Don't wait for transaction to commit")

	// renewAllParticipationKeyCmd
	renewAllParticipationKeyCmd.Flags().Uint64VarP(&transactionFee, "fee", "f", 0, "The Fee to set on the status change transactions (defaults to suggested fee)")
	renewAllParticipationKeyCmd.Flags().Uint64VarP((*uint64)(&roundLastValid), "roundLastValid", "", 0, "The last round for which the generated partkeys will be valid")
	renewAllParticipationKeyCmd.MarkFlagRequired("roundLastValid")
	renewAllParticipationKeyCmd.Flags().Uint64VarP(&keyDilution, "keyDilution", "", 0, "Key dilution for two-level participation keys")
	renewAllParticipationKeyCmd.Flags().BoolVarP(&noWaitAfterSend, "no-wait", "N", false, "Don't wait for transaction to commit")

	// markNonparticipatingCmd flags
	markNonparticipatingCmd.Flags().StringVarP(&accountAddress, "address", "a", "", "Account address to change")
	markNonparticipatingCmd.MarkFlagRequired("address")
	markNonparticipatingCmd.Flags().StringVarP(&signerAddress, "signer", "S", "", "Address of key to sign with, if different from address due to rekeying")
	markNonparticipatingCmd.Flags().Uint64VarP(&transactionFee, "fee", "f", 0, "The Fee to set on the status change transaction (defaults to suggested fee)")
	markNonparticipatingCmd.Flags().Uint64VarP((*uint64)(&firstValid), "firstRound", "", 0, "")
	markNonparticipatingCmd.Flags().Uint64VarP((*uint64)(&firstValid), "firstvalid", "", 0, "FirstValid for the status change transaction (0 for current)")
	markNonparticipatingCmd.Flags().Uint64VarP((*uint64)(&numValidRounds), "validRounds", "", 0, "")
	markNonparticipatingCmd.Flags().Uint64VarP((*uint64)(&numValidRounds), "validrounds", "v", 0, "The validity period for the status change transaction")
	markNonparticipatingCmd.Flags().Uint64Var((*uint64)(&lastValid), "lastvalid", 0, "The last round where the transaction may be committed to the ledger")
	markNonparticipatingCmd.Flags().StringVarP(&statusChangeTxFile, "txfile", "t", "", "Write status change transaction to this file, rather than posting to network")
	markNonparticipatingCmd.Flags().BoolVarP(&noWaitAfterSend, "no-wait", "N", false, "Don't wait for transaction to commit")
	markNonparticipatingCmd.Flags().MarkDeprecated("firstRound", "use --firstvalid instead")
	markNonparticipatingCmd.Flags().MarkDeprecated("validRounds", "use --validrounds instead")

	dumpCmd.Flags().StringVarP(&dumpOutFile, "outfile", "o", "", "Save balance record to specified output file")
	dumpCmd.Flags().StringVarP(&accountAddress, "address", "a", "", "Account address to retrieve balance (required)")
	balanceCmd.MarkFlagRequired("address")

	// deletePartkeyCmd flags
	deletePartKeyCmd.Flags().StringVarP(&partKeyIDToDelete, "partkeyid", "", "", "Participation Key ID to delete")
	rewardsCmd.MarkFlagRequired("partkeyid")

}

func scLeaseBytes(cmd *cobra.Command) (leaseBytes [32]byte) {
	if cmd.Flags().Changed("lease") {
		leaseBytesRaw, err := base64.StdEncoding.DecodeString(statusChangeLease)
		if err != nil {
			reportErrorf(malformedLease, lease, err)
		}
		if len(leaseBytesRaw) != 32 {
			reportErrorf(malformedLease, lease, fmt.Errorf("lease length %d != 32", len(leaseBytesRaw)))
		}
		copy(leaseBytes[:], leaseBytesRaw)
	}
	return
}

var accountCmd = &cobra.Command{
	Use:   "account",
	Short: "Control and manage Algorand accounts",
	Long:  `Collection of commands to support the creation and management of accounts / wallets tied to a specific Algorand node instance.`,
	Args:  validateNoPosArgsFn,
	Run: func(cmd *cobra.Command, args []string) {
		accountList := makeAccountsList(datadir.EnsureSingleDataDir())

		// Update the default account
		if defaultAccountName != "" {
			// If the name doesn't exist, return an error
			if !accountList.isTaken(defaultAccountName) {
				reportErrorf(errorNameDoesntExist, defaultAccountName)
			}
			// Set the account with this name to be default
			accountList.setDefault(defaultAccountName)
			reportInfof(infoSetAccountToDefault, defaultAccountName)
			os.Exit(0)
		}

		// Return the help text
		cmd.HelpFunc()(cmd, args)
	},
}

var accountMultisigCmd = &cobra.Command{
	Use:   "multisig",
	Short: "Control and manage multisig accounts",
	Args:  validateNoPosArgsFn,
	Run: func(cmd *cobra.Command, args []string) {
		// Return the help text
		cmd.HelpFunc()(cmd, args)
	},
}

var renameCmd = &cobra.Command{
	Use:   "rename [old name] [new name]",
	Short: "Change the human-friendly name of an account",
	Long:  `Change the human-friendly name of an account. This is a local-only name, it is not stored on the network.`,
	Args:  cobra.ExactArgs(2),
	Run: func(cmd *cobra.Command, args []string) {
		accountList := makeAccountsList(datadir.EnsureSingleDataDir())

		oldName := args[0]
		newName := args[1]

		// If not valid name, return an error
		if ok, err := isValidName(newName); !ok {
			reportErrorln(err)
		}

		// If the old name isn't in use, return an error
		if !accountList.isTaken(oldName) {
			reportErrorf(errorNameDoesntExist, oldName)
		}

		// If the new name isn't available, return an error
		if accountList.isTaken(newName) {
			reportErrorf(errorNameAlreadyTaken, newName)
		}

		// Otherwise, rename
		accountList.rename(oldName, newName)
		reportInfof(infoRenamedAccount, oldName, newName)
	},
}

var newCmd = &cobra.Command{
	Use:   "new",
	Short: "Create a new account",
	Long:  `Coordinates the creation of a new account with KMD. The name specified here is stored in a local configuration file and is only used by goal when working against that specific node instance.`,
	Args:  cobra.RangeArgs(0, 1),
	Run: func(cmd *cobra.Command, args []string) {
		accountList := makeAccountsList(datadir.EnsureSingleDataDir())
		// Choose an account name
		if len(args) == 0 {
			accountName = accountList.getUnnamed()
		} else {
			accountName = args[0]
		}

		// If not valid name, return an error
		if ok, err := isValidName(accountName); !ok {
			reportErrorln(err)
		}

		// Ensure the user's name choice isn't taken
		if accountList.isTaken(accountName) {
			reportErrorf(errorNameAlreadyTaken, accountName)
		}

		dataDir := datadir.EnsureSingleDataDir()

		// Get a wallet handle
		wh := ensureWalletHandle(dataDir, walletName)

		// Generate a new address in the default wallet
		client := ensureKmdClient(dataDir)
		genAddr, err := client.GenerateAddress(wh)
		if err != nil {
			reportErrorf(errorRequestFail, err)
		}

		// Add account to list
		accountList.addAccount(accountName, genAddr)

		// Set account to default if required
		if defaultAccount {
			accountList.setDefault(accountName)
		}

		reportInfof(infoCreatedNewAccount, genAddr)
	},
}

var deletePartKeyCmd = &cobra.Command{
	Use:   "deletepartkey",
	Short: "Delete a participation key",
	Long:  `Delete the indicated participation key.`,
	Args:  validateNoPosArgsFn,
	Run: func(cmd *cobra.Command, args []string) {
		dataDir := datadir.EnsureSingleDataDir()

		client := ensureAlgodClient(dataDir)

		err := client.RemoveParticipationKey(partKeyIDToDelete)
		if err != nil {
			reportErrorf(errorRequestFail, err)
		}

	},
}

var deleteCmd = &cobra.Command{
	Use:   "delete",
	Short: "Delete an account",
	Long:  `Delete the indicated account. The key management daemon will no longer know about this account, although the account will still exist on the network.`,
	Args:  validateNoPosArgsFn,
	Run: func(cmd *cobra.Command, args []string) {
		dataDir := datadir.EnsureSingleDataDir()
		accountList := makeAccountsList(dataDir)

		client := ensureKmdClient(dataDir)
		wh, pw := ensureWalletHandleMaybePassword(dataDir, walletName, true)

		err := client.DeleteAccount(wh, pw, accountAddress)
		if err != nil {
			reportErrorf(errorRequestFail, err)
		}

		accountList.removeAccount(accountAddress)
	},
}

var newMultisigCmd = &cobra.Command{
	Use:   "new [address 1] [address 2]...",
	Short: "Create a new multisig account",
	Long:  `Create a new multisig account from a list of existing non-multisig addresses`,
	Args:  cobra.MinimumNArgs(1),
	Run: func(cmd *cobra.Command, args []string) {
		dataDir := datadir.EnsureSingleDataDir()
		accountList := makeAccountsList(dataDir)

		// Get a wallet handle to the default wallet
		client := ensureKmdClient(dataDir)

		// Get a wallet handle
		wh := ensureWalletHandle(dataDir, walletName)

		// Detect duplicate PKs
		duplicateDetector := make(map[string]int)
		for _, addrStr := range args {
			duplicateDetector[addrStr]++
		}
		duplicatesDetected := false
		for _, counter := range duplicateDetector {
			if counter > 1 {
				duplicatesDetected = true
				break
			}
		}
		if duplicatesDetected {
			reportWarnRawln(warnMultisigDuplicatesDetected)
		}
		// Generate a new address in the default wallet
		addr, err := client.CreateMultisigAccount(wh, threshold, args)
		if err != nil {
			reportErrorf(errorRequestFail, err)
		}

		// Add account to list
		accountList.addAccount(accountList.getUnnamed(), addr)

		reportInfof(infoCreatedNewAccount, addr)
	},
}

var deleteMultisigCmd = &cobra.Command{
	Use:   "delete",
	Short: "Delete a multisig account",
	Long:  `Delete a multisig account. Like ordinary account delete, the local node will no longer know about the account, but it may still exist on the network.`,
	Args:  validateNoPosArgsFn,
	Run: func(cmd *cobra.Command, args []string) {
		dataDir := datadir.EnsureSingleDataDir()
		accountList := makeAccountsList(dataDir)

		client := ensureKmdClient(dataDir)
		wh, pw := ensureWalletHandleMaybePassword(dataDir, walletName, true)

		err := client.DeleteMultisigAccount(wh, pw, accountAddress)
		if err != nil {
			reportErrorf(errorRequestFail, err)
		}

		accountList.removeAccount(accountAddress)
	},
}

var infoMultisigCmd = &cobra.Command{
	Use:   "info",
	Short: "Print information about a multisig account",
	Long:  `Print information about a multisig account, such as its Algorand multisig version, or the number of keys needed to validate a transaction from the multisig account.`,
	Args:  validateNoPosArgsFn,
	Run: func(cmd *cobra.Command, args []string) {
		dataDir := datadir.EnsureSingleDataDir()
		client := ensureKmdClient(dataDir)
		wh := ensureWalletHandle(dataDir, walletName)

		multisigInfo, err := client.LookupMultisigAccount(wh, accountAddress)
		if err != nil {
			reportErrorf(errorRequestFail, err)
		}

		fmt.Printf("Version: %d\n", multisigInfo.Version)
		fmt.Printf("Threshold: %d\n", multisigInfo.Threshold)
		fmt.Printf("Public keys:\n")
		for _, pk := range multisigInfo.PKs {
			fmt.Printf("  %s\n", pk)
		}
	},
}

var listCmd = &cobra.Command{
	Use:   "list",
	Short: "Show the list of Algorand accounts on this machine",
	Long:  `Show the list of Algorand accounts on this machine. Indicates whether the account is [offline] or [online], and if the account is the default account for goal. Also displays account information with --info.`,
	Args:  validateNoPosArgsFn,
	Run: func(cmd *cobra.Command, args []string) {
		dataDir := datadir.EnsureSingleDataDir()
		accountList := makeAccountsList(dataDir)

		// Get a wallet handle to the specified wallet
		wh := ensureWalletHandle(dataDir, walletName)

		// List the addresses in the wallet
		client := ensureKmdClient(dataDir)
		addrs, err := client.ListAddressesWithInfo(wh)
		if err != nil {
			reportErrorf(errorRequestFail, err)
		}

		// Special response if there are no addresses
		if len(addrs) == 0 {
			reportInfoln(infoNoAccounts)
			os.Exit(0)
		}

		accountInfoError := false

		// For each address, request information about it from algod
		for _, addr := range addrs {
			response, _ := client.AccountInformation(addr.Addr, true)
			// it's okay to proceed without algod info

			// Display this information to the user
			if addr.Multisig {
				multisigInfo, err := client.LookupMultisigAccount(wh, addr.Addr)
				if err != nil {
					fmt.Println("multisig lookup err")
					reportErrorf(errorRequestFail, err)
				}

				accountList.outputAccount(addr.Addr, response, &multisigInfo)
			} else {
				accountList.outputAccount(addr.Addr, response, nil)
			}

			if listAccountInfo {
				hasError := printAccountInfo(client, addr.Addr, false, response)
				accountInfoError = accountInfoError || hasError
			}
		}

		if accountInfoError {
			os.Exit(1)
		}
	},
}

var assetDetailsCmd = &cobra.Command{
	Use:   "assetdetails",
	Short: "Retrieve information about the assets belonging to the specified account inclusive of asset metadata",
	Long:  `Retrieve information about the assets the specified account has created or opted into, inclusive of asset metadata.`,
	Args:  validateNoPosArgsFn,
	Run: func(cmd *cobra.Command, args []string) {
		dataDir := datadir.EnsureSingleDataDir()
		client := ensureAlgodClient(dataDir)

		var nextPtr *string
		var limitPtr *uint64
		if next != "" {
			nextPtr = &next
		}
		if limit != 0 {
			limitPtr = &limit
		}
		response, err := client.AccountAssetsInformation(accountAddress, nextPtr, limitPtr)

		if err != nil {
			reportErrorf(errorRequestFail, err)
		}

		printAccountAssetsInformation(accountAddress, response)

	},
}
var infoCmd = &cobra.Command{
	Use:   "info",
	Short: "Retrieve information about the assets and applications belonging to the specified account",
	Long:  `Retrieve information about the assets and applications the specified account has created or opted into.`,
	Args:  validateNoPosArgsFn,
	Run: func(cmd *cobra.Command, args []string) {
		dataDir := datadir.EnsureSingleDataDir()
		client := ensureAlgodClient(dataDir)
		response, err := client.AccountInformation(accountAddress, true)
		if err != nil {
			reportErrorf(errorRequestFail, err)
		}

		hasError := printAccountInfo(client, accountAddress, onlyShowAssetIDs, response)
		if hasError {
			os.Exit(1)
		}
	},
}

func printAccountInfo(client libgoal.Client, address string, onlyShowAssetIDs bool, account model.Account) bool {
	var createdAssets []model.Asset
	if account.CreatedAssets != nil {
		createdAssets = slices.Clone(*account.CreatedAssets)
		sort.Slice(createdAssets, func(i, j int) bool {
			return createdAssets[i].Index < createdAssets[j].Index
		})
	}

	var heldAssets []model.AssetHolding
	if account.Assets != nil {
		heldAssets = slices.Clone(*account.Assets)
		sort.Slice(heldAssets, func(i, j int) bool {
			return heldAssets[i].AssetID < heldAssets[j].AssetID
		})
	}

	var createdApps []model.Application
	if account.CreatedApps != nil {
		createdApps = slices.Clone(*account.CreatedApps)
		sort.Slice(createdApps, func(i, j int) bool {
			return createdApps[i].Id < createdApps[j].Id
		})
	}

	var optedInApps []model.ApplicationLocalState
	if account.AppsLocalState != nil {
		optedInApps = slices.Clone(*account.AppsLocalState)
		sort.Slice(optedInApps, func(i, j int) bool {
			return optedInApps[i].Id < optedInApps[j].Id
		})
	}

	report := &strings.Builder{}
	errorReport := &strings.Builder{}
	hasError := false

	fmt.Fprintln(report, "Created Assets:")
	if len(createdAssets) == 0 {
		fmt.Fprintln(report, "\t<none>")
	}
	for _, createdAsset := range createdAssets {
		name := "<unnamed>"
		if createdAsset.Params.Name != nil {
			_, name = unicodePrintable(*createdAsset.Params.Name)
		}

		units := "units"
		if createdAsset.Params.UnitName != nil {
			_, units = unicodePrintable(*createdAsset.Params.UnitName)
		}

		total := assetDecimalsFmt(createdAsset.Params.Total, createdAsset.Params.Decimals)

		url := ""
		if createdAsset.Params.Url != nil {
			_, safeURL := unicodePrintable(*createdAsset.Params.Url)
			url = fmt.Sprintf(", %s", safeURL)
		}

		fmt.Fprintf(report, "\tID %d, %s, supply %s %s%s\n", createdAsset.Index, name, total, units, url)
	}

	fmt.Fprintln(report, "Held Assets:")
	if len(heldAssets) == 0 {
		fmt.Fprintln(report, "\t<none>")
	}
	for _, assetHolding := range heldAssets {
		if onlyShowAssetIDs {
			fmt.Fprintf(report, "\tID %d\n", assetHolding.AssetID)
			continue
		}
		assetParams, err := client.AssetInformation(assetHolding.AssetID)
		if err != nil {
			var httpError apiClient.HTTPError
			if errors.As(err, &httpError) && httpError.StatusCode == http.StatusNotFound {
				fmt.Fprintf(report, "\tID %d, <deleted/unknown asset>\n", assetHolding.AssetID)
			} else {
				fmt.Fprintf(errorReport, "Error: Unable to retrieve asset information for asset %d referred to by account %s: %v\n", assetHolding.AssetID, address, err)
				fmt.Fprintf(report, "\tID %d, error\n", assetHolding.AssetID)
				hasError = true
			}
			continue
		}

		amount := assetDecimalsFmt(assetHolding.Amount, assetParams.Params.Decimals)

		assetName := "<unnamed>"
		if assetParams.Params.Name != nil {
			_, assetName = unicodePrintable(*assetParams.Params.Name)
		}

		unitName := "units"
		if assetParams.Params.UnitName != nil {
			_, unitName = unicodePrintable(*assetParams.Params.UnitName)
		}

		frozen := ""
		if assetHolding.IsFrozen {
			frozen = " (frozen)"
		}

		fmt.Fprintf(report, "\tID %d, %s, balance %s %s%s\n", assetHolding.AssetID, assetName, amount, unitName, frozen)
	}

	fmt.Fprintln(report, "Created Apps:")
	if len(createdApps) == 0 {
		fmt.Fprintln(report, "\t<none>")
	}
	for _, app := range createdApps {
		allocatedInts := uint64(0)
		allocatedBytes := uint64(0)
		if app.Params.GlobalStateSchema != nil {
			allocatedInts = app.Params.GlobalStateSchema.NumUint
			allocatedBytes = app.Params.GlobalStateSchema.NumByteSlice
		}

		usedInts := uint64(0)
		usedBytes := uint64(0)
		if app.Params.GlobalState != nil {
			for _, value := range *app.Params.GlobalState {
				if basics.TealType(value.Value.Type) == basics.TealUintType {
					usedInts++
				} else {
					usedBytes++
				}
			}
		}

		extraPages := ""
		if app.Params.ExtraProgramPages != nil && *app.Params.ExtraProgramPages != 0 {
			plural := ""
			if *app.Params.ExtraProgramPages != 1 {
				plural = "s"
			}
			extraPages = fmt.Sprintf(", %d extra page%s", *app.Params.ExtraProgramPages, plural)
		}

		version := uint64(0)
		if app.Params.Version != nil {
			version = *app.Params.Version
		}

		fmt.Fprintf(report, "\tID %d%s, global state used %d/%d uints, %d/%d byte slices, version %d\n", app.Id, extraPages, usedInts, allocatedInts, usedBytes, allocatedBytes, version)
	}

	fmt.Fprintln(report, "Opted In Apps:")
	if len(optedInApps) == 0 {
		fmt.Fprintln(report, "\t<none>")
	}
	for _, localState := range optedInApps {
		allocatedInts := localState.Schema.NumUint
		allocatedBytes := localState.Schema.NumByteSlice

		usedInts := uint64(0)
		usedBytes := uint64(0)
		if localState.KeyValue != nil {
			for _, value := range *localState.KeyValue {
				if basics.TealType(value.Value.Type) == basics.TealUintType {
					usedInts++
				} else {
					usedBytes++
				}
			}
		}
		fmt.Fprintf(report, "\tID %d, local state used %d/%d uints, %d/%d byte slices\n", localState.Id, usedInts, allocatedInts, usedBytes, allocatedBytes)
	}

	fmt.Fprintf(report, "Minimum Balance:\t%v microAlgos\n", account.MinBalance)

	if hasError {
		fmt.Fprint(os.Stderr, errorReport.String())
	}
	fmt.Print(report.String())
	return hasError
}

func printAccountAssetsInformation(address string, response model.AccountAssetsInformationResponse) {
	fmt.Printf("Account: %s\n", address)
	fmt.Printf("Round: %d\n", response.Round)
	if response.NextToken != nil {
		fmt.Printf("NextToken (to retrieve more account assets): %s\n", *response.NextToken)
	}
	fmt.Printf("Assets:\n")
	for _, asset := range *response.AssetHoldings {
		fmt.Printf("  Asset ID: %d\n", asset.AssetHolding.AssetID)

		if asset.AssetParams != nil {
			amount := assetDecimalsFmt(asset.AssetHolding.Amount, asset.AssetParams.Decimals)
			fmt.Printf("    Amount: %s\n", amount)
			fmt.Printf("    IsFrozen: %t\n", asset.AssetHolding.IsFrozen)
			fmt.Printf("  Asset Params:\n")
			fmt.Printf("    Creator: %s\n", asset.AssetParams.Creator)

			name := "<unnamed>"
			if asset.AssetParams.Name != nil {
				_, name = unicodePrintable(*asset.AssetParams.Name)
			}
			fmt.Printf("    Name: %s\n", name)

			units := "units"
			if asset.AssetParams.UnitName != nil {
				_, units = unicodePrintable(*asset.AssetParams.UnitName)
			}
			fmt.Printf("    Units: %s\n", units)
			fmt.Printf("    Total: %d\n", asset.AssetParams.Total)
			fmt.Printf("    Decimals: %d\n", asset.AssetParams.Decimals)
			safeURL := ""
			if asset.AssetParams.Url != nil {
				_, safeURL = unicodePrintable(*asset.AssetParams.Url)
			}
			fmt.Printf("    URL: %s\n", safeURL)
		} else {
			fmt.Printf("    Amount (without formatting): %d\n", asset.AssetHolding.Amount)
			fmt.Printf("    IsFrozen: %t\n", asset.AssetHolding.IsFrozen)
		}
	}
}

var balanceCmd = &cobra.Command{
	Use:   "balance",
	Short: "Retrieve the balances for the specified account",
	Long:  `Retrieve the balance record for the specified account. Algo balance is displayed in microAlgos.`,
	Args:  validateNoPosArgsFn,
	Run: func(cmd *cobra.Command, args []string) {
		dataDir := datadir.EnsureSingleDataDir()
		client := ensureAlgodClient(dataDir)
		response, err := client.AccountInformation(accountAddress, false)
		if err != nil {
			reportErrorf(errorRequestFail, err)
		}

		fmt.Printf("%v microAlgos\n", response.Amount)
	},
}

var dumpCmd = &cobra.Command{
	Use:   "dump",
	Short: "Dump the balance record for the specified account",
	Long:  `Dump the balance record for the specified account to terminal as JSON or to a file as MessagePack.`,
	Args:  validateNoPosArgsFn,
	Run: func(cmd *cobra.Command, args []string) {
		dataDir := datadir.EnsureSingleDataDir()
		client := ensureAlgodClient(dataDir)
		rawAddress, err := basics.UnmarshalChecksumAddress(accountAddress)
		if err != nil {
			reportErrorf(errorParseAddr, err)
		}
		accountData, err := client.AccountData(accountAddress)
		if err != nil {
			reportErrorf(errorRequestFail, err)
		}

		br := basics.BalanceRecord{Addr: rawAddress, AccountData: accountData}
		if len(dumpOutFile) > 0 {
			data := protocol.Encode(&br)
			writeFile(dumpOutFile, data, 0644)
		} else {
			data := protocol.EncodeJSONStrict(&br)
			fmt.Println(string(data))
		}
	},
}

var rewardsCmd = &cobra.Command{
	Use:   "rewards",
	Short: "Retrieve the rewards for the specified account",
	Long:  `Retrieve the rewards for the specified account, including pending rewards. Units displayed are microAlgos.`,
	Args:  validateNoPosArgsFn,
	Run: func(cmd *cobra.Command, args []string) {
		dataDir := datadir.EnsureSingleDataDir()
		client := ensureAlgodClient(dataDir)
		response, err := client.AccountInformation(accountAddress, false)
		if err != nil {
			reportErrorf(errorRequestFail, err)
		}

		fmt.Printf("%v microAlgos\n", response.Rewards)
	},
}

var changeOnlineCmd = &cobra.Command{
	Use:   "changeonlinestatus",
	Short: "Change online status for the specified account",
	Long:  `Change online status for the specified account. Set online should be 1 to set online, 0 to set offline. The broadcast transaction will be valid for a limited number of rounds. goal will provide the TXID of the transaction if successful. Going online requires that the given account has a valid participation key. If the participation key is specified using --partkeyfile, you must separately install the participation key from that file using "goal account installpartkey".`,
	Args:  validateNoPosArgsFn,
	Run: func(cmd *cobra.Command, args []string) {
		checkTxValidityPeriodCmdFlags(cmd)

		if accountAddress == "" && partKeyFile == "" {
			reportErrorf("Must specify one of --address or --partkeyfile\n")
		}

		if partKeyFile != "" && !online {
			reportErrorf("Going offline does not support --partkeyfile\n")
		}

		dataDir := datadir.EnsureSingleDataDir()
		var client libgoal.Client
		if statusChangeTxFile != "" {
			// writing out a txn, don't need kmd
			client = ensureAlgodClient(dataDir)
		} else {
			client = ensureFullClient(dataDir)
		}

		var part *algodAcct.Participation
		if partKeyFile != "" {
			partdb, err := db.MakeErasableAccessor(partKeyFile)
			if err != nil {
				reportErrorf("Cannot open partkey %s: %v\n", partKeyFile, err)
			}

			partkey, err := algodAcct.RestoreParticipation(partdb)
			if err != nil {
				reportErrorf("Cannot load partkey %s: %v\n", partKeyFile, err)
			}

			part = &partkey.Participation
			if accountAddress == "" {
				accountAddress = part.Parent.String()
			}
		}

		firstTxRound, lastTxRound, _, err := client.ComputeValidityRounds(firstValid, lastValid, numValidRounds)
		if err != nil {
<<<<<<< HEAD
			reportErrorln(err)
=======
			reportErrorln(err.Error())
>>>>>>> 6147ebf9
		}
		err = changeAccountOnlineStatus(
			accountAddress, online, statusChangeTxFile, walletName,
			firstTxRound, lastTxRound, transactionFee, scLeaseBytes(cmd), dataDir, client,
		)
		if err != nil {
<<<<<<< HEAD
			reportErrorln(err)
=======
			reportErrorln(err.Error())
>>>>>>> 6147ebf9
		}
	},
}

func changeAccountOnlineStatus(
	acct string, goOnline bool, txFile string, wallet string,
	firstTxRound, lastTxRound basics.Round, fee uint64, leaseBytes [32]byte,
	dataDir string, client libgoal.Client,
) error {
	// Generate an unsigned online/offline tx
	var utx transactions.Transaction
	var err error
	if goOnline {
		utx, err = client.MakeUnsignedGoOnlineTx(acct, firstTxRound, lastTxRound, fee, leaseBytes)
	} else {
		utx, err = client.MakeUnsignedGoOfflineTx(acct, firstTxRound, lastTxRound, fee, leaseBytes)
	}
	if err != nil {
		return err
	}

	if txFile != "" {
		return writeTxnToFile(client, false, dataDir, wallet, utx, txFile)
	}

	// Sign & broadcast the transaction
	wh, pw := ensureWalletHandleMaybePassword(dataDir, wallet, true)
	signedTxn, err := client.SignTransactionWithWalletAndSigner(wh, pw, signerAddress, utx)
	if err != nil {
		return fmt.Errorf(errorSigningTX, err)
	}

	txid, err := client.BroadcastTransaction(signedTxn)
	if err != nil {
		return fmt.Errorf(errorBroadcastingTX, err)
	}
	fmt.Printf("Transaction id for status change transaction: %s\n", txid)

	if noWaitAfterSend {
		fmt.Println("Note: status will not change until transaction is finalized")
		return nil
	}

	_, err = waitForCommit(client, txid, lastTxRound)
	return err
}

var addParticipationKeyCmd = &cobra.Command{
	Use:   "addpartkey",
	Short: "Generate and install participation key for the specified account",
	Long:  `Generate and install participation key for the specified account. This participation key can then be used for going online and participating in consensus.`,
	Args:  validateNoPosArgsFn,
	Run: func(cmd *cobra.Command, args []string) {
		dataDir := datadir.EnsureSingleDataDir()

		if partKeyOutDir != "" && !util.IsDir(partKeyOutDir) {
			reportErrorf(errorDirectoryNotExist, partKeyOutDir)
		}

		// Generate a participation keys database and install it
		client := ensureFullClient(dataDir)

		reportInfof("Please stand by while generating keys. This might take a few minutes...")

		var err error
		var part algodAcct.Participation
		participationGen := func() {
			installFunc := func(keyPath string) error {
				_, installErr := client.AddParticipationKey(keyPath)
				return installErr
			}
			part, _, err = participation.GenParticipationKeysTo(accountAddress, roundFirstValid, roundLastValid, keyDilution, partKeyOutDir, installFunc)
		}

		util.RunFuncWithSpinningCursor(participationGen)
		if err != nil {
			reportErrorf(errorRequestFail, err)
		}

		reportInfof("Participation key generation successful. Participation ID: %s\n", part.ID())

		version := config.GetCurrentVersion()
		fmt.Println("\nGenerated with goal v" + version.String())
	},
}

var installParticipationKeyCmd = &cobra.Command{
	Use:   "installpartkey",
	Short: "Install a participation key",
	Long:  `Install a participation key from a partkey file. Intended for use with participation key files generated by "algokey part generate". Does not change the online status of an account or register the participation key; use "goal account changeonlinestatus" for doing so. Deletes input key file on successful install to ensure forward security.`,
	Args:  validateNoPosArgsFn,
	Run: func(cmd *cobra.Command, args []string) {
		if !partKeyDeleteInput {
			reportErrorf(
				`The installpartkey command deletes the input participation file on
successful installation.  Please acknowledge this by passing the
"--delete-input" flag to the installpartkey command.  You can make
a copy of the input file if needed, but please keep in mind that
participation keys must be securely deleted for each round, to ensure
forward security.  Storing old participation keys compromises overall
system security.

No --delete-input flag specified, exiting without installing key.`)
		}

		dataDir := datadir.EnsureSingleDataDir()

		client := ensureAlgodClient(dataDir)
		addResponse, err := client.AddParticipationKey(partKeyFile)
		if err != nil {
			reportErrorf(errorRequestFail, err)
		}
		// In an abundance of caution, check for ourselves that the key has been installed.
		if vErr := client.VerifyParticipationKey(time.Minute, addResponse.PartId); vErr != nil {
			vErr = fmt.Errorf("unable to verify key installation. Verify key installation with 'goal account partkeyinfo' and delete '%s', or retry the command. Error: %w", partKeyFile, vErr)
			reportErrorf(errorRequestFail, vErr)
		}

		reportInfof("Participation key installed successfully, Participation ID: %s\n", addResponse.PartId)

		// Delete partKeyFile
		if osErr := os.Remove(partKeyFile); osErr != nil {
			reportErrorf("An error occurred while removing the partkey file, please delete it manually: %s", osErr)
		}
	},
}

var renewParticipationKeyCmd = &cobra.Command{
	Use:   "renewpartkey",
	Short: "Renew an account's participation key",
	Long:  `Generate a participation key for the specified account and issue the necessary transaction to register it.`,
	Args:  validateNoPosArgsFn,
	Run: func(cmd *cobra.Command, args []string) {
		dataDir := datadir.EnsureSingleDataDir()

		client := ensureAlgodClient(dataDir)

		currentRound, err := client.CurrentRound()
		if err != nil {
			reportErrorf(errorRequestFail, err)
		}

		params, err := client.SuggestedParams()
		if err != nil {
			reportErrorf(errorRequestFail, err)
		}
		proto := config.Consensus[protocol.ConsensusVersion(params.ConsensusVersion)]

		if roundLastValid <= (currentRound + basics.Round(proto.MaxTxnLife)) {
			reportErrorf(errLastRoundInvalid, currentRound)
		}
		txRoundLastValid := currentRound + basics.Round(proto.MaxTxnLife)

		// Make sure we don't already have a partkey valid for (or after) specified roundLastValid
		parts, err := client.ListParticipationKeys()
		if err != nil {
			reportErrorf(errorRequestFail, err)
		}
		for _, part := range parts {
			if part.Address == accountAddress {
				if part.Key.VoteLastValid >= roundLastValid {
					reportErrorf(errExistingPartKey, roundLastValid, part.Key.VoteLastValid)
				}
			}
		}

		err = generateAndRegisterPartKey(accountAddress, currentRound, roundLastValid, txRoundLastValid, transactionFee, scLeaseBytes(cmd), keyDilution, walletName, dataDir, client)
		if err != nil {
<<<<<<< HEAD
			reportErrorln(err)
=======
			reportErrorln(err.Error())
>>>>>>> 6147ebf9
		}

		version := config.GetCurrentVersion()
		fmt.Println("\nGenerated with goal v" + version.String())
	},
}

func generateAndRegisterPartKey(address string, currentRound, keyLastValidRound, txLastValidRound basics.Round, fee uint64, leaseBytes [32]byte, dilution uint64, wallet string, dataDir string, client libgoal.Client) error {
	// Generate a participation keys database and install it
	var part algodAcct.Participation
	var keyPath string
	var err error
	genFunc := func() {
		part, keyPath, err = client.GenParticipationKeys(address, currentRound, keyLastValidRound, dilution)
		if err != nil {
			err = fmt.Errorf(errorRequestFail, err)
		}
		fmt.Println("Participation key generation successful")
	}
	fmt.Println("Please stand by while generating keys. This might take a few minutes...")
	util.RunFuncWithSpinningCursor(genFunc)
	if err != nil {
		return err
	}

	// Now register it as our new online participation key
	goOnline := true
	txFile := ""
	err = changeAccountOnlineStatus(address, goOnline, txFile, wallet, currentRound, txLastValidRound, fee, leaseBytes, dataDir, client)
	if err != nil {
		os.Remove(keyPath)
		fmt.Fprintf(os.Stderr, "  Error registering keys - deleting newly-generated key file: %s\n", keyPath)
	}
	fmt.Printf("Participation key installed successfully, Participation ID: %s\n", part.ID())
	return nil
}

var renewAllParticipationKeyCmd = &cobra.Command{
	Use:   "renewallpartkeys",
	Short: "Renew all existing participation keys",
	Long:  `Generate new participation keys for all existing accounts with participation keys and issue the necessary transactions to register them.`,
	Args:  validateNoPosArgsFn,
	Run: func(cmd *cobra.Command, args []string) {
		datadir.OnDataDirs(func(dataDir string) {
			fmt.Printf("Renewing participation keys in %s...\n", dataDir)
			err := renewPartKeysInDir(dataDir, roundLastValid, transactionFee, scLeaseBytes(cmd), keyDilution, walletName)
			if err != nil {
				fmt.Fprintf(os.Stderr, "  Error: %s\n", err)
			}
		})
	},
}

func renewPartKeysInDir(dataDir string, lastValidRound basics.Round, fee uint64, leaseBytes [32]byte, dilution uint64, wallet string) error {
	client := ensureAlgodClient(dataDir)

	// Build list of accounts to renew from all accounts with part keys present
	parts, err := client.ListParticipationKeys()
	if err != nil {
		return fmt.Errorf(errorRequestFail, err)
	}
	renewAccounts := make(map[string]model.ParticipationKey)
	for _, part := range parts {
		if existing, has := renewAccounts[part.Address]; has {
			if existing.Key.VoteFirstValid >= part.Key.VoteLastValid {
				// We already saw a partkey that expires later
				continue
			}
		}
		renewAccounts[part.Address] = part
	}

	currentRound, err := client.CurrentRound()
	if err != nil {
		return fmt.Errorf(errorRequestFail, err)
	}

	params, err := client.SuggestedParams()
	if err != nil {
		return fmt.Errorf(errorRequestFail, err)
	}
	proto := config.Consensus[protocol.ConsensusVersion(params.ConsensusVersion)]

	if lastValidRound <= (currentRound + basics.Round(proto.MaxTxnLife)) {
		return fmt.Errorf(errLastRoundInvalid, currentRound)
	}
	txLastValidRound := currentRound + basics.Round(proto.MaxTxnLife)

	var anyErrors bool

	// Now go through each account and if it doesn't have a part key that's valid
	// at least through lastValidRound, generate a new key and register it.
	// Make sure we don't already have a partkey valid for (or after) specified roundLastValid
	for _, renewPart := range renewAccounts {
		if renewPart.Key.VoteLastValid >= lastValidRound {
			fmt.Printf("  Skipping account %s: Already has a part key valid beyond %d (currently %d)\n", renewPart.Address, lastValidRound, renewPart.Key.VoteLastValid)
			continue
		}

		// If the account's latest partkey expired before the current round, don't automatically renew and instead instruct the user to explicitly renew it.
		if renewPart.Key.VoteLastValid < lastValidRound {
			fmt.Printf("  Skipping account %s: This account has part keys that have expired.  Please renew this account explicitly using 'renewpartkey'\n", renewPart.Address)
			continue
		}

		address := renewPart.Address
		err = generateAndRegisterPartKey(address, currentRound, lastValidRound, txLastValidRound, fee, leaseBytes, dilution, wallet, dataDir, client)
		if err != nil {
			fmt.Fprintf(os.Stderr, "  Error renewing part key for account %s: %v\n", address, err)
			anyErrors = true
		}
	}
	if anyErrors {
		return fmt.Errorf("one or more renewal attempts had errors")
	}
	return nil
}

func maxRound(current basics.Round, next *basics.Round) basics.Round {
	if next != nil && *next > current {
		return *next
	}
	return current
}

var listParticipationKeysCmd = &cobra.Command{
	Use:   "listpartkeys",
	Short: "List participation keys summary",
	Long:  `List all participation keys tracked by algod along with summary of additional information. For detailed key information use 'partkeyinfo'.`,
	Args:  validateNoPosArgsFn,
	Run: func(cmd *cobra.Command, args []string) {
		dataDir := datadir.EnsureSingleDataDir()

		client := ensureGoalClient(dataDir, libgoal.DynamicClient)
		parts, err := client.ListParticipationKeys()
		if err != nil {
			reportErrorf(errorRequestFail, err)
		}

		// Squeezed this into 77 characters.
		hdrFormat := "%-10s  %-11s  %-15s  %10s  %11s  %10s\n"
		rowFormat := "%-10s  %-11s  %-15s  %10s  %11d  %10d\n"
		fmt.Printf(hdrFormat, "Registered", "Account", "ParticipationID", "Last Used", "First round", "Last round")
		for _, part := range parts {
			onlineAccountInfo, err := client.AccountInformation(part.Address, false)
			if err == nil {
				onlineInfoStr := "no"
				votingBytes := part.Key.VoteParticipationKey
				vrfBytes := part.Key.SelectionParticipationKey
				if onlineAccountInfo.Participation != nil &&
					(string(onlineAccountInfo.Participation.VoteParticipationKey) == string(votingBytes[:])) &&
					(string(onlineAccountInfo.Participation.SelectionParticipationKey) == string(vrfBytes[:])) &&
					(onlineAccountInfo.Participation.VoteFirstValid == part.Key.VoteFirstValid) &&
					(onlineAccountInfo.Participation.VoteLastValid == part.Key.VoteLastValid) &&
					(onlineAccountInfo.Participation.VoteKeyDilution == part.Key.VoteKeyDilution) {
					onlineInfoStr = "yes"
				}

				/*
					// PKI TODO: We could avoid querying the account with something like this.
					//       One problem is that it doesn't account for multiple keys on the same
					//       account, so we'd still need to query the round.
					if part.EffectiveFirstValid != nil && part.EffectiveLastValid < currentRound {
						onlineInfoStr = "yes"
					} else {
						onlineInfoStr = "no"
					}
				*/

				// it's okay to proceed without algod info
				lastUsed := maxRound(0, part.LastVote)
				lastUsed = maxRound(lastUsed, part.LastBlockProposal)
				lastUsed = maxRound(lastUsed, part.LastStateProof)
				lastUsedString := roundOrNA(&lastUsed)
				fmt.Printf(rowFormat,
					onlineInfoStr,
					fmt.Sprintf("%s...%s", part.Address[:4], part.Address[len(part.Address)-4:]),
					fmt.Sprintf("%s...", part.Id[:8]),
					lastUsedString,
					part.Key.VoteFirstValid,
					part.Key.VoteLastValid)
			}
		}
	},
}

var importCmd = &cobra.Command{
	Use:   "import",
	Short: "Import an account key from mnemonic",
	Long:  "Import an account key from a mnemonic generated by the export command or by algokey (NOT a mnemonic from the goal wallet command). The imported account will be listed alongside your wallet-generated accounts, but will not be tied to your wallet.",
	Run: func(cmd *cobra.Command, args []string) {
		dataDir := datadir.EnsureSingleDataDir()
		accountList := makeAccountsList(dataDir)
		// Choose an account name
		if len(args) == 0 {
			accountName = accountList.getUnnamed()
		} else {
			accountName = args[0]
		}

		// If not valid name, return an error
		if ok, err := isValidName(accountName); !ok {
			reportErrorln(err)
		}

		// Ensure the user's name choice isn't taken
		if accountList.isTaken(accountName) {
			reportErrorf(errorNameAlreadyTaken, accountName)
		}

		client := ensureKmdClient(dataDir)
		wh := ensureWalletHandle(dataDir, walletName)
		//wh, pw := ensureWalletHandleMaybePassword(dataDir, walletName, true)

		if mnemonic == "" {
			fmt.Println(infoRecoveryPrompt)
			reader := bufio.NewReader(os.Stdin)
			resp, err := reader.ReadString('\n')
			resp = strings.TrimSpace(resp)
			if err != nil {
				reportErrorf(errorFailedToReadResponse, err)
			}
			mnemonic = resp
		}
		var key []byte
		key, err := passphrase.MnemonicToKey(mnemonic)
		if err != nil {
			reportErrorf(errorBadMnemonic, err)
		}

		importedKey, err := client.ImportKey(wh, key)
		if err != nil {
			reportErrorf(errorRequestFail, err)
		} else {
			reportInfof(infoImportedKey, importedKey.Address)

			accountList.addAccount(accountName, importedKey.Address)
			if importDefault {
				accountList.setDefault(accountName)
			}
		}
	},
}

var exportCmd = &cobra.Command{
	Use:   "export",
	Short: "Export an account key for use with account import",
	Long:  "Export an account mnemonic seed, for use with account import. This exports the seed for a single account and should NOT be confused with the wallet mnemonic.",
	Run: func(cmd *cobra.Command, args []string) {
		dataDir := datadir.EnsureSingleDataDir()
		client := ensureKmdClient(dataDir)

		wh, pw := ensureWalletHandleMaybePassword(dataDir, walletName, true)
		passwordString := string(pw)

		response, err := client.ExportKey(wh, passwordString, accountAddress)

		if err != nil {
			reportErrorf(errorRequestFail, err)
		}

		seed, err := crypto.SecretKeyToSeed(response.PrivateKey)

		if err != nil {
			reportErrorf(errorSeedConversion, accountAddress, err)
		}

		privKeyAsMnemonic, err := passphrase.KeyToMnemonic(seed[:])

		if err != nil {
			reportErrorf(errorMnemonicConversion, accountAddress, err)
		}

		reportInfof(infoExportedKey, accountAddress, privKeyAsMnemonic)
	},
}

var importRootKeysCmd = &cobra.Command{
	Use:   "importrootkey",
	Short: "Import .rootkey files from the data directory into a kmd wallet",
	Long:  "Import .rootkey files from the data directory into a kmd wallet. This is analogous to using the import command with an account seed mnemonic: the imported account will be displayed alongside your wallet-derived accounts, but will not be tied to your wallet mnemonic.",
	Args:  validateNoPosArgsFn,
	Run: func(cmd *cobra.Command, args []string) {
		dataDir := datadir.EnsureSingleDataDir()
		// Generate a participation keys database and install it
		client := ensureKmdClient(dataDir)

		genID, err := client.GenesisID()
		if err != nil {
			return
		}

		keyDir := filepath.Join(dataDir, genID)
		files, err := os.ReadDir(keyDir)
		if err != nil {
			return
		}

		// For each of these files
		cnt := 0
		for _, info := range files {
			var handle db.Accessor

			// If it can't be a participation key database, skip it
			if !config.IsRootKeyFilename(info.Name()) {
				continue
			}

			filename := info.Name()

			// Fetch a handle to this database
			handle, err = db.MakeErasableAccessor(filepath.Join(keyDir, filename))
			if err != nil {
				// Couldn't open it, skip it
				continue
			}

			// Fetch an account.Participation from the database
			root, err := algodAcct.RestoreRoot(handle)
			handle.Close()
			if err != nil {
				// Couldn't read it, skip it
				continue
			}

			secretKey := root.Secrets().SK

			// Determine which wallet to import into
			var wh []byte
			if unencryptedWallet {
				wh, err = client.GetUnencryptedWalletHandle()
				if err != nil {
					reportErrorf(errorRequestFail, err)
				}
			} else {
				wh = ensureWalletHandle(dataDir, walletName)
			}

			resp, err := client.ImportKey(wh, secretKey[:])
			if err != nil {
				// If error is 'like' "key already exists", treat as warning and not an error
				if strings.Contains(err.Error(), "key already exists") {
					reportWarnf(errorRequestFail, err.Error()+"\n > Key File: "+filename)
				} else {
					reportErrorf(errorRequestFail, err)
				}
			} else {
				// Count the number of keys imported
				cnt++
				reportInfof(infoImportedKey, resp.Address)
			}
		}

		// Provide feedback on how many keys were imported
		plural := "s"
		if cnt == 1 {
			plural = ""
		}
		reportInfof(infoImportedNKeys, cnt, plural)
	},
}

func roundOrNA(value *basics.Round) string {
	if value == nil || *value == 0 {
		return "N/A"
	}
	return strconv.FormatUint(uint64(*value), 10)
}

var partkeyInfoCmd = &cobra.Command{
	Use:   "partkeyinfo",
	Short: "Output details about all available part keys",
	Long:  `Output details about all available part keys in the specified data directory(ies), such as key validity period.`,
	Args:  validateNoPosArgsFn,
	Run: func(cmd *cobra.Command, args []string) {
		datadir.OnDataDirs(func(dataDir string) {
			fmt.Printf("Dumping participation key info from %s...\n", dataDir)
			client := ensureAlgodClient(dataDir)

			// Make sure we don't already have a partkey valid for (or after) specified roundLastValid
			parts, err := client.ListParticipationKeys()
			if err != nil {
				reportErrorf(errorRequestFail, err)
			}

			for _, part := range parts {
				fmt.Println()
				fmt.Printf("Participation ID:          %s\n", part.Id)
				fmt.Printf("Parent address:            %s\n", part.Address)
				fmt.Printf("Last vote round:           %s\n", roundOrNA(part.LastVote))
				fmt.Printf("Last block proposal round: %s\n", roundOrNA(part.LastBlockProposal))
				// PKI TODO: enable with state proof support.
				//fmt.Printf("Last state proof round:    %s\n", strOrNA(part.LastStateProof))
				fmt.Printf("Effective first round:     %s\n", roundOrNA(part.EffectiveFirstValid))
				fmt.Printf("Effective last round:      %s\n", roundOrNA(part.EffectiveLastValid))
				fmt.Printf("First round:               %d\n", part.Key.VoteFirstValid)
				fmt.Printf("Last round:                %d\n", part.Key.VoteLastValid)
				fmt.Printf("Key dilution:              %d\n", part.Key.VoteKeyDilution)
				fmt.Printf("Selection key:             %s\n", base64.StdEncoding.EncodeToString(part.Key.SelectionParticipationKey))
				fmt.Printf("Voting key:                %s\n", base64.StdEncoding.EncodeToString(part.Key.VoteParticipationKey))
				if part.Key.StateProofKey != nil {
					fmt.Printf("State proof key:           %s\n", base64.StdEncoding.EncodeToString(*part.Key.StateProofKey))
				}
			}
		})
	},
}

var markNonparticipatingCmd = &cobra.Command{
	Use:   "marknonparticipating",
	Short: "Permanently mark an account as not participating (i.e. offline and earns no rewards)",
	Long:  "Permanently mark an account as not participating (as opposed to Online or Offline). Once marked, the account can never go online or offline, it is forever nonparticipating, and it will never earn rewards on its balance.",
	Args:  validateNoPosArgsFn,
	Run: func(cmd *cobra.Command, args []string) {

		checkTxValidityPeriodCmdFlags(cmd)

		dataDir := datadir.EnsureSingleDataDir()
		client := ensureFullClient(dataDir)
		firstTxRound, lastTxRound, _, err := client.ComputeValidityRounds(firstValid, lastValid, numValidRounds)
		if err != nil {
			reportErrorf(errorConstructingTX, err)
		}
		utx, err := client.MakeUnsignedBecomeNonparticipatingTx(accountAddress, firstTxRound, lastTxRound, transactionFee)
		if err != nil {
			reportErrorf(errorConstructingTX, err)
		}

		if statusChangeTxFile != "" {
			err = writeTxnToFile(client, false, dataDir, walletName, utx, statusChangeTxFile)
			if err != nil {
				reportErrorf(fileWriteError, statusChangeTxFile, err)
			}
			return
		}

		// Sign & broadcast the transaction
		wh, pw := ensureWalletHandleMaybePassword(dataDir, walletName, true)
		signedTxn, err := client.SignTransactionWithWalletAndSigner(wh, pw, signerAddress, utx)
		if err != nil {
			reportErrorf(errorSigningTX, err)
		}

		txid, err := client.BroadcastTransaction(signedTxn)
		if err != nil {
			reportErrorf(errorBroadcastingTX, err)
		}
		fmt.Printf("Transaction id for mark-nonparticipating transaction: %s\n", txid)

		if noWaitAfterSend {
			fmt.Println("Note: status will not change until transaction is finalized")
			return
		}

		_, err = waitForCommit(client, txid, lastTxRound)
		if err != nil {
			reportErrorf("error waiting for transaction to be committed: %v", err)
		}
	},
}<|MERGE_RESOLUTION|>--- conflicted
+++ resolved
@@ -923,22 +923,14 @@
 
 		firstTxRound, lastTxRound, _, err := client.ComputeValidityRounds(firstValid, lastValid, numValidRounds)
 		if err != nil {
-<<<<<<< HEAD
 			reportErrorln(err)
-=======
-			reportErrorln(err.Error())
->>>>>>> 6147ebf9
 		}
 		err = changeAccountOnlineStatus(
 			accountAddress, online, statusChangeTxFile, walletName,
 			firstTxRound, lastTxRound, transactionFee, scLeaseBytes(cmd), dataDir, client,
 		)
 		if err != nil {
-<<<<<<< HEAD
 			reportErrorln(err)
-=======
-			reportErrorln(err.Error())
->>>>>>> 6147ebf9
 		}
 	},
 }
@@ -1107,11 +1099,7 @@
 
 		err = generateAndRegisterPartKey(accountAddress, currentRound, roundLastValid, txRoundLastValid, transactionFee, scLeaseBytes(cmd), keyDilution, walletName, dataDir, client)
 		if err != nil {
-<<<<<<< HEAD
 			reportErrorln(err)
-=======
-			reportErrorln(err.Error())
->>>>>>> 6147ebf9
 		}
 
 		version := config.GetCurrentVersion()
