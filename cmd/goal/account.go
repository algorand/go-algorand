// Copyright (C) 2019-2022 Algorand, Inc.
// This file is part of go-algorand
//
// go-algorand is free software: you can redistribute it and/or modify
// it under the terms of the GNU Affero General Public License as
// published by the Free Software Foundation, either version 3 of the
// License, or (at your option) any later version.
//
// go-algorand is distributed in the hope that it will be useful,
// but WITHOUT ANY WARRANTY; without even the implied warranty of
// MERCHANTABILITY or FITNESS FOR A PARTICULAR PURPOSE.  See the
// GNU Affero General Public License for more details.
//
// You should have received a copy of the GNU Affero General Public License
// along with go-algorand.  If not, see <https://www.gnu.org/licenses/>.

package main

import (
	"bufio"
	"encoding/base64"
	"fmt"
	"os"
	"path/filepath"
	"sort"
	"strings"
	"time"

	"github.com/spf13/cobra"

	"github.com/algorand/go-algorand/config"
	"github.com/algorand/go-algorand/crypto"
	"github.com/algorand/go-algorand/crypto/passphrase"
	generatedV2 "github.com/algorand/go-algorand/daemon/algod/api/server/v2/generated"
	algodAcct "github.com/algorand/go-algorand/data/account"
	"github.com/algorand/go-algorand/data/basics"
	"github.com/algorand/go-algorand/data/transactions"
	"github.com/algorand/go-algorand/libgoal"
	"github.com/algorand/go-algorand/protocol"
	"github.com/algorand/go-algorand/util"
	"github.com/algorand/go-algorand/util/db"
)

var (
	accountAddress     string
	walletName         string
	defaultAccountName string
	defaultAccount     bool
	unencryptedWallet  bool
	online             bool
	accountName        string
	transactionFee     uint64
	statusChangeLease  string
	statusChangeTxFile string
	roundFirstValid    uint64
	roundLastValid     uint64
	keyDilution        uint64
	threshold          uint8
	partKeyOutDir      string
	partKeyFile        string
	partKeyDeleteInput bool
	importDefault      bool
	mnemonic           string
	dumpOutFile        string
	listAccountInfo    bool
	onlyShowAssetIds   bool
)

func init() {
	accountCmd.AddCommand(newCmd)
	accountCmd.AddCommand(deleteCmd)
	accountCmd.AddCommand(listCmd)
	accountCmd.AddCommand(renameCmd)
	accountCmd.AddCommand(infoCmd)
	accountCmd.AddCommand(balanceCmd)
	accountCmd.AddCommand(rewardsCmd)
	accountCmd.AddCommand(changeOnlineCmd)
	accountCmd.AddCommand(addParticipationKeyCmd)
	accountCmd.AddCommand(installParticipationKeyCmd)
	accountCmd.AddCommand(listParticipationKeysCmd)
	accountCmd.AddCommand(importCmd)
	accountCmd.AddCommand(exportCmd)
	accountCmd.AddCommand(importRootKeysCmd)
	accountCmd.AddCommand(accountMultisigCmd)
	accountCmd.AddCommand(markNonparticipatingCmd)

	accountMultisigCmd.AddCommand(newMultisigCmd)
	accountMultisigCmd.AddCommand(deleteMultisigCmd)
	accountMultisigCmd.AddCommand(infoMultisigCmd)

	accountCmd.AddCommand(renewParticipationKeyCmd)
	accountCmd.AddCommand(renewAllParticipationKeyCmd)

	accountCmd.AddCommand(partkeyInfoCmd)

	accountCmd.AddCommand(dumpCmd)

	// Wallet to be used for the account operation
	accountCmd.PersistentFlags().StringVarP(&walletName, "wallet", "w", "", "Set the wallet to be used for the selected operation")

	// Account Flag
	accountCmd.Flags().StringVarP(&defaultAccountName, "default", "f", "", "Set the account with this name to be the default account")

	// New Account flag
	newCmd.Flags().BoolVarP(&defaultAccount, "default", "f", false, "Set this account as the default one")

	// Delete account flag
	deleteCmd.Flags().StringVarP(&accountAddress, "address", "a", "", "Address of account to delete")
	deleteCmd.MarkFlagRequired("address")

	// New Multisig account flag
	newMultisigCmd.Flags().Uint8VarP(&threshold, "threshold", "T", 1, "Number of signatures required to spend from this address")
	newMultisigCmd.MarkFlagRequired("threshold")

	// Delete multisig account flag
	deleteMultisigCmd.Flags().StringVarP(&accountAddress, "address", "a", "", "Address of multisig account to delete")
	deleteMultisigCmd.MarkFlagRequired("address")

	// Lookup info for multisig account flag
	infoMultisigCmd.Flags().StringVarP(&accountAddress, "address", "a", "", "Address of multisig account to look up")
	infoMultisigCmd.MarkFlagRequired("address")

	// Account list flags
	listCmd.Flags().BoolVar(&listAccountInfo, "info", false, "Include additional information about each account's assets and applications")

	// Info flags
	infoCmd.Flags().StringVarP(&accountAddress, "address", "a", "", "Account address to look up (required)")
	infoCmd.MarkFlagRequired("address")
	infoCmd.Flags().BoolVar(&onlyShowAssetIds, "onlyShowAssetIds", false, "Only show ASA IDs and not pull asset metadata")

	// Balance flags
	balanceCmd.Flags().StringVarP(&accountAddress, "address", "a", "", "Account address to retrieve balance (required)")
	balanceCmd.MarkFlagRequired("address")

	// Rewards flags
	rewardsCmd.Flags().StringVarP(&accountAddress, "address", "a", "", "Account address to retrieve rewards (required)")
	rewardsCmd.MarkFlagRequired("address")

	// changeOnlineStatus flags
	changeOnlineCmd.Flags().StringVarP(&accountAddress, "address", "a", "", "Account address to change (required if no --partkeyfile)")
	changeOnlineCmd.Flags().StringVarP(&partKeyFile, "partkeyfile", "", "", "Participation key file (required if no --address)")
	changeOnlineCmd.Flags().StringVarP(&signerAddress, "signer", "S", "", "Address of key to sign with, if different due to rekeying")
	changeOnlineCmd.Flags().BoolVarP(&online, "online", "o", true, "Set this account to online or offline")
	changeOnlineCmd.Flags().Uint64VarP(&transactionFee, "fee", "f", 0, "The Fee to set on the status change transaction (defaults to suggested fee)")
	changeOnlineCmd.Flags().Uint64VarP(&firstValid, "firstRound", "", 0, "")
	changeOnlineCmd.Flags().Uint64VarP(&firstValid, "firstvalid", "", 0, "FirstValid for the status change transaction (0 for current)")
	changeOnlineCmd.Flags().Uint64VarP(&numValidRounds, "validRounds", "", 0, "")
	changeOnlineCmd.Flags().Uint64VarP(&numValidRounds, "validrounds", "v", 0, "The validity period for the status change transaction")
	changeOnlineCmd.Flags().Uint64Var(&lastValid, "lastvalid", 0, "The last round where the transaction may be committed to the ledger")
	changeOnlineCmd.Flags().StringVarP(&statusChangeLease, "lease", "x", "", "Lease value (base64, optional): no transaction may also acquire this lease until lastvalid")
	changeOnlineCmd.Flags().StringVarP(&statusChangeTxFile, "txfile", "t", "", "Write status change transaction to this file")
	changeOnlineCmd.Flags().BoolVarP(&noWaitAfterSend, "no-wait", "N", false, "Don't wait for transaction to commit")
	changeOnlineCmd.Flags().MarkDeprecated("firstRound", "use --firstvalid instead")
	changeOnlineCmd.Flags().MarkDeprecated("validRounds", "use --validrounds instead")

	// addParticipationKey flags
	addParticipationKeyCmd.Flags().StringVarP(&accountAddress, "address", "a", "", "Account to associate with the generated partkey")
	addParticipationKeyCmd.MarkFlagRequired("address")
	addParticipationKeyCmd.Flags().Uint64VarP(&roundFirstValid, "roundFirstValid", "", 0, "The first round for which the generated partkey will be valid")
	addParticipationKeyCmd.MarkFlagRequired("roundFirstValid")
	addParticipationKeyCmd.Flags().Uint64VarP(&roundLastValid, "roundLastValid", "", 0, "The last round for which the generated partkey will be valid")
	addParticipationKeyCmd.MarkFlagRequired("roundLastValid")
	addParticipationKeyCmd.Flags().StringVarP(&partKeyOutDir, "outdir", "o", "", "Save participation key file to specified output directory to (for offline creation)")
	addParticipationKeyCmd.Flags().Uint64VarP(&keyDilution, "keyDilution", "", 0, "Key dilution for two-level participation keys (defaults to sqrt of validity window)")

	// installParticipationKey flags
	installParticipationKeyCmd.Flags().StringVar(&partKeyFile, "partkey", "", "Participation key file to install")
	installParticipationKeyCmd.MarkFlagRequired("partkey")
	installParticipationKeyCmd.Flags().BoolVar(&partKeyDeleteInput, "delete-input", false, "Acknowledge that installpartkey will delete the input key file")

	// import flags
	importCmd.Flags().BoolVarP(&importDefault, "default", "f", false, "Set this account as the default one")
	importCmd.Flags().StringVarP(&mnemonic, "mnemonic", "m", "", "Mnemonic to import (will prompt otherwise)")
	// export flags
	exportCmd.Flags().StringVarP(&accountAddress, "address", "a", "", "Address of account to export")
	exportCmd.MarkFlagRequired("address")
	// importRootKeys flags
	importRootKeysCmd.Flags().BoolVarP(&unencryptedWallet, "unencrypted-wallet", "u", false, "Import into the default unencrypted wallet, potentially creating it")

	// renewParticipationKeyCmd
	renewParticipationKeyCmd.Flags().StringVarP(&accountAddress, "address", "a", "", "Account address to update (required)")
	renewParticipationKeyCmd.MarkFlagRequired("address")
	renewParticipationKeyCmd.Flags().Uint64VarP(&transactionFee, "fee", "f", 0, "The Fee to set on the status change transaction (defaults to suggested fee)")
	renewParticipationKeyCmd.Flags().Uint64VarP(&roundLastValid, "roundLastValid", "", 0, "The last round for which the generated partkey will be valid")
	renewParticipationKeyCmd.MarkFlagRequired("roundLastValid")
	renewParticipationKeyCmd.Flags().Uint64VarP(&keyDilution, "keyDilution", "", 0, "Key dilution for two-level participation keys")
	renewParticipationKeyCmd.Flags().BoolVarP(&noWaitAfterSend, "no-wait", "N", false, "Don't wait for transaction to commit")

	// renewAllParticipationKeyCmd
	renewAllParticipationKeyCmd.Flags().Uint64VarP(&transactionFee, "fee", "f", 0, "The Fee to set on the status change transactions (defaults to suggested fee)")
	renewAllParticipationKeyCmd.Flags().Uint64VarP(&roundLastValid, "roundLastValid", "", 0, "The last round for which the generated partkeys will be valid")
	renewAllParticipationKeyCmd.MarkFlagRequired("roundLastValid")
	renewAllParticipationKeyCmd.Flags().Uint64VarP(&keyDilution, "keyDilution", "", 0, "Key dilution for two-level participation keys")
	renewAllParticipationKeyCmd.Flags().BoolVarP(&noWaitAfterSend, "no-wait", "N", false, "Don't wait for transaction to commit")

	// markNonparticipatingCmd flags
	markNonparticipatingCmd.Flags().StringVarP(&accountAddress, "address", "a", "", "Account address to change")
	markNonparticipatingCmd.MarkFlagRequired("address")
	markNonparticipatingCmd.Flags().StringVarP(&signerAddress, "signer", "S", "", "Address of key to sign with, if different from address due to rekeying")
	markNonparticipatingCmd.Flags().Uint64VarP(&transactionFee, "fee", "f", 0, "The Fee to set on the status change transaction (defaults to suggested fee)")
	markNonparticipatingCmd.Flags().Uint64VarP(&firstValid, "firstRound", "", 0, "")
	markNonparticipatingCmd.Flags().Uint64VarP(&firstValid, "firstvalid", "", 0, "FirstValid for the status change transaction (0 for current)")
	markNonparticipatingCmd.Flags().Uint64VarP(&numValidRounds, "validRounds", "", 0, "")
	markNonparticipatingCmd.Flags().Uint64VarP(&numValidRounds, "validrounds", "v", 0, "The validity period for the status change transaction")
	markNonparticipatingCmd.Flags().Uint64Var(&lastValid, "lastvalid", 0, "The last round where the transaction may be committed to the ledger")
	markNonparticipatingCmd.Flags().StringVarP(&statusChangeTxFile, "txfile", "t", "", "Write status change transaction to this file, rather than posting to network")
	markNonparticipatingCmd.Flags().BoolVarP(&noWaitAfterSend, "no-wait", "N", false, "Don't wait for transaction to commit")
	markNonparticipatingCmd.Flags().MarkDeprecated("firstRound", "use --firstvalid instead")
	markNonparticipatingCmd.Flags().MarkDeprecated("validRounds", "use --validrounds instead")

	dumpCmd.Flags().StringVarP(&dumpOutFile, "outfile", "o", "", "Save balance record to specified output file")
	dumpCmd.Flags().StringVarP(&accountAddress, "address", "a", "", "Account address to retrieve balance (required)")
	balanceCmd.MarkFlagRequired("address")
}

func scLeaseBytes(cmd *cobra.Command) (leaseBytes [32]byte) {
	if cmd.Flags().Changed("lease") {
		leaseBytesRaw, err := base64.StdEncoding.DecodeString(statusChangeLease)
		if err != nil {
			reportErrorf(malformedLease, lease, err)
		}
		if len(leaseBytesRaw) != 32 {
			reportErrorf(malformedLease, lease, fmt.Errorf("lease length %d != 32", len(leaseBytesRaw)))
		}
		copy(leaseBytes[:], leaseBytesRaw)
	}
	return
}

var accountCmd = &cobra.Command{
	Use:   "account",
	Short: "Control and manage Algorand accounts",
	Long:  `Collection of commands to support the creation and management of accounts / wallets tied to a specific Algorand node instance.`,
	Args:  validateNoPosArgsFn,
	Run: func(cmd *cobra.Command, args []string) {
		accountList := makeAccountsList(ensureSingleDataDir())

		// Update the default account
		if defaultAccountName != "" {
			// If the name doesn't exist, return an error
			if !accountList.isTaken(defaultAccountName) {
				reportErrorf(errorNameDoesntExist, defaultAccountName)
			}
			// Set the account with this name to be default
			accountList.setDefault(defaultAccountName)
			reportInfof(infoSetAccountToDefault, defaultAccountName)
			os.Exit(0)
		}

		// Return the help text
		cmd.HelpFunc()(cmd, args)
	},
}

var accountMultisigCmd = &cobra.Command{
	Use:   "multisig",
	Short: "Control and manage multisig accounts",
	Args:  validateNoPosArgsFn,
	Run: func(cmd *cobra.Command, args []string) {
		// Return the help text
		cmd.HelpFunc()(cmd, args)
	},
}

var renameCmd = &cobra.Command{
	Use:   "rename [old name] [new name]",
	Short: "Change the human-friendly name of an account",
	Long:  `Change the human-friendly name of an account. This is a local-only name, it is not stored on the network.`,
	Args:  cobra.ExactArgs(2),
	Run: func(cmd *cobra.Command, args []string) {
		accountList := makeAccountsList(ensureSingleDataDir())

		oldName := args[0]
		newName := args[1]

		// If not valid name, return an error
		if ok, err := isValidName(newName); !ok {
			reportErrorln(err)
		}

		// If the old name isn't in use, return an error
		if !accountList.isTaken(oldName) {
			reportErrorf(errorNameDoesntExist, oldName)
		}

		// If the new name isn't available, return an error
		if accountList.isTaken(newName) {
			reportErrorf(errorNameAlreadyTaken, newName)
		}

		// Otherwise, rename
		accountList.rename(oldName, newName)
		reportInfof(infoRenamedAccount, oldName, newName)
	},
}

var newCmd = &cobra.Command{
	Use:   "new",
	Short: "Create a new account",
	Long:  `Coordinates the creation of a new account with KMD. The name specified here is stored in a local configuration file and is only used by goal when working against that specific node instance.`,
	Args:  cobra.RangeArgs(0, 1),
	Run: func(cmd *cobra.Command, args []string) {
		accountList := makeAccountsList(ensureSingleDataDir())
		// Choose an account name
		if len(args) == 0 {
			accountName = accountList.getUnnamed()
		} else {
			accountName = args[0]
		}

		// If not valid name, return an error
		if ok, err := isValidName(accountName); !ok {
			reportErrorln(err)
		}

		// Ensure the user's name choice isn't taken
		if accountList.isTaken(accountName) {
			reportErrorf(errorNameAlreadyTaken, accountName)
		}

		dataDir := ensureSingleDataDir()

		// Get a wallet handle
		wh := ensureWalletHandle(dataDir, walletName)

		// Generate a new address in the default wallet
		client := ensureKmdClient(dataDir)
		genAddr, err := client.GenerateAddress(wh)
		if err != nil {
			reportErrorf(errorRequestFail, err)
		}

		// Add account to list
		accountList.addAccount(accountName, genAddr)

		// Set account to default if required
		if defaultAccount {
			accountList.setDefault(accountName)
		}

		reportInfof(infoCreatedNewAccount, genAddr)
	},
}

var deleteCmd = &cobra.Command{
	Use:   "delete",
	Short: "Delete an account",
	Long:  `Delete the indicated account. The key management daemon will no longer know about this account, although the account will still exist on the network.`,
	Args:  validateNoPosArgsFn,
	Run: func(cmd *cobra.Command, args []string) {
		dataDir := ensureSingleDataDir()
		accountList := makeAccountsList(dataDir)

		client := ensureKmdClient(dataDir)
		wh, pw := ensureWalletHandleMaybePassword(dataDir, walletName, true)

		err := client.DeleteAccount(wh, pw, accountAddress)
		if err != nil {
			reportErrorf(errorRequestFail, err)
		}

		accountList.removeAccount(accountAddress)
	},
}

var newMultisigCmd = &cobra.Command{
	Use:   "new [address 1] [address 2]...",
	Short: "Create a new multisig account",
	Long:  `Create a new multisig account from a list of existing non-multisig addresses`,
	Args:  cobra.MinimumNArgs(1),
	Run: func(cmd *cobra.Command, args []string) {
		dataDir := ensureSingleDataDir()
		accountList := makeAccountsList(dataDir)

		// Get a wallet handle to the default wallet
		client := ensureKmdClient(dataDir)

		// Get a wallet handle
		wh := ensureWalletHandle(dataDir, walletName)

		// Detect duplicate PKs
		duplicateDetector := make(map[string]int)
		for _, addrStr := range args {
			duplicateDetector[addrStr]++
		}
		duplicatesDetected := false
		for _, counter := range duplicateDetector {
			if counter > 1 {
				duplicatesDetected = true
				break
			}
		}
		if duplicatesDetected {
			reportWarnRawln(warnMultisigDuplicatesDetected)
		}
		// Generate a new address in the default wallet
		addr, err := client.CreateMultisigAccount(wh, threshold, args)
		if err != nil {
			reportErrorf(errorRequestFail, err)
		}

		// Add account to list
		accountList.addAccount(accountList.getUnnamed(), addr)

		reportInfof(infoCreatedNewAccount, addr)
	},
}

var deleteMultisigCmd = &cobra.Command{
	Use:   "delete",
	Short: "Delete a multisig account",
	Long:  `Delete a multisig account. Like ordinary account delete, the local node will no longer know about the account, but it may still exist on the network.`,
	Args:  validateNoPosArgsFn,
	Run: func(cmd *cobra.Command, args []string) {
		dataDir := ensureSingleDataDir()
		accountList := makeAccountsList(dataDir)

		client := ensureKmdClient(dataDir)
		wh, pw := ensureWalletHandleMaybePassword(dataDir, walletName, true)

		err := client.DeleteMultisigAccount(wh, pw, accountAddress)
		if err != nil {
			reportErrorf(errorRequestFail, err)
		}

		accountList.removeAccount(accountAddress)
	},
}

var infoMultisigCmd = &cobra.Command{
	Use:   "info",
	Short: "Print information about a multisig account",
	Long:  `Print information about a multisig account, such as its Algorand multisig version, or the number of keys needed to validate a transaction from the multisig account.`,
	Args:  validateNoPosArgsFn,
	Run: func(cmd *cobra.Command, args []string) {
		dataDir := ensureSingleDataDir()
		client := ensureKmdClient(dataDir)
		wh := ensureWalletHandle(dataDir, walletName)

		multisigInfo, err := client.LookupMultisigAccount(wh, accountAddress)
		if err != nil {
			reportErrorf(errorRequestFail, err)
		}

		fmt.Printf("Version: %d\n", multisigInfo.Version)
		fmt.Printf("Threshold: %d\n", multisigInfo.Threshold)
		fmt.Printf("Public keys:\n")
		for _, pk := range multisigInfo.PKs {
			fmt.Printf("  %s\n", pk)
		}
	},
}

var listCmd = &cobra.Command{
	Use:   "list",
	Short: "Show the list of Algorand accounts on this machine",
	Long:  `Show the list of Algorand accounts on this machine. Indicates whether the account is [offline] or [online], and if the account is the default account for goal. Also displays account information with --info.`,
	Args:  validateNoPosArgsFn,
	Run: func(cmd *cobra.Command, args []string) {
		dataDir := ensureSingleDataDir()
		accountList := makeAccountsList(dataDir)

		// Get a wallet handle to the specified wallet
		wh := ensureWalletHandle(dataDir, walletName)

		// List the addresses in the wallet
		client := ensureKmdClient(dataDir)
		addrs, err := client.ListAddressesWithInfo(wh)
		if err != nil {
			reportErrorf(errorRequestFail, err)
		}

		// Special response if there are no addresses
		if len(addrs) == 0 {
			reportInfoln(infoNoAccounts)
			os.Exit(0)
		}

		accountInfoError := false

		// For each address, request information about it from algod
		for _, addr := range addrs {
			response, _ := client.AccountInformation(addr.Addr, true)
			// it's okay to proceed without algod info

			// Display this information to the user
			if addr.Multisig {
				multisigInfo, err := client.LookupMultisigAccount(wh, addr.Addr)
				if err != nil {
					fmt.Println("multisig lookup err")
					reportErrorf(errorRequestFail, err)
				}

				accountList.outputAccount(addr.Addr, response, &multisigInfo)
			} else {
				accountList.outputAccount(addr.Addr, response, nil)
			}

			if listAccountInfo {
				hasError := printAccountInfo(client, addr.Addr, false, response)
				accountInfoError = accountInfoError || hasError
			}
		}

		if accountInfoError {
			os.Exit(1)
		}
	},
}

var infoCmd = &cobra.Command{
	Use:   "info",
	Short: "Retrieve information about the assets and applications belonging to the specified account",
	Long:  `Retrieve information about the assets and applications the specified account has created or opted into.`,
	Args:  validateNoPosArgsFn,
	Run: func(cmd *cobra.Command, args []string) {
		dataDir := ensureSingleDataDir()
		client := ensureAlgodClient(dataDir)
		response, err := client.AccountInformation(accountAddress, true)
		if err != nil {
			reportErrorf(errorRequestFail, err)
		}

		hasError := printAccountInfo(client, accountAddress, onlyShowAssetIds, response)
		if hasError {
			os.Exit(1)
		}
	},
}

func printAccountInfo(client libgoal.Client, address string, onlyShowAssetIds bool, account generatedV2.Account) bool {
	var createdAssets []generatedV2.Asset
	if account.CreatedAssets != nil {
		createdAssets = make([]generatedV2.Asset, len(*account.CreatedAssets))
		copy(createdAssets, *account.CreatedAssets)
		sort.Slice(createdAssets, func(i, j int) bool {
			return createdAssets[i].Index < createdAssets[j].Index
		})
	}

	var heldAssets []generatedV2.AssetHolding
	if account.Assets != nil {
		heldAssets = make([]generatedV2.AssetHolding, len(*account.Assets))
		copy(heldAssets, *account.Assets)
		sort.Slice(heldAssets, func(i, j int) bool {
			return heldAssets[i].AssetID < heldAssets[j].AssetID
		})
	}

	var createdApps []generatedV2.Application
	if account.CreatedApps != nil {
		createdApps = make([]generatedV2.Application, len(*account.CreatedApps))
		copy(createdApps, *account.CreatedApps)
		sort.Slice(createdApps, func(i, j int) bool {
			return createdApps[i].Id < createdApps[j].Id
		})
	}

	var optedInApps []generatedV2.ApplicationLocalState
	if account.AppsLocalState != nil {
		optedInApps = make([]generatedV2.ApplicationLocalState, len(*account.AppsLocalState))
		copy(optedInApps, *account.AppsLocalState)
		sort.Slice(optedInApps, func(i, j int) bool {
			return optedInApps[i].Id < optedInApps[j].Id
		})
	}

	report := &strings.Builder{}
	errorReport := &strings.Builder{}
	hasError := false

	fmt.Fprintln(report, "Created Assets:")
	if len(createdAssets) == 0 {
		fmt.Fprintln(report, "\t<none>")
	}
	for _, createdAsset := range createdAssets {
		name := "<unnamed>"
		if createdAsset.Params.Name != nil {
			_, name = unicodePrintable(*createdAsset.Params.Name)
		}

		units := "units"
		if createdAsset.Params.UnitName != nil {
			_, units = unicodePrintable(*createdAsset.Params.UnitName)
		}

		total := assetDecimalsFmt(createdAsset.Params.Total, createdAsset.Params.Decimals)

		url := ""
		if createdAsset.Params.Url != nil {
			_, safeURL := unicodePrintable(*createdAsset.Params.Url)
			url = fmt.Sprintf(", %s", safeURL)
		}

		fmt.Fprintf(report, "\tID %d, %s, supply %s %s%s\n", createdAsset.Index, name, total, units, url)
	}

	fmt.Fprintln(report, "Held Assets:")
	if len(heldAssets) == 0 {
		fmt.Fprintln(report, "\t<none>")
	}
	for _, assetHolding := range heldAssets {
		if onlyShowAssetIds {
			fmt.Fprintf(report, "\tID %d\n", assetHolding.AssetID)
			continue
		}
<<<<<<< HEAD
		assetParams, err := client.AssetInformation(assetHolding.AssetId)
=======
		assetParams, err := client.AssetInformationV2(assetHolding.AssetID)
>>>>>>> 5c97463b
		if err != nil {
			hasError = true
			fmt.Fprintf(errorReport, "Error: Unable to retrieve asset information for asset %d referred to by account %s: %v\n", assetHolding.AssetID, address, err)
			fmt.Fprintf(report, "\tID %d, error\n", assetHolding.AssetID)
		}

		amount := assetDecimalsFmt(assetHolding.Amount, assetParams.Params.Decimals)

		assetName := "<unnamed>"
		if assetParams.Params.Name != nil {
			_, assetName = unicodePrintable(*assetParams.Params.Name)
		}

		unitName := "units"
		if assetParams.Params.UnitName != nil {
			_, unitName = unicodePrintable(*assetParams.Params.UnitName)
		}

		frozen := ""
		if assetHolding.IsFrozen {
			frozen = " (frozen)"
		}

		fmt.Fprintf(report, "\tID %d, %s, balance %s %s%s\n", assetHolding.AssetID, assetName, amount, unitName, frozen)
	}

	fmt.Fprintln(report, "Created Apps:")
	if len(createdApps) == 0 {
		fmt.Fprintln(report, "\t<none>")
	}
	for _, app := range createdApps {
		allocatedInts := uint64(0)
		allocatedBytes := uint64(0)
		if app.Params.GlobalStateSchema != nil {
			allocatedInts = app.Params.GlobalStateSchema.NumUint
			allocatedBytes = app.Params.GlobalStateSchema.NumByteSlice
		}

		usedInts := uint64(0)
		usedBytes := uint64(0)
		if app.Params.GlobalState != nil {
			for _, value := range *app.Params.GlobalState {
				if basics.TealType(value.Value.Type) == basics.TealUintType {
					usedInts++
				} else {
					usedBytes++
				}
			}
		}

		extraPages := ""
		if app.Params.ExtraProgramPages != nil && *app.Params.ExtraProgramPages != 0 {
			plural := ""
			if *app.Params.ExtraProgramPages != 1 {
				plural = "s"
			}
			extraPages = fmt.Sprintf(", %d extra page%s", *app.Params.ExtraProgramPages, plural)
		}

		fmt.Fprintf(report, "\tID %d%s, global state used %d/%d uints, %d/%d byte slices\n", app.Id, extraPages, usedInts, allocatedInts, usedBytes, allocatedBytes)
	}

	fmt.Fprintln(report, "Opted In Apps:")
	if len(optedInApps) == 0 {
		fmt.Fprintln(report, "\t<none>")
	}
	for _, localState := range optedInApps {
		allocatedInts := localState.Schema.NumUint
		allocatedBytes := localState.Schema.NumByteSlice

		usedInts := uint64(0)
		usedBytes := uint64(0)
		if localState.KeyValue != nil {
			for _, value := range *localState.KeyValue {
				if basics.TealType(value.Value.Type) == basics.TealUintType {
					usedInts++
				} else {
					usedBytes++
				}
			}
		}
		fmt.Fprintf(report, "\tID %d, local state used %d/%d uints, %d/%d byte slices\n", localState.Id, usedInts, allocatedInts, usedBytes, allocatedBytes)
	}

	fmt.Fprintf(report, "Minimum Balance:\t%v microAlgos\n", account.MinBalance)

	if hasError {
		fmt.Fprint(os.Stderr, errorReport.String())
	}
	fmt.Print(report.String())
	return hasError
}

var balanceCmd = &cobra.Command{
	Use:   "balance",
	Short: "Retrieve the balances for the specified account",
	Long:  `Retrieve the balance record for the specified account. Algo balance is displayed in microAlgos.`,
	Args:  validateNoPosArgsFn,
	Run: func(cmd *cobra.Command, args []string) {
		dataDir := ensureSingleDataDir()
		client := ensureAlgodClient(dataDir)
		response, err := client.AccountInformation(accountAddress, false)
		if err != nil {
			reportErrorf(errorRequestFail, err)
		}

		fmt.Printf("%v microAlgos\n", response.Amount)
	},
}

var dumpCmd = &cobra.Command{
	Use:   "dump",
	Short: "Dump the balance record for the specified account",
	Long:  `Dump the balance record for the specified account to terminal as JSON or to a file as MessagePack.`,
	Args:  validateNoPosArgsFn,
	Run: func(cmd *cobra.Command, args []string) {
		dataDir := ensureSingleDataDir()
		client := ensureAlgodClient(dataDir)
		rawAddress, err := basics.UnmarshalChecksumAddress(accountAddress)
		if err != nil {
			reportErrorf(errorParseAddr, err)
		}
		accountData, err := client.AccountData(accountAddress)
		if err != nil {
			reportErrorf(errorRequestFail, err)
		}

		br := basics.BalanceRecord{Addr: rawAddress, AccountData: accountData}
		if len(dumpOutFile) > 0 {
			data := protocol.Encode(&br)
			writeFile(dumpOutFile, data, 0644)
		} else {
			data := protocol.EncodeJSONStrict(&br)
			fmt.Println(string(data))
		}
	},
}

var rewardsCmd = &cobra.Command{
	Use:   "rewards",
	Short: "Retrieve the rewards for the specified account",
	Long:  `Retrieve the rewards for the specified account, including pending rewards. Units displayed are microAlgos.`,
	Args:  validateNoPosArgsFn,
	Run: func(cmd *cobra.Command, args []string) {
		dataDir := ensureSingleDataDir()
		client := ensureAlgodClient(dataDir)
		response, err := client.AccountInformation(accountAddress, false)
		if err != nil {
			reportErrorf(errorRequestFail, err)
		}

		fmt.Printf("%v microAlgos\n", response.Rewards)
	},
}

var changeOnlineCmd = &cobra.Command{
	Use:   "changeonlinestatus",
	Short: "Change online status for the specified account",
	Long:  `Change online status for the specified account. Set online should be 1 to set online, 0 to set offline. The broadcast transaction will be valid for a limited number of rounds. goal will provide the TXID of the transaction if successful. Going online requires that the given account has a valid participation key. If the participation key is specified using --partkeyfile, you must separately install the participation key from that file using "goal account installpartkey".`,
	Args:  validateNoPosArgsFn,
	Run: func(cmd *cobra.Command, args []string) {
		checkTxValidityPeriodCmdFlags(cmd)

		if accountAddress == "" && partKeyFile == "" {
			reportErrorf("Must specify one of --address or --partkeyfile\n")
		}

		if partKeyFile != "" && !online {
			reportErrorf("Going offline does not support --partkeyfile\n")
		}

		dataDir := ensureSingleDataDir()
		var client libgoal.Client
		if statusChangeTxFile != "" {
			// writing out a txn, don't need kmd
			client = ensureAlgodClient(dataDir)
		} else {
			client = ensureFullClient(dataDir)
		}

		var part *algodAcct.Participation
		if partKeyFile != "" {
			partdb, err := db.MakeErasableAccessor(partKeyFile)
			if err != nil {
				reportErrorf("Cannot open partkey %s: %v\n", partKeyFile, err)
			}

			partkey, err := algodAcct.RestoreParticipation(partdb)
			if err != nil {
				reportErrorf("Cannot load partkey %s: %v\n", partKeyFile, err)
			}

			part = &partkey.Participation
			if accountAddress == "" {
				accountAddress = part.Parent.String()
			}
		}

		firstTxRound, lastTxRound, _, err := client.ComputeValidityRounds(firstValid, lastValid, numValidRounds)
		if err != nil {
			reportErrorf(err.Error())
		}
		err = changeAccountOnlineStatus(
			accountAddress, online, statusChangeTxFile, walletName,
			firstTxRound, lastTxRound, transactionFee, scLeaseBytes(cmd), dataDir, client,
		)
		if err != nil {
			reportErrorf(err.Error())
		}
	},
}

func changeAccountOnlineStatus(
	acct string, goOnline bool, txFile string, wallet string,
	firstTxRound, lastTxRound, fee uint64, leaseBytes [32]byte,
	dataDir string, client libgoal.Client,
) error {
	// Generate an unsigned online/offline tx
	var utx transactions.Transaction
	var err error
	if goOnline {
		utx, err = client.MakeUnsignedGoOnlineTx(acct, firstTxRound, lastTxRound, fee, leaseBytes)
	} else {
		utx, err = client.MakeUnsignedGoOfflineTx(acct, firstTxRound, lastTxRound, fee, leaseBytes)
	}
	if err != nil {
		return err
	}

	if txFile != "" {
		return writeTxnToFile(client, false, dataDir, wallet, utx, txFile)
	}

	// Sign & broadcast the transaction
	wh, pw := ensureWalletHandleMaybePassword(dataDir, wallet, true)
	signedTxn, err := client.SignTransactionWithWalletAndSigner(wh, pw, signerAddress, utx)
	if err != nil {
		return fmt.Errorf(errorSigningTX, err)
	}

	txid, err := client.BroadcastTransaction(signedTxn)
	if err != nil {
		return fmt.Errorf(errorBroadcastingTX, err)
	}
	fmt.Printf("Transaction id for status change transaction: %s\n", txid)

	if noWaitAfterSend {
		fmt.Println("Note: status will not change until transaction is finalized")
		return nil
	}

	_, err = waitForCommit(client, txid, lastTxRound)
	return err
}

var addParticipationKeyCmd = &cobra.Command{
	Use:   "addpartkey",
	Short: "Generate and install participation key for the specified account",
	Long:  `Generate and install participation key for the specified account. This participation key can then be used for going online and participating in consensus.`,
	Args:  validateNoPosArgsFn,
	Run: func(cmd *cobra.Command, args []string) {
		dataDir := ensureSingleDataDir()

		if partKeyOutDir != "" && !util.IsDir(partKeyOutDir) {
			reportErrorf(errorDirectoryNotExist, partKeyOutDir)
		}

		// Generate a participation keys database and install it
		client := ensureFullClient(dataDir)

		reportInfof("Please stand by while generating keys. This might take a few minutes...")

		var err error
		var part algodAcct.Participation
		participationGen := func() {
			part, _, err = client.GenParticipationKeysTo(accountAddress, roundFirstValid, roundLastValid, keyDilution, partKeyOutDir)
		}

		util.RunFuncWithSpinningCursor(participationGen)
		if err != nil {
			reportErrorf(errorRequestFail, err)
		}

		reportInfof("Participation key generation successful. Participation ID: %s\n", part.ID())

		version := config.GetCurrentVersion()
		fmt.Println("\nGenerated with goal v" + version.String())
	},
}

var installParticipationKeyCmd = &cobra.Command{
	Use:   "installpartkey",
	Short: "Install a participation key",
	Long:  `Install a participation key from a partkey file. Intended for use with participation key files generated by "algokey part generate". Does not change the online status of an account or register the participation key; use "goal account changeonlinestatus" for doing so. Deletes input key file on successful install to ensure forward security.`,
	Args:  validateNoPosArgsFn,
	Run: func(cmd *cobra.Command, args []string) {
		if !partKeyDeleteInput {
			reportErrorf(
				`The installpartkey command deletes the input participation file on
successful installation.  Please acknowledge this by passing the
"--delete-input" flag to the installpartkey command.  You can make
a copy of the input file if needed, but please keep in mind that
participation keys must be securely deleted for each round, to ensure
forward security.  Storing old participation keys compromises overall
system security.

No --delete-input flag specified, exiting without installing key.`)
		}

		dataDir := ensureSingleDataDir()

		client := ensureAlgodClient(dataDir)
		addResponse, err := client.AddParticipationKey(partKeyFile)
		if err != nil {
			reportErrorf(errorRequestFail, err)
		}
		// In an abundance of caution, check for ourselves that the key has been installed.
		if err := client.VerifyParticipationKey(time.Minute, addResponse.PartId); err != nil {
			err = fmt.Errorf("unable to verify key installation. Verify key installation with 'goal account partkeyinfo' and delete '%s', or retry the command. Error: %w", partKeyFile, err)
			reportErrorf(errorRequestFail, err)
		}

		reportInfof("Participation key installed successfully, Participation ID: %s\n", addResponse.PartId)

		// Delete partKeyFile
		if nil != os.Remove(partKeyFile) {
			reportErrorf("An error occurred while removing the partkey file, please delete it manually: %s", err)
		}
	},
}

var renewParticipationKeyCmd = &cobra.Command{
	Use:   "renewpartkey",
	Short: "Renew an account's participation key",
	Long:  `Generate a participation key for the specified account and issue the necessary transaction to register it.`,
	Args:  validateNoPosArgsFn,
	Run: func(cmd *cobra.Command, args []string) {
		dataDir := ensureSingleDataDir()

		client := ensureAlgodClient(dataDir)

		currentRound, err := client.CurrentRound()
		if err != nil {
			reportErrorf(errorRequestFail, err)
		}

		params, err := client.SuggestedParams()
		if err != nil {
			reportErrorf(errorRequestFail, err)
		}
		proto := config.Consensus[protocol.ConsensusVersion(params.ConsensusVersion)]

		if roundLastValid <= (currentRound + proto.MaxTxnLife) {
			reportErrorf(errLastRoundInvalid, currentRound)
		}
		txRoundLastValid := currentRound + proto.MaxTxnLife

		// Make sure we don't already have a partkey valid for (or after) specified roundLastValid
		parts, err := client.ListParticipationKeys()
		if err != nil {
			reportErrorf(errorRequestFail, err)
		}
		for _, part := range parts {
			if part.Address == accountAddress {
				if part.Key.VoteLastValid >= roundLastValid {
					reportErrorf(errExistingPartKey, roundLastValid, part.Key.VoteLastValid)
				}
			}
		}

		err = generateAndRegisterPartKey(accountAddress, currentRound, roundLastValid, txRoundLastValid, transactionFee, scLeaseBytes(cmd), keyDilution, walletName, dataDir, client)
		if err != nil {
			reportErrorf(err.Error())
		}

		version := config.GetCurrentVersion()
		fmt.Println("\nGenerated with goal v" + version.String())
	},
}

func generateAndRegisterPartKey(address string, currentRound, keyLastValidRound, txLastValidRound uint64, fee uint64, leaseBytes [32]byte, dilution uint64, wallet string, dataDir string, client libgoal.Client) error {
	// Generate a participation keys database and install it
	var part algodAcct.Participation
	var keyPath string
	var err error
	genFunc := func() {
		part, keyPath, err = client.GenParticipationKeys(address, currentRound, keyLastValidRound, dilution)
		if err != nil {
			err = fmt.Errorf(errorRequestFail, err)
		}
		fmt.Println("Participation key generation successful")
	}
	fmt.Println("Please stand by while generating keys. This might take a few minutes...")
	util.RunFuncWithSpinningCursor(genFunc)
	if err != nil {
		return err
	}

	// Now register it as our new online participation key
	goOnline := true
	txFile := ""
	err = changeAccountOnlineStatus(address, goOnline, txFile, wallet, currentRound, txLastValidRound, fee, leaseBytes, dataDir, client)
	if err != nil {
		os.Remove(keyPath)
		fmt.Fprintf(os.Stderr, "  Error registering keys - deleting newly-generated key file: %s\n", keyPath)
	}
	fmt.Printf("Participation key installed successfully, Participation ID: %s\n", part.ID())
	return nil
}

var renewAllParticipationKeyCmd = &cobra.Command{
	Use:   "renewallpartkeys",
	Short: "Renew all existing participation keys",
	Long:  `Generate new participation keys for all existing accounts with participation keys and issue the necessary transactions to register them.`,
	Args:  validateNoPosArgsFn,
	Run: func(cmd *cobra.Command, args []string) {
		onDataDirs(func(dataDir string) {
			fmt.Printf("Renewing participation keys in %s...\n", dataDir)
			err := renewPartKeysInDir(dataDir, roundLastValid, transactionFee, scLeaseBytes(cmd), keyDilution, walletName)
			if err != nil {
				fmt.Fprintf(os.Stderr, "  Error: %s\n", err)
			}
		})
	},
}

func renewPartKeysInDir(dataDir string, lastValidRound uint64, fee uint64, leaseBytes [32]byte, dilution uint64, wallet string) error {
	client := ensureAlgodClient(dataDir)

	// Build list of accounts to renew from all accounts with part keys present
	parts, err := client.ListParticipationKeys()
	if err != nil {
		return fmt.Errorf(errorRequestFail, err)
	}
	renewAccounts := make(map[string]generatedV2.ParticipationKey)
	for _, part := range parts {
		if existing, has := renewAccounts[part.Address]; has {
			if existing.Key.VoteFirstValid >= part.Key.VoteLastValid {
				// We already saw a partkey that expires later
				continue
			}
		}
		renewAccounts[part.Address] = part
	}

	currentRound, err := client.CurrentRound()
	if err != nil {
		return fmt.Errorf(errorRequestFail, err)
	}

	params, err := client.SuggestedParams()
	if err != nil {
		return fmt.Errorf(errorRequestFail, err)
	}
	proto := config.Consensus[protocol.ConsensusVersion(params.ConsensusVersion)]

	if lastValidRound <= (currentRound + proto.MaxTxnLife) {
		return fmt.Errorf(errLastRoundInvalid, currentRound)
	}
	txLastValidRound := currentRound + proto.MaxTxnLife

	var anyErrors bool

	// Now go through each account and if it doesn't have a part key that's valid
	// at least through lastValidRound, generate a new key and register it.
	// Make sure we don't already have a partkey valid for (or after) specified roundLastValid
	for _, renewPart := range renewAccounts {
		if renewPart.Key.VoteLastValid >= lastValidRound {
			fmt.Printf("  Skipping account %s: Already has a part key valid beyond %d (currently %d)\n", renewPart.Address, lastValidRound, renewPart.Key.VoteLastValid)
			continue
		}

		// If the account's latest partkey expired before the current round, don't automatically renew and instead instruct the user to explicitly renew it.
		if renewPart.Key.VoteLastValid < lastValidRound {
			fmt.Printf("  Skipping account %s: This account has part keys that have expired.  Please renew this account explicitly using 'renewpartkey'\n", renewPart.Address)
			continue
		}

		address := renewPart.Address
		err = generateAndRegisterPartKey(address, currentRound, lastValidRound, txLastValidRound, fee, leaseBytes, dilution, wallet, dataDir, client)
		if err != nil {
			fmt.Fprintf(os.Stderr, "  Error renewing part key for account %s: %v\n", address, err)
			anyErrors = true
		}
	}
	if anyErrors {
		return fmt.Errorf("one or more renewal attempts had errors")
	}
	return nil
}

func maxRound(current uint64, next *uint64) uint64 {
	if next != nil && *next > current {
		return *next
	}
	return current
}

func uintToStr(number uint64) string {
	return fmt.Sprintf("%d", number)
}

var listParticipationKeysCmd = &cobra.Command{
	Use:   "listpartkeys",
	Short: "List participation keys summary",
	Long:  `List all participation keys tracked by algod along with summary of additional information. For detailed key information use 'partkeyinfo'.`,
	Args:  validateNoPosArgsFn,
	Run: func(cmd *cobra.Command, args []string) {
		dataDir := ensureSingleDataDir()

		client := ensureGoalClient(dataDir, libgoal.DynamicClient)
		parts, err := client.ListParticipationKeys()
		if err != nil {
			reportErrorf(errorRequestFail, err)
		}

		// Squeezed this into 77 characters.
		rowFormat := "%-10s  %-11s  %-15s  %10s  %11s  %10s\n"
		fmt.Printf(rowFormat, "Registered", "Account", "ParticipationID", "Last Used", "First round", "Last round")
		for _, part := range parts {
			onlineInfoStr := "unknown"
			onlineAccountInfo, err := client.AccountInformation(part.Address, false)
			if err == nil {
				votingBytes := part.Key.VoteParticipationKey
				vrfBytes := part.Key.SelectionParticipationKey
				if onlineAccountInfo.Participation != nil &&
					(string(onlineAccountInfo.Participation.VoteParticipationKey) == string(votingBytes[:])) &&
					(string(onlineAccountInfo.Participation.SelectionParticipationKey) == string(vrfBytes[:])) &&
					(onlineAccountInfo.Participation.VoteFirstValid == part.Key.VoteFirstValid) &&
					(onlineAccountInfo.Participation.VoteLastValid == part.Key.VoteLastValid) &&
					(onlineAccountInfo.Participation.VoteKeyDilution == part.Key.VoteKeyDilution) {
					onlineInfoStr = "yes"
				} else {
					onlineInfoStr = "no"
				}

				/*
					// PKI TODO: We could avoid querying the account with something like this.
					//       One problem is that it doesn't account for multiple keys on the same
					//       account, so we'd still need to query the round.
					if part.EffectiveFirstValid != nil && part.EffectiveLastValid < currentRound {
						onlineInfoStr = "yes"
					} else {
						onlineInfoStr = "no"
					}
				*/

				// it's okay to proceed without algod info
				lastUsed := maxRound(0, part.LastVote)
				lastUsed = maxRound(lastUsed, part.LastBlockProposal)
				lastUsed = maxRound(lastUsed, part.LastStateProof)
				lastUsedString := "N/A"
				if lastUsed != 0 {
					lastUsedString = uintToStr(lastUsed)
				}
				fmt.Printf(rowFormat,
					onlineInfoStr,
					fmt.Sprintf("%s...%s", part.Address[:4], part.Address[len(part.Address)-4:]),
					fmt.Sprintf("%s...", part.Id[:8]),
					lastUsedString,
					uintToStr(part.Key.VoteFirstValid),
					uintToStr(part.Key.VoteLastValid))
			}
		}
	},
}

var importCmd = &cobra.Command{
	Use:   "import",
	Short: "Import an account key from mnemonic",
	Long:  "Import an account key from a mnemonic generated by the export command or by algokey (NOT a mnemonic from the goal wallet command). The imported account will be listed alongside your wallet-generated accounts, but will not be tied to your wallet.",
	Run: func(cmd *cobra.Command, args []string) {
		dataDir := ensureSingleDataDir()
		accountList := makeAccountsList(dataDir)
		// Choose an account name
		if len(args) == 0 {
			accountName = accountList.getUnnamed()
		} else {
			accountName = args[0]
		}

		// If not valid name, return an error
		if ok, err := isValidName(accountName); !ok {
			reportErrorln(err)
		}

		// Ensure the user's name choice isn't taken
		if accountList.isTaken(accountName) {
			reportErrorf(errorNameAlreadyTaken, accountName)
		}

		client := ensureKmdClient(dataDir)
		wh := ensureWalletHandle(dataDir, walletName)
		//wh, pw := ensureWalletHandleMaybePassword(dataDir, walletName, true)

		if mnemonic == "" {
			fmt.Println(infoRecoveryPrompt)
			reader := bufio.NewReader(os.Stdin)
			resp, err := reader.ReadString('\n')
			resp = strings.TrimSpace(resp)
			if err != nil {
				reportErrorf(errorFailedToReadResponse, err)
			}
			mnemonic = resp
		}
		var key []byte
		key, err := passphrase.MnemonicToKey(mnemonic)
		if err != nil {
			reportErrorf(errorBadMnemonic, err)
		}

		importedKey, err := client.ImportKey(wh, key)
		if err != nil {
			reportErrorf(errorRequestFail, err)
		} else {
			reportInfof(infoImportedKey, importedKey.Address)

			accountList.addAccount(accountName, importedKey.Address)
			if importDefault {
				accountList.setDefault(accountName)
			}
		}
	},
}

var exportCmd = &cobra.Command{
	Use:   "export",
	Short: "Export an account key for use with account import",
	Long:  "Export an account mnemonic seed, for use with account import. This exports the seed for a single account and should NOT be confused with the wallet mnemonic.",
	Run: func(cmd *cobra.Command, args []string) {
		dataDir := ensureSingleDataDir()
		client := ensureKmdClient(dataDir)

		wh, pw := ensureWalletHandleMaybePassword(dataDir, walletName, true)
		passwordString := string(pw)

		response, err := client.ExportKey(wh, passwordString, accountAddress)

		if err != nil {
			reportErrorf(errorRequestFail, err)
		}

		seed, err := crypto.SecretKeyToSeed(response.PrivateKey)

		if err != nil {
			reportErrorf(errorSeedConversion, accountAddress, err)
		}

		privKeyAsMnemonic, err := passphrase.KeyToMnemonic(seed[:])

		if err != nil {
			reportErrorf(errorMnemonicConversion, accountAddress, err)
		}

		reportInfof(infoExportedKey, accountAddress, privKeyAsMnemonic)
	},
}

var importRootKeysCmd = &cobra.Command{
	Use:   "importrootkey",
	Short: "Import .rootkey files from the data directory into a kmd wallet",
	Long:  "Import .rootkey files from the data directory into a kmd wallet. This is analogous to using the import command with an account seed mnemonic: the imported account will be displayed alongside your wallet-derived accounts, but will not be tied to your wallet mnemonic.",
	Args:  validateNoPosArgsFn,
	Run: func(cmd *cobra.Command, args []string) {
		dataDir := ensureSingleDataDir()
		// Generate a participation keys database and install it
		client := ensureKmdClient(dataDir)

		genID, err := client.GenesisID()
		if err != nil {
			return
		}

		keyDir := filepath.Join(dataDir, genID)
		files, err := os.ReadDir(keyDir)
		if err != nil {
			return
		}

		// For each of these files
		cnt := 0
		for _, info := range files {
			var handle db.Accessor

			// If it can't be a participation key database, skip it
			if !config.IsRootKeyFilename(info.Name()) {
				continue
			}

			filename := info.Name()

			// Fetch a handle to this database
			handle, err = db.MakeErasableAccessor(filepath.Join(keyDir, filename))
			if err != nil {
				// Couldn't open it, skip it
				continue
			}

			// Fetch an account.Participation from the database
			root, err := algodAcct.RestoreRoot(handle)
			handle.Close()
			if err != nil {
				// Couldn't read it, skip it
				continue
			}

			secretKey := root.Secrets().SK

			// Determine which wallet to import into
			var wh []byte
			if unencryptedWallet {
				wh, err = client.GetUnencryptedWalletHandle()
				if err != nil {
					reportErrorf(errorRequestFail, err)
				}
			} else {
				wh = ensureWalletHandle(dataDir, walletName)
			}

			resp, err := client.ImportKey(wh, secretKey[:])
			if err != nil {
				// If error is 'like' "key already exists", treat as warning and not an error
				if strings.Contains(err.Error(), "key already exists") {
					reportWarnf(errorRequestFail, err.Error()+"\n > Key File: "+filename)
				} else {
					reportErrorf(errorRequestFail, err)
				}
			} else {
				// Count the number of keys imported
				cnt++
				reportInfof(infoImportedKey, resp.Address)
			}
		}

		// Provide feedback on how many keys were imported
		plural := "s"
		if cnt == 1 {
			plural = ""
		}
		reportInfof(infoImportedNKeys, cnt, plural)
	},
}

func strOrNA(value *uint64) string {
	if value == nil {
		return "N/A"
	}
	return uintToStr(*value)
}

var partkeyInfoCmd = &cobra.Command{
	Use:   "partkeyinfo",
	Short: "Output details about all available part keys",
	Long:  `Output details about all available part keys in the specified data directory(ies), such as key validity period.`,
	Args:  validateNoPosArgsFn,
	Run: func(cmd *cobra.Command, args []string) {
		onDataDirs(func(dataDir string) {
			fmt.Printf("Dumping participation key info from %s...\n", dataDir)
			client := ensureAlgodClient(dataDir)

			// Make sure we don't already have a partkey valid for (or after) specified roundLastValid
			parts, err := client.ListParticipationKeys()
			if err != nil {
				reportErrorf(errorRequestFail, err)
			}

			for _, part := range parts {
				fmt.Println()
				fmt.Printf("Participation ID:          %s\n", part.Id)
				fmt.Printf("Parent address:            %s\n", part.Address)
				fmt.Printf("Last vote round:           %s\n", strOrNA(part.LastVote))
				fmt.Printf("Last block proposal round: %s\n", strOrNA(part.LastBlockProposal))
				// PKI TODO: enable with state proof support.
				//fmt.Printf("Last state proof round:    %s\n", strOrNA(part.LastStateProof))
				fmt.Printf("Effective first round:     %s\n", strOrNA(part.EffectiveFirstValid))
				fmt.Printf("Effective last round:      %s\n", strOrNA(part.EffectiveLastValid))
				fmt.Printf("First round:               %d\n", part.Key.VoteFirstValid)
				fmt.Printf("Last round:                %d\n", part.Key.VoteLastValid)
				fmt.Printf("Key dilution:              %d\n", part.Key.VoteKeyDilution)
				fmt.Printf("Selection key:             %s\n", base64.StdEncoding.EncodeToString(part.Key.SelectionParticipationKey))
				fmt.Printf("Voting key:                %s\n", base64.StdEncoding.EncodeToString(part.Key.VoteParticipationKey))
				if part.Key.StateProofKey != nil {
					fmt.Printf("State proof key:           %s\n", base64.StdEncoding.EncodeToString(*part.Key.StateProofKey))
				}
			}
		})
	},
}

var markNonparticipatingCmd = &cobra.Command{
	Use:   "marknonparticipating",
	Short: "Permanently mark an account as not participating (i.e. offline and earns no rewards)",
	Long:  "Permanently mark an account as not participating (as opposed to Online or Offline). Once marked, the account can never go online or offline, it is forever nonparticipating, and it will never earn rewards on its balance.",
	Args:  validateNoPosArgsFn,
	Run: func(cmd *cobra.Command, args []string) {

		checkTxValidityPeriodCmdFlags(cmd)

		dataDir := ensureSingleDataDir()
		client := ensureFullClient(dataDir)
		firstTxRound, lastTxRound, _, err := client.ComputeValidityRounds(firstValid, lastValid, numValidRounds)
		if err != nil {
			reportErrorf(errorConstructingTX, err)
		}
		utx, err := client.MakeUnsignedBecomeNonparticipatingTx(accountAddress, firstTxRound, lastTxRound, transactionFee)
		if err != nil {
			reportErrorf(errorConstructingTX, err)
		}

		if statusChangeTxFile != "" {
			err = writeTxnToFile(client, false, dataDir, walletName, utx, statusChangeTxFile)
			if err != nil {
				reportErrorf(fileWriteError, statusChangeTxFile, err)
			}
			return
		}

		// Sign & broadcast the transaction
		wh, pw := ensureWalletHandleMaybePassword(dataDir, walletName, true)
		signedTxn, err := client.SignTransactionWithWalletAndSigner(wh, pw, signerAddress, utx)
		if err != nil {
			reportErrorf(errorSigningTX, err)
		}

		txid, err := client.BroadcastTransaction(signedTxn)
		if err != nil {
			reportErrorf(errorBroadcastingTX, err)
		}
		fmt.Printf("Transaction id for mark-nonparticipating transaction: %s\n", txid)

		if noWaitAfterSend {
			fmt.Println("Note: status will not change until transaction is finalized")
			return
		}

		_, err = waitForCommit(client, txid, lastTxRound)
		if err != nil {
			reportErrorf("error waiting for transaction to be committed: %v", err)
		}
	},
}<|MERGE_RESOLUTION|>--- conflicted
+++ resolved
@@ -604,11 +604,7 @@
 			fmt.Fprintf(report, "\tID %d\n", assetHolding.AssetID)
 			continue
 		}
-<<<<<<< HEAD
-		assetParams, err := client.AssetInformation(assetHolding.AssetId)
-=======
-		assetParams, err := client.AssetInformationV2(assetHolding.AssetID)
->>>>>>> 5c97463b
+		assetParams, err := client.AssetInformation(assetHolding.AssetID)
 		if err != nil {
 			hasError = true
 			fmt.Fprintf(errorReport, "Error: Unable to retrieve asset information for asset %d referred to by account %s: %v\n", assetHolding.AssetID, address, err)
