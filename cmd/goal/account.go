// Copyright (C) 2019-2021 Algorand, Inc.
// This file is part of go-algorand
//
// go-algorand is free software: you can redistribute it and/or modify
// it under the terms of the GNU Affero General Public License as
// published by the Free Software Foundation, either version 3 of the
// License, or (at your option) any later version.
//
// go-algorand is distributed in the hope that it will be useful,
// but WITHOUT ANY WARRANTY; without even the implied warranty of
// MERCHANTABILITY or FITNESS FOR A PARTICULAR PURPOSE.  See the
// GNU Affero General Public License for more details.
//
// You should have received a copy of the GNU Affero General Public License
// along with go-algorand.  If not, see <https://www.gnu.org/licenses/>.

package main

import (
	"bufio"
	"encoding/base64"
	"fmt"
	"io/ioutil"
	"os"
	"path/filepath"
	"sort"
	"strings"

	"github.com/spf13/cobra"

	"github.com/algorand/go-algorand/config"
	"github.com/algorand/go-algorand/crypto"
	"github.com/algorand/go-algorand/crypto/passphrase"
	generatedV2 "github.com/algorand/go-algorand/daemon/algod/api/server/v2/generated"
	algodAcct "github.com/algorand/go-algorand/data/account"
	"github.com/algorand/go-algorand/data/basics"
	"github.com/algorand/go-algorand/data/transactions"
	"github.com/algorand/go-algorand/libgoal"
	"github.com/algorand/go-algorand/protocol"
	"github.com/algorand/go-algorand/util"
	"github.com/algorand/go-algorand/util/db"
)

var (
	accountAddress     string
	walletName         string
	defaultAccountName string
	defaultAccount     bool
	unencryptedWallet  bool
	online             bool
	accountName        string
	transactionFee     uint64
	statusChangeLease  string
	statusChangeTxFile string
	roundFirstValid    uint64
	roundLastValid     uint64
	keyDilution        uint64
	threshold          uint8
	partKeyOutDir      string
	partKeyFile        string
	partKeyDeleteInput bool
	importDefault      bool
	mnemonic           string
	dumpOutFile        string
	listAccountInfo    bool
)

func init() {
	accountCmd.AddCommand(newCmd)
	accountCmd.AddCommand(deleteCmd)
	accountCmd.AddCommand(listCmd)
	accountCmd.AddCommand(renameCmd)
	accountCmd.AddCommand(infoCmd)
	accountCmd.AddCommand(balanceCmd)
	accountCmd.AddCommand(rewardsCmd)
	accountCmd.AddCommand(changeOnlineCmd)
	accountCmd.AddCommand(addParticipationKeyCmd)
	accountCmd.AddCommand(installParticipationKeyCmd)
	accountCmd.AddCommand(listParticipationKeysCmd)
	accountCmd.AddCommand(importCmd)
	accountCmd.AddCommand(exportCmd)
	accountCmd.AddCommand(importRootKeysCmd)
	accountCmd.AddCommand(accountMultisigCmd)
	accountCmd.AddCommand(markNonparticipatingCmd)

	accountMultisigCmd.AddCommand(newMultisigCmd)
	accountMultisigCmd.AddCommand(deleteMultisigCmd)
	accountMultisigCmd.AddCommand(infoMultisigCmd)

	accountCmd.AddCommand(renewParticipationKeyCmd)
	accountCmd.AddCommand(renewAllParticipationKeyCmd)

	accountCmd.AddCommand(partkeyInfoCmd)

	accountCmd.AddCommand(dumpCmd)

	// Wallet to be used for the account operation
	accountCmd.PersistentFlags().StringVarP(&walletName, "wallet", "w", "", "Set the wallet to be used for the selected operation")

	// Account Flag
	accountCmd.Flags().StringVarP(&defaultAccountName, "default", "f", "", "Set the account with this name to be the default account")

	// New Account flag
	newCmd.Flags().BoolVarP(&defaultAccount, "default", "f", false, "Set this account as the default one")

	// Delete account flag
	deleteCmd.Flags().StringVarP(&accountAddress, "address", "a", "", "Address of account to delete")
	deleteCmd.MarkFlagRequired("address")

	// New Multisig account flag
	newMultisigCmd.Flags().Uint8VarP(&threshold, "threshold", "T", 1, "Number of signatures required to spend from this address")
	newMultisigCmd.MarkFlagRequired("threshold")

	// Delete multisig account flag
	deleteMultisigCmd.Flags().StringVarP(&accountAddress, "address", "a", "", "Address of multisig account to delete")
	deleteMultisigCmd.MarkFlagRequired("address")

	// Lookup info for multisig account flag
	infoMultisigCmd.Flags().StringVarP(&accountAddress, "address", "a", "", "Address of multisig account to look up")
	infoMultisigCmd.MarkFlagRequired("address")

	// Account list flags
	listCmd.Flags().BoolVar(&listAccountInfo, "info", false, "Include additional information about each account's assets and applications")

	// Info flags
	infoCmd.Flags().StringVarP(&accountAddress, "address", "a", "", "Account address to look up (required)")
	infoCmd.MarkFlagRequired("address")

	// Balance flags
	balanceCmd.Flags().StringVarP(&accountAddress, "address", "a", "", "Account address to retrieve balance (required)")
	balanceCmd.MarkFlagRequired("address")

	// Rewards flags
	rewardsCmd.Flags().StringVarP(&accountAddress, "address", "a", "", "Account address to retrieve rewards (required)")
	rewardsCmd.MarkFlagRequired("address")

	// changeOnlineStatus flags
	changeOnlineCmd.Flags().StringVarP(&accountAddress, "address", "a", "", "Account address to change (required if no -partkeyfile)")
	changeOnlineCmd.Flags().StringVarP(&partKeyFile, "partkeyfile", "", "", "Participation key file (required if no -account)")
	changeOnlineCmd.Flags().BoolVarP(&online, "online", "o", true, "Set this account to online or offline")
	changeOnlineCmd.Flags().Uint64VarP(&transactionFee, "fee", "f", 0, "The Fee to set on the status change transaction (defaults to suggested fee)")
	changeOnlineCmd.Flags().Uint64VarP(&firstValid, "firstRound", "", 0, "")
	changeOnlineCmd.Flags().Uint64VarP(&firstValid, "firstvalid", "", 0, "FirstValid for the status change transaction (0 for current)")
	changeOnlineCmd.Flags().Uint64VarP(&numValidRounds, "validRounds", "", 0, "")
	changeOnlineCmd.Flags().Uint64VarP(&numValidRounds, "validrounds", "v", 0, "The validity period for the status change transaction")
	changeOnlineCmd.Flags().Uint64Var(&lastValid, "lastvalid", 0, "The last round where the transaction may be committed to the ledger")
	changeOnlineCmd.Flags().StringVarP(&statusChangeLease, "lease", "x", "", "Lease value (base64, optional): no transaction may also acquire this lease until lastvalid")
	changeOnlineCmd.Flags().StringVarP(&statusChangeTxFile, "txfile", "t", "", "Write status change transaction to this file")
	changeOnlineCmd.Flags().BoolVarP(&noWaitAfterSend, "no-wait", "N", false, "Don't wait for transaction to commit")
	changeOnlineCmd.Flags().MarkDeprecated("firstRound", "use --firstvalid instead")
	changeOnlineCmd.Flags().MarkDeprecated("validRounds", "use --validrounds instead")

	// addParticipationKey flags
	addParticipationKeyCmd.Flags().StringVarP(&accountAddress, "address", "a", "", "Account to associate with the generated partkey")
	addParticipationKeyCmd.MarkFlagRequired("address")
	addParticipationKeyCmd.Flags().Uint64VarP(&roundFirstValid, "roundFirstValid", "", 0, "The first round for which the generated partkey will be valid")
	addParticipationKeyCmd.MarkFlagRequired("roundFirstValid")
	addParticipationKeyCmd.Flags().Uint64VarP(&roundLastValid, "roundLastValid", "", 0, "The last round for which the generated partkey will be valid")
	addParticipationKeyCmd.MarkFlagRequired("roundLastValid")
	addParticipationKeyCmd.Flags().StringVarP(&partKeyOutDir, "outdir", "o", "", "Save participation key file to specified output directory to (for offline creation)")
	addParticipationKeyCmd.Flags().Uint64VarP(&keyDilution, "keyDilution", "", 0, "Key dilution for two-level participation keys")

	// installParticipationKey flags
	installParticipationKeyCmd.Flags().StringVar(&partKeyFile, "partkey", "", "Participation key file to install")
	installParticipationKeyCmd.MarkFlagRequired("partkey")
	installParticipationKeyCmd.Flags().BoolVar(&partKeyDeleteInput, "delete-input", false, "Acknowledge that installpartkey will delete the input key file")

	// import flags
	importCmd.Flags().BoolVarP(&importDefault, "default", "f", false, "Set this account as the default one")
	importCmd.Flags().StringVarP(&mnemonic, "mnemonic", "m", "", "Mnemonic to import (will prompt otherwise)")
	// export flags
	exportCmd.Flags().StringVarP(&accountAddress, "address", "a", "", "Address of account to export")
	exportCmd.MarkFlagRequired("address")
	// importRootKeys flags
	importRootKeysCmd.Flags().BoolVarP(&unencryptedWallet, "unencrypted-wallet", "u", false, "Import into the default unencrypted wallet, potentially creating it")

	// renewParticipationKeyCmd
	renewParticipationKeyCmd.Flags().StringVarP(&accountAddress, "address", "a", "", "Account address to update (required)")
	renewParticipationKeyCmd.MarkFlagRequired("address")
	renewParticipationKeyCmd.Flags().Uint64VarP(&transactionFee, "fee", "f", 0, "The Fee to set on the status change transaction (defaults to suggested fee)")
	renewParticipationKeyCmd.Flags().Uint64VarP(&roundLastValid, "roundLastValid", "", 0, "The last round for which the generated partkey will be valid")
	renewParticipationKeyCmd.MarkFlagRequired("roundLastValid")
	renewParticipationKeyCmd.Flags().Uint64VarP(&keyDilution, "keyDilution", "", 0, "Key dilution for two-level participation keys")
	renewParticipationKeyCmd.Flags().BoolVarP(&noWaitAfterSend, "no-wait", "N", false, "Don't wait for transaction to commit")

	// renewAllParticipationKeyCmd
	renewAllParticipationKeyCmd.Flags().Uint64VarP(&transactionFee, "fee", "f", 0, "The Fee to set on the status change transactions (defaults to suggested fee)")
	renewAllParticipationKeyCmd.Flags().Uint64VarP(&roundLastValid, "roundLastValid", "", 0, "The last round for which the generated partkeys will be valid")
	renewAllParticipationKeyCmd.MarkFlagRequired("roundLastValid")
	renewAllParticipationKeyCmd.Flags().Uint64VarP(&keyDilution, "keyDilution", "", 0, "Key dilution for two-level participation keys")
	renewAllParticipationKeyCmd.Flags().BoolVarP(&noWaitAfterSend, "no-wait", "N", false, "Don't wait for transaction to commit")

	// markNonparticipatingCmd flags
	markNonparticipatingCmd.Flags().StringVarP(&accountAddress, "address", "a", "", "Account address to change")
	markNonparticipatingCmd.MarkFlagRequired("address")
	markNonparticipatingCmd.Flags().Uint64VarP(&transactionFee, "fee", "f", 0, "The Fee to set on the status change transaction (defaults to suggested fee)")
	markNonparticipatingCmd.Flags().Uint64VarP(&firstValid, "firstRound", "", 0, "")
	markNonparticipatingCmd.Flags().Uint64VarP(&firstValid, "firstvalid", "", 0, "FirstValid for the status change transaction (0 for current)")
	markNonparticipatingCmd.Flags().Uint64VarP(&numValidRounds, "validRounds", "", 0, "")
	markNonparticipatingCmd.Flags().Uint64VarP(&numValidRounds, "validrounds", "v", 0, "The validity period for the status change transaction")
	markNonparticipatingCmd.Flags().Uint64Var(&lastValid, "lastvalid", 0, "The last round where the transaction may be committed to the ledger")
	markNonparticipatingCmd.Flags().StringVarP(&statusChangeTxFile, "txfile", "t", "", "Write status change transaction to this file, rather than posting to network")
	markNonparticipatingCmd.Flags().BoolVarP(&noWaitAfterSend, "no-wait", "N", false, "Don't wait for transaction to commit")
	markNonparticipatingCmd.Flags().MarkDeprecated("firstRound", "use --firstvalid instead")
	markNonparticipatingCmd.Flags().MarkDeprecated("validRounds", "use --validrounds instead")

	dumpCmd.Flags().StringVarP(&dumpOutFile, "outfile", "o", "", "Save balance record to specified output file")
	dumpCmd.Flags().StringVarP(&accountAddress, "address", "a", "", "Account address to retrieve balance (required)")
	balanceCmd.MarkFlagRequired("address")
}

func scLeaseBytes(cmd *cobra.Command) (leaseBytes [32]byte) {
	if cmd.Flags().Changed("lease") {
		leaseBytesRaw, err := base64.StdEncoding.DecodeString(statusChangeLease)
		if err != nil {
			reportErrorf(malformedLease, lease, err)
		}
		if len(leaseBytesRaw) != 32 {
			reportErrorf(malformedLease, lease, fmt.Errorf("lease length %d != 32", len(leaseBytesRaw)))
		}
		copy(leaseBytes[:], leaseBytesRaw)
	}
	return
}

var accountCmd = &cobra.Command{
	Use:   "account",
	Short: "Control and manage Algorand accounts",
	Long:  `Collection of commands to support the creation and management of accounts / wallets tied to a specific Algorand node instance.`,
	Args:  validateNoPosArgsFn,
	Run: func(cmd *cobra.Command, args []string) {
		accountList := makeAccountsList(ensureSingleDataDir())

		// Update the default account
		if defaultAccountName != "" {
			// If the name doesn't exist, return an error
			if !accountList.isTaken(defaultAccountName) {
				reportErrorf(errorNameDoesntExist, defaultAccountName)
			}
			// Set the account with this name to be default
			accountList.setDefault(defaultAccountName)
			reportInfof(infoSetAccountToDefault, defaultAccountName)
			os.Exit(0)
		}

		// Return the help text
		cmd.HelpFunc()(cmd, args)
	},
}

var accountMultisigCmd = &cobra.Command{
	Use:   "multisig",
	Short: "Control and manage multisig accounts",
	Args:  validateNoPosArgsFn,
	Run: func(cmd *cobra.Command, args []string) {
		// Return the help text
		cmd.HelpFunc()(cmd, args)
	},
}

var renameCmd = &cobra.Command{
	Use:   "rename [old name] [new name]",
	Short: "Change the human-friendly name of an account",
	Long:  `Change the human-friendly name of an account. This is a local-only name, it is not stored on the network.`,
	Args:  cobra.ExactArgs(2),
	Run: func(cmd *cobra.Command, args []string) {
		accountList := makeAccountsList(ensureSingleDataDir())

		oldName := args[0]
		newName := args[1]

		// If not valid name, return an error
		if ok, err := isValidName(newName); !ok {
			reportErrorln(err)
		}

		// If the old name isn't in use, return an error
		if !accountList.isTaken(oldName) {
			reportErrorf(errorNameDoesntExist, oldName)
		}

		// If the new name isn't available, return an error
		if accountList.isTaken(newName) {
			reportErrorf(errorNameAlreadyTaken, newName)
		}

		// Otherwise, rename
		accountList.rename(oldName, newName)
		reportInfof(infoRenamedAccount, oldName, newName)
	},
}

var newCmd = &cobra.Command{
	Use:   "new",
	Short: "Create a new account",
	Long:  `Coordinates the creation of a new account with KMD. The name specified here is stored in a local configuration file and is only used by goal when working against that specific node instance.`,
	Args:  cobra.RangeArgs(0, 1),
	Run: func(cmd *cobra.Command, args []string) {
		accountList := makeAccountsList(ensureSingleDataDir())
		// Choose an account name
		if len(args) == 0 {
			accountName = accountList.getUnnamed()
		} else {
			accountName = args[0]
		}

		// If not valid name, return an error
		if ok, err := isValidName(accountName); !ok {
			reportErrorln(err)
		}

		// Ensure the user's name choice isn't taken
		if accountList.isTaken(accountName) {
			reportErrorf(errorNameAlreadyTaken, accountName)
		}

		dataDir := ensureSingleDataDir()

		// Get a wallet handle
		wh := ensureWalletHandle(dataDir, walletName)

		// Generate a new address in the default wallet
		client := ensureKmdClient(dataDir)
		genAddr, err := client.GenerateAddress(wh)
		if err != nil {
			reportErrorf(errorRequestFail, err)
		}

		// Add account to list
		accountList.addAccount(accountName, genAddr)

		// Set account to default if required
		if defaultAccount {
			accountList.setDefault(accountName)
		}

		reportInfof(infoCreatedNewAccount, genAddr)
	},
}

var deleteCmd = &cobra.Command{
	Use:   "delete",
	Short: "Delete an account",
	Long:  `Delete the indicated account. The key management daemon will no longer know about this account, although the account will still exist on the network.`,
	Args:  validateNoPosArgsFn,
	Run: func(cmd *cobra.Command, args []string) {
		dataDir := ensureSingleDataDir()
		accountList := makeAccountsList(dataDir)

		client := ensureKmdClient(dataDir)
		wh, pw := ensureWalletHandleMaybePassword(dataDir, walletName, true)

		err := client.DeleteAccount(wh, pw, accountAddress)
		if err != nil {
			reportErrorf(errorRequestFail, err)
		}

		accountList.removeAccount(accountAddress)
	},
}

var newMultisigCmd = &cobra.Command{
	Use:   "new [address 1] [address 2]...",
	Short: "Create a new multisig account",
	Long:  `Create a new multisig account from a list of existing non-multisig addresses`,
	Args:  cobra.MinimumNArgs(1),
	Run: func(cmd *cobra.Command, args []string) {
		dataDir := ensureSingleDataDir()
		accountList := makeAccountsList(dataDir)

		// Get a wallet handle to the default wallet
		client := ensureKmdClient(dataDir)

		// Get a wallet handle
		wh := ensureWalletHandle(dataDir, walletName)

		// Detect duplicate PKs
		duplicateDetector := make(map[string]int)
		for _, addrStr := range args {
			duplicateDetector[addrStr]++
		}
		duplicatesDetected := false
		for _, counter := range duplicateDetector {
			if counter > 1 {
				duplicatesDetected = true
				break
			}
		}
		if duplicatesDetected {
			reportWarnln(warnMultisigDuplicatesDetected)
		}
		// Generate a new address in the default wallet
		addr, err := client.CreateMultisigAccount(wh, threshold, args)
		if err != nil {
			reportErrorf(errorRequestFail, err)
		}

		// Add account to list
		accountList.addAccount(accountList.getUnnamed(), addr)

		reportInfof(infoCreatedNewAccount, addr)
	},
}

var deleteMultisigCmd = &cobra.Command{
	Use:   "delete",
	Short: "Delete a multisig account",
	Long:  `Delete a multisig account. Like ordinary account delete, the local node will no longer know about the account, but it may still exist on the network.`,
	Args:  validateNoPosArgsFn,
	Run: func(cmd *cobra.Command, args []string) {
		dataDir := ensureSingleDataDir()
		accountList := makeAccountsList(dataDir)

		client := ensureKmdClient(dataDir)
		wh, pw := ensureWalletHandleMaybePassword(dataDir, walletName, true)

		err := client.DeleteMultisigAccount(wh, pw, accountAddress)
		if err != nil {
			reportErrorf(errorRequestFail, err)
		}

		accountList.removeAccount(accountAddress)
	},
}

var infoMultisigCmd = &cobra.Command{
	Use:   "info",
	Short: "Print information about a multisig account",
	Long:  `Print information about a multisig account, such as its Algorand multisig version, or the number of keys needed to validate a transaction from the multisig account.`,
	Args:  validateNoPosArgsFn,
	Run: func(cmd *cobra.Command, args []string) {
		dataDir := ensureSingleDataDir()
		client := ensureKmdClient(dataDir)
		wh := ensureWalletHandle(dataDir, walletName)

		multisigInfo, err := client.LookupMultisigAccount(wh, accountAddress)
		if err != nil {
			reportErrorf(errorRequestFail, err)
		}

		fmt.Printf("Version: %d\n", multisigInfo.Version)
		fmt.Printf("Threshold: %d\n", multisigInfo.Threshold)
		fmt.Printf("Public keys:\n")
		for _, pk := range multisigInfo.PKs {
			fmt.Printf("  %s\n", pk)
		}
	},
}

var listCmd = &cobra.Command{
	Use:   "list",
	Short: "Show the list of Algorand accounts on this machine",
	Long:  `Show the list of Algorand accounts on this machine. Indicates whether the account is [offline] or [online], and if the account is the default account for goal. Also displays account information with --info.`,
	Args:  validateNoPosArgsFn,
	Run: func(cmd *cobra.Command, args []string) {
		dataDir := ensureSingleDataDir()
		accountList := makeAccountsList(dataDir)

		// Get a wallet handle to the specified wallet
		wh := ensureWalletHandle(dataDir, walletName)

		// List the addresses in the wallet
		client := ensureKmdClient(dataDir)
		addrs, err := client.ListAddressesWithInfo(wh)
		if err != nil {
			reportErrorf(errorRequestFail, err)
		}

		// Special response if there are no addresses
		if len(addrs) == 0 {
			reportInfoln(infoNoAccounts)
			os.Exit(0)
		}

		accountInfoError := false

		// For each address, request information about it from algod
		for _, addr := range addrs {
			response, _ := client.AccountInformationV2(addr.Addr)
			// it's okay to proceed without algod info

			// Display this information to the user
			if addr.Multisig {
				multisigInfo, err := client.LookupMultisigAccount(wh, addr.Addr)
				if err != nil {
					fmt.Println("multisig lookup err")
					reportErrorf(errorRequestFail, err)
				}

				accountList.outputAccount(addr.Addr, response, &multisigInfo)
			} else {
				accountList.outputAccount(addr.Addr, response, nil)
			}

			if listAccountInfo {
				hasError := printAccountInfo(client, addr.Addr, response)
				accountInfoError = accountInfoError || hasError
			}
		}

		if accountInfoError {
			os.Exit(1)
		}
	},
}

var infoCmd = &cobra.Command{
	Use:   "info",
	Short: "Retrieve information about the assets and applications belonging to the specified account",
	Long:  `Retrieve information about the assets and applications the specified account has created or opted into.`,
	Args:  validateNoPosArgsFn,
	Run: func(cmd *cobra.Command, args []string) {
		dataDir := ensureSingleDataDir()
		client := ensureAlgodClient(dataDir)
		response, err := client.AccountInformationV2(accountAddress)
		if err != nil {
			reportErrorf(errorRequestFail, err)
		}

		hasError := printAccountInfo(client, accountAddress, response)
		if hasError {
			os.Exit(1)
		}
	},
}

func printAccountInfo(client libgoal.Client, address string, account generatedV2.Account) bool {
	var createdAssets []generatedV2.Asset
	if account.CreatedAssets != nil {
		createdAssets = make([]generatedV2.Asset, len(*account.CreatedAssets))
		for i, asset := range *account.CreatedAssets {
			createdAssets[i] = asset
		}
		sort.Slice(createdAssets, func(i, j int) bool {
			return createdAssets[i].Index < createdAssets[j].Index
		})
	}

	var heldAssets []generatedV2.AssetHolding
	if account.Assets != nil {
		heldAssets = make([]generatedV2.AssetHolding, len(*account.Assets))
		for i, assetHolding := range *account.Assets {
			heldAssets[i] = assetHolding
		}
		sort.Slice(heldAssets, func(i, j int) bool {
			return heldAssets[i].AssetId < heldAssets[j].AssetId
		})
	}

	var createdApps []generatedV2.Application
	if account.CreatedApps != nil {
		createdApps = make([]generatedV2.Application, len(*account.CreatedApps))
		for i, app := range *account.CreatedApps {
			createdApps[i] = app
		}
		sort.Slice(createdApps, func(i, j int) bool {
			return createdApps[i].Id < createdApps[j].Id
		})
	}

	var optedInApps []generatedV2.ApplicationLocalState
	if account.AppsLocalState != nil {
		optedInApps = make([]generatedV2.ApplicationLocalState, len(*account.AppsLocalState))
		for i, appLocalState := range *account.AppsLocalState {
			optedInApps[i] = appLocalState
		}
		sort.Slice(optedInApps, func(i, j int) bool {
			return optedInApps[i].Id < optedInApps[j].Id
		})
	}

	report := &strings.Builder{}
	errorReport := &strings.Builder{}
	hasError := false

	fmt.Fprintln(report, "Created Assets:")
	if len(createdAssets) == 0 {
		fmt.Fprintln(report, "\t<none>")
	}
	for _, createdAsset := range createdAssets {
		name := "<unnamed>"
		if createdAsset.Params.Name != nil {
			_, name = unicodePrintable(*createdAsset.Params.Name)
		}

		units := "units"
		if createdAsset.Params.UnitName != nil {
			_, units = unicodePrintable(*createdAsset.Params.UnitName)
		}

		total := assetDecimalsFmt(createdAsset.Params.Total, uint32(createdAsset.Params.Decimals))

		url := ""
		if createdAsset.Params.Url != nil {
			_, safeURL := unicodePrintable(*createdAsset.Params.Url)
			url = fmt.Sprintf(", %s", safeURL)
		}

		fmt.Fprintf(report, "\tID %d, %s, supply %s %s%s\n", createdAsset.Index, name, total, units, url)
	}

	fmt.Fprintln(report, "Held Assets:")
	if len(heldAssets) == 0 {
		fmt.Fprintln(report, "\t<none>")
	}
	for _, assetHolding := range heldAssets {
		assetParams, err := client.AssetInformationV2(assetHolding.AssetId)
		if err != nil {
			hasError = true
			fmt.Fprintf(errorReport, "Error: Unable to retrieve asset information for asset %d referred to by account %s: %v\n", assetHolding.AssetId, address, err)
			fmt.Fprintf(report, "\tID %d, error\n", assetHolding.AssetId)
		}

		amount := assetDecimalsFmt(assetHolding.Amount, uint32(assetParams.Params.Decimals))

		assetName := "<unnamed>"
		if assetParams.Params.Name != nil {
			_, assetName = unicodePrintable(*assetParams.Params.Name)
		}

		unitName := "units"
		if assetParams.Params.UnitName != nil {
			_, unitName = unicodePrintable(*assetParams.Params.UnitName)
		}

		frozen := ""
		if assetHolding.IsFrozen {
			frozen = " (frozen)"
		}

		fmt.Fprintf(report, "\tID %d, %s, balance %s %s%s\n", assetHolding.AssetId, assetName, amount, unitName, frozen)
	}

	fmt.Fprintln(report, "Created Apps:")
	if len(createdApps) == 0 {
		fmt.Fprintln(report, "\t<none>")
	}
	for _, app := range createdApps {
		allocatedInts := uint64(0)
		allocatedBytes := uint64(0)
		if app.Params.GlobalStateSchema != nil {
			allocatedInts = app.Params.GlobalStateSchema.NumUint
			allocatedBytes = app.Params.GlobalStateSchema.NumByteSlice
		}

		usedInts := uint64(0)
		usedBytes := uint64(0)
		if app.Params.GlobalState != nil {
			for _, value := range *app.Params.GlobalState {
				if basics.TealType(value.Value.Type) == basics.TealUintType {
					usedInts++
				} else {
					usedBytes++
				}
			}
		}

		extraPages := ""
		if app.Params.ExtraProgramPages != nil && *app.Params.ExtraProgramPages != 0 {
			plural := ""
			if *app.Params.ExtraProgramPages != 1 {
				plural = "s"
			}
			extraPages = fmt.Sprintf(", %d extra page%s", *app.Params.ExtraProgramPages, plural)
		}

		fmt.Fprintf(report, "\tID %d%s, global state used %d/%d uints, %d/%d byte slices\n", app.Id, extraPages, usedInts, allocatedInts, usedBytes, allocatedBytes)
	}

	fmt.Fprintln(report, "Opted In Apps:")
	if len(optedInApps) == 0 {
		fmt.Fprintln(report, "\t<none>")
	}
	for _, localState := range optedInApps {
		allocatedInts := localState.Schema.NumUint
		allocatedBytes := localState.Schema.NumByteSlice

		usedInts := uint64(0)
		usedBytes := uint64(0)
		if localState.KeyValue != nil {
			for _, value := range *localState.KeyValue {
				if basics.TealType(value.Value.Type) == basics.TealUintType {
					usedInts++
				} else {
					usedBytes++
				}
			}
		}
		fmt.Fprintf(report, "\tID %d, local state used %d/%d uints, %d/%d byte slices\n", localState.Id, usedInts, allocatedInts, usedBytes, allocatedBytes)
	}

	if hasError {
		fmt.Fprint(os.Stderr, errorReport.String())
	}
	fmt.Print(report.String())
	return hasError
}

var balanceCmd = &cobra.Command{
	Use:   "balance",
	Short: "Retrieve the balances for the specified account",
	Long:  `Retrieve the balance record for the specified account. Algo balance is displayed in microAlgos.`,
	Args:  validateNoPosArgsFn,
	Run: func(cmd *cobra.Command, args []string) {
		dataDir := ensureSingleDataDir()
		client := ensureAlgodClient(dataDir)
		response, err := client.AccountInformation(accountAddress)
		if err != nil {
			reportErrorf(errorRequestFail, err)
		}

		fmt.Printf("%v microAlgos\n", response.Amount)
	},
}

var dumpCmd = &cobra.Command{
	Use:   "dump",
	Short: "Dump the balance record for the specified account",
	Long:  `Dump the balance record for the specified account to terminal as JSON or to a file as MessagePack.`,
	Args:  validateNoPosArgsFn,
	Run: func(cmd *cobra.Command, args []string) {
		dataDir := ensureSingleDataDir()
		client := ensureAlgodClient(dataDir)
		rawAddress, err := basics.UnmarshalChecksumAddress(accountAddress)
		if err != nil {
			reportErrorf(errorParseAddr, err)
		}
		accountData, err := client.AccountData(accountAddress)
		if err != nil {
			reportErrorf(errorRequestFail, err)
		}

		br := basics.BalanceRecord{Addr: rawAddress, AccountData: accountData}
		if len(dumpOutFile) > 0 {
			data := protocol.Encode(&br)
			writeFile(dumpOutFile, data, 0644)
		} else {
			data := protocol.EncodeJSONStrict(&br)
			fmt.Println(string(data))
		}
	},
}

var rewardsCmd = &cobra.Command{
	Use:   "rewards",
	Short: "Retrieve the rewards for the specified account",
	Long:  `Retrieve the rewards for the specified account, including pending rewards. Units displayed are microAlgos.`,
	Args:  validateNoPosArgsFn,
	Run: func(cmd *cobra.Command, args []string) {
		dataDir := ensureSingleDataDir()
		client := ensureAlgodClient(dataDir)
		response, err := client.AccountInformation(accountAddress)
		if err != nil {
			reportErrorf(errorRequestFail, err)
		}

		fmt.Printf("%v microAlgos\n", response.Rewards)
	},
}

var changeOnlineCmd = &cobra.Command{
	Use:   "changeonlinestatus",
	Short: "Change online status for the specified account",
	Long:  `Change online status for the specified account. Set online should be 1 to set online, 0 to set offline. The broadcast transaction will be valid for a limited number of rounds. goal will provide the TXID of the transaction if successful. Going online requires that the given account has a valid participation key. If the participation key is specified using --partkeyfile, you must separately install the participation key from that file using "goal account installpartkey".`,
	Args:  validateNoPosArgsFn,
	Run: func(cmd *cobra.Command, args []string) {
		checkTxValidityPeriodCmdFlags(cmd)

		if accountAddress == "" && partKeyFile == "" {
			fmt.Printf("Must specify one of --address or --partkeyfile\n")
			os.Exit(1)
		}

		if partKeyFile != "" && !online {
			fmt.Printf("Going offline does not support --partkeyfile\n")
			os.Exit(1)
		}

		dataDir := ensureSingleDataDir()
		var client libgoal.Client
		if statusChangeTxFile != "" {
			// writing out a txn, don't need kmd
			client = ensureAlgodClient(dataDir)
		} else {
			client = ensureFullClient(dataDir)
		}

		var part *algodAcct.Participation
		if partKeyFile != "" {
			partdb, err := db.MakeErasableAccessor(partKeyFile)
			if err != nil {
				fmt.Printf("Cannot open partkey %s: %v\n", partKeyFile, err)
				os.Exit(1)
			}

			partkey, err := algodAcct.RestoreParticipation(partdb)
			if err != nil {
				fmt.Printf("Cannot load partkey %s: %v\n", partKeyFile, err)
				os.Exit(1)
			}

			part = &partkey.Participation
			if accountAddress == "" {
				accountAddress = part.Parent.String()
			}
		}

		firstTxRound, lastTxRound, err := client.ComputeValidityRounds(firstValid, lastValid, numValidRounds)
		if err != nil {
			reportErrorf(err.Error())
		}
		err = changeAccountOnlineStatus(
			accountAddress, part, online, statusChangeTxFile, walletName,
			firstTxRound, lastTxRound, transactionFee, scLeaseBytes(cmd), dataDir, client,
		)
		if err != nil {
			reportErrorf(err.Error())
		}
	},
}

func changeAccountOnlineStatus(acct string, part *algodAcct.Participation, goOnline bool, txFile string, wallet string, firstTxRound, lastTxRound, fee uint64, leaseBytes [32]byte, dataDir string, client libgoal.Client) error {
	// Generate an unsigned online/offline tx
	var utx transactions.Transaction
	var err error
	if goOnline {
		utx, err = client.MakeUnsignedGoOnlineTx(acct, part, firstTxRound, lastTxRound, fee, leaseBytes)
	} else {
		utx, err = client.MakeUnsignedGoOfflineTx(acct, firstTxRound, lastTxRound, fee, leaseBytes)
	}
	if err != nil {
		return err
	}

	if txFile != "" {
		return writeTxnToFile(client, false, dataDir, wallet, utx, txFile)
	}

	// Sign & broadcast the transaction
	wh, pw := ensureWalletHandleMaybePassword(dataDir, wallet, true)
	txid, err := client.SignAndBroadcastTransaction(wh, pw, utx)
	if err != nil {
		return fmt.Errorf(errorOnlineTX, err)
	}
	fmt.Printf("Transaction id for status change transaction: %s\n", txid)

	if noWaitAfterSend {
		fmt.Println("Note: status will not change until transaction is finalized")
		return nil
	}

	_, err = waitForCommit(client, txid, lastTxRound)
	return err
}

var addParticipationKeyCmd = &cobra.Command{
	Use:   "addpartkey",
	Short: "Generate a participation key for the specified account",
	Long:  `Generate a participation key for the specified account. This participation key can then be used for going online and participating in consensus.`,
	Args:  validateNoPosArgsFn,
	Run: func(cmd *cobra.Command, args []string) {
		dataDir := ensureSingleDataDir()

		if partKeyOutDir != "" && !util.IsDir(partKeyOutDir) {
			reportErrorf(errorDirectoryNotExist, partKeyOutDir)
		}

		// Generate a participation keys database and install it
		client := ensureFullClient(dataDir)

		_, _, err := client.GenParticipationKeysTo(accountAddress, roundFirstValid, roundLastValid, keyDilution, partKeyOutDir)
		if err != nil {
			reportErrorf(errorRequestFail, err)
		}
		fmt.Println("Participation key generation successful")
	},
}

var installParticipationKeyCmd = &cobra.Command{
	Use:   "installpartkey",
	Short: "Install a participation key",
	Long:  `Install a participation key from a partkey file. Intended for use with participation key files generated by "algokey part generate". Does not change the online status of an account or register the participation key; use "goal account changeonlinestatus" for doing so. Deletes input key file on successful install to ensure forward security.`,
	Args:  validateNoPosArgsFn,
	Run: func(cmd *cobra.Command, args []string) {
		if !partKeyDeleteInput {
			fmt.Println(
				`The installpartkey command deletes the input participation file on
successful installation.  Please acknowledge this by passing the
"--delete-input" flag to the installpartkey command.  You can make
a copy of the input file if needed, but please keep in mind that
participation keys must be securely deleted for each round, to ensure
forward security.  Storing old participation keys compromises overall
system security.

No --delete-input flag specified, exiting without installing key.`)
			os.Exit(1)
		}

		dataDir := ensureSingleDataDir()

		client := ensureAlgodClient(dataDir)
		_, _, err := client.InstallParticipationKeys(partKeyFile)
		if err != nil {
			reportErrorf(errorRequestFail, err)
		}
		fmt.Println("Participation key installed successfully")
	},
}

var renewParticipationKeyCmd = &cobra.Command{
	Use:   "renewpartkey",
	Short: "Renew an account's participation key",
	Long:  `Generate a participation key for the specified account and issue the necessary transaction to register it.`,
	Args:  validateNoPosArgsFn,
	Run: func(cmd *cobra.Command, args []string) {
		dataDir := ensureSingleDataDir()

		client := ensureAlgodClient(dataDir)

		currentRound, err := client.CurrentRound()
		if err != nil {
			reportErrorf(errorRequestFail, err)
		}

		params, err := client.SuggestedParams()
		if err != nil {
			reportErrorf(errorRequestFail, err)
		}
		proto := config.Consensus[protocol.ConsensusVersion(params.ConsensusVersion)]

		if roundLastValid <= (currentRound + proto.MaxTxnLife) {
			reportErrorf(errLastRoundInvalid, currentRound)
		}

		// Make sure we don't already have a partkey valid for (or after) specified roundLastValid
		parts, err := client.ListParticipationKeyFiles()
		if err != nil {
			reportErrorf(errorRequestFail, err)
		}
		for _, part := range parts {
			if part.Address().String() == accountAddress {
				if part.LastValid >= basics.Round(roundLastValid) {
					reportErrorf(errExistingPartKey, roundLastValid, part.LastValid)
				}
			}
		}

		err = generateAndRegisterPartKey(accountAddress, currentRound, roundLastValid, transactionFee, scLeaseBytes(cmd), keyDilution, walletName, dataDir, client)
		if err != nil {
			reportErrorf(err.Error())
		}
	},
}

func generateAndRegisterPartKey(address string, currentRound, lastValidRound uint64, fee uint64, leaseBytes [32]byte, dilution uint64, wallet string, dataDir string, client libgoal.Client) error {
	// Generate a participation keys database and install it
	part, keyPath, err := client.GenParticipationKeysTo(address, currentRound, lastValidRound, dilution, "")
	if err != nil {
		return fmt.Errorf(errorRequestFail, err)
	}
	fmt.Printf("  Generated participation key for %s (Valid %d - %d)\n", address, currentRound, lastValidRound)

	// Now register it as our new online participation key
	goOnline := true
	txFile := ""
	err = changeAccountOnlineStatus(address, &part, goOnline, txFile, wallet, currentRound, lastValidRound, fee, leaseBytes, dataDir, client)
	if err != nil {
		os.Remove(keyPath)
		fmt.Fprintf(os.Stderr, "  Error registering keys - deleting newly-generated key file: %s\n", keyPath)
	}
	return err
}

var renewAllParticipationKeyCmd = &cobra.Command{
	Use:   "renewallpartkeys",
	Short: "Renew all existing participation keys",
	Long:  `Generate new participation keys for all existing accounts with participation keys and issue the necessary transactions to register them.`,
	Args:  validateNoPosArgsFn,
	Run: func(cmd *cobra.Command, args []string) {
		onDataDirs(func(dataDir string) {
			fmt.Printf("Renewing participation keys in %s...\n", dataDir)
			err := renewPartKeysInDir(dataDir, roundLastValid, transactionFee, scLeaseBytes(cmd), keyDilution, walletName)
			if err != nil {
				fmt.Fprintf(os.Stderr, "  Error: %s\n", err)
			}
		})
	},
}

func renewPartKeysInDir(dataDir string, lastValidRound uint64, fee uint64, leaseBytes [32]byte, dilution uint64, wallet string) error {
	client := ensureAlgodClient(dataDir)

	// Build list of accounts to renew from all accounts with part keys present
	parts, err := client.ListParticipationKeyFiles()
	if err != nil {
		return fmt.Errorf(errorRequestFail, err)
	}
	renewAccounts := make(map[basics.Address]algodAcct.Participation)
	for _, part := range parts {
		if existing, has := renewAccounts[part.Address()]; has {
			if existing.LastValid >= part.LastValid {
				// We already saw a partkey that expires later
				continue
			}
		}
		renewAccounts[part.Address()] = part
	}

	currentRound, err := client.CurrentRound()
	if err != nil {
		return fmt.Errorf(errorRequestFail, err)
	}

	params, err := client.SuggestedParams()
	if err != nil {
		return fmt.Errorf(errorRequestFail, err)
	}
	proto := config.Consensus[protocol.ConsensusVersion(params.ConsensusVersion)]

	if lastValidRound <= (currentRound + proto.MaxTxnLife) {
		return fmt.Errorf(errLastRoundInvalid, currentRound)
	}

	var anyErrors bool

	// Now go through each account and if it doesn't have a part key that's valid
	// at least through lastValidRound, generate a new key and register it.
	// Make sure we don't already have a partkey valid for (or after) specified roundLastValid
	for _, renewPart := range renewAccounts {
		if renewPart.LastValid >= basics.Round(lastValidRound) {
			fmt.Printf("  Skipping account %s: Already has a part key valid beyond %d (currently %d)\n", renewPart.Address(), lastValidRound, renewPart.LastValid)
			continue
		}

		// If the account's latest partkey expired before the current round, don't automatically renew and instead instruct the user to explicitly renew it.
		if renewPart.LastValid < basics.Round(lastValidRound) {
			fmt.Printf("  Skipping account %s: This account has part keys that have expired.  Please renew this account explicitly using 'renewpartkey'\n", renewPart.Address())
			continue
		}

		address := renewPart.Address().String()
		err = generateAndRegisterPartKey(address, currentRound, lastValidRound, fee, leaseBytes, dilution, wallet, dataDir, client)
		if err != nil {
			fmt.Fprintf(os.Stderr, "  Error renewing part key for account %s: %v\n", address, err)
			anyErrors = true
		}
	}
	if anyErrors {
		return fmt.Errorf("one or more renewal attempts had errors")
	}
	return nil
}

func maxRound(current uint64, next *uint64) uint64 {
	if next != nil && *next > current {
		return *next
	}
	return current
}

func uintToStr(number uint64) string {
	return fmt.Sprintf("%d", number)
}

var listParticipationKeysCmd = &cobra.Command{
	Use:   "listpartkeys",
	Short: "List participation keys summary",
	Long:  `List all participation keys tracked by algod along with summary of additional information. For detailed key information use 'partkeyinfo'.`,
	Args:  validateNoPosArgsFn,
	Run: func(cmd *cobra.Command, args []string) {
		dataDir := ensureSingleDataDir()

		client := ensureGoalClient(dataDir, libgoal.DynamicClient)
		parts, err := client.ListParticipationKeys()
		if err != nil {
			reportErrorf(errorRequestFail, err)
		}

		// Squeezed this into 77 characters.
		rowFormat := "%-10s  %-11s  %-15s  %10s  %11s  %10s\n"
		fmt.Printf(rowFormat, "Registered", "Account", "ParticipationID", "Last Used", "First round", "Last round")
		for _, part := range parts {
			onlineInfoStr := "unknown"
			onlineAccountInfo, err := client.AccountInformation(part.Address)
			if err == nil {
				votingBytes := part.Key.VoteParticipationKey
				vrfBytes := part.Key.SelectionParticipationKey
				if onlineAccountInfo.Participation != nil &&
					(string(onlineAccountInfo.Participation.ParticipationPK) == string(votingBytes[:])) &&
					(string(onlineAccountInfo.Participation.VRFPK) == string(vrfBytes[:])) &&
					(onlineAccountInfo.Participation.VoteFirst == part.Key.VoteFirstValid) &&
					(onlineAccountInfo.Participation.VoteLast == part.Key.VoteLastValid) &&
					(onlineAccountInfo.Participation.VoteKeyDilution == part.Key.VoteKeyDilution) {
					onlineInfoStr = "yes"
				} else {
					onlineInfoStr = "no"
				}

				/*
					// PKI TODO: We could avoid querying the account with something like this.
					//       One problem is that it doesn't account for multiple keys on the same
					//       account, so we'd still need to query the round.
					if part.EffectiveFirstValid != nil && part.EffectiveLastValid < currentRound {
						onlineInfoStr = "yes"
					} else {
						onlineInfoStr = "no"
					}
				*/

				// it's okay to proceed without algod info
<<<<<<< HEAD
				lastUsed := maxRound(0, part.LastStateProof)
=======
				lastUsed := maxRound(0, part.LastVote)
>>>>>>> 3c391eb7
				lastUsed = maxRound(lastUsed, part.LastBlockProposal)
				lastUsed = maxRound(lastUsed, part.LastStateProof)
				lastUsedString := "N/A"
				if lastUsed != 0 {
					lastUsedString = uintToStr(lastUsed)
				}
				fmt.Printf(rowFormat,
					onlineInfoStr,
					fmt.Sprintf("%s...%s", part.Address[:4], part.Address[len(part.Address)-4:]),
					fmt.Sprintf("%s...", part.Id[:8]),
					lastUsedString,
					uintToStr(part.Key.VoteFirstValid),
					uintToStr(part.Key.VoteLastValid))
			}
		}
	},
}

var importCmd = &cobra.Command{
	Use:   "import",
	Short: "Import an account key from mnemonic",
	Long:  "Import an account key from a mnemonic generated by the export command or by algokey (NOT a mnemonic from the goal wallet command). The imported account will be listed alongside your wallet-generated accounts, but will not be tied to your wallet.",
	Run: func(cmd *cobra.Command, args []string) {
		dataDir := ensureSingleDataDir()
		accountList := makeAccountsList(dataDir)
		// Choose an account name
		if len(args) == 0 {
			accountName = accountList.getUnnamed()
		} else {
			accountName = args[0]
		}

		// If not valid name, return an error
		if ok, err := isValidName(accountName); !ok {
			reportErrorln(err)
		}

		// Ensure the user's name choice isn't taken
		if accountList.isTaken(accountName) {
			reportErrorf(errorNameAlreadyTaken, accountName)
		}

		client := ensureKmdClient(dataDir)
		wh := ensureWalletHandle(dataDir, walletName)
		//wh, pw := ensureWalletHandleMaybePassword(dataDir, walletName, true)

		if mnemonic == "" {
			fmt.Println(infoRecoveryPrompt)
			reader := bufio.NewReader(os.Stdin)
			resp, err := reader.ReadString('\n')
			resp = strings.TrimSpace(resp)
			if err != nil {
				reportErrorf(errorFailedToReadResponse, err)
			}
			mnemonic = resp
		}
		var key []byte
		key, err := passphrase.MnemonicToKey(mnemonic)
		if err != nil {
			reportErrorf(errorBadMnemonic, err)
		}

		importedKey, err := client.ImportKey(wh, key)
		if err != nil {
			reportErrorf(errorRequestFail, err)
		} else {
			reportInfof(infoImportedKey, importedKey.Address)

			accountList.addAccount(accountName, importedKey.Address)
			if importDefault {
				accountList.setDefault(accountName)
			}
		}
	},
}

var exportCmd = &cobra.Command{
	Use:   "export",
	Short: "Export an account key for use with account import",
	Long:  "Export an account mnemonic seed, for use with account import. This exports the seed for a single account and should NOT be confused with the wallet mnemonic.",
	Run: func(cmd *cobra.Command, args []string) {
		dataDir := ensureSingleDataDir()
		client := ensureKmdClient(dataDir)

		wh, pw := ensureWalletHandleMaybePassword(dataDir, walletName, true)
		passwordString := string(pw)

		response, err := client.ExportKey(wh, passwordString, accountAddress)

		if err != nil {
			reportErrorf(errorRequestFail, err)
		}

		seed, err := crypto.SecretKeyToSeed(response.PrivateKey)

		if err != nil {
			reportErrorf(errorSeedConversion, accountAddress, err)
		}

		privKeyAsMnemonic, err := passphrase.KeyToMnemonic(seed[:])

		if err != nil {
			reportErrorf(errorMnemonicConversion, accountAddress, err)
		}

		reportInfof(infoExportedKey, accountAddress, privKeyAsMnemonic)
	},
}

var importRootKeysCmd = &cobra.Command{
	Use:   "importrootkey",
	Short: "Import .rootkey files from the data directory into a kmd wallet",
	Long:  "Import .rootkey files from the data directory into a kmd wallet. This is analogous to using the import command with an account seed mnemonic: the imported account will be displayed alongside your wallet-derived accounts, but will not be tied to your wallet mnemonic.",
	Args:  validateNoPosArgsFn,
	Run: func(cmd *cobra.Command, args []string) {
		dataDir := ensureSingleDataDir()
		// Generate a participation keys database and install it
		client := ensureKmdClient(dataDir)

		genID, err := client.GenesisID()
		if err != nil {
			return
		}

		keyDir := filepath.Join(dataDir, genID)
		files, err := ioutil.ReadDir(keyDir)
		if err != nil {
			return
		}

		// For each of these files
		cnt := 0
		for _, info := range files {
			var handle db.Accessor

			// If it can't be a participation key database, skip it
			if !config.IsRootKeyFilename(info.Name()) {
				continue
			}

			filename := info.Name()

			// Fetch a handle to this database
			handle, err = db.MakeErasableAccessor(filepath.Join(keyDir, filename))
			if err != nil {
				// Couldn't open it, skip it
				continue
			}

			// Fetch an account.Participation from the database
			root, err := algodAcct.RestoreRoot(handle)
			handle.Close()
			if err != nil {
				// Couldn't read it, skip it
				continue
			}

			secretKey := root.Secrets().SK

			// Determine which wallet to import into
			var wh []byte
			if unencryptedWallet {
				wh, err = client.GetUnencryptedWalletHandle()
				if err != nil {
					reportErrorf(errorRequestFail, err)
				}
			} else {
				wh = ensureWalletHandle(dataDir, walletName)
			}

			resp, err := client.ImportKey(wh, secretKey[:])
			if err != nil {
				// If error is 'like' "key already exists", treat as warning and not an error
				if strings.Contains(err.Error(), "key already exists") {
					reportWarnf(errorRequestFail, err.Error()+"\n > Key File: "+filename)
				} else {
					reportErrorf(errorRequestFail, err)
				}
			} else {
				// Count the number of keys imported
				cnt++
				reportInfof(infoImportedKey, resp.Address)
			}
		}

		// Provide feedback on how many keys were imported
		plural := "s"
		if cnt == 1 {
			plural = ""
		}
		reportInfof(infoImportedNKeys, cnt, plural)
	},
}

func strOrNA(value *uint64) string {
	if value == nil {
		return "N/A"
	}
	return uintToStr(*value)
}

var partkeyInfoCmd = &cobra.Command{
	Use:   "partkeyinfo",
	Short: "Output details about all available part keys",
	Long:  `Output details about all available part keys in the specified data directory(ies), such as key validity period.`,
	Args:  validateNoPosArgsFn,
	Run: func(cmd *cobra.Command, args []string) {

		onDataDirs(func(dataDir string) {
			fmt.Printf("Dumping participation key info from %s...\n", dataDir)
			client := ensureAlgodClient(dataDir)

			// Make sure we don't already have a partkey valid for (or after) specified roundLastValid
			parts, err := client.ListParticipationKeys()
			if err != nil {
				reportErrorf(errorRequestFail, err)
			}

			for _, part := range parts {
				fmt.Println()
				fmt.Printf("Participation ID:          %s\n", part.Id)
				fmt.Printf("Parent address:            %s\n", part.Address)
				fmt.Printf("Last vote round:           %s\n", strOrNA(part.LastVote))
				fmt.Printf("Last block proposal round: %s\n", strOrNA(part.LastBlockProposal))
<<<<<<< HEAD
=======
				// PKI TODO: enable with state proof support.
>>>>>>> 3c391eb7
				//fmt.Printf("Last state proof round:    %s\n", strOrNA(part.LastStateProof))
				fmt.Printf("Effective first round:     %s\n", strOrNA(part.EffectiveFirstValid))
				fmt.Printf("Effective last round:      %s\n", strOrNA(part.EffectiveLastValid))
				fmt.Printf("First round:               %d\n", part.Key.VoteFirstValid)
				fmt.Printf("Last round:                %d\n", part.Key.VoteLastValid)
				fmt.Printf("Key dilution:              %d\n", part.Key.VoteKeyDilution)
				fmt.Printf("Selection key:             %s\n", base64.StdEncoding.EncodeToString(part.Key.SelectionParticipationKey))
				fmt.Printf("Voting key:                %s\n", base64.StdEncoding.EncodeToString(part.Key.VoteParticipationKey))
<<<<<<< HEAD
=======
				// PKI TODO: enable with state proof support.
>>>>>>> 3c391eb7
				//fmt.Printf("State proof key:           %s\n", base64.StdEncoding.EncodeToString(part.StateProofKey))
			}
		})
	},
}

var markNonparticipatingCmd = &cobra.Command{
	Use:   "marknonparticipating",
	Short: "Permanently mark an account as not participating (i.e. offline and earns no rewards)",
	Long:  "Permanently mark an account as not participating (as opposed to Online or Offline). Once marked, the account can never go online or offline, it is forever nonparticipating, and it will never earn rewards on its balance.",
	Args:  validateNoPosArgsFn,
	Run: func(cmd *cobra.Command, args []string) {

		checkTxValidityPeriodCmdFlags(cmd)

		dataDir := ensureSingleDataDir()
		client := ensureFullClient(dataDir)
		firstTxRound, lastTxRound, err := client.ComputeValidityRounds(firstValid, lastValid, numValidRounds)
		if err != nil {
			reportErrorf(errorConstructingTX, err)
		}
		utx, err := client.MakeUnsignedBecomeNonparticipatingTx(accountAddress, firstTxRound, lastTxRound, transactionFee)
		if err != nil {
			reportErrorf(errorConstructingTX, err)
		}

		if statusChangeTxFile != "" {
			err = writeTxnToFile(client, false, dataDir, walletName, utx, statusChangeTxFile)
			if err != nil {
				reportErrorf(fileWriteError, statusChangeTxFile, err)
			}
			return
		}

		// Sign & broadcast the transaction
		wh, pw := ensureWalletHandleMaybePassword(dataDir, walletName, true)
		txid, err := client.SignAndBroadcastTransaction(wh, pw, utx)
		if err != nil {
			reportErrorf(errorOnlineTX, err)
		}
		fmt.Printf("Transaction id for mark-nonparticipating transaction: %s\n", txid)

		if noWaitAfterSend {
			fmt.Println("Note: status will not change until transaction is finalized")
			return
		}

		_, err = waitForCommit(client, txid, lastTxRound)
		if err != nil {
			reportErrorf("error waiting for transaction to be committed: %v", err)
		}
	},
}<|MERGE_RESOLUTION|>--- conflicted
+++ resolved
@@ -1108,11 +1108,7 @@
 				*/
 
 				// it's okay to proceed without algod info
-<<<<<<< HEAD
 				lastUsed := maxRound(0, part.LastStateProof)
-=======
-				lastUsed := maxRound(0, part.LastVote)
->>>>>>> 3c391eb7
 				lastUsed = maxRound(lastUsed, part.LastBlockProposal)
 				lastUsed = maxRound(lastUsed, part.LastStateProof)
 				lastUsedString := "N/A"
@@ -1337,10 +1333,7 @@
 				fmt.Printf("Parent address:            %s\n", part.Address)
 				fmt.Printf("Last vote round:           %s\n", strOrNA(part.LastVote))
 				fmt.Printf("Last block proposal round: %s\n", strOrNA(part.LastBlockProposal))
-<<<<<<< HEAD
-=======
 				// PKI TODO: enable with state proof support.
->>>>>>> 3c391eb7
 				//fmt.Printf("Last state proof round:    %s\n", strOrNA(part.LastStateProof))
 				fmt.Printf("Effective first round:     %s\n", strOrNA(part.EffectiveFirstValid))
 				fmt.Printf("Effective last round:      %s\n", strOrNA(part.EffectiveLastValid))
@@ -1349,10 +1342,7 @@
 				fmt.Printf("Key dilution:              %d\n", part.Key.VoteKeyDilution)
 				fmt.Printf("Selection key:             %s\n", base64.StdEncoding.EncodeToString(part.Key.SelectionParticipationKey))
 				fmt.Printf("Voting key:                %s\n", base64.StdEncoding.EncodeToString(part.Key.VoteParticipationKey))
-<<<<<<< HEAD
-=======
 				// PKI TODO: enable with state proof support.
->>>>>>> 3c391eb7
 				//fmt.Printf("State proof key:           %s\n", base64.StdEncoding.EncodeToString(part.StateProofKey))
 			}
 		})
