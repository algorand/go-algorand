--- conflicted
+++ resolved
@@ -75,11 +75,8 @@
 	simulateExtraOpcodeBudget     uint64
 	simulateEnableRequestTrace    bool
 	simulateStackChange           bool
-<<<<<<< HEAD
+	simulateScratchChange         bool
 	simulateAllowUnnamedResources bool
-=======
-	simulateScratchChange         bool
->>>>>>> 197bfb6a
 )
 
 func init() {
@@ -170,11 +167,8 @@
 	simulateCmd.Flags().Uint64Var(&simulateExtraOpcodeBudget, "extra-opcode-budget", 0, "Apply extra opcode budget for apps per transaction group during simulation")
 	simulateCmd.Flags().BoolVar(&simulateEnableRequestTrace, "trace", false, "Enable simulation time execution trace of app calls")
 	simulateCmd.Flags().BoolVar(&simulateStackChange, "stack", false, "Report stack change during simulation time")
-<<<<<<< HEAD
+	simulateCmd.Flags().BoolVar(&simulateScratchChange, "scratch", false, "Report scratch change during simulation time")
 	simulateCmd.Flags().BoolVar(&simulateAllowUnnamedResources, "allow-unnamed-resources", false, "Allow access to unnamed resources during simulation")
-=======
-	simulateCmd.Flags().BoolVar(&simulateScratchChange, "scratch", false, "Report scratch change during simulation time")
->>>>>>> 197bfb6a
 }
 
 var clerkCmd = &cobra.Command{
