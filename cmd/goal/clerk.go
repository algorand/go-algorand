--- conflicted
+++ resolved
@@ -409,27 +409,16 @@
 		// (we don't use accountList.getAddressByName because this address likely doesn't correspond to an account)
 		var rekeyTo basics.Address
 		if rekeyToAddress != "" {
-<<<<<<< HEAD
-			var err error
-			rekeyTo, err = basics.UnmarshalChecksumAddress(rekeyToAddress)
-			if err != nil {
-				reportErrorln(err)
-=======
 			var err1 error
 			rekeyTo, err1 = basics.UnmarshalChecksumAddress(rekeyToAddress)
 			if err1 != nil {
-				reportErrorln(err1.Error())
->>>>>>> 6147ebf9
+				reportErrorln(err1)
 			}
 		}
 		client := ensureFullClient(dataDir)
 		firstValid, lastValid, _, err = client.ComputeValidityRounds(firstValid, lastValid, numValidRounds)
 		if err != nil {
-<<<<<<< HEAD
 			reportErrorln(err)
-=======
-			reportErrorln(err.Error())
->>>>>>> 6147ebf9
 		}
 		payment, err := client.ConstructPayment(
 			fromAddressResolved, toAddressResolved, fee, amount, noteBytes, closeToAddressResolved,
@@ -558,15 +547,9 @@
 			reportInfof(infoTxIssued, amount, fromAddressResolved, toAddressResolved, txid, fee)
 
 			if !noWaitAfterSend {
-<<<<<<< HEAD
-				_, err = waitForCommit(client, txid, lastValid)
-				if err != nil {
-					reportErrorln(err)
-=======
 				_, err1 = waitForCommit(client, txid, lastValid)
 				if err1 != nil {
-					reportErrorln(err1.Error())
->>>>>>> 6147ebf9
+					reportErrorln(err1)
 				}
 			}
 		} else {
@@ -1177,11 +1160,7 @@
 			accts := util.Map(dumpForDryrunAccts, cliAddress)
 			data, err := libgoal.MakeDryrunStateBytes(client, nil, stxns, accts, string(proto), dumpForDryrunFormat.String())
 			if err != nil {
-<<<<<<< HEAD
 				reportErrorln(err)
-=======
-				reportErrorln(err.Error())
->>>>>>> 6147ebf9
 			}
 			writeFile(outFilename, data, 0600)
 			return
