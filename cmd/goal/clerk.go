// Copyright (C) 2019-2021 Algorand, Inc.
// This file is part of go-algorand
//
// go-algorand is free software: you can redistribute it and/or modify
// it under the terms of the GNU Affero General Public License as
// published by the Free Software Foundation, either version 3 of the
// License, or (at your option) any later version.
//
// go-algorand is distributed in the hope that it will be useful,
// but WITHOUT ANY WARRANTY; without even the implied warranty of
// MERCHANTABILITY or FITNESS FOR A PARTICULAR PURPOSE.  See the
// GNU Affero General Public License for more details.
//
// You should have received a copy of the GNU Affero General Public License
// along with go-algorand.  If not, see <https://www.gnu.org/licenses/>.

package main

import (
	"encoding/base64"
	"fmt"
	"io"
	"os"
	"path/filepath"
	"strconv"
	"strings"
	"time"

	"github.com/algorand/go-algorand/config"
	"github.com/algorand/go-algorand/crypto"
	generatedV2 "github.com/algorand/go-algorand/daemon/algod/api/server/v2/generated"
	v1 "github.com/algorand/go-algorand/daemon/algod/api/spec/v1"
	"github.com/algorand/go-algorand/data/basics"
	"github.com/algorand/go-algorand/data/bookkeeping"
	"github.com/algorand/go-algorand/data/transactions"
	"github.com/algorand/go-algorand/data/transactions/logic"
	"github.com/algorand/go-algorand/data/transactions/verify"
	"github.com/algorand/go-algorand/libgoal"
	"github.com/algorand/go-algorand/protocol"

	"github.com/spf13/cobra"
)

var (
	toAddress       string
	account         string
	amount          uint64
	txFilename      string
	rejectsFilename string
	closeToAddress  string
	noProgramOutput bool
	signProgram     bool
	programSource   string
	argB64Strings   []string
	disassemble     bool
	verbose         bool
	progByteFile    string
	msigParams      string
	logicSigFile    string
	timeStamp       int64
	protoVersion    string
	rekeyToAddress  string
	signerAddress   string
	rawOutput       bool
)

func init() {
	clerkCmd.AddCommand(sendCmd)
	clerkCmd.AddCommand(rawsendCmd)
	clerkCmd.AddCommand(inspectCmd)
	clerkCmd.AddCommand(signCmd)
	clerkCmd.AddCommand(groupCmd)
	clerkCmd.AddCommand(splitCmd)
	clerkCmd.AddCommand(compileCmd)
	clerkCmd.AddCommand(dryrunCmd)
	clerkCmd.AddCommand(dryrunRemoteCmd)

	// Wallet to be used for the clerk operation
	clerkCmd.PersistentFlags().StringVarP(&walletName, "wallet", "w", "", "Set the wallet to be used for the selected operation")

	// send flags
	sendCmd.Flags().StringVarP(&account, "from", "f", "", "Account address to send the money from (If not specified, uses default account)")
	sendCmd.Flags().StringVarP(&toAddress, "to", "t", "", "Address to send to money to (required)")
	sendCmd.Flags().Uint64VarP(&amount, "amount", "a", 0, "The amount to be transferred (required), in microAlgos")
	sendCmd.Flags().StringVarP(&closeToAddress, "close-to", "c", "", "Close account and send remainder to this address")
	sendCmd.Flags().StringVar(&rekeyToAddress, "rekey-to", "", "Rekey account to the given spending key/address. (Future transactions from this account will need to be signed with the new key.)")
	sendCmd.Flags().StringVarP(&programSource, "from-program", "F", "", "Program source to use as account logic")
	sendCmd.Flags().StringVarP(&progByteFile, "from-program-bytes", "P", "", "Program binary to use as account logic")
	sendCmd.Flags().StringSliceVar(&argB64Strings, "argb64", nil, "base64 encoded args to pass to transaction logic")
	sendCmd.Flags().StringVarP(&logicSigFile, "logic-sig", "L", "", "LogicSig to apply to transaction")
	sendCmd.Flags().StringVar(&msigParams, "msig-params", "", "Multisig preimage parameters - [threshold] [Address 1] [Address 2] ...\nUsed to add the necessary fields in case the account was rekeyed to a multisig account")
	sendCmd.MarkFlagRequired("to")
	sendCmd.MarkFlagRequired("amount")

	// Add common transaction flags
	addTxnFlags(sendCmd)

	// rawsend flags
	rawsendCmd.Flags().StringVarP(&txFilename, "filename", "f", "", "Filename of file containing raw transactions")
	rawsendCmd.Flags().StringVarP(&rejectsFilename, "rejects", "r", "", "Filename for writing rejects to (default is txFilename.rej)")
	rawsendCmd.Flags().BoolVarP(&noWaitAfterSend, "no-wait", "N", false, "Don't wait for transactions to commit")
	rawsendCmd.MarkFlagRequired("filename")

	signCmd.Flags().StringVarP(&txFilename, "infile", "i", "", "Partially-signed transaction file to add signature to")
	signCmd.Flags().StringVarP(&outFilename, "outfile", "o", "", "Filename for writing the signed transaction")
	signCmd.Flags().StringVarP(&signerAddress, "signer", "S", "", "Address of key to sign with, if different from transaction \"from\" address due to rekeying")
	signCmd.Flags().StringVarP(&programSource, "program", "p", "", "Program source to use as account logic")
	signCmd.Flags().StringVarP(&logicSigFile, "logic-sig", "L", "", "LogicSig to apply to transaction")
	signCmd.Flags().StringSliceVar(&argB64Strings, "argb64", nil, "base64 encoded args to pass to transaction logic")
	signCmd.Flags().StringVarP(&protoVersion, "proto", "P", "", "consensus protocol version id string")
	signCmd.MarkFlagRequired("infile")
	signCmd.MarkFlagRequired("outfile")

	groupCmd.Flags().StringVarP(&txFilename, "infile", "i", "", "File storing transactions to be grouped")
	groupCmd.Flags().StringVarP(&outFilename, "outfile", "o", "", "Filename for writing the grouped transactions")
	groupCmd.MarkFlagRequired("infile")
	groupCmd.MarkFlagRequired("outfile")

	splitCmd.Flags().StringVarP(&txFilename, "infile", "i", "", "File storing transactions to be split")
	splitCmd.Flags().StringVarP(&outFilename, "outfile", "o", "", "Base filename for writing the individual transactions; each transaction will be written to filename-N.ext")
	splitCmd.MarkFlagRequired("infile")
	splitCmd.MarkFlagRequired("outfile")

	compileCmd.Flags().BoolVarP(&disassemble, "disassemble", "D", false, "disassemble a compiled program")
	compileCmd.Flags().BoolVarP(&noProgramOutput, "no-out", "n", false, "don't write contract program binary")
	compileCmd.Flags().BoolVarP(&signProgram, "sign", "s", false, "sign program, output is a binary signed LogicSig record")
	compileCmd.Flags().StringVarP(&outFilename, "outfile", "o", "", "Filename to write program bytes or signed LogicSig to")
	compileCmd.Flags().StringVarP(&account, "account", "a", "", "Account address to sign the program (If not specified, uses default account)")

	dryrunCmd.Flags().StringVarP(&txFilename, "txfile", "t", "", "transaction or transaction-group to test")
	dryrunCmd.Flags().StringVarP(&protoVersion, "proto", "P", "", "consensus protocol version id string")
	dryrunCmd.Flags().BoolVar(&dumpForDryrun, "dryrun-dump", false, "Dump in dryrun format acceptable by dryrun REST api instead of running")
	dryrunCmd.Flags().Var(&dumpForDryrunFormat, "dryrun-dump-format", "Dryrun dump format: "+dumpForDryrunFormat.AllowedString())
	dryrunCmd.Flags().StringVarP(&outFilename, "outfile", "o", "", "Filename for writing dryrun state object")
	dryrunCmd.MarkFlagRequired("txfile")

	dryrunRemoteCmd.Flags().StringVarP(&txFilename, "dryrun-state", "D", "", "dryrun request object to run")
	dryrunRemoteCmd.Flags().BoolVarP(&verbose, "verbose", "v", false, "print more info")
	dryrunRemoteCmd.Flags().BoolVarP(&rawOutput, "raw", "r", false, "output raw response from algod")
	dryrunRemoteCmd.MarkFlagRequired("dryrun-state")

}

var clerkCmd = &cobra.Command{
	Use:   "clerk",
	Short: "Provides the tools to control transactions ",
	Long:  `Collection of commands to support the management of transaction information.`,
	Args:  validateNoPosArgsFn,
	Run: func(cmd *cobra.Command, args []string) {
		//If no arguments passed, we should fallback to help
		cmd.HelpFunc()(cmd, args)
	},
}

func waitForCommit(client libgoal.Client, txid string, transactionLastValidRound uint64) (txn v1.Transaction, err error) {
	// Get current round information
	stat, err := client.Status()
	if err != nil {
		return v1.Transaction{}, fmt.Errorf(errorRequestFail, err)
	}

	for {
		// Check if we know about the transaction yet
		txn, err = client.PendingTransactionInformation(txid)
		if err != nil {
			return v1.Transaction{}, fmt.Errorf(errorRequestFail, err)
		}

		if txn.ConfirmedRound > 0 {
			reportInfof(infoTxCommitted, txid, txn.ConfirmedRound)
			break
		}

		if txn.PoolError != "" {
			return v1.Transaction{}, fmt.Errorf(txPoolError, txid, txn.PoolError)
		}

		// check if we've already committed to the block number equals to the transaction's last valid round.
		// if this is the case, the transaction would not be included in the blockchain, and we can exit right
		// here.
		if transactionLastValidRound > 0 && stat.LastRound >= transactionLastValidRound {
			return v1.Transaction{}, fmt.Errorf(errorTransactionExpired, txid)
<<<<<<< HEAD
		}

		// check if we've already committed to the block number equals to the transaction's last valid round.
		// if this is the case, the transaction would not be included in the blockchain, and we can exit right
		// here.
		if stat.LastRound >= transactionLastValidRound {
			return v1.Transaction{}, fmt.Errorf(errorTransactionExpired, txid)
=======
>>>>>>> 490180bc
		}

		reportInfof(infoTxPending, txid, stat.LastRound)
		// WaitForRound waits until round "stat.LastRound+1" is committed
		stat, err = client.WaitForRound(stat.LastRound)
		if err != nil {
			return v1.Transaction{}, fmt.Errorf(errorRequestFail, err)
		}
	}

	return
}

func createSignedTransaction(client libgoal.Client, signTx bool, dataDir string, walletName string, tx transactions.Transaction) (stxn transactions.SignedTxn, err error) {
	if signTx {
		// Sign the transaction
		wh, pw := ensureWalletHandleMaybePassword(dataDir, walletName, true)
		stxn, err = client.SignTransactionWithWallet(wh, pw, tx)
		if err != nil {
			return
		}
	} else {
		// Wrap in a transactions.SignedTxn with an empty sig.
		// This way protocol.Encode will encode the transaction type
		stxn, err = transactions.AssembleSignedTxn(tx, crypto.Signature{}, crypto.MultisigSig{})
		if err != nil {
			return
		}

		stxn = populateBlankMultisig(client, dataDir, walletName, stxn)
	}
	return
}

func writeTxnToFile(client libgoal.Client, signTx bool, dataDir string, walletName string, tx transactions.Transaction, filename string) error {
	stxn, err := createSignedTransaction(client, signTx, dataDir, walletName, tx)
	if err != nil {
		return err
	}
	// Write the SignedTxn to the output file
	return writeFile(filename, protocol.Encode(&stxn), 0600)
}

func getB64Args(args []string) [][]byte {
	if len(args) == 0 {
		return nil
	}
	programArgs := make([][]byte, len(args))
	for i, argstr := range args {
		if argstr == "" {
			programArgs[i] = []byte{}
			continue
		}
		var err error
		programArgs[i], err = base64.StdEncoding.DecodeString(argstr)
		if err != nil {
			reportErrorf("arg[%d] decode error: %s", i, err)
		}
	}
	return programArgs

}

func getProgramArgs() [][]byte {
	return getB64Args(argB64Strings)
}

func parseNoteField(cmd *cobra.Command) []byte {
	if cmd.Flags().Changed("noteb64") {
		noteBytes, err := base64.StdEncoding.DecodeString(noteBase64)
		if err != nil {
			reportErrorf(malformedNote, noteBase64, err)
		}
		return noteBytes
	}

	if cmd.Flags().Changed("note") {
		return []byte(noteText)
	}

	// Make sure that back-to-back, similar transactions will have a different txid
	noteBytes := make([]byte, 8)
	crypto.RandBytes(noteBytes[:])
	return noteBytes
}

func parseLease(cmd *cobra.Command) (leaseBytes [32]byte) {
	// Parse lease field
	if cmd.Flags().Changed("lease") {
		leaseBytesRaw, err := base64.StdEncoding.DecodeString(lease)
		if err != nil {
			reportErrorf(malformedLease, lease, err)
		}
		if len(leaseBytesRaw) != 32 {
			reportErrorf(malformedLease, lease, fmt.Errorf("lease length %d != 32", len(leaseBytesRaw)))
		}
		copy(leaseBytes[:], leaseBytesRaw)
	}
	return
}

var sendCmd = &cobra.Command{
	Use:   "send",
	Short: "Send money to an address",
	Long:  `Send money from one account to another. Note: by default, the money will be withdrawn from the default account. Creates a transaction sending amount tokens from fromAddr to toAddr. If the optional --fee is not provided, the transaction will use the recommended amount. If the optional --firstvalid and --lastvalid are provided, the transaction will only be valid from round firstValid to round lastValid. If broadcast of the transaction is successful, the transaction ID will be returned.`,
	Args:  validateNoPosArgsFn,
	Run: func(cmd *cobra.Command, args []string) {
		// -s is invalid without -o
		if outFilename == "" && sign {
			reportErrorln(soFlagError)
		}

		// --msig-params is invalid without -o
		if outFilename == "" && msigParams != "" {
			reportErrorln(noOutputFileError)
		}

		checkTxValidityPeriodCmdFlags(cmd)

		dataDir := ensureSingleDataDir()
		accountList := makeAccountsList(dataDir)

		var fromAddressResolved string
		var program []byte = nil
		var programArgs [][]byte = nil
		var lsig transactions.LogicSig
		var err error
		if progByteFile != "" {
			if programSource != "" || logicSigFile != "" {
				reportErrorln("should at most one of --from-program/-F or --from-program-bytes/-P --logic-sig/-L")
			}
			program, err = readFile(progByteFile)
			if err != nil {
				reportErrorf("%s: %s", progByteFile, err)
			}
		} else if programSource != "" {
			if logicSigFile != "" {
				reportErrorln("should at most one of --from-program/-F or --from-program-bytes/-P --logic-sig/-L")
			}
			program = assembleFile(programSource)
		} else if logicSigFile != "" {
			lsigFromArgs(&lsig)
		}
		if program != nil {
			ph := logic.HashProgram(program)
			pha := basics.Address(ph)
			fromAddressResolved = pha.String()
			programArgs = getProgramArgs()
		} else {
			// Check if from was specified, else use default
			if account == "" {
				account = accountList.getDefaultAccount()
			}

			// Resolving friendly names
			fromAddressResolved = accountList.getAddressByName(account)
		}
		toAddressResolved := accountList.getAddressByName(toAddress)

		// Parse notes and lease fields
		noteBytes := parseNoteField(cmd)
		leaseBytes := parseLease(cmd)

		// If closing an account, resolve that address as well
		var closeToAddressResolved string
		if closeToAddress != "" {
			closeToAddressResolved = accountList.getAddressByName(closeToAddress)
		}

		// If rekeying, parse that address
		// (we don't use accountList.getAddressByName because this address likely doesn't correspond to an account)
		var rekeyTo basics.Address
		if rekeyToAddress != "" {
			var err error
			rekeyTo, err = basics.UnmarshalChecksumAddress(rekeyToAddress)
			if err != nil {
				reportErrorf(err.Error())
			}
		}
		client := ensureFullClient(dataDir)
		firstValid, lastValid, err = client.ComputeValidityRounds(firstValid, lastValid, numValidRounds)
		if err != nil {
			reportErrorf(err.Error())
		}
		payment, err := client.ConstructPayment(
			fromAddressResolved, toAddressResolved, fee, amount, noteBytes, closeToAddressResolved,
			leaseBytes, basics.Round(firstValid), basics.Round(lastValid),
		)
		if err != nil {
			reportErrorf(errorConstructingTX, err)
		}
		if !rekeyTo.IsZero() {
			payment.RekeyTo = rekeyTo
		}

		var stx transactions.SignedTxn
		if lsig.Logic != nil {

			params, err := client.SuggestedParams()
			if err != nil {
				reportErrorf(errorNodeStatus, err)
			}
			proto := protocol.ConsensusVersion(params.ConsensusVersion)
			uncheckedTxn := transactions.SignedTxn{
				Txn:  payment,
				Lsig: lsig,
			}
			blockHeader := bookkeeping.BlockHeader{
				UpgradeState: bookkeeping.UpgradeState{
					CurrentProtocol: proto,
				},
			}
			groupCtx, err := verify.PrepareGroupContext([]transactions.SignedTxn{uncheckedTxn}, blockHeader)
			if err == nil {
				err = verify.LogicSigSanityCheck(&uncheckedTxn, 0, groupCtx)
			}
			if err != nil {
				reportErrorf("%s: txn[0] error %s", outFilename, err)
			}
			stx = uncheckedTxn
		} else if program != nil {
			stx = transactions.SignedTxn{
				Txn: payment,
				Lsig: transactions.LogicSig{
					Logic: program,
					Args:  programArgs,
				},
			}
		} else {
			signTx := sign || (outFilename == "")
			stx, err = createSignedTransaction(client, signTx, dataDir, walletName, payment)
			if err != nil {
				reportErrorf(errorSigningTX, err)
			}
		}

		// Handle the case where the user wants to send to an account that was rekeyed to a multisig account
		if msigParams != "" {
			// Decode params
			params := strings.Split(msigParams, " ")
			if len(params) < 3 {
				reportErrorf(msigParseError, "Not enough arguments to create the multisig address.\nPlease make sure to specify the threshold and at least 2 addresses\n")
			}

			threshold, err := strconv.ParseUint(params[0], 10, 8)
			if err != nil || threshold < 1 || threshold > 255 {
				reportErrorf(msigParseError, "Failed to parse the threshold. Make sure it's a number between 1 and 255")
			}

			// Convert the addresses into public keys
			pks := make([]crypto.PublicKey, len(params[1:]))
			for i, addrStr := range params[1:] {
				addr, err := basics.UnmarshalChecksumAddress(addrStr)
				if err != nil {
					reportErrorf(failDecodeAddressError, err)
				}
				pks[i] = crypto.PublicKey(addr)
			}

			addr, err := crypto.MultisigAddrGen(1, uint8(threshold), pks)
			if err != nil {
				reportErrorf(msigParseError, err)
			}

			// Generate the multisig and assign to the txn
			stx.Msig = crypto.MultisigPreimageFromPKs(1, uint8(threshold), pks)

			// Append the signer since it's a rekey txn
			if basics.Address(addr) == stx.Txn.Sender {
				reportWarnln(rekeySenderTargetSameError)
			}
			stx.AuthAddr = basics.Address(addr)
		}

		if outFilename == "" {
			// Broadcast the tx
			txid, err := client.BroadcastTransaction(stx)

			if err != nil {
				reportErrorf(errorBroadcastingTX, err)
			}

			// update information from Transaction
			fee = stx.Txn.Fee.Raw

			// Report tx details to user
			reportInfof(infoTxIssued, amount, fromAddressResolved, toAddressResolved, txid, fee)

			if !noWaitAfterSend {
				_, err = waitForCommit(client, txid, lastValid)
				if err != nil {
					reportErrorf(err.Error())
				}
			}
		} else {
			if dumpForDryrun {
				// Write dryrun data to file
				proto, _ := getProto(protoVersion)
				data, err := libgoal.MakeDryrunStateBytes(client, stx, []transactions.SignedTxn{}, string(proto), dumpForDryrunFormat.String())
				if err != nil {
					reportErrorf(err.Error())
				}
				writeFile(outFilename, data, 0600)
			} else {
				err = writeFile(outFilename, protocol.Encode(&stx), 0600)
				if err != nil {
					reportErrorf(err.Error())
				}
			}
		}
	},
}

var rawsendCmd = &cobra.Command{
	Use:   "rawsend",
	Short: "Send raw transactions",
	Long:  `Send raw transactions.  The transactions must be stored in a file, encoded using msgpack as transactions.SignedTxn. Multiple transactions can be concatenated together in a file.`,
	Args:  validateNoPosArgsFn,
	Run: func(cmd *cobra.Command, args []string) {
		if rejectsFilename == "" {
			rejectsFilename = txFilename + ".rej"
		}

		data, err := readFile(txFilename)
		if err != nil {
			reportErrorf(fileReadError, txFilename, err)
		}

		dec := protocol.NewDecoderBytes(data)
		client := ensureAlgodClient(ensureSingleDataDir())

		txnIDs := make(map[transactions.Txid]transactions.SignedTxn)
		var txns []transactions.SignedTxn
		for {
			var txn transactions.SignedTxn
			err = dec.Decode(&txn)
			if err == io.EOF {
				break
			}
			if err != nil {
				reportErrorf(txDecodeError, txFilename, err)
			}

			_, present := txnIDs[txn.ID()]
			if present {
				reportErrorf(txDupError, txn.ID().String(), txFilename)
			}

			txnIDs[txn.ID()] = txn
			txns = append(txns, txn)
		}

		txgroups := bookkeeping.SignedTxnsToGroups(txns)

		txnErrors := make(map[transactions.Txid]string)
		pendingTxns := make(map[transactions.Txid]string)
		for _, txgroup := range txgroups {
			// Broadcast the transaction
			err := client.BroadcastTransactionGroup(txgroup)
			if err != nil {
				for _, txn := range txgroup {
					txnErrors[txn.ID()] = err.Error()
				}
				reportWarnf(errorBroadcastingTX, err)
				continue
			}

			for _, txn := range txgroup {
				txidStr := txn.ID().String()
				reportInfof(infoRawTxIssued, txidStr)
				pendingTxns[txn.ID()] = txidStr
			}
		}

		if noWaitAfterSend {
			return
		}

		// Get current round information
		stat, err := client.Status()
		if err != nil {
			reportErrorf(errorRequestFail, err)
		}

		for txid, txidStr := range pendingTxns {
			for {
				// Check if we know about the transaction yet
				txn, err := client.PendingTransactionInformation(txidStr)
				if err != nil {
					txnErrors[txid] = err.Error()
					reportWarnf(errorRequestFail, err)
					continue
				}

				if txn.ConfirmedRound > 0 {
					reportInfof(infoTxCommitted, txidStr, txn.ConfirmedRound)
					break
				}

				if txn.PoolError != "" {
					txnErrors[txid] = txn.PoolError
					reportWarnf(txPoolError, txidStr, txn.PoolError)
					continue
				}

				reportInfof(infoTxPending, txidStr, stat.LastRound)
				stat, err = client.WaitForRound(stat.LastRound + 1)
				if err != nil {
					reportErrorf(errorRequestFail, err)
				}
			}
		}

		if len(txnErrors) > 0 {
			fmt.Printf("Encountered errors in sending %d transactions:\n", len(txnErrors))

			var rejectsData []byte
			// Loop over transactions in the same order as the original file,
			// to preserve transaction groups.
			for _, txn := range txns {
				txid := txn.ID()
				errmsg, ok := txnErrors[txid]
				if !ok {
					continue
				}

				fmt.Printf("  %s: %s\n", txid, errmsg)
				rejectsData = append(rejectsData, protocol.Encode(&txn)...)
			}

			f, err := os.OpenFile(rejectsFilename, os.O_WRONLY|os.O_CREATE|os.O_EXCL, 0666)
			if err != nil {
				reportErrorf(fileWriteError, rejectsFilename, err.Error())
			}
			_, err = f.Write(rejectsData)
			if err != nil {
				reportErrorf(fileWriteError, rejectsFilename, err.Error())
			}
			f.Close()
			fmt.Printf("Rejected transactions written to %s\n", rejectsFilename)

			os.Exit(1)
		}
	},
}

var inspectCmd = &cobra.Command{
	Use:   "inspect [input file 1] [input file 2]...",
	Short: "Print a transaction file",
	Long:  `Loads a transaction file, attempts to decode the transaction, and displays the decoded information.`,
	Run: func(cmd *cobra.Command, args []string) {
		for _, txFilename := range args {
			data, err := readFile(txFilename)
			if err != nil {
				reportErrorf(fileReadError, txFilename, err)
			}

			dec := protocol.NewDecoderBytes(data)
			count := 0
			for {
				var txn transactions.SignedTxn
				err = dec.Decode(&txn)
				if err == io.EOF {
					break
				}
				if err != nil {
					reportErrorf(txDecodeError, txFilename, err)
				}
				sti, err := inspectTxn(txn)
				if err != nil {
					reportErrorf(txDecodeError, txFilename, err)
				}
				fmt.Printf("%s[%d]\n%s\n\n", txFilename, count, string(protocol.EncodeJSON(sti)))
				count++
			}
		}
	},
}

func lsigFromArgs(lsig *transactions.LogicSig) {
	lsigBytes, err := readFile(logicSigFile)
	if err != nil {
		reportErrorf("%s: read failed, %s", logicSigFile, err)
	}
	err = protocol.Decode(lsigBytes, lsig)
	if err != nil {
		reportErrorf("%s: decode failed, %s", logicSigFile, err)
	}
	lsig.Args = getProgramArgs()
}

func getProto(versArg string) (protocol.ConsensusVersion, config.ConsensusParams) {
	cvers := protocol.ConsensusCurrentVersion
	if versArg != "" {
		cvers = protocol.ConsensusVersion(versArg)
	} else {
		dataDir := maybeSingleDataDir()
		if dataDir != "" {
			client := ensureAlgodClient(dataDir)
			params, err := client.SuggestedParams()
			if err == nil {
				cvers = protocol.ConsensusVersion(params.ConsensusVersion)
			}
			// else warning message?
		}
		// else warning message?
	}
	proto, ok := config.Consensus[cvers]
	if !ok {
		fmt.Fprintf(os.Stderr, "Invalid consensus version. Possible versions:\n")
		for xvers := range config.Consensus {
			fmt.Fprintf(os.Stderr, "\t%s\n", xvers)
		}
		os.Exit(1)
	}
	return cvers, proto
}

var signCmd = &cobra.Command{
	Use:   "sign -i [input file] -o [output file]",
	Short: "Sign a transaction file",
	Long:  `Sign the passed transaction file, which may contain one or more transactions. If the infile and the outfile are the same, this overwrites the file with the new, signed data.`,
	Args:  validateNoPosArgsFn,
	Run: func(cmd *cobra.Command, _ []string) {
		data, err := readFile(txFilename)
		if err != nil {
			reportErrorf(fileReadError, txFilename, err)
		}

		var lsig transactions.LogicSig

		var client libgoal.Client
		var wh []byte
		var pw []byte

		if programSource != "" {
			if logicSigFile != "" {
				reportErrorln("goal clerk sign should have at most one of --program/-p or --logic-sig/-L")
			}
			lsig.Logic = assembleFile(programSource)
			lsig.Args = getProgramArgs()
		} else if logicSigFile != "" {
			lsigFromArgs(&lsig)
		}
		if lsig.Logic == nil {
			// sign the usual way
			dataDir := ensureSingleDataDir()
			client = ensureKmdClient(dataDir)
			wh, pw = ensureWalletHandleMaybePassword(dataDir, walletName, true)
		}

		var outData []byte
		dec := protocol.NewDecoderBytes(data)
		// read the entire file and prepare in-memory copy of each signed transaction, with grouping.
		txnGroups := make(map[crypto.Digest][]*transactions.SignedTxn)
		var groupsOrder []crypto.Digest
		txnIndex := make(map[*transactions.SignedTxn]int)
		count := 0
		for {
			uncheckedTxn := new(transactions.SignedTxn)
			err = dec.Decode(uncheckedTxn)
			if err == io.EOF {
				break
			}
			if err != nil {
				reportErrorf(txDecodeError, txFilename, err)
			}
			group := uncheckedTxn.Txn.Group
			if group.IsZero() {
				// create a dummy group.
				randGroupBytes := crypto.Digest{}
				crypto.RandBytes(randGroupBytes[:])
				group = randGroupBytes
			}
			if _, hasGroup := txnGroups[group]; !hasGroup {
				// add a new group as needed.
				groupsOrder = append(groupsOrder, group)

			}
			txnGroups[group] = append(txnGroups[group], uncheckedTxn)
			txnIndex[uncheckedTxn] = count
			count++
		}

		consensusVersion, _ := getProto(protoVersion)
		contextHdr := bookkeeping.BlockHeader{
			UpgradeState: bookkeeping.UpgradeState{
				CurrentProtocol: consensusVersion,
			},
		}

		for _, group := range groupsOrder {
			txnGroup := []transactions.SignedTxn{}
			for _, txn := range txnGroups[group] {
				txnGroup = append(txnGroup, *txn)
			}
			var groupCtx *verify.GroupContext
			if lsig.Logic != nil {
				groupCtx, err = verify.PrepareGroupContext(txnGroup, contextHdr)
				if err != nil {
					// this error has to be unsupported protocol
					reportErrorf("%s: %v", txFilename, err)
				}
			}
			for i, txn := range txnGroup {
				var signedTxn transactions.SignedTxn
				if lsig.Logic != nil {
					txn.Lsig = lsig
					err = verify.LogicSigSanityCheck(&txn, i, groupCtx)
					if err != nil {
						reportErrorf("%s: txn[%d] error %s", txFilename, txnIndex[txnGroups[group][i]], err)
					}
					signedTxn = txn
				} else {
					// sign the usual way
					signedTxn, err = client.SignTransactionWithWalletAndSigner(wh, pw, signerAddress, txn.Txn)
					if err != nil {
						reportErrorf(errorSigningTX, err)
					}
				}
				outData = append(outData, protocol.Encode(&signedTxn)...)
			}
		}

		err = writeFile(outFilename, outData, 0600)
		if err != nil {
			reportErrorf(fileWriteError, outFilename, err)
		}
	},
}

var groupCmd = &cobra.Command{
	Use:   "group",
	Short: "Group transactions together",
	Long:  `Form a transaction group.  The input file must contain one or more unsigned transactions that will form a group.  The output file will contain the same transactions, in order, with a group flag added to each transaction, which requires that the transactions must be committed together. The group command would retain the logic signature, if present, as the TEAL program could verify the group using a logic signature argument.`,
	Args:  validateNoPosArgsFn,
	Run: func(cmd *cobra.Command, args []string) {
		data, err := readFile(txFilename)
		if err != nil {
			reportErrorf(fileReadError, txFilename, err)
		}

		dec := protocol.NewDecoderBytes(data)

		var stxns []transactions.SignedTxn
		var group transactions.TxGroup
		transactionIdx := 0
		for {
			var stxn transactions.SignedTxn
			// we decode the file into a SignedTxn since we want to verify the absense of the signature as well as preserve the AuthAddr.
			err = dec.Decode(&stxn)
			if err == io.EOF {
				break
			}
			if err != nil {
				reportErrorf(txDecodeError, txFilename, err)
			}

			if !stxn.Txn.Group.IsZero() {
				reportErrorf("Transaction #%d with ID of %s is already part of a group.", transactionIdx, stxn.ID().String())
			}

			if (!stxn.Sig.Blank()) || (!stxn.Msig.Blank()) {
				reportErrorf("Transaction #%d with ID of %s is already signed", transactionIdx, stxn.ID().String())
			}

			stxns = append(stxns, stxn)
			group.TxGroupHashes = append(group.TxGroupHashes, crypto.HashObj(stxn.Txn))
			transactionIdx++
		}

		var outData []byte
		for _, stxn := range stxns {
			stxn.Txn.Group = crypto.HashObj(group)
			outData = append(outData, protocol.Encode(&stxn)...)
		}

		err = writeFile(outFilename, outData, 0600)
		if err != nil {
			reportErrorf(fileWriteError, outFilename, err)
		}
	},
}

var splitCmd = &cobra.Command{
	Use:   "split",
	Short: "Split a file containing many transactions into one transaction per file",
	Long:  `Split a file containing many transactions.  The input file must contain one or more transactions.  These transactions will be written to individual files.`,
	Args:  validateNoPosArgsFn,
	Run: func(cmd *cobra.Command, args []string) {
		data, err := readFile(txFilename)
		if err != nil {
			reportErrorf(fileReadError, txFilename, err)
		}

		dec := protocol.NewDecoderBytes(data)

		var txns []transactions.SignedTxn
		for {
			var txn transactions.SignedTxn
			err = dec.Decode(&txn)
			if err == io.EOF {
				break
			}
			if err != nil {
				reportErrorf(txDecodeError, txFilename, err)
			}

			txns = append(txns, txn)
		}

		outExt := filepath.Ext(outFilename)
		outBase := outFilename[:len(outFilename)-len(outExt)]
		for idx, txn := range txns {
			fn := fmt.Sprintf("%s-%d%s", outBase, idx, outExt)
			err = writeFile(fn, protocol.Encode(&txn), 0600)
			if err != nil {
				reportErrorf(fileWriteError, outFilename, err)
			}
			fmt.Printf("Wrote transaction %d to %s\n", idx, fn)
		}
	},
}

func mustReadFile(fname string) []byte {
	contents, err := readFile(fname)
	if err != nil {
		reportErrorf("%s: %s", fname, err)
	}
	return contents
}

func assembleFile(fname string) (program []byte) {
	text, err := readFile(fname)
	if err != nil {
		reportErrorf("%s: %s", fname, err)
	}
	ops, err := logic.AssembleString(string(text))
	if err != nil {
		ops.ReportProblems(fname)
		reportErrorf("%s: %s", fname, err)
	}
	_, params := getProto(protoVersion)
	if ops.HasStatefulOps {
		if len(ops.Program) > params.MaxAppProgramLen {
			reportErrorf(tealAppSize, fname, len(ops.Program), params.MaxAppProgramLen)
		}
	} else {
		if uint64(len(ops.Program)) > params.LogicSigMaxSize {
			reportErrorf(tealLogicSigSize, fname, len(ops.Program), params.LogicSigMaxSize)
		}
	}

	return ops.Program
}

func disassembleFile(fname, outname string) {
	program, err := readFile(fname)
	if err != nil {
		reportErrorf("%s: %s", fname, err)
	}
	// try parsing it as a msgpack LogicSig
	var lsig transactions.LogicSig
	err = protocol.Decode(program, &lsig)
	extra := ""
	if err == nil {
		// success, extract program to disassemble
		program = lsig.Logic
		if lsig.Sig != (crypto.Signature{}) || (!lsig.Msig.Blank()) || len(lsig.Args) > 0 {
			nologic := lsig
			nologic.Logic = nil
			ilsig := lsigToInspect(nologic)
			extra = "LogicSig: " + string(protocol.EncodeJSON(ilsig))
		}
	}
	text, err := logic.Disassemble(program)
	if err != nil {
		reportErrorf("%s: %s", fname, err)
	}
	if extra != "" {
		text = text + extra + "\n"
	}
	if outname == "" {
		os.Stdout.Write([]byte(text))
	} else {
		err = writeFile(outname, []byte(text), 0666)
		if err != nil {
			reportErrorf("%s: %s", outname, err)
		}
	}
}

var compileCmd = &cobra.Command{
	Use:   "compile [input file 1] [input file 2]...",
	Short: "Compile a contract program",
	Long:  "Reads a TEAL contract program and compiles it to binary output and contract address.",
	Run: func(cmd *cobra.Command, args []string) {
		for _, fname := range args {
			if disassemble {
				disassembleFile(fname, outFilename)
				continue
			}
			program := assembleFile(fname)
			outblob := program
			outname := outFilename
			if outname == "" {
				if fname == stdinFileNameValue {
					outname = stdoutFilenameValue
				} else {
					outname = fmt.Sprintf("%s.tok", fname)
				}
			}
			if signProgram {
				dataDir := ensureSingleDataDir()
				accountList := makeAccountsList(dataDir)
				client := ensureKmdClient(dataDir)
				wh, pw := ensureWalletHandleMaybePassword(dataDir, walletName, true)

				// Check if from was specified, else use default
				if account == "" {
					account = accountList.getDefaultAccount()
					if account == "" {
						reportErrorln("no default account set. set one with 'goal account -f' or specify an account with '-a'.")
					}
					fmt.Printf("will use default account: %v\n", account)
				}
				signingAddressResolved := accountList.getAddressByName(account)

				signature, err := client.SignProgramWithWallet(wh, pw, signingAddressResolved, program)
				if err != nil {
					reportErrorf(errorSigningTX, err)
				}
				ls := transactions.LogicSig{Logic: program, Sig: signature}
				outblob = protocol.Encode(&ls)
			}
			if !noProgramOutput {
				err := writeFile(outname, outblob, 0666)
				if err != nil {
					reportErrorf("%s: %s", outname, err)
				}
			}
			if !signProgram && outname != stdoutFilenameValue {
				pd := logic.HashProgram(program)
				addr := basics.Address(pd)
				fmt.Printf("%s: %s\n", fname, addr.String())
			}
		}
	},
}

var dryrunCmd = &cobra.Command{
	Use:   "dryrun",
	Short: "Test a program offline",
	Long:  "Test a TEAL program offline under various conditions and verbosity.",
	Run: func(cmd *cobra.Command, args []string) {
		data, err := readFile(txFilename)
		if err != nil {
			reportErrorf(fileReadError, txFilename, err)
		}
		dec := protocol.NewDecoderBytes(data)
		stxns := make([]transactions.SignedTxn, 0, 10)
		for {
			var txn transactions.SignedTxn
			err = dec.Decode(&txn)
			if err == io.EOF {
				break
			}
			if err != nil {
				reportErrorf(txDecodeError, txFilename, err)
			}
			stxns = append(stxns, txn)
		}
		txgroup := make([]transactions.SignedTxn, len(stxns))
		for i, st := range stxns {
			txgroup[i] = st
		}
		proto, params := getProto(protoVersion)
		if dumpForDryrun {
			// Write dryrun data to file
			dataDir := ensureSingleDataDir()
			client := ensureFullClient(dataDir)
			data, err := libgoal.MakeDryrunStateBytes(client, nil, txgroup, string(proto), dumpForDryrunFormat.String())
			if err != nil {
				reportErrorf(err.Error())
			}
			writeFile(outFilename, data, 0600)
			return
		}

		if timeStamp <= 0 {
			timeStamp = time.Now().Unix()
		}
		for i, txn := range txgroup {
			if txn.Lsig.Blank() {
				continue
			}
			if uint64(txn.Lsig.Len()) > params.LogicSigMaxSize {
				reportErrorf("program size too large: %d > %d", len(txn.Lsig.Logic), params.LogicSigMaxSize)
			}
			ep := logic.EvalParams{Txn: &txn, Proto: &params, GroupIndex: i, TxnGroup: txgroup}
			cost, err := logic.Check(txn.Lsig.Logic, ep)
			if err != nil {
				reportErrorf("program failed Check: %s", err)
			}
			if uint64(cost) > params.LogicSigMaxCost {
				reportErrorf("program cost too large: %d > %d", cost, params.LogicSigMaxCost)
			}
			sb := strings.Builder{}
			ep = logic.EvalParams{
				Txn:        &txn,
				GroupIndex: i,
				Proto:      &params,
				Trace:      &sb,
				TxnGroup:   txgroup,
			}
			pass, err := logic.Eval(txn.Lsig.Logic, ep)
			// TODO: optionally include `inspect` output here?
			fmt.Fprintf(os.Stdout, "tx[%d] cost=%d trace:\n%s\n", i, cost, sb.String())
			if pass {
				fmt.Fprintf(os.Stdout, " - pass -\n")
			} else {
				fmt.Fprintf(os.Stdout, "REJECT\n")
			}
			if err != nil {
				fmt.Fprintf(os.Stdout, "ERROR: %s\n", err.Error())
			}
		}

	},
}

var dryrunRemoteCmd = &cobra.Command{
	Use:   "dryrun-remote",
	Short: "Test a program with algod's dryrun REST endpoint",
	Long:  "Test a TEAL program with algod's dryrun REST endpoint under various conditions and verbosity.",
	Run: func(cmd *cobra.Command, args []string) {
		data, err := readFile(txFilename)
		if err != nil {
			reportErrorf(fileReadError, txFilename, err)
		}

		dataDir := ensureSingleDataDir()
		client := ensureFullClient(dataDir)
		resp, err := client.Dryrun(data)
		if err != nil {
			reportErrorf("dryrun-remote: %s", err.Error())
		}
		if rawOutput {
			fmt.Fprintf(os.Stdout, string(protocol.EncodeJSON(&resp)))
			return
		}

		stackToString := func(stack []generatedV2.TealValue) string {
			result := make([]string, len(stack))
			for i, sv := range stack {
				if sv.Type == uint64(basics.TealBytesType) {
					result[i] = heuristicFormatStr(sv.Bytes)
				} else {
					result[i] = fmt.Sprintf("%d", sv.Uint)
				}
			}
			return strings.Join(result, " ")
		}
		if len(resp.Txns) > 0 {
			for i, txnResult := range resp.Txns {
				var msgs []string
				var trace []generatedV2.DryrunState
				if txnResult.AppCallMessages != nil && len(*txnResult.AppCallMessages) > 0 {
					msgs = *txnResult.AppCallMessages
					if txnResult.AppCallTrace != nil {
						trace = *txnResult.AppCallTrace
					}
				} else if txnResult.LogicSigMessages != nil && len(*txnResult.LogicSigMessages) > 0 {
					msgs = *txnResult.LogicSigMessages
					if txnResult.LogicSigTrace != nil {
						trace = *txnResult.LogicSigTrace
					}
				}
				fmt.Fprintf(os.Stdout, "tx[%d] messages:\n", i)
				for _, msg := range msgs {
					fmt.Fprintf(os.Stdout, "%s\n", msg)
				}
				if verbose && len(trace) > 0 {
					fmt.Fprintf(os.Stdout, "tx[%d] trace:\n", i)
					for _, item := range trace {
						fmt.Fprintf(os.Stdout, "%4d (%04x): %s [%s]\n",
							item.Line, item.Pc, txnResult.Disassembly[item.Line-1], stackToString(item.Stack))
					}
				}
			}
		}
	},
}<|MERGE_RESOLUTION|>--- conflicted
+++ resolved
@@ -180,16 +180,6 @@
 		// here.
 		if transactionLastValidRound > 0 && stat.LastRound >= transactionLastValidRound {
 			return v1.Transaction{}, fmt.Errorf(errorTransactionExpired, txid)
-<<<<<<< HEAD
-		}
-
-		// check if we've already committed to the block number equals to the transaction's last valid round.
-		// if this is the case, the transaction would not be included in the blockchain, and we can exit right
-		// here.
-		if stat.LastRound >= transactionLastValidRound {
-			return v1.Transaction{}, fmt.Errorf(errorTransactionExpired, txid)
-=======
->>>>>>> 490180bc
 		}
 
 		reportInfof(infoTxPending, txid, stat.LastRound)
