// Copyright (C) 2019-2020 Algorand, Inc.
// This file is part of go-algorand
//
// go-algorand is free software: you can redistribute it and/or modify
// it under the terms of the GNU Affero General Public License as
// published by the Free Software Foundation, either version 3 of the
// License, or (at your option) any later version.
//
// go-algorand is distributed in the hope that it will be useful,
// but WITHOUT ANY WARRANTY; without even the implied warranty of
// MERCHANTABILITY or FITNESS FOR A PARTICULAR PURPOSE.  See the
// GNU Affero General Public License for more details.
//
// You should have received a copy of the GNU Affero General Public License
// along with go-algorand.  If not, see <https://www.gnu.org/licenses/>.

package main

import (
	"encoding/base64"
	"fmt"
	"io"
	"os"
	"path/filepath"
	"strconv"
	"strings"
	"time"

	"github.com/algorand/go-algorand/config"
	"github.com/algorand/go-algorand/crypto"
	generatedV2 "github.com/algorand/go-algorand/daemon/algod/api/server/v2/generated"
	"github.com/algorand/go-algorand/data/basics"
	"github.com/algorand/go-algorand/data/bookkeeping"
	"github.com/algorand/go-algorand/data/transactions"
	"github.com/algorand/go-algorand/data/transactions/logic"
	"github.com/algorand/go-algorand/data/transactions/verify"
	"github.com/algorand/go-algorand/libgoal"
	"github.com/algorand/go-algorand/protocol"

	"github.com/spf13/cobra"
)

var (
	toAddress       string
	account         string
	amount          uint64
	txFilename      string
	rejectsFilename string
	closeToAddress  string
	noProgramOutput bool
	signProgram     bool
	programSource   string
	argB64Strings   []string
	disassemble     bool
	verbose         bool
	progByteFile    string
	msigParams      string
	logicSigFile    string
	timeStamp       int64
	protoVersion    string
	rekeyToAddress  string
	signerAddress   string
	rawOutput       bool
)

func init() {
	clerkCmd.AddCommand(sendCmd)
	clerkCmd.AddCommand(rawsendCmd)
	clerkCmd.AddCommand(inspectCmd)
	clerkCmd.AddCommand(signCmd)
	clerkCmd.AddCommand(groupCmd)
	clerkCmd.AddCommand(splitCmd)
	clerkCmd.AddCommand(compileCmd)
	clerkCmd.AddCommand(dryrunCmd)
	clerkCmd.AddCommand(dryrunRemoteCmd)

	// Wallet to be used for the clerk operation
	clerkCmd.PersistentFlags().StringVarP(&walletName, "wallet", "w", "", "Set the wallet to be used for the selected operation")

	// send flags
	sendCmd.Flags().StringVarP(&account, "from", "f", "", "Account address to send the money from (If not specified, uses default account)")
	sendCmd.Flags().StringVarP(&toAddress, "to", "t", "", "Address to send to money to (required)")
	sendCmd.Flags().Uint64VarP(&amount, "amount", "a", 0, "The amount to be transferred (required), in microAlgos")
	sendCmd.Flags().StringVarP(&closeToAddress, "close-to", "c", "", "Close account and send remainder to this address")
	sendCmd.Flags().StringVar(&rekeyToAddress, "rekey-to", "", "Rekey account to the given spending key/address. (Future transactions from this account will need to be signed with the new key.)")
	sendCmd.Flags().StringVarP(&programSource, "from-program", "F", "", "Program source to use as account logic")
	sendCmd.Flags().StringVarP(&progByteFile, "from-program-bytes", "P", "", "Program binary to use as account logic")
	sendCmd.Flags().StringSliceVar(&argB64Strings, "argb64", nil, "base64 encoded args to pass to transaction logic")
	sendCmd.Flags().StringVarP(&logicSigFile, "logic-sig", "L", "", "LogicSig to apply to transaction")
	sendCmd.Flags().StringVar(&msigParams, "msig-params", "", "Multisig preimage parameters - [threshold] [Address 1] [Address 2] ...\nUsed to add the necessary fields in case the account was rekeyed to a multisig account")
	sendCmd.MarkFlagRequired("to")
	sendCmd.MarkFlagRequired("amount")

	// Add common transaction flags
	addTxnFlags(sendCmd)

	// rawsend flags
	rawsendCmd.Flags().StringVarP(&txFilename, "filename", "f", "", "Filename of file containing raw transactions")
	rawsendCmd.Flags().StringVarP(&rejectsFilename, "rejects", "r", "", "Filename for writing rejects to (default is txFilename.rej)")
	rawsendCmd.Flags().BoolVarP(&noWaitAfterSend, "no-wait", "N", false, "Don't wait for transactions to commit")
	rawsendCmd.MarkFlagRequired("filename")

	signCmd.Flags().StringVarP(&txFilename, "infile", "i", "", "Partially-signed transaction file to add signature to")
	signCmd.Flags().StringVarP(&outFilename, "outfile", "o", "", "Filename for writing the signed transaction")
	signCmd.Flags().StringVarP(&signerAddress, "signer", "S", "", "Address of key to sign with, if different from transaction \"from\" address due to rekeying")
	signCmd.Flags().StringVarP(&programSource, "program", "p", "", "Program source to use as account logic")
	signCmd.Flags().StringVarP(&logicSigFile, "logic-sig", "L", "", "LogicSig to apply to transaction")
	signCmd.Flags().StringSliceVar(&argB64Strings, "argb64", nil, "base64 encoded args to pass to transaction logic")
	signCmd.Flags().StringVarP(&protoVersion, "proto", "P", "", "consensus protocol version id string")
	signCmd.MarkFlagRequired("infile")
	signCmd.MarkFlagRequired("outfile")

	groupCmd.Flags().StringVarP(&txFilename, "infile", "i", "", "File storing transactions to be grouped")
	groupCmd.Flags().StringVarP(&outFilename, "outfile", "o", "", "Filename for writing the grouped transactions")
	groupCmd.MarkFlagRequired("infile")
	groupCmd.MarkFlagRequired("outfile")

	splitCmd.Flags().StringVarP(&txFilename, "infile", "i", "", "File storing transactions to be split")
	splitCmd.Flags().StringVarP(&outFilename, "outfile", "o", "", "Base filename for writing the individual transactions; each transaction will be written to filename-N.ext")
	splitCmd.MarkFlagRequired("infile")
	splitCmd.MarkFlagRequired("outfile")

	compileCmd.Flags().BoolVarP(&disassemble, "disassemble", "D", false, "disassemble a compiled program")
	compileCmd.Flags().BoolVarP(&noProgramOutput, "no-out", "n", false, "don't write contract program binary")
	compileCmd.Flags().BoolVarP(&signProgram, "sign", "s", false, "sign program, output is a binary signed LogicSig record")
	compileCmd.Flags().StringVarP(&outFilename, "outfile", "o", "", "Filename to write program bytes or signed LogicSig to")
	compileCmd.Flags().StringVarP(&account, "account", "a", "", "Account address to sign the program (If not specified, uses default account)")

	dryrunCmd.Flags().StringVarP(&txFilename, "txfile", "t", "", "transaction or transaction-group to test")
	dryrunCmd.Flags().StringVarP(&protoVersion, "proto", "P", "", "consensus protocol version id string")
	dryrunCmd.Flags().BoolVar(&dumpForDryrun, "dryrun-dump", false, "Dump in dryrun format acceptable by dryrun REST api instead of running")
	dryrunCmd.Flags().Var(&dumpForDryrunFormat, "dryrun-dump-format", "Dryrun dump format: "+dumpForDryrunFormat.AllowedString())
	dryrunCmd.Flags().StringVarP(&outFilename, "outfile", "o", "", "Filename for writing dryrun state object")
	dryrunCmd.MarkFlagRequired("txfile")

	dryrunRemoteCmd.Flags().StringVarP(&txFilename, "dryrun-state", "D", "", "dryrun request object to run")
	dryrunRemoteCmd.Flags().BoolVarP(&verbose, "verbose", "v", false, "print more info")
	dryrunRemoteCmd.Flags().BoolVarP(&rawOutput, "raw", "r", false, "output raw response from algod")
	dryrunRemoteCmd.MarkFlagRequired("dryrun-state")

}

var clerkCmd = &cobra.Command{
	Use:   "clerk",
	Short: "Provides the tools to control transactions ",
	Long:  `Collection of commands to support the management of transaction information.`,
	Args:  validateNoPosArgsFn,
	Run: func(cmd *cobra.Command, args []string) {
		//If no arguments passed, we should fallback to help
		cmd.HelpFunc()(cmd, args)
	},
}

func waitForCommit(client libgoal.Client, txid string) error {
	// Get current round information
	stat, err := client.Status()
	if err != nil {
		return fmt.Errorf(errorRequestFail, err)
	}

	for {
		// Check if we know about the transaction yet
		txn, err := client.PendingTransactionInformation(txid)
		if err != nil {
			return fmt.Errorf(errorRequestFail, err)
		}

		if txn.ConfirmedRound > 0 {
			reportInfof(infoTxCommitted, txid, txn.ConfirmedRound)
			break
		}

		if txn.PoolError != "" {
			return fmt.Errorf(txPoolError, txid, txn.PoolError)
		}

		reportInfof(infoTxPending, txid, stat.LastRound)
		stat, err = client.WaitForRound(stat.LastRound + 1)
		if err != nil {
			return fmt.Errorf(errorRequestFail, err)
		}
	}

	return nil
}

func createSignedTransaction(client libgoal.Client, signTx bool, dataDir string, walletName string, tx transactions.Transaction) (stxn transactions.SignedTxn, err error) {
	if signTx {
		// Sign the transaction
		wh, pw := ensureWalletHandleMaybePassword(dataDir, walletName, true)
		stxn, err = client.SignTransactionWithWallet(wh, pw, tx)
		if err != nil {
			return
		}
	} else {
		// Wrap in a transactions.SignedTxn with an empty sig.
		// This way protocol.Encode will encode the transaction type
		stxn, err = transactions.AssembleSignedTxn(tx, crypto.Signature{}, crypto.MultisigSig{})
		if err != nil {
			return
		}

		stxn = populateBlankMultisig(client, dataDir, walletName, stxn)
	}
	return
}

func writeTxnToFile(client libgoal.Client, signTx bool, dataDir string, walletName string, tx transactions.Transaction, filename string) error {
	stxn, err := createSignedTransaction(client, signTx, dataDir, walletName, tx)
	if err != nil {
		return err
	}
	// Write the SignedTxn to the output file
	return writeFile(filename, protocol.Encode(&stxn), 0600)
}

func getB64Args(args []string) [][]byte {
	if len(args) == 0 {
		return nil
	}
	programArgs := make([][]byte, len(args))
	for i, argstr := range args {
		if argstr == "" {
			programArgs[i] = []byte{}
			continue
		}
		var err error
		programArgs[i], err = base64.StdEncoding.DecodeString(argstr)
		if err != nil {
			reportErrorf("arg[%d] decode error: %s", i, err)
		}
	}
	return programArgs

}

func getProgramArgs() [][]byte {
	return getB64Args(argB64Strings)
}

func parseNoteField(cmd *cobra.Command) []byte {
	if cmd.Flags().Changed("noteb64") {
		noteBytes, err := base64.StdEncoding.DecodeString(noteBase64)
		if err != nil {
			reportErrorf(malformedNote, noteBase64, err)
		}
		return noteBytes
	}

	if cmd.Flags().Changed("note") {
		return []byte(noteText)
	}

	// Make sure that back-to-back, similar transactions will have a different txid
	noteBytes := make([]byte, 8)
	crypto.RandBytes(noteBytes[:])
	return noteBytes
}

func parseLease(cmd *cobra.Command) (leaseBytes [32]byte) {
	// Parse lease field
	if cmd.Flags().Changed("lease") {
		leaseBytesRaw, err := base64.StdEncoding.DecodeString(lease)
		if err != nil {
			reportErrorf(malformedLease, lease, err)
		}
		if len(leaseBytesRaw) != 32 {
			reportErrorf(malformedLease, lease, fmt.Errorf("lease length %d != 32", len(leaseBytesRaw)))
		}
		copy(leaseBytes[:], leaseBytesRaw)
	}
	return
}

var sendCmd = &cobra.Command{
	Use:   "send",
	Short: "Send money to an address",
	Long:  `Send money from one account to another. Note: by default, the money will be withdrawn from the default account. Creates a transaction sending amount tokens from fromAddr to toAddr. If the optional --fee is not provided, the transaction will use the recommended amount. If the optional --firstvalid and --lastvalid are provided, the transaction will only be valid from round firstValid to round lastValid. If broadcast of the transaction is successful, the transaction ID will be returned.`,
	Args:  validateNoPosArgsFn,
	Run: func(cmd *cobra.Command, args []string) {
		// -s is invalid without -o
		if outFilename == "" && sign {
			reportErrorln(soFlagError)
		}

		// --msig-params is invalid without -o
		if outFilename == "" && msigParams != "" {
			reportErrorln(noOutputFileError)
		}

		checkTxValidityPeriodCmdFlags(cmd)

		dataDir := ensureSingleDataDir()
		accountList := makeAccountsList(dataDir)

		var fromAddressResolved string
		var program []byte = nil
		var programArgs [][]byte = nil
		var lsig transactions.LogicSig
		var err error
		if progByteFile != "" {
			if programSource != "" || logicSigFile != "" {
				reportErrorln("should at most one of --from-program/-F or --from-program-bytes/-P --logic-sig/-L")
			}
			program, err = readFile(progByteFile)
			if err != nil {
				reportErrorf("%s: %s", progByteFile, err)
			}
		} else if programSource != "" {
			if logicSigFile != "" {
				reportErrorln("should at most one of --from-program/-F or --from-program-bytes/-P --logic-sig/-L")
			}
			program = assembleFile(programSource)
		} else if logicSigFile != "" {
			lsigFromArgs(&lsig)
		}
		if program != nil {
			ph := logic.HashProgram(program)
			pha := basics.Address(ph)
			fromAddressResolved = pha.String()
			programArgs = getProgramArgs()
		} else {
			// Check if from was specified, else use default
			if account == "" {
				account = accountList.getDefaultAccount()
			}

			// Resolving friendly names
			fromAddressResolved = accountList.getAddressByName(account)
		}
		toAddressResolved := accountList.getAddressByName(toAddress)

		// Parse notes and lease fields
		noteBytes := parseNoteField(cmd)
		leaseBytes := parseLease(cmd)

		// If closing an account, resolve that address as well
		var closeToAddressResolved string
		if closeToAddress != "" {
			closeToAddressResolved = accountList.getAddressByName(closeToAddress)
		}

		// If rekeying, parse that address
		// (we don't use accountList.getAddressByName because this address likely doesn't correspond to an account)
		var rekeyTo basics.Address
		if rekeyToAddress != "" {
			var err error
			rekeyTo, err = basics.UnmarshalChecksumAddress(rekeyToAddress)
			if err != nil {
				reportErrorf(err.Error())
			}
		}
		client := ensureFullClient(dataDir)
		firstValid, lastValid, err = client.ComputeValidityRounds(firstValid, lastValid, numValidRounds)
		if err != nil {
			reportErrorf(err.Error())
		}
		payment, err := client.ConstructPayment(
			fromAddressResolved, toAddressResolved, fee, amount, noteBytes, closeToAddressResolved,
			leaseBytes, basics.Round(firstValid), basics.Round(lastValid),
		)
		if err != nil {
			reportErrorf(errorConstructingTX, err)
		}
		if !rekeyTo.IsZero() {
			payment.RekeyTo = rekeyTo
		}

		var stx transactions.SignedTxn
		if lsig.Logic != nil {

			params, err := client.SuggestedParams()
			if err != nil {
				reportErrorf(errorNodeStatus, err)
			}
			proto := protocol.ConsensusVersion(params.ConsensusVersion)
			uncheckedTxn := transactions.SignedTxn{
				Txn:  payment,
				Lsig: lsig,
			}
			blockHeader := bookkeeping.BlockHeader{
				UpgradeState: bookkeeping.UpgradeState{
					CurrentProtocol: proto,
				},
			}
			groupCtx, err := verify.PrepareGroupContext([]transactions.SignedTxn{uncheckedTxn}, blockHeader)
			if err == nil {
				err = verify.LogicSigSanityCheck(&uncheckedTxn, 0, groupCtx)
			}
			if err != nil {
				reportErrorf("%s: txn[0] error %s", outFilename, err)
			}
			stx = uncheckedTxn
		} else if program != nil {
			stx = transactions.SignedTxn{
				Txn: payment,
				Lsig: transactions.LogicSig{
					Logic: program,
					Args:  programArgs,
				},
			}
		} else {
			signTx := sign || (outFilename == "")
			stx, err = createSignedTransaction(client, signTx, dataDir, walletName, payment)
			if err != nil {
				reportErrorf(errorSigningTX, err)
			}
		}

		// Handle the case where the user wants to send to an account that was rekeyed to a multisig account
		if msigParams != "" {
			// Decode params
			params := strings.Split(msigParams, " ")
			if len(params) < 3 {
				reportErrorf(msigParseError, "Not enough arguments to create the multisig address.\nPlease make sure to specify the threshold and at least 2 addresses\n")
			}

			threshold, err := strconv.ParseUint(params[0], 10, 8)
			if err != nil || threshold < 1 || threshold > 255 {
				reportErrorf(msigParseError, "Failed to parse the threshold. Make sure it's a number between 1 and 255")
			}

			// Convert the addresses into public keys
			pks := make([]crypto.PublicKey, len(params[1:]))
			for i, addrStr := range params[1:] {
				addr, err := basics.UnmarshalChecksumAddress(addrStr)
				if err != nil {
					reportErrorf(failDecodeAddressError, err)
				}
				pks[i] = crypto.PublicKey(addr)
			}

			addr, err := crypto.MultisigAddrGen(1, uint8(threshold), pks)
			if err != nil {
				reportErrorf(msigParseError, err)
			}

			// Generate the multisig and assign to the txn
			stx.Msig = crypto.MultisigPreimageFromPKs(1, uint8(threshold), pks)

			// Append the signer since it's a rekey txn
			if basics.Address(addr) == stx.Txn.Sender {
				reportWarnln(rekeySenderTargetSameError)
			}
			stx.AuthAddr = basics.Address(addr)
		}

		if outFilename == "" {
			// Broadcast the tx
			txid, err := client.BroadcastTransaction(stx)

			if err != nil {
				reportErrorf(errorBroadcastingTX, err)
			}

			// update information from Transaction
			fee = stx.Txn.Fee.Raw

			// Report tx details to user
			reportInfof(infoTxIssued, amount, fromAddressResolved, toAddressResolved, txid, fee)

			if !noWaitAfterSend {
				err = waitForCommit(client, txid)
				if err != nil {
					reportErrorf(err.Error())
				}
			}
		} else {
			if dumpForDryrun {
				// Write dryrun data to file
				proto, _ := getProto(protoVersion)
				data, err := libgoal.MakeDryrunStateBytes(client, stx, []transactions.SignedTxn{}, string(proto), dumpForDryrunFormat.String())
				if err != nil {
					reportErrorf(err.Error())
				}
				writeFile(outFilename, data, 0600)
			} else {
				err = writeFile(outFilename, protocol.Encode(&stx), 0600)
				if err != nil {
					reportErrorf(err.Error())
				}
			}
		}
	},
}

var rawsendCmd = &cobra.Command{
	Use:   "rawsend",
	Short: "Send raw transactions",
	Long:  `Send raw transactions.  The transactions must be stored in a file, encoded using msgpack as transactions.SignedTxn. Multiple transactions can be concatenated together in a file.`,
	Args:  validateNoPosArgsFn,
	Run: func(cmd *cobra.Command, args []string) {
		if rejectsFilename == "" {
			rejectsFilename = txFilename + ".rej"
		}

		data, err := readFile(txFilename)
		if err != nil {
			reportErrorf(fileReadError, txFilename, err)
		}

		dec := protocol.NewDecoderBytes(data)
		client := ensureAlgodClient(ensureSingleDataDir())

		txnIDs := make(map[transactions.Txid]transactions.SignedTxn)
		var txns []transactions.SignedTxn
		for {
			var txn transactions.SignedTxn
			err = dec.Decode(&txn)
			if err == io.EOF {
				break
			}
			if err != nil {
				reportErrorf(txDecodeError, txFilename, err)
			}

			_, present := txnIDs[txn.ID()]
			if present {
				reportErrorf(txDupError, txn.ID().String(), txFilename)
			}

			txnIDs[txn.ID()] = txn
			txns = append(txns, txn)
		}

		txgroups := bookkeeping.SignedTxnsToGroups(txns)

		txnErrors := make(map[transactions.Txid]string)
		pendingTxns := make(map[transactions.Txid]string)
		for _, txgroup := range txgroups {
			// Broadcast the transaction
			err := client.BroadcastTransactionGroup(txgroup)
			if err != nil {
				for _, txn := range txgroup {
					txnErrors[txn.ID()] = err.Error()
				}
				reportWarnf(errorBroadcastingTX, err)
				continue
			}

			for _, txn := range txgroup {
				txidStr := txn.ID().String()
				reportInfof(infoRawTxIssued, txidStr)
				pendingTxns[txn.ID()] = txidStr
			}
		}

		if noWaitAfterSend {
			return
		}

		// Get current round information
		stat, err := client.Status()
		if err != nil {
			reportErrorf(errorRequestFail, err)
		}

		for txid, txidStr := range pendingTxns {
			for {
				// Check if we know about the transaction yet
				txn, err := client.PendingTransactionInformation(txidStr)
				if err != nil {
					txnErrors[txid] = err.Error()
					reportWarnf(errorRequestFail, err)
					continue
				}

				if txn.ConfirmedRound > 0 {
					reportInfof(infoTxCommitted, txidStr, txn.ConfirmedRound)
					break
				}

				if txn.PoolError != "" {
					txnErrors[txid] = txn.PoolError
					reportWarnf(txPoolError, txidStr, txn.PoolError)
					continue
				}

				reportInfof(infoTxPending, txidStr, stat.LastRound)
				stat, err = client.WaitForRound(stat.LastRound + 1)
				if err != nil {
					reportErrorf(errorRequestFail, err)
				}
			}
		}

		if len(txnErrors) > 0 {
			fmt.Printf("Encountered errors in sending %d transactions:\n", len(txnErrors))

			var rejectsData []byte
			// Loop over transactions in the same order as the original file,
			// to preserve transaction groups.
			for _, txn := range txns {
				txid := txn.ID()
				errmsg, ok := txnErrors[txid]
				if !ok {
					continue
				}

				fmt.Printf("  %s: %s\n", txid, errmsg)
				rejectsData = append(rejectsData, protocol.Encode(&txn)...)
			}

			f, err := os.OpenFile(rejectsFilename, os.O_WRONLY|os.O_CREATE|os.O_EXCL, 0666)
			if err != nil {
				reportErrorf(fileWriteError, rejectsFilename, err.Error())
			}
			_, err = f.Write(rejectsData)
			if err != nil {
				reportErrorf(fileWriteError, rejectsFilename, err.Error())
			}
			f.Close()
			fmt.Printf("Rejected transactions written to %s\n", rejectsFilename)

			os.Exit(1)
		}
	},
}

var inspectCmd = &cobra.Command{
	Use:   "inspect [input file 1] [input file 2]...",
	Short: "Print a transaction file",
	Long:  `Loads a transaction file, attempts to decode the transaction, and displays the decoded information.`,
	Run: func(cmd *cobra.Command, args []string) {
		for _, txFilename := range args {
			data, err := readFile(txFilename)
			if err != nil {
				reportErrorf(fileReadError, txFilename, err)
			}

			dec := protocol.NewDecoderBytes(data)
			count := 0
			for {
				var txn transactions.SignedTxn
				err = dec.Decode(&txn)
				if err == io.EOF {
					break
				}
				if err != nil {
					reportErrorf(txDecodeError, txFilename, err)
				}
				sti, err := inspectTxn(txn)
				if err != nil {
					reportErrorf(txDecodeError, txFilename, err)
				}
				fmt.Printf("%s[%d]\n%s\n\n", txFilename, count, string(protocol.EncodeJSON(sti)))
				count++
			}
		}
	},
}

func lsigFromArgs(lsig *transactions.LogicSig) {
	lsigBytes, err := readFile(logicSigFile)
	if err != nil {
		reportErrorf("%s: read failed, %s", logicSigFile, err)
	}
	err = protocol.Decode(lsigBytes, lsig)
	if err != nil {
		reportErrorf("%s: decode failed, %s", logicSigFile, err)
	}
	lsig.Args = getProgramArgs()
}

func getProto(versArg string) (protocol.ConsensusVersion, config.ConsensusParams) {
	cvers := protocol.ConsensusCurrentVersion
	if versArg != "" {
		cvers = protocol.ConsensusVersion(versArg)
	} else {
		dataDir := maybeSingleDataDir()
		if dataDir != "" {
			client := ensureAlgodClient(dataDir)
			params, err := client.SuggestedParams()
			if err == nil {
				cvers = protocol.ConsensusVersion(params.ConsensusVersion)
			}
			// else warning message?
		}
		// else warning message?
	}
	proto, ok := config.Consensus[cvers]
	if !ok {
		fmt.Fprintf(os.Stderr, "Invalid consensus version. Possible versions:\n")
		for xvers := range config.Consensus {
			fmt.Fprintf(os.Stderr, "\t%s\n", xvers)
		}
		os.Exit(1)
	}
	return cvers, proto
}

var signCmd = &cobra.Command{
	Use:   "sign -i [input file] -o [output file]",
	Short: "Sign a transaction file",
	Long:  `Sign the passed transaction file, which may contain one or more transactions. If the infile and the outfile are the same, this overwrites the file with the new, signed data.`,
	Args:  validateNoPosArgsFn,
	Run: func(cmd *cobra.Command, _ []string) {
		data, err := readFile(txFilename)
		if err != nil {
			reportErrorf(fileReadError, txFilename, err)
		}

		var lsig transactions.LogicSig

		var client libgoal.Client
		var wh []byte
		var pw []byte

		if programSource != "" {
			if logicSigFile != "" {
				reportErrorln("goal clerk sign should have at most one of --program/-p or --logic-sig/-L")
			}
			lsig.Logic = assembleFile(programSource)
			lsig.Args = getProgramArgs()
		} else if logicSigFile != "" {
			lsigFromArgs(&lsig)
		}
		if lsig.Logic == nil {
			// sign the usual way
			dataDir := ensureSingleDataDir()
			client = ensureKmdClient(dataDir)
			wh, pw = ensureWalletHandleMaybePassword(dataDir, walletName, true)
		}

		var outData []byte
		dec := protocol.NewDecoderBytes(data)
		// read the entire file and prepare in-memory copy of each signed transaction, with grouping.
		txnGroups := make(map[crypto.Digest][]*transactions.SignedTxn)
		groupsOrder := make([]crypto.Digest, 0)
		txnIndex := make(map[*transactions.SignedTxn]int)
		count := 0
		for {
			uncheckedTxn := new(transactions.SignedTxn)
			err = dec.Decode(uncheckedTxn)
			if err == io.EOF {
				break
			}
			if err != nil {
				reportErrorf(txDecodeError, txFilename, err)
			}
<<<<<<< HEAD
			group := uncheckedTxn.Txn.Group
			if group.IsZero() {
				// create a dummy group.
				randGroupBytes := crypto.Digest{}
				crypto.RandBytes(randGroupBytes[:])
				group = randGroupBytes
=======

			var signedTxn transactions.SignedTxn
			if lsig.Logic != nil {
				proto, _ := getProto(protoVersion)
				uncheckedTxn.Lsig = lsig
				blockHeader := bookkeeping.BlockHeader{
					UpgradeState: bookkeeping.UpgradeState{
						CurrentProtocol: proto,
					},
				}
				groupCtx, err := verify.PrepareGroupContext([]transactions.SignedTxn{uncheckedTxn}, blockHeader)
				if err == nil {
					err = verify.LogicSigSanityCheck(&uncheckedTxn, 0, groupCtx)
				}
				if err != nil {
					reportErrorf("%s: txn[%d] error %s", txFilename, count, err)
				}
				signedTxn = uncheckedTxn
			} else {
				// sign the usual way
				signedTxn, err = client.SignTransactionWithWalletAndSigner(wh, pw, signerAddress, uncheckedTxn.Txn)
				if err != nil {
					reportErrorf(errorSigningTX, err)
				}
>>>>>>> 3af82323
			}
			if _, hasGroup := txnGroups[group]; !hasGroup {
				// add a new group as needed.
				groupsOrder = append(groupsOrder, group)

			}
			txnGroups[group] = append(txnGroups[group], uncheckedTxn)
			txnIndex[uncheckedTxn] = count
			count++
		}

		consensusVersion, _ := getProto(protoVersion)
		contextHdr := bookkeeping.BlockHeader{
			UpgradeState: bookkeeping.UpgradeState{
				CurrentProtocol: consensusVersion,
			},
		}

		for _, group := range groupsOrder {
			txnGroup := []transactions.SignedTxn{}
			for _, txn := range txnGroups[group] {
				txnGroup = append(txnGroup, *txn)
			}
			ctxs := verify.PrepareContexts(txnGroup, contextHdr)
			for i, txn := range txnGroup {
				var signedTxn transactions.SignedTxn
				if lsig.Logic != nil {
					txn.Lsig = lsig
					err = verify.LogicSigSanityCheck(&txn, &ctxs[i])
					if err != nil {
						reportErrorf("%s: txn[%d] error %s", txFilename, txnIndex[txnGroups[group][i]], err)
					}
					signedTxn = txn
				} else {
					// sign the usual way
					signedTxn, err = client.SignTransactionWithWalletAndSigner(wh, pw, signerAddress, txn.Txn)
					if err != nil {
						reportErrorf(errorSigningTX, err)
					}
				}
				outData = append(outData, protocol.Encode(&signedTxn)...)
			}
		}

		err = writeFile(outFilename, outData, 0600)
		if err != nil {
			reportErrorf(fileWriteError, outFilename, err)
		}
	},
}

var groupCmd = &cobra.Command{
	Use:   "group",
	Short: "Group transactions together",
	Long:  `Form a transaction group.  The input file must contain one or more unsigned transactions that will form a group.  The output file will contain the same transactions, in order, with a group flag added to each transaction, which requires that the transactions must be committed together. The group command would retain the logic signature, if present, as the TEAL program could verify the group using a logic signature argument.`,
	Args:  validateNoPosArgsFn,
	Run: func(cmd *cobra.Command, args []string) {
		data, err := readFile(txFilename)
		if err != nil {
			reportErrorf(fileReadError, txFilename, err)
		}

		dec := protocol.NewDecoderBytes(data)

		var stxns []transactions.SignedTxn
		var group transactions.TxGroup
		transactionIdx := 0
		for {
			var stxn transactions.SignedTxn
			// we decode the file into a SignedTxn since we want to verify the absense of the signature as well as preserve the AuthAddr.
			err = dec.Decode(&stxn)
			if err == io.EOF {
				break
			}
			if err != nil {
				reportErrorf(txDecodeError, txFilename, err)
			}

			if !stxn.Txn.Group.IsZero() {
				reportErrorf("Transaction #%d with ID of %s is already part of a group.", transactionIdx, stxn.ID().String())
			}

			if (!stxn.Sig.Blank()) || (!stxn.Msig.Blank()) {
				reportErrorf("Transaction #%d with ID of %s is already signed", transactionIdx, stxn.ID().String())
			}

			stxns = append(stxns, stxn)
			group.TxGroupHashes = append(group.TxGroupHashes, crypto.HashObj(stxn.Txn))
			transactionIdx++
		}

		var outData []byte
		for _, stxn := range stxns {
			stxn.Txn.Group = crypto.HashObj(group)
			outData = append(outData, protocol.Encode(&stxn)...)
		}

		err = writeFile(outFilename, outData, 0600)
		if err != nil {
			reportErrorf(fileWriteError, outFilename, err)
		}
	},
}

var splitCmd = &cobra.Command{
	Use:   "split",
	Short: "Split a file containing many transactions into one transaction per file",
	Long:  `Split a file containing many transactions.  The input file must contain one or more transactions.  These transactions will be written to individual files.`,
	Args:  validateNoPosArgsFn,
	Run: func(cmd *cobra.Command, args []string) {
		data, err := readFile(txFilename)
		if err != nil {
			reportErrorf(fileReadError, txFilename, err)
		}

		dec := protocol.NewDecoderBytes(data)

		var txns []transactions.SignedTxn
		for {
			var txn transactions.SignedTxn
			err = dec.Decode(&txn)
			if err == io.EOF {
				break
			}
			if err != nil {
				reportErrorf(txDecodeError, txFilename, err)
			}

			txns = append(txns, txn)
		}

		outExt := filepath.Ext(outFilename)
		outBase := outFilename[:len(outFilename)-len(outExt)]
		for idx, txn := range txns {
			fn := fmt.Sprintf("%s-%d%s", outBase, idx, outExt)
			err = writeFile(fn, protocol.Encode(&txn), 0600)
			if err != nil {
				reportErrorf(fileWriteError, outFilename, err)
			}
			fmt.Printf("Wrote transaction %d to %s\n", idx, fn)
		}
	},
}

func mustReadFile(fname string) []byte {
	contents, err := readFile(fname)
	if err != nil {
		reportErrorf("%s: %s", fname, err)
	}
	return contents
}

func assembleFile(fname string) (program []byte) {
	text, err := readFile(fname)
	if err != nil {
		reportErrorf("%s: %s", fname, err)
	}
	ops, err := logic.AssembleString(string(text))
	if err != nil {
		ops.ReportProblems(fname)
		reportErrorf("%s: %s", fname, err)
	}
	return ops.Program
}

func disassembleFile(fname, outname string) {
	program, err := readFile(fname)
	if err != nil {
		reportErrorf("%s: %s", fname, err)
	}
	// try parsing it as a msgpack LogicSig
	var lsig transactions.LogicSig
	err = protocol.Decode(program, &lsig)
	extra := ""
	if err == nil {
		// success, extract program to disassemble
		program = lsig.Logic
		if lsig.Sig != (crypto.Signature{}) || (!lsig.Msig.Blank()) || len(lsig.Args) > 0 {
			nologic := lsig
			nologic.Logic = nil
			ilsig := lsigToInspect(nologic)
			extra = "LogicSig: " + string(protocol.EncodeJSON(ilsig))
		}
	}
	text, err := logic.Disassemble(program)
	if err != nil {
		reportErrorf("%s: %s", fname, err)
	}
	if extra != "" {
		text = text + extra + "\n"
	}
	if outname == "" {
		os.Stdout.Write([]byte(text))
	} else {
		err = writeFile(outname, []byte(text), 0666)
		if err != nil {
			reportErrorf("%s: %s", outname, err)
		}
	}
}

var compileCmd = &cobra.Command{
	Use:   "compile [input file 1] [input file 2]...",
	Short: "Compile a contract program",
	Long:  "Reads a TEAL contract program and compiles it to binary output and contract address.",
	Run: func(cmd *cobra.Command, args []string) {
		for _, fname := range args {
			if disassemble {
				disassembleFile(fname, outFilename)
				continue
			}
			program := assembleFile(fname)
			outblob := program
			outname := outFilename
			if outname == "" {
				if fname == stdinFileNameValue {
					outname = stdoutFilenameValue
				} else {
					outname = fmt.Sprintf("%s.tok", fname)
				}
			}
			if signProgram {
				dataDir := ensureSingleDataDir()
				accountList := makeAccountsList(dataDir)
				client := ensureKmdClient(dataDir)
				wh, pw := ensureWalletHandleMaybePassword(dataDir, walletName, true)

				// Check if from was specified, else use default
				if account == "" {
					account = accountList.getDefaultAccount()
					if account == "" {
						reportErrorln("no default account set. set one with 'goal account -f' or specify an account with '-a'.")
					}
					fmt.Printf("will use default account: %v\n", account)
				}
				signingAddressResolved := accountList.getAddressByName(account)

				signature, err := client.SignProgramWithWallet(wh, pw, signingAddressResolved, program)
				if err != nil {
					reportErrorf(errorSigningTX, err)
				}
				ls := transactions.LogicSig{Logic: program, Sig: signature}
				outblob = protocol.Encode(&ls)
			}
			if !noProgramOutput {
				err := writeFile(outname, outblob, 0666)
				if err != nil {
					reportErrorf("%s: %s", outname, err)
				}
			}
			if !signProgram && outname != stdoutFilenameValue {
				pd := logic.HashProgram(program)
				addr := basics.Address(pd)
				fmt.Printf("%s: %s\n", fname, addr.String())
			}
		}
	},
}

var dryrunCmd = &cobra.Command{
	Use:   "dryrun",
	Short: "Test a program offline",
	Long:  "Test a TEAL program offline under various conditions and verbosity.",
	Run: func(cmd *cobra.Command, args []string) {
		data, err := readFile(txFilename)
		if err != nil {
			reportErrorf(fileReadError, txFilename, err)
		}
		dec := protocol.NewDecoderBytes(data)
		stxns := make([]transactions.SignedTxn, 0, 10)
		for {
			var txn transactions.SignedTxn
			err = dec.Decode(&txn)
			if err == io.EOF {
				break
			}
			if err != nil {
				reportErrorf(txDecodeError, txFilename, err)
			}
			stxns = append(stxns, txn)
		}
		txgroup := make([]transactions.SignedTxn, len(stxns))
		for i, st := range stxns {
			txgroup[i] = st
		}
		proto, params := getProto(protoVersion)
		if dumpForDryrun {
			// Write dryrun data to file
			dataDir := ensureSingleDataDir()
			client := ensureFullClient(dataDir)
			data, err := libgoal.MakeDryrunStateBytes(client, nil, txgroup, string(proto), dumpForDryrunFormat.String())
			if err != nil {
				reportErrorf(err.Error())
			}
			writeFile(outFilename, data, 0600)
			return
		}

		if timeStamp <= 0 {
			timeStamp = time.Now().Unix()
		}
		for i, txn := range txgroup {
			if txn.Lsig.Blank() {
				continue
			}
			ep := logic.EvalParams{Txn: &txn, Proto: &params}
			cost, err := logic.Check(txn.Lsig.Logic, ep)
			if err != nil {
				reportErrorf("program failed Check: %s", err)
			}
			sb := strings.Builder{}
			ep = logic.EvalParams{
				Txn:        &txn,
				GroupIndex: i,
				Proto:      &params,
				Trace:      &sb,
				TxnGroup:   txgroup,
			}
			pass, err := logic.Eval(txn.Lsig.Logic, ep)
			// TODO: optionally include `inspect` output here?
			fmt.Fprintf(os.Stdout, "tx[%d] cost=%d trace:\n%s\n", i, cost, sb.String())
			if pass {
				fmt.Fprintf(os.Stdout, " - pass -\n")
			} else {
				fmt.Fprintf(os.Stdout, "REJECT\n")
			}
			if err != nil {
				fmt.Fprintf(os.Stdout, "ERROR: %s\n", err.Error())
			}
		}

	},
}

var dryrunRemoteCmd = &cobra.Command{
	Use:   "dryrun-remote",
	Short: "Test a program with algod's dryrun REST endpoint",
	Long:  "Test a TEAL program with algod's dryrun REST endpoint under various conditions and verbosity.",
	Run: func(cmd *cobra.Command, args []string) {
		data, err := readFile(txFilename)
		if err != nil {
			reportErrorf(fileReadError, txFilename, err)
		}

		dataDir := ensureSingleDataDir()
		client := ensureFullClient(dataDir)
		resp, err := client.Dryrun(data)
		if err != nil {
			reportErrorf("dryrun-remote: %s", err.Error())
		}
		if rawOutput {
			fmt.Fprintf(os.Stdout, string(protocol.EncodeJSON(&resp)))
			return
		}

		stackToString := func(stack []generatedV2.TealValue) string {
			result := make([]string, len(stack))
			for i, sv := range stack {
				if sv.Type == uint64(basics.TealBytesType) {
					result[i] = heuristicFormatStr(sv.Bytes)
				} else {
					result[i] = fmt.Sprintf("%d", sv.Uint)
				}
			}
			return strings.Join(result, " ")
		}
		if len(resp.Txns) > 0 {
			for i, txnResult := range resp.Txns {
				var msgs []string
				var trace []generatedV2.DryrunState
				if txnResult.AppCallMessages != nil && len(*txnResult.AppCallMessages) > 0 {
					msgs = *txnResult.AppCallMessages
					if txnResult.AppCallTrace != nil {
						trace = *txnResult.AppCallTrace
					}
				} else if txnResult.LogicSigMessages != nil && len(*txnResult.LogicSigMessages) > 0 {
					msgs = *txnResult.LogicSigMessages
					if txnResult.LogicSigTrace != nil {
						trace = *txnResult.LogicSigTrace
					}
				}
				fmt.Fprintf(os.Stdout, "tx[%d] messages:\n", i)
				for _, msg := range msgs {
					fmt.Fprintf(os.Stdout, "%s\n", msg)
				}
				if verbose && len(trace) > 0 {
					fmt.Fprintf(os.Stdout, "tx[%d] trace:\n", i)
					for _, item := range trace {
						fmt.Fprintf(os.Stdout, "%4d (%04x): %s [%s]\n",
							item.Line, item.Pc, txnResult.Disassembly[item.Line-1], stackToString(item.Stack))
					}
				}
			}
		}
	},
}<|MERGE_RESOLUTION|>--- conflicted
+++ resolved
@@ -738,39 +738,12 @@
 			if err != nil {
 				reportErrorf(txDecodeError, txFilename, err)
 			}
-<<<<<<< HEAD
 			group := uncheckedTxn.Txn.Group
 			if group.IsZero() {
 				// create a dummy group.
 				randGroupBytes := crypto.Digest{}
 				crypto.RandBytes(randGroupBytes[:])
 				group = randGroupBytes
-=======
-
-			var signedTxn transactions.SignedTxn
-			if lsig.Logic != nil {
-				proto, _ := getProto(protoVersion)
-				uncheckedTxn.Lsig = lsig
-				blockHeader := bookkeeping.BlockHeader{
-					UpgradeState: bookkeeping.UpgradeState{
-						CurrentProtocol: proto,
-					},
-				}
-				groupCtx, err := verify.PrepareGroupContext([]transactions.SignedTxn{uncheckedTxn}, blockHeader)
-				if err == nil {
-					err = verify.LogicSigSanityCheck(&uncheckedTxn, 0, groupCtx)
-				}
-				if err != nil {
-					reportErrorf("%s: txn[%d] error %s", txFilename, count, err)
-				}
-				signedTxn = uncheckedTxn
-			} else {
-				// sign the usual way
-				signedTxn, err = client.SignTransactionWithWalletAndSigner(wh, pw, signerAddress, uncheckedTxn.Txn)
-				if err != nil {
-					reportErrorf(errorSigningTX, err)
-				}
->>>>>>> 3af82323
 			}
 			if _, hasGroup := txnGroups[group]; !hasGroup {
 				// add a new group as needed.
@@ -794,12 +767,19 @@
 			for _, txn := range txnGroups[group] {
 				txnGroup = append(txnGroup, *txn)
 			}
-			ctxs := verify.PrepareContexts(txnGroup, contextHdr)
+			var groupCtx *verify.GroupContext
+			if lsig.Logic != nil {
+				groupCtx, err = verify.PrepareGroupContext(txnGroup, contextHdr)
+				if err != nil {
+					// this error has to be unsupported protocol
+					reportErrorf("%s: %v", txFilename, err)
+				}
+			}
 			for i, txn := range txnGroup {
 				var signedTxn transactions.SignedTxn
 				if lsig.Logic != nil {
 					txn.Lsig = lsig
-					err = verify.LogicSigSanityCheck(&txn, &ctxs[i])
+					err = verify.LogicSigSanityCheck(&txn, i, groupCtx)
 					if err != nil {
 						reportErrorf("%s: txn[%d] error %s", txFilename, txnIndex[txnGroups[group][i]], err)
 					}
