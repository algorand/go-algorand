// Copyright (C) 2019 Algorand, Inc.
// This file is part of go-algorand
//
// go-algorand is free software: you can redistribute it and/or modify
// it under the terms of the GNU Affero General Public License as
// published by the Free Software Foundation, either version 3 of the
// License, or (at your option) any later version.
//
// go-algorand is distributed in the hope that it will be useful,
// but WITHOUT ANY WARRANTY; without even the implied warranty of
// MERCHANTABILITY or FITNESS FOR A PARTICULAR PURPOSE.  See the
// GNU Affero General Public License for more details.
//
// You should have received a copy of the GNU Affero General Public License
// along with go-algorand.  If not, see <https://www.gnu.org/licenses/>.

package main

import (
	"encoding/base64"
	"fmt"
	"io"
	"io/ioutil"
	"os"
	"path/filepath"
	"strings"
	"time"

	"github.com/algorand/go-algorand/config"
	"github.com/algorand/go-algorand/crypto"
	"github.com/algorand/go-algorand/data/basics"
	"github.com/algorand/go-algorand/data/bookkeeping"
	"github.com/algorand/go-algorand/data/transactions"
	"github.com/algorand/go-algorand/data/transactions/logic"
	"github.com/algorand/go-algorand/data/transactions/verify"
	"github.com/algorand/go-algorand/libgoal"
	"github.com/algorand/go-algorand/protocol"

	"github.com/spf13/cobra"
)

var (
	toAddress       string
	account         string
	amount          uint64
	fee             uint64
	firstValid      uint64
	lastValid       uint64
	txFilename      string
	outFilename     string
	rejectsFilename string
	noteBase64      string
	noteText        string
	lease           string
	sign            bool
	closeToAddress  string
	noWaitAfterSend bool
	noProgramOutput bool
	signProgram     bool
	programSource   string
	argB64Strings   []string
	disassesmble    bool
	progByteFile    string
	logicSigFile    string
	timeStamp       int64
	protoVersion    string
)

func init() {
	clerkCmd.AddCommand(sendCmd)
	clerkCmd.AddCommand(rawsendCmd)
	clerkCmd.AddCommand(inspectCmd)
	clerkCmd.AddCommand(signCmd)
	clerkCmd.AddCommand(groupCmd)
	clerkCmd.AddCommand(splitCmd)
	clerkCmd.AddCommand(compileCmd)
	clerkCmd.AddCommand(dryrunCmd)

	// Wallet to be used for the clerk operation
	clerkCmd.PersistentFlags().StringVarP(&walletName, "wallet", "w", "", "Set the wallet to be used for the selected operation")

	// send flags
	sendCmd.Flags().StringVarP(&account, "from", "f", "", "Account address to send the money from (If not specified, uses default account)")
	sendCmd.Flags().StringVarP(&toAddress, "to", "t", "", "Address to send to money to (required)")
	sendCmd.Flags().Uint64VarP(&amount, "amount", "a", 0, "The amount to be transferred (required), in microAlgos")
	sendCmd.Flags().Uint64Var(&fee, "fee", 0, "The transaction fee (automatically determined by default), in microAlgos")
	sendCmd.Flags().Uint64Var(&firstValid, "firstvalid", 0, "The first round where the transaction may be committed to the ledger")
	sendCmd.Flags().Uint64Var(&lastValid, "lastvalid", 0, "The last round where the transaction may be committed to the ledger")
	sendCmd.Flags().StringVar(&noteBase64, "noteb64", "", "Note (URL-base64 encoded)")
	sendCmd.Flags().StringVarP(&noteText, "note", "n", "", "Note text (ignored if --noteb64 used also)")
	sendCmd.Flags().StringVarP(&lease, "lease", "x", "", "Lease value (base64, optional): no transaction may also acquire this lease until lastvalid")
	sendCmd.Flags().StringVarP(&txFilename, "out", "o", "", "Dump an unsigned tx to the given file. In order to dump a signed transaction, pass -s")
	sendCmd.Flags().BoolVarP(&sign, "sign", "s", false, "Use with -o to indicate that the dumped transaction should be signed")
	sendCmd.Flags().StringVarP(&closeToAddress, "close-to", "c", "", "Close account and send remainder to this address")
	sendCmd.Flags().BoolVarP(&noWaitAfterSend, "no-wait", "N", false, "Don't wait for transaction to commit")
	sendCmd.Flags().StringVarP(&programSource, "from-program", "F", "", "Program source to use as account logic")
	sendCmd.Flags().StringVarP(&progByteFile, "from-program-bytes", "P", "", "Program binary to use as account logic")
	sendCmd.Flags().StringSliceVar(&argB64Strings, "argb64", nil, "base64 encoded args to pass to transaction logic")
	sendCmd.Flags().StringVarP(&logicSigFile, "logic-sig", "L", "", "LogicSig to apply to transaction")

	sendCmd.MarkFlagRequired("to")
	sendCmd.MarkFlagRequired("amount")

	// rawsend flags
	rawsendCmd.Flags().StringVarP(&txFilename, "filename", "f", "", "Filename of file containing raw transactions")
	rawsendCmd.Flags().StringVarP(&rejectsFilename, "rejects", "r", "", "Filename for writing rejects to (default is txFilename.rej)")
	rawsendCmd.Flags().BoolVarP(&noWaitAfterSend, "no-wait", "N", false, "Don't wait for transactions to commit")
	rawsendCmd.MarkFlagRequired("filename")

	signCmd.Flags().StringVarP(&txFilename, "infile", "i", "", "Partially-signed transaction file to add signature to")
	signCmd.Flags().StringVarP(&outFilename, "outfile", "o", "", "Filename for writing the signed transaction")
	signCmd.Flags().StringVarP(&programSource, "program", "p", "", "Program source to use as account logic")
	signCmd.Flags().StringVarP(&logicSigFile, "logic-sig", "L", "", "LogicSig to apply to transaction")
	signCmd.Flags().StringSliceVar(&argB64Strings, "argb64", nil, "base64 encoded args to pass to transaction logic")
	signCmd.Flags().StringVarP(&protoVersion, "proto", "P", "", "consensus protocol version id string")
	signCmd.MarkFlagRequired("infile")
	signCmd.MarkFlagRequired("outfile")

	groupCmd.Flags().StringVarP(&txFilename, "infile", "i", "", "File storing transactions to be grouped")
	groupCmd.Flags().StringVarP(&outFilename, "outfile", "o", "", "Filename for writing the grouped transactions")
	groupCmd.MarkFlagRequired("infile")
	groupCmd.MarkFlagRequired("outfile")

	splitCmd.Flags().StringVarP(&txFilename, "infile", "i", "", "File storing transactions to be split")
	splitCmd.Flags().StringVarP(&outFilename, "outfile", "o", "", "Base filename for writing the individual transactions; each transaction will be written to filename-N.ext")
	splitCmd.MarkFlagRequired("infile")
	splitCmd.MarkFlagRequired("outfile")

	compileCmd.Flags().BoolVarP(&disassesmble, "disassemble", "D", false, "disassemble a compiled program")
	compileCmd.Flags().BoolVarP(&noProgramOutput, "no-out", "n", false, "don't write contract program binary")
	compileCmd.Flags().BoolVarP(&signProgram, "sign", "s", false, "sign program, output is a binary signed LogicSig record")
	compileCmd.Flags().StringVarP(&outFilename, "outfile", "o", "", "Filename to write program bytes or signed LogicSig to")
	compileCmd.Flags().StringVarP(&account, "account", "a", "", "Account address to sign the program (If not specified, uses default account)")

	dryrunCmd.Flags().StringVarP(&txFilename, "txfile", "t", "", "transaction or transaction-group to test")
	dryrunCmd.Flags().Int64VarP(&timeStamp, "time-stamp", "S", 0, "unix time value for txn FirstValidTime (default now)")
	dryrunCmd.Flags().StringVarP(&protoVersion, "proto", "P", "", "consensus protocol version id string")
	dryrunCmd.MarkFlagRequired("txfile")
}

var clerkCmd = &cobra.Command{
	Use:   "clerk",
	Short: "Provides the tools to control transactions ",
	Long:  `Collection of commands to support the mangement of transaction information.`,
	Args:  validateNoPosArgsFn,
	Run: func(cmd *cobra.Command, args []string) {
		//If no arguments passed, we should fallback to help
		cmd.HelpFunc()(cmd, args)
	},
}

func waitForCommit(client libgoal.Client, txid string) error {
	// Get current round information
	stat, err := client.Status()
	if err != nil {
		return fmt.Errorf(errorRequestFail, err)
	}

	for {
		// Check if we know about the transaction yet
		txn, err := client.PendingTransactionInformation(txid)
		if err != nil {
			return fmt.Errorf(errorRequestFail, err)
		}

		if txn.ConfirmedRound > 0 {
			reportInfof(infoTxCommitted, txid, txn.ConfirmedRound)
			break
		}

		if txn.PoolError != "" {
			return fmt.Errorf(txPoolError, txid, txn.PoolError)
		}

		reportInfof(infoTxPending, txid, stat.LastRound)
		stat, err = client.WaitForRound(stat.LastRound + 1)
		if err != nil {
			return fmt.Errorf(errorRequestFail, err)
		}
	}

	return nil
}

func createSignedTransaction(client libgoal.Client, signTx bool, dataDir string, walletName string, tx transactions.Transaction) (stxn transactions.SignedTxn, err error) {
	if signTx {
		// Sign the transaction
		wh, pw := ensureWalletHandleMaybePassword(dataDir, walletName, true)
		stxn, err = client.SignTransactionWithWallet(wh, pw, tx)
		if err != nil {
			return
		}
	} else {
		// Wrap in a transactions.SignedTxn with an empty sig.
		// This way protocol.Encode will encode the transaction type
		stxn, err = transactions.AssembleSignedTxn(tx, crypto.Signature{}, crypto.MultisigSig{})
		if err != nil {
			return
		}

		stxn = populateBlankMultisig(client, dataDir, walletName, stxn)
	}
	return
}

func writeTxnToFile(client libgoal.Client, signTx bool, dataDir string, walletName string, tx transactions.Transaction, filename string) error {
	stxn, err := createSignedTransaction(client, signTx, dataDir, walletName, tx)
	if err != nil {
		return err
	}
	// Write the SignedTxn to the output file
	return writeFile(filename, protocol.Encode(stxn), 0600)
}

func getProgramArgs() [][]byte {
	if len(argB64Strings) == 0 {
		return nil
	}
	programArgs := make([][]byte, len(argB64Strings))
	for i, argstr := range argB64Strings {
		if argstr == "" {
			programArgs[i] = []byte{}
			continue
		}
		var err error
		programArgs[i], err = base64.StdEncoding.DecodeString(argstr)
		if err != nil {
			reportErrorf("arg[%d] decode error: %s", i, err)
		}
	}
	return programArgs
}

func parseNoteField(cmd *cobra.Command) []byte {
	if cmd.Flags().Changed("noteb64") {
		noteBytes, err := base64.StdEncoding.DecodeString(noteBase64)
		if err != nil {
			reportErrorf(malformedNote, noteBase64, err)
		}
		return noteBytes
	}

	if cmd.Flags().Changed("note") {
		return []byte(noteText)
	}

	// Make sure that back-to-back, similar transactions will have a different txid
	noteBytes := make([]byte, 8)
	crypto.RandBytes(noteBytes[:])
	return noteBytes
}

var sendCmd = &cobra.Command{
	Use:   "send",
	Short: "Send money to an address",
	Long:  `Send money from one account to another. Note: by default, the money will be withdrawn from the default account. Creates a transaction sending amount tokens from fromAddr to toAddr. If the optional --fee is not provided, the transaction will use the recommended amount. If the optional --firstvalid and --lastvalid are provided, the transaction will only be valid from round firstValid to round lastValid. If broadcast of the transaction is successful, the transaction ID will be returned.`,
	Args:  validateNoPosArgsFn,
	Run: func(cmd *cobra.Command, args []string) {
		// -s is invalid without -o
		if txFilename == "" && sign {
			reportErrorln(soFlagError)
		}

		dataDir := ensureSingleDataDir()
		accountList := makeAccountsList(dataDir)

		var fromAddressResolved string
		var program []byte = nil
		var programArgs [][]byte = nil
		var lsig transactions.LogicSig
		var err error
		if progByteFile != "" {
			if programSource != "" || logicSigFile != "" {
				reportErrorln("should at most one of --from-program/-F or --from-program-bytes/-P --logic-sig/-L")
			}
			program, err = readFile(progByteFile)
			if err != nil {
				reportErrorf("%s: %s", progByteFile, err)
			}
		} else if programSource != "" {
			if logicSigFile != "" {
				reportErrorln("should at most one of --from-program/-F or --from-program-bytes/-P --logic-sig/-L")
			}
			program = assembleFile(programSource)
		} else if logicSigFile != "" {
			lsigFromArgs(&lsig)
		}
		if program != nil {
			ph := logic.HashProgram(program)
			pha := basics.Address(ph)
			fromAddressResolved = pha.String()
			programArgs = getProgramArgs()
		} else {
			// Check if from was specified, else use default
			if account == "" {
				account = accountList.getDefaultAccount()
			}

			// Resolving friendly names
			fromAddressResolved = accountList.getAddressByName(account)
		}
		toAddressResolved := accountList.getAddressByName(toAddress)

		// Parse lease field
		var leaseBytes [32]byte
		if cmd.Flags().Changed("lease") {
			leaseBytesRaw, err := base64.StdEncoding.DecodeString(lease)
			if err != nil {
				reportErrorf(malformedLease, lease, err)
			}
			if len(leaseBytesRaw) != 32 {
				reportErrorf(malformedLease, lease, fmt.Errorf("lease length %d != 32", len(leaseBytesRaw)))
			}
			copy(leaseBytes[:], leaseBytesRaw)
		}

		// Parse notes field
		noteBytes := parseNoteField(cmd)

		// If closing an account, resolve that address as well
		var closeToAddressResolved string
		if closeToAddress != "" {
			closeToAddressResolved = accountList.getAddressByName(closeToAddress)
		}

		client := ensureFullClient(dataDir)
		payment, err := client.ConstructPayment(fromAddressResolved, toAddressResolved, fee, amount, noteBytes, closeToAddressResolved, leaseBytes, basics.Round(firstValid), basics.Round(lastValid))
		if err != nil {
			reportErrorf(errorConstructingTX, err)
		}
		var stx transactions.SignedTxn
		if lsig.Logic != nil {
			params, err := client.SuggestedParams()
			if err != nil {
				reportErrorf(errorNodeStatus, err)
			}

			proto := config.Consensus[protocol.ConsensusVersion(params.ConsensusVersion)]
			unsignedTxn := transactions.SignedTxn{Txn: payment}
			err = verify.LogicSig(&lsig, &proto, &unsignedTxn)
			if err != nil {
				reportErrorf("%s: txn[0] error %s", txFilename, err)
			}
			stx = transactions.SignedTxn{
				Txn:  payment,
				Lsig: lsig,
			}
		} else if program != nil {
			stx = transactions.SignedTxn{
				Txn: payment,
				Lsig: transactions.LogicSig{
					Logic: program,
					Args:  programArgs,
				},
			}
		} else {
			signTx := sign || (txFilename == "")
			stx, err = createSignedTransaction(client, signTx, dataDir, walletName, payment)
			if err != nil {
				reportErrorf(errorSigningTX, err)
			}
		}

		if txFilename == "" {
			// Broadcast the tx
			txid, err := client.BroadcastTransaction(stx)

			if err != nil {
				reportErrorf(errorBroadcastingTX, err)
			}

			// update information from Transaction
			fee = stx.Txn.Fee.Raw

			// Report tx details to user
			reportInfof(infoTxIssued, amount, fromAddressResolved, toAddressResolved, txid, fee)

			if !noWaitAfterSend {
				err = waitForCommit(client, txid)
				if err != nil {
					reportErrorf(err.Error())
				}
			}
		} else {
			err = writeFile(txFilename, protocol.Encode(stx), 0600)
			if err != nil {
				reportErrorf(err.Error())
			}
		}
	},
}

var rawsendCmd = &cobra.Command{
	Use:   "rawsend",
	Short: "Send raw transactions",
	Long:  `Send raw transactions.  The transactions must be stored in a file, encoded using msgpack as transactions.SignedTxn. Multiple transactions can be concatenated together in a file.`,
	Args:  validateNoPosArgsFn,
	Run: func(cmd *cobra.Command, args []string) {
		if rejectsFilename == "" {
			rejectsFilename = txFilename + ".rej"
		}

		data, err := readFile(txFilename)
		if err != nil {
			reportErrorf(fileReadError, txFilename, err)
		}

		dec := protocol.NewDecoderBytes(data)
		client := ensureAlgodClient(ensureSingleDataDir())

		txnIDs := make(map[transactions.Txid]transactions.SignedTxn)
		var txns []transactions.SignedTxn
		for {
			var txn transactions.SignedTxn
			err = dec.Decode(&txn)
			if err == io.EOF {
				break
			}
			if err != nil {
				reportErrorf(txDecodeError, txFilename, err)
			}

			_, present := txnIDs[txn.ID()]
			if present {
				reportErrorf(txDupError, txn.ID().String(), txFilename)
			}

			txnIDs[txn.ID()] = txn
			txns = append(txns, txn)
		}

		txgroups := bookkeeping.SignedTxnsToGroups(txns)

		txnErrors := make(map[transactions.Txid]string)
		pendingTxns := make(map[transactions.Txid]string)
		for _, txgroup := range txgroups {
			// Broadcast the transaction
			err := client.BroadcastTransactionGroup(txgroup)
			if err != nil {
				for _, txn := range txgroup {
					txnErrors[txn.ID()] = err.Error()
				}
				reportWarnf(errorBroadcastingTX, err)
				continue
			}

			for _, txn := range txgroup {
				txidStr := txn.ID().String()
				reportInfof(infoRawTxIssued, txidStr)
				pendingTxns[txn.ID()] = txidStr
			}
		}

		if noWaitAfterSend {
			return
		}

		// Get current round information
		stat, err := client.Status()
		if err != nil {
			reportErrorf(errorRequestFail, err)
		}

		for txid, txidStr := range pendingTxns {
			for {
				// Check if we know about the transaction yet
				txn, err := client.PendingTransactionInformation(txidStr)
				if err != nil {
					txnErrors[txid] = err.Error()
					reportWarnf(errorRequestFail, err)
					continue
				}

				if txn.ConfirmedRound > 0 {
					reportInfof(infoTxCommitted, txidStr, txn.ConfirmedRound)
					break
				}

				if txn.PoolError != "" {
					txnErrors[txid] = txn.PoolError
					reportWarnf(txPoolError, txidStr, txn.PoolError)
					continue
				}

				reportInfof(infoTxPending, txidStr, stat.LastRound)
				stat, err = client.WaitForRound(stat.LastRound + 1)
				if err != nil {
					reportErrorf(errorRequestFail, err)
				}
			}
		}

		if len(txnErrors) > 0 {
			fmt.Printf("Encountered errors in sending %d transactions:\n", len(txnErrors))

			var rejectsData []byte
			// Loop over transactions in the same order as the original file,
			// to preserve transaction groups.
			for _, txn := range txns {
				txid := txn.ID()
				errmsg, ok := txnErrors[txid]
				if !ok {
					continue
				}

				fmt.Printf("  %s: %s\n", txid, errmsg)
				rejectsData = append(rejectsData, protocol.Encode(txn)...)
			}

			f, err := os.OpenFile(rejectsFilename, os.O_WRONLY|os.O_CREATE|os.O_EXCL, 0666)
			if err != nil {
				reportErrorf(fileWriteError, rejectsFilename, err.Error())
			}
			_, err = f.Write(rejectsData)
			if err != nil {
				reportErrorf(fileWriteError, rejectsFilename, err.Error())
			}
			f.Close()
			fmt.Printf("Rejected transactions written to %s\n", rejectsFilename)

			os.Exit(1)
		}
	},
}

var inspectCmd = &cobra.Command{
	Use:   "inspect",
	Short: "print a transaction file",
	Run: func(cmd *cobra.Command, args []string) {
		for _, txFilename := range args {
			data, err := readFile(txFilename)
			if err != nil {
				reportErrorf(fileReadError, txFilename, err)
			}

			dec := protocol.NewDecoderBytes(data)
			count := 0
			for {
				var txn transactions.SignedTxn
				err = dec.Decode(&txn)
				if err == io.EOF {
					break
				}
				if err != nil {
					reportErrorf(txDecodeError, txFilename, err)
				}
				sti, err := inspectTxn(txn)
				if err != nil {
					reportErrorf(txDecodeError, txFilename, err)
				}
				fmt.Printf("%s[%d]\n%s\n\n", txFilename, count, string(protocol.EncodeJSON(sti)))
				count++
			}
		}
	},
}

func lsigFromArgs(lsig *transactions.LogicSig) {
	lsigBytes, err := readFile(logicSigFile)
	if err != nil {
		reportErrorf("%s: read failed, %s", logicSigFile, err)
	}
	err = protocol.Decode(lsigBytes, lsig)
	if err != nil {
		reportErrorf("%s: decode failed, %s", logicSigFile, err)
	}
	lsig.Args = getProgramArgs()
}

func getProto(versArg string) config.ConsensusParams {
	cvers := protocol.ConsensusCurrentVersion
<<<<<<< HEAD
	if protoVersion != "" {
		cvers = protocol.ConsensusVersion(protoVersion)
	} else {
		dataDir := maybeSingleDataDir()
		if dataDir != "" {
			client := ensureAlgodClient(dataDir)
			params, err := client.SuggestedParams()
			if err == nil {
				cvers = protocol.ConsensusVersion(params.ConsensusVersion)
			}
			// else warning message?
		}
		// else warning message?
=======
	if versArg != "" {
		cvers = protocol.ConsensusVersion(versArg)
>>>>>>> d7a9a998
	}
	proto, ok := config.Consensus[cvers]
	if !ok {
		fmt.Fprintf(os.Stderr, "Invalid consensus version. Possible versions:\n")
		for xvers := range config.Consensus {
			fmt.Fprintf(os.Stderr, "\t%s\n", xvers)
		}
		os.Exit(1)
	}
	return proto
}

var signCmd = &cobra.Command{
	Use:   "sign -i INFILE -o OUTFILE",
	Short: "Sign a transaction file",
	Long:  `Sign the passed transaction file, which may contain one or more transactions. If the infile and the outfile are the same, this overwrites the file with the new, signed data.`,
	Args:  validateNoPosArgsFn,
	Run: func(cmd *cobra.Command, _ []string) {
		data, err := readFile(txFilename)
		if err != nil {
			reportErrorf(fileReadError, txFilename, err)
		}

		var lsig transactions.LogicSig

		var client libgoal.Client
		var wh []byte
		var pw []byte

		if programSource != "" {
			if logicSigFile != "" {
				reportErrorln("goal clerk sign should have at most one of --program/-p or --logic-sig/-L")
			}
			lsig.Logic = assembleFile(programSource)
			lsig.Args = getProgramArgs()
		} else if logicSigFile != "" {
			lsigFromArgs(&lsig)
		}
		if lsig.Logic == nil {
			// sign the usual way
			dataDir := ensureSingleDataDir()
			client = ensureKmdClient(dataDir)
			wh, pw = ensureWalletHandleMaybePassword(dataDir, walletName, true)
		}

		var outData []byte
		dec := protocol.NewDecoderBytes(data)
		count := 0
		for {
			// transaction file comes in as a SignedTxn with no signature
			var unsignedTxn transactions.SignedTxn
			err = dec.Decode(&unsignedTxn)
			if err == io.EOF {
				break
			}
			if err != nil {
				reportErrorf(txDecodeError, txFilename, err)
			}

			var signedTxn transactions.SignedTxn
			if lsig.Logic != nil {
				proto := getProto(protoVersion)
				err = verify.LogicSig(&lsig, &proto, &unsignedTxn)
				if err != nil {
					reportErrorf("%s: txn[%d] error %s", txFilename, count, err)
				}
				signedTxn.Txn = unsignedTxn.Txn
				signedTxn.Lsig = lsig
			} else {
				// sign the usual way
				signedTxn, err = client.SignTransactionWithWallet(wh, pw, unsignedTxn.Txn)
				if err != nil {
					reportErrorf(errorSigningTX, err)
				}
			}

			outData = append(outData, protocol.Encode(signedTxn)...)
			count++
		}
		err = writeFile(outFilename, outData, 0600)
		if err != nil {
			reportErrorf(fileWriteError, outFilename, err)
		}
	},
}

var groupCmd = &cobra.Command{
	Use:   "group",
	Short: "Group transactions together",
	Long:  `Form a transaction group.  The input file must contain one or more transactions that will form a group.  The output file will contain the same transactions, in order, with a group flag added to each transaction, which requires that the transactions must be committed together.`,
	Args:  validateNoPosArgsFn,
	Run: func(cmd *cobra.Command, args []string) {
		data, err := readFile(txFilename)
		if err != nil {
			reportErrorf(fileReadError, txFilename, err)
		}

		dec := protocol.NewDecoderBytes(data)

		var txns []transactions.SignedTxn
		var group transactions.TxGroup
		for {
			var txn transactions.SignedTxn
			err = dec.Decode(&txn)
			if err == io.EOF {
				break
			}
			if err != nil {
				reportErrorf(txDecodeError, txFilename, err)
			}

			if !txn.Txn.Group.IsZero() {
				reportErrorf("Transaction %s is already part of a group.", txn.ID().String())
			}

			txns = append(txns, txn)
			group.TxGroupHashes = append(group.TxGroupHashes, crypto.HashObj(txn.Txn))
		}

		var outData []byte
		for _, txn := range txns {
			txn.Txn.Group = crypto.HashObj(group)
			outData = append(outData, protocol.Encode(txn)...)
		}

		err = writeFile(outFilename, outData, 0600)
		if err != nil {
			reportErrorf(fileWriteError, outFilename, err)
		}
	},
}

var splitCmd = &cobra.Command{
	Use:   "split",
	Short: "Split a file containing many transactions into one transaction per file",
	Long:  `Split a file containing many transactions.  The input file must contain one or more transactions.  These transactions will be written to individual files.`,
	Args:  validateNoPosArgsFn,
	Run: func(cmd *cobra.Command, args []string) {
		data, err := readFile(txFilename)
		if err != nil {
			reportErrorf(fileReadError, txFilename, err)
		}

		dec := protocol.NewDecoderBytes(data)

		var txns []transactions.SignedTxn
		for {
			var txn transactions.SignedTxn
			err = dec.Decode(&txn)
			if err == io.EOF {
				break
			}
			if err != nil {
				reportErrorf(txDecodeError, txFilename, err)
			}

			txns = append(txns, txn)
		}

		outExt := filepath.Ext(outFilename)
		outBase := outFilename[:len(outFilename)-len(outExt)]
		for idx, txn := range txns {
			fn := fmt.Sprintf("%s-%d%s", outBase, idx, outExt)
			err = writeFile(fn, protocol.Encode(txn), 0600)
			if err != nil {
				reportErrorf(fileWriteError, outFilename, err)
			}
			fmt.Printf("Wrote transaction %d to %s\n", idx, fn)
		}
	},
}

func assembleFile(fname string) (program []byte) {
	text, err := readFile(fname)
	if err != nil {
		reportErrorf("%s: %s\n", fname, err)
	}
	program, err = logic.AssembleString(string(text))
	if err != nil {
		reportErrorf("%s: %s\n", fname, err)
	}
	return program
}

func disassembleFile(fname, outname string) {
	program, err := readFile(fname)
	if err != nil {
		reportErrorf("%s: %s\n", fname, err)
	}
	// try parsing it as a msgpack LogicSig
	var lsig transactions.LogicSig
	err = protocol.Decode(program, &lsig)
	extra := ""
	if err == nil {
		// success, extract program to disassemble
		program = lsig.Logic
		if lsig.Sig != (crypto.Signature{}) || (!lsig.Msig.Blank()) || len(lsig.Args) > 0 {
			nologic := lsig
			nologic.Logic = nil
			ilsig := lsigToInspect(nologic)
			extra = "LogicSig: " + string(protocol.EncodeJSON(ilsig))
		}
	}
	text, err := logic.Disassemble(program)
	if err != nil {
		reportErrorf("%s: %s\n", fname, err)
	}
	if extra != "" {
		text = text + extra + "\n"
	}
	if outname == "" {
		os.Stdout.Write([]byte(text))
	} else {
		err = ioutil.WriteFile(outname, []byte(text), 0666)
		if err != nil {
			reportErrorf("%s: %s\n", outname, err)
		}
	}
}

var compileCmd = &cobra.Command{
	Use:   "compile",
	Short: "compile a contract program",
	Long:  "compile a contract program, report its address",
	Run: func(cmd *cobra.Command, args []string) {
		for _, fname := range args {
			if disassesmble {
				disassembleFile(fname, outFilename)
				continue
			}
			program := assembleFile(fname)
			outblob := program
			outname := outFilename
			if outname == "" {
				outname = fmt.Sprintf("%s.tok", fname)
			}
			if signProgram {
				dataDir := ensureSingleDataDir()
				accountList := makeAccountsList(dataDir)
				client := ensureKmdClient(dataDir)
				wh, pw := ensureWalletHandleMaybePassword(dataDir, walletName, true)

				// Check if from was specified, else use default
				if account == "" {
					account = accountList.getDefaultAccount()
					if account == "" {
						reportErrorln("no default account set. set one with 'goal account -f' or specify an account with '-a'.")
					}
					fmt.Printf("will use default account: %v\n", account)
				}
				signingAddressResolved := accountList.getAddressByName(account)

				signature, err := client.SignProgramWithWallet(wh, pw, signingAddressResolved, program)
				if err != nil {
					reportErrorf(errorSigningTX, err)
				}
				ls := transactions.LogicSig{Logic: program, Sig: signature}
				outblob = protocol.Encode(ls)
			}
			if !noProgramOutput {
				fout, err := os.Create(outname)
				if err != nil {
					reportErrorf("%s: %s\n", outname, err)
				}
				_, err = fout.Write(outblob)
				if err != nil {
					reportErrorf("%s: %s\n", outname, err)
				}
				err = fout.Close()
				if err != nil {
					reportErrorf("%s: %s\n", outname, err)
				}
			}
			if !signProgram {
				pd := logic.HashProgram(program)
				addr := basics.Address(pd)
				fmt.Printf("%s: %s\n", fname, addr.String())
			}
		}
	},
}

var dryrunCmd = &cobra.Command{
	Use:   "dryrun",
	Short: "test a program offline",
	Long:  "test a program offline under various conditions and verbosity",
	Run: func(cmd *cobra.Command, args []string) {
		data, err := readFile(txFilename)
		if err != nil {
			reportErrorf(fileReadError, txFilename, err)
		}
		dec := protocol.NewDecoderBytes(data)
		stxns := make([]transactions.SignedTxn, 0, 10)
		for {
			var txn transactions.SignedTxn
			err = dec.Decode(&txn)
			if err == io.EOF {
				break
			}
			if err != nil {
				reportErrorf(txDecodeError, txFilename, err)
			}
			stxns = append(stxns, txn)
		}
		txgroup := make([]transactions.SignedTxnWithAD, len(stxns))
		for i, st := range stxns {
			txgroup[i].SignedTxn = st
		}
		if timeStamp <= 0 {
			timeStamp = time.Now().Unix()
		}
		proto := getProto(protoVersion)
		for i, txn := range txgroup {
			if txn.Lsig.Blank() {
				continue
			}
			ep := logic.EvalParams{Txn: &txn.SignedTxn, Proto: &proto}
			cost, err := logic.Check(txn.Lsig.Logic, ep)
			if err != nil {
				reportErrorf("program failed Check: %s", err)
			}
			sb := strings.Builder{}
			ep = logic.EvalParams{
				Txn:                 &txn.SignedTxn,
				Proto:               &proto,
				Trace:               &sb,
				TxnGroup:            txgroup,
				GroupIndex:          i,
				FirstValidTimeStamp: uint64(timeStamp),
			}
			pass, err := logic.Eval(txn.Lsig.Logic, ep)
			// TODO: optionally include `inspect` output here?
			fmt.Fprintf(os.Stdout, "tx[%d] cost=%d trace:\n%s\n", i, cost, sb.String())
			if pass {
				fmt.Fprintf(os.Stdout, " - pass -\n")
			} else {
				fmt.Fprintf(os.Stdout, "REJECT\n")
			}
			if err != nil {
				fmt.Fprintf(os.Stdout, "ERROR: %s\n", err.Error())
			}
		}

	},
}<|MERGE_RESOLUTION|>--- conflicted
+++ resolved
@@ -569,9 +569,8 @@
 
 func getProto(versArg string) config.ConsensusParams {
 	cvers := protocol.ConsensusCurrentVersion
-<<<<<<< HEAD
-	if protoVersion != "" {
-		cvers = protocol.ConsensusVersion(protoVersion)
+	if versArg != "" {
+		cvers = protocol.ConsensusVersion(versArg)
 	} else {
 		dataDir := maybeSingleDataDir()
 		if dataDir != "" {
@@ -583,10 +582,6 @@
 			// else warning message?
 		}
 		// else warning message?
-=======
-	if versArg != "" {
-		cvers = protocol.ConsensusVersion(versArg)
->>>>>>> d7a9a998
 	}
 	proto, ok := config.Consensus[cvers]
 	if !ok {
