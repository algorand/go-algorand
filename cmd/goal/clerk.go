// Copyright (C) 2019-2023 Algorand, Inc.
// This file is part of go-algorand
//
// go-algorand is free software: you can redistribute it and/or modify
// it under the terms of the GNU Affero General Public License as
// published by the Free Software Foundation, either version 3 of the
// License, or (at your option) any later version.
//
// go-algorand is distributed in the hope that it will be useful,
// but WITHOUT ANY WARRANTY; without even the implied warranty of
// MERCHANTABILITY or FITNESS FOR A PARTICULAR PURPOSE.  See the
// GNU Affero General Public License for more details.
//
// You should have received a copy of the GNU Affero General Public License
// along with go-algorand.  If not, see <https://www.gnu.org/licenses/>.

package main

import (
	"encoding/base64"
	"encoding/json"
	"fmt"
	"io"
	"os"
	"path/filepath"
	"strconv"
	"strings"
	"time"

	"github.com/algorand/go-algorand/cmd/util/datadir"
	"github.com/algorand/go-algorand/config"
	"github.com/algorand/go-algorand/crypto"
	v2 "github.com/algorand/go-algorand/daemon/algod/api/server/v2"
	"github.com/algorand/go-algorand/daemon/algod/api/server/v2/generated/model"
	"github.com/algorand/go-algorand/data/basics"
	"github.com/algorand/go-algorand/data/bookkeeping"
	"github.com/algorand/go-algorand/data/transactions"
	"github.com/algorand/go-algorand/data/transactions/logic"
	"github.com/algorand/go-algorand/data/transactions/verify"
	"github.com/algorand/go-algorand/libgoal"
	"github.com/algorand/go-algorand/protocol"

	"github.com/spf13/cobra"
)

var (
<<<<<<< HEAD
	toAddress       string
	account         string
	amount          uint64
	txFilename      string
	rejectsFilename string
	closeToAddress  string
	noProgramOutput bool
	writeSourceMap  bool
	signProgram     bool
	programSource   string
	argB64Strings   []string
	disassemble     bool
	verbose         bool
	progByteFile    string
	msigParams      string
	logicSigFile    string
	timeStamp       int64
	protoVersion    string
	rekeyToAddress  string
	signerAddress   string
	rawOutput       bool
	unlimitLog      bool
=======
	toAddress          string
	account            string
	amount             uint64
	txFilename         string
	rejectsFilename    string
	closeToAddress     string
	noProgramOutput    bool
	writeSourceMap     bool
	signProgram        bool
	programSource      string
	argB64Strings      []string
	disassemble        bool
	verbose            bool
	progByteFile       string
	msigParams         string
	logicSigFile       string
	timeStamp          int64
	protoVersion       string
	rekeyToAddress     string
	signerAddress      string
	rawOutput          bool
	requestFilename    string
	requestOutFilename string
>>>>>>> 30acd707
)

func init() {
	clerkCmd.AddCommand(sendCmd)
	clerkCmd.AddCommand(rawsendCmd)
	clerkCmd.AddCommand(inspectCmd)
	clerkCmd.AddCommand(signCmd)
	clerkCmd.AddCommand(groupCmd)
	clerkCmd.AddCommand(splitCmd)
	clerkCmd.AddCommand(compileCmd)
	clerkCmd.AddCommand(dryrunCmd)
	clerkCmd.AddCommand(dryrunRemoteCmd)
	clerkCmd.AddCommand(simulateCmd)

	// Wallet to be used for the clerk operation
	clerkCmd.PersistentFlags().StringVarP(&walletName, "wallet", "w", "", "Set the wallet to be used for the selected operation")

	// send flags
	sendCmd.Flags().StringVarP(&account, "from", "f", "", "Account address to send the money from (If not specified, uses default account)")
	sendCmd.Flags().StringVarP(&toAddress, "to", "t", "", "Address to send to money to (required)")
	sendCmd.Flags().Uint64VarP(&amount, "amount", "a", 0, "The amount to be transferred (required), in microAlgos")
	sendCmd.Flags().StringVarP(&closeToAddress, "close-to", "c", "", "Close account and send remainder to this address")
	sendCmd.Flags().StringVar(&rekeyToAddress, "rekey-to", "", "Rekey account to the given spending key/address. (Future transactions from this account will need to be signed with the new key.)")
	sendCmd.Flags().StringVarP(&programSource, "from-program", "F", "", "Program source to use as account logic")
	sendCmd.Flags().StringVarP(&progByteFile, "from-program-bytes", "P", "", "Program binary to use as account logic")
	sendCmd.Flags().StringSliceVar(&argB64Strings, "argb64", nil, "Base64 encoded args to pass to transaction logic")
	sendCmd.Flags().StringVarP(&logicSigFile, "logic-sig", "L", "", "LogicSig to apply to transaction")
	sendCmd.Flags().StringVar(&msigParams, "msig-params", "", "Multisig preimage parameters - [threshold] [Address 1] [Address 2] ...\nUsed to add the necessary fields in case the account was rekeyed to a multisig account")
	sendCmd.MarkFlagRequired("to")
	sendCmd.MarkFlagRequired("amount")

	// Add common transaction flags
	addTxnFlags(sendCmd)

	// rawsend flags
	rawsendCmd.Flags().StringVarP(&txFilename, "filename", "f", "", "Filename of file containing raw transactions")
	rawsendCmd.Flags().StringVarP(&rejectsFilename, "rejects", "r", "", "Filename for writing rejects to (default is txFilename.rej)")
	rawsendCmd.Flags().BoolVarP(&noWaitAfterSend, "no-wait", "N", false, "Don't wait for transactions to commit")
	rawsendCmd.MarkFlagRequired("filename")

	signCmd.Flags().StringVarP(&txFilename, "infile", "i", "", "Partially-signed transaction file to add signature to")
	signCmd.Flags().StringVarP(&outFilename, "outfile", "o", "", "Filename for writing the signed transaction")
	signCmd.Flags().StringVarP(&signerAddress, "signer", "S", "", "Address of key to sign with, if different from transaction \"from\" address due to rekeying")
	signCmd.Flags().StringVarP(&programSource, "program", "p", "", "Program source to use as account logic")
	signCmd.Flags().StringVarP(&logicSigFile, "logic-sig", "L", "", "LogicSig to apply to transaction")
	signCmd.Flags().StringSliceVar(&argB64Strings, "argb64", nil, "Base64 encoded args to pass to transaction logic")
	signCmd.Flags().StringVarP(&protoVersion, "proto", "P", "", "Consensus protocol version id string")
	signCmd.MarkFlagRequired("infile")
	signCmd.MarkFlagRequired("outfile")

	groupCmd.Flags().StringVarP(&txFilename, "infile", "i", "", "File storing transactions to be grouped")
	groupCmd.Flags().StringVarP(&outFilename, "outfile", "o", "", "Filename for writing the grouped transactions")
	groupCmd.MarkFlagRequired("infile")
	groupCmd.MarkFlagRequired("outfile")

	splitCmd.Flags().StringVarP(&txFilename, "infile", "i", "", "File storing transactions to be split")
	splitCmd.Flags().StringVarP(&outFilename, "outfile", "o", "", "Base filename for writing the individual transactions; each transaction will be written to filename-N.ext")
	splitCmd.MarkFlagRequired("infile")
	splitCmd.MarkFlagRequired("outfile")

	compileCmd.Flags().BoolVarP(&disassemble, "disassemble", "D", false, "Disassemble a compiled program")
	compileCmd.Flags().BoolVarP(&noProgramOutput, "no-out", "n", false, "Don't write contract program binary")
	compileCmd.Flags().BoolVarP(&writeSourceMap, "map", "m", false, "Write out source map")
	compileCmd.Flags().BoolVarP(&signProgram, "sign", "s", false, "Sign program, output is a binary signed LogicSig record")
	compileCmd.Flags().StringVarP(&outFilename, "outfile", "o", "", "Filename to write program bytes or signed LogicSig to")
	compileCmd.Flags().StringVarP(&account, "account", "a", "", "Account address to sign the program (If not specified, uses default account)")

	dryrunCmd.Flags().StringVarP(&txFilename, "txfile", "t", "", "Transaction or transaction-group to test")
	dryrunCmd.Flags().StringVarP(&protoVersion, "proto", "P", "", "Consensus protocol version id string")
	dryrunCmd.Flags().BoolVar(&dumpForDryrun, "dryrun-dump", false, "Dump in dryrun format acceptable by dryrun REST api instead of running")
	dryrunCmd.Flags().Var(&dumpForDryrunFormat, "dryrun-dump-format", "Dryrun dump format: "+dumpForDryrunFormat.AllowedString())
	dryrunCmd.Flags().StringSliceVar(&dumpForDryrunAccts, "dryrun-accounts", nil, "Additional accounts to include into dryrun request obj")
	dryrunCmd.Flags().StringVarP(&outFilename, "outfile", "o", "", "Filename for writing dryrun state object")
	dryrunCmd.MarkFlagRequired("txfile")

	dryrunRemoteCmd.Flags().StringVarP(&txFilename, "dryrun-state", "D", "", "Dryrun request object to run")
	dryrunRemoteCmd.Flags().BoolVarP(&verbose, "verbose", "v", false, "Print more info")
	dryrunRemoteCmd.Flags().BoolVarP(&rawOutput, "raw", "r", false, "Output raw response from algod")
	dryrunRemoteCmd.MarkFlagRequired("dryrun-state")

<<<<<<< HEAD
	simulateCmd.Flags().StringVarP(&txFilename, "txfile", "t", "", "Transaction or transaction-group to test")
	simulateCmd.Flags().StringVarP(&outFilename, "outfile", "o", "", "Filename for writing simulation result")
	simulateCmd.Flags().BoolVar(&unlimitLog, "unlimit-log", false, "Remove limit on log opcode usage in simulation")
	panicIfErr(simulateCmd.MarkFlagRequired("txfile"))
=======
	simulateCmd.Flags().StringVarP(&txFilename, "txfile", "t", "", "Transaction or transaction-group to test. Mutually exclusive with --request")
	simulateCmd.Flags().StringVar(&requestFilename, "request", "", "Simulate request object to run. Mutually exclusive with --txfile")
	simulateCmd.Flags().StringVar(&requestOutFilename, "request-only-out", "", "Filename for writing simulate request object. If provided, the command will only write the request object and exit. No simulation will happen")
	simulateCmd.Flags().StringVarP(&outFilename, "result-out", "o", "", "Filename for writing simulation result")
>>>>>>> 30acd707
}

var clerkCmd = &cobra.Command{
	Use:   "clerk",
	Short: "Provides the tools to control transactions ",
	Long:  `Collection of commands to support the management of transaction information.`,
	Args:  validateNoPosArgsFn,
	Run: func(cmd *cobra.Command, args []string) {
		//If no arguments passed, we should fallback to help
		cmd.HelpFunc()(cmd, args)
	},
}

func waitForCommit(client libgoal.Client, txid string, transactionLastValidRound uint64) (txn model.PendingTransactionResponse, err error) {
	// Get current round information
	stat, err := client.Status()
	if err != nil {
		return model.PendingTransactionResponse{}, fmt.Errorf(errorRequestFail, err)
	}

	for {
		// Check if we know about the transaction yet
		txn, err = client.PendingTransactionInformation(txid)
		if err != nil {
			return model.PendingTransactionResponse{}, fmt.Errorf(errorRequestFail, err)
		}

		if txn.ConfirmedRound != nil && *txn.ConfirmedRound > 0 {
			reportInfof(infoTxCommitted, txid, *txn.ConfirmedRound)
			break
		}

		if txn.PoolError != "" {
			return model.PendingTransactionResponse{}, fmt.Errorf(txPoolError, txid, txn.PoolError)
		}

		// check if we've already committed to the block number equals to the transaction's last valid round.
		// if this is the case, the transaction would not be included in the blockchain, and we can exit right
		// here.
		if transactionLastValidRound > 0 && stat.LastRound >= transactionLastValidRound {
			return model.PendingTransactionResponse{}, fmt.Errorf(errorTransactionExpired, txid)
		}

		reportInfof(infoTxPending, txid, stat.LastRound)
		// WaitForRound waits until round "stat.LastRound+1" is committed
		stat, err = client.WaitForRound(stat.LastRound)
		if err != nil {
			return model.PendingTransactionResponse{}, fmt.Errorf(errorRequestFail, err)
		}
	}
	return
}

func createSignedTransaction(client libgoal.Client, signTx bool, dataDir string, walletName string, tx transactions.Transaction, signer basics.Address) (stxn transactions.SignedTxn, err error) {
	if signTx {
		// Sign the transaction
		wh, pw := ensureWalletHandleMaybePassword(dataDir, walletName, true)
		if signer.IsZero() {
			stxn, err = client.SignTransactionWithWallet(wh, pw, tx)
		} else {
			stxn, err = client.SignTransactionWithWalletAndSigner(wh, pw, signer.String(), tx)
		}
		return
	}

	// Wrap in a transactions.SignedTxn with an empty sig.
	// This way protocol.Encode will encode the transaction type
	stxn, err = transactions.AssembleSignedTxn(tx, crypto.Signature{}, crypto.MultisigSig{})
	if err != nil {
		return
	}

	stxn = populateBlankMultisig(client, dataDir, walletName, stxn)
	return
}

func writeSignedTxnsToFile(stxns []transactions.SignedTxn, filename string) error {
	var outData []byte
	for i := range stxns {
		outData = append(outData, protocol.Encode(&stxns[i])...)
	}

	return writeFile(filename, outData, 0600)
}

func writeTxnToFile(client libgoal.Client, signTx bool, dataDir string, walletName string, tx transactions.Transaction, filename string) error {
	var authAddr basics.Address
	var err error
	if signerAddress != "" {
		authAddr, err = basics.UnmarshalChecksumAddress(signerAddress)
		if err != nil {
			reportErrorf("Signer invalid (%s): %v", signerAddress, err)
		}
	}

	stxn, err := createSignedTransaction(client, signTx, dataDir, walletName, tx, authAddr)
	if err != nil {
		return err
	}
	// Write the SignedTxn to the output file
	return writeSignedTxnsToFile([]transactions.SignedTxn{stxn}, filename)
}

func getB64Args(args []string) [][]byte {
	if len(args) == 0 {
		return nil
	}
	programArgs := make([][]byte, len(args))
	for i, argstr := range args {
		if argstr == "" {
			programArgs[i] = []byte{}
			continue
		}
		var err error
		programArgs[i], err = base64.StdEncoding.DecodeString(argstr)
		if err != nil {
			reportErrorf("arg[%d] decode error: %s", i, err)
		}
	}
	return programArgs

}

func getProgramArgs() [][]byte {
	return getB64Args(argB64Strings)
}

func parseNoteField(cmd *cobra.Command) []byte {
	if cmd.Flags().Changed("noteb64") {
		noteBytes, err := base64.StdEncoding.DecodeString(noteBase64)
		if err != nil {
			reportErrorf(malformedNote, noteBase64, err)
		}
		return noteBytes
	}

	if cmd.Flags().Changed("note") {
		return []byte(noteText)
	}

	// Make sure that back-to-back, similar transactions will have a different txid
	noteBytes := make([]byte, 8)
	crypto.RandBytes(noteBytes[:])
	return noteBytes
}

func parseLease(cmd *cobra.Command) (leaseBytes [32]byte) {
	// Parse lease field
	if cmd.Flags().Changed("lease") {
		leaseBytesRaw, err := base64.StdEncoding.DecodeString(lease)
		if err != nil {
			reportErrorf(malformedLease, lease, err)
		}
		if len(leaseBytesRaw) != 32 {
			reportErrorf(malformedLease, lease, fmt.Errorf("lease length %d != 32", len(leaseBytesRaw)))
		}
		copy(leaseBytes[:], leaseBytesRaw)
	}
	return
}

var sendCmd = &cobra.Command{
	Use:   "send",
	Short: "Send money to an address",
	Long:  `Send money from one account to another. Note: by default, the money will be withdrawn from the default account. Creates a transaction sending amount tokens from fromAddr to toAddr. If the optional --fee is not provided, the transaction will use the recommended amount. If the optional --firstvalid and --lastvalid are provided, the transaction will only be valid from round firstValid to round lastValid. If broadcast of the transaction is successful, the transaction ID will be returned.`,
	Args:  validateNoPosArgsFn,
	Run: func(cmd *cobra.Command, args []string) {
		// -s is invalid without -o
		if outFilename == "" && sign {
			reportErrorln(soFlagError)
		}

		// --msig-params is invalid without -o
		if outFilename == "" && msigParams != "" {
			reportErrorln(noOutputFileError)
		}

		checkTxValidityPeriodCmdFlags(cmd)

		dataDir := datadir.EnsureSingleDataDir()
		accountList := makeAccountsList(dataDir)

		var fromAddressResolved string
		var program []byte = nil
		var programArgs [][]byte = nil
		var lsig transactions.LogicSig
		var err error
		if progByteFile != "" {
			if programSource != "" || logicSigFile != "" {
				reportErrorln("should use at most one of --from-program/-F or --from-program-bytes/-P --logic-sig/-L")
			}
			program, err = readFile(progByteFile)
			if err != nil {
				reportErrorf("%s: %s", progByteFile, err)
			}
		} else if programSource != "" {
			if logicSigFile != "" {
				reportErrorln("should use at most one of --from-program/-F or --from-program-bytes/-P --logic-sig/-L")
			}
			program = assembleFile(programSource, false)
		} else if logicSigFile != "" {
			lsigFromArgs(&lsig)
		}
		if program != nil {
			ph := logic.HashProgram(program)
			pha := basics.Address(ph)
			fromAddressResolved = pha.String()
			programArgs = getProgramArgs()
		} else {
			// Check if from was specified, else use default
			if account == "" {
				account = accountList.getDefaultAccount()
			}

			// Resolving friendly names
			fromAddressResolved = accountList.getAddressByName(account)
		}
		toAddressResolved := accountList.getAddressByName(toAddress)

		// Parse notes and lease fields
		noteBytes := parseNoteField(cmd)
		leaseBytes := parseLease(cmd)

		// If closing an account, resolve that address as well
		var closeToAddressResolved string
		if closeToAddress != "" {
			closeToAddressResolved = accountList.getAddressByName(closeToAddress)
		}

		// If rekeying, parse that address
		// (we don't use accountList.getAddressByName because this address likely doesn't correspond to an account)
		var rekeyTo basics.Address
		if rekeyToAddress != "" {
			var err error
			rekeyTo, err = basics.UnmarshalChecksumAddress(rekeyToAddress)
			if err != nil {
				reportErrorf(err.Error())
			}
		}
		client := ensureFullClient(dataDir)
		firstValid, lastValid, _, err = client.ComputeValidityRounds(firstValid, lastValid, numValidRounds)
		if err != nil {
			reportErrorf(err.Error())
		}
		payment, err := client.ConstructPayment(
			fromAddressResolved, toAddressResolved, fee, amount, noteBytes, closeToAddressResolved,
			leaseBytes, basics.Round(firstValid), basics.Round(lastValid),
		)
		if err != nil {
			reportErrorf(errorConstructingTX, err)
		}
		if !rekeyTo.IsZero() {
			payment.RekeyTo = rekeyTo
		}

		// ConstructPayment fills in the suggested fee when fee=0. But if the user actually used --fee=0 on the
		// commandline, we ought to do what they asked (especially now that zero or low fees make sense in
		// combination with other txns that cover the groups's fee.
		explicitFee := cmd.Flags().Changed("fee")
		if explicitFee {
			payment.Fee = basics.MicroAlgos{Raw: fee}
		}

		var stx transactions.SignedTxn
		if lsig.Logic != nil {

			params, err := client.SuggestedParams()
			if err != nil {
				reportErrorf(errorNodeStatus, err)
			}
			proto := protocol.ConsensusVersion(params.ConsensusVersion)
			uncheckedTxn := transactions.SignedTxn{
				Txn:  payment,
				Lsig: lsig,
			}
			blockHeader := bookkeeping.BlockHeader{
				UpgradeState: bookkeeping.UpgradeState{
					CurrentProtocol: proto,
				},
			}
			groupCtx, err := verify.PrepareGroupContext([]transactions.SignedTxn{uncheckedTxn}, &blockHeader, nil)
			if err == nil {
				err = verify.LogicSigSanityCheck(&uncheckedTxn, 0, groupCtx)
			}
			if err != nil {
				reportErrorf("%s: txn[0] error %s", outFilename, err)
			}
			stx = uncheckedTxn
		} else if program != nil {
			stx = transactions.SignedTxn{
				Txn: payment,
				Lsig: transactions.LogicSig{
					Logic: program,
					Args:  programArgs,
				},
			}
		} else {
			signTx := sign || (outFilename == "")
			var authAddr basics.Address
			if signerAddress != "" {
				if !signTx {
					reportErrorf("Signer specified when txn won't be signed")
				}
				authAddr, err = basics.UnmarshalChecksumAddress(signerAddress)
				if err != nil {
					reportErrorf("Signer invalid (%s): %v", signerAddress, err)
				}
			}
			stx, err = createSignedTransaction(client, signTx, dataDir, walletName, payment, authAddr)
			if err != nil {
				reportErrorf(errorSigningTX, err)
			}
		}

		// Handle the case where the user wants to send to an account that was rekeyed to a multisig account
		if msigParams != "" {
			// Decode params
			params := strings.Split(msigParams, " ")
			if len(params) < 3 {
				reportErrorf(msigParseError, "Not enough arguments to create the multisig address.\nPlease make sure to specify the threshold and at least 2 addresses\n")
			}

			threshold, err := strconv.ParseUint(params[0], 10, 8)
			if err != nil || threshold < 1 || threshold > 255 {
				reportErrorf(msigParseError, "Failed to parse the threshold. Make sure it's a number between 1 and 255")
			}

			// Convert the addresses into public keys
			pks := make([]crypto.PublicKey, len(params[1:]))
			for i, addrStr := range params[1:] {
				addr, err := basics.UnmarshalChecksumAddress(addrStr)
				if err != nil {
					reportErrorf(failDecodeAddressError, err)
				}
				pks[i] = crypto.PublicKey(addr)
			}

			addr, err := crypto.MultisigAddrGen(1, uint8(threshold), pks)
			if err != nil {
				reportErrorf(msigParseError, err)
			}

			// Generate the multisig and assign to the txn
			stx.Msig = crypto.MultisigPreimageFromPKs(1, uint8(threshold), pks)

			// Append the signer since it's a rekey txn
			if basics.Address(addr) == stx.Txn.Sender {
				reportWarnln(rekeySenderTargetSameError)
			}
			stx.AuthAddr = basics.Address(addr)
		}

		if outFilename == "" {
			// Broadcast the tx
			txid, err := client.BroadcastTransaction(stx)

			if err != nil {
				reportErrorf(errorBroadcastingTX, err)
			}

			// update information from Transaction
			fee = stx.Txn.Fee.Raw

			// Report tx details to user
			reportInfof(infoTxIssued, amount, fromAddressResolved, toAddressResolved, txid, fee)

			if !noWaitAfterSend {
				_, err = waitForCommit(client, txid, lastValid)
				if err != nil {
					reportErrorf(err.Error())
				}
			}
		} else {
			if dumpForDryrun {
				err = writeDryrunReqToFile(client, stx, outFilename)
			} else {
				err = writeFile(outFilename, protocol.Encode(&stx), 0600)
			}
			if err != nil {
				reportErrorf(err.Error())
			}
		}
	},
}

var rawsendCmd = &cobra.Command{
	Use:   "rawsend",
	Short: "Send raw transactions",
	Long:  `Send raw transactions.  The transactions must be stored in a file, encoded using msgpack as transactions.SignedTxn. Multiple transactions can be concatenated together in a file.`,
	Args:  validateNoPosArgsFn,
	Run: func(cmd *cobra.Command, args []string) {
		if rejectsFilename == "" {
			rejectsFilename = txFilename + ".rej"
		}

		data, err := readFile(txFilename)
		if err != nil {
			reportErrorf(fileReadError, txFilename, err)
		}

		dec := protocol.NewMsgpDecoderBytes(data)
		client := ensureAlgodClient(datadir.EnsureSingleDataDir())

		txnIDs := make(map[transactions.Txid]transactions.SignedTxn)
		var txns []transactions.SignedTxn
		for {
			var txn transactions.SignedTxn
			err = dec.Decode(&txn)
			if err == io.EOF {
				break
			}
			if err != nil {
				reportErrorf(txDecodeError, txFilename, err)
			}

			_, present := txnIDs[txn.ID()]
			if present {
				reportErrorf(txDupError, txn.ID().String(), txFilename)
			}

			txnIDs[txn.ID()] = txn
			txns = append(txns, txn)
		}

		txgroups := bookkeeping.SignedTxnsToGroups(txns)

		txnErrors := make(map[transactions.Txid]string)
		pendingTxns := make(map[transactions.Txid]string)
		for _, txgroup := range txgroups {
			// Broadcast the transaction
			err := client.BroadcastTransactionGroup(txgroup)
			if err != nil {
				for _, txn := range txgroup {
					txnErrors[txn.ID()] = err.Error()
				}
				reportWarnf(errorBroadcastingTX, err)
				continue
			}

			for _, txn := range txgroup {
				txidStr := txn.ID().String()
				reportInfof(infoRawTxIssued, txidStr)
				pendingTxns[txn.ID()] = txidStr
			}
		}

		if noWaitAfterSend {
			return
		}

		// Get current round information
		stat, err := client.Status()
		if err != nil {
			reportErrorf(errorRequestFail, err)
		}

		for txid, txidStr := range pendingTxns {
			for {
				// Check if we know about the transaction yet
				txn, err := client.PendingTransactionInformation(txidStr)
				if err != nil {
					txnErrors[txid] = err.Error()
					reportWarnf(errorRequestFail, err)
					continue
				}

				if txn.ConfirmedRound != nil && *txn.ConfirmedRound > 0 {
					reportInfof(infoTxCommitted, txidStr, txn.ConfirmedRound)
					break
				}

				if txn.PoolError != "" {
					txnErrors[txid] = txn.PoolError
					reportWarnf(txPoolError, txidStr, txn.PoolError)
					continue
				}

				reportInfof(infoTxPending, txidStr, stat.LastRound)
				stat, err = client.WaitForRound(stat.LastRound + 1)
				if err != nil {
					reportErrorf(errorRequestFail, err)
				}
			}
		}

		if len(txnErrors) > 0 {
			fmt.Printf("Encountered errors in sending %d transactions:\n", len(txnErrors))

			var rejectsData []byte
			// Loop over transactions in the same order as the original file,
			// to preserve transaction groups.
			for _, txn := range txns {
				txid := txn.ID()
				errmsg, ok := txnErrors[txid]
				if !ok {
					continue
				}

				fmt.Printf("  %s: %s\n", txid, errmsg)
				rejectsData = append(rejectsData, protocol.Encode(&txn)...)
			}

			f, err := os.OpenFile(rejectsFilename, os.O_WRONLY|os.O_CREATE|os.O_EXCL, 0666)
			if err != nil {
				reportErrorf(fileWriteError, rejectsFilename, err.Error())
			}
			_, err = f.Write(rejectsData)
			if err != nil {
				reportErrorf(fileWriteError, rejectsFilename, err.Error())
			}
			f.Close()
			fmt.Printf("Rejected transactions written to %s\n", rejectsFilename)

			os.Exit(1)
		}
	},
}

var inspectCmd = &cobra.Command{
	Use:   "inspect [input file 1] [input file 2]...",
	Short: "Print a transaction file",
	Long:  `Loads a transaction file, attempts to decode the transaction, and displays the decoded information.`,
	Run: func(cmd *cobra.Command, args []string) {
		for _, txFilename := range args {
			data, err := readFile(txFilename)
			if err != nil {
				reportErrorf(fileReadError, txFilename, err)
			}

			dec := protocol.NewMsgpDecoderBytes(data)
			count := 0
			for {
				var txn transactions.SignedTxn
				err = dec.Decode(&txn)
				if err == io.EOF {
					break
				}
				if err != nil {
					reportErrorf(txDecodeError, txFilename, err)
				}
				sti, err := inspectTxn(txn)
				if err != nil {
					reportErrorf(txDecodeError, txFilename, err)
				}
				fmt.Printf("%s[%d]\n%s\n\n", txFilename, count, string(protocol.EncodeJSON(sti)))
				count++
			}
		}
	},
}

func lsigFromArgs(lsig *transactions.LogicSig) {
	lsigBytes, err := readFile(logicSigFile)
	if err != nil {
		reportErrorf("%s: read failed, %s", logicSigFile, err)
	}
	err = protocol.Decode(lsigBytes, lsig)
	if err != nil {
		reportErrorf("%s: decode failed, %s", logicSigFile, err)
	}
	lsig.Args = getProgramArgs()
}

func getProto(versArg string) (protocol.ConsensusVersion, config.ConsensusParams) {
	cvers := protocol.ConsensusCurrentVersion
	if versArg != "" {
		cvers = protocol.ConsensusVersion(versArg)
	} else {
		dataDir := datadir.MaybeSingleDataDir()
		if dataDir != "" {
			client := ensureAlgodClient(dataDir)
			params, err := client.SuggestedParams()
			if err == nil {
				cvers = protocol.ConsensusVersion(params.ConsensusVersion)
			}
			// else warning message?
		}
		// else warning message?
	}
	proto, ok := config.Consensus[cvers]
	if !ok {
		fmt.Fprintf(os.Stderr, "Invalid consensus version. Possible versions:\n")
		for xvers := range config.Consensus {
			fmt.Fprintf(os.Stderr, "\t%s\n", xvers)
		}
		os.Exit(1)
	}
	return cvers, proto
}

var signCmd = &cobra.Command{
	Use:   "sign -i [input file] -o [output file]",
	Short: "Sign a transaction file",
	Long:  `Sign the passed transaction file, which may contain one or more transactions. If the infile and the outfile are the same, this overwrites the file with the new, signed data.`,
	Args:  validateNoPosArgsFn,
	Run: func(cmd *cobra.Command, _ []string) {
		data, err := readFile(txFilename)
		if err != nil {
			reportErrorf(fileReadError, txFilename, err)
		}

		var lsig transactions.LogicSig
		var authAddr basics.Address
		var client libgoal.Client
		var wh []byte
		var pw []byte

		if programSource != "" {
			if logicSigFile != "" {
				reportErrorln("goal clerk sign should have at most one of --program/-p or --logic-sig/-L")
			}
			lsig.Logic = assembleFile(programSource, false)
			lsig.Args = getProgramArgs()
		} else if logicSigFile != "" {
			lsigFromArgs(&lsig)
		}
		if lsig.Logic == nil {
			// sign the usual way
			dataDir := datadir.EnsureSingleDataDir()
			client = ensureKmdClient(dataDir)
			wh, pw = ensureWalletHandleMaybePassword(dataDir, walletName, true)
		} else if signerAddress != "" {
			authAddr, err = basics.UnmarshalChecksumAddress(signerAddress)
			if err != nil {
				reportErrorf("Signer invalid (%s): %v", signerAddress, err)
			}
		}

		var outData []byte
		dec := protocol.NewMsgpDecoderBytes(data)
		// read the entire file and prepare in-memory copy of each signed transaction, with grouping.
		txnGroups := make(map[crypto.Digest][]*transactions.SignedTxn)
		var groupsOrder []crypto.Digest
		txnIndex := make(map[*transactions.SignedTxn]int)
		count := 0
		for {
			uncheckedTxn := new(transactions.SignedTxn)
			err = dec.Decode(uncheckedTxn)
			if err == io.EOF {
				break
			}
			if err != nil {
				reportErrorf(txDecodeError, txFilename, err)
			}
			group := uncheckedTxn.Txn.Group
			if group.IsZero() {
				// create a dummy group.
				randGroupBytes := crypto.Digest{}
				crypto.RandBytes(randGroupBytes[:])
				group = randGroupBytes
			}
			if _, hasGroup := txnGroups[group]; !hasGroup {
				// add a new group as needed.
				groupsOrder = append(groupsOrder, group)

			}
			txnGroups[group] = append(txnGroups[group], uncheckedTxn)
			txnIndex[uncheckedTxn] = count
			count++
		}

		consensusVersion, _ := getProto(protoVersion)
		contextHdr := bookkeeping.BlockHeader{
			UpgradeState: bookkeeping.UpgradeState{
				CurrentProtocol: consensusVersion,
			},
		}

		for _, group := range groupsOrder {
			txnGroup := []transactions.SignedTxn{}
			for _, txn := range txnGroups[group] {
				if lsig.Logic != nil {
					txn.Lsig = lsig
					if signerAddress != "" {
						txn.AuthAddr = authAddr
					}
				}
				txnGroup = append(txnGroup, *txn)
			}
			var groupCtx *verify.GroupContext
			if lsig.Logic != nil {
				groupCtx, err = verify.PrepareGroupContext(txnGroup, &contextHdr, nil)
				if err != nil {
					// this error has to be unsupported protocol
					reportErrorf("%s: %v", txFilename, err)
				}
			}
			for i, txn := range txnGroup {
				var signedTxn transactions.SignedTxn
				if lsig.Logic != nil {
					err = verify.LogicSigSanityCheck(&txn, i, groupCtx)
					if err != nil {
						reportErrorf("%s: txn[%d] error %s", txFilename, txnIndex[txnGroups[group][i]], err)
					}
					signedTxn = txn
				} else {
					// sign the usual way
					signedTxn, err = client.SignTransactionWithWalletAndSigner(wh, pw, signerAddress, txn.Txn)
					if err != nil {
						reportErrorf(errorSigningTX, err)
					}
				}
				outData = append(outData, protocol.Encode(&signedTxn)...)
			}
		}

		err = writeFile(outFilename, outData, 0600)
		if err != nil {
			reportErrorf(fileWriteError, outFilename, err)
		}
	},
}

var groupCmd = &cobra.Command{
	Use:   "group",
	Short: "Group transactions together",
	Long:  `Form a transaction group.  The input file must contain one or more unsigned transactions that will form a group.  The output file will contain the same transactions, in order, with a group flag added to each transaction, which requires that the transactions must be committed together. The group command would retain the logic signature, if present, as the TEAL program could verify the group using a logic signature argument.`,
	Args:  validateNoPosArgsFn,
	Run: func(cmd *cobra.Command, args []string) {
		data, err := readFile(txFilename)
		if err != nil {
			reportErrorf(fileReadError, txFilename, err)
		}

		dec := protocol.NewMsgpDecoderBytes(data)

		var stxns []transactions.SignedTxn
		var group transactions.TxGroup
		transactionIdx := 0
		for {
			var stxn transactions.SignedTxn
			// we decode the file into a SignedTxn since we want to verify the absence of the signature as well as preserve the AuthAddr.
			err = dec.Decode(&stxn)
			if err == io.EOF {
				break
			}
			if err != nil {
				reportErrorf(txDecodeError, txFilename, err)
			}

			if !stxn.Txn.Group.IsZero() {
				reportErrorf("Transaction #%d with ID of %s is already part of a group.", transactionIdx, stxn.ID().String())
			}

			if (!stxn.Sig.Blank()) || (!stxn.Msig.Blank()) {
				reportErrorf("Transaction #%d with ID of %s is already signed", transactionIdx, stxn.ID().String())
			}

			stxns = append(stxns, stxn)
			group.TxGroupHashes = append(group.TxGroupHashes, crypto.Digest(stxn.ID()))
			transactionIdx++
		}

		groupHash := crypto.HashObj(group)
		for i := range stxns {
			stxns[i].Txn.Group = groupHash
		}

		err = writeSignedTxnsToFile(stxns, outFilename)
		if err != nil {
			reportErrorf(fileWriteError, outFilename, err)
		}
	},
}

var splitCmd = &cobra.Command{
	Use:   "split",
	Short: "Split a file containing many transactions into one transaction per file",
	Long:  `Split a file containing many transactions.  The input file must contain one or more transactions.  These transactions will be written to individual files.`,
	Args:  validateNoPosArgsFn,
	Run: func(cmd *cobra.Command, args []string) {
		txns := decodeTxnsFromFile(txFilename)
		outExt := filepath.Ext(outFilename)
		outBase := outFilename[:len(outFilename)-len(outExt)]
		for idx := range txns {
			fn := fmt.Sprintf("%s-%d%s", outBase, idx, outExt)
			err := writeFile(fn, protocol.Encode(&txns[idx]), 0600)
			if err != nil {
				reportErrorf(fileWriteError, outFilename, err)
			}
			fmt.Printf("Wrote transaction %d to %s\n", idx, fn)
		}
	},
}

func mustReadFile(fname string) []byte {
	contents, err := readFile(fname)
	if err != nil {
		reportErrorf("%s: %s", fname, err)
	}
	return contents
}

func assembleFileImpl(fname string, printWarnings bool) *logic.OpStream {
	text, err := readFile(fname)
	if err != nil {
		reportErrorf("%s: %s", fname, err)
	}
	ops, err := logic.AssembleString(string(text))
	if err != nil {
		ops.ReportMultipleErrors(fname, os.Stderr)
		reportErrorf("%s: %s", fname, err)
	}
	_, params := getProto(protoVersion)
	if ops.HasStatefulOps {
		if len(ops.Program) > config.MaxAvailableAppProgramLen {
			reportErrorf(tealAppSize, fname, len(ops.Program), config.MaxAvailableAppProgramLen)
		}
	} else {
		if uint64(len(ops.Program)) > params.LogicSigMaxSize {
			reportErrorf(tealLogicSigSize, fname, len(ops.Program), params.LogicSigMaxSize)
		}
	}

	if printWarnings && len(ops.Warnings) != 0 {
		for _, warning := range ops.Warnings {
			reportWarnRawln(warning.Error())
		}
		plural := "s"
		if len(ops.Warnings) == 1 {
			plural = ""
		}
		reportWarnRawf("%d warning%s", len(ops.Warnings), plural)
	}

	return ops
}

func assembleFile(fname string, printWarnings bool) (program []byte) {
	ops := assembleFileImpl(fname, printWarnings)
	return ops.Program
}

func assembleFileWithMap(fname string, printWarnings bool) ([]byte, logic.SourceMap) {
	ops := assembleFileImpl(fname, printWarnings)
	return ops.Program, logic.GetSourceMap([]string{fname}, ops.OffsetToLine)
}

func disassembleFile(fname, outname string) {
	program, err := readFile(fname)
	if err != nil {
		reportErrorf("%s: %s", fname, err)
	}
	// try parsing it as a msgpack LogicSig
	var lsig transactions.LogicSig
	err = protocol.Decode(program, &lsig)
	extra := ""
	if err == nil {
		// success, extract program to disassemble
		program = lsig.Logic
		if lsig.Sig != (crypto.Signature{}) || (!lsig.Msig.Blank()) || len(lsig.Args) > 0 {
			nologic := lsig
			nologic.Logic = nil
			ilsig := lsigToInspect(nologic)
			extra = "LogicSig: " + string(protocol.EncodeJSON(ilsig))
		}
	}
	text, err := logic.Disassemble(program)
	if err != nil {
		reportErrorf("%s: %s", fname, err)
	}
	if extra != "" {
		text = text + extra + "\n"
	}
	if outname == "" {
		os.Stdout.Write([]byte(text))
	} else {
		err = writeFile(outname, []byte(text), 0666)
		if err != nil {
			reportErrorf("%s: %s", outname, err)
		}
	}
}

var compileCmd = &cobra.Command{
	Use:   "compile [input file 1] [input file 2]...",
	Short: "Compile a contract program",
	Long:  "Reads a TEAL contract program and compiles it to binary output and contract address.",
	Run: func(cmd *cobra.Command, args []string) {
		for _, fname := range args {
			if disassemble {
				disassembleFile(fname, outFilename)
				continue
			}
			outname := outFilename
			if outname == "" {
				if fname == stdinFileNameValue {
					outname = stdoutFilenameValue
				} else {
					outname = fmt.Sprintf("%s.tok", fname)
				}
			}
			shouldPrintAdditionalInfo := outname != stdoutFilenameValue
			program, sourceMap := assembleFileWithMap(fname, true)
			outblob := program
			if signProgram {
				dataDir := datadir.EnsureSingleDataDir()
				accountList := makeAccountsList(dataDir)
				client := ensureKmdClient(dataDir)
				wh, pw := ensureWalletHandleMaybePassword(dataDir, walletName, true)

				// Check if from was specified, else use default
				if account == "" {
					account = accountList.getDefaultAccount()
					if account == "" {
						reportErrorln("no default account set. set one with 'goal account -f' or specify an account with '-a'.")
					}
					fmt.Printf("will use default account: %v\n", account)
				}
				signingAddressResolved := accountList.getAddressByName(account)

				signature, err := client.SignProgramWithWallet(wh, pw, signingAddressResolved, program)
				if err != nil {
					reportErrorf(errorSigningTX, err)
				}
				ls := transactions.LogicSig{Logic: program, Sig: signature}
				outblob = protocol.Encode(&ls)
			}
			if !noProgramOutput {
				err := writeFile(outname, outblob, 0666)
				if err != nil {
					reportErrorf("%s: %s", outname, err)
				}
			}
			if writeSourceMap {
				if outname == stdoutFilenameValue {
					reportErrorf("%s: %s", outname, "cannot print map to stdout")
				}
				mapname := outname + ".map"
				pcblob, err := json.Marshal(sourceMap)
				if err != nil {
					reportErrorf("%s: %s", mapname, err)
				}
				err = writeFile(mapname, pcblob, 0666)
				if err != nil {
					reportErrorf("%s: %s", mapname, err)
				}
			}
			if !signProgram && shouldPrintAdditionalInfo {
				pd := logic.HashProgram(program)
				addr := basics.Address(pd)
				fmt.Printf("%s: %s\n", fname, addr.String())
			}
		}
	},
}

var dryrunCmd = &cobra.Command{
	Use:   "dryrun",
	Short: "Test a program offline",
	Long:  "Test a TEAL program offline under various conditions and verbosity.",
	Run: func(cmd *cobra.Command, args []string) {
		stxns := decodeTxnsFromFile(txFilename)
		txgroup := transactions.WrapSignedTxnsWithAD(stxns)
		proto, params := getProto(protoVersion)
		if dumpForDryrun {
			// Write dryrun data to file
			dataDir := datadir.EnsureSingleDataDir()
			client := ensureFullClient(dataDir)
			accts, err := unmarshalSlice(dumpForDryrunAccts)
			if err != nil {
				reportErrorf(err.Error())
			}
			data, err := libgoal.MakeDryrunStateBytes(client, nil, stxns, accts, string(proto), dumpForDryrunFormat.String())
			if err != nil {
				reportErrorf(err.Error())
			}
			writeFile(outFilename, data, 0600)
			return
		}

		if timeStamp <= 0 {
			timeStamp = time.Now().Unix()
		}
		for i, txn := range txgroup {
			if txn.Lsig.Blank() {
				continue
			}
			if uint64(txn.Lsig.Len()) > params.LogicSigMaxSize {
				reportErrorf("program size too large: %d > %d", len(txn.Lsig.Logic), params.LogicSigMaxSize)
			}
			ep := logic.NewEvalParams(txgroup, &params, nil)
			ep.SigLedger = logic.NoHeaderLedger{}
			err := logic.CheckSignature(i, ep)
			if err != nil {
				reportErrorf("program failed Check: %s", err)
			}
			ep.Trace = &strings.Builder{}
			pass, err := logic.EvalSignature(i, ep)
			// TODO: optionally include `inspect` output here?
			fmt.Fprintf(os.Stdout, "tx[%d] trace:\n%s\n", i, ep.Trace.String())
			if pass {
				fmt.Fprintf(os.Stdout, " - pass -\n")
			} else {
				fmt.Fprintf(os.Stdout, "REJECT\n")
			}
			if err != nil {
				fmt.Fprintf(os.Stdout, "ERROR: %s\n", err.Error())
			}
		}

	},
}

var dryrunRemoteCmd = &cobra.Command{
	Use:   "dryrun-remote",
	Short: "Test a program with algod's dryrun REST endpoint",
	Long:  "Test a TEAL program with algod's dryrun REST endpoint under various conditions and verbosity.",
	Run: func(cmd *cobra.Command, args []string) {
		data, err := readFile(txFilename)
		if err != nil {
			reportErrorf(fileReadError, txFilename, err)
		}

		dataDir := datadir.EnsureSingleDataDir()
		client := ensureFullClient(dataDir)
		resp, err := client.Dryrun(data)
		if err != nil {
			reportErrorf("dryrun-remote: %s", err.Error())
		}
		if rawOutput {
			fmt.Fprintf(os.Stdout, string(protocol.EncodeJSON(&resp)))
			return
		}

		stackToString := func(stack []model.TealValue) string {
			result := make([]string, len(stack))
			for i, sv := range stack {
				if sv.Type == uint64(basics.TealBytesType) {
					result[i] = heuristicFormatStr(sv.Bytes)
				} else {
					result[i] = fmt.Sprintf("%d", sv.Uint)
				}
			}
			return strings.Join(result, " ")
		}
		if len(resp.Txns) > 0 {
			for i, txnResult := range resp.Txns {
				var msgs []string
				var trace []model.DryrunState
				if txnResult.AppCallMessages != nil && len(*txnResult.AppCallMessages) > 0 {
					msgs = *txnResult.AppCallMessages
					if txnResult.AppCallTrace != nil {
						trace = *txnResult.AppCallTrace
					}
				} else if txnResult.LogicSigMessages != nil && len(*txnResult.LogicSigMessages) > 0 {
					msgs = *txnResult.LogicSigMessages
					if txnResult.LogicSigTrace != nil {
						trace = *txnResult.LogicSigTrace
					}
				}
				if txnResult.BudgetConsumed != nil {
					fmt.Fprintf(os.Stdout, "tx[%d] budget consumed: %d\n", i, *txnResult.BudgetConsumed)
				}
				if txnResult.BudgetAdded != nil {
					fmt.Fprintf(os.Stdout, "tx[%d] budget added: %d\n", i, *txnResult.BudgetAdded)
				}

				fmt.Fprintf(os.Stdout, "tx[%d] messages:\n", i)
				for _, msg := range msgs {
					fmt.Fprintf(os.Stdout, "%s\n", msg)
				}
				if verbose && len(trace) > 0 {
					fmt.Fprintf(os.Stdout, "tx[%d] trace:\n", i)
					for _, item := range trace {
						fmt.Fprintf(os.Stdout, "%4d (%04x): %s [%s]\n",
							item.Line, item.Pc, txnResult.Disassembly[item.Line-1], stackToString(item.Stack))
					}
				}
			}
		}
	},
}

var simulateCmd = &cobra.Command{
	Use:   "simulate",
	Short: "Simulate a transaction or transaction group with algod's simulate REST endpoint",
	Long:  `Simulate a transaction or transaction group with algod's simulate REST endpoint under various configurations.`,
	Run: func(cmd *cobra.Command, args []string) {
		txProvided := cmd.Flags().Changed("txfile")
		requestProvided := cmd.Flags().Changed("request")
		if txProvided == requestProvided {
			reportErrorf("exactly one of --txfile or --request must be provided")
		}

		requestOutProvided := cmd.Flags().Changed("request-only-out")
		resultOutProvided := cmd.Flags().Changed("result-out")
		if requestOutProvided && resultOutProvided {
			reportErrorf("--request-only-out and --result-out are mutually exclusive")
		}

		if requestOutProvided {
			// If request-only-out is provided, only create a request and write it. Do not actually
			// simulate.
			if requestProvided {
				reportErrorf("--request-only-out and --request are mutually exclusive")
			}
			txgroup := decodeTxnsFromFile(txFilename)
			simulateRequest := v2.PreEncodedSimulateRequest{
				TxnGroups: []v2.PreEncodedSimulateRequestTransactionGroup{
					{
						Txns: txgroup,
					},
				},
			}
			err := writeFile(requestOutFilename, protocol.EncodeJSON(simulateRequest), 0600)
			if err != nil {
				reportErrorf("write file error: %s", err.Error())
			}
			return
		}

		dataDir := datadir.EnsureSingleDataDir()
		client := ensureFullClient(dataDir)
<<<<<<< HEAD

		resp, err := client.SimulateRawTransaction(data, unlimitLog)
		if err != nil {
			reportErrorf("simulation error: %s", err.Error())
=======
		var simulateResponse v2.PreEncodedSimulateResponse
		var responseErr error
		if txProvided {
			txgroup := decodeTxnsFromFile(txFilename)
			simulateRequest := v2.PreEncodedSimulateRequest{
				TxnGroups: []v2.PreEncodedSimulateRequestTransactionGroup{
					{
						Txns: txgroup,
					},
				},
			}
			simulateResponse, responseErr = client.SimulateTransactions(simulateRequest)
		} else {
			data, err := readFile(requestFilename)
			if err != nil {
				reportErrorf(fileReadError, requestFilename, err)
			}
			simulateResponse, responseErr = client.SimulateTransactionsRaw(data)
		}

		if responseErr != nil {
			reportErrorf("simulation error: %s", responseErr.Error())
>>>>>>> 30acd707
		}

		encodedResponse := protocol.EncodeJSON(&simulateResponse)
		if outFilename != "" {
			err := writeFile(outFilename, encodedResponse, 0600)
			if err != nil {
				reportErrorf("write file error: %s", err.Error())
			}
		} else {
			fmt.Println(string(encodedResponse))
		}
	},
}

// unmarshalSlice converts string addresses to basics.Address
func unmarshalSlice(accts []string) ([]basics.Address, error) {
	result := make([]basics.Address, 0, len(accts))
	for _, acct := range accts {
		addr, err := basics.UnmarshalChecksumAddress(acct)
		if err != nil {
			return nil, err
		}
		result = append(result, addr)
	}
	return result, nil
}

func decodeTxnsFromFile(file string) []transactions.SignedTxn {
	data, err := readFile(file)
	if err != nil {
		reportErrorf(fileReadError, txFilename, err)
	}
	var txgroup []transactions.SignedTxn
	dec := protocol.NewMsgpDecoderBytes(data)
	for {
		var txn transactions.SignedTxn
		err = dec.Decode(&txn)
		if err == io.EOF {
			break
		}
		if err != nil {
			reportErrorf(txDecodeError, txFilename, err)
		}
		txgroup = append(txgroup, txn)
	}
	return txgroup
}<|MERGE_RESOLUTION|>--- conflicted
+++ resolved
@@ -44,30 +44,6 @@
 )
 
 var (
-<<<<<<< HEAD
-	toAddress       string
-	account         string
-	amount          uint64
-	txFilename      string
-	rejectsFilename string
-	closeToAddress  string
-	noProgramOutput bool
-	writeSourceMap  bool
-	signProgram     bool
-	programSource   string
-	argB64Strings   []string
-	disassemble     bool
-	verbose         bool
-	progByteFile    string
-	msigParams      string
-	logicSigFile    string
-	timeStamp       int64
-	protoVersion    string
-	rekeyToAddress  string
-	signerAddress   string
-	rawOutput       bool
-	unlimitLog      bool
-=======
 	toAddress          string
 	account            string
 	amount             uint64
@@ -91,7 +67,7 @@
 	rawOutput          bool
 	requestFilename    string
 	requestOutFilename string
->>>>>>> 30acd707
+	unlimitLog         bool
 )
 
 func init() {
@@ -172,17 +148,11 @@
 	dryrunRemoteCmd.Flags().BoolVarP(&rawOutput, "raw", "r", false, "Output raw response from algod")
 	dryrunRemoteCmd.MarkFlagRequired("dryrun-state")
 
-<<<<<<< HEAD
-	simulateCmd.Flags().StringVarP(&txFilename, "txfile", "t", "", "Transaction or transaction-group to test")
-	simulateCmd.Flags().StringVarP(&outFilename, "outfile", "o", "", "Filename for writing simulation result")
-	simulateCmd.Flags().BoolVar(&unlimitLog, "unlimit-log", false, "Remove limit on log opcode usage in simulation")
-	panicIfErr(simulateCmd.MarkFlagRequired("txfile"))
-=======
 	simulateCmd.Flags().StringVarP(&txFilename, "txfile", "t", "", "Transaction or transaction-group to test. Mutually exclusive with --request")
 	simulateCmd.Flags().StringVar(&requestFilename, "request", "", "Simulate request object to run. Mutually exclusive with --txfile")
 	simulateCmd.Flags().StringVar(&requestOutFilename, "request-only-out", "", "Filename for writing simulate request object. If provided, the command will only write the request object and exit. No simulation will happen")
 	simulateCmd.Flags().StringVarP(&outFilename, "result-out", "o", "", "Filename for writing simulation result")
->>>>>>> 30acd707
+	simulateCmd.Flags().BoolVar(&unlimitLog, "unlimit-log", false, "Remove limit on log opcode usage in simulation")
 }
 
 var clerkCmd = &cobra.Command{
@@ -1297,12 +1267,6 @@
 
 		dataDir := datadir.EnsureSingleDataDir()
 		client := ensureFullClient(dataDir)
-<<<<<<< HEAD
-
-		resp, err := client.SimulateRawTransaction(data, unlimitLog)
-		if err != nil {
-			reportErrorf("simulation error: %s", err.Error())
-=======
 		var simulateResponse v2.PreEncodedSimulateResponse
 		var responseErr error
 		if txProvided {
@@ -1314,18 +1278,17 @@
 					},
 				},
 			}
-			simulateResponse, responseErr = client.SimulateTransactions(simulateRequest)
+			simulateResponse, responseErr = client.SimulateTransactions(simulateRequest, unlimitLog)
 		} else {
 			data, err := readFile(requestFilename)
 			if err != nil {
 				reportErrorf(fileReadError, requestFilename, err)
 			}
-			simulateResponse, responseErr = client.SimulateTransactionsRaw(data)
+			simulateResponse, responseErr = client.SimulateTransactionsRaw(data, unlimitLog)
 		}
 
 		if responseErr != nil {
 			reportErrorf("simulation error: %s", responseErr.Error())
->>>>>>> 30acd707
 		}
 
 		encodedResponse := protocol.EncodeJSON(&simulateResponse)
