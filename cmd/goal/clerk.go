// Copyright (C) 2019-2022 Algorand, Inc.
// This file is part of go-algorand
//
// go-algorand is free software: you can redistribute it and/or modify
// it under the terms of the GNU Affero General Public License as
// published by the Free Software Foundation, either version 3 of the
// License, or (at your option) any later version.
//
// go-algorand is distributed in the hope that it will be useful,
// but WITHOUT ANY WARRANTY; without even the implied warranty of
// MERCHANTABILITY or FITNESS FOR A PARTICULAR PURPOSE.  See the
// GNU Affero General Public License for more details.
//
// You should have received a copy of the GNU Affero General Public License
// along with go-algorand.  If not, see <https://www.gnu.org/licenses/>.

package main

import (
	"encoding/base64"
	"encoding/json"
	"fmt"
	"io"
	"os"
	"path/filepath"
	"strconv"
	"strings"
	"time"

	"github.com/algorand/go-algorand/config"
	"github.com/algorand/go-algorand/crypto"
	generatedV2 "github.com/algorand/go-algorand/daemon/algod/api/server/v2/generated"
	v1 "github.com/algorand/go-algorand/daemon/algod/api/spec/v1"
	"github.com/algorand/go-algorand/data/basics"
	"github.com/algorand/go-algorand/data/bookkeeping"
	"github.com/algorand/go-algorand/data/transactions"
	"github.com/algorand/go-algorand/data/transactions/logic"
	"github.com/algorand/go-algorand/data/transactions/verify"
	"github.com/algorand/go-algorand/libgoal"
	"github.com/algorand/go-algorand/protocol"

	"github.com/spf13/cobra"
)

var (
	toAddress       string
	account         string
	amount          uint64
	txFilename      string
	rejectsFilename string
	closeToAddress  string
	noProgramOutput bool
	writeSourceMap  bool
	signProgram     bool
	programSource   string
	argB64Strings   []string
	disassemble     bool
	verbose         bool
	progByteFile    string
	msigParams      string
	logicSigFile    string
	timeStamp       int64
	protoVersion    string
	rekeyToAddress  string
	signerAddress   string
	rawOutput       bool
)

func init() {
	clerkCmd.AddCommand(sendCmd)
	clerkCmd.AddCommand(rawsendCmd)
	clerkCmd.AddCommand(inspectCmd)
	clerkCmd.AddCommand(signCmd)
	clerkCmd.AddCommand(groupCmd)
	clerkCmd.AddCommand(splitCmd)
	clerkCmd.AddCommand(compileCmd)
	clerkCmd.AddCommand(dryrunCmd)
	clerkCmd.AddCommand(dryrunRemoteCmd)

	// Wallet to be used for the clerk operation
	clerkCmd.PersistentFlags().StringVarP(&walletName, "wallet", "w", "", "Set the wallet to be used for the selected operation")

	// send flags
	sendCmd.Flags().StringVarP(&account, "from", "f", "", "Account address to send the money from (If not specified, uses default account)")
	sendCmd.Flags().StringVarP(&toAddress, "to", "t", "", "Address to send to money to (required)")
	sendCmd.Flags().Uint64VarP(&amount, "amount", "a", 0, "The amount to be transferred (required), in microAlgos")
	sendCmd.Flags().StringVarP(&closeToAddress, "close-to", "c", "", "Close account and send remainder to this address")
	sendCmd.Flags().StringVar(&rekeyToAddress, "rekey-to", "", "Rekey account to the given spending key/address. (Future transactions from this account will need to be signed with the new key.)")
	sendCmd.Flags().StringVarP(&programSource, "from-program", "F", "", "Program source to use as account logic")
	sendCmd.Flags().StringVarP(&progByteFile, "from-program-bytes", "P", "", "Program binary to use as account logic")
	sendCmd.Flags().StringSliceVar(&argB64Strings, "argb64", nil, "base64 encoded args to pass to transaction logic")
	sendCmd.Flags().StringVarP(&logicSigFile, "logic-sig", "L", "", "LogicSig to apply to transaction")
	sendCmd.Flags().StringVar(&msigParams, "msig-params", "", "Multisig preimage parameters - [threshold] [Address 1] [Address 2] ...\nUsed to add the necessary fields in case the account was rekeyed to a multisig account")
	sendCmd.MarkFlagRequired("to")
	sendCmd.MarkFlagRequired("amount")

	// Add common transaction flags
	addTxnFlags(sendCmd)

	// rawsend flags
	rawsendCmd.Flags().StringVarP(&txFilename, "filename", "f", "", "Filename of file containing raw transactions")
	rawsendCmd.Flags().StringVarP(&rejectsFilename, "rejects", "r", "", "Filename for writing rejects to (default is txFilename.rej)")
	rawsendCmd.Flags().BoolVarP(&noWaitAfterSend, "no-wait", "N", false, "Don't wait for transactions to commit")
	rawsendCmd.MarkFlagRequired("filename")

	signCmd.Flags().StringVarP(&txFilename, "infile", "i", "", "Partially-signed transaction file to add signature to")
	signCmd.Flags().StringVarP(&outFilename, "outfile", "o", "", "Filename for writing the signed transaction")
	signCmd.Flags().StringVarP(&signerAddress, "signer", "S", "", "Address of key to sign with, if different from transaction \"from\" address due to rekeying")
	signCmd.Flags().StringVarP(&programSource, "program", "p", "", "Program source to use as account logic")
	signCmd.Flags().StringVarP(&logicSigFile, "logic-sig", "L", "", "LogicSig to apply to transaction")
	signCmd.Flags().StringSliceVar(&argB64Strings, "argb64", nil, "base64 encoded args to pass to transaction logic")
	signCmd.Flags().StringVarP(&protoVersion, "proto", "P", "", "consensus protocol version id string")
	signCmd.MarkFlagRequired("infile")
	signCmd.MarkFlagRequired("outfile")

	groupCmd.Flags().StringVarP(&txFilename, "infile", "i", "", "File storing transactions to be grouped")
	groupCmd.Flags().StringVarP(&outFilename, "outfile", "o", "", "Filename for writing the grouped transactions")
	groupCmd.MarkFlagRequired("infile")
	groupCmd.MarkFlagRequired("outfile")

	splitCmd.Flags().StringVarP(&txFilename, "infile", "i", "", "File storing transactions to be split")
	splitCmd.Flags().StringVarP(&outFilename, "outfile", "o", "", "Base filename for writing the individual transactions; each transaction will be written to filename-N.ext")
	splitCmd.MarkFlagRequired("infile")
	splitCmd.MarkFlagRequired("outfile")

	compileCmd.Flags().BoolVarP(&disassemble, "disassemble", "D", false, "disassemble a compiled program")
	compileCmd.Flags().BoolVarP(&noProgramOutput, "no-out", "n", false, "don't write contract program binary")
	compileCmd.Flags().BoolVarP(&writeSourceMap, "map", "m", false, "write out assembly map")
	compileCmd.Flags().BoolVarP(&signProgram, "sign", "s", false, "sign program, output is a binary signed LogicSig record")
	compileCmd.Flags().StringVarP(&outFilename, "outfile", "o", "", "Filename to write program bytes or signed LogicSig to")
	compileCmd.Flags().StringVarP(&account, "account", "a", "", "Account address to sign the program (If not specified, uses default account)")

	dryrunCmd.Flags().StringVarP(&txFilename, "txfile", "t", "", "transaction or transaction-group to test")
	dryrunCmd.Flags().StringVarP(&protoVersion, "proto", "P", "", "consensus protocol version id string")
	dryrunCmd.Flags().BoolVar(&dumpForDryrun, "dryrun-dump", false, "Dump in dryrun format acceptable by dryrun REST api instead of running")
	dryrunCmd.Flags().Var(&dumpForDryrunFormat, "dryrun-dump-format", "Dryrun dump format: "+dumpForDryrunFormat.AllowedString())
	dryrunCmd.Flags().StringSliceVar(&dumpForDryrunAccts, "dryrun-accounts", nil, "additional accounts to include into dryrun request obj")
	dryrunCmd.Flags().StringVarP(&outFilename, "outfile", "o", "", "Filename for writing dryrun state object")
	dryrunCmd.MarkFlagRequired("txfile")

	dryrunRemoteCmd.Flags().StringVarP(&txFilename, "dryrun-state", "D", "", "dryrun request object to run")
	dryrunRemoteCmd.Flags().BoolVarP(&verbose, "verbose", "v", false, "print more info")
	dryrunRemoteCmd.Flags().BoolVarP(&rawOutput, "raw", "r", false, "output raw response from algod")
	dryrunRemoteCmd.MarkFlagRequired("dryrun-state")

}

var clerkCmd = &cobra.Command{
	Use:   "clerk",
	Short: "Provides the tools to control transactions ",
	Long:  `Collection of commands to support the management of transaction information.`,
	Args:  validateNoPosArgsFn,
	Run: func(cmd *cobra.Command, args []string) {
		//If no arguments passed, we should fallback to help
		cmd.HelpFunc()(cmd, args)
	},
}

func waitForCommit(client libgoal.Client, txid string, transactionLastValidRound uint64) (txn v1.Transaction, err error) {
	// Get current round information
	stat, err := client.Status()
	if err != nil {
		return v1.Transaction{}, fmt.Errorf(errorRequestFail, err)
	}

	for {
		// Check if we know about the transaction yet
		txn, err = client.PendingTransactionInformation(txid)
		if err != nil {
			return v1.Transaction{}, fmt.Errorf(errorRequestFail, err)
		}

		if txn.ConfirmedRound > 0 {
			reportInfof(infoTxCommitted, txid, txn.ConfirmedRound)
			break
		}

		if txn.PoolError != "" {
			return v1.Transaction{}, fmt.Errorf(txPoolError, txid, txn.PoolError)
		}

		// check if we've already committed to the block number equals to the transaction's last valid round.
		// if this is the case, the transaction would not be included in the blockchain, and we can exit right
		// here.
		if transactionLastValidRound > 0 && stat.LastRound >= transactionLastValidRound {
			return v1.Transaction{}, fmt.Errorf(errorTransactionExpired, txid)
		}

		reportInfof(infoTxPending, txid, stat.LastRound)
		// WaitForRound waits until round "stat.LastRound+1" is committed
		stat, err = client.WaitForRound(stat.LastRound)
		if err != nil {
			return v1.Transaction{}, fmt.Errorf(errorRequestFail, err)
		}
	}

	return
}

func createSignedTransaction(client libgoal.Client, signTx bool, dataDir string, walletName string, tx transactions.Transaction, signer basics.Address) (stxn transactions.SignedTxn, err error) {
	if signTx {
		// Sign the transaction
		wh, pw := ensureWalletHandleMaybePassword(dataDir, walletName, true)
		if signer.IsZero() {
			stxn, err = client.SignTransactionWithWallet(wh, pw, tx)
		} else {
			stxn, err = client.SignTransactionWithWalletAndSigner(wh, pw, signer.String(), tx)
		}
		return
	}

	// Wrap in a transactions.SignedTxn with an empty sig.
	// This way protocol.Encode will encode the transaction type
	stxn, err = transactions.AssembleSignedTxn(tx, crypto.Signature{}, crypto.MultisigSig{})
	if err != nil {
		return
	}

	stxn = populateBlankMultisig(client, dataDir, walletName, stxn)
	return
}

func writeSignedTxnsToFile(stxns []transactions.SignedTxn, filename string) error {
	var outData []byte
	for _, stxn := range stxns {
		outData = append(outData, protocol.Encode(&stxn)...)
	}

	return writeFile(filename, outData, 0600)
}

func writeTxnToFile(client libgoal.Client, signTx bool, dataDir string, walletName string, tx transactions.Transaction, filename string) error {
	stxn, err := createSignedTransaction(client, signTx, dataDir, walletName, tx, basics.Address{})
	if err != nil {
		return err
	}
	// Write the SignedTxn to the output file
	return writeSignedTxnsToFile([]transactions.SignedTxn{stxn}, filename)
}

func getB64Args(args []string) [][]byte {
	if len(args) == 0 {
		return nil
	}
	programArgs := make([][]byte, len(args))
	for i, argstr := range args {
		if argstr == "" {
			programArgs[i] = []byte{}
			continue
		}
		var err error
		programArgs[i], err = base64.StdEncoding.DecodeString(argstr)
		if err != nil {
			reportErrorf("arg[%d] decode error: %s", i, err)
		}
	}
	return programArgs

}

func getProgramArgs() [][]byte {
	return getB64Args(argB64Strings)
}

func parseNoteField(cmd *cobra.Command) []byte {
	if cmd.Flags().Changed("noteb64") {
		noteBytes, err := base64.StdEncoding.DecodeString(noteBase64)
		if err != nil {
			reportErrorf(malformedNote, noteBase64, err)
		}
		return noteBytes
	}

	if cmd.Flags().Changed("note") {
		return []byte(noteText)
	}

	// Make sure that back-to-back, similar transactions will have a different txid
	noteBytes := make([]byte, 8)
	crypto.RandBytes(noteBytes[:])
	return noteBytes
}

func parseLease(cmd *cobra.Command) (leaseBytes [32]byte) {
	// Parse lease field
	if cmd.Flags().Changed("lease") {
		leaseBytesRaw, err := base64.StdEncoding.DecodeString(lease)
		if err != nil {
			reportErrorf(malformedLease, lease, err)
		}
		if len(leaseBytesRaw) != 32 {
			reportErrorf(malformedLease, lease, fmt.Errorf("lease length %d != 32", len(leaseBytesRaw)))
		}
		copy(leaseBytes[:], leaseBytesRaw)
	}
	return
}

var sendCmd = &cobra.Command{
	Use:   "send",
	Short: "Send money to an address",
	Long:  `Send money from one account to another. Note: by default, the money will be withdrawn from the default account. Creates a transaction sending amount tokens from fromAddr to toAddr. If the optional --fee is not provided, the transaction will use the recommended amount. If the optional --firstvalid and --lastvalid are provided, the transaction will only be valid from round firstValid to round lastValid. If broadcast of the transaction is successful, the transaction ID will be returned.`,
	Args:  validateNoPosArgsFn,
	Run: func(cmd *cobra.Command, args []string) {
		// -s is invalid without -o
		if outFilename == "" && sign {
			reportErrorln(soFlagError)
		}

		// --msig-params is invalid without -o
		if outFilename == "" && msigParams != "" {
			reportErrorln(noOutputFileError)
		}

		checkTxValidityPeriodCmdFlags(cmd)

		dataDir := ensureSingleDataDir()
		accountList := makeAccountsList(dataDir)

		var fromAddressResolved string
		var program []byte = nil
		var programArgs [][]byte = nil
		var lsig transactions.LogicSig
		var err error
		if progByteFile != "" {
			if programSource != "" || logicSigFile != "" {
				reportErrorln("should use at most one of --from-program/-F or --from-program-bytes/-P --logic-sig/-L")
			}
			program, err = readFile(progByteFile)
			if err != nil {
				reportErrorf("%s: %s", progByteFile, err)
			}
		} else if programSource != "" {
			if logicSigFile != "" {
				reportErrorln("should use at most one of --from-program/-F or --from-program-bytes/-P --logic-sig/-L")
			}
			program = assembleFile(programSource, false)
		} else if logicSigFile != "" {
			lsigFromArgs(&lsig)
		}
		if program != nil {
			ph := logic.HashProgram(program)
			pha := basics.Address(ph)
			fromAddressResolved = pha.String()
			programArgs = getProgramArgs()
		} else {
			// Check if from was specified, else use default
			if account == "" {
				account = accountList.getDefaultAccount()
			}

			// Resolving friendly names
			fromAddressResolved = accountList.getAddressByName(account)
		}
		toAddressResolved := accountList.getAddressByName(toAddress)

		// Parse notes and lease fields
		noteBytes := parseNoteField(cmd)
		leaseBytes := parseLease(cmd)

		// If closing an account, resolve that address as well
		var closeToAddressResolved string
		if closeToAddress != "" {
			closeToAddressResolved = accountList.getAddressByName(closeToAddress)
		}

		// If rekeying, parse that address
		// (we don't use accountList.getAddressByName because this address likely doesn't correspond to an account)
		var rekeyTo basics.Address
		if rekeyToAddress != "" {
			var err error
			rekeyTo, err = basics.UnmarshalChecksumAddress(rekeyToAddress)
			if err != nil {
				reportErrorf(err.Error())
			}
		}
		client := ensureFullClient(dataDir)
		firstValid, lastValid, err = client.ComputeValidityRounds(firstValid, lastValid, numValidRounds)
		if err != nil {
			reportErrorf(err.Error())
		}
		payment, err := client.ConstructPayment(
			fromAddressResolved, toAddressResolved, fee, amount, noteBytes, closeToAddressResolved,
			leaseBytes, basics.Round(firstValid), basics.Round(lastValid),
		)
		if err != nil {
			reportErrorf(errorConstructingTX, err)
		}
		if !rekeyTo.IsZero() {
			payment.RekeyTo = rekeyTo
		}

		// ConstructPayment fills in the suggested fee when fee=0. But if the user actually used --fee=0 on the
		// commandline, we ought to do what they asked (especially now that zero or low fees make sense in
		// combination with other txns that cover the groups's fee.
		explicitFee := cmd.Flags().Changed("fee")
		if explicitFee {
			payment.Fee = basics.MicroAlgos{Raw: fee}
		}

		var stx transactions.SignedTxn
		if lsig.Logic != nil {

			params, err := client.SuggestedParams()
			if err != nil {
				reportErrorf(errorNodeStatus, err)
			}
			proto := protocol.ConsensusVersion(params.ConsensusVersion)
			uncheckedTxn := transactions.SignedTxn{
				Txn:  payment,
				Lsig: lsig,
			}
			blockHeader := bookkeeping.BlockHeader{
				UpgradeState: bookkeeping.UpgradeState{
					CurrentProtocol: proto,
				},
			}
			groupCtx, err := verify.PrepareGroupContext([]transactions.SignedTxn{uncheckedTxn}, blockHeader)
			if err == nil {
				err = verify.LogicSigSanityCheck(&uncheckedTxn, 0, groupCtx)
			}
			if err != nil {
				reportErrorf("%s: txn[0] error %s", outFilename, err)
			}
			stx = uncheckedTxn
		} else if program != nil {
			stx = transactions.SignedTxn{
				Txn: payment,
				Lsig: transactions.LogicSig{
					Logic: program,
					Args:  programArgs,
				},
			}
		} else {
			signTx := sign || (outFilename == "")
			stx, err = createSignedTransaction(client, signTx, dataDir, walletName, payment, basics.Address{})
			if err != nil {
				reportErrorf(errorSigningTX, err)
			}
		}

		// Handle the case where the user wants to send to an account that was rekeyed to a multisig account
		if msigParams != "" {
			// Decode params
			params := strings.Split(msigParams, " ")
			if len(params) < 3 {
				reportErrorf(msigParseError, "Not enough arguments to create the multisig address.\nPlease make sure to specify the threshold and at least 2 addresses\n")
			}

			threshold, err := strconv.ParseUint(params[0], 10, 8)
			if err != nil || threshold < 1 || threshold > 255 {
				reportErrorf(msigParseError, "Failed to parse the threshold. Make sure it's a number between 1 and 255")
			}

			// Convert the addresses into public keys
			pks := make([]crypto.PublicKey, len(params[1:]))
			for i, addrStr := range params[1:] {
				addr, err := basics.UnmarshalChecksumAddress(addrStr)
				if err != nil {
					reportErrorf(failDecodeAddressError, err)
				}
				pks[i] = crypto.PublicKey(addr)
			}

			addr, err := crypto.MultisigAddrGen(1, uint8(threshold), pks)
			if err != nil {
				reportErrorf(msigParseError, err)
			}

			// Generate the multisig and assign to the txn
			stx.Msig = crypto.MultisigPreimageFromPKs(1, uint8(threshold), pks)

			// Append the signer since it's a rekey txn
			if basics.Address(addr) == stx.Txn.Sender {
				reportWarnln(rekeySenderTargetSameError)
			}
			stx.AuthAddr = basics.Address(addr)
		}

		if outFilename == "" {
			// Broadcast the tx
			txid, err := client.BroadcastTransaction(stx)

			if err != nil {
				reportErrorf(errorBroadcastingTX, err)
			}

			// update information from Transaction
			fee = stx.Txn.Fee.Raw

			// Report tx details to user
			reportInfof(infoTxIssued, amount, fromAddressResolved, toAddressResolved, txid, fee)

			if !noWaitAfterSend {
				_, err = waitForCommit(client, txid, lastValid)
				if err != nil {
					reportErrorf(err.Error())
				}
			}
		} else {
			if dumpForDryrun {
				err = writeDryrunReqToFile(client, stx, outFilename)
			} else {
				err = writeFile(outFilename, protocol.Encode(&stx), 0600)
			}
			if err != nil {
				reportErrorf(err.Error())
			}
		}
	},
}

var rawsendCmd = &cobra.Command{
	Use:   "rawsend",
	Short: "Send raw transactions",
	Long:  `Send raw transactions.  The transactions must be stored in a file, encoded using msgpack as transactions.SignedTxn. Multiple transactions can be concatenated together in a file.`,
	Args:  validateNoPosArgsFn,
	Run: func(cmd *cobra.Command, args []string) {
		if rejectsFilename == "" {
			rejectsFilename = txFilename + ".rej"
		}

		data, err := readFile(txFilename)
		if err != nil {
			reportErrorf(fileReadError, txFilename, err)
		}

		dec := protocol.NewDecoderBytes(data)
		client := ensureAlgodClient(ensureSingleDataDir())

		txnIDs := make(map[transactions.Txid]transactions.SignedTxn)
		var txns []transactions.SignedTxn
		for {
			var txn transactions.SignedTxn
			err = dec.Decode(&txn)
			if err == io.EOF {
				break
			}
			if err != nil {
				reportErrorf(txDecodeError, txFilename, err)
			}

			_, present := txnIDs[txn.ID()]
			if present {
				reportErrorf(txDupError, txn.ID().String(), txFilename)
			}

			txnIDs[txn.ID()] = txn
			txns = append(txns, txn)
		}

		txgroups := bookkeeping.SignedTxnsToGroups(txns)

		txnErrors := make(map[transactions.Txid]string)
		pendingTxns := make(map[transactions.Txid]string)
		for _, txgroup := range txgroups {
			// Broadcast the transaction
			err := client.BroadcastTransactionGroup(txgroup)
			if err != nil {
				for _, txn := range txgroup {
					txnErrors[txn.ID()] = err.Error()
				}
				reportWarnf(errorBroadcastingTX, err)
				continue
			}

			for _, txn := range txgroup {
				txidStr := txn.ID().String()
				reportInfof(infoRawTxIssued, txidStr)
				pendingTxns[txn.ID()] = txidStr
			}
		}

		if noWaitAfterSend {
			return
		}

		// Get current round information
		stat, err := client.Status()
		if err != nil {
			reportErrorf(errorRequestFail, err)
		}

		for txid, txidStr := range pendingTxns {
			for {
				// Check if we know about the transaction yet
				txn, err := client.PendingTransactionInformation(txidStr)
				if err != nil {
					txnErrors[txid] = err.Error()
					reportWarnf(errorRequestFail, err)
					continue
				}

				if txn.ConfirmedRound > 0 {
					reportInfof(infoTxCommitted, txidStr, txn.ConfirmedRound)
					break
				}

				if txn.PoolError != "" {
					txnErrors[txid] = txn.PoolError
					reportWarnf(txPoolError, txidStr, txn.PoolError)
					continue
				}

				reportInfof(infoTxPending, txidStr, stat.LastRound)
				stat, err = client.WaitForRound(stat.LastRound + 1)
				if err != nil {
					reportErrorf(errorRequestFail, err)
				}
			}
		}

		if len(txnErrors) > 0 {
			fmt.Printf("Encountered errors in sending %d transactions:\n", len(txnErrors))

			var rejectsData []byte
			// Loop over transactions in the same order as the original file,
			// to preserve transaction groups.
			for _, txn := range txns {
				txid := txn.ID()
				errmsg, ok := txnErrors[txid]
				if !ok {
					continue
				}

				fmt.Printf("  %s: %s\n", txid, errmsg)
				rejectsData = append(rejectsData, protocol.Encode(&txn)...)
			}

			f, err := os.OpenFile(rejectsFilename, os.O_WRONLY|os.O_CREATE|os.O_EXCL, 0666)
			if err != nil {
				reportErrorf(fileWriteError, rejectsFilename, err.Error())
			}
			_, err = f.Write(rejectsData)
			if err != nil {
				reportErrorf(fileWriteError, rejectsFilename, err.Error())
			}
			f.Close()
			fmt.Printf("Rejected transactions written to %s\n", rejectsFilename)

			os.Exit(1)
		}
	},
}

var inspectCmd = &cobra.Command{
	Use:   "inspect [input file 1] [input file 2]...",
	Short: "Print a transaction file",
	Long:  `Loads a transaction file, attempts to decode the transaction, and displays the decoded information.`,
	Run: func(cmd *cobra.Command, args []string) {
		for _, txFilename := range args {
			data, err := readFile(txFilename)
			if err != nil {
				reportErrorf(fileReadError, txFilename, err)
			}

			dec := protocol.NewDecoderBytes(data)
			count := 0
			for {
				var txn transactions.SignedTxn
				err = dec.Decode(&txn)
				if err == io.EOF {
					break
				}
				if err != nil {
					reportErrorf(txDecodeError, txFilename, err)
				}
				sti, err := inspectTxn(txn)
				if err != nil {
					reportErrorf(txDecodeError, txFilename, err)
				}
				fmt.Printf("%s[%d]\n%s\n\n", txFilename, count, string(protocol.EncodeJSON(sti)))
				count++
			}
		}
	},
}

func lsigFromArgs(lsig *transactions.LogicSig) {
	lsigBytes, err := readFile(logicSigFile)
	if err != nil {
		reportErrorf("%s: read failed, %s", logicSigFile, err)
	}
	err = protocol.Decode(lsigBytes, lsig)
	if err != nil {
		reportErrorf("%s: decode failed, %s", logicSigFile, err)
	}
	lsig.Args = getProgramArgs()
}

func getProto(versArg string) (protocol.ConsensusVersion, config.ConsensusParams) {
	cvers := protocol.ConsensusCurrentVersion
	if versArg != "" {
		cvers = protocol.ConsensusVersion(versArg)
	} else {
		dataDir := maybeSingleDataDir()
		if dataDir != "" {
			client := ensureAlgodClient(dataDir)
			params, err := client.SuggestedParams()
			if err == nil {
				cvers = protocol.ConsensusVersion(params.ConsensusVersion)
			}
			// else warning message?
		}
		// else warning message?
	}
	proto, ok := config.Consensus[cvers]
	if !ok {
		fmt.Fprintf(os.Stderr, "Invalid consensus version. Possible versions:\n")
		for xvers := range config.Consensus {
			fmt.Fprintf(os.Stderr, "\t%s\n", xvers)
		}
		os.Exit(1)
	}
	return cvers, proto
}

var signCmd = &cobra.Command{
	Use:   "sign -i [input file] -o [output file]",
	Short: "Sign a transaction file",
	Long:  `Sign the passed transaction file, which may contain one or more transactions. If the infile and the outfile are the same, this overwrites the file with the new, signed data.`,
	Args:  validateNoPosArgsFn,
	Run: func(cmd *cobra.Command, _ []string) {
		data, err := readFile(txFilename)
		if err != nil {
			reportErrorf(fileReadError, txFilename, err)
		}

		var lsig transactions.LogicSig
		var authAddr basics.Address
		var client libgoal.Client
		var wh []byte
		var pw []byte

		if programSource != "" {
			if logicSigFile != "" {
				reportErrorln("goal clerk sign should have at most one of --program/-p or --logic-sig/-L")
			}
			lsig.Logic = assembleFile(programSource, false)
			lsig.Args = getProgramArgs()
		} else if logicSigFile != "" {
			lsigFromArgs(&lsig)
		}
		if lsig.Logic == nil {
			// sign the usual way
			dataDir := ensureSingleDataDir()
			client = ensureKmdClient(dataDir)
			wh, pw = ensureWalletHandleMaybePassword(dataDir, walletName, true)
		} else if signerAddress != "" {
			authAddr, err = basics.UnmarshalChecksumAddress(signerAddress)
			if err != nil {
				reportErrorf("Signer invalid (%s): %v", signerAddress, err)
			}
		}

		var outData []byte
		dec := protocol.NewDecoderBytes(data)
		// read the entire file and prepare in-memory copy of each signed transaction, with grouping.
		txnGroups := make(map[crypto.Digest][]*transactions.SignedTxn)
		var groupsOrder []crypto.Digest
		txnIndex := make(map[*transactions.SignedTxn]int)
		count := 0
		for {
			uncheckedTxn := new(transactions.SignedTxn)
			err = dec.Decode(uncheckedTxn)
			if err == io.EOF {
				break
			}
			if err != nil {
				reportErrorf(txDecodeError, txFilename, err)
			}
			group := uncheckedTxn.Txn.Group
			if group.IsZero() {
				// create a dummy group.
				randGroupBytes := crypto.Digest{}
				crypto.RandBytes(randGroupBytes[:])
				group = randGroupBytes
			}
			if _, hasGroup := txnGroups[group]; !hasGroup {
				// add a new group as needed.
				groupsOrder = append(groupsOrder, group)

			}
			txnGroups[group] = append(txnGroups[group], uncheckedTxn)
			txnIndex[uncheckedTxn] = count
			count++
		}

		consensusVersion, _ := getProto(protoVersion)
		contextHdr := bookkeeping.BlockHeader{
			UpgradeState: bookkeeping.UpgradeState{
				CurrentProtocol: consensusVersion,
			},
		}

		for _, group := range groupsOrder {
			txnGroup := []transactions.SignedTxn{}
			for _, txn := range txnGroups[group] {
				if lsig.Logic != nil {
					txn.Lsig = lsig
					if signerAddress != "" {
						txn.AuthAddr = authAddr
					}
				}
				txnGroup = append(txnGroup, *txn)
			}
			var groupCtx *verify.GroupContext
			if lsig.Logic != nil {
				groupCtx, err = verify.PrepareGroupContext(txnGroup, contextHdr)
				if err != nil {
					// this error has to be unsupported protocol
					reportErrorf("%s: %v", txFilename, err)
				}
			}
			for i, txn := range txnGroup {
				var signedTxn transactions.SignedTxn
				if lsig.Logic != nil {
					err = verify.LogicSigSanityCheck(&txn, i, groupCtx)
					if err != nil {
						reportErrorf("%s: txn[%d] error %s", txFilename, txnIndex[txnGroups[group][i]], err)
					}
					signedTxn = txn
				} else {
					// sign the usual way
					signedTxn, err = client.SignTransactionWithWalletAndSigner(wh, pw, signerAddress, txn.Txn)
					if err != nil {
						reportErrorf(errorSigningTX, err)
					}
				}
				outData = append(outData, protocol.Encode(&signedTxn)...)
			}
		}

		err = writeFile(outFilename, outData, 0600)
		if err != nil {
			reportErrorf(fileWriteError, outFilename, err)
		}
	},
}

var groupCmd = &cobra.Command{
	Use:   "group",
	Short: "Group transactions together",
	Long:  `Form a transaction group.  The input file must contain one or more unsigned transactions that will form a group.  The output file will contain the same transactions, in order, with a group flag added to each transaction, which requires that the transactions must be committed together. The group command would retain the logic signature, if present, as the TEAL program could verify the group using a logic signature argument.`,
	Args:  validateNoPosArgsFn,
	Run: func(cmd *cobra.Command, args []string) {
		data, err := readFile(txFilename)
		if err != nil {
			reportErrorf(fileReadError, txFilename, err)
		}

		dec := protocol.NewDecoderBytes(data)

		var stxns []transactions.SignedTxn
		var group transactions.TxGroup
		transactionIdx := 0
		for {
			var stxn transactions.SignedTxn
			// we decode the file into a SignedTxn since we want to verify the absence of the signature as well as preserve the AuthAddr.
			err = dec.Decode(&stxn)
			if err == io.EOF {
				break
			}
			if err != nil {
				reportErrorf(txDecodeError, txFilename, err)
			}

			if !stxn.Txn.Group.IsZero() {
				reportErrorf("Transaction #%d with ID of %s is already part of a group.", transactionIdx, stxn.ID().String())
			}

			if (!stxn.Sig.Blank()) || (!stxn.Msig.Blank()) {
				reportErrorf("Transaction #%d with ID of %s is already signed", transactionIdx, stxn.ID().String())
			}

			stxns = append(stxns, stxn)
			group.TxGroupHashes = append(group.TxGroupHashes, crypto.HashObj(stxn.Txn))
			transactionIdx++
		}

		groupHash := crypto.HashObj(group)
		for i := range stxns {
			stxns[i].Txn.Group = groupHash
		}

		err = writeSignedTxnsToFile(stxns, outFilename)
		if err != nil {
			reportErrorf(fileWriteError, outFilename, err)
		}
	},
}

var splitCmd = &cobra.Command{
	Use:   "split",
	Short: "Split a file containing many transactions into one transaction per file",
	Long:  `Split a file containing many transactions.  The input file must contain one or more transactions.  These transactions will be written to individual files.`,
	Args:  validateNoPosArgsFn,
	Run: func(cmd *cobra.Command, args []string) {
		data, err := readFile(txFilename)
		if err != nil {
			reportErrorf(fileReadError, txFilename, err)
		}

		dec := protocol.NewDecoderBytes(data)

		var txns []transactions.SignedTxn
		for {
			var txn transactions.SignedTxn
			err = dec.Decode(&txn)
			if err == io.EOF {
				break
			}
			if err != nil {
				reportErrorf(txDecodeError, txFilename, err)
			}

			txns = append(txns, txn)
		}

		outExt := filepath.Ext(outFilename)
		outBase := outFilename[:len(outFilename)-len(outExt)]
		for idx, txn := range txns {
			fn := fmt.Sprintf("%s-%d%s", outBase, idx, outExt)
			err = writeFile(fn, protocol.Encode(&txn), 0600)
			if err != nil {
				reportErrorf(fileWriteError, outFilename, err)
			}
			fmt.Printf("Wrote transaction %d to %s\n", idx, fn)
		}
	},
}

func mustReadFile(fname string) []byte {
	contents, err := readFile(fname)
	if err != nil {
		reportErrorf("%s: %s", fname, err)
	}
	return contents
}

<<<<<<< HEAD
func assembleFileImpl(fname string) *logic.OpStream {
=======
func assembleFile(fname string, printWarnings bool) (program []byte) {
>>>>>>> b0c551a7
	text, err := readFile(fname)
	if err != nil {
		reportErrorf("%s: %s", fname, err)
	}
	ops, err := logic.AssembleString(string(text))
	if err != nil {
		ops.ReportProblems(fname, os.Stderr)
		reportErrorf("%s: %s", fname, err)
	}
	_, params := getProto(protoVersion)
	if ops.HasStatefulOps {
		if len(ops.Program) > config.MaxAvailableAppProgramLen {
			reportErrorf(tealAppSize, fname, len(ops.Program), config.MaxAvailableAppProgramLen)
		}
	} else {
		if uint64(len(ops.Program)) > params.LogicSigMaxSize {
			reportErrorf(tealLogicSigSize, fname, len(ops.Program), params.LogicSigMaxSize)
		}
	}

<<<<<<< HEAD
	return ops
}

func assembleFile(fname string) []byte {
	ops := assembleFileImpl(fname)
=======
	if printWarnings && len(ops.Warnings) != 0 {
		for _, warning := range ops.Warnings {
			reportWarnRawln(warning.Error())
		}
		plural := "s"
		if len(ops.Warnings) == 1 {
			plural = ""
		}
		reportWarnRawf("%d warning%s", len(ops.Warnings), plural)
	}

>>>>>>> b0c551a7
	return ops.Program
}

func assembleFileWithMap(fname string) ([]byte, logic.SourceMap) {
	ops := assembleFileImpl(fname)
	return ops.Program, logic.GetSourceMap([]string{fname}, ops.OffsetToLine)
}

func disassembleFile(fname, outname string) {
	program, err := readFile(fname)
	if err != nil {
		reportErrorf("%s: %s", fname, err)
	}
	// try parsing it as a msgpack LogicSig
	var lsig transactions.LogicSig
	err = protocol.Decode(program, &lsig)
	extra := ""
	if err == nil {
		// success, extract program to disassemble
		program = lsig.Logic
		if lsig.Sig != (crypto.Signature{}) || (!lsig.Msig.Blank()) || len(lsig.Args) > 0 {
			nologic := lsig
			nologic.Logic = nil
			ilsig := lsigToInspect(nologic)
			extra = "LogicSig: " + string(protocol.EncodeJSON(ilsig))
		}
	}
	text, err := logic.Disassemble(program)
	if err != nil {
		reportErrorf("%s: %s", fname, err)
	}
	if extra != "" {
		text = text + extra + "\n"
	}
	if outname == "" {
		os.Stdout.Write([]byte(text))
	} else {
		err = writeFile(outname, []byte(text), 0666)
		if err != nil {
			reportErrorf("%s: %s", outname, err)
		}
	}
}

var compileCmd = &cobra.Command{
	Use:   "compile [input file 1] [input file 2]...",
	Short: "Compile a contract program",
	Long:  "Reads a TEAL contract program and compiles it to binary output and contract address.",
	Run: func(cmd *cobra.Command, args []string) {
		for _, fname := range args {
			if disassemble {
				disassembleFile(fname, outFilename)
				continue
			}
<<<<<<< HEAD
			program, sourceMap := assembleFileWithMap(fname)
			outblob := program
=======
>>>>>>> b0c551a7
			outname := outFilename
			if outname == "" {
				if fname == stdinFileNameValue {
					outname = stdoutFilenameValue
				} else {
					outname = fmt.Sprintf("%s.tok", fname)
				}
			}
			shouldPrintAdditionalInfo := outname != stdoutFilenameValue
			program := assembleFile(fname, true)
			outblob := program
			if signProgram {
				dataDir := ensureSingleDataDir()
				accountList := makeAccountsList(dataDir)
				client := ensureKmdClient(dataDir)
				wh, pw := ensureWalletHandleMaybePassword(dataDir, walletName, true)

				// Check if from was specified, else use default
				if account == "" {
					account = accountList.getDefaultAccount()
					if account == "" {
						reportErrorln("no default account set. set one with 'goal account -f' or specify an account with '-a'.")
					}
					fmt.Printf("will use default account: %v\n", account)
				}
				signingAddressResolved := accountList.getAddressByName(account)

				signature, err := client.SignProgramWithWallet(wh, pw, signingAddressResolved, program)
				if err != nil {
					reportErrorf(errorSigningTX, err)
				}
				ls := transactions.LogicSig{Logic: program, Sig: signature}
				outblob = protocol.Encode(&ls)
			}
			if !noProgramOutput {
				err := writeFile(outname, outblob, 0666)
				if err != nil {
					reportErrorf("%s: %s", outname, err)
				}
			}
<<<<<<< HEAD
			if writeSourceMap {
				mapname := fname + ".map"
				pcblob, err := json.Marshal(sourceMap)
				if err != nil {
					reportErrorf("%s: %s", mapname, err)
				}
				err = writeFile(mapname, pcblob, 0666)
				if err != nil {
					reportErrorf("%s: %s", mapname, err)
				}
			}
			if !signProgram && outname != stdoutFilenameValue {
=======
			if !signProgram && shouldPrintAdditionalInfo {
>>>>>>> b0c551a7
				pd := logic.HashProgram(program)
				addr := basics.Address(pd)
				fmt.Printf("%s: %s\n", fname, addr.String())
			}
		}
	},
}

var dryrunCmd = &cobra.Command{
	Use:   "dryrun",
	Short: "Test a program offline",
	Long:  "Test a TEAL program offline under various conditions and verbosity.",
	Run: func(cmd *cobra.Command, args []string) {
		data, err := readFile(txFilename)
		if err != nil {
			reportErrorf(fileReadError, txFilename, err)
		}
		dec := protocol.NewDecoderBytes(data)
		stxns := make([]transactions.SignedTxn, 0, 10)
		for {
			var txn transactions.SignedTxn
			err = dec.Decode(&txn)
			if err == io.EOF {
				break
			}
			if err != nil {
				reportErrorf(txDecodeError, txFilename, err)
			}
			stxns = append(stxns, txn)
		}
		txgroup := transactions.WrapSignedTxnsWithAD(stxns)
		proto, params := getProto(protoVersion)
		if dumpForDryrun {
			// Write dryrun data to file
			dataDir := ensureSingleDataDir()
			client := ensureFullClient(dataDir)
			accts, err := unmarshalSlice(dumpForDryrunAccts)
			if err != nil {
				reportErrorf(err.Error())
			}
			data, err := libgoal.MakeDryrunStateBytes(client, nil, stxns, accts, string(proto), dumpForDryrunFormat.String())
			if err != nil {
				reportErrorf(err.Error())
			}
			writeFile(outFilename, data, 0600)
			return
		}

		if timeStamp <= 0 {
			timeStamp = time.Now().Unix()
		}
		for i, txn := range txgroup {
			if txn.Lsig.Blank() {
				continue
			}
			if uint64(txn.Lsig.Len()) > params.LogicSigMaxSize {
				reportErrorf("program size too large: %d > %d", len(txn.Lsig.Logic), params.LogicSigMaxSize)
			}
			ep := logic.NewEvalParams(txgroup, &params, nil)
			err := logic.CheckSignature(i, ep)
			if err != nil {
				reportErrorf("program failed Check: %s", err)
			}
			ep.Trace = &strings.Builder{}
			pass, err := logic.EvalSignature(i, ep)
			// TODO: optionally include `inspect` output here?
			fmt.Fprintf(os.Stdout, "tx[%d] trace:\n%s\n", i, ep.Trace.String())
			if pass {
				fmt.Fprintf(os.Stdout, " - pass -\n")
			} else {
				fmt.Fprintf(os.Stdout, "REJECT\n")
			}
			if err != nil {
				fmt.Fprintf(os.Stdout, "ERROR: %s\n", err.Error())
			}
		}

	},
}

var dryrunRemoteCmd = &cobra.Command{
	Use:   "dryrun-remote",
	Short: "Test a program with algod's dryrun REST endpoint",
	Long:  "Test a TEAL program with algod's dryrun REST endpoint under various conditions and verbosity.",
	Run: func(cmd *cobra.Command, args []string) {
		data, err := readFile(txFilename)
		if err != nil {
			reportErrorf(fileReadError, txFilename, err)
		}

		dataDir := ensureSingleDataDir()
		client := ensureFullClient(dataDir)
		resp, err := client.Dryrun(data)
		if err != nil {
			reportErrorf("dryrun-remote: %s", err.Error())
		}
		if rawOutput {
			fmt.Fprintf(os.Stdout, string(protocol.EncodeJSON(&resp)))
			return
		}

		stackToString := func(stack []generatedV2.TealValue) string {
			result := make([]string, len(stack))
			for i, sv := range stack {
				if sv.Type == uint64(basics.TealBytesType) {
					result[i] = heuristicFormatStr(sv.Bytes)
				} else {
					result[i] = fmt.Sprintf("%d", sv.Uint)
				}
			}
			return strings.Join(result, " ")
		}
		if len(resp.Txns) > 0 {
			for i, txnResult := range resp.Txns {
				var msgs []string
				var trace []generatedV2.DryrunState
				if txnResult.AppCallMessages != nil && len(*txnResult.AppCallMessages) > 0 {
					msgs = *txnResult.AppCallMessages
					if txnResult.AppCallTrace != nil {
						trace = *txnResult.AppCallTrace
					}
				} else if txnResult.LogicSigMessages != nil && len(*txnResult.LogicSigMessages) > 0 {
					msgs = *txnResult.LogicSigMessages
					if txnResult.LogicSigTrace != nil {
						trace = *txnResult.LogicSigTrace
					}
				}
				if txnResult.Cost != nil {
					fmt.Fprintf(os.Stdout, "tx[%d] cost: %d\n", i, *txnResult.Cost)
				}

				fmt.Fprintf(os.Stdout, "tx[%d] messages:\n", i)
				for _, msg := range msgs {
					fmt.Fprintf(os.Stdout, "%s\n", msg)
				}
				if verbose && len(trace) > 0 {
					fmt.Fprintf(os.Stdout, "tx[%d] trace:\n", i)
					for _, item := range trace {
						fmt.Fprintf(os.Stdout, "%4d (%04x): %s [%s]\n",
							item.Line, item.Pc, txnResult.Disassembly[item.Line-1], stackToString(item.Stack))
					}
				}
			}
		}
	},
}

// unmarshalSlice converts string addresses to basics.Address
func unmarshalSlice(accts []string) ([]basics.Address, error) {
	result := make([]basics.Address, 0, len(accts))
	for _, acct := range accts {
		addr, err := basics.UnmarshalChecksumAddress(acct)
		if err != nil {
			return nil, err
		}
		result = append(result, addr)
	}
	return result, nil
}<|MERGE_RESOLUTION|>--- conflicted
+++ resolved
@@ -938,11 +938,7 @@
 	return contents
 }
 
-<<<<<<< HEAD
-func assembleFileImpl(fname string) *logic.OpStream {
-=======
-func assembleFile(fname string, printWarnings bool) (program []byte) {
->>>>>>> b0c551a7
+func assembleFileImpl(fname string, printWarnings bool) *logic.OpStream {
 	text, err := readFile(fname)
 	if err != nil {
 		reportErrorf("%s: %s", fname, err)
@@ -963,13 +959,6 @@
 		}
 	}
 
-<<<<<<< HEAD
-	return ops
-}
-
-func assembleFile(fname string) []byte {
-	ops := assembleFileImpl(fname)
-=======
 	if printWarnings && len(ops.Warnings) != 0 {
 		for _, warning := range ops.Warnings {
 			reportWarnRawln(warning.Error())
@@ -981,12 +970,16 @@
 		reportWarnRawf("%d warning%s", len(ops.Warnings), plural)
 	}
 
->>>>>>> b0c551a7
+	return ops
+}
+
+func assembleFile(fname string, printWarnings bool) (program []byte) {
+	ops := assembleFileImpl(fname, printWarnings)
 	return ops.Program
 }
 
-func assembleFileWithMap(fname string) ([]byte, logic.SourceMap) {
-	ops := assembleFileImpl(fname)
+func assembleFileWithMap(fname string, printWarnings bool) ([]byte, logic.SourceMap) {
+	ops := assembleFileImpl(fname, printWarnings)
 	return ops.Program, logic.GetSourceMap([]string{fname}, ops.OffsetToLine)
 }
 
@@ -1036,11 +1029,6 @@
 				disassembleFile(fname, outFilename)
 				continue
 			}
-<<<<<<< HEAD
-			program, sourceMap := assembleFileWithMap(fname)
-			outblob := program
-=======
->>>>>>> b0c551a7
 			outname := outFilename
 			if outname == "" {
 				if fname == stdinFileNameValue {
@@ -1050,7 +1038,7 @@
 				}
 			}
 			shouldPrintAdditionalInfo := outname != stdoutFilenameValue
-			program := assembleFile(fname, true)
+			program, sourceMap := assembleFileWithMap(fname, true)
 			outblob := program
 			if signProgram {
 				dataDir := ensureSingleDataDir()
@@ -1081,7 +1069,6 @@
 					reportErrorf("%s: %s", outname, err)
 				}
 			}
-<<<<<<< HEAD
 			if writeSourceMap {
 				mapname := fname + ".map"
 				pcblob, err := json.Marshal(sourceMap)
@@ -1093,10 +1080,7 @@
 					reportErrorf("%s: %s", mapname, err)
 				}
 			}
-			if !signProgram && outname != stdoutFilenameValue {
-=======
 			if !signProgram && shouldPrintAdditionalInfo {
->>>>>>> b0c551a7
 				pd := logic.HashProgram(program)
 				addr := basics.Address(pd)
 				fmt.Printf("%s: %s\n", fname, addr.String())
