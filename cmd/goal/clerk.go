// Copyright (C) 2019-2021 Algorand, Inc.
// This file is part of go-algorand
//
// go-algorand is free software: you can redistribute it and/or modify
// it under the terms of the GNU Affero General Public License as
// published by the Free Software Foundation, either version 3 of the
// License, or (at your option) any later version.
//
// go-algorand is distributed in the hope that it will be useful,
// but WITHOUT ANY WARRANTY; without even the implied warranty of
// MERCHANTABILITY or FITNESS FOR A PARTICULAR PURPOSE.  See the
// GNU Affero General Public License for more details.
//
// You should have received a copy of the GNU Affero General Public License
// along with go-algorand.  If not, see <https://www.gnu.org/licenses/>.

package main

import (
	"encoding/base64"
	"fmt"
	"io"
	"os"
	"path/filepath"
	"strconv"
	"strings"
	"time"

	"github.com/algorand/go-algorand/config"
	"github.com/algorand/go-algorand/crypto"
	generatedV2 "github.com/algorand/go-algorand/daemon/algod/api/server/v2/generated"
	v1 "github.com/algorand/go-algorand/daemon/algod/api/spec/v1"
	"github.com/algorand/go-algorand/data/basics"
	"github.com/algorand/go-algorand/data/bookkeeping"
	"github.com/algorand/go-algorand/data/transactions"
	"github.com/algorand/go-algorand/data/transactions/logic"
	"github.com/algorand/go-algorand/data/transactions/verify"
	"github.com/algorand/go-algorand/libgoal"
	"github.com/algorand/go-algorand/protocol"

	"github.com/spf13/cobra"
)

var (
	toAddress       string
	account         string
	amount          uint64
	txFilename      string
	rejectsFilename string
	closeToAddress  string
	noProgramOutput bool
	signProgram     bool
	programSource   string
	argB64Strings   []string
	disassemble     bool
	verbose         bool
	progByteFile    string
	msigParams      string
	logicSigFile    string
	timeStamp       int64
	protoVersion    string
	rekeyToAddress  string
	signerAddress   string
	rawOutput       bool
)

func init() {
	clerkCmd.AddCommand(sendCmd)
	clerkCmd.AddCommand(rawsendCmd)
	clerkCmd.AddCommand(inspectCmd)
	clerkCmd.AddCommand(signCmd)
	clerkCmd.AddCommand(groupCmd)
	clerkCmd.AddCommand(splitCmd)
	clerkCmd.AddCommand(compileCmd)
	clerkCmd.AddCommand(dryrunCmd)
	clerkCmd.AddCommand(dryrunRemoteCmd)

	// Wallet to be used for the clerk operation
	clerkCmd.PersistentFlags().StringVarP(&walletName, "wallet", "w", "", "Set the wallet to be used for the selected operation")

	// send flags
	sendCmd.Flags().StringVarP(&account, "from", "f", "", "Account address to send the money from (If not specified, uses default account)")
	sendCmd.Flags().StringVarP(&toAddress, "to", "t", "", "Address to send to money to (required)")
	sendCmd.Flags().Uint64VarP(&amount, "amount", "a", 0, "The amount to be transferred (required), in microAlgos")
	sendCmd.Flags().StringVarP(&closeToAddress, "close-to", "c", "", "Close account and send remainder to this address")
	sendCmd.Flags().StringVar(&rekeyToAddress, "rekey-to", "", "Rekey account to the given spending key/address. (Future transactions from this account will need to be signed with the new key.)")
	sendCmd.Flags().StringVarP(&programSource, "from-program", "F", "", "Program source to use as account logic")
	sendCmd.Flags().StringVarP(&progByteFile, "from-program-bytes", "P", "", "Program binary to use as account logic")
	sendCmd.Flags().StringSliceVar(&argB64Strings, "argb64", nil, "base64 encoded args to pass to transaction logic")
	sendCmd.Flags().StringVarP(&logicSigFile, "logic-sig", "L", "", "LogicSig to apply to transaction")
	sendCmd.Flags().StringVar(&msigParams, "msig-params", "", "Multisig preimage parameters - [threshold] [Address 1] [Address 2] ...\nUsed to add the necessary fields in case the account was rekeyed to a multisig account")
	sendCmd.MarkFlagRequired("to")
	sendCmd.MarkFlagRequired("amount")

	// Add common transaction flags
	addTxnFlags(sendCmd)

	// rawsend flags
	rawsendCmd.Flags().StringVarP(&txFilename, "filename", "f", "", "Filename of file containing raw transactions")
	rawsendCmd.Flags().StringVarP(&rejectsFilename, "rejects", "r", "", "Filename for writing rejects to (default is txFilename.rej)")
	rawsendCmd.Flags().BoolVarP(&noWaitAfterSend, "no-wait", "N", false, "Don't wait for transactions to commit")
	rawsendCmd.MarkFlagRequired("filename")

	signCmd.Flags().StringVarP(&txFilename, "infile", "i", "", "Partially-signed transaction file to add signature to")
	signCmd.Flags().StringVarP(&outFilename, "outfile", "o", "", "Filename for writing the signed transaction")
	signCmd.Flags().StringVarP(&signerAddress, "signer", "S", "", "Address of key to sign with, if different from transaction \"from\" address due to rekeying")
	signCmd.Flags().StringVarP(&programSource, "program", "p", "", "Program source to use as account logic")
	signCmd.Flags().StringVarP(&logicSigFile, "logic-sig", "L", "", "LogicSig to apply to transaction")
	signCmd.Flags().StringSliceVar(&argB64Strings, "argb64", nil, "base64 encoded args to pass to transaction logic")
	signCmd.Flags().StringVarP(&protoVersion, "proto", "P", "", "consensus protocol version id string")
	signCmd.MarkFlagRequired("infile")
	signCmd.MarkFlagRequired("outfile")

	groupCmd.Flags().StringVarP(&txFilename, "infile", "i", "", "File storing transactions to be grouped")
	groupCmd.Flags().StringVarP(&outFilename, "outfile", "o", "", "Filename for writing the grouped transactions")
	groupCmd.MarkFlagRequired("infile")
	groupCmd.MarkFlagRequired("outfile")

	splitCmd.Flags().StringVarP(&txFilename, "infile", "i", "", "File storing transactions to be split")
	splitCmd.Flags().StringVarP(&outFilename, "outfile", "o", "", "Base filename for writing the individual transactions; each transaction will be written to filename-N.ext")
	splitCmd.MarkFlagRequired("infile")
	splitCmd.MarkFlagRequired("outfile")

	compileCmd.Flags().BoolVarP(&disassemble, "disassemble", "D", false, "disassemble a compiled program")
	compileCmd.Flags().BoolVarP(&noProgramOutput, "no-out", "n", false, "don't write contract program binary")
	compileCmd.Flags().BoolVarP(&signProgram, "sign", "s", false, "sign program, output is a binary signed LogicSig record")
	compileCmd.Flags().StringVarP(&outFilename, "outfile", "o", "", "Filename to write program bytes or signed LogicSig to")
	compileCmd.Flags().StringVarP(&account, "account", "a", "", "Account address to sign the program (If not specified, uses default account)")

	dryrunCmd.Flags().StringVarP(&txFilename, "txfile", "t", "", "transaction or transaction-group to test")
	dryrunCmd.Flags().StringVarP(&protoVersion, "proto", "P", "", "consensus protocol version id string")
	dryrunCmd.Flags().BoolVar(&dumpForDryrun, "dryrun-dump", false, "Dump in dryrun format acceptable by dryrun REST api instead of running")
	dryrunCmd.Flags().Var(&dumpForDryrunFormat, "dryrun-dump-format", "Dryrun dump format: "+dumpForDryrunFormat.AllowedString())
	dryrunCmd.Flags().StringVarP(&outFilename, "outfile", "o", "", "Filename for writing dryrun state object")
	dryrunCmd.MarkFlagRequired("txfile")

	dryrunRemoteCmd.Flags().StringVarP(&txFilename, "dryrun-state", "D", "", "dryrun request object to run")
	dryrunRemoteCmd.Flags().BoolVarP(&verbose, "verbose", "v", false, "print more info")
	dryrunRemoteCmd.Flags().BoolVarP(&rawOutput, "raw", "r", false, "output raw response from algod")
	dryrunRemoteCmd.MarkFlagRequired("dryrun-state")

}

var clerkCmd = &cobra.Command{
	Use:   "clerk",
	Short: "Provides the tools to control transactions ",
	Long:  `Collection of commands to support the management of transaction information.`,
	Args:  validateNoPosArgsFn,
	Run: func(cmd *cobra.Command, args []string) {
		//If no arguments passed, we should fallback to help
		cmd.HelpFunc()(cmd, args)
	},
}

func waitForCommit(client libgoal.Client, txid string, transactionLastValidRound uint64) (txn v1.Transaction, err error) {
	// Get current round information
	stat, err := client.Status()
	if err != nil {
		return v1.Transaction{}, fmt.Errorf(errorRequestFail, err)
	}

	for {
		// Check if we know about the transaction yet
		txn, err = client.PendingTransactionInformation(txid)
		if err != nil {
			return v1.Transaction{}, fmt.Errorf(errorRequestFail, err)
		}

		if txn.ConfirmedRound > 0 {
			reportInfof(infoTxCommitted, txid, txn.ConfirmedRound)
			break
		}

		if txn.PoolError != "" {
			return v1.Transaction{}, fmt.Errorf(txPoolError, txid, txn.PoolError)
		}

		// check if we've already committed to the block number equals to the transaction's last valid round.
		// if this is the case, the transaction would not be included in the blockchain, and we can exit right
		// here.
		if transactionLastValidRound > 0 && stat.LastRound >= transactionLastValidRound {
			return v1.Transaction{}, fmt.Errorf(errorTransactionExpired, txid)
		}

		reportInfof(infoTxPending, txid, stat.LastRound)
		// WaitForRound waits until round "stat.LastRound+1" is committed
		stat, err = client.WaitForRound(stat.LastRound)
		if err != nil {
			return v1.Transaction{}, fmt.Errorf(errorRequestFail, err)
		}
	}

	return
}

func createSignedTransaction(client libgoal.Client, signTx bool, dataDir string, walletName string, tx transactions.Transaction) (stxn transactions.SignedTxn, err error) {
	if signTx {
		// Sign the transaction
		wh, pw := ensureWalletHandleMaybePassword(dataDir, walletName, true)
		stxn, err = client.SignTransactionWithWallet(wh, pw, tx)
		if err != nil {
			return
		}
	} else {
		// Wrap in a transactions.SignedTxn with an empty sig.
		// This way protocol.Encode will encode the transaction type
		stxn, err = transactions.AssembleSignedTxn(tx, crypto.Signature{}, crypto.MultisigSig{})
		if err != nil {
			return
		}

		stxn = populateBlankMultisig(client, dataDir, walletName, stxn)
	}
	return
}

func writeTxnToFile(client libgoal.Client, signTx bool, dataDir string, walletName string, tx transactions.Transaction, filename string) error {
	stxn, err := createSignedTransaction(client, signTx, dataDir, walletName, tx)
	if err != nil {
		return err
	}
	// Write the SignedTxn to the output file
	return writeFile(filename, protocol.Encode(&stxn), 0600)
}

func getB64Args(args []string) [][]byte {
	if len(args) == 0 {
		return nil
	}
	programArgs := make([][]byte, len(args))
	for i, argstr := range args {
		if argstr == "" {
			programArgs[i] = []byte{}
			continue
		}
		var err error
		programArgs[i], err = base64.StdEncoding.DecodeString(argstr)
		if err != nil {
			reportErrorf("arg[%d] decode error: %s", i, err)
		}
	}
	return programArgs

}

func getProgramArgs() [][]byte {
	return getB64Args(argB64Strings)
}

func parseNoteField(cmd *cobra.Command) []byte {
	if cmd.Flags().Changed("noteb64") {
		noteBytes, err := base64.StdEncoding.DecodeString(noteBase64)
		if err != nil {
			reportErrorf(malformedNote, noteBase64, err)
		}
		return noteBytes
	}

	if cmd.Flags().Changed("note") {
		return []byte(noteText)
	}

	// Make sure that back-to-back, similar transactions will have a different txid
	noteBytes := make([]byte, 8)
	crypto.RandBytes(noteBytes[:])
	return noteBytes
}

func parseLease(cmd *cobra.Command) (leaseBytes [32]byte) {
	// Parse lease field
	if cmd.Flags().Changed("lease") {
		leaseBytesRaw, err := base64.StdEncoding.DecodeString(lease)
		if err != nil {
			reportErrorf(malformedLease, lease, err)
		}
		if len(leaseBytesRaw) != 32 {
			reportErrorf(malformedLease, lease, fmt.Errorf("lease length %d != 32", len(leaseBytesRaw)))
		}
		copy(leaseBytes[:], leaseBytesRaw)
	}
	return
}

var sendCmd = &cobra.Command{
	Use:   "send",
	Short: "Send money to an address",
	Long:  `Send money from one account to another. Note: by default, the money will be withdrawn from the default account. Creates a transaction sending amount tokens from fromAddr to toAddr. If the optional --fee is not provided, the transaction will use the recommended amount. If the optional --firstvalid and --lastvalid are provided, the transaction will only be valid from round firstValid to round lastValid. If broadcast of the transaction is successful, the transaction ID will be returned.`,
	Args:  validateNoPosArgsFn,
	Run: func(cmd *cobra.Command, args []string) {
		// -s is invalid without -o
		if outFilename == "" && sign {
			reportErrorln(soFlagError)
		}

		// --msig-params is invalid without -o
		if outFilename == "" && msigParams != "" {
			reportErrorln(noOutputFileError)
		}

		checkTxValidityPeriodCmdFlags(cmd)

		dataDir := ensureSingleDataDir()
		accountList := makeAccountsList(dataDir)

		var fromAddressResolved string
		var program []byte = nil
		var programArgs [][]byte = nil
		var lsig transactions.LogicSig
		var err error
		if progByteFile != "" {
			if programSource != "" || logicSigFile != "" {
				reportErrorln("should at most one of --from-program/-F or --from-program-bytes/-P --logic-sig/-L")
			}
			program, err = readFile(progByteFile)
			if err != nil {
				reportErrorf("%s: %s", progByteFile, err)
			}
		} else if programSource != "" {
			if logicSigFile != "" {
				reportErrorln("should at most one of --from-program/-F or --from-program-bytes/-P --logic-sig/-L")
			}
			program = assembleFile(programSource)
		} else if logicSigFile != "" {
			lsigFromArgs(&lsig)
		}
		if program != nil {
			ph := logic.HashProgram(program)
			pha := basics.Address(ph)
			fromAddressResolved = pha.String()
			programArgs = getProgramArgs()
		} else {
			// Check if from was specified, else use default
			if account == "" {
				account = accountList.getDefaultAccount()
			}

			// Resolving friendly names
			fromAddressResolved = accountList.getAddressByName(account)
		}
		toAddressResolved := accountList.getAddressByName(toAddress)

		// Parse notes and lease fields
		noteBytes := parseNoteField(cmd)
		leaseBytes := parseLease(cmd)

		// If closing an account, resolve that address as well
		var closeToAddressResolved string
		if closeToAddress != "" {
			closeToAddressResolved = accountList.getAddressByName(closeToAddress)
		}

		// If rekeying, parse that address
		// (we don't use accountList.getAddressByName because this address likely doesn't correspond to an account)
		var rekeyTo basics.Address
		if rekeyToAddress != "" {
			var err error
			rekeyTo, err = basics.UnmarshalChecksumAddress(rekeyToAddress)
			if err != nil {
				reportErrorf(err.Error())
			}
		}
		client := ensureFullClient(dataDir)
		firstValid, lastValid, err = client.ComputeValidityRounds(firstValid, lastValid, numValidRounds)
		if err != nil {
			reportErrorf(err.Error())
		}
		payment, err := client.ConstructPayment(
			fromAddressResolved, toAddressResolved, fee, amount, noteBytes, closeToAddressResolved,
			leaseBytes, basics.Round(firstValid), basics.Round(lastValid),
		)
		if err != nil {
			reportErrorf(errorConstructingTX, err)
		}
		if !rekeyTo.IsZero() {
			payment.RekeyTo = rekeyTo
		}

		// ConstructPayment fills in the suggested fee when fee=0. But if the user actually used --fee=0 on the
		// commandline, we ought to do what they asked (especially now that zero or low fees make sense in
		// combination with other txns that cover the groups's fee.
		explicitFee := cmd.Flags().Changed("fee")
		if explicitFee {
			payment.Fee = basics.MicroAlgos{Raw: fee}
		}

		var stx transactions.SignedTxn
		if lsig.Logic != nil {

			params, err := client.SuggestedParams()
			if err != nil {
				reportErrorf(errorNodeStatus, err)
			}
			proto := protocol.ConsensusVersion(params.ConsensusVersion)
			uncheckedTxn := transactions.SignedTxn{
				Txn:  payment,
				Lsig: lsig,
			}
			blockHeader := bookkeeping.BlockHeader{
				UpgradeState: bookkeeping.UpgradeState{
					CurrentProtocol: proto,
				},
			}
			groupCtx, err := verify.PrepareGroupContext([]transactions.SignedTxn{uncheckedTxn}, blockHeader)
			if err == nil {
				err = verify.LogicSigSanityCheck(&uncheckedTxn, 0, groupCtx)
			}
			if err != nil {
				reportErrorf("%s: txn[0] error %s", outFilename, err)
			}
			stx = uncheckedTxn
		} else if program != nil {
			stx = transactions.SignedTxn{
				Txn: payment,
				Lsig: transactions.LogicSig{
					Logic: program,
					Args:  programArgs,
				},
			}
		} else {
			signTx := sign || (outFilename == "")
			stx, err = createSignedTransaction(client, signTx, dataDir, walletName, payment)
			if err != nil {
				reportErrorf(errorSigningTX, err)
			}
		}

		// Handle the case where the user wants to send to an account that was rekeyed to a multisig account
		if msigParams != "" {
			// Decode params
			params := strings.Split(msigParams, " ")
			if len(params) < 3 {
				reportErrorf(msigParseError, "Not enough arguments to create the multisig address.\nPlease make sure to specify the threshold and at least 2 addresses\n")
			}

			threshold, err := strconv.ParseUint(params[0], 10, 8)
			if err != nil || threshold < 1 || threshold > 255 {
				reportErrorf(msigParseError, "Failed to parse the threshold. Make sure it's a number between 1 and 255")
			}

			// Convert the addresses into public keys
			pks := make([]crypto.PublicKey, len(params[1:]))
			for i, addrStr := range params[1:] {
				addr, err := basics.UnmarshalChecksumAddress(addrStr)
				if err != nil {
					reportErrorf(failDecodeAddressError, err)
				}
				pks[i] = crypto.PublicKey(addr)
			}

			addr, err := crypto.MultisigAddrGen(1, uint8(threshold), pks)
			if err != nil {
				reportErrorf(msigParseError, err)
			}

			// Generate the multisig and assign to the txn
			stx.Msig = crypto.MultisigPreimageFromPKs(1, uint8(threshold), pks)

			// Append the signer since it's a rekey txn
			if basics.Address(addr) == stx.Txn.Sender {
				reportWarnln(rekeySenderTargetSameError)
			}
			stx.AuthAddr = basics.Address(addr)
		}

		if outFilename == "" {
			// Broadcast the tx
			txid, err := client.BroadcastTransaction(stx)

			if err != nil {
				reportErrorf(errorBroadcastingTX, err)
			}

			// update information from Transaction
			fee = stx.Txn.Fee.Raw

			// Report tx details to user
			reportInfof(infoTxIssued, amount, fromAddressResolved, toAddressResolved, txid, fee)

			if !noWaitAfterSend {
				_, err = waitForCommit(client, txid, lastValid)
				if err != nil {
					reportErrorf(err.Error())
				}
			}
		} else {
			if dumpForDryrun {
				// Write dryrun data to file
				proto, _ := getProto(protoVersion)
				data, err := libgoal.MakeDryrunStateBytes(client, stx, []transactions.SignedTxn{}, string(proto), dumpForDryrunFormat.String())
				if err != nil {
					reportErrorf(err.Error())
				}
				writeFile(outFilename, data, 0600)
			} else {
				err = writeFile(outFilename, protocol.Encode(&stx), 0600)
				if err != nil {
					reportErrorf(err.Error())
				}
			}
		}
	},
}

var rawsendCmd = &cobra.Command{
	Use:   "rawsend",
	Short: "Send raw transactions",
	Long:  `Send raw transactions.  The transactions must be stored in a file, encoded using msgpack as transactions.SignedTxn. Multiple transactions can be concatenated together in a file.`,
	Args:  validateNoPosArgsFn,
	Run: func(cmd *cobra.Command, args []string) {
		if rejectsFilename == "" {
			rejectsFilename = txFilename + ".rej"
		}

		data, err := readFile(txFilename)
		if err != nil {
			reportErrorf(fileReadError, txFilename, err)
		}

		dec := protocol.NewDecoderBytes(data)
		client := ensureAlgodClient(ensureSingleDataDir())

		txnIDs := make(map[transactions.Txid]transactions.SignedTxn)
		var txns []transactions.SignedTxn
		for {
			var txn transactions.SignedTxn
			err = dec.Decode(&txn)
			if err == io.EOF {
				break
			}
			if err != nil {
				reportErrorf(txDecodeError, txFilename, err)
			}

			_, present := txnIDs[txn.ID()]
			if present {
				reportErrorf(txDupError, txn.ID().String(), txFilename)
			}

			txnIDs[txn.ID()] = txn
			txns = append(txns, txn)
		}

		txgroups := bookkeeping.SignedTxnsToGroups(txns)

		txnErrors := make(map[transactions.Txid]string)
		pendingTxns := make(map[transactions.Txid]string)
		for _, txgroup := range txgroups {
			// Broadcast the transaction
			err := client.BroadcastTransactionGroup(txgroup)
			if err != nil {
				for _, txn := range txgroup {
					txnErrors[txn.ID()] = err.Error()
				}
				reportWarnf(errorBroadcastingTX, err)
				continue
			}

			for _, txn := range txgroup {
				txidStr := txn.ID().String()
				reportInfof(infoRawTxIssued, txidStr)
				pendingTxns[txn.ID()] = txidStr
			}
		}

		if noWaitAfterSend {
			return
		}

		// Get current round information
		stat, err := client.Status()
		if err != nil {
			reportErrorf(errorRequestFail, err)
		}

		for txid, txidStr := range pendingTxns {
			for {
				// Check if we know about the transaction yet
				txn, err := client.PendingTransactionInformation(txidStr)
				if err != nil {
					txnErrors[txid] = err.Error()
					reportWarnf(errorRequestFail, err)
					continue
				}

				if txn.ConfirmedRound > 0 {
					reportInfof(infoTxCommitted, txidStr, txn.ConfirmedRound)
					break
				}

				if txn.PoolError != "" {
					txnErrors[txid] = txn.PoolError
					reportWarnf(txPoolError, txidStr, txn.PoolError)
					continue
				}

				reportInfof(infoTxPending, txidStr, stat.LastRound)
				stat, err = client.WaitForRound(stat.LastRound + 1)
				if err != nil {
					reportErrorf(errorRequestFail, err)
				}
			}
		}

		if len(txnErrors) > 0 {
			fmt.Printf("Encountered errors in sending %d transactions:\n", len(txnErrors))

			var rejectsData []byte
			// Loop over transactions in the same order as the original file,
			// to preserve transaction groups.
			for _, txn := range txns {
				txid := txn.ID()
				errmsg, ok := txnErrors[txid]
				if !ok {
					continue
				}

				fmt.Printf("  %s: %s\n", txid, errmsg)
				rejectsData = append(rejectsData, protocol.Encode(&txn)...)
			}

			f, err := os.OpenFile(rejectsFilename, os.O_WRONLY|os.O_CREATE|os.O_EXCL, 0666)
			if err != nil {
				reportErrorf(fileWriteError, rejectsFilename, err.Error())
			}
			_, err = f.Write(rejectsData)
			if err != nil {
				reportErrorf(fileWriteError, rejectsFilename, err.Error())
			}
			f.Close()
			fmt.Printf("Rejected transactions written to %s\n", rejectsFilename)

			os.Exit(1)
		}
	},
}

var inspectCmd = &cobra.Command{
	Use:   "inspect [input file 1] [input file 2]...",
	Short: "Print a transaction file",
	Long:  `Loads a transaction file, attempts to decode the transaction, and displays the decoded information.`,
	Run: func(cmd *cobra.Command, args []string) {
		for _, txFilename := range args {
			data, err := readFile(txFilename)
			if err != nil {
				reportErrorf(fileReadError, txFilename, err)
			}

			dec := protocol.NewDecoderBytes(data)
			count := 0
			for {
				var txn transactions.SignedTxn
				err = dec.Decode(&txn)
				if err == io.EOF {
					break
				}
				if err != nil {
					reportErrorf(txDecodeError, txFilename, err)
				}
				sti, err := inspectTxn(txn)
				if err != nil {
					reportErrorf(txDecodeError, txFilename, err)
				}
				fmt.Printf("%s[%d]\n%s\n\n", txFilename, count, string(protocol.EncodeJSON(sti)))
				count++
			}
		}
	},
}

func lsigFromArgs(lsig *transactions.LogicSig) {
	lsigBytes, err := readFile(logicSigFile)
	if err != nil {
		reportErrorf("%s: read failed, %s", logicSigFile, err)
	}
	err = protocol.Decode(lsigBytes, lsig)
	if err != nil {
		reportErrorf("%s: decode failed, %s", logicSigFile, err)
	}
	lsig.Args = getProgramArgs()
}

func getProto(versArg string) (protocol.ConsensusVersion, config.ConsensusParams) {
	cvers := protocol.ConsensusCurrentVersion
	if versArg != "" {
		cvers = protocol.ConsensusVersion(versArg)
	} else {
		dataDir := maybeSingleDataDir()
		if dataDir != "" {
			client := ensureAlgodClient(dataDir)
			params, err := client.SuggestedParams()
			if err == nil {
				cvers = protocol.ConsensusVersion(params.ConsensusVersion)
			}
			// else warning message?
		}
		// else warning message?
	}
	proto, ok := config.Consensus[cvers]
	if !ok {
		fmt.Fprintf(os.Stderr, "Invalid consensus version. Possible versions:\n")
		for xvers := range config.Consensus {
			fmt.Fprintf(os.Stderr, "\t%s\n", xvers)
		}
		os.Exit(1)
	}
	return cvers, proto
}

var signCmd = &cobra.Command{
	Use:   "sign -i [input file] -o [output file]",
	Short: "Sign a transaction file",
	Long:  `Sign the passed transaction file, which may contain one or more transactions. If the infile and the outfile are the same, this overwrites the file with the new, signed data.`,
	Args:  validateNoPosArgsFn,
	Run: func(cmd *cobra.Command, _ []string) {
		data, err := readFile(txFilename)
		if err != nil {
			reportErrorf(fileReadError, txFilename, err)
		}

		var lsig transactions.LogicSig

		var client libgoal.Client
		var wh []byte
		var pw []byte

		if programSource != "" {
			if logicSigFile != "" {
				reportErrorln("goal clerk sign should have at most one of --program/-p or --logic-sig/-L")
			}
			lsig.Logic = assembleFile(programSource)
			lsig.Args = getProgramArgs()
		} else if logicSigFile != "" {
			lsigFromArgs(&lsig)
		}
		if lsig.Logic == nil {
			// sign the usual way
			dataDir := ensureSingleDataDir()
			client = ensureKmdClient(dataDir)
			wh, pw = ensureWalletHandleMaybePassword(dataDir, walletName, true)
		}

		var outData []byte
		dec := protocol.NewDecoderBytes(data)
		// read the entire file and prepare in-memory copy of each signed transaction, with grouping.
		txnGroups := make(map[crypto.Digest][]*transactions.SignedTxn)
		var groupsOrder []crypto.Digest
		txnIndex := make(map[*transactions.SignedTxn]int)
		count := 0
		for {
			uncheckedTxn := new(transactions.SignedTxn)
			err = dec.Decode(uncheckedTxn)
			if err == io.EOF {
				break
			}
			if err != nil {
				reportErrorf(txDecodeError, txFilename, err)
			}
			group := uncheckedTxn.Txn.Group
			if group.IsZero() {
				// create a dummy group.
				randGroupBytes := crypto.Digest{}
				crypto.RandBytes(randGroupBytes[:])
				group = randGroupBytes
			}
			if _, hasGroup := txnGroups[group]; !hasGroup {
				// add a new group as needed.
				groupsOrder = append(groupsOrder, group)

			}
			txnGroups[group] = append(txnGroups[group], uncheckedTxn)
			txnIndex[uncheckedTxn] = count
			count++
		}

		consensusVersion, _ := getProto(protoVersion)
		contextHdr := bookkeeping.BlockHeader{
			UpgradeState: bookkeeping.UpgradeState{
				CurrentProtocol: consensusVersion,
			},
		}

		for _, group := range groupsOrder {
			txnGroup := []transactions.SignedTxn{}
			for _, txn := range txnGroups[group] {
				txnGroup = append(txnGroup, *txn)
			}
			var groupCtx *verify.GroupContext
			if lsig.Logic != nil {
				groupCtx, err = verify.PrepareGroupContext(txnGroup, contextHdr)
				if err != nil {
					// this error has to be unsupported protocol
					reportErrorf("%s: %v", txFilename, err)
				}
			}
			for i, txn := range txnGroup {
				var signedTxn transactions.SignedTxn
				if lsig.Logic != nil {
					txn.Lsig = lsig
					err = verify.LogicSigSanityCheck(&txn, i, groupCtx)
					if err != nil {
						reportErrorf("%s: txn[%d] error %s", txFilename, txnIndex[txnGroups[group][i]], err)
					}
					signedTxn = txn
				} else {
					// sign the usual way
					signedTxn, err = client.SignTransactionWithWalletAndSigner(wh, pw, signerAddress, txn.Txn)
					if err != nil {
						reportErrorf(errorSigningTX, err)
					}
				}
				outData = append(outData, protocol.Encode(&signedTxn)...)
			}
		}

		err = writeFile(outFilename, outData, 0600)
		if err != nil {
			reportErrorf(fileWriteError, outFilename, err)
		}
	},
}

var groupCmd = &cobra.Command{
	Use:   "group",
	Short: "Group transactions together",
	Long:  `Form a transaction group.  The input file must contain one or more unsigned transactions that will form a group.  The output file will contain the same transactions, in order, with a group flag added to each transaction, which requires that the transactions must be committed together. The group command would retain the logic signature, if present, as the TEAL program could verify the group using a logic signature argument.`,
	Args:  validateNoPosArgsFn,
	Run: func(cmd *cobra.Command, args []string) {
		data, err := readFile(txFilename)
		if err != nil {
			reportErrorf(fileReadError, txFilename, err)
		}

		dec := protocol.NewDecoderBytes(data)

		var stxns []transactions.SignedTxn
		var group transactions.TxGroup
		transactionIdx := 0
		for {
			var stxn transactions.SignedTxn
			// we decode the file into a SignedTxn since we want to verify the absense of the signature as well as preserve the AuthAddr.
			err = dec.Decode(&stxn)
			if err == io.EOF {
				break
			}
			if err != nil {
				reportErrorf(txDecodeError, txFilename, err)
			}

			if !stxn.Txn.Group.IsZero() {
				reportErrorf("Transaction #%d with ID of %s is already part of a group.", transactionIdx, stxn.ID().String())
			}

			if (!stxn.Sig.Blank()) || (!stxn.Msig.Blank()) {
				reportErrorf("Transaction #%d with ID of %s is already signed", transactionIdx, stxn.ID().String())
			}

			stxns = append(stxns, stxn)
			group.TxGroupHashes = append(group.TxGroupHashes, crypto.HashObj(stxn.Txn))
			transactionIdx++
		}

		var outData []byte
		for _, stxn := range stxns {
			stxn.Txn.Group = crypto.HashObj(group)
			outData = append(outData, protocol.Encode(&stxn)...)
		}

		err = writeFile(outFilename, outData, 0600)
		if err != nil {
			reportErrorf(fileWriteError, outFilename, err)
		}
	},
}

var splitCmd = &cobra.Command{
	Use:   "split",
	Short: "Split a file containing many transactions into one transaction per file",
	Long:  `Split a file containing many transactions.  The input file must contain one or more transactions.  These transactions will be written to individual files.`,
	Args:  validateNoPosArgsFn,
	Run: func(cmd *cobra.Command, args []string) {
		data, err := readFile(txFilename)
		if err != nil {
			reportErrorf(fileReadError, txFilename, err)
		}

		dec := protocol.NewDecoderBytes(data)

		var txns []transactions.SignedTxn
		for {
			var txn transactions.SignedTxn
			err = dec.Decode(&txn)
			if err == io.EOF {
				break
			}
			if err != nil {
				reportErrorf(txDecodeError, txFilename, err)
			}

			txns = append(txns, txn)
		}

		outExt := filepath.Ext(outFilename)
		outBase := outFilename[:len(outFilename)-len(outExt)]
		for idx, txn := range txns {
			fn := fmt.Sprintf("%s-%d%s", outBase, idx, outExt)
			err = writeFile(fn, protocol.Encode(&txn), 0600)
			if err != nil {
				reportErrorf(fileWriteError, outFilename, err)
			}
			fmt.Printf("Wrote transaction %d to %s\n", idx, fn)
		}
	},
}

func mustReadFile(fname string) []byte {
	contents, err := readFile(fname)
	if err != nil {
		reportErrorf("%s: %s", fname, err)
	}
	return contents
}

func assembleFile(fname string) (program []byte) {
	text, err := readFile(fname)
	if err != nil {
		reportErrorf("%s: %s", fname, err)
	}
	ops, err := logic.AssembleString(string(text))
	if err != nil {
		ops.ReportProblems(fname)
		reportErrorf("%s: %s", fname, err)
	}
	_, params := getProto(protoVersion)
	if ops.HasStatefulOps {
<<<<<<< HEAD
		if len(ops.Program) > params.MaxAppProgramLen {
			reportErrorf(tealAppSize, fname, len(ops.Program), params.MaxAppProgramLen)
=======
		if len(ops.Program) > config.MaxAvailableAppProgramLen {
			reportErrorf(tealAppSize, fname, len(ops.Program), config.MaxAvailableAppProgramLen)
>>>>>>> 401cae29
		}
	} else {
		if uint64(len(ops.Program)) > params.LogicSigMaxSize {
			reportErrorf(tealLogicSigSize, fname, len(ops.Program), params.LogicSigMaxSize)
		}
	}

	return ops.Program
}

func disassembleFile(fname, outname string) {
	program, err := readFile(fname)
	if err != nil {
		reportErrorf("%s: %s", fname, err)
	}
	// try parsing it as a msgpack LogicSig
	var lsig transactions.LogicSig
	err = protocol.Decode(program, &lsig)
	extra := ""
	if err == nil {
		// success, extract program to disassemble
		program = lsig.Logic
		if lsig.Sig != (crypto.Signature{}) || (!lsig.Msig.Blank()) || len(lsig.Args) > 0 {
			nologic := lsig
			nologic.Logic = nil
			ilsig := lsigToInspect(nologic)
			extra = "LogicSig: " + string(protocol.EncodeJSON(ilsig))
		}
	}
	text, err := logic.Disassemble(program)
	if err != nil {
		reportErrorf("%s: %s", fname, err)
	}
	if extra != "" {
		text = text + extra + "\n"
	}
	if outname == "" {
		os.Stdout.Write([]byte(text))
	} else {
		err = writeFile(outname, []byte(text), 0666)
		if err != nil {
			reportErrorf("%s: %s", outname, err)
		}
	}
}

var compileCmd = &cobra.Command{
	Use:   "compile [input file 1] [input file 2]...",
	Short: "Compile a contract program",
	Long:  "Reads a TEAL contract program and compiles it to binary output and contract address.",
	Run: func(cmd *cobra.Command, args []string) {
		for _, fname := range args {
			if disassemble {
				disassembleFile(fname, outFilename)
				continue
			}
			program := assembleFile(fname)
			outblob := program
			outname := outFilename
			if outname == "" {
				if fname == stdinFileNameValue {
					outname = stdoutFilenameValue
				} else {
					outname = fmt.Sprintf("%s.tok", fname)
				}
			}
			if signProgram {
				dataDir := ensureSingleDataDir()
				accountList := makeAccountsList(dataDir)
				client := ensureKmdClient(dataDir)
				wh, pw := ensureWalletHandleMaybePassword(dataDir, walletName, true)

				// Check if from was specified, else use default
				if account == "" {
					account = accountList.getDefaultAccount()
					if account == "" {
						reportErrorln("no default account set. set one with 'goal account -f' or specify an account with '-a'.")
					}
					fmt.Printf("will use default account: %v\n", account)
				}
				signingAddressResolved := accountList.getAddressByName(account)

				signature, err := client.SignProgramWithWallet(wh, pw, signingAddressResolved, program)
				if err != nil {
					reportErrorf(errorSigningTX, err)
				}
				ls := transactions.LogicSig{Logic: program, Sig: signature}
				outblob = protocol.Encode(&ls)
			}
			if !noProgramOutput {
				err := writeFile(outname, outblob, 0666)
				if err != nil {
					reportErrorf("%s: %s", outname, err)
				}
			}
			if !signProgram && outname != stdoutFilenameValue {
				pd := logic.HashProgram(program)
				addr := basics.Address(pd)
				fmt.Printf("%s: %s\n", fname, addr.String())
			}
		}
	},
}

var dryrunCmd = &cobra.Command{
	Use:   "dryrun",
	Short: "Test a program offline",
	Long:  "Test a TEAL program offline under various conditions and verbosity.",
	Run: func(cmd *cobra.Command, args []string) {
		data, err := readFile(txFilename)
		if err != nil {
			reportErrorf(fileReadError, txFilename, err)
		}
		dec := protocol.NewDecoderBytes(data)
		stxns := make([]transactions.SignedTxn, 0, 10)
		for {
			var txn transactions.SignedTxn
			err = dec.Decode(&txn)
			if err == io.EOF {
				break
			}
			if err != nil {
				reportErrorf(txDecodeError, txFilename, err)
			}
			stxns = append(stxns, txn)
		}
		txgroup := make([]transactions.SignedTxn, len(stxns))
		for i, st := range stxns {
			txgroup[i] = st
		}
		proto, params := getProto(protoVersion)
		if dumpForDryrun {
			// Write dryrun data to file
			dataDir := ensureSingleDataDir()
			client := ensureFullClient(dataDir)
			data, err := libgoal.MakeDryrunStateBytes(client, nil, txgroup, string(proto), dumpForDryrunFormat.String())
			if err != nil {
				reportErrorf(err.Error())
			}
			writeFile(outFilename, data, 0600)
			return
		}

		if timeStamp <= 0 {
			timeStamp = time.Now().Unix()
		}
		for i, txn := range txgroup {
			if txn.Lsig.Blank() {
				continue
			}
			if uint64(txn.Lsig.Len()) > params.LogicSigMaxSize {
				reportErrorf("program size too large: %d > %d", len(txn.Lsig.Logic), params.LogicSigMaxSize)
			}
			ep := logic.EvalParams{Txn: &txn, Proto: &params, GroupIndex: i, TxnGroup: txgroup}
			err := logic.Check(txn.Lsig.Logic, ep)
			if err != nil {
				reportErrorf("program failed Check: %s", err)
			}
			if uint64(cost) > params.LogicSigMaxCost {
				reportErrorf("program cost too large: %d > %d", cost, params.LogicSigMaxCost)
			}
			sb := strings.Builder{}
			ep = logic.EvalParams{
				Txn:        &txn,
				GroupIndex: i,
				Proto:      &params,
				Trace:      &sb,
				TxnGroup:   txgroup,
			}
			pass, err := logic.Eval(txn.Lsig.Logic, ep)
			// TODO: optionally include `inspect` output here?
			fmt.Fprintf(os.Stdout, "tx[%d] trace:\n%s\n", i, sb.String())
			if pass {
				fmt.Fprintf(os.Stdout, " - pass -\n")
			} else {
				fmt.Fprintf(os.Stdout, "REJECT\n")
			}
			if err != nil {
				fmt.Fprintf(os.Stdout, "ERROR: %s\n", err.Error())
			}
		}

	},
}

var dryrunRemoteCmd = &cobra.Command{
	Use:   "dryrun-remote",
	Short: "Test a program with algod's dryrun REST endpoint",
	Long:  "Test a TEAL program with algod's dryrun REST endpoint under various conditions and verbosity.",
	Run: func(cmd *cobra.Command, args []string) {
		data, err := readFile(txFilename)
		if err != nil {
			reportErrorf(fileReadError, txFilename, err)
		}

		dataDir := ensureSingleDataDir()
		client := ensureFullClient(dataDir)
		resp, err := client.Dryrun(data)
		if err != nil {
			reportErrorf("dryrun-remote: %s", err.Error())
		}
		if rawOutput {
			fmt.Fprintf(os.Stdout, string(protocol.EncodeJSON(&resp)))
			return
		}

		stackToString := func(stack []generatedV2.TealValue) string {
			result := make([]string, len(stack))
			for i, sv := range stack {
				if sv.Type == uint64(basics.TealBytesType) {
					result[i] = heuristicFormatStr(sv.Bytes)
				} else {
					result[i] = fmt.Sprintf("%d", sv.Uint)
				}
			}
			return strings.Join(result, " ")
		}
		if len(resp.Txns) > 0 {
			for i, txnResult := range resp.Txns {
				var msgs []string
				var trace []generatedV2.DryrunState
				if txnResult.AppCallMessages != nil && len(*txnResult.AppCallMessages) > 0 {
					msgs = *txnResult.AppCallMessages
					if txnResult.AppCallTrace != nil {
						trace = *txnResult.AppCallTrace
					}
				} else if txnResult.LogicSigMessages != nil && len(*txnResult.LogicSigMessages) > 0 {
					msgs = *txnResult.LogicSigMessages
					if txnResult.LogicSigTrace != nil {
						trace = *txnResult.LogicSigTrace
					}
				}
				fmt.Fprintf(os.Stdout, "tx[%d] messages:\n", i)
				for _, msg := range msgs {
					fmt.Fprintf(os.Stdout, "%s\n", msg)
				}
				if verbose && len(trace) > 0 {
					fmt.Fprintf(os.Stdout, "tx[%d] trace:\n", i)
					for _, item := range trace {
						fmt.Fprintf(os.Stdout, "%4d (%04x): %s [%s]\n",
							item.Line, item.Pc, txnResult.Disassembly[item.Line-1], stackToString(item.Stack))
					}
				}
			}
		}
	},
}<|MERGE_RESOLUTION|>--- conflicted
+++ resolved
@@ -932,13 +932,8 @@
 	}
 	_, params := getProto(protoVersion)
 	if ops.HasStatefulOps {
-<<<<<<< HEAD
-		if len(ops.Program) > params.MaxAppProgramLen {
-			reportErrorf(tealAppSize, fname, len(ops.Program), params.MaxAppProgramLen)
-=======
 		if len(ops.Program) > config.MaxAvailableAppProgramLen {
 			reportErrorf(tealAppSize, fname, len(ops.Program), config.MaxAvailableAppProgramLen)
->>>>>>> 401cae29
 		}
 	} else {
 		if uint64(len(ops.Program)) > params.LogicSigMaxSize {
@@ -1096,9 +1091,6 @@
 			err := logic.Check(txn.Lsig.Logic, ep)
 			if err != nil {
 				reportErrorf("program failed Check: %s", err)
-			}
-			if uint64(cost) > params.LogicSigMaxCost {
-				reportErrorf("program cost too large: %d > %d", cost, params.LogicSigMaxCost)
 			}
 			sb := strings.Builder{}
 			ep = logic.EvalParams{
