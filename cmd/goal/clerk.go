// Copyright (C) 2019 Algorand, Inc.
// This file is part of go-algorand
//
// go-algorand is free software: you can redistribute it and/or modify
// it under the terms of the GNU Affero General Public License as
// published by the Free Software Foundation, either version 3 of the
// License, or (at your option) any later version.
//
// go-algorand is distributed in the hope that it will be useful,
// but WITHOUT ANY WARRANTY; without even the implied warranty of
// MERCHANTABILITY or FITNESS FOR A PARTICULAR PURPOSE.  See the
// GNU Affero General Public License for more details.
//
// You should have received a copy of the GNU Affero General Public License
// along with go-algorand.  If not, see <https://www.gnu.org/licenses/>.

package main

import (
	"encoding/base64"
	"fmt"
	"io"
	"io/ioutil"
	"os"
	"path/filepath"
	"strings"
	"time"

	"github.com/algorand/go-algorand/config"
	"github.com/algorand/go-algorand/crypto"
	"github.com/algorand/go-algorand/data/basics"
	"github.com/algorand/go-algorand/data/bookkeeping"
	"github.com/algorand/go-algorand/data/transactions"
	"github.com/algorand/go-algorand/data/transactions/logic"
	"github.com/algorand/go-algorand/data/transactions/verify"
	"github.com/algorand/go-algorand/libgoal"
	"github.com/algorand/go-algorand/protocol"

	"github.com/spf13/cobra"
)

var (
	toAddress       string
	account         string
	amount          uint64
	fee             uint64
	firstValid      uint64
	lastValid       uint64
	txFilename      string
	outFilename     string
	rejectsFilename string
	noteBase64      string
	noteText        string
	lease           string
	sign            bool
	closeToAddress  string
	noWaitAfterSend bool
	noProgramOutput bool
	signProgram     bool
	programSource   string
	argB64Strings   []string
	disassesmble    bool
	progByteFile    string
	logicSigFile    string
	timeStamp       int64
	protoVersion    string
)

func init() {
	clerkCmd.AddCommand(sendCmd)
	clerkCmd.AddCommand(rawsendCmd)
	clerkCmd.AddCommand(inspectCmd)
	clerkCmd.AddCommand(signCmd)
	clerkCmd.AddCommand(groupCmd)
	clerkCmd.AddCommand(splitCmd)
	clerkCmd.AddCommand(compileCmd)
	clerkCmd.AddCommand(dryrunCmd)

	// Wallet to be used for the clerk operation
	clerkCmd.PersistentFlags().StringVarP(&walletName, "wallet", "w", "", "Set the wallet to be used for the selected operation")

	// send flags
	sendCmd.Flags().StringVarP(&account, "from", "f", "", "Account address to send the money from (If not specified, uses default account)")
	sendCmd.Flags().StringVarP(&toAddress, "to", "t", "", "Address to send to money to (required)")
	sendCmd.Flags().Uint64VarP(&amount, "amount", "a", 0, "The amount to be transferred (required), in microAlgos")
	sendCmd.Flags().Uint64Var(&fee, "fee", 0, "The transaction fee (automatically determined by default), in microAlgos")
	sendCmd.Flags().Uint64Var(&firstValid, "firstvalid", 0, "The first round where the transaction may be committed to the ledger")
	sendCmd.Flags().Uint64Var(&lastValid, "lastvalid", 0, "The last round where the transaction may be committed to the ledger")
	sendCmd.Flags().StringVar(&noteBase64, "noteb64", "", "Note (URL-base64 encoded)")
	sendCmd.Flags().StringVarP(&noteText, "note", "n", "", "Note text (ignored if --noteb64 used also)")
	sendCmd.Flags().StringVarP(&lease, "lease", "x", "", "Lease value (base64, optional): no transaction may also acquire this lease until lastvalid")
	sendCmd.Flags().StringVarP(&txFilename, "out", "o", "", "Dump an unsigned tx to the given file. In order to dump a signed transaction, pass -s")
	sendCmd.Flags().BoolVarP(&sign, "sign", "s", false, "Use with -o to indicate that the dumped transaction should be signed")
	sendCmd.Flags().StringVarP(&closeToAddress, "close-to", "c", "", "Close account and send remainder to this address")
	sendCmd.Flags().BoolVarP(&noWaitAfterSend, "no-wait", "N", false, "Don't wait for transaction to commit")
	sendCmd.Flags().StringVarP(&programSource, "from-program", "F", "", "Program source to use as account logic")
	sendCmd.Flags().StringVarP(&progByteFile, "from-program-bytes", "P", "", "Program binary to use as account logic")
	sendCmd.Flags().StringSliceVar(&argB64Strings, "argb64", nil, "base64 encoded args to pass to transaction logic")
	sendCmd.Flags().StringVarP(&logicSigFile, "logic-sig", "L", "", "LogicSig to apply to transaction")

	sendCmd.MarkFlagRequired("to")
	sendCmd.MarkFlagRequired("amount")

	// rawsend flags
	rawsendCmd.Flags().StringVarP(&txFilename, "filename", "f", "", "Filename of file containing raw transactions")
	rawsendCmd.Flags().StringVarP(&rejectsFilename, "rejects", "r", "", "Filename for writing rejects to (default is txFilename.rej)")
	rawsendCmd.Flags().BoolVarP(&noWaitAfterSend, "no-wait", "N", false, "Don't wait for transactions to commit")
	rawsendCmd.MarkFlagRequired("filename")

	signCmd.Flags().StringVarP(&txFilename, "infile", "i", "", "Partially-signed transaction file to add signature to")
	signCmd.Flags().StringVarP(&outFilename, "outfile", "o", "", "Filename for writing the signed transaction")
	signCmd.Flags().StringVarP(&programSource, "program", "p", "", "Program source to use as account logic")
	signCmd.Flags().StringVarP(&logicSigFile, "logic-sig", "L", "", "LogicSig to apply to transaction")
	signCmd.Flags().StringSliceVar(&argB64Strings, "argb64", nil, "base64 encoded args to pass to transaction logic")
	signCmd.Flags().StringVarP(&protoVersion, "proto", "P", "", "consensus protocol version id string")
	signCmd.MarkFlagRequired("infile")
	signCmd.MarkFlagRequired("outfile")

	groupCmd.Flags().StringVarP(&txFilename, "infile", "i", "", "File storing transactions to be grouped")
	groupCmd.Flags().StringVarP(&outFilename, "outfile", "o", "", "Filename for writing the grouped transactions")
	groupCmd.MarkFlagRequired("infile")
	groupCmd.MarkFlagRequired("outfile")

	splitCmd.Flags().StringVarP(&txFilename, "infile", "i", "", "File storing transactions to be split")
	splitCmd.Flags().StringVarP(&outFilename, "outfile", "o", "", "Base filename for writing the individual transactions; each transaction will be written to filename-N.ext")
	splitCmd.MarkFlagRequired("infile")
	splitCmd.MarkFlagRequired("outfile")

	compileCmd.Flags().BoolVarP(&disassesmble, "disassemble", "D", false, "disassemble a compiled program")
	compileCmd.Flags().BoolVarP(&noProgramOutput, "no-out", "n", false, "don't write contract program binary")
	compileCmd.Flags().BoolVarP(&signProgram, "sign", "s", false, "sign program, output is a binary signed LogicSig record")
	compileCmd.Flags().StringVarP(&outFilename, "outfile", "o", "", "Filename to write program bytes or signed LogicSig to")
	compileCmd.Flags().StringVarP(&account, "account", "a", "", "Account address to sign the program (If not specified, uses default account)")

	dryrunCmd.Flags().StringVarP(&txFilename, "txfile", "t", "", "transaction or transaction-group to test")
	dryrunCmd.Flags().Int64VarP(&timeStamp, "time-stamp", "S", 0, "unix time value for txn FirstValidTime (default now)")
	dryrunCmd.Flags().StringVarP(&protoVersion, "proto", "P", "", "consensus protocol version id string")
	dryrunCmd.MarkFlagRequired("txfile")
}

var clerkCmd = &cobra.Command{
	Use:   "clerk",
	Short: "Provides the tools to control transactions ",
	Long:  `Collection of commands to support the mangement of transaction information.`,
	Args:  validateNoPosArgsFn,
	Run: func(cmd *cobra.Command, args []string) {
		//If no arguments passed, we should fallback to help
		cmd.HelpFunc()(cmd, args)
	},
}

func waitForCommit(client libgoal.Client, txid string) error {
	// Get current round information
	stat, err := client.Status()
	if err != nil {
		return fmt.Errorf(errorRequestFail, err)
	}

	for {
		// Check if we know about the transaction yet
		txn, err := client.PendingTransactionInformation(txid)
		if err != nil {
			return fmt.Errorf(errorRequestFail, err)
		}

		if txn.ConfirmedRound > 0 {
			reportInfof(infoTxCommitted, txid, txn.ConfirmedRound)
			break
		}

		if txn.PoolError != "" {
			return fmt.Errorf(txPoolError, txid, txn.PoolError)
		}

		reportInfof(infoTxPending, txid, stat.LastRound)
		stat, err = client.WaitForRound(stat.LastRound + 1)
		if err != nil {
			return fmt.Errorf(errorRequestFail, err)
		}
	}

	return nil
}

func createSignedTransaction(client libgoal.Client, signTx bool, dataDir string, walletName string, tx transactions.Transaction) (stxn transactions.SignedTxn, err error) {
	if signTx {
		// Sign the transaction
		wh, pw := ensureWalletHandleMaybePassword(dataDir, walletName, true)
		stxn, err = client.SignTransactionWithWallet(wh, pw, tx)
		if err != nil {
			return
		}
	} else {
		// Wrap in a transactions.SignedTxn with an empty sig.
		// This way protocol.Encode will encode the transaction type
		stxn, err = transactions.AssembleSignedTxn(tx, crypto.Signature{}, crypto.MultisigSig{})
		if err != nil {
			return
		}

		stxn = populateBlankMultisig(client, dataDir, walletName, stxn)
	}
	return
}

func writeTxnToFile(client libgoal.Client, signTx bool, dataDir string, walletName string, tx transactions.Transaction, filename string) error {
	stxn, err := createSignedTransaction(client, signTx, dataDir, walletName, tx)
	if err != nil {
		return err
	}
	// Write the SignedTxn to the output file
	return writeFile(filename, protocol.Encode(stxn), 0600)
}

func getProgramArgs() [][]byte {
	if len(argB64Strings) == 0 {
		return nil
	}
	programArgs := make([][]byte, len(argB64Strings))
	for i, argstr := range argB64Strings {
		if argstr == "" {
			programArgs[i] = []byte{}
			continue
		}
		var err error
		programArgs[i], err = base64.StdEncoding.DecodeString(argstr)
		if err != nil {
			reportErrorf("arg[%d] decode error: %s", i, err)
		}
	}
	return programArgs
}

func parseNoteField(cmd *cobra.Command) []byte {
	if cmd.Flags().Changed("noteb64") {
		noteBytes, err := base64.StdEncoding.DecodeString(noteBase64)
		if err != nil {
			reportErrorf(malformedNote, noteBase64, err)
		}
		return noteBytes
	}

	if cmd.Flags().Changed("note") {
		return []byte(noteText)
	}

	// Make sure that back-to-back, similar transactions will have a different txid
	noteBytes := make([]byte, 8)
	crypto.RandBytes(noteBytes[:])
	return noteBytes
}

var sendCmd = &cobra.Command{
	Use:   "send",
	Short: "Send money to an address",
	Long:  `Send money from one account to another. Note: by default, the money will be withdrawn from the default account. Creates a transaction sending amount tokens from fromAddr to toAddr. If the optional --fee is not provided, the transaction will use the recommended amount. If the optional --firstvalid and --lastvalid are provided, the transaction will only be valid from round firstValid to round lastValid. If broadcast of the transaction is successful, the transaction ID will be returned.`,
	Args:  validateNoPosArgsFn,
	Run: func(cmd *cobra.Command, args []string) {
		// -s is invalid without -o
		if txFilename == "" && sign {
			reportErrorln(soFlagError)
		}

		dataDir := ensureSingleDataDir()
		accountList := makeAccountsList(dataDir)

		var fromAddressResolved string
		var program []byte = nil
		var programArgs [][]byte = nil
		var lsig transactions.LogicSig
		var err error
		if progByteFile != "" {
			if programSource != "" || logicSigFile != "" {
				reportErrorln("should at most one of --from-program/-F or --from-program-bytes/-P --logic-sig/-L")
			}
			program, err = readFile(progByteFile)
			if err != nil {
				reportErrorf("%s: %s", progByteFile, err)
			}
		} else if programSource != "" {
			if logicSigFile != "" {
				reportErrorln("should at most one of --from-program/-F or --from-program-bytes/-P --logic-sig/-L")
			}
			program = assembleFile(programSource)
		} else if logicSigFile != "" {
			lsigFromArgs(&lsig)
		}
		if program != nil {
			ph := logic.HashProgram(program)
			pha := basics.Address(ph)
			fromAddressResolved = pha.String()
			programArgs = getProgramArgs()
		} else {
			// Check if from was specified, else use default
			if account == "" {
				account = accountList.getDefaultAccount()
			}

			// Resolving friendly names
			fromAddressResolved = accountList.getAddressByName(account)
		}
		toAddressResolved := accountList.getAddressByName(toAddress)

		// Parse lease field
		var leaseBytes [32]byte
		if cmd.Flags().Changed("lease") {
			leaseBytesRaw, err := base64.StdEncoding.DecodeString(lease)
			if err != nil {
				reportErrorf(malformedLease, lease, err)
			}
			if len(leaseBytesRaw) != 32 {
				reportErrorf(malformedLease, lease, fmt.Errorf("lease length %d != 32", len(leaseBytesRaw)))
			}
			copy(leaseBytes[:], leaseBytesRaw)
		}

		// Parse notes field
		noteBytes := parseNoteField(cmd)

		// If closing an account, resolve that address as well
		var closeToAddressResolved string
		if closeToAddress != "" {
			closeToAddressResolved = accountList.getAddressByName(closeToAddress)
		}

		client := ensureFullClient(dataDir)
		payment, err := client.ConstructPayment(fromAddressResolved, toAddressResolved, fee, amount, noteBytes, closeToAddressResolved, leaseBytes, basics.Round(firstValid), basics.Round(lastValid))
		if err != nil {
			reportErrorf(errorConstructingTX, err)
		}
		var stx transactions.SignedTxn
		if lsig.Logic != nil {
			proto := config.Consensus[protocol.ConsensusCurrentVersion]
			unsignedTxn := transactions.SignedTxn{Txn: payment}
			err = verify.LogicSig(&lsig, &proto, &unsignedTxn)
			if err != nil {
				reportErrorf("%s: txn[0] error %s", txFilename, err)
			}
			stx = transactions.SignedTxn{
				Txn:  payment,
				Lsig: lsig,
			}
		} else if program != nil {
			stx = transactions.SignedTxn{
				Txn: payment,
				Lsig: transactions.LogicSig{
					Logic: program,
					Args:  programArgs,
				},
			}
		} else {
			signTx := sign || (txFilename == "")
			stx, err = createSignedTransaction(client, signTx, dataDir, walletName, payment)
			if err != nil {
				reportErrorf(errorSigningTX, err)
			}
		}

		if txFilename == "" {
			// Broadcast the tx
			txid, err := client.BroadcastTransaction(stx)

			if err != nil {
				reportErrorf(errorBroadcastingTX, err)
			}

			// update information from Transaction
			fee = stx.Txn.Fee.Raw

			// Report tx details to user
			reportInfof(infoTxIssued, amount, fromAddressResolved, toAddressResolved, txid, fee)

			if !noWaitAfterSend {
				err = waitForCommit(client, txid)
				if err != nil {
					reportErrorf(err.Error())
				}
			}
		} else {
			err = writeFile(txFilename, protocol.Encode(stx), 0600)
			if err != nil {
				reportErrorf(err.Error())
			}
		}
	},
}

var rawsendCmd = &cobra.Command{
	Use:   "rawsend",
	Short: "Send raw transactions",
	Long:  `Send raw transactions.  The transactions must be stored in a file, encoded using msgpack as transactions.SignedTxn. Multiple transactions can be concatenated together in a file.`,
	Args:  validateNoPosArgsFn,
	Run: func(cmd *cobra.Command, args []string) {
		if rejectsFilename == "" {
			rejectsFilename = txFilename + ".rej"
		}

		data, err := readFile(txFilename)
		if err != nil {
			reportErrorf(fileReadError, txFilename, err)
		}

		dec := protocol.NewDecoderBytes(data)
		client := ensureAlgodClient(ensureSingleDataDir())

		txnIDs := make(map[transactions.Txid]transactions.SignedTxn)
		var txns []transactions.SignedTxn
		for {
			var txn transactions.SignedTxn
			err = dec.Decode(&txn)
			if err == io.EOF {
				break
			}
			if err != nil {
				reportErrorf(txDecodeError, txFilename, err)
			}

			_, present := txnIDs[txn.ID()]
			if present {
				reportErrorf(txDupError, txn.ID().String(), txFilename)
			}

			txnIDs[txn.ID()] = txn
			txns = append(txns, txn)
		}

		txgroups := bookkeeping.SignedTxnsToGroups(txns)

		txnErrors := make(map[transactions.Txid]string)
		pendingTxns := make(map[transactions.Txid]string)
		for _, txgroup := range txgroups {
			// Broadcast the transaction
			err := client.BroadcastTransactionGroup(txgroup)
			if err != nil {
				for _, txn := range txgroup {
					txnErrors[txn.ID()] = err.Error()
				}
				reportWarnf(errorBroadcastingTX, err)
				continue
			}

			for _, txn := range txgroup {
				txidStr := txn.ID().String()
				reportInfof(infoRawTxIssued, txidStr)
				pendingTxns[txn.ID()] = txidStr
			}
		}

		if noWaitAfterSend {
			return
		}

		// Get current round information
		stat, err := client.Status()
		if err != nil {
			reportErrorf(errorRequestFail, err)
		}

		for txid, txidStr := range pendingTxns {
			for {
				// Check if we know about the transaction yet
				txn, err := client.PendingTransactionInformation(txidStr)
				if err != nil {
					txnErrors[txid] = err.Error()
					reportWarnf(errorRequestFail, err)
					continue
				}

				if txn.ConfirmedRound > 0 {
					reportInfof(infoTxCommitted, txidStr, txn.ConfirmedRound)
					break
				}

				if txn.PoolError != "" {
					txnErrors[txid] = txn.PoolError
					reportWarnf(txPoolError, txidStr, txn.PoolError)
					continue
				}

				reportInfof(infoTxPending, txidStr, stat.LastRound)
				stat, err = client.WaitForRound(stat.LastRound + 1)
				if err != nil {
					reportErrorf(errorRequestFail, err)
				}
			}
		}

		if len(txnErrors) > 0 {
			fmt.Printf("Encountered errors in sending %d transactions:\n", len(txnErrors))

			var rejectsData []byte
			// Loop over transactions in the same order as the original file,
			// to preserve transaction groups.
			for _, txn := range txns {
				txid := txn.ID()
				errmsg, ok := txnErrors[txid]
				if !ok {
					continue
				}

				fmt.Printf("  %s: %s\n", txid, errmsg)
				rejectsData = append(rejectsData, protocol.Encode(txn)...)
			}

			f, err := os.OpenFile(rejectsFilename, os.O_WRONLY|os.O_CREATE|os.O_EXCL, 0666)
			if err != nil {
				reportErrorf(fileWriteError, rejectsFilename, err.Error())
			}
			_, err = f.Write(rejectsData)
			if err != nil {
				reportErrorf(fileWriteError, rejectsFilename, err.Error())
			}
			f.Close()
			fmt.Printf("Rejected transactions written to %s\n", rejectsFilename)

			os.Exit(1)
		}
	},
}

var inspectCmd = &cobra.Command{
	Use:   "inspect",
	Short: "print a transaction file",
	Run: func(cmd *cobra.Command, args []string) {
		for _, txFilename := range args {
			data, err := readFile(txFilename)
			if err != nil {
				reportErrorf(fileReadError, txFilename, err)
			}

			dec := protocol.NewDecoderBytes(data)
			count := 0
			for {
				var txn transactions.SignedTxn
				err = dec.Decode(&txn)
				if err == io.EOF {
					break
				}
				if err != nil {
					reportErrorf(txDecodeError, txFilename, err)
				}
				sti, err := inspectTxn(txn)
				if err != nil {
					reportErrorf(txDecodeError, txFilename, err)
				}
				fmt.Printf("%s[%d]\n%s\n\n", txFilename, count, string(protocol.EncodeJSON(sti)))
				count++
			}
		}
	},
}

func lsigFromArgs(lsig *transactions.LogicSig) {
	lsigBytes, err := readFile(logicSigFile)
	if err != nil {
		reportErrorf("%s: read failed, %s", logicSigFile, err)
	}
	err = protocol.Decode(lsigBytes, lsig)
	if err != nil {
		reportErrorf("%s: decode failed, %s", logicSigFile, err)
	}
	lsig.Args = getProgramArgs()
}

func getProto(versArg string) config.ConsensusParams {
	cvers := protocol.ConsensusCurrentVersion
	if versArg != "" {
		cvers = protocol.ConsensusVersion(versArg)
	}
	proto, ok := config.Consensus[cvers]
	if !ok {
		fmt.Fprintf(os.Stderr, "Invalid consensus version. Possible versions:\n")
		for xvers := range config.Consensus {
			fmt.Fprintf(os.Stderr, "\t%s\n", xvers)
		}
		os.Exit(1)
	}
	return proto
}

var signCmd = &cobra.Command{
	Use:   "sign -i INFILE -o OUTFILE",
	Short: "Sign a transaction file",
	Long:  `Sign the passed transaction file, which may contain one or more transactions. If the infile and the outfile are the same, this overwrites the file with the new, signed data.`,
	Args:  validateNoPosArgsFn,
	Run: func(cmd *cobra.Command, _ []string) {
		data, err := readFile(txFilename)
		if err != nil {
			reportErrorf(fileReadError, txFilename, err)
		}

		var lsig transactions.LogicSig

		var client libgoal.Client
		var wh []byte
		var pw []byte

		if programSource != "" {
			if logicSigFile != "" {
				reportErrorln("goal clerk sign should have at most one of --program/-p or --logic-sig/-L")
			}
			lsig.Logic = assembleFile(programSource)
			lsig.Args = getProgramArgs()
		} else if logicSigFile != "" {
			lsigFromArgs(&lsig)
		}
		if lsig.Logic == nil {
			// sign the usual way
			dataDir := ensureSingleDataDir()
			client = ensureKmdClient(dataDir)
			wh, pw = ensureWalletHandleMaybePassword(dataDir, walletName, true)
		}

		var outData []byte
		dec := protocol.NewDecoderBytes(data)
		count := 0
		for {
			// transaction file comes in as a SignedTxn with no signature
			var unsignedTxn transactions.SignedTxn
			err = dec.Decode(&unsignedTxn)
			if err == io.EOF {
				break
			}
			if err != nil {
				reportErrorf(txDecodeError, txFilename, err)
			}

			var signedTxn transactions.SignedTxn
			if lsig.Logic != nil {
				proto := getProto(protoVersion)
				err = verify.LogicSig(&lsig, &proto, &unsignedTxn)
				if err != nil {
					reportErrorf("%s: txn[%d] error %s", txFilename, count, err)
				}
				signedTxn.Txn = unsignedTxn.Txn
				signedTxn.Lsig = lsig
			} else {
				// sign the usual way
				signedTxn, err = client.SignTransactionWithWallet(wh, pw, unsignedTxn.Txn)
				if err != nil {
					reportErrorf(errorSigningTX, err)
				}
			}

			outData = append(outData, protocol.Encode(signedTxn)...)
			count++
		}
		err = writeFile(outFilename, outData, 0600)
		if err != nil {
			reportErrorf(fileWriteError, outFilename, err)
		}
	},
}

var groupCmd = &cobra.Command{
	Use:   "group",
	Short: "Group transactions together",
	Long:  `Form a transaction group.  The input file must contain one or more transactions that will form a group.  The output file will contain the same transactions, in order, with a group flag added to each transaction, which requires that the transactions must be committed together.`,
	Args:  validateNoPosArgsFn,
	Run: func(cmd *cobra.Command, args []string) {
		data, err := readFile(txFilename)
		if err != nil {
			reportErrorf(fileReadError, txFilename, err)
		}

		dec := protocol.NewDecoderBytes(data)

		var txns []transactions.SignedTxn
		var group transactions.TxGroup
		for {
			var txn transactions.SignedTxn
			err = dec.Decode(&txn)
			if err == io.EOF {
				break
			}
			if err != nil {
				reportErrorf(txDecodeError, txFilename, err)
			}

			if !txn.Txn.Group.IsZero() {
				reportErrorf("Transaction %s is already part of a group.", txn.ID().String())
			}

			txns = append(txns, txn)
			group.TxGroupHashes = append(group.TxGroupHashes, crypto.HashObj(txn.Txn))
		}

		var outData []byte
		for _, txn := range txns {
			txn.Txn.Group = crypto.HashObj(group)
			outData = append(outData, protocol.Encode(txn)...)
		}

		err = writeFile(outFilename, outData, 0600)
		if err != nil {
			reportErrorf(fileWriteError, outFilename, err)
		}
	},
}

var splitCmd = &cobra.Command{
	Use:   "split",
	Short: "Split a file containing many transactions into one transaction per file",
	Long:  `Split a file containing many transactions.  The input file must contain one or more transactions.  These transactions will be written to individual files.`,
	Args:  validateNoPosArgsFn,
	Run: func(cmd *cobra.Command, args []string) {
		data, err := readFile(txFilename)
		if err != nil {
			reportErrorf(fileReadError, txFilename, err)
		}

		dec := protocol.NewDecoderBytes(data)

		var txns []transactions.SignedTxn
		for {
			var txn transactions.SignedTxn
			err = dec.Decode(&txn)
			if err == io.EOF {
				break
			}
			if err != nil {
				reportErrorf(txDecodeError, txFilename, err)
			}

			txns = append(txns, txn)
		}

		outExt := filepath.Ext(outFilename)
		outBase := outFilename[:len(outFilename)-len(outExt)]
		for idx, txn := range txns {
			fn := fmt.Sprintf("%s-%d%s", outBase, idx, outExt)
			err = writeFile(fn, protocol.Encode(txn), 0600)
			if err != nil {
				reportErrorf(fileWriteError, outFilename, err)
			}
			fmt.Printf("Wrote transaction %d to %s\n", idx, fn)
		}
	},
}

func assembleFile(fname string) (program []byte) {
	text, err := readFile(fname)
	if err != nil {
		reportErrorf("%s: %s\n", fname, err)
	}
	program, err = logic.AssembleString(string(text))
	if err != nil {
		reportErrorf("%s: %s\n", fname, err)
	}
	return program
}

func disassembleFile(fname, outname string) {
	program, err := readFile(fname)
	if err != nil {
		reportErrorf("%s: %s\n", fname, err)
	}
	// try parsing it as a msgpack LogicSig
	var lsig transactions.LogicSig
	err = protocol.Decode(program, &lsig)
	extra := ""
	if err == nil {
		// success, extract program to disassemble
		program = lsig.Logic
		if lsig.Sig != (crypto.Signature{}) || (!lsig.Msig.Blank()) || len(lsig.Args) > 0 {
			nologic := lsig
			nologic.Logic = nil
			ilsig := lsigToInspect(nologic)
			extra = "LogicSig: " + string(protocol.EncodeJSON(ilsig))
		}
	}
	text, err := logic.Disassemble(program)
	if err != nil {
		reportErrorf("%s: %s\n", fname, err)
	}
	if extra != "" {
		text = text + extra + "\n"
	}
	if outname == "" {
		os.Stdout.Write([]byte(text))
	} else {
		err = ioutil.WriteFile(outname, []byte(text), 0666)
		if err != nil {
			reportErrorf("%s: %s\n", outname, err)
		}
	}
}

var compileCmd = &cobra.Command{
	Use:   "compile",
	Short: "compile a contract program",
	Long:  "compile a contract program, report its address",
	Run: func(cmd *cobra.Command, args []string) {
		for _, fname := range args {
			if disassesmble {
				disassembleFile(fname, outFilename)
				continue
			}
			program := assembleFile(fname)
			outblob := program
			outname := outFilename
			if outname == "" {
				outname = fmt.Sprintf("%s.tok", fname)
			}
			if signProgram {
				dataDir := ensureSingleDataDir()
				accountList := makeAccountsList(dataDir)
				client := ensureKmdClient(dataDir)
				wh, pw := ensureWalletHandleMaybePassword(dataDir, walletName, true)

				// Check if from was specified, else use default
				if account == "" {
					account = accountList.getDefaultAccount()
					if account == "" {
						reportErrorln("no default account set. set one with 'goal account -f' or specify an account with '-a'.")
					}
					fmt.Printf("will use default account: %v\n", account)
				}
				signingAddressResolved := accountList.getAddressByName(account)

				signature, err := client.SignProgramWithWallet(wh, pw, signingAddressResolved, program)
				if err != nil {
					reportErrorf(errorSigningTX, err)
				}
				ls := transactions.LogicSig{Logic: program, Sig: signature}
				outblob = protocol.Encode(ls)
			}
			if !noProgramOutput {
				fout, err := os.Create(outname)
				if err != nil {
					reportErrorf("%s: %s\n", outname, err)
				}
				_, err = fout.Write(outblob)
				if err != nil {
					reportErrorf("%s: %s\n", outname, err)
				}
				err = fout.Close()
				if err != nil {
					reportErrorf("%s: %s\n", outname, err)
				}
			}
			if !signProgram {
				pd := logic.HashProgram(program)
				addr := basics.Address(pd)
				fmt.Printf("%s: %s\n", fname, addr.String())
			}
		}
	},
}

var dryrunCmd = &cobra.Command{
	Use:   "dryrun",
	Short: "test a program offline",
	Long:  "test a program offline under various conditions and verbosity",
	Run: func(cmd *cobra.Command, args []string) {
		data, err := readFile(txFilename)
		if err != nil {
			reportErrorf(fileReadError, txFilename, err)
		}
		dec := protocol.NewDecoderBytes(data)
		stxns := make([]transactions.SignedTxn, 0, 10)
		for {
			var txn transactions.SignedTxn
			err = dec.Decode(&txn)
			if err == io.EOF {
				break
			}
			if err != nil {
				reportErrorf(txDecodeError, txFilename, err)
			}
			stxns = append(stxns, txn)
		}
		txgroup := make([]transactions.SignedTxnWithAD, len(stxns))
		for i, st := range stxns {
			txgroup[i].SignedTxn = st
		}
		if timeStamp <= 0 {
			timeStamp = time.Now().Unix()
		}
<<<<<<< HEAD
		block := bookkeeping.Block{}
		block.BlockHeader.Round = basics.Round(round)
		block.BlockHeader.TimeStamp = timeStamp
		proto := config.Consensus[protocol.ConsensusFuture]
=======
		proto := getProto(protoVersion)
>>>>>>> b03f11dd
		for i, txn := range txgroup {
			if txn.Lsig.Blank() {
				continue
			}
			ep := logic.EvalParams{Txn: &txn.SignedTxn, Proto: &proto}
			cost, err := logic.Check(txn.Lsig.Logic, ep)
			if err != nil {
				reportErrorf("program failed Check: %s", err)
			}
			sb := strings.Builder{}
			ep = logic.EvalParams{
				Txn:                 &txn.SignedTxn,
				Proto:               &proto,
				Trace:               &sb,
				TxnGroup:            txgroup,
				GroupIndex:          i,
				FirstValidTimeStamp: uint64(timeStamp),
			}
			pass, err := logic.Eval(txn.Lsig.Logic, ep)
			// TODO: optionally include `inspect` output here?
			fmt.Fprintf(os.Stdout, "tx[%d] cost=%d trace:\n%s\n", i, cost, sb.String())
			if pass {
				fmt.Fprintf(os.Stdout, " - pass -\n")
			} else {
				fmt.Fprintf(os.Stdout, "REJECT\n")
			}
			if err != nil {
				fmt.Fprintf(os.Stdout, "ERROR: %s\n", err.Error())
			}
		}

	},
}<|MERGE_RESOLUTION|>--- conflicted
+++ resolved
@@ -877,14 +877,7 @@
 		if timeStamp <= 0 {
 			timeStamp = time.Now().Unix()
 		}
-<<<<<<< HEAD
-		block := bookkeeping.Block{}
-		block.BlockHeader.Round = basics.Round(round)
-		block.BlockHeader.TimeStamp = timeStamp
-		proto := config.Consensus[protocol.ConsensusFuture]
-=======
 		proto := getProto(protoVersion)
->>>>>>> b03f11dd
 		for i, txn := range txgroup {
 			if txn.Lsig.Blank() {
 				continue
