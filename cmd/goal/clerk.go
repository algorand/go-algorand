// Copyright (C) 2019-2020 Algorand, Inc.
// This file is part of go-algorand
//
// go-algorand is free software: you can redistribute it and/or modify
// it under the terms of the GNU Affero General Public License as
// published by the Free Software Foundation, either version 3 of the
// License, or (at your option) any later version.
//
// go-algorand is distributed in the hope that it will be useful,
// but WITHOUT ANY WARRANTY; without even the implied warranty of
// MERCHANTABILITY or FITNESS FOR A PARTICULAR PURPOSE.  See the
// GNU Affero General Public License for more details.
//
// You should have received a copy of the GNU Affero General Public License
// along with go-algorand.  If not, see <https://www.gnu.org/licenses/>.

package main

import (
	"encoding/base64"
	"fmt"
	"io"
	"os"
	"path/filepath"
	"strings"
	"time"

	"github.com/algorand/go-algorand/config"
	"github.com/algorand/go-algorand/crypto"
	"github.com/algorand/go-algorand/data/basics"
	"github.com/algorand/go-algorand/data/bookkeeping"
	"github.com/algorand/go-algorand/data/transactions"
	"github.com/algorand/go-algorand/data/transactions/logic"
	"github.com/algorand/go-algorand/data/transactions/verify"
	"github.com/algorand/go-algorand/libgoal"
	"github.com/algorand/go-algorand/protocol"

	"github.com/spf13/cobra"
)

var (
	toAddress       string
	account         string
	amount          uint64
	fee             uint64
	txFilename      string
	outFilename     string
	rejectsFilename string
	noteBase64      string
	noteText        string
	lease           string
	sign            bool
	closeToAddress  string
	noWaitAfterSend bool
	noProgramOutput bool
	signProgram     bool
	programSource   string
	argB64Strings   []string
	disassesmble    bool
	progByteFile    string
	logicSigFile    string
	timeStamp       int64
	protoVersion    string
	rekeyToAddress  string
	signerAddress   string
)

func init() {
	clerkCmd.AddCommand(sendCmd)
	clerkCmd.AddCommand(rawsendCmd)
	clerkCmd.AddCommand(inspectCmd)
	clerkCmd.AddCommand(signCmd)
	clerkCmd.AddCommand(groupCmd)
	clerkCmd.AddCommand(splitCmd)
	clerkCmd.AddCommand(compileCmd)
	clerkCmd.AddCommand(dryrunCmd)

	// Wallet to be used for the clerk operation
	clerkCmd.PersistentFlags().StringVarP(&walletName, "wallet", "w", "", "Set the wallet to be used for the selected operation")

	// send flags
	sendCmd.Flags().StringVarP(&account, "from", "f", "", "Account address to send the money from (If not specified, uses default account)")
	sendCmd.Flags().StringVarP(&toAddress, "to", "t", "", "Address to send to money to (required)")
	sendCmd.Flags().Uint64VarP(&amount, "amount", "a", 0, "The amount to be transferred (required), in microAlgos")
	sendCmd.Flags().Uint64Var(&fee, "fee", 0, "The transaction fee (automatically determined by default), in microAlgos")
	sendCmd.Flags().Uint64Var(&firstValid, "firstvalid", 0, "The first round where the transaction may be committed to the ledger")
	sendCmd.Flags().Uint64Var(&lastValid, "lastvalid", 0, "The last round where the transaction may be committed to the ledger")
	sendCmd.Flags().Uint64VarP(&numValidRounds, "validrounds", "v", 0, "The validity period for the transaction, used to calculate lastvalid")
	sendCmd.Flags().StringVar(&noteBase64, "noteb64", "", "Note (URL-base64 encoded)")
	sendCmd.Flags().StringVarP(&noteText, "note", "n", "", "Note text (ignored if --noteb64 used also)")
	sendCmd.Flags().StringVarP(&lease, "lease", "x", "", "Lease value (base64, optional): no transaction may also acquire this lease until lastvalid")
	sendCmd.Flags().StringVarP(&txFilename, "out", "o", "", "Dump an unsigned tx to the given file. In order to dump a signed transaction, pass -s")
	sendCmd.Flags().BoolVarP(&sign, "sign", "s", false, "Use with -o to indicate that the dumped transaction should be signed")
	sendCmd.Flags().StringVarP(&closeToAddress, "close-to", "c", "", "Close account and send remainder to this address")
	sendCmd.Flags().StringVar(&rekeyToAddress, "rekey-to", "", "Rekey account to the given spending key/address. (Future transactions from this account will need to be signed with the new key.)")
	sendCmd.Flags().BoolVarP(&noWaitAfterSend, "no-wait", "N", false, "Don't wait for transaction to commit")
	sendCmd.Flags().StringVarP(&programSource, "from-program", "F", "", "Program source to use as account logic")
	sendCmd.Flags().StringVarP(&progByteFile, "from-program-bytes", "P", "", "Program binary to use as account logic")
	sendCmd.Flags().StringSliceVar(&argB64Strings, "argb64", nil, "base64 encoded args to pass to transaction logic")
	sendCmd.Flags().StringVarP(&logicSigFile, "logic-sig", "L", "", "LogicSig to apply to transaction")

	sendCmd.MarkFlagRequired("to")
	sendCmd.MarkFlagRequired("amount")

	// rawsend flags
	rawsendCmd.Flags().StringVarP(&txFilename, "filename", "f", "", "Filename of file containing raw transactions")
	rawsendCmd.Flags().StringVarP(&rejectsFilename, "rejects", "r", "", "Filename for writing rejects to (default is txFilename.rej)")
	rawsendCmd.Flags().BoolVarP(&noWaitAfterSend, "no-wait", "N", false, "Don't wait for transactions to commit")
	rawsendCmd.MarkFlagRequired("filename")

	signCmd.Flags().StringVarP(&txFilename, "infile", "i", "", "Partially-signed transaction file to add signature to")
	signCmd.Flags().StringVarP(&outFilename, "outfile", "o", "", "Filename for writing the signed transaction")
	signCmd.Flags().StringVarP(&signerAddress, "signer", "S", "", "Address of key to sign with, if different from transaction \"from\" address due to rekeying")
	signCmd.Flags().StringVarP(&programSource, "program", "p", "", "Program source to use as account logic")
	signCmd.Flags().StringVarP(&logicSigFile, "logic-sig", "L", "", "LogicSig to apply to transaction")
	signCmd.Flags().StringSliceVar(&argB64Strings, "argb64", nil, "base64 encoded args to pass to transaction logic")
	signCmd.Flags().StringVarP(&protoVersion, "proto", "P", "", "consensus protocol version id string")
	signCmd.MarkFlagRequired("infile")
	signCmd.MarkFlagRequired("outfile")

	groupCmd.Flags().StringVarP(&txFilename, "infile", "i", "", "File storing transactions to be grouped")
	groupCmd.Flags().StringVarP(&outFilename, "outfile", "o", "", "Filename for writing the grouped transactions")
	groupCmd.MarkFlagRequired("infile")
	groupCmd.MarkFlagRequired("outfile")

	splitCmd.Flags().StringVarP(&txFilename, "infile", "i", "", "File storing transactions to be split")
	splitCmd.Flags().StringVarP(&outFilename, "outfile", "o", "", "Base filename for writing the individual transactions; each transaction will be written to filename-N.ext")
	splitCmd.MarkFlagRequired("infile")
	splitCmd.MarkFlagRequired("outfile")

	compileCmd.Flags().BoolVarP(&disassesmble, "disassemble", "D", false, "disassemble a compiled program")
	compileCmd.Flags().BoolVarP(&noProgramOutput, "no-out", "n", false, "don't write contract program binary")
	compileCmd.Flags().BoolVarP(&signProgram, "sign", "s", false, "sign program, output is a binary signed LogicSig record")
	compileCmd.Flags().StringVarP(&outFilename, "outfile", "o", "", "Filename to write program bytes or signed LogicSig to")
	compileCmd.Flags().StringVarP(&account, "account", "a", "", "Account address to sign the program (If not specified, uses default account)")

	dryrunCmd.Flags().StringVarP(&txFilename, "txfile", "t", "", "transaction or transaction-group to test")
	dryrunCmd.Flags().StringVarP(&protoVersion, "proto", "P", "", "consensus protocol version id string")
	dryrunCmd.MarkFlagRequired("txfile")
}

var clerkCmd = &cobra.Command{
	Use:   "clerk",
	Short: "Provides the tools to control transactions ",
	Long:  `Collection of commands to support the management of transaction information.`,
	Args:  validateNoPosArgsFn,
	Run: func(cmd *cobra.Command, args []string) {
		//If no arguments passed, we should fallback to help
		cmd.HelpFunc()(cmd, args)
	},
}

func waitForCommit(client libgoal.Client, txid string) error {
	// Get current round information
	stat, err := client.Status()
	if err != nil {
		return fmt.Errorf(errorRequestFail, err)
	}

	for {
		// Check if we know about the transaction yet
		txn, err := client.PendingTransactionInformation(txid)
		if err != nil {
			return fmt.Errorf(errorRequestFail, err)
		}

		if txn.ConfirmedRound > 0 {
			reportInfof(infoTxCommitted, txid, txn.ConfirmedRound)
			break
		}

		if txn.PoolError != "" {
			return fmt.Errorf(txPoolError, txid, txn.PoolError)
		}

		reportInfof(infoTxPending, txid, stat.LastRound)
		stat, err = client.WaitForRound(stat.LastRound + 1)
		if err != nil {
			return fmt.Errorf(errorRequestFail, err)
		}
	}

	return nil
}

func createSignedTransaction(client libgoal.Client, signTx bool, dataDir string, walletName string, tx transactions.Transaction) (stxn transactions.SignedTxn, err error) {
	if signTx {
		// Sign the transaction
		wh, pw := ensureWalletHandleMaybePassword(dataDir, walletName, true)
		stxn, err = client.SignTransactionWithWallet(wh, pw, tx)
		if err != nil {
			return
		}
	} else {
		// Wrap in a transactions.SignedTxn with an empty sig.
		// This way protocol.Encode will encode the transaction type
		stxn, err = transactions.AssembleSignedTxn(tx, crypto.Signature{}, crypto.MultisigSig{})
		if err != nil {
			return
		}

		stxn = populateBlankMultisig(client, dataDir, walletName, stxn)
	}
	return
}

func writeTxnToFile(client libgoal.Client, signTx bool, dataDir string, walletName string, tx transactions.Transaction, filename string) error {
	stxn, err := createSignedTransaction(client, signTx, dataDir, walletName, tx)
	if err != nil {
		return err
	}
	// Write the SignedTxn to the output file
	return writeFile(filename, protocol.Encode(&stxn), 0600)
}

func getB64Args(args []string) [][]byte {
	if len(args) == 0 {
		return nil
	}
	programArgs := make([][]byte, len(args))
	for i, argstr := range args {
		if argstr == "" {
			programArgs[i] = []byte{}
			continue
		}
		var err error
		programArgs[i], err = base64.StdEncoding.DecodeString(argstr)
		if err != nil {
			reportErrorf("arg[%d] decode error: %s", i, err)
		}
	}
	return programArgs

}

func getProgramArgs() [][]byte {
	return getB64Args(argB64Strings)
}

func parseNoteField(cmd *cobra.Command) []byte {
	if cmd.Flags().Changed("noteb64") {
		noteBytes, err := base64.StdEncoding.DecodeString(noteBase64)
		if err != nil {
			reportErrorf(malformedNote, noteBase64, err)
		}
		return noteBytes
	}

	if cmd.Flags().Changed("note") {
		return []byte(noteText)
	}

	// Make sure that back-to-back, similar transactions will have a different txid
	noteBytes := make([]byte, 8)
	crypto.RandBytes(noteBytes[:])
	return noteBytes
}

func parseLease(cmd *cobra.Command) (leaseBytes [32]byte) {
	// Parse lease field
	if cmd.Flags().Changed("lease") {
		leaseBytesRaw, err := base64.StdEncoding.DecodeString(lease)
		if err != nil {
			reportErrorf(malformedLease, lease, err)
		}
		if len(leaseBytesRaw) != 32 {
			reportErrorf(malformedLease, lease, fmt.Errorf("lease length %d != 32", len(leaseBytesRaw)))
		}
		copy(leaseBytes[:], leaseBytesRaw)
	}
	return
}

var sendCmd = &cobra.Command{
	Use:   "send",
	Short: "Send money to an address",
	Long:  `Send money from one account to another. Note: by default, the money will be withdrawn from the default account. Creates a transaction sending amount tokens from fromAddr to toAddr. If the optional --fee is not provided, the transaction will use the recommended amount. If the optional --firstvalid and --lastvalid are provided, the transaction will only be valid from round firstValid to round lastValid. If broadcast of the transaction is successful, the transaction ID will be returned.`,
	Args:  validateNoPosArgsFn,
	Run: func(cmd *cobra.Command, args []string) {
		// -s is invalid without -o
		if txFilename == "" && sign {
			reportErrorln(soFlagError)
		}

		checkTxValidityPeriodCmdFlags(cmd)

		dataDir := ensureSingleDataDir()
		accountList := makeAccountsList(dataDir)

		var fromAddressResolved string
		var program []byte = nil
		var programArgs [][]byte = nil
		var lsig transactions.LogicSig
		var err error
		if progByteFile != "" {
			if programSource != "" || logicSigFile != "" {
				reportErrorln("should at most one of --from-program/-F or --from-program-bytes/-P --logic-sig/-L")
			}
			program, err = readFile(progByteFile)
			if err != nil {
				reportErrorf("%s: %s", progByteFile, err)
			}
		} else if programSource != "" {
			if logicSigFile != "" {
				reportErrorln("should at most one of --from-program/-F or --from-program-bytes/-P --logic-sig/-L")
			}
			program = assembleFile(programSource)
		} else if logicSigFile != "" {
			lsigFromArgs(&lsig)
		}
		if program != nil {
			ph := logic.HashProgram(program)
			pha := basics.Address(ph)
			fromAddressResolved = pha.String()
			programArgs = getProgramArgs()
		} else {
			// Check if from was specified, else use default
			if account == "" {
				account = accountList.getDefaultAccount()
			}

			// Resolving friendly names
			fromAddressResolved = accountList.getAddressByName(account)
		}
		toAddressResolved := accountList.getAddressByName(toAddress)

		// Parse notes and lease fields
		noteBytes := parseNoteField(cmd)
		leaseBytes := parseLease(cmd)

		// If closing an account, resolve that address as well
		var closeToAddressResolved string
		if closeToAddress != "" {
			closeToAddressResolved = accountList.getAddressByName(closeToAddress)
		}

		// If rekeying, parse that address
		// (we don't use accountList.getAddressByName because this address likely doesn't correspond to an account)
		var rekeyTo basics.Address
		if rekeyToAddress != "" {
			var err error
			rekeyTo, err = basics.UnmarshalChecksumAddress(rekeyToAddress)
			if err != nil {
				reportErrorf(err.Error())
			}
		}

		client := ensureFullClient(dataDir)
		firstValid, lastValid, err = client.ComputeValidityRounds(firstValid, lastValid, numValidRounds)
		if err != nil {
			reportErrorf(err.Error())
		}
		payment, err := client.ConstructPayment(
			fromAddressResolved, toAddressResolved, fee, amount, noteBytes, closeToAddressResolved,
			leaseBytes, basics.Round(firstValid), basics.Round(lastValid),
		)
		if err != nil {
			reportErrorf(errorConstructingTX, err)
		}
		if !rekeyTo.IsZero() {
			payment.RekeyTo = rekeyTo
		}

		var stx transactions.SignedTxn
		if lsig.Logic != nil {
			params, err := client.SuggestedParams()
			if err != nil {
				reportErrorf(errorNodeStatus, err)
			}

			proto := protocol.ConsensusVersion(params.ConsensusVersion)
			uncheckedTxn := transactions.SignedTxn{
				Txn:  payment,
				Lsig: lsig,
			}
			err = verify.LogicSigSanityCheck(&uncheckedTxn, &verify.Context{Params: verify.Params{CurrProto: proto}})
			if err != nil {
				reportErrorf("%s: txn[0] error %s", txFilename, err)
			}
			stx = uncheckedTxn
		} else if program != nil {
			stx = transactions.SignedTxn{
				Txn: payment,
				Lsig: transactions.LogicSig{
					Logic: program,
					Args:  programArgs,
				},
			}
		} else {
			signTx := sign || (txFilename == "")
			stx, err = createSignedTransaction(client, signTx, dataDir, walletName, payment)
			if err != nil {
				reportErrorf(errorSigningTX, err)
			}
		}

		if txFilename == "" {
			// Broadcast the tx
			txid, err := client.BroadcastTransaction(stx)

			if err != nil {
				reportErrorf(errorBroadcastingTX, err)
			}

			// update information from Transaction
			fee = stx.Txn.Fee.Raw

			// Report tx details to user
			reportInfof(infoTxIssued, amount, fromAddressResolved, toAddressResolved, txid, fee)

			if !noWaitAfterSend {
				err = waitForCommit(client, txid)
				if err != nil {
					reportErrorf(err.Error())
				}
			}
		} else {
			err = writeFile(txFilename, protocol.Encode(&stx), 0600)
			if err != nil {
				reportErrorf(err.Error())
			}
		}
	},
}

var rawsendCmd = &cobra.Command{
	Use:   "rawsend",
	Short: "Send raw transactions",
	Long:  `Send raw transactions.  The transactions must be stored in a file, encoded using msgpack as transactions.SignedTxn. Multiple transactions can be concatenated together in a file.`,
	Args:  validateNoPosArgsFn,
	Run: func(cmd *cobra.Command, args []string) {
		if rejectsFilename == "" {
			rejectsFilename = txFilename + ".rej"
		}

		data, err := readFile(txFilename)
		if err != nil {
			reportErrorf(fileReadError, txFilename, err)
		}

		dec := protocol.NewDecoderBytes(data)
		client := ensureAlgodClient(ensureSingleDataDir())

		txnIDs := make(map[transactions.Txid]transactions.SignedTxn)
		var txns []transactions.SignedTxn
		for {
			var txn transactions.SignedTxn
			err = dec.Decode(&txn)
			if err == io.EOF {
				break
			}
			if err != nil {
				reportErrorf(txDecodeError, txFilename, err)
			}

			_, present := txnIDs[txn.ID()]
			if present {
				reportErrorf(txDupError, txn.ID().String(), txFilename)
			}

			txnIDs[txn.ID()] = txn
			txns = append(txns, txn)
		}

		txgroups := bookkeeping.SignedTxnsToGroups(txns)

		txnErrors := make(map[transactions.Txid]string)
		pendingTxns := make(map[transactions.Txid]string)
		for _, txgroup := range txgroups {
			// Broadcast the transaction
			err := client.BroadcastTransactionGroup(txgroup)
			if err != nil {
				for _, txn := range txgroup {
					txnErrors[txn.ID()] = err.Error()
				}
				reportWarnf(errorBroadcastingTX, err)
				continue
			}

			for _, txn := range txgroup {
				txidStr := txn.ID().String()
				reportInfof(infoRawTxIssued, txidStr)
				pendingTxns[txn.ID()] = txidStr
			}
		}

		if noWaitAfterSend {
			return
		}

		// Get current round information
		stat, err := client.Status()
		if err != nil {
			reportErrorf(errorRequestFail, err)
		}

		for txid, txidStr := range pendingTxns {
			for {
				// Check if we know about the transaction yet
				txn, err := client.PendingTransactionInformation(txidStr)
				if err != nil {
					txnErrors[txid] = err.Error()
					reportWarnf(errorRequestFail, err)
					continue
				}

				if txn.ConfirmedRound > 0 {
					reportInfof(infoTxCommitted, txidStr, txn.ConfirmedRound)
					break
				}

				if txn.PoolError != "" {
					txnErrors[txid] = txn.PoolError
					reportWarnf(txPoolError, txidStr, txn.PoolError)
					continue
				}

				reportInfof(infoTxPending, txidStr, stat.LastRound)
				stat, err = client.WaitForRound(stat.LastRound + 1)
				if err != nil {
					reportErrorf(errorRequestFail, err)
				}
			}
		}

		if len(txnErrors) > 0 {
			fmt.Printf("Encountered errors in sending %d transactions:\n", len(txnErrors))

			var rejectsData []byte
			// Loop over transactions in the same order as the original file,
			// to preserve transaction groups.
			for _, txn := range txns {
				txid := txn.ID()
				errmsg, ok := txnErrors[txid]
				if !ok {
					continue
				}

				fmt.Printf("  %s: %s\n", txid, errmsg)
				rejectsData = append(rejectsData, protocol.Encode(&txn)...)
			}

			f, err := os.OpenFile(rejectsFilename, os.O_WRONLY|os.O_CREATE|os.O_EXCL, 0666)
			if err != nil {
				reportErrorf(fileWriteError, rejectsFilename, err.Error())
			}
			_, err = f.Write(rejectsData)
			if err != nil {
				reportErrorf(fileWriteError, rejectsFilename, err.Error())
			}
			f.Close()
			fmt.Printf("Rejected transactions written to %s\n", rejectsFilename)

			os.Exit(1)
		}
	},
}

var inspectCmd = &cobra.Command{
	Use:   "inspect",
	Short: "print a transaction file",
	Long:  `Loads a transaction file, attempts to decode the transaction, and displays the decoded information.`,
	Run: func(cmd *cobra.Command, args []string) {
		for _, txFilename := range args {
			data, err := readFile(txFilename)
			if err != nil {
				reportErrorf(fileReadError, txFilename, err)
			}

			dec := protocol.NewDecoderBytes(data)
			count := 0
			for {
				var txn transactions.SignedTxn
				err = dec.Decode(&txn)
				if err == io.EOF {
					break
				}
				if err != nil {
					reportErrorf(txDecodeError, txFilename, err)
				}
				sti, err := inspectTxn(txn)
				if err != nil {
					reportErrorf(txDecodeError, txFilename, err)
				}
				fmt.Printf("%s[%d]\n%s\n\n", txFilename, count, string(protocol.EncodeJSON(sti)))
				count++
			}
		}
	},
}

func lsigFromArgs(lsig *transactions.LogicSig) {
	lsigBytes, err := readFile(logicSigFile)
	if err != nil {
		reportErrorf("%s: read failed, %s", logicSigFile, err)
	}
	err = protocol.Decode(lsigBytes, lsig)
	if err != nil {
		reportErrorf("%s: decode failed, %s", logicSigFile, err)
	}
	lsig.Args = getProgramArgs()
}

func getProto(versArg string) (protocol.ConsensusVersion, config.ConsensusParams) {
	cvers := protocol.ConsensusCurrentVersion
	if versArg != "" {
		cvers = protocol.ConsensusVersion(versArg)
	} else {
		dataDir := maybeSingleDataDir()
		if dataDir != "" {
			client := ensureAlgodClient(dataDir)
			params, err := client.SuggestedParams()
			if err == nil {
				cvers = protocol.ConsensusVersion(params.ConsensusVersion)
			}
			// else warning message?
		}
		// else warning message?
	}
	proto, ok := config.Consensus[cvers]
	if !ok {
		fmt.Fprintf(os.Stderr, "Invalid consensus version. Possible versions:\n")
		for xvers := range config.Consensus {
			fmt.Fprintf(os.Stderr, "\t%s\n", xvers)
		}
		os.Exit(1)
	}
	return cvers, proto
}

var signCmd = &cobra.Command{
	Use:   "sign -i INFILE -o OUTFILE",
	Short: "Sign a transaction file",
	Long:  `Sign the passed transaction file, which may contain one or more transactions. If the infile and the outfile are the same, this overwrites the file with the new, signed data.`,
	Args:  validateNoPosArgsFn,
	Run: func(cmd *cobra.Command, _ []string) {
		data, err := readFile(txFilename)
		if err != nil {
			reportErrorf(fileReadError, txFilename, err)
		}

		var lsig transactions.LogicSig

		var client libgoal.Client
		var wh []byte
		var pw []byte

		if programSource != "" {
			if logicSigFile != "" {
				reportErrorln("goal clerk sign should have at most one of --program/-p or --logic-sig/-L")
			}
			lsig.Logic = assembleFile(programSource)
			lsig.Args = getProgramArgs()
		} else if logicSigFile != "" {
			lsigFromArgs(&lsig)
		}
		if lsig.Logic == nil {
			// sign the usual way
			dataDir := ensureSingleDataDir()
			client = ensureKmdClient(dataDir)
			wh, pw = ensureWalletHandleMaybePassword(dataDir, walletName, true)
		}

		var outData []byte
		dec := protocol.NewDecoderBytes(data)
		count := 0
		for {
			// transaction file comes in as a SignedTxn with no signature
			var uncheckedTxn transactions.SignedTxn
			err = dec.Decode(&uncheckedTxn)
			if err == io.EOF {
				break
			}
			if err != nil {
				reportErrorf(txDecodeError, txFilename, err)
			}

			var signedTxn transactions.SignedTxn
			if lsig.Logic != nil {
				proto, _ := getProto(protoVersion)
				uncheckedTxn.Lsig = lsig
				err = verify.LogicSigSanityCheck(&uncheckedTxn, &verify.Context{Params: verify.Params{CurrProto: proto}})
				if err != nil {
					reportErrorf("%s: txn[%d] error %s", txFilename, count, err)
				}
				signedTxn = uncheckedTxn
			} else {
				// sign the usual way
				signedTxn, err = client.SignTransactionWithWalletAndSigner(wh, pw, signerAddress, uncheckedTxn.Txn)
				if err != nil {
					reportErrorf(errorSigningTX, err)
				}
			}

			outData = append(outData, protocol.Encode(&signedTxn)...)
			count++
		}
		err = writeFile(outFilename, outData, 0600)
		if err != nil {
			reportErrorf(fileWriteError, outFilename, err)
		}
	},
}

var groupCmd = &cobra.Command{
	Use:   "group",
	Short: "Group transactions together",
	Long:  `Form a transaction group.  The input file must contain one or more transactions that will form a group.  The output file will contain the same transactions, in order, with a group flag added to each transaction, which requires that the transactions must be committed together.`,
	Args:  validateNoPosArgsFn,
	Run: func(cmd *cobra.Command, args []string) {
		data, err := readFile(txFilename)
		if err != nil {
			reportErrorf(fileReadError, txFilename, err)
		}

		dec := protocol.NewDecoderBytes(data)

		var txns []transactions.SignedTxn
		var group transactions.TxGroup
		for {
			var txn transactions.SignedTxn
			err = dec.Decode(&txn)
			if err == io.EOF {
				break
			}
			if err != nil {
				reportErrorf(txDecodeError, txFilename, err)
			}

			if !txn.Txn.Group.IsZero() {
				reportErrorf("Transaction %s is already part of a group.", txn.ID().String())
			}

			txns = append(txns, txn)
			group.TxGroupHashes = append(group.TxGroupHashes, crypto.HashObj(txn.Txn))
		}

		var outData []byte
		for _, txn := range txns {
			txn.Txn.Group = crypto.HashObj(group)
			outData = append(outData, protocol.Encode(&txn)...)
		}

		err = writeFile(outFilename, outData, 0600)
		if err != nil {
			reportErrorf(fileWriteError, outFilename, err)
		}
	},
}

var splitCmd = &cobra.Command{
	Use:   "split",
	Short: "Split a file containing many transactions into one transaction per file",
	Long:  `Split a file containing many transactions.  The input file must contain one or more transactions.  These transactions will be written to individual files.`,
	Args:  validateNoPosArgsFn,
	Run: func(cmd *cobra.Command, args []string) {
		data, err := readFile(txFilename)
		if err != nil {
			reportErrorf(fileReadError, txFilename, err)
		}

		dec := protocol.NewDecoderBytes(data)

		var txns []transactions.SignedTxn
		for {
			var txn transactions.SignedTxn
			err = dec.Decode(&txn)
			if err == io.EOF {
				break
			}
			if err != nil {
				reportErrorf(txDecodeError, txFilename, err)
			}

			txns = append(txns, txn)
		}

		outExt := filepath.Ext(outFilename)
		outBase := outFilename[:len(outFilename)-len(outExt)]
		for idx, txn := range txns {
			fn := fmt.Sprintf("%s-%d%s", outBase, idx, outExt)
			err = writeFile(fn, protocol.Encode(&txn), 0600)
			if err != nil {
				reportErrorf(fileWriteError, outFilename, err)
			}
			fmt.Printf("Wrote transaction %d to %s\n", idx, fn)
		}
	},
}

func mustReadFile(fname string) []byte {
	contents, err := readFile(fname)
	if err != nil {
		reportErrorf("%s: %s\n", fname, err)
	}
	return contents
}

func assembleFile(fname string) (program []byte) {
	text, err := readFile(fname)
	if err != nil {
		reportErrorf("%s: %s\n", fname, err)
	}
	program, err = logic.AssembleString(string(text))
	if err != nil {
		reportErrorf("%s: %s\n", fname, err)
	}
	return program
}

func disassembleFile(fname, outname string) {
	program, err := readFile(fname)
	if err != nil {
		reportErrorf("%s: %s\n", fname, err)
	}
	// try parsing it as a msgpack LogicSig
	var lsig transactions.LogicSig
	err = protocol.Decode(program, &lsig)
	extra := ""
	if err == nil {
		// success, extract program to disassemble
		program = lsig.Logic
		if lsig.Sig != (crypto.Signature{}) || (!lsig.Msig.Blank()) || len(lsig.Args) > 0 {
			nologic := lsig
			nologic.Logic = nil
			ilsig := lsigToInspect(nologic)
			extra = "LogicSig: " + string(protocol.EncodeJSON(ilsig))
		}
	}
	text, err := logic.Disassemble(program)
	if err != nil {
		reportErrorf("%s: %s\n", fname, err)
	}
	if extra != "" {
		text = text + extra + "\n"
	}
	if outname == "" {
		os.Stdout.Write([]byte(text))
	} else {
		err = writeFile(outname, []byte(text), 0666)
		if err != nil {
			reportErrorf("%s: %s\n", outname, err)
		}
	}
}

var compileCmd = &cobra.Command{
	Use:   "compile",
	Short: "compile a contract program",
	Long:  "Reads a TEAL contract program and compiles it to binary output and contract address.",
	Run: func(cmd *cobra.Command, args []string) {
		for _, fname := range args {
			if disassesmble {
				disassembleFile(fname, outFilename)
				continue
			}
			program := assembleFile(fname)
			outblob := program
			outname := outFilename
			if outname == "" {
<<<<<<< HEAD
				if fname == "-" {
					outname = "-"
=======
				if fname == stdinFileNameValue {
					outname = stdoutFilenameValue
>>>>>>> c04d6ba4
				} else {
					outname = fmt.Sprintf("%s.tok", fname)
				}
			}
			if signProgram {
				dataDir := ensureSingleDataDir()
				accountList := makeAccountsList(dataDir)
				client := ensureKmdClient(dataDir)
				wh, pw := ensureWalletHandleMaybePassword(dataDir, walletName, true)

				// Check if from was specified, else use default
				if account == "" {
					account = accountList.getDefaultAccount()
					if account == "" {
						reportErrorln("no default account set. set one with 'goal account -f' or specify an account with '-a'.")
					}
					fmt.Printf("will use default account: %v\n", account)
				}
				signingAddressResolved := accountList.getAddressByName(account)

				signature, err := client.SignProgramWithWallet(wh, pw, signingAddressResolved, program)
				if err != nil {
					reportErrorf(errorSigningTX, err)
				}
				ls := transactions.LogicSig{Logic: program, Sig: signature}
				outblob = protocol.Encode(&ls)
			}
			if !noProgramOutput {
<<<<<<< HEAD
				if outname == "-" {
					_, err := os.Stdout.Write(outblob)
					if err != nil {
						reportErrorf("%s: %s\n", outname, err)
					}
				} else {
					fout, err := os.Create(outname)
					if err != nil {
						reportErrorf("%s: %s\n", outname, err)
					}
					_, err = fout.Write(outblob)
					if err != nil {
						reportErrorf("%s: %s\n", outname, err)
					}
					err = fout.Close()
					if err != nil {
						reportErrorf("%s: %s\n", outname, err)
					}
				}
			}
			if !signProgram && outname != "-" {
=======
				err := writeFile(outname, outblob, 0666)
				if err != nil {
					reportErrorf("%s: %s\n", outname, err)
				}
			}
			if !signProgram && outname != stdoutFilenameValue {
>>>>>>> c04d6ba4
				pd := logic.HashProgram(program)
				addr := basics.Address(pd)
				fmt.Printf("%s: %s\n", fname, addr.String())
			}
		}
	},
}

var dryrunCmd = &cobra.Command{
	Use:   "dryrun",
	Short: "test a program offline",
	Long:  "Test a TEAL program offline under various conditions and verbosity.",
	Run: func(cmd *cobra.Command, args []string) {
		data, err := readFile(txFilename)
		if err != nil {
			reportErrorf(fileReadError, txFilename, err)
		}
		dec := protocol.NewDecoderBytes(data)
		stxns := make([]transactions.SignedTxn, 0, 10)
		for {
			var txn transactions.SignedTxn
			err = dec.Decode(&txn)
			if err == io.EOF {
				break
			}
			if err != nil {
				reportErrorf(txDecodeError, txFilename, err)
			}
			stxns = append(stxns, txn)
		}
		txgroup := make([]transactions.SignedTxn, len(stxns))
		for i, st := range stxns {
			txgroup[i] = st
		}
		if timeStamp <= 0 {
			timeStamp = time.Now().Unix()
		}
		_, params := getProto(protoVersion)
		for i, txn := range txgroup {
			if txn.Lsig.Blank() {
				continue
			}
			ep := logic.EvalParams{Txn: &txn, Proto: &params}
			cost, err := logic.Check(txn.Lsig.Logic, ep)
			if err != nil {
				reportErrorf("program failed Check: %s", err)
			}
			sb := strings.Builder{}
			ep = logic.EvalParams{
				Txn:        &txn,
				GroupIndex: i,
				Proto:      &params,
				Trace:      &sb,
				TxnGroup:   txgroup,
			}
			pass, err := logic.Eval(txn.Lsig.Logic, ep)
			// TODO: optionally include `inspect` output here?
			fmt.Fprintf(os.Stdout, "tx[%d] cost=%d trace:\n%s\n", i, cost, sb.String())
			if pass {
				fmt.Fprintf(os.Stdout, " - pass -\n")
			} else {
				fmt.Fprintf(os.Stdout, "REJECT\n")
			}
			if err != nil {
				fmt.Fprintf(os.Stdout, "ERROR: %s\n", err.Error())
			}
		}

	},
}<|MERGE_RESOLUTION|>--- conflicted
+++ resolved
@@ -858,13 +858,8 @@
 			outblob := program
 			outname := outFilename
 			if outname == "" {
-<<<<<<< HEAD
-				if fname == "-" {
-					outname = "-"
-=======
 				if fname == stdinFileNameValue {
 					outname = stdoutFilenameValue
->>>>>>> c04d6ba4
 				} else {
 					outname = fmt.Sprintf("%s.tok", fname)
 				}
@@ -893,36 +888,12 @@
 				outblob = protocol.Encode(&ls)
 			}
 			if !noProgramOutput {
-<<<<<<< HEAD
-				if outname == "-" {
-					_, err := os.Stdout.Write(outblob)
-					if err != nil {
-						reportErrorf("%s: %s\n", outname, err)
-					}
-				} else {
-					fout, err := os.Create(outname)
-					if err != nil {
-						reportErrorf("%s: %s\n", outname, err)
-					}
-					_, err = fout.Write(outblob)
-					if err != nil {
-						reportErrorf("%s: %s\n", outname, err)
-					}
-					err = fout.Close()
-					if err != nil {
-						reportErrorf("%s: %s\n", outname, err)
-					}
-				}
-			}
-			if !signProgram && outname != "-" {
-=======
 				err := writeFile(outname, outblob, 0666)
 				if err != nil {
 					reportErrorf("%s: %s\n", outname, err)
 				}
 			}
 			if !signProgram && outname != stdoutFilenameValue {
->>>>>>> c04d6ba4
 				pd := logic.HashProgram(program)
 				addr := basics.Address(pd)
 				fmt.Printf("%s: %s\n", fname, addr.String())
