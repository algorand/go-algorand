--- conflicted
+++ resolved
@@ -69,18 +69,11 @@
 	requestFilename    string
 	requestOutFilename string
 
-<<<<<<< HEAD
-	simulateAllowEmptySignatures   bool
-	simulateAllowMoreLogging       bool
-	simulateAllowExtraOpcodeBudget bool
-	simulateExtraOpcodeBudget      uint64
-	simulateExecTraceOptIn         bool
-=======
 	simulateAllowEmptySignatures  bool
 	simulateAllowMoreLogging      bool
 	simulateAllowMoreOpcodeBudget bool
 	simulateExtraOpcodeBudget     uint64
->>>>>>> 058a9d58
+	simulateExecTraceOptIn        bool
 )
 
 func init() {
