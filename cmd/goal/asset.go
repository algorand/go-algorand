--- conflicted
+++ resolved
@@ -789,11 +789,7 @@
 			asset.Params.Reserve = &asset.Params.Creator
 		}
 
-<<<<<<< HEAD
-		reserve, err := client.AccountInformation(*asset.Params.Reserve, true)
-=======
 		reserve, err := client.AccountAssetInformation(*asset.Params.Reserve, assetID)
->>>>>>> 5c97463b
 		if err != nil {
 			reportErrorf(errorRequestFail, err)
 		}
