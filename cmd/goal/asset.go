// Copyright (C) 2019-2025 Algorand, Inc.
// This file is part of go-algorand
//
// go-algorand is free software: you can redistribute it and/or modify
// it under the terms of the GNU Affero General Public License as
// published by the Free Software Foundation, either version 3 of the
// License, or (at your option) any later version.
//
// go-algorand is distributed in the hope that it will be useful,
// but WITHOUT ANY WARRANTY; without even the implied warranty of
// MERCHANTABILITY or FITNESS FOR A PARTICULAR PURPOSE.  See the
// GNU Affero General Public License for more details.
//
// You should have received a copy of the GNU Affero General Public License
// along with go-algorand.  If not, see <https://www.gnu.org/licenses/>.

package main

import (
	"encoding/base64"
	"fmt"

	"github.com/spf13/cobra"

	"github.com/algorand/go-algorand/cmd/util/datadir"
	"github.com/algorand/go-algorand/data/basics"
	"github.com/algorand/go-algorand/libgoal"
)

var (
	assetID                 basics.AssetIndex
	assetCreator            string
	assetTotal              uint64
	assetDecimals           uint32
	assetFrozen             bool
	assetUnitName           string
	assetMetadataHashBase64 string
	assetURL                string
	assetName               string
	assetManager            string
	assetReserve            string
	assetClawback           string
	assetFreezer            string
	assetNoManager          bool
	assetNoReserve          bool
	assetNoFreezer          bool
	assetNoClawback         bool

	assetNewManager  string
	assetNewReserve  string
	assetNewFreezer  string
	assetNewClawback string
)

func init() {
	assetCmd.AddCommand(createAssetCmd)
	assetCmd.AddCommand(destroyAssetCmd)
	assetCmd.AddCommand(configAssetCmd)
	assetCmd.AddCommand(sendAssetCmd)
	assetCmd.AddCommand(infoAssetCmd)
	assetCmd.AddCommand(freezeAssetCmd)
	assetCmd.AddCommand(optinAssetCmd)

	assetCmd.PersistentFlags().StringVarP(&walletName, "wallet", "w", "", "Set the wallet to be used for the selected operation")

	createAssetCmd.Flags().StringVar(&assetCreator, "creator", "", "Account address for creating an asset")
	createAssetCmd.Flags().Uint64Var(&assetTotal, "total", 0, "Total amount of tokens for created asset")
	createAssetCmd.Flags().Uint32Var(&assetDecimals, "decimals", 0, "The number of digits to use after the decimal point when displaying this asset. If set to 0, the asset is not divisible beyond its base unit. If set to 1, the base asset unit is tenths. If 2, the base asset unit is hundredths, and so on.")
	createAssetCmd.Flags().BoolVar(&assetFrozen, "defaultfrozen", false, "Freeze or not freeze holdings by default")
	createAssetCmd.Flags().StringVar(&assetUnitName, "unitname", "", "Name for the unit of asset")
	createAssetCmd.Flags().StringVar(&assetName, "name", "", "Name for the entire asset")
	createAssetCmd.Flags().StringVar(&assetURL, "asseturl", "", "URL where user can access more information about the asset (max 32 bytes)")
	createAssetCmd.Flags().StringVar(&assetMetadataHashBase64, "assetmetadatab64", "", "base-64 encoded 32-byte commitment to asset metadata")
	createAssetCmd.Flags().StringVar(&assetManager, "manager", "", "Manager account that can issue transactions to re-configure or destroy the asset")
	createAssetCmd.Flags().StringVar(&assetReserve, "reserve", "", "Reserve account that non-minted assets will reside in")
	createAssetCmd.Flags().StringVar(&assetFreezer, "freezer", "", "Freezer account that can freeze or unfreeze the asset holdings for a specific account")
	createAssetCmd.Flags().StringVar(&assetClawback, "clawback", "", "Clawback account that is allowed to transfer assets from and to any asset holder")
	createAssetCmd.Flags().BoolVar(&assetNoManager, "no-manager", false, "Explicitly declare the lack of manager")
	createAssetCmd.Flags().BoolVar(&assetNoReserve, "no-reserve", false, "Explicitly declare the lack of reserve")
	createAssetCmd.Flags().BoolVar(&assetNoFreezer, "no-freezer", false, "Explicitly declare the lack of freezer")
	createAssetCmd.Flags().BoolVar(&assetNoClawback, "no-clawback", false, "Explicitly declare the lack of clawback")
	createAssetCmd.MarkFlagRequired("total")
	createAssetCmd.MarkFlagRequired("creator")

	destroyAssetCmd.Flags().StringVar(&assetManager, "manager", "", "Manager account to issue the destroy transaction (defaults to creator)")
	destroyAssetCmd.Flags().StringVar(&assetCreator, "creator", "", "Creator account address for asset to destroy")
	destroyAssetCmd.Flags().Uint64Var((*uint64)(&assetID), "assetid", 0, "Asset ID to destroy")
	destroyAssetCmd.Flags().StringVar(&assetUnitName, "asset", "", "Unit name of asset to destroy")

	configAssetCmd.Flags().StringVar(&assetManager, "manager", "", "Manager account to issue the config transaction")
	configAssetCmd.Flags().StringVar(&assetCreator, "creator", "", "Account address for asset to configure (defaults to manager)")
	configAssetCmd.Flags().Uint64Var((*uint64)(&assetID), "assetid", 0, "Asset ID to configure")
	configAssetCmd.Flags().StringVar(&assetUnitName, "asset", "", "Unit name of asset to configure")
	configAssetCmd.Flags().StringVar(&assetNewManager, "new-manager", "", "New manager address")
	configAssetCmd.Flags().StringVar(&assetNewReserve, "new-reserve", "", "New reserve address")
	configAssetCmd.Flags().StringVar(&assetNewFreezer, "new-freezer", "", "New freeze address")
	configAssetCmd.Flags().StringVar(&assetNewClawback, "new-clawback", "", "New clawback address")
	configAssetCmd.MarkFlagRequired("manager")

	sendAssetCmd.Flags().StringVar(&assetClawback, "clawback", "", "Address to issue a clawback transaction from (defaults to no clawback)")
	sendAssetCmd.Flags().StringVar(&assetCreator, "creator", "", "Account address for asset creator")
	sendAssetCmd.Flags().Uint64Var((*uint64)(&assetID), "assetid", 0, "ID of the asset being transferred")
	sendAssetCmd.Flags().StringVar(&assetUnitName, "asset", "", "Unit name of the asset being transferred")
	sendAssetCmd.Flags().StringVarP(&account, "from", "f", "", "Account address to send the money from (if not specified, uses default account)")
	sendAssetCmd.Flags().StringVarP(&toAddress, "to", "t", "", "Address to send to money to (required)")
	sendAssetCmd.Flags().Uint64VarP(&amount, "amount", "a", 0, "The amount to be transferred (required), in base units of the asset.")
	sendAssetCmd.Flags().StringVarP(&closeToAddress, "close-to", "c", "", "Close asset account and send remainder to this address")
	sendAssetCmd.MarkFlagRequired("to")
	sendAssetCmd.MarkFlagRequired("amount")

	freezeAssetCmd.Flags().StringVar(&assetFreezer, "freezer", "", "Address to issue a freeze transaction from")
	freezeAssetCmd.Flags().StringVar(&assetCreator, "creator", "", "Account address for asset creator")
	freezeAssetCmd.Flags().Uint64Var((*uint64)(&assetID), "assetid", 0, "ID of the asset being frozen")
	freezeAssetCmd.Flags().StringVar(&assetUnitName, "asset", "", "Unit name of the asset being frozen")
	freezeAssetCmd.Flags().StringVar(&account, "account", "", "Account address to freeze/unfreeze")
	freezeAssetCmd.Flags().BoolVar(&assetFrozen, "freeze", false, "Freeze or unfreeze")
	freezeAssetCmd.MarkFlagRequired("freezer")
	freezeAssetCmd.MarkFlagRequired("account")
	freezeAssetCmd.MarkFlagRequired("freeze")

	optinAssetCmd.Flags().StringVar(&assetUnitName, "asset", "", "Unit name of the asset being accepted")
	optinAssetCmd.Flags().Uint64Var((*uint64)(&assetID), "assetid", 0, "ID of the asset being accepted")
	optinAssetCmd.Flags().StringVarP(&account, "account", "a", "", "Account address to opt in to using the asset (if not specified, uses default account)")
	optinAssetCmd.Flags().StringVar(&assetCreator, "creator", "", "Account address for asset creator")

	// Add common transaction flags to all txn-generating asset commands
	addTxnFlags(createAssetCmd)
	addTxnFlags(destroyAssetCmd)
	addTxnFlags(configAssetCmd)
	addTxnFlags(sendAssetCmd)
	addTxnFlags(freezeAssetCmd)
	addTxnFlags(optinAssetCmd)

	infoAssetCmd.Flags().Uint64Var((*uint64)(&assetID), "assetid", 0, "ID of the asset to look up")
	infoAssetCmd.Flags().StringVar(&assetUnitName, "asset", "", "DEPRECATED! Unit name of the asset to look up")
	infoAssetCmd.Flags().StringVar(&assetUnitName, "unitname", "", "Unit name of the asset to look up")
	infoAssetCmd.Flags().StringVar(&assetCreator, "creator", "", "Account address of the asset creator")
}

var assetCmd = &cobra.Command{
	Use:   "asset",
	Short: "Manage assets",
	Args:  validateNoPosArgsFn,
	Run: func(cmd *cobra.Command, args []string) {
		// If no arguments passed, we should fallback to help
		cmd.HelpFunc()(cmd, args)
	},
}

func lookupAssetID(cmd *cobra.Command, creator string, client libgoal.Client) {
	if cmd.Flags().Changed("asset") {
		reportWarnln("The [--asset] flag is deprecated and will be removed in a future release, use [--unitname] instead.")
	}

	if cmd.Flags().Changed("asset") && cmd.Flags().Changed("unitname") {
		reportErrorf("The [--asset] flag has been replaced by [--unitname], do not provide both flags.")
	}

	assetOrUnit := cmd.Flags().Changed("asset") || cmd.Flags().Changed("unitname")

	if cmd.Flags().Changed("assetid") && assetOrUnit {
		reportErrorf("Only one of [--assetid] or [--unitname and --creator] should be specified")
	}

	if cmd.Flags().Changed("assetid") {
		return
	}

	if !assetOrUnit {
		reportErrorf("Missing required parameter [--assetid] or [--unitname and --creator] must be specified")
	}

	if !cmd.Flags().Changed("creator") {
		reportErrorf("Asset creator must be specified if finding asset by name. " +
			"Use the asset's integer identifier [--assetid] if the " +
			"creator account is unknown.")
	}

	response, err := client.AccountInformation(creator, true)
	if err != nil {
		reportErrorf(errorRequestFail, err)
	}

	nmatch := 0
	if response.CreatedAssets != nil {
		for _, asset := range *response.CreatedAssets {
			params := asset.Params
			if params.UnitName == nil && assetUnitName == "" {
				// Since asset unit names can be left blank, try to match
				// empty unit names in the user's account first.
				assetID = asset.Index
				nmatch++
			} else if params.UnitName != nil && *params.UnitName == assetUnitName {
				assetID = asset.Index
				nmatch++
			}
		}
	}

	if nmatch == 0 {
		reportErrorf("No matches for asset unit name %s in creator %s; assets %v", assetUnitName, creator, *response.CreatedAssets)
	}

	if nmatch > 1 {
		reportErrorf("Multiple matches for asset unit name %s in creator %s", assetUnitName, creator)
	}
}

var createAssetCmd = &cobra.Command{
	Use:   "create",
	Short: "Create an asset",
	Long:  "Post a transaction declaring and issuing a new layer-one asset on the network.",
	Args:  validateNoPosArgsFn,
	Run: func(cmd *cobra.Command, _ []string) {
		checkTxValidityPeriodCmdFlags(cmd)

		if assetManager != "" && assetNoManager {
			reportErrorf("The [--manager] flag and the [--no-manager] flag are mutually exclusive, do not provide both flags.")
		}

		if assetReserve != "" && assetNoReserve {
			reportErrorf("The [--reserve] flag and the [--no-reserve] flag are mutually exclusive, do not provide both flags.")
		}

		if assetFreezer != "" && assetNoFreezer {
			reportErrorf("The [--freezer] flag and the [--no-freezer] flag are mutually exclusive, do not provide both flags.")
		}

		if assetClawback != "" && assetNoClawback {
			reportErrorf("The [--clawback] flag and the [--no-clawback] flag are mutually exclusive, do not provide both flags.")
		}

		dataDir := datadir.EnsureSingleDataDir()
		client := ensureFullClient(dataDir)
		accountList := makeAccountsList(dataDir)
		creator := accountList.getAddressByName(assetCreator)
		manager := creator
		reserve := creator
		freezer := creator
		clawback := creator

		if cmd.Flags().Changed("manager") {
			assetManager = accountList.getAddressByName(assetManager)
			manager = assetManager
		}

		if assetNoManager {
			manager = ""
		}

		if cmd.Flags().Changed("reserve") {
			assetReserve = accountList.getAddressByName(assetReserve)
			reserve = assetReserve
		}

		if assetNoReserve {
			reserve = ""
		}

		if cmd.Flags().Changed("freezer") {
			assetFreezer = accountList.getAddressByName(assetFreezer)
			freezer = assetFreezer
		}

		if assetNoFreezer {
			freezer = ""
		}

		if cmd.Flags().Changed("clawback") {
			assetClawback = accountList.getAddressByName(assetClawback)
			clawback = assetClawback
		}

		if assetNoClawback {
			clawback = ""
		}

		var err error
		var assetMetadataHash []byte
		if assetMetadataHashBase64 != "" {
			assetMetadataHash, err = base64.StdEncoding.DecodeString(assetMetadataHashBase64)
			if err != nil {
				reportErrorf(malformedMetadataHash, assetMetadataHashBase64, err)
			}
		}

		tx, err := client.MakeUnsignedAssetCreateTx(assetTotal, assetFrozen, manager, reserve, freezer, clawback, assetUnitName, assetName, assetURL, assetMetadataHash, assetDecimals)
		if err != nil {
			reportErrorf("Cannot construct transaction: %s", err)
		}

		tx.Note = parseNoteField(cmd)
		tx.Lease = parseLease(cmd)

		fv, lv, _, err := client.ComputeValidityRounds(firstValid, lastValid, numValidRounds)
		if err != nil {
			reportErrorf("Cannot determine last valid round: %s", err)
		}
		tx, err = client.FillUnsignedTxTemplate(creator, fv, lv, fee, tx)
		if err != nil {
			reportErrorf("Cannot construct transaction: %s", err)
		}
		explicitFee := cmd.Flags().Changed("fee")
		if explicitFee {
			tx.Fee = basics.MicroAlgos{Raw: fee}
		}

		if outFilename == "" {
			wh, pw := ensureWalletHandleMaybePassword(dataDir, walletName, true)
			signedTxn, err2 := client.SignTransactionWithWalletAndSigner(wh, pw, signerAddress, tx)
			if err2 != nil {
				reportErrorf(errorSigningTX, err2)
			}

			txid, err2 := client.BroadcastTransaction(signedTxn)
			if err2 != nil {
				reportErrorf(errorBroadcastingTX, err2)
			}

			// Report tx details to user
			reportInfof("Issued transaction from account %s, txid %s (fee %d)", tx.Sender, txid, tx.Fee.Raw)

			if !noWaitAfterSend {
<<<<<<< HEAD
				txn, err := waitForCommit(client, txid, lv)
				if err != nil {
					reportErrorln(err)
=======
				txn, err1 := waitForCommit(client, txid, lv)
				if err1 != nil {
					reportErrorln(err1.Error())
>>>>>>> 6147ebf9
				}
				if txn.AssetIndex != nil && *txn.AssetIndex != 0 {
					reportInfof("Created asset with asset index %d", *txn.AssetIndex)
				}
			}
		} else {
			err = writeTxnToFile(client, sign, dataDir, walletName, tx, outFilename)
			if err != nil {
<<<<<<< HEAD
				reportErrorln(err)
=======
				reportErrorln(err.Error())
>>>>>>> 6147ebf9
			}
		}
	},
}

var destroyAssetCmd = &cobra.Command{
	Use:   "destroy",
	Short: "Destroy an asset",
	Long:  `Issue a transaction deleting an asset from the network. This transaction must be issued by the asset manager while the creator holds all of the asset's tokens.`,
	Args:  validateNoPosArgsFn,
	Run: func(cmd *cobra.Command, _ []string) {
		checkTxValidityPeriodCmdFlags(cmd)

		dataDir := datadir.EnsureSingleDataDir()
		client := ensureFullClient(dataDir)
		accountList := makeAccountsList(dataDir)

		if assetManager == "" && assetCreator == "" {
			reportErrorf("Missing required parameter [--manager] or [--creator]")
		}

		if assetManager == "" {
			assetManager = assetCreator
		}

		creator := accountList.getAddressByName(assetCreator)
		manager := accountList.getAddressByName(assetManager)

		lookupAssetID(cmd, creator, client)

		tx, err := client.MakeUnsignedAssetDestroyTx(assetID)
		if err != nil {
			reportErrorf("Cannot construct transaction: %s", err)
		}

		tx.Note = parseNoteField(cmd)
		tx.Lease = parseLease(cmd)

		firstValid, lastValid, _, err = client.ComputeValidityRounds(firstValid, lastValid, numValidRounds)
		if err != nil {
			reportErrorf("Cannot determine last valid round: %s", err)
		}
		tx, err = client.FillUnsignedTxTemplate(manager, firstValid, lastValid, fee, tx)
		if err != nil {
			reportErrorf("Cannot construct transaction: %s", err)
		}
		explicitFee := cmd.Flags().Changed("fee")
		if explicitFee {
			tx.Fee = basics.MicroAlgos{Raw: fee}
		}

		if outFilename == "" {
			wh, pw := ensureWalletHandleMaybePassword(dataDir, walletName, true)
			signedTxn, err2 := client.SignTransactionWithWalletAndSigner(wh, pw, signerAddress, tx)
			if err2 != nil {
				reportErrorf(errorSigningTX, err2)
			}

			txid, err2 := client.BroadcastTransaction(signedTxn)
			if err2 != nil {
				reportErrorf(errorBroadcastingTX, err2)
			}

			// Report tx details to user
			reportInfof("Issued transaction from account %s, txid %s (fee %d)", tx.Sender, txid, tx.Fee.Raw)

			if !noWaitAfterSend {
				_, err2 = waitForCommit(client, txid, lastValid)
				if err2 != nil {
					reportErrorln(err2)
				}
			}
		} else {
			err = writeTxnToFile(client, sign, dataDir, walletName, tx, outFilename)
			if err != nil {
<<<<<<< HEAD
				reportErrorln(err)
=======
				reportErrorln(err.Error())
>>>>>>> 6147ebf9
			}
		}
	},
}

var configAssetCmd = &cobra.Command{
	Use:   "config",
	Short: "Configure an asset",
	Long:  `Change an asset configuration. This transaction must be issued by the asset manager. This allows any management address to be changed: manager, freezer, reserve, or clawback.`,
	Args:  validateNoPosArgsFn,
	Run: func(cmd *cobra.Command, _ []string) {
		checkTxValidityPeriodCmdFlags(cmd)

		dataDir := datadir.EnsureSingleDataDir()
		client := ensureFullClient(dataDir)
		accountList := makeAccountsList(dataDir)

		if assetCreator == "" {
			assetCreator = assetManager
		}

		creator := accountList.getAddressByName(assetCreator)
		manager := accountList.getAddressByName(assetManager)

		lookupAssetID(cmd, creator, client)

		var newManager, newReserve, newFreeze, newClawback *string
		if cmd.Flags().Changed("new-manager") {
			assetNewManager = accountList.getAddressByName(assetNewManager)
			newManager = &assetNewManager
		}

		if cmd.Flags().Changed("new-reserve") {
			assetNewReserve = accountList.getAddressByName(assetNewReserve)
			newReserve = &assetNewReserve
		}

		if cmd.Flags().Changed("new-freezer") {
			assetNewFreezer = accountList.getAddressByName(assetNewFreezer)
			newFreeze = &assetNewFreezer
		}

		if cmd.Flags().Changed("new-clawback") {
			assetNewClawback = accountList.getAddressByName(assetNewClawback)
			newClawback = &assetNewClawback
		}

		tx, err := client.MakeUnsignedAssetConfigTx(creator, assetID, newManager, newReserve, newFreeze, newClawback)
		if err != nil {
			reportErrorf("Cannot construct transaction: %s", err)
		}

		tx.Note = parseNoteField(cmd)
		tx.Lease = parseLease(cmd)

		firstValid, lastValid, _, err = client.ComputeValidityRounds(firstValid, lastValid, numValidRounds)
		if err != nil {
			reportErrorf("Cannot determine last valid round: %s", err)
		}
		tx, err = client.FillUnsignedTxTemplate(manager, firstValid, lastValid, fee, tx)
		if err != nil {
			reportErrorf("Cannot construct transaction: %s", err)
		}
		explicitFee := cmd.Flags().Changed("fee")
		if explicitFee {
			tx.Fee = basics.MicroAlgos{Raw: fee}
		}

		if outFilename == "" {
			wh, pw := ensureWalletHandleMaybePassword(dataDir, walletName, true)
			signedTxn, err2 := client.SignTransactionWithWalletAndSigner(wh, pw, signerAddress, tx)
			if err2 != nil {
				reportErrorf(errorSigningTX, err2)
			}

			txid, err2 := client.BroadcastTransaction(signedTxn)
			if err2 != nil {
				reportErrorf(errorBroadcastingTX, err2)
			}

			// Report tx details to user
			reportInfof("Issued transaction from account %s, txid %s (fee %d)", tx.Sender, txid, tx.Fee.Raw)

			if !noWaitAfterSend {
				_, err2 = waitForCommit(client, txid, lastValid)
				if err2 != nil {
					reportErrorln(err2)
				}
			}
		} else {
			err = writeTxnToFile(client, sign, dataDir, walletName, tx, outFilename)
			if err != nil {
<<<<<<< HEAD
				reportErrorln(err)
=======
				reportErrorln(err.Error())
>>>>>>> 6147ebf9
			}
		}
	},
}

var sendAssetCmd = &cobra.Command{
	Use:   "send",
	Short: "Transfer assets",
	Long:  "Transfer asset holdings. An account can begin accepting an asset by issuing a zero-amount asset transfer to itself.",
	Args:  validateNoPosArgsFn,
	Run: func(cmd *cobra.Command, _ []string) {
		checkTxValidityPeriodCmdFlags(cmd)

		dataDir := datadir.EnsureSingleDataDir()
		client := ensureFullClient(dataDir)
		accountList := makeAccountsList(dataDir)

		// Check if from was specified, else use default
		if account == "" {
			account = accountList.getDefaultAccount()
		}

		sender := accountList.getAddressByName(account)
		toAddressResolved := accountList.getAddressByName(toAddress)
		creatorResolved := accountList.getAddressByName(assetCreator)

		lookupAssetID(cmd, creatorResolved, client)

		var senderForClawback string
		if assetClawback != "" {
			senderForClawback = sender
			sender = accountList.getAddressByName(assetClawback)
		}

		var closeToAddressResolved string
		if closeToAddress != "" {
			closeToAddressResolved = accountList.getAddressByName(closeToAddress)
		}

		tx, err := client.MakeUnsignedAssetSendTx(assetID, amount, toAddressResolved, closeToAddressResolved, senderForClawback)
		if err != nil {
			reportErrorf("Cannot construct transaction: %s", err)
		}

		tx.Note = parseNoteField(cmd)
		tx.Lease = parseLease(cmd)

		firstValid, lastValid, _, err = client.ComputeValidityRounds(firstValid, lastValid, numValidRounds)
		if err != nil {
			reportErrorf("Cannot determine last valid round: %s", err)
		}

		tx, err = client.FillUnsignedTxTemplate(sender, firstValid, lastValid, fee, tx)
		if err != nil {
			reportErrorf("Cannot construct transaction: %s", err)
		}

		explicitFee := cmd.Flags().Changed("fee")
		if explicitFee {
			tx.Fee = basics.MicroAlgos{Raw: fee}
		}

		if outFilename == "" {
			wh, pw := ensureWalletHandleMaybePassword(dataDir, walletName, true)
			signedTxn, err2 := client.SignTransactionWithWalletAndSigner(wh, pw, signerAddress, tx)
			if err2 != nil {
				reportErrorf(errorSigningTX, err2)
			}

			txid, err2 := client.BroadcastTransaction(signedTxn)
			if err2 != nil {
				reportErrorf(errorBroadcastingTX, err2)
			}

			// Report tx details to user
			reportInfof("Issued transaction from account %s, txid %s (fee %d)", tx.Sender, txid, tx.Fee.Raw)

			if !noWaitAfterSend {
				_, err2 = waitForCommit(client, txid, lastValid)
				if err2 != nil {
					reportErrorln(err2)
				}
			}
		} else {
			err = writeTxnToFile(client, sign, dataDir, walletName, tx, outFilename)
			if err != nil {
<<<<<<< HEAD
				reportErrorln(err)
=======
				reportErrorln(err.Error())
>>>>>>> 6147ebf9
			}
		}
	},
}

var freezeAssetCmd = &cobra.Command{
	Use:   "freeze",
	Short: "Freeze assets",
	Long:  `Freeze or unfreeze assets for a target account. The transaction must be issued by the freeze address for the asset in question.`,
	Args:  validateNoPosArgsFn,
	Run: func(cmd *cobra.Command, _ []string) {
		checkTxValidityPeriodCmdFlags(cmd)

		dataDir := datadir.EnsureSingleDataDir()
		client := ensureFullClient(dataDir)
		accountList := makeAccountsList(dataDir)

		freezer := accountList.getAddressByName(assetFreezer)
		creatorResolved := accountList.getAddressByName(assetCreator)
		accountResolved := accountList.getAddressByName(account)

		lookupAssetID(cmd, creatorResolved, client)

		tx, err := client.MakeUnsignedAssetFreezeTx(assetID, accountResolved, assetFrozen)
		if err != nil {
			reportErrorf("Cannot construct transaction: %s", err)
		}

		tx.Note = parseNoteField(cmd)
		tx.Lease = parseLease(cmd)

		firstValid, lastValid, _, err = client.ComputeValidityRounds(firstValid, lastValid, numValidRounds)
		if err != nil {
			reportErrorf("Cannot determine last valid round: %s", err)
		}
		tx, err = client.FillUnsignedTxTemplate(freezer, firstValid, lastValid, fee, tx)
		if err != nil {
			reportErrorf("Cannot construct transaction: %s", err)
		}
		explicitFee := cmd.Flags().Changed("fee")
		if explicitFee {
			tx.Fee = basics.MicroAlgos{Raw: fee}
		}

		if outFilename == "" {
			wh, pw := ensureWalletHandleMaybePassword(dataDir, walletName, true)
			signedTxn, err2 := client.SignTransactionWithWalletAndSigner(wh, pw, signerAddress, tx)
			if err2 != nil {
				reportErrorf(errorSigningTX, err2)
			}

			txid, err2 := client.BroadcastTransaction(signedTxn)
			if err2 != nil {
				reportErrorf(errorBroadcastingTX, err2)
			}

			// Report tx details to user
			reportInfof("Issued transaction from account %s, txid %s (fee %d)", tx.Sender, txid, tx.Fee.Raw)

			if !noWaitAfterSend {
				_, err2 = waitForCommit(client, txid, lastValid)
				if err2 != nil {
					reportErrorln(err2)
				}
			}
		} else {
			err = writeTxnToFile(client, sign, dataDir, walletName, tx, outFilename)
			if err != nil {
<<<<<<< HEAD
				reportErrorln(err)
=======
				reportErrorln(err.Error())
>>>>>>> 6147ebf9
			}
		}
	},
}

func assetDecimalsFmt(amount uint64, decimals uint64) string {
	// Just return the raw amount with no decimal if decimals is 0
	if decimals == 0 {
		return fmt.Sprintf("%d", amount)
	}

	// Otherwise, ensure there are decimals digits to the right of the decimal point
	pow := uint64(1)
	for i := uint64(0); i < decimals; i++ {
		pow *= 10
	}
	return fmt.Sprintf("%d.%0*d", amount/pow, decimals, amount%pow)
}

var optinAssetCmd = &cobra.Command{
	Use:   "optin",
	Short: "Optin to assets",
	Long:  "Opt in to receive a new asset. An account will begin accepting an asset by issuing a zero-amount asset transfer to itself.",
	Args:  validateNoPosArgsFn,
	Run: func(cmd *cobra.Command, _ []string) {
		checkTxValidityPeriodCmdFlags(cmd)

		dataDir := datadir.EnsureSingleDataDir()
		client := ensureFullClient(dataDir)
		accountList := makeAccountsList(dataDir)
		// Opt in txns are always 0
		const xferAmount uint64 = 0

		creatorResolved := accountList.getAddressByName(assetCreator)

		lookupAssetID(cmd, creatorResolved, client)

		// Check if from was specified, else use default
		if account == "" {
			account = accountList.getDefaultAccount()
		}
		tx, err := client.MakeUnsignedAssetSendTx(assetID, xferAmount, account, "", "")
		if err != nil {
			reportErrorf("Cannot construct transaction: %s", err)
		}

		tx.Note = parseNoteField(cmd)
		tx.Lease = parseLease(cmd)

		firstValid, lastValid, _, err = client.ComputeValidityRounds(firstValid, lastValid, numValidRounds)
		if err != nil {
			reportErrorf("Cannot determine last valid round: %s", err)
		}

		tx, err = client.FillUnsignedTxTemplate(account, firstValid, lastValid, fee, tx)
		if err != nil {
			reportErrorf("Cannot construct transaction: %s", err)
		}

		explicitFee := cmd.Flags().Changed("fee")
		if explicitFee {
			tx.Fee = basics.MicroAlgos{Raw: fee}
		}

		if outFilename == "" {
			wh, pw := ensureWalletHandleMaybePassword(dataDir, walletName, true)
			signedTxn, err2 := client.SignTransactionWithWalletAndSigner(wh, pw, signerAddress, tx)
			if err2 != nil {
				reportErrorf(errorSigningTX, err2)
			}

			txid, err2 := client.BroadcastTransaction(signedTxn)
			if err2 != nil {
				reportErrorf(errorBroadcastingTX, err2)
			}

			// Report tx details to user
			reportInfof("Issued transaction from account %s, txid %s (fee %d)", tx.Sender, txid, tx.Fee.Raw)

			if !noWaitAfterSend {
				_, err2 = waitForCommit(client, txid, lastValid)
				if err2 != nil {
					reportErrorln(err2)
				}
			}
		} else {
			err = writeTxnToFile(client, sign, dataDir, walletName, tx, outFilename)
			if err != nil {
				reportErrorln(err)
			}
		}
	},
}

var infoAssetCmd = &cobra.Command{
	Use:   "info",
	Short: "Look up current parameters for an asset",
	Long:  `Look up asset information stored on the network, such as asset creator, management addresses, or asset name.`,
	Args:  validateNoPosArgsFn,
	Run: func(cmd *cobra.Command, _ []string) {
		dataDir := datadir.EnsureSingleDataDir()
		client := ensureFullClient(dataDir)
		accountList := makeAccountsList(dataDir)
		creator := accountList.getAddressByName(assetCreator)

		// Helper methods for dereferencing optional asset fields.
		derefString := func(s *string) string {
			if s == nil {
				return ""
			}
			return *s
		}
		derefBool := func(b *bool) bool {
			if b == nil {
				return false
			}
			return *b
		}

		lookupAssetID(cmd, creator, client)

		asset, err := client.AssetInformation(assetID)
		if err != nil {
			reportErrorf(errorRequestFail, err)
		}

		reserveEmpty := false
		if derefString(asset.Params.Reserve) == "" {
			reserveEmpty = true
			asset.Params.Reserve = &asset.Params.Creator
		}

		reserve, err := client.AccountAssetInformation(*asset.Params.Reserve, assetID)
		if err != nil {
			reportErrorf(errorRequestFail, err)
		}
		res := reserve.AssetHolding

		fmt.Printf("Asset ID:         %d\n", assetID)
		fmt.Printf("Creator:          %s\n", asset.Params.Creator)
		reportInfof("Asset name:       %s", derefString(asset.Params.Name))
		reportInfof("Unit name:        %s", derefString(asset.Params.UnitName))
		reportInfof("URL:              %s", derefString(asset.Params.Url))
		fmt.Printf("Maximum issue:    %s %s\n", assetDecimalsFmt(asset.Params.Total, asset.Params.Decimals), derefString(asset.Params.UnitName))
		fmt.Printf("Reserve amount:   %s %s\n", assetDecimalsFmt(res.Amount, asset.Params.Decimals), derefString(asset.Params.UnitName))
		fmt.Printf("Issued:           %s %s\n", assetDecimalsFmt(asset.Params.Total-res.Amount, asset.Params.Decimals), derefString(asset.Params.UnitName))
		fmt.Printf("Decimals:         %d\n", asset.Params.Decimals)
		fmt.Printf("Default frozen:   %v\n", derefBool(asset.Params.DefaultFrozen))
		fmt.Printf("Manager address:  %s\n", derefString(asset.Params.Manager))
		if reserveEmpty {
			fmt.Printf("Reserve address:  %s (Empty. Defaulting to creator)\n", derefString(asset.Params.Reserve))
		} else {
			fmt.Printf("Reserve address:  %s\n", derefString(asset.Params.Reserve))
		}
		fmt.Printf("Freeze address:   %s\n", derefString(asset.Params.Freeze))
		fmt.Printf("Clawback address: %s\n", derefString(asset.Params.Clawback))
	},
}<|MERGE_RESOLUTION|>--- conflicted
+++ resolved
@@ -321,15 +321,9 @@
 			reportInfof("Issued transaction from account %s, txid %s (fee %d)", tx.Sender, txid, tx.Fee.Raw)
 
 			if !noWaitAfterSend {
-<<<<<<< HEAD
-				txn, err := waitForCommit(client, txid, lv)
-				if err != nil {
-					reportErrorln(err)
-=======
 				txn, err1 := waitForCommit(client, txid, lv)
 				if err1 != nil {
-					reportErrorln(err1.Error())
->>>>>>> 6147ebf9
+					reportErrorln(err1)
 				}
 				if txn.AssetIndex != nil && *txn.AssetIndex != 0 {
 					reportInfof("Created asset with asset index %d", *txn.AssetIndex)
@@ -338,11 +332,7 @@
 		} else {
 			err = writeTxnToFile(client, sign, dataDir, walletName, tx, outFilename)
 			if err != nil {
-<<<<<<< HEAD
 				reportErrorln(err)
-=======
-				reportErrorln(err.Error())
->>>>>>> 6147ebf9
 			}
 		}
 	},
@@ -418,11 +408,7 @@
 		} else {
 			err = writeTxnToFile(client, sign, dataDir, walletName, tx, outFilename)
 			if err != nil {
-<<<<<<< HEAD
 				reportErrorln(err)
-=======
-				reportErrorln(err.Error())
->>>>>>> 6147ebf9
 			}
 		}
 	},
@@ -515,11 +501,7 @@
 		} else {
 			err = writeTxnToFile(client, sign, dataDir, walletName, tx, outFilename)
 			if err != nil {
-<<<<<<< HEAD
 				reportErrorln(err)
-=======
-				reportErrorln(err.Error())
->>>>>>> 6147ebf9
 			}
 		}
 	},
@@ -606,11 +588,7 @@
 		} else {
 			err = writeTxnToFile(client, sign, dataDir, walletName, tx, outFilename)
 			if err != nil {
-<<<<<<< HEAD
 				reportErrorln(err)
-=======
-				reportErrorln(err.Error())
->>>>>>> 6147ebf9
 			}
 		}
 	},
@@ -679,11 +657,7 @@
 		} else {
 			err = writeTxnToFile(client, sign, dataDir, walletName, tx, outFilename)
 			if err != nil {
-<<<<<<< HEAD
 				reportErrorln(err)
-=======
-				reportErrorln(err.Error())
->>>>>>> 6147ebf9
 			}
 		}
 	},
