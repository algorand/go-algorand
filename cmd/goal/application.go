--- conflicted
+++ resolved
@@ -1184,13 +1184,14 @@
 			appCallTxn.Fee = basics.MicroAlgos{Raw: fee}
 		}
 
-<<<<<<< HEAD
 		// Compile group
-		txnGroup := []transactions.Transaction{appCallTxn}
-		if len(txnArgs) != 0 {
-			for i := range txnArgs {
-				txnGroup = append(txnGroup, txnArgs[i].Txn)
-			}
+		var txnGroup []transactions.Transaction
+		for i := range txnArgs {
+			txnGroup = append(txnGroup, txnArgs[i].Txn)
+		}
+		txnGroup = append(txnGroup, appCallTxn)
+		if len(txnGroup) > 1 {
+			// Only if transaction arguments are present, assign group ID
 			groupId, err := client.GroupID(txnGroup)
 			if err != nil {
 				reportErrorf("Cannot assign transaction group ID: %s", err)
@@ -1201,25 +1202,8 @@
 		}
 
 		// Sign transactions
-=======
-		if outFilename != "" {
-			if dumpForDryrun {
-				err = writeDryrunReqToFile(client, tx, outFilename)
-			} else {
-				// Write transaction to file
-				err = writeTxnToFile(client, sign, dataDir, walletName, tx, outFilename)
-			}
-
-			if err != nil {
-				reportErrorf(err.Error())
-			}
-			return
-		}
-
-		// Broadcast
->>>>>>> 4634e98a
-		wh, pw := ensureWalletHandleMaybePassword(dataDir, walletName, true)
 		signedTxnGroup := make([]transactions.SignedTxn, len(txnGroup))
+		shouldSign := sign || outFilename == ""
 		for i, unsignedTxn := range txnGroup {
 			txnFromArgs := transactions.SignedTxn{}
 			if i > 1 {
@@ -1235,16 +1219,25 @@
 				continue
 			}
 
-			signer := unsignedTxn.Sender
-			if !txnFromArgs.AuthAddr.IsZero() {
-				signer = txnFromArgs.AuthAddr
-			}
-
-			signedTxn, err := client.SignTransactionWithWalletAndSigner(wh, pw, signer.String(), unsignedTxn)
+			signedTxn, err := createSignedTransaction(client, shouldSign, dataDir, walletName, unsignedTxn, txnFromArgs.AuthAddr)
 			if err != nil {
 				reportErrorf(errorSigningTX, err)
 			}
+
 			signedTxnGroup = append(signedTxnGroup, signedTxn)
+		}
+
+		// Output to file
+		if outFilename != "" {
+			if dumpForDryrun {
+				err = writeDryrunReqToFile(client, txnGroup, outFilename)
+			} else {
+				err = writeSignedTxnsToFile(signedTxnGroup, outFilename)
+			}
+			if err != nil {
+				reportErrorf(err.Error())
+			}
+			return
 		}
 
 		// Broadcast
