--- conflicted
+++ resolved
@@ -1267,12 +1267,8 @@
 				reportErrorf(err.Error())
 			}
 
-<<<<<<< HEAD
 			if retType == nil {
-=======
-			if retTypeStr == "void" {
-				fmt.Printf("method %s succeeded", method)
->>>>>>> 0b0f97b8
+				fmt.Printf("method %s succeeded\n", method)
 				return
 			}
 
@@ -1306,7 +1302,7 @@
 			if err != nil {
 				reportErrorf("cannot marshal returned bytes %v to JSON: %v", decoded, err)
 			}
-			fmt.Printf("method %s succeeded with output: %s", method, string(decodedJSON))
+			fmt.Printf("method %s succeeded with output: %s\n", method, string(decodedJSON))
 		}
 	},
 }