--- conflicted
+++ resolved
@@ -251,17 +251,6 @@
 		}
 
 		// make sure that the format of each entry is valid:
-<<<<<<< HEAD
-		stagingArray := []string{}
-		for _, peer := range peerOverrideArray {
-			url, err := network.ParseHostOrURL(peer)
-			if err != nil {
-				log.Fatalf("Provided command line parameter '%s' is not a valid host:port pair", peer)
-			}
-			stagingArray = append(stagingArray, url.Host)
-		}
-		peerOverrideArray = stagingArray
-=======
 		for idx, peer := range peerOverrideArray {
 			url, err := network.ParseHostOrURL(peer)
 			if err != nil {
@@ -271,7 +260,6 @@
 			}
 			peerOverrideArray[idx] = url.Host
 		}
->>>>>>> a204c43c
 	}
 
 	// Apply the default deadlock setting before starting the server.
