// Copyright (C) 2019-2025 Algorand, Inc.
// This file is part of go-algorand
//
// go-algorand is free software: you can redistribute it and/or modify
// it under the terms of the GNU Affero General Public License as
// published by the Free Software Foundation, either version 3 of the
// License, or (at your option) any later version.
//
// go-algorand is distributed in the hope that it will be useful,
// but WITHOUT ANY WARRANTY; without even the implied warranty of
// MERCHANTABILITY or FITNESS FOR A PARTICULAR PURPOSE.  See the
// GNU Affero General Public License for more details.
//
// You should have received a copy of the GNU Affero General Public License
// along with go-algorand.  If not, see <https://www.gnu.org/licenses/>.

package main

import (
	"context"
	"encoding/json"
	"flag"
	"fmt"
	"math/rand"
	"os"
	"path/filepath"
	"runtime/debug"
	"strconv"
	"strings"
	"time"

	"github.com/algorand/go-algorand/config"
	"github.com/algorand/go-algorand/crypto"
	"github.com/algorand/go-algorand/daemon/algod"
	"github.com/algorand/go-algorand/data/bookkeeping"
	"github.com/algorand/go-algorand/logging"
	"github.com/algorand/go-algorand/logging/telemetryspec"
	"github.com/algorand/go-algorand/network/addr"
	"github.com/algorand/go-algorand/protocol"
	toolsnet "github.com/algorand/go-algorand/tools/network"
	"github.com/algorand/go-algorand/util"
	"github.com/algorand/go-algorand/util/metrics"
	"github.com/algorand/go-algorand/util/tokens"
	"github.com/gofrs/flock"

	"github.com/algorand/go-deadlock"
)

var dataDirectory = flag.String("d", "", "Root Algorand daemon data path")
var genesisFile = flag.String("g", "", "Genesis configuration file")
var genesisPrint = flag.Bool("G", false, "Print genesis ID")
var versionCheck = flag.Bool("v", false, "Display and write current build version and exit")
var branchCheck = flag.Bool("b", false, "Display the git branch behind the build")
var channelCheck = flag.Bool("c", false, "Display and release channel behind the build")
var initAndExit = flag.Bool("x", false, "Initialize the ledger and exit")
var logToStdout = flag.Bool("o", false, "Write to stdout instead of node.log by overriding config.LogSizeLimit to 0")
var peerOverride = flag.String("p", "", "Override phonebook with peer ip:port (or semicolon separated list: ip:port;ip:port;ip:port...)")
var listenIP = flag.String("l", "", "Override config.EndpointAddress (REST listening address) with ip:port")
var sessionGUID = flag.String("s", "", "Telemetry Session GUID to use")
var telemetryOverride = flag.String("t", "", `Override telemetry setting if supported (Use "true", "false", "0" or "1")`)
var seed = flag.String("seed", "", "input to math/rand.Seed()")

const (
	defaultStaticTelemetryStartupTimeout = 5 * time.Second
	defaultStaticTelemetryBGDialRetry    = 1 * time.Minute
)

func main() {
	flag.Parse()
	exitCode := run()
	os.Exit(exitCode)
}

func run() int {
	dataDir := resolveDataDir()
	absolutePath, absPathErr := filepath.Abs(dataDir)
	config.DataDirectory = absolutePath

	if *seed != "" {
		seedVal, err := strconv.ParseInt(*seed, 10, 64)
		if err != nil {
			fmt.Fprintf(os.Stderr, "bad seed %#v: %s\n", *seed, err)
			return 1
		}
		rand.Seed(seedVal)
	} else {
		rand.Seed(time.Now().UnixNano())
	}

	if *versionCheck {
		fmt.Println(config.FormatVersionAndLicense())
		return 0
	}

	version := config.GetCurrentVersion()
	var baseHeartbeatEvent telemetryspec.HeartbeatEventDetails
	baseHeartbeatEvent.Info.Version = version.String()
	baseHeartbeatEvent.Info.VersionNum = strconv.FormatUint(version.AsUInt64(), 10)
	baseHeartbeatEvent.Info.Channel = version.Channel
	baseHeartbeatEvent.Info.Branch = version.Branch
	baseHeartbeatEvent.Info.CommitHash = version.GetCommitHash()

	// -b will print only the git branch and then exit
	if *branchCheck {
		fmt.Println(config.Branch)
		return 0
	}

	// -c will print only the release channel and then exit
	if *channelCheck {
		fmt.Println(config.Channel)
		return 0
	}

	// Don't fallback anymore - if not specified, we want to panic to force us to update our tooling and/or processes
	if len(dataDir) == 0 {
		fmt.Fprintln(os.Stderr, "Data directory not specified.  Please use -d or set $ALGORAND_DATA in your environment.")
		return 1
	}

	if absPathErr != nil {
		fmt.Fprintf(os.Stderr, "Can't convert data directory's path to absolute, %v\n", dataDir)
		return 1
	}

	genesisPath := *genesisFile
	genesis, genesisText, err := loadGenesis(dataDir, genesisPath)
	if err != nil {
		fmt.Fprintf(os.Stderr, "Error loading genesis file (%s): %v", genesisPath, err)
		return 1
	}

	// -G will print only the genesis ID and then exit
	if *genesisPrint {
		fmt.Println(genesis.ID())
		return 0
	}

	// If data directory doesn't exist, we can't run. Don't bother trying.
	if _, err1 := os.Stat(absolutePath); err1 != nil {
		fmt.Fprintf(os.Stderr, "Data directory %s does not appear to be valid\n", dataDir)
		return 1
	}

	log := logging.Base()
	// before doing anything further, attempt to acquire the algod lock
	// to ensure this is the only node running against this data directory
	lockPath := filepath.Join(absolutePath, "algod.lock")
	fileLock := flock.New(lockPath)
	locked, err := fileLock.TryLock()
	if err != nil {
		fmt.Fprintf(os.Stderr, "unexpected failure in establishing algod.lock: %s \n", err.Error())
		return 1
	}
	if !locked {
		fmt.Fprintln(os.Stderr, "failed to lock algod.lock; is an instance of algod already running in this data directory?")
		return 1
	}
	defer fileLock.Unlock()

	// Delete legacy indexer.sqlite files if they happen to exist
	checkAndDeleteIndexerFile := func(fileName string) {
		indexerDBFilePath := filepath.Join(absolutePath, genesis.ID(), fileName)

		if util.FileExists(indexerDBFilePath) {
			if idxFileRemoveErr := os.Remove(indexerDBFilePath); idxFileRemoveErr != nil {
				fmt.Fprintf(os.Stderr, "Error removing %s file from data directory: %v\n", fileName, idxFileRemoveErr)
			} else {
				fmt.Fprintf(os.Stdout, "Removed legacy %s file from data directory\n", fileName)
			}
		}
	}

	checkAndDeleteIndexerFile("indexer.sqlite")
	checkAndDeleteIndexerFile("indexer.sqlite-shm")
	checkAndDeleteIndexerFile("indexer.sqlite-wal")

	cfg, err := config.LoadConfigFromDisk(absolutePath)
	if err != nil && !os.IsNotExist(err) {
		// log is not setup yet, this will log to stderr
		log.Fatalf("Cannot load config: %v", err)
	}

	// log is not setup yet
	fmt.Printf("Config loaded from %s\n", absolutePath)
	fmt.Println("Configuration after loading/defaults merge: ")
	err = json.NewEncoder(os.Stdout).Encode(cfg)
	if err != nil {
		fmt.Println("Error encoding config: ", err)
	}

	// set soft memory limit, if configured
	if cfg.GoMemLimit > 0 {
		debug.SetMemoryLimit(int64(cfg.GoMemLimit))
	}

	_, err = cfg.ValidateDNSBootstrapArray(genesis.Network)
	if err != nil {
		// log is not setup yet, this will log to stderr
		log.Fatalf("Error validating DNSBootstrap input: %v", err)
	}

	// Apply network-specific consensus overrides, noting the configurable consensus protocols file
	// takes precedence over network-specific overrides.
	config.ApplyShorterUpgradeRoundsForDevNetworks(genesis.Network)

	err = config.LoadConfigurableConsensusProtocols(absolutePath)
	if err != nil {
		// log is not setup yet, this will log to stderr
		log.Fatalf("Unable to load optional consensus protocols file: %v", err)
	}

	// Enable telemetry hook in daemon to send logs to cloud
	// If ALGOTEST env variable is set, telemetry is disabled - allows disabling telemetry for tests
	isTest := os.Getenv("ALGOTEST") != ""
	remoteTelemetryEnabled := false
	if !isTest {
<<<<<<< HEAD
		root, err1 := config.GetGlobalConfigFileRoot()
		var cfgDir *string
		if err1 == nil {
			cfgDir = &root
		}
		telemetryConfig, err1 := logging.EnsureTelemetryConfig(&dataDir, cfgDir)
		config.AnnotateTelemetry(&telemetryConfig, genesis.ID())
=======
		telemetryConfig, err1 := logging.EnsureTelemetryConfig(&dataDir, genesis.ID())
>>>>>>> ab67434d
		if err1 != nil {
			fmt.Fprintln(os.Stdout, "error loading telemetry config", err1)
		}
		if os.IsPermission(err1) {
			fmt.Fprintf(os.Stderr, "Permission error on accessing telemetry config: %v", err1)
			return 1
		}
		fmt.Fprintf(os.Stdout, "Telemetry configured from '%s'\n", telemetryConfig.FilePath)

		telemetryConfig.SendToLog = telemetryConfig.SendToLog || cfg.TelemetryToLog

		// Apply telemetry override.
		telemetryConfig.Enable = logging.TelemetryOverride(*telemetryOverride, &telemetryConfig)
		remoteTelemetryEnabled = telemetryConfig.Enable

		if telemetryConfig.Enable || telemetryConfig.SendToLog {
			// If session GUID specified, use it.
			if *sessionGUID != "" {
				if len(*sessionGUID) == 36 {
					telemetryConfig.SessionGUID = *sessionGUID
				}
			}
			// Try to enable remote telemetry now when URI is defined. Skip for DNS based telemetry.
			ctx, telemetryCancelFn := context.WithTimeout(context.Background(), defaultStaticTelemetryStartupTimeout)
			err1 = log.EnableTelemetryContext(ctx, telemetryConfig)
			telemetryCancelFn()
			if err1 != nil {
				fmt.Fprintln(os.Stdout, "error creating telemetry hook", err1)

				// Remote telemetry init loop
				go func() {
					for {
						time.Sleep(defaultStaticTelemetryBGDialRetry)
						// Try to enable remote telemetry now when URI is defined. Skip for DNS based telemetry.
<<<<<<< HEAD
						err1 = log.EnableTelemetryContext(context.Background(), telemetryConfig)
=======
						err1 := log.EnableTelemetryContext(context.Background(), telemetryConfig)
>>>>>>> ab67434d
						// Error occurs only if URI is defined and we need to retry later
						if err1 == nil {
							// Remote telemetry enabled or empty static URI, stop retrying
							return
						}
						fmt.Fprintln(os.Stdout, "error creating telemetry hook", err1)
						// Try to reenable every minute
					}
				}()
			}
		}
	}

	s := algod.Server{
		RootPath: absolutePath,
		Genesis:  genesis,
	}

	if !cfg.DisableAPIAuth {
		// Generate a REST API token if one was not provided
		apiToken, wroteNewToken, err2 := tokens.ValidateOrGenerateAPIToken(s.RootPath, tokens.AlgodTokenFilename)

		if err2 != nil {
			log.Fatalf("API token error: %v", err2)
		}

		if wroteNewToken {
			fmt.Printf("No REST API Token found. Generated token: %s\n", apiToken)
		}
	} else {
		fmt.Printf("Public (non-admin) API authentication disabled. %s not generated\n", tokens.AlgodTokenFilename)
	}

	// Generate a admin REST API token if one was not provided
	adminAPIToken, wroteNewToken, err := tokens.ValidateOrGenerateAPIToken(s.RootPath, tokens.AlgodAdminTokenFilename)

	if err != nil {
		log.Fatalf("Admin API token error: %v", err)
	}

	if wroteNewToken {
		fmt.Printf("No Admin REST API Token found. Generated token: %s\n", adminAPIToken)
	}

	// Allow overriding default listening address
	if *listenIP != "" {
		cfg.EndpointAddress = *listenIP
	}

	// If overriding peers, disable SRV lookup
	telemetryDNSBootstrapID := cfg.DNSBootstrapID
	var peerOverrideArray []string
	if *peerOverride != "" {
		peerOverrideArray = strings.Split(*peerOverride, ";")
		cfg.DNSBootstrapID = ""

		// The networking code waits until we have GossipFanout
		// connections before declaring the network stack to be
		// ready, which triggers things like catchup.  If the
		// user explicitly specified a set of peers, make sure
		// GossipFanout is no larger than this set, otherwise
		// we will have to wait for a minute-long timeout until
		// the network stack declares itself to be ready.
		if cfg.GossipFanout > len(peerOverrideArray) {
			cfg.GossipFanout = len(peerOverrideArray)
		}

		// make sure that the format of each entry is valid:
		for idx, peer := range peerOverrideArray {
			addr, addrErr := addr.ParseHostOrURLOrMultiaddr(peer)
			if addrErr != nil {
				fmt.Fprintf(os.Stderr, "Provided command line parameter '%s' is not a valid host:port pair\n", peer)
				return 1
			}
			peerOverrideArray[idx] = addr
		}
	}

	// Apply the default deadlock setting before starting the server.
	// It will potentially override it based on the config file DefaultDeadlock setting
	if strings.ToLower(config.DefaultDeadlock) == "enable" {
		deadlock.Opts.Disable = false
	} else if strings.ToLower(config.DefaultDeadlock) == "disable" {
		deadlock.Opts.Disable = true
	} else if config.DefaultDeadlock != "" {
		log.Fatalf("DefaultDeadlock is somehow not set to an expected value (enable / disable): %s", config.DefaultDeadlock)
	}

	var phonebookAddresses []string
	if peerOverrideArray != nil {
		phonebookAddresses = peerOverrideArray
	} else {
		ex, err1 := os.Executable()
		if err1 != nil {
			log.Errorf("cannot locate node executable: %s", err1)
		} else {
			phonebookDirs := []string{filepath.Dir(ex), dataDir}
			for _, phonebookDir := range phonebookDirs {
				phonebookAddresses, err1 = config.LoadPhonebook(phonebookDir)
				if err1 == nil {
					log.Debugf("Static phonebook loaded from %s", phonebookDir)
					break
				} else {
					log.Debugf("Cannot load static phonebook from %s dir: %v", phonebookDir, err1)
				}
			}
		}
	}

	if logToStdout != nil && *logToStdout {
		cfg.LogSizeLimit = 0
	}

	err = s.Initialize(cfg, phonebookAddresses, string(genesisText))
	if err != nil {
		fmt.Fprintln(os.Stderr, err)
		log.Error(err)
		return 1
	}

	if *initAndExit {
		return 0
	}

	deadlockState := "enabled"
	if deadlock.Opts.Disable {
		deadlockState = "disabled"
	}
	fmt.Fprintf(os.Stdout, "Deadlock detection is set to: %s (Default state is '%s')\n", deadlockState, config.DefaultDeadlock)

	if log.GetTelemetryEnabled() {
		done := make(chan struct{})
		defer close(done)

		// Make a copy of config and reset DNSBootstrapID in case it was disabled.
		cfgCopy := cfg
		cfgCopy.DNSBootstrapID = telemetryDNSBootstrapID

		// If the telemetry URI is not set, periodically check SRV records for new telemetry URI
		if remoteTelemetryEnabled && log.GetTelemetryURI() == "" {
			toolsnet.StartTelemetryURIUpdateService(time.Minute, cfgCopy, s.Genesis.Network, log, done)
		}

		currentVersion := config.GetCurrentVersion()
		var overrides []telemetryspec.NameValue
		for name, val := range config.GetNonDefaultConfigValues(cfg, startupConfigCheckFields) {
			overrides = append(overrides, telemetryspec.NameValue{Name: name, Value: val})
		}
		startupDetails := telemetryspec.StartupEventDetails{
			Version:      currentVersion.String(),
			CommitHash:   currentVersion.CommitHash,
			Branch:       currentVersion.Branch,
			Channel:      currentVersion.Channel,
			InstanceHash: crypto.Hash([]byte(absolutePath)).String(),
			Overrides:    overrides,
		}

		log.EventWithDetails(telemetryspec.ApplicationState, telemetryspec.StartupEvent, startupDetails)

		// Send a heartbeat event every 10 minutes as a sign of life
		go func() {
			var interval time.Duration
			defaultIntervalSecs := config.GetDefaultLocal().HeartbeatUpdateInterval
			switch {
			case cfg.HeartbeatUpdateInterval <= 0: // use default
				interval = time.Second * time.Duration(defaultIntervalSecs)
			case cfg.HeartbeatUpdateInterval < 60: // min frequency 1 minute
				interval = time.Minute
			default:
				interval = time.Second * time.Duration(cfg.HeartbeatUpdateInterval)
			}
			ticker := time.NewTicker(interval)
			defer ticker.Stop()

			sendHeartbeat := func() {
				values := make(map[string]float64)
				metrics.DefaultRegistry().AddMetrics(values)

				heartbeatDetails := baseHeartbeatEvent
				heartbeatDetails.Metrics = values

				log.EventWithDetails(telemetryspec.ApplicationState, telemetryspec.HeartbeatEvent, heartbeatDetails)
			}

			// Send initial heartbeat, followed by one every 10 minutes.
			sendHeartbeat()
			for {
				select {
				case <-ticker.C:
					sendHeartbeat()
				case <-done:
					return
				}
			}
		}()
	}

	s.Start()
	return 0
}

var startupConfigCheckFields = []string{
	"AgreementIncomingBundlesQueueLength",
	"AgreementIncomingProposalsQueueLength",
	"AgreementIncomingVotesQueueLength",
	"BroadcastConnectionsLimit",
	"CatchupBlockValidateMode",
	"ConnectionsRateLimitingCount",
	"ConnectionsRateLimitingWindowSeconds",
	"GossipFanout",
	"IncomingConnectionsLimit",
	"IncomingMessageFilterBucketCount",
	"IncomingMessageFilterBucketSize",
	"LedgerSynchronousMode",
	"MaxAcctLookback",
	"MaxConnectionsPerIP",
	"OutgoingMessageFilterBucketCount",
	"OutgoingMessageFilterBucketSize",
	"ProposalAssemblyTime",
	"ReservedFDs",
	"TxPoolExponentialIncreaseFactor",
	"TxPoolSize",
	"VerifiedTranscationsCacheSize",
	"EnableP2P",
	"EnableP2PHybridMode",
}

func resolveDataDir() string {
	// Figure out what data directory to tell algod to use.
	// If not specified on cmdline with '-d', look for default in environment.
	var dir string
	if dataDirectory == nil || *dataDirectory == "" {
		dir = os.Getenv("ALGORAND_DATA")
	} else {
		dir = *dataDirectory
	}
	return dir
}

func loadGenesis(dataDir string, genesisPath string) (bookkeeping.Genesis, string, error) {
	if genesisPath == "" {
		genesisPath = filepath.Join(dataDir, config.GenesisJSONFile)
	}
	genesisText, err := os.ReadFile(genesisPath)
	if err != nil {
		return bookkeeping.Genesis{}, "", err
	}
	var genesis bookkeeping.Genesis
	err = protocol.DecodeJSON(genesisText, &genesis)
	if err != nil {
		return bookkeeping.Genesis{}, "", err
	}
	return genesis, string(genesisText), nil
}<|MERGE_RESOLUTION|>--- conflicted
+++ resolved
@@ -215,7 +215,6 @@
 	isTest := os.Getenv("ALGOTEST") != ""
 	remoteTelemetryEnabled := false
 	if !isTest {
-<<<<<<< HEAD
 		root, err1 := config.GetGlobalConfigFileRoot()
 		var cfgDir *string
 		if err1 == nil {
@@ -223,14 +222,12 @@
 		}
 		telemetryConfig, err1 := logging.EnsureTelemetryConfig(&dataDir, cfgDir)
 		config.AnnotateTelemetry(&telemetryConfig, genesis.ID())
-=======
-		telemetryConfig, err1 := logging.EnsureTelemetryConfig(&dataDir, genesis.ID())
->>>>>>> ab67434d
 		if err1 != nil {
-			fmt.Fprintln(os.Stdout, "error loading telemetry config", err1)
-		}
-		if os.IsPermission(err1) {
-			fmt.Fprintf(os.Stderr, "Permission error on accessing telemetry config: %v", err1)
+			if os.IsPermission(err1) {
+				fmt.Fprintf(os.Stderr, "permission error on accessing telemetry config: %v", err1)
+			} else {
+				fmt.Fprintf(os.Stderr, "error loading telemetry config: %v", err1)
+			}
 			return 1
 		}
 		fmt.Fprintf(os.Stdout, "Telemetry configured from '%s'\n", telemetryConfig.FilePath)
@@ -260,11 +257,7 @@
 					for {
 						time.Sleep(defaultStaticTelemetryBGDialRetry)
 						// Try to enable remote telemetry now when URI is defined. Skip for DNS based telemetry.
-<<<<<<< HEAD
-						err1 = log.EnableTelemetryContext(context.Background(), telemetryConfig)
-=======
 						err1 := log.EnableTelemetryContext(context.Background(), telemetryConfig)
->>>>>>> ab67434d
 						// Error occurs only if URI is defined and we need to retry later
 						if err1 == nil {
 							// Remote telemetry enabled or empty static URI, stop retrying
