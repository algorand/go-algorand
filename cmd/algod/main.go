--- conflicted
+++ resolved
@@ -172,11 +172,8 @@
 			fmt.Fprintf(os.Stderr, "Permission error on accessing telemetry config: %v", err)
 			os.Exit(1)
 		}
-<<<<<<< HEAD
-=======
 
 		telemetryConfig.SendToLog = telemetryConfig.SendToLog || cfg.TelemetryToLog
->>>>>>> 27964e7d
 
 		// Apply telemetry override.
 		telemetryConfig.Enable = logging.TelemetryOverride(*telemetryOverride)
