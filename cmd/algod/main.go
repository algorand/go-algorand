--- conflicted
+++ resolved
@@ -172,11 +172,8 @@
 			fmt.Fprintf(os.Stderr, "Permission error on accessing telemetry config: %v", err)
 			os.Exit(1)
 		}
-<<<<<<< HEAD
-=======
 
 		telemetryConfig.SendToLog = telemetryConfig.SendToLog || cfg.TelemetryToLog
->>>>>>> b6955718
 
 		// Apply telemetry override.
 		telemetryConfig.Enable = logging.TelemetryOverride(*telemetryOverride)
