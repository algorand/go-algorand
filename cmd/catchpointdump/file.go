// Copyright (C) 2019-2022 Algorand, Inc.
// This file is part of go-algorand
//
// go-algorand is free software: you can redistribute it and/or modify
// it under the terms of the GNU Affero General Public License as
// published by the Free Software Foundation, either version 3 of the
// License, or (at your option) any later version.
//
// go-algorand is distributed in the hope that it will be useful,
// but WITHOUT ANY WARRANTY; without even the implied warranty of
// MERCHANTABILITY or FITNESS FOR A PARTICULAR PURPOSE.  See the
// GNU Affero General Public License for more details.
//
// You should have received a copy of the GNU Affero General Public License
// along with go-algorand.  If not, see <https://www.gnu.org/licenses/>.

package main

import (
	"archive/tar"
	"bufio"
	"context"
	"database/sql"
	"encoding/json"
	"fmt"
	"io"
	"os"
	"strings"
	"time"

	"github.com/spf13/cobra"

	cmdutil "github.com/algorand/go-algorand/cmd/util"
	"github.com/algorand/go-algorand/config"
	"github.com/algorand/go-algorand/data/basics"
	"github.com/algorand/go-algorand/data/bookkeeping"
	"github.com/algorand/go-algorand/ledger"
	"github.com/algorand/go-algorand/ledger/ledgercore"
	"github.com/algorand/go-algorand/logging"
	"github.com/algorand/go-algorand/protocol"
	"github.com/algorand/go-algorand/util/db"
)

var tarFile string
var outFileName string
var excludedFields *cmdutil.CobraStringSliceValue = cmdutil.MakeCobraStringSliceValue(nil, []string{"version", "catchpoint"})

func init() {
	fileCmd.Flags().StringVarP(&tarFile, "tar", "t", "", "Specify the tar file to process")
	fileCmd.Flags().StringVarP(&outFileName, "output", "o", "", "Specify an outfile for the dump ( i.e. tracker.dump.txt )")
	fileCmd.Flags().VarP(excludedFields, "exclude-fields", "e", "List of fields to exclude from the dump: ["+excludedFields.AllowedString()+"]")
}

var fileCmd = &cobra.Command{
	Use:   "file",
	Short: "Specify a file to dump",
	Long:  "Specify a file to dump",
	Args:  validateNoPosArgsFn,
	Run: func(cmd *cobra.Command, args []string) {
		if tarFile == "" {
			cmd.HelpFunc()(cmd, args)
			return
		}
		stats, err := os.Stat(tarFile)
		if err != nil {
			reportErrorf("Unable to stat '%s' : %v", tarFile, err)
		}
		tarSize := stats.Size()
<<<<<<< HEAD

		if tarSize == 0 {
			reportErrorf("Empty file '%s' : %v", tarFile, err)
=======
		if tarSize == 0 {
			reportErrorf("Empty file '%s' : %v", tarFile, err)
		}
		// TODO: store CurrentProtocol in catchpoint file header.
		// As a temporary workaround use a current protocol version.
		genesisInitState := ledgercore.InitState{
			Block: bookkeeping.Block{BlockHeader: bookkeeping.BlockHeader{
				UpgradeState: bookkeeping.UpgradeState{
					CurrentProtocol: protocol.ConsensusCurrentVersion,
				},
			}},
>>>>>>> 14fa6d0b
		}
		cfg := config.GetDefaultLocal()
		l, err := ledger.OpenLedger(logging.Base(), "./ledger", false, genesisInitState, cfg)
		if err != nil {
			reportErrorf("Unable to open ledger : %v", err)
		}

		defer os.Remove("./ledger.block.sqlite")
		defer os.Remove("./ledger.block.sqlite-shm")
		defer os.Remove("./ledger.block.sqlite-wal")
		defer os.Remove("./ledger.tracker.sqlite")
		defer os.Remove("./ledger.tracker.sqlite-shm")
		defer os.Remove("./ledger.tracker.sqlite-wal")
		defer l.Close()

		catchupAccessor := ledger.MakeCatchpointCatchupAccessor(l, logging.Base())
		err = catchupAccessor.ResetStagingBalances(context.Background(), true)
		if err != nil {
			reportErrorf("Unable to initialize catchup database : %v", err)
		}
		var fileHeader ledger.CatchpointFileHeader

		reader, err := os.Open(tarFile)
		if err != nil {
			reportErrorf("Unable to read '%s' : %v", tarFile, err)
		}
		defer reader.Close()

		fileHeader, err = loadCatchpointIntoDatabase(context.Background(), catchupAccessor, reader, tarSize)
		if err != nil {
			reportErrorf("Unable to load catchpoint file into in-memory database : %v", err)
		}

		outFile := os.Stdout
		if outFileName != "" {
			outFile, err = os.OpenFile(outFileName, os.O_RDWR|os.O_TRUNC|os.O_CREATE, 0755)
			if err != nil {
				reportErrorf("Unable to create file '%s' : %v", outFileName, err)
			}
			defer outFile.Close()
		}

		err = printAccountsDatabase("./ledger.tracker.sqlite", fileHeader, outFile, excludedFields.GetSlice())
		if err != nil {
			reportErrorf("Unable to print account database : %v", err)
		}
	},
}

func printLoadCatchpointProgressLine(progress int, barLength int, dld int64) {
	if barLength == 0 {
		fmt.Printf(escapeCursorUp + escapeDeleteLine + "[ Done ] Loaded\n")
		return
	}

	outString := "[" + strings.Repeat(escapeSquare, progress) + strings.Repeat(escapeDot, barLength-progress) + "] Loading..."
	fmt.Printf(escapeCursorUp+escapeDeleteLine+outString+" %s\n", formatSize(dld))
}

func loadCatchpointIntoDatabase(ctx context.Context, catchupAccessor ledger.CatchpointCatchupAccessor, tarFile io.Reader, tarSize int64) (fileHeader ledger.CatchpointFileHeader, err error) {
	fmt.Printf("\n")
	printLoadCatchpointProgressLine(0, 50, 0)
	lastProgressUpdate := time.Now()
	progress := uint64(0)
	defer printLoadCatchpointProgressLine(0, 0, 0)

	tarReader := tar.NewReader(tarFile)
	var downloadProgress ledger.CatchpointCatchupAccessorProgress
	for {
		header, err := tarReader.Next()
		if err != nil {
			if err == io.EOF {
				return fileHeader, nil
			}
			return fileHeader, err
		}
		balancesBlockBytes := make([]byte, header.Size)
		readComplete := int64(0)

		for readComplete < header.Size {
			bytesRead, err := tarReader.Read(balancesBlockBytes[readComplete:])
			readComplete += int64(bytesRead)
			progress += uint64(bytesRead)
			if err != nil {
				if err == io.EOF {
					if readComplete == header.Size {
						break
					}
					err = fmt.Errorf("getPeerLedger received io.EOF while reading from tar file stream prior of reaching chunk size %d / %d", readComplete, header.Size)
				}
				return fileHeader, err
			}
		}
		err = catchupAccessor.ProgressStagingBalances(ctx, header.Name, balancesBlockBytes, &downloadProgress)
		if err != nil {
			return fileHeader, err
		}
		if header.Name == "content.msgpack" {
			// we already know it's valid, since we validated that above.
			protocol.Decode(balancesBlockBytes, &fileHeader)
		}
		if time.Since(lastProgressUpdate) > 50*time.Millisecond && tarSize > 0 {
			lastProgressUpdate = time.Now()
			printLoadCatchpointProgressLine(int(float64(progress)*50.0/float64(tarSize)), 50, int64(progress))
		}
	}
}

func printDumpingCatchpointProgressLine(progress int, barLength int, dld int64) {
	if barLength == 0 {
		fmt.Printf(escapeCursorUp + escapeDeleteLine + "[ Done ] Dumped\n")
		return
	}

	outString := "[" + strings.Repeat(escapeSquare, progress) + strings.Repeat(escapeDot, barLength-progress) + "] Dumping..."
	if dld > 0 {
		outString = fmt.Sprintf(outString+" %d", dld)
	}
	fmt.Printf(escapeCursorUp + escapeDeleteLine + outString + "\n")
}

func printAccountsDatabase(databaseName string, fileHeader ledger.CatchpointFileHeader, outFile *os.File, excludeFields []string) error {
	lastProgressUpdate := time.Now()
	progress := uint64(0)
	defer printDumpingCatchpointProgressLine(0, 0, 0)

	fileWriter := bufio.NewWriterSize(outFile, 1024*1024)
	defer fileWriter.Flush()

	dbAccessor, err := db.MakeAccessor(databaseName, true, false)
	if err != nil || dbAccessor.Handle == nil {
		return err
	}
	if fileHeader.Version != 0 {
		var headerFields = []string{
			"Version: %d",
			"Balances Round: %d",
			"Block Round: %d",
			"Block Header Digest: %s",
			"Catchpoint: %s",
			"Total Accounts: %d",
			"Total Chunks: %d",
		}
		var headerValues = []interface{}{
			fileHeader.Version,
			fileHeader.BalancesRound,
			fileHeader.BlocksRound,
			fileHeader.BlockHeaderDigest.String(),
			fileHeader.Catchpoint,
			fileHeader.TotalAccounts,
			fileHeader.TotalChunks,
		}
		// safety check
		if len(headerFields) != len(headerValues) {
			return fmt.Errorf("printing failed: header formatting mismatch")
		}

		var actualFields []string
		var actualValues []interface{}
		if len(excludeFields) == 0 {
			actualFields = headerFields
			actualValues = headerValues
		} else {
			actualFields = make([]string, 0, len(headerFields)-len(excludeFields))
			actualValues = make([]interface{}, 0, len(headerFields)-len(excludeFields))
			for i, field := range headerFields {
				lower := strings.ToLower(field)
				excluded := false
				for _, filter := range excludeFields {
					if strings.HasPrefix(lower, filter) {
						excluded = true
						break
					}
				}
				if !excluded {
					actualFields = append(actualFields, field)
					actualValues = append(actualValues, headerValues[i])
				}
			}
		}

		fmt.Fprintf(fileWriter, strings.Join(actualFields, "\n")+"\n", actualValues...)

		totals := fileHeader.Totals
		fmt.Fprintf(fileWriter, "AccountTotals - Online Money: %d\nAccountTotals - Online RewardUnits : %d\nAccountTotals - Offline Money: %d\nAccountTotals - Offline RewardUnits : %d\nAccountTotals - Not Participating Money: %d\nAccountTotals - Not Participating Money RewardUnits: %d\nAccountTotals - Rewards Level: %d\n",
			totals.Online.Money.Raw, totals.Online.RewardUnits,
			totals.Offline.Money.Raw, totals.Offline.RewardUnits,
			totals.NotParticipating.Money.Raw, totals.NotParticipating.RewardUnits,
			totals.RewardsLevel)
	}
	return dbAccessor.Atomic(func(ctx context.Context, tx *sql.Tx) (err error) {
		fmt.Printf("\n")
		printDumpingCatchpointProgressLine(0, 50, 0)

		if fileHeader.Version == 0 {
			var totals ledgercore.AccountTotals
			id := ""
			row := tx.QueryRow("SELECT online, onlinerewardunits, offline, offlinerewardunits, notparticipating, notparticipatingrewardunits, rewardslevel FROM accounttotals WHERE id=?", id)
			err = row.Scan(&totals.Online.Money.Raw, &totals.Online.RewardUnits,
				&totals.Offline.Money.Raw, &totals.Offline.RewardUnits,
				&totals.NotParticipating.Money.Raw, &totals.NotParticipating.RewardUnits,
				&totals.RewardsLevel)
			if err != nil {
				return err
			}
			fmt.Fprintf(fileWriter, "AccountTotals - Online Money: %d\nAccountTotals - Online RewardUnits : %d\nAccountTotals - Offline Money: %d\nAccountTotals - Offline RewardUnits : %d\nAccountTotals - Not Participating Money: %d\nAccountTotals - Not Participating Money RewardUnits: %d\nAccountTotals - Rewards Level: %d\n",
				totals.Online.Money.Raw, totals.Online.RewardUnits,
				totals.Offline.Money.Raw, totals.Offline.RewardUnits,
				totals.NotParticipating.Money.Raw, totals.NotParticipating.RewardUnits,
				totals.RewardsLevel)
		}

		balancesTable := "accountbase"
		resourcesTable := "resources"
		if fileHeader.Version != 0 {
			balancesTable = "catchpointbalances"
			resourcesTable = "catchpointresources"
		}

		var rowsCount int64
		err = tx.QueryRow(fmt.Sprintf("SELECT count(*) from %s", balancesTable)).Scan(&rowsCount)
		if err != nil {
			return
		}

		printer := func(addr basics.Address, data interface{}, progress uint64) (err error) {
			jsonData, err := json.Marshal(data)
			if err != nil {
				return err
			}

			fmt.Fprintf(fileWriter, "%v : %s\n", addr, string(jsonData))

			if time.Since(lastProgressUpdate) > 50*time.Millisecond && rowsCount > 0 {
				lastProgressUpdate = time.Now()
				printDumpingCatchpointProgressLine(int(float64(progress)*50.0/float64(rowsCount)), 50, int64(progress))
			}
			return nil
		}

		if fileHeader.Version < ledger.CatchpointFileVersionV6 {
			var rows *sql.Rows
			rows, err = tx.Query(fmt.Sprintf("SELECT address, data FROM %s order by address", balancesTable))
			if err != nil {
				return
			}
			defer rows.Close()

			for rows.Next() {
				var addrbuf []byte
				var buf []byte
				err = rows.Scan(&addrbuf, &buf)
				if err != nil {
					return
				}

				var addr basics.Address
				if len(addrbuf) != len(addr) {
					err = fmt.Errorf("account DB address length mismatch: %d != %d", len(addrbuf), len(addr))
					return
				}
				copy(addr[:], addrbuf)

				var data basics.AccountData
				err = protocol.Decode(buf, &data)
				if err != nil {
					return
				}

				err = printer(addr, data, progress)
				if err != nil {
					return
				}

				progress++
			}
			err = rows.Err()
		} else {
			acctCount := 0
			acctCb := func(addr basics.Address, data basics.AccountData) {
				err = printer(addr, data, progress)
				if err != nil {
					return
				}
				progress++
				acctCount++
			}
			_, err = ledger.LoadAllFullAccounts(context.Background(), tx, balancesTable, resourcesTable, acctCb)
			if err != nil {
				return
			}
			if acctCount != int(rowsCount) {
				return fmt.Errorf("expected %d accounts but got only %d", rowsCount, acctCount)
			}
		}

		// increase the deadline warning to disable the warning message.
		db.ResetTransactionWarnDeadline(ctx, tx, time.Now().Add(5*time.Second))
		return err
	})
}<|MERGE_RESOLUTION|>--- conflicted
+++ resolved
@@ -65,12 +65,8 @@
 		if err != nil {
 			reportErrorf("Unable to stat '%s' : %v", tarFile, err)
 		}
+
 		tarSize := stats.Size()
-<<<<<<< HEAD
-
-		if tarSize == 0 {
-			reportErrorf("Empty file '%s' : %v", tarFile, err)
-=======
 		if tarSize == 0 {
 			reportErrorf("Empty file '%s' : %v", tarFile, err)
 		}
@@ -82,7 +78,6 @@
 					CurrentProtocol: protocol.ConsensusCurrentVersion,
 				},
 			}},
->>>>>>> 14fa6d0b
 		}
 		cfg := config.GetDefaultLocal()
 		l, err := ledger.OpenLedger(logging.Base(), "./ledger", false, genesisInitState, cfg)
