--- conflicted
+++ resolved
@@ -170,11 +170,7 @@
 			// we already know it's valid, since we validated that above.
 			protocol.Decode(balancesBlockBytes, &fileHeader)
 		}
-<<<<<<< HEAD
-		if time.Since(lastProgressUpdate) > 50*time.Millisecond && len(fileBytes) > 0 {
-=======
 		if time.Since(lastProgressUpdate) > 50*time.Millisecond && tarSize > 0 {
->>>>>>> bc9cebda
 			lastProgressUpdate = time.Now()
 			printLoadCatchpointProgressLine(int(float64(progress)*50.0/float64(tarSize)), 50, int64(progress))
 		}
