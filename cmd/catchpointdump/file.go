// Copyright (C) 2019-2022 Algorand, Inc.
// This file is part of go-algorand
//
// go-algorand is free software: you can redistribute it and/or modify
// it under the terms of the GNU Affero General Public License as
// published by the Free Software Foundation, either version 3 of the
// License, or (at your option) any later version.
//
// go-algorand is distributed in the hope that it will be useful,
// but WITHOUT ANY WARRANTY; without even the implied warranty of
// MERCHANTABILITY or FITNESS FOR A PARTICULAR PURPOSE.  See the
// GNU Affero General Public License for more details.
//
// You should have received a copy of the GNU Affero General Public License
// along with go-algorand.  If not, see <https://www.gnu.org/licenses/>.

package main

import (
	"archive/tar"
	"bufio"
	"context"
	"database/sql"
	"encoding/base64"
	"encoding/json"
	"fmt"
	"io"
	"os"
	"strings"
	"time"

	"github.com/spf13/cobra"

	cmdutil "github.com/algorand/go-algorand/cmd/util"
	"github.com/algorand/go-algorand/config"
	"github.com/algorand/go-algorand/data/basics"
	"github.com/algorand/go-algorand/data/bookkeeping"
	"github.com/algorand/go-algorand/data/transactions/logic"
	"github.com/algorand/go-algorand/ledger"
	"github.com/algorand/go-algorand/ledger/ledgercore"
	"github.com/algorand/go-algorand/logging"
	"github.com/algorand/go-algorand/protocol"
	"github.com/algorand/go-algorand/util/db"
)

var tarFile string
var outFileName string
var excludedFields *cmdutil.CobraStringSliceValue = cmdutil.MakeCobraStringSliceValue(nil, []string{"version", "catchpoint"})

func init() {
	fileCmd.Flags().StringVarP(&tarFile, "tar", "t", "", "Specify the tar file to process")
	fileCmd.Flags().StringVarP(&outFileName, "output", "o", "", "Specify an outfile for the dump ( i.e. tracker.dump.txt )")
	fileCmd.Flags().BoolVarP(&loadOnly, "load", "l", false, "Load only, do not dump")
	fileCmd.Flags().VarP(excludedFields, "exclude-fields", "e", "List of fields to exclude from the dump: ["+excludedFields.AllowedString()+"]")
}

var fileCmd = &cobra.Command{
	Use:   "file",
	Short: "Specify a file to dump",
	Long:  "Specify a file to dump",
	Args:  validateNoPosArgsFn,
	Run: func(cmd *cobra.Command, args []string) {
		if tarFile == "" {
			cmd.HelpFunc()(cmd, args)
			return
		}
		stats, err := os.Stat(tarFile)
		if err != nil {
			reportErrorf("Unable to stat '%s' : %v", tarFile, err)
		}

		tarSize := stats.Size()
		if tarSize == 0 {
			reportErrorf("Empty file '%s' : %v", tarFile, err)
		}
		// TODO: store CurrentProtocol in catchpoint file header.
		// As a temporary workaround use a current protocol version.
		genesisInitState := ledgercore.InitState{
			Block: bookkeeping.Block{BlockHeader: bookkeeping.BlockHeader{
				UpgradeState: bookkeeping.UpgradeState{
					CurrentProtocol: protocol.ConsensusCurrentVersion,
				},
			}},
		}
		cfg := config.GetDefaultLocal()
		l, err := ledger.OpenLedger(logging.Base(), "./ledger", false, genesisInitState, cfg)
		if err != nil {
			reportErrorf("Unable to open ledger : %v", err)
		}

		defer os.Remove("./ledger.block.sqlite")
		defer os.Remove("./ledger.block.sqlite-shm")
		defer os.Remove("./ledger.block.sqlite-wal")
		if !loadOnly {
			defer os.Remove("./ledger.tracker.sqlite")
			defer os.Remove("./ledger.tracker.sqlite-shm")
			defer os.Remove("./ledger.tracker.sqlite-wal")
		}
		defer l.Close()

		catchupAccessor := ledger.MakeCatchpointCatchupAccessor(l, logging.Base())
		err = catchupAccessor.ResetStagingBalances(context.Background(), true)
		if err != nil {
			reportErrorf("Unable to initialize catchup database : %v", err)
		}
		var fileHeader ledger.CatchpointFileHeader

		reader, err := os.Open(tarFile)
		if err != nil {
			reportErrorf("Unable to read '%s' : %v", tarFile, err)
		}
		defer reader.Close()

		fileHeader, err = loadCatchpointIntoDatabase(context.Background(), catchupAccessor, reader, tarSize)
		if err != nil {
			reportErrorf("Unable to load catchpoint file into in-memory database : %v", err)
		}

		if !loadOnly {
			outFile := os.Stdout
			if outFileName != "" {
				outFile, err = os.OpenFile(outFileName, os.O_RDWR|os.O_TRUNC|os.O_CREATE, 0755)
				if err != nil {
					reportErrorf("Unable to create file '%s' : %v", outFileName, err)
				}
				defer outFile.Close()
			}

			err = printStateProofVerificationData("./ledger.tracker.sqlite", outFile)
			if err != nil {
				reportErrorf("Unable to print state proof verification database : %v", err)
			}

			err = printAccountsDatabase("./ledger.tracker.sqlite", fileHeader, outFile, excludedFields.GetSlice())
			if err != nil {
				reportErrorf("Unable to print account database : %v", err)
			}
			err = printKeyValueStore("./ledger.tracker.sqlite", outFile)
			if err != nil {
				reportErrorf("Unable to print key value store : %v", err)
			}
		}
	},
}

func printLoadCatchpointProgressLine(progress int, barLength int, dld int64) {
	if barLength == 0 {
		fmt.Printf(escapeCursorUp + escapeDeleteLine + "[ Done ] Loaded\n")
		return
	}

	outString := "[" + strings.Repeat(escapeSquare, progress) + strings.Repeat(escapeDot, barLength-progress) + "] Loading..."
	fmt.Printf(escapeCursorUp+escapeDeleteLine+outString+" %s\n", formatSize(dld))
}

func loadCatchpointIntoDatabase(ctx context.Context, catchupAccessor ledger.CatchpointCatchupAccessor, tarFile io.Reader, tarSize int64) (fileHeader ledger.CatchpointFileHeader, err error) {
	fmt.Printf("\n")
	printLoadCatchpointProgressLine(0, 50, 0)
	lastProgressUpdate := time.Now()
	progress := uint64(0)
	defer printLoadCatchpointProgressLine(0, 0, 0)

	tarReader := tar.NewReader(tarFile)
	var downloadProgress ledger.CatchpointCatchupAccessorProgress
	for {
		header, err := tarReader.Next()
		if err != nil {
			if err == io.EOF {
				return fileHeader, nil
			}
			return fileHeader, err
		}
		balancesBlockBytes := make([]byte, header.Size)
		readComplete := int64(0)

		for readComplete < header.Size {
			bytesRead, err := tarReader.Read(balancesBlockBytes[readComplete:])
			readComplete += int64(bytesRead)
			progress += uint64(bytesRead)
			if err != nil {
				if err == io.EOF {
					if readComplete == header.Size {
						break
					}
					err = fmt.Errorf("getPeerLedger received io.EOF while reading from tar file stream prior of reaching chunk size %d / %d", readComplete, header.Size)
				}
				return fileHeader, err
			}
		}
		err = catchupAccessor.ProcessStagingBalances(ctx, header.Name, balancesBlockBytes, &downloadProgress)
		if err != nil {
			return fileHeader, err
		}
		if header.Name == "content.msgpack" {
			// we already know it's valid, since we validated that above.
			protocol.Decode(balancesBlockBytes, &fileHeader)
		}
		if time.Since(lastProgressUpdate) > 50*time.Millisecond && tarSize > 0 {
			lastProgressUpdate = time.Now()
			printLoadCatchpointProgressLine(int(float64(progress)*50.0/float64(tarSize)), 50, int64(progress))
		}
	}
}

func printDumpingCatchpointProgressLine(progress int, barLength int, dld int64) {
	if barLength == 0 {
		fmt.Printf(escapeCursorUp + escapeDeleteLine + "[ Done ] Dumped\n")
		return
	}

	outString := "[" + strings.Repeat(escapeSquare, progress) + strings.Repeat(escapeDot, barLength-progress) + "] Dumping..."
	if dld > 0 {
		outString = fmt.Sprintf(outString+" %d", dld)
	}
	fmt.Printf(escapeCursorUp + escapeDeleteLine + outString + "\n")
}

func printAccountsDatabase(databaseName string, fileHeader ledger.CatchpointFileHeader, outFile *os.File, excludeFields []string) error {
	lastProgressUpdate := time.Now()
	progress := uint64(0)
	defer printDumpingCatchpointProgressLine(0, 0, 0)

	fileWriter := bufio.NewWriterSize(outFile, 1024*1024)
	defer fileWriter.Flush()

	dbAccessor, err := db.MakeAccessor(databaseName, true, false)
	if err != nil || dbAccessor.Handle == nil {
		return err
	}
	if fileHeader.Version != 0 {
		var headerFields = []string{
			"Version: %d",
			"Balances Round: %d",
			"Block Round: %d",
			"Block Header Digest: %s",
			"Catchpoint: %s",
			"Total Accounts: %d",
			"Total Chunks: %d",
		}
		var headerValues = []interface{}{
			fileHeader.Version,
			fileHeader.BalancesRound,
			fileHeader.BlocksRound,
			fileHeader.BlockHeaderDigest.String(),
			fileHeader.Catchpoint,
			fileHeader.TotalAccounts,
			fileHeader.TotalChunks,
		}
		// safety check
		if len(headerFields) != len(headerValues) {
			return fmt.Errorf("printing failed: header formatting mismatch")
		}

		var actualFields []string
		var actualValues []interface{}
		if len(excludeFields) == 0 {
			actualFields = headerFields
			actualValues = headerValues
		} else {
			actualFields = make([]string, 0, len(headerFields)-len(excludeFields))
			actualValues = make([]interface{}, 0, len(headerFields)-len(excludeFields))
			for i, field := range headerFields {
				lower := strings.ToLower(field)
				excluded := false
				for _, filter := range excludeFields {
					if strings.HasPrefix(lower, filter) {
						excluded = true
						break
					}
				}
				if !excluded {
					actualFields = append(actualFields, field)
					actualValues = append(actualValues, headerValues[i])
				}
			}
		}

		fmt.Fprintf(fileWriter, strings.Join(actualFields, "\n")+"\n", actualValues...)

		totals := fileHeader.Totals
		fmt.Fprintf(fileWriter, "AccountTotals - Online Money: %d\nAccountTotals - Online RewardUnits : %d\nAccountTotals - Offline Money: %d\nAccountTotals - Offline RewardUnits : %d\nAccountTotals - Not Participating Money: %d\nAccountTotals - Not Participating Money RewardUnits: %d\nAccountTotals - Rewards Level: %d\n",
			totals.Online.Money.Raw, totals.Online.RewardUnits,
			totals.Offline.Money.Raw, totals.Offline.RewardUnits,
			totals.NotParticipating.Money.Raw, totals.NotParticipating.RewardUnits,
			totals.RewardsLevel)
	}
	return dbAccessor.Atomic(func(ctx context.Context, tx *sql.Tx) (err error) {
		fmt.Printf("\n")
		printDumpingCatchpointProgressLine(0, 50, 0)

		if fileHeader.Version == 0 {
			var totals ledgercore.AccountTotals
			id := ""
			row := tx.QueryRow("SELECT online, onlinerewardunits, offline, offlinerewardunits, notparticipating, notparticipatingrewardunits, rewardslevel FROM accounttotals WHERE id=?", id)
			err = row.Scan(&totals.Online.Money.Raw, &totals.Online.RewardUnits,
				&totals.Offline.Money.Raw, &totals.Offline.RewardUnits,
				&totals.NotParticipating.Money.Raw, &totals.NotParticipating.RewardUnits,
				&totals.RewardsLevel)
			if err != nil {
				return err
			}
			fmt.Fprintf(fileWriter, "AccountTotals - Online Money: %d\nAccountTotals - Online RewardUnits : %d\nAccountTotals - Offline Money: %d\nAccountTotals - Offline RewardUnits : %d\nAccountTotals - Not Participating Money: %d\nAccountTotals - Not Participating Money RewardUnits: %d\nAccountTotals - Rewards Level: %d\n",
				totals.Online.Money.Raw, totals.Online.RewardUnits,
				totals.Offline.Money.Raw, totals.Offline.RewardUnits,
				totals.NotParticipating.Money.Raw, totals.NotParticipating.RewardUnits,
				totals.RewardsLevel)
		}

		balancesTable := "accountbase"
		resourcesTable := "resources"
		if fileHeader.Version != 0 {
			balancesTable = "catchpointbalances"
			resourcesTable = "catchpointresources"
		}

		var rowsCount int64
		err = tx.QueryRow(fmt.Sprintf("SELECT count(*) from %s", balancesTable)).Scan(&rowsCount)
		if err != nil {
			return
		}

		printer := func(addr basics.Address, data interface{}, progress uint64) (err error) {
			jsonData, err := json.Marshal(data)
			if err != nil {
				return err
			}

			fmt.Fprintf(fileWriter, "%v : %s\n", addr, string(jsonData))

			if time.Since(lastProgressUpdate) > 50*time.Millisecond && rowsCount > 0 {
				lastProgressUpdate = time.Now()
				printDumpingCatchpointProgressLine(int(float64(progress)*50.0/float64(rowsCount)), 50, int64(progress))
			}
			return nil
		}

		if fileHeader.Version < ledger.CatchpointFileVersionV6 {
			var rows *sql.Rows
			rows, err = tx.Query(fmt.Sprintf("SELECT address, data FROM %s order by address", balancesTable))
			if err != nil {
				return
			}
			defer rows.Close()

			for rows.Next() {
				var addrbuf []byte
				var buf []byte
				err = rows.Scan(&addrbuf, &buf)
				if err != nil {
					return
				}

				var addr basics.Address
				if len(addrbuf) != len(addr) {
					err = fmt.Errorf("account DB address length mismatch: %d != %d", len(addrbuf), len(addr))
					return
				}
				copy(addr[:], addrbuf)

				var data basics.AccountData
				err = protocol.Decode(buf, &data)
				if err != nil {
					return
				}

				err = printer(addr, data, progress)
				if err != nil {
					return
				}

				progress++
			}
			err = rows.Err()
		} else {
			acctCount := 0
			acctCb := func(addr basics.Address, data basics.AccountData) {
				err = printer(addr, data, progress)
				if err != nil {
					return
				}
				progress++
				acctCount++
			}
			_, err = ledger.LoadAllFullAccounts(context.Background(), tx, balancesTable, resourcesTable, acctCb)
			if err != nil {
				return
			}
			if acctCount != int(rowsCount) {
				return fmt.Errorf("expected %d accounts but got only %d", rowsCount, acctCount)
			}
		}

		// increase the deadline warning to disable the warning message.
		_, _ = db.ResetTransactionWarnDeadline(ctx, tx, time.Now().Add(5*time.Second))
		return err
	})
}

<<<<<<< HEAD
func printStateProofVerificationData(databaseName string, outFile *os.File) error {
=======
func printKeyValue(writer *bufio.Writer, key, value []byte) {
	var pretty string
	ai, rest, err := logic.SplitBoxKey(string(key))
	if err == nil {
		pretty = fmt.Sprintf("box(%d, %s)", ai, base64.StdEncoding.EncodeToString([]byte(rest)))
	} else {
		pretty = base64.StdEncoding.EncodeToString(key)
	}

	fmt.Fprintf(writer, "%s : %v\n", pretty, base64.StdEncoding.EncodeToString(value))
}

func printKeyValueStore(databaseName string, outFile *os.File) error {
	fmt.Printf("\n")
	printDumpingCatchpointProgressLine(0, 50, 0)
	lastProgressUpdate := time.Now()
	progress := uint64(0)
	defer printDumpingCatchpointProgressLine(0, 0, 0)

>>>>>>> e5698794
	fileWriter := bufio.NewWriterSize(outFile, 1024*1024)
	defer fileWriter.Flush()

	dbAccessor, err := db.MakeAccessor(databaseName, true, false)
	if err != nil || dbAccessor.Handle == nil {
		return err
	}

<<<<<<< HEAD
	var stateProofVerificationData []ledgercore.StateProofVerificationData
	err = dbAccessor.Atomic(func(ctx context.Context, tx *sql.Tx) (err error) {
		stateProofVerificationData, err = ledger.CatchpointStateProofVerification(ctx, tx)
		return err
	})

	if err != nil {
		return err
	}

	var printedLines []string
	for _, data := range stateProofVerificationData {
		jsonData, err := json.Marshal(data)
		if err != nil {
			return err
		}
		printedLines = append(printedLines, fmt.Sprintf("%d : %s", data.TargetStateProofRound, string(jsonData)))
	}
	_, err = fmt.Fprintf(fileWriter, "State Proof Verification Data:\n"+strings.Join(printedLines, "\n")+"\n")
	return err
=======
	return dbAccessor.Atomic(func(ctx context.Context, tx *sql.Tx) error {
		var rowsCount int64
		err := tx.QueryRow("SELECT count(*) from catchpointkvstore").Scan(&rowsCount)
		if err != nil {
			return err
		}

		// ordered to make dumps more "diffable"
		rows, err := tx.Query("SELECT key, value FROM catchpointkvstore order by key")
		if err != nil {
			return err
		}
		defer rows.Close()
		for rows.Next() {
			progress++
			var key []byte
			var value []byte
			err := rows.Scan(&key, &value)
			if err != nil {
				return err
			}
			printKeyValue(fileWriter, key, value)
			if time.Since(lastProgressUpdate) > 50*time.Millisecond {
				lastProgressUpdate = time.Now()
				printDumpingCatchpointProgressLine(int(float64(progress)*50.0/float64(rowsCount)), 50, int64(progress))
			}
		}
		return nil
	})
>>>>>>> e5698794
}<|MERGE_RESOLUTION|>--- conflicted
+++ resolved
@@ -45,7 +45,7 @@
 
 var tarFile string
 var outFileName string
-var excludedFields *cmdutil.CobraStringSliceValue = cmdutil.MakeCobraStringSliceValue(nil, []string{"version", "catchpoint"})
+var excludedFields = cmdutil.MakeCobraStringSliceValue(nil, []string{"version", "catchpoint"})
 
 func init() {
 	fileCmd.Flags().StringVarP(&tarFile, "tar", "t", "", "Specify the tar file to process")
@@ -396,9 +396,37 @@
 	})
 }
 
-<<<<<<< HEAD
 func printStateProofVerificationData(databaseName string, outFile *os.File) error {
-=======
+	fileWriter := bufio.NewWriterSize(outFile, 1024*1024)
+	defer fileWriter.Flush()
+
+	dbAccessor, err := db.MakeAccessor(databaseName, true, false)
+	if err != nil || dbAccessor.Handle == nil {
+		return err
+	}
+
+	var stateProofVerificationData []ledgercore.StateProofVerificationData
+	err = dbAccessor.Atomic(func(ctx context.Context, tx *sql.Tx) (err error) {
+		stateProofVerificationData, err = ledger.CatchpointStateProofVerification(ctx, tx)
+		return err
+	})
+
+	if err != nil {
+		return err
+	}
+
+	var printedLines []string
+	for _, data := range stateProofVerificationData {
+		jsonData, err := json.Marshal(data)
+		if err != nil {
+			return err
+		}
+		printedLines = append(printedLines, fmt.Sprintf("%d : %s", data.TargetStateProofRound, string(jsonData)))
+	}
+	_, err = fmt.Fprintf(fileWriter, "State Proof Verification Data:\n"+strings.Join(printedLines, "\n")+"\n")
+	return err
+}
+
 func printKeyValue(writer *bufio.Writer, key, value []byte) {
 	var pretty string
 	ai, rest, err := logic.SplitBoxKey(string(key))
@@ -418,7 +446,6 @@
 	progress := uint64(0)
 	defer printDumpingCatchpointProgressLine(0, 0, 0)
 
->>>>>>> e5698794
 	fileWriter := bufio.NewWriterSize(outFile, 1024*1024)
 	defer fileWriter.Flush()
 
@@ -427,28 +454,6 @@
 		return err
 	}
 
-<<<<<<< HEAD
-	var stateProofVerificationData []ledgercore.StateProofVerificationData
-	err = dbAccessor.Atomic(func(ctx context.Context, tx *sql.Tx) (err error) {
-		stateProofVerificationData, err = ledger.CatchpointStateProofVerification(ctx, tx)
-		return err
-	})
-
-	if err != nil {
-		return err
-	}
-
-	var printedLines []string
-	for _, data := range stateProofVerificationData {
-		jsonData, err := json.Marshal(data)
-		if err != nil {
-			return err
-		}
-		printedLines = append(printedLines, fmt.Sprintf("%d : %s", data.TargetStateProofRound, string(jsonData)))
-	}
-	_, err = fmt.Fprintf(fileWriter, "State Proof Verification Data:\n"+strings.Join(printedLines, "\n")+"\n")
-	return err
-=======
 	return dbAccessor.Atomic(func(ctx context.Context, tx *sql.Tx) error {
 		var rowsCount int64
 		err := tx.QueryRow("SELECT count(*) from catchpointkvstore").Scan(&rowsCount)
@@ -478,5 +483,4 @@
 		}
 		return nil
 	})
->>>>>>> e5698794
 }