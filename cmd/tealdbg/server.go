--- conflicted
+++ resolved
@@ -64,13 +64,9 @@
 	GroupIndex       int
 	BalanceBlob      []byte
 	DdrBlob          []byte
-<<<<<<< HEAD
 	IndexerURL       string
 	IndexerToken     string
-	Round            int
-=======
 	Round            uint64
->>>>>>> 888d8809
 	LatestTimestamp  int64
 	RunMode          string
 	DisableSourceMap bool
