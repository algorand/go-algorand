// Copyright (C) 2019-2020 Algorand, Inc.
// This file is part of go-algorand
//
// go-algorand is free software: you can redistribute it and/or modify
// it under the terms of the GNU Affero General Public License as
// published by the Free Software Foundation, either version 3 of the
// License, or (at your option) any later version.
//
// go-algorand is distributed in the hope that it will be useful,
// but WITHOUT ANY WARRANTY; without even the implied warranty of
// MERCHANTABILITY or FITNESS FOR A PARTICULAR PURPOSE.  See the
// GNU Affero General Public License for more details.
//
// You should have received a copy of the GNU Affero General Public License
// along with go-algorand.  If not, see <https://www.gnu.org/licenses/>.

package main

import (
	"encoding/json"
	"fmt"
	"io/ioutil"
	"math/rand"
	"net/http"

	"github.com/algorand/go-algorand/config"
	"github.com/algorand/go-algorand/crypto"
	"github.com/algorand/go-algorand/daemon/algod/api/server/v2"
	"github.com/algorand/go-algorand/daemon/algod/api/server/v2/generated"
	"github.com/algorand/go-algorand/data/basics"
	"github.com/algorand/go-algorand/data/transactions"
	"github.com/algorand/go-algorand/data/transactions/logic"
	"github.com/algorand/go-algorand/ledger"
)

// AccountIndexerResponse represents the Account Response object from querying indexer
type AccountIndexerResponse struct {
	// Account information at a given round.
	//
	// Definition:
	// data/basics/userBalance.go : AccountData
	Account generated.Account `json:"account"`

	// Round at which the results were computed.
	CurrentRound uint64 `json:"current-round"`
}

// ApplicationIndexerResponse represents the Application Response object from querying indexer
type ApplicationIndexerResponse struct {

	// Application index and its parameters
	Application generated.Application `json:"application,omitempty"`

	// Round at which the results were computed.
	CurrentRound uint64 `json:"current-round"`
}

type balancesAdapter struct {
	balances   map[basics.Address]basics.AccountData
	txnGroup   []transactions.SignedTxn
	groupIndex int
	proto      config.ConsensusParams
	round      uint64
}

func makeAppLedger(
	balances map[basics.Address]basics.AccountData, txnGroup []transactions.SignedTxn,
<<<<<<< HEAD
	groupIndex int, proto config.ConsensusParams, round int, latestTimestamp int64,
	appIdx basics.AppIndex, painless bool, indexerURL string, indexerToken string,
=======
	groupIndex int, proto config.ConsensusParams, round uint64, latestTimestamp int64,
	appIdx basics.AppIndex, painless bool,
>>>>>>> 888d8809
) (logic.LedgerForLogic, appState, error) {

	if groupIndex >= len(txnGroup) {
		return nil, appState{}, fmt.Errorf("invalid groupIndex %d exceed txn group length %d", groupIndex, len(txnGroup))
	}
	txn := txnGroup[groupIndex]

	accounts := []basics.Address{txn.Txn.Sender}
	accounts = append(accounts, txn.Txn.Accounts...)

	apps := []basics.AppIndex{appIdx}
	apps = append(apps, txn.Txn.ForeignApps...)

	// populate balances from the indexer if not already
	if indexerURL != "" {
		for _, acc := range accounts {
			// only populate from indexer if balance record not specified
			if _, ok := balances[acc]; !ok {
				var err error
				balances[acc], err = getBalanceFromIndexer(indexerURL, indexerToken, acc, round)
				if err != nil {
					return nil, appState{}, err
				}
			}
		}
		// TODO (nicholasguo): populate balances with creators of apps[]
		for _, app := range apps {
			creator, err := getAppCreatorFromIndexer(indexerURL, indexerToken, app)
			if err != nil {
				return nil, appState{}, err
			}
			balances[creator], err = getBalanceFromIndexer(indexerURL, indexerToken, creator, round)
			if err != nil {
				return nil, appState{}, err
			}
		}
	}

	ba := &balancesAdapter{
		balances:   balances,
		txnGroup:   txnGroup,
		groupIndex: groupIndex,
		proto:      proto,
		round:      round,
	}

	appsExist := make(map[basics.AppIndex]bool, len(apps))
	states := makeAppState()
	states.schemas = makeSchemas()
	states.appIdx = appIdx
	for _, aid := range apps {
		for addr, ad := range balances {
			if params, ok := ad.AppParams[aid]; ok {
				if aid == appIdx {
					states.schemas = params.StateSchemas
				}
				states.global[aid] = params.GlobalState
				appsExist[aid] = true
			}
			if local, ok := ad.AppLocalStates[aid]; ok {
				ls, ok := states.locals[addr]
				if !ok {
					ls = make(map[basics.AppIndex]basics.TealKeyValue)
				}
				ls[aid] = local.KeyValue
				states.locals[addr] = ls
			}
		}
	}

	// painless mode creates all missed global states and opt-in all mentioned accounts
	if painless {
		for _, aid := range apps {
			if ok := appsExist[aid]; !ok {
				// create balance record and AppParams for this app
				addr, err := getRandomAddress()
				if err != nil {
					return nil, appState{}, err
				}
				ad := basics.AccountData{
					AppParams: map[basics.AppIndex]basics.AppParams{
						aid: {
							StateSchemas: makeSchemas(),
							GlobalState:  make(basics.TealKeyValue),
						},
					},
				}
				balances[addr] = ad
			}
			for _, addr := range accounts {
				ad, ok := balances[addr]
				if !ok {
					ad = basics.AccountData{
						AppLocalStates: map[basics.AppIndex]basics.AppLocalState{},
					}
					balances[addr] = ad
				}
				if ad.AppLocalStates == nil {
					ad.AppLocalStates = make(map[basics.AppIndex]basics.AppLocalState)
				}
				_, ok = ad.AppLocalStates[aid]
				if !ok {
					ad.AppLocalStates[aid] = basics.AppLocalState{
						Schema: makeLocalSchema(),
					}
				}
			}
		}
	}

	appGlobals := ledger.AppTealGlobals{CurrentRound: basics.Round(round), LatestTimestamp: latestTimestamp}
	ledger, err := ledger.MakeDebugAppLedger(ba, appIdx, states.schemas, appGlobals)
	return ledger, states, err
}

func getAppCreatorFromIndexer(indexerURL string, indexerToken string, app basics.AppIndex) (basics.Address, error) {
	queryString := fmt.Sprintf("%s/v2/applications/%d", indexerURL, app)
	client := &http.Client{}
	request, err := http.NewRequest("GET", queryString, nil)
	request.Header.Set("X-Indexer-API-Token", indexerToken)
	resp, err := client.Do(request)
	if err != nil {
		return basics.Address{}, fmt.Errorf("application request error: %s", err)
	}
	defer resp.Body.Close()
	if resp.StatusCode != 200 {
		msg, _ := ioutil.ReadAll(resp.Body)
		return basics.Address{}, fmt.Errorf("application response error: %s, status code: %d, request: %s", string(msg), resp.StatusCode, queryString)
	}
	var appResp ApplicationIndexerResponse
	err = json.NewDecoder(resp.Body).Decode(&appResp)
	if err != nil {
		return basics.Address{}, fmt.Errorf("application response decode error: %s", err)
	}

	creator, err := basics.UnmarshalChecksumAddress(appResp.Application.Params.Creator)

	if err != nil {
		return basics.Address{}, fmt.Errorf("UnmarshalChecksumAddress error: %s", err)
	}
	return creator, nil
}

func getBalanceFromIndexer(indexerURL string, indexerToken string, account basics.Address, round int) (basics.AccountData, error){
	queryString := fmt.Sprintf("%s/v2/accounts/%s?round=%d", indexerURL, account, round)
	client := &http.Client{}
	request, err := http.NewRequest("GET", queryString, nil)
	request.Header.Set("X-Indexer-API-Token", indexerToken)
	resp, err := client.Do(request)
	if err != nil {
		return basics.AccountData{}, fmt.Errorf("account request error: %s", err)
	}
	defer resp.Body.Close()
	if resp.StatusCode != 200 {
		msg, _ := ioutil.ReadAll(resp.Body)
		return basics.AccountData{}, fmt.Errorf("account response error: %s, status code: %d, request: %s", string(msg), resp.StatusCode, queryString)
	}
	var accountResp AccountIndexerResponse
	err = json.NewDecoder(resp.Body).Decode(&accountResp)
	if err != nil {
		return basics.AccountData{}, fmt.Errorf("account response decode error: %s", err)
	}
	balance, err := v2.AccountToAccountData(&accountResp.Account)
	if err != nil {
		return basics.AccountData{}, fmt.Errorf("AccountToAccountData error: %s", err)
	}
	return balance, nil
}

func makeSchemas() basics.StateSchemas {
	return basics.StateSchemas{
		LocalStateSchema:  makeLocalSchema(),
		GlobalStateSchema: makeGlobalSchema(),
	}
}

func makeLocalSchema() basics.StateSchema {
	return basics.StateSchema{
		NumUint:      16,
		NumByteSlice: 16,
	}
}

func makeGlobalSchema() basics.StateSchema {
	return basics.StateSchema{
		NumUint:      64,
		NumByteSlice: 64,
	}
}

func getRandomAddress() (basics.Address, error) {
	const rl = 16
	b := make([]byte, rl)
	_, err := rand.Read(b)
	if err != nil {
		return basics.Address{}, err
	}

	address := crypto.Hash(b)
	return basics.Address(address), nil
}

func (ba *balancesAdapter) Get(addr basics.Address, withPendingRewards bool) (basics.BalanceRecord, error) {
	br, ok := ba.balances[addr]
	if !ok {
		return basics.BalanceRecord{}, nil
	}
	return basics.BalanceRecord{Addr: addr, AccountData: br}, nil
}

func (ba *balancesAdapter) Round() basics.Round {
	return basics.Round(ba.round)
}

func (ba *balancesAdapter) GetCreator(cidx basics.CreatableIndex, ctype basics.CreatableType) (basics.Address, bool, error) {
	switch ctype {
	case basics.AssetCreatable:
		assetIdx := basics.AssetIndex(cidx)
		for addr, br := range ba.balances {
			if _, ok := br.AssetParams[assetIdx]; ok {
				return addr, true, nil
			}
		}
		return basics.Address{}, false, nil
	case basics.AppCreatable:
		appIdx := basics.AppIndex(cidx)
		for addr, br := range ba.balances {
			if _, ok := br.AppParams[appIdx]; ok {
				return addr, true, nil
			}
		}
		return basics.Address{}, false, nil
	}
	return basics.Address{}, false, fmt.Errorf("unknown creatable type %d", ctype)
}

func (ba *balancesAdapter) ConsensusParams() config.ConsensusParams {
	return ba.proto
}

func (ba *balancesAdapter) PutWithCreatable(basics.BalanceRecord, *basics.CreatableLocator, *basics.CreatableLocator) error {
	return nil
}

func (ba *balancesAdapter) Put(basics.BalanceRecord) error {
	return nil
}

func (ba *balancesAdapter) Move(src, dst basics.Address, amount basics.MicroAlgos, srcRewards, dstRewards *basics.MicroAlgos) error {
	return nil
}<|MERGE_RESOLUTION|>--- conflicted
+++ resolved
@@ -65,13 +65,8 @@
 
 func makeAppLedger(
 	balances map[basics.Address]basics.AccountData, txnGroup []transactions.SignedTxn,
-<<<<<<< HEAD
-	groupIndex int, proto config.ConsensusParams, round int, latestTimestamp int64,
+	groupIndex int, proto config.ConsensusParams, round uint64, latestTimestamp int64,
 	appIdx basics.AppIndex, painless bool, indexerURL string, indexerToken string,
-=======
-	groupIndex int, proto config.ConsensusParams, round uint64, latestTimestamp int64,
-	appIdx basics.AppIndex, painless bool,
->>>>>>> 888d8809
 ) (logic.LedgerForLogic, appState, error) {
 
 	if groupIndex >= len(txnGroup) {
@@ -215,7 +210,7 @@
 	return creator, nil
 }
 
-func getBalanceFromIndexer(indexerURL string, indexerToken string, account basics.Address, round int) (basics.AccountData, error){
+func getBalanceFromIndexer(indexerURL string, indexerToken string, account basics.Address, round uint64) (basics.AccountData, error){
 	queryString := fmt.Sprintf("%s/v2/accounts/%s?round=%d", indexerURL, account, round)
 	client := &http.Client{}
 	request, err := http.NewRequest("GET", queryString, nil)
