// Copyright (C) 2019-2022 Algorand, Inc.
// This file is part of go-algorand
//
// go-algorand is free software: you can redistribute it and/or modify
// it under the terms of the GNU Affero General Public License as
// published by the Free Software Foundation, either version 3 of the
// License, or (at your option) any later version.
//
// go-algorand is distributed in the hope that it will be useful,
// but WITHOUT ANY WARRANTY; without even the implied warranty of
// MERCHANTABILITY or FITNESS FOR A PARTICULAR PURPOSE.  See the
// GNU Affero General Public License for more details.
//
// You should have received a copy of the GNU Affero General Public License
// along with go-algorand.  If not, see <https://www.gnu.org/licenses/>.

package main

import (
	"encoding/base64"
	"encoding/json"
	"fmt"
	"github.com/stretchr/testify/assert"
	"net/http"
	"net/http/httptest"
	"reflect"
	"strconv"
	"strings"
	"testing"

	"github.com/algorand/go-algorand/config"
	v2 "github.com/algorand/go-algorand/daemon/algod/api/server/v2"
	"github.com/algorand/go-algorand/data/basics"
	"github.com/algorand/go-algorand/data/transactions"
	"github.com/algorand/go-algorand/data/transactions/logic"
	"github.com/algorand/go-algorand/ledger/apply"
	"github.com/algorand/go-algorand/protocol"
	"github.com/algorand/go-algorand/test/partitiontest"
	"github.com/stretchr/testify/require"
)

var txnSample string = `{
	"sig": "+FQBnfGQMNxzwW85WjpSKfOYoEKqzTChhJ+h2WYEx9C8Zt5THdKvHLd3IkPO/usubboFG/0Wcvb8C5Ps1h+IBQ==",
	"txn": {
	  "amt": 1000,
	  "close": "IDUTJEUIEVSMXTU4LGTJWZ2UE2E6TIODUKU6UW3FU3UKIQQ77RLUBBBFLA",
	  "fee": 1176,
	  "fv": 12466,
	  "gen": "devnet-v33.0",
	  "gh": "JgsgCaCTqIaLeVhyL6XlRu3n7Rfk2FxMeK+wRSaQ7dI=",
	  "lv": 13466,
	  "note": "6gAVR0Nsv5Y=",
	  "rcv": "PNWOET7LLOWMBMLE4KOCELCX6X3D3Q4H2Q4QJASYIEOF7YIPPQBG3YQ5YI",
	  "snd": "47YPQTIGQEO7T4Y4RWDYWEKV6RTR2UNBQXBABEEGM72ESWDQNCQ52OPASU",
	  "type": "pay"
	}
  }
`

type runAllResult struct {
	invocationError error
	results         []evalResult
}

func runAllResultFromInvocation(lr LocalRunner) runAllResult {
	err := lr.RunAll()
	results := make([]evalResult, len(lr.runs))
	for i := range results {
		results[i] = lr.runs[i].result
	}

	return runAllResult{
		invocationError: err,
		results:         results,
	}
}

func (r runAllResult) allErrors() []error {
	es := make([]error, len(r.results)+1)
	es[0] = r.invocationError
	for i := range r.results {
		es[i+1] = r.results[i].err
	}
	return es
}

func allPassing(runCount int) runAllResult {
	results := make([]evalResult, runCount)
	for i := range results {
		results[i].pass = true
	}
	return runAllResult{
		invocationError: nil,
		results:         results,
	}
}

func allErrors(es []error) assert.Comparison {
	return func() bool {
		for _, e := range es {
			if e == nil {
				return false
			}
		}
		return true
	}
}

func TestTxnJSONInput(t *testing.T) {
	partitiontest.PartitionTest(t)
	a := require.New(t)

	dp := DebugParams{
		TxnBlob: []byte(txnSample),
	}

	txnGroup, err := txnGroupFromParams(&dp)
	a.NoError(err)
	a.Equal(1, len(txnGroup))
	a.Equal(basics.MicroAlgos{Raw: 1176}, txnGroup[0].Txn.Fee)

	dp.TxnBlob = []byte("[" + strings.Join([]string{txnSample, txnSample}, ",") + "]")
	txnGroup, err = txnGroupFromParams(&dp)
	a.NoError(err)
	a.Equal(2, len(txnGroup))
	a.Equal(basics.MicroAlgos{Raw: 1176}, txnGroup[0].Txn.Fee)
	a.Equal(basics.MicroAlgos{Raw: 1000}, txnGroup[1].Txn.Amount)
}

func TestTxnMessagePackInput(t *testing.T) {
	partitiontest.PartitionTest(t)
	a := require.New(t)

	var txn transactions.SignedTxn
	err := protocol.DecodeJSON([]byte(txnSample), &txn)
	a.NoError(err)

	blob := protocol.EncodeMsgp(&txn)
	dp := DebugParams{
		TxnBlob: blob,
	}

	txnGroup, err := txnGroupFromParams(&dp)
	a.NoError(err)
	a.Equal(1, len(txnGroup))
	a.Equal(basics.MicroAlgos{Raw: 1176}, txnGroup[0].Txn.Fee)

	dp.TxnBlob = append(blob, blob...)
	txnGroup, err = txnGroupFromParams(&dp)
	a.NoError(err)
	a.Equal(2, len(txnGroup))
	a.Equal(basics.MicroAlgos{Raw: 1176}, txnGroup[0].Txn.Fee)
	a.Equal(basics.MicroAlgos{Raw: 1000}, txnGroup[1].Txn.Amount)
}

var balanceSample string = `{
	"addr": "47YPQTIGQEO7T4Y4RWDYWEKV6RTR2UNBQXBABEEGM72ESWDQNCQ52OPASU",
	"onl": 1,
	"algo": 500000000,
	"apar": {
		"50": {
			"an": "asset",
			"t": 100,
			"un": "tok"
		}
	},
	"asset": {
		"50": {
			"a": 10
		}
	},
	"appl": {
		"100": {
			"hsch": {
				"nbs": 3,
				"nui": 2
			},
			"tkv": {
				"lkeybyte": {
					"tb": "local",
					"tt": 1
				},
				"lkeyint": {
					"tt": 2,
					"ui": 1
				}
			}
		}
	},
	"appp": {
		"100": {
			"approv": "AQE=",
			"clearp": "AQE=",
			"gs": {
				"gkeyint": {
					"tt": 2,
					"ui": 2
				}
			},
			"gsch": {
				"nbs": 1,
				"nui": 1
			},
			"lsch": {
				"nbs": 3,
				"nui": 2
			}
		}
	}
}`

func makeSampleBalanceRecord(addr basics.Address, assetIdx basics.AssetIndex, appIdx basics.AppIndex) basics.BalanceRecord {
	var br basics.BalanceRecord
	br.Addr = addr

	br.MicroAlgos = basics.MicroAlgos{Raw: 500000000}
	br.Status = basics.Status(1)
	br.AssetParams = map[basics.AssetIndex]basics.AssetParams{
		assetIdx: {
			Total:     100,
			UnitName:  "tok",
			AssetName: "asset",
			Manager:   addr,
			Reserve:   addr,
			Freeze:    addr,
			Clawback:  addr,
			URL:       "http://127.0.0.1/8000",
		},
	}
	br.Assets = map[basics.AssetIndex]basics.AssetHolding{
		assetIdx: {
			Amount: 10,
		},
	}
	br.AppLocalStates = map[basics.AppIndex]basics.AppLocalState{
		appIdx: {
			Schema: basics.StateSchema{
				NumUint:      2,
				NumByteSlice: 3,
			},
			KeyValue: basics.TealKeyValue{
				"lkeyint": {
					Type: basics.TealType(basics.TealUintType),
					Uint: 1,
				},
				"lkeybyte": {
					Type:  basics.TealType(basics.TealBytesType),
					Bytes: "local",
				},
			},
		},
	}
	br.AppParams = map[basics.AppIndex]basics.AppParams{
		appIdx: {
			ApprovalProgram:   []byte{1},
			ClearStateProgram: []byte{1, 1},
			StateSchemas: basics.StateSchemas{
				LocalStateSchema: basics.StateSchema{
					NumUint:      2,
					NumByteSlice: 3,
				},
				GlobalStateSchema: basics.StateSchema{
					NumUint:      1,
					NumByteSlice: 2,
				},
			},
			GlobalState: basics.TealKeyValue{
				"gkeyint": {
					Type: basics.TealType(basics.TealUintType),
					Uint: 2,
				},
				"gkeybyte": {
					Type:  basics.TealType(basics.TealBytesType),
					Bytes: "global",
				},
			},
		},
	}
	return br
}

func TestBalanceJSONInput(t *testing.T) {
	partitiontest.PartitionTest(t)
	a := require.New(t)

	addr, err := basics.UnmarshalChecksumAddress("47YPQTIGQEO7T4Y4RWDYWEKV6RTR2UNBQXBABEEGM72ESWDQNCQ52OPASU")
	a.NoError(err)

	dp := DebugParams{
		BalanceBlob: []byte(balanceSample),
	}
	balances, err := balanceRecordsFromParams(&dp)
	a.NoError(err)
	a.Equal(1, len(balances))
	a.Equal(addr, balances[0].Addr)

	dp.BalanceBlob = []byte("[" + strings.Join([]string{balanceSample, balanceSample}, ",") + "]")
	balances, err = balanceRecordsFromParams(&dp)
	a.NoError(err)
	a.Equal(2, len(balances))
	a.Equal(addr, balances[0].Addr)
	a.Equal(basics.MicroAlgos{Raw: 500000000}, balances[1].MicroAlgos)
}

func TestBalanceMessagePackInput(t *testing.T) {
	partitiontest.PartitionTest(t)
	a := require.New(t)
	addr, err := basics.UnmarshalChecksumAddress("47YPQTIGQEO7T4Y4RWDYWEKV6RTR2UNBQXBABEEGM72ESWDQNCQ52OPASU")
	a.NoError(err)

	var br basics.BalanceRecord
	err = protocol.DecodeJSON([]byte(balanceSample), &br)
	a.NoError(err)

	blob := protocol.EncodeMsgp(&br)
	dp := DebugParams{
		BalanceBlob: blob,
	}

	balances, err := balanceRecordsFromParams(&dp)
	a.NoError(err)
	a.Equal(1, len(balances))
	a.Equal(addr, balances[0].Addr)

	dp.BalanceBlob = append(blob, blob...)
	balances, err = balanceRecordsFromParams(&dp)
	a.NoError(err)
	a.Equal(2, len(balances))
	a.Equal(addr, balances[0].Addr)
	a.Equal(basics.MicroAlgos{Raw: 500000000}, balances[1].MicroAlgos)
}

func TestDebugEnvironment(t *testing.T) {
	partitiontest.PartitionTest(t)
	a := require.New(t)

	sender, err := basics.UnmarshalChecksumAddress("47YPQTIGQEO7T4Y4RWDYWEKV6RTR2UNBQXBABEEGM72ESWDQNCQ52OPASU")
	a.NoError(err)

	receiver, err := basics.UnmarshalChecksumAddress("PNWOET7LLOWMBMLE4KOCELCX6X3D3Q4H2Q4QJASYIEOF7YIPPQBG3YQ5YI")
	a.NoError(err)

	addr1, err := basics.UnmarshalChecksumAddress("OC6IROKUJ7YCU5NV76AZJEDKYQG33V2CJ7HAPVQ4ENTAGMLIOINSQ6EKGE")
	a.NoError(err)

	addr2, err := basics.UnmarshalChecksumAddress("YYKRMERAFXMXCDWMBNR6BUUWQXDCUR53FPUGXLUYS7VNASRTJW2ENQ7BMQ")
	a.NoError(err)

	// make balance records
	assetIdx := basics.AssetIndex(50)
	appIdx := basics.AppIndex(100)
	appIdx1 := basics.AppIndex(200)
	appIdx2 := basics.AppIndex(300)
	brs := makeSampleBalanceRecord(sender, assetIdx, appIdx)
	brr := makeSampleBalanceRecord(receiver, assetIdx, appIdx)
	bra1 := makeSampleBalanceRecord(addr1, assetIdx, appIdx1)
	bra2 := makeSampleBalanceRecord(addr2, assetIdx, appIdx2)
	// fix receiver so that it only has asset holding and app local
	delete(brr.AssetParams, assetIdx)
	delete(brr.AppParams, appIdx)
	delete(bra1.AssetParams, assetIdx)
	delete(bra2.AssetParams, assetIdx)
	balanceBlob := protocol.EncodeMsgp(&brs)
	balanceBlob = append(balanceBlob, protocol.EncodeMsgp(&brr)...)
	balanceBlob = append(balanceBlob, protocol.EncodeMsgp(&bra1)...)
	balanceBlob = append(balanceBlob, protocol.EncodeMsgp(&bra2)...)

	// make transaction group: app call + sample payment
	txn := transactions.SignedTxn{
		Txn: transactions.Transaction{
			Type: protocol.ApplicationCallTx,
			Header: transactions.Header{
				Sender: sender,
				Fee:    basics.MicroAlgos{Raw: 1000},
				Note:   []byte{1, 2, 3},
			},
			ApplicationCallTxnFields: transactions.ApplicationCallTxnFields{
				ApplicationID:   appIdx,
				ApplicationArgs: [][]byte{[]byte("ALGO"), []byte("RAND")},
				Accounts:        []basics.Address{receiver},
				ForeignApps:     []basics.AppIndex{appIdx1},
				ForeignAssets:   []basics.AssetIndex{assetIdx},
			},
		},
	}

	txnEnc := protocol.EncodeJSON(&txn)
	txnBlob := []byte("[" + strings.Join([]string{string(txnEnc), txnSample}, ",") + "]")

	// create sample programs that checks all the environment:
	// transaction fields, global properties,
	source := `#pragma version 2
global Round
int 222
==
global LatestTimestamp
int 333
==
&&
global GroupSize
int 2
==
&&
global LogicSigVersion
int 2
>=
&&
txn NumAppArgs
int 2
==
&&
txn NumAccounts
int 1
==
&&
txna Accounts 0
addr 47YPQTIGQEO7T4Y4RWDYWEKV6RTR2UNBQXBABEEGM72ESWDQNCQ52OPASU
==
&&
txna Accounts 1
addr PNWOET7LLOWMBMLE4KOCELCX6X3D3Q4H2Q4QJASYIEOF7YIPPQBG3YQ5YI
==
&&
gtxn 1 Amount
int 1000
==
&&
// now check stateful opcodes
int 0
balance
int 500000000
==
&&
int 1
int 100
app_opted_in
int 1
==
&&
int 1
int 200
app_opted_in
int 1
!=
&&
int 1
byte 0x6c6b6579696e74 // lkeyint
app_local_get
int 1
==
&&
int 0
int 100
byte 0x6c6b657962797465 // lkeybyte
app_local_get_ex
bnz ok
err
ok:
byte 0x6c6f63616c // local
==
&&
byte 0x676b6579696e74 // gkeyint
app_global_get
int 2
==
&&
int 1 // ForeignApps index
byte 0x676b657962797465 // gkeybyte
app_global_get_ex
bnz ok2
err
ok2:
byte 0x676c6f62616c // global
==
&&

// write
int 1
byte 0x6c6b65796279746565 // lkeybytee
byte 0x6c6f63616c // local
app_local_put
byte 0x676b65796279746565 // gkeybytee
byte 0x676c6f62616c // global
app_global_put
int 1
byte 0x6c6b65796279746565 // lkeybytee
app_local_del
byte 0x676b65796279746565
app_global_del

// asssets
int 1
int 50
asset_holding_get AssetBalance
bnz ok3
err
ok3:
int 10
==
&&
int 0
asset_params_get AssetTotal
bnz ok4
err
ok4:
int 100
==
&&
`

	ds := DebugParams{
		ProgramNames:    []string{"test"},
		ProgramBlobs:    [][]byte{[]byte(source)},
		BalanceBlob:     balanceBlob,
		TxnBlob:         txnBlob,
		Proto:           string(protocol.ConsensusCurrentVersion),
		Round:           222,
		LatestTimestamp: 333,
		GroupIndex:      0,
		RunMode:         "application",
	}

	local := MakeLocalRunner(nil) // no debugger
	err = local.Setup(&ds)
	a.NoError(err)

	a.Equal(allPassing(len(local.runs)), runAllResultFromInvocation(*local))

	// check relaxed - opted in for both
	source = `#pragma version 2
int 1
int 100
app_opted_in
int 1
==
int 1
int 200
app_opted_in
int 1
==
&&
`
	ds.Painless = true
	ds.ProgramBlobs = [][]byte{[]byte(source)}
	err = local.Setup(&ds)
	a.NoError(err)

	a.Equal(allPassing(len(local.runs)), runAllResultFromInvocation(*local))

	ds.Painless = false

	// check ForeignApp
	source = `#pragma version 2
int 300
byte 0x676b657962797465 // gkeybyte
app_global_get_ex
bnz ok
err
ok:
byte 0x676c6f62616c // global
==
`
	ds.ProgramBlobs = [][]byte{[]byte(source)}
	err = local.Setup(&ds)
	a.NoError(err)

	r := runAllResultFromInvocation(*local)
	a.Condition(allErrors(r.allErrors()))
}

func TestDebugFromPrograms(t *testing.T) {
	partitiontest.PartitionTest(t)
	a := require.New(t)

	txnBlob := []byte("[" + strings.Join([]string{txnSample, txnSample}, ",") + "]")

	l := LocalRunner{}
	dp := DebugParams{
		ProgramNames: []string{"test"},
		ProgramBlobs: [][]byte{{1}},
		TxnBlob:      []byte(txnSample),
		GroupIndex:   1,
	}

	err := l.Setup(&dp)
	a.Error(err)
	a.Contains(err.Error(), "invalid group index 1 for a single transaction")

	dp = DebugParams{
		ProgramNames: []string{"test"},
		ProgramBlobs: [][]byte{{1}},
		TxnBlob:      txnBlob,
		GroupIndex:   3,
	}

	err = l.Setup(&dp)
	a.Error(err)
	a.Contains(err.Error(), "invalid group index 3 for a txn in a transaction group of 2")

	dp = DebugParams{
		ProgramNames: []string{"test"},
		ProgramBlobs: [][]byte{{1}},
		TxnBlob:      txnBlob,
		GroupIndex:   0,
		AppID:        100,
	}

	err = l.Setup(&dp)
	a.Error(err)
	a.Contains(err.Error(), "unknown run mode")

	dp = DebugParams{
		ProgramNames: []string{"test"},
		ProgramBlobs: [][]byte{{1}},
		TxnBlob:      txnBlob,
		GroupIndex:   0,
		RunMode:      "signature",
	}

	err = l.Setup(&dp)
	a.NoError(err)
	a.Equal(1, len(l.runs))
	a.Equal(uint64(0), l.runs[0].groupIndex)
	a.Nil(l.runs[0].ba)
	a.Equal(modeLogicsig, l.runs[0].mode)
	a.Empty(l.runs[0].aidx)

	dp = DebugParams{
		ProgramNames: []string{"test", "test"},
		ProgramBlobs: [][]byte{{1}, {1}},
		TxnBlob:      txnBlob,
		GroupIndex:   0,
		RunMode:      "signature",
	}

	err = l.Setup(&dp)
	a.NoError(err)
	a.Equal(2, len(l.runs))
	a.Equal(uint64(0), l.runs[0].groupIndex)
	a.Equal(uint64(0), l.runs[1].groupIndex)
	a.Nil(l.runs[0].ba)
	a.Equal(modeLogicsig, l.runs[0].mode)
	a.Empty(l.runs[0].aidx)

	a.Nil(l.runs[1].ba)
	a.Equal(modeLogicsig, l.runs[1].mode)
	a.Empty(l.runs[1].aidx)
}

func TestRunMode(t *testing.T) {
	partitiontest.PartitionTest(t)
	a := require.New(t)

	txnBlob := []byte("[" + strings.Join([]string{txnSample, txnSample}, ",") + "]")
	l := LocalRunner{}

	// check run mode auto on stateful code
	dp := DebugParams{
		ProgramNames: []string{"test"},
		ProgramBlobs: [][]byte{{2, 0x20, 1, 1, 0x22, 0x22, 0x61}}, // version, intcb, int 1, int 1, app_opted_in
		TxnBlob:      txnBlob,
		GroupIndex:   0,
		RunMode:      "auto",
		AppID:        100,
	}

	err := l.Setup(&dp)
	a.NoError(err)
	a.Equal(1, len(l.runs))
	a.Equal(uint64(0), l.runs[0].groupIndex)
	a.NotNil(l.runs[0].eval)
	a.NotNil(l.runs[0].ba)
	a.Equal(modeStateful, l.runs[0].mode)
	a.Equal(basics.AppIndex(100), l.runs[0].aidx)
	a.NotEqual(
		reflect.ValueOf(logic.EvalSignature).Pointer(),
		reflect.ValueOf(l.runs[0].eval).Pointer(),
	)

	// check run mode auto on stateless code
	dp = DebugParams{
		ProgramNames: []string{"test"},
		ProgramBlobs: [][]byte{{2, 0x20, 1, 1, 0x22}}, // version, intcb, int 1
		TxnBlob:      txnBlob,
		GroupIndex:   0,
		RunMode:      "auto",
		AppID:        100,
	}

	err = l.Setup(&dp)
	a.NoError(err)
	a.Equal(1, len(l.runs))
	a.Equal(uint64(0), l.runs[0].groupIndex)
	a.NotNil(l.runs[0].eval)
	a.Nil(l.runs[0].ba)
	a.Equal(modeLogicsig, l.runs[0].mode)
	a.Equal(basics.AppIndex(0), l.runs[0].aidx)

	// check run mode application
	dp = DebugParams{
		ProgramNames: []string{"test"},
		ProgramBlobs: [][]byte{{2, 0x20, 1, 1, 0x22, 0x22, 0x61}}, // version, intcb, int 1, int 1, app_opted_in
		TxnBlob:      txnBlob,
		GroupIndex:   0,
		RunMode:      "application",
		AppID:        100,
	}

	err = l.Setup(&dp)
	a.NoError(err)
	a.Equal(1, len(l.runs))
	a.Equal(uint64(0), l.runs[0].groupIndex)
	a.NotNil(l.runs[0].eval)
	a.NotNil(l.runs[0].ba)
	a.Equal(modeStateful, l.runs[0].mode)
	a.Equal(basics.AppIndex(100), l.runs[0].aidx)

	// check run mode signature
	dp = DebugParams{
		ProgramNames: []string{"test"},
		ProgramBlobs: [][]byte{{2, 0x20, 1, 1, 0x22}}, // version, intcb, int 1
		TxnBlob:      txnBlob,
		GroupIndex:   0,
		RunMode:      "signature",
	}

	err = l.Setup(&dp)
	a.NoError(err)
	a.Equal(1, len(l.runs))
	a.Equal(uint64(0), l.runs[0].groupIndex)
	a.NotNil(l.runs[0].eval)
	a.Nil(l.runs[0].ba)
	a.Equal(modeLogicsig, l.runs[0].mode)
	a.Equal(basics.AppIndex(0), l.runs[0].aidx)
}

func TestDebugFromTxn(t *testing.T) {
	partitiontest.PartitionTest(t)
	a := require.New(t)

	sender, err := basics.UnmarshalChecksumAddress("47YPQTIGQEO7T4Y4RWDYWEKV6RTR2UNBQXBABEEGM72ESWDQNCQ52OPASU")
	a.NoError(err)
	// make balance records
	appIdx := basics.AppIndex(100)
	brs := makeSampleBalanceRecord(sender, 0, appIdx+1)
	balanceBlob := protocol.EncodeMsgp(&brs)

	// make transaction group: app call + sample payment
	appTxn := transactions.SignedTxn{
		Txn: transactions.Transaction{
			Header: transactions.Header{
				Sender: sender,
			},
			ApplicationCallTxnFields: transactions.ApplicationCallTxnFields{
				ApplicationID: appIdx,
			},
		},
	}

	var payTxn transactions.SignedTxn
	err = protocol.DecodeJSON([]byte(txnSample), &payTxn)
	a.NoError(err)

	txnBlob := protocol.EncodeMsgp(&appTxn)
	txnBlob = append(txnBlob, protocol.EncodeMsgp(&payTxn)...)

	l := LocalRunner{}
	dp := DebugParams{
		BalanceBlob: balanceBlob,
		TxnBlob:     txnBlob,
	}

	err = l.Setup(&dp)
	a.Error(err)
	a.Contains(err.Error(), "no programs found in transactions")
	a.Equal(2, len(l.txnGroup))

	// ensure clear logic sig program is supposed to be debugged
	payTxn.Lsig.Logic = []byte{3}
	txnBlob = protocol.EncodeMsgp(&appTxn)
	txnBlob = append(txnBlob, protocol.EncodeMsgp(&payTxn)...)

	dp = DebugParams{
		BalanceBlob: balanceBlob,
		TxnBlob:     txnBlob,
		GroupIndex:  10, // must be ignored
	}

	err = l.Setup(&dp)
	a.NoError(err)
	a.Equal(1, len(l.runs))
	a.Equal(uint64(1), l.runs[0].groupIndex)
	a.NotNil(l.runs[0].eval)
	a.Equal([]byte{3}, l.runs[0].program)
	a.Nil(l.runs[0].ba)
	a.Equal(modeLogicsig, l.runs[0].mode)
	a.Equal(basics.AppIndex(0), l.runs[0].aidx)

	// ensure clear approval program is supposed to be debugged
	brs = makeSampleBalanceRecord(sender, 0, appIdx)
	balanceBlob = protocol.EncodeMsgp(&brs)

	payTxn.Lsig.Logic = nil
	appTxn.Txn.Type = protocol.ApplicationCallTx
	txnBlob = protocol.EncodeMsgp(&appTxn)
	txnBlob = append(txnBlob, protocol.EncodeMsgp(&payTxn)...)

	dp = DebugParams{
		BalanceBlob: balanceBlob,
		TxnBlob:     txnBlob,
		GroupIndex:  10, // must be ignored
	}

	err = l.Setup(&dp)
	a.NoError(err)
	a.Equal(2, len(l.txnGroup))
	a.Equal(1, len(l.runs))
	a.Equal(uint64(0), l.runs[0].groupIndex)
	a.NotNil(l.runs[0].eval)
	a.Equal([]byte{1}, l.runs[0].program)
	a.NotNil(l.runs[0].ba)
	a.Equal(modeStateful, l.runs[0].mode)
	a.NotEmpty(l.runs[0].aidx)

	// ensure clear state program is supposed to be debugged
	appTxn.Txn.Type = protocol.ApplicationCallTx
	appTxn.Txn.OnCompletion = transactions.ClearStateOC
	txnBlob = protocol.EncodeMsgp(&appTxn)
	txnBlob = append(txnBlob, protocol.EncodeMsgp(&payTxn)...)

	dp = DebugParams{
		BalanceBlob: balanceBlob,
		TxnBlob:     txnBlob,
		GroupIndex:  10, // must be ignored
	}

	err = l.Setup(&dp)
	a.NoError(err)
	a.Equal(2, len(l.txnGroup))
	a.Equal(1, len(l.runs))
	a.Equal(uint64(0), l.runs[0].groupIndex)
	a.NotNil(l.runs[0].eval)
	a.Equal([]byte{1, 1}, l.runs[0].program)
	a.NotNil(l.runs[0].ba)
	a.Equal(modeStateful, l.runs[0].mode)
	a.NotEmpty(l.runs[0].aidx)

	// check app create txn uses approval program from the txn
	appTxn.Txn.Type = protocol.ApplicationCallTx
	appTxn.Txn.OnCompletion = transactions.NoOpOC
	appTxn.Txn.ApplicationID = 0
	appTxn.Txn.ApprovalProgram = []byte{4}
	txnBlob = protocol.EncodeMsgp(&appTxn)

	dp = DebugParams{
		BalanceBlob: balanceBlob,
		TxnBlob:     txnBlob,
		GroupIndex:  10, // must be ignored
		AppID:       100,
	}

	err = l.Setup(&dp)
	a.NoError(err)
	a.Equal(1, len(l.txnGroup))
	a.Equal(1, len(l.runs))
	a.Equal(uint64(0), l.runs[0].groupIndex)
	a.NotNil(l.runs[0].eval)
	a.Equal([]byte{4}, l.runs[0].program)
	a.NotNil(l.runs[0].ba)
	a.Equal(modeStateful, l.runs[0].mode)
	a.NotEmpty(l.runs[0].aidx)

	// check error on no programs
	txnBlob = protocol.EncodeMsgp(&payTxn)
	txnBlob = append(txnBlob, protocol.EncodeMsgp(&payTxn)...)

	dp = DebugParams{
		BalanceBlob: balanceBlob,
		TxnBlob:     txnBlob,
		GroupIndex:  10, // must be ignored
	}

	err = l.Setup(&dp)
	a.Error(err)
	a.Equal(2, len(l.txnGroup))
}

func checkBalanceAdapter(
	a *require.Assertions, ba apply.Balances, sender basics.Address, receiver basics.Address,
	assetIdx basics.AssetIndex, appIdx basics.AppIndex,
) {
	ad, err := ba.Get(sender, false)
	a.NoError(err)
	a.Equal(basics.MicroAlgos{Raw: 500000000}, ad.MicroAlgos)

	holdings, ok, err := ba.GetAssetHolding(sender, assetIdx+1)
	a.NoError(err)
	a.False(ok)
	holdings, ok, err = ba.GetAssetHolding(sender, assetIdx)
	a.NoError(err)
	a.True(ok)
	a.Equal(basics.AssetHolding{Amount: 10, Frozen: false}, holdings)

	aparams, ok, err := ba.GetAssetParams(sender, assetIdx)
	a.NoError(err)
	a.True(ok)
	a.Equal(uint64(100), aparams.Total)
	a.Equal("tok", aparams.UnitName)

	params, ok, err := ba.GetAppParams(sender, appIdx+1)
	a.NoError(err)
	a.False(ok)
	params, ok, err = ba.GetAppParams(sender, appIdx)
	a.NoError(err)
	a.True(ok)

	addr, ok, err := ba.GetCreator(basics.CreatableIndex(assetIdx), basics.AssetCreatable)
	a.NoError(err)
	a.True(ok)
	a.Equal(sender, addr)

	addr, ok, err = ba.GetCreator(basics.CreatableIndex(assetIdx+1), basics.AssetCreatable)
	a.NoError(err)
	a.False(ok)

	addr, ok, err = ba.GetCreator(basics.CreatableIndex(appIdx), basics.AppCreatable)
	a.NoError(err)
	a.True(ok)
	a.Equal(sender, addr)

	addr, ok, err = ba.GetCreator(basics.CreatableIndex(appIdx+1), basics.AppCreatable)
	a.NoError(err)
	a.False(ok)

	v, ok := params.GlobalState["gkeyint"]
	a.True(ok)
	a.Equal(uint64(2), v.Uint)

	v, ok = params.GlobalState["gkeybyte"]
	a.True(ok)
	a.Equal("global", v.Bytes)

	loc, ok, err := ba.GetAppLocalState(sender, appIdx+1)
	a.NoError(err)
	a.False(ok)
	loc, ok, err = ba.GetAppLocalState(sender, appIdx)
	a.True(ok)

	v, ok = loc.KeyValue["lkeyint"]
	a.True(ok)
	a.Equal(uint64(1), v.Uint)

	v, ok = loc.KeyValue["lkeybyte"]
	a.True(ok)
	a.Equal("local", v.Bytes)

	ad, err = ba.Get(receiver, false)
	a.NoError(err)
	loc, ok, err = ba.GetAppLocalState(receiver, appIdx)
	a.NoError(err)
	a.False(ok)
}

func TestLocalBalanceAdapter(t *testing.T) {
	partitiontest.PartitionTest(t)
	a := require.New(t)

	sender, err := basics.UnmarshalChecksumAddress("47YPQTIGQEO7T4Y4RWDYWEKV6RTR2UNBQXBABEEGM72ESWDQNCQ52OPASU")
	a.NoError(err)
	// make balance records
	appIdx := basics.AppIndex(100)
	assetIdx := basics.AssetIndex(50)
	brs := makeSampleBalanceRecord(sender, assetIdx, appIdx)
	balanceBlob := protocol.EncodeMsgp(&brs)

	// make transaction group: app call + sample payment
	appTxn := transactions.SignedTxn{
		Txn: transactions.Transaction{
			Header: transactions.Header{
				Sender: sender,
			},
			ApplicationCallTxnFields: transactions.ApplicationCallTxnFields{
				ApplicationID: appIdx,
			},
		},
	}

	var payTxn transactions.SignedTxn
	err = protocol.DecodeJSON([]byte(txnSample), &payTxn)
	a.NoError(err)

	txnBlob := protocol.EncodeMsgp(&appTxn)
	txnBlob = append(txnBlob, protocol.EncodeMsgp(&payTxn)...)

	l := LocalRunner{}
	dp := DebugParams{
		ProgramNames:    []string{"test"},
		ProgramBlobs:    [][]byte{{1}},
		BalanceBlob:     balanceBlob,
		TxnBlob:         txnBlob,
		RunMode:         "application",
		GroupIndex:      0,
		Round:           100,
		LatestTimestamp: 333,
	}

	err = l.Setup(&dp)
	a.NoError(err)
	a.Equal(2, len(l.txnGroup))
	a.Equal(1, len(l.runs))
	a.Equal(uint64(0), l.runs[0].groupIndex)
	a.NotNil(l.runs[0].eval)
	a.Equal([]byte{1}, l.runs[0].program)
	a.NotNil(l.runs[0].ba)
	a.Equal(modeStateful, l.runs[0].mode)
	a.NotEmpty(l.runs[0].aidx)
	a.NotEqual(
		reflect.ValueOf(logic.EvalSignature).Pointer(),
		reflect.ValueOf(l.runs[0].eval).Pointer(),
	)
	ba := l.runs[0].ba
	checkBalanceAdapter(a, ba, sender, payTxn.Txn.Receiver, assetIdx, appIdx)
}

func TestLocalBalanceAdapterIndexer(t *testing.T) {
	partitiontest.PartitionTest(t)
	a := require.New(t)

	sender, err := basics.UnmarshalChecksumAddress("47YPQTIGQEO7T4Y4RWDYWEKV6RTR2UNBQXBABEEGM72ESWDQNCQ52OPASU")
	a.NoError(err)
	// make balance records
	appIdx := basics.AppIndex(100)
	assetIdx := basics.AssetIndex(50)
	brs := makeSampleBalanceRecord(sender, assetIdx, appIdx)
	//balanceBlob := protocol.EncodeMsgp(&brs)
	srv := httptest.NewServer(http.HandlerFunc(func(w http.ResponseWriter, r *http.Request) {
		accountPath := "/v2/accounts/"
		applicationPath := "/v2/applications/"
		switch {
		case strings.HasPrefix(r.URL.Path, accountPath):
			w.WriteHeader(200)
			if r.URL.Path[len(accountPath):] == brs.Addr.String() {
				account, err := v2.AccountDataToAccount(brs.Addr.String(), &brs.AccountData, 100, &config.ConsensusParams{MinBalance: 100000}, basics.MicroAlgos{Raw: 0})
				a.NoError(err)
				accountResponse := AccountIndexerResponse{Account: account, CurrentRound: 100}
				response, err := json.Marshal(accountResponse)
				a.NoError(err)
				w.Write(response)
			}
		case strings.HasPrefix(r.URL.Path, applicationPath):
			w.WriteHeader(200)
			if r.URL.Path[len(applicationPath):] == strconv.FormatUint(uint64(appIdx), 10) {
				appParams := brs.AppParams[appIdx]
				app := v2.AppParamsToApplication(sender.String(), appIdx, &appParams)
				a.NoError(err)
				applicationResponse := ApplicationIndexerResponse{Application: app, CurrentRound: 100}
				response, err := json.Marshal(applicationResponse)
				a.NoError(err)
				w.Write(response)
			}
		default:
			w.WriteHeader(404)
		}
	}))
	defer srv.Close()

	// make transaction group: app call + sample payment
	appTxn := transactions.SignedTxn{
		Txn: transactions.Transaction{
			Header: transactions.Header{
				Sender: sender,
			},
			ApplicationCallTxnFields: transactions.ApplicationCallTxnFields{
				ApplicationID: appIdx,
			},
		},
	}

	var payTxn transactions.SignedTxn
	err = protocol.DecodeJSON([]byte(txnSample), &payTxn)
	a.NoError(err)

	txnBlob := protocol.EncodeMsgp(&appTxn)
	txnBlob = append(txnBlob, protocol.EncodeMsgp(&payTxn)...)

	l := LocalRunner{}
	dp := DebugParams{
		ProgramNames:    []string{"test"},
		ProgramBlobs:    [][]byte{{1}},
		TxnBlob:         txnBlob,
		IndexerURL:      srv.URL,
		RunMode:         "application",
		GroupIndex:      0,
		Round:           100,
		LatestTimestamp: 333,
	}

	err = l.Setup(&dp)
	a.NoError(err)
	a.Equal(2, len(l.txnGroup))
	a.Equal(1, len(l.runs))
	a.Equal(uint64(0), l.runs[0].groupIndex)
	a.NotNil(l.runs[0].eval)
	a.Equal([]byte{1}, l.runs[0].program)
	a.NotNil(l.runs[0].ba)
	a.Equal(modeStateful, l.runs[0].mode)
	a.NotEmpty(l.runs[0].aidx)
	a.NotEqual(
		reflect.ValueOf(logic.EvalSignature).Pointer(),
		reflect.ValueOf(l.runs[0].eval).Pointer(),
	)

	ba := l.runs[0].ba
	checkBalanceAdapter(a, ba, sender, payTxn.Txn.Receiver, assetIdx, appIdx)
}

func TestDebugTxSubmit(t *testing.T) {
	partitiontest.PartitionTest(t)
	a := require.New(t)

	sender, err := basics.UnmarshalChecksumAddress("47YPQTIGQEO7T4Y4RWDYWEKV6RTR2UNBQXBABEEGM72ESWDQNCQ52OPASU")
	a.NoError(err)
	app, err := basics.UnmarshalChecksumAddress("6BPQU5WNZMTO4X72A2THZCGNJNTTE7YL6AWCYSUUTZEIYMJSEPJCQQ6DQI")
	a.NoError(err)

	// make balance records
	assetIdx := basics.AssetIndex(50)
	appIdx := basics.AppIndex(100)
	brs := makeSampleBalanceRecord(sender, assetIdx, appIdx)
	bra := makeSampleBalanceRecord(app, assetIdx, appIdx)
	balanceBlob := protocol.EncodeMsgp(&brs)
	balanceBlob = append(balanceBlob, protocol.EncodeMsgp(&bra)...)

	txn := transactions.SignedTxn{
		Txn: transactions.Transaction{
			Type: protocol.ApplicationCallTx,
			Header: transactions.Header{
				Sender: sender,
				Fee:    basics.MicroAlgos{Raw: 1000},
				Note:   []byte{1, 2, 3},
			},
			ApplicationCallTxnFields: transactions.ApplicationCallTxnFields{
				ApplicationID: appIdx,
			},
		},
	}

	txnEnc := protocol.EncodeJSON(&txn)
	txnBlob := []byte("[" + strings.Join([]string{string(txnEnc), txnSample}, ",") + "]")

	source := `#pragma version 5
itxn_begin
int acfg
itxn_field TypeEnum
int 1000000
itxn_field ConfigAssetTotal
int 3
itxn_field ConfigAssetDecimals
byte "oz"
itxn_field ConfigAssetUnitName
byte "Gold"
itxn_field ConfigAssetName
byte "https://gold.rush/"
itxn_field ConfigAssetURL
byte 0x67f0cd61653bd34316160bc3f5cd3763c85b114d50d38e1f4e72c3b994411e7b
itxn_field ConfigAssetMetadataHash
itxn_submit
int 1`

	ds := DebugParams{
		ProgramNames:    []string{"test"},
		ProgramBlobs:    [][]byte{[]byte(source)},
		BalanceBlob:     balanceBlob,
		TxnBlob:         txnBlob,
		Proto:           string(protocol.ConsensusCurrentVersion),
		Round:           222,
		LatestTimestamp: 333,
		GroupIndex:      0,
		RunMode:         "application",
	}

	local := MakeLocalRunner(nil) // no debugger
	err = local.Setup(&ds)
	a.NoError(err)

	r := runAllResultFromInvocation(*local)
	a.Equal(allPassing(len(local.runs)), r)
}

func TestDebugFeePooling(t *testing.T) {
	partitiontest.PartitionTest(t)
	a := require.New(t)

	sender, err := basics.UnmarshalChecksumAddress("47YPQTIGQEO7T4Y4RWDYWEKV6RTR2UNBQXBABEEGM72ESWDQNCQ52OPASU")
	a.NoError(err)

	source := `#pragma version 5
itxn_begin
int pay
itxn_field TypeEnum
int 0
itxn_field Amount
txn Sender
itxn_field Receiver
itxn_submit
int 1`

	ops, err := logic.AssembleString(source)
	a.NoError(err)
	prog := ops.Program

	stxn := transactions.SignedTxn{
		Txn: transactions.Transaction{
			Type: protocol.ApplicationCallTx,
			Header: transactions.Header{
				Sender: sender,
				Note:   []byte{1, 2, 3},
			},
			ApplicationCallTxnFields: transactions.ApplicationCallTxnFields{
				ApplicationID:     0,
				ApprovalProgram:   prog,
				ClearStateProgram: prog,
			},
		},
	}

	appIdx := basics.AppIndex(1)
	br := basics.BalanceRecord{
		Addr: sender,
		AccountData: basics.AccountData{
			MicroAlgos: basics.MicroAlgos{Raw: 5000000},
			AppParams: map[basics.AppIndex]basics.AppParams{
				appIdx: {
					ApprovalProgram:   prog,
					ClearStateProgram: prog,
				},
			},
		},
	}
	balanceBlob := protocol.EncodeMsgp(&br)

	// two testcase: success with enough fees and fail otherwise
	var tests = []struct {
		fee      uint64
		expected func(LocalRunner, runAllResult)
	}{
		{2000, func(l LocalRunner, r runAllResult) {
			a.Equal(allPassing(len(l.runs)), r)
		}},
		{1500, func(_ LocalRunner, r runAllResult) {
			a.Condition(allErrors(r.allErrors()))
			for _, result := range r.results {
				a.False(result.pass)
			}
		}},
	}

	for _, test := range tests {
		t.Run(fmt.Sprintf("fee=%d", test.fee), func(t *testing.T) {

			stxn.Txn.Fee = basics.MicroAlgos{Raw: test.fee}
			encoded := protocol.EncodeJSON(&stxn)

			ds := DebugParams{
				ProgramNames:    []string{"test"},
				BalanceBlob:     balanceBlob,
				TxnBlob:         encoded,
				Proto:           string(protocol.ConsensusCurrentVersion),
				Round:           222,
				LatestTimestamp: 333,
				GroupIndex:      0,
				RunMode:         "application",
				AppID:           uint64(appIdx),
			}

			local := MakeLocalRunner(nil)
			err = local.Setup(&ds)
			a.NoError(err)

			r := runAllResultFromInvocation(*local)
			test.expected(*local, r)
		})
	}
}

func TestDebugCostPooling(t *testing.T) {
	partitiontest.PartitionTest(t)
	a := require.New(t)

	sender, err := basics.UnmarshalChecksumAddress("47YPQTIGQEO7T4Y4RWDYWEKV6RTR2UNBQXBABEEGM72ESWDQNCQ52OPASU")
	a.NoError(err)

	// cost is 2000 (ecdsa_pk_recover) + 130 (keccak256) + 8 (rest opcodes)
	// needs 4 app calls to pool together
	source := `#pragma version 5
byte "hello from ethereum" // msg
keccak256
int 0 // v
byte 0x745e8f55ac6189ee89ed707c36694868e3903988fbf776c8096c45da2e60c638 // r
byte 0x30c8e4a9b5d2eb53ddc6294587dd00bed8afe2c45dd72f6b4cf752e46d5ba681 // s
ecdsa_pk_recover Secp256k1
concat // convert public key X and Y to ethereum addr
keccak256
substring 12 32
byte 0x5ce9454909639d2d17a3f753ce7d93fa0b9ab12e // addr
==
`
	ops, err := logic.AssembleString(source)
	a.NoError(err)
	prog := ops.Program

	ops, err = logic.AssembleString("#pragma version 2\nint 1")
	a.NoError(err)
	trivial := ops.Program

	stxn := transactions.SignedTxn{
		Txn: transactions.Transaction{
			Type: protocol.ApplicationCallTx,
			Header: transactions.Header{
				Sender: sender,
				Fee:    basics.MicroAlgos{Raw: 1000},
				Note:   []byte{1, 2, 3},
			},
			ApplicationCallTxnFields: transactions.ApplicationCallTxnFields{
				ApplicationID:     0,
				ApprovalProgram:   prog,
				ClearStateProgram: trivial,
			},
		},
	}

	appIdx := basics.AppIndex(1)
	trivialAppIdx := basics.AppIndex(2)
	trivialStxn := transactions.SignedTxn{
		Txn: transactions.Transaction{
			Type: protocol.ApplicationCallTx,
			Header: transactions.Header{
				Sender: sender,
				Fee:    basics.MicroAlgos{Raw: 1000},
			},
			ApplicationCallTxnFields: transactions.ApplicationCallTxnFields{
				ApplicationID: trivialAppIdx,
			},
		},
	}

	br := basics.BalanceRecord{
		Addr: sender,
		AccountData: basics.AccountData{
			MicroAlgos: basics.MicroAlgos{Raw: 5000000},
			AppParams: map[basics.AppIndex]basics.AppParams{
				appIdx: {
					ApprovalProgram:   prog,
					ClearStateProgram: trivial,
				},
				trivialAppIdx: {
					ApprovalProgram:   trivial,
					ClearStateProgram: trivial,
				},
			},
		},
	}
	balanceBlob := protocol.EncodeMsgp(&br)

	var tests = []struct {
		additionalApps int
		expected       func(LocalRunner, runAllResult)
	}{
		{2, func(_ LocalRunner, r runAllResult) {
			a.ErrorContains(r.results[0].err, "dynamic cost budget exceeded")

			a.Equal(
				allPassing(len(r.results)-1),
				runAllResult{
					invocationError: r.invocationError,
					results:         r.results[1:],
				})
		}},
		{3, func(l LocalRunner, r runAllResult) {
			a.Equal(allPassing(len(l.runs)), r)
		}},
	}
	for _, test := range tests {
		t.Run(fmt.Sprintf("txn-count=%d", test.additionalApps+1), func(t *testing.T) {
			txnBlob := protocol.EncodeMsgp(&stxn)
			for i := 0; i < test.additionalApps; i++ {
				val, err := getRandomAddress()
				a.NoError(err)
				trivialStxn.Txn.Note = val[:]
				txnBlob = append(txnBlob, protocol.EncodeMsgp(&trivialStxn)...)
			}

			ds := DebugParams{
				ProgramNames:    []string{"test"},
				BalanceBlob:     balanceBlob,
				TxnBlob:         txnBlob,
				Proto:           string(protocol.ConsensusCurrentVersion),
				Round:           222,
				LatestTimestamp: 333,
				GroupIndex:      0,
				RunMode:         "application",
				AppID:           uint64(appIdx),
			}

			local := MakeLocalRunner(nil)
			err = local.Setup(&ds)
			a.NoError(err)

			test.expected(*local, runAllResultFromInvocation(*local))
		})
	}
}

func TestGroupTxnIdx(t *testing.T) {

	partitiontest.PartitionTest(t)
	a := require.New(t)

	ddrBlob := `{
		"accounts": [
		  {
			"address": "FPVVJ7N42QRVP2OWBGZ3XPTQAZFQNBYHJGZ2CJFOATAQNWFA5NWB4MPWBQ",
			"amount": 3999999999497000,
			"amount-without-pending-rewards": 3999999999497000,
			"created-apps": [
			  {
				"id": 1,
				"params": {
				  "approval-program": "BSABATEQIhJAABExEIEGEkAAByJAAAEAIkMiQ4EAQw==",
				  "clear-state-program": "BYEBQw==",
				  "creator": "FPVVJ7N42QRVP2OWBGZ3XPTQAZFQNBYHJGZ2CJFOATAQNWFA5NWB4MPWBQ"
				}
			  }
			],
			"pending-rewards": 0,
			"rewards": 0,
			"round": 2,
			"status": "Online"
		  },
		  {
			"address": "WCS6TVPJRBSARHLN2326LRU5BYVJZUKI2VJ53CAWKYYHDE455ZGKANWMGM",
			"amount": 500000,
			"amount-without-pending-rewards": 500000,
			"pending-rewards": 0,
			"rewards": 0,
			"round": 2,
			"status": "Offline"
		  }
		],
		"apps": [
		  {
			"id": 1,
			"params": {
			  "approval-program": "BSABATEQIhJAABExEIEGEkAAByJAAAEAIkMiQ4EAQw==",
			  "clear-state-program": "BYEBQw==",
			  "creator": "FPVVJ7N42QRVP2OWBGZ3XPTQAZFQNBYHJGZ2CJFOATAQNWFA5NWB4MPWBQ"
			}
		  }
		],
		"latest-timestamp": 1634765269,
		"protocol-version": "future",
		"round": 2,
		"sources": null,
		"txns": [
		  {
		"sig": "8Z/ECart3vFBSKp5sFuNRN4coliea4TE+xttZNn9E15DJ8GZ++kgtZKhG4Tiopv7r61Lqh8VBuyuTf9AC3uQBQ==",
		"txn": {
		  "amt": 5000,
		  "fee": 1000,
		  "fv": 3,
		  "gen": "sandnet-v1",
		  "gh": "pjM5GFR9MpNkWIibcfqtu/a2OIZTBy/mSQc++sF1r0Q=",
		  "grp": "2ca4sSb5aGab0k065qIT3J3AcB5YWYezrRh6bLB0ve8=",
		  "lv": 1003,
		  "note": "V+GSPgDmLQo=",
		  "rcv": "WCS6TVPJRBSARHLN2326LRU5BYVJZUKI2VJ53CAWKYYHDE455ZGKANWMGM",
		  "snd": "FPVVJ7N42QRVP2OWBGZ3XPTQAZFQNBYHJGZ2CJFOATAQNWFA5NWB4MPWBQ",
		  "type": "pay"
		}
	  },
		  {
		"sig": "4/gj+6rllN/Uc55kAJ0BOKTzoUJKJ7gExE3vp7cr5vC9XVStx0QNZq1DFXLhpTZnTQAl3zOrGzIxfS5HOpSyCg==",
		"txn": {
		  "apid": 1,
		  "fee": 1000,
		  "fv": 3,
		  "gh": "pjM5GFR9MpNkWIibcfqtu/a2OIZTBy/mSQc++sF1r0Q=",
		  "grp": "2ca4sSb5aGab0k065qIT3J3AcB5YWYezrRh6bLB0ve8=",
		  "lv": 1003,
		  "note": "+fl8jkXqyFc=",
		  "snd": "FPVVJ7N42QRVP2OWBGZ3XPTQAZFQNBYHJGZ2CJFOATAQNWFA5NWB4MPWBQ",
		  "type": "appl"
		}
	  }
		]
	  }`

	ds := DebugParams{
		Proto:      string(protocol.ConsensusCurrentVersion),
		DdrBlob:    []byte(ddrBlob),
		GroupIndex: 0,
		RunMode:    "application",
	}

	local := MakeLocalRunner(nil)
	err := local.Setup(&ds)
	a.NoError(err)

<<<<<<< HEAD
	pass, err := local.Run()
	a.NoError(err)
	a.True(pass)
}

func TestRunAllGloads(t *testing.T) {

	partitiontest.PartitionTest(t)
	a := require.New(t)

	sourceA := `#pragma version 6

	txn ApplicationID
	bz handle_createapp
	
	int 99
	store 1
	
	itxn_begin
		int acfg
		itxn_field TypeEnum
		int 1000000
		itxn_field ConfigAssetTotal
		int 3
		itxn_field ConfigAssetDecimals
		byte base64 AA== 
		itxn_field ConfigAssetUnitName
		byte base64(AAAAAAAAAAA=)
		itxn_field ConfigAssetName
		pushbytes 0x0000000000000000 
		itxn_field ConfigAssetURL
		global CurrentApplicationAddress
		dup
		dup2
		itxn_field ConfigAssetManager
		itxn_field ConfigAssetReserve
		itxn_field ConfigAssetFreeze
		itxn_field ConfigAssetClawback
	itxn_submit
	
	handle_createapp:
	int 1`

	sourceB := `#pragma version 6

	txn ApplicationID
	bz handle_createapp
	
	gload 2 1
	itob
	log
	
	handle_createapp:
	int 1`

	ops, err := logic.AssembleString(sourceA)
	a.NoError(err)
	progA := base64.StdEncoding.EncodeToString(ops.Program)

	ops, err = logic.AssembleString(sourceB)
	a.NoError(err)
	progB := base64.StdEncoding.EncodeToString(ops.Program)

	// Transaction group with 5 transactions
	// 1. Payment txn to app A
	// 2. Payment txn to app B
	// 3. App call to app A
	// 4. App call to app B with gload on app A scratch slot
	ddrBlob := `{
		"accounts": [
		  {
			"address": "KQCXQJRLGPOQCMGM6ZH2WOVCQXYMH4XVYBJFTNPY4YW3CAVN3DB72N6ODA",
			"amount": 4000001724861773,
			"amount-without-pending-rewards": 4000001724861773,
			"min-balance": 100000,
			"participation": {
			  "selection-participation-key": "S3YIZ2TNGSl1plq93eXsXsRhJRfCyIMKq0sq12++C8Y=",
			  "state-proof-key": "4BqeyojB23ZEj7Ddf9MKtIHBKFFYKhIYEwctoSuL9iXXdQ6R5lWzIJ5Sun5wHJhE9Rk5/wjjTeiCFJPEJVafrA==",
			  "vote-first-valid": 0,
			  "vote-key-dilution": 10000,
			  "vote-last-valid": 3000000,
			  "vote-participation-key": "qmkEl2AbMO/KKK+iOgIhSB3Q/4WXftoucPUvEYFaWbo="
			},
			"pending-rewards": 0,
			"reward-base": 1,
			"rewards": 3999997773,
			"round": 41,
			"status": "Online",
			"total-apps-opted-in": 0,
			"total-assets-opted-in": 0,
			"total-created-apps": 0,
			"total-created-assets": 0
		  },
		  {
			"address": "55VWZPQYI3VTDONPQX2RD77F2VULZ3SXPTIZ42QXO7TETRU5TJ5VZYLT44",
			"amount": 74198032,
			"amount-without-pending-rewards": 74198032,
			"assets": [
			  {
				"amount": 1000000,
				"asset-id": 45,
				"is-frozen": false
			  },
			  {
				"amount": 1000000,
				"asset-id": 50,
				"is-frozen": false
			  }
			],
			"created-assets": [
			  {
				"index": 45,
				"params": {
				  "clawback": "55VWZPQYI3VTDONPQX2RD77F2VULZ3SXPTIZ42QXO7TETRU5TJ5VZYLT44",
				  "creator": "55VWZPQYI3VTDONPQX2RD77F2VULZ3SXPTIZ42QXO7TETRU5TJ5VZYLT44",
				  "decimals": 3,
				  "freeze": "55VWZPQYI3VTDONPQX2RD77F2VULZ3SXPTIZ42QXO7TETRU5TJ5VZYLT44",
				  "manager": "55VWZPQYI3VTDONPQX2RD77F2VULZ3SXPTIZ42QXO7TETRU5TJ5VZYLT44",
				  "name-b64": "AAAAAAAAAAA=",
				  "reserve": "55VWZPQYI3VTDONPQX2RD77F2VULZ3SXPTIZ42QXO7TETRU5TJ5VZYLT44",
				  "total": 1000000,
				  "unit-name-b64": "AA==",
				  "url-b64": "AAAAAAAAAAA="
				}
			  },
			  {
				"index": 50,
				"params": {
				  "clawback": "55VWZPQYI3VTDONPQX2RD77F2VULZ3SXPTIZ42QXO7TETRU5TJ5VZYLT44",
				  "creator": "55VWZPQYI3VTDONPQX2RD77F2VULZ3SXPTIZ42QXO7TETRU5TJ5VZYLT44",
				  "decimals": 3,
				  "freeze": "55VWZPQYI3VTDONPQX2RD77F2VULZ3SXPTIZ42QXO7TETRU5TJ5VZYLT44",
				  "manager": "55VWZPQYI3VTDONPQX2RD77F2VULZ3SXPTIZ42QXO7TETRU5TJ5VZYLT44",
				  "name-b64": "AAAAAAAAAAA=",
				  "reserve": "55VWZPQYI3VTDONPQX2RD77F2VULZ3SXPTIZ42QXO7TETRU5TJ5VZYLT44",
				  "total": 1000000,
				  "unit-name-b64": "AA==",
				  "url-b64": "AAAAAAAAAAA="
				}
			  }
			],
			"min-balance": 300000,
			"pending-rewards": 0,
			"reward-base": 1,
			"rewards": 32,
			"round": 41,
			"status": "Offline",
			"total-apps-opted-in": 0,
			"total-assets-opted-in": 2,
			"total-created-apps": 0,
			"total-created-assets": 2
		  },
		  {
			"address": "KQCXQJRLGPOQCMGM6ZH2WOVCQXYMH4XVYBJFTNPY4YW3CAVN3DB72N6ODA",
			"amount": 4000001724861773,
			"amount-without-pending-rewards": 4000001724861773,
			"min-balance": 100000,
			"participation": {
			  "selection-participation-key": "S3YIZ2TNGSl1plq93eXsXsRhJRfCyIMKq0sq12++C8Y=",
			  "state-proof-key": "4BqeyojB23ZEj7Ddf9MKtIHBKFFYKhIYEwctoSuL9iXXdQ6R5lWzIJ5Sun5wHJhE9Rk5/wjjTeiCFJPEJVafrA==",
			  "vote-first-valid": 0,
			  "vote-key-dilution": 10000,
			  "vote-last-valid": 3000000,
			  "vote-participation-key": "qmkEl2AbMO/KKK+iOgIhSB3Q/4WXftoucPUvEYFaWbo="
			},
			"pending-rewards": 0,
			"reward-base": 1,
			"rewards": 3999997773,
			"round": 41,
			"status": "Online",
			"total-apps-opted-in": 0,
			"total-assets-opted-in": 0,
			"total-created-apps": 0,
			"total-created-assets": 0
		  },
		  {
			"address": "KLWQTWPJXUAPVZNANKGGTTFGPPJZDOLGOCBCBRHR53C6J2FDYF2GBABCRU",
			"amount": 27300019,
			"amount-without-pending-rewards": 27300019,
			"min-balance": 100000,
			"pending-rewards": 0,
			"reward-base": 1,
			"rewards": 19,
			"round": 41,
			"status": "Offline",
			"total-apps-opted-in": 0,
			"total-assets-opted-in": 0,
			"total-created-apps": 0,
			"total-created-assets": 0
		  }
		],
		"apps": [
		  {
			"id": 39,
			"params": {
			  "approval-program": "%s",
			  "clear-state-program": "BoEB",
			  "creator": "5Z2LOJJCA52LM6I6FLS3DLRBG7UWDEQ2RS2Y76Z66QPUNLAGGJIDDX7BII",
			  "global-state-schema": {
				"num-byte-slice": 1,
				"num-uint": 1
			  },
			  "local-state-schema": {
				"num-byte-slice": 1,
				"num-uint": 1
			  }
			}
		  },
		  {
			"id": 41,
			"params": {
			  "approval-program": "%s",
			  "clear-state-program": "BoEB",
			  "creator": "5P7Y556QIE3UCBNWJ7GXPNDCV6CLZF5VDEZ2PTTGNY5PQ2OBA4D6GXZFZA",
			  "global-state-schema": {
				"num-byte-slice": 1,
				"num-uint": 1
			  },
			  "local-state-schema": {
				"num-byte-slice": 1,
				"num-uint": 1
			  }
			}
		  }
		],
		"latest-timestamp": 1646848841,
		"protocol-version": "future",
		"round": 41,
		"sources": null,
		"txns": [
		  {
		"sig": "EPT8gSZDv20jj+bRwoqeqt7js8pquiYoH+pK4tl+qzujseK6+3QiFJV0qFU6p2xlrLNvsbqHBMmbOGjX9HUmAQ==",
		"txn": {
		  "amt": 41300000,
		  "fee": 1000,
		  "fv": 40,
		  "gen": "sandnet-v1",
		  "gh": "2m5E5yOWZvqfj2FL3GRJOo+Pq2tJMRH8LbpCwQRPRDY=",
		  "grp": "SY3swywpYP2hEQqZCKSM6uvqHgI34063jST7KPiKjBg=",
		  "lv": 1040,
		  "rcv": "55VWZPQYI3VTDONPQX2RD77F2VULZ3SXPTIZ42QXO7TETRU5TJ5VZYLT44",
		  "snd": "KQCXQJRLGPOQCMGM6ZH2WOVCQXYMH4XVYBJFTNPY4YW3CAVN3DB72N6ODA",
		  "type": "pay"
		}
	  },
		  {
		"sig": "Wmphf7cw//QSlNg0WD1VjFRwtVh6KOo/hFxdwD57aW/swuNCUN7L5ew0BS1vWOp2C6eVzZPK145b+H2A2PziBg==",
		"txn": {
		  "amt": 7700000,
		  "fee": 1000,
		  "fv": 40,
		  "gen": "sandnet-v1",
		  "gh": "2m5E5yOWZvqfj2FL3GRJOo+Pq2tJMRH8LbpCwQRPRDY=",
		  "grp": "SY3swywpYP2hEQqZCKSM6uvqHgI34063jST7KPiKjBg=",
		  "lv": 1040,
		  "rcv": "KLWQTWPJXUAPVZNANKGGTTFGPPJZDOLGOCBCBRHR53C6J2FDYF2GBABCRU",
		  "snd": "KQCXQJRLGPOQCMGM6ZH2WOVCQXYMH4XVYBJFTNPY4YW3CAVN3DB72N6ODA",
		  "type": "pay"
		}
	  },
		  {
		"sig": "IyrYrbX6yaQfUcNHmArTWptV3WI9fdUbRT4K7q6KaCoub5L/dRRV6bFcLAcNZKTXNLYR+d4/GYz6XFhfFBp+DQ==",
		"txn": {
		  "apid": 39,
		  "fee": 1000,
		  "fv": 40,
		  "gen": "sandnet-v1",
		  "gh": "2m5E5yOWZvqfj2FL3GRJOo+Pq2tJMRH8LbpCwQRPRDY=",
		  "grp": "SY3swywpYP2hEQqZCKSM6uvqHgI34063jST7KPiKjBg=",
		  "lv": 1040,
		  "snd": "KQCXQJRLGPOQCMGM6ZH2WOVCQXYMH4XVYBJFTNPY4YW3CAVN3DB72N6ODA",
		  "type": "appl"
		}
	  },
		  {
		"sig": "H1TQRug7WG3tjGae3bXzDiAoXbILByvc9//J+imkFgaAHW5UPzvJGtn7yVpr8tInYVPnnTF+l88TXY/ANUB2CQ==",
		"txn": {
		  "apid": 41,
		  "fee": 1000,
		  "fv": 40,
		  "gen": "sandnet-v1",
		  "gh": "2m5E5yOWZvqfj2FL3GRJOo+Pq2tJMRH8LbpCwQRPRDY=",
		  "grp": "SY3swywpYP2hEQqZCKSM6uvqHgI34063jST7KPiKjBg=",
		  "lv": 1040,
		  "snd": "KQCXQJRLGPOQCMGM6ZH2WOVCQXYMH4XVYBJFTNPY4YW3CAVN3DB72N6ODA",
		  "type": "appl"
		}
	  }
		]
	  }`

	// Format string with base64 encoded program bytes string
	ddrBlob = fmt.Sprintf(ddrBlob, progA, progB)

	ds := DebugParams{
		Proto:      string(protocol.ConsensusCurrentVersion),
		DdrBlob:    []byte(ddrBlob),
		GroupIndex: 4,
		RunMode:    "application",
	}

	local := MakeLocalRunner(nil)
	err = local.Setup(&ds)
	a.NoError(err)

	err = local.RunAll()
	a.NoError(err)
=======
	r := runAllResultFromInvocation(*local)
	a.Equal(allPassing(len(local.runs)), r)
>>>>>>> 32cfc423
}<|MERGE_RESOLUTION|>--- conflicted
+++ resolved
@@ -1506,10 +1506,8 @@
 	err := local.Setup(&ds)
 	a.NoError(err)
 
-<<<<<<< HEAD
-	pass, err := local.Run()
-	a.NoError(err)
-	a.True(pass)
+	r := runAllResultFromInvocation(*local)
+	a.Equal(allPassing(len(local.runs)), r)
 }
 
 func TestRunAllGloads(t *testing.T) {
@@ -1814,8 +1812,4 @@
 
 	err = local.RunAll()
 	a.NoError(err)
-=======
-	r := runAllResultFromInvocation(*local)
-	a.Equal(allPassing(len(local.runs)), r)
->>>>>>> 32cfc423
 }