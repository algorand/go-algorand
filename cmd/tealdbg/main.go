--- conflicted
+++ resolved
@@ -129,13 +129,9 @@
 var groupIndex int
 var balanceFile string
 var ddrFile string
-<<<<<<< HEAD
 var indexerURL string
 var indexerToken string
-var roundNumber int
-=======
 var roundNumber uint64
->>>>>>> 888d8809
 var timestamp int64
 var runMode runModeValue = runModeValue{makeCobraStringValue("auto", []string{"signature", "application"})}
 var port int
@@ -161,15 +157,10 @@
 	debugCmd.Flags().IntVarP(&groupIndex, "group-index", "g", 0, "Transaction index in a txn group")
 	debugCmd.Flags().StringVarP(&balanceFile, "balance", "b", "", "Balance records to evaluate stateful TEAL on in form of json or msgpack file")
 	debugCmd.Flags().StringVarP(&ddrFile, "dryrun-req", "d", "", "Program(s) and state(s) in dryrun REST request format")
-<<<<<<< HEAD
-	debugCmd.Flags().IntVarP(&appID, "app-id", "a", 1380011588, "Application ID for stateful TEAL if not set in transaction(s)")
+	debugCmd.Flags().Uint64VarP(&appID, "app-id", "a", 1380011588, "Application ID for stateful TEAL if not set in transaction(s)")
 	debugCmd.Flags().StringVarP(&indexerURL, "indexer-url", "i", "", "URL for indexer to fetch Balance records from to evaluate stateful TEAL")
 	debugCmd.Flags().StringVarP(&indexerToken, "indexer-token", "", "", "API token for indexer to fetch Balance records from to evaluate stateful TEAL")
-	debugCmd.Flags().IntVarP(&roundNumber, "round", "r", 1095518031, "Ledger round number to evaluate stateful TEAL on")
-=======
-	debugCmd.Flags().Uint64VarP(&appID, "app-id", "a", 1380011588, "Application ID for stateful TEAL if not set in transaction(s)")
 	debugCmd.Flags().Uint64VarP(&roundNumber, "round", "r", 0, "Ledger round number to evaluate stateful TEAL on")
->>>>>>> 888d8809
 	debugCmd.Flags().Int64VarP(&timestamp, "latest-timestamp", "l", 0, "Latest confirmed timestamp to evaluate stateful TEAL on")
 	debugCmd.Flags().VarP(&runMode, "mode", "m", "TEAL evaluation mode: "+runMode.AllowedString())
 	debugCmd.Flags().BoolVar(&painless, "painless", false, "Automatically create balance record for all accounts and applications")
@@ -261,13 +252,9 @@
 		GroupIndex:       groupIndex,
 		BalanceBlob:      balanceBlob,
 		DdrBlob:          ddrBlob,
-<<<<<<< HEAD
 		IndexerURL:       indexerURL,
 		IndexerToken:     indexerToken,
-		Round:            roundNumber,
-=======
 		Round:            uint64(roundNumber),
->>>>>>> 888d8809
 		LatestTimestamp:  timestamp,
 		RunMode:          runMode.String(),
 		DisableSourceMap: noSourceMap,
