--- conflicted
+++ resolved
@@ -545,23 +545,15 @@
 	start := time.Now()
 
 	ep := logic.NewEvalParams(txngroup, &r.proto, &transactions.SpecialAddresses{})
-<<<<<<< HEAD
-=======
 	configureDebugger(ep)
->>>>>>> 32cfc423
 
 	var last error
 	for i := range r.runs {
 		run := &r.runs[i]
 		if r.debugger != nil {
 			r.debugger.SaveProgram(run.name, run.program, run.source, run.offsetToLine, run.states)
-<<<<<<< HEAD
-			ep.Debugger = r.debugger
-		}
-=======
-		}
-
->>>>>>> 32cfc423
+		}
+
 		run.result.pass, run.result.err = run.eval(int(run.groupIndex), ep)
 		if run.result.err != nil {
 			failed++
