// Copyright (C) 2019 Algorand, Inc.
// This file is part of go-algorand
//
// go-algorand is free software: you can redistribute it and/or modify
// it under the terms of the GNU Affero General Public License as
// published by the Free Software Foundation, either version 3 of the
// License, or (at your option) any later version.
//
// go-algorand is distributed in the hope that it will be useful,
// but WITHOUT ANY WARRANTY; without even the implied warranty of
// MERCHANTABILITY or FITNESS FOR A PARTICULAR PURPOSE.  See the
// GNU Affero General Public License for more details.
//
// You should have received a copy of the GNU Affero General Public License
// along with go-algorand.  If not, see <https://www.gnu.org/licenses/>.

package main

// This tool converts between msgpack and JSON encoding.
//
// For binary data in msgpack, if that binary data appears in a map
// with a string key, this tool base64-encodes that data in JSON and
// appends ":b64" to the key.  The reverse happens for JSON-to-msgpack.
//
// Binary data in msgpack that is not in a map with a string key gets
// base64-encoded into a string (as is the default in go-codec), but
// this tool cannot unambiguously reverse this when converting JSON
// back to msgpack.
//
// Two notable cases that don't fall in the above category are:
//
// (1.) A bare binary data blob at the top level (not in a map)
// (2.) An array/slice of binary data blobs
//
// Be sure that binary data is encoded using msgpack binary types.
// This requires setting WriteExt=true in go-codec at encode time.
//
// As long as base64-encoded data appears in string-keyed maps, as
// mentioned above, this tool should preserve canonicality of msgpack
// encodings across decode/encode.  The one exception is that this tool
// does not omit zero values (as we typically do due to the "omitempty"
// annotation).  So, zero values must be manually removed from JSON data.

import (
	"flag"
	"fmt"
	"os"
<<<<<<< HEAD
	
	"github.com/algorand/go-algorand/util/msgpack"
=======
	"github.com/algorand/go-algorand/cmd/msgpacktool/core"
>>>>>>> ed0c0239
)

var mpToJSON = flag.Bool("d", false, "Decode msgpack to JSON")
var jsonToMp = flag.Bool("e", false, "Encode msgpack from JSON")
var base32Encoding = flag.Bool("b32", false, "Encode binary blobs using base32 instead of base64")
var strictJSON = flag.Bool("strict", false, "Strict JSON decode: turn all keys into strings")

func main() {
	flag.Parse()
<<<<<<< HEAD
	msgpack.Base32Encoding = *base32Encoding
	msgpack.StrictJSON = *strictJSON
=======
	core.Base32Encoding = *base32Encoding
	core.StrictJSON = *strictJSON
>>>>>>> ed0c0239
	if *mpToJSON && *jsonToMp {
		fmt.Fprintf(os.Stderr, "Cannot specify both -d and -e\n")
		os.Exit(1)
	}

	if !*mpToJSON && !*jsonToMp {
		fmt.Fprintf(os.Stderr, "Must specify one of -d or -e\n")
		os.Exit(1)
	}

<<<<<<< HEAD
	err := msgpack.Transcode(*mpToJSON, os.Stdin, os.Stdout)
=======
	err := core.Transcode(*mpToJSON, os.Stdin, os.Stdout)
>>>>>>> ed0c0239
	if err != nil {
		fmt.Fprintf(os.Stderr, "%v\n", err)
		os.Exit(1)
	}
}<|MERGE_RESOLUTION|>--- conflicted
+++ resolved
@@ -45,12 +45,7 @@
 	"flag"
 	"fmt"
 	"os"
-<<<<<<< HEAD
-	
 	"github.com/algorand/go-algorand/util/msgpack"
-=======
-	"github.com/algorand/go-algorand/cmd/msgpacktool/core"
->>>>>>> ed0c0239
 )
 
 var mpToJSON = flag.Bool("d", false, "Decode msgpack to JSON")
@@ -60,13 +55,8 @@
 
 func main() {
 	flag.Parse()
-<<<<<<< HEAD
 	msgpack.Base32Encoding = *base32Encoding
 	msgpack.StrictJSON = *strictJSON
-=======
-	core.Base32Encoding = *base32Encoding
-	core.StrictJSON = *strictJSON
->>>>>>> ed0c0239
 	if *mpToJSON && *jsonToMp {
 		fmt.Fprintf(os.Stderr, "Cannot specify both -d and -e\n")
 		os.Exit(1)
@@ -77,11 +67,7 @@
 		os.Exit(1)
 	}
 
-<<<<<<< HEAD
 	err := msgpack.Transcode(*mpToJSON, os.Stdin, os.Stdout)
-=======
-	err := core.Transcode(*mpToJSON, os.Stdin, os.Stdout)
->>>>>>> ed0c0239
 	if err != nil {
 		fmt.Fprintf(os.Stderr, "%v\n", err)
 		os.Exit(1)
