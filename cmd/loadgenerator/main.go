// Copyright (C) 2019-2022 Algorand, Inc.
// This file is part of go-algorand
//
// go-algorand is free software: you can redistribute it and/or modify
// it under the terms of the GNU Affero General Public License as
// published by the Free Software Foundation, either version 3 of the
// License, or (at your option) any later version.
//
// go-algorand is distributed in the hope that it will be useful,
// but WITHOUT ANY WARRANTY; without even the implied warranty of
// MERCHANTABILITY or FITNESS FOR A PARTICULAR PURPOSE.  See the
// GNU Affero General Public License for more details.
//
// You should have received a copy of the GNU Affero General Public License
// along with go-algorand.  If not, see <https://www.gnu.org/licenses/>.

package main

import (
	"flag"
	"fmt"
	"io/fs"
	"io/ioutil"
	"math/rand"
	"net/url"
	"os"
	"path/filepath"
	"runtime"
	"strings"
	"sync"
	"time"

	"github.com/algorand/go-algorand/crypto"
	"github.com/algorand/go-algorand/crypto/passphrase"
	"github.com/algorand/go-algorand/daemon/algod/api/client"
	generatedV2 "github.com/algorand/go-algorand/daemon/algod/api/server/v2/generated"
	"github.com/algorand/go-algorand/daemon/algod/api/spec/common"
	algodAcct "github.com/algorand/go-algorand/data/account"
	"github.com/algorand/go-algorand/data/basics"
	"github.com/algorand/go-algorand/data/transactions"
	"github.com/algorand/go-algorand/protocol"
	"github.com/algorand/go-algorand/util/db"
)

var nroutines = runtime.NumCPU() * 2

func maybefail(err error, msg string, args ...interface{}) {
	if err == nil {
		return
	}
	fmt.Fprintf(os.Stderr, msg, args...)
	os.Exit(1)
}

func loadMnemonic(mnemonic string) crypto.Seed {
	seedbytes, err := passphrase.MnemonicToKey(mnemonic)
	if err != nil {
		fmt.Fprintf(os.Stderr, "Cannot recover key seed from mnemonic: %v\n", err)
		os.Exit(1)
	}

	var seed crypto.Seed
	copy(seed[:], seedbytes)
	return seed
}

// Like shared/pingpong/accounts.go
func findRootKeys(algodDir string) []*crypto.SignatureSecrets {
	keylist := make([]*crypto.SignatureSecrets, 0, 5)
	filepath.Walk(algodDir, func(path string, info fs.FileInfo, err error) error {
		var handle db.Accessor
		handle, err = db.MakeErasableAccessor(path)
		if err != nil {
			return nil // don't care, move on
		}
		defer handle.Close()

		// Fetch an account.Participation from the database
		root, err := algodAcct.RestoreRoot(handle)
		if err != nil {
			return nil // don't care, move on
		}
		keylist = append(keylist, root.Secrets())
		return nil
	})
	return keylist
}

var runOnce = flag.Bool("once", false, "Terminate after first spend loop")

func main() {
	var algodDir string
	flag.StringVar(&algodDir, "d", "", "algorand data dir")
	var configArg string
	flag.StringVar(&configArg, "config", "loadgenerator.config", "path to json or json literal")

	var cfg config
	var err error
	flag.Parse()
	if cfg, err = loadConfig(configArg); err != nil {
		fmt.Fprintf(os.Stderr, "unable to load config : %v\n", err)
		os.Exit(1)
	}

	if (cfg.ClientURL == nil || cfg.ClientURL.String() == "") || cfg.APIToken == "" {
		if algodDir != "" {
			path := filepath.Join(algodDir, "algod.net")
			net, err := ioutil.ReadFile(path)
			maybefail(err, "%s: %v\n", path, err)
			path = filepath.Join(algodDir, "algod.token")
			token, err := ioutil.ReadFile(path)
			maybefail(err, "%s: %v\n", path, err)
			cfg.ClientURL, err = url.Parse(fmt.Sprintf("http://%s", string(strings.TrimSpace(string(net)))))
			maybefail(err, "bad net url %v\n", err)
			cfg.APIToken = string(token)
		} else {
			fmt.Fprintf(os.Stderr, "need (config.ClientURL and config.APIToken) or (-d ALGORAND_DATA)\n")
			os.Exit(1)
		}
	}
	fmt.Printf("Configuration file loaded successfully.\n")

<<<<<<< HEAD
	var privateKey *crypto.SignatureSecrets
	var publicKey basics.Address
	if len(cfg.AccountMnemonic) > 0 {
		seed := loadMnemonic(cfg.AccountMnemonic)
		privateKey = crypto.GenerateSignatureSecrets(seed)
		publicKey = basics.Address(privateKey.SignatureVerifier)
	} else if len(algodDir) > 0 {
		// get test cluster local unlocked wallet
		keys := findRootKeys(algodDir)
		if len(keys) == 0 {
			fmt.Fprintf(os.Stderr, "%s: found no root keys\n", algodDir)
			os.Exit(1)
		}
		privateKey = keys[rand.Intn(len(keys))]
		publicKey = basics.Address(privateKey.SignatureVerifier)
	} else {
		fmt.Fprintf(os.Stderr, "need either config.AccountMnemonic or -d ALGORAND_DATA for spendable account")
		os.Exit(1)
=======
	var privateKeys []*crypto.SignatureSecrets
	var publicKeys []basics.Address
	addKey := func(mnemonic string) {
		seed := loadMnemonic(mnemonic)
		privateKeys = append(privateKeys, crypto.GenerateSignatureSecrets(seed))
		publicKeys = append(publicKeys, basics.Address(privateKeys[0].SignatureVerifier))
	}
	if cfg.AccountMnemonic != "" { // one mnemonic provided
		addKey(cfg.AccountMnemonic)
	} else if len(cfg.AccountMnemonicList) > 0 {
		for _, mnemonic := range cfg.AccountMnemonicList {
			addKey(mnemonic)
		}
	} else {
		fmt.Fprintf(os.Stderr, "no keys specified in config files")
>>>>>>> 81c4bef7
	}

	for i, publicKey := range publicKeys {
		fmt.Printf("Spending account public key %d: %v\n", i, publicKey.String())
	}

	err = spendLoop(cfg, privateKeys, publicKeys)
	if err != nil {
		fmt.Fprintf(os.Stderr, "spend loop error : %v\n", err)
		os.Exit(1)
	}

	os.Exit(0)
}

func isSpendRound(cfg config, round uint64) bool {
	return cfg.RoundModulator == 0 || ((round+cfg.RoundOffset)%cfg.RoundModulator == 0)
}

func nextSpendRound(cfg config, round uint64) uint64 {
	if cfg.RoundModulator == 0 {
		return round
	}
	return ((round+cfg.RoundOffset)/cfg.RoundModulator)*cfg.RoundModulator + cfg.RoundModulator
}

func spendLoop(cfg config, privateKey []*crypto.SignatureSecrets, publicKey []basics.Address) (err error) {
	restClient := client.MakeRestClient(*cfg.ClientURL, cfg.APIToken)
	for {
		nodeStatus := waitForRound(restClient, cfg, true)
		queueFull := generateTransactions(restClient, cfg, privateKey, publicKey, nodeStatus)
		if queueFull {
			// done for this round, wait for a non-send round
			waitForRound(restClient, cfg, false)
			if *runOnce {
				fmt.Fprintf(os.Stdout, "Once flag set, terminating.\n")
				break
			}
		}
	}
	return nil
}

func waitForRound(restClient client.RestClient, cfg config, spendingRound bool) (nodeStatus generatedV2.NodeStatusResponse) {
	var err error
	for {
		nodeStatus, err = restClient.Status()
		if err != nil {
			fmt.Fprintf(os.Stderr, "unable to check status : %v", err)
			time.Sleep(1 * time.Second)
			continue
		}
		if isSpendRound(cfg, nodeStatus.LastRound) == spendingRound {
			// time to send transactions.
			return
		}
		if spendingRound {
			fmt.Printf("Last round %d, waiting for spending round %d\n", nodeStatus.LastRound, nextSpendRound(cfg, nodeStatus.LastRound))
		}
		for {
			// wait for the next round.
			nodeStatus, err = restClient.WaitForBlock(basics.Round(nodeStatus.LastRound))
			if err != nil {
				fmt.Fprintf(os.Stderr, "unable to wait for next round node status : %v", err)
				time.Sleep(1 * time.Second)
				break
			}
			if isSpendRound(cfg, nodeStatus.LastRound) == spendingRound {
				// time to send transactions.
				return
			}
		}
	}
}

<<<<<<< HEAD
const transactionBlockSize = 800

func generateTransactions(restClient client.RestClient, cfg config, privateKey *crypto.SignatureSecrets, publicKey basics.Address, nodeStatus generatedV2.NodeStatusResponse) (queueFull bool) {
	start := time.Now()
=======
func generateTransactions(restClient client.RestClient, cfg config, privateKeys []*crypto.SignatureSecrets, publicKeys []basics.Address) (queueFull bool) {
	var nodeStatus generatedV2.NodeStatusResponse
>>>>>>> 81c4bef7
	var err error
	var vers common.Version
	vers, err = restClient.Versions()
	if err != nil {
		fmt.Fprintf(os.Stderr, "unable to get versions : %v", err)
		return false
	}
	var genesisHash crypto.Digest
	copy(genesisHash[:], vers.GenesisHash)
	sendSize := cfg.TxnsToSend
	if cfg.TxnsToSend == 0 {
		sendSize = transactionBlockSize
	}
	// create sendSize transaction to send.
	txns := make([]transactions.SignedTxn, sendSize, sendSize)
	for i := range txns {
		tx := transactions.Transaction{
			Header: transactions.Header{
				Sender:      publicKeys[i%len(publicKeys)],
				Fee:         basics.MicroAlgos{Raw: cfg.Fee},
				FirstValid:  basics.Round(nodeStatus.LastRound),
				LastValid:   basics.Round(nodeStatus.LastRound + 2),
				Note:        make([]byte, 4),
				GenesisID:   vers.GenesisID,
				GenesisHash: genesisHash,
			},
			PaymentTxnFields: transactions.PaymentTxnFields{
				Receiver: publicKeys[i%len(publicKeys)],
				Amount:   basics.MicroAlgos{Raw: 0},
			},
			Type: protocol.PaymentTx,
		}
		crypto.RandBytes(tx.Note[:])
		txns[i] = tx.Sign(privateKeys[i%len(privateKeys)])
	}

	// create multiple go-routines to send all these requests.
	// each thread makes new HTTP connections per API call
	var sendWaitGroup sync.WaitGroup
	sendWaitGroup.Add(nroutines)
	sent := make([]int, nroutines, nroutines)
	for i := 0; i < nroutines; i++ {
		go func(base int) {
			defer sendWaitGroup.Done()
			for x := base; x < sendSize; x += nroutines {
				_, err2 := restClient.SendRawTransaction(txns[x])
				if err2 != nil {
					if strings.Contains(err2.Error(), "txn dead") || strings.Contains(err2.Error(), "below threshold") {
						break
					}
					fmt.Fprintf(os.Stderr, "unable to send transaction : %v\n", err2)
				} else {
					sent[base]++
				}
			}
		}(i)
	}
	sendWaitGroup.Wait()
	totalSent := 0
	for i := 0; i < nroutines; i++ {
		totalSent += sent[i]
	}
	dt := time.Now().Sub(start)
	fmt.Fprintf(os.Stdout, "sent %d/%d in %s (%.1f/s)\n", totalSent, sendSize, dt.String(), float64(totalSent)/dt.Seconds())
	if cfg.TxnsToSend != 0 {
		// We attempted what we were asked. We're done.
		return true
	}
	return totalSent != sendSize
}<|MERGE_RESOLUTION|>--- conflicted
+++ resolved
@@ -21,7 +21,6 @@
 	"fmt"
 	"io/fs"
 	"io/ioutil"
-	"math/rand"
 	"net/url"
 	"os"
 	"path/filepath"
@@ -67,7 +66,7 @@
 // Like shared/pingpong/accounts.go
 func findRootKeys(algodDir string) []*crypto.SignatureSecrets {
 	keylist := make([]*crypto.SignatureSecrets, 0, 5)
-	filepath.Walk(algodDir, func(path string, info fs.FileInfo, err error) error {
+	err := filepath.Walk(algodDir, func(path string, info fs.FileInfo, err error) error {
 		var handle db.Accessor
 		handle, err = db.MakeErasableAccessor(path)
 		if err != nil {
@@ -83,6 +82,9 @@
 		keylist = append(keylist, root.Secrets())
 		return nil
 	})
+	if err != nil {
+		fmt.Fprintf(os.Stderr, "%s: warning, %v\n", algodDir, err)
+	}
 	return keylist
 }
 
@@ -120,26 +122,6 @@
 	}
 	fmt.Printf("Configuration file loaded successfully.\n")
 
-<<<<<<< HEAD
-	var privateKey *crypto.SignatureSecrets
-	var publicKey basics.Address
-	if len(cfg.AccountMnemonic) > 0 {
-		seed := loadMnemonic(cfg.AccountMnemonic)
-		privateKey = crypto.GenerateSignatureSecrets(seed)
-		publicKey = basics.Address(privateKey.SignatureVerifier)
-	} else if len(algodDir) > 0 {
-		// get test cluster local unlocked wallet
-		keys := findRootKeys(algodDir)
-		if len(keys) == 0 {
-			fmt.Fprintf(os.Stderr, "%s: found no root keys\n", algodDir)
-			os.Exit(1)
-		}
-		privateKey = keys[rand.Intn(len(keys))]
-		publicKey = basics.Address(privateKey.SignatureVerifier)
-	} else {
-		fmt.Fprintf(os.Stderr, "need either config.AccountMnemonic or -d ALGORAND_DATA for spendable account")
-		os.Exit(1)
-=======
 	var privateKeys []*crypto.SignatureSecrets
 	var publicKeys []basics.Address
 	addKey := func(mnemonic string) {
@@ -153,9 +135,19 @@
 		for _, mnemonic := range cfg.AccountMnemonicList {
 			addKey(mnemonic)
 		}
+	} else if len(algodDir) > 0 {
+		// get test cluster local unlocked wallet
+		privateKeys := findRootKeys(algodDir)
+		if len(privateKeys) == 0 {
+			fmt.Fprintf(os.Stderr, "%s: found no root keys\n", algodDir)
+			os.Exit(1)
+		}
+		publicKeys = make([]basics.Address, len(privateKeys))
+		for i, sk := range privateKeys {
+			publicKeys[i] = basics.Address(sk.SignatureVerifier)
+		}
 	} else {
-		fmt.Fprintf(os.Stderr, "no keys specified in config files")
->>>>>>> 81c4bef7
+		fmt.Fprintf(os.Stderr, "no keys specified in config files or -d algod dir")
 	}
 
 	for i, publicKey := range publicKeys {
@@ -231,15 +223,10 @@
 	}
 }
 
-<<<<<<< HEAD
 const transactionBlockSize = 800
 
-func generateTransactions(restClient client.RestClient, cfg config, privateKey *crypto.SignatureSecrets, publicKey basics.Address, nodeStatus generatedV2.NodeStatusResponse) (queueFull bool) {
+func generateTransactions(restClient client.RestClient, cfg config, privateKeys []*crypto.SignatureSecrets, publicKeys []basics.Address, nodeStatus generatedV2.NodeStatusResponse) (queueFull bool) {
 	start := time.Now()
-=======
-func generateTransactions(restClient client.RestClient, cfg config, privateKeys []*crypto.SignatureSecrets, publicKeys []basics.Address) (queueFull bool) {
-	var nodeStatus generatedV2.NodeStatusResponse
->>>>>>> 81c4bef7
 	var err error
 	var vers common.Version
 	vers, err = restClient.Versions()
