--- conflicted
+++ resolved
@@ -37,11 +37,7 @@
 	for _, opname := range names {
 		spec, ok := opSpecs[opname]
 		if !ok {
-<<<<<<< HEAD
-			continue
-=======
 			continue // Allows "future" opcodes to exist, but be omitted from spec.
->>>>>>> c8c6fb7d
 		}
 		fmt.Fprintf(out, "| `%s%s` | %s |\n",
 			markdownTableEscape(spec.Name), immediateMarkdown(&spec),
