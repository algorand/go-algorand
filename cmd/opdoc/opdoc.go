--- conflicted
+++ resolved
@@ -30,11 +30,6 @@
 	"github.com/algorand/go-algorand/protocol"
 )
 
-<<<<<<< HEAD
-=======
-var docVersion = 10
-
->>>>>>> 572d7280
 // OpImmediateNote returns a short string about immediate data which follows the op byte
 func opImmediateNoteSyntaxMarkdown(name string, oids []logic.OpImmediateDetails) string {
 	if len(oids) == 0 {
@@ -448,7 +443,7 @@
 }
 
 func main() {
-	const docVersion = uint64(9)
+	const docVersion = uint64(10)
 
 	opGroups := make(map[string][]string, len(logic.OpSpecs))
 	for grp, names := range logic.OpGroups {
