--- conflicted
+++ resolved
@@ -33,11 +33,7 @@
 
 // VersionMinor is the Minor semantic version number (x.#.z) - changed when backwards-compatible features are introduced.
 // Not enforced until after initial public release (x > 0).
-<<<<<<< HEAD
-const VersionMinor = 5
-=======
 const VersionMinor = 7
->>>>>>> 23bfcd79
 
 // Version is the type holding our full version information.
 type Version struct {
