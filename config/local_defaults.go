// Copyright (C) 2019-2020 Algorand, Inc.
// This file is part of go-algorand
//
// go-algorand is free software: you can redistribute it and/or modify
// it under the terms of the GNU Affero General Public License as
// published by the Free Software Foundation, either version 3 of the
// License, or (at your option) any later version.
//
// go-algorand is distributed in the hope that it will be useful,
// but WITHOUT ANY WARRANTY; without even the implied warranty of
// MERCHANTABILITY or FITNESS FOR A PARTICULAR PURPOSE.  See the
// GNU Affero General Public License for more details.
//
// You should have received a copy of the GNU Affero General Public License
// along with go-algorand.  If not, see <https://www.gnu.org/licenses/>.

package config

import (
	"fmt"
	"time"
)

<<<<<<< HEAD
var defaultLocal = defaultLocalV6

const configVersion = uint32(6)
=======
var defaultLocal = defaultLocalV7

const configVersion = uint32(7)
>>>>>>> fdf3a4c2

// !!! WARNING !!!
//
// These versioned structures need to be maintained CAREFULLY and treated
// like UNIVERSAL CONSTANTS - they should not be modified once committed.
//
// New fields may be added to the current defaultLocalV# and should
// also be added to installer/config.json.example and
// test/testdata/configs/config-v{n}.json
//
// Changing a default value requires creating a new defaultLocalV# instance,
// bump the version number (configVersion), and add appropriate migration and tests.
//
// !!! WARNING !!!

<<<<<<< HEAD
=======
var defaultLocalV7 = Local{
	// DO NOT MODIFY VALUES - New values may be added carefully - See WARNING at top of file
	Version:                               7,
	Archival:                              false,
	BaseLoggerDebugLevel:                  4,
	BroadcastConnectionsLimit:             -1,
	AnnounceParticipationKey:              true,
	PriorityPeers:                         map[string]bool{},
	CadaverSizeTarget:                     1073741824,
	CatchupFailurePeerRefreshRate:         10,
	CatchupParallelBlocks:                 16,
	ConnectionsRateLimitingCount:          60,
	ConnectionsRateLimitingWindowSeconds:  1,
	DeadlockDetection:                     0,
	DNSBootstrapID:                        "<network>.algorand.network",
	EnableAgreementReporting:              false,
	EnableAgreementTimeMetrics:            false,
	EnableIncomingMessageFilter:           false,
	EnableMetricReporting:                 false,
	EnableOutgoingNetworkMessageFiltering: true,
	EnableRequestLogger:                   false,
	EnableTopAccountsReporting:            false,
	EndpointAddress:                       "127.0.0.1:0",
	GossipFanout:                          4,
	IncomingConnectionsLimit:              10000,
	IncomingMessageFilterBucketCount:      5,
	IncomingMessageFilterBucketSize:       512,
	LogArchiveName:                        "node.archive.log",
	LogArchiveMaxAge:                      "",
	LogSizeLimit:                          1073741824,
	MaxConnectionsPerIP:                   30,
	NetAddress:                            "",
	NodeExporterListenAddress:             ":9100",
	NodeExporterPath:                      "./node_exporter",
	OutgoingMessageFilterBucketCount:      3,
	OutgoingMessageFilterBucketSize:       128,
	ReconnectTime:                         1 * time.Minute,
	ReservedFDs:                           256,
	RestReadTimeoutSeconds:                15,
	RestWriteTimeoutSeconds:               120,
	RunHosted:                             false,
	SuggestedFeeBlockHistory:              3,
	SuggestedFeeSlidingWindowSize:         50,
	TelemetryToLog:                        true,
	TxPoolExponentialIncreaseFactor:       2,
	TxPoolSize:                            15000,
	TxSyncIntervalSeconds:                 60,
	TxSyncTimeoutSeconds:                  30,
	TxSyncServeResponseSize:               1000000,
	PeerConnectionsUpdateInterval:         3600,
	DNSSecurityFlags:                      0x01,
	EnablePingHandler:                     true,
	CatchpointInterval:                    10000, // added in V7
	CatchpointFileHistoryLength:           365,   // add in V7
	EnableLedgerService:                   false, // added in V7
	EnableBlockService:                    false, // added in V7
	// DO NOT MODIFY VALUES - New values may be added carefully - See WARNING at top of file
}

>>>>>>> fdf3a4c2
var defaultLocalV6 = Local{
	// DO NOT MODIFY VALUES - New values may be added carefully - See WARNING at top of file
	Version:                               6,
	Archival:                              false,
	BaseLoggerDebugLevel:                  4,
	BroadcastConnectionsLimit:             -1,
	AnnounceParticipationKey:              true,
	PriorityPeers:                         map[string]bool{},
	CadaverSizeTarget:                     1073741824,
	CatchupFailurePeerRefreshRate:         10,
	CatchupParallelBlocks:                 16,
	ConnectionsRateLimitingCount:          60,
	ConnectionsRateLimitingWindowSeconds:  1,
	DeadlockDetection:                     0,
	DNSBootstrapID:                        "<network>.algorand.network",
	EnableAgreementReporting:              false,
	EnableAgreementTimeMetrics:            false,
	EnableIncomingMessageFilter:           false,
	EnableMetricReporting:                 false,
	EnableOutgoingNetworkMessageFiltering: true,
	EnableRequestLogger:                   false,
	EnableTopAccountsReporting:            false,
	EndpointAddress:                       "127.0.0.1:0",
	GossipFanout:                          4,
	IncomingConnectionsLimit:              10000,
	IncomingMessageFilterBucketCount:      5,
	IncomingMessageFilterBucketSize:       512,
	LogArchiveName:                        "node.archive.log",
	LogArchiveMaxAge:                      "",
	LogSizeLimit:                          1073741824,
	MaxConnectionsPerIP:                   30,
	NetAddress:                            "",
	NetworkProtocolVersion:                "",
	NodeExporterListenAddress:             ":9100",
	NodeExporterPath:                      "./node_exporter",
	OutgoingMessageFilterBucketCount:      3,
	OutgoingMessageFilterBucketSize:       128,
	ReconnectTime:                         1 * time.Minute,
	ReservedFDs:                           256,
	RestReadTimeoutSeconds:                15,
	RestWriteTimeoutSeconds:               120,
	RunHosted:                             false,
	SuggestedFeeBlockHistory:              3,
	SuggestedFeeSlidingWindowSize:         50,
	TelemetryToLog:                        true,
	TxPoolExponentialIncreaseFactor:       2,
	TxPoolSize:                            15000,
	TxSyncIntervalSeconds:                 60,
	TxSyncTimeoutSeconds:                  30,
	TxSyncServeResponseSize:               1000000,
	PeerConnectionsUpdateInterval:         3600,
	DNSSecurityFlags:                      0x01, // New value with default 0x01
	EnablePingHandler:                     true,
	// DO NOT MODIFY VALUES - New values may be added carefully - See WARNING at top of file
}

var defaultLocalV5 = Local{
	// DO NOT MODIFY VALUES - New values may be added carefully - See WARNING at top of file
	Version:                               5,
	Archival:                              false,
	BaseLoggerDebugLevel:                  4, // Was 1
	BroadcastConnectionsLimit:             -1,
	AnnounceParticipationKey:              true,
	PriorityPeers:                         map[string]bool{},
	CadaverSizeTarget:                     1073741824,
	CatchupFailurePeerRefreshRate:         10,
	CatchupParallelBlocks:                 16,
	ConnectionsRateLimitingCount:          60,
	ConnectionsRateLimitingWindowSeconds:  1,
	DeadlockDetection:                     0,
	DisableOutgoingConnectionThrottling:   false,
	DNSBootstrapID:                        "<network>.algorand.network",
	EnableAgreementReporting:              false,
	EnableAgreementTimeMetrics:            false,
	EnableIncomingMessageFilter:           false,
	EnableMetricReporting:                 false,
	EnableOutgoingNetworkMessageFiltering: true,
	EnableRequestLogger:                   false,
	EnableTopAccountsReporting:            false,
	EndpointAddress:                       "127.0.0.1:0",
	GossipFanout:                          4,
	IncomingConnectionsLimit:              10000, // Was -1
	IncomingMessageFilterBucketCount:      5,
	IncomingMessageFilterBucketSize:       512,
	LogArchiveName:                        "node.archive.log",
	LogArchiveMaxAge:                      "",
	LogSizeLimit:                          1073741824,
	MaxConnectionsPerIP:                   30,
	NetAddress:                            "",
	NodeExporterListenAddress:             ":9100",
	NodeExporterPath:                      "./node_exporter",
	OutgoingMessageFilterBucketCount:      3,
	OutgoingMessageFilterBucketSize:       128,
	PeerConnectionsUpdateInterval:         3600,
	ReconnectTime:                         1 * time.Minute, // Was 60ns
	ReservedFDs:                           256,
	RestReadTimeoutSeconds:                15,
	RestWriteTimeoutSeconds:               120,
	RunHosted:                             false,
	SuggestedFeeBlockHistory:              3,
	SuggestedFeeSlidingWindowSize:         50,
	TelemetryToLog:                        true,
	TxPoolExponentialIncreaseFactor:       2,
	TxPoolSize:                            15000,
	TxSyncIntervalSeconds:                 60,
	TxSyncTimeoutSeconds:                  30,
	TxSyncServeResponseSize:               1000000,
	// DO NOT MODIFY VALUES - New values may be added carefully - See WARNING at top of file
}

var defaultLocalV4 = Local{
	// DO NOT MODIFY VALUES - New values may be added carefully - See WARNING at top of file
	Version:                               4,
	Archival:                              false,
	BaseLoggerDebugLevel:                  4, // Was 1
	BroadcastConnectionsLimit:             -1,
	AnnounceParticipationKey:              true,
	PriorityPeers:                         map[string]bool{},
	CadaverSizeTarget:                     1073741824,
	CatchupFailurePeerRefreshRate:         10,
	CatchupParallelBlocks:                 50,
	ConnectionsRateLimitingCount:          60,
	ConnectionsRateLimitingWindowSeconds:  1,
	DeadlockDetection:                     0,
	DNSBootstrapID:                        "<network>.algorand.network",
	EnableAgreementReporting:              false,
	EnableAgreementTimeMetrics:            false,
	EnableIncomingMessageFilter:           false,
	EnableMetricReporting:                 false,
	EnableOutgoingNetworkMessageFiltering: true,
	EnableRequestLogger:                   false,
	EnableTopAccountsReporting:            false,
	EndpointAddress:                       "127.0.0.1:0",
	GossipFanout:                          4,
	IncomingConnectionsLimit:              10000, // Was -1
	IncomingMessageFilterBucketCount:      5,
	IncomingMessageFilterBucketSize:       512,
	LogArchiveName:                        "node.archive.log",
	LogArchiveMaxAge:                      "",
	LogSizeLimit:                          1073741824,
	MaxConnectionsPerIP:                   30,
	NetAddress:                            "",
	NodeExporterListenAddress:             ":9100",
	NodeExporterPath:                      "./node_exporter",
	OutgoingMessageFilterBucketCount:      3,
	OutgoingMessageFilterBucketSize:       128,
	ReconnectTime:                         1 * time.Minute, // Was 60ns
	ReservedFDs:                           256,
	RestReadTimeoutSeconds:                15,
	RestWriteTimeoutSeconds:               120,
	RunHosted:                             false,
	SuggestedFeeBlockHistory:              3,
	SuggestedFeeSlidingWindowSize:         50,
	TxPoolExponentialIncreaseFactor:       2,
	TxPoolSize:                            50000,
	TxSyncIntervalSeconds:                 60,
	TxSyncTimeoutSeconds:                  30,
	TxSyncServeResponseSize:               1000000,

	// DO NOT MODIFY VALUES - New values may be added carefully - See WARNING at top of file
}

var defaultLocalV3 = Local{
	// DO NOT MODIFY VALUES - New values may be added carefully - See WARNING at top of file
	Version:                               3,
	Archival:                              false,
	BaseLoggerDebugLevel:                  4, // Was 1
	CadaverSizeTarget:                     1073741824,
	CatchupFailurePeerRefreshRate:         10,
	CatchupParallelBlocks:                 50,
	DeadlockDetection:                     0,
	DNSBootstrapID:                        "<network>.algorand.network",
	EnableAgreementReporting:              false,
	EnableAgreementTimeMetrics:            false,
	EnableIncomingMessageFilter:           false,
	EnableMetricReporting:                 false,
	EnableOutgoingNetworkMessageFiltering: true,
	EnableTopAccountsReporting:            false,
	EndpointAddress:                       "127.0.0.1:0",
	GossipFanout:                          4,
	IncomingConnectionsLimit:              10000, // Was -1
	IncomingMessageFilterBucketCount:      5,
	IncomingMessageFilterBucketSize:       512,
	LogSizeLimit:                          1073741824,
	MaxConnectionsPerIP:                   30,
	NetAddress:                            "",
	NodeExporterListenAddress:             ":9100",
	NodeExporterPath:                      "./node_exporter",
	OutgoingMessageFilterBucketCount:      3,
	OutgoingMessageFilterBucketSize:       128,
	ReconnectTime:                         1 * time.Minute, // Was 60ns
	ReservedFDs:                           256,
	RunHosted:                             false,
	SuggestedFeeBlockHistory:              3,
	SuggestedFeeSlidingWindowSize:         50,
	TxPoolExponentialIncreaseFactor:       2,
	TxPoolSize:                            50000,
	TxSyncIntervalSeconds:                 60,
	TxSyncTimeoutSeconds:                  30,
	TxSyncServeResponseSize:               1000000,
	IsIndexerActive:                       false,
	// DO NOT MODIFY VALUES - New values may be added carefully - See WARNING at top of file
}

var defaultLocalV2 = Local{
	// DO NOT MODIFY VALUES - New values may be added carefully - See WARNING at top of file
	Version:                               2,
	Archival:                              false,
	BaseLoggerDebugLevel:                  4, // Was 1
	CadaverSizeTarget:                     1073741824,
	CatchupFailurePeerRefreshRate:         10,
	DeadlockDetection:                     0,
	DNSBootstrapID:                        "<network>.algorand.network",
	EnableIncomingMessageFilter:           false,
	EnableMetricReporting:                 false,
	EnableOutgoingNetworkMessageFiltering: true,
	EnableTopAccountsReporting:            false,
	EndpointAddress:                       "127.0.0.1:0",
	GossipFanout:                          4,
	IncomingConnectionsLimit:              10000, // Was -1
	IncomingMessageFilterBucketCount:      5,
	IncomingMessageFilterBucketSize:       512,
	LogSizeLimit:                          1073741824,
	NetAddress:                            "",
	NodeExporterListenAddress:             ":9100",
	NodeExporterPath:                      "./node_exporter",
	OutgoingMessageFilterBucketCount:      3,
	OutgoingMessageFilterBucketSize:       128,
	ReconnectTime:                         1 * time.Minute, // Was 60ns
	ReservedFDs:                           256,
	SuggestedFeeBlockHistory:              3,
	TxPoolExponentialIncreaseFactor:       2,
	TxPoolSize:                            50000,
	TxSyncIntervalSeconds:                 60,
	TxSyncTimeoutSeconds:                  30,
	// DO NOT MODIFY VALUES - New values may be added carefully - See WARNING at top of file
}

var defaultLocalV1 = Local{
	// DO NOT MODIFY VALUES - New values may be added carefully - See WARNING at top of file
	Version:                               1,
	Archival:                              false,
	BaseLoggerDebugLevel:                  4, // Was 1
	CadaverSizeTarget:                     1073741824,
	CatchupFailurePeerRefreshRate:         10,
	DeadlockDetection:                     0,
	DNSBootstrapID:                        "<network>.algorand.network",
	EnableIncomingMessageFilter:           false,
	EnableMetricReporting:                 false,
	EnableOutgoingNetworkMessageFiltering: true,
	EnableTopAccountsReporting:            false,
	EndpointAddress:                       "127.0.0.1:0",
	GossipFanout:                          4,
	IncomingConnectionsLimit:              10000, // Was -1
	IncomingMessageFilterBucketCount:      5,
	IncomingMessageFilterBucketSize:       512,
	LogSizeLimit:                          1073741824,
	NetAddress:                            "",
	NodeExporterListenAddress:             ":9100",
	NodeExporterPath:                      "./node_exporter",
	OutgoingMessageFilterBucketCount:      3,
	OutgoingMessageFilterBucketSize:       128,
	ReconnectTime:                         1 * time.Minute, // Was 60ns
	SuggestedFeeBlockHistory:              3,
	TxPoolExponentialIncreaseFactor:       2,
	TxPoolSize:                            50000,
	TxSyncIntervalSeconds:                 60,
	TxSyncTimeoutSeconds:                  30,
	// DO NOT MODIFY VALUES - New values may be added carefully - See WARNING at top of file
}

var defaultLocalV0 = Local{
	// DO NOT MODIFY VALUES - New values may be added carefully - See WARNING at top of file
	Version:                               0,
	Archival:                              false,
	BaseLoggerDebugLevel:                  1,
	CadaverSizeTarget:                     1073741824,
	CatchupFailurePeerRefreshRate:         10,
	DNSBootstrapID:                        "<network>.algorand.network",
	EnableIncomingMessageFilter:           false,
	EnableMetricReporting:                 false,
	EnableOutgoingNetworkMessageFiltering: true,
	EnableTopAccountsReporting:            false,
	EndpointAddress:                       "127.0.0.1:0",
	GossipFanout:                          4,
	IncomingConnectionsLimit:              -1,
	IncomingMessageFilterBucketCount:      5,
	IncomingMessageFilterBucketSize:       512,
	LogSizeLimit:                          1073741824,
	NetAddress:                            "",
	NodeExporterListenAddress:             ":9100",
	NodeExporterPath:                      "./node_exporter",
	OutgoingMessageFilterBucketCount:      3,
	OutgoingMessageFilterBucketSize:       128,
	ReconnectTime:                         60,
	SuggestedFeeBlockHistory:              3,
	TxPoolExponentialIncreaseFactor:       2,
	TxPoolSize:                            50000,
	TxSyncIntervalSeconds:                 60,
	TxSyncTimeoutSeconds:                  30,
	// DO NOT MODIFY VALUES - New values may be added carefully - See WARNING at top of file
}

func migrate(cfg Local) (newCfg Local, err error) {
	newCfg = cfg
	if cfg.Version == configVersion {
		return
	}

	if cfg.Version > configVersion {
		err = fmt.Errorf("unexpected config version: %d", cfg.Version)
		return
	}

	// For now, manually perform migration.
	// When we have more time, we can use reflection to migrate from initial
	// version to latest version (progressively applying defaults)
	// Migrate 0 -> 1
	if newCfg.Version == 0 {
		if newCfg.BaseLoggerDebugLevel == defaultLocalV0.BaseLoggerDebugLevel {
			newCfg.BaseLoggerDebugLevel = defaultLocalV1.BaseLoggerDebugLevel
		}
		if newCfg.IncomingConnectionsLimit == defaultLocalV0.IncomingConnectionsLimit {
			newCfg.IncomingConnectionsLimit = defaultLocalV1.IncomingConnectionsLimit
		}
		if newCfg.ReconnectTime == defaultLocalV0.ReconnectTime {
			newCfg.ReconnectTime = defaultLocalV1.ReconnectTime
		}
		newCfg.Version = 1
	}
	// Migrate 1 -> 2
	if newCfg.Version == 1 {
		if newCfg.ReservedFDs == defaultLocalV1.ReservedFDs {
			newCfg.ReservedFDs = defaultLocalV2.ReservedFDs
		}
		newCfg.Version = 2
	}
	// Migrate 2 -> 3
	if newCfg.Version == 2 {
		if newCfg.MaxConnectionsPerIP == defaultLocalV2.MaxConnectionsPerIP {
			newCfg.MaxConnectionsPerIP = defaultLocalV3.MaxConnectionsPerIP
		}
		if newCfg.CatchupParallelBlocks == defaultLocalV2.CatchupParallelBlocks {
			newCfg.CatchupParallelBlocks = defaultLocalV3.CatchupParallelBlocks
		}
		newCfg.Version = 3
	}
	// Migrate 3 -> 4
	if newCfg.Version == 3 {
		if newCfg.BroadcastConnectionsLimit == defaultLocalV3.BroadcastConnectionsLimit {
			newCfg.BroadcastConnectionsLimit = defaultLocalV4.BroadcastConnectionsLimit
		}
		if newCfg.AnnounceParticipationKey == defaultLocalV3.AnnounceParticipationKey {
			newCfg.AnnounceParticipationKey = defaultLocalV4.AnnounceParticipationKey
		}
		if newCfg.PriorityPeers == nil {
			newCfg.PriorityPeers = map[string]bool{}
		}
		newCfg.Version = 4
	}
	// Migrate 4 -> 5
	if newCfg.Version == 4 {
		if newCfg.TxPoolSize == defaultLocalV4.TxPoolSize {
			newCfg.TxPoolSize = defaultLocalV5.TxPoolSize
		}
		if newCfg.CatchupParallelBlocks == defaultLocalV4.CatchupParallelBlocks {
			newCfg.CatchupParallelBlocks = defaultLocalV5.CatchupParallelBlocks
		}
		if newCfg.PeerConnectionsUpdateInterval == defaultLocalV4.PeerConnectionsUpdateInterval {
			newCfg.PeerConnectionsUpdateInterval = defaultLocalV5.PeerConnectionsUpdateInterval
		}

		newCfg.Version = 5
	}

	// Migrate 5 -> 6
	if newCfg.Version == 5 {
		if newCfg.DNSSecurityFlags == 0 {
			newCfg.DNSSecurityFlags = defaultLocalV6.DNSSecurityFlags
		}
		if newCfg.EnablePingHandler == defaultLocalV5.EnablePingHandler {
			newCfg.EnablePingHandler = defaultLocalV6.EnablePingHandler
		}

		newCfg.Version = 6
	}

<<<<<<< HEAD
=======
	// Migrate 6 -> 7
	if newCfg.Version == 6 {
		if newCfg.CatchpointInterval == defaultLocalV6.CatchpointInterval {
			newCfg.CatchpointInterval = defaultLocalV7.CatchpointInterval
		}
		if newCfg.CatchpointFileHistoryLength == defaultLocalV6.CatchpointFileHistoryLength {
			newCfg.CatchpointFileHistoryLength = defaultLocalV7.CatchpointFileHistoryLength
		}

		newCfg.Version = 7
	}

>>>>>>> fdf3a4c2
	if newCfg.Version != configVersion {
		err = fmt.Errorf("failed to migrate config version %d (stuck at %d) to latest %d", cfg.Version, newCfg.Version, configVersion)
	}
	return
}<|MERGE_RESOLUTION|>--- conflicted
+++ resolved
@@ -21,15 +21,9 @@
 	"time"
 )
 
-<<<<<<< HEAD
-var defaultLocal = defaultLocalV6
-
-const configVersion = uint32(6)
-=======
 var defaultLocal = defaultLocalV7
 
 const configVersion = uint32(7)
->>>>>>> fdf3a4c2
 
 // !!! WARNING !!!
 //
@@ -45,8 +39,6 @@
 //
 // !!! WARNING !!!
 
-<<<<<<< HEAD
-=======
 var defaultLocalV7 = Local{
 	// DO NOT MODIFY VALUES - New values may be added carefully - See WARNING at top of file
 	Version:                               7,
@@ -106,7 +98,6 @@
 	// DO NOT MODIFY VALUES - New values may be added carefully - See WARNING at top of file
 }
 
->>>>>>> fdf3a4c2
 var defaultLocalV6 = Local{
 	// DO NOT MODIFY VALUES - New values may be added carefully - See WARNING at top of file
 	Version:                               6,
@@ -494,8 +485,6 @@
 		newCfg.Version = 6
 	}
 
-<<<<<<< HEAD
-=======
 	// Migrate 6 -> 7
 	if newCfg.Version == 6 {
 		if newCfg.CatchpointInterval == defaultLocalV6.CatchpointInterval {
@@ -508,7 +497,6 @@
 		newCfg.Version = 7
 	}
 
->>>>>>> fdf3a4c2
 	if newCfg.Version != configVersion {
 		err = fmt.Errorf("failed to migrate config version %d (stuck at %d) to latest %d", cfg.Version, newCfg.Version, configVersion)
 	}
