// Copyright (C) 2019-2020 Algorand, Inc.
// This file is part of go-algorand
//
// go-algorand is free software: you can redistribute it and/or modify
// it under the terms of the GNU Affero General Public License as
// published by the Free Software Foundation, either version 3 of the
// License, or (at your option) any later version.
//
// go-algorand is distributed in the hope that it will be useful,
// but WITHOUT ANY WARRANTY; without even the implied warranty of
// MERCHANTABILITY or FITNESS FOR A PARTICULAR PURPOSE.  See the
// GNU Affero General Public License for more details.
//
// You should have received a copy of the GNU Affero General Public License
// along with go-algorand.  If not, see <https://www.gnu.org/licenses/>.

package config

import (
	"fmt"
	"reflect"
	"strconv"
)

<<<<<<< HEAD
//go:generate $GOROOT/bin/go run ./defaults_gen/defaults_gen.go
//go:generate $GOROOT/bin/go fmt local_defaults.go

// The following defaultLocal is auto-generated. !! DO NOT EDIT !!
// if you want to make changes to this structure, make the changes to the Local structure in config.go and run "make generate" which would automatically
// update this one.
var defaultLocal = Local{
=======
var defaultLocal = defaultLocalV9

const configVersion = uint32(9)

// !!! WARNING !!!
//
// These versioned structures need to be maintained CAREFULLY and treated
// like UNIVERSAL CONSTANTS - they should not be modified once committed.
//
// New fields may be added to the current defaultLocalV# and should
// also be added to installer/config.json.example and
// test/testdata/configs/config-v{n}.json
//
// Changing a default value requires creating a new defaultLocalV# instance,
// bump the version number (configVersion), and add appropriate migration and tests.
//
// !!! WARNING !!!

var defaultLocalV9 = Local{
	// DO NOT MODIFY VALUES - New values may be added carefully - See WARNING at top of file
	Version:                               9,
	Archival:                              false,
	BaseLoggerDebugLevel:                  4,
	BroadcastConnectionsLimit:             -1,
	AnnounceParticipationKey:              true,
	PriorityPeers:                         map[string]bool{},
	CadaverSizeTarget:                     1073741824,
	CatchupFailurePeerRefreshRate:         10,
	CatchupParallelBlocks:                 16,
	ConnectionsRateLimitingCount:          60,
	ConnectionsRateLimitingWindowSeconds:  1,
	DeadlockDetection:                     0,
	DNSBootstrapID:                        "<network>.algorand.network",
	EnableAgreementReporting:              false,
	EnableAgreementTimeMetrics:            false,
	EnableIncomingMessageFilter:           false,
	EnableMetricReporting:                 false,
	EnableOutgoingNetworkMessageFiltering: true,
	EnableRequestLogger:                   false,
	EnableTopAccountsReporting:            false,
	EndpointAddress:                       "127.0.0.1:0",
	GossipFanout:                          4,
	IncomingConnectionsLimit:              10000,
	IncomingMessageFilterBucketCount:      5,
	IncomingMessageFilterBucketSize:       512,
	LogArchiveName:                        "node.archive.log",
	LogArchiveMaxAge:                      "",
	LogSizeLimit:                          1073741824,
	MaxConnectionsPerIP:                   30,
	NetAddress:                            "",
	NodeExporterListenAddress:             ":9100",
	NodeExporterPath:                      "./node_exporter",
	OutgoingMessageFilterBucketCount:      3,
	OutgoingMessageFilterBucketSize:       128,
	ReconnectTime:                         1 * time.Minute,
	ReservedFDs:                           256,
	RestReadTimeoutSeconds:                15,
	RestWriteTimeoutSeconds:               120,
	RunHosted:                             false,
	SuggestedFeeBlockHistory:              3,
	SuggestedFeeSlidingWindowSize:         50,
	TelemetryToLog:                        true,
	TxPoolExponentialIncreaseFactor:       2,
	TxPoolSize:                            15000,
	TxSyncIntervalSeconds:                 60,
	TxSyncTimeoutSeconds:                  30,
	TxSyncServeResponseSize:               1000000,
	PeerConnectionsUpdateInterval:         3600,
	DNSSecurityFlags:                      0x01,
	EnablePingHandler:                     true,
	CatchpointInterval:                    10000,
	CatchpointFileHistoryLength:           365,
	EnableLedgerService:                   false,
	EnableBlockService:                    false,
	EnableGossipBlockService:              true,
	CatchupHTTPBlockFetchTimeoutSec:       4,    // added in V9
	CatchupGossipBlockFetchTimeoutSec:     4,    // added in V9
	CatchupLedgerDownloadRetryAttempts:    50,   // added in V9
	CatchupBlockDownloadRetryAttempts:     1000, // added in V9
	// DO NOT MODIFY VALUES - New values may be added carefully - See WARNING at top of file
}

var defaultLocalV8 = Local{
	// DO NOT MODIFY VALUES - New values may be added carefully - See WARNING at top of file
>>>>>>> cb1758ec
	Version:                               8,
	AnnounceParticipationKey:              true,
	Archival:                              false,
	BaseLoggerDebugLevel:                  4,
	BroadcastConnectionsLimit:             -1,
	CadaverSizeTarget:                     1073741824,
	CatchpointFileHistoryLength:           365,
	CatchpointInterval:                    10000,
	CatchupFailurePeerRefreshRate:         10,
	CatchupParallelBlocks:                 16,
	ConnectionsRateLimitingCount:          60,
	ConnectionsRateLimitingWindowSeconds:  1,
	DNSBootstrapID:                        "<network>.algorand.network",
	DNSSecurityFlags:                      1,
	DeadlockDetection:                     0,
	DisableOutgoingConnectionThrottling:   false,
	EnableAgreementReporting:              false,
	EnableAgreementTimeMetrics:            false,
	EnableAssembleStats:                   false,
	EnableBlockService:                    false,
	EnableGossipBlockService:              true,
	EnableIncomingMessageFilter:           false,
	EnableLedgerService:                   false,
	EnableMetricReporting:                 false,
	EnableOutgoingNetworkMessageFiltering: true,
	EnablePingHandler:                     true,
	EnableProcessBlockStats:               false,
	EnableProfiler:                        false,
	EnableRequestLogger:                   false,
	EnableTopAccountsReporting:            false,
	EndpointAddress:                       "127.0.0.1:0",
	FallbackDNSResolverAddress:            "",
	ForceRelayMessages:                    false,
	GossipFanout:                          4,
	IncomingConnectionsLimit:              10000,
	IncomingMessageFilterBucketCount:      5,
	IncomingMessageFilterBucketSize:       512,
	IsIndexerActive:                       false,
	LogArchiveMaxAge:                      "",
	LogArchiveName:                        "node.archive.log",
	LogSizeLimit:                          1073741824,
	MaxConnectionsPerIP:                   30,
	NetAddress:                            "",
	NetworkProtocolVersion:                "",
	NodeExporterListenAddress:             ":9100",
	NodeExporterPath:                      "./node_exporter",
	OutgoingMessageFilterBucketCount:      3,
	OutgoingMessageFilterBucketSize:       128,
	PeerConnectionsUpdateInterval:         3600,
	PeerPingPeriodSeconds:                 0,
	PriorityPeers:                         map[string]bool{},
	PublicAddress:                         "",
	ReconnectTime:                         60000000000,
	ReservedFDs:                           256,
	RestReadTimeoutSeconds:                15,
	RestWriteTimeoutSeconds:               120,
	RunHosted:                             false,
	SuggestedFeeBlockHistory:              3,
	SuggestedFeeSlidingWindowSize:         50,
	TLSCertFile:                           "",
	TLSKeyFile:                            "",
	TelemetryToLog:                        true,
	TxPoolExponentialIncreaseFactor:       2,
	TxPoolSize:                            15000,
	TxSyncIntervalSeconds:                 60,
	TxSyncServeResponseSize:               1000000,
	TxSyncTimeoutSeconds:                  30,
	UseXForwardedForAddressField:          "",
}

// AutogenLocal - this variable is the "input" for the config default generator which automatically updates the above defaultLocal varaible.
// it's implemented in ./config/defaults_gen.go, and should be the only "consumer" of this exported variable
var AutogenLocal = getVersionedDefaultLocalConfig(getLatestConfigVersion())

func migrate(cfg Local) (newCfg Local, err error) {
	newCfg = cfg
	latestConfigVersion := getLatestConfigVersion()

	if cfg.Version > latestConfigVersion {
		err = fmt.Errorf("unexpected config version: %d", cfg.Version)
		return
	}

	for {
		if newCfg.Version == latestConfigVersion {
			break
		}
		defaultCurrentConfig := getVersionedDefaultLocalConfig(newCfg.Version)
		localType := reflect.TypeOf(Local{})
		nextVersion := newCfg.Version + 1
		for fieldNum := 0; fieldNum < localType.NumField(); fieldNum++ {
			field := localType.Field(fieldNum)
			nextVersionDefaultValue, hasTag := reflect.StructTag(field.Tag).Lookup(fmt.Sprintf("version[%d]", nextVersion))
			if !hasTag {
				continue
			}
			if nextVersionDefaultValue == "" {
				switch reflect.ValueOf(&defaultCurrentConfig).Elem().FieldByName(field.Name).Kind() {
				case reflect.Map:
					// if the current implementation have a nil value, use the same value as
					// the default one ( i.e. empty map rather than nil map)
					if reflect.ValueOf(&newCfg).Elem().FieldByName(field.Name).Len() == 0 {
						reflect.ValueOf(&newCfg).Elem().FieldByName(field.Name).Set(reflect.MakeMap(field.Type))
					}
				case reflect.Array:
					// if the current implementation have a nil value, use the same value as
					// the default one ( i.e. empty slice rather than nil slice)
					if reflect.ValueOf(&newCfg).Elem().FieldByName(field.Name).Len() == 0 {
						reflect.ValueOf(&newCfg).Elem().FieldByName(field.Name).Set(reflect.MakeSlice(field.Type, 0, 0))
					}
				default:
				}
				continue
			}
			// we have found a field that has a new value for this new version. See if the current configuration value for that
			// field is identical to the default configuration for the field.
			switch reflect.ValueOf(&defaultCurrentConfig).Elem().FieldByName(field.Name).Kind() {
			case reflect.Bool:
				if reflect.ValueOf(&newCfg).Elem().FieldByName(field.Name).Bool() == reflect.ValueOf(&defaultCurrentConfig).Elem().FieldByName(field.Name).Bool() {
					// we're skipping the error checking here since we already tested that in the unit test.
					boolVal, _ := strconv.ParseBool(nextVersionDefaultValue)
					reflect.ValueOf(&newCfg).Elem().FieldByName(field.Name).SetBool(boolVal)
				}
			case reflect.Int32:
				fallthrough
			case reflect.Int:
				fallthrough
			case reflect.Int64:
				if reflect.ValueOf(&newCfg).Elem().FieldByName(field.Name).Int() == reflect.ValueOf(&defaultCurrentConfig).Elem().FieldByName(field.Name).Int() {
					// we're skipping the error checking here since we already tested that in the unit test.
					intVal, _ := strconv.ParseInt(nextVersionDefaultValue, 10, 64)
					reflect.ValueOf(&newCfg).Elem().FieldByName(field.Name).SetInt(intVal)
				}
			case reflect.Uint32:
				fallthrough
			case reflect.Uint:
				fallthrough
			case reflect.Uint64:
				if reflect.ValueOf(&newCfg).Elem().FieldByName(field.Name).Uint() == reflect.ValueOf(&defaultCurrentConfig).Elem().FieldByName(field.Name).Uint() {
					// we're skipping the error checking here since we already tested that in the unit test.
					uintVal, _ := strconv.ParseUint(nextVersionDefaultValue, 10, 64)
					reflect.ValueOf(&newCfg).Elem().FieldByName(field.Name).SetUint(uintVal)
				}
			case reflect.String:
				if reflect.ValueOf(&newCfg).Elem().FieldByName(field.Name).String() == reflect.ValueOf(&defaultCurrentConfig).Elem().FieldByName(field.Name).String() {
					// we're skipping the error checking here since we already tested that in the unit test.
					reflect.ValueOf(&newCfg).Elem().FieldByName(field.Name).SetString(nextVersionDefaultValue)
				}
			default:
				panic(fmt.Sprintf("unsupported data type (%s) encountered when reflecting on config.Local datatype %s", reflect.ValueOf(&defaultCurrentConfig).Elem().FieldByName(field.Name).Kind(), field.Name))
			}
		}
	}
	return
}

func getLatestConfigVersion() uint32 {
	localType := reflect.TypeOf(Local{})
	versionField, found := localType.FieldByName("Version")
	if !found {
		return 0
	}
	version := uint32(0)
	for {
		_, hasTag := reflect.StructTag(versionField.Tag).Lookup(fmt.Sprintf("version[%d]", version+1))
		if !hasTag {
			return version
		}
		version++
	}
}

func getVersionedDefaultLocalConfig(version uint32) (local Local) {
	if version < 0 {
		return
	}
	if version > 0 {
		local = getVersionedDefaultLocalConfig(version - 1)
	}
	// apply version specific changes.
	localType := reflect.TypeOf(local)
	for fieldNum := 0; fieldNum < localType.NumField(); fieldNum++ {
		field := localType.Field(fieldNum)
		versionDefaultValue, hasTag := reflect.StructTag(field.Tag).Lookup(fmt.Sprintf("version[%d]", version))
		if !hasTag {
			continue
		}
		if versionDefaultValue == "" {
			// set the default field value in case it's a map/array so we won't have nil ones.
			switch reflect.ValueOf(&local).Elem().FieldByName(field.Name).Kind() {
			case reflect.Map:
				reflect.ValueOf(&local).Elem().FieldByName(field.Name).Set(reflect.MakeMap(field.Type))
			case reflect.Array:
				reflect.ValueOf(&local).Elem().FieldByName(field.Name).Set(reflect.MakeSlice(field.Type, 0, 0))
			default:
			}
			continue
		}
		switch reflect.ValueOf(&local).Elem().FieldByName(field.Name).Kind() {
		case reflect.Bool:
			boolVal, err := strconv.ParseBool(versionDefaultValue)
			if err != nil {
				panic(err)
			}
			reflect.ValueOf(&local).Elem().FieldByName(field.Name).SetBool(boolVal)

		case reflect.Int32:
			intVal, err := strconv.ParseInt(versionDefaultValue, 10, 32)
			if err != nil {
				panic(err)
			}
			reflect.ValueOf(&local).Elem().FieldByName(field.Name).SetInt(intVal)
		case reflect.Int:
			fallthrough
		case reflect.Int64:
			intVal, err := strconv.ParseInt(versionDefaultValue, 10, 64)
			if err != nil {
				panic(err)
			}
			reflect.ValueOf(&local).Elem().FieldByName(field.Name).SetInt(intVal)

		case reflect.Uint32:
			uintVal, err := strconv.ParseUint(versionDefaultValue, 10, 32)
			if err != nil {
				panic(err)
			}
			reflect.ValueOf(&local).Elem().FieldByName(field.Name).SetUint(uintVal)
		case reflect.Uint:
			fallthrough
		case reflect.Uint64:
			uintVal, err := strconv.ParseUint(versionDefaultValue, 10, 64)
			if err != nil {
				panic(err)
			}
			reflect.ValueOf(&local).Elem().FieldByName(field.Name).SetUint(uintVal)
		case reflect.String:
			reflect.ValueOf(&local).Elem().FieldByName(field.Name).SetString(versionDefaultValue)
		default:
			panic(fmt.Sprintf("unsupported data type (%s) encountered when reflecting on config.Local datatype %s", reflect.ValueOf(&local).Elem().FieldByName(field.Name).Kind(), field.Name))
		}
<<<<<<< HEAD
=======

		newCfg.Version = 8
	}

	// Migrate 8 -> 9
	if newCfg.Version == 8 {
		if newCfg.CatchupHTTPBlockFetchTimeoutSec == defaultLocalV8.CatchupHTTPBlockFetchTimeoutSec {
			newCfg.CatchupHTTPBlockFetchTimeoutSec = defaultLocalV9.CatchupHTTPBlockFetchTimeoutSec
		}

		if newCfg.CatchupGossipBlockFetchTimeoutSec == defaultLocalV8.CatchupGossipBlockFetchTimeoutSec {
			newCfg.CatchupGossipBlockFetchTimeoutSec = defaultLocalV9.CatchupGossipBlockFetchTimeoutSec
		}

		if newCfg.CatchupLedgerDownloadRetryAttempts == defaultLocalV8.CatchupLedgerDownloadRetryAttempts {
			newCfg.CatchupLedgerDownloadRetryAttempts = defaultLocalV9.CatchupLedgerDownloadRetryAttempts
		}

		if newCfg.CatchupBlockDownloadRetryAttempts == defaultLocalV8.CatchupBlockDownloadRetryAttempts {
			newCfg.CatchupBlockDownloadRetryAttempts = defaultLocalV9.CatchupBlockDownloadRetryAttempts
		}

		newCfg.Version = 9
	}

	if newCfg.Version != configVersion {
		err = fmt.Errorf("failed to migrate config version %d (stuck at %d) to latest %d", cfg.Version, newCfg.Version, configVersion)
>>>>>>> cb1758ec
	}
	return
}<|MERGE_RESOLUTION|>--- conflicted
+++ resolved
@@ -22,7 +22,6 @@
 	"strconv"
 )
 
-<<<<<<< HEAD
 //go:generate $GOROOT/bin/go run ./defaults_gen/defaults_gen.go
 //go:generate $GOROOT/bin/go fmt local_defaults.go
 
@@ -30,92 +29,6 @@
 // if you want to make changes to this structure, make the changes to the Local structure in config.go and run "make generate" which would automatically
 // update this one.
 var defaultLocal = Local{
-=======
-var defaultLocal = defaultLocalV9
-
-const configVersion = uint32(9)
-
-// !!! WARNING !!!
-//
-// These versioned structures need to be maintained CAREFULLY and treated
-// like UNIVERSAL CONSTANTS - they should not be modified once committed.
-//
-// New fields may be added to the current defaultLocalV# and should
-// also be added to installer/config.json.example and
-// test/testdata/configs/config-v{n}.json
-//
-// Changing a default value requires creating a new defaultLocalV# instance,
-// bump the version number (configVersion), and add appropriate migration and tests.
-//
-// !!! WARNING !!!
-
-var defaultLocalV9 = Local{
-	// DO NOT MODIFY VALUES - New values may be added carefully - See WARNING at top of file
-	Version:                               9,
-	Archival:                              false,
-	BaseLoggerDebugLevel:                  4,
-	BroadcastConnectionsLimit:             -1,
-	AnnounceParticipationKey:              true,
-	PriorityPeers:                         map[string]bool{},
-	CadaverSizeTarget:                     1073741824,
-	CatchupFailurePeerRefreshRate:         10,
-	CatchupParallelBlocks:                 16,
-	ConnectionsRateLimitingCount:          60,
-	ConnectionsRateLimitingWindowSeconds:  1,
-	DeadlockDetection:                     0,
-	DNSBootstrapID:                        "<network>.algorand.network",
-	EnableAgreementReporting:              false,
-	EnableAgreementTimeMetrics:            false,
-	EnableIncomingMessageFilter:           false,
-	EnableMetricReporting:                 false,
-	EnableOutgoingNetworkMessageFiltering: true,
-	EnableRequestLogger:                   false,
-	EnableTopAccountsReporting:            false,
-	EndpointAddress:                       "127.0.0.1:0",
-	GossipFanout:                          4,
-	IncomingConnectionsLimit:              10000,
-	IncomingMessageFilterBucketCount:      5,
-	IncomingMessageFilterBucketSize:       512,
-	LogArchiveName:                        "node.archive.log",
-	LogArchiveMaxAge:                      "",
-	LogSizeLimit:                          1073741824,
-	MaxConnectionsPerIP:                   30,
-	NetAddress:                            "",
-	NodeExporterListenAddress:             ":9100",
-	NodeExporterPath:                      "./node_exporter",
-	OutgoingMessageFilterBucketCount:      3,
-	OutgoingMessageFilterBucketSize:       128,
-	ReconnectTime:                         1 * time.Minute,
-	ReservedFDs:                           256,
-	RestReadTimeoutSeconds:                15,
-	RestWriteTimeoutSeconds:               120,
-	RunHosted:                             false,
-	SuggestedFeeBlockHistory:              3,
-	SuggestedFeeSlidingWindowSize:         50,
-	TelemetryToLog:                        true,
-	TxPoolExponentialIncreaseFactor:       2,
-	TxPoolSize:                            15000,
-	TxSyncIntervalSeconds:                 60,
-	TxSyncTimeoutSeconds:                  30,
-	TxSyncServeResponseSize:               1000000,
-	PeerConnectionsUpdateInterval:         3600,
-	DNSSecurityFlags:                      0x01,
-	EnablePingHandler:                     true,
-	CatchpointInterval:                    10000,
-	CatchpointFileHistoryLength:           365,
-	EnableLedgerService:                   false,
-	EnableBlockService:                    false,
-	EnableGossipBlockService:              true,
-	CatchupHTTPBlockFetchTimeoutSec:       4,    // added in V9
-	CatchupGossipBlockFetchTimeoutSec:     4,    // added in V9
-	CatchupLedgerDownloadRetryAttempts:    50,   // added in V9
-	CatchupBlockDownloadRetryAttempts:     1000, // added in V9
-	// DO NOT MODIFY VALUES - New values may be added carefully - See WARNING at top of file
-}
-
-var defaultLocalV8 = Local{
-	// DO NOT MODIFY VALUES - New values may be added carefully - See WARNING at top of file
->>>>>>> cb1758ec
 	Version:                               8,
 	AnnounceParticipationKey:              true,
 	Archival:                              false,
@@ -124,7 +37,11 @@
 	CadaverSizeTarget:                     1073741824,
 	CatchpointFileHistoryLength:           365,
 	CatchpointInterval:                    10000,
+	CatchupBlockDownloadRetryAttempts:     0,
 	CatchupFailurePeerRefreshRate:         10,
+	CatchupGossipBlockFetchTimeoutSec:     0,
+	CatchupHTTPBlockFetchTimeoutSec:       0,
+	CatchupLedgerDownloadRetryAttempts:    0,
 	CatchupParallelBlocks:                 16,
 	ConnectionsRateLimitingCount:          60,
 	ConnectionsRateLimitingWindowSeconds:  1,
@@ -356,36 +273,6 @@
 		default:
 			panic(fmt.Sprintf("unsupported data type (%s) encountered when reflecting on config.Local datatype %s", reflect.ValueOf(&local).Elem().FieldByName(field.Name).Kind(), field.Name))
 		}
-<<<<<<< HEAD
-=======
-
-		newCfg.Version = 8
-	}
-
-	// Migrate 8 -> 9
-	if newCfg.Version == 8 {
-		if newCfg.CatchupHTTPBlockFetchTimeoutSec == defaultLocalV8.CatchupHTTPBlockFetchTimeoutSec {
-			newCfg.CatchupHTTPBlockFetchTimeoutSec = defaultLocalV9.CatchupHTTPBlockFetchTimeoutSec
-		}
-
-		if newCfg.CatchupGossipBlockFetchTimeoutSec == defaultLocalV8.CatchupGossipBlockFetchTimeoutSec {
-			newCfg.CatchupGossipBlockFetchTimeoutSec = defaultLocalV9.CatchupGossipBlockFetchTimeoutSec
-		}
-
-		if newCfg.CatchupLedgerDownloadRetryAttempts == defaultLocalV8.CatchupLedgerDownloadRetryAttempts {
-			newCfg.CatchupLedgerDownloadRetryAttempts = defaultLocalV9.CatchupLedgerDownloadRetryAttempts
-		}
-
-		if newCfg.CatchupBlockDownloadRetryAttempts == defaultLocalV8.CatchupBlockDownloadRetryAttempts {
-			newCfg.CatchupBlockDownloadRetryAttempts = defaultLocalV9.CatchupBlockDownloadRetryAttempts
-		}
-
-		newCfg.Version = 9
-	}
-
-	if newCfg.Version != configVersion {
-		err = fmt.Errorf("failed to migrate config version %d (stuck at %d) to latest %d", cfg.Version, newCfg.Version, configVersion)
->>>>>>> cb1758ec
 	}
 	return
 }