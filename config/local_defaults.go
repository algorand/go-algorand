// Copyright (C) 2019 Algorand, Inc.
// This file is part of go-algorand
//
// go-algorand is free software: you can redistribute it and/or modify
// it under the terms of the GNU Affero General Public License as
// published by the Free Software Foundation, either version 3 of the
// License, or (at your option) any later version.
//
// go-algorand is distributed in the hope that it will be useful,
// but WITHOUT ANY WARRANTY; without even the implied warranty of
// MERCHANTABILITY or FITNESS FOR A PARTICULAR PURPOSE.  See the
// GNU Affero General Public License for more details.
//
// You should have received a copy of the GNU Affero General Public License
// along with go-algorand.  If not, see <https://www.gnu.org/licenses/>.

package config

import (
	"fmt"
	"time"
)

var defaultLocal = defaultLocalV4

const configVersion = uint32(4)

// !!! WARNING !!!
//
// These versioned structures need to be maintained CAREFULLY and treated
// like UNIVERSAL CONSTANTS - they should not be modified once committed.
//
// New fields may be added to the current defaultLocalV# and should
// also be added to installer/config.json.example and
// test/testdata/configs/config-v{n}.json
//
// Changing a default value requires creating a new defaultLocalV# instance,
// bump the version number (configVersion), and add appropriate migration and tests.
//
// !!! WARNING !!!

var defaultLocalV4 = Local{
	// DO NOT MODIFY VALUES - New values may be added carefully - See WARNING at top of file
	Version:                               4,
	Archival:                              false,
	BaseLoggerDebugLevel:                  4, // Was 1
	BroadcastConnectionsLimit:             -1,
	AnnounceParticipationKey:              true,
	PriorityPeers:                         map[string]bool{},
	CadaverSizeTarget:                     1073741824,
	CatchupFailurePeerRefreshRate:         10,
	CatchupParallelBlocks:                 50,
	DeadlockDetection:                     0,
	DNSBootstrapID:                        "<network>.algorand.network",
	EnableAgreementReporting:              false,
	EnableAgreementTimeMetrics:            false,
	EnableIncomingMessageFilter:           false,
	EnableMetricReporting:                 false,
	EnableOutgoingNetworkMessageFiltering: true,
	EnableTopAccountsReporting:            false,
	EndpointAddress:                       "127.0.0.1:0",
	GossipFanout:                          4,
	IncomingConnectionsLimit:              10000, // Was -1
	IncomingMessageFilterBucketCount:      5,
	IncomingMessageFilterBucketSize:       512,
	LogArchiveName:                        "node.archive.log",
	LogArchiveMaxAge:                      "",
	LogSizeLimit:                          1073741824,
	MaxConnectionsPerIP:                   30,
	NetAddress:                            "",
	NodeExporterListenAddress:             ":9100",
	NodeExporterPath:                      "./node_exporter",
	OutgoingMessageFilterBucketCount:      3,
	OutgoingMessageFilterBucketSize:       128,
	ReconnectTime:                         1 * time.Minute, // Was 60ns
	ReservedFDs:                           256,
	RestReadTimeoutSeconds:                15,
	RestWriteTimeoutSeconds:               120,
	RunHosted:                             false,
	SuggestedFeeBlockHistory:              3,
	SuggestedFeeSlidingWindowSize:         50,
	TxPoolExponentialIncreaseFactor:       2,
	TxPoolSize:                            50000,
	TxSyncIntervalSeconds:                 60,
	TxSyncTimeoutSeconds:                  30,
	TxSyncServeResponseSize:               1000000,
<<<<<<< HEAD
	// DO NOT MODIFY VALUES - New values may be added carefully - See WARNING at top of file
=======
	ConnectionsRateLimitingWindowSeconds:  1,
	ConnectionsRateLimitingCount:          60,
	// DO NOT MODIFY THIS STRUCTURE IN ANY WAY - See WARNING at top of file
>>>>>>> 2e057ef5
}

var defaultLocalV3 = Local{
	// DO NOT MODIFY VALUES - New values may be added carefully - See WARNING at top of file
	Version:                               3,
	Archival:                              false,
	BaseLoggerDebugLevel:                  4, // Was 1
	CadaverSizeTarget:                     1073741824,
	CatchupFailurePeerRefreshRate:         10,
	CatchupParallelBlocks:                 50,
	DeadlockDetection:                     0,
	DNSBootstrapID:                        "<network>.algorand.network",
	EnableAgreementReporting:              false,
	EnableAgreementTimeMetrics:            false,
	EnableIncomingMessageFilter:           false,
	EnableMetricReporting:                 false,
	EnableOutgoingNetworkMessageFiltering: true,
	EnableTopAccountsReporting:            false,
	EndpointAddress:                       "127.0.0.1:0",
	GossipFanout:                          4,
	IncomingConnectionsLimit:              10000, // Was -1
	IncomingMessageFilterBucketCount:      5,
	IncomingMessageFilterBucketSize:       512,
	LogSizeLimit:                          1073741824,
	MaxConnectionsPerIP:                   30,
	NetAddress:                            "",
	NodeExporterListenAddress:             ":9100",
	NodeExporterPath:                      "./node_exporter",
	OutgoingMessageFilterBucketCount:      3,
	OutgoingMessageFilterBucketSize:       128,
	ReconnectTime:                         1 * time.Minute, // Was 60ns
	ReservedFDs:                           256,
	RunHosted:                             false,
	SuggestedFeeBlockHistory:              3,
	SuggestedFeeSlidingWindowSize:         50,
	TxPoolExponentialIncreaseFactor:       2,
	TxPoolSize:                            50000,
	TxSyncIntervalSeconds:                 60,
	TxSyncTimeoutSeconds:                  30,
	TxSyncServeResponseSize:               1000000,
	IsIndexerActive:                       false,
	// DO NOT MODIFY VALUES - New values may be added carefully - See WARNING at top of file
}

var defaultLocalV2 = Local{
	// DO NOT MODIFY VALUES - New values may be added carefully - See WARNING at top of file
	Version:                               2,
	Archival:                              false,
	BaseLoggerDebugLevel:                  4, // Was 1
	CadaverSizeTarget:                     1073741824,
	CatchupFailurePeerRefreshRate:         10,
	DeadlockDetection:                     0,
	DNSBootstrapID:                        "<network>.algorand.network",
	EnableIncomingMessageFilter:           false,
	EnableMetricReporting:                 false,
	EnableOutgoingNetworkMessageFiltering: true,
	EnableTopAccountsReporting:            false,
	EndpointAddress:                       "127.0.0.1:0",
	GossipFanout:                          4,
	IncomingConnectionsLimit:              10000, // Was -1
	IncomingMessageFilterBucketCount:      5,
	IncomingMessageFilterBucketSize:       512,
	LogSizeLimit:                          1073741824,
	NetAddress:                            "",
	NodeExporterListenAddress:             ":9100",
	NodeExporterPath:                      "./node_exporter",
	OutgoingMessageFilterBucketCount:      3,
	OutgoingMessageFilterBucketSize:       128,
	ReconnectTime:                         1 * time.Minute, // Was 60ns
	ReservedFDs:                           256,
	SuggestedFeeBlockHistory:              3,
	TxPoolExponentialIncreaseFactor:       2,
	TxPoolSize:                            50000,
	TxSyncIntervalSeconds:                 60,
	TxSyncTimeoutSeconds:                  30,
	// DO NOT MODIFY VALUES - New values may be added carefully - See WARNING at top of file
}

var defaultLocalV1 = Local{
	// DO NOT MODIFY VALUES - New values may be added carefully - See WARNING at top of file
	Version:                               1,
	Archival:                              false,
	BaseLoggerDebugLevel:                  4, // Was 1
	CadaverSizeTarget:                     1073741824,
	CatchupFailurePeerRefreshRate:         10,
	DeadlockDetection:                     0,
	DNSBootstrapID:                        "<network>.algorand.network",
	EnableIncomingMessageFilter:           false,
	EnableMetricReporting:                 false,
	EnableOutgoingNetworkMessageFiltering: true,
	EnableTopAccountsReporting:            false,
	EndpointAddress:                       "127.0.0.1:0",
	GossipFanout:                          4,
	IncomingConnectionsLimit:              10000, // Was -1
	IncomingMessageFilterBucketCount:      5,
	IncomingMessageFilterBucketSize:       512,
	LogSizeLimit:                          1073741824,
	NetAddress:                            "",
	NodeExporterListenAddress:             ":9100",
	NodeExporterPath:                      "./node_exporter",
	OutgoingMessageFilterBucketCount:      3,
	OutgoingMessageFilterBucketSize:       128,
	ReconnectTime:                         1 * time.Minute, // Was 60ns
	SuggestedFeeBlockHistory:              3,
	TxPoolExponentialIncreaseFactor:       2,
	TxPoolSize:                            50000,
	TxSyncIntervalSeconds:                 60,
	TxSyncTimeoutSeconds:                  30,
	// DO NOT MODIFY VALUES - New values may be added carefully - See WARNING at top of file
}

var defaultLocalV0 = Local{
	// DO NOT MODIFY VALUES - New values may be added carefully - See WARNING at top of file
	Version:                               0,
	Archival:                              false,
	BaseLoggerDebugLevel:                  1,
	CadaverSizeTarget:                     1073741824,
	CatchupFailurePeerRefreshRate:         10,
	DNSBootstrapID:                        "<network>.algorand.network",
	EnableIncomingMessageFilter:           false,
	EnableMetricReporting:                 false,
	EnableOutgoingNetworkMessageFiltering: true,
	EnableTopAccountsReporting:            false,
	EndpointAddress:                       "127.0.0.1:0",
	GossipFanout:                          4,
	IncomingConnectionsLimit:              -1,
	IncomingMessageFilterBucketCount:      5,
	IncomingMessageFilterBucketSize:       512,
	LogSizeLimit:                          1073741824,
	NetAddress:                            "",
	NodeExporterListenAddress:             ":9100",
	NodeExporterPath:                      "./node_exporter",
	OutgoingMessageFilterBucketCount:      3,
	OutgoingMessageFilterBucketSize:       128,
	ReconnectTime:                         60,
	SuggestedFeeBlockHistory:              3,
	TxPoolExponentialIncreaseFactor:       2,
	TxPoolSize:                            50000,
	TxSyncIntervalSeconds:                 60,
	TxSyncTimeoutSeconds:                  30,
	// DO NOT MODIFY VALUES - New values may be added carefully - See WARNING at top of file
}

func migrate(cfg Local) (newCfg Local, err error) {
	newCfg = cfg
	if cfg.Version == configVersion {
		return
	}

	if cfg.Version > configVersion {
		err = fmt.Errorf("unexpected config version: %d", cfg.Version)
		return
	}

	// For now, manually perform migration.
	// When we have more time, we can use reflection to migrate from initial
	// version to latest version (progressively applying defaults)
	// Migrate 0 -> 1
	if newCfg.Version == 0 {
		if newCfg.BaseLoggerDebugLevel == defaultLocalV0.BaseLoggerDebugLevel {
			newCfg.BaseLoggerDebugLevel = defaultLocalV1.BaseLoggerDebugLevel
		}
		if newCfg.IncomingConnectionsLimit == defaultLocalV0.IncomingConnectionsLimit {
			newCfg.IncomingConnectionsLimit = defaultLocalV1.IncomingConnectionsLimit
		}
		if newCfg.ReconnectTime == defaultLocalV0.ReconnectTime {
			newCfg.ReconnectTime = defaultLocalV1.ReconnectTime
		}
		newCfg.Version = 1
	}
	// Migrate 1 -> 2
	if newCfg.Version == 1 {
		if newCfg.ReservedFDs == defaultLocalV1.ReservedFDs {
			newCfg.ReservedFDs = defaultLocalV2.ReservedFDs
		}
		newCfg.Version = 2
	}
	// Migrate 2 -> 3
	if newCfg.Version == 2 {
		if newCfg.MaxConnectionsPerIP == defaultLocalV2.MaxConnectionsPerIP {
			newCfg.MaxConnectionsPerIP = defaultLocalV3.MaxConnectionsPerIP
		}
		if newCfg.CatchupParallelBlocks == defaultLocalV2.CatchupParallelBlocks {
			newCfg.CatchupParallelBlocks = defaultLocalV3.CatchupParallelBlocks
		}
		newCfg.Version = 3
	}
	// Migrate 3 -> 4
	if newCfg.Version == 3 {
		if newCfg.BroadcastConnectionsLimit == defaultLocalV3.BroadcastConnectionsLimit {
			newCfg.BroadcastConnectionsLimit = defaultLocalV4.BroadcastConnectionsLimit
		}
		if newCfg.AnnounceParticipationKey == defaultLocalV3.AnnounceParticipationKey {
			newCfg.AnnounceParticipationKey = defaultLocalV4.AnnounceParticipationKey
		}
		if newCfg.PriorityPeers == nil {
			newCfg.PriorityPeers = map[string]bool{}
		}
		if newCfg.LogArchiveName == defaultLocalV3.LogArchiveName {
			newCfg.LogArchiveName = defaultLocalV4.LogArchiveName
		}
		newCfg.Version = 4
	}

	if newCfg.Version != configVersion {
		err = fmt.Errorf("failed to migrate config version %d (stuck at %d) to latest %d", cfg.Version, newCfg.Version, configVersion)
	}
	return
}<|MERGE_RESOLUTION|>--- conflicted
+++ resolved
@@ -50,6 +50,8 @@
 	CadaverSizeTarget:                     1073741824,
 	CatchupFailurePeerRefreshRate:         10,
 	CatchupParallelBlocks:                 50,
+	ConnectionsRateLimitingCount:          60,
+	ConnectionsRateLimitingWindowSeconds:  1,
 	DeadlockDetection:                     0,
 	DNSBootstrapID:                        "<network>.algorand.network",
 	EnableAgreementReporting:              false,
@@ -84,13 +86,7 @@
 	TxSyncIntervalSeconds:                 60,
 	TxSyncTimeoutSeconds:                  30,
 	TxSyncServeResponseSize:               1000000,
-<<<<<<< HEAD
-	// DO NOT MODIFY VALUES - New values may be added carefully - See WARNING at top of file
-=======
-	ConnectionsRateLimitingWindowSeconds:  1,
-	ConnectionsRateLimitingCount:          60,
-	// DO NOT MODIFY THIS STRUCTURE IN ANY WAY - See WARNING at top of file
->>>>>>> 2e057ef5
+	// DO NOT MODIFY VALUES - New values may be added carefully - See WARNING at top of file
 }
 
 var defaultLocalV3 = Local{
