--- conflicted
+++ resolved
@@ -22,7 +22,6 @@
 	"strconv"
 )
 
-<<<<<<< HEAD
 //go:generate $GOROOT/bin/go run ./defaults_gen/defaults_gen.go
 //go:generate $GOROOT/bin/go fmt local_defaults.go
 
@@ -30,89 +29,7 @@
 // if you want to make changes to this structure, make the changes to the Local structure in config.go and run "make generate" which would automatically
 // update this one.
 var defaultLocal = Local{
-=======
-var defaultLocal = defaultLocalV8
-
-const configVersion = uint32(8)
-
-// !!! WARNING !!!
-//
-// These versioned structures need to be maintained CAREFULLY and treated
-// like UNIVERSAL CONSTANTS - they should not be modified once committed.
-//
-// New fields may be added to the current defaultLocalV# and should
-// also be added to installer/config.json.example and
-// test/testdata/configs/config-v{n}.json
-//
-// Changing a default value requires creating a new defaultLocalV# instance,
-// bump the version number (configVersion), and add appropriate migration and tests.
-//
-// !!! WARNING !!!
-
-var defaultLocalV8 = Local{
-	// DO NOT MODIFY VALUES - New values may be added carefully - See WARNING at top of file
 	Version:                               8,
-	Archival:                              false,
-	BaseLoggerDebugLevel:                  4,
-	BroadcastConnectionsLimit:             -1,
-	AnnounceParticipationKey:              true,
-	PriorityPeers:                         map[string]bool{},
-	CadaverSizeTarget:                     1073741824,
-	CatchupFailurePeerRefreshRate:         10,
-	CatchupParallelBlocks:                 16,
-	ConnectionsRateLimitingCount:          60,
-	ConnectionsRateLimitingWindowSeconds:  1,
-	DeadlockDetection:                     0,
-	DNSBootstrapID:                        "<network>.algorand.network",
-	EnableAgreementReporting:              false,
-	EnableAgreementTimeMetrics:            false,
-	EnableIncomingMessageFilter:           false,
-	EnableMetricReporting:                 false,
-	EnableOutgoingNetworkMessageFiltering: true,
-	EnableRequestLogger:                   false,
-	EnableTopAccountsReporting:            false,
-	EndpointAddress:                       "127.0.0.1:0",
-	GossipFanout:                          4,
-	IncomingConnectionsLimit:              10000,
-	IncomingMessageFilterBucketCount:      5,
-	IncomingMessageFilterBucketSize:       512,
-	LogArchiveName:                        "node.archive.log",
-	LogArchiveMaxAge:                      "",
-	LogSizeLimit:                          1073741824,
-	MaxConnectionsPerIP:                   30,
-	NetAddress:                            "",
-	NodeExporterListenAddress:             ":9100",
-	NodeExporterPath:                      "./node_exporter",
-	OutgoingMessageFilterBucketCount:      3,
-	OutgoingMessageFilterBucketSize:       128,
-	ReconnectTime:                         1 * time.Minute,
-	ReservedFDs:                           256,
-	RestReadTimeoutSeconds:                15,
-	RestWriteTimeoutSeconds:               120,
-	RunHosted:                             false,
-	SuggestedFeeBlockHistory:              3,
-	SuggestedFeeSlidingWindowSize:         50,
-	TelemetryToLog:                        true,
-	TxPoolExponentialIncreaseFactor:       2,
-	TxPoolSize:                            15000,
-	TxSyncIntervalSeconds:                 60,
-	TxSyncTimeoutSeconds:                  30,
-	TxSyncServeResponseSize:               1000000,
-	PeerConnectionsUpdateInterval:         3600,
-	DNSSecurityFlags:                      0x01,
-	EnablePingHandler:                     true,
-	CatchpointInterval:                    10000,
-	CatchpointFileHistoryLength:           365,
-	EnableLedgerService:                   false,
-	EnableBlockService:                    false,
-	EnableGossipBlockService:              true, // added in V8
-	// DO NOT MODIFY VALUES - New values may be added carefully - See WARNING at top of file
-}
-
-var defaultLocalV7 = Local{
-	// DO NOT MODIFY VALUES - New values may be added carefully - See WARNING at top of file
->>>>>>> bffcfc28
-	Version:                               7,
 	AnnounceParticipationKey:              true,
 	Archival:                              false,
 	BaseLoggerDebugLevel:                  4,
@@ -132,6 +49,7 @@
 	EnableAgreementTimeMetrics:            false,
 	EnableAssembleStats:                   false,
 	EnableBlockService:                    false,
+	EnableGossipBlockService:              true,
 	EnableIncomingMessageFilter:           false,
 	EnableLedgerService:                   false,
 	EnableMetricReporting:                 false,
@@ -332,7 +250,6 @@
 			}
 			reflect.ValueOf(&local).Elem().FieldByName(field.Name).SetInt(intVal)
 
-<<<<<<< HEAD
 		case reflect.Uint32:
 			uintVal, err := strconv.ParseUint(versionDefaultValue, 10, 32)
 			if err != nil {
@@ -352,19 +269,6 @@
 		default:
 			panic(fmt.Sprintf("unsupported data type (%s) encountered when reflecting on config.Local datatype %s", reflect.ValueOf(&local).Elem().FieldByName(field.Name).Kind(), field.Name))
 		}
-=======
-	// Migrate 7 -> 8
-	if newCfg.Version == 7 {
-		if newCfg.EnableGossipBlockService == defaultLocalV7.EnableGossipBlockService {
-			newCfg.EnableGossipBlockService = defaultLocalV8.EnableGossipBlockService
-		}
-
-		newCfg.Version = 8
-	}
-
-	if newCfg.Version != configVersion {
-		err = fmt.Errorf("failed to migrate config version %d (stuck at %d) to latest %d", cfg.Version, newCfg.Version, configVersion)
->>>>>>> bffcfc28
 	}
 	return
 }