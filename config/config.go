--- conflicted
+++ resolved
@@ -60,7 +60,7 @@
 	// Version tracks the current version of the defaults so we can migrate old -> new
 	// This is specifically important whenever we decide to change the default value
 	// for an existing parameter. This field tag must be updated any time we add a new version.
-	Version uint32 `version[0]:"0" version[1]:"1" version[2]:"2" version[3]:"3" version[4]:"4" version[5]:"5" version[6]:"6" version[7]:"7"`
+	Version uint32 `version[0]:"0" version[1]:"1" version[2]:"2" version[3]:"3" version[4]:"4" version[5]:"5" version[6]:"6" version[7]:"7" version[8]:"8"`
 
 	// environmental (may be overridden)
 	// When enabled, stores blocks indefinitally, otherwise, only the most recents blocks
@@ -300,15 +300,11 @@
 
 	// EnableBlockService enables the block serving service. The functionality of this depends on NetAddress, which must also be provided.
 	// This functionality is required for the catchup.
-<<<<<<< HEAD
 	EnableBlockService bool `version[7]:"false"`
-=======
-	EnableBlockService bool
 
 	// EnableGossipBlockService enables the block serving service over the gossip network. The functionality of this depends on NetAddress, which must also be provided.
 	// This functionality is required for the relays to perform catchup from nodes.
-	EnableGossipBlockService bool
->>>>>>> bffcfc28
+	EnableGossipBlockService bool `version[8]:"true"`
 }
 
 // Filenames of config files within the configdir (e.g. ~/.algorand)
