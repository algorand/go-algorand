// Copyright (C) 2019-2020 Algorand, Inc.
// This file is part of go-algorand
//
// go-algorand is free software: you can redistribute it and/or modify
// it under the terms of the GNU Affero General Public License as
// published by the Free Software Foundation, either version 3 of the
// License, or (at your option) any later version.
//
// go-algorand is distributed in the hope that it will be useful,
// but WITHOUT ANY WARRANTY; without even the implied warranty of
// MERCHANTABILITY or FITNESS FOR A PARTICULAR PURPOSE.  See the
// GNU Affero General Public License for more details.
//
// You should have received a copy of the GNU Affero General Public License
// along with go-algorand.  If not, see <https://www.gnu.org/licenses/>.

package config

import (
	"encoding/json"
	"errors"
	"io"
	"os"
	"os/user"
	"path/filepath"
	"strconv"
	"strings"
	"time"

	"github.com/algorand/go-algorand/protocol"
	"github.com/algorand/go-algorand/util/codecs"
)

// Devnet identifies the 'development network' use for development and not generally accessible publicly
const Devnet protocol.NetworkID = "devnet"

// Devtestnet identifies the 'development network for tests' use for running tests against development and not generally accessible publicly
const Devtestnet protocol.NetworkID = "devtestnet"

// Testnet identifies the publicly-available test network
const Testnet protocol.NetworkID = "testnet"

// Mainnet identifies the publicly-available real-money network
const Mainnet protocol.NetworkID = "mainnet"

// GenesisJSONFile is the name of the genesis.json file
const GenesisJSONFile = "genesis.json"

// Global defines global Algorand protocol parameters which should not be overriden.
type Global struct {
	SmallLambda time.Duration // min amount of time to wait for leader's credential (i.e., time to propagate one credential)
	BigLambda   time.Duration // max amount of time to wait for leader's proposal (i.e., time to propagate one block)
}

// Protocol holds the global configuration settings for the agreement protocol,
// initialized with our current defaults. This is used across all nodes we create.
var Protocol = Global{
	SmallLambda: 2000 * time.Millisecond,
	BigLambda:   15000 * time.Millisecond,
}

// ConsensusParams specifies settings that might vary based on the
// particular version of the consensus protocol.
type ConsensusParams struct {
	// Consensus protocol upgrades.  Votes for upgrades are collected for
	// UpgradeVoteRounds.  If the number of positive votes is over
	// UpgradeThreshold, the proposal is accepted.
	//
	// UpgradeVoteRounds needs to be long enough to collect an
	// accurate sample of participants, and UpgradeThreshold needs
	// to be high enough to ensure that there are sufficient participants
	// after the upgrade.
	//
	// A consensus protocol upgrade may specify the delay between its
	// acceptance and its execution.  This gives clients time to notify
	// users.  This delay is specified by the upgrade proposer and must
	// be between MinUpgradeWaitRounds and MaxUpgradeWaitRounds (inclusive)
	// in the old protocol's parameters.  Note that these parameters refer
	// to the representation of the delay in a block rather than the actual
	// delay: if the specified delay is zero, it is equivalent to
	// DefaultUpgradeWaitRounds.
	//
	// The maximum length of a consensus version string is
	// MaxVersionStringLen.
	UpgradeVoteRounds        uint64
	UpgradeThreshold         uint64
	DefaultUpgradeWaitRounds uint64
	MinUpgradeWaitRounds     uint64
	MaxUpgradeWaitRounds     uint64
	MaxVersionStringLen      int

	// MaxTxnBytesPerBlock determines the maximum number of bytes
	// that transactions can take up in a block.  Specifically,
	// the sum of the lengths of encodings of each transaction
	// in a block must not exceed MaxTxnBytesPerBlock.
	MaxTxnBytesPerBlock int

	// MaxTxnBytesPerBlock is the maximum size of a transaction's Note field.
	MaxTxnNoteBytes int

	// MaxTxnLife is how long a transaction can be live for:
	// the maximum difference between LastValid and FirstValid.
	//
	// Note that in a protocol upgrade, the ledger must first be upgraded
	// to hold more past blocks for this value to be raised.
	MaxTxnLife uint64

	// ApprovedUpgrades describes the upgrade proposals that this protocol
	// implementation will vote for, along with their delay value
	// (in rounds).  A delay value of zero is the same as a delay of
	// DefaultUpgradeWaitRounds.
	ApprovedUpgrades map[protocol.ConsensusVersion]uint64

	// SupportGenesisHash indicates support for the GenesisHash
	// fields in transactions (and requires them in blocks).
	SupportGenesisHash bool

	// RequireGenesisHash indicates that GenesisHash must be present
	// in every transaction.
	RequireGenesisHash bool

	// DefaultKeyDilution specifies the granularity of top-level ephemeral
	// keys. KeyDilution is the number of second-level keys in each batch,
	// signed by a top-level "batch" key.  The default value can be
	// overriden in the account state.
	DefaultKeyDilution uint64

	// MinBalance specifies the minimum balance that can appear in
	// an account.  To spend money below MinBalance requires issuing
	// an account-closing transaction, which transfers all of the
	// money from the account, and deletes the account state.
	MinBalance uint64

	// MinTxnFee specifies the minimum fee allowed on a transaction.
	// A minimum fee is necessary to prevent DoS. In some sense this is
	// a way of making the spender subsidize the cost of storing this transaction.
	MinTxnFee uint64

	// RewardUnit specifies the number of MicroAlgos corresponding to one reward
	// unit.
	//
	// Rewards are received by whole reward units.  Fractions of
	// RewardUnits do not receive rewards.
	RewardUnit uint64

	// RewardsRateRefreshInterval is the number of rounds after which the
	// rewards level is recomputed for the next RewardsRateRefreshInterval rounds.
	RewardsRateRefreshInterval uint64

	// seed-related parameters
	SeedLookback        uint64 // how many blocks back we use seeds from in sortition. delta_s in the spec
	SeedRefreshInterval uint64 // how often an old block hash is mixed into the seed. delta_r in the spec

	// ledger retention policy
	MaxBalLookback uint64 // (current round - MaxBalLookback) is the oldest round the ledger must answer balance queries for

	// sortition threshold factors
	NumProposers           uint64
	SoftCommitteeSize      uint64
	SoftCommitteeThreshold uint64
	CertCommitteeSize      uint64
	CertCommitteeThreshold uint64
	NextCommitteeSize      uint64 // for any non-FPR votes >= deadline step, committee sizes and thresholds are constant
	NextCommitteeThreshold uint64
	LateCommitteeSize      uint64
	LateCommitteeThreshold uint64
	RedoCommitteeSize      uint64
	RedoCommitteeThreshold uint64
	DownCommitteeSize      uint64
	DownCommitteeThreshold uint64

	FastRecoveryLambda    time.Duration // time between fast recovery attempts
	FastPartitionRecovery bool          // set when fast partition recovery is enabled

	// commit to payset using a hash of entire payset,
	// instead of txid merkle tree
	PaysetCommitFlat bool

	MaxTimestampIncrement int64 // maximum time between timestamps on successive blocks

	// support for the efficient encoding in SignedTxnInBlock
	SupportSignedTxnInBlock bool

	// force the FeeSink address to be non-participating in the genesis balances.
	ForceNonParticipatingFeeSink bool

	// support for ApplyData in SignedTxnInBlock
	ApplyData bool

	// track reward distributions in ApplyData
	RewardsInApplyData bool

	// domain-separated credentials
	CredentialDomainSeparationEnabled bool

	// support for transactions that mark an account non-participating
	SupportBecomeNonParticipatingTransactions bool

	// fix the rewards calculation by avoiding subtracting too much from the rewards pool
	PendingResidueRewards bool

	// asset support
	Asset bool

	// max number of assets per account
	MaxAssetsPerAccount int

	// max length of asset name
	MaxAssetNameBytes int

	// max length of asset unit name
	MaxAssetUnitNameBytes int

	// max length of asset url
	MaxAssetURLBytes int

	// support sequential transaction counter TxnCounter
	TxnCounter bool

	// transaction groups
	SupportTxGroups bool

	// max group size
	MaxTxGroupSize int

	// support for transaction leases
	SupportTransactionLeases bool

	// 0 for no support, otherwise highest version supported
	LogicSigVersion uint64

	// len(LogicSig.Logic) + len(LogicSig.Args[*]) must be less than this
	LogicSigMaxSize uint64

	// sum of estimated op cost must be less than this
	LogicSigMaxCost uint64

	// max decimal precision for assets
	MaxAssetDecimals uint32
}

// Consensus tracks the protocol-level settings for different versions of the
// consensus protocol.
var Consensus map[protocol.ConsensusVersion]ConsensusParams

func init() {
	Consensus = make(map[protocol.ConsensusVersion]ConsensusParams)

	initConsensusProtocols()
	initConsensusTestProtocols()

	// This must appear last, since it depends on all of the other
	// versions to already be registered (by the above calls).
	initConsensusTestFastUpgrade()

	// Allow tuning SmallLambda for faster consensus in single-machine e2e
	// tests.  Useful for development.  This might make sense to fold into
	// a protocol-version-specific setting, once we move SmallLambda into
	// ConsensusParams.
	algoSmallLambda, err := strconv.ParseInt(os.Getenv("ALGOSMALLLAMBDAMSEC"), 10, 64)
	if err == nil {
		Protocol.SmallLambda = time.Duration(algoSmallLambda) * time.Millisecond
	}
}

func initConsensusProtocols() {
	// WARNING: copying a ConsensusParams by value into a new variable
	// does not copy the ApprovedUpgrades map.  Make sure that each new
	// ConsensusParams structure gets a fresh ApprovedUpgrades map.

	// Base consensus protocol version, v7.
	v7 := ConsensusParams{
		UpgradeVoteRounds:        10000,
		UpgradeThreshold:         9000,
		DefaultUpgradeWaitRounds: 10000,
		MaxVersionStringLen:      64,

		MinBalance:          10000,
		MinTxnFee:           1000,
		MaxTxnLife:          1000,
		MaxTxnNoteBytes:     1024,
		MaxTxnBytesPerBlock: 1000000,
		DefaultKeyDilution:  10000,

		MaxTimestampIncrement: 25,

		RewardUnit:                 1e6,
		RewardsRateRefreshInterval: 5e5,

		ApprovedUpgrades: map[protocol.ConsensusVersion]uint64{},

		NumProposers:           30,
		SoftCommitteeSize:      2500,
		SoftCommitteeThreshold: 1870,
		CertCommitteeSize:      1000,
		CertCommitteeThreshold: 720,
		NextCommitteeSize:      10000,
		NextCommitteeThreshold: 7750,
		LateCommitteeSize:      10000,
		LateCommitteeThreshold: 7750,
		RedoCommitteeSize:      10000,
		RedoCommitteeThreshold: 7750,
		DownCommitteeSize:      10000,
		DownCommitteeThreshold: 7750,

		FastRecoveryLambda: 5 * time.Minute,

		SeedLookback:        2,
		SeedRefreshInterval: 100,

		MaxBalLookback: 320,

		MaxTxGroupSize: 1,
	}

	v7.ApprovedUpgrades = map[protocol.ConsensusVersion]uint64{}
	Consensus[protocol.ConsensusV7] = v7

	// v8 uses parameters and a seed derivation policy (the "twin seeds") from Georgios' new analysis
	v8 := v7

	v8.SeedRefreshInterval = 80
	v8.NumProposers = 9
	v8.SoftCommitteeSize = 2990
	v8.SoftCommitteeThreshold = 2267
	v8.CertCommitteeSize = 1500
	v8.CertCommitteeThreshold = 1112
	v8.NextCommitteeSize = 5000
	v8.NextCommitteeThreshold = 3838
	v8.LateCommitteeSize = 5000
	v8.LateCommitteeThreshold = 3838
	v8.RedoCommitteeSize = 5000
	v8.RedoCommitteeThreshold = 3838
	v8.DownCommitteeSize = 5000
	v8.DownCommitteeThreshold = 3838

	v8.ApprovedUpgrades = map[protocol.ConsensusVersion]uint64{}
	Consensus[protocol.ConsensusV8] = v8

	// v7 can be upgraded to v8.
	v7.ApprovedUpgrades[protocol.ConsensusV8] = 0

	// v9 increases the minimum balance to 100,000 microAlgos.
	v9 := v8
	v9.MinBalance = 100000
	v9.ApprovedUpgrades = map[protocol.ConsensusVersion]uint64{}
	Consensus[protocol.ConsensusV9] = v9

	// v8 can be upgraded to v9.
	v8.ApprovedUpgrades[protocol.ConsensusV9] = 0

	// v10 introduces fast partition recovery (and also raises NumProposers).
	v10 := v9
	v10.FastPartitionRecovery = true
	v10.NumProposers = 20
	v10.LateCommitteeSize = 500
	v10.LateCommitteeThreshold = 320
	v10.RedoCommitteeSize = 2400
	v10.RedoCommitteeThreshold = 1768
	v10.DownCommitteeSize = 6000
	v10.DownCommitteeThreshold = 4560
	v10.ApprovedUpgrades = map[protocol.ConsensusVersion]uint64{}
	Consensus[protocol.ConsensusV10] = v10

	// v9 can be upgraded to v10.
	v9.ApprovedUpgrades[protocol.ConsensusV10] = 0

	// v11 introduces SignedTxnInBlock.
	v11 := v10
	v11.SupportSignedTxnInBlock = true
	v11.PaysetCommitFlat = true
	v11.ApprovedUpgrades = map[protocol.ConsensusVersion]uint64{}
	Consensus[protocol.ConsensusV11] = v11

	// v10 can be upgraded to v11.
	v10.ApprovedUpgrades[protocol.ConsensusV11] = 0

	// v12 increases the maximum length of a version string.
	v12 := v11
	v12.MaxVersionStringLen = 128
	v12.ApprovedUpgrades = map[protocol.ConsensusVersion]uint64{}
	Consensus[protocol.ConsensusV12] = v12

	// v11 can be upgraded to v12.
	v11.ApprovedUpgrades[protocol.ConsensusV12] = 0

	// v13 makes the consensus version a meaningful string.
	v13 := v12
	v13.ApprovedUpgrades = map[protocol.ConsensusVersion]uint64{}
	Consensus[protocol.ConsensusV13] = v13

	// v12 can be upgraded to v13.
	v12.ApprovedUpgrades[protocol.ConsensusV13] = 0

	// v14 introduces tracking of closing amounts in ApplyData, and enables
	// GenesisHash in transactions.
	v14 := v13
	v14.ApplyData = true
	v14.SupportGenesisHash = true
	v14.ApprovedUpgrades = map[protocol.ConsensusVersion]uint64{}
	Consensus[protocol.ConsensusV14] = v14

	// v13 can be upgraded to v14.
	v13.ApprovedUpgrades[protocol.ConsensusV14] = 0

	// v15 introduces tracking of reward distributions in ApplyData.
	v15 := v14
	v15.RewardsInApplyData = true
	v15.ForceNonParticipatingFeeSink = true
	v15.ApprovedUpgrades = map[protocol.ConsensusVersion]uint64{}
	Consensus[protocol.ConsensusV15] = v15

	// v14 can be upgraded to v15.
	v14.ApprovedUpgrades[protocol.ConsensusV15] = 0

	// v16 fixes domain separation in credentials.
	v16 := v15
	v16.CredentialDomainSeparationEnabled = true
	v16.RequireGenesisHash = true
	v16.ApprovedUpgrades = map[protocol.ConsensusVersion]uint64{}
	Consensus[protocol.ConsensusV16] = v16

	// v15 can be upgraded to v16.
	v15.ApprovedUpgrades[protocol.ConsensusV16] = 0

	// ConsensusV17 points to 'final' spec commit
	v17 := v16
	v17.ApprovedUpgrades = map[protocol.ConsensusVersion]uint64{}
	Consensus[protocol.ConsensusV17] = v17

	// v16 can be upgraded to v17.
	v16.ApprovedUpgrades[protocol.ConsensusV17] = 0

	// ConsensusV18 points to reward calculation spec commit
	v18 := v17
	v18.PendingResidueRewards = true
	v18.ApprovedUpgrades = map[protocol.ConsensusVersion]uint64{}
	v18.TxnCounter = true
	v18.Asset = true
	v18.LogicSigVersion = 1
	v18.LogicSigMaxSize = 1000
	v18.LogicSigMaxCost = 20000
	v18.MaxAssetsPerAccount = 1000
	v18.SupportTxGroups = true
	v18.MaxTxGroupSize = 16
	v18.SupportTransactionLeases = true
	v18.SupportBecomeNonParticipatingTransactions = true
	v18.MaxAssetNameBytes = 32
	v18.MaxAssetUnitNameBytes = 8
	v18.MaxAssetURLBytes = 32
	Consensus[protocol.ConsensusV18] = v18

	// ConsensusV19 is the official spec commit ( teal, assets, group tx )
	v19 := v18
	v19.ApprovedUpgrades = map[protocol.ConsensusVersion]uint64{}

	Consensus[protocol.ConsensusV19] = v19

	// v18 can be upgraded to v19.
	v18.ApprovedUpgrades[protocol.ConsensusV19] = 0
	// v17 can be upgraded to v19.
	v17.ApprovedUpgrades[protocol.ConsensusV19] = 0

	// v20 points to adding the precision to the assets.
	v20 := v19
	v20.ApprovedUpgrades = map[protocol.ConsensusVersion]uint64{}
	v20.MaxAssetDecimals = 19
	// we want to adjust the upgrade time to be roughly one week.
	// one week, in term of rounds would be:
	// 140651 = (7 * 24 * 60 * 60 / 4.3)
	// for the sake of future manual calculations, we'll round that down
	// a bit :
	v20.DefaultUpgradeWaitRounds = 140000
	Consensus[protocol.ConsensusV20] = v20

	// v19 can be upgraded to v20.
	v19.ApprovedUpgrades[protocol.ConsensusV20] = 0

	// ConsensusFuture is used to test features that are implemented
	// but not yet released in a production protocol version.
	vFuture := v20
	vFuture.ApprovedUpgrades = map[protocol.ConsensusVersion]uint64{}
	vFuture.MinUpgradeWaitRounds = 10000
	vFuture.MaxUpgradeWaitRounds = 150000
	Consensus[protocol.ConsensusFuture] = vFuture
}

func initConsensusTestProtocols() {
	// Various test protocol versions
	Consensus[protocol.ConsensusTest0] = ConsensusParams{
		UpgradeVoteRounds:        2,
		UpgradeThreshold:         1,
		DefaultUpgradeWaitRounds: 2,
		MaxVersionStringLen:      64,

		MaxTxnBytesPerBlock: 1000000,
		DefaultKeyDilution:  10000,

		ApprovedUpgrades: map[protocol.ConsensusVersion]uint64{
			protocol.ConsensusTest1: 0,
		},
	}

	Consensus[protocol.ConsensusTest1] = ConsensusParams{
		UpgradeVoteRounds:        10,
		UpgradeThreshold:         8,
		DefaultUpgradeWaitRounds: 10,
		MaxVersionStringLen:      64,

		MaxTxnBytesPerBlock: 1000000,
		DefaultKeyDilution:  10000,

		ApprovedUpgrades: map[protocol.ConsensusVersion]uint64{},
	}

	testBigBlocks := Consensus[protocol.ConsensusCurrentVersion]
	testBigBlocks.MaxTxnBytesPerBlock = 100000000
	testBigBlocks.ApprovedUpgrades = map[protocol.ConsensusVersion]uint64{}
	Consensus[protocol.ConsensusTestBigBlocks] = testBigBlocks

	rapidRecalcParams := Consensus[protocol.ConsensusCurrentVersion]
	rapidRecalcParams.RewardsRateRefreshInterval = 10
	//because rapidRecalcParams is based on ConsensusCurrentVersion,
	//it *shouldn't* have any ApprovedUpgrades
	//but explicitly mark "no approved upgrades" just in case
	rapidRecalcParams.ApprovedUpgrades = map[protocol.ConsensusVersion]uint64{}
	Consensus[protocol.ConsensusTestRapidRewardRecalculation] = rapidRecalcParams

	// Setting the testShorterLookback parameters derived from ConsensusCurrentVersion
	// Will result in MaxBalLookback = 32
	// Used to run tests faster where past MaxBalLookback values are checked
	testShorterLookback := Consensus[protocol.ConsensusCurrentVersion]
	testShorterLookback.ApprovedUpgrades = map[protocol.ConsensusVersion]uint64{}

	// MaxBalLookback  =  2 x SeedRefreshInterval x SeedLookback
	// ref. https://github.com/algorandfoundation/specs/blob/master/dev/abft.md
	testShorterLookback.SeedLookback = 2
	testShorterLookback.SeedRefreshInterval = 8
	testShorterLookback.MaxBalLookback = 2 * testShorterLookback.SeedLookback * testShorterLookback.SeedRefreshInterval // 32
	Consensus[protocol.ConsensusTestShorterLookback] = testShorterLookback

	// The following two protocols: testUnupgradedProtocol and testUnupgradedToProtocol
	// are used to test the case when some nodes in the network do not make progress.

	// testUnupgradedToProtocol is derived from ConsensusCurrentVersion and upgraded
	// from testUnupgradedProtocol.
	testUnupgradedToProtocol := Consensus[protocol.ConsensusCurrentVersion]
	testUnupgradedToProtocol.ApprovedUpgrades = map[protocol.ConsensusVersion]uint64{}
	Consensus[protocol.ConsensusTestUnupgradedToProtocol] = testUnupgradedToProtocol

	// testUnupgradedProtocol is used to control the upgrade of a node. This is used
	// to construct and run a network where some node is upgraded, and some other
	// node is not upgraded.
	// testUnupgradedProtocol is derived from ConsensusCurrentVersion and upgrades to
	// testUnupgradedToProtocol.
	testUnupgradedProtocol := Consensus[protocol.ConsensusCurrentVersion]
	testUnupgradedProtocol.ApprovedUpgrades = map[protocol.ConsensusVersion]uint64{}

	testUnupgradedProtocol.UpgradeVoteRounds = 3
	testUnupgradedProtocol.UpgradeThreshold = 2
	testUnupgradedProtocol.DefaultUpgradeWaitRounds = 3
	b, err := strconv.ParseBool(os.Getenv("ALGORAND_TEST_UNUPGRADEDPROTOCOL_DELETE_UPGRADE"))
	// Do not upgrade to the next version if
	// ALGORAND_TEST_UNUPGRADEDPROTOCOL_DELETE_UPGRADE is set to true (e.g. 1, TRUE)
	if err == nil && b {
		// Configure as if testUnupgradedToProtocol is not supported by the binary
		delete(Consensus, protocol.ConsensusTestUnupgradedToProtocol)
	} else {
		// Direct upgrade path from ConsensusTestUnupgradedProtocol to ConsensusTestUnupgradedToProtocol
		// This is needed for the voting nodes vote to upgrade to the next protocol
		testUnupgradedProtocol.ApprovedUpgrades[protocol.ConsensusTestUnupgradedToProtocol] = 0
	}
	Consensus[protocol.ConsensusTestUnupgradedProtocol] = testUnupgradedProtocol
}

func initConsensusTestFastUpgrade() {
	fastUpgradeProtocols := make(map[protocol.ConsensusVersion]ConsensusParams)

	for proto, params := range Consensus {
		fastParams := params
		fastParams.UpgradeVoteRounds = 5
		fastParams.UpgradeThreshold = 3
		fastParams.DefaultUpgradeWaitRounds = 5
		fastParams.MaxVersionStringLen += len(protocol.ConsensusTestFastUpgrade(""))
		fastParams.ApprovedUpgrades = make(map[protocol.ConsensusVersion]uint64)

		for ver := range params.ApprovedUpgrades {
			fastParams.ApprovedUpgrades[protocol.ConsensusTestFastUpgrade(ver)] = 0
		}

		fastUpgradeProtocols[protocol.ConsensusTestFastUpgrade(proto)] = fastParams
	}

	// Put the test protocols into the Consensus struct; this
	// is done as a separate step so we don't recurse forever.
	for proto, params := range fastUpgradeProtocols {
		Consensus[proto] = params
	}
}

// Local holds the per-node-instance configuration settings for the protocol.
type Local struct {
	// Version tracks the current version of the defaults so we can migrate old -> new
	// This is specifically important whenever we decide to change the default value
	// for an existing parameter.
	Version uint32

	// environmental (may be overridden)
	// if true, does not garbage collect; also, replies to catchup requests
	Archival bool

	// gossipNode.go
	// how many peers to propagate to?
	GossipFanout  int
	NetAddress    string
	ReconnectTime time.Duration
	// what we should tell people to connect to
	PublicAddress string

	MaxConnectionsPerIP int

	// 0 == disable
	PeerPingPeriodSeconds int

	// for https serving
	TLSCertFile string
	TLSKeyFile  string

	// Logging
	BaseLoggerDebugLevel uint32
	// if this is 0, do not produce agreement.cadaver
	CadaverSizeTarget uint64

	// IncomingConnectionsLimit specifies the max number of long-lived incoming
	// connections.  0 means no connections allowed.  -1 is unbounded.
	IncomingConnectionsLimit int

	// BroadcastConnectionsLimit specifies the number of connections that
	// will receive broadcast (gossip) messages from this node.  If the
	// node has more connections than this number, it will send broadcasts
	// to the top connections by priority (outgoing connections first, then
	// by money held by peers based on their participation key).  0 means
	// no outgoing messages (not even transaction broadcasting to outgoing
	// peers).  -1 means unbounded (default).
	BroadcastConnectionsLimit int

	// AnnounceParticipationKey specifies that this node should announce its
	// participation key (with the largest stake) to its gossip peers.  This
	// allows peers to prioritize our connection, if necessary, in case of a
	// DoS attack.  Disabling this means that the peers will not have any
	// additional information to allow them to prioritize our connection.
	AnnounceParticipationKey bool

	// PriorityPeers specifies peer IP addresses that should always get
	// outgoing broadcast messages from this node.
	PriorityPeers map[string]bool

	// To make sure the algod process does not run out of FDs, algod ensures
	// that RLIMIT_NOFILE exceeds the max number of incoming connections (i.e.,
	// IncomingConnectionsLimit) by at least ReservedFDs.  ReservedFDs are meant
	// to leave room for short-lived FDs like DNS queries, SQLite files, etc.
	ReservedFDs uint64

	// local server
	// API endpoint address
	EndpointAddress string

	// timeouts passed to the rest http.Server implementation
	RestReadTimeoutSeconds  int
	RestWriteTimeoutSeconds int

	// SRV-based phonebook
	DNSBootstrapID string

	// Log file size limit in bytes
	LogSizeLimit uint64

	// text/template for creating log archive filename.
	// Available template vars:
	// Time at start of log: {{.Year}} {{.Month}} {{.Day}} {{.Hour}} {{.Minute}} {{.Second}}
	// Time at end of log: {{.EndYear}} {{.EndMonth}} {{.EndDay}} {{.EndHour}} {{.EndMinute}} {{.EndSecond}}
	//
	// If the filename ends with .gz or .bz2 it will be compressed.
	//
	// default: "node.archive.log" (no rotation, clobbers previous archive)
	LogArchiveName string

	// LogArchiveMaxAge will be parsed by time.ParseDuration().
	// Valid units are 's' seconds, 'm' minutes, 'h' hours
	LogArchiveMaxAge string

	// number of consecutive attempts to catchup after which we replace the peers we're connected to
	CatchupFailurePeerRefreshRate int

	// where should the node exporter listen for metrics
	NodeExporterListenAddress string

	// enable metric reporting flag
	EnableMetricReporting bool

	// enable top accounts reporting flag
	EnableTopAccountsReporting bool

	// enable agreement reporting flag. Currently only prints additional period events.
	EnableAgreementReporting bool

	// enable agreement timing metrics flag
	EnableAgreementTimeMetrics bool

	// The path to the node exporter.
	NodeExporterPath string

	// The fallback DNS resolver address that would be used if the system resolver would fail to retrieve SRV records
	FallbackDNSResolverAddress string

	// exponential increase factor of transaction pool's fee threshold, should always be 2 in production
	TxPoolExponentialIncreaseFactor uint64

	SuggestedFeeBlockHistory int

	// TxPoolSize is the number of transactions that fit in the transaction pool
	TxPoolSize int

	// number of seconds allowed for syncing transactions
	TxSyncTimeoutSeconds int64

	// number of seconds between transaction synchronizations
	TxSyncIntervalSeconds int64

	// the number of incoming message hashes buckets.
	IncomingMessageFilterBucketCount int

	// the size of each incoming message hash bucket.
	IncomingMessageFilterBucketSize int

	// the number of outgoing message hashes buckets.
	OutgoingMessageFilterBucketCount int

	// the size of each outgoing message hash bucket.
	OutgoingMessageFilterBucketSize int

	// enable the filtering of outgoing messages
	EnableOutgoingNetworkMessageFiltering bool

	// enable the filtering of incoming messages
	EnableIncomingMessageFilter bool

	// control enabling / disabling deadlock detection.
	// negative (-1) to disable, positive (1) to enable, 0 for default.
	DeadlockDetection int

	// Prefer to run algod Hosted (under algoh)
	// Observed by `goal` for now.
	RunHosted bool

	// The maximal number of blocks that catchup will fetch in parallel.
	// If less than Protocol.SeedLookback, then Protocol.SeedLookback will be used as to limit the catchup.
	CatchupParallelBlocks uint64

	// Generate AssembleBlockMetrics telemetry event
	EnableAssembleStats bool

	// Generate ProcessBlockMetrics telemetry event
	EnableProcessBlockStats bool

	// SuggestedFeeSlidingWindowSize is number of past blocks that will be considered in computing the suggested fee
	SuggestedFeeSlidingWindowSize uint32

	// the max size the sync server would return
	TxSyncServeResponseSize int

	// IsIndexerActive indicates whether to activate the indexer for fast retrieval of transactions
	// Note -- Indexer cannot operate on non Archival nodes
	IsIndexerActive bool

	// UseXForwardedForAddress indicates whether or not the node should use the X-Forwarded-For HTTP Header when
	// determining the source of a connection.  If used, it should be set to the string "X-Forwarded-For", unless the
	// proxy vendor provides another header field.  In the case of CloudFlare proxy, the "CF-Connecting-IP" header
	// field can be used.
	UseXForwardedForAddressField string

	// ForceRelayMessages indicates whether the network library relay messages even in the case that no NetAddress was specified.
	ForceRelayMessages bool

	// ConnectionsRateLimitingWindowSeconds is being used in conjunction with ConnectionsRateLimitingCount;
	// see ConnectionsRateLimitingCount description for further information. Providing a zero value
	// in this variable disables the connection rate limiting.
	ConnectionsRateLimitingWindowSeconds uint

	// ConnectionsRateLimitingCount is being used along with ConnectionsRateLimitingWindowSeconds to determine if
	// a connection request should be accepted or not. The gossip network examine all the incoming requests in the past
	// ConnectionsRateLimitingWindowSeconds seconds that share the same origin. If the total count exceed the ConnectionsRateLimitingCount
	// value, the connection is refused.
	ConnectionsRateLimitingCount uint

	// EnableRequestLogger enabled the logging of the incoming requests to the telemetry server.
	EnableRequestLogger bool

	// PeerConnectionsUpdateInterval defines the interval at which the peer connections information is being sent to the
	// telemetry ( when enabled ). Defined in seconds.
	PeerConnectionsUpdateInterval int
<<<<<<< HEAD
=======

	// EnableProfiler enables the go pprof endpoints, should be false if
	// the algod api will be exposed to untrusted individuals
	EnableProfiler bool

	// TelemetryToLog records messages to node.log that are normally sent to remote event monitoring
	TelemetryToLog bool
>>>>>>> 27964e7d
}

// Filenames of config files within the configdir (e.g. ~/.algorand)

// ConfigFilename is the name of the config.json file where we store per-algod-instance settings
const ConfigFilename = "config.json"

// PhonebookFilename is the name of the phonebook configuration files - no longer used
const PhonebookFilename = "phonebook.json" // No longer used in product - still in tests

// LedgerFilenamePrefix is the prefix of the name of the ledger database files
const LedgerFilenamePrefix = "ledger"

// CrashFilename is the name of the agreement database file.
// It is used to recover from node crashes.
const CrashFilename = "crash.sqlite"

// LoadConfigFromDisk returns a Local config structure based on merging the defaults
// with settings loaded from the config file from the custom dir.  If the custom file
// cannot be loaded, the default config is returned (with the error from loading the
// custom file).
func LoadConfigFromDisk(custom string) (c Local, err error) {
	return loadConfigFromFile(filepath.Join(custom, ConfigFilename))
}

func loadConfigFromFile(configFile string) (c Local, err error) {
	c = defaultLocal
	c.Version = 0 // Reset to 0 so we get the version from the loaded file.
	c, err = mergeConfigFromFile(configFile, c)
	if err != nil {
		return
	}

	// Migrate in case defaults were changed
	// If a config file does not have version, it is assumed to be zero.
	// All fields listed in migrate() might be changed if an actual value matches to default value from a previous version.
	c, err = migrate(c)
	return
}

// GetDefaultLocal returns a copy of the current defaultLocal config
func GetDefaultLocal() Local {
	return defaultLocal
}

func mergeConfigFromDir(root string, source Local) (Local, error) {
	return mergeConfigFromFile(filepath.Join(root, ConfigFilename), source)
}

func mergeConfigFromFile(configpath string, source Local) (Local, error) {
	f, err := os.Open(configpath)
	if err != nil {
		return source, err
	}
	defer f.Close()

	err = loadConfig(f, &source)

	// For now, all relays (listening for incoming connections) are also Archival
	// We can change this logic in the future, but it's currently the sanest default.
	if source.NetAddress != "" {
		source.Archival = true
	}

	return source, err
}

func loadConfig(reader io.Reader, config *Local) error {
	dec := json.NewDecoder(reader)
	return dec.Decode(config)
}

// DNSBootstrapArray returns an array of one or more DNS Bootstrap identifiers
func (cfg Local) DNSBootstrapArray(networkID protocol.NetworkID) (bootstrapArray []string) {
	dnsBootstrapString := cfg.DNSBootstrap(networkID)
	bootstrapArray = strings.Split(dnsBootstrapString, ";")
	return
}

// DNSBootstrap returns the network-specific DNSBootstrap identifier
func (cfg Local) DNSBootstrap(network protocol.NetworkID) string {
	// if user hasn't modified the default DNSBootstrapID in the configuration
	// file and we're targeting a devnet ( via genesis file ), we the
	// explicit devnet network bootstrap.
	if defaultLocal.DNSBootstrapID == cfg.DNSBootstrapID && network == Devnet {
		return "devnet.algodev.network"
	}
	return strings.Replace(cfg.DNSBootstrapID, "<network>", string(network), -1)
}

// SaveToDisk writes the Local settings into a root/ConfigFilename file
func (cfg Local) SaveToDisk(root string) error {
	configpath := filepath.Join(root, ConfigFilename)
	filename := os.ExpandEnv(configpath)
	return cfg.SaveToFile(filename)
}

// SaveToFile saves the config to a specific filename, allowing overriding the default name
func (cfg Local) SaveToFile(filename string) error {
	var alwaysInclude []string
	alwaysInclude = append(alwaysInclude, "Version")
	return codecs.SaveNonDefaultValuesToFile(filename, cfg, defaultLocal, alwaysInclude, true)
}

type phonebookBlackWhiteList struct {
	Include []string
}

// LoadPhonebook returns a phonebook loaded from the provided directory, if it exists.
// NOTE: We no longer use phonebook for anything but tests, but users should be able to use it
func LoadPhonebook(datadir string) ([]string, error) {
	var entries []string
	path := filepath.Join(datadir, PhonebookFilename)
	f, rootErr := os.Open(path)
	if rootErr != nil {
		if !os.IsNotExist(rootErr) {
			return nil, rootErr
		}
	} else {
		defer f.Close()

		phonebook := phonebookBlackWhiteList{}
		dec := json.NewDecoder(f)
		err := dec.Decode(&phonebook)
		if err != nil {
			return nil, errors.New("error decoding phonebook! got error: " + err.Error())
		}
		entries = phonebook.Include
	}

	// get an initial list of peers
	return entries, rootErr
}

// SavePhonebookToDisk writes the phonebook into a root/PhonebookFilename file
func SavePhonebookToDisk(entries []string, root string) error {
	configpath := filepath.Join(root, PhonebookFilename)
	f, err := os.OpenFile(os.ExpandEnv(configpath), os.O_WRONLY|os.O_CREATE|os.O_TRUNC, 0600)
	if err == nil {
		defer f.Close()
		err = savePhonebook(entries, f)
	}
	return err
}

func savePhonebook(entries []string, w io.Writer) error {
	pb := phonebookBlackWhiteList{
		Include: entries,
	}
	enc := codecs.NewFormattedJSONEncoder(w)
	return enc.Encode(pb)
}

var globalConfigFileRoot string

// GetConfigFilePath retrieves the full path to a configuration file
// These are global configurations - not specific to data-directory / network.
func GetConfigFilePath(file string) (string, error) {
	rootPath, err := GetGlobalConfigFileRoot()
	if err != nil {
		return "", err
	}
	return filepath.Join(rootPath, file), nil
}

// GetGlobalConfigFileRoot returns the current root folder for global configuration files.
// This will likely only change for tests.
func GetGlobalConfigFileRoot() (string, error) {
	var err error
	if globalConfigFileRoot == "" {
		globalConfigFileRoot, err = GetDefaultConfigFilePath()
		if err == nil {
			dirErr := os.Mkdir(globalConfigFileRoot, os.ModePerm)
			if !os.IsExist(dirErr) {
				err = dirErr
			}
		}
	}
	return globalConfigFileRoot, err
}

// SetGlobalConfigFileRoot allows overriding the root folder for global configuration files.
// It returns the current one so it can be restored, if desired.
// This will likely only change for tests.
func SetGlobalConfigFileRoot(rootPath string) string {
	currentRoot := globalConfigFileRoot
	globalConfigFileRoot = rootPath
	return currentRoot
}

// GetDefaultConfigFilePath retrieves the default directory for global (not per-instance) config files
// By default we store in ~/.algorand/.
// This will likely only change for tests.
func GetDefaultConfigFilePath() (string, error) {
	currentUser, err := user.Current()
	if err != nil {
		return "", err
	}
	if currentUser.HomeDir == "" {
		return "", errors.New("GetDefaultConfigFilePath fail - current user has no home directory")
	}
	return filepath.Join(currentUser.HomeDir, ".algorand"), nil
}<|MERGE_RESOLUTION|>--- conflicted
+++ resolved
@@ -799,8 +799,6 @@
 	// PeerConnectionsUpdateInterval defines the interval at which the peer connections information is being sent to the
 	// telemetry ( when enabled ). Defined in seconds.
 	PeerConnectionsUpdateInterval int
-<<<<<<< HEAD
-=======
 
 	// EnableProfiler enables the go pprof endpoints, should be false if
 	// the algod api will be exposed to untrusted individuals
@@ -808,7 +806,6 @@
 
 	// TelemetryToLog records messages to node.log that are normally sent to remote event monitoring
 	TelemetryToLog bool
->>>>>>> 27964e7d
 }
 
 // Filenames of config files within the configdir (e.g. ~/.algorand)
