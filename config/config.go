--- conflicted
+++ resolved
@@ -63,11 +63,7 @@
 	// Version tracks the current version of the defaults so we can migrate old -> new
 	// This is specifically important whenever we decide to change the default value
 	// for an existing parameter. This field tag must be updated any time we add a new version.
-<<<<<<< HEAD
-	Version uint32 `version[0]:"0" version[1]:"1" version[2]:"2" version[3]:"3" version[4]:"4" version[5]:"5" version[6]:"6" version[7]:"7" version[8]:"8" version[9]:"9" version[10]:"10" version[11]:"11" version[12]:"12" version[13]:"13" version[14]:"14" version[15]:"15" version[16]:"16" version[17]:"17"`
-=======
 	Version uint32 `version[0]:"0" version[1]:"1" version[2]:"2" version[3]:"3" version[4]:"4" version[5]:"5" version[6]:"6" version[7]:"7" version[8]:"8" version[9]:"9" version[10]:"10" version[11]:"11" version[12]:"12" version[13]:"13" version[14]:"14" version[15]:"15" version[16]:"16"`
->>>>>>> 23bfcd79
 
 	// environmental (may be overridden)
 	// When enabled, stores blocks indefinitally, otherwise, only the most recents blocks
@@ -405,9 +401,6 @@
 	// 3  : speed up catchup by skipping necessary validations
 	// 12 : perform all validation methods (normal and additional). These extra tests helps to verify the integrity of the compiled executable against
 	//      previously used executabled, and would not provide any additional security guarantees.
-<<<<<<< HEAD
-	CatchupBlockValidateMode int `version[17]:"0"`
-=======
 	CatchupBlockValidateMode int `version[16]:"0"`
 
 	// Generate AccountUpdates telemetry event
@@ -425,7 +418,6 @@
 	// features like catchpoint catchup would be rendered completly non-operational, and many of the node inner
 	// working would be completly dis-functional.
 	DisableNetworking bool `version[16]:"false"`
->>>>>>> 23bfcd79
 }
 
 // Filenames of config files within the configdir (e.g. ~/.algorand)
