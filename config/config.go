--- conflicted
+++ resolved
@@ -266,14 +266,12 @@
 	// EnablePingHandler controls whether the gossip node would respond to ping messages with a pong message.
 	EnablePingHandler bool
 
-<<<<<<< HEAD
-	// CatchpointInterval set the interval at which catchpoint are being generated.
-	CatchpointInterval uint64
-=======
 	// DisableOutgoingConnectionThrottling disables the connection throttling of the network library, which
 	// allow the network library to continuesly disconnect relays based on their relative ( and absolute ) performance.
 	DisableOutgoingConnectionThrottling bool
->>>>>>> 4b6882a1
+
+	// CatchpointInterval set the interval at which catchpoint are being generated.
+	CatchpointInterval uint64
 }
 
 // Filenames of config files within the configdir (e.g. ~/.algorand)
