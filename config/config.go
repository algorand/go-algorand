--- conflicted
+++ resolved
@@ -419,48 +419,35 @@
 	v18 := v17
 	v18.PendingResidueRewards = true
 	v18.ApprovedUpgrades = map[protocol.ConsensusVersion]bool{}
+	v18.TxnCounter = true
+	v18.Asset = true
+	v18.LogicSigVersion = 1
+	v18.LogicSigMaxSize = 1000
+	v18.LogicSigMaxCost = 20000
+	v18.MaxAssetsPerAccount = 1000
+	v18.SupportTxGroups = true
+	v18.MaxTxGroupSize = 16
+	v18.SupportTransactionLeases = true
+	v18.SupportBecomeNonParticipatingTransactions = true
+	v18.MaxAssetNameBytes = 32
+	v18.MaxAssetUnitNameBytes = 8
+	v18.MaxAssetURLBytes = 32
 	Consensus[protocol.ConsensusV18] = v18
 
-	// v17 can be upgraded to v18.
-	v17.ApprovedUpgrades[protocol.ConsensusV18] = true
-
+	// ConsensusV19 is the official spec commit ( teal, assets, group tx )
 	v19 := v18
 	v19.ApprovedUpgrades = map[protocol.ConsensusVersion]bool{}
-	v19.TxnCounter = true
-	v19.Asset = true
-	v19.LogicSigVersion = 1
-	v19.LogicSigMaxSize = 1000
-	v19.LogicSigMaxCost = 20000
-	v19.MaxAssetsPerAccount = 1000
-	v19.SupportTxGroups = true
-	v19.MaxTxGroupSize = 16
-	v19.SupportTransactionLeases = true
-	v19.SupportBecomeNonParticipatingTransactions = true
+
 	Consensus[protocol.ConsensusV19] = v19
 
 	// v18 can be upgraded to v19.
 	v18.ApprovedUpgrades[protocol.ConsensusV19] = true
+	// v17 can be upgraded to v18.
+	v17.ApprovedUpgrades[protocol.ConsensusV19] = true
 
 	// ConsensusFuture is used to test features that are implemented
 	// but not yet released in a production protocol version.
-<<<<<<< HEAD
 	vFuture := v19
-=======
-	vFuture := v18
-	vFuture.TxnCounter = true
-	vFuture.Asset = true
-	vFuture.LogicSigVersion = 1
-	vFuture.LogicSigMaxSize = 1000
-	vFuture.LogicSigMaxCost = 20000
-	vFuture.MaxAssetsPerAccount = 1000
-	vFuture.MaxAssetNameBytes = 32
-	vFuture.MaxAssetUnitNameBytes = 8
-	vFuture.MaxAssetURLBytes = 32
-	vFuture.SupportTxGroups = true
-	vFuture.MaxTxGroupSize = 16
-	vFuture.SupportTransactionLeases = true
-	vFuture.SupportBecomeNonParticipatingTransactions = true
->>>>>>> d11193a9
 	vFuture.ApprovedUpgrades = map[protocol.ConsensusVersion]bool{}
 	Consensus[protocol.ConsensusFuture] = vFuture
 }
