--- conflicted
+++ resolved
@@ -273,8 +273,6 @@
 
 	// NetworkProtocolVersion overrides network protocol version ( if present )
 	NetworkProtocolVersion string
-<<<<<<< HEAD
-=======
 
 	// CatchpointInterval set the interval at which catchpoint are being generated.
 	CatchpointInterval uint64
@@ -290,7 +288,6 @@
 	// EnableBlockService enables the block serving service. The functionality of this depends on NetAddress, which must also be provided.
 	// This functionality is required for the catchup.
 	EnableBlockService bool
->>>>>>> fdf3a4c2
 }
 
 // Filenames of config files within the configdir (e.g. ~/.algorand)
