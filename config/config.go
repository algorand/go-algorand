--- conflicted
+++ resolved
@@ -409,17 +409,15 @@
 	// Time interval in nanoseconds for generating accountUpdates telemetry event
 	AccountUpdatesStatsInterval time.Duration `version[17]:"5000000000"`
 
-<<<<<<< HEAD
 	// ParticipationKeysRefreshInterval is the duration between two consecutive checks to see if new participation
 	// keys have been placed on the genesis directory.
 	ParticipationKeysRefreshInterval time.Duration `version[17]:"60000000000"`
-=======
+
 	// DisableNetworking disables all the incoming and outgoing communication a node would perform. This is useful
 	// when we have a single-node private network, where there is no other nodes that need to be communicated with.
 	// features like catchpoint catchup would be rendered completly non-operational, and many of the node inner
 	// working would be completly dis-functional.
 	DisableNetworking bool `version[17]:"false"`
->>>>>>> 559d087b
 }
 
 // Filenames of config files within the configdir (e.g. ~/.algorand)
