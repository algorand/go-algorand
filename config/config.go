// Copyright (C) 2019-2020 Algorand, Inc.
// This file is part of go-algorand
//
// go-algorand is free software: you can redistribute it and/or modify
// it under the terms of the GNU Affero General Public License as
// published by the Free Software Foundation, either version 3 of the
// License, or (at your option) any later version.
//
// go-algorand is distributed in the hope that it will be useful,
// but WITHOUT ANY WARRANTY; without even the implied warranty of
// MERCHANTABILITY or FITNESS FOR A PARTICULAR PURPOSE.  See the
// GNU Affero General Public License for more details.
//
// You should have received a copy of the GNU Affero General Public License
// along with go-algorand.  If not, see <https://www.gnu.org/licenses/>.

package config

import (
	"encoding/json"
	"errors"
	"io"
	"os"
	"os/user"
	"path/filepath"
	"strconv"
	"strings"
	"time"

	"github.com/algorand/go-algorand/protocol"
	"github.com/algorand/go-algorand/util/codecs"
)

// Devnet identifies the 'development network' use for development and not generally accessible publicly
const Devnet protocol.NetworkID = "devnet"

// Devtestnet identifies the 'development network for tests' use for running tests against development and not generally accessible publicly
const Devtestnet protocol.NetworkID = "devtestnet"

// Testnet identifies the publicly-available test network
const Testnet protocol.NetworkID = "testnet"

// Mainnet identifies the publicly-available real-money network
const Mainnet protocol.NetworkID = "mainnet"

// GenesisJSONFile is the name of the genesis.json file
const GenesisJSONFile = "genesis.json"

// Global defines global Algorand protocol parameters which should not be overriden.
type Global struct {
	SmallLambda time.Duration // min amount of time to wait for leader's credential (i.e., time to propagate one credential)
	BigLambda   time.Duration // max amount of time to wait for leader's proposal (i.e., time to propagate one block)
}

// Protocol holds the global configuration settings for the agreement protocol,
// initialized with our current defaults. This is used across all nodes we create.
var Protocol = Global{
	SmallLambda: 2000 * time.Millisecond,
	BigLambda:   15000 * time.Millisecond,
}

// ConsensusParams specifies settings that might vary based on the
// particular version of the consensus protocol.
type ConsensusParams struct {
	// Consensus protocol upgrades.  Votes for upgrades are collected for
	// UpgradeVoteRounds.  If the number of positive votes is over
	// UpgradeThreshold, the proposal is accepted.
	//
	// UpgradeVoteRounds needs to be long enough to collect an
	// accurate sample of participants, and UpgradeThreshold needs
	// to be high enough to ensure that there are sufficient participants
	// after the upgrade.
	//
	// A consensus protocol upgrade may specify the delay between its
	// acceptance and its execution.  This gives clients time to notify
	// users.  This delay is specified by the upgrade proposer and must
	// be between MinUpgradeWaitRounds and MaxUpgradeWaitRounds (inclusive)
	// in the old protocol's parameters.  Note that these parameters refer
	// to the representation of the delay in a block rather than the actual
	// delay: if the specified delay is zero, it is equivalent to
	// DefaultUpgradeWaitRounds.
	//
	// The maximum length of a consensus version string is
	// MaxVersionStringLen.
	UpgradeVoteRounds        uint64
	UpgradeThreshold         uint64
	DefaultUpgradeWaitRounds uint64
	MinUpgradeWaitRounds     uint64
	MaxUpgradeWaitRounds     uint64
	MaxVersionStringLen      int

	// MaxTxnBytesPerBlock determines the maximum number of bytes
	// that transactions can take up in a block.  Specifically,
	// the sum of the lengths of encodings of each transaction
	// in a block must not exceed MaxTxnBytesPerBlock.
	MaxTxnBytesPerBlock int

	// MaxTxnBytesPerBlock is the maximum size of a transaction's Note field.
	MaxTxnNoteBytes int

	// MaxTxnLife is how long a transaction can be live for:
	// the maximum difference between LastValid and FirstValid.
	//
	// Note that in a protocol upgrade, the ledger must first be upgraded
	// to hold more past blocks for this value to be raised.
	MaxTxnLife uint64

	// ApprovedUpgrades describes the upgrade proposals that this protocol
	// implementation will vote for, along with their delay value
	// (in rounds).  A delay value of zero is the same as a delay of
	// DefaultUpgradeWaitRounds.
	ApprovedUpgrades map[protocol.ConsensusVersion]uint64

	// SupportGenesisHash indicates support for the GenesisHash
	// fields in transactions (and requires them in blocks).
	SupportGenesisHash bool

	// RequireGenesisHash indicates that GenesisHash must be present
	// in every transaction.
	RequireGenesisHash bool

	// DefaultKeyDilution specifies the granularity of top-level ephemeral
	// keys. KeyDilution is the number of second-level keys in each batch,
	// signed by a top-level "batch" key.  The default value can be
	// overriden in the account state.
	DefaultKeyDilution uint64

	// MinBalance specifies the minimum balance that can appear in
	// an account.  To spend money below MinBalance requires issuing
	// an account-closing transaction, which transfers all of the
	// money from the account, and deletes the account state.
	MinBalance uint64

	// MinTxnFee specifies the minimum fee allowed on a transaction.
	// A minimum fee is necessary to prevent DoS. In some sense this is
	// a way of making the spender subsidize the cost of storing this transaction.
	MinTxnFee uint64

	// RewardUnit specifies the number of MicroAlgos corresponding to one reward
	// unit.
	//
	// Rewards are received by whole reward units.  Fractions of
	// RewardUnits do not receive rewards.
	RewardUnit uint64

	// RewardsRateRefreshInterval is the number of rounds after which the
	// rewards level is recomputed for the next RewardsRateRefreshInterval rounds.
	RewardsRateRefreshInterval uint64

	// seed-related parameters
	SeedLookback        uint64 // how many blocks back we use seeds from in sortition. delta_s in the spec
	SeedRefreshInterval uint64 // how often an old block hash is mixed into the seed. delta_r in the spec

	// ledger retention policy
	MaxBalLookback uint64 // (current round - MaxBalLookback) is the oldest round the ledger must answer balance queries for

	// sortition threshold factors
	NumProposers           uint64
	SoftCommitteeSize      uint64
	SoftCommitteeThreshold uint64
	CertCommitteeSize      uint64
	CertCommitteeThreshold uint64
	NextCommitteeSize      uint64 // for any non-FPR votes >= deadline step, committee sizes and thresholds are constant
	NextCommitteeThreshold uint64
	LateCommitteeSize      uint64
	LateCommitteeThreshold uint64
	RedoCommitteeSize      uint64
	RedoCommitteeThreshold uint64
	DownCommitteeSize      uint64
	DownCommitteeThreshold uint64

	FastRecoveryLambda    time.Duration // time between fast recovery attempts
	FastPartitionRecovery bool          // set when fast partition recovery is enabled

	// commit to payset using a hash of entire payset,
	// instead of txid merkle tree
	PaysetCommitFlat bool

	MaxTimestampIncrement int64 // maximum time between timestamps on successive blocks

	// support for the efficient encoding in SignedTxnInBlock
	SupportSignedTxnInBlock bool

	// force the FeeSink address to be non-participating in the genesis balances.
	ForceNonParticipatingFeeSink bool

	// support for ApplyData in SignedTxnInBlock
	ApplyData bool

	// track reward distributions in ApplyData
	RewardsInApplyData bool

	// domain-separated credentials
	CredentialDomainSeparationEnabled bool

	// support for transactions that mark an account non-participating
	SupportBecomeNonParticipatingTransactions bool

	// fix the rewards calculation by avoiding subtracting too much from the rewards pool
	PendingResidueRewards bool

	// asset support
	Asset bool

	// max number of assets per account
	MaxAssetsPerAccount int

	// max length of asset name
	MaxAssetNameBytes int

	// max length of asset unit name
	MaxAssetUnitNameBytes int

	// max length of asset url
	MaxAssetURLBytes int

	// support sequential transaction counter TxnCounter
	TxnCounter bool

	// transaction groups
	SupportTxGroups bool

	// max group size
	MaxTxGroupSize int

	// support for transaction leases
	SupportTransactionLeases bool

	// 0 for no support, otherwise highest version supported
	LogicSigVersion uint64

	// len(LogicSig.Logic) + len(LogicSig.Args[*]) must be less than this
	LogicSigMaxSize uint64

	// sum of estimated op cost must be less than this
	LogicSigMaxCost uint64

	// max decimal precision for assets
	MaxAssetDecimals uint32

	// whether to use the old buggy Credential.lowestOutput function
	// TODO(upgrade): Please remove as soon as the upgrade goes through
	UseBuggyProposalLowestOutput bool
}

// Consensus tracks the protocol-level settings for different versions of the
// consensus protocol.
var Consensus map[protocol.ConsensusVersion]ConsensusParams

func init() {
	Consensus = make(map[protocol.ConsensusVersion]ConsensusParams)

	initConsensusProtocols()
	initConsensusTestProtocols()

	// This must appear last, since it depends on all of the other
	// versions to already be registered (by the above calls).
	initConsensusTestFastUpgrade()

	// Allow tuning SmallLambda for faster consensus in single-machine e2e
	// tests.  Useful for development.  This might make sense to fold into
	// a protocol-version-specific setting, once we move SmallLambda into
	// ConsensusParams.
	algoSmallLambda, err := strconv.ParseInt(os.Getenv("ALGOSMALLLAMBDAMSEC"), 10, 64)
	if err == nil {
		Protocol.SmallLambda = time.Duration(algoSmallLambda) * time.Millisecond
	}
}

func initConsensusProtocols() {
	// WARNING: copying a ConsensusParams by value into a new variable
	// does not copy the ApprovedUpgrades map.  Make sure that each new
	// ConsensusParams structure gets a fresh ApprovedUpgrades map.

	// Base consensus protocol version, v7.
	v7 := ConsensusParams{
		UpgradeVoteRounds:        10000,
		UpgradeThreshold:         9000,
		DefaultUpgradeWaitRounds: 10000,
		MaxVersionStringLen:      64,

		MinBalance:          10000,
		MinTxnFee:           1000,
		MaxTxnLife:          1000,
		MaxTxnNoteBytes:     1024,
		MaxTxnBytesPerBlock: 1000000,
		DefaultKeyDilution:  10000,

		MaxTimestampIncrement: 25,

		RewardUnit:                 1e6,
		RewardsRateRefreshInterval: 5e5,

		ApprovedUpgrades: map[protocol.ConsensusVersion]uint64{},

		NumProposers:           30,
		SoftCommitteeSize:      2500,
		SoftCommitteeThreshold: 1870,
		CertCommitteeSize:      1000,
		CertCommitteeThreshold: 720,
		NextCommitteeSize:      10000,
		NextCommitteeThreshold: 7750,
		LateCommitteeSize:      10000,
		LateCommitteeThreshold: 7750,
		RedoCommitteeSize:      10000,
		RedoCommitteeThreshold: 7750,
		DownCommitteeSize:      10000,
		DownCommitteeThreshold: 7750,

		FastRecoveryLambda: 5 * time.Minute,

		SeedLookback:        2,
		SeedRefreshInterval: 100,

		MaxBalLookback: 320,

		MaxTxGroupSize: 1,
		UseBuggyProposalLowestOutput: true, // TODO(upgrade): Please remove as soon as the upgrade goes through
	}

	v7.ApprovedUpgrades = map[protocol.ConsensusVersion]uint64{}
	Consensus[protocol.ConsensusV7] = v7

	// v8 uses parameters and a seed derivation policy (the "twin seeds") from Georgios' new analysis
	v8 := v7

	v8.SeedRefreshInterval = 80
	v8.NumProposers = 9
	v8.SoftCommitteeSize = 2990
	v8.SoftCommitteeThreshold = 2267
	v8.CertCommitteeSize = 1500
	v8.CertCommitteeThreshold = 1112
	v8.NextCommitteeSize = 5000
	v8.NextCommitteeThreshold = 3838
	v8.LateCommitteeSize = 5000
	v8.LateCommitteeThreshold = 3838
	v8.RedoCommitteeSize = 5000
	v8.RedoCommitteeThreshold = 3838
	v8.DownCommitteeSize = 5000
	v8.DownCommitteeThreshold = 3838

	v8.ApprovedUpgrades = map[protocol.ConsensusVersion]uint64{}
	Consensus[protocol.ConsensusV8] = v8

	// v7 can be upgraded to v8.
	v7.ApprovedUpgrades[protocol.ConsensusV8] = 0

	// v9 increases the minimum balance to 100,000 microAlgos.
	v9 := v8
	v9.MinBalance = 100000
	v9.ApprovedUpgrades = map[protocol.ConsensusVersion]uint64{}
	Consensus[protocol.ConsensusV9] = v9

	// v8 can be upgraded to v9.
	v8.ApprovedUpgrades[protocol.ConsensusV9] = 0

	// v10 introduces fast partition recovery (and also raises NumProposers).
	v10 := v9
	v10.FastPartitionRecovery = true
	v10.NumProposers = 20
	v10.LateCommitteeSize = 500
	v10.LateCommitteeThreshold = 320
	v10.RedoCommitteeSize = 2400
	v10.RedoCommitteeThreshold = 1768
	v10.DownCommitteeSize = 6000
	v10.DownCommitteeThreshold = 4560
	v10.ApprovedUpgrades = map[protocol.ConsensusVersion]uint64{}
	Consensus[protocol.ConsensusV10] = v10

	// v9 can be upgraded to v10.
	v9.ApprovedUpgrades[protocol.ConsensusV10] = 0

	// v11 introduces SignedTxnInBlock.
	v11 := v10
	v11.SupportSignedTxnInBlock = true
	v11.PaysetCommitFlat = true
	v11.ApprovedUpgrades = map[protocol.ConsensusVersion]uint64{}
	Consensus[protocol.ConsensusV11] = v11

	// v10 can be upgraded to v11.
	v10.ApprovedUpgrades[protocol.ConsensusV11] = 0

	// v12 increases the maximum length of a version string.
	v12 := v11
	v12.MaxVersionStringLen = 128
	v12.ApprovedUpgrades = map[protocol.ConsensusVersion]uint64{}
	Consensus[protocol.ConsensusV12] = v12

	// v11 can be upgraded to v12.
	v11.ApprovedUpgrades[protocol.ConsensusV12] = 0

	// v13 makes the consensus version a meaningful string.
	v13 := v12
	v13.ApprovedUpgrades = map[protocol.ConsensusVersion]uint64{}
	Consensus[protocol.ConsensusV13] = v13

	// v12 can be upgraded to v13.
	v12.ApprovedUpgrades[protocol.ConsensusV13] = 0

	// v14 introduces tracking of closing amounts in ApplyData, and enables
	// GenesisHash in transactions.
	v14 := v13
	v14.ApplyData = true
	v14.SupportGenesisHash = true
	v14.ApprovedUpgrades = map[protocol.ConsensusVersion]uint64{}
	Consensus[protocol.ConsensusV14] = v14

	// v13 can be upgraded to v14.
	v13.ApprovedUpgrades[protocol.ConsensusV14] = 0

	// v15 introduces tracking of reward distributions in ApplyData.
	v15 := v14
	v15.RewardsInApplyData = true
	v15.ForceNonParticipatingFeeSink = true
	v15.ApprovedUpgrades = map[protocol.ConsensusVersion]uint64{}
	Consensus[protocol.ConsensusV15] = v15

	// v14 can be upgraded to v15.
	v14.ApprovedUpgrades[protocol.ConsensusV15] = 0

	// v16 fixes domain separation in credentials.
	v16 := v15
	v16.CredentialDomainSeparationEnabled = true
	v16.RequireGenesisHash = true
	v16.ApprovedUpgrades = map[protocol.ConsensusVersion]uint64{}
	Consensus[protocol.ConsensusV16] = v16

	// v15 can be upgraded to v16.
	v15.ApprovedUpgrades[protocol.ConsensusV16] = 0

	// ConsensusV17 points to 'final' spec commit
	v17 := v16
	v17.ApprovedUpgrades = map[protocol.ConsensusVersion]uint64{}
	Consensus[protocol.ConsensusV17] = v17

	// v16 can be upgraded to v17.
	v16.ApprovedUpgrades[protocol.ConsensusV17] = 0

	// ConsensusV18 points to reward calculation spec commit
	v18 := v17
	v18.PendingResidueRewards = true
	v18.ApprovedUpgrades = map[protocol.ConsensusVersion]uint64{}
	v18.TxnCounter = true
	v18.Asset = true
	v18.LogicSigVersion = 1
	v18.LogicSigMaxSize = 1000
	v18.LogicSigMaxCost = 20000
	v18.MaxAssetsPerAccount = 1000
	v18.SupportTxGroups = true
	v18.MaxTxGroupSize = 16
	v18.SupportTransactionLeases = true
	v18.SupportBecomeNonParticipatingTransactions = true
	v18.MaxAssetNameBytes = 32
	v18.MaxAssetUnitNameBytes = 8
	v18.MaxAssetURLBytes = 32
	Consensus[protocol.ConsensusV18] = v18

	// ConsensusV19 is the official spec commit ( teal, assets, group tx )
	v19 := v18
	v19.ApprovedUpgrades = map[protocol.ConsensusVersion]uint64{}

	Consensus[protocol.ConsensusV19] = v19

	// v18 can be upgraded to v19.
	v18.ApprovedUpgrades[protocol.ConsensusV19] = 0
	// v17 can be upgraded to v19.
	v17.ApprovedUpgrades[protocol.ConsensusV19] = 0

	// v20 points to adding the precision to the assets.
	v20 := v19
	v20.ApprovedUpgrades = map[protocol.ConsensusVersion]uint64{}
	v20.MaxAssetDecimals = 19
	// we want to adjust the upgrade time to be roughly one week.
	// one week, in term of rounds would be:
	// 140651 = (7 * 24 * 60 * 60 / 4.3)
	// for the sake of future manual calculations, we'll round that down
	// a bit :
	v20.DefaultUpgradeWaitRounds = 140000
	Consensus[protocol.ConsensusV20] = v20

	// v19 can be upgraded to v20.
	v19.ApprovedUpgrades[protocol.ConsensusV20] = 0

	// v21 fixes a bug in Credential.lowestOutput that would cause larger accounts to be selected to propose disproportionately more often than small accounts
	v21 := v20
	v21.ApprovedUpgrades = map[protocol.ConsensusVersion]uint64{}
	v21.UseBuggyProposalLowestOutput = false // TODO(upgrade): Please remove this line as soon as the protocol upgrade goes through
	Consensus[protocol.ConsensusV21] = v21
	// v20 can be upgraded to v21.
	v20.ApprovedUpgrades[protocol.ConsensusV21] = 0

	// ConsensusFuture is used to test features that are implemented
	// but not yet released in a production protocol version.
	vFuture := v21
	vFuture.ApprovedUpgrades = map[protocol.ConsensusVersion]uint64{}
	vFuture.MinUpgradeWaitRounds = 10000
	vFuture.MaxUpgradeWaitRounds = 150000
	Consensus[protocol.ConsensusFuture] = vFuture
}

func initConsensusTestProtocols() {
	// Various test protocol versions
	Consensus[protocol.ConsensusTest0] = ConsensusParams{
		UpgradeVoteRounds:        2,
		UpgradeThreshold:         1,
		DefaultUpgradeWaitRounds: 2,
		MaxVersionStringLen:      64,

		MaxTxnBytesPerBlock: 1000000,
		DefaultKeyDilution:  10000,

		ApprovedUpgrades: map[protocol.ConsensusVersion]uint64{
			protocol.ConsensusTest1: 0,
		},
	}

	Consensus[protocol.ConsensusTest1] = ConsensusParams{
		UpgradeVoteRounds:        10,
		UpgradeThreshold:         8,
		DefaultUpgradeWaitRounds: 10,
		MaxVersionStringLen:      64,

		MaxTxnBytesPerBlock: 1000000,
		DefaultKeyDilution:  10000,

		ApprovedUpgrades: map[protocol.ConsensusVersion]uint64{},
	}

	testBigBlocks := Consensus[protocol.ConsensusCurrentVersion]
	testBigBlocks.MaxTxnBytesPerBlock = 100000000
	testBigBlocks.ApprovedUpgrades = map[protocol.ConsensusVersion]uint64{}
	Consensus[protocol.ConsensusTestBigBlocks] = testBigBlocks

	rapidRecalcParams := Consensus[protocol.ConsensusCurrentVersion]
	rapidRecalcParams.RewardsRateRefreshInterval = 10
	//because rapidRecalcParams is based on ConsensusCurrentVersion,
	//it *shouldn't* have any ApprovedUpgrades
	//but explicitly mark "no approved upgrades" just in case
	rapidRecalcParams.ApprovedUpgrades = map[protocol.ConsensusVersion]uint64{}
	Consensus[protocol.ConsensusTestRapidRewardRecalculation] = rapidRecalcParams

	// Setting the testShorterLookback parameters derived from ConsensusCurrentVersion
	// Will result in MaxBalLookback = 32
	// Used to run tests faster where past MaxBalLookback values are checked
	testShorterLookback := Consensus[protocol.ConsensusCurrentVersion]
	testShorterLookback.ApprovedUpgrades = map[protocol.ConsensusVersion]uint64{}

	// MaxBalLookback  =  2 x SeedRefreshInterval x SeedLookback
	// ref. https://github.com/algorandfoundation/specs/blob/master/dev/abft.md
	testShorterLookback.SeedLookback = 2
	testShorterLookback.SeedRefreshInterval = 8
	testShorterLookback.MaxBalLookback = 2 * testShorterLookback.SeedLookback * testShorterLookback.SeedRefreshInterval // 32
	Consensus[protocol.ConsensusTestShorterLookback] = testShorterLookback

	// The following two protocols: testUnupgradedProtocol and testUnupgradedToProtocol
	// are used to test the case when some nodes in the network do not make progress.

	// testUnupgradedToProtocol is derived from ConsensusCurrentVersion and upgraded
	// from testUnupgradedProtocol.
	testUnupgradedToProtocol := Consensus[protocol.ConsensusCurrentVersion]
	testUnupgradedToProtocol.ApprovedUpgrades = map[protocol.ConsensusVersion]uint64{}
	Consensus[protocol.ConsensusTestUnupgradedToProtocol] = testUnupgradedToProtocol

	// testUnupgradedProtocol is used to control the upgrade of a node. This is used
	// to construct and run a network where some node is upgraded, and some other
	// node is not upgraded.
	// testUnupgradedProtocol is derived from ConsensusCurrentVersion and upgrades to
	// testUnupgradedToProtocol.
	testUnupgradedProtocol := Consensus[protocol.ConsensusCurrentVersion]
	testUnupgradedProtocol.ApprovedUpgrades = map[protocol.ConsensusVersion]uint64{}

	testUnupgradedProtocol.UpgradeVoteRounds = 3
	testUnupgradedProtocol.UpgradeThreshold = 2
	testUnupgradedProtocol.DefaultUpgradeWaitRounds = 3
	b, err := strconv.ParseBool(os.Getenv("ALGORAND_TEST_UNUPGRADEDPROTOCOL_DELETE_UPGRADE"))
	// Do not upgrade to the next version if
	// ALGORAND_TEST_UNUPGRADEDPROTOCOL_DELETE_UPGRADE is set to true (e.g. 1, TRUE)
	if err == nil && b {
		// Configure as if testUnupgradedToProtocol is not supported by the binary
		delete(Consensus, protocol.ConsensusTestUnupgradedToProtocol)
	} else {
		// Direct upgrade path from ConsensusTestUnupgradedProtocol to ConsensusTestUnupgradedToProtocol
		// This is needed for the voting nodes vote to upgrade to the next protocol
		testUnupgradedProtocol.ApprovedUpgrades[protocol.ConsensusTestUnupgradedToProtocol] = 0
	}
	Consensus[protocol.ConsensusTestUnupgradedProtocol] = testUnupgradedProtocol
}

func initConsensusTestFastUpgrade() {
	fastUpgradeProtocols := make(map[protocol.ConsensusVersion]ConsensusParams)

	for proto, params := range Consensus {
		fastParams := params
		fastParams.UpgradeVoteRounds = 5
		fastParams.UpgradeThreshold = 3
		fastParams.DefaultUpgradeWaitRounds = 5
		fastParams.MaxVersionStringLen += len(protocol.ConsensusTestFastUpgrade(""))
		fastParams.ApprovedUpgrades = make(map[protocol.ConsensusVersion]uint64)

		for ver := range params.ApprovedUpgrades {
			fastParams.ApprovedUpgrades[protocol.ConsensusTestFastUpgrade(ver)] = 0
		}

		fastUpgradeProtocols[protocol.ConsensusTestFastUpgrade(proto)] = fastParams
	}

	// Put the test protocols into the Consensus struct; this
	// is done as a separate step so we don't recurse forever.
	for proto, params := range fastUpgradeProtocols {
		Consensus[proto] = params
	}
}

// Local holds the per-node-instance configuration settings for the protocol.
type Local struct {
	// Version tracks the current version of the defaults so we can migrate old -> new
	// This is specifically important whenever we decide to change the default value
	// for an existing parameter.
	Version uint32

	// environmental (may be overridden)
	// if true, does not garbage collect; also, replies to catchup requests
	Archival bool

	// gossipNode.go
	// how many peers to propagate to?
	GossipFanout  int
	NetAddress    string
	ReconnectTime time.Duration
	// what we should tell people to connect to
	PublicAddress string

	MaxConnectionsPerIP int

	// 0 == disable
	PeerPingPeriodSeconds int

	// for https serving
	TLSCertFile string
	TLSKeyFile  string

	// Logging
	BaseLoggerDebugLevel uint32
	// if this is 0, do not produce agreement.cadaver
	CadaverSizeTarget uint64

	// IncomingConnectionsLimit specifies the max number of long-lived incoming
	// connections.  0 means no connections allowed.  -1 is unbounded.
	IncomingConnectionsLimit int

	// BroadcastConnectionsLimit specifies the number of connections that
	// will receive broadcast (gossip) messages from this node.  If the
	// node has more connections than this number, it will send broadcasts
	// to the top connections by priority (outgoing connections first, then
	// by money held by peers based on their participation key).  0 means
	// no outgoing messages (not even transaction broadcasting to outgoing
	// peers).  -1 means unbounded (default).
	BroadcastConnectionsLimit int

	// AnnounceParticipationKey specifies that this node should announce its
	// participation key (with the largest stake) to its gossip peers.  This
	// allows peers to prioritize our connection, if necessary, in case of a
	// DoS attack.  Disabling this means that the peers will not have any
	// additional information to allow them to prioritize our connection.
	AnnounceParticipationKey bool

	// PriorityPeers specifies peer IP addresses that should always get
	// outgoing broadcast messages from this node.
	PriorityPeers map[string]bool

	// To make sure the algod process does not run out of FDs, algod ensures
	// that RLIMIT_NOFILE exceeds the max number of incoming connections (i.e.,
	// IncomingConnectionsLimit) by at least ReservedFDs.  ReservedFDs are meant
	// to leave room for short-lived FDs like DNS queries, SQLite files, etc.
	ReservedFDs uint64

	// local server
	// API endpoint address
	EndpointAddress string

	// timeouts passed to the rest http.Server implementation
	RestReadTimeoutSeconds  int
	RestWriteTimeoutSeconds int

	// SRV-based phonebook
	DNSBootstrapID string

	// Log file size limit in bytes
	LogSizeLimit uint64

	// text/template for creating log archive filename.
	// Available template vars:
	// Time at start of log: {{.Year}} {{.Month}} {{.Day}} {{.Hour}} {{.Minute}} {{.Second}}
	// Time at end of log: {{.EndYear}} {{.EndMonth}} {{.EndDay}} {{.EndHour}} {{.EndMinute}} {{.EndSecond}}
	//
	// If the filename ends with .gz or .bz2 it will be compressed.
	//
	// default: "node.archive.log" (no rotation, clobbers previous archive)
	LogArchiveName string

	// LogArchiveMaxAge will be parsed by time.ParseDuration().
	// Valid units are 's' seconds, 'm' minutes, 'h' hours
	LogArchiveMaxAge string

	// number of consecutive attempts to catchup after which we replace the peers we're connected to
	CatchupFailurePeerRefreshRate int

	// where should the node exporter listen for metrics
	NodeExporterListenAddress string

	// enable metric reporting flag
	EnableMetricReporting bool

	// enable top accounts reporting flag
	EnableTopAccountsReporting bool

	// enable agreement reporting flag. Currently only prints additional period events.
	EnableAgreementReporting bool

	// enable agreement timing metrics flag
	EnableAgreementTimeMetrics bool

	// The path to the node exporter.
	NodeExporterPath string

	// The fallback DNS resolver address that would be used if the system resolver would fail to retrieve SRV records
	FallbackDNSResolverAddress string

	// exponential increase factor of transaction pool's fee threshold, should always be 2 in production
	TxPoolExponentialIncreaseFactor uint64

	SuggestedFeeBlockHistory int

	// TxPoolSize is the number of transactions that fit in the transaction pool
	TxPoolSize int

	// number of seconds allowed for syncing transactions
	TxSyncTimeoutSeconds int64

	// number of seconds between transaction synchronizations
	TxSyncIntervalSeconds int64

	// the number of incoming message hashes buckets.
	IncomingMessageFilterBucketCount int

	// the size of each incoming message hash bucket.
	IncomingMessageFilterBucketSize int

	// the number of outgoing message hashes buckets.
	OutgoingMessageFilterBucketCount int

	// the size of each outgoing message hash bucket.
	OutgoingMessageFilterBucketSize int

	// enable the filtering of outgoing messages
	EnableOutgoingNetworkMessageFiltering bool

	// enable the filtering of incoming messages
	EnableIncomingMessageFilter bool

	// control enabling / disabling deadlock detection.
	// negative (-1) to disable, positive (1) to enable, 0 for default.
	DeadlockDetection int

	// Prefer to run algod Hosted (under algoh)
	// Observed by `goal` for now.
	RunHosted bool

	// The maximal number of blocks that catchup will fetch in parallel.
	// If less than Protocol.SeedLookback, then Protocol.SeedLookback will be used as to limit the catchup.
	CatchupParallelBlocks uint64

	// Generate AssembleBlockMetrics telemetry event
	EnableAssembleStats bool

	// Generate ProcessBlockMetrics telemetry event
	EnableProcessBlockStats bool

	// SuggestedFeeSlidingWindowSize is number of past blocks that will be considered in computing the suggested fee
	SuggestedFeeSlidingWindowSize uint32

	// the max size the sync server would return
	TxSyncServeResponseSize int

	// IsIndexerActive indicates whether to activate the indexer for fast retrieval of transactions
	// Note -- Indexer cannot operate on non Archival nodes
	IsIndexerActive bool

	// UseXForwardedForAddress indicates whether or not the node should use the X-Forwarded-For HTTP Header when
	// determining the source of a connection.  If used, it should be set to the string "X-Forwarded-For", unless the
	// proxy vendor provides another header field.  In the case of CloudFlare proxy, the "CF-Connecting-IP" header
	// field can be used.
	UseXForwardedForAddressField string

	// ForceRelayMessages indicates whether the network library relay messages even in the case that no NetAddress was specified.
	ForceRelayMessages bool

	// ConnectionsRateLimitingWindowSeconds is being used in conjunction with ConnectionsRateLimitingCount;
	// see ConnectionsRateLimitingCount description for further information. Providing a zero value
	// in this variable disables the connection rate limiting.
	ConnectionsRateLimitingWindowSeconds uint

	// ConnectionsRateLimitingCount is being used along with ConnectionsRateLimitingWindowSeconds to determine if
	// a connection request should be accepted or not. The gossip network examine all the incoming requests in the past
	// ConnectionsRateLimitingWindowSeconds seconds that share the same origin. If the total count exceed the ConnectionsRateLimitingCount
	// value, the connection is refused.
	ConnectionsRateLimitingCount uint

	// EnableRequestLogger enabled the logging of the incoming requests to the telemetry server.
	EnableRequestLogger bool

	// PeerConnectionsUpdateInterval defines the interval at which the peer connections information is being sent to the
	// telemetry ( when enabled ). Defined in seconds.
	PeerConnectionsUpdateInterval int
<<<<<<< HEAD
=======

	// EnableProfiler enables the go pprof endpoints, should be false if
	// the algod api will be exposed to untrusted individuals
	EnableProfiler bool

	// TelemetryToLog records messages to node.log that are normally sent to remote event monitoring
	TelemetryToLog bool
>>>>>>> b6955718
}

// Filenames of config files within the configdir (e.g. ~/.algorand)

// ConfigFilename is the name of the config.json file where we store per-algod-instance settings
const ConfigFilename = "config.json"

// PhonebookFilename is the name of the phonebook configuration files - no longer used
const PhonebookFilename = "phonebook.json" // No longer used in product - still in tests

// LedgerFilenamePrefix is the prefix of the name of the ledger database files
const LedgerFilenamePrefix = "ledger"

// CrashFilename is the name of the agreement database file.
// It is used to recover from node crashes.
const CrashFilename = "crash.sqlite"

// LoadConfigFromDisk returns a Local config structure based on merging the defaults
// with settings loaded from the config file from the custom dir.  If the custom file
// cannot be loaded, the default config is returned (with the error from loading the
// custom file).
func LoadConfigFromDisk(custom string) (c Local, err error) {
	return loadConfigFromFile(filepath.Join(custom, ConfigFilename))
}

func loadConfigFromFile(configFile string) (c Local, err error) {
	c = defaultLocal
	c.Version = 0 // Reset to 0 so we get the version from the loaded file.
	c, err = mergeConfigFromFile(configFile, c)
	if err != nil {
		return
	}

	// Migrate in case defaults were changed
	// If a config file does not have version, it is assumed to be zero.
	// All fields listed in migrate() might be changed if an actual value matches to default value from a previous version.
	c, err = migrate(c)
	return
}

// GetDefaultLocal returns a copy of the current defaultLocal config
func GetDefaultLocal() Local {
	return defaultLocal
}

func mergeConfigFromDir(root string, source Local) (Local, error) {
	return mergeConfigFromFile(filepath.Join(root, ConfigFilename), source)
}

func mergeConfigFromFile(configpath string, source Local) (Local, error) {
	f, err := os.Open(configpath)
	if err != nil {
		return source, err
	}
	defer f.Close()

	err = loadConfig(f, &source)

	// For now, all relays (listening for incoming connections) are also Archival
	// We can change this logic in the future, but it's currently the sanest default.
	if source.NetAddress != "" {
		source.Archival = true
	}

	return source, err
}

func loadConfig(reader io.Reader, config *Local) error {
	dec := json.NewDecoder(reader)
	return dec.Decode(config)
}

// DNSBootstrapArray returns an array of one or more DNS Bootstrap identifiers
func (cfg Local) DNSBootstrapArray(networkID protocol.NetworkID) (bootstrapArray []string) {
	dnsBootstrapString := cfg.DNSBootstrap(networkID)
	bootstrapArray = strings.Split(dnsBootstrapString, ";")
	return
}

// DNSBootstrap returns the network-specific DNSBootstrap identifier
func (cfg Local) DNSBootstrap(network protocol.NetworkID) string {
	// if user hasn't modified the default DNSBootstrapID in the configuration
	// file and we're targeting a devnet ( via genesis file ), we the
	// explicit devnet network bootstrap.
	if defaultLocal.DNSBootstrapID == cfg.DNSBootstrapID && network == Devnet {
		return "devnet.algodev.network"
	}
	return strings.Replace(cfg.DNSBootstrapID, "<network>", string(network), -1)
}

// SaveToDisk writes the Local settings into a root/ConfigFilename file
func (cfg Local) SaveToDisk(root string) error {
	configpath := filepath.Join(root, ConfigFilename)
	filename := os.ExpandEnv(configpath)
	return cfg.SaveToFile(filename)
}

// SaveToFile saves the config to a specific filename, allowing overriding the default name
func (cfg Local) SaveToFile(filename string) error {
	var alwaysInclude []string
	alwaysInclude = append(alwaysInclude, "Version")
	return codecs.SaveNonDefaultValuesToFile(filename, cfg, defaultLocal, alwaysInclude, true)
}

type phonebookBlackWhiteList struct {
	Include []string
}

// LoadPhonebook returns a phonebook loaded from the provided directory, if it exists.
// NOTE: We no longer use phonebook for anything but tests, but users should be able to use it
func LoadPhonebook(datadir string) ([]string, error) {
	var entries []string
	path := filepath.Join(datadir, PhonebookFilename)
	f, rootErr := os.Open(path)
	if rootErr != nil {
		if !os.IsNotExist(rootErr) {
			return nil, rootErr
		}
	} else {
		defer f.Close()

		phonebook := phonebookBlackWhiteList{}
		dec := json.NewDecoder(f)
		err := dec.Decode(&phonebook)
		if err != nil {
			return nil, errors.New("error decoding phonebook! got error: " + err.Error())
		}
		entries = phonebook.Include
	}

	// get an initial list of peers
	return entries, rootErr
}

// SavePhonebookToDisk writes the phonebook into a root/PhonebookFilename file
func SavePhonebookToDisk(entries []string, root string) error {
	configpath := filepath.Join(root, PhonebookFilename)
	f, err := os.OpenFile(os.ExpandEnv(configpath), os.O_WRONLY|os.O_CREATE|os.O_TRUNC, 0600)
	if err == nil {
		defer f.Close()
		err = savePhonebook(entries, f)
	}
	return err
}

func savePhonebook(entries []string, w io.Writer) error {
	pb := phonebookBlackWhiteList{
		Include: entries,
	}
	enc := codecs.NewFormattedJSONEncoder(w)
	return enc.Encode(pb)
}

var globalConfigFileRoot string

// GetConfigFilePath retrieves the full path to a configuration file
// These are global configurations - not specific to data-directory / network.
func GetConfigFilePath(file string) (string, error) {
	rootPath, err := GetGlobalConfigFileRoot()
	if err != nil {
		return "", err
	}
	return filepath.Join(rootPath, file), nil
}

// GetGlobalConfigFileRoot returns the current root folder for global configuration files.
// This will likely only change for tests.
func GetGlobalConfigFileRoot() (string, error) {
	var err error
	if globalConfigFileRoot == "" {
		globalConfigFileRoot, err = GetDefaultConfigFilePath()
		if err == nil {
			dirErr := os.Mkdir(globalConfigFileRoot, os.ModePerm)
			if !os.IsExist(dirErr) {
				err = dirErr
			}
		}
	}
	return globalConfigFileRoot, err
}

// SetGlobalConfigFileRoot allows overriding the root folder for global configuration files.
// It returns the current one so it can be restored, if desired.
// This will likely only change for tests.
func SetGlobalConfigFileRoot(rootPath string) string {
	currentRoot := globalConfigFileRoot
	globalConfigFileRoot = rootPath
	return currentRoot
}

// GetDefaultConfigFilePath retrieves the default directory for global (not per-instance) config files
// By default we store in ~/.algorand/.
// This will likely only change for tests.
func GetDefaultConfigFilePath() (string, error) {
	currentUser, err := user.Current()
	if err != nil {
		return "", err
	}
	if currentUser.HomeDir == "" {
		return "", errors.New("GetDefaultConfigFilePath fail - current user has no home directory")
	}
	return filepath.Join(currentUser.HomeDir, ".algorand"), nil
}<|MERGE_RESOLUTION|>--- conflicted
+++ resolved
@@ -314,7 +314,7 @@
 
 		MaxBalLookback: 320,
 
-		MaxTxGroupSize: 1,
+		MaxTxGroupSize:               1,
 		UseBuggyProposalLowestOutput: true, // TODO(upgrade): Please remove as soon as the upgrade goes through
 	}
 
@@ -812,8 +812,6 @@
 	// PeerConnectionsUpdateInterval defines the interval at which the peer connections information is being sent to the
 	// telemetry ( when enabled ). Defined in seconds.
 	PeerConnectionsUpdateInterval int
-<<<<<<< HEAD
-=======
 
 	// EnableProfiler enables the go pprof endpoints, should be false if
 	// the algod api will be exposed to untrusted individuals
@@ -821,7 +819,6 @@
 
 	// TelemetryToLog records messages to node.log that are normally sent to remote event monitoring
 	TelemetryToLog bool
->>>>>>> b6955718
 }
 
 // Filenames of config files within the configdir (e.g. ~/.algorand)
