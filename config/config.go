--- conflicted
+++ resolved
@@ -192,7 +192,12 @@
 	// support sequential transaction counter TxnCounter
 	TxnCounter bool
 
-<<<<<<< HEAD
+	// transaction groups
+	SupportTxGroups bool
+
+	// max group size
+	MaxTxGroupSize int
+
 	// 0 for no support, otherwise highest version supported
 	LogicSigVersion uint64
 
@@ -201,13 +206,6 @@
 
 	// sum of estimated op cost must be less than this
 	LogicSigMaxCost uint64
-=======
-	// transaction groups
-	SupportTxGroups bool
-
-	// max group size
-	MaxTxGroupSize int
->>>>>>> d31a22b6
 }
 
 // Consensus tracks the protocol-level settings for different versions of the
