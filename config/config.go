// Copyright (C) 2019-2020 Algorand, Inc.
// This file is part of go-algorand
//
// go-algorand is free software: you can redistribute it and/or modify
// it under the terms of the GNU Affero General Public License as
// published by the Free Software Foundation, either version 3 of the
// License, or (at your option) any later version.
//
// go-algorand is distributed in the hope that it will be useful,
// but WITHOUT ANY WARRANTY; without even the implied warranty of
// MERCHANTABILITY or FITNESS FOR A PARTICULAR PURPOSE.  See the
// GNU Affero General Public License for more details.
//
// You should have received a copy of the GNU Affero General Public License
// along with go-algorand.  If not, see <https://www.gnu.org/licenses/>.

package config

import (
	"encoding/json"
	"errors"
	"io"
	"os"
	"os/user"
	"path/filepath"
	"strings"
	"time"

	"github.com/algorand/go-algorand/protocol"
	"github.com/algorand/go-algorand/util/codecs"
)

// Devnet identifies the 'development network' use for development and not generally accessible publicly
const Devnet protocol.NetworkID = "devnet"

// Devtestnet identifies the 'development network for tests' use for running tests against development and not generally accessible publicly
const Devtestnet protocol.NetworkID = "devtestnet"

// Testnet identifies the publicly-available test network
const Testnet protocol.NetworkID = "testnet"

// Mainnet identifies the publicly-available real-money network
const Mainnet protocol.NetworkID = "mainnet"

// GenesisJSONFile is the name of the genesis.json file
const GenesisJSONFile = "genesis.json"

// Local holds the per-node-instance configuration settings for the protocol.
type Local struct {
	// Version tracks the current version of the defaults so we can migrate old -> new
	// This is specifically important whenever we decide to change the default value
	// for an existing parameter.
	Version uint32

	// environmental (may be overridden)
	// if true, does not garbage collect; also, replies to catchup requests
	Archival bool

	// gossipNode.go
	// how many peers to propagate to?
	GossipFanout  int
	NetAddress    string
	ReconnectTime time.Duration
	// what we should tell people to connect to
	PublicAddress string

	MaxConnectionsPerIP int

	// 0 == disable
	PeerPingPeriodSeconds int

	// for https serving
	TLSCertFile string
	TLSKeyFile  string

	// Logging
	BaseLoggerDebugLevel uint32
	// if this is 0, do not produce agreement.cadaver
	CadaverSizeTarget uint64

	// IncomingConnectionsLimit specifies the max number of long-lived incoming
	// connections.  0 means no connections allowed.  -1 is unbounded.
	IncomingConnectionsLimit int

	// BroadcastConnectionsLimit specifies the number of connections that
	// will receive broadcast (gossip) messages from this node.  If the
	// node has more connections than this number, it will send broadcasts
	// to the top connections by priority (outgoing connections first, then
	// by money held by peers based on their participation key).  0 means
	// no outgoing messages (not even transaction broadcasting to outgoing
	// peers).  -1 means unbounded (default).
	BroadcastConnectionsLimit int

	// AnnounceParticipationKey specifies that this node should announce its
	// participation key (with the largest stake) to its gossip peers.  This
	// allows peers to prioritize our connection, if necessary, in case of a
	// DoS attack.  Disabling this means that the peers will not have any
	// additional information to allow them to prioritize our connection.
	AnnounceParticipationKey bool

	// PriorityPeers specifies peer IP addresses that should always get
	// outgoing broadcast messages from this node.
	PriorityPeers map[string]bool

	// To make sure the algod process does not run out of FDs, algod ensures
	// that RLIMIT_NOFILE exceeds the max number of incoming connections (i.e.,
	// IncomingConnectionsLimit) by at least ReservedFDs.  ReservedFDs are meant
	// to leave room for short-lived FDs like DNS queries, SQLite files, etc.
	ReservedFDs uint64

	// local server
	// API endpoint address
	EndpointAddress string

	// timeouts passed to the rest http.Server implementation
	RestReadTimeoutSeconds  int
	RestWriteTimeoutSeconds int

	// SRV-based phonebook
	DNSBootstrapID string

	// Log file size limit in bytes
	LogSizeLimit uint64

	// text/template for creating log archive filename.
	// Available template vars:
	// Time at start of log: {{.Year}} {{.Month}} {{.Day}} {{.Hour}} {{.Minute}} {{.Second}}
	// Time at end of log: {{.EndYear}} {{.EndMonth}} {{.EndDay}} {{.EndHour}} {{.EndMinute}} {{.EndSecond}}
	//
	// If the filename ends with .gz or .bz2 it will be compressed.
	//
	// default: "node.archive.log" (no rotation, clobbers previous archive)
	LogArchiveName string

	// LogArchiveMaxAge will be parsed by time.ParseDuration().
	// Valid units are 's' seconds, 'm' minutes, 'h' hours
	LogArchiveMaxAge string

	// number of consecutive attempts to catchup after which we replace the peers we're connected to
	CatchupFailurePeerRefreshRate int

	// where should the node exporter listen for metrics
	NodeExporterListenAddress string

	// enable metric reporting flag
	EnableMetricReporting bool

	// enable top accounts reporting flag
	EnableTopAccountsReporting bool

	// enable agreement reporting flag. Currently only prints additional period events.
	EnableAgreementReporting bool

	// enable agreement timing metrics flag
	EnableAgreementTimeMetrics bool

	// The path to the node exporter.
	NodeExporterPath string

	// The fallback DNS resolver address that would be used if the system resolver would fail to retrieve SRV records
	FallbackDNSResolverAddress string

	// exponential increase factor of transaction pool's fee threshold, should always be 2 in production
	TxPoolExponentialIncreaseFactor uint64

	SuggestedFeeBlockHistory int

	// TxPoolSize is the number of transactions that fit in the transaction pool
	TxPoolSize int

	// number of seconds allowed for syncing transactions
	TxSyncTimeoutSeconds int64

	// number of seconds between transaction synchronizations
	TxSyncIntervalSeconds int64

	// the number of incoming message hashes buckets.
	IncomingMessageFilterBucketCount int

	// the size of each incoming message hash bucket.
	IncomingMessageFilterBucketSize int

	// the number of outgoing message hashes buckets.
	OutgoingMessageFilterBucketCount int

	// the size of each outgoing message hash bucket.
	OutgoingMessageFilterBucketSize int

	// enable the filtering of outgoing messages
	EnableOutgoingNetworkMessageFiltering bool

	// enable the filtering of incoming messages
	EnableIncomingMessageFilter bool

	// control enabling / disabling deadlock detection.
	// negative (-1) to disable, positive (1) to enable, 0 for default.
	DeadlockDetection int

	// Prefer to run algod Hosted (under algoh)
	// Observed by `goal` for now.
	RunHosted bool

	// The maximal number of blocks that catchup will fetch in parallel.
	// If less than Protocol.SeedLookback, then Protocol.SeedLookback will be used as to limit the catchup.
	CatchupParallelBlocks uint64

	// Generate AssembleBlockMetrics telemetry event
	EnableAssembleStats bool

	// Generate ProcessBlockMetrics telemetry event
	EnableProcessBlockStats bool

	// SuggestedFeeSlidingWindowSize is number of past blocks that will be considered in computing the suggested fee
	SuggestedFeeSlidingWindowSize uint32

	// the max size the sync server would return
	TxSyncServeResponseSize int

	// IsIndexerActive indicates whether to activate the indexer for fast retrieval of transactions
	// Note -- Indexer cannot operate on non Archival nodes
	IsIndexerActive bool

	// UseXForwardedForAddress indicates whether or not the node should use the X-Forwarded-For HTTP Header when
	// determining the source of a connection.  If used, it should be set to the string "X-Forwarded-For", unless the
	// proxy vendor provides another header field.  In the case of CloudFlare proxy, the "CF-Connecting-IP" header
	// field can be used.
	UseXForwardedForAddressField string

	// ForceRelayMessages indicates whether the network library relay messages even in the case that no NetAddress was specified.
	ForceRelayMessages bool

	// ConnectionsRateLimitingWindowSeconds is being used in conjunction with ConnectionsRateLimitingCount;
	// see ConnectionsRateLimitingCount description for further information. Providing a zero value
	// in this variable disables the connection rate limiting.
	ConnectionsRateLimitingWindowSeconds uint

	// ConnectionsRateLimitingCount is being used along with ConnectionsRateLimitingWindowSeconds to determine if
	// a connection request should be accepted or not. The gossip network examine all the incoming requests in the past
	// ConnectionsRateLimitingWindowSeconds seconds that share the same origin. If the total count exceed the ConnectionsRateLimitingCount
	// value, the connection is refused.
	ConnectionsRateLimitingCount uint

	// EnableRequestLogger enabled the logging of the incoming requests to the telemetry server.
	EnableRequestLogger bool

	// PeerConnectionsUpdateInterval defines the interval at which the peer connections information is being sent to the
	// telemetry ( when enabled ). Defined in seconds.
	PeerConnectionsUpdateInterval int

	// EnableProfiler enables the go pprof endpoints, should be false if
	// the algod api will be exposed to untrusted individuals
	EnableProfiler bool

	// TelemetryToLog records messages to node.log that are normally sent to remote event monitoring
	TelemetryToLog bool

<<<<<<< HEAD
	// DisableOutgoingConnectionThrottling disables the connection throttling of the network library, which
	// allow the network library to continuesly disconnect relays based on their relative ( and absolute ) performance.
	DisableOutgoingConnectionThrottling bool
=======
	// DNSSecurityFlags instructs algod validating DNS responses.
	// Possible fla values
	// 0x00 - disabled
	// 0x01 (dnssecSRV) - validate SRV response
	// 0x02 (dnssecRelayAddr) - validate relays' names to addresses resolution
	// 0x04 (dnssecTelemetryAddr) - validate telemetry and metrics names to addresses resolution
	// ...
	DNSSecurityFlags uint32

	// EnablePingHandler controls whether the gossip node would respond to ping messages with a pong message.
	EnablePingHandler bool
>>>>>>> 4748cd2a
}

// Filenames of config files within the configdir (e.g. ~/.algorand)

// ConfigFilename is the name of the config.json file where we store per-algod-instance settings
const ConfigFilename = "config.json"

// PhonebookFilename is the name of the phonebook configuration files - no longer used
const PhonebookFilename = "phonebook.json" // No longer used in product - still in tests

// LedgerFilenamePrefix is the prefix of the name of the ledger database files
const LedgerFilenamePrefix = "ledger"

// CrashFilename is the name of the agreement database file.
// It is used to recover from node crashes.
const CrashFilename = "crash.sqlite"

// ConfigurableConsensusProtocolsFilename defines a set of consensus prototocols that
// are to be loaded from the data directory ( if present ), to override the
// built-in supported consensus protocols.
const ConfigurableConsensusProtocolsFilename = "consensus.json"

// LoadConfigFromDisk returns a Local config structure based on merging the defaults
// with settings loaded from the config file from the custom dir.  If the custom file
// cannot be loaded, the default config is returned (with the error from loading the
// custom file).
func LoadConfigFromDisk(custom string) (c Local, err error) {
	return loadConfigFromFile(filepath.Join(custom, ConfigFilename))
}

func loadConfigFromFile(configFile string) (c Local, err error) {
	c = defaultLocal
	c.Version = 0 // Reset to 0 so we get the version from the loaded file.
	c, err = mergeConfigFromFile(configFile, c)
	if err != nil {
		return
	}

	// Migrate in case defaults were changed
	// If a config file does not have version, it is assumed to be zero.
	// All fields listed in migrate() might be changed if an actual value matches to default value from a previous version.
	c, err = migrate(c)
	return
}

// GetDefaultLocal returns a copy of the current defaultLocal config
func GetDefaultLocal() Local {
	return defaultLocal
}

func mergeConfigFromDir(root string, source Local) (Local, error) {
	return mergeConfigFromFile(filepath.Join(root, ConfigFilename), source)
}

func mergeConfigFromFile(configpath string, source Local) (Local, error) {
	f, err := os.Open(configpath)
	if err != nil {
		return source, err
	}
	defer f.Close()

	err = loadConfig(f, &source)

	// For now, all relays (listening for incoming connections) are also Archival
	// We can change this logic in the future, but it's currently the sanest default.
	if source.NetAddress != "" {
		source.Archival = true
	}

	return source, err
}

func loadConfig(reader io.Reader, config *Local) error {
	dec := json.NewDecoder(reader)
	return dec.Decode(config)
}

// DNSBootstrapArray returns an array of one or more DNS Bootstrap identifiers
func (cfg Local) DNSBootstrapArray(networkID protocol.NetworkID) (bootstrapArray []string) {
	dnsBootstrapString := cfg.DNSBootstrap(networkID)
	bootstrapArray = strings.Split(dnsBootstrapString, ";")
	return
}

// DNSBootstrap returns the network-specific DNSBootstrap identifier
func (cfg Local) DNSBootstrap(network protocol.NetworkID) string {
	// if user hasn't modified the default DNSBootstrapID in the configuration
	// file and we're targeting a devnet ( via genesis file ), we the
	// explicit devnet network bootstrap.
	if defaultLocal.DNSBootstrapID == cfg.DNSBootstrapID && network == Devnet {
		return "devnet.algodev.network"
	}
	return strings.Replace(cfg.DNSBootstrapID, "<network>", string(network), -1)
}

// SaveToDisk writes the Local settings into a root/ConfigFilename file
func (cfg Local) SaveToDisk(root string) error {
	configpath := filepath.Join(root, ConfigFilename)
	filename := os.ExpandEnv(configpath)
	return cfg.SaveToFile(filename)
}

// SaveToFile saves the config to a specific filename, allowing overriding the default name
func (cfg Local) SaveToFile(filename string) error {
	var alwaysInclude []string
	alwaysInclude = append(alwaysInclude, "Version")
	return codecs.SaveNonDefaultValuesToFile(filename, cfg, defaultLocal, alwaysInclude, true)
}

type phonebookBlackWhiteList struct {
	Include []string
}

// LoadPhonebook returns a phonebook loaded from the provided directory, if it exists.
// NOTE: We no longer use phonebook for anything but tests, but users should be able to use it
func LoadPhonebook(datadir string) ([]string, error) {
	var entries []string
	path := filepath.Join(datadir, PhonebookFilename)
	f, rootErr := os.Open(path)
	if rootErr != nil {
		if !os.IsNotExist(rootErr) {
			return nil, rootErr
		}
	} else {
		defer f.Close()

		phonebook := phonebookBlackWhiteList{}
		dec := json.NewDecoder(f)
		err := dec.Decode(&phonebook)
		if err != nil {
			return nil, errors.New("error decoding phonebook! got error: " + err.Error())
		}
		entries = phonebook.Include
	}

	// get an initial list of peers
	return entries, rootErr
}

// SavePhonebookToDisk writes the phonebook into a root/PhonebookFilename file
func SavePhonebookToDisk(entries []string, root string) error {
	configpath := filepath.Join(root, PhonebookFilename)
	f, err := os.OpenFile(os.ExpandEnv(configpath), os.O_WRONLY|os.O_CREATE|os.O_TRUNC, 0600)
	if err == nil {
		defer f.Close()
		err = savePhonebook(entries, f)
	}
	return err
}

func savePhonebook(entries []string, w io.Writer) error {
	pb := phonebookBlackWhiteList{
		Include: entries,
	}
	enc := codecs.NewFormattedJSONEncoder(w)
	return enc.Encode(pb)
}

var globalConfigFileRoot string

// GetConfigFilePath retrieves the full path to a configuration file
// These are global configurations - not specific to data-directory / network.
func GetConfigFilePath(file string) (string, error) {
	rootPath, err := GetGlobalConfigFileRoot()
	if err != nil {
		return "", err
	}
	return filepath.Join(rootPath, file), nil
}

// GetGlobalConfigFileRoot returns the current root folder for global configuration files.
// This will likely only change for tests.
func GetGlobalConfigFileRoot() (string, error) {
	var err error
	if globalConfigFileRoot == "" {
		globalConfigFileRoot, err = GetDefaultConfigFilePath()
		if err == nil {
			dirErr := os.Mkdir(globalConfigFileRoot, os.ModePerm)
			if !os.IsExist(dirErr) {
				err = dirErr
			}
		}
	}
	return globalConfigFileRoot, err
}

// SetGlobalConfigFileRoot allows overriding the root folder for global configuration files.
// It returns the current one so it can be restored, if desired.
// This will likely only change for tests.
func SetGlobalConfigFileRoot(rootPath string) string {
	currentRoot := globalConfigFileRoot
	globalConfigFileRoot = rootPath
	return currentRoot
}

// GetDefaultConfigFilePath retrieves the default directory for global (not per-instance) config files
// By default we store in ~/.algorand/.
// This will likely only change for tests.
func GetDefaultConfigFilePath() (string, error) {
	currentUser, err := user.Current()
	if err != nil {
		return "", err
	}
	if currentUser.HomeDir == "" {
		return "", errors.New("GetDefaultConfigFilePath fail - current user has no home directory")
	}
	return filepath.Join(currentUser.HomeDir, ".algorand"), nil
}

const (
	dnssecSRV = 1 << iota
	dnssecRelayAddr
	dnssecTelemetryAddr
)

// DNSSecuritySRVEnforced returns true if SRV response verification enforced
func (cfg Local) DNSSecuritySRVEnforced() bool {
	return cfg.DNSSecurityFlags&dnssecSRV != 0
}

// DNSSecurityRelayAddrEnforced returns true if relay name to ip addr resolution enforced
func (cfg Local) DNSSecurityRelayAddrEnforced() bool {
	return cfg.DNSSecurityFlags&dnssecRelayAddr != 0
}

// DNSSecurityTelemeryAddrEnforced returns true if relay name to ip addr resolution enforced
func (cfg Local) DNSSecurityTelemeryAddrEnforced() bool {
	return cfg.DNSSecurityFlags&dnssecTelemetryAddr != 0
}<|MERGE_RESOLUTION|>--- conflicted
+++ resolved
@@ -254,11 +254,6 @@
 	// TelemetryToLog records messages to node.log that are normally sent to remote event monitoring
 	TelemetryToLog bool
 
-<<<<<<< HEAD
-	// DisableOutgoingConnectionThrottling disables the connection throttling of the network library, which
-	// allow the network library to continuesly disconnect relays based on their relative ( and absolute ) performance.
-	DisableOutgoingConnectionThrottling bool
-=======
 	// DNSSecurityFlags instructs algod validating DNS responses.
 	// Possible fla values
 	// 0x00 - disabled
@@ -270,7 +265,10 @@
 
 	// EnablePingHandler controls whether the gossip node would respond to ping messages with a pong message.
 	EnablePingHandler bool
->>>>>>> 4748cd2a
+
+	// DisableOutgoingConnectionThrottling disables the connection throttling of the network library, which
+	// allow the network library to continuesly disconnect relays based on their relative ( and absolute ) performance.
+	DisableOutgoingConnectionThrottling bool
 }
 
 // Filenames of config files within the configdir (e.g. ~/.algorand)
