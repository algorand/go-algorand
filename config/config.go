--- conflicted
+++ resolved
@@ -180,16 +180,14 @@
 	// domain-separated credentials
 	CredentialDomainSeparationEnabled bool
 
-<<<<<<< HEAD
+	// fix the rewards calculation by avoiding subtracting too much from the rewards pool
+	PendingResidueRewards bool
+
 	// transaction groups
 	SupportTxGroups bool
 
 	// max group size
 	MaxTxGroupSize int
-=======
-	// fix the rewards calculation by avoiding subtracting too much from the rewards pool
-	PendingResidueRewards bool
->>>>>>> f225f35c
 }
 
 // Consensus tracks the protocol-level settings for different versions of the
@@ -386,23 +384,12 @@
 
 	// ConsensusFuture is used to test features that are implemented
 	// but not yet released in a production protocol version.
-<<<<<<< HEAD
 	vFuture := v17
+	vFuture.PendingResidueRewards = true
 	vFuture.SupportTxGroups = true
 	vFuture.MaxTxGroupSize = 16
 	vFuture.ApprovedUpgrades = map[protocol.ConsensusVersion]bool{}
 	Consensus[protocol.ConsensusFuture] = vFuture
-=======
-	// vFuture contains the PendingResidueRewards fix.
-	vFuture := v17
-	vFuture.PendingResidueRewards = true
-	vFuture.ApprovedUpgrades = map[protocol.ConsensusVersion]bool{}
-	Consensus[protocol.ConsensusFuture] = vFuture
-
-	// v17 can be upgraded to vFuture.
-	// this is a placeholder; do not enable this.
-	// v17.ApprovedUpgrades[protocol.ConsensusFuture] = true
->>>>>>> f225f35c
 }
 
 func initConsensusTestProtocols() {
