--- conflicted
+++ resolved
@@ -270,13 +270,11 @@
 	// allow the network library to continuesly disconnect relays based on their relative ( and absolute ) performance.
 	DisableOutgoingConnectionThrottling bool
 
-<<<<<<< HEAD
+	// NetworkProtocolVersion overrides network protocol version ( if present )
+	NetworkProtocolVersion string
+
 	// CatchpointInterval set the interval at which catchpoint are being generated.
 	CatchpointInterval uint64
-=======
-	// NetworkProtocolVersion overrides network protocol version ( if present )
-	NetworkProtocolVersion string
->>>>>>> cea8009b
 }
 
 // Filenames of config files within the configdir (e.g. ~/.algorand)
