--- conflicted
+++ resolved
@@ -334,13 +334,10 @@
 	// This threshold can be thought of as the maximum percentage of
 	// malicious weight that compact certificates defend against.
 	CompactCertWeightThreshold uint64
-<<<<<<< HEAD
-=======
 
 	// CompactCertSecKQ is the security parameter (k+q) for the compact
 	// certificate scheme.
 	CompactCertSecKQ uint64
->>>>>>> c85fd124
 }
 
 // ConsensusProtocols defines a set of supported protocol versions and their
