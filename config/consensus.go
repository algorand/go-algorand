--- conflicted
+++ resolved
@@ -307,12 +307,11 @@
 
 // MaxEvalDeltaAccounts is the largest number of accounts that may appear in
 // an eval delta, used for decoding purposes.
-<<<<<<< HEAD
-// var MaxEvalDeltaAccounts int - todo - enable in the application PR
+var MaxEvalDeltaAccounts int
 
 // MaxStateDeltaKeys is the largest number of key/value pairs that may appear
 // in a StateDelta, used for decoding purposes.
-// var MaxStateDeltaKeys int - todo - enable in the application PR
+var MaxStateDeltaKeys int
 
 // MaxLogicSigMaxSize is the largest logical signature appear in any of the supported
 // protocols, used for decoding purposes.
@@ -321,13 +320,6 @@
 // MaxTxnNoteBytes is the largest supported nodes field array size supported by any
 // of the consensus protocols. used for decoding purposes.
 var MaxTxnNoteBytes int
-=======
-var MaxEvalDeltaAccounts int
-
-// MaxStateDeltaKeys is the largest number of key/value pairs that may appear
-// in a StateDelta, used for decoding purposes.
-var MaxStateDeltaKeys int
->>>>>>> 3a9bca47
 
 func checkSetMax(value int, curMax *int) {
 	if value > *curMax {
@@ -349,18 +341,10 @@
 	// These bounds could be tighter, but since these values are just to
 	// prevent DoS, setting them to be the maximum number of allowed
 	// executed TEAL instructions should be fine (order of ~1000)
-<<<<<<< HEAD
-	/*
-		// todo - enable in the application PR
-		checkSetMax(p.MaxAppProgramLen, &MaxStateDeltaKeys)
-		checkSetMax(p.MaxAppProgramLen, &MaxEvalDeltaAccounts)
-	*/
+	checkSetMax(p.MaxAppProgramLen, &MaxStateDeltaKeys)
+	checkSetMax(p.MaxAppProgramLen, &MaxEvalDeltaAccounts)
 	checkSetMax(int(p.LogicSigMaxSize), &MaxLogicSigMaxSize)
 	checkSetMax(p.MaxTxnNoteBytes, &MaxTxnNoteBytes)
-=======
-	checkSetMax(p.MaxAppProgramLen, &MaxStateDeltaKeys)
-	checkSetMax(p.MaxAppProgramLen, &MaxEvalDeltaAccounts)
->>>>>>> 3a9bca47
 }
 
 // SaveConfigurableConsensus saves the configurable protocols file to the provided data directory.
