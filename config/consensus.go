// Copyright (C) 2019-2021 Algorand, Inc.
// This file is part of go-algorand
//
// go-algorand is free software: you can redistribute it and/or modify
// it under the terms of the GNU Affero General Public License as
// published by the Free Software Foundation, either version 3 of the
// License, or (at your option) any later version.
//
// go-algorand is distributed in the hope that it will be useful,
// but WITHOUT ANY WARRANTY; without even the implied warranty of
// MERCHANTABILITY or FITNESS FOR A PARTICULAR PURPOSE.  See the
// GNU Affero General Public License for more details.
//
// You should have received a copy of the GNU Affero General Public License
// along with go-algorand.  If not, see <https://www.gnu.org/licenses/>.

package config

import (
	"encoding/json"
	"io/ioutil"
	"os"
	"path/filepath"
	"time"

	"github.com/algorand/go-algorand/protocol"
)

// ConsensusParams specifies settings that might vary based on the
// particular version of the consensus protocol.
type ConsensusParams struct {
	// Consensus protocol upgrades.  Votes for upgrades are collected for
	// UpgradeVoteRounds.  If the number of positive votes is over
	// UpgradeThreshold, the proposal is accepted.
	//
	// UpgradeVoteRounds needs to be long enough to collect an
	// accurate sample of participants, and UpgradeThreshold needs
	// to be high enough to ensure that there are sufficient participants
	// after the upgrade.
	//
	// A consensus protocol upgrade may specify the delay between its
	// acceptance and its execution.  This gives clients time to notify
	// users.  This delay is specified by the upgrade proposer and must
	// be between MinUpgradeWaitRounds and MaxUpgradeWaitRounds (inclusive)
	// in the old protocol's parameters.  Note that these parameters refer
	// to the representation of the delay in a block rather than the actual
	// delay: if the specified delay is zero, it is equivalent to
	// DefaultUpgradeWaitRounds.
	//
	// The maximum length of a consensus version string is
	// MaxVersionStringLen.
	UpgradeVoteRounds        uint64
	UpgradeThreshold         uint64
	DefaultUpgradeWaitRounds uint64
	MinUpgradeWaitRounds     uint64
	MaxUpgradeWaitRounds     uint64
	MaxVersionStringLen      int

	// MaxTxnBytesPerBlock determines the maximum number of bytes
	// that transactions can take up in a block.  Specifically,
	// the sum of the lengths of encodings of each transaction
	// in a block must not exceed MaxTxnBytesPerBlock.
	MaxTxnBytesPerBlock int

	// MaxTxnBytesPerBlock is the maximum size of a transaction's Note field.
	MaxTxnNoteBytes int

	// MaxTxnLife is how long a transaction can be live for:
	// the maximum difference between LastValid and FirstValid.
	//
	// Note that in a protocol upgrade, the ledger must first be upgraded
	// to hold more past blocks for this value to be raised.
	MaxTxnLife uint64

	// ApprovedUpgrades describes the upgrade proposals that this protocol
	// implementation will vote for, along with their delay value
	// (in rounds).  A delay value of zero is the same as a delay of
	// DefaultUpgradeWaitRounds.
	ApprovedUpgrades map[protocol.ConsensusVersion]uint64

	// SupportGenesisHash indicates support for the GenesisHash
	// fields in transactions (and requires them in blocks).
	SupportGenesisHash bool

	// RequireGenesisHash indicates that GenesisHash must be present
	// in every transaction.
	RequireGenesisHash bool

	// DefaultKeyDilution specifies the granularity of top-level ephemeral
	// keys. KeyDilution is the number of second-level keys in each batch,
	// signed by a top-level "batch" key.  The default value can be
	// overridden in the account state.
	DefaultKeyDilution uint64

	// MinBalance specifies the minimum balance that can appear in
	// an account.  To spend money below MinBalance requires issuing
	// an account-closing transaction, which transfers all of the
	// money from the account, and deletes the account state.
	MinBalance uint64

	// MinTxnFee specifies the minimum fee allowed on a transaction.
	// A minimum fee is necessary to prevent DoS. In some sense this is
	// a way of making the spender subsidize the cost of storing this transaction.
	MinTxnFee uint64

	// EnableFeePooling specifies that the sum of the fees in a
	// group must exceed one MinTxnFee per Txn, rather than check that
	// each Txn has a MinFee.
	EnableFeePooling bool

	// EnableAppFeePooling specifies that the sum of fees for application calls
	// in a group is checked against the sum of the budget for application calls,
	// rather than check each individual app call is within the budget.
	EnableAppFeePooling bool

	// RewardUnit specifies the number of MicroAlgos corresponding to one reward
	// unit.
	//
	// Rewards are received by whole reward units.  Fractions of
	// RewardUnits do not receive rewards.
	RewardUnit uint64

	// RewardsRateRefreshInterval is the number of rounds after which the
	// rewards level is recomputed for the next RewardsRateRefreshInterval rounds.
	RewardsRateRefreshInterval uint64

	// seed-related parameters
	SeedLookback        uint64 // how many blocks back we use seeds from in sortition. delta_s in the spec
	SeedRefreshInterval uint64 // how often an old block hash is mixed into the seed. delta_r in the spec

	// ledger retention policy
	MaxBalLookback uint64 // (current round - MaxBalLookback) is the oldest round the ledger must answer balance queries for

	// sortition threshold factors
	NumProposers           uint64
	SoftCommitteeSize      uint64
	SoftCommitteeThreshold uint64
	CertCommitteeSize      uint64
	CertCommitteeThreshold uint64
	NextCommitteeSize      uint64 // for any non-FPR votes >= deadline step, committee sizes and thresholds are constant
	NextCommitteeThreshold uint64
	LateCommitteeSize      uint64
	LateCommitteeThreshold uint64
	RedoCommitteeSize      uint64
	RedoCommitteeThreshold uint64
	DownCommitteeSize      uint64
	DownCommitteeThreshold uint64

	// time for nodes to wait for block proposal headers for period > 0, value should be set to 2 * SmallLambda
	AgreementFilterTimeout time.Duration
	// time for nodes to wait for block proposal headers for period = 0, value should be configured to suit best case
	// critical path
	AgreementFilterTimeoutPeriod0 time.Duration

	FastRecoveryLambda    time.Duration // time between fast recovery attempts
	FastPartitionRecovery bool          // set when fast partition recovery is enabled

	// how to commit to the payset: flat or merkle tree
	PaysetCommit PaysetCommitType

	MaxTimestampIncrement int64 // maximum time between timestamps on successive blocks

	// support for the efficient encoding in SignedTxnInBlock
	SupportSignedTxnInBlock bool

	// force the FeeSink address to be non-participating in the genesis balances.
	ForceNonParticipatingFeeSink bool

	// support for ApplyData in SignedTxnInBlock
	ApplyData bool

	// track reward distributions in ApplyData
	RewardsInApplyData bool

	// domain-separated credentials
	CredentialDomainSeparationEnabled bool

	// support for transactions that mark an account non-participating
	SupportBecomeNonParticipatingTransactions bool

	// fix the rewards calculation by avoiding subtracting too much from the rewards pool
	PendingResidueRewards bool

	// asset support
	Asset bool

	// max number of assets per account
	MaxAssetsPerAccount int

	// max length of asset name
	MaxAssetNameBytes int

	// max length of asset unit name
	MaxAssetUnitNameBytes int

	// max length of asset url
	MaxAssetURLBytes int

	// support sequential transaction counter TxnCounter
	TxnCounter bool

	// transaction groups
	SupportTxGroups bool

	// max group size
	MaxTxGroupSize int

	// support for transaction leases
	// note: if FixTransactionLeases is not set, the transaction
	// leases supported are faulty; specifically, they do not
	// enforce exclusion correctly when the FirstValid of
	// transactions do not match.
	SupportTransactionLeases bool
	FixTransactionLeases     bool

	// 0 for no support, otherwise highest version supported
	LogicSigVersion uint64

	// len(LogicSig.Logic) + len(LogicSig.Args[*]) must be less than this
	LogicSigMaxSize uint64

	// sum of estimated op cost must be less than this
	LogicSigMaxCost uint64

	// max decimal precision for assets
	MaxAssetDecimals uint32

	// SupportRekeying indicates support for account rekeying (the RekeyTo and AuthAddr fields)
	SupportRekeying bool

	// application support
	Application bool

	// max number of ApplicationArgs for an ApplicationCall transaction
	MaxAppArgs int

	// max sum([len(arg) for arg in txn.ApplicationArgs])
	MaxAppTotalArgLen int

	// maximum byte len of application approval program or clear state
	// When MaxExtraAppProgramPages > 0, this is the size of those pages.
	// So two "extra pages" would mean 3*MaxAppProgramLen bytes are available.
	MaxAppProgramLen int

	// maximum total length of an application's programs (approval + clear state)
	// When MaxExtraAppProgramPages > 0, this is the size of those pages.
	// So two "extra pages" would mean 3*MaxAppTotalProgramLen bytes are available.
	MaxAppTotalProgramLen int

	// extra length for application program in pages. A page is MaxAppProgramLen bytes
	MaxExtraAppProgramPages int

	// maximum number of accounts in the ApplicationCall Accounts field.
	// this determines, in part, the maximum number of balance records
	// accessed by a single transaction
	MaxAppTxnAccounts int

	// maximum number of app ids in the ApplicationCall ForeignApps field.
	// these are the only applications besides the called application for
	// which global state may be read in the transaction
	MaxAppTxnForeignApps int

	// maximum number of asset ids in the ApplicationCall ForeignAssets
	// field. these are the only assets for which the asset parameters may
	// be read in the transaction
	MaxAppTxnForeignAssets int

	// maximum number of "foreign references" (accounts, asa, app)
	// that can be attached to a single app call.
	MaxAppTotalTxnReferences int

	// maximum cost of application approval program or clear state program
	MaxAppProgramCost int

	// maximum length of a key used in an application's global or local
	// key/value store
	MaxAppKeyLen int

	// maximum length of a bytes value used in an application's global or
	// local key/value store
	MaxAppBytesValueLen int

	// maximum sum of the lengths of the key and value of one app state entry
	MaxAppSumKeyValueLens int

	// maximum number of applications a single account can create and store
	// AppParams for at once
	MaxAppsCreated int

	// maximum number of applications a single account can opt in to and
	// store AppLocalState for at once
	MaxAppsOptedIn int

	// flat MinBalance requirement for creating a single application and
	// storing its AppParams
	AppFlatParamsMinBalance uint64

	// flat MinBalance requirement for opting in to a single application
	// and storing its AppLocalState
	AppFlatOptInMinBalance uint64

	// MinBalance requirement per key/value entry in LocalState or
	// GlobalState key/value stores, regardless of value type
	SchemaMinBalancePerEntry uint64

	// MinBalance requirement (in addition to SchemaMinBalancePerEntry) for
	// integer values stored in LocalState or GlobalState key/value stores
	SchemaUintMinBalance uint64

	// MinBalance requirement (in addition to SchemaMinBalancePerEntry) for
	// []byte values stored in LocalState or GlobalState key/value stores
	SchemaBytesMinBalance uint64

	// maximum number of total key/value pairs allowed by a given
	// LocalStateSchema (and therefore allowed in LocalState)
	MaxLocalSchemaEntries uint64

	// maximum number of total key/value pairs allowed by a given
	// GlobalStateSchema (and therefore allowed in GlobalState)
	MaxGlobalSchemaEntries uint64

	// maximum total minimum balance requirement for an account, used
	// to limit the maximum size of a single balance record
	MaximumMinimumBalance uint64

	// CompactCertRounds defines the frequency with which compact
	// certificates are generated.  Every round that is a multiple
	// of CompactCertRounds, the block header will include a Merkle
	// commitment to the set of online accounts (that can vote after
	// another CompactCertRounds rounds), and that block will be signed
	// (forming a compact certificate) by the voters from the previous
	// such Merkle tree commitment.  A value of zero means no compact
	// certificates.
	CompactCertRounds uint64

	// CompactCertTopVoters is a bound on how many online accounts get to
	// participate in forming the compact certificate, by including the
	// top CompactCertTopVoters accounts (by normalized balance) into the
	// Merkle commitment.
	CompactCertTopVoters uint64

	// CompactCertVotersLookback is the number of blocks we skip before
	// publishing a Merkle commitment to the online accounts.  Namely,
	// if block number N contains a Merkle commitment to the online
	// accounts (which, incidentally, means N%CompactCertRounds=0),
	// then the balances reflected in that commitment must come from
	// block N-CompactCertVotersLookback.  This gives each node some
	// time (CompactCertVotersLookback blocks worth of time) to
	// construct this Merkle tree, so as to avoid placing the
	// construction of this Merkle tree (and obtaining the requisite
	// accounts and balances) in the critical path.
	CompactCertVotersLookback uint64

	// CompactCertWeightThreshold specifies the fraction of top voters weight
	// that must sign the message (block header) for security.  The compact
	// certificate ensures this threshold holds; however, forming a valid
	// compact certificate requires a somewhat higher number of signatures,
	// and the more signatures are collected, the smaller the compact cert
	// can be.
	//
	// This threshold can be thought of as the maximum fraction of
	// malicious weight that compact certificates defend against.
	//
	// The threshold is computed as CompactCertWeightThreshold/(1<<32).
	CompactCertWeightThreshold uint32

	// CompactCertSecKQ is the security parameter (k+q) for the compact
	// certificate scheme.
	CompactCertSecKQ uint64

	// EnableAssetCloseAmount adds an extra field to the ApplyData. The field contains the amount of the remaining
	// asset that were sent to the close-to address.
	EnableAssetCloseAmount bool

	// update the initial rewards rate calculation to take the reward pool minimum balance into account
	InitialRewardsRateCalculation bool

	// NoEmptyLocalDeltas updates how ApplyDelta.EvalDelta.LocalDeltas are stored
	NoEmptyLocalDeltas bool

	// EnableKeyregCoherencyCheck enable the following extra checks on key registration transactions:
	// 1. checking that [VotePK/SelectionPK/VoteKeyDilution] are all set or all clear.
	// 2. checking that the VoteFirst is less or equal to VoteLast.
	// 3. checking that in the case of going offline, both the VoteFirst and VoteLast are clear.
	// 4. checking that in the case of going online the VoteLast is non-zero and greater then the current network round.
	// 5. checking that in the case of going online the VoteFirst is less or equal to the LastValid+1.
	// 6. checking that in the case of going online the VoteFirst is less or equal to the next network round.
	EnableKeyregCoherencyCheck bool

	EnableExtraPagesOnAppUpdate bool
}

// PaysetCommitType enumerates possible ways for the block header to commit to
// the set of transactions in the block.
type PaysetCommitType int

const (
	// PaysetCommitUnsupported is the zero value, reflecting the fact
	// that some early protocols used a Merkle tree to commit to the
	// transactions in a way that we no longer support.
	PaysetCommitUnsupported PaysetCommitType = iota

	// PaysetCommitFlat hashes the entire payset array.
	PaysetCommitFlat

	// PaysetCommitMerkle uses merklearray to commit to the payset.
	PaysetCommitMerkle
)

// ConsensusProtocols defines a set of supported protocol versions and their
// corresponding parameters.
type ConsensusProtocols map[protocol.ConsensusVersion]ConsensusParams

// Consensus tracks the protocol-level settings for different versions of the
// consensus protocol.
var Consensus ConsensusProtocols

// MaxVoteThreshold is the largest threshold for a bundle over all supported
// consensus protocols, used for decoding purposes.
var MaxVoteThreshold int

// MaxEvalDeltaAccounts is the largest number of accounts that may appear in
// an eval delta, used for decoding purposes.
var MaxEvalDeltaAccounts int

// MaxStateDeltaKeys is the largest number of key/value pairs that may appear
// in a StateDelta, used for decoding purposes.
var MaxStateDeltaKeys int

// MaxLogicSigMaxSize is the largest logical signature appear in any of the supported
// protocols, used for decoding purposes.
var MaxLogicSigMaxSize int

// MaxTxnNoteBytes is the largest supported nodes field array size supported by any
// of the consensus protocols. used for decoding purposes.
var MaxTxnNoteBytes int

// MaxTxGroupSize is the largest supported number of transactions per transaction group supported by any
// of the consensus protocols. used for decoding purposes.
var MaxTxGroupSize int

// MaxAppProgramLen is the largest supported app program size supported by any
// of the consensus protocols. used for decoding purposes.
var MaxAppProgramLen int

// MaxBytesKeyValueLen is a maximum length of key or value across all protocols.
// used for decoding purposes.
var MaxBytesKeyValueLen int

// MaxExtraAppProgramLen is the maximum extra app program length supported by any
// of the consensus protocols. used for decoding purposes.
var MaxExtraAppProgramLen int

// MaxAvailableAppProgramLen is the largest supported app program size include the extra pages
//supported supported by any of the consensus protocols. used for decoding purposes.
var MaxAvailableAppProgramLen int

func checkSetMax(value int, curMax *int) {
	if value > *curMax {
		*curMax = value
	}
}

// checkSetAllocBounds sets some global variables used during msgpack decoding
// to enforce memory allocation limits. The values should be generous to
// prevent correctness bugs, but not so large that DoS attacks are trivial
func checkSetAllocBounds(p ConsensusParams) {
	checkSetMax(int(p.SoftCommitteeThreshold), &MaxVoteThreshold)
	checkSetMax(int(p.CertCommitteeThreshold), &MaxVoteThreshold)
	checkSetMax(int(p.NextCommitteeThreshold), &MaxVoteThreshold)
	checkSetMax(int(p.LateCommitteeThreshold), &MaxVoteThreshold)
	checkSetMax(int(p.RedoCommitteeThreshold), &MaxVoteThreshold)
	checkSetMax(int(p.DownCommitteeThreshold), &MaxVoteThreshold)

	// These bounds could be tighter, but since these values are just to
	// prevent DoS, setting them to be the maximum number of allowed
	// executed TEAL instructions should be fine (order of ~1000)
	checkSetMax(p.MaxAppProgramLen, &MaxStateDeltaKeys)
	checkSetMax(p.MaxAppProgramLen, &MaxEvalDeltaAccounts)
	checkSetMax(p.MaxAppProgramLen, &MaxAppProgramLen)
	checkSetMax(int(p.LogicSigMaxSize), &MaxLogicSigMaxSize)
	checkSetMax(p.MaxTxnNoteBytes, &MaxTxnNoteBytes)
	checkSetMax(p.MaxTxGroupSize, &MaxTxGroupSize)
	// MaxBytesKeyValueLen is max of MaxAppKeyLen and MaxAppBytesValueLen
	checkSetMax(p.MaxAppKeyLen, &MaxBytesKeyValueLen)
	checkSetMax(p.MaxAppBytesValueLen, &MaxBytesKeyValueLen)
	checkSetMax(p.MaxExtraAppProgramPages, &MaxExtraAppProgramLen)
	// MaxAvailableAppProgramLen is the max of supported app program size
	MaxAvailableAppProgramLen = MaxAppProgramLen * (1 + MaxExtraAppProgramLen)
}

// SaveConfigurableConsensus saves the configurable protocols file to the provided data directory.
// if the params contains zero protocols, the existing consensus.json file will be removed if exists.
func SaveConfigurableConsensus(dataDirectory string, params ConsensusProtocols) error {
	consensusProtocolPath := filepath.Join(dataDirectory, ConfigurableConsensusProtocolsFilename)

	if len(params) == 0 {
		// we have no consensus params to write. In this case, just delete the existing file
		// ( if any )
		err := os.Remove(consensusProtocolPath)
		if os.IsNotExist(err) {
			return nil
		}
		return err
	}
	encodedConsensusParams, err := json.Marshal(params)
	if err != nil {
		return err
	}
	err = ioutil.WriteFile(consensusProtocolPath, encodedConsensusParams, 0644)
	return err
}

// DeepCopy creates a deep copy of a consensus protocols map.
func (cp ConsensusProtocols) DeepCopy() ConsensusProtocols {
	staticConsensus := make(ConsensusProtocols)
	for consensusVersion, consensusParams := range cp {
		// recreate the ApprovedUpgrades map since we don't want to modify the original one.
		if consensusParams.ApprovedUpgrades != nil {
			newApprovedUpgrades := make(map[protocol.ConsensusVersion]uint64)
			for ver, when := range consensusParams.ApprovedUpgrades {
				newApprovedUpgrades[ver] = when
			}
			consensusParams.ApprovedUpgrades = newApprovedUpgrades
		}
		staticConsensus[consensusVersion] = consensusParams
	}
	return staticConsensus
}

// Merge merges a configurable consensus ontop of the existing consensus protocol and return
// a new consensus protocol without modify any of the incoming structures.
func (cp ConsensusProtocols) Merge(configurableConsensus ConsensusProtocols) ConsensusProtocols {
	staticConsensus := cp.DeepCopy()

	for consensusVersion, consensusParams := range configurableConsensus {
		if consensusParams.ApprovedUpgrades == nil {
			// if we were provided with an empty ConsensusParams, delete the existing reference to this consensus version
			for cVer, cParam := range staticConsensus {
				if cVer == consensusVersion {
					delete(staticConsensus, cVer)
				} else if _, has := cParam.ApprovedUpgrades[consensusVersion]; has {
					// delete upgrade to deleted version
					delete(cParam.ApprovedUpgrades, consensusVersion)
				}
			}
		} else {
			// need to add/update entry
			staticConsensus[consensusVersion] = consensusParams
		}
	}

	return staticConsensus
}

// LoadConfigurableConsensusProtocols loads the configurable protocols from the data directory
func LoadConfigurableConsensusProtocols(dataDirectory string) error {
	newConsensus, err := PreloadConfigurableConsensusProtocols(dataDirectory)
	if err != nil {
		return err
	}
	if newConsensus != nil {
		Consensus = newConsensus
		// Set allocation limits
		for _, p := range Consensus {
			checkSetAllocBounds(p)
		}
	}
	return nil
}

// PreloadConfigurableConsensusProtocols loads the configurable protocols from the data directory
// and merge it with a copy of the Consensus map. Then, it returns it to the caller.
func PreloadConfigurableConsensusProtocols(dataDirectory string) (ConsensusProtocols, error) {
	consensusProtocolPath := filepath.Join(dataDirectory, ConfigurableConsensusProtocolsFilename)
	file, err := os.Open(consensusProtocolPath)

	if err != nil {
		if os.IsNotExist(err) {
			// this file is not required, only optional. if it's missing, no harm is done.
			return Consensus, nil
		}
		return nil, err
	}
	defer file.Close()

	configurableConsensus := make(ConsensusProtocols)

	decoder := json.NewDecoder(file)
	err = decoder.Decode(&configurableConsensus)
	if err != nil {
		return nil, err
	}
	return Consensus.Merge(configurableConsensus), nil
}

func initConsensusProtocols() {
	// WARNING: copying a ConsensusParams by value into a new variable
	// does not copy the ApprovedUpgrades map.  Make sure that each new
	// ConsensusParams structure gets a fresh ApprovedUpgrades map.

	// Base consensus protocol version, v7.
	v7 := ConsensusParams{
		UpgradeVoteRounds:        10000,
		UpgradeThreshold:         9000,
		DefaultUpgradeWaitRounds: 10000,
		MaxVersionStringLen:      64,

		MinBalance:          10000,
		MinTxnFee:           1000,
		MaxTxnLife:          1000,
		MaxTxnNoteBytes:     1024,
		MaxTxnBytesPerBlock: 1000000,
		DefaultKeyDilution:  10000,

		MaxTimestampIncrement: 25,

		RewardUnit:                 1e6,
		RewardsRateRefreshInterval: 5e5,

		ApprovedUpgrades: map[protocol.ConsensusVersion]uint64{},

		NumProposers:           30,
		SoftCommitteeSize:      2500,
		SoftCommitteeThreshold: 1870,
		CertCommitteeSize:      1000,
		CertCommitteeThreshold: 720,
		NextCommitteeSize:      10000,
		NextCommitteeThreshold: 7750,
		LateCommitteeSize:      10000,
		LateCommitteeThreshold: 7750,
		RedoCommitteeSize:      10000,
		RedoCommitteeThreshold: 7750,
		DownCommitteeSize:      10000,
		DownCommitteeThreshold: 7750,

		AgreementFilterTimeout:        4 * time.Second,
		AgreementFilterTimeoutPeriod0: 4 * time.Second,

		FastRecoveryLambda: 5 * time.Minute,

		SeedLookback:        2,
		SeedRefreshInterval: 100,

		MaxBalLookback: 320,

		MaxTxGroupSize: 1,
	}

	v7.ApprovedUpgrades = map[protocol.ConsensusVersion]uint64{}
	Consensus[protocol.ConsensusV7] = v7

	// v8 uses parameters and a seed derivation policy (the "twin seeds") from Georgios' new analysis
	v8 := v7

	v8.SeedRefreshInterval = 80
	v8.NumProposers = 9
	v8.SoftCommitteeSize = 2990
	v8.SoftCommitteeThreshold = 2267
	v8.CertCommitteeSize = 1500
	v8.CertCommitteeThreshold = 1112
	v8.NextCommitteeSize = 5000
	v8.NextCommitteeThreshold = 3838
	v8.LateCommitteeSize = 5000
	v8.LateCommitteeThreshold = 3838
	v8.RedoCommitteeSize = 5000
	v8.RedoCommitteeThreshold = 3838
	v8.DownCommitteeSize = 5000
	v8.DownCommitteeThreshold = 3838

	v8.ApprovedUpgrades = map[protocol.ConsensusVersion]uint64{}
	Consensus[protocol.ConsensusV8] = v8

	// v7 can be upgraded to v8.
	v7.ApprovedUpgrades[protocol.ConsensusV8] = 0

	// v9 increases the minimum balance to 100,000 microAlgos.
	v9 := v8
	v9.MinBalance = 100000
	v9.ApprovedUpgrades = map[protocol.ConsensusVersion]uint64{}
	Consensus[protocol.ConsensusV9] = v9

	// v8 can be upgraded to v9.
	v8.ApprovedUpgrades[protocol.ConsensusV9] = 0

	// v10 introduces fast partition recovery (and also raises NumProposers).
	v10 := v9
	v10.FastPartitionRecovery = true
	v10.NumProposers = 20
	v10.LateCommitteeSize = 500
	v10.LateCommitteeThreshold = 320
	v10.RedoCommitteeSize = 2400
	v10.RedoCommitteeThreshold = 1768
	v10.DownCommitteeSize = 6000
	v10.DownCommitteeThreshold = 4560
	v10.ApprovedUpgrades = map[protocol.ConsensusVersion]uint64{}
	Consensus[protocol.ConsensusV10] = v10

	// v9 can be upgraded to v10.
	v9.ApprovedUpgrades[protocol.ConsensusV10] = 0

	// v11 introduces SignedTxnInBlock.
	v11 := v10
	v11.SupportSignedTxnInBlock = true
	v11.PaysetCommit = PaysetCommitFlat
	v11.ApprovedUpgrades = map[protocol.ConsensusVersion]uint64{}
	Consensus[protocol.ConsensusV11] = v11

	// v10 can be upgraded to v11.
	v10.ApprovedUpgrades[protocol.ConsensusV11] = 0

	// v12 increases the maximum length of a version string.
	v12 := v11
	v12.MaxVersionStringLen = 128
	v12.ApprovedUpgrades = map[protocol.ConsensusVersion]uint64{}
	Consensus[protocol.ConsensusV12] = v12

	// v11 can be upgraded to v12.
	v11.ApprovedUpgrades[protocol.ConsensusV12] = 0

	// v13 makes the consensus version a meaningful string.
	v13 := v12
	v13.ApprovedUpgrades = map[protocol.ConsensusVersion]uint64{}
	Consensus[protocol.ConsensusV13] = v13

	// v12 can be upgraded to v13.
	v12.ApprovedUpgrades[protocol.ConsensusV13] = 0

	// v14 introduces tracking of closing amounts in ApplyData, and enables
	// GenesisHash in transactions.
	v14 := v13
	v14.ApplyData = true
	v14.SupportGenesisHash = true
	v14.ApprovedUpgrades = map[protocol.ConsensusVersion]uint64{}
	Consensus[protocol.ConsensusV14] = v14

	// v13 can be upgraded to v14.
	v13.ApprovedUpgrades[protocol.ConsensusV14] = 0

	// v15 introduces tracking of reward distributions in ApplyData.
	v15 := v14
	v15.RewardsInApplyData = true
	v15.ForceNonParticipatingFeeSink = true
	v15.ApprovedUpgrades = map[protocol.ConsensusVersion]uint64{}
	Consensus[protocol.ConsensusV15] = v15

	// v14 can be upgraded to v15.
	v14.ApprovedUpgrades[protocol.ConsensusV15] = 0

	// v16 fixes domain separation in credentials.
	v16 := v15
	v16.CredentialDomainSeparationEnabled = true
	v16.RequireGenesisHash = true
	v16.ApprovedUpgrades = map[protocol.ConsensusVersion]uint64{}
	Consensus[protocol.ConsensusV16] = v16

	// v15 can be upgraded to v16.
	v15.ApprovedUpgrades[protocol.ConsensusV16] = 0

	// ConsensusV17 points to 'final' spec commit
	v17 := v16
	v17.ApprovedUpgrades = map[protocol.ConsensusVersion]uint64{}
	Consensus[protocol.ConsensusV17] = v17

	// v16 can be upgraded to v17.
	v16.ApprovedUpgrades[protocol.ConsensusV17] = 0

	// ConsensusV18 points to reward calculation spec commit
	v18 := v17
	v18.PendingResidueRewards = true
	v18.ApprovedUpgrades = map[protocol.ConsensusVersion]uint64{}
	v18.TxnCounter = true
	v18.Asset = true
	v18.LogicSigVersion = 1
	v18.LogicSigMaxSize = 1000
	v18.LogicSigMaxCost = 20000
	v18.MaxAssetsPerAccount = 1000
	v18.SupportTxGroups = true
	v18.MaxTxGroupSize = 16
	v18.SupportTransactionLeases = true
	v18.SupportBecomeNonParticipatingTransactions = true
	v18.MaxAssetNameBytes = 32
	v18.MaxAssetUnitNameBytes = 8
	v18.MaxAssetURLBytes = 32
	Consensus[protocol.ConsensusV18] = v18

	// ConsensusV19 is the official spec commit ( teal, assets, group tx )
	v19 := v18
	v19.ApprovedUpgrades = map[protocol.ConsensusVersion]uint64{}

	Consensus[protocol.ConsensusV19] = v19

	// v18 can be upgraded to v19.
	v18.ApprovedUpgrades[protocol.ConsensusV19] = 0
	// v17 can be upgraded to v19.
	v17.ApprovedUpgrades[protocol.ConsensusV19] = 0

	// v20 points to adding the precision to the assets.
	v20 := v19
	v20.ApprovedUpgrades = map[protocol.ConsensusVersion]uint64{}
	v20.MaxAssetDecimals = 19
	// we want to adjust the upgrade time to be roughly one week.
	// one week, in term of rounds would be:
	// 140651 = (7 * 24 * 60 * 60 / 4.3)
	// for the sake of future manual calculations, we'll round that down
	// a bit :
	v20.DefaultUpgradeWaitRounds = 140000
	Consensus[protocol.ConsensusV20] = v20

	// v19 can be upgraded to v20.
	v19.ApprovedUpgrades[protocol.ConsensusV20] = 0

	// v21 fixes a bug in Credential.lowestOutput that would cause larger accounts to be selected to propose disproportionately more often than small accounts
	v21 := v20
	v21.ApprovedUpgrades = map[protocol.ConsensusVersion]uint64{}
	Consensus[protocol.ConsensusV21] = v21
	// v20 can be upgraded to v21.
	v20.ApprovedUpgrades[protocol.ConsensusV21] = 0

	// v22 is an upgrade which allows tuning the number of rounds to wait to execute upgrades.
	v22 := v21
	v22.ApprovedUpgrades = map[protocol.ConsensusVersion]uint64{}
	v22.MinUpgradeWaitRounds = 10000
	v22.MaxUpgradeWaitRounds = 150000
	Consensus[protocol.ConsensusV22] = v22

	// v23 is an upgrade which fixes the behavior of leases so that
	// it conforms with the intended spec.
	v23 := v22
	v23.ApprovedUpgrades = map[protocol.ConsensusVersion]uint64{}
	v23.FixTransactionLeases = true
	Consensus[protocol.ConsensusV23] = v23
	// v22 can be upgraded to v23.
	v22.ApprovedUpgrades[protocol.ConsensusV23] = 10000
	// v21 can be upgraded to v23.
	v21.ApprovedUpgrades[protocol.ConsensusV23] = 0

	// v24 is the stateful teal and rekeying upgrade
	v24 := v23
	v24.ApprovedUpgrades = map[protocol.ConsensusVersion]uint64{}
	v24.LogicSigVersion = 2

	// Enable application support
	v24.Application = true

	// Enable rekeying
	v24.SupportRekeying = true

	// 100.1 Algos (MinBalance for creating 1,000 assets)
	v24.MaximumMinimumBalance = 100100000

	v24.MaxAppArgs = 16
	v24.MaxAppTotalArgLen = 2048
	v24.MaxAppProgramLen = 1024
	v24.MaxAppTotalProgramLen = 2048 // No effect until v28, when MaxAppProgramLen increased
	v24.MaxAppKeyLen = 64
	v24.MaxAppBytesValueLen = 64
	v24.MaxAppSumKeyValueLens = 128 // Set here to have no effect until MaxAppBytesValueLen increases

	// 0.1 Algos (Same min balance cost as an Asset)
	v24.AppFlatParamsMinBalance = 100000
	v24.AppFlatOptInMinBalance = 100000

	// Can look up Sender + 4 other balance records per Application txn
	v24.MaxAppTxnAccounts = 4

	// Can look up 2 other app creator balance records to see global state
	v24.MaxAppTxnForeignApps = 2

	// Can look up 2 assets to see asset parameters
	v24.MaxAppTxnForeignAssets = 2

	// Intended to have no effect in v24 (it's set to accounts +
	// asas + apps). In later vers, it allows increasing the
	// individual limits while maintaining same max references.
	v24.MaxAppTotalTxnReferences = 8

	// 64 byte keys @ ~333 microAlgos/byte + delta
	v24.SchemaMinBalancePerEntry = 25000

	// 9 bytes @ ~333 microAlgos/byte + delta
	v24.SchemaUintMinBalance = 3500

	// 64 byte values @ ~333 microAlgos/byte + delta
	v24.SchemaBytesMinBalance = 25000

	// Maximum number of key/value pairs per local key/value store
	v24.MaxLocalSchemaEntries = 16

	// Maximum number of key/value pairs per global key/value store
	v24.MaxGlobalSchemaEntries = 64

	// Maximum cost of ApprovalProgram/ClearStateProgram
	v24.MaxAppProgramCost = 700

	// Maximum number of apps a single account can create
	v24.MaxAppsCreated = 10

	// Maximum number of apps a single account can opt into
	v24.MaxAppsOptedIn = 10
	Consensus[protocol.ConsensusV24] = v24

	// v23 can be upgraded to v24, with an update delay of 7 days ( see calculation above )
	v23.ApprovedUpgrades[protocol.ConsensusV24] = 140000

	// v25 enables AssetCloseAmount in the ApplyData
	v25 := v24
	v25.ApprovedUpgrades = map[protocol.ConsensusVersion]uint64{}

	// Enable AssetCloseAmount field
	v25.EnableAssetCloseAmount = true
	Consensus[protocol.ConsensusV25] = v25

	// v26 adds support for teal3
	v26 := v25
	v26.ApprovedUpgrades = map[protocol.ConsensusVersion]uint64{}

	// Enable the InitialRewardsRateCalculation fix
	v26.InitialRewardsRateCalculation = true

	// Enable transaction Merkle tree.
	v26.PaysetCommit = PaysetCommitMerkle

	// Enable teal3
	v26.LogicSigVersion = 3

	Consensus[protocol.ConsensusV26] = v26

	// v25 or v24 can be upgraded to v26, with an update delay of 7 days ( see calculation above )
	v25.ApprovedUpgrades[protocol.ConsensusV26] = 140000
	v24.ApprovedUpgrades[protocol.ConsensusV26] = 140000

	// v27 updates ApplyDelta.EvalDelta.LocalDeltas format
	v27 := v26
	v27.ApprovedUpgrades = map[protocol.ConsensusVersion]uint64{}

	// Enable the ApplyDelta.EvalDelta.LocalDeltas fix
	v27.NoEmptyLocalDeltas = true

	Consensus[protocol.ConsensusV27] = v27

	// v26 can be upgraded to v27, with an update delay of 3 days
	// 60279 = (3 * 24 * 60 * 60 / 4.3)
	// for the sake of future manual calculations, we'll round that down
	// a bit :
	v26.ApprovedUpgrades[protocol.ConsensusV27] = 60000

	// v28 introduces new TEAL features, larger program size, fee pooling and longer asset max URL
	v28 := v27
	v28.ApprovedUpgrades = map[protocol.ConsensusVersion]uint64{}

	// Enable TEAL 4 / AVM 0.9
	v28.LogicSigVersion = 4
	// Enable support for larger app program size
	v28.MaxExtraAppProgramPages = 3
	v28.MaxAppProgramLen = 2048
	// Increase asset URL length to allow for IPFS URLs
	v28.MaxAssetURLBytes = 96
	// Let the bytes value take more space. Key+Value is still limited to 128
	v28.MaxAppBytesValueLen = 128

	// Individual limits raised
	v28.MaxAppTxnForeignApps = 8
	v28.MaxAppTxnForeignAssets = 8

	// MaxAppTxnAccounts has not been raised yet.  It is already
	// higher (4) and there is a multiplicative effect in
	// "reachability" between accounts and creatables, so we
	// retain 4 x 4 as worst case.

	v28.EnableFeePooling = true
	v28.EnableKeyregCoherencyCheck = true

	Consensus[protocol.ConsensusV28] = v28

	// v27 can be upgraded to v28, with an update delay of 7 days ( see calculation above )
	v27.ApprovedUpgrades[protocol.ConsensusV28] = 140000

	// v29 fixes application update by using ExtraProgramPages in size calculations
	v29 := v28
	v29.ApprovedUpgrades = map[protocol.ConsensusVersion]uint64{}

	// Enable ExtraProgramPages for application update
	v29.EnableExtraPagesOnAppUpdate = true

	Consensus[protocol.ConsensusV29] = v29

	// v28 can be upgraded to v29, with an update delay of 3 days ( see calculation above )
	v28.ApprovedUpgrades[protocol.ConsensusV29] = 60000

	// ConsensusFuture is used to test features that are implemented
	// but not yet released in a production protocol version.
	vFuture := v29
	vFuture.ApprovedUpgrades = map[protocol.ConsensusVersion]uint64{}

	// FilterTimeout for period 0 should take a new optimized, configured value, need to revisit this later
	vFuture.AgreementFilterTimeoutPeriod0 = 4 * time.Second

	// Enable compact certificates.
	vFuture.CompactCertRounds = 128
	vFuture.CompactCertTopVoters = 1024 * 1024
	vFuture.CompactCertVotersLookback = 16
	vFuture.CompactCertWeightThreshold = (1 << 32) * 30 / 100
	vFuture.CompactCertSecKQ = 128

	// Enable TEAL 5 / AVM 1.0
	vFuture.LogicSigVersion = 5

<<<<<<< HEAD
	// Enable ExtraProgramPages for application update
	vFuture.EnableExtraPagesOnAppUpdate = true

	// Enable
	vFuture.EnableAppFeePooling = true

=======
>>>>>>> 16bada1e
	Consensus[protocol.ConsensusFuture] = vFuture
}

// Global defines global Algorand protocol parameters which should not be overridden.
type Global struct {
	SmallLambda time.Duration // min amount of time to wait for leader's credential (i.e., time to propagate one credential)
	BigLambda   time.Duration // max amount of time to wait for leader's proposal (i.e., time to propagate one block)
}

// Protocol holds the global configuration settings for the agreement protocol,
// initialized with our current defaults. This is used across all nodes we create.
var Protocol = Global{
	SmallLambda: 2000 * time.Millisecond,
	BigLambda:   15000 * time.Millisecond,
}

func init() {
	Consensus = make(ConsensusProtocols)

	initConsensusProtocols()

	// Set allocation limits
	for _, p := range Consensus {
		checkSetAllocBounds(p)
	}
}<|MERGE_RESOLUTION|>--- conflicted
+++ resolved
@@ -1006,15 +1006,12 @@
 	// Enable TEAL 5 / AVM 1.0
 	vFuture.LogicSigVersion = 5
 
-<<<<<<< HEAD
 	// Enable ExtraProgramPages for application update
 	vFuture.EnableExtraPagesOnAppUpdate = true
 
-	// Enable
+	// Enable App calls to pool budget in grouped transactions
 	vFuture.EnableAppFeePooling = true
 
-=======
->>>>>>> 16bada1e
 	Consensus[protocol.ConsensusFuture] = vFuture
 }
 
