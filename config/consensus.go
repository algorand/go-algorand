// Copyright (C) 2019-2021 Algorand, Inc.
// This file is part of go-algorand
//
// go-algorand is free software: you can redistribute it and/or modify
// it under the terms of the GNU Affero General Public License as
// published by the Free Software Foundation, either version 3 of the
// License, or (at your option) any later version.
//
// go-algorand is distributed in the hope that it will be useful,
// but WITHOUT ANY WARRANTY; without even the implied warranty of
// MERCHANTABILITY or FITNESS FOR A PARTICULAR PURPOSE.  See the
// GNU Affero General Public License for more details.
//
// You should have received a copy of the GNU Affero General Public License
// along with go-algorand.  If not, see <https://www.gnu.org/licenses/>.

package config

import (
	"encoding/json"
	"io/ioutil"
	"os"
	"path/filepath"
	"time"

	"github.com/algorand/go-algorand/protocol"
)

// ConsensusParams specifies settings that might vary based on the
// particular version of the consensus protocol.
type ConsensusParams struct {
	// Consensus protocol upgrades.  Votes for upgrades are collected for
	// UpgradeVoteRounds.  If the number of positive votes is over
	// UpgradeThreshold, the proposal is accepted.
	//
	// UpgradeVoteRounds needs to be long enough to collect an
	// accurate sample of participants, and UpgradeThreshold needs
	// to be high enough to ensure that there are sufficient participants
	// after the upgrade.
	//
	// A consensus protocol upgrade may specify the delay between its
	// acceptance and its execution.  This gives clients time to notify
	// users.  This delay is specified by the upgrade proposer and must
	// be between MinUpgradeWaitRounds and MaxUpgradeWaitRounds (inclusive)
	// in the old protocol's parameters.  Note that these parameters refer
	// to the representation of the delay in a block rather than the actual
	// delay: if the specified delay is zero, it is equivalent to
	// DefaultUpgradeWaitRounds.
	//
	// The maximum length of a consensus version string is
	// MaxVersionStringLen.
	UpgradeVoteRounds        uint64
	UpgradeThreshold         uint64
	DefaultUpgradeWaitRounds uint64
	MinUpgradeWaitRounds     uint64
	MaxUpgradeWaitRounds     uint64
	MaxVersionStringLen      int

	// MaxTxnBytesPerBlock determines the maximum number of bytes
	// that transactions can take up in a block.  Specifically,
	// the sum of the lengths of encodings of each transaction
	// in a block must not exceed MaxTxnBytesPerBlock.
	MaxTxnBytesPerBlock int

	// MaxTxnBytesPerBlock is the maximum size of a transaction's Note field.
	MaxTxnNoteBytes int

	// MaxTxnLife is how long a transaction can be live for:
	// the maximum difference between LastValid and FirstValid.
	//
	// Note that in a protocol upgrade, the ledger must first be upgraded
	// to hold more past blocks for this value to be raised.
	MaxTxnLife uint64

	// ApprovedUpgrades describes the upgrade proposals that this protocol
	// implementation will vote for, along with their delay value
	// (in rounds).  A delay value of zero is the same as a delay of
	// DefaultUpgradeWaitRounds.
	ApprovedUpgrades map[protocol.ConsensusVersion]uint64

	// SupportGenesisHash indicates support for the GenesisHash
	// fields in transactions (and requires them in blocks).
	SupportGenesisHash bool

	// RequireGenesisHash indicates that GenesisHash must be present
	// in every transaction.
	RequireGenesisHash bool

	// DefaultKeyDilution specifies the granularity of top-level ephemeral
	// keys. KeyDilution is the number of second-level keys in each batch,
	// signed by a top-level "batch" key.  The default value can be
	// overridden in the account state.
	DefaultKeyDilution uint64

	// MinBalance specifies the minimum balance that can appear in
	// an account.  To spend money below MinBalance requires issuing
	// an account-closing transaction, which transfers all of the
	// money from the account, and deletes the account state.
	MinBalance uint64

	// MinTxnFee specifies the minimum fee allowed on a transaction.
	// A minimum fee is necessary to prevent DoS. In some sense this is
	// a way of making the spender subsidize the cost of storing this transaction.
	MinTxnFee uint64

	// EnableFeePooling specifies that the sum of the fees in a
	// group must exceed one MinTxnFee per Txn, rather than check that
	// each Txn has a MinFee.
	EnableFeePooling bool

	// RewardUnit specifies the number of MicroAlgos corresponding to one reward
	// unit.
	//
	// Rewards are received by whole reward units.  Fractions of
	// RewardUnits do not receive rewards.
	RewardUnit uint64

	// RewardsRateRefreshInterval is the number of rounds after which the
	// rewards level is recomputed for the next RewardsRateRefreshInterval rounds.
	RewardsRateRefreshInterval uint64

	// seed-related parameters
	SeedLookback        uint64 // how many blocks back we use seeds from in sortition. delta_s in the spec
	SeedRefreshInterval uint64 // how often an old block hash is mixed into the seed. delta_r in the spec

	// ledger retention policy
	MaxBalLookback uint64 // (current round - MaxBalLookback) is the oldest round the ledger must answer balance queries for

	// sortition threshold factors
	NumProposers           uint64
	SoftCommitteeSize      uint64
	SoftCommitteeThreshold uint64
	CertCommitteeSize      uint64
	CertCommitteeThreshold uint64
	NextCommitteeSize      uint64 // for any non-FPR votes >= deadline step, committee sizes and thresholds are constant
	NextCommitteeThreshold uint64
	LateCommitteeSize      uint64
	LateCommitteeThreshold uint64
	RedoCommitteeSize      uint64
	RedoCommitteeThreshold uint64
	DownCommitteeSize      uint64
	DownCommitteeThreshold uint64

	// time for nodes to wait for block proposal headers for period > 0, value should be set to 2 * SmallLambda
	AgreementFilterTimeout time.Duration
	// time for nodes to wait for block proposal headers for period = 0, value should be configured to suit best case
	// critical path
	AgreementFilterTimeoutPeriod0 time.Duration

	FastRecoveryLambda    time.Duration // time between fast recovery attempts
	FastPartitionRecovery bool          // set when fast partition recovery is enabled

	// how to commit to the payset: flat or merkle tree
	PaysetCommit PaysetCommitType

	MaxTimestampIncrement int64 // maximum time between timestamps on successive blocks

	// support for the efficient encoding in SignedTxnInBlock
	SupportSignedTxnInBlock bool

	// force the FeeSink address to be non-participating in the genesis balances.
	ForceNonParticipatingFeeSink bool

	// support for ApplyData in SignedTxnInBlock
	ApplyData bool

	// track reward distributions in ApplyData
	RewardsInApplyData bool

	// domain-separated credentials
	CredentialDomainSeparationEnabled bool

	// support for transactions that mark an account non-participating
	SupportBecomeNonParticipatingTransactions bool

	// fix the rewards calculation by avoiding subtracting too much from the rewards pool
	PendingResidueRewards bool

	// asset support
	Asset bool

	// max number of assets per account
	MaxAssetsPerAccount int

	// max length of asset name
	MaxAssetNameBytes int

	// max length of asset unit name
	MaxAssetUnitNameBytes int

	// max length of asset url
	MaxAssetURLBytes int

	// support sequential transaction counter TxnCounter
	TxnCounter bool

	// transaction groups
	SupportTxGroups bool

	// max group size
	MaxTxGroupSize int

	// support for transaction leases
	// note: if FixTransactionLeases is not set, the transaction
	// leases supported are faulty; specifically, they do not
	// enforce exclusion correctly when the FirstValid of
	// transactions do not match.
	SupportTransactionLeases bool
	FixTransactionLeases     bool

	// 0 for no support, otherwise highest version supported
	LogicSigVersion uint64

	// len(LogicSig.Logic) + len(LogicSig.Args[*]) must be less than this
	LogicSigMaxSize uint64

	// sum of estimated op cost must be less than this
	LogicSigMaxCost uint64

	// max decimal precision for assets
	MaxAssetDecimals uint32

	// SupportRekeying indicates support for account rekeying (the RekeyTo and AuthAddr fields)
	SupportRekeying bool

	// application support
	Application bool

	// max number of ApplicationArgs for an ApplicationCall transaction
	MaxAppArgs int

	// max sum([len(arg) for arg in txn.ApplicationArgs])
	MaxAppTotalArgLen int

	// maximum byte len of application approval program or clear state
	// When MaxExtraAppProgramPages > 0, this is the size of those pages.
	// So two "extra pages" would mean 3*MaxAppProgramLen bytes are available.
	MaxAppProgramLen int

	// maximum total length of an application's programs (approval + clear state)
	// When MaxExtraAppProgramPages > 0, this is the size of those pages.
	// So two "extra pages" would mean 3*MaxAppTotalProgramLen bytes are available.
	MaxAppTotalProgramLen int

	// extra length for application program in pages. A page is MaxAppProgramLen bytes
	MaxExtraAppProgramPages int

	// maximum number of accounts in the ApplicationCall Accounts field.
	// this determines, in part, the maximum number of balance records
	// accessed by a single transaction
	MaxAppTxnAccounts int

	// maximum number of app ids in the ApplicationCall ForeignApps field.
	// these are the only applications besides the called application for
	// which global state may be read in the transaction
	MaxAppTxnForeignApps int

	// maximum number of asset ids in the ApplicationCall ForeignAssets
	// field. these are the only assets for which the asset parameters may
	// be read in the transaction
	MaxAppTxnForeignAssets int

	// maximum number of "foreign references" (accounts, asa, app)
	// that can be attached to a single app call.
	MaxAppTotalTxnReferences int

	// maximum cost of application approval program or clear state program
	MaxAppProgramCost int

	// maximum length of a key used in an application's global or local
	// key/value store
	MaxAppKeyLen int

	// maximum length of a bytes value used in an application's global or
	// local key/value store
	MaxAppBytesValueLen int

	// maximum sum of the lengths of the key and value of one app state entry
	MaxAppSumKeyValueLens int

	// maximum number of applications a single account can create and store
	// AppParams for at once
	MaxAppsCreated int

	// maximum number of applications a single account can opt in to and
	// store AppLocalState for at once
	MaxAppsOptedIn int

	// flat MinBalance requirement for creating a single application and
	// storing its AppParams
	AppFlatParamsMinBalance uint64

	// flat MinBalance requirement for opting in to a single application
	// and storing its AppLocalState
	AppFlatOptInMinBalance uint64

	// MinBalance requirement per key/value entry in LocalState or
	// GlobalState key/value stores, regardless of value type
	SchemaMinBalancePerEntry uint64

	// MinBalance requirement (in addition to SchemaMinBalancePerEntry) for
	// integer values stored in LocalState or GlobalState key/value stores
	SchemaUintMinBalance uint64

	// MinBalance requirement (in addition to SchemaMinBalancePerEntry) for
	// []byte values stored in LocalState or GlobalState key/value stores
	SchemaBytesMinBalance uint64

	// maximum number of total key/value pairs allowed by a given
	// LocalStateSchema (and therefore allowed in LocalState)
	MaxLocalSchemaEntries uint64

	// maximum number of total key/value pairs allowed by a given
	// GlobalStateSchema (and therefore allowed in GlobalState)
	MaxGlobalSchemaEntries uint64

	// maximum total minimum balance requirement for an account, used
	// to limit the maximum size of a single balance record
	MaximumMinimumBalance uint64

	// CompactCertRounds defines the frequency with which compact
	// certificates are generated.  Every round that is a multiple
	// of CompactCertRounds, the block header will include a Merkle
	// commitment to the set of online accounts (that can vote after
	// another CompactCertRounds rounds), and that block will be signed
	// (forming a compact certificate) by the voters from the previous
	// such Merkle tree commitment.  A value of zero means no compact
	// certificates.
	CompactCertRounds uint64

	// CompactCertTopVoters is a bound on how many online accounts get to
	// participate in forming the compact certificate, by including the
	// top CompactCertTopVoters accounts (by normalized balance) into the
	// Merkle commitment.
	CompactCertTopVoters uint64

	// CompactCertVotersLookback is the number of blocks we skip before
	// publishing a Merkle commitment to the online accounts.  Namely,
	// if block number N contains a Merkle commitment to the online
	// accounts (which, incidentally, means N%CompactCertRounds=0),
	// then the balances reflected in that commitment must come from
	// block N-CompactCertVotersLookback.  This gives each node some
	// time (CompactCertVotersLookback blocks worth of time) to
	// construct this Merkle tree, so as to avoid placing the
	// construction of this Merkle tree (and obtaining the requisite
	// accounts and balances) in the critical path.
	CompactCertVotersLookback uint64

	// CompactCertWeightThreshold specifies the fraction of top voters weight
	// that must sign the message (block header) for security.  The compact
	// certificate ensures this threshold holds; however, forming a valid
	// compact certificate requires a somewhat higher number of signatures,
	// and the more signatures are collected, the smaller the compact cert
	// can be.
	//
	// This threshold can be thought of as the maximum fraction of
	// malicious weight that compact certificates defend against.
	//
	// The threshold is computed as CompactCertWeightThreshold/(1<<32).
	CompactCertWeightThreshold uint32

	// CompactCertSecKQ is the security parameter (k+q) for the compact
	// certificate scheme.
	CompactCertSecKQ uint64

	// EnableAssetCloseAmount adds an extra field to the ApplyData. The field contains the amount of the remaining
	// asset that were sent to the close-to address.
	EnableAssetCloseAmount bool

	// update the initial rewards rate calculation to take the reward pool minimum balance into account
	InitialRewardsRateCalculation bool

	// NoEmptyLocalDeltas updates how ApplyDelta.EvalDelta.LocalDeltas are stored
	NoEmptyLocalDeltas bool

	// EnableKeyregCoherencyCheck enable the following extra checks on key registration transactions:
	// 1. checking that [VotePK/SelectionPK/VoteKeyDilution] are all set or all clear.
	// 2. checking that the VoteFirst is less or equal to VoteLast.
	// 3. checking that in the case of going offline, both the VoteFirst and VoteLast are clear.
	// 4. checking that in the case of going online the VoteLast is non-zero and greater then the current network round.
	// 5. checking that in the case of going online the VoteFirst is less or equal to the LastValid+1.
	// 6. checking that in the case of going online the VoteFirst is less or equal to the next network round.
	EnableKeyregCoherencyCheck bool
}

// PaysetCommitType enumerates possible ways for the block header to commit to
// the set of transactions in the block.
type PaysetCommitType int

const (
	// PaysetCommitUnsupported is the zero value, reflecting the fact
	// that some early protocols used a Merkle tree to commit to the
	// transactions in a way that we no longer support.
	PaysetCommitUnsupported PaysetCommitType = iota

	// PaysetCommitFlat hashes the entire payset array.
	PaysetCommitFlat

	// PaysetCommitMerkle uses merklearray to commit to the payset.
	PaysetCommitMerkle
)

// ConsensusProtocols defines a set of supported protocol versions and their
// corresponding parameters.
type ConsensusProtocols map[protocol.ConsensusVersion]ConsensusParams

// Consensus tracks the protocol-level settings for different versions of the
// consensus protocol.
var Consensus ConsensusProtocols

// MaxVoteThreshold is the largest threshold for a bundle over all supported
// consensus protocols, used for decoding purposes.
var MaxVoteThreshold int

// MaxEvalDeltaAccounts is the largest number of accounts that may appear in
// an eval delta, used for decoding purposes.
var MaxEvalDeltaAccounts int

// MaxStateDeltaKeys is the largest number of key/value pairs that may appear
// in a StateDelta, used for decoding purposes.
var MaxStateDeltaKeys int

// MaxLogicSigMaxSize is the largest logical signature appear in any of the supported
// protocols, used for decoding purposes.
var MaxLogicSigMaxSize int

// MaxTxnNoteBytes is the largest supported nodes field array size supported by any
// of the consensus protocols. used for decoding purposes.
var MaxTxnNoteBytes int

// MaxTxGroupSize is the largest supported number of transactions per transaction group supported by any
// of the consensus protocols. used for decoding purposes.
var MaxTxGroupSize int

// MaxAppProgramLen is the largest supported app program size supported by any
// of the consensus protocols. used for decoding purposes.
var MaxAppProgramLen int

// MaxBytesKeyValueLen is a maximum length of key or value across all protocols.
// used for decoding purposes.
var MaxBytesKeyValueLen int

// MaxExtraAppProgramLen is the maximum extra app program length supported by any
// of the consensus protocols. used for decoding purposes.
var MaxExtraAppProgramLen int

// MaxAvailableAppProgramLen is the largest supported app program size include the extra pages
//supported supported by any of the consensus protocols. used for decoding purposes.
var MaxAvailableAppProgramLen int

func checkSetMax(value int, curMax *int) {
	if value > *curMax {
		*curMax = value
	}
}

// checkSetAllocBounds sets some global variables used during msgpack decoding
// to enforce memory allocation limits. The values should be generous to
// prevent correctness bugs, but not so large that DoS attacks are trivial
func checkSetAllocBounds(p ConsensusParams) {
	checkSetMax(int(p.SoftCommitteeThreshold), &MaxVoteThreshold)
	checkSetMax(int(p.CertCommitteeThreshold), &MaxVoteThreshold)
	checkSetMax(int(p.NextCommitteeThreshold), &MaxVoteThreshold)
	checkSetMax(int(p.LateCommitteeThreshold), &MaxVoteThreshold)
	checkSetMax(int(p.RedoCommitteeThreshold), &MaxVoteThreshold)
	checkSetMax(int(p.DownCommitteeThreshold), &MaxVoteThreshold)

	// These bounds could be tighter, but since these values are just to
	// prevent DoS, setting them to be the maximum number of allowed
	// executed TEAL instructions should be fine (order of ~1000)
	checkSetMax(p.MaxAppProgramLen, &MaxStateDeltaKeys)
	checkSetMax(p.MaxAppProgramLen, &MaxEvalDeltaAccounts)
	checkSetMax(p.MaxAppProgramLen, &MaxAppProgramLen)
	checkSetMax(int(p.LogicSigMaxSize), &MaxLogicSigMaxSize)
	checkSetMax(p.MaxTxnNoteBytes, &MaxTxnNoteBytes)
	checkSetMax(p.MaxTxGroupSize, &MaxTxGroupSize)
	// MaxBytesKeyValueLen is max of MaxAppKeyLen and MaxAppBytesValueLen
	checkSetMax(p.MaxAppKeyLen, &MaxBytesKeyValueLen)
	checkSetMax(p.MaxAppBytesValueLen, &MaxBytesKeyValueLen)
	checkSetMax(p.MaxExtraAppProgramPages, &MaxExtraAppProgramLen)
	// MaxAvailableAppProgramLen is the max of supported app program size
	MaxAvailableAppProgramLen = MaxAppProgramLen * (1 + MaxExtraAppProgramLen)
}

// SaveConfigurableConsensus saves the configurable protocols file to the provided data directory.
// if the params contains zero protocols, the existing consensus.json file will be removed if exists.
func SaveConfigurableConsensus(dataDirectory string, params ConsensusProtocols) error {
	consensusProtocolPath := filepath.Join(dataDirectory, ConfigurableConsensusProtocolsFilename)

	if len(params) == 0 {
		// we have no consensus params to write. In this case, just delete the existing file
		// ( if any )
		err := os.Remove(consensusProtocolPath)
		if os.IsNotExist(err) {
			return nil
		}
		return err
	}
	encodedConsensusParams, err := json.Marshal(params)
	if err != nil {
		return err
	}
	err = ioutil.WriteFile(consensusProtocolPath, encodedConsensusParams, 0644)
	return err
}

// DeepCopy creates a deep copy of a consensus protocols map.
func (cp ConsensusProtocols) DeepCopy() ConsensusProtocols {
	staticConsensus := make(ConsensusProtocols)
	for consensusVersion, consensusParams := range cp {
		// recreate the ApprovedUpgrades map since we don't want to modify the original one.
		if consensusParams.ApprovedUpgrades != nil {
			newApprovedUpgrades := make(map[protocol.ConsensusVersion]uint64)
			for ver, when := range consensusParams.ApprovedUpgrades {
				newApprovedUpgrades[ver] = when
			}
			consensusParams.ApprovedUpgrades = newApprovedUpgrades
		}
		staticConsensus[consensusVersion] = consensusParams
	}
	return staticConsensus
}

// Merge merges a configurable consensus ontop of the existing consensus protocol and return
// a new consensus protocol without modify any of the incoming structures.
func (cp ConsensusProtocols) Merge(configurableConsensus ConsensusProtocols) ConsensusProtocols {
	staticConsensus := cp.DeepCopy()

	for consensusVersion, consensusParams := range configurableConsensus {
		if consensusParams.ApprovedUpgrades == nil {
			// if we were provided with an empty ConsensusParams, delete the existing reference to this consensus version
			for cVer, cParam := range staticConsensus {
				if cVer == consensusVersion {
					delete(staticConsensus, cVer)
				} else if _, has := cParam.ApprovedUpgrades[consensusVersion]; has {
					// delete upgrade to deleted version
					delete(cParam.ApprovedUpgrades, consensusVersion)
				}
			}
		} else {
			// need to add/update entry
			staticConsensus[consensusVersion] = consensusParams
		}
	}

	return staticConsensus
}

// LoadConfigurableConsensusProtocols loads the configurable protocols from the data directory
func LoadConfigurableConsensusProtocols(dataDirectory string) error {
	newConsensus, err := PreloadConfigurableConsensusProtocols(dataDirectory)
	if err != nil {
		return err
	}
	if newConsensus != nil {
		Consensus = newConsensus
		// Set allocation limits
		for _, p := range Consensus {
			checkSetAllocBounds(p)
		}
	}
	return nil
}

// PreloadConfigurableConsensusProtocols loads the configurable protocols from the data directory
// and merge it with a copy of the Consensus map. Then, it returns it to the caller.
func PreloadConfigurableConsensusProtocols(dataDirectory string) (ConsensusProtocols, error) {
	consensusProtocolPath := filepath.Join(dataDirectory, ConfigurableConsensusProtocolsFilename)
	file, err := os.Open(consensusProtocolPath)

	if err != nil {
		if os.IsNotExist(err) {
			// this file is not required, only optional. if it's missing, no harm is done.
			return Consensus, nil
		}
		return nil, err
	}
	defer file.Close()

	configurableConsensus := make(ConsensusProtocols)

	decoder := json.NewDecoder(file)
	err = decoder.Decode(&configurableConsensus)
	if err != nil {
		return nil, err
	}
	return Consensus.Merge(configurableConsensus), nil
}

func initConsensusProtocols() {
	// WARNING: copying a ConsensusParams by value into a new variable
	// does not copy the ApprovedUpgrades map.  Make sure that each new
	// ConsensusParams structure gets a fresh ApprovedUpgrades map.

	// Base consensus protocol version, v7.
	v7 := ConsensusParams{
		UpgradeVoteRounds:        10000,
		UpgradeThreshold:         9000,
		DefaultUpgradeWaitRounds: 10000,
		MaxVersionStringLen:      64,

		MinBalance:          10000,
		MinTxnFee:           1000,
		MaxTxnLife:          1000,
		MaxTxnNoteBytes:     1024,
		MaxTxnBytesPerBlock: 1000000,
		DefaultKeyDilution:  10000,

		MaxTimestampIncrement: 25,

		RewardUnit:                 1e6,
		RewardsRateRefreshInterval: 5e5,

		ApprovedUpgrades: map[protocol.ConsensusVersion]uint64{},

		NumProposers:           30,
		SoftCommitteeSize:      2500,
		SoftCommitteeThreshold: 1870,
		CertCommitteeSize:      1000,
		CertCommitteeThreshold: 720,
		NextCommitteeSize:      10000,
		NextCommitteeThreshold: 7750,
		LateCommitteeSize:      10000,
		LateCommitteeThreshold: 7750,
		RedoCommitteeSize:      10000,
		RedoCommitteeThreshold: 7750,
		DownCommitteeSize:      10000,
		DownCommitteeThreshold: 7750,

		AgreementFilterTimeout:        4 * time.Second,
		AgreementFilterTimeoutPeriod0: 4 * time.Second,

		FastRecoveryLambda: 5 * time.Minute,

		SeedLookback:        2,
		SeedRefreshInterval: 100,

		MaxBalLookback: 320,

		MaxTxGroupSize: 1,
	}

	v7.ApprovedUpgrades = map[protocol.ConsensusVersion]uint64{}
	Consensus[protocol.ConsensusV7] = v7

	// v8 uses parameters and a seed derivation policy (the "twin seeds") from Georgios' new analysis
	v8 := v7

	v8.SeedRefreshInterval = 80
	v8.NumProposers = 9
	v8.SoftCommitteeSize = 2990
	v8.SoftCommitteeThreshold = 2267
	v8.CertCommitteeSize = 1500
	v8.CertCommitteeThreshold = 1112
	v8.NextCommitteeSize = 5000
	v8.NextCommitteeThreshold = 3838
	v8.LateCommitteeSize = 5000
	v8.LateCommitteeThreshold = 3838
	v8.RedoCommitteeSize = 5000
	v8.RedoCommitteeThreshold = 3838
	v8.DownCommitteeSize = 5000
	v8.DownCommitteeThreshold = 3838

	v8.ApprovedUpgrades = map[protocol.ConsensusVersion]uint64{}
	Consensus[protocol.ConsensusV8] = v8

	// v7 can be upgraded to v8.
	v7.ApprovedUpgrades[protocol.ConsensusV8] = 0

	// v9 increases the minimum balance to 100,000 microAlgos.
	v9 := v8
	v9.MinBalance = 100000
	v9.ApprovedUpgrades = map[protocol.ConsensusVersion]uint64{}
	Consensus[protocol.ConsensusV9] = v9

	// v8 can be upgraded to v9.
	v8.ApprovedUpgrades[protocol.ConsensusV9] = 0

	// v10 introduces fast partition recovery (and also raises NumProposers).
	v10 := v9
	v10.FastPartitionRecovery = true
	v10.NumProposers = 20
	v10.LateCommitteeSize = 500
	v10.LateCommitteeThreshold = 320
	v10.RedoCommitteeSize = 2400
	v10.RedoCommitteeThreshold = 1768
	v10.DownCommitteeSize = 6000
	v10.DownCommitteeThreshold = 4560
	v10.ApprovedUpgrades = map[protocol.ConsensusVersion]uint64{}
	Consensus[protocol.ConsensusV10] = v10

	// v9 can be upgraded to v10.
	v9.ApprovedUpgrades[protocol.ConsensusV10] = 0

	// v11 introduces SignedTxnInBlock.
	v11 := v10
	v11.SupportSignedTxnInBlock = true
	v11.PaysetCommit = PaysetCommitFlat
	v11.ApprovedUpgrades = map[protocol.ConsensusVersion]uint64{}
	Consensus[protocol.ConsensusV11] = v11

	// v10 can be upgraded to v11.
	v10.ApprovedUpgrades[protocol.ConsensusV11] = 0

	// v12 increases the maximum length of a version string.
	v12 := v11
	v12.MaxVersionStringLen = 128
	v12.ApprovedUpgrades = map[protocol.ConsensusVersion]uint64{}
	Consensus[protocol.ConsensusV12] = v12

	// v11 can be upgraded to v12.
	v11.ApprovedUpgrades[protocol.ConsensusV12] = 0

	// v13 makes the consensus version a meaningful string.
	v13 := v12
	v13.ApprovedUpgrades = map[protocol.ConsensusVersion]uint64{}
	Consensus[protocol.ConsensusV13] = v13

	// v12 can be upgraded to v13.
	v12.ApprovedUpgrades[protocol.ConsensusV13] = 0

	// v14 introduces tracking of closing amounts in ApplyData, and enables
	// GenesisHash in transactions.
	v14 := v13
	v14.ApplyData = true
	v14.SupportGenesisHash = true
	v14.ApprovedUpgrades = map[protocol.ConsensusVersion]uint64{}
	Consensus[protocol.ConsensusV14] = v14

	// v13 can be upgraded to v14.
	v13.ApprovedUpgrades[protocol.ConsensusV14] = 0

	// v15 introduces tracking of reward distributions in ApplyData.
	v15 := v14
	v15.RewardsInApplyData = true
	v15.ForceNonParticipatingFeeSink = true
	v15.ApprovedUpgrades = map[protocol.ConsensusVersion]uint64{}
	Consensus[protocol.ConsensusV15] = v15

	// v14 can be upgraded to v15.
	v14.ApprovedUpgrades[protocol.ConsensusV15] = 0

	// v16 fixes domain separation in credentials.
	v16 := v15
	v16.CredentialDomainSeparationEnabled = true
	v16.RequireGenesisHash = true
	v16.ApprovedUpgrades = map[protocol.ConsensusVersion]uint64{}
	Consensus[protocol.ConsensusV16] = v16

	// v15 can be upgraded to v16.
	v15.ApprovedUpgrades[protocol.ConsensusV16] = 0

	// ConsensusV17 points to 'final' spec commit
	v17 := v16
	v17.ApprovedUpgrades = map[protocol.ConsensusVersion]uint64{}
	Consensus[protocol.ConsensusV17] = v17

	// v16 can be upgraded to v17.
	v16.ApprovedUpgrades[protocol.ConsensusV17] = 0

	// ConsensusV18 points to reward calculation spec commit
	v18 := v17
	v18.PendingResidueRewards = true
	v18.ApprovedUpgrades = map[protocol.ConsensusVersion]uint64{}
	v18.TxnCounter = true
	v18.Asset = true
	v18.LogicSigVersion = 1
	v18.LogicSigMaxSize = 1000
	v18.LogicSigMaxCost = 20000
	v18.MaxAssetsPerAccount = 1000
	v18.SupportTxGroups = true
	v18.MaxTxGroupSize = 16
	v18.SupportTransactionLeases = true
	v18.SupportBecomeNonParticipatingTransactions = true
	v18.MaxAssetNameBytes = 32
	v18.MaxAssetUnitNameBytes = 8
	v18.MaxAssetURLBytes = 32
	Consensus[protocol.ConsensusV18] = v18

	// ConsensusV19 is the official spec commit ( teal, assets, group tx )
	v19 := v18
	v19.ApprovedUpgrades = map[protocol.ConsensusVersion]uint64{}

	Consensus[protocol.ConsensusV19] = v19

	// v18 can be upgraded to v19.
	v18.ApprovedUpgrades[protocol.ConsensusV19] = 0
	// v17 can be upgraded to v19.
	v17.ApprovedUpgrades[protocol.ConsensusV19] = 0

	// v20 points to adding the precision to the assets.
	v20 := v19
	v20.ApprovedUpgrades = map[protocol.ConsensusVersion]uint64{}
	v20.MaxAssetDecimals = 19
	// we want to adjust the upgrade time to be roughly one week.
	// one week, in term of rounds would be:
	// 140651 = (7 * 24 * 60 * 60 / 4.3)
	// for the sake of future manual calculations, we'll round that down
	// a bit :
	v20.DefaultUpgradeWaitRounds = 140000
	Consensus[protocol.ConsensusV20] = v20

	// v19 can be upgraded to v20.
	v19.ApprovedUpgrades[protocol.ConsensusV20] = 0

	// v21 fixes a bug in Credential.lowestOutput that would cause larger accounts to be selected to propose disproportionately more often than small accounts
	v21 := v20
	v21.ApprovedUpgrades = map[protocol.ConsensusVersion]uint64{}
	Consensus[protocol.ConsensusV21] = v21
	// v20 can be upgraded to v21.
	v20.ApprovedUpgrades[protocol.ConsensusV21] = 0

	// v22 is an upgrade which allows tuning the number of rounds to wait to execute upgrades.
	v22 := v21
	v22.ApprovedUpgrades = map[protocol.ConsensusVersion]uint64{}
	v22.MinUpgradeWaitRounds = 10000
	v22.MaxUpgradeWaitRounds = 150000
	Consensus[protocol.ConsensusV22] = v22

	// v23 is an upgrade which fixes the behavior of leases so that
	// it conforms with the intended spec.
	v23 := v22
	v23.ApprovedUpgrades = map[protocol.ConsensusVersion]uint64{}
	v23.FixTransactionLeases = true
	Consensus[protocol.ConsensusV23] = v23
	// v22 can be upgraded to v23.
	v22.ApprovedUpgrades[protocol.ConsensusV23] = 10000
	// v21 can be upgraded to v23.
	v21.ApprovedUpgrades[protocol.ConsensusV23] = 0

	// v24 is the stateful teal and rekeying upgrade
	v24 := v23
	v24.ApprovedUpgrades = map[protocol.ConsensusVersion]uint64{}
	v24.LogicSigVersion = 2

	// Enable application support
	v24.Application = true

	// Enable rekeying
	v24.SupportRekeying = true

	// 100.1 Algos (MinBalance for creating 1,000 assets)
	v24.MaximumMinimumBalance = 100100000

	v24.MaxAppArgs = 16
	v24.MaxAppTotalArgLen = 2048
	v24.MaxAppProgramLen = 1024
	v24.MaxAppTotalProgramLen = 2048 // No effect until v28, when MaxAppProgramLen increased
	v24.MaxAppKeyLen = 64
	v24.MaxAppBytesValueLen = 64
	v24.MaxAppSumKeyValueLens = 128 // Set here to have no effect until MaxAppBytesValueLen increases

	// 0.1 Algos (Same min balance cost as an Asset)
	v24.AppFlatParamsMinBalance = 100000
	v24.AppFlatOptInMinBalance = 100000

	// Can look up Sender + 4 other balance records per Application txn
	v24.MaxAppTxnAccounts = 4

	// Can look up 2 other app creator balance records to see global state
	v24.MaxAppTxnForeignApps = 2

	// Can look up 2 assets to see asset parameters
	v24.MaxAppTxnForeignAssets = 2

	// Intended to have no effect in v24 (it's set to accounts +
	// asas + apps). In later vers, it allows increasing the
	// individual limits while maintaining same max references.
	v24.MaxAppTotalTxnReferences = 8

	// 64 byte keys @ ~333 microAlgos/byte + delta
	v24.SchemaMinBalancePerEntry = 25000

	// 9 bytes @ ~333 microAlgos/byte + delta
	v24.SchemaUintMinBalance = 3500

	// 64 byte values @ ~333 microAlgos/byte + delta
	v24.SchemaBytesMinBalance = 25000

	// Maximum number of key/value pairs per local key/value store
	v24.MaxLocalSchemaEntries = 16

	// Maximum number of key/value pairs per global key/value store
	v24.MaxGlobalSchemaEntries = 64

	// Maximum cost of ApprovalProgram/ClearStateProgram
	v24.MaxAppProgramCost = 700

	// Maximum number of apps a single account can create
	v24.MaxAppsCreated = 10

	// Maximum number of apps a single account can opt into
	v24.MaxAppsOptedIn = 10
	Consensus[protocol.ConsensusV24] = v24

	// v23 can be upgraded to v24, with an update delay of 7 days ( see calculation above )
	v23.ApprovedUpgrades[protocol.ConsensusV24] = 140000

	// v25 enables AssetCloseAmount in the ApplyData
	v25 := v24
	v25.ApprovedUpgrades = map[protocol.ConsensusVersion]uint64{}

	// Enable AssetCloseAmount field
	v25.EnableAssetCloseAmount = true
	Consensus[protocol.ConsensusV25] = v25

	// v26 adds support for teal3
	v26 := v25
	v26.ApprovedUpgrades = map[protocol.ConsensusVersion]uint64{}

	// Enable the InitialRewardsRateCalculation fix
	v26.InitialRewardsRateCalculation = true

	// Enable transaction Merkle tree.
	v26.PaysetCommit = PaysetCommitMerkle

	// Enable teal3
	v26.LogicSigVersion = 3

	Consensus[protocol.ConsensusV26] = v26

	// v25 or v24 can be upgraded to v26, with an update delay of 7 days ( see calculation above )
	v25.ApprovedUpgrades[protocol.ConsensusV26] = 140000
	v24.ApprovedUpgrades[protocol.ConsensusV26] = 140000

	// v27 updates ApplyDelta.EvalDelta.LocalDeltas format
	v27 := v26
	v27.ApprovedUpgrades = map[protocol.ConsensusVersion]uint64{}

	// Enable the ApplyDelta.EvalDelta.LocalDeltas fix
	v27.NoEmptyLocalDeltas = true

	Consensus[protocol.ConsensusV27] = v27

	// v26 can be upgraded to v27, with an update delay of 3 days
	// 60279 = (3 * 24 * 60 * 60 / 4.3)
	// for the sake of future manual calculations, we'll round that down
	// a bit :
	v26.ApprovedUpgrades[protocol.ConsensusV27] = 60000

	// v28 introduces new TEAL features, larger program size, fee pooling and longer asset max URL
	v28 := v27
	v28.ApprovedUpgrades = map[protocol.ConsensusVersion]uint64{}

<<<<<<< HEAD
	// Enable TEAL 4
=======
	// Enable TEAL 4 / AVM 0.9
>>>>>>> 415d82cd
	v28.LogicSigVersion = 4
	// Enable support for larger app program size
	v28.MaxExtraAppProgramPages = 3
	v28.MaxAppProgramLen = 2048
	// Increase asset URL length to allow for IPFS URLs
	v28.MaxAssetURLBytes = 96
	// Let the bytes value take more space. Key+Value is still limited to 128
	v28.MaxAppBytesValueLen = 128

	// Individual limits raised
	v28.MaxAppTxnForeignApps = 8
	v28.MaxAppTxnForeignAssets = 8

	// MaxAppTxnAccounts has not been raised yet.  It is already
	// higher (4) and there is a multiplicative effect in
	// "reachability" between accounts and creatables, so we
	// retain 4 x 4 as worst case.

	v28.EnableFeePooling = true
	v28.EnableKeyregCoherencyCheck = true

	Consensus[protocol.ConsensusV28] = v28

	// v27 can be upgraded to v28, with an update delay of 7 days ( see calculation above )
	v27.ApprovedUpgrades[protocol.ConsensusV28] = 140000

	// ConsensusFuture is used to test features that are implemented
	// but not yet released in a production protocol version.
	vFuture := v28
	vFuture.ApprovedUpgrades = map[protocol.ConsensusVersion]uint64{}

	// FilterTimeout for period 0 should take a new optimized, configured value, need to revisit this later
	vFuture.AgreementFilterTimeoutPeriod0 = 4 * time.Second

	// Enable compact certificates.
	vFuture.CompactCertRounds = 128
	vFuture.CompactCertTopVoters = 1024 * 1024
	vFuture.CompactCertVotersLookback = 16
	vFuture.CompactCertWeightThreshold = (1 << 32) * 30 / 100
	vFuture.CompactCertSecKQ = 128
<<<<<<< HEAD
=======

	// Enable TEAL 5 / AVM 1.0
	vFuture.LogicSigVersion = 5
>>>>>>> 415d82cd

	Consensus[protocol.ConsensusFuture] = vFuture
}

// Global defines global Algorand protocol parameters which should not be overridden.
type Global struct {
	SmallLambda time.Duration // min amount of time to wait for leader's credential (i.e., time to propagate one credential)
	BigLambda   time.Duration // max amount of time to wait for leader's proposal (i.e., time to propagate one block)
}

// Protocol holds the global configuration settings for the agreement protocol,
// initialized with our current defaults. This is used across all nodes we create.
var Protocol = Global{
	SmallLambda: 2000 * time.Millisecond,
	BigLambda:   15000 * time.Millisecond,
}

func init() {
	Consensus = make(ConsensusProtocols)

	initConsensusProtocols()

	// Set allocation limits
	for _, p := range Consensus {
		checkSetAllocBounds(p)
	}
}<|MERGE_RESOLUTION|>--- conflicted
+++ resolved
@@ -942,11 +942,7 @@
 	v28 := v27
 	v28.ApprovedUpgrades = map[protocol.ConsensusVersion]uint64{}
 
-<<<<<<< HEAD
-	// Enable TEAL 4
-=======
 	// Enable TEAL 4 / AVM 0.9
->>>>>>> 415d82cd
 	v28.LogicSigVersion = 4
 	// Enable support for larger app program size
 	v28.MaxExtraAppProgramPages = 3
@@ -987,12 +983,9 @@
 	vFuture.CompactCertVotersLookback = 16
 	vFuture.CompactCertWeightThreshold = (1 << 32) * 30 / 100
 	vFuture.CompactCertSecKQ = 128
-<<<<<<< HEAD
-=======
 
 	// Enable TEAL 5 / AVM 1.0
 	vFuture.LogicSigVersion = 5
->>>>>>> 415d82cd
 
 	Consensus[protocol.ConsensusFuture] = vFuture
 }
