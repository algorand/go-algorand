// Copyright (C) 2019-2022 Algorand, Inc.
// This file is part of go-algorand
//
// go-algorand is free software: you can redistribute it and/or modify
// it under the terms of the GNU Affero General Public License as
// published by the Free Software Foundation, either version 3 of the
// License, or (at your option) any later version.
//
// go-algorand is distributed in the hope that it will be useful,
// but WITHOUT ANY WARRANTY; without even the implied warranty of
// MERCHANTABILITY or FITNESS FOR A PARTICULAR PURPOSE.  See the
// GNU Affero General Public License for more details.
//
// You should have received a copy of the GNU Affero General Public License
// along with go-algorand.  If not, see <https://www.gnu.org/licenses/>.

package config

import (
	"encoding/json"
	"io/ioutil"
	"os"
	"path/filepath"
	"time"

	"github.com/algorand/go-algorand/protocol"
)

// ConsensusParams specifies settings that might vary based on the
// particular version of the consensus protocol.
type ConsensusParams struct {
	// Consensus protocol upgrades.  Votes for upgrades are collected for
	// UpgradeVoteRounds.  If the number of positive votes is over
	// UpgradeThreshold, the proposal is accepted.
	//
	// UpgradeVoteRounds needs to be long enough to collect an
	// accurate sample of participants, and UpgradeThreshold needs
	// to be high enough to ensure that there are sufficient participants
	// after the upgrade.
	//
	// A consensus protocol upgrade may specify the delay between its
	// acceptance and its execution.  This gives clients time to notify
	// users.  This delay is specified by the upgrade proposer and must
	// be between MinUpgradeWaitRounds and MaxUpgradeWaitRounds (inclusive)
	// in the old protocol's parameters.  Note that these parameters refer
	// to the representation of the delay in a block rather than the actual
	// delay: if the specified delay is zero, it is equivalent to
	// DefaultUpgradeWaitRounds.
	//
	// The maximum length of a consensus version string is
	// MaxVersionStringLen.
	UpgradeVoteRounds        uint64
	UpgradeThreshold         uint64
	DefaultUpgradeWaitRounds uint64
	MinUpgradeWaitRounds     uint64
	MaxUpgradeWaitRounds     uint64
	MaxVersionStringLen      int

	// MaxTxnBytesPerBlock determines the maximum number of bytes
	// that transactions can take up in a block.  Specifically,
	// the sum of the lengths of encodings of each transaction
	// in a block must not exceed MaxTxnBytesPerBlock.
	MaxTxnBytesPerBlock int

	// MaxTxnBytesPerBlock is the maximum size of a transaction's Note field.
	MaxTxnNoteBytes int

	// MaxTxnLife is how long a transaction can be live for:
	// the maximum difference between LastValid and FirstValid.
	//
	// Note that in a protocol upgrade, the ledger must first be upgraded
	// to hold more past blocks for this value to be raised.
	MaxTxnLife uint64

	// ApprovedUpgrades describes the upgrade proposals that this protocol
	// implementation will vote for, along with their delay value
	// (in rounds).  A delay value of zero is the same as a delay of
	// DefaultUpgradeWaitRounds.
	ApprovedUpgrades map[protocol.ConsensusVersion]uint64

	// SupportGenesisHash indicates support for the GenesisHash
	// fields in transactions (and requires them in blocks).
	SupportGenesisHash bool

	// RequireGenesisHash indicates that GenesisHash must be present
	// in every transaction.
	RequireGenesisHash bool

	// DefaultKeyDilution specifies the granularity of top-level ephemeral
	// keys. KeyDilution is the number of second-level keys in each batch,
	// signed by a top-level "batch" key.  The default value can be
	// overridden in the account state.
	DefaultKeyDilution uint64

	// MinBalance specifies the minimum balance that can appear in
	// an account.  To spend money below MinBalance requires issuing
	// an account-closing transaction, which transfers all of the
	// money from the account, and deletes the account state.
	MinBalance uint64

	// MinTxnFee specifies the minimum fee allowed on a transaction.
	// A minimum fee is necessary to prevent DoS. In some sense this is
	// a way of making the spender subsidize the cost of storing this transaction.
	MinTxnFee uint64

	// EnableFeePooling specifies that the sum of the fees in a
	// group must exceed one MinTxnFee per Txn, rather than check that
	// each Txn has a MinFee.
	EnableFeePooling bool

	// EnableAppCostPooling specifies that the sum of fees for application calls
	// in a group is checked against the sum of the budget for application calls,
	// rather than check each individual app call is within the budget.
	EnableAppCostPooling bool

	// RewardUnit specifies the number of MicroAlgos corresponding to one reward
	// unit.
	//
	// Rewards are received by whole reward units.  Fractions of
	// RewardUnits do not receive rewards.
	//
	// Ensure both considerations below  are taken into account if RewardUnit is planned for change:
	// 1. RewardUnits should not be changed without touching all accounts to apply their rewards
	// based on the old RewardUnits and then use the new RewardUnits for all subsequent calculations.
	// 2. Having a consistent RewardUnit is also important for preserving
	// a constant amount of total algos in the system:
	// the block header tracks how many reward units worth of algos are in existence
	// and have logically received rewards.
	RewardUnit uint64

	// RewardsRateRefreshInterval is the number of rounds after which the
	// rewards level is recomputed for the next RewardsRateRefreshInterval rounds.
	RewardsRateRefreshInterval uint64

	// seed-related parameters
	SeedLookback        uint64 // how many blocks back we use seeds from in sortition. delta_s in the spec
	SeedRefreshInterval uint64 // how often an old block hash is mixed into the seed. delta_r in the spec

	// ledger retention policy
	MaxBalLookback uint64 // (current round - MaxBalLookback) is the oldest round the ledger must answer balance queries for

	// sortition threshold factors
	NumProposers           uint64
	SoftCommitteeSize      uint64
	SoftCommitteeThreshold uint64
	CertCommitteeSize      uint64
	CertCommitteeThreshold uint64
	NextCommitteeSize      uint64 // for any non-FPR votes >= deadline step, committee sizes and thresholds are constant
	NextCommitteeThreshold uint64
	LateCommitteeSize      uint64
	LateCommitteeThreshold uint64
	RedoCommitteeSize      uint64
	RedoCommitteeThreshold uint64
	DownCommitteeSize      uint64
	DownCommitteeThreshold uint64

	// time for nodes to wait for block proposal headers for period > 0, value should be set to 2 * SmallLambda
	AgreementFilterTimeout time.Duration
	// time for nodes to wait for block proposal headers for period = 0, value should be configured to suit best case
	// critical path
	AgreementFilterTimeoutPeriod0 time.Duration

	FastRecoveryLambda time.Duration // time between fast recovery attempts

	// how to commit to the payset: flat or merkle tree
	PaysetCommit PaysetCommitType

	MaxTimestampIncrement int64 // maximum time between timestamps on successive blocks

	// support for the efficient encoding in SignedTxnInBlock
	SupportSignedTxnInBlock bool

	// force the FeeSink address to be non-participating in the genesis balances.
	ForceNonParticipatingFeeSink bool

	// support for ApplyData in SignedTxnInBlock
	ApplyData bool

	// track reward distributions in ApplyData
	RewardsInApplyData bool

	// domain-separated credentials
	CredentialDomainSeparationEnabled bool

	// support for transactions that mark an account non-participating
	SupportBecomeNonParticipatingTransactions bool

	// fix the rewards calculation by avoiding subtracting too much from the rewards pool
	PendingResidueRewards bool

	// asset support
	Asset bool

	// max number of assets per account
	MaxAssetsPerAccount int

	// max length of asset name
	MaxAssetNameBytes int

	// max length of asset unit name
	MaxAssetUnitNameBytes int

	// max length of asset url
	MaxAssetURLBytes int

	// support sequential transaction counter TxnCounter
	TxnCounter bool

	// transaction groups
	SupportTxGroups bool

	// max group size
	MaxTxGroupSize int

	// support for transaction leases
	// note: if FixTransactionLeases is not set, the transaction
	// leases supported are faulty; specifically, they do not
	// enforce exclusion correctly when the FirstValid of
	// transactions do not match.
	SupportTransactionLeases bool
	FixTransactionLeases     bool

	// 0 for no support, otherwise highest version supported
	LogicSigVersion uint64

	// len(LogicSig.Logic) + len(LogicSig.Args[*]) must be less than this
	LogicSigMaxSize uint64

	// sum of estimated op cost must be less than this
	LogicSigMaxCost uint64

	// max decimal precision for assets
	MaxAssetDecimals uint32

	// SupportRekeying indicates support for account rekeying (the RekeyTo and AuthAddr fields)
	SupportRekeying bool

	// application support
	Application bool

	// max number of ApplicationArgs for an ApplicationCall transaction
	MaxAppArgs int

	// max sum([len(arg) for arg in txn.ApplicationArgs])
	MaxAppTotalArgLen int

	// maximum byte len of application approval program or clear state
	// When MaxExtraAppProgramPages > 0, this is the size of those pages.
	// So two "extra pages" would mean 3*MaxAppProgramLen bytes are available.
	MaxAppProgramLen int

	// maximum total length of an application's programs (approval + clear state)
	// When MaxExtraAppProgramPages > 0, this is the size of those pages.
	// So two "extra pages" would mean 3*MaxAppTotalProgramLen bytes are available.
	MaxAppTotalProgramLen int

	// extra length for application program in pages. A page is MaxAppProgramLen bytes
	MaxExtraAppProgramPages int

	// maximum number of accounts in the ApplicationCall Accounts field.
	// this determines, in part, the maximum number of balance records
	// accessed by a single transaction
	MaxAppTxnAccounts int

	// maximum number of app ids in the ApplicationCall ForeignApps field.
	// these are the only applications besides the called application for
	// which global state may be read in the transaction
	MaxAppTxnForeignApps int

	// maximum number of asset ids in the ApplicationCall ForeignAssets
	// field. these are the only assets for which the asset parameters may
	// be read in the transaction
	MaxAppTxnForeignAssets int

	// maximum number of "foreign references" (accounts, asa, app)
	// that can be attached to a single app call.
	MaxAppTotalTxnReferences int

	// maximum cost of application approval program or clear state program
	MaxAppProgramCost int

	// maximum length of a key used in an application's global or local
	// key/value store
	MaxAppKeyLen int

	// maximum length of a bytes value used in an application's global or
	// local key/value store
	MaxAppBytesValueLen int

	// maximum sum of the lengths of the key and value of one app state entry
	MaxAppSumKeyValueLens int

	// maximum number of inner transactions that can be created by an app call.
	// with EnableInnerTransactionPooling, limit is multiplied by MaxTxGroupSize
	// and enforced over the whole group.
	MaxInnerTransactions int

	// should the number of inner transactions be pooled across group?
	EnableInnerTransactionPooling bool

	// provide greater isolation for clear state programs
	IsolateClearState bool

	// The minimum app version that can be called in an inner transaction
	MinInnerApplVersion uint64

	// maximum number of applications a single account can create and store
	// AppParams for at once
	MaxAppsCreated int

	// maximum number of applications a single account can opt in to and
	// store AppLocalState for at once
	MaxAppsOptedIn int

	// flat MinBalance requirement for creating a single application and
	// storing its AppParams
	AppFlatParamsMinBalance uint64

	// flat MinBalance requirement for opting in to a single application
	// and storing its AppLocalState
	AppFlatOptInMinBalance uint64

	// MinBalance requirement per key/value entry in LocalState or
	// GlobalState key/value stores, regardless of value type
	SchemaMinBalancePerEntry uint64

	// MinBalance requirement (in addition to SchemaMinBalancePerEntry) for
	// integer values stored in LocalState or GlobalState key/value stores
	SchemaUintMinBalance uint64

	// MinBalance requirement (in addition to SchemaMinBalancePerEntry) for
	// []byte values stored in LocalState or GlobalState key/value stores
	SchemaBytesMinBalance uint64

	// Maximum length of a box (Does not include name/key length. That is capped by MaxAppKeyLen)
	MaxBoxSize uint64

	// MBR per box created (this accounts for a bit of overhead used to store the box bytes)
	BoxFlatMinBalance uint64

	// MBR per byte of box storage. MBR is incremented by BoxByteMinBalance * (len(name)+len(value))
	BoxByteMinBalance uint64

	// Number of box references allowed
	MaxAppBoxReferences int

	// Amount added to a txgroup's box I/O budget per box ref supplied.
	// For reads: the sum of the sizes of all boxes in the group must be less than I/O budget
	// For writes: the sum of the sizes of all boxes created or written must be less than I/O budget
	// In both cases, what matters is the sizes of the boxes touched, not the
	// number of times they are touched, or the size of the touches.
	BytesPerBoxReference uint64

	// maximum number of total key/value pairs allowed by a given
	// LocalStateSchema (and therefore allowed in LocalState)
	MaxLocalSchemaEntries uint64

	// maximum number of total key/value pairs allowed by a given
	// GlobalStateSchema (and therefore allowed in GlobalState)
	MaxGlobalSchemaEntries uint64

	// maximum total minimum balance requirement for an account, used
	// to limit the maximum size of a single balance record
	MaximumMinimumBalance uint64

	// CompactCertRounds defines the frequency with which compact
	// certificates are generated.  Every round that is a multiple
	// of CompactCertRounds, the block header will include a Merkle
	// commitment to the set of online accounts (that can vote after
	// another CompactCertRounds rounds), and that block will be signed
	// (forming a compact certificate) by the voters from the previous
	// such Merkle tree commitment.  A value of zero means no compact
	// certificates.
	CompactCertRounds uint64

	// CompactCertTopVoters is a bound on how many online accounts get to
	// participate in forming the compact certificate, by including the
	// top CompactCertTopVoters accounts (by normalized balance) into the
	// Merkle commitment.
	CompactCertTopVoters uint64

	// CompactCertVotersLookback is the number of blocks we skip before
	// publishing a Merkle commitment to the online accounts.  Namely,
	// if block number N contains a Merkle commitment to the online
	// accounts (which, incidentally, means N%CompactCertRounds=0),
	// then the balances reflected in that commitment must come from
	// block N-CompactCertVotersLookback.  This gives each node some
	// time (CompactCertVotersLookback blocks worth of time) to
	// construct this Merkle tree, so as to avoid placing the
	// construction of this Merkle tree (and obtaining the requisite
	// accounts and balances) in the critical path.
	CompactCertVotersLookback uint64

	// CompactCertWeightThreshold specifies the fraction of top voters weight
	// that must sign the message (block header) for security.  The compact
	// certificate ensures this threshold holds; however, forming a valid
	// compact certificate requires a somewhat higher number of signatures,
	// and the more signatures are collected, the smaller the compact cert
	// can be.
	//
	// This threshold can be thought of as the maximum fraction of
	// malicious weight that compact certificates defend against.
	//
	// The threshold is computed as CompactCertWeightThreshold/(1<<32).
	CompactCertWeightThreshold uint32

	// CompactCertSecKQ is the security parameter (k+q) for the compact
	// certificate scheme.
	CompactCertSecKQ uint64

	// EnableAssetCloseAmount adds an extra field to the ApplyData. The field contains the amount of the remaining
	// asset that were sent to the close-to address.
	EnableAssetCloseAmount bool

	// update the initial rewards rate calculation to take the reward pool minimum balance into account
	InitialRewardsRateCalculation bool

	// NoEmptyLocalDeltas updates how ApplyDelta.EvalDelta.LocalDeltas are stored
	NoEmptyLocalDeltas bool

	// EnableKeyregCoherencyCheck enable the following extra checks on key registration transactions:
	// 1. checking that [VotePK/SelectionPK/VoteKeyDilution] are all set or all clear.
	// 2. checking that the VoteFirst is less or equal to VoteLast.
	// 3. checking that in the case of going offline, both the VoteFirst and VoteLast are clear.
	// 4. checking that in the case of going online the VoteLast is non-zero and greater then the current network round.
	// 5. checking that in the case of going online the VoteFirst is less or equal to the LastValid+1.
	// 6. checking that in the case of going online the VoteFirst is less or equal to the next network round.
	EnableKeyregCoherencyCheck bool

	EnableExtraPagesOnAppUpdate bool

	// MaxProposedExpiredOnlineAccounts is the maximum number of online accounts, which need
	// to be taken offline, that would be proposed to be taken offline.
	MaxProposedExpiredOnlineAccounts int

	// EnableAccountDataResourceSeparation enables the support for extended application and asset storage
	// in a separate table.
	EnableAccountDataResourceSeparation bool

	// When rewards rate changes, use the new value immediately.
	RewardsCalculationFix bool

	// EnableStateProofKeyregCheck enables the check for stateProof key on key registration
	EnableStateProofKeyregCheck bool

	// MaxKeyregValidPeriod defines the longest period (in rounds) allowed for a keyreg transaction.
	// This number sets a limit to prevent the number of StateProof keys generated by the user from being too large, and also checked by the WellFormed method.
	// The hard-limit for number of StateProof keys is derived from the maximum depth allowed for the merkle signature scheme's tree - 2^16.
	// More keys => deeper merkle tree => longer proof required => infeasible for our SNARK.
	MaxKeyregValidPeriod uint64

	// UnifyInnerTxIDs enables a consistent, unified way of computing inner transaction IDs
	UnifyInnerTxIDs bool

	// EnableSHA256TxnCommitmentHeader enables the creation of a transaction vector commitment tree using SHA256 hash function. (vector commitment extends Merkle tree by having a position binding property).
	// This new header is in addition to the existing SHA512_256 merkle root.
	// It is useful for verifying transaction on different blockchains, as some may not support SHA512_256 OPCODE natively but SHA256 is common.
	EnableSHA256TxnCommitmentHeader bool

	// CatchpointLookback specifies a round lookback to take catchpoints at.
	// Accounts snapshot for round X will be taken at X-CatchpointLookback
	CatchpointLookback uint64

	// DeeperBlockHeaderHistory defines number of rounds in addition to MaxTxnLife
	// available for lookup for smart contracts and smart signatures.
	// Setting it to 1 for example allows querying data up to MaxTxnLife + 1 rounds back from the Latest.
	DeeperBlockHeaderHistory uint64

	// EnableOnlineAccountCatchpoints specifies when to re-enable catchpoints after the online account table migration has occurred.
	EnableOnlineAccountCatchpoints bool

	// UnfundedSenders ensures that accounts with no balance (so they don't even
	// "exist") can still be a transaction sender by avoiding updates to rewards
	// state for accounts with no algos. The actual change implemented to allow
	// this is to avoid updating an account if the only change would have been
	// the rewardsLevel, but the rewardsLevel has no meaning because the account
	// has fewer than RewardUnit algos.
	UnfundedSenders bool
}

// PaysetCommitType enumerates possible ways for the block header to commit to
// the set of transactions in the block.
type PaysetCommitType int

const (
	// PaysetCommitUnsupported is the zero value, reflecting the fact
	// that some early protocols used a Merkle tree to commit to the
	// transactions in a way that we no longer support.
	PaysetCommitUnsupported PaysetCommitType = iota

	// PaysetCommitFlat hashes the entire payset array.
	PaysetCommitFlat

	// PaysetCommitMerkle uses merkle array to commit to the payset.
	PaysetCommitMerkle
)

// ConsensusProtocols defines a set of supported protocol versions and their
// corresponding parameters.
type ConsensusProtocols map[protocol.ConsensusVersion]ConsensusParams

// Consensus tracks the protocol-level settings for different versions of the
// consensus protocol.
var Consensus ConsensusProtocols

// MaxVoteThreshold is the largest threshold for a bundle over all supported
// consensus protocols, used for decoding purposes.
var MaxVoteThreshold int

// MaxEvalDeltaAccounts is the largest number of accounts that may appear in
// an eval delta, used for decoding purposes.
var MaxEvalDeltaAccounts int

// MaxStateDeltaKeys is the largest number of key/value pairs that may appear
// in a StateDelta, used for decoding purposes.
var MaxStateDeltaKeys int

// MaxLogCalls is the highest allowable log messages that may appear in
// any version, used only for decoding purposes. Never decrease this value.
var MaxLogCalls int

// MaxInnerTransactionsPerDelta is the maximum number of inner transactions in one EvalDelta
var MaxInnerTransactionsPerDelta int

// MaxLogicSigMaxSize is the largest logical signature appear in any of the supported
// protocols, used for decoding purposes.
var MaxLogicSigMaxSize int

// MaxTxnNoteBytes is the largest supported nodes field array size supported by any
// of the consensus protocols. used for decoding purposes.
var MaxTxnNoteBytes int

// MaxTxGroupSize is the largest supported number of transactions per transaction group supported by any
// of the consensus protocols. used for decoding purposes.
var MaxTxGroupSize int

// MaxAppProgramLen is the largest supported app program size supported by any
// of the consensus protocols. used for decoding purposes.
var MaxAppProgramLen int

// MaxBytesKeyValueLen is a maximum length of key or value across all protocols.
// used for decoding purposes.
var MaxBytesKeyValueLen int

// MaxExtraAppProgramLen is the maximum extra app program length supported by any
// of the consensus protocols. used for decoding purposes.
var MaxExtraAppProgramLen int

// MaxAvailableAppProgramLen is the largest supported app program size include the extra pages
//supported supported by any of the consensus protocols. used for decoding purposes.
var MaxAvailableAppProgramLen int

// MaxProposedExpiredOnlineAccounts is the maximum number of online accounts, which need
// to be taken offline, that would be proposed to be taken offline.
var MaxProposedExpiredOnlineAccounts int

func checkSetMax(value int, curMax *int) {
	if value > *curMax {
		*curMax = value
	}
}

// checkSetAllocBounds sets some global variables used during msgpack decoding
// to enforce memory allocation limits. The values should be generous to
// prevent correctness bugs, but not so large that DoS attacks are trivial
func checkSetAllocBounds(p ConsensusParams) {
	checkSetMax(int(p.SoftCommitteeThreshold), &MaxVoteThreshold)
	checkSetMax(int(p.CertCommitteeThreshold), &MaxVoteThreshold)
	checkSetMax(int(p.NextCommitteeThreshold), &MaxVoteThreshold)
	checkSetMax(int(p.LateCommitteeThreshold), &MaxVoteThreshold)
	checkSetMax(int(p.RedoCommitteeThreshold), &MaxVoteThreshold)
	checkSetMax(int(p.DownCommitteeThreshold), &MaxVoteThreshold)

	// These bounds could be tighter, but since these values are just to
	// prevent DoS, setting them to be the maximum number of allowed
	// executed TEAL instructions should be fine (order of ~1000)
	checkSetMax(p.MaxAppProgramLen, &MaxStateDeltaKeys)
	checkSetMax(p.MaxAppProgramLen, &MaxEvalDeltaAccounts)
	checkSetMax(p.MaxAppProgramLen, &MaxAppProgramLen)
	checkSetMax(int(p.LogicSigMaxSize), &MaxLogicSigMaxSize)
	checkSetMax(p.MaxTxnNoteBytes, &MaxTxnNoteBytes)
	checkSetMax(p.MaxTxGroupSize, &MaxTxGroupSize)
	// MaxBytesKeyValueLen is max of MaxAppKeyLen and MaxAppBytesValueLen
	checkSetMax(p.MaxAppKeyLen, &MaxBytesKeyValueLen)
	checkSetMax(p.MaxAppBytesValueLen, &MaxBytesKeyValueLen)
	checkSetMax(p.MaxExtraAppProgramPages, &MaxExtraAppProgramLen)
	// MaxAvailableAppProgramLen is the max of supported app program size
	MaxAvailableAppProgramLen = MaxAppProgramLen * (1 + MaxExtraAppProgramLen)
	// There is no consensus parameter for MaxLogCalls and MaxAppProgramLen as an approximation
	// Its value is much larger than any possible reasonable MaxLogCalls value in future
	checkSetMax(p.MaxAppProgramLen, &MaxLogCalls)
	checkSetMax(p.MaxInnerTransactions*p.MaxTxGroupSize, &MaxInnerTransactionsPerDelta)
	checkSetMax(p.MaxProposedExpiredOnlineAccounts, &MaxProposedExpiredOnlineAccounts)
}

// SaveConfigurableConsensus saves the configurable protocols file to the provided data directory.
// if the params contains zero protocols, the existing consensus.json file will be removed if exists.
func SaveConfigurableConsensus(dataDirectory string, params ConsensusProtocols) error {
	consensusProtocolPath := filepath.Join(dataDirectory, ConfigurableConsensusProtocolsFilename)

	if len(params) == 0 {
		// we have no consensus params to write. In this case, just delete the existing file
		// ( if any )
		err := os.Remove(consensusProtocolPath)
		if os.IsNotExist(err) {
			return nil
		}
		return err
	}
	encodedConsensusParams, err := json.Marshal(params)
	if err != nil {
		return err
	}
	err = ioutil.WriteFile(consensusProtocolPath, encodedConsensusParams, 0644)
	return err
}

// DeepCopy creates a deep copy of a consensus protocols map.
func (cp ConsensusProtocols) DeepCopy() ConsensusProtocols {
	staticConsensus := make(ConsensusProtocols)
	for consensusVersion, consensusParams := range cp {
		// recreate the ApprovedUpgrades map since we don't want to modify the original one.
		if consensusParams.ApprovedUpgrades != nil {
			newApprovedUpgrades := make(map[protocol.ConsensusVersion]uint64)
			for ver, when := range consensusParams.ApprovedUpgrades {
				newApprovedUpgrades[ver] = when
			}
			consensusParams.ApprovedUpgrades = newApprovedUpgrades
		}
		staticConsensus[consensusVersion] = consensusParams
	}
	return staticConsensus
}

// Merge merges a configurable consensus on top of the existing consensus protocol and return
// a new consensus protocol without modify any of the incoming structures.
func (cp ConsensusProtocols) Merge(configurableConsensus ConsensusProtocols) ConsensusProtocols {
	staticConsensus := cp.DeepCopy()

	for consensusVersion, consensusParams := range configurableConsensus {
		if consensusParams.ApprovedUpgrades == nil {
			// if we were provided with an empty ConsensusParams, delete the existing reference to this consensus version
			for cVer, cParam := range staticConsensus {
				if cVer == consensusVersion {
					delete(staticConsensus, cVer)
				} else if _, has := cParam.ApprovedUpgrades[consensusVersion]; has {
					// delete upgrade to deleted version
					delete(cParam.ApprovedUpgrades, consensusVersion)
				}
			}
		} else {
			// need to add/update entry
			staticConsensus[consensusVersion] = consensusParams
		}
	}

	return staticConsensus
}

// LoadConfigurableConsensusProtocols loads the configurable protocols from the data directory
func LoadConfigurableConsensusProtocols(dataDirectory string) error {
	newConsensus, err := PreloadConfigurableConsensusProtocols(dataDirectory)
	if err != nil {
		return err
	}
	if newConsensus != nil {
		Consensus = newConsensus
		// Set allocation limits
		for _, p := range Consensus {
			checkSetAllocBounds(p)
		}
	}
	return nil
}

// PreloadConfigurableConsensusProtocols loads the configurable protocols from the data directory
// and merge it with a copy of the Consensus map. Then, it returns it to the caller.
func PreloadConfigurableConsensusProtocols(dataDirectory string) (ConsensusProtocols, error) {
	consensusProtocolPath := filepath.Join(dataDirectory, ConfigurableConsensusProtocolsFilename)
	file, err := os.Open(consensusProtocolPath)

	if err != nil {
		if os.IsNotExist(err) {
			// this file is not required, only optional. if it's missing, no harm is done.
			return Consensus, nil
		}
		return nil, err
	}
	defer file.Close()

	configurableConsensus := make(ConsensusProtocols)

	decoder := json.NewDecoder(file)
	err = decoder.Decode(&configurableConsensus)
	if err != nil {
		return nil, err
	}
	return Consensus.Merge(configurableConsensus), nil
}

func initConsensusProtocols() {
	// WARNING: copying a ConsensusParams by value into a new variable
	// does not copy the ApprovedUpgrades map.  Make sure that each new
	// ConsensusParams structure gets a fresh ApprovedUpgrades map.

	// Base consensus protocol version, v7.
	v7 := ConsensusParams{
		UpgradeVoteRounds:        10000,
		UpgradeThreshold:         9000,
		DefaultUpgradeWaitRounds: 10000,
		MaxVersionStringLen:      64,

		MinBalance:          10000,
		MinTxnFee:           1000,
		MaxTxnLife:          1000,
		MaxTxnNoteBytes:     1024,
		MaxTxnBytesPerBlock: 1000000,
		DefaultKeyDilution:  10000,

		MaxTimestampIncrement: 25,

		RewardUnit:                 1e6,
		RewardsRateRefreshInterval: 5e5,

		ApprovedUpgrades: map[protocol.ConsensusVersion]uint64{},

		NumProposers:           30,
		SoftCommitteeSize:      2500,
		SoftCommitteeThreshold: 1870,
		CertCommitteeSize:      1000,
		CertCommitteeThreshold: 720,
		NextCommitteeSize:      10000,
		NextCommitteeThreshold: 7750,
		LateCommitteeSize:      10000,
		LateCommitteeThreshold: 7750,
		RedoCommitteeSize:      10000,
		RedoCommitteeThreshold: 7750,
		DownCommitteeSize:      10000,
		DownCommitteeThreshold: 7750,

		AgreementFilterTimeout:        4 * time.Second,
		AgreementFilterTimeoutPeriod0: 4 * time.Second,

		FastRecoveryLambda: 5 * time.Minute,

		SeedLookback:        2,
		SeedRefreshInterval: 100,

		MaxBalLookback: 320,

		MaxTxGroupSize: 1,
	}

	v7.ApprovedUpgrades = map[protocol.ConsensusVersion]uint64{}
	Consensus[protocol.ConsensusV7] = v7

	// v8 uses parameters and a seed derivation policy (the "twin seeds") from Georgios' new analysis
	v8 := v7

	v8.SeedRefreshInterval = 80
	v8.NumProposers = 9
	v8.SoftCommitteeSize = 2990
	v8.SoftCommitteeThreshold = 2267
	v8.CertCommitteeSize = 1500
	v8.CertCommitteeThreshold = 1112
	v8.NextCommitteeSize = 5000
	v8.NextCommitteeThreshold = 3838
	v8.LateCommitteeSize = 5000
	v8.LateCommitteeThreshold = 3838
	v8.RedoCommitteeSize = 5000
	v8.RedoCommitteeThreshold = 3838
	v8.DownCommitteeSize = 5000
	v8.DownCommitteeThreshold = 3838

	v8.ApprovedUpgrades = map[protocol.ConsensusVersion]uint64{}
	Consensus[protocol.ConsensusV8] = v8

	// v7 can be upgraded to v8.
	v7.ApprovedUpgrades[protocol.ConsensusV8] = 0

	// v9 increases the minimum balance to 100,000 microAlgos.
	v9 := v8
	v9.MinBalance = 100000
	v9.ApprovedUpgrades = map[protocol.ConsensusVersion]uint64{}
	Consensus[protocol.ConsensusV9] = v9

	// v8 can be upgraded to v9.
	v8.ApprovedUpgrades[protocol.ConsensusV9] = 0

	// v10 introduces fast partition recovery (and also raises NumProposers).
	v10 := v9
	v10.NumProposers = 20
	v10.LateCommitteeSize = 500
	v10.LateCommitteeThreshold = 320
	v10.RedoCommitteeSize = 2400
	v10.RedoCommitteeThreshold = 1768
	v10.DownCommitteeSize = 6000
	v10.DownCommitteeThreshold = 4560
	v10.ApprovedUpgrades = map[protocol.ConsensusVersion]uint64{}
	Consensus[protocol.ConsensusV10] = v10

	// v9 can be upgraded to v10.
	v9.ApprovedUpgrades[protocol.ConsensusV10] = 0

	// v11 introduces SignedTxnInBlock.
	v11 := v10
	v11.SupportSignedTxnInBlock = true
	v11.PaysetCommit = PaysetCommitFlat
	v11.ApprovedUpgrades = map[protocol.ConsensusVersion]uint64{}
	Consensus[protocol.ConsensusV11] = v11

	// v10 can be upgraded to v11.
	v10.ApprovedUpgrades[protocol.ConsensusV11] = 0

	// v12 increases the maximum length of a version string.
	v12 := v11
	v12.MaxVersionStringLen = 128
	v12.ApprovedUpgrades = map[protocol.ConsensusVersion]uint64{}
	Consensus[protocol.ConsensusV12] = v12

	// v11 can be upgraded to v12.
	v11.ApprovedUpgrades[protocol.ConsensusV12] = 0

	// v13 makes the consensus version a meaningful string.
	v13 := v12
	v13.ApprovedUpgrades = map[protocol.ConsensusVersion]uint64{}
	Consensus[protocol.ConsensusV13] = v13

	// v12 can be upgraded to v13.
	v12.ApprovedUpgrades[protocol.ConsensusV13] = 0

	// v14 introduces tracking of closing amounts in ApplyData, and enables
	// GenesisHash in transactions.
	v14 := v13
	v14.ApplyData = true
	v14.SupportGenesisHash = true
	v14.ApprovedUpgrades = map[protocol.ConsensusVersion]uint64{}
	Consensus[protocol.ConsensusV14] = v14

	// v13 can be upgraded to v14.
	v13.ApprovedUpgrades[protocol.ConsensusV14] = 0

	// v15 introduces tracking of reward distributions in ApplyData.
	v15 := v14
	v15.RewardsInApplyData = true
	v15.ForceNonParticipatingFeeSink = true
	v15.ApprovedUpgrades = map[protocol.ConsensusVersion]uint64{}
	Consensus[protocol.ConsensusV15] = v15

	// v14 can be upgraded to v15.
	v14.ApprovedUpgrades[protocol.ConsensusV15] = 0

	// v16 fixes domain separation in credentials.
	v16 := v15
	v16.CredentialDomainSeparationEnabled = true
	v16.RequireGenesisHash = true
	v16.ApprovedUpgrades = map[protocol.ConsensusVersion]uint64{}
	Consensus[protocol.ConsensusV16] = v16

	// v15 can be upgraded to v16.
	v15.ApprovedUpgrades[protocol.ConsensusV16] = 0

	// ConsensusV17 points to 'final' spec commit
	v17 := v16
	v17.ApprovedUpgrades = map[protocol.ConsensusVersion]uint64{}
	Consensus[protocol.ConsensusV17] = v17

	// v16 can be upgraded to v17.
	v16.ApprovedUpgrades[protocol.ConsensusV17] = 0

	// ConsensusV18 points to reward calculation spec commit
	v18 := v17
	v18.PendingResidueRewards = true
	v18.ApprovedUpgrades = map[protocol.ConsensusVersion]uint64{}
	v18.TxnCounter = true
	v18.Asset = true
	v18.LogicSigVersion = 1
	v18.LogicSigMaxSize = 1000
	v18.LogicSigMaxCost = 20000
	v18.MaxAssetsPerAccount = 1000
	v18.SupportTxGroups = true
	v18.MaxTxGroupSize = 16
	v18.SupportTransactionLeases = true
	v18.SupportBecomeNonParticipatingTransactions = true
	v18.MaxAssetNameBytes = 32
	v18.MaxAssetUnitNameBytes = 8
	v18.MaxAssetURLBytes = 32
	Consensus[protocol.ConsensusV18] = v18

	// ConsensusV19 is the official spec commit ( teal, assets, group tx )
	v19 := v18
	v19.ApprovedUpgrades = map[protocol.ConsensusVersion]uint64{}

	Consensus[protocol.ConsensusV19] = v19

	// v18 can be upgraded to v19.
	v18.ApprovedUpgrades[protocol.ConsensusV19] = 0
	// v17 can be upgraded to v19.
	v17.ApprovedUpgrades[protocol.ConsensusV19] = 0

	// v20 points to adding the precision to the assets.
	v20 := v19
	v20.ApprovedUpgrades = map[protocol.ConsensusVersion]uint64{}
	v20.MaxAssetDecimals = 19
	// we want to adjust the upgrade time to be roughly one week.
	// one week, in term of rounds would be:
	// 140651 = (7 * 24 * 60 * 60 / 4.3)
	// for the sake of future manual calculations, we'll round that down
	// a bit :
	v20.DefaultUpgradeWaitRounds = 140000
	Consensus[protocol.ConsensusV20] = v20

	// v19 can be upgraded to v20.
	v19.ApprovedUpgrades[protocol.ConsensusV20] = 0

	// v21 fixes a bug in Credential.lowestOutput that would cause larger accounts to be selected to propose disproportionately more often than small accounts
	v21 := v20
	v21.ApprovedUpgrades = map[protocol.ConsensusVersion]uint64{}
	Consensus[protocol.ConsensusV21] = v21
	// v20 can be upgraded to v21.
	v20.ApprovedUpgrades[protocol.ConsensusV21] = 0

	// v22 is an upgrade which allows tuning the number of rounds to wait to execute upgrades.
	v22 := v21
	v22.ApprovedUpgrades = map[protocol.ConsensusVersion]uint64{}
	v22.MinUpgradeWaitRounds = 10000
	v22.MaxUpgradeWaitRounds = 150000
	Consensus[protocol.ConsensusV22] = v22

	// v23 is an upgrade which fixes the behavior of leases so that
	// it conforms with the intended spec.
	v23 := v22
	v23.ApprovedUpgrades = map[protocol.ConsensusVersion]uint64{}
	v23.FixTransactionLeases = true
	Consensus[protocol.ConsensusV23] = v23
	// v22 can be upgraded to v23.
	v22.ApprovedUpgrades[protocol.ConsensusV23] = 10000
	// v21 can be upgraded to v23.
	v21.ApprovedUpgrades[protocol.ConsensusV23] = 0

	// v24 is the stateful teal and rekeying upgrade
	v24 := v23
	v24.ApprovedUpgrades = map[protocol.ConsensusVersion]uint64{}
	v24.LogicSigVersion = 2

	// Enable application support
	v24.Application = true

	// Although Inners were not allowed yet, this gates downgrade checks, which must be allowed
	v24.MinInnerApplVersion = 6

	// Enable rekeying
	v24.SupportRekeying = true

	// 100.1 Algos (MinBalance for creating 1,000 assets)
	v24.MaximumMinimumBalance = 100100000

	v24.MaxAppArgs = 16
	v24.MaxAppTotalArgLen = 2048
	v24.MaxAppProgramLen = 1024
	v24.MaxAppTotalProgramLen = 2048 // No effect until v28, when MaxAppProgramLen increased
	v24.MaxAppKeyLen = 64
	v24.MaxAppBytesValueLen = 64
	v24.MaxAppSumKeyValueLens = 128 // Set here to have no effect until MaxAppBytesValueLen increases

	// 0.1 Algos (Same min balance cost as an Asset)
	v24.AppFlatParamsMinBalance = 100000
	v24.AppFlatOptInMinBalance = 100000

	// Can look up Sender + 4 other balance records per Application txn
	v24.MaxAppTxnAccounts = 4

	// Can look up 2 other app creator balance records to see global state
	v24.MaxAppTxnForeignApps = 2

	// Can look up 2 assets to see asset parameters
	v24.MaxAppTxnForeignAssets = 2

	// Intended to have no effect in v24 (it's set to accounts +
	// asas + apps). In later vers, it allows increasing the
	// individual limits while maintaining same max references.
	v24.MaxAppTotalTxnReferences = 8

	// 64 byte keys @ ~333 microAlgos/byte + delta
	v24.SchemaMinBalancePerEntry = 25000

	// 9 bytes @ ~333 microAlgos/byte + delta
	v24.SchemaUintMinBalance = 3500

	// 64 byte values @ ~333 microAlgos/byte + delta
	v24.SchemaBytesMinBalance = 25000

	// Maximum number of key/value pairs per local key/value store
	v24.MaxLocalSchemaEntries = 16

	// Maximum number of key/value pairs per global key/value store
	v24.MaxGlobalSchemaEntries = 64

	// Maximum cost of ApprovalProgram/ClearStateProgram
	v24.MaxAppProgramCost = 700

	// Maximum number of apps a single account can create
	v24.MaxAppsCreated = 10

	// Maximum number of apps a single account can opt into
	v24.MaxAppsOptedIn = 10
	Consensus[protocol.ConsensusV24] = v24

	// v23 can be upgraded to v24, with an update delay of 7 days ( see calculation above )
	v23.ApprovedUpgrades[protocol.ConsensusV24] = 140000

	// v25 enables AssetCloseAmount in the ApplyData
	v25 := v24
	v25.ApprovedUpgrades = map[protocol.ConsensusVersion]uint64{}

	// Enable AssetCloseAmount field
	v25.EnableAssetCloseAmount = true
	Consensus[protocol.ConsensusV25] = v25

	// v26 adds support for teal3
	v26 := v25
	v26.ApprovedUpgrades = map[protocol.ConsensusVersion]uint64{}

	// Enable the InitialRewardsRateCalculation fix
	v26.InitialRewardsRateCalculation = true

	// Enable transaction Merkle tree.
	v26.PaysetCommit = PaysetCommitMerkle

	// Enable teal3
	v26.LogicSigVersion = 3

	Consensus[protocol.ConsensusV26] = v26

	// v25 or v24 can be upgraded to v26, with an update delay of 7 days ( see calculation above )
	v25.ApprovedUpgrades[protocol.ConsensusV26] = 140000
	v24.ApprovedUpgrades[protocol.ConsensusV26] = 140000

	// v27 updates ApplyDelta.EvalDelta.LocalDeltas format
	v27 := v26
	v27.ApprovedUpgrades = map[protocol.ConsensusVersion]uint64{}

	// Enable the ApplyDelta.EvalDelta.LocalDeltas fix
	v27.NoEmptyLocalDeltas = true

	Consensus[protocol.ConsensusV27] = v27

	// v26 can be upgraded to v27, with an update delay of 3 days
	// 60279 = (3 * 24 * 60 * 60 / 4.3)
	// for the sake of future manual calculations, we'll round that down
	// a bit :
	v26.ApprovedUpgrades[protocol.ConsensusV27] = 60000

	// v28 introduces new TEAL features, larger program size, fee pooling and longer asset max URL
	v28 := v27
	v28.ApprovedUpgrades = map[protocol.ConsensusVersion]uint64{}

	// Enable TEAL 4 / AVM 0.9
	v28.LogicSigVersion = 4
	// Enable support for larger app program size
	v28.MaxExtraAppProgramPages = 3
	v28.MaxAppProgramLen = 2048
	// Increase asset URL length to allow for IPFS URLs
	v28.MaxAssetURLBytes = 96
	// Let the bytes value take more space. Key+Value is still limited to 128
	v28.MaxAppBytesValueLen = 128

	// Individual limits raised
	v28.MaxAppTxnForeignApps = 8
	v28.MaxAppTxnForeignAssets = 8

	// MaxAppTxnAccounts has not been raised yet.  It is already
	// higher (4) and there is a multiplicative effect in
	// "reachability" between accounts and creatables, so we
	// retain 4 x 4 as worst case.

	v28.EnableFeePooling = true
	v28.EnableKeyregCoherencyCheck = true

	Consensus[protocol.ConsensusV28] = v28

	// v27 can be upgraded to v28, with an update delay of 7 days ( see calculation above )
	v27.ApprovedUpgrades[protocol.ConsensusV28] = 140000

	// v29 fixes application update by using ExtraProgramPages in size calculations
	v29 := v28
	v29.ApprovedUpgrades = map[protocol.ConsensusVersion]uint64{}

	// Enable ExtraProgramPages for application update
	v29.EnableExtraPagesOnAppUpdate = true

	Consensus[protocol.ConsensusV29] = v29

	// v28 can be upgraded to v29, with an update delay of 3 days ( see calculation above )
	v28.ApprovedUpgrades[protocol.ConsensusV29] = 60000

	// v30 introduces AVM 1.0 and TEAL 5, increases the app opt in limit to 50,
	// and allows costs to be pooled in grouped stateful transactions.
	v30 := v29
	v30.ApprovedUpgrades = map[protocol.ConsensusVersion]uint64{}

	// Enable TEAL 5 / AVM 1.0
	v30.LogicSigVersion = 5

	// Enable App calls to pool budget in grouped transactions
	v30.EnableAppCostPooling = true

	// Enable Inner Transactions, and set maximum number. 0 value is
	// disabled.  Value > 0 also activates storage of creatable IDs in
	// ApplyData, as that is required to support REST API when inner
	// transactions are activated.
	v30.MaxInnerTransactions = 16

	// Allow 50 app opt ins
	v30.MaxAppsOptedIn = 50

	Consensus[protocol.ConsensusV30] = v30

	// v29 can be upgraded to v30, with an update delay of 7 days ( see calculation above )
	v29.ApprovedUpgrades[protocol.ConsensusV30] = 140000

	v31 := v30
	v31.ApprovedUpgrades = map[protocol.ConsensusVersion]uint64{}
	v31.RewardsCalculationFix = true
	v31.MaxProposedExpiredOnlineAccounts = 32

	// Enable TEAL 6 / AVM 1.1
	v31.LogicSigVersion = 6
	v31.EnableInnerTransactionPooling = true
	v31.IsolateClearState = true

	// stat proof key registration
	v31.EnableStateProofKeyregCheck = true

	// Maximum validity period for key registration, to prevent generating too many StateProof keys
	v31.MaxKeyregValidPeriod = 256*(1<<16) - 1

	Consensus[protocol.ConsensusV31] = v31

	// v30 can be upgraded to v31, with an update delay of 7 days ( see calculation above )
	v30.ApprovedUpgrades[protocol.ConsensusV31] = 140000

	v32 := v31
	v32.ApprovedUpgrades = map[protocol.ConsensusVersion]uint64{}

	// Enable extended application storage; binaries that contain support for this
	// flag would already be restructuring their internal storage for extended
	// application storage, and therefore would not produce catchpoints and/or
	// catchpoint labels prior to this feature being enabled.
	v32.EnableAccountDataResourceSeparation = true

	// Remove limits on MinimumBalance
	v32.MaximumMinimumBalance = 0

	// Remove limits on assets / account.
	v32.MaxAssetsPerAccount = 0

	// Remove limits on maximum number of apps a single account can create
	v32.MaxAppsCreated = 0

	// Remove limits on maximum number of apps a single account can opt into
	v32.MaxAppsOptedIn = 0

	Consensus[protocol.ConsensusV32] = v32

	// v31 can be upgraded to v32, with an update delay of 7 days ( see calculation above )
	v31.ApprovedUpgrades[protocol.ConsensusV32] = 140000

	// ConsensusFuture is used to test features that are implemented
	// but not yet released in a production protocol version.
	vFuture := v32
	vFuture.ApprovedUpgrades = map[protocol.ConsensusVersion]uint64{}

	// Make the accounts snapshot for round X at X-CatchpointLookback
	vFuture.CatchpointLookback = 320

	// Require MaxTxnLife + X blocks and headers preserved by a node
	vFuture.DeeperBlockHeaderHistory = 1

	// Enable compact certificates.
	vFuture.CompactCertRounds = 256
	vFuture.CompactCertTopVoters = 1024 * 1024
	vFuture.CompactCertVotersLookback = 16
	vFuture.CompactCertWeightThreshold = (1 << 32) * 30 / 100
	vFuture.CompactCertSecKQ = 128

	vFuture.LogicSigVersion = 7 // When moving this to a release, put a new higher LogicSigVersion here
	vFuture.MinInnerApplVersion = 4
	vFuture.UnifyInnerTxIDs = true

	vFuture.EnableSHA256TxnCommitmentHeader = true
	vFuture.EnableOnlineAccountCatchpoints = true

<<<<<<< HEAD
	vFuture.UnfundedSenders = true

	vFuture.AgreementFilterTimeoutPeriod0 = 3400 * time.Millisecond
	vFuture.MaxTxnBytesPerBlock = 5 * 1024 * 1024
=======
	// Boxes (unlimited global storage)
	vFuture.MaxBoxSize = 4 * 8096
	vFuture.BoxFlatMinBalance = 2500
	vFuture.BoxByteMinBalance = 400
	vFuture.MaxAppBoxReferences = 8
	vFuture.BytesPerBoxReference = 8096
>>>>>>> c90753e0

	Consensus[protocol.ConsensusFuture] = vFuture
}

// Global defines global Algorand protocol parameters which should not be overridden.
type Global struct {
	SmallLambda time.Duration // min amount of time to wait for leader's credential (i.e., time to propagate one credential)
	BigLambda   time.Duration // max amount of time to wait for leader's proposal (i.e., time to propagate one block)
}

// Protocol holds the global configuration settings for the agreement protocol,
// initialized with our current defaults. This is used across all nodes we create.
var Protocol = Global{
	SmallLambda: 2000 * time.Millisecond,
	BigLambda:   15000 * time.Millisecond,
}

func init() {
	Consensus = make(ConsensusProtocols)

	initConsensusProtocols()

	// Set allocation limits
	for _, p := range Consensus {
		checkSetAllocBounds(p)
	}

}<|MERGE_RESOLUTION|>--- conflicted
+++ resolved
@@ -1191,19 +1191,16 @@
 	vFuture.EnableSHA256TxnCommitmentHeader = true
 	vFuture.EnableOnlineAccountCatchpoints = true
 
-<<<<<<< HEAD
 	vFuture.UnfundedSenders = true
-
 	vFuture.AgreementFilterTimeoutPeriod0 = 3400 * time.Millisecond
 	vFuture.MaxTxnBytesPerBlock = 5 * 1024 * 1024
-=======
+
 	// Boxes (unlimited global storage)
 	vFuture.MaxBoxSize = 4 * 8096
 	vFuture.BoxFlatMinBalance = 2500
 	vFuture.BoxByteMinBalance = 400
 	vFuture.MaxAppBoxReferences = 8
 	vFuture.BytesPerBoxReference = 8096
->>>>>>> c90753e0
 
 	Consensus[protocol.ConsensusFuture] = vFuture
 }
