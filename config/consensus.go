--- conflicted
+++ resolved
@@ -1046,21 +1046,8 @@
 	vFuture.CompactCertWeightThreshold = (1 << 32) * 30 / 100
 	vFuture.CompactCertSecKQ = 128
 
-<<<<<<< HEAD
-	// Enable TEAL 5 / AVM 1.0
-	vFuture.LogicSigVersion = 5
-
-	// Enable App calls to pool budget in grouped transactions
-	vFuture.EnableAppCostPooling = true
-	vFuture.MaxInnerTransactions = 16
-
-	// Allow 50 app opt ins
-	vFuture.MaxAppsOptedIn = 50
-
 	vFuture.EvalSkipCheckApplyData = true
 
-=======
->>>>>>> 467d7d14
 	Consensus[protocol.ConsensusFuture] = vFuture
 }
 
