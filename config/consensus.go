// Copyright (C) 2019-2021 Algorand, Inc.
// This file is part of go-algorand
//
// go-algorand is free software: you can redistribute it and/or modify
// it under the terms of the GNU Affero General Public License as
// published by the Free Software Foundation, either version 3 of the
// License, or (at your option) any later version.
//
// go-algorand is distributed in the hope that it will be useful,
// but WITHOUT ANY WARRANTY; without even the implied warranty of
// MERCHANTABILITY or FITNESS FOR A PARTICULAR PURPOSE.  See the
// GNU Affero General Public License for more details.
//
// You should have received a copy of the GNU Affero General Public License
// along with go-algorand.  If not, see <https://www.gnu.org/licenses/>.

package config

import (
	"encoding/json"
	"io/ioutil"
	"os"
	"path/filepath"
	"time"

	"github.com/algorand/go-algorand/protocol"
)

// ConsensusParams specifies settings that might vary based on the
// particular version of the consensus protocol.
type ConsensusParams struct {
	// Consensus protocol upgrades.  Votes for upgrades are collected for
	// UpgradeVoteRounds.  If the number of positive votes is over
	// UpgradeThreshold, the proposal is accepted.
	//
	// UpgradeVoteRounds needs to be long enough to collect an
	// accurate sample of participants, and UpgradeThreshold needs
	// to be high enough to ensure that there are sufficient participants
	// after the upgrade.
	//
	// A consensus protocol upgrade may specify the delay between its
	// acceptance and its execution.  This gives clients time to notify
	// users.  This delay is specified by the upgrade proposer and must
	// be between MinUpgradeWaitRounds and MaxUpgradeWaitRounds (inclusive)
	// in the old protocol's parameters.  Note that these parameters refer
	// to the representation of the delay in a block rather than the actual
	// delay: if the specified delay is zero, it is equivalent to
	// DefaultUpgradeWaitRounds.
	//
	// The maximum length of a consensus version string is
	// MaxVersionStringLen.
	UpgradeVoteRounds        uint64
	UpgradeThreshold         uint64
	DefaultUpgradeWaitRounds uint64
	MinUpgradeWaitRounds     uint64
	MaxUpgradeWaitRounds     uint64
	MaxVersionStringLen      int

	// MaxTxnBytesPerBlock determines the maximum number of bytes
	// that transactions can take up in a block.  Specifically,
	// the sum of the lengths of encodings of each transaction
	// in a block must not exceed MaxTxnBytesPerBlock.
	MaxTxnBytesPerBlock int

	// MaxTxnBytesPerBlock is the maximum size of a transaction's Note field.
	MaxTxnNoteBytes int

	// MaxTxnLife is how long a transaction can be live for:
	// the maximum difference between LastValid and FirstValid.
	//
	// Note that in a protocol upgrade, the ledger must first be upgraded
	// to hold more past blocks for this value to be raised.
	MaxTxnLife uint64

	// ApprovedUpgrades describes the upgrade proposals that this protocol
	// implementation will vote for, along with their delay value
	// (in rounds).  A delay value of zero is the same as a delay of
	// DefaultUpgradeWaitRounds.
	ApprovedUpgrades map[protocol.ConsensusVersion]uint64

	// SupportGenesisHash indicates support for the GenesisHash
	// fields in transactions (and requires them in blocks).
	SupportGenesisHash bool

	// RequireGenesisHash indicates that GenesisHash must be present
	// in every transaction.
	RequireGenesisHash bool

	// DefaultKeyDilution specifies the granularity of top-level ephemeral
	// keys. KeyDilution is the number of second-level keys in each batch,
	// signed by a top-level "batch" key.  The default value can be
	// overriden in the account state.
	DefaultKeyDilution uint64

	// MinBalance specifies the minimum balance that can appear in
	// an account.  To spend money below MinBalance requires issuing
	// an account-closing transaction, which transfers all of the
	// money from the account, and deletes the account state.
	MinBalance uint64

	// MinTxnFee specifies the minimum fee allowed on a transaction.
	// A minimum fee is necessary to prevent DoS. In some sense this is
	// a way of making the spender subsidize the cost of storing this transaction.
	MinTxnFee uint64

	// RewardUnit specifies the number of MicroAlgos corresponding to one reward
	// unit.
	//
	// Rewards are received by whole reward units.  Fractions of
	// RewardUnits do not receive rewards.
	RewardUnit uint64

	// RewardsRateRefreshInterval is the number of rounds after which the
	// rewards level is recomputed for the next RewardsRateRefreshInterval rounds.
	RewardsRateRefreshInterval uint64

	// seed-related parameters
	SeedLookback        uint64 // how many blocks back we use seeds from in sortition. delta_s in the spec
	SeedRefreshInterval uint64 // how often an old block hash is mixed into the seed. delta_r in the spec

	// ledger retention policy
	MaxBalLookback uint64 // (current round - MaxBalLookback) is the oldest round the ledger must answer balance queries for

	// sortition threshold factors
	NumProposers           uint64
	SoftCommitteeSize      uint64
	SoftCommitteeThreshold uint64
	CertCommitteeSize      uint64
	CertCommitteeThreshold uint64
	NextCommitteeSize      uint64 // for any non-FPR votes >= deadline step, committee sizes and thresholds are constant
	NextCommitteeThreshold uint64
	LateCommitteeSize      uint64
	LateCommitteeThreshold uint64
	RedoCommitteeSize      uint64
	RedoCommitteeThreshold uint64
	DownCommitteeSize      uint64
	DownCommitteeThreshold uint64

	// time for nodes to wait for block proposal headers for period > 0, value should be set to 2 * SmallLambda
	AgreementFilterTimeout time.Duration
	// time for nodes to wait for block proposal headers for period = 0, value should be configured to suit best case
	// critical path
	AgreementFilterTimeoutPeriod0 time.Duration

	FastRecoveryLambda    time.Duration // time between fast recovery attempts
	FastPartitionRecovery bool          // set when fast partition recovery is enabled

	// how to commit to the payset: flat or merkle tree
	PaysetCommit PaysetCommitType

	MaxTimestampIncrement int64 // maximum time between timestamps on successive blocks

	// support for the efficient encoding in SignedTxnInBlock
	SupportSignedTxnInBlock bool

	// force the FeeSink address to be non-participating in the genesis balances.
	ForceNonParticipatingFeeSink bool

	// support for ApplyData in SignedTxnInBlock
	ApplyData bool

	// track reward distributions in ApplyData
	RewardsInApplyData bool

	// domain-separated credentials
	CredentialDomainSeparationEnabled bool

	// support for transactions that mark an account non-participating
	SupportBecomeNonParticipatingTransactions bool

	// fix the rewards calculation by avoiding subtracting too much from the rewards pool
	PendingResidueRewards bool

	// asset support
	Asset bool

	// max number of assets per account
	MaxAssetsPerAccount int

	// max length of asset name
	MaxAssetNameBytes int

	// max length of asset unit name
	MaxAssetUnitNameBytes int

	// max length of asset url
	MaxAssetURLBytes int

	// support sequential transaction counter TxnCounter
	TxnCounter bool

	// transaction groups
	SupportTxGroups bool

	// max group size
	MaxTxGroupSize int

	// support for transaction leases
	// note: if FixTransactionLeases is not set, the transaction
	// leases supported are faulty; specifically, they do not
	// enforce exclusion correctly when the FirstValid of
	// transactions do not match.
	SupportTransactionLeases bool
	FixTransactionLeases     bool

	// 0 for no support, otherwise highest version supported
	LogicSigVersion uint64

	// len(LogicSig.Logic) + len(LogicSig.Args[*]) must be less than this
	LogicSigMaxSize uint64

	// sum of estimated op cost must be less than this
	LogicSigMaxCost uint64

	// max decimal precision for assets
	MaxAssetDecimals uint32

	// SupportRekeying indicates support for account rekeying (the RekeyTo and AuthAddr fields)
	SupportRekeying bool

	// application support
	Application bool

	// max number of ApplicationArgs for an ApplicationCall transaction
	MaxAppArgs int

	// max sum([len(arg) for arg in txn.ApplicationArgs])
	MaxAppTotalArgLen int

	// maximum length of application approval program or clear state
	// program in bytes
	MaxAppProgramLen int

	// extra length for application program in pages. A page is MaxAppProgramLen bytes
	MaxExtraAppProgramPages int

	// maximum available length of application approval program or clear state
	// program in bytes
	MaxAvailableAppProgramLen int

	// maximum number of accounts in the ApplicationCall Accounts field.
	// this determines, in part, the maximum number of balance records
	// accessed by a single transaction
	MaxAppTxnAccounts int

	// maximum number of app ids in the ApplicationCall ForeignApps field.
	// these are the only applications besides the called application for
	// which global state may be read in the transaction
	MaxAppTxnForeignApps int

	// maximum number of asset ids in the ApplicationCall ForeignAssets
	// field. these are the only assets for which the asset parameters may
	// be read in the transaction
	MaxAppTxnForeignAssets int

	// maximum cost of application approval program or clear state program
	MaxAppProgramCost int

	// maximum length of a key used in an application's global or local
	// key/value store
	MaxAppKeyLen int

	// maximum length of a bytes value used in an application's global or
	// local key/value store
	MaxAppBytesValueLen int

	// maximum number of applications a single account can create and store
	// AppParams for at once
	MaxAppsCreated int

	// maximum number of applications a single account can opt in to and
	// store AppLocalState for at once
	MaxAppsOptedIn int

	// flat MinBalance requirement for creating a single application and
	// storing its AppParams
	AppFlatParamsMinBalance uint64

	// flat MinBalance requirement for opting in to a single application
	// and storing its AppLocalState
	AppFlatOptInMinBalance uint64

	// MinBalance requirement per key/value entry in LocalState or
	// GlobalState key/value stores, regardless of value type
	SchemaMinBalancePerEntry uint64

	// MinBalance requirement (in addition to SchemaMinBalancePerEntry) for
	// integer values stored in LocalState or GlobalState key/value stores
	SchemaUintMinBalance uint64

	// MinBalance requirement (in addition to SchemaMinBalancePerEntry) for
	// []byte values stored in LocalState or GlobalState key/value stores
	SchemaBytesMinBalance uint64

	// maximum number of total key/value pairs allowed by a given
	// LocalStateSchema (and therefore allowed in LocalState)
	MaxLocalSchemaEntries uint64

	// maximum number of total key/value pairs allowed by a given
	// GlobalStateSchema (and therefore allowed in GlobalState)
	MaxGlobalSchemaEntries uint64

	// maximum total minimum balance requirement for an account, used
	// to limit the maximum size of a single balance record
	MaximumMinimumBalance uint64

	// CompactCertRounds defines the frequency with which compact
	// certificates are generated.  Every round that is a multiple
	// of CompactCertRounds, the block header will include a Merkle
	// commitment to the set of online accounts (that can vote after
	// another CompactCertRounds rounds), and that block will be signed
	// (forming a compact certificate) by the voters from the previous
	// such Merkle tree commitment.  A value of zero means no compact
	// certificates.
	CompactCertRounds uint64

	// CompactCertTopVoters is a bound on how many online accounts get to
	// participate in forming the compact certificate, by including the
	// top CompactCertTopVoters accounts (by normalized balance) into the
	// Merkle commitment.
	CompactCertTopVoters uint64

	// CompactCertVotersLookback is the number of blocks we skip before
	// publishing a Merkle commitment to the online accounts.  Namely,
	// if block number N contains a Merkle commitment to the online
	// accounts (which, incidentally, means N%CompactCertRounds=0),
	// then the balances reflected in that commitment must come from
	// block N-CompactCertVotersLookback.  This gives each node some
	// time (CompactCertVotersLookback blocks worth of time) to
	// construct this Merkle tree, so as to avoid placing the
	// construction of this Merkle tree (and obtaining the requisite
	// accounts and balances) in the critical path.
	CompactCertVotersLookback uint64

	// CompactCertWeightThreshold specifies the fraction of top voters weight
	// that must sign the message (block header) for security.  The compact
	// certificate ensures this threshold holds; however, forming a valid
	// compact certificate requires a somewhat higher number of signatures,
	// and the more signatures are collected, the smaller the compact cert
	// can be.
	//
	// This threshold can be thought of as the maximum fraction of
	// malicious weight that compact certificates defend against.
	//
	// The threshold is computed as CompactCertWeightThreshold/(1<<32).
	CompactCertWeightThreshold uint32

	// CompactCertSecKQ is the security parameter (k+q) for the compact
	// certificate scheme.
	CompactCertSecKQ uint64

	// EnableAssetCloseAmount adds an extra field to the ApplyData. The field contains the amount of the remaining
	// asset that were sent to the close-to address.
	EnableAssetCloseAmount bool

	// update the initial rewards rate calculation to take the reward pool minimum balance into account
	InitialRewardsRateCalculation bool

	// NoEmptyLocalDeltas updates how ApplyDelta.EvalDelta.LocalDeltas are stored
	NoEmptyLocalDeltas bool

	// EnableKeyregCoherencyCheck enable the following extra checks on key registration transactions:
	// 1. checking that [VotePK/SelectionPK/VoteKeyDilution] are all set or all clear.
	// 2. checking that the VoteFirst is less or equal to VoteLast.
	// 3. checking that in the case of going offline, both the VoteFirst and VoteLast are clear.
	// 4. checking that in the case of going online the VoteLast is non-zero and greater then the current network round.
	// 5. checking that in the case of going online the VoteFirst is less or equal to the LastValid+1.
	// 6. checking that in the case of going online the VoteFirst is less or equal to the next network round.
	EnableKeyregCoherencyCheck bool
}

// PaysetCommitType enumerates possible ways for the block header to commit to
// the set of transactions in the block.
type PaysetCommitType int

const (
	// PaysetCommitUnsupported is the zero value, reflecting the fact
	// that some early protocols used a Merkle tree to commit to the
	// transactions in a way that we no longer support.
	PaysetCommitUnsupported PaysetCommitType = iota

	// PaysetCommitFlat hashes the entire payset array.
	PaysetCommitFlat

	// PaysetCommitMerkle uses merklearray to commit to the payset.
	PaysetCommitMerkle
)

// ConsensusProtocols defines a set of supported protocol versions and their
// corresponding parameters.
type ConsensusProtocols map[protocol.ConsensusVersion]ConsensusParams

// Consensus tracks the protocol-level settings for different versions of the
// consensus protocol.
var Consensus ConsensusProtocols

// MaxVoteThreshold is the largest threshold for a bundle over all supported
// consensus protocols, used for decoding purposes.
var MaxVoteThreshold int

// MaxEvalDeltaAccounts is the largest number of accounts that may appear in
// an eval delta, used for decoding purposes.
var MaxEvalDeltaAccounts int

// MaxStateDeltaKeys is the largest number of key/value pairs that may appear
// in a StateDelta, used for decoding purposes.
var MaxStateDeltaKeys int

// MaxLogicSigMaxSize is the largest logical signature appear in any of the supported
// protocols, used for decoding purposes.
var MaxLogicSigMaxSize int

// MaxTxnNoteBytes is the largest supported nodes field array size supported by any
// of the consensus protocols. used for decoding purposes.
var MaxTxnNoteBytes int

// MaxTxGroupSize is the largest supported number of transactions per transaction group supported by any
// of the consensus protocols. used for decoding purposes.
var MaxTxGroupSize int

// MaxAppProgramLen is the largest supported app program size supported by any
// of the consensus protocols. used for decoding purposes.
var MaxAppProgramLen int

// MaxBytesKeyValueLen is a maximum length of key or value across all protocols.
// used for decoding purposes.
var MaxBytesKeyValueLen int

// MaxExtraAppProgramLen is the maximum extra app program length supported by any
// of the consensus protocols. used for decoding purposes.
var MaxExtraAppProgramLen int

// MaxAvailableAppProgramLen is the largest supported app program size include the extra pages
//supported supported by any of the consensus protocols. used for decoding purposes.
var MaxAvailableAppProgramLen int

func checkSetMax(value int, curMax *int) {
	if value > *curMax {
		*curMax = value
	}
}

// checkSetAllocBounds sets some global variables used during msgpack decoding
// to enforce memory allocation limits. The values should be generous to
// prevent correctness bugs, but not so large that DoS attacks are trivial
func checkSetAllocBounds(p ConsensusParams) {
	checkSetMax(int(p.SoftCommitteeThreshold), &MaxVoteThreshold)
	checkSetMax(int(p.CertCommitteeThreshold), &MaxVoteThreshold)
	checkSetMax(int(p.NextCommitteeThreshold), &MaxVoteThreshold)
	checkSetMax(int(p.LateCommitteeThreshold), &MaxVoteThreshold)
	checkSetMax(int(p.RedoCommitteeThreshold), &MaxVoteThreshold)
	checkSetMax(int(p.DownCommitteeThreshold), &MaxVoteThreshold)

	// These bounds could be tighter, but since these values are just to
	// prevent DoS, setting them to be the maximum number of allowed
	// executed TEAL instructions should be fine (order of ~1000)
	checkSetMax(p.MaxAppProgramLen, &MaxStateDeltaKeys)
	checkSetMax(p.MaxAppProgramLen, &MaxEvalDeltaAccounts)
	checkSetMax(p.MaxAppProgramLen, &MaxAppProgramLen)
	checkSetMax(int(p.LogicSigMaxSize), &MaxLogicSigMaxSize)
	checkSetMax(p.MaxTxnNoteBytes, &MaxTxnNoteBytes)
	checkSetMax(p.MaxTxGroupSize, &MaxTxGroupSize)
	// MaxBytesKeyValueLen is max of MaxAppKeyLen and MaxAppBytesValueLen
	checkSetMax(p.MaxAppKeyLen, &MaxBytesKeyValueLen)
	checkSetMax(p.MaxAppBytesValueLen, &MaxBytesKeyValueLen)
	checkSetMax(p.MaxExtraAppProgramPages, &MaxExtraAppProgramLen)
	MaxAvailableAppProgramLen = MaxAppProgramLen * (1 + MaxExtraAppProgramLen)
}

// SaveConfigurableConsensus saves the configurable protocols file to the provided data directory.
// if the params contains zero protocols, the existing consensus.json file will be removed if exists.
func SaveConfigurableConsensus(dataDirectory string, params ConsensusProtocols) error {
	consensusProtocolPath := filepath.Join(dataDirectory, ConfigurableConsensusProtocolsFilename)

	if len(params) == 0 {
		// we have no consensus params to write. In this case, just delete the existing file
		// ( if any )
		err := os.Remove(consensusProtocolPath)
		if os.IsNotExist(err) {
			return nil
		}
		return err
	}
	encodedConsensusParams, err := json.Marshal(params)
	if err != nil {
		return err
	}
	err = ioutil.WriteFile(consensusProtocolPath, encodedConsensusParams, 0644)
	return err
}

// DeepCopy creates a deep copy of a consensus protocols map.
func (cp ConsensusProtocols) DeepCopy() ConsensusProtocols {
	staticConsensus := make(ConsensusProtocols)
	for consensusVersion, consensusParams := range cp {
		// recreate the ApprovedUpgrades map since we don't want to modify the original one.
		if consensusParams.ApprovedUpgrades != nil {
			newApprovedUpgrades := make(map[protocol.ConsensusVersion]uint64)
			for ver, when := range consensusParams.ApprovedUpgrades {
				newApprovedUpgrades[ver] = when
			}
			consensusParams.ApprovedUpgrades = newApprovedUpgrades
		}
		staticConsensus[consensusVersion] = consensusParams
	}
	return staticConsensus
}

// Merge merges a configurable consensus ontop of the existing consensus protocol and return
// a new consensus protocol without modify any of the incoming structures.
func (cp ConsensusProtocols) Merge(configurableConsensus ConsensusProtocols) ConsensusProtocols {
	staticConsensus := cp.DeepCopy()

	for consensusVersion, consensusParams := range configurableConsensus {
		if consensusParams.ApprovedUpgrades == nil {
			// if we were provided with an empty ConsensusParams, delete the existing reference to this consensus version
			for cVer, cParam := range staticConsensus {
				if cVer == consensusVersion {
					delete(staticConsensus, cVer)
				} else if _, has := cParam.ApprovedUpgrades[consensusVersion]; has {
					// delete upgrade to deleted version
					delete(cParam.ApprovedUpgrades, consensusVersion)
				}
			}
		} else {
			// need to add/update entry
			staticConsensus[consensusVersion] = consensusParams
		}
	}

	return staticConsensus
}

// LoadConfigurableConsensusProtocols loads the configurable protocols from the data directroy
func LoadConfigurableConsensusProtocols(dataDirectory string) error {
	newConsensus, err := PreloadConfigurableConsensusProtocols(dataDirectory)
	if err != nil {
		return err
	}
	if newConsensus != nil {
		Consensus = newConsensus
		// Set allocation limits
		for _, p := range Consensus {
			checkSetAllocBounds(p)
		}
	}
	return nil
}

// PreloadConfigurableConsensusProtocols loads the configurable protocols from the data directroy
// and merge it with a copy of the Consensus map. Then, it returns it to the caller.
func PreloadConfigurableConsensusProtocols(dataDirectory string) (ConsensusProtocols, error) {
	consensusProtocolPath := filepath.Join(dataDirectory, ConfigurableConsensusProtocolsFilename)
	file, err := os.Open(consensusProtocolPath)

	if err != nil {
		if os.IsNotExist(err) {
			// this file is not required, only optional. if it's missing, no harm is done.
			return Consensus, nil
		}
		return nil, err
	}
	defer file.Close()

	configurableConsensus := make(ConsensusProtocols)

	decoder := json.NewDecoder(file)
	err = decoder.Decode(&configurableConsensus)
	if err != nil {
		return nil, err
	}
	return Consensus.Merge(configurableConsensus), nil
}

func initConsensusProtocols() {
	// WARNING: copying a ConsensusParams by value into a new variable
	// does not copy the ApprovedUpgrades map.  Make sure that each new
	// ConsensusParams structure gets a fresh ApprovedUpgrades map.

	// Base consensus protocol version, v7.
	v7 := ConsensusParams{
		UpgradeVoteRounds:        10000,
		UpgradeThreshold:         9000,
		DefaultUpgradeWaitRounds: 10000,
		MaxVersionStringLen:      64,

		MinBalance:          10000,
		MinTxnFee:           1000,
		MaxTxnLife:          1000,
		MaxTxnNoteBytes:     1024,
		MaxTxnBytesPerBlock: 1000000,
		DefaultKeyDilution:  10000,

		MaxTimestampIncrement: 25,

		RewardUnit:                 1e6,
		RewardsRateRefreshInterval: 5e5,

		ApprovedUpgrades: map[protocol.ConsensusVersion]uint64{},

		NumProposers:           30,
		SoftCommitteeSize:      2500,
		SoftCommitteeThreshold: 1870,
		CertCommitteeSize:      1000,
		CertCommitteeThreshold: 720,
		NextCommitteeSize:      10000,
		NextCommitteeThreshold: 7750,
		LateCommitteeSize:      10000,
		LateCommitteeThreshold: 7750,
		RedoCommitteeSize:      10000,
		RedoCommitteeThreshold: 7750,
		DownCommitteeSize:      10000,
		DownCommitteeThreshold: 7750,

		AgreementFilterTimeout:        4 * time.Second,
		AgreementFilterTimeoutPeriod0: 4 * time.Second,

		FastRecoveryLambda: 5 * time.Minute,

		SeedLookback:        2,
		SeedRefreshInterval: 100,

		MaxBalLookback: 320,

		MaxTxGroupSize: 1,
	}

	v7.ApprovedUpgrades = map[protocol.ConsensusVersion]uint64{}
	Consensus[protocol.ConsensusV7] = v7

	// v8 uses parameters and a seed derivation policy (the "twin seeds") from Georgios' new analysis
	v8 := v7

	v8.SeedRefreshInterval = 80
	v8.NumProposers = 9
	v8.SoftCommitteeSize = 2990
	v8.SoftCommitteeThreshold = 2267
	v8.CertCommitteeSize = 1500
	v8.CertCommitteeThreshold = 1112
	v8.NextCommitteeSize = 5000
	v8.NextCommitteeThreshold = 3838
	v8.LateCommitteeSize = 5000
	v8.LateCommitteeThreshold = 3838
	v8.RedoCommitteeSize = 5000
	v8.RedoCommitteeThreshold = 3838
	v8.DownCommitteeSize = 5000
	v8.DownCommitteeThreshold = 3838

	v8.ApprovedUpgrades = map[protocol.ConsensusVersion]uint64{}
	Consensus[protocol.ConsensusV8] = v8

	// v7 can be upgraded to v8.
	v7.ApprovedUpgrades[protocol.ConsensusV8] = 0

	// v9 increases the minimum balance to 100,000 microAlgos.
	v9 := v8
	v9.MinBalance = 100000
	v9.ApprovedUpgrades = map[protocol.ConsensusVersion]uint64{}
	Consensus[protocol.ConsensusV9] = v9

	// v8 can be upgraded to v9.
	v8.ApprovedUpgrades[protocol.ConsensusV9] = 0

	// v10 introduces fast partition recovery (and also raises NumProposers).
	v10 := v9
	v10.FastPartitionRecovery = true
	v10.NumProposers = 20
	v10.LateCommitteeSize = 500
	v10.LateCommitteeThreshold = 320
	v10.RedoCommitteeSize = 2400
	v10.RedoCommitteeThreshold = 1768
	v10.DownCommitteeSize = 6000
	v10.DownCommitteeThreshold = 4560
	v10.ApprovedUpgrades = map[protocol.ConsensusVersion]uint64{}
	Consensus[protocol.ConsensusV10] = v10

	// v9 can be upgraded to v10.
	v9.ApprovedUpgrades[protocol.ConsensusV10] = 0

	// v11 introduces SignedTxnInBlock.
	v11 := v10
	v11.SupportSignedTxnInBlock = true
	v11.PaysetCommit = PaysetCommitFlat
	v11.ApprovedUpgrades = map[protocol.ConsensusVersion]uint64{}
	Consensus[protocol.ConsensusV11] = v11

	// v10 can be upgraded to v11.
	v10.ApprovedUpgrades[protocol.ConsensusV11] = 0

	// v12 increases the maximum length of a version string.
	v12 := v11
	v12.MaxVersionStringLen = 128
	v12.ApprovedUpgrades = map[protocol.ConsensusVersion]uint64{}
	Consensus[protocol.ConsensusV12] = v12

	// v11 can be upgraded to v12.
	v11.ApprovedUpgrades[protocol.ConsensusV12] = 0

	// v13 makes the consensus version a meaningful string.
	v13 := v12
	v13.ApprovedUpgrades = map[protocol.ConsensusVersion]uint64{}
	Consensus[protocol.ConsensusV13] = v13

	// v12 can be upgraded to v13.
	v12.ApprovedUpgrades[protocol.ConsensusV13] = 0

	// v14 introduces tracking of closing amounts in ApplyData, and enables
	// GenesisHash in transactions.
	v14 := v13
	v14.ApplyData = true
	v14.SupportGenesisHash = true
	v14.ApprovedUpgrades = map[protocol.ConsensusVersion]uint64{}
	Consensus[protocol.ConsensusV14] = v14

	// v13 can be upgraded to v14.
	v13.ApprovedUpgrades[protocol.ConsensusV14] = 0

	// v15 introduces tracking of reward distributions in ApplyData.
	v15 := v14
	v15.RewardsInApplyData = true
	v15.ForceNonParticipatingFeeSink = true
	v15.ApprovedUpgrades = map[protocol.ConsensusVersion]uint64{}
	Consensus[protocol.ConsensusV15] = v15

	// v14 can be upgraded to v15.
	v14.ApprovedUpgrades[protocol.ConsensusV15] = 0

	// v16 fixes domain separation in credentials.
	v16 := v15
	v16.CredentialDomainSeparationEnabled = true
	v16.RequireGenesisHash = true
	v16.ApprovedUpgrades = map[protocol.ConsensusVersion]uint64{}
	Consensus[protocol.ConsensusV16] = v16

	// v15 can be upgraded to v16.
	v15.ApprovedUpgrades[protocol.ConsensusV16] = 0

	// ConsensusV17 points to 'final' spec commit
	v17 := v16
	v17.ApprovedUpgrades = map[protocol.ConsensusVersion]uint64{}
	Consensus[protocol.ConsensusV17] = v17

	// v16 can be upgraded to v17.
	v16.ApprovedUpgrades[protocol.ConsensusV17] = 0

	// ConsensusV18 points to reward calculation spec commit
	v18 := v17
	v18.PendingResidueRewards = true
	v18.ApprovedUpgrades = map[protocol.ConsensusVersion]uint64{}
	v18.TxnCounter = true
	v18.Asset = true
	v18.LogicSigVersion = 1
	v18.LogicSigMaxSize = 1000
	v18.LogicSigMaxCost = 20000
	v18.MaxAssetsPerAccount = 1000
	v18.SupportTxGroups = true
	v18.MaxTxGroupSize = 16
	v18.SupportTransactionLeases = true
	v18.SupportBecomeNonParticipatingTransactions = true
	v18.MaxAssetNameBytes = 32
	v18.MaxAssetUnitNameBytes = 8
	v18.MaxAssetURLBytes = 32
	Consensus[protocol.ConsensusV18] = v18

	// ConsensusV19 is the official spec commit ( teal, assets, group tx )
	v19 := v18
	v19.ApprovedUpgrades = map[protocol.ConsensusVersion]uint64{}

	Consensus[protocol.ConsensusV19] = v19

	// v18 can be upgraded to v19.
	v18.ApprovedUpgrades[protocol.ConsensusV19] = 0
	// v17 can be upgraded to v19.
	v17.ApprovedUpgrades[protocol.ConsensusV19] = 0

	// v20 points to adding the precision to the assets.
	v20 := v19
	v20.ApprovedUpgrades = map[protocol.ConsensusVersion]uint64{}
	v20.MaxAssetDecimals = 19
	// we want to adjust the upgrade time to be roughly one week.
	// one week, in term of rounds would be:
	// 140651 = (7 * 24 * 60 * 60 / 4.3)
	// for the sake of future manual calculations, we'll round that down
	// a bit :
	v20.DefaultUpgradeWaitRounds = 140000
	Consensus[protocol.ConsensusV20] = v20

	// v19 can be upgraded to v20.
	v19.ApprovedUpgrades[protocol.ConsensusV20] = 0

	// v21 fixes a bug in Credential.lowestOutput that would cause larger accounts to be selected to propose disproportionately more often than small accounts
	v21 := v20
	v21.ApprovedUpgrades = map[protocol.ConsensusVersion]uint64{}
	Consensus[protocol.ConsensusV21] = v21
	// v20 can be upgraded to v21.
	v20.ApprovedUpgrades[protocol.ConsensusV21] = 0

	// v22 is an upgrade which allows tuning the number of rounds to wait to execute upgrades.
	v22 := v21
	v22.ApprovedUpgrades = map[protocol.ConsensusVersion]uint64{}
	v22.MinUpgradeWaitRounds = 10000
	v22.MaxUpgradeWaitRounds = 150000
	Consensus[protocol.ConsensusV22] = v22

	// v23 is an upgrade which fixes the behavior of leases so that
	// it conforms with the intended spec.
	v23 := v22
	v23.ApprovedUpgrades = map[protocol.ConsensusVersion]uint64{}
	v23.FixTransactionLeases = true
	Consensus[protocol.ConsensusV23] = v23
	// v22 can be upgraded to v23.
	v22.ApprovedUpgrades[protocol.ConsensusV23] = 10000
	// v21 can be upgraded to v23.
	v21.ApprovedUpgrades[protocol.ConsensusV23] = 0

	// v24 is the stateful teal and rekeying upgrade
	v24 := v23
	v24.ApprovedUpgrades = map[protocol.ConsensusVersion]uint64{}
	v24.LogicSigVersion = 2

	// Enable application support
	v24.Application = true

	// Enable rekeying
	v24.SupportRekeying = true

	// 100.1 Algos (MinBalance for creating 1,000 assets)
	v24.MaximumMinimumBalance = 100100000

	v24.MaxAppArgs = 16
	v24.MaxAppTotalArgLen = 2048
	v24.MaxAppProgramLen = 1024
	v24.MaxAppKeyLen = 64
	v24.MaxAppBytesValueLen = 64

	// 0.1 Algos (Same min balance cost as an Asset)
	v24.AppFlatParamsMinBalance = 100000
	v24.AppFlatOptInMinBalance = 100000

	// Can look up Sender + 4 other balance records per Application txn
	v24.MaxAppTxnAccounts = 4

	// Can look up 2 other app creator balance records to see global state
	v24.MaxAppTxnForeignApps = 2

	// Can look up 2 assets to see asset parameters
	v24.MaxAppTxnForeignAssets = 2

	// 64 byte keys @ ~333 microAlgos/byte + delta
	v24.SchemaMinBalancePerEntry = 25000

	// 9 bytes @ ~333 microAlgos/byte + delta
	v24.SchemaUintMinBalance = 3500

	// 64 byte values @ ~333 microAlgos/byte + delta
	v24.SchemaBytesMinBalance = 25000

	// Maximum number of key/value pairs per local key/value store
	v24.MaxLocalSchemaEntries = 16

	// Maximum number of key/value pairs per global key/value store
	v24.MaxGlobalSchemaEntries = 64

	// Maximum cost of ApprovalProgram/ClearStateProgram
	v24.MaxAppProgramCost = 700

	// Maximum number of apps a single account can create
	v24.MaxAppsCreated = 10

	// Maximum number of apps a single account can opt into
	v24.MaxAppsOptedIn = 10
	Consensus[protocol.ConsensusV24] = v24

	// v23 can be upgraded to v24, with an update delay of 7 days ( see calculation above )
	v23.ApprovedUpgrades[protocol.ConsensusV24] = 140000

	// v25 enables AssetCloseAmount in the ApplyData
	v25 := v24
	v25.ApprovedUpgrades = map[protocol.ConsensusVersion]uint64{}

	// Enable AssetCloseAmount field
	v25.EnableAssetCloseAmount = true
	Consensus[protocol.ConsensusV25] = v25

	// v26 adds support for teal3
	v26 := v25
	v26.ApprovedUpgrades = map[protocol.ConsensusVersion]uint64{}

	// Enable the InitialRewardsRateCalculation fix
	v26.InitialRewardsRateCalculation = true

	// Enable transaction Merkle tree.
	v26.PaysetCommit = PaysetCommitMerkle

	// Enable teal3
	v26.LogicSigVersion = 3

	Consensus[protocol.ConsensusV26] = v26

	// v25 or v24 can be upgraded to v26, with an update delay of 7 days ( see calculation above )
	v25.ApprovedUpgrades[protocol.ConsensusV26] = 140000
	v24.ApprovedUpgrades[protocol.ConsensusV26] = 140000

	// v27 updates ApplyDelta.EvalDelta.LocalDeltas format
	v27 := v26
	v27.ApprovedUpgrades = map[protocol.ConsensusVersion]uint64{}

	// Enable the ApplyDelta.EvalDelta.LocalDeltas fix
	v27.NoEmptyLocalDeltas = true

	Consensus[protocol.ConsensusV27] = v27

	// v26 can be upgraded to v27, with an update delay of 3 days
	// 60279 = (3 * 24 * 60 * 60 / 4.3)
	// for the sake of future manual calculations, we'll round that down
	// a bit :
	v26.ApprovedUpgrades[protocol.ConsensusV27] = 60000

	// ConsensusFuture is used to test features that are implemented
	// but not yet released in a production protocol version.
	vFuture := v27
	vFuture.ApprovedUpgrades = map[protocol.ConsensusVersion]uint64{}

	// FilterTimeout for period 0 should take a new optimized, configured value, need to revisit this later
	vFuture.AgreementFilterTimeoutPeriod0 = 4 * time.Second

	// Enable compact certificates.
	vFuture.CompactCertRounds = 128
	vFuture.CompactCertTopVoters = 1024 * 1024
	vFuture.CompactCertVotersLookback = 16
	vFuture.CompactCertWeightThreshold = (1 << 32) * 30 / 100
	vFuture.CompactCertSecKQ = 128

<<<<<<< HEAD
	// Enable support for larger app program size
	vFuture.MaxExtraAppProgramPages = 3
=======
	vFuture.EnableKeyregCoherencyCheck = true
>>>>>>> 58f59e34

	// enable the InitialRewardsRateCalculation fix
	vFuture.InitialRewardsRateCalculation = true
	// Enable transaction Merkle tree.
	vFuture.PaysetCommit = PaysetCommitMerkle

	// Enable TEAL 4
	vFuture.LogicSigVersion = 4

	Consensus[protocol.ConsensusFuture] = vFuture
}

// Global defines global Algorand protocol parameters which should not be overridden.
type Global struct {
	SmallLambda time.Duration // min amount of time to wait for leader's credential (i.e., time to propagate one credential)
	BigLambda   time.Duration // max amount of time to wait for leader's proposal (i.e., time to propagate one block)
}

// Protocol holds the global configuration settings for the agreement protocol,
// initialized with our current defaults. This is used across all nodes we create.
var Protocol = Global{
	SmallLambda: 2000 * time.Millisecond,
	BigLambda:   15000 * time.Millisecond,
}

func init() {
	Consensus = make(ConsensusProtocols)

	initConsensusProtocols()

	// Set allocation limits
	for _, p := range Consensus {
		checkSetAllocBounds(p)
	}
}<|MERGE_RESOLUTION|>--- conflicted
+++ resolved
@@ -931,12 +931,10 @@
 	vFuture.CompactCertWeightThreshold = (1 << 32) * 30 / 100
 	vFuture.CompactCertSecKQ = 128
 
-<<<<<<< HEAD
+	vFuture.EnableKeyregCoherencyCheck = true
+
 	// Enable support for larger app program size
 	vFuture.MaxExtraAppProgramPages = 3
-=======
-	vFuture.EnableKeyregCoherencyCheck = true
->>>>>>> 58f59e34
 
 	// enable the InitialRewardsRateCalculation fix
 	vFuture.InitialRewardsRateCalculation = true
