// Copyright (C) 2019-2021 Algorand, Inc.
// This file is part of go-algorand
//
// go-algorand is free software: you can redistribute it and/or modify
// it under the terms of the GNU Affero General Public License as
// published by the Free Software Foundation, either version 3 of the
// License, or (at your option) any later version.
//
// go-algorand is distributed in the hope that it will be useful,
// but WITHOUT ANY WARRANTY; without even the implied warranty of
// MERCHANTABILITY or FITNESS FOR A PARTICULAR PURPOSE.  See the
// GNU Affero General Public License for more details.
//
// You should have received a copy of the GNU Affero General Public License
// along with go-algorand.  If not, see <https://www.gnu.org/licenses/>.

package config

import (
	"encoding/json"
	"io/ioutil"
	"os"
	"path/filepath"
	"time"

	"github.com/algorand/go-algorand/protocol"
)

// ConsensusParams specifies settings that might vary based on the
// particular version of the consensus protocol.
type ConsensusParams struct {
	// Consensus protocol upgrades.  Votes for upgrades are collected for
	// UpgradeVoteRounds.  If the number of positive votes is over
	// UpgradeThreshold, the proposal is accepted.
	//
	// UpgradeVoteRounds needs to be long enough to collect an
	// accurate sample of participants, and UpgradeThreshold needs
	// to be high enough to ensure that there are sufficient participants
	// after the upgrade.
	//
	// A consensus protocol upgrade may specify the delay between its
	// acceptance and its execution.  This gives clients time to notify
	// users.  This delay is specified by the upgrade proposer and must
	// be between MinUpgradeWaitRounds and MaxUpgradeWaitRounds (inclusive)
	// in the old protocol's parameters.  Note that these parameters refer
	// to the representation of the delay in a block rather than the actual
	// delay: if the specified delay is zero, it is equivalent to
	// DefaultUpgradeWaitRounds.
	//
	// The maximum length of a consensus version string is
	// MaxVersionStringLen.
	UpgradeVoteRounds        uint64
	UpgradeThreshold         uint64
	DefaultUpgradeWaitRounds uint64
	MinUpgradeWaitRounds     uint64
	MaxUpgradeWaitRounds     uint64
	MaxVersionStringLen      int

	// MaxTxnBytesPerBlock determines the maximum number of bytes
	// that transactions can take up in a block.  Specifically,
	// the sum of the lengths of encodings of each transaction
	// in a block must not exceed MaxTxnBytesPerBlock.
	MaxTxnBytesPerBlock int

	// MaxTxnBytesPerBlock is the maximum size of a transaction's Note field.
	MaxTxnNoteBytes int

	// MaxTxnLife is how long a transaction can be live for:
	// the maximum difference between LastValid and FirstValid.
	//
	// Note that in a protocol upgrade, the ledger must first be upgraded
	// to hold more past blocks for this value to be raised.
	MaxTxnLife uint64

	// ApprovedUpgrades describes the upgrade proposals that this protocol
	// implementation will vote for, along with their delay value
	// (in rounds).  A delay value of zero is the same as a delay of
	// DefaultUpgradeWaitRounds.
	ApprovedUpgrades map[protocol.ConsensusVersion]uint64

	// SupportGenesisHash indicates support for the GenesisHash
	// fields in transactions (and requires them in blocks).
	SupportGenesisHash bool

	// RequireGenesisHash indicates that GenesisHash must be present
	// in every transaction.
	RequireGenesisHash bool

	// DefaultKeyDilution specifies the granularity of top-level ephemeral
	// keys. KeyDilution is the number of second-level keys in each batch,
	// signed by a top-level "batch" key.  The default value can be
	// overridden in the account state.
	DefaultKeyDilution uint64

	// MinBalance specifies the minimum balance that can appear in
	// an account.  To spend money below MinBalance requires issuing
	// an account-closing transaction, which transfers all of the
	// money from the account, and deletes the account state.
	MinBalance uint64

	// MinTxnFee specifies the minimum fee allowed on a transaction.
	// A minimum fee is necessary to prevent DoS. In some sense this is
	// a way of making the spender subsidize the cost of storing this transaction.
	MinTxnFee uint64

	// EnableFeePooling specifies that the sum of the fees in a
	// group must exceed one MinTxnFee per Txn, rather than check that
	// each Txn has a MinFee.
	EnableFeePooling bool

	// EnableAppCostPooling specifies that the sum of fees for application calls
	// in a group is checked against the sum of the budget for application calls,
	// rather than check each individual app call is within the budget.
	EnableAppCostPooling bool

	// RewardUnit specifies the number of MicroAlgos corresponding to one reward
	// unit.
	//
	// Rewards are received by whole reward units.  Fractions of
	// RewardUnits do not receive rewards.
	RewardUnit uint64

	// RewardsRateRefreshInterval is the number of rounds after which the
	// rewards level is recomputed for the next RewardsRateRefreshInterval rounds.
	RewardsRateRefreshInterval uint64

	// seed-related parameters
	SeedLookback        uint64 // how many blocks back we use seeds from in sortition. delta_s in the spec
	SeedRefreshInterval uint64 // how often an old block hash is mixed into the seed. delta_r in the spec

	// ledger retention policy
	MaxBalLookback uint64 // (current round - MaxBalLookback) is the oldest round the ledger must answer balance queries for

	// sortition threshold factors
	NumProposers           uint64
	SoftCommitteeSize      uint64
	SoftCommitteeThreshold uint64
	CertCommitteeSize      uint64
	CertCommitteeThreshold uint64
	NextCommitteeSize      uint64 // for any non-FPR votes >= deadline step, committee sizes and thresholds are constant
	NextCommitteeThreshold uint64
	LateCommitteeSize      uint64
	LateCommitteeThreshold uint64
	RedoCommitteeSize      uint64
	RedoCommitteeThreshold uint64
	DownCommitteeSize      uint64
	DownCommitteeThreshold uint64

	// time for nodes to wait for block proposal headers for period > 0, value should be set to 2 * SmallLambda
	AgreementFilterTimeout time.Duration
	// time for nodes to wait for block proposal headers for period = 0, value should be configured to suit best case
	// critical path
	AgreementFilterTimeoutPeriod0 time.Duration

	FastRecoveryLambda    time.Duration // time between fast recovery attempts
	FastPartitionRecovery bool          // set when fast partition recovery is enabled

	// how to commit to the payset: flat or merkle tree
	PaysetCommit PaysetCommitType

	MaxTimestampIncrement int64 // maximum time between timestamps on successive blocks

	// support for the efficient encoding in SignedTxnInBlock
	SupportSignedTxnInBlock bool

	// force the FeeSink address to be non-participating in the genesis balances.
	ForceNonParticipatingFeeSink bool

	// support for ApplyData in SignedTxnInBlock
	ApplyData bool

	// track reward distributions in ApplyData
	RewardsInApplyData bool

	// domain-separated credentials
	CredentialDomainSeparationEnabled bool

	// support for transactions that mark an account non-participating
	SupportBecomeNonParticipatingTransactions bool

	// fix the rewards calculation by avoiding subtracting too much from the rewards pool
	PendingResidueRewards bool

	// asset support
	Asset bool

	// max number of assets per account
	MaxAssetsPerAccount int

	// max length of asset name
	MaxAssetNameBytes int

	// max length of asset unit name
	MaxAssetUnitNameBytes int

	// max length of asset url
	MaxAssetURLBytes int

	// support sequential transaction counter TxnCounter
	TxnCounter bool

	// transaction groups
	SupportTxGroups bool

	// max group size
	MaxTxGroupSize int

	// support for transaction leases
	// note: if FixTransactionLeases is not set, the transaction
	// leases supported are faulty; specifically, they do not
	// enforce exclusion correctly when the FirstValid of
	// transactions do not match.
	SupportTransactionLeases bool
	FixTransactionLeases     bool

	// 0 for no support, otherwise highest version supported
	LogicSigVersion uint64

	// len(LogicSig.Logic) + len(LogicSig.Args[*]) must be less than this
	LogicSigMaxSize uint64

	// sum of estimated op cost must be less than this
	LogicSigMaxCost uint64

	// max decimal precision for assets
	MaxAssetDecimals uint32

	// SupportRekeying indicates support for account rekeying (the RekeyTo and AuthAddr fields)
	SupportRekeying bool

	// application support
	Application bool

	// max number of ApplicationArgs for an ApplicationCall transaction
	MaxAppArgs int

	// max sum([len(arg) for arg in txn.ApplicationArgs])
	MaxAppTotalArgLen int

	// maximum byte len of application approval program or clear state
	// When MaxExtraAppProgramPages > 0, this is the size of those pages.
	// So two "extra pages" would mean 3*MaxAppProgramLen bytes are available.
	MaxAppProgramLen int

	// maximum total length of an application's programs (approval + clear state)
	// When MaxExtraAppProgramPages > 0, this is the size of those pages.
	// So two "extra pages" would mean 3*MaxAppTotalProgramLen bytes are available.
	MaxAppTotalProgramLen int

	// extra length for application program in pages. A page is MaxAppProgramLen bytes
	MaxExtraAppProgramPages int

	// maximum number of accounts in the ApplicationCall Accounts field.
	// this determines, in part, the maximum number of balance records
	// accessed by a single transaction
	MaxAppTxnAccounts int

	// maximum number of app ids in the ApplicationCall ForeignApps field.
	// these are the only applications besides the called application for
	// which global state may be read in the transaction
	MaxAppTxnForeignApps int

	// maximum number of asset ids in the ApplicationCall ForeignAssets
	// field. these are the only assets for which the asset parameters may
	// be read in the transaction
	MaxAppTxnForeignAssets int

	// maximum number of "foreign references" (accounts, asa, app)
	// that can be attached to a single app call.
	MaxAppTotalTxnReferences int

	// maximum cost of application approval program or clear state program
	MaxAppProgramCost int

	// maximum length of a key used in an application's global or local
	// key/value store
	MaxAppKeyLen int

	// maximum length of a bytes value used in an application's global or
	// local key/value store
	MaxAppBytesValueLen int

	// maximum sum of the lengths of the key and value of one app state entry
	MaxAppSumKeyValueLens int

	// maximum number of inner transactions that can be created by an app call
	MaxInnerTransactions int

	// maximum number of applications a single account can create and store
	// AppParams for at once
	MaxAppsCreated int

	// maximum number of applications a single account can opt in to and
	// store AppLocalState for at once
	MaxAppsOptedIn int

	// flat MinBalance requirement for creating a single application and
	// storing its AppParams
	AppFlatParamsMinBalance uint64

	// flat MinBalance requirement for opting in to a single application
	// and storing its AppLocalState
	AppFlatOptInMinBalance uint64

	// MinBalance requirement per key/value entry in LocalState or
	// GlobalState key/value stores, regardless of value type
	SchemaMinBalancePerEntry uint64

	// MinBalance requirement (in addition to SchemaMinBalancePerEntry) for
	// integer values stored in LocalState or GlobalState key/value stores
	SchemaUintMinBalance uint64

	// MinBalance requirement (in addition to SchemaMinBalancePerEntry) for
	// []byte values stored in LocalState or GlobalState key/value stores
	SchemaBytesMinBalance uint64

	// maximum number of total key/value pairs allowed by a given
	// LocalStateSchema (and therefore allowed in LocalState)
	MaxLocalSchemaEntries uint64

	// maximum number of total key/value pairs allowed by a given
	// GlobalStateSchema (and therefore allowed in GlobalState)
	MaxGlobalSchemaEntries uint64

	// maximum total minimum balance requirement for an account, used
	// to limit the maximum size of a single balance record
	MaximumMinimumBalance uint64

	// CompactCertRounds defines the frequency with which compact
	// certificates are generated.  Every round that is a multiple
	// of CompactCertRounds, the block header will include a Merkle
	// commitment to the set of online accounts (that can vote after
	// another CompactCertRounds rounds), and that block will be signed
	// (forming a compact certificate) by the voters from the previous
	// such Merkle tree commitment.  A value of zero means no compact
	// certificates.
	CompactCertRounds uint64

	// CompactCertTopVoters is a bound on how many online accounts get to
	// participate in forming the compact certificate, by including the
	// top CompactCertTopVoters accounts (by normalized balance) into the
	// Merkle commitment.
	CompactCertTopVoters uint64

	// CompactCertVotersLookback is the number of blocks we skip before
	// publishing a Merkle commitment to the online accounts.  Namely,
	// if block number N contains a Merkle commitment to the online
	// accounts (which, incidentally, means N%CompactCertRounds=0),
	// then the balances reflected in that commitment must come from
	// block N-CompactCertVotersLookback.  This gives each node some
	// time (CompactCertVotersLookback blocks worth of time) to
	// construct this Merkle tree, so as to avoid placing the
	// construction of this Merkle tree (and obtaining the requisite
	// accounts and balances) in the critical path.
	CompactCertVotersLookback uint64

	// CompactCertWeightThreshold specifies the fraction of top voters weight
	// that must sign the message (block header) for security.  The compact
	// certificate ensures this threshold holds; however, forming a valid
	// compact certificate requires a somewhat higher number of signatures,
	// and the more signatures are collected, the smaller the compact cert
	// can be.
	//
	// This threshold can be thought of as the maximum fraction of
	// malicious weight that compact certificates defend against.
	//
	// The threshold is computed as CompactCertWeightThreshold/(1<<32).
	CompactCertWeightThreshold uint32

	// CompactCertSecKQ is the security parameter (k+q) for the compact
	// certificate scheme.
	CompactCertSecKQ uint64

	// EnableAssetCloseAmount adds an extra field to the ApplyData. The field contains the amount of the remaining
	// asset that were sent to the close-to address.
	EnableAssetCloseAmount bool

	// update the initial rewards rate calculation to take the reward pool minimum balance into account
	InitialRewardsRateCalculation bool

	// NoEmptyLocalDeltas updates how ApplyDelta.EvalDelta.LocalDeltas are stored
	NoEmptyLocalDeltas bool

	// EnableKeyregCoherencyCheck enable the following extra checks on key registration transactions:
	// 1. checking that [VotePK/SelectionPK/VoteKeyDilution] are all set or all clear.
	// 2. checking that the VoteFirst is less or equal to VoteLast.
	// 3. checking that in the case of going offline, both the VoteFirst and VoteLast are clear.
	// 4. checking that in the case of going online the VoteLast is non-zero and greater then the current network round.
	// 5. checking that in the case of going online the VoteFirst is less or equal to the LastValid+1.
	// 6. checking that in the case of going online the VoteFirst is less or equal to the next network round.
	EnableKeyregCoherencyCheck bool

	EnableExtraPagesOnAppUpdate bool

	// EvalSkipCheckApplyData specifies whether we should check that the provided apply data
	// matches the computed one.
	EvalSkipCheckApplyData bool
}

// PaysetCommitType enumerates possible ways for the block header to commit to
// the set of transactions in the block.
type PaysetCommitType int

const (
	// PaysetCommitUnsupported is the zero value, reflecting the fact
	// that some early protocols used a Merkle tree to commit to the
	// transactions in a way that we no longer support.
	PaysetCommitUnsupported PaysetCommitType = iota

	// PaysetCommitFlat hashes the entire payset array.
	PaysetCommitFlat

	// PaysetCommitMerkle uses merklearray to commit to the payset.
	PaysetCommitMerkle
)

// ConsensusProtocols defines a set of supported protocol versions and their
// corresponding parameters.
type ConsensusProtocols map[protocol.ConsensusVersion]ConsensusParams

// Consensus tracks the protocol-level settings for different versions of the
// consensus protocol.
var Consensus ConsensusProtocols

// MaxVoteThreshold is the largest threshold for a bundle over all supported
// consensus protocols, used for decoding purposes.
var MaxVoteThreshold int

// MaxEvalDeltaAccounts is the largest number of accounts that may appear in
// an eval delta, used for decoding purposes.
var MaxEvalDeltaAccounts int

// MaxStateDeltaKeys is the largest number of key/value pairs that may appear
// in a StateDelta, used for decoding purposes.
var MaxStateDeltaKeys int

// MaxLogCalls is the highest allowable log messages that may appear in
// any version, used only for decoding purposes. Never decrease this value.
var MaxLogCalls int

// MaxInnerTransactions is the maximum number of inner transactions that may be created in an app call.
var MaxInnerTransactions int

// MaxLogicSigMaxSize is the largest logical signature appear in any of the supported
// protocols, used for decoding purposes.
var MaxLogicSigMaxSize int

// MaxTxnNoteBytes is the largest supported nodes field array size supported by any
// of the consensus protocols. used for decoding purposes.
var MaxTxnNoteBytes int

// MaxTxGroupSize is the largest supported number of transactions per transaction group supported by any
// of the consensus protocols. used for decoding purposes.
var MaxTxGroupSize int

// MaxAppProgramLen is the largest supported app program size supported by any
// of the consensus protocols. used for decoding purposes.
var MaxAppProgramLen int

// MaxBytesKeyValueLen is a maximum length of key or value across all protocols.
// used for decoding purposes.
var MaxBytesKeyValueLen int

// MaxExtraAppProgramLen is the maximum extra app program length supported by any
// of the consensus protocols. used for decoding purposes.
var MaxExtraAppProgramLen int

// MaxAvailableAppProgramLen is the largest supported app program size include the extra pages
//supported supported by any of the consensus protocols. used for decoding purposes.
var MaxAvailableAppProgramLen int

func checkSetMax(value int, curMax *int) {
	if value > *curMax {
		*curMax = value
	}
}

// checkSetAllocBounds sets some global variables used during msgpack decoding
// to enforce memory allocation limits. The values should be generous to
// prevent correctness bugs, but not so large that DoS attacks are trivial
func checkSetAllocBounds(p ConsensusParams) {
	checkSetMax(int(p.SoftCommitteeThreshold), &MaxVoteThreshold)
	checkSetMax(int(p.CertCommitteeThreshold), &MaxVoteThreshold)
	checkSetMax(int(p.NextCommitteeThreshold), &MaxVoteThreshold)
	checkSetMax(int(p.LateCommitteeThreshold), &MaxVoteThreshold)
	checkSetMax(int(p.RedoCommitteeThreshold), &MaxVoteThreshold)
	checkSetMax(int(p.DownCommitteeThreshold), &MaxVoteThreshold)

	// These bounds could be tighter, but since these values are just to
	// prevent DoS, setting them to be the maximum number of allowed
	// executed TEAL instructions should be fine (order of ~1000)
	checkSetMax(p.MaxAppProgramLen, &MaxStateDeltaKeys)
	checkSetMax(p.MaxAppProgramLen, &MaxEvalDeltaAccounts)
	checkSetMax(p.MaxAppProgramLen, &MaxAppProgramLen)
	checkSetMax(int(p.LogicSigMaxSize), &MaxLogicSigMaxSize)
	checkSetMax(p.MaxTxnNoteBytes, &MaxTxnNoteBytes)
	checkSetMax(p.MaxTxGroupSize, &MaxTxGroupSize)
	// MaxBytesKeyValueLen is max of MaxAppKeyLen and MaxAppBytesValueLen
	checkSetMax(p.MaxAppKeyLen, &MaxBytesKeyValueLen)
	checkSetMax(p.MaxAppBytesValueLen, &MaxBytesKeyValueLen)
	checkSetMax(p.MaxExtraAppProgramPages, &MaxExtraAppProgramLen)
	// MaxAvailableAppProgramLen is the max of supported app program size
	MaxAvailableAppProgramLen = MaxAppProgramLen * (1 + MaxExtraAppProgramLen)
	// There is no consensus parameter for MaxLogCalls and MaxAppProgramLen as an approximation
	// Its value is much larger than any possible reasonable MaxLogCalls value in future
	checkSetMax(p.MaxAppProgramLen, &MaxLogCalls)
	checkSetMax(p.MaxInnerTransactions, &MaxInnerTransactions)
}

// SaveConfigurableConsensus saves the configurable protocols file to the provided data directory.
// if the params contains zero protocols, the existing consensus.json file will be removed if exists.
func SaveConfigurableConsensus(dataDirectory string, params ConsensusProtocols) error {
	consensusProtocolPath := filepath.Join(dataDirectory, ConfigurableConsensusProtocolsFilename)

	if len(params) == 0 {
		// we have no consensus params to write. In this case, just delete the existing file
		// ( if any )
		err := os.Remove(consensusProtocolPath)
		if os.IsNotExist(err) {
			return nil
		}
		return err
	}
	encodedConsensusParams, err := json.Marshal(params)
	if err != nil {
		return err
	}
	err = ioutil.WriteFile(consensusProtocolPath, encodedConsensusParams, 0644)
	return err
}

// DeepCopy creates a deep copy of a consensus protocols map.
func (cp ConsensusProtocols) DeepCopy() ConsensusProtocols {
	staticConsensus := make(ConsensusProtocols)
	for consensusVersion, consensusParams := range cp {
		// recreate the ApprovedUpgrades map since we don't want to modify the original one.
		if consensusParams.ApprovedUpgrades != nil {
			newApprovedUpgrades := make(map[protocol.ConsensusVersion]uint64)
			for ver, when := range consensusParams.ApprovedUpgrades {
				newApprovedUpgrades[ver] = when
			}
			consensusParams.ApprovedUpgrades = newApprovedUpgrades
		}
		staticConsensus[consensusVersion] = consensusParams
	}
	return staticConsensus
}

// Merge merges a configurable consensus ontop of the existing consensus protocol and return
// a new consensus protocol without modify any of the incoming structures.
func (cp ConsensusProtocols) Merge(configurableConsensus ConsensusProtocols) ConsensusProtocols {
	staticConsensus := cp.DeepCopy()

	for consensusVersion, consensusParams := range configurableConsensus {
		if consensusParams.ApprovedUpgrades == nil {
			// if we were provided with an empty ConsensusParams, delete the existing reference to this consensus version
			for cVer, cParam := range staticConsensus {
				if cVer == consensusVersion {
					delete(staticConsensus, cVer)
				} else if _, has := cParam.ApprovedUpgrades[consensusVersion]; has {
					// delete upgrade to deleted version
					delete(cParam.ApprovedUpgrades, consensusVersion)
				}
			}
		} else {
			// need to add/update entry
			staticConsensus[consensusVersion] = consensusParams
		}
	}

	return staticConsensus
}

// LoadConfigurableConsensusProtocols loads the configurable protocols from the data directory
func LoadConfigurableConsensusProtocols(dataDirectory string) error {
	newConsensus, err := PreloadConfigurableConsensusProtocols(dataDirectory)
	if err != nil {
		return err
	}
	if newConsensus != nil {
		Consensus = newConsensus
		// Set allocation limits
		for _, p := range Consensus {
			checkSetAllocBounds(p)
		}
	}
	return nil
}

// PreloadConfigurableConsensusProtocols loads the configurable protocols from the data directory
// and merge it with a copy of the Consensus map. Then, it returns it to the caller.
func PreloadConfigurableConsensusProtocols(dataDirectory string) (ConsensusProtocols, error) {
	consensusProtocolPath := filepath.Join(dataDirectory, ConfigurableConsensusProtocolsFilename)
	file, err := os.Open(consensusProtocolPath)

	if err != nil {
		if os.IsNotExist(err) {
			// this file is not required, only optional. if it's missing, no harm is done.
			return Consensus, nil
		}
		return nil, err
	}
	defer file.Close()

	configurableConsensus := make(ConsensusProtocols)

	decoder := json.NewDecoder(file)
	err = decoder.Decode(&configurableConsensus)
	if err != nil {
		return nil, err
	}
	return Consensus.Merge(configurableConsensus), nil
}

func initConsensusProtocols() {
	// WARNING: copying a ConsensusParams by value into a new variable
	// does not copy the ApprovedUpgrades map.  Make sure that each new
	// ConsensusParams structure gets a fresh ApprovedUpgrades map.

	// Base consensus protocol version, v7.
	v7 := ConsensusParams{
		UpgradeVoteRounds:        10000,
		UpgradeThreshold:         9000,
		DefaultUpgradeWaitRounds: 10000,
		MaxVersionStringLen:      64,

		MinBalance:          10000,
		MinTxnFee:           1000,
		MaxTxnLife:          1000,
		MaxTxnNoteBytes:     1024,
		MaxTxnBytesPerBlock: 1000000,
		DefaultKeyDilution:  10000,

		MaxTimestampIncrement: 25,

		RewardUnit:                 1e6,
		RewardsRateRefreshInterval: 5e5,

		ApprovedUpgrades: map[protocol.ConsensusVersion]uint64{},

		NumProposers:           30,
		SoftCommitteeSize:      2500,
		SoftCommitteeThreshold: 1870,
		CertCommitteeSize:      1000,
		CertCommitteeThreshold: 720,
		NextCommitteeSize:      10000,
		NextCommitteeThreshold: 7750,
		LateCommitteeSize:      10000,
		LateCommitteeThreshold: 7750,
		RedoCommitteeSize:      10000,
		RedoCommitteeThreshold: 7750,
		DownCommitteeSize:      10000,
		DownCommitteeThreshold: 7750,

		AgreementFilterTimeout:        4 * time.Second,
		AgreementFilterTimeoutPeriod0: 4 * time.Second,

		FastRecoveryLambda: 5 * time.Minute,

		SeedLookback:        2,
		SeedRefreshInterval: 100,

		MaxBalLookback: 320,

		MaxTxGroupSize: 1,
	}

	v7.ApprovedUpgrades = map[protocol.ConsensusVersion]uint64{}
	Consensus[protocol.ConsensusV7] = v7

	// v8 uses parameters and a seed derivation policy (the "twin seeds") from Georgios' new analysis
	v8 := v7

	v8.SeedRefreshInterval = 80
	v8.NumProposers = 9
	v8.SoftCommitteeSize = 2990
	v8.SoftCommitteeThreshold = 2267
	v8.CertCommitteeSize = 1500
	v8.CertCommitteeThreshold = 1112
	v8.NextCommitteeSize = 5000
	v8.NextCommitteeThreshold = 3838
	v8.LateCommitteeSize = 5000
	v8.LateCommitteeThreshold = 3838
	v8.RedoCommitteeSize = 5000
	v8.RedoCommitteeThreshold = 3838
	v8.DownCommitteeSize = 5000
	v8.DownCommitteeThreshold = 3838

	v8.ApprovedUpgrades = map[protocol.ConsensusVersion]uint64{}
	Consensus[protocol.ConsensusV8] = v8

	// v7 can be upgraded to v8.
	v7.ApprovedUpgrades[protocol.ConsensusV8] = 0

	// v9 increases the minimum balance to 100,000 microAlgos.
	v9 := v8
	v9.MinBalance = 100000
	v9.ApprovedUpgrades = map[protocol.ConsensusVersion]uint64{}
	Consensus[protocol.ConsensusV9] = v9

	// v8 can be upgraded to v9.
	v8.ApprovedUpgrades[protocol.ConsensusV9] = 0

	// v10 introduces fast partition recovery (and also raises NumProposers).
	v10 := v9
	v10.FastPartitionRecovery = true
	v10.NumProposers = 20
	v10.LateCommitteeSize = 500
	v10.LateCommitteeThreshold = 320
	v10.RedoCommitteeSize = 2400
	v10.RedoCommitteeThreshold = 1768
	v10.DownCommitteeSize = 6000
	v10.DownCommitteeThreshold = 4560
	v10.ApprovedUpgrades = map[protocol.ConsensusVersion]uint64{}
	Consensus[protocol.ConsensusV10] = v10

	// v9 can be upgraded to v10.
	v9.ApprovedUpgrades[protocol.ConsensusV10] = 0

	// v11 introduces SignedTxnInBlock.
	v11 := v10
	v11.SupportSignedTxnInBlock = true
	v11.PaysetCommit = PaysetCommitFlat
	v11.ApprovedUpgrades = map[protocol.ConsensusVersion]uint64{}
	Consensus[protocol.ConsensusV11] = v11

	// v10 can be upgraded to v11.
	v10.ApprovedUpgrades[protocol.ConsensusV11] = 0

	// v12 increases the maximum length of a version string.
	v12 := v11
	v12.MaxVersionStringLen = 128
	v12.ApprovedUpgrades = map[protocol.ConsensusVersion]uint64{}
	Consensus[protocol.ConsensusV12] = v12

	// v11 can be upgraded to v12.
	v11.ApprovedUpgrades[protocol.ConsensusV12] = 0

	// v13 makes the consensus version a meaningful string.
	v13 := v12
	v13.ApprovedUpgrades = map[protocol.ConsensusVersion]uint64{}
	Consensus[protocol.ConsensusV13] = v13

	// v12 can be upgraded to v13.
	v12.ApprovedUpgrades[protocol.ConsensusV13] = 0

	// v14 introduces tracking of closing amounts in ApplyData, and enables
	// GenesisHash in transactions.
	v14 := v13
	v14.ApplyData = true
	v14.SupportGenesisHash = true
	v14.ApprovedUpgrades = map[protocol.ConsensusVersion]uint64{}
	Consensus[protocol.ConsensusV14] = v14

	// v13 can be upgraded to v14.
	v13.ApprovedUpgrades[protocol.ConsensusV14] = 0

	// v15 introduces tracking of reward distributions in ApplyData.
	v15 := v14
	v15.RewardsInApplyData = true
	v15.ForceNonParticipatingFeeSink = true
	v15.ApprovedUpgrades = map[protocol.ConsensusVersion]uint64{}
	Consensus[protocol.ConsensusV15] = v15

	// v14 can be upgraded to v15.
	v14.ApprovedUpgrades[protocol.ConsensusV15] = 0

	// v16 fixes domain separation in credentials.
	v16 := v15
	v16.CredentialDomainSeparationEnabled = true
	v16.RequireGenesisHash = true
	v16.ApprovedUpgrades = map[protocol.ConsensusVersion]uint64{}
	Consensus[protocol.ConsensusV16] = v16

	// v15 can be upgraded to v16.
	v15.ApprovedUpgrades[protocol.ConsensusV16] = 0

	// ConsensusV17 points to 'final' spec commit
	v17 := v16
	v17.ApprovedUpgrades = map[protocol.ConsensusVersion]uint64{}
	Consensus[protocol.ConsensusV17] = v17

	// v16 can be upgraded to v17.
	v16.ApprovedUpgrades[protocol.ConsensusV17] = 0

	// ConsensusV18 points to reward calculation spec commit
	v18 := v17
	v18.PendingResidueRewards = true
	v18.ApprovedUpgrades = map[protocol.ConsensusVersion]uint64{}
	v18.TxnCounter = true
	v18.Asset = true
	v18.LogicSigVersion = 1
	v18.LogicSigMaxSize = 1000
	v18.LogicSigMaxCost = 20000
	v18.MaxAssetsPerAccount = 1000
	v18.SupportTxGroups = true
	v18.MaxTxGroupSize = 16
	v18.SupportTransactionLeases = true
	v18.SupportBecomeNonParticipatingTransactions = true
	v18.MaxAssetNameBytes = 32
	v18.MaxAssetUnitNameBytes = 8
	v18.MaxAssetURLBytes = 32
	Consensus[protocol.ConsensusV18] = v18

	// ConsensusV19 is the official spec commit ( teal, assets, group tx )
	v19 := v18
	v19.ApprovedUpgrades = map[protocol.ConsensusVersion]uint64{}

	Consensus[protocol.ConsensusV19] = v19

	// v18 can be upgraded to v19.
	v18.ApprovedUpgrades[protocol.ConsensusV19] = 0
	// v17 can be upgraded to v19.
	v17.ApprovedUpgrades[protocol.ConsensusV19] = 0

	// v20 points to adding the precision to the assets.
	v20 := v19
	v20.ApprovedUpgrades = map[protocol.ConsensusVersion]uint64{}
	v20.MaxAssetDecimals = 19
	// we want to adjust the upgrade time to be roughly one week.
	// one week, in term of rounds would be:
	// 140651 = (7 * 24 * 60 * 60 / 4.3)
	// for the sake of future manual calculations, we'll round that down
	// a bit :
	v20.DefaultUpgradeWaitRounds = 140000
	Consensus[protocol.ConsensusV20] = v20

	// v19 can be upgraded to v20.
	v19.ApprovedUpgrades[protocol.ConsensusV20] = 0

	// v21 fixes a bug in Credential.lowestOutput that would cause larger accounts to be selected to propose disproportionately more often than small accounts
	v21 := v20
	v21.ApprovedUpgrades = map[protocol.ConsensusVersion]uint64{}
	Consensus[protocol.ConsensusV21] = v21
	// v20 can be upgraded to v21.
	v20.ApprovedUpgrades[protocol.ConsensusV21] = 0

	// v22 is an upgrade which allows tuning the number of rounds to wait to execute upgrades.
	v22 := v21
	v22.ApprovedUpgrades = map[protocol.ConsensusVersion]uint64{}
	v22.MinUpgradeWaitRounds = 10000
	v22.MaxUpgradeWaitRounds = 150000
	Consensus[protocol.ConsensusV22] = v22

	// v23 is an upgrade which fixes the behavior of leases so that
	// it conforms with the intended spec.
	v23 := v22
	v23.ApprovedUpgrades = map[protocol.ConsensusVersion]uint64{}
	v23.FixTransactionLeases = true
	Consensus[protocol.ConsensusV23] = v23
	// v22 can be upgraded to v23.
	v22.ApprovedUpgrades[protocol.ConsensusV23] = 10000
	// v21 can be upgraded to v23.
	v21.ApprovedUpgrades[protocol.ConsensusV23] = 0

	// v24 is the stateful teal and rekeying upgrade
	v24 := v23
	v24.ApprovedUpgrades = map[protocol.ConsensusVersion]uint64{}
	v24.LogicSigVersion = 2

	// Enable application support
	v24.Application = true

	// Enable rekeying
	v24.SupportRekeying = true

	// 100.1 Algos (MinBalance for creating 1,000 assets)
	v24.MaximumMinimumBalance = 100100000

	v24.MaxAppArgs = 16
	v24.MaxAppTotalArgLen = 2048
	v24.MaxAppProgramLen = 1024
	v24.MaxAppTotalProgramLen = 2048 // No effect until v28, when MaxAppProgramLen increased
	v24.MaxAppKeyLen = 64
	v24.MaxAppBytesValueLen = 64
	v24.MaxAppSumKeyValueLens = 128 // Set here to have no effect until MaxAppBytesValueLen increases

	// 0.1 Algos (Same min balance cost as an Asset)
	v24.AppFlatParamsMinBalance = 100000
	v24.AppFlatOptInMinBalance = 100000

	// Can look up Sender + 4 other balance records per Application txn
	v24.MaxAppTxnAccounts = 4

	// Can look up 2 other app creator balance records to see global state
	v24.MaxAppTxnForeignApps = 2

	// Can look up 2 assets to see asset parameters
	v24.MaxAppTxnForeignAssets = 2

	// Intended to have no effect in v24 (it's set to accounts +
	// asas + apps). In later vers, it allows increasing the
	// individual limits while maintaining same max references.
	v24.MaxAppTotalTxnReferences = 8

	// 64 byte keys @ ~333 microAlgos/byte + delta
	v24.SchemaMinBalancePerEntry = 25000

	// 9 bytes @ ~333 microAlgos/byte + delta
	v24.SchemaUintMinBalance = 3500

	// 64 byte values @ ~333 microAlgos/byte + delta
	v24.SchemaBytesMinBalance = 25000

	// Maximum number of key/value pairs per local key/value store
	v24.MaxLocalSchemaEntries = 16

	// Maximum number of key/value pairs per global key/value store
	v24.MaxGlobalSchemaEntries = 64

	// Maximum cost of ApprovalProgram/ClearStateProgram
	v24.MaxAppProgramCost = 700

	// Maximum number of apps a single account can create
	v24.MaxAppsCreated = 10

	// Maximum number of apps a single account can opt into
	v24.MaxAppsOptedIn = 10
	Consensus[protocol.ConsensusV24] = v24

	// v23 can be upgraded to v24, with an update delay of 7 days ( see calculation above )
	v23.ApprovedUpgrades[protocol.ConsensusV24] = 140000

	// v25 enables AssetCloseAmount in the ApplyData
	v25 := v24
	v25.ApprovedUpgrades = map[protocol.ConsensusVersion]uint64{}

	// Enable AssetCloseAmount field
	v25.EnableAssetCloseAmount = true
	Consensus[protocol.ConsensusV25] = v25

	// v26 adds support for teal3
	v26 := v25
	v26.ApprovedUpgrades = map[protocol.ConsensusVersion]uint64{}

	// Enable the InitialRewardsRateCalculation fix
	v26.InitialRewardsRateCalculation = true

	// Enable transaction Merkle tree.
	v26.PaysetCommit = PaysetCommitMerkle

	// Enable teal3
	v26.LogicSigVersion = 3

	Consensus[protocol.ConsensusV26] = v26

	// v25 or v24 can be upgraded to v26, with an update delay of 7 days ( see calculation above )
	v25.ApprovedUpgrades[protocol.ConsensusV26] = 140000
	v24.ApprovedUpgrades[protocol.ConsensusV26] = 140000

	// v27 updates ApplyDelta.EvalDelta.LocalDeltas format
	v27 := v26
	v27.ApprovedUpgrades = map[protocol.ConsensusVersion]uint64{}

	// Enable the ApplyDelta.EvalDelta.LocalDeltas fix
	v27.NoEmptyLocalDeltas = true

	Consensus[protocol.ConsensusV27] = v27

	// v26 can be upgraded to v27, with an update delay of 3 days
	// 60279 = (3 * 24 * 60 * 60 / 4.3)
	// for the sake of future manual calculations, we'll round that down
	// a bit :
	v26.ApprovedUpgrades[protocol.ConsensusV27] = 60000

	// v28 introduces new TEAL features, larger program size, fee pooling and longer asset max URL
	v28 := v27
	v28.ApprovedUpgrades = map[protocol.ConsensusVersion]uint64{}

	// Enable TEAL 4 / AVM 0.9
	v28.LogicSigVersion = 4
	// Enable support for larger app program size
	v28.MaxExtraAppProgramPages = 3
	v28.MaxAppProgramLen = 2048
	// Increase asset URL length to allow for IPFS URLs
	v28.MaxAssetURLBytes = 96
	// Let the bytes value take more space. Key+Value is still limited to 128
	v28.MaxAppBytesValueLen = 128

	// Individual limits raised
	v28.MaxAppTxnForeignApps = 8
	v28.MaxAppTxnForeignAssets = 8

	// MaxAppTxnAccounts has not been raised yet.  It is already
	// higher (4) and there is a multiplicative effect in
	// "reachability" between accounts and creatables, so we
	// retain 4 x 4 as worst case.

	v28.EnableFeePooling = true
	v28.EnableKeyregCoherencyCheck = true

	Consensus[protocol.ConsensusV28] = v28

	// v27 can be upgraded to v28, with an update delay of 7 days ( see calculation above )
	v27.ApprovedUpgrades[protocol.ConsensusV28] = 140000

	// v29 fixes application update by using ExtraProgramPages in size calculations
	v29 := v28
	v29.ApprovedUpgrades = map[protocol.ConsensusVersion]uint64{}

	// Enable ExtraProgramPages for application update
	v29.EnableExtraPagesOnAppUpdate = true

	Consensus[protocol.ConsensusV29] = v29

	// v28 can be upgraded to v29, with an update delay of 3 days ( see calculation above )
	v28.ApprovedUpgrades[protocol.ConsensusV29] = 60000

	// v30 introduces AVM 1.0 and TEAL 5, increases the app opt in limit to 50,
	// and allows costs to be pooled in grouped stateful transactions.
	v30 := v29
	v30.ApprovedUpgrades = map[protocol.ConsensusVersion]uint64{}

	// Enable TEAL 5 / AVM 1.0
	v30.LogicSigVersion = 5

	// Enable App calls to pool budget in grouped transactions
	v30.EnableAppCostPooling = true

	// Enable Inner Transactions, and set maximum number. 0 value is
	// disabled.  Value > 0 also activates storage of creatable IDs in
	// ApplyData, as that is required to support REST API when inner
	// transactions are activated.
	v30.MaxInnerTransactions = 16

	// Allow 50 app opt ins
	v30.MaxAppsOptedIn = 50

	Consensus[protocol.ConsensusV30] = v30

	// v29 can be upgraded to v30, with an update delay of 7 days ( see calculation above )
	v29.ApprovedUpgrades[protocol.ConsensusV30] = 140000

	// ConsensusFuture is used to test features that are implemented
	// but not yet released in a production protocol version.
	vFuture := v30
	vFuture.ApprovedUpgrades = map[protocol.ConsensusVersion]uint64{}

	// FilterTimeout for period 0 should take a new optimized, configured value, need to revisit this later
	vFuture.AgreementFilterTimeoutPeriod0 = 4 * time.Second

	// Enable compact certificates.
	vFuture.CompactCertRounds = 128
	vFuture.CompactCertTopVoters = 1024 * 1024
	vFuture.CompactCertVotersLookback = 16
	vFuture.CompactCertWeightThreshold = (1 << 32) * 30 / 100
	vFuture.CompactCertSecKQ = 128

<<<<<<< HEAD
	vFuture.EvalSkipCheckApplyData = true
=======
	// Enable TEAL 6 / AVM 1.1
	vFuture.LogicSigVersion = 6
>>>>>>> 684d6fef

	Consensus[protocol.ConsensusFuture] = vFuture
}

// Global defines global Algorand protocol parameters which should not be overridden.
type Global struct {
	SmallLambda time.Duration // min amount of time to wait for leader's credential (i.e., time to propagate one credential)
	BigLambda   time.Duration // max amount of time to wait for leader's proposal (i.e., time to propagate one block)
}

// Protocol holds the global configuration settings for the agreement protocol,
// initialized with our current defaults. This is used across all nodes we create.
var Protocol = Global{
	SmallLambda: 2000 * time.Millisecond,
	BigLambda:   15000 * time.Millisecond,
}

func init() {
	Consensus = make(ConsensusProtocols)

	initConsensusProtocols()

	// Set allocation limits
	for _, p := range Consensus {
		checkSetAllocBounds(p)
	}
}<|MERGE_RESOLUTION|>--- conflicted
+++ resolved
@@ -1046,12 +1046,10 @@
 	vFuture.CompactCertWeightThreshold = (1 << 32) * 30 / 100
 	vFuture.CompactCertSecKQ = 128
 
-<<<<<<< HEAD
-	vFuture.EvalSkipCheckApplyData = true
-=======
 	// Enable TEAL 6 / AVM 1.1
 	vFuture.LogicSigVersion = 6
->>>>>>> 684d6fef
+
+	vFuture.EvalSkipCheckApplyData = true
 
 	Consensus[protocol.ConsensusFuture] = vFuture
 }
