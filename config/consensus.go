--- conflicted
+++ resolved
@@ -752,12 +752,6 @@
 	v24.MaxAppsCreated = 10
 
 	// Maximum number of apps a single account can opt into
-<<<<<<< HEAD
-	vFuture.MaxAppsOptedIn = 10
-
-	// FilterTimeout 2s instead of 4s for period 0
-	vFuture.FilterTimeoutPeriod0SmallLambdas = 1
-=======
 	v24.MaxAppsOptedIn = 10
 	Consensus[protocol.ConsensusV24] = v24
 
@@ -768,7 +762,9 @@
 	// but not yet released in a production protocol version.
 	vFuture := v24
 	vFuture.ApprovedUpgrades = map[protocol.ConsensusVersion]uint64{}
->>>>>>> 9b38f641
+
+	// FilterTimeout 2s instead of 4s for period 0
+	vFuture.FilterTimeoutPeriod0SmallLambdas = 1
 
 	Consensus[protocol.ConsensusFuture] = vFuture
 }
