// Copyright (C) 2019-2022 Algorand, Inc.
// This file is part of go-algorand
//
// go-algorand is free software: you can redistribute it and/or modify
// it under the terms of the GNU Affero General Public License as
// published by the Free Software Foundation, either version 3 of the
// License, or (at your option) any later version.
//
// go-algorand is distributed in the hope that it will be useful,
// but WITHOUT ANY WARRANTY; without even the implied warranty of
// MERCHANTABILITY or FITNESS FOR A PARTICULAR PURPOSE.  See the
// GNU Affero General Public License for more details.
//
// You should have received a copy of the GNU Affero General Public License
// along with go-algorand.  If not, see <https://www.gnu.org/licenses/>.

package config

import (
	"encoding/json"
	"io/ioutil"
	"os"
	"path/filepath"
	"time"

	"github.com/algorand/go-algorand/protocol"
)

// ConsensusParams specifies settings that might vary based on the
// particular version of the consensus protocol.
type ConsensusParams struct {
	// Consensus protocol upgrades.  Votes for upgrades are collected for
	// UpgradeVoteRounds.  If the number of positive votes is over
	// UpgradeThreshold, the proposal is accepted.
	//
	// UpgradeVoteRounds needs to be long enough to collect an
	// accurate sample of participants, and UpgradeThreshold needs
	// to be high enough to ensure that there are sufficient participants
	// after the upgrade.
	//
	// A consensus protocol upgrade may specify the delay between its
	// acceptance and its execution.  This gives clients time to notify
	// users.  This delay is specified by the upgrade proposer and must
	// be between MinUpgradeWaitRounds and MaxUpgradeWaitRounds (inclusive)
	// in the old protocol's parameters.  Note that these parameters refer
	// to the representation of the delay in a block rather than the actual
	// delay: if the specified delay is zero, it is equivalent to
	// DefaultUpgradeWaitRounds.
	//
	// The maximum length of a consensus version string is
	// MaxVersionStringLen.
	UpgradeVoteRounds        uint64
	UpgradeThreshold         uint64
	DefaultUpgradeWaitRounds uint64
	MinUpgradeWaitRounds     uint64
	MaxUpgradeWaitRounds     uint64
	MaxVersionStringLen      int

	// MaxTxnBytesPerBlock determines the maximum number of bytes
	// that transactions can take up in a block.  Specifically,
	// the sum of the lengths of encodings of each transaction
	// in a block must not exceed MaxTxnBytesPerBlock.
	MaxTxnBytesPerBlock int

	// MaxTxnBytesPerBlock is the maximum size of a transaction's Note field.
	MaxTxnNoteBytes int

	// MaxTxnLife is how long a transaction can be live for:
	// the maximum difference between LastValid and FirstValid.
	//
	// Note that in a protocol upgrade, the ledger must first be upgraded
	// to hold more past blocks for this value to be raised.
	MaxTxnLife uint64

	// ApprovedUpgrades describes the upgrade proposals that this protocol
	// implementation will vote for, along with their delay value
	// (in rounds).  A delay value of zero is the same as a delay of
	// DefaultUpgradeWaitRounds.
	ApprovedUpgrades map[protocol.ConsensusVersion]uint64

	// SupportGenesisHash indicates support for the GenesisHash
	// fields in transactions (and requires them in blocks).
	SupportGenesisHash bool

	// RequireGenesisHash indicates that GenesisHash must be present
	// in every transaction.
	RequireGenesisHash bool

	// DefaultKeyDilution specifies the granularity of top-level ephemeral
	// keys. KeyDilution is the number of second-level keys in each batch,
	// signed by a top-level "batch" key.  The default value can be
	// overridden in the account state.
	DefaultKeyDilution uint64

	// MinBalance specifies the minimum balance that can appear in
	// an account.  To spend money below MinBalance requires issuing
	// an account-closing transaction, which transfers all of the
	// money from the account, and deletes the account state.
	MinBalance uint64

	// MinTxnFee specifies the minimum fee allowed on a transaction.
	// A minimum fee is necessary to prevent DoS. In some sense this is
	// a way of making the spender subsidize the cost of storing this transaction.
	MinTxnFee uint64

	// EnableFeePooling specifies that the sum of the fees in a
	// group must exceed one MinTxnFee per Txn, rather than check that
	// each Txn has a MinFee.
	EnableFeePooling bool

	// EnableAppCostPooling specifies that the sum of fees for application calls
	// in a group is checked against the sum of the budget for application calls,
	// rather than check each individual app call is within the budget.
	EnableAppCostPooling bool

	// RewardUnit specifies the number of MicroAlgos corresponding to one reward
	// unit.
	//
	// Rewards are received by whole reward units.  Fractions of
	// RewardUnits do not receive rewards.
	RewardUnit uint64

	// RewardsRateRefreshInterval is the number of rounds after which the
	// rewards level is recomputed for the next RewardsRateRefreshInterval rounds.
	RewardsRateRefreshInterval uint64

	// seed-related parameters
	SeedLookback        uint64 // how many blocks back we use seeds from in sortition. delta_s in the spec
	SeedRefreshInterval uint64 // how often an old block hash is mixed into the seed. delta_r in the spec

	// ledger retention policy
	MaxBalLookback uint64 // (current round - MaxBalLookback) is the oldest round the ledger must answer balance queries for

	// sortition threshold factors
	NumProposers           uint64
	SoftCommitteeSize      uint64
	SoftCommitteeThreshold uint64
	CertCommitteeSize      uint64
	CertCommitteeThreshold uint64
	NextCommitteeSize      uint64 // for any non-FPR votes >= deadline step, committee sizes and thresholds are constant
	NextCommitteeThreshold uint64
	LateCommitteeSize      uint64
	LateCommitteeThreshold uint64
	RedoCommitteeSize      uint64
	RedoCommitteeThreshold uint64
	DownCommitteeSize      uint64
	DownCommitteeThreshold uint64

	// time for nodes to wait for block proposal headers for period > 0, value should be set to 2 * SmallLambda
	AgreementFilterTimeout time.Duration
	// time for nodes to wait for block proposal headers for period = 0, value should be configured to suit best case
	// critical path
	AgreementFilterTimeoutPeriod0 time.Duration

	FastRecoveryLambda time.Duration // time between fast recovery attempts

	// how to commit to the payset: flat or merkle tree
	PaysetCommit PaysetCommitType

	MaxTimestampIncrement int64 // maximum time between timestamps on successive blocks

	// support for the efficient encoding in SignedTxnInBlock
	SupportSignedTxnInBlock bool

	// force the FeeSink address to be non-participating in the genesis balances.
	ForceNonParticipatingFeeSink bool

	// support for ApplyData in SignedTxnInBlock
	ApplyData bool

	// track reward distributions in ApplyData
	RewardsInApplyData bool

	// domain-separated credentials
	CredentialDomainSeparationEnabled bool

	// support for transactions that mark an account non-participating
	SupportBecomeNonParticipatingTransactions bool

	// fix the rewards calculation by avoiding subtracting too much from the rewards pool
	PendingResidueRewards bool

	// asset support
	Asset bool

	// max number of assets per account
	MaxAssetsPerAccount int

	// max length of asset name
	MaxAssetNameBytes int

	// max length of asset unit name
	MaxAssetUnitNameBytes int

	// max length of asset url
	MaxAssetURLBytes int

	// support sequential transaction counter TxnCounter
	TxnCounter bool

	// transaction groups
	SupportTxGroups bool

	// max group size
	MaxTxGroupSize int

	// support for transaction leases
	// note: if FixTransactionLeases is not set, the transaction
	// leases supported are faulty; specifically, they do not
	// enforce exclusion correctly when the FirstValid of
	// transactions do not match.
	SupportTransactionLeases bool
	FixTransactionLeases     bool

	// 0 for no support, otherwise highest version supported
	LogicSigVersion uint64

	// len(LogicSig.Logic) + len(LogicSig.Args[*]) must be less than this
	LogicSigMaxSize uint64

	// sum of estimated op cost must be less than this
	LogicSigMaxCost uint64

	// max decimal precision for assets
	MaxAssetDecimals uint32

	// SupportRekeying indicates support for account rekeying (the RekeyTo and AuthAddr fields)
	SupportRekeying bool

	// application support
	Application bool

	// max number of ApplicationArgs for an ApplicationCall transaction
	MaxAppArgs int

	// max sum([len(arg) for arg in txn.ApplicationArgs])
	MaxAppTotalArgLen int

	// maximum byte len of application approval program or clear state
	// When MaxExtraAppProgramPages > 0, this is the size of those pages.
	// So two "extra pages" would mean 3*MaxAppProgramLen bytes are available.
	MaxAppProgramLen int

	// maximum total length of an application's programs (approval + clear state)
	// When MaxExtraAppProgramPages > 0, this is the size of those pages.
	// So two "extra pages" would mean 3*MaxAppTotalProgramLen bytes are available.
	MaxAppTotalProgramLen int

	// extra length for application program in pages. A page is MaxAppProgramLen bytes
	MaxExtraAppProgramPages int

	// maximum number of accounts in the ApplicationCall Accounts field.
	// this determines, in part, the maximum number of balance records
	// accessed by a single transaction
	MaxAppTxnAccounts int

	// maximum number of app ids in the ApplicationCall ForeignApps field.
	// these are the only applications besides the called application for
	// which global state may be read in the transaction
	MaxAppTxnForeignApps int

	// maximum number of asset ids in the ApplicationCall ForeignAssets
	// field. these are the only assets for which the asset parameters may
	// be read in the transaction
	MaxAppTxnForeignAssets int

	// maximum number of "foreign references" (accounts, asa, app)
	// that can be attached to a single app call.
	MaxAppTotalTxnReferences int

	// maximum cost of application approval program or clear state program
	MaxAppProgramCost int

	// maximum length of a key used in an application's global or local
	// key/value store
	MaxAppKeyLen int

	// maximum length of a bytes value used in an application's global or
	// local key/value store
	MaxAppBytesValueLen int

	// maximum sum of the lengths of the key and value of one app state entry
	MaxAppSumKeyValueLens int

	// maximum number of inner transactions that can be created by an app call.
	// with EnableInnerTransactionPooling, limit is multiplied by MaxTxGroupSize
	// and enforced over the whole group.
	MaxInnerTransactions int

	// should the number of inner transactions be pooled across group?
	EnableInnerTransactionPooling bool

	// provide greater isolation for clear state programs
	IsolateClearState bool

	// maximum number of applications a single account can create and store
	// AppParams for at once
	MaxAppsCreated int

	// maximum number of applications a single account can opt in to and
	// store AppLocalState for at once
	MaxAppsOptedIn int

	// flat MinBalance requirement for creating a single application and
	// storing its AppParams
	AppFlatParamsMinBalance uint64

	// flat MinBalance requirement for opting in to a single application
	// and storing its AppLocalState
	AppFlatOptInMinBalance uint64

	// MinBalance requirement per key/value entry in LocalState or
	// GlobalState key/value stores, regardless of value type
	SchemaMinBalancePerEntry uint64

	// MinBalance requirement (in addition to SchemaMinBalancePerEntry) for
	// integer values stored in LocalState or GlobalState key/value stores
	SchemaUintMinBalance uint64

	// MinBalance requirement (in addition to SchemaMinBalancePerEntry) for
	// []byte values stored in LocalState or GlobalState key/value stores
	SchemaBytesMinBalance uint64

	// maximum number of total key/value pairs allowed by a given
	// LocalStateSchema (and therefore allowed in LocalState)
	MaxLocalSchemaEntries uint64

	// maximum number of total key/value pairs allowed by a given
	// GlobalStateSchema (and therefore allowed in GlobalState)
	MaxGlobalSchemaEntries uint64

	// maximum total minimum balance requirement for an account, used
	// to limit the maximum size of a single balance record
	MaximumMinimumBalance uint64

	// CompactCertRounds defines the frequency with which compact
	// certificates are generated.  Every round that is a multiple
	// of CompactCertRounds, the block header will include a Merkle
	// commitment to the set of online accounts (that can vote after
	// another CompactCertRounds rounds), and that block will be signed
	// (forming a compact certificate) by the voters from the previous
	// such Merkle tree commitment.  A value of zero means no compact
	// certificates.
	CompactCertRounds uint64

	// CompactCertTopVoters is a bound on how many online accounts get to
	// participate in forming the compact certificate, by including the
	// top CompactCertTopVoters accounts (by normalized balance) into the
	// Merkle commitment.
	CompactCertTopVoters uint64

	// CompactCertVotersLookback is the number of blocks we skip before
	// publishing a Merkle commitment to the online accounts.  Namely,
	// if block number N contains a Merkle commitment to the online
	// accounts (which, incidentally, means N%CompactCertRounds=0),
	// then the balances reflected in that commitment must come from
	// block N-CompactCertVotersLookback.  This gives each node some
	// time (CompactCertVotersLookback blocks worth of time) to
	// construct this Merkle tree, so as to avoid placing the
	// construction of this Merkle tree (and obtaining the requisite
	// accounts and balances) in the critical path.
	CompactCertVotersLookback uint64

	// CompactCertWeightThreshold specifies the fraction of top voters weight
	// that must sign the message (block header) for security.  The compact
	// certificate ensures this threshold holds; however, forming a valid
	// compact certificate requires a somewhat higher number of signatures,
	// and the more signatures are collected, the smaller the compact cert
	// can be.
	//
	// This threshold can be thought of as the maximum fraction of
	// malicious weight that compact certificates defend against.
	//
	// The threshold is computed as CompactCertWeightThreshold/(1<<32).
	CompactCertWeightThreshold uint32

	// CompactCertSecKQ is the security parameter (k+q) for the compact
	// certificate scheme.
	CompactCertSecKQ uint64

	// EnableAssetCloseAmount adds an extra field to the ApplyData. The field contains the amount of the remaining
	// asset that were sent to the close-to address.
	EnableAssetCloseAmount bool

	// update the initial rewards rate calculation to take the reward pool minimum balance into account
	InitialRewardsRateCalculation bool

	// NoEmptyLocalDeltas updates how ApplyDelta.EvalDelta.LocalDeltas are stored
	NoEmptyLocalDeltas bool

	// EnableKeyregCoherencyCheck enable the following extra checks on key registration transactions:
	// 1. checking that [VotePK/SelectionPK/VoteKeyDilution] are all set or all clear.
	// 2. checking that the VoteFirst is less or equal to VoteLast.
	// 3. checking that in the case of going offline, both the VoteFirst and VoteLast are clear.
	// 4. checking that in the case of going online the VoteLast is non-zero and greater then the current network round.
	// 5. checking that in the case of going online the VoteFirst is less or equal to the LastValid+1.
	// 6. checking that in the case of going online the VoteFirst is less or equal to the next network round.
	EnableKeyregCoherencyCheck bool

	EnableExtraPagesOnAppUpdate bool

	// MaxProposedExpiredOnlineAccounts is the maximum number of online accounts, which need
	// to be taken offline, that would be proposed to be taken offline.
	MaxProposedExpiredOnlineAccounts int

	// EnableAccountDataResourceSeparation enables the support for extended application and asset storage
	// in a separate table.
	EnableAccountDataResourceSeparation bool

	//EnableBatchVerification enable the use of the batch verification algorithm.
	EnableBatchVerification bool

	// When rewards rate changes, use the new value immediately.
	RewardsCalculationFix bool

	// EnableStateProofKeyregCheck enables the check for stateProof key on key registration
	EnableStateProofKeyregCheck bool

	// MaxKeyregValidPeriod defines the longest period (in rounds) allowed for a keyreg transaction.
	// This number sets a limit to prevent the number of StateProof keys generated by the user from being too large, and also checked by the WellFormed method.
	// The hard-limit for number of StateProof keys is derived from the maximum depth allowed for the merkle signature scheme's tree - 2^16.
	// More keys => deeper merkle tree => longer proof required => infeasible for our SNARK.
	MaxKeyregValidPeriod uint64
}

// PaysetCommitType enumerates possible ways for the block header to commit to
// the set of transactions in the block.
type PaysetCommitType int

const (
	// PaysetCommitUnsupported is the zero value, reflecting the fact
	// that some early protocols used a Merkle tree to commit to the
	// transactions in a way that we no longer support.
	PaysetCommitUnsupported PaysetCommitType = iota

	// PaysetCommitFlat hashes the entire payset array.
	PaysetCommitFlat

	// PaysetCommitMerkle uses merklearray to commit to the payset.
	PaysetCommitMerkle
)

// ConsensusProtocols defines a set of supported protocol versions and their
// corresponding parameters.
type ConsensusProtocols map[protocol.ConsensusVersion]ConsensusParams

// Consensus tracks the protocol-level settings for different versions of the
// consensus protocol.
var Consensus ConsensusProtocols

// MaxVoteThreshold is the largest threshold for a bundle over all supported
// consensus protocols, used for decoding purposes.
var MaxVoteThreshold int

// MaxEvalDeltaAccounts is the largest number of accounts that may appear in
// an eval delta, used for decoding purposes.
var MaxEvalDeltaAccounts int

// MaxStateDeltaKeys is the largest number of key/value pairs that may appear
// in a StateDelta, used for decoding purposes.
var MaxStateDeltaKeys int

// MaxLogCalls is the highest allowable log messages that may appear in
// any version, used only for decoding purposes. Never decrease this value.
var MaxLogCalls int

// MaxInnerTransactionsPerDelta is the maximum number of inner transactions in one EvalDelta
var MaxInnerTransactionsPerDelta int

// MaxLogicSigMaxSize is the largest logical signature appear in any of the supported
// protocols, used for decoding purposes.
var MaxLogicSigMaxSize int

// MaxTxnNoteBytes is the largest supported nodes field array size supported by any
// of the consensus protocols. used for decoding purposes.
var MaxTxnNoteBytes int

// MaxTxGroupSize is the largest supported number of transactions per transaction group supported by any
// of the consensus protocols. used for decoding purposes.
var MaxTxGroupSize int

// MaxAppProgramLen is the largest supported app program size supported by any
// of the consensus protocols. used for decoding purposes.
var MaxAppProgramLen int

// MaxBytesKeyValueLen is a maximum length of key or value across all protocols.
// used for decoding purposes.
var MaxBytesKeyValueLen int

// MaxExtraAppProgramLen is the maximum extra app program length supported by any
// of the consensus protocols. used for decoding purposes.
var MaxExtraAppProgramLen int

// MaxAvailableAppProgramLen is the largest supported app program size include the extra pages
//supported supported by any of the consensus protocols. used for decoding purposes.
var MaxAvailableAppProgramLen int

// MaxProposedExpiredOnlineAccounts is the maximum number of online accounts, which need
// to be taken offline, that would be proposed to be taken offline.
var MaxProposedExpiredOnlineAccounts int

func checkSetMax(value int, curMax *int) {
	if value > *curMax {
		*curMax = value
	}
}

// checkSetAllocBounds sets some global variables used during msgpack decoding
// to enforce memory allocation limits. The values should be generous to
// prevent correctness bugs, but not so large that DoS attacks are trivial
func checkSetAllocBounds(p ConsensusParams) {
	checkSetMax(int(p.SoftCommitteeThreshold), &MaxVoteThreshold)
	checkSetMax(int(p.CertCommitteeThreshold), &MaxVoteThreshold)
	checkSetMax(int(p.NextCommitteeThreshold), &MaxVoteThreshold)
	checkSetMax(int(p.LateCommitteeThreshold), &MaxVoteThreshold)
	checkSetMax(int(p.RedoCommitteeThreshold), &MaxVoteThreshold)
	checkSetMax(int(p.DownCommitteeThreshold), &MaxVoteThreshold)

	// These bounds could be tighter, but since these values are just to
	// prevent DoS, setting them to be the maximum number of allowed
	// executed TEAL instructions should be fine (order of ~1000)
	checkSetMax(p.MaxAppProgramLen, &MaxStateDeltaKeys)
	checkSetMax(p.MaxAppProgramLen, &MaxEvalDeltaAccounts)
	checkSetMax(p.MaxAppProgramLen, &MaxAppProgramLen)
	checkSetMax(int(p.LogicSigMaxSize), &MaxLogicSigMaxSize)
	checkSetMax(p.MaxTxnNoteBytes, &MaxTxnNoteBytes)
	checkSetMax(p.MaxTxGroupSize, &MaxTxGroupSize)
	// MaxBytesKeyValueLen is max of MaxAppKeyLen and MaxAppBytesValueLen
	checkSetMax(p.MaxAppKeyLen, &MaxBytesKeyValueLen)
	checkSetMax(p.MaxAppBytesValueLen, &MaxBytesKeyValueLen)
	checkSetMax(p.MaxExtraAppProgramPages, &MaxExtraAppProgramLen)
	// MaxAvailableAppProgramLen is the max of supported app program size
	MaxAvailableAppProgramLen = MaxAppProgramLen * (1 + MaxExtraAppProgramLen)
	// There is no consensus parameter for MaxLogCalls and MaxAppProgramLen as an approximation
	// Its value is much larger than any possible reasonable MaxLogCalls value in future
	checkSetMax(p.MaxAppProgramLen, &MaxLogCalls)
	checkSetMax(p.MaxInnerTransactions*p.MaxTxGroupSize, &MaxInnerTransactionsPerDelta)
	checkSetMax(p.MaxProposedExpiredOnlineAccounts, &MaxProposedExpiredOnlineAccounts)
}

// SaveConfigurableConsensus saves the configurable protocols file to the provided data directory.
// if the params contains zero protocols, the existing consensus.json file will be removed if exists.
func SaveConfigurableConsensus(dataDirectory string, params ConsensusProtocols) error {
	consensusProtocolPath := filepath.Join(dataDirectory, ConfigurableConsensusProtocolsFilename)

	if len(params) == 0 {
		// we have no consensus params to write. In this case, just delete the existing file
		// ( if any )
		err := os.Remove(consensusProtocolPath)
		if os.IsNotExist(err) {
			return nil
		}
		return err
	}
	encodedConsensusParams, err := json.Marshal(params)
	if err != nil {
		return err
	}
	err = ioutil.WriteFile(consensusProtocolPath, encodedConsensusParams, 0644)
	return err
}

// DeepCopy creates a deep copy of a consensus protocols map.
func (cp ConsensusProtocols) DeepCopy() ConsensusProtocols {
	staticConsensus := make(ConsensusProtocols)
	for consensusVersion, consensusParams := range cp {
		// recreate the ApprovedUpgrades map since we don't want to modify the original one.
		if consensusParams.ApprovedUpgrades != nil {
			newApprovedUpgrades := make(map[protocol.ConsensusVersion]uint64)
			for ver, when := range consensusParams.ApprovedUpgrades {
				newApprovedUpgrades[ver] = when
			}
			consensusParams.ApprovedUpgrades = newApprovedUpgrades
		}
		staticConsensus[consensusVersion] = consensusParams
	}
	return staticConsensus
}

// Merge merges a configurable consensus ontop of the existing consensus protocol and return
// a new consensus protocol without modify any of the incoming structures.
func (cp ConsensusProtocols) Merge(configurableConsensus ConsensusProtocols) ConsensusProtocols {
	staticConsensus := cp.DeepCopy()

	for consensusVersion, consensusParams := range configurableConsensus {
		if consensusParams.ApprovedUpgrades == nil {
			// if we were provided with an empty ConsensusParams, delete the existing reference to this consensus version
			for cVer, cParam := range staticConsensus {
				if cVer == consensusVersion {
					delete(staticConsensus, cVer)
				} else if _, has := cParam.ApprovedUpgrades[consensusVersion]; has {
					// delete upgrade to deleted version
					delete(cParam.ApprovedUpgrades, consensusVersion)
				}
			}
		} else {
			// need to add/update entry
			staticConsensus[consensusVersion] = consensusParams
		}
	}

	return staticConsensus
}

// LoadConfigurableConsensusProtocols loads the configurable protocols from the data directory
func LoadConfigurableConsensusProtocols(dataDirectory string) error {
	newConsensus, err := PreloadConfigurableConsensusProtocols(dataDirectory)
	if err != nil {
		return err
	}
	if newConsensus != nil {
		Consensus = newConsensus
		// Set allocation limits
		for _, p := range Consensus {
			checkSetAllocBounds(p)
		}
	}
	return nil
}

// PreloadConfigurableConsensusProtocols loads the configurable protocols from the data directory
// and merge it with a copy of the Consensus map. Then, it returns it to the caller.
func PreloadConfigurableConsensusProtocols(dataDirectory string) (ConsensusProtocols, error) {
	consensusProtocolPath := filepath.Join(dataDirectory, ConfigurableConsensusProtocolsFilename)
	file, err := os.Open(consensusProtocolPath)

	if err != nil {
		if os.IsNotExist(err) {
			// this file is not required, only optional. if it's missing, no harm is done.
			return Consensus, nil
		}
		return nil, err
	}
	defer file.Close()

	configurableConsensus := make(ConsensusProtocols)

	decoder := json.NewDecoder(file)
	err = decoder.Decode(&configurableConsensus)
	if err != nil {
		return nil, err
	}
	return Consensus.Merge(configurableConsensus), nil
}

func initConsensusProtocols() {
	// WARNING: copying a ConsensusParams by value into a new variable
	// does not copy the ApprovedUpgrades map.  Make sure that each new
	// ConsensusParams structure gets a fresh ApprovedUpgrades map.

	// Base consensus protocol version, v7.
	v7 := ConsensusParams{
		UpgradeVoteRounds:        10000,
		UpgradeThreshold:         9000,
		DefaultUpgradeWaitRounds: 10000,
		MaxVersionStringLen:      64,

		MinBalance:          10000,
		MinTxnFee:           1000,
		MaxTxnLife:          1000,
		MaxTxnNoteBytes:     1024,
		MaxTxnBytesPerBlock: 1000000,
		DefaultKeyDilution:  10000,

		MaxTimestampIncrement: 25,

		RewardUnit:                 1e6,
		RewardsRateRefreshInterval: 5e5,

		ApprovedUpgrades: map[protocol.ConsensusVersion]uint64{},

		NumProposers:           30,
		SoftCommitteeSize:      2500,
		SoftCommitteeThreshold: 1870,
		CertCommitteeSize:      1000,
		CertCommitteeThreshold: 720,
		NextCommitteeSize:      10000,
		NextCommitteeThreshold: 7750,
		LateCommitteeSize:      10000,
		LateCommitteeThreshold: 7750,
		RedoCommitteeSize:      10000,
		RedoCommitteeThreshold: 7750,
		DownCommitteeSize:      10000,
		DownCommitteeThreshold: 7750,

		AgreementFilterTimeout:        4 * time.Second,
		AgreementFilterTimeoutPeriod0: 4 * time.Second,

		FastRecoveryLambda: 5 * time.Minute,

		SeedLookback:        2,
		SeedRefreshInterval: 100,

		MaxBalLookback: 320,

		MaxTxGroupSize: 1,
	}

	v7.ApprovedUpgrades = map[protocol.ConsensusVersion]uint64{}
	Consensus[protocol.ConsensusV7] = v7

	// v8 uses parameters and a seed derivation policy (the "twin seeds") from Georgios' new analysis
	v8 := v7

	v8.SeedRefreshInterval = 80
	v8.NumProposers = 9
	v8.SoftCommitteeSize = 2990
	v8.SoftCommitteeThreshold = 2267
	v8.CertCommitteeSize = 1500
	v8.CertCommitteeThreshold = 1112
	v8.NextCommitteeSize = 5000
	v8.NextCommitteeThreshold = 3838
	v8.LateCommitteeSize = 5000
	v8.LateCommitteeThreshold = 3838
	v8.RedoCommitteeSize = 5000
	v8.RedoCommitteeThreshold = 3838
	v8.DownCommitteeSize = 5000
	v8.DownCommitteeThreshold = 3838

	v8.ApprovedUpgrades = map[protocol.ConsensusVersion]uint64{}
	Consensus[protocol.ConsensusV8] = v8

	// v7 can be upgraded to v8.
	v7.ApprovedUpgrades[protocol.ConsensusV8] = 0

	// v9 increases the minimum balance to 100,000 microAlgos.
	v9 := v8
	v9.MinBalance = 100000
	v9.ApprovedUpgrades = map[protocol.ConsensusVersion]uint64{}
	Consensus[protocol.ConsensusV9] = v9

	// v8 can be upgraded to v9.
	v8.ApprovedUpgrades[protocol.ConsensusV9] = 0

	// v10 introduces fast partition recovery (and also raises NumProposers).
	v10 := v9
	v10.NumProposers = 20
	v10.LateCommitteeSize = 500
	v10.LateCommitteeThreshold = 320
	v10.RedoCommitteeSize = 2400
	v10.RedoCommitteeThreshold = 1768
	v10.DownCommitteeSize = 6000
	v10.DownCommitteeThreshold = 4560
	v10.ApprovedUpgrades = map[protocol.ConsensusVersion]uint64{}
	Consensus[protocol.ConsensusV10] = v10

	// v9 can be upgraded to v10.
	v9.ApprovedUpgrades[protocol.ConsensusV10] = 0

	// v11 introduces SignedTxnInBlock.
	v11 := v10
	v11.SupportSignedTxnInBlock = true
	v11.PaysetCommit = PaysetCommitFlat
	v11.ApprovedUpgrades = map[protocol.ConsensusVersion]uint64{}
	Consensus[protocol.ConsensusV11] = v11

	// v10 can be upgraded to v11.
	v10.ApprovedUpgrades[protocol.ConsensusV11] = 0

	// v12 increases the maximum length of a version string.
	v12 := v11
	v12.MaxVersionStringLen = 128
	v12.ApprovedUpgrades = map[protocol.ConsensusVersion]uint64{}
	Consensus[protocol.ConsensusV12] = v12

	// v11 can be upgraded to v12.
	v11.ApprovedUpgrades[protocol.ConsensusV12] = 0

	// v13 makes the consensus version a meaningful string.
	v13 := v12
	v13.ApprovedUpgrades = map[protocol.ConsensusVersion]uint64{}
	Consensus[protocol.ConsensusV13] = v13

	// v12 can be upgraded to v13.
	v12.ApprovedUpgrades[protocol.ConsensusV13] = 0

	// v14 introduces tracking of closing amounts in ApplyData, and enables
	// GenesisHash in transactions.
	v14 := v13
	v14.ApplyData = true
	v14.SupportGenesisHash = true
	v14.ApprovedUpgrades = map[protocol.ConsensusVersion]uint64{}
	Consensus[protocol.ConsensusV14] = v14

	// v13 can be upgraded to v14.
	v13.ApprovedUpgrades[protocol.ConsensusV14] = 0

	// v15 introduces tracking of reward distributions in ApplyData.
	v15 := v14
	v15.RewardsInApplyData = true
	v15.ForceNonParticipatingFeeSink = true
	v15.ApprovedUpgrades = map[protocol.ConsensusVersion]uint64{}
	Consensus[protocol.ConsensusV15] = v15

	// v14 can be upgraded to v15.
	v14.ApprovedUpgrades[protocol.ConsensusV15] = 0

	// v16 fixes domain separation in credentials.
	v16 := v15
	v16.CredentialDomainSeparationEnabled = true
	v16.RequireGenesisHash = true
	v16.ApprovedUpgrades = map[protocol.ConsensusVersion]uint64{}
	Consensus[protocol.ConsensusV16] = v16

	// v15 can be upgraded to v16.
	v15.ApprovedUpgrades[protocol.ConsensusV16] = 0

	// ConsensusV17 points to 'final' spec commit
	v17 := v16
	v17.ApprovedUpgrades = map[protocol.ConsensusVersion]uint64{}
	Consensus[protocol.ConsensusV17] = v17

	// v16 can be upgraded to v17.
	v16.ApprovedUpgrades[protocol.ConsensusV17] = 0

	// ConsensusV18 points to reward calculation spec commit
	v18 := v17
	v18.PendingResidueRewards = true
	v18.ApprovedUpgrades = map[protocol.ConsensusVersion]uint64{}
	v18.TxnCounter = true
	v18.Asset = true
	v18.LogicSigVersion = 1
	v18.LogicSigMaxSize = 1000
	v18.LogicSigMaxCost = 20000
	v18.MaxAssetsPerAccount = 1000
	v18.SupportTxGroups = true
	v18.MaxTxGroupSize = 16
	v18.SupportTransactionLeases = true
	v18.SupportBecomeNonParticipatingTransactions = true
	v18.MaxAssetNameBytes = 32
	v18.MaxAssetUnitNameBytes = 8
	v18.MaxAssetURLBytes = 32
	Consensus[protocol.ConsensusV18] = v18

	// ConsensusV19 is the official spec commit ( teal, assets, group tx )
	v19 := v18
	v19.ApprovedUpgrades = map[protocol.ConsensusVersion]uint64{}

	Consensus[protocol.ConsensusV19] = v19

	// v18 can be upgraded to v19.
	v18.ApprovedUpgrades[protocol.ConsensusV19] = 0
	// v17 can be upgraded to v19.
	v17.ApprovedUpgrades[protocol.ConsensusV19] = 0

	// v20 points to adding the precision to the assets.
	v20 := v19
	v20.ApprovedUpgrades = map[protocol.ConsensusVersion]uint64{}
	v20.MaxAssetDecimals = 19
	// we want to adjust the upgrade time to be roughly one week.
	// one week, in term of rounds would be:
	// 140651 = (7 * 24 * 60 * 60 / 4.3)
	// for the sake of future manual calculations, we'll round that down
	// a bit :
	v20.DefaultUpgradeWaitRounds = 140000
	Consensus[protocol.ConsensusV20] = v20

	// v19 can be upgraded to v20.
	v19.ApprovedUpgrades[protocol.ConsensusV20] = 0

	// v21 fixes a bug in Credential.lowestOutput that would cause larger accounts to be selected to propose disproportionately more often than small accounts
	v21 := v20
	v21.ApprovedUpgrades = map[protocol.ConsensusVersion]uint64{}
	Consensus[protocol.ConsensusV21] = v21
	// v20 can be upgraded to v21.
	v20.ApprovedUpgrades[protocol.ConsensusV21] = 0

	// v22 is an upgrade which allows tuning the number of rounds to wait to execute upgrades.
	v22 := v21
	v22.ApprovedUpgrades = map[protocol.ConsensusVersion]uint64{}
	v22.MinUpgradeWaitRounds = 10000
	v22.MaxUpgradeWaitRounds = 150000
	Consensus[protocol.ConsensusV22] = v22

	// v23 is an upgrade which fixes the behavior of leases so that
	// it conforms with the intended spec.
	v23 := v22
	v23.ApprovedUpgrades = map[protocol.ConsensusVersion]uint64{}
	v23.FixTransactionLeases = true
	Consensus[protocol.ConsensusV23] = v23
	// v22 can be upgraded to v23.
	v22.ApprovedUpgrades[protocol.ConsensusV23] = 10000
	// v21 can be upgraded to v23.
	v21.ApprovedUpgrades[protocol.ConsensusV23] = 0

	// v24 is the stateful teal and rekeying upgrade
	v24 := v23
	v24.ApprovedUpgrades = map[protocol.ConsensusVersion]uint64{}
	v24.LogicSigVersion = 2

	// Enable application support
	v24.Application = true

	// Enable rekeying
	v24.SupportRekeying = true

	// 100.1 Algos (MinBalance for creating 1,000 assets)
	v24.MaximumMinimumBalance = 100100000

	v24.MaxAppArgs = 16
	v24.MaxAppTotalArgLen = 2048
	v24.MaxAppProgramLen = 1024
	v24.MaxAppTotalProgramLen = 2048 // No effect until v28, when MaxAppProgramLen increased
	v24.MaxAppKeyLen = 64
	v24.MaxAppBytesValueLen = 64
	v24.MaxAppSumKeyValueLens = 128 // Set here to have no effect until MaxAppBytesValueLen increases

	// 0.1 Algos (Same min balance cost as an Asset)
	v24.AppFlatParamsMinBalance = 100000
	v24.AppFlatOptInMinBalance = 100000

	// Can look up Sender + 4 other balance records per Application txn
	v24.MaxAppTxnAccounts = 4

	// Can look up 2 other app creator balance records to see global state
	v24.MaxAppTxnForeignApps = 2

	// Can look up 2 assets to see asset parameters
	v24.MaxAppTxnForeignAssets = 2

	// Intended to have no effect in v24 (it's set to accounts +
	// asas + apps). In later vers, it allows increasing the
	// individual limits while maintaining same max references.
	v24.MaxAppTotalTxnReferences = 8

	// 64 byte keys @ ~333 microAlgos/byte + delta
	v24.SchemaMinBalancePerEntry = 25000

	// 9 bytes @ ~333 microAlgos/byte + delta
	v24.SchemaUintMinBalance = 3500

	// 64 byte values @ ~333 microAlgos/byte + delta
	v24.SchemaBytesMinBalance = 25000

	// Maximum number of key/value pairs per local key/value store
	v24.MaxLocalSchemaEntries = 16

	// Maximum number of key/value pairs per global key/value store
	v24.MaxGlobalSchemaEntries = 64

	// Maximum cost of ApprovalProgram/ClearStateProgram
	v24.MaxAppProgramCost = 700

	// Maximum number of apps a single account can create
	v24.MaxAppsCreated = 10

	// Maximum number of apps a single account can opt into
	v24.MaxAppsOptedIn = 10
	Consensus[protocol.ConsensusV24] = v24

	// v23 can be upgraded to v24, with an update delay of 7 days ( see calculation above )
	v23.ApprovedUpgrades[protocol.ConsensusV24] = 140000

	// v25 enables AssetCloseAmount in the ApplyData
	v25 := v24
	v25.ApprovedUpgrades = map[protocol.ConsensusVersion]uint64{}

	// Enable AssetCloseAmount field
	v25.EnableAssetCloseAmount = true
	Consensus[protocol.ConsensusV25] = v25

	// v26 adds support for teal3
	v26 := v25
	v26.ApprovedUpgrades = map[protocol.ConsensusVersion]uint64{}

	// Enable the InitialRewardsRateCalculation fix
	v26.InitialRewardsRateCalculation = true

	// Enable transaction Merkle tree.
	v26.PaysetCommit = PaysetCommitMerkle

	// Enable teal3
	v26.LogicSigVersion = 3

	Consensus[protocol.ConsensusV26] = v26

	// v25 or v24 can be upgraded to v26, with an update delay of 7 days ( see calculation above )
	v25.ApprovedUpgrades[protocol.ConsensusV26] = 140000
	v24.ApprovedUpgrades[protocol.ConsensusV26] = 140000

	// v27 updates ApplyDelta.EvalDelta.LocalDeltas format
	v27 := v26
	v27.ApprovedUpgrades = map[protocol.ConsensusVersion]uint64{}

	// Enable the ApplyDelta.EvalDelta.LocalDeltas fix
	v27.NoEmptyLocalDeltas = true

	Consensus[protocol.ConsensusV27] = v27

	// v26 can be upgraded to v27, with an update delay of 3 days
	// 60279 = (3 * 24 * 60 * 60 / 4.3)
	// for the sake of future manual calculations, we'll round that down
	// a bit :
	v26.ApprovedUpgrades[protocol.ConsensusV27] = 60000

	// v28 introduces new TEAL features, larger program size, fee pooling and longer asset max URL
	v28 := v27
	v28.ApprovedUpgrades = map[protocol.ConsensusVersion]uint64{}

	// Enable TEAL 4 / AVM 0.9
	v28.LogicSigVersion = 4
	// Enable support for larger app program size
	v28.MaxExtraAppProgramPages = 3
	v28.MaxAppProgramLen = 2048
	// Increase asset URL length to allow for IPFS URLs
	v28.MaxAssetURLBytes = 96
	// Let the bytes value take more space. Key+Value is still limited to 128
	v28.MaxAppBytesValueLen = 128

	// Individual limits raised
	v28.MaxAppTxnForeignApps = 8
	v28.MaxAppTxnForeignAssets = 8

	// MaxAppTxnAccounts has not been raised yet.  It is already
	// higher (4) and there is a multiplicative effect in
	// "reachability" between accounts and creatables, so we
	// retain 4 x 4 as worst case.

	v28.EnableFeePooling = true
	v28.EnableKeyregCoherencyCheck = true

	Consensus[protocol.ConsensusV28] = v28

	// v27 can be upgraded to v28, with an update delay of 7 days ( see calculation above )
	v27.ApprovedUpgrades[protocol.ConsensusV28] = 140000

	// v29 fixes application update by using ExtraProgramPages in size calculations
	v29 := v28
	v29.ApprovedUpgrades = map[protocol.ConsensusVersion]uint64{}

	// Enable ExtraProgramPages for application update
	v29.EnableExtraPagesOnAppUpdate = true

	Consensus[protocol.ConsensusV29] = v29

	// v28 can be upgraded to v29, with an update delay of 3 days ( see calculation above )
	v28.ApprovedUpgrades[protocol.ConsensusV29] = 60000

	// v30 introduces AVM 1.0 and TEAL 5, increases the app opt in limit to 50,
	// and allows costs to be pooled in grouped stateful transactions.
	v30 := v29
	v30.ApprovedUpgrades = map[protocol.ConsensusVersion]uint64{}

	// Enable TEAL 5 / AVM 1.0
	v30.LogicSigVersion = 5

	// Enable App calls to pool budget in grouped transactions
	v30.EnableAppCostPooling = true

	// Enable Inner Transactions, and set maximum number. 0 value is
	// disabled.  Value > 0 also activates storage of creatable IDs in
	// ApplyData, as that is required to support REST API when inner
	// transactions are activated.
	v30.MaxInnerTransactions = 16

	// Allow 50 app opt ins
	v30.MaxAppsOptedIn = 50

	Consensus[protocol.ConsensusV30] = v30

	// v29 can be upgraded to v30, with an update delay of 7 days ( see calculation above )
	v29.ApprovedUpgrades[protocol.ConsensusV30] = 140000

	v31 := v30
	v31.ApprovedUpgrades = map[protocol.ConsensusVersion]uint64{}
	v31.EnableBatchVerification = true
	v31.RewardsCalculationFix = true
	v31.MaxProposedExpiredOnlineAccounts = 32

	// Enable TEAL 6 / AVM 1.1
	v31.LogicSigVersion = 6
	v31.EnableInnerTransactionPooling = true
	v31.IsolateClearState = true

	// stat proof key registration
	v31.EnableStateProofKeyregCheck = true

	// Maximum validity period for key registration, to prevent generating too many StateProof keys
	v31.MaxKeyregValidPeriod = 256*(1<<16) - 1

	Consensus[protocol.ConsensusV31] = v31

	// v30 can be upgraded to v31, with an update delay of 7 days ( see calculation above )
	v30.ApprovedUpgrades[protocol.ConsensusV31] = 140000

	// ConsensusFuture is used to test features that are implemented
	// but not yet released in a production protocol version.
	vFuture := v31
	vFuture.ApprovedUpgrades = map[protocol.ConsensusVersion]uint64{}

	// FilterTimeout for period 0 should take a new optimized, configured value, need to revisit this later
	vFuture.AgreementFilterTimeoutPeriod0 = 4 * time.Second

	// Enable compact certificates.
	vFuture.CompactCertRounds = 256
	vFuture.CompactCertTopVoters = 1024 * 1024
	vFuture.CompactCertVotersLookback = 16
	vFuture.CompactCertWeightThreshold = (1 << 32) * 30 / 100
	vFuture.CompactCertSecKQ = 128

<<<<<<< HEAD
	// Enable TEAL 6 / AVM 1.1
	vFuture.LogicSigVersion = 6
	vFuture.EnableInnerTransactionPooling = true
	vFuture.IsolateClearState = true

	vFuture.MaxProposedExpiredOnlineAccounts = 32

	vFuture.EnableBatchVerification = true

	// Enable extended application storage; binaries that contain support for this
	// flag would already be restructuring their internal storage for extended
	// application storage, and therefore would not produce catchpoints and/or
	// catchpoint labels prior to this feature being enabled.
	vFuture.EnableAccountDataResourceSeparation = true

	// Remove limits on MinimumBalance
	vFuture.MaximumMinimumBalance = 0

	// Remove limits on assets / account.
	vFuture.MaxAssetsPerAccount = 0

	// Remove limits on maximum number of apps a single account can create
	vFuture.MaxAppsCreated = 0

	// Remove limits on maximum number of apps a single account can opt into
	vFuture.MaxAppsOptedIn = 0

	vFuture.EnableBatchVerification = true

	vFuture.RewardsCalculationFix = true

=======
>>>>>>> 04e69d41
	Consensus[protocol.ConsensusFuture] = vFuture
}

// Global defines global Algorand protocol parameters which should not be overridden.
type Global struct {
	SmallLambda time.Duration // min amount of time to wait for leader's credential (i.e., time to propagate one credential)
	BigLambda   time.Duration // max amount of time to wait for leader's proposal (i.e., time to propagate one block)
}

// Protocol holds the global configuration settings for the agreement protocol,
// initialized with our current defaults. This is used across all nodes we create.
var Protocol = Global{
	SmallLambda: 2000 * time.Millisecond,
	BigLambda:   15000 * time.Millisecond,
}

func init() {
	Consensus = make(ConsensusProtocols)

	initConsensusProtocols()

	// Set allocation limits
	for _, p := range Consensus {
		checkSetAllocBounds(p)
	}
}<|MERGE_RESOLUTION|>--- conflicted
+++ resolved
@@ -1098,16 +1098,6 @@
 	vFuture.CompactCertWeightThreshold = (1 << 32) * 30 / 100
 	vFuture.CompactCertSecKQ = 128
 
-<<<<<<< HEAD
-	// Enable TEAL 6 / AVM 1.1
-	vFuture.LogicSigVersion = 6
-	vFuture.EnableInnerTransactionPooling = true
-	vFuture.IsolateClearState = true
-
-	vFuture.MaxProposedExpiredOnlineAccounts = 32
-
-	vFuture.EnableBatchVerification = true
-
 	// Enable extended application storage; binaries that contain support for this
 	// flag would already be restructuring their internal storage for extended
 	// application storage, and therefore would not produce catchpoints and/or
@@ -1126,12 +1116,6 @@
 	// Remove limits on maximum number of apps a single account can opt into
 	vFuture.MaxAppsOptedIn = 0
 
-	vFuture.EnableBatchVerification = true
-
-	vFuture.RewardsCalculationFix = true
-
-=======
->>>>>>> 04e69d41
 	Consensus[protocol.ConsensusFuture] = vFuture
 }
 
