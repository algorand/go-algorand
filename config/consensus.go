// Copyright (C) 2019-2023 Algorand, Inc.
// This file is part of go-algorand
//
// go-algorand is free software: you can redistribute it and/or modify
// it under the terms of the GNU Affero General Public License as
// published by the Free Software Foundation, either version 3 of the
// License, or (at your option) any later version.
//
// go-algorand is distributed in the hope that it will be useful,
// but WITHOUT ANY WARRANTY; without even the implied warranty of
// MERCHANTABILITY or FITNESS FOR A PARTICULAR PURPOSE.  See the
// GNU Affero General Public License for more details.
//
// You should have received a copy of the GNU Affero General Public License
// along with go-algorand.  If not, see <https://www.gnu.org/licenses/>.

package config

import (
	"encoding/json"
	"os"
	"path/filepath"
	"time"

	"github.com/algorand/go-algorand/protocol"
)

// ConsensusParams specifies settings that might vary based on the
// particular version of the consensus protocol.
type ConsensusParams struct {
	// Consensus protocol upgrades.  Votes for upgrades are collected for
	// UpgradeVoteRounds.  If the number of positive votes is over
	// UpgradeThreshold, the proposal is accepted.
	//
	// UpgradeVoteRounds needs to be long enough to collect an
	// accurate sample of participants, and UpgradeThreshold needs
	// to be high enough to ensure that there are sufficient participants
	// after the upgrade.
	//
	// A consensus protocol upgrade may specify the delay between its
	// acceptance and its execution.  This gives clients time to notify
	// users.  This delay is specified by the upgrade proposer and must
	// be between MinUpgradeWaitRounds and MaxUpgradeWaitRounds (inclusive)
	// in the old protocol's parameters.  Note that these parameters refer
	// to the representation of the delay in a block rather than the actual
	// delay: if the specified delay is zero, it is equivalent to
	// DefaultUpgradeWaitRounds.
	//
	// The maximum length of a consensus version string is
	// MaxVersionStringLen.
	UpgradeVoteRounds        uint64
	UpgradeThreshold         uint64
	DefaultUpgradeWaitRounds uint64
	MinUpgradeWaitRounds     uint64
	MaxUpgradeWaitRounds     uint64
	MaxVersionStringLen      int

	// MaxTxnBytesPerBlock determines the maximum number of bytes
	// that transactions can take up in a block.  Specifically,
	// the sum of the lengths of encodings of each transaction
	// in a block must not exceed MaxTxnBytesPerBlock.
	MaxTxnBytesPerBlock int

	// MaxTxnBytesPerBlock is the maximum size of a transaction's Note field.
	MaxTxnNoteBytes int

	// MaxTxnLife is how long a transaction can be live for:
	// the maximum difference between LastValid and FirstValid.
	//
	// Note that in a protocol upgrade, the ledger must first be upgraded
	// to hold more past blocks for this value to be raised.
	MaxTxnLife uint64

	// ApprovedUpgrades describes the upgrade proposals that this protocol
	// implementation will vote for, along with their delay value
	// (in rounds).  A delay value of zero is the same as a delay of
	// DefaultUpgradeWaitRounds.
	ApprovedUpgrades map[protocol.ConsensusVersion]uint64

	// SupportGenesisHash indicates support for the GenesisHash
	// fields in transactions (and requires them in blocks).
	SupportGenesisHash bool

	// RequireGenesisHash indicates that GenesisHash must be present
	// in every transaction.
	RequireGenesisHash bool

	// DefaultKeyDilution specifies the granularity of top-level ephemeral
	// keys. KeyDilution is the number of second-level keys in each batch,
	// signed by a top-level "batch" key.  The default value can be
	// overridden in the account state.
	DefaultKeyDilution uint64

	// MinBalance specifies the minimum balance that can appear in
	// an account.  To spend money below MinBalance requires issuing
	// an account-closing transaction, which transfers all of the
	// money from the account, and deletes the account state.
	MinBalance uint64

	// MinTxnFee specifies the minimum fee allowed on a transaction.
	// A minimum fee is necessary to prevent DoS. In some sense this is
	// a way of making the spender subsidize the cost of storing this transaction.
	MinTxnFee uint64

	// EnableFeePooling specifies that the sum of the fees in a
	// group must exceed one MinTxnFee per Txn, rather than check that
	// each Txn has a MinFee.
	EnableFeePooling bool

	// EnableAppCostPooling specifies that the sum of fees for application calls
	// in a group is checked against the sum of the budget for application calls,
	// rather than check each individual app call is within the budget.
	EnableAppCostPooling bool

	// RewardUnit specifies the number of MicroAlgos corresponding to one reward
	// unit.
	//
	// Rewards are received by whole reward units.  Fractions of
	// RewardUnits do not receive rewards.
	//
	// Ensure both considerations below  are taken into account if RewardUnit is planned for change:
	// 1. RewardUnits should not be changed without touching all accounts to apply their rewards
	// based on the old RewardUnits and then use the new RewardUnits for all subsequent calculations.
	// 2. Having a consistent RewardUnit is also important for preserving
	// a constant amount of total algos in the system:
	// the block header tracks how many reward units worth of algos are in existence
	// and have logically received rewards.
	RewardUnit uint64

	// RewardsRateRefreshInterval is the number of rounds after which the
	// rewards level is recomputed for the next RewardsRateRefreshInterval rounds.
	RewardsRateRefreshInterval uint64

	// seed-related parameters
	SeedLookback        uint64 // how many blocks back we use seeds from in sortition. delta_s in the spec
	SeedRefreshInterval uint64 // how often an old block hash is mixed into the seed. delta_r in the spec

	// ledger retention policy
	MaxBalLookback uint64 // (current round - MaxBalLookback) is the oldest round the ledger must answer balance queries for

	// sortition threshold factors
	NumProposers           uint64
	SoftCommitteeSize      uint64
	SoftCommitteeThreshold uint64
	CertCommitteeSize      uint64
	CertCommitteeThreshold uint64
	NextCommitteeSize      uint64 // for any non-FPR votes >= deadline step, committee sizes and thresholds are constant
	NextCommitteeThreshold uint64
	LateCommitteeSize      uint64
	LateCommitteeThreshold uint64
	RedoCommitteeSize      uint64
	RedoCommitteeThreshold uint64
	DownCommitteeSize      uint64
	DownCommitteeThreshold uint64

	// time for nodes to wait for block proposal headers for period > 0, value should be set to 2 * SmallLambda
	AgreementFilterTimeout time.Duration
	// time for nodes to wait for block proposal headers for period = 0, value should be configured to suit best case
	// critical path
	AgreementFilterTimeoutPeriod0 time.Duration

	FastRecoveryLambda time.Duration // time between fast recovery attempts

	// how to commit to the payset: flat or merkle tree
	PaysetCommit PaysetCommitType

	MaxTimestampIncrement int64 // maximum time between timestamps on successive blocks

	// support for the efficient encoding in SignedTxnInBlock
	SupportSignedTxnInBlock bool

	// force the FeeSink address to be non-participating in the genesis balances.
	ForceNonParticipatingFeeSink bool

	// support for ApplyData in SignedTxnInBlock
	ApplyData bool

	// track reward distributions in ApplyData
	RewardsInApplyData bool

	// domain-separated credentials
	CredentialDomainSeparationEnabled bool

	// support for transactions that mark an account non-participating
	SupportBecomeNonParticipatingTransactions bool

	// fix the rewards calculation by avoiding subtracting too much from the rewards pool
	PendingResidueRewards bool

	// asset support
	Asset bool

	// max number of assets per account
	MaxAssetsPerAccount int

	// max length of asset name
	MaxAssetNameBytes int

	// max length of asset unit name
	MaxAssetUnitNameBytes int

	// max length of asset url
	MaxAssetURLBytes int

	// support sequential transaction counter TxnCounter
	TxnCounter bool

	// transaction groups
	SupportTxGroups bool

	// max group size
	MaxTxGroupSize int

	// support for transaction leases
	// note: if FixTransactionLeases is not set, the transaction
	// leases supported are faulty; specifically, they do not
	// enforce exclusion correctly when the FirstValid of
	// transactions do not match.
	SupportTransactionLeases bool
	FixTransactionLeases     bool

	// 0 for no support, otherwise highest version supported
	LogicSigVersion uint64

	// len(LogicSig.Logic) + len(LogicSig.Args[*]) must be less than this
	LogicSigMaxSize uint64

	// sum of estimated op cost must be less than this
	LogicSigMaxCost uint64

	// max decimal precision for assets
	MaxAssetDecimals uint32

	// SupportRekeying indicates support for account rekeying (the RekeyTo and AuthAddr fields)
	SupportRekeying bool

	// application support
	Application bool

	// max number of ApplicationArgs for an ApplicationCall transaction
	MaxAppArgs int

	// max sum([len(arg) for arg in txn.ApplicationArgs])
	MaxAppTotalArgLen int

	// maximum byte len of application approval program or clear state
	// When MaxExtraAppProgramPages > 0, this is the size of those pages.
	// So two "extra pages" would mean 3*MaxAppProgramLen bytes are available.
	MaxAppProgramLen int

	// maximum total length of an application's programs (approval + clear state)
	// When MaxExtraAppProgramPages > 0, this is the size of those pages.
	// So two "extra pages" would mean 3*MaxAppTotalProgramLen bytes are available.
	MaxAppTotalProgramLen int

	// extra length for application program in pages. A page is MaxAppProgramLen bytes
	MaxExtraAppProgramPages int

	// maximum number of accounts in the ApplicationCall Accounts field.
	// this determines, in part, the maximum number of balance records
	// accessed by a single transaction
	MaxAppTxnAccounts int

	// maximum number of app ids in the ApplicationCall ForeignApps field.
	// these are the only applications besides the called application for
	// which global state may be read in the transaction
	MaxAppTxnForeignApps int

	// maximum number of asset ids in the ApplicationCall ForeignAssets
	// field. these are the only assets for which the asset parameters may
	// be read in the transaction
	MaxAppTxnForeignAssets int

	// maximum number of "foreign references" (accounts, asa, app, boxes)
	// that can be attached to a single app call.
	MaxAppTotalTxnReferences int

	// maximum cost of application approval program or clear state program
	MaxAppProgramCost int

	// maximum length of a key used in an application's global or local
	// key/value store
	MaxAppKeyLen int

	// maximum length of a bytes value used in an application's global or
	// local key/value store
	MaxAppBytesValueLen int

	// maximum sum of the lengths of the key and value of one app state entry
	MaxAppSumKeyValueLens int

	// maximum number of inner transactions that can be created by an app call.
	// with EnableInnerTransactionPooling, limit is multiplied by MaxTxGroupSize
	// and enforced over the whole group.
	MaxInnerTransactions int

	// should the number of inner transactions be pooled across group?
	EnableInnerTransactionPooling bool

	// provide greater isolation for clear state programs
	IsolateClearState bool

	// The minimum app version that can be called in an inner transaction
	MinInnerApplVersion uint64

	// maximum number of applications a single account can create and store
	// AppParams for at once
	MaxAppsCreated int

	// maximum number of applications a single account can opt in to and
	// store AppLocalState for at once
	MaxAppsOptedIn int

	// flat MinBalance requirement for creating a single application and
	// storing its AppParams
	AppFlatParamsMinBalance uint64

	// flat MinBalance requirement for opting in to a single application
	// and storing its AppLocalState
	AppFlatOptInMinBalance uint64

	// MinBalance requirement per key/value entry in LocalState or
	// GlobalState key/value stores, regardless of value type
	SchemaMinBalancePerEntry uint64

	// MinBalance requirement (in addition to SchemaMinBalancePerEntry) for
	// integer values stored in LocalState or GlobalState key/value stores
	SchemaUintMinBalance uint64

	// MinBalance requirement (in addition to SchemaMinBalancePerEntry) for
	// []byte values stored in LocalState or GlobalState key/value stores
	SchemaBytesMinBalance uint64

	// Maximum length of a box (Does not include name/key length. That is capped by MaxAppKeyLen)
	MaxBoxSize uint64

	// Minimum Balance Requirement (MBR) per box created (this accounts for a
	// bit of overhead used to store the box bytes)
	BoxFlatMinBalance uint64

	// MBR per byte of box storage. MBR is incremented by BoxByteMinBalance * (len(name)+len(value))
	BoxByteMinBalance uint64

	// Number of box references allowed
	MaxAppBoxReferences int

	// Amount added to a txgroup's box I/O budget per box ref supplied.
	// For reads: the sum of the sizes of all boxes in the group must be less than I/O budget
	// For writes: the sum of the sizes of all boxes created or written must be less than I/O budget
	// In both cases, what matters is the sizes of the boxes touched, not the
	// number of times they are touched, or the size of the touches.
	BytesPerBoxReference uint64

	// maximum number of total key/value pairs allowed by a given
	// LocalStateSchema (and therefore allowed in LocalState)
	MaxLocalSchemaEntries uint64

	// maximum number of total key/value pairs allowed by a given
	// GlobalStateSchema (and therefore allowed in GlobalState)
	MaxGlobalSchemaEntries uint64

	// maximum total minimum balance requirement for an account, used
	// to limit the maximum size of a single balance record
	MaximumMinimumBalance uint64

	// StateProofInterval defines the frequency with which state
	// proofs are generated.  Every round that is a multiple
	// of StateProofInterval, the block header will include a vector
	// commitment to the set of online accounts (that can vote after
	// another StateProofInterval rounds), and that block will be signed
	// (forming a state proof) by the voters from the previous
	// such vector commitment.  A value of zero means no state proof.
	StateProofInterval uint64

	// StateProofTopVoters is a bound on how many online accounts get to
	// participate in forming the state proof, by including the
	// top StateProofTopVoters accounts (by normalized balance) into the
	// vector commitment.
	StateProofTopVoters uint64

	// StateProofVotersLookback is the number of blocks we skip before
	// publishing a vector commitment to the online accounts.  Namely,
	// if block number N contains a vector commitment to the online
	// accounts (which, incidentally, means N%StateProofInterval=0),
	// then the balances reflected in that commitment must come from
	// block N-StateProofVotersLookback.  This gives each node some
	// time (StateProofVotersLookback blocks worth of time) to
	// construct this vector commitment, so as to avoid placing the
	// construction of this vector commitment (and obtaining the requisite
	// accounts and balances) in the critical path.
	StateProofVotersLookback uint64

	// StateProofWeightThreshold specifies the fraction of top voters weight
	// that must sign the message (block header) for security.  The state
	// proof ensures this threshold holds; however, forming a valid
	// state proof requires a somewhat higher number of signatures,
	// and the more signatures are collected, the smaller the state proof
	// can be.
	//
	// This threshold can be thought of as the maximum fraction of
	// malicious weight that state proofs defend against.
	//
	// The threshold is computed as StateProofWeightThreshold/(1<<32).
	StateProofWeightThreshold uint32

	// StateProofStrengthTarget represents either k+q (for pre-quantum security) or k+2q (for post-quantum security)
	StateProofStrengthTarget uint64

	// StateProofMaxRecoveryIntervals represents the number of state proof intervals that the network will try to catch-up with.
	// When the difference between the latest state proof and the current round will be greater than value, Nodes will
	// release resources allocated for creating state proofs.
	StateProofMaxRecoveryIntervals uint64

	// StateProofExcludeTotalWeightWithRewards specifies whether to subtract rewards from excluded online accounts along with
	// their account balances.
	StateProofExcludeTotalWeightWithRewards bool

	// EnableAssetCloseAmount adds an extra field to the ApplyData. The field contains the amount of the remaining
	// asset that were sent to the close-to address.
	EnableAssetCloseAmount bool

	// update the initial rewards rate calculation to take the reward pool minimum balance into account
	InitialRewardsRateCalculation bool

	// NoEmptyLocalDeltas updates how ApplyDelta.EvalDelta.LocalDeltas are stored
	NoEmptyLocalDeltas bool

	// EnableKeyregCoherencyCheck enable the following extra checks on key registration transactions:
	// 1. checking that [VotePK/SelectionPK/VoteKeyDilution] are all set or all clear.
	// 2. checking that the VoteFirst is less or equal to VoteLast.
	// 3. checking that in the case of going offline, both the VoteFirst and VoteLast are clear.
	// 4. checking that in the case of going online the VoteLast is non-zero and greater then the current network round.
	// 5. checking that in the case of going online the VoteFirst is less or equal to the LastValid+1.
	// 6. checking that in the case of going online the VoteFirst is less or equal to the next network round.
	EnableKeyregCoherencyCheck bool

	EnableExtraPagesOnAppUpdate bool

	// MaxProposedExpiredOnlineAccounts is the maximum number of online accounts, which need
	// to be taken offline, that would be proposed to be taken offline.
	MaxProposedExpiredOnlineAccounts int

	// EnableAccountDataResourceSeparation enables the support for extended application and asset storage
	// in a separate table.
	EnableAccountDataResourceSeparation bool

	// When rewards rate changes, use the new value immediately.
	RewardsCalculationFix bool

	// EnableStateProofKeyregCheck enables the check for stateProof key on key registration
	EnableStateProofKeyregCheck bool

	// MaxKeyregValidPeriod defines the longest period (in rounds) allowed for a keyreg transaction.
	// This number sets a limit to prevent the number of StateProof keys generated by the user from being too large, and also checked by the WellFormed method.
	// The hard-limit for number of StateProof keys is derived from the maximum depth allowed for the merkle signature scheme's tree - 2^16.
	// More keys => deeper merkle tree => longer proof required => infeasible for our SNARK.
	MaxKeyregValidPeriod uint64

	// UnifyInnerTxIDs enables a consistent, unified way of computing inner transaction IDs
	UnifyInnerTxIDs bool

	// EnableSHA256TxnCommitmentHeader enables the creation of a transaction vector commitment tree using SHA256 hash function. (vector commitment extends Merkle tree by having a position binding property).
	// This new header is in addition to the existing SHA512_256 merkle root.
	// It is useful for verifying transaction on different blockchains, as some may not support SHA512_256 OPCODE natively but SHA256 is common.
	EnableSHA256TxnCommitmentHeader bool

	// CatchpointLookback specifies a round lookback to take catchpoints at.
	// Accounts snapshot for round X will be taken at X-CatchpointLookback
	CatchpointLookback uint64

	// DeeperBlockHeaderHistory defines number of rounds in addition to MaxTxnLife
	// available for lookup for smart contracts and smart signatures.
	// Setting it to 1 for example allows querying data up to MaxTxnLife + 1 rounds back from the Latest.
	DeeperBlockHeaderHistory uint64

	// EnableOnlineAccountCatchpoints specifies when to re-enable catchpoints after the online account table migration has occurred.
	EnableOnlineAccountCatchpoints bool

	// UnfundedSenders ensures that accounts with no balance (so they don't even
	// "exist") can still be a transaction sender by avoiding updates to rewards
	// state for accounts with no algos. The actual change implemented to allow
	// this is to avoid updating an account if the only change would have been
	// the rewardsLevel, but the rewardsLevel has no meaning because the account
	// has fewer than RewardUnit algos.
	UnfundedSenders bool

	// EnablePrecheckECDSACurve means that ecdsa_verify opcode will bail early,
	// returning false, if pubkey is not on the curve.
	EnablePrecheckECDSACurve bool

	// EnableBareBudgetError specifies that I/O budget overruns should not be considered EvalError
	EnableBareBudgetError bool

	// StateProofUseTrackerVerification specifies whether the node will use data from state proof verification tracker
	// in order to verify state proofs.
	StateProofUseTrackerVerification bool

	// EnableCatchpointsWithSPContexts specifies when to re-enable version 7 catchpoints.
	// Version 7 includes state proof verification contexts
	EnableCatchpointsWithSPContexts bool

	// AppForbidLowResources enforces a rule that prevents apps from accessing
	// asas and apps below 256, in an effort to decrease the ambiguity of
	// opcodes that accept IDs or slot indexes. Simultaneously, the first ID
	// allocated in new chains is raised to 1001.
	AppForbidLowResources bool
}

// PaysetCommitType enumerates possible ways for the block header to commit to
// the set of transactions in the block.
type PaysetCommitType int

const (
	// PaysetCommitUnsupported is the zero value, reflecting the fact
	// that some early protocols used a Merkle tree to commit to the
	// transactions in a way that we no longer support.
	PaysetCommitUnsupported PaysetCommitType = iota

	// PaysetCommitFlat hashes the entire payset array.
	PaysetCommitFlat

	// PaysetCommitMerkle uses merkle array to commit to the payset.
	PaysetCommitMerkle
)

// ConsensusProtocols defines a set of supported protocol versions and their
// corresponding parameters.
type ConsensusProtocols map[protocol.ConsensusVersion]ConsensusParams

// Consensus tracks the protocol-level settings for different versions of the
// consensus protocol.
var Consensus ConsensusProtocols

// MaxVoteThreshold is the largest threshold for a bundle over all supported
// consensus protocols, used for decoding purposes.
var MaxVoteThreshold int

// MaxEvalDeltaAccounts is the largest number of accounts that may appear in
// an eval delta, used for decoding purposes.
var MaxEvalDeltaAccounts int

// MaxStateDeltaKeys is the largest number of key/value pairs that may appear
// in a StateDelta, used for decoding purposes.
var MaxStateDeltaKeys int

// MaxLogCalls is the highest allowable log messages that may appear in
// any version, used only for decoding purposes. Never decrease this value.
var MaxLogCalls int

// MaxInnerTransactionsPerDelta is the maximum number of inner transactions in one EvalDelta
var MaxInnerTransactionsPerDelta int

// MaxLogicSigMaxSize is the largest logical signature appear in any of the supported
// protocols, used for decoding purposes.
var MaxLogicSigMaxSize int

// MaxTxnNoteBytes is the largest supported nodes field array size supported by any
// of the consensus protocols. used for decoding purposes.
var MaxTxnNoteBytes int

// MaxTxGroupSize is the largest supported number of transactions per transaction group supported by any
// of the consensus protocols. used for decoding purposes.
var MaxTxGroupSize int

// MaxAppProgramLen is the largest supported app program size supported by any
// of the consensus protocols. used for decoding purposes.
var MaxAppProgramLen int

// MaxBytesKeyValueLen is a maximum length of key or value across all protocols.
// used for decoding purposes.
var MaxBytesKeyValueLen int

// MaxExtraAppProgramLen is the maximum extra app program length supported by any
// of the consensus protocols. used for decoding purposes.
var MaxExtraAppProgramLen int

// MaxAvailableAppProgramLen is the largest supported app program size include the extra pages
//supported supported by any of the consensus protocols. used for decoding purposes.
var MaxAvailableAppProgramLen int

// MaxProposedExpiredOnlineAccounts is the maximum number of online accounts, which need
// to be taken offline, that would be proposed to be taken offline.
var MaxProposedExpiredOnlineAccounts int

func checkSetMax(value int, curMax *int) {
	if value > *curMax {
		*curMax = value
	}
}

// checkSetAllocBounds sets some global variables used during msgpack decoding
// to enforce memory allocation limits. The values should be generous to
// prevent correctness bugs, but not so large that DoS attacks are trivial
func checkSetAllocBounds(p ConsensusParams) {
	checkSetMax(int(p.SoftCommitteeThreshold), &MaxVoteThreshold)
	checkSetMax(int(p.CertCommitteeThreshold), &MaxVoteThreshold)
	checkSetMax(int(p.NextCommitteeThreshold), &MaxVoteThreshold)
	checkSetMax(int(p.LateCommitteeThreshold), &MaxVoteThreshold)
	checkSetMax(int(p.RedoCommitteeThreshold), &MaxVoteThreshold)
	checkSetMax(int(p.DownCommitteeThreshold), &MaxVoteThreshold)

	// These bounds could be tighter, but since these values are just to
	// prevent DoS, setting them to be the maximum number of allowed
	// executed TEAL instructions should be fine (order of ~1000)
	checkSetMax(p.MaxAppProgramLen, &MaxStateDeltaKeys)
	checkSetMax(p.MaxAppProgramLen, &MaxEvalDeltaAccounts)
	checkSetMax(p.MaxAppProgramLen, &MaxAppProgramLen)
	checkSetMax(int(p.LogicSigMaxSize), &MaxLogicSigMaxSize)
	checkSetMax(p.MaxTxnNoteBytes, &MaxTxnNoteBytes)
	checkSetMax(p.MaxTxGroupSize, &MaxTxGroupSize)
	// MaxBytesKeyValueLen is max of MaxAppKeyLen and MaxAppBytesValueLen
	checkSetMax(p.MaxAppKeyLen, &MaxBytesKeyValueLen)
	checkSetMax(p.MaxAppBytesValueLen, &MaxBytesKeyValueLen)
	checkSetMax(p.MaxExtraAppProgramPages, &MaxExtraAppProgramLen)
	// MaxAvailableAppProgramLen is the max of supported app program size
	MaxAvailableAppProgramLen = MaxAppProgramLen * (1 + MaxExtraAppProgramLen)
	// There is no consensus parameter for MaxLogCalls and MaxAppProgramLen as an approximation
	// Its value is much larger than any possible reasonable MaxLogCalls value in future
	checkSetMax(p.MaxAppProgramLen, &MaxLogCalls)
	checkSetMax(p.MaxInnerTransactions*p.MaxTxGroupSize, &MaxInnerTransactionsPerDelta)
	checkSetMax(p.MaxProposedExpiredOnlineAccounts, &MaxProposedExpiredOnlineAccounts)
}

// SaveConfigurableConsensus saves the configurable protocols file to the provided data directory.
// if the params contains zero protocols, the existing consensus.json file will be removed if exists.
func SaveConfigurableConsensus(dataDirectory string, params ConsensusProtocols) error {
	consensusProtocolPath := filepath.Join(dataDirectory, ConfigurableConsensusProtocolsFilename)

	if len(params) == 0 {
		// we have no consensus params to write. In this case, just delete the existing file
		// ( if any )
		err := os.Remove(consensusProtocolPath)
		if os.IsNotExist(err) {
			return nil
		}
		return err
	}
	encodedConsensusParams, err := json.Marshal(params)
	if err != nil {
		return err
	}
	err = os.WriteFile(consensusProtocolPath, encodedConsensusParams, 0644)
	return err
}

// DeepCopy creates a deep copy of a consensus protocols map.
func (cp ConsensusProtocols) DeepCopy() ConsensusProtocols {
	staticConsensus := make(ConsensusProtocols)
	for consensusVersion, consensusParams := range cp {
		// recreate the ApprovedUpgrades map since we don't want to modify the original one.
		if consensusParams.ApprovedUpgrades != nil {
			newApprovedUpgrades := make(map[protocol.ConsensusVersion]uint64)
			for ver, when := range consensusParams.ApprovedUpgrades {
				newApprovedUpgrades[ver] = when
			}
			consensusParams.ApprovedUpgrades = newApprovedUpgrades
		}
		staticConsensus[consensusVersion] = consensusParams
	}
	return staticConsensus
}

// Merge merges a configurable consensus on top of the existing consensus protocol and return
// a new consensus protocol without modify any of the incoming structures.
func (cp ConsensusProtocols) Merge(configurableConsensus ConsensusProtocols) ConsensusProtocols {
	staticConsensus := cp.DeepCopy()

	for consensusVersion, consensusParams := range configurableConsensus {
		if consensusParams.ApprovedUpgrades == nil {
			// if we were provided with an empty ConsensusParams, delete the existing reference to this consensus version
			for cVer, cParam := range staticConsensus {
				if cVer == consensusVersion {
					delete(staticConsensus, cVer)
				} else if _, has := cParam.ApprovedUpgrades[consensusVersion]; has {
					// delete upgrade to deleted version
					delete(cParam.ApprovedUpgrades, consensusVersion)
				}
			}
		} else {
			// need to add/update entry
			staticConsensus[consensusVersion] = consensusParams
		}
	}

	return staticConsensus
}

// LoadConfigurableConsensusProtocols loads the configurable protocols from the data directory
func LoadConfigurableConsensusProtocols(dataDirectory string) error {
	newConsensus, err := PreloadConfigurableConsensusProtocols(dataDirectory)
	if err != nil {
		return err
	}
	if newConsensus != nil {
		Consensus = newConsensus
		// Set allocation limits
		for _, p := range Consensus {
			checkSetAllocBounds(p)
		}
	}
	return nil
}

// PreloadConfigurableConsensusProtocols loads the configurable protocols from the data directory
// and merge it with a copy of the Consensus map. Then, it returns it to the caller.
func PreloadConfigurableConsensusProtocols(dataDirectory string) (ConsensusProtocols, error) {
	consensusProtocolPath := filepath.Join(dataDirectory, ConfigurableConsensusProtocolsFilename)
	file, err := os.Open(consensusProtocolPath)

	if err != nil {
		if os.IsNotExist(err) {
			// this file is not required, only optional. if it's missing, no harm is done.
			return Consensus, nil
		}
		return nil, err
	}
	defer file.Close()

	configurableConsensus := make(ConsensusProtocols)

	decoder := json.NewDecoder(file)
	err = decoder.Decode(&configurableConsensus)
	if err != nil {
		return nil, err
	}
	return Consensus.Merge(configurableConsensus), nil
}

func initConsensusProtocols() {
	// WARNING: copying a ConsensusParams by value into a new variable
	// does not copy the ApprovedUpgrades map.  Make sure that each new
	// ConsensusParams structure gets a fresh ApprovedUpgrades map.

	// Base consensus protocol version, v7.
	v7 := ConsensusParams{
		UpgradeVoteRounds:        10000,
		UpgradeThreshold:         9000,
		DefaultUpgradeWaitRounds: 10000,
		MaxVersionStringLen:      64,

		MinBalance:          10000,
		MinTxnFee:           1000,
		MaxTxnLife:          1000,
		MaxTxnNoteBytes:     1024,
		MaxTxnBytesPerBlock: 1000000,
		DefaultKeyDilution:  10000,

		MaxTimestampIncrement: 25,

		RewardUnit:                 1e6,
		RewardsRateRefreshInterval: 5e5,

		ApprovedUpgrades: map[protocol.ConsensusVersion]uint64{},

		NumProposers:           30,
		SoftCommitteeSize:      2500,
		SoftCommitteeThreshold: 1870,
		CertCommitteeSize:      1000,
		CertCommitteeThreshold: 720,
		NextCommitteeSize:      10000,
		NextCommitteeThreshold: 7750,
		LateCommitteeSize:      10000,
		LateCommitteeThreshold: 7750,
		RedoCommitteeSize:      10000,
		RedoCommitteeThreshold: 7750,
		DownCommitteeSize:      10000,
		DownCommitteeThreshold: 7750,

		AgreementFilterTimeout:        4 * time.Second,
		AgreementFilterTimeoutPeriod0: 4 * time.Second,

		FastRecoveryLambda: 5 * time.Minute,

		SeedLookback:        2,
		SeedRefreshInterval: 100,

		MaxBalLookback: 320,

		MaxTxGroupSize: 1,
	}

	v7.ApprovedUpgrades = map[protocol.ConsensusVersion]uint64{}
	Consensus[protocol.ConsensusV7] = v7

	// v8 uses parameters and a seed derivation policy (the "twin seeds") from Georgios' new analysis
	v8 := v7

	v8.SeedRefreshInterval = 80
	v8.NumProposers = 9
	v8.SoftCommitteeSize = 2990
	v8.SoftCommitteeThreshold = 2267
	v8.CertCommitteeSize = 1500
	v8.CertCommitteeThreshold = 1112
	v8.NextCommitteeSize = 5000
	v8.NextCommitteeThreshold = 3838
	v8.LateCommitteeSize = 5000
	v8.LateCommitteeThreshold = 3838
	v8.RedoCommitteeSize = 5000
	v8.RedoCommitteeThreshold = 3838
	v8.DownCommitteeSize = 5000
	v8.DownCommitteeThreshold = 3838

	v8.ApprovedUpgrades = map[protocol.ConsensusVersion]uint64{}
	Consensus[protocol.ConsensusV8] = v8

	// v7 can be upgraded to v8.
	v7.ApprovedUpgrades[protocol.ConsensusV8] = 0

	// v9 increases the minimum balance to 100,000 microAlgos.
	v9 := v8
	v9.MinBalance = 100000
	v9.ApprovedUpgrades = map[protocol.ConsensusVersion]uint64{}
	Consensus[protocol.ConsensusV9] = v9

	// v8 can be upgraded to v9.
	v8.ApprovedUpgrades[protocol.ConsensusV9] = 0

	// v10 introduces fast partition recovery (and also raises NumProposers).
	v10 := v9
	v10.NumProposers = 20
	v10.LateCommitteeSize = 500
	v10.LateCommitteeThreshold = 320
	v10.RedoCommitteeSize = 2400
	v10.RedoCommitteeThreshold = 1768
	v10.DownCommitteeSize = 6000
	v10.DownCommitteeThreshold = 4560
	v10.ApprovedUpgrades = map[protocol.ConsensusVersion]uint64{}
	Consensus[protocol.ConsensusV10] = v10

	// v9 can be upgraded to v10.
	v9.ApprovedUpgrades[protocol.ConsensusV10] = 0

	// v11 introduces SignedTxnInBlock.
	v11 := v10
	v11.SupportSignedTxnInBlock = true
	v11.PaysetCommit = PaysetCommitFlat
	v11.ApprovedUpgrades = map[protocol.ConsensusVersion]uint64{}
	Consensus[protocol.ConsensusV11] = v11

	// v10 can be upgraded to v11.
	v10.ApprovedUpgrades[protocol.ConsensusV11] = 0

	// v12 increases the maximum length of a version string.
	v12 := v11
	v12.MaxVersionStringLen = 128
	v12.ApprovedUpgrades = map[protocol.ConsensusVersion]uint64{}
	Consensus[protocol.ConsensusV12] = v12

	// v11 can be upgraded to v12.
	v11.ApprovedUpgrades[protocol.ConsensusV12] = 0

	// v13 makes the consensus version a meaningful string.
	v13 := v12
	v13.ApprovedUpgrades = map[protocol.ConsensusVersion]uint64{}
	Consensus[protocol.ConsensusV13] = v13

	// v12 can be upgraded to v13.
	v12.ApprovedUpgrades[protocol.ConsensusV13] = 0

	// v14 introduces tracking of closing amounts in ApplyData, and enables
	// GenesisHash in transactions.
	v14 := v13
	v14.ApplyData = true
	v14.SupportGenesisHash = true
	v14.ApprovedUpgrades = map[protocol.ConsensusVersion]uint64{}
	Consensus[protocol.ConsensusV14] = v14

	// v13 can be upgraded to v14.
	v13.ApprovedUpgrades[protocol.ConsensusV14] = 0

	// v15 introduces tracking of reward distributions in ApplyData.
	v15 := v14
	v15.RewardsInApplyData = true
	v15.ForceNonParticipatingFeeSink = true
	v15.ApprovedUpgrades = map[protocol.ConsensusVersion]uint64{}
	Consensus[protocol.ConsensusV15] = v15

	// v14 can be upgraded to v15.
	v14.ApprovedUpgrades[protocol.ConsensusV15] = 0

	// v16 fixes domain separation in credentials.
	v16 := v15
	v16.CredentialDomainSeparationEnabled = true
	v16.RequireGenesisHash = true
	v16.ApprovedUpgrades = map[protocol.ConsensusVersion]uint64{}
	Consensus[protocol.ConsensusV16] = v16

	// v15 can be upgraded to v16.
	v15.ApprovedUpgrades[protocol.ConsensusV16] = 0

	// ConsensusV17 points to 'final' spec commit
	v17 := v16
	v17.ApprovedUpgrades = map[protocol.ConsensusVersion]uint64{}
	Consensus[protocol.ConsensusV17] = v17

	// v16 can be upgraded to v17.
	v16.ApprovedUpgrades[protocol.ConsensusV17] = 0

	// ConsensusV18 points to reward calculation spec commit
	v18 := v17
	v18.PendingResidueRewards = true
	v18.ApprovedUpgrades = map[protocol.ConsensusVersion]uint64{}
	v18.TxnCounter = true
	v18.Asset = true
	v18.LogicSigVersion = 1
	v18.LogicSigMaxSize = 1000
	v18.LogicSigMaxCost = 20000
	v18.MaxAssetsPerAccount = 1000
	v18.SupportTxGroups = true
	v18.MaxTxGroupSize = 16
	v18.SupportTransactionLeases = true
	v18.SupportBecomeNonParticipatingTransactions = true
	v18.MaxAssetNameBytes = 32
	v18.MaxAssetUnitNameBytes = 8
	v18.MaxAssetURLBytes = 32
	Consensus[protocol.ConsensusV18] = v18

	// ConsensusV19 is the official spec commit ( teal, assets, group tx )
	v19 := v18
	v19.ApprovedUpgrades = map[protocol.ConsensusVersion]uint64{}

	Consensus[protocol.ConsensusV19] = v19

	// v18 can be upgraded to v19.
	v18.ApprovedUpgrades[protocol.ConsensusV19] = 0
	// v17 can be upgraded to v19.
	v17.ApprovedUpgrades[protocol.ConsensusV19] = 0

	// v20 points to adding the precision to the assets.
	v20 := v19
	v20.ApprovedUpgrades = map[protocol.ConsensusVersion]uint64{}
	v20.MaxAssetDecimals = 19
	// we want to adjust the upgrade time to be roughly one week.
	// one week, in term of rounds would be:
	// 140651 = (7 * 24 * 60 * 60 / 4.3)
	// for the sake of future manual calculations, we'll round that down
	// a bit :
	v20.DefaultUpgradeWaitRounds = 140000
	Consensus[protocol.ConsensusV20] = v20

	// v19 can be upgraded to v20.
	v19.ApprovedUpgrades[protocol.ConsensusV20] = 0

	// v21 fixes a bug in Credential.lowestOutput that would cause larger accounts to be selected to propose disproportionately more often than small accounts
	v21 := v20
	v21.ApprovedUpgrades = map[protocol.ConsensusVersion]uint64{}
	Consensus[protocol.ConsensusV21] = v21
	// v20 can be upgraded to v21.
	v20.ApprovedUpgrades[protocol.ConsensusV21] = 0

	// v22 is an upgrade which allows tuning the number of rounds to wait to execute upgrades.
	v22 := v21
	v22.ApprovedUpgrades = map[protocol.ConsensusVersion]uint64{}
	v22.MinUpgradeWaitRounds = 10000
	v22.MaxUpgradeWaitRounds = 150000
	Consensus[protocol.ConsensusV22] = v22

	// v23 is an upgrade which fixes the behavior of leases so that
	// it conforms with the intended spec.
	v23 := v22
	v23.ApprovedUpgrades = map[protocol.ConsensusVersion]uint64{}
	v23.FixTransactionLeases = true
	Consensus[protocol.ConsensusV23] = v23
	// v22 can be upgraded to v23.
	v22.ApprovedUpgrades[protocol.ConsensusV23] = 10000
	// v21 can be upgraded to v23.
	v21.ApprovedUpgrades[protocol.ConsensusV23] = 0

	// v24 is the stateful teal and rekeying upgrade
	v24 := v23
	v24.ApprovedUpgrades = map[protocol.ConsensusVersion]uint64{}
	v24.LogicSigVersion = 2

	// Enable application support
	v24.Application = true

	// Although Inners were not allowed yet, this gates downgrade checks, which must be allowed
	v24.MinInnerApplVersion = 6

	// Enable rekeying
	v24.SupportRekeying = true

	// 100.1 Algos (MinBalance for creating 1,000 assets)
	v24.MaximumMinimumBalance = 100100000

	v24.MaxAppArgs = 16
	v24.MaxAppTotalArgLen = 2048
	v24.MaxAppProgramLen = 1024
	v24.MaxAppTotalProgramLen = 2048 // No effect until v28, when MaxAppProgramLen increased
	v24.MaxAppKeyLen = 64
	v24.MaxAppBytesValueLen = 64
	v24.MaxAppSumKeyValueLens = 128 // Set here to have no effect until MaxAppBytesValueLen increases

	// 0.1 Algos (Same min balance cost as an Asset)
	v24.AppFlatParamsMinBalance = 100000
	v24.AppFlatOptInMinBalance = 100000

	// Can look up Sender + 4 other balance records per Application txn
	v24.MaxAppTxnAccounts = 4

	// Can look up 2 other app creator balance records to see global state
	v24.MaxAppTxnForeignApps = 2

	// Can look up 2 assets to see asset parameters
	v24.MaxAppTxnForeignAssets = 2

	// Intended to have no effect in v24 (it's set to accounts +
	// asas + apps). In later vers, it allows increasing the
	// individual limits while maintaining same max references.
	v24.MaxAppTotalTxnReferences = 8

	// 64 byte keys @ ~333 microAlgos/byte + delta
	v24.SchemaMinBalancePerEntry = 25000

	// 9 bytes @ ~333 microAlgos/byte + delta
	v24.SchemaUintMinBalance = 3500

	// 64 byte values @ ~333 microAlgos/byte + delta
	v24.SchemaBytesMinBalance = 25000

	// Maximum number of key/value pairs per local key/value store
	v24.MaxLocalSchemaEntries = 16

	// Maximum number of key/value pairs per global key/value store
	v24.MaxGlobalSchemaEntries = 64

	// Maximum cost of ApprovalProgram/ClearStateProgram
	v24.MaxAppProgramCost = 700

	// Maximum number of apps a single account can create
	v24.MaxAppsCreated = 10

	// Maximum number of apps a single account can opt into
	v24.MaxAppsOptedIn = 10
	Consensus[protocol.ConsensusV24] = v24

	// v23 can be upgraded to v24, with an update delay of 7 days ( see calculation above )
	v23.ApprovedUpgrades[protocol.ConsensusV24] = 140000

	// v25 enables AssetCloseAmount in the ApplyData
	v25 := v24
	v25.ApprovedUpgrades = map[protocol.ConsensusVersion]uint64{}

	// Enable AssetCloseAmount field
	v25.EnableAssetCloseAmount = true
	Consensus[protocol.ConsensusV25] = v25

	// v26 adds support for teal3
	v26 := v25
	v26.ApprovedUpgrades = map[protocol.ConsensusVersion]uint64{}

	// Enable the InitialRewardsRateCalculation fix
	v26.InitialRewardsRateCalculation = true

	// Enable transaction Merkle tree.
	v26.PaysetCommit = PaysetCommitMerkle

	// Enable teal3
	v26.LogicSigVersion = 3

	Consensus[protocol.ConsensusV26] = v26

	// v25 or v24 can be upgraded to v26, with an update delay of 7 days ( see calculation above )
	v25.ApprovedUpgrades[protocol.ConsensusV26] = 140000
	v24.ApprovedUpgrades[protocol.ConsensusV26] = 140000

	// v27 updates ApplyDelta.EvalDelta.LocalDeltas format
	v27 := v26
	v27.ApprovedUpgrades = map[protocol.ConsensusVersion]uint64{}

	// Enable the ApplyDelta.EvalDelta.LocalDeltas fix
	v27.NoEmptyLocalDeltas = true

	Consensus[protocol.ConsensusV27] = v27

	// v26 can be upgraded to v27, with an update delay of 3 days
	// 60279 = (3 * 24 * 60 * 60 / 4.3)
	// for the sake of future manual calculations, we'll round that down
	// a bit :
	v26.ApprovedUpgrades[protocol.ConsensusV27] = 60000

	// v28 introduces new TEAL features, larger program size, fee pooling and longer asset max URL
	v28 := v27
	v28.ApprovedUpgrades = map[protocol.ConsensusVersion]uint64{}

	// Enable TEAL 4 / AVM 0.9
	v28.LogicSigVersion = 4
	// Enable support for larger app program size
	v28.MaxExtraAppProgramPages = 3
	v28.MaxAppProgramLen = 2048
	// Increase asset URL length to allow for IPFS URLs
	v28.MaxAssetURLBytes = 96
	// Let the bytes value take more space. Key+Value is still limited to 128
	v28.MaxAppBytesValueLen = 128

	// Individual limits raised
	v28.MaxAppTxnForeignApps = 8
	v28.MaxAppTxnForeignAssets = 8

	// MaxAppTxnAccounts has not been raised yet.  It is already
	// higher (4) and there is a multiplicative effect in
	// "reachability" between accounts and creatables, so we
	// retain 4 x 4 as worst case.

	v28.EnableFeePooling = true
	v28.EnableKeyregCoherencyCheck = true

	Consensus[protocol.ConsensusV28] = v28

	// v27 can be upgraded to v28, with an update delay of 7 days ( see calculation above )
	v27.ApprovedUpgrades[protocol.ConsensusV28] = 140000

	// v29 fixes application update by using ExtraProgramPages in size calculations
	v29 := v28
	v29.ApprovedUpgrades = map[protocol.ConsensusVersion]uint64{}

	// Enable ExtraProgramPages for application update
	v29.EnableExtraPagesOnAppUpdate = true

	Consensus[protocol.ConsensusV29] = v29

	// v28 can be upgraded to v29, with an update delay of 3 days ( see calculation above )
	v28.ApprovedUpgrades[protocol.ConsensusV29] = 60000

	// v30 introduces AVM 1.0 and TEAL 5, increases the app opt in limit to 50,
	// and allows costs to be pooled in grouped stateful transactions.
	v30 := v29
	v30.ApprovedUpgrades = map[protocol.ConsensusVersion]uint64{}

	// Enable TEAL 5 / AVM 1.0
	v30.LogicSigVersion = 5

	// Enable App calls to pool budget in grouped transactions
	v30.EnableAppCostPooling = true

	// Enable Inner Transactions, and set maximum number. 0 value is
	// disabled.  Value > 0 also activates storage of creatable IDs in
	// ApplyData, as that is required to support REST API when inner
	// transactions are activated.
	v30.MaxInnerTransactions = 16

	// Allow 50 app opt ins
	v30.MaxAppsOptedIn = 50

	Consensus[protocol.ConsensusV30] = v30

	// v29 can be upgraded to v30, with an update delay of 7 days ( see calculation above )
	v29.ApprovedUpgrades[protocol.ConsensusV30] = 140000

	v31 := v30
	v31.ApprovedUpgrades = map[protocol.ConsensusVersion]uint64{}
	v31.RewardsCalculationFix = true
	v31.MaxProposedExpiredOnlineAccounts = 32

	// Enable TEAL 6 / AVM 1.1
	v31.LogicSigVersion = 6
	v31.EnableInnerTransactionPooling = true
	v31.IsolateClearState = true

	// stat proof key registration
	v31.EnableStateProofKeyregCheck = true

	// Maximum validity period for key registration, to prevent generating too many StateProof keys
	v31.MaxKeyregValidPeriod = 256*(1<<16) - 1

	Consensus[protocol.ConsensusV31] = v31

	// v30 can be upgraded to v31, with an update delay of 7 days ( see calculation above )
	v30.ApprovedUpgrades[protocol.ConsensusV31] = 140000

	v32 := v31
	v32.ApprovedUpgrades = map[protocol.ConsensusVersion]uint64{}

	// Enable extended application storage; binaries that contain support for this
	// flag would already be restructuring their internal storage for extended
	// application storage, and therefore would not produce catchpoints and/or
	// catchpoint labels prior to this feature being enabled.
	v32.EnableAccountDataResourceSeparation = true

	// Remove limits on MinimumBalance
	v32.MaximumMinimumBalance = 0

	// Remove limits on assets / account.
	v32.MaxAssetsPerAccount = 0

	// Remove limits on maximum number of apps a single account can create
	v32.MaxAppsCreated = 0

	// Remove limits on maximum number of apps a single account can opt into
	v32.MaxAppsOptedIn = 0

	Consensus[protocol.ConsensusV32] = v32

	// v31 can be upgraded to v32, with an update delay of 7 days ( see calculation above )
	v31.ApprovedUpgrades[protocol.ConsensusV32] = 140000

	v33 := v32
	v33.ApprovedUpgrades = map[protocol.ConsensusVersion]uint64{}

	// Make the accounts snapshot for round X at X-CatchpointLookback
	// order to guarantee all nodes produce catchpoint at the same round.
	v33.CatchpointLookback = 320

	// Require MaxTxnLife + X blocks and headers preserved by a node
	v33.DeeperBlockHeaderHistory = 1

	v33.MaxTxnBytesPerBlock = 5 * 1024 * 1024

	Consensus[protocol.ConsensusV33] = v33

	// v32 can be upgraded to v33, with an update delay of 7 days ( see calculation above )
	v32.ApprovedUpgrades[protocol.ConsensusV33] = 140000

	v34 := v33
	v34.ApprovedUpgrades = map[protocol.ConsensusVersion]uint64{}

	// Enable state proofs.
	v34.StateProofInterval = 256
	v34.StateProofTopVoters = 1024
	v34.StateProofVotersLookback = 16
	v34.StateProofWeightThreshold = (1 << 32) * 30 / 100
	v34.StateProofStrengthTarget = 256
	v34.StateProofMaxRecoveryIntervals = 10

	v34.LogicSigVersion = 7
	v34.MinInnerApplVersion = 4

	v34.UnifyInnerTxIDs = true

	v34.EnableSHA256TxnCommitmentHeader = true
	v34.EnableOnlineAccountCatchpoints = true

	v34.UnfundedSenders = true

	v34.AgreementFilterTimeoutPeriod0 = 3400 * time.Millisecond

	Consensus[protocol.ConsensusV34] = v34

	v35 := v34
	v35.StateProofExcludeTotalWeightWithRewards = true

	v35.ApprovedUpgrades = map[protocol.ConsensusVersion]uint64{}

	Consensus[protocol.ConsensusV35] = v35

	// v33 and v34 can be upgraded to v35, with an update delay of 12h:
	// 10046 = (12 * 60 * 60 / 4.3)
	// for the sake of future manual calculations, we'll round that down a bit :
	v33.ApprovedUpgrades[protocol.ConsensusV35] = 10000
	v34.ApprovedUpgrades[protocol.ConsensusV35] = 10000

	v36 := v35
	v36.ApprovedUpgrades = map[protocol.ConsensusVersion]uint64{}

	// Boxes (unlimited global storage)
	v36.LogicSigVersion = 8
	v36.MaxBoxSize = 32768
	v36.BoxFlatMinBalance = 2500
	v36.BoxByteMinBalance = 400
	v36.MaxAppBoxReferences = 8
	v36.BytesPerBoxReference = 1024

	Consensus[protocol.ConsensusV36] = v36

	v35.ApprovedUpgrades[protocol.ConsensusV36] = 140000

	// ConsensusFuture is used to test features that are implemented
	// but not yet released in a production protocol version.
	vFuture := v36
	vFuture.ApprovedUpgrades = map[protocol.ConsensusVersion]uint64{}

	vFuture.LogicSigVersion = 9 // When moving this to a release, put a new higher LogicSigVersion here
	vFuture.EnablePrecheckECDSACurve = true
<<<<<<< HEAD
	vFuture.AppForbidLowResources = true
=======
	vFuture.EnableBareBudgetError = true
>>>>>>> c90fe854

	vFuture.StateProofUseTrackerVerification = true
	vFuture.EnableCatchpointsWithSPContexts = true

	Consensus[protocol.ConsensusFuture] = vFuture

	// vAlphaX versions are an separate series of consensus parameters and versions for alphanet
	vAlpha1 := v32
	vAlpha1.ApprovedUpgrades = map[protocol.ConsensusVersion]uint64{}
	vAlpha1.AgreementFilterTimeoutPeriod0 = 2 * time.Second
	vAlpha1.MaxTxnBytesPerBlock = 5000000
	Consensus[protocol.ConsensusVAlpha1] = vAlpha1

	vAlpha2 := vAlpha1
	vAlpha2.ApprovedUpgrades = map[protocol.ConsensusVersion]uint64{}
	vAlpha2.AgreementFilterTimeoutPeriod0 = 3500 * time.Millisecond
	vAlpha2.MaxTxnBytesPerBlock = 5 * 1024 * 1024
	Consensus[protocol.ConsensusVAlpha2] = vAlpha2
	vAlpha1.ApprovedUpgrades[protocol.ConsensusVAlpha2] = 10000

	// vAlpha3 and vAlpha4 use the same parameters as v33 and v34
	vAlpha3 := v33
	vAlpha3.ApprovedUpgrades = map[protocol.ConsensusVersion]uint64{}
	Consensus[protocol.ConsensusVAlpha3] = vAlpha3
	vAlpha2.ApprovedUpgrades[protocol.ConsensusVAlpha3] = 10000

	vAlpha4 := v34
	vAlpha4.ApprovedUpgrades = map[protocol.ConsensusVersion]uint64{}
	Consensus[protocol.ConsensusVAlpha4] = vAlpha4
	vAlpha3.ApprovedUpgrades[protocol.ConsensusVAlpha4] = 10000

	// vAlpha5 uses the same parameters as v36
	vAlpha5 := v36
	vAlpha5.ApprovedUpgrades = map[protocol.ConsensusVersion]uint64{}
	Consensus[protocol.ConsensusVAlpha5] = vAlpha5
	vAlpha4.ApprovedUpgrades[protocol.ConsensusVAlpha5] = 10000
}

// Global defines global Algorand protocol parameters which should not be overridden.
type Global struct {
	SmallLambda time.Duration // min amount of time to wait for leader's credential (i.e., time to propagate one credential)
	BigLambda   time.Duration // max amount of time to wait for leader's proposal (i.e., time to propagate one block)
}

// Protocol holds the global configuration settings for the agreement protocol,
// initialized with our current defaults. This is used across all nodes we create.
var Protocol = Global{
	SmallLambda: 2000 * time.Millisecond,
	BigLambda:   15000 * time.Millisecond,
}

func init() {
	Consensus = make(ConsensusProtocols)

	initConsensusProtocols()

	// Set allocation limits
	for _, p := range Consensus {
		checkSetAllocBounds(p)
	}

}<|MERGE_RESOLUTION|>--- conflicted
+++ resolved
@@ -1271,11 +1271,8 @@
 
 	vFuture.LogicSigVersion = 9 // When moving this to a release, put a new higher LogicSigVersion here
 	vFuture.EnablePrecheckECDSACurve = true
-<<<<<<< HEAD
 	vFuture.AppForbidLowResources = true
-=======
 	vFuture.EnableBareBudgetError = true
->>>>>>> c90fe854
 
 	vFuture.StateProofUseTrackerVerification = true
 	vFuture.EnableCatchpointsWithSPContexts = true
