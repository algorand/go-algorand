--- conflicted
+++ resolved
@@ -1044,21 +1044,7 @@
 	vFuture.CompactCertVotersLookback = 16
 	vFuture.CompactCertWeightThreshold = (1 << 32) * 30 / 100
 	vFuture.CompactCertSecKQ = 128
-
-<<<<<<< HEAD
-	// Enable TEAL 5 / AVM 1.0
-	vFuture.LogicSigVersion = 5
 	vFuture.EnableFirstValidTimeStamp = true
-
-	// Enable App calls to pool budget in grouped transactions
-	vFuture.EnableAppCostPooling = true
-	vFuture.MaxInnerTransactions = 16
-
-	// Allow 50 app opt ins
-	vFuture.MaxAppsOptedIn = 50
-
-=======
->>>>>>> 83837ac0
 	Consensus[protocol.ConsensusFuture] = vFuture
 }
 
