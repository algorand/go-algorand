--- conflicted
+++ resolved
@@ -1070,7 +1070,6 @@
 	// catchpoint labels prior to this feature being enabled.
 	vFuture.EnableAccountDataResourceSeparation = true
 
-<<<<<<< HEAD
 	// Remove limits on MinimumBalance
 	vFuture.MaximumMinimumBalance = 0
 
@@ -1082,9 +1081,8 @@
 
 	// Remove limits on maximum number of apps a single account can opt into
 	vFuture.MaxAppsOptedIn = 0
-=======
+
 	vFuture.EnableBatchVerification = true
->>>>>>> ce7846b2
 
 	vFuture.RewardsCalculationFix = true
 
