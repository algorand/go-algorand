--- conflicted
+++ resolved
@@ -1149,7 +1149,12 @@
 	// FilterTimeout for period 0 should take a new optimized, configured value, need to revisit this later
 	vFuture.AgreementFilterTimeoutPeriod0 = 4 * time.Second
 
-<<<<<<< HEAD
+	// Make the accounts snapshot for round X at X-CatchpointLookback
+	vFuture.CatchpointLookback = 320
+
+	// Require MaxTxnLife + 1 blocks and headers preserved by a node
+	vFuture.DeeperBlockHeaderHistory = 1
+
 	// Enable state proofs.
 	vFuture.StateProofInterval = 256
 	vFuture.StateProofTopVoters = 1024 * 1024
@@ -1157,20 +1162,6 @@
 	vFuture.StateProofWeightThreshold = (1 << 32) * 30 / 100
 	vFuture.StateProofStrengthTarget = 256
 	vFuture.StateProofRecoveryInterval = 10
-=======
-	// Make the accounts snapshot for round X at X-CatchpointLookback
-	vFuture.CatchpointLookback = 320
-
-	// Require MaxTxnLife + 1 blocks and headers preserved by a node
-	vFuture.DeeperBlockHeaderHistory = 1
-
-	// Enable compact certificates.
-	vFuture.CompactCertRounds = 256
-	vFuture.CompactCertTopVoters = 1024 * 1024
-	vFuture.CompactCertVotersLookback = 16
-	vFuture.CompactCertWeightThreshold = (1 << 32) * 30 / 100
-	vFuture.CompactCertSecKQ = 128
->>>>>>> e6e5431f
 
 	vFuture.LogicSigVersion = 7
 	vFuture.MinInnerApplVersion = 4
