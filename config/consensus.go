// Copyright (C) 2019-2022 Algorand, Inc.
// This file is part of go-algorand
//
// go-algorand is free software: you can redistribute it and/or modify
// it under the terms of the GNU Affero General Public License as
// published by the Free Software Foundation, either version 3 of the
// License, or (at your option) any later version.
//
// go-algorand is distributed in the hope that it will be useful,
// but WITHOUT ANY WARRANTY; without even the implied warranty of
// MERCHANTABILITY or FITNESS FOR A PARTICULAR PURPOSE.  See the
// GNU Affero General Public License for more details.
//
// You should have received a copy of the GNU Affero General Public License
// along with go-algorand.  If not, see <https://www.gnu.org/licenses/>.

package config

import (
	"encoding/json"
	"io/ioutil"
	"os"
	"path/filepath"
	"time"

	"github.com/algorand/go-algorand/protocol"
)

// ConsensusParams specifies settings that might vary based on the
// particular version of the consensus protocol.
type ConsensusParams struct {
	// Consensus protocol upgrades.  Votes for upgrades are collected for
	// UpgradeVoteRounds.  If the number of positive votes is over
	// UpgradeThreshold, the proposal is accepted.
	//
	// UpgradeVoteRounds needs to be long enough to collect an
	// accurate sample of participants, and UpgradeThreshold needs
	// to be high enough to ensure that there are sufficient participants
	// after the upgrade.
	//
	// A consensus protocol upgrade may specify the delay between its
	// acceptance and its execution.  This gives clients time to notify
	// users.  This delay is specified by the upgrade proposer and must
	// be between MinUpgradeWaitRounds and MaxUpgradeWaitRounds (inclusive)
	// in the old protocol's parameters.  Note that these parameters refer
	// to the representation of the delay in a block rather than the actual
	// delay: if the specified delay is zero, it is equivalent to
	// DefaultUpgradeWaitRounds.
	//
	// The maximum length of a consensus version string is
	// MaxVersionStringLen.
	UpgradeVoteRounds        uint64
	UpgradeThreshold         uint64
	DefaultUpgradeWaitRounds uint64
	MinUpgradeWaitRounds     uint64
	MaxUpgradeWaitRounds     uint64
	MaxVersionStringLen      int

	// MaxTxnBytesPerBlock determines the maximum number of bytes
	// that transactions can take up in a block.  Specifically,
	// the sum of the lengths of encodings of each transaction
	// in a block must not exceed MaxTxnBytesPerBlock.
	MaxTxnBytesPerBlock int

	// MaxTxnBytesPerBlock is the maximum size of a transaction's Note field.
	MaxTxnNoteBytes int

	// MaxTxnLife is how long a transaction can be live for:
	// the maximum difference between LastValid and FirstValid.
	//
	// Note that in a protocol upgrade, the ledger must first be upgraded
	// to hold more past blocks for this value to be raised.
	MaxTxnLife uint64

	// ApprovedUpgrades describes the upgrade proposals that this protocol
	// implementation will vote for, along with their delay value
	// (in rounds).  A delay value of zero is the same as a delay of
	// DefaultUpgradeWaitRounds.
	ApprovedUpgrades map[protocol.ConsensusVersion]uint64

	// SupportGenesisHash indicates support for the GenesisHash
	// fields in transactions (and requires them in blocks).
	SupportGenesisHash bool

	// RequireGenesisHash indicates that GenesisHash must be present
	// in every transaction.
	RequireGenesisHash bool

	// DefaultKeyDilution specifies the granularity of top-level ephemeral
	// keys. KeyDilution is the number of second-level keys in each batch,
	// signed by a top-level "batch" key.  The default value can be
	// overridden in the account state.
	DefaultKeyDilution uint64

	// MinBalance specifies the minimum balance that can appear in
	// an account.  To spend money below MinBalance requires issuing
	// an account-closing transaction, which transfers all of the
	// money from the account, and deletes the account state.
	MinBalance uint64

	// MinTxnFee specifies the minimum fee allowed on a transaction.
	// A minimum fee is necessary to prevent DoS. In some sense this is
	// a way of making the spender subsidize the cost of storing this transaction.
	MinTxnFee uint64

	// EnableFeePooling specifies that the sum of the fees in a
	// group must exceed one MinTxnFee per Txn, rather than check that
	// each Txn has a MinFee.
	EnableFeePooling bool

	// EnableAppCostPooling specifies that the sum of fees for application calls
	// in a group is checked against the sum of the budget for application calls,
	// rather than check each individual app call is within the budget.
	EnableAppCostPooling bool

	// RewardUnit specifies the number of MicroAlgos corresponding to one reward
	// unit.
	//
	// Rewards are received by whole reward units.  Fractions of
	// RewardUnits do not receive rewards.
	RewardUnit uint64

	// RewardsRateRefreshInterval is the number of rounds after which the
	// rewards level is recomputed for the next RewardsRateRefreshInterval rounds.
	RewardsRateRefreshInterval uint64

	// seed-related parameters
	SeedLookback        uint64 // how many blocks back we use seeds from in sortition. delta_s in the spec
	SeedRefreshInterval uint64 // how often an old block hash is mixed into the seed. delta_r in the spec

	// ledger retention policy
	MaxBalLookback uint64 // (current round - MaxBalLookback) is the oldest round the ledger must answer balance queries for

	// sortition threshold factors
	NumProposers           uint64
	SoftCommitteeSize      uint64
	SoftCommitteeThreshold uint64
	CertCommitteeSize      uint64
	CertCommitteeThreshold uint64
	NextCommitteeSize      uint64 // for any non-FPR votes >= deadline step, committee sizes and thresholds are constant
	NextCommitteeThreshold uint64
	LateCommitteeSize      uint64
	LateCommitteeThreshold uint64
	RedoCommitteeSize      uint64
	RedoCommitteeThreshold uint64
	DownCommitteeSize      uint64
	DownCommitteeThreshold uint64

	// time for nodes to wait for block proposal headers for period > 0, value should be set to 2 * SmallLambda
	AgreementFilterTimeout time.Duration
	// time for nodes to wait for block proposal headers for period = 0, value should be configured to suit best case
	// critical path
	AgreementFilterTimeoutPeriod0 time.Duration

	FastRecoveryLambda time.Duration // time between fast recovery attempts

	// how to commit to the payset: flat or merkle tree
	PaysetCommit PaysetCommitType

	MaxTimestampIncrement int64 // maximum time between timestamps on successive blocks

	// support for the efficient encoding in SignedTxnInBlock
	SupportSignedTxnInBlock bool

	// force the FeeSink address to be non-participating in the genesis balances.
	ForceNonParticipatingFeeSink bool

	// support for ApplyData in SignedTxnInBlock
	ApplyData bool

	// track reward distributions in ApplyData
	RewardsInApplyData bool

	// domain-separated credentials
	CredentialDomainSeparationEnabled bool

	// support for transactions that mark an account non-participating
	SupportBecomeNonParticipatingTransactions bool

	// fix the rewards calculation by avoiding subtracting too much from the rewards pool
	PendingResidueRewards bool

	// asset support
	Asset bool

	// max number of assets per account
	MaxAssetsPerAccount int

	// max length of asset name
	MaxAssetNameBytes int

	// max length of asset unit name
	MaxAssetUnitNameBytes int

	// max length of asset url
	MaxAssetURLBytes int

	// support sequential transaction counter TxnCounter
	TxnCounter bool

	// transaction groups
	SupportTxGroups bool

	// max group size
	MaxTxGroupSize int

	// support for transaction leases
	// note: if FixTransactionLeases is not set, the transaction
	// leases supported are faulty; specifically, they do not
	// enforce exclusion correctly when the FirstValid of
	// transactions do not match.
	SupportTransactionLeases bool
	FixTransactionLeases     bool

	// 0 for no support, otherwise highest version supported
	LogicSigVersion uint64

	// len(LogicSig.Logic) + len(LogicSig.Args[*]) must be less than this
	LogicSigMaxSize uint64

	// sum of estimated op cost must be less than this
	LogicSigMaxCost uint64

	// max decimal precision for assets
	MaxAssetDecimals uint32

	// SupportRekeying indicates support for account rekeying (the RekeyTo and AuthAddr fields)
	SupportRekeying bool

	// application support
	Application bool

	// max number of ApplicationArgs for an ApplicationCall transaction
	MaxAppArgs int

	// max sum([len(arg) for arg in txn.ApplicationArgs])
	MaxAppTotalArgLen int

	// maximum byte len of application approval program or clear state
	// When MaxExtraAppProgramPages > 0, this is the size of those pages.
	// So two "extra pages" would mean 3*MaxAppProgramLen bytes are available.
	MaxAppProgramLen int

	// maximum total length of an application's programs (approval + clear state)
	// When MaxExtraAppProgramPages > 0, this is the size of those pages.
	// So two "extra pages" would mean 3*MaxAppTotalProgramLen bytes are available.
	MaxAppTotalProgramLen int

	// extra length for application program in pages. A page is MaxAppProgramLen bytes
	MaxExtraAppProgramPages int

	// maximum number of accounts in the ApplicationCall Accounts field.
	// this determines, in part, the maximum number of balance records
	// accessed by a single transaction
	MaxAppTxnAccounts int

	// maximum number of app ids in the ApplicationCall ForeignApps field.
	// these are the only applications besides the called application for
	// which global state may be read in the transaction
	MaxAppTxnForeignApps int

	// maximum number of asset ids in the ApplicationCall ForeignAssets
	// field. these are the only assets for which the asset parameters may
	// be read in the transaction
	MaxAppTxnForeignAssets int

	// maximum number of "foreign references" (accounts, asa, app)
	// that can be attached to a single app call.
	MaxAppTotalTxnReferences int

	// maximum cost of application approval program or clear state program
	MaxAppProgramCost int

	// maximum length of a key used in an application's global or local
	// key/value store
	MaxAppKeyLen int

	// maximum length of a bytes value used in an application's global or
	// local key/value store
	MaxAppBytesValueLen int

	// maximum sum of the lengths of the key and value of one app state entry
	MaxAppSumKeyValueLens int

	// maximum number of inner transactions that can be created by an app call
	MaxInnerTransactions int

	// maximum number of applications a single account can create and store
	// AppParams for at once
	MaxAppsCreated int

	// maximum number of applications a single account can opt in to and
	// store AppLocalState for at once
	MaxAppsOptedIn int

	// flat MinBalance requirement for creating a single application and
	// storing its AppParams
	AppFlatParamsMinBalance uint64

	// flat MinBalance requirement for opting in to a single application
	// and storing its AppLocalState
	AppFlatOptInMinBalance uint64

	// MinBalance requirement per key/value entry in LocalState or
	// GlobalState key/value stores, regardless of value type
	SchemaMinBalancePerEntry uint64

	// MinBalance requirement (in addition to SchemaMinBalancePerEntry) for
	// integer values stored in LocalState or GlobalState key/value stores
	SchemaUintMinBalance uint64

	// MinBalance requirement (in addition to SchemaMinBalancePerEntry) for
	// []byte values stored in LocalState or GlobalState key/value stores
	SchemaBytesMinBalance uint64

	// maximum number of total key/value pairs allowed by a given
	// LocalStateSchema (and therefore allowed in LocalState)
	MaxLocalSchemaEntries uint64

	// maximum number of total key/value pairs allowed by a given
	// GlobalStateSchema (and therefore allowed in GlobalState)
	MaxGlobalSchemaEntries uint64

	// maximum total minimum balance requirement for an account, used
	// to limit the maximum size of a single balance record
	MaximumMinimumBalance uint64

	// CompactCertRounds defines the frequency with which compact
	// certificates are generated.  Every round that is a multiple
	// of CompactCertRounds, the block header will include a Merkle
	// commitment to the set of online accounts (that can vote after
	// another CompactCertRounds rounds), and that block will be signed
	// (forming a compact certificate) by the voters from the previous
	// such Merkle tree commitment.  A value of zero means no compact
	// certificates.
	CompactCertRounds uint64

	// CompactCertTopVoters is a bound on how many online accounts get to
	// participate in forming the compact certificate, by including the
	// top CompactCertTopVoters accounts (by normalized balance) into the
	// Merkle commitment.
	CompactCertTopVoters uint64

	// CompactCertVotersLookback is the number of blocks we skip before
	// publishing a Merkle commitment to the online accounts.  Namely,
	// if block number N contains a Merkle commitment to the online
	// accounts (which, incidentally, means N%CompactCertRounds=0),
	// then the balances reflected in that commitment must come from
	// block N-CompactCertVotersLookback.  This gives each node some
	// time (CompactCertVotersLookback blocks worth of time) to
	// construct this Merkle tree, so as to avoid placing the
	// construction of this Merkle tree (and obtaining the requisite
	// accounts and balances) in the critical path.
	CompactCertVotersLookback uint64

	// CompactCertWeightThreshold specifies the fraction of top voters weight
	// that must sign the message (block header) for security.  The compact
	// certificate ensures this threshold holds; however, forming a valid
	// compact certificate requires a somewhat higher number of signatures,
	// and the more signatures are collected, the smaller the compact cert
	// can be.
	//
	// This threshold can be thought of as the maximum fraction of
	// malicious weight that compact certificates defend against.
	//
	// The threshold is computed as CompactCertWeightThreshold/(1<<32).
	CompactCertWeightThreshold uint32

	// CompactCertSecKQ is the security parameter (k+q) for the compact
	// certificate scheme.
	CompactCertSecKQ uint64

	// EnableAssetCloseAmount adds an extra field to the ApplyData. The field contains the amount of the remaining
	// asset that were sent to the close-to address.
	EnableAssetCloseAmount bool

	// update the initial rewards rate calculation to take the reward pool minimum balance into account
	InitialRewardsRateCalculation bool

	// NoEmptyLocalDeltas updates how ApplyDelta.EvalDelta.LocalDeltas are stored
	NoEmptyLocalDeltas bool

	// EnableKeyregCoherencyCheck enable the following extra checks on key registration transactions:
	// 1. checking that [VotePK/SelectionPK/VoteKeyDilution] are all set or all clear.
	// 2. checking that the VoteFirst is less or equal to VoteLast.
	// 3. checking that in the case of going offline, both the VoteFirst and VoteLast are clear.
	// 4. checking that in the case of going online the VoteLast is non-zero and greater then the current network round.
	// 5. checking that in the case of going online the VoteFirst is less or equal to the LastValid+1.
	// 6. checking that in the case of going online the VoteFirst is less or equal to the next network round.
	EnableKeyregCoherencyCheck bool

	EnableExtraPagesOnAppUpdate bool

	// MaxProposedExpiredOnlineAccounts is the maximum number of online accounts, which need
	// to be taken offline, that would be proposed to be taken offline.
	MaxProposedExpiredOnlineAccounts int

<<<<<<< HEAD
	//EnableBatchVerification enable the use of the batch verification algorithm.
	EnableBatchVerification bool
=======
	// When rewards rate changes, use the new value immediately.
	RewardsCalculationFix bool
>>>>>>> 33b87c43
}

// PaysetCommitType enumerates possible ways for the block header to commit to
// the set of transactions in the block.
type PaysetCommitType int

const (
	// PaysetCommitUnsupported is the zero value, reflecting the fact
	// that some early protocols used a Merkle tree to commit to the
	// transactions in a way that we no longer support.
	PaysetCommitUnsupported PaysetCommitType = iota

	// PaysetCommitFlat hashes the entire payset array.
	PaysetCommitFlat

	// PaysetCommitMerkle uses merklearray to commit to the payset.
	PaysetCommitMerkle
)

// ConsensusProtocols defines a set of supported protocol versions and their
// corresponding parameters.
type ConsensusProtocols map[protocol.ConsensusVersion]ConsensusParams

// Consensus tracks the protocol-level settings for different versions of the
// consensus protocol.
var Consensus ConsensusProtocols

// MaxVoteThreshold is the largest threshold for a bundle over all supported
// consensus protocols, used for decoding purposes.
var MaxVoteThreshold int

// MaxEvalDeltaAccounts is the largest number of accounts that may appear in
// an eval delta, used for decoding purposes.
var MaxEvalDeltaAccounts int

// MaxStateDeltaKeys is the largest number of key/value pairs that may appear
// in a StateDelta, used for decoding purposes.
var MaxStateDeltaKeys int

// MaxLogCalls is the highest allowable log messages that may appear in
// any version, used only for decoding purposes. Never decrease this value.
var MaxLogCalls int

// MaxInnerTransactions is the maximum number of inner transactions that may be created in an app call.
var MaxInnerTransactions int

// MaxLogicSigMaxSize is the largest logical signature appear in any of the supported
// protocols, used for decoding purposes.
var MaxLogicSigMaxSize int

// MaxTxnNoteBytes is the largest supported nodes field array size supported by any
// of the consensus protocols. used for decoding purposes.
var MaxTxnNoteBytes int

// MaxTxGroupSize is the largest supported number of transactions per transaction group supported by any
// of the consensus protocols. used for decoding purposes.
var MaxTxGroupSize int

// MaxAppProgramLen is the largest supported app program size supported by any
// of the consensus protocols. used for decoding purposes.
var MaxAppProgramLen int

// MaxBytesKeyValueLen is a maximum length of key or value across all protocols.
// used for decoding purposes.
var MaxBytesKeyValueLen int

// MaxExtraAppProgramLen is the maximum extra app program length supported by any
// of the consensus protocols. used for decoding purposes.
var MaxExtraAppProgramLen int

// MaxAvailableAppProgramLen is the largest supported app program size include the extra pages
//supported supported by any of the consensus protocols. used for decoding purposes.
var MaxAvailableAppProgramLen int

// MaxProposedExpiredOnlineAccounts is the maximum number of online accounts, which need
// to be taken offline, that would be proposed to be taken offline.
var MaxProposedExpiredOnlineAccounts int

func checkSetMax(value int, curMax *int) {
	if value > *curMax {
		*curMax = value
	}
}

// checkSetAllocBounds sets some global variables used during msgpack decoding
// to enforce memory allocation limits. The values should be generous to
// prevent correctness bugs, but not so large that DoS attacks are trivial
func checkSetAllocBounds(p ConsensusParams) {
	checkSetMax(int(p.SoftCommitteeThreshold), &MaxVoteThreshold)
	checkSetMax(int(p.CertCommitteeThreshold), &MaxVoteThreshold)
	checkSetMax(int(p.NextCommitteeThreshold), &MaxVoteThreshold)
	checkSetMax(int(p.LateCommitteeThreshold), &MaxVoteThreshold)
	checkSetMax(int(p.RedoCommitteeThreshold), &MaxVoteThreshold)
	checkSetMax(int(p.DownCommitteeThreshold), &MaxVoteThreshold)

	// These bounds could be tighter, but since these values are just to
	// prevent DoS, setting them to be the maximum number of allowed
	// executed TEAL instructions should be fine (order of ~1000)
	checkSetMax(p.MaxAppProgramLen, &MaxStateDeltaKeys)
	checkSetMax(p.MaxAppProgramLen, &MaxEvalDeltaAccounts)
	checkSetMax(p.MaxAppProgramLen, &MaxAppProgramLen)
	checkSetMax(int(p.LogicSigMaxSize), &MaxLogicSigMaxSize)
	checkSetMax(p.MaxTxnNoteBytes, &MaxTxnNoteBytes)
	checkSetMax(p.MaxTxGroupSize, &MaxTxGroupSize)
	// MaxBytesKeyValueLen is max of MaxAppKeyLen and MaxAppBytesValueLen
	checkSetMax(p.MaxAppKeyLen, &MaxBytesKeyValueLen)
	checkSetMax(p.MaxAppBytesValueLen, &MaxBytesKeyValueLen)
	checkSetMax(p.MaxExtraAppProgramPages, &MaxExtraAppProgramLen)
	// MaxAvailableAppProgramLen is the max of supported app program size
	MaxAvailableAppProgramLen = MaxAppProgramLen * (1 + MaxExtraAppProgramLen)
	// There is no consensus parameter for MaxLogCalls and MaxAppProgramLen as an approximation
	// Its value is much larger than any possible reasonable MaxLogCalls value in future
	checkSetMax(p.MaxAppProgramLen, &MaxLogCalls)
	checkSetMax(p.MaxInnerTransactions, &MaxInnerTransactions)
	checkSetMax(p.MaxProposedExpiredOnlineAccounts, &MaxProposedExpiredOnlineAccounts)
}

// SaveConfigurableConsensus saves the configurable protocols file to the provided data directory.
// if the params contains zero protocols, the existing consensus.json file will be removed if exists.
func SaveConfigurableConsensus(dataDirectory string, params ConsensusProtocols) error {
	consensusProtocolPath := filepath.Join(dataDirectory, ConfigurableConsensusProtocolsFilename)

	if len(params) == 0 {
		// we have no consensus params to write. In this case, just delete the existing file
		// ( if any )
		err := os.Remove(consensusProtocolPath)
		if os.IsNotExist(err) {
			return nil
		}
		return err
	}
	encodedConsensusParams, err := json.Marshal(params)
	if err != nil {
		return err
	}
	err = ioutil.WriteFile(consensusProtocolPath, encodedConsensusParams, 0644)
	return err
}

// DeepCopy creates a deep copy of a consensus protocols map.
func (cp ConsensusProtocols) DeepCopy() ConsensusProtocols {
	staticConsensus := make(ConsensusProtocols)
	for consensusVersion, consensusParams := range cp {
		// recreate the ApprovedUpgrades map since we don't want to modify the original one.
		if consensusParams.ApprovedUpgrades != nil {
			newApprovedUpgrades := make(map[protocol.ConsensusVersion]uint64)
			for ver, when := range consensusParams.ApprovedUpgrades {
				newApprovedUpgrades[ver] = when
			}
			consensusParams.ApprovedUpgrades = newApprovedUpgrades
		}
		staticConsensus[consensusVersion] = consensusParams
	}
	return staticConsensus
}

// Merge merges a configurable consensus ontop of the existing consensus protocol and return
// a new consensus protocol without modify any of the incoming structures.
func (cp ConsensusProtocols) Merge(configurableConsensus ConsensusProtocols) ConsensusProtocols {
	staticConsensus := cp.DeepCopy()

	for consensusVersion, consensusParams := range configurableConsensus {
		if consensusParams.ApprovedUpgrades == nil {
			// if we were provided with an empty ConsensusParams, delete the existing reference to this consensus version
			for cVer, cParam := range staticConsensus {
				if cVer == consensusVersion {
					delete(staticConsensus, cVer)
				} else if _, has := cParam.ApprovedUpgrades[consensusVersion]; has {
					// delete upgrade to deleted version
					delete(cParam.ApprovedUpgrades, consensusVersion)
				}
			}
		} else {
			// need to add/update entry
			staticConsensus[consensusVersion] = consensusParams
		}
	}

	return staticConsensus
}

// LoadConfigurableConsensusProtocols loads the configurable protocols from the data directory
func LoadConfigurableConsensusProtocols(dataDirectory string) error {
	newConsensus, err := PreloadConfigurableConsensusProtocols(dataDirectory)
	if err != nil {
		return err
	}
	if newConsensus != nil {
		Consensus = newConsensus
		// Set allocation limits
		for _, p := range Consensus {
			checkSetAllocBounds(p)
		}
	}
	return nil
}

// PreloadConfigurableConsensusProtocols loads the configurable protocols from the data directory
// and merge it with a copy of the Consensus map. Then, it returns it to the caller.
func PreloadConfigurableConsensusProtocols(dataDirectory string) (ConsensusProtocols, error) {
	consensusProtocolPath := filepath.Join(dataDirectory, ConfigurableConsensusProtocolsFilename)
	file, err := os.Open(consensusProtocolPath)

	if err != nil {
		if os.IsNotExist(err) {
			// this file is not required, only optional. if it's missing, no harm is done.
			return Consensus, nil
		}
		return nil, err
	}
	defer file.Close()

	configurableConsensus := make(ConsensusProtocols)

	decoder := json.NewDecoder(file)
	err = decoder.Decode(&configurableConsensus)
	if err != nil {
		return nil, err
	}
	return Consensus.Merge(configurableConsensus), nil
}

func initConsensusProtocols() {
	// WARNING: copying a ConsensusParams by value into a new variable
	// does not copy the ApprovedUpgrades map.  Make sure that each new
	// ConsensusParams structure gets a fresh ApprovedUpgrades map.

	// Base consensus protocol version, v7.
	v7 := ConsensusParams{
		UpgradeVoteRounds:        10000,
		UpgradeThreshold:         9000,
		DefaultUpgradeWaitRounds: 10000,
		MaxVersionStringLen:      64,

		MinBalance:          10000,
		MinTxnFee:           1000,
		MaxTxnLife:          1000,
		MaxTxnNoteBytes:     1024,
		MaxTxnBytesPerBlock: 1000000,
		DefaultKeyDilution:  10000,

		MaxTimestampIncrement: 25,

		RewardUnit:                 1e6,
		RewardsRateRefreshInterval: 5e5,

		ApprovedUpgrades: map[protocol.ConsensusVersion]uint64{},

		NumProposers:           30,
		SoftCommitteeSize:      2500,
		SoftCommitteeThreshold: 1870,
		CertCommitteeSize:      1000,
		CertCommitteeThreshold: 720,
		NextCommitteeSize:      10000,
		NextCommitteeThreshold: 7750,
		LateCommitteeSize:      10000,
		LateCommitteeThreshold: 7750,
		RedoCommitteeSize:      10000,
		RedoCommitteeThreshold: 7750,
		DownCommitteeSize:      10000,
		DownCommitteeThreshold: 7750,

		AgreementFilterTimeout:        4 * time.Second,
		AgreementFilterTimeoutPeriod0: 4 * time.Second,

		FastRecoveryLambda: 5 * time.Minute,

		SeedLookback:        2,
		SeedRefreshInterval: 100,

		MaxBalLookback: 320,

		MaxTxGroupSize: 1,
	}

	v7.ApprovedUpgrades = map[protocol.ConsensusVersion]uint64{}
	Consensus[protocol.ConsensusV7] = v7

	// v8 uses parameters and a seed derivation policy (the "twin seeds") from Georgios' new analysis
	v8 := v7

	v8.SeedRefreshInterval = 80
	v8.NumProposers = 9
	v8.SoftCommitteeSize = 2990
	v8.SoftCommitteeThreshold = 2267
	v8.CertCommitteeSize = 1500
	v8.CertCommitteeThreshold = 1112
	v8.NextCommitteeSize = 5000
	v8.NextCommitteeThreshold = 3838
	v8.LateCommitteeSize = 5000
	v8.LateCommitteeThreshold = 3838
	v8.RedoCommitteeSize = 5000
	v8.RedoCommitteeThreshold = 3838
	v8.DownCommitteeSize = 5000
	v8.DownCommitteeThreshold = 3838

	v8.ApprovedUpgrades = map[protocol.ConsensusVersion]uint64{}
	Consensus[protocol.ConsensusV8] = v8

	// v7 can be upgraded to v8.
	v7.ApprovedUpgrades[protocol.ConsensusV8] = 0

	// v9 increases the minimum balance to 100,000 microAlgos.
	v9 := v8
	v9.MinBalance = 100000
	v9.ApprovedUpgrades = map[protocol.ConsensusVersion]uint64{}
	Consensus[protocol.ConsensusV9] = v9

	// v8 can be upgraded to v9.
	v8.ApprovedUpgrades[protocol.ConsensusV9] = 0

	// v10 introduces fast partition recovery (and also raises NumProposers).
	v10 := v9
	v10.NumProposers = 20
	v10.LateCommitteeSize = 500
	v10.LateCommitteeThreshold = 320
	v10.RedoCommitteeSize = 2400
	v10.RedoCommitteeThreshold = 1768
	v10.DownCommitteeSize = 6000
	v10.DownCommitteeThreshold = 4560
	v10.ApprovedUpgrades = map[protocol.ConsensusVersion]uint64{}
	Consensus[protocol.ConsensusV10] = v10

	// v9 can be upgraded to v10.
	v9.ApprovedUpgrades[protocol.ConsensusV10] = 0

	// v11 introduces SignedTxnInBlock.
	v11 := v10
	v11.SupportSignedTxnInBlock = true
	v11.PaysetCommit = PaysetCommitFlat
	v11.ApprovedUpgrades = map[protocol.ConsensusVersion]uint64{}
	Consensus[protocol.ConsensusV11] = v11

	// v10 can be upgraded to v11.
	v10.ApprovedUpgrades[protocol.ConsensusV11] = 0

	// v12 increases the maximum length of a version string.
	v12 := v11
	v12.MaxVersionStringLen = 128
	v12.ApprovedUpgrades = map[protocol.ConsensusVersion]uint64{}
	Consensus[protocol.ConsensusV12] = v12

	// v11 can be upgraded to v12.
	v11.ApprovedUpgrades[protocol.ConsensusV12] = 0

	// v13 makes the consensus version a meaningful string.
	v13 := v12
	v13.ApprovedUpgrades = map[protocol.ConsensusVersion]uint64{}
	Consensus[protocol.ConsensusV13] = v13

	// v12 can be upgraded to v13.
	v12.ApprovedUpgrades[protocol.ConsensusV13] = 0

	// v14 introduces tracking of closing amounts in ApplyData, and enables
	// GenesisHash in transactions.
	v14 := v13
	v14.ApplyData = true
	v14.SupportGenesisHash = true
	v14.ApprovedUpgrades = map[protocol.ConsensusVersion]uint64{}
	Consensus[protocol.ConsensusV14] = v14

	// v13 can be upgraded to v14.
	v13.ApprovedUpgrades[protocol.ConsensusV14] = 0

	// v15 introduces tracking of reward distributions in ApplyData.
	v15 := v14
	v15.RewardsInApplyData = true
	v15.ForceNonParticipatingFeeSink = true
	v15.ApprovedUpgrades = map[protocol.ConsensusVersion]uint64{}
	Consensus[protocol.ConsensusV15] = v15

	// v14 can be upgraded to v15.
	v14.ApprovedUpgrades[protocol.ConsensusV15] = 0

	// v16 fixes domain separation in credentials.
	v16 := v15
	v16.CredentialDomainSeparationEnabled = true
	v16.RequireGenesisHash = true
	v16.ApprovedUpgrades = map[protocol.ConsensusVersion]uint64{}
	Consensus[protocol.ConsensusV16] = v16

	// v15 can be upgraded to v16.
	v15.ApprovedUpgrades[protocol.ConsensusV16] = 0

	// ConsensusV17 points to 'final' spec commit
	v17 := v16
	v17.ApprovedUpgrades = map[protocol.ConsensusVersion]uint64{}
	Consensus[protocol.ConsensusV17] = v17

	// v16 can be upgraded to v17.
	v16.ApprovedUpgrades[protocol.ConsensusV17] = 0

	// ConsensusV18 points to reward calculation spec commit
	v18 := v17
	v18.PendingResidueRewards = true
	v18.ApprovedUpgrades = map[protocol.ConsensusVersion]uint64{}
	v18.TxnCounter = true
	v18.Asset = true
	v18.LogicSigVersion = 1
	v18.LogicSigMaxSize = 1000
	v18.LogicSigMaxCost = 20000
	v18.MaxAssetsPerAccount = 1000
	v18.SupportTxGroups = true
	v18.MaxTxGroupSize = 16
	v18.SupportTransactionLeases = true
	v18.SupportBecomeNonParticipatingTransactions = true
	v18.MaxAssetNameBytes = 32
	v18.MaxAssetUnitNameBytes = 8
	v18.MaxAssetURLBytes = 32
	Consensus[protocol.ConsensusV18] = v18

	// ConsensusV19 is the official spec commit ( teal, assets, group tx )
	v19 := v18
	v19.ApprovedUpgrades = map[protocol.ConsensusVersion]uint64{}

	Consensus[protocol.ConsensusV19] = v19

	// v18 can be upgraded to v19.
	v18.ApprovedUpgrades[protocol.ConsensusV19] = 0
	// v17 can be upgraded to v19.
	v17.ApprovedUpgrades[protocol.ConsensusV19] = 0

	// v20 points to adding the precision to the assets.
	v20 := v19
	v20.ApprovedUpgrades = map[protocol.ConsensusVersion]uint64{}
	v20.MaxAssetDecimals = 19
	// we want to adjust the upgrade time to be roughly one week.
	// one week, in term of rounds would be:
	// 140651 = (7 * 24 * 60 * 60 / 4.3)
	// for the sake of future manual calculations, we'll round that down
	// a bit :
	v20.DefaultUpgradeWaitRounds = 140000
	Consensus[protocol.ConsensusV20] = v20

	// v19 can be upgraded to v20.
	v19.ApprovedUpgrades[protocol.ConsensusV20] = 0

	// v21 fixes a bug in Credential.lowestOutput that would cause larger accounts to be selected to propose disproportionately more often than small accounts
	v21 := v20
	v21.ApprovedUpgrades = map[protocol.ConsensusVersion]uint64{}
	Consensus[protocol.ConsensusV21] = v21
	// v20 can be upgraded to v21.
	v20.ApprovedUpgrades[protocol.ConsensusV21] = 0

	// v22 is an upgrade which allows tuning the number of rounds to wait to execute upgrades.
	v22 := v21
	v22.ApprovedUpgrades = map[protocol.ConsensusVersion]uint64{}
	v22.MinUpgradeWaitRounds = 10000
	v22.MaxUpgradeWaitRounds = 150000
	Consensus[protocol.ConsensusV22] = v22

	// v23 is an upgrade which fixes the behavior of leases so that
	// it conforms with the intended spec.
	v23 := v22
	v23.ApprovedUpgrades = map[protocol.ConsensusVersion]uint64{}
	v23.FixTransactionLeases = true
	Consensus[protocol.ConsensusV23] = v23
	// v22 can be upgraded to v23.
	v22.ApprovedUpgrades[protocol.ConsensusV23] = 10000
	// v21 can be upgraded to v23.
	v21.ApprovedUpgrades[protocol.ConsensusV23] = 0

	// v24 is the stateful teal and rekeying upgrade
	v24 := v23
	v24.ApprovedUpgrades = map[protocol.ConsensusVersion]uint64{}
	v24.LogicSigVersion = 2

	// Enable application support
	v24.Application = true

	// Enable rekeying
	v24.SupportRekeying = true

	// 100.1 Algos (MinBalance for creating 1,000 assets)
	v24.MaximumMinimumBalance = 100100000

	v24.MaxAppArgs = 16
	v24.MaxAppTotalArgLen = 2048
	v24.MaxAppProgramLen = 1024
	v24.MaxAppTotalProgramLen = 2048 // No effect until v28, when MaxAppProgramLen increased
	v24.MaxAppKeyLen = 64
	v24.MaxAppBytesValueLen = 64
	v24.MaxAppSumKeyValueLens = 128 // Set here to have no effect until MaxAppBytesValueLen increases

	// 0.1 Algos (Same min balance cost as an Asset)
	v24.AppFlatParamsMinBalance = 100000
	v24.AppFlatOptInMinBalance = 100000

	// Can look up Sender + 4 other balance records per Application txn
	v24.MaxAppTxnAccounts = 4

	// Can look up 2 other app creator balance records to see global state
	v24.MaxAppTxnForeignApps = 2

	// Can look up 2 assets to see asset parameters
	v24.MaxAppTxnForeignAssets = 2

	// Intended to have no effect in v24 (it's set to accounts +
	// asas + apps). In later vers, it allows increasing the
	// individual limits while maintaining same max references.
	v24.MaxAppTotalTxnReferences = 8

	// 64 byte keys @ ~333 microAlgos/byte + delta
	v24.SchemaMinBalancePerEntry = 25000

	// 9 bytes @ ~333 microAlgos/byte + delta
	v24.SchemaUintMinBalance = 3500

	// 64 byte values @ ~333 microAlgos/byte + delta
	v24.SchemaBytesMinBalance = 25000

	// Maximum number of key/value pairs per local key/value store
	v24.MaxLocalSchemaEntries = 16

	// Maximum number of key/value pairs per global key/value store
	v24.MaxGlobalSchemaEntries = 64

	// Maximum cost of ApprovalProgram/ClearStateProgram
	v24.MaxAppProgramCost = 700

	// Maximum number of apps a single account can create
	v24.MaxAppsCreated = 10

	// Maximum number of apps a single account can opt into
	v24.MaxAppsOptedIn = 10
	Consensus[protocol.ConsensusV24] = v24

	// v23 can be upgraded to v24, with an update delay of 7 days ( see calculation above )
	v23.ApprovedUpgrades[protocol.ConsensusV24] = 140000

	// v25 enables AssetCloseAmount in the ApplyData
	v25 := v24
	v25.ApprovedUpgrades = map[protocol.ConsensusVersion]uint64{}

	// Enable AssetCloseAmount field
	v25.EnableAssetCloseAmount = true
	Consensus[protocol.ConsensusV25] = v25

	// v26 adds support for teal3
	v26 := v25
	v26.ApprovedUpgrades = map[protocol.ConsensusVersion]uint64{}

	// Enable the InitialRewardsRateCalculation fix
	v26.InitialRewardsRateCalculation = true

	// Enable transaction Merkle tree.
	v26.PaysetCommit = PaysetCommitMerkle

	// Enable teal3
	v26.LogicSigVersion = 3

	Consensus[protocol.ConsensusV26] = v26

	// v25 or v24 can be upgraded to v26, with an update delay of 7 days ( see calculation above )
	v25.ApprovedUpgrades[protocol.ConsensusV26] = 140000
	v24.ApprovedUpgrades[protocol.ConsensusV26] = 140000

	// v27 updates ApplyDelta.EvalDelta.LocalDeltas format
	v27 := v26
	v27.ApprovedUpgrades = map[protocol.ConsensusVersion]uint64{}

	// Enable the ApplyDelta.EvalDelta.LocalDeltas fix
	v27.NoEmptyLocalDeltas = true

	Consensus[protocol.ConsensusV27] = v27

	// v26 can be upgraded to v27, with an update delay of 3 days
	// 60279 = (3 * 24 * 60 * 60 / 4.3)
	// for the sake of future manual calculations, we'll round that down
	// a bit :
	v26.ApprovedUpgrades[protocol.ConsensusV27] = 60000

	// v28 introduces new TEAL features, larger program size, fee pooling and longer asset max URL
	v28 := v27
	v28.ApprovedUpgrades = map[protocol.ConsensusVersion]uint64{}

	// Enable TEAL 4 / AVM 0.9
	v28.LogicSigVersion = 4
	// Enable support for larger app program size
	v28.MaxExtraAppProgramPages = 3
	v28.MaxAppProgramLen = 2048
	// Increase asset URL length to allow for IPFS URLs
	v28.MaxAssetURLBytes = 96
	// Let the bytes value take more space. Key+Value is still limited to 128
	v28.MaxAppBytesValueLen = 128

	// Individual limits raised
	v28.MaxAppTxnForeignApps = 8
	v28.MaxAppTxnForeignAssets = 8

	// MaxAppTxnAccounts has not been raised yet.  It is already
	// higher (4) and there is a multiplicative effect in
	// "reachability" between accounts and creatables, so we
	// retain 4 x 4 as worst case.

	v28.EnableFeePooling = true
	v28.EnableKeyregCoherencyCheck = true

	Consensus[protocol.ConsensusV28] = v28

	// v27 can be upgraded to v28, with an update delay of 7 days ( see calculation above )
	v27.ApprovedUpgrades[protocol.ConsensusV28] = 140000

	// v29 fixes application update by using ExtraProgramPages in size calculations
	v29 := v28
	v29.ApprovedUpgrades = map[protocol.ConsensusVersion]uint64{}

	// Enable ExtraProgramPages for application update
	v29.EnableExtraPagesOnAppUpdate = true

	Consensus[protocol.ConsensusV29] = v29

	// v28 can be upgraded to v29, with an update delay of 3 days ( see calculation above )
	v28.ApprovedUpgrades[protocol.ConsensusV29] = 60000

	// v30 introduces AVM 1.0 and TEAL 5, increases the app opt in limit to 50,
	// and allows costs to be pooled in grouped stateful transactions.
	v30 := v29
	v30.ApprovedUpgrades = map[protocol.ConsensusVersion]uint64{}

	// Enable TEAL 5 / AVM 1.0
	v30.LogicSigVersion = 5

	// Enable App calls to pool budget in grouped transactions
	v30.EnableAppCostPooling = true

	// Enable Inner Transactions, and set maximum number. 0 value is
	// disabled.  Value > 0 also activates storage of creatable IDs in
	// ApplyData, as that is required to support REST API when inner
	// transactions are activated.
	v30.MaxInnerTransactions = 16

	// Allow 50 app opt ins
	v30.MaxAppsOptedIn = 50

	Consensus[protocol.ConsensusV30] = v30

	// v29 can be upgraded to v30, with an update delay of 7 days ( see calculation above )
	v29.ApprovedUpgrades[protocol.ConsensusV30] = 140000

	// ConsensusFuture is used to test features that are implemented
	// but not yet released in a production protocol version.
	vFuture := v30
	vFuture.ApprovedUpgrades = map[protocol.ConsensusVersion]uint64{}

	// FilterTimeout for period 0 should take a new optimized, configured value, need to revisit this later
	vFuture.AgreementFilterTimeoutPeriod0 = 4 * time.Second

	// Enable compact certificates.
	vFuture.CompactCertRounds = 128
	vFuture.CompactCertTopVoters = 1024 * 1024
	vFuture.CompactCertVotersLookback = 16
	vFuture.CompactCertWeightThreshold = (1 << 32) * 30 / 100
	vFuture.CompactCertSecKQ = 128

	// Enable TEAL 6 / AVM 1.1
	vFuture.LogicSigVersion = 6

	vFuture.MaxProposedExpiredOnlineAccounts = 32

<<<<<<< HEAD
	vFuture.EnableBatchVerification = true
=======
	vFuture.RewardsCalculationFix = true
>>>>>>> 33b87c43

	Consensus[protocol.ConsensusFuture] = vFuture
}

// Global defines global Algorand protocol parameters which should not be overridden.
type Global struct {
	SmallLambda time.Duration // min amount of time to wait for leader's credential (i.e., time to propagate one credential)
	BigLambda   time.Duration // max amount of time to wait for leader's proposal (i.e., time to propagate one block)
}

// Protocol holds the global configuration settings for the agreement protocol,
// initialized with our current defaults. This is used across all nodes we create.
var Protocol = Global{
	SmallLambda: 2000 * time.Millisecond,
	BigLambda:   15000 * time.Millisecond,
}

func init() {
	Consensus = make(ConsensusProtocols)

	initConsensusProtocols()

	// Set allocation limits
	for _, p := range Consensus {
		checkSetAllocBounds(p)
	}
}<|MERGE_RESOLUTION|>--- conflicted
+++ resolved
@@ -395,13 +395,11 @@
 	// to be taken offline, that would be proposed to be taken offline.
 	MaxProposedExpiredOnlineAccounts int
 
-<<<<<<< HEAD
 	//EnableBatchVerification enable the use of the batch verification algorithm.
 	EnableBatchVerification bool
-=======
+
 	// When rewards rate changes, use the new value immediately.
 	RewardsCalculationFix bool
->>>>>>> 33b87c43
 }
 
 // PaysetCommitType enumerates possible ways for the block header to commit to
@@ -1062,11 +1060,9 @@
 
 	vFuture.MaxProposedExpiredOnlineAccounts = 32
 
-<<<<<<< HEAD
 	vFuture.EnableBatchVerification = true
-=======
+
 	vFuture.RewardsCalculationFix = true
->>>>>>> 33b87c43
 
 	Consensus[protocol.ConsensusFuture] = vFuture
 }
