// Copyright (C) 2019-2020 Algorand, Inc.
// This file is part of go-algorand
//
// go-algorand is free software: you can redistribute it and/or modify
// it under the terms of the GNU Affero General Public License as
// published by the Free Software Foundation, either version 3 of the
// License, or (at your option) any later version.
//
// go-algorand is distributed in the hope that it will be useful,
// but WITHOUT ANY WARRANTY; without even the implied warranty of
// MERCHANTABILITY or FITNESS FOR A PARTICULAR PURPOSE.  See the
// GNU Affero General Public License for more details.
//
// You should have received a copy of the GNU Affero General Public License
// along with go-algorand.  If not, see <https://www.gnu.org/licenses/>.

package config

import (
	"encoding/json"
	"io/ioutil"
	"os"
	"path/filepath"
	"strconv"
	"time"

	"github.com/algorand/go-algorand/protocol"
)

// ConsensusParams specifies settings that might vary based on the
// particular version of the consensus protocol.
type ConsensusParams struct {
	// Consensus protocol upgrades.  Votes for upgrades are collected for
	// UpgradeVoteRounds.  If the number of positive votes is over
	// UpgradeThreshold, the proposal is accepted.
	//
	// UpgradeVoteRounds needs to be long enough to collect an
	// accurate sample of participants, and UpgradeThreshold needs
	// to be high enough to ensure that there are sufficient participants
	// after the upgrade.
	//
	// A consensus protocol upgrade may specify the delay between its
	// acceptance and its execution.  This gives clients time to notify
	// users.  This delay is specified by the upgrade proposer and must
	// be between MinUpgradeWaitRounds and MaxUpgradeWaitRounds (inclusive)
	// in the old protocol's parameters.  Note that these parameters refer
	// to the representation of the delay in a block rather than the actual
	// delay: if the specified delay is zero, it is equivalent to
	// DefaultUpgradeWaitRounds.
	//
	// The maximum length of a consensus version string is
	// MaxVersionStringLen.
	UpgradeVoteRounds        uint64
	UpgradeThreshold         uint64
	DefaultUpgradeWaitRounds uint64
	MinUpgradeWaitRounds     uint64
	MaxUpgradeWaitRounds     uint64
	MaxVersionStringLen      int

	// MaxTxnBytesPerBlock determines the maximum number of bytes
	// that transactions can take up in a block.  Specifically,
	// the sum of the lengths of encodings of each transaction
	// in a block must not exceed MaxTxnBytesPerBlock.
	MaxTxnBytesPerBlock int

	// MaxTxnBytesPerBlock is the maximum size of a transaction's Note field.
	MaxTxnNoteBytes int

	// MaxTxnLife is how long a transaction can be live for:
	// the maximum difference between LastValid and FirstValid.
	//
	// Note that in a protocol upgrade, the ledger must first be upgraded
	// to hold more past blocks for this value to be raised.
	MaxTxnLife uint64

	// ApprovedUpgrades describes the upgrade proposals that this protocol
	// implementation will vote for, along with their delay value
	// (in rounds).  A delay value of zero is the same as a delay of
	// DefaultUpgradeWaitRounds.
	ApprovedUpgrades map[protocol.ConsensusVersion]uint64

	// SupportGenesisHash indicates support for the GenesisHash
	// fields in transactions (and requires them in blocks).
	SupportGenesisHash bool

	// RequireGenesisHash indicates that GenesisHash must be present
	// in every transaction.
	RequireGenesisHash bool

	// DefaultKeyDilution specifies the granularity of top-level ephemeral
	// keys. KeyDilution is the number of second-level keys in each batch,
	// signed by a top-level "batch" key.  The default value can be
	// overriden in the account state.
	DefaultKeyDilution uint64

	// MinBalance specifies the minimum balance that can appear in
	// an account.  To spend money below MinBalance requires issuing
	// an account-closing transaction, which transfers all of the
	// money from the account, and deletes the account state.
	MinBalance uint64

	// MinTxnFee specifies the minimum fee allowed on a transaction.
	// A minimum fee is necessary to prevent DoS. In some sense this is
	// a way of making the spender subsidize the cost of storing this transaction.
	MinTxnFee uint64

	// RewardUnit specifies the number of MicroAlgos corresponding to one reward
	// unit.
	//
	// Rewards are received by whole reward units.  Fractions of
	// RewardUnits do not receive rewards.
	RewardUnit uint64

	// RewardsRateRefreshInterval is the number of rounds after which the
	// rewards level is recomputed for the next RewardsRateRefreshInterval rounds.
	RewardsRateRefreshInterval uint64

	// seed-related parameters
	SeedLookback        uint64 // how many blocks back we use seeds from in sortition. delta_s in the spec
	SeedRefreshInterval uint64 // how often an old block hash is mixed into the seed. delta_r in the spec

	// ledger retention policy
	MaxBalLookback uint64 // (current round - MaxBalLookback) is the oldest round the ledger must answer balance queries for

	// sortition threshold factors
	NumProposers           uint64
	SoftCommitteeSize      uint64
	SoftCommitteeThreshold uint64
	CertCommitteeSize      uint64
	CertCommitteeThreshold uint64
	NextCommitteeSize      uint64 // for any non-FPR votes >= deadline step, committee sizes and thresholds are constant
	NextCommitteeThreshold uint64
	LateCommitteeSize      uint64
	LateCommitteeThreshold uint64
	RedoCommitteeSize      uint64
	RedoCommitteeThreshold uint64
	DownCommitteeSize      uint64
	DownCommitteeThreshold uint64

	FastRecoveryLambda    time.Duration // time between fast recovery attempts
	FastPartitionRecovery bool          // set when fast partition recovery is enabled

	// commit to payset using a hash of entire payset,
	// instead of txid merkle tree
	PaysetCommitFlat bool

	MaxTimestampIncrement int64 // maximum time between timestamps on successive blocks

	// support for the efficient encoding in SignedTxnInBlock
	SupportSignedTxnInBlock bool

	// force the FeeSink address to be non-participating in the genesis balances.
	ForceNonParticipatingFeeSink bool

	// support for ApplyData in SignedTxnInBlock
	ApplyData bool

	// track reward distributions in ApplyData
	RewardsInApplyData bool

	// domain-separated credentials
	CredentialDomainSeparationEnabled bool

	// support for transactions that mark an account non-participating
	SupportBecomeNonParticipatingTransactions bool

	// fix the rewards calculation by avoiding subtracting too much from the rewards pool
	PendingResidueRewards bool

	// asset support
	Asset bool

	// max number of assets per account
	MaxAssetsPerAccount int

	// max length of asset name
	MaxAssetNameBytes int

	// max length of asset unit name
	MaxAssetUnitNameBytes int

	// max length of asset url
	MaxAssetURLBytes int

	// support sequential transaction counter TxnCounter
	TxnCounter bool

	// transaction groups
	SupportTxGroups bool

	// max group size
	MaxTxGroupSize int

	// support for transaction leases
	// note: if FixTransactionLeases is not set, the transaction
	// leases supported are faulty; specifically, they do not
	// enforce exclusion correctly when the FirstValid of
	// transactions do not match.
	SupportTransactionLeases bool
	FixTransactionLeases     bool

	// 0 for no support, otherwise highest version supported
	LogicSigVersion uint64

	// len(LogicSig.Logic) + len(LogicSig.Args[*]) must be less than this
	LogicSigMaxSize uint64

	// sum of estimated op cost must be less than this
	LogicSigMaxCost uint64

	// max decimal precision for assets
	MaxAssetDecimals uint32

	// whether to use the old buggy Credential.lowestOutput function
	// TODO(upgrade): Please remove as soon as the upgrade goes through
	UseBuggyProposalLowestOutput bool

	// SupportRekeying indicates support for account rekeying (the RekeyTo and AuthAddr fields)
	SupportRekeying bool

	// application support
	Application bool

	// max number of ApplicationArgs for an ApplicationCall transaction
	MaxAppArgs int

	// max sum([len(arg) for arg in txn.ApplicationArgs])
	MaxAppTotalArgLen int

	// maximum length of application approval program or clear state
	// program in bytes
	MaxAppProgramLen int

	// maximum number of accounts in the ApplicationCall Accounts field.
	// this determines, in part, the maximum number of balance records
	// accessed by a single transaction
	MaxAppTxnAccounts int

	// maximum number of app ids in the ApplicationCall ForeignApps field.
	// these are the only applications besides the called application for
	// which global state may be read in the transaction
	MaxAppTxnForeignApps int

	// maximum cost of application approval program or clear state program
	MaxAppProgramCost int

	// maximum length of a key used in an application's global or local
	// key/value store
	MaxAppKeyLen int

	// maximum length of a bytes value used in an application's global or
	// local key/value store
	MaxAppBytesValueLen int

	// maximum number of applications a single account can create and store
	// AppParams for at once
	MaxAppsCreated int

	// maximum number of applications a single account can opt in to and
	// store AppLocalState for at once
	MaxAppsOptedIn int

	// flat MinBalance requirement for creating a single application and
	// storing its AppParams
	AppFlatParamsMinBalance uint64

	// flat MinBalance requirement for opting in to a single application
	// and storing its AppLocalState
	AppFlatOptInMinBalance uint64

	// MinBalance requirement per key/value entry in LocalState or
	// GlobalState key/value stores, regardless of value type
	SchemaMinBalancePerEntry uint64

	// MinBalance requirement (in addition to SchemaMinBalancePerEntry) for
	// integer values stored in LocalState or GlobalState key/value stores
	SchemaUintMinBalance uint64

	// MinBalance requirement (in addition to SchemaMinBalancePerEntry) for
	// []byte values stored in LocalState or GlobalState key/value stores
	SchemaBytesMinBalance uint64

	// maximum number of total key/value pairs allowed by a given
	// LocalStateSchema (and therefore allowed in LocalState)
	MaxLocalSchemaEntries uint64

	// maximum number of total key/value pairs allowed by a given
	// GlobalStateSchema (and therefore allowed in GlobalState)
	MaxGlobalSchemaEntries uint64

	// maximum total minimum balance requirement for an account, used
	// to limit the maximum size of a single balance record
	MaximumMinimumBalance uint64
}

// ConsensusProtocols defines a set of supported protocol versions and their
// corresponding parameters.
type ConsensusProtocols map[protocol.ConsensusVersion]ConsensusParams

// Consensus tracks the protocol-level settings for different versions of the
// consensus protocol.
var Consensus ConsensusProtocols

// MaxVoteThreshold is the largest threshold for a bundle over all supported
// consensus protocols, used for decoding purposes.
var MaxVoteThreshold int

// MaxEvalDeltaAccounts is the largest number of accounts that may appear in
// an eval delta, used for decoding purposes.
var MaxEvalDeltaAccounts int

// MaxStateDeltaKeys is the largest number of key/value pairs that may appear
// in a StateDelta, used for decoding purposes.
var MaxStateDeltaKeys int

<<<<<<< HEAD
=======
// MaxLogicSigMaxSize is the largest logical signature appear in any of the supported
// protocols, used for decoding purposes.
var MaxLogicSigMaxSize int

// MaxTxnNoteBytes is the largest supported nodes field array size supported by any
// of the consensus protocols. used for decoding purposes.
var MaxTxnNoteBytes int

// MaxTxGroupSize is the largest supported number of transactions per transaction group supported by any
// of the consensus protocols. used for decoding purposes.
var MaxTxGroupSize int

// MaxAppProgramLen is the largest supported app program size supported by any
// of the consensus protocols. used for decoding purposes.
var MaxAppProgramLen int

>>>>>>> 6e6a19ae
func checkSetMax(value int, curMax *int) {
	if value > *curMax {
		*curMax = value
	}
}

// checkSetAllocBounds sets some global variables used during msgpack decoding
// to enforce memory allocation limits. The values should be generous to
// prevent correctness bugs, but not so large that DoS attacks are trivial
func checkSetAllocBounds(p ConsensusParams) {
	checkSetMax(int(p.SoftCommitteeThreshold), &MaxVoteThreshold)
	checkSetMax(int(p.CertCommitteeThreshold), &MaxVoteThreshold)
	checkSetMax(int(p.NextCommitteeThreshold), &MaxVoteThreshold)
	checkSetMax(int(p.LateCommitteeThreshold), &MaxVoteThreshold)
	checkSetMax(int(p.RedoCommitteeThreshold), &MaxVoteThreshold)
	checkSetMax(int(p.DownCommitteeThreshold), &MaxVoteThreshold)

	// These bounds could be tighter, but since these values are just to
	// prevent DoS, setting them to be the maximum number of allowed
	// executed TEAL instructions should be fine (order of ~1000)
	checkSetMax(p.MaxAppProgramLen, &MaxStateDeltaKeys)
	checkSetMax(p.MaxAppProgramLen, &MaxEvalDeltaAccounts)
<<<<<<< HEAD
=======

	checkSetMax(p.MaxAppProgramLen, &MaxAppProgramLen)
	checkSetMax(int(p.LogicSigMaxSize), &MaxLogicSigMaxSize)
	checkSetMax(p.MaxTxnNoteBytes, &MaxTxnNoteBytes)
	checkSetMax(p.MaxTxGroupSize, &MaxTxGroupSize)
>>>>>>> 6e6a19ae
}

// SaveConfigurableConsensus saves the configurable protocols file to the provided data directory.
func SaveConfigurableConsensus(dataDirectory string, params ConsensusProtocols) error {
	consensusProtocolPath := filepath.Join(dataDirectory, ConfigurableConsensusProtocolsFilename)

	encodedConsensusParams, err := json.Marshal(params)
	if err != nil {
		return err
	}
	err = ioutil.WriteFile(consensusProtocolPath, encodedConsensusParams, 0644)
	return err
}

// DeepCopy creates a deep copy of a consensus protocols map.
func (cp ConsensusProtocols) DeepCopy() ConsensusProtocols {
	staticConsensus := make(ConsensusProtocols)
	for consensusVersion, consensusParams := range cp {
		// recreate the ApprovedUpgrades map since we don't want to modify the original one.
		if consensusParams.ApprovedUpgrades != nil {
			newApprovedUpgrades := make(map[protocol.ConsensusVersion]uint64)
			for ver, when := range consensusParams.ApprovedUpgrades {
				newApprovedUpgrades[ver] = when
			}
			consensusParams.ApprovedUpgrades = newApprovedUpgrades
		}
		staticConsensus[consensusVersion] = consensusParams
	}
	return staticConsensus
}

// Merge merges a configurable consensus ontop of the existing consensus protocol and return
// a new consensus protocol without modify any of the incoming structures.
func (cp ConsensusProtocols) Merge(configurableConsensus ConsensusProtocols) ConsensusProtocols {
	staticConsensus := cp.DeepCopy()

	for consensusVersion, consensusParams := range configurableConsensus {
		if consensusParams.ApprovedUpgrades == nil {
			// if we were provided with an empty ConsensusParams, delete the existing reference to this consensus version
			for cVer, cParam := range staticConsensus {
				if cVer == consensusVersion {
					delete(staticConsensus, cVer)
				} else if _, has := cParam.ApprovedUpgrades[consensusVersion]; has {
					// delete upgrade to deleted version
					delete(cParam.ApprovedUpgrades, consensusVersion)
				}
			}
		} else {
			// need to add/update entry
			staticConsensus[consensusVersion] = consensusParams
		}
	}

	return staticConsensus
}

// LoadConfigurableConsensusProtocols loads the configurable protocols from the data directroy
func LoadConfigurableConsensusProtocols(dataDirectory string) error {
	newConsensus, err := PreloadConfigurableConsensusProtocols(dataDirectory)
	if err != nil {
		return err
	}
	if newConsensus != nil {
		Consensus = newConsensus
		// Set allocation limits
		for _, p := range Consensus {
			checkSetAllocBounds(p)
		}
	}
	return nil
}

// PreloadConfigurableConsensusProtocols loads the configurable protocols from the data directroy
// and merge it with a copy of the Consensus map. Then, it returns it to the caller.
func PreloadConfigurableConsensusProtocols(dataDirectory string) (ConsensusProtocols, error) {
	consensusProtocolPath := filepath.Join(dataDirectory, ConfigurableConsensusProtocolsFilename)
	file, err := os.Open(consensusProtocolPath)

	if err != nil {
		if os.IsNotExist(err) {
			// this file is not required, only optional. if it's missing, no harm is done.
			return Consensus, nil
		}
		return nil, err
	}
	defer file.Close()

	configurableConsensus := make(ConsensusProtocols)

	decoder := json.NewDecoder(file)
	err = decoder.Decode(&configurableConsensus)
	if err != nil {
		return nil, err
	}
	return Consensus.Merge(configurableConsensus), nil
}

func initConsensusProtocols() {
	// WARNING: copying a ConsensusParams by value into a new variable
	// does not copy the ApprovedUpgrades map.  Make sure that each new
	// ConsensusParams structure gets a fresh ApprovedUpgrades map.

	// Base consensus protocol version, v7.
	v7 := ConsensusParams{
		UpgradeVoteRounds:        10000,
		UpgradeThreshold:         9000,
		DefaultUpgradeWaitRounds: 10000,
		MaxVersionStringLen:      64,

		MinBalance:          10000,
		MinTxnFee:           1000,
		MaxTxnLife:          1000,
		MaxTxnNoteBytes:     1024,
		MaxTxnBytesPerBlock: 1000000,
		DefaultKeyDilution:  10000,

		MaxTimestampIncrement: 25,

		RewardUnit:                 1e6,
		RewardsRateRefreshInterval: 5e5,

		ApprovedUpgrades: map[protocol.ConsensusVersion]uint64{},

		NumProposers:           30,
		SoftCommitteeSize:      2500,
		SoftCommitteeThreshold: 1870,
		CertCommitteeSize:      1000,
		CertCommitteeThreshold: 720,
		NextCommitteeSize:      10000,
		NextCommitteeThreshold: 7750,
		LateCommitteeSize:      10000,
		LateCommitteeThreshold: 7750,
		RedoCommitteeSize:      10000,
		RedoCommitteeThreshold: 7750,
		DownCommitteeSize:      10000,
		DownCommitteeThreshold: 7750,

		FastRecoveryLambda: 5 * time.Minute,

		SeedLookback:        2,
		SeedRefreshInterval: 100,

		MaxBalLookback: 320,

		MaxTxGroupSize:               1,
		UseBuggyProposalLowestOutput: true, // TODO(upgrade): Please remove as soon as the upgrade goes through
	}

	v7.ApprovedUpgrades = map[protocol.ConsensusVersion]uint64{}
	Consensus[protocol.ConsensusV7] = v7

	// v8 uses parameters and a seed derivation policy (the "twin seeds") from Georgios' new analysis
	v8 := v7

	v8.SeedRefreshInterval = 80
	v8.NumProposers = 9
	v8.SoftCommitteeSize = 2990
	v8.SoftCommitteeThreshold = 2267
	v8.CertCommitteeSize = 1500
	v8.CertCommitteeThreshold = 1112
	v8.NextCommitteeSize = 5000
	v8.NextCommitteeThreshold = 3838
	v8.LateCommitteeSize = 5000
	v8.LateCommitteeThreshold = 3838
	v8.RedoCommitteeSize = 5000
	v8.RedoCommitteeThreshold = 3838
	v8.DownCommitteeSize = 5000
	v8.DownCommitteeThreshold = 3838

	v8.ApprovedUpgrades = map[protocol.ConsensusVersion]uint64{}
	Consensus[protocol.ConsensusV8] = v8

	// v7 can be upgraded to v8.
	v7.ApprovedUpgrades[protocol.ConsensusV8] = 0

	// v9 increases the minimum balance to 100,000 microAlgos.
	v9 := v8
	v9.MinBalance = 100000
	v9.ApprovedUpgrades = map[protocol.ConsensusVersion]uint64{}
	Consensus[protocol.ConsensusV9] = v9

	// v8 can be upgraded to v9.
	v8.ApprovedUpgrades[protocol.ConsensusV9] = 0

	// v10 introduces fast partition recovery (and also raises NumProposers).
	v10 := v9
	v10.FastPartitionRecovery = true
	v10.NumProposers = 20
	v10.LateCommitteeSize = 500
	v10.LateCommitteeThreshold = 320
	v10.RedoCommitteeSize = 2400
	v10.RedoCommitteeThreshold = 1768
	v10.DownCommitteeSize = 6000
	v10.DownCommitteeThreshold = 4560
	v10.ApprovedUpgrades = map[protocol.ConsensusVersion]uint64{}
	Consensus[protocol.ConsensusV10] = v10

	// v9 can be upgraded to v10.
	v9.ApprovedUpgrades[protocol.ConsensusV10] = 0

	// v11 introduces SignedTxnInBlock.
	v11 := v10
	v11.SupportSignedTxnInBlock = true
	v11.PaysetCommitFlat = true
	v11.ApprovedUpgrades = map[protocol.ConsensusVersion]uint64{}
	Consensus[protocol.ConsensusV11] = v11

	// v10 can be upgraded to v11.
	v10.ApprovedUpgrades[protocol.ConsensusV11] = 0

	// v12 increases the maximum length of a version string.
	v12 := v11
	v12.MaxVersionStringLen = 128
	v12.ApprovedUpgrades = map[protocol.ConsensusVersion]uint64{}
	Consensus[protocol.ConsensusV12] = v12

	// v11 can be upgraded to v12.
	v11.ApprovedUpgrades[protocol.ConsensusV12] = 0

	// v13 makes the consensus version a meaningful string.
	v13 := v12
	v13.ApprovedUpgrades = map[protocol.ConsensusVersion]uint64{}
	Consensus[protocol.ConsensusV13] = v13

	// v12 can be upgraded to v13.
	v12.ApprovedUpgrades[protocol.ConsensusV13] = 0

	// v14 introduces tracking of closing amounts in ApplyData, and enables
	// GenesisHash in transactions.
	v14 := v13
	v14.ApplyData = true
	v14.SupportGenesisHash = true
	v14.ApprovedUpgrades = map[protocol.ConsensusVersion]uint64{}
	Consensus[protocol.ConsensusV14] = v14

	// v13 can be upgraded to v14.
	v13.ApprovedUpgrades[protocol.ConsensusV14] = 0

	// v15 introduces tracking of reward distributions in ApplyData.
	v15 := v14
	v15.RewardsInApplyData = true
	v15.ForceNonParticipatingFeeSink = true
	v15.ApprovedUpgrades = map[protocol.ConsensusVersion]uint64{}
	Consensus[protocol.ConsensusV15] = v15

	// v14 can be upgraded to v15.
	v14.ApprovedUpgrades[protocol.ConsensusV15] = 0

	// v16 fixes domain separation in credentials.
	v16 := v15
	v16.CredentialDomainSeparationEnabled = true
	v16.RequireGenesisHash = true
	v16.ApprovedUpgrades = map[protocol.ConsensusVersion]uint64{}
	Consensus[protocol.ConsensusV16] = v16

	// v15 can be upgraded to v16.
	v15.ApprovedUpgrades[protocol.ConsensusV16] = 0

	// ConsensusV17 points to 'final' spec commit
	v17 := v16
	v17.ApprovedUpgrades = map[protocol.ConsensusVersion]uint64{}
	Consensus[protocol.ConsensusV17] = v17

	// v16 can be upgraded to v17.
	v16.ApprovedUpgrades[protocol.ConsensusV17] = 0

	// ConsensusV18 points to reward calculation spec commit
	v18 := v17
	v18.PendingResidueRewards = true
	v18.ApprovedUpgrades = map[protocol.ConsensusVersion]uint64{}
	v18.TxnCounter = true
	v18.Asset = true
	v18.LogicSigVersion = 1
	v18.LogicSigMaxSize = 1000
	v18.LogicSigMaxCost = 20000
	v18.MaxAssetsPerAccount = 1000
	v18.SupportTxGroups = true
	v18.MaxTxGroupSize = 16
	v18.SupportTransactionLeases = true
	v18.SupportBecomeNonParticipatingTransactions = true
	v18.MaxAssetNameBytes = 32
	v18.MaxAssetUnitNameBytes = 8
	v18.MaxAssetURLBytes = 32
	Consensus[protocol.ConsensusV18] = v18

	// ConsensusV19 is the official spec commit ( teal, assets, group tx )
	v19 := v18
	v19.ApprovedUpgrades = map[protocol.ConsensusVersion]uint64{}

	Consensus[protocol.ConsensusV19] = v19

	// v18 can be upgraded to v19.
	v18.ApprovedUpgrades[protocol.ConsensusV19] = 0
	// v17 can be upgraded to v19.
	v17.ApprovedUpgrades[protocol.ConsensusV19] = 0

	// v20 points to adding the precision to the assets.
	v20 := v19
	v20.ApprovedUpgrades = map[protocol.ConsensusVersion]uint64{}
	v20.MaxAssetDecimals = 19
	// we want to adjust the upgrade time to be roughly one week.
	// one week, in term of rounds would be:
	// 140651 = (7 * 24 * 60 * 60 / 4.3)
	// for the sake of future manual calculations, we'll round that down
	// a bit :
	v20.DefaultUpgradeWaitRounds = 140000
	Consensus[protocol.ConsensusV20] = v20

	// v19 can be upgraded to v20.
	v19.ApprovedUpgrades[protocol.ConsensusV20] = 0

	// v21 fixes a bug in Credential.lowestOutput that would cause larger accounts to be selected to propose disproportionately more often than small accounts
	v21 := v20
	v21.ApprovedUpgrades = map[protocol.ConsensusVersion]uint64{}
	v21.UseBuggyProposalLowestOutput = false // TODO(upgrade): Please remove this line as soon as the protocol upgrade goes through
	Consensus[protocol.ConsensusV21] = v21
	// v20 can be upgraded to v21.
	v20.ApprovedUpgrades[protocol.ConsensusV21] = 0

	// v22 is an upgrade which allows tuning the number of rounds to wait to execute upgrades.
	v22 := v21
	v22.ApprovedUpgrades = map[protocol.ConsensusVersion]uint64{}
	v22.MinUpgradeWaitRounds = 10000
	v22.MaxUpgradeWaitRounds = 150000
	Consensus[protocol.ConsensusV22] = v22

	// v23 is an upgrade which fixes the behavior of leases so that
	// it conforms with the intended spec.
	v23 := v22
	v23.ApprovedUpgrades = map[protocol.ConsensusVersion]uint64{}
	v23.FixTransactionLeases = true
	Consensus[protocol.ConsensusV23] = v23
	// v22 can be upgraded to v23.
	v22.ApprovedUpgrades[protocol.ConsensusV23] = 10000
	// v21 can be upgraded to v23.
	v21.ApprovedUpgrades[protocol.ConsensusV23] = 0

	// ConsensusFuture is used to test features that are implemented
	// but not yet released in a production protocol version.
	vFuture := v23
	vFuture.ApprovedUpgrades = map[protocol.ConsensusVersion]uint64{}
	vFuture.LogicSigVersion = 2

	// Enable application support
	vFuture.Application = true

	// Enable rekeying
	vFuture.SupportRekeying = true

	// 100.1 Algos (MinBalance for creating 1,000 assets)
	vFuture.MaximumMinimumBalance = 100100000

	vFuture.MaxAppArgs = 16
	vFuture.MaxAppTotalArgLen = 2048
	vFuture.MaxAppProgramLen = 1024
	vFuture.MaxAppKeyLen = 64
	vFuture.MaxAppBytesValueLen = 64

	// 0.1 Algos (Same min balance cost as an Asset)
	vFuture.AppFlatParamsMinBalance = 100000
	vFuture.AppFlatOptInMinBalance = 100000

	// Can look up Sender + 4 other balance records per Application txn
	vFuture.MaxAppTxnAccounts = 4

	// Can look up 2 other app creator balance records to see global state
	vFuture.MaxAppTxnForeignApps = 2

	// 64 byte keys @ ~333 microAlgos/byte + delta
	vFuture.SchemaMinBalancePerEntry = 25000

	// 9 bytes @ ~333 microAlgos/byte + delta
	vFuture.SchemaUintMinBalance = 3500

	// 64 byte values @ ~333 microAlgos/byte + delta
	vFuture.SchemaBytesMinBalance = 25000

	// Maximum number of key/value pairs per local key/value store
	vFuture.MaxLocalSchemaEntries = 16

	// Maximum number of key/value pairs per global key/value store
	vFuture.MaxGlobalSchemaEntries = 64

	// Maximum cost of ApprovalProgram/ClearStateProgram
	vFuture.MaxAppProgramCost = 700

	// Maximum number of apps a single account can create
	vFuture.MaxAppsCreated = 10

	// Maximum number of apps a single account can opt into
	vFuture.MaxAppsOptedIn = 10
	Consensus[protocol.ConsensusFuture] = vFuture
}

// Global defines global Algorand protocol parameters which should not be overriden.
type Global struct {
	SmallLambda time.Duration // min amount of time to wait for leader's credential (i.e., time to propagate one credential)
	BigLambda   time.Duration // max amount of time to wait for leader's proposal (i.e., time to propagate one block)
}

// Protocol holds the global configuration settings for the agreement protocol,
// initialized with our current defaults. This is used across all nodes we create.
var Protocol = Global{
	SmallLambda: 2000 * time.Millisecond,
	BigLambda:   15000 * time.Millisecond,
}

func init() {
	Consensus = make(ConsensusProtocols)

	initConsensusProtocols()

	// Allow tuning SmallLambda for faster consensus in single-machine e2e
	// tests.  Useful for development.  This might make sense to fold into
	// a protocol-version-specific setting, once we move SmallLambda into
	// ConsensusParams.
	algoSmallLambda, err := strconv.ParseInt(os.Getenv("ALGOSMALLLAMBDAMSEC"), 10, 64)
	if err == nil {
		Protocol.SmallLambda = time.Duration(algoSmallLambda) * time.Millisecond
	}

	// Set allocation limits
	for _, p := range Consensus {
		checkSetAllocBounds(p)
	}
}<|MERGE_RESOLUTION|>--- conflicted
+++ resolved
@@ -313,8 +313,6 @@
 // in a StateDelta, used for decoding purposes.
 var MaxStateDeltaKeys int
 
-<<<<<<< HEAD
-=======
 // MaxLogicSigMaxSize is the largest logical signature appear in any of the supported
 // protocols, used for decoding purposes.
 var MaxLogicSigMaxSize int
@@ -331,7 +329,6 @@
 // of the consensus protocols. used for decoding purposes.
 var MaxAppProgramLen int
 
->>>>>>> 6e6a19ae
 func checkSetMax(value int, curMax *int) {
 	if value > *curMax {
 		*curMax = value
@@ -354,14 +351,10 @@
 	// executed TEAL instructions should be fine (order of ~1000)
 	checkSetMax(p.MaxAppProgramLen, &MaxStateDeltaKeys)
 	checkSetMax(p.MaxAppProgramLen, &MaxEvalDeltaAccounts)
-<<<<<<< HEAD
-=======
-
 	checkSetMax(p.MaxAppProgramLen, &MaxAppProgramLen)
 	checkSetMax(int(p.LogicSigMaxSize), &MaxLogicSigMaxSize)
 	checkSetMax(p.MaxTxnNoteBytes, &MaxTxnNoteBytes)
 	checkSetMax(p.MaxTxGroupSize, &MaxTxGroupSize)
->>>>>>> 6e6a19ae
 }
 
 // SaveConfigurableConsensus saves the configurable protocols file to the provided data directory.
