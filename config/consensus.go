--- conflicted
+++ resolved
@@ -499,16 +499,14 @@
 	// Version 7 includes state proof verification contexts
 	EnableCatchpointsWithSPContexts bool
 
-<<<<<<< HEAD
 	// AppForbidLowResources enforces a rule that prevents apps from accessing
 	// asas and apps below 256, in an effort to decrease the ambiguity of
 	// opcodes that accept IDs or slot indexes. Simultaneously, the first ID
 	// allocated in new chains is raised to 1001.
 	AppForbidLowResources bool
-=======
+
 	// EnableBoxRefNameError specifies that box ref names should be validated early
 	EnableBoxRefNameError bool
->>>>>>> d939705c
 }
 
 // PaysetCommitType enumerates possible ways for the block header to commit to
