// Copyright (C) 2019-2021 Algorand, Inc.
// This file is part of go-algorand
//
// go-algorand is free software: you can redistribute it and/or modify
// it under the terms of the GNU Affero General Public License as
// published by the Free Software Foundation, either version 3 of the
// License, or (at your option) any later version.
//
// go-algorand is distributed in the hope that it will be useful,
// but WITHOUT ANY WARRANTY; without even the implied warranty of
// MERCHANTABILITY or FITNESS FOR A PARTICULAR PURPOSE.  See the
// GNU Affero General Public License for more details.
//
// You should have received a copy of the GNU Affero General Public License
// along with go-algorand.  If not, see <https://www.gnu.org/licenses/>.

package config

import (
	"encoding/json"
	"io/ioutil"
	"os"
	"path/filepath"
	"time"

	"github.com/algorand/go-algorand/protocol"
)

// ConsensusParams specifies settings that might vary based on the
// particular version of the consensus protocol.
type ConsensusParams struct {
	// Consensus protocol upgrades.  Votes for upgrades are collected for
	// UpgradeVoteRounds.  If the number of positive votes is over
	// UpgradeThreshold, the proposal is accepted.
	//
	// UpgradeVoteRounds needs to be long enough to collect an
	// accurate sample of participants, and UpgradeThreshold needs
	// to be high enough to ensure that there are sufficient participants
	// after the upgrade.
	//
	// A consensus protocol upgrade may specify the delay between its
	// acceptance and its execution.  This gives clients time to notify
	// users.  This delay is specified by the upgrade proposer and must
	// be between MinUpgradeWaitRounds and MaxUpgradeWaitRounds (inclusive)
	// in the old protocol's parameters.  Note that these parameters refer
	// to the representation of the delay in a block rather than the actual
	// delay: if the specified delay is zero, it is equivalent to
	// DefaultUpgradeWaitRounds.
	//
	// The maximum length of a consensus version string is
	// MaxVersionStringLen.
	UpgradeVoteRounds        uint64
	UpgradeThreshold         uint64
	DefaultUpgradeWaitRounds uint64
	MinUpgradeWaitRounds     uint64
	MaxUpgradeWaitRounds     uint64
	MaxVersionStringLen      int

	// MaxTxnBytesPerBlock determines the maximum number of bytes
	// that transactions can take up in a block.  Specifically,
	// the sum of the lengths of encodings of each transaction
	// in a block must not exceed MaxTxnBytesPerBlock.
	MaxTxnBytesPerBlock int

	// MaxTxnBytesPerBlock is the maximum size of a transaction's Note field.
	MaxTxnNoteBytes int

	// MaxTxnLife is how long a transaction can be live for:
	// the maximum difference between LastValid and FirstValid.
	//
	// Note that in a protocol upgrade, the ledger must first be upgraded
	// to hold more past blocks for this value to be raised.
	MaxTxnLife uint64

	// ApprovedUpgrades describes the upgrade proposals that this protocol
	// implementation will vote for, along with their delay value
	// (in rounds).  A delay value of zero is the same as a delay of
	// DefaultUpgradeWaitRounds.
	ApprovedUpgrades map[protocol.ConsensusVersion]uint64

	// SupportGenesisHash indicates support for the GenesisHash
	// fields in transactions (and requires them in blocks).
	SupportGenesisHash bool

	// RequireGenesisHash indicates that GenesisHash must be present
	// in every transaction.
	RequireGenesisHash bool

	// DefaultKeyDilution specifies the granularity of top-level ephemeral
	// keys. KeyDilution is the number of second-level keys in each batch,
	// signed by a top-level "batch" key.  The default value can be
	// overriden in the account state.
	DefaultKeyDilution uint64

	// MinBalance specifies the minimum balance that can appear in
	// an account.  To spend money below MinBalance requires issuing
	// an account-closing transaction, which transfers all of the
	// money from the account, and deletes the account state.
	MinBalance uint64

	// MinTxnFee specifies the minimum fee allowed on a transaction.
	// A minimum fee is necessary to prevent DoS. In some sense this is
	// a way of making the spender subsidize the cost of storing this transaction.
	MinTxnFee uint64

	// EnableFeePooling specifies that the sum of the fees in a
	// group must exceed one MinTxnFee per Txn, rather than check that
	// each Txn has a MinFee.
	EnableFeePooling bool

	// RewardUnit specifies the number of MicroAlgos corresponding to one reward
	// unit.
	//
	// Rewards are received by whole reward units.  Fractions of
	// RewardUnits do not receive rewards.
	RewardUnit uint64

	// RewardsRateRefreshInterval is the number of rounds after which the
	// rewards level is recomputed for the next RewardsRateRefreshInterval rounds.
	RewardsRateRefreshInterval uint64

	// seed-related parameters
	SeedLookback        uint64 // how many blocks back we use seeds from in sortition. delta_s in the spec
	SeedRefreshInterval uint64 // how often an old block hash is mixed into the seed. delta_r in the spec

	// ledger retention policy
	MaxBalLookback uint64 // (current round - MaxBalLookback) is the oldest round the ledger must answer balance queries for

	// sortition threshold factors
	NumProposers           uint64
	SoftCommitteeSize      uint64
	SoftCommitteeThreshold uint64
	CertCommitteeSize      uint64
	CertCommitteeThreshold uint64
	NextCommitteeSize      uint64 // for any non-FPR votes >= deadline step, committee sizes and thresholds are constant
	NextCommitteeThreshold uint64
	LateCommitteeSize      uint64
	LateCommitteeThreshold uint64
	RedoCommitteeSize      uint64
	RedoCommitteeThreshold uint64
	DownCommitteeSize      uint64
	DownCommitteeThreshold uint64

	// time for nodes to wait for block proposal headers for period > 0, value should be set to 2 * SmallLambda
	AgreementFilterTimeout time.Duration
	// time for nodes to wait for block proposal headers for period = 0, value should be configured to suit best case
	// critical path
	AgreementFilterTimeoutPeriod0 time.Duration

	FastRecoveryLambda    time.Duration // time between fast recovery attempts
	FastPartitionRecovery bool          // set when fast partition recovery is enabled

	// how to commit to the payset: flat or merkle tree
	PaysetCommit PaysetCommitType

	MaxTimestampIncrement int64 // maximum time between timestamps on successive blocks

	// support for the efficient encoding in SignedTxnInBlock
	SupportSignedTxnInBlock bool

	// force the FeeSink address to be non-participating in the genesis balances.
	ForceNonParticipatingFeeSink bool

	// support for ApplyData in SignedTxnInBlock
	ApplyData bool

	// track reward distributions in ApplyData
	RewardsInApplyData bool

	// domain-separated credentials
	CredentialDomainSeparationEnabled bool

	// support for transactions that mark an account non-participating
	SupportBecomeNonParticipatingTransactions bool

	// fix the rewards calculation by avoiding subtracting too much from the rewards pool
	PendingResidueRewards bool

	// asset support
	Asset bool

	// max number of assets per account
	MaxAssetsPerAccount int

	// max length of asset name
	MaxAssetNameBytes int

	// max length of asset unit name
	MaxAssetUnitNameBytes int

	// max length of asset url
	MaxAssetURLBytes int

	// support sequential transaction counter TxnCounter
	TxnCounter bool

	// transaction groups
	SupportTxGroups bool

	// max group size
	MaxTxGroupSize int

	// support for transaction leases
	// note: if FixTransactionLeases is not set, the transaction
	// leases supported are faulty; specifically, they do not
	// enforce exclusion correctly when the FirstValid of
	// transactions do not match.
	SupportTransactionLeases bool
	FixTransactionLeases     bool

	// 0 for no support, otherwise highest version supported
	LogicSigVersion uint64

	// len(LogicSig.Logic) + len(LogicSig.Args[*]) must be less than this
	LogicSigMaxSize uint64

	// sum of estimated op cost must be less than this
	LogicSigMaxCost uint64

	// max decimal precision for assets
	MaxAssetDecimals uint32

	// SupportRekeying indicates support for account rekeying (the RekeyTo and AuthAddr fields)
	SupportRekeying bool

	// application support
	Application bool

	// max number of ApplicationArgs for an ApplicationCall transaction
	MaxAppArgs int

	// max sum([len(arg) for arg in txn.ApplicationArgs])
	MaxAppTotalArgLen int

	// maximum length of application approval program or clear state
	// program in bytes
	MaxAppProgramLen int

	// extra length for application program in pages. A page is MaxAppProgramLen bytes
	MaxExtraAppProgramPages int

	// maximum number of accounts in the ApplicationCall Accounts field.
	// this determines, in part, the maximum number of balance records
	// accessed by a single transaction
	MaxAppTxnAccounts int

	// maximum number of app ids in the ApplicationCall ForeignApps field.
	// these are the only applications besides the called application for
	// which global state may be read in the transaction
	MaxAppTxnForeignApps int

	// maximum number of asset ids in the ApplicationCall ForeignAssets
	// field. these are the only assets for which the asset parameters may
	// be read in the transaction
	MaxAppTxnForeignAssets int

	// maximum cost of application approval program or clear state program
	MaxAppProgramCost int

	// maximum length of a key used in an application's global or local
	// key/value store
	MaxAppKeyLen int

	// maximum length of a bytes value used in an application's global or
	// local key/value store
	MaxAppBytesValueLen int

	// maximum number of applications a single account can create and store
	// AppParams for at once
	MaxAppsCreated int

	// maximum number of applications a single account can opt in to and
	// store AppLocalState for at once
	MaxAppsOptedIn int

	// flat MinBalance requirement for creating a single application and
	// storing its AppParams
	AppFlatParamsMinBalance uint64

	// flat MinBalance requirement for opting in to a single application
	// and storing its AppLocalState
	AppFlatOptInMinBalance uint64

	// MinBalance requirement per key/value entry in LocalState or
	// GlobalState key/value stores, regardless of value type
	SchemaMinBalancePerEntry uint64

	// MinBalance requirement (in addition to SchemaMinBalancePerEntry) for
	// integer values stored in LocalState or GlobalState key/value stores
	SchemaUintMinBalance uint64

	// MinBalance requirement (in addition to SchemaMinBalancePerEntry) for
	// []byte values stored in LocalState or GlobalState key/value stores
	SchemaBytesMinBalance uint64

	// maximum number of total key/value pairs allowed by a given
	// LocalStateSchema (and therefore allowed in LocalState)
	MaxLocalSchemaEntries uint64

	// maximum number of total key/value pairs allowed by a given
	// GlobalStateSchema (and therefore allowed in GlobalState)
	MaxGlobalSchemaEntries uint64

	// maximum total minimum balance requirement for an account, used
	// to limit the maximum size of a single balance record
	MaximumMinimumBalance uint64

	// CompactCertRounds defines the frequency with which compact
	// certificates are generated.  Every round that is a multiple
	// of CompactCertRounds, the block header will include a Merkle
	// commitment to the set of online accounts (that can vote after
	// another CompactCertRounds rounds), and that block will be signed
	// (forming a compact certificate) by the voters from the previous
	// such Merkle tree commitment.  A value of zero means no compact
	// certificates.
	CompactCertRounds uint64

	// CompactCertTopVoters is a bound on how many online accounts get to
	// participate in forming the compact certificate, by including the
	// top CompactCertTopVoters accounts (by normalized balance) into the
	// Merkle commitment.
	CompactCertTopVoters uint64

	// CompactCertVotersLookback is the number of blocks we skip before
	// publishing a Merkle commitment to the online accounts.  Namely,
	// if block number N contains a Merkle commitment to the online
	// accounts (which, incidentally, means N%CompactCertRounds=0),
	// then the balances reflected in that commitment must come from
	// block N-CompactCertVotersLookback.  This gives each node some
	// time (CompactCertVotersLookback blocks worth of time) to
	// construct this Merkle tree, so as to avoid placing the
	// construction of this Merkle tree (and obtaining the requisite
	// accounts and balances) in the critical path.
	CompactCertVotersLookback uint64

	// CompactCertWeightThreshold specifies the fraction of top voters weight
	// that must sign the message (block header) for security.  The compact
	// certificate ensures this threshold holds; however, forming a valid
	// compact certificate requires a somewhat higher number of signatures,
	// and the more signatures are collected, the smaller the compact cert
	// can be.
	//
	// This threshold can be thought of as the maximum fraction of
	// malicious weight that compact certificates defend against.
	//
	// The threshold is computed as CompactCertWeightThreshold/(1<<32).
	CompactCertWeightThreshold uint32

	// CompactCertSecKQ is the security parameter (k+q) for the compact
	// certificate scheme.
	CompactCertSecKQ uint64

	// EnableAssetCloseAmount adds an extra field to the ApplyData. The field contains the amount of the remaining
	// asset that were sent to the close-to address.
	EnableAssetCloseAmount bool

	// update the initial rewards rate calculation to take the reward pool minimum balance into account
	InitialRewardsRateCalculation bool

	// NoEmptyLocalDeltas updates how ApplyDelta.EvalDelta.LocalDeltas are stored
	NoEmptyLocalDeltas bool
<<<<<<< HEAD
=======

	// EnableKeyregCoherencyCheck enable the following extra checks on key registration transactions:
	// 1. checking that [VotePK/SelectionPK/VoteKeyDilution] are all set or all clear.
	// 2. checking that the VoteFirst is less or equal to VoteLast.
	// 3. checking that in the case of going offline, both the VoteFirst and VoteLast are clear.
	// 4. checking that in the case of going online the VoteLast is non-zero and greater then the current network round.
	// 5. checking that in the case of going online the VoteFirst is less or equal to the LastValid+1.
	// 6. checking that in the case of going online the VoteFirst is less or equal to the next network round.
	EnableKeyregCoherencyCheck bool
>>>>>>> 401cae29
}

// PaysetCommitType enumerates possible ways for the block header to commit to
// the set of transactions in the block.
type PaysetCommitType int

const (
	// PaysetCommitUnsupported is the zero value, reflecting the fact
	// that some early protocols used a Merkle tree to commit to the
	// transactions in a way that we no longer support.
	PaysetCommitUnsupported PaysetCommitType = iota

	// PaysetCommitFlat hashes the entire payset array.
	PaysetCommitFlat

	// PaysetCommitMerkle uses merklearray to commit to the payset.
	PaysetCommitMerkle
)

// ConsensusProtocols defines a set of supported protocol versions and their
// corresponding parameters.
type ConsensusProtocols map[protocol.ConsensusVersion]ConsensusParams

// Consensus tracks the protocol-level settings for different versions of the
// consensus protocol.
var Consensus ConsensusProtocols

// MaxVoteThreshold is the largest threshold for a bundle over all supported
// consensus protocols, used for decoding purposes.
var MaxVoteThreshold int

// MaxEvalDeltaAccounts is the largest number of accounts that may appear in
// an eval delta, used for decoding purposes.
var MaxEvalDeltaAccounts int

// MaxStateDeltaKeys is the largest number of key/value pairs that may appear
// in a StateDelta, used for decoding purposes.
var MaxStateDeltaKeys int

// MaxLogicSigMaxSize is the largest logical signature appear in any of the supported
// protocols, used for decoding purposes.
var MaxLogicSigMaxSize int

// MaxTxnNoteBytes is the largest supported nodes field array size supported by any
// of the consensus protocols. used for decoding purposes.
var MaxTxnNoteBytes int

// MaxTxGroupSize is the largest supported number of transactions per transaction group supported by any
// of the consensus protocols. used for decoding purposes.
var MaxTxGroupSize int

// MaxAppProgramLen is the largest supported app program size supported by any
// of the consensus protocols. used for decoding purposes.
var MaxAppProgramLen int

// MaxBytesKeyValueLen is a maximum length of key or value across all protocols.
// used for decoding purposes.
var MaxBytesKeyValueLen int

// MaxExtraAppProgramLen is the maximum extra app program length supported by any
// of the consensus protocols. used for decoding purposes.
var MaxExtraAppProgramLen int

// MaxAvailableAppProgramLen is the largest supported app program size include the extra pages
//supported supported by any of the consensus protocols. used for decoding purposes.
var MaxAvailableAppProgramLen int

func checkSetMax(value int, curMax *int) {
	if value > *curMax {
		*curMax = value
	}
}

// checkSetAllocBounds sets some global variables used during msgpack decoding
// to enforce memory allocation limits. The values should be generous to
// prevent correctness bugs, but not so large that DoS attacks are trivial
func checkSetAllocBounds(p ConsensusParams) {
	checkSetMax(int(p.SoftCommitteeThreshold), &MaxVoteThreshold)
	checkSetMax(int(p.CertCommitteeThreshold), &MaxVoteThreshold)
	checkSetMax(int(p.NextCommitteeThreshold), &MaxVoteThreshold)
	checkSetMax(int(p.LateCommitteeThreshold), &MaxVoteThreshold)
	checkSetMax(int(p.RedoCommitteeThreshold), &MaxVoteThreshold)
	checkSetMax(int(p.DownCommitteeThreshold), &MaxVoteThreshold)

	// These bounds could be tighter, but since these values are just to
	// prevent DoS, setting them to be the maximum number of allowed
	// executed TEAL instructions should be fine (order of ~1000)
	checkSetMax(p.MaxAppProgramLen, &MaxStateDeltaKeys)
	checkSetMax(p.MaxAppProgramLen, &MaxEvalDeltaAccounts)
	checkSetMax(p.MaxAppProgramLen, &MaxAppProgramLen)
	checkSetMax(int(p.LogicSigMaxSize), &MaxLogicSigMaxSize)
	checkSetMax(p.MaxTxnNoteBytes, &MaxTxnNoteBytes)
	checkSetMax(p.MaxTxGroupSize, &MaxTxGroupSize)
	// MaxBytesKeyValueLen is max of MaxAppKeyLen and MaxAppBytesValueLen
	checkSetMax(p.MaxAppKeyLen, &MaxBytesKeyValueLen)
	checkSetMax(p.MaxAppBytesValueLen, &MaxBytesKeyValueLen)
	checkSetMax(p.MaxExtraAppProgramPages, &MaxExtraAppProgramLen)
	// MaxAvailableAppProgramLen is the max of supported app program size
	MaxAvailableAppProgramLen = MaxAppProgramLen * (1 + MaxExtraAppProgramLen)
}

// SaveConfigurableConsensus saves the configurable protocols file to the provided data directory.
// if the params contains zero protocols, the existing consensus.json file will be removed if exists.
func SaveConfigurableConsensus(dataDirectory string, params ConsensusProtocols) error {
	consensusProtocolPath := filepath.Join(dataDirectory, ConfigurableConsensusProtocolsFilename)

	if len(params) == 0 {
		// we have no consensus params to write. In this case, just delete the existing file
		// ( if any )
		err := os.Remove(consensusProtocolPath)
		if os.IsNotExist(err) {
			return nil
		}
		return err
	}
	encodedConsensusParams, err := json.Marshal(params)
	if err != nil {
		return err
	}
	err = ioutil.WriteFile(consensusProtocolPath, encodedConsensusParams, 0644)
	return err
}

// DeepCopy creates a deep copy of a consensus protocols map.
func (cp ConsensusProtocols) DeepCopy() ConsensusProtocols {
	staticConsensus := make(ConsensusProtocols)
	for consensusVersion, consensusParams := range cp {
		// recreate the ApprovedUpgrades map since we don't want to modify the original one.
		if consensusParams.ApprovedUpgrades != nil {
			newApprovedUpgrades := make(map[protocol.ConsensusVersion]uint64)
			for ver, when := range consensusParams.ApprovedUpgrades {
				newApprovedUpgrades[ver] = when
			}
			consensusParams.ApprovedUpgrades = newApprovedUpgrades
		}
		staticConsensus[consensusVersion] = consensusParams
	}
	return staticConsensus
}

// Merge merges a configurable consensus ontop of the existing consensus protocol and return
// a new consensus protocol without modify any of the incoming structures.
func (cp ConsensusProtocols) Merge(configurableConsensus ConsensusProtocols) ConsensusProtocols {
	staticConsensus := cp.DeepCopy()

	for consensusVersion, consensusParams := range configurableConsensus {
		if consensusParams.ApprovedUpgrades == nil {
			// if we were provided with an empty ConsensusParams, delete the existing reference to this consensus version
			for cVer, cParam := range staticConsensus {
				if cVer == consensusVersion {
					delete(staticConsensus, cVer)
				} else if _, has := cParam.ApprovedUpgrades[consensusVersion]; has {
					// delete upgrade to deleted version
					delete(cParam.ApprovedUpgrades, consensusVersion)
				}
			}
		} else {
			// need to add/update entry
			staticConsensus[consensusVersion] = consensusParams
		}
	}

	return staticConsensus
}

// LoadConfigurableConsensusProtocols loads the configurable protocols from the data directroy
func LoadConfigurableConsensusProtocols(dataDirectory string) error {
	newConsensus, err := PreloadConfigurableConsensusProtocols(dataDirectory)
	if err != nil {
		return err
	}
	if newConsensus != nil {
		Consensus = newConsensus
		// Set allocation limits
		for _, p := range Consensus {
			checkSetAllocBounds(p)
		}
	}
	return nil
}

// PreloadConfigurableConsensusProtocols loads the configurable protocols from the data directroy
// and merge it with a copy of the Consensus map. Then, it returns it to the caller.
func PreloadConfigurableConsensusProtocols(dataDirectory string) (ConsensusProtocols, error) {
	consensusProtocolPath := filepath.Join(dataDirectory, ConfigurableConsensusProtocolsFilename)
	file, err := os.Open(consensusProtocolPath)

	if err != nil {
		if os.IsNotExist(err) {
			// this file is not required, only optional. if it's missing, no harm is done.
			return Consensus, nil
		}
		return nil, err
	}
	defer file.Close()

	configurableConsensus := make(ConsensusProtocols)

	decoder := json.NewDecoder(file)
	err = decoder.Decode(&configurableConsensus)
	if err != nil {
		return nil, err
	}
	return Consensus.Merge(configurableConsensus), nil
}

func initConsensusProtocols() {
	// WARNING: copying a ConsensusParams by value into a new variable
	// does not copy the ApprovedUpgrades map.  Make sure that each new
	// ConsensusParams structure gets a fresh ApprovedUpgrades map.

	// Base consensus protocol version, v7.
	v7 := ConsensusParams{
		UpgradeVoteRounds:        10000,
		UpgradeThreshold:         9000,
		DefaultUpgradeWaitRounds: 10000,
		MaxVersionStringLen:      64,

		MinBalance:          10000,
		MinTxnFee:           1000,
		MaxTxnLife:          1000,
		MaxTxnNoteBytes:     1024,
		MaxTxnBytesPerBlock: 1000000,
		DefaultKeyDilution:  10000,

		MaxTimestampIncrement: 25,

		RewardUnit:                 1e6,
		RewardsRateRefreshInterval: 5e5,

		ApprovedUpgrades: map[protocol.ConsensusVersion]uint64{},

		NumProposers:           30,
		SoftCommitteeSize:      2500,
		SoftCommitteeThreshold: 1870,
		CertCommitteeSize:      1000,
		CertCommitteeThreshold: 720,
		NextCommitteeSize:      10000,
		NextCommitteeThreshold: 7750,
		LateCommitteeSize:      10000,
		LateCommitteeThreshold: 7750,
		RedoCommitteeSize:      10000,
		RedoCommitteeThreshold: 7750,
		DownCommitteeSize:      10000,
		DownCommitteeThreshold: 7750,

		AgreementFilterTimeout:        4 * time.Second,
		AgreementFilterTimeoutPeriod0: 4 * time.Second,

		FastRecoveryLambda: 5 * time.Minute,

		SeedLookback:        2,
		SeedRefreshInterval: 100,

		MaxBalLookback: 320,

		MaxTxGroupSize: 1,
	}

	v7.ApprovedUpgrades = map[protocol.ConsensusVersion]uint64{}
	Consensus[protocol.ConsensusV7] = v7

	// v8 uses parameters and a seed derivation policy (the "twin seeds") from Georgios' new analysis
	v8 := v7

	v8.SeedRefreshInterval = 80
	v8.NumProposers = 9
	v8.SoftCommitteeSize = 2990
	v8.SoftCommitteeThreshold = 2267
	v8.CertCommitteeSize = 1500
	v8.CertCommitteeThreshold = 1112
	v8.NextCommitteeSize = 5000
	v8.NextCommitteeThreshold = 3838
	v8.LateCommitteeSize = 5000
	v8.LateCommitteeThreshold = 3838
	v8.RedoCommitteeSize = 5000
	v8.RedoCommitteeThreshold = 3838
	v8.DownCommitteeSize = 5000
	v8.DownCommitteeThreshold = 3838

	v8.ApprovedUpgrades = map[protocol.ConsensusVersion]uint64{}
	Consensus[protocol.ConsensusV8] = v8

	// v7 can be upgraded to v8.
	v7.ApprovedUpgrades[protocol.ConsensusV8] = 0

	// v9 increases the minimum balance to 100,000 microAlgos.
	v9 := v8
	v9.MinBalance = 100000
	v9.ApprovedUpgrades = map[protocol.ConsensusVersion]uint64{}
	Consensus[protocol.ConsensusV9] = v9

	// v8 can be upgraded to v9.
	v8.ApprovedUpgrades[protocol.ConsensusV9] = 0

	// v10 introduces fast partition recovery (and also raises NumProposers).
	v10 := v9
	v10.FastPartitionRecovery = true
	v10.NumProposers = 20
	v10.LateCommitteeSize = 500
	v10.LateCommitteeThreshold = 320
	v10.RedoCommitteeSize = 2400
	v10.RedoCommitteeThreshold = 1768
	v10.DownCommitteeSize = 6000
	v10.DownCommitteeThreshold = 4560
	v10.ApprovedUpgrades = map[protocol.ConsensusVersion]uint64{}
	Consensus[protocol.ConsensusV10] = v10

	// v9 can be upgraded to v10.
	v9.ApprovedUpgrades[protocol.ConsensusV10] = 0

	// v11 introduces SignedTxnInBlock.
	v11 := v10
	v11.SupportSignedTxnInBlock = true
	v11.PaysetCommit = PaysetCommitFlat
	v11.ApprovedUpgrades = map[protocol.ConsensusVersion]uint64{}
	Consensus[protocol.ConsensusV11] = v11

	// v10 can be upgraded to v11.
	v10.ApprovedUpgrades[protocol.ConsensusV11] = 0

	// v12 increases the maximum length of a version string.
	v12 := v11
	v12.MaxVersionStringLen = 128
	v12.ApprovedUpgrades = map[protocol.ConsensusVersion]uint64{}
	Consensus[protocol.ConsensusV12] = v12

	// v11 can be upgraded to v12.
	v11.ApprovedUpgrades[protocol.ConsensusV12] = 0

	// v13 makes the consensus version a meaningful string.
	v13 := v12
	v13.ApprovedUpgrades = map[protocol.ConsensusVersion]uint64{}
	Consensus[protocol.ConsensusV13] = v13

	// v12 can be upgraded to v13.
	v12.ApprovedUpgrades[protocol.ConsensusV13] = 0

	// v14 introduces tracking of closing amounts in ApplyData, and enables
	// GenesisHash in transactions.
	v14 := v13
	v14.ApplyData = true
	v14.SupportGenesisHash = true
	v14.ApprovedUpgrades = map[protocol.ConsensusVersion]uint64{}
	Consensus[protocol.ConsensusV14] = v14

	// v13 can be upgraded to v14.
	v13.ApprovedUpgrades[protocol.ConsensusV14] = 0

	// v15 introduces tracking of reward distributions in ApplyData.
	v15 := v14
	v15.RewardsInApplyData = true
	v15.ForceNonParticipatingFeeSink = true
	v15.ApprovedUpgrades = map[protocol.ConsensusVersion]uint64{}
	Consensus[protocol.ConsensusV15] = v15

	// v14 can be upgraded to v15.
	v14.ApprovedUpgrades[protocol.ConsensusV15] = 0

	// v16 fixes domain separation in credentials.
	v16 := v15
	v16.CredentialDomainSeparationEnabled = true
	v16.RequireGenesisHash = true
	v16.ApprovedUpgrades = map[protocol.ConsensusVersion]uint64{}
	Consensus[protocol.ConsensusV16] = v16

	// v15 can be upgraded to v16.
	v15.ApprovedUpgrades[protocol.ConsensusV16] = 0

	// ConsensusV17 points to 'final' spec commit
	v17 := v16
	v17.ApprovedUpgrades = map[protocol.ConsensusVersion]uint64{}
	Consensus[protocol.ConsensusV17] = v17

	// v16 can be upgraded to v17.
	v16.ApprovedUpgrades[protocol.ConsensusV17] = 0

	// ConsensusV18 points to reward calculation spec commit
	v18 := v17
	v18.PendingResidueRewards = true
	v18.ApprovedUpgrades = map[protocol.ConsensusVersion]uint64{}
	v18.TxnCounter = true
	v18.Asset = true
	v18.LogicSigVersion = 1
	v18.LogicSigMaxSize = 1000
	v18.LogicSigMaxCost = 20000
	v18.MaxAssetsPerAccount = 1000
	v18.SupportTxGroups = true
	v18.MaxTxGroupSize = 16
	v18.SupportTransactionLeases = true
	v18.SupportBecomeNonParticipatingTransactions = true
	v18.MaxAssetNameBytes = 32
	v18.MaxAssetUnitNameBytes = 8
	v18.MaxAssetURLBytes = 32
	Consensus[protocol.ConsensusV18] = v18

	// ConsensusV19 is the official spec commit ( teal, assets, group tx )
	v19 := v18
	v19.ApprovedUpgrades = map[protocol.ConsensusVersion]uint64{}

	Consensus[protocol.ConsensusV19] = v19

	// v18 can be upgraded to v19.
	v18.ApprovedUpgrades[protocol.ConsensusV19] = 0
	// v17 can be upgraded to v19.
	v17.ApprovedUpgrades[protocol.ConsensusV19] = 0

	// v20 points to adding the precision to the assets.
	v20 := v19
	v20.ApprovedUpgrades = map[protocol.ConsensusVersion]uint64{}
	v20.MaxAssetDecimals = 19
	// we want to adjust the upgrade time to be roughly one week.
	// one week, in term of rounds would be:
	// 140651 = (7 * 24 * 60 * 60 / 4.3)
	// for the sake of future manual calculations, we'll round that down
	// a bit :
	v20.DefaultUpgradeWaitRounds = 140000
	Consensus[protocol.ConsensusV20] = v20

	// v19 can be upgraded to v20.
	v19.ApprovedUpgrades[protocol.ConsensusV20] = 0

	// v21 fixes a bug in Credential.lowestOutput that would cause larger accounts to be selected to propose disproportionately more often than small accounts
	v21 := v20
	v21.ApprovedUpgrades = map[protocol.ConsensusVersion]uint64{}
	Consensus[protocol.ConsensusV21] = v21
	// v20 can be upgraded to v21.
	v20.ApprovedUpgrades[protocol.ConsensusV21] = 0

	// v22 is an upgrade which allows tuning the number of rounds to wait to execute upgrades.
	v22 := v21
	v22.ApprovedUpgrades = map[protocol.ConsensusVersion]uint64{}
	v22.MinUpgradeWaitRounds = 10000
	v22.MaxUpgradeWaitRounds = 150000
	Consensus[protocol.ConsensusV22] = v22

	// v23 is an upgrade which fixes the behavior of leases so that
	// it conforms with the intended spec.
	v23 := v22
	v23.ApprovedUpgrades = map[protocol.ConsensusVersion]uint64{}
	v23.FixTransactionLeases = true
	Consensus[protocol.ConsensusV23] = v23
	// v22 can be upgraded to v23.
	v22.ApprovedUpgrades[protocol.ConsensusV23] = 10000
	// v21 can be upgraded to v23.
	v21.ApprovedUpgrades[protocol.ConsensusV23] = 0

	// v24 is the stateful teal and rekeying upgrade
	v24 := v23
	v24.ApprovedUpgrades = map[protocol.ConsensusVersion]uint64{}
	v24.LogicSigVersion = 2

	// Enable application support
	v24.Application = true

	// Enable rekeying
	v24.SupportRekeying = true

	// 100.1 Algos (MinBalance for creating 1,000 assets)
	v24.MaximumMinimumBalance = 100100000

	v24.MaxAppArgs = 16
	v24.MaxAppTotalArgLen = 2048
	v24.MaxAppProgramLen = 1024
	v24.MaxAppKeyLen = 64
	v24.MaxAppBytesValueLen = 64

	// 0.1 Algos (Same min balance cost as an Asset)
	v24.AppFlatParamsMinBalance = 100000
	v24.AppFlatOptInMinBalance = 100000

	// Can look up Sender + 4 other balance records per Application txn
	v24.MaxAppTxnAccounts = 4

	// Can look up 2 other app creator balance records to see global state
	v24.MaxAppTxnForeignApps = 2

	// Can look up 2 assets to see asset parameters
	v24.MaxAppTxnForeignAssets = 2

	// 64 byte keys @ ~333 microAlgos/byte + delta
	v24.SchemaMinBalancePerEntry = 25000

	// 9 bytes @ ~333 microAlgos/byte + delta
	v24.SchemaUintMinBalance = 3500

	// 64 byte values @ ~333 microAlgos/byte + delta
	v24.SchemaBytesMinBalance = 25000

	// Maximum number of key/value pairs per local key/value store
	v24.MaxLocalSchemaEntries = 16

	// Maximum number of key/value pairs per global key/value store
	v24.MaxGlobalSchemaEntries = 64

	// Maximum cost of ApprovalProgram/ClearStateProgram
	v24.MaxAppProgramCost = 700

	// Maximum number of apps a single account can create
	v24.MaxAppsCreated = 10

	// Maximum number of apps a single account can opt into
	v24.MaxAppsOptedIn = 10
	Consensus[protocol.ConsensusV24] = v24

	// v23 can be upgraded to v24, with an update delay of 7 days ( see calculation above )
	v23.ApprovedUpgrades[protocol.ConsensusV24] = 140000

	// v25 enables AssetCloseAmount in the ApplyData
	v25 := v24
	v25.ApprovedUpgrades = map[protocol.ConsensusVersion]uint64{}

	// Enable AssetCloseAmount field
	v25.EnableAssetCloseAmount = true
	Consensus[protocol.ConsensusV25] = v25

	// v26 adds support for teal3
	v26 := v25
	v26.ApprovedUpgrades = map[protocol.ConsensusVersion]uint64{}

	// Enable the InitialRewardsRateCalculation fix
	v26.InitialRewardsRateCalculation = true

	// Enable transaction Merkle tree.
	v26.PaysetCommit = PaysetCommitMerkle

	// Enable teal3
	v26.LogicSigVersion = 3

	Consensus[protocol.ConsensusV26] = v26

	// v25 or v24 can be upgraded to v26, with an update delay of 7 days ( see calculation above )
	v25.ApprovedUpgrades[protocol.ConsensusV26] = 140000
	v24.ApprovedUpgrades[protocol.ConsensusV26] = 140000

	// v27 updates ApplyDelta.EvalDelta.LocalDeltas format
	v27 := v26
	v27.ApprovedUpgrades = map[protocol.ConsensusVersion]uint64{}

	// Enable the ApplyDelta.EvalDelta.LocalDeltas fix
	v27.NoEmptyLocalDeltas = true

	Consensus[protocol.ConsensusV27] = v27

	// v26 can be upgraded to v27, with an update delay of 3 days
	// 60279 = (3 * 24 * 60 * 60 / 4.3)
	// for the sake of future manual calculations, we'll round that down
	// a bit :
	v26.ApprovedUpgrades[protocol.ConsensusV27] = 60000

	// ConsensusFuture is used to test features that are implemented
	// but not yet released in a production protocol version.
	vFuture := v27
	vFuture.ApprovedUpgrades = map[protocol.ConsensusVersion]uint64{}

	// FilterTimeout for period 0 should take a new optimized, configured value, need to revisit this later
	vFuture.AgreementFilterTimeoutPeriod0 = 4 * time.Second

	// Enable compact certificates.
	vFuture.CompactCertRounds = 128
	vFuture.CompactCertTopVoters = 1024 * 1024
	vFuture.CompactCertVotersLookback = 16
	vFuture.CompactCertWeightThreshold = (1 << 32) * 30 / 100
	vFuture.CompactCertSecKQ = 128

	vFuture.EnableKeyregCoherencyCheck = true

	// Enable support for larger app program size
	vFuture.MaxExtraAppProgramPages = 3

	// enable the InitialRewardsRateCalculation fix
	vFuture.InitialRewardsRateCalculation = true
	// Enable transaction Merkle tree.
	vFuture.PaysetCommit = PaysetCommitMerkle

	// Enable TEAL 4
	vFuture.LogicSigVersion = 4

	// Increase asset URL length to allow for IPFS URLs
	vFuture.MaxAssetURLBytes = 96

	vFuture.EnableFeePooling = true

	Consensus[protocol.ConsensusFuture] = vFuture
}

// Global defines global Algorand protocol parameters which should not be overridden.
type Global struct {
	SmallLambda time.Duration // min amount of time to wait for leader's credential (i.e., time to propagate one credential)
	BigLambda   time.Duration // max amount of time to wait for leader's proposal (i.e., time to propagate one block)
}

// Protocol holds the global configuration settings for the agreement protocol,
// initialized with our current defaults. This is used across all nodes we create.
var Protocol = Global{
	SmallLambda: 2000 * time.Millisecond,
	BigLambda:   15000 * time.Millisecond,
}

func init() {
	Consensus = make(ConsensusProtocols)

	initConsensusProtocols()

	// Set allocation limits
	for _, p := range Consensus {
		checkSetAllocBounds(p)
	}
}<|MERGE_RESOLUTION|>--- conflicted
+++ resolved
@@ -359,8 +359,6 @@
 
 	// NoEmptyLocalDeltas updates how ApplyDelta.EvalDelta.LocalDeltas are stored
 	NoEmptyLocalDeltas bool
-<<<<<<< HEAD
-=======
 
 	// EnableKeyregCoherencyCheck enable the following extra checks on key registration transactions:
 	// 1. checking that [VotePK/SelectionPK/VoteKeyDilution] are all set or all clear.
@@ -370,7 +368,6 @@
 	// 5. checking that in the case of going online the VoteFirst is less or equal to the LastValid+1.
 	// 6. checking that in the case of going online the VoteFirst is less or equal to the next network round.
 	EnableKeyregCoherencyCheck bool
->>>>>>> 401cae29
 }
 
 // PaysetCommitType enumerates possible ways for the block header to commit to
