// Copyright (C) 2019-2021 Algorand, Inc.
// This file is part of go-algorand
//
// go-algorand is free software: you can redistribute it and/or modify
// it under the terms of the GNU Affero General Public License as
// published by the Free Software Foundation, either version 3 of the
// License, or (at your option) any later version.
//
// go-algorand is distributed in the hope that it will be useful,
// but WITHOUT ANY WARRANTY; without even the implied warranty of
// MERCHANTABILITY or FITNESS FOR A PARTICULAR PURPOSE.  See the
// GNU Affero General Public License for more details.
//
// You should have received a copy of the GNU Affero General Public License
// along with go-algorand.  If not, see <https://www.gnu.org/licenses/>.

package config

import (
	"encoding/json"
	"io/ioutil"
	"os"
	"path/filepath"
	"time"

	"github.com/algorand/go-algorand/protocol"
)

// ConsensusParams specifies settings that might vary based on the
// particular version of the consensus protocol.
type ConsensusParams struct {
	// Consensus protocol upgrades.  Votes for upgrades are collected for
	// UpgradeVoteRounds.  If the number of positive votes is over
	// UpgradeThreshold, the proposal is accepted.
	//
	// UpgradeVoteRounds needs to be long enough to collect an
	// accurate sample of participants, and UpgradeThreshold needs
	// to be high enough to ensure that there are sufficient participants
	// after the upgrade.
	//
	// A consensus protocol upgrade may specify the delay between its
	// acceptance and its execution.  This gives clients time to notify
	// users.  This delay is specified by the upgrade proposer and must
	// be between MinUpgradeWaitRounds and MaxUpgradeWaitRounds (inclusive)
	// in the old protocol's parameters.  Note that these parameters refer
	// to the representation of the delay in a block rather than the actual
	// delay: if the specified delay is zero, it is equivalent to
	// DefaultUpgradeWaitRounds.
	//
	// The maximum length of a consensus version string is
	// MaxVersionStringLen.
	UpgradeVoteRounds        uint64
	UpgradeThreshold         uint64
	DefaultUpgradeWaitRounds uint64
	MinUpgradeWaitRounds     uint64
	MaxUpgradeWaitRounds     uint64
	MaxVersionStringLen      int

	// MaxTxnBytesPerBlock determines the maximum number of bytes
	// that transactions can take up in a block.  Specifically,
	// the sum of the lengths of encodings of each transaction
	// in a block must not exceed MaxTxnBytesPerBlock.
	MaxTxnBytesPerBlock int

	// MaxTxnBytesPerBlock is the maximum size of a transaction's Note field.
	MaxTxnNoteBytes int

	// MaxTxnLife is how long a transaction can be live for:
	// the maximum difference between LastValid and FirstValid.
	//
	// Note that in a protocol upgrade, the ledger must first be upgraded
	// to hold more past blocks for this value to be raised.
	MaxTxnLife uint64

	// ApprovedUpgrades describes the upgrade proposals that this protocol
	// implementation will vote for, along with their delay value
	// (in rounds).  A delay value of zero is the same as a delay of
	// DefaultUpgradeWaitRounds.
	ApprovedUpgrades map[protocol.ConsensusVersion]uint64

	// SupportGenesisHash indicates support for the GenesisHash
	// fields in transactions (and requires them in blocks).
	SupportGenesisHash bool

	// RequireGenesisHash indicates that GenesisHash must be present
	// in every transaction.
	RequireGenesisHash bool

	// DefaultKeyDilution specifies the granularity of top-level ephemeral
	// keys. KeyDilution is the number of second-level keys in each batch,
	// signed by a top-level "batch" key.  The default value can be
	// overridden in the account state.
	DefaultKeyDilution uint64

	// MinBalance specifies the minimum balance that can appear in
	// an account.  To spend money below MinBalance requires issuing
	// an account-closing transaction, which transfers all of the
	// money from the account, and deletes the account state.
	MinBalance uint64

	// MinTxnFee specifies the minimum fee allowed on a transaction.
	// A minimum fee is necessary to prevent DoS. In some sense this is
	// a way of making the spender subsidize the cost of storing this transaction.
	MinTxnFee uint64

	// EnableFeePooling specifies that the sum of the fees in a
	// group must exceed one MinTxnFee per Txn, rather than check that
	// each Txn has a MinFee.
	EnableFeePooling bool

	// EnableAppCostPooling specifies that the sum of fees for application calls
	// in a group is checked against the sum of the budget for application calls,
	// rather than check each individual app call is within the budget.
	EnableAppCostPooling bool

	// RewardUnit specifies the number of MicroAlgos corresponding to one reward
	// unit.
	//
	// Rewards are received by whole reward units.  Fractions of
	// RewardUnits do not receive rewards.
	RewardUnit uint64

	// RewardsRateRefreshInterval is the number of rounds after which the
	// rewards level is recomputed for the next RewardsRateRefreshInterval rounds.
	RewardsRateRefreshInterval uint64

	// seed-related parameters
	SeedLookback        uint64 // how many blocks back we use seeds from in sortition. delta_s in the spec
	SeedRefreshInterval uint64 // how often an old block hash is mixed into the seed. delta_r in the spec

	// ledger retention policy
	MaxBalLookback uint64 // (current round - MaxBalLookback) is the oldest round the ledger must answer balance queries for

	// sortition threshold factors
	NumProposers           uint64
	SoftCommitteeSize      uint64
	SoftCommitteeThreshold uint64
	CertCommitteeSize      uint64
	CertCommitteeThreshold uint64
	NextCommitteeSize      uint64 // for any non-FPR votes >= deadline step, committee sizes and thresholds are constant
	NextCommitteeThreshold uint64
	LateCommitteeSize      uint64
	LateCommitteeThreshold uint64
	RedoCommitteeSize      uint64
	RedoCommitteeThreshold uint64
	DownCommitteeSize      uint64
	DownCommitteeThreshold uint64

	// time for nodes to wait for block proposal headers for period > 0, value should be set to 2 * SmallLambda
	AgreementFilterTimeout time.Duration
	// time for nodes to wait for block proposal headers for period = 0, value should be configured to suit best case
	// critical path
	AgreementFilterTimeoutPeriod0 time.Duration

	FastRecoveryLambda    time.Duration // time between fast recovery attempts
	FastPartitionRecovery bool          // set when fast partition recovery is enabled

	// how to commit to the payset: flat or merkle tree
	PaysetCommit PaysetCommitType

	MaxTimestampIncrement int64 // maximum time between timestamps on successive blocks

	// support for the efficient encoding in SignedTxnInBlock
	SupportSignedTxnInBlock bool

	// force the FeeSink address to be non-participating in the genesis balances.
	ForceNonParticipatingFeeSink bool

	// support for ApplyData in SignedTxnInBlock
	ApplyData bool

	// track reward distributions in ApplyData
	RewardsInApplyData bool

	// domain-separated credentials
	CredentialDomainSeparationEnabled bool

	// support for transactions that mark an account non-participating
	SupportBecomeNonParticipatingTransactions bool

	// fix the rewards calculation by avoiding subtracting too much from the rewards pool
	PendingResidueRewards bool

	// asset support
	Asset bool

	// max number of assets per account
	MaxAssetsPerAccount int

	// max length of asset name
	MaxAssetNameBytes int

	// max length of asset unit name
	MaxAssetUnitNameBytes int

	// max length of asset url
	MaxAssetURLBytes int

	// support sequential transaction counter TxnCounter
	TxnCounter bool

	// transaction groups
	SupportTxGroups bool

	// max group size
	MaxTxGroupSize int

	// support for transaction leases
	// note: if FixTransactionLeases is not set, the transaction
	// leases supported are faulty; specifically, they do not
	// enforce exclusion correctly when the FirstValid of
	// transactions do not match.
	SupportTransactionLeases bool
	FixTransactionLeases     bool

	// 0 for no support, otherwise highest version supported
	LogicSigVersion uint64

	// len(LogicSig.Logic) + len(LogicSig.Args[*]) must be less than this
	LogicSigMaxSize uint64

	// sum of estimated op cost must be less than this
	LogicSigMaxCost uint64

	// max decimal precision for assets
	MaxAssetDecimals uint32

	// SupportRekeying indicates support for account rekeying (the RekeyTo and AuthAddr fields)
	SupportRekeying bool

	// application support
	Application bool

	// max number of ApplicationArgs for an ApplicationCall transaction
	MaxAppArgs int

	// max sum([len(arg) for arg in txn.ApplicationArgs])
	MaxAppTotalArgLen int

	// maximum byte len of application approval program or clear state
	// When MaxExtraAppProgramPages > 0, this is the size of those pages.
	// So two "extra pages" would mean 3*MaxAppProgramLen bytes are available.
	MaxAppProgramLen int

	// maximum total length of an application's programs (approval + clear state)
	// When MaxExtraAppProgramPages > 0, this is the size of those pages.
	// So two "extra pages" would mean 3*MaxAppTotalProgramLen bytes are available.
	MaxAppTotalProgramLen int

	// extra length for application program in pages. A page is MaxAppProgramLen bytes
	MaxExtraAppProgramPages int

	// maximum number of accounts in the ApplicationCall Accounts field.
	// this determines, in part, the maximum number of balance records
	// accessed by a single transaction
	MaxAppTxnAccounts int

	// maximum number of app ids in the ApplicationCall ForeignApps field.
	// these are the only applications besides the called application for
	// which global state may be read in the transaction
	MaxAppTxnForeignApps int

	// maximum number of asset ids in the ApplicationCall ForeignAssets
	// field. these are the only assets for which the asset parameters may
	// be read in the transaction
	MaxAppTxnForeignAssets int

	// maximum number of "foreign references" (accounts, asa, app)
	// that can be attached to a single app call.
	MaxAppTotalTxnReferences int

	// maximum cost of application approval program or clear state program
	MaxAppProgramCost int

	// maximum length of a key used in an application's global or local
	// key/value store
	MaxAppKeyLen int

	// maximum length of a bytes value used in an application's global or
	// local key/value store
	MaxAppBytesValueLen int

	// maximum sum of the lengths of the key and value of one app state entry
	MaxAppSumKeyValueLens int

	// maximum number of inner transactions that can be created by an app call
	MaxInnerTransactions int

	// maximum number of applications a single account can create and store
	// AppParams for at once
	MaxAppsCreated int

	// maximum number of applications a single account can opt in to and
	// store AppLocalState for at once
	MaxAppsOptedIn int

	// flat MinBalance requirement for creating a single application and
	// storing its AppParams
	AppFlatParamsMinBalance uint64

	// flat MinBalance requirement for opting in to a single application
	// and storing its AppLocalState
	AppFlatOptInMinBalance uint64

	// MinBalance requirement per key/value entry in LocalState or
	// GlobalState key/value stores, regardless of value type
	SchemaMinBalancePerEntry uint64

	// MinBalance requirement (in addition to SchemaMinBalancePerEntry) for
	// integer values stored in LocalState or GlobalState key/value stores
	SchemaUintMinBalance uint64

	// MinBalance requirement (in addition to SchemaMinBalancePerEntry) for
	// []byte values stored in LocalState or GlobalState key/value stores
	SchemaBytesMinBalance uint64

	// maximum number of total key/value pairs allowed by a given
	// LocalStateSchema (and therefore allowed in LocalState)
	MaxLocalSchemaEntries uint64

	// maximum number of total key/value pairs allowed by a given
	// GlobalStateSchema (and therefore allowed in GlobalState)
	MaxGlobalSchemaEntries uint64

	// maximum total minimum balance requirement for an account, used
	// to limit the maximum size of a single balance record
	MaximumMinimumBalance uint64

	// CompactCertRounds defines the frequency with which compact
	// certificates are generated.  Every round that is a multiple
	// of CompactCertRounds, the block header will include a Merkle
	// commitment to the set of online accounts (that can vote after
	// another CompactCertRounds rounds), and that block will be signed
	// (forming a compact certificate) by the voters from the previous
	// such Merkle tree commitment.  A value of zero means no compact
	// certificates.
	CompactCertRounds uint64

	// CompactCertTopVoters is a bound on how many online accounts get to
	// participate in forming the compact certificate, by including the
	// top CompactCertTopVoters accounts (by normalized balance) into the
	// Merkle commitment.
	CompactCertTopVoters uint64

	// CompactCertVotersLookback is the number of blocks we skip before
	// publishing a Merkle commitment to the online accounts.  Namely,
	// if block number N contains a Merkle commitment to the online
	// accounts (which, incidentally, means N%CompactCertRounds=0),
	// then the balances reflected in that commitment must come from
	// block N-CompactCertVotersLookback.  This gives each node some
	// time (CompactCertVotersLookback blocks worth of time) to
	// construct this Merkle tree, so as to avoid placing the
	// construction of this Merkle tree (and obtaining the requisite
	// accounts and balances) in the critical path.
	CompactCertVotersLookback uint64

	// CompactCertWeightThreshold specifies the fraction of top voters weight
	// that must sign the message (block header) for security.  The compact
	// certificate ensures this threshold holds; however, forming a valid
	// compact certificate requires a somewhat higher number of signatures,
	// and the more signatures are collected, the smaller the compact cert
	// can be.
	//
	// This threshold can be thought of as the maximum fraction of
	// malicious weight that compact certificates defend against.
	//
	// The threshold is computed as CompactCertWeightThreshold/(1<<32).
	CompactCertWeightThreshold uint32

	// CompactCertSecKQ is the security parameter (k+q) for the compact
	// certificate scheme.
	CompactCertSecKQ uint64

	// EnableAssetCloseAmount adds an extra field to the ApplyData. The field contains the amount of the remaining
	// asset that were sent to the close-to address.
	EnableAssetCloseAmount bool

	// update the initial rewards rate calculation to take the reward pool minimum balance into account
	InitialRewardsRateCalculation bool

	// NoEmptyLocalDeltas updates how ApplyDelta.EvalDelta.LocalDeltas are stored
	NoEmptyLocalDeltas bool

	// EnableKeyregCoherencyCheck enable the following extra checks on key registration transactions:
	// 1. checking that [VotePK/SelectionPK/VoteKeyDilution] are all set or all clear.
	// 2. checking that the VoteFirst is less or equal to VoteLast.
	// 3. checking that in the case of going offline, both the VoteFirst and VoteLast are clear.
	// 4. checking that in the case of going online the VoteLast is non-zero and greater then the current network round.
	// 5. checking that in the case of going online the VoteFirst is less or equal to the LastValid+1.
	// 6. checking that in the case of going online the VoteFirst is less or equal to the next network round.
	EnableKeyregCoherencyCheck bool

	EnableExtraPagesOnAppUpdate bool

<<<<<<< HEAD
	// EvalSkipCheckApplyData specifies whether we should check that the provided apply data
	// matches the computed one.
	EvalSkipCheckApplyData bool
=======
	// MaxProposedExpiredOnlineAccounts is the maximum number of online accounts, which need
	// to be taken offline, that would be proposed to be taken offline.
	MaxProposedExpiredOnlineAccounts int
>>>>>>> a5165444
}

// PaysetCommitType enumerates possible ways for the block header to commit to
// the set of transactions in the block.
type PaysetCommitType int

const (
	// PaysetCommitUnsupported is the zero value, reflecting the fact
	// that some early protocols used a Merkle tree to commit to the
	// transactions in a way that we no longer support.
	PaysetCommitUnsupported PaysetCommitType = iota

	// PaysetCommitFlat hashes the entire payset array.
	PaysetCommitFlat

	// PaysetCommitMerkle uses merklearray to commit to the payset.
	PaysetCommitMerkle
)

// ConsensusProtocols defines a set of supported protocol versions and their
// corresponding parameters.
type ConsensusProtocols map[protocol.ConsensusVersion]ConsensusParams

// Consensus tracks the protocol-level settings for different versions of the
// consensus protocol.
var Consensus ConsensusProtocols

// MaxVoteThreshold is the largest threshold for a bundle over all supported
// consensus protocols, used for decoding purposes.
var MaxVoteThreshold int

// MaxEvalDeltaAccounts is the largest number of accounts that may appear in
// an eval delta, used for decoding purposes.
var MaxEvalDeltaAccounts int

// MaxStateDeltaKeys is the largest number of key/value pairs that may appear
// in a StateDelta, used for decoding purposes.
var MaxStateDeltaKeys int

// MaxLogCalls is the highest allowable log messages that may appear in
// any version, used only for decoding purposes. Never decrease this value.
var MaxLogCalls int

// MaxInnerTransactions is the maximum number of inner transactions that may be created in an app call.
var MaxInnerTransactions int

// MaxLogicSigMaxSize is the largest logical signature appear in any of the supported
// protocols, used for decoding purposes.
var MaxLogicSigMaxSize int

// MaxTxnNoteBytes is the largest supported nodes field array size supported by any
// of the consensus protocols. used for decoding purposes.
var MaxTxnNoteBytes int

// MaxTxGroupSize is the largest supported number of transactions per transaction group supported by any
// of the consensus protocols. used for decoding purposes.
var MaxTxGroupSize int

// MaxAppProgramLen is the largest supported app program size supported by any
// of the consensus protocols. used for decoding purposes.
var MaxAppProgramLen int

// MaxBytesKeyValueLen is a maximum length of key or value across all protocols.
// used for decoding purposes.
var MaxBytesKeyValueLen int

// MaxExtraAppProgramLen is the maximum extra app program length supported by any
// of the consensus protocols. used for decoding purposes.
var MaxExtraAppProgramLen int

// MaxAvailableAppProgramLen is the largest supported app program size include the extra pages
//supported supported by any of the consensus protocols. used for decoding purposes.
var MaxAvailableAppProgramLen int

// MaxProposedExpiredOnlineAccounts is the maximum number of online accounts, which need
// to be taken offline, that would be proposed to be taken offline.
var MaxProposedExpiredOnlineAccounts int

func checkSetMax(value int, curMax *int) {
	if value > *curMax {
		*curMax = value
	}
}

// checkSetAllocBounds sets some global variables used during msgpack decoding
// to enforce memory allocation limits. The values should be generous to
// prevent correctness bugs, but not so large that DoS attacks are trivial
func checkSetAllocBounds(p ConsensusParams) {
	checkSetMax(int(p.SoftCommitteeThreshold), &MaxVoteThreshold)
	checkSetMax(int(p.CertCommitteeThreshold), &MaxVoteThreshold)
	checkSetMax(int(p.NextCommitteeThreshold), &MaxVoteThreshold)
	checkSetMax(int(p.LateCommitteeThreshold), &MaxVoteThreshold)
	checkSetMax(int(p.RedoCommitteeThreshold), &MaxVoteThreshold)
	checkSetMax(int(p.DownCommitteeThreshold), &MaxVoteThreshold)

	// These bounds could be tighter, but since these values are just to
	// prevent DoS, setting them to be the maximum number of allowed
	// executed TEAL instructions should be fine (order of ~1000)
	checkSetMax(p.MaxAppProgramLen, &MaxStateDeltaKeys)
	checkSetMax(p.MaxAppProgramLen, &MaxEvalDeltaAccounts)
	checkSetMax(p.MaxAppProgramLen, &MaxAppProgramLen)
	checkSetMax(int(p.LogicSigMaxSize), &MaxLogicSigMaxSize)
	checkSetMax(p.MaxTxnNoteBytes, &MaxTxnNoteBytes)
	checkSetMax(p.MaxTxGroupSize, &MaxTxGroupSize)
	// MaxBytesKeyValueLen is max of MaxAppKeyLen and MaxAppBytesValueLen
	checkSetMax(p.MaxAppKeyLen, &MaxBytesKeyValueLen)
	checkSetMax(p.MaxAppBytesValueLen, &MaxBytesKeyValueLen)
	checkSetMax(p.MaxExtraAppProgramPages, &MaxExtraAppProgramLen)
	// MaxAvailableAppProgramLen is the max of supported app program size
	MaxAvailableAppProgramLen = MaxAppProgramLen * (1 + MaxExtraAppProgramLen)
	// There is no consensus parameter for MaxLogCalls and MaxAppProgramLen as an approximation
	// Its value is much larger than any possible reasonable MaxLogCalls value in future
	checkSetMax(p.MaxAppProgramLen, &MaxLogCalls)
	checkSetMax(p.MaxInnerTransactions, &MaxInnerTransactions)
	checkSetMax(p.MaxProposedExpiredOnlineAccounts, &MaxProposedExpiredOnlineAccounts)
}

// SaveConfigurableConsensus saves the configurable protocols file to the provided data directory.
// if the params contains zero protocols, the existing consensus.json file will be removed if exists.
func SaveConfigurableConsensus(dataDirectory string, params ConsensusProtocols) error {
	consensusProtocolPath := filepath.Join(dataDirectory, ConfigurableConsensusProtocolsFilename)

	if len(params) == 0 {
		// we have no consensus params to write. In this case, just delete the existing file
		// ( if any )
		err := os.Remove(consensusProtocolPath)
		if os.IsNotExist(err) {
			return nil
		}
		return err
	}
	encodedConsensusParams, err := json.Marshal(params)
	if err != nil {
		return err
	}
	err = ioutil.WriteFile(consensusProtocolPath, encodedConsensusParams, 0644)
	return err
}

// DeepCopy creates a deep copy of a consensus protocols map.
func (cp ConsensusProtocols) DeepCopy() ConsensusProtocols {
	staticConsensus := make(ConsensusProtocols)
	for consensusVersion, consensusParams := range cp {
		// recreate the ApprovedUpgrades map since we don't want to modify the original one.
		if consensusParams.ApprovedUpgrades != nil {
			newApprovedUpgrades := make(map[protocol.ConsensusVersion]uint64)
			for ver, when := range consensusParams.ApprovedUpgrades {
				newApprovedUpgrades[ver] = when
			}
			consensusParams.ApprovedUpgrades = newApprovedUpgrades
		}
		staticConsensus[consensusVersion] = consensusParams
	}
	return staticConsensus
}

// Merge merges a configurable consensus ontop of the existing consensus protocol and return
// a new consensus protocol without modify any of the incoming structures.
func (cp ConsensusProtocols) Merge(configurableConsensus ConsensusProtocols) ConsensusProtocols {
	staticConsensus := cp.DeepCopy()

	for consensusVersion, consensusParams := range configurableConsensus {
		if consensusParams.ApprovedUpgrades == nil {
			// if we were provided with an empty ConsensusParams, delete the existing reference to this consensus version
			for cVer, cParam := range staticConsensus {
				if cVer == consensusVersion {
					delete(staticConsensus, cVer)
				} else if _, has := cParam.ApprovedUpgrades[consensusVersion]; has {
					// delete upgrade to deleted version
					delete(cParam.ApprovedUpgrades, consensusVersion)
				}
			}
		} else {
			// need to add/update entry
			staticConsensus[consensusVersion] = consensusParams
		}
	}

	return staticConsensus
}

// LoadConfigurableConsensusProtocols loads the configurable protocols from the data directory
func LoadConfigurableConsensusProtocols(dataDirectory string) error {
	newConsensus, err := PreloadConfigurableConsensusProtocols(dataDirectory)
	if err != nil {
		return err
	}
	if newConsensus != nil {
		Consensus = newConsensus
		// Set allocation limits
		for _, p := range Consensus {
			checkSetAllocBounds(p)
		}
	}
	return nil
}

// PreloadConfigurableConsensusProtocols loads the configurable protocols from the data directory
// and merge it with a copy of the Consensus map. Then, it returns it to the caller.
func PreloadConfigurableConsensusProtocols(dataDirectory string) (ConsensusProtocols, error) {
	consensusProtocolPath := filepath.Join(dataDirectory, ConfigurableConsensusProtocolsFilename)
	file, err := os.Open(consensusProtocolPath)

	if err != nil {
		if os.IsNotExist(err) {
			// this file is not required, only optional. if it's missing, no harm is done.
			return Consensus, nil
		}
		return nil, err
	}
	defer file.Close()

	configurableConsensus := make(ConsensusProtocols)

	decoder := json.NewDecoder(file)
	err = decoder.Decode(&configurableConsensus)
	if err != nil {
		return nil, err
	}
	return Consensus.Merge(configurableConsensus), nil
}

func initConsensusProtocols() {
	// WARNING: copying a ConsensusParams by value into a new variable
	// does not copy the ApprovedUpgrades map.  Make sure that each new
	// ConsensusParams structure gets a fresh ApprovedUpgrades map.

	// Base consensus protocol version, v7.
	v7 := ConsensusParams{
		UpgradeVoteRounds:        10000,
		UpgradeThreshold:         9000,
		DefaultUpgradeWaitRounds: 10000,
		MaxVersionStringLen:      64,

		MinBalance:          10000,
		MinTxnFee:           1000,
		MaxTxnLife:          1000,
		MaxTxnNoteBytes:     1024,
		MaxTxnBytesPerBlock: 1000000,
		DefaultKeyDilution:  10000,

		MaxTimestampIncrement: 25,

		RewardUnit:                 1e6,
		RewardsRateRefreshInterval: 5e5,

		ApprovedUpgrades: map[protocol.ConsensusVersion]uint64{},

		NumProposers:           30,
		SoftCommitteeSize:      2500,
		SoftCommitteeThreshold: 1870,
		CertCommitteeSize:      1000,
		CertCommitteeThreshold: 720,
		NextCommitteeSize:      10000,
		NextCommitteeThreshold: 7750,
		LateCommitteeSize:      10000,
		LateCommitteeThreshold: 7750,
		RedoCommitteeSize:      10000,
		RedoCommitteeThreshold: 7750,
		DownCommitteeSize:      10000,
		DownCommitteeThreshold: 7750,

		AgreementFilterTimeout:        4 * time.Second,
		AgreementFilterTimeoutPeriod0: 4 * time.Second,

		FastRecoveryLambda: 5 * time.Minute,

		SeedLookback:        2,
		SeedRefreshInterval: 100,

		MaxBalLookback: 320,

		MaxTxGroupSize: 1,
	}

	v7.ApprovedUpgrades = map[protocol.ConsensusVersion]uint64{}
	Consensus[protocol.ConsensusV7] = v7

	// v8 uses parameters and a seed derivation policy (the "twin seeds") from Georgios' new analysis
	v8 := v7

	v8.SeedRefreshInterval = 80
	v8.NumProposers = 9
	v8.SoftCommitteeSize = 2990
	v8.SoftCommitteeThreshold = 2267
	v8.CertCommitteeSize = 1500
	v8.CertCommitteeThreshold = 1112
	v8.NextCommitteeSize = 5000
	v8.NextCommitteeThreshold = 3838
	v8.LateCommitteeSize = 5000
	v8.LateCommitteeThreshold = 3838
	v8.RedoCommitteeSize = 5000
	v8.RedoCommitteeThreshold = 3838
	v8.DownCommitteeSize = 5000
	v8.DownCommitteeThreshold = 3838

	v8.ApprovedUpgrades = map[protocol.ConsensusVersion]uint64{}
	Consensus[protocol.ConsensusV8] = v8

	// v7 can be upgraded to v8.
	v7.ApprovedUpgrades[protocol.ConsensusV8] = 0

	// v9 increases the minimum balance to 100,000 microAlgos.
	v9 := v8
	v9.MinBalance = 100000
	v9.ApprovedUpgrades = map[protocol.ConsensusVersion]uint64{}
	Consensus[protocol.ConsensusV9] = v9

	// v8 can be upgraded to v9.
	v8.ApprovedUpgrades[protocol.ConsensusV9] = 0

	// v10 introduces fast partition recovery (and also raises NumProposers).
	v10 := v9
	v10.FastPartitionRecovery = true
	v10.NumProposers = 20
	v10.LateCommitteeSize = 500
	v10.LateCommitteeThreshold = 320
	v10.RedoCommitteeSize = 2400
	v10.RedoCommitteeThreshold = 1768
	v10.DownCommitteeSize = 6000
	v10.DownCommitteeThreshold = 4560
	v10.ApprovedUpgrades = map[protocol.ConsensusVersion]uint64{}
	Consensus[protocol.ConsensusV10] = v10

	// v9 can be upgraded to v10.
	v9.ApprovedUpgrades[protocol.ConsensusV10] = 0

	// v11 introduces SignedTxnInBlock.
	v11 := v10
	v11.SupportSignedTxnInBlock = true
	v11.PaysetCommit = PaysetCommitFlat
	v11.ApprovedUpgrades = map[protocol.ConsensusVersion]uint64{}
	Consensus[protocol.ConsensusV11] = v11

	// v10 can be upgraded to v11.
	v10.ApprovedUpgrades[protocol.ConsensusV11] = 0

	// v12 increases the maximum length of a version string.
	v12 := v11
	v12.MaxVersionStringLen = 128
	v12.ApprovedUpgrades = map[protocol.ConsensusVersion]uint64{}
	Consensus[protocol.ConsensusV12] = v12

	// v11 can be upgraded to v12.
	v11.ApprovedUpgrades[protocol.ConsensusV12] = 0

	// v13 makes the consensus version a meaningful string.
	v13 := v12
	v13.ApprovedUpgrades = map[protocol.ConsensusVersion]uint64{}
	Consensus[protocol.ConsensusV13] = v13

	// v12 can be upgraded to v13.
	v12.ApprovedUpgrades[protocol.ConsensusV13] = 0

	// v14 introduces tracking of closing amounts in ApplyData, and enables
	// GenesisHash in transactions.
	v14 := v13
	v14.ApplyData = true
	v14.SupportGenesisHash = true
	v14.ApprovedUpgrades = map[protocol.ConsensusVersion]uint64{}
	Consensus[protocol.ConsensusV14] = v14

	// v13 can be upgraded to v14.
	v13.ApprovedUpgrades[protocol.ConsensusV14] = 0

	// v15 introduces tracking of reward distributions in ApplyData.
	v15 := v14
	v15.RewardsInApplyData = true
	v15.ForceNonParticipatingFeeSink = true
	v15.ApprovedUpgrades = map[protocol.ConsensusVersion]uint64{}
	Consensus[protocol.ConsensusV15] = v15

	// v14 can be upgraded to v15.
	v14.ApprovedUpgrades[protocol.ConsensusV15] = 0

	// v16 fixes domain separation in credentials.
	v16 := v15
	v16.CredentialDomainSeparationEnabled = true
	v16.RequireGenesisHash = true
	v16.ApprovedUpgrades = map[protocol.ConsensusVersion]uint64{}
	Consensus[protocol.ConsensusV16] = v16

	// v15 can be upgraded to v16.
	v15.ApprovedUpgrades[protocol.ConsensusV16] = 0

	// ConsensusV17 points to 'final' spec commit
	v17 := v16
	v17.ApprovedUpgrades = map[protocol.ConsensusVersion]uint64{}
	Consensus[protocol.ConsensusV17] = v17

	// v16 can be upgraded to v17.
	v16.ApprovedUpgrades[protocol.ConsensusV17] = 0

	// ConsensusV18 points to reward calculation spec commit
	v18 := v17
	v18.PendingResidueRewards = true
	v18.ApprovedUpgrades = map[protocol.ConsensusVersion]uint64{}
	v18.TxnCounter = true
	v18.Asset = true
	v18.LogicSigVersion = 1
	v18.LogicSigMaxSize = 1000
	v18.LogicSigMaxCost = 20000
	v18.MaxAssetsPerAccount = 1000
	v18.SupportTxGroups = true
	v18.MaxTxGroupSize = 16
	v18.SupportTransactionLeases = true
	v18.SupportBecomeNonParticipatingTransactions = true
	v18.MaxAssetNameBytes = 32
	v18.MaxAssetUnitNameBytes = 8
	v18.MaxAssetURLBytes = 32
	Consensus[protocol.ConsensusV18] = v18

	// ConsensusV19 is the official spec commit ( teal, assets, group tx )
	v19 := v18
	v19.ApprovedUpgrades = map[protocol.ConsensusVersion]uint64{}

	Consensus[protocol.ConsensusV19] = v19

	// v18 can be upgraded to v19.
	v18.ApprovedUpgrades[protocol.ConsensusV19] = 0
	// v17 can be upgraded to v19.
	v17.ApprovedUpgrades[protocol.ConsensusV19] = 0

	// v20 points to adding the precision to the assets.
	v20 := v19
	v20.ApprovedUpgrades = map[protocol.ConsensusVersion]uint64{}
	v20.MaxAssetDecimals = 19
	// we want to adjust the upgrade time to be roughly one week.
	// one week, in term of rounds would be:
	// 140651 = (7 * 24 * 60 * 60 / 4.3)
	// for the sake of future manual calculations, we'll round that down
	// a bit :
	v20.DefaultUpgradeWaitRounds = 140000
	Consensus[protocol.ConsensusV20] = v20

	// v19 can be upgraded to v20.
	v19.ApprovedUpgrades[protocol.ConsensusV20] = 0

	// v21 fixes a bug in Credential.lowestOutput that would cause larger accounts to be selected to propose disproportionately more often than small accounts
	v21 := v20
	v21.ApprovedUpgrades = map[protocol.ConsensusVersion]uint64{}
	Consensus[protocol.ConsensusV21] = v21
	// v20 can be upgraded to v21.
	v20.ApprovedUpgrades[protocol.ConsensusV21] = 0

	// v22 is an upgrade which allows tuning the number of rounds to wait to execute upgrades.
	v22 := v21
	v22.ApprovedUpgrades = map[protocol.ConsensusVersion]uint64{}
	v22.MinUpgradeWaitRounds = 10000
	v22.MaxUpgradeWaitRounds = 150000
	Consensus[protocol.ConsensusV22] = v22

	// v23 is an upgrade which fixes the behavior of leases so that
	// it conforms with the intended spec.
	v23 := v22
	v23.ApprovedUpgrades = map[protocol.ConsensusVersion]uint64{}
	v23.FixTransactionLeases = true
	Consensus[protocol.ConsensusV23] = v23
	// v22 can be upgraded to v23.
	v22.ApprovedUpgrades[protocol.ConsensusV23] = 10000
	// v21 can be upgraded to v23.
	v21.ApprovedUpgrades[protocol.ConsensusV23] = 0

	// v24 is the stateful teal and rekeying upgrade
	v24 := v23
	v24.ApprovedUpgrades = map[protocol.ConsensusVersion]uint64{}
	v24.LogicSigVersion = 2

	// Enable application support
	v24.Application = true

	// Enable rekeying
	v24.SupportRekeying = true

	// 100.1 Algos (MinBalance for creating 1,000 assets)
	v24.MaximumMinimumBalance = 100100000

	v24.MaxAppArgs = 16
	v24.MaxAppTotalArgLen = 2048
	v24.MaxAppProgramLen = 1024
	v24.MaxAppTotalProgramLen = 2048 // No effect until v28, when MaxAppProgramLen increased
	v24.MaxAppKeyLen = 64
	v24.MaxAppBytesValueLen = 64
	v24.MaxAppSumKeyValueLens = 128 // Set here to have no effect until MaxAppBytesValueLen increases

	// 0.1 Algos (Same min balance cost as an Asset)
	v24.AppFlatParamsMinBalance = 100000
	v24.AppFlatOptInMinBalance = 100000

	// Can look up Sender + 4 other balance records per Application txn
	v24.MaxAppTxnAccounts = 4

	// Can look up 2 other app creator balance records to see global state
	v24.MaxAppTxnForeignApps = 2

	// Can look up 2 assets to see asset parameters
	v24.MaxAppTxnForeignAssets = 2

	// Intended to have no effect in v24 (it's set to accounts +
	// asas + apps). In later vers, it allows increasing the
	// individual limits while maintaining same max references.
	v24.MaxAppTotalTxnReferences = 8

	// 64 byte keys @ ~333 microAlgos/byte + delta
	v24.SchemaMinBalancePerEntry = 25000

	// 9 bytes @ ~333 microAlgos/byte + delta
	v24.SchemaUintMinBalance = 3500

	// 64 byte values @ ~333 microAlgos/byte + delta
	v24.SchemaBytesMinBalance = 25000

	// Maximum number of key/value pairs per local key/value store
	v24.MaxLocalSchemaEntries = 16

	// Maximum number of key/value pairs per global key/value store
	v24.MaxGlobalSchemaEntries = 64

	// Maximum cost of ApprovalProgram/ClearStateProgram
	v24.MaxAppProgramCost = 700

	// Maximum number of apps a single account can create
	v24.MaxAppsCreated = 10

	// Maximum number of apps a single account can opt into
	v24.MaxAppsOptedIn = 10
	Consensus[protocol.ConsensusV24] = v24

	// v23 can be upgraded to v24, with an update delay of 7 days ( see calculation above )
	v23.ApprovedUpgrades[protocol.ConsensusV24] = 140000

	// v25 enables AssetCloseAmount in the ApplyData
	v25 := v24
	v25.ApprovedUpgrades = map[protocol.ConsensusVersion]uint64{}

	// Enable AssetCloseAmount field
	v25.EnableAssetCloseAmount = true
	Consensus[protocol.ConsensusV25] = v25

	// v26 adds support for teal3
	v26 := v25
	v26.ApprovedUpgrades = map[protocol.ConsensusVersion]uint64{}

	// Enable the InitialRewardsRateCalculation fix
	v26.InitialRewardsRateCalculation = true

	// Enable transaction Merkle tree.
	v26.PaysetCommit = PaysetCommitMerkle

	// Enable teal3
	v26.LogicSigVersion = 3

	Consensus[protocol.ConsensusV26] = v26

	// v25 or v24 can be upgraded to v26, with an update delay of 7 days ( see calculation above )
	v25.ApprovedUpgrades[protocol.ConsensusV26] = 140000
	v24.ApprovedUpgrades[protocol.ConsensusV26] = 140000

	// v27 updates ApplyDelta.EvalDelta.LocalDeltas format
	v27 := v26
	v27.ApprovedUpgrades = map[protocol.ConsensusVersion]uint64{}

	// Enable the ApplyDelta.EvalDelta.LocalDeltas fix
	v27.NoEmptyLocalDeltas = true

	Consensus[protocol.ConsensusV27] = v27

	// v26 can be upgraded to v27, with an update delay of 3 days
	// 60279 = (3 * 24 * 60 * 60 / 4.3)
	// for the sake of future manual calculations, we'll round that down
	// a bit :
	v26.ApprovedUpgrades[protocol.ConsensusV27] = 60000

	// v28 introduces new TEAL features, larger program size, fee pooling and longer asset max URL
	v28 := v27
	v28.ApprovedUpgrades = map[protocol.ConsensusVersion]uint64{}

	// Enable TEAL 4 / AVM 0.9
	v28.LogicSigVersion = 4
	// Enable support for larger app program size
	v28.MaxExtraAppProgramPages = 3
	v28.MaxAppProgramLen = 2048
	// Increase asset URL length to allow for IPFS URLs
	v28.MaxAssetURLBytes = 96
	// Let the bytes value take more space. Key+Value is still limited to 128
	v28.MaxAppBytesValueLen = 128

	// Individual limits raised
	v28.MaxAppTxnForeignApps = 8
	v28.MaxAppTxnForeignAssets = 8

	// MaxAppTxnAccounts has not been raised yet.  It is already
	// higher (4) and there is a multiplicative effect in
	// "reachability" between accounts and creatables, so we
	// retain 4 x 4 as worst case.

	v28.EnableFeePooling = true
	v28.EnableKeyregCoherencyCheck = true

	Consensus[protocol.ConsensusV28] = v28

	// v27 can be upgraded to v28, with an update delay of 7 days ( see calculation above )
	v27.ApprovedUpgrades[protocol.ConsensusV28] = 140000

	// v29 fixes application update by using ExtraProgramPages in size calculations
	v29 := v28
	v29.ApprovedUpgrades = map[protocol.ConsensusVersion]uint64{}

	// Enable ExtraProgramPages for application update
	v29.EnableExtraPagesOnAppUpdate = true

	Consensus[protocol.ConsensusV29] = v29

	// v28 can be upgraded to v29, with an update delay of 3 days ( see calculation above )
	v28.ApprovedUpgrades[protocol.ConsensusV29] = 60000

	// v30 introduces AVM 1.0 and TEAL 5, increases the app opt in limit to 50,
	// and allows costs to be pooled in grouped stateful transactions.
	v30 := v29
	v30.ApprovedUpgrades = map[protocol.ConsensusVersion]uint64{}

	// Enable TEAL 5 / AVM 1.0
	v30.LogicSigVersion = 5

	// Enable App calls to pool budget in grouped transactions
	v30.EnableAppCostPooling = true

	// Enable Inner Transactions, and set maximum number. 0 value is
	// disabled.  Value > 0 also activates storage of creatable IDs in
	// ApplyData, as that is required to support REST API when inner
	// transactions are activated.
	v30.MaxInnerTransactions = 16

	// Allow 50 app opt ins
	v30.MaxAppsOptedIn = 50

	Consensus[protocol.ConsensusV30] = v30

	// v29 can be upgraded to v30, with an update delay of 7 days ( see calculation above )
	v29.ApprovedUpgrades[protocol.ConsensusV30] = 140000

	// ConsensusFuture is used to test features that are implemented
	// but not yet released in a production protocol version.
	vFuture := v30
	vFuture.ApprovedUpgrades = map[protocol.ConsensusVersion]uint64{}

	// FilterTimeout for period 0 should take a new optimized, configured value, need to revisit this later
	vFuture.AgreementFilterTimeoutPeriod0 = 4 * time.Second

	// Enable compact certificates.
	vFuture.CompactCertRounds = 128
	vFuture.CompactCertTopVoters = 1024 * 1024
	vFuture.CompactCertVotersLookback = 16
	vFuture.CompactCertWeightThreshold = (1 << 32) * 30 / 100
	vFuture.CompactCertSecKQ = 128

	// Enable TEAL 6 / AVM 1.1
	vFuture.LogicSigVersion = 6

<<<<<<< HEAD
	vFuture.EvalSkipCheckApplyData = true
=======
	vFuture.MaxProposedExpiredOnlineAccounts = 32
>>>>>>> a5165444

	Consensus[protocol.ConsensusFuture] = vFuture
}

// Global defines global Algorand protocol parameters which should not be overridden.
type Global struct {
	SmallLambda time.Duration // min amount of time to wait for leader's credential (i.e., time to propagate one credential)
	BigLambda   time.Duration // max amount of time to wait for leader's proposal (i.e., time to propagate one block)
}

// Protocol holds the global configuration settings for the agreement protocol,
// initialized with our current defaults. This is used across all nodes we create.
var Protocol = Global{
	SmallLambda: 2000 * time.Millisecond,
	BigLambda:   15000 * time.Millisecond,
}

func init() {
	Consensus = make(ConsensusProtocols)

	initConsensusProtocols()

	// Set allocation limits
	for _, p := range Consensus {
		checkSetAllocBounds(p)
	}
}<|MERGE_RESOLUTION|>--- conflicted
+++ resolved
@@ -392,15 +392,13 @@
 
 	EnableExtraPagesOnAppUpdate bool
 
-<<<<<<< HEAD
+	// MaxProposedExpiredOnlineAccounts is the maximum number of online accounts, which need
+	// to be taken offline, that would be proposed to be taken offline.
+	MaxProposedExpiredOnlineAccounts int
+
 	// EvalSkipCheckApplyData specifies whether we should check that the provided apply data
 	// matches the computed one.
 	EvalSkipCheckApplyData bool
-=======
-	// MaxProposedExpiredOnlineAccounts is the maximum number of online accounts, which need
-	// to be taken offline, that would be proposed to be taken offline.
-	MaxProposedExpiredOnlineAccounts int
->>>>>>> a5165444
 }
 
 // PaysetCommitType enumerates possible ways for the block header to commit to
@@ -1060,11 +1058,9 @@
 	// Enable TEAL 6 / AVM 1.1
 	vFuture.LogicSigVersion = 6
 
-<<<<<<< HEAD
+	vFuture.MaxProposedExpiredOnlineAccounts = 32
+
 	vFuture.EvalSkipCheckApplyData = true
-=======
-	vFuture.MaxProposedExpiredOnlineAccounts = 32
->>>>>>> a5165444
 
 	Consensus[protocol.ConsensusFuture] = vFuture
 }
