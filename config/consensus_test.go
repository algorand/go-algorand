// Copyright (C) 2019-2021 Algorand, Inc.
// This file is part of go-algorand
//
// go-algorand is free software: you can redistribute it and/or modify
// it under the terms of the GNU Affero General Public License as
// published by the Free Software Foundation, either version 3 of the
// License, or (at your option) any later version.
//
// go-algorand is distributed in the hope that it will be useful,
// but WITHOUT ANY WARRANTY; without even the implied warranty of
// MERCHANTABILITY or FITNESS FOR A PARTICULAR PURPOSE.  See the
// GNU Affero General Public License for more details.
//
// You should have received a copy of the GNU Affero General Public License
// along with go-algorand.  If not, see <https://www.gnu.org/licenses/>.

package config

import (
	"testing"

<<<<<<< HEAD
	"github.com/algorand/go-algorand/testpartitioning"
=======
	"github.com/algorand/go-algorand/test/partitiontest"
>>>>>>> 916154b5
	"github.com/stretchr/testify/require"
)

func TestConsensusParams(t *testing.T) {
<<<<<<< HEAD
	testpartitioning.PartitionTest(t)
=======
	partitiontest.PartitionTest(t)
>>>>>>> 916154b5

	for proto, params := range Consensus {
		// Our implementation of Payset.Commit() assumes that
		// SupportSignedTxnInBlock implies not PaysetCommitUnsupported.
		if params.SupportSignedTxnInBlock && params.PaysetCommit == PaysetCommitUnsupported {
			t.Errorf("Protocol %s: SupportSignedTxnInBlock with PaysetCommitUnsupported", proto)
		}

		// ApplyData requires not PaysetCommitUnsupported.
		if params.ApplyData && params.PaysetCommit == PaysetCommitUnsupported {
			t.Errorf("Protocol %s: ApplyData with PaysetCommitUnsupported", proto)
		}
	}
}

// TestConsensusUpgradeWindow ensures that the upgrade window is a non-zero value, and confirm to be within the valid range.
func TestConsensusUpgradeWindow(t *testing.T) {
<<<<<<< HEAD
	testpartitioning.PartitionTest(t)
=======
	partitiontest.PartitionTest(t)
>>>>>>> 916154b5

	for proto, params := range Consensus {
		require.GreaterOrEqualf(t, params.MaxUpgradeWaitRounds, params.MinUpgradeWaitRounds, "Version :%v", proto)
		for toVersion, delay := range params.ApprovedUpgrades {
			if params.MinUpgradeWaitRounds != 0 || params.MaxUpgradeWaitRounds != 0 {
				require.NotZerof(t, delay, "From :%v\nTo :%v", proto, toVersion)
				require.GreaterOrEqualf(t, delay, params.MinUpgradeWaitRounds, "From :%v\nTo :%v", proto, toVersion)
				require.LessOrEqualf(t, delay, params.MaxUpgradeWaitRounds, "From :%v\nTo :%v", proto, toVersion)
			} else {
				require.Zerof(t, delay, "From :%v\nTo :%v", proto, toVersion)

			}
		}
	}
}<|MERGE_RESOLUTION|>--- conflicted
+++ resolved
@@ -19,20 +19,12 @@
 import (
 	"testing"
 
-<<<<<<< HEAD
-	"github.com/algorand/go-algorand/testpartitioning"
-=======
 	"github.com/algorand/go-algorand/test/partitiontest"
->>>>>>> 916154b5
 	"github.com/stretchr/testify/require"
 )
 
 func TestConsensusParams(t *testing.T) {
-<<<<<<< HEAD
-	testpartitioning.PartitionTest(t)
-=======
 	partitiontest.PartitionTest(t)
->>>>>>> 916154b5
 
 	for proto, params := range Consensus {
 		// Our implementation of Payset.Commit() assumes that
@@ -50,11 +42,7 @@
 
 // TestConsensusUpgradeWindow ensures that the upgrade window is a non-zero value, and confirm to be within the valid range.
 func TestConsensusUpgradeWindow(t *testing.T) {
-<<<<<<< HEAD
-	testpartitioning.PartitionTest(t)
-=======
 	partitiontest.PartitionTest(t)
->>>>>>> 916154b5
 
 	for proto, params := range Consensus {
 		require.GreaterOrEqualf(t, params.MaxUpgradeWaitRounds, params.MinUpgradeWaitRounds, "Version :%v", proto)
