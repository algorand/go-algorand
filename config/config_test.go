--- conflicted
+++ resolved
@@ -293,68 +293,16 @@
 func TestConfigInvariant(t *testing.T) {
 	a := require.New(t)
 
-<<<<<<< HEAD
-	a.Equal(uint32(8), configVersion, "If you bump Config Version, please update this test (and consider if you should be adding more)")
-
-=======
->>>>>>> 5719a17c
 	ourPath, err := os.Getwd()
 	a.NoError(err)
 	configsPath := filepath.Join(ourPath, "../test/testdata/configs")
 
-<<<<<<< HEAD
-	c0 := Local{}
-	err = codecs.LoadObjectFromFile(filepath.Join(configsPath, "config-v0.json"), &c0)
-	a.NoError(err)
-	a.Equal(defaultLocalV0, c0)
-
-	c1 := Local{}
-	err = codecs.LoadObjectFromFile(filepath.Join(configsPath, "config-v1.json"), &c1)
-	a.NoError(err)
-	a.Equal(defaultLocalV1, c1)
-
-	c2 := Local{}
-	err = codecs.LoadObjectFromFile(filepath.Join(configsPath, "config-v2.json"), &c2)
-	a.NoError(err)
-	a.Equal(defaultLocalV2, c2)
-
-	c3 := Local{}
-	err = codecs.LoadObjectFromFile(filepath.Join(configsPath, "config-v3.json"), &c3)
-	a.NoError(err)
-	a.Equal(defaultLocalV3, c3)
-
-	c4 := Local{}
-	err = codecs.LoadObjectFromFile(filepath.Join(configsPath, "config-v4.json"), &c4)
-	a.NoError(err)
-	a.Equal(defaultLocalV4, c4)
-
-	c5 := Local{}
-	err = codecs.LoadObjectFromFile(filepath.Join(configsPath, "config-v5.json"), &c5)
-	a.NoError(err)
-	a.Equal(defaultLocalV5, c5)
-
-	c6 := Local{}
-	err = codecs.LoadObjectFromFile(filepath.Join(configsPath, "config-v6.json"), &c6)
-	a.NoError(err)
-	a.Equal(defaultLocalV6, c6)
-
-	c7 := Local{}
-	err = codecs.LoadObjectFromFile(filepath.Join(configsPath, "config-v7.json"), &c7)
-	a.NoError(err)
-	a.Equal(defaultLocalV7, c7)
-
-	c8 := Local{}
-	err = codecs.LoadObjectFromFile(filepath.Join(configsPath, "config-v8.json"), &c8)
-	a.NoError(err)
-	a.Equal(defaultLocalV8, c8)
-=======
 	for configVersion := uint32(0); configVersion <= getLatestConfigVersion(); configVersion++ {
 		c := Local{}
 		err = codecs.LoadObjectFromFile(filepath.Join(configsPath, fmt.Sprintf("config-v%d.json", configVersion)), &c)
 		a.NoError(err)
 		a.Equal(getVersionedDefaultLocalConfig(configVersion), c)
 	}
->>>>>>> 5719a17c
 }
 
 func TestConfigLatestVersion(t *testing.T) {
