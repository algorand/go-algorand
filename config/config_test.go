--- conflicted
+++ resolved
@@ -783,11 +783,7 @@
 				NetAddress:          test.netAddress,
 			}
 			err := c.ValidateP2PHybridConfig()
-<<<<<<< HEAD
-			require.Equal(t, test.err, err != nil)
-=======
 			require.Equal(t, test.err, err != nil, name)
->>>>>>> eff5fb40
 		})
 	}
 }
