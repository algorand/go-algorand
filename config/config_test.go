--- conflicted
+++ resolved
@@ -261,10 +261,7 @@
 }
 
 func TestConfigMigrate(t *testing.T) {
-<<<<<<< HEAD
-=======
-	partitiontest.PartitionTest(t)
->>>>>>> 099cdd23
+	partitiontest.PartitionTest(t)
 
 	a := require.New(t)
 
