--- conflicted
+++ resolved
@@ -29,11 +29,7 @@
 	"github.com/stretchr/testify/require"
 
 	"github.com/algorand/go-algorand/protocol"
-<<<<<<< HEAD
-	"github.com/algorand/go-algorand/testpartitioning"
-=======
 	"github.com/algorand/go-algorand/test/partitiontest"
->>>>>>> 916154b5
 	"github.com/algorand/go-algorand/util/codecs"
 )
 
@@ -46,11 +42,7 @@
 }
 
 func TestSaveThenLoad(t *testing.T) {
-<<<<<<< HEAD
-	testpartitioning.PartitionTest(t)
-=======
-	partitiontest.PartitionTest(t)
->>>>>>> 916154b5
+	partitiontest.PartitionTest(t)
 
 	c1, err := loadWithoutDefaults(defaultConfig)
 	require.NoError(t, err)
@@ -79,11 +71,7 @@
 }
 
 func TestLoadMissing(t *testing.T) {
-<<<<<<< HEAD
-	testpartitioning.PartitionTest(t)
-=======
-	partitiontest.PartitionTest(t)
->>>>>>> 916154b5
+	partitiontest.PartitionTest(t)
 
 	os.RemoveAll("testdir")
 	_, err := LoadConfigFromDisk("testdir")
@@ -91,11 +79,7 @@
 }
 
 func TestMergeConfig(t *testing.T) {
-<<<<<<< HEAD
-	testpartitioning.PartitionTest(t)
-=======
-	partitiontest.PartitionTest(t)
->>>>>>> 916154b5
+	partitiontest.PartitionTest(t)
 
 	os.RemoveAll("testdir")
 	err := os.Mkdir("testdir", 0777)
@@ -162,11 +146,7 @@
 }
 
 func TestLoadPhonebook(t *testing.T) {
-<<<<<<< HEAD
-	testpartitioning.PartitionTest(t)
-=======
-	partitiontest.PartitionTest(t)
->>>>>>> 916154b5
+	partitiontest.PartitionTest(t)
 
 	os.RemoveAll("testdir")
 	err := os.Mkdir("testdir", 0777)
@@ -185,11 +165,7 @@
 }
 
 func TestLoadPhonebookMissing(t *testing.T) {
-<<<<<<< HEAD
-	testpartitioning.PartitionTest(t)
-=======
-	partitiontest.PartitionTest(t)
->>>>>>> 916154b5
+	partitiontest.PartitionTest(t)
 
 	os.RemoveAll("testdir")
 	_, err := LoadPhonebook("testdir")
@@ -197,21 +173,13 @@
 }
 
 func TestArchivalIfRelay(t *testing.T) {
-<<<<<<< HEAD
-	testpartitioning.PartitionTest(t)
-=======
-	partitiontest.PartitionTest(t)
->>>>>>> 916154b5
+	partitiontest.PartitionTest(t)
 
 	testArchivalIfRelay(t, true)
 }
 
 func TestArchivalIfNotRelay(t *testing.T) {
-<<<<<<< HEAD
-	testpartitioning.PartitionTest(t)
-=======
-	partitiontest.PartitionTest(t)
->>>>>>> 916154b5
+	partitiontest.PartitionTest(t)
 
 	testArchivalIfRelay(t, false)
 }
@@ -250,11 +218,7 @@
 }
 
 func TestConfigExampleIsCorrect(t *testing.T) {
-<<<<<<< HEAD
-	testpartitioning.PartitionTest(t)
-=======
-	partitiontest.PartitionTest(t)
->>>>>>> 916154b5
+	partitiontest.PartitionTest(t)
 
 	a := require.New(t)
 
@@ -297,11 +261,7 @@
 }
 
 func TestConfigMigrate(t *testing.T) {
-<<<<<<< HEAD
-	testpartitioning.PartitionTest(t)
-=======
-	partitiontest.PartitionTest(t)
->>>>>>> 916154b5
+	partitiontest.PartitionTest(t)
 
 	a := require.New(t)
 
@@ -328,11 +288,7 @@
 }
 
 func TestConfigMigrateFromDisk(t *testing.T) {
-<<<<<<< HEAD
-	testpartitioning.PartitionTest(t)
-=======
-	partitiontest.PartitionTest(t)
->>>>>>> 916154b5
+	partitiontest.PartitionTest(t)
 
 	a := require.New(t)
 
@@ -355,11 +311,7 @@
 
 // Verify that nobody is changing the shipping default configurations
 func TestConfigInvariant(t *testing.T) {
-<<<<<<< HEAD
-	testpartitioning.PartitionTest(t)
-=======
-	partitiontest.PartitionTest(t)
->>>>>>> 916154b5
+	partitiontest.PartitionTest(t)
 
 	a := require.New(t)
 
@@ -376,11 +328,7 @@
 }
 
 func TestConfigLatestVersion(t *testing.T) {
-<<<<<<< HEAD
-	testpartitioning.PartitionTest(t)
-=======
-	partitiontest.PartitionTest(t)
->>>>>>> 916154b5
+	partitiontest.PartitionTest(t)
 
 	a := require.New(t)
 
@@ -389,11 +337,7 @@
 }
 
 func TestConsensusUpgrades(t *testing.T) {
-<<<<<<< HEAD
-	testpartitioning.PartitionTest(t)
-=======
-	partitiontest.PartitionTest(t)
->>>>>>> 916154b5
+	partitiontest.PartitionTest(t)
 
 	a := require.New(t)
 
@@ -421,11 +365,7 @@
 }
 
 func TestConsensusLatestVersion(t *testing.T) {
-<<<<<<< HEAD
-	testpartitioning.PartitionTest(t)
-=======
-	partitiontest.PartitionTest(t)
->>>>>>> 916154b5
+	partitiontest.PartitionTest(t)
 
 	a := require.New(t)
 
@@ -435,11 +375,7 @@
 }
 
 func TestLocal_DNSBootstrapArray(t *testing.T) {
-<<<<<<< HEAD
-	testpartitioning.PartitionTest(t)
-=======
-	partitiontest.PartitionTest(t)
->>>>>>> 916154b5
+	partitiontest.PartitionTest(t)
 
 	type fields struct {
 		DNSBootstrapID string
@@ -482,11 +418,7 @@
 }
 
 func TestLocal_DNSBootstrap(t *testing.T) {
-<<<<<<< HEAD
-	testpartitioning.PartitionTest(t)
-=======
-	partitiontest.PartitionTest(t)
->>>>>>> 916154b5
+	partitiontest.PartitionTest(t)
 
 	type fields struct {
 		DNSBootstrapID string
@@ -534,11 +466,7 @@
 }
 
 func TestLocalStructTags(t *testing.T) {
-<<<<<<< HEAD
-	testpartitioning.PartitionTest(t)
-=======
-	partitiontest.PartitionTest(t)
->>>>>>> 916154b5
+	partitiontest.PartitionTest(t)
 
 	localType := reflect.TypeOf(Local{})
 
@@ -581,11 +509,7 @@
 }
 
 func TestGetVersionedDefaultLocalConfig(t *testing.T) {
-<<<<<<< HEAD
-	testpartitioning.PartitionTest(t)
-=======
-	partitiontest.PartitionTest(t)
->>>>>>> 916154b5
+	partitiontest.PartitionTest(t)
 
 	for i := uint32(0); i < getLatestConfigVersion(); i++ {
 		localVersion := getVersionedDefaultLocalConfig(i)
@@ -595,11 +519,7 @@
 
 // TestLocalVersionField - ensures the Version contains only versions tags, the versions are all contiguous, and that no non-version tags are included there.
 func TestLocalVersionField(t *testing.T) {
-<<<<<<< HEAD
-	testpartitioning.PartitionTest(t)
-=======
-	partitiontest.PartitionTest(t)
->>>>>>> 916154b5
+	partitiontest.PartitionTest(t)
 
 	localType := reflect.TypeOf(Local{})
 	field, ok := localType.FieldByName("Version")
