// Copyright (C) 2019-2022 Algorand, Inc.
// This file is part of go-algorand
//
// go-algorand is free software: you can redistribute it and/or modify
// it under the terms of the GNU Affero General Public License as
// published by the Free Software Foundation, either version 3 of the
// License, or (at your option) any later version.
//
// go-algorand is distributed in the hope that it will be useful,
// but WITHOUT ANY WARRANTY; without even the implied warranty of
// MERCHANTABILITY or FITNESS FOR A PARTICULAR PURPOSE.  See the
// GNU Affero General Public License for more details.
//
// You should have received a copy of the GNU Affero General Public License
// along with go-algorand.  If not, see <https://www.gnu.org/licenses/>.

package config

import (
	"os"
	"path/filepath"
	"strings"
	"time"

	"github.com/algorand/go-algorand/protocol"
	"github.com/algorand/go-algorand/util/codecs"
)

// Local holds the per-node-instance configuration settings for the protocol.
// !!! WARNING !!!
//
// These versioned struct tags need to be maintained CAREFULLY and treated
// like UNIVERSAL CONSTANTS - they should not be modified once committed.
//
// New fields may be added to the Local struct, along with a version tag
// denoting a new version. When doing so, also update the
// test/testdata/configs/config-v{n}.json and call "make generate" to regenerate the constants.
//
// !!! WARNING !!!
type Local struct {
	// Version tracks the current version of the defaults so we can migrate old -> new
	// This is specifically important whenever we decide to change the default value
	// for an existing parameter. This field tag must be updated any time we add a new version.
	Version uint32 `version[0]:"0" version[1]:"1" version[2]:"2" version[3]:"3" version[4]:"4" version[5]:"5" version[6]:"6" version[7]:"7" version[8]:"8" version[9]:"9" version[10]:"10" version[11]:"11" version[12]:"12" version[13]:"13" version[14]:"14" version[15]:"15" version[16]:"16" version[17]:"17" version[18]:"18" version[19]:"19" version[20]:"20" version[21]:"21" version[22]:"22" version[23]:"23" version[24]:"24"`

	// environmental (may be overridden)
	// When enabled, stores blocks indefinitely, otherwise, only the most recent blocks
	// are being kept around. ( the precise number of recent blocks depends on the consensus parameters )
	Archival bool `version[0]:"false"`

	// gossipNode.go
	// how many peers to propagate to?
	GossipFanout int    `version[0]:"4"`
	NetAddress   string `version[0]:""`

	// 1 * time.Minute = 60000000000 ns
	ReconnectTime time.Duration `version[0]:"60" version[1]:"60000000000"`

	// what we should tell people to connect to
	PublicAddress string `version[0]:""`

	MaxConnectionsPerIP int `version[3]:"30"`

	// 0 == disable
	PeerPingPeriodSeconds int `version[0]:"0"`

	// for https serving
	TLSCertFile string `version[0]:""`
	TLSKeyFile  string `version[0]:""`

	// Logging
	BaseLoggerDebugLevel uint32 `version[0]:"1" version[1]:"4"`
	// if this is 0, do not produce agreement.cadaver
	CadaverSizeTarget uint64 `version[0]:"1073741824"`

	// IncomingConnectionsLimit specifies the max number of long-lived incoming
	// connections. 0 means no connections allowed. Must be non-negative.
	// Estimating 5MB per incoming connection, 5MB*800 = 4GB
	IncomingConnectionsLimit int `version[0]:"-1" version[1]:"10000" version[17]:"800"`

	// BroadcastConnectionsLimit specifies the number of connections that
	// will receive broadcast (gossip) messages from this node.  If the
	// node has more connections than this number, it will send broadcasts
	// to the top connections by priority (outgoing connections first, then
	// by money held by peers based on their participation key).  0 means
	// no outgoing messages (not even transaction broadcasting to outgoing
	// peers).  -1 means unbounded (default).
	BroadcastConnectionsLimit int `version[4]:"-1"`

	// AnnounceParticipationKey specifies that this node should announce its
	// participation key (with the largest stake) to its gossip peers.  This
	// allows peers to prioritize our connection, if necessary, in case of a
	// DoS attack.  Disabling this means that the peers will not have any
	// additional information to allow them to prioritize our connection.
	AnnounceParticipationKey bool `version[4]:"true"`

	// PriorityPeers specifies peer IP addresses that should always get
	// outgoing broadcast messages from this node.
	PriorityPeers map[string]bool `version[4]:""`

	// To make sure the algod process does not run out of FDs, algod ensures
	// that RLIMIT_NOFILE >= IncomingConnectionsLimit + RestConnectionsHardLimit +
	// ReservedFDs. ReservedFDs are meant to leave room for short-lived FDs like
	// DNS queries, SQLite files, etc. This parameter shouldn't be changed.
	ReservedFDs uint64 `version[2]:"256"`

	// local server
	// API endpoint address
	EndpointAddress string `version[0]:"127.0.0.1:0"`

	// timeouts passed to the rest http.Server implementation
	RestReadTimeoutSeconds  int `version[4]:"15"`
	RestWriteTimeoutSeconds int `version[4]:"120"`

	// SRV-based phonebook
	DNSBootstrapID string `version[0]:"<network>.algorand.network"`

	// Log file size limit in bytes. When set to 0 logs will be written to stdout.
	LogSizeLimit uint64 `version[0]:"1073741824"`

	// text/template for creating log archive filename.
	// Available template vars:
	// Time at start of log: {{.Year}} {{.Month}} {{.Day}} {{.Hour}} {{.Minute}} {{.Second}}
	// Time at end of log: {{.EndYear}} {{.EndMonth}} {{.EndDay}} {{.EndHour}} {{.EndMinute}} {{.EndSecond}}
	//
	// If the filename ends with .gz or .bz2 it will be compressed.
	//
	// default: "node.archive.log" (no rotation, clobbers previous archive)
	LogArchiveName string `version[4]:"node.archive.log"`

	// LogArchiveMaxAge will be parsed by time.ParseDuration().
	// Valid units are 's' seconds, 'm' minutes, 'h' hours
	LogArchiveMaxAge string `version[4]:""`

	// number of consecutive attempts to catchup after which we replace the peers we're connected to
	CatchupFailurePeerRefreshRate int `version[0]:"10"`

	// where should the node exporter listen for metrics
	NodeExporterListenAddress string `version[0]:":9100"`

	// enable metric reporting flag
	EnableMetricReporting bool `version[0]:"false"`

	// enable top accounts reporting flag
	EnableTopAccountsReporting bool `version[0]:"false"`

	// enable agreement reporting flag. Currently only prints additional period events.
	EnableAgreementReporting bool `version[3]:"false"`

	// enable agreement timing metrics flag
	EnableAgreementTimeMetrics bool `version[3]:"false"`

	// The path to the node exporter.
	NodeExporterPath string `version[0]:"./node_exporter"`

	// The fallback DNS resolver address that would be used if the system resolver would fail to retrieve SRV records
	FallbackDNSResolverAddress string `version[0]:""`

	// exponential increase factor of transaction pool's fee threshold, should always be 2 in production
	TxPoolExponentialIncreaseFactor uint64 `version[0]:"2"`

	SuggestedFeeBlockHistory int `version[0]:"3"`

	// TxPoolSize is the number of transactions that fit in the transaction pool
<<<<<<< HEAD
	TxPoolSize int `version[0]:"50000" version[5]:"15000" version[24]:"75000"`
=======
	TxPoolSize int `version[0]:"50000" version[5]:"15000" version[23]:"75000"`
>>>>>>> 81c4bef7

	// number of seconds allowed for syncing transactions
	TxSyncTimeoutSeconds int64 `version[0]:"30"`

	// number of seconds between transaction synchronizations
	TxSyncIntervalSeconds int64 `version[0]:"60"`

	// the number of incoming message hashes buckets.
	IncomingMessageFilterBucketCount int `version[0]:"5"`

	// the size of each incoming message hash bucket.
	IncomingMessageFilterBucketSize int `version[0]:"512"`

	// the number of outgoing message hashes buckets.
	OutgoingMessageFilterBucketCount int `version[0]:"3"`

	// the size of each outgoing message hash bucket.
	OutgoingMessageFilterBucketSize int `version[0]:"128"`

	// enable the filtering of outgoing messages
	EnableOutgoingNetworkMessageFiltering bool `version[0]:"true"`

	// enable the filtering of incoming messages
	EnableIncomingMessageFilter bool `version[0]:"false"`

	// control enabling / disabling deadlock detection.
	// negative (-1) to disable, positive (1) to enable, 0 for default.
	DeadlockDetection int `version[1]:"0"`

	// The threshold used for deadlock detection, in seconds.
	DeadlockDetectionThreshold int `version[20]:"30"`

	// Prefer to run algod Hosted (under algoh)
	// Observed by `goal` for now.
	RunHosted bool `version[3]:"false"`

	// The maximal number of blocks that catchup will fetch in parallel.
	// If less than Protocol.SeedLookback, then Protocol.SeedLookback will be used as to limit the catchup.
	// Setting this variable to 0 would disable the catchup
	CatchupParallelBlocks uint64 `version[3]:"50" version[5]:"16"`

	// Generate AssembleBlockMetrics telemetry event
	EnableAssembleStats bool `version[0]:"" version[24]:"true"`

	// Generate ProcessBlockMetrics telemetry event
	EnableProcessBlockStats bool `version[0]:"" version[24]:"true"`

	// SuggestedFeeSlidingWindowSize is number of past blocks that will be considered in computing the suggested fee
	SuggestedFeeSlidingWindowSize uint32 `version[3]:"50"`

	// the max size the sync server would return
	TxSyncServeResponseSize int `version[3]:"1000000"`

	// IsIndexerActive indicates whether to activate the indexer for fast retrieval of transactions
	// Note -- Indexer cannot operate on non Archival nodes
	IsIndexerActive bool `version[3]:"false"`

	// UseXForwardedForAddress indicates whether or not the node should use the X-Forwarded-For HTTP Header when
	// determining the source of a connection.  If used, it should be set to the string "X-Forwarded-For", unless the
	// proxy vendor provides another header field.  In the case of CloudFlare proxy, the "CF-Connecting-IP" header
	// field can be used.
	UseXForwardedForAddressField string `version[0]:""`

	// ForceRelayMessages indicates whether the network library relay messages even in the case that no NetAddress was specified.
	ForceRelayMessages bool `version[0]:"false"`

	// ConnectionsRateLimitingWindowSeconds is being used in conjunction with ConnectionsRateLimitingCount;
	// see ConnectionsRateLimitingCount description for further information. Providing a zero value
	// in this variable disables the connection rate limiting.
	ConnectionsRateLimitingWindowSeconds uint `version[4]:"1"`

	// ConnectionsRateLimitingCount is being used along with ConnectionsRateLimitingWindowSeconds to determine if
	// a connection request should be accepted or not. The gossip network examine all the incoming requests in the past
	// ConnectionsRateLimitingWindowSeconds seconds that share the same origin. If the total count exceed the ConnectionsRateLimitingCount
	// value, the connection is refused.
	ConnectionsRateLimitingCount uint `version[4]:"60"`

	// EnableRequestLogger enabled the logging of the incoming requests to the telemetry server.
	EnableRequestLogger bool `version[4]:"false"`

	// PeerConnectionsUpdateInterval defines the interval at which the peer connections information is being sent to the
	// telemetry ( when enabled ). Defined in seconds.
	PeerConnectionsUpdateInterval int `version[5]:"3600"`

	// EnableProfiler enables the go pprof endpoints, should be false if
	// the algod api will be exposed to untrusted individuals
	EnableProfiler bool `version[0]:"false"`

	// EnableRuntimeMetrics exposes Go runtime metrics in /metrics and via node_exporter.
	EnableRuntimeMetrics bool `version[22]:"false"`

	// TelemetryToLog records messages to node.log that are normally sent to remote event monitoring
	TelemetryToLog bool `version[5]:"true"`

	// DNSSecurityFlags instructs algod validating DNS responses.
	// Possible fla values
	// 0x00 - disabled
	// 0x01 (dnssecSRV) - validate SRV response
	// 0x02 (dnssecRelayAddr) - validate relays' names to addresses resolution
	// 0x04 (dnssecTelemetryAddr) - validate telemetry and metrics names to addresses resolution
	// ...
	DNSSecurityFlags uint32 `version[6]:"1"`

	// EnablePingHandler controls whether the gossip node would respond to ping messages with a pong message.
	EnablePingHandler bool `version[6]:"true"`

	// DisableOutgoingConnectionThrottling disables the connection throttling of the network library, which
	// allow the network library to continuesly disconnect relays based on their relative ( and absolute ) performance.
	DisableOutgoingConnectionThrottling bool `version[5]:"false"`

	// NetworkProtocolVersion overrides network protocol version ( if present )
	NetworkProtocolVersion string `version[6]:""`

	// CatchpointInterval sets the interval at which catchpoint are being generated. Setting this to 0 disables the catchpoint from being generated.
	// See CatchpointTracking for more details.
	CatchpointInterval uint64 `version[7]:"10000"`

	// CatchpointFileHistoryLength defines how many catchpoint files we want to store back.
	// 0 means don't store any, -1 mean unlimited and positive number suggest the number of most recent catchpoint files.
	CatchpointFileHistoryLength int `version[7]:"365"`

	// EnableLedgerService enables the ledger serving service. The functionality of this depends on NetAddress, which must also be provided.
	// This functionality is required for the catchpoint catchup.
	EnableLedgerService bool `version[7]:"false"`

	// EnableBlockService enables the block serving service. The functionality of this depends on NetAddress, which must also be provided.
	// This functionality is required for the catchup.
	EnableBlockService bool `version[7]:"false"`

	// EnableGossipBlockService enables the block serving service over the gossip network. The functionality of this depends on NetAddress, which must also be provided.
	// This functionality is required for the relays to perform catchup from nodes.
	EnableGossipBlockService bool `version[8]:"true"`

	// CatchupHTTPBlockFetchTimeoutSec controls how long the http query for fetching a block from a relay would take before giving up and trying another relay.
	CatchupHTTPBlockFetchTimeoutSec int `version[9]:"4"`

	// CatchupGossipBlockFetchTimeoutSec controls how long the gossip query for fetching a block from a relay would take before giving up and trying another relay.
	CatchupGossipBlockFetchTimeoutSec int `version[9]:"4"`

	// CatchupLedgerDownloadRetryAttempts controls the number of attempt the ledger fetching would be attempted before giving up catching up to the provided catchpoint.
	CatchupLedgerDownloadRetryAttempts int `version[9]:"50"`

	// CatchupLedgerDownloadRetryAttempts controls the number of attempt the block fetching would be attempted before giving up catching up to the provided catchpoint.
	CatchupBlockDownloadRetryAttempts int `version[9]:"1000"`

	// EnableDeveloperAPI enables teal/compile, teal/dryrun API endpoints.
	// This functionality is disabled by default.
	EnableDeveloperAPI bool `version[9]:"false"`

	// OptimizeAccountsDatabaseOnStartup controls whether the accounts database would be optimized
	// on algod startup.
	OptimizeAccountsDatabaseOnStartup bool `version[10]:"false"`

	// CatchpointTracking determines if catchpoints are going to be tracked. The value is interpreted as follows:
	// A value of -1 means "don't track catchpoints".
	// A value of 1 means "track catchpoints as long as CatchpointInterval > 0".
	// A value of 2 means "track catchpoints and always generate catchpoint files as long as CatchpointInterval > 0".
	// A value of 0 means automatic, which is the default value. In this mode, a non archival node would not track the catchpoints, and an archival node would track the catchpoints as long as CatchpointInterval > 0.
	// Other values of CatchpointTracking would give a warning in the log file, and would behave as if the default value was provided.
	CatchpointTracking int64 `version[11]:"0"`

	// LedgerSynchronousMode defines the synchronous mode used by the ledger database. The supported options are:
	// 0 - SQLite continues without syncing as soon as it has handed data off to the operating system.
	// 1 - SQLite database engine will still sync at the most critical moments, but less often than in FULL mode.
	// 2 - SQLite database engine will use the xSync method of the VFS to ensure that all content is safely written to the disk surface prior to continuing. On Mac OS, the data is additionally syncronized via fullfsync.
	// 3 - In addition to what being done in 2, it provides additional durability if the commit is followed closely by a power loss.
	// for further information see the description of SynchronousMode in dbutil.go
	LedgerSynchronousMode int `version[12]:"2"`

	// AccountsRebuildSynchronousMode defines the synchronous mode used by the ledger database while the account database is being rebuilt. This is not a typical operational usecase,
	// and is expected to happen only on either startup ( after enabling the catchpoint interval, or on certain database upgrades ) or during fast catchup. The values specified here
	// and their meanings are identical to the ones in LedgerSynchronousMode.
	AccountsRebuildSynchronousMode int `version[12]:"1"`

	// MaxCatchpointDownloadDuration defines the maximum duration a client will be keeping the outgoing connection of a catchpoint download request open for processing before
	// shutting it down. Networks that have large catchpoint files, slow connection or slow storage could be a good reason to increase this value. Note that this is a client-side only
	// configuration value, and it's independent of the actual catchpoint file size.
	MaxCatchpointDownloadDuration time.Duration `version[13]:"7200000000000"`

	// MinCatchpointFileDownloadBytesPerSecond defines the minimal download speed that would be considered to be "acceptable" by the catchpoint file fetcher, measured in bytes per seconds. If the
	// provided stream speed drops below this threshold, the connection would be recycled. Note that this field is evaluated per catchpoint "chunk" and not on it's own. If this field is zero,
	// the default of 20480 would be used.
	MinCatchpointFileDownloadBytesPerSecond uint64 `version[13]:"20480"`

	// TraceServer is a host:port to report graph propagation trace info to.
	NetworkMessageTraceServer string `version[13]:""`

	// VerifiedTranscationsCacheSize defines the number of transactions that the verified transactions cache would hold before cycling the cache storage in a round-robin fashion.
<<<<<<< HEAD
	VerifiedTranscationsCacheSize int `version[14]:"30000" version[24]:"150000"`
=======
	VerifiedTranscationsCacheSize int `version[14]:"30000" version[23]:"150000"`
>>>>>>> 81c4bef7

	// EnableCatchupFromArchiveServers controls which peers the catchup service would use in order to catchup.
	// When enabled, the catchup service would use the archive servers before falling back to the relays.
	// On networks that doesn't have archive servers, this becomes a no-op, as the catchup service would have no
	// archive server to pick from, and therefore automatically selects one of the relay nodes.
	EnableCatchupFromArchiveServers bool `version[15]:"false"`

	// DisableLocalhostConnectionRateLimit controls whether the incoming connection rate limit would apply for
	// connections that are originating from the local machine. Setting this to "true", allow to create large
	// local-machine networks that won't trip the incoming connection limit observed by relays.
	DisableLocalhostConnectionRateLimit bool `version[16]:"true"`

	// BlockServiceCustomFallbackEndpoints is a comma delimited list of endpoints which the block service uses to
	// redirect the http requests to in case it does not have the round. If it is not specified, will check
	// EnableBlockServiceFallbackToArchiver.
	BlockServiceCustomFallbackEndpoints string `version[16]:""`

	// EnableBlockServiceFallbackToArchiver controls whether the block service redirects the http requests to
	// an archiver or return StatusNotFound (404) when in does not have the requested round, and
	// BlockServiceCustomFallbackEndpoints is empty.
	// The archiver is randomly selected, if none is available, will return StatusNotFound (404).
	EnableBlockServiceFallbackToArchiver bool `version[16]:"true"`

	// CatchupBlockValidateMode is a development and testing configuration used by the catchup service.
	// It can be used to omit certain validations to speed up the catchup process, or to apply extra validations which are redundant in normal operation.
	// This field is a bit-field with:
	// bit 0: (default 0) 0: verify the block certificate; 1: skip this validation
	// bit 1: (default 0) 0: verify payset committed hash in block header matches payset hash; 1: skip this validation
	// bit 2: (default 0) 0: don't verify the transaction signatures on the block are valid; 1: verify the transaction signatures on block
	// bit 3: (default 0) 0: don't verify that the hash of the recomputed payset matches the hash of the payset committed in the block header; 1: do perform the above verification
	// Note: not all permutations of the above bitset are currently functional. In particular, the ones that are functional are:
	// 0  : default behavior.
	// 3  : speed up catchup by skipping necessary validations
	// 12 : perform all validation methods (normal and additional). These extra tests helps to verify the integrity of the compiled executable against
	//      previously used executabled, and would not provide any additional security guarantees.
	CatchupBlockValidateMode int `version[16]:"0"`

	// Generate AccountUpdates telemetry event
	EnableAccountUpdatesStats bool `version[16]:"false"`

	// Time interval in nanoseconds for generating accountUpdates telemetry event
	AccountUpdatesStatsInterval time.Duration `version[16]:"5000000000"`

	// ParticipationKeysRefreshInterval is the duration between two consecutive checks to see if new participation
	// keys have been placed on the genesis directory.
	ParticipationKeysRefreshInterval time.Duration `version[16]:"60000000000"`

	// DisableNetworking disables all the incoming and outgoing communication a node would perform. This is useful
	// when we have a single-node private network, where there is no other nodes that need to be communicated with.
	// features like catchpoint catchup would be rendered completly non-operational, and many of the node inner
	// working would be completly dis-functional.
	DisableNetworking bool `version[16]:"false"`

	// ForceFetchTransactions allows to explicitly configure a node to retrieve all the transactions
	// into it's transaction pool, even if those would not be required as the node doesn't
	// participate in the consensus or used to relay transactions.
	ForceFetchTransactions bool `version[17]:"false"`

	// EnableVerbosedTransactionSyncLogging enables the transaction sync to write extensive
	// message exchange information to the log file. This option is disabled by default,
	// so that the log files would not grow too rapidly.
	EnableVerbosedTransactionSyncLogging bool `version[17]:"false"`

	// TransactionSyncDataExchangeRate overrides the auto-calculated data exchange rate between each
	// two peers. The unit of the data exchange rate is in bytes per second. Setting the value to
	// zero implies allowing the transaction sync to dynamically calculate the value.
	TransactionSyncDataExchangeRate uint64 `version[17]:"0"`

	// TransactionSyncSignificantMessageThreshold define the threshold used for a transaction sync
	// message before it can be used for calculating the data exchange rate. Setting this to zero
	// would use the default values. The threshold is defined in units of bytes.
	TransactionSyncSignificantMessageThreshold uint64 `version[17]:"0"`

	// ProposalAssemblyTime is the max amount of time to spend on generating a proposal block.
<<<<<<< HEAD
	ProposalAssemblyTime time.Duration `version[19]:"250000000" version[24]:"500000000"`
=======
	ProposalAssemblyTime time.Duration `version[19]:"250000000" version[23]:"500000000"`
>>>>>>> 81c4bef7

	// When the number of http connections to the REST layer exceeds the soft limit,
	// we start returning http code 429 Too Many Requests.
	RestConnectionsSoftLimit uint64 `version[20]:"1024"`
	// The http server does not accept new connections as long we have this many
	// (hard limit) connections already.
	RestConnectionsHardLimit uint64 `version[20]:"2048"`

	// MaxAPIResourcesPerAccount sets the maximum total number of resources (created assets, created apps,
	// asset holdings, and application local state) per account that will be allowed in AccountInformation
	// REST API responses before returning a 400 Bad Request. Set zero for no limit.
	MaxAPIResourcesPerAccount uint64 `version[21]:"100000"`

	// AgreementIncomingVotesQueueLength sets the size of the buffer holding incoming votes.
	AgreementIncomingVotesQueueLength uint64 `version[21]:"10000"`

	// AgreementIncomingProposalsQueueLength sets the size of the buffer holding incoming proposals.
	AgreementIncomingProposalsQueueLength uint64 `version[21]:"25"`

	// AgreementIncomingBundlesQueueLength sets the size of the buffer holding incoming bundles.
	AgreementIncomingBundlesQueueLength uint64 `version[21]:"7"`

	// MaxAcctLookback sets the maximum lookback range for account states,
	// i.e. the ledger can answer account states questions for the range Latest-MaxAcctLookback...Latest
	MaxAcctLookback uint64 `version[23]:"8"`
}

// DNSBootstrapArray returns an array of one or more DNS Bootstrap identifiers
func (cfg Local) DNSBootstrapArray(networkID protocol.NetworkID) (bootstrapArray []string) {
	dnsBootstrapString := cfg.DNSBootstrap(networkID)
	bootstrapArray = strings.Split(dnsBootstrapString, ";")
	// omit zero length entries from the result set.
	for i := len(bootstrapArray) - 1; i >= 0; i-- {
		if len(bootstrapArray[i]) == 0 {
			bootstrapArray = append(bootstrapArray[:i], bootstrapArray[i+1:]...)
		}
	}
	return
}

// DNSBootstrap returns the network-specific DNSBootstrap identifier
func (cfg Local) DNSBootstrap(network protocol.NetworkID) string {
	// if user hasn't modified the default DNSBootstrapID in the configuration
	// file and we're targeting a devnet ( via genesis file ), we the
	// explicit devnet network bootstrap.
	if defaultLocal.DNSBootstrapID == cfg.DNSBootstrapID {
		if network == Devnet {
			return "devnet.algodev.network"
		} else if network == Betanet {
			return "betanet.algodev.network"
		}
	}
	return strings.Replace(cfg.DNSBootstrapID, "<network>", string(network), -1)
}

// SaveToDisk writes the non-default Local settings into a root/ConfigFilename file
func (cfg Local) SaveToDisk(root string) error {
	configpath := filepath.Join(root, ConfigFilename)
	filename := os.ExpandEnv(configpath)
	return cfg.SaveToFile(filename)
}

// SaveAllToDisk writes the all Local settings into a root/ConfigFilename file
func (cfg Local) SaveAllToDisk(root string) error {
	configpath := filepath.Join(root, ConfigFilename)
	filename := os.ExpandEnv(configpath)
	prettyPrint := true
	return codecs.SaveObjectToFile(filename, cfg, prettyPrint)
}

// SaveToFile saves the config to a specific filename, allowing overriding the default name
func (cfg Local) SaveToFile(filename string) error {
	var alwaysInclude []string
	alwaysInclude = append(alwaysInclude, "Version")
	return codecs.SaveNonDefaultValuesToFile(filename, cfg, defaultLocal, alwaysInclude, true)
}

// DNSSecuritySRVEnforced returns true if SRV response verification enforced
func (cfg Local) DNSSecuritySRVEnforced() bool {
	return cfg.DNSSecurityFlags&dnssecSRV != 0
}

// DNSSecurityRelayAddrEnforced returns true if relay name to ip addr resolution enforced
func (cfg Local) DNSSecurityRelayAddrEnforced() bool {
	return cfg.DNSSecurityFlags&dnssecRelayAddr != 0
}

// DNSSecurityTelemeryAddrEnforced returns true if relay name to ip addr resolution enforced
func (cfg Local) DNSSecurityTelemeryAddrEnforced() bool {
	return cfg.DNSSecurityFlags&dnssecTelemetryAddr != 0
}

// CatchupVerifyCertificate returns true if certificate verification is needed
func (cfg Local) CatchupVerifyCertificate() bool {
	return cfg.CatchupBlockValidateMode&catchupValidationModeCertificate == 0
}

// CatchupVerifyPaysetHash returns true if payset hash verification is needed
func (cfg Local) CatchupVerifyPaysetHash() bool {
	return cfg.CatchupBlockValidateMode&catchupValidationModePaysetHash == 0
}

// CatchupVerifyTransactionSignatures returns true if transactions signature verification is needed
func (cfg Local) CatchupVerifyTransactionSignatures() bool {
	return cfg.CatchupBlockValidateMode&catchupValidationModeVerifyTransactionSignatures != 0
}

// CatchupVerifyApplyData returns true if verifying the ApplyData of the payset needed
func (cfg Local) CatchupVerifyApplyData() bool {
	return cfg.CatchupBlockValidateMode&catchupValidationModeVerifyApplyData != 0
}<|MERGE_RESOLUTION|>--- conflicted
+++ resolved
@@ -162,11 +162,7 @@
 	SuggestedFeeBlockHistory int `version[0]:"3"`
 
 	// TxPoolSize is the number of transactions that fit in the transaction pool
-<<<<<<< HEAD
-	TxPoolSize int `version[0]:"50000" version[5]:"15000" version[24]:"75000"`
-=======
 	TxPoolSize int `version[0]:"50000" version[5]:"15000" version[23]:"75000"`
->>>>>>> 81c4bef7
 
 	// number of seconds allowed for syncing transactions
 	TxSyncTimeoutSeconds int64 `version[0]:"30"`
@@ -355,11 +351,7 @@
 	NetworkMessageTraceServer string `version[13]:""`
 
 	// VerifiedTranscationsCacheSize defines the number of transactions that the verified transactions cache would hold before cycling the cache storage in a round-robin fashion.
-<<<<<<< HEAD
-	VerifiedTranscationsCacheSize int `version[14]:"30000" version[24]:"150000"`
-=======
 	VerifiedTranscationsCacheSize int `version[14]:"30000" version[23]:"150000"`
->>>>>>> 81c4bef7
 
 	// EnableCatchupFromArchiveServers controls which peers the catchup service would use in order to catchup.
 	// When enabled, the catchup service would use the archive servers before falling back to the relays.
@@ -434,11 +426,7 @@
 	TransactionSyncSignificantMessageThreshold uint64 `version[17]:"0"`
 
 	// ProposalAssemblyTime is the max amount of time to spend on generating a proposal block.
-<<<<<<< HEAD
-	ProposalAssemblyTime time.Duration `version[19]:"250000000" version[24]:"500000000"`
-=======
 	ProposalAssemblyTime time.Duration `version[19]:"250000000" version[23]:"500000000"`
->>>>>>> 81c4bef7
 
 	// When the number of http connections to the REST layer exceeds the soft limit,
 	// we start returning http code 429 Too Many Requests.
