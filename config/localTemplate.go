// Copyright (C) 2019-2022 Algorand, Inc.
// This file is part of go-algorand
//
// go-algorand is free software: you can redistribute it and/or modify
// it under the terms of the GNU Affero General Public License as
// published by the Free Software Foundation, either version 3 of the
// License, or (at your option) any later version.
//
// go-algorand is distributed in the hope that it will be useful,
// but WITHOUT ANY WARRANTY; without even the implied warranty of
// MERCHANTABILITY or FITNESS FOR A PARTICULAR PURPOSE.  See the
// GNU Affero General Public License for more details.
//
// You should have received a copy of the GNU Affero General Public License
// along with go-algorand.  If not, see <https://www.gnu.org/licenses/>.

package config

import (
	"os"
	"path/filepath"
	"strings"
	"time"

	"github.com/algorand/go-algorand/protocol"
	"github.com/algorand/go-algorand/util/codecs"
)

// Local holds the per-node-instance configuration settings for the protocol.
// !!! WARNING !!!
//
// These versioned struct tags need to be maintained CAREFULLY and treated
// like UNIVERSAL CONSTANTS - they should not be modified once committed.
//
// New fields may be added to the Local struct, along with a version tag
// denoting a new version. When doing so, also update the
// test/testdata/configs/config-v{n}.json and call "make generate" to regenerate the constants.
//
// !!! WARNING !!!
type Local struct {
	// Version tracks the current version of the defaults so we can migrate old -> new
	// This is specifically important whenever we decide to change the default value
	// for an existing parameter. This field tag must be updated any time we add a new version.
	Version uint32 `version[0]:"0" version[1]:"1" version[2]:"2" version[3]:"3" version[4]:"4" version[5]:"5" version[6]:"6" version[7]:"7" version[8]:"8" version[9]:"9" version[10]:"10" version[11]:"11" version[12]:"12" version[13]:"13" version[14]:"14" version[15]:"15" version[16]:"16" version[17]:"17" version[18]:"18" version[19]:"19" version[20]:"20" version[21]:"21"`

	// environmental (may be overridden)
	// When enabled, stores blocks indefinitally, otherwise, only the most recents blocks
	// are being kept around. ( the precise number of recent blocks depends on the consensus parameters )
	Archival bool `version[0]:"false"`

	// gossipNode.go
	// how many peers to propagate to?
	GossipFanout int    `version[0]:"4"`
	NetAddress   string `version[0]:""`

	// 1 * time.Minute = 60000000000 ns
	ReconnectTime time.Duration `version[0]:"60" version[1]:"60000000000"`

	// what we should tell people to connect to
	PublicAddress string `version[0]:""`

	MaxConnectionsPerIP int `version[3]:"30"`

	// 0 == disable
	PeerPingPeriodSeconds int `version[0]:"0"`

	// for https serving
	TLSCertFile string `version[0]:""`
	TLSKeyFile  string `version[0]:""`

	// Logging
	BaseLoggerDebugLevel uint32 `version[0]:"1" version[1]:"4"`
	// if this is 0, do not produce agreement.cadaver
	CadaverSizeTarget uint64 `version[0]:"1073741824"`

	// IncomingConnectionsLimit specifies the max number of long-lived incoming
	// connections. 0 means no connections allowed. Must be non-negative.
	// Estimating 5MB per incoming connection, 5MB*800 = 4GB
	IncomingConnectionsLimit int `version[0]:"-1" version[1]:"10000" version[17]:"800"`

	// BroadcastConnectionsLimit specifies the number of connections that
	// will receive broadcast (gossip) messages from this node.  If the
	// node has more connections than this number, it will send broadcasts
	// to the top connections by priority (outgoing connections first, then
	// by money held by peers based on their participation key).  0 means
	// no outgoing messages (not even transaction broadcasting to outgoing
	// peers).  -1 means unbounded (default).
	BroadcastConnectionsLimit int `version[4]:"-1"`

	// AnnounceParticipationKey specifies that this node should announce its
	// participation key (with the largest stake) to its gossip peers.  This
	// allows peers to prioritize our connection, if necessary, in case of a
	// DoS attack.  Disabling this means that the peers will not have any
	// additional information to allow them to prioritize our connection.
	AnnounceParticipationKey bool `version[4]:"true"`

	// PriorityPeers specifies peer IP addresses that should always get
	// outgoing broadcast messages from this node.
	PriorityPeers map[string]bool `version[4]:""`

	// To make sure the algod process does not run out of FDs, algod ensures
	// that RLIMIT_NOFILE >= IncomingConnectionsLimit + RestConnectionsHardLimit +
	// ReservedFDs. ReservedFDs are meant to leave room for short-lived FDs like
	// DNS queries, SQLite files, etc. This parameter shouldn't be changed.
	ReservedFDs uint64 `version[2]:"256"`

	// local server
	// API endpoint address
	EndpointAddress string `version[0]:"127.0.0.1:0"`

	// timeouts passed to the rest http.Server implementation
	RestReadTimeoutSeconds  int `version[4]:"15"`
	RestWriteTimeoutSeconds int `version[4]:"120"`

	// SRV-based phonebook
	DNSBootstrapID string `version[0]:"<network>.algorand.network"`

	// Log file size limit in bytes
	LogSizeLimit uint64 `version[0]:"1073741824"`

	// text/template for creating log archive filename.
	// Available template vars:
	// Time at start of log: {{.Year}} {{.Month}} {{.Day}} {{.Hour}} {{.Minute}} {{.Second}}
	// Time at end of log: {{.EndYear}} {{.EndMonth}} {{.EndDay}} {{.EndHour}} {{.EndMinute}} {{.EndSecond}}
	//
	// If the filename ends with .gz or .bz2 it will be compressed.
	//
	// default: "node.archive.log" (no rotation, clobbers previous archive)
	LogArchiveName string `version[4]:"node.archive.log"`

	// LogArchiveMaxAge will be parsed by time.ParseDuration().
	// Valid units are 's' seconds, 'm' minutes, 'h' hours
	LogArchiveMaxAge string `version[4]:""`

	// number of consecutive attempts to catchup after which we replace the peers we're connected to
	CatchupFailurePeerRefreshRate int `version[0]:"10"`

	// where should the node exporter listen for metrics
	NodeExporterListenAddress string `version[0]:":9100"`

	// enable metric reporting flag
	EnableMetricReporting bool `version[0]:"false"`

	// enable top accounts reporting flag
	EnableTopAccountsReporting bool `version[0]:"false"`

	// enable agreement reporting flag. Currently only prints additional period events.
	EnableAgreementReporting bool `version[3]:"false"`

	// enable agreement timing metrics flag
	EnableAgreementTimeMetrics bool `version[3]:"false"`

	// The path to the node exporter.
	NodeExporterPath string `version[0]:"./node_exporter"`

	// The fallback DNS resolver address that would be used if the system resolver would fail to retrieve SRV records
	FallbackDNSResolverAddress string `version[0]:""`

	// exponential increase factor of transaction pool's fee threshold, should always be 2 in production
	TxPoolExponentialIncreaseFactor uint64 `version[0]:"2"`

	SuggestedFeeBlockHistory int `version[0]:"3"`

	// TxPoolSize is the number of transactions that fit in the transaction pool
	TxPoolSize int `version[0]:"50000" version[5]:"15000"`

	// number of seconds allowed for syncing transactions
	TxSyncTimeoutSeconds int64 `version[0]:"30"`

	// number of seconds between transaction synchronizations
	TxSyncIntervalSeconds int64 `version[0]:"60"`

	// the number of incoming message hashes buckets.
	IncomingMessageFilterBucketCount int `version[0]:"5"`

	// the size of each incoming message hash bucket.
	IncomingMessageFilterBucketSize int `version[0]:"512"`

	// the number of outgoing message hashes buckets.
	OutgoingMessageFilterBucketCount int `version[0]:"3"`

	// the size of each outgoing message hash bucket.
	OutgoingMessageFilterBucketSize int `version[0]:"128"`

	// enable the filtering of outgoing messages
	EnableOutgoingNetworkMessageFiltering bool `version[0]:"true"`

	// enable the filtering of incoming messages
	EnableIncomingMessageFilter bool `version[0]:"false"`

	// control enabling / disabling deadlock detection.
	// negative (-1) to disable, positive (1) to enable, 0 for default.
	DeadlockDetection int `version[1]:"0"`

	// The threshold used for deadlock detection, in seconds.
	DeadlockDetectionThreshold int `version[20]:"30"`

	// Prefer to run algod Hosted (under algoh)
	// Observed by `goal` for now.
	RunHosted bool `version[3]:"false"`

	// The maximal number of blocks that catchup will fetch in parallel.
	// If less than Protocol.SeedLookback, then Protocol.SeedLookback will be used as to limit the catchup.
	// Setting this variable to 0 would disable the catchup
	CatchupParallelBlocks uint64 `version[3]:"50" version[5]:"16"`

	// Generate AssembleBlockMetrics telemetry event
	EnableAssembleStats bool `version[0]:""`

	// Generate ProcessBlockMetrics telemetry event
	EnableProcessBlockStats bool `version[0]:""`

	// SuggestedFeeSlidingWindowSize is number of past blocks that will be considered in computing the suggested fee
	SuggestedFeeSlidingWindowSize uint32 `version[3]:"50"`

	// the max size the sync server would return
	TxSyncServeResponseSize int `version[3]:"1000000"`

	// IsIndexerActive indicates whether to activate the indexer for fast retrieval of transactions
	// Note -- Indexer cannot operate on non Archival nodes
	IsIndexerActive bool `version[3]:"false"`

	// UseXForwardedForAddress indicates whether or not the node should use the X-Forwarded-For HTTP Header when
	// determining the source of a connection.  If used, it should be set to the string "X-Forwarded-For", unless the
	// proxy vendor provides another header field.  In the case of CloudFlare proxy, the "CF-Connecting-IP" header
	// field can be used.
	UseXForwardedForAddressField string `version[0]:""`

	// ForceRelayMessages indicates whether the network library relay messages even in the case that no NetAddress was specified.
	ForceRelayMessages bool `version[0]:"false"`

	// ConnectionsRateLimitingWindowSeconds is being used in conjunction with ConnectionsRateLimitingCount;
	// see ConnectionsRateLimitingCount description for further information. Providing a zero value
	// in this variable disables the connection rate limiting.
	ConnectionsRateLimitingWindowSeconds uint `version[4]:"1"`

	// ConnectionsRateLimitingCount is being used along with ConnectionsRateLimitingWindowSeconds to determine if
	// a connection request should be accepted or not. The gossip network examine all the incoming requests in the past
	// ConnectionsRateLimitingWindowSeconds seconds that share the same origin. If the total count exceed the ConnectionsRateLimitingCount
	// value, the connection is refused.
	ConnectionsRateLimitingCount uint `version[4]:"60"`

	// EnableRequestLogger enabled the logging of the incoming requests to the telemetry server.
	EnableRequestLogger bool `version[4]:"false"`

	// PeerConnectionsUpdateInterval defines the interval at which the peer connections information is being sent to the
	// telemetry ( when enabled ). Defined in seconds.
	PeerConnectionsUpdateInterval int `version[5]:"3600"`

	// EnableProfiler enables the go pprof endpoints, should be false if
	// the algod api will be exposed to untrusted individuals
	EnableProfiler bool `version[0]:"false"`

	// TelemetryToLog records messages to node.log that are normally sent to remote event monitoring
	TelemetryToLog bool `version[5]:"true"`

	// DNSSecurityFlags instructs algod validating DNS responses.
	// Possible fla values
	// 0x00 - disabled
	// 0x01 (dnssecSRV) - validate SRV response
	// 0x02 (dnssecRelayAddr) - validate relays' names to addresses resolution
	// 0x04 (dnssecTelemetryAddr) - validate telemetry and metrics names to addresses resolution
	// ...
	DNSSecurityFlags uint32 `version[6]:"1"`

	// EnablePingHandler controls whether the gossip node would respond to ping messages with a pong message.
	EnablePingHandler bool `version[6]:"true"`

	// DisableOutgoingConnectionThrottling disables the connection throttling of the network library, which
	// allow the network library to continuesly disconnect relays based on their relative ( and absolute ) performance.
	DisableOutgoingConnectionThrottling bool `version[5]:"false"`

	// NetworkProtocolVersion overrides network protocol version ( if present )
	NetworkProtocolVersion string `version[6]:""`

	// CatchpointInterval sets the interval at which catchpoint are being generated. Setting this to 0 disables the catchpoint from being generated.
	// See CatchpointTracking for more details.
	CatchpointInterval uint64 `version[7]:"10000"`

	// CatchpointFileHistoryLength defines how many catchpoint files we want to store back.
	// 0 means don't store any, -1 mean unlimited and positive number suggest the number of most recent catchpoint files.
	CatchpointFileHistoryLength int `version[7]:"365"`

	// EnableLedgerService enables the ledger serving service. The functionality of this depends on NetAddress, which must also be provided.
	// This functionality is required for the catchpoint catchup.
	EnableLedgerService bool `version[7]:"false"`

	// EnableBlockService enables the block serving service. The functionality of this depends on NetAddress, which must also be provided.
	// This functionality is required for the catchup.
	EnableBlockService bool `version[7]:"false"`

	// EnableGossipBlockService enables the block serving service over the gossip network. The functionality of this depends on NetAddress, which must also be provided.
	// This functionality is required for the relays to perform catchup from nodes.
	EnableGossipBlockService bool `version[8]:"true"`

	// CatchupHTTPBlockFetchTimeoutSec controls how long the http query for fetching a block from a relay would take before giving up and trying another relay.
	CatchupHTTPBlockFetchTimeoutSec int `version[9]:"4"`

	// CatchupGossipBlockFetchTimeoutSec controls how long the gossip query for fetching a block from a relay would take before giving up and trying another relay.
	CatchupGossipBlockFetchTimeoutSec int `version[9]:"4"`

	// CatchupLedgerDownloadRetryAttempts controls the number of attempt the ledger fetching would be attempted before giving up catching up to the provided catchpoint.
	CatchupLedgerDownloadRetryAttempts int `version[9]:"50"`

	// CatchupLedgerDownloadRetryAttempts controls the number of attempt the block fetching would be attempted before giving up catching up to the provided catchpoint.
	CatchupBlockDownloadRetryAttempts int `version[9]:"1000"`

	// EnableDeveloperAPI enables teal/compile, teal/dryrun API endpoints.
	// This functionality is disabled by default.
	EnableDeveloperAPI bool `version[9]:"false"`

	// OptimizeAccountsDatabaseOnStartup controls whether the accounts database would be optimized
	// on algod startup.
	OptimizeAccountsDatabaseOnStartup bool `version[10]:"false"`

	// CatchpointTracking determines if catchpoints are going to be tracked. The value is interpreted as follows:
	// A value of -1 means "don't track catchpoints".
	// A value of 1 means "track catchpoints as long as CatchpointInterval is also set to a positive non-zero value". If CatchpointInterval <= 0, no catchpoint tracking would be performed.
	// A value of 0 means automatic, which is the default value. In this mode, a non archival node would not track the catchpoints, and an archival node would track the catchpoints as long as CatchpointInterval > 0.
	// Other values of CatchpointTracking would give a warning in the log file, and would behave as if the default value was provided.
	CatchpointTracking int64 `version[11]:"0"`

	// LedgerSynchronousMode defines the synchronous mode used by the ledger database. The supported options are:
	// 0 - SQLite continues without syncing as soon as it has handed data off to the operating system.
	// 1 - SQLite database engine will still sync at the most critical moments, but less often than in FULL mode.
	// 2 - SQLite database engine will use the xSync method of the VFS to ensure that all content is safely written to the disk surface prior to continuing. On Mac OS, the data is additionally syncronized via fullfsync.
	// 3 - In addition to what being done in 2, it provides additional durability if the commit is followed closely by a power loss.
	// for further information see the description of SynchronousMode in dbutil.go
	LedgerSynchronousMode int `version[12]:"2"`

	// AccountsRebuildSynchronousMode defines the synchronous mode used by the ledger database while the account database is being rebuilt. This is not a typical operational usecase,
	// and is expected to happen only on either startup ( after enabling the catchpoint interval, or on certain database upgrades ) or during fast catchup. The values specified here
	// and their meanings are identical to the ones in LedgerSynchronousMode.
	AccountsRebuildSynchronousMode int `version[12]:"1"`

	// MaxCatchpointDownloadDuration defines the maximum duration a client will be keeping the outgoing connection of a catchpoint download request open for processing before
	// shutting it down. Networks that have large catchpoint files, slow connection or slow storage could be a good reason to increase this value. Note that this is a client-side only
	// configuration value, and it's independent of the actual catchpoint file size.
	MaxCatchpointDownloadDuration time.Duration `version[13]:"7200000000000"`

	// MinCatchpointFileDownloadBytesPerSecond defines the minimal download speed that would be considered to be "acceptable" by the catchpoint file fetcher, measured in bytes per seconds. If the
	// provided stream speed drops below this threshold, the connection would be recycled. Note that this field is evaluated per catchpoint "chunk" and not on it's own. If this field is zero,
	// the default of 20480 would be used.
	MinCatchpointFileDownloadBytesPerSecond uint64 `version[13]:"20480"`

	// TraceServer is a host:port to report graph propagation trace info to.
	NetworkMessageTraceServer string `version[13]:""`

	// VerifiedTranscationsCacheSize defines the number of transactions that the verified transactions cache would hold before cycling the cache storage in a round-robin fashion.
	VerifiedTranscationsCacheSize int `version[14]:"30000"`

	// EnableCatchupFromArchiveServers controls which peers the catchup service would use in order to catchup.
	// When enabled, the catchup service would use the archive servers before falling back to the relays.
	// On networks that doesn't have archive servers, this becomes a no-op, as the catchup service would have no
	// archive server to pick from, and therefore automatically selects one of the relay nodes.
	EnableCatchupFromArchiveServers bool `version[15]:"false"`

	// DisableLocalhostConnectionRateLimit controls whether the incoming connection rate limit would apply for
	// connections that are originating from the local machine. Setting this to "true", allow to create large
	// local-machine networks that won't trip the incoming connection limit observed by relays.
	DisableLocalhostConnectionRateLimit bool `version[16]:"true"`

	// BlockServiceCustomFallbackEndpoints is a comma delimited list of endpoints which the block service uses to
	// redirect the http requests to in case it does not have the round. If it is not specified, will check
	// EnableBlockServiceFallbackToArchiver.
	BlockServiceCustomFallbackEndpoints string `version[16]:""`

	// EnableBlockServiceFallbackToArchiver controls whether the block service redirects the http requests to
	// an archiver or return StatusNotFound (404) when in does not have the requested round, and
	// BlockServiceCustomFallbackEndpoints is empty.
	// The archiver is randomly selected, if none is available, will return StatusNotFound (404).
	EnableBlockServiceFallbackToArchiver bool `version[16]:"true"`

	// CatchupBlockValidateMode is a development and testing configuration used by the catchup service.
	// It can be used to omit certain validations to speed up the catchup process, or to apply extra validations which are redundant in normal operation.
	// This field is a bit-field with:
	// bit 0: (default 0) 0: verify the block certificate; 1: skip this validation
	// bit 1: (default 0) 0: verify payset committed hash in block header matches payset hash; 1: skip this validation
	// bit 2: (default 0) 0: don't verify the transaction signatures on the block are valid; 1: verify the transaction signatures on block
	// bit 3: (default 0) 0: don't verify that the hash of the recomputed payset matches the hash of the payset committed in the block header; 1: do perform the above verification
	// Note: not all permutations of the above bitset are currently functional. In particular, the ones that are functional are:
	// 0  : default behavior.
	// 3  : speed up catchup by skipping necessary validations
	// 12 : perform all validation methods (normal and additional). These extra tests helps to verify the integrity of the compiled executable against
	//      previously used executabled, and would not provide any additional security guarantees.
	CatchupBlockValidateMode int `version[16]:"0"`

	// Generate AccountUpdates telemetry event
	EnableAccountUpdatesStats bool `version[16]:"false"`

	// Time interval in nanoseconds for generating accountUpdates telemetry event
	AccountUpdatesStatsInterval time.Duration `version[16]:"5000000000"`

	// ParticipationKeysRefreshInterval is the duration between two consecutive checks to see if new participation
	// keys have been placed on the genesis directory.
	ParticipationKeysRefreshInterval time.Duration `version[16]:"60000000000"`

	// DisableNetworking disables all the incoming and outgoing communication a node would perform. This is useful
	// when we have a single-node private network, where there is no other nodes that need to be communicated with.
	// features like catchpoint catchup would be rendered completly non-operational, and many of the node inner
	// working would be completly dis-functional.
	DisableNetworking bool `version[16]:"false"`

	// ForceFetchTransactions allows to explicitly configure a node to retrieve all the transactions
	// into it's transaction pool, even if those would not be required as the node doesn't
	// participate in the consensus or used to relay transactions.
	ForceFetchTransactions bool `version[17]:"false"`

	// EnableVerbosedTransactionSyncLogging enables the transaction sync to write extensive
	// message exchange information to the log file. This option is disabled by default,
	// so that the log files would not grow too rapidly.
	EnableVerbosedTransactionSyncLogging bool `version[17]:"false"`

	// TransactionSyncDataExchangeRate overrides the auto-calculated data exchange rate between each
	// two peers. The unit of the data exchange rate is in bytes per second. Setting the value to
	// zero implies allowing the transaction sync to dynamically calculate the value.
	TransactionSyncDataExchangeRate uint64 `version[17]:"0"`

	// TransactionSyncSignificantMessageThreshold define the threshold used for a transaction sync
	// message before it can be used for calculating the data exchange rate. Setting this to zero
	// would use the default values. The threshold is defined in units of bytes.
	TransactionSyncSignificantMessageThreshold uint64 `version[17]:"0"`

	// ProposalAssemblyTime is the max amount of time to spend on generating a proposal block.
	ProposalAssemblyTime time.Duration `version[19]:"250000000"`

	// When the number of http connections to the REST layer exceeds the soft limit,
	// we start returning http code 429 Too Many Requests.
	RestConnectionsSoftLimit uint64 `version[20]:"1024"`
	// The http server does not accept new connections as long we have this many
	// (hard limit) connections already.
	RestConnectionsHardLimit uint64 `version[20]:"2048"`

<<<<<<< HEAD
	// AgreementVoteBufferSize sets the size of the buffer holding incoming votes.
	AgreementVoteBufferSize uint64 `version[21]:"10000"`

	// AgreementProposalBufferSize sets the size of the buffer holding incoming proposals.
	AgreementProposalBufferSize uint64 `version[21]:"25"`

	// AgreementBundleBufferSize sets the size of the buffer holding incoming bundle.
	AgreementBundleBufferSize uint64 `version[21]:"7"`
=======
	// MaxAPIResourcesPerAccount sets the maximum total number of resources (created assets, created apps,
	// asset holdings, and application local state) per account that will be allowed in AccountInformation
	// REST API responses before returning a 400 Bad Request. Set zero for no limit.
	MaxAPIResourcesPerAccount uint64 `version[21]:"100000"`
>>>>>>> c43c5e07
}

// DNSBootstrapArray returns an array of one or more DNS Bootstrap identifiers
func (cfg Local) DNSBootstrapArray(networkID protocol.NetworkID) (bootstrapArray []string) {
	dnsBootstrapString := cfg.DNSBootstrap(networkID)
	bootstrapArray = strings.Split(dnsBootstrapString, ";")
	// omit zero length entries from the result set.
	for i := len(bootstrapArray) - 1; i >= 0; i-- {
		if len(bootstrapArray[i]) == 0 {
			bootstrapArray = append(bootstrapArray[:i], bootstrapArray[i+1:]...)
		}
	}
	return
}

// DNSBootstrap returns the network-specific DNSBootstrap identifier
func (cfg Local) DNSBootstrap(network protocol.NetworkID) string {
	// if user hasn't modified the default DNSBootstrapID in the configuration
	// file and we're targeting a devnet ( via genesis file ), we the
	// explicit devnet network bootstrap.
	if defaultLocal.DNSBootstrapID == cfg.DNSBootstrapID {
		if network == Devnet {
			return "devnet.algodev.network"
		} else if network == Betanet {
			return "betanet.algodev.network"
		}
	}
	return strings.Replace(cfg.DNSBootstrapID, "<network>", string(network), -1)
}

// SaveToDisk writes the non-default Local settings into a root/ConfigFilename file
func (cfg Local) SaveToDisk(root string) error {
	configpath := filepath.Join(root, ConfigFilename)
	filename := os.ExpandEnv(configpath)
	return cfg.SaveToFile(filename)
}

// SaveAllToDisk writes the all Local settings into a root/ConfigFilename file
func (cfg Local) SaveAllToDisk(root string) error {
	configpath := filepath.Join(root, ConfigFilename)
	filename := os.ExpandEnv(configpath)
	prettyPrint := true
	return codecs.SaveObjectToFile(filename, cfg, prettyPrint)
}

// SaveToFile saves the config to a specific filename, allowing overriding the default name
func (cfg Local) SaveToFile(filename string) error {
	var alwaysInclude []string
	alwaysInclude = append(alwaysInclude, "Version")
	return codecs.SaveNonDefaultValuesToFile(filename, cfg, defaultLocal, alwaysInclude, true)
}

// DNSSecuritySRVEnforced returns true if SRV response verification enforced
func (cfg Local) DNSSecuritySRVEnforced() bool {
	return cfg.DNSSecurityFlags&dnssecSRV != 0
}

// DNSSecurityRelayAddrEnforced returns true if relay name to ip addr resolution enforced
func (cfg Local) DNSSecurityRelayAddrEnforced() bool {
	return cfg.DNSSecurityFlags&dnssecRelayAddr != 0
}

// DNSSecurityTelemeryAddrEnforced returns true if relay name to ip addr resolution enforced
func (cfg Local) DNSSecurityTelemeryAddrEnforced() bool {
	return cfg.DNSSecurityFlags&dnssecTelemetryAddr != 0
}

// CatchupVerifyCertificate returns true if certificate verification is needed
func (cfg Local) CatchupVerifyCertificate() bool {
	return cfg.CatchupBlockValidateMode&catchupValidationModeCertificate == 0
}

// CatchupVerifyPaysetHash returns true if payset hash verification is needed
func (cfg Local) CatchupVerifyPaysetHash() bool {
	return cfg.CatchupBlockValidateMode&catchupValidationModePaysetHash == 0
}

// CatchupVerifyTransactionSignatures returns true if transactions signature verification is needed
func (cfg Local) CatchupVerifyTransactionSignatures() bool {
	return cfg.CatchupBlockValidateMode&catchupValidationModeVerifyTransactionSignatures != 0
}

// CatchupVerifyApplyData returns true if verifying the ApplyData of the payset needed
func (cfg Local) CatchupVerifyApplyData() bool {
	return cfg.CatchupBlockValidateMode&catchupValidationModeVerifyApplyData != 0
}<|MERGE_RESOLUTION|>--- conflicted
+++ resolved
@@ -431,21 +431,19 @@
 	// (hard limit) connections already.
 	RestConnectionsHardLimit uint64 `version[20]:"2048"`
 
-<<<<<<< HEAD
-	// AgreementVoteBufferSize sets the size of the buffer holding incoming votes.
-	AgreementVoteBufferSize uint64 `version[21]:"10000"`
-
-	// AgreementProposalBufferSize sets the size of the buffer holding incoming proposals.
-	AgreementProposalBufferSize uint64 `version[21]:"25"`
-
-	// AgreementBundleBufferSize sets the size of the buffer holding incoming bundle.
-	AgreementBundleBufferSize uint64 `version[21]:"7"`
-=======
 	// MaxAPIResourcesPerAccount sets the maximum total number of resources (created assets, created apps,
 	// asset holdings, and application local state) per account that will be allowed in AccountInformation
 	// REST API responses before returning a 400 Bad Request. Set zero for no limit.
 	MaxAPIResourcesPerAccount uint64 `version[21]:"100000"`
->>>>>>> c43c5e07
+
+	// AgreementVoteBufferSize sets the size of the buffer holding incoming votes.
+	AgreementVoteBufferSize uint64 `version[21]:"10000"`
+
+	// AgreementProposalBufferSize sets the size of the buffer holding incoming proposals.
+	AgreementProposalBufferSize uint64 `version[21]:"25"`
+
+	// AgreementBundleBufferSize sets the size of the buffer holding incoming bundle.
+	AgreementBundleBufferSize uint64 `version[21]:"7"`
 }
 
 // DNSBootstrapArray returns an array of one or more DNS Bootstrap identifiers
