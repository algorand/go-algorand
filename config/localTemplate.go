--- conflicted
+++ resolved
@@ -470,11 +470,7 @@
 
 	// SpeculativeAsmTimeOffset defines when speculative block assembly first starts, nanoseconds before consensus AgreementFilterTimeoutPeriod0 or AgreementFilterTimeout
 	// A huge value (greater than either AgreementFilterTimeout) disables this event.
-<<<<<<< HEAD
-	SpeculativeAsmTimeOffset time.Duration `version[26]:"40000000"`
-=======
 	SpeculativeAsmTimeOffset time.Duration `version[27]:"40000000"`
->>>>>>> 191a53d3
 }
 
 // DNSBootstrapArray returns an array of one or more DNS Bootstrap identifiers
