// Copyright (C) 2019-2022 Algorand, Inc.
// This file is part of go-algorand
//
// go-algorand is free software: you can redistribute it and/or modify
// it under the terms of the GNU Affero General Public License as
// published by the Free Software Foundation, either version 3 of the
// License, or (at your option) any later version.
//
// go-algorand is distributed in the hope that it will be useful,
// but WITHOUT ANY WARRANTY; without even the implied warranty of
// MERCHANTABILITY or FITNESS FOR A PARTICULAR PURPOSE.  See the
// GNU Affero General Public License for more details.
//
// You should have received a copy of the GNU Affero General Public License
// along with go-algorand.  If not, see <https://www.gnu.org/licenses/>.

package config

import (
	"os"
	"path/filepath"
	"strings"
	"time"

	"github.com/algorand/go-algorand/protocol"
	"github.com/algorand/go-algorand/util/codecs"
)

// Local holds the per-node-instance configuration settings for the protocol.
// !!! WARNING !!!
//
// These versioned struct tags need to be maintained CAREFULLY and treated
// like UNIVERSAL CONSTANTS - they should not be modified once committed.
//
// New fields may be added to the Local struct, along with a version tag
// denoting a new version. When doing so, also update the
// test/testdata/configs/config-v{n}.json and call "make generate" to regenerate the constants.
//
// !!! WARNING !!!
type Local struct {
	// Version tracks the current version of the defaults so we can migrate old -> new
	// This is specifically important whenever we decide to change the default value
	// for an existing parameter. This field tag must be updated any time we add a new version.
	Version uint32 `version[0]:"0" version[1]:"1" version[2]:"2" version[3]:"3" version[4]:"4" version[5]:"5" version[6]:"6" version[7]:"7" version[8]:"8" version[9]:"9" version[10]:"10" version[11]:"11" version[12]:"12" version[13]:"13" version[14]:"14" version[15]:"15" version[16]:"16" version[17]:"17" version[18]:"18" version[19]:"19" version[20]:"20" version[21]:"21" version[22]:"22" version[23]:"23" version[24]:"24" version[25]:"25" version[26]:"26"`

	// environmental (may be overridden)
	// When enabled, stores blocks indefinitely, otherwise, only the most recent blocks
	// are being kept around. ( the precise number of recent blocks depends on the consensus parameters )
	Archival bool `version[0]:"false"`

	// gossipNode.go
	// how many peers to propagate to?
	GossipFanout int    `version[0]:"4"`
	NetAddress   string `version[0]:""`

	// 1 * time.Minute = 60000000000 ns
	ReconnectTime time.Duration `version[0]:"60" version[1]:"60000000000"`

	// what we should tell people to connect to
	PublicAddress string `version[0]:""`

	MaxConnectionsPerIP int `version[3]:"30"`

	// 0 == disable
	PeerPingPeriodSeconds int `version[0]:"0"`

	// for https serving
	TLSCertFile string `version[0]:""`
	TLSKeyFile  string `version[0]:""`

	// Logging
	BaseLoggerDebugLevel uint32 `version[0]:"1" version[1]:"4"`
	// if this is 0, do not produce agreement.cadaver
	CadaverSizeTarget uint64 `version[0]:"1073741824" version[24]:"0"`

	// IncomingConnectionsLimit specifies the max number of long-lived incoming
	// connections. 0 means no connections allowed. Must be non-negative.
	// Estimating 5MB per incoming connection, 5MB*800 = 4GB
	IncomingConnectionsLimit int `version[0]:"-1" version[1]:"10000" version[17]:"800"`

	// BroadcastConnectionsLimit specifies the number of connections that
	// will receive broadcast (gossip) messages from this node.  If the
	// node has more connections than this number, it will send broadcasts
	// to the top connections by priority (outgoing connections first, then
	// by money held by peers based on their participation key).  0 means
	// no outgoing messages (not even transaction broadcasting to outgoing
	// peers).  -1 means unbounded (default).
	BroadcastConnectionsLimit int `version[4]:"-1"`

	// AnnounceParticipationKey specifies that this node should announce its
	// participation key (with the largest stake) to its gossip peers.  This
	// allows peers to prioritize our connection, if necessary, in case of a
	// DoS attack.  Disabling this means that the peers will not have any
	// additional information to allow them to prioritize our connection.
	AnnounceParticipationKey bool `version[4]:"true"`

	// PriorityPeers specifies peer IP addresses that should always get
	// outgoing broadcast messages from this node.
	PriorityPeers map[string]bool `version[4]:""`

	// To make sure the algod process does not run out of FDs, algod ensures
	// that RLIMIT_NOFILE >= IncomingConnectionsLimit + RestConnectionsHardLimit +
	// ReservedFDs. ReservedFDs are meant to leave room for short-lived FDs like
	// DNS queries, SQLite files, etc. This parameter shouldn't be changed.
	ReservedFDs uint64 `version[2]:"256"`

	// local server
	// API endpoint address
	EndpointAddress string `version[0]:"127.0.0.1:0"`

	// timeouts passed to the rest http.Server implementation
	RestReadTimeoutSeconds  int `version[4]:"15"`
	RestWriteTimeoutSeconds int `version[4]:"120"`

	// SRV-based phonebook
	DNSBootstrapID string `version[0]:"<network>.algorand.network"`

	// Log file size limit in bytes. When set to 0 logs will be written to stdout.
	LogSizeLimit uint64 `version[0]:"1073741824"`

	// text/template for creating log archive filename.
	// Available template vars:
	// Time at start of log: {{.Year}} {{.Month}} {{.Day}} {{.Hour}} {{.Minute}} {{.Second}}
	// Time at end of log: {{.EndYear}} {{.EndMonth}} {{.EndDay}} {{.EndHour}} {{.EndMinute}} {{.EndSecond}}
	//
	// If the filename ends with .gz or .bz2 it will be compressed.
	//
	// default: "node.archive.log" (no rotation, clobbers previous archive)
	LogArchiveName string `version[4]:"node.archive.log"`

	// LogArchiveMaxAge will be parsed by time.ParseDuration().
	// Valid units are 's' seconds, 'm' minutes, 'h' hours
	LogArchiveMaxAge string `version[4]:""`

	// number of consecutive attempts to catchup after which we replace the peers we're connected to
	CatchupFailurePeerRefreshRate int `version[0]:"10"`

	// where should the node exporter listen for metrics
	NodeExporterListenAddress string `version[0]:":9100"`

	// enable metric reporting flag
	EnableMetricReporting bool `version[0]:"false"`

	// enable top accounts reporting flag
	EnableTopAccountsReporting bool `version[0]:"false"`

	// enable agreement reporting flag. Currently only prints additional period events.
	EnableAgreementReporting bool `version[3]:"false"`

	// enable agreement timing metrics flag
	EnableAgreementTimeMetrics bool `version[3]:"false"`

	// The path to the node exporter.
	NodeExporterPath string `version[0]:"./node_exporter"`

	// The fallback DNS resolver address that would be used if the system resolver would fail to retrieve SRV records
	FallbackDNSResolverAddress string `version[0]:""`

	// exponential increase factor of transaction pool's fee threshold, should always be 2 in production
	TxPoolExponentialIncreaseFactor uint64 `version[0]:"2"`

	SuggestedFeeBlockHistory int `version[0]:"3"`

	// TxPoolSize is the number of transactions that fit in the transaction pool
	TxPoolSize int `version[0]:"50000" version[5]:"15000" version[23]:"75000"`

	// number of seconds allowed for syncing transactions
	TxSyncTimeoutSeconds int64 `version[0]:"30"`

	// number of seconds between transaction synchronizations
	TxSyncIntervalSeconds int64 `version[0]:"60"`

	// the number of incoming message hashes buckets.
	IncomingMessageFilterBucketCount int `version[0]:"5"`

	// the size of each incoming message hash bucket.
	IncomingMessageFilterBucketSize int `version[0]:"512"`

	// the number of outgoing message hashes buckets.
	OutgoingMessageFilterBucketCount int `version[0]:"3"`

	// the size of each outgoing message hash bucket.
	OutgoingMessageFilterBucketSize int `version[0]:"128"`

	// enable the filtering of outgoing messages
	EnableOutgoingNetworkMessageFiltering bool `version[0]:"true"`

	// enable the filtering of incoming messages
	EnableIncomingMessageFilter bool `version[0]:"false"`

	// control enabling / disabling deadlock detection.
	// negative (-1) to disable, positive (1) to enable, 0 for default.
	DeadlockDetection int `version[1]:"0"`

	// The threshold used for deadlock detection, in seconds.
	DeadlockDetectionThreshold int `version[20]:"30"`

	// Prefer to run algod Hosted (under algoh)
	// Observed by `goal` for now.
	RunHosted bool `version[3]:"false"`

	// The maximal number of blocks that catchup will fetch in parallel.
	// If less than Protocol.SeedLookback, then Protocol.SeedLookback will be used as to limit the catchup.
	// Setting this variable to 0 would disable the catchup
	CatchupParallelBlocks uint64 `version[3]:"50" version[5]:"16"`

	// Generate AssembleBlockMetrics telemetry event
	EnableAssembleStats bool `version[0]:""`

	// Generate ProcessBlockMetrics telemetry event
	EnableProcessBlockStats bool `version[0]:""`

	// SuggestedFeeSlidingWindowSize is number of past blocks that will be considered in computing the suggested fee
	SuggestedFeeSlidingWindowSize uint32 `version[3]:"50"`

	// the max size the sync server would return
	TxSyncServeResponseSize int `version[3]:"1000000"`

	// IsIndexerActive indicates whether to activate the indexer for fast retrieval of transactions
	// Note -- Indexer cannot operate on non Archival nodes
	IsIndexerActive bool `version[3]:"false"`

	// UseXForwardedForAddress indicates whether or not the node should use the X-Forwarded-For HTTP Header when
	// determining the source of a connection.  If used, it should be set to the string "X-Forwarded-For", unless the
	// proxy vendor provides another header field.  In the case of CloudFlare proxy, the "CF-Connecting-IP" header
	// field can be used.
	UseXForwardedForAddressField string `version[0]:""`

	// ForceRelayMessages indicates whether the network library relay messages even in the case that no NetAddress was specified.
	ForceRelayMessages bool `version[0]:"false"`

	// ConnectionsRateLimitingWindowSeconds is being used in conjunction with ConnectionsRateLimitingCount;
	// see ConnectionsRateLimitingCount description for further information. Providing a zero value
	// in this variable disables the connection rate limiting.
	ConnectionsRateLimitingWindowSeconds uint `version[4]:"1"`

	// ConnectionsRateLimitingCount is being used along with ConnectionsRateLimitingWindowSeconds to determine if
	// a connection request should be accepted or not. The gossip network examine all the incoming requests in the past
	// ConnectionsRateLimitingWindowSeconds seconds that share the same origin. If the total count exceed the ConnectionsRateLimitingCount
	// value, the connection is refused.
	ConnectionsRateLimitingCount uint `version[4]:"60"`

	// EnableRequestLogger enabled the logging of the incoming requests to the telemetry server.
	EnableRequestLogger bool `version[4]:"false"`

	// PeerConnectionsUpdateInterval defines the interval at which the peer connections information is being sent to the
	// telemetry ( when enabled ). Defined in seconds.
	PeerConnectionsUpdateInterval int `version[5]:"3600"`

	// EnableProfiler enables the go pprof endpoints, should be false if
	// the algod api will be exposed to untrusted individuals
	EnableProfiler bool `version[0]:"false"`

	// EnableRuntimeMetrics exposes Go runtime metrics in /metrics and via node_exporter.
	EnableRuntimeMetrics bool `version[22]:"false"`

	// TelemetryToLog records messages to node.log that are normally sent to remote event monitoring
	TelemetryToLog bool `version[5]:"true"`

	// DNSSecurityFlags instructs algod validating DNS responses.
	// Possible fla values
	// 0x00 - disabled
	// 0x01 (dnssecSRV) - validate SRV response
	// 0x02 (dnssecRelayAddr) - validate relays' names to addresses resolution
	// 0x04 (dnssecTelemetryAddr) - validate telemetry and metrics names to addresses resolution
	// ...
	DNSSecurityFlags uint32 `version[6]:"1"`

	// EnablePingHandler controls whether the gossip node would respond to ping messages with a pong message.
	EnablePingHandler bool `version[6]:"true"`

	// DisableOutgoingConnectionThrottling disables the connection throttling of the network library, which
	// allow the network library to continuesly disconnect relays based on their relative ( and absolute ) performance.
	DisableOutgoingConnectionThrottling bool `version[5]:"false"`

	// NetworkProtocolVersion overrides network protocol version ( if present )
	NetworkProtocolVersion string `version[6]:""`

	// CatchpointInterval sets the interval at which catchpoint are being generated. Setting this to 0 disables the catchpoint from being generated.
	// See CatchpointTracking for more details.
	CatchpointInterval uint64 `version[7]:"10000"`

	// CatchpointFileHistoryLength defines how many catchpoint files we want to store back.
	// 0 means don't store any, -1 mean unlimited and positive number suggest the number of most recent catchpoint files.
	CatchpointFileHistoryLength int `version[7]:"365"`

	// EnableLedgerService enables the ledger serving service. The functionality of this depends on NetAddress, which must also be provided.
	// This functionality is required for the catchpoint catchup.
	EnableLedgerService bool `version[7]:"false"`

	// EnableBlockService enables the block serving service. The functionality of this depends on NetAddress, which must also be provided.
	// This functionality is required for the catchup.
	EnableBlockService bool `version[7]:"false"`

	// EnableGossipBlockService enables the block serving service over the gossip network. The functionality of this depends on NetAddress, which must also be provided.
	// This functionality is required for the relays to perform catchup from nodes.
	EnableGossipBlockService bool `version[8]:"true"`

	// CatchupHTTPBlockFetchTimeoutSec controls how long the http query for fetching a block from a relay would take before giving up and trying another relay.
	CatchupHTTPBlockFetchTimeoutSec int `version[9]:"4"`

	// CatchupGossipBlockFetchTimeoutSec controls how long the gossip query for fetching a block from a relay would take before giving up and trying another relay.
	CatchupGossipBlockFetchTimeoutSec int `version[9]:"4"`

	// CatchupLedgerDownloadRetryAttempts controls the number of attempt the ledger fetching would be attempted before giving up catching up to the provided catchpoint.
	CatchupLedgerDownloadRetryAttempts int `version[9]:"50"`

	// CatchupLedgerDownloadRetryAttempts controls the number of attempt the block fetching would be attempted before giving up catching up to the provided catchpoint.
	CatchupBlockDownloadRetryAttempts int `version[9]:"1000"`

	// EnableDeveloperAPI enables teal/compile, teal/dryrun API endpoints.
	// This functionality is disabled by default.
	EnableDeveloperAPI bool `version[9]:"false"`

	// OptimizeAccountsDatabaseOnStartup controls whether the accounts database would be optimized
	// on algod startup.
	OptimizeAccountsDatabaseOnStartup bool `version[10]:"false"`

	// CatchpointTracking determines if catchpoints are going to be tracked. The value is interpreted as follows:
	// A value of -1 means "don't track catchpoints".
	// A value of 1 means "track catchpoints as long as CatchpointInterval > 0".
	// A value of 2 means "track catchpoints and always generate catchpoint files as long as CatchpointInterval > 0".
	// A value of 0 means automatic, which is the default value. In this mode, a non archival node would not track the catchpoints, and an archival node would track the catchpoints as long as CatchpointInterval > 0.
	// Other values of CatchpointTracking would give a warning in the log file, and would behave as if the default value was provided.
	CatchpointTracking int64 `version[11]:"0"`

	// LedgerSynchronousMode defines the synchronous mode used by the ledger database. The supported options are:
	// 0 - SQLite continues without syncing as soon as it has handed data off to the operating system.
	// 1 - SQLite database engine will still sync at the most critical moments, but less often than in FULL mode.
	// 2 - SQLite database engine will use the xSync method of the VFS to ensure that all content is safely written to the disk surface prior to continuing. On Mac OS, the data is additionally syncronized via fullfsync.
	// 3 - In addition to what being done in 2, it provides additional durability if the commit is followed closely by a power loss.
	// for further information see the description of SynchronousMode in dbutil.go
	LedgerSynchronousMode int `version[12]:"2"`

	// AccountsRebuildSynchronousMode defines the synchronous mode used by the ledger database while the account database is being rebuilt. This is not a typical operational usecase,
	// and is expected to happen only on either startup ( after enabling the catchpoint interval, or on certain database upgrades ) or during fast catchup. The values specified here
	// and their meanings are identical to the ones in LedgerSynchronousMode.
	AccountsRebuildSynchronousMode int `version[12]:"1"`

	// MaxCatchpointDownloadDuration defines the maximum duration a client will be keeping the outgoing connection of a catchpoint download request open for processing before
	// shutting it down. Networks that have large catchpoint files, slow connection or slow storage could be a good reason to increase this value. Note that this is a client-side only
	// configuration value, and it's independent of the actual catchpoint file size.
	MaxCatchpointDownloadDuration time.Duration `version[13]:"7200000000000"`

	// MinCatchpointFileDownloadBytesPerSecond defines the minimal download speed that would be considered to be "acceptable" by the catchpoint file fetcher, measured in bytes per seconds. If the
	// provided stream speed drops below this threshold, the connection would be recycled. Note that this field is evaluated per catchpoint "chunk" and not on it's own. If this field is zero,
	// the default of 20480 would be used.
	MinCatchpointFileDownloadBytesPerSecond uint64 `version[13]:"20480"`

	// TraceServer is a host:port to report graph propagation trace info to.
	NetworkMessageTraceServer string `version[13]:""`

	// VerifiedTranscationsCacheSize defines the number of transactions that the verified transactions cache would hold before cycling the cache storage in a round-robin fashion.
	VerifiedTranscationsCacheSize int `version[14]:"30000" version[23]:"150000"`

	// EnableCatchupFromArchiveServers controls which peers the catchup service would use in order to catchup.
	// When enabled, the catchup service would use the archive servers before falling back to the relays.
	// On networks that doesn't have archive servers, this becomes a no-op, as the catchup service would have no
	// archive server to pick from, and therefore automatically selects one of the relay nodes.
	EnableCatchupFromArchiveServers bool `version[15]:"false"`

	// DisableLocalhostConnectionRateLimit controls whether the incoming connection rate limit would apply for
	// connections that are originating from the local machine. Setting this to "true", allow to create large
	// local-machine networks that won't trip the incoming connection limit observed by relays.
	DisableLocalhostConnectionRateLimit bool `version[16]:"true"`

	// BlockServiceCustomFallbackEndpoints is a comma delimited list of endpoints which the block service uses to
	// redirect the http requests to in case it does not have the round. If it is not specified, will check
	// EnableBlockServiceFallbackToArchiver.
	BlockServiceCustomFallbackEndpoints string `version[16]:""`

	// EnableBlockServiceFallbackToArchiver controls whether the block service redirects the http requests to
	// an archiver or return StatusNotFound (404) when in does not have the requested round, and
	// BlockServiceCustomFallbackEndpoints is empty.
	// The archiver is randomly selected, if none is available, will return StatusNotFound (404).
	EnableBlockServiceFallbackToArchiver bool `version[16]:"true"`

	// CatchupBlockValidateMode is a development and testing configuration used by the catchup service.
	// It can be used to omit certain validations to speed up the catchup process, or to apply extra validations which are redundant in normal operation.
	// This field is a bit-field with:
	// bit 0: (default 0) 0: verify the block certificate; 1: skip this validation
	// bit 1: (default 0) 0: verify payset committed hash in block header matches payset hash; 1: skip this validation
	// bit 2: (default 0) 0: don't verify the transaction signatures on the block are valid; 1: verify the transaction signatures on block
	// bit 3: (default 0) 0: don't verify that the hash of the recomputed payset matches the hash of the payset committed in the block header; 1: do perform the above verification
	// Note: not all permutations of the above bitset are currently functional. In particular, the ones that are functional are:
	// 0  : default behavior.
	// 3  : speed up catchup by skipping necessary validations
	// 12 : perform all validation methods (normal and additional). These extra tests helps to verify the integrity of the compiled executable against
	//      previously used executabled, and would not provide any additional security guarantees.
	CatchupBlockValidateMode int `version[16]:"0"`

	// Generate AccountUpdates telemetry event
	EnableAccountUpdatesStats bool `version[16]:"false"`

	// Time interval in nanoseconds for generating accountUpdates telemetry event
	AccountUpdatesStatsInterval time.Duration `version[16]:"5000000000"`

	// ParticipationKeysRefreshInterval is the duration between two consecutive checks to see if new participation
	// keys have been placed on the genesis directory.
	ParticipationKeysRefreshInterval time.Duration `version[16]:"60000000000"`

	// DisableNetworking disables all the incoming and outgoing communication a node would perform. This is useful
	// when we have a single-node private network, where there is no other nodes that need to be communicated with.
	// features like catchpoint catchup would be rendered completly non-operational, and many of the node inner
	// working would be completly dis-functional.
	DisableNetworking bool `version[16]:"false"`

	// ForceFetchTransactions allows to explicitly configure a node to retrieve all the transactions
	// into it's transaction pool, even if those would not be required as the node doesn't
	// participate in the consensus or used to relay transactions.
	ForceFetchTransactions bool `version[17]:"false"`

	// EnableVerbosedTransactionSyncLogging enables the transaction sync to write extensive
	// message exchange information to the log file. This option is disabled by default,
	// so that the log files would not grow too rapidly.
	EnableVerbosedTransactionSyncLogging bool `version[17]:"false"`

	// TransactionSyncDataExchangeRate overrides the auto-calculated data exchange rate between each
	// two peers. The unit of the data exchange rate is in bytes per second. Setting the value to
	// zero implies allowing the transaction sync to dynamically calculate the value.
	TransactionSyncDataExchangeRate uint64 `version[17]:"0"`

	// TransactionSyncSignificantMessageThreshold define the threshold used for a transaction sync
	// message before it can be used for calculating the data exchange rate. Setting this to zero
	// would use the default values. The threshold is defined in units of bytes.
	TransactionSyncSignificantMessageThreshold uint64 `version[17]:"0"`

	// ProposalAssemblyTime is the max amount of time to spend on generating a proposal block.
	ProposalAssemblyTime time.Duration `version[19]:"250000000" version[23]:"500000000"`

	// When the number of http connections to the REST layer exceeds the soft limit,
	// we start returning http code 429 Too Many Requests.
	RestConnectionsSoftLimit uint64 `version[20]:"1024"`
	// The http server does not accept new connections as long we have this many
	// (hard limit) connections already.
	RestConnectionsHardLimit uint64 `version[20]:"2048"`

	// MaxAPIResourcesPerAccount sets the maximum total number of resources (created assets, created apps,
	// asset holdings, and application local state) per account that will be allowed in AccountInformation
	// REST API responses before returning a 400 Bad Request. Set zero for no limit.
	MaxAPIResourcesPerAccount uint64 `version[21]:"100000"`

	// AgreementIncomingVotesQueueLength sets the size of the buffer holding incoming votes.
	AgreementIncomingVotesQueueLength uint64 `version[21]:"10000"`

	// AgreementIncomingProposalsQueueLength sets the size of the buffer holding incoming proposals.
	AgreementIncomingProposalsQueueLength uint64 `version[21]:"25"`

	// AgreementIncomingBundlesQueueLength sets the size of the buffer holding incoming bundles.
	AgreementIncomingBundlesQueueLength uint64 `version[21]:"7"`

	// MaxAcctLookback sets the maximum lookback range for account states,
	// i.e. the ledger can answer account states questions for the range Latest-MaxAcctLookback...Latest
	MaxAcctLookback uint64 `version[23]:"4"`

	// EnableUsageLog enables 10Hz log of CPU and RAM usage.
	// Also adds 'algod_ram_usage` (number of bytes in use) to /metrics
	EnableUsageLog bool `version[24]:"false"`

	// MaxAPIBoxPerApplication defines the maximum total number of boxes per application that will be returned
	// in GetApplicationBoxes REST API responses.
	MaxAPIBoxPerApplication uint64 `version[25]:"100000"`

<<<<<<< HEAD
	// EnableTransactionSimulator enables the simulation API endpoint.
	EnableTransactionSimulator bool `version[25]:"false"`
=======
	// TxIncomingFilteringFlags instructs algod filtering incoming tx messages
	// Flag values:
	// 0x00 - disabled
	// 0x01 (txFilterRawMsg) - check for raw tx message duplicates
	// 0x02 (txFilterCanonical) - check for canonical tx group duplicates
	TxIncomingFilteringFlags uint32 `version[26]:"1"`
>>>>>>> 10d37109
}

// DNSBootstrapArray returns an array of one or more DNS Bootstrap identifiers
func (cfg Local) DNSBootstrapArray(networkID protocol.NetworkID) (bootstrapArray []string) {
	dnsBootstrapString := cfg.DNSBootstrap(networkID)
	bootstrapArray = strings.Split(dnsBootstrapString, ";")
	// omit zero length entries from the result set.
	for i := len(bootstrapArray) - 1; i >= 0; i-- {
		if len(bootstrapArray[i]) == 0 {
			bootstrapArray = append(bootstrapArray[:i], bootstrapArray[i+1:]...)
		}
	}
	return
}

// DNSBootstrap returns the network-specific DNSBootstrap identifier
func (cfg Local) DNSBootstrap(network protocol.NetworkID) string {
	// if user hasn't modified the default DNSBootstrapID in the configuration
	// file and we're targeting a devnet ( via genesis file ), we the
	// explicit devnet network bootstrap.
	if defaultLocal.DNSBootstrapID == cfg.DNSBootstrapID {
		if network == Devnet {
			return "devnet.algodev.network"
		} else if network == Betanet {
			return "betanet.algodev.network"
		} else if network == Alphanet {
			return "alphanet.algodev.network"
		}
	}
	return strings.Replace(cfg.DNSBootstrapID, "<network>", string(network), -1)
}

// SaveToDisk writes the non-default Local settings into a root/ConfigFilename file
func (cfg Local) SaveToDisk(root string) error {
	configpath := filepath.Join(root, ConfigFilename)
	filename := os.ExpandEnv(configpath)
	return cfg.SaveToFile(filename)
}

// SaveAllToDisk writes the all Local settings into a root/ConfigFilename file
func (cfg Local) SaveAllToDisk(root string) error {
	configpath := filepath.Join(root, ConfigFilename)
	filename := os.ExpandEnv(configpath)
	prettyPrint := true
	return codecs.SaveObjectToFile(filename, cfg, prettyPrint)
}

// SaveToFile saves the config to a specific filename, allowing overriding the default name
func (cfg Local) SaveToFile(filename string) error {
	var alwaysInclude []string
	alwaysInclude = append(alwaysInclude, "Version")
	return codecs.SaveNonDefaultValuesToFile(filename, cfg, defaultLocal, alwaysInclude, true)
}

// DNSSecuritySRVEnforced returns true if SRV response verification enforced
func (cfg Local) DNSSecuritySRVEnforced() bool {
	return cfg.DNSSecurityFlags&dnssecSRV != 0
}

// DNSSecurityRelayAddrEnforced returns true if relay name to ip addr resolution enforced
func (cfg Local) DNSSecurityRelayAddrEnforced() bool {
	return cfg.DNSSecurityFlags&dnssecRelayAddr != 0
}

// DNSSecurityTelemeryAddrEnforced returns true if relay name to ip addr resolution enforced
func (cfg Local) DNSSecurityTelemeryAddrEnforced() bool {
	return cfg.DNSSecurityFlags&dnssecTelemetryAddr != 0
}

// CatchupVerifyCertificate returns true if certificate verification is needed
func (cfg Local) CatchupVerifyCertificate() bool {
	return cfg.CatchupBlockValidateMode&catchupValidationModeCertificate == 0
}

// CatchupVerifyPaysetHash returns true if payset hash verification is needed
func (cfg Local) CatchupVerifyPaysetHash() bool {
	return cfg.CatchupBlockValidateMode&catchupValidationModePaysetHash == 0
}

// CatchupVerifyTransactionSignatures returns true if transactions signature verification is needed
func (cfg Local) CatchupVerifyTransactionSignatures() bool {
	return cfg.CatchupBlockValidateMode&catchupValidationModeVerifyTransactionSignatures != 0
}

// CatchupVerifyApplyData returns true if verifying the ApplyData of the payset needed
func (cfg Local) CatchupVerifyApplyData() bool {
	return cfg.CatchupBlockValidateMode&catchupValidationModeVerifyApplyData != 0
}

// TxFilterRawMsgEnabled returns true if raw tx filtering is enabled
func (cfg Local) TxFilterRawMsgEnabled() bool {
	return cfg.TxIncomingFilteringFlags&txFilterRawMsg != 0
}

// TxFilterCanonicalEnabled returns true if canonical tx group filtering is enabled
func (cfg Local) TxFilterCanonicalEnabled() bool {
	return cfg.TxIncomingFilteringFlags&txFilterCanonical != 0
}<|MERGE_RESOLUTION|>--- conflicted
+++ resolved
@@ -461,17 +461,15 @@
 	// in GetApplicationBoxes REST API responses.
 	MaxAPIBoxPerApplication uint64 `version[25]:"100000"`
 
-<<<<<<< HEAD
-	// EnableTransactionSimulator enables the simulation API endpoint.
-	EnableTransactionSimulator bool `version[25]:"false"`
-=======
 	// TxIncomingFilteringFlags instructs algod filtering incoming tx messages
 	// Flag values:
 	// 0x00 - disabled
 	// 0x01 (txFilterRawMsg) - check for raw tx message duplicates
 	// 0x02 (txFilterCanonical) - check for canonical tx group duplicates
 	TxIncomingFilteringFlags uint32 `version[26]:"1"`
->>>>>>> 10d37109
+
+	// EnableTransactionSimulator enables the simulation API endpoint.
+	EnableTransactionSimulator bool `version[26]:"false"`
 }
 
 // DNSBootstrapArray returns an array of one or more DNS Bootstrap identifiers
