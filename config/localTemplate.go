// Copyright (C) 2019-2023 Algorand, Inc.
// This file is part of go-algorand
//
// go-algorand is free software: you can redistribute it and/or modify
// it under the terms of the GNU Affero General Public License as
// published by the Free Software Foundation, either version 3 of the
// License, or (at your option) any later version.
//
// go-algorand is distributed in the hope that it will be useful,
// but WITHOUT ANY WARRANTY; without even the implied warranty of
// MERCHANTABILITY or FITNESS FOR A PARTICULAR PURPOSE.  See the
// GNU Affero General Public License for more details.
//
// You should have received a copy of the GNU Affero General Public License
// along with go-algorand.  If not, see <https://www.gnu.org/licenses/>.

package config

import (
	"fmt"
	"os"
	"path/filepath"
	"strings"
	"time"

	"github.com/algorand/go-algorand/protocol"
	"github.com/algorand/go-algorand/util/codecs"
)

// Local holds the per-node-instance configuration settings for the protocol.
// !!! WARNING !!!
//
// These versioned struct tags need to be maintained CAREFULLY and treated
// like UNIVERSAL CONSTANTS - they should not be modified once committed.
//
// New fields may be added to the Local struct, along with a version tag
// denoting a new version. When doing so, also update the
// test/testdata/configs/config-v{n}.json and call "make generate" to regenerate the constants.
//
// !!! WARNING !!!
type Local struct {
	// Version tracks the current version of the defaults so we can migrate old -> new
	// This is specifically important whenever we decide to change the default value
	// for an existing parameter. This field tag must be updated any time we add a new version.
	Version uint32 `version[0]:"0" version[1]:"1" version[2]:"2" version[3]:"3" version[4]:"4" version[5]:"5" version[6]:"6" version[7]:"7" version[8]:"8" version[9]:"9" version[10]:"10" version[11]:"11" version[12]:"12" version[13]:"13" version[14]:"14" version[15]:"15" version[16]:"16" version[17]:"17" version[18]:"18" version[19]:"19" version[20]:"20" version[21]:"21" version[22]:"22" version[23]:"23" version[24]:"24" version[25]:"25" version[26]:"26" version[27]:"27" version[28]:"28" version[29]:"29" version[30]:"30" version[31]:"31"`

	// environmental (may be overridden)
	// When enabled, stores blocks indefinitely, otherwise, only the most recent blocks
	// are being kept around. ( the precise number of recent blocks depends on the consensus parameters )
	Archival bool `version[0]:"false"`

	// gossipNode.go
	// how many peers to propagate to?
	GossipFanout int    `version[0]:"4"`
	NetAddress   string `version[0]:""`

	// 1 * time.Minute = 60000000000 ns
	ReconnectTime time.Duration `version[0]:"60" version[1]:"60000000000"`

	// The public address to connect to that is advertised to other nodes.
	// For MainNet relays, make sure this entry includes the full SRV host name
	// plus the publicly-accessible port number.
	// A valid entry will avoid "self-gossip" and is used for identity exchange
	// to deduplicate redundant connections
	PublicAddress string `version[0]:""`

	MaxConnectionsPerIP int `version[3]:"30" version[27]:"15"`

	// 0 == disable
	PeerPingPeriodSeconds int `version[0]:"0"`

	// for https serving
	TLSCertFile string `version[0]:""`
	TLSKeyFile  string `version[0]:""`

	// Logging
	BaseLoggerDebugLevel uint32 `version[0]:"1" version[1]:"4"`
	// if this is 0, do not produce agreement.cadaver
	CadaverSizeTarget uint64 `version[0]:"1073741824" version[24]:"0"`
	// if this is not set, MakeService will attempt to use ColdDataDir instead
	CadaverDirectory string `version[27]:""`

	// HotDataDir is an optional directory to store data that is frequently accessed by the node.
	// For isolation, the node will create a subdirectory in this location, named by the genesis-id of the network.
	// If not specified, the node will use the runtime supplied datadir to store this data.
	// Individual resources may have their own override specified, which would override this setting for that resource.
	// Setting HotDataDir to a dedicated high performance disk allows for basic disc tuning.
	HotDataDir string `version[31]:""`

	// ColdDataDir is an optional directory to store data that is infrequently accessed by the node.
	// For isolation, the node will create a subdirectory in this location, named by the genesis-id of the network.
	// If not specified, the node will use the runtime supplied datadir.
	// Individual resources may have their own override specified, which would override this setting for that resource.
	// Setting ColdDataDir to a less critical or cheaper disk allows for basic disc tuning.
	ColdDataDir string `version[31]:""`

	// TrackerDbDir is an optional directory to store the tracker database.
	// For isolation, the node will create a subdirectory in this location, named by the genesis-id of the network.
	// If not specified, the node will use the HotDataDir.
	TrackerDBDir string `version[31]:""`
	// BlockDBDir is an optional directory to store the block database.
	// For isolation, the node will create a subdirectory in this location, named by the genesis-id of the network.
	// If not specified, the node will use the ColdDataDir.
	BlockDBDir string `version[31]:""`
	// CatchpointDir is an optional directory to store catchpoint files,
	// except for the in-progress temp file, which will use the HotDataDir and is not separately configurable.
	// For isolation, the node will create a subdirectory in this location, named by the genesis-id of the network.
	// If not specified, the node will use the ColdDataDir.
	CatchpointDir string `version[31]:""`
	// StateproofDir is an optional directory to store stateproof data.
	// For isolation, the node will create a subdirectory in this location, named by the genesis-id of the network.
	// If not specified, the node will use the ColdDataDir.
	StateproofDir string `version[31]:""`
	// CrashDBDir is an optional directory to store the crash database.
	// For isolation, the node will create a subdirectory in this location, named by the genesis-id of the network.
	// If not specified, the node will use the ColdDataDir.
	CrashDBDir string `version[31]:""`

	// LogFileDir is an optional directory to store the log, node.log
	// If not specified, the node will use the HotDataDir.
	// The -o command line option can be used to override this output location.
	LogFileDir string `version[31]:""`
	// LogArchiveDir is an optional directory to store the log archive.
	// If not specified, the node will use the ColdDataDir.
	LogArchiveDir string `version[31]:""`

	// IncomingConnectionsLimit specifies the max number of long-lived incoming
	// connections. 0 means no connections allowed. Must be non-negative.
	// Estimating 1.5MB per incoming connection, 1.5MB*2400 = 3.6GB
	IncomingConnectionsLimit int `version[0]:"-1" version[1]:"10000" version[17]:"800" version[27]:"2400"`

	// BroadcastConnectionsLimit specifies the number of connections that
	// will receive broadcast (gossip) messages from this node.  If the
	// node has more connections than this number, it will send broadcasts
	// to the top connections by priority (outgoing connections first, then
	// by money held by peers based on their participation key).  0 means
	// no outgoing messages (not even transaction broadcasting to outgoing
	// peers).  -1 means unbounded (default).
	BroadcastConnectionsLimit int `version[4]:"-1"`

	// AnnounceParticipationKey specifies that this node should announce its
	// participation key (with the largest stake) to its gossip peers.  This
	// allows peers to prioritize our connection, if necessary, in case of a
	// DoS attack.  Disabling this means that the peers will not have any
	// additional information to allow them to prioritize our connection.
	AnnounceParticipationKey bool `version[4]:"true"`

	// PriorityPeers specifies peer IP addresses that should always get
	// outgoing broadcast messages from this node.
	PriorityPeers map[string]bool `version[4]:""`

	// To make sure the algod process does not run out of FDs, algod ensures
	// that RLIMIT_NOFILE >= IncomingConnectionsLimit + RestConnectionsHardLimit +
	// ReservedFDs. ReservedFDs are meant to leave room for short-lived FDs like
	// DNS queries, SQLite files, etc. This parameter shouldn't be changed.
	// If RLIMIT_NOFILE < IncomingConnectionsLimit + RestConnectionsHardLimit + ReservedFDs
	// then either RestConnectionsHardLimit or IncomingConnectionsLimit decreased.
	ReservedFDs uint64 `version[2]:"256"`

	// local server
	// API endpoint address
	EndpointAddress string `version[0]:"127.0.0.1:0"`

	// timeouts passed to the rest http.Server implementation
	RestReadTimeoutSeconds  int `version[4]:"15"`
	RestWriteTimeoutSeconds int `version[4]:"120"`

	// SRV-based phonebook
	DNSBootstrapID string `version[0]:"<network>.algorand.network" version[28]:"<network>.algorand.network?backup=<network>.algorand.net&dedup=<name>.algorand-<network>.(network|net)"`

	// Log file size limit in bytes. When set to 0 logs will be written to stdout.
	LogSizeLimit uint64 `version[0]:"1073741824"`

	// text/template for creating log archive filename.
	// Available template vars:
	// Time at start of log: {{.Year}} {{.Month}} {{.Day}} {{.Hour}} {{.Minute}} {{.Second}}
	// Time at end of log: {{.EndYear}} {{.EndMonth}} {{.EndDay}} {{.EndHour}} {{.EndMinute}} {{.EndSecond}}
	//
	// If the filename ends with .gz or .bz2 it will be compressed.
	//
	// default: "node.archive.log" (no rotation, clobbers previous archive)
	LogArchiveName string `version[4]:"node.archive.log"`

	// LogArchiveMaxAge will be parsed by time.ParseDuration().
	// Valid units are 's' seconds, 'm' minutes, 'h' hours
	LogArchiveMaxAge string `version[4]:""`

	// number of consecutive attempts to catchup after which we replace the peers we're connected to
	CatchupFailurePeerRefreshRate int `version[0]:"10"`

	// where should the node exporter listen for metrics
	NodeExporterListenAddress string `version[0]:":9100"`

	// enable metric reporting flag
	EnableMetricReporting bool `version[0]:"false"`

	// enable top accounts reporting flag
	EnableTopAccountsReporting bool `version[0]:"false"`

	// enable agreement reporting flag. Currently only prints additional period events.
	EnableAgreementReporting bool `version[3]:"false"`

	// enable agreement timing metrics flag
	EnableAgreementTimeMetrics bool `version[3]:"false"`

	// The path to the node exporter.
	NodeExporterPath string `version[0]:"./node_exporter"`

	// The fallback DNS resolver address that would be used if the system resolver would fail to retrieve SRV records
	FallbackDNSResolverAddress string `version[0]:""`

	// exponential increase factor of transaction pool's fee threshold, should always be 2 in production
	TxPoolExponentialIncreaseFactor uint64 `version[0]:"2"`

	SuggestedFeeBlockHistory int `version[0]:"3"`

	// TxBacklogServiceRateWindowSeconds is the window size used to determine the service rate of the txBacklog
	TxBacklogServiceRateWindowSeconds int `version[27]:"10"`

	// TxBacklogReservedCapacityPerPeer determines how much dedicated serving capacity the TxBacklog gives each peer
	TxBacklogReservedCapacityPerPeer int `version[27]:"20"`

	// EnableTxBacklogRateLimiting controls if a rate limiter and congestion manager shouild be attached to the tx backlog enqueue process
	// if enabled, the over-all TXBacklog Size will be larger by MAX_PEERS*TxBacklogReservedCapacityPerPeer
	EnableTxBacklogRateLimiting bool `version[27]:"false" version[30]:"true"`

	// TxBacklogSize is the queue size used for receiving transactions. default of 26000 to approximate 1 block of transactions
	// if EnableTxBacklogRateLimiting enabled, the over-all size will be larger by MAX_PEERS*TxBacklogReservedCapacityPerPeer
	TxBacklogSize int `version[27]:"26000"`

	// TxPoolSize is the number of transactions that fit in the transaction pool
	TxPoolSize int `version[0]:"50000" version[5]:"15000" version[23]:"75000"`

	// number of seconds allowed for syncing transactions
	TxSyncTimeoutSeconds int64 `version[0]:"30"`

	// number of seconds between transaction synchronizations
	TxSyncIntervalSeconds int64 `version[0]:"60"`

	// the number of incoming message hashes buckets.
	IncomingMessageFilterBucketCount int `version[0]:"5"`

	// the size of each incoming message hash bucket.
	IncomingMessageFilterBucketSize int `version[0]:"512"`

	// the number of outgoing message hashes buckets.
	OutgoingMessageFilterBucketCount int `version[0]:"3"`

	// the size of each outgoing message hash bucket.
	OutgoingMessageFilterBucketSize int `version[0]:"128"`

	// enable the filtering of outgoing messages
	EnableOutgoingNetworkMessageFiltering bool `version[0]:"true"`

	// enable the filtering of incoming messages
	EnableIncomingMessageFilter bool `version[0]:"false"`

	// control enabling / disabling deadlock detection.
	// negative (-1) to disable, positive (1) to enable, 0 for default.
	DeadlockDetection int `version[1]:"0"`

	// The threshold used for deadlock detection, in seconds.
	DeadlockDetectionThreshold int `version[20]:"30"`

	// Prefer to run algod Hosted (under algoh)
	// Observed by `goal` for now.
	RunHosted bool `version[3]:"false"`

	// The maximal number of blocks that catchup will fetch in parallel.
	// If less than Protocol.SeedLookback, then Protocol.SeedLookback will be used as to limit the catchup.
	// Setting this variable to 0 would disable the catchup
	CatchupParallelBlocks uint64 `version[3]:"50" version[5]:"16"`

	// Generate AssembleBlockMetrics telemetry event
	EnableAssembleStats bool `version[0]:""`

	// Generate ProcessBlockMetrics telemetry event
	EnableProcessBlockStats bool `version[0]:""`

	// SuggestedFeeSlidingWindowSize is number of past blocks that will be considered in computing the suggested fee
	SuggestedFeeSlidingWindowSize uint32 `version[3]:"50"`

	// the max size the sync server would return
	TxSyncServeResponseSize int `version[3]:"1000000"`

	// UseXForwardedForAddress indicates whether or not the node should use the X-Forwarded-For HTTP Header when
	// determining the source of a connection.  If used, it should be set to the string "X-Forwarded-For", unless the
	// proxy vendor provides another header field.  In the case of CloudFlare proxy, the "CF-Connecting-IP" header
	// field can be used.
	UseXForwardedForAddressField string `version[0]:""`

	// ForceRelayMessages indicates whether the network library relay messages even in the case that no NetAddress was specified.
	ForceRelayMessages bool `version[0]:"false"`

	// ConnectionsRateLimitingWindowSeconds is being used in conjunction with ConnectionsRateLimitingCount;
	// see ConnectionsRateLimitingCount description for further information. Providing a zero value
	// in this variable disables the connection rate limiting.
	ConnectionsRateLimitingWindowSeconds uint `version[4]:"1"`

	// ConnectionsRateLimitingCount is being used along with ConnectionsRateLimitingWindowSeconds to determine if
	// a connection request should be accepted or not. The gossip network examine all the incoming requests in the past
	// ConnectionsRateLimitingWindowSeconds seconds that share the same origin. If the total count exceed the ConnectionsRateLimitingCount
	// value, the connection is refused.
	ConnectionsRateLimitingCount uint `version[4]:"60"`

	// EnableRequestLogger enabled the logging of the incoming requests to the telemetry server.
	EnableRequestLogger bool `version[4]:"false"`

	// PeerConnectionsUpdateInterval defines the interval at which the peer connections information is being sent to the
	// telemetry ( when enabled ). Defined in seconds.
	PeerConnectionsUpdateInterval int `version[5]:"3600"`

	// HeartbeatUpdateInterval defines the interval at which the heartbeat information is being sent to the
	// telemetry ( when enabled ). Defined in seconds. Minimum value is 60.
	HeartbeatUpdateInterval int `version[27]:"600"`

	// EnableProfiler enables the go pprof endpoints, should be false if
	// the algod api will be exposed to untrusted individuals
	EnableProfiler bool `version[0]:"false"`

	// EnableRuntimeMetrics exposes Go runtime metrics in /metrics and via node_exporter.
	EnableRuntimeMetrics bool `version[22]:"false"`

	// TelemetryToLog records messages to node.log that are normally sent to remote event monitoring
	TelemetryToLog bool `version[5]:"true"`

	// DNSSecurityFlags instructs algod validating DNS responses.
	// Possible fla values
	// 0x00 - disabled
	// 0x01 (dnssecSRV) - validate SRV response
	// 0x02 (dnssecRelayAddr) - validate relays' names to addresses resolution
	// 0x04 (dnssecTelemetryAddr) - validate telemetry and metrics names to addresses resolution
	// ...
	DNSSecurityFlags uint32 `version[6]:"1"`

	// EnablePingHandler controls whether the gossip node would respond to ping messages with a pong message.
	EnablePingHandler bool `version[6]:"true"`

	// DisableOutgoingConnectionThrottling disables the connection throttling of the network library, which
	// allow the network library to continuesly disconnect relays based on their relative ( and absolute ) performance.
	DisableOutgoingConnectionThrottling bool `version[5]:"false"`

	// NetworkProtocolVersion overrides network protocol version ( if present )
	NetworkProtocolVersion string `version[6]:""`

	// CatchpointInterval sets the interval at which catchpoint are being generated. Setting this to 0 disables the catchpoint from being generated.
	// See CatchpointTracking for more details.
	CatchpointInterval uint64 `version[7]:"10000"`

	// CatchpointFileHistoryLength defines how many catchpoint files we want to store back.
	// 0 means don't store any, -1 mean unlimited and positive number suggest the number of most recent catchpoint files.
	CatchpointFileHistoryLength int `version[7]:"365"`

	// EnableLedgerService enables the ledger serving service. The functionality of this depends on NetAddress, which must also be provided.
	// This functionality is required for the catchpoint catchup.
	EnableLedgerService bool `version[7]:"false"`

	// EnableBlockService enables the block serving service. The functionality of this depends on NetAddress, which must also be provided.
	// This functionality is required for the catchup.
	EnableBlockService bool `version[7]:"false"`

	// EnableGossipBlockService enables the block serving service over the gossip network. The functionality of this depends on NetAddress, which must also be provided.
	// This functionality is required for the relays to perform catchup from nodes.
	EnableGossipBlockService bool `version[8]:"true"`

	// CatchupHTTPBlockFetchTimeoutSec controls how long the http query for fetching a block from a relay would take before giving up and trying another relay.
	CatchupHTTPBlockFetchTimeoutSec int `version[9]:"4"`

	// CatchupGossipBlockFetchTimeoutSec controls how long the gossip query for fetching a block from a relay would take before giving up and trying another relay.
	CatchupGossipBlockFetchTimeoutSec int `version[9]:"4"`

	// CatchupLedgerDownloadRetryAttempts controls the number of attempt the ledger fetching would be attempted before giving up catching up to the provided catchpoint.
	CatchupLedgerDownloadRetryAttempts int `version[9]:"50"`

	// CatchupLedgerDownloadRetryAttempts controls the number of attempt the block fetching would be attempted before giving up catching up to the provided catchpoint.
	CatchupBlockDownloadRetryAttempts int `version[9]:"1000"`

	// EnableDeveloperAPI enables teal/compile, teal/dryrun API endpoints.
	// This functionality is disabled by default.
	EnableDeveloperAPI bool `version[9]:"false"`

	// OptimizeAccountsDatabaseOnStartup controls whether the accounts database would be optimized
	// on algod startup.
	OptimizeAccountsDatabaseOnStartup bool `version[10]:"false"`

	// CatchpointTracking determines if catchpoints are going to be tracked. The value is interpreted as follows:
	// A value of -1 means "don't track catchpoints".
	// A value of 1 means "track catchpoints as long as CatchpointInterval > 0".
	// A value of 2 means "track catchpoints and always generate catchpoint files as long as CatchpointInterval > 0".
	// A value of 0 means automatic, which is the default value. In this mode, a non archival node would not track the catchpoints, and an archival node would track the catchpoints as long as CatchpointInterval > 0.
	// A value of 99 will force the node to generate catchpoint files
	// Other values of CatchpointTracking would give a warning in the log file, and would behave as if the default value was provided.
	CatchpointTracking int64 `version[11]:"0"`

	// LedgerSynchronousMode defines the synchronous mode used by the ledger database. The supported options are:
	// 0 - SQLite continues without syncing as soon as it has handed data off to the operating system.
	// 1 - SQLite database engine will still sync at the most critical moments, but less often than in FULL mode.
	// 2 - SQLite database engine will use the xSync method of the VFS to ensure that all content is safely written to the disk surface prior to continuing. On Mac OS, the data is additionally syncronized via fullfsync.
	// 3 - In addition to what being done in 2, it provides additional durability if the commit is followed closely by a power loss.
	// for further information see the description of SynchronousMode in dbutil.go
	LedgerSynchronousMode int `version[12]:"2"`

	// AccountsRebuildSynchronousMode defines the synchronous mode used by the ledger database while the account database is being rebuilt. This is not a typical operational usecase,
	// and is expected to happen only on either startup ( after enabling the catchpoint interval, or on certain database upgrades ) or during fast catchup. The values specified here
	// and their meanings are identical to the ones in LedgerSynchronousMode.
	AccountsRebuildSynchronousMode int `version[12]:"1"`

	// MaxCatchpointDownloadDuration defines the maximum duration a client will be keeping the outgoing connection of a catchpoint download request open for processing before
	// shutting it down. Networks that have large catchpoint files, slow connection or slow storage could be a good reason to increase this value. Note that this is a client-side only
	// configuration value, and it's independent of the actual catchpoint file size.
	MaxCatchpointDownloadDuration time.Duration `version[13]:"7200000000000" version[28]:"43200000000000"`

	// MinCatchpointFileDownloadBytesPerSecond defines the minimal download speed that would be considered to be "acceptable" by the catchpoint file fetcher, measured in bytes per seconds. If the
	// provided stream speed drops below this threshold, the connection would be recycled. Note that this field is evaluated per catchpoint "chunk" and not on it's own. If this field is zero,
	// the default of 20480 would be used.
	MinCatchpointFileDownloadBytesPerSecond uint64 `version[13]:"20480"`

	// TraceServer is a host:port to report graph propagation trace info to.
	NetworkMessageTraceServer string `version[13]:""`

	// VerifiedTranscationsCacheSize defines the number of transactions that the verified transactions cache would hold before cycling the cache storage in a round-robin fashion.
	VerifiedTranscationsCacheSize int `version[14]:"30000" version[23]:"150000"`

	// EnableCatchupFromArchiveServers controls which peers the catchup service would use in order to catchup.
	// When enabled, the catchup service would use the archive servers before falling back to the relays.
	// On networks that doesn't have archive servers, this becomes a no-op, as the catchup service would have no
	// archive server to pick from, and therefore automatically selects one of the relay nodes.
	EnableCatchupFromArchiveServers bool `version[15]:"false"`

	// DisableLocalhostConnectionRateLimit controls whether the incoming connection rate limit would apply for
	// connections that are originating from the local machine. Setting this to "true", allow to create large
	// local-machine networks that won't trip the incoming connection limit observed by relays.
	DisableLocalhostConnectionRateLimit bool `version[16]:"true"`

	// BlockServiceCustomFallbackEndpoints is a comma delimited list of endpoints which the block service uses to
	// redirect the http requests to in case it does not have the round. If it is not specified, will check
	// EnableBlockServiceFallbackToArchiver.
	BlockServiceCustomFallbackEndpoints string `version[16]:""`

	// EnableBlockServiceFallbackToArchiver controls whether the block service redirects the http requests to
	// an archiver or return StatusNotFound (404) when in does not have the requested round, and
	// BlockServiceCustomFallbackEndpoints is empty.
	// The archiver is randomly selected, if none is available, will return StatusNotFound (404).
	EnableBlockServiceFallbackToArchiver bool `version[16]:"true" version[31]:"false"`

	// CatchupBlockValidateMode is a development and testing configuration used by the catchup service.
	// It can be used to omit certain validations to speed up the catchup process, or to apply extra validations which are redundant in normal operation.
	// This field is a bit-field with:
	// bit 0: (default 0) 0: verify the block certificate; 1: skip this validation
	// bit 1: (default 0) 0: verify payset committed hash in block header matches payset hash; 1: skip this validation
	// bit 2: (default 0) 0: don't verify the transaction signatures on the block are valid; 1: verify the transaction signatures on block
	// bit 3: (default 0) 0: don't verify that the hash of the recomputed payset matches the hash of the payset committed in the block header; 1: do perform the above verification
	// Note: not all permutations of the above bitset are currently functional. In particular, the ones that are functional are:
	// 0  : default behavior.
	// 3  : speed up catchup by skipping necessary validations
	// 12 : perform all validation methods (normal and additional). These extra tests helps to verify the integrity of the compiled executable against
	//      previously used executabled, and would not provide any additional security guarantees.
	CatchupBlockValidateMode int `version[16]:"0"`

	// Generate AccountUpdates telemetry event
	EnableAccountUpdatesStats bool `version[16]:"false"`

	// Time interval in nanoseconds for generating accountUpdates telemetry event
	AccountUpdatesStatsInterval time.Duration `version[16]:"5000000000"`

	// ParticipationKeysRefreshInterval is the duration between two consecutive checks to see if new participation
	// keys have been placed on the genesis directory.
	ParticipationKeysRefreshInterval time.Duration `version[16]:"60000000000"`

	// DisableNetworking disables all the incoming and outgoing communication a node would perform. This is useful
	// when we have a single-node private network, where there is no other nodes that need to be communicated with.
	// features like catchpoint catchup would be rendered completly non-operational, and many of the node inner
	// working would be completly dis-functional.
	DisableNetworking bool `version[16]:"false"`

	// ForceFetchTransactions allows to explicitly configure a node to retrieve all the transactions
	// into it's transaction pool, even if those would not be required as the node doesn't
	// participate in the consensus or used to relay transactions.
	ForceFetchTransactions bool `version[17]:"false"`

	// EnableVerbosedTransactionSyncLogging enables the transaction sync to write extensive
	// message exchange information to the log file. This option is disabled by default,
	// so that the log files would not grow too rapidly.
	EnableVerbosedTransactionSyncLogging bool `version[17]:"false"`

	// TransactionSyncDataExchangeRate overrides the auto-calculated data exchange rate between each
	// two peers. The unit of the data exchange rate is in bytes per second. Setting the value to
	// zero implies allowing the transaction sync to dynamically calculate the value.
	TransactionSyncDataExchangeRate uint64 `version[17]:"0"`

	// TransactionSyncSignificantMessageThreshold define the threshold used for a transaction sync
	// message before it can be used for calculating the data exchange rate. Setting this to zero
	// would use the default values. The threshold is defined in units of bytes.
	TransactionSyncSignificantMessageThreshold uint64 `version[17]:"0"`

	// ProposalAssemblyTime is the max amount of time to spend on generating a proposal block.
	ProposalAssemblyTime time.Duration `version[19]:"250000000" version[23]:"500000000"`

	// When the number of http connections to the REST layer exceeds the soft limit,
	// we start returning http code 429 Too Many Requests.
	RestConnectionsSoftLimit uint64 `version[20]:"1024"`
	// The http server does not accept new connections as long we have this many
	// (hard limit) connections already.
	RestConnectionsHardLimit uint64 `version[20]:"2048"`

	// MaxAPIResourcesPerAccount sets the maximum total number of resources (created assets, created apps,
	// asset holdings, and application local state) per account that will be allowed in AccountInformation
	// REST API responses before returning a 400 Bad Request. Set zero for no limit.
	MaxAPIResourcesPerAccount uint64 `version[21]:"100000"`

	// AgreementIncomingVotesQueueLength sets the size of the buffer holding incoming votes.
	AgreementIncomingVotesQueueLength uint64 `version[21]:"10000" version[27]:"20000"`

	// AgreementIncomingProposalsQueueLength sets the size of the buffer holding incoming proposals.
	AgreementIncomingProposalsQueueLength uint64 `version[21]:"25" version[27]:"50"`

	// AgreementIncomingBundlesQueueLength sets the size of the buffer holding incoming bundles.
	AgreementIncomingBundlesQueueLength uint64 `version[21]:"7" version[27]:"15"`

	// MaxAcctLookback sets the maximum lookback range for account states,
	// i.e. the ledger can answer account states questions for the range Latest-MaxAcctLookback...Latest
	MaxAcctLookback uint64 `version[23]:"4"`

	// EnableUsageLog enables 10Hz log of CPU and RAM usage.
	// Also adds 'algod_ram_usage` (number of bytes in use) to /metrics
	EnableUsageLog bool `version[24]:"false"`

	// MaxAPIBoxPerApplication defines the maximum total number of boxes per application that will be returned
	// in GetApplicationBoxes REST API responses.
	MaxAPIBoxPerApplication uint64 `version[25]:"100000"`

	// TxIncomingFilteringFlags instructs algod filtering incoming tx messages
	// Flag values:
	// 0x00 - disabled
	// 0x01 (txFilterRawMsg) - check for raw tx message duplicates
	// 0x02 (txFilterCanonical) - check for canonical tx group duplicates
	TxIncomingFilteringFlags uint32 `version[26]:"1"`

	// EnableExperimentalAPI enables experimental API endpoint. Note that these endpoints have no
	// guarantees in terms of functionality or future support.
	EnableExperimentalAPI bool `version[26]:"false"`

	// DisableLedgerLRUCache disables LRU caches in ledger.
	// Setting it to TRUE might result in significant performance degradation
	// and SHOULD NOT be used for other reasons than testing.
	DisableLedgerLRUCache bool `version[27]:"false"`

	// EnableFollowMode launches the node in "follower" mode. This turns off the agreement service,
	// and APIs related to broadcasting transactions, and enables APIs which can retrieve detailed information
	// from ledger caches and can control the ledger round.
	EnableFollowMode bool `version[27]:"false"`

	// EnableTxnEvalTracer turns on features in the BlockEvaluator which collect data on transactions, exposing them via algod APIs.
	// It will store txn deltas created during block evaluation, potentially consuming much larger amounts of memory,
	EnableTxnEvalTracer bool `version[27]:"false"`

	// StorageEngine allows to control which type of storage to use for the ledger.
	// Available options are:
	// - sqlite (default)
	// - pebbledb (experimental, in development)
	StorageEngine string `version[28]:"sqlite"`

	// TxIncomingFilterMaxSize sets the maximum size for the de-duplication cache used by the incoming tx filter
	// only relevant if TxIncomingFilteringFlags is non-zero
	TxIncomingFilterMaxSize uint64 `version[28]:"500000"`

	// BlockServiceMemCap is the memory capacity in bytes which is allowed for the block service to use for HTTP block requests.
	// When it exceeds this capacity, it redirects the block requests to a different node
	BlockServiceMemCap uint64 `version[28]:"500000000"`

	// EnableP2P turns on the peer to peer network
	EnableP2P bool `version[31]:"false"`

	// P2PPersistPeerID will write the private key used for the node's PeerID to the P2PPrivateKeyLocation.
	// This is only used when P2PEnable is true. If P2PPrivateKey is not specified, it uses the default location.
	P2PPersistPeerID bool `version[29]:"false"`

	// P2PPrivateKeyLocation allows the user to specify a custom path to the private key used for the node's PeerID.
	// The private key provided must be an ed25519 private key.
	// This is only used when P2PEnable is true. If the parameter is not set, it uses the default location.
	P2PPrivateKeyLocation string `version[29]:""`

	// DisableAPIAuth turns off authentication for public (non-admin) API endpoints.
	DisableAPIAuth bool `version[30]:"false"`

	// EnableDHT will turn on the hash table for use with capabilities advertisement
	EnableDHTProviders bool `version[30]:"false"`
}

// DNSBootstrapArray returns an array of one or more DNS Bootstrap identifiers
func (cfg Local) DNSBootstrapArray(networkID protocol.NetworkID) []*DNSBootstrap {
	// Should never return an error here, as the config has already been validated at init
	result, _ := cfg.internalValidateDNSBootstrapArray(networkID)

	return result
}

// ValidateDNSBootstrapArray returns an array of one or more DNS Bootstrap identifiers or an error if any
// one fails to parse
func (cfg Local) ValidateDNSBootstrapArray(networkID protocol.NetworkID) ([]*DNSBootstrap, error) {
	return cfg.internalValidateDNSBootstrapArray(networkID)
}

// internalValidateDNSBootstrapArray handles the base functionality of parsing the DNSBootstrapID string.
// The function will return an error on the first failure encountered, or an array of DNSBootstrap entries.
func (cfg Local) internalValidateDNSBootstrapArray(networkID protocol.NetworkID) (
	bootstrapArray []*DNSBootstrap, err error) {

	bootstrapStringArray := strings.Split(cfg.DNSBootstrapID, ";")
	for _, bootstrapString := range bootstrapStringArray {
		if len(strings.TrimSpace(bootstrapString)) == 0 {
			continue
		}

		bootstrapEntry, err1 := parseDNSBootstrap(bootstrapString, networkID, defaultLocal.DNSBootstrapID != cfg.DNSBootstrapID)
		if err1 != nil {
			return nil, err1
		}

		bootstrapArray = append(bootstrapArray, bootstrapEntry)
	}
	return
}

// SaveToDisk writes the non-default Local settings into a root/ConfigFilename file
func (cfg Local) SaveToDisk(root string) error {
	configpath := filepath.Join(root, ConfigFilename)
	filename := os.ExpandEnv(configpath)
	return cfg.SaveToFile(filename)
}

// SaveAllToDisk writes the all Local settings into a root/ConfigFilename file
func (cfg Local) SaveAllToDisk(root string) error {
	configpath := filepath.Join(root, ConfigFilename)
	filename := os.ExpandEnv(configpath)
	prettyPrint := true
	return codecs.SaveObjectToFile(filename, cfg, prettyPrint)
}

// SaveToFile saves the config to a specific filename, allowing overriding the default name
func (cfg Local) SaveToFile(filename string) error {
	var alwaysInclude []string
	alwaysInclude = append(alwaysInclude, "Version")
	return codecs.SaveNonDefaultValuesToFile(filename, cfg, defaultLocal, alwaysInclude, true)
}

// DNSSecuritySRVEnforced returns true if SRV response verification enforced
func (cfg Local) DNSSecuritySRVEnforced() bool {
	return cfg.DNSSecurityFlags&dnssecSRV != 0
}

// DNSSecurityRelayAddrEnforced returns true if relay name to ip addr resolution enforced
func (cfg Local) DNSSecurityRelayAddrEnforced() bool {
	return cfg.DNSSecurityFlags&dnssecRelayAddr != 0
}

// DNSSecurityTelemeryAddrEnforced returns true if relay name to ip addr resolution enforced
func (cfg Local) DNSSecurityTelemeryAddrEnforced() bool {
	return cfg.DNSSecurityFlags&dnssecTelemetryAddr != 0
}

// CatchupVerifyCertificate returns true if certificate verification is needed
func (cfg Local) CatchupVerifyCertificate() bool {
	return cfg.CatchupBlockValidateMode&catchupValidationModeCertificate == 0
}

// CatchupVerifyPaysetHash returns true if payset hash verification is needed
func (cfg Local) CatchupVerifyPaysetHash() bool {
	return cfg.CatchupBlockValidateMode&catchupValidationModePaysetHash == 0
}

// CatchupVerifyTransactionSignatures returns true if transactions signature verification is needed
func (cfg Local) CatchupVerifyTransactionSignatures() bool {
	return cfg.CatchupBlockValidateMode&catchupValidationModeVerifyTransactionSignatures != 0
}

// CatchupVerifyApplyData returns true if verifying the ApplyData of the payset needed
func (cfg Local) CatchupVerifyApplyData() bool {
	return cfg.CatchupBlockValidateMode&catchupValidationModeVerifyApplyData != 0
}

// TxFilterRawMsgEnabled returns true if raw tx filtering is enabled
func (cfg Local) TxFilterRawMsgEnabled() bool {
	return cfg.TxIncomingFilteringFlags&txFilterRawMsg != 0
}

// TxFilterCanonicalEnabled returns true if canonical tx group filtering is enabled
func (cfg Local) TxFilterCanonicalEnabled() bool {
	return cfg.TxIncomingFilteringFlags&txFilterCanonical != 0
}

// IsGossipServer returns true if NetAddress is set and this node supposed
// to start websocket server
func (cfg Local) IsGossipServer() bool {
	return cfg.NetAddress != ""
}

// ensureAbsGenesisDir will convert a path to absolute, and will attempt to make a genesis directory there
func ensureAbsGenesisDir(path string, genesisID string) (string, error) {
	pathAbs, err := filepath.Abs(path)
	if err != nil {
		return "", err
	}
	genesisDir := filepath.Join(pathAbs, genesisID)
	err = os.MkdirAll(genesisDir, 0700)
	if err != nil && !os.IsExist(err) {
		return "", err
	}
	return genesisDir, nil
}

// ResolvedGenesisDirs is a collection of directories including Genesis ID
// Subdirectories for execution of a node
type ResolvedGenesisDirs struct {
	RootGenesisDir       string
	HotGenesisDir        string
	ColdGenesisDir       string
	TrackerGenesisDir    string
	BlockGenesisDir      string
	CatchpointGenesisDir string
	StateproofGenesisDir string
	CrashGenesisDir      string
}

// String returns the Genesis Directory values as a string
func (rgd ResolvedGenesisDirs) String() string {
	ret := ""
	ret += fmt.Sprintf("RootGenesisDir: %s\n", rgd.RootGenesisDir)
	ret += fmt.Sprintf("HotGenesisDir: %s\n", rgd.HotGenesisDir)
	ret += fmt.Sprintf("ColdGenesisDir: %s\n", rgd.ColdGenesisDir)
	ret += fmt.Sprintf("TrackerGenesisDir: %s\n", rgd.TrackerGenesisDir)
	ret += fmt.Sprintf("BlockGenesisDir: %s\n", rgd.BlockGenesisDir)
	ret += fmt.Sprintf("CatchpointGenesisDir: %s\n", rgd.CatchpointGenesisDir)
	ret += fmt.Sprintf("StateproofGenesisDir: %s\n", rgd.StateproofGenesisDir)
	ret += fmt.Sprintf("CrashGenesisDir: %s\n", rgd.CrashGenesisDir)
	return ret
}

// ResolveLogPaths will return the most appropriate location for liveLog and archive, given user config
func (cfg *Local) ResolveLogPaths(rootDir string) (liveLog, archive string) {
	// the default locations of log and archive are root
	liveLog = filepath.Join(rootDir, "node.log")
	archive = filepath.Join(rootDir, cfg.LogArchiveName)
	// if hot data dir is set, use it for the base of logs
	if cfg.HotDataDir != "" {
		liveLog = filepath.Join(cfg.HotDataDir, "node.log")
	}
	// if cold data dir is set, use it for the base of archives
	if cfg.ColdDataDir != "" {
		archive = filepath.Join(cfg.ColdDataDir, cfg.LogArchiveName)
	}
	// if LogFileDir is set, use it instead
	if cfg.LogFileDir != "" {
		liveLog = filepath.Join(cfg.LogFileDir, "node.log")
	}
	// if LogArchivePath is set, use it instead
	if cfg.LogArchiveDir != "" {
		archive = filepath.Join(cfg.LogArchiveDir, cfg.LogArchiveName)
	}
	return liveLog, archive
}

// EnsureAndResolveGenesisDirs will resolve the supplied config paths to absolute paths, and will create the genesis directories of each
// returns a ResolvedGenesisDirs struct with the resolved paths for use during runtime
func (cfg *Local) EnsureAndResolveGenesisDirs(rootDir, genesisID string) (ResolvedGenesisDirs, error) {
	var resolved ResolvedGenesisDirs
	var err error
	if rootDir != "" {
		resolved.RootGenesisDir, err = ensureAbsGenesisDir(rootDir, genesisID)
		if err != nil {
			return ResolvedGenesisDirs{}, err
		}
	} else {
		return ResolvedGenesisDirs{}, fmt.Errorf("rootDir is required")
	}
	// if HotDataDir is not set, use RootDataDir
	if cfg.HotDataDir != "" {
		resolved.HotGenesisDir, err = ensureAbsGenesisDir(cfg.HotDataDir, genesisID)
		if err != nil {
			return ResolvedGenesisDirs{}, err
		}
	} else {
		resolved.HotGenesisDir = resolved.RootGenesisDir
	}
	// if ColdDataDir is not set, use RootDataDir
	if cfg.ColdDataDir != "" {
		resolved.ColdGenesisDir, err = ensureAbsGenesisDir(cfg.ColdDataDir, genesisID)
		if err != nil {
			return ResolvedGenesisDirs{}, err
		}
	} else {
		resolved.ColdGenesisDir = resolved.RootGenesisDir
	}
	// if TrackerDBDir is not set, use HotDataDir
	if cfg.TrackerDBDir != "" {
		resolved.TrackerGenesisDir, err = ensureAbsGenesisDir(cfg.TrackerDBDir, genesisID)
		if err != nil {
			return ResolvedGenesisDirs{}, err
		}
	} else {
		resolved.TrackerGenesisDir = resolved.HotGenesisDir
	}
	// if BlockDBDir is not set, use ColdDataDir
	if cfg.BlockDBDir != "" {
		resolved.BlockGenesisDir, err = ensureAbsGenesisDir(cfg.BlockDBDir, genesisID)
		if err != nil {
			return ResolvedGenesisDirs{}, err
		}
	} else {
		resolved.BlockGenesisDir = resolved.ColdGenesisDir
	}
	// if CatchpointDir is not set, use ColdDataDir
	if cfg.CatchpointDir != "" {
		resolved.CatchpointGenesisDir, err = ensureAbsGenesisDir(cfg.CatchpointDir, genesisID)
		if err != nil {
			return ResolvedGenesisDirs{}, err
		}
	} else {
		resolved.CatchpointGenesisDir = resolved.ColdGenesisDir
	}
	// if StateproofDir is not set, use ColdDataDir
	if cfg.StateproofDir != "" {
		resolved.StateproofGenesisDir, err = ensureAbsGenesisDir(cfg.StateproofDir, genesisID)
		if err != nil {
			return ResolvedGenesisDirs{}, err
		}
	} else {
		resolved.StateproofGenesisDir = resolved.ColdGenesisDir
	}
	// if CrashDBDir is not set, use ColdDataDir
	if cfg.CrashDBDir != "" {
		resolved.CrashGenesisDir, err = ensureAbsGenesisDir(cfg.CrashDBDir, genesisID)
		if err != nil {
			return ResolvedGenesisDirs{}, err
		}
	} else {
		resolved.CrashGenesisDir = resolved.ColdGenesisDir
	}
	return resolved, nil
}

// AdjustConnectionLimits updates RestConnectionsSoftLimit, RestConnectionsHardLimit, IncomingConnectionsLimit
// if requiredFDs greater than maxFDs
func (cfg *Local) AdjustConnectionLimits(requiredFDs, maxFDs uint64) bool {
	if maxFDs >= requiredFDs {
		return false
	}
	const reservedRESTConns = 10
	diff := requiredFDs - maxFDs

	if cfg.RestConnectionsHardLimit <= diff+reservedRESTConns {
		restDelta := diff + reservedRESTConns - cfg.RestConnectionsHardLimit
		cfg.RestConnectionsHardLimit = reservedRESTConns
		if cfg.IncomingConnectionsLimit > int(restDelta) {
			cfg.IncomingConnectionsLimit -= int(restDelta)
		} else {
			cfg.IncomingConnectionsLimit = 0
		}
	} else {
		cfg.RestConnectionsHardLimit -= diff
	}

	if cfg.RestConnectionsSoftLimit > cfg.RestConnectionsHardLimit {
		cfg.RestConnectionsSoftLimit = cfg.RestConnectionsHardLimit
	}

	return true
}

// StoresCatchpoints returns true if the node is configured to store catchpoints
func (cfg *Local) StoresCatchpoints() bool {
<<<<<<< HEAD
	switch cfg.CatchpointTracking {
	case -1:
		// No catchpoints.
	default:
		fallthrough
	case 0:
		if cfg.Archival && (cfg.CatchpointInterval > 0) {
			return true
		}
	case 1:
		if cfg.CatchpointInterval > 0 && cfg.Archival {
			return true
		}
	case 2:
		if cfg.CatchpointInterval > 0 {
			return true
		}
	case ForceCatchpointFileGenerationTrackingMode:
		if cfg.CatchpointInterval > 0 {
			return true
		}
=======
	if cfg.CatchpointInterval <= 0 {
		return false
	}
	switch cfg.CatchpointTracking {
	case CatchpointTrackingModeUntracked:
		// No catchpoints.
	default:
		fallthrough
	case CatchpointTrackingModeAutomatic, CatchpointTrackingModeTracked:
		if cfg.Archival {
			return true
		}
	case CatchpointTrackingModeStored, ForceCatchpointFileGenerationTrackingMode:
		return true
	}
	return false
}

// TracksCatchpoints returns true if the node is configured to track catchpoints
func (cfg *Local) TracksCatchpoints() bool {
	if cfg.StoresCatchpoints() {
		return true
	}
	if cfg.CatchpointTracking == CatchpointTrackingModeTracked && cfg.CatchpointInterval > 0 {
		return true
>>>>>>> 031f10fe
	}
	return false
}<|MERGE_RESOLUTION|>--- conflicted
+++ resolved
@@ -869,29 +869,6 @@
 
 // StoresCatchpoints returns true if the node is configured to store catchpoints
 func (cfg *Local) StoresCatchpoints() bool {
-<<<<<<< HEAD
-	switch cfg.CatchpointTracking {
-	case -1:
-		// No catchpoints.
-	default:
-		fallthrough
-	case 0:
-		if cfg.Archival && (cfg.CatchpointInterval > 0) {
-			return true
-		}
-	case 1:
-		if cfg.CatchpointInterval > 0 && cfg.Archival {
-			return true
-		}
-	case 2:
-		if cfg.CatchpointInterval > 0 {
-			return true
-		}
-	case ForceCatchpointFileGenerationTrackingMode:
-		if cfg.CatchpointInterval > 0 {
-			return true
-		}
-=======
 	if cfg.CatchpointInterval <= 0 {
 		return false
 	}
@@ -917,7 +894,6 @@
 	}
 	if cfg.CatchpointTracking == CatchpointTrackingModeTracked && cfg.CatchpointInterval > 0 {
 		return true
->>>>>>> 031f10fe
 	}
 	return false
 }