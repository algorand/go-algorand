// Copyright (C) 2019-2021 Algorand, Inc.
// This file is part of go-algorand
//
// go-algorand is free software: you can redistribute it and/or modify
// it under the terms of the GNU Affero General Public License as
// published by the Free Software Foundation, either version 3 of the
// License, or (at your option) any later version.
//
// go-algorand is distributed in the hope that it will be useful,
// but WITHOUT ANY WARRANTY; without even the implied warranty of
// MERCHANTABILITY or FITNESS FOR A PARTICULAR PURPOSE.  See the
// GNU Affero General Public License for more details.
//
// You should have received a copy of the GNU Affero General Public License
// along with go-algorand.  If not, see <https://www.gnu.org/licenses/>.

package txnsync

import (
	"context"
	"math"
	"sync"
	"time"

	"github.com/algorand/go-algorand/data/basics"
	"github.com/algorand/go-algorand/util/timers"
)

const (
	kickoffTime       = 200 * time.Millisecond
	randomRange       = 100 * time.Millisecond
	messageTimeWindow = 20 * time.Millisecond
)

type syncState struct {
	service *Service
	log     Logger
	node    NodeConnector
	isRelay bool
	clock   timers.WallClock

	lastBeta                   time.Duration
	round                      basics.Round
	fetchTransactions          bool
	scheduler                  peerScheduler
	interruptablePeers         []*Peer
	interruptablePeersMap      map[*Peer]int // map a peer into the index of interruptablePeers
	incomingMessagesQ          incomingMessageQueue
	outgoingMessagesCallbackCh chan *messageSentCallback
	nextOffsetRollingCh        <-chan time.Time
	requestsOffset             uint64
	throttler                  *throttler

	// The lastBloomFilter allows us to share the same bloom filter across multiples messages,
	// and compute it only once. Since this bloom filter could contain many hashes ( especially on relays )
	// it's important to avoid recomputing it needlessly.
	lastBloomFilter bloomFilter

	// The profiler helps us monitor the transaction sync components execution time. When enabled, it would report these
	// to the telemetry.
	profiler *profiler
}

func (s *syncState) mainloop(serviceCtx context.Context, wg *sync.WaitGroup) {
	defer wg.Done()

	// The following would allow the emulator to start the service in a "stopped" mode.
	s.node.NotifyMonitor()

	s.clock = s.node.Clock()
<<<<<<< HEAD
	s.throttler = makeThrottler(s.clock, 50, time.Millisecond/10, 10*time.Millisecond)
	s.incomingMessagesCh = make(chan incomingMessage, 1024)
=======
	s.incomingMessagesQ = makeIncomingMessageQueue()
>>>>>>> 9a23c307
	s.outgoingMessagesCallbackCh = make(chan *messageSentCallback, 1024)
	s.interruptablePeersMap = make(map[*Peer]int)
	s.scheduler.node = s.node
	s.lastBeta = beta(0)
	roundSettings := s.node.GetCurrentRoundSettings()
	s.onNewRoundEvent(MakeNewRoundEvent(roundSettings.Round, roundSettings.FetchTransactions))

	// create a profiler, and its profiling elements.
	s.profiler = makeProfiler(200*time.Millisecond, s.clock, s.log, 2000*time.Millisecond) // todo : make the time configurable.
	profIdle := s.profiler.getElement(profElementIdle)
	profTxChange := s.profiler.getElement(profElementTxChange)
	profNewRounnd := s.profiler.getElement(profElementNewRound)
	profPeerState := s.profiler.getElement(profElementPeerState)
	profIncomingMsg := s.profiler.getElement(profElementIncomingMsg)
	profOutgoingMsg := s.profiler.getElement(profElementOutgoingMsg)
	profNextOffset := s.profiler.getElement(profElementNextOffset)

	externalEvents := s.node.Events()
	var nextPeerStateCh <-chan time.Time
	s.throttler.workStarts()
	for {
		nextPeerStateTime := s.scheduler.nextDuration()
		if nextPeerStateTime != time.Duration(0) {
			nextPeerStateCh = s.clock.TimeoutAt(nextPeerStateTime)
		} else {
			nextPeerStateCh = nil
		}

		select {
		case ent := <-externalEvents:
			switch ent.eventType {
			case transactionPoolChangedEvent:
				profTxChange.start()
				s.onTransactionPoolChangedEvent(ent)
				profTxChange.end()
			case newRoundEvent:
				profNewRounnd.start()
				s.onNewRoundEvent(ent)
				profNewRounnd.end()
			}
			continue
		case <-nextPeerStateCh:
			profPeerState.start()
			s.evaluatePeerStateChanges(nextPeerStateTime)
			profPeerState.end()
			continue
		case incomingMsg := <-s.incomingMessagesQ.getIncomingMessageChannel():
			profIncomingMsg.start()
			s.evaluateIncomingMessage(incomingMsg)
			profIncomingMsg.end()
			continue
		case msgSent := <-s.outgoingMessagesCallbackCh:
			profOutgoingMsg.start()
			s.evaluateOutgoingMessage(msgSent)
			profOutgoingMsg.end()
			continue
		case <-s.nextOffsetRollingCh:
			profNextOffset.start()
			s.rollOffsets()
			profNextOffset.end()
			continue
		case <-serviceCtx.Done():
			return
		default:
		}

<<<<<<< HEAD
		s.throttler.workEnds()
		select {
		case ent := <-externalEvents:
			s.throttler.workStarts()
=======
		profIdle.start()
		select {
		case ent := <-externalEvents:
			profIdle.end()
>>>>>>> 9a23c307
			switch ent.eventType {
			case transactionPoolChangedEvent:
				profTxChange.start()
				s.onTransactionPoolChangedEvent(ent)
				profTxChange.end()
			case newRoundEvent:
				profNewRounnd.start()
				s.onNewRoundEvent(ent)
				profNewRounnd.end()
			}
		case <-nextPeerStateCh:
<<<<<<< HEAD
			s.throttler.workStarts()
			s.evaluatePeerStateChanges(nextPeerStateTime)
		case incomingMsg := <-s.incomingMessagesCh:
			s.throttler.workStarts()
=======
			profIdle.end()
			profPeerState.start()
			s.evaluatePeerStateChanges(nextPeerStateTime)
			profPeerState.end()
		case incomingMsg := <-s.incomingMessagesQ.getIncomingMessageChannel():
			profIdle.end()
			profIncomingMsg.start()
>>>>>>> 9a23c307
			s.evaluateIncomingMessage(incomingMsg)
			profIncomingMsg.end()
		case msgSent := <-s.outgoingMessagesCallbackCh:
<<<<<<< HEAD
			s.throttler.workStarts()
=======
			profIdle.end()
			profOutgoingMsg.start()
>>>>>>> 9a23c307
			s.evaluateOutgoingMessage(msgSent)
			profOutgoingMsg.end()
		case <-s.nextOffsetRollingCh:
<<<<<<< HEAD
			s.throttler.workStarts()
=======
			profIdle.end()
			profNextOffset.start()
>>>>>>> 9a23c307
			s.rollOffsets()
			profNextOffset.end()
		case <-serviceCtx.Done():
			profIdle.end()
			return
		case <-s.node.NotifyMonitor():
<<<<<<< HEAD
			s.throttler.workStarts()
=======
			profIdle.end()
>>>>>>> 9a23c307
		}
	}
}

func (s *syncState) onTransactionPoolChangedEvent(ent Event) {
	newBeta := beta(ent.transactionPoolSize)
	// see if the newBeta is at least 20% smaller than the current one.
	if (s.lastBeta * 9 / 10) <= newBeta {
		// no, it's not.
		return
	}
	// yes, the number of transactions in the pool have changed dramatically since the last time.
	s.lastBeta = newBeta

	if s.isRelay {
		return
	}

	peers := make([]*Peer, 0, len(s.interruptablePeers))
	for _, peer := range s.interruptablePeers {
		if peer == nil {
			continue
		}
		peers = append(peers, peer)
		peer.state = peerStateHoldsoff

	}
	// reset the interruptablePeers array, since all it's members were made into holdsoff
	s.interruptablePeers = nil
	s.interruptablePeersMap = make(map[*Peer]int)

	// reschedule the peers to have their message sent within the coming 20ms, depending
	// on their relative timing ( to avoid aligning their timings )
	currentTimeout := s.clock.Since()
	var nextSchedule time.Duration
	for _, peer := range peers {
		currentSchedule := s.scheduler.peerDuration(peer)
		if currentSchedule < currentTimeout {
			// shouldn't be, but let's reschedule it if this is the case.
			nextSchedule = currentTimeout + (currentTimeout-currentSchedule)%messageTimeWindow
		} else {
			// the extra messageTimeWindow is to ensure we account for pending messages in queue.
			nextSchedule = currentTimeout + messageTimeWindow + (currentSchedule-currentTimeout)%messageTimeWindow

			// if we already have a message scehduled before that, leave it as is.
			if currentSchedule < nextSchedule {
				nextSchedule = currentSchedule
			}
		}
		s.scheduler.schedulerPeer(peer, nextSchedule)
	}
}

// calculate the beta parameter, based on the transcation pool size.
func beta(txPoolSize int) time.Duration {
	if txPoolSize < 200 {
		txPoolSize = 200
	} else if txPoolSize > 10000 {
		txPoolSize = 10000
	}
	beta := 1.0 / (2 * 3.6923 * math.Exp(float64(txPoolSize)*0.00026))
	return time.Duration(float64(time.Second) * beta)

}

func (s *syncState) onNewRoundEvent(ent Event) {
	s.clock = s.clock.Zero().(timers.WallClock)
	peers := s.getPeers()
	newRoundPeers := peers
	if s.isRelay {
		// on relays, outgoing peers have a difference scheduling, which is based on the incoming message timing
		// rather then a priodic message transmission.
		newRoundPeers = incomingPeersOnly(newRoundPeers)
	}
	s.scheduler.scheduleNewRound(newRoundPeers, s.isRelay)
	s.updatePeersRequestParams(peers)
	s.round = ent.roundSettings.Round
	s.fetchTransactions = ent.roundSettings.FetchTransactions
	if !s.isRelay {
		s.nextOffsetRollingCh = s.clock.TimeoutAt(kickoffTime + 2*s.lastBeta)
	}
}

func (s *syncState) evaluatePeerStateChanges(currentTimeout time.Duration) {
	peers := s.scheduler.nextPeers(s.throttler.getWindow())
	if len(peers) == 0 {
		return
	}
	//s.log.Debugf("%v eval time %v real time", currentTimeout, s.clock.Since())
	//seenPeers := make(map[*Peer]bool)
	sendMessagePeers := 0
	for _, peer := range peers {
		//if seenPeers[peer] {
		//	continue
		//}
		//seenPeers[peer] = true
		ops := peer.advancePeerState(currentTimeout, s.isRelay)
		if (ops & peerOpsSendMessage) == peerOpsSendMessage {
			peers[sendMessagePeers] = peer
			sendMessagePeers++
		}
		if (ops & peerOpsSetInterruptible) == peerOpsSetInterruptible {
			if _, has := s.interruptablePeersMap[peer]; !has {
				s.interruptablePeers = append(s.interruptablePeers, peer)
				s.interruptablePeersMap[peer] = len(s.interruptablePeers) - 1
			}
		}
		if (ops & peerOpsClearInterruptible) == peerOpsClearInterruptible {
			if idx, has := s.interruptablePeersMap[peer]; has {
				delete(s.interruptablePeersMap, peer)
				s.interruptablePeers[idx] = nil
			}
		}
		if (ops & peerOpsReschedule) == peerOpsReschedule {
			s.scheduler.schedulerPeer(peer, currentTimeout+s.lastBeta)
			/*if currentTimeout+s.lastBeta < s.clock.Since() {
				panic(nil)
			}*/
		}
	}

	peers = peers[:sendMessagePeers]
	deadlineMonitor := s.throttler.getWindowDeadlineMonitor()
	s.sendMessageLoop(deadlineMonitor, peers)
}

// rollOffsets rolls the "base" offset for the peers offset selection. This method is only called
// for non-relays.
func (s *syncState) rollOffsets() {
	s.nextOffsetRollingCh = s.clock.TimeoutAt(s.clock.Since() + 2*s.lastBeta)
	s.requestsOffset++

	if !s.fetchTransactions {
		return
	}

	// iterate on the outgoing peers and see if we want to send them an update as needed.
	// note that because this function is only called for non-relays, then all the connections
	// are outgoing.
	peers := s.getPeers()
	s.updatePeersRequestParams(peers)

	// check when each of these peers is expected to send a message. we might want to promote a message to be sent earlier.
	currentTimeOffset := s.clock.Since()
	deadlineMonitor := s.throttler.getWindowDeadlineMonitor()
	for _, peer := range peers {
		nextSchedule := s.scheduler.peerDuration(peer)
		if nextSchedule == 0 {
			// a new peer - ignore for now. This peer would get scheduled on the next new round.
			continue
		}
		if currentTimeOffset+messageTimeWindow > nextSchedule {
			// there was a message scheudled already in less than 20ms, so keep that one.
			s.scheduler.schedulerPeer(peer, nextSchedule)
			continue
		}

		// this would send the message to the peer, but would also reschedule it. that's a problem since
		// it would realign the peers. that's why we're going to follow up with rescheduling this one
		s.sendMessageLoop(deadlineMonitor, []*Peer{peer})

		// this would remove the current scheduling for the peer
		s.scheduler.peerDuration(peer)

		// and restore the original scheduling
		s.scheduler.schedulerPeer(peer, nextSchedule)
	}
}

func (s *syncState) getPeers() (result []*Peer) {
	peersInfo := s.node.GetPeers()
	updatedNetworkPeers := []interface{}{}
	updatedNetworkPeersSync := []*Peer{}
	// some of the network peers might not have a sync peer, so we need to create one for these.
	for _, peerInfo := range peersInfo {
		if peerInfo.TxnSyncPeer == nil {
			syncPeer := makePeer(peerInfo.NetworkPeer, peerInfo.IsOutgoing, s.isRelay)
			peerInfo.TxnSyncPeer = syncPeer
			updatedNetworkPeers = append(updatedNetworkPeers, peerInfo.NetworkPeer)
			updatedNetworkPeersSync = append(updatedNetworkPeersSync, syncPeer)
		}
		result = append(result, peerInfo.TxnSyncPeer)
	}
	if len(updatedNetworkPeers) > 0 {
		s.node.UpdatePeers(updatedNetworkPeersSync, updatedNetworkPeers)
	}
	return result
}

func (s *syncState) updatePeersRequestParams(peers []*Peer) {
	if s.isRelay {
		for _, peer := range peers {
			peer.setLocalRequestParams(0, 1)
		}
	} else {
		for i, peer := range peers {
			// on non-relay, ask for offset/modulator
			peer.setLocalRequestParams(uint64(i)+s.requestsOffset, uint64(len(peers)))
		}
	}
}<|MERGE_RESOLUTION|>--- conflicted
+++ resolved
@@ -68,12 +68,8 @@
 	s.node.NotifyMonitor()
 
 	s.clock = s.node.Clock()
-<<<<<<< HEAD
 	s.throttler = makeThrottler(s.clock, 50, time.Millisecond/10, 10*time.Millisecond)
-	s.incomingMessagesCh = make(chan incomingMessage, 1024)
-=======
 	s.incomingMessagesQ = makeIncomingMessageQueue()
->>>>>>> 9a23c307
 	s.outgoingMessagesCallbackCh = make(chan *messageSentCallback, 1024)
 	s.interruptablePeersMap = make(map[*Peer]int)
 	s.scheduler.node = s.node
@@ -140,17 +136,12 @@
 		default:
 		}
 
-<<<<<<< HEAD
+		profIdle.start()
 		s.throttler.workEnds()
 		select {
 		case ent := <-externalEvents:
 			s.throttler.workStarts()
-=======
-		profIdle.start()
-		select {
-		case ent := <-externalEvents:
-			profIdle.end()
->>>>>>> 9a23c307
+			profIdle.end()
 			switch ent.eventType {
 			case transactionPoolChangedEvent:
 				profTxChange.start()
@@ -162,49 +153,35 @@
 				profNewRounnd.end()
 			}
 		case <-nextPeerStateCh:
-<<<<<<< HEAD
-			s.throttler.workStarts()
-			s.evaluatePeerStateChanges(nextPeerStateTime)
-		case incomingMsg := <-s.incomingMessagesCh:
-			s.throttler.workStarts()
-=======
+			s.throttler.workStarts()
 			profIdle.end()
 			profPeerState.start()
 			s.evaluatePeerStateChanges(nextPeerStateTime)
 			profPeerState.end()
 		case incomingMsg := <-s.incomingMessagesQ.getIncomingMessageChannel():
+			s.throttler.workStarts()
 			profIdle.end()
 			profIncomingMsg.start()
->>>>>>> 9a23c307
 			s.evaluateIncomingMessage(incomingMsg)
 			profIncomingMsg.end()
 		case msgSent := <-s.outgoingMessagesCallbackCh:
-<<<<<<< HEAD
-			s.throttler.workStarts()
-=======
+			s.throttler.workStarts()
 			profIdle.end()
 			profOutgoingMsg.start()
->>>>>>> 9a23c307
 			s.evaluateOutgoingMessage(msgSent)
 			profOutgoingMsg.end()
 		case <-s.nextOffsetRollingCh:
-<<<<<<< HEAD
-			s.throttler.workStarts()
-=======
+			s.throttler.workStarts()
 			profIdle.end()
 			profNextOffset.start()
->>>>>>> 9a23c307
 			s.rollOffsets()
 			profNextOffset.end()
 		case <-serviceCtx.Done():
 			profIdle.end()
 			return
 		case <-s.node.NotifyMonitor():
-<<<<<<< HEAD
-			s.throttler.workStarts()
-=======
-			profIdle.end()
->>>>>>> 9a23c307
+			s.throttler.workStarts()
+			profIdle.end()
 		}
 	}
 }
