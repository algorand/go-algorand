--- conflicted
+++ resolved
@@ -26,7 +26,6 @@
 	"github.com/algorand/go-algorand/data/basics"
 	"github.com/algorand/go-algorand/data/pooldata"
 	"github.com/algorand/go-algorand/data/transactions"
-	"github.com/algorand/go-algorand/logging"
 )
 
 //msgp:ignore peerState
@@ -287,12 +286,7 @@
 	return -1
 }
 
-<<<<<<< HEAD
-func makePeer(networkPeer interface{}, isOutgoing bool, isLocalNodeRelay bool, cfg *config.Local) *Peer {
-	logging.Base().Info("make peer")
-=======
 func makePeer(networkPeer interface{}, isOutgoing bool, isLocalNodeRelay bool, cfg *config.Local, log Logger) *Peer {
->>>>>>> 467d7d14
 	p := &Peer{
 		networkPeer:                 networkPeer,
 		isOutgoing:                  isOutgoing,
@@ -301,11 +295,8 @@
 		transactionPoolAckCh:        make(chan uint64, maxAcceptedMsgSeq),
 		transactionPoolAckMessages:  make([]uint64, 0, maxAcceptedMsgSeq),
 		significantMessageThreshold: defaultSignificantMessageThreshold,
-<<<<<<< HEAD
 		proposalFilterCache:         MakeProposalFilterCache(maxProposalFilterCacheSize),
-=======
 		log:                         log,
->>>>>>> 467d7d14
 	}
 	if isLocalNodeRelay {
 		p.requestedTransactionsModulator = 1
@@ -404,15 +395,6 @@
 	// create a list of all the bloom filters that might need to be tested. This list excludes bloom filters
 	// which has the same modulator and a different offset.
 	var effectiveBloomFilters []int
-<<<<<<< HEAD
-	if p.state != peerStateProposal {
-		effectiveBloomFilters = make([]int, 0, len(p.recentIncomingBloomFilters))
-		for filterIdx := len(p.recentIncomingBloomFilters) - 1; filterIdx >= 0; filterIdx-- {
-			if p.recentIncomingBloomFilters[filterIdx].filter.encodingParams.Modulator == p.requestedTransactionsModulator && p.recentIncomingBloomFilters[filterIdx].filter.encodingParams.Offset != p.requestedTransactionsOffset {
-				continue
-			}
-			effectiveBloomFilters = append(effectiveBloomFilters, filterIdx)
-=======
 	effectiveBloomFilters = make([]int, 0, len(p.recentIncomingBloomFilters))
 	for filterIdx := len(p.recentIncomingBloomFilters) - 1; filterIdx >= 0; filterIdx-- {
 		if p.recentIncomingBloomFilters[filterIdx].filter == nil {
@@ -420,8 +402,8 @@
 		}
 		if p.recentIncomingBloomFilters[filterIdx].filter.encodingParams.Modulator != p.requestedTransactionsModulator || p.recentIncomingBloomFilters[filterIdx].filter.encodingParams.Offset != p.requestedTransactionsOffset {
 			continue
->>>>>>> 467d7d14
-		}
+		}
+		effectiveBloomFilters = append(effectiveBloomFilters, filterIdx)
 	}
 
 	// removedTxn := 0
