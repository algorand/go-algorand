// Copyright (C) 2019-2021 Algorand, Inc.
// This file is part of go-algorand
//
// go-algorand is free software: you can redistribute it and/or modify
// it under the terms of the GNU Affero General Public License as
// published by the Free Software Foundation, either version 3 of the
// License, or (at your option) any later version.
//
// go-algorand is distributed in the hope that it will be useful,
// but WITHOUT ANY WARRANTY; without even the implied warranty of
// MERCHANTABILITY or FITNESS FOR A PARTICULAR PURPOSE.  See the
// GNU Affero General Public License for more details.
//
// You should have received a copy of the GNU Affero General Public License
// along with go-algorand.  If not, see <https://www.gnu.org/licenses/>.

package txnsync

import (
	"context"
	"sort"
	"testing"
	"time"

	"github.com/stretchr/testify/require"

	"github.com/algorand/go-algorand/config"
	"github.com/algorand/go-algorand/crypto"
	"github.com/algorand/go-algorand/data/basics"
	"github.com/algorand/go-algorand/data/transactions"
	"github.com/algorand/go-algorand/logging"
	"github.com/algorand/go-algorand/protocol"
	"github.com/algorand/go-algorand/util/execpool"
)

const roundDuration = 4 * time.Second

type emulator struct {
	scenario                      scenario
	nodes                         []*emulatedNode
	syncers                       []*Service
	nodeCount                     int
	log                           logging.Logger
	currentRound                  basics.Round
	clock                         *guidedClock
	t                             *testing.T
	totalDuplicateTransactions    uint64
	totalDuplicateTransactionSize uint64
	lastRandom                    uint64
	totalInitialTransactions      uint64
}

type nodeTransaction struct {
	expirationRound basics.Round
	transactionSize int
}

type nodeTransactions struct {
	txns []nodeTransaction
	proposals []proposalCache
}

type emulatorResult struct {
	nodes []nodeTransactions
}

func (a nodeTransactions) Len() int      { return len(a.txns) }
func (a nodeTransactions) Swap(i, j int) { a.txns[i], a.txns[j] = a.txns[j], a.txns[i] }
func (a nodeTransactions) Less(i, j int) bool {
	if a.txns[i].expirationRound < a.txns[j].expirationRound {
		return true
	}
	if a.txns[i].expirationRound > a.txns[j].expirationRound {
		return false
	}
	return a.txns[i].transactionSize < a.txns[j].transactionSize
}

func emulateScenario(t *testing.T, scenario scenario) {
	e := &emulator{
		scenario:  scenario,
		nodeCount: len(scenario.netConfig.nodes),
		log:       logging.TestingLog(t),
		t:         t,
	}
	e.initNodes()
	e.run()

	results := e.collectResult()
	for n := range scenario.expectedResults.nodes {
		sort.Stable(scenario.expectedResults.nodes[n])
	}
	for n := range results.nodes {
		sort.Stable(results.nodes[n])
	}

	t.Logf("Emulation Statistics:")
	t.Logf("Total duplicate transaction count: %d", e.totalDuplicateTransactions)
	t.Logf("Total duplicate transactions size: %d", e.totalDuplicateTransactionSize)
	for n := 0; n < e.nodeCount; n++ {
<<<<<<< HEAD
		t.Logf("%s message count : %d", e.nodes[n].name, len(results.nodes[n].txns))
=======
		t.Logf("%s transaction groups count : %d", e.nodes[n].name, len(results.nodes[n]))
>>>>>>> b79588c6
	}
	for n := 0; n < e.nodeCount; n++ {
		require.Equalf(t, len(scenario.expectedResults.nodes[n].txns), len(results.nodes[n].txns), "node %d", n)
	}

	// calculating efficiency / overhead :
	// how many transaction need to be received ?
	// each node received all the transactions, minus the ones that it start up with.
	totalNeededSentTransactions := e.totalInitialTransactions*uint64(len(e.nodes)) - e.totalInitialTransactions
	actualReceivedTransactions := totalNeededSentTransactions + e.totalDuplicateTransactions
	t.Logf("Total transaction overhead: %d%%", (actualReceivedTransactions-totalNeededSentTransactions)*100/totalNeededSentTransactions)

	require.Equal(t, scenario.expectedResults, results)
	require.Equal(t, 1, 1)
}

func (e *emulator) run() {
	guidedClock := makeGuidedClock()
	lastRoundStarted := guidedClock.Since()
	e.clock = guidedClock
	e.start()
	// start the nodes
	for e.clock.Since() < e.scenario.testDuration {
		if guidedClock.Since() > lastRoundStarted+roundDuration {
			e.nextRound()
			lastRoundStarted = guidedClock.Since()
		}
		guidedClock.Advance(e.scenario.step)
		e.unblockStep()
	}
	// stop the nodes
	e.stop()
}
func (e *emulator) nextRound() {
	e.currentRound++

	txnSlices := make([]transactions.SignedTxnSlice, 1000)
	for i := 0; i < len(txnSlices); i++ {
		txnSlices[i] = []transactions.SignedTxn{
			transactions.SignedTxn{
				Txn: transactions.Transaction{
					Type: protocol.PaymentTx,
					Header: transactions.Header{
						Note: []byte{byte(i)},
					},
				},
			},
		}
	}

	for _, node := range e.nodes {
		node.onNewRound(e.currentRound, true)
		node.RelayProposal([]byte("proposal"), txnSlices)
	}
}
func (e *emulator) unblockStep() {
	for _, node := range e.nodes {
		// let it run through the clock advancement.
		node.unblock()
		node.waitBlocked()

		// make step
		node.step()
	}
}
func (e *emulator) start() {
	for i, node := range e.syncers {
		node.Start()
		e.nodes[i].waitBlocked()
	}
}
func (e *emulator) stop() {
	for i, node := range e.syncers {
		e.nodes[i].disableBlocking()
		node.Stop()
	}
}

func (e *emulator) initNodes() {
	e.nodes = make([]*emulatedNode, e.nodeCount, e.nodeCount)
	for i := 0; i < e.nodeCount; i++ {
		e.nodes[i] = makeEmulatedNode(e, i)
	}
	for i := 0; i < e.nodeCount; i++ {
		syncer := MakeTransactionSyncService(
			makeNodeLogger(e.log, e.nodes[i]),
			e.nodes[i],
			e.scenario.netConfig.nodes[i].isRelay,
			"",
			crypto.Digest{},
			config.GetDefaultLocal(),
			e,
		)
		e.syncers = append(e.syncers, syncer)
	}
	randCounter := 0
	// we want to place a sender on all transaction so that they would be *somewhat* compressible.
	defaultSender := basics.Address{1, 2, 3, 4}
	const senderEncodingSize = 35
	encodingBuf := protocol.GetEncodingBuf()
	for _, initAlloc := range e.scenario.initialAlloc {
		node := e.nodes[initAlloc.node]
		for i := 0; i < initAlloc.transactionsCount; i++ {
			var group = transactions.SignedTxGroup{}
			group.LocallyOriginated = true
			group.GroupCounter = uint64(len(node.txpoolEntries))
			group.Transactions = []transactions.SignedTxn{
				transactions.SignedTxn{
					Txn: transactions.Transaction{
						Type: protocol.PaymentTx,
						Header: transactions.Header{
							Note:      make([]byte, initAlloc.transactionSize-senderEncodingSize, initAlloc.transactionSize-senderEncodingSize),
							LastValid: initAlloc.expirationRound,
							Sender:    defaultSender,
						},
					},
				},
			}
			for i := 0; i < 1+(initAlloc.transactionSize-senderEncodingSize)/32; i++ {
				digest := crypto.Hash([]byte{byte(randCounter), byte(randCounter >> 8), byte(randCounter >> 16), byte(randCounter >> 24)})
				copy(group.Transactions[0].Txn.Note[i*32:], digest[:])
				randCounter++
			}
			group.GroupTransactionID = group.Transactions.ID()
			encodingBuf = encodingBuf[:0]
			group.EncodedLength = len(group.Transactions[0].MarshalMsg(encodingBuf))
			node.txpoolIds[group.Transactions[0].ID()] = true
			node.txpoolEntries = append(node.txpoolEntries, group)
		}
		node.latestLocallyOriginatedGroupCounter = uint64(len(node.txpoolEntries) - 1)
		e.totalInitialTransactions += uint64(initAlloc.transactionsCount)
		node.txpoolGroupCounter += uint64(initAlloc.transactionsCount)
		node.onNewTransactionPoolEntry()
	}
	protocol.PutEncodingBuf(encodingBuf)
}

func (e *emulator) collectResult() (result emulatorResult) {
	result.nodes = make([]nodeTransactions, len(e.nodes))
	const senderEncodingSize = 35
	for i, node := range e.nodes {
		var txns nodeTransactions
		for _, txnGroup := range node.txpoolEntries {
			size := len(txnGroup.Transactions[0].Txn.Note)
			exp := txnGroup.Transactions[0].Txn.LastValid
			txns.txns = append(txns.txns, nodeTransaction{expirationRound: exp, transactionSize: size + senderEncodingSize})
		}
		for _, txnGroup := range node.expiredTx {
			size := len(txnGroup.Transactions[0].Txn.Note)
			exp := txnGroup.Transactions[0].Txn.LastValid
			txns.txns = append(txns.txns, nodeTransaction{expirationRound: exp, transactionSize: size + senderEncodingSize})
		}
		result.nodes[i] = txns
	}
	return result
}

// Dummy implementation of execpool.BacklogPool
func (e *emulator) EnqueueBacklog(enqueueCtx context.Context, t execpool.ExecFunc, arg interface{}, out chan interface{}) error {
	t(arg)
	return nil
}

// Dummy implementation of execpool.BacklogPool
func (e *emulator) Enqueue(enqueueCtx context.Context, t execpool.ExecFunc, arg interface{}, i execpool.Priority, out chan interface{}) error {
	return nil
}

// Dummy implementation of execpool.BacklogPool
func (e *emulator) GetOwner() interface{} {
	return nil
}

// Dummy implementation of execpool.BacklogPool
func (e *emulator) Shutdown() {

}

// Dummy implementation of execpool.BacklogPool
func (e *emulator) GetParallelism() int {
	return 0
}<|MERGE_RESOLUTION|>--- conflicted
+++ resolved
@@ -98,11 +98,7 @@
 	t.Logf("Total duplicate transaction count: %d", e.totalDuplicateTransactions)
 	t.Logf("Total duplicate transactions size: %d", e.totalDuplicateTransactionSize)
 	for n := 0; n < e.nodeCount; n++ {
-<<<<<<< HEAD
-		t.Logf("%s message count : %d", e.nodes[n].name, len(results.nodes[n].txns))
-=======
-		t.Logf("%s transaction groups count : %d", e.nodes[n].name, len(results.nodes[n]))
->>>>>>> b79588c6
+		t.Logf("%s transaction groups count : %d", e.nodes[n].name, len(results.nodes[n].txns))
 	}
 	for n := 0; n < e.nodeCount; n++ {
 		require.Equalf(t, len(scenario.expectedResults.nodes[n].txns), len(results.nodes[n].txns), "node %d", n)
