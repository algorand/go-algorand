// Copyright (C) 2019-2021 Algorand, Inc.
// This file is part of go-algorand
//
// go-algorand is free software: you can redistribute it and/or modify
// it under the terms of the GNU Affero General Public License as
// published by the Free Software Foundation, either version 3 of the
// License, or (at your option) any later version.
//
// go-algorand is distributed in the hope that it will be useful,
// but WITHOUT ANY WARRANTY; without even the implied warranty of
// MERCHANTABILITY or FITNESS FOR A PARTICULAR PURPOSE.  See the
// GNU Affero General Public License for more details.
//
// You should have received a copy of the GNU Affero General Public License
// along with go-algorand.  If not, see <https://www.gnu.org/licenses/>.

package txnsync

import (
	"container/heap"
	"sort"
	"time"
)

//msgp:ignore peerBuckets
type peerBuckets []peerBucket

type peerScheduler struct {
	peers     peerBuckets
	nextPeers map[*Peer][]int // nextPeers holds an array of ordered indices where this Peer object is on the peers peerBuckets
	node      NodeConnector
}

// makePeerScheduler initializes a peer scheduler object.
func makePeerScheduler() peerScheduler {
	return peerScheduler{
		nextPeers: make(map[*Peer][]int),
	}
}

//msgp:ignore peerBucket
type peerBucket struct {
	peer *Peer
	next time.Duration
}

// Push implements heap.Interface
func (p *peerScheduler) Push(x interface{}) {
	entry := x.(peerBucket)
	p.peers = append(p.peers, entry)
	p.nextPeers[entry.peer] = append(p.nextPeers[entry.peer], len(p.peers)-1)

	if len(p.nextPeers[entry.peer]) > 1 {
		peerIndices := p.nextPeers[entry.peer]
		sort.Slice(peerIndices, func(i, j int) bool {
			return p.peers[peerIndices[i]].next < p.peers[peerIndices[j]].next
		})
	}

}

// Pop implements heap.Interface
func (p *peerScheduler) Pop() interface{} {
	end := len(p.peers) - 1
	res := p.peers[end]

	// delete from the map only if it's the last entry
	peerIndices := p.nextPeers[res.peer]

	if peerIndices[0] != end {
		// this case is possible when the peer has two elements in p.peers.
		// and both have the same next value.
		for idx, x := range peerIndices {
			if x == end {
				peerIndices[0], peerIndices[idx] = peerIndices[idx], peerIndices[0]
				break
			}
		}
	}
	// the peer index must be the first entry.
	peerIndices = peerIndices[1:]

	// store if non-empty.
	if len(peerIndices) > 0 {
		p.nextPeers[res.peer] = peerIndices
	} else {
		delete(p.nextPeers, res.peer)
	}

	p.peers[end] = peerBucket{}
	p.peers = p.peers[0:end]
	return res
}

// Len implements heap.Interface
func (p *peerScheduler) Len() int {
	return len(p.peers)
}

func (p *peerScheduler) replaceIndices(indices []int, i, j int) {

	for idx, x := range indices {
		if x == i {
			indices[idx] = j
		} else if x == j {
			indices[idx] = i
		}
	}
	sort.Slice(indices, func(i, j int) bool {
		return p.peers[indices[i]].next < p.peers[indices[j]].next
	})
}

// Swap implements heap.Interface
func (p *peerScheduler) Swap(i, j int) {
	p.peers[i], p.peers[j] = p.peers[j], p.peers[i]
	if p.peers[i].peer == p.peers[j].peer {
		indices := p.nextPeers[p.peers[i].peer]
		sort.Slice(indices, func(x, y int) bool {
			return p.peers[indices[x]].next < p.peers[indices[y]].next
		})
		return
	}
	p.replaceIndices(p.nextPeers[p.peers[i].peer], i, j)
	p.replaceIndices(p.nextPeers[p.peers[j].peer], i, j)
}

// Less implements heap.Interface
func (p *peerScheduler) Less(i, j int) bool {
	return p.peers[i].next < p.peers[j].next
}

// refresh the current schedule by creating new schedule for each of the peers.
func (p *peerScheduler) scheduleNewRound(peers []*Peer) {
	// clear the existings peers list.
	p.peers = make(peerBuckets, 0, len(peers))
	p.nextPeers = make(map[*Peer][]int)
	for _, peer := range peers {
		peerEntry := peerBucket{peer: peer}
		peerEntry.next = kickoffTime + time.Duration(p.node.Random(uint64(randomRange)))

		p.peers = append(p.peers, peerEntry)
		p.nextPeers[peer] = []int{len(p.peers) - 1}
	}
	heap.Init(p)
}

func (p *peerScheduler) nextDuration() time.Duration {
	if len(p.peers) == 0 {
		return time.Duration(0)
	}
	return p.peers[0].next
}

func (p *peerScheduler) getNextPeers() (outPeers []*Peer) {
	next := p.nextDuration()

	// pull out of the heap all the entries that have next smaller or equal to the above next.
	for len(p.peers) > 0 && p.peers[0].next <= next {
		bucket := heap.Remove(p, 0).(peerBucket)
		outPeers = append(outPeers, bucket.peer)
	}

	// in many cases, we'll have only a single peer; however, in case we have multiple
	// ( which is more likely when we're "running late" ), we want to make sure to remove
	// duplicate ones.
	if len(outPeers) > 1 {
		// note that the algorithm here ensures that we retain the peer order from above
		// while dropping off recurring peers.
		peersMap := make(map[*Peer]bool, len(outPeers))
		offset := 0
		peersMap[outPeers[0]] = true
		for i := 1; i < len(outPeers); i++ {
			if peersMap[outPeers[i]] {
				// we already had this peer.
				offset++
				continue
			}
			// we haven't seen this peer.
			outPeers[i-offset] = outPeers[i]
			peersMap[outPeers[i]] = true
		}
		outPeers = outPeers[:len(outPeers)-offset]
	}
	return
}

func (p *peerScheduler) schedulePeer(peer *Peer, next time.Duration) {
	bucket := peerBucket{peer: peer, next: next}
	heap.Push(p, bucket)
}

func (p *peerScheduler) peerDuration(peer *Peer) time.Duration {
	peerIndices := p.nextPeers[peer]
	if len(peerIndices) == 0 {
		return time.Duration(0)
	}
<<<<<<< HEAD
	return time.Duration(0)
}

func (p *peerScheduler) removePeerEntries(peer *Peer, next time.Duration) {
	bucket := peerBucket{peer: peer, next: next}
	heap.Push(p, bucket)
=======
	bucket := heap.Remove(p, peerIndices[0]).(peerBucket)
	return bucket.next
>>>>>>> 13b212ca
}<|MERGE_RESOLUTION|>--- conflicted
+++ resolved
@@ -195,15 +195,11 @@
 	if len(peerIndices) == 0 {
 		return time.Duration(0)
 	}
-<<<<<<< HEAD
-	return time.Duration(0)
+	bucket := heap.Remove(p, peerIndices[0]).(peerBucket)
+	return bucket.next
 }
 
 func (p *peerScheduler) removePeerEntries(peer *Peer, next time.Duration) {
 	bucket := peerBucket{peer: peer, next: next}
 	heap.Push(p, bucket)
-=======
-	bucket := heap.Remove(p, peerIndices[0]).(peerBucket)
-	return bucket.next
->>>>>>> 13b212ca
 }