// Copyright (C) 2019-2021 Algorand, Inc.
// This file is part of go-algorand
//
// go-algorand is free software: you can redistribute it and/or modify
// it under the terms of the GNU Affero General Public License as
// published by the Free Software Foundation, either version 3 of the
// License, or (at your option) any later version.
//
// go-algorand is distributed in the hope that it will be useful,
// but WITHOUT ANY WARRANTY; without even the implied warranty of
// MERCHANTABILITY or FITNESS FOR A PARTICULAR PURPOSE.  See the
// GNU Affero General Public License for more details.
//
// You should have received a copy of the GNU Affero General Public License
// along with go-algorand.  If not, see <https://www.gnu.org/licenses/>.

package txnsync

import (
	"encoding/binary"
	"errors"
	"math"

	"github.com/algorand/go-algorand/data/pooldata"
	"github.com/algorand/go-algorand/data/transactions"
	"github.com/algorand/go-algorand/util/bloom"
)

// bloomFilterFalsePositiveRate is used as the target false positive rate for the multiHashBloomFilter implementation.
// the xor based bloom filters have their own hard-coded false positive rate, and therefore require no configuration.
const bloomFilterFalsePositiveRate = 0.01

var errInvalidBloomFilterEncoding = errors.New("invalid bloom filter encoding")
var errEncodingBloomFilterFailed = errors.New("encoding bloom filter failed")

//msgp:ignore bloomFilterType
type bloomFilterType byte

const (
	invalidBloomFilter bloomFilterType = iota //nolint:deadcode,varcheck
	multiHashBloomFilter
	xorBloomFilter32
	xorBloomFilter8
)

// transactionsRange helps us to identify a subset of the transaction pool pending transaction groups.
// it's being used as part of an optimization when we're attempting to recreate a bloom filter :
// if the new bloom filter shares the same set of parameters, then the result is expected to be the
// same and therefore the old bloom filter can be used.
type transactionsRange struct {
	firstCounter      uint64
	lastCounter       uint64
	transactionsCount uint64
}

type bloomFilter struct {
	containedTxnsRange transactionsRange

	encoded encodedBloomFilter

	encodedLength int
}

// testableBloomFilter is used for a bloom filters that were received from the network, decoded
// and are ready to be tested against.
type testableBloomFilter struct {
	encodingParams requestParams

	filter bloom.GenericFilter
}

func decodeBloomFilter(enc encodedBloomFilter) (outFilter *testableBloomFilter, err error) {
	outFilter = &testableBloomFilter{
		encodingParams: enc.EncodingParams,
	}
	switch bloomFilterType(enc.BloomFilterType) {
	case multiHashBloomFilter:
		outFilter.filter, err = bloom.UnmarshalBinary(enc.BloomFilter)
	case xorBloomFilter32:
		outFilter.filter = new(bloom.XorFilter)
		err = outFilter.filter.UnmarshalBinary(enc.BloomFilter)
	case xorBloomFilter8:
		outFilter.filter = new(bloom.XorFilter8)
		err = outFilter.filter.UnmarshalBinary(enc.BloomFilter)
	default:
		return nil, errInvalidBloomFilterEncoding
	}

	if err != nil {
		return nil, err
	}
	return
}

func (bf *bloomFilter) encode(filter bloom.GenericFilter, filterType bloomFilterType) (err error) {
	bf.encoded.BloomFilterType = byte(filterType)
	bf.encoded.BloomFilter, err = filter.MarshalBinary()
	bf.encodedLength = len(bf.encoded.BloomFilter)
	if err != nil || bf.encodedLength == 0 {
		return errEncodingBloomFilterFailed
	}
	// increase the counter for a successful bloom filter encoding
	txsyncEncodedBloomFiltersTotal.Inc(nil)
	return
}

func (bf *bloomFilter) sameParams(other bloomFilter) bool {
	return (bf.encoded.EncodingParams == other.encoded.EncodingParams) &&
		(bf.containedTxnsRange == other.containedTxnsRange)
}

func (bf *testableBloomFilter) test(txID transactions.Txid) bool {
	if bf.encodingParams.Modulator > 1 {
		if txidToUint64(txID)%uint64(bf.encodingParams.Modulator) != uint64(bf.encodingParams.Offset) {
			return false
		}
	}
	return bf.filter.Test(txID[:])
}

func filterFactoryBloom(numEntries int, s *syncState) (filter bloom.GenericFilter, filterType bloomFilterType) {
	shuffler := uint32(s.node.Random(math.MaxUint64))
	sizeBits, numHashes := bloom.Optimal(numEntries, bloomFilterFalsePositiveRate)
	return bloom.New(sizeBits, numHashes, shuffler), multiHashBloomFilter
}

func filterFactoryXor8(numEntries int, s *syncState) (filter bloom.GenericFilter, filterType bloomFilterType) { //nolint:deadcode,unused
	s.xorBuilder.RandomNumberGeneratorSeed = s.node.Random(math.MaxUint64)
	return bloom.NewXor8(numEntries, &s.xorBuilder), xorBloomFilter8
}

func filterFactoryXor32(numEntries int, s *syncState) (filter bloom.GenericFilter, filterType bloomFilterType) {
	s.xorBuilder.RandomNumberGeneratorSeed = s.node.Random(math.MaxUint64)
	return bloom.NewXor(numEntries, &s.xorBuilder), xorBloomFilter32
}

var filterFactory func(int, *syncState) (filter bloom.GenericFilter, filterType bloomFilterType) = filterFactoryXor32

func (s *syncState) makeBloomFilter(encodingParams requestParams, txnGroups []pooldata.SignedTxGroup, excludeTransactions *transactionCache, hintPrevBloomFilter *bloomFilter) (result bloomFilter) {
	result.encoded.EncodingParams = encodingParams
	if encodingParams.Modulator == 0 {
		// we want none.
		return
	}
	if encodingParams.Modulator == 1 && excludeTransactions == nil {
		// we want all.
		if len(txnGroups) > 0 {
			result.containedTxnsRange.firstCounter = txnGroups[0].GroupCounter
			result.containedTxnsRange.lastCounter = txnGroups[len(txnGroups)-1].GroupCounter
			result.containedTxnsRange.transactionsCount = uint64(len(txnGroups))
		} else {
			return
		}

		var prevFilter *testableBloomFilter
		if hintPrevBloomFilter != nil {
			if result.sameParams(*hintPrevBloomFilter) {
				return *hintPrevBloomFilter
			}
			prevFilter, _ = decodeBloomFilter(hintPrevBloomFilter.encoded)
		}

		filter, filterType := filterFactory(len(txnGroups), s)
		for _, group := range txnGroups {
			if prevFilter != nil && prevFilter.test(group.GroupTransactionID) {
				continue
			}
			filter.Set(group.GroupTransactionID[:])
		}
		err := result.encode(filter, filterType)
		if err != nil {
			// fall back to standard bloom filter
			filter, filterType = filterFactoryBloom(len(txnGroups), s)
			for _, group := range txnGroups {
				if prevFilter != nil && prevFilter.test(group.GroupTransactionID) {
					continue
				}
				filter.Set(group.GroupTransactionID[:])
			}
			result.encode(filter, filterType) //nolint:errcheck
			// the error in the above case can be silently ignored.
		}
		return result
	}

	// we want subset.
	result.containedTxnsRange.firstCounter = math.MaxUint64
	filteredTransactionsIDs := getTxIDSliceBuffer(len(txnGroups))
	defer releaseTxIDSliceBuffer(filteredTransactionsIDs)

	excludedTransactions := 0
	for _, group := range txnGroups {
		txID := group.GroupTransactionID
		if txidToUint64(txID)%uint64(encodingParams.Modulator) != uint64(encodingParams.Offset) {
			continue
		}

		if result.containedTxnsRange.firstCounter == math.MaxUint64 {
			result.containedTxnsRange.firstCounter = group.GroupCounter
		}
		result.containedTxnsRange.lastCounter = group.GroupCounter

<<<<<<< HEAD
		var prevFilter *testableBloomFilter
		if hintPrevBloomFilter != nil {
			if result.sameParams(*hintPrevBloomFilter) {
				return *hintPrevBloomFilter
			}
			prevFilter, _ = decodeBloomFilter(hintPrevBloomFilter.encoded)
=======
		if excludeTransactions != nil && excludeTransactions.contained(txID) {
			excludedTransactions++
			continue
>>>>>>> 667ec9be
		}

		filteredTransactionsIDs = append(filteredTransactionsIDs, txID)
	}

	result.containedTxnsRange.transactionsCount = uint64(len(filteredTransactionsIDs) + excludedTransactions)

	if hintPrevBloomFilter != nil {
		if result.sameParams(*hintPrevBloomFilter) {
			return *hintPrevBloomFilter
		}
	}

	if len(filteredTransactionsIDs) == 0 {
		return
	}

	filter, filterType := filterFactory(len(filteredTransactionsIDs), s)

	for _, txid := range filteredTransactionsIDs {
		filter.Set(txid[:])
	}
	err := result.encode(filter, filterType)
	if err != nil {
		// fall back to standard bloom filter
		filter, filterType = filterFactoryBloom(len(filteredTransactionsIDs), s)
		for _, txid := range filteredTransactionsIDs {
			if prevFilter != nil && prevFilter.test(txid) {
				continue
			}
			filter.Set(txid[:])
		}
<<<<<<< HEAD
		err := result.encode(filter, filterType)
		if err != nil {
			// fall back to standard bloom filter
			filter, filterType = filterFactoryBloom(len(filteredTransactionsIDs), s)
			for _, txid := range filteredTransactionsIDs {
				if prevFilter != nil && prevFilter.test(txid) {
					continue
				}
				filter.Set(txid[:])
			}
			result.encode(filter, filterType) //nolint:errcheck
			// the error in the above case can be silently ignored.
		}
=======
		result.encode(filter, filterType) //nolint:errcheck
		// the error in the above case can be silently ignored.
>>>>>>> 667ec9be
	}

	return result
}

func txidToUint64(txID transactions.Txid) uint64 {
	return binary.LittleEndian.Uint64(txID[:8])
}<|MERGE_RESOLUTION|>--- conflicted
+++ resolved
@@ -188,6 +188,14 @@
 	filteredTransactionsIDs := getTxIDSliceBuffer(len(txnGroups))
 	defer releaseTxIDSliceBuffer(filteredTransactionsIDs)
 
+	var prevFilter *testableBloomFilter
+	if hintPrevBloomFilter != nil {
+		if result.sameParams(*hintPrevBloomFilter) {
+			return *hintPrevBloomFilter
+		}
+		prevFilter, _ = decodeBloomFilter(hintPrevBloomFilter.encoded)
+	}
+
 	excludedTransactions := 0
 	for _, group := range txnGroups {
 		txID := group.GroupTransactionID
@@ -200,18 +208,9 @@
 		}
 		result.containedTxnsRange.lastCounter = group.GroupCounter
 
-<<<<<<< HEAD
-		var prevFilter *testableBloomFilter
-		if hintPrevBloomFilter != nil {
-			if result.sameParams(*hintPrevBloomFilter) {
-				return *hintPrevBloomFilter
-			}
-			prevFilter, _ = decodeBloomFilter(hintPrevBloomFilter.encoded)
-=======
 		if excludeTransactions != nil && excludeTransactions.contained(txID) {
 			excludedTransactions++
 			continue
->>>>>>> 667ec9be
 		}
 
 		filteredTransactionsIDs = append(filteredTransactionsIDs, txID)
@@ -244,24 +243,8 @@
 			}
 			filter.Set(txid[:])
 		}
-<<<<<<< HEAD
-		err := result.encode(filter, filterType)
-		if err != nil {
-			// fall back to standard bloom filter
-			filter, filterType = filterFactoryBloom(len(filteredTransactionsIDs), s)
-			for _, txid := range filteredTransactionsIDs {
-				if prevFilter != nil && prevFilter.test(txid) {
-					continue
-				}
-				filter.Set(txid[:])
-			}
-			result.encode(filter, filterType) //nolint:errcheck
-			// the error in the above case can be silently ignored.
-		}
-=======
 		result.encode(filter, filterType) //nolint:errcheck
 		// the error in the above case can be silently ignored.
->>>>>>> 667ec9be
 	}
 
 	return result
