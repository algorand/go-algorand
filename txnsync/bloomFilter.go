// Copyright (C) 2019-2021 Algorand, Inc.
// This file is part of go-algorand
//
// go-algorand is free software: you can redistribute it and/or modify
// it under the terms of the GNU Affero General Public License as
// published by the Free Software Foundation, either version 3 of the
// License, or (at your option) any later version.
//
// go-algorand is distributed in the hope that it will be useful,
// but WITHOUT ANY WARRANTY; without even the implied warranty of
// MERCHANTABILITY or FITNESS FOR A PARTICULAR PURPOSE.  See the
// GNU Affero General Public License for more details.
//
// You should have received a copy of the GNU Affero General Public License
// along with go-algorand.  If not, see <https://www.gnu.org/licenses/>.

package txnsync

import (
	"errors"
	"math"

	"github.com/algorand/go-algorand/data/transactions"
	"github.com/algorand/go-algorand/util/bloom"
)

const bloomFilterFalsePositiveRate = 0.01

var errInvalidBloomFilterEncoding = errors.New("invalid bloom filter encoding")

//msgp:ignore bloomFilterTypes
type bloomFilterTypes byte

const (
	invalidBloomFilter bloomFilterTypes = iota
	multiHashBloomFilter
	// xorBloomFilter - todo.
)

type transactionsRange struct {
	firstCounter      uint64
	lastCounter       uint64
	transactionsCount uint64
}
type bloomFilter struct {
	encodingParams requestParams

	filter *bloom.Filter

	containedTxnsRange transactionsRange
}

func decodeBloomFilter(enc encodedBloomFilter) (outFilter bloomFilter, err error) {
	switch bloomFilterTypes(enc.BloomFilterType) {
	case multiHashBloomFilter:
	default:
		return bloomFilter{}, errInvalidBloomFilterEncoding
	}

	outFilter.filter, err = bloom.UnmarshalBinary(enc.BloomFilter)
	if err != nil {
		return bloomFilter{}, err
	}
	return outFilter, nil
}

func (bf *bloomFilter) encode() (out encodedBloomFilter) {
	out.BloomFilterType = byte(multiHashBloomFilter)
	out.EncodingParams = bf.encodingParams
	if bf.filter != nil {
		out.BloomFilter, _ = bf.filter.MarshalBinary()
	}
	return
}
func (bf *bloomFilter) sameParams(other bloomFilter) bool {
	return (bf.encodingParams == other.encodingParams) && (bf.containedTxnsRange == other.containedTxnsRange)
}

func (bf *bloomFilter) test(txID transactions.Txid) bool {
	if bf.filter != nil {
		if bf.encodingParams.Modulator > 1 {
			if txidToUint64(txID)%uint64(bf.encodingParams.Modulator) != uint64(bf.encodingParams.Offset) {
				return false
			}
		}
		return bf.filter.Test(txID[:])
	}
	return false
}

func makeBloomFilter(encodingParams requestParams, txnGroups []transactions.SignedTxGroup, shuffler uint32, hintPrevBloomFilter *bloomFilter) (result bloomFilter) {
	result.encodingParams = encodingParams
<<<<<<< HEAD

=======
>>>>>>> ab4ce3f5
	switch {
	case encodingParams.Modulator == 0:
		// we want none.
		return
	case encodingParams.Modulator == 1:
		// we want all.
		if len(txnGroups) > 0 {
			result.containedTxnsRange.firstCounter = txnGroups[0].GroupCounter
			result.containedTxnsRange.lastCounter = txnGroups[len(txnGroups)-1].GroupCounter
			result.containedTxnsRange.transactionsCount = uint64(len(txnGroups))
		}

		if hintPrevBloomFilter != nil {
			if result.sameParams(*hintPrevBloomFilter) {
				return *hintPrevBloomFilter
			}
<<<<<<< HEAD
=======
		}

		sizeBits, numHashes := bloom.Optimal(len(txnGroups), bloomFilterFalsePositiveRate)
		result.filter = bloom.New(sizeBits, numHashes, shuffler)
		for _, group := range txnGroups {
			result.filter.Set(group.FirstTransactionID[:])
>>>>>>> ab4ce3f5
		}

		sizeBits, numHashes := bloom.Optimal(len(txnGroups), bloomFilterFalsePositiveRate)
		result.filter = bloom.New(sizeBits, numHashes, shuffler)
		for _, group := range txnGroups {
			result.filter.Set(group.FirstTransactionID[:])
		}

	default:
		// we want subset.
		result.containedTxnsRange.firstCounter = math.MaxUint64
		filtedTransactionsIDs := make([]transactions.Txid, 0, len(txnGroups))
		for _, group := range txnGroups {
			txID := group.FirstTransactionID
			if txidToUint64(txID)%uint64(encodingParams.Modulator) != uint64(encodingParams.Offset) {
				continue
			}
			filtedTransactionsIDs = append(filtedTransactionsIDs, txID)
			if result.containedTxnsRange.firstCounter == math.MaxUint64 {
				result.containedTxnsRange.firstCounter = group.GroupCounter
			}
			result.containedTxnsRange.lastCounter = group.GroupCounter
		}
<<<<<<< HEAD
		result.containedTxnsRange.transactionsCount = uint64(len(filtedTransactionsIDs))

=======

		result.containedTxnsRange.transactionsCount = uint64(len(filtedTransactionsIDs))

>>>>>>> ab4ce3f5
		if hintPrevBloomFilter != nil {
			if result.sameParams(*hintPrevBloomFilter) {
				return *hintPrevBloomFilter
			}
		}

		sizeBits, numHashes := bloom.Optimal(len(filtedTransactionsIDs), bloomFilterFalsePositiveRate)
		result.filter = bloom.New(sizeBits, numHashes, shuffler)
		for _, txid := range filtedTransactionsIDs {
			result.filter.Set(txid[:])
		}
	}

	return
}

func txidToUint64(txID transactions.Txid) uint64 {
	return uint64(txID[0]) + (uint64(txID[1]) << 8) + (uint64(txID[2]) << 16) + (uint64(txID[3]) << 24) + (uint64(txID[4]) << 32) + (uint64(txID[5]) << 40) + (uint64(txID[6]) << 48) + (uint64(txID[7]) << 56)
}<|MERGE_RESOLUTION|>--- conflicted
+++ resolved
@@ -90,10 +90,6 @@
 
 func makeBloomFilter(encodingParams requestParams, txnGroups []transactions.SignedTxGroup, shuffler uint32, hintPrevBloomFilter *bloomFilter) (result bloomFilter) {
 	result.encodingParams = encodingParams
-<<<<<<< HEAD
-
-=======
->>>>>>> ab4ce3f5
 	switch {
 	case encodingParams.Modulator == 0:
 		// we want none.
@@ -110,15 +106,6 @@
 			if result.sameParams(*hintPrevBloomFilter) {
 				return *hintPrevBloomFilter
 			}
-<<<<<<< HEAD
-=======
-		}
-
-		sizeBits, numHashes := bloom.Optimal(len(txnGroups), bloomFilterFalsePositiveRate)
-		result.filter = bloom.New(sizeBits, numHashes, shuffler)
-		for _, group := range txnGroups {
-			result.filter.Set(group.FirstTransactionID[:])
->>>>>>> ab4ce3f5
 		}
 
 		sizeBits, numHashes := bloom.Optimal(len(txnGroups), bloomFilterFalsePositiveRate)
@@ -142,14 +129,8 @@
 			}
 			result.containedTxnsRange.lastCounter = group.GroupCounter
 		}
-<<<<<<< HEAD
 		result.containedTxnsRange.transactionsCount = uint64(len(filtedTransactionsIDs))
 
-=======
-
-		result.containedTxnsRange.transactionsCount = uint64(len(filtedTransactionsIDs))
-
->>>>>>> ab4ce3f5
 		if hintPrevBloomFilter != nil {
 			if result.sameParams(*hintPrevBloomFilter) {
 				return *hintPrevBloomFilter
