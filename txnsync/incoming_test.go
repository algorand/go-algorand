--- conflicted
+++ resolved
@@ -58,15 +58,10 @@
 	cfg := config.GetDefaultLocal()
 	mNodeConnector := &mockNodeConnector{transactionPoolSize: 3}
 	s := syncState{
-<<<<<<< HEAD
 		log:               wrapLogger(&incLogger, &cfg),
 		node:              mNodeConnector,
+		clock:             mNodeConnector.Clock(),
 		incomingMessagesQ: makeIncomingMessageQueue(),
-=======
-		log:   wrapLogger(&incLogger, &cfg),
-		node:  mNodeConnector,
-		clock: mNodeConnector.Clock(),
->>>>>>> b93ad645
 	}
 
 	// expect UnmarshalMsg error
@@ -103,14 +98,10 @@
 	// error queue full
 	message.TransactionGroups = packedTransactionGroups{}
 	messageBytes = message.MarshalMsg(nil)
-<<<<<<< HEAD
 	s.incomingMessagesQ = makeIncomingMessageQueue()
 	s.incomingMessagesQ.fillMessageQueue(incomingMessage{peer: nil, networkPeer: &s.incomingMessagesQ})
 	mNodeConnector.peers = append(mNodeConnector.peers, PeerInfo{NetworkPeer: &s.incomingMessagesQ})
-	err = s.asyncIncomingMessageHandler(nil, nil, messageBytes, sequenceNumber)
-=======
-	err = s.asyncIncomingMessageHandler(nil, nil, messageBytes, sequenceNumber, 0)
->>>>>>> b93ad645
+	err = s.asyncIncomingMessageHandler(nil, nil, messageBytes, sequenceNumber, 0)
 	require.Equal(t, errTransactionSyncIncomingMessageQueueFull, err)
 	s.incomingMessagesQ.shutdown()
 
@@ -123,16 +114,11 @@
 	peer := Peer{networkPeer: &s}
 
 	// error when placing the peer message on the main queue (incomingMessages cannot accept messages)
-<<<<<<< HEAD
 	s.incomingMessagesQ = makeIncomingMessageQueue()
 	s.incomingMessagesQ.fillMessageQueue(incomingMessage{peer: nil, networkPeer: &s})
 	mNodeConnector.peers = append(mNodeConnector.peers, PeerInfo{NetworkPeer: &s})
 
-	err = s.asyncIncomingMessageHandler(nil, &peer, messageBytes, sequenceNumber)
-=======
-	s.incomingMessagesQ = incomingMessageQueue{}
 	err = s.asyncIncomingMessageHandler(nil, &peer, messageBytes, sequenceNumber, 0)
->>>>>>> b93ad645
 	require.Equal(t, errTransactionSyncIncomingMessageQueueFull, err)
 	s.incomingMessagesQ.shutdown()
 
