--- conflicted
+++ resolved
@@ -123,12 +123,8 @@
 // The goal is to ensure we're "capturing"  this only once per `sendMessageLoop` call. In order to do so, we allocate that structure on the stack, and passing
 // a pointer to that structure downstream.
 type pendingTransactionGroupsSnapshot struct {
-<<<<<<< HEAD
 	proposalRawBytes                    []byte
-	pendingTransactionsGroups           []transactions.SignedTxGroup
-=======
 	pendingTransactionsGroups           []pooldata.SignedTxGroup
->>>>>>> 2167f6c0
 	latestLocallyOriginatedGroupCounter uint64
 }
 
@@ -224,18 +220,11 @@
 		profMakeBloomFilter.start()
 		// generate a bloom filter that matches the requests params.
 		metaMessage.filter = s.makeBloomFilter(metaMessage.message.UpdatedRequestParams, pendingTransactions.pendingTransactionsGroups, lastBloomFilter)
-<<<<<<< HEAD
-		if !metaMessage.filter.sameParams(peer.lastSentBloomFilter) {
-			bf, _ := metaMessage.filter.encode()
-			metaMessage.message.TxnBloomFilter = *bf
-			currentMessageSize += metaMessage.message.TxnBloomFilter.Msgsize()
-=======
 		// we check here to see if the bloom filter we need happen to be the same as the one that was previously sent to the peer.
 		// ( note that we check here againt the peer, whereas the hint to makeBloomFilter could be the cached one for the relay )
 		if !metaMessage.filter.sameParams(peer.lastSentBloomFilter) && metaMessage.filter.encodedLength > 0 {
 			metaMessage.message.TxnBloomFilter = metaMessage.filter.encoded
-			bloomFilterSize = metaMessage.filter.encodedLength
->>>>>>> 2167f6c0
+			currentMessageSize = metaMessage.filter.encodedLength
 		}
 		profMakeBloomFilter.end()
 		s.lastBloomFilter = metaMessage.filter
@@ -385,7 +374,7 @@
 		scheduleOffset, ops := peer.getNextScheduleOffset(s.isRelay, s.lastBeta, isPartialMessage, currentTime, s.node)
 
 		if (ops & peerOpsReschedule) == peerOpsReschedule {
-			s.scheduler.schedulerPeer(peer, currentTime+scheduleOffset)
+			s.scheduler.schedulePeer(peer, currentTime+scheduleOffset)
 		}
 	}
 }