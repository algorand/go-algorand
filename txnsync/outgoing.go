--- conflicted
+++ resolved
@@ -143,15 +143,12 @@
 	pendingTransactions.pendingTransactionsGroups, pendingTransactions.latestLocallyOriginatedGroupCounter = s.node.GetPendingTransactionGroups()
 	profGetTxnsGroups.end()
 	for _, peer := range peers {
-<<<<<<< HEAD
 		msgEncoder := &messageAsyncEncoder{
 			state:                s,
 			roundClock:           s.clock,
 			peerDataExchangeRate: peer.dataExchangeRate,
-		}
-=======
-		msgEncoder := &messageAsyncEncoder{state: s, roundClock: s.clock, peerDataExchangeRate: peer.dataExchangeRate, sentMessagesCh: s.outgoingMessagesCallbackCh}
->>>>>>> a5165444
+			sentMessagesCh:       s.outgoingMessagesCallbackCh,
+		}
 		profAssembleMessage.start()
 		msgEncoder.messageData, assembledBloomFilter = s.assemblePeerMessage(peer, &pendingTransactions)
 		profAssembleMessage.end()
