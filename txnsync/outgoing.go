// Copyright (C) 2019-2021 Algorand, Inc.
// This file is part of go-algorand
//
// go-algorand is free software: you can redistribute it and/or modify
// it under the terms of the GNU Affero General Public License as
// published by the Free Software Foundation, either version 3 of the
// License, or (at your option) any later version.
//
// go-algorand is distributed in the hope that it will be useful,
// but WITHOUT ANY WARRANTY; without even the implied warranty of
// MERCHANTABILITY or FITNESS FOR A PARTICULAR PURPOSE.  See the
// GNU Affero General Public License for more details.
//
// You should have received a copy of the GNU Affero General Public License
// along with go-algorand.  If not, see <https://www.gnu.org/licenses/>.

package txnsync

import (
	"errors"
	"sort"
	"time"

	"github.com/algorand/go-algorand/data/transactions"
	"github.com/algorand/go-algorand/util/timers"
)

var errTransactionSyncOutgoingMessageQueueFull = errors.New("transaction sync outgoing message queue is full")

var errTransactionSyncOutgoingMessageQueueFull = errors.New("transaction sync outgoing message queue is full")
var errTransactionSyncOutgoingMessageSendFailed = errors.New("transaction sync failed to send message")

type sentMessageMetadata struct {
	encodedMessageSize  int
	sentTranscationsIDs []transactions.Txid
	message             *transactionBlockMessage
	peer                *Peer
	sentTimestamp       time.Duration
	sequenceNumber      uint64
	partialMessage      bool
	filter              bloomFilter
}

type messageSentCallback struct {
	state       *syncState
	messageData sentMessageMetadata
	roundClock  timers.WallClock
}

// asyncMessageSent called via the network package to inform the txsync that a message was enqueued, and the associated sequence number.
func (msc *messageSentCallback) asyncMessageSent(enqueued bool, sequenceNumber uint64) error {
	if !enqueued {
<<<<<<< HEAD
		return nil
=======
		msc.state.log.Infof("unable to send message to peer. disconnecting from peer.")
		return errTransactionSyncOutgoingMessageSendFailed
>>>>>>> 9a23c307
	}
	// record the timestamp here, before placing the entry on the queue
	msc.messageData.sentTimestamp = msc.roundClock.Since()
	msc.messageData.sequenceNumber = sequenceNumber

	select {
	case msc.state.outgoingMessagesCallbackCh <- msc:
		return nil
	default:
		// if we can't place it on the channel, return an error so that the node could disconnect from this peer.
		msc.state.log.Infof("unable to enqueue outgoing message confirmation; outgoingMessagesCallbackCh is full. disconnecting from peer.")
		return errTransactionSyncOutgoingMessageQueueFull
	}
	return nil
}

// pendingTransactionGroupsSnapshot is used to represent a snapshot of a pending transcation groups along with the latestLocallyOriginatedGroupCounter value.
// The goal is to ensure we're "capturing"  this only once per `sendMessageLoop` call. In order to do so, we allocate that structure on the stack, and passing
// a pointer to that structure downstream.
type pendingTransactionGroupsSnapshot struct {
	pendingTransactionsGroups           []transactions.SignedTxGroup
	latestLocallyOriginatedGroupCounter uint64
}

func (s *syncState) sendMessageLoop(deadline timers.DeadlineMonitor, peers []*Peer) {
	if len(peers) == 0 {
		// no peers - no messages that need to be sent.
		return
	}
	var pendingTransactions pendingTransactionGroupsSnapshot
	profGetTxnsGroups := s.profiler.getElement(profElementGetTxnsGroups)
	profAssembleMessage := s.profiler.getElement(profElementAssembleMessage)
	profSendMessage := s.profiler.getElement(profElementSendMessage)
	profGetTxnsGroups.start()
	pendingTransactions.pendingTransactionsGroups, pendingTransactions.latestLocallyOriginatedGroupCounter = s.node.GetPendingTransactionGroups()
<<<<<<< HEAD
	seenPeers := make(map[*Peer]bool)
=======
	profGetTxnsGroups.end()
>>>>>>> 9a23c307
	for _, peer := range peers {
		if seenPeers[peer] {
			continue
		}
		seenPeers[peer] = true
		msgCallback := &messageSentCallback{state: s, roundClock: s.clock}
		profAssembleMessage.start()
		msgCallback.messageData = s.assemblePeerMessage(peer, &pendingTransactions)
		profAssembleMessage.end()
		encodedMessage := msgCallback.messageData.message.MarshalMsg([]byte{})
		msgCallback.messageData.encodedMessageSize = len(encodedMessage)
<<<<<<< HEAD
		// now that the message is ready, we can discard the encoded transcation group slice to allow the GC to collect it.
		releaseEncodedTransactionGroups(msgCallback.messageData.message.TransactionGroups.Bytes)
		msgCallback.messageData.message.TransactionGroups.Bytes = nil

=======
		profSendMessage.start()
>>>>>>> 9a23c307
		s.node.SendPeerMessage(peer.networkPeer, encodedMessage, msgCallback.asyncMessageSent)
		profSendMessage.end()
		// now that the message is ready, we can discard the encoded transcation group slice to allow the GC to collect it.
		releaseEncodedTransactionGroups(msgCallback.messageData.message.TransactionGroups.Bytes)
		msgCallback.messageData.message.TransactionGroups.Bytes = nil

		scheduleOffset, ops := peer.getNextScheduleOffset(s.isRelay, s.lastBeta, msgCallback.messageData.partialMessage, s.clock.Since())
		if (ops & peerOpsSetInterruptible) == peerOpsSetInterruptible {
			if _, has := s.interruptablePeersMap[peer]; !has {
				s.interruptablePeers = append(s.interruptablePeers, peer)
				s.interruptablePeersMap[peer] = len(s.interruptablePeers) - 1
			}
		}
		if (ops & peerOpsClearInterruptible) == peerOpsClearInterruptible {
			if idx, has := s.interruptablePeersMap[peer]; has {
				delete(s.interruptablePeersMap, peer)
				s.interruptablePeers[idx] = nil
			}
		}
		if (ops & peerOpsReschedule) == peerOpsReschedule {
			s.scheduler.schedulerPeer(peer, s.clock.Since()+scheduleOffset)
			/*if scheduleOffset < 20*time.Millisecond {
				s.log.Debugf("rescheduling for %v", s.clock.Since()+scheduleOffset)
				panic(nil)
			}*/
		}

		if deadline.Expired() {
			// we ran out of time sending messages, stop sending any more messages.
			break
		}
	}
}

func (s *syncState) assemblePeerMessage(peer *Peer, pendingTransactions *pendingTransactionGroupsSnapshot) (metaMessage sentMessageMetadata) {
	metaMessage = sentMessageMetadata{
		peer: peer,
		message: &transactionBlockMessage{
			Version: txnBlockMessageVersion,
			Round:   s.round,
		},
	}

	bloomFilterSize := 0

	msgOps := peer.getMessageConstructionOps(s.isRelay, s.fetchTransactions)

	if msgOps&messageConstUpdateRequestParams == messageConstUpdateRequestParams {
		// update the UpdatedRequestParams
		offset, modulator := peer.getLocalRequestParams()
		metaMessage.message.UpdatedRequestParams.Modulator = modulator
		if modulator > 0 {
			// for relays, the modulator is always one, which means the following would always be zero.
			metaMessage.message.UpdatedRequestParams.Offset = byte(uint64(offset) % uint64(modulator))
		}
	}

	if (msgOps&messageConstBloomFilter == messageConstBloomFilter) && len(pendingTransactions.pendingTransactionsGroups) > 0 {
		var lastBloomFilter *bloomFilter
		// for relays, where we send a full bloom filter to everyone, we want to coordinate that with a single
		// copy of the bloom filter, to prevent re-creation.
		if s.isRelay {
			lastBloomFilter = &s.lastBloomFilter
		} else {
			// for peers, we want to make sure we don't regenerate the same bloom filter as before.
			lastBloomFilter = &peer.lastSentBloomFilter
		}
		profMakeBloomFilter := s.profiler.getElement(profElementMakeBloomFilter)
		profMakeBloomFilter.start()
		// generate a bloom filter that matches the requests params.
		metaMessage.filter = makeBloomFilter(metaMessage.message.UpdatedRequestParams, pendingTransactions.pendingTransactionsGroups, uint32(s.node.Random(0xffffffff)), lastBloomFilter)
		if !metaMessage.filter.sameParams(peer.lastSentBloomFilter) {
			metaMessage.message.TxnBloomFilter = metaMessage.filter.encode()
			bloomFilterSize = metaMessage.message.TxnBloomFilter.Msgsize()
		}
		profMakeBloomFilter.end()
		s.lastBloomFilter = metaMessage.filter
	}

	if msgOps&messageConstTransactions == messageConstTransactions {
		transactionGroups := pendingTransactions.pendingTransactionsGroups
		if !s.isRelay {
			if !peer.isWithinMessageSeries() {
				// on non-relay, we need to filter out the non-locally originated transactions since we don't want
				// non-relays to send transcation that they received via the transaction sync back.
				transactionGroups = s.locallyGeneratedTransactions(pendingTransactions)
			}
		}
		var txnGroups []transactions.SignedTxGroup
		profTxnsSelection := s.profiler.getElement(profElementTxnsSelection)
		profTxnsSelection.start()
		txnGroups, metaMessage.sentTranscationsIDs, metaMessage.partialMessage = peer.selectPendingTransactions(transactionGroups, messageTimeWindow, s.round, bloomFilterSize)
		profTxnsSelection.end()
		metaMessage.message.TransactionGroups.Bytes = encodeTransactionGroups(txnGroups)

		// clear the last sent bloom filter on the end of a series of partial messages.
		// this would ensure we generate a new bloom filter every beta, which is needed
		// in order to avoid the bloom filter inherent false positive rate.
		if !metaMessage.partialMessage {
			peer.lastSentBloomFilter = bloomFilter{}
		}
	}

	metaMessage.message.MsgSync.RefTxnBlockMsgSeq = peer.nextReceivedMessageSeq - 1
	if peer.lastReceivedMessageTimestamp != 0 && peer.lastReceivedMessageLocalRound == s.round {
		metaMessage.message.MsgSync.ResponseElapsedTime = uint64((s.clock.Since() - peer.lastReceivedMessageTimestamp).Nanoseconds())
	}

	if msgOps&messageConstNextMinDelay == messageConstNextMinDelay {
		metaMessage.message.MsgSync.NextMsgMinDelay = uint64(s.lastBeta.Nanoseconds()) * 2
	}

	return metaMessage
}

func (s *syncState) evaluateOutgoingMessage(msg *messageSentCallback) {
	msgData := &msg.messageData

	msgData.peer.updateMessageSent(msgData.message.Round, msgData.sentTranscationsIDs, msgData.sentTimestamp, msgData.sequenceNumber, msgData.encodedMessageSize, msgData.filter)
	s.log.outgoingMessage(msgStats{msgData.sequenceNumber, msgData.message.Round, len(msgData.sentTranscationsIDs), msgData.message.UpdatedRequestParams, len(msgData.message.TxnBloomFilter.BloomFilter), msgData.message.MsgSync.NextMsgMinDelay, msg.messageData.peer.networkAddress()})
}

// locallyGeneratedTransactions return a subset of the given transactionGroups array by filtering out transactions that are not locally generated.
func (s *syncState) locallyGeneratedTransactions(pendingTransactions *pendingTransactionGroupsSnapshot) (result []transactions.SignedTxGroup) {
	if pendingTransactions.latestLocallyOriginatedGroupCounter == transactions.InvalidSignedTxGroupCounter || len(pendingTransactions.pendingTransactionsGroups) == 0 {
		return []transactions.SignedTxGroup{}
	}
	n := sort.Search(len(pendingTransactions.pendingTransactionsGroups), func(i int) bool {
		return pendingTransactions.pendingTransactionsGroups[i].GroupCounter >= pendingTransactions.latestLocallyOriginatedGroupCounter
	})
	if n == len(pendingTransactions.pendingTransactionsGroups) {
		n--
	}
	result = make([]transactions.SignedTxGroup, n+1)

	count := 0
	for i := 0; i <= n; i++ {
		txnGroup := pendingTransactions.pendingTransactionsGroups[i]
		if txnGroup.LocallyOriginated {
			result[count] = txnGroup
			count++
		}
	}
	return result[:count]
}<|MERGE_RESOLUTION|>--- conflicted
+++ resolved
@@ -26,8 +26,6 @@
 )
 
 var errTransactionSyncOutgoingMessageQueueFull = errors.New("transaction sync outgoing message queue is full")
-
-var errTransactionSyncOutgoingMessageQueueFull = errors.New("transaction sync outgoing message queue is full")
 var errTransactionSyncOutgoingMessageSendFailed = errors.New("transaction sync failed to send message")
 
 type sentMessageMetadata struct {
@@ -50,12 +48,8 @@
 // asyncMessageSent called via the network package to inform the txsync that a message was enqueued, and the associated sequence number.
 func (msc *messageSentCallback) asyncMessageSent(enqueued bool, sequenceNumber uint64) error {
 	if !enqueued {
-<<<<<<< HEAD
-		return nil
-=======
 		msc.state.log.Infof("unable to send message to peer. disconnecting from peer.")
 		return errTransactionSyncOutgoingMessageSendFailed
->>>>>>> 9a23c307
 	}
 	// record the timestamp here, before placing the entry on the queue
 	msc.messageData.sentTimestamp = msc.roundClock.Since()
@@ -69,7 +63,6 @@
 		msc.state.log.Infof("unable to enqueue outgoing message confirmation; outgoingMessagesCallbackCh is full. disconnecting from peer.")
 		return errTransactionSyncOutgoingMessageQueueFull
 	}
-	return nil
 }
 
 // pendingTransactionGroupsSnapshot is used to represent a snapshot of a pending transcation groups along with the latestLocallyOriginatedGroupCounter value.
@@ -91,30 +84,15 @@
 	profSendMessage := s.profiler.getElement(profElementSendMessage)
 	profGetTxnsGroups.start()
 	pendingTransactions.pendingTransactionsGroups, pendingTransactions.latestLocallyOriginatedGroupCounter = s.node.GetPendingTransactionGroups()
-<<<<<<< HEAD
-	seenPeers := make(map[*Peer]bool)
-=======
 	profGetTxnsGroups.end()
->>>>>>> 9a23c307
 	for _, peer := range peers {
-		if seenPeers[peer] {
-			continue
-		}
-		seenPeers[peer] = true
 		msgCallback := &messageSentCallback{state: s, roundClock: s.clock}
 		profAssembleMessage.start()
 		msgCallback.messageData = s.assemblePeerMessage(peer, &pendingTransactions)
 		profAssembleMessage.end()
 		encodedMessage := msgCallback.messageData.message.MarshalMsg([]byte{})
 		msgCallback.messageData.encodedMessageSize = len(encodedMessage)
-<<<<<<< HEAD
-		// now that the message is ready, we can discard the encoded transcation group slice to allow the GC to collect it.
-		releaseEncodedTransactionGroups(msgCallback.messageData.message.TransactionGroups.Bytes)
-		msgCallback.messageData.message.TransactionGroups.Bytes = nil
-
-=======
 		profSendMessage.start()
->>>>>>> 9a23c307
 		s.node.SendPeerMessage(peer.networkPeer, encodedMessage, msgCallback.asyncMessageSent)
 		profSendMessage.end()
 		// now that the message is ready, we can discard the encoded transcation group slice to allow the GC to collect it.
