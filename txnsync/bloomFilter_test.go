--- conflicted
+++ resolved
@@ -194,11 +194,7 @@
 		default:
 			t.Errorf("expect bloom.XorFilter")
 		}
-<<<<<<< HEAD
-		require.Equal(t, xorBloomFilter32, bf.filterType)
-=======
 		require.Equal(t, defaultFilterType, bf.filterType)
->>>>>>> 454f1cc5
 
 		// Change the filter of bf to other than the default filter i.e. XorFilter8
 		bf.filter, bf.filterType = filterFactoryXor8(len(txnGroups), &s)
@@ -227,11 +223,7 @@
 		default:
 			t.Errorf("expect bloom.XorFilter")
 		}
-<<<<<<< HEAD
-		require.Equal(t, xorBloomFilter32, bf2.filterType)
-=======
 		require.Equal(t, defaultFilterType, bf2.filterType)
->>>>>>> 454f1cc5
 	}
 }
 
