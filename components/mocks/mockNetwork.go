// Copyright (C) 2019-2020 Algorand, Inc.
// This file is part of go-algorand
//
// go-algorand is free software: you can redistribute it and/or modify
// it under the terms of the GNU Affero General Public License as
// published by the Free Software Foundation, either version 3 of the
// License, or (at your option) any later version.
//
// go-algorand is distributed in the hope that it will be useful,
// but WITHOUT ANY WARRANTY; without even the implied warranty of
// MERCHANTABILITY or FITNESS FOR A PARTICULAR PURPOSE.  See the
// GNU Affero General Public License for more details.
//
// You should have received a copy of the GNU Affero General Public License
// along with go-algorand.  If not, see <https://www.gnu.org/licenses/>.

package mocks

import (
	"context"
	"net/http"

	"github.com/algorand/go-algorand/network"
	"github.com/algorand/go-algorand/protocol"
)

// MockNetwork is a dummy network that doesn't do anything
type MockNetwork struct {
	network.GossipNode
}

// Broadcast - unused function
func (network *MockNetwork) Broadcast(ctx context.Context, tag protocol.Tag, data []byte, wait bool, except network.Peer) error {
	return nil
}

// Relay - unused function
func (network *MockNetwork) Relay(ctx context.Context, tag protocol.Tag, data []byte, wait bool, except network.Peer) error {
	return nil
}

// Address - unused function
func (network *MockNetwork) Address() (string, bool) {
	return "mock network", true
}

// Start - unused function
func (network *MockNetwork) Start() {
}

// Stop - unused function
func (network *MockNetwork) Stop() {
}

// RequestConnectOutgoing - unused function
func (network *MockNetwork) RequestConnectOutgoing(replace bool, quit <-chan struct{}) {
}

// Disconnect - unused function
func (network *MockNetwork) Disconnect(badpeer network.Peer) {
}

// DisconnectPeers - unused function
func (network *MockNetwork) DisconnectPeers() {
}

// RegisterRPCName - unused function
func (network *MockNetwork) RegisterRPCName(name string, rcvr interface{}) {
}

// GetPeers - unused function
func (network *MockNetwork) GetPeers(options ...network.PeerOption) []network.Peer {
	return nil
}

// GetRoundTripper -- returns the network round tripper
func (network *MockNetwork) GetRoundTripper() http.RoundTripper {
	return http.DefaultTransport
}

// Ready - always ready
func (network *MockNetwork) Ready() chan struct{} {
	c := make(chan struct{})
	close(c)
	return c
}

// RegisterHandlers - empty implementation.
func (network *MockNetwork) RegisterHandlers(dispatch []network.TaggedMessageHandler) {
}

// ClearHandlers - empty implementation
func (network *MockNetwork) ClearHandlers() {
}

// RegisterHTTPHandler - empty implementation
func (network *MockNetwork) RegisterHTTPHandler(path string, handler http.Handler) {
<<<<<<< HEAD
}

// MakeHTTPRequest - basic client.Do request
func (network *MockNetwork) MakeHTTPRequest(client *http.Client,
	request *http.Request) (*http.Response, error) {
	return client.Do(request)
}

// OnNetworkAdvance - empty implementation
func (network *MockNetwork) OnNetworkAdvance() {}
=======
}
>>>>>>> 7f0413c9
<|MERGE_RESOLUTION|>--- conflicted
+++ resolved
@@ -95,17 +95,7 @@
 
 // RegisterHTTPHandler - empty implementation
 func (network *MockNetwork) RegisterHTTPHandler(path string, handler http.Handler) {
-<<<<<<< HEAD
-}
-
-// MakeHTTPRequest - basic client.Do request
-func (network *MockNetwork) MakeHTTPRequest(client *http.Client,
-	request *http.Request) (*http.Response, error) {
-	return client.Do(request)
 }
 
 // OnNetworkAdvance - empty implementation
-func (network *MockNetwork) OnNetworkAdvance() {}
-=======
-}
->>>>>>> 7f0413c9
+func (network *MockNetwork) OnNetworkAdvance() {}