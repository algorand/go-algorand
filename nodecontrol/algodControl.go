--- conflicted
+++ resolved
@@ -388,8 +388,6 @@
 // GetConsensus rebuild the consensus version from the data directroy
 func (nc NodeController) GetConsensus() (config.ConsensusProtocols, error) {
 	return config.PreloadConfigurableConsensusProtocols(nc.algodDataDir)
-<<<<<<< HEAD
-=======
 }
 
 // Shutdown requests the node to shut itself down
@@ -399,5 +397,4 @@
 		err = algodClient.Shutdown()
 	}
 	return err
->>>>>>> 91e4032e
 }