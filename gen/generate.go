// Copyright (C) 2019-2025 Algorand, Inc.
// This file is part of go-algorand
//
// go-algorand is free software: you can redistribute it and/or modify
// it under the terms of the GNU Affero General Public License as
// published by the Free Software Foundation, either version 3 of the
// License, or (at your option) any later version.
//
// go-algorand is distributed in the hope that it will be useful,
// but WITHOUT ANY WARRANTY; without even the implied warranty of
// MERCHANTABILITY or FITNESS FOR A PARTICULAR PURPOSE.  See the
// GNU Affero General Public License for more details.
//
// You should have received a copy of the GNU Affero General Public License
// along with go-algorand.  If not, see <https://www.gnu.org/licenses/>.

package gen

import (
	"fmt"
	"io"
	"math"
	"os"
	"path/filepath"
	"runtime"
	"sort"
	"sync"
	"sync/atomic"
	"time"

	"github.com/algorand/go-deadlock"

	"github.com/algorand/go-algorand/config"
	"github.com/algorand/go-algorand/data/account"
	"github.com/algorand/go-algorand/data/basics"
	"github.com/algorand/go-algorand/data/bookkeeping"
	"github.com/algorand/go-algorand/protocol"
	"github.com/algorand/go-algorand/util"
	"github.com/algorand/go-algorand/util/db"
)

// Genesis.json SchemaID
var schemaID = "v1"

var defaultSinkAddr = basics.Address{0x7, 0xda, 0xcb, 0x4b, 0x6d, 0x9e, 0xd1, 0x41, 0xb1, 0x75, 0x76, 0xbd, 0x45, 0x9a, 0xe6, 0x42, 0x1d, 0x48, 0x6d, 0xa3, 0xd4, 0xef, 0x22, 0x47, 0xc4, 0x9, 0xa3, 0x96, 0xb8, 0x2e, 0xa2, 0x21}
var defaultPoolAddr = basics.Address{0xff, 0xff, 0xff, 0xff, 0xff, 0xff, 0xff, 0xff, 0xff, 0xff, 0xff, 0xff, 0xff, 0xff, 0xff, 0xff, 0xff, 0xff, 0xff, 0xff, 0xff, 0xff, 0xff, 0xff, 0xff, 0xff, 0xff, 0xff, 0xff, 0xff, 0xff, 0xff}

// The number of MicroAlgos in the incentive pool at genesis.
var defaultIncentivePoolBalanceAtInception uint64 = 125e6 * 1e6

// TotalMoney represents the total amount of MicroAlgos in the system
const TotalMoney uint64 = 10 * 1e9 * 1e6

type genesisAllocation struct {
	Name   string
	Stake  uint64
	Online basics.Status
}

func u64absDiff(a, b uint64) uint64 {
	if a > b {
		return a - b
	}
	if b > a {
		return b - a
	}
	return 0
}

// testable inner function that doesn't touch filesystem
func setupGenerateGenesisFiles(genesisData *GenesisData, consensus config.ConsensusProtocols, verboseOut io.Writer) (proto protocol.ConsensusVersion, consensusParams config.ConsensusParams, allocation []genesisAllocation, err error) {
	err = nil
	// Backwards compatibility with older genesis files: if the consensus
	// protocol version is not specified, default to V0.
	proto = genesisData.ConsensusProtocol
	if proto == protocol.ConsensusVersion("") {
		proto = protocol.ConsensusCurrentVersion
	}

	// Backwards compatibility with older genesis files: if the fee sink
	// or the rewards pool is not specified, set their defaults.
	if (genesisData.FeeSink == basics.Address{}) {
		genesisData.FeeSink = defaultSinkAddr
	}
	if (genesisData.RewardsPool == basics.Address{}) {
		genesisData.RewardsPool = defaultPoolAddr
	}

	var ok bool
	consensusParams, ok = consensus[proto]
	if !ok {
		err = fmt.Errorf("protocol %s not supported", proto)
		return
	}

	var sum uint64
	allocation = make([]genesisAllocation, len(genesisData.Wallets))

	for i, wallet := range genesisData.Wallets {
		acct := genesisAllocation{
			Name:   wallet.Name,
			Stake:  uint64(float64(TotalMoney/100)*wallet.Stake + .5),
			Online: basics.Online,
		}
		if !wallet.Online {
			acct.Online = basics.Offline
		}
		allocation[i] = acct
		sum += acct.Stake
	}

	if sum != TotalMoney {
		fsum := float64(sum)
		ftot := float64(TotalMoney)
		if (math.Abs((fsum-ftot)/ftot) < 0.01) && (u64absDiff(sum, TotalMoney) < 10000) {
			if verboseOut != nil {
				fmt.Fprintf(verboseOut, "doing roundoff fixup expected total money %d actual sum %d\n", TotalMoney, sum)
			}
			// wallet stake is a float and roundoff might happen but we might be close enough to do fixup
			i := 0
			for sum != TotalMoney {
				if sum < TotalMoney {
					allocation[i].Stake++
					sum++
				} else {
					if allocation[i].Stake > consensusParams.MinBalance {
						allocation[i].Stake--
						sum--
					}
				}
				i = (i + 1) % len(allocation)
			}
		} else {
			panic(fmt.Sprintf("Amounts don't add up to TotalMoney - off by %v", int64(TotalMoney)-int64(sum)))
		}
	}
	return
}

// GenerateGenesisFiles generates the genesis.json file and wallet files for a give genesis configuration.
func GenerateGenesisFiles(genesisData GenesisData, consensus config.ConsensusProtocols, outDir string, verboseOut io.Writer) error {
	proto, consensusParams, allocation, err := setupGenerateGenesisFiles(&genesisData, consensus, verboseOut)
	if err != nil {
		return err
	}

	err = os.Mkdir(outDir, os.ModeDir|os.FileMode(0777))
	if err != nil && os.IsNotExist(err) {
		return fmt.Errorf("couldn't make output directory '%s': %v", outDir, err.Error())
	}

	return generateGenesisFiles(
		proto, consensusParams, allocation, genesisData, outDir, verboseOut,
	)
}

func generateGenesisFiles(protoVersion protocol.ConsensusVersion, protoParams config.ConsensusParams, allocation []genesisAllocation, genData GenesisData, outDir string, verboseOut io.Writer) (err error) {

	var (
		netName               = genData.NetworkName
		schemaVersionModifier = genData.VersionModifier
		firstWalletValid      = genData.FirstPartKeyRound
		lastWalletValid       = genData.LastPartKeyRound
		partKeyDilution       = genData.PartKeyDilution
		feeSink               = genData.FeeSink
		rewardsPool           = genData.RewardsPool
		devmode               = genData.DevMode
		rewardsBalance        = genData.RewardsPoolBalance
		comment               = genData.Comment

		genesisAddrs = make(map[string]basics.Address)
		records      = make(map[string]bookkeeping.GenesisAccountData)
	)

	if partKeyDilution == 0 {
		partKeyDilution = protoParams.DefaultKeyDilution
	}

	// Sort account names alphabetically
	sort.SliceStable(allocation, func(i, j int) bool {
		return allocation[i].Name < allocation[j].Name
	})
	rootKeyCreated := int64(0)
	partKeyCreated := int64(0)

	pendingWallets := make(chan genesisAllocation, len(allocation))

	concurrentWalletGenerators := runtime.NumCPU() * 2
	errorsChannel := make(chan error, concurrentWalletGenerators)
	verbose := verboseOut != nil
	verbosedOutput := make(chan string)
	var creatingWalletsWaitGroup sync.WaitGroup
	var writeMu deadlock.Mutex

	createWallet := func() {
		var err1 error
		defer creatingWalletsWaitGroup.Done()
		for {
			var wallet genesisAllocation
			select {
			case wallet = <-pendingWallets:
			default:
				return
			}
			var root account.Root
			var part account.PersistedParticipation

			wfilename := filepath.Join(outDir, config.RootKeyFilename(wallet.Name))
			pfilename := filepath.Join(outDir, config.PartKeyFilename(wallet.Name, uint64(firstWalletValid), uint64(lastWalletValid)))

			root, rootDB, rootkeyErr := loadRootKey(wfilename)
			if rootkeyErr != nil && !os.IsNotExist(rootkeyErr) {
				errorsChannel <- rootkeyErr
				return
			}

			part, partDB, partkeyErr := loadPartKeys(pfilename)
			if partkeyErr != nil && !os.IsNotExist(partkeyErr) && partkeyErr != account.ErrUnsupportedSchema {
				errorsChannel <- partkeyErr
				return
			}

			if rootkeyErr == nil && partkeyErr == nil {
				if verbose {
					verbosedOutput <- fmt.Sprintln("Reusing existing wallet:", wfilename, pfilename)
				}
			} else {
				// At this point either rootKeys is valid or rootkeyErr != nil
				// Likewise, either partkey is valid or partkeyErr != nil
				if rootkeyErr != nil {
					os.Remove(wfilename)

					rootDB, err1 = db.MakeErasableAccessor(wfilename)
					if err1 != nil {
						err1 = fmt.Errorf("couldn't open root DB accessor %s: %v", wfilename, err1)
					} else {
						root, err1 = account.GenerateRoot(rootDB)
					}
					if err1 != nil {
						os.Remove(wfilename)
						errorsChannel <- err1
						return
					}
					if verbose {
						verbosedOutput <- fmt.Sprintf("Created new rootkey: %s", wfilename)
					}
					atomic.AddInt64(&rootKeyCreated, 1)
				}

				if partkeyErr != nil && wallet.Online == basics.Online {
					os.Remove(pfilename)

					partDB, err1 = db.MakeErasableAccessor(pfilename)
					if err1 != nil {
						err1 = fmt.Errorf("couldn't open participation DB accessor %s: %v", pfilename, err1)
						os.Remove(pfilename)
						errorsChannel <- err1
						return
					}
					if verbose {
						verbosedOutput <- fmt.Sprintf("Generating %s's keys for a period of %d rounds", wallet.Name, lastWalletValid.SubSaturate(firstWalletValid))
					}

<<<<<<< HEAD
					part, err = account.FillDBWithParticipationKeys(partDB, root.Address(), firstWalletValid, lastWalletValid, partKeyDilution)
					if err != nil {
						err = fmt.Errorf("could not generate new participation file %s: %v", pfilename, err)
=======
					part, err1 = account.FillDBWithParticipationKeys(partDB, root.Address(), basics.Round(firstWalletValid), basics.Round(lastWalletValid), partKeyDilution)
					if err1 != nil {
						err1 = fmt.Errorf("could not generate new participation file %s: %v", pfilename, err1)
>>>>>>> 7ce14c20
						os.Remove(pfilename)
						errorsChannel <- err1
						return
					}
					if verbose {
						verbosedOutput <- fmt.Sprintf("participation key generation for %s completed successfully", wallet.Name)
					}
					atomic.AddInt64(&partKeyCreated, 1)
				}
			}

			var data bookkeeping.GenesisAccountData
			data.Status = wallet.Online
			data.MicroAlgos.Raw = wallet.Stake
			if wallet.Online == basics.Online {
				data.VoteID = part.VotingSecrets().OneTimeSignatureVerifier
				data.SelectionID = part.VRFSecrets().PK
				data.VoteFirstValid = part.FirstValid
				data.VoteLastValid = part.LastValid
				data.VoteKeyDilution = part.KeyDilution
				if protoParams.EnableStateProofKeyregCheck {
					data.StateProofID = part.StateProofVerifier().Commitment
				}
			}

			writeMu.Lock()
			records[wallet.Name] = data

			genesisAddrs[wallet.Name] = root.Address()
			writeMu.Unlock()

			rootDB.Close()
			if wallet.Online == basics.Online {
				partDB.Close()
			}
		}
	}

	for _, wallet := range allocation {
		pendingWallets <- wallet
	}

	if verbose {
		// create a listener for the verbosedOutput
		go func() {
			for textOut := range verbosedOutput {
				fmt.Fprintf(verboseOut, "%s\n", textOut)
			}
		}()
	}

	createStart := time.Now()
	creatingWalletsWaitGroup.Add(concurrentWalletGenerators)
	for routinesCounter := 0; routinesCounter < concurrentWalletGenerators; routinesCounter++ {
		go createWallet()
	}

	// wait until all goroutines are done.
	creatingWalletsWaitGroup.Wait()

	close(verbosedOutput)

	// check to see if we had any errors.
	select {
	case err1 := <-errorsChannel:
		return err1
	default:
	}

	genesisAddrs["FeeSink"] = feeSink
	genesisAddrs["RewardsPool"] = rewardsPool

	if verbose {
		fmt.Fprintln(verboseOut, protoVersion, protoParams.MinBalance)
	}

	if rewardsBalance < protoParams.MinBalance {
		// Needs to at least have min balance
		rewardsBalance = protoParams.MinBalance
	}

	records["FeeSink"] = bookkeeping.GenesisAccountData{
		Status:     basics.NotParticipating,
		MicroAlgos: basics.MicroAlgos{Raw: protoParams.MinBalance},
	}

	records["RewardsPool"] = bookkeeping.GenesisAccountData{
		Status:     basics.NotParticipating,
		MicroAlgos: basics.MicroAlgos{Raw: rewardsBalance},
	}

	// Add FeeSink and RewardsPool to allocation slice to be handled with other allocations.
	sinkAcct := genesisAllocation{
		Name: "FeeSink",
	}
	poolAcct := genesisAllocation{
		Name: "RewardsPool",
	}

	alloc2 := make([]genesisAllocation, 0, len(allocation)+2)
	alloc2 = append(alloc2, poolAcct, sinkAcct)
	alloc2 = append(alloc2, allocation...)
	allocation = alloc2

	g := bookkeeping.Genesis{
		SchemaID:    schemaID + schemaVersionModifier,
		Proto:       protoVersion,
		Network:     protocol.NetworkID(netName),
		Timestamp:   0,
		FeeSink:     feeSink.String(),
		RewardsPool: rewardsPool.String(),
		Comment:     comment,
		DevMode:     devmode,
	}

	for _, wallet := range allocation {
		walletData := records[wallet.Name]

		g.Allocation = append(g.Allocation, bookkeeping.GenesisAllocation{
			Address: genesisAddrs[wallet.Name].String(),
			Comment: wallet.Name,
			State:   walletData,
		})
	}

	jsonData := protocol.EncodeJSON(g)
	err = os.WriteFile(filepath.Join(outDir, config.GenesisJSONFile), append(jsonData, '\n'), 0666)

	if (verbose) && (rootKeyCreated > 0 || partKeyCreated > 0) {
		fmt.Printf("Created %d new rootkeys and %d new partkeys in %s.\n", rootKeyCreated, partKeyCreated, time.Since(createStart))
		fmt.Printf("NOTICE: Participation keys are valid for a period of %d rounds. After this many rounds the network will stall unless new keys are registered.\n", lastWalletValid-firstWalletValid)
	}

	return
}

// If err != nil, rootDB needs to be closed.
func loadRootKey(filename string) (root account.Root, rootDB db.Accessor, err error) {
	if !util.FileExists(filename) {
		err = os.ErrNotExist
		return
	}
	rootDB, err = db.MakeAccessor(filename, true, false)
	if err != nil {
		err = fmt.Errorf("couldn't load existing root file %s: %v", filename, err)
		return
	}

	root, err = account.RestoreRoot(rootDB)
	if err == nil {
		return //nolint:nilerr // intentional
	}

	err = fmt.Errorf("could not restore existing root file %s: %v", filename, err)
	rootDB.Close()
	return
}

// If err != nil, partDB needs to be closed.
func loadPartKeys(filename string) (part account.PersistedParticipation, partDB db.Accessor, err error) {
	if !util.FileExists(filename) {
		err = os.ErrNotExist
		return
	}
	partDB, err = db.MakeAccessor(filename, true, false)
	if err != nil {
		err = fmt.Errorf("couldn't load existing participation file %s: %v", filename, err)
		return
	}

	part, err = account.RestoreParticipation(partDB)
	if err == nil {
		return //nolint:nilerr // intentional
	}

	// Don't override 'unsupported schema' error
	if err != account.ErrUnsupportedSchema {
		err = fmt.Errorf("couldn't restore existing participation file %s: %v", filename, err)
	}
	partDB.Close()
	return
}<|MERGE_RESOLUTION|>--- conflicted
+++ resolved
@@ -261,15 +261,9 @@
 						verbosedOutput <- fmt.Sprintf("Generating %s's keys for a period of %d rounds", wallet.Name, lastWalletValid.SubSaturate(firstWalletValid))
 					}
 
-<<<<<<< HEAD
-					part, err = account.FillDBWithParticipationKeys(partDB, root.Address(), firstWalletValid, lastWalletValid, partKeyDilution)
-					if err != nil {
-						err = fmt.Errorf("could not generate new participation file %s: %v", pfilename, err)
-=======
-					part, err1 = account.FillDBWithParticipationKeys(partDB, root.Address(), basics.Round(firstWalletValid), basics.Round(lastWalletValid), partKeyDilution)
+					part, err1 = account.FillDBWithParticipationKeys(partDB, root.Address(), firstWalletValid, lastWalletValid, partKeyDilution)
 					if err1 != nil {
 						err1 = fmt.Errorf("could not generate new participation file %s: %v", pfilename, err1)
->>>>>>> 7ce14c20
 						os.Remove(pfilename)
 						errorsChannel <- err1
 						return
