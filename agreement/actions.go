// Copyright (C) 2019-2020 Algorand, Inc.
// This file is part of go-algorand
//
// go-algorand is free software: you can redistribute it and/or modify
// it under the terms of the GNU Affero General Public License as
// published by the Free Software Foundation, either version 3 of the
// License, or (at your option) any later version.
//
// go-algorand is distributed in the hope that it will be useful,
// but WITHOUT ANY WARRANTY; without even the implied warranty of
// MERCHANTABILITY or FITNESS FOR A PARTICULAR PURPOSE.  See the
// GNU Affero General Public License for more details.
//
// You should have received a copy of the GNU Affero General Public License
// along with go-algorand.  If not, see <https://www.gnu.org/licenses/>.

package agreement

import (
	"context"
	"fmt"

	"github.com/algorand/go-algorand/logging/logspec"
	"github.com/algorand/go-algorand/logging/telemetryspec"
	"github.com/algorand/go-algorand/protocol"
)

//go:generate stringer -type=actionType
type actionType int

const (
	noop actionType = iota

	// network
	ignore
	broadcast
	relay
	disconnect
	broadcastVotes

	// crypto
	verifyVote
	verifyPayload
	verifyBundle

	// ledger
	ensure
	stageDigest

	// time
	rezero

	// logical
	attest
	assemble
	repropose

	// disk
	checkpoint
)

type action interface {
	t() actionType
	persistent() bool
	do(context.Context, *Service)

	String() string
}

type nonpersistent struct{}

func (nonpersistent) persistent() bool {
	return false
}

type noopAction struct {
	nonpersistent
}

func (a noopAction) t() actionType {
	return noop
}

func (a noopAction) do(context.Context, *Service) {}

func (a noopAction) String() string {
	return a.t().String()
}

type networkAction struct {
	nonpersistent

	// ignore, broadcast, broadcastVotes, relay, disconnect
	T actionType

	Tag protocol.Tag
	h   MessageHandle // this is cleared to correctly handle ephemeral network state on recovery

	UnauthenticatedVote   unauthenticatedVote
	UnauthenticatedBundle unauthenticatedBundle
	CompoundMessage       compoundMessage

	UnauthenticatedVotes []unauthenticatedVote

	Err serializableError
}

func (a networkAction) t() actionType {
	return a.T
}

func (a networkAction) String() string {
	if a.t() == ignore || a.t() == disconnect {
		return fmt.Sprintf("%s: %5v", a.t().String(), a.Err)
	}
	if a.Tag == protocol.ProposalPayloadTag {
		return fmt.Sprintf("%s: %2v: %5v", a.t().String(), a.Tag, a.CompoundMessage.Proposal.value())
	}
	return fmt.Sprintf("%s: %2v", a.t().String(), a.Tag)
}

func (a networkAction) do(ctx context.Context, s *Service) {
	if a.T == broadcastVotes {
		tag := protocol.AgreementVoteTag
		for i, uv := range a.UnauthenticatedVotes {
			data := protocol.Encode(uv)
			sendErr := s.Network.Broadcast(tag, data)
			if sendErr != nil {
				s.log.Warnf("Network was unable to queue votes for broadcast(%v). %d / %d votes for round %d period %d step %d were dropped.",
					sendErr,
					len(a.UnauthenticatedVotes)-i, len(a.UnauthenticatedVotes),
					uv.R.Round,
					uv.R.Period,
					uv.R.Step)
				break
			}
			if ctx.Err() != nil {
				break
			}
		}
		return
	}

	var data []byte
	switch a.Tag {
	case protocol.AgreementVoteTag:
		data = protocol.Encode(a.UnauthenticatedVote)
	case protocol.VoteBundleTag:
		data = protocol.Encode(a.UnauthenticatedBundle)
	case protocol.ProposalPayloadTag:
		msg := a.CompoundMessage
		payload := transmittedPayload{
			unauthenticatedProposal: msg.Proposal,
			PriorVote:               msg.Vote,
		}
		data = protocol.Encode(payload)
	}

	switch a.T {
	case broadcast:
		s.Network.Broadcast(a.Tag, data)
	case relay:
		s.Network.Relay(a.h, a.Tag, data)
	case disconnect:
		s.Network.Disconnect(a.h)
	case ignore:
		// pass
	}
}

type cryptoAction struct {
	nonpersistent

	// verify{Vote,Payload,Bundle}
	T actionType

	M         message
	Proposal  proposalValue // TODO deprecate
	Round     round
	Period    period
	Pinned    bool
	TaskIndex int
}

func (a cryptoAction) t() actionType {
	return a.T
}

func (a cryptoAction) String() string {
	return a.t().String()
}

func (a cryptoAction) do(ctx context.Context, s *Service) {
	switch a.T {
	case verifyVote:
		s.demux.verifyVote(ctx, a.M, a.TaskIndex, a.Round, a.Period)
	case verifyPayload:
		s.demux.verifyPayload(ctx, a.M, a.Round, a.Period, a.Pinned)
	case verifyBundle:
		s.demux.verifyBundle(ctx, a.M, a.Round, a.Period)
	}
}

type ensureAction struct {
	nonpersistent

	// the payload that we will give to the ledger
	Payload proposal
	// the certificate proving commitment
	Certificate Certificate
}

func (a ensureAction) t() actionType {
	return ensure
}

func (a ensureAction) String() string {
	return fmt.Sprintf("%s: %.5s: %v, %v, %.5s", a.t().String(), a.Payload.Digest().String(), a.Certificate.Round, a.Certificate.Period, a.Certificate.Proposal.BlockDigest.String())
}

func (a ensureAction) do(ctx context.Context, s *Service) {
	logEvent := logspec.AgreementEvent{
		Hash:   a.Certificate.Proposal.BlockDigest.String(),
		Round:  uint64(a.Certificate.Round),
		Period: uint64(a.Certificate.Period),
		Sender: a.Certificate.Proposal.OriginalProposer.String(),
	}

	if a.Payload.ve != nil {
		logEvent.Type = logspec.RoundConcluded
		s.log.with(logEvent).Infof("committed round %d with pre-validated block %v", a.Certificate.Round, a.Certificate.Proposal)
		s.log.EventWithDetails(telemetryspec.Agreement, telemetryspec.BlockAcceptedEvent, telemetryspec.BlockAcceptedEventDetails{
			Address: a.Certificate.Proposal.OriginalProposer.String(),
			Hash:    a.Certificate.Proposal.BlockDigest.String(),
			Round:   uint64(a.Certificate.Round),
		})
		s.Ledger.EnsureValidatedBlock(a.Payload.ve, a.Certificate)
	} else {
		block := a.Payload.Block
<<<<<<< HEAD
		logEvent.Type = logspec.RoundConcluded
		s.log.with(logEvent).Infof("committed round %v with block %v", a.Certificate.Round, a.Certificate.Proposal)
		s.log.EventWithDetails(telemetryspec.Agreement, telemetryspec.BlockAcceptedEvent, telemetryspec.BlockAcceptedEventDetails{
			Address: a.Certificate.Proposal.OriginalProposer.String(),
			Hash:    a.Certificate.Proposal.BlockDigest.String(),
			Round:   uint64(a.Certificate.Round),
		})
		s.Ledger.EnsureBlock(block, a.Certificate)
=======
		if !a.PayloadOk {
			logEvent.Type = logspec.RoundWaiting
			s.log.with(logEvent).Infof("round %d concluded without block for %v; waiting on ledger", a.Certificate.Round, a.Certificate.Proposal)
			s.Ledger.EnsureDigest(a.Certificate, s.quit, s.voteVerifier)
		} else {
			logEvent.Type = logspec.RoundConcluded
			s.log.with(logEvent).Infof("committed round %d with block %v", a.Certificate.Round, a.Certificate.Proposal)
			s.log.EventWithDetails(telemetryspec.Agreement, telemetryspec.BlockAcceptedEvent, telemetryspec.BlockAcceptedEventDetails{
				Address: a.Certificate.Proposal.OriginalProposer.String(),
				Hash:    a.Certificate.Proposal.BlockDigest.String(),
				Round:   uint64(a.Certificate.Round),
			})
			s.Ledger.EnsureBlock(block, a.Certificate)
		}
>>>>>>> f81ad460
	}
	logEventStart := logEvent
	logEventStart.Type = logspec.RoundStart
	s.log.with(logEventStart).Infof("finished round %d", a.Certificate.Round)
	s.tracer.timeR().StartRound(a.Certificate.Round + 1)
	s.tracer.timeR().RecStep(0, propose, bottom)
}

type stageDigestAction struct {
	nonpersistent
	// Certificate identifies a block and is a proof commitment
	Certificate Certificate // a block digest is probably sufficient; keep certificate for now to match ledger interface
}

func (a stageDigestAction) t() actionType {
	return stageDigest
}

func (a stageDigestAction) String() string {
	return fmt.Sprintf("%s: %.5s. %v. %v", a.t().String(), a.Certificate.Proposal.BlockDigest.String(), a.Certificate.Round, a.Certificate.Period)
}

func (a stageDigestAction) do(ctx context.Context, service *Service) {
	logEvent := logspec.AgreementEvent{
		Hash:   a.Certificate.Proposal.BlockDigest.String(),
		Round:  uint64(a.Certificate.Round),
		Period: uint64(a.Certificate.Period),
		Sender: a.Certificate.Proposal.OriginalProposer.String(),
		Type:   logspec.RoundWaiting,
	}
	service.log.with(logEvent).Infof("round %v concluded without block for %v; (async) waiting on ledger", a.Certificate.Round, a.Certificate.Proposal)
	service.Ledger.EnsureDigest(a.Certificate, service.voteVerifier)
}

type rezeroAction struct {
	nonpersistent

	Round round
}

func (a rezeroAction) t() actionType {
	return rezero
}

func (a rezeroAction) String() string {
	return a.t().String()
}

func (a rezeroAction) do(ctx context.Context, s *Service) {
	s.Clock = s.Clock.Zero()
}

type pseudonodeAction struct {
	// assemble, repropose, attest
	T actionType

	Round    round
	Period   period
	Step     step
	Proposal proposalValue
}

func (a pseudonodeAction) t() actionType {
	return a.T
}

func (a pseudonodeAction) String() string {
	return fmt.Sprintf("%v %3v-%2v-%2v: %.5v", a.t().String(), a.Round, a.Period, a.Step, a.Proposal.BlockDigest.String())
}

func (a pseudonodeAction) persistent() bool {
	return a.T == attest
}

func (a pseudonodeAction) do(ctx context.Context, s *Service) {
	// making proposals and/or voting are opportunistic actions. If we're unable to generate the proposals/votes
	// due some internal reason, we should just drop that; the protocol would recover by using other proposers and/or
	// will go to the next period.
	switch a.T {
	// loopback
	case assemble:
		events, err := s.loopback.MakeProposals(ctx, a.Round, a.Period)
		switch err {
		case nil:
			s.demux.prioritize(events)
		case errPseudonodeNoProposals:
			// no participation keys, do nothing.
		default:
			s.log.Errorf("pseudonode.MakeProposals call failed %v", err)
		}
	case repropose:
		logEvent := logspec.AgreementEvent{
			Type:   logspec.VoteAttest,
			Round:  uint64(a.Round),
			Period: uint64(a.Period),
			Step:   uint64(propose),
			Hash:   a.Proposal.BlockDigest.String(),
		}
		s.log.with(logEvent).Infof("repropose to %v at (%v, %v, %v)", a.Proposal, a.Round, a.Period, propose)
		// create a channel that would get closed when we're done storing the persistence information to disk.
		// ( or will let us know if we failed ! )
		persistStateDone := make(chan error)
		close(persistStateDone)
		events, err := s.loopback.MakeVotes(ctx, a.Round, a.Period, propose, a.Proposal, persistStateDone)
		switch err {
		case nil:
			// no error.
			s.demux.prioritize(events)
		case errPseudonodeNoVotes:
			// do nothing
		default:
			// otherwise,
			s.log.Errorf("pseudonode.MakeVotes call failed for reproposal(%v) %v", a.T, err)
		}
	case attest:
		logEvent := logspec.AgreementEvent{
			Type:   logspec.VoteAttest,
			Round:  uint64(a.Round),
			Period: uint64(a.Period),
			Step:   uint64(a.Step),
			Hash:   a.Proposal.BlockDigest.String(),
		}
		s.log.with(logEvent).Infof("attested to %v at (%v, %v, %v)", a.Proposal, a.Round, a.Period, a.Step)
		// create a channel that would get closed when we're done storing the persistence information to disk.
		// ( or will let us know if we failed ! )
		persistStateDone := make(chan error)
		voteEvents, err := s.loopback.MakeVotes(ctx, a.Round, a.Period, a.Step, a.Proposal, persistStateDone)
		switch err {
		case nil:
			// no error.
			persistCompleteEvents := s.persistState(persistStateDone)
			// we want to place there two one after the other. That way, the second would not get executed up until the first one is complete.
			s.demux.prioritize(persistCompleteEvents)
			s.demux.prioritize(voteEvents)
		default:
			// otherwise,
			s.log.Errorf("pseudonode.MakeVotes call failed(%v) %v", a.T, err)
			fallthrough // just so that we would close the channel.
		case errPseudonodeNoVotes:
			// do nothing; we're closing the channel just to avoid leaving open channels, but it's not
			// really do anything at this point.
			close(persistStateDone)
		}
	}
}

func ignoreAction(e messageEvent, err serializableError) action {
	return networkAction{T: ignore, Err: err, h: e.Input.MessageHandle}
}

func disconnectAction(e messageEvent, err serializableError) action {
	return networkAction{T: disconnect, Err: err, h: e.Input.MessageHandle}
}

func broadcastAction(tag protocol.Tag, o interface{}) action {
	a := networkAction{T: broadcast, Tag: tag}
	// TODO would be good to have compiler check this (and related) type switch
	// by specializing one method per type
	switch tag {
	case protocol.AgreementVoteTag:
		a.UnauthenticatedVote = o.(unauthenticatedVote)
	case protocol.VoteBundleTag:
		a.UnauthenticatedBundle = o.(unauthenticatedBundle)
	case protocol.ProposalPayloadTag:
		a.CompoundMessage = o.(compoundMessage)
	}
	return a
}

func relayAction(e messageEvent, tag protocol.Tag, o interface{}) action {
	a := networkAction{T: relay, h: e.Input.MessageHandle, Tag: tag}
	// TODO would be good to have compiler check this (and related) type switch
	// by specializing one method per type
	switch tag {
	case protocol.AgreementVoteTag:
		a.UnauthenticatedVote = o.(unauthenticatedVote)
	case protocol.VoteBundleTag:
		a.UnauthenticatedBundle = o.(unauthenticatedBundle)
	case protocol.ProposalPayloadTag:
		a.CompoundMessage = o.(compoundMessage)
	}
	return a
}

func verifyBundleAction(e messageEvent, r round, p period) action {
	return cryptoAction{T: verifyBundle, M: e.Input, Round: r, Period: p}
}

func verifyVoteAction(e messageEvent, r round, p period, taskIndex int) action {
	return cryptoAction{T: verifyVote, M: e.Input, Round: r, Period: p, TaskIndex: taskIndex}
}

func verifyPayloadAction(e messageEvent, r round, p period, pinned bool) action {
	return cryptoAction{T: verifyPayload, M: e.Input, Round: r, Period: p, Pinned: pinned}
}

func zeroAction(t actionType) action {
	switch t {
	case noop:
		return noopAction{}
	case ignore, broadcast, relay, disconnect, broadcastVotes:
		return networkAction{}
	case verifyVote, verifyPayload, verifyBundle:
		return cryptoAction{}
	case ensure:
		return ensureAction{}
	case rezero:
		return rezeroAction{}
	case attest, assemble, repropose:
		return pseudonodeAction{}
	case checkpoint:
		return checkpointAction{}
	default:
		err := fmt.Errorf("bad action type: %v", t)
		panic(err)
	}
}

type checkpointAction struct {
	Round  round
	Period period
	Step   step
	Err    serializableError
	done   chan error // an output channel to let the pseudonode that we're done processing. We don't want to serialize that, since it's not needed in recovery/autopsy
}

func (c checkpointAction) t() actionType {
	return checkpoint
}

func (c checkpointAction) persistent() bool {
	return false
}

func (c checkpointAction) do(ctx context.Context, s *Service) {
	logEvent := logspec.AgreementEvent{
		Type:   logspec.Persisted,
		Round:  uint64(c.Round),
		Period: uint64(c.Period),
		Step:   uint64(c.Step),
	}
	if c.Err == nil {
		s.log.with(logEvent).Infof("checkpoint at (%v, %v, %v)", c.Round, c.Period, c.Step)
	} else {
		s.log.with(logEvent).Errorf("checkpoint at (%v, %v, %v) failed : %v", c.Round, c.Period, c.Step, c.Err)
		if c.done != nil {
			c.done <- c.Err
		}
	}
	if c.done != nil {
		close(c.done)
	} else {
		// c.done == nil
		// we don't expect this to happen in recovery
		s.log.with(logEvent).Errorf("checkpoint action for (%v, %v, %v) reached with nil completion channel", c.Round, c.Period, c.Step)
	}
	return
}

func (c checkpointAction) String() string {
	return c.t().String()
}<|MERGE_RESOLUTION|>--- conflicted
+++ resolved
@@ -237,31 +237,14 @@
 		s.Ledger.EnsureValidatedBlock(a.Payload.ve, a.Certificate)
 	} else {
 		block := a.Payload.Block
-<<<<<<< HEAD
 		logEvent.Type = logspec.RoundConcluded
-		s.log.with(logEvent).Infof("committed round %v with block %v", a.Certificate.Round, a.Certificate.Proposal)
+		s.log.with(logEvent).Infof("committed round %d with block %v", a.Certificate.Round, a.Certificate.Proposal)
 		s.log.EventWithDetails(telemetryspec.Agreement, telemetryspec.BlockAcceptedEvent, telemetryspec.BlockAcceptedEventDetails{
 			Address: a.Certificate.Proposal.OriginalProposer.String(),
 			Hash:    a.Certificate.Proposal.BlockDigest.String(),
 			Round:   uint64(a.Certificate.Round),
 		})
 		s.Ledger.EnsureBlock(block, a.Certificate)
-=======
-		if !a.PayloadOk {
-			logEvent.Type = logspec.RoundWaiting
-			s.log.with(logEvent).Infof("round %d concluded without block for %v; waiting on ledger", a.Certificate.Round, a.Certificate.Proposal)
-			s.Ledger.EnsureDigest(a.Certificate, s.quit, s.voteVerifier)
-		} else {
-			logEvent.Type = logspec.RoundConcluded
-			s.log.with(logEvent).Infof("committed round %d with block %v", a.Certificate.Round, a.Certificate.Proposal)
-			s.log.EventWithDetails(telemetryspec.Agreement, telemetryspec.BlockAcceptedEvent, telemetryspec.BlockAcceptedEventDetails{
-				Address: a.Certificate.Proposal.OriginalProposer.String(),
-				Hash:    a.Certificate.Proposal.BlockDigest.String(),
-				Round:   uint64(a.Certificate.Round),
-			})
-			s.Ledger.EnsureBlock(block, a.Certificate)
-		}
->>>>>>> f81ad460
 	}
 	logEventStart := logEvent
 	logEventStart.Type = logspec.RoundStart
