// Copyright (C) 2019-2021 Algorand, Inc.
// This file is part of go-algorand
//
// go-algorand is free software: you can redistribute it and/or modify
// it under the terms of the GNU Affero General Public License as
// published by the Free Software Foundation, either version 3 of the
// License, or (at your option) any later version.
//
// go-algorand is distributed in the hope that it will be useful,
// but WITHOUT ANY WARRANTY; without even the implied warranty of
// MERCHANTABILITY or FITNESS FOR A PARTICULAR PURPOSE.  See the
// GNU Affero General Public License for more details.
//
// You should have received a copy of the GNU Affero General Public License
// along with go-algorand.  If not, see <https://www.gnu.org/licenses/>.

package fuzzer

import (
	"bytes"
	"context"
	"encoding/binary"
	"fmt"
	"io"
	"math/rand"
	"os"
	"reflect"
	"runtime/pprof"
	"sync"
	"time"

	"github.com/algorand/go-deadlock"

	"github.com/algorand/go-algorand/crypto"
	"github.com/algorand/go-algorand/network"
	"github.com/algorand/go-algorand/protocol"
	"github.com/algorand/go-algorand/util/timers"
)

var maxEventQueueWait = time.Second * 3

type NetworkFacadeMessage struct {
	tag    protocol.Tag
	data   []byte
	source int
}

// NetworkFacade is the "stub" that is applied between the agreement service gossip network implementation and the fuzzer network.
type NetworkFacade struct {
	network.GossipNode
	NetworkFilter
	timers.Clock
	nodeID                         int
	mux                            *network.Multiplexer
	fuzzer                         *Fuzzer
	downstream                     DownstreamFilter
	downstreamMu                   deadlock.Mutex
	clockSync                      deadlock.Mutex
	zeroClock                      int
	clocks                         map[int]chan time.Time
	pendingOutgoingMsg             []NetworkFacadeMessage
	pendingOutgoingMsgMu           deadlock.Mutex
	pendingIncomingMsg             []NetworkFacadeMessage
	pendingIncomingMsgMu           deadlock.Mutex
	pendingOutgoingMsgNotification context.CancelFunc
	debugMessages                  bool
	eventsQueues                   map[string]int
	eventsQueuesMu                 deadlock.Mutex
	eventsQueuesCh                 chan int
	rand                           *rand.Rand
	timeoutAtInitOnce              sync.Once
	timeoutAtInitWait              sync.WaitGroup
	peerToNode                     map[network.Peer]int
}

// MakeNetworkFacade creates a facade with a given nodeID.
func MakeNetworkFacade(fuzzer *Fuzzer, nodeID int) *NetworkFacade {
	n := &NetworkFacade{
		fuzzer:         fuzzer,
		nodeID:         nodeID,
		mux:            network.MakeMultiplexer(fuzzer.log),
		clocks:         make(map[int]chan time.Time),
		eventsQueues:   make(map[string]int),
		eventsQueuesCh: make(chan int, 1000),
		rand:           rand.New(rand.NewSource(int64(nodeID))),
		peerToNode:     make(map[network.Peer]int, fuzzer.nodesCount),
		debugMessages:  false,
	}
	n.timeoutAtInitWait.Add(1)
	for i := 0; i < fuzzer.nodesCount; i++ {
		n.peerToNode[network.Peer(new(int))] = i
	}
	return n
}

func (n *NetworkFacade) WaitForTimeoutAt() {
	n.timeoutAtInitWait.Wait()
}

func (n *NetworkFacade) ResetWaitForTimeoutAt() {
	n.timeoutAtInitWait = sync.WaitGroup{}
	n.timeoutAtInitWait.Add(1)
	n.timeoutAtInitOnce = sync.Once{}
}

func (n *NetworkFacade) UpdateEventsQueue(queueName string, queueLength int) {
	n.eventsQueuesMu.Lock()
	n.eventsQueues[queueName] = queueLength
	sum := 0
	for _, v := range n.eventsQueues {
		sum += v
	}
	n.eventsQueuesMu.Unlock()
	n.eventsQueuesCh <- sum
}

func (n *NetworkFacade) DumpQueues() {
	queues := "----------------------\n"
	n.eventsQueuesMu.Lock()
	for k, v := range n.eventsQueues {
		queues += fmt.Sprintf("Queue %s has %d items\n", k, v)
	}
	n.eventsQueuesMu.Unlock()
	queues += "----------------------\n"
	fmt.Printf(queues)
}

func (n *NetworkFacade) WaitForEventsQueue(cleared bool) {
	ledger := n.fuzzer.ledgers[n.nodeID]
	if cleared {
		// wait until we get a zero from the event channel.
		maxWait := time.After(maxEventQueueWait)
		for {

			select {
			case v := <-n.eventsQueuesCh:
				if v == 0 {
					return
				}
			case <-ledger.GetEnsuringDigestCh(true):
				if n.debugMessages {
					fmt.Printf("NetworkFacade service-%v entered ensuring digest mode\n", n.nodeID)
				}
				// ensure digest started.
				if ledger.TryEnsuringDigest() == true {
					// we've tried and failed to sync the ledger from other nodes/
					return
				}
				// keep waiting, as we've just update the ledger from another node.
			case <-maxWait:
				n.DumpQueues()
				//panic("Waiting for event processing for 0 took too long")
				pprof.Lookup("goroutine").WriteTo(os.Stdout, 1)
				os.Exit(1)
			}

		}
	} else {
		if ledger.IsEnsuringDigest() {
			return
		}
		// wait until we get a non-zero from the event channel.
		maxWait := time.After(maxEventQueueWait)
		for {
			select {
			case v := <-n.eventsQueuesCh:
				if v != 0 {
					return
				}
			case <-maxWait:
				n.DumpQueues()
				panic("Waiting for event processing for non zero took too long")
			}
		}
	}
}

func (n *NetworkFacade) LoadMessage(node network.Peer, key []crypto.Digest) ([][]byte,bool) {
	return nil, true
}

// Broadcast
func (n *NetworkFacade) Broadcast(ctx context.Context, tag protocol.Tag, data []byte, wait bool, exclude network.Peer) error {
	excludeNode := -1
	if exclude != nil {
		excludeNode = n.peerToNode[exclude]
	}
	return n.broadcast(tag, data, excludeNode, "NetworkFacade service-%v Broadcast %v %v\n")
}

func (n *NetworkFacade) BroadcastArray(ctx context.Context, tag []protocol.Tag, data [][]byte, pacer chan int, wait bool, exclude network.Peer) error {
	excludeNode := -1
	if exclude != nil {
		excludeNode = n.peerToNode[exclude]
	}
	for i := range data {
		err := n.broadcast(tag[i], data[i], excludeNode, "NetworkFacade service-%v Broadcast %v %v\n")
		if err != nil {
<<<<<<< HEAD
			 return err
=======
			return err
>>>>>>> 9391630c
		}
	}
	return nil
}

// Relay
func (n *NetworkFacade) Relay(ctx context.Context, tag protocol.Tag, data []byte, wait bool, exclude network.Peer) error {
	return n.Broadcast(ctx, tag, data, wait, exclude)
}

func (n *NetworkFacade) RelayArray(ctx context.Context, tag []protocol.Tag, data [][]byte, wait bool, exclude network.Peer) error {
	for i := range data {
		if err := n.Broadcast(ctx, tag[i], data[i], wait, exclude); err != nil {
			return err
		}
	}
	return nil
}

<<<<<<< HEAD

=======
>>>>>>> 9391630c
func (n *NetworkFacade) broadcast(tag protocol.Tag, data []byte, exclude int, debugMsg string) error {
	n.pendingOutgoingMsgMu.Lock()
	defer n.pendingOutgoingMsgMu.Unlock()
	n.pendingOutgoingMsg = append(n.pendingOutgoingMsg, NetworkFacadeMessage{tag, data, exclude})
	if len(n.pendingOutgoingMsg) == 1 && n.pendingOutgoingMsgNotification != nil {
		n.pendingOutgoingMsgNotification()
		n.pendingOutgoingMsgNotification = nil
	}
	if n.debugMessages {
		fmt.Printf(debugMsg, n.nodeID, tag, data[:6])
	}
	return nil
}

// push the queued message downstream.
func (n *NetworkFacade) PushDownstreamMessage(newMsg context.CancelFunc) bool {
	n.pendingOutgoingMsgMu.Lock()

	if len(n.pendingOutgoingMsg) == 0 {
		if newMsg != nil {
			n.pendingOutgoingMsgNotification = newMsg
		}
		n.pendingOutgoingMsgMu.Unlock()
		return false
	}
	msg := n.pendingOutgoingMsg[0]
	n.pendingOutgoingMsg = n.pendingOutgoingMsg[1:]
	if len(n.pendingOutgoingMsg) == 0 && newMsg != nil {
		n.pendingOutgoingMsgNotification = newMsg
	}
	n.pendingOutgoingMsgMu.Unlock()
	if n.debugMessages {
		fmt.Printf("NetworkFacade service-%v SendMessage %v %v\n", n.nodeID, msg.tag, msg.data[:6])
	}
	if msg.source == -1 {
		n.GetDownstreamFilter().SendMessage(n.nodeID, -1, msg.tag, msg.data)
	} else {
		for i := 0; i < n.fuzzer.nodesCount; i++ {
			if i == n.nodeID || i == msg.source {
				continue
			}
			n.GetDownstreamFilter().SendMessage(n.nodeID, i, msg.tag, msg.data)
		}
	}
	return true
}

// Address - unused function
func (n *NetworkFacade) Address() (string, bool) { return "mock network", true }

// Start - unused function
func (n *NetworkFacade) Start() {}

// Stop - unused function
func (n *NetworkFacade) Stop() {}

// Ready - always ready
func (n *NetworkFacade) Ready() chan struct{} {
	c := make(chan struct{})
	close(c)
	return c
}

// RegisterHandlers
func (n *NetworkFacade) RegisterHandlers(dispatch []network.TaggedMessageHandler) {
	n.mux.RegisterHandlers(dispatch)
}

// ClearHandlers
func (n *NetworkFacade) ClearHandlers() {
	n.mux.ClearHandlers([]network.Tag{})
}

// SetDownstreamFilter sets the downstream filter.
func (n *NetworkFacade) SetDownstreamFilter(f DownstreamFilter) {
	n.downstreamMu.Lock()
	defer n.downstreamMu.Unlock()
	n.downstream = f
}

// GetDownstreamFilter retreives the downsteam filter
func (n *NetworkFacade) GetDownstreamFilter() DownstreamFilter {
	n.downstreamMu.Lock()
	defer n.downstreamMu.Unlock()
	return n.downstream
}

func (n *NetworkFacade) pushPendingReceivedMessage() bool {
	if len(n.pendingIncomingMsg) == 0 {
		return false
	}

	if n.fuzzer.ledgers[n.nodeID].IsEnsuringDigest() {
		return false
	}
	storedMsg := n.pendingIncomingMsg[0]
	n.pendingIncomingMsg = n.pendingIncomingMsg[1:]
	msg := network.IncomingMessage{
		Tag:  storedMsg.tag,
		Data: storedMsg.data,
	}
	for peer, nodeID := range n.peerToNode {
		if nodeID == storedMsg.source {
			msg.Sender = peer
			break
		}
	}
	if n.debugMessages {
		fmt.Printf("NetworkFacade service-%v ReceiveMessage %v %v\n", n.nodeID, storedMsg.tag, storedMsg.data[:6])
	}
	outMsg := n.mux.Handle(msg)
	func() {
		defer func() {
			if err := recover(); err != nil {
				fmt.Printf("panic : NetworkFacade service-%v ReceiveMessage %v %v\n", n.nodeID, storedMsg.tag, storedMsg.data[:6])
				panic(err)
			}
		}()
		n.WaitForEventsQueue(false)      // wait for non-zero.
		defer n.WaitForEventsQueue(true) // wait for zero.

	}()

	switch outMsg.Action {
	case network.Disconnect:
		n.fuzzer.Disconnect(n.nodeID, storedMsg.source)
	case network.Ignore:
		// nothing to do.
	case network.Broadcast:
		n.broadcast(storedMsg.tag, storedMsg.data, -1, "NetworkFacade service-%v Broadcast-Action %v %v\n")
	default:
		panic(nil) // not handled; agreement doesn't currently use this one.
	}

	if n.debugMessages {
		fmt.Printf("NetworkFacade service-%v ReceiveMessage done %v %v\n", n.nodeID, storedMsg.tag, storedMsg.data[:6])
	}

	if len(n.pendingIncomingMsg) > 0 {
		n.pushPendingReceivedMessage()
	}
	return true
}

// ReceiveMessage dispatches the message received.
func (n *NetworkFacade) ReceiveMessage(sourceNode int, tag protocol.Tag, data []byte) {
	//fmt.Printf("Node %v received a message %v from %v\n", n.nodeID, tag, sourceNode)
	n.pendingIncomingMsg = append(n.pendingIncomingMsg, NetworkFacadeMessage{tag, data, sourceNode})

	n.pushPendingReceivedMessage()
}

func (n *NetworkFacade) Disconnect(sender network.Peer) {
	sourceNode := n.peerToNode[sender]
	n.fuzzer.Disconnect(n.nodeID, sourceNode)
}

func (n *NetworkFacade) Zero() timers.Clock {
	n.clockSync.Lock()
	defer n.clockSync.Unlock()

	n.zeroClock = n.fuzzer.WallClock()

	// we don't want to expire all the pending clocks here.
	// this callback is coming *only* from the agreement sevice.
	// it also means that we're not in the demux loop, so no one is blocking
	// on any of the clocks.

	n.clocks = make(map[int]chan time.Time)
	if n.debugMessages {
		fmt.Printf("NetworkFacade service-%v zero clock = %d\n", n.nodeID, n.zeroClock)
	}

	return n
}
func (n *NetworkFacade) Rezero() {
	n.clockSync.Lock()
	defer n.clockSync.Unlock()
	n.zeroClock = n.fuzzer.WallClock()
	if n.debugMessages {
		fmt.Printf("NetworkFacade service-%v rezero clock = %d\n", n.nodeID, n.zeroClock)
	}
}

func (n *NetworkFacade) TimeoutAt(d time.Duration) <-chan time.Time {
	defer n.timeoutAtInitOnce.Do(func() {
		n.timeoutAtInitWait.Done()
	})
	n.clockSync.Lock()
	defer n.clockSync.Unlock()

	targetTick := int(d / n.fuzzer.tickGranularity)
	ch, have := n.clocks[targetTick]
	if have {
		return ch
	}

	ch = make(chan time.Time)
	if targetTick == 0 {
		close(ch)
	} else {
		n.clocks[targetTick] = ch
	}
	if n.debugMessages {
		fmt.Printf("NetworkFacade service-%v TimeoutAt %d+%d=%d\n", n.nodeID, n.zeroClock, targetTick, targetTick+n.zeroClock)
	}

	return ch
}

func (n *NetworkFacade) Encode() []byte {
	n.clockSync.Lock()
	defer n.clockSync.Unlock()

	buf := new(bytes.Buffer)
	wallClock := int32(n.fuzzer.WallClock())
	binary.Write(buf, binary.LittleEndian, wallClock)
	for targetTick := range n.clocks {
		binary.Write(buf, binary.LittleEndian, int32(targetTick))
	}
	return buf.Bytes()
}

func (n *NetworkFacade) Decode(in []byte) (timers.Clock, error) {
	n.clockSync.Lock()
	defer n.clockSync.Unlock()

	n.clocks = make(map[int]chan time.Time)
	buf := bytes.NewReader(in)
	var encodedZero int32

	if err := binary.Read(buf, binary.LittleEndian, &encodedZero); err != nil {
		if err != io.EOF {
			return nil, err
		}
		return n, fmt.Errorf("invalid recovery clock data")
	}
	n.zeroClock = int(encodedZero)
	for {
		var targetTick int32
		if err := binary.Read(buf, binary.LittleEndian, &targetTick); err != nil {
			if err == io.EOF {
				// no more events.
				break
			}
			return nil, err
		}
		n.clocks[int(targetTick)] = make(chan time.Time)
	}
	return n, nil
}

func (n *NetworkFacade) Tick(newClockTime int) bool {
	if n.fuzzer.ledgers[n.nodeID].IsEnsuringDigest() {
		if n.debugMessages {
			fmt.Printf("NetworkFacade service-%v Tick(%d), change false, blocking ensure digest\n", n.nodeID, newClockTime)
		}
		return false
	}
	msgSent := n.pushPendingReceivedMessage()

	if n.fuzzer.ledgers[n.nodeID].IsEnsuringDigest() {
		if n.debugMessages {
			fmt.Printf("NetworkFacade service-%v Tick(%d), change %v, blocking ensure digest after receive message\n", n.nodeID, newClockTime, msgSent)
		}
		return msgSent
	}

	n.clockSync.Lock()
	defer n.clockSync.Unlock()
	expiredClocks := []int{}
	nextTimeoutTick := -1
	// check to see if any of the clocks have expired.
	for targetTick := range n.clocks {
		if (targetTick + n.zeroClock) <= (newClockTime) {
			// this one has expired.
			expiredClocks = append(expiredClocks, targetTick)
			continue
		}
		if nextTimeoutTick == -1 || nextTimeoutTick > targetTick+n.zeroClock {
			nextTimeoutTick = targetTick + n.zeroClock
		}
	}
	if n.debugMessages {
		if nextTimeoutTick >= 0 {
			fmt.Printf("NetworkFacade service-%v Tick(%d), change %v/%v next timeout %d+%d=%d\n", n.nodeID, newClockTime, len(expiredClocks) > 0, msgSent, n.zeroClock, nextTimeoutTick-n.zeroClock, nextTimeoutTick)
		} else {
			fmt.Printf("NetworkFacade service-%v Tick(%d), change %v/%v\n", n.nodeID, newClockTime, len(expiredClocks) > 0, msgSent)
		}
	}
	for _, targetTick := range expiredClocks {
		close(n.clocks[targetTick])
		delete(n.clocks, targetTick)
		//fmt.Printf("Node %v clock %v reached\n", n.nodeID, targetTick)
	}
	const NumberOfDemuxClocks = 2
	if len(expiredClocks) > 0 && len(n.clocks) < NumberOfDemuxClocks {
		func() {
			n.clockSync.Unlock()
			defer n.clockSync.Lock()
			n.WaitForEventsQueue(false) // wait for non-zero.
			n.WaitForEventsQueue(true)  // wait for zero.
		}()
		if len(n.clocks) > 0 {
			func() {
				n.clockSync.Unlock()
				defer n.clockSync.Lock()
				n.Tick(newClockTime)
			}()
		}

	}
	return len(expiredClocks) > 0 || msgSent
}

func (n *NetworkFacade) GetFilterByType(filterType reflect.Type) interface{} {
	currentFilter := n.GetDownstreamFilter()
	for {
		if currentFilter == nil || currentFilter == n.fuzzer.router.GetDownstreamFilter() {
			return nil
		}
		if reflect.TypeOf(currentFilter) == filterType {
			return currentFilter
		}
		currentFilter = currentFilter.GetDownstreamFilter()
	}
}

// Uint64 disable the randomness, which is a good thing for our test
func (n *NetworkFacade) Uint64() uint64 {
	return n.rand.Uint64()
}<|MERGE_RESOLUTION|>--- conflicted
+++ resolved
@@ -196,11 +196,7 @@
 	for i := range data {
 		err := n.broadcast(tag[i], data[i], excludeNode, "NetworkFacade service-%v Broadcast %v %v\n")
 		if err != nil {
-<<<<<<< HEAD
-			 return err
-=======
 			return err
->>>>>>> 9391630c
 		}
 	}
 	return nil
@@ -220,10 +216,6 @@
 	return nil
 }
 
-<<<<<<< HEAD
-
-=======
->>>>>>> 9391630c
 func (n *NetworkFacade) broadcast(tag protocol.Tag, data []byte, exclude int, debugMsg string) error {
 	n.pendingOutgoingMsgMu.Lock()
 	defer n.pendingOutgoingMsgMu.Unlock()
