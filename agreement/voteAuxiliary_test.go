--- conflicted
+++ resolved
@@ -23,11 +23,7 @@
 
 	"github.com/algorand/go-algorand/config"
 	"github.com/algorand/go-algorand/protocol"
-<<<<<<< HEAD
-	"github.com/algorand/go-algorand/testpartitioning"
-=======
 	"github.com/algorand/go-algorand/test/partitiontest"
->>>>>>> 916154b5
 )
 
 // this helper object creates threshold events
@@ -70,11 +66,7 @@
 }
 
 func TestVoteTrackerPeriodStepCachedThresholdPrivate(t *testing.T) {
-<<<<<<< HEAD
-	testpartitioning.PartitionTest(t)
-=======
-	partitiontest.PartitionTest(t)
->>>>>>> 916154b5
+	partitiontest.PartitionTest(t)
 
 	// goal: generate a next vote bottom quorum for the given period
 	// check that Cached is set properly. This is a private
@@ -141,11 +133,7 @@
 
 // add value threshold only, make sure its returned in status
 func TestVoteTrackerPeriodValueStatus(t *testing.T) {
-<<<<<<< HEAD
-	testpartitioning.PartitionTest(t)
-=======
-	partitiontest.PartitionTest(t)
->>>>>>> 916154b5
+	partitiontest.PartitionTest(t)
 
 	h := nextThresholdHelper{}
 	b := testCaseBuilder{}
@@ -166,11 +154,7 @@
 
 // check seen no thresholds
 func TestVoteTrackerPeriodNoneSeen(t *testing.T) {
-<<<<<<< HEAD
-	testpartitioning.PartitionTest(t)
-=======
-	partitiontest.PartitionTest(t)
->>>>>>> 916154b5
+	partitiontest.PartitionTest(t)
 
 	b := testCaseBuilder{}
 	expectedStatus := nextThresholdStatusEvent{Bottom: false, Proposal: bottom}
@@ -186,11 +170,7 @@
 
 // check seen bottom threshold only
 func TestVoteTrackerPeriodBottomOnly(t *testing.T) {
-<<<<<<< HEAD
-	testpartitioning.PartitionTest(t)
-=======
-	partitiontest.PartitionTest(t)
->>>>>>> 916154b5
+	partitiontest.PartitionTest(t)
 
 	h := nextThresholdHelper{}
 	b := testCaseBuilder{}
@@ -209,11 +189,7 @@
 
 // check seen both bottom and value threshodl
 func TestVoteTrackerPeriodValueAndBottom(t *testing.T) {
-<<<<<<< HEAD
-	testpartitioning.PartitionTest(t)
-=======
-	partitiontest.PartitionTest(t)
->>>>>>> 916154b5
+	partitiontest.PartitionTest(t)
 
 	h := nextThresholdHelper{}
 	b := testCaseBuilder{}
@@ -237,11 +213,7 @@
 /* VoteTrackerRound Tests */
 
 func TestVoteTrackerRoundUpdatesFreshest(t *testing.T) {
-<<<<<<< HEAD
-	testpartitioning.PartitionTest(t)
-=======
-	partitiontest.PartitionTest(t)
->>>>>>> 916154b5
+	partitiontest.PartitionTest(t)
 
 	h := nextThresholdHelper{}
 	b := testCaseBuilder{}
@@ -261,11 +233,7 @@
 }
 
 func TestVoteTrackerRoundUpdatesFreshestNextOverSoft(t *testing.T) {
-<<<<<<< HEAD
-	testpartitioning.PartitionTest(t)
-=======
-	partitiontest.PartitionTest(t)
->>>>>>> 916154b5
+	partitiontest.PartitionTest(t)
 
 	h := nextThresholdHelper{}
 	b := testCaseBuilder{}
@@ -291,11 +259,7 @@
 }
 
 func TestVoteTrackerRoundUpdatesFreshestPeriod(t *testing.T) {
-<<<<<<< HEAD
-	testpartitioning.PartitionTest(t)
-=======
-	partitiontest.PartitionTest(t)
->>>>>>> 916154b5
+	partitiontest.PartitionTest(t)
 
 	h := nextThresholdHelper{}
 	b := testCaseBuilder{}
@@ -321,11 +285,7 @@
 }
 
 func TestVoteTrackerRoundUpdatesFreshestBot(t *testing.T) {
-<<<<<<< HEAD
-	testpartitioning.PartitionTest(t)
-=======
-	partitiontest.PartitionTest(t)
->>>>>>> 916154b5
+	partitiontest.PartitionTest(t)
 
 	h := nextThresholdHelper{}
 	b := testCaseBuilder{}
@@ -356,11 +316,7 @@
 }
 
 func TestVoteTrackerRoundForwardsVoteAccepted(t *testing.T) {
-<<<<<<< HEAD
-	testpartitioning.PartitionTest(t)
-=======
-	partitiontest.PartitionTest(t)
->>>>>>> 916154b5
+	partitiontest.PartitionTest(t)
 
 	// check forwards vote accepted, and returns only a fresh bundle
 	// this is really a test on the composition of machines. We should build
