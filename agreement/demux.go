--- conflicted
+++ resolved
@@ -199,23 +199,13 @@
 
 		switch e.t() {
 		case payloadVerified:
-<<<<<<< HEAD
-			e = e.(messageEvent).AttachValidatedAt(s.historicalClocks)
+			e = e.(messageEvent).AttachValidatedAt(s.Clock.Since(), currentRound, s.historicalClocks)
 		case payloadPresent, votePresent:
-			e = e.(messageEvent).AttachReceivedAt(s.historicalClocks)
-		case voteVerified:
-			// if this is a proposal vote (step 0), record the validatedAt time on the vote
-			if e.(messageEvent).Input.UnauthenticatedVote.R.Step == 0 {
-				e = e.(messageEvent).AttachValidatedAt(s.historicalClocks)
-=======
-			e = e.(messageEvent).AttachValidatedAt(s.Clock.Since(), currentRound)
-		case payloadPresent, votePresent:
-			e = e.(messageEvent).AttachReceivedAt(s.Clock.Since(), currentRound)
+			e = e.(messageEvent).AttachReceivedAt(s.Clock.Since(), currentRound, s.historicalClocks)
 		case voteVerified:
 			// if this is a proposal vote (step 0), record the validatedAt time on the vote
 			if e.(messageEvent).Input.Vote.R.Step == 0 {
-				e = e.(messageEvent).AttachValidatedAt(s.Clock.Since(), currentRound)
->>>>>>> 254f768f
+				e = e.(messageEvent).AttachValidatedAt(s.Clock.Since(), currentRound, s.historicalClocks)
 			}
 		}
 	}()
