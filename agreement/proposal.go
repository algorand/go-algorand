// Copyright (C) 2019-2021 Algorand, Inc.
// This file is part of go-algorand
//
// go-algorand is free software: you can redistribute it and/or modify
// it under the terms of the GNU Affero General Public License as
// published by the Free Software Foundation, either version 3 of the
// License, or (at your option) any later version.
//
// go-algorand is distributed in the hope that it will be useful,
// but WITHOUT ANY WARRANTY; without even the implied warranty of
// MERCHANTABILITY or FITNESS FOR A PARTICULAR PURPOSE.  See the
// GNU Affero General Public License for more details.
//
// You should have received a copy of the GNU Affero General Public License
// along with go-algorand.  If not, see <https://www.gnu.org/licenses/>.

package agreement

import (
	"context"
	"fmt"
	"github.com/algorand/go-algorand/crypto"
	"github.com/algorand/go-algorand/data/basics"
	"github.com/algorand/go-algorand/data/bookkeeping"
	"github.com/algorand/go-algorand/data/committee"
	"github.com/algorand/go-algorand/logging"
	"github.com/algorand/go-algorand/protocol"
)

var bottom proposalValue

// A proposalValue is a triplet of a block hashes (the contents themselves and the encoding of the block),
// its proposer, and the period in which it was proposed.
type proposalValue struct {
	_struct struct{} `codec:",omitempty,omitemptyarray"`

	OriginalPeriod   period         `codec:"oper"`
	OriginalProposer basics.Address `codec:"oprop"`
	BlockDigest      crypto.Digest  `codec:"dig"`    // = proposal.Block.Digest()
	EncodingDigest   crypto.Digest  `codec:"encdig"` // = crypto.HashObj(proposal)
}

// A transmittedPayload is the representation of a proposal payload on the wire.
type transmittedPayload struct {
	_struct struct{} `codec:",omitempty,omitemptyarray"`

	unauthenticatedProposal
	PriorVote unauthenticatedVote `codec:"pv"`
}

// A unauthenticatedProposal is an Block along with everything needed to validate it.
type unauthenticatedProposal struct {
	_struct struct{} `codec:",omitempty,omitemptyarray"`

	bookkeeping.Block
	SeedProof crypto.VrfProof `codec:"sdpf"`

<<<<<<< HEAD
	OriginalPeriod   period         `codec:"oper"`
	OriginalProposer basics.Address `codec:"oprop"`

	ctx *context.Context //TODO(yg): set to background?
=======
	OriginalPeriod   period           `codec:"oper"`
	OriginalProposer basics.Address   `codec:"oprop"`
	ctx              *context.Context //TODO(yg): set to background?
>>>>>>> 9391630c
}

// ToBeHashed implements the Hashable interface.
func (p unauthenticatedProposal) ToBeHashed() (protocol.HashID, []byte) {
	return protocol.Payload, protocol.Encode(&p)
}

// value returns the proposal-value associated with this proposal.
// EncodingDigest contains the hash of the compressed proposal
// since when sending proposals we send the version that is
// compressed.
func (p unauthenticatedProposal) value() proposalValue {
	return proposalValue{
		OriginalPeriod:   p.OriginalPeriod,
		OriginalProposer: p.OriginalProposer,
		BlockDigest:      p.Digest(),
		EncodingDigest:   crypto.HashObj(p),
	}
}

func (p unauthenticatedProposal) StripAD() unauthenticatedProposal {
	p.Block = p.Block.StripAD()
	return p
}

func (p unauthenticatedProposal) StripSignedTxnWithAD() unauthenticatedProposal {
	p.Block = p.Block.StripSignedTxnWithAD()
	return p
}

// A proposal is an Block along with everything needed to validate it.
type proposal struct {
	unauthenticatedProposal

	// ve stores an optional ValidatedBlock representing this block.
	// This allows us to avoid re-computing the state delta when
	// applying this block to the ledger.  This is not serialized
	// to disk, so after a crash, we will fall back to applying the
	// raw Block to the ledger (and re-computing the state delta).
	ve ValidatedBlock

	pv proposalValue
}

func makeProposal(ve ValidatedBlock, pf crypto.VrfProof, origPer period, origProp basics.Address) proposal {
	e := ve.Block()
	var payload unauthenticatedProposal
	payload.Block = e
	payload.SeedProof = pf
	payload.OriginalPeriod = origPer
	payload.OriginalProposer = origProp
	return proposal{unauthenticatedProposal: payload, ve: ve}
}

func (p proposal) u() unauthenticatedProposal {
	return p.unauthenticatedProposal
}

// A proposerSeed is a Hashable input to proposer seed derivation.
type proposerSeed struct {
	_struct struct{} `codec:""` // not omitempty

	Addr basics.Address   `codec:"addr"`
	VRF  crypto.VrfOutput `codec:"vrf"`
}

// ToBeHashed implements the Hashable interface.
func (s proposerSeed) ToBeHashed() (protocol.HashID, []byte) {
	return protocol.ProposerSeed, protocol.Encode(&s)
}

// A seedInput is a Hashable input to seed rerandomization.
type seedInput struct {
	_struct struct{} `codec:""` // not omitempty

	Alpha   crypto.Digest `codec:"alpha"`
	History crypto.Digest `codec:"hist"`
}

// ToBeHashed implements the Hashable interface.
func (i seedInput) ToBeHashed() (protocol.HashID, []byte) {
	return protocol.ProposerSeed, protocol.Encode(&i)
}

func deriveNewSeed(address basics.Address, vrf *crypto.VRFSecrets, rnd round, period period, ledger LedgerReader) (newSeed committee.Seed, seedProof crypto.VRFProof, reterr error) {
	var ok bool
	var vrfOut crypto.VrfOutput

	cparams, err := ledger.ConsensusParams(ParamsRound(rnd))
	if err != nil {
		reterr = fmt.Errorf("failed to obtain consensus parameters in round %d: %v", ParamsRound(rnd), err)
		return
	}
	var alpha crypto.Digest
	prevSeed, err := ledger.Seed(seedRound(rnd, cparams))
	if err != nil {
		reterr = fmt.Errorf("failed read seed of round %d: %v", seedRound(rnd, cparams), err)
		return
	}

	if period == 0 {
		seedProof, ok = vrf.SK.Prove(prevSeed)
		if !ok {
			reterr = fmt.Errorf("could not make seed proof")
			return
		}
		vrfOut, ok = seedProof.Hash()
		if !ok {
			// If proof2hash fails on a proof we produced with VRF Prove, this indicates our VRF code has a dangerous bug.
			// Panicking is the only safe thing to do.
			logging.Base().Panicf("VrfProof.Hash() failed on a proof we ourselves generated; this indicates a bug in the VRF code: %v", seedProof)
		}
		alpha = crypto.HashObj(proposerSeed{Addr: address, VRF: vrfOut})
	} else {
		alpha = crypto.HashObj(prevSeed)
	}

	input := seedInput{Alpha: alpha}
	rerand := rnd % basics.Round(cparams.SeedLookback*cparams.SeedRefreshInterval)
	if rerand < basics.Round(cparams.SeedLookback) {
		digrnd := rnd.SubSaturate(basics.Round(cparams.SeedLookback * cparams.SeedRefreshInterval))
		oldDigest, err := ledger.LookupDigest(digrnd)
		if err != nil {
			reterr = fmt.Errorf("could not lookup old entry digest (for seed) from round %d: %v", digrnd, err)
			return
		}
		input.History = oldDigest
	}
	newSeed = committee.Seed(crypto.HashObj(input))
	return
}

func verifyNewSeed(p unauthenticatedProposal, ledger LedgerReader) error {
	value := p.value()
	rnd := p.Round()
	cparams, err := ledger.ConsensusParams(ParamsRound(rnd))
	if err != nil {
		return fmt.Errorf("failed to obtain consensus parameters in round %d: %v", ParamsRound(rnd), err)
	}

	balanceRound := balanceRound(rnd, cparams)
	proposerRecord, err := ledger.Lookup(balanceRound, value.OriginalProposer)
	if err != nil {
		return fmt.Errorf("failed to obtain balance record for address %v in round %d: %v", value.OriginalProposer, balanceRound, err)
	}

	var alpha crypto.Digest
	prevSeed, err := ledger.Seed(seedRound(rnd, cparams))
	if err != nil {
		return fmt.Errorf("failed read seed of round %d: %v", seedRound(rnd, cparams), err)
	}

	if value.OriginalPeriod == 0 {
		verifier := proposerRecord.SelectionID
		ok, vrfOut := verifier.Verify(p.SeedProof, prevSeed)
		if !ok {
			return fmt.Errorf("payload seed proof malformed (%v, %v)", prevSeed, p.SeedProof)
		}
		// TODO remove the following Hash() call,
		// redundant with the Verify() call above.
		vrfOut, ok = p.SeedProof.Hash()
		if !ok {
			// If proof2hash fails on a proof we produced with VRF Prove, this indicates our VRF code has a dangerous bug.
			// Panicking is the only safe thing to do.
			logging.Base().Panicf("VrfProof.Hash() failed on a proof we ourselves generated; this indicates a bug in the VRF code: %v", p.SeedProof)
		}
		alpha = crypto.HashObj(proposerSeed{Addr: value.OriginalProposer, VRF: vrfOut})
	} else {
		alpha = crypto.HashObj(prevSeed)
	}

	input := seedInput{Alpha: alpha}
	rerand := rnd % basics.Round(cparams.SeedLookback*cparams.SeedRefreshInterval)
	if rerand < basics.Round(cparams.SeedLookback) {
		digrnd := rnd.SubSaturate(basics.Round(cparams.SeedLookback * cparams.SeedRefreshInterval))
		oldDigest, err := ledger.LookupDigest(digrnd)
		if err != nil {
			return fmt.Errorf("could not lookup old entry digest (for seed) from round %d: %v", digrnd, err)
		}
		input.History = oldDigest
	}
	if p.Seed() != committee.Seed(crypto.HashObj(input)) {
		return fmt.Errorf("payload seed malformed (%v != %v)", committee.Seed(crypto.HashObj(input)), p.Seed())
	}
	return nil
}

func proposalForBlock(address basics.Address, vrf *crypto.VRFSecrets, ve ValidatedBlock, period period, ledger LedgerReader) (proposal, proposalValue, error) {
	rnd := ve.Block().Round()
	newSeed, seedProof, err := deriveNewSeed(address, vrf, rnd, period, ledger)
	if err != nil {
		return proposal{}, proposalValue{}, fmt.Errorf("proposalForBlock: could not derive new seed: %v", err)
	}

	ve = ve.WithSeed(newSeed)
	proposal := makeProposal(ve, seedProof, period, address)
	value := proposal.StripAD().value()
	proposal.pv = value
	return proposal, value, nil
}

// validate returns true if the proposal is valid.
// It checks the proposal seed and then calls validator.Validate.
func (p unauthenticatedProposal) validate(ctx context.Context, current round, ledger LedgerReader, validator BlockValidator) (proposal, error) {
	var pr proposal
	entry := p.Block

	if entry.Round() != current {
		return pr, fmt.Errorf("proposed entry from wrong round: entry.Round() != current: %v != %v", entry.Round(), current)
	}

	err := verifyNewSeed(p, ledger)
	if err != nil {
		return pr, fmt.Errorf("proposal has bad seed: %v", err)
	}

	ve, err := validator.Validate(ctx, entry)
	if err != nil {
		return pr, fmt.Errorf("EntryValidator rejected entry: %v", err)
	}

	pr = makeProposal(ve, p.SeedProof, p.OriginalPeriod, p.OriginalProposer)
	pr.pv = p.value()

	return pr, nil
}<|MERGE_RESOLUTION|>--- conflicted
+++ resolved
@@ -55,16 +55,9 @@
 	bookkeeping.Block
 	SeedProof crypto.VrfProof `codec:"sdpf"`
 
-<<<<<<< HEAD
-	OriginalPeriod   period         `codec:"oper"`
-	OriginalProposer basics.Address `codec:"oprop"`
-
-	ctx *context.Context //TODO(yg): set to background?
-=======
 	OriginalPeriod   period           `codec:"oper"`
 	OriginalProposer basics.Address   `codec:"oprop"`
 	ctx              *context.Context //TODO(yg): set to background?
->>>>>>> 9391630c
 }
 
 // ToBeHashed implements the Hashable interface.
