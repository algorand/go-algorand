--- conflicted
+++ resolved
@@ -313,14 +313,9 @@
 		return proposal{}, proposalValue{}, fmt.Errorf("proposalForBlock: could determine eligibility: %w", err)
 	}
 
-<<<<<<< HEAD
 	blk = blk.WithProposer(newSeed, address, eligible)
 	prop := makeProposalFromAssembledBlock(blk, seedProof, period, address)
-=======
-	ve = ve.WithProposer(newSeed, address, eligible)
-	proposal := makeProposal(ve, seedProof, period, address)
-	proposal.ve = nil
->>>>>>> a914ee17
+
 	value := proposalValue{
 		OriginalPeriod:   period,
 		OriginalProposer: address,
