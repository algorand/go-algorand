--- conflicted
+++ resolved
@@ -28,20 +28,13 @@
 // A Selector is the input used to define proposers and members of voting
 // committees.
 type selector struct {
-<<<<<<< HEAD
+	_struct struct{} `codec:""` // not omitempty
+
 	Seed            committee.Seed `codec:"seed"`
 	Round           basics.Round   `codec:"rnd"`
 	Period          period         `codec:"per"`
 	Step            step           `codec:"step"`
 	encodedSelector []byte         // we don't want to encode this member as it's the encoded selector bytes.
-=======
-	_struct struct{} `codec:""` // not omitempty
-
-	Seed   committee.Seed `codec:"seed"`
-	Round  basics.Round   `codec:"rnd"`
-	Period period         `codec:"per"`
-	Step   step           `codec:"step"`
->>>>>>> 7f0413c9
 }
 
 // ToBeHashed implements the crypto.Hashable interface.
