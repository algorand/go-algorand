--- conflicted
+++ resolved
@@ -285,10 +285,6 @@
 		request.UnauthenticatedProposal.ctx = &request.ctx
 	}
 
-<<<<<<< HEAD
-
-=======
->>>>>>> 9391630c
 	switch request.Tag {
 	case protocol.ProposalPayloadTag:
 		select {
