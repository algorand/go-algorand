// Copyright (C) 2019-2021 Algorand, Inc.
// This file is part of go-algorand
//
// go-algorand is free software: you can redistribute it and/or modify
// it under the terms of the GNU Affero General Public License as
// published by the Free Software Foundation, either version 3 of the
// License, or (at your option) any later version.
//
// go-algorand is distributed in the hope that it will be useful,
// but WITHOUT ANY WARRANTY; without even the implied warranty of
// MERCHANTABILITY or FITNESS FOR A PARTICULAR PURPOSE.  See the
// GNU Affero General Public License for more details.
//
// You should have received a copy of the GNU Affero General Public License
// along with go-algorand.  If not, see <https://www.gnu.org/licenses/>.

package agreement

import (
	"os"
	"reflect"
	"testing"
	"time"

	"github.com/stretchr/testify/require"

	"github.com/algorand/go-algorand/crypto"
	"github.com/algorand/go-algorand/data/basics"
	"github.com/algorand/go-algorand/logging"
	"github.com/algorand/go-algorand/protocol"
<<<<<<< HEAD
	"github.com/algorand/go-algorand/testpartitioning"
=======
	"github.com/algorand/go-algorand/test/partitiontest"
>>>>>>> 916154b5
)

var proposalStoreTracer tracer

func init() {
	proposalStoreTracer.log = serviceLogger{logging.Base()}
}

func TestProposalStoreCreation(t *testing.T) {
<<<<<<< HEAD
	testpartitioning.PartitionTest(t)
=======
	partitiontest.PartitionTest(t)
>>>>>>> 916154b5

	player, router, accounts, factory, ledger := testSetup(0)

	proposalVoteEventBatch, _, _ := createProposalEvents(t, player, accounts, factory, ledger)

	simulateProposalVotes(t, &router, &player, proposalVoteEventBatch)
}

func TestBlockAssemblerPipeline(t *testing.T) {
<<<<<<< HEAD
	testpartitioning.PartitionTest(t)
=======
	partitiontest.PartitionTest(t)
>>>>>>> 916154b5

	type fields struct {
		Pipeline       unauthenticatedProposal
		Filled         bool
		Payload        proposal
		Assembled      bool
		Authenticators []vote
	}
	type args struct {
		p unauthenticatedProposal
	}

	player, _, accounts, factory, ledger := testSetup(0)

	round := player.Round
	period := player.Period
	testBlockFactory, err := factory.AssembleBlock(player.Round, time.Now().Add(time.Minute))
	require.NoError(t, err, "Could not generate a proposal for round %d: %v", round, err)

	accountIndex := 0
	proposal, _, _ := proposalForBlock(accounts.addresses[accountIndex], accounts.vrfs[accountIndex], testBlockFactory, period, ledger)
	accountIndex++

	uap := unauthenticatedProposal{}

	tests := []struct {
		name    string
		fields  fields
		args    args
		want    blockAssembler
		wantErr bool
	}{
		{name: "test", fields: fields{Pipeline: uap, Filled: false, Payload: proposal, Assembled: false, Authenticators: []vote{}},
			args:    args{},
			want:    blockAssembler{},
			wantErr: false},
		{name: "test", fields: fields{Pipeline: uap, Filled: true, Payload: proposal, Assembled: false, Authenticators: []vote{}},
			args:    args{},
			want:    blockAssembler{},
			wantErr: true},
		{name: "test", fields: fields{Pipeline: uap, Filled: false, Payload: proposal, Assembled: true, Authenticators: []vote{}},
			args:    args{},
			want:    blockAssembler{},
			wantErr: true},
	}
	for _, tt := range tests {
		t.Run(tt.name, func(t *testing.T) {
			a := blockAssembler{
				Pipeline:       tt.fields.Pipeline,
				Filled:         tt.fields.Filled,
				Payload:        tt.fields.Payload,
				Assembled:      tt.fields.Assembled,
				Authenticators: tt.fields.Authenticators,
			}
			got, err := a.pipeline(tt.args.p)

			if (err != nil) != tt.wantErr {
				t.Errorf("blockAssembler.pipeline() error = %v, wantErr %v", err, tt.wantErr)
				return
			}
			if !tt.wantErr {
				require.NoError(t, err)
				require.NotNil(t, got)
			}
		})
	}
}

func TestBlockAssemblerBind(t *testing.T) {
<<<<<<< HEAD
	testpartitioning.PartitionTest(t)
=======
	partitiontest.PartitionTest(t)
>>>>>>> 916154b5

	type fields struct {
		Pipeline       unauthenticatedProposal
		Filled         bool
		Payload        proposal
		Assembled      bool
		Authenticators []vote
	}
	type args struct {
		p proposal
	}

	player, _, accounts, factory, ledger := testSetup(0)

	testBlockFactory, err := factory.AssembleBlock(player.Round, time.Now().Add(time.Minute))
	require.NoError(t, err, "Could not generate a proposal for round %d: %v", player.Round, err)

	accountIndex := 0

	proposal, _, _ := proposalForBlock(accounts.addresses[accountIndex], accounts.vrfs[accountIndex], testBlockFactory, player.Period, ledger)
	accountIndex++

	uap := unauthenticatedProposal{}

	expectedEa := blockAssembler{
		Pipeline:       uap,
		Filled:         false,
		Payload:        proposal,
		Assembled:      true,
		Authenticators: []vote{},
	}

	tests := []struct {
		name    string
		fields  fields
		args    args
		want    blockAssembler
		wantErr bool
	}{
		{name: "test", fields: fields{Pipeline: uap, Filled: false, Payload: proposal, Assembled: false, Authenticators: []vote{}},
			args:    args{},
			want:    expectedEa,
			wantErr: false},
		{name: "test", fields: fields{Pipeline: uap, Filled: false, Payload: proposal, Assembled: true, Authenticators: []vote{}},
			args:    args{},
			want:    expectedEa,
			wantErr: true},
	}
	for _, tt := range tests {
		t.Run(tt.name, func(t *testing.T) {
			a := blockAssembler{
				Pipeline:       tt.fields.Pipeline,
				Filled:         tt.fields.Filled,
				Payload:        tt.fields.Payload,
				Assembled:      tt.fields.Assembled,
				Authenticators: tt.fields.Authenticators,
			}
			_, err := a.bind(tt.args.p)
			if (err != nil) != tt.wantErr {
				t.Errorf("blockAssembler.bind() error = %v, wantErr %v", err, tt.wantErr)
				return
			}
		})
	}
}

func TestBlockAssemblerAuthenticator(t *testing.T) {
<<<<<<< HEAD
	testpartitioning.PartitionTest(t)
=======
	partitiontest.PartitionTest(t)
>>>>>>> 916154b5

	type fields struct {
		Pipeline       unauthenticatedProposal
		Filled         bool
		Payload        proposal
		Assembled      bool
		Authenticators []vote
	}
	type args struct {
		p period
	}

	player, _, accounts, factory, ledger := testSetup(0)

	testBlockFactory, err := factory.AssembleBlock(player.Round, time.Now().Add(time.Minute))
	require.NoError(t, err, "Could not generate a proposal for round %d: %v", player.Round, err)
	accountIndex := 0
	proposalPayload, _, _ := proposalForBlock(accounts.addresses[accountIndex], accounts.vrfs[accountIndex], testBlockFactory, player.Period, ledger)

	currentAccount := accounts.addresses[accountIndex]

	uap := proposalPayload.unauthenticatedProposal

	voteAuthenticators := []vote{}

	block := makeRandomBlock(1)

	tempVote, err := makeVoteTesting(currentAccount, accounts.vrfs[accountIndex], accounts.ots[accountIndex], ledger, player.Round, player.Period, cert, block.Digest())
	require.NoError(t, err)

	voteAuthenticators = append(voteAuthenticators, tempVote)

	tests := []struct {
		name   string
		fields fields
		args   args
		want   vote
	}{
		// test cases
		{name: "test with vote authenticators", fields: fields{Pipeline: uap, Filled: false, Payload: proposalPayload, Assembled: false, Authenticators: voteAuthenticators},
			args: args{},
			want: tempVote,
		},
		{name: "test with no vote authenticators", fields: fields{Pipeline: uap, Filled: false, Payload: proposalPayload, Assembled: false, Authenticators: []vote{}},
			args: args{},
			want: vote{},
		},
	}
	for _, tt := range tests {
		t.Run(tt.name, func(t *testing.T) {
			a := blockAssembler{
				Pipeline:       tt.fields.Pipeline,
				Filled:         tt.fields.Filled,
				Payload:        tt.fields.Payload,
				Assembled:      tt.fields.Assembled,
				Authenticators: tt.fields.Authenticators,
			}
			if got := a.authenticator(tt.args.p); !reflect.DeepEqual(got, tt.want) {
				t.Errorf("blockAssembler.authenticator() = %v, want %v", got, tt.want)
			}
		})
	}
}

func TestBlockAssemblerTrim(t *testing.T) {
<<<<<<< HEAD
	testpartitioning.PartitionTest(t)
=======
	partitiontest.PartitionTest(t)
>>>>>>> 916154b5

	type fields struct {
		Pipeline       unauthenticatedProposal
		Filled         bool
		Payload        proposal
		Assembled      bool
		Authenticators []vote
	}
	type args struct {
		p period
	}

	player, _, accounts, factory, ledger := testSetup(0)

	testBlockFactory, err := factory.AssembleBlock(player.Round, time.Now().Add(time.Minute))
	require.NoError(t, err, "Could not generate a proposal for round %d: %v", player.Round, err)
	accountIndex := 0
	proposalPayload, _, _ := proposalForBlock(accounts.addresses[accountIndex], accounts.vrfs[accountIndex], testBlockFactory, player.Period, ledger)

	currentAccount := accounts.addresses[accountIndex]

	uap := proposalPayload.unauthenticatedProposal

	voteAuthenticators := []vote{}

	block, _ := makeRandomBlock(1), randomBlockHash()

	tempVote, err := makeVoteTesting(currentAccount, accounts.vrfs[accountIndex], accounts.ots[accountIndex], ledger, player.Round, player.Period, cert, block.Digest())
	require.NoError(t, err)

	voteAuthenticators = append(voteAuthenticators, tempVote)

	expectedEa1 := blockAssembler{
		Pipeline:       uap,
		Filled:         false,
		Payload:        proposalPayload,
		Assembled:      false,
		Authenticators: voteAuthenticators,
	}
	expectedEa2 := blockAssembler{
		Pipeline:       uap,
		Filled:         false,
		Payload:        proposalPayload,
		Assembled:      false,
		Authenticators: []vote{},
	}

	tests := []struct {
		name   string
		fields fields
		args   args
		want   blockAssembler
	}{
		{name: "test trim with vote authenticators", fields: fields{Pipeline: uap, Filled: false, Payload: proposalPayload, Assembled: false, Authenticators: voteAuthenticators},
			args: args{p: player.Period},
			want: expectedEa1,
		},
		{name: "test trim with no vote authenticators", fields: fields{Pipeline: uap, Filled: false, Payload: proposalPayload, Assembled: false, Authenticators: []vote{}},
			args: args{p: player.Period},
			want: expectedEa2,
		},
		{name: "test trim with vote authenticators and different period", fields: fields{Pipeline: uap, Filled: false, Payload: proposalPayload, Assembled: false, Authenticators: voteAuthenticators},
			args: args{p: player.Period + 1},
			want: expectedEa2,
		},
	}
	for _, tt := range tests {
		t.Run(tt.name, func(t *testing.T) {
			a := blockAssembler{
				Pipeline:       tt.fields.Pipeline,
				Filled:         tt.fields.Filled,
				Payload:        tt.fields.Payload,
				Assembled:      tt.fields.Assembled,
				Authenticators: tt.fields.Authenticators,
			}
			if got := a.trim(tt.args.p); !reflect.DeepEqual(got, tt.want) {
				t.Errorf("blockAssembler.trim() = %v, want %v", got, tt.want)
			}
		})
	}
}

func TestProposalStoreT(t *testing.T) {
<<<<<<< HEAD
	testpartitioning.PartitionTest(t)
=======
	partitiontest.PartitionTest(t)
>>>>>>> 916154b5

	player, _, accounts, factory, ledger := testSetup(0)

	testBlockFactory, err := factory.AssembleBlock(player.Round, time.Now().Add(time.Minute))
	require.NoError(t, err, "Could not generate a proposal for round %d: %v", player.Round, err)
	accountIndex := 0
	proposalPayload, proposalV, _ := proposalForBlock(accounts.addresses[accountIndex], accounts.vrfs[accountIndex], testBlockFactory, player.Period, ledger)

	currentAccount := accounts.addresses[accountIndex]

	uap := proposalPayload.unauthenticatedProposal

	voteAuthenticators := []vote{}

	block, _ := makeRandomBlock(1), randomBlockHash()

	tempVote, err := makeVoteTesting(currentAccount, accounts.vrfs[accountIndex], accounts.ots[accountIndex], ledger, player.Round, player.Period, cert, block.Digest())
	require.NoError(t, err)

	voteAuthenticators = append(voteAuthenticators, tempVote)

	blockAssembly := blockAssembler{
		Pipeline:       uap,
		Filled:         false,
		Payload:        proposalPayload,
		Assembled:      false,
		Authenticators: voteAuthenticators,
	}

	relevantMap := make(map[period]proposalValue)
	relevantMap[player.Period] = proposalV

	assemblers := make(map[proposalValue]blockAssembler)
	assemblers[proposalV] = blockAssembly

	type fields struct {
		Relevant   map[period]proposalValue
		Pinned     proposalValue
		Assemblers map[proposalValue]blockAssembler
	}

	tests := []struct {
		name   string
		fields fields
		want   stateMachineTag
	}{
		// test cases

		{name: "test trim with vote authenticators and different period", fields: fields{Relevant: relevantMap, Pinned: proposalV, Assemblers: assemblers},
			want: proposalMachineRound,
		},
	}
	for _, tt := range tests {
		t.Run(tt.name, func(t *testing.T) {
			store := &proposalStore{
				Relevant:   tt.fields.Relevant,
				Pinned:     tt.fields.Pinned,
				Assemblers: tt.fields.Assemblers,
			}
			if got := store.T(); got != tt.want {
				t.Errorf("proposalStore.T() = %v, want %v", got, tt.want)
			}
		})
	}
}

func TestProposalStoreUnderlying(t *testing.T) {
<<<<<<< HEAD
	testpartitioning.PartitionTest(t)
=======
	partitiontest.PartitionTest(t)
>>>>>>> 916154b5

	type fields struct {
		Relevant   map[period]proposalValue
		Pinned     proposalValue
		Assemblers map[proposalValue]blockAssembler
	}

	player, _, accounts, factory, ledger := testSetup(0)

	testBlockFactory, err := factory.AssembleBlock(player.Round, time.Now().Add(time.Minute))
	require.NoError(t, err, "Could not generate a proposal for round %d: %v", player.Round, err)
	accountIndex := 0
	proposalPayload, proposalV, _ := proposalForBlock(accounts.addresses[accountIndex], accounts.vrfs[accountIndex], testBlockFactory, player.Period, ledger)

	currentAccount := accounts.addresses[accountIndex]

	uap := proposalPayload.unauthenticatedProposal

	voteAuthenticators := []vote{}

	block, _ := makeRandomBlock(1), randomBlockHash()

	tempVote, err := makeVoteTesting(currentAccount, accounts.vrfs[accountIndex], accounts.ots[accountIndex], ledger, player.Round, player.Period, cert, block.Digest())
	require.NoError(t, err)

	voteAuthenticators = append(voteAuthenticators, tempVote)

	blockAssembly := blockAssembler{
		Pipeline:       uap,
		Filled:         false,
		Payload:        proposalPayload,
		Assembled:      false,
		Authenticators: voteAuthenticators,
	}

	relevantMap := make(map[period]proposalValue)
	relevantMap[player.Period] = proposalV

	assemblers := make(map[proposalValue]blockAssembler)
	assemblers[proposalV] = blockAssembly

	tests := []struct {
		name   string
		fields fields
		want   listener
	}{
		// test cases.
		{name: "test underlying", fields: fields{Relevant: relevantMap, Pinned: proposalV, Assemblers: assemblers},
			want: &proposalStore{},
		},
	}
	for _, tt := range tests {
		t.Run(tt.name, func(t *testing.T) {
			store := &proposalStore{
				Relevant:   tt.fields.Relevant,
				Pinned:     tt.fields.Pinned,
				Assemblers: tt.fields.Assemblers,
			}
			got := store.underlying()
			require.True(t, reflect.DeepEqual(got.(*proposalStore).Assemblers, assemblers))
			require.True(t, reflect.DeepEqual(got.(*proposalStore).Pinned, proposalV))
			require.True(t, reflect.DeepEqual(got.(*proposalStore).Relevant, relevantMap))
		})
	}
}

func TestProposalStoreHandle(t *testing.T) {
<<<<<<< HEAD
	testpartitioning.PartitionTest(t)
=======
	partitiontest.PartitionTest(t)
>>>>>>> 916154b5

	player, router, accounts, factory, ledger := testPlayerSetup()

	proposalVoteEventBatch, proposalPayloadEventBatch, _ := generateProposalEvents(t, player, accounts, factory, ledger)

	testBlockFactory, err := factory.AssembleBlock(player.Round, time.Now().Add(time.Minute))
	require.NoError(t, err, "Could not generate a proposal for round %d: %v", player.Round, err)
	accountIndex := 0
	_, proposalV0, _ := proposalForBlock(accounts.addresses[accountIndex], accounts.vrfs[accountIndex], testBlockFactory, player.Period, ledger)
	accountIndex++
	proposalPayload, proposalV, _ := proposalForBlock(accounts.addresses[accountIndex], accounts.vrfs[accountIndex], testBlockFactory, player.Period, ledger)

	currentAccount := accounts.addresses[accountIndex]

	uap := proposalPayload.unauthenticatedProposal

	voteAuthenticators := []vote{}

	block, _ := makeRandomBlock(1), randomBlockHash()

	tempVote, err := makeVoteTesting(currentAccount, accounts.vrfs[accountIndex], accounts.ots[accountIndex], ledger, player.Round, player.Period, cert, block.Digest())
	require.NoError(t, err)

	voteAuthenticators = append(voteAuthenticators, tempVote)

	blockAssembly := blockAssembler{
		Pipeline:       uap,
		Filled:         false,
		Payload:        proposalPayload,
		Assembled:      false,
		Authenticators: voteAuthenticators,
	}

	relevantMap := make(map[period]proposalValue)
	relevantMap[player.Period] = proposalV

	assemblers := make(map[proposalValue]blockAssembler)
	assemblers[proposalV] = blockAssembly

	player, _ = router.submitTop(&proposalStoreTracer, player, proposalVoteEventBatch[0])

	player, _ = router.submitTop(&proposalStoreTracer, player, proposalPayloadEventBatch[0])

	// create proposal Store
	testProposalStore := proposalStore{
		Relevant:   map[period]proposalValue{},
		Pinned:     proposalV,
		Assemblers: map[proposalValue]blockAssembler{},
	}

	// create a route handler for the proposal store
	rHandle := routerHandle{
		t:   &proposalStoreTracer,
		r:   &router,
		src: proposalMachinePeriod,
	}

	// Test a proposal payload event with non valid proposal payload
	msg := message{Tag: protocol.ProposalPayloadTag, Proposal: proposalPayload, UnauthenticatedProposal: proposalPayload.unauthenticatedProposal}
	testEvent := messageEvent{T: payloadPresent, Input: msg}
	returnEvent := testProposalStore.handle(rHandle, player, testEvent)
	require.Equal(t, returnEvent.(payloadProcessedEvent).T, payloadRejected)
	require.Equal(t, makeSerErrStr("proposalStore: no accepting blockAssembler found on payloadPresent"), returnEvent.(payloadProcessedEvent).Err)

	// Test a valid proposal payload event
	testProposalStore.Assemblers[proposalV] = blockAssembly
	testProposalStore.Relevant[player.Period] = proposalV
	testProposalStore.Pinned = proposalV

	returnEvent = testProposalStore.handle(rHandle, player, testEvent)
	require.Equal(t, payloadPipelined, returnEvent.(payloadProcessedEvent).T)

	// Test with blockAssembly in filled state which will fail pipeline test
	blockAssembly.Filled = true

	returnEvent = testProposalStore.handle(rHandle, player, testEvent)
	require.Equal(t, returnEvent.(payloadProcessedEvent).T, payloadRejected)
	require.Equal(t, makeSerErrStr("blockAssembler.pipeline: already filled"), returnEvent.(payloadProcessedEvent).Err)

	// create proposal Store
	testProposalStore = proposalStore{
		Relevant:   map[period]proposalValue{},
		Pinned:     proposalV,
		Assemblers: map[proposalValue]blockAssembler{},
	}

	// Test a proposal payload verified event with non valid proposal payload
	msg = message{Tag: protocol.ProposalPayloadTag, Proposal: proposalPayload, UnauthenticatedProposal: proposalPayload.unauthenticatedProposal}
	testEvent = messageEvent{T: payloadVerified, Input: msg}
	returnEvent = testProposalStore.handle(rHandle, player, testEvent)
	require.Equal(t, returnEvent.(payloadProcessedEvent).T, payloadRejected)
	require.Equal(t, makeSerErrStr("proposalStore: no accepting blockAssembler found on payloadVerified"), returnEvent.(payloadProcessedEvent).Err)

	// Test a valid payload verified event
	testProposalStore.Assemblers[proposalV] = blockAssembly
	testProposalStore.Relevant[player.Period] = proposalV
	testProposalStore.Relevant[player.Period+3] = proposalV0
	testProposalStore.Pinned = proposalV

	returnEvent = testProposalStore.handle(rHandle, player, testEvent)
	require.Equal(t, payloadAccepted, returnEvent.(payloadProcessedEvent).T)

	// Test a valid payload verified event with already assembled block assembly
	blockAssembly.Assembled = true

	returnEvent = testProposalStore.handle(rHandle, player, testEvent)
	require.Equal(t, payloadRejected, returnEvent.(payloadProcessedEvent).T)
	require.Equal(t, makeSerErrStr("blockAssembler.pipeline: already assembled"), returnEvent.(payloadProcessedEvent).Err)

	// Test a valid payload newPeriod event
	testProposalStore.Assemblers[proposalV] = blockAssembly
	testProposalStore.Relevant[player.Period] = proposalV
	testProposalStore.Pinned = proposalV

	msg = message{Tag: protocol.ProposalPayloadTag, Proposal: proposalPayload, UnauthenticatedProposal: proposalPayload.unauthenticatedProposal}
	testPeriodEvent := newPeriodEvent{Period: player.Period + 3, Proposal: proposalV}

	returnEvent = testProposalStore.handle(rHandle, player, testPeriodEvent)
	require.Equal(t, emptyEvent{}, returnEvent)

	msg = message{Tag: protocol.ProposalPayloadTag, Proposal: proposalPayload, UnauthenticatedProposal: proposalPayload.unauthenticatedProposal}
	testPeriodEvent = newPeriodEvent{Period: player.Period + 3, Proposal: bottom}

	returnEvent = testProposalStore.handle(rHandle, player, testPeriodEvent)
	require.Equal(t, emptyEvent{}, returnEvent)

	msg = message{Tag: protocol.ProposalPayloadTag, Proposal: proposalPayload, UnauthenticatedProposal: proposalPayload.unauthenticatedProposal}
	testNewRoundEvent := newRoundEvent{}

	// trigger too many assemblers panic in new Round event handling
	logging.Base().SetOutput(nullWriter{})
	require.Panics(t, func() { testProposalStore.handle(rHandle, player, testNewRoundEvent) })
	logging.Base().SetOutput(os.Stderr)

	// return a payload pipelined event
	testProposalStore.Relevant = make(map[period]proposalValue)
	testProposalStore.Assemblers = make(map[proposalValue]blockAssembler)
	testProposalStore.Assemblers[proposalV] = blockAssembly
	testProposalStore.Relevant[player.Period] = proposalV

	returnEvent = testProposalStore.handle(rHandle, player, testNewRoundEvent)
	require.Equal(t, payloadPipelined, returnEvent.(payloadProcessedEvent).T)

	// test soft threshold event
	testThresholdEvent := thresholdEvent{
		T:        softThreshold,
		Round:    player.Round,
		Period:   player.Period,
		Step:     player.Step,
		Proposal: proposalV,
		Bundle:   unauthenticatedBundle{},
	}
	returnEvent = testProposalStore.handle(rHandle, player, testThresholdEvent)
	require.Equal(t, testProposalStore.Pinned, returnEvent.(committableEvent).Proposal)

	testStagingValueEvent := stagingValueEvent{
		Round:  player.Round,
		Period: player.Period,
	}
	returnEvent = testProposalStore.handle(rHandle, player, testStagingValueEvent)
	require.Equal(t, proposalV, returnEvent.(stagingValueEvent).Proposal)
	require.Equal(t, proposalPayload, returnEvent.(stagingValueEvent).Payload)
	require.True(t, returnEvent.(stagingValueEvent).Committable)

	testPinnedValueEvent := pinnedValueEvent{
		Round: player.Round,
	}
	returnEvent = testProposalStore.handle(rHandle, player, testPinnedValueEvent)
	require.Equal(t, proposalV, returnEvent.(pinnedValueEvent).Proposal)
	require.Equal(t, proposalPayload, returnEvent.(pinnedValueEvent).Payload)
	require.True(t, returnEvent.(pinnedValueEvent).PayloadOK)

	msg = message{Tag: protocol.ProposalPayloadTag, Proposal: proposalPayload, UnauthenticatedProposal: proposalPayload.unauthenticatedProposal}
	testEvent = messageEvent{T: roundInterruption, Input: msg}

	// trigger panic from non supported message type
	logging.Base().SetOutput(nullWriter{})
	require.Panics(t, func() { testProposalStore.handle(rHandle, player, testEvent) })
	logging.Base().SetOutput(os.Stderr)

	// test trim
	testProposalStore.trim(player)
}

func TestProposalStoreGetPinnedValue(t *testing.T) {
<<<<<<< HEAD
	testpartitioning.PartitionTest(t)
=======
	partitiontest.PartitionTest(t)
>>>>>>> 916154b5

	// create proposal Store
	player, router, accounts, factory, ledger := testPlayerSetup()
	testBlockFactory, err := factory.AssembleBlock(player.Round, time.Now().Add(time.Minute))
	require.NoError(t, err, "Could not generate a proposal for round %d: %v", player.Round, err)
	accountIndex := 0
	// create a route handler for the proposal store
	rHandle := routerHandle{
		t:   &proposalStoreTracer,
		r:   &router,
		src: proposalMachinePeriod,
	}
	payloadV, proposalV, _ := proposalForBlock(accounts.addresses[accountIndex], accounts.vrfs[accountIndex], testBlockFactory, player.Period, ledger)

	testProposalStore := proposalStore{
		Relevant:   map[period]proposalValue{},
		Pinned:     proposalV,
		Assemblers: map[proposalValue]blockAssembler{},
	}

	// Check that we get pinned value, but no block; payloadOK must be false
	testPinnedValueEvent := pinnedValueEvent{
		Round: player.Round,
	}
	returnEvent := testProposalStore.handle(rHandle, player, testPinnedValueEvent)
	require.Equal(t, proposalV, returnEvent.(pinnedValueEvent).Proposal)
	require.Falsef(t, returnEvent.(pinnedValueEvent).PayloadOK, "Get pinned value cannot set payloadOK if no block assembled")
	require.Equal(t, proposal{}.value(), returnEvent.(pinnedValueEvent).Payload.value())

	// now, assemble it. This is unfortunately, quite white box
	// even w.r.t. the proposalStore, until we have the infra for blackbox proposal store testing.
	var ea blockAssembler
	testProposalStore.Assemblers[proposalV] = ea
	msgP1 := message{
		Tag:                     protocol.ProposalPayloadTag,
		Proposal:                payloadV,
		UnauthenticatedProposal: payloadV.u(),
	}
	assemblePayloadEv := messageEvent{T: payloadVerified, Input: msgP1}
	returnEvent = testProposalStore.handle(rHandle, player, assemblePayloadEv)
	require.Equal(t, payloadAccepted, returnEvent.t())

	// Getting pinned value should now also return block
	testPinnedValueEvent = pinnedValueEvent{
		Round: player.Round,
	}
	returnEvent = testProposalStore.handle(rHandle, player, testPinnedValueEvent)
	require.Equal(t, proposalV, returnEvent.(pinnedValueEvent).Proposal)
	require.Equal(t, proposalV, returnEvent.(pinnedValueEvent).Payload.value())
	require.Truef(t, returnEvent.(pinnedValueEvent).PayloadOK, "Get Pinned Value must get assembled block")
}

func TestProposalStoreRegressionBlockRedeliveryBug_b29ea57(t *testing.T) {
<<<<<<< HEAD
	testpartitioning.PartitionTest(t)
=======
	partitiontest.PartitionTest(t)
>>>>>>> 916154b5

	var msgV1, msgV2, msgP1, msgP2 message
	var rv rawVote
	var propVal proposalValue
	var propPay proposal
	curRound := round(10)
	proposer := basics.Address(randomBlockHash())

	propPay = proposal{
		unauthenticatedProposal: unauthenticatedProposal{
			OriginalPeriod:   1,
			OriginalProposer: proposer,
		},
	}
	propVal = proposalValue{
		OriginalPeriod:   1,
		OriginalProposer: proposer,
		BlockDigest:      propPay.Digest(),
		EncodingDigest:   crypto.HashObj(propPay),
	}
	rv = rawVote{
		Sender:   proposer,
		Round:    curRound,
		Period:   1,
		Proposal: propVal,
	}
	msgV1 = message{
		Tag:                 protocol.AgreementVoteTag,
		Vote:                vote{R: rv},
		UnauthenticatedVote: unauthenticatedVote{R: rv},
	}
	msgP1 = message{
		Tag:                     protocol.ProposalPayloadTag,
		Proposal:                propPay,
		UnauthenticatedProposal: propPay.u(),
	}

	propPay = proposal{
		unauthenticatedProposal: unauthenticatedProposal{
			OriginalPeriod:   2,
			OriginalProposer: proposer,
		},
	}
	propVal = proposalValue{
		OriginalPeriod:   2,
		OriginalProposer: proposer,
		BlockDigest:      propPay.Digest(),
		EncodingDigest:   crypto.HashObj(propPay),
	}
	rv = rawVote{
		Sender:   proposer,
		Round:    curRound,
		Period:   2,
		Proposal: propVal,
	}
	msgV2 = message{
		Tag:                 protocol.AgreementVoteTag,
		Vote:                vote{R: rv},
		UnauthenticatedVote: unauthenticatedVote{R: rv},
	}
	msgP2 = message{
		Tag:                     protocol.ProposalPayloadTag,
		Proposal:                propPay,
		UnauthenticatedProposal: propPay.u(),
	}

	period1Trigger := newPeriodEvent{Period: 1, Proposal: bottom}
	propVote1Receipt := messageEvent{T: voteVerified, Input: msgV1}
	propPayload1Receipt := messageEvent{T: payloadVerified, Input: msgP1}
	period2Trigger := newPeriodEvent{Period: 2, Proposal: bottom}
	propVote2Receipt := messageEvent{T: voteVerified, Input: msgV2}
	propPayload2Receipt := messageEvent{T: payloadVerified, Input: msgP2}

	// due to map iteration order, the test may succeed despite a logic bug,
	// so we repeat until we are reasonably confident the bug is not present.
	for i := 0; i < 10; i++ {
		player := player{Round: curRound}

		var router router
		rr := routerFixture
		router = &rr

		var res event

		res = router.dispatch(&proposalStoreTracer, player, period1Trigger, playerMachine, proposalMachineRound, curRound, 1, 0)
		require.Equal(t, res.t(), none)

		res = router.dispatch(&proposalStoreTracer, player, propVote1Receipt, playerMachine, proposalMachineRound, curRound, 1, 0)
		require.Equal(t, res.t(), proposalAccepted)

		res = router.dispatch(&proposalStoreTracer, player, propPayload1Receipt, playerMachine, proposalMachineRound, curRound, 1, 0)
		require.Equal(t, res.t(), payloadAccepted)

		res = router.dispatch(&proposalStoreTracer, player, period2Trigger, playerMachine, proposalMachineRound, curRound, 2, 0)
		require.Equal(t, res.t(), none)

		res = router.dispatch(&proposalStoreTracer, player, propVote2Receipt, playerMachine, proposalMachineRound, curRound, 2, 0)
		require.Equal(t, res.t(), proposalAccepted)

		res = router.dispatch(&proposalStoreTracer, player, propPayload2Receipt, playerMachine, proposalMachineRound, curRound, 2, 0)
		if res.t() == payloadRejected {
			t.Fatalf("bug b29ea57: a proposal with a new original period collides with a proposal from an old original period")
		} else {
			require.Equal(t, res.t(), payloadAccepted)
		}
	}

}

func TestProposalStoreRegressionWrongPipelinePeriodBug_39387501(t *testing.T) {
<<<<<<< HEAD
	testpartitioning.PartitionTest(t)
=======
	partitiontest.PartitionTest(t)
>>>>>>> 916154b5

	var msgV1, msgV2, msgP1, msgP2 message
	var rv rawVote
	var propVal proposalValue
	var propPay proposal
	curRound := round(10)
	proposer := basics.Address(randomBlockHash())

	propPay = proposal{
		unauthenticatedProposal: unauthenticatedProposal{
			OriginalPeriod:   1,
			OriginalProposer: proposer,
		},
	}
	propVal = proposalValue{
		OriginalPeriod:   1,
		OriginalProposer: proposer,
		BlockDigest:      propPay.Digest(),
		EncodingDigest:   crypto.HashObj(propPay),
	}
	rv = rawVote{
		Sender:   proposer,
		Round:    curRound,
		Period:   1,
		Proposal: propVal,
	}
	msgV1 = message{
		Tag:                 protocol.AgreementVoteTag,
		Vote:                vote{R: rv},
		UnauthenticatedVote: unauthenticatedVote{R: rv},
	}
	msgP1 = message{
		Tag:                     protocol.ProposalPayloadTag,
		Proposal:                propPay,
		UnauthenticatedProposal: propPay.u(),
	}

	propPay = proposal{
		unauthenticatedProposal: unauthenticatedProposal{
			OriginalPeriod:   2,
			OriginalProposer: proposer,
		},
	}
	propVal = proposalValue{
		OriginalPeriod:   2,
		OriginalProposer: proposer,
		BlockDigest:      propPay.Digest(),
		EncodingDigest:   crypto.HashObj(propPay),
	}
	rv = rawVote{
		Sender:   proposer,
		Round:    curRound,
		Period:   2,
		Proposal: propVal,
	}
	msgV2 = message{
		Tag:                 protocol.AgreementVoteTag,
		Vote:                vote{R: rv},
		UnauthenticatedVote: unauthenticatedVote{R: rv},
	}
	msgP2 = message{
		Tag:                     protocol.ProposalPayloadTag,
		Proposal:                propPay,
		UnauthenticatedProposal: propPay.u(),
	}

	period1Trigger := newPeriodEvent{Period: 1, Proposal: bottom}
	propVote1Receipt := messageEvent{T: voteVerified, Input: msgV1}
	propPayload1Receipt := messageEvent{T: payloadPresent, Input: msgP1}
	period2Trigger := newPeriodEvent{Period: 2, Proposal: bottom}
	propVote2Receipt := messageEvent{T: voteVerified, Input: msgV2}
	propPayload2Receipt := messageEvent{T: payloadPresent, Input: msgP2}

	player := player{Round: curRound}

	var router router
	rr := routerFixture
	router = &rr

	var res event

	res = router.dispatch(&proposalStoreTracer, player, period1Trigger, playerMachine, proposalMachineRound, curRound, 1, 0)
	require.Equal(t, res.t(), none)

	res = router.dispatch(&proposalStoreTracer, player, propVote1Receipt, playerMachine, proposalMachineRound, curRound, 1, 0)
	require.Equal(t, res.t(), proposalAccepted)

	res = router.dispatch(&proposalStoreTracer, player, period2Trigger, playerMachine, proposalMachineRound, curRound, 2, 0)
	require.Equal(t, res.t(), none)

	res = router.dispatch(&proposalStoreTracer, player, propVote2Receipt, playerMachine, proposalMachineRound, curRound, 2, 0)
	require.Equal(t, res.t(), proposalAccepted)

	res = router.dispatch(&proposalStoreTracer, player, propPayload2Receipt, playerMachine, proposalMachineRound, curRound, 2, 0)
	require.Equal(t, res.t(), payloadPipelined)
	require.Equal(t, res.(payloadProcessedEvent).Period, period(2))

	res = router.dispatch(&proposalStoreTracer, player, propPayload1Receipt, playerMachine, proposalMachineRound, curRound, 1, 0)
	if res.(payloadProcessedEvent).Period == 2 {
		t.Fatalf("bug b29ea57: a proposal corresponding to an old period is erroneously seen as as corresponding to a new period")
	} else {
		require.Equal(t, res.t(), payloadPipelined)
		require.Equal(t, res.(payloadProcessedEvent).Period, period(1))
	}
}<|MERGE_RESOLUTION|>--- conflicted
+++ resolved
@@ -28,11 +28,7 @@
 	"github.com/algorand/go-algorand/data/basics"
 	"github.com/algorand/go-algorand/logging"
 	"github.com/algorand/go-algorand/protocol"
-<<<<<<< HEAD
-	"github.com/algorand/go-algorand/testpartitioning"
-=======
 	"github.com/algorand/go-algorand/test/partitiontest"
->>>>>>> 916154b5
 )
 
 var proposalStoreTracer tracer
@@ -42,11 +38,7 @@
 }
 
 func TestProposalStoreCreation(t *testing.T) {
-<<<<<<< HEAD
-	testpartitioning.PartitionTest(t)
-=======
-	partitiontest.PartitionTest(t)
->>>>>>> 916154b5
+	partitiontest.PartitionTest(t)
 
 	player, router, accounts, factory, ledger := testSetup(0)
 
@@ -56,11 +48,7 @@
 }
 
 func TestBlockAssemblerPipeline(t *testing.T) {
-<<<<<<< HEAD
-	testpartitioning.PartitionTest(t)
-=======
-	partitiontest.PartitionTest(t)
->>>>>>> 916154b5
+	partitiontest.PartitionTest(t)
 
 	type fields struct {
 		Pipeline       unauthenticatedProposal
@@ -130,11 +118,7 @@
 }
 
 func TestBlockAssemblerBind(t *testing.T) {
-<<<<<<< HEAD
-	testpartitioning.PartitionTest(t)
-=======
-	partitiontest.PartitionTest(t)
->>>>>>> 916154b5
+	partitiontest.PartitionTest(t)
 
 	type fields struct {
 		Pipeline       unauthenticatedProposal
@@ -202,11 +186,7 @@
 }
 
 func TestBlockAssemblerAuthenticator(t *testing.T) {
-<<<<<<< HEAD
-	testpartitioning.PartitionTest(t)
-=======
-	partitiontest.PartitionTest(t)
->>>>>>> 916154b5
+	partitiontest.PartitionTest(t)
 
 	type fields struct {
 		Pipeline       unauthenticatedProposal
@@ -272,11 +252,7 @@
 }
 
 func TestBlockAssemblerTrim(t *testing.T) {
-<<<<<<< HEAD
-	testpartitioning.PartitionTest(t)
-=======
-	partitiontest.PartitionTest(t)
->>>>>>> 916154b5
+	partitiontest.PartitionTest(t)
 
 	type fields struct {
 		Pipeline       unauthenticatedProposal
@@ -360,11 +336,7 @@
 }
 
 func TestProposalStoreT(t *testing.T) {
-<<<<<<< HEAD
-	testpartitioning.PartitionTest(t)
-=======
-	partitiontest.PartitionTest(t)
->>>>>>> 916154b5
+	partitiontest.PartitionTest(t)
 
 	player, _, accounts, factory, ledger := testSetup(0)
 
@@ -432,11 +404,7 @@
 }
 
 func TestProposalStoreUnderlying(t *testing.T) {
-<<<<<<< HEAD
-	testpartitioning.PartitionTest(t)
-=======
-	partitiontest.PartitionTest(t)
->>>>>>> 916154b5
+	partitiontest.PartitionTest(t)
 
 	type fields struct {
 		Relevant   map[period]proposalValue
@@ -504,11 +472,7 @@
 }
 
 func TestProposalStoreHandle(t *testing.T) {
-<<<<<<< HEAD
-	testpartitioning.PartitionTest(t)
-=======
-	partitiontest.PartitionTest(t)
->>>>>>> 916154b5
+	partitiontest.PartitionTest(t)
 
 	player, router, accounts, factory, ledger := testPlayerSetup()
 
@@ -694,11 +658,7 @@
 }
 
 func TestProposalStoreGetPinnedValue(t *testing.T) {
-<<<<<<< HEAD
-	testpartitioning.PartitionTest(t)
-=======
-	partitiontest.PartitionTest(t)
->>>>>>> 916154b5
+	partitiontest.PartitionTest(t)
 
 	// create proposal Store
 	player, router, accounts, factory, ledger := testPlayerSetup()
@@ -752,11 +712,7 @@
 }
 
 func TestProposalStoreRegressionBlockRedeliveryBug_b29ea57(t *testing.T) {
-<<<<<<< HEAD
-	testpartitioning.PartitionTest(t)
-=======
-	partitiontest.PartitionTest(t)
->>>>>>> 916154b5
+	partitiontest.PartitionTest(t)
 
 	var msgV1, msgV2, msgP1, msgP2 message
 	var rv rawVote
@@ -867,11 +823,7 @@
 }
 
 func TestProposalStoreRegressionWrongPipelinePeriodBug_39387501(t *testing.T) {
-<<<<<<< HEAD
-	testpartitioning.PartitionTest(t)
-=======
-	partitiontest.PartitionTest(t)
->>>>>>> 916154b5
+	partitiontest.PartitionTest(t)
 
 	var msgV1, msgV2, msgP1, msgP2 message
 	var rv rawVote
