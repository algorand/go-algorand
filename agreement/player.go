--- conflicted
+++ resolved
@@ -17,6 +17,7 @@
 package agreement
 
 import (
+	"github.com/algorand/go-algorand/logging"
 	"time"
 
 	"github.com/algorand/go-algorand/config"
@@ -554,33 +555,36 @@
 			return append(actions, ignoreAction(e, ef.(payloadProcessedEvent).Err))
 		case payloadPipelined:
 			ep := ef.(payloadProcessedEvent)
-<<<<<<< HEAD
 
 			up := e.Input.UnauthenticatedProposal
 			uv := ef.(payloadProcessedEvent).Vote.u()
 
 			// relay proposal if it has been pipelined
+			ra := relayAction(e, protocol.ProposalPayloadTag, compoundMessage{Proposal: up, Vote: uv})
+
+			if ep.Round == p.Round {
+				vpa := verifyPayloadAction(e, ep.Round, ep.Period, ep.Pinned)
+				return append(actions, vpa, ra)
+			} else {
+				logging.Base().Infof("originally would not have relayed here")
+				actions = append(actions, ra)
+			}
+		}
+
+		// relay as the proposer
+		if e.Input.MessageHandle == nil {
+			var uv unauthenticatedVote
+			switch ef.t() {
+			case payloadPipelined, payloadAccepted:
+				uv = ef.(payloadProcessedEvent).Vote.u()
+			case proposalCommittable:
+				uv = ef.(committableEvent).Vote.u()
+			}
+			up := e.Input.UnauthenticatedProposal
+
 			a := relayAction(e, protocol.ProposalPayloadTag, compoundMessage{Proposal: up, Vote: uv})
 			actions = append(actions, a)
-
-=======
->>>>>>> 18d43878
-			if ep.Round == p.Round {
-				return append(actions, verifyPayloadAction(e, ep.Round, ep.Period, ep.Pinned))
-			}
-		}
-
-		var uv unauthenticatedVote
-		switch ef.t() {
-		case payloadPipelined, payloadAccepted:
-			uv = ef.(payloadProcessedEvent).Vote.u()
-		case proposalCommittable:
-			uv = ef.(committableEvent).Vote.u()
-		}
-		up := e.Input.UnauthenticatedProposal
-
-		a := relayAction(e, protocol.ProposalPayloadTag, compoundMessage{Proposal: up, Vote: uv})
-		actions = append(actions, a)
+		}
 
 		// If the payload is valid, check it against any received cert threshold.
 		// Of course, this should only trigger for payloadVerified case.
