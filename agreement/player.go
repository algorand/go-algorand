// Copyright (C) 2019-2023 Algorand, Inc.
// This file is part of go-algorand
//
// go-algorand is free software: you can redistribute it and/or modify
// it under the terms of the GNU Affero General Public License as
// published by the Free Software Foundation, either version 3 of the
// License, or (at your option) any later version.
//
// go-algorand is distributed in the hope that it will be useful,
// but WITHOUT ANY WARRANTY; without even the implied warranty of
// MERCHANTABILITY or FITNESS FOR A PARTICULAR PURPOSE.  See the
// GNU Affero General Public License for more details.
//
// You should have received a copy of the GNU Affero General Public License
// along with go-algorand.  If not, see <https://www.gnu.org/licenses/>.

package agreement

import (
	"sort"
	"time"

	"github.com/algorand/go-algorand/config"
	"github.com/algorand/go-algorand/protocol"
	"github.com/algorand/go-algorand/util/timers"
)

// Deadline marks a timeout event of type Type that the player schedules to
// happen after Duration time.
type Deadline struct {
	_struct  struct{} `codec:","`
	Duration time.Duration
<<<<<<< HEAD
	Type     timers.TimeoutType
=======
	// Type is used to allow tests fire timeouts of specific types.
	Type TimeoutType
>>>>>>> bb94590d
}

// The player implements the top-level state machine functionality of the
// agreement protocol.
type player struct {
	_struct struct{} `codec:","`
	// Round, Period, and Step hold the current round, period, and step of
	// the player state machine.
	Round  round
	Period period
	Step   step

	// LastConcluding holds the largest step reached in the last period.  As
	// described in the spec, it affects the propagation of next-vote
	// messages.
	LastConcluding step

	// Deadline contains the time of the next timeout expected by the player
	// state machine (relevant to the start of the current period).
<<<<<<< HEAD
	Deadline Deadline
=======
	Deadline Deadline `codec:"TimersDeadline"`

	// OldDeadline contains the value of Deadline used from a previous version,
	// for backwards compatibility when deserializing player.
	OldDeadline time.Duration `codec:"Deadline,omitempty"`

>>>>>>> bb94590d
	// Napping is set when the player is expecting a random timeout (i.e.,
	// to determine when the player chooses to send a next-vote).
	Napping bool

	// FastRecoveryDeadline contains the next timeout expected for fast
	// partition recovery.
	FastRecoveryDeadline time.Duration

	// Pending holds the player's proposalTable, which stores proposals that
	// must be verified after some vote has been verified.
	Pending proposalTable

	// the history of arrival times of the lowest credential from previous
	// ronuds, used for calculating dynamic lambda.
	lowestCredentialArrivals []time.Duration
}

func (p *player) T() stateMachineTag {
	return playerMachine
}

func (p *player) underlying() actor {
	return p
}

// Precondition: passed-in player is equal to player
// Postcondition: each messageEvent is processed exactly once
func (p *player) handle(r routerHandle, e event) []action {
	var actions []action

	if e.t() == none {
		return nil
	}

	switch e := e.(type) {
	case messageEvent:
		return p.handleMessageEvent(r, e)
	case thresholdEvent:
		return p.handleThresholdEvent(r, e)
	case timeoutEvent:
		if e.T == fastTimeout {
			return p.handleFastTimeout(r, e)
		}

		if !p.Napping {
			r.t.logTimeout(*p)
		}

		switch p.Step {
		case soft:
			// precondition: nap = false
			actions = p.issueSoftVote(r)
			p.Step = cert
			// update tracer state to match player
			r.t.setMetadata(tracerMetadata{p.Round, p.Period, p.Step})
			return actions
		case cert:
			// precondition: nap = false
			p.Step = next
			// update tracer state to match player
			r.t.setMetadata(tracerMetadata{p.Round, p.Period, p.Step})
			return p.issueNextVote(r)
		default:
			if p.Napping {
				return p.issueNextVote(r) // sets p.Napping to false
			}
			// not napping, so we should enter a new step
			p.Step++ // note: this must happen before next timeout setting.
			// TODO add unit test to ensure that deadlines increase monotonically here

			lower, upper := p.Step.nextVoteRanges()
			delta := time.Duration(e.RandomEntropy % uint64(upper-lower))

			p.Napping = true
			p.Deadline.Duration = lower + delta
<<<<<<< HEAD
			p.Deadline.Type = timers.Deadline
=======
			p.Deadline.Type = TimeoutDeadline
>>>>>>> bb94590d
			return actions
		}
	case roundInterruptionEvent:
		return p.enterRound(r, e, e.Round)
	case checkpointEvent:
		return p.handleCheckpointEvent(r, e)
	default:
		panic("bad event")
	}
}

func (p *player) handleFastTimeout(r routerHandle, e timeoutEvent) []action {
	if e.Proto.Err != nil {
		r.t.log.Errorf("failed to read protocol version for fastTimeout event (proto %v): %v", e.Proto.Version, e.Proto.Err)
		return nil
	}

	lambda := config.Consensus[e.Proto.Version].FastRecoveryLambda
	k := (p.FastRecoveryDeadline + lambda - 1) / lambda // round up
	lower, upper := k*lambda, (k+1)*lambda
	delta := time.Duration(e.RandomEntropy % uint64(upper-lower))
	if p.FastRecoveryDeadline == 0 {
		// don't vote the first time
		p.FastRecoveryDeadline = lower + delta + lambda // add lambda for extra delay the first time
		return nil
	}
	p.FastRecoveryDeadline = lower + delta
	r.t.logFastTimeout(*p)
	return p.issueFastVote(r)
}

func (p *player) issueSoftVote(r routerHandle) (actions []action) {
	defer func() {
		p.Deadline.Duration = deadlineTimeout
<<<<<<< HEAD
		p.Deadline.Type = timers.Deadline
=======
		p.Deadline.Type = TimeoutDeadline
>>>>>>> bb94590d
	}()

	e := r.dispatch(*p, proposalFrozenEvent{}, proposalMachinePeriod, p.Round, p.Period, 0)
	a := pseudonodeAction{T: attest, Round: p.Round, Period: p.Period, Step: soft, Proposal: e.(proposalFrozenEvent).Proposal}
	r.t.logProposalFrozen(a.Proposal, a.Round, a.Period)
	r.t.timeR().RecStep(p.Period, soft, a.Proposal)

	res := r.dispatch(*p, nextThresholdStatusRequestEvent{}, voteMachinePeriod, p.Round, p.Period-1, 0)
	nextStatus := res.(nextThresholdStatusEvent) // panic if violate postcondition
	if p.Period > 0 && !nextStatus.Bottom && nextStatus.Proposal != bottom {
		// did not see bottom: vote for our starting value
		// we check if answer.Proposal != bottom because we may have arrived here due to a fast-forward/soft threshold
		// If we arrive due to fast-forward/soft threshold; then answer.Bottom = false and answer.Proposal = bottom
		// and we should soft-vote normally (not based on the starting value)
		a.Proposal = nextStatus.Proposal
		return append(actions, a)
	}

	if a.Proposal == bottom {
		// did not see anything: do not vote
		return nil
	}

	if p.Period > a.Proposal.OriginalPeriod {
		// leader sent reproposal: vote if we saw a quorum for that hash, even if we saw nextStatus.Bottom
		if nextStatus.Proposal != bottom && nextStatus.Proposal == a.Proposal {
			return append(actions, a)
		}
		return nil
	}

	// original proposal: vote for it
	return append(actions, a)
}

// A committableEvent is the trigger for issuing a cert vote.
func (p *player) issueCertVote(r routerHandle, e committableEvent) action {
	r.t.timeR().RecStep(p.Period, cert, e.Proposal)
	return pseudonodeAction{T: attest, Round: p.Round, Period: p.Period, Step: cert, Proposal: e.Proposal}
}

func (p *player) issueNextVote(r routerHandle) []action {
	actions := p.partitionPolicy(r)

	a := pseudonodeAction{T: attest, Round: p.Round, Period: p.Period, Step: p.Step, Proposal: bottom}

	answer := stagedValue(*p, r, p.Round, p.Period)
	if answer.Committable {
		a.Proposal = answer.Proposal
	} else {
		res := r.dispatch(*p, nextThresholdStatusRequestEvent{}, voteMachinePeriod, p.Round, p.Period-1, 0)
		nextStatus := res.(nextThresholdStatusEvent) // panic if violate postcondition
		if !nextStatus.Bottom {
			// if we fast-forwarded to this period or entered via a soft/cert threshold,
			// nextStatus.Bottom will be false and we will next vote bottom.
			// As long as a majority of honest users (in the cert threshold case) do not vote bottom (as assumed), we are safe.
			// Note that cert threshold fast-forwarding will never change a next value vote to a next bottom vote -
			// if a player has voted for a value, they have the block, and should have ended the round.
			a.Proposal = nextStatus.Proposal
		}
	}
	actions = append(actions, a)

	r.t.timeR().RecStep(p.Period, p.Step, a.Proposal)

	_, upper := p.Step.nextVoteRanges()
	p.Napping = false
	p.Deadline.Duration = upper
<<<<<<< HEAD
	p.Deadline.Type = timers.Deadline
=======
	p.Deadline.Type = TimeoutDeadline
>>>>>>> bb94590d
	return actions
}

func (p *player) issueFastVote(r routerHandle) (actions []action) {
	actions = p.partitionPolicy(r)

	elate := r.dispatch(*p, dumpVotesRequestEvent{}, voteMachineStep, p.Round, p.Period, late).(dumpVotesEvent).Votes
	eredo := r.dispatch(*p, dumpVotesRequestEvent{}, voteMachineStep, p.Round, p.Period, redo).(dumpVotesEvent).Votes
	edown := r.dispatch(*p, dumpVotesRequestEvent{}, voteMachineStep, p.Round, p.Period, down).(dumpVotesEvent).Votes
	votes := append(eredo, edown...)
	votes = append(elate, votes...)
	actions = append(actions, networkAction{T: broadcastVotes, UnauthenticatedVotes: votes})

	a := pseudonodeAction{T: attest, Round: p.Round, Period: p.Period, Step: down, Proposal: bottom}
	answer := stagedValue(*p, r, p.Round, p.Period)
	if answer.Committable {
		a.Step = late
		a.Proposal = answer.Proposal
	} else {
		res := r.dispatch(*p, nextThresholdStatusRequestEvent{}, voteMachinePeriod, p.Round, p.Period-1, 0)
		nextStatus := res.(nextThresholdStatusEvent) // panic if violate postcondition
		if !nextStatus.Bottom {
			a.Step = redo
			// note that this is bottom if we fast-forwarded to this period or entered via a soft/cert threshold.
			a.Proposal = nextStatus.Proposal
		}
	}
	if a.Proposal == bottom {
		// required if we entered the period via a soft threshold
		a.Step = down
	}

	return append(actions, a)
}

func (p *player) handleCheckpointEvent(r routerHandle, e checkpointEvent) []action {
	return []action{
		checkpointAction{
			Round:  e.Round,
			Period: e.Period,
			Step:   e.Step,
			Err:    e.Err,
			done:   e.done,
		}}
}

// updateDynamicLambdaTimings is called at the end of a successful uninterrupted round (just after ensureAction
// is generated) to collect round timings for updating dynamic lambda.
func (p *player) updateDynamicLambdaTimings(r routerHandle, ver protocol.ConsensusVersion) {
	// only append to lowestCredentialArrivals if this was a successful round completing in period 0.
	if p.Period != 0 {
		return
	}
	// look up the validatedAt time of the winning proposal-vote
	re := readLowestEvent{T: readLowestVote, Round: p.Round, Period: p.Period}
	re = r.dispatch(*p, re, proposalMachineRound, p.Round, p.Period, 0).(readLowestEvent)
	if re.Vote.validatedAt != 0 {
		p.lowestCredentialArrivals = append(p.lowestCredentialArrivals, re.Vote.validatedAt)
	}
	p.resizeLowestCredentialArrivals(ver)
}

func (p *player) resizeLowestCredentialArrivals(ver protocol.ConsensusVersion) {
	proto := config.Consensus[ver]
	if len(p.lowestCredentialArrivals) > proto.DynamicFilterCredentialArrivalHistory {
		p.lowestCredentialArrivals = p.lowestCredentialArrivals[len(p.lowestCredentialArrivals)-proto.DynamicFilterCredentialArrivalHistory:]
	}
	for len(p.lowestCredentialArrivals) < proto.DynamicFilterCredentialArrivalHistory {
		p.lowestCredentialArrivals = append([]time.Duration{FilterTimeout(0, ver)}, p.lowestCredentialArrivals...)
	}
}

// calculateFilterTimeout chooses the appropriate filter timeout.
func (p *player) calculateFilterTimeout(ver protocol.ConsensusVersion, tracer *tracer) time.Duration {

	proto := config.Consensus[ver]

	if !proto.DynamicFilterTimeout || p.Period != 0 {
		// Either dynamic lambda is disabled, or we're not in period 0 and
		// therefore, can't use dynamic lambda
		return FilterTimeout(p.Period, ver)
	}

	var dynamicDelay time.Duration
	defaultDelay := FilterTimeout(0, ver)
	if proto.DynamicFilterCredentialArrivalHistory <= 0 {
		// we don't keep any history, use the default
		dynamicDelay = defaultDelay
	} else if proto.DynamicFilterCredentialArrivalHistory > len(p.lowestCredentialArrivals) {
		// not enough samples, use the default
		dynamicDelay = defaultDelay
	} else {
		sortedArrivals := make([]time.Duration, len(p.lowestCredentialArrivals))
		copy(sortedArrivals[:], p.lowestCredentialArrivals[:])
		sort.Slice(sortedArrivals, func(i, j int) bool { return sortedArrivals[i] < sortedArrivals[j] })
		dynamicDelay = sortedArrivals[proto.DynamicFilterCredentialArrivalHistoryIdx] + 50*time.Millisecond
	}

	// Make sure the dynamic delay is not too small or too large
	if dynamicDelay < proto.DynamicFilterTimeoutLowerBound {
		if tracer != nil {
			tracer.log.Debugf("Calculated dynamic delay = %v for round %v, period %v. It's too low, setting to %v\n", dynamicDelay, p.Round, p.Period, proto.DynamicFilterTimeoutLowerBound)
		}
		dynamicDelay = proto.DynamicFilterTimeoutLowerBound
	} else if dynamicDelay > defaultDelay {
		dynamicDelay = defaultDelay
		tracer.log.Warnf("Calculated dynamic delay = %v for round %v, period %v. It's higher than the default %v\n", dynamicDelay, p.Round, p.Period, defaultDelay)
	} else if tracer != nil {
		tracer.log.Debugf("Calculated dynamic delay = %v for round %v, period %v.\n", dynamicDelay, p.Round, p.Period)
	}

	return dynamicDelay
}

func (p *player) handleThresholdEvent(r routerHandle, e thresholdEvent) []action {
	r.t.timeR().RecThreshold(e)

	var actions []action
	switch e.t() {
	case certThreshold:
		// for future periods, fast-forwarding below will ensure correct staging
		// for past periods, having a freshest certThreshold will prevent losing the block
		r.dispatch(*p, e, proposalMachine, 0, 0, 0)
		// Now, also check if we have the block.
		res := stagedValue(*p, r, e.Round, e.Period)
		if res.Committable {
			cert := Certificate(e.Bundle)
			a0 := ensureAction{Payload: res.Payload, Certificate: cert}
			actions = append(actions, a0)
			p.updateDynamicLambdaTimings(r, e.Proto)
			as := p.enterRound(r, e, p.Round+1)
			return append(actions, as...)
		}
		// we don't have the block! We need to ensure we will be able to receive the block.
		// In addition, hint to the ledger to fetch by digest.
		actions = append(actions, stageDigestAction{Certificate: Certificate(e.Bundle)})
		if p.Period < e.Period {
			actions = append(actions, p.enterPeriod(r, e, e.Period)...)
		}
		return actions

	case softThreshold:
		// note that it is ok not to stage softThresholds from previous periods; relaying the pinned block
		// handles any edge case (w.r.t. resynchronization, at least)
		if p.Period > e.Period {
			return nil
		}
		if p.Period < e.Period {
			return p.enterPeriod(r, e, e.Period)
		}
		ec := r.dispatch(*p, e, proposalMachine, p.Round, p.Period, 0)
		if ec.t() == proposalCommittable && p.Step <= cert {
			actions = append(actions, p.issueCertVote(r, ec.(committableEvent)))
		}
		return actions

	case nextThreshold:
		// We might receive a next threshold event for the previous period due to fast-forwarding or a soft threshold.
		// If we do, this is okay, but the proposalMachine contract-checker will complain.
		// TODO test this case and update the contract-checker so it does not complain when this is benign
		if p.Period > e.Period {
			return nil
		}
		return p.enterPeriod(r, e, e.Period+1)
	default:
		panic("bad event")
	}
}

func (p *player) enterPeriod(r routerHandle, source thresholdEvent, target period) []action {
	actions := p.partitionPolicy(r)

	// this needs to happen before changing player state so the correct old blockAssemblers can be promoted
	// TODO might be better passing through the old period explicitly in the {soft,next}Threshold event
	e := r.dispatch(*p, source, proposalMachine, p.Round, p.Period, 0)
	r.t.logPeriodConcluded(*p, target, source.Proposal)

	p.LastConcluding = p.Step
	p.Period = target
	p.Step = soft
	p.Napping = false
	p.FastRecoveryDeadline = 0 // set immediately
<<<<<<< HEAD

	if target != 0 {
		// We entered a non-0 period, we should reset the filter timeout
		// calculation mechanism.
		p.lowestCredentialArrivals = make([]time.Duration, 0)
	}
	p.Deadline.Duration = p.calculateFilterTimeout(source.Proto, r.t)
	p.Deadline.Type = timers.Filter
=======
	p.Deadline.Duration = FilterTimeout(target, source.Proto)
	p.Deadline.Type = TimeoutFilter
>>>>>>> bb94590d

	// update tracer state to match player
	r.t.setMetadata(tracerMetadata{p.Round, p.Period, p.Step})

	actions = append(actions, rezeroAction{Round: p.Round})

	if e.t() == proposalCommittable { // implies source.t() == softThreshold
		return append(actions, p.issueCertVote(r, e.(committableEvent)))
	}
	if source.t() == nextThreshold {
		proposal := source.Proposal
		if proposal == bottom {
			a := pseudonodeAction{T: assemble, Round: p.Round, Period: p.Period}
			return append(actions, a)
		}

		a := pseudonodeAction{T: repropose, Round: p.Round, Period: p.Period, Proposal: proposal}
		return append(actions, a)
	}

	return actions
}

func (p *player) enterRound(r routerHandle, source event, target round) []action {
	var actions []action

	newRoundEvent := source
	// passing in a cert threshold to the proposalMachine is now ambiguous,
	// so replace with an explicit new round event.
	// In addition, handle a new source: payloadVerified (which can trigger new round if
	// received after cert threshold)
	if source.t() == certThreshold || source.t() == payloadVerified { // i.e., source.t() != roundInterruption
		r.t.logRoundStart(*p, target)
		newRoundEvent = roundInterruptionEvent{Round: target}
	}
	// this happens here so that the proposalMachine contract does not complain
	e := r.dispatch(*p, newRoundEvent, proposalMachine, target, 0, 0)

	p.LastConcluding = p.Step
	p.Round = target
	p.Period = 0
	p.Step = soft
	p.Napping = false
	p.FastRecoveryDeadline = 0 // set immediately

	switch source := source.(type) {
	case roundInterruptionEvent:
<<<<<<< HEAD
		p.Deadline.Duration = p.calculateFilterTimeout(source.Proto.Version, r.t)
		p.Deadline.Type = timers.Filter
	case thresholdEvent:
		p.Deadline.Duration = p.calculateFilterTimeout(source.Proto, r.t)
		p.Deadline.Type = timers.Filter
	case filterableMessageEvent:
		p.Deadline.Duration = p.calculateFilterTimeout(source.Proto.Version, r.t)
		p.Deadline.Type = timers.Filter
=======
		p.Deadline.Duration = FilterTimeout(0, source.Proto.Version)
		p.Deadline.Type = TimeoutFilter
	case thresholdEvent:
		p.Deadline.Duration = FilterTimeout(0, source.Proto)
		p.Deadline.Type = TimeoutFilter
	case filterableMessageEvent:
		p.Deadline.Duration = FilterTimeout(0, source.Proto.Version)
		p.Deadline.Type = TimeoutFilter
>>>>>>> bb94590d
	}

	// update tracer state to match player
	r.t.setMetadata(tracerMetadata{p.Round, p.Period, p.Step})
	r.t.resetTimingWithPipeline(target)

	// do proposal-related actions
	as := pseudonodeAction{T: assemble, Round: p.Round, Period: 0}
	actions = append(actions, rezeroAction{Round: target}, as)

	if e.t() == payloadPipelined {
		e := e.(payloadProcessedEvent)
		msg := message{messageHandle: 0, Tag: protocol.ProposalPayloadTag, UnauthenticatedProposal: e.UnauthenticatedPayload} // TODO do we want to keep around the original handle?
		a := verifyPayloadAction(messageEvent{T: payloadPresent, Input: msg}, p.Round, e.Period, e.Pinned)
		actions = append(actions, a)
	}

	// we might need to handle a pipelined threshold event
	res := r.dispatch(*p, freshestBundleRequestEvent{}, voteMachineRound, p.Round, 0, 0)
	freshestRes := res.(freshestBundleEvent) // panic if violate postcondition
	if freshestRes.Ok {
		a4 := p.handle(r, freshestRes.Event)
		actions = append(actions, a4...)
	}
	return actions
}

// partitionPolicy checks if the player is in a partition, and if it is,
// it returns the list of actions necessary to recover.
//
// partitionPolicy represents an attempt to resynchronize.
//
// These actions include the repropagation of the freshest bundle, if one was seen,
// (necessarily true for p.Period > 0 or the presence of a soft threshold)
// and the repropagation of the block payload this bundle votes for, if one was seen.
func (p *player) partitionPolicy(r routerHandle) (actions []action) {
	if !p.partitioned() {
		return
	}

	res := r.dispatch(*p, freshestBundleRequestEvent{}, voteMachineRound, p.Round, 0, 0)
	bundleResponse := res.(freshestBundleEvent) // panic if violate postcondition
	if bundleResponse.Ok {
		// TODO do we want to authenticate our own bundles?
		b := bundleResponse.Event.Bundle
		r.t.logBundleBroadcast(*p, b)
		a0 := broadcastAction(protocol.VoteBundleTag, b)
		actions = append(actions, a0)
	}

	// On resynchronization, first try relaying the staged proposal from the same period as
	// the freshest bundle. If that does not exist, for instance if we saw two next quorums in a row,
	// then we fall back to relaying the pinned value, for liveness.
	// One specific scenario where this is essential, assuming we handle ensure digest asynchronously:
	// - Let the majority of honest nodes cert vote, and then see a next value quorum, and enter p + 1.
	// - They see another next value quorum, and enter p + 2.
	// - The minority of honest nodes see a certThreshold (but without a block), in period p. Assume that
	//   they are partitioned from the majority of honest nodes, until the majority reach p + 2.
	// - The minority already has the freshest bundle, so will not advance to period p + 2. However, the
	//   majority will also filter out the cert threshold (due to a stale period).
	// - Now we relay the pinned value, and then can wait for catchup.
	// - Another optimization is that we could allow cert bundles from stale periods to bypass the filter.
	//   This may be worth implementing in the future.
	bundleRound := p.Round
	bundlePeriod := p.Period
	switch {
	case bundleResponse.Ok && bundleResponse.Event.Bundle.Proposal != bottom:
		b := bundleResponse.Event.Bundle
		bundleRound = b.Round
		bundlePeriod = b.Period
		fallthrough
	case p.Period == 0:
		resStaged := stagedValue(*p, r, bundleRound, bundlePeriod)
		if resStaged.Committable {
			transmit := compoundMessage{Proposal: resStaged.Payload.u()}
			r.t.logProposalRepropagate(resStaged.Proposal, bundleRound, bundlePeriod)
			a1 := broadcastAction(protocol.ProposalPayloadTag, transmit)
			actions = append(actions, a1)
		} else {
			// even if there is no staged value, there may be a pinned value
			resPinned := pinnedValue(*p, r, bundleRound)
			if resPinned.PayloadOK {
				transmit := compoundMessage{Proposal: resPinned.Payload.u()}
				r.t.logProposalRepropagate(resPinned.Proposal, bundleRound, bundlePeriod)
				a1 := broadcastAction(protocol.ProposalPayloadTag, transmit)
				actions = append(actions, a1)
			}
		}

	}
	return
}

func (p *player) partitioned() bool {
	return p.Step >= partitionStep || p.Period >= 3
}

func (p *player) handleMessageEvent(r routerHandle, e messageEvent) (actions []action) {
	// is it a proposal-vote? (i.e., vote where step = 0)
	proposalVote := false
	switch e.t() {
	case votePresent, voteVerified:
		uv := e.Input.UnauthenticatedVote
		proposalVote = (uv.R.Step == propose)
	}

	// wrap message event with current player round, etc. for freshness computation
	delegatedE := filterableMessageEvent{
		messageEvent: e,
		FreshnessData: freshnessData{
			PlayerRound:          p.Round,
			PlayerPeriod:         p.Period,
			PlayerStep:           p.Step,
			PlayerLastConcluding: p.LastConcluding,
		},
	}

	// if so, process it separately
	if proposalVote {
		doneProcessing := true // TODO check that this is still required
		defer func() {
			tail := e.Tail
			if e.t() == voteVerified {
				tail = p.Pending.pop(e.TaskIndex)
			}

			if tail == nil || !doneProcessing {
				return
			}

			ev := *tail // make sure the event we handle is messageEvent, not *messageEvent
			suffix := p.handle(r, ev)
			actions = append(actions, suffix...)
		}()

		ef := r.dispatch(*p, delegatedE, proposalMachine, 0, 0, 0)
		switch ef.t() {
		case voteMalformed:
			err := ef.(filteredEvent).Err
			return append(actions, disconnectAction(e, err))
		case voteFiltered:
			err := ef.(filteredEvent).Err
			return append(actions, ignoreAction(e, err))
		}

		if e.t() == votePresent {
			doneProcessing = false
			seq := p.Pending.push(e.Tail)
			uv := e.Input.UnauthenticatedVote
			return append(actions, verifyVoteAction(e, uv.R.Round, uv.R.Period, seq))
		}
		v := e.Input.Vote
		a := relayAction(e, protocol.AgreementVoteTag, v.u())
		ep := ef.(proposalAcceptedEvent)
		if ep.PayloadOk {
			transmit := compoundMessage{
				Proposal: ep.Payload.u(),
				Vote:     v.u(),
			}
			a = broadcastAction(protocol.ProposalPayloadTag, transmit)
		}
		return append(actions, a)
	}

	switch e.t() {
	case payloadPresent, payloadVerified:
		ef := r.dispatch(*p, delegatedE, proposalMachine, 0, 0, 0)
		switch ef.t() {
		case payloadMalformed:
			err := makeSerErrf("rejected message since it was invalid: %v", ef.(filteredEvent).Err)
			return append(actions, ignoreAction(e, err))
		case payloadRejected:
			return append(actions, ignoreAction(e, ef.(payloadProcessedEvent).Err))
		case payloadPipelined:
			ep := ef.(payloadProcessedEvent)

			up := e.Input.UnauthenticatedProposal
			uv := ef.(payloadProcessedEvent).Vote.u()

			// relay proposal if it has been pipelined
			ra := relayAction(e, protocol.ProposalPayloadTag, compoundMessage{Proposal: up, Vote: uv})

			if ep.Round == p.Round {
				vpa := verifyPayloadAction(e, ep.Round, ep.Period, ep.Pinned)
				return append(actions, vpa, ra)
			}

			actions = append(actions, ra)
		}

		// relay as the proposer
		if e.Input.messageHandle == nil {
			var uv unauthenticatedVote
			switch ef.t() {
			case payloadPipelined, payloadAccepted:
				uv = ef.(payloadProcessedEvent).Vote.u()
			case proposalCommittable:
				uv = ef.(committableEvent).Vote.u()
			}
			up := e.Input.UnauthenticatedProposal

			a := relayAction(e, protocol.ProposalPayloadTag, compoundMessage{Proposal: up, Vote: uv})
			actions = append(actions, a)
		}

		// If the payload is valid, check it against any received cert threshold.
		// Of course, this should only trigger for payloadVerified case.
		// This allows us to handle late payloads (relative to cert-bundles, i.e., certificates) without resorting to catchup.
		if ef.t() == proposalCommittable || ef.t() == payloadAccepted {
			freshestRes := r.dispatch(*p, freshestBundleRequestEvent{}, voteMachineRound, p.Round, 0, 0).(freshestBundleEvent)
			if freshestRes.Ok && freshestRes.Event.t() == certThreshold && freshestRes.Event.Proposal == e.Input.Proposal.value() {
				cert := Certificate(freshestRes.Event.Bundle)
				a0 := ensureAction{Payload: e.Input.Proposal, Certificate: cert}
				actions = append(actions, a0)
				p.updateDynamicLambdaTimings(r, e.Proto.Version)
				as := p.enterRound(r, delegatedE, cert.Round+1)
				return append(actions, as...)
			}
		}

		if ef.t() == proposalCommittable && p.Step <= cert {
			actions = append(actions, p.issueCertVote(r, ef.(committableEvent)))
		}
		return actions

	case votePresent, voteVerified:
		ef := r.dispatch(*p, delegatedE, voteMachine, 0, 0, 0)
		switch ef.t() {
		case voteMalformed:
			// TODO Add Metrics here to capture telemetryspec.VoteRejectedEvent details
			// 	Reason:           fmt.Sprintf("rejected malformed message: %v", e.Err),
			err := makeSerErrf("rejected message since it was invalid: %v", ef.(filteredEvent).Err)
			return append(actions, disconnectAction(e, err))
		case voteFiltered:
			err := ef.(filteredEvent).Err
			return append(actions, ignoreAction(e, err))
		}
		if e.t() == votePresent {
			uv := e.Input.UnauthenticatedVote
			return append(actions, verifyVoteAction(e, uv.R.Round, uv.R.Period, 0))
		} // else e.t() == voteVerified
		v := e.Input.Vote
		actions = append(actions, relayAction(e, protocol.AgreementVoteTag, v.u()))
		a1 := p.handle(r, ef)
		return append(actions, a1...)

	case bundlePresent, bundleVerified:
		ef := r.dispatch(*p, delegatedE, voteMachine, 0, 0, 0)
		switch ef.t() {
		case bundleMalformed:
			err := makeSerErrf("rejected message since it was invalid: %v", ef.(filteredEvent).Err)
			return append(actions, disconnectAction(e, err))
		case bundleFiltered:
			err := ef.(filteredEvent).Err
			return append(actions, ignoreAction(e, err))
		}
		if e.t() == bundlePresent {
			ub := e.Input.UnauthenticatedBundle
			return append(actions, verifyBundleAction(e, ub.Round, ub.Period, ub.Step))
		}
		a0 := relayAction(e, protocol.VoteBundleTag, ef.(thresholdEvent).Bundle)
		a1 := p.handle(r, ef)
		return append(append(actions, a0), a1...)
	}

	panic("bad event")
}<|MERGE_RESOLUTION|>--- conflicted
+++ resolved
@@ -22,7 +22,6 @@
 
 	"github.com/algorand/go-algorand/config"
 	"github.com/algorand/go-algorand/protocol"
-	"github.com/algorand/go-algorand/util/timers"
 )
 
 // Deadline marks a timeout event of type Type that the player schedules to
@@ -30,12 +29,8 @@
 type Deadline struct {
 	_struct  struct{} `codec:","`
 	Duration time.Duration
-<<<<<<< HEAD
-	Type     timers.TimeoutType
-=======
 	// Type is used to allow tests fire timeouts of specific types.
 	Type TimeoutType
->>>>>>> bb94590d
 }
 
 // The player implements the top-level state machine functionality of the
@@ -55,16 +50,12 @@
 
 	// Deadline contains the time of the next timeout expected by the player
 	// state machine (relevant to the start of the current period).
-<<<<<<< HEAD
-	Deadline Deadline
-=======
 	Deadline Deadline `codec:"TimersDeadline"`
 
 	// OldDeadline contains the value of Deadline used from a previous version,
 	// for backwards compatibility when deserializing player.
 	OldDeadline time.Duration `codec:"Deadline,omitempty"`
 
->>>>>>> bb94590d
 	// Napping is set when the player is expecting a random timeout (i.e.,
 	// to determine when the player chooses to send a next-vote).
 	Napping bool
@@ -140,11 +131,7 @@
 
 			p.Napping = true
 			p.Deadline.Duration = lower + delta
-<<<<<<< HEAD
-			p.Deadline.Type = timers.Deadline
-=======
 			p.Deadline.Type = TimeoutDeadline
->>>>>>> bb94590d
 			return actions
 		}
 	case roundInterruptionEvent:
@@ -179,11 +166,7 @@
 func (p *player) issueSoftVote(r routerHandle) (actions []action) {
 	defer func() {
 		p.Deadline.Duration = deadlineTimeout
-<<<<<<< HEAD
-		p.Deadline.Type = timers.Deadline
-=======
 		p.Deadline.Type = TimeoutDeadline
->>>>>>> bb94590d
 	}()
 
 	e := r.dispatch(*p, proposalFrozenEvent{}, proposalMachinePeriod, p.Round, p.Period, 0)
@@ -252,11 +235,7 @@
 	_, upper := p.Step.nextVoteRanges()
 	p.Napping = false
 	p.Deadline.Duration = upper
-<<<<<<< HEAD
-	p.Deadline.Type = timers.Deadline
-=======
 	p.Deadline.Type = TimeoutDeadline
->>>>>>> bb94590d
 	return actions
 }
 
@@ -439,7 +418,6 @@
 	p.Step = soft
 	p.Napping = false
 	p.FastRecoveryDeadline = 0 // set immediately
-<<<<<<< HEAD
 
 	if target != 0 {
 		// We entered a non-0 period, we should reset the filter timeout
@@ -447,11 +425,7 @@
 		p.lowestCredentialArrivals = make([]time.Duration, 0)
 	}
 	p.Deadline.Duration = p.calculateFilterTimeout(source.Proto, r.t)
-	p.Deadline.Type = timers.Filter
-=======
-	p.Deadline.Duration = FilterTimeout(target, source.Proto)
 	p.Deadline.Type = TimeoutFilter
->>>>>>> bb94590d
 
 	// update tracer state to match player
 	r.t.setMetadata(tracerMetadata{p.Round, p.Period, p.Step})
@@ -499,25 +473,14 @@
 
 	switch source := source.(type) {
 	case roundInterruptionEvent:
-<<<<<<< HEAD
 		p.Deadline.Duration = p.calculateFilterTimeout(source.Proto.Version, r.t)
-		p.Deadline.Type = timers.Filter
+		p.Deadline.Type = TimeoutFilter
 	case thresholdEvent:
 		p.Deadline.Duration = p.calculateFilterTimeout(source.Proto, r.t)
-		p.Deadline.Type = timers.Filter
+		p.Deadline.Type = TimeoutFilter
 	case filterableMessageEvent:
 		p.Deadline.Duration = p.calculateFilterTimeout(source.Proto.Version, r.t)
-		p.Deadline.Type = timers.Filter
-=======
-		p.Deadline.Duration = FilterTimeout(0, source.Proto.Version)
 		p.Deadline.Type = TimeoutFilter
-	case thresholdEvent:
-		p.Deadline.Duration = FilterTimeout(0, source.Proto)
-		p.Deadline.Type = TimeoutFilter
-	case filterableMessageEvent:
-		p.Deadline.Duration = FilterTimeout(0, source.Proto.Version)
-		p.Deadline.Type = TimeoutFilter
->>>>>>> bb94590d
 	}
 
 	// update tracer state to match player
