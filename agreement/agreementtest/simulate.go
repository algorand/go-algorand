// Copyright (C) 2019-2020 Algorand, Inc.
// This file is part of go-algorand
//
// go-algorand is free software: you can redistribute it and/or modify
// it under the terms of the GNU Affero General Public License as
// published by the Free Software Foundation, either version 3 of the
// License, or (at your option) any later version.
//
// go-algorand is distributed in the hope that it will be useful,
// but WITHOUT ANY WARRANTY; without even the implied warranty of
// MERCHANTABILITY or FITNESS FOR A PARTICULAR PURPOSE.  See the
// GNU Affero General Public License for more details.
//
// You should have received a copy of the GNU Affero General Public License
// along with go-algorand.  If not, see <https://www.gnu.org/licenses/>.

// Package agreementtest produces useful functions for testing code.
package agreementtest

import (
	"fmt"
	"strconv"
	"time"

	"github.com/algorand/go-deadlock"

	"github.com/algorand/go-algorand/agreement"
	"github.com/algorand/go-algorand/agreement/gossip"
	"github.com/algorand/go-algorand/components/mocks"
	"github.com/algorand/go-algorand/config"
	"github.com/algorand/go-algorand/crypto"
	"github.com/algorand/go-algorand/data/basics"
	"github.com/algorand/go-algorand/logging"
	"github.com/algorand/go-algorand/util/db"
	"github.com/algorand/go-algorand/util/timers"
)

type instant struct {
	Z0, Z1          chan struct{}
	timeoutAtCalled chan struct{}
	eventsQueues    map[string]int
	mu              deadlock.Mutex
}

func makeInstant() *instant {
	i := new(instant)
	i.Z0 = make(chan struct{}, 1)
	i.Z1 = make(chan struct{})
	i.timeoutAtCalled = make(chan struct{})
	i.eventsQueues = make(map[string]int)
	return i
}

func (i *instant) Decode([]byte) (timers.Clock, error) {
	return i, nil
}

func (i *instant) Encode() []byte {
	return nil
}

func (i *instant) TimeoutAt(d time.Duration) <-chan time.Time {
	ta := make(chan time.Time)
	select {
	case <-i.timeoutAtCalled:
	default:
		close(i.timeoutAtCalled)
		return ta
	}

	if d == agreement.FilterTimeout() && !i.HasPending("pseudonode") {
		close(ta)
	}
	return ta
}

func (i *instant) Zero() timers.Clock {
	i.Z0 <- struct{}{}
	// pause here until runRound is called
	i.Z1 <- struct{}{}
	return i
}

func (i *instant) runRound(r basics.Round) {
	<-i.Z1 // wait until Zero is called
	<-i.timeoutAtCalled
	<-i.Z0
}

func (i *instant) shutdown() {
	<-i.Z1
}

func (i *instant) UpdateEventsQueue(queueName string, queueLength int) {
	i.mu.Lock()
	defer i.mu.Unlock()
	i.eventsQueues[queueName] = queueLength
}

func (i *instant) HasPending(queueName string) bool {
	i.mu.Lock()
	defer i.mu.Unlock()
	v, has := i.eventsQueues[queueName]

	if !has {
		return false
	}

	if v == 0 {
		return false
	}

	return true
}

type blackhole struct {
	mocks.MockNetwork
}

func (b *blackhole) Address() (string, bool) {
	return "blackhole", true
}

<<<<<<< HEAD
func (b *blackhole) Broadcast(ctx context.Context, tag protocol.Tag, data []byte, wait bool, except network.Peer) error {
	return nil
}

func (b *blackhole) Relay(ctx context.Context, tag protocol.Tag, data []byte, wait bool, except network.Peer) error {
	return nil
}

func (b *blackhole) Disconnect(badpeer network.Peer) {}

func (b *blackhole) DisconnectPeers() {}

func (b *blackhole) GetPeers(options ...network.PeerOption) []network.Peer {
	return nil
}

func (b *blackhole) Ready() chan struct{} {
	var closed chan struct{}
	close(closed)
	return closed
}

func (b *blackhole) RegisterRPCName(string, interface{}) {}
func (b *blackhole) RegisterHTTPHandler(path string, handler http.Handler) {
}

func (b *blackhole) RequestConnectOutgoing(bool, <-chan struct{}) {}

func (b *blackhole) Start() {}

func (b *blackhole) Stop() {}

func (b *blackhole) RegisterHandlers(dispatch []network.TaggedMessageHandler) {}

func (b *blackhole) ClearHandlers() {}

func (b *blackhole) OnNetworkAdvance() {}

=======
>>>>>>> 0366cdae
// CryptoRandomSource is a random source that is based off our crypto library.
type CryptoRandomSource struct{}

// Uint64 implements the randomness by calling hte crypto library.
func (c *CryptoRandomSource) Uint64() uint64 {
	return crypto.RandUint64()
}

// Simulate n rounds of agreement on the specified Ledger given the specified
// KeyManager, BlockFactory, and BlockValidator.
//
// If a nonzero roundDeadline is given, this function will return an error if
// any round does not conclude by the deadline.
//
// The KeyManager must have enough keys to form a cert-quorum.
func Simulate(dbname string, n basics.Round, roundDeadline time.Duration, ledger agreement.Ledger, keyManager agreement.KeyManager, proposalFactory agreement.BlockFactory, proposalValidator agreement.BlockValidator, log logging.Logger) error {
	startRound := ledger.NextRound()
	stopRound := startRound + n
	// stop when ledger.NextRound() == stopRound

	accessor, err := db.MakeAccessor(dbname+"_simulate_"+strconv.Itoa(int(stopRound))+"_crash.db", false, true)
	if err != nil {
		return err
	}
	defer accessor.Close()

	stopwatch := makeInstant()
	parameters := agreement.Parameters{
		Logger:         log,
		Accessor:       accessor,
		Clock:          stopwatch,
		Network:        gossip.WrapNetwork(new(blackhole), log),
		Ledger:         ledger,
		BlockFactory:   proposalFactory,
		BlockValidator: proposalValidator,
		KeyManager:     keyManager,
		Local: config.Local{
			CadaverSizeTarget: 200 * 1024,
		},
		RandomSource:            &CryptoRandomSource{},
		EventsProcessingMonitor: stopwatch,
	}
	_ = accessor

	service := agreement.MakeService(parameters)
	service.Start()
	defer service.Shutdown()
	defer stopwatch.shutdown()
	for ledger.NextRound() < stopRound {
		r := ledger.NextRound()
		stopwatch.runRound(r)

		deadlineCh := time.After(roundDeadline)
		if roundDeadline == 0 {
			deadlineCh = nil
		}

		select {
		case <-ledger.Wait(r):
		case <-deadlineCh:
			return fmt.Errorf("agreementtest.Simulate: round %d failed to complete by the deadline (%v)", r, roundDeadline)
		}
	}

	return nil
}<|MERGE_RESOLUTION|>--- conflicted
+++ resolved
@@ -121,47 +121,6 @@
 	return "blackhole", true
 }
 
-<<<<<<< HEAD
-func (b *blackhole) Broadcast(ctx context.Context, tag protocol.Tag, data []byte, wait bool, except network.Peer) error {
-	return nil
-}
-
-func (b *blackhole) Relay(ctx context.Context, tag protocol.Tag, data []byte, wait bool, except network.Peer) error {
-	return nil
-}
-
-func (b *blackhole) Disconnect(badpeer network.Peer) {}
-
-func (b *blackhole) DisconnectPeers() {}
-
-func (b *blackhole) GetPeers(options ...network.PeerOption) []network.Peer {
-	return nil
-}
-
-func (b *blackhole) Ready() chan struct{} {
-	var closed chan struct{}
-	close(closed)
-	return closed
-}
-
-func (b *blackhole) RegisterRPCName(string, interface{}) {}
-func (b *blackhole) RegisterHTTPHandler(path string, handler http.Handler) {
-}
-
-func (b *blackhole) RequestConnectOutgoing(bool, <-chan struct{}) {}
-
-func (b *blackhole) Start() {}
-
-func (b *blackhole) Stop() {}
-
-func (b *blackhole) RegisterHandlers(dispatch []network.TaggedMessageHandler) {}
-
-func (b *blackhole) ClearHandlers() {}
-
-func (b *blackhole) OnNetworkAdvance() {}
-
-=======
->>>>>>> 0366cdae
 // CryptoRandomSource is a random source that is based off our crypto library.
 type CryptoRandomSource struct{}
 
