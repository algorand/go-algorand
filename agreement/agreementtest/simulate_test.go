--- conflicted
+++ resolved
@@ -286,21 +286,10 @@
 		return
 	}
 
-<<<<<<< HEAD
 	<-l.Wait(r)
 	if !consistencyCheck() {
-		err := fmt.Errorf("Wait channel fired without matching block in round %v", r)
-		panic(err)
-=======
-	select {
-	case <-quit:
-		return
-	case <-l.Wait(r):
-		if !consistencyCheck() {
-			err := fmt.Errorf("Wait channel fired without matching block in round %d", r)
-			panic(err)
-		}
->>>>>>> f81ad460
+		err := fmt.Errorf("Wait channel fired without matching block in round %d", r)
+		panic(err)
 	}
 }
 
