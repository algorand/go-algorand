--- conflicted
+++ resolved
@@ -480,8 +480,7 @@
 			ObjectRound:  uint64(vote.R.Round),
 			ObjectPeriod: uint64(vote.R.Period),
 		}
-<<<<<<< HEAD
-		t.node.log.with(logEvent).Infof("pseudonode.makeProposals: proposal created for (%v, %v)", vote.R.Round, vote.R.Period)
+		t.node.log.with(logEvent).Infof("pseudonode.makeProposals: proposal created for (%d, %d)", vote.R.Round, vote.R.Period)
 		if t.node.log.GetTelemetryEnabled() {
 			t.node.log.EventWithDetails(telemetryspec.Agreement, telemetryspec.BlockProposedEvent, telemetryspec.BlockProposedEventDetails{
 				Hash:    vote.R.Proposal.BlockDigest.String(),
@@ -490,15 +489,6 @@
 				Period:  uint64(vote.R.Period),
 			})
 		}
-=======
-		t.node.log.with(logEvent).Infof("pseudonode.makeProposals: proposal created for (%d, %d)", vote.R.Round, vote.R.Period)
-		t.node.log.EventWithDetails(telemetryspec.Agreement, telemetryspec.BlockProposedEvent, telemetryspec.BlockProposedEventDetails{
-			Hash:    vote.R.Proposal.BlockDigest.String(),
-			Address: vote.R.Sender.String(),
-			Round:   uint64(vote.R.Round),
-			Period:  uint64(vote.R.Period),
-		})
->>>>>>> 7d8cbc6f
 	}
 	t.node.log.Infof("pseudonode.makeProposals: %d proposals created for round %d, period %d", len(verifiedVotes), t.round, t.period)
 
