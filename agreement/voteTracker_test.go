--- conflicted
+++ resolved
@@ -23,11 +23,7 @@
 
 	"github.com/algorand/go-algorand/config"
 	"github.com/algorand/go-algorand/protocol"
-<<<<<<< HEAD
-	"github.com/algorand/go-algorand/testpartitioning"
-=======
 	"github.com/algorand/go-algorand/test/partitiontest"
->>>>>>> 916154b5
 )
 
 // todo: test validity of threshold events (incl. bundles)
@@ -41,11 +37,7 @@
 // actual tests
 
 func TestVoteTrackerNoOp(t *testing.T) {
-<<<<<<< HEAD
-	testpartitioning.PartitionTest(t)
-=======
-	partitiontest.PartitionTest(t)
->>>>>>> 916154b5
+	partitiontest.PartitionTest(t)
 
 	helper := voteMakerHelper{}
 	helper.Setup()
@@ -69,11 +61,7 @@
 }
 
 func TestVoteTrackerSoftQuorum(t *testing.T) {
-<<<<<<< HEAD
-	testpartitioning.PartitionTest(t)
-=======
-	partitiontest.PartitionTest(t)
->>>>>>> 916154b5
+	partitiontest.PartitionTest(t)
 
 	helper := voteMakerHelper{}
 	helper.Setup()
@@ -117,11 +105,7 @@
 
 // sanity check for cert quorums
 func TestVoteTrackerCertQuorum(t *testing.T) {
-<<<<<<< HEAD
-	testpartitioning.PartitionTest(t)
-=======
-	partitiontest.PartitionTest(t)
->>>>>>> 916154b5
+	partitiontest.PartitionTest(t)
 
 	helper := voteMakerHelper{}
 	helper.Setup()
@@ -164,11 +148,7 @@
 
 // sanity check for next quorums
 func TestVoteTrackerNextQuorum(t *testing.T) {
-<<<<<<< HEAD
-	testpartitioning.PartitionTest(t)
-=======
-	partitiontest.PartitionTest(t)
->>>>>>> 916154b5
+	partitiontest.PartitionTest(t)
 
 	helper := voteMakerHelper{}
 	helper.Setup()
@@ -211,11 +191,7 @@
 
 // sanity check propose votes don't trigger anything
 func TestVoteTrackerProposeNoOp(t *testing.T) {
-<<<<<<< HEAD
-	testpartitioning.PartitionTest(t)
-=======
-	partitiontest.PartitionTest(t)
->>>>>>> 916154b5
+	partitiontest.PartitionTest(t)
 
 	helper := voteMakerHelper{}
 	helper.Setup()
@@ -243,11 +219,7 @@
 }
 
 func TestVoteTrackerEquivocatorWeightCountedOnce(t *testing.T) {
-<<<<<<< HEAD
-	testpartitioning.PartitionTest(t)
-=======
-	partitiontest.PartitionTest(t)
->>>>>>> 916154b5
+	partitiontest.PartitionTest(t)
 
 	helper := voteMakerHelper{}
 	helper.Setup()
@@ -277,11 +249,7 @@
 }
 
 func TestVoteTrackerEquivDoesntReemitThreshold(t *testing.T) {
-<<<<<<< HEAD
-	testpartitioning.PartitionTest(t)
-=======
-	partitiontest.PartitionTest(t)
->>>>>>> 916154b5
+	partitiontest.PartitionTest(t)
 
 	helper := voteMakerHelper{}
 	helper.Setup()
@@ -319,11 +287,7 @@
 }
 
 func TestVoteTrackerEquivocationsCount(t *testing.T) {
-<<<<<<< HEAD
-	testpartitioning.PartitionTest(t)
-=======
-	partitiontest.PartitionTest(t)
->>>>>>> 916154b5
+	partitiontest.PartitionTest(t)
 
 	helper := voteMakerHelper{}
 	helper.Setup()
@@ -372,11 +336,7 @@
 
 // same test as before, except equivocations voting v2, v3 should also count towards quorum for v1
 func TestVoteTrackerSuperEquivocationsCount(t *testing.T) {
-<<<<<<< HEAD
-	testpartitioning.PartitionTest(t)
-=======
-	partitiontest.PartitionTest(t)
->>>>>>> 916154b5
+	partitiontest.PartitionTest(t)
 
 	helper := voteMakerHelper{}
 	helper.Setup()
@@ -429,11 +389,7 @@
 
 // check that SM panics on seeing two quorums
 func TestVoteTrackerPanicsOnTwoSoftQuorums(t *testing.T) {
-<<<<<<< HEAD
-	testpartitioning.PartitionTest(t)
-=======
-	partitiontest.PartitionTest(t)
->>>>>>> 916154b5
+	partitiontest.PartitionTest(t)
 
 	helper := voteMakerHelper{}
 	helper.Setup()
@@ -476,11 +432,7 @@
 
 // check that SM panics on seeing soft quorum for bot (currently enforced by contract)
 func TestVoteTrackerPanicsOnSoftBotQuorum(t *testing.T) {
-<<<<<<< HEAD
-	testpartitioning.PartitionTest(t)
-=======
-	partitiontest.PartitionTest(t)
->>>>>>> 916154b5
+	partitiontest.PartitionTest(t)
 
 	helper := voteMakerHelper{}
 	helper.Setup()
@@ -513,11 +465,7 @@
 
 // check that SM panics on seeing two next quorums, in particular bot, val in same step.
 func TestVoteTrackerPanicsOnTwoNextQuorums(t *testing.T) {
-<<<<<<< HEAD
-	testpartitioning.PartitionTest(t)
-=======
-	partitiontest.PartitionTest(t)
->>>>>>> 916154b5
+	partitiontest.PartitionTest(t)
 
 	helper := voteMakerHelper{}
 	helper.Setup()
@@ -557,11 +505,7 @@
 }
 
 func TestVoteTrackerRejectsTooManyEquivocators(t *testing.T) {
-<<<<<<< HEAD
-	testpartitioning.PartitionTest(t)
-=======
-	partitiontest.PartitionTest(t)
->>>>>>> 916154b5
+	partitiontest.PartitionTest(t)
 
 	helper := voteMakerHelper{}
 	helper.Setup()
@@ -591,11 +535,7 @@
 /* tests for filtering component of vote tracker */
 
 func TestVoteTrackerFiltersDuplicateVoteOnce(t *testing.T) {
-<<<<<<< HEAD
-	testpartitioning.PartitionTest(t)
-=======
-	partitiontest.PartitionTest(t)
->>>>>>> 916154b5
+	partitiontest.PartitionTest(t)
 
 	helper := voteMakerHelper{}
 	helper.Setup()
@@ -627,11 +567,7 @@
 }
 
 func TestVoteTrackerForwardsFirstEquivocation(t *testing.T) {
-<<<<<<< HEAD
-	testpartitioning.PartitionTest(t)
-=======
-	partitiontest.PartitionTest(t)
->>>>>>> 916154b5
+	partitiontest.PartitionTest(t)
 
 	helper := voteMakerHelper{}
 	helper.Setup()
@@ -700,11 +636,7 @@
 }
 
 func TestVoteTrackerFiltersFutureEquivocations(t *testing.T) {
-<<<<<<< HEAD
-	testpartitioning.PartitionTest(t)
-=======
-	partitiontest.PartitionTest(t)
->>>>>>> 916154b5
+	partitiontest.PartitionTest(t)
 
 	helper := voteMakerHelper{}
 	helper.Setup()
@@ -751,11 +683,7 @@
 /* Check that machine panics on unknown event */
 
 func TestVoteTrackerRejectsUnknownEvent(t *testing.T) {
-<<<<<<< HEAD
-	testpartitioning.PartitionTest(t)
-=======
-	partitiontest.PartitionTest(t)
->>>>>>> 916154b5
+	partitiontest.PartitionTest(t)
 
 	testCase := determisticTraceTestCase{
 		inputs: []event{
