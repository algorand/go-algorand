// Copyright (C) 2019-2021 Algorand, Inc.
// This file is part of go-algorand
//
// go-algorand is free software: you can redistribute it and/or modify
// it under the terms of the GNU Affero General Public License as
// published by the Free Software Foundation, either version 3 of the
// License, or (at your option) any later version.
//
// go-algorand is distributed in the hope that it will be useful,
// but WITHOUT ANY WARRANTY; without even the implied warranty of
// MERCHANTABILITY or FITNESS FOR A PARTICULAR PURPOSE.  See the
// GNU Affero General Public License for more details.
//
// You should have received a copy of the GNU Affero General Public License
// along with go-algorand.  If not, see <https://www.gnu.org/licenses/>.

package agreement

import (
	"bytes"
	"context"
	"crypto/sha256"
	"fmt"
	"math/rand"
	"os"
	"reflect"
	"runtime"
	"strconv"
	"testing"
	"time"

	"github.com/algorand/go-deadlock"
	"github.com/stretchr/testify/require"

	"github.com/algorand/go-algorand/config"
	"github.com/algorand/go-algorand/crypto"
	"github.com/algorand/go-algorand/data/account"
	"github.com/algorand/go-algorand/data/basics"
	"github.com/algorand/go-algorand/data/bookkeeping"
	"github.com/algorand/go-algorand/logging"
	"github.com/algorand/go-algorand/protocol"
<<<<<<< HEAD
	"github.com/algorand/go-algorand/testpartitioning"
=======
	"github.com/algorand/go-algorand/test/partitiontest"
>>>>>>> 916154b5
	"github.com/algorand/go-algorand/util/db"
	"github.com/algorand/go-algorand/util/timers"
)

type testingClock struct {
	mu deadlock.Mutex

	zeroes uint

	TA map[time.Duration]chan time.Time // TimeoutAt

	monitor *coserviceMonitor
}

func makeTestingClock(m *coserviceMonitor) *testingClock {
	c := new(testingClock)
	c.TA = make(map[time.Duration]chan time.Time)
	c.monitor = m
	return c
}

func (c *testingClock) Zero() timers.Clock {
	c.mu.Lock()
	defer c.mu.Unlock()

	c.zeroes++
	c.TA = make(map[time.Duration]chan time.Time)
	c.monitor.clearClock()
	return c
}

func (c *testingClock) TimeoutAt(d time.Duration) <-chan time.Time {
	c.mu.Lock()
	defer c.mu.Unlock()

	ta := c.TA[d]
	if ta == nil {
		c.TA[d] = make(chan time.Time)
		ta = c.TA[d]
	}
	return ta
}

func (c *testingClock) Encode() []byte {
	return nil
}

func (c *testingClock) Decode([]byte) (timers.Clock, error) {
	return makeTestingClock(nil), nil // TODO
}

func (c *testingClock) prepareToFire() {
	c.monitor.inc(clockCoserviceType)
}

func (c *testingClock) fire(d time.Duration) {
	c.mu.Lock()
	defer c.mu.Unlock()

	if c.TA[d] == nil {
		c.TA[d] = make(chan time.Time)
	}
	close(c.TA[d])
}

type simpleKeyManager []account.Participation

func (m simpleKeyManager) VotingKeys(votingRound, _ basics.Round) []account.Participation {
	var km []account.Participation
	for _, acc := range m {
		if acc.OverlapsInterval(votingRound, votingRound) {
			km = append(km, acc)
		}
	}
	return km
}

func (m simpleKeyManager) DeleteOldKeys(basics.Round) {
	// noop
}

type testingNetwork struct {
	validator BlockValidator

	voteMessages    []chan Message
	payloadMessages []chan Message
	bundleMessages  []chan Message

	mu deadlock.Mutex // guards connected, nextHandle, source, and monitors

	connected  [][]bool // symmetric
	nextHandle int
	source     map[MessageHandle]nodeID
	monitors   map[nodeID]*coserviceMonitor

	// used for extra tests
	dropSoftVotes     bool
	dropSlowNextVotes bool
	dropVotes         bool
	certVotePocket    chan<- multicastParams
	softVotePocket    chan<- multicastParams
	compoundPocket    chan<- multicastParams
	partitionedNodes  map[nodeID]bool
	crownedNodes      map[nodeID]bool
	relayNodes        map[nodeID]bool
	interceptFn       multicastInterceptFn
}

type testingNetworkEndpoint struct {
	parent *testingNetwork
	id     nodeID

	voteMessages    chan Message
	payloadMessages chan Message
	bundleMessages  chan Message

	monitor *coserviceMonitor
}

type nodeID int

// bufferCapacity is per channel
func makeTestingNetwork(nodes int, bufferCapacity int, validator BlockValidator) *testingNetwork {
	n := new(testingNetwork)

	n.validator = validator

	n.voteMessages = make([]chan Message, nodes)
	n.payloadMessages = make([]chan Message, nodes)
	n.bundleMessages = make([]chan Message, nodes)
	n.source = make(map[MessageHandle]nodeID)
	n.monitors = make(map[nodeID]*coserviceMonitor)

	for i := 0; i < nodes; i++ {
		n.voteMessages[i] = make(chan Message, bufferCapacity)
		n.payloadMessages[i] = make(chan Message, bufferCapacity)
		n.bundleMessages[i] = make(chan Message, bufferCapacity)

		m := new(coserviceMonitor)
		m.id = i
		n.monitors[nodeID(i)] = m
	}

	n.connected = make([][]bool, nodes)
	for i := 0; i < nodes; i++ {
		n.connected[i] = make([]bool, nodes)
		for j := 0; j < nodes; j++ {
			n.connected[i][j] = true
		}
	}

	return n
}

type multicastInterceptFn func(params multicastParams) multicastParams
type multicastParams struct {
	tag     protocol.Tag
	data    []byte
	source  nodeID
	exclude nodeID
}

func (n *testingNetwork) multicast(tag protocol.Tag, data []byte, source nodeID, exclude nodeID) {
	// fmt.Println("mc", source, "x", exclude)
	n.mu.Lock()
	defer n.mu.Unlock()

	if n.interceptFn != nil {
		out := n.interceptFn(multicastParams{tag, data, source, exclude})
		tag, data, source, exclude = out.tag, out.data, out.source, out.exclude
	}

	if n.dropSoftVotes || n.dropSlowNextVotes || n.dropVotes || n.certVotePocket != nil || n.softVotePocket != nil || n.compoundPocket != nil {
		if tag == protocol.ProposalPayloadTag {
			r := bytes.NewBuffer(data)

			var tp transmittedPayload
			err := protocol.DecodeStream(r, &tp)
			if err != nil {
				panic(err)
			}

			if n.compoundPocket != nil {
				n.compoundPocket <- multicastParams{tag, data, source, exclude}
				return
			}
		}

		if tag == protocol.AgreementVoteTag {
			r := bytes.NewBuffer(data)

			var uv unauthenticatedVote
			err := protocol.DecodeStream(r, &uv)
			if err != nil {
				panic(err)
			}

			if n.certVotePocket != nil && uv.R.Step == cert {
				n.certVotePocket <- multicastParams{tag, data, source, exclude}
				return
			}

			if n.softVotePocket != nil && uv.R.Step == soft {
				n.softVotePocket <- multicastParams{tag, data, source, exclude}
				return
			}

			if n.dropVotes {
				return
			}

			if n.dropSoftVotes && uv.R.Step == soft {
				return
			}

			if n.dropSlowNextVotes && uv.R.Step >= next && uv.R.Step != late && uv.R.Step != redo && uv.R.Step != down {
				return
			}
		}
	}

	n.nextHandle++
	handle := new(int)
	*handle = n.nextHandle
	n.source[handle] = source

	var msgChans []chan Message
	switch tag {
	case protocol.AgreementVoteTag:
		msgChans = n.voteMessages
	case protocol.VoteBundleTag:
		msgChans = n.bundleMessages
	case protocol.ProposalPayloadTag:
		msgChans = n.payloadMessages
	case protocol.UnknownMsgTag:
		// We use this intentionally - just drop it
		return
	default:
		panic("bad broadcast call")
	}

	for i, connected := range n.connected[source] {
		peerid := nodeID(i)
		if peerid == source {
			continue
		}
		if peerid == exclude {
			continue
		}
		if !connected {
			continue
		}
		if n.partitionedNodes != nil {
			if n.partitionedNodes[source] != n.partitionedNodes[peerid] {
				continue
			}
		}
		if n.crownedNodes != nil {
			if !n.crownedNodes[peerid] {
				continue
			}
		}
		if n.relayNodes != nil {
			if !n.relayNodes[source] && !n.relayNodes[peerid] {
				continue
			}
		}

		// we should have incremented tokenizerCoserviceType
		n.monitors[peerid].inc(tokenizerCoserviceType)
		select {
		case msgChans[peerid] <- Message{MessageHandle: handle, Data: data}:
			// fmt.Println("transmit-success", source, "->", peerid)
		default:
			logging.Base().Warn("message dropped during test")
			n.monitors[peerid].dec(tokenizerCoserviceType)
			// fmt.Println("transmit-failure", source, "->", peerid)
		}
	}
}

func (n *testingNetwork) dropAllSoftVotes() {
	n.mu.Lock()
	defer n.mu.Unlock()

	n.dropSoftVotes = true
}

func (n *testingNetwork) dropAllSlowNextVotes() {
	n.mu.Lock()
	defer n.mu.Unlock()

	n.dropSlowNextVotes = true
}

func (n *testingNetwork) dropAllVotes() {
	n.mu.Lock()
	defer n.mu.Unlock()

	n.dropVotes = true
}

func (n *testingNetwork) pocketAllCertVotes(ch chan<- multicastParams) (closeFn func()) {
	n.certVotePocket = ch
	return func() {
		close(ch)
	}
}

func (n *testingNetwork) pocketAllSoftVotes(ch chan<- multicastParams) (closeFn func()) {
	n.softVotePocket = ch
	return func() {
		close(ch)
	}
}

func (n *testingNetwork) pocketAllCompound(ch chan<- multicastParams) (closeFn func()) {
	n.compoundPocket = ch
	return func() {
		close(ch)
	}
}

func (n *testingNetwork) repairAll() {
	n.mu.Lock()
	defer n.mu.Unlock()

	n.dropSoftVotes = false
	n.dropSlowNextVotes = false
	n.dropVotes = false
	n.certVotePocket = nil
	n.softVotePocket = nil
	n.compoundPocket = nil
	n.partitionedNodes = nil
	n.crownedNodes = nil
	n.relayNodes = nil
	n.interceptFn = nil
}

func (n *testingNetwork) disconnect(a nodeID, b nodeID) {
	n.mu.Lock()
	defer n.mu.Unlock()

	n.connected[a][b] = false
	n.connected[b][a] = false
}

// Set the given list of nodes as a partition; heal whatever previous
// partition existed.
func (n *testingNetwork) partition(part ...nodeID) {
	n.mu.Lock()
	defer n.mu.Unlock()
	// different mechanism than n.connected map
	n.partitionedNodes = make(map[nodeID]bool)
	for i := 0; i < len(part); i++ {
		n.partitionedNodes[part[i]] = true
	}
}

// Only deliver messages to the given set of nodes
func (n *testingNetwork) crown(prophets ...nodeID) {
	n.mu.Lock()
	defer n.mu.Unlock()
	n.crownedNodes = make(map[nodeID]bool)
	for i := 0; i < len(prophets); i++ {
		n.crownedNodes[prophets[i]] = true
	}
}

// Star topology with the given nodes at the center; to revert, call repairAll
func (n *testingNetwork) makeRelays(relays ...nodeID) {
	n.mu.Lock()
	defer n.mu.Unlock()
	n.relayNodes = make(map[nodeID]bool)
	for i := 0; i < len(relays); i++ {
		n.relayNodes[relays[i]] = true
	}
}

// intercept messages from the given sources, replacing them with our own.
// if, in the returned params, the message is tagged UnknownMsgTag, the testing
// network drops the message.
func (n *testingNetwork) intercept(f multicastInterceptFn) {
	n.mu.Lock()
	defer n.mu.Unlock()
	n.interceptFn = f
}

func (n *testingNetwork) sourceOf(h MessageHandle) nodeID {
	n.mu.Lock()
	defer n.mu.Unlock()
	if _, noint := h.(*int); !noint {
		panic(fmt.Errorf("h isn't a *int; %v", reflect.TypeOf(h)))
	}
	return n.source[h]
}

func (n *testingNetwork) testingNetworkEndpoint(id nodeID) *testingNetworkEndpoint {
	e := new(testingNetworkEndpoint)
	e.id = id
	e.parent = n
	e.voteMessages = n.voteMessages[id]
	e.payloadMessages = n.payloadMessages[id]
	e.bundleMessages = n.bundleMessages[id]
	e.monitor = n.monitors[id]
	return e
}

// this allows us to put the activity into a busy state until the message on the queue is actually processed
func (n *testingNetwork) prepareAllMulticast() {
	n.mu.Lock()
	defer n.mu.Unlock()
	for _, monitor := range n.monitors {
		monitor.inc(networkCoserviceType)
	}
}

func (n *testingNetwork) finishAllMulticast() {
	n.mu.Lock()
	defer n.mu.Unlock()
	for _, monitor := range n.monitors {
		monitor.dec(networkCoserviceType)
	}
}

func (e *testingNetworkEndpoint) Messages(tag protocol.Tag) <-chan Message {
	switch tag {
	case protocol.AgreementVoteTag:
		return e.voteMessages
	case protocol.VoteBundleTag:
		return e.bundleMessages
	case protocol.ProposalPayloadTag:
		return e.payloadMessages
	default:
		panic("bad messages call")
	}
}

func (e *testingNetworkEndpoint) Broadcast(tag protocol.Tag, data []byte) error {
	e.parent.multicast(tag, data, e.id, e.id)
	return nil
}

func (e *testingNetworkEndpoint) Relay(h MessageHandle, t protocol.Tag, data []byte) error {
	sourceID := e.id
	if _, isMsg := h.(*int); isMsg {
		sourceID = e.parent.sourceOf(h)
	}

	e.parent.multicast(t, data, e.id, sourceID)
	return nil
}

func (e *testingNetworkEndpoint) Disconnect(h MessageHandle) {
	if _, isMsg := h.(*int); !isMsg {
		return
	}

	sourceID := e.parent.sourceOf(h)
	e.parent.disconnect(e.id, sourceID)
}

func (e *testingNetworkEndpoint) Start() {}

type activityMonitor struct {
	deadlock.Mutex

	busy bool

	sums      map[nodeID]uint
	listeners map[nodeID]coserviceListener

	activity chan struct{}
	quiet    chan struct{}

	cb func(nodeID, map[coserviceType]uint)
}

func makeActivityMonitor() (m *activityMonitor) {
	m = new(activityMonitor)
	m.sums = make(map[nodeID]uint)
	m.listeners = make(map[nodeID]coserviceListener)
	m.activity = make(chan struct{}, 1000)
	m.quiet = make(chan struct{}, 1000)
	return
}

func (m *activityMonitor) coserviceListener(id nodeID) coserviceListener {
	m.Lock()
	defer m.Unlock()

	if m.listeners[id] == nil {
		m.listeners[id] = amCoserviceListener{id: id, activityMonitor: m}
	}
	return m.listeners[id]
}

func (m *activityMonitor) sum() (s uint) {
	for _, a := range m.sums {
		s += a
	}
	return
}

func (m *activityMonitor) dump() {
	m.Lock()
	defer m.Unlock()

	for n, s := range m.sums {
		fmt.Printf("%v: %v\n", n, s)
	}
}

func (m *activityMonitor) waitForActivity() {
	<-m.activity
}

func (m *activityMonitor) waitForQuiet() {
	select {
	case <-m.quiet:
	case <-time.After(10 * time.Second):
		m.dump()

		var buf [1000000]byte
		n := runtime.Stack(buf[:], true)
		fmt.Println("Printing goroutine dump of size", n)
		fmt.Println(string(buf[:n]))

		panic("timed out waiting for quiet...")
	}
}

func (m *activityMonitor) setCallback(cb func(nodeID, map[coserviceType]uint)) {
	m.Lock()
	defer m.Unlock()
	m.cb = cb
}

type amCoserviceListener struct {
	id nodeID

	*activityMonitor
}

func (l amCoserviceListener) inc(sum uint, v map[coserviceType]uint) {
	l.Lock()
	defer l.Unlock()

	l.activityMonitor.sums[l.id] = sum

	if !l.busy {
		l.activity <- struct{}{}
		l.busy = true
	}

	if l.cb != nil {
		l.cb(l.id, v)
	}
}

func (l amCoserviceListener) dec(sum uint, v map[coserviceType]uint) {
	l.Lock()
	defer l.Unlock()

	l.activityMonitor.sums[l.id] = sum

	if l.busy && l.sum() == 0 {
		l.quiet <- struct{}{}
		l.busy = false
	}

	if l.cb != nil {
		l.cb(l.id, v)
	}
}

// copied from fuzzer/ledger_test.go. We can merge once a refactor seems necessary.
func generatePseudoRandomVRF(keynum int) *crypto.VRFSecrets {
	seed := [32]byte{}
	seed[0] = byte(keynum % 255)
	seed[1] = byte(keynum / 255)
	pk, sk := crypto.VrfKeygenFromSeed(seed)
	return &crypto.VRFSecrets{
		PK: pk,
		SK: sk,
	}
}

func createTestAccountsAndBalances(t *testing.T, numNodes int, rootSeed []byte) (accounts []account.Participation, balances map[basics.Address]basics.AccountData) {
	off := int(rand.Uint32() >> 2) // prevent name collision from running tests more than once

	// system state setup: keygen, stake initialization
	accounts = make([]account.Participation, numNodes)
	balances = make(map[basics.Address]basics.AccountData, numNodes)
	var seed crypto.Seed
	copy(seed[:], rootSeed)

	for i := 0; i < numNodes; i++ {
		var rootAddress basics.Address
		// add new account rootAddress to db
		{
			rootAccess, err := db.MakeAccessor(t.Name()+"root"+strconv.Itoa(i+off), false, true)
			if err != nil {
				panic(err)
			}
			seed = sha256.Sum256(seed[:]) // rehash every node to get different root addresses
			root, err := account.ImportRoot(rootAccess, seed)
			if err != nil {
				panic(err)
			}
			rootAddress = root.Address()
		}

		var v *crypto.OneTimeSignatureSecrets
		firstValid := basics.Round(0)
		lastValid := basics.Round(1000)
		// generate new participation keys
		{
			// Compute how many distinct participation keys we should generate
			keyDilution := config.Consensus[protocol.ConsensusCurrentVersion].DefaultKeyDilution
			firstID := basics.OneTimeIDForRound(firstValid, keyDilution)
			lastID := basics.OneTimeIDForRound(lastValid, keyDilution)
			numBatches := lastID.Batch - firstID.Batch + 1

			// Generate them
			v = crypto.GenerateOneTimeSignatureSecrets(firstID.Batch, numBatches)
		}

		// save partkeys to db
		{
			accounts[i] = account.Participation{
				Parent:     rootAddress,
				VRF:        generatePseudoRandomVRF(i),
				Voting:     v,
				FirstValid: firstValid,
				LastValid:  lastValid,
			}
		}

		// expose balances for future ledger creation
		acctData := basics.AccountData{
			Status:      basics.Online,
			MicroAlgos:  basics.MicroAlgos{Raw: 1000000},
			VoteID:      accounts[i].VotingSecrets().OneTimeSignatureVerifier,
			SelectionID: accounts[i].VRFSecrets().PK,
		}
		balances[rootAddress] = acctData
	}
	return
}

const (
	firstFPR  = 436854775807
	secondFPR = 736854775807
)

// testingRand always returns max uint64 / 2.
type testingRand struct{}

func (testingRand) Uint64() uint64 {
	var zero uint64
	maxuint64 := zero - 1
	return maxuint64 / 2
}

func setupAgreement(t *testing.T, numNodes int, traceLevel traceLevel, ledgerFactory func(map[basics.Address]basics.AccountData) Ledger) (*testingNetwork, Ledger, func(), []*Service, []timers.Clock, []Ledger, *activityMonitor) {
	var validator testBlockValidator
	return setupAgreementWithValidator(t, numNodes, traceLevel, validator, ledgerFactory)
}

func setupAgreementWithValidator(t *testing.T, numNodes int, traceLevel traceLevel, validator BlockValidator, ledgerFactory func(map[basics.Address]basics.AccountData) Ledger) (*testingNetwork, Ledger, func(), []*Service, []timers.Clock, []Ledger, *activityMonitor) {
	bufCap := 1000 // max number of buffered messages

	// system state setup: keygen, stake initialization
	accounts, balances := createTestAccountsAndBalances(t, numNodes, (&[32]byte{})[:])
	baseLedger := ledgerFactory(balances)

	// logging
	log := logging.Base()
	f, _ := os.Create(t.Name() + ".log")
	log.SetJSONFormatter()
	log.SetOutput(f)
	log.SetLevel(logging.Debug)

	// node setup
	clocks := make([]timers.Clock, numNodes)
	ledgers := make([]Ledger, numNodes)
	dbAccessors := make([]db.Accessor, numNodes)
	services := make([]*Service, numNodes)
	baseNetwork := makeTestingNetwork(numNodes, bufCap, validator)
	am := makeActivityMonitor()

	for i := 0; i < numNodes; i++ {
		accessor, err := db.MakeAccessor(t.Name()+"_"+strconv.Itoa(i)+"_crash.db", false, true)
		if err != nil {
			panic(err)
		}
		dbAccessors[i] = accessor

		m := baseNetwork.monitors[nodeID(i)]
		m.coserviceListener = am.coserviceListener(nodeID(i))
		clocks[i] = makeTestingClock(m)
		ledgers[i] = ledgerFactory(balances)
		keys := simpleKeyManager(accounts[i : i+1])
		endpoint := baseNetwork.testingNetworkEndpoint(nodeID(i))
		ilog := log.WithFields(logging.Fields{"Source": "service-" + strconv.Itoa(i)})

		params := Parameters{
			Logger:         ilog,
			Ledger:         ledgers[i],
			Network:        endpoint,
			KeyManager:     keys,
			BlockValidator: validator,
			BlockFactory:   testBlockFactory{Owner: i},
			Clock:          clocks[i],
			Accessor:       accessor,
			Local:          config.Local{CadaverSizeTarget: 10000000},
			RandomSource:   &testingRand{},
		}

		cadaverFilename := fmt.Sprintf("%v-%v", t.Name(), i)
		os.Remove(cadaverFilename + ".cdv")
		os.Remove(cadaverFilename + ".cdv.archive")

		services[i] = MakeService(params)
		services[i].tracer.cadaver.baseFilename = cadaverFilename
		services[i].tracer.level = traceLevel
		services[i].tracer.tag = strconv.Itoa(i)

		services[i].monitor = m
		m.inc(demuxCoserviceType)
	}

	cleanupFn := func() {
		for idx := 0; idx < len(dbAccessors); idx++ {
			dbAccessors[idx].Close()
		}

		if r := recover(); r != nil {
			for n, c := range clocks {
				fmt.Printf("node-%v:\n", n)
				c.(*testingClock).monitor.dump()
			}
			panic(r)
		}
	}
	return baseNetwork, baseLedger, cleanupFn, services, clocks, ledgers, am
}

func (m *coserviceMonitor) dump() {
	m.Mutex.Lock()
	defer m.Mutex.Unlock()

	for t, n := range m.c {
		fmt.Printf(" %v: %v\n", t, n)
	}
	return
}

func (m *coserviceMonitor) clearClock() {
	if m == nil {
		return
	}

	m.Mutex.Lock()
	defer m.Mutex.Unlock()

	if m.c == nil {
		m.c = make(map[coserviceType]uint)
	}
	m.c[clockCoserviceType] = 0

	if m.coserviceListener != nil {
		m.coserviceListener.dec(m.sum(), m.c)
	}
}

func expectNewPeriod(clocks []timers.Clock, zeroes uint) (newzeroes uint) {
	zeroes++
	for i := range clocks {
		if clocks[i].(*testingClock).zeroes != zeroes {
			errstr := fmt.Sprintf("unexpected number of zeroes: %v != %v", clocks[i].(*testingClock).zeroes, zeroes)
			panic(errstr)
		}
	}
	return zeroes
}

func expectNoNewPeriod(clocks []timers.Clock, zeroes uint) (newzeroes uint) {
	for i := range clocks {
		if clocks[i].(*testingClock).zeroes != zeroes {
			errstr := fmt.Sprintf("unexpected number of zeroes: %v != %v", clocks[i].(*testingClock).zeroes, zeroes)
			panic(errstr)
		}
	}
	return zeroes
}

func triggerGlobalTimeout(d time.Duration, clocks []timers.Clock, activityMonitor *activityMonitor) {
	for i := range clocks {
		clocks[i].(*testingClock).prepareToFire()
	}
	for i := range clocks {
		clocks[i].(*testingClock).fire(d)
	}
	activityMonitor.waitForActivity()
	activityMonitor.waitForQuiet()
}

func runRound(clocks []timers.Clock, activityMonitor *activityMonitor, zeroes uint, filterTimeout time.Duration) (newzeroes uint) {
	triggerGlobalTimeout(filterTimeout, clocks, activityMonitor)
	return expectNewPeriod(clocks, zeroes)
}

func sanityCheck(startRound round, numRounds round, ledgers []Ledger) {
	for i := range ledgers {
		if ledgers[i].NextRound() != startRound+numRounds {
			panic("did not progress numRounds rounds")
		}
	}

	for j := round(0); j < numRounds; j++ {
		reference := ledgers[0].(*testLedger).entries[startRound+j].Digest()
		for i := range ledgers {
			if ledgers[i].(*testLedger).entries[startRound+j].Digest() != reference {
				panic("wrong block confirmed")
			}
		}
	}
}

func simulateAgreement(t *testing.T, numNodes int, numRounds int, traceLevel traceLevel) {
	simulateAgreementWithLedgerFactory(t, numNodes, numRounds, traceLevel, makeTestLedger)
}

func simulateAgreementWithConsensusVersion(t *testing.T, numNodes int, numRounds int, traceLevel traceLevel, consensusVersion func(basics.Round) (protocol.ConsensusVersion, error)) {
	ledgerFactory := func(data map[basics.Address]basics.AccountData) Ledger {
		return makeTestLedgerWithConsensusVersion(data, consensusVersion)
	}
	simulateAgreementWithLedgerFactory(t, numNodes, numRounds, traceLevel, ledgerFactory)
}

func simulateAgreementWithLedgerFactory(t *testing.T, numNodes int, numRounds int, traceLevel traceLevel, ledgerFactory func(map[basics.Address]basics.AccountData) Ledger) {
	_, baseLedger, cleanupFn, services, clocks, ledgers, activityMonitor := setupAgreement(t, numNodes, traceLevel, ledgerFactory)
	startRound := baseLedger.NextRound()
	defer cleanupFn()

	for i := 0; i < numNodes; i++ {
		services[i].Start()
	}
	activityMonitor.waitForActivity()
	activityMonitor.waitForQuiet()
	zeroes := expectNewPeriod(clocks, 0)

	// run round with current consensus version first
	zeroes = runRound(clocks, activityMonitor, zeroes, FilterTimeout(0, protocol.ConsensusCurrentVersion))
	for j := 1; j < numRounds; j++ {
		version, _ := baseLedger.ConsensusVersion(ParamsRound(baseLedger.NextRound() + basics.Round(j-1)))
		zeroes = runRound(clocks, activityMonitor, zeroes, FilterTimeout(0, version))
	}

	for i := 0; i < numNodes; i++ {
		services[i].Shutdown()
	}

	sanityCheck(startRound, round(numRounds), ledgers)
}

func TestAgreementSynchronous1(t *testing.T) {
<<<<<<< HEAD
	testpartitioning.PartitionTest(t)
=======
	partitiontest.PartitionTest(t)
>>>>>>> 916154b5

	// if testing.Short() {
	// 	t.Skip("Skipping agreement integration test")
	// }

	simulateAgreement(t, 1, 5, disabled)
}

func TestAgreementSynchronous2(t *testing.T) {
<<<<<<< HEAD
	testpartitioning.PartitionTest(t)
=======
	partitiontest.PartitionTest(t)
>>>>>>> 916154b5

	// if testing.Short() {
	// 	t.Skip("Skipping agreement integration test")
	// }

	simulateAgreement(t, 2, 5, disabled)
}

func TestAgreementSynchronous3(t *testing.T) {
<<<<<<< HEAD
	testpartitioning.PartitionTest(t)
=======
	partitiontest.PartitionTest(t)
>>>>>>> 916154b5

	// if testing.Short() {
	// 	t.Skip("Skipping agreement integration test")
	// }

	simulateAgreement(t, 3, 5, disabled)
}

func TestAgreementSynchronous4(t *testing.T) {
<<<<<<< HEAD
	testpartitioning.PartitionTest(t)
=======
	partitiontest.PartitionTest(t)
>>>>>>> 916154b5

	if testing.Short() {
		t.Skip("Skipping agreement integration test")
	}

	simulateAgreement(t, 4, 5, disabled)
}

func TestAgreementSynchronous5(t *testing.T) {
<<<<<<< HEAD
	testpartitioning.PartitionTest(t)
=======
	partitiontest.PartitionTest(t)
>>>>>>> 916154b5

	if testing.Short() {
		t.Skip("Skipping agreement integration test")
	}

	simulateAgreement(t, 5, 5, disabled)
}

func TestAgreementSynchronous10(t *testing.T) {
<<<<<<< HEAD
	testpartitioning.PartitionTest(t)

=======
	partitiontest.PartitionTest(t)
	t.Skip("Skipping flaky agreement integration test")
>>>>>>> 916154b5
	if testing.Short() {
		t.Skip("Skipping agreement integration test")
	}

	simulateAgreement(t, 10, 5, disabled)
}

func TestAgreementSynchronous5_50(t *testing.T) {
<<<<<<< HEAD
	testpartitioning.PartitionTest(t)
=======
	partitiontest.PartitionTest(t)
>>>>>>> 916154b5

	if testing.Short() {
		t.Skip("Skipping agreement integration test")
	}

	simulateAgreement(t, 5, 50, disabled)
}

func TestAgreementSynchronousFuture1(t *testing.T) {
<<<<<<< HEAD
	testpartitioning.PartitionTest(t)
=======
	partitiontest.PartitionTest(t)
>>>>>>> 916154b5

	//if testing.Short() {
	//	t.Skip("Skipping agreement integration test")
	//}

	consensusVersion := func(r basics.Round) (protocol.ConsensusVersion, error) {
		return protocol.ConsensusFuture, nil
	}
	simulateAgreementWithConsensusVersion(t, 1, 5, disabled, consensusVersion)
}

func TestAgreementSynchronousFuture5(t *testing.T) {
<<<<<<< HEAD
	testpartitioning.PartitionTest(t)
=======
	partitiontest.PartitionTest(t)
>>>>>>> 916154b5

	if testing.Short() {
		t.Skip("Skipping agreement integration test")
	}

	consensusVersion := func(r basics.Round) (protocol.ConsensusVersion, error) {
		return protocol.ConsensusFuture, nil
	}
	simulateAgreementWithConsensusVersion(t, 5, 5, disabled, consensusVersion)
}

func TestAgreementSynchronousFutureUpgrade(t *testing.T) {
<<<<<<< HEAD
	testpartitioning.PartitionTest(t)
=======
	partitiontest.PartitionTest(t)
>>>>>>> 916154b5

	if testing.Short() {
		t.Skip("Skipping agreement integration test")
	}

	consensusVersion := func(r basics.Round) (protocol.ConsensusVersion, error) {
		if r >= 5 {
			return protocol.ConsensusFuture, nil
		}
		return protocol.ConsensusCurrentVersion, nil
	}
	simulateAgreementWithConsensusVersion(t, 5, 10, disabled, consensusVersion)
}

func TestAgreementFastRecoveryDownEarly(t *testing.T) {
<<<<<<< HEAD
	testpartitioning.PartitionTest(t)
=======
	partitiontest.PartitionTest(t)
>>>>>>> 916154b5

	numNodes := 5
	baseNetwork, baseLedger, cleanupFn, services, clocks, ledgers, activityMonitor := setupAgreement(t, numNodes, disabled, makeTestLedger)
	startRound := baseLedger.NextRound()
	version, _ := baseLedger.ConsensusVersion(startRound)
	defer cleanupFn()

	for i := 0; i < numNodes; i++ {
		services[i].Start()
	}
	activityMonitor.waitForActivity()
	activityMonitor.waitForQuiet()
	zeroes := expectNewPeriod(clocks, 0)

	// run two rounds
	for j := 0; j < 2; j++ {
		zeroes = runRound(clocks, activityMonitor, zeroes, FilterTimeout(0, version))
	}

	// force fast partition recovery into bottom
	{
		baseNetwork.dropAllSoftVotes()
		baseNetwork.dropAllSlowNextVotes()

		triggerGlobalTimeout(FilterTimeout(0, version), clocks, activityMonitor)
		zeroes = expectNoNewPeriod(clocks, zeroes)

		triggerGlobalTimeout(deadlineTimeout, clocks, activityMonitor)
		zeroes = expectNoNewPeriod(clocks, zeroes)

		triggerGlobalTimeout(0, clocks, activityMonitor) // activates fast partition recovery timer
		zeroes = expectNoNewPeriod(clocks, zeroes)

		triggerGlobalTimeout(firstFPR, clocks, activityMonitor)
		zeroes = expectNewPeriod(clocks, zeroes)
	}

	// terminate on period 1
	{
		baseNetwork.repairAll()
		triggerGlobalTimeout(FilterTimeout(1, version), clocks, activityMonitor)
		zeroes = expectNewPeriod(clocks, zeroes)
	}

	// run two more rounds
	for j := 0; j < 2; j++ {
		zeroes = runRound(clocks, activityMonitor, zeroes, FilterTimeout(0, version))
	}

	for i := 0; i < numNodes; i++ {
		services[i].Shutdown()
	}

	sanityCheck(startRound, 5, ledgers)
}

func TestAgreementFastRecoveryDownMiss(t *testing.T) {
<<<<<<< HEAD
	testpartitioning.PartitionTest(t)
=======
	partitiontest.PartitionTest(t)
>>>>>>> 916154b5

	numNodes := 5
	baseNetwork, baseLedger, cleanupFn, services, clocks, ledgers, activityMonitor := setupAgreement(t, numNodes, disabled, makeTestLedger)
	startRound := baseLedger.NextRound()
	version, _ := baseLedger.ConsensusVersion(baseLedger.NextRound())
	defer cleanupFn()

	for i := 0; i < numNodes; i++ {
		services[i].Start()
	}
	activityMonitor.waitForActivity()
	activityMonitor.waitForQuiet()
	zeroes := expectNewPeriod(clocks, 0)

	// run two rounds
	for j := 0; j < 2; j++ {
		zeroes = runRound(clocks, activityMonitor, zeroes, FilterTimeout(0, version))
	}

	// force fast partition recovery into bottom
	{
		// fail all steps
		baseNetwork.dropAllVotes()
		triggerGlobalTimeout(FilterTimeout(0, version), clocks, activityMonitor)
		zeroes = expectNoNewPeriod(clocks, zeroes)

		triggerGlobalTimeout(deadlineTimeout, clocks, activityMonitor)
		zeroes = expectNoNewPeriod(clocks, zeroes)

		triggerGlobalTimeout(0, clocks, activityMonitor) // activates fast partition recovery timer
		zeroes = expectNoNewPeriod(clocks, zeroes)

		firstClocks := clocks[:4]
		restClocks := clocks[4:]

		for i := range firstClocks {
			firstClocks[i].(*testingClock).prepareToFire()
		}
		for i := range firstClocks {
			firstClocks[i].(*testingClock).fire(firstFPR)
		}
		activityMonitor.waitForActivity()
		activityMonitor.waitForQuiet()
		zeroes = expectNoNewPeriod(clocks, zeroes)

		baseNetwork.repairAll()
		for i := range restClocks {
			restClocks[i].(*testingClock).prepareToFire()
		}
		for i := range restClocks {
			restClocks[i].(*testingClock).fire(firstFPR)
		}
		activityMonitor.waitForActivity()
		activityMonitor.waitForQuiet()
		zeroes = expectNoNewPeriod(clocks, zeroes)

		triggerGlobalTimeout(secondFPR, clocks, activityMonitor)
		zeroes = expectNewPeriod(clocks, zeroes)
	}

	// terminate on period 1
	{
		baseNetwork.repairAll()
		triggerGlobalTimeout(FilterTimeout(1, version), clocks, activityMonitor)
		zeroes = expectNewPeriod(clocks, zeroes)
	}

	// run two more rounds
	for j := 0; j < 2; j++ {
		zeroes = runRound(clocks, activityMonitor, zeroes, FilterTimeout(0, version))
	}

	for i := 0; i < numNodes; i++ {
		services[i].Shutdown()
	}

	sanityCheck(startRound, 5, ledgers)
}

func TestAgreementFastRecoveryLate(t *testing.T) {
<<<<<<< HEAD
	testpartitioning.PartitionTest(t)
=======
	partitiontest.PartitionTest(t)
>>>>>>> 916154b5

	numNodes := 5
	baseNetwork, baseLedger, cleanupFn, services, clocks, ledgers, activityMonitor := setupAgreement(t, numNodes, disabled, makeTestLedger)
	startRound := baseLedger.NextRound()
	version, _ := baseLedger.ConsensusVersion(baseLedger.NextRound())
	defer cleanupFn()

	for i := 0; i < numNodes; i++ {
		services[i].Start()
	}
	activityMonitor.waitForActivity()
	activityMonitor.waitForQuiet()
	zeroes := expectNewPeriod(clocks, 0)

	// run two rounds
	for j := 0; j < 2; j++ {
		zeroes = runRound(clocks, activityMonitor, zeroes, FilterTimeout(0, version))
	}

	// force fast partition recovery into value
	var expected proposalValue
	{
		pocket := make(chan multicastParams, 100)
		closeFn := baseNetwork.pocketAllCertVotes(pocket)
		baseNetwork.dropAllSlowNextVotes()
		triggerGlobalTimeout(FilterTimeout(0, version), clocks, activityMonitor)
		zeroes = expectNoNewPeriod(clocks, zeroes)
		closeFn()

		for msg := range pocket {
			var uv unauthenticatedVote
			err := protocol.DecodeStream(bytes.NewBuffer(msg.data), &uv)
			if err != nil {
				panic(err)
			}

			if expected == (proposalValue{}) {
				expected = uv.R.Proposal
			} else {
				if uv.R.Proposal != expected {
					errstr := fmt.Sprintf("got unexpected proposal: %v != %v", uv.R.Proposal, expected)
					panic(errstr)
				}
			}
		}

		triggerGlobalTimeout(deadlineTimeout, clocks, activityMonitor)
		zeroes = expectNoNewPeriod(clocks, zeroes)

		triggerGlobalTimeout(0, clocks, activityMonitor) // activates fast partition recovery timer
		zeroes = expectNoNewPeriod(clocks, zeroes)
		baseNetwork.dropAllVotes()

		firstClocks := clocks[:4]
		restClocks := clocks[4:]

		for i := range firstClocks {
			firstClocks[i].(*testingClock).prepareToFire()
		}
		for i := range firstClocks {
			firstClocks[i].(*testingClock).fire(firstFPR)
		}
		activityMonitor.waitForActivity()
		activityMonitor.waitForQuiet()
		zeroes = expectNoNewPeriod(clocks, zeroes)

		baseNetwork.repairAll()
		for i := range restClocks {
			restClocks[i].(*testingClock).prepareToFire()
		}
		for i := range restClocks {
			restClocks[i].(*testingClock).fire(firstFPR)
		}
		activityMonitor.waitForActivity()
		activityMonitor.waitForQuiet()
		zeroes = expectNoNewPeriod(clocks, zeroes)

		triggerGlobalTimeout(secondFPR, clocks, activityMonitor)
		zeroes = expectNewPeriod(clocks, zeroes)
	}

	// terminate on period 1
	{
		baseNetwork.repairAll()
		triggerGlobalTimeout(FilterTimeout(1, version), clocks, activityMonitor)
		zeroes = expectNewPeriod(clocks, zeroes)
	}

	for _, l := range ledgers {
		lastHash, err := l.LookupDigest(l.NextRound() - 1)
		if err != nil {
			panic(err)
		}
		if lastHash != expected.BlockDigest {
			errstr := fmt.Sprintf("converged on wrong block: %v != %v", lastHash, expected.BlockDigest)
			panic(errstr)
		}
	}

	// run two more rounds
	for j := 0; j < 2; j++ {
		zeroes = runRound(clocks, activityMonitor, zeroes, FilterTimeout(0, version))
	}

	for i := 0; i < numNodes; i++ {
		services[i].Shutdown()
	}

	sanityCheck(startRound, 5, ledgers)
}

func TestAgreementFastRecoveryRedo(t *testing.T) {
<<<<<<< HEAD
	testpartitioning.PartitionTest(t)
=======
	partitiontest.PartitionTest(t)
>>>>>>> 916154b5

	numNodes := 5
	baseNetwork, baseLedger, cleanupFn, services, clocks, ledgers, activityMonitor := setupAgreement(t, numNodes, disabled, makeTestLedger)
	startRound := baseLedger.NextRound()
	version, _ := baseLedger.ConsensusVersion(baseLedger.NextRound())
	defer cleanupFn()

	for i := 0; i < numNodes; i++ {
		services[i].Start()
	}
	activityMonitor.waitForActivity()
	activityMonitor.waitForQuiet()
	zeroes := expectNewPeriod(clocks, 0)

	// run two rounds
	for j := 0; j < 2; j++ {
		zeroes = runRound(clocks, activityMonitor, zeroes, FilterTimeout(0, version))
	}

	// force fast partition recovery into value
	var expected proposalValue
	{
		pocket := make(chan multicastParams, 100)
		closeFn := baseNetwork.pocketAllCertVotes(pocket)
		baseNetwork.dropAllSlowNextVotes()
		triggerGlobalTimeout(FilterTimeout(0, version), clocks, activityMonitor)
		zeroes = expectNoNewPeriod(clocks, zeroes)
		closeFn()

		for msg := range pocket {
			var uv unauthenticatedVote
			err := protocol.DecodeStream(bytes.NewBuffer(msg.data), &uv)
			if err != nil {
				panic(err)
			}

			if expected == (proposalValue{}) {
				expected = uv.R.Proposal
			} else {
				if uv.R.Proposal != expected {
					errstr := fmt.Sprintf("got unexpected proposal: %v != %v", uv.R.Proposal, expected)
					panic(errstr)
				}
			}
		}

		triggerGlobalTimeout(deadlineTimeout, clocks, activityMonitor)
		zeroes = expectNoNewPeriod(clocks, zeroes)

		triggerGlobalTimeout(0, clocks, activityMonitor) // activates fast partition recovery timer
		zeroes = expectNoNewPeriod(clocks, zeroes)
		baseNetwork.dropAllVotes()

		firstClocks := clocks[:4]
		restClocks := clocks[4:]

		for i := range firstClocks {
			firstClocks[i].(*testingClock).prepareToFire()
		}
		for i := range firstClocks {
			firstClocks[i].(*testingClock).fire(firstFPR)
		}
		activityMonitor.waitForActivity()
		activityMonitor.waitForQuiet()
		zeroes = expectNoNewPeriod(clocks, zeroes)

		baseNetwork.repairAll()
		for i := range restClocks {
			restClocks[i].(*testingClock).prepareToFire()
		}
		for i := range restClocks {
			restClocks[i].(*testingClock).fire(firstFPR)
		}
		activityMonitor.waitForActivity()
		activityMonitor.waitForQuiet()
		zeroes = expectNoNewPeriod(clocks, zeroes)

		triggerGlobalTimeout(secondFPR, clocks, activityMonitor)
		zeroes = expectNewPeriod(clocks, zeroes)
	}

	// fail period 1 with value again
	{
		baseNetwork.dropAllVotes()
		triggerGlobalTimeout(FilterTimeout(1, version), clocks, activityMonitor)
		zeroes = expectNoNewPeriod(clocks, zeroes)

		triggerGlobalTimeout(deadlineTimeout, clocks, activityMonitor)
		zeroes = expectNoNewPeriod(clocks, zeroes)

		triggerGlobalTimeout(0, clocks, activityMonitor) // activates fast partition recovery timer
		zeroes = expectNoNewPeriod(clocks, zeroes)
		baseNetwork.dropAllVotes()

		firstClocks := clocks[:4]
		restClocks := clocks[4:]

		for i := range firstClocks {
			firstClocks[i].(*testingClock).prepareToFire()
		}
		for i := range firstClocks {
			firstClocks[i].(*testingClock).fire(firstFPR)
		}
		activityMonitor.waitForActivity()
		activityMonitor.waitForQuiet()
		zeroes = expectNoNewPeriod(clocks, zeroes)

		baseNetwork.repairAll()
		for i := range restClocks {
			restClocks[i].(*testingClock).prepareToFire()
		}
		for i := range restClocks {
			restClocks[i].(*testingClock).fire(firstFPR)
		}
		activityMonitor.waitForActivity()
		activityMonitor.waitForQuiet()
		zeroes = expectNoNewPeriod(clocks, zeroes)

		triggerGlobalTimeout(secondFPR, clocks, activityMonitor)
		zeroes = expectNewPeriod(clocks, zeroes)
	}

	// terminate on period 2
	{
		baseNetwork.repairAll()
		triggerGlobalTimeout(FilterTimeout(2, version), clocks, activityMonitor)
		zeroes = expectNewPeriod(clocks, zeroes)
	}

	for _, l := range ledgers {
		lastHash, err := l.LookupDigest(l.NextRound() - 1)
		if err != nil {
			panic(err)
		}
		if lastHash != expected.BlockDigest {
			errstr := fmt.Sprintf("converged on wrong block: %v != %v", lastHash, expected.BlockDigest)
			panic(errstr)
		}
	}

	// run two more rounds
	for j := 0; j < 2; j++ {
		zeroes = runRound(clocks, activityMonitor, zeroes, FilterTimeout(0, version))
	}

	for i := 0; i < numNodes; i++ {
		services[i].Shutdown()
	}

	sanityCheck(startRound, 5, ledgers)
}

func TestAgreementBlockReplayBug_b29ea57(t *testing.T) {
<<<<<<< HEAD
	testpartitioning.PartitionTest(t)
=======
	partitiontest.PartitionTest(t)
>>>>>>> 916154b5

	numNodes := 2
	baseNetwork, baseLedger, cleanupFn, services, clocks, ledgers, activityMonitor := setupAgreement(t, numNodes, disabled, makeTestLedger)
	startRound := baseLedger.NextRound()
	version, _ := baseLedger.ConsensusVersion(baseLedger.NextRound())
	defer cleanupFn()

	for i := 0; i < numNodes; i++ {
		services[i].Start()
	}
	activityMonitor.waitForActivity()
	activityMonitor.waitForQuiet()
	zeroes := expectNewPeriod(clocks, 0)

	// run two rounds
	for j := 0; j < 2; j++ {
		zeroes = runRound(clocks, activityMonitor, zeroes, FilterTimeout(0, version))
	}

	// fail period 0
	{
		baseNetwork.dropAllSoftVotes()
		triggerGlobalTimeout(FilterTimeout(0, version), clocks, activityMonitor)
		zeroes = expectNoNewPeriod(clocks, zeroes)

		triggerGlobalTimeout(deadlineTimeout, clocks, activityMonitor)
		zeroes = expectNewPeriod(clocks, zeroes)
	}

	// fail period 1 on bottom with block
	{
		triggerGlobalTimeout(FilterTimeout(1, version), clocks, activityMonitor)
		zeroes = expectNoNewPeriod(clocks, zeroes)

		triggerGlobalTimeout(deadlineTimeout, clocks, activityMonitor)
		zeroes = expectNewPeriod(clocks, zeroes)
	}

	// terminate on period 2
	{
		baseNetwork.repairAll()
		triggerGlobalTimeout(FilterTimeout(2, version), clocks, activityMonitor)
		zeroes = expectNewPeriod(clocks, zeroes)
	}

	// run two more rounds
	for j := 0; j < 2; j++ {
		zeroes = runRound(clocks, activityMonitor, zeroes, FilterTimeout(0, version))
	}

	for i := 0; i < numNodes; i++ {
		services[i].Shutdown()
	}

	sanityCheck(startRound, 5, ledgers)
}

func TestAgreementLateCertBug(t *testing.T) {
<<<<<<< HEAD
	testpartitioning.PartitionTest(t)
=======
	partitiontest.PartitionTest(t)
>>>>>>> 916154b5

	numNodes := 5
	baseNetwork, baseLedger, cleanupFn, services, clocks, ledgers, activityMonitor := setupAgreement(t, numNodes, disabled, makeTestLedger)
	startRound := baseLedger.NextRound()
	version, _ := baseLedger.ConsensusVersion(baseLedger.NextRound())
	defer cleanupFn()

	for i := 0; i < numNodes; i++ {
		services[i].Start()
	}
	activityMonitor.waitForActivity()
	activityMonitor.waitForQuiet()
	zeroes := expectNewPeriod(clocks, 0)

	// run two rounds
	for j := 0; j < 2; j++ {
		zeroes = runRound(clocks, activityMonitor, zeroes, FilterTimeout(0, version))
	}

	// delay minority cert votes to force period 1
	pocket := make(chan multicastParams, 100)
	{
		closeFn := baseNetwork.pocketAllCertVotes(pocket)
		triggerGlobalTimeout(FilterTimeout(0, version), clocks, activityMonitor)
		zeroes = expectNoNewPeriod(clocks, zeroes)
		closeFn()
		baseNetwork.repairAll()

		triggerGlobalTimeout(deadlineTimeout, clocks, activityMonitor)
		zeroes = expectNewPeriod(clocks, zeroes)
	}

	// terminate on period 0 in period 1
	{
		baseNetwork.prepareAllMulticast()
		for p := range pocket {
			baseNetwork.multicast(p.tag, p.data, p.source, p.exclude)
		}
		baseNetwork.finishAllMulticast()
		activityMonitor.waitForActivity()
		activityMonitor.waitForQuiet()
		zeroes = expectNewPeriod(clocks, zeroes)
	}

	// run two more rounds
	for j := 0; j < 2; j++ {
		zeroes = runRound(clocks, activityMonitor, zeroes, FilterTimeout(0, version))
	}

	for i := 0; i < numNodes; i++ {
		services[i].Shutdown()
	}

	sanityCheck(startRound, 5, ledgers)
}

func TestAgreementRecoverGlobalStartingValue(t *testing.T) {
<<<<<<< HEAD
	testpartitioning.PartitionTest(t)
=======
	partitiontest.PartitionTest(t)
>>>>>>> 916154b5

	numNodes := 5
	baseNetwork, baseLedger, cleanupFn, services, clocks, ledgers, activityMonitor := setupAgreement(t, numNodes, disabled, makeTestLedger)
	startRound := baseLedger.NextRound()
	version, _ := baseLedger.ConsensusVersion(baseLedger.NextRound())
	defer cleanupFn()

	for i := 0; i < numNodes; i++ {
		services[i].Start()
	}
	activityMonitor.waitForActivity()
	activityMonitor.waitForQuiet()
	zeroes := expectNewPeriod(clocks, 0)

	// run two rounds
	for j := 0; j < 2; j++ {
		zeroes = runRound(clocks, activityMonitor, zeroes, FilterTimeout(0, version))
	}

	// force partition recovery into value
	var expected proposalValue
	{
		pocket := make(chan multicastParams, 100)
		closeFn := baseNetwork.pocketAllCertVotes(pocket)

		triggerGlobalTimeout(FilterTimeout(0, version), clocks, activityMonitor)
		zeroes = expectNoNewPeriod(clocks, zeroes)
		closeFn()

		for msg := range pocket {
			var uv unauthenticatedVote
			err := protocol.DecodeStream(bytes.NewBuffer(msg.data), &uv)
			if err != nil {
				panic(err)
			}

			if expected == (proposalValue{}) {
				expected = uv.R.Proposal
			} else {
				if uv.R.Proposal != expected {
					errstr := fmt.Sprintf("got unexpected proposal: %v != %v", uv.R.Proposal, expected)
					panic(errstr)
				}
			}
		}

		triggerGlobalTimeout(deadlineTimeout, clocks, activityMonitor)
		zeroes = expectNewPeriod(clocks, zeroes)
		require.Equal(t, 4, int(zeroes))
	}

	// now, enter period 1; check that the pocket cert is for the same value
	{
		pocket := make(chan multicastParams, 100)
		closeFn := baseNetwork.pocketAllCertVotes(pocket)

		triggerGlobalTimeout(FilterTimeout(1, version), clocks, activityMonitor)
		zeroes = expectNoNewPeriod(clocks, zeroes)
		closeFn()

		for msg := range pocket {
			var uv unauthenticatedVote
			err := protocol.DecodeStream(bytes.NewBuffer(msg.data), &uv)
			if err != nil {
				panic(err)
			}

			if uv.R.Proposal != expected {
				errstr := fmt.Sprintf("got unexpected proposal: %v != %v", uv.R.Proposal, expected)
				panic(errstr)
			}
		}

		triggerGlobalTimeout(deadlineTimeout, clocks, activityMonitor)
		zeroes = expectNewPeriod(clocks, zeroes)
		require.Equal(t, 5, int(zeroes))
	}

	// now, enter period 2, and ensure agreement.
	// todo: make more transparent, I want to kow what v we agreed on
	{
		baseNetwork.repairAll()
		triggerGlobalTimeout(FilterTimeout(2, version), clocks, activityMonitor)
		zeroes = expectNewPeriod(clocks, zeroes)
		require.Equal(t, 6, int(zeroes))
	}

	// run two more rounds
	for j := 0; j < 2; j++ {
		zeroes = runRound(clocks, activityMonitor, zeroes, FilterTimeout(0, version))
	}
	for i := 0; i < numNodes; i++ {
		services[i].Shutdown()
	}

	sanityCheck(startRound, 5, ledgers)
}

func TestAgreementRecoverGlobalStartingValueBadProposal(t *testing.T) {
<<<<<<< HEAD
	testpartitioning.PartitionTest(t)
=======
	partitiontest.PartitionTest(t)
>>>>>>> 916154b5

	numNodes := 5
	baseNetwork, baseLedger, cleanupFn, services, clocks, ledgers, activityMonitor := setupAgreement(t, numNodes, disabled, makeTestLedger)
	startRound := baseLedger.NextRound()
	version, _ := baseLedger.ConsensusVersion(baseLedger.NextRound())
	defer cleanupFn()

	for i := 0; i < numNodes; i++ {
		services[i].Start()
	}
	activityMonitor.waitForActivity()
	activityMonitor.waitForQuiet()
	zeroes := expectNewPeriod(clocks, 0)

	// run two rounds
	for j := 0; j < 2; j++ {
		zeroes = runRound(clocks, activityMonitor, zeroes, FilterTimeout(0, version))
	}

	// force partition recovery into value.
	var expected proposalValue
	{
		pocket := make(chan multicastParams, 100)
		closeFn := baseNetwork.pocketAllCertVotes(pocket)
		triggerGlobalTimeout(FilterTimeout(0, version), clocks, activityMonitor)
		zeroes = expectNoNewPeriod(clocks, zeroes)
		closeFn()

		for msg := range pocket {
			var uv unauthenticatedVote
			err := protocol.DecodeStream(bytes.NewBuffer(msg.data), &uv)
			if err != nil {
				panic(err)
			}

			if expected == (proposalValue{}) {
				expected = uv.R.Proposal
			} else {
				if uv.R.Proposal != expected {
					errstr := fmt.Sprintf("got unexpected proposal: %v != %v", uv.R.Proposal, expected)
					panic(errstr)
				}
			}
		}
		// intercept all proposals for the next period; replace with unexpected
		baseNetwork.intercept(func(params multicastParams) multicastParams {
			if params.tag == protocol.ProposalPayloadTag {
				params.tag = protocol.UnknownMsgTag
			}
			return params
		})
		triggerGlobalTimeout(deadlineTimeout, clocks, activityMonitor)
		zeroes = expectNewPeriod(clocks, zeroes)
		require.Equal(t, 4, int(zeroes))
	}

	// Now, try again in period 1. Bad proposal should not make it and starting value should be preserved
	{
		baseNetwork.repairAll()
		pocket := make(chan multicastParams, 100)
		closeFn := baseNetwork.pocketAllCertVotes(pocket)
		triggerGlobalTimeout(FilterTimeout(1, version), clocks, activityMonitor)
		zeroes = expectNoNewPeriod(clocks, zeroes)
		closeFn()

		for msg := range pocket {
			var uv unauthenticatedVote
			err := protocol.DecodeStream(bytes.NewBuffer(msg.data), &uv)
			if err != nil {
				panic(err)
			}

			if uv.R.Proposal != expected {
				errstr := fmt.Sprintf("got unexpected proposal: %v != %v", uv.R.Proposal, expected)
				panic(errstr)
			}
		}
		triggerGlobalTimeout(deadlineTimeout, clocks, activityMonitor)
		zeroes = expectNewPeriod(clocks, zeroes)

	}

	// Finish in period 2
	{
		baseNetwork.repairAll()
		triggerGlobalTimeout(FilterTimeout(2, version), clocks, activityMonitor)
		zeroes = expectNewPeriod(clocks, zeroes)
		require.Equal(t, 6, int(zeroes))
	}

	// run two more rounds
	for j := 0; j < 2; j++ {
		zeroes = runRound(clocks, activityMonitor, zeroes, FilterTimeout(0, version))
	}
	for i := 0; i < numNodes; i++ {
		services[i].Shutdown()
	}

	sanityCheck(startRound, 5, ledgers)
}

func TestAgreementRecoverBothVAndBotQuorums(t *testing.T) {
<<<<<<< HEAD
	testpartitioning.PartitionTest(t)
=======
	partitiontest.PartitionTest(t)
>>>>>>> 916154b5

	numNodes := 5
	baseNetwork, baseLedger, cleanupFn, services, clocks, ledgers, activityMonitor := setupAgreement(t, numNodes, disabled, makeTestLedger)
	startRound := baseLedger.NextRound()
	version, _ := baseLedger.ConsensusVersion(baseLedger.NextRound())
	defer cleanupFn()

	for i := 0; i < numNodes; i++ {
		services[i].Start()
	}
	activityMonitor.waitForActivity()
	activityMonitor.waitForQuiet()
	zeroes := expectNewPeriod(clocks, 0)

	// run two rounds
	for j := 0; j < 2; j++ {
		zeroes = runRound(clocks, activityMonitor, zeroes, FilterTimeout(0, version))
	}

	// force partition recovery into both bottom and value. one node enters bottom, the rest enter value
	var expected proposalValue
	{
		pocket := make(chan multicastParams, 100)
		closeFn := baseNetwork.pocketAllSoftVotes(pocket)
		triggerGlobalTimeout(FilterTimeout(0, version), clocks, activityMonitor)
		zeroes = expectNoNewPeriod(clocks, zeroes)
		closeFn()
		pocketedSoft := make([]multicastParams, len(pocket))
		i := 0
		for params := range pocket {
			r := bytes.NewBuffer(params.data)
			var uv unauthenticatedVote
			err := protocol.DecodeStream(r, &uv)
			if err != nil {
				panic(err)
			}
			if expected == (proposalValue{}) {
				expected = uv.R.Proposal
			} else {
				if uv.R.Proposal != expected {
					errstr := fmt.Sprintf("got unexpected soft vote: %v != %v", uv.R.Proposal, expected)
					panic(errstr)
				}
			}
			pocketedSoft[i] = params
			i++
		}
		// generate a bottom quorum; let only one node see it.
		baseNetwork.crown(0)
		triggerGlobalTimeout(deadlineTimeout, clocks, activityMonitor)
		if clocks[0].(*testingClock).zeroes != zeroes+1 {
			errstr := fmt.Sprintf("node 0 did not enter new period from bot quorum")
			panic(errstr)
		}
		zeroes = expectNoNewPeriod(clocks[1:], zeroes)

		// enable creation of a value quorum; let everyone else see it
		baseNetwork.repairAll()
		baseNetwork.prepareAllMulticast()
		for _, p := range pocketedSoft {
			baseNetwork.multicast(p.tag, p.data, p.source, p.exclude)
		}
		baseNetwork.finishAllMulticast()
		activityMonitor.waitForActivity()
		activityMonitor.waitForQuiet()

		// actually create the value quorum
		_, upper := (next).nextVoteRanges()
		triggerGlobalTimeout(upper, clocks[1:], activityMonitor) // activates next timers
		zeroes = expectNoNewPeriod(clocks[1:], zeroes)

		lower, upper := (next + 1).nextVoteRanges()
		delta := time.Duration(testingRand{}.Uint64() % uint64(upper-lower))
		triggerGlobalTimeout(lower+delta, clocks[1:], activityMonitor)
		zeroes = expectNewPeriod(clocks, zeroes)
		require.Equal(t, 4, int(zeroes))
	}

	// Now, try again in period 1. We should vote on reproposal due to non-propagation of bottom bundle.
	{
		baseNetwork.repairAll()
		pocket := make(chan multicastParams, 100)
		closeFn := baseNetwork.pocketAllCertVotes(pocket)
		triggerGlobalTimeout(FilterTimeout(1, version), clocks, activityMonitor)
		zeroes = expectNoNewPeriod(clocks, zeroes)
		closeFn()

		for msg := range pocket {
			var uv unauthenticatedVote
			err := protocol.DecodeStream(bytes.NewBuffer(msg.data), &uv)
			if err != nil {
				panic(err)
			}

			if uv.R.Proposal != expected {
				errstr := fmt.Sprintf("got unexpected proposal: %v != %v", uv.R.Proposal, expected)
				panic(errstr)
			}
		}

		triggerGlobalTimeout(deadlineTimeout, clocks, activityMonitor)
		zeroes = expectNewPeriod(clocks, zeroes)
	}

	// Finish in period 2
	{
		baseNetwork.repairAll()
		triggerGlobalTimeout(FilterTimeout(2, version), clocks, activityMonitor)
		zeroes = expectNewPeriod(clocks, zeroes)
		require.Equal(t, 6, int(zeroes))
	}

	// run two more rounds
	for j := 0; j < 2; j++ {
		zeroes = runRound(clocks, activityMonitor, zeroes, FilterTimeout(0, version))
	}
	for i := 0; i < numNodes; i++ {
		services[i].Shutdown()
	}

	sanityCheck(startRound, 5, ledgers)
}

func TestAgreementSlowPayloadsPreDeadline(t *testing.T) {
<<<<<<< HEAD
	testpartitioning.PartitionTest(t)
=======
	partitiontest.PartitionTest(t)
>>>>>>> 916154b5

	numNodes := 5
	baseNetwork, baseLedger, cleanupFn, services, clocks, ledgers, activityMonitor := setupAgreement(t, numNodes, disabled, makeTestLedger)
	startRound := baseLedger.NextRound()
	version, _ := baseLedger.ConsensusVersion(baseLedger.NextRound())
	defer cleanupFn()

	for i := 0; i < numNodes; i++ {
		services[i].Start()
	}
	activityMonitor.waitForActivity()
	activityMonitor.waitForQuiet()
	zeroes := expectNewPeriod(clocks, 0)

	// run two rounds
	for j := 0; j < 2; j++ {
		zeroes = runRound(clocks, activityMonitor, zeroes, FilterTimeout(0, version))
	}

	// run round and then start pocketing payloads
	pocket := make(chan multicastParams, 100)
	closeFn := baseNetwork.pocketAllCompound(pocket) // (takes effect next round)
	{
		triggerGlobalTimeout(FilterTimeout(0, version), clocks, activityMonitor)
		zeroes = expectNewPeriod(clocks, zeroes)
	}

	// run round with late payload
	{
		triggerGlobalTimeout(FilterTimeout(0, version), clocks, activityMonitor)
		zeroes = expectNoNewPeriod(clocks, zeroes)

		// release payloads; expect new round
		closeFn()
		baseNetwork.repairAll()
		baseNetwork.prepareAllMulticast()
		for p := range pocket {
			baseNetwork.multicast(p.tag, p.data, p.source, p.exclude)
		}
		baseNetwork.finishAllMulticast()
		activityMonitor.waitForActivity()
		activityMonitor.waitForQuiet()
		zeroes = expectNewPeriod(clocks, zeroes)
	}

	// run two more rounds
	for j := 0; j < 2; j++ {
		zeroes = runRound(clocks, activityMonitor, zeroes, FilterTimeout(0, version))
	}
	for i := 0; i < numNodes; i++ {
		services[i].Shutdown()
	}

	sanityCheck(startRound, 6, ledgers)
}

func TestAgreementSlowPayloadsPostDeadline(t *testing.T) {
<<<<<<< HEAD
	testpartitioning.PartitionTest(t)
=======
	partitiontest.PartitionTest(t)
>>>>>>> 916154b5

	numNodes := 5
	baseNetwork, baseLedger, cleanupFn, services, clocks, ledgers, activityMonitor := setupAgreement(t, numNodes, disabled, makeTestLedger)
	startRound := baseLedger.NextRound()
	version, _ := baseLedger.ConsensusVersion(baseLedger.NextRound())
	defer cleanupFn()

	for i := 0; i < numNodes; i++ {
		services[i].Start()
	}
	activityMonitor.waitForActivity()
	activityMonitor.waitForQuiet()
	zeroes := expectNewPeriod(clocks, 0)

	// run two rounds
	for j := 0; j < 2; j++ {
		zeroes = runRound(clocks, activityMonitor, zeroes, FilterTimeout(0, version))
	}

	// run round and then start pocketing payloads
	pocket := make(chan multicastParams, 100)
	closeFn := baseNetwork.pocketAllCompound(pocket) // (takes effect next round)
	{
		triggerGlobalTimeout(FilterTimeout(0, version), clocks, activityMonitor)
		zeroes = expectNewPeriod(clocks, zeroes)
	}

	// force network into period 1 by delaying proposals
	{
		triggerGlobalTimeout(FilterTimeout(0, version), clocks, activityMonitor)
		zeroes = expectNoNewPeriod(clocks, zeroes)
		triggerGlobalTimeout(deadlineTimeout, clocks, activityMonitor)
		zeroes = expectNewPeriod(clocks, zeroes)
	}

	// recover in period 1
	{
		closeFn()
		baseNetwork.repairAll()
		baseNetwork.prepareAllMulticast()
		for p := range pocket {
			baseNetwork.multicast(p.tag, p.data, p.source, p.exclude)
		}
		baseNetwork.finishAllMulticast()
		activityMonitor.waitForActivity()
		activityMonitor.waitForQuiet()
		zeroes = expectNoNewPeriod(clocks, zeroes)

		triggerGlobalTimeout(FilterTimeout(0, version), clocks, activityMonitor)
		zeroes = expectNewPeriod(clocks, zeroes)
	}

	// run two more rounds
	for j := 0; j < 2; j++ {
		zeroes = runRound(clocks, activityMonitor, zeroes, FilterTimeout(0, version))
	}
	for i := 0; i < numNodes; i++ {
		services[i].Shutdown()
	}

	sanityCheck(startRound, 6, ledgers)
}

func TestAgreementLargePeriods(t *testing.T) {
<<<<<<< HEAD
	testpartitioning.PartitionTest(t)
=======
	partitiontest.PartitionTest(t)
>>>>>>> 916154b5

	numNodes := 5
	baseNetwork, baseLedger, cleanupFn, services, clocks, ledgers, activityMonitor := setupAgreement(t, numNodes, disabled, makeTestLedger)
	startRound := baseLedger.NextRound()
	version, _ := baseLedger.ConsensusVersion(baseLedger.NextRound())
	defer cleanupFn()
	for i := 0; i < numNodes; i++ {
		services[i].Start()
	}

	activityMonitor.waitForActivity()
	activityMonitor.waitForQuiet()
	zeroes := expectNewPeriod(clocks, 0)

	// run two rounds
	for j := 0; j < 2; j++ {
		zeroes = runRound(clocks, activityMonitor, zeroes, FilterTimeout(0, version))
	}

	// partition the network, run until period 60
	for p := 0; p < 60; p++ {
		{
			baseNetwork.partition(0, 1, 2)
			triggerGlobalTimeout(FilterTimeout(period(p), version), clocks, activityMonitor)
			zeroes = expectNoNewPeriod(clocks, zeroes)

			baseNetwork.repairAll()
			triggerGlobalTimeout(deadlineTimeout, clocks, activityMonitor)
			zeroes = expectNewPeriod(clocks, zeroes)
			require.Equal(t, 4+p, int(zeroes))
		}
	}

	// terminate
	{
		triggerGlobalTimeout(FilterTimeout(60, version), clocks, activityMonitor)
		zeroes = expectNewPeriod(clocks, zeroes)
	}

	// run two more rounds
	for j := 0; j < 2; j++ {
		zeroes = runRound(clocks, activityMonitor, zeroes, FilterTimeout(0, version))
	}
	for i := 0; i < numNodes; i++ {
		services[i].Shutdown()
	}

	const expectNumRounds = 5
	for i := 0; i < numNodes; i++ {
		if ledgers[i].NextRound() != startRound+round(expectNumRounds) {
			panic("did not progress 5 rounds")
		}
	}

	for j := 0; j < expectNumRounds; j++ {
		ledger := ledgers[0].(*testLedger)
		reference := ledger.entries[startRound+round(j)].Digest()
		for i := 0; i < numNodes; i++ {
			ledger := ledgers[i].(*testLedger)
			if ledger.entries[startRound+round(j)].Digest() != reference {
				panic("wrong block confirmed")
			}
		}
	}
}

type testSuspendableBlockValidator struct {
	mu deadlock.Mutex
	x  chan struct{}
}

func makeTestSuspendableBlockValidator() (v *testSuspendableBlockValidator) {
	v = new(testSuspendableBlockValidator)
	v.x = make(chan struct{})
	close(v.x)
	return
}

func (v *testSuspendableBlockValidator) Validate(ctx context.Context, e bookkeeping.Block) (ValidatedBlock, error) {
	v.mu.Lock()
	ch := v.x
	v.mu.Unlock()

	<-ch
	return testValidatedBlock{Inside: e}, nil
}

// returns a channel which when closed terminates validation
func (v *testSuspendableBlockValidator) suspend() chan struct{} {
	v.mu.Lock()
	defer v.mu.Unlock()
	v.x = make(chan struct{})
	return v.x
}

func TestAgreementRegression_WrongPeriodPayloadVerificationCancellation_8ba23942(t *testing.T) {
<<<<<<< HEAD
	testpartitioning.PartitionTest(t)
=======
	partitiontest.PartitionTest(t)
>>>>>>> 916154b5

	numNodes := 5
	validator := makeTestSuspendableBlockValidator()
	baseNetwork, baseLedger, cleanupFn, services, clocks, ledgers, activityMonitor := setupAgreementWithValidator(t, numNodes, disabled, validator, makeTestLedger)
	startRound := baseLedger.NextRound()
	version, _ := baseLedger.ConsensusVersion(baseLedger.NextRound())
	defer cleanupFn()

	for i := 0; i < numNodes; i++ {
		services[i].Start()
	}
	activityMonitor.waitForActivity()
	activityMonitor.waitForQuiet()
	zeroes := expectNewPeriod(clocks, 0)

	// run two rounds
	for j := 0; j < 2; j++ {
		zeroes = runRound(clocks, activityMonitor, zeroes, FilterTimeout(0, version))
	}

	// run round and then start pocketing payloads, suspending validation
	pocket0 := make(chan multicastParams, 100)
	ch := validator.suspend()
	closeFn := baseNetwork.pocketAllCompound(pocket0) // (takes effect next round)
	{
		triggerGlobalTimeout(FilterTimeout(0, version), clocks, activityMonitor)
		zeroes = expectNewPeriod(clocks, zeroes)
	}

	// force network into period 1 by failing period 0, entering with bottom and no soft threshold (to prevent proposal value pinning)
	baseNetwork.dropAllSoftVotes()
	triggerGlobalTimeout(FilterTimeout(0, version), clocks, activityMonitor)
	zeroes = expectNoNewPeriod(clocks, zeroes)

	// resume delivery of payloads in following period
	baseNetwork.repairAll()
	closeFn()

	// trigger the deadlineTimeout to enter the new period
	// release proposed blocks in a controlled manner to prevent oversubscription of verification
	pocket1 := make(chan multicastParams, 100)
	closeFn = baseNetwork.pocketAllCompound(pocket1)
	triggerGlobalTimeout(deadlineTimeout, clocks, activityMonitor)
	baseNetwork.repairAll()
	close(pocket1)
	{
		// setup synchronization channel
		var csmu deadlock.Mutex
		closed := false
		vch := make(chan struct{})
		cryptoStates := make(map[nodeID]uint)
		activityMonitor.setCallback(func(id nodeID, v map[coserviceType]uint) {
			csmu.Lock()
			defer csmu.Unlock()
			cryptoStates[id] = v[cryptoVerifierCoserviceType]

			var s uint
			for _, c := range cryptoStates {
				s += c
			}
			if s == uint(numNodes-1) && !closed {
				closed = true
				close(vch)
			}
		})

		baseNetwork.prepareAllMulticast()
		for p := range pocket1 {
			baseNetwork.multicast(p.tag, p.data, p.source, p.exclude)
		}
		baseNetwork.finishAllMulticast()

		// wait for numNodes-1 pending crypto verification requests
		<-vch
	}

	// attack the network with the stale payloads
	{
		// setup synchronization channel
		var csmu deadlock.Mutex
		closed := false
		vch := make(chan struct{})
		cryptoStates := make(map[nodeID]uint)
		activityMonitor.setCallback(func(id nodeID, v map[coserviceType]uint) {
			csmu.Lock()
			defer csmu.Unlock()
			cryptoStates[id] = v[cryptoVerifierCoserviceType]

			var s uint
			for _, c := range cryptoStates {
				s += c
			}
			if s == uint(numNodes-1)*2 && !closed {
				closed = true
				close(vch)
			}
		})

		baseNetwork.prepareAllMulticast()
		for p := range pocket0 {
			baseNetwork.multicast(p.tag, p.data, p.source, p.exclude)
		}
		baseNetwork.finishAllMulticast()

		// wait for (numNodes-1)*2 pending crypto verification requests
		<-vch
	}

	// resume block verification, replay potentially cancelled blocks to ensure good caching
	// then wait for network to converge (round should terminate at this point)
	activityMonitor.setCallback(nil)
	close(ch)

	baseNetwork.prepareAllMulticast()
	for p := range pocket1 {
		baseNetwork.multicast(p.tag, p.data, p.source, p.exclude)
	}
	baseNetwork.finishAllMulticast()

	zeroes = expectNewPeriod(clocks, zeroes)
	activityMonitor.waitForQuiet()

	// run two more rounds
	//for j := 0; j < 2; j++ {
	//	zeroes = runRound(clocks, activityMonitor, zeroes, period(1-j))
	//}
	zeroes = runRound(clocks, activityMonitor, zeroes, FilterTimeout(1, version))
	zeroes = runRound(clocks, activityMonitor, zeroes, FilterTimeout(0, version))

	for i := 0; i < numNodes; i++ {
		services[i].Shutdown()
	}

	const expectNumRounds = 5
	for i := 0; i < numNodes; i++ {
		if ledgers[i].NextRound() != startRound+round(expectNumRounds) {
			panic("did not progress 5 rounds")
		}
	}

	for j := 0; j < expectNumRounds; j++ {
		ledger := ledgers[0].(*testLedger)
		reference := ledger.entries[startRound+round(j)].Digest()
		for i := 0; i < numNodes; i++ {
			ledger := ledgers[i].(*testLedger)
			if ledger.entries[startRound+round(j)].Digest() != reference {
				panic("wrong block confirmed")
			}
		}
	}
}

// Receiving a certificate should not cause a node to stop relaying important messages
// (such as blocks and pipelined messages for the next round)
// Note that the stall will be resolved by catchup even if the relay blocks.
func TestAgreementCertificateDoesNotStallSingleRelay(t *testing.T) {
<<<<<<< HEAD
	testpartitioning.PartitionTest(t)
=======
	partitiontest.PartitionTest(t)
>>>>>>> 916154b5

	numNodes := 5 // single relay, four leaf nodes
	relayID := nodeID(0)
	baseNetwork, baseLedger, cleanupFn, services, clocks, ledgers, activityMonitor := setupAgreement(t, numNodes, disabled, makeTestLedger)

	startRound := baseLedger.NextRound()
	version, _ := baseLedger.ConsensusVersion(baseLedger.NextRound())
	defer cleanupFn()
	for i := 0; i < numNodes; i++ {
		services[i].Start()
	}
	activityMonitor.waitForActivity()
	activityMonitor.waitForQuiet()
	zeroes := expectNewPeriod(clocks, 0)
	// run two rounds
	zeroes = runRound(clocks, activityMonitor, zeroes, FilterTimeout(0, version))
	// make sure relay does not see block proposal for round 3
	baseNetwork.intercept(func(params multicastParams) multicastParams {
		if params.tag == protocol.ProposalPayloadTag {
			var tp transmittedPayload
			err := protocol.DecodeStream(bytes.NewBuffer(params.data), &tp)
			if err != nil {
				panic(err)
			}
			if tp.Round() == basics.Round(startRound+2) {
				params.exclude = relayID
			}
		}
		if params.source == relayID {
			// must also drop relay's proposal so it cannot win leadership
			r := bytes.NewBuffer(params.data)
			if params.tag == protocol.AgreementVoteTag {
				var uv unauthenticatedVote
				err := protocol.DecodeStream(r, &uv)
				if err != nil {
					panic(err)
				}
				if uv.R.Step != propose {
					return params
				}
			}
			params.tag = protocol.UnknownMsgTag
		}

		return params
	})
	zeroes = runRound(clocks, activityMonitor, zeroes, FilterTimeout(0, version))

	// Round 3:
	// First partition the relay to prevent it from seeing certificate or block
	baseNetwork.repairAll()
	baseNetwork.partition(relayID)
	// Get a copy of the certificate
	pocketCert := make(chan multicastParams, 100)
	baseNetwork.intercept(func(params multicastParams) multicastParams {
		if params.tag == protocol.AgreementVoteTag {
			r := bytes.NewBuffer(params.data)
			var uv unauthenticatedVote
			err := protocol.DecodeStream(r, &uv)
			if err != nil {
				panic(err)
			}
			if uv.R.Step == cert {
				pocketCert <- params
			}
		}
		return params
	})
	// And with some hypothetical second relay the network achieves consensus on a certificate and block.
	triggerGlobalTimeout(FilterTimeout(0, version), clocks, activityMonitor)
	zeroes = expectNewPeriod(clocks[1:], zeroes)
	require.Equal(t, uint(3), clocks[0].(*testingClock).zeroes)
	close(pocketCert)

	// Round 4:
	// Return to the relay topology
	baseNetwork.repairAll()
	baseNetwork.makeRelays(relayID)
	// Trigger ensureDigest on the relay
	baseNetwork.prepareAllMulticast()
	for p := range pocketCert {
		baseNetwork.multicast(p.tag, p.data, p.source, p.exclude)
	}
	baseNetwork.finishAllMulticast()
	activityMonitor.waitForActivity()
	activityMonitor.waitForQuiet()
	// this relay must still relay initial messages. Note that payloads were already relayed with
	// the previous global timeout.
	triggerGlobalTimeout(FilterTimeout(0, version), clocks[1:], activityMonitor)
	zeroes = expectNewPeriod(clocks[1:], zeroes)
	require.Equal(t, uint(3), clocks[0].(*testingClock).zeroes)

	for i := 0; i < numNodes; i++ {
		services[i].Shutdown()
	}
	const expectNumRounds = 4
	for i := 1; i < numNodes; i++ {
		if ledgers[i].NextRound() != startRound+round(expectNumRounds) {
			panic("did not progress 4 rounds")
		}
	}
	for j := 0; j < expectNumRounds; j++ {
		ledger := ledgers[1].(*testLedger)
		reference := ledger.entries[startRound+round(j)].Digest()
		for i := 1; i < numNodes; i++ {
			ledger := ledgers[i].(*testLedger)
			if ledger.entries[startRound+round(j)].Digest() != reference {
				panic("wrong block confirmed")
			}
		}
	}
}

func TestAgreementServiceStartDeadline(t *testing.T) {
<<<<<<< HEAD
	testpartitioning.PartitionTest(t)
=======
	partitiontest.PartitionTest(t)
>>>>>>> 916154b5

	accessor, err := db.MakeAccessor(t.Name()+"_crash.db", false, true)
	require.NoError(t, err)

	_, balances := createTestAccountsAndBalances(t, 1, (&[32]byte{})[:])
	baseLedger := makeTestLedger(balances).(*testLedger)

	testConsensusProtocolVersion := protocol.ConsensusVersion("TestAgreementServiceStartDeadline-testversion")
	testConsensusParams := config.Consensus[protocol.ConsensusCurrentVersion]
	testConsensusParams.AgreementFilterTimeoutPeriod0 *= 100
	config.Consensus[testConsensusProtocolVersion] = testConsensusParams
	defer func() {
		delete(config.Consensus, testConsensusProtocolVersion)
	}()

	baseLedger.consensusVersion = func(basics.Round) (protocol.ConsensusVersion, error) {
		return testConsensusProtocolVersion, nil
	}

	s := Service{
		log: serviceLogger{Logger: logging.TestingLog(t)},
		parameters: parameters{
			Accessor: accessor,
			Ledger:   baseLedger,
		},
	}
	s.log.Logger.SetLevel(logging.Error)

	inputCh := make(chan externalEvent, 1)
	close(inputCh)
	output := make(chan []action, 10)
	ready := make(chan externalDemuxSignals, 1)
	s.mainLoop(inputCh, output, ready)

	// check the ready channel:
	var demuxSignal externalDemuxSignals
	var ok bool
	select {
	case demuxSignal, ok = <-ready:
		require.True(t, ok)
	default:
		require.Fail(t, "ready channel was empty while it should have contained a single entry")
	}
	require.Equal(t, testConsensusParams.AgreementFilterTimeoutPeriod0, demuxSignal.Deadline)
	require.Equal(t, baseLedger.NextRound(), demuxSignal.CurrentRound)
}<|MERGE_RESOLUTION|>--- conflicted
+++ resolved
@@ -39,11 +39,7 @@
 	"github.com/algorand/go-algorand/data/bookkeeping"
 	"github.com/algorand/go-algorand/logging"
 	"github.com/algorand/go-algorand/protocol"
-<<<<<<< HEAD
-	"github.com/algorand/go-algorand/testpartitioning"
-=======
 	"github.com/algorand/go-algorand/test/partitiontest"
->>>>>>> 916154b5
 	"github.com/algorand/go-algorand/util/db"
 	"github.com/algorand/go-algorand/util/timers"
 )
@@ -913,11 +909,7 @@
 }
 
 func TestAgreementSynchronous1(t *testing.T) {
-<<<<<<< HEAD
-	testpartitioning.PartitionTest(t)
-=======
 	partitiontest.PartitionTest(t)
->>>>>>> 916154b5
 
 	// if testing.Short() {
 	// 	t.Skip("Skipping agreement integration test")
@@ -927,11 +919,7 @@
 }
 
 func TestAgreementSynchronous2(t *testing.T) {
-<<<<<<< HEAD
-	testpartitioning.PartitionTest(t)
-=======
 	partitiontest.PartitionTest(t)
->>>>>>> 916154b5
 
 	// if testing.Short() {
 	// 	t.Skip("Skipping agreement integration test")
@@ -941,11 +929,7 @@
 }
 
 func TestAgreementSynchronous3(t *testing.T) {
-<<<<<<< HEAD
-	testpartitioning.PartitionTest(t)
-=======
 	partitiontest.PartitionTest(t)
->>>>>>> 916154b5
 
 	// if testing.Short() {
 	// 	t.Skip("Skipping agreement integration test")
@@ -955,11 +939,7 @@
 }
 
 func TestAgreementSynchronous4(t *testing.T) {
-<<<<<<< HEAD
-	testpartitioning.PartitionTest(t)
-=======
 	partitiontest.PartitionTest(t)
->>>>>>> 916154b5
 
 	if testing.Short() {
 		t.Skip("Skipping agreement integration test")
@@ -969,11 +949,7 @@
 }
 
 func TestAgreementSynchronous5(t *testing.T) {
-<<<<<<< HEAD
-	testpartitioning.PartitionTest(t)
-=======
 	partitiontest.PartitionTest(t)
->>>>>>> 916154b5
 
 	if testing.Short() {
 		t.Skip("Skipping agreement integration test")
@@ -983,13 +959,8 @@
 }
 
 func TestAgreementSynchronous10(t *testing.T) {
-<<<<<<< HEAD
-	testpartitioning.PartitionTest(t)
-
-=======
 	partitiontest.PartitionTest(t)
 	t.Skip("Skipping flaky agreement integration test")
->>>>>>> 916154b5
 	if testing.Short() {
 		t.Skip("Skipping agreement integration test")
 	}
@@ -998,11 +969,7 @@
 }
 
 func TestAgreementSynchronous5_50(t *testing.T) {
-<<<<<<< HEAD
-	testpartitioning.PartitionTest(t)
-=======
 	partitiontest.PartitionTest(t)
->>>>>>> 916154b5
 
 	if testing.Short() {
 		t.Skip("Skipping agreement integration test")
@@ -1012,11 +979,7 @@
 }
 
 func TestAgreementSynchronousFuture1(t *testing.T) {
-<<<<<<< HEAD
-	testpartitioning.PartitionTest(t)
-=======
 	partitiontest.PartitionTest(t)
->>>>>>> 916154b5
 
 	//if testing.Short() {
 	//	t.Skip("Skipping agreement integration test")
@@ -1029,11 +992,7 @@
 }
 
 func TestAgreementSynchronousFuture5(t *testing.T) {
-<<<<<<< HEAD
-	testpartitioning.PartitionTest(t)
-=======
 	partitiontest.PartitionTest(t)
->>>>>>> 916154b5
 
 	if testing.Short() {
 		t.Skip("Skipping agreement integration test")
@@ -1046,11 +1005,7 @@
 }
 
 func TestAgreementSynchronousFutureUpgrade(t *testing.T) {
-<<<<<<< HEAD
-	testpartitioning.PartitionTest(t)
-=======
 	partitiontest.PartitionTest(t)
->>>>>>> 916154b5
 
 	if testing.Short() {
 		t.Skip("Skipping agreement integration test")
@@ -1066,11 +1021,7 @@
 }
 
 func TestAgreementFastRecoveryDownEarly(t *testing.T) {
-<<<<<<< HEAD
-	testpartitioning.PartitionTest(t)
-=======
 	partitiontest.PartitionTest(t)
->>>>>>> 916154b5
 
 	numNodes := 5
 	baseNetwork, baseLedger, cleanupFn, services, clocks, ledgers, activityMonitor := setupAgreement(t, numNodes, disabled, makeTestLedger)
@@ -1128,11 +1079,7 @@
 }
 
 func TestAgreementFastRecoveryDownMiss(t *testing.T) {
-<<<<<<< HEAD
-	testpartitioning.PartitionTest(t)
-=======
 	partitiontest.PartitionTest(t)
->>>>>>> 916154b5
 
 	numNodes := 5
 	baseNetwork, baseLedger, cleanupFn, services, clocks, ledgers, activityMonitor := setupAgreement(t, numNodes, disabled, makeTestLedger)
@@ -1213,11 +1160,7 @@
 }
 
 func TestAgreementFastRecoveryLate(t *testing.T) {
-<<<<<<< HEAD
-	testpartitioning.PartitionTest(t)
-=======
 	partitiontest.PartitionTest(t)
->>>>>>> 916154b5
 
 	numNodes := 5
 	baseNetwork, baseLedger, cleanupFn, services, clocks, ledgers, activityMonitor := setupAgreement(t, numNodes, disabled, makeTestLedger)
@@ -1330,11 +1273,7 @@
 }
 
 func TestAgreementFastRecoveryRedo(t *testing.T) {
-<<<<<<< HEAD
-	testpartitioning.PartitionTest(t)
-=======
 	partitiontest.PartitionTest(t)
->>>>>>> 916154b5
 
 	numNodes := 5
 	baseNetwork, baseLedger, cleanupFn, services, clocks, ledgers, activityMonitor := setupAgreement(t, numNodes, disabled, makeTestLedger)
@@ -1488,11 +1427,7 @@
 }
 
 func TestAgreementBlockReplayBug_b29ea57(t *testing.T) {
-<<<<<<< HEAD
-	testpartitioning.PartitionTest(t)
-=======
 	partitiontest.PartitionTest(t)
->>>>>>> 916154b5
 
 	numNodes := 2
 	baseNetwork, baseLedger, cleanupFn, services, clocks, ledgers, activityMonitor := setupAgreement(t, numNodes, disabled, makeTestLedger)
@@ -1551,11 +1486,7 @@
 }
 
 func TestAgreementLateCertBug(t *testing.T) {
-<<<<<<< HEAD
-	testpartitioning.PartitionTest(t)
-=======
 	partitiontest.PartitionTest(t)
->>>>>>> 916154b5
 
 	numNodes := 5
 	baseNetwork, baseLedger, cleanupFn, services, clocks, ledgers, activityMonitor := setupAgreement(t, numNodes, disabled, makeTestLedger)
@@ -1613,11 +1544,7 @@
 }
 
 func TestAgreementRecoverGlobalStartingValue(t *testing.T) {
-<<<<<<< HEAD
-	testpartitioning.PartitionTest(t)
-=======
 	partitiontest.PartitionTest(t)
->>>>>>> 916154b5
 
 	numNodes := 5
 	baseNetwork, baseLedger, cleanupFn, services, clocks, ledgers, activityMonitor := setupAgreement(t, numNodes, disabled, makeTestLedger)
@@ -1717,11 +1644,7 @@
 }
 
 func TestAgreementRecoverGlobalStartingValueBadProposal(t *testing.T) {
-<<<<<<< HEAD
-	testpartitioning.PartitionTest(t)
-=======
 	partitiontest.PartitionTest(t)
->>>>>>> 916154b5
 
 	numNodes := 5
 	baseNetwork, baseLedger, cleanupFn, services, clocks, ledgers, activityMonitor := setupAgreement(t, numNodes, disabled, makeTestLedger)
@@ -1824,11 +1747,7 @@
 }
 
 func TestAgreementRecoverBothVAndBotQuorums(t *testing.T) {
-<<<<<<< HEAD
-	testpartitioning.PartitionTest(t)
-=======
 	partitiontest.PartitionTest(t)
->>>>>>> 916154b5
 
 	numNodes := 5
 	baseNetwork, baseLedger, cleanupFn, services, clocks, ledgers, activityMonitor := setupAgreement(t, numNodes, disabled, makeTestLedger)
@@ -1953,11 +1872,7 @@
 }
 
 func TestAgreementSlowPayloadsPreDeadline(t *testing.T) {
-<<<<<<< HEAD
-	testpartitioning.PartitionTest(t)
-=======
 	partitiontest.PartitionTest(t)
->>>>>>> 916154b5
 
 	numNodes := 5
 	baseNetwork, baseLedger, cleanupFn, services, clocks, ledgers, activityMonitor := setupAgreement(t, numNodes, disabled, makeTestLedger)
@@ -2015,11 +1930,7 @@
 }
 
 func TestAgreementSlowPayloadsPostDeadline(t *testing.T) {
-<<<<<<< HEAD
-	testpartitioning.PartitionTest(t)
-=======
 	partitiontest.PartitionTest(t)
->>>>>>> 916154b5
 
 	numNodes := 5
 	baseNetwork, baseLedger, cleanupFn, services, clocks, ledgers, activityMonitor := setupAgreement(t, numNodes, disabled, makeTestLedger)
@@ -2084,11 +1995,7 @@
 }
 
 func TestAgreementLargePeriods(t *testing.T) {
-<<<<<<< HEAD
-	testpartitioning.PartitionTest(t)
-=======
 	partitiontest.PartitionTest(t)
->>>>>>> 916154b5
 
 	numNodes := 5
 	baseNetwork, baseLedger, cleanupFn, services, clocks, ledgers, activityMonitor := setupAgreement(t, numNodes, disabled, makeTestLedger)
@@ -2185,11 +2092,7 @@
 }
 
 func TestAgreementRegression_WrongPeriodPayloadVerificationCancellation_8ba23942(t *testing.T) {
-<<<<<<< HEAD
-	testpartitioning.PartitionTest(t)
-=======
 	partitiontest.PartitionTest(t)
->>>>>>> 916154b5
 
 	numNodes := 5
 	validator := makeTestSuspendableBlockValidator()
@@ -2346,11 +2249,7 @@
 // (such as blocks and pipelined messages for the next round)
 // Note that the stall will be resolved by catchup even if the relay blocks.
 func TestAgreementCertificateDoesNotStallSingleRelay(t *testing.T) {
-<<<<<<< HEAD
-	testpartitioning.PartitionTest(t)
-=======
 	partitiontest.PartitionTest(t)
->>>>>>> 916154b5
 
 	numNodes := 5 // single relay, four leaf nodes
 	relayID := nodeID(0)
@@ -2465,11 +2364,7 @@
 }
 
 func TestAgreementServiceStartDeadline(t *testing.T) {
-<<<<<<< HEAD
-	testpartitioning.PartitionTest(t)
-=======
 	partitiontest.PartitionTest(t)
->>>>>>> 916154b5
 
 	accessor, err := db.MakeAccessor(t.Name()+"_crash.db", false, true)
 	require.NoError(t, err)
