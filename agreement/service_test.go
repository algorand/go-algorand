--- conflicted
+++ resolved
@@ -54,22 +54,14 @@
 
 	zeroes uint
 
-<<<<<<< HEAD
-	TA map[timers.TimeoutType]map[time.Duration]chan time.Time // TimeoutAt
-=======
 	TA map[TimeoutType]testingTimeout // TimeoutAt
->>>>>>> bb94590d
 
 	monitor *coserviceMonitor
 }
 
 func makeTestingClock(m *coserviceMonitor) *testingClock {
 	c := new(testingClock)
-<<<<<<< HEAD
-	c.TA = make(map[timers.TimeoutType]map[time.Duration]chan time.Time)
-=======
 	c.TA = make(map[TimeoutType]testingTimeout)
->>>>>>> bb94590d
 	c.monitor = m
 	return c
 }
@@ -79,11 +71,7 @@
 	defer c.mu.Unlock()
 
 	c.zeroes++
-<<<<<<< HEAD
-	c.TA = make(map[timers.TimeoutType]map[time.Duration]chan time.Time)
-=======
 	c.TA = make(map[TimeoutType]testingTimeout)
->>>>>>> bb94590d
 	c.monitor.clearClock()
 	return c
 }
@@ -92,20 +80,6 @@
 	return 0
 }
 
-<<<<<<< HEAD
-func (c *testingClock) TimeoutAt(d time.Duration, timeoutType timers.TimeoutType) <-chan time.Time {
-	c.mu.Lock()
-	defer c.mu.Unlock()
-
-	if _, ok := c.TA[timeoutType]; !ok {
-		c.TA[timeoutType] = make(map[time.Duration]chan time.Time)
-	}
-
-	ta := c.TA[timeoutType][d]
-	if ta == nil {
-		c.TA[timeoutType][d] = make(chan time.Time)
-		ta = c.TA[timeoutType][d]
-=======
 func (c *testingClock) TimeoutAt(d time.Duration, timeoutType TimeoutType) <-chan time.Time {
 	c.mu.Lock()
 	defer c.mu.Unlock()
@@ -114,7 +88,6 @@
 	if !ok || ta.delta != d {
 		c.TA[timeoutType] = testingTimeout{delta: d, ch: make(chan time.Time)}
 		ta = c.TA[timeoutType]
->>>>>>> bb94590d
 	}
 
 	return ta.ch
@@ -132,44 +105,14 @@
 	c.monitor.inc(clockCoserviceType)
 }
 
-<<<<<<< HEAD
-func (c *testingClock) fireType(timeoutType timers.TimeoutType) {
-=======
 func (c *testingClock) fire(timeoutType TimeoutType) {
->>>>>>> bb94590d
 	c.mu.Lock()
 	defer c.mu.Unlock()
 
 	if _, ok := c.TA[timeoutType]; !ok {
-<<<<<<< HEAD
-		c.TA[timeoutType] = make(map[time.Duration]chan time.Time)
-	}
-
-	for d := range c.TA[timeoutType] {
-		if c.TA[timeoutType][d] == nil {
-			c.TA[timeoutType][d] = make(chan time.Time)
-		}
-		close(c.TA[timeoutType][d])
-	}
-}
-
-func (c *testingClock) fire(d time.Duration, timeoutType timers.TimeoutType) {
-	c.mu.Lock()
-	defer c.mu.Unlock()
-
-	if _, ok := c.TA[timeoutType]; !ok {
-		c.TA[timeoutType] = make(map[time.Duration]chan time.Time)
-	}
-
-	if c.TA[timeoutType][d] == nil {
-		c.TA[timeoutType][d] = make(chan time.Time)
-	}
-	close(c.TA[timeoutType][d])
-=======
 		panic(fmt.Errorf("no timeout of type %v", timeoutType))
 	}
 	close(c.TA[timeoutType].ch)
->>>>>>> bb94590d
 }
 
 type testingNetwork struct {
@@ -893,9 +836,6 @@
 	return zeroes
 }
 
-<<<<<<< HEAD
-func triggerGlobalTimeout(d time.Duration, timeoutType timers.TimeoutType, clocks []timers.Clock, activityMonitor *activityMonitor) {
-=======
 func triggerGlobalTimeout(d time.Duration, timeoutType TimeoutType, clocks []timers.Clock[TimeoutType], activityMonitor *activityMonitor) {
 	for i := range clocks {
 		clocks[i].(*testingClock).prepareToFire()
@@ -908,43 +848,22 @@
 }
 
 func triggerGlobalTimeoutType(timeoutType TimeoutType, clocks []timers.Clock[TimeoutType], activityMonitor *activityMonitor) {
->>>>>>> bb94590d
 	for i := range clocks {
 		clocks[i].(*testingClock).prepareToFire()
 	}
 	for i := range clocks {
-<<<<<<< HEAD
-		clocks[i].(*testingClock).fire(d, timeoutType)
+		clocks[i].(*testingClock).fire(timeoutType)
 	}
 	activityMonitor.waitForActivity()
 	activityMonitor.waitForQuiet()
 }
 
-func triggerGlobalTimeoutType(timeoutType timers.TimeoutType, clocks []timers.Clock, activityMonitor *activityMonitor) {
-	for i := range clocks {
-		clocks[i].(*testingClock).prepareToFire()
-	}
-	for i := range clocks {
-		clocks[i].(*testingClock).fireType(timeoutType)
-=======
-		clocks[i].(*testingClock).fire(timeoutType)
->>>>>>> bb94590d
-	}
-	activityMonitor.waitForActivity()
-	activityMonitor.waitForQuiet()
-}
-
-<<<<<<< HEAD
-func runRound(clocks []timers.Clock, activityMonitor *activityMonitor, zeroes uint, filterTimeout time.Duration) (newzeroes uint) {
-	triggerGlobalTimeout(filterTimeout, timers.Filter, clocks, activityMonitor)
-	return expectNewPeriod(clocks, zeroes)
-}
-func runRoundTriggerFilter(clocks []timers.Clock, activityMonitor *activityMonitor, zeroes uint) (newzeroes uint) {
-	triggerGlobalTimeoutType(timers.Filter, clocks, activityMonitor)
-=======
 func runRound(clocks []timers.Clock[TimeoutType], activityMonitor *activityMonitor, zeroes uint, filterTimeout time.Duration) (newzeroes uint) {
 	triggerGlobalTimeout(filterTimeout, TimeoutFilter, clocks, activityMonitor)
->>>>>>> bb94590d
+	return expectNewPeriod(clocks, zeroes)
+}
+func runRoundTriggerFilter(clocks []timers.Clock[TimeoutType], activityMonitor *activityMonitor, zeroes uint) (newzeroes uint) {
+	triggerGlobalTimeoutType(TimeoutFilter, clocks, activityMonitor)
 	return expectNewPeriod(clocks, zeroes)
 }
 
@@ -1158,18 +1077,6 @@
 		baseNetwork.dropAllSoftVotes()
 		baseNetwork.dropAllSlowNextVotes()
 
-<<<<<<< HEAD
-		triggerGlobalTimeout(FilterTimeout(0, version), timers.Filter, clocks, activityMonitor)
-		zeroes = expectNoNewPeriod(clocks, zeroes)
-
-		triggerGlobalTimeoutType(timers.Deadline, clocks, activityMonitor)
-		zeroes = expectNoNewPeriod(clocks, zeroes)
-
-		triggerGlobalTimeout(0, timers.FastRecovery, clocks, activityMonitor) // activates fast partition recovery timer
-		zeroes = expectNoNewPeriod(clocks, zeroes)
-
-		triggerGlobalTimeout(firstFPR, timers.FastRecovery, clocks, activityMonitor)
-=======
 		triggerGlobalTimeout(FilterTimeout(0, version), TimeoutFilter, clocks, activityMonitor)
 		zeroes = expectNoNewPeriod(clocks, zeroes)
 
@@ -1180,18 +1087,13 @@
 		zeroes = expectNoNewPeriod(clocks, zeroes)
 
 		triggerGlobalTimeout(firstFPR, TimeoutFastRecovery, clocks, activityMonitor)
->>>>>>> bb94590d
 		zeroes = expectNewPeriod(clocks, zeroes)
 	}
 
 	// terminate on period 1
 	{
 		baseNetwork.repairAll()
-<<<<<<< HEAD
-		triggerGlobalTimeout(FilterTimeout(1, version), timers.Filter, clocks, activityMonitor)
-=======
 		triggerGlobalTimeout(FilterTimeout(1, version), TimeoutFilter, clocks, activityMonitor)
->>>>>>> bb94590d
 		zeroes = expectNewPeriod(clocks, zeroes)
 	}
 
@@ -1232,15 +1134,6 @@
 	{
 		// fail all steps
 		baseNetwork.dropAllVotes()
-<<<<<<< HEAD
-		triggerGlobalTimeout(FilterTimeout(0, version), timers.Filter, clocks, activityMonitor)
-		zeroes = expectNoNewPeriod(clocks, zeroes)
-
-		triggerGlobalTimeout(deadlineTimeout, timers.Deadline, clocks, activityMonitor)
-		zeroes = expectNoNewPeriod(clocks, zeroes)
-
-		triggerGlobalTimeout(0, timers.FastRecovery, clocks, activityMonitor) // activates fast partition recovery timer
-=======
 		triggerGlobalTimeout(FilterTimeout(0, version), TimeoutFilter, clocks, activityMonitor)
 		zeroes = expectNoNewPeriod(clocks, zeroes)
 
@@ -1248,7 +1141,6 @@
 		zeroes = expectNoNewPeriod(clocks, zeroes)
 
 		triggerGlobalTimeout(0, TimeoutFastRecovery, clocks, activityMonitor) // activates fast partition recovery timer
->>>>>>> bb94590d
 		zeroes = expectNoNewPeriod(clocks, zeroes)
 
 		firstClocks := clocks[:4]
@@ -1258,11 +1150,7 @@
 			firstClocks[i].(*testingClock).prepareToFire()
 		}
 		for i := range firstClocks {
-<<<<<<< HEAD
-			firstClocks[i].(*testingClock).fire(firstFPR, timers.FastRecovery)
-=======
 			firstClocks[i].(*testingClock).fire(TimeoutFastRecovery)
->>>>>>> bb94590d
 		}
 		activityMonitor.waitForActivity()
 		activityMonitor.waitForQuiet()
@@ -1273,32 +1161,20 @@
 			restClocks[i].(*testingClock).prepareToFire()
 		}
 		for i := range restClocks {
-<<<<<<< HEAD
-			restClocks[i].(*testingClock).fire(firstFPR, timers.FastRecovery)
-=======
 			restClocks[i].(*testingClock).fire(TimeoutFastRecovery)
->>>>>>> bb94590d
 		}
 		activityMonitor.waitForActivity()
 		activityMonitor.waitForQuiet()
 		zeroes = expectNoNewPeriod(clocks, zeroes)
 
-<<<<<<< HEAD
-		triggerGlobalTimeout(secondFPR, timers.FastRecovery, clocks, activityMonitor)
-=======
 		triggerGlobalTimeout(secondFPR, TimeoutFastRecovery, clocks, activityMonitor)
->>>>>>> bb94590d
 		zeroes = expectNewPeriod(clocks, zeroes)
 	}
 
 	// terminate on period 1
 	{
 		baseNetwork.repairAll()
-<<<<<<< HEAD
-		triggerGlobalTimeout(FilterTimeout(1, version), timers.Filter, clocks, activityMonitor)
-=======
 		triggerGlobalTimeout(FilterTimeout(1, version), TimeoutFilter, clocks, activityMonitor)
->>>>>>> bb94590d
 		zeroes = expectNewPeriod(clocks, zeroes)
 	}
 
@@ -1341,11 +1217,7 @@
 		pocket := make(chan multicastParams, 100)
 		closeFn := baseNetwork.pocketAllCertVotes(pocket)
 		baseNetwork.dropAllSlowNextVotes()
-<<<<<<< HEAD
-		triggerGlobalTimeout(FilterTimeout(0, version), timers.Filter, clocks, activityMonitor)
-=======
 		triggerGlobalTimeout(FilterTimeout(0, version), TimeoutFilter, clocks, activityMonitor)
->>>>>>> bb94590d
 		zeroes = expectNoNewPeriod(clocks, zeroes)
 		closeFn()
 
@@ -1366,17 +1238,10 @@
 			}
 		}
 
-<<<<<<< HEAD
-		triggerGlobalTimeout(deadlineTimeout, timers.Deadline, clocks, activityMonitor)
-		zeroes = expectNoNewPeriod(clocks, zeroes)
-
-		triggerGlobalTimeout(0, timers.FastRecovery, clocks, activityMonitor) // activates fast partition recovery timer
-=======
 		triggerGlobalTimeout(deadlineTimeout, TimeoutDeadline, clocks, activityMonitor)
 		zeroes = expectNoNewPeriod(clocks, zeroes)
 
 		triggerGlobalTimeout(0, TimeoutFastRecovery, clocks, activityMonitor) // activates fast partition recovery timer
->>>>>>> bb94590d
 		zeroes = expectNoNewPeriod(clocks, zeroes)
 		baseNetwork.dropAllVotes()
 
@@ -1387,11 +1252,7 @@
 			firstClocks[i].(*testingClock).prepareToFire()
 		}
 		for i := range firstClocks {
-<<<<<<< HEAD
-			firstClocks[i].(*testingClock).fire(firstFPR, timers.FastRecovery)
-=======
 			firstClocks[i].(*testingClock).fire(TimeoutFastRecovery)
->>>>>>> bb94590d
 		}
 		activityMonitor.waitForActivity()
 		activityMonitor.waitForQuiet()
@@ -1402,32 +1263,20 @@
 			restClocks[i].(*testingClock).prepareToFire()
 		}
 		for i := range restClocks {
-<<<<<<< HEAD
-			restClocks[i].(*testingClock).fire(firstFPR, timers.FastRecovery)
-=======
 			restClocks[i].(*testingClock).fire(TimeoutFastRecovery)
->>>>>>> bb94590d
 		}
 		activityMonitor.waitForActivity()
 		activityMonitor.waitForQuiet()
 		zeroes = expectNoNewPeriod(clocks, zeroes)
 
-<<<<<<< HEAD
-		triggerGlobalTimeout(secondFPR, timers.FastRecovery, clocks, activityMonitor)
-=======
 		triggerGlobalTimeout(secondFPR, TimeoutFastRecovery, clocks, activityMonitor)
->>>>>>> bb94590d
 		zeroes = expectNewPeriod(clocks, zeroes)
 	}
 
 	// terminate on period 1
 	{
 		baseNetwork.repairAll()
-<<<<<<< HEAD
-		triggerGlobalTimeout(FilterTimeout(1, version), timers.Filter, clocks, activityMonitor)
-=======
 		triggerGlobalTimeout(FilterTimeout(1, version), TimeoutFilter, clocks, activityMonitor)
->>>>>>> bb94590d
 		zeroes = expectNewPeriod(clocks, zeroes)
 	}
 
@@ -1481,11 +1330,7 @@
 		pocket := make(chan multicastParams, 100)
 		closeFn := baseNetwork.pocketAllCertVotes(pocket)
 		baseNetwork.dropAllSlowNextVotes()
-<<<<<<< HEAD
-		triggerGlobalTimeout(FilterTimeout(0, version), timers.Filter, clocks, activityMonitor)
-=======
 		triggerGlobalTimeout(FilterTimeout(0, version), TimeoutFilter, clocks, activityMonitor)
->>>>>>> bb94590d
 		zeroes = expectNoNewPeriod(clocks, zeroes)
 		closeFn()
 
@@ -1506,17 +1351,10 @@
 			}
 		}
 
-<<<<<<< HEAD
-		triggerGlobalTimeout(deadlineTimeout, timers.Deadline, clocks, activityMonitor)
-		zeroes = expectNoNewPeriod(clocks, zeroes)
-
-		triggerGlobalTimeout(0, timers.FastRecovery, clocks, activityMonitor) // activates fast partition recovery timer
-=======
 		triggerGlobalTimeout(deadlineTimeout, TimeoutDeadline, clocks, activityMonitor)
 		zeroes = expectNoNewPeriod(clocks, zeroes)
 
 		triggerGlobalTimeout(0, TimeoutFastRecovery, clocks, activityMonitor) // activates fast partition recovery timer
->>>>>>> bb94590d
 		zeroes = expectNoNewPeriod(clocks, zeroes)
 		baseNetwork.dropAllVotes()
 
@@ -1527,11 +1365,7 @@
 			firstClocks[i].(*testingClock).prepareToFire()
 		}
 		for i := range firstClocks {
-<<<<<<< HEAD
-			firstClocks[i].(*testingClock).fire(firstFPR, timers.FastRecovery)
-=======
 			firstClocks[i].(*testingClock).fire(TimeoutFastRecovery)
->>>>>>> bb94590d
 		}
 		activityMonitor.waitForActivity()
 		activityMonitor.waitForQuiet()
@@ -1542,36 +1376,19 @@
 			restClocks[i].(*testingClock).prepareToFire()
 		}
 		for i := range restClocks {
-<<<<<<< HEAD
-			restClocks[i].(*testingClock).fire(firstFPR, timers.FastRecovery)
-=======
 			restClocks[i].(*testingClock).fire(TimeoutFastRecovery)
->>>>>>> bb94590d
 		}
 		activityMonitor.waitForActivity()
 		activityMonitor.waitForQuiet()
 		zeroes = expectNoNewPeriod(clocks, zeroes)
 
-<<<<<<< HEAD
-		triggerGlobalTimeout(secondFPR, timers.FastRecovery, clocks, activityMonitor)
-=======
 		triggerGlobalTimeout(secondFPR, TimeoutFastRecovery, clocks, activityMonitor)
->>>>>>> bb94590d
 		zeroes = expectNewPeriod(clocks, zeroes)
 	}
 
 	// fail period 1 with value again
 	{
 		baseNetwork.dropAllVotes()
-<<<<<<< HEAD
-		triggerGlobalTimeout(FilterTimeout(1, version), timers.Filter, clocks, activityMonitor)
-		zeroes = expectNoNewPeriod(clocks, zeroes)
-
-		triggerGlobalTimeout(deadlineTimeout, timers.Deadline, clocks, activityMonitor)
-		zeroes = expectNoNewPeriod(clocks, zeroes)
-
-		triggerGlobalTimeout(0, timers.FastRecovery, clocks, activityMonitor) // activates fast partition recovery timer
-=======
 		triggerGlobalTimeout(FilterTimeout(1, version), TimeoutFilter, clocks, activityMonitor)
 		zeroes = expectNoNewPeriod(clocks, zeroes)
 
@@ -1579,7 +1396,6 @@
 		zeroes = expectNoNewPeriod(clocks, zeroes)
 
 		triggerGlobalTimeout(0, TimeoutFastRecovery, clocks, activityMonitor) // activates fast partition recovery timer
->>>>>>> bb94590d
 		zeroes = expectNoNewPeriod(clocks, zeroes)
 		baseNetwork.dropAllVotes()
 
@@ -1590,11 +1406,7 @@
 			firstClocks[i].(*testingClock).prepareToFire()
 		}
 		for i := range firstClocks {
-<<<<<<< HEAD
-			firstClocks[i].(*testingClock).fire(firstFPR, timers.FastRecovery)
-=======
 			firstClocks[i].(*testingClock).fire(TimeoutFastRecovery)
->>>>>>> bb94590d
 		}
 		activityMonitor.waitForActivity()
 		activityMonitor.waitForQuiet()
@@ -1605,32 +1417,20 @@
 			restClocks[i].(*testingClock).prepareToFire()
 		}
 		for i := range restClocks {
-<<<<<<< HEAD
-			restClocks[i].(*testingClock).fire(firstFPR, timers.FastRecovery)
-=======
 			restClocks[i].(*testingClock).fire(TimeoutFastRecovery)
->>>>>>> bb94590d
 		}
 		activityMonitor.waitForActivity()
 		activityMonitor.waitForQuiet()
 		zeroes = expectNoNewPeriod(clocks, zeroes)
 
-<<<<<<< HEAD
-		triggerGlobalTimeout(secondFPR, timers.FastRecovery, clocks, activityMonitor)
-=======
 		triggerGlobalTimeout(secondFPR, TimeoutFastRecovery, clocks, activityMonitor)
->>>>>>> bb94590d
 		zeroes = expectNewPeriod(clocks, zeroes)
 	}
 
 	// terminate on period 2
 	{
 		baseNetwork.repairAll()
-<<<<<<< HEAD
-		triggerGlobalTimeout(FilterTimeout(2, version), timers.Filter, clocks, activityMonitor)
-=======
 		triggerGlobalTimeout(FilterTimeout(2, version), TimeoutFilter, clocks, activityMonitor)
->>>>>>> bb94590d
 		zeroes = expectNewPeriod(clocks, zeroes)
 	}
 
@@ -1681,44 +1481,26 @@
 	// fail period 0
 	{
 		baseNetwork.dropAllSoftVotes()
-<<<<<<< HEAD
-		triggerGlobalTimeout(FilterTimeout(0, version), timers.Filter, clocks, activityMonitor)
-		zeroes = expectNoNewPeriod(clocks, zeroes)
-
-		triggerGlobalTimeout(deadlineTimeout, timers.Deadline, clocks, activityMonitor)
-=======
 		triggerGlobalTimeout(FilterTimeout(0, version), TimeoutFilter, clocks, activityMonitor)
 		zeroes = expectNoNewPeriod(clocks, zeroes)
 
 		triggerGlobalTimeout(deadlineTimeout, TimeoutDeadline, clocks, activityMonitor)
->>>>>>> bb94590d
 		zeroes = expectNewPeriod(clocks, zeroes)
 	}
 
 	// fail period 1 on bottom with block
 	{
-<<<<<<< HEAD
-		triggerGlobalTimeout(FilterTimeout(1, version), timers.Filter, clocks, activityMonitor)
-		zeroes = expectNoNewPeriod(clocks, zeroes)
-
-		triggerGlobalTimeout(deadlineTimeout, timers.Deadline, clocks, activityMonitor)
-=======
 		triggerGlobalTimeout(FilterTimeout(1, version), TimeoutFilter, clocks, activityMonitor)
 		zeroes = expectNoNewPeriod(clocks, zeroes)
 
 		triggerGlobalTimeout(deadlineTimeout, TimeoutDeadline, clocks, activityMonitor)
->>>>>>> bb94590d
 		zeroes = expectNewPeriod(clocks, zeroes)
 	}
 
 	// terminate on period 2
 	{
 		baseNetwork.repairAll()
-<<<<<<< HEAD
-		triggerGlobalTimeout(FilterTimeout(2, version), timers.Filter, clocks, activityMonitor)
-=======
 		triggerGlobalTimeout(FilterTimeout(2, version), TimeoutFilter, clocks, activityMonitor)
->>>>>>> bb94590d
 		zeroes = expectNewPeriod(clocks, zeroes)
 	}
 
@@ -1759,20 +1541,12 @@
 	pocket := make(chan multicastParams, 100)
 	{
 		closeFn := baseNetwork.pocketAllCertVotes(pocket)
-<<<<<<< HEAD
-		triggerGlobalTimeout(FilterTimeout(0, version), timers.Filter, clocks, activityMonitor)
-=======
 		triggerGlobalTimeout(FilterTimeout(0, version), TimeoutFilter, clocks, activityMonitor)
->>>>>>> bb94590d
 		zeroes = expectNoNewPeriod(clocks, zeroes)
 		closeFn()
 		baseNetwork.repairAll()
 
-<<<<<<< HEAD
-		triggerGlobalTimeout(deadlineTimeout, timers.Deadline, clocks, activityMonitor)
-=======
 		triggerGlobalTimeout(deadlineTimeout, TimeoutDeadline, clocks, activityMonitor)
->>>>>>> bb94590d
 		zeroes = expectNewPeriod(clocks, zeroes)
 	}
 
@@ -1827,11 +1601,7 @@
 		pocket := make(chan multicastParams, 100)
 		closeFn := baseNetwork.pocketAllCertVotes(pocket)
 
-<<<<<<< HEAD
-		triggerGlobalTimeout(FilterTimeout(0, version), timers.Filter, clocks, activityMonitor)
-=======
 		triggerGlobalTimeout(FilterTimeout(0, version), TimeoutFilter, clocks, activityMonitor)
->>>>>>> bb94590d
 		zeroes = expectNoNewPeriod(clocks, zeroes)
 		closeFn()
 
@@ -1852,11 +1622,7 @@
 			}
 		}
 
-<<<<<<< HEAD
-		triggerGlobalTimeout(deadlineTimeout, timers.Deadline, clocks, activityMonitor)
-=======
 		triggerGlobalTimeout(deadlineTimeout, TimeoutDeadline, clocks, activityMonitor)
->>>>>>> bb94590d
 		zeroes = expectNewPeriod(clocks, zeroes)
 		require.Equal(t, 4, int(zeroes))
 	}
@@ -1866,11 +1632,7 @@
 		pocket := make(chan multicastParams, 100)
 		closeFn := baseNetwork.pocketAllCertVotes(pocket)
 
-<<<<<<< HEAD
-		triggerGlobalTimeout(FilterTimeout(1, version), timers.Filter, clocks, activityMonitor)
-=======
 		triggerGlobalTimeout(FilterTimeout(1, version), TimeoutFilter, clocks, activityMonitor)
->>>>>>> bb94590d
 		zeroes = expectNoNewPeriod(clocks, zeroes)
 		closeFn()
 
@@ -1887,11 +1649,7 @@
 			}
 		}
 
-<<<<<<< HEAD
-		triggerGlobalTimeout(deadlineTimeout, timers.Deadline, clocks, activityMonitor)
-=======
 		triggerGlobalTimeout(deadlineTimeout, TimeoutDeadline, clocks, activityMonitor)
->>>>>>> bb94590d
 		zeroes = expectNewPeriod(clocks, zeroes)
 		require.Equal(t, 5, int(zeroes))
 	}
@@ -1900,11 +1658,7 @@
 	// todo: make more transparent, I want to kow what v we agreed on
 	{
 		baseNetwork.repairAll()
-<<<<<<< HEAD
-		triggerGlobalTimeout(FilterTimeout(2, version), timers.Filter, clocks, activityMonitor)
-=======
 		triggerGlobalTimeout(FilterTimeout(2, version), TimeoutFilter, clocks, activityMonitor)
->>>>>>> bb94590d
 		zeroes = expectNewPeriod(clocks, zeroes)
 		require.Equal(t, 6, int(zeroes))
 	}
@@ -1946,11 +1700,7 @@
 	{
 		pocket := make(chan multicastParams, 100)
 		closeFn := baseNetwork.pocketAllCertVotes(pocket)
-<<<<<<< HEAD
-		triggerGlobalTimeout(FilterTimeout(0, version), timers.Filter, clocks, activityMonitor)
-=======
 		triggerGlobalTimeout(FilterTimeout(0, version), TimeoutFilter, clocks, activityMonitor)
->>>>>>> bb94590d
 		zeroes = expectNoNewPeriod(clocks, zeroes)
 		closeFn()
 
@@ -1977,11 +1727,7 @@
 			}
 			return params
 		})
-<<<<<<< HEAD
-		triggerGlobalTimeout(deadlineTimeout, timers.Deadline, clocks, activityMonitor)
-=======
 		triggerGlobalTimeout(deadlineTimeout, TimeoutDeadline, clocks, activityMonitor)
->>>>>>> bb94590d
 		zeroes = expectNewPeriod(clocks, zeroes)
 		require.Equal(t, 4, int(zeroes))
 	}
@@ -1991,11 +1737,7 @@
 		baseNetwork.repairAll()
 		pocket := make(chan multicastParams, 100)
 		closeFn := baseNetwork.pocketAllCertVotes(pocket)
-<<<<<<< HEAD
-		triggerGlobalTimeout(FilterTimeout(1, version), timers.Filter, clocks, activityMonitor)
-=======
 		triggerGlobalTimeout(FilterTimeout(1, version), TimeoutFilter, clocks, activityMonitor)
->>>>>>> bb94590d
 		zeroes = expectNoNewPeriod(clocks, zeroes)
 		closeFn()
 
@@ -2011,11 +1753,7 @@
 				panic(errstr)
 			}
 		}
-<<<<<<< HEAD
-		triggerGlobalTimeout(deadlineTimeout, timers.Deadline, clocks, activityMonitor)
-=======
 		triggerGlobalTimeout(deadlineTimeout, TimeoutDeadline, clocks, activityMonitor)
->>>>>>> bb94590d
 		zeroes = expectNewPeriod(clocks, zeroes)
 
 	}
@@ -2023,11 +1761,7 @@
 	// Finish in period 2
 	{
 		baseNetwork.repairAll()
-<<<<<<< HEAD
-		triggerGlobalTimeout(FilterTimeout(2, version), timers.Filter, clocks, activityMonitor)
-=======
 		triggerGlobalTimeout(FilterTimeout(2, version), TimeoutFilter, clocks, activityMonitor)
->>>>>>> bb94590d
 		zeroes = expectNewPeriod(clocks, zeroes)
 		require.Equal(t, 6, int(zeroes))
 	}
@@ -2069,11 +1803,7 @@
 	{
 		pocket := make(chan multicastParams, 100)
 		closeFn := baseNetwork.pocketAllSoftVotes(pocket)
-<<<<<<< HEAD
-		triggerGlobalTimeout(FilterTimeout(0, version), timers.Filter, clocks, activityMonitor)
-=======
 		triggerGlobalTimeout(FilterTimeout(0, version), TimeoutFilter, clocks, activityMonitor)
->>>>>>> bb94590d
 		zeroes = expectNoNewPeriod(clocks, zeroes)
 		closeFn()
 		pocketedSoft := make([]multicastParams, len(pocket))
@@ -2098,11 +1828,7 @@
 		}
 		// generate a bottom quorum; let only one node see it.
 		baseNetwork.crown(0)
-<<<<<<< HEAD
-		triggerGlobalTimeout(deadlineTimeout, timers.Deadline, clocks, activityMonitor)
-=======
 		triggerGlobalTimeout(deadlineTimeout, TimeoutDeadline, clocks, activityMonitor)
->>>>>>> bb94590d
 		if clocks[0].(*testingClock).zeroes != zeroes+1 {
 			errstr := fmt.Sprintf("node 0 did not enter new period from bot quorum")
 			panic(errstr)
@@ -2121,20 +1847,12 @@
 
 		// actually create the value quorum
 		_, upper := (next).nextVoteRanges()
-<<<<<<< HEAD
-		triggerGlobalTimeout(upper, timers.Deadline, clocks[1:], activityMonitor) // activates next timers
-=======
 		triggerGlobalTimeout(upper, TimeoutDeadline, clocks[1:], activityMonitor) // activates next timers
->>>>>>> bb94590d
 		zeroes = expectNoNewPeriod(clocks[1:], zeroes)
 
 		lower, upper := (next + 1).nextVoteRanges()
 		delta := time.Duration(testingRand{}.Uint64() % uint64(upper-lower))
-<<<<<<< HEAD
-		triggerGlobalTimeout(lower+delta, timers.Deadline, clocks[1:], activityMonitor)
-=======
 		triggerGlobalTimeout(lower+delta, TimeoutDeadline, clocks[1:], activityMonitor)
->>>>>>> bb94590d
 		zeroes = expectNewPeriod(clocks, zeroes)
 		require.Equal(t, 4, int(zeroes))
 	}
@@ -2144,11 +1862,7 @@
 		baseNetwork.repairAll()
 		pocket := make(chan multicastParams, 100)
 		closeFn := baseNetwork.pocketAllCertVotes(pocket)
-<<<<<<< HEAD
-		triggerGlobalTimeout(FilterTimeout(1, version), timers.Filter, clocks, activityMonitor)
-=======
 		triggerGlobalTimeout(FilterTimeout(1, version), TimeoutFilter, clocks, activityMonitor)
->>>>>>> bb94590d
 		zeroes = expectNoNewPeriod(clocks, zeroes)
 		closeFn()
 
@@ -2165,22 +1879,14 @@
 			}
 		}
 
-<<<<<<< HEAD
-		triggerGlobalTimeout(deadlineTimeout, timers.Deadline, clocks, activityMonitor)
-=======
 		triggerGlobalTimeout(deadlineTimeout, TimeoutDeadline, clocks, activityMonitor)
->>>>>>> bb94590d
 		zeroes = expectNewPeriod(clocks, zeroes)
 	}
 
 	// Finish in period 2
 	{
 		baseNetwork.repairAll()
-<<<<<<< HEAD
-		triggerGlobalTimeout(FilterTimeout(2, version), timers.Filter, clocks, activityMonitor)
-=======
 		triggerGlobalTimeout(FilterTimeout(2, version), TimeoutFilter, clocks, activityMonitor)
->>>>>>> bb94590d
 		zeroes = expectNewPeriod(clocks, zeroes)
 		require.Equal(t, 6, int(zeroes))
 	}
@@ -2221,21 +1927,13 @@
 	pocket := make(chan multicastParams, 100)
 	closeFn := baseNetwork.pocketAllCompound(pocket) // (takes effect next round)
 	{
-<<<<<<< HEAD
-		triggerGlobalTimeout(FilterTimeout(0, version), timers.Filter, clocks, activityMonitor)
-=======
 		triggerGlobalTimeout(FilterTimeout(0, version), TimeoutFilter, clocks, activityMonitor)
->>>>>>> bb94590d
 		zeroes = expectNewPeriod(clocks, zeroes)
 	}
 
 	// run round with late payload
 	{
-<<<<<<< HEAD
-		triggerGlobalTimeout(FilterTimeout(0, version), timers.Filter, clocks, activityMonitor)
-=======
 		triggerGlobalTimeout(FilterTimeout(0, version), TimeoutFilter, clocks, activityMonitor)
->>>>>>> bb94590d
 		zeroes = expectNoNewPeriod(clocks, zeroes)
 
 		// release payloads; expect new round
@@ -2287,25 +1985,15 @@
 	pocket := make(chan multicastParams, 100)
 	closeFn := baseNetwork.pocketAllCompound(pocket) // (takes effect next round)
 	{
-<<<<<<< HEAD
-		triggerGlobalTimeout(FilterTimeout(0, version), timers.Filter, clocks, activityMonitor)
-=======
 		triggerGlobalTimeout(FilterTimeout(0, version), TimeoutFilter, clocks, activityMonitor)
->>>>>>> bb94590d
 		zeroes = expectNewPeriod(clocks, zeroes)
 	}
 
 	// force network into period 1 by delaying proposals
 	{
-<<<<<<< HEAD
-		triggerGlobalTimeout(FilterTimeout(0, version), timers.Filter, clocks, activityMonitor)
-		zeroes = expectNoNewPeriod(clocks, zeroes)
-		triggerGlobalTimeout(deadlineTimeout, timers.Deadline, clocks, activityMonitor)
-=======
 		triggerGlobalTimeout(FilterTimeout(0, version), TimeoutFilter, clocks, activityMonitor)
 		zeroes = expectNoNewPeriod(clocks, zeroes)
 		triggerGlobalTimeout(deadlineTimeout, TimeoutDeadline, clocks, activityMonitor)
->>>>>>> bb94590d
 		zeroes = expectNewPeriod(clocks, zeroes)
 	}
 
@@ -2322,11 +2010,7 @@
 		activityMonitor.waitForQuiet()
 		zeroes = expectNoNewPeriod(clocks, zeroes)
 
-<<<<<<< HEAD
-		triggerGlobalTimeout(FilterTimeout(1, version), timers.Filter, clocks, activityMonitor)
-=======
 		triggerGlobalTimeout(FilterTimeout(1, version), TimeoutFilter, clocks, activityMonitor)
->>>>>>> bb94590d
 		zeroes = expectNewPeriod(clocks, zeroes)
 	}
 
@@ -2366,19 +2050,11 @@
 	for p := 0; p < 60; p++ {
 		{
 			baseNetwork.partition(0, 1, 2)
-<<<<<<< HEAD
-			triggerGlobalTimeout(FilterTimeout(period(p), version), timers.Filter, clocks, activityMonitor)
-			zeroes = expectNoNewPeriod(clocks, zeroes)
-
-			baseNetwork.repairAll()
-			triggerGlobalTimeout(deadlineTimeout, timers.Deadline, clocks, activityMonitor)
-=======
 			triggerGlobalTimeout(FilterTimeout(period(p), version), TimeoutFilter, clocks, activityMonitor)
 			zeroes = expectNoNewPeriod(clocks, zeroes)
 
 			baseNetwork.repairAll()
 			triggerGlobalTimeout(deadlineTimeout, TimeoutDeadline, clocks, activityMonitor)
->>>>>>> bb94590d
 			zeroes = expectNewPeriod(clocks, zeroes)
 			require.Equal(t, 4+p, int(zeroes))
 		}
@@ -2386,11 +2062,7 @@
 
 	// terminate
 	{
-<<<<<<< HEAD
-		triggerGlobalTimeout(FilterTimeout(60, version), timers.Filter, clocks, activityMonitor)
-=======
 		triggerGlobalTimeout(FilterTimeout(60, version), TimeoutFilter, clocks, activityMonitor)
->>>>>>> bb94590d
 		zeroes = expectNewPeriod(clocks, zeroes)
 	}
 
@@ -2477,21 +2149,13 @@
 	ch := validator.suspend()
 	closeFn := baseNetwork.pocketAllCompound(pocket0) // (takes effect next round)
 	{
-<<<<<<< HEAD
-		triggerGlobalTimeout(FilterTimeout(0, version), timers.Filter, clocks, activityMonitor)
-=======
 		triggerGlobalTimeout(FilterTimeout(0, version), TimeoutFilter, clocks, activityMonitor)
->>>>>>> bb94590d
 		zeroes = expectNewPeriod(clocks, zeroes)
 	}
 
 	// force network into period 1 by failing period 0, entering with bottom and no soft threshold (to prevent proposal value pinning)
 	baseNetwork.dropAllSoftVotes()
-<<<<<<< HEAD
-	triggerGlobalTimeout(FilterTimeout(0, version), timers.Filter, clocks, activityMonitor)
-=======
 	triggerGlobalTimeout(FilterTimeout(0, version), TimeoutFilter, clocks, activityMonitor)
->>>>>>> bb94590d
 	zeroes = expectNoNewPeriod(clocks, zeroes)
 
 	// resume delivery of payloads in following period
@@ -2502,11 +2166,7 @@
 	// release proposed blocks in a controlled manner to prevent oversubscription of verification
 	pocket1 := make(chan multicastParams, 100)
 	closeFn = baseNetwork.pocketAllCompound(pocket1)
-<<<<<<< HEAD
-	triggerGlobalTimeout(deadlineTimeout, timers.Deadline, clocks, activityMonitor)
-=======
 	triggerGlobalTimeout(deadlineTimeout, TimeoutDeadline, clocks, activityMonitor)
->>>>>>> bb94590d
 	baseNetwork.repairAll()
 	close(pocket1)
 	{
@@ -2690,11 +2350,7 @@
 		return params
 	})
 	// And with some hypothetical second relay the network achieves consensus on a certificate and block.
-<<<<<<< HEAD
-	triggerGlobalTimeout(FilterTimeout(0, version), timers.Filter, clocks, activityMonitor)
-=======
 	triggerGlobalTimeout(FilterTimeout(0, version), TimeoutFilter, clocks, activityMonitor)
->>>>>>> bb94590d
 	zeroes = expectNewPeriod(clocks[1:], zeroes)
 	require.Equal(t, uint(3), clocks[0].(*testingClock).zeroes)
 	close(pocketCert)
@@ -2713,11 +2369,7 @@
 	activityMonitor.waitForQuiet()
 	// this relay must still relay initial messages. Note that payloads were already relayed with
 	// the previous global timeout.
-<<<<<<< HEAD
-	triggerGlobalTimeout(FilterTimeout(0, version), timers.Filter, clocks[1:], activityMonitor)
-=======
 	triggerGlobalTimeout(FilterTimeout(0, version), TimeoutFilter, clocks[1:], activityMonitor)
->>>>>>> bb94590d
 	zeroes = expectNewPeriod(clocks[1:], zeroes)
 	require.Equal(t, uint(3), clocks[0].(*testingClock).zeroes)
 
