// Copyright (C) 2019-2021 Algorand, Inc.
// This file is part of go-algorand
//
// go-algorand is free software: you can redistribute it and/or modify
// it under the terms of the GNU Affero General Public License as
// published by the Free Software Foundation, either version 3 of the
// License, or (at your option) any later version.
//
// go-algorand is distributed in the hope that it will be useful,
// but WITHOUT ANY WARRANTY; without even the implied warranty of
// MERCHANTABILITY or FITNESS FOR A PARTICULAR PURPOSE.  See the
// GNU Affero General Public License for more details.
//
// You should have received a copy of the GNU Affero General Public License
// along with go-algorand.  If not, see <https://www.gnu.org/licenses/>.

package agreement

import (
	"bytes"
	"context"
	"crypto/sha256"
	"fmt"
	"math/rand"
	"os"
	"reflect"
	"runtime"
	"strconv"
	"testing"
	"time"

	"github.com/algorand/go-deadlock"
	"github.com/stretchr/testify/require"

	"github.com/algorand/go-algorand/config"
	"github.com/algorand/go-algorand/crypto"
	"github.com/algorand/go-algorand/data/account"
	"github.com/algorand/go-algorand/data/basics"
	"github.com/algorand/go-algorand/data/bookkeeping"
	"github.com/algorand/go-algorand/logging"
	"github.com/algorand/go-algorand/protocol"
	"github.com/algorand/go-algorand/test/partitiontest"
	"github.com/algorand/go-algorand/util/db"
	"github.com/algorand/go-algorand/util/timers"
)

type testingClock struct {
	mu deadlock.Mutex

	zeroes uint

	TA map[time.Duration]chan time.Time // TimeoutAt

	monitor *coserviceMonitor
}

func makeTestingClock(m *coserviceMonitor) *testingClock {
	c := new(testingClock)
	c.TA = make(map[time.Duration]chan time.Time)
	c.monitor = m
	return c
}

func (c *testingClock) Zero() timers.Clock {
	c.mu.Lock()
	defer c.mu.Unlock()

	c.zeroes++
	c.TA = make(map[time.Duration]chan time.Time)
	c.monitor.clearClock()
	return c
}

func (c *testingClock) TimeoutAt(d time.Duration) <-chan time.Time {
	c.mu.Lock()
	defer c.mu.Unlock()

	ta := c.TA[d]
	if ta == nil {
		c.TA[d] = make(chan time.Time)
		ta = c.TA[d]
	}
	return ta
}

func (c *testingClock) Encode() []byte {
	return nil
}

func (c *testingClock) Decode([]byte) (timers.Clock, error) {
	return makeTestingClock(nil), nil // TODO
}

func (c *testingClock) prepareToFire() {
	c.monitor.inc(clockCoserviceType)
}

func (c *testingClock) fire(d time.Duration) {
	c.mu.Lock()
	defer c.mu.Unlock()

	if c.TA[d] == nil {
		c.TA[d] = make(chan time.Time)
	}
	close(c.TA[d])
}

type simpleKeyManager []account.Participation

func (m simpleKeyManager) VotingKeys(votingRound, _ basics.Round) []account.Participation {
	var km []account.Participation
	for _, acc := range m {
		if acc.OverlapsInterval(votingRound, votingRound) {
			km = append(km, acc)
		}
	}
	return km
}

func (m simpleKeyManager) DeleteOldKeys(basics.Round) {
	// noop
}

type testingNetwork struct {
	validator BlockValidator

	voteMessages    []chan Message
	payloadMessages []chan Message
	bundleMessages  []chan Message

	mu deadlock.Mutex // guards connected, nextHandle, source, and monitors

	connected  [][]bool // symmetric
	nextHandle int
	source     map[MessageHandle]nodeID
	monitors   map[nodeID]*coserviceMonitor

	// used for extra tests
	dropSoftVotes     bool
	dropSlowNextVotes bool
	dropVotes         bool
	certVotePocket    chan<- multicastParams
	softVotePocket    chan<- multicastParams
	compoundPocket    chan<- multicastParams
	partitionedNodes  map[nodeID]bool
	crownedNodes      map[nodeID]bool
	relayNodes        map[nodeID]bool
	interceptFn       multicastInterceptFn
}

type testingNetworkEndpoint struct {
	parent *testingNetwork
	id     nodeID

	voteMessages    chan Message
	payloadMessages chan Message
	bundleMessages  chan Message

	monitor *coserviceMonitor
}

type nodeID int

// bufferCapacity is per channel
func makeTestingNetwork(nodes int, bufferCapacity int, validator BlockValidator) *testingNetwork {
	n := new(testingNetwork)

	n.validator = validator

	n.voteMessages = make([]chan Message, nodes)
	n.payloadMessages = make([]chan Message, nodes)
	n.bundleMessages = make([]chan Message, nodes)
	n.source = make(map[MessageHandle]nodeID)
	n.monitors = make(map[nodeID]*coserviceMonitor)

	for i := 0; i < nodes; i++ {
		n.voteMessages[i] = make(chan Message, bufferCapacity)
		n.payloadMessages[i] = make(chan Message, bufferCapacity)
		n.bundleMessages[i] = make(chan Message, bufferCapacity)

		m := new(coserviceMonitor)
		m.id = i
		n.monitors[nodeID(i)] = m
	}

	n.connected = make([][]bool, nodes)
	for i := 0; i < nodes; i++ {
		n.connected[i] = make([]bool, nodes)
		for j := 0; j < nodes; j++ {
			n.connected[i][j] = true
		}
	}

	return n
}

type multicastInterceptFn func(params multicastParams) multicastParams
type multicastParams struct {
	tag     protocol.Tag
	data    []byte
	source  nodeID
	exclude nodeID
}

func (n *testingNetwork) multicast(tag protocol.Tag, data []byte, source nodeID, exclude nodeID) {
	// fmt.Println("mc", source, "x", exclude)
	n.mu.Lock()
	defer n.mu.Unlock()

	if n.interceptFn != nil {
		out := n.interceptFn(multicastParams{tag, data, source, exclude})
		tag, data, source, exclude = out.tag, out.data, out.source, out.exclude
	}

	if n.dropSoftVotes || n.dropSlowNextVotes || n.dropVotes || n.certVotePocket != nil || n.softVotePocket != nil || n.compoundPocket != nil {
		if tag == protocol.ProposalPayloadTag {
			r := bytes.NewBuffer(data)

			var tp transmittedPayload
			err := protocol.DecodeStream(r, &tp)
			if err != nil {
				panic(err)
			}

			if n.compoundPocket != nil {
				n.compoundPocket <- multicastParams{tag, data, source, exclude}
				return
			}
		}

		if tag == protocol.AgreementVoteTag {
			r := bytes.NewBuffer(data)

			var uv unauthenticatedVote
			err := protocol.DecodeStream(r, &uv)
			if err != nil {
				panic(err)
			}

			if n.certVotePocket != nil && uv.R.Step == cert {
				n.certVotePocket <- multicastParams{tag, data, source, exclude}
				return
			}

			if n.softVotePocket != nil && uv.R.Step == soft {
				n.softVotePocket <- multicastParams{tag, data, source, exclude}
				return
			}

			if n.dropVotes {
				return
			}

			if n.dropSoftVotes && uv.R.Step == soft {
				return
			}

			if n.dropSlowNextVotes && uv.R.Step >= next && uv.R.Step != late && uv.R.Step != redo && uv.R.Step != down {
				return
			}
		}
	}

	n.nextHandle++
	handle := new(int)
	*handle = n.nextHandle
	n.source[handle] = source

	var msgChans []chan Message
	switch tag {
	case protocol.AgreementVoteTag:
		msgChans = n.voteMessages
	case protocol.VoteBundleTag:
		msgChans = n.bundleMessages
	case protocol.ProposalPayloadTag:
		msgChans = n.payloadMessages
	case protocol.UnknownMsgTag:
		// We use this intentionally - just drop it
		return
	default:
		panic("bad broadcast call")
	}

	for i, connected := range n.connected[source] {
		peerid := nodeID(i)
		if peerid == source {
			continue
		}
		if peerid == exclude {
			continue
		}
		if !connected {
			continue
		}
		if n.partitionedNodes != nil {
			if n.partitionedNodes[source] != n.partitionedNodes[peerid] {
				continue
			}
		}
		if n.crownedNodes != nil {
			if !n.crownedNodes[peerid] {
				continue
			}
		}
		if n.relayNodes != nil {
			if !n.relayNodes[source] && !n.relayNodes[peerid] {
				continue
			}
		}

		// we should have incremented tokenizerCoserviceType
		n.monitors[peerid].inc(tokenizerCoserviceType)
		select {
		case msgChans[peerid] <- Message{MessageHandle: handle, Data: data}:
			// fmt.Println("transmit-success", source, "->", peerid)
		default:
			logging.Base().Warn("message dropped during test")
			n.monitors[peerid].dec(tokenizerCoserviceType)
			// fmt.Println("transmit-failure", source, "->", peerid)
		}
	}
}

func (n *testingNetwork) dropAllSoftVotes() {
	n.mu.Lock()
	defer n.mu.Unlock()

	n.dropSoftVotes = true
}

func (n *testingNetwork) dropAllSlowNextVotes() {
	n.mu.Lock()
	defer n.mu.Unlock()

	n.dropSlowNextVotes = true
}

func (n *testingNetwork) dropAllVotes() {
	n.mu.Lock()
	defer n.mu.Unlock()

	n.dropVotes = true
}

func (n *testingNetwork) pocketAllCertVotes(ch chan<- multicastParams) (closeFn func()) {
	n.certVotePocket = ch
	return func() {
		close(ch)
	}
}

func (n *testingNetwork) pocketAllSoftVotes(ch chan<- multicastParams) (closeFn func()) {
	n.softVotePocket = ch
	return func() {
		close(ch)
	}
}

func (n *testingNetwork) pocketAllCompound(ch chan<- multicastParams) (closeFn func()) {
	n.compoundPocket = ch
	return func() {
		close(ch)
	}
}

func (n *testingNetwork) repairAll() {
	n.mu.Lock()
	defer n.mu.Unlock()

	n.dropSoftVotes = false
	n.dropSlowNextVotes = false
	n.dropVotes = false
	n.certVotePocket = nil
	n.softVotePocket = nil
	n.compoundPocket = nil
	n.partitionedNodes = nil
	n.crownedNodes = nil
	n.relayNodes = nil
	n.interceptFn = nil
}

func (n *testingNetwork) disconnect(a nodeID, b nodeID) {
	n.mu.Lock()
	defer n.mu.Unlock()

	n.connected[a][b] = false
	n.connected[b][a] = false
}

// Set the given list of nodes as a partition; heal whatever previous
// partition existed.
func (n *testingNetwork) partition(part ...nodeID) {
	n.mu.Lock()
	defer n.mu.Unlock()
	// different mechanism than n.connected map
	n.partitionedNodes = make(map[nodeID]bool)
	for i := 0; i < len(part); i++ {
		n.partitionedNodes[part[i]] = true
	}
}

// Only deliver messages to the given set of nodes
func (n *testingNetwork) crown(prophets ...nodeID) {
	n.mu.Lock()
	defer n.mu.Unlock()
	n.crownedNodes = make(map[nodeID]bool)
	for i := 0; i < len(prophets); i++ {
		n.crownedNodes[prophets[i]] = true
	}
}

// Star topology with the given nodes at the center; to revert, call repairAll
func (n *testingNetwork) makeRelays(relays ...nodeID) {
	n.mu.Lock()
	defer n.mu.Unlock()
	n.relayNodes = make(map[nodeID]bool)
	for i := 0; i < len(relays); i++ {
		n.relayNodes[relays[i]] = true
	}
}

// intercept messages from the given sources, replacing them with our own.
// if, in the returned params, the message is tagged UnknownMsgTag, the testing
// network drops the message.
func (n *testingNetwork) intercept(f multicastInterceptFn) {
	n.mu.Lock()
	defer n.mu.Unlock()
	n.interceptFn = f
}

func (n *testingNetwork) sourceOf(h MessageHandle) nodeID {
	n.mu.Lock()
	defer n.mu.Unlock()
	if _, noint := h.(*int); !noint {
		panic(fmt.Errorf("h isn't a *int; %v", reflect.TypeOf(h)))
	}
	return n.source[h]
}

func (n *testingNetwork) testingNetworkEndpoint(id nodeID) *testingNetworkEndpoint {
	e := new(testingNetworkEndpoint)
	e.id = id
	e.parent = n
	e.voteMessages = n.voteMessages[id]
	e.payloadMessages = n.payloadMessages[id]
	e.bundleMessages = n.bundleMessages[id]
	e.monitor = n.monitors[id]
	return e
}

// this allows us to put the activity into a busy state until the message on the queue is actually processed
func (n *testingNetwork) prepareAllMulticast() {
	n.mu.Lock()
	defer n.mu.Unlock()
	for _, monitor := range n.monitors {
		monitor.inc(networkCoserviceType)
	}
}

func (n *testingNetwork) finishAllMulticast() {
	n.mu.Lock()
	defer n.mu.Unlock()
	for _, monitor := range n.monitors {
		monitor.dec(networkCoserviceType)
	}
}

func (e *testingNetworkEndpoint) Messages(tag protocol.Tag) <-chan Message {
	switch tag {
	case protocol.AgreementVoteTag:
		return e.voteMessages
	case protocol.VoteBundleTag:
		return e.bundleMessages
	case protocol.ProposalPayloadTag:
		return e.payloadMessages
	default:
		panic("bad messages call")
	}
}

func (e *testingNetworkEndpoint) Broadcast(tag protocol.Tag, data []byte) error {
	e.parent.multicast(tag, data, e.id, e.id)
	return nil
}

func (e *testingNetworkEndpoint) Relay(h MessageHandle, t protocol.Tag, data []byte) error {
	sourceID := e.id
	if _, isMsg := h.(*int); isMsg {
		sourceID = e.parent.sourceOf(h)
	}

	e.parent.multicast(t, data, e.id, sourceID)
	return nil
}

func (e *testingNetworkEndpoint) Disconnect(h MessageHandle) {
	if _, isMsg := h.(*int); !isMsg {
		return
	}

	sourceID := e.parent.sourceOf(h)
	e.parent.disconnect(e.id, sourceID)
}

func (e *testingNetworkEndpoint) Start() {}

type activityMonitor struct {
	deadlock.Mutex

	busy bool

	sums      map[nodeID]uint
	listeners map[nodeID]coserviceListener

	activity chan struct{}
	quiet    chan struct{}

	cb func(nodeID, map[coserviceType]uint)
}

func makeActivityMonitor() (m *activityMonitor) {
	m = new(activityMonitor)
	m.sums = make(map[nodeID]uint)
	m.listeners = make(map[nodeID]coserviceListener)
	m.activity = make(chan struct{}, 1000)
	m.quiet = make(chan struct{}, 1000)
	return
}

func (m *activityMonitor) coserviceListener(id nodeID) coserviceListener {
	m.Lock()
	defer m.Unlock()

	if m.listeners[id] == nil {
		m.listeners[id] = amCoserviceListener{id: id, activityMonitor: m}
	}
	return m.listeners[id]
}

func (m *activityMonitor) sum() (s uint) {
	for _, a := range m.sums {
		s += a
	}
	return
}

func (m *activityMonitor) dump() {
	m.Lock()
	defer m.Unlock()

	for n, s := range m.sums {
		fmt.Printf("%v: %v\n", n, s)
	}
}

func (m *activityMonitor) waitForActivity() {
	<-m.activity
}

func (m *activityMonitor) waitForQuiet() {
	select {
	case <-m.quiet:
	case <-time.After(10 * time.Second):
		m.dump()

		var buf [1000000]byte
		n := runtime.Stack(buf[:], true)
		fmt.Println("Printing goroutine dump of size", n)
		fmt.Println(string(buf[:n]))

		panic("timed out waiting for quiet...")
	}
}

func (m *activityMonitor) setCallback(cb func(nodeID, map[coserviceType]uint)) {
	m.Lock()
	defer m.Unlock()
	m.cb = cb
}

type amCoserviceListener struct {
	id nodeID

	*activityMonitor
}

func (l amCoserviceListener) inc(sum uint, v map[coserviceType]uint) {
	l.Lock()
	defer l.Unlock()

	l.activityMonitor.sums[l.id] = sum

	if !l.busy {
		l.activity <- struct{}{}
		l.busy = true
	}

	if l.cb != nil {
		l.cb(l.id, v)
	}
}

func (l amCoserviceListener) dec(sum uint, v map[coserviceType]uint) {
	l.Lock()
	defer l.Unlock()

	l.activityMonitor.sums[l.id] = sum

	if l.busy && l.sum() == 0 {
		l.quiet <- struct{}{}
		l.busy = false
	}

	if l.cb != nil {
		l.cb(l.id, v)
	}
}

// copied from fuzzer/ledger_test.go. We can merge once a refactor seems necessary.
func generatePseudoRandomVRF(keynum int) *crypto.VRFSecrets {
	seed := [32]byte{}
	seed[0] = byte(keynum % 255)
	seed[1] = byte(keynum / 255)
	pk, sk := crypto.VrfKeygenFromSeed(seed)
	return &crypto.VRFSecrets{
		PK: pk,
		SK: sk,
	}
}

func createTestAccountsAndBalances(t *testing.T, numNodes int, rootSeed []byte) (accounts []account.Participation, balances map[basics.Address]basics.AccountData) {
	off := int(rand.Uint32() >> 2) // prevent name collision from running tests more than once

	// system state setup: keygen, stake initialization
	accounts = make([]account.Participation, numNodes)
	balances = make(map[basics.Address]basics.AccountData, numNodes)
	var seed crypto.Seed
	copy(seed[:], rootSeed)

	for i := 0; i < numNodes; i++ {
		var rootAddress basics.Address
		// add new account rootAddress to db
		{
			rootAccess, err := db.MakeAccessor(t.Name()+"root"+strconv.Itoa(i+off), false, true)
			if err != nil {
				panic(err)
			}
			seed = sha256.Sum256(seed[:]) // rehash every node to get different root addresses
			root, err := account.ImportRoot(rootAccess, seed)
			if err != nil {
				panic(err)
			}
			rootAddress = root.Address()
		}

		var v *crypto.OneTimeSignatureSecrets
		firstValid := basics.Round(0)
		lastValid := basics.Round(1000)
		// generate new participation keys
		{
			// Compute how many distinct participation keys we should generate
			keyDilution := config.Consensus[protocol.ConsensusCurrentVersion].DefaultKeyDilution
			firstID := basics.OneTimeIDForRound(firstValid, keyDilution)
			lastID := basics.OneTimeIDForRound(lastValid, keyDilution)
			numBatches := lastID.Batch - firstID.Batch + 1

			// Generate them
			v = crypto.GenerateOneTimeSignatureSecrets(firstID.Batch, numBatches)
		}

		// save partkeys to db
		{
			accounts[i] = account.Participation{
				Parent:     rootAddress,
				VRF:        generatePseudoRandomVRF(i),
				Voting:     v,
				FirstValid: firstValid,
				LastValid:  lastValid,
			}
		}

		// expose balances for future ledger creation
		acctData := basics.AccountData{
			Status:      basics.Online,
			MicroAlgos:  basics.MicroAlgos{Raw: 1000000},
			VoteID:      accounts[i].VotingSecrets().OneTimeSignatureVerifier,
			SelectionID: accounts[i].VRFSecrets().PK,
		}
		balances[rootAddress] = acctData
	}
	return
}

const (
	firstFPR  = 436854775807
	secondFPR = 736854775807
)

// testingRand always returns max uint64 / 2.
type testingRand struct{}

func (testingRand) Uint64() uint64 {
	var zero uint64
	maxuint64 := zero - 1
	return maxuint64 / 2
}

func setupAgreement(t *testing.T, numNodes int, traceLevel traceLevel, ledgerFactory func(map[basics.Address]basics.AccountData) Ledger) (*testingNetwork, Ledger, func(), []*Service, []timers.Clock, []Ledger, *activityMonitor) {
	var validator testBlockValidator
	return setupAgreementWithValidator(t, numNodes, traceLevel, validator, ledgerFactory)
}

func setupAgreementWithValidator(t *testing.T, numNodes int, traceLevel traceLevel, validator BlockValidator, ledgerFactory func(map[basics.Address]basics.AccountData) Ledger) (*testingNetwork, Ledger, func(), []*Service, []timers.Clock, []Ledger, *activityMonitor) {
	bufCap := 1000 // max number of buffered messages

	// system state setup: keygen, stake initialization
	accounts, balances := createTestAccountsAndBalances(t, numNodes, (&[32]byte{})[:])
	baseLedger := ledgerFactory(balances)

	// logging
	log := logging.Base()
	f, _ := os.Create(t.Name() + ".log")
	log.SetJSONFormatter()
	log.SetOutput(f)
	log.SetLevel(logging.Debug)

	// node setup
	clocks := make([]timers.Clock, numNodes)
	ledgers := make([]Ledger, numNodes)
	dbAccessors := make([]db.Accessor, numNodes)
	services := make([]*Service, numNodes)
	baseNetwork := makeTestingNetwork(numNodes, bufCap, validator)
	am := makeActivityMonitor()

	for i := 0; i < numNodes; i++ {
		accessor, err := db.MakeAccessor(t.Name()+"_"+strconv.Itoa(i)+"_crash.db", false, true)
		if err != nil {
			panic(err)
		}
		dbAccessors[i] = accessor

		m := baseNetwork.monitors[nodeID(i)]
		m.coserviceListener = am.coserviceListener(nodeID(i))
		clocks[i] = makeTestingClock(m)
		ledgers[i] = ledgerFactory(balances)
		keys := simpleKeyManager(accounts[i : i+1])
		endpoint := baseNetwork.testingNetworkEndpoint(nodeID(i))
		ilog := log.WithFields(logging.Fields{"Source": "service-" + strconv.Itoa(i)})

		params := Parameters{
			Logger:         ilog,
			Ledger:         ledgers[i],
			Network:        endpoint,
			KeyManager:     keys,
			BlockValidator: validator,
			BlockFactory:   testBlockFactory{Owner: i},
			Clock:          clocks[i],
			Accessor:       accessor,
			Local:          config.Local{CadaverSizeTarget: 10000000},
			RandomSource:   &testingRand{},
		}

		cadaverFilename := fmt.Sprintf("%v-%v", t.Name(), i)
		os.Remove(cadaverFilename + ".cdv")
		os.Remove(cadaverFilename + ".cdv.archive")

		services[i] = MakeService(params)
		services[i].tracer.cadaver.baseFilename = cadaverFilename
		services[i].tracer.level = traceLevel
		services[i].tracer.tag = strconv.Itoa(i)

		services[i].monitor = m
		m.inc(demuxCoserviceType)
	}

	cleanupFn := func() {
		for idx := 0; idx < len(dbAccessors); idx++ {
			dbAccessors[idx].Close()
		}

		if r := recover(); r != nil {
			for n, c := range clocks {
				fmt.Printf("node-%v:\n", n)
				c.(*testingClock).monitor.dump()
			}
			panic(r)
		}
	}
	return baseNetwork, baseLedger, cleanupFn, services, clocks, ledgers, am
}

func (m *coserviceMonitor) dump() {
	m.Mutex.Lock()
	defer m.Mutex.Unlock()

	for t, n := range m.c {
		fmt.Printf(" %v: %v\n", t, n)
	}
	return
}

func (m *coserviceMonitor) clearClock() {
	if m == nil {
		return
	}

	m.Mutex.Lock()
	defer m.Mutex.Unlock()

	if m.c == nil {
		m.c = make(map[coserviceType]uint)
	}
	m.c[clockCoserviceType] = 0

	if m.coserviceListener != nil {
		m.coserviceListener.dec(m.sum(), m.c)
	}
}

func expectNewPeriod(clocks []timers.Clock, zeroes uint) (newzeroes uint) {
	zeroes++
	for i := range clocks {
		if clocks[i].(*testingClock).zeroes != zeroes {
			errstr := fmt.Sprintf("unexpected number of zeroes: %v != %v", clocks[i].(*testingClock).zeroes, zeroes)
			panic(errstr)
		}
	}
	return zeroes
}

func expectNoNewPeriod(clocks []timers.Clock, zeroes uint) (newzeroes uint) {
	for i := range clocks {
		if clocks[i].(*testingClock).zeroes != zeroes {
			errstr := fmt.Sprintf("unexpected number of zeroes: %v != %v", clocks[i].(*testingClock).zeroes, zeroes)
			panic(errstr)
		}
	}
	return zeroes
}

func triggerGlobalTimeout(d time.Duration, clocks []timers.Clock, activityMonitor *activityMonitor) {
	for i := range clocks {
		clocks[i].(*testingClock).prepareToFire()
	}
	for i := range clocks {
		clocks[i].(*testingClock).fire(d)
	}
	activityMonitor.waitForActivity()
	activityMonitor.waitForQuiet()
}

func runRound(clocks []timers.Clock, activityMonitor *activityMonitor, zeroes uint, filterTimeout time.Duration) (newzeroes uint) {
	triggerGlobalTimeout(filterTimeout, clocks, activityMonitor)
	return expectNewPeriod(clocks, zeroes)
}

func sanityCheck(startRound round, numRounds round, ledgers []Ledger) {
	for i := range ledgers {
		if ledgers[i].NextRound() != startRound+numRounds {
			panic("did not progress numRounds rounds")
		}
	}

	for j := round(0); j < numRounds; j++ {
		reference := ledgers[0].(*testLedger).entries[startRound+j].Digest()
		for i := range ledgers {
			if ledgers[i].(*testLedger).entries[startRound+j].Digest() != reference {
				panic("wrong block confirmed")
			}
		}
	}
}

func simulateAgreement(t *testing.T, numNodes int, numRounds int, traceLevel traceLevel) {
	simulateAgreementWithLedgerFactory(t, numNodes, numRounds, traceLevel, makeTestLedger)
}

func simulateAgreementWithConsensusVersion(t *testing.T, numNodes int, numRounds int, traceLevel traceLevel, consensusVersion func(basics.Round) (protocol.ConsensusVersion, error)) {
	ledgerFactory := func(data map[basics.Address]basics.AccountData) Ledger {
		return makeTestLedgerWithConsensusVersion(data, consensusVersion)
	}
	simulateAgreementWithLedgerFactory(t, numNodes, numRounds, traceLevel, ledgerFactory)
}

func simulateAgreementWithLedgerFactory(t *testing.T, numNodes int, numRounds int, traceLevel traceLevel, ledgerFactory func(map[basics.Address]basics.AccountData) Ledger) {
	_, baseLedger, cleanupFn, services, clocks, ledgers, activityMonitor := setupAgreement(t, numNodes, traceLevel, ledgerFactory)
	startRound := baseLedger.NextRound()
	defer cleanupFn()

	for i := 0; i < numNodes; i++ {
		services[i].Start()
	}
	activityMonitor.waitForActivity()
	activityMonitor.waitForQuiet()
	zeroes := expectNewPeriod(clocks, 0)

	// run round with current consensus version first
	zeroes = runRound(clocks, activityMonitor, zeroes, FilterTimeout(0, protocol.ConsensusCurrentVersion))
	for j := 1; j < numRounds; j++ {
		version, _ := baseLedger.ConsensusVersion(ParamsRound(baseLedger.NextRound() + basics.Round(j-1)))
		zeroes = runRound(clocks, activityMonitor, zeroes, FilterTimeout(0, version))
	}

	for i := 0; i < numNodes; i++ {
		services[i].Shutdown()
	}

	sanityCheck(startRound, round(numRounds), ledgers)
}

func TestAgreementSynchronous1(t *testing.T) {
	partitiontest.PartitionTest(t)

	// if testing.Short() {
	// 	t.Skip("Skipping agreement integration test")
	// }

	simulateAgreement(t, 1, 5, disabled)
}

func TestAgreementSynchronous2(t *testing.T) {
	partitiontest.PartitionTest(t)

	// if testing.Short() {
	// 	t.Skip("Skipping agreement integration test")
	// }

	simulateAgreement(t, 2, 5, disabled)
}

func TestAgreementSynchronous3(t *testing.T) {
	partitiontest.PartitionTest(t)

	// if testing.Short() {
	// 	t.Skip("Skipping agreement integration test")
	// }

	simulateAgreement(t, 3, 5, disabled)
}

func TestAgreementSynchronous4(t *testing.T) {
	partitiontest.PartitionTest(t)

	if testing.Short() {
		t.Skip("Skipping agreement integration test")
	}

	simulateAgreement(t, 4, 5, disabled)
}

func TestAgreementSynchronous5(t *testing.T) {
	partitiontest.PartitionTest(t)

	if testing.Short() {
		t.Skip("Skipping agreement integration test")
	}

	simulateAgreement(t, 5, 5, disabled)
}

func TestAgreementSynchronous10(t *testing.T) {
<<<<<<< HEAD
=======
	partitiontest.PartitionTest(t)
>>>>>>> 099cdd23
	t.Skip("Skipping flaky agreement integration test")
	if testing.Short() {
		t.Skip("Skipping agreement integration test")
	}

	simulateAgreement(t, 10, 5, disabled)
}

func TestAgreementSynchronous5_50(t *testing.T) {
	partitiontest.PartitionTest(t)

	if testing.Short() {
		t.Skip("Skipping agreement integration test")
	}

	simulateAgreement(t, 5, 50, disabled)
}

func TestAgreementSynchronousFuture1(t *testing.T) {
	partitiontest.PartitionTest(t)

	//if testing.Short() {
	//	t.Skip("Skipping agreement integration test")
	//}

	consensusVersion := func(r basics.Round) (protocol.ConsensusVersion, error) {
		return protocol.ConsensusFuture, nil
	}
	simulateAgreementWithConsensusVersion(t, 1, 5, disabled, consensusVersion)
}

func TestAgreementSynchronousFuture5(t *testing.T) {
	partitiontest.PartitionTest(t)

	if testing.Short() {
		t.Skip("Skipping agreement integration test")
	}

	consensusVersion := func(r basics.Round) (protocol.ConsensusVersion, error) {
		return protocol.ConsensusFuture, nil
	}
	simulateAgreementWithConsensusVersion(t, 5, 5, disabled, consensusVersion)
}

func TestAgreementSynchronousFutureUpgrade(t *testing.T) {
	partitiontest.PartitionTest(t)

	if testing.Short() {
		t.Skip("Skipping agreement integration test")
	}

	consensusVersion := func(r basics.Round) (protocol.ConsensusVersion, error) {
		if r >= 5 {
			return protocol.ConsensusFuture, nil
		}
		return protocol.ConsensusCurrentVersion, nil
	}
	simulateAgreementWithConsensusVersion(t, 5, 10, disabled, consensusVersion)
}

func TestAgreementFastRecoveryDownEarly(t *testing.T) {
	partitiontest.PartitionTest(t)

	numNodes := 5
	baseNetwork, baseLedger, cleanupFn, services, clocks, ledgers, activityMonitor := setupAgreement(t, numNodes, disabled, makeTestLedger)
	startRound := baseLedger.NextRound()
	version, _ := baseLedger.ConsensusVersion(startRound)
	defer cleanupFn()

	for i := 0; i < numNodes; i++ {
		services[i].Start()
	}
	activityMonitor.waitForActivity()
	activityMonitor.waitForQuiet()
	zeroes := expectNewPeriod(clocks, 0)

	// run two rounds
	for j := 0; j < 2; j++ {
		zeroes = runRound(clocks, activityMonitor, zeroes, FilterTimeout(0, version))
	}

	// force fast partition recovery into bottom
	{
		baseNetwork.dropAllSoftVotes()
		baseNetwork.dropAllSlowNextVotes()

		triggerGlobalTimeout(FilterTimeout(0, version), clocks, activityMonitor)
		zeroes = expectNoNewPeriod(clocks, zeroes)

		triggerGlobalTimeout(deadlineTimeout, clocks, activityMonitor)
		zeroes = expectNoNewPeriod(clocks, zeroes)

		triggerGlobalTimeout(0, clocks, activityMonitor) // activates fast partition recovery timer
		zeroes = expectNoNewPeriod(clocks, zeroes)

		triggerGlobalTimeout(firstFPR, clocks, activityMonitor)
		zeroes = expectNewPeriod(clocks, zeroes)
	}

	// terminate on period 1
	{
		baseNetwork.repairAll()
		triggerGlobalTimeout(FilterTimeout(1, version), clocks, activityMonitor)
		zeroes = expectNewPeriod(clocks, zeroes)
	}

	// run two more rounds
	for j := 0; j < 2; j++ {
		zeroes = runRound(clocks, activityMonitor, zeroes, FilterTimeout(0, version))
	}

	for i := 0; i < numNodes; i++ {
		services[i].Shutdown()
	}

	sanityCheck(startRound, 5, ledgers)
}

func TestAgreementFastRecoveryDownMiss(t *testing.T) {
	partitiontest.PartitionTest(t)

	numNodes := 5
	baseNetwork, baseLedger, cleanupFn, services, clocks, ledgers, activityMonitor := setupAgreement(t, numNodes, disabled, makeTestLedger)
	startRound := baseLedger.NextRound()
	version, _ := baseLedger.ConsensusVersion(baseLedger.NextRound())
	defer cleanupFn()

	for i := 0; i < numNodes; i++ {
		services[i].Start()
	}
	activityMonitor.waitForActivity()
	activityMonitor.waitForQuiet()
	zeroes := expectNewPeriod(clocks, 0)

	// run two rounds
	for j := 0; j < 2; j++ {
		zeroes = runRound(clocks, activityMonitor, zeroes, FilterTimeout(0, version))
	}

	// force fast partition recovery into bottom
	{
		// fail all steps
		baseNetwork.dropAllVotes()
		triggerGlobalTimeout(FilterTimeout(0, version), clocks, activityMonitor)
		zeroes = expectNoNewPeriod(clocks, zeroes)

		triggerGlobalTimeout(deadlineTimeout, clocks, activityMonitor)
		zeroes = expectNoNewPeriod(clocks, zeroes)

		triggerGlobalTimeout(0, clocks, activityMonitor) // activates fast partition recovery timer
		zeroes = expectNoNewPeriod(clocks, zeroes)

		firstClocks := clocks[:4]
		restClocks := clocks[4:]

		for i := range firstClocks {
			firstClocks[i].(*testingClock).prepareToFire()
		}
		for i := range firstClocks {
			firstClocks[i].(*testingClock).fire(firstFPR)
		}
		activityMonitor.waitForActivity()
		activityMonitor.waitForQuiet()
		zeroes = expectNoNewPeriod(clocks, zeroes)

		baseNetwork.repairAll()
		for i := range restClocks {
			restClocks[i].(*testingClock).prepareToFire()
		}
		for i := range restClocks {
			restClocks[i].(*testingClock).fire(firstFPR)
		}
		activityMonitor.waitForActivity()
		activityMonitor.waitForQuiet()
		zeroes = expectNoNewPeriod(clocks, zeroes)

		triggerGlobalTimeout(secondFPR, clocks, activityMonitor)
		zeroes = expectNewPeriod(clocks, zeroes)
	}

	// terminate on period 1
	{
		baseNetwork.repairAll()
		triggerGlobalTimeout(FilterTimeout(1, version), clocks, activityMonitor)
		zeroes = expectNewPeriod(clocks, zeroes)
	}

	// run two more rounds
	for j := 0; j < 2; j++ {
		zeroes = runRound(clocks, activityMonitor, zeroes, FilterTimeout(0, version))
	}

	for i := 0; i < numNodes; i++ {
		services[i].Shutdown()
	}

	sanityCheck(startRound, 5, ledgers)
}

func TestAgreementFastRecoveryLate(t *testing.T) {
	partitiontest.PartitionTest(t)

	numNodes := 5
	baseNetwork, baseLedger, cleanupFn, services, clocks, ledgers, activityMonitor := setupAgreement(t, numNodes, disabled, makeTestLedger)
	startRound := baseLedger.NextRound()
	version, _ := baseLedger.ConsensusVersion(baseLedger.NextRound())
	defer cleanupFn()

	for i := 0; i < numNodes; i++ {
		services[i].Start()
	}
	activityMonitor.waitForActivity()
	activityMonitor.waitForQuiet()
	zeroes := expectNewPeriod(clocks, 0)

	// run two rounds
	for j := 0; j < 2; j++ {
		zeroes = runRound(clocks, activityMonitor, zeroes, FilterTimeout(0, version))
	}

	// force fast partition recovery into value
	var expected proposalValue
	{
		pocket := make(chan multicastParams, 100)
		closeFn := baseNetwork.pocketAllCertVotes(pocket)
		baseNetwork.dropAllSlowNextVotes()
		triggerGlobalTimeout(FilterTimeout(0, version), clocks, activityMonitor)
		zeroes = expectNoNewPeriod(clocks, zeroes)
		closeFn()

		for msg := range pocket {
			var uv unauthenticatedVote
			err := protocol.DecodeStream(bytes.NewBuffer(msg.data), &uv)
			if err != nil {
				panic(err)
			}

			if expected == (proposalValue{}) {
				expected = uv.R.Proposal
			} else {
				if uv.R.Proposal != expected {
					errstr := fmt.Sprintf("got unexpected proposal: %v != %v", uv.R.Proposal, expected)
					panic(errstr)
				}
			}
		}

		triggerGlobalTimeout(deadlineTimeout, clocks, activityMonitor)
		zeroes = expectNoNewPeriod(clocks, zeroes)

		triggerGlobalTimeout(0, clocks, activityMonitor) // activates fast partition recovery timer
		zeroes = expectNoNewPeriod(clocks, zeroes)
		baseNetwork.dropAllVotes()

		firstClocks := clocks[:4]
		restClocks := clocks[4:]

		for i := range firstClocks {
			firstClocks[i].(*testingClock).prepareToFire()
		}
		for i := range firstClocks {
			firstClocks[i].(*testingClock).fire(firstFPR)
		}
		activityMonitor.waitForActivity()
		activityMonitor.waitForQuiet()
		zeroes = expectNoNewPeriod(clocks, zeroes)

		baseNetwork.repairAll()
		for i := range restClocks {
			restClocks[i].(*testingClock).prepareToFire()
		}
		for i := range restClocks {
			restClocks[i].(*testingClock).fire(firstFPR)
		}
		activityMonitor.waitForActivity()
		activityMonitor.waitForQuiet()
		zeroes = expectNoNewPeriod(clocks, zeroes)

		triggerGlobalTimeout(secondFPR, clocks, activityMonitor)
		zeroes = expectNewPeriod(clocks, zeroes)
	}

	// terminate on period 1
	{
		baseNetwork.repairAll()
		triggerGlobalTimeout(FilterTimeout(1, version), clocks, activityMonitor)
		zeroes = expectNewPeriod(clocks, zeroes)
	}

	for _, l := range ledgers {
		lastHash, err := l.LookupDigest(l.NextRound() - 1)
		if err != nil {
			panic(err)
		}
		if lastHash != expected.BlockDigest {
			errstr := fmt.Sprintf("converged on wrong block: %v != %v", lastHash, expected.BlockDigest)
			panic(errstr)
		}
	}

	// run two more rounds
	for j := 0; j < 2; j++ {
		zeroes = runRound(clocks, activityMonitor, zeroes, FilterTimeout(0, version))
	}

	for i := 0; i < numNodes; i++ {
		services[i].Shutdown()
	}

	sanityCheck(startRound, 5, ledgers)
}

func TestAgreementFastRecoveryRedo(t *testing.T) {
	partitiontest.PartitionTest(t)

	numNodes := 5
	baseNetwork, baseLedger, cleanupFn, services, clocks, ledgers, activityMonitor := setupAgreement(t, numNodes, disabled, makeTestLedger)
	startRound := baseLedger.NextRound()
	version, _ := baseLedger.ConsensusVersion(baseLedger.NextRound())
	defer cleanupFn()

	for i := 0; i < numNodes; i++ {
		services[i].Start()
	}
	activityMonitor.waitForActivity()
	activityMonitor.waitForQuiet()
	zeroes := expectNewPeriod(clocks, 0)

	// run two rounds
	for j := 0; j < 2; j++ {
		zeroes = runRound(clocks, activityMonitor, zeroes, FilterTimeout(0, version))
	}

	// force fast partition recovery into value
	var expected proposalValue
	{
		pocket := make(chan multicastParams, 100)
		closeFn := baseNetwork.pocketAllCertVotes(pocket)
		baseNetwork.dropAllSlowNextVotes()
		triggerGlobalTimeout(FilterTimeout(0, version), clocks, activityMonitor)
		zeroes = expectNoNewPeriod(clocks, zeroes)
		closeFn()

		for msg := range pocket {
			var uv unauthenticatedVote
			err := protocol.DecodeStream(bytes.NewBuffer(msg.data), &uv)
			if err != nil {
				panic(err)
			}

			if expected == (proposalValue{}) {
				expected = uv.R.Proposal
			} else {
				if uv.R.Proposal != expected {
					errstr := fmt.Sprintf("got unexpected proposal: %v != %v", uv.R.Proposal, expected)
					panic(errstr)
				}
			}
		}

		triggerGlobalTimeout(deadlineTimeout, clocks, activityMonitor)
		zeroes = expectNoNewPeriod(clocks, zeroes)

		triggerGlobalTimeout(0, clocks, activityMonitor) // activates fast partition recovery timer
		zeroes = expectNoNewPeriod(clocks, zeroes)
		baseNetwork.dropAllVotes()

		firstClocks := clocks[:4]
		restClocks := clocks[4:]

		for i := range firstClocks {
			firstClocks[i].(*testingClock).prepareToFire()
		}
		for i := range firstClocks {
			firstClocks[i].(*testingClock).fire(firstFPR)
		}
		activityMonitor.waitForActivity()
		activityMonitor.waitForQuiet()
		zeroes = expectNoNewPeriod(clocks, zeroes)

		baseNetwork.repairAll()
		for i := range restClocks {
			restClocks[i].(*testingClock).prepareToFire()
		}
		for i := range restClocks {
			restClocks[i].(*testingClock).fire(firstFPR)
		}
		activityMonitor.waitForActivity()
		activityMonitor.waitForQuiet()
		zeroes = expectNoNewPeriod(clocks, zeroes)

		triggerGlobalTimeout(secondFPR, clocks, activityMonitor)
		zeroes = expectNewPeriod(clocks, zeroes)
	}

	// fail period 1 with value again
	{
		baseNetwork.dropAllVotes()
		triggerGlobalTimeout(FilterTimeout(1, version), clocks, activityMonitor)
		zeroes = expectNoNewPeriod(clocks, zeroes)

		triggerGlobalTimeout(deadlineTimeout, clocks, activityMonitor)
		zeroes = expectNoNewPeriod(clocks, zeroes)

		triggerGlobalTimeout(0, clocks, activityMonitor) // activates fast partition recovery timer
		zeroes = expectNoNewPeriod(clocks, zeroes)
		baseNetwork.dropAllVotes()

		firstClocks := clocks[:4]
		restClocks := clocks[4:]

		for i := range firstClocks {
			firstClocks[i].(*testingClock).prepareToFire()
		}
		for i := range firstClocks {
			firstClocks[i].(*testingClock).fire(firstFPR)
		}
		activityMonitor.waitForActivity()
		activityMonitor.waitForQuiet()
		zeroes = expectNoNewPeriod(clocks, zeroes)

		baseNetwork.repairAll()
		for i := range restClocks {
			restClocks[i].(*testingClock).prepareToFire()
		}
		for i := range restClocks {
			restClocks[i].(*testingClock).fire(firstFPR)
		}
		activityMonitor.waitForActivity()
		activityMonitor.waitForQuiet()
		zeroes = expectNoNewPeriod(clocks, zeroes)

		triggerGlobalTimeout(secondFPR, clocks, activityMonitor)
		zeroes = expectNewPeriod(clocks, zeroes)
	}

	// terminate on period 2
	{
		baseNetwork.repairAll()
		triggerGlobalTimeout(FilterTimeout(2, version), clocks, activityMonitor)
		zeroes = expectNewPeriod(clocks, zeroes)
	}

	for _, l := range ledgers {
		lastHash, err := l.LookupDigest(l.NextRound() - 1)
		if err != nil {
			panic(err)
		}
		if lastHash != expected.BlockDigest {
			errstr := fmt.Sprintf("converged on wrong block: %v != %v", lastHash, expected.BlockDigest)
			panic(errstr)
		}
	}

	// run two more rounds
	for j := 0; j < 2; j++ {
		zeroes = runRound(clocks, activityMonitor, zeroes, FilterTimeout(0, version))
	}

	for i := 0; i < numNodes; i++ {
		services[i].Shutdown()
	}

	sanityCheck(startRound, 5, ledgers)
}

func TestAgreementBlockReplayBug_b29ea57(t *testing.T) {
	partitiontest.PartitionTest(t)

	numNodes := 2
	baseNetwork, baseLedger, cleanupFn, services, clocks, ledgers, activityMonitor := setupAgreement(t, numNodes, disabled, makeTestLedger)
	startRound := baseLedger.NextRound()
	version, _ := baseLedger.ConsensusVersion(baseLedger.NextRound())
	defer cleanupFn()

	for i := 0; i < numNodes; i++ {
		services[i].Start()
	}
	activityMonitor.waitForActivity()
	activityMonitor.waitForQuiet()
	zeroes := expectNewPeriod(clocks, 0)

	// run two rounds
	for j := 0; j < 2; j++ {
		zeroes = runRound(clocks, activityMonitor, zeroes, FilterTimeout(0, version))
	}

	// fail period 0
	{
		baseNetwork.dropAllSoftVotes()
		triggerGlobalTimeout(FilterTimeout(0, version), clocks, activityMonitor)
		zeroes = expectNoNewPeriod(clocks, zeroes)

		triggerGlobalTimeout(deadlineTimeout, clocks, activityMonitor)
		zeroes = expectNewPeriod(clocks, zeroes)
	}

	// fail period 1 on bottom with block
	{
		triggerGlobalTimeout(FilterTimeout(1, version), clocks, activityMonitor)
		zeroes = expectNoNewPeriod(clocks, zeroes)

		triggerGlobalTimeout(deadlineTimeout, clocks, activityMonitor)
		zeroes = expectNewPeriod(clocks, zeroes)
	}

	// terminate on period 2
	{
		baseNetwork.repairAll()
		triggerGlobalTimeout(FilterTimeout(2, version), clocks, activityMonitor)
		zeroes = expectNewPeriod(clocks, zeroes)
	}

	// run two more rounds
	for j := 0; j < 2; j++ {
		zeroes = runRound(clocks, activityMonitor, zeroes, FilterTimeout(0, version))
	}

	for i := 0; i < numNodes; i++ {
		services[i].Shutdown()
	}

	sanityCheck(startRound, 5, ledgers)
}

func TestAgreementLateCertBug(t *testing.T) {
	partitiontest.PartitionTest(t)

	numNodes := 5
	baseNetwork, baseLedger, cleanupFn, services, clocks, ledgers, activityMonitor := setupAgreement(t, numNodes, disabled, makeTestLedger)
	startRound := baseLedger.NextRound()
	version, _ := baseLedger.ConsensusVersion(baseLedger.NextRound())
	defer cleanupFn()

	for i := 0; i < numNodes; i++ {
		services[i].Start()
	}
	activityMonitor.waitForActivity()
	activityMonitor.waitForQuiet()
	zeroes := expectNewPeriod(clocks, 0)

	// run two rounds
	for j := 0; j < 2; j++ {
		zeroes = runRound(clocks, activityMonitor, zeroes, FilterTimeout(0, version))
	}

	// delay minority cert votes to force period 1
	pocket := make(chan multicastParams, 100)
	{
		closeFn := baseNetwork.pocketAllCertVotes(pocket)
		triggerGlobalTimeout(FilterTimeout(0, version), clocks, activityMonitor)
		zeroes = expectNoNewPeriod(clocks, zeroes)
		closeFn()
		baseNetwork.repairAll()

		triggerGlobalTimeout(deadlineTimeout, clocks, activityMonitor)
		zeroes = expectNewPeriod(clocks, zeroes)
	}

	// terminate on period 0 in period 1
	{
		baseNetwork.prepareAllMulticast()
		for p := range pocket {
			baseNetwork.multicast(p.tag, p.data, p.source, p.exclude)
		}
		baseNetwork.finishAllMulticast()
		activityMonitor.waitForActivity()
		activityMonitor.waitForQuiet()
		zeroes = expectNewPeriod(clocks, zeroes)
	}

	// run two more rounds
	for j := 0; j < 2; j++ {
		zeroes = runRound(clocks, activityMonitor, zeroes, FilterTimeout(0, version))
	}

	for i := 0; i < numNodes; i++ {
		services[i].Shutdown()
	}

	sanityCheck(startRound, 5, ledgers)
}

func TestAgreementRecoverGlobalStartingValue(t *testing.T) {
	partitiontest.PartitionTest(t)

	numNodes := 5
	baseNetwork, baseLedger, cleanupFn, services, clocks, ledgers, activityMonitor := setupAgreement(t, numNodes, disabled, makeTestLedger)
	startRound := baseLedger.NextRound()
	version, _ := baseLedger.ConsensusVersion(baseLedger.NextRound())
	defer cleanupFn()

	for i := 0; i < numNodes; i++ {
		services[i].Start()
	}
	activityMonitor.waitForActivity()
	activityMonitor.waitForQuiet()
	zeroes := expectNewPeriod(clocks, 0)

	// run two rounds
	for j := 0; j < 2; j++ {
		zeroes = runRound(clocks, activityMonitor, zeroes, FilterTimeout(0, version))
	}

	// force partition recovery into value
	var expected proposalValue
	{
		pocket := make(chan multicastParams, 100)
		closeFn := baseNetwork.pocketAllCertVotes(pocket)

		triggerGlobalTimeout(FilterTimeout(0, version), clocks, activityMonitor)
		zeroes = expectNoNewPeriod(clocks, zeroes)
		closeFn()

		for msg := range pocket {
			var uv unauthenticatedVote
			err := protocol.DecodeStream(bytes.NewBuffer(msg.data), &uv)
			if err != nil {
				panic(err)
			}

			if expected == (proposalValue{}) {
				expected = uv.R.Proposal
			} else {
				if uv.R.Proposal != expected {
					errstr := fmt.Sprintf("got unexpected proposal: %v != %v", uv.R.Proposal, expected)
					panic(errstr)
				}
			}
		}

		triggerGlobalTimeout(deadlineTimeout, clocks, activityMonitor)
		zeroes = expectNewPeriod(clocks, zeroes)
		require.Equal(t, 4, int(zeroes))
	}

	// now, enter period 1; check that the pocket cert is for the same value
	{
		pocket := make(chan multicastParams, 100)
		closeFn := baseNetwork.pocketAllCertVotes(pocket)

		triggerGlobalTimeout(FilterTimeout(1, version), clocks, activityMonitor)
		zeroes = expectNoNewPeriod(clocks, zeroes)
		closeFn()

		for msg := range pocket {
			var uv unauthenticatedVote
			err := protocol.DecodeStream(bytes.NewBuffer(msg.data), &uv)
			if err != nil {
				panic(err)
			}

			if uv.R.Proposal != expected {
				errstr := fmt.Sprintf("got unexpected proposal: %v != %v", uv.R.Proposal, expected)
				panic(errstr)
			}
		}

		triggerGlobalTimeout(deadlineTimeout, clocks, activityMonitor)
		zeroes = expectNewPeriod(clocks, zeroes)
		require.Equal(t, 5, int(zeroes))
	}

	// now, enter period 2, and ensure agreement.
	// todo: make more transparent, I want to kow what v we agreed on
	{
		baseNetwork.repairAll()
		triggerGlobalTimeout(FilterTimeout(2, version), clocks, activityMonitor)
		zeroes = expectNewPeriod(clocks, zeroes)
		require.Equal(t, 6, int(zeroes))
	}

	// run two more rounds
	for j := 0; j < 2; j++ {
		zeroes = runRound(clocks, activityMonitor, zeroes, FilterTimeout(0, version))
	}
	for i := 0; i < numNodes; i++ {
		services[i].Shutdown()
	}

	sanityCheck(startRound, 5, ledgers)
}

func TestAgreementRecoverGlobalStartingValueBadProposal(t *testing.T) {
	partitiontest.PartitionTest(t)

	numNodes := 5
	baseNetwork, baseLedger, cleanupFn, services, clocks, ledgers, activityMonitor := setupAgreement(t, numNodes, disabled, makeTestLedger)
	startRound := baseLedger.NextRound()
	version, _ := baseLedger.ConsensusVersion(baseLedger.NextRound())
	defer cleanupFn()

	for i := 0; i < numNodes; i++ {
		services[i].Start()
	}
	activityMonitor.waitForActivity()
	activityMonitor.waitForQuiet()
	zeroes := expectNewPeriod(clocks, 0)

	// run two rounds
	for j := 0; j < 2; j++ {
		zeroes = runRound(clocks, activityMonitor, zeroes, FilterTimeout(0, version))
	}

	// force partition recovery into value.
	var expected proposalValue
	{
		pocket := make(chan multicastParams, 100)
		closeFn := baseNetwork.pocketAllCertVotes(pocket)
		triggerGlobalTimeout(FilterTimeout(0, version), clocks, activityMonitor)
		zeroes = expectNoNewPeriod(clocks, zeroes)
		closeFn()

		for msg := range pocket {
			var uv unauthenticatedVote
			err := protocol.DecodeStream(bytes.NewBuffer(msg.data), &uv)
			if err != nil {
				panic(err)
			}

			if expected == (proposalValue{}) {
				expected = uv.R.Proposal
			} else {
				if uv.R.Proposal != expected {
					errstr := fmt.Sprintf("got unexpected proposal: %v != %v", uv.R.Proposal, expected)
					panic(errstr)
				}
			}
		}
		// intercept all proposals for the next period; replace with unexpected
		baseNetwork.intercept(func(params multicastParams) multicastParams {
			if params.tag == protocol.ProposalPayloadTag {
				params.tag = protocol.UnknownMsgTag
			}
			return params
		})
		triggerGlobalTimeout(deadlineTimeout, clocks, activityMonitor)
		zeroes = expectNewPeriod(clocks, zeroes)
		require.Equal(t, 4, int(zeroes))
	}

	// Now, try again in period 1. Bad proposal should not make it and starting value should be preserved
	{
		baseNetwork.repairAll()
		pocket := make(chan multicastParams, 100)
		closeFn := baseNetwork.pocketAllCertVotes(pocket)
		triggerGlobalTimeout(FilterTimeout(1, version), clocks, activityMonitor)
		zeroes = expectNoNewPeriod(clocks, zeroes)
		closeFn()

		for msg := range pocket {
			var uv unauthenticatedVote
			err := protocol.DecodeStream(bytes.NewBuffer(msg.data), &uv)
			if err != nil {
				panic(err)
			}

			if uv.R.Proposal != expected {
				errstr := fmt.Sprintf("got unexpected proposal: %v != %v", uv.R.Proposal, expected)
				panic(errstr)
			}
		}
		triggerGlobalTimeout(deadlineTimeout, clocks, activityMonitor)
		zeroes = expectNewPeriod(clocks, zeroes)

	}

	// Finish in period 2
	{
		baseNetwork.repairAll()
		triggerGlobalTimeout(FilterTimeout(2, version), clocks, activityMonitor)
		zeroes = expectNewPeriod(clocks, zeroes)
		require.Equal(t, 6, int(zeroes))
	}

	// run two more rounds
	for j := 0; j < 2; j++ {
		zeroes = runRound(clocks, activityMonitor, zeroes, FilterTimeout(0, version))
	}
	for i := 0; i < numNodes; i++ {
		services[i].Shutdown()
	}

	sanityCheck(startRound, 5, ledgers)
}

func TestAgreementRecoverBothVAndBotQuorums(t *testing.T) {
	partitiontest.PartitionTest(t)

	numNodes := 5
	baseNetwork, baseLedger, cleanupFn, services, clocks, ledgers, activityMonitor := setupAgreement(t, numNodes, disabled, makeTestLedger)
	startRound := baseLedger.NextRound()
	version, _ := baseLedger.ConsensusVersion(baseLedger.NextRound())
	defer cleanupFn()

	for i := 0; i < numNodes; i++ {
		services[i].Start()
	}
	activityMonitor.waitForActivity()
	activityMonitor.waitForQuiet()
	zeroes := expectNewPeriod(clocks, 0)

	// run two rounds
	for j := 0; j < 2; j++ {
		zeroes = runRound(clocks, activityMonitor, zeroes, FilterTimeout(0, version))
	}

	// force partition recovery into both bottom and value. one node enters bottom, the rest enter value
	var expected proposalValue
	{
		pocket := make(chan multicastParams, 100)
		closeFn := baseNetwork.pocketAllSoftVotes(pocket)
		triggerGlobalTimeout(FilterTimeout(0, version), clocks, activityMonitor)
		zeroes = expectNoNewPeriod(clocks, zeroes)
		closeFn()
		pocketedSoft := make([]multicastParams, len(pocket))
		i := 0
		for params := range pocket {
			r := bytes.NewBuffer(params.data)
			var uv unauthenticatedVote
			err := protocol.DecodeStream(r, &uv)
			if err != nil {
				panic(err)
			}
			if expected == (proposalValue{}) {
				expected = uv.R.Proposal
			} else {
				if uv.R.Proposal != expected {
					errstr := fmt.Sprintf("got unexpected soft vote: %v != %v", uv.R.Proposal, expected)
					panic(errstr)
				}
			}
			pocketedSoft[i] = params
			i++
		}
		// generate a bottom quorum; let only one node see it.
		baseNetwork.crown(0)
		triggerGlobalTimeout(deadlineTimeout, clocks, activityMonitor)
		if clocks[0].(*testingClock).zeroes != zeroes+1 {
			errstr := fmt.Sprintf("node 0 did not enter new period from bot quorum")
			panic(errstr)
		}
		zeroes = expectNoNewPeriod(clocks[1:], zeroes)

		// enable creation of a value quorum; let everyone else see it
		baseNetwork.repairAll()
		baseNetwork.prepareAllMulticast()
		for _, p := range pocketedSoft {
			baseNetwork.multicast(p.tag, p.data, p.source, p.exclude)
		}
		baseNetwork.finishAllMulticast()
		activityMonitor.waitForActivity()
		activityMonitor.waitForQuiet()

		// actually create the value quorum
		_, upper := (next).nextVoteRanges()
		triggerGlobalTimeout(upper, clocks[1:], activityMonitor) // activates next timers
		zeroes = expectNoNewPeriod(clocks[1:], zeroes)

		lower, upper := (next + 1).nextVoteRanges()
		delta := time.Duration(testingRand{}.Uint64() % uint64(upper-lower))
		triggerGlobalTimeout(lower+delta, clocks[1:], activityMonitor)
		zeroes = expectNewPeriod(clocks, zeroes)
		require.Equal(t, 4, int(zeroes))
	}

	// Now, try again in period 1. We should vote on reproposal due to non-propagation of bottom bundle.
	{
		baseNetwork.repairAll()
		pocket := make(chan multicastParams, 100)
		closeFn := baseNetwork.pocketAllCertVotes(pocket)
		triggerGlobalTimeout(FilterTimeout(1, version), clocks, activityMonitor)
		zeroes = expectNoNewPeriod(clocks, zeroes)
		closeFn()

		for msg := range pocket {
			var uv unauthenticatedVote
			err := protocol.DecodeStream(bytes.NewBuffer(msg.data), &uv)
			if err != nil {
				panic(err)
			}

			if uv.R.Proposal != expected {
				errstr := fmt.Sprintf("got unexpected proposal: %v != %v", uv.R.Proposal, expected)
				panic(errstr)
			}
		}

		triggerGlobalTimeout(deadlineTimeout, clocks, activityMonitor)
		zeroes = expectNewPeriod(clocks, zeroes)
	}

	// Finish in period 2
	{
		baseNetwork.repairAll()
		triggerGlobalTimeout(FilterTimeout(2, version), clocks, activityMonitor)
		zeroes = expectNewPeriod(clocks, zeroes)
		require.Equal(t, 6, int(zeroes))
	}

	// run two more rounds
	for j := 0; j < 2; j++ {
		zeroes = runRound(clocks, activityMonitor, zeroes, FilterTimeout(0, version))
	}
	for i := 0; i < numNodes; i++ {
		services[i].Shutdown()
	}

	sanityCheck(startRound, 5, ledgers)
}

func TestAgreementSlowPayloadsPreDeadline(t *testing.T) {
	partitiontest.PartitionTest(t)

	numNodes := 5
	baseNetwork, baseLedger, cleanupFn, services, clocks, ledgers, activityMonitor := setupAgreement(t, numNodes, disabled, makeTestLedger)
	startRound := baseLedger.NextRound()
	version, _ := baseLedger.ConsensusVersion(baseLedger.NextRound())
	defer cleanupFn()

	for i := 0; i < numNodes; i++ {
		services[i].Start()
	}
	activityMonitor.waitForActivity()
	activityMonitor.waitForQuiet()
	zeroes := expectNewPeriod(clocks, 0)

	// run two rounds
	for j := 0; j < 2; j++ {
		zeroes = runRound(clocks, activityMonitor, zeroes, FilterTimeout(0, version))
	}

	// run round and then start pocketing payloads
	pocket := make(chan multicastParams, 100)
	closeFn := baseNetwork.pocketAllCompound(pocket) // (takes effect next round)
	{
		triggerGlobalTimeout(FilterTimeout(0, version), clocks, activityMonitor)
		zeroes = expectNewPeriod(clocks, zeroes)
	}

	// run round with late payload
	{
		triggerGlobalTimeout(FilterTimeout(0, version), clocks, activityMonitor)
		zeroes = expectNoNewPeriod(clocks, zeroes)

		// release payloads; expect new round
		closeFn()
		baseNetwork.repairAll()
		baseNetwork.prepareAllMulticast()
		for p := range pocket {
			baseNetwork.multicast(p.tag, p.data, p.source, p.exclude)
		}
		baseNetwork.finishAllMulticast()
		activityMonitor.waitForActivity()
		activityMonitor.waitForQuiet()
		zeroes = expectNewPeriod(clocks, zeroes)
	}

	// run two more rounds
	for j := 0; j < 2; j++ {
		zeroes = runRound(clocks, activityMonitor, zeroes, FilterTimeout(0, version))
	}
	for i := 0; i < numNodes; i++ {
		services[i].Shutdown()
	}

	sanityCheck(startRound, 6, ledgers)
}

func TestAgreementSlowPayloadsPostDeadline(t *testing.T) {
	partitiontest.PartitionTest(t)

	numNodes := 5
	baseNetwork, baseLedger, cleanupFn, services, clocks, ledgers, activityMonitor := setupAgreement(t, numNodes, disabled, makeTestLedger)
	startRound := baseLedger.NextRound()
	version, _ := baseLedger.ConsensusVersion(baseLedger.NextRound())
	defer cleanupFn()

	for i := 0; i < numNodes; i++ {
		services[i].Start()
	}
	activityMonitor.waitForActivity()
	activityMonitor.waitForQuiet()
	zeroes := expectNewPeriod(clocks, 0)

	// run two rounds
	for j := 0; j < 2; j++ {
		zeroes = runRound(clocks, activityMonitor, zeroes, FilterTimeout(0, version))
	}

	// run round and then start pocketing payloads
	pocket := make(chan multicastParams, 100)
	closeFn := baseNetwork.pocketAllCompound(pocket) // (takes effect next round)
	{
		triggerGlobalTimeout(FilterTimeout(0, version), clocks, activityMonitor)
		zeroes = expectNewPeriod(clocks, zeroes)
	}

	// force network into period 1 by delaying proposals
	{
		triggerGlobalTimeout(FilterTimeout(0, version), clocks, activityMonitor)
		zeroes = expectNoNewPeriod(clocks, zeroes)
		triggerGlobalTimeout(deadlineTimeout, clocks, activityMonitor)
		zeroes = expectNewPeriod(clocks, zeroes)
	}

	// recover in period 1
	{
		closeFn()
		baseNetwork.repairAll()
		baseNetwork.prepareAllMulticast()
		for p := range pocket {
			baseNetwork.multicast(p.tag, p.data, p.source, p.exclude)
		}
		baseNetwork.finishAllMulticast()
		activityMonitor.waitForActivity()
		activityMonitor.waitForQuiet()
		zeroes = expectNoNewPeriod(clocks, zeroes)

		triggerGlobalTimeout(FilterTimeout(0, version), clocks, activityMonitor)
		zeroes = expectNewPeriod(clocks, zeroes)
	}

	// run two more rounds
	for j := 0; j < 2; j++ {
		zeroes = runRound(clocks, activityMonitor, zeroes, FilterTimeout(0, version))
	}
	for i := 0; i < numNodes; i++ {
		services[i].Shutdown()
	}

	sanityCheck(startRound, 6, ledgers)
}

func TestAgreementLargePeriods(t *testing.T) {
	partitiontest.PartitionTest(t)

	numNodes := 5
	baseNetwork, baseLedger, cleanupFn, services, clocks, ledgers, activityMonitor := setupAgreement(t, numNodes, disabled, makeTestLedger)
	startRound := baseLedger.NextRound()
	version, _ := baseLedger.ConsensusVersion(baseLedger.NextRound())
	defer cleanupFn()
	for i := 0; i < numNodes; i++ {
		services[i].Start()
	}

	activityMonitor.waitForActivity()
	activityMonitor.waitForQuiet()
	zeroes := expectNewPeriod(clocks, 0)

	// run two rounds
	for j := 0; j < 2; j++ {
		zeroes = runRound(clocks, activityMonitor, zeroes, FilterTimeout(0, version))
	}

	// partition the network, run until period 60
	for p := 0; p < 60; p++ {
		{
			baseNetwork.partition(0, 1, 2)
			triggerGlobalTimeout(FilterTimeout(period(p), version), clocks, activityMonitor)
			zeroes = expectNoNewPeriod(clocks, zeroes)

			baseNetwork.repairAll()
			triggerGlobalTimeout(deadlineTimeout, clocks, activityMonitor)
			zeroes = expectNewPeriod(clocks, zeroes)
			require.Equal(t, 4+p, int(zeroes))
		}
	}

	// terminate
	{
		triggerGlobalTimeout(FilterTimeout(60, version), clocks, activityMonitor)
		zeroes = expectNewPeriod(clocks, zeroes)
	}

	// run two more rounds
	for j := 0; j < 2; j++ {
		zeroes = runRound(clocks, activityMonitor, zeroes, FilterTimeout(0, version))
	}
	for i := 0; i < numNodes; i++ {
		services[i].Shutdown()
	}

	const expectNumRounds = 5
	for i := 0; i < numNodes; i++ {
		if ledgers[i].NextRound() != startRound+round(expectNumRounds) {
			panic("did not progress 5 rounds")
		}
	}

	for j := 0; j < expectNumRounds; j++ {
		ledger := ledgers[0].(*testLedger)
		reference := ledger.entries[startRound+round(j)].Digest()
		for i := 0; i < numNodes; i++ {
			ledger := ledgers[i].(*testLedger)
			if ledger.entries[startRound+round(j)].Digest() != reference {
				panic("wrong block confirmed")
			}
		}
	}
}

type testSuspendableBlockValidator struct {
	mu deadlock.Mutex
	x  chan struct{}
}

func makeTestSuspendableBlockValidator() (v *testSuspendableBlockValidator) {
	v = new(testSuspendableBlockValidator)
	v.x = make(chan struct{})
	close(v.x)
	return
}

func (v *testSuspendableBlockValidator) Validate(ctx context.Context, e bookkeeping.Block) (ValidatedBlock, error) {
	v.mu.Lock()
	ch := v.x
	v.mu.Unlock()

	<-ch
	return testValidatedBlock{Inside: e}, nil
}

// returns a channel which when closed terminates validation
func (v *testSuspendableBlockValidator) suspend() chan struct{} {
	v.mu.Lock()
	defer v.mu.Unlock()
	v.x = make(chan struct{})
	return v.x
}

func TestAgreementRegression_WrongPeriodPayloadVerificationCancellation_8ba23942(t *testing.T) {
	partitiontest.PartitionTest(t)

	numNodes := 5
	validator := makeTestSuspendableBlockValidator()
	baseNetwork, baseLedger, cleanupFn, services, clocks, ledgers, activityMonitor := setupAgreementWithValidator(t, numNodes, disabled, validator, makeTestLedger)
	startRound := baseLedger.NextRound()
	version, _ := baseLedger.ConsensusVersion(baseLedger.NextRound())
	defer cleanupFn()

	for i := 0; i < numNodes; i++ {
		services[i].Start()
	}
	activityMonitor.waitForActivity()
	activityMonitor.waitForQuiet()
	zeroes := expectNewPeriod(clocks, 0)

	// run two rounds
	for j := 0; j < 2; j++ {
		zeroes = runRound(clocks, activityMonitor, zeroes, FilterTimeout(0, version))
	}

	// run round and then start pocketing payloads, suspending validation
	pocket0 := make(chan multicastParams, 100)
	ch := validator.suspend()
	closeFn := baseNetwork.pocketAllCompound(pocket0) // (takes effect next round)
	{
		triggerGlobalTimeout(FilterTimeout(0, version), clocks, activityMonitor)
		zeroes = expectNewPeriod(clocks, zeroes)
	}

	// force network into period 1 by failing period 0, entering with bottom and no soft threshold (to prevent proposal value pinning)
	baseNetwork.dropAllSoftVotes()
	triggerGlobalTimeout(FilterTimeout(0, version), clocks, activityMonitor)
	zeroes = expectNoNewPeriod(clocks, zeroes)

	// resume delivery of payloads in following period
	baseNetwork.repairAll()
	closeFn()

	// trigger the deadlineTimeout to enter the new period
	// release proposed blocks in a controlled manner to prevent oversubscription of verification
	pocket1 := make(chan multicastParams, 100)
	closeFn = baseNetwork.pocketAllCompound(pocket1)
	triggerGlobalTimeout(deadlineTimeout, clocks, activityMonitor)
	baseNetwork.repairAll()
	close(pocket1)
	{
		// setup synchronization channel
		var csmu deadlock.Mutex
		closed := false
		vch := make(chan struct{})
		cryptoStates := make(map[nodeID]uint)
		activityMonitor.setCallback(func(id nodeID, v map[coserviceType]uint) {
			csmu.Lock()
			defer csmu.Unlock()
			cryptoStates[id] = v[cryptoVerifierCoserviceType]

			var s uint
			for _, c := range cryptoStates {
				s += c
			}
			if s == uint(numNodes-1) && !closed {
				closed = true
				close(vch)
			}
		})

		baseNetwork.prepareAllMulticast()
		for p := range pocket1 {
			baseNetwork.multicast(p.tag, p.data, p.source, p.exclude)
		}
		baseNetwork.finishAllMulticast()

		// wait for numNodes-1 pending crypto verification requests
		<-vch
	}

	// attack the network with the stale payloads
	{
		// setup synchronization channel
		var csmu deadlock.Mutex
		closed := false
		vch := make(chan struct{})
		cryptoStates := make(map[nodeID]uint)
		activityMonitor.setCallback(func(id nodeID, v map[coserviceType]uint) {
			csmu.Lock()
			defer csmu.Unlock()
			cryptoStates[id] = v[cryptoVerifierCoserviceType]

			var s uint
			for _, c := range cryptoStates {
				s += c
			}
			if s == uint(numNodes-1)*2 && !closed {
				closed = true
				close(vch)
			}
		})

		baseNetwork.prepareAllMulticast()
		for p := range pocket0 {
			baseNetwork.multicast(p.tag, p.data, p.source, p.exclude)
		}
		baseNetwork.finishAllMulticast()

		// wait for (numNodes-1)*2 pending crypto verification requests
		<-vch
	}

	// resume block verification, replay potentially cancelled blocks to ensure good caching
	// then wait for network to converge (round should terminate at this point)
	activityMonitor.setCallback(nil)
	close(ch)

	baseNetwork.prepareAllMulticast()
	for p := range pocket1 {
		baseNetwork.multicast(p.tag, p.data, p.source, p.exclude)
	}
	baseNetwork.finishAllMulticast()

	zeroes = expectNewPeriod(clocks, zeroes)
	activityMonitor.waitForQuiet()

	// run two more rounds
	//for j := 0; j < 2; j++ {
	//	zeroes = runRound(clocks, activityMonitor, zeroes, period(1-j))
	//}
	zeroes = runRound(clocks, activityMonitor, zeroes, FilterTimeout(1, version))
	zeroes = runRound(clocks, activityMonitor, zeroes, FilterTimeout(0, version))

	for i := 0; i < numNodes; i++ {
		services[i].Shutdown()
	}

	const expectNumRounds = 5
	for i := 0; i < numNodes; i++ {
		if ledgers[i].NextRound() != startRound+round(expectNumRounds) {
			panic("did not progress 5 rounds")
		}
	}

	for j := 0; j < expectNumRounds; j++ {
		ledger := ledgers[0].(*testLedger)
		reference := ledger.entries[startRound+round(j)].Digest()
		for i := 0; i < numNodes; i++ {
			ledger := ledgers[i].(*testLedger)
			if ledger.entries[startRound+round(j)].Digest() != reference {
				panic("wrong block confirmed")
			}
		}
	}
}

// Receiving a certificate should not cause a node to stop relaying important messages
// (such as blocks and pipelined messages for the next round)
// Note that the stall will be resolved by catchup even if the relay blocks.
func TestAgreementCertificateDoesNotStallSingleRelay(t *testing.T) {
	partitiontest.PartitionTest(t)

	numNodes := 5 // single relay, four leaf nodes
	relayID := nodeID(0)
	baseNetwork, baseLedger, cleanupFn, services, clocks, ledgers, activityMonitor := setupAgreement(t, numNodes, disabled, makeTestLedger)

	startRound := baseLedger.NextRound()
	version, _ := baseLedger.ConsensusVersion(baseLedger.NextRound())
	defer cleanupFn()
	for i := 0; i < numNodes; i++ {
		services[i].Start()
	}
	activityMonitor.waitForActivity()
	activityMonitor.waitForQuiet()
	zeroes := expectNewPeriod(clocks, 0)
	// run two rounds
	zeroes = runRound(clocks, activityMonitor, zeroes, FilterTimeout(0, version))
	// make sure relay does not see block proposal for round 3
	baseNetwork.intercept(func(params multicastParams) multicastParams {
		if params.tag == protocol.ProposalPayloadTag {
			var tp transmittedPayload
			err := protocol.DecodeStream(bytes.NewBuffer(params.data), &tp)
			if err != nil {
				panic(err)
			}
			if tp.Round() == basics.Round(startRound+2) {
				params.exclude = relayID
			}
		}
		if params.source == relayID {
			// must also drop relay's proposal so it cannot win leadership
			r := bytes.NewBuffer(params.data)
			if params.tag == protocol.AgreementVoteTag {
				var uv unauthenticatedVote
				err := protocol.DecodeStream(r, &uv)
				if err != nil {
					panic(err)
				}
				if uv.R.Step != propose {
					return params
				}
			}
			params.tag = protocol.UnknownMsgTag
		}

		return params
	})
	zeroes = runRound(clocks, activityMonitor, zeroes, FilterTimeout(0, version))

	// Round 3:
	// First partition the relay to prevent it from seeing certificate or block
	baseNetwork.repairAll()
	baseNetwork.partition(relayID)
	// Get a copy of the certificate
	pocketCert := make(chan multicastParams, 100)
	baseNetwork.intercept(func(params multicastParams) multicastParams {
		if params.tag == protocol.AgreementVoteTag {
			r := bytes.NewBuffer(params.data)
			var uv unauthenticatedVote
			err := protocol.DecodeStream(r, &uv)
			if err != nil {
				panic(err)
			}
			if uv.R.Step == cert {
				pocketCert <- params
			}
		}
		return params
	})
	// And with some hypothetical second relay the network achieves consensus on a certificate and block.
	triggerGlobalTimeout(FilterTimeout(0, version), clocks, activityMonitor)
	zeroes = expectNewPeriod(clocks[1:], zeroes)
	require.Equal(t, uint(3), clocks[0].(*testingClock).zeroes)
	close(pocketCert)

	// Round 4:
	// Return to the relay topology
	baseNetwork.repairAll()
	baseNetwork.makeRelays(relayID)
	// Trigger ensureDigest on the relay
	baseNetwork.prepareAllMulticast()
	for p := range pocketCert {
		baseNetwork.multicast(p.tag, p.data, p.source, p.exclude)
	}
	baseNetwork.finishAllMulticast()
	activityMonitor.waitForActivity()
	activityMonitor.waitForQuiet()
	// this relay must still relay initial messages. Note that payloads were already relayed with
	// the previous global timeout.
	triggerGlobalTimeout(FilterTimeout(0, version), clocks[1:], activityMonitor)
	zeroes = expectNewPeriod(clocks[1:], zeroes)
	require.Equal(t, uint(3), clocks[0].(*testingClock).zeroes)

	for i := 0; i < numNodes; i++ {
		services[i].Shutdown()
	}
	const expectNumRounds = 4
	for i := 1; i < numNodes; i++ {
		if ledgers[i].NextRound() != startRound+round(expectNumRounds) {
			panic("did not progress 4 rounds")
		}
	}
	for j := 0; j < expectNumRounds; j++ {
		ledger := ledgers[1].(*testLedger)
		reference := ledger.entries[startRound+round(j)].Digest()
		for i := 1; i < numNodes; i++ {
			ledger := ledgers[i].(*testLedger)
			if ledger.entries[startRound+round(j)].Digest() != reference {
				panic("wrong block confirmed")
			}
		}
	}
}

func TestAgreementServiceStartDeadline(t *testing.T) {
	partitiontest.PartitionTest(t)

	accessor, err := db.MakeAccessor(t.Name()+"_crash.db", false, true)
	require.NoError(t, err)

	_, balances := createTestAccountsAndBalances(t, 1, (&[32]byte{})[:])
	baseLedger := makeTestLedger(balances).(*testLedger)

	testConsensusProtocolVersion := protocol.ConsensusVersion("TestAgreementServiceStartDeadline-testversion")
	testConsensusParams := config.Consensus[protocol.ConsensusCurrentVersion]
	testConsensusParams.AgreementFilterTimeoutPeriod0 *= 100
	config.Consensus[testConsensusProtocolVersion] = testConsensusParams
	defer func() {
		delete(config.Consensus, testConsensusProtocolVersion)
	}()

	baseLedger.consensusVersion = func(basics.Round) (protocol.ConsensusVersion, error) {
		return testConsensusProtocolVersion, nil
	}

	s := Service{
		log: serviceLogger{Logger: logging.TestingLog(t)},
		parameters: parameters{
			Accessor: accessor,
			Ledger:   baseLedger,
		},
	}
	s.log.Logger.SetLevel(logging.Error)

	inputCh := make(chan externalEvent, 1)
	close(inputCh)
	output := make(chan []action, 10)
	ready := make(chan externalDemuxSignals, 1)
	s.mainLoop(inputCh, output, ready)

	// check the ready channel:
	var demuxSignal externalDemuxSignals
	var ok bool
	select {
	case demuxSignal, ok = <-ready:
		require.True(t, ok)
	default:
		require.Fail(t, "ready channel was empty while it should have contained a single entry")
	}
	require.Equal(t, testConsensusParams.AgreementFilterTimeoutPeriod0, demuxSignal.Deadline)
	require.Equal(t, baseLedger.NextRound(), demuxSignal.CurrentRound)
}<|MERGE_RESOLUTION|>--- conflicted
+++ resolved
@@ -959,10 +959,7 @@
 }
 
 func TestAgreementSynchronous10(t *testing.T) {
-<<<<<<< HEAD
-=======
 	partitiontest.PartitionTest(t)
->>>>>>> 099cdd23
 	t.Skip("Skipping flaky agreement integration test")
 	if testing.Short() {
 		t.Skip("Skipping agreement integration test")
