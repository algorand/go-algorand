version: 2.1

orbs:
  win: circleci/windows@2.3.0
  go: circleci/go@1.7.0
  slack: circleci/slack@4.4.2

parameters:
  ubuntu_image:
    type: string
    default: "ubuntu-2004:202104-01"
  build_dir:
    type: string
    default: "/opt/cibuild"
  result_path:
    type: string
    default: "/tmp/build_test_results"
  valid_nightly_branch:
    type: string
    default: /hotfix\/.*/

executors:
  amd64_medium:
    machine:
      image: << pipeline.parameters.ubuntu_image >>
    resource_class: medium
  amd64_large:
    machine:
      image: << pipeline.parameters.ubuntu_image >>
    resource_class: large
  arm64_medium:
    machine:
      image: << pipeline.parameters.ubuntu_image >>
    resource_class: arm.medium
  arm64_large:
    machine:
      image: << pipeline.parameters.ubuntu_image >>
    resource_class: arm.large
  mac_amd64_medium:
    macos:
      xcode: 13.2.1
    resource_class: medium
    environment:
      HOMEBREW_NO_AUTO_UPDATE: "true"
  mac_amd64_large:
    macos:
      xcode: 13.2.1
    resource_class: large
    environment:
      HOMEBREW_NO_AUTO_UPDATE: "true"
  mac_arm64: &executor-mac-arm64
    machine: true
    resource_class: algorand/macstadium-m1-macos11
    environment:
      HOMEBREW_NO_AUTO_UPDATE: "true"
  # these are required b/c jobs explicitly assign sizes to the executors
  # for `mac_arm64` there is only one size
  mac_arm64_medium:
    <<: *executor-mac-arm64
  mac_arm64_large:
    <<: *executor-mac-arm64

workflows:
  version: 2
  "circleci_build_and_test":
    jobs:
      - test:
          name: << matrix.platform >>_test
          matrix: &matrix-default
            parameters:
              platform: ["amd64", "arm64"]
          filters: &filters-default
            branches:
              ignore:
                - /rel\/.*/
                - << pipeline.parameters.valid_nightly_branch >>

      - test_nightly:
          name: << matrix.platform >>_test_nightly
          matrix: &matrix-nightly
            parameters:
              platform: ["amd64", "arm64", "mac_amd64", "mac_arm64"]
          filters: &filters-nightly
            branches:
              only:
                - /rel\/.*/
                - << pipeline.parameters.valid_nightly_branch >>
          context: slack-secrets

      - integration:
          name: << matrix.platform >>_integration
          matrix:
            <<: *matrix-default
          filters:
            <<: *filters-default

      - integration_nightly:
          name: << matrix.platform >>_integration_nightly
          matrix:
            <<: *matrix-nightly
          filters:
            <<: *filters-nightly
          context: slack-secrets

      - e2e_expect:
          name: << matrix.platform >>_e2e_expect
          matrix:
            <<: *matrix-default
          filters:
            <<: *filters-default

      - e2e_expect_nightly:
          name: << matrix.platform >>_e2e_expect_nightly
          matrix:
            <<: *matrix-nightly
          filters:
            <<: *filters-nightly
          context: slack-secrets

      - e2e_subs:
          name: << matrix.platform >>_e2e_subs
          matrix:
            <<: *matrix-default
          filters:
            <<: *filters-default

      - e2e_subs_nightly:
          name: << matrix.platform >>_e2e_subs_nightly
          matrix:
            <<: *matrix-nightly
          filters:
            <<: *filters-nightly
          context:
            - slack-secrets
            - aws-secrets

      - tests_verification_job:
          name: << matrix.platform >>_<< matrix.job_type >>_verification
          matrix:
            parameters:
              platform: ["amd64", "arm64"]
              job_type: ["test", "integration", "e2e_expect"]
          requires:
            - << matrix.platform >>_<< matrix.job_type >>

      - tests_verification_job_nightly:
          name: << matrix.platform >>_<< matrix.job_type >>_verification
          matrix:
            parameters:
              platform: ["amd64", "arm64", "mac_amd64", "mac_arm64"]
              job_type: ["test_nightly", "integration_nightly", "e2e_expect_nightly"]
          requires:
            - << matrix.platform >>_<< matrix.job_type >>
          context: slack-secrets

      - upload_binaries:
          name: << matrix.platform >>_upload_binaries
          matrix:
            <<: *matrix-nightly
          requires:
            - << matrix.platform >>_test_nightly_verification
            - << matrix.platform >>_integration_nightly_verification
            - << matrix.platform >>_e2e_expect_nightly_verification
            - << matrix.platform >>_e2e_subs_nightly
          filters:
            branches:
              only:
                - /rel\/.*/
          context:
            - slack-secrets
            - aws-secrets

      #- windows_x64_build

commands:
  prepare_go:
    description: Clean out existing Go so we can use our preferred version
    steps:
      - run: |
          sudo rm -rf ${HOME}/.go_workspace /usr/local/go

  prepare_build_dir:
    description: Set up build directory
    parameters:
      build_dir:
        type: string
        default: << pipeline.parameters.build_dir >>
    steps:
      - run:
          working_directory: /tmp
          command: |
            sudo rm -rf << parameters.build_dir >>
            sudo mkdir -p << parameters.build_dir >>
            sudo chown -R $USER:$GROUP << parameters.build_dir >>

  prepare_windows:
    description: Prepare windows image
    steps:
      - run:
          name: install deps
          shell: bash.exe
          command: |
            choco install -y msys2 pacman make wget --force
            choco install -y golang --version=1.17.9 --force
            choco install -y python3 --version=3.7.3 --force
            export msys2='cmd //C RefreshEnv.cmd '
            export msys2+='& set MSYS=winsymlinks:nativestrict '
            export msys2+='& C:\\tools\\msys64\\msys2_shell.cmd -defterm -no-start'
            export mingw64="$msys2 -mingw64 -full-path -here -c "\"\$@"\" --"
            export msys2+=" -msys2 -c "\"\$@"\" --"
            $msys2 pacman --sync --noconfirm --needed mingw-w64-x86_64-toolchain mingw-w64-x86_64-libtool unzip autoconf automake

  generic_build:
    description: >
      Run basic build.

      If command execution time increases _appreciably_, revisit CI topology:
      * Historically, the command executes _quickly_ (< 3m with resource class >= medium).
      * Consequently, it's faster to embed the command in a combined build + test workflow rather than independent build and test workflows.
    parameters:
      build_dir:
        type: string
        default: << pipeline.parameters.build_dir >>
    steps:
      - prepare_build_dir
      - checkout
      - prepare_go
      - restore_libsodium
      - restore_cache:
          keys:
            - 'go-mod-1.17.9-v4-{{ arch }}-{{ checksum "go.mod" }}-{{ checksum "go.sum" }}'
      - restore_cache:
          keys:
            - 'go-cache-v4-{{ arch }}-{{ .Branch }}-{{ .Revision }}'
            - 'go-cache-v4-{{ arch }}-{{ .Branch }}-'
            - 'go-cache-v4-{{ arch }}-'
      - run:
          name: scripts/travis/build.sh --make_debug
          command: |
            export PATH=$(echo "$PATH" | sed -e "s|:${HOME}/\.go_workspace/bin||g" | sed -e 's|:/usr/local/go/bin||g')
            export GOPATH="<< parameters.build_dir >>/go"
            export ALGORAND_DEADLOCK=enable
            export GIMME_INSTALL_DIR=<< parameters.build_dir >>
            export GIMME_ENV_PREFIX=<< parameters.build_dir >>/.gimme/envs
            export GIMME_VERSION_PREFIX=<< parameters.build_dir >>/.gimme/versions
            scripts/travis/build.sh --make_debug
      - cache_libsodium
      - save_cache:
          key: 'go-mod-1.17.9-v4-{{ arch }}-{{ checksum "go.mod" }}-{{ checksum "go.sum" }}'
          paths:
            - << parameters.build_dir >>/go/pkg/mod
      - save_cache:
          key: 'go-cache-v4-{{ arch }}-{{ .Branch }}-{{ .Revision }}'
          paths:
            - tmp/go-cache

  cache_libsodium:
    description: Cache libsodium for build
    steps:
      - run:
          name: Get libsodium md5
          command: |
            mkdir -p tmp
            find crypto/libsodium-fork -type f -exec openssl md5 "{}" + > tmp/libsodium.md5
      - save_cache:
          key: 'libsodium-fork-v4-{{ arch }}-{{ checksum "tmp/libsodium.md5" }}'
          paths:
            - crypto/libs

  restore_libsodium:
    description: Restore libsodium for build
    steps:
      - run:
          name: Get libsodium md5
          command: |
            mkdir -p tmp
            find crypto/libsodium-fork -type f -exec openssl md5 "{}" + > tmp/libsodium.md5
      - restore_cache:
          keys:
            - 'libsodium-fork-v4-{{ arch }}-{{ checksum "tmp/libsodium.md5" }}'

  generic_test:
    description: Run build tests from build workspace, for re-use by diferent architectures
    parameters:
      platform:
        type: string
      build_dir:
        type: string
        default: << pipeline.parameters.build_dir >>
      result_subdir:
        type: string
      no_output_timeout:
        type: string
        default: 30m
      short_test_flag:
        type: string
        default: ""
      result_path:
        type: string
        default: << pipeline.parameters.result_path >>
    steps:
      - run: |
          mkdir -p << parameters.result_path >>/<< parameters.result_subdir >>/${CIRCLE_NODE_INDEX}
          touch << parameters.result_path >>/<< parameters.result_subdir >>/${CIRCLE_NODE_INDEX}/results.xml
          touch << parameters.result_path >>/<< parameters.result_subdir >>/${CIRCLE_NODE_INDEX}/testresults.json
<<<<<<< HEAD
      - restore_cache:
          keys:
            - 'go-cache-v4-{{ arch }}-{{ .Branch }}-{{ .Revision }}'
            - 'go-cache-v4-{{ arch }}-{{ .Branch }}-'
            - 'go-cache-v4-{{ arch }}-'
=======
>>>>>>> e4d6d42f
      - run:
          name: Run build tests
          no_output_timeout: << parameters.no_output_timeout >>
          command: |
            set -e
            set -x
            export PATH=$(echo "$PATH" | sed -e "s|:${HOME}/\.go_workspace/bin||g" | sed -e 's|:/usr/local/go/bin||g')
            export KMD_NOUSB=True
            export GOPATH="<< parameters.build_dir >>/go"
            export PATH="${PATH}:${GOPATH}/bin"
            export ALGORAND_DEADLOCK=enable
            export GIMME_ENV_PREFIX=<< parameters.build_dir >>/.gimme/envs
            export GIMME_VERSION_PREFIX=<< parameters.build_dir >>/.gimme/versions
            GOLANG_VERSION=$(./scripts/get_golang_version.sh)
            eval "$(<< parameters.build_dir >>/gimme "${GOLANG_VERSION}")"
            scripts/configure_dev.sh
            scripts/buildtools/install_buildtools.sh -o "gotest.tools/gotestsum"
            PACKAGES="$(go list ./... | grep -v /go-algorand/test/)"
            export PACKAGE_NAMES=$(echo $PACKAGES | tr -d '\n')
            export PARTITION_TOTAL=${CIRCLE_NODE_TOTAL}
            export PARTITION_ID=${CIRCLE_NODE_INDEX}
            gotestsum --format standard-verbose --junitfile << parameters.result_path >>/<< parameters.result_subdir >>/${CIRCLE_NODE_INDEX}/results.xml --jsonfile << parameters.result_path >>/<< parameters.result_subdir >>/${CIRCLE_NODE_INDEX}/testresults.json -- --tags "sqlite_unlock_notify sqlite_omit_load_extension" << parameters.short_test_flag >> -race -timeout 1h -coverprofile=coverage.txt -covermode=atomic -p 1 $PACKAGE_NAMES
      - store_artifacts:
          path: << parameters.result_path >>
          destination: test-results
      - store_test_results:
          path: << parameters.result_path >>
      - persist_to_workspace:
          root: << parameters.result_path >>
          paths:
            - << parameters.result_subdir >>

  upload_coverage:
    description: Collect coverage reports and upload them
    steps:
      - run:
          name: Upload Coverage Reports
          no_output_timeout: 10m
          command: |
            scripts/travis/upload_coverage.sh || true

  generic_integration:
    description: Run integration tests from build workspace, for re-use by diferent architectures
    parameters:
      platform:
        type: string
      build_dir:
        type: string
        default: << pipeline.parameters.build_dir >>
      result_subdir:
        type: string
      no_output_timeout:
        type: string
        default: 30m
      short_test_flag:
        type: string
        default: ""
      result_path:
        type: string
        default: << pipeline.parameters.result_path >>
    steps:
      - run: |
          mkdir -p << parameters.result_path >>/<< parameters.result_subdir >>/${CIRCLE_NODE_INDEX}
          touch << parameters.result_path >>/<< parameters.result_subdir >>/${CIRCLE_NODE_INDEX}/results.xml
          touch << parameters.result_path >>/<< parameters.result_subdir >>/${CIRCLE_NODE_INDEX}/testresults.json
      - run:
          name: Run integration tests
          no_output_timeout: << parameters.no_output_timeout >>
          command: |
            set -x
            export CI_E2E_FILENAME="${CIRCLE_BRANCH/\//-}"
            export PATH=$(echo "$PATH" | sed -e "s|:${HOME}/\.go_workspace/bin||g" | sed -e 's|:/usr/local/go/bin||g')
            export KMD_NOUSB=True
            export GOPATH="<< parameters.build_dir >>/go"
            export PATH="${PATH}:${GOPATH}/bin"
            export ALGORAND_DEADLOCK=enable
            export BUILD_TYPE=integration
            export GIMME_ENV_PREFIX=<< parameters.build_dir >>/.gimme/envs
            export GIMME_VERSION_PREFIX=<< parameters.build_dir >>/.gimme/versions
            GOLANG_VERSION=$(./scripts/get_golang_version.sh)
            eval "$(<< parameters.build_dir >>/gimme "${GOLANG_VERSION}")"
            scripts/configure_dev.sh
            scripts/buildtools/install_buildtools.sh -o "gotest.tools/gotestsum"
            export ALGOTEST=1
            export SHORTTEST=<< parameters.short_test_flag >>
            export TEST_RESULTS=<< parameters.result_path >>/<< parameters.result_subdir >>/${CIRCLE_NODE_INDEX}
            export PARTITION_TOTAL=${CIRCLE_NODE_TOTAL}
            export PARTITION_ID=${CIRCLE_NODE_INDEX}
            export PARALLEL_FLAG="-p 1"
            test/scripts/run_integration_tests.sh

      - store_artifacts:
          path: << parameters.result_path >>
          destination: test-results
      - store_test_results:
          path: << parameters.result_path >>
      - persist_to_workspace:
          root: << parameters.result_path >>
          paths:
            - << parameters.result_subdir >>

  tests_verification_command:
    description: Check if all tests were run at least once and only once across all parallel runs
    parameters:
      result_path:
        type: string
        default: << pipeline.parameters.result_path >>
      result_subdir:
        type: string
    steps:
      - attach_workspace:
          at: << parameters.result_path >>
      - run:
          name: Check if all tests were run
          # Add to --ignored-tests when a test should _not_ be considered.
          # * For example, E2E expect test runners (e.g. `TestAlgodWithExpect`)
          # produce partitioned subtests.
          # * The parent tests are deliberately _not_ partitioned.  By ignoring
          # these tests, `check_tests.py` won't provide conflicting advice to
          # partition the parent tests.
          command: |
            cat << parameters.result_path >>/<< parameters.result_subdir >>/**/testresults.json > << parameters.result_path >>/<< parameters.result_subdir >>/combined_testresults.json
            python3 scripts/buildtools/check_tests.py \
              --tests-results-filepath << parameters.result_path >>/<< parameters.result_subdir >>/combined_testresults.json \
              --ignored-tests \
                TestAlgodWithExpect \
                TestAlgohWithExpect \
                TestGoalWithExpect \
                TestTealdbgWithExpect
      - store_artifacts:
          path: << parameters.result_path >>/<< parameters.result_subdir >>
          destination: << parameters.result_subdir >>/combined-test-results

  upload_binaries_command:
    description: save build artifacts for potential deployments
    parameters:
      platform:
        type: string
      build_dir:
        type: string
        default: << pipeline.parameters.build_dir >>
    steps:
        - attach_workspace:
            at: << parameters.build_dir >>
        - run:
            name: Upload Binaries << parameters.platform >>
            command: |
              if [ "${CIRCLE_BRANCH}" = "rel/nightly" ]
              then
                export NO_BUILD="true"
              fi
              export PATH=$(echo "$PATH" | sed -e "s|:${HOME}/\.go_workspace/bin||g" | sed -e 's|:/usr/local/go/bin||g')
              export GOPATH="<< parameters.build_dir >>/go"
              export TRAVIS_BRANCH=${CIRCLE_BRANCH}
              scripts/travis/deploy_packages.sh
        - when:
            condition:
              equal: [ "amd64", << parameters.platform >> ]
            steps:
              - run:
                  name: test_release.sh
                  command: |
                    export TRAVIS_BRANCH=${CIRCLE_BRANCH}
                    scripts/travis/test_release.sh

jobs:
  test:
    parameters:
      platform:
        type: string
    executor: << parameters.platform >>_medium
    working_directory: << pipeline.parameters.build_dir >>/project
    parallelism: 4
    steps:
      - generic_build
      - generic_test:
          platform: << parameters.platform >>
          result_subdir: << parameters.platform >>_test
          short_test_flag: "-short"
      - upload_coverage

  test_nightly:
    parameters:
      platform:
        type: string
    executor: << parameters.platform >>_medium
    working_directory: << pipeline.parameters.build_dir >>/project
    parallelism: 4
    steps:
      - generic_build
      - generic_test:
          platform: << parameters.platform >>
          result_subdir: << parameters.platform >>_test_nightly
          no_output_timeout: 45m
      - upload_coverage
      - slack/notify: &slack-fail-event
          event: fail
          template: basic_fail_1

  integration:
    parameters:
      platform:
        type: string
    executor: << parameters.platform >>_large
    working_directory: << pipeline.parameters.build_dir >>/project
    parallelism: 2
    environment:
      E2E_TEST_FILTER: "GO"
    steps:
      - generic_build
      - generic_integration:
          platform: << parameters.platform >>
          result_subdir: << parameters.platform >>_integration
          short_test_flag: "-short"

  integration_nightly:
    parameters:
      platform:
        type: string
    executor: << parameters.platform >>_large
    working_directory: << pipeline.parameters.build_dir >>/project
    parallelism: 4
    environment:
      E2E_TEST_FILTER: "GO"
    steps:
      - generic_build
      - generic_integration:
          platform: << parameters.platform >>
          result_subdir: << parameters.platform >>_integration_nightly
          no_output_timeout: 45m
      - slack/notify:
          <<: *slack-fail-event

  e2e_expect:
    parameters:
      platform:
        type: string
    executor: << parameters.platform >>_medium
    working_directory: << pipeline.parameters.build_dir >>/project
    parallelism: 2
    environment:
      E2E_TEST_FILTER: "EXPECT"
    steps:
      - generic_build
      - generic_integration:
          platform: << parameters.platform >>
          result_subdir: << parameters.platform >>_e2e_expect
          short_test_flag: "-short"

  e2e_expect_nightly:
    parameters:
      platform:
        type: string
    executor: << parameters.platform >>_medium
    working_directory: << pipeline.parameters.build_dir >>/project
    parallelism: 2
    environment:
      E2E_TEST_FILTER: "EXPECT"
    steps:
      - generic_build
      - generic_integration:
          platform: << parameters.platform >>
          result_subdir: << parameters.platform>>_e2e_expect_nightly
          no_output_timeout: 45m
      - slack/notify:
          <<: *slack-fail-event

  e2e_subs:
    parameters:
      platform:
        type: string
    executor: << parameters.platform >>_large
    working_directory: << pipeline.parameters.build_dir >>/project
    environment:
      E2E_TEST_FILTER: "SCRIPTS"
    steps:
      - generic_build
      - generic_integration:
          platform: << parameters.platform >>
          result_subdir: << parameters.platform >>_e2e_subs
          short_test_flag: "-short"

  e2e_subs_nightly:
    parameters:
      platform:
        type: string
    executor: << parameters.platform >>_large
    working_directory: << pipeline.parameters.build_dir >>/project
    environment:
      E2E_TEST_FILTER: "SCRIPTS"
      CI_PLATFORM: << parameters.platform >>
      # This platform is arbitrary, basically we just want to keep temps for
      # one of the platforms in the matrix.
      CI_KEEP_TEMP_PLATFORM: "amd64"
    steps:
      - generic_build
      - generic_integration:
          platform: << parameters.platform >>
          result_subdir: << parameters.platform >>_e2e_subs_nightly
          no_output_timeout: 45m
      - slack/notify:
          <<: *slack-fail-event

  windows_x64_build:
    executor:
      name: win/default
      size: large
    steps:
      - checkout
      - prepare_windows
      - run:
          no_output_timeout: 45m
          command: |
            # export PATH=$(echo "$PATH" | sed -e 's|:/home/circleci/\.go_workspace/bin||g' | sed -e 's|:/usr/local/go/bin||g')
            export GOPATH="/home/circleci/go"
            export ALGORAND_DEADLOCK=enable
            export SKIP_GO_INSTALLATION=True
            export PATH=/mingw64/bin:/C/tools/msys64/mingw64/bin:/usr/bin:$PATH
            export MAKE=mingw32-make
            $msys2 scripts/travis/build_test.sh
          shell: bash.exe

  tests_verification_job:
    docker:
      - image: python:3.9.6-alpine
    resource_class: small
    working_directory: << pipeline.parameters.build_dir >>/project
    parameters:
      platform:
        type: string
      job_type:
        type: string
    steps:
      - checkout
      - tests_verification_command:
          result_subdir: << parameters.platform >>_<< parameters.job_type >>

  tests_verification_job_nightly:
    docker:
      - image: python:3.9.6-alpine
    resource_class: small
    working_directory: << pipeline.parameters.build_dir >>/project
    parameters:
      platform:
        type: string
      job_type:
        type: string
    steps:
      - checkout
      - tests_verification_command:
          result_subdir: << parameters.platform >>_<< parameters.job_type >>
      - slack/notify:
          <<: *slack-fail-event

  upload_binaries:
    working_directory: << pipeline.parameters.build_dir >>/project
    parameters:
      platform:
        type: string
    executor: << parameters.platform >>_medium
    steps:
      - prepare_build_dir
      - prepare_go
      - upload_binaries_command:
          platform: << parameters.platform >>
      - slack/notify:
          <<: *slack-fail-event<|MERGE_RESOLUTION|>--- conflicted
+++ resolved
@@ -303,14 +303,6 @@
           mkdir -p << parameters.result_path >>/<< parameters.result_subdir >>/${CIRCLE_NODE_INDEX}
           touch << parameters.result_path >>/<< parameters.result_subdir >>/${CIRCLE_NODE_INDEX}/results.xml
           touch << parameters.result_path >>/<< parameters.result_subdir >>/${CIRCLE_NODE_INDEX}/testresults.json
-<<<<<<< HEAD
-      - restore_cache:
-          keys:
-            - 'go-cache-v4-{{ arch }}-{{ .Branch }}-{{ .Revision }}'
-            - 'go-cache-v4-{{ arch }}-{{ .Branch }}-'
-            - 'go-cache-v4-{{ arch }}-'
-=======
->>>>>>> e4d6d42f
       - run:
           name: Run build tests
           no_output_timeout: << parameters.no_output_timeout >>
