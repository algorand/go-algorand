version: 2.1

orbs:
  win: circleci/windows@2.3.0
  go: circleci/go@1.7.0
  slack: circleci/slack@4.4.2

parameters:
  ubuntu_image:
    type: string
    default: "ubuntu-2004:202104-01"
  build_dir:
    type: string
    default: "/opt/cibuild"
  result_path:
    type: string
    default: "/tmp/build_test_results"
  valid_nightly_branch:
    type: string
    default: /hotfix\/.*/

executors:
  amd64_medium:
    machine:
      image: << pipeline.parameters.ubuntu_image >>
    resource_class: medium
  amd64_large:
    machine:
      image: << pipeline.parameters.ubuntu_image >>
    resource_class: large
  arm64_medium:
    machine:
      image: << pipeline.parameters.ubuntu_image >>
    resource_class: arm.medium
  arm64_large:
    machine:
      image: << pipeline.parameters.ubuntu_image >>
    resource_class: arm.large
  mac_amd64_medium:
    macos:
      xcode: 13.2.1
    resource_class: medium
    environment:
      HOMEBREW_NO_AUTO_UPDATE: "true"
  mac_amd64_large:
    macos:
      xcode: 13.2.1
    resource_class: large
    environment:
      HOMEBREW_NO_AUTO_UPDATE: "true"
  mac_arm64: &executor-mac-arm64
    machine: true
    resource_class: algorand/macstadium-m1-macos11
    environment:
      HOMEBREW_NO_AUTO_UPDATE: "true"
  # these are required b/c jobs explicitly assign sizes to the executors
  # for `mac_arm64` there is only one size
  mac_arm64_medium:
    <<: *executor-mac-arm64
  mac_arm64_large:
    <<: *executor-mac-arm64

workflows:
  version: 2
  "circleci_build_and_test":
    jobs:
      - test:
          name: << matrix.platform >>_test
          matrix: &matrix-default
            parameters:
              platform: ["amd64", "arm64"]
          filters: &filters-default
            branches:
              ignore:
                - /rel\/.*/
                - << pipeline.parameters.valid_nightly_branch >>

      - test_nightly:
          name: << matrix.platform >>_test_nightly
          matrix: &matrix-nightly
            parameters:
              platform: ["amd64", "arm64", "mac_amd64", "mac_arm64"]
          filters: &filters-nightly
            branches:
              only:
                - /rel\/.*/
                - << pipeline.parameters.valid_nightly_branch >>
          context: slack-secrets

      - integration:
          name: << matrix.platform >>_integration
          matrix:
            <<: *matrix-default
          filters:
            <<: *filters-default

      - integration_nightly:
          name: << matrix.platform >>_integration_nightly
          matrix:
            <<: *matrix-nightly
          filters:
            <<: *filters-nightly
          context: slack-secrets

      - e2e_expect:
          name: << matrix.platform >>_e2e_expect
          matrix:
            <<: *matrix-default
          filters:
            <<: *filters-default

      - e2e_expect_nightly:
          name: << matrix.platform >>_e2e_expect_nightly
          matrix:
            <<: *matrix-nightly
          filters:
            <<: *filters-nightly
          context: slack-secrets

      - e2e_subs:
          name: << matrix.platform >>_e2e_subs
          matrix:
            <<: *matrix-default
          filters:
            <<: *filters-default

      - e2e_subs_nightly:
          name: << matrix.platform >>_e2e_subs_nightly
          matrix:
            <<: *matrix-nightly
          filters:
            <<: *filters-nightly
          context:
            - slack-secrets
            - aws-secrets

      - tests_verification_job:
          name: << matrix.platform >>_<< matrix.job_type >>_verification
          matrix:
            parameters:
              platform: ["amd64", "arm64"]
              job_type: ["test", "integration", "e2e_expect"]
          requires:
            - << matrix.platform >>_<< matrix.job_type >>

      - tests_verification_job_nightly:
          name: << matrix.platform >>_<< matrix.job_type >>_verification
          matrix:
            parameters:
              platform: ["amd64", "arm64", "mac_amd64", "mac_arm64"]
              job_type: ["test_nightly", "integration_nightly", "e2e_expect_nightly"]
          requires:
            - << matrix.platform >>_<< matrix.job_type >>
          context: slack-secrets

      - upload_binaries:
          name: << matrix.platform >>_upload_binaries
          matrix:
            <<: *matrix-nightly
          requires:
            - << matrix.platform >>_test_nightly_verification
            - << matrix.platform >>_integration_nightly_verification
            - << matrix.platform >>_e2e_expect_nightly_verification
            - << matrix.platform >>_e2e_subs_nightly
          filters:
            branches:
              only:
                - /rel\/.*/
          context:
            - slack-secrets
            - aws-secrets

      #- windows_x64_build

commands:
  prepare_go:
    description: Clean out existing Go so we can use our preferred version
    steps:
      - run: |
          sudo rm -rf ${HOME}/.go_workspace /usr/local/go

  prepare_build_dir:
    description: Set up build directory
    parameters:
      build_dir:
        type: string
        default: << pipeline.parameters.build_dir >>
    steps:
      - run:
          working_directory: /tmp
          command: |
            sudo rm -rf << parameters.build_dir >>
            sudo mkdir -p << parameters.build_dir >>
            sudo chown -R $USER:$GROUP << parameters.build_dir >>

  prepare_windows:
    description: Prepare windows image
    steps:
      - run:
          name: install deps
          shell: bash.exe
          command: |
            choco install -y msys2 pacman make wget --force
            choco install -y golang --version=1.17.9 --force
            choco install -y python3 --version=3.7.3 --force
            export msys2='cmd //C RefreshEnv.cmd '
            export msys2+='& set MSYS=winsymlinks:nativestrict '
            export msys2+='& C:\\tools\\msys64\\msys2_shell.cmd -defterm -no-start'
            export mingw64="$msys2 -mingw64 -full-path -here -c "\"\$@"\" --"
            export msys2+=" -msys2 -c "\"\$@"\" --"
            $msys2 pacman --sync --noconfirm --needed mingw-w64-x86_64-toolchain mingw-w64-x86_64-libtool unzip autoconf automake

  generic_build:
    description: >
      Run basic build.

      If command execution time increases _appreciably_, revisit CI topology:
      * Historically, the command executes _quickly_ (< 3m with resource class >= medium).
      * Consequently, it's faster to embed the command in a combined build + test workflow rather than independent build and test workflows.
    parameters:
      build_dir:
        type: string
        default: << pipeline.parameters.build_dir >>
    steps:
      - prepare_build_dir
      - checkout
      - prepare_go
      - restore_libsodium
<<<<<<< HEAD
      # - restore_cache:
      #     keys:
      #       - 'go-mod-1.17.9-v3-{{ arch }}-{{ checksum "go.mod" }}-{{ checksum "go.sum" }}'
=======
      - restore_cache:
          keys:
            - 'go-mod-1.17.9-v4-{{ arch }}-{{ checksum "go.mod" }}-{{ checksum "go.sum" }}'
>>>>>>> 924d2fbb
      - restore_cache:
          keys:
            - 'go-cache-v4-{{ arch }}-{{ .Branch }}-{{ .Revision }}'
            - 'go-cache-v4-{{ arch }}-{{ .Branch }}-'
            - 'go-cache-v4-{{ arch }}-'
      - run:
          name: scripts/travis/build.sh --make_debug
          command: |
            export PATH=$(echo "$PATH" | sed -e "s|:${HOME}/\.go_workspace/bin||g" | sed -e 's|:/usr/local/go/bin||g')
            export GOPATH="<< parameters.build_dir >>/go"
            export ALGORAND_DEADLOCK=enable
            export GIMME_INSTALL_DIR=<< parameters.build_dir >>
            export GIMME_ENV_PREFIX=<< parameters.build_dir >>/.gimme/envs
            export GIMME_VERSION_PREFIX=<< parameters.build_dir >>/.gimme/versions
            scripts/travis/build.sh --make_debug
      - cache_libsodium
<<<<<<< HEAD
      # - save_cache:
      #     key: 'go-mod-1.17.9-v3-{{ arch }}-{{ checksum "go.mod" }}-{{ checksum "go.sum" }}'
      #     paths:
      #       - << parameters.build_dir >>/go/pkg/mod
=======
      - save_cache:
          key: 'go-mod-1.17.9-v4-{{ arch }}-{{ checksum "go.mod" }}-{{ checksum "go.sum" }}'
          paths:
            - << parameters.build_dir >>/go/pkg/mod
>>>>>>> 924d2fbb
      - save_cache:
          key: 'go-cache-v4-{{ arch }}-{{ .Branch }}-{{ .Revision }}'
          paths:
            - tmp/go-cache

  cache_libsodium:
    description: Cache libsodium for build
    steps:
      - run:
          name: Get libsodium md5
          command: |
            mkdir -p tmp
            find crypto/libsodium-fork -type f -exec openssl md5 "{}" + > tmp/libsodium.md5
      - save_cache:
          key: 'libsodium-fork-v4-{{ arch }}-{{ checksum "tmp/libsodium.md5" }}'
          paths:
            - crypto/libs

  restore_libsodium:
    description: Restore libsodium for build
    steps:
      - run:
          name: Get libsodium md5
          command: |
            mkdir -p tmp
            find crypto/libsodium-fork -type f -exec openssl md5 "{}" + > tmp/libsodium.md5
      - restore_cache:
          keys:
            - 'libsodium-fork-v4-{{ arch }}-{{ checksum "tmp/libsodium.md5" }}'

  generic_test:
    description: Run build tests from build workspace, for re-use by diferent architectures
    parameters:
      platform:
        type: string
      build_dir:
        type: string
        default: << pipeline.parameters.build_dir >>
      result_subdir:
        type: string
      no_output_timeout:
        type: string
        default: 30m
      short_test_flag:
        type: string
        default: ""
      result_path:
        type: string
        default: << pipeline.parameters.result_path >>
    steps:
      - run: |
          mkdir -p << parameters.result_path >>/<< parameters.result_subdir >>/${CIRCLE_NODE_INDEX}
          touch << parameters.result_path >>/<< parameters.result_subdir >>/${CIRCLE_NODE_INDEX}/results.xml
          touch << parameters.result_path >>/<< parameters.result_subdir >>/${CIRCLE_NODE_INDEX}/testresults.json
      - run:
          name: Run build tests
          no_output_timeout: << parameters.no_output_timeout >>
          command: |
            set -e
            set -x
            export PATH=$(echo "$PATH" | sed -e "s|:${HOME}/\.go_workspace/bin||g" | sed -e 's|:/usr/local/go/bin||g')
            export KMD_NOUSB=True
            export GOPATH="<< parameters.build_dir >>/go"
            export PATH="${PATH}:${GOPATH}/bin"
            export ALGORAND_DEADLOCK=enable
            export GIMME_ENV_PREFIX=<< parameters.build_dir >>/.gimme/envs
            export GIMME_VERSION_PREFIX=<< parameters.build_dir >>/.gimme/versions
            GOLANG_VERSION=$(./scripts/get_golang_version.sh)
            eval "$(<< parameters.build_dir >>/gimme "${GOLANG_VERSION}")"
            scripts/configure_dev.sh
            scripts/buildtools/install_buildtools.sh -o "gotest.tools/gotestsum"
            PACKAGES="$(go list ./... | grep -v /go-algorand/test/)"
            export PACKAGE_NAMES=$(echo $PACKAGES | tr -d '\n')
            export PARTITION_TOTAL=${CIRCLE_NODE_TOTAL}
            export PARTITION_ID=${CIRCLE_NODE_INDEX}
            gotestsum --format standard-verbose --junitfile << parameters.result_path >>/<< parameters.result_subdir >>/${CIRCLE_NODE_INDEX}/results.xml --jsonfile << parameters.result_path >>/<< parameters.result_subdir >>/${CIRCLE_NODE_INDEX}/testresults.json -- --tags "sqlite_unlock_notify sqlite_omit_load_extension" << parameters.short_test_flag >> -race -timeout 1h -coverprofile=coverage.txt -covermode=atomic -p 1 $PACKAGE_NAMES
      - store_artifacts:
          path: << parameters.result_path >>
          destination: test-results
      - store_test_results:
          path: << parameters.result_path >>
      - persist_to_workspace:
          root: << parameters.result_path >>
          paths:
            - << parameters.result_subdir >>

  upload_coverage:
    description: Collect coverage reports and upload them
    steps:
      - run:
          name: Upload Coverage Reports
          no_output_timeout: 10m
          command: |
            scripts/travis/upload_coverage.sh || true

  generic_integration:
    description: Run integration tests from build workspace, for re-use by diferent architectures
    parameters:
      platform:
        type: string
      build_dir:
        type: string
        default: << pipeline.parameters.build_dir >>
      result_subdir:
        type: string
      no_output_timeout:
        type: string
        default: 30m
      short_test_flag:
        type: string
        default: ""
      result_path:
        type: string
        default: << pipeline.parameters.result_path >>
    steps:
      - run: |
          mkdir -p << parameters.result_path >>/<< parameters.result_subdir >>/${CIRCLE_NODE_INDEX}
          touch << parameters.result_path >>/<< parameters.result_subdir >>/${CIRCLE_NODE_INDEX}/results.xml
          touch << parameters.result_path >>/<< parameters.result_subdir >>/${CIRCLE_NODE_INDEX}/testresults.json
      - run:
          name: Run integration tests
          no_output_timeout: << parameters.no_output_timeout >>
          command: |
            set -x
            export CI_E2E_FILENAME="${CIRCLE_BRANCH/\//-}"
            export PATH=$(echo "$PATH" | sed -e "s|:${HOME}/\.go_workspace/bin||g" | sed -e 's|:/usr/local/go/bin||g')
            export KMD_NOUSB=True
            export GOPATH="<< parameters.build_dir >>/go"
            export PATH="${PATH}:${GOPATH}/bin"
            export ALGORAND_DEADLOCK=enable
            export BUILD_TYPE=integration
            export GIMME_ENV_PREFIX=<< parameters.build_dir >>/.gimme/envs
            export GIMME_VERSION_PREFIX=<< parameters.build_dir >>/.gimme/versions
            GOLANG_VERSION=$(./scripts/get_golang_version.sh)
            eval "$(<< parameters.build_dir >>/gimme "${GOLANG_VERSION}")"
            scripts/configure_dev.sh
            scripts/buildtools/install_buildtools.sh -o "gotest.tools/gotestsum"
            export ALGOTEST=1
            export SHORTTEST=<< parameters.short_test_flag >>
            export TEST_RESULTS=<< parameters.result_path >>/<< parameters.result_subdir >>/${CIRCLE_NODE_INDEX}
            export PARTITION_TOTAL=${CIRCLE_NODE_TOTAL}
            export PARTITION_ID=${CIRCLE_NODE_INDEX}
            export PARALLEL_FLAG="-p 1"
            test/scripts/run_integration_tests.sh

      - store_artifacts:
          path: << parameters.result_path >>
          destination: test-results
      - store_test_results:
          path: << parameters.result_path >>
      - persist_to_workspace:
          root: << parameters.result_path >>
          paths:
            - << parameters.result_subdir >>

  tests_verification_command:
    description: Check if all tests were run at least once and only once across all parallel runs
    parameters:
      result_path:
        type: string
        default: << pipeline.parameters.result_path >>
      result_subdir:
        type: string
    steps:
      - attach_workspace:
          at: << parameters.result_path >>
      - run:
          name: Check if all tests were run
          # Add to --ignored-tests when a test should _not_ be considered.
          # * For example, E2E expect test runners (e.g. `TestAlgodWithExpect`)
          # produce partitioned subtests.
          # * The parent tests are deliberately _not_ partitioned.  By ignoring
          # these tests, `check_tests.py` won't provide conflicting advice to
          # partition the parent tests.
          command: |
            cat << parameters.result_path >>/<< parameters.result_subdir >>/**/testresults.json > << parameters.result_path >>/<< parameters.result_subdir >>/combined_testresults.json
            python3 scripts/buildtools/check_tests.py \
              --tests-results-filepath << parameters.result_path >>/<< parameters.result_subdir >>/combined_testresults.json \
              --ignored-tests \
                TestAlgodWithExpect \
                TestAlgohWithExpect \
                TestGoalWithExpect \
                TestTealdbgWithExpect
      - store_artifacts:
          path: << parameters.result_path >>/<< parameters.result_subdir >>
          destination: << parameters.result_subdir >>/combined-test-results

  upload_binaries_command:
    description: save build artifacts for potential deployments
    parameters:
      platform:
        type: string
      build_dir:
        type: string
        default: << pipeline.parameters.build_dir >>
    steps:
        - attach_workspace:
            at: << parameters.build_dir >>
        - run:
            name: Upload Binaries << parameters.platform >>
            command: |
              if [ "${CIRCLE_BRANCH}" = "rel/nightly" ]
              then
                export NO_BUILD="true"
              fi
              export PATH=$(echo "$PATH" | sed -e "s|:${HOME}/\.go_workspace/bin||g" | sed -e 's|:/usr/local/go/bin||g')
              export GOPATH="<< parameters.build_dir >>/go"
              export TRAVIS_BRANCH=${CIRCLE_BRANCH}
              scripts/travis/deploy_packages.sh
        - when:
            condition:
              equal: [ "amd64", << parameters.platform >> ]
            steps:
              - run:
                  name: test_release.sh
                  command: |
                    export TRAVIS_BRANCH=${CIRCLE_BRANCH}
                    scripts/travis/test_release.sh

jobs:
  test:
    parameters:
      platform:
        type: string
    executor: << parameters.platform >>_medium
    working_directory: << pipeline.parameters.build_dir >>/project
    parallelism: 4
    steps:
      - generic_build
      - generic_test:
          platform: << parameters.platform >>
          result_subdir: << parameters.platform >>_test
          short_test_flag: "-short"
      - upload_coverage

  test_nightly:
    parameters:
      platform:
        type: string
    executor: << parameters.platform >>_medium
    working_directory: << pipeline.parameters.build_dir >>/project
    parallelism: 4
    steps:
      - generic_build
      - generic_test:
          platform: << parameters.platform >>
          result_subdir: << parameters.platform >>_test_nightly
          no_output_timeout: 45m
      - upload_coverage
      - slack/notify: &slack-fail-event
          event: fail
          template: basic_fail_1

  integration:
    parameters:
      platform:
        type: string
    executor: << parameters.platform >>_large
    working_directory: << pipeline.parameters.build_dir >>/project
    parallelism: 2
    environment:
      E2E_TEST_FILTER: "GO"
    steps:
      - generic_build
      - generic_integration:
          platform: << parameters.platform >>
          result_subdir: << parameters.platform >>_integration
          short_test_flag: "-short"

  integration_nightly:
    parameters:
      platform:
        type: string
    executor: << parameters.platform >>_large
    working_directory: << pipeline.parameters.build_dir >>/project
    parallelism: 4
    environment:
      E2E_TEST_FILTER: "GO"
    steps:
      - generic_build
      - generic_integration:
          platform: << parameters.platform >>
          result_subdir: << parameters.platform >>_integration_nightly
          no_output_timeout: 45m
      - slack/notify:
          <<: *slack-fail-event

  e2e_expect:
    parameters:
      platform:
        type: string
    executor: << parameters.platform >>_medium
    working_directory: << pipeline.parameters.build_dir >>/project
    parallelism: 2
    environment:
      E2E_TEST_FILTER: "EXPECT"
    steps:
      - generic_build
      - generic_integration:
          platform: << parameters.platform >>
          result_subdir: << parameters.platform >>_e2e_expect
          short_test_flag: "-short"

  e2e_expect_nightly:
    parameters:
      platform:
        type: string
    executor: << parameters.platform >>_medium
    working_directory: << pipeline.parameters.build_dir >>/project
    parallelism: 2
    environment:
      E2E_TEST_FILTER: "EXPECT"
    steps:
      - generic_build
      - generic_integration:
          platform: << parameters.platform >>
          result_subdir: << parameters.platform>>_e2e_expect_nightly
          no_output_timeout: 45m
      - slack/notify:
          <<: *slack-fail-event

  e2e_subs:
    parameters:
      platform:
        type: string
    executor: << parameters.platform >>_large
    working_directory: << pipeline.parameters.build_dir >>/project
    environment:
      E2E_TEST_FILTER: "SCRIPTS"
    steps:
      - generic_build
      - generic_integration:
          platform: << parameters.platform >>
          result_subdir: << parameters.platform >>_e2e_subs
          short_test_flag: "-short"

  e2e_subs_nightly:
    parameters:
      platform:
        type: string
    executor: << parameters.platform >>_large
    working_directory: << pipeline.parameters.build_dir >>/project
    environment:
      E2E_TEST_FILTER: "SCRIPTS"
      CI_PLATFORM: << parameters.platform >>
      # This platform is arbitrary, basically we just want to keep temps for
      # one of the platforms in the matrix.
      CI_KEEP_TEMP_PLATFORM: "amd64"
    steps:
      - generic_build
      - generic_integration:
          platform: << parameters.platform >>
          result_subdir: << parameters.platform >>_e2e_subs_nightly
          no_output_timeout: 45m
      - slack/notify:
          <<: *slack-fail-event

  windows_x64_build:
    executor:
      name: win/default
      size: large
    steps:
      - checkout
      - prepare_windows
      - run:
          no_output_timeout: 45m
          command: |
            # export PATH=$(echo "$PATH" | sed -e 's|:/home/circleci/\.go_workspace/bin||g' | sed -e 's|:/usr/local/go/bin||g')
            export GOPATH="/home/circleci/go"
            export ALGORAND_DEADLOCK=enable
            export SKIP_GO_INSTALLATION=True
            export PATH=/mingw64/bin:/C/tools/msys64/mingw64/bin:/usr/bin:$PATH
            export MAKE=mingw32-make
            $msys2 scripts/travis/build_test.sh
          shell: bash.exe

  tests_verification_job:
    docker:
      - image: python:3.9.6-alpine
    resource_class: small
    working_directory: << pipeline.parameters.build_dir >>/project
    parameters:
      platform:
        type: string
      job_type:
        type: string
    steps:
      - checkout
      - tests_verification_command:
          result_subdir: << parameters.platform >>_<< parameters.job_type >>

  tests_verification_job_nightly:
    docker:
      - image: python:3.9.6-alpine
    resource_class: small
    working_directory: << pipeline.parameters.build_dir >>/project
    parameters:
      platform:
        type: string
      job_type:
        type: string
    steps:
      - checkout
      - tests_verification_command:
          result_subdir: << parameters.platform >>_<< parameters.job_type >>
      - slack/notify:
          <<: *slack-fail-event

  upload_binaries:
    working_directory: << pipeline.parameters.build_dir >>/project
    parameters:
      platform:
        type: string
    executor: << parameters.platform >>_medium
    steps:
      - prepare_build_dir
      - prepare_go
      - upload_binaries_command:
          platform: << parameters.platform >>
      - slack/notify:
          <<: *slack-fail-event<|MERGE_RESOLUTION|>--- conflicted
+++ resolved
@@ -226,15 +226,9 @@
       - checkout
       - prepare_go
       - restore_libsodium
-<<<<<<< HEAD
       # - restore_cache:
       #     keys:
-      #       - 'go-mod-1.17.9-v3-{{ arch }}-{{ checksum "go.mod" }}-{{ checksum "go.sum" }}'
-=======
-      - restore_cache:
-          keys:
-            - 'go-mod-1.17.9-v4-{{ arch }}-{{ checksum "go.mod" }}-{{ checksum "go.sum" }}'
->>>>>>> 924d2fbb
+      #       - 'go-mod-1.17.9-v4-{{ arch }}-{{ checksum "go.mod" }}-{{ checksum "go.sum" }}'
       - restore_cache:
           keys:
             - 'go-cache-v4-{{ arch }}-{{ .Branch }}-{{ .Revision }}'
@@ -251,17 +245,10 @@
             export GIMME_VERSION_PREFIX=<< parameters.build_dir >>/.gimme/versions
             scripts/travis/build.sh --make_debug
       - cache_libsodium
-<<<<<<< HEAD
       # - save_cache:
-      #     key: 'go-mod-1.17.9-v3-{{ arch }}-{{ checksum "go.mod" }}-{{ checksum "go.sum" }}'
+      #     key: 'go-mod-1.17.9-v4-{{ arch }}-{{ checksum "go.mod" }}-{{ checksum "go.sum" }}'
       #     paths:
       #       - << parameters.build_dir >>/go/pkg/mod
-=======
-      - save_cache:
-          key: 'go-mod-1.17.9-v4-{{ arch }}-{{ checksum "go.mod" }}-{{ checksum "go.sum" }}'
-          paths:
-            - << parameters.build_dir >>/go/pkg/mod
->>>>>>> 924d2fbb
       - save_cache:
           key: 'go-cache-v4-{{ arch }}-{{ .Branch }}-{{ .Revision }}'
           paths:
