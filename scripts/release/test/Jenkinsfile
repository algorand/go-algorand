--- conflicted
+++ resolved
@@ -2,10 +2,7 @@
     parameters {
         string defaultValue: 'master', description: 'Branch name or tag name.', name: 'branch', trim: true
         string defaultValue: 'stable', description: 'Staged channel which should be tested.', name: 'channel', trim: true
-<<<<<<< HEAD
         string defaultValue: '', description: 'Release to test', name: 'release', trim: true
-=======
->>>>>>> 1fe3edeb
         string defaultValue: 'algorand-builds', description: 'bucket/prefix', name: 'bucket_location', trim: true
 
         // AWS
@@ -48,7 +45,6 @@
 
         stage("delete ec2 instance") {
             steps {
-                input "Halt!"
                 sh script: "scripts/release/common/delete.sh ${params.region}"
             }
         }
