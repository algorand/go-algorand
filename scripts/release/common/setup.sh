--- conflicted
+++ resolved
@@ -48,21 +48,11 @@
 
 # Install latest go.1.12.9.
 cd "${HOME}"
-<<<<<<< HEAD
-
-if ! python3 "${HOME}/go/src/github.com/algorand/go-algorand/scripts/get_latest_go.py" --version-prefix=1.12
-=======
 if ! curl -O https://dl.google.com/go/go1.12.9.linux-amd64.tar.gz
->>>>>>> a87b54d5
 then
     echo Golang could not be installed!
     exit 1
 fi
-<<<<<<< HEAD
-
-# $HOME will be interpreted by the outer shell to create the string passed to sudo bash
-=======
->>>>>>> a87b54d5
 sudo bash -c "cd /usr/local && tar zxf ${HOME}/go*.tar.gz"
 
 GOPATH=$(/usr/local/go/bin/go env GOPATH)
