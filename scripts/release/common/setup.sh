--- conflicted
+++ resolved
@@ -15,18 +15,9 @@
 date "+build_release begin SETUP stage %Y%m%d_%H%M%S"
 echo
 
-<<<<<<< HEAD
-echo -e "deb http://us.archive.ubuntu.com/ubuntu/ bionic main universe multiverse\ndeb http://archive.ubuntu.com/ubuntu/ bionic main universe multiverse" | sudo tee /etc/apt/sources.list.d/ubuntu
-
-sudo apt-get update
-sudo apt-get upgrade -y
-
-sudo apt-get install -y build-essential automake autoconf awscli docker.io git gpg nfs-common python python3 rpm sqlite3 python3-boto3 g++ libtool rng-tools
-=======
 sudo apt-get update
 sudo apt-get upgrade -y
 sudo apt-get install -y build-essential automake autoconf awscli docker.io git gpg nfs-common python3 rpm sqlite3 python3-boto3 g++ libtool rng-tools
->>>>>>> 67eac24f
 sudo rngd -r /dev/urandom
 
 #umask 0077
