#!/usr/bin/env bash
# shellcheck disable=2035,2129,2162

# TODO: This needs to be reworked a bit to support Darwin.

set -exo pipefail

echo
date "+build_release begin SIGN stage %Y%m%d_%H%M%S"
echo

<<<<<<< HEAD
=======
ARCH_BIT=$(uname -m)
ARCH_TYPE=$(./scripts/archtype.sh)
OS_TYPE=$(./scripts/ostype.sh)
>>>>>>> f8bdceb8
VERSION=${VERSION:-$(./scripts/compute_build_number.sh -f)}
BRANCH=${BRANCH:-$(./scripts/compute_branch.sh)}
CHANNEL=${CHANNEL:-$(./scripts/compute_branch_channel.sh "$BRANCH")}
PKG_DIR="./tmp/node_pkgs"
SIGNING_KEY_ADDR=dev@algorand.com
STATUSFILE="build_status_${CHANNEL}_${VERSION}"

# It seems that copying/mounting the gpg dir from another machine can result in insecure
# access privileges, so set the correct permissions to avoid the following warning:
#
#   gpg: WARNING: unsafe permissions on homedir '/root/.gnupg'
#
find /root/.gnupg -type d -exec chmod 700 {} \;
find /root/.gnupg -type f -exec chmod 600 {} \;

cd "$PKG_DIR"

if [ -n "$S3_SOURCE" ]
then
<<<<<<< HEAD
    aws s3 cp --recursive --exclude "*" --include "*$CHANNEL*$VERSION*" "s3://$S3_SOURCE/$CHANNEL/$VERSION" .
=======
    PREFIX="$S3_SOURCE/$CHANNEL/$VERSION"

    # deb
    aws s3 cp "s3://$PREFIX/algorand_${CHANNEL}_${OS_TYPE}-${ARCH_TYPE}_${VERSION}.deb" .
    aws s3 cp "s3://$PREFIX/algorand-devtools_${CHANNEL}_${OS_TYPE}-${ARCH_TYPE}_${VERSION}.deb" .

    # rpm
    aws s3 cp "s3://$PREFIX/algorand-${VERSION}-1.${ARCH_BIT}.rpm" .
    aws s3 cp "s3://$PREFIX/algorand-devtools-${VERSION}-1.${ARCH_BIT}.rpm" .
>>>>>>> f8bdceb8
fi

# TODO: "$PKG_TYPE" == "source"

# https://unix.stackexchange.com/a/46259
# Grab the directories directly underneath (max-depth 1) ./tmp/node_pkgs/ into a space-delimited string.
# This will help us target `linux`, `darwin` and (possibly) `windows` build assets.
# Note the surrounding parens turns the string created by `find` into an array.
OS_TYPES=($(find . -mindepth 1 -maxdepth 1 -type d -printf '%f\n'))
for os in "${OS_TYPES[@]}"; do
    if [ "$os" = linux ]
    then
        ARCHS=(amd64 arm arm64)
        for arch in "${ARCHS[@]}"; do
            (
                cd "$os/$arch"

                # Clean package directory of any previous operations.
                rm -rf hashes* *.sig *.asc *.asc.gz

                for file in *.tar.gz *.deb
                do
                    gpg -u "$SIGNING_KEY_ADDR" --detach-sign "$file"
                done

                for file in *.rpm
                do
                    gpg -u rpm@algorand.com --detach-sign "$file"
                done

                HASHFILE="hashes_${CHANNEL}_${os}_${arch}_${VERSION}"

                md5sum *.tar.gz *.deb *.rpm >> "$HASHFILE"
                shasum -a 256 *.tar.gz *.deb *.rpm >> "$HASHFILE"
                shasum -a 512 *.tar.gz *.deb *.rpm >> "$HASHFILE"

                gpg -u "$SIGNING_KEY_ADDR" --detach-sign "$HASHFILE"
                gpg -u "$SIGNING_KEY_ADDR" --clearsign "$HASHFILE"

                gpg -u "$SIGNING_KEY_ADDR" --clearsign "$STATUSFILE"
                gzip -c "$STATUSFILE.asc" > "$STATUSFILE.asc.gz"
            )
        done
    fi
done

echo
date "+build_release end SIGN stage %Y%m%d_%H%M%S"
echo
<|MERGE_RESOLUTION|>--- conflicted
+++ resolved
@@ -9,12 +9,6 @@
 date "+build_release begin SIGN stage %Y%m%d_%H%M%S"
 echo
 
-<<<<<<< HEAD
-=======
-ARCH_BIT=$(uname -m)
-ARCH_TYPE=$(./scripts/archtype.sh)
-OS_TYPE=$(./scripts/ostype.sh)
->>>>>>> f8bdceb8
 VERSION=${VERSION:-$(./scripts/compute_build_number.sh -f)}
 BRANCH=${BRANCH:-$(./scripts/compute_branch.sh)}
 CHANNEL=${CHANNEL:-$(./scripts/compute_branch_channel.sh "$BRANCH")}
@@ -30,23 +24,12 @@
 find /root/.gnupg -type d -exec chmod 700 {} \;
 find /root/.gnupg -type f -exec chmod 600 {} \;
 
+mkdir -p "$PKG_DIR"
 cd "$PKG_DIR"
 
 if [ -n "$S3_SOURCE" ]
 then
-<<<<<<< HEAD
     aws s3 cp --recursive --exclude "*" --include "*$CHANNEL*$VERSION*" "s3://$S3_SOURCE/$CHANNEL/$VERSION" .
-=======
-    PREFIX="$S3_SOURCE/$CHANNEL/$VERSION"
-
-    # deb
-    aws s3 cp "s3://$PREFIX/algorand_${CHANNEL}_${OS_TYPE}-${ARCH_TYPE}_${VERSION}.deb" .
-    aws s3 cp "s3://$PREFIX/algorand-devtools_${CHANNEL}_${OS_TYPE}-${ARCH_TYPE}_${VERSION}.deb" .
-
-    # rpm
-    aws s3 cp "s3://$PREFIX/algorand-${VERSION}-1.${ARCH_BIT}.rpm" .
-    aws s3 cp "s3://$PREFIX/algorand-devtools-${VERSION}-1.${ARCH_BIT}.rpm" .
->>>>>>> f8bdceb8
 fi
 
 # TODO: "$PKG_TYPE" == "source"
@@ -62,6 +45,7 @@
         ARCHS=(amd64 arm arm64)
         for arch in "${ARCHS[@]}"; do
             (
+                mkdir -p "$os/$arch"
                 cd "$os/$arch"
 
                 # Clean package directory of any previous operations.
