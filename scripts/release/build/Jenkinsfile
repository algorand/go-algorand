--- conflicted
+++ resolved
@@ -1,14 +1,6 @@
 def REGION = "us-west-1"
 def AMI = "ami-0dd655843c87b6930"
 def TYPE = "t2.2xlarge"
-<<<<<<< HEAD
-
-pipeline {
-    parameters {
-        string defaultValue: 'master', description: 'Branch name or tag name.', name: 'branch', trim: true
-    }
-=======
->>>>>>> 67eac24f
 
 pipeline {
     environment {
@@ -53,10 +45,6 @@
         stage("upload") {
             steps {
                 script {
-<<<<<<< HEAD
-                    /*sh script: "scripts/release/build/stage/upload/run.sh ${env.GIT_BRANCH} ${params.bucket_location}"*/
-=======
->>>>>>> 67eac24f
                     sh script: "scripts/release/build/stage/upload/run.sh ${env.GIT_BRANCH}"
                 }
             }
