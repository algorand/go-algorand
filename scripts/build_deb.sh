--- conflicted
+++ resolved
@@ -22,7 +22,7 @@
 OS=linux
 ARCH=$1
 OUTDIR="$2"
-PKG_NAME=$(./scripts/compute_package_name.sh ${3:-algorand})
+PKG_NAME=$(./scripts/compute_package_name.sh "${3:-algorand}")
 
 GOPATH=$(go env GOPATH)
 export GOPATH
@@ -104,13 +104,9 @@
 unattended_upgrades_files=("51algorand-upgrades")
 mkdir -p "${PKG_ROOT}/etc/apt/apt.conf.d"
 for f in "${unattended_upgrades_files[@]}"; do
-<<<<<<< HEAD
-    cat installer/${f} \
-      | sed -e s,@PKG_NAME@,${PKG_NAME}, \
-      > ${PKG_ROOT}/etc/apt/apt.conf.d/${f}
-=======
-    cp "installer/${f}" "${PKG_ROOT}/etc/apt/apt.conf.d"
->>>>>>> cea8009b
+    < "installer/${f}" \
+      sed -e "s,@PKG_NAME@,${PKG_NAME}," \
+      > "${PKG_ROOT}/etc/apt/apt.conf.d/${f}"
 done
 
 # files should not be group writable but directories should be
@@ -121,20 +117,12 @@
 debian_files=("control" "postinst" "prerm" "postrm" "conffiles")
 for ctl in "${debian_files[@]}"; do
     # Copy first, to preserve permissions, then overwrite to fill in template.
-<<<<<<< HEAD
-    cp -a installer/debian/${ctl} ${PKG_ROOT}/DEBIAN/${ctl}
-    cat installer/debian/${ctl} \
-      | sed -e s,@ARCH@,${ARCH}, \
-            -e s,@VER@,${VER}, \
-            -e s,@PKG_NAME@,${PKG_NAME}, \
-      > ${PKG_ROOT}/DEBIAN/${ctl}
-=======
     cp -a "installer/debian/${ctl}" "${PKG_ROOT}/DEBIAN/${ctl}"
-    < installer/debian/"${ctl}" \
-      sed -e s,@ARCH@,"${ARCH}", \
-          -e s,@VER@,"${VER}", \
+    < "installer/debian/${ctl}" \
+      sed -e "s,@ARCH@,${ARCH}," \
+          -e "s,@VER@,${VER}," \
+          -e "s,@PKG_NAME@,${PKG_NAME}," \
       > "${PKG_ROOT}/DEBIAN/${ctl}"
->>>>>>> cea8009b
 done
 # TODO: make `Files:` segments for vendor/... and crypto/libsodium-fork, but reasonably this should be understood to cover all _our_ files and copied in packages continue to be licenced under their own terms
 cat <<EOF> "${PKG_ROOT}/DEBIAN/copyright"
@@ -151,10 +139,5 @@
 mkdir -p "${PKG_ROOT}/usr/share/doc/algorand"
 cp -p "${PKG_ROOT}/DEBIAN/copyright" "${PKG_ROOT}/usr/share/doc/algorand/copyright"
 
-<<<<<<< HEAD
-OUTPUT="$OUTDIR"/algorand_${VER}_${ARCH}.deb
-dpkg-deb --build ${PKG_ROOT} ${OUTPUT}
-=======
 OUTPUT="$OUTDIR/algorand_${VER}_${ARCH}.deb"
 dpkg-deb --build "${PKG_ROOT}" "${OUTPUT}"
->>>>>>> cea8009b
