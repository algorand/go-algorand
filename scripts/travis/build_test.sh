--- conflicted
+++ resolved
@@ -13,10 +13,6 @@
 export ALGORAND_DEADLOCK
 SCRIPTPATH="$( cd "$(dirname "$0")" ; pwd -P )"
 
-<<<<<<< HEAD
-"${SCRIPTPATH}/build.sh" --make_debug
-"${SCRIPTPATH}/test.sh"
-=======
 if [ "${USER}" = "travis" ]; then
     # we're running on a travis machine
     "${SCRIPTPATH}/build.sh" --make_debug
@@ -27,5 +23,4 @@
     # we're running on an ephermal build machine
     "${SCRIPTPATH}/build.sh" --make_debug
     "${SCRIPTPATH}/travis_retry.sh" "${SCRIPTPATH}/test.sh"
-fi
->>>>>>> 415d82cd
+fi