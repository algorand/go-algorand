--- conflicted
+++ resolved
@@ -91,11 +91,7 @@
 if [[ -n $(git status --porcelain) ]]; then
    echo Enlistment is dirty - did you forget to run make?
    git status -s
-<<<<<<< HEAD
-   TERM=xterm-256color git --no-pager diff
-=======
    git --no-pager diff
->>>>>>> 792f2b65
    exit 1
 else
    echo Enlistment is clean
