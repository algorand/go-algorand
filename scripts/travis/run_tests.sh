--- conflicted
+++ resolved
@@ -2,11 +2,6 @@
 
 set -e
 
-<<<<<<< HEAD
-SCRIPTPATH="$( cd "$(dirname "$0")" ; pwd -P )"
-
-=======
->>>>>>> 415d82cd
 if [ "${BUILD_TYPE}" = "integration" ]; then
     # Run short tests when doing pull requests; leave the long testing for nightly runs.
     if [[ "${TRAVIS_BRANCH}" =~ ^rel/nightly ]]; then
@@ -17,13 +12,7 @@
     export SHORTTEST 
     "${SCRIPTPATH}/travis_retry.sh" make integration
 elif [ "${TRAVIS_EVENT_TYPE}" = "cron" ] || [[ "${TRAVIS_BRANCH}" =~ ^rel/ ]]; then
-<<<<<<< HEAD
-    "${SCRIPTPATH}/travis_retry.sh" make fulltest -j2
-else
-    "${SCRIPTPATH}/travis_retry.sh" make shorttest -j2
-=======
     make fulltest -j2
 else
     make shorttest -j2
->>>>>>> 415d82cd
 fi