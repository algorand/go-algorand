#!/usr/bin/env bash

set -e

if [ "${BUILD_TYPE}" = "integration" ]; then
    # Run short tests when doing pull requests; leave the long testing for nightly runs.
    if [[ "${TRAVIS_BRANCH}" =~ ^rel/nightly ]]; then
        SHORTTEST=
    else
        SHORTTEST=-short
    fi
    export SHORTTEST 
<<<<<<< HEAD
    "${SCRIPTPATH}/travis_retry.sh" make integration
# TODO: re-enable fulltest
#elif [ "${TRAVIS_EVENT_TYPE}" = "cron" ] || [[ "${TRAVIS_BRANCH}" =~ ^rel/ ]]; then
#    "${SCRIPTPATH}/travis_retry.sh" make fulltest -j2
=======
    make integration
elif [ "${TRAVIS_EVENT_TYPE}" = "cron" ] || [[ "${TRAVIS_BRANCH}" =~ ^rel/ ]]; then
    make fulltest -j2
>>>>>>> f09d8141
else
    make shorttest -j2
fi<|MERGE_RESOLUTION|>--- conflicted
+++ resolved
@@ -10,16 +10,10 @@
         SHORTTEST=-short
     fi
     export SHORTTEST 
-<<<<<<< HEAD
-    "${SCRIPTPATH}/travis_retry.sh" make integration
+    make integration
 # TODO: re-enable fulltest
 #elif [ "${TRAVIS_EVENT_TYPE}" = "cron" ] || [[ "${TRAVIS_BRANCH}" =~ ^rel/ ]]; then
-#    "${SCRIPTPATH}/travis_retry.sh" make fulltest -j2
-=======
-    make integration
-elif [ "${TRAVIS_EVENT_TYPE}" = "cron" ] || [[ "${TRAVIS_BRANCH}" =~ ^rel/ ]]; then
-    make fulltest -j2
->>>>>>> f09d8141
+#    make fulltest -j2
 else
     make shorttest -j2
 fi