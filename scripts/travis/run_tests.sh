--- conflicted
+++ resolved
@@ -2,11 +2,8 @@
 
 set -e
 
-<<<<<<< HEAD
-=======
 SCRIPTPATH="$( cd "$(dirname "$0")" ; pwd -P )"
 
->>>>>>> fbae4283
 if [ "${BUILD_TYPE}" = "integration" ]; then
     # Run short tests when doing pull requests; leave the long testing for nightly runs.
     if [[ "${TRAVIS_BRANCH}" =~ ^rel/nightly ]]; then
@@ -17,13 +14,7 @@
     export SHORTTEST 
     "${SCRIPTPATH}/travis_retry.sh" make integration
 elif [ "${TRAVIS_EVENT_TYPE}" = "cron" ] || [[ "${TRAVIS_BRANCH}" =~ ^rel/ ]]; then
-<<<<<<< HEAD
-    make fulltest -j2
-else
-    make shorttest -j2
-=======
     "${SCRIPTPATH}/travis_retry.sh" make fulltest -j2
 else
     "${SCRIPTPATH}/travis_retry.sh" make shorttest -j2
->>>>>>> fbae4283
 fi