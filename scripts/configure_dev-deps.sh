#!/usr/bin/env bash
# shellcheck disable=2181

set -exo pipefail

./scripts/check_golang_version.sh

function get_go_version {
<<<<<<< HEAD
    (
	cd "$(dirname "$0")"
	VERSION=$(< ../go.mod grep "$1" 2>/dev/null | awk -F " " '{print $2}')
	echo "$VERSION"
    )
=======
    if [[ -z "$2" ]]
    then
        (
        cd "$(dirname "$0")"
        VERSION=$( grep "$1" 2>/dev/null < ../go.mod | awk -F " " '{print $2}')
        echo "$VERSION"
        )
    else
        (echo "$2")
    fi
>>>>>>> a5292c19
    return
}

function install_go_module {
    local OUTPUT
    # Check for version to go.mod version
    VERSION=$(get_go_version "$1" "$2")
    if [ -z "$VERSION" ]; then
     	OUTPUT=$(GO111MODULE=off go get -u "$1" 2>&1)
    else
     	OUTPUT=$(cd && GO111MODULE=on go get "$1@${VERSION}" 2>&1)
    fi
    if [ $? != 0 ]; then
        echo "error: executing \"go get $1\" failed : ${OUTPUT}"
        exit 1
    fi
}

install_go_module golang.org/x/lint/golint
install_go_module golang.org/x/tools/cmd/stringer
<<<<<<< HEAD
install_go_module github.com/go-swagger/go-swagger/cmd/swagger
install_go_module github.com/algorand/msgp
=======
install_go_module github.com/go-swagger/go-swagger/cmd/swagger v0.25.0
install_go_module github.com/algorand/msgp
>>>>>>> a5292c19
<|MERGE_RESOLUTION|>--- conflicted
+++ resolved
@@ -6,13 +6,6 @@
 ./scripts/check_golang_version.sh
 
 function get_go_version {
-<<<<<<< HEAD
-    (
-	cd "$(dirname "$0")"
-	VERSION=$(< ../go.mod grep "$1" 2>/dev/null | awk -F " " '{print $2}')
-	echo "$VERSION"
-    )
-=======
     if [[ -z "$2" ]]
     then
         (
@@ -23,7 +16,6 @@
     else
         (echo "$2")
     fi
->>>>>>> a5292c19
     return
 }
 
@@ -44,10 +36,5 @@
 
 install_go_module golang.org/x/lint/golint
 install_go_module golang.org/x/tools/cmd/stringer
-<<<<<<< HEAD
-install_go_module github.com/go-swagger/go-swagger/cmd/swagger
-install_go_module github.com/algorand/msgp
-=======
 install_go_module github.com/go-swagger/go-swagger/cmd/swagger v0.25.0
 install_go_module github.com/algorand/msgp
->>>>>>> a5292c19
