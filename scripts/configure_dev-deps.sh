#!/usr/bin/env bash
# shellcheck disable=2181

set -exo pipefail

./scripts/check_golang_version.sh dev

function get_go_version {
<<<<<<< HEAD
    if [[ -z "$2" ]]
    then
        (
        cd "$(dirname "$0")"
        VERSION=$( grep "$1" 2>/dev/null < ../go.mod | awk -F " " '{print $2}')
        echo "$VERSION"
        )
    else
        echo "$2"
    fi
=======
    cd "$(dirname "$0")"
    VERSION=$( grep "$1" 2>/dev/null < ../go.mod | awk -F " " '{print $2}')
    echo "$VERSION"
>>>>>>> d7d981ad
    return
}

function install_go_module {
    local OUTPUT
    local MODULE
    if [[ "$2" != "" ]]; then
        MODULE=$2
    else
        MODULE=$1
    fi
    # Check for version to go.mod version
    VERSION=$(get_go_version "$1")
    if [ -z "$VERSION" ]; then
        OUTPUT=$(GO111MODULE=off go get -u "${MODULE}" 2>&1)
    else
        OUTPUT=$(cd && GO111MODULE=on go get "${MODULE}@${VERSION}" 2>&1)
    fi
    if [ $? != 0 ]; then
        echo "error: executing \"go get ${MODULE}\" failed : ${OUTPUT}"
        exit 1
    fi
}

install_go_module golang.org/x/lint/golint
install_go_module golang.org/x/tools/cmd/stringer
<<<<<<< HEAD
install_go_module github.com/go-swagger/go-swagger/cmd/swagger v0.25.0
install_go_module github.com/algorand/msgp
=======
install_go_module github.com/go-swagger/go-swagger github.com/go-swagger/go-swagger/cmd/swagger
install_go_module github.com/algorand/msgp
>>>>>>> d7d981ad
<|MERGE_RESOLUTION|>--- conflicted
+++ resolved
@@ -6,22 +6,9 @@
 ./scripts/check_golang_version.sh dev
 
 function get_go_version {
-<<<<<<< HEAD
-    if [[ -z "$2" ]]
-    then
-        (
-        cd "$(dirname "$0")"
-        VERSION=$( grep "$1" 2>/dev/null < ../go.mod | awk -F " " '{print $2}')
-        echo "$VERSION"
-        )
-    else
-        echo "$2"
-    fi
-=======
     cd "$(dirname "$0")"
     VERSION=$( grep "$1" 2>/dev/null < ../go.mod | awk -F " " '{print $2}')
     echo "$VERSION"
->>>>>>> d7d981ad
     return
 }
 
@@ -48,10 +35,5 @@
 
 install_go_module golang.org/x/lint/golint
 install_go_module golang.org/x/tools/cmd/stringer
-<<<<<<< HEAD
-install_go_module github.com/go-swagger/go-swagger/cmd/swagger v0.25.0
-install_go_module github.com/algorand/msgp
-=======
 install_go_module github.com/go-swagger/go-swagger github.com/go-swagger/go-swagger/cmd/swagger
 install_go_module github.com/algorand/msgp
->>>>>>> d7d981ad
