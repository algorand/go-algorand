--- conflicted
+++ resolved
@@ -1,16 +1,4 @@
 #!/usr/bin/env bash
-
-# If enlistment isn't clean, it's 'dev'
-CWD=$(cd "$(dirname "$0")" && pwd -P)
-<<<<<<< HEAD
-
-if ! "$CWD"/check_clean_enlistment.sh
-then
-    echo "dev"
-    exit 0
-fi
-=======
->>>>>>> 1bb42ea3
 
 if [ "$1" = "master" ]; then
     echo "master"
