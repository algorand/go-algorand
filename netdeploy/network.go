// Copyright (C) 2019-2020 Algorand, Inc.
// This file is part of go-algorand
//
// go-algorand is free software: you can redistribute it and/or modify
// it under the terms of the GNU Affero General Public License as
// published by the Free Software Foundation, either version 3 of the
// License, or (at your option) any later version.
//
// go-algorand is distributed in the hope that it will be useful,
// but WITHOUT ANY WARRANTY; without even the implied warranty of
// MERCHANTABILITY or FITNESS FOR A PARTICULAR PURPOSE.  See the
// GNU Affero General Public License for more details.
//
// You should have received a copy of the GNU Affero General Public License
// along with go-algorand.  If not, see <https://www.gnu.org/licenses/>.

package netdeploy

import (
	"encoding/json"
	"fmt"
	"io/ioutil"
	"os"
	"path/filepath"
	"strings"
	"time"

	"github.com/algorand/go-deadlock"

	"github.com/algorand/go-algorand/config"
	"github.com/algorand/go-algorand/daemon/algod/api/spec/v1"
	"github.com/algorand/go-algorand/gen"
	"github.com/algorand/go-algorand/libgoal"
	"github.com/algorand/go-algorand/nodecontrol"
	"github.com/algorand/go-algorand/util"
)

const configFileName = "network.json"
const genesisFileName = config.GenesisJSONFile
const maxGetRelayAddressRetry = 50

// NetworkCfg contains the persisted configuration of the deployed network
type NetworkCfg struct {
	Name string
	// RelayDirs are directories where relays live (where we check for connection IP:Port)
	// They are stored relative to root dir (e.g. "Primary")
	RelayDirs    []string
	TemplateFile string // Template file used to create the network
}

// Network represents an instance of a deployed network
type Network struct {
	rootDir              string
	cfg                  NetworkCfg
	nodeDirs             map[string]string // mapping between the node name and the directories where the node is operation on (not including RelayDirs)
	gen                  gen.GenesisData
	nodeRunStateCallback nodecontrol.AlgodRunStateChangedFunc
	runningNCsMu         deadlock.RWMutex
	runningNCs           map[string]*nodecontrol.NodeController // maps each node data directroy to a node controller.
}

// Name returns the name of the private network
func (n *Network) Name() string {
	return n.cfg.Name
}

// PrimaryDataDir returns the primary data directory for the network
func (n *Network) PrimaryDataDir() string {
	return n.getNodeFullPath(n.cfg.RelayDirs[0])
}

// NodeDataDirs returns an array of node data directories (not the relays)
func (n *Network) NodeDataDirs() []string {
	var directories []string
	for _, nodeDir := range n.nodeDirs {
		directories = append(directories, n.getNodeFullPath(nodeDir))
	}
	return directories
}

// GetNodeDir returns the node directory that is associated with the given node name.
func (n *Network) GetNodeDir(nodeName string) (string, error) {
	possibleDir := n.getNodeFullPath(nodeName)
	if isNodeDir(possibleDir) {
		return possibleDir, nil
	}
	return "", fmt.Errorf("no node exists that is named '%s'", nodeName)
}

func isNodeDir(path string) bool {
	if util.IsDir(path) {
		if util.FileExists(filepath.Join(path, config.GenesisJSONFile)) {
			return true
		}
	}
	return false
}

// Genesis returns the genesis data for this network
func (n *Network) Genesis() gen.GenesisData {
	return n.gen
}

// CreateNetworkFromTemplate uses the specified template to deploy a new private network
// under the specified root directory.
func CreateNetworkFromTemplate(name, rootDir, templateFile, binDir string, importKeys bool) (*Network, error) {
	n := &Network{
		rootDir:    rootDir,
		runningNCs: make(map[string]*nodecontrol.NodeController),
	}
	n.cfg.Name = name
	n.cfg.TemplateFile = templateFile

	template, err := loadTemplate(templateFile)
	if err == nil {
		err = template.Validate()
	}
	if err != nil {
		return n, err
	}

	// Create the network root directory so we can generate genesis.json and prepare node data directories
	err = os.MkdirAll(rootDir, os.ModePerm)
	if err != nil {
		return n, err
	}

	err = template.generateGenesisAndWallets(rootDir, name, binDir)
	if err != nil {
		return n, err
	}

	n.cfg.RelayDirs, n.nodeDirs, n.gen, err = template.createNodeDirectories(rootDir, binDir, importKeys)
	if err != nil {
		return n, err
	}

	err = n.Save(rootDir)
	return n, err
}

func isValidNetworkDir(rootDir string) bool {
	cfgFile := filepath.Join(rootDir, configFileName)
	fileExists := util.FileExists(cfgFile)

	// If file exists, network assumed to exist
	if !fileExists {
		return false
	}

	// Now check for genesis.json file too
	cfgFile = filepath.Join(rootDir, genesisFileName)
	fileExists = util.FileExists(cfgFile)
	return fileExists
}

// LoadNetwork loads and initializes the Network state representing
// an existing deployed network.
func LoadNetwork(rootDir string) (*Network, error) {
	n := &Network{
		rootDir:    rootDir,
		runningNCs: make(map[string]*nodecontrol.NodeController),
	}

	if !isValidNetworkDir(rootDir) {
		return n, fmt.Errorf("does not appear to be a valid network root directory: %s", rootDir)
	}

	cfgFile := filepath.Join(rootDir, configFileName)

	var err error
	n.cfg, err = loadNetworkCfg(cfgFile)
	if err != nil {
		return n, err
	}

	err = n.scanForNodes()
	return n, err
}

func loadNetworkCfg(configFile string) (NetworkCfg, error) {
	cfg := NetworkCfg{}
	f, err := os.Open(configFile)
	if err != nil {
		return cfg, err
	}
	defer f.Close()
	dec := json.NewDecoder(f)
	err = dec.Decode(&cfg)
	return cfg, err
}

// Save persists the network state in the root directory (in network.json)
func (n *Network) Save(rootDir string) error {
	cfgFile := filepath.Join(rootDir, configFileName)
	return saveNetworkCfg(n.cfg, cfgFile)
}

func (n *Network) getNodeFullPath(nodeDir string) string {
	return filepath.Join(n.rootDir, nodeDir)
}

func saveNetworkCfg(cfg NetworkCfg, configFile string) error {
	f, err := os.Create(configFile)
	if err != nil {
		return err
	}
	defer f.Close()
	enc := json.NewEncoder(f)
	err = enc.Encode(&cfg)
	return err
}

func (n *Network) scanForNodes() error {
	// Enumerate direct sub-directories of our root and look for valid node data directories (where genesis.json exists)
	entries, err := ioutil.ReadDir(n.rootDir)
	if err != nil {
		return err
	}

	nodes := make(map[string]string)
	sawPrimeDir := false

	for _, entry := range entries {
		if !entry.IsDir() {
			continue
		}

		nodeName := entry.Name()
		genesisFile := filepath.Join(n.getNodeFullPath(nodeName), genesisFileName)
		fileExists := util.FileExists(genesisFile)
		if fileExists {
			isPrimeDir := strings.EqualFold(nodeName, n.cfg.RelayDirs[0])
			if isPrimeDir {
				sawPrimeDir = true
			} else {
				nodes[nodeName] = nodeName
			}
		}
	}
	if !sawPrimeDir {
		return fmt.Errorf("primary relay directory (%s) invalid - can't run", n.cfg.RelayDirs[0])
	}
	n.nodeDirs = nodes
	return nil
}

// Start the network, ensuring primary relay starts first
func (n *Network) Start(binDir string, redirectOutput bool) error {
	// Start relays
	// Determine IP:PORT for said relays
	// Start remaining nodes, pointing at the relays
	// Wait for all to start, collect errors if any

	// Start Prime Relay and get its listening address

	var peerAddressListBuilder strings.Builder

	for _, relayDir := range n.cfg.RelayDirs {

		nodeFulllPath := n.getNodeFullPath(relayDir)
		nc := nodecontrol.MakeNodeController(binDir, nodeFulllPath)
		args := nodecontrol.AlgodStartArgs{
			RedirectOutput:  redirectOutput,
			RunStateChanged: n.nodeRunStateChanged,
		}

		_, err := nc.StartAlgod(args)
		if err != nil {
			return err
		}

		relayAddress, err := n.getRelayAddress(nc)
		if err != nil {
			return err
		}

		if peerAddressListBuilder.Len() != 0 {
			peerAddressListBuilder.WriteString(";")
		}
		peerAddressListBuilder.WriteString(relayAddress)
		n.runningNCsMu.Lock()
		n.runningNCs[nodeFulllPath] = &nc
		n.runningNCsMu.Unlock()
	}

	peerAddressList := peerAddressListBuilder.String()
	err := n.startNodes(binDir, peerAddressList, redirectOutput)
	return err
}

// NodeRunStateChangesCallback sets the callback for node run state changes.
func (n *Network) NodeRunStateChangesCallback(callback nodecontrol.AlgodRunStateChangedFunc) {
	n.nodeRunStateCallback = callback
}

// nodeRunStateChanged is a callback that notifies the network that a given node run state have changed.
func (n *Network) nodeRunStateChanged(nc *nodecontrol.NodeController, err error) {
	running := false
	n.runningNCsMu.RLock()
	for _, listedNC := range n.runningNCs {
		if listedNC == nc {
			running = true
			break
		}
	}
	n.runningNCsMu.RUnlock()
	if n.nodeRunStateCallback != nil && running {
		n.nodeRunStateCallback(nc, err)
	}
}

// retry fetching the relay address
func (n *Network) getRelayAddress(nc nodecontrol.NodeController) (relayAddress string, err error) {
	for i := 1; ; i++ {
		relayAddress, err = nc.GetListeningAddress()
		if err == nil {
			return
		}
		if i <= maxGetRelayAddressRetry {
			time.Sleep(100 * time.Millisecond)
		} else {
			break
		}
	}
	return
}

// GetPeerAddresses returns an array of Relay addresses, if any; to be used to start nodes
// outside of the main 'Start' call.
func (n *Network) GetPeerAddresses(binDir string) []string {
	var peerAddresses []string

	n.runningNCsMu.RLock()
	defer n.runningNCsMu.RUnlock()

	for _, relayDir := range n.cfg.RelayDirs {
		fullPath := n.getNodeFullPath(relayDir)
		nc := n.runningNCs[fullPath]
		if nc == nil {
			tnc := nodecontrol.MakeNodeController(binDir, fullPath)
			nc = &tnc
		}
		relayAddress, err := nc.GetListeningAddress()
		if err == nil {
			peerAddresses = append(peerAddresses, relayAddress)
		}
	}
	return peerAddresses
}

func (n *Network) startNodes(binDir, relayAddress string, redirectOutput bool) error {
	args := nodecontrol.AlgodStartArgs{
		PeerAddress:     relayAddress,
		RedirectOutput:  redirectOutput,
		RunStateChanged: n.nodeRunStateChanged,
	}
	for _, nodeDir := range n.nodeDirs {
		fullNodeDirPath := n.getNodeFullPath(nodeDir)
		nc := nodecontrol.MakeNodeController(binDir, fullNodeDirPath)
		_, err := nc.StartAlgod(args)
		if err != nil {
			return err
		}
		n.runningNCsMu.Lock()
		n.runningNCs[fullNodeDirPath] = &nc
		n.runningNCsMu.Unlock()
	}
	return nil
}

// StartNode can be called to start a node after the network has been started.
// It determines the correct PeerAddresses to use.
func (n *Network) StartNode(binDir, nodeDir string, redirectOutput bool) (err error) {
	controller := nodecontrol.MakeNodeController(binDir, nodeDir)
	peers := n.GetPeerAddresses(binDir)
	peerAddresses := strings.Join(peers, ";")

	_, err = controller.StartAlgod(nodecontrol.AlgodStartArgs{
		PeerAddress:    peerAddresses,
		RedirectOutput: redirectOutput,
	})
	return
}

// Stop the network, ensuring primary relay stops first
// No return code - we try to kill them if we can (if we read valid PID file)
func (n *Network) Stop(binDir string) {
	c := make(chan struct{}, len(n.cfg.RelayDirs)+len(n.nodeDirs))
	stopNodeContoller := func(nc *nodecontrol.NodeController) {
		defer func() {
			c <- struct{}{}
		}()
		nc.FullStop()
	}
<<<<<<< HEAD

	func() {
		n.runningNCsMu.Lock()
		defer n.runningNCsMu.Unlock()
		for _, relayDir := range n.cfg.RelayDirs {
			relayFullPath := n.getNodeFullPath(relayDir)
			pnc := n.runningNCs[relayFullPath]
			if pnc == nil {
				nc := nodecontrol.MakeNodeController(binDir, relayFullPath)
				pnc = &nc
			} else {
				delete(n.runningNCs, relayFullPath)
			}
			go stopNodeContoller(pnc)
		}
		for _, nodeDir := range n.nodeDirs {
			nodeFullPath := n.getNodeFullPath(nodeDir)
			pnc := n.runningNCs[nodeFullPath]
			if pnc == nil {
				nc := nodecontrol.MakeNodeController(binDir, nodeFullPath)
				pnc = &nc
			} else {
				delete(n.runningNCs, nodeFullPath)
			}
			go stopNodeContoller(pnc)
		}
	}()

=======
	for _, relayDir := range n.cfg.RelayDirs {
		relayDataDir := n.getNodeFullPath(relayDir)
		nc := nodecontrol.MakeNodeController(binDir, relayDataDir)
		algodKmdPath, _ := filepath.Abs(filepath.Join(relayDataDir, libgoal.DefaultKMDDataDir))
		nc.SetKMDDataDir(algodKmdPath)
		go stopNodeContoller(&nc)
	}
	for _, nodeDir := range n.nodeDirs {
		nodeDataDir := n.getNodeFullPath(nodeDir)
		nc := nodecontrol.MakeNodeController(binDir, nodeDataDir)
		algodKmdPath, _ := filepath.Abs(filepath.Join(nodeDataDir, libgoal.DefaultKMDDataDir))
		nc.SetKMDDataDir(algodKmdPath)
		go stopNodeContoller(&nc)
	}
>>>>>>> 996d77b9
	// wait until we finish stopping all the node controllers.
	for i := cap(c); i > 0; i-- {
		<-c
	}
	close(c)
}

// NetworkNodeStatus represents the result from checking the status of a particular node instance
type NetworkNodeStatus struct {
	Status v1.NodeStatus
	Error  error
}

// GetGoalClient returns the libgoal.Client for the specified node name
func (n *Network) GetGoalClient(binDir, nodeName string) (lg libgoal.Client, err error) {
	nodeDir, err := n.GetNodeDir(nodeName)
	if err != nil {
		return
	}
	return libgoal.MakeClientWithBinDir(binDir, nodeDir, nodeDir, libgoal.DynamicClient)
}

// GetNodeController returns the node controller for the specified node name
func (n *Network) GetNodeController(binDir, nodeName string) (nc nodecontrol.NodeController, err error) {
	nodeDir, err := n.GetNodeDir(nodeName)
	if err != nil {
		return
	}
	nc = nodecontrol.MakeNodeController(binDir, nodeDir)
	return
}

// NodesStatus retrieves the status of all nodes in the network and returns the status/error for each
func (n *Network) NodesStatus(binDir string) map[string]NetworkNodeStatus {
	statuses := make(map[string]NetworkNodeStatus)

	for _, relayDir := range n.cfg.RelayDirs {
		var status v1.NodeStatus
		nc := nodecontrol.MakeNodeController(binDir, n.getNodeFullPath(relayDir))
		algodClient, err := nc.AlgodClient()
		if err == nil {
			status, err = algodClient.Status()
		}
		statuses[relayDir] = NetworkNodeStatus{
			status,
			err,
		}
	}

	for _, nodeDir := range n.nodeDirs {
		var status v1.NodeStatus
		nc := nodecontrol.MakeNodeController(binDir, n.getNodeFullPath(nodeDir))
		algodClient, err := nc.AlgodClient()
		if err == nil {
			status, err = algodClient.Status()
		}
		statuses[nodeDir] = NetworkNodeStatus{
			status,
			err,
		}
	}

	return statuses
}

// Delete the network - try stopping it first if we can.
// No return code - we try to kill them if we can (if we read valid PID file)
func (n *Network) Delete(binDir string) error {
	n.Stop(binDir)
	return os.RemoveAll(n.rootDir)
}<|MERGE_RESOLUTION|>--- conflicted
+++ resolved
@@ -279,6 +279,10 @@
 			peerAddressListBuilder.WriteString(";")
 		}
 		peerAddressListBuilder.WriteString(relayAddress)
+
+		algodKmdPath, _ := filepath.Abs(filepath.Join(nodeFulllPath, libgoal.DefaultKMDDataDir))
+		nc.SetKMDDataDir(algodKmdPath)
+
 		n.runningNCsMu.Lock()
 		n.runningNCs[nodeFulllPath] = &nc
 		n.runningNCsMu.Unlock()
@@ -393,7 +397,6 @@
 		}()
 		nc.FullStop()
 	}
-<<<<<<< HEAD
 
 	func() {
 		n.runningNCsMu.Lock()
@@ -403,6 +406,8 @@
 			pnc := n.runningNCs[relayFullPath]
 			if pnc == nil {
 				nc := nodecontrol.MakeNodeController(binDir, relayFullPath)
+				algodKmdPath, _ := filepath.Abs(filepath.Join(relayFullPath, libgoal.DefaultKMDDataDir))
+				nc.SetKMDDataDir(algodKmdPath)
 				pnc = &nc
 			} else {
 				delete(n.runningNCs, relayFullPath)
@@ -414,6 +419,8 @@
 			pnc := n.runningNCs[nodeFullPath]
 			if pnc == nil {
 				nc := nodecontrol.MakeNodeController(binDir, nodeFullPath)
+				algodKmdPath, _ := filepath.Abs(filepath.Join(nodeFullPath, libgoal.DefaultKMDDataDir))
+				nc.SetKMDDataDir(algodKmdPath)
 				pnc = &nc
 			} else {
 				delete(n.runningNCs, nodeFullPath)
@@ -422,22 +429,6 @@
 		}
 	}()
 
-=======
-	for _, relayDir := range n.cfg.RelayDirs {
-		relayDataDir := n.getNodeFullPath(relayDir)
-		nc := nodecontrol.MakeNodeController(binDir, relayDataDir)
-		algodKmdPath, _ := filepath.Abs(filepath.Join(relayDataDir, libgoal.DefaultKMDDataDir))
-		nc.SetKMDDataDir(algodKmdPath)
-		go stopNodeContoller(&nc)
-	}
-	for _, nodeDir := range n.nodeDirs {
-		nodeDataDir := n.getNodeFullPath(nodeDir)
-		nc := nodecontrol.MakeNodeController(binDir, nodeDataDir)
-		algodKmdPath, _ := filepath.Abs(filepath.Join(nodeDataDir, libgoal.DefaultKMDDataDir))
-		nc.SetKMDDataDir(algodKmdPath)
-		go stopNodeContoller(&nc)
-	}
->>>>>>> 996d77b9
 	// wait until we finish stopping all the node controllers.
 	for i := cap(c); i > 0; i-- {
 		<-c
