// Copyright (C) 2019-2021 Algorand, Inc.
// This file is part of go-algorand
//
// go-algorand is free software: you can redistribute it and/or modify
// it under the terms of the GNU Affero General Public License as
// published by the Free Software Foundation, either version 3 of the
// License, or (at your option) any later version.
//
// go-algorand is distributed in the hope that it will be useful,
// but WITHOUT ANY WARRANTY; without even the implied warranty of
// MERCHANTABILITY or FITNESS FOR A PARTICULAR PURPOSE.  See the
// GNU Affero General Public License for more details.
//
// You should have received a copy of the GNU Affero General Public License
// along with go-algorand.  If not, see <https://www.gnu.org/licenses/>.

package netdeploy

import (
	"io/ioutil"
	"os"
	"path/filepath"
	"testing"

	"github.com/stretchr/testify/require"

	"github.com/algorand/go-algorand/config"
<<<<<<< HEAD
	"github.com/algorand/go-algorand/testpartitioning"
)

func TestLoadConfig(t *testing.T) {
	testpartitioning.PartitionTest(t)
=======
	"github.com/algorand/go-algorand/test/partitiontest"
)

func TestLoadConfig(t *testing.T) {
	partitiontest.PartitionTest(t)
>>>>>>> 916154b5

	a := require.New(t)

	templateDir, err := filepath.Abs("../test/testdata/nettemplates")
	a.NoError(err)

	template, err := loadTemplate(filepath.Join(templateDir, "David20.json"))
	a.NoError(err)
	a.Equal(template.Genesis.NetworkName, "tbd")
}

func TestLoadMissingConfig(t *testing.T) {
<<<<<<< HEAD
	testpartitioning.PartitionTest(t)
=======
	partitiontest.PartitionTest(t)
>>>>>>> 916154b5

	a := require.New(t)

	templateDir, err := filepath.Abs("../test/testdata/nettemplates")
	template, err := loadTemplate(filepath.Join(templateDir, "<invalidname>.json"))
	a.Error(err)
	a.Equal(template.Genesis.NetworkName, "")
}

func TestGenerateGenesis(t *testing.T) {
<<<<<<< HEAD
	testpartitioning.PartitionTest(t)
=======
	partitiontest.PartitionTest(t)
>>>>>>> 916154b5

	a := require.New(t)

	templateDir, _ := filepath.Abs("../test/testdata/nettemplates")
	template, _ := loadTemplate(filepath.Join(templateDir, "David20.json"))

	targetFolder, err := ioutil.TempDir("", "netroot")
	defer os.RemoveAll(targetFolder)
	networkName := "testGenGen"
	binDir := os.ExpandEnv("${GOPATH}/bin")

	err = template.generateGenesisAndWallets(targetFolder, networkName, binDir)
	a.NoError(err)
	_, err = os.Stat(filepath.Join(targetFolder, config.GenesisJSONFile))
	fileExists := err == nil
	a.True(fileExists)
}

func TestValidate(t *testing.T) {
<<<<<<< HEAD
	testpartitioning.PartitionTest(t)
=======
	partitiontest.PartitionTest(t)
>>>>>>> 916154b5

	a := require.New(t)

	templateDir, _ := filepath.Abs("../test/testdata/nettemplates")
	template, _ := loadTemplate(filepath.Join(templateDir, "David20.json"))
	err := template.Validate()
	a.NoError(err)

	templateDir, _ = filepath.Abs("../test/testdata/nettemplates")
	template, _ = loadTemplate(filepath.Join(templateDir, "TenThousandAccountsEqual.json"))
	err = template.Validate()
	a.NoError(err)

	templateDir, _ = filepath.Abs("../test/testdata/nettemplates")
	template, _ = loadTemplate(filepath.Join(templateDir, "NegativeStake.json"))
	err = template.Validate()
	a.Error(err)

	templateDir, _ = filepath.Abs("../test/testdata/nettemplates")
	template, _ = loadTemplate(filepath.Join(templateDir, "TwoNodesOneRelay1000Accounts.json"))
	err = template.Validate()
	a.NoError(err)
}<|MERGE_RESOLUTION|>--- conflicted
+++ resolved
@@ -25,19 +25,11 @@
 	"github.com/stretchr/testify/require"
 
 	"github.com/algorand/go-algorand/config"
-<<<<<<< HEAD
-	"github.com/algorand/go-algorand/testpartitioning"
-)
-
-func TestLoadConfig(t *testing.T) {
-	testpartitioning.PartitionTest(t)
-=======
 	"github.com/algorand/go-algorand/test/partitiontest"
 )
 
 func TestLoadConfig(t *testing.T) {
 	partitiontest.PartitionTest(t)
->>>>>>> 916154b5
 
 	a := require.New(t)
 
@@ -50,11 +42,7 @@
 }
 
 func TestLoadMissingConfig(t *testing.T) {
-<<<<<<< HEAD
-	testpartitioning.PartitionTest(t)
-=======
 	partitiontest.PartitionTest(t)
->>>>>>> 916154b5
 
 	a := require.New(t)
 
@@ -65,11 +53,7 @@
 }
 
 func TestGenerateGenesis(t *testing.T) {
-<<<<<<< HEAD
-	testpartitioning.PartitionTest(t)
-=======
 	partitiontest.PartitionTest(t)
->>>>>>> 916154b5
 
 	a := require.New(t)
 
@@ -89,11 +73,7 @@
 }
 
 func TestValidate(t *testing.T) {
-<<<<<<< HEAD
-	testpartitioning.PartitionTest(t)
-=======
 	partitiontest.PartitionTest(t)
->>>>>>> 916154b5
 
 	a := require.New(t)
 
