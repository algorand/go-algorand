// Copyright (C) 2019-2021 Algorand, Inc.
// This file is part of go-algorand
//
// go-algorand is free software: you can redistribute it and/or modify
// it under the terms of the GNU Affero General Public License as
// published by the Free Software Foundation, either version 3 of the
// License, or (at your option) any later version.
//
// go-algorand is distributed in the hope that it will be useful,
// but WITHOUT ANY WARRANTY; without even the implied warranty of
// MERCHANTABILITY or FITNESS FOR A PARTICULAR PURPOSE.  See the
// GNU Affero General Public License for more details.
//
// You should have received a copy of the GNU Affero General Public License
// along with go-algorand.  If not, see <https://www.gnu.org/licenses/>.

package catchup

import (
	"context"
	"encoding/binary"
	"errors"
	"fmt"
	"net/http"
	"time"

	"github.com/algorand/go-deadlock"

	"github.com/algorand/go-algorand/agreement"
	"github.com/algorand/go-algorand/config"
	"github.com/algorand/go-algorand/data/basics"
	"github.com/algorand/go-algorand/data/bookkeeping"
	"github.com/algorand/go-algorand/logging"
	"github.com/algorand/go-algorand/network"
	"github.com/algorand/go-algorand/protocol"
	"github.com/algorand/go-algorand/rpcs"
)

// UniversalFetcher fetches blocks either from an http peer or ws peer.
type universalBlockFetcher struct {
	config config.Local
	net    network.GossipNode
	log    logging.Logger
}

// makeUniversalFetcher returns a fetcher for http and ws peers.
func makeUniversalBlockFetcher(log logging.Logger, net network.GossipNode, config config.Local) *universalBlockFetcher {
	return &universalBlockFetcher{
		config: config,
		net:    net,
		log:    log}
}

// fetchBlock returns a block from the peer. The peer can be either an http or ws peer.
func (uf *universalBlockFetcher) fetchBlock(ctx context.Context, round basics.Round, peer network.Peer) (blk *bookkeeping.Block,
	cert *agreement.Certificate, downloadDuration time.Duration, err error) {

	var fetchedBuf []byte
	var address string
	blockDownloadStartTime := time.Now()
	if wsPeer, validWSPeer := peer.(network.UnicastPeer); validWSPeer {
		fetcherClient := &wsFetcherClient{
			target: wsPeer,
			config: &uf.config,
		}
		fetchedBuf, err = fetcherClient.getBlockBytes(ctx, round)
		address = fetcherClient.address()
	} else if httpPeer, validHTTPPeer := peer.(network.HTTPPeer); validHTTPPeer {
		fetcherClient := &HTTPFetcher{
			peer:    httpPeer,
			rootURL: httpPeer.GetAddress(),
			net:     uf.net,
			client:  httpPeer.GetHTTPClient(),
			log:     uf.log,
			config:  &uf.config}
		fetchedBuf, err = fetcherClient.getBlockBytes(ctx, round)
		address = fetcherClient.address()
	} else {
		return nil, nil, time.Duration(0), fmt.Errorf("fetchBlock: UniversalFetcher only supports HTTPPeer and UnicastPeer")
	}
	downloadDuration = time.Now().Sub(blockDownloadStartTime)
	if err != nil {
		return nil, nil, time.Duration(0), err
	}
	block, cert, err := processBlockBytes(fetchedBuf, round, address)
	if err != nil {
		return nil, nil, time.Duration(0), err
	}
	uf.log.Debugf("fetchBlock: downloaded block %d in %d from %s", uint64(round), downloadDuration, address)
	return block, cert, downloadDuration, err
}

func processBlockBytes(fetchedBuf []byte, r basics.Round, peerAddr string) (blk *bookkeeping.Block, cert *agreement.Certificate, err error) {
	var decodedEntry rpcs.EncodedBlockCert
	err = protocol.Decode(fetchedBuf, &decodedEntry)
	if err != nil {
		err = makeErrCannotDecodeBlock(r, peerAddr, err)
		return
	}

	if decodedEntry.Block.Round() != r {
		err = makeErrWrongBlockFromPeer(r, decodedEntry.Block.Round(), peerAddr)
		return
	}

	if decodedEntry.Certificate.Round != r {
		err = makeErrWrongCertFromPeer(r, decodedEntry.Certificate.Round, peerAddr)
		return
	}
	return &decodedEntry.Block, &decodedEntry.Certificate, nil
}

// a stub fetcherClient to satisfy the NetworkFetcher interface
type wsFetcherClient struct {
	target network.UnicastPeer // the peer where we're going to send the request.
	config *config.Local

	mu deadlock.Mutex
}

// getBlockBytes implements FetcherClient
func (w *wsFetcherClient) getBlockBytes(ctx context.Context, r basics.Round) ([]byte, error) {
	w.mu.Lock()
	defer w.mu.Unlock()

	childCtx, cancelFunc := context.WithTimeout(ctx, time.Duration(w.config.CatchupGossipBlockFetchTimeoutSec)*time.Second)
	w.mu.Unlock()

	defer func() {
		cancelFunc()
		// note that we don't need to have additional Unlock here since
		// we already have a defered Unlock above ( which executes in reversed order )
		w.mu.Lock()
	}()

	blockBytes, err := w.requestBlock(childCtx, r)
	if err != nil {
		return nil, err
	}
	if len(blockBytes) == 0 { // This case may never happen
		return nil, fmt.Errorf("wsFetcherClient(%d): empty response", r)
	}
	return blockBytes, nil
}

// Address implements FetcherClient
func (w *wsFetcherClient) address() string {
	return fmt.Sprintf("[ws] (%s)", w.target.GetAddress())
}

// requestBlock send a request for block <round> and wait until it receives a response or a context expires.
func (w *wsFetcherClient) requestBlock(ctx context.Context, round basics.Round) ([]byte, error) {
	roundBin := make([]byte, binary.MaxVarintLen64)
	binary.PutUvarint(roundBin, uint64(round))
	topics := network.Topics{
		network.MakeTopic(rpcs.RequestDataTypeKey,
			[]byte(rpcs.BlockAndCertValue)),
		network.MakeTopic(
			rpcs.RoundKey,
			roundBin),
	}
	resp, err := w.target.Request(ctx, protocol.UniEnsBlockReqTag, topics)
	if err != nil {
		return nil, makeErrWsFetcherRequestFailed(round, w.target.GetAddress(), err.Error())
	}

	if errMsg, found := resp.Topics.GetValue(network.ErrorKey); found {
		return nil, makeErrWsFetcherRequestFailed(round, w.target.GetAddress(), string(errMsg))
	}

	blk, found := resp.Topics.GetValue(rpcs.BlockDataKey)
	if !found {
		return nil, makeErrWsFetcherRequestFailed(round, w.target.GetAddress(), "Block data not found")
	}
	cert, found := resp.Topics.GetValue(rpcs.CertDataKey)
	if !found {
		return nil, makeErrWsFetcherRequestFailed(round, w.target.GetAddress(), "Cert data not found")
	}

	blockCertBytes := protocol.EncodeReflect(rpcs.PreEncodedBlockCert{
		Block:       blk,
		Certificate: cert})

	return blockCertBytes, nil
}

// set max fetcher size to 5MB, this is enough to fit the block and certificate
const fetcherMaxBlockBytes = 5 << 20

var errNoBlockForRound = errors.New("No block available for given round")

// HTTPFetcher implements FetcherClient doing an HTTP GET of the block
type HTTPFetcher struct {
	peer    network.HTTPPeer
	rootURL string
	net     network.GossipNode

	client *http.Client

	log    logging.Logger
	config *config.Local
}

// getBlockBytes gets a block.
// Core piece of FetcherClient interface
func (hf *HTTPFetcher) getBlockBytes(ctx context.Context, r basics.Round) (data []byte, err error) {
	parsedURL, err := network.ParseHostOrURL(hf.rootURL)
	if err != nil {
		return nil, err
	}

	parsedURL.Path = rpcs.FormatBlockQuery(uint64(r), parsedURL.Path, hf.net)
	blockURL := parsedURL.String()
	hf.log.Debugf("block GET %#v peer %#v %T", blockURL, hf.peer, hf.peer)
	request, err := http.NewRequest("GET", blockURL, nil)
	if err != nil {
		return nil, err
	}
	requestCtx, requestCancel := context.WithTimeout(ctx, time.Duration(hf.config.CatchupHTTPBlockFetchTimeoutSec)*time.Second)
	defer requestCancel()
	request = request.WithContext(requestCtx)
	network.SetUserAgentHeader(request.Header)
	response, err := hf.client.Do(request)
	if err != nil {
		hf.log.Debugf("GET %#v : %s", blockURL, err)
		return nil, err
	}

	// check to see that we had no errors.
	switch response.StatusCode {
	case http.StatusOK:
	case http.StatusNotFound: // server could not find a block with that round numbers.
		response.Body.Close()
		return nil, errNoBlockForRound
	default:
		bodyBytes, err := rpcs.ResponseBytes(response, hf.log, fetcherMaxBlockBytes)
		hf.log.Warnf("HTTPFetcher.getBlockBytes: response status code %d from '%s'. Response body '%s' ", response.StatusCode, blockURL, string(bodyBytes))
		if err == nil {
			err = makeErrHTTPResponse(response.StatusCode, blockURL, fmt.Sprintf("Response body '%s'", string(bodyBytes)))
		} else {
			err = makeErrHTTPResponse(response.StatusCode, blockURL, err.Error())
		}
		return nil, err
	}

	// at this point, we've already receieved the response headers. ensure that the
	// response content type is what we'd like it to be.
	contentTypes := response.Header["Content-Type"]
	if len(contentTypes) != 1 {
		err = errHTTPResponseContentType{contentTypeCount: len(contentTypes)}
		hf.log.Warn(err)
		response.Body.Close()
		return nil, err
	}

	// TODO: Temporarily allow old and new content types so we have time for lazy upgrades
	// Remove this 'old' string after next release.
	const blockResponseContentTypeOld = "application/algorand-block-v1"
	if contentTypes[0] != rpcs.BlockResponseContentType && contentTypes[0] != blockResponseContentTypeOld {
		hf.log.Warnf("http block fetcher response has an invalid content type : %s", contentTypes[0])
		response.Body.Close()
		return nil, errHTTPResponseContentType{contentTypeCount: 1, contentType: contentTypes[0]}
	}

	return rpcs.ResponseBytes(response, hf.log, fetcherMaxBlockBytes)
}

// Address is part of FetcherClient interface.
// Returns the root URL of the connected peer.
func (hf *HTTPFetcher) address() string {
	return hf.rootURL
<<<<<<< HEAD
=======
}

type errWrongCertFromPeer struct {
	round     basics.Round
	peer      string
	certRound basics.Round
}

func makeErrWrongCertFromPeer(round, certRound basics.Round, peer string) errWrongCertFromPeer {
	return errWrongCertFromPeer{
		round:     round,
		peer:      peer,
		certRound: certRound}
}

func (wcfpe errWrongCertFromPeer) Error() string {
	return fmt.Sprintf("processBlockBytes: got wrong cert from peer %s: wanted %d, got %d",
		wcfpe.peer, wcfpe.round, wcfpe.certRound)
}

type errWrongBlockFromPeer struct {
	round     basics.Round
	peer      string
	certRound basics.Round
}

func makeErrWrongBlockFromPeer(round, certRound basics.Round, peer string) errWrongBlockFromPeer {
	return errWrongBlockFromPeer{
		round:     round,
		peer:      peer,
		certRound: certRound}
}

func (wbfpe errWrongBlockFromPeer) Error() string {
	return fmt.Sprintf("processBlockBytes: got wrong block from peer %s: wanted %d, got %d",
		wbfpe.peer, wbfpe.round, wbfpe.certRound)
}

type errCannotDecodeBlock struct {
	round basics.Round
	peer  string
	err   error
}

func makeErrCannotDecodeBlock(round basics.Round, peer string, err error) errCannotDecodeBlock {
	return errCannotDecodeBlock{
		round: round,
		peer:  peer,
		err:   err}
}

func (cdbe errCannotDecodeBlock) Error() string {
	return fmt.Sprintf("processBlockBytes: cannot decode block %d from peer %s: %s",
		cdbe.round, cdbe.peer, cdbe.err.Error())
}

func (cdbe errCannotDecodeBlock) Unwrap() error {
	return cdbe.err
}

type errWsFetcherRequestFailed struct {
	round basics.Round
	peer  string
	cause string
}

func makeErrWsFetcherRequestFailed(round basics.Round, peer, cause string) errWsFetcherRequestFailed {
	return errWsFetcherRequestFailed{
		round: round,
		peer:  peer,
		cause: cause}
}

func (wrfe errWsFetcherRequestFailed) Error() string {
	return fmt.Sprintf("wsFetcherClient(%s).requestBlock(%d): Request failed: %s",
		wrfe.peer, wrfe.round, wrfe.cause)
}

type errHTTPResponse struct {
	responseStatus int
	blockURL       string
	cause          string
}

func makeErrHTTPResponse(responseStatus int, blockURL string, cause string) errHTTPResponse {
	return errHTTPResponse{
		responseStatus: responseStatus,
		blockURL:       blockURL,
		cause:          cause}
}

func (hre errHTTPResponse) Error() string {
	return fmt.Sprintf("HTTPFetcher.getBlockBytes: error response status code %d when requesting '%s': %s", hre.responseStatus, hre.blockURL, hre.cause)
}

type errHTTPResponseContentType struct {
	contentTypeCount int
	contentType      string
}

func (cte errHTTPResponseContentType) Error() string {
	if cte.contentTypeCount == 1 {
		return fmt.Sprintf("HTTPFetcher.getBlockBytes: invalid content type: %s", cte.contentType)
	}
	return fmt.Sprintf("HTTPFetcher.getBlockBytes: invalid content type count: %d", cte.contentTypeCount)
>>>>>>> 401cae29
}<|MERGE_RESOLUTION|>--- conflicted
+++ resolved
@@ -269,8 +269,6 @@
 // Returns the root URL of the connected peer.
 func (hf *HTTPFetcher) address() string {
 	return hf.rootURL
-<<<<<<< HEAD
-=======
 }
 
 type errWrongCertFromPeer struct {
@@ -376,5 +374,4 @@
 		return fmt.Sprintf("HTTPFetcher.getBlockBytes: invalid content type: %s", cte.contentType)
 	}
 	return fmt.Sprintf("HTTPFetcher.getBlockBytes: invalid content type count: %d", cte.contentTypeCount)
->>>>>>> 401cae29
 }