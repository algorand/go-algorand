// Copyright (C) 2019-2021 Algorand, Inc.
// This file is part of go-algorand
//
// go-algorand is free software: you can redistribute it and/or modify
// it under the terms of the GNU Affero General Public License as
// published by the Free Software Foundation, either version 3 of the
// License, or (at your option) any later version.
//
// go-algorand is distributed in the hope that it will be useful,
// but WITHOUT ANY WARRANTY; without even the implied warranty of
// MERCHANTABILITY or FITNESS FOR A PARTICULAR PURPOSE.  See the
// GNU Affero General Public License for more details.
//
// You should have received a copy of the GNU Affero General Public License
// along with go-algorand.  If not, see <https://www.gnu.org/licenses/>.

package catchup

import (
	"math/rand"
	"strconv"
	"testing"
	"time"

	"github.com/stretchr/testify/require"

	"github.com/algorand/go-algorand/config"
	"github.com/algorand/go-algorand/crypto"
	"github.com/algorand/go-algorand/data"
	"github.com/algorand/go-algorand/data/account"
	"github.com/algorand/go-algorand/data/basics"
	"github.com/algorand/go-algorand/data/datatest"
	"github.com/algorand/go-algorand/logging"
	"github.com/algorand/go-algorand/protocol"
	"github.com/algorand/go-algorand/rpcs"
	"github.com/algorand/go-algorand/util/db"
)

func BenchmarkServiceFetchBlocks(b *testing.B) {
	b.StopTimer()
	// Make Ledger
	remote, local, release, genesisBalances := benchenv(b, 100, 500)
	defer release()

	require.NotNil(b, remote)
	require.NotNil(b, local)

	// Create a network and block service
	net := &httpTestPeerSource{}
	ls := rpcs.MakeBlockService(logging.TestingLog(b), config.GetDefaultLocal(), remote, net, "test genesisID")
	nodeA := basicRPCNode{}
	nodeA.RegisterHTTPHandler(rpcs.BlockServiceBlockPath, ls)
	nodeA.start()
	defer nodeA.stop()
	rootURL := nodeA.rootURL()
	net.addPeer(rootURL)

	cfg := config.GetDefaultLocal()
	cfg.Archival = true

	for i := 0; i < b.N; i++ {
		inMem := true
		local, err := data.LoadLedger(logging.TestingLog(b), b.Name()+"empty"+strconv.Itoa(i), inMem, protocol.ConsensusCurrentVersion, genesisBalances, "", crypto.Digest{}, nil, cfg)
		require.NoError(b, err)

		// Make Service
<<<<<<< HEAD
		syncer := MakeService(logging.TestingLog(b), defaultConfig, net, local, new(mockedAuthenticator), nil)
=======
		syncer := MakeService(logging.TestingLog(b), defaultConfig, net, local, new(mockedAuthenticator), nil, nil)
>>>>>>> cdc1ab11
		b.StartTimer()
		syncer.Start()
		for w := 0; w < 1000; w++ {
			if remote.LastRound() == local.LastRound() {
				break
			}
			time.Sleep(10 * time.Millisecond)
		}
		b.StopTimer()
		syncer.Stop()
		require.Equal(b, remote.LastRound(), local.LastRound())
		local.Close()
	}
}

// one service
func benchenv(t testing.TB, numAccounts, numBlocks int) (ledger, emptyLedger *data.Ledger, release func(), genesisBalances data.GenesisBalances) {
	P := numAccounts                                  // n accounts
	maxMoneyAtStart := uint64(10 * defaultRewardUnit) // max money start
	minMoneyAtStart := uint64(defaultRewardUnit)      // min money start

	accesssors := make([]db.Accessor, 0)
	release = func() {
		ledger.Close()
		emptyLedger.Close()
		for _, acc := range accesssors {
			acc.Close()
		}
	}
	// generate accounts
	genesis := make(map[basics.Address]basics.AccountData)
	gen := rand.New(rand.NewSource(2))
	parts := make([]account.Participation, P)
	for i := 0; i < P; i++ {
		access, err := db.MakeAccessor(t.Name()+"_root_benchenv"+strconv.Itoa(i), false, true)
		if err != nil {
			panic(err)
		}
		accesssors = append(accesssors, access)
		root, err := account.GenerateRoot(access)
		if err != nil {
			panic(err)
		}

		access, err = db.MakeAccessor(t.Name()+"_part_benchenv"+strconv.Itoa(i), false, true)
		if err != nil {
			panic(err)
		}
		accesssors = append(accesssors, access)
		part, err := account.FillDBWithParticipationKeys(access, root.Address(), 0, basics.Round(numBlocks),
			config.Consensus[protocol.ConsensusCurrentVersion].DefaultKeyDilution)
		if err != nil {
			panic(err)
		}

		startamt := basics.AccountData{
			Status:      basics.Online,
			MicroAlgos:  basics.MicroAlgos{Raw: uint64(minMoneyAtStart + (gen.Uint64() % (maxMoneyAtStart - minMoneyAtStart)))},
			SelectionID: part.VRFSecrets().PK,
			VoteID:      part.VotingSecrets().OneTimeSignatureVerifier,
		}
		short := root.Address()

		parts[i] = part.Participation
		genesis[short] = startamt
		part.Close()
	}

	genesis[basics.Address(sinkAddr)] = basics.AccountData{
		Status:     basics.NotParticipating,
		MicroAlgos: basics.MicroAlgos{Raw: uint64(1e3 * minMoneyAtStart)},
	}
	genesis[basics.Address(poolAddr)] = basics.AccountData{
		Status:     basics.NotParticipating,
		MicroAlgos: basics.MicroAlgos{Raw: uint64(1e3 * minMoneyAtStart)},
	}

	var err error
	genesisBalances = data.MakeGenesisBalances(genesis, sinkAddr, poolAddr)
	const inMem = true
	cfg := config.GetDefaultLocal()
	cfg.Archival = true
	emptyLedger, err = data.LoadLedger(logging.TestingLog(t), t.Name()+"empty", inMem, protocol.ConsensusCurrentVersion, genesisBalances, "", crypto.Digest{}, nil, cfg)
	require.NoError(t, err)

	ledger, err = datatest.FabricateLedger(logging.TestingLog(t), t.Name(), parts, genesisBalances, emptyLedger.LastRound()+basics.Round(numBlocks))
	require.NoError(t, err)
	require.Equal(t, ledger.LastRound(), emptyLedger.LastRound()+basics.Round(numBlocks))
	return ledger, emptyLedger, release, genesisBalances
}<|MERGE_RESOLUTION|>--- conflicted
+++ resolved
@@ -64,11 +64,7 @@
 		require.NoError(b, err)
 
 		// Make Service
-<<<<<<< HEAD
-		syncer := MakeService(logging.TestingLog(b), defaultConfig, net, local, new(mockedAuthenticator), nil)
-=======
 		syncer := MakeService(logging.TestingLog(b), defaultConfig, net, local, new(mockedAuthenticator), nil, nil)
->>>>>>> cdc1ab11
 		b.StartTimer()
 		syncer.Start()
 		for w := 0; w < 1000; w++ {
