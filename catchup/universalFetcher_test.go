// Copyright (C) 2019-2021 Algorand, Inc.
// This file is part of go-algorand
//
// go-algorand is free software: you can redistribute it and/or modify
// it under the terms of the GNU Affero General Public License as
// published by the Free Software Foundation, either version 3 of the
// License, or (at your option) any later version.
//
// go-algorand is distributed in the hope that it will be useful,
// but WITHOUT ANY WARRANTY; without even the implied warranty of
// MERCHANTABILITY or FITNESS FOR A PARTICULAR PURPOSE.  See the
// GNU Affero General Public License for more details.
//
// You should have received a copy of the GNU Affero General Public License
// along with go-algorand.  If not, see <https://www.gnu.org/licenses/>.

package catchup

import (
	"context"
	"errors"
	"fmt"
	"net/http"
	"testing"
	"time"

	"github.com/stretchr/testify/require"

	"github.com/algorand/go-algorand/agreement"
	"github.com/algorand/go-algorand/config"
	"github.com/algorand/go-algorand/data/basics"
	"github.com/algorand/go-algorand/data/bookkeeping"
	"github.com/algorand/go-algorand/logging"
	"github.com/algorand/go-algorand/network"
	"github.com/algorand/go-algorand/protocol"
	"github.com/algorand/go-algorand/rpcs"
<<<<<<< HEAD
	"github.com/algorand/go-algorand/testpartitioning"
=======
	"github.com/algorand/go-algorand/test/partitiontest"
>>>>>>> 916154b5
)

// TestUGetBlockWs tests the universal fetcher ws peer case
func TestUGetBlockWs(t *testing.T) {
<<<<<<< HEAD
	testpartitioning.PartitionTest(t)
=======
	partitiontest.PartitionTest(t)
>>>>>>> 916154b5

	cfg := config.GetDefaultLocal()

	ledger, next, b, err := buildTestLedger(t, bookkeeping.Block{})
	if err != nil {
		t.Fatal(err)
		return
	}

	blockServiceConfig := config.GetDefaultLocal()
	blockServiceConfig.EnableBlockService = true

	net := &httpTestPeerSource{}

	up := makeTestUnicastPeer(net, t)
	ls := rpcs.MakeBlockService(logging.Base(), blockServiceConfig, ledger, net, "test genesisID")
	ls.Start()

	fetcher := makeUniversalBlockFetcher(logging.TestingLog(t), net, cfg)

	var block *bookkeeping.Block
	var cert *agreement.Certificate
	var duration time.Duration

	block, cert, _, err = fetcher.fetchBlock(context.Background(), next, up)

	require.NoError(t, err)
	require.Equal(t, &b, block)
	require.GreaterOrEqual(t, int64(duration), int64(0))

	block, cert, duration, err = fetcher.fetchBlock(context.Background(), next+1, up)

	require.Error(t, err)
	require.Contains(t, err.Error(), "requested block is not available")
	require.Nil(t, block)
	require.Nil(t, cert)
	require.Equal(t, int64(duration), int64(0))
}

// TestUGetBlockHTTP tests the universal fetcher http peer case
func TestUGetBlockHTTP(t *testing.T) {
<<<<<<< HEAD
	testpartitioning.PartitionTest(t)
=======
	partitiontest.PartitionTest(t)
>>>>>>> 916154b5

	cfg := config.GetDefaultLocal()

	ledger, next, b, err := buildTestLedger(t, bookkeeping.Block{})
	if err != nil {
		t.Fatal(err)
		return
	}

	blockServiceConfig := config.GetDefaultLocal()
	blockServiceConfig.EnableBlockService = true
	blockServiceConfig.EnableBlockServiceFallbackToArchiver = false

	net := &httpTestPeerSource{}
	ls := rpcs.MakeBlockService(logging.Base(), blockServiceConfig, ledger, net, "test genesisID")

	nodeA := basicRPCNode{}
	nodeA.RegisterHTTPHandler(rpcs.BlockServiceBlockPath, ls)
	nodeA.start()
	defer nodeA.stop()
	rootURL := nodeA.rootURL()

	net.addPeer(rootURL)
	fetcher := makeUniversalBlockFetcher(logging.TestingLog(t), net, cfg)

	var block *bookkeeping.Block
	var cert *agreement.Certificate
	var duration time.Duration
	block, cert, duration, err = fetcher.fetchBlock(context.Background(), next, net.GetPeers()[0])

	require.NoError(t, err)
	require.Equal(t, &b, block)
	require.GreaterOrEqual(t, int64(duration), int64(0))

	block, cert, duration, err = fetcher.fetchBlock(context.Background(), next+1, net.GetPeers()[0])

	require.Error(t, errNoBlockForRound, err)
	require.Contains(t, err.Error(), "No block available for given round")
	require.Nil(t, block)
	require.Nil(t, cert)
	require.Equal(t, int64(duration), int64(0))
}

// TestUGetBlockUnsupported tests the handling of an unsupported peer
func TestUGetBlockUnsupported(t *testing.T) {
<<<<<<< HEAD
	testpartitioning.PartitionTest(t)
=======
	partitiontest.PartitionTest(t)
>>>>>>> 916154b5

	fetcher := universalBlockFetcher{}
	peer := ""
	block, cert, duration, err := fetcher.fetchBlock(context.Background(), 1, peer)
	require.Error(t, err)
	require.Contains(t, err.Error(), "fetchBlock: UniversalFetcher only supports HTTPPeer and UnicastPeer")
	require.Nil(t, block)
	require.Nil(t, cert)
	require.Equal(t, int64(duration), int64(0))
}

// TestprocessBlockBytesErrors checks the error handling in processBlockBytes
func TestProcessBlockBytesErrors(t *testing.T) {
<<<<<<< HEAD
	testpartitioning.PartitionTest(t)
=======
	partitiontest.PartitionTest(t)
>>>>>>> 916154b5

	blk := bookkeeping.Block{
		BlockHeader: bookkeeping.BlockHeader{
			Round: basics.Round(22),
		},
	}

	blkData := protocol.Encode(&blk)
	bc := protocol.EncodeReflect(rpcs.PreEncodedBlockCert{
		Block: blkData,
	})

	// Check for cert error
	_, _, err := processBlockBytes(bc, 22, "test")
	var wcfpe errWrongCertFromPeer
	require.True(t, errors.As(err, &wcfpe))

	// Check for round error
	_, _, err = processBlockBytes(bc, 20, "test")
	var wbfpe errWrongBlockFromPeer
	require.True(t, errors.As(err, &wbfpe))

	// Check for undecodable
	bc[11] = 0
	_, _, err = processBlockBytes(bc, 22, "test")
	var cdbe errCannotDecodeBlock
	require.True(t, errors.As(err, &cdbe))
}

// TestRequestBlockBytesErrors checks the error handling in requestBlockBytes
func TestRequestBlockBytesErrors(t *testing.T) {
<<<<<<< HEAD
	testpartitioning.PartitionTest(t)
=======
	partitiontest.PartitionTest(t)
>>>>>>> 916154b5

	cfg := config.GetDefaultLocal()

	ledger, next, _, err := buildTestLedger(t, bookkeeping.Block{})
	if err != nil {
		t.Fatal(err)
		return
	}

	blockServiceConfig := config.GetDefaultLocal()
	blockServiceConfig.EnableBlockService = true

	net := &httpTestPeerSource{}

	up := makeTestUnicastPeer(net, t)
	ls := rpcs.MakeBlockService(logging.Base(), blockServiceConfig, ledger, net, "test genesisID")
	ls.Start()

	fetcher := makeUniversalBlockFetcher(logging.TestingLog(t), net, cfg)

	ctx, cancel := context.WithCancel(context.Background())
	cancel()
	_, _, _, err = fetcher.fetchBlock(ctx, next, up)
	var wrfe errWsFetcherRequestFailed
	require.True(t, errors.As(err, &wrfe))
	require.Equal(t, "context canceled", err.(errWsFetcherRequestFailed).cause)

	ctx = context.Background()

	responseOverride := network.Response{Topics: network.Topics{network.MakeTopic(rpcs.BlockDataKey, make([]byte, 0))}}
	up = makeTestUnicastPeerWithResponseOverride(net, t, &responseOverride)

	_, _, _, err = fetcher.fetchBlock(ctx, next, up)
	require.True(t, errors.As(err, &wrfe))
	require.Equal(t, "Cert data not found", err.(errWsFetcherRequestFailed).cause)

	responseOverride = network.Response{Topics: network.Topics{network.MakeTopic(rpcs.CertDataKey, make([]byte, 0))}}
	up = makeTestUnicastPeerWithResponseOverride(net, t, &responseOverride)

	_, _, _, err = fetcher.fetchBlock(ctx, next, up)
	require.True(t, errors.As(err, &wrfe))
	require.Equal(t, "Block data not found", err.(errWsFetcherRequestFailed).cause)
}

type TestHTTPHandler struct {
	exceedLimit bool
	status      int
	content     []string
}

func (thh *TestHTTPHandler) ServeHTTP(response http.ResponseWriter, request *http.Request) {
	for _, c := range thh.content {
		response.Header().Add("Content-Type", c)
	}
	response.WriteHeader(thh.status)
	bytes := make([]byte, 1)
	if thh.exceedLimit {
		bytes = make([]byte, fetcherMaxBlockBytes+1)
	}
	response.Write(bytes)
	return
}

// TestGetBlockBytesHTTPErrors tests the errors reported from getblockBytes for http peer
func TestGetBlockBytesHTTPErrors(t *testing.T) {
<<<<<<< HEAD
	testpartitioning.PartitionTest(t)
=======
	partitiontest.PartitionTest(t)
>>>>>>> 916154b5

	cfg := config.GetDefaultLocal()
	net := &httpTestPeerSource{}

	ls := &TestHTTPHandler{}

	nodeA := basicRPCNode{}
	nodeA.RegisterHTTPHandler(rpcs.BlockServiceBlockPath, ls)
	nodeA.start()
	defer nodeA.stop()
	rootURL := nodeA.rootURL()

	net.addPeer(rootURL)
	fetcher := makeUniversalBlockFetcher(logging.TestingLog(t), net, cfg)

	ls.status = http.StatusBadRequest
	_, _, _, err := fetcher.fetchBlock(context.Background(), 1, net.GetPeers()[0])
	var hre errHTTPResponse
	require.True(t, errors.As(err, &hre))
	require.Equal(t, "Response body '\x00'", err.(errHTTPResponse).cause)

	ls.exceedLimit = true
	_, _, _, err = fetcher.fetchBlock(context.Background(), 1, net.GetPeers()[0])
	require.True(t, errors.As(err, &hre))
	require.Equal(t, "read limit exceeded", err.(errHTTPResponse).cause)

	ls.status = http.StatusOK
	ls.content = append(ls.content, "undefined")
	_, _, _, err = fetcher.fetchBlock(context.Background(), 1, net.GetPeers()[0])
	var cte errHTTPResponseContentType
	require.True(t, errors.As(err, &cte))
	require.Equal(t, "undefined", err.(errHTTPResponseContentType).contentType)

	ls.status = http.StatusOK
	ls.content = append(ls.content, "undefined2")
	_, _, _, err = fetcher.fetchBlock(context.Background(), 1, net.GetPeers()[0])
	require.True(t, errors.As(err, &cte))
	require.Equal(t, 2, err.(errHTTPResponseContentType).contentTypeCount)
}

type ErrTest struct{}

func (et ErrTest) Error() string {
	return "test"
}

// TestErrorTypes tests the error types are implemented correctly
func TestErrorTypes(t *testing.T) {
<<<<<<< HEAD
	testpartitioning.PartitionTest(t)
=======
	partitiontest.PartitionTest(t)
>>>>>>> 916154b5

	err1 := makeErrWrongCertFromPeer(1, 2, "somepeer1")
	require.Equal(t, "processBlockBytes: got wrong cert from peer somepeer1: wanted 1, got 2", err1.Error())

	err2 := makeErrWrongBlockFromPeer(2, 3, "somepeer2")
	require.Equal(t, "processBlockBytes: got wrong block from peer somepeer2: wanted 2, got 3", err2.Error())

	err3 := makeErrCannotDecodeBlock(3, "somepeer3", fmt.Errorf("WrappedError %w", ErrTest{}))
	require.Equal(t, "processBlockBytes: cannot decode block 3 from peer somepeer3: WrappedError test", err3.Error())
	var et ErrTest
	require.True(t, errors.As(err3, &et))

	err4 := makeErrWsFetcherRequestFailed(4, "somepeer4", "somecause1")
	require.Equal(t, "wsFetcherClient(somepeer4).requestBlock(4): Request failed: somecause1", err4.Error())

	err5 := makeErrHTTPResponse(404, "someurl", "somecause2")
	require.Equal(t, "HTTPFetcher.getBlockBytes: error response status code 404 when requesting 'someurl': somecause2", err5.Error())

	err6 := errHTTPResponseContentType{contentTypeCount: 1, contentType: "UNDEFINED"}
	require.Equal(t, "HTTPFetcher.getBlockBytes: invalid content type: UNDEFINED", err6.Error())
}<|MERGE_RESOLUTION|>--- conflicted
+++ resolved
@@ -34,20 +34,12 @@
 	"github.com/algorand/go-algorand/network"
 	"github.com/algorand/go-algorand/protocol"
 	"github.com/algorand/go-algorand/rpcs"
-<<<<<<< HEAD
-	"github.com/algorand/go-algorand/testpartitioning"
-=======
 	"github.com/algorand/go-algorand/test/partitiontest"
->>>>>>> 916154b5
 )
 
 // TestUGetBlockWs tests the universal fetcher ws peer case
 func TestUGetBlockWs(t *testing.T) {
-<<<<<<< HEAD
-	testpartitioning.PartitionTest(t)
-=======
-	partitiontest.PartitionTest(t)
->>>>>>> 916154b5
+	partitiontest.PartitionTest(t)
 
 	cfg := config.GetDefaultLocal()
 
@@ -89,11 +81,7 @@
 
 // TestUGetBlockHTTP tests the universal fetcher http peer case
 func TestUGetBlockHTTP(t *testing.T) {
-<<<<<<< HEAD
-	testpartitioning.PartitionTest(t)
-=======
-	partitiontest.PartitionTest(t)
->>>>>>> 916154b5
+	partitiontest.PartitionTest(t)
 
 	cfg := config.GetDefaultLocal()
 
@@ -139,11 +127,7 @@
 
 // TestUGetBlockUnsupported tests the handling of an unsupported peer
 func TestUGetBlockUnsupported(t *testing.T) {
-<<<<<<< HEAD
-	testpartitioning.PartitionTest(t)
-=======
-	partitiontest.PartitionTest(t)
->>>>>>> 916154b5
+	partitiontest.PartitionTest(t)
 
 	fetcher := universalBlockFetcher{}
 	peer := ""
@@ -157,11 +141,7 @@
 
 // TestprocessBlockBytesErrors checks the error handling in processBlockBytes
 func TestProcessBlockBytesErrors(t *testing.T) {
-<<<<<<< HEAD
-	testpartitioning.PartitionTest(t)
-=======
-	partitiontest.PartitionTest(t)
->>>>>>> 916154b5
+	partitiontest.PartitionTest(t)
 
 	blk := bookkeeping.Block{
 		BlockHeader: bookkeeping.BlockHeader{
@@ -193,11 +173,7 @@
 
 // TestRequestBlockBytesErrors checks the error handling in requestBlockBytes
 func TestRequestBlockBytesErrors(t *testing.T) {
-<<<<<<< HEAD
-	testpartitioning.PartitionTest(t)
-=======
-	partitiontest.PartitionTest(t)
->>>>>>> 916154b5
+	partitiontest.PartitionTest(t)
 
 	cfg := config.GetDefaultLocal()
 
@@ -263,11 +239,7 @@
 
 // TestGetBlockBytesHTTPErrors tests the errors reported from getblockBytes for http peer
 func TestGetBlockBytesHTTPErrors(t *testing.T) {
-<<<<<<< HEAD
-	testpartitioning.PartitionTest(t)
-=======
-	partitiontest.PartitionTest(t)
->>>>>>> 916154b5
+	partitiontest.PartitionTest(t)
 
 	cfg := config.GetDefaultLocal()
 	net := &httpTestPeerSource{}
@@ -316,11 +288,7 @@
 
 // TestErrorTypes tests the error types are implemented correctly
 func TestErrorTypes(t *testing.T) {
-<<<<<<< HEAD
-	testpartitioning.PartitionTest(t)
-=======
-	partitiontest.PartitionTest(t)
->>>>>>> 916154b5
+	partitiontest.PartitionTest(t)
 
 	err1 := makeErrWrongCertFromPeer(1, 2, "somepeer1")
 	require.Equal(t, "processBlockBytes: got wrong cert from peer somepeer1: wanted 1, got 2", err1.Error())
