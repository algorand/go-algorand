// Copyright (C) 2019-2021 Algorand, Inc.
// This file is part of go-algorand
//
// go-algorand is free software: you can redistribute it and/or modify
// it under the terms of the GNU Affero General Public License as
// published by the Free Software Foundation, either version 3 of the
// License, or (at your option) any later version.
//
// go-algorand is distributed in the hope that it will be useful,
// but WITHOUT ANY WARRANTY; without even the implied warranty of
// MERCHANTABILITY or FITNESS FOR A PARTICULAR PURPOSE.  See the
// GNU Affero General Public License for more details.
//
// You should have received a copy of the GNU Affero General Public License
// along with go-algorand.  If not, see <https://www.gnu.org/licenses/>.

package catchup

import (
	"context"
	"fmt"
	"sync"
	"sync/atomic"
	"time"

	"github.com/algorand/go-algorand/agreement"
	"github.com/algorand/go-algorand/config"
	"github.com/algorand/go-algorand/crypto"
	"github.com/algorand/go-algorand/data/basics"
	"github.com/algorand/go-algorand/data/bookkeeping"
	"github.com/algorand/go-algorand/ledger"
	"github.com/algorand/go-algorand/ledger/ledgercore"
	"github.com/algorand/go-algorand/logging"
	"github.com/algorand/go-algorand/logging/telemetryspec"
	"github.com/algorand/go-algorand/network"
	"github.com/algorand/go-algorand/protocol"
	"github.com/algorand/go-algorand/util/execpool"
)

const catchupPeersForSync = 10
const blockQueryPeerLimit = 10

// this should be at least the number of relays
const catchupRetryLimit = 500

// PendingUnmatchedCertificate is a single certificate that is being waited upon to have its corresponding block fetched.
type PendingUnmatchedCertificate struct {
	Cert         agreement.Certificate
	VoteVerifier *agreement.AsyncVoteVerifier
}

// Ledger represents the interface of a block database which the
// catchup server should interact with.
type Ledger interface {
	agreement.LedgerReader
	AddBlock(bookkeeping.Block, agreement.Certificate) error
	EnsureBlock(block *bookkeeping.Block, c agreement.Certificate)
	LastRound() basics.Round
	Block(basics.Round) (bookkeeping.Block, error)
	IsWritingCatchpointFile() bool
	Validate(ctx context.Context, blk bookkeeping.Block, executionPool execpool.BacklogPool) (*ledger.ValidatedBlock, error)
	AddValidatedBlock(vb ledger.ValidatedBlock, cert agreement.Certificate) error
}

// Service represents the catchup service. Once started and until it is stopped, it ensures that the ledger is up to date with network.
type Service struct {
	syncStartNS         int64 // at top of struct to keep 64 bit aligned for atomic.* ops
	cfg                 config.Local
	ledger              Ledger
	ctx                 context.Context
	cancel              func()
	done                chan struct{}
	log                 logging.Logger
	net                 network.GossipNode
	auth                BlockAuthenticator
	parallelBlocks      uint64
	deadlineTimeout     time.Duration
	blockValidationPool execpool.BacklogPool

	// suspendForCatchpointWriting defines whether we've ran into a state where the ledger is currently busy writing the
	// catchpoint file. If so, we want to suspend the catchup process until the catchpoint file writing is complete,
	// and resume from there without stopping the catchup timer.
	suspendForCatchpointWriting bool

	// The channel gets closed when the initial sync is complete. This allows for other services to avoid
	// the overhead of starting prematurely (before this node is caught-up and can validate messages for example).
	InitialSyncDone              chan struct{}
	initialSyncNotified          uint32
	protocolErrorLogged          bool
	lastSupportedRound           basics.Round
	unmatchedPendingCertificates <-chan PendingUnmatchedCertificate
}

// A BlockAuthenticator authenticates blocks given a certificate.
//
// Note that Authenticate does not check if the block contents match
// their header as it only checks the block header.  If the contents
// have not been checked yet, callers should also call
// block.ContentsMatchHeader and reject blocks that do not pass this
// check.
type BlockAuthenticator interface {
	Authenticate(*bookkeeping.Block, *agreement.Certificate) error
	Quit()
}

// MakeService creates a catchup service instance from its constituent components
func MakeService(log logging.Logger, config config.Local, net network.GossipNode, ledger Ledger, auth BlockAuthenticator, unmatchedPendingCertificates <-chan PendingUnmatchedCertificate, blockValidationPool execpool.BacklogPool) (s *Service) {
	s = &Service{}

	s.cfg = config
	s.ledger = ledger
	s.net = net
	s.auth = auth
	s.unmatchedPendingCertificates = unmatchedPendingCertificates
	s.log = log.With("Context", "sync")
	s.parallelBlocks = config.CatchupParallelBlocks
	s.deadlineTimeout = agreement.DeadlineTimeout()
	s.blockValidationPool = blockValidationPool

	return s
}

// Start the catchup service
func (s *Service) Start() {
	s.done = make(chan struct{})
	s.ctx, s.cancel = context.WithCancel(context.Background())
	s.InitialSyncDone = make(chan struct{})
	go s.periodicSync()
}

// Stop informs the catchup service that it should stop, and waits for it to stop (when periodicSync() exits)
func (s *Service) Stop() {
	s.cancel()
	<-s.done
	if atomic.CompareAndSwapUint32(&s.initialSyncNotified, 0, 1) {
		close(s.InitialSyncDone)
	}
}

// IsSynchronizing returns true if we're currently executing a sync() call - either initial catchup
// or attempting to catchup after too-long waiting for next block.
// Also returns a 2nd bool indicating if this is our initial sync
func (s *Service) IsSynchronizing() (synchronizing bool, initialSync bool) {
	synchronizing = atomic.LoadInt64(&s.syncStartNS) != 0
	initialSync = atomic.LoadUint32(&s.initialSyncNotified) == 0
	return
}

// SynchronizingTime returns the time we've been performing a catchup operation (0 if not currently catching up)
func (s *Service) SynchronizingTime() time.Duration {
	startNS := atomic.LoadInt64(&s.syncStartNS)
	if startNS == 0 {
		return time.Duration(0)
	}
	timeInNS := time.Now().UnixNano()
	return time.Duration(timeInNS - startNS)
}

// function scope to make a bunch of defer statements better
func (s *Service) innerFetch(r basics.Round, peer network.Peer) (blk *bookkeeping.Block, cert *agreement.Certificate, ddur time.Duration, err error) {
	ctx, cf := context.WithCancel(s.ctx)
	fetcher := makeUniversalBlockFetcher(s.log, s.net, s.cfg)
	defer cf()
	stopWaitingForLedgerRound := make(chan struct{})
	defer close(stopWaitingForLedgerRound)
	go func() {
		select {
		case <-stopWaitingForLedgerRound:
		case <-s.ledger.Wait(r):
			cf()
		}
	}()
	return fetcher.fetchBlock(ctx, r, peer)
}

// fetchAndWrite fetches a block, checks the cert, and writes it to the ledger. Cert checking and ledger writing both wait for the ledger to advance if necessary.
// Returns false if we couldn't fetch or write (i.e., if we failed even after a given number of retries or if we were told to abort.)
func (s *Service) fetchAndWrite(r basics.Round, prevFetchCompleteChan chan bool, lookbackComplete chan bool, peerSelector *peerSelector) bool {
	i := 0
	hasLookback := false
	for true {
		i++
		select {
		case <-s.ctx.Done():
			s.log.Debugf("fetchAndWrite(%v): Aborted", r)
			return false
		default:
		}

		// Stop retrying after a while.
		if i > catchupRetryLimit {
			loggedMessage := fmt.Sprintf("fetchAndWrite(%d): block retrieval exceeded retry limit", r)
			if _, initialSync := s.IsSynchronizing(); initialSync {
				// on the initial sync, it's completly expected that we won't be able to get all the "next" blocks.
				// Therefore info should suffice.
				s.log.Info(loggedMessage)
			} else {
				// On any subsequent sync, we migth be looking for multiple rounds into the future, so it's completly
				// reasonable that we would fail retrieving the future block.
				// Generate a warning here only if we're failing to retrieve X+1 or below.
				// All other block retrievals should not generate a warning.
				if r > s.ledger.NextRound() {
					s.log.Info(loggedMessage)
				} else {
					s.log.Warn(loggedMessage)
				}
			}
			return false
		}

		peer, getPeerErr := peerSelector.GetNextPeer()
		if getPeerErr != nil {
			s.log.Debugf("fetchAndWrite: was unable to obtain a peer to retrieve the block from")
			break
		}

		// Try to fetch, timing out after retryInterval
		block, cert, blockDownloadDuration, err := s.innerFetch(r, peer)

		if err != nil {
			s.log.Debugf("fetchAndWrite(%v): Could not fetch: %v (attempt %d)", r, err, i)
			peerSelector.RankPeer(peer, peerRankDownloadFailed)
			// we've just failed to retrieve a block; wait until the previous block is fetched before trying again
			// to avoid the usecase where the first block doesn't exists and we're making many requests down the chain
			// for no reason.
			if !hasLookback {
				select {
				case <-s.ctx.Done():
					s.log.Infof("fetchAndWrite(%d): Aborted while waiting for lookback block to ledger after failing once : %v", r, err)
					return false
				case hasLookback = <-lookbackComplete:
					if !hasLookback {
						s.log.Infof("fetchAndWrite(%d): lookback block doesn't exist, won't try to retrieve block again : %v", r, err)
						return false
					}
				}
			}
			continue // retry the fetch
		} else if block == nil || cert == nil {
			// someone already wrote the block to the ledger, we should stop syncing
			return false
		}
		s.log.Debugf("fetchAndWrite(%v): Got block and cert contents: %v %v", r, block, cert)

		// Check that the block's contents match the block header (necessary with an untrusted block because b.Hash() only hashes the header)
		if s.cfg.CatchupVerifyPaysetHash() {
			if !block.ContentsMatchHeader() {
				peerSelector.RankPeer(peer, peerRankInvalidDownload)
				// Check if this mismatch is due to an unsupported protocol version
				if _, ok := config.Consensus[block.BlockHeader.CurrentProtocol]; !ok {
					s.log.Errorf("fetchAndWrite(%v): unsupported protocol version detected: '%v'", r, block.BlockHeader.CurrentProtocol)
					return false
				}

				s.log.Warnf("fetchAndWrite(%v): block contents do not match header (attempt %d)", r, i)
				continue // retry the fetch
			}
		}

		// make sure that we have the lookBack block that's required for authenticating this block
		if !hasLookback {
			select {
			case <-s.ctx.Done():
				s.log.Debugf("fetchAndWrite(%v): Aborted while waiting for lookback block to ledger", r)
				return false
			case hasLookback = <-lookbackComplete:
				if !hasLookback {
					s.log.Warnf("fetchAndWrite(%v): lookback block doesn't exist, cannot authenticate new block", r)
					return false
				}
			}
		}
		if s.cfg.CatchupVerifyCertificate() {
			err = s.auth.Authenticate(block, cert)
			if err != nil {
				s.log.Warnf("fetchAndWrite(%v): cert did not authenticate block (attempt %d): %v", r, i, err)
				peerSelector.RankPeer(peer, peerRankInvalidDownload)
				continue // retry the fetch
			}
		}

		peerRank := peerSelector.PeerDownloadDurationToRank(peer, blockDownloadDuration)
		r1, r2 := peerSelector.RankPeer(peer, peerRank)
		s.log.Debugf("fetchAndWrite(%d): ranked peer with %d from %d to %d", r, peerRank, r1, r2)

		// Write to ledger, noting that ledger writes must be in order
		select {
		case <-s.ctx.Done():
			s.log.Debugf("fetchAndWrite(%v): Aborted while waiting to write to ledger", r)
			return false
		case prevFetchSuccess := <-prevFetchCompleteChan:
			if prevFetchSuccess {
				// make sure the ledger wrote enough of the account data to disk, since we don't want the ledger to hold a large amount of data in memory.
				proto, err := s.ledger.ConsensusParams(r.SubSaturate(1))
				if err != nil {
					s.log.Errorf("fetchAndWrite(%d): Unable to determine consensus params for round %d: %v", r, r-1, err)
					return false
				}
				ledgerBacklogRound := r.SubSaturate(basics.Round(proto.MaxBalLookback))
				select {
				case <-s.ledger.Wait(ledgerBacklogRound):
					// i.e. round r-320 is no longer in the blockqueue, so it's account data is either being currently written, or it was already written.
				case <-s.ctx.Done():
					s.log.Debugf("fetchAndWrite(%d): Aborted while waiting for ledger to complete writing up to round %d", r, ledgerBacklogRound)
					return false
				}

				if s.cfg.CatchupVerifyTransactionSignatures() || s.cfg.CatchupVerifyApplyData() {
					vb, err := s.ledger.Validate(s.ctx, *block, s.blockValidationPool)
					if err != nil {
						if s.ctx.Err() != nil {
							// if the context expired, just exit.
							return false
						}
						s.log.Warnf("fetchAndWrite(%d): failed to validate block : %v", r, err)
						return false
					}
					err = s.ledger.AddValidatedBlock(*vb, *cert)
				} else {
					err = s.ledger.AddBlock(*block, *cert)
				}

				if err != nil {
					switch err.(type) {
					case ledgercore.BlockInLedgerError:
						s.log.Infof("fetchAndWrite(%d): block already in ledger", r)
						return true
					case protocol.Error:
						if !s.protocolErrorLogged {
							logging.Base().Errorf("fetchAndWrite(%v): unrecoverable protocol error detected: %v", r, err)
							s.protocolErrorLogged = true
						}
					default:
						s.log.Errorf("fetchAndWrite(%v): ledger write failed: %v", r, err)
					}

					return false
				}
				s.log.Debugf("fetchAndWrite(%v): Wrote block to ledger", r)
				return true
			}
			s.log.Warnf("fetchAndWrite(%v): previous block doesn't exist (perhaps fetching block %v failed)", r, r-1)
			return false
		}
	}
	return false
}

type task func() basics.Round

func (s *Service) pipelineCallback(r basics.Round, thisFetchComplete chan bool, prevFetchCompleteChan chan bool, lookbackChan chan bool, peerSelector *peerSelector) func() basics.Round {
	return func() basics.Round {
		fetchResult := s.fetchAndWrite(r, prevFetchCompleteChan, lookbackChan, peerSelector)

		// the fetch result will be read at most twice (once as the lookback block and once as the prev block, so we write the result twice)
		thisFetchComplete <- fetchResult
		thisFetchComplete <- fetchResult

		if !fetchResult {
			s.log.Infof("failed to fetch block %v", r)
			return 0
		}
		return r
	}
}

// TODO the following code does not handle the following case: seedLookback upgrades during fetch
func (s *Service) pipelinedFetch(seedLookback uint64) {
	parallelRequests := s.parallelBlocks
	if parallelRequests < seedLookback {
		parallelRequests = seedLookback
	}

	completed := make(chan basics.Round, parallelRequests)
	taskCh := make(chan task, parallelRequests)
	var wg sync.WaitGroup

	defer func() {
		close(taskCh)
		wg.Wait()
		close(completed)
	}()

	peerSelector := s.createPeerSelector(true)

	if _, err := peerSelector.GetNextPeer(); err == errPeerSelectorNoPeerPoolsAvailable {
		s.log.Debugf("pipelinedFetch: was unable to obtain a peer to retrieve the block from")
		return
	}

	// Invariant: len(taskCh) + (# pending writes to completed) <= N
	wg.Add(int(parallelRequests))
	for i := uint64(0); i < parallelRequests; i++ {
		go func() {
			defer wg.Done()
			for t := range taskCh {
				completed <- t() // This write to completed comes after a read from taskCh, so the invariant is preserved.
			}
		}()
	}

	recentReqs := make([]chan bool, 0)
	for i := 0; i < int(seedLookback); i++ {
		// the fetch result will be read at most twice (once as the lookback block and once as the prev block, so we write the result twice)
		reqComplete := make(chan bool, 2)
		reqComplete <- true
		reqComplete <- true
		recentReqs = append(recentReqs, reqComplete)
	}

	from := s.ledger.NextRound()
	nextRound := from
	for ; nextRound < from+basics.Round(parallelRequests); nextRound++ {
		// If the next round is not supported
		if s.nextRoundIsNotSupported(nextRound) {
			// We may get here when (1) The service starts
			// and gets to an unsupported round.  Since in
			// this loop we do not wait for the requests
			// to be written to the ledger, there is no
			// guarantee that the unsupported round will be
			// stopped in this case.

			// (2) The unsupported round is detected in the
			// "the rest" loop, but did not cancel because
			// the last supported round was not yet written
			// to the ledger.

			// It is sufficient to check only in the first
			// iteration, however checking in all in favor
			// of code simplicity.
			s.handleUnsupportedRound(nextRound)
			break
		}

		currentRoundComplete := make(chan bool, 2)
		// len(taskCh) + (# pending writes to completed) increases by 1
		taskCh <- s.pipelineCallback(nextRound, currentRoundComplete, recentReqs[len(recentReqs)-1], recentReqs[len(recentReqs)-int(seedLookback)], peerSelector)
		recentReqs = append(recentReqs[1:], currentRoundComplete)
	}

	completedRounds := make(map[basics.Round]bool)
	// the rest
	for {
		select {
		case round := <-completed:
			if round == 0 {
				// there was an error
				return
			}
			// if we're writing a catchpoint file, stop catching up to reduce the memory pressure. Once we finish writing the file we
			// could resume with the catchup.
			if s.ledger.IsWritingCatchpointFile() {
				s.log.Info("Catchup is stopping due to catchpoint file being written")
				s.suspendForCatchpointWriting = true
				return
			}
			completedRounds[round] = true
			// fetch rounds we can validate
			for completedRounds[nextRound-basics.Round(parallelRequests)] {
				// If the next round is not supported
				if s.nextRoundIsNotSupported(nextRound) {
					s.handleUnsupportedRound(nextRound)
					return
				}
				delete(completedRounds, nextRound)

				currentRoundComplete := make(chan bool, 2)
				// len(taskCh) + (# pending writes to completed) increases by 1
				taskCh <- s.pipelineCallback(nextRound, currentRoundComplete, recentReqs[len(recentReqs)-1], recentReqs[0], peerSelector)
				recentReqs = append(recentReqs[1:], currentRoundComplete)
				nextRound++
			}
		case <-s.ctx.Done():
			return
		}
	}
}

// periodicSync periodically asks the network for its latest round and syncs if we've fallen behind (also if our ledger stops advancing)
func (s *Service) periodicSync() {
	defer close(s.done)
	// if the catchup is disabled in the config file, just skip it.
	if s.parallelBlocks != 0 && !s.cfg.DisableNetworking {
<<<<<<< HEAD
=======
		// The following request might be redundent, but it ensures we wait long enough for the DNS records to be loaded,
		// which are required for the sync operation.
		s.net.RequestConnectOutgoing(false, s.ctx.Done())
>>>>>>> d12fb404
		s.sync()
	}
	stuckInARow := 0
	sleepDuration := s.deadlineTimeout
	for {
		currBlock := s.ledger.LastRound()
		select {
		case <-s.ctx.Done():
			return
		case <-s.ledger.Wait(currBlock + 1):
			// Ledger moved forward; likely to be by the agreement service.
			stuckInARow = 0
			// go to sleep for a short while, for a random duration.
			// we want to sleep for a random duration since it would "de-syncronize" us from the ledger advance sync
			sleepDuration = time.Duration(crypto.RandUint63()) % s.deadlineTimeout
			continue
		case <-time.After(sleepDuration):
			if sleepDuration < s.deadlineTimeout || s.cfg.DisableNetworking {
				sleepDuration = s.deadlineTimeout
				continue
			}
			// if the catchup is disabled in the config file, just skip it.
			if s.parallelBlocks == 0 {
				continue
			}
			// check to see if we're currently writing a catchpoint file. If so, wait longer before attempting again.
			if s.ledger.IsWritingCatchpointFile() {
				// keep the existing sleep duration and try again later.
				continue
			}
			s.suspendForCatchpointWriting = false
			s.log.Info("It's been too long since our ledger advanced; resyncing")
			s.sync()
		case cert := <-s.unmatchedPendingCertificates:
			// the agreement service has a valid certificate for a block, but not the block itself.
			if s.cfg.DisableNetworking {
				s.log.Warnf("the local node is missing block %d, however, the catchup would not be able to provide it when the network is disabled.", cert.Cert.Round)
				continue
			}
			s.syncCert(&cert)
		}

		if currBlock == s.ledger.LastRound() {
			stuckInARow++
		} else {
			stuckInARow = 0
		}
		if stuckInARow == s.cfg.CatchupFailurePeerRefreshRate {
			stuckInARow = 0
			// TODO: RequestConnectOutgoing in terms of Context
			s.net.RequestConnectOutgoing(true, s.ctx.Done())
		}
	}
}

// Syncs the client with the network. sync asks the network for last known block and tries to sync the system
// up the to the highest number it gets.
func (s *Service) sync() {
	// Only run sync once at a time
	// Store start time of sync - in NS so we can compute time.Duration (which is based on NS)
	start := time.Now()

	timeInNS := start.UnixNano()
	if !atomic.CompareAndSwapInt64(&s.syncStartNS, 0, timeInNS) {
		s.log.Infof("resuming previous sync from %d (now=%d)", atomic.LoadInt64(&s.syncStartNS), timeInNS)
	}

	pr := s.ledger.LastRound()

	s.log.EventWithDetails(telemetryspec.ApplicationState, telemetryspec.CatchupStartEvent, telemetryspec.CatchupStartEventDetails{
		StartRound: uint64(pr),
	})

	seedLookback := uint64(2)
	proto, err := s.ledger.ConsensusParams(pr)
	if err != nil {
		s.log.Errorf("catchup: could not get consensus parameters for round %v: %v", pr, err)
	} else {
		seedLookback = proto.SeedLookback
	}
	s.pipelinedFetch(seedLookback)

	initSync := false

	// if the catchupWriting flag is set, it means that we aborted the sync due to the ledger writing the catchup file.
	if !s.suspendForCatchpointWriting {
		// in that case, don't change the timer so that the "timer" would keep running.
		atomic.StoreInt64(&s.syncStartNS, 0)

		// close the initial sync channel if not already close
		if atomic.CompareAndSwapUint32(&s.initialSyncNotified, 0, 1) {
			close(s.InitialSyncDone)
			initSync = true
		}
	}

	elapsedTime := time.Now().Sub(start)
	s.log.EventWithDetails(telemetryspec.ApplicationState, telemetryspec.CatchupStopEvent, telemetryspec.CatchupStopEventDetails{
		StartRound: uint64(pr),
		EndRound:   uint64(s.ledger.LastRound()),
		Time:       elapsedTime,
		InitSync:   initSync,
	})
	s.log.Infof("Catchup Service: finished catching up, now at round %v (previously %v). Total time catching up %v.", s.ledger.LastRound(), pr, elapsedTime)
}

// syncCert retrieving a single round identified by the provided certificate and adds it to the ledger.
// The sync function attempts to keep trying to fetch the matching block or abort when the catchup service exits.
func (s *Service) syncCert(cert *PendingUnmatchedCertificate) {
	// we want to fetch a single round. no need to be concerned about lookback.
	s.fetchRound(cert.Cert, cert.VoteVerifier)
}

// TODO this doesn't actually use the digest from cert!
func (s *Service) fetchRound(cert agreement.Certificate, verifier *agreement.AsyncVoteVerifier) {
	blockHash := bookkeeping.BlockHash(cert.Proposal.BlockDigest) // semantic digest (i.e., hash of the block header), not byte-for-byte digest
	peerSelector := s.createPeerSelector(false)
	for s.ledger.LastRound() < cert.Round {
		peer, getPeerErr := peerSelector.GetNextPeer()
		if getPeerErr != nil {
			s.log.Debugf("fetchRound: was unable to obtain a peer to retrieve the block from")
			s.net.RequestConnectOutgoing(true, s.ctx.Done())
			continue
		}

		// Ask the fetcher to get the block somehow
		block, fetchedCert, _, err := s.innerFetch(cert.Round, peer)

		if err != nil {
			select {
			case <-s.ctx.Done():
				logging.Base().Debugf("fetchRound was asked to quit before we could acquire the block")
				return
			default:
			}
			logging.Base().Warnf("fetchRound could not acquire block, fetcher errored out: %v", err)
			peerSelector.RankPeer(peer, peerRankDownloadFailed)
			continue
		}

		if block.Hash() == blockHash && block.ContentsMatchHeader() {
			s.ledger.EnsureBlock(block, cert)
			return
		}
		// Otherwise, fetcher gave us the wrong block
		logging.Base().Warnf("fetcher gave us bad/wrong block (for round %d): fetched hash %v; want hash %v", cert.Round, block.Hash(), blockHash)
		peerSelector.RankPeer(peer, peerRankInvalidDownload)

		// As a failsafe, if the cert we fetched is valid but for the wrong block, panic as loudly as possible
		if cert.Round == fetchedCert.Round &&
			cert.Proposal.BlockDigest != fetchedCert.Proposal.BlockDigest &&
			fetchedCert.Authenticate(*block, s.ledger, verifier) == nil {
			s := "!!!!!!!!!!!!!!!!!!!!!!!!!!!!!!!!!!!!\n"
			s += "!!!!!!!!!! FORK DETECTED !!!!!!!!!!!\n"
			s += "!!!!!!!!!!!!!!!!!!!!!!!!!!!!!!!!!!!!\n"
			s += "fetchRound called with a cert authenticating block with hash %v.\n"
			s += "We fetched a valid cert authenticating a different block, %v. This indicates a fork.\n\n"
			s += "Cert from our agreement service:\n%#v\n\n"
			s += "Cert from the fetcher:\n%#v\n\n"
			s += "Block from the fetcher:\n%#v\n\n"
			s += "!!!!!!!!!!!!!!!!!!!!!!!!!!!!!!!!!!!!\n"
			s += "!!!!!!!!!! FORK DETECTED !!!!!!!!!!!\n"
			s += "!!!!!!!!!!!!!!!!!!!!!!!!!!!!!!!!!!!!\n"
			s = fmt.Sprintf(s, cert.Proposal.BlockDigest, fetchedCert.Proposal.BlockDigest, cert, fetchedCert, block)
			fmt.Println(s)
			logging.Base().Error(s)
		}
	}
}

// nextRoundIsNotSupported returns true if the next round upgrades to a protocol version
// which is not supported.
// In case of an error, it returns false
func (s *Service) nextRoundIsNotSupported(nextRound basics.Round) bool {
	lastLedgerRound := s.ledger.LastRound()
	supportedUpgrades := config.Consensus

	block, err := s.ledger.Block(lastLedgerRound)
	if err != nil {
		s.log.Errorf("nextRoundIsNotSupported: could not retrieve last block (%d) from the ledger : %v", lastLedgerRound, err)
		return false
	}
	bh := block.BlockHeader
	_, isSupportedUpgrade := supportedUpgrades[bh.NextProtocol]

	if bh.NextProtocolSwitchOn > 0 && !isSupportedUpgrade {
		// Save the last supported round number
		// It is not necessary to check bh.NextProtocolSwitchOn < s.lastSupportedRound
		// since there cannot be two protocol updates scheduled.
		s.lastSupportedRound = bh.NextProtocolSwitchOn - 1

		if nextRound >= bh.NextProtocolSwitchOn {
			return true
		}
	}
	return false
}

// handleUnSupportedRound receives a verified unsupported round: nextUnsupportedRound
// Checks if the last supported round was added to the ledger, and stops the service.
func (s *Service) handleUnsupportedRound(nextUnsupportedRound basics.Round) {

	s.log.Infof("Catchup Service: round %d is not approved. Service will stop once the last supported round is added to the ledger.",
		nextUnsupportedRound)

	// If the next round is an unsupported round, need to stop the
	// catchup service. Should stop after the last supported round
	// is added to the ledger.
	lr := s.ledger.LastRound()
	// Ledger writes are in order. >= guarantees last supported round is added to the ledger.
	if lr >= s.lastSupportedRound {
		s.log.Infof("Catchup Service: finished catching up to the last supported round %d. The subsequent rounds are not supported. Service is stopping.",
			lr)
		s.cancel()
	}
}

func (s *Service) createPeerSelector(pipelineFetch bool) *peerSelector {
	var peerClasses []peerClass
	if s.cfg.EnableCatchupFromArchiveServers {
		if pipelineFetch {
			if s.cfg.NetAddress != "" { // Relay node
				peerClasses = []peerClass{
					{initialRank: peerRankInitialFirstPriority, peerClass: network.PeersConnectedOut},
					{initialRank: peerRankInitialSecondPriority, peerClass: network.PeersPhonebookArchivers},
					{initialRank: peerRankInitialThirdPriority, peerClass: network.PeersPhonebookRelays},
					{initialRank: peerRankInitialFourthPriority, peerClass: network.PeersConnectedIn},
				}
			} else {
				peerClasses = []peerClass{
					{initialRank: peerRankInitialFirstPriority, peerClass: network.PeersPhonebookArchivers},
					{initialRank: peerRankInitialSecondPriority, peerClass: network.PeersConnectedOut},
					{initialRank: peerRankInitialThirdPriority, peerClass: network.PeersPhonebookRelays},
				}
			}
		} else {
			if s.cfg.NetAddress != "" { // Relay node
				peerClasses = []peerClass{
					{initialRank: peerRankInitialFirstPriority, peerClass: network.PeersConnectedOut},
					{initialRank: peerRankInitialSecondPriority, peerClass: network.PeersConnectedIn},
					{initialRank: peerRankInitialThirdPriority, peerClass: network.PeersPhonebookRelays},
					{initialRank: peerRankInitialFourthPriority, peerClass: network.PeersPhonebookArchivers},
				}
			} else {
				peerClasses = []peerClass{
					{initialRank: peerRankInitialFirstPriority, peerClass: network.PeersConnectedOut},
					{initialRank: peerRankInitialSecondPriority, peerClass: network.PeersPhonebookRelays},
					{initialRank: peerRankInitialThirdPriority, peerClass: network.PeersPhonebookArchivers},
				}
			}
		}
	} else {
		if pipelineFetch {
			if s.cfg.NetAddress != "" { // Relay node
				peerClasses = []peerClass{
					{initialRank: peerRankInitialFirstPriority, peerClass: network.PeersConnectedOut},
					{initialRank: peerRankInitialSecondPriority, peerClass: network.PeersPhonebookRelays},
					{initialRank: peerRankInitialThirdPriority, peerClass: network.PeersConnectedIn},
				}
			} else {
				peerClasses = []peerClass{
					{initialRank: peerRankInitialFirstPriority, peerClass: network.PeersConnectedOut},
					{initialRank: peerRankInitialSecondPriority, peerClass: network.PeersPhonebookRelays},
				}
			}
		} else {
			if s.cfg.NetAddress != "" { // Relay node
				peerClasses = []peerClass{
					{initialRank: peerRankInitialFirstPriority, peerClass: network.PeersConnectedOut},
					{initialRank: peerRankInitialSecondPriority, peerClass: network.PeersConnectedIn},
					{initialRank: peerRankInitialThirdPriority, peerClass: network.PeersPhonebookRelays},
				}
			} else {
				peerClasses = []peerClass{
					{initialRank: peerRankInitialFirstPriority, peerClass: network.PeersConnectedOut},
					{initialRank: peerRankInitialSecondPriority, peerClass: network.PeersPhonebookRelays},
				}
			}
		}
	}
	return makePeerSelector(s.net, peerClasses)
}<|MERGE_RESOLUTION|>--- conflicted
+++ resolved
@@ -481,12 +481,9 @@
 	defer close(s.done)
 	// if the catchup is disabled in the config file, just skip it.
 	if s.parallelBlocks != 0 && !s.cfg.DisableNetworking {
-<<<<<<< HEAD
-=======
 		// The following request might be redundent, but it ensures we wait long enough for the DNS records to be loaded,
 		// which are required for the sync operation.
 		s.net.RequestConnectOutgoing(false, s.ctx.Done())
->>>>>>> d12fb404
 		s.sync()
 	}
 	stuckInARow := 0
