// Copyright (C) 2019-2021 Algorand, Inc.
// This file is part of go-algorand
//
// go-algorand is free software: you can redistribute it and/or modify
// it under the terms of the GNU Affero General Public License as
// published by the Free Software Foundation, either version 3 of the
// License, or (at your option) any later version.
//
// go-algorand is distributed in the hope that it will be useful,
// but WITHOUT ANY WARRANTY; without even the implied warranty of
// MERCHANTABILITY or FITNESS FOR A PARTICULAR PURPOSE.  See the
// GNU Affero General Public License for more details.
//
// You should have received a copy of the GNU Affero General Public License
// along with go-algorand.  If not, see <https://www.gnu.org/licenses/>.

package catchup

import (
	"context"
	"fmt"
	"sync"
	"sync/atomic"
	"time"

	"github.com/algorand/go-algorand/agreement"
	"github.com/algorand/go-algorand/config"
	"github.com/algorand/go-algorand/crypto"
	"github.com/algorand/go-algorand/data/basics"
	"github.com/algorand/go-algorand/data/bookkeeping"
	"github.com/algorand/go-algorand/ledger"
	"github.com/algorand/go-algorand/ledger/ledgercore"
	"github.com/algorand/go-algorand/logging"
	"github.com/algorand/go-algorand/logging/telemetryspec"
	"github.com/algorand/go-algorand/network"
	"github.com/algorand/go-algorand/protocol"
	"github.com/algorand/go-algorand/util/execpool"
)

const catchupPeersForSync = 10
const blockQueryPeerLimit = 10

// this should be at least the number of relays
const catchupRetryLimit = 500

// PendingUnmatchedCertificate is a single certificate that is being waited upon to have its corresponding block fetched.
type PendingUnmatchedCertificate struct {
	Cert         agreement.Certificate
	VoteVerifier *agreement.AsyncVoteVerifier
}

// Ledger represents the interface of a block database which the
// catchup server should interact with.
type Ledger interface {
	agreement.LedgerReader
	AddBlock(bookkeeping.Block, agreement.Certificate) error
	EnsureBlock(block *bookkeeping.Block, c agreement.Certificate)
	LastRound() basics.Round
	Block(basics.Round) (bookkeeping.Block, error)
	IsWritingCatchpointFile() bool
	Validate(ctx context.Context, blk bookkeeping.Block, executionPool execpool.BacklogPool) (*ledger.ValidatedBlock, error)
	AddValidatedBlock(vb ledger.ValidatedBlock, cert agreement.Certificate) error
}

// Service represents the catchup service. Once started and until it is stopped, it ensures that the ledger is up to date with network.
type Service struct {
	syncStartNS         int64 // at top of struct to keep 64 bit aligned for atomic.* ops
	cfg                 config.Local
	ledger              Ledger
	ctx                 context.Context
	cancel              func()
	done                chan struct{}
	log                 logging.Logger
	net                 network.GossipNode
	auth                BlockAuthenticator
	parallelBlocks      uint64
	deadlineTimeout     time.Duration
	blockValidationPool execpool.BacklogPool

	// suspendForCatchpointWriting defines whether we've ran into a state where the ledger is currently busy writing the
	// catchpoint file. If so, we want to suspend the catchup process until the catchpoint file writing is complete,
	// and resume from there without stopping the catchup timer.
	suspendForCatchpointWriting bool

	// The channel gets closed when the initial sync is complete. This allows for other services to avoid
	// the overhead of starting prematurely (before this node is caught-up and can validate messages for example).
	InitialSyncDone              chan struct{}
	initialSyncNotified          uint32
	protocolErrorLogged          bool
	lastSupportedRound           basics.Round
	unmatchedPendingCertificates <-chan PendingUnmatchedCertificate
}

// A BlockAuthenticator authenticates blocks given a certificate.
//
// Note that Authenticate does not check if the block contents match
// their header as it only checks the block header.  If the contents
// have not been checked yet, callers should also call
// block.ContentsMatchHeader and reject blocks that do not pass this
// check.
type BlockAuthenticator interface {
	Authenticate(*bookkeeping.Block, *agreement.Certificate) error
	Quit()
}

// MakeService creates a catchup service instance from its constituent components
func MakeService(log logging.Logger, config config.Local, net network.GossipNode, ledger Ledger, auth BlockAuthenticator, unmatchedPendingCertificates <-chan PendingUnmatchedCertificate, blockValidationPool execpool.BacklogPool) (s *Service) {
	s = &Service{}

	s.cfg = config
	s.ledger = ledger
	s.net = net
	s.auth = auth
	s.unmatchedPendingCertificates = unmatchedPendingCertificates
	s.log = log.With("Context", "sync")
	s.parallelBlocks = config.CatchupParallelBlocks
	s.deadlineTimeout = agreement.DeadlineTimeout()
	s.blockValidationPool = blockValidationPool

	return s
}

// Start the catchup service
func (s *Service) Start() {
	s.done = make(chan struct{})
	s.ctx, s.cancel = context.WithCancel(context.Background())
	s.InitialSyncDone = make(chan struct{})
	go s.periodicSync()
}

// Stop informs the catchup service that it should stop, and waits for it to stop (when periodicSync() exits)
func (s *Service) Stop() {
	s.cancel()
	<-s.done
	if atomic.CompareAndSwapUint32(&s.initialSyncNotified, 0, 1) {
		close(s.InitialSyncDone)
	}
}

// IsSynchronizing returns true if we're currently executing a sync() call - either initial catchup
// or attempting to catchup after too-long waiting for next block.
// Also returns a 2nd bool indicating if this is our initial sync
func (s *Service) IsSynchronizing() (synchronizing bool, initialSync bool) {
	synchronizing = atomic.LoadInt64(&s.syncStartNS) != 0
	initialSync = atomic.LoadUint32(&s.initialSyncNotified) == 0
	return
}

// SynchronizingTime returns the time we've been performing a catchup operation (0 if not currently catching up)
func (s *Service) SynchronizingTime() time.Duration {
	startNS := atomic.LoadInt64(&s.syncStartNS)
	if startNS == 0 {
		return time.Duration(0)
	}
	timeInNS := time.Now().UnixNano()
	return time.Duration(timeInNS - startNS)
}

// function scope to make a bunch of defer statements better
func (s *Service) innerFetch(r basics.Round, peer network.Peer) (blk *bookkeeping.Block, cert *agreement.Certificate, ddur time.Duration, err error) {
	ctx, cf := context.WithCancel(s.ctx)
	fetcher := makeUniversalBlockFetcher(s.log, s.net, s.cfg)
	defer cf()
	stopWaitingForLedgerRound := make(chan struct{})
	defer close(stopWaitingForLedgerRound)
	go func() {
		select {
		case <-stopWaitingForLedgerRound:
		case <-s.ledger.Wait(r):
			cf()
		}
	}()
	return fetcher.fetchBlock(ctx, r, peer)
}

// fetchAndWrite fetches a block, checks the cert, and writes it to the ledger. Cert checking and ledger writing both wait for the ledger to advance if necessary.
// Returns false if we couldn't fetch or write (i.e., if we failed even after a given number of retries or if we were told to abort.)
func (s *Service) fetchAndWrite(r basics.Round, prevFetchCompleteChan chan bool, lookbackComplete chan bool, peerSelector *peerSelector) bool {
	i := 0
	hasLookback := false
	fetchStarted := time.Now()
	for true {
		i++
		select {
		case <-s.ctx.Done():
			s.log.Debugf("fetchAndWrite(%v): Aborted", r)
			return false
		default:
		}

		// Stop retrying after a while.
		if i > catchupRetryLimit {
<<<<<<< HEAD
			if _, initialSync := s.IsSynchronizing(); initialSync {
				// on the initial sync, it's completly expected that we won't be able to get all the "next" blocks. therefore info should suffice.
				s.log.Infof("fetchAndWrite(%d): block retrieval exceeded retry limit, total time %v", r, time.Now().Sub(fetchStarted))
			} else {
				// on any subsequent sync, we migth be looking for multiple rounds into the future, so it's completly reasonable that we would fail retrieving the future
				// block. Generate a warning here only if we're failing to retrieve X+1 or below. all other retrievals should not generate a warning.
				if r <= s.ledger.NextRound() {
					s.log.Infof("fetchAndWrite(%d): block retrieval exceeded retry limit, total time %v", r, time.Now().Sub(fetchStarted))
				} else {
					s.log.Warnf("fetchAndWrite(%d): block retrieval exceeded retry limit, total time %v", r, time.Now().Sub(fetchStarted))
=======
			loggedMessage := fmt.Sprintf("fetchAndWrite(%d): block retrieval exceeded retry limit", r)
			if _, initialSync := s.IsSynchronizing(); initialSync {
				// on the initial sync, it's completly expected that we won't be able to get all the "next" blocks.
				// Therefore info should suffice.
				s.log.Info(loggedMessage)
			} else {
				// On any subsequent sync, we migth be looking for multiple rounds into the future, so it's completly
				// reasonable that we would fail retrieving the future block.
				// Generate a warning here only if we're failing to retrieve X+1 or below.
				// All other block retrievals should not generate a warning.
				if r > s.ledger.NextRound() {
					s.log.Info(loggedMessage)
				} else {
					s.log.Warn(loggedMessage)
>>>>>>> 798afc81
				}
			}
			return false
		}

		peer, getPeerErr := peerSelector.GetNextPeer()
		if getPeerErr != nil {
			s.log.Debugf("fetchAndWrite: was unable to obtain a peer to retrieve the block from")
			break
		}

		// Try to fetch, timing out after retryInterval
		block, cert, blockDownloadDuration, err := s.innerFetch(r, peer)

		if err != nil {
			s.log.Debugf("fetchAndWrite(%v): Could not fetch: %v (attempt %d)", r, err, i)
			peerSelector.RankPeer(peer, peerRankDownloadFailed)
			// we've just failed to retrieve a block; wait until the previous block is fetched before trying again
			// to avoid the usecase where the first block doesn't exists and we're making many requests down the chain
			// for no reason.
			if !hasLookback {
				select {
				case <-s.ctx.Done():
					s.log.Infof("fetchAndWrite(%d): Aborted while waiting for lookback block to ledger after failing once : %v", r, err)
					return false
				case hasLookback = <-lookbackComplete:
					if !hasLookback {
						s.log.Infof("fetchAndWrite(%d): lookback block doesn't exist, won't try to retrieve block again : %v", r, err)
						return false
					}
				}
			}
			continue // retry the fetch
		} else if block == nil || cert == nil {
			// someone already wrote the block to the ledger, we should stop syncing
			return false
		}
		s.log.Debugf("fetchAndWrite(%v): Got block and cert contents: %v %v", r, block, cert)

		// Check that the block's contents match the block header (necessary with an untrusted block because b.Hash() only hashes the header)
		if s.cfg.CatchupVerifyPaysetHash() {
			if !block.ContentsMatchHeader() {
				peerSelector.RankPeer(peer, peerRankInvalidDownload)
				// Check if this mismatch is due to an unsupported protocol version
				if _, ok := config.Consensus[block.BlockHeader.CurrentProtocol]; !ok {
					s.log.Errorf("fetchAndWrite(%v): unsupported protocol version detected: '%v'", r, block.BlockHeader.CurrentProtocol)
					return false
				}

				s.log.Warnf("fetchAndWrite(%v): block contents do not match header (attempt %d)", r, i)
				continue // retry the fetch
			}
		}

		// make sure that we have the lookBack block that's required for authenticating this block
		if !hasLookback {
			select {
			case <-s.ctx.Done():
				s.log.Debugf("fetchAndWrite(%v): Aborted while waiting for lookback block to ledger", r)
				return false
			case hasLookback = <-lookbackComplete:
				if !hasLookback {
					s.log.Warnf("fetchAndWrite(%v): lookback block doesn't exist, cannot authenticate new block", r)
					return false
				}
			}
		}
		if s.cfg.CatchupVerifyCertificate() {
			err = s.auth.Authenticate(block, cert)
			if err != nil {
				s.log.Warnf("fetchAndWrite(%v): cert did not authenticate block (attempt %d): %v", r, i, err)
				peerSelector.RankPeer(peer, peerRankInvalidDownload)
				continue // retry the fetch
			}
		}

		peerRank := peerSelector.PeerDownloadDurationToRank(peer, blockDownloadDuration)
		r1, r2 := peerSelector.RankPeer(peer, peerRank)
		s.log.Debugf("fetchAndWrite(%d): ranked peer with %d from %d to %d", r, peerRank, r1, r2)

		// Write to ledger, noting that ledger writes must be in order
		select {
		case <-s.ctx.Done():
			s.log.Debugf("fetchAndWrite(%v): Aborted while waiting to write to ledger", r)
			return false
		case prevFetchSuccess := <-prevFetchCompleteChan:
			if prevFetchSuccess {
				// make sure the ledger wrote enough of the account data to disk, since we don't want the ledger to hold a large amount of data in memory.
				proto, err := s.ledger.ConsensusParams(r.SubSaturate(1))
				if err != nil {
					s.log.Errorf("fetchAndWrite(%d): Unable to determine consensus params for round %d: %v", r, r-1, err)
					return false
				}
				ledgerBacklogRound := r.SubSaturate(basics.Round(proto.MaxBalLookback))
				select {
				case <-s.ledger.Wait(ledgerBacklogRound):
					// i.e. round r-320 is no longer in the blockqueue, so it's account data is either being currently written, or it was already written.
				case <-s.ctx.Done():
					s.log.Debugf("fetchAndWrite(%d): Aborted while waiting for ledger to complete writing up to round %d", r, ledgerBacklogRound)
					return false
				}

				if s.cfg.CatchupVerifyTransactionSignatures() || s.cfg.CatchupVerifyApplyData() {
					vb, err := s.ledger.Validate(s.ctx, *block, s.blockValidationPool)
					if err != nil {
						if s.ctx.Err() != nil {
							// if the context expired, just exit.
							return false
						}
						s.log.Warnf("fetchAndWrite(%d): failed to validate block : %v", r, err)
						return false
					}
					err = s.ledger.AddValidatedBlock(*vb, *cert)
				} else {
					err = s.ledger.AddBlock(*block, *cert)
				}

				if err != nil {
					switch err.(type) {
					case ledgercore.BlockInLedgerError:
						s.log.Infof("fetchAndWrite(%d): block already in ledger", r)
						return true
					case protocol.Error:
						if !s.protocolErrorLogged {
							logging.Base().Errorf("fetchAndWrite(%v): unrecoverable protocol error detected: %v", r, err)
							s.protocolErrorLogged = true
						}
					default:
						s.log.Errorf("fetchAndWrite(%v): ledger write failed: %v", r, err)
					}

					return false
				}
				s.log.Debugf("fetchAndWrite(%v): Wrote block to ledger", r)
				return true
			}
			s.log.Warnf("fetchAndWrite(%v): previous block doesn't exist (perhaps fetching block %v failed)", r, r-1)
			return false
		}
	}
	return false
}

type task func() basics.Round

func (s *Service) pipelineCallback(r basics.Round, thisFetchComplete chan bool, prevFetchCompleteChan chan bool, lookbackChan chan bool, peerSelector *peerSelector) func() basics.Round {
	return func() basics.Round {
		fetchResult := s.fetchAndWrite(r, prevFetchCompleteChan, lookbackChan, peerSelector)

		// the fetch result will be read at most twice (once as the lookback block and once as the prev block, so we write the result twice)
		thisFetchComplete <- fetchResult
		thisFetchComplete <- fetchResult

		if !fetchResult {
			s.log.Infof("failed to fetch block %v", r)
			return 0
		}
		return r
	}
}

// TODO the following code does not handle the following case: seedLookback upgrades during fetch
func (s *Service) pipelinedFetch(seedLookback uint64) {
	parallelRequests := s.parallelBlocks
	if parallelRequests < seedLookback {
		parallelRequests = seedLookback
	}

	completed := make(chan basics.Round, parallelRequests)
	taskCh := make(chan task, parallelRequests)
	var wg sync.WaitGroup

	defer func() {
		close(taskCh)
		wg.Wait()
		close(completed)
	}()

	peerSelector := s.createPeerSelector(true)

	if _, err := peerSelector.GetNextPeer(); err == errPeerSelectorNoPeerPoolsAvailable {
		s.log.Debugf("pipelinedFetch: was unable to obtain a peer to retrieve the block from")
		return
	}

	// Invariant: len(taskCh) + (# pending writes to completed) <= N
	wg.Add(int(parallelRequests))
	for i := uint64(0); i < parallelRequests; i++ {
		go func() {
			defer wg.Done()
			for t := range taskCh {
				completed <- t() // This write to completed comes after a read from taskCh, so the invariant is preserved.
			}
		}()
	}

	recentReqs := make([]chan bool, 0)
	for i := 0; i < int(seedLookback); i++ {
		// the fetch result will be read at most twice (once as the lookback block and once as the prev block, so we write the result twice)
		reqComplete := make(chan bool, 2)
		reqComplete <- true
		reqComplete <- true
		recentReqs = append(recentReqs, reqComplete)
	}

	from := s.ledger.NextRound()
	nextRound := from
	for ; nextRound < from+basics.Round(parallelRequests); nextRound++ {
		// If the next round is not supported
		if s.nextRoundIsNotSupported(nextRound) {
			// We may get here when (1) The service starts
			// and gets to an unsupported round.  Since in
			// this loop we do not wait for the requests
			// to be written to the ledger, there is no
			// guarantee that the unsupported round will be
			// stopped in this case.

			// (2) The unsupported round is detected in the
			// "the rest" loop, but did not cancel because
			// the last supported round was not yet written
			// to the ledger.

			// It is sufficient to check only in the first
			// iteration, however checking in all in favor
			// of code simplicity.
			s.handleUnsupportedRound(nextRound)
			break
		}

		currentRoundComplete := make(chan bool, 2)
		// len(taskCh) + (# pending writes to completed) increases by 1
		taskCh <- s.pipelineCallback(nextRound, currentRoundComplete, recentReqs[len(recentReqs)-1], recentReqs[len(recentReqs)-int(seedLookback)], peerSelector)
		recentReqs = append(recentReqs[1:], currentRoundComplete)
	}

	completedRounds := make(map[basics.Round]bool)
	// the rest
	for {
		select {
		case round := <-completed:
			if round == 0 {
				// there was an error
				return
			}
			// if we're writing a catchpoint file, stop catching up to reduce the memory pressure. Once we finish writing the file we
			// could resume with the catchup.
			if s.ledger.IsWritingCatchpointFile() {
				s.log.Info("Catchup is stopping due to catchpoint file being written")
				s.suspendForCatchpointWriting = true
				return
			}
			completedRounds[round] = true
			// fetch rounds we can validate
			for completedRounds[nextRound-basics.Round(parallelRequests)] {
				// If the next round is not supported
				if s.nextRoundIsNotSupported(nextRound) {
					s.handleUnsupportedRound(nextRound)
					return
				}
				delete(completedRounds, nextRound)

				currentRoundComplete := make(chan bool, 2)
				// len(taskCh) + (# pending writes to completed) increases by 1
				taskCh <- s.pipelineCallback(nextRound, currentRoundComplete, recentReqs[len(recentReqs)-1], recentReqs[0], peerSelector)
				recentReqs = append(recentReqs[1:], currentRoundComplete)
				nextRound++
			}
		case <-s.ctx.Done():
			return
		}
	}
}

// periodicSync periodically asks the network for its latest round and syncs if we've fallen behind (also if our ledger stops advancing)
func (s *Service) periodicSync() {
	defer close(s.done)
	// if the catchup is disabled in the config file, just skip it.
	if s.parallelBlocks != 0 {
		s.sync()
	}
	stuckInARow := 0
	sleepDuration := s.deadlineTimeout
	for {
		currBlock := s.ledger.LastRound()
		select {
		case <-s.ctx.Done():
			return
		case <-s.ledger.Wait(currBlock + 1):
			// Ledger moved forward; likely to be by the agreement service.
			stuckInARow = 0
			// go to sleep for a short while, for a random duration.
			// we want to sleep for a random duration since it would "de-syncronize" us from the ledger advance sync
			sleepDuration = time.Duration(crypto.RandUint63()) % s.deadlineTimeout
			continue
		case <-time.After(sleepDuration):
			if sleepDuration < s.deadlineTimeout {
				sleepDuration = s.deadlineTimeout
				continue
			}
			// if the catchup is disabled in the config file, just skip it.
			if s.parallelBlocks == 0 {
				continue
			}
			// check to see if we're currently writing a catchpoint file. If so, wait longer before attempting again.
			if s.ledger.IsWritingCatchpointFile() {
				// keep the existing sleep duration and try again later.
				continue
			}
			s.suspendForCatchpointWriting = false
			s.log.Info("It's been too long since our ledger advanced; resyncing")
			s.sync()
		case cert := <-s.unmatchedPendingCertificates:
			// the agreement service has a valid certificate for a block, but not the block itself.
			s.syncCert(&cert)
		}

		if currBlock == s.ledger.LastRound() {
			stuckInARow++
		} else {
			stuckInARow = 0
		}
		if stuckInARow == s.cfg.CatchupFailurePeerRefreshRate {
			stuckInARow = 0
			// TODO: RequestConnectOutgoing in terms of Context
			s.net.RequestConnectOutgoing(true, s.ctx.Done())
		}
	}
}

// Syncs the client with the network. sync asks the network for last known block and tries to sync the system
// up the to the highest number it gets.
func (s *Service) sync() {
	// Only run sync once at a time
	// Store start time of sync - in NS so we can compute time.Duration (which is based on NS)
	start := time.Now()

	timeInNS := start.UnixNano()
	if !atomic.CompareAndSwapInt64(&s.syncStartNS, 0, timeInNS) {
		s.log.Infof("resuming previous sync from %d (now=%d)", atomic.LoadInt64(&s.syncStartNS), timeInNS)
	}

	pr := s.ledger.LastRound()

	s.log.EventWithDetails(telemetryspec.ApplicationState, telemetryspec.CatchupStartEvent, telemetryspec.CatchupStartEventDetails{
		StartRound: uint64(pr),
	})

	seedLookback := uint64(2)
	proto, err := s.ledger.ConsensusParams(pr)
	if err != nil {
		s.log.Errorf("catchup: could not get consensus parameters for round %v: %v", pr, err)
	} else {
		seedLookback = proto.SeedLookback
	}
	s.pipelinedFetch(seedLookback)

	initSync := false

	// if the catchupWriting flag is set, it means that we aborted the sync due to the ledger writing the catchup file.
	if !s.suspendForCatchpointWriting {
		// in that case, don't change the timer so that the "timer" would keep running.
		atomic.StoreInt64(&s.syncStartNS, 0)

		// close the initial sync channel if not already close
		if atomic.CompareAndSwapUint32(&s.initialSyncNotified, 0, 1) {
			close(s.InitialSyncDone)
			initSync = true
		}
	}

	elapsedTime := time.Now().Sub(start)
	s.log.EventWithDetails(telemetryspec.ApplicationState, telemetryspec.CatchupStopEvent, telemetryspec.CatchupStopEventDetails{
		StartRound: uint64(pr),
		EndRound:   uint64(s.ledger.LastRound()),
		Time:       elapsedTime,
		InitSync:   initSync,
	})
	s.log.Infof("Catchup Service: finished catching up, now at round %v (previously %v). Total time catching up %v.", s.ledger.LastRound(), pr, elapsedTime)
}

// syncCert retrieving a single round identified by the provided certificate and adds it to the ledger.
// The sync function attempts to keep trying to fetch the matching block or abort when the catchup service exits.
func (s *Service) syncCert(cert *PendingUnmatchedCertificate) {
	// we want to fetch a single round. no need to be concerned about lookback.
	s.fetchRound(cert.Cert, cert.VoteVerifier)
}

// TODO this doesn't actually use the digest from cert!
func (s *Service) fetchRound(cert agreement.Certificate, verifier *agreement.AsyncVoteVerifier) {
	blockHash := bookkeeping.BlockHash(cert.Proposal.BlockDigest) // semantic digest (i.e., hash of the block header), not byte-for-byte digest
	peerSelector := s.createPeerSelector(false)
	for s.ledger.LastRound() < cert.Round {
		peer, getPeerErr := peerSelector.GetNextPeer()
		if getPeerErr != nil {
			s.log.Debugf("fetchRound: was unable to obtain a peer to retrieve the block from")
			s.net.RequestConnectOutgoing(true, s.ctx.Done())
			continue
		}

		// Ask the fetcher to get the block somehow
		block, fetchedCert, _, err := s.innerFetch(cert.Round, peer)

		if err != nil {
			select {
			case <-s.ctx.Done():
				logging.Base().Debugf("fetchRound was asked to quit before we could acquire the block")
				return
			default:
			}
			logging.Base().Warnf("fetchRound could not acquire block, fetcher errored out: %v", err)
			peerSelector.RankPeer(peer, peerRankDownloadFailed)
			continue
		}

		if block.Hash() == blockHash && block.ContentsMatchHeader() {
			s.ledger.EnsureBlock(block, cert)
			return
		}
		// Otherwise, fetcher gave us the wrong block
		logging.Base().Warnf("fetcher gave us bad/wrong block (for round %d): fetched hash %v; want hash %v", cert.Round, block.Hash(), blockHash)
		peerSelector.RankPeer(peer, peerRankInvalidDownload)

		// As a failsafe, if the cert we fetched is valid but for the wrong block, panic as loudly as possible
		if cert.Round == fetchedCert.Round &&
			cert.Proposal.BlockDigest != fetchedCert.Proposal.BlockDigest &&
			fetchedCert.Authenticate(*block, s.ledger, verifier) == nil {
			s := "!!!!!!!!!!!!!!!!!!!!!!!!!!!!!!!!!!!!\n"
			s += "!!!!!!!!!! FORK DETECTED !!!!!!!!!!!\n"
			s += "!!!!!!!!!!!!!!!!!!!!!!!!!!!!!!!!!!!!\n"
			s += "fetchRound called with a cert authenticating block with hash %v.\n"
			s += "We fetched a valid cert authenticating a different block, %v. This indicates a fork.\n\n"
			s += "Cert from our agreement service:\n%#v\n\n"
			s += "Cert from the fetcher:\n%#v\n\n"
			s += "Block from the fetcher:\n%#v\n\n"
			s += "!!!!!!!!!!!!!!!!!!!!!!!!!!!!!!!!!!!!\n"
			s += "!!!!!!!!!! FORK DETECTED !!!!!!!!!!!\n"
			s += "!!!!!!!!!!!!!!!!!!!!!!!!!!!!!!!!!!!!\n"
			s = fmt.Sprintf(s, cert.Proposal.BlockDigest, fetchedCert.Proposal.BlockDigest, cert, fetchedCert, block)
			fmt.Println(s)
			logging.Base().Error(s)
		}
	}
}

// nextRoundIsNotSupported returns true if the next round upgrades to a protocol version
// which is not supported.
// In case of an error, it returns false
func (s *Service) nextRoundIsNotSupported(nextRound basics.Round) bool {
	lastLedgerRound := s.ledger.LastRound()
	supportedUpgrades := config.Consensus

	block, err := s.ledger.Block(lastLedgerRound)
	if err != nil {
		s.log.Errorf("nextRoundIsNotSupported: could not retrieve last block (%d) from the ledger : %v", lastLedgerRound, err)
		return false
	}
	bh := block.BlockHeader
	_, isSupportedUpgrade := supportedUpgrades[bh.NextProtocol]

	if bh.NextProtocolSwitchOn > 0 && !isSupportedUpgrade {
		// Save the last supported round number
		// It is not necessary to check bh.NextProtocolSwitchOn < s.lastSupportedRound
		// since there cannot be two protocol updates scheduled.
		s.lastSupportedRound = bh.NextProtocolSwitchOn - 1

		if nextRound >= bh.NextProtocolSwitchOn {
			return true
		}
	}
	return false
}

// handleUnSupportedRound receives a verified unsupported round: nextUnsupportedRound
// Checks if the last supported round was added to the ledger, and stops the service.
func (s *Service) handleUnsupportedRound(nextUnsupportedRound basics.Round) {

	s.log.Infof("Catchup Service: round %d is not approved. Service will stop once the last supported round is added to the ledger.",
		nextUnsupportedRound)

	// If the next round is an unsupported round, need to stop the
	// catchup service. Should stop after the last supported round
	// is added to the ledger.
	lr := s.ledger.LastRound()
	// Ledger writes are in order. >= guarantees last supported round is added to the ledger.
	if lr >= s.lastSupportedRound {
		s.log.Infof("Catchup Service: finished catching up to the last supported round %d. The subsequent rounds are not supported. Service is stopping.",
			lr)
		s.cancel()
	}
}

func (s *Service) createPeerSelector(pipelineFetch bool) *peerSelector {
	var peerClasses []peerClass
	if s.cfg.EnableCatchupFromArchiveServers {
		if pipelineFetch {
			if s.cfg.NetAddress != "" { // Relay node
				peerClasses = []peerClass{
					{initialRank: peerRankInitialFirstPriority, peerClass: network.PeersConnectedOut},
					{initialRank: peerRankInitialSecondPriority, peerClass: network.PeersPhonebookArchivers},
					{initialRank: peerRankInitialThirdPriority, peerClass: network.PeersPhonebookRelays},
					{initialRank: peerRankInitialFourthPriority, peerClass: network.PeersConnectedIn},
				}
			} else {
				peerClasses = []peerClass{
					{initialRank: peerRankInitialFirstPriority, peerClass: network.PeersPhonebookArchivers},
					{initialRank: peerRankInitialSecondPriority, peerClass: network.PeersConnectedOut},
					{initialRank: peerRankInitialThirdPriority, peerClass: network.PeersPhonebookRelays},
				}
			}
		} else {
			if s.cfg.NetAddress != "" { // Relay node
				peerClasses = []peerClass{
					{initialRank: peerRankInitialFirstPriority, peerClass: network.PeersConnectedOut},
					{initialRank: peerRankInitialSecondPriority, peerClass: network.PeersConnectedIn},
					{initialRank: peerRankInitialThirdPriority, peerClass: network.PeersPhonebookRelays},
					{initialRank: peerRankInitialFourthPriority, peerClass: network.PeersPhonebookArchivers},
				}
			} else {
				peerClasses = []peerClass{
					{initialRank: peerRankInitialFirstPriority, peerClass: network.PeersConnectedOut},
					{initialRank: peerRankInitialSecondPriority, peerClass: network.PeersPhonebookRelays},
					{initialRank: peerRankInitialThirdPriority, peerClass: network.PeersPhonebookArchivers},
				}
			}
		}
	} else {
		if pipelineFetch {
			if s.cfg.NetAddress != "" { // Relay node
				peerClasses = []peerClass{
					{initialRank: peerRankInitialFirstPriority, peerClass: network.PeersConnectedOut},
					{initialRank: peerRankInitialSecondPriority, peerClass: network.PeersPhonebookRelays},
					{initialRank: peerRankInitialThirdPriority, peerClass: network.PeersConnectedIn},
				}
			} else {
				peerClasses = []peerClass{
					{initialRank: peerRankInitialFirstPriority, peerClass: network.PeersConnectedOut},
					{initialRank: peerRankInitialSecondPriority, peerClass: network.PeersPhonebookRelays},
				}
			}
		} else {
			if s.cfg.NetAddress != "" { // Relay node
				peerClasses = []peerClass{
					{initialRank: peerRankInitialFirstPriority, peerClass: network.PeersConnectedOut},
					{initialRank: peerRankInitialSecondPriority, peerClass: network.PeersConnectedIn},
					{initialRank: peerRankInitialThirdPriority, peerClass: network.PeersPhonebookRelays},
				}
			} else {
				peerClasses = []peerClass{
					{initialRank: peerRankInitialFirstPriority, peerClass: network.PeersConnectedOut},
					{initialRank: peerRankInitialSecondPriority, peerClass: network.PeersPhonebookRelays},
				}
			}
		}
	}
	return makePeerSelector(s.net, peerClasses)
}<|MERGE_RESOLUTION|>--- conflicted
+++ resolved
@@ -190,18 +190,6 @@
 
 		// Stop retrying after a while.
 		if i > catchupRetryLimit {
-<<<<<<< HEAD
-			if _, initialSync := s.IsSynchronizing(); initialSync {
-				// on the initial sync, it's completly expected that we won't be able to get all the "next" blocks. therefore info should suffice.
-				s.log.Infof("fetchAndWrite(%d): block retrieval exceeded retry limit, total time %v", r, time.Now().Sub(fetchStarted))
-			} else {
-				// on any subsequent sync, we migth be looking for multiple rounds into the future, so it's completly reasonable that we would fail retrieving the future
-				// block. Generate a warning here only if we're failing to retrieve X+1 or below. all other retrievals should not generate a warning.
-				if r <= s.ledger.NextRound() {
-					s.log.Infof("fetchAndWrite(%d): block retrieval exceeded retry limit, total time %v", r, time.Now().Sub(fetchStarted))
-				} else {
-					s.log.Warnf("fetchAndWrite(%d): block retrieval exceeded retry limit, total time %v", r, time.Now().Sub(fetchStarted))
-=======
 			loggedMessage := fmt.Sprintf("fetchAndWrite(%d): block retrieval exceeded retry limit", r)
 			if _, initialSync := s.IsSynchronizing(); initialSync {
 				// on the initial sync, it's completly expected that we won't be able to get all the "next" blocks.
@@ -216,7 +204,6 @@
 					s.log.Info(loggedMessage)
 				} else {
 					s.log.Warn(loggedMessage)
->>>>>>> 798afc81
 				}
 			}
 			return false
