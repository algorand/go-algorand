--- conflicted
+++ resolved
@@ -510,7 +510,6 @@
 				return
 			}
 
-<<<<<<< HEAD
 			fetchTime := time.Now()
 			fetchDur := fetchTime.Sub(s.prevBlockFetchTime)
 			s.prevBlockFetchTime = fetchTime
@@ -520,9 +519,6 @@
 				limitedParallelRequests = minParallelRequests
 			}
 
-			// TODO: Remove this.  It's just for debugging.
-			s.log.Infof("ROUND COMPLETE (%d): parallel requests (%d): active downloads (%d)", firstRound-1, limitedParallelRequests, len(completed))
-=======
 			// if ledger is busy, pause for some time to let the fetchAndWrite goroutines to finish fetching in-flight blocks.
 			start := time.Now()
 			for (s.ledger.IsWritingCatchpointDataFile() || s.ledger.IsBehindCommittingDeltas()) && time.Since(start) < s.deadlineTimeout {
@@ -530,7 +526,6 @@
 			}
 
 			// if ledger is still busy after s.deadlineTimeout timeout then abort the current pipelinedFetch invocation.
->>>>>>> f5d901ae
 
 			// if we're writing a catchpoint file, stop catching up to reduce the memory pressure. Once we finish writing the file we
 			// could resume with the catchup.
