--- conflicted
+++ resolved
@@ -526,10 +526,7 @@
 // This was a bug where the resetRequestPenalty was not bounding the returned rank, and was having download failures.
 // Initializing rankSamples to 0 makes this works, since the dropped value subtracts 0 from rankSum.
 func TestClassUpperBound(t *testing.T) {
-<<<<<<< HEAD
-=======
-	partitiontest.PartitionTest(t)
->>>>>>> 099cdd23
+	partitiontest.PartitionTest(t)
 
 	peers1 := []network.Peer{&mockHTTPPeer{address: "a1"}, &mockHTTPPeer{address: "a2"}}
 	pClass := peerClass{initialRank: peerRankInitialSecondPriority, peerClass: network.PeersPhonebookArchivers}
@@ -563,10 +560,7 @@
 // This was a bug where the resetRequestPenalty was not bounding the returned rank, and the rankSum was not
 // initialized to give the average of class.initialRank
 func TestClassLowerBound(t *testing.T) {
-<<<<<<< HEAD
-=======
-	partitiontest.PartitionTest(t)
->>>>>>> 099cdd23
+	partitiontest.PartitionTest(t)
 
 	peers1 := []network.Peer{&mockHTTPPeer{address: "a1"}, &mockHTTPPeer{address: "a2"}}
 	pClass := peerClass{initialRank: peerRankInitialSecondPriority, peerClass: network.PeersPhonebookArchivers}
@@ -595,10 +589,7 @@
 
 // TestEviction tests that the peer is evicted after several download failures, and it handles same address for different peer classes
 func TestEvictionAndUpgrade(t *testing.T) {
-<<<<<<< HEAD
-=======
-	partitiontest.PartitionTest(t)
->>>>>>> 099cdd23
+	partitiontest.PartitionTest(t)
 
 	peers1 := []network.Peer{&mockHTTPPeer{address: "a1"}}
 	peers2 := []network.Peer{&mockHTTPPeer{address: "a1"}}
