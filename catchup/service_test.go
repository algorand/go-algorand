// Copyright (C) 2019-2021 Algorand, Inc.
// This file is part of go-algorand
//
// go-algorand is free software: you can redistribute it and/or modify
// it under the terms of the GNU Affero General Public License as
// published by the Free Software Foundation, either version 3 of the
// License, or (at your option) any later version.
//
// go-algorand is distributed in the hope that it will be useful,
// but WITHOUT ANY WARRANTY; without even the implied warranty of
// MERCHANTABILITY or FITNESS FOR A PARTICULAR PURPOSE.  See the
// GNU Affero General Public License for more details.
//
// You should have received a copy of the GNU Affero General Public License
// along with go-algorand.  If not, see <https://www.gnu.org/licenses/>.

package catchup

import (
	"context"
	"errors"
	"math/rand"
	"sync"
	"sync/atomic"
	"testing"
	"time"

	"github.com/algorand/go-deadlock"
	"github.com/stretchr/testify/require"

	"github.com/algorand/go-algorand/agreement"
	"github.com/algorand/go-algorand/config"
	"github.com/algorand/go-algorand/crypto"
	"github.com/algorand/go-algorand/data"
	"github.com/algorand/go-algorand/data/basics"
	"github.com/algorand/go-algorand/data/bookkeeping"
	"github.com/algorand/go-algorand/data/committee"
	"github.com/algorand/go-algorand/ledger"
	"github.com/algorand/go-algorand/logging"
	"github.com/algorand/go-algorand/network"
	"github.com/algorand/go-algorand/protocol"
	"github.com/algorand/go-algorand/rpcs"
	"github.com/algorand/go-algorand/test/partitiontest"
	"github.com/algorand/go-algorand/util/execpool"
)

var defaultConfig = config.GetDefaultLocal()
var poolAddr = basics.Address{0xff, 0xff, 0xff, 0xff, 0xff, 0xff, 0xff, 0xff, 0xff, 0xff, 0xff, 0xff, 0xff, 0xff, 0xff, 0xff, 0xff, 0xff, 0xff, 0xff, 0xff, 0xff, 0xff, 0xff, 0xff, 0xff, 0xff, 0xff, 0xff, 0xff, 0xff, 0xff}
var sinkAddr = basics.Address{0x7, 0xda, 0xcb, 0x4b, 0x6d, 0x9e, 0xd1, 0x41, 0xb1, 0x75, 0x76, 0xbd, 0x45, 0x9a, 0xe6, 0x42, 0x1d, 0x48, 0x6d, 0xa3, 0xd4, 0xef, 0x22, 0x47, 0xc4, 0x9, 0xa3, 0x96, 0xb8, 0x2e, 0xa2, 0x21}

// Mocked Fetcher will mock UniversalFetcher
type MockedFetcher struct {
	ledger      Ledger
	timeout     bool
	tries       map[basics.Round]int
	latency     time.Duration
	predictable bool
	mu          deadlock.Mutex
}

func (m *MockedFetcher) fetchBlock(ctx context.Context, round basics.Round, peer network.Peer) (*bookkeeping.Block, *agreement.Certificate, time.Duration, error) {
	if m.OutOfPeers(round) {
		return nil, nil, time.Duration(0), nil
	}
	if m.timeout {
		time.Sleep(time.Duration(config.GetDefaultLocal().CatchupHTTPBlockFetchTimeoutSec)*time.Second + time.Second)
	}
	time.Sleep(m.latency)

	if !m.predictable {
		// Add random delay to get it out of sync
		time.Sleep(time.Duration(rand.Int()%50) * time.Millisecond)
	}
	block, err := m.ledger.Block(round)
	if round > m.ledger.LastRound() {
		return nil, nil, time.Duration(0), errors.New("no block")
	} else if err != nil {
		panic(err)
	}

	var cert agreement.Certificate
	cert.Proposal.BlockDigest = block.Digest()
	return &block, &cert, time.Duration(0), nil
}

func (m *MockedFetcher) NumPeers() int {
	return 10
}

func (m *MockedFetcher) OutOfPeers(round basics.Round) bool {
	m.mu.Lock()
	defer m.mu.Unlock()

	if _, ok := m.tries[round]; !ok {
		m.tries[round] = 0
	}
	m.tries[round]++
	return m.tries[round] > m.NumPeers()
}

func (m *MockedFetcher) Close() { // noop
}

type mockedAuthenticator struct {
	mu deadlock.Mutex

	errorRound int
	fail       bool
}

func (auth *mockedAuthenticator) Authenticate(blk *bookkeeping.Block, cert *agreement.Certificate) error {
	auth.mu.Lock()
	defer auth.mu.Unlock()

	if (auth.errorRound >= 0 && basics.Round(auth.errorRound) == blk.Round()) || auth.fail {
		// change reply so that block is malformed
		return errors.New("mockedAuthenticator: block is malformed")
	}
	return nil
}

func (auth *mockedAuthenticator) Quit() {}

func (auth *mockedAuthenticator) alter(errorRound int, fail bool) {
	auth.mu.Lock()
	defer auth.mu.Unlock()

	auth.errorRound = errorRound
	auth.fail = fail
}

func TestServiceFetchBlocksSameRange(t *testing.T) {
	partitiontest.PartitionTest(t)

	// Make Ledgers
	local := new(mockedLedger)
	local.blocks = append(local.blocks, bookkeeping.Block{})

	remote, _, blk, err := buildTestLedger(t, bookkeeping.Block{})
	if err != nil {
		t.Fatal(err)
		return
	}
	addBlocks(t, remote, blk, 10)

	// Create a network and block service
	blockServiceConfig := config.GetDefaultLocal()
	net := &httpTestPeerSource{}
	ls := rpcs.MakeBlockService(logging.Base(), blockServiceConfig, remote, net, "test genesisID")

	nodeA := basicRPCNode{}
	nodeA.RegisterHTTPHandler(rpcs.BlockServiceBlockPath, ls)
	nodeA.start()
	defer nodeA.stop()
	rootURL := nodeA.rootURL()
	net.addPeer(rootURL)

	// Make Service
	syncer := MakeService(logging.Base(), defaultConfig, net, local, &mockedAuthenticator{errorRound: -1}, nil, nil)

	syncer.testStart()
	syncer.sync()
	rr, lr := remote.LastRound(), local.LastRound()
	require.Equal(t, rr, lr)
}

type periodicSyncLogger struct {
	logging.Logger
	WarnfCallback func(string, ...interface{})
}

func (cl *periodicSyncLogger) Warnf(s string, args ...interface{}) {
	// filter out few non-interesting warnings.
	switch s {
	case "fetchAndWrite(%v): lookback block doesn't exist, cannot authenticate new block":
		return
	case "fetchAndWrite(%v): cert did not authenticate block (attempt %d): %v":
		return
	}
	cl.Logger.Warnf(s, args...)
}

func TestPeriodicSync(t *testing.T) {
<<<<<<< HEAD
=======
	partitiontest.PartitionTest(t)

>>>>>>> 099cdd23
	// Make Ledger
	local := new(mockedLedger)
	local.blocks = append(local.blocks, bookkeeping.Block{})

	remote, _, blk, err := buildTestLedger(t, bookkeeping.Block{})
	if err != nil {
		t.Fatal(err)
		return
	}
	addBlocks(t, remote, blk, 10)

	// Create a network and block service
	blockServiceConfig := config.GetDefaultLocal()
	net := &httpTestPeerSource{}
	ls := rpcs.MakeBlockService(logging.Base(), blockServiceConfig, remote, net, "test genesisID")

	nodeA := basicRPCNode{}
	nodeA.RegisterHTTPHandler(rpcs.BlockServiceBlockPath, ls)
	nodeA.start()
	defer nodeA.stop()
	rootURL := nodeA.rootURL()
	net.addPeer(rootURL)

	auth := &mockedAuthenticator{fail: true}
	initialLocalRound := local.LastRound()
	require.True(t, 0 == initialLocalRound)

	// Make Service
	s := MakeService(logging.Base(), defaultConfig, net, local, auth, nil, nil)
	s.log = &periodicSyncLogger{Logger: logging.Base()}
	s.deadlineTimeout = 2 * time.Second

	s.Start()
	defer s.Stop()
	// wait past the initial sync - which is known to fail due to the above "auth"
	time.Sleep(s.deadlineTimeout*2 - 200*time.Millisecond)
	require.Equal(t, initialLocalRound, local.LastRound())
	auth.alter(-1, false)

	// wait until the catchup is done. Since we've might have missed the sleep window, we need to wait
	// until the synchronization is complete.
	waitStart := time.Now()
	for time.Now().Sub(waitStart) < 10*s.deadlineTimeout {
		if remote.LastRound() == local.LastRound() {
			break
		}
		time.Sleep(20 * time.Millisecond)
	}
	// Asserts that the last block is the one we expect
	rr, lr := remote.LastRound(), local.LastRound()
	require.Equal(t, rr, lr)

	for r := basics.Round(1); r < remote.LastRound(); r++ {
		localBlock, err := local.Block(r)
		require.NoError(t, err)
		remoteBlock, err := remote.Block(r)
		require.NoError(t, err)
		require.Equal(t, remoteBlock.Hash(), localBlock.Hash())
	}
}

func TestServiceFetchBlocksOneBlock(t *testing.T) {
	partitiontest.PartitionTest(t)

	// Make Ledger
	numBlocks := 10
	local := new(mockedLedger)
	local.blocks = append(local.blocks, bookkeeping.Block{})
	lastRoundAtStart := local.LastRound()

	remote, _, blk, err := buildTestLedger(t, bookkeeping.Block{})
	if err != nil {
		t.Fatal(err)
		return
	}
	addBlocks(t, remote, blk, numBlocks-1)

	// Create a network and block service
	blockServiceConfig := config.GetDefaultLocal()
	net := &httpTestPeerSource{}
	ls := rpcs.MakeBlockService(logging.Base(), blockServiceConfig, remote, net, "test genesisID")

	nodeA := basicRPCNode{}
	nodeA.RegisterHTTPHandler(rpcs.BlockServiceBlockPath, ls)
	nodeA.start()
	defer nodeA.stop()
	rootURL := nodeA.rootURL()
	net.addPeer(rootURL)

	// Make Service
	s := MakeService(logging.Base(), defaultConfig, net, local, &mockedAuthenticator{errorRound: -1}, nil, nil)

	// Get last round

	// Start the service ( dummy )
	s.testStart()

	// Fetch blocks
	s.sync()

	// Asserts that the last block is the one we expect
	require.Equal(t, lastRoundAtStart+basics.Round(numBlocks), local.LastRound())

	// Get the same block we wrote
	block, _, _, err := makeUniversalBlockFetcher(logging.Base(),
		net,
		defaultConfig).fetchBlock(context.Background(), lastRoundAtStart+1, net.peers[0])

	require.NoError(t, err)

	//Check we wrote the correct block
	localBlock, err := local.Block(lastRoundAtStart + 1)
	require.NoError(t, err)
	require.Equal(t, *block, localBlock)
}

// TestAbruptWrites emulates the fact that the agreement can also generate new rounds
// When caught up, and the agreement service is taking the lead, the sync() stops and
// yields to the agreement. Agreement is emulated by the go func() loop in the test
func TestAbruptWrites(t *testing.T) {
	partitiontest.PartitionTest(t)

	numberOfBlocks := 100

	if testing.Short() {
		numberOfBlocks = 10
	}

	// Make Ledger
	local := new(mockedLedger)
	local.blocks = append(local.blocks, bookkeeping.Block{})

	lastRound := local.LastRound()

	remote, _, blk, err := buildTestLedger(t, bookkeeping.Block{})
	if err != nil {
		t.Fatal(err)
		return
	}
	addBlocks(t, remote, blk, numberOfBlocks-1)

	// Create a network and block service
	blockServiceConfig := config.GetDefaultLocal()
	net := &httpTestPeerSource{}
	ls := rpcs.MakeBlockService(logging.Base(), blockServiceConfig, remote, net, "test genesisID")

	nodeA := basicRPCNode{}
	nodeA.RegisterHTTPHandler(rpcs.BlockServiceBlockPath, ls)
	nodeA.start()
	defer nodeA.stop()
	rootURL := nodeA.rootURL()
	net.addPeer(rootURL)

	// Make Service
	s := MakeService(logging.Base(), defaultConfig, net, local, &mockedAuthenticator{errorRound: -1}, nil, nil)

	var wg sync.WaitGroup
	wg.Add(1)
	go func() {
		defer wg.Done()
		for i := basics.Round(lastRound + 1); i <= basics.Round(numberOfBlocks); i++ {
			time.Sleep(time.Duration(rand.Uint32()%5) * time.Millisecond)
			blk, err := remote.Block(i)
			require.NoError(t, err)
			var cert agreement.Certificate
			cert.Proposal.BlockDigest = blk.Digest()
			err = local.AddBlock(blk, cert)
			require.NoError(t, err)
		}
	}()

	// Start the service ( dummy )
	s.testStart()

	s.sync()
	wg.Wait()
	require.Equal(t, remote.LastRound(), local.LastRound())
}

func TestServiceFetchBlocksMultiBlocks(t *testing.T) {
	partitiontest.PartitionTest(t)

	// Make Ledger
	numberOfBlocks := basics.Round(100)
	if testing.Short() {
		numberOfBlocks = basics.Round(10)
	}
	local := new(mockedLedger)
	local.blocks = append(local.blocks, bookkeeping.Block{})

	lastRoundAtStart := local.LastRound()

	remote, _, blk, err := buildTestLedger(t, bookkeeping.Block{})
	if err != nil {
		t.Fatal(err)
		return
	}
	addBlocks(t, remote, blk, int(numberOfBlocks)-1)

	// Create a network and block service
	blockServiceConfig := config.GetDefaultLocal()
	net := &httpTestPeerSource{}
	ls := rpcs.MakeBlockService(logging.Base(), blockServiceConfig, remote, net, "test genesisID")

	nodeA := basicRPCNode{}
	nodeA.RegisterHTTPHandler(rpcs.BlockServiceBlockPath, ls)
	nodeA.start()
	defer nodeA.stop()
	rootURL := nodeA.rootURL()
	net.addPeer(rootURL)

	// Make Service
	syncer := MakeService(logging.Base(), defaultConfig, net, local, &mockedAuthenticator{errorRound: -1}, nil, nil)
	fetcher := makeUniversalBlockFetcher(logging.Base(), net, defaultConfig)

	// Start the service ( dummy )
	syncer.testStart()

	// Fetch blocks
	syncer.sync()

	// Asserts that the last block is the one we expect
	require.Equal(t, lastRoundAtStart+numberOfBlocks, local.LastRound())

	for i := basics.Round(1); i <= numberOfBlocks; i++ {
		// Get the same block we wrote
		blk, _, _, err2 := fetcher.fetchBlock(context.Background(), i, net.GetPeers()[0])
		require.NoError(t, err2)

		// Check we wrote the correct block
		localBlock, err := local.Block(i)
		require.NoError(t, err)
		require.Equal(t, *blk, localBlock)
		return
	}
}

func TestServiceFetchBlocksMalformed(t *testing.T) {
	partitiontest.PartitionTest(t)

	// Make Ledger
	numBlocks := 10
	local := new(mockedLedger)
	local.blocks = append(local.blocks, bookkeeping.Block{})

	lastRoundAtStart := local.LastRound()

	remote, _, blk, err := buildTestLedger(t, bookkeeping.Block{})
	if err != nil {
		t.Fatal(err)
		return
	}
	addBlocks(t, remote, blk, numBlocks-1)

	// Create a network and block service
	blockServiceConfig := config.GetDefaultLocal()
	net := &httpTestPeerSource{}
	ls := rpcs.MakeBlockService(logging.Base(), blockServiceConfig, remote, net, "test genesisID")

	nodeA := basicRPCNode{}
	nodeA.RegisterHTTPHandler(rpcs.BlockServiceBlockPath, ls)
	nodeA.start()
	defer nodeA.stop()
	rootURL := nodeA.rootURL()
	net.addPeer(rootURL)

	// Make Service
	s := MakeService(logging.Base(), defaultConfig, net, local, &mockedAuthenticator{errorRound: int(lastRoundAtStart + 1)}, nil, nil)
	s.log = &periodicSyncLogger{Logger: logging.Base()}

	// Start the service ( dummy )
	s.testStart()

	s.sync()
	require.Equal(t, lastRoundAtStart, local.LastRound())
	// maybe check all peers/clients are closed here?
	//require.True(t, s.fetcherFactory.(*MockedFetcherFactory).fetcher.client.closed)
}

// Test the interruption in the initial loop
// This cannot happen in practice, but is used to test the code.
func TestOnSwitchToUnSupportedProtocol1(t *testing.T) {
	partitiontest.PartitionTest(t)

	lastRoundRemote := 5
	lastRoundLocal := 0
	roundWithSwitchOn := 0
	local, remote := helperTestOnSwitchToUnSupportedProtocol(t, lastRoundRemote, lastRoundLocal, roundWithSwitchOn, 0)

	// Last supported round is 0, but is guaranteed
	// to stop after 2 rounds.

	// SeedLookback is 2, which allows two parallel fetches.
	// i.e. rounds 1 and 2 may be simultaneously fetched.
	require.Less(t, int(local.LastRound()), 3)
	require.Equal(t, lastRoundRemote, int(remote.LastRound()))
	remote.Ledger.Close()
}

// Test the interruption in "the rest" loop
func TestOnSwitchToUnSupportedProtocol2(t *testing.T) {
	partitiontest.PartitionTest(t)

	lastRoundRemote := 10
	lastRoundLocal := 7
	roundWithSwitchOn := 5
	local, remote := helperTestOnSwitchToUnSupportedProtocol(t, lastRoundRemote, lastRoundLocal, roundWithSwitchOn, 0)
	for r := 1; r <= lastRoundLocal; r++ {
		blk, err := local.Block(basics.Round(r))
		require.NoError(t, err)
		require.Equal(t, r, int(blk.Round()))
	}
	require.Equal(t, lastRoundLocal, int(local.LastRound()))
	require.Equal(t, lastRoundRemote, int(remote.LastRound()))
	remote.Ledger.Close()
}

// Test the interruption with short notice (less than
// SeedLookback or the number of parallel fetches which in the
// test is the same: 2)
// This can not happen in practice, because there will be
// enough rounds for the protocol upgrade notice.
func TestOnSwitchToUnSupportedProtocol3(t *testing.T) {
	partitiontest.PartitionTest(t)

	lastRoundRemote := 14
	lastRoundLocal := 7
	roundWithSwitchOn := 7
	local, remote := helperTestOnSwitchToUnSupportedProtocol(t, lastRoundRemote, lastRoundLocal, roundWithSwitchOn, 0)
	for r := 1; r <= lastRoundLocal; r = r + 1 {
		blk, err := local.Block(basics.Round(r))
		require.NoError(t, err)
		require.Equal(t, r, int(blk.Round()))
	}
	// Since round with switch on (7) can be fetched
	// Simultaneously with round 8, round 8 might also be
	// fetched.
	require.Less(t, int(local.LastRound()), lastRoundLocal+2)
	require.Equal(t, lastRoundRemote, int(remote.LastRound()))
	remote.Ledger.Close()
}

// Test the interruption with short notice (less than
// SeedLookback or the number of parallel fetches which in the
// test is the same: 2)
// This case is a variation of the previous case. This may
// happen when the catchup service restart at the round when
// an upgrade happens.
func TestOnSwitchToUnSupportedProtocol4(t *testing.T) {
	partitiontest.PartitionTest(t)

	lastRoundRemote := 14
	lastRoundLocal := 7
	roundWithSwitchOn := 7
	roundsAlreadyInLocal := 8 // round 0 -> 7

	local, remote := helperTestOnSwitchToUnSupportedProtocol(
		t,
		lastRoundRemote,
		lastRoundLocal,
		roundWithSwitchOn,
		roundsAlreadyInLocal)

	for r := 1; r <= lastRoundLocal; r = r + 1 {
		blk, err := local.Block(basics.Round(r))
		require.NoError(t, err)
		require.Equal(t, r, int(blk.Round()))
	}
	// Since round with switch on (7) is already in the
	// ledger, round 8 will not be fetched.
	require.Equal(t, int(local.LastRound()), lastRoundLocal)
	require.Equal(t, lastRoundRemote, int(remote.LastRound()))
	remote.Ledger.Close()
}

func helperTestOnSwitchToUnSupportedProtocol(
	t *testing.T,
	lastRoundRemote,
	lastRoundLocal,
	roundWithSwitchOn,
	roundsToCopy int) (Ledger, *data.Ledger) {

	// Make Ledger
	mRemote, mLocal := testingenvWithUpgrade(t, lastRoundRemote, roundWithSwitchOn, lastRoundLocal+1)

	// Copy rounds to local
	for r := 1; r < roundsToCopy; r++ {
		mLocal.blocks = append(mLocal.blocks, mRemote.blocks[r])
	}

	local := mLocal

	config := defaultConfig
	config.CatchupParallelBlocks = 2

	block1 := mRemote.blocks[1]
	remote, _, blk, err := buildTestLedger(t, block1)
	if err != nil {
		t.Fatal(err)
		return local, remote
	}
	for i := 1; i < lastRoundRemote; i++ {
		blk.NextProtocolSwitchOn = mRemote.blocks[i+1].NextProtocolSwitchOn
		blk.NextProtocol = mRemote.blocks[i+1].NextProtocol
		// Adds blk.BlockHeader.Round + 1
		addBlocks(t, remote, blk, 1)
		blk.BlockHeader.Round++
	}

	// Create a network and block service
	net := &httpTestPeerSource{}
	ls := rpcs.MakeBlockService(logging.Base(), config, remote, net, "test genesisID")

	nodeA := basicRPCNode{}
	nodeA.RegisterHTTPHandler(rpcs.BlockServiceBlockPath, ls)
	nodeA.start()
	defer nodeA.stop()
	rootURL := nodeA.rootURL()
	net.addPeer(rootURL)

	// Make Service
	s := MakeService(logging.Base(), config, net, local, &mockedAuthenticator{errorRound: -1}, nil, nil)
	s.deadlineTimeout = 2 * time.Second
	s.Start()
	defer s.Stop()

	<-s.done
	return local, remote
}

const defaultRewardUnit = 1e6

type mockedLedger struct {
	mu     deadlock.Mutex
	blocks []bookkeeping.Block
	chans  map[basics.Round]chan struct{}
}

func (m *mockedLedger) NextRound() basics.Round {
	return m.LastRound() + 1
}

func (m *mockedLedger) LastRound() basics.Round {
	m.mu.Lock()
	defer m.mu.Unlock()
	return m.lastRound()
}

func (m *mockedLedger) lastRound() basics.Round {
	return m.blocks[len(m.blocks)-1].Round()
}

func (m *mockedLedger) AddBlock(blk bookkeeping.Block, cert agreement.Certificate) error {
	m.mu.Lock()
	defer m.mu.Unlock()
	lastRound := m.lastRound()

	if blk.Round() > lastRound+1 {
		return errors.New("mockedLedger.AddBlock: bad block round provided")
	}

	if blk.Round() < lastRound+1 {
		return nil
	}

	m.blocks = append(m.blocks, blk)
	for r, ch := range m.chans {
		if r <= blk.Round() {
			close(ch)
			delete(m.chans, r)
		}
	}
	return nil
}

func (m *mockedLedger) Validate(ctx context.Context, blk bookkeeping.Block, executionPool execpool.BacklogPool) (*ledger.ValidatedBlock, error) {
	return nil, nil
}

func (m *mockedLedger) AddValidatedBlock(vb ledger.ValidatedBlock, cert agreement.Certificate) error {
	return nil
}

func (m *mockedLedger) ConsensusParams(r basics.Round) (config.ConsensusParams, error) {
	m.mu.Lock()
	defer m.mu.Unlock()
	return config.Consensus[protocol.ConsensusCurrentVersion], nil
}

func (m *mockedLedger) Wait(r basics.Round) chan struct{} {
	m.mu.Lock()
	defer m.mu.Unlock()

	lastRound := m.lastRound()
	if lastRound >= r {
		ch := make(chan struct{})
		close(ch)
		return ch
	}

	if m.chans == nil {
		m.chans = make(map[basics.Round]chan struct{})
	}
	if _, ok := m.chans[r]; !ok {
		ch := make(chan struct{})
		m.chans[r] = ch
	}
	return m.chans[r]
}

func (m *mockedLedger) Block(r basics.Round) (bookkeeping.Block, error) {
	m.mu.Lock()
	defer m.mu.Unlock()
	if r > m.lastRound() {
		return bookkeeping.Block{}, errors.New("mockedLedger.Block: round too high")
	}
	return m.blocks[r], nil
}

func (m *mockedLedger) Lookup(basics.Round, basics.Address) (basics.AccountData, error) {
	return basics.AccountData{}, errors.New("not needed for mockedLedger")
}
func (m *mockedLedger) Circulation(basics.Round) (basics.MicroAlgos, error) {
	return basics.MicroAlgos{}, errors.New("not needed for mockedLedger")
}
func (m *mockedLedger) ConsensusVersion(basics.Round) (protocol.ConsensusVersion, error) {
	return protocol.ConsensusCurrentVersion, nil
}
func (m *mockedLedger) EnsureBlock(block *bookkeeping.Block, c agreement.Certificate) {
	m.AddBlock(*block, c)
}
func (m *mockedLedger) Seed(basics.Round) (committee.Seed, error) {
	return committee.Seed{}, errors.New("not needed for mockedLedger")
}

func (m *mockedLedger) LookupDigest(basics.Round) (crypto.Digest, error) {
	return crypto.Digest{}, errors.New("not needed for mockedLedger")
}

func (m *mockedLedger) IsWritingCatchpointFile() bool {
	return false
}

func testingenvWithUpgrade(
	t testing.TB,
	numBlocks,
	roundWithSwitchOn,
	upgradeRound int) (ledger, emptyLedger *mockedLedger) {

	mLedger := new(mockedLedger)
	mEmptyLedger := new(mockedLedger)

	var blk bookkeeping.Block
	blk.CurrentProtocol = protocol.ConsensusCurrentVersion
	mLedger.blocks = append(mLedger.blocks, blk)
	mEmptyLedger.blocks = append(mEmptyLedger.blocks, blk)

	for i := 1; i <= numBlocks; i++ {
		blk = bookkeeping.MakeBlock(blk.BlockHeader)
		if roundWithSwitchOn <= i {
			modifierBlk := blk
			blkh := &modifierBlk.BlockHeader
			blkh.NextProtocolSwitchOn = basics.Round(upgradeRound)
			blkh.NextProtocol = protocol.ConsensusVersion("some-unsupported-protocol")

			mLedger.blocks = append(mLedger.blocks, modifierBlk)
			continue
		}

		mLedger.blocks = append(mLedger.blocks, blk)
	}

	return mLedger, mEmptyLedger
}

type MockVoteVerifier struct{}

func (avv *MockVoteVerifier) Quit() {
}
func (avv *MockVoteVerifier) Parallelism() int {
	return 1
}

// Start the catchup service, without starting the periodic sync.
func (s *Service) testStart() {
	s.done = make(chan struct{})
	s.ctx, s.cancel = context.WithCancel(context.Background())
	s.InitialSyncDone = make(chan struct{})
}

func TestCatchupUnmatchedCertificate(t *testing.T) {
	partitiontest.PartitionTest(t)

	// Make Ledger
	numBlocks := 10
	local := new(mockedLedger)
	local.blocks = append(local.blocks, bookkeeping.Block{})
	lastRoundAtStart := local.LastRound()

	remote, _, blk, err := buildTestLedger(t, bookkeeping.Block{})
	if err != nil {
		t.Fatal(err)
		return
	}
	addBlocks(t, remote, blk, numBlocks-1)

	// Create a network and block service
	blockServiceConfig := config.GetDefaultLocal()
	net := &httpTestPeerSource{}
	ls := rpcs.MakeBlockService(logging.Base(), blockServiceConfig, remote, net, "test genesisID")

	nodeA := basicRPCNode{}
	nodeA.RegisterHTTPHandler(rpcs.BlockServiceBlockPath, ls)
	nodeA.start()
	defer nodeA.stop()
	rootURL := nodeA.rootURL()
	net.addPeer(rootURL)

	// Make Service
	s := MakeService(logging.Base(), defaultConfig, net, local, &mockedAuthenticator{errorRound: int(lastRoundAtStart + 1)}, nil, nil)
	s.testStart()
	for roundNumber := 2; roundNumber < 10; roundNumber += 3 {
		pc := &PendingUnmatchedCertificate{
			Cert: agreement.Certificate{
				Round: basics.Round(roundNumber),
			},
			VoteVerifier: agreement.MakeAsyncVoteVerifier(nil),
		}
		block, _ := remote.Block(basics.Round(roundNumber))
		pc.Cert.Proposal.BlockDigest = block.Digest()
		s.syncCert(pc)
	}
}

// TestCreatePeerSelector tests if the correct peer selector coonfigurations are prepared
func TestCreatePeerSelector(t *testing.T) {
	partitiontest.PartitionTest(t)

	// Make Service
	cfg := defaultConfig

	cfg.EnableCatchupFromArchiveServers = true

	cfg.NetAddress = "someAddress"
	s := MakeService(logging.Base(), cfg, &httpTestPeerSource{}, new(mockedLedger), &mockedAuthenticator{errorRound: int(0 + 1)}, nil, nil)
	ps := s.createPeerSelector(true)
	require.Equal(t, 4, len(ps.peerClasses))
	require.Equal(t, peerRankInitialFirstPriority, ps.peerClasses[0].initialRank)
	require.Equal(t, peerRankInitialSecondPriority, ps.peerClasses[1].initialRank)
	require.Equal(t, peerRankInitialThirdPriority, ps.peerClasses[2].initialRank)
	require.Equal(t, peerRankInitialFourthPriority, ps.peerClasses[3].initialRank)

	require.Equal(t, network.PeersConnectedOut, ps.peerClasses[0].peerClass)
	require.Equal(t, network.PeersPhonebookArchivers, ps.peerClasses[1].peerClass)
	require.Equal(t, network.PeersPhonebookRelays, ps.peerClasses[2].peerClass)
	require.Equal(t, network.PeersConnectedIn, ps.peerClasses[3].peerClass)

	// cfg.EnableCatchupFromArchiveServers = true; cfg.NetAddress == ""; pipelineFetch = true;
	cfg.EnableCatchupFromArchiveServers = true
	cfg.NetAddress = ""
	s = MakeService(logging.Base(), cfg, &httpTestPeerSource{}, new(mockedLedger), &mockedAuthenticator{errorRound: int(0 + 1)}, nil, nil)
	ps = s.createPeerSelector(true)
	require.Equal(t, 3, len(ps.peerClasses))
	require.Equal(t, peerRankInitialFirstPriority, ps.peerClasses[0].initialRank)
	require.Equal(t, peerRankInitialSecondPriority, ps.peerClasses[1].initialRank)
	require.Equal(t, peerRankInitialThirdPriority, ps.peerClasses[2].initialRank)

	require.Equal(t, network.PeersPhonebookArchivers, ps.peerClasses[0].peerClass)
	require.Equal(t, network.PeersConnectedOut, ps.peerClasses[1].peerClass)
	require.Equal(t, network.PeersPhonebookRelays, ps.peerClasses[2].peerClass)

	// cfg.EnableCatchupFromArchiveServers = true;  cfg.NetAddress != ""; pipelineFetch = false
	cfg.EnableCatchupFromArchiveServers = true
	cfg.NetAddress = "someAddress"
	s = MakeService(logging.Base(), cfg, &httpTestPeerSource{}, new(mockedLedger), &mockedAuthenticator{errorRound: int(0 + 1)}, nil, nil)
	ps = s.createPeerSelector(false)

	require.Equal(t, 4, len(ps.peerClasses))
	require.Equal(t, peerRankInitialFirstPriority, ps.peerClasses[0].initialRank)
	require.Equal(t, peerRankInitialSecondPriority, ps.peerClasses[1].initialRank)
	require.Equal(t, peerRankInitialThirdPriority, ps.peerClasses[2].initialRank)
	require.Equal(t, peerRankInitialFourthPriority, ps.peerClasses[3].initialRank)

	require.Equal(t, network.PeersConnectedOut, ps.peerClasses[0].peerClass)
	require.Equal(t, network.PeersConnectedIn, ps.peerClasses[1].peerClass)
	require.Equal(t, network.PeersPhonebookRelays, ps.peerClasses[2].peerClass)
	require.Equal(t, network.PeersPhonebookArchivers, ps.peerClasses[3].peerClass)

	// cfg.EnableCatchupFromArchiveServers = true; cfg.NetAddress == ""; pipelineFetch = false
	cfg.EnableCatchupFromArchiveServers = true
	cfg.NetAddress = ""
	s = MakeService(logging.Base(), cfg, &httpTestPeerSource{}, new(mockedLedger), &mockedAuthenticator{errorRound: int(0 + 1)}, nil, nil)
	ps = s.createPeerSelector(false)

	require.Equal(t, 3, len(ps.peerClasses))
	require.Equal(t, peerRankInitialFirstPriority, ps.peerClasses[0].initialRank)
	require.Equal(t, peerRankInitialSecondPriority, ps.peerClasses[1].initialRank)
	require.Equal(t, peerRankInitialThirdPriority, ps.peerClasses[2].initialRank)

	require.Equal(t, network.PeersConnectedOut, ps.peerClasses[0].peerClass)
	require.Equal(t, network.PeersPhonebookRelays, ps.peerClasses[1].peerClass)
	require.Equal(t, network.PeersPhonebookArchivers, ps.peerClasses[2].peerClass)

	// cfg.EnableCatchupFromArchiveServers = false; cfg.NetAddress != ""; pipelineFetch = true
	cfg.EnableCatchupFromArchiveServers = false
	cfg.NetAddress = "someAddress"
	s = MakeService(logging.Base(), cfg, &httpTestPeerSource{}, new(mockedLedger), &mockedAuthenticator{errorRound: int(0 + 1)}, nil, nil)
	ps = s.createPeerSelector(true)

	require.Equal(t, 3, len(ps.peerClasses))
	require.Equal(t, peerRankInitialFirstPriority, ps.peerClasses[0].initialRank)
	require.Equal(t, peerRankInitialSecondPriority, ps.peerClasses[1].initialRank)
	require.Equal(t, peerRankInitialThirdPriority, ps.peerClasses[2].initialRank)

	require.Equal(t, network.PeersConnectedOut, ps.peerClasses[0].peerClass)
	require.Equal(t, network.PeersPhonebookRelays, ps.peerClasses[1].peerClass)
	require.Equal(t, network.PeersConnectedIn, ps.peerClasses[2].peerClass)

	// cfg.EnableCatchupFromArchiveServers = false; cfg.NetAddress == ""; pipelineFetch = true
	cfg.EnableCatchupFromArchiveServers = false
	cfg.NetAddress = ""
	s = MakeService(logging.Base(), cfg, &httpTestPeerSource{}, new(mockedLedger), &mockedAuthenticator{errorRound: int(0 + 1)}, nil, nil)
	ps = s.createPeerSelector(true)

	require.Equal(t, 2, len(ps.peerClasses))
	require.Equal(t, peerRankInitialFirstPriority, ps.peerClasses[0].initialRank)
	require.Equal(t, peerRankInitialSecondPriority, ps.peerClasses[1].initialRank)

	require.Equal(t, network.PeersConnectedOut, ps.peerClasses[0].peerClass)
	require.Equal(t, network.PeersPhonebookRelays, ps.peerClasses[1].peerClass)

	// cfg.EnableCatchupFromArchiveServers = false; cfg.NetAddress != ""; pipelineFetch = false
	cfg.EnableCatchupFromArchiveServers = false
	cfg.NetAddress = "someAddress"
	s = MakeService(logging.Base(), cfg, &httpTestPeerSource{}, new(mockedLedger), &mockedAuthenticator{errorRound: int(0 + 1)}, nil, nil)
	ps = s.createPeerSelector(false)

	require.Equal(t, 3, len(ps.peerClasses))
	require.Equal(t, peerRankInitialFirstPriority, ps.peerClasses[0].initialRank)
	require.Equal(t, peerRankInitialSecondPriority, ps.peerClasses[1].initialRank)
	require.Equal(t, peerRankInitialThirdPriority, ps.peerClasses[2].initialRank)

	require.Equal(t, network.PeersConnectedOut, ps.peerClasses[0].peerClass)
	require.Equal(t, network.PeersConnectedIn, ps.peerClasses[1].peerClass)
	require.Equal(t, network.PeersPhonebookRelays, ps.peerClasses[2].peerClass)

	// cfg.EnableCatchupFromArchiveServers = false; cfg.NetAddress == ""; pipelineFetch = false
	cfg.EnableCatchupFromArchiveServers = false
	cfg.NetAddress = ""
	s = MakeService(logging.Base(), cfg, &httpTestPeerSource{}, new(mockedLedger), &mockedAuthenticator{errorRound: int(0 + 1)}, nil, nil)
	ps = s.createPeerSelector(false)

	require.Equal(t, 2, len(ps.peerClasses))
	require.Equal(t, peerRankInitialFirstPriority, ps.peerClasses[0].initialRank)
	require.Equal(t, peerRankInitialSecondPriority, ps.peerClasses[1].initialRank)

	require.Equal(t, network.PeersConnectedOut, ps.peerClasses[0].peerClass)
	require.Equal(t, network.PeersPhonebookRelays, ps.peerClasses[1].peerClass)
}

func TestServiceStartStop(t *testing.T) {
	partitiontest.PartitionTest(t)

	cfg := defaultConfig
	ledger := new(mockedLedger)
	ledger.blocks = append(ledger.blocks, bookkeeping.Block{})
	s := MakeService(logging.Base(), cfg, &httpTestPeerSource{}, ledger, &mockedAuthenticator{errorRound: int(0 + 1)}, nil, nil)
	s.Start()
	s.Stop()
	_, ok := (<-s.done)
	require.False(t, ok)
}

func TestSynchronizingTime(t *testing.T) {
	partitiontest.PartitionTest(t)

	cfg := defaultConfig
	ledger := new(mockedLedger)
	ledger.blocks = append(ledger.blocks, bookkeeping.Block{})
	s := MakeService(logging.Base(), cfg, &httpTestPeerSource{}, ledger, &mockedAuthenticator{errorRound: int(0 + 1)}, nil, nil)

	require.Equal(t, time.Duration(0), s.SynchronizingTime())
	atomic.StoreInt64(&s.syncStartNS, 1000000)
	require.NotEqual(t, time.Duration(0), s.SynchronizingTime())
}<|MERGE_RESOLUTION|>--- conflicted
+++ resolved
@@ -181,11 +181,8 @@
 }
 
 func TestPeriodicSync(t *testing.T) {
-<<<<<<< HEAD
-=======
-	partitiontest.PartitionTest(t)
-
->>>>>>> 099cdd23
+	partitiontest.PartitionTest(t)
+
 	// Make Ledger
 	local := new(mockedLedger)
 	local.blocks = append(local.blocks, bookkeeping.Block{})
