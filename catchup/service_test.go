--- conflicted
+++ resolved
@@ -40,11 +40,7 @@
 	"github.com/algorand/go-algorand/network"
 	"github.com/algorand/go-algorand/protocol"
 	"github.com/algorand/go-algorand/rpcs"
-<<<<<<< HEAD
-	"github.com/algorand/go-algorand/testpartitioning"
-=======
 	"github.com/algorand/go-algorand/test/partitiontest"
->>>>>>> 916154b5
 	"github.com/algorand/go-algorand/util/execpool"
 )
 
@@ -134,11 +130,7 @@
 }
 
 func TestServiceFetchBlocksSameRange(t *testing.T) {
-<<<<<<< HEAD
-	testpartitioning.PartitionTest(t)
-=======
-	partitiontest.PartitionTest(t)
->>>>>>> 916154b5
+	partitiontest.PartitionTest(t)
 
 	// Make Ledgers
 	local := new(mockedLedger)
@@ -189,11 +181,7 @@
 }
 
 func TestPeriodicSync(t *testing.T) {
-<<<<<<< HEAD
-	testpartitioning.PartitionTest(t)
-=======
-	partitiontest.PartitionTest(t)
->>>>>>> 916154b5
+	partitiontest.PartitionTest(t)
 
 	// Make Ledger
 	local := new(mockedLedger)
@@ -257,11 +245,7 @@
 }
 
 func TestServiceFetchBlocksOneBlock(t *testing.T) {
-<<<<<<< HEAD
-	testpartitioning.PartitionTest(t)
-=======
-	partitiontest.PartitionTest(t)
->>>>>>> 916154b5
+	partitiontest.PartitionTest(t)
 
 	// Make Ledger
 	numBlocks := 10
@@ -319,11 +303,7 @@
 // When caught up, and the agreement service is taking the lead, the sync() stops and
 // yields to the agreement. Agreement is emulated by the go func() loop in the test
 func TestAbruptWrites(t *testing.T) {
-<<<<<<< HEAD
-	testpartitioning.PartitionTest(t)
-=======
-	partitiontest.PartitionTest(t)
->>>>>>> 916154b5
+	partitiontest.PartitionTest(t)
 
 	numberOfBlocks := 100
 
@@ -383,11 +363,7 @@
 }
 
 func TestServiceFetchBlocksMultiBlocks(t *testing.T) {
-<<<<<<< HEAD
-	testpartitioning.PartitionTest(t)
-=======
-	partitiontest.PartitionTest(t)
->>>>>>> 916154b5
+	partitiontest.PartitionTest(t)
 
 	// Make Ledger
 	numberOfBlocks := basics.Round(100)
@@ -445,11 +421,7 @@
 }
 
 func TestServiceFetchBlocksMalformed(t *testing.T) {
-<<<<<<< HEAD
-	testpartitioning.PartitionTest(t)
-=======
-	partitiontest.PartitionTest(t)
->>>>>>> 916154b5
+	partitiontest.PartitionTest(t)
 
 	// Make Ledger
 	numBlocks := 10
@@ -493,11 +465,7 @@
 // Test the interruption in the initial loop
 // This cannot happen in practice, but is used to test the code.
 func TestOnSwitchToUnSupportedProtocol1(t *testing.T) {
-<<<<<<< HEAD
-	testpartitioning.PartitionTest(t)
-=======
-	partitiontest.PartitionTest(t)
->>>>>>> 916154b5
+	partitiontest.PartitionTest(t)
 
 	lastRoundRemote := 5
 	lastRoundLocal := 0
@@ -516,11 +484,7 @@
 
 // Test the interruption in "the rest" loop
 func TestOnSwitchToUnSupportedProtocol2(t *testing.T) {
-<<<<<<< HEAD
-	testpartitioning.PartitionTest(t)
-=======
-	partitiontest.PartitionTest(t)
->>>>>>> 916154b5
+	partitiontest.PartitionTest(t)
 
 	lastRoundRemote := 10
 	lastRoundLocal := 7
@@ -542,11 +506,7 @@
 // This can not happen in practice, because there will be
 // enough rounds for the protocol upgrade notice.
 func TestOnSwitchToUnSupportedProtocol3(t *testing.T) {
-<<<<<<< HEAD
-	testpartitioning.PartitionTest(t)
-=======
-	partitiontest.PartitionTest(t)
->>>>>>> 916154b5
+	partitiontest.PartitionTest(t)
 
 	lastRoundRemote := 14
 	lastRoundLocal := 7
@@ -572,11 +532,7 @@
 // happen when the catchup service restart at the round when
 // an upgrade happens.
 func TestOnSwitchToUnSupportedProtocol4(t *testing.T) {
-<<<<<<< HEAD
-	testpartitioning.PartitionTest(t)
-=======
-	partitiontest.PartitionTest(t)
->>>>>>> 916154b5
+	partitiontest.PartitionTest(t)
 
 	lastRoundRemote := 14
 	lastRoundLocal := 7
@@ -818,11 +774,7 @@
 }
 
 func TestCatchupUnmatchedCertificate(t *testing.T) {
-<<<<<<< HEAD
-	testpartitioning.PartitionTest(t)
-=======
-	partitiontest.PartitionTest(t)
->>>>>>> 916154b5
+	partitiontest.PartitionTest(t)
 
 	// Make Ledger
 	numBlocks := 10
@@ -867,11 +819,7 @@
 
 // TestCreatePeerSelector tests if the correct peer selector coonfigurations are prepared
 func TestCreatePeerSelector(t *testing.T) {
-<<<<<<< HEAD
-	testpartitioning.PartitionTest(t)
-=======
-	partitiontest.PartitionTest(t)
->>>>>>> 916154b5
+	partitiontest.PartitionTest(t)
 
 	// Make Service
 	cfg := defaultConfig
@@ -996,11 +944,7 @@
 }
 
 func TestServiceStartStop(t *testing.T) {
-<<<<<<< HEAD
-	testpartitioning.PartitionTest(t)
-=======
-	partitiontest.PartitionTest(t)
->>>>>>> 916154b5
+	partitiontest.PartitionTest(t)
 
 	cfg := defaultConfig
 	ledger := new(mockedLedger)
@@ -1013,11 +957,7 @@
 }
 
 func TestSynchronizingTime(t *testing.T) {
-<<<<<<< HEAD
-	testpartitioning.PartitionTest(t)
-=======
-	partitiontest.PartitionTest(t)
->>>>>>> 916154b5
+	partitiontest.PartitionTest(t)
 
 	cfg := defaultConfig
 	ledger := new(mockedLedger)
