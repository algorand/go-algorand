// Copyright (C) 2019-2021 Algorand, Inc.
// This file is part of go-algorand
//
// go-algorand is free software: you can redistribute it and/or modify
// it under the terms of the GNU Affero General Public License as
// published by the Free Software Foundation, either version 3 of the
// License, or (at your option) any later version.
//
// go-algorand is distributed in the hope that it will be useful,
// but WITHOUT ANY WARRANTY; without even the implied warranty of
// MERCHANTABILITY or FITNESS FOR A PARTICULAR PURPOSE.  See the
// GNU Affero General Public License for more details.
//
// You should have received a copy of the GNU Affero General Public License
// along with go-algorand.  If not, see <https://www.gnu.org/licenses/>.

package catchup

import (
	"context"
	"fmt"
	"sync"
	"time"

	"github.com/algorand/go-deadlock"

	"github.com/algorand/go-algorand/config"
	"github.com/algorand/go-algorand/data/basics"
	"github.com/algorand/go-algorand/data/bookkeeping"
	"github.com/algorand/go-algorand/ledger"
	"github.com/algorand/go-algorand/ledger/ledgercore"
	"github.com/algorand/go-algorand/logging"
	"github.com/algorand/go-algorand/network"
)

// CatchpointCatchupNodeServices defines the extenal node support needed
// for the catchpoint service to switch the node between "regular" operational mode and catchup mode.
type CatchpointCatchupNodeServices interface {
	SetCatchpointCatchupMode(bool) (newContextCh <-chan context.Context)
}

// CatchpointCatchupStats is used for querying and reporting the current state of the catchpoint catchup process
type CatchpointCatchupStats struct {
	CatchpointLabel   string
	TotalAccounts     uint64
	ProcessedAccounts uint64
	VerifiedAccounts  uint64
	TotalBlocks       uint64
	AcquiredBlocks    uint64
	VerifiedBlocks    uint64
	ProcessedBytes    uint64
	StartTime         time.Time
}

// CatchpointCatchupService represents the catchpoint catchup service.
type CatchpointCatchupService struct {
	// stats is the statistics object, updated async while downloading the ledger
	stats CatchpointCatchupStats
	// statsMu syncronizes access to stats, as we could attempt to update it while querying for it's current state
	statsMu deadlock.Mutex
	node    CatchpointCatchupNodeServices
	// ctx is the node cancelation context, used when the node is being stopped.
	ctx           context.Context
	cancelCtxFunc context.CancelFunc
	// running is a waitgroup counting the running goroutine(1), and allow us to exit cleanly.
	running sync.WaitGroup
	// ledgerAccessor is the ledger accessor used to perform ledger-level operation on the database
	ledgerAccessor ledger.CatchpointCatchupAccessor
	// stage is the current stage of the catchpoint catchup process
	stage ledger.CatchpointCatchupState
	// log is the logger object
	log logging.Logger
	// newService indicates whether this service was created after the node was running ( i.e. true ) or the node just started to find that it was previously perfoming catchup
	newService bool
	// net is the underlaying network module
	net network.GossipNode
	// ledger points to the ledger object
	ledger *ledger.Ledger
	// lastBlockHeader is the latest block we have before going into catchpoint catchup mode. We use it to serve the node status requests instead of going to the ledger.
	lastBlockHeader bookkeeping.BlockHeader
	// config is a copy of the node configuration
	config config.Local
	// abortCtx used as a syncronized flag to let us know when the user asked us to abort the catchpoint catchup process. note that it's not being used when we decided to abort
	// the catchup due to an internal issue ( such as exceeding number of retries )
	abortCtx     context.Context
	abortCtxFunc context.CancelFunc
	// blocksDownloadPeerSelector is the peer selector used for downloading blocks.
	blocksDownloadPeerSelector *peerSelector
}

// MakeResumedCatchpointCatchupService creates a catchpoint catchup service for a node that is already in catchpoint catchup mode
func MakeResumedCatchpointCatchupService(ctx context.Context, node CatchpointCatchupNodeServices, log logging.Logger, net network.GossipNode, l *ledger.Ledger, cfg config.Local) (service *CatchpointCatchupService, err error) {
	service = &CatchpointCatchupService{
		stats: CatchpointCatchupStats{
			StartTime: time.Now(),
		},
		node:           node,
		ledgerAccessor: ledger.MakeCatchpointCatchupAccessor(l, log),
		log:            log,
		newService:     false,
		net:            net,
		ledger:         l,
		config:         cfg,
	}
	service.lastBlockHeader, err = l.BlockHdr(l.Latest())
	if err != nil {
		return nil, err
	}
	err = service.loadStateVariables(ctx)
	if err != nil {
		return nil, err
	}
	service.initDownloadPeerSelector()
	return service, nil
}

// MakeNewCatchpointCatchupService creates a new catchpoint catchup service for a node that is not in catchpoint catchup mode
func MakeNewCatchpointCatchupService(catchpoint string, node CatchpointCatchupNodeServices, log logging.Logger, net network.GossipNode, l *ledger.Ledger, cfg config.Local) (service *CatchpointCatchupService, err error) {
	if catchpoint == "" {
		return nil, fmt.Errorf("MakeNewCatchpointCatchupService: catchpoint is invalid")
	}
	service = &CatchpointCatchupService{
		stats: CatchpointCatchupStats{
			CatchpointLabel: catchpoint,
			StartTime:       time.Now(),
		},
		node:           node,
		ledgerAccessor: ledger.MakeCatchpointCatchupAccessor(l, log),
		stage:          ledger.CatchpointCatchupStateInactive,
		log:            log,
		newService:     true,
		net:            net,
		ledger:         l,
		config:         cfg,
	}
	service.lastBlockHeader, err = l.BlockHdr(l.Latest())
	if err != nil {
		return nil, err
	}
	service.initDownloadPeerSelector()
	return service, nil
}

// Start starts the catchpoint catchup service ( continue in the process )
func (cs *CatchpointCatchupService) Start(ctx context.Context) {
	cs.ctx, cs.cancelCtxFunc = context.WithCancel(ctx)
	cs.abortCtx, cs.abortCtxFunc = context.WithCancel(context.Background())
	cs.running.Add(1)
	go cs.run()
}

// Abort aborts the catchpoint catchup process
func (cs *CatchpointCatchupService) Abort() {
	// In order to abort the catchpoint catchup process, we need to first set the flag of abortCtxFunc, and follow that by canceling the main context.
	// The order of these calls is crucial : The various stages are blocked on the main context. When that one expires, it uses the abort context to determine
	// if the cancelation meaning that we want to shut down the process, or aborting the catchpoint catchup completly.
	cs.abortCtxFunc()
	cs.cancelCtxFunc()
}

// Stop stops the catchpoint catchup service - unlike Abort, this is not intended to abort the process but rather to allow
// cleanup of in-memory resources for the purpose of clean shutdown.
func (cs *CatchpointCatchupService) Stop() {
	// signal the running goroutine that we want to stop
	cs.cancelCtxFunc()
	// wait for the running goroutine to terminate.
	cs.running.Wait()
	// call the abort context canceling, just to release it's goroutine.
	cs.abortCtxFunc()
}

// GetLatestBlockHeader returns the last block header that was available at the time the catchpoint catchup service started
func (cs *CatchpointCatchupService) GetLatestBlockHeader() bookkeeping.BlockHeader {
	return cs.lastBlockHeader
}

// run is the main stage-switching background service function. It switches the current stage into the correct stage handler.
func (cs *CatchpointCatchupService) run() {
	defer cs.running.Done()
	var err error
	for {
		// check if we need to abort.
		select {
		case <-cs.ctx.Done():
			return
		default:
		}

		switch cs.stage {
		case ledger.CatchpointCatchupStateInactive:
			err = cs.processStageInactive()
		case ledger.CatchpointCatchupStateLedgerDownload:
			err = cs.processStageLedgerDownload()
		case ledger.CatchpointCatchupStateLastestBlockDownload:
			err = cs.processStageLastestBlockDownload()
		case ledger.CatchpointCatchupStateBlocksDownload:
			err = cs.processStageBlocksDownload()
		case ledger.CatchpointCatchupStateSwitch:
			err = cs.processStageSwitch()
		default:
			err = cs.abort(fmt.Errorf("unexpected catchpoint catchup stage encountered : %v", cs.stage))
		}

		if cs.ctx.Err() != nil {
			if err != nil {
				cs.log.Warnf("catchpoint catchup stage error : %v", err)
			}
			continue
		}

		if err != nil {
			cs.log.Warnf("catchpoint catchup stage error : %v", err)
			time.Sleep(200 * time.Millisecond)
		}
	}
}

// loadStateVariables loads the current stage and catchpoint label from disk. It's used only in the case of catchpoint catchup recovery.
// ( i.e. the node never completed the catchup, and the node was shutdown )
func (cs *CatchpointCatchupService) loadStateVariables(ctx context.Context) (err error) {
	var label string
	label, err = cs.ledgerAccessor.GetLabel(ctx)
	if err != nil {
		return err
	}
	cs.statsMu.Lock()
	cs.stats.CatchpointLabel = label
	cs.statsMu.Unlock()

	cs.stage, err = cs.ledgerAccessor.GetState(ctx)
	if err != nil {
		return err
	}
	return nil
}

// processStageInactive is the first catchpoint stage. It stores the desired label for catching up, so that if the catchpoint catchup is interrupted
// it could be resumed from that point.
func (cs *CatchpointCatchupService) processStageInactive() (err error) {
	cs.statsMu.Lock()
	label := cs.stats.CatchpointLabel
	cs.statsMu.Unlock()
	err = cs.ledgerAccessor.SetLabel(cs.ctx, label)
	if err != nil {
		return cs.abort(fmt.Errorf("processStageInactive failed to set a catchpoint label : %v", err))
	}
	err = cs.updateStage(ledger.CatchpointCatchupStateLedgerDownload)
	if err != nil {
		return cs.abort(fmt.Errorf("processStageInactive failed to update stage : %v", err))
	}
	if cs.newService {
		// we need to let the node know that it should shut down all the unneed services to avoid clashes.
		cs.updateNodeCatchupMode(true)
	}
	return nil
}

// processStageLedgerDownload is the second catchpoint catchup stage. It downloads the ledger.
func (cs *CatchpointCatchupService) processStageLedgerDownload() (err error) {
	cs.statsMu.Lock()
	label := cs.stats.CatchpointLabel
	cs.statsMu.Unlock()
	round, _, err0 := ledgercore.ParseCatchpointLabel(label)

	if err0 != nil {
		return cs.abort(fmt.Errorf("processStageLedgerDownload failed to patse label : %v", err0))
	}

	// download balances file.
	peerSelector := makePeerSelector(cs.net, []peerClass{{initialRank: peerRankInitialFirstPriority, peerClass: network.PeersPhonebookRelays}})
	ledgerFetcher := makeLedgerFetcher(cs.net, cs.ledgerAccessor, cs.log, cs, cs.config)
	attemptsCount := 0

	for {
		attemptsCount++

		err = cs.ledgerAccessor.ResetStagingBalances(cs.ctx, true)
		if err != nil {
			if cs.ctx.Err() != nil {
				return cs.stopOrAbort()
			}
			return cs.abort(fmt.Errorf("processStageLedgerDownload failed to reset staging balances : %v", err))
		}
		psp, err := peerSelector.getNextPeer()
<<<<<<< HEAD
		peer := psp.Peer
=======
>>>>>>> fc52ab9b
		if err != nil {
			err = fmt.Errorf("processStageLedgerDownload: catchpoint catchup was unable to obtain a list of peers to retrieve the catchpoint file from")
			return cs.abort(err)
		}
		peer := psp.Peer
		err = ledgerFetcher.downloadLedger(cs.ctx, peer, round)
		if err == nil {
			err = cs.ledgerAccessor.BuildMerkleTrie(cs.ctx, cs.updateVerifiedAccounts)
			if err == nil {
				break
			}
			// failed to build the merkle trie for the above catchpoint file.
			peerSelector.rankPeer(psp, peerRankInvalidDownload)
		} else {
			peerSelector.rankPeer(psp, peerRankDownloadFailed)
		}

		// instead of testing for err == cs.ctx.Err() , we'll check on the context itself.
		// this is more robust, as the http client library sometimes wrap the context canceled
		// error with other errors.
		if cs.ctx.Err() != nil {
			return cs.stopOrAbort()
		}

		if attemptsCount >= cs.config.CatchupLedgerDownloadRetryAttempts {
			err = fmt.Errorf("processStageLedgerDownload: catchpoint catchup exceeded number of attempts to retrieve ledger")
			return cs.abort(err)
		}
		cs.log.Warnf("unable to download ledger : %v", err)
	}

	err = cs.updateStage(ledger.CatchpointCatchupStateLastestBlockDownload)
	if err != nil {
		return cs.abort(fmt.Errorf("processStageLedgerDownload failed to update stage to CatchpointCatchupStateLastestBlockDownload : %v", err))
	}
	return nil
}

// updateVerifiedAccounts update the user's statistics for the given verified accounts
func (cs *CatchpointCatchupService) updateVerifiedAccounts(verifiedAccounts uint64) {
	cs.statsMu.Lock()
	defer cs.statsMu.Unlock()
	cs.stats.VerifiedAccounts = verifiedAccounts
}

// processStageLastestBlockDownload is the third catchpoint catchup stage. It downloads the latest block and verify that against the previously downloaded ledger.
func (cs *CatchpointCatchupService) processStageLastestBlockDownload() (err error) {
	blockRound, err := cs.ledgerAccessor.GetCatchupBlockRound(cs.ctx)
	if err != nil {
		return cs.abort(fmt.Errorf("processStageLastestBlockDownload failed to retrieve catchup block round : %v", err))
	}

	attemptsCount := 0
	var blk *bookkeeping.Block
	// check to see if the current ledger might have this block. If so, we should try this first instead of downloading anything.
	if ledgerBlock, err := cs.ledger.Block(blockRound); err == nil {
		blk = &ledgerBlock
	}
	var protoParams config.ConsensusParams
	var ok bool

	for {
		attemptsCount++

		var psp *peerSelectorPeer
		blockDownloadDuration := time.Duration(0)
		if blk == nil {
			var stop bool
			blk, blockDownloadDuration, psp, stop, err = cs.fetchBlock(blockRound, uint64(attemptsCount))
			if stop {
				return err
			} else if blk == nil {
				continue
			}
		}

		// check block protocol version support.
		if protoParams, ok = config.Consensus[blk.BlockHeader.CurrentProtocol]; !ok {
			cs.log.Warnf("processStageLastestBlockDownload: unsupported protocol version detected: '%v'", blk.BlockHeader.CurrentProtocol)

			if attemptsCount <= cs.config.CatchupBlockDownloadRetryAttempts {
				// try again.
				blk = nil
				cs.blocksDownloadPeerSelector.rankPeer(psp, peerRankInvalidDownload)
				continue
			}
			return cs.abort(fmt.Errorf("processStageLastestBlockDownload: unsupported protocol version detected: '%v'", blk.BlockHeader.CurrentProtocol))
		}

		// We need to compare explicitly the genesis hash since we're not doing any block validation. This would ensure the genesis.json file matches the block that we've receieved.
		if protoParams.SupportGenesisHash && blk.GenesisHash() != cs.ledger.GenesisHash() {
			cs.log.Warnf("processStageLastestBlockDownload: genesis hash mismatches : genesis hash on genesis.json file is %v while genesis hash of downloaded block is %v", cs.ledger.GenesisHash(), blk.GenesisHash())
			if attemptsCount <= cs.config.CatchupBlockDownloadRetryAttempts {
				// try again.
				blk = nil
				cs.blocksDownloadPeerSelector.rankPeer(psp, peerRankInvalidDownload)
				continue
			}
			return cs.abort(fmt.Errorf("processStageLastestBlockDownload: genesis hash mismatches : genesis hash on genesis.json file is %v while genesis hash of downloaded block is %v", cs.ledger.GenesisHash(), blk.GenesisHash()))
		}

		// check to see that the block header and the block payset aligns
		if !blk.ContentsMatchHeader() {
			cs.log.Warnf("processStageLastestBlockDownload: downloaded block content does not match downloaded block header")

			if attemptsCount <= cs.config.CatchupBlockDownloadRetryAttempts {
				// try again.
				blk = nil
				cs.blocksDownloadPeerSelector.rankPeer(psp, peerRankInvalidDownload)
				continue
			}
			return cs.abort(fmt.Errorf("processStageLastestBlockDownload: downloaded block content does not match downloaded block header"))
		}

		// verify that the catchpoint is valid.
		err = cs.ledgerAccessor.VerifyCatchpoint(cs.ctx, blk)
		if err != nil {
			if cs.ctx.Err() != nil {
				return cs.stopOrAbort()
			}
			if attemptsCount <= cs.config.CatchupBlockDownloadRetryAttempts {
				// try again.
				blk = nil
				cs.log.Infof("processStageLastestBlockDownload: block %d verification against catchpoint failed, another attempt will be made; err = %v", blockRound, err)
				cs.blocksDownloadPeerSelector.rankPeer(psp, peerRankInvalidDownload)
				continue
			}
			return cs.abort(fmt.Errorf("processStageLastestBlockDownload failed when calling VerifyCatchpoint : %v", err))
		}
		// give a rank to the download, as the download was successful.
		peerRank := cs.blocksDownloadPeerSelector.peerDownloadDurationToRank(psp, blockDownloadDuration)
		cs.blocksDownloadPeerSelector.rankPeer(psp, peerRank)

		err = cs.ledgerAccessor.StoreBalancesRound(cs.ctx, blk)
		if err != nil {
			if attemptsCount <= cs.config.CatchupBlockDownloadRetryAttempts {
				// try again.
				blk = nil
				continue
			}
			return cs.abort(fmt.Errorf("processStageLastestBlockDownload failed when calling StoreBalancesRound : %v", err))
		}

		err = cs.ledgerAccessor.StoreFirstBlock(cs.ctx, blk)
		if err != nil {
			if attemptsCount <= cs.config.CatchupBlockDownloadRetryAttempts {
				// try again.
				blk = nil
				continue
			}
			return cs.abort(fmt.Errorf("processStageLastestBlockDownload failed when calling StoreFirstBlock : %v", err))
		}

		err = cs.updateStage(ledger.CatchpointCatchupStateBlocksDownload)
		if err != nil {
			if attemptsCount <= cs.config.CatchupBlockDownloadRetryAttempts {
				// try again.
				blk = nil
				continue
			}
			return cs.abort(fmt.Errorf("processStageLastestBlockDownload failed to update stage : %v", err))
		}

		// great ! everything is ready for next stage.
		break
	}
	return nil
}

// processStageBlocksDownload is the fourth catchpoint catchup stage. It downloads all the reminder of the blocks, verifying each one of them against it's predecessor.
func (cs *CatchpointCatchupService) processStageBlocksDownload() (err error) {
	topBlock, err := cs.ledgerAccessor.EnsureFirstBlock(cs.ctx)
	if err != nil {
		return cs.abort(fmt.Errorf("processStageBlocksDownload failed, unable to ensure first block : %v", err))
	}

	// pick the lookback with the greater of either MaxTxnLife or MaxBalLookback
	lookback := config.Consensus[topBlock.CurrentProtocol].MaxTxnLife
	if lookback < config.Consensus[topBlock.CurrentProtocol].MaxBalLookback {
		lookback = config.Consensus[topBlock.CurrentProtocol].MaxBalLookback
	}
	// in case the effective lookback is going before our rounds count, trim it there.
	// ( a catchpoint is generated starting round MaxBalLookback, and this is a possible in any round in the range of MaxBalLookback..MaxTxnLife)
	if lookback >= uint64(topBlock.Round()) {
		lookback = uint64(topBlock.Round() - 1)
	}

	cs.statsMu.Lock()
	cs.stats.TotalBlocks = uint64(lookback)
	cs.stats.AcquiredBlocks = 0
	cs.stats.VerifiedBlocks = 0
	cs.statsMu.Unlock()

	prevBlock := &topBlock
	blocksFetched := uint64(1) // we already got the first block in the previous step.
	var blk *bookkeeping.Block
	for retryCount := uint64(1); blocksFetched <= lookback; {
		if err := cs.ctx.Err(); err != nil {
			return cs.stopOrAbort()
		}

		blk = nil
		// check to see if the current ledger might have this block. If so, we should try this first instead of downloading anything.
		if ledgerBlock, err := cs.ledger.Block(topBlock.Round() - basics.Round(blocksFetched)); err == nil {
			blk = &ledgerBlock
		} else {
			switch err.(type) {
			case ledgercore.ErrNoEntry:
				// this is expected, ignore this one.
			default:
				cs.log.Warnf("processStageBlocksDownload encountered the following error when attempting to retrieve the block for round %d : %v", topBlock.Round()-basics.Round(blocksFetched), err)
			}
		}

		var psp *peerSelectorPeer
		blockDownloadDuration := time.Duration(0)
		if blk == nil {
			var stop bool
			blk, blockDownloadDuration, psp, stop, err = cs.fetchBlock(topBlock.Round()-basics.Round(blocksFetched), retryCount)
			if stop {
				return err
			} else if blk == nil {
				retryCount++
				continue
			}
		}

		cs.updateBlockRetrievalStatistics(1, 0)

		// validate :
		if prevBlock.BlockHeader.Branch != blk.Hash() {
			// not identical, retry download.
			cs.log.Warnf("processStageBlocksDownload downloaded block(%d) did not match it's successor(%d) block hash %v != %v", blk.Round(), prevBlock.Round(), blk.Hash(), prevBlock.BlockHeader.Branch)
			cs.updateBlockRetrievalStatistics(-1, 0)
			cs.blocksDownloadPeerSelector.rankPeer(psp, peerRankInvalidDownload)
			if retryCount <= uint64(cs.config.CatchupBlockDownloadRetryAttempts) {
				// try again.
				retryCount++
				continue
			}
			return cs.abort(fmt.Errorf("processStageBlocksDownload downloaded block(%d) did not match it's successor(%d) block hash %v != %v", blk.Round(), prevBlock.Round(), blk.Hash(), prevBlock.BlockHeader.Branch))
		}

		// check block protocol version support.
		if _, ok := config.Consensus[blk.BlockHeader.CurrentProtocol]; !ok {
			cs.log.Warnf("processStageBlocksDownload: unsupported protocol version detected: '%v'", blk.BlockHeader.CurrentProtocol)
			cs.updateBlockRetrievalStatistics(-1, 0)
			cs.blocksDownloadPeerSelector.rankPeer(psp, peerRankInvalidDownload)
			if retryCount <= uint64(cs.config.CatchupBlockDownloadRetryAttempts) {
				// try again.
				retryCount++
				continue
			}
			return cs.abort(fmt.Errorf("processStageBlocksDownload: unsupported protocol version detected: '%v'", blk.BlockHeader.CurrentProtocol))
		}

		// check to see that the block header and the block payset aligns
		if !blk.ContentsMatchHeader() {
			cs.log.Warnf("processStageBlocksDownload: downloaded block content does not match downloaded block header")
			// try again.
			cs.blocksDownloadPeerSelector.rankPeer(psp, peerRankInvalidDownload)
			cs.updateBlockRetrievalStatistics(-1, 0)
			if retryCount <= uint64(cs.config.CatchupBlockDownloadRetryAttempts) {
				// try again.
				retryCount++
				continue
			}
			return cs.abort(fmt.Errorf("processStageBlocksDownload: downloaded block content does not match downloaded block header"))
		}

		cs.updateBlockRetrievalStatistics(0, 1)
		peerRank := cs.blocksDownloadPeerSelector.peerDownloadDurationToRank(psp, blockDownloadDuration)
		cs.blocksDownloadPeerSelector.rankPeer(psp, peerRank)

		// all good, persist and move on.
		err = cs.ledgerAccessor.StoreBlock(cs.ctx, blk)
		if err != nil {
			cs.log.Warnf("processStageBlocksDownload failed to store downloaded staging block for round %d", blk.Round())
			cs.updateBlockRetrievalStatistics(-1, -1)
			if retryCount <= uint64(cs.config.CatchupBlockDownloadRetryAttempts) {
				// try again.
				retryCount++
				continue
			}
			return cs.abort(fmt.Errorf("processStageBlocksDownload failed to store downloaded staging block for round %d", blk.Round()))
		}
		prevBlock = blk
		blocksFetched++
	}

	err = cs.updateStage(ledger.CatchpointCatchupStateSwitch)
	if err != nil {
		return cs.abort(fmt.Errorf("processStageBlocksDownload failed to update stage : %v", err))
	}
	return nil
}

// fetchBlock uses the internal peer selector blocksDownloadPeerSelector to pick a peer and then attempt to fetch the block requested from that peer.
// The method return stop=true if the caller should exit the current operation
// If the method return a nil block, the caller is expected to retry the operation, increasing the retry counter as needed.
func (cs *CatchpointCatchupService) fetchBlock(round basics.Round, retryCount uint64) (blk *bookkeeping.Block, downloadDuration time.Duration, psp *peerSelectorPeer, stop bool, err error) {
	psp, err = cs.blocksDownloadPeerSelector.getNextPeer()
<<<<<<< HEAD
	peer := psp.Peer
=======
>>>>>>> fc52ab9b
	if err != nil {
		err = fmt.Errorf("fetchBlock: unable to obtain a list of peers to retrieve the latest block from")
		return nil, time.Duration(0), psp, true, cs.abort(err)
	}
	peer := psp.Peer

	httpPeer, validPeer := peer.(network.HTTPPeer)
	if !validPeer {
		cs.log.Warnf("fetchBlock: non-HTTP peer was provided by the peer selector")
		cs.blocksDownloadPeerSelector.rankPeer(psp, peerRankInvalidDownload)
		if retryCount <= uint64(cs.config.CatchupBlockDownloadRetryAttempts) {
			// try again.
			return nil, time.Duration(0), psp, false, nil
		}
		return nil, time.Duration(0), psp, true, cs.abort(fmt.Errorf("fetchBlock: recurring non-HTTP peer was provided by the peer selector"))
	}
	fetcher := makeUniversalBlockFetcher(cs.log, cs.net, cs.config)
	blk, _, downloadDuration, err = fetcher.fetchBlock(cs.ctx, round, httpPeer)
	if err != nil {
		if cs.ctx.Err() != nil {
			return nil, time.Duration(0), psp, true, cs.stopOrAbort()
		}
		if retryCount <= uint64(cs.config.CatchupBlockDownloadRetryAttempts) {
			// try again.
			cs.log.Infof("Failed to download block %d on attempt %d out of %d. %v", round, retryCount, cs.config.CatchupBlockDownloadRetryAttempts, err)
			cs.blocksDownloadPeerSelector.rankPeer(psp, peerRankDownloadFailed)
			return nil, time.Duration(0), psp, false, nil
		}
		return nil, time.Duration(0), psp, true, cs.abort(fmt.Errorf("fetchBlock failed after multiple blocks download attempts"))
	}
	// success
	return blk, downloadDuration, psp, false, nil
}

// processStageLedgerDownload is the fifth catchpoint catchup stage. It completes the catchup process, swap the new tables and restart the node functionality.
func (cs *CatchpointCatchupService) processStageSwitch() (err error) {
	err = cs.ledgerAccessor.CompleteCatchup(cs.ctx)
	if err != nil {
		return cs.abort(fmt.Errorf("processStageSwitch failed to complete catchup : %v", err))
	}

	err = cs.updateStage(ledger.CatchpointCatchupStateInactive)
	if err != nil {
		return cs.abort(fmt.Errorf("processStageSwitch failed to update stage : %v", err))
	}
	cs.updateNodeCatchupMode(false)
	// we've completed the catchup, so we want to cancel the context so that the
	// run function would exit.
	cs.cancelCtxFunc()
	return nil
}

// stopOrAbort is called when any of the stage processing function sees that cs.ctx has been canceled. It can be
// due to the end user attempting to abort the current catchpoint catchup operation or due to a node shutdown.
func (cs *CatchpointCatchupService) stopOrAbort() error {
	if cs.abortCtx.Err() == context.Canceled {
		return cs.abort(context.Canceled)
	}
	return nil
}

// abort aborts the current catchpoint catchup process, reverting to node to standard operation.
func (cs *CatchpointCatchupService) abort(originatingErr error) error {
	outError := originatingErr
	err0 := cs.ledgerAccessor.ResetStagingBalances(cs.ctx, false)
	if err0 != nil {
		outError = fmt.Errorf("unable to reset staging balances : %v; %v", err0, outError)
	}
	cs.updateNodeCatchupMode(false)
	// we want to abort the catchpoint catchup process, and the node already reverted to normal operation.
	// as part of the returning to normal operation, we've re-created our context. This context need to be
	// canceled so that when we go back to run(), we would exit from there right away.
	cs.cancelCtxFunc()
	return outError
}

// updateStage updates the current catchpoint catchup stage to the provided new stage.
func (cs *CatchpointCatchupService) updateStage(newStage ledger.CatchpointCatchupState) (err error) {
	err = cs.ledgerAccessor.SetState(cs.ctx, newStage)
	if err != nil {
		return err
	}
	cs.stage = newStage
	return nil
}

// updateNodeCatchupMode requests the node to change it's operational mode from
// catchup mode to normal mode and vice versa.
func (cs *CatchpointCatchupService) updateNodeCatchupMode(catchupModeEnabled bool) {
	newCtxCh := cs.node.SetCatchpointCatchupMode(catchupModeEnabled)
	select {
	case newCtx, open := <-newCtxCh:
		if open {
			cs.ctx, cs.cancelCtxFunc = context.WithCancel(newCtx)
		} else {
			// channel is closed, this means that the node is stopping
		}
	case <-cs.ctx.Done():
		// the node context was canceled before the SetCatchpointCatchupMode goroutine had
		// the chance of completing. We At this point, the service is shutting down. However,
		// we don't know how long it would take for the node mutex until it's become available.
		// given that the SetCatchpointCatchupMode gave us a non-buffered channel, it might get blocked
		// if we won't be draining that channel. To resolve that, we will create another goroutine here
		// which would drain that channel.
		go func() {
			// We'll wait here for the above goroutine to complete :
			<-newCtxCh
		}()
	}
}

func (cs *CatchpointCatchupService) updateLedgerFetcherProgress(fetcherStats *ledger.CatchpointCatchupAccessorProgress) {
	cs.statsMu.Lock()
	defer cs.statsMu.Unlock()
	cs.stats.TotalAccounts = fetcherStats.TotalAccounts
	cs.stats.ProcessedAccounts = fetcherStats.ProcessedAccounts
	cs.stats.ProcessedBytes = fetcherStats.ProcessedBytes
}

// GetStatistics returns a copy of the current catchpoint catchup statistics
func (cs *CatchpointCatchupService) GetStatistics() (out CatchpointCatchupStats) {
	cs.statsMu.Lock()
	defer cs.statsMu.Unlock()
	out = cs.stats
	return
}

// updateBlockRetrievalStatistics updates the blocks retrieval statistics by applying the provided deltas
func (cs *CatchpointCatchupService) updateBlockRetrievalStatistics(aquiredBlocksDelta, verifiedBlocksDelta int64) {
	cs.statsMu.Lock()
	defer cs.statsMu.Unlock()
	cs.stats.AcquiredBlocks = uint64(int64(cs.stats.AcquiredBlocks) + aquiredBlocksDelta)
	cs.stats.VerifiedBlocks = uint64(int64(cs.stats.VerifiedBlocks) + verifiedBlocksDelta)
}

func (cs *CatchpointCatchupService) initDownloadPeerSelector() {
	if cs.config.EnableCatchupFromArchiveServers {
		cs.blocksDownloadPeerSelector = makePeerSelector(
			cs.net,
			[]peerClass{
				{initialRank: peerRankInitialFirstPriority, peerClass: network.PeersPhonebookArchivers},
				{initialRank: peerRankInitialSecondPriority, peerClass: network.PeersPhonebookRelays},
			})
	} else {
		cs.blocksDownloadPeerSelector = makePeerSelector(
			cs.net,
			[]peerClass{
				{initialRank: peerRankInitialFirstPriority, peerClass: network.PeersPhonebookRelays},
			})
	}
}<|MERGE_RESOLUTION|>--- conflicted
+++ resolved
@@ -282,10 +282,6 @@
 			return cs.abort(fmt.Errorf("processStageLedgerDownload failed to reset staging balances : %v", err))
 		}
 		psp, err := peerSelector.getNextPeer()
-<<<<<<< HEAD
-		peer := psp.Peer
-=======
->>>>>>> fc52ab9b
 		if err != nil {
 			err = fmt.Errorf("processStageLedgerDownload: catchpoint catchup was unable to obtain a list of peers to retrieve the catchpoint file from")
 			return cs.abort(err)
@@ -588,10 +584,6 @@
 // If the method return a nil block, the caller is expected to retry the operation, increasing the retry counter as needed.
 func (cs *CatchpointCatchupService) fetchBlock(round basics.Round, retryCount uint64) (blk *bookkeeping.Block, downloadDuration time.Duration, psp *peerSelectorPeer, stop bool, err error) {
 	psp, err = cs.blocksDownloadPeerSelector.getNextPeer()
-<<<<<<< HEAD
-	peer := psp.Peer
-=======
->>>>>>> fc52ab9b
 	if err != nil {
 		err = fmt.Errorf("fetchBlock: unable to obtain a list of peers to retrieve the latest block from")
 		return nil, time.Duration(0), psp, true, cs.abort(err)
