--- conflicted
+++ resolved
@@ -56,11 +56,7 @@
 	readerCond    *sync.Cond     // conditional check variable for the reader goroutine
 }
 
-<<<<<<< HEAD
-// makeWatchdogStreamReader creates a watchdogStreamReader and initialize it.
-=======
 // makeWatchdogStreamReader creates a watchdogStreamReader and initializes it.
->>>>>>> 35995637
 func makeWatchdogStreamReader(underlayingReader io.Reader, readSize uint64, readaheadSize uint64, readaheadDuration time.Duration) *watchdogStreamReader {
 	reader := &watchdogStreamReader{
 		underlayingReader: underlayingReader,
@@ -79,11 +75,7 @@
 	return reader
 }
 
-<<<<<<< HEAD
-// Reset extends the time and data limits by another "block", as well as return an error code if the data stream has reached to it's end.
-=======
 // Reset extends the time and data limits by another "block", as well as returns an error code if the data stream has reached to it's end.
->>>>>>> 35995637
 func (r *watchdogStreamReader) Reset() error {
 	r.readerMu.Lock()
 	if r.readError != nil && len(r.stageBuffer) == 0 {
@@ -97,11 +89,7 @@
 	return nil
 }
 
-<<<<<<< HEAD
-// Read reads from the attached data stream, and abort prematurally in case we've exceeed the data size or time allowed for the read to complete.
-=======
 // Read reads from the attached data stream, and aborts prematurally in case we've exceeed the data size or time allowed for the read to complete.
->>>>>>> 35995637
 func (r *watchdogStreamReader) Read(p []byte) (n int, err error) {
 	r.readerMu.Lock()
 	defer r.readerMu.Unlock()
@@ -128,11 +116,7 @@
 	return
 }
 
-<<<<<<< HEAD
-// ticker is the internal watchdogStreamReader goroutine which tracks the timeout operations. It operates on a single deadline at a time, and abort when it's done.
-=======
 // ticker is the internal watchdogStreamReader goroutine which tracks the timeout operations. It operates on a single deadline at a time, and aborts when it's done.
->>>>>>> 35995637
 // the Reset would create a new ticker goroutine as needed.
 func (r *watchdogStreamReader) ticker() {
 	timerCh := time.After(r.readaheadDuration)
@@ -150,11 +134,7 @@
 	}
 }
 
-<<<<<<< HEAD
-// puller is the internal watchdogStreamReader goroutine which pulls that data from the associated incoming data stream and store it in the staging buffer.
-=======
 // puller is the internal watchdogStreamReader goroutine which pulls that data from the associated incoming data stream and stores it in the staging buffer.
->>>>>>> 35995637
 func (r *watchdogStreamReader) puller() {
 	var n int
 	for err := error(nil); err == nil; {
@@ -181,11 +161,7 @@
 	}
 }
 
-<<<<<<< HEAD
-// Close shuts down the watchdogStreamReader and signal it's internal goroutines to be shut down.
-=======
 // Close shuts down the watchdogStreamReader and signals it's internal goroutines to be shut down.
->>>>>>> 35995637
 func (r *watchdogStreamReader) Close() {
 	// signal the puller goroutine to shut down
 	close(r.readerClose)
