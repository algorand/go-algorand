// Copyright (C) 2019-2021 Algorand, Inc.
// This file is part of go-algorand
//
// go-algorand is free software: you can redistribute it and/or modify
// it under the terms of the GNU Affero General Public License as
// published by the Free Software Foundation, either version 3 of the
// License, or (at your option) any later version.
//
// go-algorand is distributed in the hope that it will be useful,
// but WITHOUT ANY WARRANTY; without even the implied warranty of
// MERCHANTABILITY or FITNESS FOR A PARTICULAR PURPOSE.  See the
// GNU Affero General Public License for more details.
//
// You should have received a copy of the GNU Affero General Public License
// along with go-algorand.  If not, see <https://www.gnu.org/licenses/>.

package network

import (
	"bytes"
	"context"
	"time"

	"github.com/algorand/go-algorand/crypto"
	"github.com/algorand/go-algorand/protocol"
)

func pingHandler(message IncomingMessage) OutgoingMessage {
	if len(message.Data) > 8 {
		return OutgoingMessage{}
	}
	message.Net.(*WebsocketNetwork).log.Debugf("ping from peer %#v", message.Sender.(*wsPeer).wsPeerCore)
	peer := message.Sender.(*wsPeer)
	tbytes := []byte(protocol.PingReplyTag)
	mbytes := make([]byte, len(tbytes)+len(message.Data))
	copy(mbytes, tbytes)
	copy(mbytes[len(tbytes):], message.Data)
	var digest crypto.Digest // leave blank, ping message too short
<<<<<<< HEAD
	peer.writeNonBlock(context.Background(), mbytes, false, digest, nil, time.Now())
=======
	peer.writeNonBlock(context.Background(), mbytes, false, digest, time.Now())
>>>>>>> 5af31cae
	return OutgoingMessage{}
}

func pingReplyHandler(message IncomingMessage) OutgoingMessage {
	log := message.Net.(*WebsocketNetwork).log
	now := time.Now()
	peer := message.Sender.(*wsPeer)
	peer.pingLock.Lock()
	defer peer.pingLock.Unlock()
	if !peer.pingInFlight {
		log.Infof("ping reply with non in flight from %s", peer.rootURL)
		return OutgoingMessage{}
	}
	if len(peer.pingData) != len(message.Data) {
		log.Infof("ping reply with wrong length want %d got %d, from %s", len(peer.pingData), len(message.Data), peer.rootURL)
		return OutgoingMessage{}
	}
	if 0 != bytes.Compare(peer.pingData, message.Data) {
		log.Infof("ping reply with wrong data from %s", peer.rootURL)
		return OutgoingMessage{}
	}
	peer.pingInFlight = false
	peer.lastPingRoundTripTime = now.Sub(peer.pingSent)
	log.Debugf("ping returned in %s from %s", peer.lastPingRoundTripTime, message.Sender.(*wsPeer).rootURL)
	return OutgoingMessage{}
}

var pingHandlers = []TaggedMessageHandler{
	{protocol.PingTag, HandlerFunc(pingHandler)},
	{protocol.PingReplyTag, HandlerFunc(pingReplyHandler)},
}<|MERGE_RESOLUTION|>--- conflicted
+++ resolved
@@ -36,11 +36,7 @@
 	copy(mbytes, tbytes)
 	copy(mbytes[len(tbytes):], message.Data)
 	var digest crypto.Digest // leave blank, ping message too short
-<<<<<<< HEAD
-	peer.writeNonBlock(context.Background(), mbytes, false, digest, nil, time.Now())
-=======
 	peer.writeNonBlock(context.Background(), mbytes, false, digest, time.Now())
->>>>>>> 5af31cae
 	return OutgoingMessage{}
 }
 
