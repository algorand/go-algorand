// Copyright (C) 2019-2021 Algorand, Inc.
// This file is part of go-algorand
//
// go-algorand is free software: you can redistribute it and/or modify
// it under the terms of the GNU Affero General Public License as
// published by the Free Software Foundation, either version 3 of the
// License, or (at your option) any later version.
//
// go-algorand is distributed in the hope that it will be useful,
// but WITHOUT ANY WARRANTY; without even the implied warranty of
// MERCHANTABILITY or FITNESS FOR A PARTICULAR PURPOSE.  See the
// GNU Affero General Public License for more details.
//
// You should have received a copy of the GNU Affero General Public License
// along with go-algorand.  If not, see <https://www.gnu.org/licenses/>.

package network

import (
	"encoding/binary"
	"testing"
	"time"
	"unsafe"

<<<<<<< HEAD
	"github.com/algorand/go-algorand/testpartitioning"
=======
	"github.com/algorand/go-algorand/test/partitiontest"
>>>>>>> 916154b5
	"github.com/stretchr/testify/require"
)

func TestCheckSlowWritingPeer(t *testing.T) {
<<<<<<< HEAD
	testpartitioning.PartitionTest(t)
=======
	partitiontest.PartitionTest(t)
>>>>>>> 916154b5

	now := time.Now()
	peer := wsPeer{
		intermittentOutgoingMessageEnqueueTime: 0,
	}
	require.Equal(t, peer.CheckSlowWritingPeer(now), false)

	peer.intermittentOutgoingMessageEnqueueTime = now.UnixNano()
	require.Equal(t, peer.CheckSlowWritingPeer(now), false)

	peer.intermittentOutgoingMessageEnqueueTime = now.Add(-maxMessageQueueDuration * 2).UnixNano()
	require.Equal(t, peer.CheckSlowWritingPeer(now), true)

}

// TestGetRequestNonce tests if unique values are generated each time
func TestGetRequestNonce(t *testing.T) {
<<<<<<< HEAD
	testpartitioning.PartitionTest(t)
=======
	partitiontest.PartitionTest(t)
>>>>>>> 916154b5

	numValues := 1000
	peer := wsPeer{}
	valueChannel := make(chan uint64, numValues)
	for x := 0; x < numValues; x++ {
		go func() {
			ans := peer.getRequestNonce()
			val, _ := binary.Uvarint(ans)
			valueChannel <- val
		}()
	}

	// Timeout
	maxWait := time.After(2 * time.Second)

	// check if all the values are unique
	seenValue := make([]bool, numValues+1)
	for x := 0; x < numValues; x++ {
		select {
		case val := <-valueChannel:
			require.Equal(t, false, seenValue[val])
			seenValue[val] = true
		case <-maxWait:
			break
		}
	}
	// Check if all the values were generated
	for x := 1; x <= numValues; x++ {
		require.Equal(t, true, seenValue[x])
	}
}

func TestDefaultMessageTagsLength(t *testing.T) {
<<<<<<< HEAD
	testpartitioning.PartitionTest(t)
=======
	partitiontest.PartitionTest(t)
>>>>>>> 916154b5

	for tag := range defaultSendMessageTags {
		require.Equal(t, 2, len(tag))
	}
}

// TestAtomicVariablesAligment ensures that the 64-bit atomic variables
// offsets are 64-bit aligned. This is required due to go atomic library
// limitation.
func TestAtomicVariablesAligment(t *testing.T) {
<<<<<<< HEAD
	testpartitioning.PartitionTest(t)
=======
	partitiontest.PartitionTest(t)
>>>>>>> 916154b5

	p := wsPeer{}
	require.True(t, (unsafe.Offsetof(p.requestNonce)%8) == 0)
	require.True(t, (unsafe.Offsetof(p.lastPacketTime)%8) == 0)
	require.True(t, (unsafe.Offsetof(p.intermittentOutgoingMessageEnqueueTime)%8) == 0)
}<|MERGE_RESOLUTION|>--- conflicted
+++ resolved
@@ -22,20 +22,12 @@
 	"time"
 	"unsafe"
 
-<<<<<<< HEAD
-	"github.com/algorand/go-algorand/testpartitioning"
-=======
 	"github.com/algorand/go-algorand/test/partitiontest"
->>>>>>> 916154b5
 	"github.com/stretchr/testify/require"
 )
 
 func TestCheckSlowWritingPeer(t *testing.T) {
-<<<<<<< HEAD
-	testpartitioning.PartitionTest(t)
-=======
 	partitiontest.PartitionTest(t)
->>>>>>> 916154b5
 
 	now := time.Now()
 	peer := wsPeer{
@@ -53,11 +45,7 @@
 
 // TestGetRequestNonce tests if unique values are generated each time
 func TestGetRequestNonce(t *testing.T) {
-<<<<<<< HEAD
-	testpartitioning.PartitionTest(t)
-=======
 	partitiontest.PartitionTest(t)
->>>>>>> 916154b5
 
 	numValues := 1000
 	peer := wsPeer{}
@@ -91,11 +79,7 @@
 }
 
 func TestDefaultMessageTagsLength(t *testing.T) {
-<<<<<<< HEAD
-	testpartitioning.PartitionTest(t)
-=======
 	partitiontest.PartitionTest(t)
->>>>>>> 916154b5
 
 	for tag := range defaultSendMessageTags {
 		require.Equal(t, 2, len(tag))
@@ -106,11 +90,7 @@
 // offsets are 64-bit aligned. This is required due to go atomic library
 // limitation.
 func TestAtomicVariablesAligment(t *testing.T) {
-<<<<<<< HEAD
-	testpartitioning.PartitionTest(t)
-=======
 	partitiontest.PartitionTest(t)
->>>>>>> 916154b5
 
 	p := wsPeer{}
 	require.True(t, (unsafe.Offsetof(p.requestNonce)%8) == 0)
