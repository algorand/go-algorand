--- conflicted
+++ resolved
@@ -25,19 +25,11 @@
 	"github.com/stretchr/testify/require"
 
 	"github.com/algorand/go-algorand/crypto"
-<<<<<<< HEAD
-	"github.com/algorand/go-algorand/testpartitioning"
-)
-
-func TestLimitedReaderSlurper(t *testing.T) {
-	testpartitioning.PartitionTest(t)
-=======
 	"github.com/algorand/go-algorand/test/partitiontest"
 )
 
 func TestLimitedReaderSlurper(t *testing.T) {
 	partitiontest.PartitionTest(t)
->>>>>>> 916154b5
 
 	for _, arraySize := range []uint64{30000, 90000, 200000} {
 		// create a random bytes array.
@@ -87,11 +79,7 @@
 }
 
 func TestLimitedReaderSlurper_FuzzedBlippedSource(t *testing.T) {
-<<<<<<< HEAD
-	testpartitioning.PartitionTest(t)
-=======
 	partitiontest.PartitionTest(t)
->>>>>>> 916154b5
 
 	arraySize := uint64(300000)
 	bytesBlob := make([]byte, arraySize)
@@ -138,11 +126,7 @@
 }
 
 func TestLimitedReaderSlurperMemoryConsumption(t *testing.T) {
-<<<<<<< HEAD
-	testpartitioning.PartitionTest(t)
-=======
 	partitiontest.PartitionTest(t)
->>>>>>> 916154b5
 
 	for _, arraySize := range []uint64{1024, 2048, 65536, 1024 * 1024} {
 		result := testing.Benchmark(func(b *testing.B) {
@@ -153,11 +137,7 @@
 }
 
 func TestLimitedReaderSlurperBufferAllocations(t *testing.T) {
-<<<<<<< HEAD
-	testpartitioning.PartitionTest(t)
-=======
 	partitiontest.PartitionTest(t)
->>>>>>> 916154b5
 
 	for baseAllocation := uint64(512); baseAllocation < 100000; baseAllocation += 2048 {
 		for maxAllocation := uint64(512); maxAllocation < 100000; maxAllocation += 512 {
