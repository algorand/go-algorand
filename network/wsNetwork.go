--- conflicted
+++ resolved
@@ -1816,17 +1816,11 @@
 	var connectionDetails telemetryspec.PeersConnectionDetails
 	for _, peer := range peers {
 		connDetail := telemetryspec.PeerConnectionDetails{
-<<<<<<< HEAD
-			ConnectionDuration: uint(now.Sub(peer.createTime).Seconds()),
-			TelemetryGUID:      peer.TelemetryGUID,
-			InstanceName:       peer.InstanceName,
-			OutOfProtocol:      peer.OutOfProtocol,
-=======
 			ConnectionDuration:   uint(now.Sub(peer.createTime).Seconds()),
 			TelemetryGUID:        peer.TelemetryGUID,
 			InstanceName:         peer.InstanceName,
 			DuplicateFilterCount: peer.duplicateFilterCount,
->>>>>>> 94e3eba9
+			OutOfProtocol:        peer.OutOfProtocol,
 		}
 		if peer.outgoing {
 			connDetail.Address = justHost(peer.conn.RemoteAddr().String())
