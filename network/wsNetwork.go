--- conflicted
+++ resolved
@@ -1409,11 +1409,7 @@
 		if peer == request.except {
 			continue
 		}
-<<<<<<< HEAD
 		ok := peer.writeNonBlockMsgs(request.ctx, data, prio, digests, request.enqueueTime, nil)
-=======
-		ok := peer.writeNonBlockMsgs(request.ctx, data, prio, digests, request.enqueueTime)
->>>>>>> 401cae29
 		if ok {
 			sentMessageCount++
 			continue
@@ -2113,11 +2109,7 @@
 			resp := wn.prioScheme.MakePrioResponse(challenge)
 			if resp != nil {
 				mbytes := append([]byte(protocol.NetPrioResponseTag), resp...)
-<<<<<<< HEAD
 				sent := peer.writeNonBlock(context.Background(), mbytes, true, crypto.Digest{}, time.Now(), nil)
-=======
-				sent := peer.writeNonBlock(context.Background(), mbytes, true, crypto.Digest{}, time.Now())
->>>>>>> 401cae29
 				if !sent {
 					wn.log.With("remote", addr).With("local", localAddr).Warnf("could not send priority response to %v", addr)
 				}
