// Copyright (C) 2019-2023 Algorand, Inc.
// This file is part of go-algorand
//
// go-algorand is free software: you can redistribute it and/or modify
// it under the terms of the GNU Affero General Public License as
// published by the Free Software Foundation, either version 3 of the
// License, or (at your option) any later version.
//
// go-algorand is distributed in the hope that it will be useful,
// but WITHOUT ANY WARRANTY; without even the implied warranty of
// MERCHANTABILITY or FITNESS FOR A PARTICULAR PURPOSE.  See the
// GNU Affero General Public License for more details.
//
// You should have received a copy of the GNU Affero General Public License
// along with go-algorand.  If not, see <https://www.gnu.org/licenses/>.

package network

import (
	"container/heap"
	"context"
	"encoding/base64"
	"errors"
	"fmt"
	"io"
	"net"
	"net/http"
	"net/textproto"
	"net/url"
	"path"
	"regexp"
	"runtime"
	"strconv"
	"strings"
	"sync"
	"sync/atomic"
	"time"

	"github.com/algorand/go-deadlock"
	"github.com/algorand/websocket"
	"github.com/gorilla/mux"

	"github.com/algorand/go-algorand/config"
	"github.com/algorand/go-algorand/crypto"
	"github.com/algorand/go-algorand/logging"
	"github.com/algorand/go-algorand/logging/telemetryspec"
	"github.com/algorand/go-algorand/network/limitlistener"
	"github.com/algorand/go-algorand/protocol"
	tools_network "github.com/algorand/go-algorand/tools/network"
	"github.com/algorand/go-algorand/tools/network/dnssec"
	"github.com/algorand/go-algorand/util"
	"github.com/algorand/go-algorand/util/metrics"
)

const incomingThreads = 20
const messageFilterSize = 5000 // messages greater than that size may be blocked by incoming/outgoing filter

// httpServerReadHeaderTimeout is the amount of time allowed to read
// request headers. The connection's read deadline is reset
// after reading the headers and the Handler can decide what
// is considered too slow for the body.
const httpServerReadHeaderTimeout = time.Second * 10

// httpServerWriteTimeout is the maximum duration before timing out
// writes of the response. It is reset whenever a new
// request's header is read.
const httpServerWriteTimeout = time.Second * 60

// httpServerIdleTimeout is the maximum amount of time to wait for the
// next request when keep-alives are enabled. If httpServerIdleTimeout
// is zero, the value of ReadTimeout is used. If both are
// zero, ReadHeaderTimeout is used.
const httpServerIdleTimeout = time.Second * 4

// MaxHeaderBytes controls the maximum number of bytes the
// server will read parsing the request header's keys and
// values, including the request line. It does not limit the
// size of the request body.
const httpServerMaxHeaderBytes = 4096

// connectionActivityMonitorInterval is the interval at which we check
// if any of the connected peers have been idle for a long while and
// need to be disconnected.
const connectionActivityMonitorInterval = 3 * time.Minute

// maxPeerInactivityDuration is the maximum allowed duration for a
// peer to remain completly idle (i.e. no inbound or outbound communication), before
// we discard the connection.
const maxPeerInactivityDuration = 5 * time.Minute

// maxMessageQueueDuration is the maximum amount of time a message is allowed to be waiting
// in the various queues before being sent. Once that deadline has reached, sending the message
// is pointless, as it's too stale to be of any value
const maxMessageQueueDuration = 25 * time.Second

// slowWritingPeerMonitorInterval is the interval at which we peek on the connected peers to
// verify that their current outgoing message is not being blocked for too long.
const slowWritingPeerMonitorInterval = 5 * time.Second

// unprintableCharacterGlyph is used to replace any non-ascii character when logging incoming network string directly
// to the log file. Note that the log file itself would also json-encode these before placing them in the log file.
const unprintableCharacterGlyph = "▯"

var networkIncomingConnections = metrics.MakeGauge(metrics.NetworkIncomingConnections)
var networkOutgoingConnections = metrics.MakeGauge(metrics.NetworkOutgoingConnections)

var networkIncomingBufferMicros = metrics.MakeCounter(metrics.MetricName{Name: "algod_network_rx_buffer_micros_total", Description: "microseconds spent by incoming messages on the receive buffer"})
var networkHandleMicros = metrics.MakeCounter(metrics.MetricName{Name: "algod_network_rx_handle_micros_total", Description: "microseconds spent by protocol handlers in the receive thread"})

var networkBroadcasts = metrics.MakeCounter(metrics.MetricName{Name: "algod_network_broadcasts_total", Description: "number of broadcast operations"})
var networkBroadcastQueueMicros = metrics.MakeCounter(metrics.MetricName{Name: "algod_network_broadcast_queue_micros_total", Description: "microseconds broadcast requests sit on queue"})
var networkBroadcastSendMicros = metrics.MakeCounter(metrics.MetricName{Name: "algod_network_broadcast_send_micros_total", Description: "microseconds spent broadcasting"})
var networkBroadcastsDropped = metrics.MakeCounter(metrics.MetricName{Name: "algod_broadcasts_dropped_total", Description: "number of broadcast messages not sent to any peer"})
var networkPeerBroadcastDropped = metrics.MakeCounter(metrics.MetricName{Name: "algod_peer_broadcast_dropped_total", Description: "number of broadcast messages not sent to some peer"})

var networkSlowPeerDrops = metrics.MakeCounter(metrics.MetricName{Name: "algod_network_slow_drops_total", Description: "number of peers dropped for being slow to send to"})
var networkIdlePeerDrops = metrics.MakeCounter(metrics.MetricName{Name: "algod_network_idle_drops_total", Description: "number of peers dropped due to idle connection"})
var networkBroadcastQueueFull = metrics.MakeCounter(metrics.MetricName{Name: "algod_network_broadcast_queue_full_total", Description: "number of messages that were drops due to full broadcast queue"})

var minPing = metrics.MakeGauge(metrics.MetricName{Name: "algod_network_peer_min_ping_seconds", Description: "Network round trip time to fastest peer in seconds."})
var meanPing = metrics.MakeGauge(metrics.MetricName{Name: "algod_network_peer_mean_ping_seconds", Description: "Network round trip time to average peer in seconds."})
var medianPing = metrics.MakeGauge(metrics.MetricName{Name: "algod_network_peer_median_ping_seconds", Description: "Network round trip time to median peer in seconds."})
var maxPing = metrics.MakeGauge(metrics.MetricName{Name: "algod_network_peer_max_ping_seconds", Description: "Network round trip time to slowest peer in seconds."})

var peers = metrics.MakeGauge(metrics.MetricName{Name: "algod_network_peers", Description: "Number of active peers."})
var incomingPeers = metrics.MakeGauge(metrics.MetricName{Name: "algod_network_incoming_peers", Description: "Number of active incoming peers."})
var outgoingPeers = metrics.MakeGauge(metrics.MetricName{Name: "algod_network_outgoing_peers", Description: "Number of active outgoing peers."})

var networkPrioBatchesPPWithCompression = metrics.MakeCounter(metrics.MetricName{Name: "algod_network_prio_batches_wpp_comp_sent_total", Description: "number of prio compressed batches with PP"})
var networkPrioBatchesPPWithoutCompression = metrics.MakeCounter(metrics.MetricName{Name: "algod_network_pp_prio_batches_wpp_non_comp_sent_total", Description: "number of prio non-compressed batches with PP"})
var networkPrioPPCompressedSize = metrics.MakeCounter(metrics.MetricName{Name: "algod_network_prio_pp_compressed_size_total", Description: "cumulative size of all compressed PP"})
var networkPrioPPNonCompressedSize = metrics.MakeCounter(metrics.MetricName{Name: "algod_network_prio_pp_non_compressed_size_total", Description: "cumulative size of all non-compressed PP"})

// peerDisconnectionAckDuration defines the time we would wait for the peer disconnection to complete.
const peerDisconnectionAckDuration = 5 * time.Second

// peerShutdownDisconnectionAckDuration defines the time we would wait for the peer disconnection to complete during shutdown.
const peerShutdownDisconnectionAckDuration = 50 * time.Millisecond

// Peer opaque interface for referring to a neighbor in the network
type Peer interface{}

// PeerOption allows users to specify a subset of peers to query
type PeerOption int

const (
	// PeersConnectedOut specifies all peers with outgoing connections
	PeersConnectedOut PeerOption = iota
	// PeersConnectedIn specifies all peers with inbound connections
	PeersConnectedIn PeerOption = iota
	// PeersPhonebookRelays specifies all relays in the phonebook
	PeersPhonebookRelays PeerOption = iota
	// PeersPhonebookArchivers specifies all archivers in the phonebook
	PeersPhonebookArchivers PeerOption = iota
)

// GossipNode represents a node in the gossip network
type GossipNode interface {
	Address() (string, bool)
	Broadcast(ctx context.Context, tag protocol.Tag, data []byte, wait bool, except Peer) error
	BroadcastArray(ctx context.Context, tag []protocol.Tag, data [][]byte, wait bool, except Peer) error
	Relay(ctx context.Context, tag protocol.Tag, data []byte, wait bool, except Peer) error
	RelayArray(ctx context.Context, tag []protocol.Tag, data [][]byte, wait bool, except Peer) error
	Disconnect(badnode Peer)
	DisconnectPeers()
	Ready() chan struct{}

	// RegisterHTTPHandler path accepts gorilla/mux path annotations
	RegisterHTTPHandler(path string, handler http.Handler)

	// RequestConnectOutgoing asks the system to actually connect to peers.
	// `replace` optionally drops existing connections before making new ones.
	// `quit` chan allows cancellation. TODO: use `context`
	RequestConnectOutgoing(replace bool, quit <-chan struct{})

	// Get a list of Peers we could potentially send a direct message to.
	GetPeers(options ...PeerOption) []Peer

	// Start threads, listen on sockets.
	Start()

	// Close sockets. Stop threads.
	Stop()

	// RegisterHandlers adds to the set of given message handlers.
	RegisterHandlers(dispatch []TaggedMessageHandler)

	// ClearHandlers deregisters all the existing message handlers.
	ClearHandlers()

	// GetRoundTripper returns a Transport that would limit the number of outgoing connections.
	GetRoundTripper() http.RoundTripper

	// OnNetworkAdvance notifies the network library that the agreement protocol was able to make a notable progress.
	// this is the only indication that we have that we haven't formed a clique, where all incoming messages
	// arrive very quickly, but might be missing some votes. The usage of this call is expected to have similar
	// characteristics as with a watchdog timer.
	OnNetworkAdvance()

	// GetHTTPRequestConnection returns the underlying connection for the given request. Note that the request must be the same
	// request that was provided to the http handler ( or provide a fallback Context() to that )
	GetHTTPRequestConnection(request *http.Request) (conn net.Conn)

	// RegisterMessageInterest notifies the network library that this node
	// wants to receive messages with the specified tag.  This will cause
	// this node to send corresponding MsgOfInterest notifications to any
	// newly connecting peers.  This should be called before the network
	// is started.
	RegisterMessageInterest(protocol.Tag)

	// SubstituteGenesisID substitutes the "{genesisID}" with their network-specific genesisID.
	SubstituteGenesisID(rawURL string) string

	// GetPeerData returns a value stored by SetPeerData
	GetPeerData(peer Peer, key string) interface{}

	// SetPeerData attaches a piece of data to a peer.
	// Other services inside go-algorand may attach data to a peer that gets garbage collected when the peer is closed.
	SetPeerData(peer Peer, key string, value interface{})
}

// IncomingMessage represents a message arriving from some peer in our p2p network
type IncomingMessage struct {
	Sender Peer
	Tag    Tag
	Data   []byte
	Err    error
	Net    GossipNode

	// Received is time.Time.UnixNano()
	Received int64

	// processing is a channel that is used by messageHandlerThread
	// to indicate that it has started processing this message.  It
	// is used to ensure fairness across peers in terms of processing
	// messages.
	processing chan struct{}
}

// Tag is a short string (2 bytes) marking a type of message
type Tag = protocol.Tag

func highPriorityTag(tags []protocol.Tag) bool {
	for _, tag := range tags {
		if tag == protocol.AgreementVoteTag || tag == protocol.ProposalPayloadTag {
			return true
		}
	}
	return false
}

// OutgoingMessage represents a message we want to send.
type OutgoingMessage struct {
	Action  ForwardingPolicy
	Tag     Tag
	Payload []byte
	Topics  Topics
}

// ForwardingPolicy is an enum indicating to whom we should send a message
type ForwardingPolicy int

const (
	// Ignore - discard (don't forward)
	Ignore ForwardingPolicy = iota

	// Disconnect - disconnect from the peer that sent this message
	Disconnect

	// Broadcast - forward to everyone (except the sender)
	Broadcast

	// Respond - reply to the sender
	Respond
)

// MessageHandler takes a IncomingMessage (e.g., vote, transaction), processes it, and returns what (if anything)
// to send to the network in response.
// The ForwardingPolicy field of the returned OutgoingMessage indicates whether to reply directly to the sender
// (unicast), propagate to everyone except the sender (broadcast), or do nothing (ignore).
type MessageHandler interface {
	Handle(message IncomingMessage) OutgoingMessage
}

// HandlerFunc represents an implemenation of the MessageHandler interface
type HandlerFunc func(message IncomingMessage) OutgoingMessage

// Handle implements MessageHandler.Handle, calling the handler with the IncomingKessage and returning the OutgoingMessage
func (f HandlerFunc) Handle(message IncomingMessage) OutgoingMessage {
	return f(message)
}

// TaggedMessageHandler receives one type of broadcast messages
type TaggedMessageHandler struct {
	Tag
	MessageHandler
}

// Propagate is a convenience function to save typing in the common case of a message handler telling us to propagate an incoming message
// "return network.Propagate(msg)" instead of "return network.OutgoingMsg{network.Broadcast, msg.Tag, msg.Data}"
func Propagate(msg IncomingMessage) OutgoingMessage {
	return OutgoingMessage{Broadcast, msg.Tag, msg.Data, nil}
}

// GossipNetworkPath is the URL path to connect to the websocket gossip node at.
// Contains {genesisID} param to be handled by gorilla/mux
const GossipNetworkPath = "/v1/{genesisID}/gossip"

// NodeInfo helps the network get information about the node it is running on
type NodeInfo interface {
	// IsParticipating returns true if this node has stake and may vote on blocks or propose blocks.
	IsParticipating() bool
}

type nopeNodeInfo struct {
}

func (nnni *nopeNodeInfo) IsParticipating() bool {
	return false
}

// WebsocketNetwork implements GossipNode
type WebsocketNetwork struct {
	listener net.Listener
	server   http.Server
	router   *mux.Router
	scheme   string // are we serving http or https ?

	upgrader websocket.Upgrader

	config config.Local

	log logging.Logger

	readBuffer chan IncomingMessage

	wg sync.WaitGroup

	handlers Multiplexer

	ctx       context.Context
	ctxCancel context.CancelFunc

	peersLock          deadlock.RWMutex
	peers              []*wsPeer
	peersByID          map[crypto.PublicKey]*wsPeer // peersByID maps a Public Identification Key to a given peer
	peersChangeCounter int32                        // peersChangeCounter is an atomic variable that increases on each change to the peers. It helps avoiding taking the peersLock when checking if the peers list was modified.

	broadcastQueueHighPrio chan broadcastRequest
	broadcastQueueBulk     chan broadcastRequest

	phonebook Phonebook

	GenesisID string
	NetworkID protocol.NetworkID
	RandomID  string

	ready     int32
	readyChan chan struct{}

	meshUpdateRequests chan meshRequest

	// Keep a record of pending outgoing connections so
	// we don't start duplicates connection attempts.
	// Needs to be locked because it's accessed from the
	// meshThread and also threads started to run tryConnect()
	tryConnectAddrs map[string]int64
	tryConnectLock  deadlock.Mutex

	incomingMsgFilter *messageFilter // message filter to remove duplicate incoming messages from different peers

	eventualReadyDelay time.Duration

	relayMessages bool // True if we should relay messages from other nodes (nominally true for relays, false otherwise)

	prioScheme       NetPrioScheme
	prioTracker      *prioTracker
	prioResponseChan chan *wsPeer

	// identityKeys is the keypair used for identity challenges
	identityKeys *crypto.SignatureSecrets

	// outgoingMessagesBufferSize is the size used for outgoing messages.
	outgoingMessagesBufferSize int

	// slowWritingPeerMonitorInterval defines the interval between two consecutive tests for slow peer writing
	slowWritingPeerMonitorInterval time.Duration

	requestsTracker *RequestTracker
	requestsLogger  *RequestLogger

	// lastPeerConnectionsSent is the last time the peer connections were sent ( or attempted to be sent ) to the telemetry server.
	lastPeerConnectionsSent time.Time

	// connPerfMonitor is used on outgoing connections to measure their relative message timing
	connPerfMonitor *connectionPerformanceMonitor

	// lastNetworkAdvanceMu synchronized the access to lastNetworkAdvance
	lastNetworkAdvanceMu deadlock.Mutex

	// lastNetworkAdvance contains the last timestamp where the agreement protocol was able to make a notable progress.
	// it used as a watchdog to help us detect connectivity issues ( such as cliques )
	lastNetworkAdvance time.Time

	// number of throttled outgoing connections "slots" needed to be populated.
	throttledOutgoingConnections int32

	// transport and dialer are customized to limit the number of
	// connection in compliance with connectionsRateLimitingCount.
	transport rateLimitingTransport
	dialer    Dialer

	// messagesOfInterest specifies the message types that this node
	// wants to receive.  nil means default.  non-nil causes this
	// map to be sent to new peers as a MsgOfInterest message type.
	messagesOfInterest map[protocol.Tag]bool

	// messagesOfInterestEnc is the encoding of messagesOfInterest,
	// to be sent to new peers.  This is filled in at network start,
	// at which point messagesOfInterestEncoded is set to prevent
	// further changes.
	messagesOfInterestEnc        []byte
	messagesOfInterestEncoded    bool
	messagesOfInterestGeneration uint32

	// messagesOfInterestMu protects messagesOfInterest and ensures
	// that messagesOfInterestEnc does not change once it is set during
	// network start.
	messagesOfInterestMu      deadlock.Mutex
	messagesOfInterestRefresh chan struct{}

	// peersConnectivityCheckTicker is the timer for testing that all the connected peers
	// are still transmitting or receiving information. The channel produced by this ticker
	// is consumed by any of the messageHandlerThread(s). The ticker itself is created during
	// Start(), and being shut down when Stop() is called.
	peersConnectivityCheckTicker *time.Ticker

	nodeInfo NodeInfo

	// atomic {0:unknown, 1:yes, 2:no}
	wantTXGossip uint32

	// supportedProtocolVersions defines versions supported by this network.
	// Should be used instead of a global network.SupportedProtocolVersions for network/peers configuration
	supportedProtocolVersions []string

	// protocolVersion is an actual version announced as ProtocolVersionHeader
	protocolVersion string
}

const (
	wantTXGossipUnk = 0
	wantTXGossipYes = 1
	wantTXGossipNo  = 2
)

type broadcastRequest struct {
	tags        []Tag
	data        [][]byte
	except      *wsPeer
	done        chan struct{}
	enqueueTime time.Time
	ctx         context.Context
}

// Address returns a string and whether that is a 'final' address or guessed.
// Part of GossipNode interface
func (wn *WebsocketNetwork) Address() (string, bool) {
	parsedURL := url.URL{Scheme: wn.scheme}
	var connected bool
	if wn.listener == nil {
		if wn.config.NetAddress == "" {
			parsedURL.Scheme = ""
		}
		parsedURL.Host = wn.config.NetAddress
		connected = false
	} else {
		parsedURL.Host = wn.listener.Addr().String()
		connected = true
	}
	return parsedURL.String(), connected
}

// PublicAddress what we tell other nodes to connect to.
// Might be different than our locally perceived network address due to NAT/etc.
// Returns config "PublicAddress" if available, otherwise local addr.
func (wn *WebsocketNetwork) PublicAddress() string {
	if len(wn.config.PublicAddress) > 0 {
		return wn.config.PublicAddress
	}
	localAddr, _ := wn.Address()
	return localAddr
}

// Broadcast sends a message.
// If except is not nil then we will not send it to that neighboring Peer.
// if wait is true then the call blocks until the packet has actually been sent to all neighbors.
func (wn *WebsocketNetwork) Broadcast(ctx context.Context, tag protocol.Tag, data []byte, wait bool, except Peer) error {
	dataArray := make([][]byte, 1, 1)
	dataArray[0] = data
	tagArray := make([]protocol.Tag, 1, 1)
	tagArray[0] = tag
	return wn.BroadcastArray(ctx, tagArray, dataArray, wait, except)
}

// BroadcastArray sends an array of messages.
// If except is not nil then we will not send it to that neighboring Peer.
// if wait is true then the call blocks until the packet has actually been sent to all neighbors.
// TODO: add `priority` argument so that we don't have to guess it based on tag
func (wn *WebsocketNetwork) BroadcastArray(ctx context.Context, tags []protocol.Tag, data [][]byte, wait bool, except Peer) error {
	if wn.config.DisableNetworking {
		return nil
	}

	if len(tags) != len(data) {
		return errBcastInvalidArray
	}

	request := broadcastRequest{tags: tags, data: data, enqueueTime: time.Now(), ctx: ctx}
	if except != nil {
		request.except = except.(*wsPeer)
	}

	broadcastQueue := wn.broadcastQueueBulk
	if highPriorityTag(tags) {
		broadcastQueue = wn.broadcastQueueHighPrio
	}
	if wait {
		request.done = make(chan struct{})
		select {
		case broadcastQueue <- request:
			// ok, enqueued
			//wn.log.Debugf("broadcast enqueued")
		case <-wn.ctx.Done():
			return errNetworkClosing
		case <-ctx.Done():
			return errBcastCallerCancel
		}
		select {
		case <-request.done:
			//wn.log.Debugf("broadcast done")
			return nil
		case <-wn.ctx.Done():
			return errNetworkClosing
		case <-ctx.Done():
			return errBcastCallerCancel
		}
	}
	// no wait
	select {
	case broadcastQueue <- request:
		//wn.log.Debugf("broadcast enqueued nowait")
		return nil
	default:
		wn.log.Debugf("broadcast queue full")
		// broadcastQueue full, and we're not going to wait for it.
		networkBroadcastQueueFull.Inc(nil)
		return errBcastQFull
	}
}

// Relay message
func (wn *WebsocketNetwork) Relay(ctx context.Context, tag protocol.Tag, data []byte, wait bool, except Peer) error {
	if wn.relayMessages {
		return wn.Broadcast(ctx, tag, data, wait, except)
	}
	return nil
}

// RelayArray relays array of messages
func (wn *WebsocketNetwork) RelayArray(ctx context.Context, tags []protocol.Tag, data [][]byte, wait bool, except Peer) error {
	if wn.relayMessages {
		return wn.BroadcastArray(ctx, tags, data, wait, except)
	}
	return nil
}

func (wn *WebsocketNetwork) disconnectThread(badnode Peer, reason disconnectReason) {
	defer wn.wg.Done()
	wn.disconnect(badnode, reason)
}

// Disconnect from a peer, probably due to protocol errors.
func (wn *WebsocketNetwork) Disconnect(node Peer) {
	wn.disconnect(node, disconnectBadData)
}

// Disconnect from a peer, probably due to protocol errors.
func (wn *WebsocketNetwork) disconnect(badnode Peer, reason disconnectReason) {
	if badnode == nil {
		return
	}
	peer := badnode.(*wsPeer)
	peer.CloseAndWait(time.Now().Add(peerDisconnectionAckDuration))
	wn.removePeer(peer, reason)
}

func closeWaiter(wg *sync.WaitGroup, peer *wsPeer, deadline time.Time) {
	defer wg.Done()
	peer.CloseAndWait(deadline)
}

// DisconnectPeers shuts down all connections
func (wn *WebsocketNetwork) DisconnectPeers() {
	wn.peersLock.Lock()
	defer wn.peersLock.Unlock()
	closeGroup := sync.WaitGroup{}
	closeGroup.Add(len(wn.peers))
	deadline := time.Now().Add(peerDisconnectionAckDuration)
	for _, peer := range wn.peers {
		go closeWaiter(&closeGroup, peer, deadline)
	}
	wn.peers = wn.peers[:0]
	closeGroup.Wait()
}

// Ready returns a chan that will be closed when we have a minimum number of peer connections active
func (wn *WebsocketNetwork) Ready() chan struct{} {
	return wn.readyChan
}

// RegisterHTTPHandler path accepts gorilla/mux path annotations
func (wn *WebsocketNetwork) RegisterHTTPHandler(path string, handler http.Handler) {
	wn.router.Handle(path, handler)
}

// RequestConnectOutgoing tries to actually do the connect to new peers.
// `replace` drop all connections first and find new peers.
func (wn *WebsocketNetwork) RequestConnectOutgoing(replace bool, quit <-chan struct{}) {
	request := meshRequest{disconnect: false}
	if quit != nil {
		request.done = make(chan struct{})
	}
	select {
	case wn.meshUpdateRequests <- request:
	case <-quit:
		return
	}
	if request.done != nil {
		select {
		case <-request.done:
		case <-quit:
		}
	}
}

// GetPeers returns a snapshot of our Peer list, according to the specified options.
// Peers may be duplicated and refer to the same underlying node.
func (wn *WebsocketNetwork) GetPeers(options ...PeerOption) []Peer {
	outPeers := make([]Peer, 0)
	for _, option := range options {
		switch option {
		case PeersConnectedOut:
			wn.peersLock.RLock()
			for _, peer := range wn.peers {
				if peer.outgoing {
					outPeers = append(outPeers, Peer(peer))
				}
			}
			wn.peersLock.RUnlock()
		case PeersPhonebookRelays:
			// return copy of phonebook, which probably also contains peers we're connected to, but if it doesn't maybe we shouldn't be making new connections to those peers (because they disappeared from the directory)
			var addrs []string
			addrs = wn.phonebook.GetAddresses(1000, PhoneBookEntryRelayRole)
			for _, addr := range addrs {
				peerCore := makePeerCore(wn, addr, wn.GetRoundTripper(), "" /*origin address*/)
				outPeers = append(outPeers, &peerCore)
			}
		case PeersPhonebookArchivers:
			// return copy of phonebook, which probably also contains peers we're connected to, but if it doesn't maybe we shouldn't be making new connections to those peers (because they disappeared from the directory)
			var addrs []string
			addrs = wn.phonebook.GetAddresses(1000, PhoneBookEntryArchiverRole)
			for _, addr := range addrs {
				peerCore := makePeerCore(wn, addr, wn.GetRoundTripper(), "" /*origin address*/)
				outPeers = append(outPeers, &peerCore)
			}
		case PeersConnectedIn:
			wn.peersLock.RLock()
			for _, peer := range wn.peers {
				if !peer.outgoing {
					outPeers = append(outPeers, Peer(peer))
				}
			}
			wn.peersLock.RUnlock()
		}
	}
	return outPeers
}

// find the max value across the given uint64 numbers.
func max(numbers ...uint64) (maxNum uint64) {
	maxNum = 0 // this is the lowest uint64 value.
	for _, num := range numbers {
		if num > maxNum {
			maxNum = num
		}
	}
	return
}

func (wn *WebsocketNetwork) setup() {
	var preferredResolver dnssec.ResolverIf
	if wn.config.DNSSecurityRelayAddrEnforced() {
		preferredResolver = dnssec.MakeDefaultDnssecResolver(wn.config.FallbackDNSResolverAddress, wn.log)
	}
	if wn.nodeInfo == nil {
		wn.nodeInfo = &nopeNodeInfo{}
	}
	maxIdleConnsPerHost := int(wn.config.ConnectionsRateLimitingCount)
	wn.dialer = makeRateLimitingDialer(wn.phonebook, preferredResolver)
	wn.transport = makeRateLimitingTransport(wn.phonebook, 10*time.Second, &wn.dialer, maxIdleConnsPerHost)

	wn.upgrader.ReadBufferSize = 4096
	wn.upgrader.WriteBufferSize = 4096
	wn.upgrader.EnableCompression = false
	wn.lastPeerConnectionsSent = time.Now()
	wn.router = mux.NewRouter()
	wn.router.Handle(GossipNetworkPath, wn)
	wn.requestsTracker = makeRequestsTracker(wn.router, wn.log, wn.config)
	if wn.config.EnableRequestLogger {
		wn.requestsLogger = makeRequestLogger(wn.requestsTracker, wn.log)
		wn.server.Handler = wn.requestsLogger
	} else {
		wn.server.Handler = wn.requestsTracker
	}
	wn.server.ReadHeaderTimeout = httpServerReadHeaderTimeout
	wn.server.WriteTimeout = httpServerWriteTimeout
	wn.server.IdleTimeout = httpServerIdleTimeout
	wn.server.MaxHeaderBytes = httpServerMaxHeaderBytes
	wn.ctx, wn.ctxCancel = context.WithCancel(context.Background())
	wn.relayMessages = wn.config.NetAddress != "" || wn.config.ForceRelayMessages
	if wn.relayMessages || wn.config.ForceFetchTransactions {
		wn.wantTXGossip = wantTXGossipYes
	}
	// roughly estimate the number of messages that could be seen at any given moment.
	// For the late/redo/down committee, which happen in parallel, we need to allocate
	// extra space there.
	wn.outgoingMessagesBufferSize = int(
		max(config.Consensus[protocol.ConsensusCurrentVersion].NumProposers,
			config.Consensus[protocol.ConsensusCurrentVersion].SoftCommitteeSize,
			config.Consensus[protocol.ConsensusCurrentVersion].CertCommitteeSize,
			config.Consensus[protocol.ConsensusCurrentVersion].NextCommitteeSize) +
			max(config.Consensus[protocol.ConsensusCurrentVersion].LateCommitteeSize,
				config.Consensus[protocol.ConsensusCurrentVersion].RedoCommitteeSize,
				config.Consensus[protocol.ConsensusCurrentVersion].DownCommitteeSize),
	)

	wn.broadcastQueueHighPrio = make(chan broadcastRequest, wn.outgoingMessagesBufferSize)
	wn.broadcastQueueBulk = make(chan broadcastRequest, 100)
	wn.meshUpdateRequests = make(chan meshRequest, 5)
	wn.readyChan = make(chan struct{})
	wn.tryConnectAddrs = make(map[string]int64)
	wn.eventualReadyDelay = time.Minute
	wn.prioTracker = newPrioTracker(wn)
	if wn.slowWritingPeerMonitorInterval == 0 {
		wn.slowWritingPeerMonitorInterval = slowWritingPeerMonitorInterval
	}
	readBufferLen := wn.config.IncomingConnectionsLimit + wn.config.GossipFanout
	if readBufferLen < 100 {
		readBufferLen = 100
	}
	if readBufferLen > 10000 {
		readBufferLen = 10000
	}
	wn.readBuffer = make(chan IncomingMessage, readBufferLen)

	var rbytes [10]byte
	crypto.RandBytes(rbytes[:])
	wn.RandomID = base64.StdEncoding.EncodeToString(rbytes[:])

	if wn.config.EnableIncomingMessageFilter {
		wn.incomingMsgFilter = makeMessageFilter(wn.config.IncomingMessageFilterBucketCount, wn.config.IncomingMessageFilterBucketSize)
	}
	wn.connPerfMonitor = makeConnectionPerformanceMonitor([]Tag{protocol.AgreementVoteTag, protocol.TxnTag})
	wn.lastNetworkAdvance = time.Now().UTC()
	wn.handlers.log = wn.log
	// set our supported versions
	if wn.config.NetworkProtocolVersion != "" {
		wn.supportedProtocolVersions = []string{wn.config.NetworkProtocolVersion}
	} else {
		wn.supportedProtocolVersions = SupportedProtocolVersions
	}

	// set our actual version
	wn.protocolVersion = ProtocolVersion

	wn.messagesOfInterestRefresh = make(chan struct{}, 2)
	wn.messagesOfInterestGeneration = 1 // something nonzero so that any new wsPeer needs updating
	if wn.relayMessages {
		wn.RegisterMessageInterest(protocol.StateProofSigTag)
	}
}

// Start makes network connections and threads
func (wn *WebsocketNetwork) Start() {
	wn.messagesOfInterestMu.Lock()
	defer wn.messagesOfInterestMu.Unlock()
	wn.messagesOfInterestEncoded = true
	if wn.messagesOfInterest != nil {
		wn.messagesOfInterestEnc = MarshallMessageOfInterestMap(wn.messagesOfInterest)
	}

	if wn.config.NetAddress != "" {
		listener, err := net.Listen("tcp", wn.config.NetAddress)
		if err != nil {
			wn.log.Errorf("network could not listen %v: %s", wn.config.NetAddress, err)
			return
		}
		// wrap the original listener with a limited connection listener
		listener = limitlistener.RejectingLimitListener(
			listener, uint64(wn.config.IncomingConnectionsLimit), wn.log)
		// wrap the limited connection listener with a requests tracker listener
		wn.listener = wn.requestsTracker.Listener(listener)
		wn.log.Debugf("listening on %s", wn.listener.Addr().String())
		wn.throttledOutgoingConnections = int32(wn.config.GossipFanout / 2)
	} else {
		// on non-relay, all the outgoing connections are throttled.
		wn.throttledOutgoingConnections = int32(wn.config.GossipFanout)
	}
	if wn.config.DisableOutgoingConnectionThrottling {
		wn.throttledOutgoingConnections = 0
	}
	if wn.config.TLSCertFile != "" && wn.config.TLSKeyFile != "" {
		wn.scheme = "https"
	} else {
		wn.scheme = "http"
	}

	// identityHandlers are internal to the WS Network itself, and can be set without condition
	var seed crypto.Seed
	crypto.RandBytes(seed[:])
	wn.identityKeys = crypto.GenerateSignatureSecrets(seed)
	wn.peersByID = map[crypto.PublicKey]*wsPeer{}
	// guard against registering the handler on starup when it's already been configured
	// (for example, unit tests like TestWebsocketNetworkTXMessageOfInterestRelay will attach handlers to all tags)
	shouldAttachIdentityHandlers := true
	var idTag protocol.Tag
	for _, handler := range identityHandlers {
		if _, exists := wn.handlers.getHandler(handler.Tag); exists {
			shouldAttachIdentityHandlers = false
			idTag = handler.Tag
		}
	}
	if shouldAttachIdentityHandlers {
		wn.RegisterHandlers(identityHandlers)
	} else {
		wn.log.Warnf("wsNetwork tried to register identity challenge handlers, but the required tag was already registered: %v", idTag)
	}

	wn.meshUpdateRequests <- meshRequest{false, nil}
	if wn.prioScheme != nil {
		wn.RegisterHandlers(prioHandlers)
	}
	if wn.listener != nil {
		wn.wg.Add(1)
		go wn.httpdThread()
	}
	wn.wg.Add(1)
	go wn.meshThread()

	// we shouldn't have any ticker here.. but in case we do - just stop it.
	if wn.peersConnectivityCheckTicker != nil {
		wn.peersConnectivityCheckTicker.Stop()
	}
	wn.peersConnectivityCheckTicker = time.NewTicker(connectionActivityMonitorInterval)
	for i := 0; i < incomingThreads; i++ {
		wn.wg.Add(1)
		// We pass the peersConnectivityCheckTicker.C here so that we don't need to syncronize the access to the ticker's data structure.
		go wn.messageHandlerThread(wn.peersConnectivityCheckTicker.C)
	}
	wn.wg.Add(1)
	go wn.broadcastThread()
	if wn.prioScheme != nil {
		wn.wg.Add(1)
		go wn.prioWeightRefresh()
	}

	go wn.postMessagesOfInterestThread()

	wn.log.Infof("serving genesisID=%s on %#v with RandomID=%s", wn.GenesisID, wn.PublicAddress(), wn.RandomID)
}

func (wn *WebsocketNetwork) httpdThread() {
	defer wn.wg.Done()
	var err error
	if wn.config.TLSCertFile != "" && wn.config.TLSKeyFile != "" {
		err = wn.server.ServeTLS(wn.listener, wn.config.TLSCertFile, wn.config.TLSKeyFile)
	} else {
		err = wn.server.Serve(wn.listener)
	}
	if err == http.ErrServerClosed {
	} else if err != nil {
		wn.log.Info("ws net http server exited ", err)
	}
}

// innerStop context for shutting down peers
func (wn *WebsocketNetwork) innerStop() {
	wn.peersLock.Lock()
	defer wn.peersLock.Unlock()
	wn.wg.Add(len(wn.peers))
	// this method is called only during node shutdown. In this case, we want to send the
	// shutdown message, but we don't want to wait for a long time - since we might not be lucky
	// to get a response.
	deadline := time.Now().Add(peerShutdownDisconnectionAckDuration)
	for _, peer := range wn.peers {
		go closeWaiter(&wn.wg, peer, deadline)
	}
	wn.peers = wn.peers[:0]
}

// Stop closes network connections and stops threads.
// Stop blocks until all activity on this node is done.
func (wn *WebsocketNetwork) Stop() {
	wn.handlers.ClearHandlers([]Tag{})

	// if we have a working ticker, just stop it and clear it out. The access to this variable is safe since the Start()/Stop() are synced by the
	// caller, and the WebsocketNetwork doesn't access wn.peersConnectivityCheckTicker directly.
	if wn.peersConnectivityCheckTicker != nil {
		wn.peersConnectivityCheckTicker.Stop()
		wn.peersConnectivityCheckTicker = nil
	}
	wn.innerStop()
	var listenAddr string
	if wn.listener != nil {
		listenAddr = wn.listener.Addr().String()
	}
	wn.ctxCancel()
	ctx, timeoutCancel := context.WithTimeout(context.Background(), 5*time.Second)
	defer timeoutCancel()
	err := wn.server.Shutdown(ctx)
	if err != nil {
		wn.log.Warnf("problem shutting down %s: %v", listenAddr, err)
	}
	wn.wg.Wait()
	if wn.listener != nil {
		wn.log.Debugf("closed %s", listenAddr)
	}

	// Wait for the requestsTracker to finish up to avoid potential race condition
	<-wn.requestsTracker.getWaitUntilNoConnectionsChannel(5 * time.Millisecond)
	wn.messagesOfInterestMu.Lock()
	defer wn.messagesOfInterestMu.Unlock()

	wn.messagesOfInterestEncoded = false
	wn.messagesOfInterestEnc = nil
	wn.messagesOfInterest = nil
}

// RegisterHandlers registers the set of given message handlers.
func (wn *WebsocketNetwork) RegisterHandlers(dispatch []TaggedMessageHandler) {
	wn.handlers.RegisterHandlers(dispatch)
}

// ClearHandlers deregisters all the existing message handlers.
func (wn *WebsocketNetwork) ClearHandlers() {
	// exclude the internal handlers. These would get cleared out when Stop is called.
	wn.handlers.ClearHandlers([]Tag{protocol.PingTag, protocol.PingReplyTag, protocol.NetPrioResponseTag})
}

func (wn *WebsocketNetwork) setHeaders(header http.Header) {
	localTelemetryGUID := wn.log.GetTelemetryGUID()
	localInstanceName := wn.log.GetInstanceName()
	header.Set(TelemetryIDHeader, localTelemetryGUID)
	header.Set(InstanceNameHeader, localInstanceName)
	header.Set(AddressHeader, wn.PublicAddress())
	header.Set(NodeRandomHeader, wn.RandomID)
}

// checkServerResponseVariables check that the version and random-id in the request headers matches the server ones.
// it returns true if it's a match, and false otherwise.
func (wn *WebsocketNetwork) checkServerResponseVariables(otherHeader http.Header, addr string) (bool, string) {
	matchingVersion, otherVersion := wn.checkProtocolVersionMatch(otherHeader)
	if matchingVersion == "" {
		wn.log.Info(filterASCII(fmt.Sprintf("new peer %s version mismatch, mine=%v theirs=%s, headers %#v", addr, wn.supportedProtocolVersions, otherVersion, otherHeader)))
		return false, ""
	}
	otherRandom := otherHeader.Get(NodeRandomHeader)
	if otherRandom == wn.RandomID || otherRandom == "" {
		// This is pretty harmless and some configurations of phonebooks or DNS records make this likely. Quietly filter it out.
		if otherRandom == "" {
			// missing header.
			wn.log.Warn(filterASCII(fmt.Sprintf("new peer %s did not include random ID header in request. mine=%s headers %#v", addr, wn.RandomID, otherHeader)))
		} else {
			wn.log.Debugf("new peer %s has same node random id, am I talking to myself? %s", addr, wn.RandomID)
		}
		return false, ""
	}
	otherGenesisID := otherHeader.Get(GenesisHeader)
	if wn.GenesisID != otherGenesisID {
		if otherGenesisID != "" {
			wn.log.Warn(filterASCII(fmt.Sprintf("new peer %#v genesis mismatch, mine=%#v theirs=%#v, headers %#v", addr, wn.GenesisID, otherGenesisID, otherHeader)))
		} else {
			wn.log.Warnf("new peer %#v did not include genesis header in response. mine=%#v headers %#v", addr, wn.GenesisID, otherHeader)
		}
		return false, ""
	}
	return true, matchingVersion
}

// getCommonHeaders retreives the common headers for both incoming and outgoing connections from the provided headers.
func getCommonHeaders(headers http.Header) (otherTelemetryGUID, otherInstanceName, otherPublicAddr string) {
	otherTelemetryGUID = logging.SanitizeTelemetryString(headers.Get(TelemetryIDHeader), 1)
	otherInstanceName = logging.SanitizeTelemetryString(headers.Get(InstanceNameHeader), 2)
	otherPublicAddr = logging.SanitizeTelemetryString(headers.Get(AddressHeader), 1)
	return
}

// checkIncomingConnectionLimits perform the connection limits counting for the incoming connections.
func (wn *WebsocketNetwork) checkIncomingConnectionLimits(response http.ResponseWriter, request *http.Request, remoteHost, otherTelemetryGUID, otherInstanceName string) int {
	if wn.numIncomingPeers() >= wn.config.IncomingConnectionsLimit {
		networkConnectionsDroppedTotal.Inc(map[string]string{"reason": "incoming_connection_limit"})
		wn.log.EventWithDetails(telemetryspec.Network, telemetryspec.ConnectPeerFailEvent,
			telemetryspec.ConnectPeerFailEventDetails{
				Address:       remoteHost,
				TelemetryGUID: otherTelemetryGUID,
				Incoming:      true,
				InstanceName:  otherInstanceName,
				Reason:        "Connection Limit",
			})
		response.WriteHeader(http.StatusServiceUnavailable)
		return http.StatusServiceUnavailable
	}

	totalConnections := wn.connectedForIP(remoteHost)
	if totalConnections >= wn.config.MaxConnectionsPerIP {
		networkConnectionsDroppedTotal.Inc(map[string]string{"reason": "incoming_connection_per_ip_limit"})
		wn.log.EventWithDetails(telemetryspec.Network, telemetryspec.ConnectPeerFailEvent,
			telemetryspec.ConnectPeerFailEventDetails{
				Address:       remoteHost,
				TelemetryGUID: otherTelemetryGUID,
				Incoming:      true,
				InstanceName:  otherInstanceName,
				Reason:        "Remote IP Connection Limit",
			})
		response.WriteHeader(http.StatusServiceUnavailable)
		return http.StatusServiceUnavailable
	}

	return http.StatusOK
}

// checkProtocolVersionMatch test ProtocolAcceptVersionHeader and ProtocolVersionHeader headers from the request/response and see if it can find a match.
func (wn *WebsocketNetwork) checkProtocolVersionMatch(otherHeaders http.Header) (matchingVersion string, otherVersion string) {
	otherAcceptedVersions := otherHeaders[textproto.CanonicalMIMEHeaderKey(ProtocolAcceptVersionHeader)]
	for _, otherAcceptedVersion := range otherAcceptedVersions {
		// do we have a matching version ?
		for _, supportedProtocolVersion := range wn.supportedProtocolVersions {
			if supportedProtocolVersion == otherAcceptedVersion {
				matchingVersion = supportedProtocolVersion
				return matchingVersion, ""
			}
		}
	}

	otherVersion = otherHeaders.Get(ProtocolVersionHeader)
	for _, supportedProtocolVersion := range wn.supportedProtocolVersions {
		if supportedProtocolVersion == otherVersion {
			return supportedProtocolVersion, otherVersion
		}
	}

	return "", filterASCII(otherVersion)
}

// checkIncomingConnectionVariables checks the variables that were provided on the request, and compares them to the
// local server supported parameters. If all good, it returns http.StatusOK; otherwise, it write the error to the ResponseWriter
// and returns the http status.
func (wn *WebsocketNetwork) checkIncomingConnectionVariables(response http.ResponseWriter, request *http.Request) int {
	// check to see that the genesisID in the request URI is valid and matches the supported one.
	pathVars := mux.Vars(request)
	otherGenesisID, hasGenesisID := pathVars["genesisID"]
	if !hasGenesisID || otherGenesisID == "" {
		networkConnectionsDroppedTotal.Inc(map[string]string{"reason": "missing genesis-id"})
		response.WriteHeader(http.StatusNotFound)
		return http.StatusNotFound
	}

	if wn.GenesisID != otherGenesisID {
		wn.log.Warn(filterASCII(fmt.Sprintf("new peer %#v genesis mismatch, mine=%#v theirs=%#v, headers %#v", request.RemoteAddr, wn.GenesisID, otherGenesisID, request.Header)))
		networkConnectionsDroppedTotal.Inc(map[string]string{"reason": "mismatching genesis-id"})
		response.WriteHeader(http.StatusPreconditionFailed)
		n, err := response.Write([]byte("mismatching genesis ID"))
		if err != nil {
			wn.log.Warnf("ws failed to write mismatching genesis ID response '%s' : n = %d err = %v", otherGenesisID, n, err)
		}
		return http.StatusPreconditionFailed
	}

	otherRandom := request.Header.Get(NodeRandomHeader)
	if otherRandom == "" {
		// This is pretty harmless and some configurations of phonebooks or DNS records make this likely. Quietly filter it out.
		var message string
		// missing header.
		wn.log.Warn(filterASCII(fmt.Sprintf("new peer %s did not include random ID header in request. mine=%s headers %#v", request.RemoteAddr, wn.RandomID, request.Header)))
		networkConnectionsDroppedTotal.Inc(map[string]string{"reason": "missing random ID header"})
		message = fmt.Sprintf("Request was missing a %s header", NodeRandomHeader)
		response.WriteHeader(http.StatusPreconditionFailed)
		n, err := response.Write([]byte(message))
		if err != nil {
			wn.log.Warnf("ws failed to write response '%s' : n = %d err = %v", message, n, err)
		}
		return http.StatusPreconditionFailed
	} else if otherRandom == wn.RandomID {
		// This is pretty harmless and some configurations of phonebooks or DNS records make this likely. Quietly filter it out.
		var message string
		wn.log.Debugf("new peer %s has same node random id, am I talking to myself? %s", request.RemoteAddr, wn.RandomID)
		networkConnectionsDroppedTotal.Inc(map[string]string{"reason": "matching random ID header"})
		message = fmt.Sprintf("Request included matching %s=%s header", NodeRandomHeader, otherRandom)
		response.WriteHeader(http.StatusLoopDetected)
		n, err := response.Write([]byte(message))
		if err != nil {
			wn.log.Warnf("ws failed to write response '%s' : n = %d err = %v", message, n, err)
		}
		return http.StatusLoopDetected
	}
	return http.StatusOK
}

// GetHTTPRequestConnection returns the underlying connection for the given request. Note that the request must be the same
// request that was provided to the http handler ( or provide a fallback Context() to that )
// if the provided request has no associated connection, it returns nil. ( this should not happen for any http request that was registered
// by WebsocketNetwork )
func (wn *WebsocketNetwork) GetHTTPRequestConnection(request *http.Request) (conn net.Conn) {
	if wn.requestsTracker != nil {
		conn = wn.requestsTracker.GetRequestConnection(request)
	}
	return
}

// ServerHTTP handles the gossip network functions over websockets
func (wn *WebsocketNetwork) ServeHTTP(response http.ResponseWriter, request *http.Request) {
	trackedRequest := wn.requestsTracker.GetTrackedRequest(request)

	if wn.checkIncomingConnectionLimits(response, request, trackedRequest.remoteHost, trackedRequest.otherTelemetryGUID, trackedRequest.otherInstanceName) != http.StatusOK {
		// we've already logged and written all response(s).
		return
	}

	matchingVersion, otherVersion := wn.checkProtocolVersionMatch(request.Header)
	if matchingVersion == "" {
		wn.log.Info(filterASCII(fmt.Sprintf("new peer %s version mismatch, mine=%v theirs=%s, headers %#v", request.RemoteAddr, wn.supportedProtocolVersions, otherVersion, request.Header)))
		networkConnectionsDroppedTotal.Inc(map[string]string{"reason": "mismatching protocol version"})
		response.WriteHeader(http.StatusPreconditionFailed)
		message := fmt.Sprintf("Requested version %s not in %v mismatches server version", filterASCII(otherVersion), wn.supportedProtocolVersions)
		n, err := response.Write([]byte(message))
		if err != nil {
			wn.log.Warnf("ws failed to write response '%s' : n = %d err = %v", message, n, err)
		}
		return
	}

	if wn.checkIncomingConnectionVariables(response, request) != http.StatusOK {
		// we've already logged and written all response(s).
		return
	}

	// if UseXForwardedForAddressField is not empty, attempt to override the otherPublicAddr with the X Forwarded For origin
	trackedRequest.otherPublicAddr = trackedRequest.remoteAddr

	responseHeader := make(http.Header)
	wn.setHeaders(responseHeader)
	responseHeader.Set(ProtocolVersionHeader, matchingVersion)
	responseHeader.Set(GenesisHeader, wn.GenesisID)
	responseHeader.Set(PeerFeaturesHeader, PeerFeatureProposalCompression)
	var challenge string
	if wn.prioScheme != nil {
		challenge = wn.prioScheme.NewPrioChallenge()
		responseHeader.Set(PriorityChallengeHeader, challenge)
	}

	var peerPublicKey crypto.PublicKey
	var peerIDChallenge [32]byte
	if shouldSupportIdentityChallenge(matchingVersion) {
		idChalB64 := request.Header.Get(ProtocolConectionIdentityChallengeHeader)
		if idChalB64 == "" {
			wn.log.Warnf("ws connect no identification challenge")
			return
		}
		idChal := IdentityChallengeFromB64(idChalB64)
		// if the identification challenge response is not correctly signed, do not proceed
		if err := idChal.verify(); err != nil {
			wn.log.Warnf("ws connect failed identification challenge signature: err=%v", err.Error())
			return
		}
		peerPublicKey = idChal.Key
		// if we already have a verified peer using this key, do not proceed
		wn.peersLock.RLock()
		existingPeer := wn.peersByID[peerPublicKey]
		wn.peersLock.RUnlock()
		if existingPeer != nil &&
			atomic.LoadUint32(&existingPeer.identityVerified) == 1 {
			wn.log.Warnf("already connected to peer with verified public key (%s)", peerPublicKey)
			response.WriteHeader(http.StatusPreconditionFailed)
			n, err := response.Write([]byte("already connected"))
			if err != nil {
				wn.log.Warnf("ws failed to write already connected response: n = %d err = %v", n, err)
			}
			return
		}
		challengeResponse, idChalRespHeader := SignedEncodedB64IdentityChallengeResponse(wn.identityKeys, idChal)
		peerIDChallenge = challengeResponse
		responseHeader.Set(ProtocolConectionIdentityChallengeHeader, idChalRespHeader)
	}

	conn, err := wn.upgrader.Upgrade(response, request, responseHeader)
	if err != nil {
		wn.log.Info("ws upgrade fail ", err)
		networkConnectionsDroppedTotal.Inc(map[string]string{"reason": "ws upgrade fail"})
		return
	}

	// we want to tell the response object that the status was changed to 101 ( switching protocols ) so that it will be logged.
	if wn.requestsLogger != nil {
		wn.requestsLogger.SetStatusCode(response, http.StatusSwitchingProtocols)
	}

	peer := &wsPeer{
		wsPeerCore:        makePeerCore(wn, trackedRequest.otherPublicAddr, wn.GetRoundTripper(), trackedRequest.remoteHost),
		conn:              conn,
		outgoing:          false,
		InstanceName:      trackedRequest.otherInstanceName,
		incomingMsgFilter: wn.incomingMsgFilter,
		prioChallenge:     challenge,
		createTime:        trackedRequest.created,
		version:           matchingVersion,
		identity:          peerPublicKey,
		identityChallenge: peerIDChallenge,
		identityVerified:  0,
		features:          decodePeerFeatures(matchingVersion, request.Header.Get(PeerFeaturesHeader)),
	}
	peer.TelemetryGUID = trackedRequest.otherTelemetryGUID
	peer.init(wn.config, wn.outgoingMessagesBufferSize)
	wn.addPeer(peer)
	if shouldSupportIdentityChallenge(matchingVersion) {
		peer.waitForIdentityVerify()
	}
	localAddr, _ := wn.Address()
	wn.log.With("event", "ConnectedIn").With("remote", trackedRequest.otherPublicAddr).With("local", localAddr).Infof("Accepted incoming connection from peer %s", trackedRequest.otherPublicAddr)
	wn.log.EventWithDetails(telemetryspec.Network, telemetryspec.ConnectPeerEvent,
		telemetryspec.PeerEventDetails{
			Address:       trackedRequest.remoteHost,
			TelemetryGUID: trackedRequest.otherTelemetryGUID,
			Incoming:      true,
			InstanceName:  trackedRequest.otherInstanceName,
		})

	wn.maybeSendMessagesOfInterest(peer, nil)

	peers.Set(uint64(wn.NumPeers()))
	incomingPeers.Set(uint64(wn.numIncomingPeers()))
}

func (wn *WebsocketNetwork) maybeSendMessagesOfInterest(peer *wsPeer, messagesOfInterestEnc []byte) {
	messagesOfInterestGeneration := atomic.LoadUint32(&wn.messagesOfInterestGeneration)
	peerMessagesOfInterestGeneration := atomic.LoadUint32(&peer.messagesOfInterestGeneration)
	if peerMessagesOfInterestGeneration != messagesOfInterestGeneration {
		if messagesOfInterestEnc == nil {
			wn.messagesOfInterestMu.Lock()
			messagesOfInterestEnc = wn.messagesOfInterestEnc
			wn.messagesOfInterestMu.Unlock()
		}
		if messagesOfInterestEnc != nil {
			peer.sendMessagesOfInterest(messagesOfInterestGeneration, messagesOfInterestEnc)
		} else {
			wn.log.Infof("msgOfInterest Enc=nil, MOIGen=%d", messagesOfInterestGeneration)
		}
	}
}

func (wn *WebsocketNetwork) messageHandlerThread(peersConnectivityCheckCh <-chan time.Time) {
	defer wn.wg.Done()

	for {
		select {
		case <-wn.ctx.Done():
			return
		case msg := <-wn.readBuffer:
			if msg.processing != nil {
				// The channel send should never block, but just in case..
				select {
				case msg.processing <- struct{}{}:
				default:
					wn.log.Warnf("could not send on msg.processing")
				}
			}
			if wn.config.EnableOutgoingNetworkMessageFiltering && len(msg.Data) >= messageFilterSize {
				wn.sendFilterMessage(msg)
			}
			//wn.log.Debugf("msg handling %#v [%d]byte", msg.Tag, len(msg.Data))
			start := time.Now()

			// now, send to global handlers
			outmsg := wn.handlers.Handle(msg)
			handled := time.Now()
			bufferNanos := start.UnixNano() - msg.Received
			networkIncomingBufferMicros.AddUint64(uint64(bufferNanos/1000), nil)
			handleTime := handled.Sub(start)
			networkHandleMicros.AddUint64(uint64(handleTime.Nanoseconds()/1000), nil)
			switch outmsg.Action {
			case Disconnect:
				wn.wg.Add(1)
				go wn.disconnectThread(msg.Sender, disconnectBadData)
			case Broadcast:
				err := wn.Broadcast(wn.ctx, msg.Tag, msg.Data, false, msg.Sender)
				if err != nil && err != errBcastQFull {
					wn.log.Warnf("WebsocketNetwork.messageHandlerThread: WebsocketNetwork.Broadcast returned unexpected error %v", err)
				}
			case Respond:
				err := msg.Sender.(*wsPeer).Respond(wn.ctx, msg, outmsg.Topics)
				if err != nil && err != wn.ctx.Err() {
					wn.log.Warnf("WebsocketNetwork.messageHandlerThread: wsPeer.Respond returned unexpected error %v", err)
				}
			default:
			}
		case <-peersConnectivityCheckCh:
			// go over the peers and ensure we have some type of communication going on.
			wn.checkPeersConnectivity()
		}
	}
}

// checkPeersConnectivity tests the last timestamp where each of these
// peers was communicated with, and disconnect the peer if it has been too long since
// last time.
func (wn *WebsocketNetwork) checkPeersConnectivity() {
	wn.peersLock.Lock()
	defer wn.peersLock.Unlock()
	currentTime := time.Now()
	for _, peer := range wn.peers {
		lastPacketTime := peer.GetLastPacketTime()
		timeSinceLastPacket := currentTime.Sub(time.Unix(0, lastPacketTime))
		if timeSinceLastPacket > maxPeerInactivityDuration {
			wn.wg.Add(1)
			go wn.disconnectThread(peer, disconnectIdleConn)
			networkIdlePeerDrops.Inc(nil)
		}
	}
}

// checkSlowWritingPeers tests each of the peer's current message timestamp.
// if that timestamp is too old, it means that the transmission of that message
// takes longer than desired. In that case, it will disconnect the peer, allowing it to reconnect
// to a faster network endpoint.
func (wn *WebsocketNetwork) checkSlowWritingPeers() {
	wn.peersLock.Lock()
	defer wn.peersLock.Unlock()
	currentTime := time.Now()
	for _, peer := range wn.peers {
		if peer.CheckSlowWritingPeer(currentTime) {
			wn.wg.Add(1)
			go wn.disconnectThread(peer, disconnectSlowConn)
			networkSlowPeerDrops.Inc(nil)
		}
	}
}

func (wn *WebsocketNetwork) sendFilterMessage(msg IncomingMessage) {
	digest := generateMessageDigest(msg.Tag, msg.Data)
	//wn.log.Debugf("send filter %s(%d) %v", msg.Tag, len(msg.Data), digest)
	err := wn.Broadcast(context.Background(), protocol.MsgDigestSkipTag, digest[:], false, msg.Sender)
	if err != nil && err != errBcastQFull {
		wn.log.Warnf("WebsocketNetwork.sendFilterMessage: WebsocketNetwork.Broadcast returned unexpected error %v", err)
	}
}

func (wn *WebsocketNetwork) broadcastThread() {
	defer wn.wg.Done()

	slowWritingPeerCheckTicker := time.NewTicker(wn.slowWritingPeerMonitorInterval)
	defer slowWritingPeerCheckTicker.Stop()
	peers, lastPeersChangeCounter := wn.peerSnapshot([]*wsPeer{})
	// updatePeers update the peers list if their peer change counter has changed.
	updatePeers := func() {
		if curPeersChangeCounter := atomic.LoadInt32(&wn.peersChangeCounter); curPeersChangeCounter != lastPeersChangeCounter {
			peers, lastPeersChangeCounter = wn.peerSnapshot(peers)
		}
	}

	// waitForPeers waits until there is at least a single peer connected or pending request expires.
	// in any of the above two cases, it returns true.
	// otherwise, false is returned ( the network context has expired )
	waitForPeers := func(request *broadcastRequest) bool {
		// waitSleepTime defines how long we'd like to sleep between consecutive tests that the peers list have been updated.
		const waitSleepTime = 5 * time.Millisecond
		// requestDeadline is the request deadline. If we surpass that deadline, the function returns true.
		var requestDeadline time.Time
		// sleepDuration is the current iteration sleep time.
		var sleepDuration time.Duration
		// initialize the requestDeadline if we have a request.
		if request != nil {
			requestDeadline = request.enqueueTime.Add(maxMessageQueueDuration)
		} else {
			sleepDuration = waitSleepTime
		}

		// wait until the we have at least a single peer connected.
		for len(peers) == 0 {
			// adjust the sleep time in case we have a request
			if request != nil {
				// we want to clamp the sleep time so that we won't sleep beyond the expiration of the request.
				now := time.Now()
				sleepDuration = requestDeadline.Sub(now)
				if sleepDuration > waitSleepTime {
					sleepDuration = waitSleepTime
				} else if sleepDuration < 0 {
					return true
				}
			}
			select {
			case <-util.NanoAfter(sleepDuration):
				if (request != nil) && time.Now().After(requestDeadline) {
					// message time have elapsed.
					return true
				}
				updatePeers()
				continue
			case <-wn.ctx.Done():
				return false
			}
		}
		return true
	}

	// load the peers list
	updatePeers()

	// wait until the we have at least a single peer connected.
	if !waitForPeers(nil) {
		return
	}

	for {
		// broadcast from high prio channel as long as we can
		// we want to try and keep this as a single case select with a default, since go compiles a single-case
		// select with a default into a more efficient non-blocking receive, instead of compiling it to the general-purpose selectgo
		select {
		case request := <-wn.broadcastQueueHighPrio:
			wn.innerBroadcast(request, true, peers)
			continue
		default:
		}

		// if nothing high prio, try to sample from either queques in a non-blocking fashion.
		select {
		case request := <-wn.broadcastQueueHighPrio:
			wn.innerBroadcast(request, true, peers)
			continue
		case request := <-wn.broadcastQueueBulk:
			wn.innerBroadcast(request, false, peers)
			continue
		case <-wn.ctx.Done():
			return
		default:
		}

		// block until we have some request that need to be sent.
		select {
		case request := <-wn.broadcastQueueHighPrio:
			// check if peers need to be updated, since we've been waiting a while.
			updatePeers()
			if !waitForPeers(&request) {
				return
			}
			wn.innerBroadcast(request, true, peers)
		case <-slowWritingPeerCheckTicker.C:
			wn.checkSlowWritingPeers()
			continue
		case request := <-wn.broadcastQueueBulk:
			// check if peers need to be updated, since we've been waiting a while.
			updatePeers()
			if !waitForPeers(&request) {
				return
			}
			wn.innerBroadcast(request, false, peers)
		case <-wn.ctx.Done():
			return
		}
	}
}

// peerSnapshot returns the currently connected peers as well as the current value of the peersChangeCounter
func (wn *WebsocketNetwork) peerSnapshot(dest []*wsPeer) ([]*wsPeer, int32) {
	wn.peersLock.RLock()
	defer wn.peersLock.RUnlock()
	if cap(dest) >= len(wn.peers) {
		// clear out the unused portion of the peers array to allow the GC to cleanup unused peers.
		remainderPeers := dest[len(wn.peers):cap(dest)]
		for i := range remainderPeers {
			// we want to delete only up to the first nil peer, since we're always writing to this array from the beginning to the end
			if remainderPeers[i] == nil {
				break
			}
			remainderPeers[i] = nil
		}
		// adjust array size
		dest = dest[:len(wn.peers)]
	} else {
		dest = make([]*wsPeer, len(wn.peers))
	}
	copy(dest, wn.peers)
	peerChangeCounter := atomic.LoadInt32(&wn.peersChangeCounter)
	return dest, peerChangeCounter
}

// preparePeerData prepares batches of data for sending.
// It performs optional zstd compression for proposal massages
func (wn *WebsocketNetwork) preparePeerData(request broadcastRequest, prio bool, peers []*wsPeer) ([][]byte, [][]byte, []crypto.Digest, bool) {
	// determine if there is a payload proposal and peers supporting compressed payloads
	wantCompression := false
	containsPrioPPTag := false
	if prio {
		wantCompression = checkCanCompress(request, peers)
	}

	digests := make([]crypto.Digest, len(request.data))
	data := make([][]byte, len(request.data))
	var dataCompressed [][]byte
	if wantCompression {
		dataCompressed = make([][]byte, len(request.data))
	}
	for i, d := range request.data {
		tbytes := []byte(request.tags[i])
		mbytes := make([]byte, len(tbytes)+len(d))
		copy(mbytes, tbytes)
		copy(mbytes[len(tbytes):], d)
		data[i] = mbytes
		if request.tags[i] != protocol.MsgDigestSkipTag && len(d) >= messageFilterSize {
			digests[i] = crypto.Hash(mbytes)
		}

		if prio {
			if request.tags[i] == protocol.ProposalPayloadTag {
				networkPrioPPNonCompressedSize.AddUint64(uint64(len(d)), nil)
				containsPrioPPTag = true
			}
		}

		if wantCompression {
			if request.tags[i] == protocol.ProposalPayloadTag {
				compressed, logMsg := zstdCompressMsg(tbytes, d)
				if len(logMsg) > 0 {
					wn.log.Warn(logMsg)
				} else {
					networkPrioPPCompressedSize.AddUint64(uint64(len(compressed)), nil)
				}
				dataCompressed[i] = compressed
			} else {
				// otherwise reuse non-compressed from above
				dataCompressed[i] = mbytes
			}
		}
	}
	return data, dataCompressed, digests, containsPrioPPTag
}

// prio is set if the broadcast is a high-priority broadcast.
func (wn *WebsocketNetwork) innerBroadcast(request broadcastRequest, prio bool, peers []*wsPeer) {
	if request.done != nil {
		defer close(request.done)
	}

	broadcastQueueDuration := time.Since(request.enqueueTime)
	networkBroadcastQueueMicros.AddUint64(uint64(broadcastQueueDuration.Nanoseconds()/1000), nil)
	if broadcastQueueDuration > maxMessageQueueDuration {
		networkBroadcastsDropped.Inc(nil)
		return
	}

	start := time.Now()
	data, dataWithCompression, digests, containsPrioPPTag := wn.preparePeerData(request, prio, peers)

	// first send to all the easy outbound peers who don't block, get them started.
	sentMessageCount := 0
	for _, peer := range peers {
		if wn.config.BroadcastConnectionsLimit >= 0 && sentMessageCount >= wn.config.BroadcastConnectionsLimit {
			break
		}
		if peer == request.except {
			continue
		}
		var ok bool
		if peer.pfProposalCompressionSupported() && len(dataWithCompression) > 0 {
			// if this peer supports compressed proposals and compressed data batch is filled out, use it
			ok = peer.writeNonBlockMsgs(request.ctx, dataWithCompression, prio, digests, request.enqueueTime)
			if prio {
				if containsPrioPPTag {
					networkPrioBatchesPPWithCompression.Inc(nil)
				}
			}
		} else {
			ok = peer.writeNonBlockMsgs(request.ctx, data, prio, digests, request.enqueueTime)
			if prio {
				if containsPrioPPTag {
					networkPrioBatchesPPWithoutCompression.Inc(nil)
				}
			}
		}
		if ok {
			sentMessageCount++
			continue
		}
		networkPeerBroadcastDropped.Inc(nil)
	}

	dt := time.Since(start)
	networkBroadcasts.Inc(nil)
	networkBroadcastSendMicros.AddUint64(uint64(dt.Nanoseconds()/1000), nil)
}

// NumPeers returns number of peers we connect to (all peers incoming and outbound).
func (wn *WebsocketNetwork) NumPeers() int {
	wn.peersLock.RLock()
	defer wn.peersLock.RUnlock()
	return len(wn.peers)
}

// outgoingPeers returns an array of the outgoing peers.
func (wn *WebsocketNetwork) outgoingPeers() (peers []Peer) {
	wn.peersLock.RLock()
	defer wn.peersLock.RUnlock()
	peers = make([]Peer, 0, len(wn.peers))
	for _, peer := range wn.peers {
		if peer.outgoing {
			peers = append(peers, peer)
		}
	}
	return
}

func (wn *WebsocketNetwork) numOutgoingPeers() int {
	wn.peersLock.RLock()
	defer wn.peersLock.RUnlock()
	count := 0
	for _, peer := range wn.peers {
		if peer.outgoing {
			count++
		}
	}
	return count
}
func (wn *WebsocketNetwork) numIncomingPeers() int {
	wn.peersLock.RLock()
	defer wn.peersLock.RUnlock()
	count := 0
	for _, peer := range wn.peers {
		if !peer.outgoing {
			count++
		}
	}
	return count
}

// isConnectedTo returns true if addr matches any connected peer, based on the peer's root url.
func (wn *WebsocketNetwork) isConnectedTo(addr string) bool {
	wn.peersLock.RLock()
	defer wn.peersLock.RUnlock()
	for _, peer := range wn.peers {
		if addr == peer.rootURL {
			return true
		}
	}
	return false
}

// connectedForIP returns number of peers with same host
func (wn *WebsocketNetwork) connectedForIP(host string) (totalConnections int) {
	wn.peersLock.RLock()
	defer wn.peersLock.RUnlock()
	totalConnections = 0
	for _, peer := range wn.peers {
		if host == peer.OriginAddress() {
			totalConnections++
		}
	}
	return
}

const meshThreadInterval = time.Minute
const cliqueResolveInterval = 5 * time.Minute

type meshRequest struct {
	disconnect bool
	done       chan struct{}
}

func imin(a, b int) int {
	if a < b {
		return a
	}
	return b
}

// meshThread maintains the network, e.g. that we have sufficient connectivity to peers
func (wn *WebsocketNetwork) meshThread() {
	defer wn.wg.Done()
	timer := time.NewTicker(meshThreadInterval)
	defer timer.Stop()
	for {
		var request meshRequest
		select {
		case <-timer.C:
			request.disconnect = false
			request.done = nil
		case request = <-wn.meshUpdateRequests:
		case <-wn.ctx.Done():
			return
		}

		if request.disconnect {
			wn.DisconnectPeers()
		}

		// TODO: only do DNS fetch every N seconds? Honor DNS TTL? Trust DNS library we're using to handle caching and TTL?
		dnsBootstrapArray := wn.config.DNSBootstrapArray(wn.NetworkID)
		for _, dnsBootstrap := range dnsBootstrapArray {
			relayAddrs, archiveAddrs := wn.getDNSAddrs(dnsBootstrap)
			if len(relayAddrs) > 0 {
				wn.log.Debugf("got %d relay dns addrs, %#v", len(relayAddrs), relayAddrs[:imin(5, len(relayAddrs))])
				wn.phonebook.ReplacePeerList(relayAddrs, dnsBootstrap, PhoneBookEntryRelayRole)
			} else {
				wn.log.Infof("got no relay DNS addrs for network %s", wn.NetworkID)
			}
			if len(archiveAddrs) > 0 {
				wn.phonebook.ReplacePeerList(archiveAddrs, dnsBootstrap, PhoneBookEntryArchiverRole)
			}
		}

		// as long as the call to checkExistingConnectionsNeedDisconnecting is deleting existing connections, we want to
		// kick off the creation of new connections.
		for {
			if wn.checkNewConnectionsNeeded() {
				// new connections were created.
				break
			}
			if !wn.checkExistingConnectionsNeedDisconnecting() {
				// no connection were removed.
				break
			}
		}

		if request.done != nil {
			close(request.done)
		}

		// send the currently connected peers information to the
		// telemetry server; that would allow the telemetry server
		// to construct a cross-node map of all the nodes interconnections.
		wn.sendPeerConnectionsTelemetryStatus()
	}
}

// checkNewConnectionsNeeded checks to see if we need to have more connections to meet the GossipFanout target.
// if we do, it will spin async connection go routines.
// it returns false if no connections are needed, and true otherwise.
// note that the determination of needed connection could be inaccurate, and it might return false while
// more connection should be created.
func (wn *WebsocketNetwork) checkNewConnectionsNeeded() bool {
	desired := wn.config.GossipFanout
	numOutgoingTotal := wn.numOutgoingPeers() + wn.numOutgoingPending()
	need := desired - numOutgoingTotal
	if need <= 0 {
		return false
	}
	// get more than we need so that we can ignore duplicates
	newAddrs := wn.phonebook.GetAddresses(desired+numOutgoingTotal, PhoneBookEntryRelayRole)
	for _, na := range newAddrs {
		if na == wn.config.PublicAddress {
			// filter out self-public address, so we won't try to connect to outselves.
			continue
		}
		gossipAddr, ok := wn.tryConnectReserveAddr(na)
		if ok {
			wn.wg.Add(1)
			go wn.tryConnect(na, gossipAddr)
			need--
			if need == 0 {
				break
			}
		}
	}
	return true
}

// checkExistingConnectionsNeedDisconnecting check to see if existing connection need to be dropped due to
// performance issues and/or network being stalled.
func (wn *WebsocketNetwork) checkExistingConnectionsNeedDisconnecting() bool {
	// we already connected ( or connecting.. ) to  GossipFanout peers.
	// get the actual peers.
	outgoingPeers := wn.outgoingPeers()
	if len(outgoingPeers) < wn.config.GossipFanout {
		// reset the performance monitor.
		wn.connPerfMonitor.Reset([]Peer{})
		return wn.checkNetworkAdvanceDisconnect()
	}

	if !wn.connPerfMonitor.ComparePeers(outgoingPeers) {
		// different set of peers. restart monitoring.
		wn.connPerfMonitor.Reset(outgoingPeers)
	}

	// same set of peers.
	peerStat := wn.connPerfMonitor.GetPeersStatistics()
	if peerStat == nil {
		// performance metrics are not yet ready.
		return wn.checkNetworkAdvanceDisconnect()
	}

	// update peers with the performance metrics we've gathered.
	var leastPerformingPeer *wsPeer = nil
	for _, stat := range peerStat.peerStatistics {
		wsPeer := stat.peer.(*wsPeer)
		wsPeer.peerMessageDelay = stat.peerDelay
		wn.log.Infof("network performance monitor - peer '%s' delay %d first message portion %d%%", wsPeer.GetAddress(), stat.peerDelay, int(stat.peerFirstMessage*100))
		if wsPeer.throttledOutgoingConnection && leastPerformingPeer == nil {
			leastPerformingPeer = wsPeer
		}
	}
	if leastPerformingPeer == nil {
		return wn.checkNetworkAdvanceDisconnect()
	}
	wn.disconnect(leastPerformingPeer, disconnectLeastPerformingPeer)
	wn.connPerfMonitor.Reset([]Peer{})

	return true
}

// checkNetworkAdvanceDisconnect is using the lastNetworkAdvance indicator to see if the network is currently "stuck".
// if it's seems to be "stuck", a randomally picked peer would be disconnected.
func (wn *WebsocketNetwork) checkNetworkAdvanceDisconnect() bool {
	lastNetworkAdvance := wn.getLastNetworkAdvance()
	if time.Now().UTC().Sub(lastNetworkAdvance) < cliqueResolveInterval {
		return false
	}
	outgoingPeers := wn.outgoingPeers()
	if len(outgoingPeers) == 0 {
		return false
	}
	if wn.numOutgoingPending() > 0 {
		// we're currently trying to extend the list of outgoing connections. no need to
		// disconnect any existing connection to free up room for another connection.
		return false
	}
	var peer *wsPeer
	disconnectPeerIdx := crypto.RandUint63() % uint64(len(outgoingPeers))
	peer = outgoingPeers[disconnectPeerIdx].(*wsPeer)

	wn.disconnect(peer, disconnectCliqueResolve)
	wn.connPerfMonitor.Reset([]Peer{})
	wn.OnNetworkAdvance()
	return true
}

func (wn *WebsocketNetwork) getLastNetworkAdvance() time.Time {
	wn.lastNetworkAdvanceMu.Lock()
	defer wn.lastNetworkAdvanceMu.Unlock()
	return wn.lastNetworkAdvance
}

// OnNetworkAdvance notifies the network library that the agreement protocol was able to make a notable progress.
// this is the only indication that we have that we haven't formed a clique, where all incoming messages
// arrive very quickly, but might be missing some votes. The usage of this call is expected to have similar
// characteristics as with a watchdog timer.
func (wn *WebsocketNetwork) OnNetworkAdvance() {
	wn.lastNetworkAdvanceMu.Lock()
	defer wn.lastNetworkAdvanceMu.Unlock()
	wn.lastNetworkAdvance = time.Now().UTC()
	if wn.nodeInfo != nil && !wn.relayMessages && !wn.config.ForceFetchTransactions {
		select {
		case wn.messagesOfInterestRefresh <- struct{}{}:
		default:
			// if the notify chan is full, it will get around to updating the latest when it actually runs
		}
	}
}

// sendPeerConnectionsTelemetryStatus sends a snapshot of the currently connected peers
// to the telemetry server. Internally, it's using a timer to ensure that it would only
// send the information once every hour ( configurable via PeerConnectionsUpdateInterval )
func (wn *WebsocketNetwork) sendPeerConnectionsTelemetryStatus() {
	if !wn.log.GetTelemetryEnabled() {
		return
	}
	now := time.Now()
	if wn.lastPeerConnectionsSent.Add(time.Duration(wn.config.PeerConnectionsUpdateInterval)*time.Second).After(now) || wn.config.PeerConnectionsUpdateInterval <= 0 {
		// it's not yet time to send the update.
		return
	}
	wn.lastPeerConnectionsSent = now

	var peers []*wsPeer
	peers, _ = wn.peerSnapshot(peers)
	connectionDetails := wn.getPeerConnectionTelemetryDetails(now, peers)
	wn.log.EventWithDetails(telemetryspec.Network, telemetryspec.PeerConnectionsEvent, connectionDetails)
}

func (wn *WebsocketNetwork) getPeerConnectionTelemetryDetails(now time.Time, peers []*wsPeer) telemetryspec.PeersConnectionDetails {
	var connectionDetails telemetryspec.PeersConnectionDetails
	for _, peer := range peers {
		connDetail := telemetryspec.PeerConnectionDetails{
			ConnectionDuration:   uint(now.Sub(peer.createTime).Seconds()),
			TelemetryGUID:        peer.TelemetryGUID,
			InstanceName:         peer.InstanceName,
			DuplicateFilterCount: atomic.LoadUint64(&peer.duplicateFilterCount),
			TXCount:              atomic.LoadUint64(&peer.txMessageCount),
			MICount:              atomic.LoadUint64(&peer.miMessageCount),
			AVCount:              atomic.LoadUint64(&peer.avMessageCount),
			PPCount:              atomic.LoadUint64(&peer.ppMessageCount),
		}
		// unwrap websocket.Conn, requestTrackedConnection, rejectingLimitListenerConn
		var uconn net.Conn = peer.conn.UnderlyingConn()
		for i := 0; i < 10; i++ {
			wconn, ok := uconn.(wrappedConn)
			if !ok {
				break
			}
			uconn = wconn.UnderlyingConn()
		}
		if tcpInfo, err := util.GetConnTCPInfo(uconn); err == nil && tcpInfo != nil {
			connDetail.TCP = *tcpInfo
		}
		if peer.outgoing {
			connDetail.Address = justHost(peer.conn.RemoteAddr().String())
			connDetail.Endpoint = peer.GetAddress()
			connDetail.MessageDelay = peer.peerMessageDelay
			connectionDetails.OutgoingPeers = append(connectionDetails.OutgoingPeers, connDetail)
		} else {
			connDetail.Address = peer.OriginAddress()
			connectionDetails.IncomingPeers = append(connectionDetails.IncomingPeers, connDetail)
		}
	}
	return connectionDetails
}

// prioWeightRefreshTime controls how often we refresh the weights
// of connected peers.
const prioWeightRefreshTime = time.Minute

// prioWeightRefresh periodically refreshes the weights of connected peers.
func (wn *WebsocketNetwork) prioWeightRefresh() {
	defer wn.wg.Done()
	ticker := time.NewTicker(prioWeightRefreshTime)
	defer ticker.Stop()
	var peers []*wsPeer
	// the lastPeersChangeCounter is initialized with -1 in order to force the peers to be loaded on the first iteration.
	// then, it would get reloaded on per-need basis.
	lastPeersChangeCounter := int32(-1)
	for {
		select {
		case <-ticker.C:
		case <-wn.ctx.Done():
			return
		}

		if curPeersChangeCounter := atomic.LoadInt32(&wn.peersChangeCounter); curPeersChangeCounter != lastPeersChangeCounter {
			peers, lastPeersChangeCounter = wn.peerSnapshot(peers)
		}

		for _, peer := range peers {
			wn.peersLock.RLock()
			addr := peer.prioAddress
			weight := peer.prioWeight
			wn.peersLock.RUnlock()

			newWeight := wn.prioScheme.GetPrioWeight(addr)
			if newWeight != weight {
				wn.peersLock.Lock()
				wn.prioTracker.setPriority(peer, addr, newWeight)
				wn.peersLock.Unlock()
			}
		}
	}
}

func (wn *WebsocketNetwork) getDNSAddrs(dnsBootstrap string) (relaysAddresses []string, archiverAddresses []string) {
	var err error
	relaysAddresses, err = tools_network.ReadFromSRV("algobootstrap", "tcp", dnsBootstrap, wn.config.FallbackDNSResolverAddress, wn.config.DNSSecuritySRVEnforced())
	if err != nil {
		// only log this warning on testnet or devnet
		if wn.NetworkID == config.Devnet || wn.NetworkID == config.Testnet {
			wn.log.Warnf("Cannot lookup algobootstrap SRV record for %s: %v", dnsBootstrap, err)
		}
		relaysAddresses = nil
	}
	if wn.config.EnableCatchupFromArchiveServers || wn.config.EnableBlockServiceFallbackToArchiver {
		archiverAddresses, err = tools_network.ReadFromSRV("archive", "tcp", dnsBootstrap, wn.config.FallbackDNSResolverAddress, wn.config.DNSSecuritySRVEnforced())
		if err != nil {
			// only log this warning on testnet or devnet
			if wn.NetworkID == config.Devnet || wn.NetworkID == config.Testnet {
				wn.log.Warnf("Cannot lookup archive SRV record for %s: %v", dnsBootstrap, err)
			}
			archiverAddresses = nil
		}
	}
	return
}

// ProtocolVersionHeader HTTP header for protocol version.
const ProtocolVersionHeader = "X-Algorand-Version"

// ProtocolAcceptVersionHeader HTTP header for accept protocol version. Client use this to advertise supported protocol versions.
const ProtocolAcceptVersionHeader = "X-Algorand-Accept-Version"

// SupportedProtocolVersions contains the list of supported protocol versions by this node ( in order of preference ).
var SupportedProtocolVersions = []string{"2.2", "2.1"}

// ProtocolVersion is the current version attached to the ProtocolVersionHeader header
/* Version history:
 *  1   Catchup service over websocket connections with unicast messages between peers
 *  2.1 Introduced topic key/data pairs and enabled services over the gossip connections
 *  2.2 Peer features
 */
const ProtocolVersion = "2.2"

// TelemetryIDHeader HTTP header for telemetry-id for logging
const TelemetryIDHeader = "X-Algorand-TelId"

// GenesisHeader HTTP header for genesis id to make sure we're on the same chain
const GenesisHeader = "X-Algorand-Genesis"

// NodeRandomHeader HTTP header that a node uses to make sure it's not talking to itself
const NodeRandomHeader = "X-Algorand-NodeRandom"

// AddressHeader HTTP header by which an inbound connection reports its public address
const AddressHeader = "X-Algorand-Location"

// InstanceNameHeader HTTP header by which an inbound connection reports an ID to distinguish multiple local nodes.
const InstanceNameHeader = "X-Algorand-InstanceName"

// PriorityChallengeHeader HTTP header informs a client about the challenge it should sign to increase network priority.
const PriorityChallengeHeader = "X-Algorand-PriorityChallenge"

// TooManyRequestsRetryAfterHeader HTTP header let the client know when to make the next connection attempt
const TooManyRequestsRetryAfterHeader = "Retry-After"

// UserAgentHeader is the HTTP header identify the user agent.
const UserAgentHeader = "User-Agent"

// PeerFeaturesHeader is the HTTP header listing features
const PeerFeaturesHeader = "X-Algorand-Peer-Features"

// PeerFeatureProposalCompression is a value for PeerFeaturesHeader indicating peer
// supports proposal payload compression with zstd
const PeerFeatureProposalCompression = "ppzstd"

var websocketsScheme = map[string]string{"http": "ws", "https": "wss"}

var errBadAddr = errors.New("bad address")

var errNetworkClosing = errors.New("WebsocketNetwork shutting down")

var errBcastCallerCancel = errors.New("caller cancelled broadcast")

var errBcastInvalidArray = errors.New("invalid broadcast array")

var errBcastQFull = errors.New("broadcast queue full")

var errURLNoHost = errors.New("could not parse a host from url")

var errURLColonHost = errors.New("host name starts with a colon")

// HostColonPortPattern matches "^[-a-zA-Z0-9.]+:\\d+$" e.g. "foo.com.:1234"
var HostColonPortPattern = regexp.MustCompile("^[-a-zA-Z0-9.]+:\\d+$")

// ParseHostOrURL handles "host:port" or a full URL.
// Standard library net/url.Parse chokes on "host:port".
func ParseHostOrURL(addr string) (*url.URL, error) {
	// If the entire addr is "host:port" grab that right away.
	// Don't try url.Parse() because that will grab "host:" as if it were "scheme:"
	if HostColonPortPattern.MatchString(addr) {
		return &url.URL{Scheme: "http", Host: addr}, nil
	}
	parsed, err := url.Parse(addr)
	if err == nil {
		if parsed.Host == "" {
			return nil, errURLNoHost
		}
		return parsed, nil
	}
	if strings.HasPrefix(addr, "http:") || strings.HasPrefix(addr, "https:") || strings.HasPrefix(addr, "ws:") || strings.HasPrefix(addr, "wss:") || strings.HasPrefix(addr, "://") || strings.HasPrefix(addr, "//") {
		return parsed, err
	}
	// This turns "[::]:4601" into "http://[::]:4601" which url.Parse can do
	parsed, e2 := url.Parse("http://" + addr)
	if e2 == nil {
		// https://datatracker.ietf.org/doc/html/rfc1123#section-2
		// first character is relaxed to allow either a letter or a digit
		if parsed.Host[0] == ':' && (len(parsed.Host) < 2 || parsed.Host[1] != ':') {
			return nil, errURLColonHost
		}
		return parsed, nil
	}
	return parsed, err /* return original err, not our prefix altered try */
}

// addrToGossipAddr parses host:port or a URL and returns the URL to the websocket interface at that address.
func (wn *WebsocketNetwork) addrToGossipAddr(addr string) (string, error) {
	parsedURL, err := ParseHostOrURL(addr)
	if err != nil {
		wn.log.Warnf("could not parse addr %#v: %s", addr, err)
		return "", errBadAddr
	}
	parsedURL.Scheme = websocketsScheme[parsedURL.Scheme]
	if parsedURL.Scheme == "" {
		parsedURL.Scheme = "ws"
	}
	parsedURL.Path = strings.Replace(path.Join(parsedURL.Path, GossipNetworkPath), "{genesisID}", wn.GenesisID, -1)
	return parsedURL.String(), nil
}

// tryConnectReserveAddr synchronously checks that addr is not already being connected to, returns (websocket URL or "", true if connection may proceed)
func (wn *WebsocketNetwork) tryConnectReserveAddr(addr string) (gossipAddr string, ok bool) {
	wn.tryConnectLock.Lock()
	defer wn.tryConnectLock.Unlock()
	_, exists := wn.tryConnectAddrs[addr]
	if exists {
		return "", false
	}
	gossipAddr, err := wn.addrToGossipAddr(addr)
	if err != nil {
		return "", false
	}
	_, exists = wn.tryConnectAddrs[gossipAddr]
	if exists {
		return "", false
	}
	// WARNING: isConnectedTo takes wn.peersLock; to avoid deadlock, never try to take wn.peersLock outside an attempt to lock wn.tryConnectLock
	if wn.isConnectedTo(addr) {
		return "", false
	}
	now := time.Now().Unix()
	wn.tryConnectAddrs[addr] = now
	wn.tryConnectAddrs[gossipAddr] = now
	return gossipAddr, true
}

// tryConnectReleaseAddr should be called when connection succeeds and becomes a peer or fails and is no longer being attempted
func (wn *WebsocketNetwork) tryConnectReleaseAddr(addr, gossipAddr string) {
	wn.tryConnectLock.Lock()
	defer wn.tryConnectLock.Unlock()
	delete(wn.tryConnectAddrs, addr)
	delete(wn.tryConnectAddrs, gossipAddr)
}

func (wn *WebsocketNetwork) numOutgoingPending() int {
	wn.tryConnectLock.Lock()
	defer wn.tryConnectLock.Unlock()
	return len(wn.tryConnectAddrs)
}

// GetRoundTripper returns an http.Transport that limits the number of connection
// to comply with connectionsRateLimitingCount.
func (wn *WebsocketNetwork) GetRoundTripper() http.RoundTripper {
	return &wn.transport
}

// filterASCII filter out the non-ascii printable characters out of the given input string and
// and replace these with unprintableCharacterGlyph.
// It's used as a security qualifier before logging a network-provided data.
// The function allows only characters in the range of [32..126], which excludes all the
// control character, new lines, deletion, etc. All the alpha numeric and punctuation characters
// are included in this range.
func filterASCII(unfilteredString string) (filteredString string) {
	for i, r := range unfilteredString {
		if int(r) >= 0x20 && int(r) <= 0x7e {
			filteredString += string(unfilteredString[i])
		} else {
			filteredString += unprintableCharacterGlyph
		}
	}
	return
}

// tryConnect opens websocket connection and checks initial connection parameters.
// addr should be 'host:port' or a URL, gossipAddr is the websocket endpoint URL
func (wn *WebsocketNetwork) tryConnect(addr, gossipAddr string) {
	defer wn.tryConnectReleaseAddr(addr, gossipAddr)
	defer func() {
		if xpanic := recover(); xpanic != nil {
			wn.log.Errorf("panic in tryConnect: %v", xpanic)
		}
	}()
	defer wn.wg.Done()
	requestHeader := make(http.Header)
	wn.setHeaders(requestHeader)
	for _, supportedProtocolVersion := range wn.supportedProtocolVersions {
		requestHeader.Add(ProtocolAcceptVersionHeader, supportedProtocolVersion)
	}

	idChallenge, idChallengeHeader := SignedEncodedB64IdentityChallenge(wn.identityKeys)
	requestHeader.Add(ProtocolConectionIdentityChallengeHeader, idChallengeHeader)

	// for backward compatibility, include the ProtocolVersion header as well.
	requestHeader.Set(ProtocolVersionHeader, wn.protocolVersion)
	// set the features header (comma-separated list)
	requestHeader.Set(PeerFeaturesHeader, PeerFeatureProposalCompression)
	SetUserAgentHeader(requestHeader)
	myInstanceName := wn.log.GetInstanceName()
	requestHeader.Set(InstanceNameHeader, myInstanceName)
	var websocketDialer = websocket.Dialer{
		Proxy:             http.ProxyFromEnvironment,
		HandshakeTimeout:  45 * time.Second,
		EnableCompression: false,
		NetDialContext:    wn.dialer.DialContext,
		NetDial:           wn.dialer.Dial,
	}

	conn, response, err := websocketDialer.DialContext(wn.ctx, gossipAddr, requestHeader)
	if err != nil {
		if err == websocket.ErrBadHandshake {
			// reading here from ioutil is safe only because it came from DialContext above, which already finished reading all the data from the network
			// and placed it all in a ioutil.NopCloser reader.
			bodyBytes, _ := io.ReadAll(response.Body)
			errString := string(bodyBytes)
			if len(errString) > 128 {
				errString = errString[:128]
			}
			errString = filterASCII(errString)

			// we're guaranteed to have a valid response object.
			switch response.StatusCode {
			case http.StatusPreconditionFailed:
				wn.log.Warnf("ws connect(%s) fail - bad handshake, precondition failed : '%s'", gossipAddr, errString)
			case http.StatusLoopDetected:
				wn.log.Infof("ws connect(%s) aborted due to connecting to self", gossipAddr)
			case http.StatusTooManyRequests:
				wn.log.Infof("ws connect(%s) aborted due to connecting too frequently", gossipAddr)
				retryAfterHeader := response.Header.Get(TooManyRequestsRetryAfterHeader)
				if retryAfter, retryParseErr := strconv.ParseUint(retryAfterHeader, 10, 32); retryParseErr == nil {
					// we've got a retry-after header.
					// convert it to a timestamp so that we could use it.
					retryAfterTime := time.Now().Add(time.Duration(retryAfter) * time.Second)
					wn.phonebook.UpdateRetryAfter(addr, retryAfterTime)
				}
			default:
				wn.log.Warnf("ws connect(%s) fail - bad handshake, Status code = %d, Headers = %#v, Body = %s", gossipAddr, response.StatusCode, response.Header, errString)
			}
		} else {
			wn.log.Warnf("ws connect(%s) fail: %s", gossipAddr, err)
		}
		return
	}

	// no need to test the response.StatusCode since we know it's going to be http.StatusSwitchingProtocols, as it's already being tested inside websocketDialer.DialContext.
	// we need to examine the headers here to extract which protocol version we should be using.
	responseHeaderOk, matchingVersion := wn.checkServerResponseVariables(response.Header, gossipAddr)
	if !responseHeaderOk {
		// The error was already logged, so no need to log again.
		return
	}

	var peerPublicKey crypto.PublicKey
	var idChalResp identityChallengeResponse
	if shouldSupportIdentityChallenge(matchingVersion) {
		idChalRespB64 := response.Header.Get(ProtocolConectionIdentityChallengeHeader)
		if idChalRespB64 == "" {
			wn.log.Warnf("ws connect(%s) no identification challenge", gossipAddr)
			return
		}
		idChalResp = IdentityChallengeResponseFromB64(idChalRespB64)
		// if the identification challenge response is not correctly signed, do not proceed
		if err = idChalResp.verify(); err != nil {
			wn.log.Warnf("ws connect(%s) failed identification challenge signature: %s", gossipAddr, err.Error())
			return
		}
		// if the signed challenge does not return our original challenge, do not proceed
		if idChalResp.Challenge != idChallenge {
			wn.log.Warnf("ws connect(%s) failed identification challenge match: %s", gossipAddr, idChallenge)
			return
		}
		// now that we have validated the identity challenge, we can proceed and treat this peer as validated
		peerPublicKey = idChalResp.Key
		// if we already have a verified peer using this key, do not proceed
		wn.peersLock.RLock()
		existingPeer := wn.peersByID[peerPublicKey]
		wn.peersLock.RUnlock()
		if existingPeer != nil &&
			atomic.LoadUint32(&existingPeer.identityVerified) == 1 {
			wn.log.Warnf("ws connect(%s) already connected", gossipAddr)
			return
		}
	}

	throttledConnection := false
	if atomic.AddInt32(&wn.throttledOutgoingConnections, int32(-1)) >= 0 {
		throttledConnection = true
	} else {
		atomic.AddInt32(&wn.throttledOutgoingConnections, int32(1))
	}

	peer := &wsPeer{
		wsPeerCore:                  makePeerCore(wn, addr, wn.GetRoundTripper(), "" /* origin */),
		conn:                        conn,
		outgoing:                    true,
		incomingMsgFilter:           wn.incomingMsgFilter,
		createTime:                  time.Now(),
		connMonitor:                 wn.connPerfMonitor,
		throttledOutgoingConnection: throttledConnection,
		version:                     matchingVersion,
		identity:                    peerPublicKey,
		identityVerified:            0,
		features:                    decodePeerFeatures(matchingVersion, response.Header.Get(PeerFeaturesHeader)),
	}
	peer.TelemetryGUID, peer.InstanceName, _ = getCommonHeaders(response.Header)
	peer.init(wn.config, wn.outgoingMessagesBufferSize)
	wn.addPeer(peer)
	localAddr, _ := wn.Address()
	wn.log.With("event", "ConnectedOut").With("remote", addr).With("local", localAddr).Infof("Made outgoing connection to peer %v", addr)
	wn.log.EventWithDetails(telemetryspec.Network, telemetryspec.ConnectPeerEvent,
		telemetryspec.PeerEventDetails{
			Address:       justHost(conn.RemoteAddr().String()),
			TelemetryGUID: peer.TelemetryGUID,
			Incoming:      false,
			InstanceName:  peer.InstanceName,
			Endpoint:      peer.GetAddress(),
		})

	wn.maybeSendMessagesOfInterest(peer, nil)

<<<<<<< HEAD
	if shouldSupportIdentityChallenge(matchingVersion) {
		sig := wn.identityKeys.SignBytes(idChalResp.ResponseChallenge[:])
		err = SendIdentityChallengeVerification(peer, sig)
		if err != nil {
			wn.log.With("remote", addr).With("local", localAddr).Warnf(err.Error())
		}
	}

	peers.Set(float64(wn.NumPeers()))
	outgoingPeers.Set(float64(wn.numOutgoingPeers()))
=======
	peers.Set(uint64(wn.NumPeers()))
	outgoingPeers.Set(uint64(wn.numOutgoingPeers()))
>>>>>>> ecdcbf90

	if wn.prioScheme != nil {
		// priority challenge
		challenge := response.Header.Get(PriorityChallengeHeader)
		if challenge != "" {
			resp := wn.prioScheme.MakePrioResponse(challenge)
			if resp != nil {
				mbytes := append([]byte(protocol.NetPrioResponseTag), resp...)
				sent := peer.writeNonBlock(context.Background(), mbytes, true, crypto.Digest{}, time.Now())
				if !sent {
					wn.log.With("remote", addr).With("local", localAddr).Warnf("could not send priority response to %v", addr)
				}
			}
		}
	}
}

// GetPeerData returns the peer data associated with a particular key.
func (wn *WebsocketNetwork) GetPeerData(peer Peer, key string) interface{} {
	switch p := peer.(type) {
	case *wsPeer:
		return p.getPeerData(key)
	default:
		return nil
	}
}

// SetPeerData sets the peer data associated with a particular key.
func (wn *WebsocketNetwork) SetPeerData(peer Peer, key string, value interface{}) {
	switch p := peer.(type) {
	case *wsPeer:
		p.setPeerData(key, value)
	default:
		return
	}
}

// NewWebsocketNetwork constructor for websockets based gossip network
func NewWebsocketNetwork(log logging.Logger, config config.Local, phonebookAddresses []string, genesisID string, networkID protocol.NetworkID, nodeInfo NodeInfo) (wn *WebsocketNetwork, err error) {
	phonebook := MakePhonebook(config.ConnectionsRateLimitingCount,
		time.Duration(config.ConnectionsRateLimitingWindowSeconds)*time.Second)
	phonebook.ReplacePeerList(phonebookAddresses, config.DNSBootstrapID, PhoneBookEntryRelayRole)
	wn = &WebsocketNetwork{
		log:       log,
		config:    config,
		phonebook: phonebook,
		GenesisID: genesisID,
		NetworkID: networkID,
		nodeInfo:  nodeInfo,
	}

	wn.setup()
	return wn, nil
}

// NewWebsocketGossipNode constructs a websocket network node and returns it as a GossipNode interface implementation
func NewWebsocketGossipNode(log logging.Logger, config config.Local, phonebookAddresses []string, genesisID string, networkID protocol.NetworkID) (gn GossipNode, err error) {
	return NewWebsocketNetwork(log, config, phonebookAddresses, genesisID, networkID, nil)
}

// SetPrioScheme specifies the network priority scheme for a network node
func (wn *WebsocketNetwork) SetPrioScheme(s NetPrioScheme) {
	wn.prioScheme = s
}

// called from wsPeer to report that it has closed
func (wn *WebsocketNetwork) peerRemoteClose(peer *wsPeer, reason disconnectReason) {
	wn.removePeer(peer, reason)
}

func (wn *WebsocketNetwork) removePeer(peer *wsPeer, reason disconnectReason) {
	// first logging, then take the lock and do the actual accounting.
	// definitely don't change this to do the logging while holding the lock.
	localAddr, _ := wn.Address()
	logEntry := wn.log.With("event", "Disconnected").With("remote", peer.rootURL).With("local", localAddr)
	if peer.outgoing && peer.peerMessageDelay > 0 {
		logEntry = logEntry.With("messageDelay", peer.peerMessageDelay)
	}
	logEntry.Infof("Peer %s disconnected: %s", peer.rootURL, reason)
	peerAddr := peer.OriginAddress()
	// we might be able to get addr out of conn, or it might be closed
	if peerAddr == "" && peer.conn != nil {
		paddr := peer.conn.RemoteAddr()
		if paddr != nil {
			peerAddr = justHost(paddr.String())
		}
	}
	if peerAddr == "" {
		// didn't get addr from peer, try from url
		url, err := url.Parse(peer.rootURL)
		if err == nil {
			peerAddr = justHost(url.Host)
		} else {
			// use whatever it is
			peerAddr = justHost(peer.rootURL)
		}
	}
	eventDetails := telemetryspec.PeerEventDetails{
		Address:       peerAddr,
		TelemetryGUID: peer.TelemetryGUID,
		Incoming:      !peer.outgoing,
		InstanceName:  peer.InstanceName,
	}
	if peer.outgoing {
		eventDetails.Endpoint = peer.GetAddress()
		eventDetails.MessageDelay = peer.peerMessageDelay
	}
	wn.log.EventWithDetails(telemetryspec.Network, telemetryspec.DisconnectPeerEvent,
		telemetryspec.DisconnectPeerEventDetails{
			PeerEventDetails: eventDetails,
			Reason:           string(reason),
			TXCount:          atomic.LoadUint64(&peer.txMessageCount),
			MICount:          atomic.LoadUint64(&peer.miMessageCount),
			AVCount:          atomic.LoadUint64(&peer.avMessageCount),
			PPCount:          atomic.LoadUint64(&peer.ppMessageCount),
		})

	peers.Set(uint64(wn.NumPeers()))
	incomingPeers.Set(uint64(wn.numIncomingPeers()))
	outgoingPeers.Set(uint64(wn.numOutgoingPeers()))

	wn.peersLock.Lock()
	defer wn.peersLock.Unlock()
	if peer.peerIndex < len(wn.peers) && wn.peers[peer.peerIndex] == peer {
		heap.Remove(peersHeap{wn}, peer.peerIndex)
		wn.prioTracker.removePeer(peer)
		delete(wn.peersByID, peer.identity)
		if peer.throttledOutgoingConnection {
			atomic.AddInt32(&wn.throttledOutgoingConnections, int32(1))
		}
		atomic.AddInt32(&wn.peersChangeCounter, 1)
	}
	wn.countPeersSetGauges()
}

func (wn *WebsocketNetwork) addPeer(peer *wsPeer) {
	wn.peersLock.Lock()
	defer wn.peersLock.Unlock()
	for _, p := range wn.peers {
		if p == peer {
			wn.log.Errorf("dup peer added %#v", peer)
			return
		}
	}
	heap.Push(peersHeap{wn}, peer)
	wn.prioTracker.setPriority(peer, peer.prioAddress, peer.prioWeight)
	if peer.identity != [32]byte{} {
		wn.peersByID[peer.identity] = peer
	}
	atomic.AddInt32(&wn.peersChangeCounter, 1)
	wn.countPeersSetGauges()
	if len(wn.peers) >= wn.config.GossipFanout {
		// we have a quorum of connected peers, if we weren't ready before, we are now
		if atomic.CompareAndSwapInt32(&wn.ready, 0, 1) {
			wn.log.Debug("ready")
			close(wn.readyChan)
		}
	} else if atomic.LoadInt32(&wn.ready) == 0 {
		// but if we're not ready in a minute, call whatever peers we've got as good enough
		wn.wg.Add(1)
		go wn.eventualReady()
	}
}

func (wn *WebsocketNetwork) eventualReady() {
	defer wn.wg.Done()
	minute := time.NewTimer(wn.eventualReadyDelay)
	select {
	case <-wn.ctx.Done():
	case <-minute.C:
		if atomic.CompareAndSwapInt32(&wn.ready, 0, 1) {
			wn.log.Debug("ready")
			close(wn.readyChan)
		}
	}
}

// should be run from inside a context holding wn.peersLock
func (wn *WebsocketNetwork) countPeersSetGauges() {
	numIn := 0
	numOut := 0
	for _, xp := range wn.peers {
		if xp.outgoing {
			numOut++
		} else {
			numIn++
		}
	}
	networkIncomingConnections.Set(uint64(numIn))
	networkOutgoingConnections.Set(uint64(numOut))
}

func justHost(hostPort string) string {
	host, _, err := net.SplitHostPort(hostPort)
	if err != nil {
		return hostPort
	}
	return host
}

// SetUserAgentHeader adds the User-Agent header to the provided heades map.
func SetUserAgentHeader(header http.Header) {
	version := config.GetCurrentVersion()
	ua := fmt.Sprintf("algod/%d.%d (%s; commit=%s; %d) %s(%s)", version.Major, version.Minor, version.Channel, version.CommitHash, version.BuildNumber, runtime.GOOS, runtime.GOARCH)
	header.Set(UserAgentHeader, ua)
}

// RegisterMessageInterest notifies the network library that this node
// wants to receive messages with the specified tag.  This will cause
// this node to send corresponding MsgOfInterest notifications to any
// newly connecting peers.  This should be called before the network
// is started.
func (wn *WebsocketNetwork) RegisterMessageInterest(t protocol.Tag) {
	wn.messagesOfInterestMu.Lock()
	defer wn.messagesOfInterestMu.Unlock()

	if wn.messagesOfInterest == nil {
		wn.messagesOfInterest = make(map[protocol.Tag]bool)
		for tag, flag := range defaultSendMessageTags {
			wn.messagesOfInterest[tag] = flag
		}
	}

	wn.messagesOfInterest[t] = true
	wn.updateMessagesOfInterestEnc()
}

// DeregisterMessageInterest will tell peers to no longer send us traffic with a protocol Tag
func (wn *WebsocketNetwork) DeregisterMessageInterest(t protocol.Tag) {
	wn.messagesOfInterestMu.Lock()
	defer wn.messagesOfInterestMu.Unlock()

	if wn.messagesOfInterest == nil {
		wn.messagesOfInterest = make(map[protocol.Tag]bool)
		for tag, flag := range defaultSendMessageTags {
			wn.messagesOfInterest[tag] = flag
		}
	}

	delete(wn.messagesOfInterest, t)
	wn.updateMessagesOfInterestEnc()
}

func (wn *WebsocketNetwork) updateMessagesOfInterestEnc() {
	// must run inside wn.messagesOfInterestMu.Lock
	wn.messagesOfInterestEnc = MarshallMessageOfInterestMap(wn.messagesOfInterest)
	wn.messagesOfInterestEncoded = true
	atomic.AddUint32(&wn.messagesOfInterestGeneration, 1)
	var peers []*wsPeer
	peers, _ = wn.peerSnapshot(peers)
	wn.log.Infof("updateMessagesOfInterestEnc maybe sending messagesOfInterest %v", wn.messagesOfInterest)
	for _, peer := range peers {
		wn.maybeSendMessagesOfInterest(peer, wn.messagesOfInterestEnc)
	}
}

func (wn *WebsocketNetwork) postMessagesOfInterestThread() {
	for {
		<-wn.messagesOfInterestRefresh
		// if we're not a relay, and not participating, we don't need txn pool
		wantTXGossip := wn.nodeInfo.IsParticipating()
		if wantTXGossip && (wn.wantTXGossip != wantTXGossipYes) {
			wn.log.Infof("postMessagesOfInterestThread: enabling TX gossip")
			wn.RegisterMessageInterest(protocol.TxnTag)
			atomic.StoreUint32(&wn.wantTXGossip, wantTXGossipYes)
		} else if !wantTXGossip && (wn.wantTXGossip != wantTXGossipNo) {
			wn.log.Infof("postMessagesOfInterestThread: disabling TX gossip")
			wn.DeregisterMessageInterest(protocol.TxnTag)
			atomic.StoreUint32(&wn.wantTXGossip, wantTXGossipNo)
		}
	}
}

// SubstituteGenesisID substitutes the "{genesisID}" with their network-specific genesisID.
func (wn *WebsocketNetwork) SubstituteGenesisID(rawURL string) string {
	return strings.Replace(rawURL, "{genesisID}", wn.GenesisID, -1)
}<|MERGE_RESOLUTION|>--- conflicted
+++ resolved
@@ -2317,7 +2317,6 @@
 
 	wn.maybeSendMessagesOfInterest(peer, nil)
 
-<<<<<<< HEAD
 	if shouldSupportIdentityChallenge(matchingVersion) {
 		sig := wn.identityKeys.SignBytes(idChalResp.ResponseChallenge[:])
 		err = SendIdentityChallengeVerification(peer, sig)
@@ -2326,12 +2325,8 @@
 		}
 	}
 
-	peers.Set(float64(wn.NumPeers()))
-	outgoingPeers.Set(float64(wn.numOutgoingPeers()))
-=======
 	peers.Set(uint64(wn.NumPeers()))
 	outgoingPeers.Set(uint64(wn.numOutgoingPeers()))
->>>>>>> ecdcbf90
 
 	if wn.prioScheme != nil {
 		// priority challenge
