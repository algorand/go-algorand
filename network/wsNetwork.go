// Copyright (C) 2019-2023 Algorand, Inc.
// This file is part of go-algorand
//
// go-algorand is free software: you can redistribute it and/or modify
// it under the terms of the GNU Affero General Public License as
// published by the Free Software Foundation, either version 3 of the
// License, or (at your option) any later version.
//
// go-algorand is distributed in the hope that it will be useful,
// but WITHOUT ANY WARRANTY; without even the implied warranty of
// MERCHANTABILITY or FITNESS FOR A PARTICULAR PURPOSE.  See the
// GNU Affero General Public License for more details.
//
// You should have received a copy of the GNU Affero General Public License
// along with go-algorand.  If not, see <https://www.gnu.org/licenses/>.

package network

import (
	"container/heap"
	"context"
	"encoding/base64"
	"errors"
	"fmt"
	"io"
	"net"
	"net/http"
	"net/textproto"
	"net/url"
	"path"
	"regexp"
	"runtime"
	"strconv"
	"strings"
	"sync"
	"sync/atomic"
	"time"

	"github.com/algorand/go-deadlock"
	"github.com/algorand/websocket"
	"github.com/gorilla/mux"

	"github.com/algorand/go-algorand/config"
	"github.com/algorand/go-algorand/crypto"
	"github.com/algorand/go-algorand/logging"
	"github.com/algorand/go-algorand/logging/telemetryspec"
	"github.com/algorand/go-algorand/network/limitlistener"
	"github.com/algorand/go-algorand/protocol"
	tools_network "github.com/algorand/go-algorand/tools/network"
	"github.com/algorand/go-algorand/tools/network/dnssec"
	"github.com/algorand/go-algorand/util"
	"github.com/algorand/go-algorand/util/metrics"
)

const incomingThreads = 20
const messageFilterSize = 5000 // messages greater than that size may be blocked by incoming/outgoing filter

// httpServerReadHeaderTimeout is the amount of time allowed to read
// request headers. The connection's read deadline is reset
// after reading the headers and the Handler can decide what
// is considered too slow for the body.
const httpServerReadHeaderTimeout = time.Second * 10

// httpServerWriteTimeout is the maximum duration before timing out
// writes of the response. It is reset whenever a new
// request's header is read.
const httpServerWriteTimeout = time.Second * 60

// httpServerIdleTimeout is the maximum amount of time to wait for the
// next request when keep-alives are enabled. If httpServerIdleTimeout
// is zero, the value of ReadTimeout is used. If both are
// zero, ReadHeaderTimeout is used.
const httpServerIdleTimeout = time.Second * 4

// MaxHeaderBytes controls the maximum number of bytes the
// server will read parsing the request header's keys and
// values, including the request line. It does not limit the
// size of the request body.
const httpServerMaxHeaderBytes = 4096

// connectionActivityMonitorInterval is the interval at which we check
// if any of the connected peers have been idle for a long while and
// need to be disconnected.
const connectionActivityMonitorInterval = 3 * time.Minute

// maxPeerInactivityDuration is the maximum allowed duration for a
// peer to remain completly idle (i.e. no inbound or outbound communication), before
// we discard the connection.
const maxPeerInactivityDuration = 5 * time.Minute

// maxMessageQueueDuration is the maximum amount of time a message is allowed to be waiting
// in the various queues before being sent. Once that deadline has reached, sending the message
// is pointless, as it's too stale to be of any value
const maxMessageQueueDuration = 25 * time.Second

// slowWritingPeerMonitorInterval is the interval at which we peek on the connected peers to
// verify that their current outgoing message is not being blocked for too long.
const slowWritingPeerMonitorInterval = 5 * time.Second

// unprintableCharacterGlyph is used to replace any non-ascii character when logging incoming network string directly
// to the log file. Note that the log file itself would also json-encode these before placing them in the log file.
const unprintableCharacterGlyph = "▯"

var networkIncomingConnections = metrics.MakeGauge(metrics.NetworkIncomingConnections)
var networkOutgoingConnections = metrics.MakeGauge(metrics.NetworkOutgoingConnections)

var networkIncomingBufferMicros = metrics.MakeCounter(metrics.MetricName{Name: "algod_network_rx_buffer_micros_total", Description: "microseconds spent by incoming messages on the receive buffer"})
var networkHandleMicros = metrics.MakeCounter(metrics.MetricName{Name: "algod_network_rx_handle_micros_total", Description: "microseconds spent by protocol handlers in the receive thread"})

var networkBroadcasts = metrics.MakeCounter(metrics.MetricName{Name: "algod_network_broadcasts_total", Description: "number of broadcast operations"})
var networkBroadcastQueueMicros = metrics.MakeCounter(metrics.MetricName{Name: "algod_network_broadcast_queue_micros_total", Description: "microseconds broadcast requests sit on queue"})
var networkBroadcastSendMicros = metrics.MakeCounter(metrics.MetricName{Name: "algod_network_broadcast_send_micros_total", Description: "microseconds spent broadcasting"})
var networkBroadcastsDropped = metrics.MakeCounter(metrics.MetricName{Name: "algod_broadcasts_dropped_total", Description: "number of broadcast messages not sent to any peer"})
var networkPeerBroadcastDropped = metrics.MakeCounter(metrics.MetricName{Name: "algod_peer_broadcast_dropped_total", Description: "number of broadcast messages not sent to some peer"})

var networkSlowPeerDrops = metrics.MakeCounter(metrics.MetricName{Name: "algod_network_slow_drops_total", Description: "number of peers dropped for being slow to send to"})
var networkIdlePeerDrops = metrics.MakeCounter(metrics.MetricName{Name: "algod_network_idle_drops_total", Description: "number of peers dropped due to idle connection"})
var networkBroadcastQueueFull = metrics.MakeCounter(metrics.MetricName{Name: "algod_network_broadcast_queue_full_total", Description: "number of messages that were drops due to full broadcast queue"})

var minPing = metrics.MakeGauge(metrics.MetricName{Name: "algod_network_peer_min_ping_seconds", Description: "Network round trip time to fastest peer in seconds."})
var meanPing = metrics.MakeGauge(metrics.MetricName{Name: "algod_network_peer_mean_ping_seconds", Description: "Network round trip time to average peer in seconds."})
var medianPing = metrics.MakeGauge(metrics.MetricName{Name: "algod_network_peer_median_ping_seconds", Description: "Network round trip time to median peer in seconds."})
var maxPing = metrics.MakeGauge(metrics.MetricName{Name: "algod_network_peer_max_ping_seconds", Description: "Network round trip time to slowest peer in seconds."})

var peers = metrics.MakeGauge(metrics.MetricName{Name: "algod_network_peers", Description: "Number of active peers."})
var incomingPeers = metrics.MakeGauge(metrics.MetricName{Name: "algod_network_incoming_peers", Description: "Number of active incoming peers."})
var outgoingPeers = metrics.MakeGauge(metrics.MetricName{Name: "algod_network_outgoing_peers", Description: "Number of active outgoing peers."})

var networkPrioBatchesPPWithCompression = metrics.MakeCounter(metrics.MetricName{Name: "algod_network_prio_batches_wpp_comp_sent_total", Description: "number of prio compressed batches with PP"})
var networkPrioBatchesPPWithoutCompression = metrics.MakeCounter(metrics.MetricName{Name: "algod_network_pp_prio_batches_wpp_non_comp_sent_total", Description: "number of prio non-compressed batches with PP"})
var networkPrioPPCompressedSize = metrics.MakeCounter(metrics.MetricName{Name: "algod_network_prio_pp_compressed_size_total", Description: "cumulative size of all compressed PP"})
var networkPrioPPNonCompressedSize = metrics.MakeCounter(metrics.MetricName{Name: "algod_network_prio_pp_non_compressed_size_total", Description: "cumulative size of all non-compressed PP"})

// peerDisconnectionAckDuration defines the time we would wait for the peer disconnection to complete.
const peerDisconnectionAckDuration = 5 * time.Second

// peerShutdownDisconnectionAckDuration defines the time we would wait for the peer disconnection to complete during shutdown.
const peerShutdownDisconnectionAckDuration = 50 * time.Millisecond

// Peer opaque interface for referring to a neighbor in the network
type Peer interface{}

// PeerOption allows users to specify a subset of peers to query
type PeerOption int

const (
	// PeersConnectedOut specifies all peers with outgoing connections
	PeersConnectedOut PeerOption = iota
	// PeersConnectedIn specifies all peers with inbound connections
	PeersConnectedIn PeerOption = iota
	// PeersPhonebookRelays specifies all relays in the phonebook
	PeersPhonebookRelays PeerOption = iota
	// PeersPhonebookArchivers specifies all archivers in the phonebook
	PeersPhonebookArchivers PeerOption = iota
)

// GossipNode represents a node in the gossip network
type GossipNode interface {
	Address() (string, bool)
	Broadcast(ctx context.Context, tag protocol.Tag, data []byte, wait bool, except Peer) error
	BroadcastArray(ctx context.Context, tag []protocol.Tag, data [][]byte, wait bool, except Peer) error
	Relay(ctx context.Context, tag protocol.Tag, data []byte, wait bool, except Peer) error
	RelayArray(ctx context.Context, tag []protocol.Tag, data [][]byte, wait bool, except Peer) error
	Disconnect(badnode Peer)
	DisconnectPeers()
	Ready() chan struct{}

	// RegisterHTTPHandler path accepts gorilla/mux path annotations
	RegisterHTTPHandler(path string, handler http.Handler)

	// RequestConnectOutgoing asks the system to actually connect to peers.
	// `replace` optionally drops existing connections before making new ones.
	// `quit` chan allows cancellation. TODO: use `context`
	RequestConnectOutgoing(replace bool, quit <-chan struct{})

	// Get a list of Peers we could potentially send a direct message to.
	GetPeers(options ...PeerOption) []Peer

	// Start threads, listen on sockets.
	Start()

	// Close sockets. Stop threads.
	Stop()

	// RegisterHandlers adds to the set of given message handlers.
	RegisterHandlers(dispatch []TaggedMessageHandler)

	// ClearHandlers deregisters all the existing message handlers.
	ClearHandlers()

	// GetRoundTripper returns a Transport that would limit the number of outgoing connections.
	GetRoundTripper() http.RoundTripper

	// OnNetworkAdvance notifies the network library that the agreement protocol was able to make a notable progress.
	// this is the only indication that we have that we haven't formed a clique, where all incoming messages
	// arrive very quickly, but might be missing some votes. The usage of this call is expected to have similar
	// characteristics as with a watchdog timer.
	OnNetworkAdvance()

	// GetHTTPRequestConnection returns the underlying connection for the given request. Note that the request must be the same
	// request that was provided to the http handler ( or provide a fallback Context() to that )
	GetHTTPRequestConnection(request *http.Request) (conn net.Conn)

	// RegisterMessageInterest notifies the network library that this node
	// wants to receive messages with the specified tag.  This will cause
	// this node to send corresponding MsgOfInterest notifications to any
	// newly connecting peers.  This should be called before the network
	// is started.
	RegisterMessageInterest(...protocol.Tag)

	// SubstituteGenesisID substitutes the "{genesisID}" with their network-specific genesisID.
	SubstituteGenesisID(rawURL string) string

	// GetPeerData returns a value stored by SetPeerData
	GetPeerData(peer Peer, key string) interface{}

	// SetPeerData attaches a piece of data to a peer.
	// Other services inside go-algorand may attach data to a peer that gets garbage collected when the peer is closed.
	SetPeerData(peer Peer, key string, value interface{})
}

// IncomingMessage represents a message arriving from some peer in our p2p network
type IncomingMessage struct {
	Sender Peer
	Tag    Tag
	Data   []byte
	Err    error
	Net    GossipNode

	// Received is time.Time.UnixNano()
	Received int64

	// processing is a channel that is used by messageHandlerThread
	// to indicate that it has started processing this message.  It
	// is used to ensure fairness across peers in terms of processing
	// messages.
	processing chan struct{}
}

// Tag is a short string (2 bytes) marking a type of message
type Tag = protocol.Tag

func highPriorityTag(tags []protocol.Tag) bool {
	for _, tag := range tags {
		if tag == protocol.AgreementVoteTag || tag == protocol.ProposalPayloadTag {
			return true
		}
	}
	return false
}

// OutgoingMessage represents a message we want to send.
type OutgoingMessage struct {
	Action  ForwardingPolicy
	Tag     Tag
	Payload []byte
	Topics  Topics
}

// ForwardingPolicy is an enum indicating to whom we should send a message
type ForwardingPolicy int

const (
	// Ignore - discard (don't forward)
	Ignore ForwardingPolicy = iota

	// Disconnect - disconnect from the peer that sent this message
	Disconnect

	// Broadcast - forward to everyone (except the sender)
	Broadcast

	// Respond - reply to the sender
	Respond
)

// MessageHandler takes a IncomingMessage (e.g., vote, transaction), processes it, and returns what (if anything)
// to send to the network in response.
// The ForwardingPolicy field of the returned OutgoingMessage indicates whether to reply directly to the sender
// (unicast), propagate to everyone except the sender (broadcast), or do nothing (ignore).
type MessageHandler interface {
	Handle(message IncomingMessage) OutgoingMessage
}

// HandlerFunc represents an implemenation of the MessageHandler interface
type HandlerFunc func(message IncomingMessage) OutgoingMessage

// Handle implements MessageHandler.Handle, calling the handler with the IncomingKessage and returning the OutgoingMessage
func (f HandlerFunc) Handle(message IncomingMessage) OutgoingMessage {
	return f(message)
}

// TaggedMessageHandler receives one type of broadcast messages
type TaggedMessageHandler struct {
	Tag
	MessageHandler
}

// Propagate is a convenience function to save typing in the common case of a message handler telling us to propagate an incoming message
// "return network.Propagate(msg)" instead of "return network.OutgoingMsg{network.Broadcast, msg.Tag, msg.Data}"
func Propagate(msg IncomingMessage) OutgoingMessage {
	return OutgoingMessage{Broadcast, msg.Tag, msg.Data, nil}
}

// GossipNetworkPath is the URL path to connect to the websocket gossip node at.
// Contains {genesisID} param to be handled by gorilla/mux
const GossipNetworkPath = "/v1/{genesisID}/gossip"

// NodeInfo helps the network get information about the node it is running on
type NodeInfo interface {
	// IsParticipating returns true if this node has stake and may vote on blocks or propose blocks.
	IsParticipating() bool
}

type nopeNodeInfo struct {
}

func (nnni *nopeNodeInfo) IsParticipating() bool {
	return false
}

// WebsocketNetwork implements GossipNode
type WebsocketNetwork struct {
	listener net.Listener
	server   http.Server
	router   *mux.Router
	scheme   string // are we serving http or https ?

	upgrader websocket.Upgrader

	config config.Local

	log logging.Logger

	readBuffer chan IncomingMessage

	wg sync.WaitGroup

	handlers Multiplexer

	ctx       context.Context
	ctxCancel context.CancelFunc

	peersLock          deadlock.RWMutex
	peers              []*wsPeer
	peersChangeCounter int32 // peersChangeCounter is an atomic variable that increases on each change to the peers. It helps avoiding taking the peersLock when checking if the peers list was modified.

	broadcastQueueHighPrio chan broadcastRequest
	broadcastQueueBulk     chan broadcastRequest

	phonebook Phonebook

	GenesisID string
	NetworkID protocol.NetworkID
	RandomID  string

	ready     int32
	readyChan chan struct{}

	meshUpdateRequests chan meshRequest

	// Keep a record of pending outgoing connections so
	// we don't start duplicates connection attempts.
	// Needs to be locked because it's accessed from the
	// meshThread and also threads started to run tryConnect()
	tryConnectAddrs map[string]int64
	tryConnectLock  deadlock.Mutex

	incomingMsgFilter *messageFilter // message filter to remove duplicate incoming messages from different peers

	eventualReadyDelay time.Duration

	relayMessages bool // True if we should relay messages from other nodes (nominally true for relays, false otherwise)

	prioScheme       NetPrioScheme
	prioTracker      *prioTracker
	prioResponseChan chan *wsPeer

	// outgoingMessagesBufferSize is the size used for outgoing messages.
	outgoingMessagesBufferSize int

	// slowWritingPeerMonitorInterval defines the interval between two consecutive tests for slow peer writing
	slowWritingPeerMonitorInterval time.Duration

	requestsTracker *RequestTracker
	requestsLogger  *RequestLogger

	// lastPeerConnectionsSent is the last time the peer connections were sent ( or attempted to be sent ) to the telemetry server.
	lastPeerConnectionsSent time.Time

	// connPerfMonitor is used on outgoing connections to measure their relative message timing
	connPerfMonitor *connectionPerformanceMonitor

	// lastNetworkAdvanceMu synchronized the access to lastNetworkAdvance
	lastNetworkAdvanceMu deadlock.Mutex

	// lastNetworkAdvance contains the last timestamp where the agreement protocol was able to make a notable progress.
	// it used as a watchdog to help us detect connectivity issues ( such as cliques )
	lastNetworkAdvance time.Time

	// number of throttled outgoing connections "slots" needed to be populated.
	throttledOutgoingConnections int32

	// transport and dialer are customized to limit the number of
	// connection in compliance with connectionsRateLimitingCount.
	transport rateLimitingTransport
	dialer    Dialer

	// messagesOfInterest specifies the message types that this node
	// wants to receive.  nil means default.  non-nil causes this
	// map to be sent to new peers as a MsgOfInterest message type.
	messagesOfInterest map[protocol.Tag]bool

	// messagesOfInterestEnc is the encoding of messagesOfInterest,
	// to be sent to new peers.  This is filled in at network start,
	// at which point messagesOfInterestEncoded is set to prevent
	// further changes.
	messagesOfInterestEnc        []byte
	messagesOfInterestEncoded    bool
	messagesOfInterestGeneration uint32

	// messagesOfInterestMu protects messagesOfInterest and ensures
	// that messagesOfInterestEnc does not change once it is set during
	// network start.
	messagesOfInterestMu      deadlock.Mutex
	messagesOfInterestRefresh chan struct{}

	// peersConnectivityCheckTicker is the timer for testing that all the connected peers
	// are still transmitting or receiving information. The channel produced by this ticker
	// is consumed by any of the messageHandlerThread(s). The ticker itself is created during
	// Start(), and being shut down when Stop() is called.
	peersConnectivityCheckTicker *time.Ticker

	nodeInfo NodeInfo

	// atomic {0:unknown, 1:yes, 2:no}
	wantTXGossip uint32

	// supportedProtocolVersions defines versions supported by this network.
	// Should be used instead of a global network.SupportedProtocolVersions for network/peers configuration
	supportedProtocolVersions []string

	// protocolVersion is an actual version announced as ProtocolVersionHeader
	protocolVersion string
}

const (
	wantTXGossipUnk = 0
	wantTXGossipYes = 1
	wantTXGossipNo  = 2
)

type broadcastRequest struct {
	tags        []Tag
	data        [][]byte
	except      *wsPeer
	done        chan struct{}
	enqueueTime time.Time
	ctx         context.Context
}

// Address returns a string and whether that is a 'final' address or guessed.
// Part of GossipNode interface
func (wn *WebsocketNetwork) Address() (string, bool) {
	parsedURL := url.URL{Scheme: wn.scheme}
	var connected bool
	if wn.listener == nil {
		if wn.config.NetAddress == "" {
			parsedURL.Scheme = ""
		}
		parsedURL.Host = wn.config.NetAddress
		connected = false
	} else {
		parsedURL.Host = wn.listener.Addr().String()
		connected = true
	}
	return parsedURL.String(), connected
}

// PublicAddress what we tell other nodes to connect to.
// Might be different than our locally perceived network address due to NAT/etc.
// Returns config "PublicAddress" if available, otherwise local addr.
func (wn *WebsocketNetwork) PublicAddress() string {
	if len(wn.config.PublicAddress) > 0 {
		return wn.config.PublicAddress
	}
	localAddr, _ := wn.Address()
	return localAddr
}

// Broadcast sends a message.
// If except is not nil then we will not send it to that neighboring Peer.
// if wait is true then the call blocks until the packet has actually been sent to all neighbors.
func (wn *WebsocketNetwork) Broadcast(ctx context.Context, tag protocol.Tag, data []byte, wait bool, except Peer) error {
	dataArray := make([][]byte, 1, 1)
	dataArray[0] = data
	tagArray := make([]protocol.Tag, 1, 1)
	tagArray[0] = tag
	return wn.BroadcastArray(ctx, tagArray, dataArray, wait, except)
}

// BroadcastArray sends an array of messages.
// If except is not nil then we will not send it to that neighboring Peer.
// if wait is true then the call blocks until the packet has actually been sent to all neighbors.
// TODO: add `priority` argument so that we don't have to guess it based on tag
func (wn *WebsocketNetwork) BroadcastArray(ctx context.Context, tags []protocol.Tag, data [][]byte, wait bool, except Peer) error {
	if wn.config.DisableNetworking {
		return nil
	}

	if len(tags) != len(data) {
		return errBcastInvalidArray
	}

	request := broadcastRequest{tags: tags, data: data, enqueueTime: time.Now(), ctx: ctx}
	if except != nil {
		request.except = except.(*wsPeer)
	}

	broadcastQueue := wn.broadcastQueueBulk
	if highPriorityTag(tags) {
		broadcastQueue = wn.broadcastQueueHighPrio
	}
	if wait {
		request.done = make(chan struct{})
		select {
		case broadcastQueue <- request:
			// ok, enqueued
			//wn.log.Debugf("broadcast enqueued")
		case <-wn.ctx.Done():
			return errNetworkClosing
		case <-ctx.Done():
			return errBcastCallerCancel
		}
		select {
		case <-request.done:
			//wn.log.Debugf("broadcast done")
			return nil
		case <-wn.ctx.Done():
			return errNetworkClosing
		case <-ctx.Done():
			return errBcastCallerCancel
		}
	}
	// no wait
	select {
	case broadcastQueue <- request:
		//wn.log.Debugf("broadcast enqueued nowait")
		return nil
	default:
		wn.log.Debugf("broadcast queue full")
		// broadcastQueue full, and we're not going to wait for it.
		networkBroadcastQueueFull.Inc(nil)
		return errBcastQFull
	}
}

// Relay message
func (wn *WebsocketNetwork) Relay(ctx context.Context, tag protocol.Tag, data []byte, wait bool, except Peer) error {
	if wn.relayMessages {
		return wn.Broadcast(ctx, tag, data, wait, except)
	}
	return nil
}

// RelayArray relays array of messages
func (wn *WebsocketNetwork) RelayArray(ctx context.Context, tags []protocol.Tag, data [][]byte, wait bool, except Peer) error {
	if wn.relayMessages {
		return wn.BroadcastArray(ctx, tags, data, wait, except)
	}
	return nil
}

func (wn *WebsocketNetwork) disconnectThread(badnode Peer, reason disconnectReason) {
	defer wn.wg.Done()
	wn.disconnect(badnode, reason)
}

// Disconnect from a peer, probably due to protocol errors.
func (wn *WebsocketNetwork) Disconnect(node Peer) {
	wn.disconnect(node, disconnectBadData)
}

// Disconnect from a peer, probably due to protocol errors.
func (wn *WebsocketNetwork) disconnect(badnode Peer, reason disconnectReason) {
	if badnode == nil {
		return
	}
	peer := badnode.(*wsPeer)
	peer.CloseAndWait(time.Now().Add(peerDisconnectionAckDuration))
	wn.removePeer(peer, reason)
}

func closeWaiter(wg *sync.WaitGroup, peer *wsPeer, deadline time.Time) {
	defer wg.Done()
	peer.CloseAndWait(deadline)
}

// DisconnectPeers shuts down all connections
func (wn *WebsocketNetwork) DisconnectPeers() {
	wn.peersLock.Lock()
	defer wn.peersLock.Unlock()
	closeGroup := sync.WaitGroup{}
	closeGroup.Add(len(wn.peers))
	deadline := time.Now().Add(peerDisconnectionAckDuration)
	for _, peer := range wn.peers {
		go closeWaiter(&closeGroup, peer, deadline)
	}
	wn.peers = wn.peers[:0]
	closeGroup.Wait()
}

// Ready returns a chan that will be closed when we have a minimum number of peer connections active
func (wn *WebsocketNetwork) Ready() chan struct{} {
	return wn.readyChan
}

// RegisterHTTPHandler path accepts gorilla/mux path annotations
func (wn *WebsocketNetwork) RegisterHTTPHandler(path string, handler http.Handler) {
	wn.router.Handle(path, handler)
}

// RequestConnectOutgoing tries to actually do the connect to new peers.
// `replace` drop all connections first and find new peers.
func (wn *WebsocketNetwork) RequestConnectOutgoing(replace bool, quit <-chan struct{}) {
	request := meshRequest{disconnect: false}
	if quit != nil {
		request.done = make(chan struct{})
	}
	select {
	case wn.meshUpdateRequests <- request:
	case <-quit:
		return
	}
	if request.done != nil {
		select {
		case <-request.done:
		case <-quit:
		}
	}
}

// GetPeers returns a snapshot of our Peer list, according to the specified options.
// Peers may be duplicated and refer to the same underlying node.
func (wn *WebsocketNetwork) GetPeers(options ...PeerOption) []Peer {
	outPeers := make([]Peer, 0)
	for _, option := range options {
		switch option {
		case PeersConnectedOut:
			wn.peersLock.RLock()
			for _, peer := range wn.peers {
				if peer.outgoing {
					outPeers = append(outPeers, Peer(peer))
				}
			}
			wn.peersLock.RUnlock()
		case PeersPhonebookRelays:
			// return copy of phonebook, which probably also contains peers we're connected to, but if it doesn't maybe we shouldn't be making new connections to those peers (because they disappeared from the directory)
			var addrs []string
			addrs = wn.phonebook.GetAddresses(1000, PhoneBookEntryRelayRole)
			for _, addr := range addrs {
				peerCore := makePeerCore(wn, addr, wn.GetRoundTripper(), "" /*origin address*/)
				outPeers = append(outPeers, &peerCore)
			}
		case PeersPhonebookArchivers:
			// return copy of phonebook, which probably also contains peers we're connected to, but if it doesn't maybe we shouldn't be making new connections to those peers (because they disappeared from the directory)
			var addrs []string
			addrs = wn.phonebook.GetAddresses(1000, PhoneBookEntryArchiverRole)
			for _, addr := range addrs {
				peerCore := makePeerCore(wn, addr, wn.GetRoundTripper(), "" /*origin address*/)
				outPeers = append(outPeers, &peerCore)
			}
		case PeersConnectedIn:
			wn.peersLock.RLock()
			for _, peer := range wn.peers {
				if !peer.outgoing {
					outPeers = append(outPeers, Peer(peer))
				}
			}
			wn.peersLock.RUnlock()
		}
	}
	return outPeers
}

// find the max value across the given uint64 numbers.
func max(numbers ...uint64) (maxNum uint64) {
	maxNum = 0 // this is the lowest uint64 value.
	for _, num := range numbers {
		if num > maxNum {
			maxNum = num
		}
	}
	return
}

func (wn *WebsocketNetwork) setup() {
	var preferredResolver dnssec.ResolverIf
	if wn.config.DNSSecurityRelayAddrEnforced() {
		preferredResolver = dnssec.MakeDefaultDnssecResolver(wn.config.FallbackDNSResolverAddress, wn.log)
	}
	if wn.nodeInfo == nil {
		wn.nodeInfo = &nopeNodeInfo{}
	}
	maxIdleConnsPerHost := int(wn.config.ConnectionsRateLimitingCount)
	wn.dialer = makeRateLimitingDialer(wn.phonebook, preferredResolver)
	wn.transport = makeRateLimitingTransport(wn.phonebook, 10*time.Second, &wn.dialer, maxIdleConnsPerHost)

	wn.upgrader.ReadBufferSize = 4096
	wn.upgrader.WriteBufferSize = 4096
	wn.upgrader.EnableCompression = false
	wn.lastPeerConnectionsSent = time.Now()
	wn.router = mux.NewRouter()
	wn.router.Handle(GossipNetworkPath, wn)
	wn.requestsTracker = makeRequestsTracker(wn.router, wn.log, wn.config)
	if wn.config.EnableRequestLogger {
		wn.requestsLogger = makeRequestLogger(wn.requestsTracker, wn.log)
		wn.server.Handler = wn.requestsLogger
	} else {
		wn.server.Handler = wn.requestsTracker
	}
	wn.server.ReadHeaderTimeout = httpServerReadHeaderTimeout
	wn.server.WriteTimeout = httpServerWriteTimeout
	wn.server.IdleTimeout = httpServerIdleTimeout
	wn.server.MaxHeaderBytes = httpServerMaxHeaderBytes
	wn.ctx, wn.ctxCancel = context.WithCancel(context.Background())
	wn.relayMessages = wn.config.NetAddress != "" || wn.config.ForceRelayMessages
	if wn.relayMessages || wn.config.ForceFetchTransactions {
		wn.wantTXGossip = wantTXGossipYes
	}
	// roughly estimate the number of messages that could be seen at any given moment.
	// For the late/redo/down committee, which happen in parallel, we need to allocate
	// extra space there.
	wn.outgoingMessagesBufferSize = int(
		max(config.Consensus[protocol.ConsensusCurrentVersion].NumProposers,
			config.Consensus[protocol.ConsensusCurrentVersion].SoftCommitteeSize,
			config.Consensus[protocol.ConsensusCurrentVersion].CertCommitteeSize,
			config.Consensus[protocol.ConsensusCurrentVersion].NextCommitteeSize) +
			max(config.Consensus[protocol.ConsensusCurrentVersion].LateCommitteeSize,
				config.Consensus[protocol.ConsensusCurrentVersion].RedoCommitteeSize,
				config.Consensus[protocol.ConsensusCurrentVersion].DownCommitteeSize),
	)

	wn.broadcastQueueHighPrio = make(chan broadcastRequest, wn.outgoingMessagesBufferSize)
	wn.broadcastQueueBulk = make(chan broadcastRequest, 100)
	wn.meshUpdateRequests = make(chan meshRequest, 5)
	wn.readyChan = make(chan struct{})
	wn.tryConnectAddrs = make(map[string]int64)
	wn.eventualReadyDelay = time.Minute
	wn.prioTracker = newPrioTracker(wn)
	if wn.slowWritingPeerMonitorInterval == 0 {
		wn.slowWritingPeerMonitorInterval = slowWritingPeerMonitorInterval
	}

	readBufferLen := wn.config.IncomingConnectionsLimit + wn.config.GossipFanout
	if readBufferLen < 100 {
		readBufferLen = 100
	}
	if readBufferLen > 10000 {
		readBufferLen = 10000
	}
	wn.readBuffer = make(chan IncomingMessage, readBufferLen)

	var rbytes [10]byte
	crypto.RandBytes(rbytes[:])
	wn.RandomID = base64.StdEncoding.EncodeToString(rbytes[:])

	if wn.config.EnableIncomingMessageFilter {
		wn.incomingMsgFilter = makeMessageFilter(wn.config.IncomingMessageFilterBucketCount, wn.config.IncomingMessageFilterBucketSize)
	}
	wn.connPerfMonitor = makeConnectionPerformanceMonitor([]Tag{protocol.AgreementVoteTag, protocol.TxnTag})
	wn.lastNetworkAdvance = time.Now().UTC()
	wn.handlers.log = wn.log

	// set our supported versions
	if wn.config.NetworkProtocolVersion != "" {
		wn.supportedProtocolVersions = []string{wn.config.NetworkProtocolVersion}
	} else {
		wn.supportedProtocolVersions = SupportedProtocolVersions
	}

	// set our actual version
	wn.protocolVersion = ProtocolVersion

	wn.messagesOfInterestRefresh = make(chan struct{}, 2)
	wn.messagesOfInterestGeneration = 1 // something nonzero so that any new wsPeer needs updating
	if wn.relayMessages {
		wn.RegisterMessageInterest(protocol.StateProofSigTag)
	}
}

// Start makes network connections and threads
func (wn *WebsocketNetwork) Start() {
	wn.messagesOfInterestMu.Lock()
	defer wn.messagesOfInterestMu.Unlock()
	wn.messagesOfInterestEncoded = true
	if wn.messagesOfInterest != nil {
		wn.messagesOfInterestEnc = MarshallMessageOfInterestMap(wn.messagesOfInterest)
	}

	if wn.config.NetAddress != "" {
		listener, err := net.Listen("tcp", wn.config.NetAddress)
		if err != nil {
			wn.log.Errorf("network could not listen %v: %s", wn.config.NetAddress, err)
			return
		}
		// wrap the original listener with a limited connection listener
		listener = limitlistener.RejectingLimitListener(
			listener, uint64(wn.config.IncomingConnectionsLimit), wn.log)
		// wrap the limited connection listener with a requests tracker listener
		wn.listener = wn.requestsTracker.Listener(listener)
		wn.log.Debugf("listening on %s", wn.listener.Addr().String())
		wn.throttledOutgoingConnections = int32(wn.config.GossipFanout / 2)
	} else {
		// on non-relay, all the outgoing connections are throttled.
		wn.throttledOutgoingConnections = int32(wn.config.GossipFanout)
	}
	if wn.config.DisableOutgoingConnectionThrottling {
		wn.throttledOutgoingConnections = 0
	}
	if wn.config.TLSCertFile != "" && wn.config.TLSKeyFile != "" {
		wn.scheme = "https"
	} else {
		wn.scheme = "http"
	}
	wn.meshUpdateRequests <- meshRequest{false, nil}
	if wn.prioScheme != nil {
		wn.RegisterHandlers(prioHandlers)
	}
	if wn.listener != nil {
		wn.wg.Add(1)
		go wn.httpdThread()
	}
	wn.wg.Add(1)
	go wn.meshThread()

	// we shouldn't have any ticker here.. but in case we do - just stop it.
	if wn.peersConnectivityCheckTicker != nil {
		wn.peersConnectivityCheckTicker.Stop()
	}
	wn.peersConnectivityCheckTicker = time.NewTicker(connectionActivityMonitorInterval)
	for i := 0; i < incomingThreads; i++ {
		wn.wg.Add(1)
		// We pass the peersConnectivityCheckTicker.C here so that we don't need to syncronize the access to the ticker's data structure.
		go wn.messageHandlerThread(wn.peersConnectivityCheckTicker.C)
	}
	wn.wg.Add(1)
	go wn.broadcastThread()
	if wn.prioScheme != nil {
		wn.wg.Add(1)
		go wn.prioWeightRefresh()
	}

	go wn.postMessagesOfInterestThread()

	wn.log.Infof("serving genesisID=%s on %#v with RandomID=%s", wn.GenesisID, wn.PublicAddress(), wn.RandomID)
}

func (wn *WebsocketNetwork) httpdThread() {
	defer wn.wg.Done()
	var err error
	if wn.config.TLSCertFile != "" && wn.config.TLSKeyFile != "" {
		err = wn.server.ServeTLS(wn.listener, wn.config.TLSCertFile, wn.config.TLSKeyFile)
	} else {
		err = wn.server.Serve(wn.listener)
	}
	if err == http.ErrServerClosed {
	} else if err != nil {
		wn.log.Info("ws net http server exited ", err)
	}
}

// innerStop context for shutting down peers
func (wn *WebsocketNetwork) innerStop() {
	wn.peersLock.Lock()
	defer wn.peersLock.Unlock()
	wn.wg.Add(len(wn.peers))
	// this method is called only during node shutdown. In this case, we want to send the
	// shutdown message, but we don't want to wait for a long time - since we might not be lucky
	// to get a response.
	deadline := time.Now().Add(peerShutdownDisconnectionAckDuration)
	for _, peer := range wn.peers {
		go closeWaiter(&wn.wg, peer, deadline)
	}
	wn.peers = wn.peers[:0]
}

// Stop closes network connections and stops threads.
// Stop blocks until all activity on this node is done.
func (wn *WebsocketNetwork) Stop() {
	wn.handlers.ClearHandlers([]Tag{})

	// if we have a working ticker, just stop it and clear it out. The access to this variable is safe since the Start()/Stop() are synced by the
	// caller, and the WebsocketNetwork doesn't access wn.peersConnectivityCheckTicker directly.
	if wn.peersConnectivityCheckTicker != nil {
		wn.peersConnectivityCheckTicker.Stop()
		wn.peersConnectivityCheckTicker = nil
	}
	wn.innerStop()
	var listenAddr string
	if wn.listener != nil {
		listenAddr = wn.listener.Addr().String()
	}
	wn.ctxCancel()
	ctx, timeoutCancel := context.WithTimeout(context.Background(), 5*time.Second)
	defer timeoutCancel()
	err := wn.server.Shutdown(ctx)
	if err != nil {
		wn.log.Warnf("problem shutting down %s: %v", listenAddr, err)
	}
	wn.wg.Wait()
	if wn.listener != nil {
		wn.log.Debugf("closed %s", listenAddr)
	}

	// Wait for the requestsTracker to finish up to avoid potential race condition
	<-wn.requestsTracker.getWaitUntilNoConnectionsChannel(5 * time.Millisecond)
	wn.messagesOfInterestMu.Lock()
	defer wn.messagesOfInterestMu.Unlock()

	wn.messagesOfInterestEncoded = false
	wn.messagesOfInterestEnc = nil
	wn.messagesOfInterest = nil
}

// RegisterHandlers registers the set of given message handlers.
func (wn *WebsocketNetwork) RegisterHandlers(dispatch []TaggedMessageHandler) {
	wn.handlers.RegisterHandlers(dispatch)
}

// ClearHandlers deregisters all the existing message handlers.
func (wn *WebsocketNetwork) ClearHandlers() {
	// exclude the internal handlers. These would get cleared out when Stop is called.
	wn.handlers.ClearHandlers([]Tag{protocol.PingTag, protocol.PingReplyTag, protocol.NetPrioResponseTag})
}

func (wn *WebsocketNetwork) setHeaders(header http.Header) {
	localTelemetryGUID := wn.log.GetTelemetryGUID()
	localInstanceName := wn.log.GetInstanceName()
	header.Set(TelemetryIDHeader, localTelemetryGUID)
	header.Set(InstanceNameHeader, localInstanceName)
	header.Set(AddressHeader, wn.PublicAddress())
	header.Set(NodeRandomHeader, wn.RandomID)
}

// checkServerResponseVariables check that the version and random-id in the request headers matches the server ones.
// it returns true if it's a match, and false otherwise.
func (wn *WebsocketNetwork) checkServerResponseVariables(otherHeader http.Header, addr string) (bool, string) {
	matchingVersion, otherVersion := wn.checkProtocolVersionMatch(otherHeader)
	if matchingVersion == "" {
		wn.log.Info(filterASCII(fmt.Sprintf("new peer %s version mismatch, mine=%v theirs=%s, headers %#v", addr, wn.supportedProtocolVersions, otherVersion, otherHeader)))
		return false, ""
	}
	otherRandom := otherHeader.Get(NodeRandomHeader)
	if otherRandom == wn.RandomID || otherRandom == "" {
		// This is pretty harmless and some configurations of phonebooks or DNS records make this likely. Quietly filter it out.
		if otherRandom == "" {
			// missing header.
			wn.log.Warn(filterASCII(fmt.Sprintf("new peer %s did not include random ID header in request. mine=%s headers %#v", addr, wn.RandomID, otherHeader)))
		} else {
			wn.log.Debugf("new peer %s has same node random id, am I talking to myself? %s", addr, wn.RandomID)
		}
		return false, ""
	}
	otherGenesisID := otherHeader.Get(GenesisHeader)
	if wn.GenesisID != otherGenesisID {
		if otherGenesisID != "" {
			wn.log.Warn(filterASCII(fmt.Sprintf("new peer %#v genesis mismatch, mine=%#v theirs=%#v, headers %#v", addr, wn.GenesisID, otherGenesisID, otherHeader)))
		} else {
			wn.log.Warnf("new peer %#v did not include genesis header in response. mine=%#v headers %#v", addr, wn.GenesisID, otherHeader)
		}
		return false, ""
	}
	return true, matchingVersion
}

// getCommonHeaders retreives the common headers for both incoming and outgoing connections from the provided headers.
func getCommonHeaders(headers http.Header) (otherTelemetryGUID, otherInstanceName, otherPublicAddr string) {
	otherTelemetryGUID = logging.SanitizeTelemetryString(headers.Get(TelemetryIDHeader), 1)
	otherInstanceName = logging.SanitizeTelemetryString(headers.Get(InstanceNameHeader), 2)
	otherPublicAddr = logging.SanitizeTelemetryString(headers.Get(AddressHeader), 1)
	return
}

// checkIncomingConnectionLimits perform the connection limits counting for the incoming connections.
func (wn *WebsocketNetwork) checkIncomingConnectionLimits(response http.ResponseWriter, request *http.Request, remoteHost, otherTelemetryGUID, otherInstanceName string) int {
	if wn.numIncomingPeers() >= wn.config.IncomingConnectionsLimit {
		networkConnectionsDroppedTotal.Inc(map[string]string{"reason": "incoming_connection_limit"})
		wn.log.EventWithDetails(telemetryspec.Network, telemetryspec.ConnectPeerFailEvent,
			telemetryspec.ConnectPeerFailEventDetails{
				Address:       remoteHost,
				TelemetryGUID: otherTelemetryGUID,
				Incoming:      true,
				InstanceName:  otherInstanceName,
				Reason:        "Connection Limit",
			})
		response.WriteHeader(http.StatusServiceUnavailable)
		return http.StatusServiceUnavailable
	}

	totalConnections := wn.connectedForIP(remoteHost)
	if totalConnections >= wn.config.MaxConnectionsPerIP {
		networkConnectionsDroppedTotal.Inc(map[string]string{"reason": "incoming_connection_per_ip_limit"})
		wn.log.EventWithDetails(telemetryspec.Network, telemetryspec.ConnectPeerFailEvent,
			telemetryspec.ConnectPeerFailEventDetails{
				Address:       remoteHost,
				TelemetryGUID: otherTelemetryGUID,
				Incoming:      true,
				InstanceName:  otherInstanceName,
				Reason:        "Remote IP Connection Limit",
			})
		response.WriteHeader(http.StatusServiceUnavailable)
		return http.StatusServiceUnavailable
	}

	return http.StatusOK
}

// checkProtocolVersionMatch test ProtocolAcceptVersionHeader and ProtocolVersionHeader headers from the request/response and see if it can find a match.
func (wn *WebsocketNetwork) checkProtocolVersionMatch(otherHeaders http.Header) (matchingVersion string, otherVersion string) {
	otherAcceptedVersions := otherHeaders[textproto.CanonicalMIMEHeaderKey(ProtocolAcceptVersionHeader)]
	for _, otherAcceptedVersion := range otherAcceptedVersions {
		// do we have a matching version ?
		for _, supportedProtocolVersion := range wn.supportedProtocolVersions {
			if supportedProtocolVersion == otherAcceptedVersion {
				matchingVersion = supportedProtocolVersion
				return matchingVersion, ""
			}
		}
	}

	otherVersion = otherHeaders.Get(ProtocolVersionHeader)
	for _, supportedProtocolVersion := range wn.supportedProtocolVersions {
		if supportedProtocolVersion == otherVersion {
			return supportedProtocolVersion, otherVersion
		}
	}

	return "", filterASCII(otherVersion)
}

// checkIncomingConnectionVariables checks the variables that were provided on the request, and compares them to the
// local server supported parameters. If all good, it returns http.StatusOK; otherwise, it write the error to the ResponseWriter
// and returns the http status.
func (wn *WebsocketNetwork) checkIncomingConnectionVariables(response http.ResponseWriter, request *http.Request) int {
	// check to see that the genesisID in the request URI is valid and matches the supported one.
	pathVars := mux.Vars(request)
	otherGenesisID, hasGenesisID := pathVars["genesisID"]
	if !hasGenesisID || otherGenesisID == "" {
		networkConnectionsDroppedTotal.Inc(map[string]string{"reason": "missing genesis-id"})
		response.WriteHeader(http.StatusNotFound)
		return http.StatusNotFound
	}

	if wn.GenesisID != otherGenesisID {
		wn.log.Warn(filterASCII(fmt.Sprintf("new peer %#v genesis mismatch, mine=%#v theirs=%#v, headers %#v", request.RemoteAddr, wn.GenesisID, otherGenesisID, request.Header)))
		networkConnectionsDroppedTotal.Inc(map[string]string{"reason": "mismatching genesis-id"})
		response.WriteHeader(http.StatusPreconditionFailed)
		n, err := response.Write([]byte("mismatching genesis ID"))
		if err != nil {
			wn.log.Warnf("ws failed to write mismatching genesis ID response '%s' : n = %d err = %v", otherGenesisID, n, err)
		}
		return http.StatusPreconditionFailed
	}

	otherRandom := request.Header.Get(NodeRandomHeader)
	if otherRandom == "" {
		// This is pretty harmless and some configurations of phonebooks or DNS records make this likely. Quietly filter it out.
		var message string
		// missing header.
		wn.log.Warn(filterASCII(fmt.Sprintf("new peer %s did not include random ID header in request. mine=%s headers %#v", request.RemoteAddr, wn.RandomID, request.Header)))
		networkConnectionsDroppedTotal.Inc(map[string]string{"reason": "missing random ID header"})
		message = fmt.Sprintf("Request was missing a %s header", NodeRandomHeader)
		response.WriteHeader(http.StatusPreconditionFailed)
		n, err := response.Write([]byte(message))
		if err != nil {
			wn.log.Warnf("ws failed to write response '%s' : n = %d err = %v", message, n, err)
		}
		return http.StatusPreconditionFailed
	} else if otherRandom == wn.RandomID {
		// This is pretty harmless and some configurations of phonebooks or DNS records make this likely. Quietly filter it out.
		var message string
		wn.log.Debugf("new peer %s has same node random id, am I talking to myself? %s", request.RemoteAddr, wn.RandomID)
		networkConnectionsDroppedTotal.Inc(map[string]string{"reason": "matching random ID header"})
		message = fmt.Sprintf("Request included matching %s=%s header", NodeRandomHeader, otherRandom)
		response.WriteHeader(http.StatusLoopDetected)
		n, err := response.Write([]byte(message))
		if err != nil {
			wn.log.Warnf("ws failed to write response '%s' : n = %d err = %v", message, n, err)
		}
		return http.StatusLoopDetected
	}
	return http.StatusOK
}

// GetHTTPRequestConnection returns the underlying connection for the given request. Note that the request must be the same
// request that was provided to the http handler ( or provide a fallback Context() to that )
// if the provided request has no associated connection, it returns nil. ( this should not happen for any http request that was registered
// by WebsocketNetwork )
func (wn *WebsocketNetwork) GetHTTPRequestConnection(request *http.Request) (conn net.Conn) {
	if wn.requestsTracker != nil {
		conn = wn.requestsTracker.GetRequestConnection(request)
	}
	return
}

// ServerHTTP handles the gossip network functions over websockets
func (wn *WebsocketNetwork) ServeHTTP(response http.ResponseWriter, request *http.Request) {
	trackedRequest := wn.requestsTracker.GetTrackedRequest(request)

	if wn.checkIncomingConnectionLimits(response, request, trackedRequest.remoteHost, trackedRequest.otherTelemetryGUID, trackedRequest.otherInstanceName) != http.StatusOK {
		// we've already logged and written all response(s).
		return
	}

	matchingVersion, otherVersion := wn.checkProtocolVersionMatch(request.Header)
	if matchingVersion == "" {
		wn.log.Info(filterASCII(fmt.Sprintf("new peer %s version mismatch, mine=%v theirs=%s, headers %#v", request.RemoteAddr, wn.supportedProtocolVersions, otherVersion, request.Header)))
		networkConnectionsDroppedTotal.Inc(map[string]string{"reason": "mismatching protocol version"})
		response.WriteHeader(http.StatusPreconditionFailed)
		message := fmt.Sprintf("Requested version %s not in %v mismatches server version", filterASCII(otherVersion), wn.supportedProtocolVersions)
		n, err := response.Write([]byte(message))
		if err != nil {
			wn.log.Warnf("ws failed to write response '%s' : n = %d err = %v", message, n, err)
		}
		return
	}

	if wn.checkIncomingConnectionVariables(response, request) != http.StatusOK {
		// we've already logged and written all response(s).
		return
	}

	// if UseXForwardedForAddressField is not empty, attempt to override the otherPublicAddr with the X Forwarded For origin
	trackedRequest.otherPublicAddr = trackedRequest.remoteAddr

	responseHeader := make(http.Header)
	wn.setHeaders(responseHeader)
	responseHeader.Set(ProtocolVersionHeader, matchingVersion)
	responseHeader.Set(GenesisHeader, wn.GenesisID)
	responseHeader.Set(PeerFeaturesHeader, PeerFeatureProposalCompression)
	var challenge string
	if wn.prioScheme != nil {
		challenge = wn.prioScheme.NewPrioChallenge()
		responseHeader.Set(PriorityChallengeHeader, challenge)
	}
	conn, err := wn.upgrader.Upgrade(response, request, responseHeader)
	if err != nil {
		wn.log.Info("ws upgrade fail ", err)
		networkConnectionsDroppedTotal.Inc(map[string]string{"reason": "ws upgrade fail"})
		return
	}

	// we want to tell the response object that the status was changed to 101 ( switching protocols ) so that it will be logged.
	if wn.requestsLogger != nil {
		wn.requestsLogger.SetStatusCode(response, http.StatusSwitchingProtocols)
	}

	peer := &wsPeer{
		wsPeerCore:        makePeerCore(wn, trackedRequest.otherPublicAddr, wn.GetRoundTripper(), trackedRequest.remoteHost),
		conn:              conn,
		outgoing:          false,
		InstanceName:      trackedRequest.otherInstanceName,
		incomingMsgFilter: wn.incomingMsgFilter,
		prioChallenge:     challenge,
		createTime:        trackedRequest.created,
		version:           matchingVersion,
		features:          decodePeerFeatures(matchingVersion, request.Header.Get(PeerFeaturesHeader)),
	}
	peer.TelemetryGUID = trackedRequest.otherTelemetryGUID
	peer.init(wn.config, wn.outgoingMessagesBufferSize)
	wn.addPeer(peer)
	localAddr, _ := wn.Address()
	wn.log.With("event", "ConnectedIn").With("remote", trackedRequest.otherPublicAddr).With("local", localAddr).Infof("Accepted incoming connection from peer %s", trackedRequest.otherPublicAddr)
	wn.log.EventWithDetails(telemetryspec.Network, telemetryspec.ConnectPeerEvent,
		telemetryspec.PeerEventDetails{
			Address:       trackedRequest.remoteHost,
			TelemetryGUID: trackedRequest.otherTelemetryGUID,
			Incoming:      true,
			InstanceName:  trackedRequest.otherInstanceName,
		})

	wn.maybeSendMessagesOfInterest(peer, nil)

	peers.Set(float64(wn.NumPeers()))
	incomingPeers.Set(float64(wn.numIncomingPeers()))
}

func (wn *WebsocketNetwork) maybeSendMessagesOfInterest(peer *wsPeer, messagesOfInterestEnc []byte) {
	messagesOfInterestGeneration := atomic.LoadUint32(&wn.messagesOfInterestGeneration)
	peerMessagesOfInterestGeneration := atomic.LoadUint32(&peer.messagesOfInterestGeneration)
	if peerMessagesOfInterestGeneration != messagesOfInterestGeneration {
		if messagesOfInterestEnc == nil {
			wn.messagesOfInterestMu.Lock()
			messagesOfInterestEnc = wn.messagesOfInterestEnc
			wn.messagesOfInterestMu.Unlock()
		}
		if messagesOfInterestEnc != nil {
			peer.sendMessagesOfInterest(messagesOfInterestGeneration, messagesOfInterestEnc)
		} else {
			wn.log.Infof("msgOfInterest Enc=nil, MOIGen=%d", messagesOfInterestGeneration)
		}
	}
}

func (wn *WebsocketNetwork) messageHandlerThread(peersConnectivityCheckCh <-chan time.Time) {
	defer wn.wg.Done()

	for {
		select {
		case <-wn.ctx.Done():
			return
		case msg := <-wn.readBuffer:
			if msg.processing != nil {
				// The channel send should never block, but just in case..
				select {
				case msg.processing <- struct{}{}:
				default:
					wn.log.Warnf("could not send on msg.processing")
				}
			}
			if wn.config.EnableOutgoingNetworkMessageFiltering && len(msg.Data) >= messageFilterSize {
				wn.sendFilterMessage(msg)
			}
			//wn.log.Debugf("msg handling %#v [%d]byte", msg.Tag, len(msg.Data))
			start := time.Now()

			// now, send to global handlers
			outmsg := wn.handlers.Handle(msg)
			handled := time.Now()
			bufferNanos := start.UnixNano() - msg.Received
			networkIncomingBufferMicros.AddUint64(uint64(bufferNanos/1000), nil)
			handleTime := handled.Sub(start)
			networkHandleMicros.AddUint64(uint64(handleTime.Nanoseconds()/1000), nil)
			switch outmsg.Action {
			case Disconnect:
				wn.wg.Add(1)
				go wn.disconnectThread(msg.Sender, disconnectBadData)
			case Broadcast:
				err := wn.Broadcast(wn.ctx, msg.Tag, msg.Data, false, msg.Sender)
				if err != nil && err != errBcastQFull {
					wn.log.Warnf("WebsocketNetwork.messageHandlerThread: WebsocketNetwork.Broadcast returned unexpected error %v", err)
				}
			case Respond:
				err := msg.Sender.(*wsPeer).Respond(wn.ctx, msg, outmsg.Topics)
				if err != nil && err != wn.ctx.Err() {
					wn.log.Warnf("WebsocketNetwork.messageHandlerThread: wsPeer.Respond returned unexpected error %v", err)
				}
			default:
			}
		case <-peersConnectivityCheckCh:
			// go over the peers and ensure we have some type of communication going on.
			wn.checkPeersConnectivity()
		}
	}
}

// checkPeersConnectivity tests the last timestamp where each of these
// peers was communicated with, and disconnect the peer if it has been too long since
// last time.
func (wn *WebsocketNetwork) checkPeersConnectivity() {
	wn.peersLock.Lock()
	defer wn.peersLock.Unlock()
	currentTime := time.Now()
	for _, peer := range wn.peers {
		lastPacketTime := peer.GetLastPacketTime()
		timeSinceLastPacket := currentTime.Sub(time.Unix(0, lastPacketTime))
		if timeSinceLastPacket > maxPeerInactivityDuration {
			wn.wg.Add(1)
			go wn.disconnectThread(peer, disconnectIdleConn)
			networkIdlePeerDrops.Inc(nil)
		}
	}
}

// checkSlowWritingPeers tests each of the peer's current message timestamp.
// if that timestamp is too old, it means that the transmission of that message
// takes longer than desired. In that case, it will disconnect the peer, allowing it to reconnect
// to a faster network endpoint.
func (wn *WebsocketNetwork) checkSlowWritingPeers() {
	wn.peersLock.Lock()
	defer wn.peersLock.Unlock()
	currentTime := time.Now()
	for _, peer := range wn.peers {
		if peer.CheckSlowWritingPeer(currentTime) {
			wn.wg.Add(1)
			go wn.disconnectThread(peer, disconnectSlowConn)
			networkSlowPeerDrops.Inc(nil)
		}
	}
}

func (wn *WebsocketNetwork) sendFilterMessage(msg IncomingMessage) {
	digest := generateMessageDigest(msg.Tag, msg.Data)
	//wn.log.Debugf("send filter %s(%d) %v", msg.Tag, len(msg.Data), digest)
	err := wn.Broadcast(context.Background(), protocol.MsgDigestSkipTag, digest[:], false, msg.Sender)
	if err != nil && err != errBcastQFull {
		wn.log.Warnf("WebsocketNetwork.sendFilterMessage: WebsocketNetwork.Broadcast returned unexpected error %v", err)
	}
}

func (wn *WebsocketNetwork) broadcastThread() {
	defer wn.wg.Done()

	slowWritingPeerCheckTicker := time.NewTicker(wn.slowWritingPeerMonitorInterval)
	defer slowWritingPeerCheckTicker.Stop()
	peers, lastPeersChangeCounter := wn.peerSnapshot([]*wsPeer{})
	// updatePeers update the peers list if their peer change counter has changed.
	updatePeers := func() {
		if curPeersChangeCounter := atomic.LoadInt32(&wn.peersChangeCounter); curPeersChangeCounter != lastPeersChangeCounter {
			peers, lastPeersChangeCounter = wn.peerSnapshot(peers)
		}
	}

	// waitForPeers waits until there is at least a single peer connected or pending request expires.
	// in any of the above two cases, it returns true.
	// otherwise, false is returned ( the network context has expired )
	waitForPeers := func(request *broadcastRequest) bool {
		// waitSleepTime defines how long we'd like to sleep between consecutive tests that the peers list have been updated.
		const waitSleepTime = 5 * time.Millisecond
		// requestDeadline is the request deadline. If we surpass that deadline, the function returns true.
		var requestDeadline time.Time
		// sleepDuration is the current iteration sleep time.
		var sleepDuration time.Duration
		// initialize the requestDeadline if we have a request.
		if request != nil {
			requestDeadline = request.enqueueTime.Add(maxMessageQueueDuration)
		} else {
			sleepDuration = waitSleepTime
		}

		// wait until the we have at least a single peer connected.
		for len(peers) == 0 {
			// adjust the sleep time in case we have a request
			if request != nil {
				// we want to clamp the sleep time so that we won't sleep beyond the expiration of the request.
				now := time.Now()
				sleepDuration = requestDeadline.Sub(now)
				if sleepDuration > waitSleepTime {
					sleepDuration = waitSleepTime
				} else if sleepDuration < 0 {
					return true
				}
			}
			select {
			case <-util.NanoAfter(sleepDuration):
				if (request != nil) && time.Now().After(requestDeadline) {
					// message time have elapsed.
					return true
				}
				updatePeers()
				continue
			case <-wn.ctx.Done():
				return false
			}
		}
		return true
	}

	// load the peers list
	updatePeers()

	// wait until the we have at least a single peer connected.
	if !waitForPeers(nil) {
		return
	}

	for {
		// broadcast from high prio channel as long as we can
		// we want to try and keep this as a single case select with a default, since go compiles a single-case
		// select with a default into a more efficient non-blocking receive, instead of compiling it to the general-purpose selectgo
		select {
		case request := <-wn.broadcastQueueHighPrio:
			wn.innerBroadcast(request, true, peers)
			continue
		default:
		}

		// if nothing high prio, try to sample from either queques in a non-blocking fashion.
		select {
		case request := <-wn.broadcastQueueHighPrio:
			wn.innerBroadcast(request, true, peers)
			continue
		case request := <-wn.broadcastQueueBulk:
			wn.innerBroadcast(request, false, peers)
			continue
		case <-wn.ctx.Done():
			return
		default:
		}

		// block until we have some request that need to be sent.
		select {
		case request := <-wn.broadcastQueueHighPrio:
			// check if peers need to be updated, since we've been waiting a while.
			updatePeers()
			if !waitForPeers(&request) {
				return
			}
			wn.innerBroadcast(request, true, peers)
		case <-slowWritingPeerCheckTicker.C:
			wn.checkSlowWritingPeers()
			continue
		case request := <-wn.broadcastQueueBulk:
			// check if peers need to be updated, since we've been waiting a while.
			updatePeers()
			if !waitForPeers(&request) {
				return
			}
			wn.innerBroadcast(request, false, peers)
		case <-wn.ctx.Done():
			return
		}
	}
}

// peerSnapshot returns the currently connected peers as well as the current value of the peersChangeCounter
func (wn *WebsocketNetwork) peerSnapshot(dest []*wsPeer) ([]*wsPeer, int32) {
	wn.peersLock.RLock()
	defer wn.peersLock.RUnlock()
	if cap(dest) >= len(wn.peers) {
		// clear out the unused portion of the peers array to allow the GC to cleanup unused peers.
		remainderPeers := dest[len(wn.peers):cap(dest)]
		for i := range remainderPeers {
			// we want to delete only up to the first nil peer, since we're always writing to this array from the beginning to the end
			if remainderPeers[i] == nil {
				break
			}
			remainderPeers[i] = nil
		}
		// adjust array size
		dest = dest[:len(wn.peers)]
	} else {
		dest = make([]*wsPeer, len(wn.peers))
	}
	copy(dest, wn.peers)
	peerChangeCounter := atomic.LoadInt32(&wn.peersChangeCounter)
	return dest, peerChangeCounter
}

// preparePeerData prepares batches of data for sending.
// It performs optional zstd compression for proposal massages
func (wn *WebsocketNetwork) preparePeerData(request broadcastRequest, prio bool, peers []*wsPeer) ([][]byte, [][]byte, []crypto.Digest, bool) {
	// determine if there is a payload proposal and peers supporting compressed payloads
	wantCompression := false
	containsPrioPPTag := false
	if prio {
		wantCompression = checkCanCompress(request, peers)
	}

	digests := make([]crypto.Digest, len(request.data))
	data := make([][]byte, len(request.data))
	var dataCompressed [][]byte
	if wantCompression {
		dataCompressed = make([][]byte, len(request.data))
	}
	for i, d := range request.data {
		tbytes := []byte(request.tags[i])
		mbytes := make([]byte, len(tbytes)+len(d))
		copy(mbytes, tbytes)
		copy(mbytes[len(tbytes):], d)
		data[i] = mbytes
		if request.tags[i] != protocol.MsgDigestSkipTag && len(d) >= messageFilterSize {
			digests[i] = crypto.Hash(mbytes)
		}

		if prio {
			if request.tags[i] == protocol.ProposalPayloadTag {
				networkPrioPPNonCompressedSize.AddUint64(uint64(len(d)), nil)
				containsPrioPPTag = true
			}
		}

		if wantCompression {
			if request.tags[i] == protocol.ProposalPayloadTag {
				compressed, logMsg := zstdCompressMsg(tbytes, d)
				if len(logMsg) > 0 {
					wn.log.Warn(logMsg)
				} else {
					networkPrioPPCompressedSize.AddUint64(uint64(len(compressed)), nil)
				}
				dataCompressed[i] = compressed
			} else {
				// otherwise reuse non-compressed from above
				dataCompressed[i] = mbytes
			}
		}
	}
	return data, dataCompressed, digests, containsPrioPPTag
}

// prio is set if the broadcast is a high-priority broadcast.
func (wn *WebsocketNetwork) innerBroadcast(request broadcastRequest, prio bool, peers []*wsPeer) {
	if request.done != nil {
		defer close(request.done)
	}

	broadcastQueueDuration := time.Since(request.enqueueTime)
	networkBroadcastQueueMicros.AddUint64(uint64(broadcastQueueDuration.Nanoseconds()/1000), nil)
	if broadcastQueueDuration > maxMessageQueueDuration {
		networkBroadcastsDropped.Inc(nil)
		return
	}

	start := time.Now()
	data, dataWithCompression, digests, containsPrioPPTag := wn.preparePeerData(request, prio, peers)

	// first send to all the easy outbound peers who don't block, get them started.
	sentMessageCount := 0
	for _, peer := range peers {
		if wn.config.BroadcastConnectionsLimit >= 0 && sentMessageCount >= wn.config.BroadcastConnectionsLimit {
			break
		}
		if peer == request.except {
			continue
		}
		var ok bool
		if peer.pfProposalCompressionSupported() && len(dataWithCompression) > 0 {
			// if this peer supports compressed proposals and compressed data batch is filled out, use it
			ok = peer.writeNonBlockMsgs(request.ctx, dataWithCompression, prio, digests, request.enqueueTime)
			if prio {
				if containsPrioPPTag {
					networkPrioBatchesPPWithCompression.Inc(nil)
				}
			}
		} else {
			ok = peer.writeNonBlockMsgs(request.ctx, data, prio, digests, request.enqueueTime)
			if prio {
				if containsPrioPPTag {
					networkPrioBatchesPPWithoutCompression.Inc(nil)
				}
			}
		}
		if ok {
			sentMessageCount++
			continue
		}
		networkPeerBroadcastDropped.Inc(nil)
	}

	dt := time.Since(start)
	networkBroadcasts.Inc(nil)
	networkBroadcastSendMicros.AddUint64(uint64(dt.Nanoseconds()/1000), nil)
}

// NumPeers returns number of peers we connect to (all peers incoming and outbound).
func (wn *WebsocketNetwork) NumPeers() int {
	wn.peersLock.RLock()
	defer wn.peersLock.RUnlock()
	return len(wn.peers)
}

// outgoingPeers returns an array of the outgoing peers.
func (wn *WebsocketNetwork) outgoingPeers() (peers []Peer) {
	wn.peersLock.RLock()
	defer wn.peersLock.RUnlock()
	peers = make([]Peer, 0, len(wn.peers))
	for _, peer := range wn.peers {
		if peer.outgoing {
			peers = append(peers, peer)
		}
	}
	return
}

func (wn *WebsocketNetwork) numOutgoingPeers() int {
	wn.peersLock.RLock()
	defer wn.peersLock.RUnlock()
	count := 0
	for _, peer := range wn.peers {
		if peer.outgoing {
			count++
		}
	}
	return count
}
func (wn *WebsocketNetwork) numIncomingPeers() int {
	wn.peersLock.RLock()
	defer wn.peersLock.RUnlock()
	count := 0
	for _, peer := range wn.peers {
		if !peer.outgoing {
			count++
		}
	}
	return count
}

// isConnectedTo returns true if addr matches any connected peer, based on the peer's root url.
func (wn *WebsocketNetwork) isConnectedTo(addr string) bool {
	wn.peersLock.RLock()
	defer wn.peersLock.RUnlock()
	for _, peer := range wn.peers {
		if addr == peer.rootURL {
			return true
		}
	}
	return false
}

// connectedForIP returns number of peers with same host
func (wn *WebsocketNetwork) connectedForIP(host string) (totalConnections int) {
	wn.peersLock.RLock()
	defer wn.peersLock.RUnlock()
	totalConnections = 0
	for _, peer := range wn.peers {
		if host == peer.OriginAddress() {
			totalConnections++
		}
	}
	return
}

const meshThreadInterval = time.Minute
const cliqueResolveInterval = 5 * time.Minute

type meshRequest struct {
	disconnect bool
	done       chan struct{}
}

func imin(a, b int) int {
	if a < b {
		return a
	}
	return b
}

// meshThread maintains the network, e.g. that we have sufficient connectivity to peers
func (wn *WebsocketNetwork) meshThread() {
	defer wn.wg.Done()
	timer := time.NewTicker(meshThreadInterval)
	defer timer.Stop()
	for {
		var request meshRequest
		select {
		case <-timer.C:
			request.disconnect = false
			request.done = nil
		case request = <-wn.meshUpdateRequests:
		case <-wn.ctx.Done():
			return
		}

		if request.disconnect {
			wn.DisconnectPeers()
		}

		// TODO: only do DNS fetch every N seconds? Honor DNS TTL? Trust DNS library we're using to handle caching and TTL?
		dnsBootstrapArray := wn.config.DNSBootstrapArray(wn.NetworkID)
		for _, dnsBootstrap := range dnsBootstrapArray {
			relayAddrs, archiveAddrs := wn.getDNSAddrs(dnsBootstrap)
			if len(relayAddrs) > 0 {
				wn.log.Debugf("got %d relay dns addrs, %#v", len(relayAddrs), relayAddrs[:imin(5, len(relayAddrs))])
				wn.phonebook.ReplacePeerList(relayAddrs, dnsBootstrap, PhoneBookEntryRelayRole)
			} else {
				wn.log.Infof("got no relay DNS addrs for network %s", wn.NetworkID)
			}
			if len(archiveAddrs) > 0 {
				wn.phonebook.ReplacePeerList(archiveAddrs, dnsBootstrap, PhoneBookEntryArchiverRole)
			}
		}

		// as long as the call to checkExistingConnectionsNeedDisconnecting is deleting existing connections, we want to
		// kick off the creation of new connections.
		for {
			if wn.checkNewConnectionsNeeded() {
				// new connections were created.
				break
			}
			if !wn.checkExistingConnectionsNeedDisconnecting() {
				// no connection were removed.
				break
			}
		}

		if request.done != nil {
			close(request.done)
		}

		// send the currently connected peers information to the
		// telemetry server; that would allow the telemetry server
		// to construct a cross-node map of all the nodes interconnections.
		wn.sendPeerConnectionsTelemetryStatus()
	}
}

// checkNewConnectionsNeeded checks to see if we need to have more connections to meet the GossipFanout target.
// if we do, it will spin async connection go routines.
// it returns false if no connections are needed, and true otherwise.
// note that the determination of needed connection could be inaccurate, and it might return false while
// more connection should be created.
func (wn *WebsocketNetwork) checkNewConnectionsNeeded() bool {
	desired := wn.config.GossipFanout
	numOutgoingTotal := wn.numOutgoingPeers() + wn.numOutgoingPending()
	need := desired - numOutgoingTotal
	if need <= 0 {
		return false
	}
	// get more than we need so that we can ignore duplicates
	newAddrs := wn.phonebook.GetAddresses(desired+numOutgoingTotal, PhoneBookEntryRelayRole)
	for _, na := range newAddrs {
		if na == wn.config.PublicAddress {
			// filter out self-public address, so we won't try to connect to outselves.
			continue
		}
		gossipAddr, ok := wn.tryConnectReserveAddr(na)
		if ok {
			wn.wg.Add(1)
			go wn.tryConnect(na, gossipAddr)
			need--
			if need == 0 {
				break
			}
		}
	}
	return true
}

// checkExistingConnectionsNeedDisconnecting check to see if existing connection need to be dropped due to
// performance issues and/or network being stalled.
func (wn *WebsocketNetwork) checkExistingConnectionsNeedDisconnecting() bool {
	// we already connected ( or connecting.. ) to  GossipFanout peers.
	// get the actual peers.
	outgoingPeers := wn.outgoingPeers()
	if len(outgoingPeers) < wn.config.GossipFanout {
		// reset the performance monitor.
		wn.connPerfMonitor.Reset([]Peer{})
		return wn.checkNetworkAdvanceDisconnect()
	}

	if !wn.connPerfMonitor.ComparePeers(outgoingPeers) {
		// different set of peers. restart monitoring.
		wn.connPerfMonitor.Reset(outgoingPeers)
	}

	// same set of peers.
	peerStat := wn.connPerfMonitor.GetPeersStatistics()
	if peerStat == nil {
		// performance metrics are not yet ready.
		return wn.checkNetworkAdvanceDisconnect()
	}

	// update peers with the performance metrics we've gathered.
	var leastPerformingPeer *wsPeer = nil
	for _, stat := range peerStat.peerStatistics {
		wsPeer := stat.peer.(*wsPeer)
		wsPeer.peerMessageDelay = stat.peerDelay
		wn.log.Infof("network performance monitor - peer '%s' delay %d first message portion %d%%", wsPeer.GetAddress(), stat.peerDelay, int(stat.peerFirstMessage*100))
		if wsPeer.throttledOutgoingConnection && leastPerformingPeer == nil {
			leastPerformingPeer = wsPeer
		}
	}
	if leastPerformingPeer == nil {
		return wn.checkNetworkAdvanceDisconnect()
	}
	wn.disconnect(leastPerformingPeer, disconnectLeastPerformingPeer)
	wn.connPerfMonitor.Reset([]Peer{})

	return true
}

// checkNetworkAdvanceDisconnect is using the lastNetworkAdvance indicator to see if the network is currently "stuck".
// if it's seems to be "stuck", a randomally picked peer would be disconnected.
func (wn *WebsocketNetwork) checkNetworkAdvanceDisconnect() bool {
	lastNetworkAdvance := wn.getLastNetworkAdvance()
	if time.Now().UTC().Sub(lastNetworkAdvance) < cliqueResolveInterval {
		return false
	}
	outgoingPeers := wn.outgoingPeers()
	if len(outgoingPeers) == 0 {
		return false
	}
	if wn.numOutgoingPending() > 0 {
		// we're currently trying to extend the list of outgoing connections. no need to
		// disconnect any existing connection to free up room for another connection.
		return false
	}
	var peer *wsPeer
	disconnectPeerIdx := crypto.RandUint63() % uint64(len(outgoingPeers))
	peer = outgoingPeers[disconnectPeerIdx].(*wsPeer)

	wn.disconnect(peer, disconnectCliqueResolve)
	wn.connPerfMonitor.Reset([]Peer{})
	wn.OnNetworkAdvance()
	return true
}

func (wn *WebsocketNetwork) getLastNetworkAdvance() time.Time {
	wn.lastNetworkAdvanceMu.Lock()
	defer wn.lastNetworkAdvanceMu.Unlock()
	return wn.lastNetworkAdvance
}

// OnNetworkAdvance notifies the network library that the agreement protocol was able to make a notable progress.
// this is the only indication that we have that we haven't formed a clique, where all incoming messages
// arrive very quickly, but might be missing some votes. The usage of this call is expected to have similar
// characteristics as with a watchdog timer.
func (wn *WebsocketNetwork) OnNetworkAdvance() {
	wn.lastNetworkAdvanceMu.Lock()
	defer wn.lastNetworkAdvanceMu.Unlock()
	wn.lastNetworkAdvance = time.Now().UTC()
	if wn.nodeInfo != nil && !wn.relayMessages && !wn.config.ForceFetchTransactions {
		select {
		case wn.messagesOfInterestRefresh <- struct{}{}:
		default:
			// if the notify chan is full, it will get around to updating the latest when it actually runs
		}
	}
}

// sendPeerConnectionsTelemetryStatus sends a snapshot of the currently connected peers
// to the telemetry server. Internally, it's using a timer to ensure that it would only
// send the information once every hour ( configurable via PeerConnectionsUpdateInterval )
func (wn *WebsocketNetwork) sendPeerConnectionsTelemetryStatus() {
	if !wn.log.GetTelemetryEnabled() {
		return
	}
	now := time.Now()
	if wn.lastPeerConnectionsSent.Add(time.Duration(wn.config.PeerConnectionsUpdateInterval)*time.Second).After(now) || wn.config.PeerConnectionsUpdateInterval <= 0 {
		// it's not yet time to send the update.
		return
	}
	wn.lastPeerConnectionsSent = now

	var peers []*wsPeer
	peers, _ = wn.peerSnapshot(peers)
	connectionDetails := wn.getPeerConnectionTelemetryDetails(now, peers)
	wn.log.EventWithDetails(telemetryspec.Network, telemetryspec.PeerConnectionsEvent, connectionDetails)
}

func (wn *WebsocketNetwork) getPeerConnectionTelemetryDetails(now time.Time, peers []*wsPeer) telemetryspec.PeersConnectionDetails {
	var connectionDetails telemetryspec.PeersConnectionDetails
	for _, peer := range peers {
		connDetail := telemetryspec.PeerConnectionDetails{
			ConnectionDuration:   uint(now.Sub(peer.createTime).Seconds()),
			TelemetryGUID:        peer.TelemetryGUID,
			InstanceName:         peer.InstanceName,
			DuplicateFilterCount: atomic.LoadUint64(&peer.duplicateFilterCount),
			TXCount:              atomic.LoadUint64(&peer.txMessageCount),
			MICount:              atomic.LoadUint64(&peer.miMessageCount),
			AVCount:              atomic.LoadUint64(&peer.avMessageCount),
			PPCount:              atomic.LoadUint64(&peer.ppMessageCount),
		}
		// unwrap websocket.Conn, requestTrackedConnection, rejectingLimitListenerConn
		var uconn net.Conn = peer.conn.UnderlyingConn()
		for i := 0; i < 10; i++ {
			wconn, ok := uconn.(wrappedConn)
			if !ok {
				break
			}
			uconn = wconn.UnderlyingConn()
		}
		if tcpInfo, err := util.GetConnTCPInfo(uconn); err == nil && tcpInfo != nil {
			connDetail.TCP = *tcpInfo
		}
		if peer.outgoing {
			connDetail.Address = justHost(peer.conn.RemoteAddr().String())
			connDetail.Endpoint = peer.GetAddress()
			connDetail.MessageDelay = peer.peerMessageDelay
			connectionDetails.OutgoingPeers = append(connectionDetails.OutgoingPeers, connDetail)
		} else {
			connDetail.Address = peer.OriginAddress()
			connectionDetails.IncomingPeers = append(connectionDetails.IncomingPeers, connDetail)
		}
	}
	return connectionDetails
}

// prioWeightRefreshTime controls how often we refresh the weights
// of connected peers.
const prioWeightRefreshTime = time.Minute

// prioWeightRefresh periodically refreshes the weights of connected peers.
func (wn *WebsocketNetwork) prioWeightRefresh() {
	defer wn.wg.Done()
	ticker := time.NewTicker(prioWeightRefreshTime)
	defer ticker.Stop()
	var peers []*wsPeer
	// the lastPeersChangeCounter is initialized with -1 in order to force the peers to be loaded on the first iteration.
	// then, it would get reloaded on per-need basis.
	lastPeersChangeCounter := int32(-1)
	for {
		select {
		case <-ticker.C:
		case <-wn.ctx.Done():
			return
		}

		if curPeersChangeCounter := atomic.LoadInt32(&wn.peersChangeCounter); curPeersChangeCounter != lastPeersChangeCounter {
			peers, lastPeersChangeCounter = wn.peerSnapshot(peers)
		}

		for _, peer := range peers {
			wn.peersLock.RLock()
			addr := peer.prioAddress
			weight := peer.prioWeight
			wn.peersLock.RUnlock()

			newWeight := wn.prioScheme.GetPrioWeight(addr)
			if newWeight != weight {
				wn.peersLock.Lock()
				wn.prioTracker.setPriority(peer, addr, newWeight)
				wn.peersLock.Unlock()
			}
		}
	}
}

func (wn *WebsocketNetwork) getDNSAddrs(dnsBootstrap string) (relaysAddresses []string, archiverAddresses []string) {
	var err error
	relaysAddresses, err = tools_network.ReadFromSRV("algobootstrap", "tcp", dnsBootstrap, wn.config.FallbackDNSResolverAddress, wn.config.DNSSecuritySRVEnforced())
	if err != nil {
		// only log this warning on testnet or devnet
		if wn.NetworkID == config.Devnet || wn.NetworkID == config.Testnet {
			wn.log.Warnf("Cannot lookup algobootstrap SRV record for %s: %v", dnsBootstrap, err)
		}
		relaysAddresses = nil
	}
	if wn.config.EnableCatchupFromArchiveServers || wn.config.EnableBlockServiceFallbackToArchiver {
		archiverAddresses, err = tools_network.ReadFromSRV("archive", "tcp", dnsBootstrap, wn.config.FallbackDNSResolverAddress, wn.config.DNSSecuritySRVEnforced())
		if err != nil {
			// only log this warning on testnet or devnet
			if wn.NetworkID == config.Devnet || wn.NetworkID == config.Testnet {
				wn.log.Warnf("Cannot lookup archive SRV record for %s: %v", dnsBootstrap, err)
			}
			archiverAddresses = nil
		}
	}
	return
}

// ProtocolVersionHeader HTTP header for protocol version.
const ProtocolVersionHeader = "X-Algorand-Version"

// ProtocolAcceptVersionHeader HTTP header for accept protocol version. Client use this to advertise supported protocol versions.
const ProtocolAcceptVersionHeader = "X-Algorand-Accept-Version"

// SupportedProtocolVersions contains the list of supported protocol versions by this node ( in order of preference ).
// After 2.2 it must be exactly {int}.{int}
// TODO: data/txHandler.go has code that detects `== "3"` that needs to change if this changes
var SupportedProtocolVersions = []string{"3.0", "2.2", "2.1"}

// ProtocolVersion is the current version attached to the ProtocolVersionHeader header
/* Version history:
 *  1   Catchup service over websocket connections with unicast messages between peers
 *  2.1 Introduced topic key/data pairs and enabled services over the gossip connections
 *  2.2 Peer features
 *  3   Txn moving by Advertise/Request
 *
 * After 2.2 it must be exactly {int}.{int}
 */
const ProtocolVersion = "3.0"

// TelemetryIDHeader HTTP header for telemetry-id for logging
const TelemetryIDHeader = "X-Algorand-TelId"

// GenesisHeader HTTP header for genesis id to make sure we're on the same chain
const GenesisHeader = "X-Algorand-Genesis"

// NodeRandomHeader HTTP header that a node uses to make sure it's not talking to itself
const NodeRandomHeader = "X-Algorand-NodeRandom"

// AddressHeader HTTP header by which an inbound connection reports its public address
const AddressHeader = "X-Algorand-Location"

// InstanceNameHeader HTTP header by which an inbound connection reports an ID to distinguish multiple local nodes.
const InstanceNameHeader = "X-Algorand-InstanceName"

// PriorityChallengeHeader HTTP header informs a client about the challenge it should sign to increase network priority.
const PriorityChallengeHeader = "X-Algorand-PriorityChallenge"

// TooManyRequestsRetryAfterHeader HTTP header let the client know when to make the next connection attempt
const TooManyRequestsRetryAfterHeader = "Retry-After"

// UserAgentHeader is the HTTP header identify the user agent.
const UserAgentHeader = "User-Agent"

// PeerFeaturesHeader is the HTTP header listing features
const PeerFeaturesHeader = "X-Algorand-Peer-Features"

// PeerFeatureProposalCompression is a value for PeerFeaturesHeader indicating peer
// supports proposal payload compression with zstd
const PeerFeatureProposalCompression = "ppzstd"

var websocketsScheme = map[string]string{"http": "ws", "https": "wss"}

var errBadAddr = errors.New("bad address")

var errNetworkClosing = errors.New("WebsocketNetwork shutting down")

var errBcastCallerCancel = errors.New("caller cancelled broadcast")

var errBcastInvalidArray = errors.New("invalid broadcast array")

var errBcastQFull = errors.New("broadcast queue full")

var errURLNoHost = errors.New("could not parse a host from url")

var errURLColonHost = errors.New("host name starts with a colon")

// HostColonPortPattern matches "^[-a-zA-Z0-9.]+:\\d+$" e.g. "foo.com.:1234"
var HostColonPortPattern = regexp.MustCompile("^[-a-zA-Z0-9.]+:\\d+$")

// ParseHostOrURL handles "host:port" or a full URL.
// Standard library net/url.Parse chokes on "host:port".
func ParseHostOrURL(addr string) (*url.URL, error) {
	// If the entire addr is "host:port" grab that right away.
	// Don't try url.Parse() because that will grab "host:" as if it were "scheme:"
	if HostColonPortPattern.MatchString(addr) {
		return &url.URL{Scheme: "http", Host: addr}, nil
	}
	parsed, err := url.Parse(addr)
	if err == nil {
		if parsed.Host == "" {
			return nil, errURLNoHost
		}
		return parsed, nil
	}
	if strings.HasPrefix(addr, "http:") || strings.HasPrefix(addr, "https:") || strings.HasPrefix(addr, "ws:") || strings.HasPrefix(addr, "wss:") || strings.HasPrefix(addr, "://") || strings.HasPrefix(addr, "//") {
		return parsed, err
	}
	// This turns "[::]:4601" into "http://[::]:4601" which url.Parse can do
	parsed, e2 := url.Parse("http://" + addr)
	if e2 == nil {
		// https://datatracker.ietf.org/doc/html/rfc1123#section-2
		// first character is relaxed to allow either a letter or a digit
		if parsed.Host[0] == ':' && (len(parsed.Host) < 2 || parsed.Host[1] != ':') {
			return nil, errURLColonHost
		}
		return parsed, nil
	}
	return parsed, err /* return original err, not our prefix altered try */
}

// addrToGossipAddr parses host:port or a URL and returns the URL to the websocket interface at that address.
func (wn *WebsocketNetwork) addrToGossipAddr(addr string) (string, error) {
	parsedURL, err := ParseHostOrURL(addr)
	if err != nil {
		wn.log.Warnf("could not parse addr %#v: %s", addr, err)
		return "", errBadAddr
	}
	parsedURL.Scheme = websocketsScheme[parsedURL.Scheme]
	if parsedURL.Scheme == "" {
		parsedURL.Scheme = "ws"
	}
	parsedURL.Path = strings.Replace(path.Join(parsedURL.Path, GossipNetworkPath), "{genesisID}", wn.GenesisID, -1)
	return parsedURL.String(), nil
}

// tryConnectReserveAddr synchronously checks that addr is not already being connected to, returns (websocket URL or "", true if connection may proceed)
func (wn *WebsocketNetwork) tryConnectReserveAddr(addr string) (gossipAddr string, ok bool) {
	wn.tryConnectLock.Lock()
	defer wn.tryConnectLock.Unlock()
	_, exists := wn.tryConnectAddrs[addr]
	if exists {
		return "", false
	}
	gossipAddr, err := wn.addrToGossipAddr(addr)
	if err != nil {
		return "", false
	}
	_, exists = wn.tryConnectAddrs[gossipAddr]
	if exists {
		return "", false
	}
	// WARNING: isConnectedTo takes wn.peersLock; to avoid deadlock, never try to take wn.peersLock outside an attempt to lock wn.tryConnectLock
	if wn.isConnectedTo(addr) {
		return "", false
	}
	now := time.Now().Unix()
	wn.tryConnectAddrs[addr] = now
	wn.tryConnectAddrs[gossipAddr] = now
	return gossipAddr, true
}

// tryConnectReleaseAddr should be called when connection succeeds and becomes a peer or fails and is no longer being attempted
func (wn *WebsocketNetwork) tryConnectReleaseAddr(addr, gossipAddr string) {
	wn.tryConnectLock.Lock()
	defer wn.tryConnectLock.Unlock()
	delete(wn.tryConnectAddrs, addr)
	delete(wn.tryConnectAddrs, gossipAddr)
}

func (wn *WebsocketNetwork) numOutgoingPending() int {
	wn.tryConnectLock.Lock()
	defer wn.tryConnectLock.Unlock()
	return len(wn.tryConnectAddrs)
}

// GetRoundTripper returns an http.Transport that limits the number of connection
// to comply with connectionsRateLimitingCount.
func (wn *WebsocketNetwork) GetRoundTripper() http.RoundTripper {
	return &wn.transport
}

// filterASCII filter out the non-ascii printable characters out of the given input string and
// and replace these with unprintableCharacterGlyph.
// It's used as a security qualifier before logging a network-provided data.
// The function allows only characters in the range of [32..126], which excludes all the
// control character, new lines, deletion, etc. All the alpha numeric and punctuation characters
// are included in this range.
func filterASCII(unfilteredString string) (filteredString string) {
	for i, r := range unfilteredString {
		if int(r) >= 0x20 && int(r) <= 0x7e {
			filteredString += string(unfilteredString[i])
		} else {
			filteredString += unprintableCharacterGlyph
		}
	}
	return
}

// tryConnect opens websocket connection and checks initial connection parameters.
// addr should be 'host:port' or a URL, gossipAddr is the websocket endpoint URL
func (wn *WebsocketNetwork) tryConnect(addr, gossipAddr string) {
	defer wn.tryConnectReleaseAddr(addr, gossipAddr)
	defer func() {
		if xpanic := recover(); xpanic != nil {
			wn.log.Errorf("panic in tryConnect: %v", xpanic)
		}
	}()
	defer wn.wg.Done()
	requestHeader := make(http.Header)
	wn.setHeaders(requestHeader)
	for _, supportedProtocolVersion := range wn.supportedProtocolVersions {
		requestHeader.Add(ProtocolAcceptVersionHeader, supportedProtocolVersion)
	}
	// for backward compatibility, include the ProtocolVersion header as well.
	requestHeader.Set(ProtocolVersionHeader, wn.protocolVersion)
	// set the features header (comma-separated list)
	requestHeader.Set(PeerFeaturesHeader, PeerFeatureProposalCompression)
	SetUserAgentHeader(requestHeader)
	myInstanceName := wn.log.GetInstanceName()
	requestHeader.Set(InstanceNameHeader, myInstanceName)
	var websocketDialer = websocket.Dialer{
		Proxy:             http.ProxyFromEnvironment,
		HandshakeTimeout:  45 * time.Second,
		EnableCompression: false,
		NetDialContext:    wn.dialer.DialContext,
		NetDial:           wn.dialer.Dial,
	}

	conn, response, err := websocketDialer.DialContext(wn.ctx, gossipAddr, requestHeader)
	if err != nil {
		if err == websocket.ErrBadHandshake {
			// reading here from ioutil is safe only because it came from DialContext above, which already finished reading all the data from the network
			// and placed it all in a ioutil.NopCloser reader.
			bodyBytes, _ := io.ReadAll(response.Body)
			errString := string(bodyBytes)
			if len(errString) > 128 {
				errString = errString[:128]
			}
			errString = filterASCII(errString)

			// we're guaranteed to have a valid response object.
			switch response.StatusCode {
			case http.StatusPreconditionFailed:
				wn.log.Warnf("ws connect(%s) fail - bad handshake, precondition failed : '%s'", gossipAddr, errString)
			case http.StatusLoopDetected:
				wn.log.Infof("ws connect(%s) aborted due to connecting to self", gossipAddr)
			case http.StatusTooManyRequests:
				wn.log.Infof("ws connect(%s) aborted due to connecting too frequently", gossipAddr)
				retryAfterHeader := response.Header.Get(TooManyRequestsRetryAfterHeader)
				if retryAfter, retryParseErr := strconv.ParseUint(retryAfterHeader, 10, 32); retryParseErr == nil {
					// we've got a retry-after header.
					// convert it to a timestamp so that we could use it.
					retryAfterTime := time.Now().Add(time.Duration(retryAfter) * time.Second)
					wn.phonebook.UpdateRetryAfter(addr, retryAfterTime)
				}
			default:
				wn.log.Warnf("ws connect(%s) fail - bad handshake, Status code = %d, Headers = %#v, Body = %s", gossipAddr, response.StatusCode, response.Header, errString)
			}
		} else {
			wn.log.Warnf("ws connect(%s) fail: %s", gossipAddr, err)
		}
		return
	}

	// no need to test the response.StatusCode since we know it's going to be http.StatusSwitchingProtocols, as it's already being tested inside websocketDialer.DialContext.
	// we need to examine the headers here to extract which protocol version we should be using.
	responseHeaderOk, matchingVersion := wn.checkServerResponseVariables(response.Header, gossipAddr)
	if !responseHeaderOk {
		// The error was already logged, so no need to log again.
		return
	}

	throttledConnection := false
	if atomic.AddInt32(&wn.throttledOutgoingConnections, int32(-1)) >= 0 {
		throttledConnection = true
	} else {
		atomic.AddInt32(&wn.throttledOutgoingConnections, int32(1))
	}

	peer := &wsPeer{
		wsPeerCore:                  makePeerCore(wn, addr, wn.GetRoundTripper(), "" /* origin */),
		conn:                        conn,
		outgoing:                    true,
		incomingMsgFilter:           wn.incomingMsgFilter,
		createTime:                  time.Now(),
		connMonitor:                 wn.connPerfMonitor,
		throttledOutgoingConnection: throttledConnection,
		version:                     matchingVersion,
		features:                    decodePeerFeatures(matchingVersion, response.Header.Get(PeerFeaturesHeader)),
	}
	peer.TelemetryGUID, peer.InstanceName, _ = getCommonHeaders(response.Header)
	peer.init(wn.config, wn.outgoingMessagesBufferSize)
	wn.addPeer(peer)
	localAddr, _ := wn.Address()
	wn.log.With("event", "ConnectedOut").With("remote", addr).With("local", localAddr).Infof("Made outgoing connection to peer %v", addr)
	wn.log.EventWithDetails(telemetryspec.Network, telemetryspec.ConnectPeerEvent,
		telemetryspec.PeerEventDetails{
			Address:       justHost(conn.RemoteAddr().String()),
			TelemetryGUID: peer.TelemetryGUID,
			Incoming:      false,
			InstanceName:  peer.InstanceName,
			Endpoint:      peer.GetAddress(),
		})

	wn.maybeSendMessagesOfInterest(peer, nil)

	peers.Set(float64(wn.NumPeers()))
	outgoingPeers.Set(float64(wn.numOutgoingPeers()))

	if wn.prioScheme != nil {
		challenge := response.Header.Get(PriorityChallengeHeader)
		if challenge != "" {
			resp := wn.prioScheme.MakePrioResponse(challenge)
			if resp != nil {
				mbytes := append([]byte(protocol.NetPrioResponseTag), resp...)
				sent := peer.writeNonBlock(context.Background(), mbytes, true, crypto.Digest{}, time.Now())
				if !sent {
					wn.log.With("remote", addr).With("local", localAddr).Warnf("could not send priority response to %v", addr)
				}
			}
		}
	}
}

// GetPeerData returns the peer data associated with a particular key.
func (wn *WebsocketNetwork) GetPeerData(peer Peer, key string) interface{} {
	switch p := peer.(type) {
	case *wsPeer:
		return p.getPeerData(key)
	default:
		return nil
	}
}

// SetPeerData sets the peer data associated with a particular key.
func (wn *WebsocketNetwork) SetPeerData(peer Peer, key string, value interface{}) {
	switch p := peer.(type) {
	case *wsPeer:
		p.setPeerData(key, value)
	default:
		return
	}
}

// NewWebsocketNetwork constructor for websockets based gossip network
func NewWebsocketNetwork(log logging.Logger, config config.Local, phonebookAddresses []string, genesisID string, networkID protocol.NetworkID, nodeInfo NodeInfo) (wn *WebsocketNetwork, err error) {
	phonebook := MakePhonebook(config.ConnectionsRateLimitingCount,
		time.Duration(config.ConnectionsRateLimitingWindowSeconds)*time.Second)
	phonebook.ReplacePeerList(phonebookAddresses, config.DNSBootstrapID, PhoneBookEntryRelayRole)
	wn = &WebsocketNetwork{
		log:       log,
		config:    config,
		phonebook: phonebook,
		GenesisID: genesisID,
		NetworkID: networkID,
		nodeInfo:  nodeInfo,
	}

	wn.setup()
	return wn, nil
}

// NewWebsocketGossipNode constructs a websocket network node and returns it as a GossipNode interface implementation
func NewWebsocketGossipNode(log logging.Logger, config config.Local, phonebookAddresses []string, genesisID string, networkID protocol.NetworkID) (gn GossipNode, err error) {
	return NewWebsocketNetwork(log, config, phonebookAddresses, genesisID, networkID, nil)
}

// SetPrioScheme specifies the network priority scheme for a network node
func (wn *WebsocketNetwork) SetPrioScheme(s NetPrioScheme) {
	wn.prioScheme = s
}

// called from wsPeer to report that it has closed
func (wn *WebsocketNetwork) peerRemoteClose(peer *wsPeer, reason disconnectReason) {
	wn.removePeer(peer, reason)
}

func (wn *WebsocketNetwork) removePeer(peer *wsPeer, reason disconnectReason) {
	// first logging, then take the lock and do the actual accounting.
	// definitely don't change this to do the logging while holding the lock.
	localAddr, _ := wn.Address()
	logEntry := wn.log.With("event", "Disconnected").With("remote", peer.rootURL).With("local", localAddr)
	if peer.outgoing && peer.peerMessageDelay > 0 {
		logEntry = logEntry.With("messageDelay", peer.peerMessageDelay)
	}
	logEntry.Infof("Peer %s disconnected: %s", peer.rootURL, reason)
	peerAddr := peer.OriginAddress()
	// we might be able to get addr out of conn, or it might be closed
	if peerAddr == "" && peer.conn != nil {
		paddr := peer.conn.RemoteAddr()
		if paddr != nil {
			peerAddr = justHost(paddr.String())
		}
	}
	if peerAddr == "" {
		// didn't get addr from peer, try from url
		url, err := url.Parse(peer.rootURL)
		if err == nil {
			peerAddr = justHost(url.Host)
		} else {
			// use whatever it is
			peerAddr = justHost(peer.rootURL)
		}
	}
	eventDetails := telemetryspec.PeerEventDetails{
		Address:       peerAddr,
		TelemetryGUID: peer.TelemetryGUID,
		Incoming:      !peer.outgoing,
		InstanceName:  peer.InstanceName,
	}
	if peer.outgoing {
		eventDetails.Endpoint = peer.GetAddress()
		eventDetails.MessageDelay = peer.peerMessageDelay
	}
	wn.log.EventWithDetails(telemetryspec.Network, telemetryspec.DisconnectPeerEvent,
		telemetryspec.DisconnectPeerEventDetails{
			PeerEventDetails: eventDetails,
			Reason:           string(reason),
			TXCount:          atomic.LoadUint64(&peer.txMessageCount),
			MICount:          atomic.LoadUint64(&peer.miMessageCount),
			AVCount:          atomic.LoadUint64(&peer.avMessageCount),
			PPCount:          atomic.LoadUint64(&peer.ppMessageCount),
		})

	peers.Set(float64(wn.NumPeers()))
	incomingPeers.Set(float64(wn.numIncomingPeers()))
	outgoingPeers.Set(float64(wn.numOutgoingPeers()))

	wn.peersLock.Lock()
	defer wn.peersLock.Unlock()
	if peer.peerIndex < len(wn.peers) && wn.peers[peer.peerIndex] == peer {
		heap.Remove(peersHeap{wn}, peer.peerIndex)
		wn.prioTracker.removePeer(peer)
		if peer.throttledOutgoingConnection {
			atomic.AddInt32(&wn.throttledOutgoingConnections, int32(1))
		}
		atomic.AddInt32(&wn.peersChangeCounter, 1)
	}
	wn.countPeersSetGauges()
}

func (wn *WebsocketNetwork) addPeer(peer *wsPeer) {
	wn.peersLock.Lock()
	defer wn.peersLock.Unlock()
	for _, p := range wn.peers {
		if p == peer {
			wn.log.Errorf("dup peer added %#v", peer)
			return
		}
	}
	heap.Push(peersHeap{wn}, peer)
	wn.prioTracker.setPriority(peer, peer.prioAddress, peer.prioWeight)
	atomic.AddInt32(&wn.peersChangeCounter, 1)
	wn.countPeersSetGauges()
	if len(wn.peers) >= wn.config.GossipFanout {
		// we have a quorum of connected peers, if we weren't ready before, we are now
		if atomic.CompareAndSwapInt32(&wn.ready, 0, 1) {
			wn.log.Debug("ready")
			close(wn.readyChan)
		}
	} else if atomic.LoadInt32(&wn.ready) == 0 {
		// but if we're not ready in a minute, call whatever peers we've got as good enough
		wn.wg.Add(1)
		go wn.eventualReady()
	}
}

func (wn *WebsocketNetwork) eventualReady() {
	defer wn.wg.Done()
	minute := time.NewTimer(wn.eventualReadyDelay)
	select {
	case <-wn.ctx.Done():
	case <-minute.C:
		if atomic.CompareAndSwapInt32(&wn.ready, 0, 1) {
			wn.log.Debug("ready")
			close(wn.readyChan)
		}
	}
}

// should be run from inside a context holding wn.peersLock
func (wn *WebsocketNetwork) countPeersSetGauges() {
	numIn := 0
	numOut := 0
	for _, xp := range wn.peers {
		if xp.outgoing {
			numOut++
		} else {
			numIn++
		}
	}
	networkIncomingConnections.Set(float64(numIn))
	networkOutgoingConnections.Set(float64(numOut))
}

func justHost(hostPort string) string {
	host, _, err := net.SplitHostPort(hostPort)
	if err != nil {
		return hostPort
	}
	return host
}

// SetUserAgentHeader adds the User-Agent header to the provided heades map.
func SetUserAgentHeader(header http.Header) {
	version := config.GetCurrentVersion()
	ua := fmt.Sprintf("algod/%d.%d (%s; commit=%s; %d) %s(%s)", version.Major, version.Minor, version.Channel, version.CommitHash, version.BuildNumber, runtime.GOOS, runtime.GOARCH)
	header.Set(UserAgentHeader, ua)
}

// RegisterMessageInterest notifies the network library that this node
// wants to receive messages with the specified tag.  This will cause
// this node to send corresponding MsgOfInterest notifications to any
// newly connecting peers.  This should be called before the network
// is started.
func (wn *WebsocketNetwork) RegisterMessageInterest(moitags ...protocol.Tag) {
	wn.messagesOfInterestMu.Lock()
	defer wn.messagesOfInterestMu.Unlock()

	if wn.messagesOfInterest == nil {
		wn.messagesOfInterest = make(map[protocol.Tag]bool)
		for tag, flag := range defaultSendMessageTags {
			wn.messagesOfInterest[tag] = flag
		}
	}

	for _, t := range moitags {
		wn.messagesOfInterest[t] = true
	}
	wn.updateMessagesOfInterestEnc()
}

// DeregisterMessageInterest will tell peers to no longer send us traffic with a protocol Tag
func (wn *WebsocketNetwork) DeregisterMessageInterest(moitags ...protocol.Tag) {
	wn.messagesOfInterestMu.Lock()
	defer wn.messagesOfInterestMu.Unlock()

	if wn.messagesOfInterest == nil {
		wn.messagesOfInterest = make(map[protocol.Tag]bool)
		for tag, flag := range defaultSendMessageTags {
			wn.messagesOfInterest[tag] = flag
		}
	}

	for _, t := range moitags {
		delete(wn.messagesOfInterest, t)
	}
	wn.updateMessagesOfInterestEnc()
}

func (wn *WebsocketNetwork) updateMessagesOfInterestEnc() {
	// must run inside wn.messagesOfInterestMu.Lock
	wn.messagesOfInterestEnc = MarshallMessageOfInterestMap(wn.messagesOfInterest)
	wn.messagesOfInterestEncoded = true
	atomic.AddUint32(&wn.messagesOfInterestGeneration, 1)
	var peers []*wsPeer
	peers, _ = wn.peerSnapshot(peers)
	wn.log.Infof("updateMessagesOfInterestEnc maybe sending messagesOfInterest %v", wn.messagesOfInterest)
	for _, peer := range peers {
		wn.maybeSendMessagesOfInterest(peer, wn.messagesOfInterestEnc)
	}
}

func (wn *WebsocketNetwork) postMessagesOfInterestThread() {
	for {
		<-wn.messagesOfInterestRefresh
		// if we're not a relay, and not participating, we don't need txn pool
		wantTXGossip := wn.nodeInfo.IsParticipating()
		if wantTXGossip && (wn.wantTXGossip != wantTXGossipYes) {
<<<<<<< HEAD
			wn.RegisterMessageInterest(protocol.TxnTag, protocol.TxnAdvertiseTag)
			atomic.StoreUint32(&wn.wantTXGossip, wantTXGossipYes)
		} else if !wantTXGossip && (wn.wantTXGossip != wantTXGossipNo) {
			wn.DeregisterMessageInterest(protocol.TxnTag, protocol.TxnAdvertiseTag)
=======
			wn.log.Infof("postMessagesOfInterestThread: enabling TX gossip")
			wn.RegisterMessageInterest(protocol.TxnTag)
			atomic.StoreUint32(&wn.wantTXGossip, wantTXGossipYes)
		} else if !wantTXGossip && (wn.wantTXGossip != wantTXGossipNo) {
			wn.log.Infof("postMessagesOfInterestThread: disabling TX gossip")
			wn.DeregisterMessageInterest(protocol.TxnTag)
>>>>>>> 35bcd35a
			atomic.StoreUint32(&wn.wantTXGossip, wantTXGossipNo)
		}
	}
}

// SubstituteGenesisID substitutes the "{genesisID}" with their network-specific genesisID.
func (wn *WebsocketNetwork) SubstituteGenesisID(rawURL string) string {
	return strings.Replace(rawURL, "{genesisID}", wn.GenesisID, -1)
}<|MERGE_RESOLUTION|>--- conflicted
+++ resolved
@@ -2482,19 +2482,12 @@
 		// if we're not a relay, and not participating, we don't need txn pool
 		wantTXGossip := wn.nodeInfo.IsParticipating()
 		if wantTXGossip && (wn.wantTXGossip != wantTXGossipYes) {
-<<<<<<< HEAD
+			wn.log.Infof("postMessagesOfInterestThread: enabling TX gossip")
 			wn.RegisterMessageInterest(protocol.TxnTag, protocol.TxnAdvertiseTag)
 			atomic.StoreUint32(&wn.wantTXGossip, wantTXGossipYes)
 		} else if !wantTXGossip && (wn.wantTXGossip != wantTXGossipNo) {
+			wn.log.Infof("postMessagesOfInterestThread: disabling TX gossip")
 			wn.DeregisterMessageInterest(protocol.TxnTag, protocol.TxnAdvertiseTag)
-=======
-			wn.log.Infof("postMessagesOfInterestThread: enabling TX gossip")
-			wn.RegisterMessageInterest(protocol.TxnTag)
-			atomic.StoreUint32(&wn.wantTXGossip, wantTXGossipYes)
-		} else if !wantTXGossip && (wn.wantTXGossip != wantTXGossipNo) {
-			wn.log.Infof("postMessagesOfInterestThread: disabling TX gossip")
-			wn.DeregisterMessageInterest(protocol.TxnTag)
->>>>>>> 35bcd35a
 			atomic.StoreUint32(&wn.wantTXGossip, wantTXGossipNo)
 		}
 	}
