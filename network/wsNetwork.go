--- conflicted
+++ resolved
@@ -281,12 +281,8 @@
 	broadcastQueueHighPrio chan broadcastRequest
 	broadcastQueueBulk     chan broadcastRequest
 
-<<<<<<< HEAD
-	phonebook    Phonebook
-	dnsPhonebook *ThreadsafePhonebook
-=======
-	phonebook Phonebook
->>>>>>> e8e89ff1
+	phonebook     Phonebook
+	dnsPhonebooks map[string]*ThreadsafePhonebook
 
 	GenesisID string
 	NetworkID protocol.NetworkID
@@ -520,7 +516,7 @@
 	wn.upgrader.ReadBufferSize = 4096
 	wn.upgrader.WriteBufferSize = 4096
 	wn.upgrader.EnableCompression = false
-	wn.dnsPhonebook = MakeThreadsafePhonebook()
+	wn.dnsPhonebooks = make(map[string]*ThreadsafePhonebook, 1)
 	wn.router = mux.NewRouter()
 	wn.router.Handle(GossipNetworkPath, wn)
 	wn.requestsTracker = makeRequestsTracker(wn.router, wn.log, wn.config)
@@ -1190,30 +1186,24 @@
 		}
 
 		// TODO: only do DNS fetch every N seconds? Honor DNS TTL? Trust DNS library we're using to handle caching and TTL?
-<<<<<<< HEAD
-		dnsAddrs := wn.getDNSAddrs()
-		if len(dnsAddrs) > 0 {
-			wn.log.Debugf("got %d dns addrs, %#v", len(dnsAddrs), dnsAddrs[:imin(5, len(dnsAddrs))])
-			wn.dnsPhonebook.MergePeerList(dnsAddrs)
-			mp, ok := wn.phonebook.(*MultiPhonebook)
-			if ok {
-				mp.AddPhonebook(wn.dnsPhonebook)
-=======
 		dnsBootstrapArray := wn.config.DNSBootstrapArray(wn.NetworkID)
 		for _, dnsBootstrap := range dnsBootstrapArray {
 			dnsAddrs := wn.getDNSAddrs(dnsBootstrap)
 			if len(dnsAddrs) > 0 {
 				wn.log.Debugf("got %d dns addrs, %#v", len(dnsAddrs), dnsAddrs[:imin(5, len(dnsAddrs))])
-				dnsPhonebook := &ThreadsafePhonebook{
-					addrs: dnsAddrs,
+				dnsPhonebook := wn.dnsPhonebooks[dnsBootstrap]
+				if dnsPhonebook == nil {
+					// create one, if we don't have one already.
+					dnsPhonebook = MakeThreadsafePhonebook()
+					wn.dnsPhonebooks[dnsBootstrap] = dnsPhonebook
 				}
+				dnsPhonebook.MergePeerList(dnsAddrs)
 				mp, ok := wn.phonebook.(*MultiPhonebook)
 				if ok {
 					mp.AddOrUpdatePhonebook(dnsBootstrap, dnsPhonebook)
 				}
 			} else {
 				wn.log.Infof("got no DNS addrs for network %s", wn.NetworkID)
->>>>>>> e8e89ff1
 			}
 		}
 		desired := wn.config.GossipFanout
