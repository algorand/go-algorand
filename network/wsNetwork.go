--- conflicted
+++ resolved
@@ -1804,7 +1804,6 @@
 	}
 
 	peer := &wsPeer{
-<<<<<<< HEAD
 		wsPeerCore:                  makePeerCore(wn, addr, wn.GetRoundTripper(), "" /* origin */),
 		conn:                        conn,
 		outgoing:                    true,
@@ -1812,14 +1811,7 @@
 		createTime:                  time.Now(),
 		connMonitor:                 wn.connPerfMonitor,
 		throttledOutgoingConnection: throttledConnection,
-=======
-		wsPeerCore:        makePeerCore(wn, addr, wn.GetRoundTripper(), "" /* origin */),
-		conn:              conn,
-		outgoing:          true,
-		incomingMsgFilter: wn.incomingMsgFilter,
-		createTime:        time.Now(),
-		version:           matchingVersion,
->>>>>>> 4bb8833a
+		version:                     matchingVersion,
 	}
 	peer.TelemetryGUID, peer.InstanceName, _ = getCommonHeaders(response.Header)
 	peer.init(wn.config, wn.outgoingMessagesBufferSize)
