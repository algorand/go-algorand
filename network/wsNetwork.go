// Copyright (C) 2019-2024 Algorand, Inc.
// This file is part of go-algorand
//
// go-algorand is free software: you can redistribute it and/or modify
// it under the terms of the GNU Affero General Public License as
// published by the Free Software Foundation, either version 3 of the
// License, or (at your option) any later version.
//
// go-algorand is distributed in the hope that it will be useful,
// but WITHOUT ANY WARRANTY; without even the implied warranty of
// MERCHANTABILITY or FITNESS FOR A PARTICULAR PURPOSE.  See the
// GNU Affero General Public License for more details.
//
// You should have received a copy of the GNU Affero General Public License
// along with go-algorand.  If not, see <https://www.gnu.org/licenses/>.

package network

import (
	"container/heap"
	"context"
	"encoding/base64"
	"errors"
	"fmt"
	"io"
	"net"
	"net/http"
	"net/textproto"
	"net/url"
	"path"
	"regexp"
	"runtime"
	"strconv"
	"strings"
	"sync"
	"sync/atomic"
	"time"

	"github.com/algorand/go-deadlock"
	"github.com/algorand/websocket"
	"github.com/gorilla/mux"

	"github.com/algorand/go-algorand/config"
	"github.com/algorand/go-algorand/crypto"
	"github.com/algorand/go-algorand/logging"
	"github.com/algorand/go-algorand/logging/telemetryspec"
	"github.com/algorand/go-algorand/network/addr"
	"github.com/algorand/go-algorand/network/limitcaller"
	"github.com/algorand/go-algorand/network/limitlistener"
	"github.com/algorand/go-algorand/network/p2p"
	"github.com/algorand/go-algorand/network/phonebook"
	"github.com/algorand/go-algorand/protocol"
	tools_network "github.com/algorand/go-algorand/tools/network"
	"github.com/algorand/go-algorand/tools/network/dnssec"
	"github.com/algorand/go-algorand/util"
	"github.com/algorand/go-algorand/util/metrics"
)

const incomingThreads = 20
const messageFilterSize = 5000 // messages greater than that size may be blocked by incoming/outgoing filter

// httpServerReadHeaderTimeout is the amount of time allowed to read
// request headers. The connection's read deadline is reset
// after reading the headers and the Handler can decide what
// is considered too slow for the body.
const httpServerReadHeaderTimeout = time.Second * 10

// httpServerWriteTimeout is the maximum duration before timing out
// writes of the response. It is reset whenever a new
// request's header is read.
const httpServerWriteTimeout = time.Second * 60

// httpServerIdleTimeout is the maximum amount of time to wait for the
// next request when keep-alives are enabled. If httpServerIdleTimeout
// is zero, the value of ReadTimeout is used. If both are
// zero, ReadHeaderTimeout is used.
const httpServerIdleTimeout = time.Second * 4

// MaxHeaderBytes controls the maximum number of bytes the
// server will read parsing the request header's keys and
// values, including the request line. It does not limit the
// size of the request body.
const httpServerMaxHeaderBytes = 4096

// connectionActivityMonitorInterval is the interval at which we check
// if any of the connected peers have been idle for a long while and
// need to be disconnected.
const connectionActivityMonitorInterval = 3 * time.Minute

// maxPeerInactivityDuration is the maximum allowed duration for a
// peer to remain completly idle (i.e. no inbound or outbound communication), before
// we discard the connection.
const maxPeerInactivityDuration = 5 * time.Minute

// maxMessageQueueDuration is the maximum amount of time a message is allowed to be waiting
// in the various queues before being sent. Once that deadline has reached, sending the message
// is pointless, as it's too stale to be of any value
const maxMessageQueueDuration = 25 * time.Second

// slowWritingPeerMonitorInterval is the interval at which we peek on the connected peers to
// verify that their current outgoing message is not being blocked for too long.
const slowWritingPeerMonitorInterval = 5 * time.Second

// unprintableCharacterGlyph is used to replace any non-ascii character when logging incoming network string directly
// to the log file. Note that the log file itself would also json-encode these before placing them in the log file.
const unprintableCharacterGlyph = "▯"

// testingPublicAddress is used in identity exchange tests for a predictable
// PublicAddress (which will match HTTP Listener's Address) in tests only.
const testingPublicAddress = "testing"

// Maximum number of bytes to read from a header when trying to establish a websocket connection.
const wsMaxHeaderBytes = 4096

var networkIncomingConnections = metrics.MakeGauge(metrics.NetworkIncomingConnections)
var networkOutgoingConnections = metrics.MakeGauge(metrics.NetworkOutgoingConnections)

var networkIncomingBufferMicros = metrics.MakeCounter(metrics.MetricName{Name: "algod_network_rx_buffer_micros_total", Description: "microseconds spent by incoming messages on the receive buffer"})
var networkHandleMicros = metrics.MakeCounter(metrics.MetricName{Name: "algod_network_rx_handle_micros_total", Description: "microseconds spent by protocol handlers in the receive thread"})

var networkBroadcasts = metrics.MakeCounter(metrics.MetricName{Name: "algod_network_broadcasts_total", Description: "number of broadcast operations"})
var networkBroadcastQueueMicros = metrics.MakeCounter(metrics.MetricName{Name: "algod_network_broadcast_queue_micros_total", Description: "microseconds broadcast requests sit on queue"})
var networkBroadcastSendMicros = metrics.MakeCounter(metrics.MetricName{Name: "algod_network_broadcast_send_micros_total", Description: "microseconds spent broadcasting"})
var networkBroadcastsDropped = metrics.MakeCounter(metrics.MetricName{Name: "algod_broadcasts_dropped_total", Description: "number of broadcast messages not sent to any peer"})
var networkPeerBroadcastDropped = metrics.MakeCounter(metrics.MetricName{Name: "algod_peer_broadcast_dropped_total", Description: "number of broadcast messages not sent to some peer"})

var networkPeerIdentityDisconnect = metrics.MakeCounter(metrics.MetricName{Name: "algod_network_identity_duplicate", Description: "number of times identity challenge cause us to disconnect a peer"})
var networkPeerIdentityError = metrics.MakeCounter(metrics.MetricName{Name: "algod_network_identity_error", Description: "number of times an error occurs (besides expected) when processing identity challenges"})
var networkPeerAlreadyClosed = metrics.MakeCounter(metrics.MetricName{Name: "algod_network_peer_already_closed", Description: "number of times a peer would be added but the peer connection is already closed"})

var networkSlowPeerDrops = metrics.MakeCounter(metrics.MetricName{Name: "algod_network_slow_drops_total", Description: "number of peers dropped for being slow to send to"})
var networkIdlePeerDrops = metrics.MakeCounter(metrics.MetricName{Name: "algod_network_idle_drops_total", Description: "number of peers dropped due to idle connection"})
var networkBroadcastQueueFull = metrics.MakeCounter(metrics.MetricName{Name: "algod_network_broadcast_queue_full_total", Description: "number of messages that were drops due to full broadcast queue"})

var minPing = metrics.MakeGauge(metrics.MetricName{Name: "algod_network_peer_min_ping_seconds", Description: "Network round trip time to fastest peer in seconds."})
var meanPing = metrics.MakeGauge(metrics.MetricName{Name: "algod_network_peer_mean_ping_seconds", Description: "Network round trip time to average peer in seconds."})
var medianPing = metrics.MakeGauge(metrics.MetricName{Name: "algod_network_peer_median_ping_seconds", Description: "Network round trip time to median peer in seconds."})
var maxPing = metrics.MakeGauge(metrics.MetricName{Name: "algod_network_peer_max_ping_seconds", Description: "Network round trip time to slowest peer in seconds."})

var peers = metrics.MakeGauge(metrics.MetricName{Name: "algod_network_peers", Description: "Number of active peers."})
var incomingPeers = metrics.MakeGauge(metrics.MetricName{Name: "algod_network_incoming_peers", Description: "Number of active incoming peers."})
var outgoingPeers = metrics.MakeGauge(metrics.MetricName{Name: "algod_network_outgoing_peers", Description: "Number of active outgoing peers."})

var networkPrioBatchesPPWithCompression = metrics.MakeCounter(metrics.MetricName{Name: "algod_network_prio_batches_wpp_comp_sent_total", Description: "number of prio compressed batches with PP"})
var networkPrioBatchesPPWithoutCompression = metrics.MakeCounter(metrics.MetricName{Name: "algod_network_pp_prio_batches_wpp_non_comp_sent_total", Description: "number of prio non-compressed batches with PP"})
var networkPrioPPCompressedSize = metrics.MakeCounter(metrics.MetricName{Name: "algod_network_prio_pp_compressed_size_total", Description: "cumulative size of all compressed PP"})
var networkPrioPPNonCompressedSize = metrics.MakeCounter(metrics.MetricName{Name: "algod_network_prio_pp_non_compressed_size_total", Description: "cumulative size of all non-compressed PP"})

// peerDisconnectionAckDuration defines the time we would wait for the peer disconnection to complete.
const peerDisconnectionAckDuration = 5 * time.Second

// peerShutdownDisconnectionAckDuration defines the time we would wait for the peer disconnection to complete during shutdown.
const peerShutdownDisconnectionAckDuration = 50 * time.Millisecond

// GossipNetworkPath is the URL path to connect to the websocket gossip node at.
// Contains {genesisID} param to be handled by gorilla/mux
const GossipNetworkPath = "/v1/{genesisID}/gossip"

// NodeInfo helps the network get information about the node it is running on
type NodeInfo interface {
	// IsParticipating returns true if this node has stake and may vote on blocks or propose blocks.
	IsParticipating() bool
	// Capabilities returns a list of capabilities this node has.
	Capabilities() []p2p.Capability
}

type nopeNodeInfo struct {
}

func (nnni *nopeNodeInfo) IsParticipating() bool {
	return false
}

func (nnni *nopeNodeInfo) Capabilities() []p2p.Capability {
	return nil
}

// WebsocketNetwork implements GossipNode
type WebsocketNetwork struct {
	listener net.Listener
	server   http.Server
	router   *mux.Router
	scheme   string // are we serving http or https ?

	upgrader websocket.Upgrader

	config config.Local

	log logging.Logger

	wg sync.WaitGroup

	ctx       context.Context
	ctxCancel context.CancelFunc

	peersLock          deadlock.RWMutex
	peers              []*wsPeer
	peersChangeCounter atomic.Int32 // peersChangeCounter is an atomic variable that increases on each change to the peers. It helps avoiding taking the peersLock when checking if the peers list was modified.

	broadcaster msgBroadcaster
	handler     msgHandler

	phonebook phonebook.Phonebook

	GenesisID string
	NetworkID protocol.NetworkID
	RandomID  string

	peerID       p2p.PeerID
	peerIDSigner identityChallengeSigner

	ready     atomic.Int32
	readyChan chan struct{}

	meshUpdateRequests chan meshRequest

	// Keep a record of pending outgoing connections so
	// we don't start duplicates connection attempts.
	// Needs to be locked because it's accessed from the
	// meshThread and also threads started to run tryConnect()
	tryConnectAddrs map[string]int64
	tryConnectLock  deadlock.Mutex

	incomingMsgFilter *messageFilter // message filter to remove duplicate incoming messages from different peers

	eventualReadyDelay time.Duration

	relayMessages bool // True if we should relay messages from other nodes (nominally true for relays, false otherwise)

	prioScheme       NetPrioScheme
	prioTracker      *prioTracker
	prioResponseChan chan *wsPeer

	// identity challenge scheme for creating challenges and responding
	identityScheme  identityChallengeScheme
	identityTracker identityTracker

	// outgoingMessagesBufferSize is the size used for outgoing messages.
	outgoingMessagesBufferSize int

	// wsMaxHeaderBytes is the maximum accepted size of the header prior to upgrading to websocket connection.
	wsMaxHeaderBytes int64

	requestsTracker *RequestTracker
	requestsLogger  *RequestLogger

	// lastPeerConnectionsSent is the last time the peer connections were sent ( or attempted to be sent ) to the telemetry server.
	lastPeerConnectionsSent time.Time

	// connPerfMonitor is used on outgoing connections to measure their relative message timing
	connPerfMonitor *connectionPerformanceMonitor

	// lastNetworkAdvanceMu synchronized the access to lastNetworkAdvance
	lastNetworkAdvanceMu deadlock.Mutex

	// lastNetworkAdvance contains the last timestamp where the agreement protocol was able to make a notable progress.
	// it used as a watchdog to help us detect connectivity issues ( such as cliques )
	lastNetworkAdvance time.Time

	// number of throttled outgoing connections "slots" needed to be populated.
	throttledOutgoingConnections atomic.Int32

	// transport and dialer are customized to limit the number of
	// connection in compliance with connectionsRateLimitingCount.
	transport limitcaller.RateLimitingTransport
	dialer    limitcaller.Dialer

	// messagesOfInterest specifies the message types that this node
	// wants to receive.  nil means default.  non-nil causes this
	// map to be sent to new peers as a MsgOfInterest message type.
	messagesOfInterest map[protocol.Tag]bool

	// messagesOfInterestEnc is the encoding of messagesOfInterest,
	// to be sent to new peers.  This is filled in at network start,
	// at which point messagesOfInterestEncoded is set to prevent
	// further changes.
	messagesOfInterestEnc        []byte
	messagesOfInterestEncoded    bool
	messagesOfInterestGeneration atomic.Uint32

	// messagesOfInterestMu protects messagesOfInterest and ensures
	// that messagesOfInterestEnc does not change once it is set during
	// network start.
	messagesOfInterestMu      deadlock.Mutex
	messagesOfInterestRefresh chan struct{}

	// peersConnectivityCheckTicker is the timer for testing that all the connected peers
	// are still transmitting or receiving information. The channel produced by this ticker
	// is consumed by any of the messageHandlerThread(s). The ticker itself is created during
	// Start(), and being shut down when Stop() is called.
	peersConnectivityCheckTicker *time.Ticker

	nodeInfo NodeInfo

	// atomic {0:unknown, 1:yes, 2:no}
	wantTXGossip atomic.Uint32

	// supportedProtocolVersions defines versions supported by this network.
	// Should be used instead of a global network.SupportedProtocolVersions for network/peers configuration
	supportedProtocolVersions []string

	// protocolVersion is an actual version announced as ProtocolVersionHeader
	protocolVersion string

	// resolveSRVRecords is a function that resolves SRV records for a given service, protocol and name
	resolveSRVRecords func(ctx context.Context, service string, protocol string, name string, fallbackDNSResolverAddress string, secure bool) (addrs []string, err error)
}

const (
	wantTXGossipUnk = 0
	wantTXGossipYes = 1
	wantTXGossipNo  = 2
)

type broadcastRequest struct {
	tags        []Tag
	data        [][]byte
	except      *wsPeer
	done        chan struct{}
	enqueueTime time.Time
	ctx         context.Context
}

// msgBroadcaster contains the logic for preparing data for broadcast, managing broadcast priorities
// and queues. It provides a goroutine (broadcastThread) for reading from those queues and scheduling
// broadcasts to peers managed by networkPeerManager.
type msgBroadcaster struct {
	ctx                    context.Context
	log                    logging.Logger
	config                 config.Local
	broadcastQueueHighPrio chan broadcastRequest
	broadcastQueueBulk     chan broadcastRequest
	// slowWritingPeerMonitorInterval defines the interval between two consecutive tests for slow peer writing
	slowWritingPeerMonitorInterval time.Duration
}

// msgHandler contains the logic for handling incoming messages and managing a readBuffer. It provides
// a goroutine (messageHandlerThread) for reading incoming messages and calling handlers.
type msgHandler struct {
	ctx        context.Context
	log        logging.Logger
	config     config.Local
	readBuffer chan IncomingMessage
	Multiplexer
}

// networkPeerManager provides the network functionality needed by msgBroadcaster and msgHandler for managing
// peer connectivity, and also sending messages.
type networkPeerManager interface {
	// used by msgBroadcaster
	peerSnapshot(dest []*wsPeer) ([]*wsPeer, int32)
	checkSlowWritingPeers()
	getPeersChangeCounter() int32

	// used by msgHandler
	Broadcast(ctx context.Context, tag protocol.Tag, data []byte, wait bool, except Peer) error
	disconnectThread(badnode DisconnectablePeer, reason disconnectReason)
	checkPeersConnectivity()
}

// Address returns a string and whether that is a 'final' address or guessed.
// Part of GossipNode interface
func (wn *WebsocketNetwork) Address() (string, bool) {
	parsedURL := url.URL{Scheme: wn.scheme}
	var connected bool
	if wn.listener == nil {
		if wn.config.NetAddress == "" {
			parsedURL.Scheme = ""
		}
		parsedURL.Host = wn.config.NetAddress
		connected = false
	} else {
		parsedURL.Host = wn.listener.Addr().String()
		connected = true
	}
	return parsedURL.String(), connected
}

// PublicAddress what we tell other nodes to connect to.
// Might be different than our locally perceived network address due to NAT/etc.
// Returns config "PublicAddress" if available, otherwise local addr.
func (wn *WebsocketNetwork) PublicAddress() string {
	if len(wn.config.PublicAddress) > 0 {
		return wn.config.PublicAddress
	}
	localAddr, _ := wn.Address()
	return localAddr
}

// Broadcast sends a message.
// If except is not nil then we will not send it to that neighboring Peer.
// if wait is true then the call blocks until the packet has actually been sent to all neighbors.
func (wn *WebsocketNetwork) Broadcast(ctx context.Context, tag protocol.Tag, data []byte, wait bool, except Peer) error {
	dataArray := make([][]byte, 1)
	dataArray[0] = data
	tagArray := make([]protocol.Tag, 1)
	tagArray[0] = tag
	return wn.broadcaster.BroadcastArray(ctx, tagArray, dataArray, wait, except)
}

// BroadcastArray sends an array of messages.
// If except is not nil then we will not send it to that neighboring Peer.
// if wait is true then the call blocks until the packet has actually been sent to all neighbors.
// TODO: add `priority` argument so that we don't have to guess it based on tag
func (wn *msgBroadcaster) BroadcastArray(ctx context.Context, tags []protocol.Tag, data [][]byte, wait bool, except Peer) error {
	if wn.config.DisableNetworking {
		return nil
	}
	if len(tags) != len(data) {
		return errBcastInvalidArray
	}

	request := broadcastRequest{tags: tags, data: data, enqueueTime: time.Now(), ctx: ctx}
	if except != nil {
		request.except = except.(*wsPeer)
	}

	broadcastQueue := wn.broadcastQueueBulk
	if highPriorityTag(tags) {
		broadcastQueue = wn.broadcastQueueHighPrio
	}
	if wait {
		request.done = make(chan struct{})
		select {
		case broadcastQueue <- request:
			// ok, enqueued
			//wn.log.Debugf("broadcast enqueued")
		case <-wn.ctx.Done():
			return errNetworkClosing
		case <-ctx.Done():
			return errBcastCallerCancel
		}
		select {
		case <-request.done:
			//wn.log.Debugf("broadcast done")
			return nil
		case <-wn.ctx.Done():
			return errNetworkClosing
		case <-ctx.Done():
			return errBcastCallerCancel
		}
	}
	// no wait
	select {
	case broadcastQueue <- request:
		//wn.log.Debugf("broadcast enqueued nowait")
		return nil
	default:
		wn.log.Debugf("broadcast queue full")
		// broadcastQueue full, and we're not going to wait for it.
		networkBroadcastQueueFull.Inc(nil)
		return errBcastQFull
	}
}

// Relay message
func (wn *WebsocketNetwork) Relay(ctx context.Context, tag protocol.Tag, data []byte, wait bool, except Peer) error {
	if wn.relayMessages {
		return wn.Broadcast(ctx, tag, data, wait, except)
	}
	return nil
}

// RelayArray relays array of messages
func (wn *WebsocketNetwork) RelayArray(ctx context.Context, tags []protocol.Tag, data [][]byte, wait bool, except Peer) error {
	if wn.relayMessages {
		return wn.broadcaster.BroadcastArray(ctx, tags, data, wait, except)
	}
	return nil
}

func (wn *WebsocketNetwork) disconnectThread(badnode DisconnectablePeer, reason disconnectReason) {
	defer wn.wg.Done()
	wn.disconnect(badnode, reason)
}

// Disconnect from a peer, probably due to protocol errors.
func (wn *WebsocketNetwork) Disconnect(node DisconnectablePeer) {
	wn.disconnect(node, disconnectBadData)
}

// Disconnect from a peer, probably due to protocol errors.
func (wn *WebsocketNetwork) disconnect(badnode Peer, reason disconnectReason) {
	if badnode == nil {
		return
	}
	peer := badnode.(*wsPeer)
	peer.CloseAndWait(time.Now().Add(peerDisconnectionAckDuration))
	wn.removePeer(peer, reason)
}

func closeWaiter(wg *sync.WaitGroup, peer *wsPeer, deadline time.Time) {
	defer wg.Done()
	peer.CloseAndWait(deadline)
}

// DisconnectPeers shuts down all connections
func (wn *WebsocketNetwork) DisconnectPeers() {
	wn.peersLock.Lock()
	defer wn.peersLock.Unlock()
	closeGroup := sync.WaitGroup{}
	closeGroup.Add(len(wn.peers))
	deadline := time.Now().Add(peerDisconnectionAckDuration)
	for _, peer := range wn.peers {
		go closeWaiter(&closeGroup, peer, deadline)
	}
	wn.peers = wn.peers[:0]
	closeGroup.Wait()
}

// Ready returns a chan that will be closed when we have a minimum number of peer connections active
func (wn *WebsocketNetwork) Ready() chan struct{} {
	return wn.readyChan
}

// RegisterHTTPHandler path accepts gorilla/mux path annotations
func (wn *WebsocketNetwork) RegisterHTTPHandler(path string, handler http.Handler) {
	wn.router.Handle(path, handler)
}

// RequestConnectOutgoing tries to actually do the connect to new peers.
// `replace` drop all connections first and find new peers.
func (wn *WebsocketNetwork) RequestConnectOutgoing(replace bool, quit <-chan struct{}) {
	request := meshRequest{disconnect: false}
	if quit != nil {
		request.done = make(chan struct{})
	}
	select {
	case wn.meshUpdateRequests <- request:
	case <-quit:
		return
	}
	if request.done != nil {
		select {
		case <-request.done:
		case <-quit:
		}
	}
}

// GetPeers returns a snapshot of our Peer list, according to the specified options.
// Peers may be duplicated and refer to the same underlying node.
func (wn *WebsocketNetwork) GetPeers(options ...PeerOption) []Peer {
	outPeers := make([]Peer, 0)
	for _, option := range options {
		switch option {
		case PeersConnectedOut:
			wn.peersLock.RLock()
			for _, peer := range wn.peers {
				if peer.outgoing {
					outPeers = append(outPeers, Peer(peer))
				}
			}
			wn.peersLock.RUnlock()
		case PeersPhonebookRelays:
			// return copy of phonebook, which probably also contains peers we're connected to, but if it doesn't maybe we shouldn't be making new connections to those peers (because they disappeared from the directory)
			var addrs []string
			addrs = wn.phonebook.GetAddresses(1000, phonebook.PhoneBookEntryRelayRole)
			for _, addr := range addrs {
				client, _ := wn.GetHTTPClient(addr)
				peerCore := makePeerCore(wn.ctx, wn, wn.log, wn.handler.readBuffer, addr, client, "" /*origin address*/)
				outPeers = append(outPeers, &peerCore)
			}
		case PeersPhonebookArchivalNodes:
			var addrs []string
<<<<<<< HEAD
			addrs = wn.phonebook.GetAddresses(1000, phonebook.PhoneBookEntryRelayRole)
			for _, addr := range addrs {
				client, _ := wn.GetHTTPClient(addr)
				peerCore := makePeerCore(wn.ctx, wn, wn.log, wn.handler.readBuffer, addr, client, "" /*origin address*/)
				outPeers = append(outPeers, &peerCore)
			}
		case PeersPhonebookArchivers:
			// return copy of phonebook, which probably also contains peers we're connected to, but if it doesn't maybe we shouldn't be making new connections to those peers (because they disappeared from the directory)
			var addrs []string
			addrs = wn.phonebook.GetAddresses(1000, phonebook.PhoneBookEntryArchiverRole)
=======
			addrs = wn.phonebook.GetAddresses(1000, PhoneBookEntryArchivalRole)
>>>>>>> 93ab7585
			for _, addr := range addrs {
				client, _ := wn.GetHTTPClient(addr)
				peerCore := makePeerCore(wn.ctx, wn, wn.log, wn.handler.readBuffer, addr, client, "" /*origin address*/)
				outPeers = append(outPeers, &peerCore)
			}
		case PeersConnectedIn:
			wn.peersLock.RLock()
			for _, peer := range wn.peers {
				if !peer.outgoing {
					outPeers = append(outPeers, Peer(peer))
				}
			}
			wn.peersLock.RUnlock()
		}
	}
	return outPeers
}

func (wn *WebsocketNetwork) setup() {
	var preferredResolver dnssec.ResolverIf
	if wn.config.DNSSecurityRelayAddrEnforced() {
		preferredResolver = dnssec.MakeDefaultDnssecResolver(wn.config.FallbackDNSResolverAddress, wn.log)
	}
	if wn.nodeInfo == nil {
		wn.nodeInfo = &nopeNodeInfo{}
	}
	maxIdleConnsPerHost := int(wn.config.ConnectionsRateLimitingCount)
	wn.dialer = limitcaller.MakeRateLimitingDialer(wn.phonebook, preferredResolver)
	wn.transport = limitcaller.MakeRateLimitingTransport(wn.phonebook, limitcaller.DefaultQueueingTimeout, &wn.dialer, maxIdleConnsPerHost)

	wn.upgrader.ReadBufferSize = 4096
	wn.upgrader.WriteBufferSize = 4096
	wn.upgrader.EnableCompression = false
	wn.lastPeerConnectionsSent = time.Now()
	wn.router = mux.NewRouter()
	if wn.config.EnableGossipService {
		wn.router.Handle(GossipNetworkPath, wn)
	}
	wn.requestsTracker = makeRequestsTracker(wn.router, wn.log, wn.config)
	if wn.config.EnableRequestLogger {
		wn.requestsLogger = makeRequestLogger(wn.requestsTracker, wn.log)
		wn.server.Handler = wn.requestsLogger
	} else {
		wn.server.Handler = wn.requestsTracker
	}
	wn.server.ReadHeaderTimeout = httpServerReadHeaderTimeout
	wn.server.WriteTimeout = httpServerWriteTimeout
	wn.server.IdleTimeout = httpServerIdleTimeout
	wn.server.MaxHeaderBytes = httpServerMaxHeaderBytes
	wn.ctx, wn.ctxCancel = context.WithCancel(context.Background())
	wn.relayMessages = wn.config.IsGossipServer() || wn.config.ForceRelayMessages
	if wn.relayMessages || wn.config.ForceFetchTransactions {
		wn.wantTXGossip.Store(wantTXGossipYes)
	}
	// roughly estimate the number of messages that could be seen at any given moment.
	// For the late/redo/down committee, which happen in parallel, we need to allocate
	// extra space there.
	wn.outgoingMessagesBufferSize = outgoingMessagesBufferSize
	wn.wsMaxHeaderBytes = wsMaxHeaderBytes

	wn.identityTracker = NewIdentityTracker()

	wn.broadcaster = msgBroadcaster{
		ctx:                    wn.ctx,
		log:                    wn.log,
		config:                 wn.config,
		broadcastQueueHighPrio: make(chan broadcastRequest, wn.outgoingMessagesBufferSize),
		broadcastQueueBulk:     make(chan broadcastRequest, 100),
	}
	if wn.broadcaster.slowWritingPeerMonitorInterval == 0 {
		wn.broadcaster.slowWritingPeerMonitorInterval = slowWritingPeerMonitorInterval
	}
	wn.meshUpdateRequests = make(chan meshRequest, 5)
	wn.readyChan = make(chan struct{})
	wn.tryConnectAddrs = make(map[string]int64)
	wn.eventualReadyDelay = time.Minute
	wn.prioTracker = newPrioTracker(wn)

	readBufferLen := wn.config.IncomingConnectionsLimit + wn.config.GossipFanout
	if readBufferLen < 100 {
		readBufferLen = 100
	}
	if readBufferLen > 10000 {
		readBufferLen = 10000
	}
	wn.handler = msgHandler{
		ctx:        wn.ctx,
		log:        wn.log,
		config:     wn.config,
		readBuffer: make(chan IncomingMessage, readBufferLen),
	}

	var rbytes [10]byte
	crypto.RandBytes(rbytes[:])
	wn.RandomID = base64.StdEncoding.EncodeToString(rbytes[:])

	if wn.config.EnableIncomingMessageFilter {
		wn.incomingMsgFilter = makeMessageFilter(wn.config.IncomingMessageFilterBucketCount, wn.config.IncomingMessageFilterBucketSize)
	}
	wn.connPerfMonitor = makeConnectionPerformanceMonitor([]Tag{protocol.AgreementVoteTag, protocol.TxnTag})
	wn.lastNetworkAdvance = time.Now().UTC()

	// set our supported versions
	if wn.config.NetworkProtocolVersion != "" {
		wn.supportedProtocolVersions = []string{wn.config.NetworkProtocolVersion}
	} else {
		wn.supportedProtocolVersions = SupportedProtocolVersions
	}

	// set our actual version
	wn.protocolVersion = ProtocolVersion

	wn.messagesOfInterestRefresh = make(chan struct{}, 2)
	wn.messagesOfInterestGeneration.Store(1) // something nonzero so that any new wsPeer needs updating
	if wn.relayMessages {
		wn.registerMessageInterest(protocol.StateProofSigTag)
	}
}

// Start makes network connections and threads
func (wn *WebsocketNetwork) Start() error {
	wn.messagesOfInterestMu.Lock()
	defer wn.messagesOfInterestMu.Unlock()
	wn.messagesOfInterestEncoded = true
	if wn.messagesOfInterest != nil {
		wn.messagesOfInterestEnc = MarshallMessageOfInterestMap(wn.messagesOfInterest)
	}

	if wn.config.IsGossipServer() {
		listener, err := net.Listen("tcp", wn.config.NetAddress)
		if err != nil {
			wn.log.Errorf("network could not listen %v: %s", wn.config.NetAddress, err)
			return err
		}
		// wrap the original listener with a limited connection listener
		listener = limitlistener.RejectingLimitListener(
			listener, uint64(wn.config.IncomingConnectionsLimit), wn.log)
		// wrap the limited connection listener with a requests tracker listener
		wn.listener = wn.requestsTracker.Listener(listener)
		wn.log.Debugf("listening on %s", wn.listener.Addr().String())
		wn.throttledOutgoingConnections.Store(int32(wn.config.GossipFanout / 2))
	} else {
		// on non-relay, all the outgoing connections are throttled.
		wn.throttledOutgoingConnections.Store(int32(wn.config.GossipFanout))
	}
	if wn.config.DisableOutgoingConnectionThrottling {
		wn.throttledOutgoingConnections.Store(0)
	}
	if wn.config.TLSCertFile != "" && wn.config.TLSKeyFile != "" {
		wn.scheme = "https"
	} else {
		wn.scheme = "http"
	}

	// if PublicAddress set to testing, pull the name from Address()
	if wn.config.PublicAddress == testingPublicAddress {
		addr, ok := wn.Address()
		if ok {
			url, err := url.Parse(addr)
			if err == nil {
				wn.config.PublicAddress = fmt.Sprintf("%s:%s", url.Hostname(), url.Port())
			}
		}
	}
	// if the network has a public address or a libp2p peer ID, use that as the name for connection deduplication
	if wn.config.PublicAddress != "" || (wn.peerID != "" && wn.peerIDSigner != nil) {
		wn.RegisterHandlers(identityHandlers)
	}
	if wn.identityScheme == nil {
		if wn.peerID != "" && wn.peerIDSigner != nil {
			wn.identityScheme = NewIdentityChallengeSchemeWithSigner(string(wn.peerID), wn.peerIDSigner)
		}
		if wn.config.PublicAddress != "" {
			wn.identityScheme = NewIdentityChallengeScheme(wn.config.PublicAddress)
		}
	}

	wn.meshUpdateRequests <- meshRequest{false, nil}
	if wn.prioScheme != nil {
		wn.RegisterHandlers(prioHandlers)
	}
	if wn.listener != nil {
		wn.wg.Add(1)
		go wn.httpdThread()
	}
	wn.wg.Add(1)
	go wn.meshThread()

	// we shouldn't have any ticker here.. but in case we do - just stop it.
	if wn.peersConnectivityCheckTicker != nil {
		wn.peersConnectivityCheckTicker.Stop()
	}
	wn.peersConnectivityCheckTicker = time.NewTicker(connectionActivityMonitorInterval)
	for i := 0; i < incomingThreads; i++ {
		wn.wg.Add(1)
		// We pass the peersConnectivityCheckTicker.C here so that we don't need to syncronize the access to the ticker's data structure.
		go wn.handler.messageHandlerThread(&wn.wg, wn.peersConnectivityCheckTicker.C, wn)
	}
	wn.wg.Add(1)
	go wn.broadcaster.broadcastThread(&wn.wg, wn)
	if wn.prioScheme != nil {
		wn.wg.Add(1)
		go wn.prioWeightRefresh()
	}

	go wn.postMessagesOfInterestThread()

	wn.log.Infof("serving genesisID=%s on %#v with RandomID=%s", wn.GenesisID, wn.PublicAddress(), wn.RandomID)

	return nil
}

func (wn *WebsocketNetwork) httpdThread() {
	defer wn.wg.Done()
	var err error
	if wn.config.TLSCertFile != "" && wn.config.TLSKeyFile != "" {
		err = wn.server.ServeTLS(wn.listener, wn.config.TLSCertFile, wn.config.TLSKeyFile)
	} else {
		err = wn.server.Serve(wn.listener)
	}
	if err == http.ErrServerClosed {
	} else if err != nil {
		wn.log.Info("ws net http server exited ", err)
	}
}

// innerStop context for shutting down peers
func (wn *WebsocketNetwork) innerStop() {
	wn.peersLock.Lock()
	defer wn.peersLock.Unlock()
	wn.wg.Add(len(wn.peers))
	// this method is called only during node shutdown. In this case, we want to send the
	// shutdown message, but we don't want to wait for a long time - since we might not be lucky
	// to get a response.
	deadline := time.Now().Add(peerShutdownDisconnectionAckDuration)
	for _, peer := range wn.peers {
		go closeWaiter(&wn.wg, peer, deadline)
	}
	wn.peers = wn.peers[:0]
}

// Stop closes network connections and stops threads.
// Stop blocks until all activity on this node is done.
func (wn *WebsocketNetwork) Stop() {
	wn.handler.ClearHandlers([]Tag{})

	// if we have a working ticker, just stop it and clear it out. The access to this variable is safe since the Start()/Stop() are synced by the
	// caller, and the WebsocketNetwork doesn't access wn.peersConnectivityCheckTicker directly.
	if wn.peersConnectivityCheckTicker != nil {
		wn.peersConnectivityCheckTicker.Stop()
		wn.peersConnectivityCheckTicker = nil
	}
	wn.innerStop()
	var listenAddr string
	if wn.listener != nil {
		listenAddr = wn.listener.Addr().String()
	}
	wn.ctxCancel()
	ctx, timeoutCancel := context.WithTimeout(context.Background(), 5*time.Second)
	defer timeoutCancel()
	err := wn.server.Shutdown(ctx)
	if err != nil {
		wn.log.Warnf("problem shutting down %s: %v", listenAddr, err)
	}
	wn.wg.Wait()
	if wn.listener != nil {
		wn.log.Debugf("closed %s", listenAddr)
	}

	// Wait for the requestsTracker to finish up to avoid potential race condition
	<-wn.requestsTracker.getWaitUntilNoConnectionsChannel(5 * time.Millisecond)
	wn.messagesOfInterestMu.Lock()
	defer wn.messagesOfInterestMu.Unlock()

	wn.messagesOfInterestEncoded = false
	wn.messagesOfInterestEnc = nil
	wn.messagesOfInterest = nil
}

// RegisterHandlers registers the set of given message handlers.
func (wn *WebsocketNetwork) RegisterHandlers(dispatch []TaggedMessageHandler) {
	wn.handler.RegisterHandlers(dispatch)
}

// ClearHandlers deregisters all the existing message handlers.
func (wn *WebsocketNetwork) ClearHandlers() {
	// exclude the internal handlers. These would get cleared out when Stop is called.
	wn.handler.ClearHandlers([]Tag{protocol.PingTag, protocol.PingReplyTag, protocol.NetPrioResponseTag})
}

func (wn *WebsocketNetwork) setHeaders(header http.Header) {
	localTelemetryGUID := wn.log.GetTelemetryGUID()
	localInstanceName := wn.log.GetInstanceName()
	header.Set(TelemetryIDHeader, localTelemetryGUID)
	header.Set(InstanceNameHeader, localInstanceName)
	header.Set(AddressHeader, wn.PublicAddress())
	header.Set(NodeRandomHeader, wn.RandomID)
}

// checkServerResponseVariables check that the version and random-id in the request headers matches the server ones.
// it returns true if it's a match, and false otherwise.
func (wn *WebsocketNetwork) checkServerResponseVariables(otherHeader http.Header, addr string) (bool, string) {
	matchingVersion, otherVersion := wn.checkProtocolVersionMatch(otherHeader)
	if matchingVersion == "" {
		wn.log.Info(filterASCII(fmt.Sprintf("new peer %s version mismatch, mine=%v theirs=%s, headers %#v", addr, wn.supportedProtocolVersions, otherVersion, otherHeader)))
		return false, ""
	}
	otherRandom := otherHeader.Get(NodeRandomHeader)
	if otherRandom == wn.RandomID || otherRandom == "" {
		// This is pretty harmless and some configurations of phonebooks or DNS records make this likely. Quietly filter it out.
		if otherRandom == "" {
			// missing header.
			wn.log.Warn(filterASCII(fmt.Sprintf("new peer %s did not include random ID header in request. mine=%s headers %#v", addr, wn.RandomID, otherHeader)))
		} else {
			wn.log.Debugf("new peer %s has same node random id, am I talking to myself? %s", addr, wn.RandomID)
		}
		return false, ""
	}
	otherGenesisID := otherHeader.Get(GenesisHeader)
	if wn.GenesisID != otherGenesisID {
		if otherGenesisID != "" {
			wn.log.Warn(filterASCII(fmt.Sprintf("new peer %#v genesis mismatch, mine=%#v theirs=%#v, headers %#v", addr, wn.GenesisID, otherGenesisID, otherHeader)))
		} else {
			wn.log.Warnf("new peer %#v did not include genesis header in response. mine=%#v headers %#v", addr, wn.GenesisID, otherHeader)
		}
		return false, ""
	}
	return true, matchingVersion
}

// getCommonHeaders retreives the common headers for both incoming and outgoing connections from the provided headers.
func getCommonHeaders(headers http.Header) (otherTelemetryGUID, otherInstanceName, otherPublicAddr string) {
	otherTelemetryGUID = logging.SanitizeTelemetryString(headers.Get(TelemetryIDHeader), 1)
	otherInstanceName = logging.SanitizeTelemetryString(headers.Get(InstanceNameHeader), 2)
	otherPublicAddr = logging.SanitizeTelemetryString(headers.Get(AddressHeader), 1)
	return
}

// checkIncomingConnectionLimits perform the connection limits counting for the incoming connections.
func (wn *WebsocketNetwork) checkIncomingConnectionLimits(response http.ResponseWriter, request *http.Request, remoteHost, otherTelemetryGUID, otherInstanceName string) int {
	if wn.numIncomingPeers() >= wn.config.IncomingConnectionsLimit {
		networkConnectionsDroppedTotal.Inc(map[string]string{"reason": "incoming_connection_limit"})
		wn.log.EventWithDetails(telemetryspec.Network, telemetryspec.ConnectPeerFailEvent,
			telemetryspec.ConnectPeerFailEventDetails{
				Address:       remoteHost,
				TelemetryGUID: otherTelemetryGUID,
				Incoming:      true,
				InstanceName:  otherInstanceName,
				Reason:        "Connection Limit",
			})
		response.WriteHeader(http.StatusServiceUnavailable)
		return http.StatusServiceUnavailable
	}

	totalConnections := wn.connectedForIP(remoteHost)
	if totalConnections >= wn.config.MaxConnectionsPerIP {
		networkConnectionsDroppedTotal.Inc(map[string]string{"reason": "incoming_connection_per_ip_limit"})
		wn.log.EventWithDetails(telemetryspec.Network, telemetryspec.ConnectPeerFailEvent,
			telemetryspec.ConnectPeerFailEventDetails{
				Address:       remoteHost,
				TelemetryGUID: otherTelemetryGUID,
				Incoming:      true,
				InstanceName:  otherInstanceName,
				Reason:        "Remote IP Connection Limit",
			})
		response.WriteHeader(http.StatusServiceUnavailable)
		return http.StatusServiceUnavailable
	}

	return http.StatusOK
}

// checkProtocolVersionMatch test ProtocolAcceptVersionHeader and ProtocolVersionHeader headers from the request/response and see if it can find a match.
func (wn *WebsocketNetwork) checkProtocolVersionMatch(otherHeaders http.Header) (matchingVersion string, otherVersion string) {
	otherAcceptedVersions := otherHeaders[textproto.CanonicalMIMEHeaderKey(ProtocolAcceptVersionHeader)]
	for _, otherAcceptedVersion := range otherAcceptedVersions {
		// do we have a matching version ?
		for _, supportedProtocolVersion := range wn.supportedProtocolVersions {
			if supportedProtocolVersion == otherAcceptedVersion {
				matchingVersion = supportedProtocolVersion
				return matchingVersion, ""
			}
		}
	}

	otherVersion = otherHeaders.Get(ProtocolVersionHeader)
	for _, supportedProtocolVersion := range wn.supportedProtocolVersions {
		if supportedProtocolVersion == otherVersion {
			return supportedProtocolVersion, otherVersion
		}
	}

	return "", filterASCII(otherVersion)
}

// checkIncomingConnectionVariables checks the variables that were provided on the request, and compares them to the
// local server supported parameters. If all good, it returns http.StatusOK; otherwise, it write the error to the ResponseWriter
// and returns the http status.
func (wn *WebsocketNetwork) checkIncomingConnectionVariables(response http.ResponseWriter, request *http.Request, remoteAddrForLogging string) int {
	// check to see that the genesisID in the request URI is valid and matches the supported one.
	pathVars := mux.Vars(request)
	otherGenesisID, hasGenesisID := pathVars["genesisID"]
	if !hasGenesisID || otherGenesisID == "" {
		networkConnectionsDroppedTotal.Inc(map[string]string{"reason": "missing genesis-id"})
		response.WriteHeader(http.StatusNotFound)
		return http.StatusNotFound
	}

	if wn.GenesisID != otherGenesisID {
		wn.log.Warn(filterASCII(fmt.Sprintf("new peer %#v genesis mismatch, mine=%#v theirs=%#v, headers %#v", remoteAddrForLogging, wn.GenesisID, otherGenesisID, request.Header)))
		networkConnectionsDroppedTotal.Inc(map[string]string{"reason": "mismatching genesis-id"})
		response.WriteHeader(http.StatusPreconditionFailed)
		n, err := response.Write([]byte("mismatching genesis ID"))
		if err != nil {
			wn.log.Warnf("ws failed to write mismatching genesis ID response '%s' : n = %d err = %v", otherGenesisID, n, err)
		}
		return http.StatusPreconditionFailed
	}

	otherRandom := request.Header.Get(NodeRandomHeader)
	if otherRandom == "" {
		// This is pretty harmless and some configurations of phonebooks or DNS records make this likely. Quietly filter it out.
		var message string
		// missing header.
		wn.log.Warn(filterASCII(fmt.Sprintf("new peer %s did not include random ID header in request. mine=%s headers %#v", remoteAddrForLogging, wn.RandomID, request.Header)))
		networkConnectionsDroppedTotal.Inc(map[string]string{"reason": "missing random ID header"})
		message = fmt.Sprintf("Request was missing a %s header", NodeRandomHeader)
		response.WriteHeader(http.StatusPreconditionFailed)
		n, err := response.Write([]byte(message))
		if err != nil {
			wn.log.Warnf("ws failed to write response '%s' : n = %d err = %v", message, n, err)
		}
		return http.StatusPreconditionFailed
	} else if otherRandom == wn.RandomID {
		// This is pretty harmless and some configurations of phonebooks or DNS records make this likely. Quietly filter it out.
		var message string
		wn.log.Debugf("new peer %s has same node random id, am I talking to myself? %s", remoteAddrForLogging, wn.RandomID)
		networkConnectionsDroppedTotal.Inc(map[string]string{"reason": "matching random ID header"})
		message = fmt.Sprintf("Request included matching %s=%s header", NodeRandomHeader, otherRandom)
		response.WriteHeader(http.StatusLoopDetected)
		n, err := response.Write([]byte(message))
		if err != nil {
			wn.log.Warnf("ws failed to write response '%s' : n = %d err = %v", message, n, err)
		}
		return http.StatusLoopDetected
	}
	return http.StatusOK
}

// GetHTTPRequestConnection returns the underlying connection for the given request. Note that the request must be the same
// request that was provided to the http handler ( or provide a fallback Context() to that )
// if the provided request has no associated connection, it returns nil. ( this should not happen for any http request that was registered
// by WebsocketNetwork )
func (wn *WebsocketNetwork) GetHTTPRequestConnection(request *http.Request) (conn DeadlineSettable) {
	if wn.requestsTracker != nil {
		conn = wn.requestsTracker.GetRequestConnection(request)
	}
	return
}

// ServerHTTP handles the gossip network functions over websockets
func (wn *WebsocketNetwork) ServeHTTP(response http.ResponseWriter, request *http.Request) {
	if !wn.config.EnableGossipService {
		response.WriteHeader(http.StatusNotFound)
		return
	}

	trackedRequest := wn.requestsTracker.GetTrackedRequest(request)

	if wn.checkIncomingConnectionLimits(response, request, trackedRequest.remoteHost, trackedRequest.otherTelemetryGUID, trackedRequest.otherInstanceName) != http.StatusOK {
		// we've already logged and written all response(s).
		return
	}

	matchingVersion, otherVersion := wn.checkProtocolVersionMatch(request.Header)
	if matchingVersion == "" {
		wn.log.Info(filterASCII(fmt.Sprintf("new peer %s version mismatch, mine=%v theirs=%s, headers %#v", trackedRequest.remoteHost, wn.supportedProtocolVersions, otherVersion, request.Header)))
		networkConnectionsDroppedTotal.Inc(map[string]string{"reason": "mismatching protocol version"})
		response.WriteHeader(http.StatusPreconditionFailed)
		message := fmt.Sprintf("Requested version %s not in %v mismatches server version", filterASCII(otherVersion), wn.supportedProtocolVersions)
		n, err := response.Write([]byte(message))
		if err != nil {
			wn.log.Warnf("ws failed to write response '%s' : n = %d err = %v", message, n, err)
		}
		return
	}

	if wn.checkIncomingConnectionVariables(response, request, trackedRequest.remoteAddress()) != http.StatusOK {
		// we've already logged and written all response(s).
		return
	}

	responseHeader := make(http.Header)
	wn.setHeaders(responseHeader)
	responseHeader.Set(ProtocolVersionHeader, matchingVersion)
	responseHeader.Set(GenesisHeader, wn.GenesisID)
	responseHeader.Set(PeerFeaturesHeader, PeerFeatureProposalCompression)
	var challenge string
	if wn.prioScheme != nil {
		challenge = wn.prioScheme.NewPrioChallenge()
		responseHeader.Set(PriorityChallengeHeader, challenge)
	}

	localAddr, _ := wn.Address()
	var peerIDChallenge identityChallengeValue
	var peerID crypto.PublicKey
	if wn.identityScheme != nil {
		var err error
		peerIDChallenge, peerID, err = wn.identityScheme.VerifyRequestAndAttachResponse(responseHeader, request.Header)
		if err != nil {
			networkPeerIdentityError.Inc(nil)
			wn.log.With("err", err).With("remote", trackedRequest.remoteAddress()).With("local", localAddr).Warnf("peer (%s) supplied an invalid identity challenge, abandoning peering", trackedRequest.remoteAddr)
			return
		}
	}

	conn, err := wn.upgrader.Upgrade(response, request, responseHeader)
	if err != nil {
		wn.log.Info("ws upgrade fail ", err)
		networkConnectionsDroppedTotal.Inc(map[string]string{"reason": "ws upgrade fail"})
		return
	}

	// we want to tell the response object that the status was changed to 101 ( switching protocols ) so that it will be logged.
	if wn.requestsLogger != nil {
		wn.requestsLogger.SetStatusCode(response, http.StatusSwitchingProtocols)
	}

	client, _ := wn.GetHTTPClient(trackedRequest.remoteAddress())
	peer := &wsPeer{
		wsPeerCore:        makePeerCore(wn.ctx, wn, wn.log, wn.handler.readBuffer, trackedRequest.remoteAddress(), client, trackedRequest.remoteHost),
		conn:              wsPeerWebsocketConnImpl{conn},
		outgoing:          false,
		InstanceName:      trackedRequest.otherInstanceName,
		incomingMsgFilter: wn.incomingMsgFilter,
		prioChallenge:     challenge,
		createTime:        trackedRequest.created,
		version:           matchingVersion,
		identity:          peerID,
		identityChallenge: peerIDChallenge,
		identityVerified:  atomic.Uint32{},
		features:          decodePeerFeatures(matchingVersion, request.Header.Get(PeerFeaturesHeader)),
	}
	peer.TelemetryGUID = trackedRequest.otherTelemetryGUID
	peer.init(wn.config, wn.outgoingMessagesBufferSize)
	wn.addPeer(peer)
	wn.log.With("event", "ConnectedIn").With("remote", trackedRequest.remoteAddress()).With("local", localAddr).Infof("Accepted incoming connection from peer %s", trackedRequest.remoteAddr)
	wn.log.EventWithDetails(telemetryspec.Network, telemetryspec.ConnectPeerEvent,
		telemetryspec.PeerEventDetails{
			Address:       trackedRequest.remoteHost,
			TelemetryGUID: trackedRequest.otherTelemetryGUID,
			Incoming:      true,
			InstanceName:  trackedRequest.otherInstanceName,
		})

	wn.maybeSendMessagesOfInterest(peer, nil)

	peers.Set(uint64(wn.NumPeers()))
	incomingPeers.Set(uint64(wn.numIncomingPeers()))
}

func (wn *WebsocketNetwork) maybeSendMessagesOfInterest(peer *wsPeer, messagesOfInterestEnc []byte) {
	messagesOfInterestGeneration := wn.messagesOfInterestGeneration.Load()
	peerMessagesOfInterestGeneration := peer.messagesOfInterestGeneration.Load()
	if peerMessagesOfInterestGeneration != messagesOfInterestGeneration {
		if messagesOfInterestEnc == nil {
			wn.messagesOfInterestMu.Lock()
			messagesOfInterestEnc = wn.messagesOfInterestEnc
			wn.messagesOfInterestMu.Unlock()
		}
		if messagesOfInterestEnc != nil {
			peer.sendMessagesOfInterest(messagesOfInterestGeneration, messagesOfInterestEnc)
		} else {
			wn.log.Infof("msgOfInterest Enc=nil, MOIGen=%d", messagesOfInterestGeneration)
		}
	}
}

func (wn *msgHandler) messageHandlerThread(wg *sync.WaitGroup, peersConnectivityCheckCh <-chan time.Time, net networkPeerManager) {
	defer wg.Done()

	for {
		select {
		case <-wn.ctx.Done():
			return
		case msg := <-wn.readBuffer:
			if msg.processing != nil {
				// The channel send should never block, but just in case..
				select {
				case msg.processing <- struct{}{}:
				default:
					wn.log.Warnf("could not send on msg.processing")
				}
			}
			if wn.config.EnableOutgoingNetworkMessageFiltering && len(msg.Data) >= messageFilterSize {
				wn.sendFilterMessage(msg, net)
			}
			//wn.log.Debugf("msg handling %#v [%d]byte", msg.Tag, len(msg.Data))
			start := time.Now()

			// now, send to global handlers
			outmsg := wn.Handle(msg)
			handled := time.Now()
			bufferNanos := start.UnixNano() - msg.Received
			networkIncomingBufferMicros.AddUint64(uint64(bufferNanos/1000), nil)
			handleTime := handled.Sub(start)
			networkHandleMicros.AddUint64(uint64(handleTime.Nanoseconds()/1000), nil)
			switch outmsg.Action {
			case Disconnect:
				wg.Add(1)
				reason := disconnectBadData
				if outmsg.reason != disconnectReasonNone {
					reason = outmsg.reason
				}
				go net.disconnectThread(msg.Sender, reason)
			case Broadcast:
				err := net.Broadcast(wn.ctx, msg.Tag, msg.Data, false, msg.Sender)
				if err != nil && err != errBcastQFull {
					wn.log.Warnf("WebsocketNetwork.messageHandlerThread: WebsocketNetwork.Broadcast returned unexpected error %v", err)
				}
			case Respond:
				err := msg.Sender.(*wsPeer).Respond(wn.ctx, msg, outmsg)
				if err != nil && err != wn.ctx.Err() {
					wn.log.Warnf("WebsocketNetwork.messageHandlerThread: wsPeer.Respond returned unexpected error %v", err)
				}
			default:
			}
		case <-peersConnectivityCheckCh:
			// go over the peers and ensure we have some type of communication going on.
			net.checkPeersConnectivity()
		}
	}
}

// checkPeersConnectivity tests the last timestamp where each of these
// peers was communicated with, and disconnect the peer if it has been too long since
// last time.
func (wn *WebsocketNetwork) checkPeersConnectivity() {
	wn.peersLock.Lock()
	defer wn.peersLock.Unlock()
	currentTime := time.Now()
	for _, peer := range wn.peers {
		lastPacketTime := peer.GetLastPacketTime()
		timeSinceLastPacket := currentTime.Sub(time.Unix(0, lastPacketTime))
		if timeSinceLastPacket > maxPeerInactivityDuration {
			wn.wg.Add(1)
			go wn.disconnectThread(peer, disconnectIdleConn)
			networkIdlePeerDrops.Inc(nil)
		}
	}
}

// checkSlowWritingPeers tests each of the peer's current message timestamp.
// if that timestamp is too old, it means that the transmission of that message
// takes longer than desired. In that case, it will disconnect the peer, allowing it to reconnect
// to a faster network endpoint.
func (wn *WebsocketNetwork) checkSlowWritingPeers() {
	wn.peersLock.Lock()
	defer wn.peersLock.Unlock()
	currentTime := time.Now()
	for _, peer := range wn.peers {
		if peer.CheckSlowWritingPeer(currentTime) {
			wn.wg.Add(1)
			go wn.disconnectThread(peer, disconnectSlowConn)
			networkSlowPeerDrops.Inc(nil)
		}
	}
}

func (wn *msgHandler) sendFilterMessage(msg IncomingMessage, net networkPeerManager) {
	digest := generateMessageDigest(msg.Tag, msg.Data)
	//wn.log.Debugf("send filter %s(%d) %v", msg.Tag, len(msg.Data), digest)
	err := net.Broadcast(context.Background(), protocol.MsgDigestSkipTag, digest[:], false, msg.Sender)
	if err != nil && err != errBcastQFull {
		wn.log.Warnf("WebsocketNetwork.sendFilterMessage: WebsocketNetwork.Broadcast returned unexpected error %v", err)
	}
}

func (wn *msgBroadcaster) broadcastThread(wg *sync.WaitGroup, net networkPeerManager) {
	defer wg.Done()

	slowWritingPeerCheckTicker := time.NewTicker(wn.slowWritingPeerMonitorInterval)
	defer slowWritingPeerCheckTicker.Stop()
	peers, lastPeersChangeCounter := net.peerSnapshot([]*wsPeer{})
	// updatePeers update the peers list if their peer change counter has changed.
	updatePeers := func() {
		if curPeersChangeCounter := net.getPeersChangeCounter(); curPeersChangeCounter != lastPeersChangeCounter {
			peers, lastPeersChangeCounter = net.peerSnapshot(peers)
		}
	}

	// waitForPeers waits until there is at least a single peer connected or pending request expires.
	// in any of the above two cases, it returns true.
	// otherwise, false is returned ( the network context has expired )
	waitForPeers := func(request *broadcastRequest) bool {
		// waitSleepTime defines how long we'd like to sleep between consecutive tests that the peers list have been updated.
		const waitSleepTime = 5 * time.Millisecond
		// requestDeadline is the request deadline. If we surpass that deadline, the function returns true.
		var requestDeadline time.Time
		// sleepDuration is the current iteration sleep time.
		var sleepDuration time.Duration
		// initialize the requestDeadline if we have a request.
		if request != nil {
			requestDeadline = request.enqueueTime.Add(maxMessageQueueDuration)
		} else {
			sleepDuration = waitSleepTime
		}

		// wait until the we have at least a single peer connected.
		for len(peers) == 0 {
			// adjust the sleep time in case we have a request
			if request != nil {
				// we want to clamp the sleep time so that we won't sleep beyond the expiration of the request.
				now := time.Now()
				sleepDuration = requestDeadline.Sub(now)
				if sleepDuration > waitSleepTime {
					sleepDuration = waitSleepTime
				} else if sleepDuration < 0 {
					return true
				}
			}
			select {
			case <-util.NanoAfter(sleepDuration):
				if (request != nil) && time.Now().After(requestDeadline) {
					// message time have elapsed.
					return true
				}
				updatePeers()
				continue
			case <-wn.ctx.Done():
				return false
			}
		}
		return true
	}

	// load the peers list
	updatePeers()

	// wait until the we have at least a single peer connected.
	if !waitForPeers(nil) {
		return
	}

	for {
		// broadcast from high prio channel as long as we can
		// we want to try and keep this as a single case select with a default, since go compiles a single-case
		// select with a default into a more efficient non-blocking receive, instead of compiling it to the general-purpose selectgo
		select {
		case request := <-wn.broadcastQueueHighPrio:
			wn.innerBroadcast(request, true, peers)
			continue
		default:
		}

		// if nothing high prio, try to sample from either queques in a non-blocking fashion.
		select {
		case request := <-wn.broadcastQueueHighPrio:
			wn.innerBroadcast(request, true, peers)
			continue
		case request := <-wn.broadcastQueueBulk:
			wn.innerBroadcast(request, false, peers)
			continue
		case <-wn.ctx.Done():
			return
		default:
		}

		// block until we have some request that need to be sent.
		select {
		case request := <-wn.broadcastQueueHighPrio:
			// check if peers need to be updated, since we've been waiting a while.
			updatePeers()
			if !waitForPeers(&request) {
				return
			}
			wn.innerBroadcast(request, true, peers)
		case <-slowWritingPeerCheckTicker.C:
			net.checkSlowWritingPeers()
			continue
		case request := <-wn.broadcastQueueBulk:
			// check if peers need to be updated, since we've been waiting a while.
			updatePeers()
			if !waitForPeers(&request) {
				return
			}
			wn.innerBroadcast(request, false, peers)
		case <-wn.ctx.Done():
			return
		}
	}
}

// peerSnapshot returns the currently connected peers as well as the current value of the peersChangeCounter
func (wn *WebsocketNetwork) peerSnapshot(dest []*wsPeer) ([]*wsPeer, int32) {
	wn.peersLock.RLock()
	defer wn.peersLock.RUnlock()
	if cap(dest) >= len(wn.peers) {
		// clear out the unused portion of the peers array to allow the GC to cleanup unused peers.
		remainderPeers := dest[len(wn.peers):cap(dest)]
		for i := range remainderPeers {
			// we want to delete only up to the first nil peer, since we're always writing to this array from the beginning to the end
			if remainderPeers[i] == nil {
				break
			}
			remainderPeers[i] = nil
		}
		// adjust array size
		dest = dest[:len(wn.peers)]
	} else {
		dest = make([]*wsPeer, len(wn.peers))
	}
	copy(dest, wn.peers)
	return dest, wn.getPeersChangeCounter()
}

func (wn *WebsocketNetwork) getPeersChangeCounter() int32 {
	return wn.peersChangeCounter.Load()
}

// preparePeerData prepares batches of data for sending.
// It performs optional zstd compression for proposal massages
func (wn *msgBroadcaster) preparePeerData(request broadcastRequest, prio bool, peers []*wsPeer) ([][]byte, [][]byte, []crypto.Digest, bool) {
	// determine if there is a payload proposal and peers supporting compressed payloads
	wantCompression := false
	containsPrioPPTag := false
	if prio {
		wantCompression = checkCanCompress(request, peers)
	}

	digests := make([]crypto.Digest, len(request.data))
	data := make([][]byte, len(request.data))
	var dataCompressed [][]byte
	if wantCompression {
		dataCompressed = make([][]byte, len(request.data))
	}
	for i, d := range request.data {
		tbytes := []byte(request.tags[i])
		mbytes := make([]byte, len(tbytes)+len(d))
		copy(mbytes, tbytes)
		copy(mbytes[len(tbytes):], d)
		data[i] = mbytes
		if request.tags[i] != protocol.MsgDigestSkipTag && len(d) >= messageFilterSize {
			digests[i] = crypto.Hash(mbytes)
		}

		if prio {
			if request.tags[i] == protocol.ProposalPayloadTag {
				networkPrioPPNonCompressedSize.AddUint64(uint64(len(d)), nil)
				containsPrioPPTag = true
			}
		}

		if wantCompression {
			if request.tags[i] == protocol.ProposalPayloadTag {
				compressed, logMsg := zstdCompressMsg(tbytes, d)
				if len(logMsg) > 0 {
					wn.log.Warn(logMsg)
				} else {
					networkPrioPPCompressedSize.AddUint64(uint64(len(compressed)), nil)
				}
				dataCompressed[i] = compressed
			} else {
				// otherwise reuse non-compressed from above
				dataCompressed[i] = mbytes
			}
		}
	}
	return data, dataCompressed, digests, containsPrioPPTag
}

// prio is set if the broadcast is a high-priority broadcast.
func (wn *msgBroadcaster) innerBroadcast(request broadcastRequest, prio bool, peers []*wsPeer) {
	if request.done != nil {
		defer close(request.done)
	}

	broadcastQueueDuration := time.Since(request.enqueueTime)
	networkBroadcastQueueMicros.AddUint64(uint64(broadcastQueueDuration.Nanoseconds()/1000), nil)
	if broadcastQueueDuration > maxMessageQueueDuration {
		networkBroadcastsDropped.Inc(nil)
		return
	}

	start := time.Now()
	data, dataWithCompression, digests, containsPrioPPTag := wn.preparePeerData(request, prio, peers)

	// first send to all the easy outbound peers who don't block, get them started.
	sentMessageCount := 0
	for _, peer := range peers {
		if wn.config.BroadcastConnectionsLimit >= 0 && sentMessageCount >= wn.config.BroadcastConnectionsLimit {
			break
		}
		if peer == request.except {
			continue
		}
		var ok bool
		if peer.pfProposalCompressionSupported() && len(dataWithCompression) > 0 {
			// if this peer supports compressed proposals and compressed data batch is filled out, use it
			ok = peer.writeNonBlockMsgs(request.ctx, dataWithCompression, prio, digests, request.enqueueTime)
			if prio {
				if containsPrioPPTag {
					networkPrioBatchesPPWithCompression.Inc(nil)
				}
			}
		} else {
			ok = peer.writeNonBlockMsgs(request.ctx, data, prio, digests, request.enqueueTime)
			if prio {
				if containsPrioPPTag {
					networkPrioBatchesPPWithoutCompression.Inc(nil)
				}
			}
		}
		if ok {
			sentMessageCount++
			continue
		}
		networkPeerBroadcastDropped.Inc(nil)
	}

	dt := time.Since(start)
	networkBroadcasts.Inc(nil)
	networkBroadcastSendMicros.AddUint64(uint64(dt.Nanoseconds()/1000), nil)
}

// NumPeers returns number of peers we connect to (all peers incoming and outbound).
func (wn *WebsocketNetwork) NumPeers() int {
	wn.peersLock.RLock()
	defer wn.peersLock.RUnlock()
	return len(wn.peers)
}

// outgoingPeers returns an array of the outgoing peers.
func (wn *WebsocketNetwork) outgoingPeers() (peers []Peer) {
	wn.peersLock.RLock()
	defer wn.peersLock.RUnlock()
	peers = make([]Peer, 0, len(wn.peers))
	for _, peer := range wn.peers {
		if peer.outgoing {
			peers = append(peers, peer)
		}
	}
	return
}

func (wn *WebsocketNetwork) numOutgoingPeers() int {
	wn.peersLock.RLock()
	defer wn.peersLock.RUnlock()
	count := 0
	for _, peer := range wn.peers {
		if peer.outgoing {
			count++
		}
	}
	return count
}
func (wn *WebsocketNetwork) numIncomingPeers() int {
	wn.peersLock.RLock()
	defer wn.peersLock.RUnlock()
	count := 0
	for _, peer := range wn.peers {
		if !peer.outgoing {
			count++
		}
	}
	return count
}

// isConnectedTo returns true if addr matches any connected peer, based on the peer's root url.
func (wn *WebsocketNetwork) isConnectedTo(addr string) bool {
	wn.peersLock.RLock()
	defer wn.peersLock.RUnlock()
	for _, peer := range wn.peers {
		if addr == peer.GetAddress() {
			return true
		}
	}
	return false
}

// connectedForIP returns number of peers with same host
func (wn *WebsocketNetwork) connectedForIP(host string) (totalConnections int) {
	wn.peersLock.RLock()
	defer wn.peersLock.RUnlock()
	totalConnections = 0
	for _, peer := range wn.peers {
		if host == peer.OriginAddress() {
			totalConnections++
		}
	}
	return
}

const meshThreadInterval = time.Minute
const cliqueResolveInterval = 5 * time.Minute

type meshRequest struct {
	disconnect bool
	done       chan struct{}
}

func imin(a, b int) int {
	if a < b {
		return a
	}
	return b
}

// meshThread maintains the network, e.g. that we have sufficient connectivity to peers
func (wn *WebsocketNetwork) meshThread() {
	defer wn.wg.Done()
	timer := time.NewTicker(meshThreadInterval)
	defer timer.Stop()
	for {
		var request meshRequest
		select {
		case <-timer.C:
			request.disconnect = false
			request.done = nil
		case request = <-wn.meshUpdateRequests:
		case <-wn.ctx.Done():
			return
		}

		if request.disconnect {
			wn.DisconnectPeers()
		}

		wn.refreshRelayArchivePhonebookAddresses()

		// as long as the call to checkExistingConnectionsNeedDisconnecting is deleting existing connections, we want to
		// kick off the creation of new connections.
		for {
			if wn.checkNewConnectionsNeeded() {
				// new connections were created.
				break
			}
			if !wn.checkExistingConnectionsNeedDisconnecting() {
				// no connection were removed.
				break
			}
		}

		if request.done != nil {
			close(request.done)
		}

		// send the currently connected peers information to the
		// telemetry server; that would allow the telemetry server
		// to construct a cross-node map of all the nodes interconnections.
		wn.sendPeerConnectionsTelemetryStatus()
	}
}

func (wn *WebsocketNetwork) refreshRelayArchivePhonebookAddresses() {
	// TODO: only do DNS fetch every N seconds? Honor DNS TTL? Trust DNS library we're using to handle caching and TTL?
	dnsBootstrapArray := wn.config.DNSBootstrapArray(wn.NetworkID)

	for _, dnsBootstrap := range dnsBootstrapArray {
		primaryRelayAddrs, primaryArchivalAddrs := wn.getDNSAddrs(dnsBootstrap.PrimarySRVBootstrap)

		if dnsBootstrap.BackupSRVBootstrap != "" {
			backupRelayAddrs, backupArchivalAddrs := wn.getDNSAddrs(dnsBootstrap.BackupSRVBootstrap)
			dedupedRelayAddresses := wn.mergePrimarySecondaryAddressSlices(primaryRelayAddrs,
				backupRelayAddrs, dnsBootstrap.DedupExp)
			dedupedArchivalAddresses := wn.mergePrimarySecondaryAddressSlices(primaryArchivalAddrs,
				backupArchivalAddrs, dnsBootstrap.DedupExp)
			wn.updatePhonebookAddresses(dedupedRelayAddresses, dedupedArchivalAddresses)
		} else {
			wn.updatePhonebookAddresses(primaryRelayAddrs, primaryArchivalAddrs)
		}
	}
}

func (wn *WebsocketNetwork) updatePhonebookAddresses(relayAddrs []string, archiveAddrs []string) {
	if len(relayAddrs) > 0 {
		wn.log.Debugf("got %d relay dns addrs, %#v", len(relayAddrs), relayAddrs[:imin(5, len(relayAddrs))])
		wn.phonebook.ReplacePeerList(relayAddrs, string(wn.NetworkID), phonebook.PhoneBookEntryRelayRole)
	} else {
		wn.log.Infof("got no relay DNS addrs for network %s", wn.NetworkID)
	}
	if len(archiveAddrs) > 0 {
<<<<<<< HEAD
		wn.phonebook.ReplacePeerList(archiveAddrs, string(wn.NetworkID), phonebook.PhoneBookEntryArchiverRole)
=======
		wn.phonebook.ReplacePeerList(archiveAddrs, string(wn.NetworkID), PhoneBookEntryArchivalRole)
	} else {
		wn.log.Infof("got no archive DNS addrs for network %s", wn.NetworkID)
>>>>>>> 93ab7585
	}
}

// checkNewConnectionsNeeded checks to see if we need to have more connections to meet the GossipFanout target.
// if we do, it will spin async connection go routines.
// it returns false if no connections are needed, and true otherwise.
// note that the determination of needed connection could be inaccurate, and it might return false while
// more connection should be created.
func (wn *WebsocketNetwork) checkNewConnectionsNeeded() bool {
	desired := wn.config.GossipFanout
	numOutgoingTotal := wn.numOutgoingPeers() + wn.numOutgoingPending()
	need := desired - numOutgoingTotal
	if need <= 0 {
		return false
	}
	// get more than we need so that we can ignore duplicates
	newAddrs := wn.phonebook.GetAddresses(desired+numOutgoingTotal, phonebook.PhoneBookEntryRelayRole)
	for _, na := range newAddrs {
		if na == wn.config.PublicAddress {
			// filter out self-public address, so we won't try to connect to ourselves.
			continue
		}
		gossipAddr, ok := wn.tryConnectReserveAddr(na)
		if ok {
			wn.wg.Add(1)
			go wn.tryConnect(na, gossipAddr)
			need--
			if need == 0 {
				break
			}
		}
	}
	return true
}

// checkExistingConnectionsNeedDisconnecting check to see if existing connection need to be dropped due to
// performance issues and/or network being stalled.
func (wn *WebsocketNetwork) checkExistingConnectionsNeedDisconnecting() bool {
	// we already connected ( or connecting.. ) to  GossipFanout peers.
	// get the actual peers.
	outgoingPeers := wn.outgoingPeers()
	if len(outgoingPeers) < wn.config.GossipFanout {
		// reset the performance monitor.
		wn.connPerfMonitor.Reset([]Peer{})
		return wn.checkNetworkAdvanceDisconnect()
	}

	if !wn.connPerfMonitor.ComparePeers(outgoingPeers) {
		// different set of peers. restart monitoring.
		wn.connPerfMonitor.Reset(outgoingPeers)
	}

	// same set of peers.
	peerStat := wn.connPerfMonitor.GetPeersStatistics()
	if peerStat == nil {
		// performance metrics are not yet ready.
		return wn.checkNetworkAdvanceDisconnect()
	}

	// update peers with the performance metrics we've gathered.
	var leastPerformingPeer *wsPeer = nil
	for _, stat := range peerStat.peerStatistics {
		wsPeer := stat.peer.(*wsPeer)
		wsPeer.peerMessageDelay = stat.peerDelay
		wn.log.Infof("network performance monitor - peer '%s' delay %d first message portion %d%%", wsPeer.GetAddress(), stat.peerDelay, int(stat.peerFirstMessage*100))
		if wsPeer.throttledOutgoingConnection && leastPerformingPeer == nil {
			leastPerformingPeer = wsPeer
		}
	}
	if leastPerformingPeer == nil {
		return wn.checkNetworkAdvanceDisconnect()
	}
	wn.disconnect(leastPerformingPeer, disconnectLeastPerformingPeer)
	wn.connPerfMonitor.Reset([]Peer{})

	return true
}

// checkNetworkAdvanceDisconnect is using the lastNetworkAdvance indicator to see if the network is currently "stuck".
// if it's seems to be "stuck", a randomally picked peer would be disconnected.
func (wn *WebsocketNetwork) checkNetworkAdvanceDisconnect() bool {
	lastNetworkAdvance := wn.getLastNetworkAdvance()
	if time.Now().UTC().Sub(lastNetworkAdvance) < cliqueResolveInterval {
		return false
	}
	outgoingPeers := wn.outgoingPeers()
	if len(outgoingPeers) == 0 {
		return false
	}
	if wn.numOutgoingPending() > 0 {
		// we're currently trying to extend the list of outgoing connections. no need to
		// disconnect any existing connection to free up room for another connection.
		return false
	}
	var peer *wsPeer
	disconnectPeerIdx := crypto.RandUint63() % uint64(len(outgoingPeers))
	peer = outgoingPeers[disconnectPeerIdx].(*wsPeer)

	wn.disconnect(peer, disconnectCliqueResolve)
	wn.connPerfMonitor.Reset([]Peer{})
	wn.OnNetworkAdvance()
	return true
}

func (wn *WebsocketNetwork) getLastNetworkAdvance() time.Time {
	wn.lastNetworkAdvanceMu.Lock()
	defer wn.lastNetworkAdvanceMu.Unlock()
	return wn.lastNetworkAdvance
}

// OnNetworkAdvance notifies the network library that the agreement protocol was able to make a notable progress.
// this is the only indication that we have that we haven't formed a clique, where all incoming messages
// arrive very quickly, but might be missing some votes. The usage of this call is expected to have similar
// characteristics as with a watchdog timer.
func (wn *WebsocketNetwork) OnNetworkAdvance() {
	wn.lastNetworkAdvanceMu.Lock()
	defer wn.lastNetworkAdvanceMu.Unlock()
	wn.lastNetworkAdvance = time.Now().UTC()
	if wn.nodeInfo != nil && !wn.relayMessages && !wn.config.ForceFetchTransactions {
		select {
		case wn.messagesOfInterestRefresh <- struct{}{}:
		default:
			// if the notify chan is full, it will get around to updating the latest when it actually runs
		}
	}
}

// sendPeerConnectionsTelemetryStatus sends a snapshot of the currently connected peers
// to the telemetry server. Internally, it's using a timer to ensure that it would only
// send the information once every hour ( configurable via PeerConnectionsUpdateInterval )
func (wn *WebsocketNetwork) sendPeerConnectionsTelemetryStatus() {
	if !wn.log.GetTelemetryEnabled() {
		return
	}
	now := time.Now()
	if wn.lastPeerConnectionsSent.Add(time.Duration(wn.config.PeerConnectionsUpdateInterval)*time.Second).After(now) || wn.config.PeerConnectionsUpdateInterval <= 0 {
		// it's not yet time to send the update.
		return
	}
	wn.lastPeerConnectionsSent = now

	var peers []*wsPeer
	peers, _ = wn.peerSnapshot(peers)
	connectionDetails := wn.getPeerConnectionTelemetryDetails(now, peers)
	wn.log.EventWithDetails(telemetryspec.Network, telemetryspec.PeerConnectionsEvent, connectionDetails)
}

func (wn *WebsocketNetwork) getPeerConnectionTelemetryDetails(now time.Time, peers []*wsPeer) telemetryspec.PeersConnectionDetails {
	var connectionDetails telemetryspec.PeersConnectionDetails
	for _, peer := range peers {
		connDetail := telemetryspec.PeerConnectionDetails{
			ConnectionDuration:   uint(now.Sub(peer.createTime).Seconds()),
			TelemetryGUID:        peer.TelemetryGUID,
			InstanceName:         peer.InstanceName,
			DuplicateFilterCount: peer.duplicateFilterCount.Load(),
			TXCount:              peer.txMessageCount.Load(),
			MICount:              peer.miMessageCount.Load(),
			AVCount:              peer.avMessageCount.Load(),
			PPCount:              peer.ppMessageCount.Load(),
			UNKCount:             peer.unkMessageCount.Load(),
		}
		if tcpInfo, err := peer.GetUnderlyingConnTCPInfo(); err == nil && tcpInfo != nil {
			connDetail.TCP = *tcpInfo
		}
		if peer.outgoing {
			connDetail.Address = justHost(peer.conn.RemoteAddrString())
			connDetail.Endpoint = peer.GetAddress()
			connDetail.MessageDelay = peer.peerMessageDelay
			connectionDetails.OutgoingPeers = append(connectionDetails.OutgoingPeers, connDetail)
		} else {
			connDetail.Address = peer.OriginAddress()
			connectionDetails.IncomingPeers = append(connectionDetails.IncomingPeers, connDetail)
		}
	}
	return connectionDetails
}

// prioWeightRefreshTime controls how often we refresh the weights
// of connected peers.
const prioWeightRefreshTime = time.Minute

// prioWeightRefresh periodically refreshes the weights of connected peers.
func (wn *WebsocketNetwork) prioWeightRefresh() {
	defer wn.wg.Done()
	ticker := time.NewTicker(prioWeightRefreshTime)
	defer ticker.Stop()
	var peers []*wsPeer
	// the lastPeersChangeCounter is initialized with -1 in order to force the peers to be loaded on the first iteration.
	// then, it would get reloaded on per-need basis.
	lastPeersChangeCounter := int32(-1)
	for {
		select {
		case <-ticker.C:
		case <-wn.ctx.Done():
			return
		}

		if curPeersChangeCounter := wn.peersChangeCounter.Load(); curPeersChangeCounter != lastPeersChangeCounter {
			peers, lastPeersChangeCounter = wn.peerSnapshot(peers)
		}

		for _, peer := range peers {
			wn.peersLock.RLock()
			addr := peer.prioAddress
			weight := peer.prioWeight
			wn.peersLock.RUnlock()

			newWeight := wn.prioScheme.GetPrioWeight(addr)
			if newWeight != weight {
				wn.peersLock.Lock()
				wn.prioTracker.setPriority(peer, addr, newWeight)
				wn.peersLock.Unlock()
			}
		}
	}
}

// This logic assumes that the address suffixes
// correspond to the primary/backup network conventions. If this proves to be false, i.e. one network's
// suffix is a substring of another network's suffix, then duplicates can end up in the merged slice.
func (wn *WebsocketNetwork) mergePrimarySecondaryAddressSlices(
	primaryAddresses []string, secondaryAddresses []string, dedupExp *regexp.Regexp) (dedupedAddresses []string) {

	if dedupExp == nil {
		// No expression provided, so just append the slices without deduping
		return append(primaryAddresses, secondaryAddresses...)
	}

	var addressPrefixToValue = make(map[string]string, 2*len(primaryAddresses))

	for _, pra := range primaryAddresses {
		var normalizedPra = strings.ToLower(pra)

		var pfxKey = dedupExp.ReplaceAllString(normalizedPra, "")
		if _, exists := addressPrefixToValue[pfxKey]; !exists {
			addressPrefixToValue[pfxKey] = normalizedPra
		}
	}

	for _, sra := range secondaryAddresses {
		var normalizedSra = strings.ToLower(sra)
		var pfxKey = dedupExp.ReplaceAllString(normalizedSra, "")

		if _, exists := addressPrefixToValue[pfxKey]; !exists {
			addressPrefixToValue[pfxKey] = normalizedSra
		}
	}

	dedupedAddresses = make([]string, 0, len(addressPrefixToValue))
	for _, value := range addressPrefixToValue {
		dedupedAddresses = append(dedupedAddresses, value)
	}

	return
}

func (wn *WebsocketNetwork) getDNSAddrs(dnsBootstrap string) (relaysAddresses []string, archivalAddresses []string) {
	var err error
	relaysAddresses, err = wn.resolveSRVRecords(wn.ctx, "algobootstrap", "tcp", dnsBootstrap, wn.config.FallbackDNSResolverAddress, wn.config.DNSSecuritySRVEnforced())
	if err != nil {
		// only log this warning on testnet or devnet
		if wn.NetworkID == config.Devnet || wn.NetworkID == config.Testnet {
			wn.log.Warnf("Cannot lookup algobootstrap SRV record for %s: %v", dnsBootstrap, err)
		}
		relaysAddresses = nil
	}

	archivalAddresses, err = wn.resolveSRVRecords(wn.ctx, "archive", "tcp", dnsBootstrap, wn.config.FallbackDNSResolverAddress, wn.config.DNSSecuritySRVEnforced())
	if err != nil {
		// only log this warning on testnet or devnet
		if wn.NetworkID == config.Devnet || wn.NetworkID == config.Testnet {
			wn.log.Warnf("Cannot lookup archive SRV record for %s: %v", dnsBootstrap, err)
		}
		archivalAddresses = nil
	}
	return
}

// ProtocolVersionHeader HTTP header for protocol version.
const ProtocolVersionHeader = "X-Algorand-Version"

// ProtocolAcceptVersionHeader HTTP header for accept protocol version. Client use this to advertise supported protocol versions.
const ProtocolAcceptVersionHeader = "X-Algorand-Accept-Version"

// SupportedProtocolVersions contains the list of supported protocol versions by this node ( in order of preference ).
var SupportedProtocolVersions = []string{"2.2", "2.1"}

// ProtocolVersion is the current version attached to the ProtocolVersionHeader header
/* Version history:
 *  1   Catchup service over websocket connections with unicast messages between peers
 *  2.1 Introduced topic key/data pairs and enabled services over the gossip connections
 *  2.2 Peer features
 */
const ProtocolVersion = "2.2"

// TelemetryIDHeader HTTP header for telemetry-id for logging
const TelemetryIDHeader = "X-Algorand-TelId"

// GenesisHeader HTTP header for genesis id to make sure we're on the same chain
const GenesisHeader = "X-Algorand-Genesis"

// NodeRandomHeader HTTP header that a node uses to make sure it's not talking to itself
const NodeRandomHeader = "X-Algorand-NodeRandom"

// AddressHeader HTTP header by which an inbound connection reports its public address
const AddressHeader = "X-Algorand-Location"

// InstanceNameHeader HTTP header by which an inbound connection reports an ID to distinguish multiple local nodes.
const InstanceNameHeader = "X-Algorand-InstanceName"

// PriorityChallengeHeader HTTP header informs a client about the challenge it should sign to increase network priority.
const PriorityChallengeHeader = "X-Algorand-PriorityChallenge"

// IdentityChallengeHeader is used to exchange IdentityChallenges
const IdentityChallengeHeader = "X-Algorand-IdentityChallenge"

// TooManyRequestsRetryAfterHeader HTTP header let the client know when to make the next connection attempt
const TooManyRequestsRetryAfterHeader = "Retry-After"

// UserAgentHeader is the HTTP header identify the user agent.
const UserAgentHeader = "User-Agent"

// PeerFeaturesHeader is the HTTP header listing features
const PeerFeaturesHeader = "X-Algorand-Peer-Features"

// PeerFeatureProposalCompression is a value for PeerFeaturesHeader indicating peer
// supports proposal payload compression with zstd
const PeerFeatureProposalCompression = "ppzstd"

var websocketsScheme = map[string]string{"http": "ws", "https": "wss"}

var errBadAddr = errors.New("bad address")

var errNetworkClosing = errors.New("WebsocketNetwork shutting down")

var errBcastCallerCancel = errors.New("caller cancelled broadcast")

var errBcastInvalidArray = errors.New("invalid broadcast array")

var errBcastQFull = errors.New("broadcast queue full")

// tryConnectReserveAddr synchronously checks that addr is not already being connected to, returns (websocket URL or "", true if connection may proceed)
func (wn *WebsocketNetwork) tryConnectReserveAddr(addr string) (gossipAddr string, ok bool) {
	wn.tryConnectLock.Lock()
	defer wn.tryConnectLock.Unlock()
	_, exists := wn.tryConnectAddrs[addr]
	if exists {
		return "", false
	}
	gossipAddr, err := wn.addrToGossipAddr(addr)
	if err != nil {
		return "", false
	}
	_, exists = wn.tryConnectAddrs[gossipAddr]
	if exists {
		return "", false
	}
	// WARNING: isConnectedTo takes wn.peersLock; to avoid deadlock, never try to take wn.peersLock outside an attempt to lock wn.tryConnectLock
	if wn.isConnectedTo(addr) {
		return "", false
	}
	now := time.Now().Unix()
	wn.tryConnectAddrs[addr] = now
	wn.tryConnectAddrs[gossipAddr] = now
	return gossipAddr, true
}

// tryConnectReleaseAddr should be called when connection succeeds and becomes a peer or fails and is no longer being attempted
func (wn *WebsocketNetwork) tryConnectReleaseAddr(addr, gossipAddr string) {
	wn.tryConnectLock.Lock()
	defer wn.tryConnectLock.Unlock()
	delete(wn.tryConnectAddrs, addr)
	delete(wn.tryConnectAddrs, gossipAddr)
}

func (wn *WebsocketNetwork) numOutgoingPending() int {
	wn.tryConnectLock.Lock()
	defer wn.tryConnectLock.Unlock()
	return len(wn.tryConnectAddrs)
}

// GetHTTPClient returns a http.Client with a suitable for the network Transport
// that would also limit the number of outgoing connections.
func (wn *WebsocketNetwork) GetHTTPClient(address string) (*http.Client, error) {
	return &http.Client{
		Transport: &HTTPPAddressBoundTransport{address, &wn.transport},
	}, nil
}

// HTTPPAddressBoundTransport is a http.RoundTripper that sets the scheme and host of the request URL to the given address
type HTTPPAddressBoundTransport struct {
	Addr           string
	InnerTransport http.RoundTripper
}

// RoundTrip implements http.RoundTripper by adding the schema, host, port, path prefix from the
// parsed address to the request URL and then calling the inner transport.
func (t *HTTPPAddressBoundTransport) RoundTrip(req *http.Request) (*http.Response, error) {
	url, err := addr.ParseHostOrURL(t.Addr)
	if err != nil {
		return nil, err
	}
	req.URL.Scheme = url.Scheme
	req.URL.Host = url.Host
	req.URL.Path = path.Join(url.Path, req.URL.Path)
	return t.InnerTransport.RoundTrip(req)
}

// filterASCII filter out the non-ascii printable characters out of the given input string and
// and replace these with unprintableCharacterGlyph.
// It's used as a security qualifier before logging a network-provided data.
// The function allows only characters in the range of [32..126], which excludes all the
// control character, new lines, deletion, etc. All the alpha numeric and punctuation characters
// are included in this range.
func filterASCII(unfilteredString string) (filteredString string) {
	for i, r := range unfilteredString {
		if int(r) >= 0x20 && int(r) <= 0x7e {
			filteredString += string(unfilteredString[i])
		} else {
			filteredString += unprintableCharacterGlyph
		}
	}
	return
}

// tryConnect opens websocket connection and checks initial connection parameters.
// netAddr should be 'host:port' or a URL, gossipAddr is the websocket endpoint URL
func (wn *WebsocketNetwork) tryConnect(netAddr, gossipAddr string) {
	defer wn.tryConnectReleaseAddr(netAddr, gossipAddr)
	defer func() {
		if xpanic := recover(); xpanic != nil {
			wn.log.Errorf("panic in tryConnect: %v", xpanic)
		}
	}()
	defer wn.wg.Done()

	requestHeader := make(http.Header)
	wn.setHeaders(requestHeader)
	for _, supportedProtocolVersion := range wn.supportedProtocolVersions {
		requestHeader.Add(ProtocolAcceptVersionHeader, supportedProtocolVersion)
	}

	var idChallenge identityChallengeValue
	if wn.identityScheme != nil {
		idChallenge = wn.identityScheme.AttachChallenge(requestHeader, netAddr)
	}

	// for backward compatibility, include the ProtocolVersion header as well.
	requestHeader.Set(ProtocolVersionHeader, wn.protocolVersion)
	// set the features header (comma-separated list)
	requestHeader.Set(PeerFeaturesHeader, PeerFeatureProposalCompression)
	SetUserAgentHeader(requestHeader)
	myInstanceName := wn.log.GetInstanceName()
	requestHeader.Set(InstanceNameHeader, myInstanceName)
	var websocketDialer = websocket.Dialer{
		Proxy:             http.ProxyFromEnvironment,
		HandshakeTimeout:  45 * time.Second,
		EnableCompression: false,
		NetDialContext:    wn.dialer.DialContext,
		NetDial:           wn.dialer.Dial,
		MaxHeaderSize:     wn.wsMaxHeaderBytes,
	}

	conn, response, err := websocketDialer.DialContext(wn.ctx, gossipAddr, requestHeader)

	if err != nil {
		if err == websocket.ErrBadHandshake {
			// reading here from ioutil is safe only because it came from DialContext above, which already finished reading all the data from the network
			// and placed it all in a ioutil.NopCloser reader.
			bodyBytes, _ := io.ReadAll(response.Body)
			errString := string(bodyBytes)
			if len(errString) > 128 {
				errString = errString[:128]
			}
			errString = filterASCII(errString)

			// we're guaranteed to have a valid response object.
			switch response.StatusCode {
			case http.StatusPreconditionFailed:
				wn.log.Warnf("ws connect(%s) fail - bad handshake, precondition failed : '%s'", gossipAddr, errString)
			case http.StatusLoopDetected:
				wn.log.Infof("ws connect(%s) aborted due to connecting to self", gossipAddr)
			case http.StatusTooManyRequests:
				wn.log.Infof("ws connect(%s) aborted due to connecting too frequently", gossipAddr)
				retryAfterHeader := response.Header.Get(TooManyRequestsRetryAfterHeader)
				if retryAfter, retryParseErr := strconv.ParseUint(retryAfterHeader, 10, 32); retryParseErr == nil {
					// we've got a retry-after header.
					// convert it to a timestamp so that we could use it.
					retryAfterTime := time.Now().Add(time.Duration(retryAfter) * time.Second)
					wn.phonebook.UpdateRetryAfter(netAddr, retryAfterTime)
				}
			default:
				wn.log.Warnf("ws connect(%s) fail - bad handshake, Status code = %d, Headers = %#v, Body = %s", gossipAddr, response.StatusCode, response.Header, errString)
			}
		} else {
			wn.log.Warnf("ws connect(%s) fail: %s", gossipAddr, err)
		}
		return
	}

	// if we abort before making a wsPeer this cleanup logic will close the connection
	closeEarly := func(msg string) {
		deadline := time.Now().Add(peerDisconnectionAckDuration)
		err2 := conn.WriteControl(websocket.CloseMessage, websocket.FormatCloseMessage(websocket.CloseProtocolError, msg), deadline)
		if err2 != nil {
			wn.log.Infof("tryConnect: failed to write CloseMessage to connection for %s: %v", conn.RemoteAddr().String(), err2)
		}
		err2 = conn.CloseWithoutFlush()
		if err2 != nil {
			wn.log.Infof("tryConnect: failed to CloseWithoutFlush to connection for %s: %v", conn.RemoteAddr().String(), err2)
		}
	}

	// no need to test the response.StatusCode since we know it's going to be http.StatusSwitchingProtocols, as it's already being tested inside websocketDialer.DialContext.
	// we need to examine the headers here to extract which protocol version we should be using.
	responseHeaderOk, matchingVersion := wn.checkServerResponseVariables(response.Header, gossipAddr)
	if !responseHeaderOk {
		// The error was already logged, so no need to log again.
		closeEarly("Unsupported headers")
		return
	}
	localAddr, _ := wn.Address()

	var peerID crypto.PublicKey
	var idVerificationMessage []byte
	if wn.identityScheme != nil {
		// if the peer responded with an identity challenge response, but it can't be verified, don't proceed with peering
		peerID, idVerificationMessage, err = wn.identityScheme.VerifyResponse(response.Header, idChallenge)
		if err != nil {
			networkPeerIdentityError.Inc(nil)
			wn.log.With("err", err).With("remote", netAddr).With("local", localAddr).Warn("peer supplied an invalid identity response, abandoning peering")
			closeEarly("Invalid identity response")
			return
		}
	}

	throttledConnection := false
	if wn.throttledOutgoingConnections.Add(int32(-1)) >= 0 {
		throttledConnection = true
	} else {
		wn.throttledOutgoingConnections.Add(int32(1))
	}

	client, _ := wn.GetHTTPClient(netAddr)
	peer := &wsPeer{
		wsPeerCore:                  makePeerCore(wn.ctx, wn, wn.log, wn.handler.readBuffer, netAddr, client, "" /* origin */),
		conn:                        wsPeerWebsocketConnImpl{conn},
		outgoing:                    true,
		incomingMsgFilter:           wn.incomingMsgFilter,
		createTime:                  time.Now(),
		connMonitor:                 wn.connPerfMonitor,
		throttledOutgoingConnection: throttledConnection,
		version:                     matchingVersion,
		identity:                    peerID,
		features:                    decodePeerFeatures(matchingVersion, response.Header.Get(PeerFeaturesHeader)),
	}
	peer.TelemetryGUID, peer.InstanceName, _ = getCommonHeaders(response.Header)

	// if there is a final verification message to send, it means this peer has a verified identity,
	// attempt to set the peer and identityTracker
	if len(idVerificationMessage) > 0 {
		peer.identityVerified.Store(uint32(1))
		wn.peersLock.Lock()
		ok := wn.identityTracker.setIdentity(peer)
		wn.peersLock.Unlock()
		if !ok {
			networkPeerIdentityDisconnect.Inc(nil)
			wn.log.With("remote", netAddr).With("local", localAddr).Warn("peer deduplicated before adding because the identity is already known")
			closeEarly("Duplicate connection")
			return
		}
	}
	peer.init(wn.config, wn.outgoingMessagesBufferSize)
	wn.addPeer(peer)

	wn.log.With("event", "ConnectedOut").With("remote", netAddr).With("local", localAddr).Infof("Made outgoing connection to peer %v", netAddr)
	wn.log.EventWithDetails(telemetryspec.Network, telemetryspec.ConnectPeerEvent,
		telemetryspec.PeerEventDetails{
			Address:       justHost(conn.RemoteAddr().String()),
			TelemetryGUID: peer.TelemetryGUID,
			Incoming:      false,
			InstanceName:  peer.InstanceName,
			Endpoint:      peer.GetAddress(),
		})

	wn.maybeSendMessagesOfInterest(peer, nil)

	// if there is a final identification verification message to send, send it to the peer
	if len(idVerificationMessage) > 0 {
		sent := peer.writeNonBlock(context.Background(), idVerificationMessage, true, crypto.Digest{}, time.Now())
		if !sent {
			wn.log.With("remote", netAddr).With("local", localAddr).Warn("could not send identity challenge verification")
		}
	}

	peers.Set(uint64(wn.NumPeers()))
	outgoingPeers.Set(uint64(wn.numOutgoingPeers()))

	if wn.prioScheme != nil {
		challenge := response.Header.Get(PriorityChallengeHeader)
		if challenge != "" {
			resp := wn.prioScheme.MakePrioResponse(challenge)
			if resp != nil {
				mbytes := append([]byte(protocol.NetPrioResponseTag), resp...)
				sent := peer.writeNonBlock(context.Background(), mbytes, true, crypto.Digest{}, time.Now())
				if !sent {
					wn.log.With("remote", netAddr).With("local", localAddr).Warnf("could not send priority response to %v", netAddr)
				}
			}
		}
	}
}

// GetPeerData returns the peer data associated with a particular key.
func (wn *WebsocketNetwork) GetPeerData(peer Peer, key string) interface{} {
	switch p := peer.(type) {
	case *wsPeer:
		return p.getPeerData(key)
	default:
		return nil
	}
}

// SetPeerData sets the peer data associated with a particular key.
func (wn *WebsocketNetwork) SetPeerData(peer Peer, key string, value interface{}) {
	switch p := peer.(type) {
	case *wsPeer:
		p.setPeerData(key, value)
	default:
		return
	}
}

// NewWebsocketNetwork constructor for websockets based gossip network
func NewWebsocketNetwork(log logging.Logger, config config.Local, phonebookAddresses []string, genesisID string, networkID protocol.NetworkID, nodeInfo NodeInfo, peerID p2p.PeerID, idSigner identityChallengeSigner) (wn *WebsocketNetwork, err error) {
	pb := phonebook.MakePhonebook(config.ConnectionsRateLimitingCount,
		time.Duration(config.ConnectionsRateLimitingWindowSeconds)*time.Second)

	addresses := make([]string, 0, len(phonebookAddresses))
	for _, a := range phonebookAddresses {
		_, err := addr.ParseHostOrURL(a)
		if err == nil {
			addresses = append(addresses, a)
		}
	}
	pb.AddPersistentPeers(addresses, string(networkID), phonebook.PhoneBookEntryRelayRole)
	wn = &WebsocketNetwork{
		log:               log,
		config:            config,
		phonebook:         pb,
		GenesisID:         genesisID,
		NetworkID:         networkID,
		nodeInfo:          nodeInfo,
		peerID:            peerID,
		peerIDSigner:      idSigner,
		resolveSRVRecords: tools_network.ReadFromSRV,
	}

	wn.setup()
	return wn, nil
}

// NewWebsocketGossipNode constructs a websocket network node and returns it as a GossipNode interface implementation
func NewWebsocketGossipNode(log logging.Logger, config config.Local, phonebookAddresses []string, genesisID string, networkID protocol.NetworkID) (gn GossipNode, err error) {
	return NewWebsocketNetwork(log, config, phonebookAddresses, genesisID, networkID, nil, "", nil)
}

// SetPrioScheme specifies the network priority scheme for a network node
func (wn *WebsocketNetwork) SetPrioScheme(s NetPrioScheme) {
	wn.prioScheme = s
}

// called from wsPeer to report that it has closed
func (wn *WebsocketNetwork) peerRemoteClose(peer *wsPeer, reason disconnectReason) {
	wn.removePeer(peer, reason)
}

func (wn *WebsocketNetwork) removePeer(peer *wsPeer, reason disconnectReason) {
	// first logging, then take the lock and do the actual accounting.
	// definitely don't change this to do the logging while holding the lock.
	localAddr, _ := wn.Address()
	logEntry := wn.log.With("event", "Disconnected").With("remote", peer.GetAddress()).With("local", localAddr)
	if peer.outgoing && peer.peerMessageDelay > 0 {
		logEntry = logEntry.With("messageDelay", peer.peerMessageDelay)
	}
	logEntry.Infof("Peer %s disconnected: %s", peer.GetAddress(), reason)
	peerAddr := peer.OriginAddress()
	// we might be able to get addr out of conn, or it might be closed
	if peerAddr == "" && peer.conn != nil {
		paddr := peer.conn.RemoteAddrString()
		if paddr != "" {
			peerAddr = justHost(paddr)
		}
	}
	if peerAddr == "" {
		// didn't get addr from peer, try from url
		url, err := url.Parse(peer.GetAddress())
		if err == nil {
			peerAddr = justHost(url.Host)
		} else {
			// use whatever it is
			peerAddr = justHost(peer.GetAddress())
		}
	}
	eventDetails := telemetryspec.PeerEventDetails{
		Address:       peerAddr,
		TelemetryGUID: peer.TelemetryGUID,
		Incoming:      !peer.outgoing,
		InstanceName:  peer.InstanceName,
	}
	if peer.outgoing {
		eventDetails.Endpoint = peer.GetAddress()
		eventDetails.MessageDelay = peer.peerMessageDelay
	}
	wn.log.EventWithDetails(telemetryspec.Network, telemetryspec.DisconnectPeerEvent,
		telemetryspec.DisconnectPeerEventDetails{
			PeerEventDetails: eventDetails,
			Reason:           string(reason),
			TXCount:          peer.txMessageCount.Load(),
			MICount:          peer.miMessageCount.Load(),
			AVCount:          peer.avMessageCount.Load(),
			PPCount:          peer.ppMessageCount.Load(),
		})

	peers.Set(uint64(wn.NumPeers()))
	incomingPeers.Set(uint64(wn.numIncomingPeers()))
	outgoingPeers.Set(uint64(wn.numOutgoingPeers()))

	wn.peersLock.Lock()
	defer wn.peersLock.Unlock()
	if peer.peerIndex < len(wn.peers) && wn.peers[peer.peerIndex] == peer {
		heap.Remove(peersHeap{wn}, peer.peerIndex)
		wn.prioTracker.removePeer(peer)
		wn.identityTracker.removeIdentity(peer)
		if peer.throttledOutgoingConnection {
			wn.throttledOutgoingConnections.Add(int32(1))
		}
		wn.peersChangeCounter.Add(1)
	}
	wn.countPeersSetGauges()
}

func (wn *WebsocketNetwork) addPeer(peer *wsPeer) {
	wn.peersLock.Lock()
	defer wn.peersLock.Unlock()
	// guard against peers which are closed or closing
	if peer.didSignalClose.Load() == 1 {
		networkPeerAlreadyClosed.Inc(nil)
		wn.log.Debugf("peer closing %s", peer.conn.RemoteAddrString())
		return
	}
	// simple duplicate *pointer* check. should never trigger given the callers to addPeer
	// TODO: remove this after making sure it is safe to do so
	for _, p := range wn.peers {
		if p == peer {
			wn.log.Errorf("dup peer added %#v", peer)
			return
		}
	}
	heap.Push(peersHeap{wn}, peer)
	wn.prioTracker.setPriority(peer, peer.prioAddress, peer.prioWeight)
	wn.peersChangeCounter.Add(1)
	wn.countPeersSetGauges()
	if len(wn.peers) >= wn.config.GossipFanout {
		// we have a quorum of connected peers, if we weren't ready before, we are now
		if wn.ready.CompareAndSwap(0, 1) {
			wn.log.Debug("ready")
			close(wn.readyChan)
		}
	} else if wn.ready.Load() == 0 {
		// but if we're not ready in a minute, call whatever peers we've got as good enough
		wn.wg.Add(1)
		go wn.eventualReady()
	}
}

func (wn *WebsocketNetwork) eventualReady() {
	defer wn.wg.Done()
	minute := time.NewTimer(wn.eventualReadyDelay)
	select {
	case <-wn.ctx.Done():
	case <-minute.C:
		if wn.ready.CompareAndSwap(0, 1) {
			wn.log.Debug("ready")
			close(wn.readyChan)
		}
	}
}

// should be run from inside a context holding wn.peersLock
func (wn *WebsocketNetwork) countPeersSetGauges() {
	numIn := 0
	numOut := 0
	for _, xp := range wn.peers {
		if xp.outgoing {
			numOut++
		} else {
			numIn++
		}
	}
	networkIncomingConnections.Set(uint64(numIn))
	networkOutgoingConnections.Set(uint64(numOut))
}

func justHost(hostPort string) string {
	host, _, err := net.SplitHostPort(hostPort)
	if err != nil {
		return hostPort
	}
	return host
}

// SetUserAgentHeader adds the User-Agent header to the provided heades map.
func SetUserAgentHeader(header http.Header) {
	version := config.GetCurrentVersion()
	ua := fmt.Sprintf("algod/%d.%d (%s; commit=%s; %d) %s(%s)", version.Major, version.Minor, version.Channel, version.CommitHash, version.BuildNumber, runtime.GOOS, runtime.GOARCH)
	header.Set(UserAgentHeader, ua)
}

// registerMessageInterest notifies the network library that this node
// wants to receive messages with the specified tag.  This will cause
// this node to send corresponding MsgOfInterest notifications to any
// newly connecting peers.  This should be called before the network
// is started.
func (wn *WebsocketNetwork) registerMessageInterest(t protocol.Tag) {
	wn.messagesOfInterestMu.Lock()
	defer wn.messagesOfInterestMu.Unlock()

	if wn.messagesOfInterest == nil {
		wn.messagesOfInterest = make(map[protocol.Tag]bool)
		for tag, flag := range defaultSendMessageTags {
			wn.messagesOfInterest[tag] = flag
		}
	}

	wn.messagesOfInterest[t] = true
	wn.updateMessagesOfInterestEnc()
}

// DeregisterMessageInterest will tell peers to no longer send us traffic with a protocol Tag
func (wn *WebsocketNetwork) DeregisterMessageInterest(t protocol.Tag) {
	wn.messagesOfInterestMu.Lock()
	defer wn.messagesOfInterestMu.Unlock()

	if wn.messagesOfInterest == nil {
		wn.messagesOfInterest = make(map[protocol.Tag]bool)
		for tag, flag := range defaultSendMessageTags {
			wn.messagesOfInterest[tag] = flag
		}
	}

	delete(wn.messagesOfInterest, t)
	wn.updateMessagesOfInterestEnc()
}

func (wn *WebsocketNetwork) updateMessagesOfInterestEnc() {
	// must run inside wn.messagesOfInterestMu.Lock
	wn.messagesOfInterestEnc = MarshallMessageOfInterestMap(wn.messagesOfInterest)
	wn.messagesOfInterestEncoded = true
	wn.messagesOfInterestGeneration.Add(1)
	var peers []*wsPeer
	peers, _ = wn.peerSnapshot(peers)
	wn.log.Infof("updateMessagesOfInterestEnc maybe sending messagesOfInterest %v", wn.messagesOfInterest)
	for _, peer := range peers {
		wn.maybeSendMessagesOfInterest(peer, wn.messagesOfInterestEnc)
	}
}

func (wn *WebsocketNetwork) postMessagesOfInterestThread() {
	for {
		<-wn.messagesOfInterestRefresh
		// if we're not a relay, and not participating, we don't need txn pool
		wantTXGossip := wn.nodeInfo.IsParticipating()
		if wantTXGossip && (wn.wantTXGossip.Load() != wantTXGossipYes) {
			wn.log.Infof("postMessagesOfInterestThread: enabling TX gossip")
			wn.registerMessageInterest(protocol.TxnTag)
			wn.wantTXGossip.Store(wantTXGossipYes)
		} else if !wantTXGossip && (wn.wantTXGossip.Load() != wantTXGossipNo) {
			wn.log.Infof("postMessagesOfInterestThread: disabling TX gossip")
			wn.DeregisterMessageInterest(protocol.TxnTag)
			wn.wantTXGossip.Store(wantTXGossipNo)
		}
	}
}

// GetGenesisID returns the network-specific genesisID.
func (wn *WebsocketNetwork) GetGenesisID() string { return wn.GenesisID }<|MERGE_RESOLUTION|>--- conflicted
+++ resolved
@@ -563,20 +563,7 @@
 			}
 		case PeersPhonebookArchivalNodes:
 			var addrs []string
-<<<<<<< HEAD
-			addrs = wn.phonebook.GetAddresses(1000, phonebook.PhoneBookEntryRelayRole)
-			for _, addr := range addrs {
-				client, _ := wn.GetHTTPClient(addr)
-				peerCore := makePeerCore(wn.ctx, wn, wn.log, wn.handler.readBuffer, addr, client, "" /*origin address*/)
-				outPeers = append(outPeers, &peerCore)
-			}
-		case PeersPhonebookArchivers:
-			// return copy of phonebook, which probably also contains peers we're connected to, but if it doesn't maybe we shouldn't be making new connections to those peers (because they disappeared from the directory)
-			var addrs []string
-			addrs = wn.phonebook.GetAddresses(1000, phonebook.PhoneBookEntryArchiverRole)
-=======
-			addrs = wn.phonebook.GetAddresses(1000, PhoneBookEntryArchivalRole)
->>>>>>> 93ab7585
+			addrs = wn.phonebook.GetAddresses(1000, phonebook.PhoneBookEntryArchivalRole)
 			for _, addr := range addrs {
 				client, _ := wn.GetHTTPClient(addr)
 				peerCore := makePeerCore(wn.ctx, wn, wn.log, wn.handler.readBuffer, addr, client, "" /*origin address*/)
@@ -1659,13 +1646,9 @@
 		wn.log.Infof("got no relay DNS addrs for network %s", wn.NetworkID)
 	}
 	if len(archiveAddrs) > 0 {
-<<<<<<< HEAD
-		wn.phonebook.ReplacePeerList(archiveAddrs, string(wn.NetworkID), phonebook.PhoneBookEntryArchiverRole)
-=======
-		wn.phonebook.ReplacePeerList(archiveAddrs, string(wn.NetworkID), PhoneBookEntryArchivalRole)
+		wn.phonebook.ReplacePeerList(archiveAddrs, string(wn.NetworkID), phonebook.PhoneBookEntryArchivalRole)
 	} else {
 		wn.log.Infof("got no archive DNS addrs for network %s", wn.NetworkID)
->>>>>>> 93ab7585
 	}
 }
 
