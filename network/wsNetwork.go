// Copyright (C) 2019-2021 Algorand, Inc.
// This file is part of go-algorand
//
// go-algorand is free software: you can redistribute it and/or modify
// it under the terms of the GNU Affero General Public License as
// published by the Free Software Foundation, either version 3 of the
// License, or (at your option) any later version.
//
// go-algorand is distributed in the hope that it will be useful,
// but WITHOUT ANY WARRANTY; without even the implied warranty of
// MERCHANTABILITY or FITNESS FOR A PARTICULAR PURPOSE.  See the
// GNU Affero General Public License for more details.
//
// You should have received a copy of the GNU Affero General Public License
// along with go-algorand.  If not, see <https://www.gnu.org/licenses/>.

package network

import (
	"container/heap"
	"context"
	"encoding/base64"
	"errors"
	"fmt"
	"io/ioutil"
	"math"
	"net"
	"net/http"
	"net/textproto"
	"net/url"
	"path"
	"regexp"
	"runtime"
	"sort"
	"strconv"
	"strings"
	"sync"
	"sync/atomic"
	"time"

	"github.com/algorand/go-deadlock"
	"github.com/algorand/websocket"
	"github.com/gorilla/mux"
	"golang.org/x/net/netutil"

	"github.com/algorand/go-algorand/config"
	"github.com/algorand/go-algorand/crypto"
	"github.com/algorand/go-algorand/logging"
	"github.com/algorand/go-algorand/logging/telemetryspec"
	"github.com/algorand/go-algorand/protocol"
	tools_network "github.com/algorand/go-algorand/tools/network"
	"github.com/algorand/go-algorand/tools/network/dnssec"
	"github.com/algorand/go-algorand/util/metrics"
)

const incomingThreads = 20
const messageFilterSize = 5000 // messages greater than that size may be blocked by incoming/outgoing filter

// httpServerReadHeaderTimeout is the amount of time allowed to read
// request headers. The connection's read deadline is reset
// after reading the headers and the Handler can decide what
// is considered too slow for the body.
const httpServerReadHeaderTimeout = time.Second * 10

// httpServerWriteTimeout is the maximum duration before timing out
// writes of the response. It is reset whenever a new
// request's header is read.
const httpServerWriteTimeout = time.Second * 60

// httpServerIdleTimeout is the maximum amount of time to wait for the
// next request when keep-alives are enabled. If httpServerIdleTimeout
// is zero, the value of ReadTimeout is used. If both are
// zero, ReadHeaderTimeout is used.
const httpServerIdleTimeout = time.Second * 4

// MaxHeaderBytes controls the maximum number of bytes the
// server will read parsing the request header's keys and
// values, including the request line. It does not limit the
// size of the request body.
const httpServerMaxHeaderBytes = 4096

// MaxInt is the maximum int which might be int32 or int64
const MaxInt = int((^uint(0)) >> 1)

// connectionActivityMonitorInterval is the interval at which we check
// if any of the connected peers have been idle for a long while and
// need to be disconnected.
const connectionActivityMonitorInterval = 3 * time.Minute

// maxPeerInactivityDuration is the maximum allowed duration for a
// peer to remain completly idle (i.e. no inbound or outbound communication), before
// we discard the connection.
const maxPeerInactivityDuration = 5 * time.Minute

// maxMessageQueueDuration is the maximum amount of time a message is allowed to be waiting
// in the various queues before being sent. Once that deadline has reached, sending the message
// is pointless, as it's too stale to be of any value
const maxMessageQueueDuration = 25 * time.Second

// slowWritingPeerMonitorInterval is the interval at which we peek on the connected peers to
// verify that their current outgoing message is not being blocked for too long.
const slowWritingPeerMonitorInterval = 5 * time.Second

// unprintableCharacterGlyph is used to replace any non-ascii character when logging incoming network string directly
// to the log file. Note that the log file itself would also json-encode these before placing them in the log file.
const unprintableCharacterGlyph = "▯"

var networkIncomingConnections = metrics.MakeGauge(metrics.NetworkIncomingConnections)
var networkOutgoingConnections = metrics.MakeGauge(metrics.NetworkOutgoingConnections)

var networkIncomingBufferMicros = metrics.MakeCounter(metrics.MetricName{Name: "algod_network_rx_buffer_micros_total", Description: "microseconds spent by incoming messages on the receive buffer"})
var networkHandleMicros = metrics.MakeCounter(metrics.MetricName{Name: "algod_network_rx_handle_micros_total", Description: "microseconds spent by protocol handlers in the receive thread"})

var networkBroadcasts = metrics.MakeCounter(metrics.MetricName{Name: "algod_network_broadcasts_total", Description: "number of broadcast operations"})
var networkBroadcastQueueMicros = metrics.MakeCounter(metrics.MetricName{Name: "algod_network_broadcast_queue_micros_total", Description: "microseconds broadcast requests sit on queue"})
var networkBroadcastSendMicros = metrics.MakeCounter(metrics.MetricName{Name: "algod_network_broadcast_send_micros_total", Description: "microseconds spent broadcasting"})
var networkBroadcastsDropped = metrics.MakeCounter(metrics.MetricName{Name: "algod_broadcasts_dropped_total", Description: "number of broadcast messages not sent to any peer"})
var networkPeerBroadcastDropped = metrics.MakeCounter(metrics.MetricName{Name: "algod_peer_broadcast_dropped_total", Description: "number of broadcast messages not sent to some peer"})

var networkSlowPeerDrops = metrics.MakeCounter(metrics.MetricName{Name: "algod_network_slow_drops_total", Description: "number of peers dropped for being slow to send to"})
var networkIdlePeerDrops = metrics.MakeCounter(metrics.MetricName{Name: "algod_network_idle_drops_total", Description: "number of peers dropped due to idle connection"})
var networkBroadcastQueueFull = metrics.MakeCounter(metrics.MetricName{Name: "algod_network_broadcast_queue_full_total", Description: "number of messages that were drops due to full broadcast queue"})

var minPing = metrics.MakeGauge(metrics.MetricName{Name: "algod_network_peer_min_ping_seconds", Description: "Network round trip time to fastest peer in seconds."})
var meanPing = metrics.MakeGauge(metrics.MetricName{Name: "algod_network_peer_mean_ping_seconds", Description: "Network round trip time to average peer in seconds."})
var medianPing = metrics.MakeGauge(metrics.MetricName{Name: "algod_network_peer_median_ping_seconds", Description: "Network round trip time to median peer in seconds."})
var maxPing = metrics.MakeGauge(metrics.MetricName{Name: "algod_network_peer_max_ping_seconds", Description: "Network round trip time to slowest peer in seconds."})

var peers = metrics.MakeGauge(metrics.MetricName{Name: "algod_network_peers", Description: "Number of active peers."})
var incomingPeers = metrics.MakeGauge(metrics.MetricName{Name: "algod_network_incoming_peers", Description: "Number of active incoming peers."})
var outgoingPeers = metrics.MakeGauge(metrics.MetricName{Name: "algod_network_outgoing_peers", Description: "Number of active outgoing peers."})

// Peer opaque interface for referring to a neighbor in the network
type Peer interface{}

// PeerOption allows users to specify a subset of peers to query
type PeerOption int

const (
	// PeersConnectedOut specifies all peers with outgoing connections
	PeersConnectedOut PeerOption = iota
	// PeersConnectedIn specifies all peers with inbound connections
	PeersConnectedIn PeerOption = iota
	// PeersPhonebookRelays specifies all relays in the phonebook
	PeersPhonebookRelays PeerOption = iota
	// PeersPhonebookArchivers specifies all archivers in the phonebook
	PeersPhonebookArchivers PeerOption = iota
)

// GossipNode represents a node in the gossip network
type GossipNode interface {
	Address() (string, bool)
	Broadcast(ctx context.Context, tag protocol.Tag, data []byte, wait bool, except Peer) error
	BroadcastArray(ctx context.Context, tag []protocol.Tag, data [][]byte, wait bool, except Peer) error
	Relay(ctx context.Context, tag protocol.Tag, data []byte, wait bool, except Peer) error
	RelayArray(ctx context.Context, tag []protocol.Tag, data [][]byte, wait bool, except Peer) error
	Disconnect(badnode Peer)
	DisconnectPeers()
	Ready() chan struct{}

	// RegisterHTTPHandler path accepts gorilla/mux path annotations
	RegisterHTTPHandler(path string, handler http.Handler)

	// RequestConnectOutgoing asks the system to actually connect to peers.
	// `replace` optionally drops existing connections before making new ones.
	// `quit` chan allows cancellation. TODO: use `context`
	RequestConnectOutgoing(replace bool, quit <-chan struct{})

	// Get a list of Peers we could potentially send a direct message to.
	GetPeers(options ...PeerOption) []Peer

	// Start threads, listen on sockets.
	Start()

	// Close sockets. Stop threads.
	Stop()

	// RegisterHandlers adds to the set of given message handlers.
	RegisterHandlers(dispatch []TaggedMessageHandler)

	// ClearHandlers deregisters all the existing message handlers.
	ClearHandlers()

	// GetRoundTripper returns a Transport that would limit the number of outgoing connections.
	GetRoundTripper() http.RoundTripper

	// OnNetworkAdvance notifies the network library that the agreement protocol was able to make a notable progress.
	// this is the only indication that we have that we haven't formed a clique, where all incoming messages
	// arrive very quickly, but might be missing some votes. The usage of this call is expected to have similar
	// characteristics as with a watchdog timer.
	OnNetworkAdvance()

	// GetHTTPRequestConnection returns the underlying connection for the given request. Note that the request must be the same
	// request that was provided to the http handler ( or provide a fallback Context() to that )
	GetHTTPRequestConnection(request *http.Request) (conn net.Conn)

	// RegisterMessageInterest notifies the network library that this node
	// wants to receive messages with the specified tag.  This will cause
	// this node to send corresponding MsgOfInterest notifications to any
	// newly connecting peers.  This should be called before the network
	// is started.
	RegisterMessageInterest(protocol.Tag) error

	// SubstituteGenesisID substitutes the "{genesisID}" with their network-specific genesisID.
	SubstituteGenesisID(rawURL string) string

	// GetPeerData returns a value stored by SetPeerData
	GetPeerData(peer Peer, key string) interface{}

	// SetPeerData attaches a piece of data to a peer.
	// Other services inside go-algorand may attach data to a peer that gets garbage collected when the peer is closed.
	SetPeerData(peer Peer, key string, value interface{})
}

// IncomingMessage represents a message arriving from some peer in our p2p network
type IncomingMessage struct {
	Sender Peer
	Tag    Tag
	Data   []byte
	Err    error
	Net    GossipNode

	// Sequence is the sequence number of the message for the specific tag and peer
	Sequence uint64

	// Received is time.Time.UnixNano()
	Received int64

	// processing is a channel that is used by messageHandlerThread
	// to indicate that it has started processing this message.  It
	// is used to ensure fairness across peers in terms of processing
	// messages.
	processing chan struct{}
}

// Tag is a short string (2 bytes) marking a type of message
type Tag = protocol.Tag

func highPriorityTag(tags []protocol.Tag) bool {
	for _, tag := range tags {
		if tag == protocol.AgreementVoteTag || tag == protocol.ProposalPayloadTag {
			return true
		}
	}
	return false
}

// OutgoingMessage represents a message we want to send.
type OutgoingMessage struct {
	Action  ForwardingPolicy
	Tag     Tag
	Payload []byte
	Topics  Topics
}

// ForwardingPolicy is an enum indicating to whom we should send a message
type ForwardingPolicy int

const (
	// Ignore - discard (don't forward)
	Ignore ForwardingPolicy = iota

	// Disconnect - disconnect from the peer that sent this message
	Disconnect

	// Broadcast - forward to everyone (except the sender)
	Broadcast

	// Respond - reply to the sender
	Respond
)

// MessageHandler takes a IncomingMessage (e.g., vote, transaction), processes it, and returns what (if anything)
// to send to the network in response.
// The ForwardingPolicy field of the returned OutgoingMessage indicates whether to reply directly to the sender
// (unicast), propagate to everyone except the sender (broadcast), or do nothing (ignore).
type MessageHandler interface {
	Handle(message IncomingMessage) OutgoingMessage
}

// HandlerFunc represents an implemenation of the MessageHandler interface
type HandlerFunc func(message IncomingMessage) OutgoingMessage

// Handle implements MessageHandler.Handle, calling the handler with the IncomingKessage and returning the OutgoingMessage
func (f HandlerFunc) Handle(message IncomingMessage) OutgoingMessage {
	return f(message)
}

// TaggedMessageHandler receives one type of broadcast messages
type TaggedMessageHandler struct {
	Tag
	MessageHandler
}

// Propagate is a convenience function to save typing in the common case of a message handler telling us to propagate an incoming message
// "return network.Propagate(msg)" instead of "return network.OutgoingMsg{network.Broadcast, msg.Tag, msg.Data}"
func Propagate(msg IncomingMessage) OutgoingMessage {
	return OutgoingMessage{Broadcast, msg.Tag, msg.Data, nil}
}

// GossipNetworkPath is the URL path to connect to the websocket gossip node at.
// Contains {genesisID} param to be handled by gorilla/mux
const GossipNetworkPath = "/v1/{genesisID}/gossip"

// WebsocketNetwork implements GossipNode
type WebsocketNetwork struct {
	listener net.Listener
	server   http.Server
	router   *mux.Router
	scheme   string // are we serving http or https ?

	upgrader websocket.Upgrader

	config config.Local

	log logging.Logger

	readBuffer chan IncomingMessage

	wg sync.WaitGroup

	handlers Multiplexer

	ctx       context.Context
	ctxCancel context.CancelFunc

	peersLock          deadlock.RWMutex
	peers              []*wsPeer
	peersChangeCounter int32 // peersChangeCounter is an atomic variable that increases on each change to the peers. It helps avoiding taking the peersLock when checking if the peers list was modified.

	broadcastQueueHighPrio chan broadcastRequest
	broadcastQueueBulk     chan broadcastRequest

	phonebook Phonebook

	GenesisID string
	NetworkID protocol.NetworkID
	RandomID  string

	ready     int32
	readyChan chan struct{}

	meshUpdateRequests chan meshRequest

	// Keep a record of pending outgoing connections so
	// we don't start duplicates connection attempts.
	// Needs to be locked because it's accessed from the
	// meshThread and also threads started to run tryConnect()
	tryConnectAddrs map[string]int64
	tryConnectLock  deadlock.Mutex

	incomingMsgFilter *messageFilter // message filter to remove duplicate incoming messages from different peers

	eventualReadyDelay time.Duration

	relayMessages bool // True if we should relay messages from other nodes (nominally true for relays, false otherwise)

	prioScheme       NetPrioScheme
	prioTracker      *prioTracker
	prioResponseChan chan *wsPeer

	// outgoingMessagesBufferSize is the size used for outgoing messages.
	outgoingMessagesBufferSize int

	// slowWritingPeerMonitorInterval defines the interval between two consecutive tests for slow peer writing
	slowWritingPeerMonitorInterval time.Duration

	requestsTracker *RequestTracker
	requestsLogger  *RequestLogger

	// lastPeerConnectionsSent is the last time the peer connections were sent ( or attempted to be sent ) to the telemetry server.
	lastPeerConnectionsSent time.Time

	// connPerfMonitor is used on outgoing connections to measure their relative message timing
	connPerfMonitor *connectionPerformanceMonitor

	// lastNetworkAdvanceMu syncronized teh access to lastNetworkAdvance
	lastNetworkAdvanceMu deadlock.Mutex

	// lastNetworkAdvance contains the last timestamp where the agreement protocol was able to make a notable progress.
	// it used as a watchdog to help us detect connectivity issues ( such as cliques )
	lastNetworkAdvance time.Time

	// number of throttled outgoing connections "slots" needed to be populated.
	throttledOutgoingConnections int32

	// transport and dialer are customized to limit the number of
	// connection in compliance with connectionsRateLimitingCount.
	transport rateLimitingTransport
	dialer    Dialer

	// messagesOfInterest specifies the message types that this node
	// wants to receive.  nil means default.  non-nil causes this
	// map to be sent to new peers as a MsgOfInterest message type.
	messagesOfInterest map[protocol.Tag]bool

	// messagesOfInterestEnc is the encoding of messagesOfInterest,
	// to be sent to new peers.  This is filled in at network start,
	// at which point messagesOfInterestEncoded is set to prevent
	// further changes.
	messagesOfInterestEnc     []byte
	messagesOfInterestEncoded bool

	// messagesOfInterestMu protects messagesOfInterest and ensures
	// that messagesOfInterestEnc does not change once it is set during
	// network start.
	messagesOfInterestMu deadlock.Mutex
}

type broadcastRequest struct {
	tags        []Tag
	data        [][]byte
	except      *wsPeer
	done        chan struct{}
	enqueueTime time.Time
	ctx         context.Context
}

// Address returns a string and whether that is a 'final' address or guessed.
// Part of GossipNode interface
func (wn *WebsocketNetwork) Address() (string, bool) {
	parsedURL := url.URL{Scheme: wn.scheme}
	var connected bool
	if wn.listener == nil {
		parsedURL.Host = wn.config.NetAddress
		connected = false
	} else {
		parsedURL.Host = wn.listener.Addr().String()
		connected = true
	}
	return parsedURL.String(), connected
}

// PublicAddress what we tell other nodes to connect to.
// Might be different than our locally percieved network address due to NAT/etc.
// Returns config "PublicAddress" if available, otherwise local addr.
func (wn *WebsocketNetwork) PublicAddress() string {
	if len(wn.config.PublicAddress) > 0 {
		return wn.config.PublicAddress
	}
	localAddr, _ := wn.Address()
	return localAddr
}

// Broadcast sends a message.
// If except is not nil then we will not send it to that neighboring Peer.
// if wait is true then the call blocks until the packet has actually been sent to all neighbors.
func (wn *WebsocketNetwork) Broadcast(ctx context.Context, tag protocol.Tag, data []byte, wait bool, except Peer) error {
	dataArray := make([][]byte, 1, 1)
	dataArray[0] = data
	tagArray := make([]protocol.Tag, 1, 1)
	tagArray[0] = tag
	return wn.BroadcastArray(ctx, tagArray, dataArray, wait, except)
}

// BroadcastArray sends an array of messages.
// If except is not nil then we will not send it to that neighboring Peer.
// if wait is true then the call blocks until the packet has actually been sent to all neighbors.
// TODO: add `priority` argument so that we don't have to guess it based on tag
func (wn *WebsocketNetwork) BroadcastArray(ctx context.Context, tags []protocol.Tag, data [][]byte, wait bool, except Peer) error {
	if len(tags) != len(data) {
		return errBcastInvalidArray
	}

	request := broadcastRequest{tags: tags, data: data, enqueueTime: time.Now(), ctx: ctx}
	if except != nil {
		request.except = except.(*wsPeer)
	}

	broadcastQueue := wn.broadcastQueueBulk
	if highPriorityTag(tags) {
		broadcastQueue = wn.broadcastQueueHighPrio
	}
	if wait {
		request.done = make(chan struct{})
		select {
		case broadcastQueue <- request:
			// ok, enqueued
			//wn.log.Debugf("broadcast enqueued")
		case <-wn.ctx.Done():
			return errNetworkClosing
		case <-ctx.Done():
			return errBcastCallerCancel
		}
		select {
		case <-request.done:
			//wn.log.Debugf("broadcast done")
			return nil
		case <-wn.ctx.Done():
			return errNetworkClosing
		case <-ctx.Done():
			return errBcastCallerCancel
		}
	}
	// no wait
	select {
	case broadcastQueue <- request:
		//wn.log.Debugf("broadcast enqueued nowait")
		return nil
	default:
		wn.log.Debugf("broadcast queue full")
		// broadcastQueue full, and we're not going to wait for it.
		networkBroadcastQueueFull.Inc(nil)
		return errBcastQFull
	}
}

// Relay message
func (wn *WebsocketNetwork) Relay(ctx context.Context, tag protocol.Tag, data []byte, wait bool, except Peer) error {
	if wn.relayMessages {
		return wn.Broadcast(ctx, tag, data, wait, except)
	}
	return nil
}

// RelayArray relays array of messages
func (wn *WebsocketNetwork) RelayArray(ctx context.Context, tags []protocol.Tag, data [][]byte, wait bool, except Peer) error {
	if wn.relayMessages {
		return wn.BroadcastArray(ctx, tags, data, wait, except)
	}
	return nil
}

func (wn *WebsocketNetwork) disconnectThread(badnode Peer, reason disconnectReason) {
	defer wn.wg.Done()
	wn.disconnect(badnode, reason)
}

// Disconnect from a peer, probably due to protocol errors.
func (wn *WebsocketNetwork) Disconnect(node Peer) {
	wn.disconnect(node, disconnectBadData)
}

// Disconnect from a peer, probably due to protocol errors.
func (wn *WebsocketNetwork) disconnect(badnode Peer, reason disconnectReason) {
	if badnode == nil {
		return
	}
	peer := badnode.(*wsPeer)
	peer.CloseAndWait()
	wn.removePeer(peer, reason)
}

func closeWaiter(wg *sync.WaitGroup, peer *wsPeer) {
	defer wg.Done()
	peer.CloseAndWait()
}

// DisconnectPeers shuts down all connections
func (wn *WebsocketNetwork) DisconnectPeers() {
	wn.peersLock.Lock()
	defer wn.peersLock.Unlock()
	closeGroup := sync.WaitGroup{}
	closeGroup.Add(len(wn.peers))
	for _, peer := range wn.peers {
		go closeWaiter(&closeGroup, peer)
	}
	wn.peers = wn.peers[:0]
	closeGroup.Wait()
}

// Ready returns a chan that will be closed when we have a minimum number of peer connections active
func (wn *WebsocketNetwork) Ready() chan struct{} {
	return wn.readyChan
}

// RegisterHTTPHandler path accepts gorilla/mux path annotations
func (wn *WebsocketNetwork) RegisterHTTPHandler(path string, handler http.Handler) {
	wn.router.Handle(path, handler)
}

// RequestConnectOutgoing tries to actually do the connect to new peers.
// `replace` drop all connections first and find new peers.
func (wn *WebsocketNetwork) RequestConnectOutgoing(replace bool, quit <-chan struct{}) {
	request := meshRequest{disconnect: false}
	if quit != nil {
		request.done = make(chan struct{})
	}
	select {
	case wn.meshUpdateRequests <- request:
	case <-quit:
		return
	}
	if request.done != nil {
		select {
		case <-request.done:
		case <-quit:
		}
	}
}

// GetPeers returns a snapshot of our Peer list, according to the specified options.
// Peers may be duplicated and refer to the same underlying node.
func (wn *WebsocketNetwork) GetPeers(options ...PeerOption) []Peer {
	outPeers := make([]Peer, 0)
	for _, option := range options {
		switch option {
		case PeersConnectedOut:
			wn.peersLock.RLock()
			for _, peer := range wn.peers {
				if peer.outgoing {
					outPeers = append(outPeers, Peer(peer))
				}
			}
			wn.peersLock.RUnlock()
		case PeersPhonebookRelays:
			// return copy of phonebook, which probably also contains peers we're connected to, but if it doesn't maybe we shouldn't be making new connections to those peers (because they disappeared from the directory)
			var addrs []string
			addrs = wn.phonebook.GetAddresses(1000, PhoneBookEntryRelayRole)
			for _, addr := range addrs {
				peerCore := makePeerCore(wn, addr, wn.GetRoundTripper(), "" /*origin address*/)
				outPeers = append(outPeers, &peerCore)
			}
		case PeersPhonebookArchivers:
			// return copy of phonebook, which probably also contains peers we're connected to, but if it doesn't maybe we shouldn't be making new connections to those peers (because they disappeared from the directory)
			var addrs []string
			addrs = wn.phonebook.GetAddresses(1000, PhoneBookEntryArchiverRole)
			for _, addr := range addrs {
				peerCore := makePeerCore(wn, addr, wn.GetRoundTripper(), "" /*origin address*/)
				outPeers = append(outPeers, &peerCore)
			}
		case PeersConnectedIn:
			wn.peersLock.RLock()
			for _, peer := range wn.peers {
				if !peer.outgoing {
					outPeers = append(outPeers, Peer(peer))
				}
			}
			wn.peersLock.RUnlock()
		}
	}
	return outPeers
}

// find the max value across the given uint64 numbers.
func max(numbers ...uint64) (maxNum uint64) {
	maxNum = 0 // this is the lowest uint64 value.
	for _, num := range numbers {
		if num > maxNum {
			maxNum = num
		}
	}
	return
}

func (wn *WebsocketNetwork) setup() {
	var preferredResolver dnssec.ResolverIf
	if wn.config.DNSSecurityRelayAddrEnforced() {
		preferredResolver = dnssec.MakeDefaultDnssecResolver(wn.config.FallbackDNSResolverAddress, wn.log)
	}
	maxIdleConnsPerHost := int(wn.config.ConnectionsRateLimitingCount)
	wn.dialer = makeRateLimitingDialer(wn.phonebook, preferredResolver)
	wn.transport = makeRateLimitingTransport(wn.phonebook, 10*time.Second, &wn.dialer, maxIdleConnsPerHost)

	wn.upgrader.ReadBufferSize = 4096
	wn.upgrader.WriteBufferSize = 4096
	wn.upgrader.EnableCompression = false
	wn.lastPeerConnectionsSent = time.Now()
	wn.router = mux.NewRouter()
	wn.router.Handle(GossipNetworkPath, wn)
	wn.requestsTracker = makeRequestsTracker(wn.router, wn.log, wn.config)
	if wn.config.EnableRequestLogger {
		wn.requestsLogger = makeRequestLogger(wn.requestsTracker, wn.log)
		wn.server.Handler = wn.requestsLogger
	} else {
		wn.server.Handler = wn.requestsTracker
	}
	wn.server.ReadHeaderTimeout = httpServerReadHeaderTimeout
	wn.server.WriteTimeout = httpServerWriteTimeout
	wn.server.IdleTimeout = httpServerIdleTimeout
	wn.server.MaxHeaderBytes = httpServerMaxHeaderBytes
	wn.ctx, wn.ctxCancel = context.WithCancel(context.Background())
	wn.relayMessages = wn.config.NetAddress != "" || wn.config.ForceRelayMessages
	// roughly estimate the number of messages that could be seen at any given moment.
	// For the late/redo/down committee, which happen in parallel, we need to allocate
	// extra space there.
	wn.outgoingMessagesBufferSize = int(
		max(config.Consensus[protocol.ConsensusCurrentVersion].NumProposers,
			config.Consensus[protocol.ConsensusCurrentVersion].SoftCommitteeSize,
			config.Consensus[protocol.ConsensusCurrentVersion].CertCommitteeSize,
			config.Consensus[protocol.ConsensusCurrentVersion].NextCommitteeSize) +
			max(config.Consensus[protocol.ConsensusCurrentVersion].LateCommitteeSize,
				config.Consensus[protocol.ConsensusCurrentVersion].RedoCommitteeSize,
				config.Consensus[protocol.ConsensusCurrentVersion].DownCommitteeSize),
	)

	wn.broadcastQueueHighPrio = make(chan broadcastRequest, wn.outgoingMessagesBufferSize)
	wn.broadcastQueueBulk = make(chan broadcastRequest, 100)
	wn.meshUpdateRequests = make(chan meshRequest, 5)
	wn.readyChan = make(chan struct{})
	wn.tryConnectAddrs = make(map[string]int64)
	wn.eventualReadyDelay = time.Minute
	wn.prioTracker = newPrioTracker(wn)
	if wn.slowWritingPeerMonitorInterval == 0 {
		wn.slowWritingPeerMonitorInterval = slowWritingPeerMonitorInterval
	}

	readBufferLen := wn.config.IncomingConnectionsLimit + wn.config.GossipFanout
	if readBufferLen < 100 {
		readBufferLen = 100
	}
	if readBufferLen > 10000 {
		readBufferLen = 10000
	}
	wn.readBuffer = make(chan IncomingMessage, readBufferLen)

	var rbytes [10]byte
	crypto.RandBytes(rbytes[:])
	wn.RandomID = base64.StdEncoding.EncodeToString(rbytes[:])

	if wn.config.EnableIncomingMessageFilter {
		wn.incomingMsgFilter = makeMessageFilter(wn.config.IncomingMessageFilterBucketCount, wn.config.IncomingMessageFilterBucketSize)
	}
	wn.connPerfMonitor = makeConnectionPerformanceMonitor([]Tag{protocol.AgreementVoteTag, protocol.TxnTag})
	wn.lastNetworkAdvance = time.Now().UTC()
	wn.handlers.log = wn.log

	if wn.config.NetworkProtocolVersion != "" {
		SupportedProtocolVersions = []string{wn.config.NetworkProtocolVersion}
	}

	if wn.relayMessages {
		wn.RegisterMessageInterest(protocol.CompactCertSigTag)
	}
}

// Start makes network connections and threads
func (wn *WebsocketNetwork) Start() {
	var err error
	if wn.config.IncomingConnectionsLimit < 0 {
		wn.config.IncomingConnectionsLimit = MaxInt
	}

	wn.messagesOfInterestMu.Lock()
	defer wn.messagesOfInterestMu.Unlock()
	wn.messagesOfInterestEncoded = true
	if wn.messagesOfInterest != nil {
		wn.messagesOfInterestEnc = MarshallMessageOfInterestMap(wn.messagesOfInterest)
	}

	// Make sure we do not accept more incoming connections than our
	// open file rlimit, with some headroom for other FDs (DNS, log
	// files, SQLite files, telemetry, ...)
	err = wn.rlimitIncomingConnections()
	if err != nil {
		wn.log.Error("ws network start: rlimitIncomingConnections ", err)
		return
	}

	if wn.config.NetAddress != "" {
		listener, err := net.Listen("tcp", wn.config.NetAddress)
		if err != nil {
			wn.log.Errorf("network could not listen %v: %s", wn.config.NetAddress, err)
			return
		}
		// wrap the original listener with a limited connection listener
		listener = netutil.LimitListener(listener, wn.config.IncomingConnectionsLimit)
		// wrap the limited connection listener with a requests tracker listener
		wn.listener = wn.requestsTracker.Listener(listener)
		wn.log.Debugf("listening on %s", wn.listener.Addr().String())
		wn.throttledOutgoingConnections = int32(wn.config.GossipFanout / 2)
	} else {
		// on non-relay, all the outgoing connections are throttled.
		wn.throttledOutgoingConnections = int32(wn.config.GossipFanout)
	}
	if wn.config.DisableOutgoingConnectionThrottling {
		wn.throttledOutgoingConnections = 0
	}
	if wn.config.TLSCertFile != "" && wn.config.TLSKeyFile != "" {
		wn.scheme = "https"
	} else {
		wn.scheme = "http"
	}
	wn.meshUpdateRequests <- meshRequest{false, nil}
	if wn.config.EnablePingHandler {
		wn.RegisterHandlers(pingHandlers)
	}
	if wn.prioScheme != nil {
		wn.RegisterHandlers(prioHandlers)
	}
	if wn.listener != nil {
		wn.wg.Add(1)
		go wn.httpdThread()
	}
	wn.wg.Add(1)
	go wn.meshThread()
	if wn.config.PeerPingPeriodSeconds > 0 {
		wn.wg.Add(1)
		go wn.pingThread()
	}
	for i := 0; i < incomingThreads; i++ {
		wn.wg.Add(1)
		go wn.messageHandlerThread()
	}
	wn.wg.Add(1)
	go wn.broadcastThread()
	if wn.prioScheme != nil {
		wn.wg.Add(1)
		go wn.prioWeightRefresh()
	}
	wn.log.Infof("serving genesisID=%s on %#v with RandomID=%s", wn.GenesisID, wn.PublicAddress(), wn.RandomID)
}

func (wn *WebsocketNetwork) httpdThread() {
	defer wn.wg.Done()
	var err error
	if wn.config.TLSCertFile != "" && wn.config.TLSKeyFile != "" {
		err = wn.server.ServeTLS(wn.listener, wn.config.TLSCertFile, wn.config.TLSKeyFile)
	} else {
		err = wn.server.Serve(wn.listener)
	}
	if err == http.ErrServerClosed {
	} else if err != nil {
		wn.log.Info("ws net http server exited ", err)
	}
}

// innerStop context for shutting down peers
func (wn *WebsocketNetwork) innerStop() {
	wn.peersLock.Lock()
	defer wn.peersLock.Unlock()
	wn.wg.Add(len(wn.peers))
	for _, peer := range wn.peers {
		go closeWaiter(&wn.wg, peer)
	}
	wn.peers = wn.peers[:0]
}

// Stop closes network connections and stops threads.
// Stop blocks until all activity on this node is done.
func (wn *WebsocketNetwork) Stop() {
	wn.handlers.ClearHandlers([]Tag{})
	wn.innerStop()
	var listenAddr string
	if wn.listener != nil {
		listenAddr = wn.listener.Addr().String()
	}
	wn.ctxCancel()
	ctx, timeoutCancel := context.WithTimeout(context.Background(), 5*time.Second)
	defer timeoutCancel()
	err := wn.server.Shutdown(ctx)
	if err != nil {
		wn.log.Warnf("problem shutting down %s: %v", listenAddr, err)
	}
	wn.wg.Wait()
	if wn.listener != nil {
		wn.log.Debugf("closed %s", listenAddr)
	}

	wn.messagesOfInterestMu.Lock()
	defer wn.messagesOfInterestMu.Unlock()
	wn.messagesOfInterestEncoded = false
	wn.messagesOfInterestEnc = nil
	wn.messagesOfInterest = nil
}

// RegisterHandlers registers the set of given message handlers.
func (wn *WebsocketNetwork) RegisterHandlers(dispatch []TaggedMessageHandler) {
	wn.handlers.RegisterHandlers(dispatch)
}

// ClearHandlers deregisters all the existing message handlers.
func (wn *WebsocketNetwork) ClearHandlers() {
	// exclude the internal handlers. These would get cleared out when Stop is called.
	wn.handlers.ClearHandlers([]Tag{protocol.PingTag, protocol.PingReplyTag, protocol.NetPrioResponseTag})
}

func (wn *WebsocketNetwork) setHeaders(header http.Header) {
	localTelemetryGUID := wn.log.GetTelemetryHostName()
	localInstanceName := wn.log.GetInstanceName()
	header.Set(TelemetryIDHeader, localTelemetryGUID)
	header.Set(InstanceNameHeader, localInstanceName)
	header.Set(AddressHeader, wn.PublicAddress())
	header.Set(NodeRandomHeader, wn.RandomID)
}

// checkServerResponseVariables check that the version and random-id in the request headers matches the server ones.
// it returns true if it's a match, and false otherwise.
func (wn *WebsocketNetwork) checkServerResponseVariables(otherHeader http.Header, addr string) (bool, string) {
	matchingVersion, otherVersion := wn.checkProtocolVersionMatch(otherHeader)
	if matchingVersion == "" {
		wn.log.Info(filterASCII(fmt.Sprintf("new peer %s version mismatch, mine=%v theirs=%s, headers %#v", addr, SupportedProtocolVersions, otherVersion, otherHeader)))
		return false, ""
	}
	otherRandom := otherHeader.Get(NodeRandomHeader)
	if otherRandom == wn.RandomID || otherRandom == "" {
		// This is pretty harmless and some configurations of phonebooks or DNS records make this likely. Quietly filter it out.
		if otherRandom == "" {
			// missing header.
			wn.log.Warn(filterASCII(fmt.Sprintf("new peer %s did not include random ID header in request. mine=%s headers %#v", addr, wn.RandomID, otherHeader)))
		} else {
			wn.log.Debugf("new peer %s has same node random id, am I talking to myself? %s", addr, wn.RandomID)
		}
		return false, ""
	}
	otherGenesisID := otherHeader.Get(GenesisHeader)
	if wn.GenesisID != otherGenesisID {
		if otherGenesisID != "" {
			wn.log.Warn(filterASCII(fmt.Sprintf("new peer %#v genesis mismatch, mine=%#v theirs=%#v, headers %#v", addr, wn.GenesisID, otherGenesisID, otherHeader)))
		} else {
			wn.log.Warnf("new peer %#v did not include genesis header in response. mine=%#v headers %#v", addr, wn.GenesisID, otherHeader)
		}
		return false, ""
	}
	return true, matchingVersion
}

// getCommonHeaders retreives the common headers for both incoming and outgoing connections from the provided headers.
func getCommonHeaders(headers http.Header) (otherTelemetryGUID, otherInstanceName, otherPublicAddr string) {
	otherTelemetryGUID = logging.SanitizeTelemetryString(headers.Get(TelemetryIDHeader), 1)
	otherInstanceName = logging.SanitizeTelemetryString(headers.Get(InstanceNameHeader), 2)
	otherPublicAddr = logging.SanitizeTelemetryString(headers.Get(AddressHeader), 1)
	return
}

// checkIncomingConnectionLimits perform the connection limits counting for the incoming connections.
func (wn *WebsocketNetwork) checkIncomingConnectionLimits(response http.ResponseWriter, request *http.Request, remoteHost, otherTelemetryGUID, otherInstanceName string) int {
	if wn.numIncomingPeers() >= wn.config.IncomingConnectionsLimit {
		networkConnectionsDroppedTotal.Inc(map[string]string{"reason": "incoming_connection_limit"})
		wn.log.EventWithDetails(telemetryspec.Network, telemetryspec.ConnectPeerFailEvent,
			telemetryspec.ConnectPeerFailEventDetails{
				Address:      remoteHost,
				HostName:     otherTelemetryGUID,
				Incoming:     true,
				InstanceName: otherInstanceName,
				Reason:       "Connection Limit",
			})
		response.WriteHeader(http.StatusServiceUnavailable)
		return http.StatusServiceUnavailable
	}

	totalConnections := wn.connectedForIP(remoteHost)
	if totalConnections >= wn.config.MaxConnectionsPerIP {
		networkConnectionsDroppedTotal.Inc(map[string]string{"reason": "incoming_connection_per_ip_limit"})
		wn.log.EventWithDetails(telemetryspec.Network, telemetryspec.ConnectPeerFailEvent,
			telemetryspec.ConnectPeerFailEventDetails{
				Address:      remoteHost,
				HostName:     otherTelemetryGUID,
				Incoming:     true,
				InstanceName: otherInstanceName,
				Reason:       "Remote IP Connection Limit",
			})
		response.WriteHeader(http.StatusServiceUnavailable)
		return http.StatusServiceUnavailable
	}

	return http.StatusOK
}

// checkProtocolVersionMatch test ProtocolAcceptVersionHeader and ProtocolVersionHeader headers from the request/response and see if it can find a match.
func (wn *WebsocketNetwork) checkProtocolVersionMatch(otherHeaders http.Header) (matchingVersion string, otherVersion string) {
	otherAcceptedVersions := otherHeaders[textproto.CanonicalMIMEHeaderKey(ProtocolAcceptVersionHeader)]
	for _, otherAcceptedVersion := range otherAcceptedVersions {
		// do we have a matching version ?
		for _, supportedProtocolVersion := range SupportedProtocolVersions {
			if supportedProtocolVersion == otherAcceptedVersion {
				matchingVersion = supportedProtocolVersion
				return matchingVersion, ""
			}
		}
	}

	otherVersion = otherHeaders.Get(ProtocolVersionHeader)
	for _, supportedProtocolVersion := range SupportedProtocolVersions {
		if supportedProtocolVersion == otherVersion {
			return supportedProtocolVersion, otherVersion
		}
	}

	return "", filterASCII(otherVersion)
}

// checkIncomingConnectionVariables checks the variables that were provided on the request, and compares them to the
// local server supported parameters. If all good, it returns http.StatusOK; otherwise, it write the error to the ResponseWriter
// and returns the http status.
func (wn *WebsocketNetwork) checkIncomingConnectionVariables(response http.ResponseWriter, request *http.Request) int {
	// check to see that the genesisID in the request URI is valid and matches the supported one.
	pathVars := mux.Vars(request)
	otherGenesisID, hasGenesisID := pathVars["genesisID"]
	if !hasGenesisID || otherGenesisID == "" {
		networkConnectionsDroppedTotal.Inc(map[string]string{"reason": "missing genesis-id"})
		response.WriteHeader(http.StatusNotFound)
		return http.StatusNotFound
	}

	if wn.GenesisID != otherGenesisID {
		wn.log.Warn(filterASCII(fmt.Sprintf("new peer %#v genesis mismatch, mine=%#v theirs=%#v, headers %#v", request.RemoteAddr, wn.GenesisID, otherGenesisID, request.Header)))
		networkConnectionsDroppedTotal.Inc(map[string]string{"reason": "mismatching genesis-id"})
		response.WriteHeader(http.StatusPreconditionFailed)
		n, err := response.Write([]byte("mismatching genesis ID"))
		if err != nil {
			wn.log.Warnf("ws failed to write mismatching genesis ID response '%s' : n = %d err = %v", n, err)
		}
		return http.StatusPreconditionFailed
	}

	otherRandom := request.Header.Get(NodeRandomHeader)
	if otherRandom == "" {
		// This is pretty harmless and some configurations of phonebooks or DNS records make this likely. Quietly filter it out.
		var message string
		// missing header.
		wn.log.Warn(filterASCII(fmt.Sprintf("new peer %s did not include random ID header in request. mine=%s headers %#v", request.RemoteAddr, wn.RandomID, request.Header)))
		networkConnectionsDroppedTotal.Inc(map[string]string{"reason": "missing random ID header"})
		message = fmt.Sprintf("Request was missing a %s header", NodeRandomHeader)
		response.WriteHeader(http.StatusPreconditionFailed)
		n, err := response.Write([]byte(message))
		if err != nil {
			wn.log.Warnf("ws failed to write response '%s' : n = %d err = %v", message, n, err)
		}
		return http.StatusPreconditionFailed
	} else if otherRandom == wn.RandomID {
		// This is pretty harmless and some configurations of phonebooks or DNS records make this likely. Quietly filter it out.
		var message string
		wn.log.Debugf("new peer %s has same node random id, am I talking to myself? %s", request.RemoteAddr, wn.RandomID)
		networkConnectionsDroppedTotal.Inc(map[string]string{"reason": "matching random ID header"})
		message = fmt.Sprintf("Request included matching %s=%s header", NodeRandomHeader, otherRandom)
		response.WriteHeader(http.StatusLoopDetected)
		n, err := response.Write([]byte(message))
		if err != nil {
			wn.log.Warnf("ws failed to write response '%s' : n = %d err = %v", message, n, err)
		}
		return http.StatusLoopDetected
	}
	return http.StatusOK
}

// GetHTTPRequestConnection returns the underlying connection for the given request. Note that the request must be the same
// request that was provided to the http handler ( or provide a fallback Context() to that )
// if the provided request has no associated connection, it returns nil. ( this should not happen for any http request that was registered
// by WebsocketNetwork )
func (wn *WebsocketNetwork) GetHTTPRequestConnection(request *http.Request) (conn net.Conn) {
	if wn.requestsTracker != nil {
		conn = wn.requestsTracker.GetRequestConnection(request)
	}
	return
}

// ServerHTTP handles the gossip network functions over websockets
func (wn *WebsocketNetwork) ServeHTTP(response http.ResponseWriter, request *http.Request) {
	trackedRequest := wn.requestsTracker.GetTrackedRequest(request)

	if wn.checkIncomingConnectionLimits(response, request, trackedRequest.remoteHost, trackedRequest.otherTelemetryGUID, trackedRequest.otherInstanceName) != http.StatusOK {
		// we've already logged and written all response(s).
		return
	}

	matchingVersion, otherVersion := wn.checkProtocolVersionMatch(request.Header)
	if matchingVersion == "" {
		wn.log.Info(filterASCII(fmt.Sprintf("new peer %s version mismatch, mine=%v theirs=%s, headers %#v", request.RemoteAddr, SupportedProtocolVersions, otherVersion, request.Header)))
		networkConnectionsDroppedTotal.Inc(map[string]string{"reason": "mismatching protocol version"})
		response.WriteHeader(http.StatusPreconditionFailed)
		message := fmt.Sprintf("Requested version %s not in %v mismatches server version", filterASCII(otherVersion), SupportedProtocolVersions)
		n, err := response.Write([]byte(message))
		if err != nil {
			wn.log.Warnf("ws failed to write response '%s' : n = %d err = %v", message, n, err)
		}
		return
	}

	if wn.checkIncomingConnectionVariables(response, request) != http.StatusOK {
		// we've already logged and written all response(s).
		return
	}

	// if UseXForwardedForAddressField is not empty, attempt to override the otherPublicAddr with the X Forwarded For origin
	trackedRequest.otherPublicAddr = trackedRequest.remoteAddr

	responseHeader := make(http.Header)
	wn.setHeaders(responseHeader)
	responseHeader.Set(ProtocolVersionHeader, matchingVersion)
	responseHeader.Set(GenesisHeader, wn.GenesisID)
	var challenge string
	if wn.prioScheme != nil {
		challenge = wn.prioScheme.NewPrioChallenge()
		responseHeader.Set(PriorityChallengeHeader, challenge)
	}
	conn, err := wn.upgrader.Upgrade(response, request, responseHeader)
	if err != nil {
		wn.log.Info("ws upgrade fail ", err)
		networkConnectionsDroppedTotal.Inc(map[string]string{"reason": "ws upgrade fail"})
		return
	}

	// we want to tell the response object that the status was changed to 101 ( switching protocols ) so that it will be logged.
	if wn.requestsLogger != nil {
		wn.requestsLogger.SetStatusCode(response, http.StatusSwitchingProtocols)
	}

	peer := &wsPeer{
		wsPeerCore:        makePeerCore(wn, trackedRequest.otherPublicAddr, wn.GetRoundTripper(), trackedRequest.remoteHost),
		conn:              conn,
		outgoing:          false,
		InstanceName:      trackedRequest.otherInstanceName,
		incomingMsgFilter: wn.incomingMsgFilter,
		prioChallenge:     challenge,
		createTime:        trackedRequest.created,
		version:           matchingVersion,
	}
	peer.TelemetryGUID = trackedRequest.otherTelemetryGUID
	peer.init(wn.config, wn.outgoingMessagesBufferSize)
	wn.addPeer(peer)
	localAddr, _ := wn.Address()
	wn.log.With("event", "ConnectedIn").With("remote", trackedRequest.otherPublicAddr).With("local", localAddr).Infof("Accepted incoming connection from peer %s", trackedRequest.otherPublicAddr)
	wn.log.EventWithDetails(telemetryspec.Network, telemetryspec.ConnectPeerEvent,
		telemetryspec.PeerEventDetails{
			Address:      trackedRequest.remoteHost,
			HostName:     trackedRequest.otherTelemetryGUID,
			Incoming:     true,
			InstanceName: trackedRequest.otherInstanceName,
		})

	if wn.messagesOfInterestEnc != nil {
		err = peer.Unicast(wn.messagesOfInterestEnc, protocol.MsgOfInterestTag, nil)
		if err != nil {
			wn.log.Infof("ws send msgOfInterest: %v", err)
		}
	}

	peers.Set(float64(wn.NumPeers()), nil)
	incomingPeers.Set(float64(wn.numIncomingPeers()), nil)
}

func (wn *WebsocketNetwork) messageHandlerThread() {
	defer wn.wg.Done()
	inactivityCheckTicker := time.NewTicker(connectionActivityMonitorInterval)
	defer inactivityCheckTicker.Stop()
	for {
		select {
		case <-wn.ctx.Done():
			return
		case msg := <-wn.readBuffer:
			if msg.processing != nil {
				// The channel send should never block, but just in case..
				select {
				case msg.processing <- struct{}{}:
				default:
					wn.log.Warnf("could not send on msg.processing")
				}
			}
			if wn.config.EnableOutgoingNetworkMessageFiltering && len(msg.Data) >= messageFilterSize {
				wn.sendFilterMessage(msg)
			}
			//wn.log.Debugf("msg handling %#v [%d]byte", msg.Tag, len(msg.Data))
			start := time.Now()

			// now, send to global handlers
			outmsg := wn.handlers.Handle(msg)
			handled := time.Now()
			bufferNanos := start.UnixNano() - msg.Received
			networkIncomingBufferMicros.AddUint64(uint64(bufferNanos/1000), nil)
			handleTime := handled.Sub(start)
			networkHandleMicros.AddUint64(uint64(handleTime.Nanoseconds()/1000), nil)
			switch outmsg.Action {
			case Disconnect:
				wn.wg.Add(1)
				go wn.disconnectThread(msg.Sender, disconnectBadData)
			case Broadcast:
				err := wn.Broadcast(wn.ctx, msg.Tag, msg.Data, false, msg.Sender)
				if err != nil && err != errBcastQFull {
					wn.log.Warnf("WebsocketNetwork.messageHandlerThread: WebsocketNetwork.Broadcast returned unexpected error %v", err)
				}
			case Respond:
				err := msg.Sender.(*wsPeer).Respond(wn.ctx, msg, outmsg.Topics)
				if err != nil && err != wn.ctx.Err() {
					wn.log.Warnf("WebsocketNetwork.messageHandlerThread: wsPeer.Respond returned unexpected error %v", err)
				}
			default:
			}
		case <-inactivityCheckTicker.C:
			// go over the peers and ensure we have some type of communication going on.
			wn.checkPeersConnectivity()
		}
	}
}

// checkPeersConnectivity tests the last timestamp where each of these
// peers was communicated with, and disconnect the peer if it has been too long since
// last time.
func (wn *WebsocketNetwork) checkPeersConnectivity() {
	wn.peersLock.Lock()
	defer wn.peersLock.Unlock()
	currentTime := time.Now()
	for _, peer := range wn.peers {
		lastPacketTime := peer.GetLastPacketTime()
		timeSinceLastPacket := currentTime.Sub(time.Unix(0, lastPacketTime))
		if timeSinceLastPacket > maxPeerInactivityDuration {
			wn.wg.Add(1)
			go wn.disconnectThread(peer, disconnectIdleConn)
			networkIdlePeerDrops.Inc(nil)
		}
	}
}

// checkSlowWritingPeers tests each of the peer's current message timestamp.
// if that timestamp is too old, it means that the transmission of that message
// takes longer than desired. In that case, it will disconnect the peer, allowing it to reconnect
// to a faster network endpoint.
func (wn *WebsocketNetwork) checkSlowWritingPeers() {
	wn.peersLock.Lock()
	defer wn.peersLock.Unlock()
	currentTime := time.Now()
	for _, peer := range wn.peers {
		if peer.CheckSlowWritingPeer(currentTime) {
			wn.wg.Add(1)
			go wn.disconnectThread(peer, disconnectSlowConn)
			networkSlowPeerDrops.Inc(nil)
		}
	}
}

func (wn *WebsocketNetwork) sendFilterMessage(msg IncomingMessage) {
	digest := generateMessageDigest(msg.Tag, msg.Data)
	//wn.log.Debugf("send filter %s(%d) %v", msg.Tag, len(msg.Data), digest)
	err := wn.Broadcast(context.Background(), protocol.MsgDigestSkipTag, digest[:], false, msg.Sender)
	if err != nil && err != errBcastQFull {
		wn.log.Warnf("WebsocketNetwork.sendFilterMessage: WebsocketNetwork.Broadcast returned unexpected error %v", err)
	}
}

func (wn *WebsocketNetwork) broadcastThread() {
	defer wn.wg.Done()

	slowWritingPeerCheckTicker := time.NewTicker(wn.slowWritingPeerMonitorInterval)
	defer slowWritingPeerCheckTicker.Stop()
	peers, lastPeersChangeCounter := wn.peerSnapshot([]*wsPeer{})
	// updatePeers update the peers list if their peer change counter has changed.
	updatePeers := func() {
		if curPeersChangeCounter := atomic.LoadInt32(&wn.peersChangeCounter); curPeersChangeCounter != lastPeersChangeCounter {
			peers, lastPeersChangeCounter = wn.peerSnapshot(peers)
		}
	}

	// waitForPeers waits until there is at least a single peer connected or pending request expires.
	// in any of the above two cases, it returns true.
	// otherwise, false is returned ( the network context has expired )
	waitForPeers := func(request *broadcastRequest) bool {
		// waitSleepTime defines how long we'd like to sleep between consecutive tests that the peers list have been updated.
		const waitSleepTime = 5 * time.Millisecond
		// requestDeadline is the request deadline. If we surpass that deadline, the function returns true.
		var requestDeadline time.Time
		// sleepDuration is the current iteration sleep time.
		var sleepDuration time.Duration
		// initialize the requestDeadline if we have a request.
		if request != nil {
			requestDeadline = request.enqueueTime.Add(maxMessageQueueDuration)
		} else {
			sleepDuration = waitSleepTime
		}

		// wait until the we have at least a single peer connected.
		for len(peers) == 0 {
			// adjust the sleep time in case we have a request
			if request != nil {
				// we want to clamp the sleep time so that we won't sleep beyond the expiration of the request.
				now := time.Now()
				sleepDuration = requestDeadline.Sub(now)
				if sleepDuration > waitSleepTime {
					sleepDuration = waitSleepTime
				} else if sleepDuration < 0 {
					return true
				}
			}
			select {
			case <-time.After(sleepDuration):
				if (request != nil) && time.Now().After(requestDeadline) {
					// message time have elapsed.
					return true
				}
				updatePeers()
				continue
			case <-wn.ctx.Done():
				return false
			}
		}
		return true
	}

	// load the peers list
	updatePeers()

	// wait until the we have at least a single peer connected.
	if !waitForPeers(nil) {
		return
	}

	for {
		// broadcast from high prio channel as long as we can
		// we want to try and keep this as a single case select with a default, since go compiles a single-case
		// select with a default into a more efficient non-blocking receive, instead of compiling it to the general-purpose selectgo
		select {
		case request := <-wn.broadcastQueueHighPrio:
			wn.innerBroadcast(request, true, peers)
			continue
		default:
		}

		// if nothing high prio, try to sample from either queques in a non-blocking fashion.
		select {
		case request := <-wn.broadcastQueueHighPrio:
			wn.innerBroadcast(request, true, peers)
			continue
		case request := <-wn.broadcastQueueBulk:
			wn.innerBroadcast(request, false, peers)
			continue
		case <-wn.ctx.Done():
			return
		default:
		}

		// block until we have some request that need to be sent.
		select {
		case request := <-wn.broadcastQueueHighPrio:
			// check if peers need to be updated, since we've been waiting a while.
			updatePeers()
			if !waitForPeers(&request) {
				return
			}
			wn.innerBroadcast(request, true, peers)
		case <-slowWritingPeerCheckTicker.C:
			wn.checkSlowWritingPeers()
			continue
		case request := <-wn.broadcastQueueBulk:
			// check if peers need to be updated, since we've been waiting a while.
			updatePeers()
			if !waitForPeers(&request) {
				return
			}
			wn.innerBroadcast(request, false, peers)
		case <-wn.ctx.Done():
			return
		}
	}
}

// peerSnapshot returns the currently connected peers as well as the current value of the peersChangeCounter
func (wn *WebsocketNetwork) peerSnapshot(dest []*wsPeer) ([]*wsPeer, int32) {
	wn.peersLock.RLock()
	defer wn.peersLock.RUnlock()
	if cap(dest) >= len(wn.peers) {
		// clear out the unused portion of the peers array to allow the GC to cleanup unused peers.
		remainderPeers := dest[len(wn.peers):cap(dest)]
		for i := range remainderPeers {
			// we want to delete only up to the first nil peer, since we're always writing to this array from the begining to the end
			if remainderPeers[i] == nil {
				break
			}
			remainderPeers[i] = nil
		}
		// adjust array size
		dest = dest[:len(wn.peers)]
	} else {
		dest = make([]*wsPeer, len(wn.peers))
	}
	copy(dest, wn.peers)
	peerChangeCounter := atomic.LoadInt32(&wn.peersChangeCounter)
	return dest, peerChangeCounter
}

// prio is set if the broadcast is a high-priority broadcast.
func (wn *WebsocketNetwork) innerBroadcast(request broadcastRequest, prio bool, peers []*wsPeer) {
	if request.done != nil {
		defer close(request.done)
	}

	broadcastQueueDuration := time.Now().Sub(request.enqueueTime)
	networkBroadcastQueueMicros.AddUint64(uint64(broadcastQueueDuration.Nanoseconds()/1000), nil)
	if broadcastQueueDuration > maxMessageQueueDuration {
		networkBroadcastsDropped.Inc(nil)
		return
	}

	start := time.Now()

	digests := make([]crypto.Digest, len(request.data), len(request.data))
	data := make([][]byte, len(request.data), len(request.data))
	for i, d := range request.data {
		tbytes := []byte(request.tags[i])
		mbytes := make([]byte, len(tbytes)+len(d))
		copy(mbytes, tbytes)
		copy(mbytes[len(tbytes):], d)
		data[i] = mbytes
		if request.tags[i] != protocol.MsgDigestSkipTag && len(d) >= messageFilterSize {
			digests[i] = crypto.Hash(mbytes)
		}
	}

	// first send to all the easy outbound peers who don't block, get them started.
	sentMessageCount := 0
	for _, peer := range peers {
		if wn.config.BroadcastConnectionsLimit >= 0 && sentMessageCount >= wn.config.BroadcastConnectionsLimit {
			break
		}
		if peer == request.except {
			continue
		}
<<<<<<< HEAD
		ok := peer.writeNonBlock(mbytes, prio, digest, request.enqueueTime, nil)
=======
		ok := peer.writeNonBlockMsgs(request.ctx, data, prio, digests, request.enqueueTime)
>>>>>>> 310e05a0
		if ok {
			sentMessageCount++
			continue
		}
		networkPeerBroadcastDropped.Inc(nil)
	}

	dt := time.Now().Sub(start)
	networkBroadcasts.Inc(nil)
	networkBroadcastSendMicros.AddUint64(uint64(dt.Nanoseconds()/1000), nil)
}

// NumPeers returns number of peers we connect to (all peers incoming and outbound).
func (wn *WebsocketNetwork) NumPeers() int {
	wn.peersLock.RLock()
	defer wn.peersLock.RUnlock()
	return len(wn.peers)
}

// outgoingPeers returns an array of the outgoing peers.
func (wn *WebsocketNetwork) outgoingPeers() (peers []Peer) {
	wn.peersLock.RLock()
	defer wn.peersLock.RUnlock()
	peers = make([]Peer, 0, len(wn.peers))
	for _, peer := range wn.peers {
		if peer.outgoing {
			peers = append(peers, peer)
		}
	}
	return
}

func (wn *WebsocketNetwork) numOutgoingPeers() int {
	wn.peersLock.RLock()
	defer wn.peersLock.RUnlock()
	count := 0
	for _, peer := range wn.peers {
		if peer.outgoing {
			count++
		}
	}
	return count
}
func (wn *WebsocketNetwork) numIncomingPeers() int {
	wn.peersLock.RLock()
	defer wn.peersLock.RUnlock()
	count := 0
	for _, peer := range wn.peers {
		if !peer.outgoing {
			count++
		}
	}
	return count
}

// isConnectedTo returns true if addr matches any connected peer, based on the peer's root url.
func (wn *WebsocketNetwork) isConnectedTo(addr string) bool {
	wn.peersLock.RLock()
	defer wn.peersLock.RUnlock()
	for _, peer := range wn.peers {
		if addr == peer.rootURL {
			return true
		}
	}
	return false
}

// connectedForIP returns number of peers with same host
func (wn *WebsocketNetwork) connectedForIP(host string) (totalConnections int) {
	wn.peersLock.RLock()
	defer wn.peersLock.RUnlock()
	totalConnections = 0
	for _, peer := range wn.peers {
		if host == peer.OriginAddress() {
			totalConnections++
		}
	}
	return
}

const meshThreadInterval = time.Minute
const cliqueResolveInterval = 5 * time.Minute

type meshRequest struct {
	disconnect bool
	done       chan struct{}
}

func imin(a, b int) int {
	if a < b {
		return a
	}
	return b
}

// meshThread maintains the network, e.g. that we have sufficient connectivity to peers
func (wn *WebsocketNetwork) meshThread() {
	defer wn.wg.Done()
	timer := time.NewTicker(meshThreadInterval)
	defer timer.Stop()
	for {
		var request meshRequest
		select {
		case <-timer.C:
			request.disconnect = false
			request.done = nil
		case request = <-wn.meshUpdateRequests:
		case <-wn.ctx.Done():
			return
		}

		if request.disconnect {
			wn.DisconnectPeers()
		}

		// TODO: only do DNS fetch every N seconds? Honor DNS TTL? Trust DNS library we're using to handle caching and TTL?
		dnsBootstrapArray := wn.config.DNSBootstrapArray(wn.NetworkID)
		for _, dnsBootstrap := range dnsBootstrapArray {
			relayAddrs, archiveAddrs := wn.getDNSAddrs(dnsBootstrap)
			if len(relayAddrs) > 0 {
				wn.log.Debugf("got %d relay dns addrs, %#v", len(relayAddrs), relayAddrs[:imin(5, len(relayAddrs))])
				wn.phonebook.ReplacePeerList(relayAddrs, dnsBootstrap, PhoneBookEntryRelayRole)
			} else {
				wn.log.Infof("got no relay DNS addrs for network %s", wn.NetworkID)
			}
			if len(archiveAddrs) > 0 {
				wn.phonebook.ReplacePeerList(archiveAddrs, dnsBootstrap, PhoneBookEntryArchiverRole)
			}
		}

		// as long as the call to checkExistingConnectionsNeedDisconnecting is deleting existing connections, we want to
		// kick off the creation of new connections.
		for {
			if wn.checkNewConnectionsNeeded() {
				// new connections were created.
				break
			}
			if !wn.checkExistingConnectionsNeedDisconnecting() {
				// no connection were removed.
				break
			}
		}

		if request.done != nil {
			close(request.done)
		}

		// send the currently connected peers information to the
		// telemetry server; that would allow the telemetry server
		// to construct a cross-node map of all the nodes interconnections.
		wn.sendPeerConnectionsTelemetryStatus()
	}
}

// checkNewConnectionsNeeded checks to see if we need to have more connections to meet the GossipFanout target.
// if we do, it will spin async connection go routines.
// it returns false if no connections are needed, and true otherwise.
// note that the determination of needed connection could be inaccurate, and it might return false while
// more connection should be created.
func (wn *WebsocketNetwork) checkNewConnectionsNeeded() bool {
	desired := wn.config.GossipFanout
	numOutgoingTotal := wn.numOutgoingPeers() + wn.numOutgoingPending()
	need := desired - numOutgoingTotal
	if need <= 0 {
		return false
	}
	// get more than we need so that we can ignore duplicates
	newAddrs := wn.phonebook.GetAddresses(desired+numOutgoingTotal, PhoneBookEntryRelayRole)
	for _, na := range newAddrs {
		if na == wn.config.PublicAddress {
			// filter out self-public address, so we won't try to connect to outselves.
			continue
		}
		gossipAddr, ok := wn.tryConnectReserveAddr(na)
		if ok {
			wn.wg.Add(1)
			go wn.tryConnect(na, gossipAddr)
			need--
			if need == 0 {
				break
			}
		}
	}
	return true
}

// checkExistingConnectionsNeedDisconnecting check to see if existing connection need to be dropped due to
// performance issues and/or network being stalled.
func (wn *WebsocketNetwork) checkExistingConnectionsNeedDisconnecting() bool {
	// we already connected ( or connecting.. ) to  GossipFanout peers.
	// get the actual peers.
	outgoingPeers := wn.outgoingPeers()
	if len(outgoingPeers) < wn.config.GossipFanout {
		// reset the performance monitor.
		wn.connPerfMonitor.Reset([]Peer{})
		return wn.checkNetworkAdvanceDisconnect()
	}

	if !wn.connPerfMonitor.ComparePeers(outgoingPeers) {
		// different set of peers. restart monitoring.
		wn.connPerfMonitor.Reset(outgoingPeers)
	}

	// same set of peers.
	peerStat := wn.connPerfMonitor.GetPeersStatistics()
	if peerStat == nil {
		// performance metrics are not yet ready.
		return wn.checkNetworkAdvanceDisconnect()
	}

	// update peers with the performance metrics we've gathered.
	var leastPerformingPeer *wsPeer = nil
	for _, stat := range peerStat.peerStatistics {
		wsPeer := stat.peer.(*wsPeer)
		wsPeer.peerMessageDelay = stat.peerDelay
		wn.log.Infof("network performance monitor - peer '%s' delay %d first message portion %d%%", wsPeer.GetAddress(), stat.peerDelay, int(stat.peerFirstMessage*100))
		if wsPeer.throttledOutgoingConnection && leastPerformingPeer == nil {
			leastPerformingPeer = wsPeer
		}
	}
	if leastPerformingPeer == nil {
		return wn.checkNetworkAdvanceDisconnect()
	}
	wn.disconnect(leastPerformingPeer, disconnectLeastPerformingPeer)
	wn.connPerfMonitor.Reset([]Peer{})

	return true
}

// checkNetworkAdvanceDisconnect is using the lastNetworkAdvance indicator to see if the network is currently "stuck".
// if it's seems to be "stuck", a randomally picked peer would be disconnected.
func (wn *WebsocketNetwork) checkNetworkAdvanceDisconnect() bool {
	lastNetworkAdvance := wn.getLastNetworkAdvance()
	if time.Now().UTC().Sub(lastNetworkAdvance) < cliqueResolveInterval {
		return false
	}
	outgoingPeers := wn.outgoingPeers()
	if len(outgoingPeers) == 0 {
		return false
	}
	if wn.numOutgoingPending() > 0 {
		// we're currently trying to extend the list of outgoing connections. no need to
		// disconnect any existing connection to free up room for another connection.
		return false
	}
	var peer *wsPeer
	disconnectPeerIdx := crypto.RandUint63() % uint64(len(outgoingPeers))
	peer = outgoingPeers[disconnectPeerIdx].(*wsPeer)

	wn.disconnect(peer, disconnectCliqueResolve)
	wn.connPerfMonitor.Reset([]Peer{})
	wn.OnNetworkAdvance()
	return true
}

func (wn *WebsocketNetwork) getLastNetworkAdvance() time.Time {
	wn.lastNetworkAdvanceMu.Lock()
	defer wn.lastNetworkAdvanceMu.Unlock()
	return wn.lastNetworkAdvance
}

// OnNetworkAdvance notifies the network library that the agreement protocol was able to make a notable progress.
// this is the only indication that we have that we haven't formed a clique, where all incoming messages
// arrive very quickly, but might be missing some votes. The usage of this call is expected to have similar
// characteristics as with a watchdog timer.
func (wn *WebsocketNetwork) OnNetworkAdvance() {
	wn.lastNetworkAdvanceMu.Lock()
	defer wn.lastNetworkAdvanceMu.Unlock()
	wn.lastNetworkAdvance = time.Now().UTC()
}

// sendPeerConnectionsTelemetryStatus sends a snapshot of the currently connected peers
// to the telemetry server. Internally, it's using a timer to ensure that it would only
// send the information once every hour ( configurable via PeerConnectionsUpdateInterval )
func (wn *WebsocketNetwork) sendPeerConnectionsTelemetryStatus() {
	now := time.Now()
	if wn.lastPeerConnectionsSent.Add(time.Duration(wn.config.PeerConnectionsUpdateInterval)*time.Second).After(now) || wn.config.PeerConnectionsUpdateInterval <= 0 {
		// it's not yet time to send the update.
		return
	}
	wn.lastPeerConnectionsSent = now
	var peers []*wsPeer
	peers, _ = wn.peerSnapshot(peers)
	var connectionDetails telemetryspec.PeersConnectionDetails
	for _, peer := range peers {
		connDetail := telemetryspec.PeerConnectionDetails{
			ConnectionDuration: uint(now.Sub(peer.createTime).Seconds()),
			HostName:           peer.TelemetryGUID,
			InstanceName:       peer.InstanceName,
		}
		if peer.outgoing {
			connDetail.Address = justHost(peer.conn.RemoteAddr().String())
			connDetail.Endpoint = peer.GetAddress()
			connDetail.MessageDelay = peer.peerMessageDelay
			connectionDetails.OutgoingPeers = append(connectionDetails.OutgoingPeers, connDetail)
		} else {
			connDetail.Address = peer.OriginAddress()
			connectionDetails.IncomingPeers = append(connectionDetails.IncomingPeers, connDetail)
		}
	}

	wn.log.EventWithDetails(telemetryspec.Network, telemetryspec.PeerConnectionsEvent, connectionDetails)
}

// prioWeightRefreshTime controls how often we refresh the weights
// of connected peers.
const prioWeightRefreshTime = time.Minute

// prioWeightRefresh periodically refreshes the weights of connected peers.
func (wn *WebsocketNetwork) prioWeightRefresh() {
	defer wn.wg.Done()
	ticker := time.NewTicker(prioWeightRefreshTime)
	defer ticker.Stop()
	var peers []*wsPeer
	// the lastPeersChangeCounter is initialized with -1 in order to force the peers to be loaded on the first iteration.
	// then, it would get reloaded on per-need basis.
	lastPeersChangeCounter := int32(-1)
	for {
		select {
		case <-ticker.C:
		case <-wn.ctx.Done():
			return
		}

		if curPeersChangeCounter := atomic.LoadInt32(&wn.peersChangeCounter); curPeersChangeCounter != lastPeersChangeCounter {
			peers, lastPeersChangeCounter = wn.peerSnapshot(peers)
		}

		for _, peer := range peers {
			wn.peersLock.RLock()
			addr := peer.prioAddress
			weight := peer.prioWeight
			wn.peersLock.RUnlock()

			newWeight := wn.prioScheme.GetPrioWeight(addr)
			if newWeight != weight {
				wn.peersLock.Lock()
				wn.prioTracker.setPriority(peer, addr, newWeight)
				wn.peersLock.Unlock()
			}
		}
	}
}

// Wake up the thread to do work this often.
const pingThreadPeriod = 30 * time.Second

// If ping stats are older than this, don't include in metrics.
const maxPingAge = 30 * time.Minute

// pingThread wakes up periodically to refresh the ping times on peers and update the metrics gauges.
func (wn *WebsocketNetwork) pingThread() {
	defer wn.wg.Done()
	ticker := time.NewTicker(pingThreadPeriod)
	defer ticker.Stop()
	for {
		select {
		case <-ticker.C:
		case <-wn.ctx.Done():
			return
		}
		sendList := wn.peersToPing()
		wn.log.Debugf("ping %d peers...", len(sendList))
		for _, peer := range sendList {
			if !peer.sendPing() {
				// if we failed to send a ping, see how long it was since last successful ping.
				lastPingSent, _ := peer.pingTimes()
				wn.log.Infof("failed to ping to %v for the past %f seconds", peer, time.Now().Sub(lastPingSent).Seconds())
			}
		}
	}
}

// Walks list of peers, gathers list of peers to ping, also calculates statistics.
func (wn *WebsocketNetwork) peersToPing() []*wsPeer {
	wn.peersLock.RLock()
	defer wn.peersLock.RUnlock()
	// Never flood outbound traffic by trying to ping all the peers at once.
	// Send to at most one fifth of the peers.
	maxSend := 1 + (len(wn.peers) / 5)
	out := make([]*wsPeer, 0, maxSend)
	now := time.Now()
	// a list to sort to find median
	times := make([]float64, 0, len(wn.peers))
	var min = math.MaxFloat64
	var max float64
	var sum float64
	pingPeriod := time.Duration(wn.config.PeerPingPeriodSeconds) * time.Second
	for _, peer := range wn.peers {
		lastPingSent, lastPingRoundTripTime := peer.pingTimes()
		sendToNow := now.Sub(lastPingSent)
		if (sendToNow > pingPeriod) && (len(out) < maxSend) {
			out = append(out, peer)
		}
		if (lastPingRoundTripTime > 0) && (sendToNow < maxPingAge) {
			ftime := lastPingRoundTripTime.Seconds()
			sum += ftime
			times = append(times, ftime)
			if ftime < min {
				min = ftime
			}
			if ftime > max {
				max = ftime
			}
		}
	}
	if len(times) != 0 {
		sort.Float64s(times)
		median := times[len(times)/2]
		medianPing.Set(median, nil)
		mean := sum / float64(len(times))
		meanPing.Set(mean, nil)
		minPing.Set(min, nil)
		maxPing.Set(max, nil)
		wn.log.Infof("ping times min=%f mean=%f median=%f max=%f", min, mean, median, max)
	}
	return out
}

func (wn *WebsocketNetwork) getDNSAddrs(dnsBootstrap string) (relaysAddresses []string, archiverAddresses []string) {
	var err error
	relaysAddresses, err = tools_network.ReadFromSRV("algobootstrap", "tcp", dnsBootstrap, wn.config.FallbackDNSResolverAddress, wn.config.DNSSecuritySRVEnforced())
	if err != nil {
		// only log this warning on testnet or devnet
		if wn.NetworkID == config.Devnet || wn.NetworkID == config.Testnet {
			wn.log.Warnf("Cannot lookup algobootstrap SRV record for %s: %v", dnsBootstrap, err)
		}
		relaysAddresses = nil
	}
	if wn.config.EnableCatchupFromArchiveServers || wn.config.EnableBlockServiceFallbackToArchiver {
		archiverAddresses, err = tools_network.ReadFromSRV("archive", "tcp", dnsBootstrap, wn.config.FallbackDNSResolverAddress, wn.config.DNSSecuritySRVEnforced())
		if err != nil {
			// only log this warning on testnet or devnet
			if wn.NetworkID == config.Devnet || wn.NetworkID == config.Testnet {
				wn.log.Warnf("Cannot lookup archive SRV record for %s: %v", dnsBootstrap, err)
			}
			archiverAddresses = nil
		}
	}
	return
}

// ProtocolVersionHeader HTTP header for protocol version.
const ProtocolVersionHeader = "X-Algorand-Version"

// ProtocolAcceptVersionHeader HTTP header for accept protocol version. Client use this to advertise supported protocol versions.
const ProtocolAcceptVersionHeader = "X-Algorand-Accept-Version"

// SupportedProtocolVersions contains the list of supported protocol versions by this node ( in order of preference ).
var SupportedProtocolVersions = []string{"2.5", "2.1"}

// ProtocolVersion is the current version attached to the ProtocolVersionHeader header
/* Version history:
 *  1   Catchup service over websocket connections with unicast messages between peers
 *  2.1 Introducted topic key/data pairs and enabled services over the gossip connections
 *  2.5 Introducted new transaction gossiping protocol
 */
const ProtocolVersion = "2.5"

// TelemetryIDHeader HTTP header for telemetry-id for logging
const TelemetryIDHeader = "X-Algorand-TelId"

// GenesisHeader HTTP header for genesis id to make sure we're on the same chain
const GenesisHeader = "X-Algorand-Genesis"

// NodeRandomHeader HTTP header that a node uses to make sure it's not talking to itself
const NodeRandomHeader = "X-Algorand-NodeRandom"

// AddressHeader HTTP header by which an inbound connection reports its public address
const AddressHeader = "X-Algorand-Location"

// InstanceNameHeader HTTP header by which an inbound connection reports an ID to distinguish multiple local nodes.
const InstanceNameHeader = "X-Algorand-InstanceName"

// PriorityChallengeHeader HTTP header informs a client about the challenge it should sign to increase network priority.
const PriorityChallengeHeader = "X-Algorand-PriorityChallenge"

// TooManyRequestsRetryAfterHeader HTTP header let the client know when to make the next connection attempt
const TooManyRequestsRetryAfterHeader = "Retry-After"

// UserAgentHeader is the HTTP header identify the user agent.
const UserAgentHeader = "User-Agent"

var websocketsScheme = map[string]string{"http": "ws", "https": "wss"}

var errBadAddr = errors.New("bad address")

var errNetworkClosing = errors.New("WebsocketNetwork shutting down")

var errBcastCallerCancel = errors.New("caller cancelled broadcast")

var errBcastInvalidArray = errors.New("invalid broadcast array")

var errBcastQFull = errors.New("broadcast queue full")

// HostColonPortPattern matches "^[^:]+:\\d+$" e.g. "foo.com.:1234"
var HostColonPortPattern = regexp.MustCompile("^[^:]+:\\d+$")

// ParseHostOrURL handles "host:port" or a full URL.
// Standard library net/url.Parse chokes on "host:port".
func ParseHostOrURL(addr string) (*url.URL, error) {
	var parsedURL *url.URL
	if HostColonPortPattern.MatchString(addr) {
		parsedURL = &url.URL{Scheme: "http", Host: addr}
		return parsedURL, nil
	}
	return url.Parse(addr)
}

// addrToGossipAddr parses host:port or a URL and returns the URL to the websocket interface at that address.
func (wn *WebsocketNetwork) addrToGossipAddr(addr string) (string, error) {
	parsedURL, err := ParseHostOrURL(addr)
	if err != nil {
		wn.log.Warnf("could not parse addr %#v: %s", addr, err)
		return "", errBadAddr
	}
	parsedURL.Scheme = websocketsScheme[parsedURL.Scheme]
	if parsedURL.Scheme == "" {
		parsedURL.Scheme = "ws"
	}
	parsedURL.Path = strings.Replace(path.Join(parsedURL.Path, GossipNetworkPath), "{genesisID}", wn.GenesisID, -1)
	return parsedURL.String(), nil
}

// tryConnectReserveAddr synchronously checks that addr is not already being connected to, returns (websocket URL or "", true if connection may procede)
func (wn *WebsocketNetwork) tryConnectReserveAddr(addr string) (gossipAddr string, ok bool) {
	wn.tryConnectLock.Lock()
	defer wn.tryConnectLock.Unlock()
	_, exists := wn.tryConnectAddrs[addr]
	if exists {
		return "", false
	}
	gossipAddr, err := wn.addrToGossipAddr(addr)
	if err != nil {
		return "", false
	}
	_, exists = wn.tryConnectAddrs[gossipAddr]
	if exists {
		return "", false
	}
	// WARNING: isConnectedTo takes wn.peersLock; to avoid deadlock, never try to take wn.peersLock outside an attempt to lock wn.tryConnectLock
	if wn.isConnectedTo(addr) {
		return "", false
	}
	now := time.Now().Unix()
	wn.tryConnectAddrs[addr] = now
	wn.tryConnectAddrs[gossipAddr] = now
	return gossipAddr, true
}

// tryConnectReleaseAddr should be called when connection succedes and becomes a peer or fails and is no longer being attempted
func (wn *WebsocketNetwork) tryConnectReleaseAddr(addr, gossipAddr string) {
	wn.tryConnectLock.Lock()
	defer wn.tryConnectLock.Unlock()
	delete(wn.tryConnectAddrs, addr)
	delete(wn.tryConnectAddrs, gossipAddr)
}

func (wn *WebsocketNetwork) numOutgoingPending() int {
	wn.tryConnectLock.Lock()
	defer wn.tryConnectLock.Unlock()
	return len(wn.tryConnectAddrs)
}

// GetRoundTripper returns an http.Transport that limits the number of connection
// to comply with connectionsRateLimitingCount.
func (wn *WebsocketNetwork) GetRoundTripper() http.RoundTripper {
	return &wn.transport
}

// filterASCII filter out the non-ascii printable characters out of the given input string and
// and replace these with unprintableCharacterGlyph.
// It's used as a security qualifier before logging a network-provided data.
// The function allows only characters in the range of [32..126], which excludes all the
// control character, new lines, deletion, etc. All the alpha numeric and punctuation characters
// are included in this range.
func filterASCII(unfilteredString string) (filteredString string) {
	for i, r := range unfilteredString {
		if int(r) >= 0x20 && int(r) <= 0x7e {
			filteredString += string(unfilteredString[i])
		} else {
			filteredString += unprintableCharacterGlyph
		}
	}
	return
}

// tryConnect opens websocket connection and checks initial connection parameters.
// addr should be 'host:port' or a URL, gossipAddr is the websocket endpoint URL
func (wn *WebsocketNetwork) tryConnect(addr, gossipAddr string) {
	defer wn.tryConnectReleaseAddr(addr, gossipAddr)
	defer func() {
		if xpanic := recover(); xpanic != nil {
			wn.log.Errorf("panic in tryConnect: %v", xpanic)
		}
	}()
	defer wn.wg.Done()
	requestHeader := make(http.Header)
	wn.setHeaders(requestHeader)
	for _, supportedProtocolVersion := range SupportedProtocolVersions {
		requestHeader.Add(ProtocolAcceptVersionHeader, supportedProtocolVersion)
	}
	// for backward compatability, include the ProtocolVersion header as well.
	requestHeader.Set(ProtocolVersionHeader, ProtocolVersion)
	SetUserAgentHeader(requestHeader)
	myInstanceName := wn.log.GetInstanceName()
	requestHeader.Set(InstanceNameHeader, myInstanceName)
	var websocketDialer = websocket.Dialer{
		Proxy:             http.ProxyFromEnvironment,
		HandshakeTimeout:  45 * time.Second,
		EnableCompression: false,
		NetDialContext:    wn.dialer.DialContext,
		NetDial:           wn.dialer.Dial,
	}

	conn, response, err := websocketDialer.DialContext(wn.ctx, gossipAddr, requestHeader)
	if err != nil {
		if err == websocket.ErrBadHandshake {
			// reading here from ioutil is safe only because it came from DialContext above, which alredy finsihed reading all the data from the network
			// and placed it all in a ioutil.NopCloser reader.
			bodyBytes, _ := ioutil.ReadAll(response.Body)
			errString := string(bodyBytes)
			if len(errString) > 128 {
				errString = errString[:128]
			}
			errString = filterASCII(errString)

			// we're guaranteed to have a valid response object.
			switch response.StatusCode {
			case http.StatusPreconditionFailed:
				wn.log.Warnf("ws connect(%s) fail - bad handshake, precondition failed : '%s'", gossipAddr, errString)
			case http.StatusLoopDetected:
				wn.log.Infof("ws connect(%s) aborted due to connecting to self", gossipAddr)
			case http.StatusTooManyRequests:
				wn.log.Infof("ws connect(%s) aborted due to connecting too frequently", gossipAddr)
				retryAfterHeader := response.Header.Get(TooManyRequestsRetryAfterHeader)
				if retryAfter, retryParseErr := strconv.ParseUint(retryAfterHeader, 10, 32); retryParseErr == nil {
					// we've got a retry-after header.
					// convert it to a timestamp so that we could use it.
					retryAfterTime := time.Now().Add(time.Duration(retryAfter) * time.Second)
					wn.phonebook.UpdateRetryAfter(addr, retryAfterTime)
				}
			default:
				wn.log.Warnf("ws connect(%s) fail - bad handshake, Status code = %d, Headers = %#v, Body = %s", gossipAddr, response.StatusCode, response.Header, errString)
			}
		} else {
			wn.log.Warnf("ws connect(%s) fail: %s", gossipAddr, err)
		}
		return
	}

	// no need to test the response.StatusCode since we know it's going to be http.StatusSwitchingProtocols, as it's already being tested inside websocketDialer.DialContext.
	// we need to examine the headers here to extract which protocol version we should be using.
	responseHeaderOk, matchingVersion := wn.checkServerResponseVariables(response.Header, gossipAddr)
	if !responseHeaderOk {
		// The error was already logged, so no need to log again.
		return
	}

	throttledConnection := false
	if atomic.AddInt32(&wn.throttledOutgoingConnections, int32(-1)) >= 0 {
		throttledConnection = true
	} else {
		atomic.AddInt32(&wn.throttledOutgoingConnections, int32(1))
	}

	peer := &wsPeer{
		wsPeerCore:                  makePeerCore(wn, addr, wn.GetRoundTripper(), "" /* origin */),
		conn:                        conn,
		outgoing:                    true,
		incomingMsgFilter:           wn.incomingMsgFilter,
		createTime:                  time.Now(),
		connMonitor:                 wn.connPerfMonitor,
		throttledOutgoingConnection: throttledConnection,
		version:                     matchingVersion,
	}
	peer.TelemetryGUID, peer.InstanceName, _ = getCommonHeaders(response.Header)
	peer.init(wn.config, wn.outgoingMessagesBufferSize)
	wn.addPeer(peer)
	localAddr, _ := wn.Address()
	wn.log.With("event", "ConnectedOut").With("remote", addr).With("local", localAddr).Infof("Made outgoing connection to peer %v", addr)
	wn.log.EventWithDetails(telemetryspec.Network, telemetryspec.ConnectPeerEvent,
		telemetryspec.PeerEventDetails{
			Address:      justHost(conn.RemoteAddr().String()),
			HostName:     peer.TelemetryGUID,
			Incoming:     false,
			InstanceName: peer.InstanceName,
			Endpoint:     peer.GetAddress(),
		})

	peers.Set(float64(wn.NumPeers()), nil)
	outgoingPeers.Set(float64(wn.numOutgoingPeers()), nil)

	if wn.prioScheme != nil {
		challenge := response.Header.Get(PriorityChallengeHeader)
		if challenge != "" {
			resp := wn.prioScheme.MakePrioResponse(challenge)
			if resp != nil {
				mbytes := append([]byte(protocol.NetPrioResponseTag), resp...)
<<<<<<< HEAD
				sent := peer.writeNonBlock(mbytes, true, crypto.Digest{}, time.Now(), nil)
=======
				sent := peer.writeNonBlock(context.Background(), mbytes, true, crypto.Digest{}, time.Now())
>>>>>>> 310e05a0
				if !sent {
					wn.log.With("remote", addr).With("local", localAddr).Warnf("could not send priority response to %v", addr)
				}
			}
		}
	}
}

// GetPeerData returns the peer data associated with a particular key.
func (wn *WebsocketNetwork) GetPeerData(peer Peer, key string) interface{} {
	switch p := peer.(type) {
	case *wsPeer:
		return p.getPeerData(key)
	default:
		return nil
	}
}

// SetPeerData sets the peer data associated with a particular key.
func (wn *WebsocketNetwork) SetPeerData(peer Peer, key string, value interface{}) {
	switch p := peer.(type) {
	case *wsPeer:
		p.setPeerData(key, value)
	default:
		return
	}
}

// NewWebsocketNetwork constructor for websockets based gossip network
func NewWebsocketNetwork(log logging.Logger, config config.Local, phonebookAddresses []string, genesisID string, networkID protocol.NetworkID) (wn *WebsocketNetwork, err error) {
	phonebook := MakePhonebook(config.ConnectionsRateLimitingCount,
		time.Duration(config.ConnectionsRateLimitingWindowSeconds)*time.Second)
	phonebook.ReplacePeerList(phonebookAddresses, config.DNSBootstrapID, PhoneBookEntryRelayRole)
	wn = &WebsocketNetwork{
		log:       log,
		config:    config,
		phonebook: phonebook,
		GenesisID: genesisID,
		NetworkID: networkID,
	}

	wn.setup()
	return wn, nil
}

// NewWebsocketGossipNode constructs a websocket network node and returns it as a GossipNode interface implementation
func NewWebsocketGossipNode(log logging.Logger, config config.Local, phonebookAddresses []string, genesisID string, networkID protocol.NetworkID) (gn GossipNode, err error) {
	return NewWebsocketNetwork(log, config, phonebookAddresses, genesisID, networkID)
}

// SetPrioScheme specifies the network priority scheme for a network node
func (wn *WebsocketNetwork) SetPrioScheme(s NetPrioScheme) {
	wn.prioScheme = s
}

// called from wsPeer to report that it has closed
func (wn *WebsocketNetwork) peerRemoteClose(peer *wsPeer, reason disconnectReason) {
	wn.removePeer(peer, reason)
}

func (wn *WebsocketNetwork) removePeer(peer *wsPeer, reason disconnectReason) {
	// first logging, then take the lock and do the actual accounting.
	// definitely don't change this to do the logging while holding the lock.
	localAddr, _ := wn.Address()
	logEntry := wn.log.With("event", "Disconnected").With("remote", peer.rootURL).With("local", localAddr)
	if peer.outgoing && peer.peerMessageDelay > 0 {
		logEntry = logEntry.With("messageDelay", peer.peerMessageDelay)
	}
	logEntry.Infof("Peer %s disconnected: %s", peer.rootURL, reason)
	peerAddr := peer.OriginAddress()
	// we might be able to get addr out of conn, or it might be closed
	if peerAddr == "" && peer.conn != nil {
		paddr := peer.conn.RemoteAddr()
		if paddr != nil {
			peerAddr = justHost(paddr.String())
		}
	}
	if peerAddr == "" {
		// didn't get addr from peer, try from url
		url, err := url.Parse(peer.rootURL)
		if err == nil {
			peerAddr = justHost(url.Host)
		} else {
			// use whatever it is
			peerAddr = justHost(peer.rootURL)
		}
	}
	eventDetails := telemetryspec.PeerEventDetails{
		Address:      peerAddr,
		HostName:     peer.TelemetryGUID,
		Incoming:     !peer.outgoing,
		InstanceName: peer.InstanceName,
	}
	if peer.outgoing {
		eventDetails.Endpoint = peer.GetAddress()
		eventDetails.MessageDelay = peer.peerMessageDelay
	}
	wn.log.EventWithDetails(telemetryspec.Network, telemetryspec.DisconnectPeerEvent,
		telemetryspec.DisconnectPeerEventDetails{
			PeerEventDetails: eventDetails,
			Reason:           string(reason),
		})

	peers.Set(float64(wn.NumPeers()), nil)
	incomingPeers.Set(float64(wn.numIncomingPeers()), nil)
	outgoingPeers.Set(float64(wn.numOutgoingPeers()), nil)

	wn.peersLock.Lock()
	defer wn.peersLock.Unlock()
	if peer.peerIndex < len(wn.peers) && wn.peers[peer.peerIndex] == peer {
		heap.Remove(peersHeap{wn}, peer.peerIndex)
		wn.prioTracker.removePeer(peer)
		if peer.throttledOutgoingConnection {
			atomic.AddInt32(&wn.throttledOutgoingConnections, int32(1))
		}
		atomic.AddInt32(&wn.peersChangeCounter, 1)
	}
	wn.countPeersSetGauges()
}

func (wn *WebsocketNetwork) addPeer(peer *wsPeer) {
	wn.peersLock.Lock()
	defer wn.peersLock.Unlock()
	for _, p := range wn.peers {
		if p == peer {
			wn.log.Errorf("dup peer added %#v", peer)
			return
		}
	}
	heap.Push(peersHeap{wn}, peer)
	wn.prioTracker.setPriority(peer, peer.prioAddress, peer.prioWeight)
	atomic.AddInt32(&wn.peersChangeCounter, 1)
	wn.countPeersSetGauges()
	if len(wn.peers) >= wn.config.GossipFanout {
		// we have a quorum of connected peers, if we weren't ready before, we are now
		if atomic.CompareAndSwapInt32(&wn.ready, 0, 1) {
			wn.log.Debug("ready")
			close(wn.readyChan)
		}
	} else if atomic.LoadInt32(&wn.ready) == 0 {
		// but if we're not ready in a minute, call whatever peers we've got as good enough
		wn.wg.Add(1)
		go wn.eventualReady()
	}
}

func (wn *WebsocketNetwork) eventualReady() {
	defer wn.wg.Done()
	minute := time.NewTimer(wn.eventualReadyDelay)
	select {
	case <-wn.ctx.Done():
	case <-minute.C:
		if atomic.CompareAndSwapInt32(&wn.ready, 0, 1) {
			wn.log.Debug("ready")
			close(wn.readyChan)
		}
	}
}

// should be run from inside a context holding wn.peersLock
func (wn *WebsocketNetwork) countPeersSetGauges() {
	numIn := 0
	numOut := 0
	for _, xp := range wn.peers {
		if xp.outgoing {
			numOut++
		} else {
			numIn++
		}
	}
	networkIncomingConnections.Set(float64(numIn), nil)
	networkOutgoingConnections.Set(float64(numOut), nil)
}

func justHost(hostPort string) string {
	host, _, err := net.SplitHostPort(hostPort)
	if err != nil {
		return hostPort
	}
	return host
}

// SetUserAgentHeader adds the User-Agent header to the provided heades map.
func SetUserAgentHeader(header http.Header) {
	version := config.GetCurrentVersion()
	ua := fmt.Sprintf("algod/%d.%d (%s; commit=%s; %d) %s(%s)", version.Major, version.Minor, version.Channel, version.CommitHash, version.BuildNumber, runtime.GOOS, runtime.GOARCH)
	header.Set(UserAgentHeader, ua)
}

// RegisterMessageInterest notifies the network library that this node
// wants to receive messages with the specified tag.  This will cause
// this node to send corresponding MsgOfInterest notifications to any
// newly connecting peers.  This should be called before the network
// is started.
func (wn *WebsocketNetwork) RegisterMessageInterest(t protocol.Tag) error {
	wn.messagesOfInterestMu.Lock()
	defer wn.messagesOfInterestMu.Unlock()

	if wn.messagesOfInterestEncoded {
		return fmt.Errorf("network already started")
	}

	if wn.messagesOfInterest == nil {
		wn.messagesOfInterest = make(map[protocol.Tag]bool)
		for tag, flag := range defaultSendMessageTags {
			wn.messagesOfInterest[tag] = flag
		}
	}

	wn.messagesOfInterest[t] = true
	return nil
}

// SubstituteGenesisID substitutes the "{genesisID}" with their network-specific genesisID.
func (wn *WebsocketNetwork) SubstituteGenesisID(rawURL string) string {
	return strings.Replace(rawURL, "{genesisID}", wn.GenesisID, -1)
}<|MERGE_RESOLUTION|>--- conflicted
+++ resolved
@@ -1110,7 +1110,7 @@
 		})
 
 	if wn.messagesOfInterestEnc != nil {
-		err = peer.Unicast(wn.messagesOfInterestEnc, protocol.MsgOfInterestTag, nil)
+		err = peer.Unicast(wn.ctx, wn.messagesOfInterestEnc, protocol.MsgOfInterestTag, nil)
 		if err != nil {
 			wn.log.Infof("ws send msgOfInterest: %v", err)
 		}
@@ -1393,11 +1393,7 @@
 		if peer == request.except {
 			continue
 		}
-<<<<<<< HEAD
-		ok := peer.writeNonBlock(mbytes, prio, digest, request.enqueueTime, nil)
-=======
-		ok := peer.writeNonBlockMsgs(request.ctx, data, prio, digests, request.enqueueTime)
->>>>>>> 310e05a0
+		ok := peer.writeNonBlockMsgs(request.ctx, data, prio, digests, request.enqueueTime, nil)
 		if ok {
 			sentMessageCount++
 			continue
@@ -2097,11 +2093,7 @@
 			resp := wn.prioScheme.MakePrioResponse(challenge)
 			if resp != nil {
 				mbytes := append([]byte(protocol.NetPrioResponseTag), resp...)
-<<<<<<< HEAD
-				sent := peer.writeNonBlock(mbytes, true, crypto.Digest{}, time.Now(), nil)
-=======
-				sent := peer.writeNonBlock(context.Background(), mbytes, true, crypto.Digest{}, time.Now())
->>>>>>> 310e05a0
+				sent := peer.writeNonBlock(context.Background(), mbytes, true, crypto.Digest{}, time.Now(), nil)
 				if !sent {
 					wn.log.With("remote", addr).With("local", localAddr).Warnf("could not send priority response to %v", addr)
 				}
