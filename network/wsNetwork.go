// Copyright (C) 2019-2021 Algorand, Inc.
// This file is part of go-algorand
//
// go-algorand is free software: you can redistribute it and/or modify
// it under the terms of the GNU Affero General Public License as
// published by the Free Software Foundation, either version 3 of the
// License, or (at your option) any later version.
//
// go-algorand is distributed in the hope that it will be useful,
// but WITHOUT ANY WARRANTY; without even the implied warranty of
// MERCHANTABILITY or FITNESS FOR A PARTICULAR PURPOSE.  See the
// GNU Affero General Public License for more details.
//
// You should have received a copy of the GNU Affero General Public License
// along with go-algorand.  If not, see <https://www.gnu.org/licenses/>.

package network

import (
	"container/heap"
	"context"
	"encoding/base64"
	"errors"
	"fmt"
	"io/ioutil"
	"math"
	"net"
	"net/http"
	"net/textproto"
	"net/url"
	"path"
	"regexp"
	"runtime"
	"sort"
	"strconv"
	"strings"
	"sync"
	"sync/atomic"
	"time"

	"github.com/algorand/go-deadlock"
	"github.com/algorand/websocket"
	"github.com/gorilla/mux"
	"golang.org/x/net/netutil"

	"github.com/algorand/go-algorand/config"
	"github.com/algorand/go-algorand/crypto"
	"github.com/algorand/go-algorand/logging"
	"github.com/algorand/go-algorand/logging/telemetryspec"
	"github.com/algorand/go-algorand/protocol"
	tools_network "github.com/algorand/go-algorand/tools/network"
	"github.com/algorand/go-algorand/tools/network/dnssec"
	"github.com/algorand/go-algorand/util/metrics"
)

const incomingThreads = 20
const messageFilterSize = 5000 // messages greater than that size may be blocked by incoming/outgoing filter

// httpServerReadHeaderTimeout is the amount of time allowed to read
// request headers. The connection's read deadline is reset
// after reading the headers and the Handler can decide what
// is considered too slow for the body.
const httpServerReadHeaderTimeout = time.Second * 10

// httpServerWriteTimeout is the maximum duration before timing out
// writes of the response. It is reset whenever a new
// request's header is read.
const httpServerWriteTimeout = time.Second * 60

// httpServerIdleTimeout is the maximum amount of time to wait for the
// next request when keep-alives are enabled. If httpServerIdleTimeout
// is zero, the value of ReadTimeout is used. If both are
// zero, ReadHeaderTimeout is used.
const httpServerIdleTimeout = time.Second * 4

// MaxHeaderBytes controls the maximum number of bytes the
// server will read parsing the request header's keys and
// values, including the request line. It does not limit the
// size of the request body.
const httpServerMaxHeaderBytes = 4096

// MaxInt is the maximum int which might be int32 or int64
const MaxInt = int((^uint(0)) >> 1)

// connectionActivityMonitorInterval is the interval at which we check
// if any of the connected peers have been idle for a long while and
// need to be disconnected.
const connectionActivityMonitorInterval = 3 * time.Minute

// maxPeerInactivityDuration is the maximum allowed duration for a
// peer to remain completly idle (i.e. no inbound or outbound communication), before
// we discard the connection.
const maxPeerInactivityDuration = 5 * time.Minute

// maxMessageQueueDuration is the maximum amount of time a message is allowed to be waiting
// in the various queues before being sent. Once that deadline has reached, sending the message
// is pointless, as it's too stale to be of any value
const maxMessageQueueDuration = 25 * time.Second

// slowWritingPeerMonitorInterval is the interval at which we peek on the connected peers to
// verify that their current outgoing message is not being blocked for too long.
const slowWritingPeerMonitorInterval = 5 * time.Second

// unprintableCharacterGlyph is used to replace any non-ascii character when logging incoming network string directly
// to the log file. Note that the log file itself would also json-encode these before placing them in the log file.
const unprintableCharacterGlyph = "▯"

var networkIncomingConnections = metrics.MakeGauge(metrics.NetworkIncomingConnections)
var networkOutgoingConnections = metrics.MakeGauge(metrics.NetworkOutgoingConnections)

var networkIncomingBufferMicros = metrics.MakeCounter(metrics.MetricName{Name: "algod_network_rx_buffer_micros_total", Description: "microseconds spent by incoming messages on the receive buffer"})
var networkHandleMicros = metrics.MakeCounter(metrics.MetricName{Name: "algod_network_rx_handle_micros_total", Description: "microseconds spent by protocol handlers in the receive thread"})

var networkBroadcasts = metrics.MakeCounter(metrics.MetricName{Name: "algod_network_broadcasts_total", Description: "number of broadcast operations"})
var networkBroadcastQueueMicros = metrics.MakeCounter(metrics.MetricName{Name: "algod_network_broadcast_queue_micros_total", Description: "microseconds broadcast requests sit on queue"})
var networkBroadcastSendMicros = metrics.MakeCounter(metrics.MetricName{Name: "algod_network_broadcast_send_micros_total", Description: "microseconds spent broadcasting"})
var networkBroadcastsDropped = metrics.MakeCounter(metrics.MetricName{Name: "algod_broadcasts_dropped_total", Description: "number of broadcast messages not sent to any peer"})
var networkPeerBroadcastDropped = metrics.MakeCounter(metrics.MetricName{Name: "algod_peer_broadcast_dropped_total", Description: "number of broadcast messages not sent to some peer"})

var networkSlowPeerDrops = metrics.MakeCounter(metrics.MetricName{Name: "algod_network_slow_drops_total", Description: "number of peers dropped for being slow to send to"})
var networkIdlePeerDrops = metrics.MakeCounter(metrics.MetricName{Name: "algod_network_idle_drops_total", Description: "number of peers dropped due to idle connection"})
var networkBroadcastQueueFull = metrics.MakeCounter(metrics.MetricName{Name: "algod_network_broadcast_queue_full_total", Description: "number of messages that were drops due to full broadcast queue"})

var minPing = metrics.MakeGauge(metrics.MetricName{Name: "algod_network_peer_min_ping_seconds", Description: "Network round trip time to fastest peer in seconds."})
var meanPing = metrics.MakeGauge(metrics.MetricName{Name: "algod_network_peer_mean_ping_seconds", Description: "Network round trip time to average peer in seconds."})
var medianPing = metrics.MakeGauge(metrics.MetricName{Name: "algod_network_peer_median_ping_seconds", Description: "Network round trip time to median peer in seconds."})
var maxPing = metrics.MakeGauge(metrics.MetricName{Name: "algod_network_peer_max_ping_seconds", Description: "Network round trip time to slowest peer in seconds."})

var peers = metrics.MakeGauge(metrics.MetricName{Name: "algod_network_peers", Description: "Number of active peers."})
var incomingPeers = metrics.MakeGauge(metrics.MetricName{Name: "algod_network_incoming_peers", Description: "Number of active incoming peers."})
var outgoingPeers = metrics.MakeGauge(metrics.MetricName{Name: "algod_network_outgoing_peers", Description: "Number of active outgoing peers."})

// Peer opaque interface for referring to a neighbor in the network
type Peer interface{}

// PeerOption allows users to specify a subset of peers to query
type PeerOption int

const (
	// PeersConnectedOut specifies all peers with outgoing connections
	PeersConnectedOut PeerOption = iota
	// PeersConnectedIn specifies all peers with inbound connections
	PeersConnectedIn PeerOption = iota
	// PeersPhonebookRelays specifies all relays in the phonebook
	PeersPhonebookRelays PeerOption = iota
	// PeersPhonebookArchivers specifies all archivers in the phonebook
	PeersPhonebookArchivers PeerOption = iota
)

// GossipNode represents a node in the gossip network
type GossipNode interface {
	Address() (string, bool)
	Broadcast(ctx context.Context, tag protocol.Tag, data []byte, wait bool, except Peer) error
	BroadcastArray(ctx context.Context, tag []protocol.Tag, data [][]byte, wait bool, except Peer) error
	Relay(ctx context.Context, tag protocol.Tag, data []byte, wait bool, except Peer) error
	RelayArray(ctx context.Context, tag []protocol.Tag, data [][]byte, wait bool, except Peer) error
	Disconnect(badnode Peer)
	DisconnectPeers()
	Ready() chan struct{}

	// RegisterHTTPHandler path accepts gorilla/mux path annotations
	RegisterHTTPHandler(path string, handler http.Handler)

	// RequestConnectOutgoing asks the system to actually connect to peers.
	// `replace` optionally drops existing connections before making new ones.
	// `quit` chan allows cancellation. TODO: use `context`
	RequestConnectOutgoing(replace bool, quit <-chan struct{})

	// Get a list of Peers we could potentially send a direct message to.
	GetPeers(options ...PeerOption) []Peer

	// Start threads, listen on sockets.
	Start()

	// Close sockets. Stop threads.
	Stop()

	// RegisterHandlers adds to the set of given message handlers.
	RegisterHandlers(dispatch []TaggedMessageHandler)

	// ClearHandlers deregisters all the existing message handlers.
	ClearHandlers()

	// GetRoundTripper returns a Transport that would limit the number of outgoing connections.
	GetRoundTripper() http.RoundTripper

	// OnNetworkAdvance notifies the network library that the agreement protocol was able to make a notable progress.
	// this is the only indication that we have that we haven't formed a clique, where all incoming messages
	// arrive very quickly, but might be missing some votes. The usage of this call is expected to have similar
	// characteristics as with a watchdog timer.
	OnNetworkAdvance()

	// GetHTTPRequestConnection returns the underlying connection for the given request. Note that the request must be the same
	// request that was provided to the http handler ( or provide a fallback Context() to that )
	GetHTTPRequestConnection(request *http.Request) (conn net.Conn)

	// RegisterMessageInterest notifies the network library that this node
	// wants to receive messages with the specified tag.  This will cause
	// this node to send corresponding MsgOfInterest notifications to any
	// newly connecting peers.  This should be called before the network
	// is started.
	RegisterMessageInterest(protocol.Tag) error

	// SubstituteGenesisID substitutes the "{genesisID}" with their network-specific genesisID.
	SubstituteGenesisID(rawURL string) string

	// GetPeerData returns a value stored by SetPeerData
	GetPeerData(peer Peer, key string) interface{}

	// SetPeerData attaches a piece of data to a peer.
	// Other services inside go-algorand may attach data to a peer that gets garbage collected when the peer is closed.
	SetPeerData(peer Peer, key string, value interface{})
}

// IncomingMessage represents a message arriving from some peer in our p2p network
type IncomingMessage struct {
	Sender Peer
	Tag    Tag
	Data   []byte
	Err    error
	Net    GossipNode

	// Sequence is the sequence number of the message for the specific tag and peer
	Sequence uint64

	// Received is time.Time.UnixNano()
	Received int64

	// processing is a channel that is used by messageHandlerThread
	// to indicate that it has started processing this message.  It
	// is used to ensure fairness across peers in terms of processing
	// messages.
	processing chan struct{}
}

// Tag is a short string (2 bytes) marking a type of message
type Tag = protocol.Tag

func highPriorityTag(tags []protocol.Tag) bool {
	for _, tag := range tags {
		if tag == protocol.AgreementVoteTag || tag == protocol.ProposalPayloadTag {
			return true
		}
	}
	return false
}

// OutgoingMessage represents a message we want to send.
type OutgoingMessage struct {
	Action  ForwardingPolicy
	Tag     Tag
	Payload []byte
	Topics  Topics
}

// ForwardingPolicy is an enum indicating to whom we should send a message
type ForwardingPolicy int

const (
	// Ignore - discard (don't forward)
	Ignore ForwardingPolicy = iota

	// Disconnect - disconnect from the peer that sent this message
	Disconnect

	// Broadcast - forward to everyone (except the sender)
	Broadcast

	// Respond - reply to the sender
	Respond
)

// MessageHandler takes a IncomingMessage (e.g., vote, transaction), processes it, and returns what (if anything)
// to send to the network in response.
// The ForwardingPolicy field of the returned OutgoingMessage indicates whether to reply directly to the sender
// (unicast), propagate to everyone except the sender (broadcast), or do nothing (ignore).
type MessageHandler interface {
	Handle(message IncomingMessage) OutgoingMessage
}

// HandlerFunc represents an implemenation of the MessageHandler interface
type HandlerFunc func(message IncomingMessage) OutgoingMessage

// Handle implements MessageHandler.Handle, calling the handler with the IncomingKessage and returning the OutgoingMessage
func (f HandlerFunc) Handle(message IncomingMessage) OutgoingMessage {
	return f(message)
}

// TaggedMessageHandler receives one type of broadcast messages
type TaggedMessageHandler struct {
	Tag
	MessageHandler
}

// Propagate is a convenience function to save typing in the common case of a message handler telling us to propagate an incoming message
// "return network.Propagate(msg)" instead of "return network.OutgoingMsg{network.Broadcast, msg.Tag, msg.Data}"
func Propagate(msg IncomingMessage) OutgoingMessage {
	return OutgoingMessage{Broadcast, msg.Tag, msg.Data, nil}
}

// GossipNetworkPath is the URL path to connect to the websocket gossip node at.
// Contains {genesisID} param to be handled by gorilla/mux
const GossipNetworkPath = "/v1/{genesisID}/gossip"

// WebsocketNetwork implements GossipNode
type WebsocketNetwork struct {
	listener net.Listener
	server   http.Server
	router   *mux.Router
	scheme   string // are we serving http or https ?

	upgrader websocket.Upgrader

	config config.Local

	log logging.Logger

	readBuffer chan IncomingMessage

	wg sync.WaitGroup

	handlers Multiplexer

	ctx       context.Context
	ctxCancel context.CancelFunc

	peersLock          deadlock.RWMutex
	peers              []*wsPeer
	peersChangeCounter int32 // peersChangeCounter is an atomic variable that increases on each change to the peers. It helps avoiding taking the peersLock when checking if the peers list was modified.

	broadcastQueueHighPrio chan broadcastRequest
	broadcastQueueBulk     chan broadcastRequest

	phonebook Phonebook

	GenesisID string
	NetworkID protocol.NetworkID
	RandomID  string

	ready     int32
	readyChan chan struct{}

	meshUpdateRequests chan meshRequest

	// Keep a record of pending outgoing connections so
	// we don't start duplicates connection attempts.
	// Needs to be locked because it's accessed from the
	// meshThread and also threads started to run tryConnect()
	tryConnectAddrs map[string]int64
	tryConnectLock  deadlock.Mutex

	incomingMsgFilter *messageFilter // message filter to remove duplicate incoming messages from different peers

	eventualReadyDelay time.Duration

	relayMessages bool // True if we should relay messages from other nodes (nominally true for relays, false otherwise)

	prioScheme       NetPrioScheme
	prioTracker      *prioTracker
	prioResponseChan chan *wsPeer

	// outgoingMessagesBufferSize is the size used for outgoing messages.
	outgoingMessagesBufferSize int

	// slowWritingPeerMonitorInterval defines the interval between two consecutive tests for slow peer writing
	slowWritingPeerMonitorInterval time.Duration

	requestsTracker *RequestTracker
	requestsLogger  *RequestLogger

	// lastPeerConnectionsSent is the last time the peer connections were sent ( or attempted to be sent ) to the telemetry server.
	lastPeerConnectionsSent time.Time

	// connPerfMonitor is used on outgoing connections to measure their relative message timing
	connPerfMonitor *connectionPerformanceMonitor

	// lastNetworkAdvanceMu syncronized teh access to lastNetworkAdvance
	lastNetworkAdvanceMu deadlock.Mutex

	// lastNetworkAdvance contains the last timestamp where the agreement protocol was able to make a notable progress.
	// it used as a watchdog to help us detect connectivity issues ( such as cliques )
	lastNetworkAdvance time.Time

	// number of throttled outgoing connections "slots" needed to be populated.
	throttledOutgoingConnections int32

	// transport and dialer are customized to limit the number of
	// connection in compliance with connectionsRateLimitingCount.
	transport rateLimitingTransport
	dialer    Dialer

	// messagesOfInterest specifies the message types that this node
	// wants to receive.  nil means default.  non-nil causes this
	// map to be sent to new peers as a MsgOfInterest message type.
	messagesOfInterest map[protocol.Tag]bool

	// messagesOfInterestEnc is the encoding of messagesOfInterest,
	// to be sent to new peers.  This is filled in at network start,
	// at which point messagesOfInterestEncoded is set to prevent
	// further changes.
	messagesOfInterestEnc     []byte
	messagesOfInterestEncoded bool

	// messagesOfInterestMu protects messagesOfInterest and ensures
	// that messagesOfInterestEnc does not change once it is set during
	// network start.
	messagesOfInterestMu deadlock.Mutex
}

type broadcastRequest struct {
	tags        []Tag
	data        [][]byte
	except      *wsPeer
	done        chan struct{}
	enqueueTime time.Time
	ctx         context.Context
}

// Address returns a string and whether that is a 'final' address or guessed.
// Part of GossipNode interface
func (wn *WebsocketNetwork) Address() (string, bool) {
	parsedURL := url.URL{Scheme: wn.scheme}
	var connected bool
	if wn.listener == nil {
		parsedURL.Host = wn.config.NetAddress
		connected = false
	} else {
		parsedURL.Host = wn.listener.Addr().String()
		connected = true
	}
	return parsedURL.String(), connected
}

// PublicAddress what we tell other nodes to connect to.
// Might be different than our locally percieved network address due to NAT/etc.
// Returns config "PublicAddress" if available, otherwise local addr.
func (wn *WebsocketNetwork) PublicAddress() string {
	if len(wn.config.PublicAddress) > 0 {
		return wn.config.PublicAddress
	}
	localAddr, _ := wn.Address()
	return localAddr
}

// Broadcast sends a message.
// If except is not nil then we will not send it to that neighboring Peer.
// if wait is true then the call blocks until the packet has actually been sent to all neighbors.
func (wn *WebsocketNetwork) Broadcast(ctx context.Context, tag protocol.Tag, data []byte, wait bool, except Peer) error {
	dataArray := make([][]byte, 1, 1)
	dataArray[0] = data
	tagArray := make([]protocol.Tag, 1, 1)
	tagArray[0] = tag
	return wn.BroadcastArray(ctx, tagArray, dataArray, wait, except)
}

// BroadcastArray sends an array of messages.
// If except is not nil then we will not send it to that neighboring Peer.
// if wait is true then the call blocks until the packet has actually been sent to all neighbors.
// TODO: add `priority` argument so that we don't have to guess it based on tag
func (wn *WebsocketNetwork) BroadcastArray(ctx context.Context, tags []protocol.Tag, data [][]byte, wait bool, except Peer) error {
<<<<<<< HEAD
=======
	if wn.config.DisableNetworking {
		return nil
	}

>>>>>>> 490180bc
	if len(tags) != len(data) {
		return errBcastInvalidArray
	}

	request := broadcastRequest{tags: tags, data: data, enqueueTime: time.Now(), ctx: ctx}
	if except != nil {
		request.except = except.(*wsPeer)
	}

	broadcastQueue := wn.broadcastQueueBulk
	if highPriorityTag(tags) {
		broadcastQueue = wn.broadcastQueueHighPrio
	}
	if wait {
		request.done = make(chan struct{})
		select {
		case broadcastQueue <- request:
			// ok, enqueued
			//wn.log.Debugf("broadcast enqueued")
		case <-wn.ctx.Done():
			return errNetworkClosing
		case <-ctx.Done():
			return errBcastCallerCancel
		}
		select {
		case <-request.done:
			//wn.log.Debugf("broadcast done")
			return nil
		case <-wn.ctx.Done():
			return errNetworkClosing
		case <-ctx.Done():
			return errBcastCallerCancel
		}
	}
	// no wait
	select {
	case broadcastQueue <- request:
		//wn.log.Debugf("broadcast enqueued nowait")
		return nil
	default:
		wn.log.Debugf("broadcast queue full")
		// broadcastQueue full, and we're not going to wait for it.
		networkBroadcastQueueFull.Inc(nil)
		return errBcastQFull
	}
}

// Relay message
func (wn *WebsocketNetwork) Relay(ctx context.Context, tag protocol.Tag, data []byte, wait bool, except Peer) error {
	if wn.relayMessages {
		return wn.Broadcast(ctx, tag, data, wait, except)
	}
	return nil
}

// RelayArray relays array of messages
func (wn *WebsocketNetwork) RelayArray(ctx context.Context, tags []protocol.Tag, data [][]byte, wait bool, except Peer) error {
	if wn.relayMessages {
		return wn.BroadcastArray(ctx, tags, data, wait, except)
	}
	return nil
}

func (wn *WebsocketNetwork) disconnectThread(badnode Peer, reason disconnectReason) {
	defer wn.wg.Done()
	wn.disconnect(badnode, reason)
}

// Disconnect from a peer, probably due to protocol errors.
func (wn *WebsocketNetwork) Disconnect(node Peer) {
	wn.disconnect(node, disconnectBadData)
}

// Disconnect from a peer, probably due to protocol errors.
func (wn *WebsocketNetwork) disconnect(badnode Peer, reason disconnectReason) {
	if badnode == nil {
		return
	}
	peer := badnode.(*wsPeer)
	peer.CloseAndWait()
	wn.removePeer(peer, reason)
}

func closeWaiter(wg *sync.WaitGroup, peer *wsPeer) {
	defer wg.Done()
	peer.CloseAndWait()
}

// DisconnectPeers shuts down all connections
func (wn *WebsocketNetwork) DisconnectPeers() {
	wn.peersLock.Lock()
	defer wn.peersLock.Unlock()
	closeGroup := sync.WaitGroup{}
	closeGroup.Add(len(wn.peers))
	for _, peer := range wn.peers {
		go closeWaiter(&closeGroup, peer)
	}
	wn.peers = wn.peers[:0]
	closeGroup.Wait()
}

// Ready returns a chan that will be closed when we have a minimum number of peer connections active
func (wn *WebsocketNetwork) Ready() chan struct{} {
	return wn.readyChan
}

// RegisterHTTPHandler path accepts gorilla/mux path annotations
func (wn *WebsocketNetwork) RegisterHTTPHandler(path string, handler http.Handler) {
	wn.router.Handle(path, handler)
}

// RequestConnectOutgoing tries to actually do the connect to new peers.
// `replace` drop all connections first and find new peers.
func (wn *WebsocketNetwork) RequestConnectOutgoing(replace bool, quit <-chan struct{}) {
	request := meshRequest{disconnect: false}
	if quit != nil {
		request.done = make(chan struct{})
	}
	select {
	case wn.meshUpdateRequests <- request:
	case <-quit:
		return
	}
	if request.done != nil {
		select {
		case <-request.done:
		case <-quit:
		}
	}
}

// GetPeers returns a snapshot of our Peer list, according to the specified options.
// Peers may be duplicated and refer to the same underlying node.
func (wn *WebsocketNetwork) GetPeers(options ...PeerOption) []Peer {
	outPeers := make([]Peer, 0)
	for _, option := range options {
		switch option {
		case PeersConnectedOut:
			wn.peersLock.RLock()
			for _, peer := range wn.peers {
				if peer.outgoing {
					outPeers = append(outPeers, Peer(peer))
				}
			}
			wn.peersLock.RUnlock()
		case PeersPhonebookRelays:
			// return copy of phonebook, which probably also contains peers we're connected to, but if it doesn't maybe we shouldn't be making new connections to those peers (because they disappeared from the directory)
			var addrs []string
			addrs = wn.phonebook.GetAddresses(1000, PhoneBookEntryRelayRole)
			for _, addr := range addrs {
				peerCore := makePeerCore(wn, addr, wn.GetRoundTripper(), "" /*origin address*/)
				outPeers = append(outPeers, &peerCore)
			}
		case PeersPhonebookArchivers:
			// return copy of phonebook, which probably also contains peers we're connected to, but if it doesn't maybe we shouldn't be making new connections to those peers (because they disappeared from the directory)
			var addrs []string
			addrs = wn.phonebook.GetAddresses(1000, PhoneBookEntryArchiverRole)
			for _, addr := range addrs {
				peerCore := makePeerCore(wn, addr, wn.GetRoundTripper(), "" /*origin address*/)
				outPeers = append(outPeers, &peerCore)
			}
		case PeersConnectedIn:
			wn.peersLock.RLock()
			for _, peer := range wn.peers {
				if !peer.outgoing {
					outPeers = append(outPeers, Peer(peer))
				}
			}
			wn.peersLock.RUnlock()
		}
	}
	return outPeers
}

// find the max value across the given uint64 numbers.
func max(numbers ...uint64) (maxNum uint64) {
	maxNum = 0 // this is the lowest uint64 value.
	for _, num := range numbers {
		if num > maxNum {
			maxNum = num
		}
	}
	return
}

func (wn *WebsocketNetwork) setup() {
	var preferredResolver dnssec.ResolverIf
	if wn.config.DNSSecurityRelayAddrEnforced() {
		preferredResolver = dnssec.MakeDefaultDnssecResolver(wn.config.FallbackDNSResolverAddress, wn.log)
	}
	maxIdleConnsPerHost := int(wn.config.ConnectionsRateLimitingCount)
	wn.dialer = makeRateLimitingDialer(wn.phonebook, preferredResolver)
	wn.transport = makeRateLimitingTransport(wn.phonebook, 10*time.Second, &wn.dialer, maxIdleConnsPerHost)

	wn.upgrader.ReadBufferSize = 4096
	wn.upgrader.WriteBufferSize = 4096
	wn.upgrader.EnableCompression = false
	wn.lastPeerConnectionsSent = time.Now()
	wn.router = mux.NewRouter()
	wn.router.Handle(GossipNetworkPath, wn)
	wn.requestsTracker = makeRequestsTracker(wn.router, wn.log, wn.config)
	if wn.config.EnableRequestLogger {
		wn.requestsLogger = makeRequestLogger(wn.requestsTracker, wn.log)
		wn.server.Handler = wn.requestsLogger
	} else {
		wn.server.Handler = wn.requestsTracker
	}
	wn.server.ReadHeaderTimeout = httpServerReadHeaderTimeout
	wn.server.WriteTimeout = httpServerWriteTimeout
	wn.server.IdleTimeout = httpServerIdleTimeout
	wn.server.MaxHeaderBytes = httpServerMaxHeaderBytes
	wn.ctx, wn.ctxCancel = context.WithCancel(context.Background())
	wn.relayMessages = wn.config.NetAddress != "" || wn.config.ForceRelayMessages
	// roughly estimate the number of messages that could be seen at any given moment.
	// For the late/redo/down committee, which happen in parallel, we need to allocate
	// extra space there.
	wn.outgoingMessagesBufferSize = int(
		max(config.Consensus[protocol.ConsensusCurrentVersion].NumProposers,
			config.Consensus[protocol.ConsensusCurrentVersion].SoftCommitteeSize,
			config.Consensus[protocol.ConsensusCurrentVersion].CertCommitteeSize,
			config.Consensus[protocol.ConsensusCurrentVersion].NextCommitteeSize) +
			max(config.Consensus[protocol.ConsensusCurrentVersion].LateCommitteeSize,
				config.Consensus[protocol.ConsensusCurrentVersion].RedoCommitteeSize,
				config.Consensus[protocol.ConsensusCurrentVersion].DownCommitteeSize),
	)

	wn.broadcastQueueHighPrio = make(chan broadcastRequest, wn.outgoingMessagesBufferSize)
	wn.broadcastQueueBulk = make(chan broadcastRequest, 100)
	wn.meshUpdateRequests = make(chan meshRequest, 5)
	wn.readyChan = make(chan struct{})
	wn.tryConnectAddrs = make(map[string]int64)
	wn.eventualReadyDelay = time.Minute
	wn.prioTracker = newPrioTracker(wn)
	if wn.slowWritingPeerMonitorInterval == 0 {
		wn.slowWritingPeerMonitorInterval = slowWritingPeerMonitorInterval
	}

	readBufferLen := wn.config.IncomingConnectionsLimit + wn.config.GossipFanout
	if readBufferLen < 100 {
		readBufferLen = 100
	}
	if readBufferLen > 10000 {
		readBufferLen = 10000
	}
	wn.readBuffer = make(chan IncomingMessage, readBufferLen)

	var rbytes [10]byte
	crypto.RandBytes(rbytes[:])
	wn.RandomID = base64.StdEncoding.EncodeToString(rbytes[:])

	if wn.config.EnableIncomingMessageFilter {
		wn.incomingMsgFilter = makeMessageFilter(wn.config.IncomingMessageFilterBucketCount, wn.config.IncomingMessageFilterBucketSize)
	}
	wn.connPerfMonitor = makeConnectionPerformanceMonitor([]Tag{protocol.AgreementVoteTag, protocol.TxnTag})
	wn.lastNetworkAdvance = time.Now().UTC()
	wn.handlers.log = wn.log

	if wn.config.NetworkProtocolVersion != "" {
		SupportedProtocolVersions = []string{wn.config.NetworkProtocolVersion}
	}

	if wn.relayMessages {
		wn.RegisterMessageInterest(protocol.CompactCertSigTag)
	}
}

// Start makes network connections and threads
func (wn *WebsocketNetwork) Start() {
	var err error
	if wn.config.IncomingConnectionsLimit < 0 {
		wn.config.IncomingConnectionsLimit = MaxInt
	}

	wn.messagesOfInterestMu.Lock()
	defer wn.messagesOfInterestMu.Unlock()
	wn.messagesOfInterestEncoded = true
	if wn.messagesOfInterest != nil {
		wn.messagesOfInterestEnc = MarshallMessageOfInterestMap(wn.messagesOfInterest)
	}

	// Make sure we do not accept more incoming connections than our
	// open file rlimit, with some headroom for other FDs (DNS, log
	// files, SQLite files, telemetry, ...)
	err = wn.rlimitIncomingConnections()
	if err != nil {
		wn.log.Error("ws network start: rlimitIncomingConnections ", err)
		return
	}

	if wn.config.NetAddress != "" {
		listener, err := net.Listen("tcp", wn.config.NetAddress)
		if err != nil {
			wn.log.Errorf("network could not listen %v: %s", wn.config.NetAddress, err)
			return
		}
		// wrap the original listener with a limited connection listener
		listener = netutil.LimitListener(listener, wn.config.IncomingConnectionsLimit)
		// wrap the limited connection listener with a requests tracker listener
		wn.listener = wn.requestsTracker.Listener(listener)
		wn.log.Debugf("listening on %s", wn.listener.Addr().String())
		wn.throttledOutgoingConnections = int32(wn.config.GossipFanout / 2)
	} else {
		// on non-relay, all the outgoing connections are throttled.
		wn.throttledOutgoingConnections = int32(wn.config.GossipFanout)
	}
	if wn.config.DisableOutgoingConnectionThrottling {
		wn.throttledOutgoingConnections = 0
	}
	if wn.config.TLSCertFile != "" && wn.config.TLSKeyFile != "" {
		wn.scheme = "https"
	} else {
		wn.scheme = "http"
	}
	wn.meshUpdateRequests <- meshRequest{false, nil}
	if wn.config.EnablePingHandler {
		wn.RegisterHandlers(pingHandlers)
	}
	if wn.prioScheme != nil {
		wn.RegisterHandlers(prioHandlers)
	}
	if wn.listener != nil {
		wn.wg.Add(1)
		go wn.httpdThread()
	}
	wn.wg.Add(1)
	go wn.meshThread()
	if wn.config.PeerPingPeriodSeconds > 0 {
		wn.wg.Add(1)
		go wn.pingThread()
	}
	for i := 0; i < incomingThreads; i++ {
		wn.wg.Add(1)
		go wn.messageHandlerThread()
	}
	wn.wg.Add(1)
	go wn.broadcastThread()
	if wn.prioScheme != nil {
		wn.wg.Add(1)
		go wn.prioWeightRefresh()
	}
	wn.log.Infof("serving genesisID=%s on %#v with RandomID=%s", wn.GenesisID, wn.PublicAddress(), wn.RandomID)
}

func (wn *WebsocketNetwork) httpdThread() {
	defer wn.wg.Done()
	var err error
	if wn.config.TLSCertFile != "" && wn.config.TLSKeyFile != "" {
		err = wn.server.ServeTLS(wn.listener, wn.config.TLSCertFile, wn.config.TLSKeyFile)
	} else {
		err = wn.server.Serve(wn.listener)
	}
	if err == http.ErrServerClosed {
	} else if err != nil {
		wn.log.Info("ws net http server exited ", err)
	}
}

// innerStop context for shutting down peers
func (wn *WebsocketNetwork) innerStop() {
	wn.peersLock.Lock()
	defer wn.peersLock.Unlock()
	wn.wg.Add(len(wn.peers))
	for _, peer := range wn.peers {
		go closeWaiter(&wn.wg, peer)
	}
	wn.peers = wn.peers[:0]
}

// Stop closes network connections and stops threads.
// Stop blocks until all activity on this node is done.
func (wn *WebsocketNetwork) Stop() {
	wn.handlers.ClearHandlers([]Tag{})

	wn.innerStop()
	var listenAddr string
	if wn.listener != nil {
		listenAddr = wn.listener.Addr().String()
	}
	wn.ctxCancel()
	ctx, timeoutCancel := context.WithTimeout(context.Background(), 5*time.Second)
	defer timeoutCancel()
	err := wn.server.Shutdown(ctx)
	if err != nil {
		wn.log.Warnf("problem shutting down %s: %v", listenAddr, err)
	}
	wn.wg.Wait()
	if wn.listener != nil {
		wn.log.Debugf("closed %s", listenAddr)
	}

	wn.messagesOfInterestMu.Lock()
	defer wn.messagesOfInterestMu.Unlock()
	wn.messagesOfInterestEncoded = false
	wn.messagesOfInterestEnc = nil
	wn.messagesOfInterest = nil
}

// RegisterHandlers registers the set of given message handlers.
func (wn *WebsocketNetwork) RegisterHandlers(dispatch []TaggedMessageHandler) {
	wn.handlers.RegisterHandlers(dispatch)
}

// ClearHandlers deregisters all the existing message handlers.
func (wn *WebsocketNetwork) ClearHandlers() {
	// exclude the internal handlers. These would get cleared out when Stop is called.
	wn.handlers.ClearHandlers([]Tag{protocol.PingTag, protocol.PingReplyTag, protocol.NetPrioResponseTag})
}

func (wn *WebsocketNetwork) setHeaders(header http.Header) {
	localTelemetryGUID := wn.log.GetTelemetryHostName()
	localInstanceName := wn.log.GetInstanceName()
	header.Set(TelemetryIDHeader, localTelemetryGUID)
	header.Set(InstanceNameHeader, localInstanceName)
	header.Set(AddressHeader, wn.PublicAddress())
	header.Set(NodeRandomHeader, wn.RandomID)
}

// checkServerResponseVariables check that the version and random-id in the request headers matches the server ones.
// it returns true if it's a match, and false otherwise.
func (wn *WebsocketNetwork) checkServerResponseVariables(otherHeader http.Header, addr string) (bool, string) {
	matchingVersion, otherVersion := wn.checkProtocolVersionMatch(otherHeader)
	if matchingVersion == "" {
		wn.log.Info(filterASCII(fmt.Sprintf("new peer %s version mismatch, mine=%v theirs=%s, headers %#v", addr, SupportedProtocolVersions, otherVersion, otherHeader)))
		return false, ""
	}
	otherRandom := otherHeader.Get(NodeRandomHeader)
	if otherRandom == wn.RandomID || otherRandom == "" {
		// This is pretty harmless and some configurations of phonebooks or DNS records make this likely. Quietly filter it out.
		if otherRandom == "" {
			// missing header.
			wn.log.Warn(filterASCII(fmt.Sprintf("new peer %s did not include random ID header in request. mine=%s headers %#v", addr, wn.RandomID, otherHeader)))
		} else {
			wn.log.Debugf("new peer %s has same node random id, am I talking to myself? %s", addr, wn.RandomID)
		}
		return false, ""
	}
	otherGenesisID := otherHeader.Get(GenesisHeader)
	if wn.GenesisID != otherGenesisID {
		if otherGenesisID != "" {
			wn.log.Warn(filterASCII(fmt.Sprintf("new peer %#v genesis mismatch, mine=%#v theirs=%#v, headers %#v", addr, wn.GenesisID, otherGenesisID, otherHeader)))
		} else {
			wn.log.Warnf("new peer %#v did not include genesis header in response. mine=%#v headers %#v", addr, wn.GenesisID, otherHeader)
		}
		return false, ""
	}
	return true, matchingVersion
}

// getCommonHeaders retreives the common headers for both incoming and outgoing connections from the provided headers.
func getCommonHeaders(headers http.Header) (otherTelemetryGUID, otherInstanceName, otherPublicAddr string) {
	otherTelemetryGUID = logging.SanitizeTelemetryString(headers.Get(TelemetryIDHeader), 1)
	otherInstanceName = logging.SanitizeTelemetryString(headers.Get(InstanceNameHeader), 2)
	otherPublicAddr = logging.SanitizeTelemetryString(headers.Get(AddressHeader), 1)
	return
}

// checkIncomingConnectionLimits perform the connection limits counting for the incoming connections.
func (wn *WebsocketNetwork) checkIncomingConnectionLimits(response http.ResponseWriter, request *http.Request, remoteHost, otherTelemetryGUID, otherInstanceName string) int {
	if wn.numIncomingPeers() >= wn.config.IncomingConnectionsLimit {
		networkConnectionsDroppedTotal.Inc(map[string]string{"reason": "incoming_connection_limit"})
		wn.log.EventWithDetails(telemetryspec.Network, telemetryspec.ConnectPeerFailEvent,
			telemetryspec.ConnectPeerFailEventDetails{
				Address:      remoteHost,
				HostName:     otherTelemetryGUID,
				Incoming:     true,
				InstanceName: otherInstanceName,
				Reason:       "Connection Limit",
			})
		response.WriteHeader(http.StatusServiceUnavailable)
		return http.StatusServiceUnavailable
	}

	totalConnections := wn.connectedForIP(remoteHost)
	if totalConnections >= wn.config.MaxConnectionsPerIP {
		networkConnectionsDroppedTotal.Inc(map[string]string{"reason": "incoming_connection_per_ip_limit"})
		wn.log.EventWithDetails(telemetryspec.Network, telemetryspec.ConnectPeerFailEvent,
			telemetryspec.ConnectPeerFailEventDetails{
				Address:      remoteHost,
				HostName:     otherTelemetryGUID,
				Incoming:     true,
				InstanceName: otherInstanceName,
				Reason:       "Remote IP Connection Limit",
			})
		response.WriteHeader(http.StatusServiceUnavailable)
		return http.StatusServiceUnavailable
	}

	return http.StatusOK
}

// checkProtocolVersionMatch test ProtocolAcceptVersionHeader and ProtocolVersionHeader headers from the request/response and see if it can find a match.
func (wn *WebsocketNetwork) checkProtocolVersionMatch(otherHeaders http.Header) (matchingVersion string, otherVersion string) {
	otherAcceptedVersions := otherHeaders[textproto.CanonicalMIMEHeaderKey(ProtocolAcceptVersionHeader)]
	for _, otherAcceptedVersion := range otherAcceptedVersions {
		// do we have a matching version ?
		for _, supportedProtocolVersion := range SupportedProtocolVersions {
			if supportedProtocolVersion == otherAcceptedVersion {
				matchingVersion = supportedProtocolVersion
				return matchingVersion, ""
			}
		}
	}

	otherVersion = otherHeaders.Get(ProtocolVersionHeader)
	for _, supportedProtocolVersion := range SupportedProtocolVersions {
		if supportedProtocolVersion == otherVersion {
			return supportedProtocolVersion, otherVersion
		}
	}

	return "", filterASCII(otherVersion)
}

// checkIncomingConnectionVariables checks the variables that were provided on the request, and compares them to the
// local server supported parameters. If all good, it returns http.StatusOK; otherwise, it write the error to the ResponseWriter
// and returns the http status.
func (wn *WebsocketNetwork) checkIncomingConnectionVariables(response http.ResponseWriter, request *http.Request) int {
	// check to see that the genesisID in the request URI is valid and matches the supported one.
	pathVars := mux.Vars(request)
	otherGenesisID, hasGenesisID := pathVars["genesisID"]
	if !hasGenesisID || otherGenesisID == "" {
		networkConnectionsDroppedTotal.Inc(map[string]string{"reason": "missing genesis-id"})
		response.WriteHeader(http.StatusNotFound)
		return http.StatusNotFound
	}

	if wn.GenesisID != otherGenesisID {
		wn.log.Warn(filterASCII(fmt.Sprintf("new peer %#v genesis mismatch, mine=%#v theirs=%#v, headers %#v", request.RemoteAddr, wn.GenesisID, otherGenesisID, request.Header)))
		networkConnectionsDroppedTotal.Inc(map[string]string{"reason": "mismatching genesis-id"})
		response.WriteHeader(http.StatusPreconditionFailed)
		n, err := response.Write([]byte("mismatching genesis ID"))
		if err != nil {
			wn.log.Warnf("ws failed to write mismatching genesis ID response '%s' : n = %d err = %v", n, err)
		}
		return http.StatusPreconditionFailed
	}

	otherRandom := request.Header.Get(NodeRandomHeader)
	if otherRandom == "" {
		// This is pretty harmless and some configurations of phonebooks or DNS records make this likely. Quietly filter it out.
		var message string
		// missing header.
		wn.log.Warn(filterASCII(fmt.Sprintf("new peer %s did not include random ID header in request. mine=%s headers %#v", request.RemoteAddr, wn.RandomID, request.Header)))
		networkConnectionsDroppedTotal.Inc(map[string]string{"reason": "missing random ID header"})
		message = fmt.Sprintf("Request was missing a %s header", NodeRandomHeader)
		response.WriteHeader(http.StatusPreconditionFailed)
		n, err := response.Write([]byte(message))
		if err != nil {
			wn.log.Warnf("ws failed to write response '%s' : n = %d err = %v", message, n, err)
		}
		return http.StatusPreconditionFailed
	} else if otherRandom == wn.RandomID {
		// This is pretty harmless and some configurations of phonebooks or DNS records make this likely. Quietly filter it out.
		var message string
		wn.log.Debugf("new peer %s has same node random id, am I talking to myself? %s", request.RemoteAddr, wn.RandomID)
		networkConnectionsDroppedTotal.Inc(map[string]string{"reason": "matching random ID header"})
		message = fmt.Sprintf("Request included matching %s=%s header", NodeRandomHeader, otherRandom)
		response.WriteHeader(http.StatusLoopDetected)
		n, err := response.Write([]byte(message))
		if err != nil {
			wn.log.Warnf("ws failed to write response '%s' : n = %d err = %v", message, n, err)
		}
		return http.StatusLoopDetected
	}
	return http.StatusOK
}

// GetHTTPRequestConnection returns the underlying connection for the given request. Note that the request must be the same
// request that was provided to the http handler ( or provide a fallback Context() to that )
// if the provided request has no associated connection, it returns nil. ( this should not happen for any http request that was registered
// by WebsocketNetwork )
func (wn *WebsocketNetwork) GetHTTPRequestConnection(request *http.Request) (conn net.Conn) {
	if wn.requestsTracker != nil {
		conn = wn.requestsTracker.GetRequestConnection(request)
	}
	return
}

// ServerHTTP handles the gossip network functions over websockets
func (wn *WebsocketNetwork) ServeHTTP(response http.ResponseWriter, request *http.Request) {
	trackedRequest := wn.requestsTracker.GetTrackedRequest(request)

	if wn.checkIncomingConnectionLimits(response, request, trackedRequest.remoteHost, trackedRequest.otherTelemetryGUID, trackedRequest.otherInstanceName) != http.StatusOK {
		// we've already logged and written all response(s).
		return
	}

	matchingVersion, otherVersion := wn.checkProtocolVersionMatch(request.Header)
	if matchingVersion == "" {
		wn.log.Info(filterASCII(fmt.Sprintf("new peer %s version mismatch, mine=%v theirs=%s, headers %#v", request.RemoteAddr, SupportedProtocolVersions, otherVersion, request.Header)))
		networkConnectionsDroppedTotal.Inc(map[string]string{"reason": "mismatching protocol version"})
		response.WriteHeader(http.StatusPreconditionFailed)
		message := fmt.Sprintf("Requested version %s not in %v mismatches server version", filterASCII(otherVersion), SupportedProtocolVersions)
		n, err := response.Write([]byte(message))
		if err != nil {
			wn.log.Warnf("ws failed to write response '%s' : n = %d err = %v", message, n, err)
		}
		return
	}

	if wn.checkIncomingConnectionVariables(response, request) != http.StatusOK {
		// we've already logged and written all response(s).
		return
	}

	// if UseXForwardedForAddressField is not empty, attempt to override the otherPublicAddr with the X Forwarded For origin
	trackedRequest.otherPublicAddr = trackedRequest.remoteAddr

	responseHeader := make(http.Header)
	wn.setHeaders(responseHeader)
	responseHeader.Set(ProtocolVersionHeader, matchingVersion)
	responseHeader.Set(GenesisHeader, wn.GenesisID)
	var challenge string
	if wn.prioScheme != nil {
		challenge = wn.prioScheme.NewPrioChallenge()
		responseHeader.Set(PriorityChallengeHeader, challenge)
	}
	conn, err := wn.upgrader.Upgrade(response, request, responseHeader)
	if err != nil {
		wn.log.Info("ws upgrade fail ", err)
		networkConnectionsDroppedTotal.Inc(map[string]string{"reason": "ws upgrade fail"})
		return
	}

	// we want to tell the response object that the status was changed to 101 ( switching protocols ) so that it will be logged.
	if wn.requestsLogger != nil {
		wn.requestsLogger.SetStatusCode(response, http.StatusSwitchingProtocols)
	}

	peer := &wsPeer{
		wsPeerCore:        makePeerCore(wn, trackedRequest.otherPublicAddr, wn.GetRoundTripper(), trackedRequest.remoteHost),
		conn:              conn,
		outgoing:          false,
		InstanceName:      trackedRequest.otherInstanceName,
		incomingMsgFilter: wn.incomingMsgFilter,
		prioChallenge:     challenge,
		createTime:        trackedRequest.created,
		version:           matchingVersion,
	}
	peer.TelemetryGUID = trackedRequest.otherTelemetryGUID
	peer.init(wn.config, wn.outgoingMessagesBufferSize)
	wn.addPeer(peer)
	localAddr, _ := wn.Address()
	wn.log.With("event", "ConnectedIn").With("remote", trackedRequest.otherPublicAddr).With("local", localAddr).Infof("Accepted incoming connection from peer %s", trackedRequest.otherPublicAddr)
	wn.log.EventWithDetails(telemetryspec.Network, telemetryspec.ConnectPeerEvent,
		telemetryspec.PeerEventDetails{
			Address:      trackedRequest.remoteHost,
			HostName:     trackedRequest.otherTelemetryGUID,
			Incoming:     true,
			InstanceName: trackedRequest.otherInstanceName,
		})

	if wn.messagesOfInterestEnc != nil {
		err = peer.Unicast(wn.ctx, wn.messagesOfInterestEnc, protocol.MsgOfInterestTag, nil)
		if err != nil {
			wn.log.Infof("ws send msgOfInterest: %v", err)
		}
	}

	peers.Set(float64(wn.NumPeers()), nil)
	incomingPeers.Set(float64(wn.numIncomingPeers()), nil)
}

func (wn *WebsocketNetwork) messageHandlerThread() {
	defer wn.wg.Done()
	inactivityCheckTicker := time.NewTicker(connectionActivityMonitorInterval)
	defer inactivityCheckTicker.Stop()
	for {
		select {
		case <-wn.ctx.Done():
			return
		case msg := <-wn.readBuffer:
			if msg.processing != nil {
				// The channel send should never block, but just in case..
				select {
				case msg.processing <- struct{}{}:
				default:
					wn.log.Warnf("could not send on msg.processing")
				}
			}
			if wn.config.EnableOutgoingNetworkMessageFiltering && len(msg.Data) >= messageFilterSize {
				wn.sendFilterMessage(msg)
			}
			//wn.log.Debugf("msg handling %#v [%d]byte", msg.Tag, len(msg.Data))
			start := time.Now()

			// now, send to global handlers
			outmsg := wn.handlers.Handle(msg)
			handled := time.Now()
			bufferNanos := start.UnixNano() - msg.Received
			networkIncomingBufferMicros.AddUint64(uint64(bufferNanos/1000), nil)
			handleTime := handled.Sub(start)
			networkHandleMicros.AddUint64(uint64(handleTime.Nanoseconds()/1000), nil)
			switch outmsg.Action {
			case Disconnect:
				wn.wg.Add(1)
				go wn.disconnectThread(msg.Sender, disconnectBadData)
			case Broadcast:
				err := wn.Broadcast(wn.ctx, msg.Tag, msg.Data, false, msg.Sender)
				if err != nil && err != errBcastQFull {
					wn.log.Warnf("WebsocketNetwork.messageHandlerThread: WebsocketNetwork.Broadcast returned unexpected error %v", err)
				}
			case Respond:
				err := msg.Sender.(*wsPeer).Respond(wn.ctx, msg, outmsg.Topics)
				if err != nil && err != wn.ctx.Err() {
					wn.log.Warnf("WebsocketNetwork.messageHandlerThread: wsPeer.Respond returned unexpected error %v", err)
				}
			default:
			}
		case <-inactivityCheckTicker.C:
			// go over the peers and ensure we have some type of communication going on.
			wn.checkPeersConnectivity()
		}
	}
}

// checkPeersConnectivity tests the last timestamp where each of these
// peers was communicated with, and disconnect the peer if it has been too long since
// last time.
func (wn *WebsocketNetwork) checkPeersConnectivity() {
	wn.peersLock.Lock()
	defer wn.peersLock.Unlock()
	currentTime := time.Now()
	for _, peer := range wn.peers {
		lastPacketTime := peer.GetLastPacketTime()
		timeSinceLastPacket := currentTime.Sub(time.Unix(0, lastPacketTime))
		if timeSinceLastPacket > maxPeerInactivityDuration {
			wn.wg.Add(1)
			go wn.disconnectThread(peer, disconnectIdleConn)
			networkIdlePeerDrops.Inc(nil)
		}
	}
}

// checkSlowWritingPeers tests each of the peer's current message timestamp.
// if that timestamp is too old, it means that the transmission of that message
// takes longer than desired. In that case, it will disconnect the peer, allowing it to reconnect
// to a faster network endpoint.
func (wn *WebsocketNetwork) checkSlowWritingPeers() {
	wn.peersLock.Lock()
	defer wn.peersLock.Unlock()
	currentTime := time.Now()
	for _, peer := range wn.peers {
		if peer.CheckSlowWritingPeer(currentTime) {
			wn.wg.Add(1)
			go wn.disconnectThread(peer, disconnectSlowConn)
			networkSlowPeerDrops.Inc(nil)
		}
	}
}

func (wn *WebsocketNetwork) sendFilterMessage(msg IncomingMessage) {
	digest := generateMessageDigest(msg.Tag, msg.Data)
	//wn.log.Debugf("send filter %s(%d) %v", msg.Tag, len(msg.Data), digest)
	err := wn.Broadcast(context.Background(), protocol.MsgDigestSkipTag, digest[:], false, msg.Sender)
	if err != nil && err != errBcastQFull {
		wn.log.Warnf("WebsocketNetwork.sendFilterMessage: WebsocketNetwork.Broadcast returned unexpected error %v", err)
	}
}

func (wn *WebsocketNetwork) broadcastThread() {
	defer wn.wg.Done()

	slowWritingPeerCheckTicker := time.NewTicker(wn.slowWritingPeerMonitorInterval)
	defer slowWritingPeerCheckTicker.Stop()
	peers, lastPeersChangeCounter := wn.peerSnapshot([]*wsPeer{})
	// updatePeers update the peers list if their peer change counter has changed.
	updatePeers := func() {
		if curPeersChangeCounter := atomic.LoadInt32(&wn.peersChangeCounter); curPeersChangeCounter != lastPeersChangeCounter {
			peers, lastPeersChangeCounter = wn.peerSnapshot(peers)
		}
	}

	// waitForPeers waits until there is at least a single peer connected or pending request expires.
	// in any of the above two cases, it returns true.
	// otherwise, false is returned ( the network context has expired )
	waitForPeers := func(request *broadcastRequest) bool {
		// waitSleepTime defines how long we'd like to sleep between consecutive tests that the peers list have been updated.
		const waitSleepTime = 5 * time.Millisecond
		// requestDeadline is the request deadline. If we surpass that deadline, the function returns true.
		var requestDeadline time.Time
		// sleepDuration is the current iteration sleep time.
		var sleepDuration time.Duration
		// initialize the requestDeadline if we have a request.
		if request != nil {
			requestDeadline = request.enqueueTime.Add(maxMessageQueueDuration)
		} else {
			sleepDuration = waitSleepTime
		}

		// wait until the we have at least a single peer connected.
		for len(peers) == 0 {
			// adjust the sleep time in case we have a request
			if request != nil {
				// we want to clamp the sleep time so that we won't sleep beyond the expiration of the request.
				now := time.Now()
				sleepDuration = requestDeadline.Sub(now)
				if sleepDuration > waitSleepTime {
					sleepDuration = waitSleepTime
				} else if sleepDuration < 0 {
					return true
				}
			}
			select {
			case <-time.After(sleepDuration):
				if (request != nil) && time.Now().After(requestDeadline) {
					// message time have elapsed.
					return true
				}
				updatePeers()
				continue
			case <-wn.ctx.Done():
				return false
			}
		}
		return true
	}

	// load the peers list
	updatePeers()

	// wait until the we have at least a single peer connected.
	if !waitForPeers(nil) {
		return
	}

	for {
		// broadcast from high prio channel as long as we can
		// we want to try and keep this as a single case select with a default, since go compiles a single-case
		// select with a default into a more efficient non-blocking receive, instead of compiling it to the general-purpose selectgo
		select {
		case request := <-wn.broadcastQueueHighPrio:
			wn.innerBroadcast(request, true, peers)
			continue
		default:
		}

		// if nothing high prio, try to sample from either queques in a non-blocking fashion.
		select {
		case request := <-wn.broadcastQueueHighPrio:
			wn.innerBroadcast(request, true, peers)
			continue
		case request := <-wn.broadcastQueueBulk:
			wn.innerBroadcast(request, false, peers)
			continue
		case <-wn.ctx.Done():
			return
		default:
		}

		// block until we have some request that need to be sent.
		select {
		case request := <-wn.broadcastQueueHighPrio:
			// check if peers need to be updated, since we've been waiting a while.
			updatePeers()
			if !waitForPeers(&request) {
				return
			}
			wn.innerBroadcast(request, true, peers)
		case <-slowWritingPeerCheckTicker.C:
			wn.checkSlowWritingPeers()
			continue
		case request := <-wn.broadcastQueueBulk:
			// check if peers need to be updated, since we've been waiting a while.
			updatePeers()
			if !waitForPeers(&request) {
				return
			}
			wn.innerBroadcast(request, false, peers)
		case <-wn.ctx.Done():
			return
		}
	}
}

// peerSnapshot returns the currently connected peers as well as the current value of the peersChangeCounter
func (wn *WebsocketNetwork) peerSnapshot(dest []*wsPeer) ([]*wsPeer, int32) {
	wn.peersLock.RLock()
	defer wn.peersLock.RUnlock()
	if cap(dest) >= len(wn.peers) {
		// clear out the unused portion of the peers array to allow the GC to cleanup unused peers.
		remainderPeers := dest[len(wn.peers):cap(dest)]
		for i := range remainderPeers {
			// we want to delete only up to the first nil peer, since we're always writing to this array from the begining to the end
			if remainderPeers[i] == nil {
				break
			}
			remainderPeers[i] = nil
		}
		// adjust array size
		dest = dest[:len(wn.peers)]
	} else {
		dest = make([]*wsPeer, len(wn.peers))
	}
	copy(dest, wn.peers)
	peerChangeCounter := atomic.LoadInt32(&wn.peersChangeCounter)
	return dest, peerChangeCounter
}

// prio is set if the broadcast is a high-priority broadcast.
func (wn *WebsocketNetwork) innerBroadcast(request broadcastRequest, prio bool, peers []*wsPeer) {
	if request.done != nil {
		defer close(request.done)
	}

	broadcastQueueDuration := time.Now().Sub(request.enqueueTime)
	networkBroadcastQueueMicros.AddUint64(uint64(broadcastQueueDuration.Nanoseconds()/1000), nil)
	if broadcastQueueDuration > maxMessageQueueDuration {
		networkBroadcastsDropped.Inc(nil)
		return
	}

	start := time.Now()

	digests := make([]crypto.Digest, len(request.data), len(request.data))
	data := make([][]byte, len(request.data), len(request.data))
	for i, d := range request.data {
		tbytes := []byte(request.tags[i])
		mbytes := make([]byte, len(tbytes)+len(d))
		copy(mbytes, tbytes)
		copy(mbytes[len(tbytes):], d)
		data[i] = mbytes
		if request.tags[i] != protocol.MsgDigestSkipTag && len(d) >= messageFilterSize {
			digests[i] = crypto.Hash(mbytes)
		}
	}

	// first send to all the easy outbound peers who don't block, get them started.
	sentMessageCount := 0
	for _, peer := range peers {
		if wn.config.BroadcastConnectionsLimit >= 0 && sentMessageCount >= wn.config.BroadcastConnectionsLimit {
			break
		}
		if peer == request.except {
			continue
		}
<<<<<<< HEAD
		ok := peer.writeNonBlockMsgs(request.ctx, data, prio, digests, request.enqueueTime, nil)
=======
		ok := peer.writeNonBlockMsgs(request.ctx, data, prio, digests, request.enqueueTime)
>>>>>>> 490180bc
		if ok {
			sentMessageCount++
			continue
		}
		networkPeerBroadcastDropped.Inc(nil)
	}

	dt := time.Now().Sub(start)
	networkBroadcasts.Inc(nil)
	networkBroadcastSendMicros.AddUint64(uint64(dt.Nanoseconds()/1000), nil)
}

// NumPeers returns number of peers we connect to (all peers incoming and outbound).
func (wn *WebsocketNetwork) NumPeers() int {
	wn.peersLock.RLock()
	defer wn.peersLock.RUnlock()
	return len(wn.peers)
}

// outgoingPeers returns an array of the outgoing peers.
func (wn *WebsocketNetwork) outgoingPeers() (peers []Peer) {
	wn.peersLock.RLock()
	defer wn.peersLock.RUnlock()
	peers = make([]Peer, 0, len(wn.peers))
	for _, peer := range wn.peers {
		if peer.outgoing {
			peers = append(peers, peer)
		}
	}
	return
}

func (wn *WebsocketNetwork) numOutgoingPeers() int {
	wn.peersLock.RLock()
	defer wn.peersLock.RUnlock()
	count := 0
	for _, peer := range wn.peers {
		if peer.outgoing {
			count++
		}
	}
	return count
}
func (wn *WebsocketNetwork) numIncomingPeers() int {
	wn.peersLock.RLock()
	defer wn.peersLock.RUnlock()
	count := 0
	for _, peer := range wn.peers {
		if !peer.outgoing {
			count++
		}
	}
	return count
}

// isConnectedTo returns true if addr matches any connected peer, based on the peer's root url.
func (wn *WebsocketNetwork) isConnectedTo(addr string) bool {
	wn.peersLock.RLock()
	defer wn.peersLock.RUnlock()
	for _, peer := range wn.peers {
		if addr == peer.rootURL {
			return true
		}
	}
	return false
}

// connectedForIP returns number of peers with same host
func (wn *WebsocketNetwork) connectedForIP(host string) (totalConnections int) {
	wn.peersLock.RLock()
	defer wn.peersLock.RUnlock()
	totalConnections = 0
	for _, peer := range wn.peers {
		if host == peer.OriginAddress() {
			totalConnections++
		}
	}
	return
}

const meshThreadInterval = time.Minute
const cliqueResolveInterval = 5 * time.Minute

type meshRequest struct {
	disconnect bool
	done       chan struct{}
}

func imin(a, b int) int {
	if a < b {
		return a
	}
	return b
}

// meshThread maintains the network, e.g. that we have sufficient connectivity to peers
func (wn *WebsocketNetwork) meshThread() {
	defer wn.wg.Done()
	timer := time.NewTicker(meshThreadInterval)
	defer timer.Stop()
	for {
		var request meshRequest
		select {
		case <-timer.C:
			request.disconnect = false
			request.done = nil
		case request = <-wn.meshUpdateRequests:
		case <-wn.ctx.Done():
			return
		}

		if request.disconnect {
			wn.DisconnectPeers()
		}

		// TODO: only do DNS fetch every N seconds? Honor DNS TTL? Trust DNS library we're using to handle caching and TTL?
		dnsBootstrapArray := wn.config.DNSBootstrapArray(wn.NetworkID)
		for _, dnsBootstrap := range dnsBootstrapArray {
			relayAddrs, archiveAddrs := wn.getDNSAddrs(dnsBootstrap)
			if len(relayAddrs) > 0 {
				wn.log.Debugf("got %d relay dns addrs, %#v", len(relayAddrs), relayAddrs[:imin(5, len(relayAddrs))])
				wn.phonebook.ReplacePeerList(relayAddrs, dnsBootstrap, PhoneBookEntryRelayRole)
			} else {
				wn.log.Infof("got no relay DNS addrs for network %s", wn.NetworkID)
			}
			if len(archiveAddrs) > 0 {
				wn.phonebook.ReplacePeerList(archiveAddrs, dnsBootstrap, PhoneBookEntryArchiverRole)
			}
		}

		// as long as the call to checkExistingConnectionsNeedDisconnecting is deleting existing connections, we want to
		// kick off the creation of new connections.
		for {
			if wn.checkNewConnectionsNeeded() {
				// new connections were created.
				break
			}
			if !wn.checkExistingConnectionsNeedDisconnecting() {
				// no connection were removed.
				break
			}
		}

		if request.done != nil {
			close(request.done)
		}

		// send the currently connected peers information to the
		// telemetry server; that would allow the telemetry server
		// to construct a cross-node map of all the nodes interconnections.
		wn.sendPeerConnectionsTelemetryStatus()
	}
}

// checkNewConnectionsNeeded checks to see if we need to have more connections to meet the GossipFanout target.
// if we do, it will spin async connection go routines.
// it returns false if no connections are needed, and true otherwise.
// note that the determination of needed connection could be inaccurate, and it might return false while
// more connection should be created.
func (wn *WebsocketNetwork) checkNewConnectionsNeeded() bool {
	desired := wn.config.GossipFanout
	numOutgoingTotal := wn.numOutgoingPeers() + wn.numOutgoingPending()
	need := desired - numOutgoingTotal
	if need <= 0 {
		return false
	}
	// get more than we need so that we can ignore duplicates
	newAddrs := wn.phonebook.GetAddresses(desired+numOutgoingTotal, PhoneBookEntryRelayRole)
	for _, na := range newAddrs {
		if na == wn.config.PublicAddress {
			// filter out self-public address, so we won't try to connect to outselves.
			continue
		}
		gossipAddr, ok := wn.tryConnectReserveAddr(na)
		if ok {
			wn.wg.Add(1)
			go wn.tryConnect(na, gossipAddr)
			need--
			if need == 0 {
				break
			}
		}
	}
	return true
}

// checkExistingConnectionsNeedDisconnecting check to see if existing connection need to be dropped due to
// performance issues and/or network being stalled.
func (wn *WebsocketNetwork) checkExistingConnectionsNeedDisconnecting() bool {
	// we already connected ( or connecting.. ) to  GossipFanout peers.
	// get the actual peers.
	outgoingPeers := wn.outgoingPeers()
	if len(outgoingPeers) < wn.config.GossipFanout {
		// reset the performance monitor.
		wn.connPerfMonitor.Reset([]Peer{})
		return wn.checkNetworkAdvanceDisconnect()
	}

	if !wn.connPerfMonitor.ComparePeers(outgoingPeers) {
		// different set of peers. restart monitoring.
		wn.connPerfMonitor.Reset(outgoingPeers)
	}

	// same set of peers.
	peerStat := wn.connPerfMonitor.GetPeersStatistics()
	if peerStat == nil {
		// performance metrics are not yet ready.
		return wn.checkNetworkAdvanceDisconnect()
	}

	// update peers with the performance metrics we've gathered.
	var leastPerformingPeer *wsPeer = nil
	for _, stat := range peerStat.peerStatistics {
		wsPeer := stat.peer.(*wsPeer)
		wsPeer.peerMessageDelay = stat.peerDelay
		wn.log.Infof("network performance monitor - peer '%s' delay %d first message portion %d%%", wsPeer.GetAddress(), stat.peerDelay, int(stat.peerFirstMessage*100))
		if wsPeer.throttledOutgoingConnection && leastPerformingPeer == nil {
			leastPerformingPeer = wsPeer
		}
	}
	if leastPerformingPeer == nil {
		return wn.checkNetworkAdvanceDisconnect()
	}
	wn.disconnect(leastPerformingPeer, disconnectLeastPerformingPeer)
	wn.connPerfMonitor.Reset([]Peer{})

	return true
}

// checkNetworkAdvanceDisconnect is using the lastNetworkAdvance indicator to see if the network is currently "stuck".
// if it's seems to be "stuck", a randomally picked peer would be disconnected.
func (wn *WebsocketNetwork) checkNetworkAdvanceDisconnect() bool {
	lastNetworkAdvance := wn.getLastNetworkAdvance()
	if time.Now().UTC().Sub(lastNetworkAdvance) < cliqueResolveInterval {
		return false
	}
	outgoingPeers := wn.outgoingPeers()
	if len(outgoingPeers) == 0 {
		return false
	}
	if wn.numOutgoingPending() > 0 {
		// we're currently trying to extend the list of outgoing connections. no need to
		// disconnect any existing connection to free up room for another connection.
		return false
	}
	var peer *wsPeer
	disconnectPeerIdx := crypto.RandUint63() % uint64(len(outgoingPeers))
	peer = outgoingPeers[disconnectPeerIdx].(*wsPeer)

	wn.disconnect(peer, disconnectCliqueResolve)
	wn.connPerfMonitor.Reset([]Peer{})
	wn.OnNetworkAdvance()
	return true
}

func (wn *WebsocketNetwork) getLastNetworkAdvance() time.Time {
	wn.lastNetworkAdvanceMu.Lock()
	defer wn.lastNetworkAdvanceMu.Unlock()
	return wn.lastNetworkAdvance
}

// OnNetworkAdvance notifies the network library that the agreement protocol was able to make a notable progress.
// this is the only indication that we have that we haven't formed a clique, where all incoming messages
// arrive very quickly, but might be missing some votes. The usage of this call is expected to have similar
// characteristics as with a watchdog timer.
func (wn *WebsocketNetwork) OnNetworkAdvance() {
	wn.lastNetworkAdvanceMu.Lock()
	defer wn.lastNetworkAdvanceMu.Unlock()
	wn.lastNetworkAdvance = time.Now().UTC()
}

// sendPeerConnectionsTelemetryStatus sends a snapshot of the currently connected peers
// to the telemetry server. Internally, it's using a timer to ensure that it would only
// send the information once every hour ( configurable via PeerConnectionsUpdateInterval )
func (wn *WebsocketNetwork) sendPeerConnectionsTelemetryStatus() {
	now := time.Now()
	if wn.lastPeerConnectionsSent.Add(time.Duration(wn.config.PeerConnectionsUpdateInterval)*time.Second).After(now) || wn.config.PeerConnectionsUpdateInterval <= 0 {
		// it's not yet time to send the update.
		return
	}
	wn.lastPeerConnectionsSent = now
	var peers []*wsPeer
	peers, _ = wn.peerSnapshot(peers)
	var connectionDetails telemetryspec.PeersConnectionDetails
	for _, peer := range peers {
		connDetail := telemetryspec.PeerConnectionDetails{
			ConnectionDuration: uint(now.Sub(peer.createTime).Seconds()),
			HostName:           peer.TelemetryGUID,
			InstanceName:       peer.InstanceName,
		}
		if peer.outgoing {
			connDetail.Address = justHost(peer.conn.RemoteAddr().String())
			connDetail.Endpoint = peer.GetAddress()
			connDetail.MessageDelay = peer.peerMessageDelay
			connectionDetails.OutgoingPeers = append(connectionDetails.OutgoingPeers, connDetail)
		} else {
			connDetail.Address = peer.OriginAddress()
			connectionDetails.IncomingPeers = append(connectionDetails.IncomingPeers, connDetail)
		}
	}

	wn.log.EventWithDetails(telemetryspec.Network, telemetryspec.PeerConnectionsEvent, connectionDetails)
}

// prioWeightRefreshTime controls how often we refresh the weights
// of connected peers.
const prioWeightRefreshTime = time.Minute

// prioWeightRefresh periodically refreshes the weights of connected peers.
func (wn *WebsocketNetwork) prioWeightRefresh() {
	defer wn.wg.Done()
	ticker := time.NewTicker(prioWeightRefreshTime)
	defer ticker.Stop()
	var peers []*wsPeer
	// the lastPeersChangeCounter is initialized with -1 in order to force the peers to be loaded on the first iteration.
	// then, it would get reloaded on per-need basis.
	lastPeersChangeCounter := int32(-1)
	for {
		select {
		case <-ticker.C:
		case <-wn.ctx.Done():
			return
		}

		if curPeersChangeCounter := atomic.LoadInt32(&wn.peersChangeCounter); curPeersChangeCounter != lastPeersChangeCounter {
			peers, lastPeersChangeCounter = wn.peerSnapshot(peers)
		}

		for _, peer := range peers {
			wn.peersLock.RLock()
			addr := peer.prioAddress
			weight := peer.prioWeight
			wn.peersLock.RUnlock()

			newWeight := wn.prioScheme.GetPrioWeight(addr)
			if newWeight != weight {
				wn.peersLock.Lock()
				wn.prioTracker.setPriority(peer, addr, newWeight)
				wn.peersLock.Unlock()
			}
		}
	}
}

// Wake up the thread to do work this often.
const pingThreadPeriod = 30 * time.Second

// If ping stats are older than this, don't include in metrics.
const maxPingAge = 30 * time.Minute

// pingThread wakes up periodically to refresh the ping times on peers and update the metrics gauges.
func (wn *WebsocketNetwork) pingThread() {
	defer wn.wg.Done()
	ticker := time.NewTicker(pingThreadPeriod)
	defer ticker.Stop()
	for {
		select {
		case <-ticker.C:
		case <-wn.ctx.Done():
			return
		}
		sendList := wn.peersToPing()
		wn.log.Debugf("ping %d peers...", len(sendList))
		for _, peer := range sendList {
			if !peer.sendPing() {
				// if we failed to send a ping, see how long it was since last successful ping.
				lastPingSent, _ := peer.pingTimes()
				wn.log.Infof("failed to ping to %v for the past %f seconds", peer, time.Now().Sub(lastPingSent).Seconds())
			}
		}
	}
}

// Walks list of peers, gathers list of peers to ping, also calculates statistics.
func (wn *WebsocketNetwork) peersToPing() []*wsPeer {
	wn.peersLock.RLock()
	defer wn.peersLock.RUnlock()
	// Never flood outbound traffic by trying to ping all the peers at once.
	// Send to at most one fifth of the peers.
	maxSend := 1 + (len(wn.peers) / 5)
	out := make([]*wsPeer, 0, maxSend)
	now := time.Now()
	// a list to sort to find median
	times := make([]float64, 0, len(wn.peers))
	var min = math.MaxFloat64
	var max float64
	var sum float64
	pingPeriod := time.Duration(wn.config.PeerPingPeriodSeconds) * time.Second
	for _, peer := range wn.peers {
		lastPingSent, lastPingRoundTripTime := peer.pingTimes()
		sendToNow := now.Sub(lastPingSent)
		if (sendToNow > pingPeriod) && (len(out) < maxSend) {
			out = append(out, peer)
		}
		if (lastPingRoundTripTime > 0) && (sendToNow < maxPingAge) {
			ftime := lastPingRoundTripTime.Seconds()
			sum += ftime
			times = append(times, ftime)
			if ftime < min {
				min = ftime
			}
			if ftime > max {
				max = ftime
			}
		}
	}
	if len(times) != 0 {
		sort.Float64s(times)
		median := times[len(times)/2]
		medianPing.Set(median, nil)
		mean := sum / float64(len(times))
		meanPing.Set(mean, nil)
		minPing.Set(min, nil)
		maxPing.Set(max, nil)
		wn.log.Infof("ping times min=%f mean=%f median=%f max=%f", min, mean, median, max)
	}
	return out
}

func (wn *WebsocketNetwork) getDNSAddrs(dnsBootstrap string) (relaysAddresses []string, archiverAddresses []string) {
	var err error
	relaysAddresses, err = tools_network.ReadFromSRV("algobootstrap", "tcp", dnsBootstrap, wn.config.FallbackDNSResolverAddress, wn.config.DNSSecuritySRVEnforced())
	if err != nil {
		// only log this warning on testnet or devnet
		if wn.NetworkID == config.Devnet || wn.NetworkID == config.Testnet {
			wn.log.Warnf("Cannot lookup algobootstrap SRV record for %s: %v", dnsBootstrap, err)
		}
		relaysAddresses = nil
	}
	if wn.config.EnableCatchupFromArchiveServers || wn.config.EnableBlockServiceFallbackToArchiver {
		archiverAddresses, err = tools_network.ReadFromSRV("archive", "tcp", dnsBootstrap, wn.config.FallbackDNSResolverAddress, wn.config.DNSSecuritySRVEnforced())
		if err != nil {
			// only log this warning on testnet or devnet
			if wn.NetworkID == config.Devnet || wn.NetworkID == config.Testnet {
				wn.log.Warnf("Cannot lookup archive SRV record for %s: %v", dnsBootstrap, err)
			}
			archiverAddresses = nil
		}
	}
	return
}

// ProtocolVersionHeader HTTP header for protocol version.
const ProtocolVersionHeader = "X-Algorand-Version"

// ProtocolAcceptVersionHeader HTTP header for accept protocol version. Client use this to advertise supported protocol versions.
const ProtocolAcceptVersionHeader = "X-Algorand-Accept-Version"

// SupportedProtocolVersions contains the list of supported protocol versions by this node ( in order of preference ).
var SupportedProtocolVersions = []string{"2.5", "2.1"}

// ProtocolVersion is the current version attached to the ProtocolVersionHeader header
/* Version history:
 *  1   Catchup service over websocket connections with unicast messages between peers
 *  2.1 Introducted topic key/data pairs and enabled services over the gossip connections
 *  2.5 Introducted new transaction gossiping protocol
 */
const ProtocolVersion = "2.5"

// TelemetryIDHeader HTTP header for telemetry-id for logging
const TelemetryIDHeader = "X-Algorand-TelId"

// GenesisHeader HTTP header for genesis id to make sure we're on the same chain
const GenesisHeader = "X-Algorand-Genesis"

// NodeRandomHeader HTTP header that a node uses to make sure it's not talking to itself
const NodeRandomHeader = "X-Algorand-NodeRandom"

// AddressHeader HTTP header by which an inbound connection reports its public address
const AddressHeader = "X-Algorand-Location"

// InstanceNameHeader HTTP header by which an inbound connection reports an ID to distinguish multiple local nodes.
const InstanceNameHeader = "X-Algorand-InstanceName"

// PriorityChallengeHeader HTTP header informs a client about the challenge it should sign to increase network priority.
const PriorityChallengeHeader = "X-Algorand-PriorityChallenge"

// TooManyRequestsRetryAfterHeader HTTP header let the client know when to make the next connection attempt
const TooManyRequestsRetryAfterHeader = "Retry-After"

// UserAgentHeader is the HTTP header identify the user agent.
const UserAgentHeader = "User-Agent"

var websocketsScheme = map[string]string{"http": "ws", "https": "wss"}

var errBadAddr = errors.New("bad address")

var errNetworkClosing = errors.New("WebsocketNetwork shutting down")

var errBcastCallerCancel = errors.New("caller cancelled broadcast")

var errBcastInvalidArray = errors.New("invalid broadcast array")

var errBcastQFull = errors.New("broadcast queue full")

// HostColonPortPattern matches "^[^:]+:\\d+$" e.g. "foo.com.:1234"
var HostColonPortPattern = regexp.MustCompile("^[^:]+:\\d+$")

// ParseHostOrURL handles "host:port" or a full URL.
// Standard library net/url.Parse chokes on "host:port".
func ParseHostOrURL(addr string) (*url.URL, error) {
	var parsedURL *url.URL
	if HostColonPortPattern.MatchString(addr) {
		parsedURL = &url.URL{Scheme: "http", Host: addr}
		return parsedURL, nil
	}
	return url.Parse(addr)
}

// addrToGossipAddr parses host:port or a URL and returns the URL to the websocket interface at that address.
func (wn *WebsocketNetwork) addrToGossipAddr(addr string) (string, error) {
	parsedURL, err := ParseHostOrURL(addr)
	if err != nil {
		wn.log.Warnf("could not parse addr %#v: %s", addr, err)
		return "", errBadAddr
	}
	parsedURL.Scheme = websocketsScheme[parsedURL.Scheme]
	if parsedURL.Scheme == "" {
		parsedURL.Scheme = "ws"
	}
	parsedURL.Path = strings.Replace(path.Join(parsedURL.Path, GossipNetworkPath), "{genesisID}", wn.GenesisID, -1)
	return parsedURL.String(), nil
}

// tryConnectReserveAddr synchronously checks that addr is not already being connected to, returns (websocket URL or "", true if connection may procede)
func (wn *WebsocketNetwork) tryConnectReserveAddr(addr string) (gossipAddr string, ok bool) {
	wn.tryConnectLock.Lock()
	defer wn.tryConnectLock.Unlock()
	_, exists := wn.tryConnectAddrs[addr]
	if exists {
		return "", false
	}
	gossipAddr, err := wn.addrToGossipAddr(addr)
	if err != nil {
		return "", false
	}
	_, exists = wn.tryConnectAddrs[gossipAddr]
	if exists {
		return "", false
	}
	// WARNING: isConnectedTo takes wn.peersLock; to avoid deadlock, never try to take wn.peersLock outside an attempt to lock wn.tryConnectLock
	if wn.isConnectedTo(addr) {
		return "", false
	}
	now := time.Now().Unix()
	wn.tryConnectAddrs[addr] = now
	wn.tryConnectAddrs[gossipAddr] = now
	return gossipAddr, true
}

// tryConnectReleaseAddr should be called when connection succedes and becomes a peer or fails and is no longer being attempted
func (wn *WebsocketNetwork) tryConnectReleaseAddr(addr, gossipAddr string) {
	wn.tryConnectLock.Lock()
	defer wn.tryConnectLock.Unlock()
	delete(wn.tryConnectAddrs, addr)
	delete(wn.tryConnectAddrs, gossipAddr)
}

func (wn *WebsocketNetwork) numOutgoingPending() int {
	wn.tryConnectLock.Lock()
	defer wn.tryConnectLock.Unlock()
	return len(wn.tryConnectAddrs)
}

// GetRoundTripper returns an http.Transport that limits the number of connection
// to comply with connectionsRateLimitingCount.
func (wn *WebsocketNetwork) GetRoundTripper() http.RoundTripper {
	return &wn.transport
}

// filterASCII filter out the non-ascii printable characters out of the given input string and
// and replace these with unprintableCharacterGlyph.
// It's used as a security qualifier before logging a network-provided data.
// The function allows only characters in the range of [32..126], which excludes all the
// control character, new lines, deletion, etc. All the alpha numeric and punctuation characters
// are included in this range.
func filterASCII(unfilteredString string) (filteredString string) {
	for i, r := range unfilteredString {
		if int(r) >= 0x20 && int(r) <= 0x7e {
			filteredString += string(unfilteredString[i])
		} else {
			filteredString += unprintableCharacterGlyph
		}
	}
	return
}

// tryConnect opens websocket connection and checks initial connection parameters.
// addr should be 'host:port' or a URL, gossipAddr is the websocket endpoint URL
func (wn *WebsocketNetwork) tryConnect(addr, gossipAddr string) {
	defer wn.tryConnectReleaseAddr(addr, gossipAddr)
	defer func() {
		if xpanic := recover(); xpanic != nil {
			wn.log.Errorf("panic in tryConnect: %v", xpanic)
		}
	}()
	defer wn.wg.Done()
	requestHeader := make(http.Header)
	wn.setHeaders(requestHeader)
	for _, supportedProtocolVersion := range SupportedProtocolVersions {
		requestHeader.Add(ProtocolAcceptVersionHeader, supportedProtocolVersion)
	}
	// for backward compatability, include the ProtocolVersion header as well.
	requestHeader.Set(ProtocolVersionHeader, ProtocolVersion)
	SetUserAgentHeader(requestHeader)
	myInstanceName := wn.log.GetInstanceName()
	requestHeader.Set(InstanceNameHeader, myInstanceName)
	var websocketDialer = websocket.Dialer{
		Proxy:             http.ProxyFromEnvironment,
		HandshakeTimeout:  45 * time.Second,
		EnableCompression: false,
		NetDialContext:    wn.dialer.DialContext,
		NetDial:           wn.dialer.Dial,
	}

	conn, response, err := websocketDialer.DialContext(wn.ctx, gossipAddr, requestHeader)
	if err != nil {
		if err == websocket.ErrBadHandshake {
			// reading here from ioutil is safe only because it came from DialContext above, which alredy finsihed reading all the data from the network
			// and placed it all in a ioutil.NopCloser reader.
			bodyBytes, _ := ioutil.ReadAll(response.Body)
			errString := string(bodyBytes)
			if len(errString) > 128 {
				errString = errString[:128]
			}
			errString = filterASCII(errString)

			// we're guaranteed to have a valid response object.
			switch response.StatusCode {
			case http.StatusPreconditionFailed:
				wn.log.Warnf("ws connect(%s) fail - bad handshake, precondition failed : '%s'", gossipAddr, errString)
			case http.StatusLoopDetected:
				wn.log.Infof("ws connect(%s) aborted due to connecting to self", gossipAddr)
			case http.StatusTooManyRequests:
				wn.log.Infof("ws connect(%s) aborted due to connecting too frequently", gossipAddr)
				retryAfterHeader := response.Header.Get(TooManyRequestsRetryAfterHeader)
				if retryAfter, retryParseErr := strconv.ParseUint(retryAfterHeader, 10, 32); retryParseErr == nil {
					// we've got a retry-after header.
					// convert it to a timestamp so that we could use it.
					retryAfterTime := time.Now().Add(time.Duration(retryAfter) * time.Second)
					wn.phonebook.UpdateRetryAfter(addr, retryAfterTime)
				}
			default:
				wn.log.Warnf("ws connect(%s) fail - bad handshake, Status code = %d, Headers = %#v, Body = %s", gossipAddr, response.StatusCode, response.Header, errString)
			}
		} else {
			wn.log.Warnf("ws connect(%s) fail: %s", gossipAddr, err)
		}
		return
	}

	// no need to test the response.StatusCode since we know it's going to be http.StatusSwitchingProtocols, as it's already being tested inside websocketDialer.DialContext.
	// we need to examine the headers here to extract which protocol version we should be using.
	responseHeaderOk, matchingVersion := wn.checkServerResponseVariables(response.Header, gossipAddr)
	if !responseHeaderOk {
		// The error was already logged, so no need to log again.
		return
	}

	throttledConnection := false
	if atomic.AddInt32(&wn.throttledOutgoingConnections, int32(-1)) >= 0 {
		throttledConnection = true
	} else {
		atomic.AddInt32(&wn.throttledOutgoingConnections, int32(1))
	}

	peer := &wsPeer{
		wsPeerCore:                  makePeerCore(wn, addr, wn.GetRoundTripper(), "" /* origin */),
		conn:                        conn,
		outgoing:                    true,
		incomingMsgFilter:           wn.incomingMsgFilter,
		createTime:                  time.Now(),
		connMonitor:                 wn.connPerfMonitor,
		throttledOutgoingConnection: throttledConnection,
		version:                     matchingVersion,
	}
	peer.TelemetryGUID, peer.InstanceName, _ = getCommonHeaders(response.Header)
	peer.init(wn.config, wn.outgoingMessagesBufferSize)
	wn.addPeer(peer)
	localAddr, _ := wn.Address()
	wn.log.With("event", "ConnectedOut").With("remote", addr).With("local", localAddr).Infof("Made outgoing connection to peer %v", addr)
	wn.log.EventWithDetails(telemetryspec.Network, telemetryspec.ConnectPeerEvent,
		telemetryspec.PeerEventDetails{
			Address:      justHost(conn.RemoteAddr().String()),
			HostName:     peer.TelemetryGUID,
			Incoming:     false,
			InstanceName: peer.InstanceName,
			Endpoint:     peer.GetAddress(),
		})

	peers.Set(float64(wn.NumPeers()), nil)
	outgoingPeers.Set(float64(wn.numOutgoingPeers()), nil)

	if wn.prioScheme != nil {
		challenge := response.Header.Get(PriorityChallengeHeader)
		if challenge != "" {
			resp := wn.prioScheme.MakePrioResponse(challenge)
			if resp != nil {
				mbytes := append([]byte(protocol.NetPrioResponseTag), resp...)
<<<<<<< HEAD
				sent := peer.writeNonBlock(context.Background(), mbytes, true, crypto.Digest{}, time.Now(), nil)
=======
				sent := peer.writeNonBlock(context.Background(), mbytes, true, crypto.Digest{}, time.Now())
>>>>>>> 490180bc
				if !sent {
					wn.log.With("remote", addr).With("local", localAddr).Warnf("could not send priority response to %v", addr)
				}
			}
		}
	}
}

// GetPeerData returns the peer data associated with a particular key.
func (wn *WebsocketNetwork) GetPeerData(peer Peer, key string) interface{} {
	switch p := peer.(type) {
	case *wsPeer:
		return p.getPeerData(key)
	default:
		return nil
	}
}

// SetPeerData sets the peer data associated with a particular key.
func (wn *WebsocketNetwork) SetPeerData(peer Peer, key string, value interface{}) {
	switch p := peer.(type) {
	case *wsPeer:
		p.setPeerData(key, value)
	default:
		return
	}
}

// NewWebsocketNetwork constructor for websockets based gossip network
func NewWebsocketNetwork(log logging.Logger, config config.Local, phonebookAddresses []string, genesisID string, networkID protocol.NetworkID) (wn *WebsocketNetwork, err error) {
	phonebook := MakePhonebook(config.ConnectionsRateLimitingCount,
		time.Duration(config.ConnectionsRateLimitingWindowSeconds)*time.Second)
	phonebook.ReplacePeerList(phonebookAddresses, config.DNSBootstrapID, PhoneBookEntryRelayRole)
	wn = &WebsocketNetwork{
		log:       log,
		config:    config,
		phonebook: phonebook,
		GenesisID: genesisID,
		NetworkID: networkID,
	}

	wn.setup()
	return wn, nil
}

// NewWebsocketGossipNode constructs a websocket network node and returns it as a GossipNode interface implementation
func NewWebsocketGossipNode(log logging.Logger, config config.Local, phonebookAddresses []string, genesisID string, networkID protocol.NetworkID) (gn GossipNode, err error) {
	return NewWebsocketNetwork(log, config, phonebookAddresses, genesisID, networkID)
}

// SetPrioScheme specifies the network priority scheme for a network node
func (wn *WebsocketNetwork) SetPrioScheme(s NetPrioScheme) {
	wn.prioScheme = s
}

// called from wsPeer to report that it has closed
func (wn *WebsocketNetwork) peerRemoteClose(peer *wsPeer, reason disconnectReason) {
	wn.removePeer(peer, reason)
}

func (wn *WebsocketNetwork) removePeer(peer *wsPeer, reason disconnectReason) {
	// first logging, then take the lock and do the actual accounting.
	// definitely don't change this to do the logging while holding the lock.
	localAddr, _ := wn.Address()
	logEntry := wn.log.With("event", "Disconnected").With("remote", peer.rootURL).With("local", localAddr)
	if peer.outgoing && peer.peerMessageDelay > 0 {
		logEntry = logEntry.With("messageDelay", peer.peerMessageDelay)
	}
	logEntry.Infof("Peer %s disconnected: %s", peer.rootURL, reason)
	peerAddr := peer.OriginAddress()
	// we might be able to get addr out of conn, or it might be closed
	if peerAddr == "" && peer.conn != nil {
		paddr := peer.conn.RemoteAddr()
		if paddr != nil {
			peerAddr = justHost(paddr.String())
		}
	}
	if peerAddr == "" {
		// didn't get addr from peer, try from url
		url, err := url.Parse(peer.rootURL)
		if err == nil {
			peerAddr = justHost(url.Host)
		} else {
			// use whatever it is
			peerAddr = justHost(peer.rootURL)
		}
	}
	eventDetails := telemetryspec.PeerEventDetails{
		Address:      peerAddr,
		HostName:     peer.TelemetryGUID,
		Incoming:     !peer.outgoing,
		InstanceName: peer.InstanceName,
	}
	if peer.outgoing {
		eventDetails.Endpoint = peer.GetAddress()
		eventDetails.MessageDelay = peer.peerMessageDelay
	}
	wn.log.EventWithDetails(telemetryspec.Network, telemetryspec.DisconnectPeerEvent,
		telemetryspec.DisconnectPeerEventDetails{
			PeerEventDetails: eventDetails,
			Reason:           string(reason),
		})

	peers.Set(float64(wn.NumPeers()), nil)
	incomingPeers.Set(float64(wn.numIncomingPeers()), nil)
	outgoingPeers.Set(float64(wn.numOutgoingPeers()), nil)

	wn.peersLock.Lock()
	defer wn.peersLock.Unlock()
	if peer.peerIndex < len(wn.peers) && wn.peers[peer.peerIndex] == peer {
		heap.Remove(peersHeap{wn}, peer.peerIndex)
		wn.prioTracker.removePeer(peer)
		if peer.throttledOutgoingConnection {
			atomic.AddInt32(&wn.throttledOutgoingConnections, int32(1))
		}
		atomic.AddInt32(&wn.peersChangeCounter, 1)
	}
	wn.countPeersSetGauges()
}

func (wn *WebsocketNetwork) addPeer(peer *wsPeer) {
	wn.peersLock.Lock()
	defer wn.peersLock.Unlock()
	for _, p := range wn.peers {
		if p == peer {
			wn.log.Errorf("dup peer added %#v", peer)
			return
		}
	}
	heap.Push(peersHeap{wn}, peer)
	wn.prioTracker.setPriority(peer, peer.prioAddress, peer.prioWeight)
	atomic.AddInt32(&wn.peersChangeCounter, 1)
	wn.countPeersSetGauges()
	if len(wn.peers) >= wn.config.GossipFanout {
		// we have a quorum of connected peers, if we weren't ready before, we are now
		if atomic.CompareAndSwapInt32(&wn.ready, 0, 1) {
			wn.log.Debug("ready")
			close(wn.readyChan)
		}
	} else if atomic.LoadInt32(&wn.ready) == 0 {
		// but if we're not ready in a minute, call whatever peers we've got as good enough
		wn.wg.Add(1)
		go wn.eventualReady()
	}
}

func (wn *WebsocketNetwork) eventualReady() {
	defer wn.wg.Done()
	minute := time.NewTimer(wn.eventualReadyDelay)
	select {
	case <-wn.ctx.Done():
	case <-minute.C:
		if atomic.CompareAndSwapInt32(&wn.ready, 0, 1) {
			wn.log.Debug("ready")
			close(wn.readyChan)
		}
	}
}

// should be run from inside a context holding wn.peersLock
func (wn *WebsocketNetwork) countPeersSetGauges() {
	numIn := 0
	numOut := 0
	for _, xp := range wn.peers {
		if xp.outgoing {
			numOut++
		} else {
			numIn++
		}
	}
	networkIncomingConnections.Set(float64(numIn), nil)
	networkOutgoingConnections.Set(float64(numOut), nil)
}

func justHost(hostPort string) string {
	host, _, err := net.SplitHostPort(hostPort)
	if err != nil {
		return hostPort
	}
	return host
}

// SetUserAgentHeader adds the User-Agent header to the provided heades map.
func SetUserAgentHeader(header http.Header) {
	version := config.GetCurrentVersion()
	ua := fmt.Sprintf("algod/%d.%d (%s; commit=%s; %d) %s(%s)", version.Major, version.Minor, version.Channel, version.CommitHash, version.BuildNumber, runtime.GOOS, runtime.GOARCH)
	header.Set(UserAgentHeader, ua)
}

// RegisterMessageInterest notifies the network library that this node
// wants to receive messages with the specified tag.  This will cause
// this node to send corresponding MsgOfInterest notifications to any
// newly connecting peers.  This should be called before the network
// is started.
func (wn *WebsocketNetwork) RegisterMessageInterest(t protocol.Tag) error {
	wn.messagesOfInterestMu.Lock()
	defer wn.messagesOfInterestMu.Unlock()

	if wn.messagesOfInterestEncoded {
		return fmt.Errorf("network already started")
	}

	if wn.messagesOfInterest == nil {
		wn.messagesOfInterest = make(map[protocol.Tag]bool)
		for tag, flag := range defaultSendMessageTags {
			wn.messagesOfInterest[tag] = flag
		}
	}

	wn.messagesOfInterest[t] = true
	return nil
}

// SubstituteGenesisID substitutes the "{genesisID}" with their network-specific genesisID.
func (wn *WebsocketNetwork) SubstituteGenesisID(rawURL string) string {
	return strings.Replace(rawURL, "{genesisID}", wn.GenesisID, -1)
}<|MERGE_RESOLUTION|>--- conflicted
+++ resolved
@@ -458,13 +458,10 @@
 // if wait is true then the call blocks until the packet has actually been sent to all neighbors.
 // TODO: add `priority` argument so that we don't have to guess it based on tag
 func (wn *WebsocketNetwork) BroadcastArray(ctx context.Context, tags []protocol.Tag, data [][]byte, wait bool, except Peer) error {
-<<<<<<< HEAD
-=======
 	if wn.config.DisableNetworking {
 		return nil
 	}
 
->>>>>>> 490180bc
 	if len(tags) != len(data) {
 		return errBcastInvalidArray
 	}
@@ -1401,11 +1398,7 @@
 		if peer == request.except {
 			continue
 		}
-<<<<<<< HEAD
 		ok := peer.writeNonBlockMsgs(request.ctx, data, prio, digests, request.enqueueTime, nil)
-=======
-		ok := peer.writeNonBlockMsgs(request.ctx, data, prio, digests, request.enqueueTime)
->>>>>>> 490180bc
 		if ok {
 			sentMessageCount++
 			continue
@@ -2105,11 +2098,7 @@
 			resp := wn.prioScheme.MakePrioResponse(challenge)
 			if resp != nil {
 				mbytes := append([]byte(protocol.NetPrioResponseTag), resp...)
-<<<<<<< HEAD
 				sent := peer.writeNonBlock(context.Background(), mbytes, true, crypto.Digest{}, time.Now(), nil)
-=======
-				sent := peer.writeNonBlock(context.Background(), mbytes, true, crypto.Digest{}, time.Now())
->>>>>>> 490180bc
 				if !sent {
 					wn.log.With("remote", addr).With("local", localAddr).Warnf("could not send priority response to %v", addr)
 				}
