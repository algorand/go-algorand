// Copyright (C) 2019-2021 Algorand, Inc.
// This file is part of go-algorand
//
// go-algorand is free software: you can redistribute it and/or modify
// it under the terms of the GNU Affero General Public License as
// published by the Free Software Foundation, either version 3 of the
// License, or (at your option) any later version.
//
// go-algorand is distributed in the hope that it will be useful,
// but WITHOUT ANY WARRANTY; without even the implied warranty of
// MERCHANTABILITY or FITNESS FOR A PARTICULAR PURPOSE.  See the
// GNU Affero General Public License for more details.
//
// You should have received a copy of the GNU Affero General Public License
// along with go-algorand.  If not, see <https://www.gnu.org/licenses/>.

package network

import (
	"container/heap"
	"context"
	"encoding/base64"
	"errors"
	"fmt"
	"io/ioutil"
	"net"
	"net/http"
	"net/textproto"
	"net/url"
	"path"
	"regexp"
	"runtime"
	"strconv"
	"strings"
	"sync"
	"sync/atomic"
	"time"

	"github.com/algorand/go-deadlock"
	"github.com/algorand/websocket"
	"github.com/gorilla/mux"
	"golang.org/x/net/netutil"

	"github.com/algorand/go-algorand/config"
	"github.com/algorand/go-algorand/crypto"
	"github.com/algorand/go-algorand/logging"
	"github.com/algorand/go-algorand/logging/telemetryspec"
	"github.com/algorand/go-algorand/protocol"
	tools_network "github.com/algorand/go-algorand/tools/network"
	"github.com/algorand/go-algorand/tools/network/dnssec"
	"github.com/algorand/go-algorand/util/metrics"
)

const incomingThreads = 20
const messageFilterSize = 5000 // messages greater than that size may be blocked by incoming/outgoing filter

// httpServerReadHeaderTimeout is the amount of time allowed to read
// request headers. The connection's read deadline is reset
// after reading the headers and the Handler can decide what
// is considered too slow for the body.
const httpServerReadHeaderTimeout = time.Second * 10

// httpServerWriteTimeout is the maximum duration before timing out
// writes of the response. It is reset whenever a new
// request's header is read.
const httpServerWriteTimeout = time.Second * 60

// httpServerIdleTimeout is the maximum amount of time to wait for the
// next request when keep-alives are enabled. If httpServerIdleTimeout
// is zero, the value of ReadTimeout is used. If both are
// zero, ReadHeaderTimeout is used.
const httpServerIdleTimeout = time.Second * 4

// MaxHeaderBytes controls the maximum number of bytes the
// server will read parsing the request header's keys and
// values, including the request line. It does not limit the
// size of the request body.
const httpServerMaxHeaderBytes = 4096

// MaxInt is the maximum int which might be int32 or int64
const MaxInt = int((^uint(0)) >> 1)

// connectionActivityMonitorInterval is the interval at which we check
// if any of the connected peers have been idle for a long while and
// need to be disconnected.
const connectionActivityMonitorInterval = 3 * time.Minute

// maxPeerInactivityDuration is the maximum allowed duration for a
// peer to remain completly idle (i.e. no inbound or outbound communication), before
// we discard the connection.
const maxPeerInactivityDuration = 5 * time.Minute

// maxMessageQueueDuration is the maximum amount of time a message is allowed to be waiting
// in the various queues before being sent. Once that deadline has reached, sending the message
// is pointless, as it's too stale to be of any value
const maxMessageQueueDuration = 25 * time.Second

// slowWritingPeerMonitorInterval is the interval at which we peek on the connected peers to
// verify that their current outgoing message is not being blocked for too long.
const slowWritingPeerMonitorInterval = 5 * time.Second

// unprintableCharacterGlyph is used to replace any non-ascii character when logging incoming network string directly
// to the log file. Note that the log file itself would also json-encode these before placing them in the log file.
const unprintableCharacterGlyph = "▯"

var networkIncomingConnections = metrics.MakeGauge(metrics.NetworkIncomingConnections)
var networkOutgoingConnections = metrics.MakeGauge(metrics.NetworkOutgoingConnections)

var networkIncomingBufferMicros = metrics.MakeCounter(metrics.MetricName{Name: "algod_network_rx_buffer_micros_total", Description: "microseconds spent by incoming messages on the receive buffer"})
var networkHandleMicros = metrics.MakeCounter(metrics.MetricName{Name: "algod_network_rx_handle_micros_total", Description: "microseconds spent by protocol handlers in the receive thread"})

var networkBroadcasts = metrics.MakeCounter(metrics.MetricName{Name: "algod_network_broadcasts_total", Description: "number of broadcast operations"})
var networkBroadcastQueueMicros = metrics.MakeCounter(metrics.MetricName{Name: "algod_network_broadcast_queue_micros_total", Description: "microseconds broadcast requests sit on queue"})
var networkBroadcastSendMicros = metrics.MakeCounter(metrics.MetricName{Name: "algod_network_broadcast_send_micros_total", Description: "microseconds spent broadcasting"})
var networkBroadcastsDropped = metrics.MakeCounter(metrics.MetricName{Name: "algod_broadcasts_dropped_total", Description: "number of broadcast messages not sent to any peer"})
var networkPeerBroadcastDropped = metrics.MakeCounter(metrics.MetricName{Name: "algod_peer_broadcast_dropped_total", Description: "number of broadcast messages not sent to some peer"})

var networkSlowPeerDrops = metrics.MakeCounter(metrics.MetricName{Name: "algod_network_slow_drops_total", Description: "number of peers dropped for being slow to send to"})
var networkIdlePeerDrops = metrics.MakeCounter(metrics.MetricName{Name: "algod_network_idle_drops_total", Description: "number of peers dropped due to idle connection"})
var networkBroadcastQueueFull = metrics.MakeCounter(metrics.MetricName{Name: "algod_network_broadcast_queue_full_total", Description: "number of messages that were drops due to full broadcast queue"})

var minPing = metrics.MakeGauge(metrics.MetricName{Name: "algod_network_peer_min_ping_seconds", Description: "Network round trip time to fastest peer in seconds."})
var meanPing = metrics.MakeGauge(metrics.MetricName{Name: "algod_network_peer_mean_ping_seconds", Description: "Network round trip time to average peer in seconds."})
var medianPing = metrics.MakeGauge(metrics.MetricName{Name: "algod_network_peer_median_ping_seconds", Description: "Network round trip time to median peer in seconds."})
var maxPing = metrics.MakeGauge(metrics.MetricName{Name: "algod_network_peer_max_ping_seconds", Description: "Network round trip time to slowest peer in seconds."})

var peers = metrics.MakeGauge(metrics.MetricName{Name: "algod_network_peers", Description: "Number of active peers."})
var incomingPeers = metrics.MakeGauge(metrics.MetricName{Name: "algod_network_incoming_peers", Description: "Number of active incoming peers."})
var outgoingPeers = metrics.MakeGauge(metrics.MetricName{Name: "algod_network_outgoing_peers", Description: "Number of active outgoing peers."})

// Peer opaque interface for referring to a neighbor in the network
type Peer interface{}

// PeerOption allows users to specify a subset of peers to query
type PeerOption int

const (
	// PeersConnectedOut specifies all peers with outgoing connections
	PeersConnectedOut PeerOption = iota
	// PeersConnectedIn specifies all peers with inbound connections
	PeersConnectedIn PeerOption = iota
	// PeersPhonebookRelays specifies all relays in the phonebook
	PeersPhonebookRelays PeerOption = iota
	// PeersPhonebookArchivers specifies all archivers in the phonebook
	PeersPhonebookArchivers PeerOption = iota
)

// GossipNode represents a node in the gossip network
type GossipNode interface {
	Address() (string, bool)
	Broadcast(ctx context.Context, tag protocol.Tag, data []byte, wait bool, except Peer) error
	BroadcastArray(ctx context.Context, tag []protocol.Tag, data [][]byte, wait bool, except Peer) error
	Relay(ctx context.Context, tag protocol.Tag, data []byte, wait bool, except Peer) error
	RelayArray(ctx context.Context, tag []protocol.Tag, data [][]byte, wait bool, except Peer) error
	Disconnect(badnode Peer)
	DisconnectPeers()
	Ready() chan struct{}

	// RegisterHTTPHandler path accepts gorilla/mux path annotations
	RegisterHTTPHandler(path string, handler http.Handler)

	// RequestConnectOutgoing asks the system to actually connect to peers.
	// `replace` optionally drops existing connections before making new ones.
	// `quit` chan allows cancellation. TODO: use `context`
	RequestConnectOutgoing(replace bool, quit <-chan struct{})

	// Get a list of Peers we could potentially send a direct message to.
	GetPeers(options ...PeerOption) []Peer

	// Start threads, listen on sockets.
	Start()

	// Close sockets. Stop threads.
	Stop()

	// RegisterHandlers adds to the set of given message handlers.
	RegisterHandlers(dispatch []TaggedMessageHandler)

	// ClearHandlers deregisters all the existing message handlers.
	ClearHandlers()

	// GetRoundTripper returns a Transport that would limit the number of outgoing connections.
	GetRoundTripper() http.RoundTripper

	// OnNetworkAdvance notifies the network library that the agreement protocol was able to make a notable progress.
	// this is the only indication that we have that we haven't formed a clique, where all incoming messages
	// arrive very quickly, but might be missing some votes. The usage of this call is expected to have similar
	// characteristics as with a watchdog timer.
	OnNetworkAdvance()

	// GetHTTPRequestConnection returns the underlying connection for the given request. Note that the request must be the same
	// request that was provided to the http handler ( or provide a fallback Context() to that )
	GetHTTPRequestConnection(request *http.Request) (conn net.Conn)

	// RegisterMessageInterest notifies the network library that this node
	// wants to receive messages with the specified tag.  This will cause
	// this node to send corresponding MsgOfInterest notifications to any
	// newly connecting peers.  This should be called before the network
	// is started.
	RegisterMessageInterest(protocol.Tag) error

	// SubstituteGenesisID substitutes the "{genesisID}" with their network-specific genesisID.
	SubstituteGenesisID(rawURL string) string

	// GetPeerData returns a value stored by SetPeerData
	GetPeerData(peer Peer, key string) interface{}

	// SetPeerData attaches a piece of data to a peer.
	// Other services inside go-algorand may attach data to a peer that gets garbage collected when the peer is closed.
	SetPeerData(peer Peer, key string, value interface{})
}

// IncomingMessage represents a message arriving from some peer in our p2p network
type IncomingMessage struct {
	Sender Peer
	Tag    Tag
	Data   []byte
	Err    error
	Net    GossipNode

	// Received is time.Time.UnixNano()
	Received int64

	// processing is a channel that is used by messageHandlerThread
	// to indicate that it has started processing this message.  It
	// is used to ensure fairness across peers in terms of processing
	// messages.
	processing chan struct{}
}

// Tag is a short string (2 bytes) marking a type of message
type Tag = protocol.Tag

func highPriorityTag(tags []protocol.Tag) bool {
	for _, tag := range tags {
		if tag == protocol.AgreementVoteTag || tag == protocol.ProposalPayloadTag {
			return true
		}
	}
	return false
}

// OutgoingMessage represents a message we want to send.
type OutgoingMessage struct {
	Action  ForwardingPolicy
	Tag     Tag
	Payload []byte
	Topics  Topics
}

// ForwardingPolicy is an enum indicating to whom we should send a message
type ForwardingPolicy int

const (
	// Ignore - discard (don't forward)
	Ignore ForwardingPolicy = iota

	// Disconnect - disconnect from the peer that sent this message
	Disconnect

	// Broadcast - forward to everyone (except the sender)
	Broadcast

	// Respond - reply to the sender
	Respond
)

// MessageHandler takes a IncomingMessage (e.g., vote, transaction), processes it, and returns what (if anything)
// to send to the network in response.
// The ForwardingPolicy field of the returned OutgoingMessage indicates whether to reply directly to the sender
// (unicast), propagate to everyone except the sender (broadcast), or do nothing (ignore).
type MessageHandler interface {
	Handle(message IncomingMessage) OutgoingMessage
}

// HandlerFunc represents an implemenation of the MessageHandler interface
type HandlerFunc func(message IncomingMessage) OutgoingMessage

// Handle implements MessageHandler.Handle, calling the handler with the IncomingKessage and returning the OutgoingMessage
func (f HandlerFunc) Handle(message IncomingMessage) OutgoingMessage {
	return f(message)
}

// TaggedMessageHandler receives one type of broadcast messages
type TaggedMessageHandler struct {
	Tag
	MessageHandler
}

// Propagate is a convenience function to save typing in the common case of a message handler telling us to propagate an incoming message
// "return network.Propagate(msg)" instead of "return network.OutgoingMsg{network.Broadcast, msg.Tag, msg.Data}"
func Propagate(msg IncomingMessage) OutgoingMessage {
	return OutgoingMessage{Broadcast, msg.Tag, msg.Data, nil}
}

// GossipNetworkPath is the URL path to connect to the websocket gossip node at.
// Contains {genesisID} param to be handled by gorilla/mux
const GossipNetworkPath = "/v1/{genesisID}/gossip"

// WebsocketNetwork implements GossipNode
type WebsocketNetwork struct {
	listener net.Listener
	server   http.Server
	router   *mux.Router
	scheme   string // are we serving http or https ?

	upgrader websocket.Upgrader

	config config.Local

	log logging.Logger

	readBuffer chan IncomingMessage

	wg sync.WaitGroup

	handlers Multiplexer

	ctx       context.Context
	ctxCancel context.CancelFunc

	peersLock          deadlock.RWMutex
	peers              []*wsPeer
	peersChangeCounter int32 // peersChangeCounter is an atomic variable that increases on each change to the peers. It helps avoiding taking the peersLock when checking if the peers list was modified.

	broadcastQueueHighPrio chan broadcastRequest
	broadcastQueueBulk     chan broadcastRequest

	phonebook Phonebook

	GenesisID string
	NetworkID protocol.NetworkID
	RandomID  string

	ready     int32
	readyChan chan struct{}

	meshUpdateRequests chan meshRequest

	// Keep a record of pending outgoing connections so
	// we don't start duplicates connection attempts.
	// Needs to be locked because it's accessed from the
	// meshThread and also threads started to run tryConnect()
	tryConnectAddrs map[string]int64
	tryConnectLock  deadlock.Mutex

	incomingMsgFilter *messageFilter // message filter to remove duplicate incoming messages from different peers

	eventualReadyDelay time.Duration

	relayMessages bool // True if we should relay messages from other nodes (nominally true for relays, false otherwise)

	prioScheme       NetPrioScheme
	prioTracker      *prioTracker
	prioResponseChan chan *wsPeer

	// outgoingMessagesBufferSize is the size used for outgoing messages.
	outgoingMessagesBufferSize int

	// slowWritingPeerMonitorInterval defines the interval between two consecutive tests for slow peer writing
	slowWritingPeerMonitorInterval time.Duration

	requestsTracker *RequestTracker
	requestsLogger  *RequestLogger

	// lastPeerConnectionsSent is the last time the peer connections were sent ( or attempted to be sent ) to the telemetry server.
	lastPeerConnectionsSent time.Time

	// connPerfMonitor is used on outgoing connections to measure their relative message timing
	connPerfMonitor *connectionPerformanceMonitor

	// lastNetworkAdvanceMu syncronized the access to lastNetworkAdvance
	lastNetworkAdvanceMu deadlock.Mutex

	// lastNetworkAdvance contains the last timestamp where the agreement protocol was able to make a notable progress.
	// it used as a watchdog to help us detect connectivity issues ( such as cliques )
	lastNetworkAdvance time.Time

	// number of throttled outgoing connections "slots" needed to be populated.
	throttledOutgoingConnections int32

	// transport and dialer are customized to limit the number of
	// connection in compliance with connectionsRateLimitingCount.
	transport rateLimitingTransport
	dialer    Dialer

	// messagesOfInterest specifies the message types that this node
	// wants to receive.  nil means default.  non-nil causes this
	// map to be sent to new peers as a MsgOfInterest message type.
	messagesOfInterest map[protocol.Tag]bool

	// messagesOfInterestEnc is the encoding of messagesOfInterest,
	// to be sent to new peers.  This is filled in at network start,
	// at which point messagesOfInterestEncoded is set to prevent
	// further changes.
	messagesOfInterestEnc     []byte
	messagesOfInterestEncoded bool

	// messagesOfInterestMu protects messagesOfInterest and ensures
	// that messagesOfInterestEnc does not change once it is set during
	// network start.
	messagesOfInterestMu deadlock.Mutex

	// peersConnectivityCheckTicker is the timer for testing that all the connected peers
	// are still transmitting or receiving information. The channel produced by this ticker
	// is consumed by any of the messageHandlerThread(s). The ticker itself is created during
	// Start(), and being shut down when Stop() is called.
	peersConnectivityCheckTicker *time.Ticker
}

type broadcastRequest struct {
	tags        []Tag
	data        [][]byte
	except      *wsPeer
	done        chan struct{}
	enqueueTime time.Time
	ctx         context.Context
}

// Address returns a string and whether that is a 'final' address or guessed.
// Part of GossipNode interface
func (wn *WebsocketNetwork) Address() (string, bool) {
	parsedURL := url.URL{Scheme: wn.scheme}
	var connected bool
	if wn.listener == nil {
		if wn.config.NetAddress == "" {
			parsedURL.Scheme = ""
		}
		parsedURL.Host = wn.config.NetAddress
		connected = false
	} else {
		parsedURL.Host = wn.listener.Addr().String()
		connected = true
	}
	return parsedURL.String(), connected
}

// PublicAddress what we tell other nodes to connect to.
// Might be different than our locally perceived network address due to NAT/etc.
// Returns config "PublicAddress" if available, otherwise local addr.
func (wn *WebsocketNetwork) PublicAddress() string {
	if len(wn.config.PublicAddress) > 0 {
		return wn.config.PublicAddress
	}
	localAddr, _ := wn.Address()
	return localAddr
}

// Broadcast sends a message.
// If except is not nil then we will not send it to that neighboring Peer.
// if wait is true then the call blocks until the packet has actually been sent to all neighbors.
func (wn *WebsocketNetwork) Broadcast(ctx context.Context, tag protocol.Tag, data []byte, wait bool, except Peer) error {
	dataArray := make([][]byte, 1, 1)
	dataArray[0] = data
	tagArray := make([]protocol.Tag, 1, 1)
	tagArray[0] = tag
	return wn.BroadcastArray(ctx, tagArray, dataArray, wait, except)
}

// BroadcastArray sends an array of messages.
// If except is not nil then we will not send it to that neighboring Peer.
// if wait is true then the call blocks until the packet has actually been sent to all neighbors.
// TODO: add `priority` argument so that we don't have to guess it based on tag
func (wn *WebsocketNetwork) BroadcastArray(ctx context.Context, tags []protocol.Tag, data [][]byte, wait bool, except Peer) error {
	if wn.config.DisableNetworking {
		return nil
	}

	if len(tags) != len(data) {
		return errBcastInvalidArray
	}

	request := broadcastRequest{tags: tags, data: data, enqueueTime: time.Now(), ctx: ctx}
	if except != nil {
		request.except = except.(*wsPeer)
	}

	broadcastQueue := wn.broadcastQueueBulk
	if highPriorityTag(tags) {
		broadcastQueue = wn.broadcastQueueHighPrio
	}
	if wait {
		request.done = make(chan struct{})
		select {
		case broadcastQueue <- request:
			// ok, enqueued
			//wn.log.Debugf("broadcast enqueued")
		case <-wn.ctx.Done():
			return errNetworkClosing
		case <-ctx.Done():
			return errBcastCallerCancel
		}
		select {
		case <-request.done:
			//wn.log.Debugf("broadcast done")
			return nil
		case <-wn.ctx.Done():
			return errNetworkClosing
		case <-ctx.Done():
			return errBcastCallerCancel
		}
	}
	// no wait
	select {
	case broadcastQueue <- request:
		//wn.log.Debugf("broadcast enqueued nowait")
		return nil
	default:
		wn.log.Debugf("broadcast queue full")
		// broadcastQueue full, and we're not going to wait for it.
		networkBroadcastQueueFull.Inc(nil)
		return errBcastQFull
	}
}

// Relay message
func (wn *WebsocketNetwork) Relay(ctx context.Context, tag protocol.Tag, data []byte, wait bool, except Peer) error {
	if wn.relayMessages {
		return wn.Broadcast(ctx, tag, data, wait, except)
	}
	return nil
}

// RelayArray relays array of messages
func (wn *WebsocketNetwork) RelayArray(ctx context.Context, tags []protocol.Tag, data [][]byte, wait bool, except Peer) error {
	if wn.relayMessages {
		return wn.BroadcastArray(ctx, tags, data, wait, except)
	}
	return nil
}

func (wn *WebsocketNetwork) disconnectThread(badnode Peer, reason disconnectReason) {
	defer wn.wg.Done()
	wn.disconnect(badnode, reason)
}

// Disconnect from a peer, probably due to protocol errors.
func (wn *WebsocketNetwork) Disconnect(node Peer) {
	wn.disconnect(node, disconnectBadData)
}

// Disconnect from a peer, probably due to protocol errors.
func (wn *WebsocketNetwork) disconnect(badnode Peer, reason disconnectReason) {
	if badnode == nil {
		return
	}
	peer := badnode.(*wsPeer)
	peer.CloseAndWait()
	wn.removePeer(peer, reason)
}

func closeWaiter(wg *sync.WaitGroup, peer *wsPeer) {
	defer wg.Done()
	peer.CloseAndWait()
}

// DisconnectPeers shuts down all connections
func (wn *WebsocketNetwork) DisconnectPeers() {
	wn.peersLock.Lock()
	defer wn.peersLock.Unlock()
	closeGroup := sync.WaitGroup{}
	closeGroup.Add(len(wn.peers))
	for _, peer := range wn.peers {
		go closeWaiter(&closeGroup, peer)
	}
	wn.peers = wn.peers[:0]
	closeGroup.Wait()
}

// Ready returns a chan that will be closed when we have a minimum number of peer connections active
func (wn *WebsocketNetwork) Ready() chan struct{} {
	return wn.readyChan
}

// RegisterHTTPHandler path accepts gorilla/mux path annotations
func (wn *WebsocketNetwork) RegisterHTTPHandler(path string, handler http.Handler) {
	wn.router.Handle(path, handler)
}

// RequestConnectOutgoing tries to actually do the connect to new peers.
// `replace` drop all connections first and find new peers.
func (wn *WebsocketNetwork) RequestConnectOutgoing(replace bool, quit <-chan struct{}) {
	request := meshRequest{disconnect: false}
	if quit != nil {
		request.done = make(chan struct{})
	}
	select {
	case wn.meshUpdateRequests <- request:
	case <-quit:
		return
	}
	if request.done != nil {
		select {
		case <-request.done:
		case <-quit:
		}
	}
}

// GetPeers returns a snapshot of our Peer list, according to the specified options.
// Peers may be duplicated and refer to the same underlying node.
func (wn *WebsocketNetwork) GetPeers(options ...PeerOption) []Peer {
	outPeers := make([]Peer, 0)
	for _, option := range options {
		switch option {
		case PeersConnectedOut:
			wn.peersLock.RLock()
			for _, peer := range wn.peers {
				if peer.outgoing {
					outPeers = append(outPeers, Peer(peer))
				}
			}
			wn.peersLock.RUnlock()
		case PeersPhonebookRelays:
			// return copy of phonebook, which probably also contains peers we're connected to, but if it doesn't maybe we shouldn't be making new connections to those peers (because they disappeared from the directory)
			var addrs []string
			addrs = wn.phonebook.GetAddresses(1000, PhoneBookEntryRelayRole)
			for _, addr := range addrs {
				peerCore := makePeerCore(wn, addr, wn.GetRoundTripper(), "" /*origin address*/)
				outPeers = append(outPeers, &peerCore)
			}
		case PeersPhonebookArchivers:
			// return copy of phonebook, which probably also contains peers we're connected to, but if it doesn't maybe we shouldn't be making new connections to those peers (because they disappeared from the directory)
			var addrs []string
			addrs = wn.phonebook.GetAddresses(1000, PhoneBookEntryArchiverRole)
			for _, addr := range addrs {
				peerCore := makePeerCore(wn, addr, wn.GetRoundTripper(), "" /*origin address*/)
				outPeers = append(outPeers, &peerCore)
			}
		case PeersConnectedIn:
			wn.peersLock.RLock()
			for _, peer := range wn.peers {
				if !peer.outgoing {
					outPeers = append(outPeers, Peer(peer))
				}
			}
			wn.peersLock.RUnlock()
		}
	}
	return outPeers
}

// find the max value across the given uint64 numbers.
func max(numbers ...uint64) (maxNum uint64) {
	maxNum = 0 // this is the lowest uint64 value.
	for _, num := range numbers {
		if num > maxNum {
			maxNum = num
		}
	}
	return
}

func (wn *WebsocketNetwork) setup() {
	var preferredResolver dnssec.ResolverIf
	if wn.config.DNSSecurityRelayAddrEnforced() {
		preferredResolver = dnssec.MakeDefaultDnssecResolver(wn.config.FallbackDNSResolverAddress, wn.log)
	}
	maxIdleConnsPerHost := int(wn.config.ConnectionsRateLimitingCount)
	wn.dialer = makeRateLimitingDialer(wn.phonebook, preferredResolver)
	wn.transport = makeRateLimitingTransport(wn.phonebook, 10*time.Second, &wn.dialer, maxIdleConnsPerHost)

	wn.upgrader.ReadBufferSize = 4096
	wn.upgrader.WriteBufferSize = 4096
	wn.upgrader.EnableCompression = false
	wn.lastPeerConnectionsSent = time.Now()
	wn.router = mux.NewRouter()
	wn.router.Handle(GossipNetworkPath, wn)
	wn.requestsTracker = makeRequestsTracker(wn.router, wn.log, wn.config)
	if wn.config.EnableRequestLogger {
		wn.requestsLogger = makeRequestLogger(wn.requestsTracker, wn.log)
		wn.server.Handler = wn.requestsLogger
	} else {
		wn.server.Handler = wn.requestsTracker
	}
	wn.server.ReadHeaderTimeout = httpServerReadHeaderTimeout
	wn.server.WriteTimeout = httpServerWriteTimeout
	wn.server.IdleTimeout = httpServerIdleTimeout
	wn.server.MaxHeaderBytes = httpServerMaxHeaderBytes
	wn.ctx, wn.ctxCancel = context.WithCancel(context.Background())
	wn.relayMessages = wn.config.NetAddress != "" || wn.config.ForceRelayMessages
	// roughly estimate the number of messages that could be seen at any given moment.
	// For the late/redo/down committee, which happen in parallel, we need to allocate
	// extra space there.
	wn.outgoingMessagesBufferSize = int(
		max(config.Consensus[protocol.ConsensusCurrentVersion].NumProposers,
			config.Consensus[protocol.ConsensusCurrentVersion].SoftCommitteeSize,
			config.Consensus[protocol.ConsensusCurrentVersion].CertCommitteeSize,
			config.Consensus[protocol.ConsensusCurrentVersion].NextCommitteeSize) +
			max(config.Consensus[protocol.ConsensusCurrentVersion].LateCommitteeSize,
				config.Consensus[protocol.ConsensusCurrentVersion].RedoCommitteeSize,
				config.Consensus[protocol.ConsensusCurrentVersion].DownCommitteeSize),
	)

	wn.broadcastQueueHighPrio = make(chan broadcastRequest, wn.outgoingMessagesBufferSize)
	wn.broadcastQueueBulk = make(chan broadcastRequest, 100)
	wn.meshUpdateRequests = make(chan meshRequest, 5)
	wn.readyChan = make(chan struct{})
	wn.tryConnectAddrs = make(map[string]int64)
	wn.eventualReadyDelay = time.Minute
	wn.prioTracker = newPrioTracker(wn)
	if wn.slowWritingPeerMonitorInterval == 0 {
		wn.slowWritingPeerMonitorInterval = slowWritingPeerMonitorInterval
	}

	readBufferLen := wn.config.IncomingConnectionsLimit + wn.config.GossipFanout
	if readBufferLen < 100 {
		readBufferLen = 100
	}
	if readBufferLen > 10000 {
		readBufferLen = 10000
	}
	wn.readBuffer = make(chan IncomingMessage, readBufferLen)

	var rbytes [10]byte
	crypto.RandBytes(rbytes[:])
	wn.RandomID = base64.StdEncoding.EncodeToString(rbytes[:])

	if wn.config.EnableIncomingMessageFilter {
		wn.incomingMsgFilter = makeMessageFilter(wn.config.IncomingMessageFilterBucketCount, wn.config.IncomingMessageFilterBucketSize)
	}
	wn.connPerfMonitor = makeConnectionPerformanceMonitor([]Tag{protocol.AgreementVoteTag, protocol.TxnTag})
	wn.lastNetworkAdvance = time.Now().UTC()
	wn.handlers.log = wn.log

	if wn.config.NetworkProtocolVersion != "" {
		SupportedProtocolVersions = []string{wn.config.NetworkProtocolVersion}
	}

	if wn.relayMessages {
		wn.RegisterMessageInterest(protocol.CompactCertSigTag)
	}
}

// Start makes network connections and threads
func (wn *WebsocketNetwork) Start() {
	var err error
	if wn.config.IncomingConnectionsLimit < 0 {
		wn.config.IncomingConnectionsLimit = MaxInt
	}

	wn.messagesOfInterestMu.Lock()
	defer wn.messagesOfInterestMu.Unlock()
	wn.messagesOfInterestEncoded = true
	if wn.messagesOfInterest != nil {
		wn.messagesOfInterestEnc = MarshallMessageOfInterestMap(wn.messagesOfInterest)
	}

	// Make sure we do not accept more incoming connections than our
	// open file rlimit, with some headroom for other FDs (DNS, log
	// files, SQLite files, telemetry, ...)
	err = wn.rlimitIncomingConnections()
	if err != nil {
		wn.log.Error("ws network start: rlimitIncomingConnections ", err)
		return
	}

	if wn.config.NetAddress != "" {
		listener, err := net.Listen("tcp", wn.config.NetAddress)
		if err != nil {
			wn.log.Errorf("network could not listen %v: %s", wn.config.NetAddress, err)
			return
		}
		// wrap the original listener with a limited connection listener
		listener = netutil.LimitListener(listener, wn.config.IncomingConnectionsLimit)
		// wrap the limited connection listener with a requests tracker listener
		wn.listener = wn.requestsTracker.Listener(listener)
		wn.log.Debugf("listening on %s", wn.listener.Addr().String())
		wn.throttledOutgoingConnections = int32(wn.config.GossipFanout / 2)
	} else {
		// on non-relay, all the outgoing connections are throttled.
		wn.throttledOutgoingConnections = int32(wn.config.GossipFanout)
	}
	if wn.config.DisableOutgoingConnectionThrottling {
		wn.throttledOutgoingConnections = 0
	}
	if wn.config.TLSCertFile != "" && wn.config.TLSKeyFile != "" {
		wn.scheme = "https"
	} else {
		wn.scheme = "http"
	}
	wn.meshUpdateRequests <- meshRequest{false, nil}
	if wn.prioScheme != nil {
		wn.RegisterHandlers(prioHandlers)
	}
	if wn.listener != nil {
		wn.wg.Add(1)
		go wn.httpdThread()
	}
	wn.wg.Add(1)
	go wn.meshThread()

	// we shouldn't have any ticker here.. but in case we do - just stop it.
	if wn.peersConnectivityCheckTicker != nil {
		wn.peersConnectivityCheckTicker.Stop()
	}
	wn.peersConnectivityCheckTicker = time.NewTicker(connectionActivityMonitorInterval)
	for i := 0; i < incomingThreads; i++ {
		wn.wg.Add(1)
		// We pass the peersConnectivityCheckTicker.C here so that we don't need to syncronize the access to the ticker's data structure.
		go wn.messageHandlerThread(wn.peersConnectivityCheckTicker.C)
	}
	wn.wg.Add(1)
	go wn.broadcastThread()
	if wn.prioScheme != nil {
		wn.wg.Add(1)
		go wn.prioWeightRefresh()
	}
	wn.log.Infof("serving genesisID=%s on %#v with RandomID=%s", wn.GenesisID, wn.PublicAddress(), wn.RandomID)
}

func (wn *WebsocketNetwork) httpdThread() {
	defer wn.wg.Done()
	var err error
	if wn.config.TLSCertFile != "" && wn.config.TLSKeyFile != "" {
		err = wn.server.ServeTLS(wn.listener, wn.config.TLSCertFile, wn.config.TLSKeyFile)
	} else {
		err = wn.server.Serve(wn.listener)
	}
	if err == http.ErrServerClosed {
	} else if err != nil {
		wn.log.Info("ws net http server exited ", err)
	}
}

// innerStop context for shutting down peers
func (wn *WebsocketNetwork) innerStop() {
	wn.peersLock.Lock()
	defer wn.peersLock.Unlock()
	wn.wg.Add(len(wn.peers))
	for _, peer := range wn.peers {
		go closeWaiter(&wn.wg, peer)
	}
	wn.peers = wn.peers[:0]
}

// Stop closes network connections and stops threads.
// Stop blocks until all activity on this node is done.
func (wn *WebsocketNetwork) Stop() {
	wn.handlers.ClearHandlers([]Tag{})

	// if we have a working ticker, just stop it and clear it out. The access to this variable is safe since the Start()/Stop() are synced by the
	// caller, and the WebsocketNetwork doesn't access wn.peersConnectivityCheckTicker directly.
	if wn.peersConnectivityCheckTicker != nil {
		wn.peersConnectivityCheckTicker.Stop()
		wn.peersConnectivityCheckTicker = nil
	}
	wn.innerStop()
	var listenAddr string
	if wn.listener != nil {
		listenAddr = wn.listener.Addr().String()
	}
	wn.ctxCancel()
	ctx, timeoutCancel := context.WithTimeout(context.Background(), 5*time.Second)
	defer timeoutCancel()
	err := wn.server.Shutdown(ctx)
	if err != nil {
		wn.log.Warnf("problem shutting down %s: %v", listenAddr, err)
	}
	wn.wg.Wait()
	if wn.listener != nil {
		wn.log.Debugf("closed %s", listenAddr)
	}

	// Wait for the requestsTracker to finish up to avoid potential race condition
	<-wn.requestsTracker.getWaitUntilNoConnectionsChannel(5 * time.Millisecond)
	wn.messagesOfInterestMu.Lock()
	defer wn.messagesOfInterestMu.Unlock()

	wn.messagesOfInterestEncoded = false
	wn.messagesOfInterestEnc = nil
	wn.messagesOfInterest = nil
}

// RegisterHandlers registers the set of given message handlers.
func (wn *WebsocketNetwork) RegisterHandlers(dispatch []TaggedMessageHandler) {
	wn.handlers.RegisterHandlers(dispatch)
}

// ClearHandlers deregisters all the existing message handlers.
func (wn *WebsocketNetwork) ClearHandlers() {
	// exclude the internal handlers. These would get cleared out when Stop is called.
	wn.handlers.ClearHandlers([]Tag{protocol.PingTag, protocol.PingReplyTag, protocol.NetPrioResponseTag})
}

func (wn *WebsocketNetwork) setHeaders(header http.Header) {
	localTelemetryGUID := wn.log.GetTelemetryHostName()
	localInstanceName := wn.log.GetInstanceName()
	header.Set(TelemetryIDHeader, localTelemetryGUID)
	header.Set(InstanceNameHeader, localInstanceName)
	header.Set(AddressHeader, wn.PublicAddress())
	header.Set(NodeRandomHeader, wn.RandomID)
}

// checkServerResponseVariables check that the version and random-id in the request headers matches the server ones.
// it returns true if it's a match, and false otherwise.
func (wn *WebsocketNetwork) checkServerResponseVariables(otherHeader http.Header, addr string) (bool, string) {
	matchingVersion, otherVersion := wn.checkProtocolVersionMatch(otherHeader)
	if matchingVersion == "" {
		wn.log.Info(filterASCII(fmt.Sprintf("new peer %s version mismatch, mine=%v theirs=%s, headers %#v", addr, SupportedProtocolVersions, otherVersion, otherHeader)))
		return false, ""
	}
	otherRandom := otherHeader.Get(NodeRandomHeader)
	if otherRandom == wn.RandomID || otherRandom == "" {
		// This is pretty harmless and some configurations of phonebooks or DNS records make this likely. Quietly filter it out.
		if otherRandom == "" {
			// missing header.
			wn.log.Warn(filterASCII(fmt.Sprintf("new peer %s did not include random ID header in request. mine=%s headers %#v", addr, wn.RandomID, otherHeader)))
		} else {
			wn.log.Debugf("new peer %s has same node random id, am I talking to myself? %s", addr, wn.RandomID)
		}
		return false, ""
	}
	otherGenesisID := otherHeader.Get(GenesisHeader)
	if wn.GenesisID != otherGenesisID {
		if otherGenesisID != "" {
			wn.log.Warn(filterASCII(fmt.Sprintf("new peer %#v genesis mismatch, mine=%#v theirs=%#v, headers %#v", addr, wn.GenesisID, otherGenesisID, otherHeader)))
		} else {
			wn.log.Warnf("new peer %#v did not include genesis header in response. mine=%#v headers %#v", addr, wn.GenesisID, otherHeader)
		}
		return false, ""
	}
	return true, matchingVersion
}

// getCommonHeaders retreives the common headers for both incoming and outgoing connections from the provided headers.
func getCommonHeaders(headers http.Header) (otherTelemetryGUID, otherInstanceName, otherPublicAddr string) {
	otherTelemetryGUID = logging.SanitizeTelemetryString(headers.Get(TelemetryIDHeader), 1)
	otherInstanceName = logging.SanitizeTelemetryString(headers.Get(InstanceNameHeader), 2)
	otherPublicAddr = logging.SanitizeTelemetryString(headers.Get(AddressHeader), 1)
	return
}

// checkIncomingConnectionLimits perform the connection limits counting for the incoming connections.
func (wn *WebsocketNetwork) checkIncomingConnectionLimits(response http.ResponseWriter, request *http.Request, remoteHost, otherTelemetryGUID, otherInstanceName string) int {
	if wn.numIncomingPeers() >= wn.config.IncomingConnectionsLimit {
		networkConnectionsDroppedTotal.Inc(map[string]string{"reason": "incoming_connection_limit"})
		wn.log.EventWithDetails(telemetryspec.Network, telemetryspec.ConnectPeerFailEvent,
			telemetryspec.ConnectPeerFailEventDetails{
				Address:      remoteHost,
				HostName:     otherTelemetryGUID,
				Incoming:     true,
				InstanceName: otherInstanceName,
				Reason:       "Connection Limit",
			})
		response.WriteHeader(http.StatusServiceUnavailable)
		return http.StatusServiceUnavailable
	}

	totalConnections := wn.connectedForIP(remoteHost)
	if totalConnections >= wn.config.MaxConnectionsPerIP {
		networkConnectionsDroppedTotal.Inc(map[string]string{"reason": "incoming_connection_per_ip_limit"})
		wn.log.EventWithDetails(telemetryspec.Network, telemetryspec.ConnectPeerFailEvent,
			telemetryspec.ConnectPeerFailEventDetails{
				Address:      remoteHost,
				HostName:     otherTelemetryGUID,
				Incoming:     true,
				InstanceName: otherInstanceName,
				Reason:       "Remote IP Connection Limit",
			})
		response.WriteHeader(http.StatusServiceUnavailable)
		return http.StatusServiceUnavailable
	}

	return http.StatusOK
}

// checkProtocolVersionMatch test ProtocolAcceptVersionHeader and ProtocolVersionHeader headers from the request/response and see if it can find a match.
func (wn *WebsocketNetwork) checkProtocolVersionMatch(otherHeaders http.Header) (matchingVersion string, otherVersion string) {
	otherAcceptedVersions := otherHeaders[textproto.CanonicalMIMEHeaderKey(ProtocolAcceptVersionHeader)]
	for _, otherAcceptedVersion := range otherAcceptedVersions {
		// do we have a matching version ?
		for _, supportedProtocolVersion := range SupportedProtocolVersions {
			if supportedProtocolVersion == otherAcceptedVersion {
				matchingVersion = supportedProtocolVersion
				return matchingVersion, ""
			}
		}
	}

	otherVersion = otherHeaders.Get(ProtocolVersionHeader)
	for _, supportedProtocolVersion := range SupportedProtocolVersions {
		if supportedProtocolVersion == otherVersion {
			return supportedProtocolVersion, otherVersion
		}
	}

	return "", filterASCII(otherVersion)
}

// checkIncomingConnectionVariables checks the variables that were provided on the request, and compares them to the
// local server supported parameters. If all good, it returns http.StatusOK; otherwise, it write the error to the ResponseWriter
// and returns the http status.
func (wn *WebsocketNetwork) checkIncomingConnectionVariables(response http.ResponseWriter, request *http.Request) int {
	// check to see that the genesisID in the request URI is valid and matches the supported one.
	pathVars := mux.Vars(request)
	otherGenesisID, hasGenesisID := pathVars["genesisID"]
	if !hasGenesisID || otherGenesisID == "" {
		networkConnectionsDroppedTotal.Inc(map[string]string{"reason": "missing genesis-id"})
		response.WriteHeader(http.StatusNotFound)
		return http.StatusNotFound
	}

	if wn.GenesisID != otherGenesisID {
		wn.log.Warn(filterASCII(fmt.Sprintf("new peer %#v genesis mismatch, mine=%#v theirs=%#v, headers %#v", request.RemoteAddr, wn.GenesisID, otherGenesisID, request.Header)))
		networkConnectionsDroppedTotal.Inc(map[string]string{"reason": "mismatching genesis-id"})
		response.WriteHeader(http.StatusPreconditionFailed)
		n, err := response.Write([]byte("mismatching genesis ID"))
		if err != nil {
			wn.log.Warnf("ws failed to write mismatching genesis ID response '%s' : n = %d err = %v", n, err)
		}
		return http.StatusPreconditionFailed
	}

	otherRandom := request.Header.Get(NodeRandomHeader)
	if otherRandom == "" {
		// This is pretty harmless and some configurations of phonebooks or DNS records make this likely. Quietly filter it out.
		var message string
		// missing header.
		wn.log.Warn(filterASCII(fmt.Sprintf("new peer %s did not include random ID header in request. mine=%s headers %#v", request.RemoteAddr, wn.RandomID, request.Header)))
		networkConnectionsDroppedTotal.Inc(map[string]string{"reason": "missing random ID header"})
		message = fmt.Sprintf("Request was missing a %s header", NodeRandomHeader)
		response.WriteHeader(http.StatusPreconditionFailed)
		n, err := response.Write([]byte(message))
		if err != nil {
			wn.log.Warnf("ws failed to write response '%s' : n = %d err = %v", message, n, err)
		}
		return http.StatusPreconditionFailed
	} else if otherRandom == wn.RandomID {
		// This is pretty harmless and some configurations of phonebooks or DNS records make this likely. Quietly filter it out.
		var message string
		wn.log.Debugf("new peer %s has same node random id, am I talking to myself? %s", request.RemoteAddr, wn.RandomID)
		networkConnectionsDroppedTotal.Inc(map[string]string{"reason": "matching random ID header"})
		message = fmt.Sprintf("Request included matching %s=%s header", NodeRandomHeader, otherRandom)
		response.WriteHeader(http.StatusLoopDetected)
		n, err := response.Write([]byte(message))
		if err != nil {
			wn.log.Warnf("ws failed to write response '%s' : n = %d err = %v", message, n, err)
		}
		return http.StatusLoopDetected
	}
	return http.StatusOK
}

// GetHTTPRequestConnection returns the underlying connection for the given request. Note that the request must be the same
// request that was provided to the http handler ( or provide a fallback Context() to that )
// if the provided request has no associated connection, it returns nil. ( this should not happen for any http request that was registered
// by WebsocketNetwork )
func (wn *WebsocketNetwork) GetHTTPRequestConnection(request *http.Request) (conn net.Conn) {
	if wn.requestsTracker != nil {
		conn = wn.requestsTracker.GetRequestConnection(request)
	}
	return
}

// ServerHTTP handles the gossip network functions over websockets
func (wn *WebsocketNetwork) ServeHTTP(response http.ResponseWriter, request *http.Request) {
	trackedRequest := wn.requestsTracker.GetTrackedRequest(request)

	if wn.checkIncomingConnectionLimits(response, request, trackedRequest.remoteHost, trackedRequest.otherTelemetryGUID, trackedRequest.otherInstanceName) != http.StatusOK {
		// we've already logged and written all response(s).
		return
	}

	matchingVersion, otherVersion := wn.checkProtocolVersionMatch(request.Header)
	if matchingVersion == "" {
		wn.log.Info(filterASCII(fmt.Sprintf("new peer %s version mismatch, mine=%v theirs=%s, headers %#v", request.RemoteAddr, SupportedProtocolVersions, otherVersion, request.Header)))
		networkConnectionsDroppedTotal.Inc(map[string]string{"reason": "mismatching protocol version"})
		response.WriteHeader(http.StatusPreconditionFailed)
		message := fmt.Sprintf("Requested version %s not in %v mismatches server version", filterASCII(otherVersion), SupportedProtocolVersions)
		n, err := response.Write([]byte(message))
		if err != nil {
			wn.log.Warnf("ws failed to write response '%s' : n = %d err = %v", message, n, err)
		}
		return
	}

	if wn.checkIncomingConnectionVariables(response, request) != http.StatusOK {
		// we've already logged and written all response(s).
		return
	}

	// if UseXForwardedForAddressField is not empty, attempt to override the otherPublicAddr with the X Forwarded For origin
	trackedRequest.otherPublicAddr = trackedRequest.remoteAddr

	responseHeader := make(http.Header)
	wn.setHeaders(responseHeader)
	responseHeader.Set(ProtocolVersionHeader, matchingVersion)
	responseHeader.Set(GenesisHeader, wn.GenesisID)
	var challenge string
	if wn.prioScheme != nil {
		challenge = wn.prioScheme.NewPrioChallenge()
		responseHeader.Set(PriorityChallengeHeader, challenge)
	}
	conn, err := wn.upgrader.Upgrade(response, request, responseHeader)
	if err != nil {
		wn.log.Info("ws upgrade fail ", err)
		networkConnectionsDroppedTotal.Inc(map[string]string{"reason": "ws upgrade fail"})
		return
	}

	// we want to tell the response object that the status was changed to 101 ( switching protocols ) so that it will be logged.
	if wn.requestsLogger != nil {
		wn.requestsLogger.SetStatusCode(response, http.StatusSwitchingProtocols)
	}

	peer := &wsPeer{
		wsPeerCore:        makePeerCore(wn, trackedRequest.otherPublicAddr, wn.GetRoundTripper(), trackedRequest.remoteHost),
		conn:              conn,
		outgoing:          false,
		InstanceName:      trackedRequest.otherInstanceName,
		incomingMsgFilter: wn.incomingMsgFilter,
		prioChallenge:     challenge,
		createTime:        trackedRequest.created,
		version:           matchingVersion,
	}
	peer.TelemetryGUID = trackedRequest.otherTelemetryGUID
	peer.init(wn.config, wn.outgoingMessagesBufferSize)
	wn.addPeer(peer)
	localAddr, _ := wn.Address()
	wn.log.With("event", "ConnectedIn").With("remote", trackedRequest.otherPublicAddr).With("local", localAddr).Infof("Accepted incoming connection from peer %s", trackedRequest.otherPublicAddr)
	wn.log.EventWithDetails(telemetryspec.Network, telemetryspec.ConnectPeerEvent,
		telemetryspec.PeerEventDetails{
			Address:      trackedRequest.remoteHost,
			HostName:     trackedRequest.otherTelemetryGUID,
			Incoming:     true,
			InstanceName: trackedRequest.otherInstanceName,
		})

	// We are careful to encode this prior to starting the server to avoid needing 'messagesOfInterestMu' here.
	if wn.messagesOfInterestEnc != nil {
		err = peer.Unicast(wn.ctx, wn.messagesOfInterestEnc, protocol.MsgOfInterestTag)
		if err != nil {
			wn.log.Infof("ws send msgOfInterest: %v", err)
		}
	}

	peers.Set(float64(wn.NumPeers()), nil)
	incomingPeers.Set(float64(wn.numIncomingPeers()), nil)
}

func (wn *WebsocketNetwork) messageHandlerThread(peersConnectivityCheckCh <-chan time.Time) {
	defer wn.wg.Done()

	for {
		select {
		case <-wn.ctx.Done():
			return
		case msg := <-wn.readBuffer:
			if msg.processing != nil {
				// The channel send should never block, but just in case..
				select {
				case msg.processing <- struct{}{}:
				default:
					wn.log.Warnf("could not send on msg.processing")
				}
			}
			if wn.config.EnableOutgoingNetworkMessageFiltering && len(msg.Data) >= messageFilterSize {
				wn.sendFilterMessage(msg)
			}
			//wn.log.Debugf("msg handling %#v [%d]byte", msg.Tag, len(msg.Data))
			start := time.Now()

			// now, send to global handlers
			outmsg := wn.handlers.Handle(msg)
			handled := time.Now()
			bufferNanos := start.UnixNano() - msg.Received
			networkIncomingBufferMicros.AddUint64(uint64(bufferNanos/1000), nil)
			handleTime := handled.Sub(start)
			networkHandleMicros.AddUint64(uint64(handleTime.Nanoseconds()/1000), nil)
			switch outmsg.Action {
			case Disconnect:
				wn.wg.Add(1)
				go wn.disconnectThread(msg.Sender, disconnectBadData)
			case Broadcast:
				err := wn.Broadcast(wn.ctx, msg.Tag, msg.Data, false, msg.Sender)
				if err != nil && err != errBcastQFull {
					wn.log.Warnf("WebsocketNetwork.messageHandlerThread: WebsocketNetwork.Broadcast returned unexpected error %v", err)
				}
			case Respond:
				err := msg.Sender.(*wsPeer).Respond(wn.ctx, msg, outmsg.Topics)
				if err != nil && err != wn.ctx.Err() {
					wn.log.Warnf("WebsocketNetwork.messageHandlerThread: wsPeer.Respond returned unexpected error %v", err)
				}
			default:
			}
		case <-peersConnectivityCheckCh:
			// go over the peers and ensure we have some type of communication going on.
			wn.checkPeersConnectivity()
		}
	}
}

// checkPeersConnectivity tests the last timestamp where each of these
// peers was communicated with, and disconnect the peer if it has been too long since
// last time.
func (wn *WebsocketNetwork) checkPeersConnectivity() {
	wn.peersLock.Lock()
	defer wn.peersLock.Unlock()
	currentTime := time.Now()
	for _, peer := range wn.peers {
		lastPacketTime := peer.GetLastPacketTime()
		timeSinceLastPacket := currentTime.Sub(time.Unix(0, lastPacketTime))
		if timeSinceLastPacket > maxPeerInactivityDuration {
			wn.wg.Add(1)
			go wn.disconnectThread(peer, disconnectIdleConn)
			networkIdlePeerDrops.Inc(nil)
		}
	}
}

// checkSlowWritingPeers tests each of the peer's current message timestamp.
// if that timestamp is too old, it means that the transmission of that message
// takes longer than desired. In that case, it will disconnect the peer, allowing it to reconnect
// to a faster network endpoint.
func (wn *WebsocketNetwork) checkSlowWritingPeers() {
	wn.peersLock.Lock()
	defer wn.peersLock.Unlock()
	currentTime := time.Now()
	for _, peer := range wn.peers {
		if peer.CheckSlowWritingPeer(currentTime) {
			wn.wg.Add(1)
			go wn.disconnectThread(peer, disconnectSlowConn)
			networkSlowPeerDrops.Inc(nil)
		}
	}
}

func (wn *WebsocketNetwork) sendFilterMessage(msg IncomingMessage) {
	digest := generateMessageDigest(msg.Tag, msg.Data)
	//wn.log.Debugf("send filter %s(%d) %v", msg.Tag, len(msg.Data), digest)
	err := wn.Broadcast(context.Background(), protocol.MsgDigestSkipTag, digest[:], false, msg.Sender)
	if err != nil && err != errBcastQFull {
		wn.log.Warnf("WebsocketNetwork.sendFilterMessage: WebsocketNetwork.Broadcast returned unexpected error %v", err)
	}
}

func (wn *WebsocketNetwork) broadcastThread() {
	defer wn.wg.Done()

	slowWritingPeerCheckTicker := time.NewTicker(wn.slowWritingPeerMonitorInterval)
	defer slowWritingPeerCheckTicker.Stop()
	peers, lastPeersChangeCounter := wn.peerSnapshot([]*wsPeer{})
	// updatePeers update the peers list if their peer change counter has changed.
	updatePeers := func() {
		if curPeersChangeCounter := atomic.LoadInt32(&wn.peersChangeCounter); curPeersChangeCounter != lastPeersChangeCounter {
			peers, lastPeersChangeCounter = wn.peerSnapshot(peers)
		}
	}

	// waitForPeers waits until there is at least a single peer connected or pending request expires.
	// in any of the above two cases, it returns true.
	// otherwise, false is returned ( the network context has expired )
	waitForPeers := func(request *broadcastRequest) bool {
		// waitSleepTime defines how long we'd like to sleep between consecutive tests that the peers list have been updated.
		const waitSleepTime = 5 * time.Millisecond
		// requestDeadline is the request deadline. If we surpass that deadline, the function returns true.
		var requestDeadline time.Time
		// sleepDuration is the current iteration sleep time.
		var sleepDuration time.Duration
		// initialize the requestDeadline if we have a request.
		if request != nil {
			requestDeadline = request.enqueueTime.Add(maxMessageQueueDuration)
		} else {
			sleepDuration = waitSleepTime
		}

		// wait until the we have at least a single peer connected.
		for len(peers) == 0 {
			// adjust the sleep time in case we have a request
			if request != nil {
				// we want to clamp the sleep time so that we won't sleep beyond the expiration of the request.
				now := time.Now()
				sleepDuration = requestDeadline.Sub(now)
				if sleepDuration > waitSleepTime {
					sleepDuration = waitSleepTime
				} else if sleepDuration < 0 {
					return true
				}
			}
			select {
			case <-time.After(sleepDuration):
				if (request != nil) && time.Now().After(requestDeadline) {
					// message time have elapsed.
					return true
				}
				updatePeers()
				continue
			case <-wn.ctx.Done():
				return false
			}
		}
		return true
	}

	// load the peers list
	updatePeers()

	// wait until the we have at least a single peer connected.
	if !waitForPeers(nil) {
		return
	}

	for {
		// broadcast from high prio channel as long as we can
		// we want to try and keep this as a single case select with a default, since go compiles a single-case
		// select with a default into a more efficient non-blocking receive, instead of compiling it to the general-purpose selectgo
		select {
		case request := <-wn.broadcastQueueHighPrio:
			wn.innerBroadcast(request, true, peers)
			continue
		default:
		}

		// if nothing high prio, try to sample from either queques in a non-blocking fashion.
		select {
		case request := <-wn.broadcastQueueHighPrio:
			wn.innerBroadcast(request, true, peers)
			continue
		case request := <-wn.broadcastQueueBulk:
			wn.innerBroadcast(request, false, peers)
			continue
		case <-wn.ctx.Done():
			return
		default:
		}

		// block until we have some request that need to be sent.
		select {
		case request := <-wn.broadcastQueueHighPrio:
			// check if peers need to be updated, since we've been waiting a while.
			updatePeers()
			if !waitForPeers(&request) {
				return
			}
			wn.innerBroadcast(request, true, peers)
		case <-slowWritingPeerCheckTicker.C:
			wn.checkSlowWritingPeers()
			continue
		case request := <-wn.broadcastQueueBulk:
			// check if peers need to be updated, since we've been waiting a while.
			updatePeers()
			if !waitForPeers(&request) {
				return
			}
			wn.innerBroadcast(request, false, peers)
		case <-wn.ctx.Done():
			return
		}
	}
}

// peerSnapshot returns the currently connected peers as well as the current value of the peersChangeCounter
func (wn *WebsocketNetwork) peerSnapshot(dest []*wsPeer) ([]*wsPeer, int32) {
	wn.peersLock.RLock()
	defer wn.peersLock.RUnlock()
	if cap(dest) >= len(wn.peers) {
		// clear out the unused portion of the peers array to allow the GC to cleanup unused peers.
		remainderPeers := dest[len(wn.peers):cap(dest)]
		for i := range remainderPeers {
			// we want to delete only up to the first nil peer, since we're always writing to this array from the beginning to the end
			if remainderPeers[i] == nil {
				break
			}
			remainderPeers[i] = nil
		}
		// adjust array size
		dest = dest[:len(wn.peers)]
	} else {
		dest = make([]*wsPeer, len(wn.peers))
	}
	copy(dest, wn.peers)
	peerChangeCounter := atomic.LoadInt32(&wn.peersChangeCounter)
	return dest, peerChangeCounter
}

// prio is set if the broadcast is a high-priority broadcast.
func (wn *WebsocketNetwork) innerBroadcast(request broadcastRequest, prio bool, peers []*wsPeer) {
	if request.done != nil {
		defer close(request.done)
	}

	broadcastQueueDuration := time.Now().Sub(request.enqueueTime)
	networkBroadcastQueueMicros.AddUint64(uint64(broadcastQueueDuration.Nanoseconds()/1000), nil)
	if broadcastQueueDuration > maxMessageQueueDuration {
		networkBroadcastsDropped.Inc(nil)
		return
	}

	start := time.Now()

	digests := make([]crypto.Digest, len(request.data), len(request.data))
	data := make([][]byte, len(request.data), len(request.data))
	for i, d := range request.data {
		tbytes := []byte(request.tags[i])
		mbytes := make([]byte, len(tbytes)+len(d))
		copy(mbytes, tbytes)
		copy(mbytes[len(tbytes):], d)
		data[i] = mbytes
		if request.tags[i] != protocol.MsgDigestSkipTag && len(d) >= messageFilterSize {
			digests[i] = crypto.Hash(mbytes)
		}
	}

	// first send to all the easy outbound peers who don't block, get them started.
	sentMessageCount := 0
	for _, peer := range peers {
		if wn.config.BroadcastConnectionsLimit >= 0 && sentMessageCount >= wn.config.BroadcastConnectionsLimit {
			break
		}
		if peer == request.except {
			continue
		}
		ok := peer.writeNonBlockMsgs(request.ctx, data, prio, digests, request.enqueueTime)
		if ok {
			sentMessageCount++
			continue
		}
		networkPeerBroadcastDropped.Inc(nil)
	}

	dt := time.Now().Sub(start)
	networkBroadcasts.Inc(nil)
	networkBroadcastSendMicros.AddUint64(uint64(dt.Nanoseconds()/1000), nil)
}

// NumPeers returns number of peers we connect to (all peers incoming and outbound).
func (wn *WebsocketNetwork) NumPeers() int {
	wn.peersLock.RLock()
	defer wn.peersLock.RUnlock()
	return len(wn.peers)
}

// outgoingPeers returns an array of the outgoing peers.
func (wn *WebsocketNetwork) outgoingPeers() (peers []Peer) {
	wn.peersLock.RLock()
	defer wn.peersLock.RUnlock()
	peers = make([]Peer, 0, len(wn.peers))
	for _, peer := range wn.peers {
		if peer.outgoing {
			peers = append(peers, peer)
		}
	}
	return
}

func (wn *WebsocketNetwork) numOutgoingPeers() int {
	wn.peersLock.RLock()
	defer wn.peersLock.RUnlock()
	count := 0
	for _, peer := range wn.peers {
		if peer.outgoing {
			count++
		}
	}
	return count
}
func (wn *WebsocketNetwork) numIncomingPeers() int {
	wn.peersLock.RLock()
	defer wn.peersLock.RUnlock()
	count := 0
	for _, peer := range wn.peers {
		if !peer.outgoing {
			count++
		}
	}
	return count
}

// isConnectedTo returns true if addr matches any connected peer, based on the peer's root url.
func (wn *WebsocketNetwork) isConnectedTo(addr string) bool {
	wn.peersLock.RLock()
	defer wn.peersLock.RUnlock()
	for _, peer := range wn.peers {
		if addr == peer.rootURL {
			return true
		}
	}
	return false
}

// connectedForIP returns number of peers with same host
func (wn *WebsocketNetwork) connectedForIP(host string) (totalConnections int) {
	wn.peersLock.RLock()
	defer wn.peersLock.RUnlock()
	totalConnections = 0
	for _, peer := range wn.peers {
		if host == peer.OriginAddress() {
			totalConnections++
		}
	}
	return
}

const meshThreadInterval = time.Minute
const cliqueResolveInterval = 5 * time.Minute

type meshRequest struct {
	disconnect bool
	done       chan struct{}
}

func imin(a, b int) int {
	if a < b {
		return a
	}
	return b
}

// meshThread maintains the network, e.g. that we have sufficient connectivity to peers
func (wn *WebsocketNetwork) meshThread() {
	defer wn.wg.Done()
	timer := time.NewTicker(meshThreadInterval)
	defer timer.Stop()
	for {
		var request meshRequest
		select {
		case <-timer.C:
			request.disconnect = false
			request.done = nil
		case request = <-wn.meshUpdateRequests:
		case <-wn.ctx.Done():
			return
		}

		if request.disconnect {
			wn.DisconnectPeers()
		}

		// TODO: only do DNS fetch every N seconds? Honor DNS TTL? Trust DNS library we're using to handle caching and TTL?
		dnsBootstrapArray := wn.config.DNSBootstrapArray(wn.NetworkID)
		for _, dnsBootstrap := range dnsBootstrapArray {
			relayAddrs, archiveAddrs := wn.getDNSAddrs(dnsBootstrap)
			if len(relayAddrs) > 0 {
				wn.log.Debugf("got %d relay dns addrs, %#v", len(relayAddrs), relayAddrs[:imin(5, len(relayAddrs))])
				wn.phonebook.ReplacePeerList(relayAddrs, dnsBootstrap, PhoneBookEntryRelayRole)
			} else {
				wn.log.Infof("got no relay DNS addrs for network %s", wn.NetworkID)
			}
			if len(archiveAddrs) > 0 {
				wn.phonebook.ReplacePeerList(archiveAddrs, dnsBootstrap, PhoneBookEntryArchiverRole)
			}
		}

		// as long as the call to checkExistingConnectionsNeedDisconnecting is deleting existing connections, we want to
		// kick off the creation of new connections.
		for {
			if wn.checkNewConnectionsNeeded() {
				// new connections were created.
				break
			}
			if !wn.checkExistingConnectionsNeedDisconnecting() {
				// no connection were removed.
				break
			}
		}

		if request.done != nil {
			close(request.done)
		}

		// send the currently connected peers information to the
		// telemetry server; that would allow the telemetry server
		// to construct a cross-node map of all the nodes interconnections.
		wn.sendPeerConnectionsTelemetryStatus()
	}
}

// checkNewConnectionsNeeded checks to see if we need to have more connections to meet the GossipFanout target.
// if we do, it will spin async connection go routines.
// it returns false if no connections are needed, and true otherwise.
// note that the determination of needed connection could be inaccurate, and it might return false while
// more connection should be created.
func (wn *WebsocketNetwork) checkNewConnectionsNeeded() bool {
	desired := wn.config.GossipFanout
	numOutgoingTotal := wn.numOutgoingPeers() + wn.numOutgoingPending()
	need := desired - numOutgoingTotal
	if need <= 0 {
		return false
	}
	// get more than we need so that we can ignore duplicates
	newAddrs := wn.phonebook.GetAddresses(desired+numOutgoingTotal, PhoneBookEntryRelayRole)
	for _, na := range newAddrs {
		if na == wn.config.PublicAddress {
			// filter out self-public address, so we won't try to connect to outselves.
			continue
		}
		gossipAddr, ok := wn.tryConnectReserveAddr(na)
		if ok {
			wn.wg.Add(1)
			go wn.tryConnect(na, gossipAddr)
			need--
			if need == 0 {
				break
			}
		}
	}
	return true
}

// checkExistingConnectionsNeedDisconnecting check to see if existing connection need to be dropped due to
// performance issues and/or network being stalled.
func (wn *WebsocketNetwork) checkExistingConnectionsNeedDisconnecting() bool {
	// we already connected ( or connecting.. ) to  GossipFanout peers.
	// get the actual peers.
	outgoingPeers := wn.outgoingPeers()
	if len(outgoingPeers) < wn.config.GossipFanout {
		// reset the performance monitor.
		wn.connPerfMonitor.Reset([]Peer{})
		return wn.checkNetworkAdvanceDisconnect()
	}

	if !wn.connPerfMonitor.ComparePeers(outgoingPeers) {
		// different set of peers. restart monitoring.
		wn.connPerfMonitor.Reset(outgoingPeers)
	}

	// same set of peers.
	peerStat := wn.connPerfMonitor.GetPeersStatistics()
	if peerStat == nil {
		// performance metrics are not yet ready.
		return wn.checkNetworkAdvanceDisconnect()
	}

	// update peers with the performance metrics we've gathered.
	var leastPerformingPeer *wsPeer = nil
	for _, stat := range peerStat.peerStatistics {
		wsPeer := stat.peer.(*wsPeer)
		wsPeer.peerMessageDelay = stat.peerDelay
		wn.log.Infof("network performance monitor - peer '%s' delay %d first message portion %d%%", wsPeer.GetAddress(), stat.peerDelay, int(stat.peerFirstMessage*100))
		if wsPeer.throttledOutgoingConnection && leastPerformingPeer == nil {
			leastPerformingPeer = wsPeer
		}
	}
	if leastPerformingPeer == nil {
		return wn.checkNetworkAdvanceDisconnect()
	}
	wn.disconnect(leastPerformingPeer, disconnectLeastPerformingPeer)
	wn.connPerfMonitor.Reset([]Peer{})

	return true
}

// checkNetworkAdvanceDisconnect is using the lastNetworkAdvance indicator to see if the network is currently "stuck".
// if it's seems to be "stuck", a randomally picked peer would be disconnected.
func (wn *WebsocketNetwork) checkNetworkAdvanceDisconnect() bool {
	lastNetworkAdvance := wn.getLastNetworkAdvance()
	if time.Now().UTC().Sub(lastNetworkAdvance) < cliqueResolveInterval {
		return false
	}
	outgoingPeers := wn.outgoingPeers()
	if len(outgoingPeers) == 0 {
		return false
	}
	if wn.numOutgoingPending() > 0 {
		// we're currently trying to extend the list of outgoing connections. no need to
		// disconnect any existing connection to free up room for another connection.
		return false
	}
	var peer *wsPeer
	disconnectPeerIdx := crypto.RandUint63() % uint64(len(outgoingPeers))
	peer = outgoingPeers[disconnectPeerIdx].(*wsPeer)

	wn.disconnect(peer, disconnectCliqueResolve)
	wn.connPerfMonitor.Reset([]Peer{})
	wn.OnNetworkAdvance()
	return true
}

func (wn *WebsocketNetwork) getLastNetworkAdvance() time.Time {
	wn.lastNetworkAdvanceMu.Lock()
	defer wn.lastNetworkAdvanceMu.Unlock()
	return wn.lastNetworkAdvance
}

// OnNetworkAdvance notifies the network library that the agreement protocol was able to make a notable progress.
// this is the only indication that we have that we haven't formed a clique, where all incoming messages
// arrive very quickly, but might be missing some votes. The usage of this call is expected to have similar
// characteristics as with a watchdog timer.
func (wn *WebsocketNetwork) OnNetworkAdvance() {
	wn.lastNetworkAdvanceMu.Lock()
	defer wn.lastNetworkAdvanceMu.Unlock()
	wn.lastNetworkAdvance = time.Now().UTC()
}

// sendPeerConnectionsTelemetryStatus sends a snapshot of the currently connected peers
// to the telemetry server. Internally, it's using a timer to ensure that it would only
// send the information once every hour ( configurable via PeerConnectionsUpdateInterval )
func (wn *WebsocketNetwork) sendPeerConnectionsTelemetryStatus() {
	now := time.Now()
	if wn.lastPeerConnectionsSent.Add(time.Duration(wn.config.PeerConnectionsUpdateInterval)*time.Second).After(now) || wn.config.PeerConnectionsUpdateInterval <= 0 {
		// it's not yet time to send the update.
		return
	}
	wn.lastPeerConnectionsSent = now
	var peers []*wsPeer
	peers, _ = wn.peerSnapshot(peers)
	var connectionDetails telemetryspec.PeersConnectionDetails
	for _, peer := range peers {
		connDetail := telemetryspec.PeerConnectionDetails{
			ConnectionDuration: uint(now.Sub(peer.createTime).Seconds()),
			HostName:           peer.TelemetryGUID,
			InstanceName:       peer.InstanceName,
		}
		if peer.outgoing {
			connDetail.Address = justHost(peer.conn.RemoteAddr().String())
			connDetail.Endpoint = peer.GetAddress()
			connDetail.MessageDelay = peer.peerMessageDelay
			connectionDetails.OutgoingPeers = append(connectionDetails.OutgoingPeers, connDetail)
		} else {
			connDetail.Address = peer.OriginAddress()
			connectionDetails.IncomingPeers = append(connectionDetails.IncomingPeers, connDetail)
		}
	}

	wn.log.EventWithDetails(telemetryspec.Network, telemetryspec.PeerConnectionsEvent, connectionDetails)
}

// prioWeightRefreshTime controls how often we refresh the weights
// of connected peers.
const prioWeightRefreshTime = time.Minute

// prioWeightRefresh periodically refreshes the weights of connected peers.
func (wn *WebsocketNetwork) prioWeightRefresh() {
	defer wn.wg.Done()
	ticker := time.NewTicker(prioWeightRefreshTime)
	defer ticker.Stop()
	var peers []*wsPeer
	// the lastPeersChangeCounter is initialized with -1 in order to force the peers to be loaded on the first iteration.
	// then, it would get reloaded on per-need basis.
	lastPeersChangeCounter := int32(-1)
	for {
		select {
		case <-ticker.C:
		case <-wn.ctx.Done():
			return
		}

		if curPeersChangeCounter := atomic.LoadInt32(&wn.peersChangeCounter); curPeersChangeCounter != lastPeersChangeCounter {
			peers, lastPeersChangeCounter = wn.peerSnapshot(peers)
		}

		for _, peer := range peers {
			wn.peersLock.RLock()
			addr := peer.prioAddress
			weight := peer.prioWeight
			wn.peersLock.RUnlock()

			newWeight := wn.prioScheme.GetPrioWeight(addr)
			if newWeight != weight {
				wn.peersLock.Lock()
				wn.prioTracker.setPriority(peer, addr, newWeight)
				wn.peersLock.Unlock()
			}
		}
	}
}

func (wn *WebsocketNetwork) getDNSAddrs(dnsBootstrap string) (relaysAddresses []string, archiverAddresses []string) {
	var err error
	relaysAddresses, err = tools_network.ReadFromSRV("algobootstrap", "tcp", dnsBootstrap, wn.config.FallbackDNSResolverAddress, wn.config.DNSSecuritySRVEnforced())
	if err != nil {
		// only log this warning on testnet or devnet
		if wn.NetworkID == config.Devnet || wn.NetworkID == config.Testnet {
			wn.log.Warnf("Cannot lookup algobootstrap SRV record for %s: %v", dnsBootstrap, err)
		}
		relaysAddresses = nil
	}
	if wn.config.EnableCatchupFromArchiveServers || wn.config.EnableBlockServiceFallbackToArchiver {
		archiverAddresses, err = tools_network.ReadFromSRV("archive", "tcp", dnsBootstrap, wn.config.FallbackDNSResolverAddress, wn.config.DNSSecuritySRVEnforced())
		if err != nil {
			// only log this warning on testnet or devnet
			if wn.NetworkID == config.Devnet || wn.NetworkID == config.Testnet {
				wn.log.Warnf("Cannot lookup archive SRV record for %s: %v", dnsBootstrap, err)
			}
			archiverAddresses = nil
		}
	}
	return
}

// ProtocolVersionHeader HTTP header for protocol version.
const ProtocolVersionHeader = "X-Algorand-Version"

// ProtocolAcceptVersionHeader HTTP header for accept protocol version. Client use this to advertise supported protocol versions.
const ProtocolAcceptVersionHeader = "X-Algorand-Accept-Version"

// SupportedProtocolVersions contains the list of supported protocol versions by this node ( in order of preference ).
<<<<<<< HEAD
var SupportedProtocolVersions = []string{"3.0", "2.1"}
=======
var SupportedProtocolVersions = []string{"2.1"}
>>>>>>> 54db1c7f

// ProtocolVersion is the current version attached to the ProtocolVersionHeader header
/* Version history:
 *  1   Catchup service over websocket connections with unicast messages between peers
 *  2.1 Introduced topic key/data pairs and enabled services over the gossip connections
 */
const ProtocolVersion = "2.1"

// TelemetryIDHeader HTTP header for telemetry-id for logging
const TelemetryIDHeader = "X-Algorand-TelId"

// GenesisHeader HTTP header for genesis id to make sure we're on the same chain
const GenesisHeader = "X-Algorand-Genesis"

// NodeRandomHeader HTTP header that a node uses to make sure it's not talking to itself
const NodeRandomHeader = "X-Algorand-NodeRandom"

// AddressHeader HTTP header by which an inbound connection reports its public address
const AddressHeader = "X-Algorand-Location"

// InstanceNameHeader HTTP header by which an inbound connection reports an ID to distinguish multiple local nodes.
const InstanceNameHeader = "X-Algorand-InstanceName"

// PriorityChallengeHeader HTTP header informs a client about the challenge it should sign to increase network priority.
const PriorityChallengeHeader = "X-Algorand-PriorityChallenge"

// TooManyRequestsRetryAfterHeader HTTP header let the client know when to make the next connection attempt
const TooManyRequestsRetryAfterHeader = "Retry-After"

// UserAgentHeader is the HTTP header identify the user agent.
const UserAgentHeader = "User-Agent"

var websocketsScheme = map[string]string{"http": "ws", "https": "wss"}

var errBadAddr = errors.New("bad address")

var errNetworkClosing = errors.New("WebsocketNetwork shutting down")

var errBcastCallerCancel = errors.New("caller cancelled broadcast")

var errBcastInvalidArray = errors.New("invalid broadcast array")

var errBcastQFull = errors.New("broadcast queue full")

var errURLNoHost = errors.New("could not parse a host from url")

var errURLColonHost = errors.New("host name starts with a colon")

// HostColonPortPattern matches "^[-a-zA-Z0-9.]+:\\d+$" e.g. "foo.com.:1234"
var HostColonPortPattern = regexp.MustCompile("^[-a-zA-Z0-9.]+:\\d+$")

// ParseHostOrURL handles "host:port" or a full URL.
// Standard library net/url.Parse chokes on "host:port".
func ParseHostOrURL(addr string) (*url.URL, error) {
	// If the entire addr is "host:port" grab that right away.
	// Don't try url.Parse() because that will grab "host:" as if it were "scheme:"
	if HostColonPortPattern.MatchString(addr) {
		return &url.URL{Scheme: "http", Host: addr}, nil
	}
	parsed, err := url.Parse(addr)
	if err == nil {
		if parsed.Host == "" {
			return nil, errURLNoHost
		}
		return parsed, nil
	}
	if strings.HasPrefix(addr, "http:") || strings.HasPrefix(addr, "https:") || strings.HasPrefix(addr, "ws:") || strings.HasPrefix(addr, "wss:") || strings.HasPrefix(addr, "://") || strings.HasPrefix(addr, "//") {
		return parsed, err
	}
	// This turns "[::]:4601" into "http://[::]:4601" which url.Parse can do
	parsed, e2 := url.Parse("http://" + addr)
	if e2 == nil {
		// https://datatracker.ietf.org/doc/html/rfc1123#section-2
		// first character is relaxed to allow either a letter or a digit
		if parsed.Host[0] == ':' && (len(parsed.Host) < 2 || parsed.Host[1] != ':') {
			return nil, errURLColonHost
		}
		return parsed, nil
	}
	return parsed, err /* return original err, not our prefix altered try */
}

// addrToGossipAddr parses host:port or a URL and returns the URL to the websocket interface at that address.
func (wn *WebsocketNetwork) addrToGossipAddr(addr string) (string, error) {
	parsedURL, err := ParseHostOrURL(addr)
	if err != nil {
		wn.log.Warnf("could not parse addr %#v: %s", addr, err)
		return "", errBadAddr
	}
	parsedURL.Scheme = websocketsScheme[parsedURL.Scheme]
	if parsedURL.Scheme == "" {
		parsedURL.Scheme = "ws"
	}
	parsedURL.Path = strings.Replace(path.Join(parsedURL.Path, GossipNetworkPath), "{genesisID}", wn.GenesisID, -1)
	return parsedURL.String(), nil
}

// tryConnectReserveAddr synchronously checks that addr is not already being connected to, returns (websocket URL or "", true if connection may proceed)
func (wn *WebsocketNetwork) tryConnectReserveAddr(addr string) (gossipAddr string, ok bool) {
	wn.tryConnectLock.Lock()
	defer wn.tryConnectLock.Unlock()
	_, exists := wn.tryConnectAddrs[addr]
	if exists {
		return "", false
	}
	gossipAddr, err := wn.addrToGossipAddr(addr)
	if err != nil {
		return "", false
	}
	_, exists = wn.tryConnectAddrs[gossipAddr]
	if exists {
		return "", false
	}
	// WARNING: isConnectedTo takes wn.peersLock; to avoid deadlock, never try to take wn.peersLock outside an attempt to lock wn.tryConnectLock
	if wn.isConnectedTo(addr) {
		return "", false
	}
	now := time.Now().Unix()
	wn.tryConnectAddrs[addr] = now
	wn.tryConnectAddrs[gossipAddr] = now
	return gossipAddr, true
}

// tryConnectReleaseAddr should be called when connection succeeds and becomes a peer or fails and is no longer being attempted
func (wn *WebsocketNetwork) tryConnectReleaseAddr(addr, gossipAddr string) {
	wn.tryConnectLock.Lock()
	defer wn.tryConnectLock.Unlock()
	delete(wn.tryConnectAddrs, addr)
	delete(wn.tryConnectAddrs, gossipAddr)
}

func (wn *WebsocketNetwork) numOutgoingPending() int {
	wn.tryConnectLock.Lock()
	defer wn.tryConnectLock.Unlock()
	return len(wn.tryConnectAddrs)
}

// GetRoundTripper returns an http.Transport that limits the number of connection
// to comply with connectionsRateLimitingCount.
func (wn *WebsocketNetwork) GetRoundTripper() http.RoundTripper {
	return &wn.transport
}

// filterASCII filter out the non-ascii printable characters out of the given input string and
// and replace these with unprintableCharacterGlyph.
// It's used as a security qualifier before logging a network-provided data.
// The function allows only characters in the range of [32..126], which excludes all the
// control character, new lines, deletion, etc. All the alpha numeric and punctuation characters
// are included in this range.
func filterASCII(unfilteredString string) (filteredString string) {
	for i, r := range unfilteredString {
		if int(r) >= 0x20 && int(r) <= 0x7e {
			filteredString += string(unfilteredString[i])
		} else {
			filteredString += unprintableCharacterGlyph
		}
	}
	return
}

// tryConnect opens websocket connection and checks initial connection parameters.
// addr should be 'host:port' or a URL, gossipAddr is the websocket endpoint URL
func (wn *WebsocketNetwork) tryConnect(addr, gossipAddr string) {
	defer wn.tryConnectReleaseAddr(addr, gossipAddr)
	defer func() {
		if xpanic := recover(); xpanic != nil {
			wn.log.Errorf("panic in tryConnect: %v", xpanic)
		}
	}()
	defer wn.wg.Done()
	requestHeader := make(http.Header)
	wn.setHeaders(requestHeader)
	for _, supportedProtocolVersion := range SupportedProtocolVersions {
		requestHeader.Add(ProtocolAcceptVersionHeader, supportedProtocolVersion)
	}
	// for backward compatibility, include the ProtocolVersion header as well.
	requestHeader.Set(ProtocolVersionHeader, ProtocolVersion)
	SetUserAgentHeader(requestHeader)
	myInstanceName := wn.log.GetInstanceName()
	requestHeader.Set(InstanceNameHeader, myInstanceName)
	var websocketDialer = websocket.Dialer{
		Proxy:             http.ProxyFromEnvironment,
		HandshakeTimeout:  45 * time.Second,
		EnableCompression: false,
		NetDialContext:    wn.dialer.DialContext,
		NetDial:           wn.dialer.Dial,
	}

	conn, response, err := websocketDialer.DialContext(wn.ctx, gossipAddr, requestHeader)
	if err != nil {
		if err == websocket.ErrBadHandshake {
			// reading here from ioutil is safe only because it came from DialContext above, which alredy finsihed reading all the data from the network
			// and placed it all in a ioutil.NopCloser reader.
			bodyBytes, _ := ioutil.ReadAll(response.Body)
			errString := string(bodyBytes)
			if len(errString) > 128 {
				errString = errString[:128]
			}
			errString = filterASCII(errString)

			// we're guaranteed to have a valid response object.
			switch response.StatusCode {
			case http.StatusPreconditionFailed:
				wn.log.Warnf("ws connect(%s) fail - bad handshake, precondition failed : '%s'", gossipAddr, errString)
			case http.StatusLoopDetected:
				wn.log.Infof("ws connect(%s) aborted due to connecting to self", gossipAddr)
			case http.StatusTooManyRequests:
				wn.log.Infof("ws connect(%s) aborted due to connecting too frequently", gossipAddr)
				retryAfterHeader := response.Header.Get(TooManyRequestsRetryAfterHeader)
				if retryAfter, retryParseErr := strconv.ParseUint(retryAfterHeader, 10, 32); retryParseErr == nil {
					// we've got a retry-after header.
					// convert it to a timestamp so that we could use it.
					retryAfterTime := time.Now().Add(time.Duration(retryAfter) * time.Second)
					wn.phonebook.UpdateRetryAfter(addr, retryAfterTime)
				}
			default:
				wn.log.Warnf("ws connect(%s) fail - bad handshake, Status code = %d, Headers = %#v, Body = %s", gossipAddr, response.StatusCode, response.Header, errString)
			}
		} else {
			wn.log.Warnf("ws connect(%s) fail: %s", gossipAddr, err)
		}
		return
	}

	// no need to test the response.StatusCode since we know it's going to be http.StatusSwitchingProtocols, as it's already being tested inside websocketDialer.DialContext.
	// we need to examine the headers here to extract which protocol version we should be using.
	responseHeaderOk, matchingVersion := wn.checkServerResponseVariables(response.Header, gossipAddr)
	if !responseHeaderOk {
		// The error was already logged, so no need to log again.
		return
	}

	throttledConnection := false
	if atomic.AddInt32(&wn.throttledOutgoingConnections, int32(-1)) >= 0 {
		throttledConnection = true
	} else {
		atomic.AddInt32(&wn.throttledOutgoingConnections, int32(1))
	}

	peer := &wsPeer{
		wsPeerCore:                  makePeerCore(wn, addr, wn.GetRoundTripper(), "" /* origin */),
		conn:                        conn,
		outgoing:                    true,
		incomingMsgFilter:           wn.incomingMsgFilter,
		createTime:                  time.Now(),
		connMonitor:                 wn.connPerfMonitor,
		throttledOutgoingConnection: throttledConnection,
		version:                     matchingVersion,
	}
	peer.TelemetryGUID, peer.InstanceName, _ = getCommonHeaders(response.Header)
	peer.init(wn.config, wn.outgoingMessagesBufferSize)
	wn.addPeer(peer)
	localAddr, _ := wn.Address()
	wn.log.With("event", "ConnectedOut").With("remote", addr).With("local", localAddr).Infof("Made outgoing connection to peer %v", addr)
	wn.log.EventWithDetails(telemetryspec.Network, telemetryspec.ConnectPeerEvent,
		telemetryspec.PeerEventDetails{
			Address:      justHost(conn.RemoteAddr().String()),
			HostName:     peer.TelemetryGUID,
			Incoming:     false,
			InstanceName: peer.InstanceName,
			Endpoint:     peer.GetAddress(),
		})

	peers.Set(float64(wn.NumPeers()), nil)
	outgoingPeers.Set(float64(wn.numOutgoingPeers()), nil)

	if wn.prioScheme != nil {
		challenge := response.Header.Get(PriorityChallengeHeader)
		if challenge != "" {
			resp := wn.prioScheme.MakePrioResponse(challenge)
			if resp != nil {
				mbytes := append([]byte(protocol.NetPrioResponseTag), resp...)
				sent := peer.writeNonBlock(context.Background(), mbytes, true, crypto.Digest{}, time.Now())
				if !sent {
					wn.log.With("remote", addr).With("local", localAddr).Warnf("could not send priority response to %v", addr)
				}
			}
		}
	}
}

// GetPeerData returns the peer data associated with a particular key.
func (wn *WebsocketNetwork) GetPeerData(peer Peer, key string) interface{} {
	switch p := peer.(type) {
	case *wsPeer:
		return p.getPeerData(key)
	default:
		return nil
	}
}

// SetPeerData sets the peer data associated with a particular key.
func (wn *WebsocketNetwork) SetPeerData(peer Peer, key string, value interface{}) {
	switch p := peer.(type) {
	case *wsPeer:
		p.setPeerData(key, value)
	default:
		return
	}
}

// NewWebsocketNetwork constructor for websockets based gossip network
func NewWebsocketNetwork(log logging.Logger, config config.Local, phonebookAddresses []string, genesisID string, networkID protocol.NetworkID) (wn *WebsocketNetwork, err error) {
	phonebook := MakePhonebook(config.ConnectionsRateLimitingCount,
		time.Duration(config.ConnectionsRateLimitingWindowSeconds)*time.Second)
	phonebook.ReplacePeerList(phonebookAddresses, config.DNSBootstrapID, PhoneBookEntryRelayRole)
	wn = &WebsocketNetwork{
		log:       log,
		config:    config,
		phonebook: phonebook,
		GenesisID: genesisID,
		NetworkID: networkID,
	}

	wn.setup()
	return wn, nil
}

// NewWebsocketGossipNode constructs a websocket network node and returns it as a GossipNode interface implementation
func NewWebsocketGossipNode(log logging.Logger, config config.Local, phonebookAddresses []string, genesisID string, networkID protocol.NetworkID) (gn GossipNode, err error) {
	return NewWebsocketNetwork(log, config, phonebookAddresses, genesisID, networkID)
}

// SetPrioScheme specifies the network priority scheme for a network node
func (wn *WebsocketNetwork) SetPrioScheme(s NetPrioScheme) {
	wn.prioScheme = s
}

// called from wsPeer to report that it has closed
func (wn *WebsocketNetwork) peerRemoteClose(peer *wsPeer, reason disconnectReason) {
	wn.removePeer(peer, reason)
}

func (wn *WebsocketNetwork) removePeer(peer *wsPeer, reason disconnectReason) {
	// first logging, then take the lock and do the actual accounting.
	// definitely don't change this to do the logging while holding the lock.
	localAddr, _ := wn.Address()
	logEntry := wn.log.With("event", "Disconnected").With("remote", peer.rootURL).With("local", localAddr)
	if peer.outgoing && peer.peerMessageDelay > 0 {
		logEntry = logEntry.With("messageDelay", peer.peerMessageDelay)
	}
	logEntry.Infof("Peer %s disconnected: %s", peer.rootURL, reason)
	peerAddr := peer.OriginAddress()
	// we might be able to get addr out of conn, or it might be closed
	if peerAddr == "" && peer.conn != nil {
		paddr := peer.conn.RemoteAddr()
		if paddr != nil {
			peerAddr = justHost(paddr.String())
		}
	}
	if peerAddr == "" {
		// didn't get addr from peer, try from url
		url, err := url.Parse(peer.rootURL)
		if err == nil {
			peerAddr = justHost(url.Host)
		} else {
			// use whatever it is
			peerAddr = justHost(peer.rootURL)
		}
	}
	eventDetails := telemetryspec.PeerEventDetails{
		Address:      peerAddr,
		HostName:     peer.TelemetryGUID,
		Incoming:     !peer.outgoing,
		InstanceName: peer.InstanceName,
	}
	if peer.outgoing {
		eventDetails.Endpoint = peer.GetAddress()
		eventDetails.MessageDelay = peer.peerMessageDelay
	}
	wn.log.EventWithDetails(telemetryspec.Network, telemetryspec.DisconnectPeerEvent,
		telemetryspec.DisconnectPeerEventDetails{
			PeerEventDetails: eventDetails,
			Reason:           string(reason),
		})

	peers.Set(float64(wn.NumPeers()), nil)
	incomingPeers.Set(float64(wn.numIncomingPeers()), nil)
	outgoingPeers.Set(float64(wn.numOutgoingPeers()), nil)

	wn.peersLock.Lock()
	defer wn.peersLock.Unlock()
	if peer.peerIndex < len(wn.peers) && wn.peers[peer.peerIndex] == peer {
		heap.Remove(peersHeap{wn}, peer.peerIndex)
		wn.prioTracker.removePeer(peer)
		if peer.throttledOutgoingConnection {
			atomic.AddInt32(&wn.throttledOutgoingConnections, int32(1))
		}
		atomic.AddInt32(&wn.peersChangeCounter, 1)
	}
	wn.countPeersSetGauges()
}

func (wn *WebsocketNetwork) addPeer(peer *wsPeer) {
	wn.peersLock.Lock()
	defer wn.peersLock.Unlock()
	for _, p := range wn.peers {
		if p == peer {
			wn.log.Errorf("dup peer added %#v", peer)
			return
		}
	}
	heap.Push(peersHeap{wn}, peer)
	wn.prioTracker.setPriority(peer, peer.prioAddress, peer.prioWeight)
	atomic.AddInt32(&wn.peersChangeCounter, 1)
	wn.countPeersSetGauges()
	if len(wn.peers) >= wn.config.GossipFanout {
		// we have a quorum of connected peers, if we weren't ready before, we are now
		if atomic.CompareAndSwapInt32(&wn.ready, 0, 1) {
			wn.log.Debug("ready")
			close(wn.readyChan)
		}
	} else if atomic.LoadInt32(&wn.ready) == 0 {
		// but if we're not ready in a minute, call whatever peers we've got as good enough
		wn.wg.Add(1)
		go wn.eventualReady()
	}
}

func (wn *WebsocketNetwork) eventualReady() {
	defer wn.wg.Done()
	minute := time.NewTimer(wn.eventualReadyDelay)
	select {
	case <-wn.ctx.Done():
	case <-minute.C:
		if atomic.CompareAndSwapInt32(&wn.ready, 0, 1) {
			wn.log.Debug("ready")
			close(wn.readyChan)
		}
	}
}

// should be run from inside a context holding wn.peersLock
func (wn *WebsocketNetwork) countPeersSetGauges() {
	numIn := 0
	numOut := 0
	for _, xp := range wn.peers {
		if xp.outgoing {
			numOut++
		} else {
			numIn++
		}
	}
	networkIncomingConnections.Set(float64(numIn), nil)
	networkOutgoingConnections.Set(float64(numOut), nil)
}

func justHost(hostPort string) string {
	host, _, err := net.SplitHostPort(hostPort)
	if err != nil {
		return hostPort
	}
	return host
}

// SetUserAgentHeader adds the User-Agent header to the provided heades map.
func SetUserAgentHeader(header http.Header) {
	version := config.GetCurrentVersion()
	ua := fmt.Sprintf("algod/%d.%d (%s; commit=%s; %d) %s(%s)", version.Major, version.Minor, version.Channel, version.CommitHash, version.BuildNumber, runtime.GOOS, runtime.GOARCH)
	header.Set(UserAgentHeader, ua)
}

// RegisterMessageInterest notifies the network library that this node
// wants to receive messages with the specified tag.  This will cause
// this node to send corresponding MsgOfInterest notifications to any
// newly connecting peers.  This should be called before the network
// is started.
func (wn *WebsocketNetwork) RegisterMessageInterest(t protocol.Tag) error {
	wn.messagesOfInterestMu.Lock()
	defer wn.messagesOfInterestMu.Unlock()

	if wn.messagesOfInterestEncoded {
		return fmt.Errorf("network already started")
	}

	if wn.messagesOfInterest == nil {
		wn.messagesOfInterest = make(map[protocol.Tag]bool)
		for tag, flag := range defaultSendMessageTags {
			wn.messagesOfInterest[tag] = flag
		}
	}

	wn.messagesOfInterest[t] = true
	return nil
}

// SubstituteGenesisID substitutes the "{genesisID}" with their network-specific genesisID.
func (wn *WebsocketNetwork) SubstituteGenesisID(rawURL string) string {
	return strings.Replace(rawURL, "{genesisID}", wn.GenesisID, -1)
}<|MERGE_RESOLUTION|>--- conflicted
+++ resolved
@@ -1786,11 +1786,7 @@
 const ProtocolAcceptVersionHeader = "X-Algorand-Accept-Version"
 
 // SupportedProtocolVersions contains the list of supported protocol versions by this node ( in order of preference ).
-<<<<<<< HEAD
 var SupportedProtocolVersions = []string{"3.0", "2.1"}
-=======
-var SupportedProtocolVersions = []string{"2.1"}
->>>>>>> 54db1c7f
 
 // ProtocolVersion is the current version attached to the ProtocolVersionHeader header
 /* Version history:
