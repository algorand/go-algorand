// Copyright (C) 2019-2021 Algorand, Inc.
// This file is part of go-algorand
//
// go-algorand is free software: you can redistribute it and/or modify
// it under the terms of the GNU Affero General Public License as
// published by the Free Software Foundation, either version 3 of the
// License, or (at your option) any later version.
//
// go-algorand is distributed in the hope that it will be useful,
// but WITHOUT ANY WARRANTY; without even the implied warranty of
// MERCHANTABILITY or FITNESS FOR A PARTICULAR PURPOSE.  See the
// GNU Affero General Public License for more details.
//
// You should have received a copy of the GNU Affero General Public License
// along with go-algorand.  If not, see <https://www.gnu.org/licenses/>.

package network

import (
	"fmt"
	"math/rand"
	"sync"
	"testing"
	"time"

<<<<<<< HEAD
	"github.com/algorand/go-algorand/testpartitioning"
=======
	"github.com/algorand/go-algorand/test/partitiontest"
>>>>>>> 916154b5
	"github.com/stretchr/testify/assert"
	"github.com/stretchr/testify/require"
)

func testPhonebookAll(t *testing.T, set []string, ph Phonebook) {
	actual := ph.GetAddresses(len(set), PhoneBookEntryRelayRole)
	for _, got := range actual {
		ok := false
		for _, known := range set {
			if got == known {
				ok = true
				break
			}
		}
		if !ok {
			t.Errorf("get returned junk %#v", got)
		}
	}
	for _, known := range set {
		ok := false
		for _, got := range actual {
			if got == known {
				ok = true
				break
			}
		}
		if !ok {
			t.Errorf("get missed %#v; actual=%#v; set=%#v", known, actual, set)
		}
	}
}

func testPhonebookUniform(t *testing.T, set []string, ph Phonebook, getsize int) {
	uniformityTestLength := 250000 / len(set)
	expected := (uniformityTestLength * getsize) / len(set)
	counts := make([]int, len(set))
	for i := 0; i < uniformityTestLength; i++ {
		actual := ph.GetAddresses(getsize, PhoneBookEntryRelayRole)
		for i, known := range set {
			for _, xa := range actual {
				if known == xa {
					counts[i]++
				}
			}
		}
	}
	min := counts[0]
	max := counts[0]
	for i := 1; i < len(counts); i++ {
		if counts[i] > max {
			max = counts[i]
		}
		if counts[i] < min {
			min = counts[i]
		}
	}
	// TODO: what's a good probability-theoretic threshold for good enough?
	if max-min > (expected / 5) {
		t.Errorf("counts %#v", counts)
	}
}

func TestArrayPhonebookAll(t *testing.T) {
<<<<<<< HEAD
	testpartitioning.PartitionTest(t)
=======
	partitiontest.PartitionTest(t)
>>>>>>> 916154b5

	set := []string{"a", "b", "c", "d", "e"}
	ph := MakePhonebook(1, 1).(*phonebookImpl)
	for _, e := range set {
		ph.data[e] = makePhonebookEntryData("", PhoneBookEntryRelayRole)
	}
	testPhonebookAll(t, set, ph)
}

func TestArrayPhonebookUniform1(t *testing.T) {
<<<<<<< HEAD
	testpartitioning.PartitionTest(t)
=======
	partitiontest.PartitionTest(t)
>>>>>>> 916154b5

	set := []string{"a", "b", "c", "d", "e"}
	ph := MakePhonebook(1, 1).(*phonebookImpl)
	for _, e := range set {
		ph.data[e] = makePhonebookEntryData("", PhoneBookEntryRelayRole)
	}
	testPhonebookUniform(t, set, ph, 1)
}

func TestArrayPhonebookUniform3(t *testing.T) {
<<<<<<< HEAD
	testpartitioning.PartitionTest(t)
=======
	partitiontest.PartitionTest(t)
>>>>>>> 916154b5

	set := []string{"a", "b", "c", "d", "e"}
	ph := MakePhonebook(1, 1).(*phonebookImpl)
	for _, e := range set {
		ph.data[e] = makePhonebookEntryData("", PhoneBookEntryRelayRole)
	}
	testPhonebookUniform(t, set, ph, 3)
}

// TestPhonebookExtension tests for extending different phonebooks with
// addresses.
func TestPhonebookExtension(t *testing.T) {
<<<<<<< HEAD
	testpartitioning.PartitionTest(t)
=======
	partitiontest.PartitionTest(t)
>>>>>>> 916154b5

	setA := []string{"a"}
	moreB := []string{"b"}
	ph := MakePhonebook(1, 1).(*phonebookImpl)
	ph.ReplacePeerList(setA, "default", PhoneBookEntryRelayRole)
	ph.ExtendPeerList(moreB, "default", PhoneBookEntryRelayRole)
	ph.ExtendPeerList(setA, "other", PhoneBookEntryRelayRole)
	assert.Equal(t, 2, ph.Length())
	assert.Equal(t, true, ph.data["a"].networkNames["default"])
	assert.Equal(t, true, ph.data["a"].networkNames["other"])
	assert.Equal(t, true, ph.data["b"].networkNames["default"])
	assert.Equal(t, false, ph.data["b"].networkNames["other"])
}

func extenderThread(th *phonebookImpl, more []string, wg *sync.WaitGroup, repetitions int) {
	defer wg.Done()
	for i := 0; i <= repetitions; i++ {
		start := rand.Intn(len(more))
		end := rand.Intn(len(more)-start) + start
		th.ExtendPeerList(more[start:end], "default", PhoneBookEntryRelayRole)
	}
	th.ExtendPeerList(more, "default", PhoneBookEntryRelayRole)
}

func TestThreadsafePhonebookExtension(t *testing.T) {
<<<<<<< HEAD
	testpartitioning.PartitionTest(t)
=======
	partitiontest.PartitionTest(t)
>>>>>>> 916154b5

	set := []string{"a", "b", "c", "d", "e"}
	more := []string{"f", "g", "h", "i", "j"}
	ph := MakePhonebook(1, 1).(*phonebookImpl)
	ph.ReplacePeerList(set, "default", PhoneBookEntryRelayRole)
	wg := sync.WaitGroup{}
	wg.Add(5)
	for ti := 0; ti < 5; ti++ {
		go extenderThread(ph, more, &wg, 1000)
	}
	wg.Wait()

	assert.Equal(t, 10, ph.Length())
}

func threadTestThreadsafePhonebookExtensionLong(wg *sync.WaitGroup, ph *phonebookImpl, setSize, repetitions int) {
	set := make([]string, setSize)
	for i := range set {
		set[i] = fmt.Sprintf("%06d", i)
	}
	rand.Shuffle(len(set), func(i, j int) { t := set[i]; set[i] = set[j]; set[j] = t })
	extenderThread(ph, set, wg, repetitions)
}

func TestThreadsafePhonebookExtensionLong(t *testing.T) {
<<<<<<< HEAD
	testpartitioning.PartitionTest(t)
=======
	partitiontest.PartitionTest(t)
>>>>>>> 916154b5

	if testing.Short() {
		t.SkipNow()
		return
	}
	ph := MakePhonebook(1, 1).(*phonebookImpl)
	wg := sync.WaitGroup{}
	const threads = 5
	const setSize = 1000
	const repetitions = 100
	wg.Add(threads)
	for i := 0; i < threads; i++ {
		go threadTestThreadsafePhonebookExtensionLong(&wg, ph, setSize, repetitions)
	}

	wg.Wait()

	assert.Equal(t, setSize, ph.Length())
}

func TestMultiPhonebook(t *testing.T) {
<<<<<<< HEAD
	testpartitioning.PartitionTest(t)
=======
	partitiontest.PartitionTest(t)
>>>>>>> 916154b5

	set := []string{"a", "b", "c", "d", "e", "f", "g", "h", "i", "j"}
	pha := make([]string, 0)
	for _, e := range set[:5] {
		pha = append(pha, e)
	}
	phb := make([]string, 0)
	for _, e := range set[5:] {
		phb = append(phb, e)
	}
	mp := MakePhonebook(1, 1*time.Millisecond)
	mp.ReplacePeerList(pha, "pha", PhoneBookEntryRelayRole)
	mp.ReplacePeerList(phb, "phb", PhoneBookEntryRelayRole)

	testPhonebookAll(t, set, mp)
	testPhonebookUniform(t, set, mp, 1)
	testPhonebookUniform(t, set, mp, 3)
}

func TestMultiPhonebookDuplicateFiltering(t *testing.T) {
<<<<<<< HEAD
	testpartitioning.PartitionTest(t)
=======
	partitiontest.PartitionTest(t)
>>>>>>> 916154b5

	set := []string{"a", "b", "c", "d", "e", "f", "g", "h", "i", "j"}
	pha := make([]string, 0)
	for _, e := range set[:7] {
		pha = append(pha, e)
	}
	phb := make([]string, 0)
	for _, e := range set[3:] {
		phb = append(phb, e)
	}
	mp := MakePhonebook(1, 1*time.Millisecond)
	mp.ReplacePeerList(pha, "pha", PhoneBookEntryRelayRole)
	mp.ReplacePeerList(phb, "phb", PhoneBookEntryRelayRole)

	testPhonebookAll(t, set, mp)
	testPhonebookUniform(t, set, mp, 1)
	testPhonebookUniform(t, set, mp, 3)
}

func TestWaitAndAddConnectionTimeLongtWindow(t *testing.T) {
<<<<<<< HEAD
	testpartitioning.PartitionTest(t)
=======
	partitiontest.PartitionTest(t)
>>>>>>> 916154b5

	entries := MakePhonebook(3, 200*time.Millisecond).(*phonebookImpl)
	addr1 := "addrABC"
	addr2 := "addrXYZ"

	// Address not in. Should return false
	addrInPhonebook, _, provisionalTime := entries.GetConnectionWaitTime(addr1)
	require.Equal(t, false, addrInPhonebook)
	require.Equal(t, false, entries.UpdateConnectionTime(addr1, provisionalTime))

	// Test the addresses are populated in the phonebook and a
	// time can be added to one of them
	entries.ReplacePeerList([]string{addr1, addr2}, "default", PhoneBookEntryRelayRole)
	addrInPhonebook, waitTime, provisionalTime := entries.GetConnectionWaitTime(addr1)
	require.Equal(t, true, addrInPhonebook)
	require.Equal(t, time.Duration(0), waitTime)
	require.Equal(t, true, entries.UpdateConnectionTime(addr1, provisionalTime))
	phBookData := entries.data[addr1].recentConnectionTimes
	require.Equal(t, 1, len(phBookData))

	// introduce a gap between the two requests
	time.Sleep(100 * time.Millisecond)

	// add another value to addr
	addrInPhonebook, waitTime, provisionalTime = entries.GetConnectionWaitTime(addr1)
	require.Equal(t, time.Duration(0), waitTime)
	require.Equal(t, true, entries.UpdateConnectionTime(addr1, provisionalTime))
	phBookData = entries.data[addr1].recentConnectionTimes
	require.Equal(t, 2, len(phBookData))

	// wait for the time the first element should be removed
	time.Sleep(100 * time.Millisecond)

	// the first time should be removed and a new one added
	// there should not be any wait
	addrInPhonebook, waitTime, provisionalTime = entries.GetConnectionWaitTime(addr1)
	require.Equal(t, time.Duration(0), waitTime)
	require.Equal(t, true, entries.UpdateConnectionTime(addr1, provisionalTime))
	phBookData2 := entries.data[addr1].recentConnectionTimes
	require.Equal(t, 2, len(phBookData2))

	// make sure the right time was removed
	require.Equal(t, phBookData[1], phBookData2[0])
	require.Equal(t, true, phBookData2[0].Before(phBookData2[1]))

	// try requesting from another address, make sure
	// a separate array is used for these new requests

	// add 3 values to another address. should not wait
	// value 1
	_, waitTime, provisionalTime = entries.GetConnectionWaitTime(addr2)
	require.Equal(t, time.Duration(0), waitTime)
	require.Equal(t, true, entries.UpdateConnectionTime(addr2, provisionalTime))

	// introduce a gap between the two requests so that only the first will be removed later when waited
	time.Sleep(100 * time.Millisecond)

	// value 2
	addrInPhonebook, waitTime, provisionalTime = entries.GetConnectionWaitTime(addr2)
	require.Equal(t, time.Duration(0), waitTime)
	require.Equal(t, true, entries.UpdateConnectionTime(addr2, provisionalTime))
	// value 3
	_, waitTime, provisionalTime = entries.GetConnectionWaitTime(addr2)
	require.Equal(t, time.Duration(0), waitTime)
	require.Equal(t, true, entries.UpdateConnectionTime(addr2, provisionalTime))

	phBookData = entries.data[addr2].recentConnectionTimes
	// all three times should be queued
	require.Equal(t, 3, len(phBookData))

	// add another element to trigger wait
	_, waitTime, provisionalTime = entries.GetConnectionWaitTime(addr2)
	require.Greater(t, int64(waitTime), int64(0))
	// no element should be removed
	phBookData2 = entries.data[addr2].recentConnectionTimes
	require.Equal(t, phBookData[0], phBookData2[0])
	require.Equal(t, phBookData[1], phBookData2[1])
	require.Equal(t, phBookData[2], phBookData2[2])

	time.Sleep(waitTime)

	// The wait should be sufficient
	_, waitTime, provisionalTime = entries.GetConnectionWaitTime(addr2)
	require.Equal(t, time.Duration(0), waitTime)
	require.Equal(t, true, entries.UpdateConnectionTime(addr2, provisionalTime))
	// only one element should be removed, and one added
	phBookData2 = entries.data[addr2].recentConnectionTimes
	require.Equal(t, 3, len(phBookData))

	// make sure the right time was removed
	require.Equal(t, phBookData[1], phBookData2[0])
	require.Equal(t, phBookData[2], phBookData2[1])
}

func TestWaitAndAddConnectionTimeShortWindow(t *testing.T) {
<<<<<<< HEAD
	testpartitioning.PartitionTest(t)
=======
	partitiontest.PartitionTest(t)
>>>>>>> 916154b5

	entries := MakePhonebook(3, 2*time.Millisecond).(*phonebookImpl)
	addr1 := "addrABC"

	// Init the data structures
	entries.ReplacePeerList([]string{addr1}, "default", PhoneBookEntryRelayRole)

	// add 3 values. should not wait
	// value 1
	addrInPhonebook, waitTime, provisionalTime := entries.GetConnectionWaitTime(addr1)
	require.Equal(t, true, addrInPhonebook)
	require.Equal(t, time.Duration(0), waitTime)
	require.Equal(t, true, entries.UpdateConnectionTime(addr1, provisionalTime))
	// value 2
	_, waitTime, provisionalTime = entries.GetConnectionWaitTime(addr1)
	require.Equal(t, time.Duration(0), waitTime)
	require.Equal(t, true, entries.UpdateConnectionTime(addr1, provisionalTime))
	// value 3
	_, waitTime, provisionalTime = entries.GetConnectionWaitTime(addr1)
	require.Equal(t, time.Duration(0), waitTime)
	require.Equal(t, true, entries.UpdateConnectionTime(addr1, provisionalTime))

	// give enough time to expire all the elements
	time.Sleep(10 * time.Millisecond)

	// there should not be any wait
	_, waitTime, provisionalTime = entries.GetConnectionWaitTime(addr1)
	require.Equal(t, time.Duration(0), waitTime)
	require.Equal(t, true, entries.UpdateConnectionTime(addr1, provisionalTime))

	// only one time should be left (the newly added)
	phBookData := entries.data[addr1].recentConnectionTimes
	require.Equal(t, 1, len(phBookData))
}

func BenchmarkThreadsafePhonebook(b *testing.B) {
	ph := MakePhonebook(1, 1).(*phonebookImpl)
	threads := 5
	if b.N < threads {
		threads = b.N
	}
	wg := sync.WaitGroup{}
	wg.Add(threads)
	repetitions := b.N / threads
	for t := 0; t < threads; t++ {
		go threadTestThreadsafePhonebookExtensionLong(&wg, ph, 1000, repetitions)
	}
	wg.Wait()
}

// TestPhonebookRoles tests that the filtering by roles for different
// phonebooks entries works as expected.
func TestPhonebookRoles(t *testing.T) {
<<<<<<< HEAD
	testpartitioning.PartitionTest(t)
=======
	partitiontest.PartitionTest(t)
>>>>>>> 916154b5

	relaysSet := []string{"relay1", "relay2", "relay3"}
	archiverSet := []string{"archiver1", "archiver2", "archiver3"}

	ph := MakePhonebook(1, 1).(*phonebookImpl)
	ph.ReplacePeerList(relaysSet, "default", PhoneBookEntryRelayRole)
	ph.ReplacePeerList(archiverSet, "default", PhoneBookEntryArchiverRole)
	require.Equal(t, len(relaysSet)+len(archiverSet), len(ph.data))
	require.Equal(t, len(relaysSet)+len(archiverSet), ph.Length())

	for _, role := range []PhoneBookEntryRoles{PhoneBookEntryRelayRole, PhoneBookEntryArchiverRole} {
		for k := 0; k < 100; k++ {
			for l := 0; l < 3; l++ {
				entries := ph.GetAddresses(l, role)
				if role == PhoneBookEntryRelayRole {
					for _, entry := range entries {
						require.Contains(t, entry, "relay")
					}
				} else if role == PhoneBookEntryArchiverRole {
					for _, entry := range entries {
						require.Contains(t, entry, "archiver")
					}
				}
			}
		}
	}
}<|MERGE_RESOLUTION|>--- conflicted
+++ resolved
@@ -23,11 +23,7 @@
 	"testing"
 	"time"
 
-<<<<<<< HEAD
-	"github.com/algorand/go-algorand/testpartitioning"
-=======
 	"github.com/algorand/go-algorand/test/partitiontest"
->>>>>>> 916154b5
 	"github.com/stretchr/testify/assert"
 	"github.com/stretchr/testify/require"
 )
@@ -91,11 +87,7 @@
 }
 
 func TestArrayPhonebookAll(t *testing.T) {
-<<<<<<< HEAD
-	testpartitioning.PartitionTest(t)
-=======
-	partitiontest.PartitionTest(t)
->>>>>>> 916154b5
+	partitiontest.PartitionTest(t)
 
 	set := []string{"a", "b", "c", "d", "e"}
 	ph := MakePhonebook(1, 1).(*phonebookImpl)
@@ -106,11 +98,7 @@
 }
 
 func TestArrayPhonebookUniform1(t *testing.T) {
-<<<<<<< HEAD
-	testpartitioning.PartitionTest(t)
-=======
-	partitiontest.PartitionTest(t)
->>>>>>> 916154b5
+	partitiontest.PartitionTest(t)
 
 	set := []string{"a", "b", "c", "d", "e"}
 	ph := MakePhonebook(1, 1).(*phonebookImpl)
@@ -121,11 +109,7 @@
 }
 
 func TestArrayPhonebookUniform3(t *testing.T) {
-<<<<<<< HEAD
-	testpartitioning.PartitionTest(t)
-=======
-	partitiontest.PartitionTest(t)
->>>>>>> 916154b5
+	partitiontest.PartitionTest(t)
 
 	set := []string{"a", "b", "c", "d", "e"}
 	ph := MakePhonebook(1, 1).(*phonebookImpl)
@@ -138,11 +122,7 @@
 // TestPhonebookExtension tests for extending different phonebooks with
 // addresses.
 func TestPhonebookExtension(t *testing.T) {
-<<<<<<< HEAD
-	testpartitioning.PartitionTest(t)
-=======
-	partitiontest.PartitionTest(t)
->>>>>>> 916154b5
+	partitiontest.PartitionTest(t)
 
 	setA := []string{"a"}
 	moreB := []string{"b"}
@@ -168,11 +148,7 @@
 }
 
 func TestThreadsafePhonebookExtension(t *testing.T) {
-<<<<<<< HEAD
-	testpartitioning.PartitionTest(t)
-=======
-	partitiontest.PartitionTest(t)
->>>>>>> 916154b5
+	partitiontest.PartitionTest(t)
 
 	set := []string{"a", "b", "c", "d", "e"}
 	more := []string{"f", "g", "h", "i", "j"}
@@ -198,11 +174,7 @@
 }
 
 func TestThreadsafePhonebookExtensionLong(t *testing.T) {
-<<<<<<< HEAD
-	testpartitioning.PartitionTest(t)
-=======
-	partitiontest.PartitionTest(t)
->>>>>>> 916154b5
+	partitiontest.PartitionTest(t)
 
 	if testing.Short() {
 		t.SkipNow()
@@ -224,11 +196,7 @@
 }
 
 func TestMultiPhonebook(t *testing.T) {
-<<<<<<< HEAD
-	testpartitioning.PartitionTest(t)
-=======
-	partitiontest.PartitionTest(t)
->>>>>>> 916154b5
+	partitiontest.PartitionTest(t)
 
 	set := []string{"a", "b", "c", "d", "e", "f", "g", "h", "i", "j"}
 	pha := make([]string, 0)
@@ -249,11 +217,7 @@
 }
 
 func TestMultiPhonebookDuplicateFiltering(t *testing.T) {
-<<<<<<< HEAD
-	testpartitioning.PartitionTest(t)
-=======
-	partitiontest.PartitionTest(t)
->>>>>>> 916154b5
+	partitiontest.PartitionTest(t)
 
 	set := []string{"a", "b", "c", "d", "e", "f", "g", "h", "i", "j"}
 	pha := make([]string, 0)
@@ -274,11 +238,7 @@
 }
 
 func TestWaitAndAddConnectionTimeLongtWindow(t *testing.T) {
-<<<<<<< HEAD
-	testpartitioning.PartitionTest(t)
-=======
-	partitiontest.PartitionTest(t)
->>>>>>> 916154b5
+	partitiontest.PartitionTest(t)
 
 	entries := MakePhonebook(3, 200*time.Millisecond).(*phonebookImpl)
 	addr1 := "addrABC"
@@ -374,11 +334,7 @@
 }
 
 func TestWaitAndAddConnectionTimeShortWindow(t *testing.T) {
-<<<<<<< HEAD
-	testpartitioning.PartitionTest(t)
-=======
-	partitiontest.PartitionTest(t)
->>>>>>> 916154b5
+	partitiontest.PartitionTest(t)
 
 	entries := MakePhonebook(3, 2*time.Millisecond).(*phonebookImpl)
 	addr1 := "addrABC"
@@ -432,11 +388,7 @@
 // TestPhonebookRoles tests that the filtering by roles for different
 // phonebooks entries works as expected.
 func TestPhonebookRoles(t *testing.T) {
-<<<<<<< HEAD
-	testpartitioning.PartitionTest(t)
-=======
-	partitiontest.PartitionTest(t)
->>>>>>> 916154b5
+	partitiontest.PartitionTest(t)
 
 	relaysSet := []string{"relay1", "relay2", "relay3"}
 	archiverSet := []string{"archiver1", "archiver2", "archiver3"}
