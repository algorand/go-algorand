--- conflicted
+++ resolved
@@ -48,7 +48,7 @@
 			}
 		}
 		if !ok {
-			t.Errorf("get missed %#v", known)
+			t.Errorf("get missed %#v; actual=%#v; set=%#v", known, actual, set)
 		}
 	}
 }
@@ -166,7 +166,6 @@
 
 func TestMultiPhonebook(t *testing.T) {
 	set := []string{"a", "b", "c", "d", "e", "f", "g", "h", "i", "j"}
-<<<<<<< HEAD
 	pha := MakeArrayPhonebook()
 	for _, e := range set[:5] {
 		pha.Entries[e] = phonebookData{}
@@ -175,16 +174,9 @@
 	for _, e := range set[5:] {
 		phb.Entries[e] = phonebookData{}
 	}
-	mp := MultiPhonebook{}
-	mp.AddPhonebook(pha)
-	mp.AddPhonebook(phb)
-=======
-	pha := ArrayPhonebook{set[:5]}
-	phb := ArrayPhonebook{set[5:]}
 	mp := MakeMultiPhonebook()
-	mp.AddOrUpdatePhonebook("pha", &pha)
-	mp.AddOrUpdatePhonebook("phb", &phb)
->>>>>>> e8e89ff1
+	mp.AddOrUpdatePhonebook("pha", pha)
+	mp.AddOrUpdatePhonebook("phb", phb)
 
 	testPhonebookAll(t, set, mp)
 	testPhonebookUniform(t, set, mp, 1)
@@ -193,11 +185,17 @@
 
 func TestMultiPhonebookDuplicateFiltering(t *testing.T) {
 	set := []string{"a", "b", "c", "d", "e", "f", "g", "h", "i", "j"}
-	pha := ArrayPhonebook{set[:7]}
-	phb := ArrayPhonebook{set[3:]}
+	pha := MakeArrayPhonebook()
+	for _, e := range set[:7] {
+		pha.Entries[e] = phonebookData{}
+	}
+	phb := MakeArrayPhonebook()
+	for _, e := range set[3:] {
+		phb.Entries[e] = phonebookData{}
+	}
 	mp := MakeMultiPhonebook()
-	mp.AddOrUpdatePhonebook("pha", &pha)
-	mp.AddOrUpdatePhonebook("phb", &phb)
+	mp.AddOrUpdatePhonebook("pha", pha)
+	mp.AddOrUpdatePhonebook("phb", phb)
 
 	testPhonebookAll(t, set, mp)
 	testPhonebookUniform(t, set, mp, 1)
