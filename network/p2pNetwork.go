// Copyright (C) 2019-2025 Algorand, Inc.
// This file is part of go-algorand
//
// go-algorand is free software: you can redistribute it and/or modify
// it under the terms of the GNU Affero General Public License as
// published by the Free Software Foundation, either version 3 of the
// License, or (at your option) any later version.
//
// go-algorand is distributed in the hope that it will be useful,
// but WITHOUT ANY WARRANTY; without even the implied warranty of
// MERCHANTABILITY or FITNESS FOR A PARTICULAR PURPOSE.  See the
// GNU Affero General Public License for more details.
//
// You should have received a copy of the GNU Affero General Public License
// along with go-algorand.  If not, see <https://www.gnu.org/licenses/>.

package network

import (
	"context"
	"math/rand"
	"net/http"
	"strings"
	"sync"
	"sync/atomic"
	"time"

	"github.com/algorand/go-algorand/config"
	algocrypto "github.com/algorand/go-algorand/crypto"
	"github.com/algorand/go-algorand/logging"
	"github.com/algorand/go-algorand/logging/telemetryspec"
	"github.com/algorand/go-algorand/network/limitcaller"
	"github.com/algorand/go-algorand/network/p2p"
	"github.com/algorand/go-algorand/network/p2p/dnsaddr"
	"github.com/algorand/go-algorand/network/p2p/peerstore"
	"github.com/algorand/go-algorand/network/phonebook"
	"github.com/algorand/go-algorand/protocol"
	"github.com/algorand/go-deadlock"

	pubsub "github.com/libp2p/go-libp2p-pubsub"
	"github.com/libp2p/go-libp2p/core/network"
	"github.com/libp2p/go-libp2p/core/peer"
	"github.com/libp2p/go-libp2p/p2p/discovery/backoff"
	"github.com/multiformats/go-multiaddr"
	manet "github.com/multiformats/go-multiaddr/net"
)

// P2PNetwork implements the GossipNode interface
type P2PNetwork struct {
	service     p2p.Service
	log         logging.Logger
	config      config.Local
	genesisID   string
	networkID   protocol.NetworkID
	ctx         context.Context
	ctxCancel   context.CancelFunc
	peerStats   map[peer.ID]*p2pPeerStats
	peerStatsMu deadlock.Mutex

	wg sync.WaitGroup

	// which tags to use with libp2p's GossipSub, mapped to topic names
	topicTags map[protocol.Tag]string

	// websockets message support
	handler                        msgHandler
	broadcaster                    msgBroadcaster
	wsPeers                        map[peer.ID]*wsPeer
	wsPeersToIDs                   map[*wsPeer]peer.ID
	wsPeersLock                    deadlock.RWMutex
	wsPeersChangeCounter           atomic.Int32
	wsPeersConnectivityCheckTicker *time.Ticker
	peerStater                     peerConnectionStater

	relayMessages bool // True if we should relay messages from other nodes (nominally true for relays, false otherwise)
	wantTXGossip  atomic.Bool

	capabilitiesDiscovery *p2p.CapabilitiesDiscovery

	bootstrapperStart func()
	bootstrapperStop  func()
	nodeInfo          NodeInfo
	pstore            *peerstore.PeerStore
	httpServer        *p2p.HTTPServer

	identityTracker identityTracker
}

type bootstrapper struct {
	cfg               config.Local
	networkID         protocol.NetworkID
	phonebookPeers    []*peer.AddrInfo
	resolveController dnsaddr.ResolveController
	started           atomic.Bool
	log               logging.Logger
}

func (b *bootstrapper) start() {
	b.started.Store(true)
}

func (b *bootstrapper) stop() {
	b.started.Store(false)
}

func (b *bootstrapper) BootstrapFunc() []peer.AddrInfo {
	// not started yet, do not give it any peers
	if !b.started.Load() {
		return nil
	}

	// have a list of peers, use them
	if len(b.phonebookPeers) > 0 {
		var addrs []peer.AddrInfo
		for _, bPeer := range b.phonebookPeers {
			if bPeer != nil {
				addrs = append(addrs, *bPeer)
			}
		}
		return addrs
	}

	return dnsLookupBootstrapPeers(b.log, b.cfg, b.networkID, b.resolveController)
}

// dnsLookupBootstrapPeers looks up a list of Multiaddrs strings from the dnsaddr records at the primary
// SRV record domain.
func dnsLookupBootstrapPeers(log logging.Logger, cfg config.Local, network protocol.NetworkID, controller dnsaddr.ResolveController) []peer.AddrInfo {
	var addrs []peer.AddrInfo
	bootstraps := cfg.DNSBootstrapArray(network)
	for _, dnsBootstrap := range bootstraps {
		var resolvedAddrs, resolvedAddrsBackup []multiaddr.Multiaddr
		var errPrim, errBackup error
		resolvedAddrs, errPrim = dnsaddr.MultiaddrsFromResolver(dnsBootstrap.PrimarySRVBootstrap, controller)
		if errPrim != nil {
			log.Infof("Failed to resolve bootstrap peers from %s: %v", dnsBootstrap.PrimarySRVBootstrap, errPrim)
		}
		if dnsBootstrap.BackupSRVBootstrap != "" {
			resolvedAddrsBackup, errBackup = dnsaddr.MultiaddrsFromResolver(dnsBootstrap.BackupSRVBootstrap, controller)
			if errBackup != nil {
				log.Infof("Failed to resolve bootstrap peers from %s: %v", dnsBootstrap.BackupSRVBootstrap, errBackup)
			}
		}

		if len(resolvedAddrs) > 0 || len(resolvedAddrsBackup) > 0 {
			resolvedAddrInfos := mergeP2PMultiaddrResolvedAddresses(resolvedAddrs, resolvedAddrsBackup)
			addrs = append(addrs, resolvedAddrInfos...)
		}
	}
	return addrs
}

func mergeP2PMultiaddrResolvedAddresses(primary, backup []multiaddr.Multiaddr) []peer.AddrInfo {
	// deduplicate addresses by PeerID
	unique := make(map[peer.ID]*peer.AddrInfo)
	for _, addr := range primary {
		info, err0 := peer.AddrInfoFromP2pAddr(addr)
		if err0 != nil {
			continue
		}
		unique[info.ID] = info
	}
	for _, addr := range backup {
		info, err0 := peer.AddrInfoFromP2pAddr(addr)
		if err0 != nil {
			continue
		}
		unique[info.ID] = info
	}
	var result []peer.AddrInfo
	for _, addr := range unique {
		result = append(result, *addr)
	}
	return result
}

func mergeP2PAddrInfoResolvedAddresses(primary, backup []peer.AddrInfo) []peer.AddrInfo {
	// deduplicate addresses by PeerID
	unique := make(map[peer.ID]peer.AddrInfo)
	for _, addr := range primary {
		unique[addr.ID] = addr
	}
	for _, addr := range backup {
		unique[addr.ID] = addr
	}
	var result []peer.AddrInfo
	for _, addr := range unique {
		result = append(result, addr)
	}
	return result
}

type p2pPeerStats struct {
	txReceived atomic.Uint64
}

// gossipSubTags defines protocol messages that are relayed using GossipSub
var gossipSubTags = map[protocol.Tag]string{
	protocol.TxnTag: p2p.TXTopicName,
}

// NewP2PNetwork returns an instance of GossipNode that uses the p2p.Service
func NewP2PNetwork(log logging.Logger, cfg config.Local, datadir string, phonebookAddresses []string, genesisID string, networkID protocol.NetworkID, node NodeInfo, identityOpts *identityOpts) (*P2PNetwork, error) {
	const readBufferLen = 2048

	// create Peerstore and add phonebook addresses
	addrInfo, malformedAddrs := peerstore.PeerInfoFromAddrs(phonebookAddresses)
	for malAddr, malErr := range malformedAddrs {
		log.Infof("Ignoring malformed phonebook address %s: %s", malAddr, malErr)
	}
	pstore, err := peerstore.NewPeerStore(addrInfo, string(networkID))
	if err != nil {
		return nil, err
	}

	relayMessages := cfg.IsGossipServer() || cfg.ForceRelayMessages
	net := &P2PNetwork{
		log:           log,
		config:        cfg,
		genesisID:     genesisID,
		networkID:     networkID,
		topicTags:     gossipSubTags,
		wsPeers:       make(map[peer.ID]*wsPeer),
		wsPeersToIDs:  make(map[*wsPeer]peer.ID),
		peerStats:     make(map[peer.ID]*p2pPeerStats),
		nodeInfo:      node,
		pstore:        pstore,
		relayMessages: relayMessages,
		peerStater: peerConnectionStater{
			log:                           log,
			peerConnectionsUpdateInterval: time.Duration(cfg.PeerConnectionsUpdateInterval) * time.Second,
			lastPeerConnectionsSent:       time.Now(),
		},
	}

	net.ctx, net.ctxCancel = context.WithCancel(context.Background())
	net.handler = msgHandler{
		ctx:        net.ctx,
		log:        log,
		config:     cfg,
		readBuffer: make(chan IncomingMessage, readBufferLen),
	}
	net.broadcaster = msgBroadcaster{
		ctx:                    net.ctx,
		log:                    log,
		config:                 cfg,
		broadcastQueueHighPrio: make(chan broadcastRequest, outgoingMessagesBufferSize),
		broadcastQueueBulk:     make(chan broadcastRequest, 100),
	}

	if identityOpts != nil {
		net.identityTracker = identityOpts.tracker
	}
	if net.identityTracker == nil {
		net.identityTracker = noopIdentityTracker{}
	}

	err = p2p.EnableP2PLogging(log, logging.Level(cfg.BaseLoggerDebugLevel))
	if err != nil {
		return nil, err
	}

	h, la, err := p2p.MakeHost(cfg, datadir, pstore)
	if err != nil {
		return nil, err
	}
	log.Infof("P2P host created: peer ID %s addrs %s", h.ID(), h.Addrs())

	net.service, err = p2p.MakeService(net.ctx, log, cfg, h, la, net.wsStreamHandler, pubsubMetricsTracer{})
	if err != nil {
		return nil, err
	}

	peerIDs := pstore.Peers()
	addrInfos := make([]*peer.AddrInfo, 0, len(peerIDs))
	for _, peerID := range peerIDs {
		addrInfo := pstore.PeerInfo(peerID)
		addrInfos = append(addrInfos, &addrInfo)
	}
	bootstrapper := &bootstrapper{
		cfg:               cfg,
		networkID:         networkID,
		phonebookPeers:    addrInfos,
		resolveController: dnsaddr.NewMultiaddrDNSResolveController(cfg.DNSSecurityTXTEnforced(), ""),
		log:               net.log,
	}
	net.bootstrapperStart = bootstrapper.start
	net.bootstrapperStop = bootstrapper.stop

	if cfg.EnableDHTProviders {
		disc, err0 := p2p.MakeCapabilitiesDiscovery(net.ctx, cfg, h, networkID, net.log, bootstrapper.BootstrapFunc)
		if err0 != nil {
			log.Errorf("Failed to create dht node capabilities discovery: %v", err)
			return nil, err
		}
		net.capabilitiesDiscovery = disc
	}

	net.httpServer = p2p.MakeHTTPServer(h)

	err = net.setup()
	if err != nil {
		return nil, err
	}

	return net, nil
}

func (n *P2PNetwork) setup() error {
	if n.broadcaster.slowWritingPeerMonitorInterval == 0 {
		n.broadcaster.slowWritingPeerMonitorInterval = slowWritingPeerMonitorInterval
	}
	return nil
}

// PeerID returns this node's peer ID.
func (n *P2PNetwork) PeerID() p2p.PeerID {
	return p2p.PeerID(n.service.ID())
}

// PeerIDSigner returns an identityChallengeSigner that uses the libp2p peer ID's private key.
func (n *P2PNetwork) PeerIDSigner() identityChallengeSigner {
	return n.service.IDSigner()
}

// Start threads, listen on sockets.
func (n *P2PNetwork) Start() error {
	n.bootstrapperStart()
	err := n.service.Start()
	if err != nil {
		return err
	}

	wantTXGossip := n.relayMessages || n.config.ForceFetchTransactions || n.nodeInfo.IsParticipating()
	if wantTXGossip {
		n.wantTXGossip.Store(true)
		n.wg.Add(1)
		go n.txTopicHandleLoop()
	}

	if n.wsPeersConnectivityCheckTicker != nil {
		n.wsPeersConnectivityCheckTicker.Stop()
	}
	n.wsPeersConnectivityCheckTicker = time.NewTicker(connectionActivityMonitorInterval)
	for i := 0; i < incomingThreads; i++ {
		n.wg.Add(1)
		// We pass the peersConnectivityCheckTicker.C here so that we don't need to syncronize the access to the ticker's data structure.
		go n.handler.messageHandlerThread(&n.wg, n.wsPeersConnectivityCheckTicker.C, n, "network", "P2PNetwork")
	}

	// start the HTTP server if configured to listen
	if n.config.NetAddress != "" {
		n.wg.Add(1)
		go n.httpdThread()
	}

	n.wg.Add(1)
	go n.broadcaster.broadcastThread(&n.wg, n, "network", "P2PNetwork")

	n.wg.Add(1)
	go n.meshThread()

	if n.capabilitiesDiscovery != nil {
		n.capabilitiesDiscovery.AdvertiseCapabilities(n.nodeInfo.Capabilities()...)
	}

	return nil
}

// Stop closes sockets and stop threads.
func (n *P2PNetwork) Stop() {
	if n.capabilitiesDiscovery != nil {
		err := n.capabilitiesDiscovery.Close()
		if err != nil {
			n.log.Warnf("Error closing capabilities discovery: %v", err)
		}
	}

	n.handler.ClearHandlers([]Tag{})
	if n.wsPeersConnectivityCheckTicker != nil {
		n.wsPeersConnectivityCheckTicker.Stop()
		n.wsPeersConnectivityCheckTicker = nil
	}
	n.innerStop()

	// This is a workaround for a race between PubSub.processLoop (triggered by context cancellation below) termination
	// and this function returning that causes main goroutine to exit before
	// PubSub.processLoop goroutine finishes logging its termination message
	// to already closed logger. Not seen in wild, only in tests.
	if n.log.GetLevel() >= logging.Warn {
		_ = p2p.SetP2PLogLevel(logging.Warn)
	}
	n.ctxCancel()

	n.service.Close()
	n.bootstrapperStop()
	n.httpServer.Close()
	n.wg.Wait()
}

// innerStop context for shutting down peers
func (n *P2PNetwork) innerStop() {
	closeGroup := sync.WaitGroup{}
	n.wsPeersLock.Lock()
	closeGroup.Add(len(n.wsPeers))
	deadline := time.Now().Add(peerDisconnectionAckDuration)
	for peerID, peer := range n.wsPeers {
		// we need to both close the wsPeer and close the p2p connection
		go closeWaiter(&closeGroup, peer, deadline)
		err := n.service.ClosePeer(peerID)
		if err != nil {
			n.log.Warnf("Error closing peer %s: %v", peerID, err)
		}
		delete(n.wsPeers, peerID)
		delete(n.wsPeersToIDs, peer)
	}
	n.wsPeersLock.Unlock()
	closeGroup.Wait()
}

// meshThreadInner fetches nodes from DHT and attempts to connect to them
func (n *P2PNetwork) meshThreadInner() int {
	defer n.service.DialPeersUntilTargetCount(n.config.GossipFanout)

	// fetch peers from DNS
	var dnsPeers, dhtPeers []peer.AddrInfo
	dnsPeers = dnsLookupBootstrapPeers(n.log, n.config, n.networkID, dnsaddr.NewMultiaddrDNSResolveController(n.config.DNSSecurityTXTEnforced(), ""))

	// discover peers from DHT
	if n.capabilitiesDiscovery != nil {
		var err error
		dhtPeers, err = n.capabilitiesDiscovery.PeersForCapability(p2p.Gossip, n.config.GossipFanout)
		if err != nil {
			n.log.Warnf("Error getting relay nodes from capabilities discovery: %v", err)
		}
		n.log.Debugf("Discovered %d gossip peers from DHT", len(dhtPeers))
	}

	peers := mergeP2PAddrInfoResolvedAddresses(dnsPeers, dhtPeers)
	replace := make([]*peer.AddrInfo, 0, len(peers))
	for i := range peers {
		replace = append(replace, &peers[i])
	}
	if len(peers) > 0 {
		n.pstore.ReplacePeerList(replace, string(n.networkID), phonebook.PhoneBookEntryRelayRole)
	}
	return len(peers)
}

func (n *P2PNetwork) meshThread() {
	defer n.wg.Done()

	timer := time.NewTicker(1) // start immediately and reset after

	// Add exponential backoff with jitter to the mesh thread to handle new networks startup
	// when no DNS or DHT peers are available.
	// The parameters produce approximate the following delays (although they are random but the sequence give the idea):
	// 2 2.4 4.6 9 20 19.5 28 24 14 14 35 60 60
	ebf := backoff.NewExponentialDecorrelatedJitter(2*time.Second, meshThreadInterval, 3.0, rand.NewSource(rand.Int63()))
	eb := ebf()

	defer timer.Stop()
	for {
		select {
		case <-timer.C:
			numPeers := n.meshThreadInner()
			if numPeers > 0 {
				// found something, reset timer to the default value
				timer.Reset(meshThreadInterval)
				eb.Reset()
			} else {
				// no peers found, backoff
				timer.Reset(eb.Delay())
			}
		case <-n.ctx.Done():
			return
		}

		// send the currently connected peers information to the
		// telemetry server; that would allow the telemetry server
		// to construct a cross-node map of all the nodes interconnections.
		n.peerStater.sendPeerConnectionsTelemetryStatus(n)
	}
}

func (n *P2PNetwork) httpdThread() {
	defer n.wg.Done()

	err := n.httpServer.Serve()
	if err != nil {
		n.log.Errorf("Error serving libp2phttp: %v", err)
		return
	}
}

// GetGenesisID implements GossipNode
func (n *P2PNetwork) GetGenesisID() string {
	return n.genesisID
}

// Address returns a string and whether that is a 'final' address or guessed.
func (n *P2PNetwork) Address() (string, bool) {
	addrInfo := n.service.AddrInfo()
	if len(addrInfo.Addrs) == 0 {
		return "", false
	}
	addrs, err := peer.AddrInfoToP2pAddrs(&addrInfo)
	if err != nil {
		n.log.Warnf("Failed to generate valid multiaddr: %v", err)
		return "", false
	}
	// loop through and see if we have a non loopback address available
	for _, addr := range addrs {
		if !manet.IsIPLoopback(addr) && !manet.IsIPUnspecified(addr) {
			return addr.String(), true
		}
	}
	// We don't have a non loopback address, so just return the first one if it contains an ip4 address or port
	addr := addrs[0].String()
	if strings.Contains(addr, "/ip4/") && strings.Contains(addr, "/tcp/") {
		return addr, true

	}
	return "", false

}

// Broadcast sends a message.
func (n *P2PNetwork) Broadcast(ctx context.Context, tag protocol.Tag, data []byte, wait bool, except Peer) error {
	// For tags using pubsub topics, publish to GossipSub
	if topic, ok := n.topicTags[tag]; ok {
		return n.service.Publish(ctx, topic, data)
	}
	// Otherwise broadcast over websocket protocol stream
	return n.broadcaster.BroadcastArray(ctx, []protocol.Tag{tag}, [][]byte{data}, wait, except)
}

// Relay message
func (n *P2PNetwork) Relay(ctx context.Context, tag protocol.Tag, data []byte, wait bool, except Peer) error {
	if n.relayMessages {
		return n.Broadcast(ctx, tag, data, wait, except)
	}
	return nil
}

// Disconnect from a peer, probably due to protocol errors.
func (n *P2PNetwork) Disconnect(badpeer DisconnectablePeer) {
	var peerID peer.ID
	var wsp *wsPeer

	n.wsPeersLock.Lock()
	defer n.wsPeersLock.Unlock()
	switch p := badpeer.(type) {
	case *wsPeer: // Disconnect came from a message received via wsPeer
		peerID, wsp = n.wsPeersToIDs[p], p
	default:
		n.log.Warnf("Unknown peer type %T", badpeer)
		return
	}
	if wsp != nil {
		wsp.CloseAndWait(time.Now().Add(peerDisconnectionAckDuration))
		delete(n.wsPeers, peerID)
		delete(n.wsPeersToIDs, wsp)
	} else {
		n.log.Warnf("Could not find wsPeer reference for peer %s", peerID)
	}
	err := n.service.ClosePeer(peerID)
	if err != nil {
		n.log.Warnf("Error disconnecting from peer %s: %v", peerID, err)
	}
}

func (n *P2PNetwork) disconnectThread(badnode DisconnectablePeer, reason disconnectReason) {
	defer n.wg.Done()
	n.Disconnect(badnode) // ignores reason
}

// DisconnectPeers is used by testing
func (n *P2PNetwork) DisconnectPeers() {
	for _, conn := range n.service.Conns() {
		conn.Close()
	}
}

// RegisterHTTPHandler path accepts gorilla/mux path annotations
func (n *P2PNetwork) RegisterHTTPHandler(path string, handler http.Handler) {
	n.httpServer.RegisterHTTPHandler(path, handler)
}

// RegisterHTTPHandlerFunc is like RegisterHTTPHandler but accepts
// a callback handler function instead of a method receiver.
func (n *P2PNetwork) RegisterHTTPHandlerFunc(path string, handler func(http.ResponseWriter, *http.Request)) {
	n.httpServer.RegisterHTTPHandlerFunc(path, handler)
}

// RequestConnectOutgoing asks the system to actually connect to peers.
// `replace` optionally drops existing connections before making new ones.
// `quit` chan allows cancellation.
func (n *P2PNetwork) RequestConnectOutgoing(replace bool, quit <-chan struct{}) {
	n.meshThreadInner()
}

func addrInfoToWsPeerCore(n *P2PNetwork, addrInfo *peer.AddrInfo) (wsPeerCore, bool) {
	mas, err := peer.AddrInfoToP2pAddrs(addrInfo)
	if err != nil {
		n.log.Warnf("Archival AddrInfo conversion error: %v", err)
		return wsPeerCore{}, false
	}
	if len(mas) == 0 {
		n.log.Warnf("Archival AddrInfo: empty multiaddr for : %v", addrInfo)
		return wsPeerCore{}, false
	}
	addr := mas[0].String()

	client, err := n.service.GetHTTPClient(addrInfo, n.pstore, limitcaller.DefaultQueueingTimeout)
	if err != nil {
		n.log.Warnf("MakeHTTPClient failed: %v", err)
		return wsPeerCore{}, false
	}

	peerCore := makePeerCore(
		n.ctx, n, n.log, n.handler.readBuffer,
		addr, client, "", /*origin address*/
	)
	return peerCore, true
}

// GetPeers returns a list of Peers we could potentially send a direct message to.
func (n *P2PNetwork) GetPeers(options ...PeerOption) []Peer {
	peers := make([]Peer, 0)
	for _, option := range options {
		switch option {
		case PeersConnectedOut:
			n.wsPeersLock.RLock()
			for _, peer := range n.wsPeers {
				if peer.outgoing {
					peers = append(peers, Peer(peer))
				}
			}
			n.wsPeersLock.RUnlock()
		case PeersPhonebookRelays:
			const maxNodes = 100
			addrInfos := n.pstore.GetAddresses(maxNodes, phonebook.PhoneBookEntryRelayRole)
			for _, peerInfo := range addrInfos {
				if peerCore, ok := addrInfoToWsPeerCore(n, peerInfo); ok {
					peers = append(peers, &peerCore)
				}
			}
			if n.log.GetLevel() >= logging.Debug && len(peers) > 0 {
				addrs := make([]string, 0, len(peers))
				for _, peer := range peers {
					addrs = append(addrs, peer.(*wsPeerCore).GetAddress())
				}
				n.log.Debugf("Relay node(s) from peerstore: %v", addrs)
			}
		case PeersPhonebookArchivalNodes:
			// query known archival nodes from DHT if enabled
			if n.config.EnableDHTProviders {
				const nodesToFind = 5
				infos, err := n.capabilitiesDiscovery.PeersForCapability(p2p.Archival, nodesToFind)
				if err != nil {
					n.log.Warnf("Error getting archival nodes from capabilities discovery: %v", err)
					return peers
				}
				n.log.Debugf("Got %d archival node(s) from DHT", len(infos))
				for _, addrInfo := range infos {
					// TODO: remove after go1.22
					info := addrInfo
					if peerCore, ok := addrInfoToWsPeerCore(n, &info); ok {
						peers = append(peers, &peerCore)
					}
				}
				if n.log.GetLevel() >= logging.Debug && len(peers) > 0 {
					addrs := make([]string, 0, len(peers))
					for _, peer := range peers {
						addrs = append(addrs, peer.(*wsPeerCore).GetAddress())
					}
					n.log.Debugf("Archival node(s) from DHT: %v", addrs)
				}
			}
		case PeersConnectedIn:
			n.wsPeersLock.RLock()
			for _, peer := range n.wsPeers {
				if !peer.outgoing {
					peers = append(peers, Peer(peer))
				}
			}
			n.wsPeersLock.RUnlock()
		}
	}
	return peers
}

// RegisterHandlers adds to the set of given message handlers.
func (n *P2PNetwork) RegisterHandlers(dispatch []TaggedMessageHandler) {
	n.handler.RegisterHandlers(dispatch)
}

// ClearHandlers deregisters all the existing message handlers.
func (n *P2PNetwork) ClearHandlers() {
	n.handler.ClearHandlers([]Tag{})
}

// RegisterValidatorHandlers adds to the set of given message handlers.
func (n *P2PNetwork) RegisterValidatorHandlers(dispatch []TaggedMessageValidatorHandler) {
	n.handler.RegisterValidatorHandlers(dispatch)
}

// ClearValidatorHandlers deregisters all the existing message handlers.
func (n *P2PNetwork) ClearValidatorHandlers() {
	n.handler.ClearValidatorHandlers([]Tag{})
}

// GetHTTPClient returns a http.Client with a suitable for the network Transport
// that would also limit the number of outgoing connections.
func (n *P2PNetwork) GetHTTPClient(address string) (*http.Client, error) {
	addrInfo, err := peer.AddrInfoFromString(address)
	if err != nil {
		return nil, err
	}
	return n.service.GetHTTPClient(addrInfo, n.pstore, limitcaller.DefaultQueueingTimeout)
}

// OnNetworkAdvance notifies the network library that the agreement protocol was able to make a notable progress.
// this is the only indication that we have that we haven't formed a clique, where all incoming messages
// arrive very quickly, but might be missing some votes. The usage of this call is expected to have similar
// characteristics as with a watchdog timer.
func (n *P2PNetwork) OnNetworkAdvance() {
	if n.nodeInfo != nil {
		old := n.wantTXGossip.Load()
		new := n.relayMessages || n.config.ForceFetchTransactions || n.nodeInfo.IsParticipating()
		if old != new {
			n.wantTXGossip.Store(new)
			if new {
				n.wg.Add(1)
				go n.txTopicHandleLoop()
			}
		}
	}
}

// wsStreamHandler is a callback that the p2p package calls when a new peer connects and establishes a
// stream for the websocket protocol.
func (n *P2PNetwork) wsStreamHandler(ctx context.Context, p2pPeer peer.ID, stream network.Stream, incoming bool) {
	if stream.Protocol() != p2p.AlgorandWsProtocol {
		n.log.Warnf("unknown protocol %s from peer%s", stream.Protocol(), p2pPeer)
		return
	}

	if incoming {
		var initMsg [1]byte
		rn, err := stream.Read(initMsg[:])
		if rn == 0 || err != nil {
			n.log.Warnf("wsStreamHandler: error reading initial message: %s, peer %s (%s)", err, p2pPeer, stream.Conn().RemoteMultiaddr().String())
			return
		}
	} else {
		_, err := stream.Write([]byte("1"))
		if err != nil {
			n.log.Warnf("wsStreamHandler: error sending initial message: %s", err)
			return
		}
	}

	// get address for peer ID
	ma := stream.Conn().RemoteMultiaddr()
	addr := ma.String()
	if addr == "" {
		n.log.Warnf("Cannot get address for peer %s", p2pPeer)
	}

	// create a wsPeer for this stream and added it to the peers map.
	addrInfo := &peer.AddrInfo{ID: p2pPeer, Addrs: []multiaddr.Multiaddr{ma}}
	client, err := n.service.GetHTTPClient(addrInfo, n.pstore, limitcaller.DefaultQueueingTimeout)
	if err != nil {
		n.log.Warnf("Cannot construct HTTP Client for %s: %v", p2pPeer, err)
		client = nil
	}
	var netIdentPeerID algocrypto.PublicKey
	if p2pPeerPubKey, err0 := p2pPeer.ExtractPublicKey(); err0 == nil {
		if b, err0 := p2pPeerPubKey.Raw(); err0 == nil {
			netIdentPeerID = algocrypto.PublicKey(b)
		} else {
			n.log.Warnf("Cannot get raw pubkey for peer %s", p2pPeer)
		}
	} else {
		n.log.Warnf("Cannot get pubkey for peer %s", p2pPeer)
	}
	peerCore := makePeerCore(ctx, n, n.log, n.handler.readBuffer, addr, client, addr)
	wsp := &wsPeer{
		wsPeerCore: peerCore,
		conn:       &wsPeerConnP2P{stream: stream},
		outgoing:   !incoming,
		identity:   netIdentPeerID,
		peerType:   peerTypeP2P,
	}
	protos, err := n.pstore.GetProtocols(p2pPeer)
	if err != nil {
		n.log.Warnf("Error getting protocols for peer %s: %v", p2pPeer, err)
	}
	wsp.TelemetryGUID, wsp.InstanceName = p2p.GetPeerTelemetryInfo(protos)

	localAddr, has := n.Address()
	if !has {
		n.log.Warn("Could not get local address")
	}
	n.wsPeersLock.Lock()
	ok := n.identityTracker.setIdentity(wsp)
	n.wsPeersLock.Unlock()
	if !ok {
		networkPeerIdentityDisconnect.Inc(nil)
		n.log.With("remote", addr).With("local", localAddr).Warn("peer deduplicated before adding because the identity is already known")
		stream.Close()
		return
	}

	wsp.init(n.config, outgoingMessagesBufferSize)
	n.wsPeersLock.Lock()
	if wsp.didSignalClose.Load() == 1 {
		networkPeerAlreadyClosed.Inc(nil)
		n.log.Debugf("peer closing %s", addr)
		n.wsPeersLock.Unlock()
		return
	}
	n.wsPeers[p2pPeer] = wsp
	n.wsPeersToIDs[wsp] = p2pPeer
	n.wsPeersLock.Unlock()
	n.wsPeersChangeCounter.Add(1)

	event := "ConnectedOut"
	msg := "Made outgoing connection to peer %s"
	if incoming {
		event = "ConnectedIn"
		msg = "Accepted incoming connection from peer %s"
	}
	n.log.With("event", event).With("remote", addr).With("local", localAddr).Infof(msg, p2pPeer.String())

	if n.log.GetLevel() >= logging.Debug {
		n.log.Debugf("streams for %s conn %s ", stream.Conn().Stat().Direction.String(), stream.Conn().ID())
		for _, s := range stream.Conn().GetStreams() {
			n.log.Debugf("%s stream %s protocol %s", s.Stat().Direction.String(), s.ID(), s.Protocol())
		}
	}
	n.log.EventWithDetails(telemetryspec.Network, telemetryspec.ConnectPeerEvent,
		telemetryspec.PeerEventDetails{
			Address:       addr,
			TelemetryGUID: wsp.TelemetryGUID,
			Incoming:      incoming,
			InstanceName:  wsp.InstanceName,
		})
}

// peerRemoteClose called from wsPeer to report that it has closed
func (n *P2PNetwork) peerRemoteClose(peer *wsPeer, reason disconnectReason) {
	remotePeerID := peer.conn.(*wsPeerConnP2P).stream.Conn().RemotePeer()
	n.wsPeersLock.Lock()
	n.identityTracker.removeIdentity(peer)
	delete(n.wsPeers, remotePeerID)
	delete(n.wsPeersToIDs, peer)
	n.wsPeersLock.Unlock()
	n.wsPeersChangeCounter.Add(1)

	eventDetails := telemetryspec.PeerEventDetails{
		Address:       peer.GetAddress(), // p2p peers store p2p addresses
		TelemetryGUID: peer.TelemetryGUID,
		InstanceName:  peer.InstanceName,
		Incoming:      !peer.outgoing,
	}
	if peer.outgoing {
		eventDetails.Endpoint = peer.GetAddress()
		eventDetails.MessageDelay = peer.peerMessageDelay
	}

	n.log.EventWithDetails(telemetryspec.Network, telemetryspec.DisconnectPeerEvent,
		telemetryspec.DisconnectPeerEventDetails{
			PeerEventDetails: eventDetails,
			Reason:           string(reason),
			TXCount:          peer.txMessageCount.Load(),
			MICount:          peer.miMessageCount.Load(),
			AVCount:          peer.avMessageCount.Load(),
			PPCount:          peer.ppMessageCount.Load(),
		})
}

func (n *P2PNetwork) peerSnapshot(dest []*wsPeer) ([]*wsPeer, int32) {
	n.wsPeersLock.RLock()
	defer n.wsPeersLock.RUnlock()
	// based on wn.peerSnapshot
	if cap(dest) >= len(n.wsPeers) {
		toClear := dest[len(n.wsPeers):cap(dest)]
		for i := range toClear {
			if toClear[i] == nil {
				break
			}
			toClear[i] = nil
		}
		dest = dest[:len(n.wsPeers)]
	} else {
		dest = make([]*wsPeer, len(n.wsPeers))
	}
	i := 0
	for _, p := range n.wsPeers {
		dest[i] = p
		i++
	}
	return dest, n.getPeersChangeCounter()
}

func (n *P2PNetwork) getPeersChangeCounter() int32 {
	return n.wsPeersChangeCounter.Load()
}

func (n *P2PNetwork) checkSlowWritingPeers()  {}
func (n *P2PNetwork) checkPeersConnectivity() {}

// txTopicHandleLoop reads messages from the pubsub topic for transactions.
func (n *P2PNetwork) txTopicHandleLoop() {
	defer n.wg.Done()
	sub, err := n.service.Subscribe(p2p.TXTopicName, n.txTopicValidator)
	if err != nil {
		n.log.Errorf("Failed to subscribe to topic %s: %v", p2p.TXTopicName, err)
		return
	}
	n.log.Debugf("Subscribed to topic %s", p2p.TXTopicName)

	const threads = incomingThreads / 2 // perf tests showed that 10 (half of incomingThreads) was optimal in terms of TPS (attempted 1, 5, 10, 20)
	var wg sync.WaitGroup
	wg.Add(threads)
	for i := 0; i < threads; i++ {
		go func(ctx context.Context, sub p2p.SubNextCancellable, wantTXGossip *atomic.Bool, peerID peer.ID, log logging.Logger) {
			defer wg.Done()
			for {
				// msg from sub.Next not used since all work done by txTopicValidator
				_, err := sub.Next(ctx)
				if err != nil {
					if err != pubsub.ErrSubscriptionCancelled && err != context.Canceled {
						log.Errorf("Error reading from subscription %v, peerId %s", err, peerID)
					}
					log.Debugf("Cancelling subscription to topic %s due Subscription.Next error: %v", p2p.TXTopicName, err)
					sub.Cancel()
					return
				}
				// participation or configuration change, cancel subscription and quit
				if !wantTXGossip.Load() {
					log.Debugf("Cancelling subscription to topic %s due participation change", p2p.TXTopicName)
					sub.Cancel()
					return
				}
			}
		}(n.ctx, sub, &n.wantTXGossip, n.service.ID(), n.log)
	}
	wg.Wait()
}

type gsPeer struct {
	peerID peer.ID
	net    *P2PNetwork
}

func (p *gsPeer) GetNetwork() GossipNode {
	return p.net
}

func (p *gsPeer) RoutingAddr() []byte {
	return []byte(p.peerID)
}

// txTopicValidator calls txHandler to validate and process incoming transactions.
func (n *P2PNetwork) txTopicValidator(ctx context.Context, peerID peer.ID, msg *pubsub.Message) pubsub.ValidationResult {
	n.wsPeersLock.Lock()
<<<<<<< HEAD
	var wsp *wsPeer = n.wsPeers[peerID]
	n.wsPeersLock.Unlock()

	inmsg := IncomingMessage{
		Sender:   wsp,
=======
	var sender DisconnectableAddressablePeer
	if wsp, ok := n.wsPeers[peerID]; ok {
		sender = wsp
	} else {
		// otherwise use the peerID to handle the case where this peer is not in the wsPeers map yet
		// this can happen when pubsub receives new peer notifications before the wsStreamHandler is called:
		// create a fake peer that is good enough for tx handler to work with.
		sender = &gsPeer{peerID: peerID, net: n}
	}
	n.wsPeersLock.Unlock()

	inmsg := IncomingMessage{
		Sender:   sender,
>>>>>>> 8832ed53
		Tag:      protocol.TxnTag,
		Data:     msg.Data,
		Net:      n,
		Received: time.Now().UnixNano(),
	}

	// if we sent the message, don't validate it
	if msg.ReceivedFrom == n.service.ID() {
		return pubsub.ValidationAccept
	}

	n.peerStatsMu.Lock()
	peerStats, ok := n.peerStats[peerID]
	if !ok {
		peerStats = &p2pPeerStats{}
		n.peerStats[peerID] = peerStats
	}
	peerStats.txReceived.Add(1)
	n.peerStatsMu.Unlock()

	outmsg := n.handler.ValidateHandle(inmsg)
	// there was a decision made in the handler about this message
	switch outmsg.Action {
	case Ignore:
		return pubsub.ValidationIgnore
	case Disconnect:
		return pubsub.ValidationReject
	case Accept:
		msg.ValidatorData = outmsg
		return pubsub.ValidationAccept
	default:
		n.log.Warnf("handler returned invalid action %d", outmsg.Action)
		return pubsub.ValidationIgnore
	}
}<|MERGE_RESOLUTION|>--- conflicted
+++ resolved
@@ -968,13 +968,6 @@
 // txTopicValidator calls txHandler to validate and process incoming transactions.
 func (n *P2PNetwork) txTopicValidator(ctx context.Context, peerID peer.ID, msg *pubsub.Message) pubsub.ValidationResult {
 	n.wsPeersLock.Lock()
-<<<<<<< HEAD
-	var wsp *wsPeer = n.wsPeers[peerID]
-	n.wsPeersLock.Unlock()
-
-	inmsg := IncomingMessage{
-		Sender:   wsp,
-=======
 	var sender DisconnectableAddressablePeer
 	if wsp, ok := n.wsPeers[peerID]; ok {
 		sender = wsp
@@ -988,7 +981,6 @@
 
 	inmsg := IncomingMessage{
 		Sender:   sender,
->>>>>>> 8832ed53
 		Tag:      protocol.TxnTag,
 		Data:     msg.Data,
 		Net:      n,
