--- conflicted
+++ resolved
@@ -382,19 +382,10 @@
 // Set up two nodes, test that the connection between A and B is not established.
 func TestWebsocketNetworkBasicInvalidTags(t *testing.T) { // nolint:paralleltest // changes global variable defaultSendMessageTags
 	partitiontest.PartitionTest(t)
-<<<<<<< HEAD
-	// disallow custom tags for this test
-	allowCustomTags = false
 	defaultSendMessageTagsOriginal := defaultSendMessageTags
 	defaultSendMessageTags = map[protocol.Tag]bool{"XX": true, "TX": true}
 	defer func() {
-		allowCustomTags = true
 		defaultSendMessageTags = defaultSendMessageTagsOriginal
-=======
-	defaultSendMessageTags["XX"] = true
-	defer func() {
-		delete(defaultSendMessageTags, "XX")
->>>>>>> ae02370b
 	}()
 	var logOutput mutexBuilder
 	log := logging.TestingLog(t)
@@ -2924,14 +2915,12 @@
 	waitReady(t, netA, readyTimeout.C)
 	waitReady(t, netB, readyTimeout.C)
 
-<<<<<<< HEAD
-=======
 	// have netB asking netA to send it only AgreementVoteTag and ProposalPayloadTag
 	netB.RegisterMessageInterest(ft2)
 	netB.DeregisterMessageInterest(ft1)
 	netB.DeregisterMessageInterest(ft3)
 	netB.DeregisterMessageInterest(ft4)
->>>>>>> ae02370b
+
 	// send another message which we can track, so that we'll know that the first message was delivered.
 	netB.Broadcast(context.Background(), protocol.VoteBundleTag, []byte{0, 1, 2, 3, 4}, true, nil)
 	messageFilterArriveWg.Wait()
