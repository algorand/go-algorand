// Copyright (C) 2019-2021 Algorand, Inc.
// This file is part of go-algorand
//
// go-algorand is free software: you can redistribute it and/or modify
// it under the terms of the GNU Affero General Public License as
// published by the Free Software Foundation, either version 3 of the
// License, or (at your option) any later version.
//
// go-algorand is distributed in the hope that it will be useful,
// but WITHOUT ANY WARRANTY; without even the implied warranty of
// MERCHANTABILITY or FITNESS FOR A PARTICULAR PURPOSE.  See the
// GNU Affero General Public License for more details.
//
// You should have received a copy of the GNU Affero General Public License
// along with go-algorand.  If not, see <https://www.gnu.org/licenses/>.

package network

import (
	"context"
	"encoding/binary"
	"fmt"
	"io"
	"math/rand"
	"net"
	"net/http"
	"net/url"
	"os"
	"runtime"
	"sort"
	"strings"
	"sync"
	"sync/atomic"
	"testing"
	"time"

	"github.com/stretchr/testify/assert"
	"github.com/stretchr/testify/require"

	"github.com/algorand/go-deadlock"

	"github.com/algorand/go-algorand/config"
	"github.com/algorand/go-algorand/crypto"
	"github.com/algorand/go-algorand/logging"
	"github.com/algorand/go-algorand/logging/telemetryspec"
	"github.com/algorand/go-algorand/protocol"
	"github.com/algorand/go-algorand/test/partitiontest"
	"github.com/algorand/go-algorand/util"
	"github.com/algorand/go-algorand/util/metrics"
)

const sendBufferLength = 1000

func TestMain(m *testing.M) {
	logging.Base().SetLevel(logging.Debug)
	os.Exit(m.Run())
}

func debugMetrics(t *testing.T) {
	if t.Failed() {
		var buf strings.Builder
		metrics.DefaultRegistry().WriteMetrics(&buf, "")
		t.Log(buf.String())
	}
}

type emptyPhonebook struct{}

func (e *emptyPhonebook) GetAddresses(n int) []string {
	return []string{}
}

func (e *emptyPhonebook) UpdateRetryAfter(addr string, retryAfter time.Time) {
}

var emptyPhonebookSingleton = &emptyPhonebook{}

type oneEntryPhonebook struct {
	addr       string
	retryAfter time.Time
}

func (e *oneEntryPhonebook) GetAddresses(n int) []string {
	return []string{e.addr}
}

func (e *oneEntryPhonebook) UpdateRetryAfter(addr string, retryAfter time.Time) {
	if e.addr == addr {
		e.retryAfter = retryAfter
	}
}

func (e *oneEntryPhonebook) GetConnectionWaitTime(addr string) (addrInPhonebook bool,
	waitTime time.Duration, provisionalTime time.Time) {
	var t time.Time
	return false, 0, t
}

func (e *oneEntryPhonebook) UpdateConnectionTime(addr string, t time.Time) bool {
	return false
}

var defaultConfig config.Local

func init() {
	defaultConfig = config.GetDefaultLocal()
	defaultConfig.Archival = false
	defaultConfig.GossipFanout = 4
	defaultConfig.NetAddress = "127.0.0.1:0"
	defaultConfig.BaseLoggerDebugLevel = uint32(logging.Debug)
	defaultConfig.IncomingConnectionsLimit = -1
	defaultConfig.DNSBootstrapID = ""
	defaultConfig.MaxConnectionsPerIP = 30
}

func makeTestWebsocketNodeWithConfig(t testing.TB, conf config.Local) *WebsocketNetwork {
	log := logging.TestingLog(t)
	log.SetLevel(logging.Level(conf.BaseLoggerDebugLevel))
	wn := &WebsocketNetwork{
		log:       log,
		config:    conf,
		phonebook: MakePhonebook(1, 1*time.Millisecond),
		GenesisID: "go-test-network-genesis",
		NetworkID: config.Devtestnet,
	}
	wn.setup()
	wn.eventualReadyDelay = time.Second
	return wn
}

func makeTestWebsocketNode(t testing.TB) *WebsocketNetwork {
	return makeTestWebsocketNodeWithConfig(t, defaultConfig)
}

type messageCounterHandler struct {
	target  int
	limit   int
	count   int
	lock    deadlock.Mutex
	done    chan struct{}
	t       testing.TB
	action  ForwardingPolicy
	verbose bool

	// For deterministically simulating slow handlers, block until test code says to go.
	release    sync.Cond
	shouldWait int32
	waitcount  int
}

func (mch *messageCounterHandler) Handle(message IncomingMessage) OutgoingMessage {
	mch.lock.Lock()
	defer mch.lock.Unlock()
	if mch.verbose && len(message.Data) == 8 {
		now := time.Now().UnixNano()
		sent := int64(binary.LittleEndian.Uint64(message.Data))
		dnanos := now - sent
		mch.t.Logf("msg trans time %dns", dnanos)
	}
	if atomic.LoadInt32(&mch.shouldWait) > 0 {
		mch.waitcount++
		mch.release.Wait()
		mch.waitcount--
	}
	mch.count++
	//mch.t.Logf("msg %d %#v", mch.count, message)
	if mch.target != 0 && mch.done != nil && mch.count >= mch.target {
		//mch.t.Log("mch target")
		close(mch.done)
		mch.done = nil
	}
	if mch.limit > 0 && mch.done != nil && mch.count > mch.limit {
		close(mch.done)
		mch.done = nil
	}
	return OutgoingMessage{Action: mch.action}
}

func (mch *messageCounterHandler) numWaiters() int {
	mch.lock.Lock()
	defer mch.lock.Unlock()
	return mch.waitcount
}
func (mch *messageCounterHandler) Count() int {
	mch.lock.Lock()
	defer mch.lock.Unlock()
	return mch.count
}
func (mch *messageCounterHandler) Signal() {
	mch.lock.Lock()
	defer mch.lock.Unlock()
	mch.release.Signal()
}
func (mch *messageCounterHandler) Broadcast() {
	mch.lock.Lock()
	defer mch.lock.Unlock()
	mch.release.Broadcast()
}

func newMessageCounter(t testing.TB, target int) *messageCounterHandler {
	return &messageCounterHandler{target: target, done: make(chan struct{}), t: t}
}

func TestWebsocketNetworkStartStop(t *testing.T) {
	partitiontest.PartitionTest(t)

	netA := makeTestWebsocketNode(t)
	netA.Start()
	netA.Stop()
}

func waitReady(t testing.TB, wn *WebsocketNetwork, timeout <-chan time.Time) bool {
	select {
	case <-wn.Ready():
		return true
	case <-timeout:
		_, file, line, _ := runtime.Caller(1)
		t.Fatalf("%s:%d timeout waiting for ready", file, line)
		return false
	}
}

// Set up two nodes, test that a.Broadcast is received by B
func TestWebsocketNetworkBasic(t *testing.T) {
	partitiontest.PartitionTest(t)

	netA := makeTestWebsocketNode(t)
	netA.config.GossipFanout = 1
	netA.Start()
	defer func() { t.Log("stopping A"); netA.Stop(); t.Log("A done") }()
	netB := makeTestWebsocketNode(t)
	netB.config.GossipFanout = 1
	addrA, postListen := netA.Address()
	require.True(t, postListen)
	t.Log(addrA)
	netB.phonebook.ReplacePeerList([]string{addrA}, "default", PhoneBookEntryRelayRole)
	netB.Start()
	defer func() { t.Log("stopping B"); netB.Stop(); t.Log("B done") }()
	counter := newMessageCounter(t, 2)
	counterDone := counter.done
	netB.RegisterHandlers([]TaggedMessageHandler{{Tag: protocol.AgreementVoteTag, MessageHandler: counter}})

	readyTimeout := time.NewTimer(2 * time.Second)
	waitReady(t, netA, readyTimeout.C)
	t.Log("a ready")
	waitReady(t, netB, readyTimeout.C)
	t.Log("b ready")

	netA.Broadcast(context.Background(), protocol.AgreementVoteTag, []byte("foo"), false, nil)
	netA.Broadcast(context.Background(), protocol.AgreementVoteTag, []byte("bar"), false, nil)

	select {
	case <-counterDone:
	case <-time.After(2 * time.Second):
		t.Errorf("timeout, count=%d, wanted 2", counter.count)
	}
}

// Repeat basic, but test a unicast
func TestWebsocketNetworkUnicast(t *testing.T) {
	partitiontest.PartitionTest(t)

	netA := makeTestWebsocketNode(t)
	netA.config.GossipFanout = 1
	netA.Start()
	defer func() { t.Log("stopping A"); netA.Stop(); t.Log("A done") }()
	netB := makeTestWebsocketNode(t)
	netB.config.GossipFanout = 1
	addrA, postListen := netA.Address()
	require.True(t, postListen)
	t.Log(addrA)
	netB.phonebook.ReplacePeerList([]string{addrA}, "default", PhoneBookEntryRelayRole)
	netB.Start()
	defer func() { t.Log("stopping B"); netB.Stop(); t.Log("B done") }()
	counter := newMessageCounter(t, 2)
	counterDone := counter.done
	netB.RegisterHandlers([]TaggedMessageHandler{{Tag: protocol.AgreementVoteTag, MessageHandler: counter}})

	readyTimeout := time.NewTimer(2 * time.Second)
	waitReady(t, netA, readyTimeout.C)
	t.Log("a ready")
	waitReady(t, netB, readyTimeout.C)
	t.Log("b ready")

	require.Equal(t, 1, len(netA.peers))
	require.Equal(t, 1, len(netA.GetPeers(PeersConnectedIn)))
	peerB := netA.peers[0]
	err := peerB.Unicast(context.Background(), []byte("foo"), protocol.AgreementVoteTag, nil)
	assert.NoError(t, err)
	err = peerB.Unicast(context.Background(), []byte("bar"), protocol.AgreementVoteTag, nil)
	assert.NoError(t, err)

	select {
	case <-counterDone:
	case <-time.After(2 * time.Second):
		t.Errorf("timeout, count=%d, wanted 2", counter.count)
	}
}

// Like a basic test, but really we just want to have SetPeerData()/GetPeerData()
func TestWebsocketPeerData(t *testing.T) {
	partitiontest.PartitionTest(t)

	netA := makeTestWebsocketNode(t)
	netA.config.GossipFanout = 1
	netA.Start()
	defer func() { t.Log("stopping A"); netA.Stop(); t.Log("A done") }()
	netB := makeTestWebsocketNode(t)
	netB.config.GossipFanout = 1
	addrA, postListen := netA.Address()
	require.True(t, postListen)
	t.Log(addrA)
	netB.phonebook.ReplacePeerList([]string{addrA}, "default", PhoneBookEntryRelayRole)
	netB.Start()
	defer func() { t.Log("stopping B"); netB.Stop(); t.Log("B done") }()
	counter := newMessageCounter(t, 2)
	netB.RegisterHandlers([]TaggedMessageHandler{{Tag: protocol.TxnTag, MessageHandler: counter}})

	readyTimeout := time.NewTimer(2 * time.Second)
	waitReady(t, netA, readyTimeout.C)
	t.Log("a ready")
	waitReady(t, netB, readyTimeout.C)
	t.Log("b ready")

	require.Equal(t, 1, len(netA.peers))
	require.Equal(t, 1, len(netA.GetPeers(PeersConnectedIn)))
	peerB := netA.peers[0]

	require.Equal(t, nil, netA.GetPeerData(peerB, "not there"))
	netA.SetPeerData(peerB, "foo", "bar")
	require.Equal(t, "bar", netA.GetPeerData(peerB, "foo"))
	netA.SetPeerData(peerB, "foo", "qux")
	require.Equal(t, "qux", netA.GetPeerData(peerB, "foo"))
	netA.SetPeerData(peerB, "foo", nil)
	require.Equal(t, nil, netA.GetPeerData(peerB, "foo"))
}

// Test sending array of messages
func TestWebsocketNetworkArray(t *testing.T) {
	partitiontest.PartitionTest(t)

	netA := makeTestWebsocketNode(t)
	netA.config.GossipFanout = 1
	netA.Start()
	defer func() { t.Log("stopping A"); netA.Stop(); t.Log("A done") }()
	netB := makeTestWebsocketNode(t)
	netB.config.GossipFanout = 1
	addrA, postListen := netA.Address()
	require.True(t, postListen)
	t.Log(addrA)
	netB.phonebook.ReplacePeerList([]string{addrA}, "default", PhoneBookEntryRelayRole)
	netB.Start()
	defer func() { t.Log("stopping B"); netB.Stop(); t.Log("B done") }()
	counter := newMessageCounter(t, 3)
	counterDone := counter.done
	netB.RegisterHandlers([]TaggedMessageHandler{{Tag: protocol.AgreementVoteTag, MessageHandler: counter}})

	readyTimeout := time.NewTimer(2 * time.Second)
	waitReady(t, netA, readyTimeout.C)
	t.Log("a ready")
	waitReady(t, netB, readyTimeout.C)
	t.Log("b ready")

	tags := []protocol.Tag{protocol.AgreementVoteTag, protocol.AgreementVoteTag, protocol.AgreementVoteTag}
	data := [][]byte{[]byte("foo"), []byte("bar"), []byte("algo")}
	netA.BroadcastArray(context.Background(), tags, data, false, nil)

	select {
	case <-counterDone:
	case <-time.After(2 * time.Second):
		t.Errorf("timeout, count=%d, wanted 2", counter.count)
	}
}

// Test cancelling message sends
func TestWebsocketNetworkCancel(t *testing.T) {
	partitiontest.PartitionTest(t)

	netA := makeTestWebsocketNode(t)
	netA.config.GossipFanout = 1
	netA.Start()
	defer func() { t.Log("stopping A"); netA.Stop(); t.Log("A done") }()
	netB := makeTestWebsocketNode(t)
	netB.config.GossipFanout = 1
	addrA, postListen := netA.Address()
	require.True(t, postListen)
	t.Log(addrA)
	netB.phonebook.ReplacePeerList([]string{addrA}, "default", PhoneBookEntryRelayRole)
	netB.Start()
	defer func() { t.Log("stopping B"); netB.Stop(); t.Log("B done") }()
	counter := newMessageCounter(t, 100)
	counterDone := counter.done
	netB.RegisterHandlers([]TaggedMessageHandler{{Tag: protocol.AgreementVoteTag, MessageHandler: counter}})

	readyTimeout := time.NewTimer(2 * time.Second)
	waitReady(t, netA, readyTimeout.C)
	t.Log("a ready")
	waitReady(t, netB, readyTimeout.C)
	t.Log("b ready")

	tags := make([]protocol.Tag, 100)
	data := make([][]byte, 100)
	for i := range data {
		tags[i] = protocol.AgreementVoteTag
		data[i] = []byte(fmt.Sprintf("%d", i))
	}

	ctx, cancel := context.WithCancel(context.Background())
	cancel()

	// try calling BroadcastArray
	netA.BroadcastArray(ctx, tags, data, true, nil)

	select {
	case <-counterDone:
		t.Errorf("All messages were sent, send not cancelled")
	case <-time.After(2 * time.Second):
	}
	assert.Equal(t, 0, counter.Count())

	// try calling innerBroadcast
	request := broadcastRequest{tags: tags, data: data, enqueueTime: time.Now(), ctx: ctx}
	peers, _ := netA.peerSnapshot([]*wsPeer{})
	netA.innerBroadcast(request, true, peers)

	select {
	case <-counterDone:
		t.Errorf("All messages were sent, send not cancelled")
	case <-time.After(2 * time.Second):
	}
	assert.Equal(t, 0, counter.Count())

	// try calling writeLoopSend
	msgs := make([]sendMessage, 0, len(data))
	enqueueTime := time.Now()
	for i, msg := range data {
		tbytes := []byte(tags[i])
		mbytes := make([]byte, len(tbytes)+len(msg))
		copy(mbytes, tbytes)
		copy(mbytes[len(tbytes):], msg)
		msgs = append(msgs, sendMessage{data: mbytes, enqueued: time.Now(), peerEnqueued: enqueueTime, ctx: context.Background()})
	}

	msgs[50].ctx = ctx

	for _, peer := range peers {
		peer.sendBufferHighPrio <- sendMessages{msgs}
	}

	select {
	case <-counterDone:
		t.Errorf("All messages were sent, send not cancelled")
	case <-time.After(2 * time.Second):
	}
	assert.Equal(t, 50, counter.Count())
}

// Set up two nodes, test that a.Broadcast is received by B, when B has no address.
func TestWebsocketNetworkNoAddress(t *testing.T) {
	partitiontest.PartitionTest(t)

	netA := makeTestWebsocketNode(t)
	netA.config.GossipFanout = 1
	netA.Start()
	defer func() { t.Log("stopping A"); netA.Stop(); t.Log("A done") }()

	noAddressConfig := defaultConfig
	noAddressConfig.NetAddress = ""
	netB := makeTestWebsocketNodeWithConfig(t, noAddressConfig)
	netB.config.GossipFanout = 1
	addrA, postListen := netA.Address()
	require.True(t, postListen)
	t.Log(addrA)
	netB.phonebook.ReplacePeerList([]string{addrA}, "default", PhoneBookEntryRelayRole)
	netB.Start()
	defer func() { t.Log("stopping B"); netB.Stop(); t.Log("B done") }()
	counter := newMessageCounter(t, 2)
	counterDone := counter.done
	netB.RegisterHandlers([]TaggedMessageHandler{{Tag: protocol.AgreementVoteTag, MessageHandler: counter}})

	readyTimeout := time.NewTimer(2 * time.Second)
	waitReady(t, netA, readyTimeout.C)
	t.Log("a ready")
	waitReady(t, netB, readyTimeout.C)
	t.Log("b ready")

	netA.Broadcast(context.Background(), protocol.AgreementVoteTag, []byte("foo"), false, nil)
	netA.Broadcast(context.Background(), protocol.AgreementVoteTag, []byte("bar"), false, nil)

	select {
	case <-counterDone:
	case <-time.After(2 * time.Second):
		t.Errorf("timeout, count=%d, wanted 2", counter.count)
	}
}

func lineNetwork(t *testing.T, numNodes int) (nodes []*WebsocketNetwork, counters []messageCounterHandler) {
	nodes = make([]*WebsocketNetwork, numNodes)
	counters = make([]messageCounterHandler, numNodes)
	for i := range nodes {
		nodes[i] = makeTestWebsocketNode(t)
		nodes[i].log = nodes[i].log.With("node", i)
		nodes[i].config.GossipFanout = 2
		if i == 0 || i == len(nodes)-1 {
			nodes[i].config.GossipFanout = 1
		}
		if i > 0 {
			addrPrev, postListen := nodes[i-1].Address()
			require.True(t, postListen)
			nodes[i].phonebook.ReplacePeerList([]string{addrPrev}, "default", PhoneBookEntryRelayRole)
			nodes[i].RegisterHandlers([]TaggedMessageHandler{{Tag: protocol.AgreementVoteTag, MessageHandler: &counters[i]}})
		}
		nodes[i].Start()
		counters[i].t = t
		counters[i].action = Broadcast
	}
	return
}

func closeNodeWG(node *WebsocketNetwork, wg *sync.WaitGroup) {
	node.Stop()
	wg.Done()
}

func closeNodes(nodes []*WebsocketNetwork) {
	wg := sync.WaitGroup{}
	wg.Add(len(nodes))
	for _, node := range nodes {
		go closeNodeWG(node, &wg)
	}
	wg.Wait()
}

func waitNodesReady(t *testing.T, nodes []*WebsocketNetwork, timeout time.Duration) {
	tc := time.After(timeout)
	for i, node := range nodes {
		select {
		case <-node.Ready():
		case <-tc:
			t.Fatalf("node[%d] not ready at timeout", i)
		}
	}
}

const lineNetworkLength = 20
const lineNetworkNumMessages = 5

// Set up a network where each node connects to the previous; test that .Broadcast from one end gets to the other.
// Bonus! Measure how long that takes.
// TODO: also make a Benchmark version of this that reports per-node broadcast hop speed.
func TestLineNetwork(t *testing.T) {
	partitiontest.PartitionTest(t)

	nodes, counters := lineNetwork(t, lineNetworkLength)
	t.Logf("line network length: %d", lineNetworkLength)
	waitNodesReady(t, nodes, 2*time.Second)
	t.Log("ready")
	defer closeNodes(nodes)
	counter := &counters[len(counters)-1]
	counter.target = lineNetworkNumMessages
	counter.done = make(chan struct{})
	counterDone := counter.done
	counter.verbose = true
	for i := 0; i < lineNetworkNumMessages; i++ {
		sendTime := time.Now().UnixNano()
		var timeblob [8]byte
		binary.LittleEndian.PutUint64(timeblob[:], uint64(sendTime))
		nodes[0].Broadcast(context.Background(), protocol.AgreementVoteTag, timeblob[:], true, nil)
	}
	select {
	case <-counterDone:
	case <-time.After(20 * time.Second):
		t.Errorf("timeout, count=%d, wanted %d", counter.Count(), lineNetworkNumMessages)
		for ci := range counters {
			t.Errorf("count[%d]=%d", ci, counters[ci].Count())
		}
	}
	debugMetrics(t)
}

func addrtest(t *testing.T, wn *WebsocketNetwork, expected, src string) {
	actual, err := wn.addrToGossipAddr(src)
	require.NoError(t, err)
	assert.Equal(t, expected, actual)
}

func TestAddrToGossipAddr(t *testing.T) {
	partitiontest.PartitionTest(t)

	wn := &WebsocketNetwork{}
	wn.GenesisID = "test genesisID"
	wn.log = logging.Base()
	addrtest(t, wn, "ws://r7.algodev.network.:4166/v1/test%20genesisID/gossip", "r7.algodev.network.:4166")
	addrtest(t, wn, "ws://r7.algodev.network.:4166/v1/test%20genesisID/gossip", "http://r7.algodev.network.:4166")
	addrtest(t, wn, "wss://r7.algodev.network.:4166/v1/test%20genesisID/gossip", "https://r7.algodev.network.:4166")
}

type nopConn struct{}

func (nc *nopConn) RemoteAddr() net.Addr {
	return nil
}
func (nc *nopConn) NextReader() (int, io.Reader, error) {
	return 0, nil, nil
}
func (nc *nopConn) WriteMessage(int, []byte) error {
	return nil
}
func (nc *nopConn) WriteControl(int, []byte, time.Time) error {
	return nil
}
func (nc *nopConn) SetReadLimit(limit int64) {
}
func (nc *nopConn) CloseWithoutFlush() error {
	return nil
}

var nopConnSingleton = nopConn{}

// What happens when all the read message handler threads get busy?
func TestSlowHandlers(t *testing.T) {
	partitiontest.PartitionTest(t)

	slowTag := protocol.Tag("sl")
	fastTag := protocol.Tag("fa")
	slowCounter := messageCounterHandler{shouldWait: 1}
	slowCounter.release.L = &slowCounter.lock
	fastCounter := messageCounterHandler{target: incomingThreads}
	fastCounter.done = make(chan struct{})
	fastCounterDone := fastCounter.done
	slowHandler := TaggedMessageHandler{Tag: slowTag, MessageHandler: &slowCounter}
	fastHandler := TaggedMessageHandler{Tag: fastTag, MessageHandler: &fastCounter}
	node := makeTestWebsocketNode(t)
	node.RegisterHandlers([]TaggedMessageHandler{slowHandler, fastHandler})
	node.Start()
	defer node.Stop()
	injectionPeers := make([]wsPeer, incomingThreads*2)
	for i := range injectionPeers {
		injectionPeers[i].closing = make(chan struct{})
		injectionPeers[i].net = node
		injectionPeers[i].conn = &nopConnSingleton
		node.addPeer(&injectionPeers[i])
	}
	ipi := 0
	// start slow handler calls that will block all handler threads
	for i := 0; i < incomingThreads; i++ {
		data := []byte{byte(i)}
		node.readBuffer <- IncomingMessage{Sender: &injectionPeers[ipi], Tag: slowTag, Data: data, Net: node}
		ipi++
	}
	defer slowCounter.Broadcast()

	// start fast handler calls that won't get to run
	for i := 0; i < incomingThreads; i++ {
		data := []byte{byte(i)}
		node.readBuffer <- IncomingMessage{Sender: &injectionPeers[ipi], Tag: fastTag, Data: data, Net: node}
		ipi++
	}
	ok := false
	lastnw := -1
	totalWait := 0
	for i := 0; i < 7; i++ {
		waitTime := int(1 << uint64(i))
		time.Sleep(time.Duration(waitTime) * time.Millisecond)
		totalWait += waitTime
		nw := slowCounter.numWaiters()
		if nw == incomingThreads {
			ok = true
			break
		}
		if lastnw != nw {
			t.Logf("%dms %d waiting", totalWait, nw)
			lastnw = nw
		}
	}
	if !ok {
		t.Errorf("timeout waiting for %d threads to block on slow handler, have %d", incomingThreads, lastnw)
	}
	require.Equal(t, 0, fastCounter.Count())

	// release one slow request, all the other requests should process on that one handler thread
	slowCounter.Signal()

	select {
	case <-fastCounterDone:
	case <-time.After(time.Second):
		t.Errorf("timeout waiting for %d blocked events to be handled, have %d", incomingThreads, fastCounter.Count())
	}
	// checks that above .Signal() did in fact release just one waiting slow handler
	require.Equal(t, 1, slowCounter.Count())

	// we don't care about counting how things finish
	debugMetrics(t)
}

// one peer sends waaaayy too much slow-to-handle traffic. everything else should run fine.
func TestFloodingPeer(t *testing.T) {
	partitiontest.PartitionTest(t)

	t.Skip("flaky test")
	slowTag := protocol.Tag("sl")
	fastTag := protocol.Tag("fa")
	slowCounter := messageCounterHandler{shouldWait: 1}
	slowCounter.release.L = &slowCounter.lock
	fastCounter := messageCounterHandler{}
	slowHandler := TaggedMessageHandler{Tag: slowTag, MessageHandler: &slowCounter}
	fastHandler := TaggedMessageHandler{Tag: fastTag, MessageHandler: &fastCounter}
	node := makeTestWebsocketNode(t)
	node.RegisterHandlers([]TaggedMessageHandler{slowHandler, fastHandler})
	node.Start()
	defer node.Stop()
	injectionPeers := make([]wsPeer, incomingThreads*2)
	for i := range injectionPeers {
		injectionPeers[i].closing = make(chan struct{})
		injectionPeers[i].net = node
		injectionPeers[i].conn = &nopConnSingleton
		node.addPeer(&injectionPeers[i])
	}
	ipi := 0
	const numBadPeers = 1
	// start slow handler calls that will block some threads
	ctx, cancel := context.WithCancel(context.Background())
	for i := 0; i < numBadPeers; i++ {
		myI := i
		myIpi := ipi
		go func() {
			processed := make(chan struct{}, 1)
			processed <- struct{}{}

			for qi := 0; qi < incomingThreads*2; qi++ {
				data := []byte{byte(myI), byte(qi)}
				select {
				case <-processed:
				case <-ctx.Done():
					return
				}

				select {
				case node.readBuffer <- IncomingMessage{Sender: &injectionPeers[myIpi], Tag: slowTag, Data: data, Net: node, processing: processed}:
				case <-ctx.Done():
					return
				}
			}
		}()
		ipi++
	}
	defer cancel()
	defer func() {
		t.Log("release slow handlers")
		atomic.StoreInt32(&slowCounter.shouldWait, 0)
		slowCounter.Broadcast()
	}()

	// start fast handler calls that will run on other reader threads
	numFast := 0
	fastCounter.target = len(injectionPeers) - ipi
	fastCounter.done = make(chan struct{})
	fastCounterDone := fastCounter.done
	for ipi < len(injectionPeers) {
		data := []byte{byte(ipi)}
		node.readBuffer <- IncomingMessage{Sender: &injectionPeers[ipi], Tag: fastTag, Data: data, Net: node}
		numFast++
		ipi++
	}
	require.Equal(t, numFast, fastCounter.target)
	select {
	case <-fastCounterDone:
	case <-time.After(time.Second):
		t.Errorf("timeout waiting for %d fast handlers, got %d", fastCounter.target, fastCounter.Count())
	}

	// we don't care about counting how things finish
}

func peerIsClosed(peer *wsPeer) bool {
	return atomic.LoadInt32(&peer.didInnerClose) != 0
}

func avgSendBufferHighPrioLength(wn *WebsocketNetwork) float64 {
	wn.peersLock.Lock()
	defer wn.peersLock.Unlock()
	sum := 0
	for _, peer := range wn.peers {
		sum += len(peer.sendBufferHighPrio)
	}
	return float64(sum) / float64(len(wn.peers))
}

// TestSlowOutboundPeer tests what happens when one outbound peer is slow and the rest are fine. Current logic is to disconnect the one slow peer when its outbound channel is full.
//
// This is a deeply invasive test that reaches into the guts of WebsocketNetwork and wsPeer. If the implementation chainges consider throwing away or totally reimplementing this test.
func TestSlowOutboundPeer(t *testing.T) {
	partitiontest.PartitionTest(t)

	t.Skip() // todo - update this test to reflect the new implementation.
	xtag := protocol.ProposalPayloadTag
	node := makeTestWebsocketNode(t)
	destPeers := make([]wsPeer, 5)
	for i := range destPeers {
		destPeers[i].closing = make(chan struct{})
		destPeers[i].net = node
		destPeers[i].sendBufferHighPrio = make(chan sendMessages, sendBufferLength)
		destPeers[i].sendBufferBulk = make(chan sendMessages, sendBufferLength)
		destPeers[i].conn = &nopConnSingleton
		destPeers[i].rootURL = fmt.Sprintf("fake %d", i)
		node.addPeer(&destPeers[i])
	}
	node.Start()
	tctx, cf := context.WithTimeout(context.Background(), 5*time.Second)
	for i := 0; i < sendBufferLength; i++ {
		t.Logf("broadcast %d", i)
		sent := node.Broadcast(tctx, xtag, []byte{byte(i)}, true, nil)
		require.NoError(t, sent)
	}
	cf()
	ok := false
	for i := 0; i < 10; i++ {
		time.Sleep(time.Millisecond)
		aoql := avgSendBufferHighPrioLength(node)
		if aoql == sendBufferLength {
			ok = true
			break
		}
		t.Logf("node.avgOutboundQueueLength() %f", aoql)
	}
	require.True(t, ok)
	for p := range destPeers {
		if p == 0 {
			continue
		}
		for j := 0; j < sendBufferLength; j++ {
			// throw away a message as if sent
			<-destPeers[p].sendBufferHighPrio
		}
	}
	aoql := avgSendBufferHighPrioLength(node)
	if aoql > (sendBufferLength / 2) {
		t.Fatalf("avgOutboundQueueLength=%f wanted <%f", aoql, sendBufferLength/2.0)
		return
	}
	// it shouldn't have closed for just sitting on the limit of full
	require.False(t, peerIsClosed(&destPeers[0]))

	// function context just to contain defer cf()
	func() {
		timeout, cf := context.WithTimeout(context.Background(), time.Second)
		defer cf()
		sent := node.Broadcast(timeout, xtag, []byte{byte(42)}, true, nil)
		assert.NoError(t, sent)
	}()

	// and now with the rest of the peers well and this one slow, we closed the slow one
	require.True(t, peerIsClosed(&destPeers[0]))
}

func makeTestFilterWebsocketNode(t *testing.T, nodename string) *WebsocketNetwork {
	dc := defaultConfig
	dc.EnableIncomingMessageFilter = true
	dc.EnableOutgoingNetworkMessageFiltering = true
	dc.IncomingMessageFilterBucketCount = 5
	dc.IncomingMessageFilterBucketSize = 512
	dc.OutgoingMessageFilterBucketCount = 3
	dc.OutgoingMessageFilterBucketSize = 128
	wn := &WebsocketNetwork{
		log:       logging.TestingLog(t).With("node", nodename),
		config:    dc,
		phonebook: MakePhonebook(1, 1*time.Millisecond),
		GenesisID: "go-test-network-genesis",
		NetworkID: config.Devtestnet,
	}
	require.True(t, wn.config.EnableIncomingMessageFilter)
	wn.setup()
	wn.eventualReadyDelay = time.Second
	require.True(t, wn.config.EnableIncomingMessageFilter)
	return wn
}

func TestDupFilter(t *testing.T) {
	partitiontest.PartitionTest(t)

	netA := makeTestFilterWebsocketNode(t, "a")
	netA.config.GossipFanout = 1
	netA.Start()
	defer func() { t.Log("stopping A"); netA.Stop(); t.Log("A done") }()
	netB := makeTestFilterWebsocketNode(t, "b")
	netB.config.GossipFanout = 2
	addrA, postListen := netA.Address()
	require.True(t, postListen)
	t.Log(addrA)
	netB.phonebook.ReplacePeerList([]string{addrA}, "default", PhoneBookEntryRelayRole)
	netB.Start()
	defer func() { t.Log("stopping B"); netB.Stop(); t.Log("B done") }()
	counter := &messageCounterHandler{t: t, limit: 1, done: make(chan struct{})}
	netB.RegisterHandlers([]TaggedMessageHandler{{Tag: protocol.AgreementVoteTag, MessageHandler: counter}})
	debugTag2 := protocol.ProposalPayloadTag
	counter2 := &messageCounterHandler{t: t, limit: 1, done: make(chan struct{})}
	netB.RegisterHandlers([]TaggedMessageHandler{{Tag: debugTag2, MessageHandler: counter2}})

	addrB, postListen := netB.Address()
	require.True(t, postListen)
	netC := makeTestFilterWebsocketNode(t, "c")
	netC.config.GossipFanout = 1
	netC.phonebook.ReplacePeerList([]string{addrB}, "default", PhoneBookEntryRelayRole)
	netC.Start()
	defer netC.Stop()

	msg := make([]byte, messageFilterSize+1)
	rand.Read(msg)

	readyTimeout := time.NewTimer(2 * time.Second)
	waitReady(t, netA, readyTimeout.C)
	t.Log("a ready")
	waitReady(t, netB, readyTimeout.C)
	t.Log("b ready")
	waitReady(t, netC, readyTimeout.C)
	t.Log("c ready")

	// TODO: this test has two halves that exercise inbound de-dup and outbound non-send due to received hash. But it doesn't properly _test_ them as it doesn't measure _why_ it receives each message exactly once. The second half below could actually be because of the same inbound de-dup as this first half. You can see the actions of either in metrics.
	// algod_network_duplicate_message_received_total{} 2
	// algod_outgoing_network_message_filtered_out_total{} 2
	// Maybe we should just .Set(0) those counters and use them in this test?

	// This exercise inbound dup detection.
	netA.Broadcast(context.Background(), protocol.AgreementVoteTag, msg, true, nil)
	netA.Broadcast(context.Background(), protocol.AgreementVoteTag, msg, true, nil)
	netA.Broadcast(context.Background(), protocol.AgreementVoteTag, msg, true, nil)
	t.Log("A dup send done")

	select {
	case <-counter.done:
		// probably a failure, but let it fall through to the equal check
	case <-time.After(time.Second):
	}
	counter.lock.Lock()
	assert.Equal(t, 1, counter.count)
	counter.lock.Unlock()

	// new message
	rand.Read(msg)
	t.Log("A send, C non-dup-send")
	netA.Broadcast(context.Background(), debugTag2, msg, true, nil)
	// B should broadcast its non-desire to receive the message again
	time.Sleep(500 * time.Millisecond)

	// C should now not send these
	netC.Broadcast(context.Background(), debugTag2, msg, true, nil)
	netC.Broadcast(context.Background(), debugTag2, msg, true, nil)

	select {
	case <-counter2.done:
		// probably a failure, but let it fall through to the equal check
	case <-time.After(time.Second):
	}
	assert.Equal(t, 1, counter2.count)

	debugMetrics(t)
}

func TestGetPeers(t *testing.T) {
	partitiontest.PartitionTest(t)

	netA := makeTestWebsocketNode(t)
	netA.config.GossipFanout = 1
	netA.Start()
	defer netA.Stop()
	netB := makeTestWebsocketNode(t)
	netB.config.GossipFanout = 1
	addrA, postListen := netA.Address()
	require.True(t, postListen)
	t.Log(addrA)
	phbMulti := MakePhonebook(1, 1*time.Millisecond)
	phbMulti.ReplacePeerList([]string{addrA}, "phba", PhoneBookEntryRelayRole)
	netB.phonebook = phbMulti
	netB.Start()
	defer netB.Stop()

	readyTimeout := time.NewTimer(2 * time.Second)
	waitReady(t, netA, readyTimeout.C)
	t.Log("a ready")
	waitReady(t, netB, readyTimeout.C)
	t.Log("b ready")

	phbMulti.ReplacePeerList([]string{"a", "b", "c"}, "ph", PhoneBookEntryRelayRole)

	//addrB, _ := netB.Address()

	// A has only an inbound connection from B
	aPeers := netA.GetPeers(PeersConnectedOut)
	assert.Equal(t, 0, len(aPeers))

	// B's connection to A is outgoing
	bPeers := netB.GetPeers(PeersConnectedOut)
	assert.Equal(t, 1, len(bPeers))
	assert.Equal(t, addrA, bPeers[0].(HTTPPeer).GetAddress())

	// B also knows about other peers not connected to
	bPeers = netB.GetPeers(PeersPhonebookRelays)
	assert.Equal(t, 4, len(bPeers))
	peerAddrs := make([]string, len(bPeers))
	for pi, peer := range bPeers {
		peerAddrs[pi] = peer.(HTTPPeer).GetAddress()
	}
	sort.Strings(peerAddrs)
	expectAddrs := []string{addrA, "a", "b", "c"}
	sort.Strings(expectAddrs)
	assert.Equal(t, expectAddrs, peerAddrs)
}

type benchmarkHandler struct {
	returns chan uint64
}

func (bh *benchmarkHandler) Handle(message IncomingMessage) OutgoingMessage {
	i := binary.LittleEndian.Uint64(message.Data)
	bh.returns <- i
	return OutgoingMessage{}
}

// Set up two nodes, test that a.Broadcast is received by B
func BenchmarkWebsocketNetworkBasic(t *testing.B) {
	deadlock.Opts.Disable = true
	const msgSize = 200
	const inflight = 90
	t.Logf("%s %d", t.Name(), t.N)
	t.StopTimer()
	t.ResetTimer()
	netA := makeTestWebsocketNode(t)
	netA.config.GossipFanout = 1
	netA.Start()
	defer func() { t.Log("stopping A"); netA.Stop(); t.Log("A done") }()
	netB := makeTestWebsocketNode(t)
	netB.config.GossipFanout = 1
	addrA, postListen := netA.Address()
	require.True(t, postListen)
	t.Log(addrA)
	netB.phonebook.ReplacePeerList([]string{addrA}, "default", PhoneBookEntryRelayRole)
	netB.Start()
	defer func() { t.Log("stopping B"); netB.Stop(); t.Log("B done") }()
	returns := make(chan uint64, 100)
	bhandler := benchmarkHandler{returns}
	netB.RegisterHandlers([]TaggedMessageHandler{{Tag: protocol.AgreementVoteTag, MessageHandler: &bhandler}})

	readyTimeout := time.NewTimer(2 * time.Second)
	waitReady(t, netA, readyTimeout.C)
	t.Log("a ready")
	waitReady(t, netB, readyTimeout.C)
	t.Log("b ready")
	var ireturned uint64

	t.StartTimer()
	timeoutd := (time.Duration(t.N) * 100 * time.Microsecond) + (2 * time.Second)
	timeout := time.After(timeoutd)
	for i := 0; i < t.N; i++ {
		for uint64(i) > ireturned+inflight {
			select {
			case ireturned = <-returns:
			case <-timeout:
				t.Errorf("timeout in send at %d", i)
				return
			}
		}
		msg := make([]byte, msgSize)
		binary.LittleEndian.PutUint64(msg, uint64(i))
		err := netA.Broadcast(context.Background(), protocol.AgreementVoteTag, msg, true, nil)
		if err != nil {
			t.Errorf("error on broadcast: %v", err)
			return
		}
	}
	netA.Broadcast(context.Background(), protocol.Tag("-1"), []byte("derp"), true, nil)
	t.Logf("sent %d", t.N)

	for ireturned < uint64(t.N-1) {
		select {
		case ireturned = <-returns:
		case <-timeout:
			t.Errorf("timeout, count=%d, wanted %d", ireturned, t.N)
			buf := strings.Builder{}
			networkMessageReceivedTotal.WriteMetric(&buf, "")
			networkMessageSentTotal.WriteMetric(&buf, "")
			networkBroadcasts.WriteMetric(&buf, "")
			duplicateNetworkMessageReceivedTotal.WriteMetric(&buf, "")
			outgoingNetworkMessageFilteredOutTotal.WriteMetric(&buf, "")
			networkBroadcastsDropped.WriteMetric(&buf, "")
			t.Errorf(
				"a out queue=%d, metric: %s",
				len(netA.broadcastQueueBulk),
				buf.String(),
			)
			return
		}
	}
	t.StopTimer()
	t.Logf("counter done")
}

// Check that priority is propagated from B to A
func TestWebsocketNetworkPrio(t *testing.T) {
	partitiontest.PartitionTest(t)

	prioA := netPrioStub{}
	netA := makeTestWebsocketNode(t)
	netA.SetPrioScheme(&prioA)
	netA.config.GossipFanout = 1
	netA.prioResponseChan = make(chan *wsPeer, 10)
	netA.Start()
	defer func() { t.Log("stopping A"); netA.Stop(); t.Log("A done") }()

	prioB := netPrioStub{}
	crypto.RandBytes(prioB.addr[:])
	prioB.prio = crypto.RandUint64()
	netB := makeTestWebsocketNode(t)
	netB.SetPrioScheme(&prioB)
	netB.config.GossipFanout = 1
	addrA, postListen := netA.Address()
	require.True(t, postListen)
	t.Log(addrA)
	netB.phonebook.ReplacePeerList([]string{addrA}, "default", PhoneBookEntryRelayRole)
	netB.Start()
	defer func() { t.Log("stopping B"); netB.Stop(); t.Log("B done") }()

	// Wait for response message to propagate from B to A
	select {
	case <-netA.prioResponseChan:
	case <-time.After(time.Second):
		t.Errorf("timeout on netA.prioResponseChan")
	}
	waitReady(t, netA, time.After(time.Second))

	// Peek at A's peers
	netA.peersLock.RLock()
	defer netA.peersLock.RUnlock()
	require.Equal(t, len(netA.peers), 1)

	require.Equal(t, netA.peers[0].prioAddress, prioB.addr)
	require.Equal(t, netA.peers[0].prioWeight, prioB.prio)
}

// Check that priority is propagated from B to A
func TestWebsocketNetworkPrioLimit(t *testing.T) {
	partitiontest.PartitionTest(t)

	limitConf := defaultConfig
	limitConf.BroadcastConnectionsLimit = 1

	prioA := netPrioStub{}
	netA := makeTestWebsocketNodeWithConfig(t, limitConf)
	netA.SetPrioScheme(&prioA)
	netA.config.GossipFanout = 2
	netA.prioResponseChan = make(chan *wsPeer, 10)
	netA.Start()
	defer func() { t.Log("stopping A"); netA.Stop(); t.Log("A done") }()
	addrA, postListen := netA.Address()
	require.True(t, postListen)

	counterB := newMessageCounter(t, 1)
	counterBdone := counterB.done
	prioB := netPrioStub{}
	crypto.RandBytes(prioB.addr[:])
	prioB.prio = 100
	netB := makeTestWebsocketNode(t)
	netB.SetPrioScheme(&prioB)
	netB.config.GossipFanout = 1
	netB.config.NetAddress = ""
	netB.phonebook.ReplacePeerList([]string{addrA}, "default", PhoneBookEntryRelayRole)
	netB.RegisterHandlers([]TaggedMessageHandler{{Tag: protocol.AgreementVoteTag, MessageHandler: counterB}})
	netB.Start()
	defer func() { t.Log("stopping B"); netB.Stop(); t.Log("B done") }()

	counterC := newMessageCounter(t, 1)
	counterCdone := counterC.done
	prioC := netPrioStub{}
	crypto.RandBytes(prioC.addr[:])
	prioC.prio = 10
	netC := makeTestWebsocketNode(t)
	netC.SetPrioScheme(&prioC)
	netC.config.GossipFanout = 1
	netC.config.NetAddress = ""
	netC.phonebook.ReplacePeerList([]string{addrA}, "default", PhoneBookEntryRelayRole)
	netC.RegisterHandlers([]TaggedMessageHandler{{Tag: protocol.AgreementVoteTag, MessageHandler: counterC}})
	netC.Start()
	defer func() { t.Log("stopping C"); netC.Stop(); t.Log("C done") }()

	// Wait for response messages to propagate from B+C to A
	select {
	case peer := <-netA.prioResponseChan:
		netA.peersLock.RLock()
		require.Subset(t, []uint64{prioB.prio, prioC.prio}, []uint64{peer.prioWeight})
		netA.peersLock.RUnlock()
	case <-time.After(time.Second):
		t.Errorf("timeout on netA.prioResponseChan 1")
	}
	select {
	case peer := <-netA.prioResponseChan:
		netA.peersLock.RLock()
		require.Subset(t, []uint64{prioB.prio, prioC.prio}, []uint64{peer.prioWeight})
		netA.peersLock.RUnlock()
	case <-time.After(time.Second):
		t.Errorf("timeout on netA.prioResponseChan 2")
	}
	waitReady(t, netA, time.After(time.Second))

	firstPeer := netA.peers[0]
<<<<<<< HEAD
	netA.Broadcast(context.Background(), protocol.AgreementVoteTag, nil, true, nil)
=======
	netA.Broadcast(context.Background(), protocol.TxnTag, nil, true, nil)
>>>>>>> 099cdd23

	failed := false
	select {
	case <-counterBdone:
	case <-time.After(time.Second):
		t.Errorf("timeout, B did not receive message")
		failed = true
	}

	select {
	case <-counterCdone:
		t.Errorf("C received message")
		failed = true
	case <-time.After(time.Second):
	}

	if failed {
		t.Errorf("NetA had the following two peers priorities : [0]:%s=%d [1]:%s=%d", netA.peers[0].rootURL, netA.peers[0].prioWeight, netA.peers[1].rootURL, netA.peers[1].prioWeight)
		t.Errorf("first peer before broadcasting was %s", firstPeer.rootURL)
	}
}

// Create many idle connections, to see if we have excessive CPU utilization.
func TestWebsocketNetworkManyIdle(t *testing.T) {
	partitiontest.PartitionTest(t)

	// This test is meant to be run manually, as:
	//
	//   IDLETEST=x go test -v . -run=ManyIdle -count=1
	//
	// and examining the reported CPU time use.

	if os.Getenv("IDLETEST") == "" {
		t.Skip("Skipping; IDLETEST not set")
	}

	deadlock.Opts.Disable = true

	numClients := 1000
	relayConf := defaultConfig
	relayConf.BaseLoggerDebugLevel = uint32(logging.Error)
	relayConf.MaxConnectionsPerIP = numClients

	relay := makeTestWebsocketNodeWithConfig(t, relayConf)
	relay.config.GossipFanout = numClients
	relay.Start()
	defer relay.Stop()
	relayAddr, postListen := relay.Address()
	require.True(t, postListen)

	clientConf := defaultConfig
	clientConf.BaseLoggerDebugLevel = uint32(logging.Error)
	clientConf.BroadcastConnectionsLimit = 0
	clientConf.NetAddress = ""

	var clients []*WebsocketNetwork
	for i := 0; i < numClients; i++ {
		client := makeTestWebsocketNodeWithConfig(t, clientConf)
		client.config.GossipFanout = 1
		client.phonebook.ReplacePeerList([]string{relayAddr}, "default", PhoneBookEntryRelayRole)
		client.Start()
		defer client.Stop()

		clients = append(clients, client)
	}

	readyTimeout := time.NewTimer(30 * time.Second)
	waitReady(t, relay, readyTimeout.C)

	for i := 0; i < numClients; i++ {
		waitReady(t, clients[i], readyTimeout.C)
	}

	var r0utime, r1utime int64
	var r0stime, r1stime int64

	r0utime, r0stime, _ = util.GetCurrentProcessTimes()
	time.Sleep(10 * time.Second)
	r1utime, r1stime, _ = util.GetCurrentProcessTimes()

	t.Logf("Background CPU use: user %v, system %v\n",
		time.Duration(r1utime-r0utime),
		time.Duration(r1stime-r0stime))
}

// TODO: test both sides of http-header setting and checking?
// TODO: test request-disconnect-reconnect?
// TODO: test server handling of various malformed clients?
// TODO? disconnect a node in the middle of a line and test that messages _don't_ get through?
// TODO: test self-connect rejection
// TODO: test funcion when some message handler is slow?

func TestWebsocketNetwork_getCommonHeaders(t *testing.T) {
	partitiontest.PartitionTest(t)

	header := http.Header{}
	expectedTelemetryGUID := "123"
	expectedInstanceName := "456"
	expectedPublicAddr := "789"
	header.Set(TelemetryIDHeader, expectedTelemetryGUID)
	header.Set(InstanceNameHeader, expectedInstanceName)
	header.Set(AddressHeader, expectedPublicAddr)
	otherTelemetryGUID, otherInstanceName, otherPublicAddr := getCommonHeaders(header)
	require.Equal(t, expectedTelemetryGUID, otherTelemetryGUID)
	require.Equal(t, expectedInstanceName, otherInstanceName)
	require.Equal(t, expectedPublicAddr, otherPublicAddr)
}

func TestWebsocketNetwork_checkServerResponseVariables(t *testing.T) {
	partitiontest.PartitionTest(t)

	wn := makeTestWebsocketNode(t)
	wn.GenesisID = "genesis-id1"
	wn.RandomID = "random-id1"
	header := http.Header{}
	header.Set(ProtocolVersionHeader, ProtocolVersion)
	header.Set(NodeRandomHeader, wn.RandomID+"tag")
	header.Set(GenesisHeader, wn.GenesisID)
	responseVariableOk, matchingVersion := wn.checkServerResponseVariables(header, "addressX")
	require.Equal(t, true, responseVariableOk)
	require.Equal(t, matchingVersion, ProtocolVersion)

	noVersionHeader := http.Header{}
	noVersionHeader.Set(NodeRandomHeader, wn.RandomID+"tag")
	noVersionHeader.Set(GenesisHeader, wn.GenesisID)
	responseVariableOk, matchingVersion = wn.checkServerResponseVariables(noVersionHeader, "addressX")
	require.Equal(t, false, responseVariableOk)

	noRandomHeader := http.Header{}
	noRandomHeader.Set(ProtocolVersionHeader, ProtocolVersion)
	noRandomHeader.Set(GenesisHeader, wn.GenesisID)
	responseVariableOk, _ = wn.checkServerResponseVariables(noRandomHeader, "addressX")
	require.Equal(t, false, responseVariableOk)

	sameRandomHeader := http.Header{}
	sameRandomHeader.Set(ProtocolVersionHeader, ProtocolVersion)
	sameRandomHeader.Set(NodeRandomHeader, wn.RandomID)
	sameRandomHeader.Set(GenesisHeader, wn.GenesisID)
	responseVariableOk, _ = wn.checkServerResponseVariables(sameRandomHeader, "addressX")
	require.Equal(t, false, responseVariableOk)

	differentGenesisIDHeader := http.Header{}
	differentGenesisIDHeader.Set(ProtocolVersionHeader, ProtocolVersion)
	differentGenesisIDHeader.Set(NodeRandomHeader, wn.RandomID+"tag")
	differentGenesisIDHeader.Set(GenesisHeader, wn.GenesisID+"tag")
	responseVariableOk, _ = wn.checkServerResponseVariables(differentGenesisIDHeader, "addressX")
	require.Equal(t, false, responseVariableOk)
}

func (wn *WebsocketNetwork) broadcastWithTimestamp(tag protocol.Tag, data []byte, when time.Time) error {
	msgArr := make([][]byte, 1, 1)
	msgArr[0] = data
	tagArr := make([]protocol.Tag, 1, 1)
	tagArr[0] = tag
	request := broadcastRequest{tags: tagArr, data: msgArr, enqueueTime: when, ctx: context.Background()}

	broadcastQueue := wn.broadcastQueueBulk
	if highPriorityTag(tagArr) {
		broadcastQueue = wn.broadcastQueueHighPrio
	}
	// no wait
	select {
	case broadcastQueue <- request:
		return nil
	default:
		return errBcastQFull
	}
}

func TestDelayedMessageDrop(t *testing.T) {
	partitiontest.PartitionTest(t)

	netA := makeTestWebsocketNode(t)
	netA.config.GossipFanout = 1
	netA.Start()
	defer func() { t.Log("stopping A"); netA.Stop(); t.Log("A done") }()

	noAddressConfig := defaultConfig
	noAddressConfig.NetAddress = ""
	netB := makeTestWebsocketNodeWithConfig(t, noAddressConfig)
	netB.config.GossipFanout = 1
	addrA, postListen := netA.Address()
	require.True(t, postListen)
	t.Log(addrA)
	netB.phonebook.ReplacePeerList([]string{addrA}, "default", PhoneBookEntryRelayRole)
	netB.Start()
	defer func() { t.Log("stopping B"); netB.Stop(); t.Log("B done") }()
	counter := newMessageCounter(t, 5)
	counterDone := counter.done
	netB.RegisterHandlers([]TaggedMessageHandler{{Tag: protocol.AgreementVoteTag, MessageHandler: counter}})

	readyTimeout := time.NewTimer(2 * time.Second)
	waitReady(t, netA, readyTimeout.C)
	waitReady(t, netB, readyTimeout.C)

	currentTime := time.Now()
	for i := 0; i < 10; i++ {
		err := netA.broadcastWithTimestamp(protocol.AgreementVoteTag, []byte("foo"), currentTime.Add(time.Hour*time.Duration(i-5)))
		require.NoErrorf(t, err, "No error was expected")
	}

	select {
	case <-counterDone:
	case <-time.After(maxMessageQueueDuration):
		require.Equalf(t, 5, counter.count, "One or more messages failed to reach destination network")
	}
}

func TestSlowPeerDisconnection(t *testing.T) {
	partitiontest.PartitionTest(t)

	log := logging.TestingLog(t)
	log.SetLevel(logging.Info)
	wn := &WebsocketNetwork{
		log:                            log,
		config:                         defaultConfig,
		phonebook:                      MakePhonebook(1, 1*time.Millisecond),
		GenesisID:                      "go-test-network-genesis",
		NetworkID:                      config.Devtestnet,
		slowWritingPeerMonitorInterval: time.Millisecond * 50,
	}
	wn.setup()
	wn.eventualReadyDelay = time.Second
	wn.messagesOfInterest = nil // clear this before starting the network so that we won't be sending a MOI upon connection.

	netA := wn
	netA.config.GossipFanout = 1
	netA.Start()
	defer func() { t.Log("stopping A"); netA.Stop(); t.Log("A done") }()

	noAddressConfig := defaultConfig
	noAddressConfig.NetAddress = ""
	netB := makeTestWebsocketNodeWithConfig(t, noAddressConfig)
	netB.config.GossipFanout = 1
	addrA, postListen := netA.Address()
	require.True(t, postListen)
	t.Log(addrA)
	netB.phonebook.ReplacePeerList([]string{addrA}, "default", PhoneBookEntryRelayRole)
	netB.Start()
	defer func() { t.Log("stopping B"); netB.Stop(); t.Log("B done") }()

	readyTimeout := time.NewTimer(2 * time.Second)
	waitReady(t, netA, readyTimeout.C)
	waitReady(t, netB, readyTimeout.C)

	var peers []*wsPeer
	peers, _ = netA.peerSnapshot(peers)
	require.Equalf(t, len(peers), 1, "Expected number of peers should be 1")
	peer := peers[0]
	// modify the peer on netA and
	beforeLoopTime := time.Now()
	atomic.StoreInt64(&peer.intermittentOutgoingMessageEnqueueTime, beforeLoopTime.Add(-maxMessageQueueDuration).Add(time.Second).UnixNano())
	// wait up to 10 seconds for the monitor to figure out it needs to disconnect.
	expire := beforeLoopTime.Add(2 * slowWritingPeerMonitorInterval)
	for {
		peers, _ = netA.peerSnapshot(peers)
		if len(peers) == 0 || peers[0] != peer {
			// make sure it took more than 1 second, and less than 5 seconds.
			waitTime := time.Now().Sub(beforeLoopTime)
			require.LessOrEqual(t, int64(time.Second), int64(waitTime))
			require.GreaterOrEqual(t, int64(5*time.Second), int64(waitTime))
			break
		}
		if time.Now().After(expire) {
			require.Fail(t, "Slow peer was not disconnected")
		}
		time.Sleep(time.Millisecond * 5)
	}
}

func TestForceMessageRelaying(t *testing.T) {
	partitiontest.PartitionTest(t)

	log := logging.TestingLog(t)
	log.SetLevel(logging.Level(defaultConfig.BaseLoggerDebugLevel))
	wn := &WebsocketNetwork{
		log:       log,
		config:    defaultConfig,
		phonebook: MakePhonebook(1, 1*time.Millisecond),
		GenesisID: "go-test-network-genesis",
		NetworkID: config.Devtestnet,
	}
	wn.setup()
	wn.eventualReadyDelay = time.Second

	netA := wn
	netA.config.GossipFanout = 1

	defer func() { t.Log("stopping A"); netA.Stop(); t.Log("A done") }()

	counter := newMessageCounter(t, 5)
	counterDone := counter.done
	netA.RegisterHandlers([]TaggedMessageHandler{{Tag: protocol.AgreementVoteTag, MessageHandler: counter}})
	netA.Start()
	addrA, postListen := netA.Address()
	require.Truef(t, postListen, "Listening network failed to start")

	noAddressConfig := defaultConfig
	noAddressConfig.NetAddress = ""
	netB := makeTestWebsocketNodeWithConfig(t, noAddressConfig)
	netB.config.GossipFanout = 1
	netB.phonebook.ReplacePeerList([]string{addrA}, "default", PhoneBookEntryRelayRole)
	netB.Start()
	defer func() { t.Log("stopping B"); netB.Stop(); t.Log("B done") }()

	noAddressConfig.ForceRelayMessages = true
	netC := makeTestWebsocketNodeWithConfig(t, noAddressConfig)
	netC.config.GossipFanout = 1
	netC.phonebook.ReplacePeerList([]string{addrA}, "default", PhoneBookEntryRelayRole)
	netC.Start()
	defer func() { t.Log("stopping C"); netC.Stop(); t.Log("C done") }()

	readyTimeout := time.NewTimer(2 * time.Second)
	waitReady(t, netA, readyTimeout.C)
	waitReady(t, netB, readyTimeout.C)
	waitReady(t, netC, readyTimeout.C)

	// send 5 messages from both netB and netC to netA
	for i := 0; i < 5; i++ {
		err := netB.Relay(context.Background(), protocol.AgreementVoteTag, []byte{1, 2, 3}, true, nil)
		require.NoError(t, err)
		err = netC.Relay(context.Background(), protocol.AgreementVoteTag, []byte{1, 2, 3}, true, nil)
		require.NoError(t, err)
	}

	select {
	case <-counterDone:
	case <-time.After(2 * time.Second):
		if counter.count < 5 {
			require.Failf(t, "One or more messages failed to reach destination network", "%d > %d", 5, counter.count)
		} else if counter.count > 5 {
			require.Failf(t, "One or more messages that were expected to be dropped, reached destination network", "%d < %d", 5, counter.count)
		}
	}
	netA.ClearHandlers()
	counter = newMessageCounter(t, 10)
	counterDone = counter.done
	netA.RegisterHandlers([]TaggedMessageHandler{{Tag: protocol.AgreementVoteTag, MessageHandler: counter}})

	// hack the relayMessages on the netB so that it would start sending messages.
	netB.relayMessages = true
	// send additional 10 messages from netB
	for i := 0; i < 10; i++ {
		err := netB.Relay(context.Background(), protocol.AgreementVoteTag, []byte{1, 2, 3}, true, nil)
		require.NoError(t, err)
	}

	select {
	case <-counterDone:
	case <-time.After(2 * time.Second):
		require.Failf(t, "One or more messages failed to reach destination network", "%d > %d", 10, counter.count)
	}

}

func TestSetUserAgentHeader(t *testing.T) {
	partitiontest.PartitionTest(t)

	headers := http.Header{}
	SetUserAgentHeader(headers)
	require.Equal(t, 1, len(headers))
	t.Log(headers)
}

func TestCheckProtocolVersionMatch(t *testing.T) {
	partitiontest.PartitionTest(t)

	// note - this test changes the SupportedProtocolVersions global variable ( SupportedProtocolVersions ) and therefore cannot be parallelized.
	originalSupportedProtocolVersions := SupportedProtocolVersions
	defer func() {
		SupportedProtocolVersions = originalSupportedProtocolVersions
	}()
	log := logging.TestingLog(t)
	log.SetLevel(logging.Level(defaultConfig.BaseLoggerDebugLevel))
	wn := &WebsocketNetwork{
		log:       log,
		config:    defaultConfig,
		phonebook: MakePhonebook(1, 1*time.Millisecond),
		GenesisID: "go-test-network-genesis",
		NetworkID: config.Devtestnet,
	}
	wn.setup()

	SupportedProtocolVersions = []string{"2", "1"}

	header1 := make(http.Header)
	header1.Add(ProtocolAcceptVersionHeader, "1")
	header1.Add(ProtocolVersionHeader, "3")
	matchingVersion, otherVersion := wn.checkProtocolVersionMatch(header1)
	require.Equal(t, "1", matchingVersion)
	require.Equal(t, "", otherVersion)

	header2 := make(http.Header)
	header2.Add(ProtocolAcceptVersionHeader, "3")
	header2.Add(ProtocolAcceptVersionHeader, "4")
	header2.Add(ProtocolVersionHeader, "1")
	matchingVersion, otherVersion = wn.checkProtocolVersionMatch(header2)
	require.Equal(t, "1", matchingVersion)
	require.Equal(t, "1", otherVersion)

	header3 := make(http.Header)
	header3.Add(ProtocolVersionHeader, "3")
	matchingVersion, otherVersion = wn.checkProtocolVersionMatch(header3)
	require.Equal(t, "", matchingVersion)
	require.Equal(t, "3", otherVersion)

	header4 := make(http.Header)
	header4.Add(ProtocolVersionHeader, "5\n")
	matchingVersion, otherVersion = wn.checkProtocolVersionMatch(header4)
	require.Equal(t, "", matchingVersion)
	require.Equal(t, "5"+unprintableCharacterGlyph, otherVersion)
}

func handleTopicRequest(msg IncomingMessage) (out OutgoingMessage) {

	topics, err := UnmarshallTopics(msg.Data)
	if err != nil {
		return
	}

	val1b, f := topics.GetValue("val1")
	if !f {
		return
	}
	val2b, f := topics.GetValue("val2")
	if !f {
		return
	}
	val1 := int(val1b[0])
	val2 := int(val2b[0])

	respTopics := Topics{
		Topic{
			key:  "value",
			data: []byte{byte(val1 + val2)},
		},
	}
	return OutgoingMessage{
		Action: Respond,
		Tag:    protocol.TopicMsgRespTag,
		Topics: respTopics,
	}
}

// Set up two nodes, test topics send/receive is working
func TestWebsocketNetworkTopicRoundtrip(t *testing.T) {
	partitiontest.PartitionTest(t)

	var topicMsgReqTag Tag = protocol.UniEnsBlockReqTag
	netA := makeTestWebsocketNode(t)
	netA.config.GossipFanout = 1
	netA.Start()
	defer func() { t.Log("stopping A"); netA.Stop(); t.Log("A done") }()
	netB := makeTestWebsocketNode(t)
	netB.config.GossipFanout = 1
	addrA, postListen := netA.Address()
	require.True(t, postListen)
	t.Log(addrA)
	netB.phonebook.ReplacePeerList([]string{addrA}, "default", PhoneBookEntryRelayRole)
	netB.Start()
	defer func() { t.Log("stopping B"); netB.Stop(); t.Log("B done") }()

	netB.RegisterHandlers([]TaggedMessageHandler{
		{
			Tag:            topicMsgReqTag,
			MessageHandler: HandlerFunc(handleTopicRequest),
		},
	})

	readyTimeout := time.NewTimer(2 * time.Second)
	waitReady(t, netA, readyTimeout.C)
	t.Log("a ready")
	waitReady(t, netB, readyTimeout.C)
	t.Log("b ready")

	peerA := netA.peers[0]

	topics := Topics{
		Topic{
			key:  "command",
			data: []byte("add"),
		},
		Topic{
			key:  "val1",
			data: []byte{1},
		},
		Topic{
			key:  "val2",
			data: []byte{4},
		},
	}

	resp, err := peerA.Request(context.Background(), topicMsgReqTag, topics)
	assert.NoError(t, err)

	sum, found := resp.Topics.GetValue("value")
	assert.Equal(t, true, found)
	assert.Equal(t, 5, int(sum[0]))
}

// Set up two nodes, have one of them request a certain message tag mask, and verify the other follow that.
func TestWebsocketNetworkMessageOfInterest(t *testing.T) {
	partitiontest.PartitionTest(t)

	netA := makeTestWebsocketNode(t)
	netA.config.GossipFanout = 1
	netA.config.EnablePingHandler = false

	netA.Start()
	defer func() { t.Log("stopping A"); netA.Stop(); t.Log("A done") }()
	netB := makeTestWebsocketNode(t)
	netB.config.GossipFanout = 1
	netB.config.EnablePingHandler = false
	addrA, postListen := netA.Address()
	require.True(t, postListen)
	t.Log(addrA)
	netB.phonebook.ReplacePeerList([]string{addrA}, "default", PhoneBookEntryRelayRole)
	netB.Start()
	defer func() { t.Log("stopping B"); netB.Stop(); t.Log("B done") }()

	incomingMsgSync := deadlock.Mutex{}
	msgCounters := make(map[protocol.Tag]int)
	messageArriveWg := sync.WaitGroup{}
	msgHandler := func(msg IncomingMessage) (out OutgoingMessage) {
		incomingMsgSync.Lock()
		defer incomingMsgSync.Unlock()
		msgCounters[msg.Tag] = msgCounters[msg.Tag] + 1
		messageArriveWg.Done()
		return
	}
	messageFilterArriveWg := sync.WaitGroup{}
	messageFilterArriveWg.Add(1)
	waitMessageArriveHandler := func(msg IncomingMessage) (out OutgoingMessage) {
		messageFilterArriveWg.Done()
		return
	}

	// register all the handlers.
	taggedHandlers := []TaggedMessageHandler{}
	for tag := range defaultSendMessageTags {
		taggedHandlers = append(taggedHandlers, TaggedMessageHandler{
			Tag:            tag,
			MessageHandler: HandlerFunc(msgHandler),
		})
	}
	netB.RegisterHandlers(taggedHandlers)
	netA.RegisterHandlers([]TaggedMessageHandler{
		{
			Tag:            protocol.AgreementVoteTag,
			MessageHandler: HandlerFunc(waitMessageArriveHandler),
		}})

	readyTimeout := time.NewTimer(2 * time.Second)
	waitReady(t, netA, readyTimeout.C)
	waitReady(t, netB, readyTimeout.C)

	// have netB asking netA to send it only AgreementVoteTag and ProposalPayloadTag
	netB.Broadcast(context.Background(), protocol.MsgOfInterestTag, MarshallMessageOfInterest([]protocol.Tag{protocol.AgreementVoteTag, protocol.ProposalPayloadTag}), true, nil)
	// send another message which we can track, so that we'll know that the first message was delivered.
	netB.Broadcast(context.Background(), protocol.AgreementVoteTag, []byte{0, 1, 2, 3, 4}, true, nil)
	messageFilterArriveWg.Wait()

	messageArriveWg.Add(5 * 2) // we're expecting exactly 10 messages.
	// send 5 messages of few types.
	for i := 0; i < 5; i++ {
		netA.Broadcast(context.Background(), protocol.AgreementVoteTag, []byte{0, 1, 2, 3, 4}, true, nil)
		netA.Broadcast(context.Background(), protocol.CompactCertSigTag, []byte{0, 1, 2, 3, 4}, true, nil)
		netA.Broadcast(context.Background(), protocol.ProposalPayloadTag, []byte{0, 1, 2, 3, 4}, true, nil)
		netA.Broadcast(context.Background(), protocol.VoteBundleTag, []byte{0, 1, 2, 3, 4}, true, nil)
	}
	// wait until all the expected messages arrive.
	messageArriveWg.Wait()
	for tag, count := range msgCounters {
		if tag == protocol.AgreementVoteTag || tag == protocol.ProposalPayloadTag {
			require.Equal(t, 5, count)
		} else {
			require.Equal(t, 0, count)
		}
	}
}

// Set up two nodes, have one of them disconnect from the other, and monitor disconnection error on the side that did not issue the disconnection.
// Plan:
// Network A will be sending messages to network B.
// Network B will respond with another message for the first 4 messages. When it receive the 5th message, it would close the connection.
// We want to get an event with disconnectRequestReceived
func TestWebsocketDisconnection(t *testing.T) {
	partitiontest.PartitionTest(t)

	netA := makeTestWebsocketNode(t)
	netA.config.GossipFanout = 1
	netA.config.EnablePingHandler = false
	dl := eventsDetailsLogger{Logger: logging.TestingLog(t), eventReceived: make(chan interface{}, 1), eventIdentifier: telemetryspec.DisconnectPeerEvent}
	netA.log = dl

	netA.Start()
	defer func() { t.Log("stopping A"); netA.Stop(); t.Log("A done") }()
	netB := makeTestWebsocketNode(t)
	netB.config.GossipFanout = 1
	netB.config.EnablePingHandler = false
	addrA, postListen := netA.Address()
	require.True(t, postListen)
	t.Log(addrA)
	netB.phonebook.ReplacePeerList([]string{addrA}, "default", PhoneBookEntryRelayRole)
	netB.Start()
	defer func() { t.Log("stopping B"); netB.Stop(); t.Log("B done") }()

	msgHandlerA := func(msg IncomingMessage) (out OutgoingMessage) {
		// if we received a message, send a message back.
		if msg.Data[0]%10 == 2 {
			netA.Broadcast(context.Background(), protocol.ProposalPayloadTag, []byte{msg.Data[0] + 8}, true, nil)
		}
		return
	}

	var msgCounterNetB uint32
	msgHandlerB := func(msg IncomingMessage) (out OutgoingMessage) {
		if atomic.AddUint32(&msgCounterNetB, 1) == 5 {
			// disconnect
			netB.DisconnectPeers()
		} else {
			// if we received a message, send a message back.
			netB.Broadcast(context.Background(), protocol.ProposalPayloadTag, []byte{msg.Data[0] + 1}, true, nil)
			netB.Broadcast(context.Background(), protocol.ProposalPayloadTag, []byte{msg.Data[0] + 2}, true, nil)
		}
		return
	}

	// register all the handlers.
	taggedHandlersA := []TaggedMessageHandler{
		{
			Tag:            protocol.ProposalPayloadTag,
			MessageHandler: HandlerFunc(msgHandlerA),
		},
	}
	netA.ClearHandlers()
	netA.RegisterHandlers(taggedHandlersA)

	taggedHandlersB := []TaggedMessageHandler{
		{
			Tag:            protocol.ProposalPayloadTag,
			MessageHandler: HandlerFunc(msgHandlerB),
		},
	}
	netB.ClearHandlers()
	netB.RegisterHandlers(taggedHandlersB)

	readyTimeout := time.NewTimer(2 * time.Second)
	waitReady(t, netA, readyTimeout.C)
	waitReady(t, netB, readyTimeout.C)
	netA.Broadcast(context.Background(), protocol.ProposalPayloadTag, []byte{0}, true, nil)
	// wait until the peers disconnect.
	for {
		peers := netA.GetPeers(PeersConnectedIn)
		if len(peers) == 0 {
			break
		}
		time.Sleep(100 * time.Millisecond)
	}

	select {
	case eventDetails := <-dl.eventReceived:
		switch disconnectPeerEventDetails := eventDetails.(type) {
		case telemetryspec.DisconnectPeerEventDetails:
			require.Equal(t, disconnectPeerEventDetails.Reason, string(disconnectRequestReceived))
		default:
			require.FailNow(t, "Unexpected event was send : %v", eventDetails)
		}

	default:
		require.FailNow(t, "The DisconnectPeerEvent was missing")
	}
}

// TestASCIIFiltering tests the behaviour of filterASCII by feeding it with few known inputs and verifying the expected outputs.
func TestASCIIFiltering(t *testing.T) {
	partitiontest.PartitionTest(t)

	testUnicodePrintableStrings := []struct {
		testString     string
		expectedString string
	}{
		{"abc", "abc"},
		{"", ""},
		{"אבג", unprintableCharacterGlyph + unprintableCharacterGlyph + unprintableCharacterGlyph},
		{"\u001b[31mABC\u001b[0m", unprintableCharacterGlyph + "[31mABC" + unprintableCharacterGlyph + "[0m"},
		{"ab\nc", "ab" + unprintableCharacterGlyph + "c"},
	}
	for _, testElement := range testUnicodePrintableStrings {
		outString := filterASCII(testElement.testString)
		require.Equalf(t, testElement.expectedString, outString, "test string:%s", testElement.testString)
	}
}

type callbackLogger struct {
	logging.Logger
	InfoCallback  func(...interface{})
	InfofCallback func(string, ...interface{})
	WarnCallback  func(...interface{})
	WarnfCallback func(string, ...interface{})
}

func (cl callbackLogger) Info(args ...interface{}) {
	cl.InfoCallback(args...)
}
func (cl callbackLogger) Infof(s string, args ...interface{}) {
	cl.InfofCallback(s, args...)
}

func (cl callbackLogger) Warn(args ...interface{}) {
	cl.WarnCallback(args...)
}
func (cl callbackLogger) Warnf(s string, args ...interface{}) {
	cl.WarnfCallback(s, args...)
}

// TestMaliciousCheckServerResponseVariables test the checkServerResponseVariables to ensure it doesn't print the a malicious input without being filtered to the log file.
func TestMaliciousCheckServerResponseVariables(t *testing.T) {
	partitiontest.PartitionTest(t)

	wn := makeTestWebsocketNode(t)
	wn.GenesisID = "genesis-id1"
	wn.RandomID = "random-id1"
	wn.log = callbackLogger{
		Logger: wn.log,
		InfoCallback: func(args ...interface{}) {
			s := fmt.Sprint(args...)
			require.NotContains(t, s, "א")
		},
		InfofCallback: func(s string, args ...interface{}) {
			s = fmt.Sprintf(s, args...)
			require.NotContains(t, s, "א")
		},
		WarnCallback: func(args ...interface{}) {
			s := fmt.Sprint(args...)
			require.NotContains(t, s, "א")
		},
		WarnfCallback: func(s string, args ...interface{}) {
			s = fmt.Sprintf(s, args...)
			require.NotContains(t, s, "א")
		},
	}

	header1 := http.Header{}
	header1.Set(ProtocolVersionHeader, ProtocolVersion+"א")
	header1.Set(NodeRandomHeader, wn.RandomID+"tag")
	header1.Set(GenesisHeader, wn.GenesisID)
	responseVariableOk, matchingVersion := wn.checkServerResponseVariables(header1, "addressX")
	require.Equal(t, false, responseVariableOk)
	require.Equal(t, "", matchingVersion)

	header2 := http.Header{}
	header2.Set(ProtocolVersionHeader, ProtocolVersion)
	header2.Set("א", "א")
	header2.Set(GenesisHeader, wn.GenesisID)
	responseVariableOk, matchingVersion = wn.checkServerResponseVariables(header2, "addressX")
	require.Equal(t, false, responseVariableOk)
	require.Equal(t, "", matchingVersion)

	header3 := http.Header{}
	header3.Set(ProtocolVersionHeader, ProtocolVersion)
	header3.Set(NodeRandomHeader, wn.RandomID+"tag")
	header3.Set(GenesisHeader, wn.GenesisID+"א")
	responseVariableOk, matchingVersion = wn.checkServerResponseVariables(header3, "addressX")
	require.Equal(t, false, responseVariableOk)
	require.Equal(t, "", matchingVersion)
}

func BenchmarkVariableTransactionMessageBlockSizes(t *testing.B) {
	netA := makeTestWebsocketNode(t)
	netA.log.SetLevel(logging.Warn)
	netA.config.GossipFanout = 1
	netA.config.EnablePingHandler = false
	netA.Start()
	defer func() { netA.Stop() }()

	netB := makeTestWebsocketNode(t)
	netB.log.SetLevel(logging.Warn)
	netB.config.GossipFanout = 1
	netB.config.EnablePingHandler = false
	addrA, postListen := netA.Address()
	require.True(t, postListen)
	t.Log(addrA)
	netB.phonebook.ReplacePeerList([]string{addrA}, "default", PhoneBookEntryRelayRole)
	netB.Start()
	defer func() { netB.Stop() }()

	const txnSize = 250
	var msgProcessed chan struct{}

	msgHandlerA := func(msg IncomingMessage) (out OutgoingMessage) {
		// spend some time, linear to the size of the message -
		txnCount := len(msg.Data) / txnSize
		time.Sleep(time.Nanosecond * time.Duration(10000*txnCount))
		msgProcessed <- struct{}{}
		return
	}
	// register all the handlers.
	taggedHandlersA := []TaggedMessageHandler{
		{
			Tag:            protocol.AgreementVoteTag,
			MessageHandler: HandlerFunc(msgHandlerA),
		},
	}
	netA.ClearHandlers()
	netA.RegisterHandlers(taggedHandlersA)

	netB.ClearHandlers()

	readyTimeout := time.NewTimer(2 * time.Second)
	waitReady(t, netA, readyTimeout.C)
	waitReady(t, netB, readyTimeout.C)

	highestRate := float64(1)
	sinceHighestRate := 0
	rate := float64(0)
	for txnCount := 1; txnCount < 1024; {
		t.Run(fmt.Sprintf("%d-TxnPerMessage", txnCount), func(t *testing.B) {
			msgProcessed = make(chan struct{}, t.N/txnCount)
			dataBuffer := make([]byte, txnSize*txnCount)
			crypto.RandBytes(dataBuffer[:])
			t.ResetTimer()
			startTime := time.Now()
			for i := 0; i < t.N/txnCount; i++ {
				netB.Broadcast(context.Background(), protocol.AgreementVoteTag, dataBuffer, true, nil)
				<-msgProcessed
			}
			deltaTime := time.Now().Sub(startTime)
			rate = float64(t.N) * float64(time.Second) / float64(deltaTime)
			t.ReportMetric(rate, "txn/sec")
		})
		if rate > highestRate {
			highestRate = rate
			sinceHighestRate = 0
			txnCount += txnCount/10 + 1
			continue
		}
		sinceHighestRate++
		if sinceHighestRate > 4 {
			break
		}
		txnCount += txnCount/4 + 1
	}
}

type urlCase struct {
	text string
	out  url.URL
}

func TestParseHostOrURL(t *testing.T) {
	urlTestCases := []urlCase{
		{"localhost:123", url.URL{Scheme: "http", Host: "localhost:123"}},
		{"http://localhost:123", url.URL{Scheme: "http", Host: "localhost:123"}},
		{"ws://localhost:9999", url.URL{Scheme: "ws", Host: "localhost:9999"}},
		{"wss://localhost:443", url.URL{Scheme: "wss", Host: "localhost:443"}},
		{"https://localhost:123", url.URL{Scheme: "https", Host: "localhost:123"}},
		{"https://somewhere.tld", url.URL{Scheme: "https", Host: "somewhere.tld"}},
		{"http://127.0.0.1:123", url.URL{Scheme: "http", Host: "127.0.0.1:123"}},
		{"//somewhere.tld", url.URL{Scheme: "", Host: "somewhere.tld"}},
		{"//somewhere.tld:4601", url.URL{Scheme: "", Host: "somewhere.tld:4601"}},
		{"http://[::]:123", url.URL{Scheme: "http", Host: "[::]:123"}},
		{"1.2.3.4:123", url.URL{Scheme: "http", Host: "1.2.3.4:123"}},
		{"[::]:123", url.URL{Scheme: "http", Host: "[::]:123"}},
		{"r2-devnet.devnet.algodev.network:4560", url.URL{Scheme: "http", Host: "r2-devnet.devnet.algodev.network:4560"}},
	}
	badUrls := []string{
		"justahost",
		"localhost:WAT",
		"http://localhost:WAT",
		"https://localhost:WAT",
		"ws://localhost:WAT",
		"wss://localhost:WAT",
		"//localhost:WAT",
		"://badaddress", // See rpcs/blockService_test.go TestRedirectFallbackEndpoints
		"://localhost:1234",
	}
	for _, tc := range urlTestCases {
		t.Run(tc.text, func(t *testing.T) {
			v, err := ParseHostOrURL(tc.text)
			require.NoError(t, err)
			if tc.out != *v {
				t.Errorf("url wanted %#v, got %#v", tc.out, v)
				return
			}
		})
	}
	for _, addr := range badUrls {
		t.Run(addr, func(t *testing.T) {
			_, err := ParseHostOrURL(addr)
			require.Error(t, err, "url should fail", addr)
		})
	}
}<|MERGE_RESOLUTION|>--- conflicted
+++ resolved
@@ -1201,11 +1201,7 @@
 	waitReady(t, netA, time.After(time.Second))
 
 	firstPeer := netA.peers[0]
-<<<<<<< HEAD
 	netA.Broadcast(context.Background(), protocol.AgreementVoteTag, nil, true, nil)
-=======
-	netA.Broadcast(context.Background(), protocol.TxnTag, nil, true, nil)
->>>>>>> 099cdd23
 
 	failed := false
 	select {
