--- conflicted
+++ resolved
@@ -388,11 +388,7 @@
 	data := make([][]byte, 100)
 	for i := range data {
 		tags[i] = protocol.TxnTag
-<<<<<<< HEAD
-		data[i] = []byte(string(i))
-=======
 		data[i] = []byte(string(rune(i)))
->>>>>>> 23bfcd79
 	}
 
 	ctx, cancel := context.WithCancel(context.Background())
