--- conflicted
+++ resolved
@@ -277,9 +277,9 @@
 	require.Equal(t, 1, len(netA.peers))
 	require.Equal(t, 1, len(netA.GetPeers(PeersConnectedIn)))
 	peerB := netA.peers[0]
-	err := peerB.Unicast([]byte("foo"), protocol.AgreementVoteTag, nil)
+	err := peerB.Unicast(context.Background(), []byte("foo"), protocol.AgreementVoteTag, nil)
 	assert.NoError(t, err)
-	err = peerB.Unicast([]byte("bar"), protocol.AgreementVoteTag, nil)
+	err = peerB.Unicast(context.Background(), []byte("bar"), protocol.AgreementVoteTag, nil)
 	assert.NoError(t, err)
 
 	select {
@@ -325,8 +325,6 @@
 	require.Equal(t, nil, netA.GetPeerData(peerB, "foo"))
 }
 
-<<<<<<< HEAD
-=======
 // Test sending array of messages
 func TestWebsocketNetworkArray(t *testing.T) {
 	netA := makeTestWebsocketNode(t)
@@ -443,7 +441,6 @@
 	assert.Equal(t, 50, counter.Count())
 }
 
->>>>>>> 310e05a0
 // Set up two nodes, test that a.Broadcast is received by B, when B has no address.
 func TestWebsocketNetworkNoAddress(t *testing.T) {
 	netA := makeTestWebsocketNode(t)
