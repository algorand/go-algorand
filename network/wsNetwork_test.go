// Copyright (C) 2019-2021 Algorand, Inc.
// This file is part of go-algorand
//
// go-algorand is free software: you can redistribute it and/or modify
// it under the terms of the GNU Affero General Public License as
// published by the Free Software Foundation, either version 3 of the
// License, or (at your option) any later version.
//
// go-algorand is distributed in the hope that it will be useful,
// but WITHOUT ANY WARRANTY; without even the implied warranty of
// MERCHANTABILITY or FITNESS FOR A PARTICULAR PURPOSE.  See the
// GNU Affero General Public License for more details.
//
// You should have received a copy of the GNU Affero General Public License
// along with go-algorand.  If not, see <https://www.gnu.org/licenses/>.

package network

import (
	"context"
	"encoding/binary"
	"fmt"
	"io"
	"math/rand"
	"net"
	"net/http"
	"os"
	"runtime"
	"sort"
	"strings"
	"sync"
	"sync/atomic"
	"testing"
	"time"

	"github.com/stretchr/testify/assert"
	"github.com/stretchr/testify/require"

	"github.com/algorand/go-deadlock"

	"github.com/algorand/go-algorand/config"
	"github.com/algorand/go-algorand/crypto"
	"github.com/algorand/go-algorand/logging"
	"github.com/algorand/go-algorand/logging/telemetryspec"
	"github.com/algorand/go-algorand/protocol"
	"github.com/algorand/go-algorand/util"
	"github.com/algorand/go-algorand/util/metrics"
)

const sendBufferLength = 1000

func TestMain(m *testing.M) {
	logging.Base().SetLevel(logging.Debug)
	os.Exit(m.Run())
}

func debugMetrics(t *testing.T) {
	if t.Failed() {
		var buf strings.Builder
		metrics.DefaultRegistry().WriteMetrics(&buf, "")
		t.Log(buf.String())
	}
}

type emptyPhonebook struct{}

func (e *emptyPhonebook) GetAddresses(n int) []string {
	return []string{}
}

func (e *emptyPhonebook) UpdateRetryAfter(addr string, retryAfter time.Time) {
}

var emptyPhonebookSingleton = &emptyPhonebook{}

type oneEntryPhonebook struct {
	addr       string
	retryAfter time.Time
}

func (e *oneEntryPhonebook) GetAddresses(n int) []string {
	return []string{e.addr}
}

func (e *oneEntryPhonebook) UpdateRetryAfter(addr string, retryAfter time.Time) {
	if e.addr == addr {
		e.retryAfter = retryAfter
	}
}

func (e *oneEntryPhonebook) GetConnectionWaitTime(addr string) (addrInPhonebook bool,
	waitTime time.Duration, provisionalTime time.Time) {
	var t time.Time
	return false, 0, t
}

func (e *oneEntryPhonebook) UpdateConnectionTime(addr string, t time.Time) bool {
	return false
}

var defaultConfig config.Local

func init() {
	defaultConfig = config.GetDefaultLocal()
	defaultConfig.Archival = false
	defaultConfig.GossipFanout = 4
	defaultConfig.NetAddress = "127.0.0.1:0"
	defaultConfig.BaseLoggerDebugLevel = uint32(logging.Debug)
	defaultConfig.IncomingConnectionsLimit = -1
	defaultConfig.DNSBootstrapID = ""
	defaultConfig.MaxConnectionsPerIP = 30
}

func makeTestWebsocketNodeWithConfig(t testing.TB, conf config.Local) *WebsocketNetwork {
	log := logging.TestingLog(t)
	log.SetLevel(logging.Level(conf.BaseLoggerDebugLevel))
	wn := &WebsocketNetwork{
		log:       log,
		config:    conf,
		phonebook: MakePhonebook(1, 1*time.Millisecond),
		GenesisID: "go-test-network-genesis",
		NetworkID: config.Devtestnet,
	}
	wn.setup()
	wn.eventualReadyDelay = time.Second
	return wn
}

func makeTestWebsocketNode(t testing.TB) *WebsocketNetwork {
	return makeTestWebsocketNodeWithConfig(t, defaultConfig)
}

type messageCounterHandler struct {
	target  int
	limit   int
	count   int
	lock    deadlock.Mutex
	done    chan struct{}
	t       testing.TB
	action  ForwardingPolicy
	verbose bool

	// For deterministically simulating slow handlers, block until test code says to go.
	release    sync.Cond
	shouldWait int32
	waitcount  int
}

func (mch *messageCounterHandler) Handle(message IncomingMessage) OutgoingMessage {
	mch.lock.Lock()
	defer mch.lock.Unlock()
	if mch.verbose && len(message.Data) == 8 {
		now := time.Now().UnixNano()
		sent := int64(binary.LittleEndian.Uint64(message.Data))
		dnanos := now - sent
		mch.t.Logf("msg trans time %dns", dnanos)
	}
	if atomic.LoadInt32(&mch.shouldWait) > 0 {
		mch.waitcount++
		mch.release.Wait()
		mch.waitcount--
	}
	mch.count++
	//mch.t.Logf("msg %d %#v", mch.count, message)
	if mch.target != 0 && mch.done != nil && mch.count >= mch.target {
		//mch.t.Log("mch target")
		close(mch.done)
		mch.done = nil
	}
	if mch.limit > 0 && mch.done != nil && mch.count > mch.limit {
		close(mch.done)
		mch.done = nil
	}
	return OutgoingMessage{Action: mch.action}
}

func (mch *messageCounterHandler) numWaiters() int {
	mch.lock.Lock()
	defer mch.lock.Unlock()
	return mch.waitcount
}
func (mch *messageCounterHandler) Count() int {
	mch.lock.Lock()
	defer mch.lock.Unlock()
	return mch.count
}
func (mch *messageCounterHandler) Signal() {
	mch.lock.Lock()
	defer mch.lock.Unlock()
	mch.release.Signal()
}
func (mch *messageCounterHandler) Broadcast() {
	mch.lock.Lock()
	defer mch.lock.Unlock()
	mch.release.Broadcast()
}

func newMessageCounter(t testing.TB, target int) *messageCounterHandler {
	return &messageCounterHandler{target: target, done: make(chan struct{}), t: t}
}

func TestWebsocketNetworkStartStop(t *testing.T) {
	netA := makeTestWebsocketNode(t)
	netA.Start()
	netA.Stop()
}

func waitReady(t testing.TB, wn *WebsocketNetwork, timeout <-chan time.Time) bool {
	select {
	case <-wn.Ready():
		return true
	case <-timeout:
		_, file, line, _ := runtime.Caller(1)
		t.Fatalf("%s:%d timeout waiting for ready", file, line)
		return false
	}
}

// Set up two nodes, test that a.Broadcast is received by B
func TestWebsocketNetworkBasic(t *testing.T) {
	netA := makeTestWebsocketNode(t)
	netA.config.GossipFanout = 1
	netA.Start()
	defer func() { t.Log("stopping A"); netA.Stop(); t.Log("A done") }()
	netB := makeTestWebsocketNode(t)
	netB.config.GossipFanout = 1
	addrA, postListen := netA.Address()
	require.True(t, postListen)
	t.Log(addrA)
	netB.phonebook.ReplacePeerList([]string{addrA}, "default", PhoneBookEntryRelayRole)
	netB.Start()
	defer func() { t.Log("stopping B"); netB.Stop(); t.Log("B done") }()
	counter := newMessageCounter(t, 2)
	counterDone := counter.done
	netB.RegisterHandlers([]TaggedMessageHandler{{Tag: protocol.TxnTag, MessageHandler: counter}})

	readyTimeout := time.NewTimer(2 * time.Second)
	waitReady(t, netA, readyTimeout.C)
	t.Log("a ready")
	waitReady(t, netB, readyTimeout.C)
	t.Log("b ready")

	netA.Broadcast(context.Background(), protocol.TxnTag, []byte("foo"), false, nil)
	netA.Broadcast(context.Background(), protocol.TxnTag, []byte("bar"), false, nil)

	select {
	case <-counterDone:
	case <-time.After(2 * time.Second):
		t.Errorf("timeout, count=%d, wanted 2", counter.count)
	}
}

// Repeat basic, but test a unicast
func TestWebsocketNetworkUnicast(t *testing.T) {
	netA := makeTestWebsocketNode(t)
	netA.config.GossipFanout = 1
	netA.Start()
	defer func() { t.Log("stopping A"); netA.Stop(); t.Log("A done") }()
	netB := makeTestWebsocketNode(t)
	netB.config.GossipFanout = 1
	addrA, postListen := netA.Address()
	require.True(t, postListen)
	t.Log(addrA)
	netB.phonebook.ReplacePeerList([]string{addrA}, "default", PhoneBookEntryRelayRole)
	netB.Start()
	defer func() { t.Log("stopping B"); netB.Stop(); t.Log("B done") }()
	counter := newMessageCounter(t, 2)
	counterDone := counter.done
	netB.RegisterHandlers([]TaggedMessageHandler{{Tag: protocol.TxnTag, MessageHandler: counter}})

	readyTimeout := time.NewTimer(2 * time.Second)
	waitReady(t, netA, readyTimeout.C)
	t.Log("a ready")
	waitReady(t, netB, readyTimeout.C)
	t.Log("b ready")

	require.Equal(t, 1, len(netA.peers))
	require.Equal(t, 1, len(netA.GetPeers(PeersConnectedIn)))
	peerB := netA.peers[0]
	err := peerB.Unicast(context.Background(), []byte("foo"), protocol.TxnTag)
	assert.NoError(t, err)
	err = peerB.Unicast(context.Background(), []byte("bar"), protocol.TxnTag)
	assert.NoError(t, err)

	select {
	case <-counterDone:
	case <-time.After(2 * time.Second):
		t.Errorf("timeout, count=%d, wanted 2", counter.count)
	}
}

// Test sending array of messages
func TestWebsocketNetworkArray(t *testing.T) {
	netA := makeTestWebsocketNode(t)
	netA.config.GossipFanout = 1
	netA.Start()
	defer func() { t.Log("stopping A"); netA.Stop(); t.Log("A done") }()
	netB := makeTestWebsocketNode(t)
	netB.config.GossipFanout = 1
	addrA, postListen := netA.Address()
	require.True(t, postListen)
	t.Log(addrA)
	netB.phonebook.ReplacePeerList([]string{addrA}, "default", PhoneBookEntryRelayRole)
	netB.Start()
	defer func() { t.Log("stopping B"); netB.Stop(); t.Log("B done") }()
	counter := newMessageCounter(t, 3)
	counterDone := counter.done
	netB.RegisterHandlers([]TaggedMessageHandler{{Tag: protocol.TxnTag, MessageHandler: counter}})

	readyTimeout := time.NewTimer(2 * time.Second)
	waitReady(t, netA, readyTimeout.C)
	t.Log("a ready")
	waitReady(t, netB, readyTimeout.C)
	t.Log("b ready")

	tags := []protocol.Tag{protocol.TxnTag, protocol.TxnTag, protocol.TxnTag}
	data := [][]byte{[]byte("foo"), []byte("bar"), []byte("algo")}
	netA.BroadcastArray(context.Background(), tags, data, nil, false, nil)

	select {
	case <-counterDone:
	case <-time.After(2 * time.Second):
		t.Errorf("timeout, count=%d, wanted 2", counter.count)
	}
}

<<<<<<< HEAD
// Test cancelling message sends
func TestWebsocketNetworkCancel(t *testing.T) {
	netA := makeTestWebsocketNode(t)
	netA.config.GossipFanout = 1
	netA.Start()
	defer func() { t.Log("stopping A"); netA.Stop(); t.Log("A done") }()
	netB := makeTestWebsocketNode(t)
	netB.config.GossipFanout = 1
	addrA, postListen := netA.Address()
	require.True(t, postListen)
	t.Log(addrA)
	netB.phonebook.ReplacePeerList([]string{addrA}, "default", PhoneBookEntryRelayRole)
	netB.Start()
	defer func() { t.Log("stopping B"); netB.Stop(); t.Log("B done") }()
	counter := newMessageCounter(t, 100)
	counterDone := counter.done
	netB.RegisterHandlers([]TaggedMessageHandler{{Tag: protocol.TxnTag, MessageHandler: counter}})

	readyTimeout := time.NewTimer(2 * time.Second)
	waitReady(t, netA, readyTimeout.C)
	t.Log("a ready")
	waitReady(t, netB, readyTimeout.C)
	t.Log("b ready")

	tags := make([]protocol.Tag, 100)
	data := make([][]byte, 100)
	for i := range data {
		tags[i] = protocol.TxnTag
		data[i] = []byte(string(i))
	}

	ctx, cancel := context.WithCancel(context.Background())

	netA.BroadcastArray(ctx, tags, data, nil, false, nil)
	cancel()

	select {
	case <-counterDone:
		t.Errorf("All messages were sent, send not cancelled")
	case <-time.After(2 * time.Second):
	}
}

=======
>>>>>>> 0aa9a453

// Set up two nodes, test that a.Broadcast is received by B, when B has no address.
func TestWebsocketNetworkNoAddress(t *testing.T) {
	netA := makeTestWebsocketNode(t)
	netA.config.GossipFanout = 1
	netA.Start()
	defer func() { t.Log("stopping A"); netA.Stop(); t.Log("A done") }()

	noAddressConfig := defaultConfig
	noAddressConfig.NetAddress = ""
	netB := makeTestWebsocketNodeWithConfig(t, noAddressConfig)
	netB.config.GossipFanout = 1
	addrA, postListen := netA.Address()
	require.True(t, postListen)
	t.Log(addrA)
	netB.phonebook.ReplacePeerList([]string{addrA}, "default", PhoneBookEntryRelayRole)
	netB.Start()
	defer func() { t.Log("stopping B"); netB.Stop(); t.Log("B done") }()
	counter := newMessageCounter(t, 2)
	counterDone := counter.done
	netB.RegisterHandlers([]TaggedMessageHandler{{Tag: protocol.TxnTag, MessageHandler: counter}})

	readyTimeout := time.NewTimer(2 * time.Second)
	waitReady(t, netA, readyTimeout.C)
	t.Log("a ready")
	waitReady(t, netB, readyTimeout.C)
	t.Log("b ready")

	netA.Broadcast(context.Background(), protocol.TxnTag, []byte("foo"), false, nil)
	netA.Broadcast(context.Background(), protocol.TxnTag, []byte("bar"), false, nil)

	select {
	case <-counterDone:
	case <-time.After(2 * time.Second):
		t.Errorf("timeout, count=%d, wanted 2", counter.count)
	}
}

func lineNetwork(t *testing.T, numNodes int) (nodes []*WebsocketNetwork, counters []messageCounterHandler) {
	nodes = make([]*WebsocketNetwork, numNodes)
	counters = make([]messageCounterHandler, numNodes)
	for i := range nodes {
		nodes[i] = makeTestWebsocketNode(t)
		nodes[i].log = nodes[i].log.With("node", i)
		nodes[i].config.GossipFanout = 2
		if i == 0 || i == len(nodes)-1 {
			nodes[i].config.GossipFanout = 1
		}
		if i > 0 {
			addrPrev, postListen := nodes[i-1].Address()
			require.True(t, postListen)
			nodes[i].phonebook.ReplacePeerList([]string{addrPrev}, "default", PhoneBookEntryRelayRole)
			nodes[i].RegisterHandlers([]TaggedMessageHandler{{Tag: protocol.TxnTag, MessageHandler: &counters[i]}})
		}
		nodes[i].Start()
		counters[i].t = t
		counters[i].action = Broadcast
	}
	return
}

func closeNodeWG(node *WebsocketNetwork, wg *sync.WaitGroup) {
	node.Stop()
	wg.Done()
}

func closeNodes(nodes []*WebsocketNetwork) {
	wg := sync.WaitGroup{}
	wg.Add(len(nodes))
	for _, node := range nodes {
		go closeNodeWG(node, &wg)
	}
	wg.Wait()
}

func waitNodesReady(t *testing.T, nodes []*WebsocketNetwork, timeout time.Duration) {
	tc := time.After(timeout)
	for i, node := range nodes {
		select {
		case <-node.Ready():
		case <-tc:
			t.Fatalf("node[%d] not ready at timeout", i)
		}
	}
}

const lineNetworkLength = 20
const lineNetworkNumMessages = 5

// Set up a network where each node connects to the previous; test that .Broadcast from one end gets to the other.
// Bonus! Measure how long that takes.
// TODO: also make a Benchmark version of this that reports per-node broadcast hop speed.
func TestLineNetwork(t *testing.T) {
	nodes, counters := lineNetwork(t, lineNetworkLength)
	t.Logf("line network length: %d", lineNetworkLength)
	waitNodesReady(t, nodes, 2*time.Second)
	t.Log("ready")
	defer closeNodes(nodes)
	counter := &counters[len(counters)-1]
	counter.target = lineNetworkNumMessages
	counter.done = make(chan struct{})
	counterDone := counter.done
	counter.verbose = true
	for i := 0; i < lineNetworkNumMessages; i++ {
		sendTime := time.Now().UnixNano()
		var timeblob [8]byte
		binary.LittleEndian.PutUint64(timeblob[:], uint64(sendTime))
		nodes[0].Broadcast(context.Background(), protocol.TxnTag, timeblob[:], true, nil)
	}
	select {
	case <-counterDone:
	case <-time.After(20 * time.Second):
		t.Errorf("timeout, count=%d, wanted %d", counter.Count(), lineNetworkNumMessages)
		for ci := range counters {
			t.Errorf("count[%d]=%d", ci, counters[ci].Count())
		}
	}
	debugMetrics(t)
}

func addrtest(t *testing.T, wn *WebsocketNetwork, expected, src string) {
	actual, err := wn.addrToGossipAddr(src)
	require.NoError(t, err)
	assert.Equal(t, expected, actual)
}

func TestAddrToGossipAddr(t *testing.T) {
	wn := &WebsocketNetwork{}
	wn.GenesisID = "test genesisID"
	wn.log = logging.Base()
	addrtest(t, wn, "ws://r7.algodev.network.:4166/v1/test%20genesisID/gossip", "r7.algodev.network.:4166")
	addrtest(t, wn, "ws://r7.algodev.network.:4166/v1/test%20genesisID/gossip", "http://r7.algodev.network.:4166")
	addrtest(t, wn, "wss://r7.algodev.network.:4166/v1/test%20genesisID/gossip", "https://r7.algodev.network.:4166")
}

type nopConn struct{}

func (nc *nopConn) RemoteAddr() net.Addr {
	return nil
}
func (nc *nopConn) NextReader() (int, io.Reader, error) {
	return 0, nil, nil
}
func (nc *nopConn) WriteMessage(int, []byte) error {
	return nil
}
func (nc *nopConn) WriteControl(int, []byte, time.Time) error {
	return nil
}
func (nc *nopConn) SetReadLimit(limit int64) {
}
func (nc *nopConn) CloseWithoutFlush() error {
	return nil
}

var nopConnSingleton = nopConn{}

// What happens when all the read message handler threads get busy?
func TestSlowHandlers(t *testing.T) {
	slowTag := protocol.Tag("sl")
	fastTag := protocol.Tag("fa")
	slowCounter := messageCounterHandler{shouldWait: 1}
	slowCounter.release.L = &slowCounter.lock
	fastCounter := messageCounterHandler{target: incomingThreads}
	fastCounter.done = make(chan struct{})
	fastCounterDone := fastCounter.done
	slowHandler := TaggedMessageHandler{Tag: slowTag, MessageHandler: &slowCounter}
	fastHandler := TaggedMessageHandler{Tag: fastTag, MessageHandler: &fastCounter}
	node := makeTestWebsocketNode(t)
	node.RegisterHandlers([]TaggedMessageHandler{slowHandler, fastHandler})
	node.Start()
	defer node.Stop()
	injectionPeers := make([]wsPeer, incomingThreads*2)
	for i := range injectionPeers {
		injectionPeers[i].closing = make(chan struct{})
		injectionPeers[i].net = node
		injectionPeers[i].conn = &nopConnSingleton
		node.addPeer(&injectionPeers[i])
	}
	ipi := 0
	// start slow handler calls that will block all handler threads
	for i := 0; i < incomingThreads; i++ {
		data := []byte{byte(i)}
		node.readBuffer <- IncomingMessage{Sender: &injectionPeers[ipi], Tag: slowTag, Data: data, Net: node}
		ipi++
	}
	defer slowCounter.Broadcast()

	// start fast handler calls that won't get to run
	for i := 0; i < incomingThreads; i++ {
		data := []byte{byte(i)}
		node.readBuffer <- IncomingMessage{Sender: &injectionPeers[ipi], Tag: fastTag, Data: data, Net: node}
		ipi++
	}
	ok := false
	lastnw := -1
	totalWait := 0
	for i := 0; i < 7; i++ {
		waitTime := int(1 << uint64(i))
		time.Sleep(time.Duration(waitTime) * time.Millisecond)
		totalWait += waitTime
		nw := slowCounter.numWaiters()
		if nw == incomingThreads {
			ok = true
			break
		}
		if lastnw != nw {
			t.Logf("%dms %d waiting", totalWait, nw)
			lastnw = nw
		}
	}
	if !ok {
		t.Errorf("timeout waiting for %d threads to block on slow handler, have %d", incomingThreads, lastnw)
	}
	require.Equal(t, 0, fastCounter.Count())

	// release one slow request, all the other requests should process on that one handler thread
	slowCounter.Signal()

	select {
	case <-fastCounterDone:
	case <-time.After(time.Second):
		t.Errorf("timeout waiting for %d blocked events to be handled, have %d", incomingThreads, fastCounter.Count())
	}
	// checks that above .Signal() did in fact release just one waiting slow handler
	require.Equal(t, 1, slowCounter.Count())

	// we don't care about counting how things finish
	debugMetrics(t)
}

// one peer sends waaaayy too much slow-to-handle traffic. everything else should run fine.
func TestFloodingPeer(t *testing.T) {
	t.Skip("flaky test")
	slowTag := protocol.Tag("sl")
	fastTag := protocol.Tag("fa")
	slowCounter := messageCounterHandler{shouldWait: 1}
	slowCounter.release.L = &slowCounter.lock
	fastCounter := messageCounterHandler{}
	slowHandler := TaggedMessageHandler{Tag: slowTag, MessageHandler: &slowCounter}
	fastHandler := TaggedMessageHandler{Tag: fastTag, MessageHandler: &fastCounter}
	node := makeTestWebsocketNode(t)
	node.RegisterHandlers([]TaggedMessageHandler{slowHandler, fastHandler})
	node.Start()
	defer node.Stop()
	injectionPeers := make([]wsPeer, incomingThreads*2)
	for i := range injectionPeers {
		injectionPeers[i].closing = make(chan struct{})
		injectionPeers[i].net = node
		injectionPeers[i].conn = &nopConnSingleton
		node.addPeer(&injectionPeers[i])
	}
	ipi := 0
	const numBadPeers = 1
	// start slow handler calls that will block some threads
	ctx, cancel := context.WithCancel(context.Background())
	for i := 0; i < numBadPeers; i++ {
		myI := i
		myIpi := ipi
		go func() {
			processed := make(chan struct{}, 1)
			processed <- struct{}{}

			for qi := 0; qi < incomingThreads*2; qi++ {
				data := []byte{byte(myI), byte(qi)}
				select {
				case <-processed:
				case <-ctx.Done():
					return
				}

				select {
				case node.readBuffer <- IncomingMessage{Sender: &injectionPeers[myIpi], Tag: slowTag, Data: data, Net: node, processing: processed}:
				case <-ctx.Done():
					return
				}
			}
		}()
		ipi++
	}
	defer cancel()
	defer func() {
		t.Log("release slow handlers")
		atomic.StoreInt32(&slowCounter.shouldWait, 0)
		slowCounter.Broadcast()
	}()

	// start fast handler calls that will run on other reader threads
	numFast := 0
	fastCounter.target = len(injectionPeers) - ipi
	fastCounter.done = make(chan struct{})
	fastCounterDone := fastCounter.done
	for ipi < len(injectionPeers) {
		data := []byte{byte(ipi)}
		node.readBuffer <- IncomingMessage{Sender: &injectionPeers[ipi], Tag: fastTag, Data: data, Net: node}
		numFast++
		ipi++
	}
	require.Equal(t, numFast, fastCounter.target)
	select {
	case <-fastCounterDone:
	case <-time.After(time.Second):
		t.Errorf("timeout waiting for %d fast handlers, got %d", fastCounter.target, fastCounter.Count())
	}

	// we don't care about counting how things finish
}

func peerIsClosed(peer *wsPeer) bool {
	return atomic.LoadInt32(&peer.didInnerClose) != 0
}

func avgSendBufferHighPrioLength(wn *WebsocketNetwork) float64 {
	wn.peersLock.Lock()
	defer wn.peersLock.Unlock()
	sum := 0
	for _, peer := range wn.peers {
		sum += len(peer.sendBufferHighPrio)
	}
	return float64(sum) / float64(len(wn.peers))
}

// TestSlowOutboundPeer tests what happens when one outbound peer is slow and the rest are fine. Current logic is to disconnect the one slow peer when its outbound channel is full.
//
// This is a deeply invasive test that reaches into the guts of WebsocketNetwork and wsPeer. If the implementation chainges consider throwing away or totally reimplementing this test.
func TestSlowOutboundPeer(t *testing.T) {
	t.Skip() // todo - update this test to reflect the new implementation.
	xtag := protocol.ProposalPayloadTag
	node := makeTestWebsocketNode(t)
	destPeers := make([]wsPeer, 5)
	for i := range destPeers {
		destPeers[i].closing = make(chan struct{})
		destPeers[i].net = node
		destPeers[i].sendBufferHighPrio = make(chan sendMessages, sendBufferLength)
		destPeers[i].sendBufferBulk = make(chan sendMessages, sendBufferLength)
		destPeers[i].conn = &nopConnSingleton
		destPeers[i].rootURL = fmt.Sprintf("fake %d", i)
		node.addPeer(&destPeers[i])
	}
	node.Start()
	tctx, cf := context.WithTimeout(context.Background(), 5*time.Second)
	for i := 0; i < sendBufferLength; i++ {
		t.Logf("broadcast %d", i)
		sent := node.Broadcast(tctx, xtag, []byte{byte(i)}, true, nil)
		require.NoError(t, sent)
	}
	cf()
	ok := false
	for i := 0; i < 10; i++ {
		time.Sleep(time.Millisecond)
		aoql := avgSendBufferHighPrioLength(node)
		if aoql == sendBufferLength {
			ok = true
			break
		}
		t.Logf("node.avgOutboundQueueLength() %f", aoql)
	}
	require.True(t, ok)
	for p := range destPeers {
		if p == 0 {
			continue
		}
		for j := 0; j < sendBufferLength; j++ {
			// throw away a message as if sent
			<-destPeers[p].sendBufferHighPrio
		}
	}
	aoql := avgSendBufferHighPrioLength(node)
	if aoql > (sendBufferLength / 2) {
		t.Fatalf("avgOutboundQueueLength=%f wanted <%f", aoql, sendBufferLength/2.0)
		return
	}
	// it shouldn't have closed for just sitting on the limit of full
	require.False(t, peerIsClosed(&destPeers[0]))

	// function context just to contain defer cf()
	func() {
		timeout, cf := context.WithTimeout(context.Background(), time.Second)
		defer cf()
		sent := node.Broadcast(timeout, xtag, []byte{byte(42)}, true, nil)
		assert.NoError(t, sent)
	}()

	// and now with the rest of the peers well and this one slow, we closed the slow one
	require.True(t, peerIsClosed(&destPeers[0]))
}

func makeTestFilterWebsocketNode(t *testing.T, nodename string) *WebsocketNetwork {
	dc := defaultConfig
	dc.EnableIncomingMessageFilter = true
	dc.EnableOutgoingNetworkMessageFiltering = true
	dc.IncomingMessageFilterBucketCount = 5
	dc.IncomingMessageFilterBucketSize = 512
	dc.OutgoingMessageFilterBucketCount = 3
	dc.OutgoingMessageFilterBucketSize = 128
	wn := &WebsocketNetwork{
		log:       logging.TestingLog(t).With("node", nodename),
		config:    dc,
		phonebook: MakePhonebook(1, 1*time.Millisecond),
		GenesisID: "go-test-network-genesis",
		NetworkID: config.Devtestnet,
	}
	require.True(t, wn.config.EnableIncomingMessageFilter)
	wn.setup()
	wn.eventualReadyDelay = time.Second
	require.True(t, wn.config.EnableIncomingMessageFilter)
	return wn
}

func TestDupFilter(t *testing.T) {
	netA := makeTestFilterWebsocketNode(t, "a")
	netA.config.GossipFanout = 1
	netA.Start()
	defer func() { t.Log("stopping A"); netA.Stop(); t.Log("A done") }()
	netB := makeTestFilterWebsocketNode(t, "b")
	netB.config.GossipFanout = 2
	addrA, postListen := netA.Address()
	require.True(t, postListen)
	t.Log(addrA)
	netB.phonebook.ReplacePeerList([]string{addrA}, "default", PhoneBookEntryRelayRole)
	netB.Start()
	defer func() { t.Log("stopping B"); netB.Stop(); t.Log("B done") }()
	counter := &messageCounterHandler{t: t, limit: 1, done: make(chan struct{})}
	netB.RegisterHandlers([]TaggedMessageHandler{{Tag: protocol.AgreementVoteTag, MessageHandler: counter}})
	debugTag2 := protocol.ProposalPayloadTag
	counter2 := &messageCounterHandler{t: t, limit: 1, done: make(chan struct{})}
	netB.RegisterHandlers([]TaggedMessageHandler{{Tag: debugTag2, MessageHandler: counter2}})

	addrB, postListen := netB.Address()
	require.True(t, postListen)
	netC := makeTestFilterWebsocketNode(t, "c")
	netC.config.GossipFanout = 1
	netC.phonebook.ReplacePeerList([]string{addrB}, "default", PhoneBookEntryRelayRole)
	netC.Start()
	defer netC.Stop()

	msg := make([]byte, messageFilterSize+1)
	rand.Read(msg)

	readyTimeout := time.NewTimer(2 * time.Second)
	waitReady(t, netA, readyTimeout.C)
	t.Log("a ready")
	waitReady(t, netB, readyTimeout.C)
	t.Log("b ready")
	waitReady(t, netC, readyTimeout.C)
	t.Log("c ready")

	// TODO: this test has two halves that exercise inbound de-dup and outbound non-send due to recieved hash. But it doesn't properly _test_ them as it doesn't measure _why_ it receives each message exactly once. The second half below could actualy be because of the same inbound de-dup as this first half. You can see the actions of either in metrics.
	// algod_network_duplicate_message_received_total{} 2
	// algod_outgoing_network_message_filtered_out_total{} 2
	// Maybe we should just .Set(0) those counters and use them in this test?

	// This exercizes inbound dup detection.
	netA.Broadcast(context.Background(), protocol.AgreementVoteTag, msg, true, nil)
	netA.Broadcast(context.Background(), protocol.AgreementVoteTag, msg, true, nil)
	netA.Broadcast(context.Background(), protocol.AgreementVoteTag, msg, true, nil)
	t.Log("A dup send done")

	select {
	case <-counter.done:
		// probably a failure, but let it fall through to the equal check
	case <-time.After(time.Second):
	}
	counter.lock.Lock()
	assert.Equal(t, 1, counter.count)
	counter.lock.Unlock()

	// new message
	rand.Read(msg)
	t.Log("A send, C non-dup-send")
	netA.Broadcast(context.Background(), debugTag2, msg, true, nil)
	// B should broadcast its non-desire to receive the message again
	time.Sleep(500 * time.Millisecond)

	// C should now not send these
	netC.Broadcast(context.Background(), debugTag2, msg, true, nil)
	netC.Broadcast(context.Background(), debugTag2, msg, true, nil)

	select {
	case <-counter2.done:
		// probably a failure, but let it fall through to the equal check
	case <-time.After(time.Second):
	}
	assert.Equal(t, 1, counter2.count)

	debugMetrics(t)

}

func TestGetPeers(t *testing.T) {
	netA := makeTestWebsocketNode(t)
	netA.config.GossipFanout = 1
	netA.Start()
	defer netA.Stop()
	netB := makeTestWebsocketNode(t)
	netB.config.GossipFanout = 1
	addrA, postListen := netA.Address()
	require.True(t, postListen)
	t.Log(addrA)
	phbMulti := MakePhonebook(1, 1*time.Millisecond)
	phbMulti.ReplacePeerList([]string{addrA}, "phba", PhoneBookEntryRelayRole)
	netB.phonebook = phbMulti
	netB.Start()
	defer netB.Stop()

	readyTimeout := time.NewTimer(2 * time.Second)
	waitReady(t, netA, readyTimeout.C)
	t.Log("a ready")
	waitReady(t, netB, readyTimeout.C)
	t.Log("b ready")

	phbMulti.ReplacePeerList([]string{"a", "b", "c"}, "ph", PhoneBookEntryRelayRole)

	//addrB, _ := netB.Address()

	// A has only an inbound connection from B
	aPeers := netA.GetPeers(PeersConnectedOut)
	assert.Equal(t, 0, len(aPeers))

	// B's connection to A is outgoing
	bPeers := netB.GetPeers(PeersConnectedOut)
	assert.Equal(t, 1, len(bPeers))
	assert.Equal(t, addrA, bPeers[0].(HTTPPeer).GetAddress())

	// B also knows about other peers not connected to
	bPeers = netB.GetPeers(PeersPhonebookRelays)
	assert.Equal(t, 4, len(bPeers))
	peerAddrs := make([]string, len(bPeers))
	for pi, peer := range bPeers {
		peerAddrs[pi] = peer.(HTTPPeer).GetAddress()
	}
	sort.Strings(peerAddrs)
	expectAddrs := []string{addrA, "a", "b", "c"}
	sort.Strings(expectAddrs)
	assert.Equal(t, expectAddrs, peerAddrs)
}

type benchmarkHandler struct {
	returns chan uint64
}

func (bh *benchmarkHandler) Handle(message IncomingMessage) OutgoingMessage {
	i := binary.LittleEndian.Uint64(message.Data)
	bh.returns <- i
	return OutgoingMessage{}
}

// Set up two nodes, test that a.Broadcast is received by B
func BenchmarkWebsocketNetworkBasic(t *testing.B) {
	deadlock.Opts.Disable = true
	const msgSize = 200
	const inflight = 90
	t.Logf("%s %d", t.Name(), t.N)
	t.StopTimer()
	t.ResetTimer()
	netA := makeTestWebsocketNode(t)
	netA.config.GossipFanout = 1
	netA.Start()
	defer func() { t.Log("stopping A"); netA.Stop(); t.Log("A done") }()
	netB := makeTestWebsocketNode(t)
	netB.config.GossipFanout = 1
	addrA, postListen := netA.Address()
	require.True(t, postListen)
	t.Log(addrA)
	netB.phonebook.ReplacePeerList([]string{addrA}, "default", PhoneBookEntryRelayRole)
	netB.Start()
	defer func() { t.Log("stopping B"); netB.Stop(); t.Log("B done") }()
	returns := make(chan uint64, 100)
	bhandler := benchmarkHandler{returns}
	netB.RegisterHandlers([]TaggedMessageHandler{{Tag: protocol.TxnTag, MessageHandler: &bhandler}})

	readyTimeout := time.NewTimer(2 * time.Second)
	waitReady(t, netA, readyTimeout.C)
	t.Log("a ready")
	waitReady(t, netB, readyTimeout.C)
	t.Log("b ready")
	var ireturned uint64

	t.StartTimer()
	timeoutd := (time.Duration(t.N) * 100 * time.Microsecond) + (2 * time.Second)
	timeout := time.After(timeoutd)
	for i := 0; i < t.N; i++ {
		for uint64(i) > ireturned+inflight {
			select {
			case ireturned = <-returns:
			case <-timeout:
				t.Errorf("timeout in send at %d", i)
				return
			}
		}
		msg := make([]byte, msgSize)
		binary.LittleEndian.PutUint64(msg, uint64(i))
		err := netA.Broadcast(context.Background(), protocol.TxnTag, msg, true, nil)
		if err != nil {
			t.Errorf("error on broadcast: %v", err)
			return
		}
	}
	netA.Broadcast(context.Background(), protocol.Tag("-1"), []byte("derp"), true, nil)
	t.Logf("sent %d", t.N)

	for ireturned < uint64(t.N-1) {
		select {
		case ireturned = <-returns:
		case <-timeout:
			t.Errorf("timeout, count=%d, wanted %d", ireturned, t.N)
			buf := strings.Builder{}
			networkMessageReceivedTotal.WriteMetric(&buf, "")
			networkMessageSentTotal.WriteMetric(&buf, "")
			networkBroadcasts.WriteMetric(&buf, "")
			duplicateNetworkMessageReceivedTotal.WriteMetric(&buf, "")
			outgoingNetworkMessageFilteredOutTotal.WriteMetric(&buf, "")
			networkBroadcastsDropped.WriteMetric(&buf, "")
			t.Errorf(
				"a out queue=%d, metric: %s",
				len(netA.broadcastQueueBulk),
				buf.String(),
			)
			return
		}
	}
	t.StopTimer()
	t.Logf("counter done")
}

// Check that priority is propagated from B to A
func TestWebsocketNetworkPrio(t *testing.T) {
	prioA := netPrioStub{}
	netA := makeTestWebsocketNode(t)
	netA.SetPrioScheme(&prioA)
	netA.config.GossipFanout = 1
	netA.prioResponseChan = make(chan *wsPeer, 10)
	netA.Start()
	defer func() { t.Log("stopping A"); netA.Stop(); t.Log("A done") }()

	prioB := netPrioStub{}
	crypto.RandBytes(prioB.addr[:])
	prioB.prio = crypto.RandUint64()
	netB := makeTestWebsocketNode(t)
	netB.SetPrioScheme(&prioB)
	netB.config.GossipFanout = 1
	addrA, postListen := netA.Address()
	require.True(t, postListen)
	t.Log(addrA)
	netB.phonebook.ReplacePeerList([]string{addrA}, "default", PhoneBookEntryRelayRole)
	netB.Start()
	defer func() { t.Log("stopping B"); netB.Stop(); t.Log("B done") }()

	// Wait for response message to propagate from B to A
	select {
	case <-netA.prioResponseChan:
	case <-time.After(time.Second):
		t.Errorf("timeout on netA.prioResponseChan")
	}
	waitReady(t, netA, time.After(time.Second))

	// Peek at A's peers
	netA.peersLock.RLock()
	defer netA.peersLock.RUnlock()
	require.Equal(t, len(netA.peers), 1)

	require.Equal(t, netA.peers[0].prioAddress, prioB.addr)
	require.Equal(t, netA.peers[0].prioWeight, prioB.prio)
}

// Check that priority is propagated from B to A
func TestWebsocketNetworkPrioLimit(t *testing.T) {
	limitConf := defaultConfig
	limitConf.BroadcastConnectionsLimit = 1

	prioA := netPrioStub{}
	netA := makeTestWebsocketNodeWithConfig(t, limitConf)
	netA.SetPrioScheme(&prioA)
	netA.config.GossipFanout = 2
	netA.prioResponseChan = make(chan *wsPeer, 10)
	netA.Start()
	defer func() { t.Log("stopping A"); netA.Stop(); t.Log("A done") }()
	addrA, postListen := netA.Address()
	require.True(t, postListen)

	counterB := newMessageCounter(t, 1)
	counterBdone := counterB.done
	prioB := netPrioStub{}
	crypto.RandBytes(prioB.addr[:])
	prioB.prio = 100
	netB := makeTestWebsocketNode(t)
	netB.SetPrioScheme(&prioB)
	netB.config.GossipFanout = 1
	netB.phonebook.ReplacePeerList([]string{addrA}, "default", PhoneBookEntryRelayRole)
	netB.RegisterHandlers([]TaggedMessageHandler{{Tag: protocol.TxnTag, MessageHandler: counterB}})
	netB.Start()
	defer func() { t.Log("stopping B"); netB.Stop(); t.Log("B done") }()

	counterC := newMessageCounter(t, 1)
	counterCdone := counterC.done
	prioC := netPrioStub{}
	crypto.RandBytes(prioC.addr[:])
	prioC.prio = 10
	netC := makeTestWebsocketNode(t)
	netC.SetPrioScheme(&prioC)
	netC.config.GossipFanout = 1
	netC.phonebook.ReplacePeerList([]string{addrA}, "default", PhoneBookEntryRelayRole)
	netC.RegisterHandlers([]TaggedMessageHandler{{Tag: protocol.TxnTag, MessageHandler: counterC}})
	netC.Start()
	defer func() { t.Log("stopping C"); netC.Stop(); t.Log("C done") }()

	// Wait for response messages to propagate from B+C to A
	select {
	case <-netA.prioResponseChan:
	case <-time.After(time.Second):
		t.Errorf("timeout on netA.prioResponseChan 1")
	}
	select {
	case <-netA.prioResponseChan:
	case <-time.After(time.Second):
		t.Errorf("timeout on netA.prioResponseChan 2")
	}
	waitReady(t, netA, time.After(time.Second))

	netA.Broadcast(context.Background(), protocol.TxnTag, nil, true, nil)

	select {
	case <-counterBdone:
	case <-time.After(time.Second):
		t.Errorf("timeout, B did not receive message")
	}

	select {
	case <-counterCdone:
		t.Errorf("C received message")
	case <-time.After(time.Second):
	}
}

// Create many idle connections, to see if we have excessive CPU utilization.
func TestWebsocketNetworkManyIdle(t *testing.T) {
	// This test is meant to be run manually, as:
	//
	//   IDLETEST=x go test -v . -run=ManyIdle -count=1
	//
	// and examining the reported CPU time use.

	if os.Getenv("IDLETEST") == "" {
		t.Skip("Skipping; IDLETEST not set")
	}

	deadlock.Opts.Disable = true

	numClients := 1000
	relayConf := defaultConfig
	relayConf.BaseLoggerDebugLevel = uint32(logging.Error)
	relayConf.MaxConnectionsPerIP = numClients

	relay := makeTestWebsocketNodeWithConfig(t, relayConf)
	relay.config.GossipFanout = numClients
	relay.Start()
	defer relay.Stop()
	relayAddr, postListen := relay.Address()
	require.True(t, postListen)

	clientConf := defaultConfig
	clientConf.BaseLoggerDebugLevel = uint32(logging.Error)
	clientConf.BroadcastConnectionsLimit = 0
	clientConf.NetAddress = ""

	var clients []*WebsocketNetwork
	for i := 0; i < numClients; i++ {
		client := makeTestWebsocketNodeWithConfig(t, clientConf)
		client.config.GossipFanout = 1
		client.phonebook.ReplacePeerList([]string{relayAddr}, "default", PhoneBookEntryRelayRole)
		client.Start()
		defer client.Stop()

		clients = append(clients, client)
	}

	readyTimeout := time.NewTimer(30 * time.Second)
	waitReady(t, relay, readyTimeout.C)

	for i := 0; i < numClients; i++ {
		waitReady(t, clients[i], readyTimeout.C)
	}

	var r0utime, r1utime int64
	var r0stime, r1stime int64

	r0utime, r0stime, _ = util.GetCurrentProcessTimes()
	time.Sleep(10 * time.Second)
	r1utime, r1stime, _ = util.GetCurrentProcessTimes()

	t.Logf("Background CPU use: user %v, system %v\n",
		time.Duration(r1utime-r0utime),
		time.Duration(r1stime-r0stime))
}

// TODO: test both sides of http-header setting and checking?
// TODO: test request-disconnect-reconnect?
// TODO: test server handling of various malformed clients?
// TODO? disconnect a node in the middle of a line and test that messages _don't_ get through?
// TODO: test self-connect rejection
// TODO: test funcion when some message handler is slow?

func TestWebsocketNetwork_getCommonHeaders(t *testing.T) {
	header := http.Header{}
	expectedTelemetryGUID := "123"
	expectedInstanceName := "456"
	expectedPublicAddr := "789"
	header.Set(TelemetryIDHeader, expectedTelemetryGUID)
	header.Set(InstanceNameHeader, expectedInstanceName)
	header.Set(AddressHeader, expectedPublicAddr)
	otherTelemetryGUID, otherInstanceName, otherPublicAddr := getCommonHeaders(header)
	require.Equal(t, expectedTelemetryGUID, otherTelemetryGUID)
	require.Equal(t, expectedInstanceName, otherInstanceName)
	require.Equal(t, expectedPublicAddr, otherPublicAddr)
}

func TestWebsocketNetwork_checkServerResponseVariables(t *testing.T) {
	wn := makeTestWebsocketNode(t)
	wn.GenesisID = "genesis-id1"
	wn.RandomID = "random-id1"
	header := http.Header{}
	header.Set(ProtocolVersionHeader, ProtocolVersion)
	header.Set(NodeRandomHeader, wn.RandomID+"tag")
	header.Set(GenesisHeader, wn.GenesisID)
	responseVariableOk, matchingVersion := wn.checkServerResponseVariables(header, "addressX")
	require.Equal(t, true, responseVariableOk)
	require.Equal(t, matchingVersion, ProtocolVersion)

	noVersionHeader := http.Header{}
	noVersionHeader.Set(NodeRandomHeader, wn.RandomID+"tag")
	noVersionHeader.Set(GenesisHeader, wn.GenesisID)
	responseVariableOk, matchingVersion = wn.checkServerResponseVariables(noVersionHeader, "addressX")
	require.Equal(t, false, responseVariableOk)

	noRandomHeader := http.Header{}
	noRandomHeader.Set(ProtocolVersionHeader, ProtocolVersion)
	noRandomHeader.Set(GenesisHeader, wn.GenesisID)
	responseVariableOk, _ = wn.checkServerResponseVariables(noRandomHeader, "addressX")
	require.Equal(t, false, responseVariableOk)

	sameRandomHeader := http.Header{}
	sameRandomHeader.Set(ProtocolVersionHeader, ProtocolVersion)
	sameRandomHeader.Set(NodeRandomHeader, wn.RandomID)
	sameRandomHeader.Set(GenesisHeader, wn.GenesisID)
	responseVariableOk, _ = wn.checkServerResponseVariables(sameRandomHeader, "addressX")
	require.Equal(t, false, responseVariableOk)

	differentGenesisIDHeader := http.Header{}
	differentGenesisIDHeader.Set(ProtocolVersionHeader, ProtocolVersion)
	differentGenesisIDHeader.Set(NodeRandomHeader, wn.RandomID+"tag")
	differentGenesisIDHeader.Set(GenesisHeader, wn.GenesisID+"tag")
	responseVariableOk, _ = wn.checkServerResponseVariables(differentGenesisIDHeader, "addressX")
	require.Equal(t, false, responseVariableOk)
}

func (wn *WebsocketNetwork) broadcastWithTimestamp(tag protocol.Tag, data []byte, when time.Time) error {
	msgArr := make([][]byte, 1, 1)
	msgArr[0] = data
	tagArr := make([]protocol.Tag, 1, 1)
	tagArr[0] = tag
	request := broadcastRequest{tags: tagArr, data: msgArr, enqueueTime: when, ctx: context.Background()}

	broadcastQueue := wn.broadcastQueueBulk
	if highPriorityTag(tagArr) {
		broadcastQueue = wn.broadcastQueueHighPrio
	}
	// no wait
	select {
	case broadcastQueue <- request:
		return nil
	default:
		return errBcastQFull
	}
}

func TestDelayedMessageDrop(t *testing.T) {
	netA := makeTestWebsocketNode(t)
	netA.config.GossipFanout = 1
	netA.Start()
	defer func() { t.Log("stopping A"); netA.Stop(); t.Log("A done") }()

	noAddressConfig := defaultConfig
	noAddressConfig.NetAddress = ""
	netB := makeTestWebsocketNodeWithConfig(t, noAddressConfig)
	netB.config.GossipFanout = 1
	addrA, postListen := netA.Address()
	require.True(t, postListen)
	t.Log(addrA)
	netB.phonebook.ReplacePeerList([]string{addrA}, "default", PhoneBookEntryRelayRole)
	netB.Start()
	defer func() { t.Log("stopping B"); netB.Stop(); t.Log("B done") }()
	counter := newMessageCounter(t, 5)
	counterDone := counter.done
	netB.RegisterHandlers([]TaggedMessageHandler{{Tag: protocol.TxnTag, MessageHandler: counter}})

	readyTimeout := time.NewTimer(2 * time.Second)
	waitReady(t, netA, readyTimeout.C)
	waitReady(t, netB, readyTimeout.C)

	currentTime := time.Now()
	for i := 0; i < 10; i++ {
		err := netA.broadcastWithTimestamp(protocol.TxnTag, []byte(string(i)), currentTime.Add(time.Hour*time.Duration(i-5)))
		require.NoErrorf(t, err, "No error was expected")
	}

	select {
	case <-counterDone:
	case <-time.After(maxMessageQueueDuration):
		require.Equalf(t, 5, counter.count, "One or more messages failed to reach destination network")
	}
}

func TestSlowPeerDisconnection(t *testing.T) {
	log := logging.TestingLog(t)
	log.SetLevel(logging.Info)
	wn := &WebsocketNetwork{
		log:                            log,
		config:                         defaultConfig,
		phonebook:                      MakePhonebook(1, 1*time.Millisecond),
		GenesisID:                      "go-test-network-genesis",
		NetworkID:                      config.Devtestnet,
		slowWritingPeerMonitorInterval: time.Millisecond * 50,
	}
	wn.setup()
	wn.eventualReadyDelay = time.Second
	wn.messagesOfInterest = nil // clear this before starting the network so that we won't be sending a MOI upon connection.

	netA := wn
	netA.config.GossipFanout = 1
	netA.Start()
	defer func() { t.Log("stopping A"); netA.Stop(); t.Log("A done") }()

	noAddressConfig := defaultConfig
	noAddressConfig.NetAddress = ""
	netB := makeTestWebsocketNodeWithConfig(t, noAddressConfig)
	netB.config.GossipFanout = 1
	addrA, postListen := netA.Address()
	require.True(t, postListen)
	t.Log(addrA)
	netB.phonebook.ReplacePeerList([]string{addrA}, "default", PhoneBookEntryRelayRole)
	netB.Start()
	defer func() { t.Log("stopping B"); netB.Stop(); t.Log("B done") }()

	readyTimeout := time.NewTimer(2 * time.Second)
	waitReady(t, netA, readyTimeout.C)
	waitReady(t, netB, readyTimeout.C)

	var peers []*wsPeer
	peers, _ = netA.peerSnapshot(peers)
	require.Equalf(t, len(peers), 1, "Expected number of peers should be 1")
	peer := peers[0]
	// modify the peer on netA and
	beforeLoopTime := time.Now()
	atomic.StoreInt64(&peer.intermittentOutgoingMessageEnqueueTime, beforeLoopTime.Add(-maxMessageQueueDuration).Add(time.Second).UnixNano())
	// wait up to 10 seconds for the monitor to figure out it needs to disconnect.
	expire := beforeLoopTime.Add(2 * slowWritingPeerMonitorInterval)
	for {
		peers, _ = netA.peerSnapshot(peers)
		if len(peers) == 0 || peers[0] != peer {
			// make sure it took more than 1 second, and less than 5 seconds.
			waitTime := time.Now().Sub(beforeLoopTime)
			require.LessOrEqual(t, int64(time.Second), int64(waitTime))
			require.GreaterOrEqual(t, int64(5*time.Second), int64(waitTime))
			break
		}
		if time.Now().After(expire) {
			require.Fail(t, "Slow peer was not disconnected")
		}
		time.Sleep(time.Millisecond * 5)
	}
}

func TestForceMessageRelaying(t *testing.T) {
	log := logging.TestingLog(t)
	log.SetLevel(logging.Level(defaultConfig.BaseLoggerDebugLevel))
	wn := &WebsocketNetwork{
		log:       log,
		config:    defaultConfig,
		phonebook: MakePhonebook(1, 1*time.Millisecond),
		GenesisID: "go-test-network-genesis",
		NetworkID: config.Devtestnet,
	}
	wn.setup()
	wn.eventualReadyDelay = time.Second

	netA := wn
	netA.config.GossipFanout = 1

	defer func() { t.Log("stopping A"); netA.Stop(); t.Log("A done") }()

	counter := newMessageCounter(t, 5)
	counterDone := counter.done
	netA.RegisterHandlers([]TaggedMessageHandler{{Tag: protocol.TxnTag, MessageHandler: counter}})
	netA.Start()
	addrA, postListen := netA.Address()
	require.Truef(t, postListen, "Listening network failed to start")

	noAddressConfig := defaultConfig
	noAddressConfig.NetAddress = ""
	netB := makeTestWebsocketNodeWithConfig(t, noAddressConfig)
	netB.config.GossipFanout = 1
	netB.phonebook.ReplacePeerList([]string{addrA}, "default", PhoneBookEntryRelayRole)
	netB.Start()
	defer func() { t.Log("stopping B"); netB.Stop(); t.Log("B done") }()

	noAddressConfig.ForceRelayMessages = true
	netC := makeTestWebsocketNodeWithConfig(t, noAddressConfig)
	netC.config.GossipFanout = 1
	netC.phonebook.ReplacePeerList([]string{addrA}, "default", PhoneBookEntryRelayRole)
	netC.Start()
	defer func() { t.Log("stopping C"); netC.Stop(); t.Log("C done") }()

	readyTimeout := time.NewTimer(2 * time.Second)
	waitReady(t, netA, readyTimeout.C)
	waitReady(t, netB, readyTimeout.C)
	waitReady(t, netC, readyTimeout.C)

	// send 5 messages from both netB and netC to netA
	for i := 0; i < 5; i++ {
		err := netB.Relay(context.Background(), protocol.TxnTag, []byte{byte(i), 2, 3}, true, nil)
		require.NoError(t, err)
		err = netC.Relay(context.Background(), protocol.TxnTag, []byte{byte(i), 2, 3}, true, nil)
		require.NoError(t, err)
	}

	select {
	case <-counterDone:
	case <-time.After(2 * time.Second):
		if counter.count < 5 {
			require.Failf(t, "One or more messages failed to reach destination network", "%d > %d", 5, counter.count)
		} else if counter.count > 5 {
			require.Failf(t, "One or more messages that were expected to be dropped, reached destination network", "%d < %d", 5, counter.count)
		}
	}
	netA.ClearHandlers()
	counter = newMessageCounter(t, 10)
	counterDone = counter.done
	netA.RegisterHandlers([]TaggedMessageHandler{{Tag: protocol.TxnTag, MessageHandler: counter}})

	// hack the relayMessages on the netB so that it would start sending messages.
	netB.relayMessages = true
	// send additional 10 messages from netB
	for i := 0; i < 10; i++ {
		err := netB.Relay(context.Background(), protocol.TxnTag, []byte{byte(i), 2, 3}, true, nil)
		require.NoError(t, err)
	}

	select {
	case <-counterDone:
	case <-time.After(2 * time.Second):
		require.Failf(t, "One or more messages failed to reach destination network", "%d > %d", 10, counter.count)
	}

}

func TestSetUserAgentHeader(t *testing.T) {
	headers := http.Header{}
	SetUserAgentHeader(headers)
	require.Equal(t, 1, len(headers))
	t.Log(headers)
}

func TestCheckProtocolVersionMatch(t *testing.T) {
	// note - this test changes the SupportedProtocolVersions global variable ( SupportedProtocolVersions ) and therefore cannot be parallelized.
	originalSupportedProtocolVersions := SupportedProtocolVersions
	defer func() {
		SupportedProtocolVersions = originalSupportedProtocolVersions
	}()
	log := logging.TestingLog(t)
	log.SetLevel(logging.Level(defaultConfig.BaseLoggerDebugLevel))
	wn := &WebsocketNetwork{
		log:       log,
		config:    defaultConfig,
		phonebook: MakePhonebook(1, 1*time.Millisecond),
		GenesisID: "go-test-network-genesis",
		NetworkID: config.Devtestnet,
	}
	wn.setup()

	SupportedProtocolVersions = []string{"2", "1"}

	header1 := make(http.Header)
	header1.Add(ProtocolAcceptVersionHeader, "1")
	header1.Add(ProtocolVersionHeader, "3")
	matchingVersion, otherVersion := wn.checkProtocolVersionMatch(header1)
	require.Equal(t, "1", matchingVersion)
	require.Equal(t, "", otherVersion)

	header2 := make(http.Header)
	header2.Add(ProtocolAcceptVersionHeader, "3")
	header2.Add(ProtocolAcceptVersionHeader, "4")
	header2.Add(ProtocolVersionHeader, "1")
	matchingVersion, otherVersion = wn.checkProtocolVersionMatch(header2)
	require.Equal(t, "1", matchingVersion)
	require.Equal(t, "1", otherVersion)

	header3 := make(http.Header)
	header3.Add(ProtocolVersionHeader, "3")
	matchingVersion, otherVersion = wn.checkProtocolVersionMatch(header3)
	require.Equal(t, "", matchingVersion)
	require.Equal(t, "3", otherVersion)

	header4 := make(http.Header)
	header4.Add(ProtocolVersionHeader, "5\n")
	matchingVersion, otherVersion = wn.checkProtocolVersionMatch(header4)
	require.Equal(t, "", matchingVersion)
	require.Equal(t, "5"+unprintableCharacterGlyph, otherVersion)
}

func handleTopicRequest(msg IncomingMessage) (out OutgoingMessage) {

	topics, err := UnmarshallTopics(msg.Data)
	if err != nil {
		return
	}

	val1b, f := topics.GetValue("val1")
	if !f {
		return
	}
	val2b, f := topics.GetValue("val2")
	if !f {
		return
	}
	val1 := int(val1b[0])
	val2 := int(val2b[0])

	respTopics := Topics{
		Topic{
			key:  "value",
			data: []byte{byte(val1 + val2)},
		},
	}
	return OutgoingMessage{
		Action: Respond,
		Tag:    protocol.TopicMsgRespTag,
		Topics: respTopics,
	}
}

// Set up two nodes, test topics send/recieve is working
func TestWebsocketNetworkTopicRoundtrip(t *testing.T) {
	var topicMsgReqTag Tag = protocol.UniEnsBlockReqTag
	netA := makeTestWebsocketNode(t)
	netA.config.GossipFanout = 1
	netA.Start()
	defer func() { t.Log("stopping A"); netA.Stop(); t.Log("A done") }()
	netB := makeTestWebsocketNode(t)
	netB.config.GossipFanout = 1
	addrA, postListen := netA.Address()
	require.True(t, postListen)
	t.Log(addrA)
	netB.phonebook.ReplacePeerList([]string{addrA}, "default", PhoneBookEntryRelayRole)
	netB.Start()
	defer func() { t.Log("stopping B"); netB.Stop(); t.Log("B done") }()

	netB.RegisterHandlers([]TaggedMessageHandler{
		{
			Tag:            topicMsgReqTag,
			MessageHandler: HandlerFunc(handleTopicRequest),
		},
	})

	readyTimeout := time.NewTimer(2 * time.Second)
	waitReady(t, netA, readyTimeout.C)
	t.Log("a ready")
	waitReady(t, netB, readyTimeout.C)
	t.Log("b ready")

	peerA := netA.peers[0]

	topics := Topics{
		Topic{
			key:  "command",
			data: []byte("add"),
		},
		Topic{
			key:  "val1",
			data: []byte{1},
		},
		Topic{
			key:  "val2",
			data: []byte{4},
		},
	}

	resp, err := peerA.Request(context.Background(), topicMsgReqTag, topics)
	assert.NoError(t, err)

	sum, found := resp.Topics.GetValue("value")
	assert.Equal(t, true, found)
	assert.Equal(t, 5, int(sum[0]))
}

// Set up two nodes, have one of them request a certain message tag mask, and verify the other follow that.
func TestWebsocketNetworkMessageOfInterest(t *testing.T) {
	netA := makeTestWebsocketNode(t)
	netA.config.GossipFanout = 1
	netA.config.EnablePingHandler = false

	netA.Start()
	defer func() { t.Log("stopping A"); netA.Stop(); t.Log("A done") }()
	netB := makeTestWebsocketNode(t)
	netB.config.GossipFanout = 1
	netB.config.EnablePingHandler = false
	addrA, postListen := netA.Address()
	require.True(t, postListen)
	t.Log(addrA)
	netB.phonebook.ReplacePeerList([]string{addrA}, "default", PhoneBookEntryRelayRole)
	netB.Start()
	defer func() { t.Log("stopping B"); netB.Stop(); t.Log("B done") }()

	incomingMsgSync := deadlock.Mutex{}
	msgCounters := make(map[protocol.Tag]int)
	messageArriveWg := sync.WaitGroup{}
	msgHandler := func(msg IncomingMessage) (out OutgoingMessage) {
		incomingMsgSync.Lock()
		defer incomingMsgSync.Unlock()
		msgCounters[msg.Tag] = msgCounters[msg.Tag] + 1
		messageArriveWg.Done()
		return
	}
	messageFilterArriveWg := sync.WaitGroup{}
	messageFilterArriveWg.Add(1)
	waitMessageArriveHandler := func(msg IncomingMessage) (out OutgoingMessage) {
		messageFilterArriveWg.Done()
		return
	}

	// register all the handlers.
	taggedHandlers := []TaggedMessageHandler{}
	for tag := range defaultSendMessageTags {
		taggedHandlers = append(taggedHandlers, TaggedMessageHandler{
			Tag:            tag,
			MessageHandler: HandlerFunc(msgHandler),
		})
	}
	netB.RegisterHandlers(taggedHandlers)
	netA.RegisterHandlers([]TaggedMessageHandler{
		{
			Tag:            protocol.AgreementVoteTag,
			MessageHandler: HandlerFunc(waitMessageArriveHandler),
		}})

	readyTimeout := time.NewTimer(2 * time.Second)
	waitReady(t, netA, readyTimeout.C)
	waitReady(t, netB, readyTimeout.C)

	// have netB asking netA to send it only AgreementVoteTag and ProposalPayloadTag
	netB.Broadcast(context.Background(), protocol.MsgOfInterestTag, MarshallMessageOfInterest([]protocol.Tag{protocol.AgreementVoteTag, protocol.ProposalPayloadTag}), true, nil)
	// send another message which we can track, so that we'll know that the first message was delivered.
	netB.Broadcast(context.Background(), protocol.AgreementVoteTag, []byte{0, 1, 2, 3, 4}, true, nil)
	messageFilterArriveWg.Wait()

	messageArriveWg.Add(5 * 2) // we're expecting exactly 10 messages.
	// send 5 messages of few types.
	for i := 0; i < 5; i++ {
		netA.Broadcast(context.Background(), protocol.AgreementVoteTag, []byte{0, 1, 2, 3, 4}, true, nil)
		netA.Broadcast(context.Background(), protocol.TxnTag, []byte{0, 1, 2, 3, 4}, true, nil)
		netA.Broadcast(context.Background(), protocol.ProposalPayloadTag, []byte{0, 1, 2, 3, 4}, true, nil)
		netA.Broadcast(context.Background(), protocol.VoteBundleTag, []byte{0, 1, 2, 3, 4}, true, nil)
	}
	// wait until all the expected messages arrive.
	messageArriveWg.Wait()
	for tag, count := range msgCounters {
		if tag == protocol.AgreementVoteTag || tag == protocol.ProposalPayloadTag {
			require.Equal(t, 5, count)
		} else {
			require.Equal(t, 0, count)
		}
	}
}

// Set up two nodes, have one of them disconnect from the other, and monitor disconnection error on the side that did not issue the disconnection.
// Plan:
// Network A will be sending messages to network B.
// Network B will respond with another message for the first 4 messages. When it receive the 5th message, it would close the connection.
// We want to get an event with disconnectRequestReceived
func TestWebsocketDisconnection(t *testing.T) {
	netA := makeTestWebsocketNode(t)
	netA.config.GossipFanout = 1
	netA.config.EnablePingHandler = false
	dl := eventsDetailsLogger{Logger: logging.TestingLog(t), eventReceived: make(chan interface{}, 1), eventIdentifier: telemetryspec.DisconnectPeerEvent}
	netA.log = dl

	netA.Start()
	defer func() { t.Log("stopping A"); netA.Stop(); t.Log("A done") }()
	netB := makeTestWebsocketNode(t)
	netB.config.GossipFanout = 1
	netB.config.EnablePingHandler = false
	addrA, postListen := netA.Address()
	require.True(t, postListen)
	t.Log(addrA)
	netB.phonebook.ReplacePeerList([]string{addrA}, "default", PhoneBookEntryRelayRole)
	netB.Start()
	defer func() { t.Log("stopping B"); netB.Stop(); t.Log("B done") }()

	msgHandlerA := func(msg IncomingMessage) (out OutgoingMessage) {
		// if we received a message, send a message back.
		if msg.Data[0]%10 == 2 {
			netA.Broadcast(context.Background(), protocol.ProposalPayloadTag, []byte{msg.Data[0] + 8}, true, nil)
		}
		return
	}

	var msgCounterNetB uint32
	msgHandlerB := func(msg IncomingMessage) (out OutgoingMessage) {
		if atomic.AddUint32(&msgCounterNetB, 1) == 5 {
			// disconnect
			netB.DisconnectPeers()
		} else {
			// if we received a message, send a message back.
			netB.Broadcast(context.Background(), protocol.ProposalPayloadTag, []byte{msg.Data[0] + 1}, true, nil)
			netB.Broadcast(context.Background(), protocol.ProposalPayloadTag, []byte{msg.Data[0] + 2}, true, nil)
		}
		return
	}

	// register all the handlers.
	taggedHandlersA := []TaggedMessageHandler{
		{
			Tag:            protocol.ProposalPayloadTag,
			MessageHandler: HandlerFunc(msgHandlerA),
		},
	}
	netA.ClearHandlers()
	netA.RegisterHandlers(taggedHandlersA)

	taggedHandlersB := []TaggedMessageHandler{
		{
			Tag:            protocol.ProposalPayloadTag,
			MessageHandler: HandlerFunc(msgHandlerB),
		},
	}
	netB.ClearHandlers()
	netB.RegisterHandlers(taggedHandlersB)

	readyTimeout := time.NewTimer(2 * time.Second)
	waitReady(t, netA, readyTimeout.C)
	waitReady(t, netB, readyTimeout.C)
	netA.Broadcast(context.Background(), protocol.ProposalPayloadTag, []byte{0}, true, nil)
	// wait until the peers disconnect.
	for {
		peers := netA.GetPeers(PeersConnectedIn)
		if len(peers) == 0 {
			break
		}
		time.Sleep(100 * time.Millisecond)
	}

	select {
	case eventDetails := <-dl.eventReceived:
		switch disconnectPeerEventDetails := eventDetails.(type) {
		case telemetryspec.DisconnectPeerEventDetails:
			require.Equal(t, disconnectPeerEventDetails.Reason, string(disconnectRequestReceived))
		default:
			require.FailNow(t, "Unexpected event was send : %v", eventDetails)
		}

	default:
		require.FailNow(t, "The DisconnectPeerEvent was missing")
	}
}

// TestASCIIFiltering tests the behaviour of filterASCII by feeding it with few known inputs and verifying the expected outputs.
func TestASCIIFiltering(t *testing.T) {
	testUnicodePrintableStrings := []struct {
		testString     string
		expectedString string
	}{
		{"abc", "abc"},
		{"", ""},
		{"אבג", unprintableCharacterGlyph + unprintableCharacterGlyph + unprintableCharacterGlyph},
		{"\u001b[31mABC\u001b[0m", unprintableCharacterGlyph + "[31mABC" + unprintableCharacterGlyph + "[0m"},
		{"ab\nc", "ab" + unprintableCharacterGlyph + "c"},
	}
	for _, testElement := range testUnicodePrintableStrings {
		outString := filterASCII(testElement.testString)
		require.Equalf(t, testElement.expectedString, outString, "test string:%s", testElement.testString)
	}
}

type callbackLogger struct {
	logging.Logger
	InfoCallback  func(...interface{})
	InfofCallback func(string, ...interface{})
	WarnCallback  func(...interface{})
	WarnfCallback func(string, ...interface{})
}

func (cl callbackLogger) Info(args ...interface{}) {
	cl.InfoCallback(args...)
}
func (cl callbackLogger) Infof(s string, args ...interface{}) {
	cl.InfofCallback(s, args...)
}

func (cl callbackLogger) Warn(args ...interface{}) {
	cl.WarnCallback(args...)
}
func (cl callbackLogger) Warnf(s string, args ...interface{}) {
	cl.WarnfCallback(s, args...)
}

// TestMaliciousCheckServerResponseVariables test the checkServerResponseVariables to ensure it doesn't print the a malicious input without being filtered to the log file.
func TestMaliciousCheckServerResponseVariables(t *testing.T) {
	wn := makeTestWebsocketNode(t)
	wn.GenesisID = "genesis-id1"
	wn.RandomID = "random-id1"
	wn.log = callbackLogger{
		Logger: wn.log,
		InfoCallback: func(args ...interface{}) {
			s := fmt.Sprint(args...)
			require.NotContains(t, s, "א")
		},
		InfofCallback: func(s string, args ...interface{}) {
			s = fmt.Sprintf(s, args...)
			require.NotContains(t, s, "א")
		},
		WarnCallback: func(args ...interface{}) {
			s := fmt.Sprint(args...)
			require.NotContains(t, s, "א")
		},
		WarnfCallback: func(s string, args ...interface{}) {
			s = fmt.Sprintf(s, args...)
			require.NotContains(t, s, "א")
		},
	}

	header1 := http.Header{}
	header1.Set(ProtocolVersionHeader, ProtocolVersion+"א")
	header1.Set(NodeRandomHeader, wn.RandomID+"tag")
	header1.Set(GenesisHeader, wn.GenesisID)
	responseVariableOk, matchingVersion := wn.checkServerResponseVariables(header1, "addressX")
	require.Equal(t, false, responseVariableOk)
	require.Equal(t, "", matchingVersion)

	header2 := http.Header{}
	header2.Set(ProtocolVersionHeader, ProtocolVersion)
	header2.Set("א", "א")
	header2.Set(GenesisHeader, wn.GenesisID)
	responseVariableOk, matchingVersion = wn.checkServerResponseVariables(header2, "addressX")
	require.Equal(t, false, responseVariableOk)
	require.Equal(t, "", matchingVersion)

	header3 := http.Header{}
	header3.Set(ProtocolVersionHeader, ProtocolVersion)
	header3.Set(NodeRandomHeader, wn.RandomID+"tag")
	header3.Set(GenesisHeader, wn.GenesisID+"א")
	responseVariableOk, matchingVersion = wn.checkServerResponseVariables(header3, "addressX")
	require.Equal(t, false, responseVariableOk)
	require.Equal(t, "", matchingVersion)
}

func BenchmarkVariableTransactionMessageBlockSizes(t *testing.B) {
	netA := makeTestWebsocketNode(t)
	netA.log.SetLevel(logging.Warn)
	netA.config.GossipFanout = 1
	netA.config.EnablePingHandler = false
	netA.Start()
	defer func() { netA.Stop() }()

	netB := makeTestWebsocketNode(t)
	netB.log.SetLevel(logging.Warn)
	netB.config.GossipFanout = 1
	netB.config.EnablePingHandler = false
	addrA, postListen := netA.Address()
	require.True(t, postListen)
	t.Log(addrA)
	netB.phonebook.ReplacePeerList([]string{addrA}, "default", PhoneBookEntryRelayRole)
	netB.Start()
	defer func() { netB.Stop() }()

	const txnSize = 250
	var msgProcessed chan struct{}

	msgHandlerA := func(msg IncomingMessage) (out OutgoingMessage) {
		// spend some time, linear to the size of the message -
		txnCount := len(msg.Data) / txnSize
		time.Sleep(time.Nanosecond * time.Duration(10000*txnCount))
		msgProcessed <- struct{}{}
		return
	}
	// register all the handlers.
	taggedHandlersA := []TaggedMessageHandler{
		{
			Tag:            protocol.TxnTag,
			MessageHandler: HandlerFunc(msgHandlerA),
		},
	}
	netA.ClearHandlers()
	netA.RegisterHandlers(taggedHandlersA)

	netB.ClearHandlers()

	readyTimeout := time.NewTimer(2 * time.Second)
	waitReady(t, netA, readyTimeout.C)
	waitReady(t, netB, readyTimeout.C)

	highestRate := float64(1)
	sinceHighestRate := 0
	rate := float64(0)
	for txnCount := 1; txnCount < 1024; {
		t.Run(fmt.Sprintf("%d-TxnPerMessage", txnCount), func(t *testing.B) {
			msgProcessed = make(chan struct{}, t.N/txnCount)
			dataBuffer := make([]byte, txnSize*txnCount)
			crypto.RandBytes(dataBuffer[:])
			t.ResetTimer()
			startTime := time.Now()
			for i := 0; i < t.N/txnCount; i++ {
				netB.Broadcast(context.Background(), protocol.TxnTag, dataBuffer, true, nil)
				<-msgProcessed
			}
			deltaTime := time.Now().Sub(startTime)
			rate = float64(t.N) * float64(time.Second) / float64(deltaTime)
			t.ReportMetric(rate, "txn/sec")
		})
		if rate > highestRate {
			highestRate = rate
			sinceHighestRate = 0
			txnCount += txnCount/10 + 1
			continue
		}
		sinceHighestRate++
		if sinceHighestRate > 4 {
			break
		}
		txnCount += txnCount/4 + 1
	}
}<|MERGE_RESOLUTION|>--- conflicted
+++ resolved
@@ -324,7 +324,6 @@
 	}
 }
 
-<<<<<<< HEAD
 // Test cancelling message sends
 func TestWebsocketNetworkCancel(t *testing.T) {
 	netA := makeTestWebsocketNode(t)
@@ -367,9 +366,6 @@
 	case <-time.After(2 * time.Second):
 	}
 }
-
-=======
->>>>>>> 0aa9a453
 
 // Set up two nodes, test that a.Broadcast is received by B, when B has no address.
 func TestWebsocketNetworkNoAddress(t *testing.T) {
