// Copyright (C) 2019-2021 Algorand, Inc.
// This file is part of go-algorand
//
// go-algorand is free software: you can redistribute it and/or modify
// it under the terms of the GNU Affero General Public License as
// published by the Free Software Foundation, either version 3 of the
// License, or (at your option) any later version.
//
// go-algorand is distributed in the hope that it will be useful,
// but WITHOUT ANY WARRANTY; without even the implied warranty of
// MERCHANTABILITY or FITNESS FOR A PARTICULAR PURPOSE.  See the
// GNU Affero General Public License for more details.
//
// You should have received a copy of the GNU Affero General Public License
// along with go-algorand.  If not, see <https://www.gnu.org/licenses/>.

package network

import (
	"context"
	"encoding/binary"
	"fmt"
	"io"
	"math/rand"
	"net"
	"net/http"
	"net/url"
	"os"
	"runtime"
	"sort"
	"strings"
	"sync"
	"sync/atomic"
	"testing"
	"time"

	"github.com/stretchr/testify/assert"
	"github.com/stretchr/testify/require"

	"github.com/algorand/go-deadlock"

	"github.com/algorand/go-algorand/config"
	"github.com/algorand/go-algorand/crypto"
	"github.com/algorand/go-algorand/logging"
	"github.com/algorand/go-algorand/logging/telemetryspec"
	"github.com/algorand/go-algorand/protocol"
	"github.com/algorand/go-algorand/util"
	"github.com/algorand/go-algorand/util/metrics"
)

const sendBufferLength = 1000

func TestMain(m *testing.M) {
	logging.Base().SetLevel(logging.Debug)
	os.Exit(m.Run())
}

func debugMetrics(t *testing.T) {
	if t.Failed() {
		var buf strings.Builder
		metrics.DefaultRegistry().WriteMetrics(&buf, "")
		t.Log(buf.String())
	}
}

type emptyPhonebook struct{}

func (e *emptyPhonebook) GetAddresses(n int) []string {
	return []string{}
}

func (e *emptyPhonebook) UpdateRetryAfter(addr string, retryAfter time.Time) {
}

var emptyPhonebookSingleton = &emptyPhonebook{}

type oneEntryPhonebook struct {
	addr       string
	retryAfter time.Time
}

func (e *oneEntryPhonebook) GetAddresses(n int) []string {
	return []string{e.addr}
}

func (e *oneEntryPhonebook) UpdateRetryAfter(addr string, retryAfter time.Time) {
	if e.addr == addr {
		e.retryAfter = retryAfter
	}
}

func (e *oneEntryPhonebook) GetConnectionWaitTime(addr string) (addrInPhonebook bool,
	waitTime time.Duration, provisionalTime time.Time) {
	var t time.Time
	return false, 0, t
}

func (e *oneEntryPhonebook) UpdateConnectionTime(addr string, t time.Time) bool {
	return false
}

var defaultConfig config.Local

func init() {
	defaultConfig = config.GetDefaultLocal()
	defaultConfig.Archival = false
	defaultConfig.GossipFanout = 4
	defaultConfig.NetAddress = "127.0.0.1:0"
	defaultConfig.BaseLoggerDebugLevel = uint32(logging.Debug)
	defaultConfig.IncomingConnectionsLimit = -1
	defaultConfig.DNSBootstrapID = ""
	defaultConfig.MaxConnectionsPerIP = 30
}

func makeTestWebsocketNodeWithConfig(t testing.TB, conf config.Local) *WebsocketNetwork {
	log := logging.TestingLog(t)
	log.SetLevel(logging.Level(conf.BaseLoggerDebugLevel))
	wn := &WebsocketNetwork{
		log:       log,
		config:    conf,
		phonebook: MakePhonebook(1, 1*time.Millisecond),
		GenesisID: "go-test-network-genesis",
		NetworkID: config.Devtestnet,
	}
	wn.setup()
	wn.eventualReadyDelay = time.Second
	return wn
}

func makeTestWebsocketNode(t testing.TB) *WebsocketNetwork {
	return makeTestWebsocketNodeWithConfig(t, defaultConfig)
}

type messageCounterHandler struct {
	target  int
	limit   int
	count   int
	lock    deadlock.Mutex
	done    chan struct{}
	t       testing.TB
	action  ForwardingPolicy
	verbose bool

	// For deterministically simulating slow handlers, block until test code says to go.
	release    sync.Cond
	shouldWait int32
	waitcount  int
}

func (mch *messageCounterHandler) Handle(message IncomingMessage) OutgoingMessage {
	mch.lock.Lock()
	defer mch.lock.Unlock()
	if mch.verbose && len(message.Data) == 8 {
		now := time.Now().UnixNano()
		sent := int64(binary.LittleEndian.Uint64(message.Data))
		dnanos := now - sent
		mch.t.Logf("msg trans time %dns", dnanos)
	}
	if atomic.LoadInt32(&mch.shouldWait) > 0 {
		mch.waitcount++
		mch.release.Wait()
		mch.waitcount--
	}
	mch.count++
	//mch.t.Logf("msg %d %#v", mch.count, message)
	if mch.target != 0 && mch.done != nil && mch.count >= mch.target {
		//mch.t.Log("mch target")
		close(mch.done)
		mch.done = nil
	}
	if mch.limit > 0 && mch.done != nil && mch.count > mch.limit {
		close(mch.done)
		mch.done = nil
	}
	return OutgoingMessage{Action: mch.action}
}

func (mch *messageCounterHandler) numWaiters() int {
	mch.lock.Lock()
	defer mch.lock.Unlock()
	return mch.waitcount
}
func (mch *messageCounterHandler) Count() int {
	mch.lock.Lock()
	defer mch.lock.Unlock()
	return mch.count
}
func (mch *messageCounterHandler) Signal() {
	mch.lock.Lock()
	defer mch.lock.Unlock()
	mch.release.Signal()
}
func (mch *messageCounterHandler) Broadcast() {
	mch.lock.Lock()
	defer mch.lock.Unlock()
	mch.release.Broadcast()
}

func newMessageCounter(t testing.TB, target int) *messageCounterHandler {
	return &messageCounterHandler{target: target, done: make(chan struct{}), t: t}
}

func TestWebsocketNetworkStartStop(t *testing.T) {
	netA := makeTestWebsocketNode(t)
	netA.Start()
	netA.Stop()
}

func waitReady(t testing.TB, wn *WebsocketNetwork, timeout <-chan time.Time) bool {
	select {
	case <-wn.Ready():
		return true
	case <-timeout:
		_, file, line, _ := runtime.Caller(1)
		t.Fatalf("%s:%d timeout waiting for ready", file, line)
		return false
	}
}

// Set up two nodes, test that a.Broadcast is received by B
func TestWebsocketNetworkBasic(t *testing.T) {
	netA := makeTestWebsocketNode(t)
	netA.config.GossipFanout = 1
	netA.Start()
	defer func() { t.Log("stopping A"); netA.Stop(); t.Log("A done") }()
	netB := makeTestWebsocketNode(t)
	netB.config.GossipFanout = 1
	addrA, postListen := netA.Address()
	require.True(t, postListen)
	t.Log(addrA)
	netB.phonebook.ReplacePeerList([]string{addrA}, "default", PhoneBookEntryRelayRole)
	netB.Start()
	defer func() { t.Log("stopping B"); netB.Stop(); t.Log("B done") }()
	counter := newMessageCounter(t, 2)
	counterDone := counter.done
	netB.RegisterHandlers([]TaggedMessageHandler{{Tag: protocol.AgreementVoteTag, MessageHandler: counter}})

	readyTimeout := time.NewTimer(2 * time.Second)
	waitReady(t, netA, readyTimeout.C)
	t.Log("a ready")
	waitReady(t, netB, readyTimeout.C)
	t.Log("b ready")

	netA.Broadcast(context.Background(), protocol.AgreementVoteTag, []byte("foo"), false, nil)
	netA.Broadcast(context.Background(), protocol.AgreementVoteTag, []byte("bar"), false, nil)

	select {
	case <-counterDone:
	case <-time.After(2 * time.Second):
		t.Errorf("timeout, count=%d, wanted 2", counter.count)
	}
}

// Repeat basic, but test a unicast
func TestWebsocketNetworkUnicast(t *testing.T) {
	netA := makeTestWebsocketNode(t)
	netA.config.GossipFanout = 1
	netA.Start()
	defer func() { t.Log("stopping A"); netA.Stop(); t.Log("A done") }()
	netB := makeTestWebsocketNode(t)
	netB.config.GossipFanout = 1
	addrA, postListen := netA.Address()
	require.True(t, postListen)
	t.Log(addrA)
	netB.phonebook.ReplacePeerList([]string{addrA}, "default", PhoneBookEntryRelayRole)
	netB.Start()
	defer func() { t.Log("stopping B"); netB.Stop(); t.Log("B done") }()
	counter := newMessageCounter(t, 2)
	counterDone := counter.done
	netB.RegisterHandlers([]TaggedMessageHandler{{Tag: protocol.AgreementVoteTag, MessageHandler: counter}})

	readyTimeout := time.NewTimer(2 * time.Second)
	waitReady(t, netA, readyTimeout.C)
	t.Log("a ready")
	waitReady(t, netB, readyTimeout.C)
	t.Log("b ready")

	require.Equal(t, 1, len(netA.peers))
	require.Equal(t, 1, len(netA.GetPeers(PeersConnectedIn)))
	peerB := netA.peers[0]
	err := peerB.Unicast(context.Background(), []byte("foo"), protocol.AgreementVoteTag, nil)
	assert.NoError(t, err)
	err = peerB.Unicast(context.Background(), []byte("bar"), protocol.AgreementVoteTag, nil)
	assert.NoError(t, err)

	select {
	case <-counterDone:
	case <-time.After(2 * time.Second):
		t.Errorf("timeout, count=%d, wanted 2", counter.count)
	}
}

// Like a basic test, but really we just want to have SetPeerData()/GetPeerData()
func TestWebsocketPeerData(t *testing.T) {
	netA := makeTestWebsocketNode(t)
	netA.config.GossipFanout = 1
	netA.Start()
	defer func() { t.Log("stopping A"); netA.Stop(); t.Log("A done") }()
	netB := makeTestWebsocketNode(t)
	netB.config.GossipFanout = 1
	addrA, postListen := netA.Address()
	require.True(t, postListen)
	t.Log(addrA)
	netB.phonebook.ReplacePeerList([]string{addrA}, "default", PhoneBookEntryRelayRole)
	netB.Start()
	defer func() { t.Log("stopping B"); netB.Stop(); t.Log("B done") }()
	counter := newMessageCounter(t, 2)
	netB.RegisterHandlers([]TaggedMessageHandler{{Tag: protocol.TxnTag, MessageHandler: counter}})

	readyTimeout := time.NewTimer(2 * time.Second)
	waitReady(t, netA, readyTimeout.C)
	t.Log("a ready")
	waitReady(t, netB, readyTimeout.C)
	t.Log("b ready")

	require.Equal(t, 1, len(netA.peers))
	require.Equal(t, 1, len(netA.GetPeers(PeersConnectedIn)))
	peerB := netA.peers[0]

	require.Equal(t, nil, netA.GetPeerData(peerB, "not there"))
	netA.SetPeerData(peerB, "foo", "bar")
	require.Equal(t, "bar", netA.GetPeerData(peerB, "foo"))
	netA.SetPeerData(peerB, "foo", "qux")
	require.Equal(t, "qux", netA.GetPeerData(peerB, "foo"))
	netA.SetPeerData(peerB, "foo", nil)
	require.Equal(t, nil, netA.GetPeerData(peerB, "foo"))
}

// Test sending array of messages
func TestWebsocketNetworkArray(t *testing.T) {
	netA := makeTestWebsocketNode(t)
	netA.config.GossipFanout = 1
	netA.Start()
	defer func() { t.Log("stopping A"); netA.Stop(); t.Log("A done") }()
	netB := makeTestWebsocketNode(t)
	netB.config.GossipFanout = 1
	addrA, postListen := netA.Address()
	require.True(t, postListen)
	t.Log(addrA)
	netB.phonebook.ReplacePeerList([]string{addrA}, "default", PhoneBookEntryRelayRole)
	netB.Start()
	defer func() { t.Log("stopping B"); netB.Stop(); t.Log("B done") }()
	counter := newMessageCounter(t, 3)
	counterDone := counter.done
	netB.RegisterHandlers([]TaggedMessageHandler{{Tag: protocol.AgreementVoteTag, MessageHandler: counter}})

	readyTimeout := time.NewTimer(2 * time.Second)
	waitReady(t, netA, readyTimeout.C)
	t.Log("a ready")
	waitReady(t, netB, readyTimeout.C)
	t.Log("b ready")

	tags := []protocol.Tag{protocol.AgreementVoteTag, protocol.AgreementVoteTag, protocol.AgreementVoteTag}
	data := [][]byte{[]byte("foo"), []byte("bar"), []byte("algo")}
	netA.BroadcastArray(context.Background(), tags, data, false, nil)

	select {
	case <-counterDone:
	case <-time.After(2 * time.Second):
		t.Errorf("timeout, count=%d, wanted 2", counter.count)
	}
}

// Test cancelling message sends
func TestWebsocketNetworkCancel(t *testing.T) {
	netA := makeTestWebsocketNode(t)
	netA.config.GossipFanout = 1
	netA.Start()
	defer func() { t.Log("stopping A"); netA.Stop(); t.Log("A done") }()
	netB := makeTestWebsocketNode(t)
	netB.config.GossipFanout = 1
	addrA, postListen := netA.Address()
	require.True(t, postListen)
	t.Log(addrA)
	netB.phonebook.ReplacePeerList([]string{addrA}, "default", PhoneBookEntryRelayRole)
	netB.Start()
	defer func() { t.Log("stopping B"); netB.Stop(); t.Log("B done") }()
	counter := newMessageCounter(t, 100)
	counterDone := counter.done
	netB.RegisterHandlers([]TaggedMessageHandler{{Tag: protocol.AgreementVoteTag, MessageHandler: counter}})

	readyTimeout := time.NewTimer(2 * time.Second)
	waitReady(t, netA, readyTimeout.C)
	t.Log("a ready")
	waitReady(t, netB, readyTimeout.C)
	t.Log("b ready")

	tags := make([]protocol.Tag, 100)
	data := make([][]byte, 100)
	for i := range data {
		tags[i] = protocol.AgreementVoteTag
		data[i] = []byte(fmt.Sprintf("%d", i))
	}

	ctx, cancel := context.WithCancel(context.Background())
	cancel()

	// try calling BroadcastArray
	netA.BroadcastArray(ctx, tags, data, true, nil)

	select {
	case <-counterDone:
		t.Errorf("All messages were sent, send not cancelled")
	case <-time.After(2 * time.Second):
	}
	assert.Equal(t, 0, counter.Count())

	// try calling innerBroadcast
	request := broadcastRequest{tags: tags, data: data, enqueueTime: time.Now(), ctx: ctx}
	peers, _ := netA.peerSnapshot([]*wsPeer{})
	netA.innerBroadcast(request, true, peers)

	select {
	case <-counterDone:
		t.Errorf("All messages were sent, send not cancelled")
	case <-time.After(2 * time.Second):
	}
	assert.Equal(t, 0, counter.Count())

	// try calling writeLoopSend
	msgs := make([]sendMessage, 0, len(data))
	enqueueTime := time.Now()
	for i, msg := range data {
		tbytes := []byte(tags[i])
		mbytes := make([]byte, len(tbytes)+len(msg))
		copy(mbytes, tbytes)
		copy(mbytes[len(tbytes):], msg)
		msgs = append(msgs, sendMessage{data: mbytes, enqueued: time.Now(), peerEnqueued: enqueueTime, ctx: context.Background()})
	}

	msgs[50].ctx = ctx

	for _, peer := range peers {
		peer.sendBufferHighPrio <- sendMessages{msgs}
	}

	select {
	case <-counterDone:
		t.Errorf("All messages were sent, send not cancelled")
	case <-time.After(2 * time.Second):
	}
	assert.Equal(t, 50, counter.Count())
}

// Set up two nodes, test that a.Broadcast is received by B, when B has no address.
func TestWebsocketNetworkNoAddress(t *testing.T) {
	netA := makeTestWebsocketNode(t)
	netA.config.GossipFanout = 1
	netA.Start()
	defer func() { t.Log("stopping A"); netA.Stop(); t.Log("A done") }()

	noAddressConfig := defaultConfig
	noAddressConfig.NetAddress = ""
	netB := makeTestWebsocketNodeWithConfig(t, noAddressConfig)
	netB.config.GossipFanout = 1
	addrA, postListen := netA.Address()
	require.True(t, postListen)
	t.Log(addrA)
	netB.phonebook.ReplacePeerList([]string{addrA}, "default", PhoneBookEntryRelayRole)
	netB.Start()
	defer func() { t.Log("stopping B"); netB.Stop(); t.Log("B done") }()
	counter := newMessageCounter(t, 2)
	counterDone := counter.done
	netB.RegisterHandlers([]TaggedMessageHandler{{Tag: protocol.AgreementVoteTag, MessageHandler: counter}})

	readyTimeout := time.NewTimer(2 * time.Second)
	waitReady(t, netA, readyTimeout.C)
	t.Log("a ready")
	waitReady(t, netB, readyTimeout.C)
	t.Log("b ready")

	netA.Broadcast(context.Background(), protocol.AgreementVoteTag, []byte("foo"), false, nil)
	netA.Broadcast(context.Background(), protocol.AgreementVoteTag, []byte("bar"), false, nil)

	select {
	case <-counterDone:
	case <-time.After(2 * time.Second):
		t.Errorf("timeout, count=%d, wanted 2", counter.count)
	}
}

func lineNetwork(t *testing.T, numNodes int) (nodes []*WebsocketNetwork, counters []messageCounterHandler) {
	nodes = make([]*WebsocketNetwork, numNodes)
	counters = make([]messageCounterHandler, numNodes)
	for i := range nodes {
		nodes[i] = makeTestWebsocketNode(t)
		nodes[i].log = nodes[i].log.With("node", i)
		nodes[i].config.GossipFanout = 2
		if i == 0 || i == len(nodes)-1 {
			nodes[i].config.GossipFanout = 1
		}
		if i > 0 {
			addrPrev, postListen := nodes[i-1].Address()
			require.True(t, postListen)
			nodes[i].phonebook.ReplacePeerList([]string{addrPrev}, "default", PhoneBookEntryRelayRole)
			nodes[i].RegisterHandlers([]TaggedMessageHandler{{Tag: protocol.AgreementVoteTag, MessageHandler: &counters[i]}})
		}
		nodes[i].Start()
		counters[i].t = t
		counters[i].action = Broadcast
	}
	return
}

func closeNodeWG(node *WebsocketNetwork, wg *sync.WaitGroup) {
	node.Stop()
	wg.Done()
}

func closeNodes(nodes []*WebsocketNetwork) {
	wg := sync.WaitGroup{}
	wg.Add(len(nodes))
	for _, node := range nodes {
		go closeNodeWG(node, &wg)
	}
	wg.Wait()
}

func waitNodesReady(t *testing.T, nodes []*WebsocketNetwork, timeout time.Duration) {
	tc := time.After(timeout)
	for i, node := range nodes {
		select {
		case <-node.Ready():
		case <-tc:
			t.Fatalf("node[%d] not ready at timeout", i)
		}
	}
}

const lineNetworkLength = 20
const lineNetworkNumMessages = 5

// Set up a network where each node connects to the previous; test that .Broadcast from one end gets to the other.
// Bonus! Measure how long that takes.
// TODO: also make a Benchmark version of this that reports per-node broadcast hop speed.
func TestLineNetwork(t *testing.T) {
	nodes, counters := lineNetwork(t, lineNetworkLength)
	t.Logf("line network length: %d", lineNetworkLength)
	waitNodesReady(t, nodes, 2*time.Second)
	t.Log("ready")
	defer closeNodes(nodes)
	counter := &counters[len(counters)-1]
	counter.target = lineNetworkNumMessages
	counter.done = make(chan struct{})
	counterDone := counter.done
	counter.verbose = true
	for i := 0; i < lineNetworkNumMessages; i++ {
		sendTime := time.Now().UnixNano()
		var timeblob [8]byte
		binary.LittleEndian.PutUint64(timeblob[:], uint64(sendTime))
		nodes[0].Broadcast(context.Background(), protocol.AgreementVoteTag, timeblob[:], true, nil)
	}
	select {
	case <-counterDone:
	case <-time.After(20 * time.Second):
		t.Errorf("timeout, count=%d, wanted %d", counter.Count(), lineNetworkNumMessages)
		for ci := range counters {
			t.Errorf("count[%d]=%d", ci, counters[ci].Count())
		}
	}
	debugMetrics(t)
}

func addrtest(t *testing.T, wn *WebsocketNetwork, expected, src string) {
	actual, err := wn.addrToGossipAddr(src)
	require.NoError(t, err)
	assert.Equal(t, expected, actual)
}

func TestAddrToGossipAddr(t *testing.T) {
	wn := &WebsocketNetwork{}
	wn.GenesisID = "test genesisID"
	wn.log = logging.Base()
	addrtest(t, wn, "ws://r7.algodev.network.:4166/v1/test%20genesisID/gossip", "r7.algodev.network.:4166")
	addrtest(t, wn, "ws://r7.algodev.network.:4166/v1/test%20genesisID/gossip", "http://r7.algodev.network.:4166")
	addrtest(t, wn, "wss://r7.algodev.network.:4166/v1/test%20genesisID/gossip", "https://r7.algodev.network.:4166")
}

type nopConn struct{}

func (nc *nopConn) RemoteAddr() net.Addr {
	return nil
}
func (nc *nopConn) NextReader() (int, io.Reader, error) {
	return 0, nil, nil
}
func (nc *nopConn) WriteMessage(int, []byte) error {
	return nil
}
func (nc *nopConn) WriteControl(int, []byte, time.Time) error {
	return nil
}
func (nc *nopConn) SetReadLimit(limit int64) {
}
func (nc *nopConn) CloseWithoutFlush() error {
	return nil
}

var nopConnSingleton = nopConn{}

// What happens when all the read message handler threads get busy?
func TestSlowHandlers(t *testing.T) {
	slowTag := protocol.Tag("sl")
	fastTag := protocol.Tag("fa")
	slowCounter := messageCounterHandler{shouldWait: 1}
	slowCounter.release.L = &slowCounter.lock
	fastCounter := messageCounterHandler{target: incomingThreads}
	fastCounter.done = make(chan struct{})
	fastCounterDone := fastCounter.done
	slowHandler := TaggedMessageHandler{Tag: slowTag, MessageHandler: &slowCounter}
	fastHandler := TaggedMessageHandler{Tag: fastTag, MessageHandler: &fastCounter}
	node := makeTestWebsocketNode(t)
	node.RegisterHandlers([]TaggedMessageHandler{slowHandler, fastHandler})
	node.Start()
	defer node.Stop()
	injectionPeers := make([]wsPeer, incomingThreads*2)
	for i := range injectionPeers {
		injectionPeers[i].closing = make(chan struct{})
		injectionPeers[i].net = node
		injectionPeers[i].conn = &nopConnSingleton
		node.addPeer(&injectionPeers[i])
	}
	ipi := 0
	// start slow handler calls that will block all handler threads
	for i := 0; i < incomingThreads; i++ {
		data := []byte{byte(i)}
		node.readBuffer <- IncomingMessage{Sender: &injectionPeers[ipi], Tag: slowTag, Data: data, Net: node}
		ipi++
	}
	defer slowCounter.Broadcast()

	// start fast handler calls that won't get to run
	for i := 0; i < incomingThreads; i++ {
		data := []byte{byte(i)}
		node.readBuffer <- IncomingMessage{Sender: &injectionPeers[ipi], Tag: fastTag, Data: data, Net: node}
		ipi++
	}
	ok := false
	lastnw := -1
	totalWait := 0
	for i := 0; i < 7; i++ {
		waitTime := int(1 << uint64(i))
		time.Sleep(time.Duration(waitTime) * time.Millisecond)
		totalWait += waitTime
		nw := slowCounter.numWaiters()
		if nw == incomingThreads {
			ok = true
			break
		}
		if lastnw != nw {
			t.Logf("%dms %d waiting", totalWait, nw)
			lastnw = nw
		}
	}
	if !ok {
		t.Errorf("timeout waiting for %d threads to block on slow handler, have %d", incomingThreads, lastnw)
	}
	require.Equal(t, 0, fastCounter.Count())

	// release one slow request, all the other requests should process on that one handler thread
	slowCounter.Signal()

	select {
	case <-fastCounterDone:
	case <-time.After(time.Second):
		t.Errorf("timeout waiting for %d blocked events to be handled, have %d", incomingThreads, fastCounter.Count())
	}
	// checks that above .Signal() did in fact release just one waiting slow handler
	require.Equal(t, 1, slowCounter.Count())

	// we don't care about counting how things finish
	debugMetrics(t)
}

// one peer sends waaaayy too much slow-to-handle traffic. everything else should run fine.
func TestFloodingPeer(t *testing.T) {
	t.Skip("flaky test")
	slowTag := protocol.Tag("sl")
	fastTag := protocol.Tag("fa")
	slowCounter := messageCounterHandler{shouldWait: 1}
	slowCounter.release.L = &slowCounter.lock
	fastCounter := messageCounterHandler{}
	slowHandler := TaggedMessageHandler{Tag: slowTag, MessageHandler: &slowCounter}
	fastHandler := TaggedMessageHandler{Tag: fastTag, MessageHandler: &fastCounter}
	node := makeTestWebsocketNode(t)
	node.RegisterHandlers([]TaggedMessageHandler{slowHandler, fastHandler})
	node.Start()
	defer node.Stop()
	injectionPeers := make([]wsPeer, incomingThreads*2)
	for i := range injectionPeers {
		injectionPeers[i].closing = make(chan struct{})
		injectionPeers[i].net = node
		injectionPeers[i].conn = &nopConnSingleton
		node.addPeer(&injectionPeers[i])
	}
	ipi := 0
	const numBadPeers = 1
	// start slow handler calls that will block some threads
	ctx, cancel := context.WithCancel(context.Background())
	for i := 0; i < numBadPeers; i++ {
		myI := i
		myIpi := ipi
		go func() {
			processed := make(chan struct{}, 1)
			processed <- struct{}{}

			for qi := 0; qi < incomingThreads*2; qi++ {
				data := []byte{byte(myI), byte(qi)}
				select {
				case <-processed:
				case <-ctx.Done():
					return
				}

				select {
				case node.readBuffer <- IncomingMessage{Sender: &injectionPeers[myIpi], Tag: slowTag, Data: data, Net: node, processing: processed}:
				case <-ctx.Done():
					return
				}
			}
		}()
		ipi++
	}
	defer cancel()
	defer func() {
		t.Log("release slow handlers")
		atomic.StoreInt32(&slowCounter.shouldWait, 0)
		slowCounter.Broadcast()
	}()

	// start fast handler calls that will run on other reader threads
	numFast := 0
	fastCounter.target = len(injectionPeers) - ipi
	fastCounter.done = make(chan struct{})
	fastCounterDone := fastCounter.done
	for ipi < len(injectionPeers) {
		data := []byte{byte(ipi)}
		node.readBuffer <- IncomingMessage{Sender: &injectionPeers[ipi], Tag: fastTag, Data: data, Net: node}
		numFast++
		ipi++
	}
	require.Equal(t, numFast, fastCounter.target)
	select {
	case <-fastCounterDone:
	case <-time.After(time.Second):
		t.Errorf("timeout waiting for %d fast handlers, got %d", fastCounter.target, fastCounter.Count())
	}

	// we don't care about counting how things finish
}

func peerIsClosed(peer *wsPeer) bool {
	return atomic.LoadInt32(&peer.didInnerClose) != 0
}

func avgSendBufferHighPrioLength(wn *WebsocketNetwork) float64 {
	wn.peersLock.Lock()
	defer wn.peersLock.Unlock()
	sum := 0
	for _, peer := range wn.peers {
		sum += len(peer.sendBufferHighPrio)
	}
	return float64(sum) / float64(len(wn.peers))
}

// TestSlowOutboundPeer tests what happens when one outbound peer is slow and the rest are fine. Current logic is to disconnect the one slow peer when its outbound channel is full.
//
// This is a deeply invasive test that reaches into the guts of WebsocketNetwork and wsPeer. If the implementation chainges consider throwing away or totally reimplementing this test.
func TestSlowOutboundPeer(t *testing.T) {
	t.Skip() // todo - update this test to reflect the new implementation.
	xtag := protocol.ProposalPayloadTag
	node := makeTestWebsocketNode(t)
	destPeers := make([]wsPeer, 5)
	for i := range destPeers {
		destPeers[i].closing = make(chan struct{})
		destPeers[i].net = node
		destPeers[i].sendBufferHighPrio = make(chan sendMessages, sendBufferLength)
		destPeers[i].sendBufferBulk = make(chan sendMessages, sendBufferLength)
		destPeers[i].conn = &nopConnSingleton
		destPeers[i].rootURL = fmt.Sprintf("fake %d", i)
		node.addPeer(&destPeers[i])
	}
	node.Start()
	tctx, cf := context.WithTimeout(context.Background(), 5*time.Second)
	for i := 0; i < sendBufferLength; i++ {
		t.Logf("broadcast %d", i)
		sent := node.Broadcast(tctx, xtag, []byte{byte(i)}, true, nil)
		require.NoError(t, sent)
	}
	cf()
	ok := false
	for i := 0; i < 10; i++ {
		time.Sleep(time.Millisecond)
		aoql := avgSendBufferHighPrioLength(node)
		if aoql == sendBufferLength {
			ok = true
			break
		}
		t.Logf("node.avgOutboundQueueLength() %f", aoql)
	}
	require.True(t, ok)
	for p := range destPeers {
		if p == 0 {
			continue
		}
		for j := 0; j < sendBufferLength; j++ {
			// throw away a message as if sent
			<-destPeers[p].sendBufferHighPrio
		}
	}
	aoql := avgSendBufferHighPrioLength(node)
	if aoql > (sendBufferLength / 2) {
		t.Fatalf("avgOutboundQueueLength=%f wanted <%f", aoql, sendBufferLength/2.0)
		return
	}
	// it shouldn't have closed for just sitting on the limit of full
	require.False(t, peerIsClosed(&destPeers[0]))

	// function context just to contain defer cf()
	func() {
		timeout, cf := context.WithTimeout(context.Background(), time.Second)
		defer cf()
		sent := node.Broadcast(timeout, xtag, []byte{byte(42)}, true, nil)
		assert.NoError(t, sent)
	}()

	// and now with the rest of the peers well and this one slow, we closed the slow one
	require.True(t, peerIsClosed(&destPeers[0]))
}

func makeTestFilterWebsocketNode(t *testing.T, nodename string) *WebsocketNetwork {
	dc := defaultConfig
	dc.EnableIncomingMessageFilter = true
	dc.EnableOutgoingNetworkMessageFiltering = true
	dc.IncomingMessageFilterBucketCount = 5
	dc.IncomingMessageFilterBucketSize = 512
	dc.OutgoingMessageFilterBucketCount = 3
	dc.OutgoingMessageFilterBucketSize = 128
	wn := &WebsocketNetwork{
		log:       logging.TestingLog(t).With("node", nodename),
		config:    dc,
		phonebook: MakePhonebook(1, 1*time.Millisecond),
		GenesisID: "go-test-network-genesis",
		NetworkID: config.Devtestnet,
	}
	require.True(t, wn.config.EnableIncomingMessageFilter)
	wn.setup()
	wn.eventualReadyDelay = time.Second
	require.True(t, wn.config.EnableIncomingMessageFilter)
	return wn
}

func TestDupFilter(t *testing.T) {
	netA := makeTestFilterWebsocketNode(t, "a")
	netA.config.GossipFanout = 1
	netA.Start()
	defer func() { t.Log("stopping A"); netA.Stop(); t.Log("A done") }()
	netB := makeTestFilterWebsocketNode(t, "b")
	netB.config.GossipFanout = 2
	addrA, postListen := netA.Address()
	require.True(t, postListen)
	t.Log(addrA)
	netB.phonebook.ReplacePeerList([]string{addrA}, "default", PhoneBookEntryRelayRole)
	netB.Start()
	defer func() { t.Log("stopping B"); netB.Stop(); t.Log("B done") }()
	counter := &messageCounterHandler{t: t, limit: 1, done: make(chan struct{})}
	netB.RegisterHandlers([]TaggedMessageHandler{{Tag: protocol.AgreementVoteTag, MessageHandler: counter}})
	debugTag2 := protocol.ProposalPayloadTag
	counter2 := &messageCounterHandler{t: t, limit: 1, done: make(chan struct{})}
	netB.RegisterHandlers([]TaggedMessageHandler{{Tag: debugTag2, MessageHandler: counter2}})

	addrB, postListen := netB.Address()
	require.True(t, postListen)
	netC := makeTestFilterWebsocketNode(t, "c")
	netC.config.GossipFanout = 1
	netC.phonebook.ReplacePeerList([]string{addrB}, "default", PhoneBookEntryRelayRole)
	netC.Start()
	defer netC.Stop()

	msg := make([]byte, messageFilterSize+1)
	rand.Read(msg)

	readyTimeout := time.NewTimer(2 * time.Second)
	waitReady(t, netA, readyTimeout.C)
	t.Log("a ready")
	waitReady(t, netB, readyTimeout.C)
	t.Log("b ready")
	waitReady(t, netC, readyTimeout.C)
	t.Log("c ready")

	// TODO: this test has two halves that exercise inbound de-dup and outbound non-send due to received hash. But it doesn't properly _test_ them as it doesn't measure _why_ it receives each message exactly once. The second half below could actually be because of the same inbound de-dup as this first half. You can see the actions of either in metrics.
	// algod_network_duplicate_message_received_total{} 2
	// algod_outgoing_network_message_filtered_out_total{} 2
	// Maybe we should just .Set(0) those counters and use them in this test?

	// This exercise inbound dup detection.
	netA.Broadcast(context.Background(), protocol.AgreementVoteTag, msg, true, nil)
	netA.Broadcast(context.Background(), protocol.AgreementVoteTag, msg, true, nil)
	netA.Broadcast(context.Background(), protocol.AgreementVoteTag, msg, true, nil)
	t.Log("A dup send done")

	select {
	case <-counter.done:
		// probably a failure, but let it fall through to the equal check
	case <-time.After(time.Second):
	}
	counter.lock.Lock()
	assert.Equal(t, 1, counter.count)
	counter.lock.Unlock()

	// new message
	rand.Read(msg)
	t.Log("A send, C non-dup-send")
	netA.Broadcast(context.Background(), debugTag2, msg, true, nil)
	// B should broadcast its non-desire to receive the message again
	time.Sleep(500 * time.Millisecond)

	// C should now not send these
	netC.Broadcast(context.Background(), debugTag2, msg, true, nil)
	netC.Broadcast(context.Background(), debugTag2, msg, true, nil)

	select {
	case <-counter2.done:
		// probably a failure, but let it fall through to the equal check
	case <-time.After(time.Second):
	}
	assert.Equal(t, 1, counter2.count)

	debugMetrics(t)
}

func TestGetPeers(t *testing.T) {
	netA := makeTestWebsocketNode(t)
	netA.config.GossipFanout = 1
	netA.Start()
	defer netA.Stop()
	netB := makeTestWebsocketNode(t)
	netB.config.GossipFanout = 1
	addrA, postListen := netA.Address()
	require.True(t, postListen)
	t.Log(addrA)
	phbMulti := MakePhonebook(1, 1*time.Millisecond)
	phbMulti.ReplacePeerList([]string{addrA}, "phba", PhoneBookEntryRelayRole)
	netB.phonebook = phbMulti
	netB.Start()
	defer netB.Stop()

	readyTimeout := time.NewTimer(2 * time.Second)
	waitReady(t, netA, readyTimeout.C)
	t.Log("a ready")
	waitReady(t, netB, readyTimeout.C)
	t.Log("b ready")

	phbMulti.ReplacePeerList([]string{"a", "b", "c"}, "ph", PhoneBookEntryRelayRole)

	//addrB, _ := netB.Address()

	// A has only an inbound connection from B
	aPeers := netA.GetPeers(PeersConnectedOut)
	assert.Equal(t, 0, len(aPeers))

	// B's connection to A is outgoing
	bPeers := netB.GetPeers(PeersConnectedOut)
	assert.Equal(t, 1, len(bPeers))
	assert.Equal(t, addrA, bPeers[0].(HTTPPeer).GetAddress())

	// B also knows about other peers not connected to
	bPeers = netB.GetPeers(PeersPhonebookRelays)
	assert.Equal(t, 4, len(bPeers))
	peerAddrs := make([]string, len(bPeers))
	for pi, peer := range bPeers {
		peerAddrs[pi] = peer.(HTTPPeer).GetAddress()
	}
	sort.Strings(peerAddrs)
	expectAddrs := []string{addrA, "a", "b", "c"}
	sort.Strings(expectAddrs)
	assert.Equal(t, expectAddrs, peerAddrs)
}

type benchmarkHandler struct {
	returns chan uint64
}

func (bh *benchmarkHandler) Handle(message IncomingMessage) OutgoingMessage {
	i := binary.LittleEndian.Uint64(message.Data)
	bh.returns <- i
	return OutgoingMessage{}
}

// Set up two nodes, test that a.Broadcast is received by B
func BenchmarkWebsocketNetworkBasic(t *testing.B) {
	deadlock.Opts.Disable = true
	const msgSize = 200
	const inflight = 90
	t.Logf("%s %d", t.Name(), t.N)
	t.StopTimer()
	t.ResetTimer()
	netA := makeTestWebsocketNode(t)
	netA.config.GossipFanout = 1
	netA.Start()
	defer func() { t.Log("stopping A"); netA.Stop(); t.Log("A done") }()
	netB := makeTestWebsocketNode(t)
	netB.config.GossipFanout = 1
	addrA, postListen := netA.Address()
	require.True(t, postListen)
	t.Log(addrA)
	netB.phonebook.ReplacePeerList([]string{addrA}, "default", PhoneBookEntryRelayRole)
	netB.Start()
	defer func() { t.Log("stopping B"); netB.Stop(); t.Log("B done") }()
	returns := make(chan uint64, 100)
	bhandler := benchmarkHandler{returns}
	netB.RegisterHandlers([]TaggedMessageHandler{{Tag: protocol.AgreementVoteTag, MessageHandler: &bhandler}})

	readyTimeout := time.NewTimer(2 * time.Second)
	waitReady(t, netA, readyTimeout.C)
	t.Log("a ready")
	waitReady(t, netB, readyTimeout.C)
	t.Log("b ready")
	var ireturned uint64

	t.StartTimer()
	timeoutd := (time.Duration(t.N) * 100 * time.Microsecond) + (2 * time.Second)
	timeout := time.After(timeoutd)
	for i := 0; i < t.N; i++ {
		for uint64(i) > ireturned+inflight {
			select {
			case ireturned = <-returns:
			case <-timeout:
				t.Errorf("timeout in send at %d", i)
				return
			}
		}
		msg := make([]byte, msgSize)
		binary.LittleEndian.PutUint64(msg, uint64(i))
		err := netA.Broadcast(context.Background(), protocol.AgreementVoteTag, msg, true, nil)
		if err != nil {
			t.Errorf("error on broadcast: %v", err)
			return
		}
	}
	netA.Broadcast(context.Background(), protocol.Tag("-1"), []byte("derp"), true, nil)
	t.Logf("sent %d", t.N)

	for ireturned < uint64(t.N-1) {
		select {
		case ireturned = <-returns:
		case <-timeout:
			t.Errorf("timeout, count=%d, wanted %d", ireturned, t.N)
			buf := strings.Builder{}
			networkMessageReceivedTotal.WriteMetric(&buf, "")
			networkMessageSentTotal.WriteMetric(&buf, "")
			networkBroadcasts.WriteMetric(&buf, "")
			duplicateNetworkMessageReceivedTotal.WriteMetric(&buf, "")
			outgoingNetworkMessageFilteredOutTotal.WriteMetric(&buf, "")
			networkBroadcastsDropped.WriteMetric(&buf, "")
			t.Errorf(
				"a out queue=%d, metric: %s",
				len(netA.broadcastQueueBulk),
				buf.String(),
			)
			return
		}
	}
	t.StopTimer()
	t.Logf("counter done")
}

// Check that priority is propagated from B to A
func TestWebsocketNetworkPrio(t *testing.T) {
	prioA := netPrioStub{}
	netA := makeTestWebsocketNode(t)
	netA.SetPrioScheme(&prioA)
	netA.config.GossipFanout = 1
	netA.prioResponseChan = make(chan *wsPeer, 10)
	netA.Start()
	defer func() { t.Log("stopping A"); netA.Stop(); t.Log("A done") }()

	prioB := netPrioStub{}
	crypto.RandBytes(prioB.addr[:])
	prioB.prio = crypto.RandUint64()
	netB := makeTestWebsocketNode(t)
	netB.SetPrioScheme(&prioB)
	netB.config.GossipFanout = 1
	addrA, postListen := netA.Address()
	require.True(t, postListen)
	t.Log(addrA)
	netB.phonebook.ReplacePeerList([]string{addrA}, "default", PhoneBookEntryRelayRole)
	netB.Start()
	defer func() { t.Log("stopping B"); netB.Stop(); t.Log("B done") }()

	// Wait for response message to propagate from B to A
	select {
	case <-netA.prioResponseChan:
	case <-time.After(time.Second):
		t.Errorf("timeout on netA.prioResponseChan")
	}
	waitReady(t, netA, time.After(time.Second))

	// Peek at A's peers
	netA.peersLock.RLock()
	defer netA.peersLock.RUnlock()
	require.Equal(t, len(netA.peers), 1)

	require.Equal(t, netA.peers[0].prioAddress, prioB.addr)
	require.Equal(t, netA.peers[0].prioWeight, prioB.prio)
}

// Check that priority is propagated from B to A
func TestWebsocketNetworkPrioLimit(t *testing.T) {
	limitConf := defaultConfig
	limitConf.BroadcastConnectionsLimit = 1

	prioA := netPrioStub{}
	netA := makeTestWebsocketNodeWithConfig(t, limitConf)
	netA.SetPrioScheme(&prioA)
	netA.config.GossipFanout = 2
	netA.prioResponseChan = make(chan *wsPeer, 10)
	netA.Start()
	defer func() { t.Log("stopping A"); netA.Stop(); t.Log("A done") }()
	addrA, postListen := netA.Address()
	require.True(t, postListen)

	counterB := newMessageCounter(t, 1)
	counterBdone := counterB.done
	prioB := netPrioStub{}
	crypto.RandBytes(prioB.addr[:])
	prioB.prio = 100
	netB := makeTestWebsocketNode(t)
	netB.SetPrioScheme(&prioB)
	netB.config.GossipFanout = 1
	netB.config.NetAddress = ""
	netB.phonebook.ReplacePeerList([]string{addrA}, "default", PhoneBookEntryRelayRole)
	netB.RegisterHandlers([]TaggedMessageHandler{{Tag: protocol.AgreementVoteTag, MessageHandler: counterB}})
	netB.Start()
	defer func() { t.Log("stopping B"); netB.Stop(); t.Log("B done") }()

	counterC := newMessageCounter(t, 1)
	counterCdone := counterC.done
	prioC := netPrioStub{}
	crypto.RandBytes(prioC.addr[:])
	prioC.prio = 10
	netC := makeTestWebsocketNode(t)
	netC.SetPrioScheme(&prioC)
	netC.config.GossipFanout = 1
	netC.config.NetAddress = ""
	netC.phonebook.ReplacePeerList([]string{addrA}, "default", PhoneBookEntryRelayRole)
	netC.RegisterHandlers([]TaggedMessageHandler{{Tag: protocol.AgreementVoteTag, MessageHandler: counterC}})
	netC.Start()
	defer func() { t.Log("stopping C"); netC.Stop(); t.Log("C done") }()

	// Wait for response messages to propagate from B+C to A
	select {
	case peer := <-netA.prioResponseChan:
		netA.peersLock.RLock()
		require.Subset(t, []uint64{prioB.prio, prioC.prio}, []uint64{peer.prioWeight})
		netA.peersLock.RUnlock()
	case <-time.After(time.Second):
		t.Errorf("timeout on netA.prioResponseChan 1")
	}
	select {
	case peer := <-netA.prioResponseChan:
		netA.peersLock.RLock()
		require.Subset(t, []uint64{prioB.prio, prioC.prio}, []uint64{peer.prioWeight})
		netA.peersLock.RUnlock()
	case <-time.After(time.Second):
		t.Errorf("timeout on netA.prioResponseChan 2")
	}
	waitReady(t, netA, time.After(time.Second))

<<<<<<< HEAD
	netA.Broadcast(context.Background(), protocol.AgreementVoteTag, nil, true, nil)
=======
	firstPeer := netA.peers[0]
	netA.Broadcast(context.Background(), protocol.TxnTag, nil, true, nil)
>>>>>>> 415d82cd

	failed := false
	select {
	case <-counterBdone:
	case <-time.After(time.Second):
		t.Errorf("timeout, B did not receive message")
		failed = true
	}

	select {
	case <-counterCdone:
		t.Errorf("C received message")
		failed = true
	case <-time.After(time.Second):
	}

	if failed {
		t.Errorf("NetA had the following two peers priorities : [0]:%s=%d [1]:%s=%d", netA.peers[0].rootURL, netA.peers[0].prioWeight, netA.peers[1].rootURL, netA.peers[1].prioWeight)
		t.Errorf("first peer before broadcasting was %s", firstPeer.rootURL)
	}
}

// Create many idle connections, to see if we have excessive CPU utilization.
func TestWebsocketNetworkManyIdle(t *testing.T) {
	// This test is meant to be run manually, as:
	//
	//   IDLETEST=x go test -v . -run=ManyIdle -count=1
	//
	// and examining the reported CPU time use.

	if os.Getenv("IDLETEST") == "" {
		t.Skip("Skipping; IDLETEST not set")
	}

	deadlock.Opts.Disable = true

	numClients := 1000
	relayConf := defaultConfig
	relayConf.BaseLoggerDebugLevel = uint32(logging.Error)
	relayConf.MaxConnectionsPerIP = numClients

	relay := makeTestWebsocketNodeWithConfig(t, relayConf)
	relay.config.GossipFanout = numClients
	relay.Start()
	defer relay.Stop()
	relayAddr, postListen := relay.Address()
	require.True(t, postListen)

	clientConf := defaultConfig
	clientConf.BaseLoggerDebugLevel = uint32(logging.Error)
	clientConf.BroadcastConnectionsLimit = 0
	clientConf.NetAddress = ""

	var clients []*WebsocketNetwork
	for i := 0; i < numClients; i++ {
		client := makeTestWebsocketNodeWithConfig(t, clientConf)
		client.config.GossipFanout = 1
		client.phonebook.ReplacePeerList([]string{relayAddr}, "default", PhoneBookEntryRelayRole)
		client.Start()
		defer client.Stop()

		clients = append(clients, client)
	}

	readyTimeout := time.NewTimer(30 * time.Second)
	waitReady(t, relay, readyTimeout.C)

	for i := 0; i < numClients; i++ {
		waitReady(t, clients[i], readyTimeout.C)
	}

	var r0utime, r1utime int64
	var r0stime, r1stime int64

	r0utime, r0stime, _ = util.GetCurrentProcessTimes()
	time.Sleep(10 * time.Second)
	r1utime, r1stime, _ = util.GetCurrentProcessTimes()

	t.Logf("Background CPU use: user %v, system %v\n",
		time.Duration(r1utime-r0utime),
		time.Duration(r1stime-r0stime))
}

// TODO: test both sides of http-header setting and checking?
// TODO: test request-disconnect-reconnect?
// TODO: test server handling of various malformed clients?
// TODO? disconnect a node in the middle of a line and test that messages _don't_ get through?
// TODO: test self-connect rejection
// TODO: test funcion when some message handler is slow?

func TestWebsocketNetwork_getCommonHeaders(t *testing.T) {
	header := http.Header{}
	expectedTelemetryGUID := "123"
	expectedInstanceName := "456"
	expectedPublicAddr := "789"
	header.Set(TelemetryIDHeader, expectedTelemetryGUID)
	header.Set(InstanceNameHeader, expectedInstanceName)
	header.Set(AddressHeader, expectedPublicAddr)
	otherTelemetryGUID, otherInstanceName, otherPublicAddr := getCommonHeaders(header)
	require.Equal(t, expectedTelemetryGUID, otherTelemetryGUID)
	require.Equal(t, expectedInstanceName, otherInstanceName)
	require.Equal(t, expectedPublicAddr, otherPublicAddr)
}

func TestWebsocketNetwork_checkServerResponseVariables(t *testing.T) {
	wn := makeTestWebsocketNode(t)
	wn.GenesisID = "genesis-id1"
	wn.RandomID = "random-id1"
	header := http.Header{}
	header.Set(ProtocolVersionHeader, ProtocolVersion)
	header.Set(NodeRandomHeader, wn.RandomID+"tag")
	header.Set(GenesisHeader, wn.GenesisID)
	responseVariableOk, matchingVersion := wn.checkServerResponseVariables(header, "addressX")
	require.Equal(t, true, responseVariableOk)
	require.Equal(t, matchingVersion, ProtocolVersion)

	noVersionHeader := http.Header{}
	noVersionHeader.Set(NodeRandomHeader, wn.RandomID+"tag")
	noVersionHeader.Set(GenesisHeader, wn.GenesisID)
	responseVariableOk, matchingVersion = wn.checkServerResponseVariables(noVersionHeader, "addressX")
	require.Equal(t, false, responseVariableOk)

	noRandomHeader := http.Header{}
	noRandomHeader.Set(ProtocolVersionHeader, ProtocolVersion)
	noRandomHeader.Set(GenesisHeader, wn.GenesisID)
	responseVariableOk, _ = wn.checkServerResponseVariables(noRandomHeader, "addressX")
	require.Equal(t, false, responseVariableOk)

	sameRandomHeader := http.Header{}
	sameRandomHeader.Set(ProtocolVersionHeader, ProtocolVersion)
	sameRandomHeader.Set(NodeRandomHeader, wn.RandomID)
	sameRandomHeader.Set(GenesisHeader, wn.GenesisID)
	responseVariableOk, _ = wn.checkServerResponseVariables(sameRandomHeader, "addressX")
	require.Equal(t, false, responseVariableOk)

	differentGenesisIDHeader := http.Header{}
	differentGenesisIDHeader.Set(ProtocolVersionHeader, ProtocolVersion)
	differentGenesisIDHeader.Set(NodeRandomHeader, wn.RandomID+"tag")
	differentGenesisIDHeader.Set(GenesisHeader, wn.GenesisID+"tag")
	responseVariableOk, _ = wn.checkServerResponseVariables(differentGenesisIDHeader, "addressX")
	require.Equal(t, false, responseVariableOk)
}

func (wn *WebsocketNetwork) broadcastWithTimestamp(tag protocol.Tag, data []byte, when time.Time) error {
	msgArr := make([][]byte, 1, 1)
	msgArr[0] = data
	tagArr := make([]protocol.Tag, 1, 1)
	tagArr[0] = tag
	request := broadcastRequest{tags: tagArr, data: msgArr, enqueueTime: when, ctx: context.Background()}

	broadcastQueue := wn.broadcastQueueBulk
	if highPriorityTag(tagArr) {
		broadcastQueue = wn.broadcastQueueHighPrio
	}
	// no wait
	select {
	case broadcastQueue <- request:
		return nil
	default:
		return errBcastQFull
	}
}

func TestDelayedMessageDrop(t *testing.T) {
	netA := makeTestWebsocketNode(t)
	netA.config.GossipFanout = 1
	netA.Start()
	defer func() { t.Log("stopping A"); netA.Stop(); t.Log("A done") }()

	noAddressConfig := defaultConfig
	noAddressConfig.NetAddress = ""
	netB := makeTestWebsocketNodeWithConfig(t, noAddressConfig)
	netB.config.GossipFanout = 1
	addrA, postListen := netA.Address()
	require.True(t, postListen)
	t.Log(addrA)
	netB.phonebook.ReplacePeerList([]string{addrA}, "default", PhoneBookEntryRelayRole)
	netB.Start()
	defer func() { t.Log("stopping B"); netB.Stop(); t.Log("B done") }()
	counter := newMessageCounter(t, 5)
	counterDone := counter.done
	netB.RegisterHandlers([]TaggedMessageHandler{{Tag: protocol.AgreementVoteTag, MessageHandler: counter}})

	readyTimeout := time.NewTimer(2 * time.Second)
	waitReady(t, netA, readyTimeout.C)
	waitReady(t, netB, readyTimeout.C)

	currentTime := time.Now()
	for i := 0; i < 10; i++ {
		err := netA.broadcastWithTimestamp(protocol.AgreementVoteTag, []byte("foo"), currentTime.Add(time.Hour*time.Duration(i-5)))
		require.NoErrorf(t, err, "No error was expected")
	}

	select {
	case <-counterDone:
	case <-time.After(maxMessageQueueDuration):
		require.Equalf(t, 5, counter.count, "One or more messages failed to reach destination network")
	}
}

func TestSlowPeerDisconnection(t *testing.T) {
	log := logging.TestingLog(t)
	log.SetLevel(logging.Info)
	wn := &WebsocketNetwork{
		log:                            log,
		config:                         defaultConfig,
		phonebook:                      MakePhonebook(1, 1*time.Millisecond),
		GenesisID:                      "go-test-network-genesis",
		NetworkID:                      config.Devtestnet,
		slowWritingPeerMonitorInterval: time.Millisecond * 50,
	}
	wn.setup()
	wn.eventualReadyDelay = time.Second
	wn.messagesOfInterest = nil // clear this before starting the network so that we won't be sending a MOI upon connection.

	netA := wn
	netA.config.GossipFanout = 1
	netA.Start()
	defer func() { t.Log("stopping A"); netA.Stop(); t.Log("A done") }()

	noAddressConfig := defaultConfig
	noAddressConfig.NetAddress = ""
	netB := makeTestWebsocketNodeWithConfig(t, noAddressConfig)
	netB.config.GossipFanout = 1
	addrA, postListen := netA.Address()
	require.True(t, postListen)
	t.Log(addrA)
	netB.phonebook.ReplacePeerList([]string{addrA}, "default", PhoneBookEntryRelayRole)
	netB.Start()
	defer func() { t.Log("stopping B"); netB.Stop(); t.Log("B done") }()

	readyTimeout := time.NewTimer(2 * time.Second)
	waitReady(t, netA, readyTimeout.C)
	waitReady(t, netB, readyTimeout.C)

	var peers []*wsPeer
	peers, _ = netA.peerSnapshot(peers)
	require.Equalf(t, len(peers), 1, "Expected number of peers should be 1")
	peer := peers[0]
	// modify the peer on netA and
	beforeLoopTime := time.Now()
	atomic.StoreInt64(&peer.intermittentOutgoingMessageEnqueueTime, beforeLoopTime.Add(-maxMessageQueueDuration).Add(time.Second).UnixNano())
	// wait up to 10 seconds for the monitor to figure out it needs to disconnect.
	expire := beforeLoopTime.Add(2 * slowWritingPeerMonitorInterval)
	for {
		peers, _ = netA.peerSnapshot(peers)
		if len(peers) == 0 || peers[0] != peer {
			// make sure it took more than 1 second, and less than 5 seconds.
			waitTime := time.Now().Sub(beforeLoopTime)
			require.LessOrEqual(t, int64(time.Second), int64(waitTime))
			require.GreaterOrEqual(t, int64(5*time.Second), int64(waitTime))
			break
		}
		if time.Now().After(expire) {
			require.Fail(t, "Slow peer was not disconnected")
		}
		time.Sleep(time.Millisecond * 5)
	}
}

func TestForceMessageRelaying(t *testing.T) {
	log := logging.TestingLog(t)
	log.SetLevel(logging.Level(defaultConfig.BaseLoggerDebugLevel))
	wn := &WebsocketNetwork{
		log:       log,
		config:    defaultConfig,
		phonebook: MakePhonebook(1, 1*time.Millisecond),
		GenesisID: "go-test-network-genesis",
		NetworkID: config.Devtestnet,
	}
	wn.setup()
	wn.eventualReadyDelay = time.Second

	netA := wn
	netA.config.GossipFanout = 1

	defer func() { t.Log("stopping A"); netA.Stop(); t.Log("A done") }()

	counter := newMessageCounter(t, 5)
	counterDone := counter.done
	netA.RegisterHandlers([]TaggedMessageHandler{{Tag: protocol.AgreementVoteTag, MessageHandler: counter}})
	netA.Start()
	addrA, postListen := netA.Address()
	require.Truef(t, postListen, "Listening network failed to start")

	noAddressConfig := defaultConfig
	noAddressConfig.NetAddress = ""
	netB := makeTestWebsocketNodeWithConfig(t, noAddressConfig)
	netB.config.GossipFanout = 1
	netB.phonebook.ReplacePeerList([]string{addrA}, "default", PhoneBookEntryRelayRole)
	netB.Start()
	defer func() { t.Log("stopping B"); netB.Stop(); t.Log("B done") }()

	noAddressConfig.ForceRelayMessages = true
	netC := makeTestWebsocketNodeWithConfig(t, noAddressConfig)
	netC.config.GossipFanout = 1
	netC.phonebook.ReplacePeerList([]string{addrA}, "default", PhoneBookEntryRelayRole)
	netC.Start()
	defer func() { t.Log("stopping C"); netC.Stop(); t.Log("C done") }()

	readyTimeout := time.NewTimer(2 * time.Second)
	waitReady(t, netA, readyTimeout.C)
	waitReady(t, netB, readyTimeout.C)
	waitReady(t, netC, readyTimeout.C)

	// send 5 messages from both netB and netC to netA
	for i := 0; i < 5; i++ {
		err := netB.Relay(context.Background(), protocol.AgreementVoteTag, []byte{1, 2, 3}, true, nil)
		require.NoError(t, err)
		err = netC.Relay(context.Background(), protocol.AgreementVoteTag, []byte{1, 2, 3}, true, nil)
		require.NoError(t, err)
	}

	select {
	case <-counterDone:
	case <-time.After(2 * time.Second):
		if counter.count < 5 {
			require.Failf(t, "One or more messages failed to reach destination network", "%d > %d", 5, counter.count)
		} else if counter.count > 5 {
			require.Failf(t, "One or more messages that were expected to be dropped, reached destination network", "%d < %d", 5, counter.count)
		}
	}
	netA.ClearHandlers()
	counter = newMessageCounter(t, 10)
	counterDone = counter.done
	netA.RegisterHandlers([]TaggedMessageHandler{{Tag: protocol.AgreementVoteTag, MessageHandler: counter}})

	// hack the relayMessages on the netB so that it would start sending messages.
	netB.relayMessages = true
	// send additional 10 messages from netB
	for i := 0; i < 10; i++ {
		err := netB.Relay(context.Background(), protocol.AgreementVoteTag, []byte{1, 2, 3}, true, nil)
		require.NoError(t, err)
	}

	select {
	case <-counterDone:
	case <-time.After(2 * time.Second):
		require.Failf(t, "One or more messages failed to reach destination network", "%d > %d", 10, counter.count)
	}

}

func TestSetUserAgentHeader(t *testing.T) {
	headers := http.Header{}
	SetUserAgentHeader(headers)
	require.Equal(t, 1, len(headers))
	t.Log(headers)
}

func TestCheckProtocolVersionMatch(t *testing.T) {
	// note - this test changes the SupportedProtocolVersions global variable ( SupportedProtocolVersions ) and therefore cannot be parallelized.
	originalSupportedProtocolVersions := SupportedProtocolVersions
	defer func() {
		SupportedProtocolVersions = originalSupportedProtocolVersions
	}()
	log := logging.TestingLog(t)
	log.SetLevel(logging.Level(defaultConfig.BaseLoggerDebugLevel))
	wn := &WebsocketNetwork{
		log:       log,
		config:    defaultConfig,
		phonebook: MakePhonebook(1, 1*time.Millisecond),
		GenesisID: "go-test-network-genesis",
		NetworkID: config.Devtestnet,
	}
	wn.setup()

	SupportedProtocolVersions = []string{"2", "1"}

	header1 := make(http.Header)
	header1.Add(ProtocolAcceptVersionHeader, "1")
	header1.Add(ProtocolVersionHeader, "3")
	matchingVersion, otherVersion := wn.checkProtocolVersionMatch(header1)
	require.Equal(t, "1", matchingVersion)
	require.Equal(t, "", otherVersion)

	header2 := make(http.Header)
	header2.Add(ProtocolAcceptVersionHeader, "3")
	header2.Add(ProtocolAcceptVersionHeader, "4")
	header2.Add(ProtocolVersionHeader, "1")
	matchingVersion, otherVersion = wn.checkProtocolVersionMatch(header2)
	require.Equal(t, "1", matchingVersion)
	require.Equal(t, "1", otherVersion)

	header3 := make(http.Header)
	header3.Add(ProtocolVersionHeader, "3")
	matchingVersion, otherVersion = wn.checkProtocolVersionMatch(header3)
	require.Equal(t, "", matchingVersion)
	require.Equal(t, "3", otherVersion)

	header4 := make(http.Header)
	header4.Add(ProtocolVersionHeader, "5\n")
	matchingVersion, otherVersion = wn.checkProtocolVersionMatch(header4)
	require.Equal(t, "", matchingVersion)
	require.Equal(t, "5"+unprintableCharacterGlyph, otherVersion)
}

func handleTopicRequest(msg IncomingMessage) (out OutgoingMessage) {

	topics, err := UnmarshallTopics(msg.Data)
	if err != nil {
		return
	}

	val1b, f := topics.GetValue("val1")
	if !f {
		return
	}
	val2b, f := topics.GetValue("val2")
	if !f {
		return
	}
	val1 := int(val1b[0])
	val2 := int(val2b[0])

	respTopics := Topics{
		Topic{
			key:  "value",
			data: []byte{byte(val1 + val2)},
		},
	}
	return OutgoingMessage{
		Action: Respond,
		Tag:    protocol.TopicMsgRespTag,
		Topics: respTopics,
	}
}

// Set up two nodes, test topics send/receive is working
func TestWebsocketNetworkTopicRoundtrip(t *testing.T) {
	var topicMsgReqTag Tag = protocol.UniEnsBlockReqTag
	netA := makeTestWebsocketNode(t)
	netA.config.GossipFanout = 1
	netA.Start()
	defer func() { t.Log("stopping A"); netA.Stop(); t.Log("A done") }()
	netB := makeTestWebsocketNode(t)
	netB.config.GossipFanout = 1
	addrA, postListen := netA.Address()
	require.True(t, postListen)
	t.Log(addrA)
	netB.phonebook.ReplacePeerList([]string{addrA}, "default", PhoneBookEntryRelayRole)
	netB.Start()
	defer func() { t.Log("stopping B"); netB.Stop(); t.Log("B done") }()

	netB.RegisterHandlers([]TaggedMessageHandler{
		{
			Tag:            topicMsgReqTag,
			MessageHandler: HandlerFunc(handleTopicRequest),
		},
	})

	readyTimeout := time.NewTimer(2 * time.Second)
	waitReady(t, netA, readyTimeout.C)
	t.Log("a ready")
	waitReady(t, netB, readyTimeout.C)
	t.Log("b ready")

	peerA := netA.peers[0]

	topics := Topics{
		Topic{
			key:  "command",
			data: []byte("add"),
		},
		Topic{
			key:  "val1",
			data: []byte{1},
		},
		Topic{
			key:  "val2",
			data: []byte{4},
		},
	}

	resp, err := peerA.Request(context.Background(), topicMsgReqTag, topics)
	assert.NoError(t, err)

	sum, found := resp.Topics.GetValue("value")
	assert.Equal(t, true, found)
	assert.Equal(t, 5, int(sum[0]))
}

// Set up two nodes, have one of them request a certain message tag mask, and verify the other follow that.
func TestWebsocketNetworkMessageOfInterest(t *testing.T) {
	netA := makeTestWebsocketNode(t)
	netA.config.GossipFanout = 1
	netA.config.EnablePingHandler = false

	netA.Start()
	defer func() { t.Log("stopping A"); netA.Stop(); t.Log("A done") }()
	netB := makeTestWebsocketNode(t)
	netB.config.GossipFanout = 1
	netB.config.EnablePingHandler = false
	addrA, postListen := netA.Address()
	require.True(t, postListen)
	t.Log(addrA)
	netB.phonebook.ReplacePeerList([]string{addrA}, "default", PhoneBookEntryRelayRole)
	netB.Start()
	defer func() { t.Log("stopping B"); netB.Stop(); t.Log("B done") }()

	incomingMsgSync := deadlock.Mutex{}
	msgCounters := make(map[protocol.Tag]int)
	messageArriveWg := sync.WaitGroup{}
	msgHandler := func(msg IncomingMessage) (out OutgoingMessage) {
		incomingMsgSync.Lock()
		defer incomingMsgSync.Unlock()
		msgCounters[msg.Tag] = msgCounters[msg.Tag] + 1
		messageArriveWg.Done()
		return
	}
	messageFilterArriveWg := sync.WaitGroup{}
	messageFilterArriveWg.Add(1)
	waitMessageArriveHandler := func(msg IncomingMessage) (out OutgoingMessage) {
		messageFilterArriveWg.Done()
		return
	}

	// register all the handlers.
	taggedHandlers := []TaggedMessageHandler{}
	for tag := range defaultSendMessageTags {
		taggedHandlers = append(taggedHandlers, TaggedMessageHandler{
			Tag:            tag,
			MessageHandler: HandlerFunc(msgHandler),
		})
	}
	netB.RegisterHandlers(taggedHandlers)
	netA.RegisterHandlers([]TaggedMessageHandler{
		{
			Tag:            protocol.AgreementVoteTag,
			MessageHandler: HandlerFunc(waitMessageArriveHandler),
		}})

	readyTimeout := time.NewTimer(2 * time.Second)
	waitReady(t, netA, readyTimeout.C)
	waitReady(t, netB, readyTimeout.C)

	// have netB asking netA to send it only AgreementVoteTag and ProposalPayloadTag
	netB.Broadcast(context.Background(), protocol.MsgOfInterestTag, MarshallMessageOfInterest([]protocol.Tag{protocol.AgreementVoteTag, protocol.ProposalPayloadTag}), true, nil)
	// send another message which we can track, so that we'll know that the first message was delivered.
	netB.Broadcast(context.Background(), protocol.AgreementVoteTag, []byte{0, 1, 2, 3, 4}, true, nil)
	messageFilterArriveWg.Wait()

	messageArriveWg.Add(5 * 2) // we're expecting exactly 10 messages.
	// send 5 messages of few types.
	for i := 0; i < 5; i++ {
		netA.Broadcast(context.Background(), protocol.AgreementVoteTag, []byte{0, 1, 2, 3, 4}, true, nil)
		netA.Broadcast(context.Background(), protocol.CompactCertSigTag, []byte{0, 1, 2, 3, 4}, true, nil)
		netA.Broadcast(context.Background(), protocol.ProposalPayloadTag, []byte{0, 1, 2, 3, 4}, true, nil)
		netA.Broadcast(context.Background(), protocol.VoteBundleTag, []byte{0, 1, 2, 3, 4}, true, nil)
	}
	// wait until all the expected messages arrive.
	messageArriveWg.Wait()
	for tag, count := range msgCounters {
		if tag == protocol.AgreementVoteTag || tag == protocol.ProposalPayloadTag {
			require.Equal(t, 5, count)
		} else {
			require.Equal(t, 0, count)
		}
	}
}

// Set up two nodes, have one of them disconnect from the other, and monitor disconnection error on the side that did not issue the disconnection.
// Plan:
// Network A will be sending messages to network B.
// Network B will respond with another message for the first 4 messages. When it receive the 5th message, it would close the connection.
// We want to get an event with disconnectRequestReceived
func TestWebsocketDisconnection(t *testing.T) {
	netA := makeTestWebsocketNode(t)
	netA.config.GossipFanout = 1
	netA.config.EnablePingHandler = false
	dl := eventsDetailsLogger{Logger: logging.TestingLog(t), eventReceived: make(chan interface{}, 1), eventIdentifier: telemetryspec.DisconnectPeerEvent}
	netA.log = dl

	netA.Start()
	defer func() { t.Log("stopping A"); netA.Stop(); t.Log("A done") }()
	netB := makeTestWebsocketNode(t)
	netB.config.GossipFanout = 1
	netB.config.EnablePingHandler = false
	addrA, postListen := netA.Address()
	require.True(t, postListen)
	t.Log(addrA)
	netB.phonebook.ReplacePeerList([]string{addrA}, "default", PhoneBookEntryRelayRole)
	netB.Start()
	defer func() { t.Log("stopping B"); netB.Stop(); t.Log("B done") }()

	msgHandlerA := func(msg IncomingMessage) (out OutgoingMessage) {
		// if we received a message, send a message back.
		if msg.Data[0]%10 == 2 {
			netA.Broadcast(context.Background(), protocol.ProposalPayloadTag, []byte{msg.Data[0] + 8}, true, nil)
		}
		return
	}

	var msgCounterNetB uint32
	msgHandlerB := func(msg IncomingMessage) (out OutgoingMessage) {
		if atomic.AddUint32(&msgCounterNetB, 1) == 5 {
			// disconnect
			netB.DisconnectPeers()
		} else {
			// if we received a message, send a message back.
			netB.Broadcast(context.Background(), protocol.ProposalPayloadTag, []byte{msg.Data[0] + 1}, true, nil)
			netB.Broadcast(context.Background(), protocol.ProposalPayloadTag, []byte{msg.Data[0] + 2}, true, nil)
		}
		return
	}

	// register all the handlers.
	taggedHandlersA := []TaggedMessageHandler{
		{
			Tag:            protocol.ProposalPayloadTag,
			MessageHandler: HandlerFunc(msgHandlerA),
		},
	}
	netA.ClearHandlers()
	netA.RegisterHandlers(taggedHandlersA)

	taggedHandlersB := []TaggedMessageHandler{
		{
			Tag:            protocol.ProposalPayloadTag,
			MessageHandler: HandlerFunc(msgHandlerB),
		},
	}
	netB.ClearHandlers()
	netB.RegisterHandlers(taggedHandlersB)

	readyTimeout := time.NewTimer(2 * time.Second)
	waitReady(t, netA, readyTimeout.C)
	waitReady(t, netB, readyTimeout.C)
	netA.Broadcast(context.Background(), protocol.ProposalPayloadTag, []byte{0}, true, nil)
	// wait until the peers disconnect.
	for {
		peers := netA.GetPeers(PeersConnectedIn)
		if len(peers) == 0 {
			break
		}
		time.Sleep(100 * time.Millisecond)
	}

	select {
	case eventDetails := <-dl.eventReceived:
		switch disconnectPeerEventDetails := eventDetails.(type) {
		case telemetryspec.DisconnectPeerEventDetails:
			require.Equal(t, disconnectPeerEventDetails.Reason, string(disconnectRequestReceived))
		default:
			require.FailNow(t, "Unexpected event was send : %v", eventDetails)
		}

	default:
		require.FailNow(t, "The DisconnectPeerEvent was missing")
	}
}

// TestASCIIFiltering tests the behaviour of filterASCII by feeding it with few known inputs and verifying the expected outputs.
func TestASCIIFiltering(t *testing.T) {
	testUnicodePrintableStrings := []struct {
		testString     string
		expectedString string
	}{
		{"abc", "abc"},
		{"", ""},
		{"אבג", unprintableCharacterGlyph + unprintableCharacterGlyph + unprintableCharacterGlyph},
		{"\u001b[31mABC\u001b[0m", unprintableCharacterGlyph + "[31mABC" + unprintableCharacterGlyph + "[0m"},
		{"ab\nc", "ab" + unprintableCharacterGlyph + "c"},
	}
	for _, testElement := range testUnicodePrintableStrings {
		outString := filterASCII(testElement.testString)
		require.Equalf(t, testElement.expectedString, outString, "test string:%s", testElement.testString)
	}
}

type callbackLogger struct {
	logging.Logger
	InfoCallback  func(...interface{})
	InfofCallback func(string, ...interface{})
	WarnCallback  func(...interface{})
	WarnfCallback func(string, ...interface{})
}

func (cl callbackLogger) Info(args ...interface{}) {
	cl.InfoCallback(args...)
}
func (cl callbackLogger) Infof(s string, args ...interface{}) {
	cl.InfofCallback(s, args...)
}

func (cl callbackLogger) Warn(args ...interface{}) {
	cl.WarnCallback(args...)
}
func (cl callbackLogger) Warnf(s string, args ...interface{}) {
	cl.WarnfCallback(s, args...)
}

// TestMaliciousCheckServerResponseVariables test the checkServerResponseVariables to ensure it doesn't print the a malicious input without being filtered to the log file.
func TestMaliciousCheckServerResponseVariables(t *testing.T) {
	wn := makeTestWebsocketNode(t)
	wn.GenesisID = "genesis-id1"
	wn.RandomID = "random-id1"
	wn.log = callbackLogger{
		Logger: wn.log,
		InfoCallback: func(args ...interface{}) {
			s := fmt.Sprint(args...)
			require.NotContains(t, s, "א")
		},
		InfofCallback: func(s string, args ...interface{}) {
			s = fmt.Sprintf(s, args...)
			require.NotContains(t, s, "א")
		},
		WarnCallback: func(args ...interface{}) {
			s := fmt.Sprint(args...)
			require.NotContains(t, s, "א")
		},
		WarnfCallback: func(s string, args ...interface{}) {
			s = fmt.Sprintf(s, args...)
			require.NotContains(t, s, "א")
		},
	}

	header1 := http.Header{}
	header1.Set(ProtocolVersionHeader, ProtocolVersion+"א")
	header1.Set(NodeRandomHeader, wn.RandomID+"tag")
	header1.Set(GenesisHeader, wn.GenesisID)
	responseVariableOk, matchingVersion := wn.checkServerResponseVariables(header1, "addressX")
	require.Equal(t, false, responseVariableOk)
	require.Equal(t, "", matchingVersion)

	header2 := http.Header{}
	header2.Set(ProtocolVersionHeader, ProtocolVersion)
	header2.Set("א", "א")
	header2.Set(GenesisHeader, wn.GenesisID)
	responseVariableOk, matchingVersion = wn.checkServerResponseVariables(header2, "addressX")
	require.Equal(t, false, responseVariableOk)
	require.Equal(t, "", matchingVersion)

	header3 := http.Header{}
	header3.Set(ProtocolVersionHeader, ProtocolVersion)
	header3.Set(NodeRandomHeader, wn.RandomID+"tag")
	header3.Set(GenesisHeader, wn.GenesisID+"א")
	responseVariableOk, matchingVersion = wn.checkServerResponseVariables(header3, "addressX")
	require.Equal(t, false, responseVariableOk)
	require.Equal(t, "", matchingVersion)
}

func BenchmarkVariableTransactionMessageBlockSizes(t *testing.B) {
	netA := makeTestWebsocketNode(t)
	netA.log.SetLevel(logging.Warn)
	netA.config.GossipFanout = 1
	netA.config.EnablePingHandler = false
	netA.Start()
	defer func() { netA.Stop() }()

	netB := makeTestWebsocketNode(t)
	netB.log.SetLevel(logging.Warn)
	netB.config.GossipFanout = 1
	netB.config.EnablePingHandler = false
	addrA, postListen := netA.Address()
	require.True(t, postListen)
	t.Log(addrA)
	netB.phonebook.ReplacePeerList([]string{addrA}, "default", PhoneBookEntryRelayRole)
	netB.Start()
	defer func() { netB.Stop() }()

	const txnSize = 250
	var msgProcessed chan struct{}

	msgHandlerA := func(msg IncomingMessage) (out OutgoingMessage) {
		// spend some time, linear to the size of the message -
		txnCount := len(msg.Data) / txnSize
		time.Sleep(time.Nanosecond * time.Duration(10000*txnCount))
		msgProcessed <- struct{}{}
		return
	}
	// register all the handlers.
	taggedHandlersA := []TaggedMessageHandler{
		{
			Tag:            protocol.AgreementVoteTag,
			MessageHandler: HandlerFunc(msgHandlerA),
		},
	}
	netA.ClearHandlers()
	netA.RegisterHandlers(taggedHandlersA)

	netB.ClearHandlers()

	readyTimeout := time.NewTimer(2 * time.Second)
	waitReady(t, netA, readyTimeout.C)
	waitReady(t, netB, readyTimeout.C)

	highestRate := float64(1)
	sinceHighestRate := 0
	rate := float64(0)
	for txnCount := 1; txnCount < 1024; {
		t.Run(fmt.Sprintf("%d-TxnPerMessage", txnCount), func(t *testing.B) {
			msgProcessed = make(chan struct{}, t.N/txnCount)
			dataBuffer := make([]byte, txnSize*txnCount)
			crypto.RandBytes(dataBuffer[:])
			t.ResetTimer()
			startTime := time.Now()
			for i := 0; i < t.N/txnCount; i++ {
				netB.Broadcast(context.Background(), protocol.AgreementVoteTag, dataBuffer, true, nil)
				<-msgProcessed
			}
			deltaTime := time.Now().Sub(startTime)
			rate = float64(t.N) * float64(time.Second) / float64(deltaTime)
			t.ReportMetric(rate, "txn/sec")
		})
		if rate > highestRate {
			highestRate = rate
			sinceHighestRate = 0
			txnCount += txnCount/10 + 1
			continue
		}
		sinceHighestRate++
		if sinceHighestRate > 4 {
			break
		}
		txnCount += txnCount/4 + 1
	}
}

type urlCase struct {
	text string
	out  url.URL
}

func TestParseHostOrURL(t *testing.T) {
	urlTestCases := []urlCase{
		{"localhost:123", url.URL{Scheme: "http", Host: "localhost:123"}},
		{"http://localhost:123", url.URL{Scheme: "http", Host: "localhost:123"}},
		{"ws://localhost:9999", url.URL{Scheme: "ws", Host: "localhost:9999"}},
		{"wss://localhost:443", url.URL{Scheme: "wss", Host: "localhost:443"}},
		{"https://localhost:123", url.URL{Scheme: "https", Host: "localhost:123"}},
		{"https://somewhere.tld", url.URL{Scheme: "https", Host: "somewhere.tld"}},
		{"http://127.0.0.1:123", url.URL{Scheme: "http", Host: "127.0.0.1:123"}},
		{"//somewhere.tld", url.URL{Scheme: "", Host: "somewhere.tld"}},
		{"//somewhere.tld:4601", url.URL{Scheme: "", Host: "somewhere.tld:4601"}},
		{"http://[::]:123", url.URL{Scheme: "http", Host: "[::]:123"}},
		{"1.2.3.4:123", url.URL{Scheme: "http", Host: "1.2.3.4:123"}},
		{"[::]:123", url.URL{Scheme: "http", Host: "[::]:123"}},
		{"r2-devnet.devnet.algodev.network:4560", url.URL{Scheme: "http", Host: "r2-devnet.devnet.algodev.network:4560"}},
	}
	badUrls := []string{
		"justahost",
		"localhost:WAT",
		"http://localhost:WAT",
		"https://localhost:WAT",
		"ws://localhost:WAT",
		"wss://localhost:WAT",
		"//localhost:WAT",
		"://badaddress", // See rpcs/blockService_test.go TestRedirectFallbackEndpoints
		"://localhost:1234",
	}
	for _, tc := range urlTestCases {
		t.Run(tc.text, func(t *testing.T) {
			v, err := ParseHostOrURL(tc.text)
			require.NoError(t, err)
			if tc.out != *v {
				t.Errorf("url wanted %#v, got %#v", tc.out, v)
				return
			}
		})
	}
	for _, addr := range badUrls {
		t.Run(addr, func(t *testing.T) {
			_, err := ParseHostOrURL(addr)
			require.Error(t, err, "url should fail", addr)
		})
	}
}<|MERGE_RESOLUTION|>--- conflicted
+++ resolved
@@ -1167,12 +1167,8 @@
 	}
 	waitReady(t, netA, time.After(time.Second))
 
-<<<<<<< HEAD
+	firstPeer := netA.peers[0]
 	netA.Broadcast(context.Background(), protocol.AgreementVoteTag, nil, true, nil)
-=======
-	firstPeer := netA.peers[0]
-	netA.Broadcast(context.Background(), protocol.TxnTag, nil, true, nil)
->>>>>>> 415d82cd
 
 	failed := false
 	select {
