--- conflicted
+++ resolved
@@ -44,11 +44,7 @@
 	"github.com/algorand/go-algorand/logging"
 	"github.com/algorand/go-algorand/logging/telemetryspec"
 	"github.com/algorand/go-algorand/protocol"
-<<<<<<< HEAD
-	"github.com/algorand/go-algorand/testpartitioning"
-=======
 	"github.com/algorand/go-algorand/test/partitiontest"
->>>>>>> 916154b5
 	"github.com/algorand/go-algorand/util"
 	"github.com/algorand/go-algorand/util/metrics"
 )
@@ -206,11 +202,7 @@
 }
 
 func TestWebsocketNetworkStartStop(t *testing.T) {
-<<<<<<< HEAD
-	testpartitioning.PartitionTest(t)
-=======
-	partitiontest.PartitionTest(t)
->>>>>>> 916154b5
+	partitiontest.PartitionTest(t)
 
 	netA := makeTestWebsocketNode(t)
 	netA.Start()
@@ -230,11 +222,7 @@
 
 // Set up two nodes, test that a.Broadcast is received by B
 func TestWebsocketNetworkBasic(t *testing.T) {
-<<<<<<< HEAD
-	testpartitioning.PartitionTest(t)
-=======
-	partitiontest.PartitionTest(t)
->>>>>>> 916154b5
+	partitiontest.PartitionTest(t)
 
 	netA := makeTestWebsocketNode(t)
 	netA.config.GossipFanout = 1
@@ -270,11 +258,7 @@
 
 // Repeat basic, but test a unicast
 func TestWebsocketNetworkUnicast(t *testing.T) {
-<<<<<<< HEAD
-	testpartitioning.PartitionTest(t)
-=======
-	partitiontest.PartitionTest(t)
->>>>>>> 916154b5
+	partitiontest.PartitionTest(t)
 
 	netA := makeTestWebsocketNode(t)
 	netA.config.GossipFanout = 1
@@ -315,11 +299,7 @@
 
 // Like a basic test, but really we just want to have SetPeerData()/GetPeerData()
 func TestWebsocketPeerData(t *testing.T) {
-<<<<<<< HEAD
-	testpartitioning.PartitionTest(t)
-=======
-	partitiontest.PartitionTest(t)
->>>>>>> 916154b5
+	partitiontest.PartitionTest(t)
 
 	netA := makeTestWebsocketNode(t)
 	netA.config.GossipFanout = 1
@@ -357,11 +337,7 @@
 
 // Test sending array of messages
 func TestWebsocketNetworkArray(t *testing.T) {
-<<<<<<< HEAD
-	testpartitioning.PartitionTest(t)
-=======
-	partitiontest.PartitionTest(t)
->>>>>>> 916154b5
+	partitiontest.PartitionTest(t)
 
 	netA := makeTestWebsocketNode(t)
 	netA.config.GossipFanout = 1
@@ -398,11 +374,7 @@
 
 // Test cancelling message sends
 func TestWebsocketNetworkCancel(t *testing.T) {
-<<<<<<< HEAD
-	testpartitioning.PartitionTest(t)
-=======
-	partitiontest.PartitionTest(t)
->>>>>>> 916154b5
+	partitiontest.PartitionTest(t)
 
 	netA := makeTestWebsocketNode(t)
 	netA.config.GossipFanout = 1
@@ -485,11 +457,7 @@
 
 // Set up two nodes, test that a.Broadcast is received by B, when B has no address.
 func TestWebsocketNetworkNoAddress(t *testing.T) {
-<<<<<<< HEAD
-	testpartitioning.PartitionTest(t)
-=======
-	partitiontest.PartitionTest(t)
->>>>>>> 916154b5
+	partitiontest.PartitionTest(t)
 
 	netA := makeTestWebsocketNode(t)
 	netA.config.GossipFanout = 1
@@ -581,11 +549,7 @@
 // Bonus! Measure how long that takes.
 // TODO: also make a Benchmark version of this that reports per-node broadcast hop speed.
 func TestLineNetwork(t *testing.T) {
-<<<<<<< HEAD
-	testpartitioning.PartitionTest(t)
-=======
-	partitiontest.PartitionTest(t)
->>>>>>> 916154b5
+	partitiontest.PartitionTest(t)
 
 	nodes, counters := lineNetwork(t, lineNetworkLength)
 	t.Logf("line network length: %d", lineNetworkLength)
@@ -621,11 +585,7 @@
 }
 
 func TestAddrToGossipAddr(t *testing.T) {
-<<<<<<< HEAD
-	testpartitioning.PartitionTest(t)
-=======
-	partitiontest.PartitionTest(t)
->>>>>>> 916154b5
+	partitiontest.PartitionTest(t)
 
 	wn := &WebsocketNetwork{}
 	wn.GenesisID = "test genesisID"
@@ -659,11 +619,7 @@
 
 // What happens when all the read message handler threads get busy?
 func TestSlowHandlers(t *testing.T) {
-<<<<<<< HEAD
-	testpartitioning.PartitionTest(t)
-=======
-	partitiontest.PartitionTest(t)
->>>>>>> 916154b5
+	partitiontest.PartitionTest(t)
 
 	slowTag := protocol.Tag("sl")
 	fastTag := protocol.Tag("fa")
@@ -739,11 +695,7 @@
 
 // one peer sends waaaayy too much slow-to-handle traffic. everything else should run fine.
 func TestFloodingPeer(t *testing.T) {
-<<<<<<< HEAD
-	testpartitioning.PartitionTest(t)
-=======
-	partitiontest.PartitionTest(t)
->>>>>>> 916154b5
+	partitiontest.PartitionTest(t)
 
 	t.Skip("flaky test")
 	slowTag := protocol.Tag("sl")
@@ -838,11 +790,7 @@
 //
 // This is a deeply invasive test that reaches into the guts of WebsocketNetwork and wsPeer. If the implementation chainges consider throwing away or totally reimplementing this test.
 func TestSlowOutboundPeer(t *testing.T) {
-<<<<<<< HEAD
-	testpartitioning.PartitionTest(t)
-=======
-	partitiontest.PartitionTest(t)
->>>>>>> 916154b5
+	partitiontest.PartitionTest(t)
 
 	t.Skip() // todo - update this test to reflect the new implementation.
 	xtag := protocol.ProposalPayloadTag
@@ -928,11 +876,7 @@
 }
 
 func TestDupFilter(t *testing.T) {
-<<<<<<< HEAD
-	testpartitioning.PartitionTest(t)
-=======
-	partitiontest.PartitionTest(t)
->>>>>>> 916154b5
+	partitiontest.PartitionTest(t)
 
 	netA := makeTestFilterWebsocketNode(t, "a")
 	netA.config.GossipFanout = 1
@@ -1013,11 +957,7 @@
 }
 
 func TestGetPeers(t *testing.T) {
-<<<<<<< HEAD
-	testpartitioning.PartitionTest(t)
-=======
-	partitiontest.PartitionTest(t)
->>>>>>> 916154b5
+	partitiontest.PartitionTest(t)
 
 	netA := makeTestWebsocketNode(t)
 	netA.config.GossipFanout = 1
@@ -1156,11 +1096,7 @@
 
 // Check that priority is propagated from B to A
 func TestWebsocketNetworkPrio(t *testing.T) {
-<<<<<<< HEAD
-	testpartitioning.PartitionTest(t)
-=======
-	partitiontest.PartitionTest(t)
->>>>>>> 916154b5
+	partitiontest.PartitionTest(t)
 
 	prioA := netPrioStub{}
 	netA := makeTestWebsocketNode(t)
@@ -1202,11 +1138,7 @@
 
 // Check that priority is propagated from B to A
 func TestWebsocketNetworkPrioLimit(t *testing.T) {
-<<<<<<< HEAD
-	testpartitioning.PartitionTest(t)
-=======
-	partitiontest.PartitionTest(t)
->>>>>>> 916154b5
+	partitiontest.PartitionTest(t)
 
 	limitConf := defaultConfig
 	limitConf.BroadcastConnectionsLimit = 1
@@ -1294,11 +1226,7 @@
 
 // Create many idle connections, to see if we have excessive CPU utilization.
 func TestWebsocketNetworkManyIdle(t *testing.T) {
-<<<<<<< HEAD
-	testpartitioning.PartitionTest(t)
-=======
-	partitiontest.PartitionTest(t)
->>>>>>> 916154b5
+	partitiontest.PartitionTest(t)
 
 	// This test is meant to be run manually, as:
 	//
@@ -1367,11 +1295,7 @@
 // TODO: test funcion when some message handler is slow?
 
 func TestWebsocketNetwork_getCommonHeaders(t *testing.T) {
-<<<<<<< HEAD
-	testpartitioning.PartitionTest(t)
-=======
-	partitiontest.PartitionTest(t)
->>>>>>> 916154b5
+	partitiontest.PartitionTest(t)
 
 	header := http.Header{}
 	expectedTelemetryGUID := "123"
@@ -1387,11 +1311,7 @@
 }
 
 func TestWebsocketNetwork_checkServerResponseVariables(t *testing.T) {
-<<<<<<< HEAD
-	testpartitioning.PartitionTest(t)
-=======
-	partitiontest.PartitionTest(t)
->>>>>>> 916154b5
+	partitiontest.PartitionTest(t)
 
 	wn := makeTestWebsocketNode(t)
 	wn.GenesisID = "genesis-id1"
@@ -1452,11 +1372,7 @@
 }
 
 func TestDelayedMessageDrop(t *testing.T) {
-<<<<<<< HEAD
-	testpartitioning.PartitionTest(t)
-=======
-	partitiontest.PartitionTest(t)
->>>>>>> 916154b5
+	partitiontest.PartitionTest(t)
 
 	netA := makeTestWebsocketNode(t)
 	netA.config.GossipFanout = 1
@@ -1495,11 +1411,7 @@
 }
 
 func TestSlowPeerDisconnection(t *testing.T) {
-<<<<<<< HEAD
-	testpartitioning.PartitionTest(t)
-=======
-	partitiontest.PartitionTest(t)
->>>>>>> 916154b5
+	partitiontest.PartitionTest(t)
 
 	log := logging.TestingLog(t)
 	log.SetLevel(logging.Info)
@@ -1561,11 +1473,7 @@
 }
 
 func TestForceMessageRelaying(t *testing.T) {
-<<<<<<< HEAD
-	testpartitioning.PartitionTest(t)
-=======
-	partitiontest.PartitionTest(t)
->>>>>>> 916154b5
+	partitiontest.PartitionTest(t)
 
 	log := logging.TestingLog(t)
 	log.SetLevel(logging.Level(defaultConfig.BaseLoggerDebugLevel))
@@ -1650,11 +1558,7 @@
 }
 
 func TestSetUserAgentHeader(t *testing.T) {
-<<<<<<< HEAD
-	testpartitioning.PartitionTest(t)
-=======
-	partitiontest.PartitionTest(t)
->>>>>>> 916154b5
+	partitiontest.PartitionTest(t)
 
 	headers := http.Header{}
 	SetUserAgentHeader(headers)
@@ -1663,11 +1567,7 @@
 }
 
 func TestCheckProtocolVersionMatch(t *testing.T) {
-<<<<<<< HEAD
-	testpartitioning.PartitionTest(t)
-=======
-	partitiontest.PartitionTest(t)
->>>>>>> 916154b5
+	partitiontest.PartitionTest(t)
 
 	// note - this test changes the SupportedProtocolVersions global variable ( SupportedProtocolVersions ) and therefore cannot be parallelized.
 	originalSupportedProtocolVersions := SupportedProtocolVersions
@@ -1748,11 +1648,7 @@
 
 // Set up two nodes, test topics send/receive is working
 func TestWebsocketNetworkTopicRoundtrip(t *testing.T) {
-<<<<<<< HEAD
-	testpartitioning.PartitionTest(t)
-=======
-	partitiontest.PartitionTest(t)
->>>>>>> 916154b5
+	partitiontest.PartitionTest(t)
 
 	var topicMsgReqTag Tag = protocol.UniEnsBlockReqTag
 	netA := makeTestWebsocketNode(t)
@@ -1808,11 +1704,7 @@
 
 // Set up two nodes, have one of them request a certain message tag mask, and verify the other follow that.
 func TestWebsocketNetworkMessageOfInterest(t *testing.T) {
-<<<<<<< HEAD
-	testpartitioning.PartitionTest(t)
-=======
-	partitiontest.PartitionTest(t)
->>>>>>> 916154b5
+	partitiontest.PartitionTest(t)
 
 	netA := makeTestWebsocketNode(t)
 	netA.config.GossipFanout = 1
@@ -1897,11 +1789,7 @@
 // Network B will respond with another message for the first 4 messages. When it receive the 5th message, it would close the connection.
 // We want to get an event with disconnectRequestReceived
 func TestWebsocketDisconnection(t *testing.T) {
-<<<<<<< HEAD
-	testpartitioning.PartitionTest(t)
-=======
-	partitiontest.PartitionTest(t)
->>>>>>> 916154b5
+	partitiontest.PartitionTest(t)
 
 	netA := makeTestWebsocketNode(t)
 	netA.config.GossipFanout = 1
@@ -1990,11 +1878,7 @@
 
 // TestASCIIFiltering tests the behaviour of filterASCII by feeding it with few known inputs and verifying the expected outputs.
 func TestASCIIFiltering(t *testing.T) {
-<<<<<<< HEAD
-	testpartitioning.PartitionTest(t)
-=======
-	partitiontest.PartitionTest(t)
->>>>>>> 916154b5
+	partitiontest.PartitionTest(t)
 
 	testUnicodePrintableStrings := []struct {
 		testString     string
@@ -2036,11 +1920,7 @@
 
 // TestMaliciousCheckServerResponseVariables test the checkServerResponseVariables to ensure it doesn't print the a malicious input without being filtered to the log file.
 func TestMaliciousCheckServerResponseVariables(t *testing.T) {
-<<<<<<< HEAD
-	testpartitioning.PartitionTest(t)
-=======
-	partitiontest.PartitionTest(t)
->>>>>>> 916154b5
+	partitiontest.PartitionTest(t)
 
 	wn := makeTestWebsocketNode(t)
 	wn.GenesisID = "genesis-id1"
