// Copyright (C) 2019-2021 Algorand, Inc.
// This file is part of go-algorand
//
// go-algorand is free software: you can redistribute it and/or modify
// it under the terms of the GNU Affero General Public License as
// published by the Free Software Foundation, either version 3 of the
// License, or (at your option) any later version.
//
// go-algorand is distributed in the hope that it will be useful,
// but WITHOUT ANY WARRANTY; without even the implied warranty of
// MERCHANTABILITY or FITNESS FOR A PARTICULAR PURPOSE.  See the
// GNU Affero General Public License for more details.
//
// You should have received a copy of the GNU Affero General Public License
// along with go-algorand.  If not, see <https://www.gnu.org/licenses/>.

package network

import (
	"context"
	"encoding/binary"
	"fmt"
	"io"
	"math/rand"
	"net"
	"net/http"
	"os"
	"runtime"
	"sort"
	"strings"
	"sync"
	"sync/atomic"
	"testing"
	"time"

	"github.com/stretchr/testify/assert"
	"github.com/stretchr/testify/require"

	"github.com/algorand/go-deadlock"

	"github.com/algorand/go-algorand/config"
	"github.com/algorand/go-algorand/crypto"
	"github.com/algorand/go-algorand/logging"
	"github.com/algorand/go-algorand/logging/telemetryspec"
	"github.com/algorand/go-algorand/protocol"
	"github.com/algorand/go-algorand/util"
	"github.com/algorand/go-algorand/util/metrics"
)

const sendBufferLength = 1000

func TestMain(m *testing.M) {
	logging.Base().SetLevel(logging.Debug)
	os.Exit(m.Run())
}

func debugMetrics(t *testing.T) {
	if t.Failed() {
		var buf strings.Builder
		metrics.DefaultRegistry().WriteMetrics(&buf, "")
		t.Log(buf.String())
	}
}

type emptyPhonebook struct{}

func (e *emptyPhonebook) GetAddresses(n int) []string {
	return []string{}
}

func (e *emptyPhonebook) UpdateRetryAfter(addr string, retryAfter time.Time) {
}

var emptyPhonebookSingleton = &emptyPhonebook{}

type oneEntryPhonebook struct {
	addr       string
	retryAfter time.Time
}

func (e *oneEntryPhonebook) GetAddresses(n int) []string {
	return []string{e.addr}
}

func (e *oneEntryPhonebook) UpdateRetryAfter(addr string, retryAfter time.Time) {
	if e.addr == addr {
		e.retryAfter = retryAfter
	}
}

func (e *oneEntryPhonebook) GetConnectionWaitTime(addr string) (addrInPhonebook bool,
	waitTime time.Duration, provisionalTime time.Time) {
	var t time.Time
	return false, 0, t
}

func (e *oneEntryPhonebook) UpdateConnectionTime(addr string, t time.Time) bool {
	return false
}

var defaultConfig config.Local

func init() {
	defaultConfig = config.GetDefaultLocal()
	defaultConfig.Archival = false
	defaultConfig.GossipFanout = 4
	defaultConfig.NetAddress = "127.0.0.1:0"
	defaultConfig.BaseLoggerDebugLevel = uint32(logging.Debug)
	defaultConfig.IncomingConnectionsLimit = -1
	defaultConfig.DNSBootstrapID = ""
	defaultConfig.MaxConnectionsPerIP = 30
}

func makeTestWebsocketNodeWithConfig(t testing.TB, conf config.Local) *WebsocketNetwork {
	log := logging.TestingLog(t)
	log.SetLevel(logging.Level(conf.BaseLoggerDebugLevel))
	wn := &WebsocketNetwork{
		log:       log,
		config:    conf,
		phonebook: MakePhonebook(1, 1*time.Millisecond),
		GenesisID: "go-test-network-genesis",
		NetworkID: config.Devtestnet,
	}
	wn.setup()
	wn.eventualReadyDelay = time.Second
	return wn
}

func makeTestWebsocketNode(t testing.TB) *WebsocketNetwork {
	return makeTestWebsocketNodeWithConfig(t, defaultConfig)
}

type messageCounterHandler struct {
	target  int
	limit   int
	count   int
	lock    deadlock.Mutex
	done    chan struct{}
	t       testing.TB
	action  ForwardingPolicy
	verbose bool

	// For deterministically simulating slow handlers, block until test code says to go.
	release    sync.Cond
	shouldWait int32
	waitcount  int
}

func (mch *messageCounterHandler) Handle(message IncomingMessage) OutgoingMessage {
	mch.lock.Lock()
	defer mch.lock.Unlock()
	if mch.verbose && len(message.Data) == 8 {
		now := time.Now().UnixNano()
		sent := int64(binary.LittleEndian.Uint64(message.Data))
		dnanos := now - sent
		mch.t.Logf("msg trans time %dns", dnanos)
	}
	if atomic.LoadInt32(&mch.shouldWait) > 0 {
		mch.waitcount++
		mch.release.Wait()
		mch.waitcount--
	}
	mch.count++
	//mch.t.Logf("msg %d %#v", mch.count, message)
	if mch.target != 0 && mch.done != nil && mch.count >= mch.target {
		//mch.t.Log("mch target")
		close(mch.done)
		mch.done = nil
	}
	if mch.limit > 0 && mch.done != nil && mch.count > mch.limit {
		close(mch.done)
		mch.done = nil
	}
	return OutgoingMessage{Action: mch.action}
}

func (mch *messageCounterHandler) numWaiters() int {
	mch.lock.Lock()
	defer mch.lock.Unlock()
	return mch.waitcount
}
func (mch *messageCounterHandler) Count() int {
	mch.lock.Lock()
	defer mch.lock.Unlock()
	return mch.count
}
func (mch *messageCounterHandler) Signal() {
	mch.lock.Lock()
	defer mch.lock.Unlock()
	mch.release.Signal()
}
func (mch *messageCounterHandler) Broadcast() {
	mch.lock.Lock()
	defer mch.lock.Unlock()
	mch.release.Broadcast()
}

func newMessageCounter(t testing.TB, target int) *messageCounterHandler {
	return &messageCounterHandler{target: target, done: make(chan struct{}), t: t}
}

func TestWebsocketNetworkStartStop(t *testing.T) {
	netA := makeTestWebsocketNode(t)
	netA.Start()
	netA.Stop()
}

func waitReady(t testing.TB, wn *WebsocketNetwork, timeout <-chan time.Time) bool {
	select {
	case <-wn.Ready():
		return true
	case <-timeout:
		_, file, line, _ := runtime.Caller(1)
		t.Fatalf("%s:%d timeout waiting for ready", file, line)
		return false
	}
}

// Set up two nodes, test that a.Broadcast is received by B
func TestWebsocketNetworkBasic(t *testing.T) {
	netA := makeTestWebsocketNode(t)
	netA.config.GossipFanout = 1
	netA.Start()
	defer func() { t.Log("stopping A"); netA.Stop(); t.Log("A done") }()
	netB := makeTestWebsocketNode(t)
	netB.config.GossipFanout = 1
	addrA, postListen := netA.Address()
	require.True(t, postListen)
	t.Log(addrA)
	netB.phonebook.ReplacePeerList([]string{addrA}, "default", PhoneBookEntryRelayRole)
	netB.Start()
	defer func() { t.Log("stopping B"); netB.Stop(); t.Log("B done") }()
	counter := newMessageCounter(t, 2)
	counterDone := counter.done
	netB.RegisterHandlers([]TaggedMessageHandler{{Tag: protocol.TxnTag, MessageHandler: counter}})

	readyTimeout := time.NewTimer(2 * time.Second)
	waitReady(t, netA, readyTimeout.C)
	t.Log("a ready")
	waitReady(t, netB, readyTimeout.C)
	t.Log("b ready")

	netA.Broadcast(context.Background(), protocol.TxnTag, []byte("foo"),false, nil)
	netA.Broadcast(context.Background(), protocol.TxnTag, []byte("bar"),false, nil)

	select {
	case <-counterDone:
	case <-time.After(2 * time.Second):
		t.Errorf("timeout, count=%d, wanted 2", counter.count)
	}
}

// Repeat basic, but test a unicast
func TestWebsocketNetworkUnicast(t *testing.T) {
	netA := makeTestWebsocketNode(t)
	netA.config.GossipFanout = 1
	netA.Start()
	defer func() { t.Log("stopping A"); netA.Stop(); t.Log("A done") }()
	netB := makeTestWebsocketNode(t)
	netB.config.GossipFanout = 1
	addrA, postListen := netA.Address()
	require.True(t, postListen)
	t.Log(addrA)
	netB.phonebook.ReplacePeerList([]string{addrA}, "default", PhoneBookEntryRelayRole)
	netB.Start()
	defer func() { t.Log("stopping B"); netB.Stop(); t.Log("B done") }()
	counter := newMessageCounter(t, 2)
	counterDone := counter.done
	netB.RegisterHandlers([]TaggedMessageHandler{{Tag: protocol.TxnTag, MessageHandler: counter}})

	readyTimeout := time.NewTimer(2 * time.Second)
	waitReady(t, netA, readyTimeout.C)
	t.Log("a ready")
	waitReady(t, netB, readyTimeout.C)
	t.Log("b ready")

	require.Equal(t, 1, len(netA.peers))
	require.Equal(t, 1, len(netA.GetPeers(PeersConnectedIn)))
	peerB := netA.peers[0]
	err := peerB.Unicast(context.Background(), []byte("foo"), protocol.TxnTag)
	assert.NoError(t, err)
	err = peerB.Unicast(context.Background(), []byte("bar"), protocol.TxnTag)
	assert.NoError(t, err)

	select {
	case <-counterDone:
	case <-time.After(2 * time.Second):
		t.Errorf("timeout, count=%d, wanted 2", counter.count)
	}
}

// Set up two nodes, test that a.Broadcast is received by B, when B has no address.
func TestWebsocketNetworkNoAddress(t *testing.T) {
	netA := makeTestWebsocketNode(t)
	netA.config.GossipFanout = 1
	netA.Start()
	defer func() { t.Log("stopping A"); netA.Stop(); t.Log("A done") }()

	noAddressConfig := defaultConfig
	noAddressConfig.NetAddress = ""
	netB := makeTestWebsocketNodeWithConfig(t, noAddressConfig)
	netB.config.GossipFanout = 1
	addrA, postListen := netA.Address()
	require.True(t, postListen)
	t.Log(addrA)
	netB.phonebook.ReplacePeerList([]string{addrA}, "default", PhoneBookEntryRelayRole)
	netB.Start()
	defer func() { t.Log("stopping B"); netB.Stop(); t.Log("B done") }()
	counter := newMessageCounter(t, 2)
	counterDone := counter.done
	netB.RegisterHandlers([]TaggedMessageHandler{{Tag: protocol.TxnTag, MessageHandler: counter}})

	readyTimeout := time.NewTimer(2 * time.Second)
	waitReady(t, netA, readyTimeout.C)
	t.Log("a ready")
	waitReady(t, netB, readyTimeout.C)
	t.Log("b ready")

	netA.Broadcast(context.Background(), protocol.TxnTag, []byte("foo"),false, nil)
	netA.Broadcast(context.Background(), protocol.TxnTag, []byte("bar"),false, nil)

	select {
	case <-counterDone:
	case <-time.After(2 * time.Second):
		t.Errorf("timeout, count=%d, wanted 2", counter.count)
	}
}

func lineNetwork(t *testing.T, numNodes int) (nodes []*WebsocketNetwork, counters []messageCounterHandler) {
	nodes = make([]*WebsocketNetwork, numNodes)
	counters = make([]messageCounterHandler, numNodes)
	for i := range nodes {
		nodes[i] = makeTestWebsocketNode(t)
		nodes[i].log = nodes[i].log.With("node", i)
		nodes[i].config.GossipFanout = 2
		if i == 0 || i == len(nodes)-1 {
			nodes[i].config.GossipFanout = 1
		}
		if i > 0 {
			addrPrev, postListen := nodes[i-1].Address()
			require.True(t, postListen)
			nodes[i].phonebook.ReplacePeerList([]string{addrPrev}, "default", PhoneBookEntryRelayRole)
			nodes[i].RegisterHandlers([]TaggedMessageHandler{{Tag: protocol.TxnTag, MessageHandler: &counters[i]}})
		}
		nodes[i].Start()
		counters[i].t = t
		counters[i].action = Broadcast
	}
	return
}

func closeNodeWG(node *WebsocketNetwork, wg *sync.WaitGroup) {
	node.Stop()
	wg.Done()
}

func closeNodes(nodes []*WebsocketNetwork) {
	wg := sync.WaitGroup{}
	wg.Add(len(nodes))
	for _, node := range nodes {
		go closeNodeWG(node, &wg)
	}
	wg.Wait()
}

func waitNodesReady(t *testing.T, nodes []*WebsocketNetwork, timeout time.Duration) {
	tc := time.After(timeout)
	for i, node := range nodes {
		select {
		case <-node.Ready():
		case <-tc:
			t.Fatalf("node[%d] not ready at timeout", i)
		}
	}
}

const lineNetworkLength = 20
const lineNetworkNumMessages = 5

// Set up a network where each node connects to the previous; test that .Broadcast from one end gets to the other.
// Bonus! Measure how long that takes.
// TODO: also make a Benchmark version of this that reports per-node broadcast hop speed.
func TestLineNetwork(t *testing.T) {
	nodes, counters := lineNetwork(t, lineNetworkLength)
	t.Logf("line network length: %d", lineNetworkLength)
	waitNodesReady(t, nodes, 2*time.Second)
	t.Log("ready")
	defer closeNodes(nodes)
	counter := &counters[len(counters)-1]
	counter.target = lineNetworkNumMessages
	counter.done = make(chan struct{})
	counterDone := counter.done
	counter.verbose = true
	for i := 0; i < lineNetworkNumMessages; i++ {
		sendTime := time.Now().UnixNano()
		var timeblob [8]byte
		binary.LittleEndian.PutUint64(timeblob[:], uint64(sendTime))
		nodes[0].Broadcast(context.Background(), protocol.TxnTag, timeblob[:], true, nil)
	}
	select {
	case <-counterDone:
	case <-time.After(20 * time.Second):
		t.Errorf("timeout, count=%d, wanted %d", counter.Count(), lineNetworkNumMessages)
		for ci := range counters {
			t.Errorf("count[%d]=%d", ci, counters[ci].Count())
		}
	}
	debugMetrics(t)
}

func addrtest(t *testing.T, wn *WebsocketNetwork, expected, src string) {
	actual, err := wn.addrToGossipAddr(src)
	require.NoError(t, err)
	assert.Equal(t, expected, actual)
}

func TestAddrToGossipAddr(t *testing.T) {
	wn := &WebsocketNetwork{}
	wn.GenesisID = "test genesisID"
	wn.log = logging.Base()
	addrtest(t, wn, "ws://r7.algodev.network.:4166/v1/test%20genesisID/gossip", "r7.algodev.network.:4166")
	addrtest(t, wn, "ws://r7.algodev.network.:4166/v1/test%20genesisID/gossip", "http://r7.algodev.network.:4166")
	addrtest(t, wn, "wss://r7.algodev.network.:4166/v1/test%20genesisID/gossip", "https://r7.algodev.network.:4166")
}

type nopConn struct{}

func (nc *nopConn) RemoteAddr() net.Addr {
	return nil
}
func (nc *nopConn) NextReader() (int, io.Reader, error) {
	return 0, nil, nil
}
func (nc *nopConn) WriteMessage(int, []byte) error {
	return nil
}
func (nc *nopConn) WriteControl(int, []byte, time.Time) error {
	return nil
}
func (nc *nopConn) SetReadLimit(limit int64) {
}
func (nc *nopConn) CloseWithoutFlush() error {
	return nil
}

var nopConnSingleton = nopConn{}

// What happens when all the read message handler threads get busy?
func TestSlowHandlers(t *testing.T) {
	slowTag := protocol.Tag("sl")
	fastTag := protocol.Tag("fa")
	slowCounter := messageCounterHandler{shouldWait: 1}
	slowCounter.release.L = &slowCounter.lock
	fastCounter := messageCounterHandler{target: incomingThreads}
	fastCounter.done = make(chan struct{})
	fastCounterDone := fastCounter.done
	slowHandler := TaggedMessageHandler{Tag: slowTag, MessageHandler: &slowCounter}
	fastHandler := TaggedMessageHandler{Tag: fastTag, MessageHandler: &fastCounter}
	node := makeTestWebsocketNode(t)
	node.RegisterHandlers([]TaggedMessageHandler{slowHandler, fastHandler})
	node.Start()
	defer node.Stop()
	injectionPeers := make([]wsPeer, incomingThreads*2)
	for i := range injectionPeers {
		injectionPeers[i].closing = make(chan struct{})
		injectionPeers[i].net = node
		injectionPeers[i].conn = &nopConnSingleton
		node.addPeer(&injectionPeers[i])
	}
	ipi := 0
	// start slow handler calls that will block all handler threads
	for i := 0; i < incomingThreads; i++ {
		data := []byte{byte(i)}
		node.readBuffer <- IncomingMessage{Sender: &injectionPeers[ipi], Tag: slowTag, Data: data, Net: node}
		ipi++
	}
	defer slowCounter.Broadcast()

	// start fast handler calls that won't get to run
	for i := 0; i < incomingThreads; i++ {
		data := []byte{byte(i)}
		node.readBuffer <- IncomingMessage{Sender: &injectionPeers[ipi], Tag: fastTag, Data: data, Net: node}
		ipi++
	}
	ok := false
	lastnw := -1
	totalWait := 0
	for i := 0; i < 7; i++ {
		waitTime := int(1 << uint64(i))
		time.Sleep(time.Duration(waitTime) * time.Millisecond)
		totalWait += waitTime
		nw := slowCounter.numWaiters()
		if nw == incomingThreads {
			ok = true
			break
		}
		if lastnw != nw {
			t.Logf("%dms %d waiting", totalWait, nw)
			lastnw = nw
		}
	}
	if !ok {
		t.Errorf("timeout waiting for %d threads to block on slow handler, have %d", incomingThreads, lastnw)
	}
	require.Equal(t, 0, fastCounter.Count())

	// release one slow request, all the other requests should process on that one handler thread
	slowCounter.Signal()

	select {
	case <-fastCounterDone:
	case <-time.After(time.Second):
		t.Errorf("timeout waiting for %d blocked events to be handled, have %d", incomingThreads, fastCounter.Count())
	}
	// checks that above .Signal() did in fact release just one waiting slow handler
	require.Equal(t, 1, slowCounter.Count())

	// we don't care about counting how things finish
	debugMetrics(t)
}

// one peer sends waaaayy too much slow-to-handle traffic. everything else should run fine.
func TestFloodingPeer(t *testing.T) {
	t.Skip("flaky test")
	slowTag := protocol.Tag("sl")
	fastTag := protocol.Tag("fa")
	slowCounter := messageCounterHandler{shouldWait: 1}
	slowCounter.release.L = &slowCounter.lock
	fastCounter := messageCounterHandler{}
	slowHandler := TaggedMessageHandler{Tag: slowTag, MessageHandler: &slowCounter}
	fastHandler := TaggedMessageHandler{Tag: fastTag, MessageHandler: &fastCounter}
	node := makeTestWebsocketNode(t)
	node.RegisterHandlers([]TaggedMessageHandler{slowHandler, fastHandler})
	node.Start()
	defer node.Stop()
	injectionPeers := make([]wsPeer, incomingThreads*2)
	for i := range injectionPeers {
		injectionPeers[i].closing = make(chan struct{})
		injectionPeers[i].net = node
		injectionPeers[i].conn = &nopConnSingleton
		node.addPeer(&injectionPeers[i])
	}
	ipi := 0
	const numBadPeers = 1
	// start slow handler calls that will block some threads
	ctx, cancel := context.WithCancel(context.Background())
	for i := 0; i < numBadPeers; i++ {
		myI := i
		myIpi := ipi
		go func() {
			processed := make(chan struct{}, 1)
			processed <- struct{}{}

			for qi := 0; qi < incomingThreads*2; qi++ {
				data := []byte{byte(myI), byte(qi)}
				select {
				case <-processed:
				case <-ctx.Done():
					return
				}

				select {
				case node.readBuffer <- IncomingMessage{Sender: &injectionPeers[myIpi], Tag: slowTag, Data: data, Net: node, processing: processed}:
				case <-ctx.Done():
					return
				}
			}
		}()
		ipi++
	}
	defer cancel()
	defer func() {
		t.Log("release slow handlers")
		atomic.StoreInt32(&slowCounter.shouldWait, 0)
		slowCounter.Broadcast()
	}()

	// start fast handler calls that will run on other reader threads
	numFast := 0
	fastCounter.target = len(injectionPeers) - ipi
	fastCounter.done = make(chan struct{})
	fastCounterDone := fastCounter.done
	for ipi < len(injectionPeers) {
		data := []byte{byte(ipi)}
		node.readBuffer <- IncomingMessage{Sender: &injectionPeers[ipi], Tag: fastTag, Data: data, Net: node}
		numFast++
		ipi++
	}
	require.Equal(t, numFast, fastCounter.target)
	select {
	case <-fastCounterDone:
	case <-time.After(time.Second):
		t.Errorf("timeout waiting for %d fast handlers, got %d", fastCounter.target, fastCounter.Count())
	}

	// we don't care about counting how things finish
}

func peerIsClosed(peer *wsPeer) bool {
	return atomic.LoadInt32(&peer.didInnerClose) != 0
}

func avgSendBufferHighPrioLength(wn *WebsocketNetwork) float64 {
	wn.peersLock.Lock()
	defer wn.peersLock.Unlock()
	sum := 0
	for _, peer := range wn.peers {
		sum += len(peer.sendBufferHighPrio)
	}
	return float64(sum) / float64(len(wn.peers))
}

// TestSlowOutboundPeer tests what happens when one outbound peer is slow and the rest are fine. Current logic is to disconnect the one slow peer when its outbound channel is full.
//
// This is a deeply invasive test that reaches into the guts of WebsocketNetwork and wsPeer. If the implementation chainges consider throwing away or totally reimplementing this test.
func TestSlowOutboundPeer(t *testing.T) {
	t.Skip() // todo - update this test to reflect the new implementation.
	xtag := protocol.ProposalPayloadTag
	node := makeTestWebsocketNode(t)
	destPeers := make([]wsPeer, 5)
	for i := range destPeers {
		destPeers[i].closing = make(chan struct{})
		destPeers[i].net = node
		destPeers[i].sendBufferHighPrio = make(chan sendMessages, sendBufferLength)
		destPeers[i].sendBufferBulk = make(chan sendMessages, sendBufferLength)
		destPeers[i].conn = &nopConnSingleton
		destPeers[i].rootURL = fmt.Sprintf("fake %d", i)
		node.addPeer(&destPeers[i])
	}
	node.Start()
	tctx, cf := context.WithTimeout(context.Background(), 5*time.Second)
	for i := 0; i < sendBufferLength; i++ {
		t.Logf("broadcast %d", i)
		sent := node.Broadcast(tctx, xtag, []byte{byte(i)},true, nil)
		require.NoError(t, sent)
	}
	cf()
	ok := false
	for i := 0; i < 10; i++ {
		time.Sleep(time.Millisecond)
		aoql := avgSendBufferHighPrioLength(node)
		if aoql == sendBufferLength {
			ok = true
			break
		}
		t.Logf("node.avgOutboundQueueLength() %f", aoql)
	}
	require.True(t, ok)
	for p := range destPeers {
		if p == 0 {
			continue
		}
		for j := 0; j < sendBufferLength; j++ {
			// throw away a message as if sent
			<-destPeers[p].sendBufferHighPrio
		}
	}
	aoql := avgSendBufferHighPrioLength(node)
	if aoql > (sendBufferLength / 2) {
		t.Fatalf("avgOutboundQueueLength=%f wanted <%f", aoql, sendBufferLength/2.0)
		return
	}
	// it shouldn't have closed for just sitting on the limit of full
	require.False(t, peerIsClosed(&destPeers[0]))

	// function context just to contain defer cf()
	func() {
		timeout, cf := context.WithTimeout(context.Background(), time.Second)
		defer cf()
		sent := node.Broadcast(timeout, xtag, []byte{byte(42)}, true, nil)
		assert.NoError(t, sent)
	}()

	// and now with the rest of the peers well and this one slow, we closed the slow one
	require.True(t, peerIsClosed(&destPeers[0]))
}

func makeTestFilterWebsocketNode(t *testing.T, nodename string) *WebsocketNetwork {
	dc := defaultConfig
	dc.EnableIncomingMessageFilter = true
	dc.EnableOutgoingNetworkMessageFiltering = true
	dc.IncomingMessageFilterBucketCount = 5
	dc.IncomingMessageFilterBucketSize = 512
	dc.OutgoingMessageFilterBucketCount = 3
	dc.OutgoingMessageFilterBucketSize = 128
	wn := &WebsocketNetwork{
		log:       logging.TestingLog(t).With("node", nodename),
		config:    dc,
		phonebook: MakePhonebook(1, 1*time.Millisecond),
		GenesisID: "go-test-network-genesis",
		NetworkID: config.Devtestnet,
	}
	require.True(t, wn.config.EnableIncomingMessageFilter)
	wn.setup()
	wn.eventualReadyDelay = time.Second
	require.True(t, wn.config.EnableIncomingMessageFilter)
	return wn
}

func TestDupFilter(t *testing.T) {
	netA := makeTestFilterWebsocketNode(t, "a")
	netA.config.GossipFanout = 1
	netA.Start()
	defer func() { t.Log("stopping A"); netA.Stop(); t.Log("A done") }()
	netB := makeTestFilterWebsocketNode(t, "b")
	netB.config.GossipFanout = 2
	addrA, postListen := netA.Address()
	require.True(t, postListen)
	t.Log(addrA)
	netB.phonebook.ReplacePeerList([]string{addrA}, "default", PhoneBookEntryRelayRole)
	netB.Start()
	defer func() { t.Log("stopping B"); netB.Stop(); t.Log("B done") }()
	counter := &messageCounterHandler{t: t, limit: 1, done: make(chan struct{})}
	netB.RegisterHandlers([]TaggedMessageHandler{{Tag: protocol.AgreementVoteTag, MessageHandler: counter}})
	debugTag2 := protocol.ProposalPayloadTag
	counter2 := &messageCounterHandler{t: t, limit: 1, done: make(chan struct{})}
	netB.RegisterHandlers([]TaggedMessageHandler{{Tag: debugTag2, MessageHandler: counter2}})

	addrB, postListen := netB.Address()
	require.True(t, postListen)
	netC := makeTestFilterWebsocketNode(t, "c")
	netC.config.GossipFanout = 1
	netC.phonebook.ReplacePeerList([]string{addrB}, "default", PhoneBookEntryRelayRole)
	netC.Start()
	defer netC.Stop()

	msg := make([]byte, messageFilterSize+1)
	rand.Read(msg)

	readyTimeout := time.NewTimer(2 * time.Second)
	waitReady(t, netA, readyTimeout.C)
	t.Log("a ready")
	waitReady(t, netB, readyTimeout.C)
	t.Log("b ready")
	waitReady(t, netC, readyTimeout.C)
	t.Log("c ready")

	// TODO: this test has two halves that exercise inbound de-dup and outbound non-send due to recieved hash. But it doesn't properly _test_ them as it doesn't measure _why_ it receives each message exactly once. The second half below could actualy be because of the same inbound de-dup as this first half. You can see the actions of either in metrics.
	// algod_network_duplicate_message_received_total{} 2
	// algod_outgoing_network_message_filtered_out_total{} 2
	// Maybe we should just .Set(0) those counters and use them in this test?

	// This exercizes inbound dup detection.
	netA.Broadcast(context.Background(), protocol.AgreementVoteTag, msg, true, nil)
	netA.Broadcast(context.Background(), protocol.AgreementVoteTag, msg, true, nil)
	netA.Broadcast(context.Background(), protocol.AgreementVoteTag, msg, true, nil)
	t.Log("A dup send done")

	select {
	case <-counter.done:
		// probably a failure, but let it fall through to the equal check
	case <-time.After(time.Second):
	}
	counter.lock.Lock()
	assert.Equal(t, 1, counter.count)
	counter.lock.Unlock()

	// new message
	rand.Read(msg)
	t.Log("A send, C non-dup-send")
	netA.Broadcast(context.Background(), debugTag2, msg, true, nil)
	// B should broadcast its non-desire to receive the message again
	time.Sleep(500 * time.Millisecond)

	// C should now not send these
	netC.Broadcast(context.Background(), debugTag2, msg, true, nil)
	netC.Broadcast(context.Background(), debugTag2, msg, true, nil)

	select {
	case <-counter2.done:
		// probably a failure, but let it fall through to the equal check
	case <-time.After(time.Second):
	}
	assert.Equal(t, 1, counter2.count)

	debugMetrics(t)

}

func TestGetPeers(t *testing.T) {
	netA := makeTestWebsocketNode(t)
	netA.config.GossipFanout = 1
	netA.Start()
	defer netA.Stop()
	netB := makeTestWebsocketNode(t)
	netB.config.GossipFanout = 1
	addrA, postListen := netA.Address()
	require.True(t, postListen)
	t.Log(addrA)
	phbMulti := MakePhonebook(1, 1*time.Millisecond)
	phbMulti.ReplacePeerList([]string{addrA}, "phba", PhoneBookEntryRelayRole)
	netB.phonebook = phbMulti
	netB.Start()
	defer netB.Stop()

	readyTimeout := time.NewTimer(2 * time.Second)
	waitReady(t, netA, readyTimeout.C)
	t.Log("a ready")
	waitReady(t, netB, readyTimeout.C)
	t.Log("b ready")

	phbMulti.ReplacePeerList([]string{"a", "b", "c"}, "ph", PhoneBookEntryRelayRole)

	//addrB, _ := netB.Address()

	// A has only an inbound connection from B
	aPeers := netA.GetPeers(PeersConnectedOut)
	assert.Equal(t, 0, len(aPeers))

	// B's connection to A is outgoing
	bPeers := netB.GetPeers(PeersConnectedOut)
	assert.Equal(t, 1, len(bPeers))
	assert.Equal(t, addrA, bPeers[0].(HTTPPeer).GetAddress())

	// B also knows about other peers not connected to
	bPeers = netB.GetPeers(PeersPhonebookRelays)
	assert.Equal(t, 4, len(bPeers))
	peerAddrs := make([]string, len(bPeers))
	for pi, peer := range bPeers {
		peerAddrs[pi] = peer.(HTTPPeer).GetAddress()
	}
	sort.Strings(peerAddrs)
	expectAddrs := []string{addrA, "a", "b", "c"}
	sort.Strings(expectAddrs)
	assert.Equal(t, expectAddrs, peerAddrs)
}

type benchmarkHandler struct {
	returns chan uint64
}

func (bh *benchmarkHandler) Handle(message IncomingMessage) OutgoingMessage {
	i := binary.LittleEndian.Uint64(message.Data)
	bh.returns <- i
	return OutgoingMessage{}
}

// Set up two nodes, test that a.Broadcast is received by B
func BenchmarkWebsocketNetworkBasic(t *testing.B) {
	deadlock.Opts.Disable = true
	const msgSize = 200
	const inflight = 90
	t.Logf("%s %d", t.Name(), t.N)
	t.StopTimer()
	t.ResetTimer()
	netA := makeTestWebsocketNode(t)
	netA.config.GossipFanout = 1
	netA.Start()
	defer func() { t.Log("stopping A"); netA.Stop(); t.Log("A done") }()
	netB := makeTestWebsocketNode(t)
	netB.config.GossipFanout = 1
	addrA, postListen := netA.Address()
	require.True(t, postListen)
	t.Log(addrA)
	netB.phonebook.ReplacePeerList([]string{addrA}, "default", PhoneBookEntryRelayRole)
	netB.Start()
	defer func() { t.Log("stopping B"); netB.Stop(); t.Log("B done") }()
	returns := make(chan uint64, 100)
	bhandler := benchmarkHandler{returns}
	netB.RegisterHandlers([]TaggedMessageHandler{{Tag: protocol.TxnTag, MessageHandler: &bhandler}})

	readyTimeout := time.NewTimer(2 * time.Second)
	waitReady(t, netA, readyTimeout.C)
	t.Log("a ready")
	waitReady(t, netB, readyTimeout.C)
	t.Log("b ready")
	var ireturned uint64

	t.StartTimer()
	timeoutd := (time.Duration(t.N) * 100 * time.Microsecond) + (2 * time.Second)
	timeout := time.After(timeoutd)
	for i := 0; i < t.N; i++ {
		for uint64(i) > ireturned+inflight {
			select {
			case ireturned = <-returns:
			case <-timeout:
				t.Errorf("timeout in send at %d", i)
				return
			}
		}
		msg := make([]byte, msgSize)
		binary.LittleEndian.PutUint64(msg, uint64(i))
		err := netA.Broadcast(context.Background(), protocol.TxnTag, msg, true, nil)
		if err != nil {
			t.Errorf("error on broadcast: %v", err)
			return
		}
	}
	netA.Broadcast(context.Background(), protocol.Tag("-1"), []byte("derp"), true, nil)
	t.Logf("sent %d", t.N)

	for ireturned < uint64(t.N-1) {
		select {
		case ireturned = <-returns:
		case <-timeout:
			t.Errorf("timeout, count=%d, wanted %d", ireturned, t.N)
			buf := strings.Builder{}
			networkMessageReceivedTotal.WriteMetric(&buf, "")
			networkMessageSentTotal.WriteMetric(&buf, "")
			networkBroadcasts.WriteMetric(&buf, "")
			duplicateNetworkMessageReceivedTotal.WriteMetric(&buf, "")
			outgoingNetworkMessageFilteredOutTotal.WriteMetric(&buf, "")
			networkBroadcastsDropped.WriteMetric(&buf, "")
			t.Errorf(
				"a out queue=%d, metric: %s",
				len(netA.broadcastQueueBulk),
				buf.String(),
			)
			return
		}
	}
	t.StopTimer()
	t.Logf("counter done")
}

// Check that priority is propagated from B to A
func TestWebsocketNetworkPrio(t *testing.T) {
	prioA := netPrioStub{}
	netA := makeTestWebsocketNode(t)
	netA.SetPrioScheme(&prioA)
	netA.config.GossipFanout = 1
	netA.prioResponseChan = make(chan *wsPeer, 10)
	netA.Start()
	defer func() { t.Log("stopping A"); netA.Stop(); t.Log("A done") }()

	prioB := netPrioStub{}
	crypto.RandBytes(prioB.addr[:])
	prioB.prio = crypto.RandUint64()
	netB := makeTestWebsocketNode(t)
	netB.SetPrioScheme(&prioB)
	netB.config.GossipFanout = 1
	addrA, postListen := netA.Address()
	require.True(t, postListen)
	t.Log(addrA)
	netB.phonebook.ReplacePeerList([]string{addrA}, "default", PhoneBookEntryRelayRole)
	netB.Start()
	defer func() { t.Log("stopping B"); netB.Stop(); t.Log("B done") }()

	// Wait for response message to propagate from B to A
	select {
	case <-netA.prioResponseChan:
	case <-time.After(time.Second):
		t.Errorf("timeout on netA.prioResponseChan")
	}
	waitReady(t, netA, time.After(time.Second))

	// Peek at A's peers
	netA.peersLock.RLock()
	defer netA.peersLock.RUnlock()
	require.Equal(t, len(netA.peers), 1)

	require.Equal(t, netA.peers[0].prioAddress, prioB.addr)
	require.Equal(t, netA.peers[0].prioWeight, prioB.prio)
}

// Check that priority is propagated from B to A
func TestWebsocketNetworkPrioLimit(t *testing.T) {
	limitConf := defaultConfig
	limitConf.BroadcastConnectionsLimit = 1

	prioA := netPrioStub{}
	netA := makeTestWebsocketNodeWithConfig(t, limitConf)
	netA.SetPrioScheme(&prioA)
	netA.config.GossipFanout = 2
	netA.prioResponseChan = make(chan *wsPeer, 10)
	netA.Start()
	defer func() { t.Log("stopping A"); netA.Stop(); t.Log("A done") }()
	addrA, postListen := netA.Address()
	require.True(t, postListen)

	counterB := newMessageCounter(t, 1)
	counterBdone := counterB.done
	prioB := netPrioStub{}
	crypto.RandBytes(prioB.addr[:])
	prioB.prio = 100
	netB := makeTestWebsocketNode(t)
	netB.SetPrioScheme(&prioB)
	netB.config.GossipFanout = 1
	netB.phonebook.ReplacePeerList([]string{addrA}, "default", PhoneBookEntryRelayRole)
	netB.RegisterHandlers([]TaggedMessageHandler{{Tag: protocol.TxnTag, MessageHandler: counterB}})
	netB.Start()
	defer func() { t.Log("stopping B"); netB.Stop(); t.Log("B done") }()

	counterC := newMessageCounter(t, 1)
	counterCdone := counterC.done
	prioC := netPrioStub{}
	crypto.RandBytes(prioC.addr[:])
	prioC.prio = 10
	netC := makeTestWebsocketNode(t)
	netC.SetPrioScheme(&prioC)
	netC.config.GossipFanout = 1
	netC.phonebook.ReplacePeerList([]string{addrA}, "default", PhoneBookEntryRelayRole)
	netC.RegisterHandlers([]TaggedMessageHandler{{Tag: protocol.TxnTag, MessageHandler: counterC}})
	netC.Start()
	defer func() { t.Log("stopping C"); netC.Stop(); t.Log("C done") }()

	// Wait for response messages to propagate from B+C to A
	select {
	case <-netA.prioResponseChan:
	case <-time.After(time.Second):
		t.Errorf("timeout on netA.prioResponseChan 1")
	}
	select {
	case <-netA.prioResponseChan:
	case <-time.After(time.Second):
		t.Errorf("timeout on netA.prioResponseChan 2")
	}
	waitReady(t, netA, time.After(time.Second))

	netA.Broadcast(context.Background(), protocol.TxnTag, nil,true, nil)

	select {
	case <-counterBdone:
	case <-time.After(time.Second):
		t.Errorf("timeout, B did not receive message")
	}

	select {
	case <-counterCdone:
		t.Errorf("C received message")
	case <-time.After(time.Second):
	}
}

// Create many idle connections, to see if we have excessive CPU utilization.
func TestWebsocketNetworkManyIdle(t *testing.T) {
	// This test is meant to be run manually, as:
	//
	//   IDLETEST=x go test -v . -run=ManyIdle -count=1
	//
	// and examining the reported CPU time use.

	if os.Getenv("IDLETEST") == "" {
		t.Skip("Skipping; IDLETEST not set")
	}

	deadlock.Opts.Disable = true

	numClients := 1000
	relayConf := defaultConfig
	relayConf.BaseLoggerDebugLevel = uint32(logging.Error)
	relayConf.MaxConnectionsPerIP = numClients

	relay := makeTestWebsocketNodeWithConfig(t, relayConf)
	relay.config.GossipFanout = numClients
	relay.Start()
	defer relay.Stop()
	relayAddr, postListen := relay.Address()
	require.True(t, postListen)

	clientConf := defaultConfig
	clientConf.BaseLoggerDebugLevel = uint32(logging.Error)
	clientConf.BroadcastConnectionsLimit = 0
	clientConf.NetAddress = ""

	var clients []*WebsocketNetwork
	for i := 0; i < numClients; i++ {
		client := makeTestWebsocketNodeWithConfig(t, clientConf)
		client.config.GossipFanout = 1
		client.phonebook.ReplacePeerList([]string{relayAddr}, "default", PhoneBookEntryRelayRole)
		client.Start()
		defer client.Stop()

		clients = append(clients, client)
	}

	readyTimeout := time.NewTimer(30 * time.Second)
	waitReady(t, relay, readyTimeout.C)

	for i := 0; i < numClients; i++ {
		waitReady(t, clients[i], readyTimeout.C)
	}

	var r0utime, r1utime int64
	var r0stime, r1stime int64

	r0utime, r0stime, _ = util.GetCurrentProcessTimes()
	time.Sleep(10 * time.Second)
	r1utime, r1stime, _ = util.GetCurrentProcessTimes()

	t.Logf("Background CPU use: user %v, system %v\n",
		time.Duration(r1utime-r0utime),
		time.Duration(r1stime-r0stime))
}

// TODO: test both sides of http-header setting and checking?
// TODO: test request-disconnect-reconnect?
// TODO: test server handling of various malformed clients?
// TODO? disconnect a node in the middle of a line and test that messages _don't_ get through?
// TODO: test self-connect rejection
// TODO: test funcion when some message handler is slow?

func TestWebsocketNetwork_getCommonHeaders(t *testing.T) {
	header := http.Header{}
	expectedTelemetryGUID := "123"
	expectedInstanceName := "456"
	expectedPublicAddr := "789"
	header.Set(TelemetryIDHeader, expectedTelemetryGUID)
	header.Set(InstanceNameHeader, expectedInstanceName)
	header.Set(AddressHeader, expectedPublicAddr)
	otherTelemetryGUID, otherInstanceName, otherPublicAddr := getCommonHeaders(header)
	require.Equal(t, expectedTelemetryGUID, otherTelemetryGUID)
	require.Equal(t, expectedInstanceName, otherInstanceName)
	require.Equal(t, expectedPublicAddr, otherPublicAddr)
}

func TestWebsocketNetwork_checkServerResponseVariables(t *testing.T) {
	wn := makeTestWebsocketNode(t)
	wn.GenesisID = "genesis-id1"
	wn.RandomID = "random-id1"
	header := http.Header{}
	header.Set(ProtocolVersionHeader, ProtocolVersion)
	header.Set(NodeRandomHeader, wn.RandomID+"tag")
	header.Set(GenesisHeader, wn.GenesisID)
	responseVariableOk, matchingVersion := wn.checkServerResponseVariables(header, "addressX")
	require.Equal(t, true, responseVariableOk)
	require.Equal(t, matchingVersion, ProtocolVersion)

	noVersionHeader := http.Header{}
	noVersionHeader.Set(NodeRandomHeader, wn.RandomID+"tag")
	noVersionHeader.Set(GenesisHeader, wn.GenesisID)
	responseVariableOk, matchingVersion = wn.checkServerResponseVariables(noVersionHeader, "addressX")
	require.Equal(t, false, responseVariableOk)

	noRandomHeader := http.Header{}
	noRandomHeader.Set(ProtocolVersionHeader, ProtocolVersion)
	noRandomHeader.Set(GenesisHeader, wn.GenesisID)
	responseVariableOk, _ = wn.checkServerResponseVariables(noRandomHeader, "addressX")
	require.Equal(t, false, responseVariableOk)

	sameRandomHeader := http.Header{}
	sameRandomHeader.Set(ProtocolVersionHeader, ProtocolVersion)
	sameRandomHeader.Set(NodeRandomHeader, wn.RandomID)
	sameRandomHeader.Set(GenesisHeader, wn.GenesisID)
	responseVariableOk, _ = wn.checkServerResponseVariables(sameRandomHeader, "addressX")
	require.Equal(t, false, responseVariableOk)

	differentGenesisIDHeader := http.Header{}
	differentGenesisIDHeader.Set(ProtocolVersionHeader, ProtocolVersion)
	differentGenesisIDHeader.Set(NodeRandomHeader, wn.RandomID+"tag")
	differentGenesisIDHeader.Set(GenesisHeader, wn.GenesisID+"tag")
	responseVariableOk, _ = wn.checkServerResponseVariables(differentGenesisIDHeader, "addressX")
	require.Equal(t, false, responseVariableOk)
}

func (wn *WebsocketNetwork) broadcastWithTimestamp(tag protocol.Tag, data []byte, when time.Time) error {
	msgArr := make([][]byte, 1, 1)
	msgArr[0] = data
	tagArr := make([]protocol.Tag, 1, 1)
	tagArr[0] = tag
	request := broadcastRequest{tags: tagArr, data: msgArr, enqueueTime: when, ctx: context.Background()}

	broadcastQueue := wn.broadcastQueueBulk
	if highPriorityTag(tagArr) {
		broadcastQueue = wn.broadcastQueueHighPrio
	}
	// no wait
	select {
	case broadcastQueue <- request:
		return nil
	default:
		return errBcastQFull
	}
}

func TestDelayedMessageDrop(t *testing.T) {
	netA := makeTestWebsocketNode(t)
	netA.config.GossipFanout = 1
	netA.Start()
	defer func() { t.Log("stopping A"); netA.Stop(); t.Log("A done") }()

	noAddressConfig := defaultConfig
	noAddressConfig.NetAddress = ""
	netB := makeTestWebsocketNodeWithConfig(t, noAddressConfig)
	netB.config.GossipFanout = 1
	addrA, postListen := netA.Address()
	require.True(t, postListen)
	t.Log(addrA)
	netB.phonebook.ReplacePeerList([]string{addrA}, "default", PhoneBookEntryRelayRole)
	netB.Start()
	defer func() { t.Log("stopping B"); netB.Stop(); t.Log("B done") }()
	counter := newMessageCounter(t, 5)
	counterDone := counter.done
	netB.RegisterHandlers([]TaggedMessageHandler{{Tag: protocol.TxnTag, MessageHandler: counter}})

	readyTimeout := time.NewTimer(2 * time.Second)
	waitReady(t, netA, readyTimeout.C)
	waitReady(t, netB, readyTimeout.C)

	currentTime := time.Now()
	for i := 0; i < 10; i++ {
		err := netA.broadcastWithTimestamp(protocol.TxnTag, []byte(string(i)), currentTime.Add(time.Hour*time.Duration(i-5)))
		require.NoErrorf(t, err, "No error was expected")
	}

	select {
	case <-counterDone:
	case <-time.After(maxMessageQueueDuration):
		require.Equalf(t, 5, counter.count, "One or more messages failed to reach destination network")
	}
}

func TestSlowPeerDisconnection(t *testing.T) {
	log := logging.TestingLog(t)
	log.SetLevel(logging.Info)
	wn := &WebsocketNetwork{
		log:                            log,
		config:                         defaultConfig,
		phonebook:                      MakePhonebook(1, 1*time.Millisecond),
		GenesisID:                      "go-test-network-genesis",
		NetworkID:                      config.Devtestnet,
		slowWritingPeerMonitorInterval: time.Millisecond * 50,
	}
	wn.setup()
	wn.eventualReadyDelay = time.Second
	wn.messagesOfInterest = nil // clear this before starting the network so that we won't be sending a MOI upon connection.

	netA := wn
	netA.config.GossipFanout = 1
	netA.Start()
	defer func() { t.Log("stopping A"); netA.Stop(); t.Log("A done") }()

	noAddressConfig := defaultConfig
	noAddressConfig.NetAddress = ""
	netB := makeTestWebsocketNodeWithConfig(t, noAddressConfig)
	netB.config.GossipFanout = 1
	addrA, postListen := netA.Address()
	require.True(t, postListen)
	t.Log(addrA)
	netB.phonebook.ReplacePeerList([]string{addrA}, "default", PhoneBookEntryRelayRole)
	netB.Start()
	defer func() { t.Log("stopping B"); netB.Stop(); t.Log("B done") }()

	readyTimeout := time.NewTimer(2 * time.Second)
	waitReady(t, netA, readyTimeout.C)
	waitReady(t, netB, readyTimeout.C)

	var peers []*wsPeer
	peers, _ = netA.peerSnapshot(peers)
	require.Equalf(t, len(peers), 1, "Expected number of peers should be 1")
	peer := peers[0]
	// modify the peer on netA and
	beforeLoopTime := time.Now()
	atomic.StoreInt64(&peer.intermittentOutgoingMessageEnqueueTime, beforeLoopTime.Add(-maxMessageQueueDuration).Add(time.Second).UnixNano())
	// wait up to 10 seconds for the monitor to figure out it needs to disconnect.
	expire := beforeLoopTime.Add(2 * slowWritingPeerMonitorInterval)
	for {
		peers, _ = netA.peerSnapshot(peers)
		if len(peers) == 0 || peers[0] != peer {
			// make sure it took more than 1 second, and less than 5 seconds.
			waitTime := time.Now().Sub(beforeLoopTime)
			require.LessOrEqual(t, int64(time.Second), int64(waitTime))
			require.GreaterOrEqual(t, int64(5*time.Second), int64(waitTime))
			break
		}
		if time.Now().After(expire) {
			require.Fail(t, "Slow peer was not disconnected")
		}
		time.Sleep(time.Millisecond * 5)
	}
}

func TestForceMessageRelaying(t *testing.T) {
	log := logging.TestingLog(t)
	log.SetLevel(logging.Level(defaultConfig.BaseLoggerDebugLevel))
	wn := &WebsocketNetwork{
		log:       log,
		config:    defaultConfig,
		phonebook: MakePhonebook(1, 1*time.Millisecond),
		GenesisID: "go-test-network-genesis",
		NetworkID: config.Devtestnet,
	}
	wn.setup()
	wn.eventualReadyDelay = time.Second

	netA := wn
	netA.config.GossipFanout = 1

	defer func() { t.Log("stopping A"); netA.Stop(); t.Log("A done") }()

	counter := newMessageCounter(t, 5)
	counterDone := counter.done
	netA.RegisterHandlers([]TaggedMessageHandler{{Tag: protocol.TxnTag, MessageHandler: counter}})
	netA.Start()
	addrA, postListen := netA.Address()
	require.Truef(t, postListen, "Listening network failed to start")

	noAddressConfig := defaultConfig
	noAddressConfig.NetAddress = ""
	netB := makeTestWebsocketNodeWithConfig(t, noAddressConfig)
	netB.config.GossipFanout = 1
	netB.phonebook.ReplacePeerList([]string{addrA}, "default", PhoneBookEntryRelayRole)
	netB.Start()
	defer func() { t.Log("stopping B"); netB.Stop(); t.Log("B done") }()

	noAddressConfig.ForceRelayMessages = true
	netC := makeTestWebsocketNodeWithConfig(t, noAddressConfig)
	netC.config.GossipFanout = 1
	netC.phonebook.ReplacePeerList([]string{addrA}, "default", PhoneBookEntryRelayRole)
	netC.Start()
	defer func() { t.Log("stopping C"); netC.Stop(); t.Log("C done") }()

	readyTimeout := time.NewTimer(2 * time.Second)
	waitReady(t, netA, readyTimeout.C)
	waitReady(t, netB, readyTimeout.C)
	waitReady(t, netC, readyTimeout.C)

	// send 5 messages from both netB and netC to netA
	for i := 0; i < 5; i++ {
		err := netB.Relay(context.Background(), protocol.TxnTag, []byte{byte(i), 2, 3}, true, nil)
		require.NoError(t, err)
		err = netC.Relay(context.Background(), protocol.TxnTag, []byte{byte(i), 2, 3}, true, nil)
		require.NoError(t, err)
	}

	select {
	case <-counterDone:
	case <-time.After(2 * time.Second):
		if counter.count < 5 {
			require.Failf(t, "One or more messages failed to reach destination network", "%d > %d", 5, counter.count)
		} else if counter.count > 5 {
			require.Failf(t, "One or more messages that were expected to be dropped, reached destination network", "%d < %d", 5, counter.count)
		}
	}
	netA.ClearHandlers()
	counter = newMessageCounter(t, 10)
	counterDone = counter.done
	netA.RegisterHandlers([]TaggedMessageHandler{{Tag: protocol.TxnTag, MessageHandler: counter}})

	// hack the relayMessages on the netB so that it would start sending messages.
	netB.relayMessages = true
	// send additional 10 messages from netB
	for i := 0; i < 10; i++ {
		err := netB.Relay(context.Background(), protocol.TxnTag, []byte{byte(i), 2, 3}, true, nil)
		require.NoError(t, err)
	}

	select {
	case <-counterDone:
	case <-time.After(2 * time.Second):
		require.Failf(t, "One or more messages failed to reach destination network", "%d > %d", 10, counter.count)
	}

}

func TestSetUserAgentHeader(t *testing.T) {
	headers := http.Header{}
	SetUserAgentHeader(headers)
	require.Equal(t, 1, len(headers))
	t.Log(headers)
}

func TestCheckProtocolVersionMatch(t *testing.T) {
	// note - this test changes the SupportedProtocolVersions global variable ( SupportedProtocolVersions ) and therefore cannot be parallelized.
	originalSupportedProtocolVersions := SupportedProtocolVersions
	defer func() {
		SupportedProtocolVersions = originalSupportedProtocolVersions
	}()
	log := logging.TestingLog(t)
	log.SetLevel(logging.Level(defaultConfig.BaseLoggerDebugLevel))
	wn := &WebsocketNetwork{
		log:       log,
		config:    defaultConfig,
		phonebook: MakePhonebook(1, 1*time.Millisecond),
		GenesisID: "go-test-network-genesis",
		NetworkID: config.Devtestnet,
	}
	wn.setup()

	SupportedProtocolVersions = []string{"2", "1"}

	header1 := make(http.Header)
	header1.Add(ProtocolAcceptVersionHeader, "1")
	header1.Add(ProtocolVersionHeader, "3")
	matchingVersion, otherVersion := wn.checkProtocolVersionMatch(header1)
	require.Equal(t, "1", matchingVersion)
	require.Equal(t, "", otherVersion)

	header2 := make(http.Header)
	header2.Add(ProtocolAcceptVersionHeader, "3")
	header2.Add(ProtocolAcceptVersionHeader, "4")
	header2.Add(ProtocolVersionHeader, "1")
	matchingVersion, otherVersion = wn.checkProtocolVersionMatch(header2)
	require.Equal(t, "1", matchingVersion)
	require.Equal(t, "1", otherVersion)

	header3 := make(http.Header)
	header3.Add(ProtocolVersionHeader, "3")
	matchingVersion, otherVersion = wn.checkProtocolVersionMatch(header3)
	require.Equal(t, "", matchingVersion)
	require.Equal(t, "3", otherVersion)

	header4 := make(http.Header)
	header4.Add(ProtocolVersionHeader, "5\n")
	matchingVersion, otherVersion = wn.checkProtocolVersionMatch(header4)
	require.Equal(t, "", matchingVersion)
	require.Equal(t, "5"+unprintableCharacterGlyph, otherVersion)
}

func handleTopicRequest(msg IncomingMessage) (out OutgoingMessage) {

	topics, err := UnmarshallTopics(msg.Data)
	if err != nil {
		return
	}

	val1b, f := topics.GetValue("val1")
	if !f {
		return
	}
	val2b, f := topics.GetValue("val2")
	if !f {
		return
	}
	val1 := int(val1b[0])
	val2 := int(val2b[0])

	respTopics := Topics{
		Topic{
			key:  "value",
			data: []byte{byte(val1 + val2)},
		},
	}
	return OutgoingMessage{
		Action: Respond,
		Tag:    protocol.TopicMsgRespTag,
		Topics: respTopics,
	}
}

// Set up two nodes, test topics send/recieve is working
func TestWebsocketNetworkTopicRoundtrip(t *testing.T) {
	var topicMsgReqTag Tag = protocol.UniEnsBlockReqTag
	netA := makeTestWebsocketNode(t)
	netA.config.GossipFanout = 1
	netA.Start()
	defer func() { t.Log("stopping A"); netA.Stop(); t.Log("A done") }()
	netB := makeTestWebsocketNode(t)
	netB.config.GossipFanout = 1
	addrA, postListen := netA.Address()
	require.True(t, postListen)
	t.Log(addrA)
	netB.phonebook.ReplacePeerList([]string{addrA}, "default", PhoneBookEntryRelayRole)
	netB.Start()
	defer func() { t.Log("stopping B"); netB.Stop(); t.Log("B done") }()

	netB.RegisterHandlers([]TaggedMessageHandler{
		{
			Tag:            topicMsgReqTag,
			MessageHandler: HandlerFunc(handleTopicRequest),
		},
	})

	readyTimeout := time.NewTimer(2 * time.Second)
	waitReady(t, netA, readyTimeout.C)
	t.Log("a ready")
	waitReady(t, netB, readyTimeout.C)
	t.Log("b ready")

	peerA := netA.peers[0]

	topics := Topics{
		Topic{
			key:  "command",
			data: []byte("add"),
		},
		Topic{
			key:  "val1",
			data: []byte{1},
		},
		Topic{
			key:  "val2",
			data: []byte{4},
		},
	}

	resp, err := peerA.Request(context.Background(), topicMsgReqTag, topics)
	assert.NoError(t, err)

	sum, found := resp.Topics.GetValue("value")
	assert.Equal(t, true, found)
	assert.Equal(t, 5, int(sum[0]))
}

// Set up two nodes, have one of them request a certain message tag mask, and verify the other follow that.
func TestWebsocketNetworkMessageOfInterest(t *testing.T) {
	netA := makeTestWebsocketNode(t)
	netA.config.GossipFanout = 1
	netA.config.EnablePingHandler = false

	netA.Start()
	defer func() { t.Log("stopping A"); netA.Stop(); t.Log("A done") }()
	netB := makeTestWebsocketNode(t)
	netB.config.GossipFanout = 1
	netB.config.EnablePingHandler = false
	addrA, postListen := netA.Address()
	require.True(t, postListen)
	t.Log(addrA)
	netB.phonebook.ReplacePeerList([]string{addrA}, "default", PhoneBookEntryRelayRole)
	netB.Start()
	defer func() { t.Log("stopping B"); netB.Stop(); t.Log("B done") }()

	incomingMsgSync := deadlock.Mutex{}
	msgCounters := make(map[protocol.Tag]int)
	messageArriveWg := sync.WaitGroup{}
	msgHandler := func(msg IncomingMessage) (out OutgoingMessage) {
		incomingMsgSync.Lock()
		defer incomingMsgSync.Unlock()
		msgCounters[msg.Tag] = msgCounters[msg.Tag] + 1
		messageArriveWg.Done()
		return
	}
	messageFilterArriveWg := sync.WaitGroup{}
	messageFilterArriveWg.Add(1)
	waitMessageArriveHandler := func(msg IncomingMessage) (out OutgoingMessage) {
		messageFilterArriveWg.Done()
		return
	}

	// register all the handlers.
	taggedHandlers := []TaggedMessageHandler{}
	for tag := range defaultSendMessageTags {
		taggedHandlers = append(taggedHandlers, TaggedMessageHandler{
			Tag:            tag,
			MessageHandler: HandlerFunc(msgHandler),
		})
	}
	netB.RegisterHandlers(taggedHandlers)
	netA.RegisterHandlers([]TaggedMessageHandler{
		{
			Tag:            protocol.AgreementVoteTag,
			MessageHandler: HandlerFunc(waitMessageArriveHandler),
		}})

	readyTimeout := time.NewTimer(2 * time.Second)
	waitReady(t, netA, readyTimeout.C)
	waitReady(t, netB, readyTimeout.C)

	// have netB asking netA to send it only AgreementVoteTag and ProposalPayloadTag
	netB.Broadcast(context.Background(), protocol.MsgOfInterestTag, MarshallMessageOfInterest([]protocol.Tag{protocol.AgreementVoteTag, protocol.ProposalPayloadTag}),true, nil)
	// send another message which we can track, so that we'll know that the first message was delivered.
	netB.Broadcast(context.Background(), protocol.AgreementVoteTag, []byte{0, 1, 2, 3, 4}, true, nil)
	messageFilterArriveWg.Wait()

	messageArriveWg.Add(5 * 2) // we're expecting exactly 10 messages.
	// send 5 messages of few types.
	for i := 0; i < 5; i++ {
		netA.Broadcast(context.Background(), protocol.AgreementVoteTag, []byte{0, 1, 2, 3, 4}, true, nil)
		netA.Broadcast(context.Background(), protocol.TxnTag, []byte{0, 1, 2, 3, 4}, true, nil)
<<<<<<< HEAD
		netA.Broadcast(context.Background(), protocol.UniEnsBlockResTag, []byte{0, 1, 2, 3, 4}, true, nil)
		netA.Broadcast(context.Background(), protocol.ProposalPayloadTag, []byte{0, 1, 2, 3, 4},true, nil)
=======
		netA.Broadcast(context.Background(), protocol.ProposalPayloadTag, []byte{0, 1, 2, 3, 4}, true, nil)
>>>>>>> c24882a1
		netA.Broadcast(context.Background(), protocol.VoteBundleTag, []byte{0, 1, 2, 3, 4}, true, nil)
	}
	// wait until all the expected messages arrive.
	messageArriveWg.Wait()
	for tag, count := range msgCounters {
		if tag == protocol.AgreementVoteTag || tag == protocol.ProposalPayloadTag {
			require.Equal(t, 5, count)
		} else {
			require.Equal(t, 0, count)
		}
	}
}

// Set up two nodes, have one of them disconnect from the other, and monitor disconnection error on the side that did not issue the disconnection.
// Plan:
// Network A will be sending messages to network B.
// Network B will respond with another message for the first 4 messages. When it receive the 5th message, it would close the connection.
// We want to get an event with disconnectRequestReceived
func TestWebsocketDisconnection(t *testing.T) {
	netA := makeTestWebsocketNode(t)
	netA.config.GossipFanout = 1
	netA.config.EnablePingHandler = false
	dl := eventsDetailsLogger{Logger: logging.TestingLog(t), eventReceived: make(chan interface{}, 1), eventIdentifier: telemetryspec.DisconnectPeerEvent}
	netA.log = dl

	netA.Start()
	defer func() { t.Log("stopping A"); netA.Stop(); t.Log("A done") }()
	netB := makeTestWebsocketNode(t)
	netB.config.GossipFanout = 1
	netB.config.EnablePingHandler = false
	addrA, postListen := netA.Address()
	require.True(t, postListen)
	t.Log(addrA)
	netB.phonebook.ReplacePeerList([]string{addrA}, "default", PhoneBookEntryRelayRole)
	netB.Start()
	defer func() { t.Log("stopping B"); netB.Stop(); t.Log("B done") }()

	msgHandlerA := func(msg IncomingMessage) (out OutgoingMessage) {
		// if we received a message, send a message back.
		if msg.Data[0]%10 == 2 {
			netA.Broadcast(context.Background(), protocol.ProposalPayloadTag, []byte{msg.Data[0] + 8},true, nil)
		}
		return
	}

	var msgCounterNetB uint32
	msgHandlerB := func(msg IncomingMessage) (out OutgoingMessage) {
		if atomic.AddUint32(&msgCounterNetB, 1) == 5 {
			// disconnect
			netB.DisconnectPeers()
		} else {
			// if we received a message, send a message back.
			netB.Broadcast(context.Background(), protocol.ProposalPayloadTag, []byte{msg.Data[0] + 1}, true, nil)
			netB.Broadcast(context.Background(), protocol.ProposalPayloadTag, []byte{msg.Data[0] + 2}, true, nil)
		}
		return
	}

	// register all the handlers.
	taggedHandlersA := []TaggedMessageHandler{
		{
			Tag:            protocol.ProposalPayloadTag,
			MessageHandler: HandlerFunc(msgHandlerA),
		},
	}
	netA.ClearHandlers()
	netA.RegisterHandlers(taggedHandlersA)

	taggedHandlersB := []TaggedMessageHandler{
		{
			Tag:            protocol.ProposalPayloadTag,
			MessageHandler: HandlerFunc(msgHandlerB),
		},
	}
	netB.ClearHandlers()
	netB.RegisterHandlers(taggedHandlersB)

	readyTimeout := time.NewTimer(2 * time.Second)
	waitReady(t, netA, readyTimeout.C)
	waitReady(t, netB, readyTimeout.C)
	netA.Broadcast(context.Background(), protocol.ProposalPayloadTag, []byte{0}, true, nil)
	// wait until the peers disconnect.
	for {
		peers := netA.GetPeers(PeersConnectedIn)
		if len(peers) == 0 {
			break
		}
		time.Sleep(100 * time.Millisecond)
	}

	select {
	case eventDetails := <-dl.eventReceived:
		switch disconnectPeerEventDetails := eventDetails.(type) {
		case telemetryspec.DisconnectPeerEventDetails:
			require.Equal(t, disconnectPeerEventDetails.Reason, string(disconnectRequestReceived))
		default:
			require.FailNow(t, "Unexpected event was send : %v", eventDetails)
		}

	default:
		require.FailNow(t, "The DisconnectPeerEvent was missing")
	}
}

// TestASCIIFiltering tests the behaviour of filterASCII by feeding it with few known inputs and verifying the expected outputs.
func TestASCIIFiltering(t *testing.T) {
	testUnicodePrintableStrings := []struct {
		testString     string
		expectedString string
	}{
		{"abc", "abc"},
		{"", ""},
		{"אבג", unprintableCharacterGlyph + unprintableCharacterGlyph + unprintableCharacterGlyph},
		{"\u001b[31mABC\u001b[0m", unprintableCharacterGlyph + "[31mABC" + unprintableCharacterGlyph + "[0m"},
		{"ab\nc", "ab" + unprintableCharacterGlyph + "c"},
	}
	for _, testElement := range testUnicodePrintableStrings {
		outString := filterASCII(testElement.testString)
		require.Equalf(t, testElement.expectedString, outString, "test string:%s", testElement.testString)
	}
}

type callbackLogger struct {
	logging.Logger
	InfoCallback  func(...interface{})
	InfofCallback func(string, ...interface{})
	WarnCallback  func(...interface{})
	WarnfCallback func(string, ...interface{})
}

func (cl callbackLogger) Info(args ...interface{}) {
	cl.InfoCallback(args...)
}
func (cl callbackLogger) Infof(s string, args ...interface{}) {
	cl.InfofCallback(s, args...)
}

func (cl callbackLogger) Warn(args ...interface{}) {
	cl.WarnCallback(args...)
}
func (cl callbackLogger) Warnf(s string, args ...interface{}) {
	cl.WarnfCallback(s, args...)
}

// TestMaliciousCheckServerResponseVariables test the checkServerResponseVariables to ensure it doesn't print the a malicious input without being filtered to the log file.
func TestMaliciousCheckServerResponseVariables(t *testing.T) {
	wn := makeTestWebsocketNode(t)
	wn.GenesisID = "genesis-id1"
	wn.RandomID = "random-id1"
	wn.log = callbackLogger{
		Logger: wn.log,
		InfoCallback: func(args ...interface{}) {
			s := fmt.Sprint(args...)
			require.NotContains(t, s, "א")
		},
		InfofCallback: func(s string, args ...interface{}) {
			s = fmt.Sprintf(s, args...)
			require.NotContains(t, s, "א")
		},
		WarnCallback: func(args ...interface{}) {
			s := fmt.Sprint(args...)
			require.NotContains(t, s, "א")
		},
		WarnfCallback: func(s string, args ...interface{}) {
			s = fmt.Sprintf(s, args...)
			require.NotContains(t, s, "א")
		},
	}

	header1 := http.Header{}
	header1.Set(ProtocolVersionHeader, ProtocolVersion+"א")
	header1.Set(NodeRandomHeader, wn.RandomID+"tag")
	header1.Set(GenesisHeader, wn.GenesisID)
	responseVariableOk, matchingVersion := wn.checkServerResponseVariables(header1, "addressX")
	require.Equal(t, false, responseVariableOk)
	require.Equal(t, "", matchingVersion)

	header2 := http.Header{}
	header2.Set(ProtocolVersionHeader, ProtocolVersion)
	header2.Set("א", "א")
	header2.Set(GenesisHeader, wn.GenesisID)
	responseVariableOk, matchingVersion = wn.checkServerResponseVariables(header2, "addressX")
	require.Equal(t, false, responseVariableOk)
	require.Equal(t, "", matchingVersion)

	header3 := http.Header{}
	header3.Set(ProtocolVersionHeader, ProtocolVersion)
	header3.Set(NodeRandomHeader, wn.RandomID+"tag")
	header3.Set(GenesisHeader, wn.GenesisID+"א")
	responseVariableOk, matchingVersion = wn.checkServerResponseVariables(header3, "addressX")
	require.Equal(t, false, responseVariableOk)
	require.Equal(t, "", matchingVersion)
}

func BenchmarkVariableTransactionMessageBlockSizes(t *testing.B) {
	netA := makeTestWebsocketNode(t)
	netA.log.SetLevel(logging.Warn)
	netA.config.GossipFanout = 1
	netA.config.EnablePingHandler = false
	netA.Start()
	defer func() { netA.Stop() }()

	netB := makeTestWebsocketNode(t)
	netB.log.SetLevel(logging.Warn)
	netB.config.GossipFanout = 1
	netB.config.EnablePingHandler = false
	addrA, postListen := netA.Address()
	require.True(t, postListen)
	t.Log(addrA)
	netB.phonebook.ReplacePeerList([]string{addrA}, "default", PhoneBookEntryRelayRole)
	netB.Start()
	defer func() { netB.Stop() }()

	const txnSize = 250
	var msgProcessed chan struct{}

	msgHandlerA := func(msg IncomingMessage) (out OutgoingMessage) {
		// spend some time, linear to the size of the message -
		txnCount := len(msg.Data) / txnSize
		time.Sleep(time.Nanosecond * time.Duration(10000*txnCount))
		msgProcessed <- struct{}{}
		return
	}
	// register all the handlers.
	taggedHandlersA := []TaggedMessageHandler{
		{
			Tag:            protocol.TxnTag,
			MessageHandler: HandlerFunc(msgHandlerA),
		},
	}
	netA.ClearHandlers()
	netA.RegisterHandlers(taggedHandlersA)

	netB.ClearHandlers()

	readyTimeout := time.NewTimer(2 * time.Second)
	waitReady(t, netA, readyTimeout.C)
	waitReady(t, netB, readyTimeout.C)

	highestRate := float64(1)
	sinceHighestRate := 0
	rate := float64(0)
	for txnCount := 1; txnCount < 1024; {
		t.Run(fmt.Sprintf("%d-TxnPerMessage", txnCount), func(t *testing.B) {
			msgProcessed = make(chan struct{}, t.N/txnCount)
			dataBuffer := make([]byte, txnSize*txnCount)
			crypto.RandBytes(dataBuffer[:])
			t.ResetTimer()
			startTime := time.Now()
			for i := 0; i < t.N/txnCount; i++ {
				netB.Broadcast(context.Background(), protocol.TxnTag, dataBuffer, true, nil)
				<-msgProcessed
			}
			deltaTime := time.Now().Sub(startTime)
			rate = float64(t.N) * float64(time.Second) / float64(deltaTime)
			t.ReportMetric(rate, "txn/sec")
		})
		if rate > highestRate {
			highestRate = rate
			sinceHighestRate = 0
			txnCount += txnCount/10 + 1
			continue
		}
		sinceHighestRate++
		if sinceHighestRate > 4 {
			break
		}
		txnCount += txnCount/4 + 1
	}
}<|MERGE_RESOLUTION|>--- conflicted
+++ resolved
@@ -1547,12 +1547,7 @@
 	for i := 0; i < 5; i++ {
 		netA.Broadcast(context.Background(), protocol.AgreementVoteTag, []byte{0, 1, 2, 3, 4}, true, nil)
 		netA.Broadcast(context.Background(), protocol.TxnTag, []byte{0, 1, 2, 3, 4}, true, nil)
-<<<<<<< HEAD
-		netA.Broadcast(context.Background(), protocol.UniEnsBlockResTag, []byte{0, 1, 2, 3, 4}, true, nil)
-		netA.Broadcast(context.Background(), protocol.ProposalPayloadTag, []byte{0, 1, 2, 3, 4},true, nil)
-=======
 		netA.Broadcast(context.Background(), protocol.ProposalPayloadTag, []byte{0, 1, 2, 3, 4}, true, nil)
->>>>>>> c24882a1
 		netA.Broadcast(context.Background(), protocol.VoteBundleTag, []byte{0, 1, 2, 3, 4}, true, nil)
 	}
 	// wait until all the expected messages arrive.
