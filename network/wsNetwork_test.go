--- conflicted
+++ resolved
@@ -3899,12 +3899,7 @@
 	netA.wsMaxHeaderBytes = wsMaxHeaderBytes
 	netA.wg.Add(1)
 	netA.tryConnect(addrB, gossipB)
-<<<<<<< HEAD
-	time.Sleep(250 * time.Millisecond)
-	require.Equal(t, 1, netA.NumPeers())
-=======
 	require.Eventually(t, func() bool { return netA.NumPeers() == 1 }, 500*time.Millisecond, 25*time.Millisecond)
->>>>>>> f83a6564
 
 	netA.removePeer(netA.peers[0], disconnectReasonNone)
 	assert.Zero(t, len(netA.peers))
@@ -3926,12 +3921,7 @@
 	netA.wsMaxHeaderBytes = 0
 	netA.wg.Add(1)
 	netA.tryConnect(addrB, gossipB)
-<<<<<<< HEAD
-	time.Sleep(250 * time.Millisecond)
-	require.Equal(t, 1, netA.NumPeers())
-=======
 	require.Eventually(t, func() bool { return netA.NumPeers() == 1 }, 500*time.Millisecond, 25*time.Millisecond)
->>>>>>> f83a6564
 }
 
 func TestTryConnectEarlyWrite(t *testing.T) {
