// Copyright (C) 2019-2020 Algorand, Inc.
// This file is part of go-algorand
//
// go-algorand is free software: you can redistribute it and/or modify
// it under the terms of the GNU Affero General Public License as
// published by the Free Software Foundation, either version 3 of the
// License, or (at your option) any later version.
//
// go-algorand is distributed in the hope that it will be useful,
// but WITHOUT ANY WARRANTY; without even the implied warranty of
// MERCHANTABILITY or FITNESS FOR A PARTICULAR PURPOSE.  See the
// GNU Affero General Public License for more details.
//
// You should have received a copy of the GNU Affero General Public License
// along with go-algorand.  If not, see <https://www.gnu.org/licenses/>.

package network

import (
	"context"
	"fmt"
	"io"
	"math/rand"
	"net"
	"net/http"
	"runtime"
	"strings"
	"sync"
	"sync/atomic"
	"time"

	"github.com/algorand/go-deadlock"
	"github.com/algorand/websocket"

	"github.com/algorand/go-algorand/config"
	"github.com/algorand/go-algorand/crypto"
	"github.com/algorand/go-algorand/data/basics"
	"github.com/algorand/go-algorand/protocol"
	"github.com/algorand/go-algorand/util/metrics"
)

const maxMessageLength = 4 * 1024 * 1024 // Currently the biggest message is VB vote bundles. TODO: per message type size limit?

// This parameter controls how many messages from a single peer can be
// queued up in the global wsNetwork.readBuffer at a time.  Making this
// too large will allow a small number of peers to flood the global read
// buffer and starve messages from other peers.
const msgsInReadBufferPerPeer = 10

var networkSentBytesTotal = metrics.MakeCounter(metrics.NetworkSentBytesTotal)
var networkReceivedBytesTotal = metrics.MakeCounter(metrics.NetworkReceivedBytesTotal)

var networkMessageReceivedTotal = metrics.MakeCounter(metrics.NetworkMessageReceivedTotal)
var networkMessageSentTotal = metrics.MakeCounter(metrics.NetworkMessageSentTotal)
var networkConnectionsDroppedTotal = metrics.MakeCounter(metrics.NetworkConnectionsDroppedTotal)
var networkMessageQueueMicrosTotal = metrics.MakeCounter(metrics.MetricName{Name: "algod_network_message_sent_queue_micros_total", Description: "Total microseconds message spent waiting in queue to be sent"})

var duplicateNetworkMessageReceivedTotal = metrics.MakeCounter(metrics.DuplicateNetworkMessageReceivedTotal)
var duplicateNetworkMessageReceivedBytesTotal = metrics.MakeCounter(metrics.DuplicateNetworkMessageReceivedBytesTotal)
var outgoingNetworkMessageFilteredOutTotal = metrics.MakeCounter(metrics.OutgoingNetworkMessageFilteredOutTotal)
var outgoingNetworkMessageFilteredOutBytesTotal = metrics.MakeCounter(metrics.OutgoingNetworkMessageFilteredOutBytesTotal)

// interface allows substituting debug implementation for *websocket.Conn
type wsPeerWebsocketConn interface {
	RemoteAddr() net.Addr
	NextReader() (int, io.Reader, error)
	WriteMessage(int, []byte) error
	WriteControl(int, []byte, time.Time) error
	SetReadLimit(int64)
	CloseWithoutFlush() error
}

type sendMessage struct {
	data         []byte
	enqueued     time.Time // the time at which the message was first generated
	peerEnqueued time.Time // the time at which the peer was attempting to enqueue the message
}

// wsPeerCore also works for non-connected peers we want to do HTTP GET from
type wsPeerCore struct {
	net           *WebsocketNetwork
	rootURL       string
	originAddress string // incoming connection remote host
	client        http.Client
}

type disconnectReason string

const disconnectBadData disconnectReason = "BadData"
const disconnectTooSlow disconnectReason = "TooSlow"
const disconnectReadError disconnectReason = "ReadError"
const disconnectWriteError disconnectReason = "WriteError"
const disconnectIdleConn disconnectReason = "IdleConnection"
const disconnectSlowConn disconnectReason = "SlowConnection"
const disconnectLeastPerformingPeer disconnectReason = "LeastPerformingPeer"
const disconnectCliqueResolve disconnectReason = "CliqueResolving"

type wsPeer struct {
	// lastPacketTime contains the UnixNano at the last time a successfull communication was made with the peer.
	// "successfull communication" above refers to either reading from or writing to a connection without receiving any
	// error.
	// we want this to be a 64-bit aligned for atomics.
	lastPacketTime int64

	// intermittentOutgoingMessageEnqueueTime contains the UnixNano of the message's enqueue time that is currently being written to the
	// peer, or zero if no message is being written.
	intermittentOutgoingMessageEnqueueTime int64

	wsPeerCore

	// conn will be *websocket.Conn (except in testing)
	conn wsPeerWebsocketConn

	// we started this connection; otherwise it was inbound
	outgoing bool

	closing chan struct{}

	sendBufferHighPrio chan sendMessage
	sendBufferBulk     chan sendMessage

	wg sync.WaitGroup

	didSignalClose int32
	didInnerClose  int32

	TelemetryGUID string
	InstanceName  string

	incomingMsgFilter *messageFilter
	outgoingMsgFilter *messageFilter

	processed chan struct{}

	pingLock              deadlock.Mutex
	pingSent              time.Time
	pingData              []byte
	pingInFlight          bool
	lastPingRoundTripTime time.Duration

	// Hint about position in wn.peers.  Definitely valid if the peer
	// is present in wn.peers.
	peerIndex int

	// Challenge sent to the peer on an incoming connection
	prioChallenge string

	prioAddress basics.Address
	prioWeight  uint64

	// createTime is the time at which the connection was established with the peer.
	createTime time.Time
<<<<<<< HEAD
	// connMonitor used to measure the relative performance of the connection
	// compared to the other outgoing connections. Incoming connections would have this
	// field set to nil.
	connMonitor *connectionPerformanceMonitor

	// peerMessageDelay is calculated by the connection monitor; it's the relative avarage per-message delay.
	peerMessageDelay int64

	// throttledOutgoingConnection determines if this outgoing connection will be throttled bassed on it's
	// performance or not. Throttled connections are more likly to be short-lived connections.
	throttledOutgoingConnection bool
=======

	// peer version ( this is one of the version supported by the current node and listed in SupportedProtocolVersions )
	version string
>>>>>>> 4bb8833a
}

// HTTPPeer is what the opaque Peer might be.
// If you get an opaque Peer handle from a GossipNode, maybe try a .(HTTPPeer) type assertion on it.
type HTTPPeer interface {
	GetAddress() string
	GetHTTPClient() *http.Client

	// PrepareURL takes a URL that may have substitution parameters in it and returns a URL with those parameters filled in.
	// E.g. /v1/{genesisID}/gossip -> /v1/1234/gossip
	PrepareURL(string) string
}

// UnicastPeer is another possible interface for the opaque Peer.
// It is possible that we can only initiate a connection to a peer over websockets.
type UnicastPeer interface {
	GetAddress() string
	// Unicast sends the given bytes to this specific peer. Does not wait for message to be sent.
	Unicast(ctx context.Context, data []byte, tag protocol.Tag) error
}

// Create a wsPeerCore object
func makePeerCore(net *WebsocketNetwork, rootURL string, roundTripper http.RoundTripper, originAddress string) wsPeerCore {
	return wsPeerCore{
		net:           net,
		rootURL:       rootURL,
		originAddress: originAddress,
		client:        http.Client{Transport: roundTripper},
	}
}

// GetAddress returns the root url to use to connect to this peer.
// TODO: should GetAddress be added to Peer interface?
func (wp *wsPeerCore) GetAddress() string {
	return wp.rootURL
}

// GetHTTPClient returns a client for this peer.
// http.Client will maintain a cache of connections with some keepalive.
func (wp *wsPeerCore) GetHTTPClient() *http.Client {
	return &wp.client
}

// PrepareURL substitutes placeholders like "{genesisID}" for their values.
func (wp *wsPeerCore) PrepareURL(rawURL string) string {
	return strings.Replace(rawURL, "{genesisID}", wp.net.GenesisID, -1)
}

// 	Unicast sends the given bytes to this specific peer. Does not wait for message to be sent.
// (Implements UnicastPeer)
func (wp *wsPeer) Unicast(ctx context.Context, msg []byte, tag protocol.Tag) error {
	var err error

	tbytes := []byte(tag)
	mbytes := make([]byte, len(tbytes)+len(msg))
	copy(mbytes, tbytes)
	copy(mbytes[len(tbytes):], msg)
	var digest crypto.Digest
	if tag != protocol.MsgSkipTag && len(msg) >= messageFilterSize {
		digest = crypto.Hash(mbytes)
	}

	ok := wp.writeNonBlock(mbytes, false, digest, time.Now())
	if !ok {
		networkBroadcastsDropped.Inc(nil)
		err = fmt.Errorf("wsPeer failed to unicast: %v", wp.GetAddress())
	}

	return err
}

// setup values not trivially assigned
func (wp *wsPeer) init(config config.Local, sendBufferLength int) {
	wp.net.log.Debugf("wsPeer init outgoing=%v %#v", wp.outgoing, wp.rootURL)
	wp.closing = make(chan struct{})
	wp.sendBufferHighPrio = make(chan sendMessage, sendBufferLength)
	wp.sendBufferBulk = make(chan sendMessage, sendBufferLength)
	atomic.StoreInt64(&wp.lastPacketTime, time.Now().UnixNano())

	// processed is a channel that messageHandlerThread writes to
	// when it's done with one of our messages, so that we can queue
	// another one onto wp.net.readBuffer.  Prime it with dummy
	// values so that we can write to readBuffer initially.
	wp.processed = make(chan struct{}, msgsInReadBufferPerPeer)
	for i := 0; i < msgsInReadBufferPerPeer; i++ {
		wp.processed <- struct{}{}
	}

	if config.EnableOutgoingNetworkMessageFiltering {
		wp.outgoingMsgFilter = makeMessageFilter(config.OutgoingMessageFilterBucketCount, config.OutgoingMessageFilterBucketSize)
	}

	wp.wg.Add(2)
	go wp.readLoop()
	go wp.writeLoop()
}

// returns the originating address of an incoming connection. For outgoing connection this function returns an empty string.
func (wp *wsPeer) OriginAddress() string {
	return wp.originAddress
}

func (wp *wsPeer) reportReadErr(err error) {
	// only report error if we haven't already closed the peer
	if atomic.LoadInt32(&wp.didInnerClose) == 0 {
		_, _, line, _ := runtime.Caller(1)
		wp.net.log.Warnf("peer[%s] line=%d read err: %s", wp.conn.RemoteAddr().String(), line, err)
		networkConnectionsDroppedTotal.Inc(map[string]string{"reason": "reader err"})
	}
}

func dedupSafeTag(t protocol.Tag) bool {
	// Votes and Transactions are the only thing we're sure it's safe to de-dup on receipt.
	return t == protocol.AgreementVoteTag || t == protocol.TxnTag
}

func (wp *wsPeer) readLoop() {
	defer wp.readLoopCleanup()
	wp.conn.SetReadLimit(maxMessageLength)
	slurper := LimitedReaderSlurper{Limit: maxMessageLength}
	for {
		msg := IncomingMessage{}
		mtype, reader, err := wp.conn.NextReader()
		if err != nil {
			if ce, ok := err.(*websocket.CloseError); ok {
				switch ce.Code {
				case websocket.CloseNormalClosure, websocket.CloseGoingAway:
					// deliberate close, no error
					return
				default:
					// fall through to reportReadErr
				}
			}
			wp.reportReadErr(err)
			return
		}
		if mtype != websocket.BinaryMessage {
			wp.net.log.Errorf("peer sent non websocket-binary message: %#v", mtype)
			networkConnectionsDroppedTotal.Inc(map[string]string{"reason": "protocol"})
			return
		}
		var tag [2]byte
		_, err = io.ReadFull(reader, tag[:])
		if err != nil {
			wp.reportReadErr(err)
			return
		}
		msg.Tag = Tag(string(tag[:]))
		slurper.Reset()
		err = slurper.Read(reader)
		if err != nil {
			wp.reportReadErr(err)
			return
		}
		msg.processing = wp.processed
		msg.Received = time.Now().UnixNano()
		msg.Data = slurper.Bytes()
		msg.Net = wp.net
		atomic.StoreInt64(&wp.lastPacketTime, msg.Received)
		networkReceivedBytesTotal.AddUint64(uint64(len(msg.Data)+2), nil)
		networkMessageReceivedTotal.AddUint64(1, nil)
		msg.Sender = wp
		if msg.Tag == protocol.MsgSkipTag {
			// network maintenance message handled immediately instead of handing off to general handlers
			wp.handleFilterMessage(msg)
			continue
		}
		// for outgoing connections, we want to notify the connection monitor that we've received
		// a message. The connection monitor would update it's statistics accordingly.
		if wp.connMonitor != nil {
			wp.connMonitor.Notify(&msg)
		}
		if len(msg.Data) > 0 && wp.incomingMsgFilter != nil && dedupSafeTag(msg.Tag) {
			if wp.incomingMsgFilter.CheckIncomingMessage(msg.Tag, msg.Data, true, true) {
				//wp.net.log.Debugf("dropped incoming duplicate %s(%d)", msg.Tag, len(msg.Data))
				duplicateNetworkMessageReceivedTotal.Inc(nil)
				duplicateNetworkMessageReceivedBytesTotal.AddUint64(uint64(len(msg.Data)+len(msg.Tag)), nil)
				// drop message, skip adding it to queue
				continue
			}
		}
		//wp.net.log.Debugf("got msg %d bytes from %s", len(msg.Data), wp.conn.RemoteAddr().String())

		// Wait for a previous message from this peer to be processed,
		// to achieve fairness in wp.net.readBuffer.
		select {
		case <-wp.processed:
		case <-wp.closing:
			wp.net.log.Debugf("peer closing %s", wp.conn.RemoteAddr().String())
			return
		}

		select {
		case wp.net.readBuffer <- msg:
		case <-wp.closing:
			wp.net.log.Debugf("peer closing %s", wp.conn.RemoteAddr().String())
			return
		}
	}
}

func (wp *wsPeer) readLoopCleanup() {
	wp.internalClose(disconnectReadError)
	wp.wg.Done()
}

// a peer is telling us not to send messages with some hash
func (wp *wsPeer) handleFilterMessage(msg IncomingMessage) {
	if wp.outgoingMsgFilter == nil {
		return
	}
	if len(msg.Data) != crypto.DigestSize {
		wp.net.log.Warnf("bad filter message size %d", len(msg.Data))
		return
	}
	var digest crypto.Digest
	copy(digest[:], msg.Data)
	//wp.net.log.Debugf("add filter %v", digest)
	wp.outgoingMsgFilter.CheckDigest(digest, true, true)
}

func (wp *wsPeer) writeLoopSend(msg sendMessage) (exit bool) {
	if len(msg.data) > maxMessageLength {
		wp.net.log.Errorf("trying to send a message longer than we would recieve: %d > %d tag=%#v", len(msg.data), maxMessageLength, string(msg.data[0:2]))
		// just drop it, don't break the connection
		return false
	}
	// check if this message was waiting in the queue for too long. If this is the case, return "true" to indicate that we want to close the connection.
	msgWaitDuration := time.Now().Sub(msg.enqueued)
	if msgWaitDuration > maxMessageQueueDuration {
		wp.net.log.Warnf("peer stale enqueued message %dms", msgWaitDuration.Nanoseconds()/1000000)
		networkConnectionsDroppedTotal.Inc(map[string]string{"reason": "stale message"})
		return true
	}
	atomic.StoreInt64(&wp.intermittentOutgoingMessageEnqueueTime, msg.enqueued.UnixNano())
	defer atomic.StoreInt64(&wp.intermittentOutgoingMessageEnqueueTime, 0)
	err := wp.conn.WriteMessage(websocket.BinaryMessage, msg.data)
	if err != nil {
		if atomic.LoadInt32(&wp.didInnerClose) == 0 {
			wp.net.log.Warn("peer write error ", err)
			networkConnectionsDroppedTotal.Inc(map[string]string{"reason": "write err"})
		}
		return true
	}
	atomic.StoreInt64(&wp.lastPacketTime, time.Now().UnixNano())
	networkSentBytesTotal.AddUint64(uint64(len(msg.data)), nil)
	networkMessageSentTotal.AddUint64(1, nil)
	networkMessageQueueMicrosTotal.AddUint64(uint64(time.Now().Sub(msg.peerEnqueued).Nanoseconds()/1000), nil)
	return false
}

func (wp *wsPeer) writeLoop() {
	defer wp.writeLoopCleanup()
	for {
		// send from high prio channel as long as we can
		select {
		case data := <-wp.sendBufferHighPrio:
			if wp.writeLoopSend(data) {
				return
			}
			continue
		default:
		}
		// if nothing high prio, send anything
		select {
		case <-wp.closing:
			return
		case data := <-wp.sendBufferHighPrio:
			if wp.writeLoopSend(data) {
				return
			}
		case data := <-wp.sendBufferBulk:
			if wp.writeLoopSend(data) {
				return
			}
		}
	}
}
func (wp *wsPeer) writeLoopCleanup() {
	wp.internalClose(disconnectWriteError)
	wp.wg.Done()
}

// return true if enqueued/sent
func (wp *wsPeer) writeNonBlock(data []byte, highPrio bool, digest crypto.Digest, msgEnqueueTime time.Time) bool {
	if wp.outgoingMsgFilter != nil && len(data) > messageFilterSize && wp.outgoingMsgFilter.CheckDigest(digest, false, false) {
		//wp.net.log.Debugf("msg drop as outbound dup %s(%d) %v", string(data[:2]), len(data)-2, digest)
		// peer has notified us it doesn't need this message
		outgoingNetworkMessageFilteredOutTotal.Inc(nil)
		outgoingNetworkMessageFilteredOutBytesTotal.AddUint64(uint64(len(data)), nil)
		// returning true because it is as good as sent, the peer already has it.
		return true
	}
	var outchan chan sendMessage
	if highPrio {
		outchan = wp.sendBufferHighPrio
	} else {
		outchan = wp.sendBufferBulk
	}
	select {
	case outchan <- sendMessage{data: data, enqueued: msgEnqueueTime, peerEnqueued: time.Now()}:
		return true
	default:
	}
	return false
}

const pingLength = 8
const maxPingWait = 60 * time.Second

// sendPing sends a ping block to the peer.
// return true if either a ping request was enqueued or there is already ping request in flight in the past maxPingWait time.
func (wp *wsPeer) sendPing() bool {
	wp.pingLock.Lock()
	defer wp.pingLock.Unlock()
	now := time.Now()
	if wp.pingInFlight && (now.Sub(wp.pingSent) < maxPingWait) {
		return true
	}

	tagBytes := []byte(protocol.PingTag)
	mbytes := make([]byte, len(tagBytes)+pingLength)
	copy(mbytes, tagBytes)
	rand.Read(mbytes[len(tagBytes):])
	wp.pingData = mbytes[len(tagBytes):]
	sent := wp.writeNonBlock(mbytes, false, crypto.Digest{}, time.Now())

	if sent {
		wp.pingInFlight = true
		wp.pingSent = now
	}
	return sent
}

// get some times out of the peer while observing the ping data lock
func (wp *wsPeer) pingTimes() (lastPingSent time.Time, lastPingRoundTripTime time.Duration) {
	wp.pingLock.Lock()
	defer wp.pingLock.Unlock()
	lastPingSent = wp.pingSent
	lastPingRoundTripTime = wp.lastPingRoundTripTime
	return
}

// called when the connection had an error or closed remotely
func (wp *wsPeer) internalClose(reason disconnectReason) {
	if atomic.CompareAndSwapInt32(&wp.didSignalClose, 0, 1) {
		wp.net.peerRemoteClose(wp, reason)
	}
	wp.Close()
}

// called either here or from above enclosing node logic
func (wp *wsPeer) Close() {
	atomic.StoreInt32(&wp.didSignalClose, 1)
	if atomic.CompareAndSwapInt32(&wp.didInnerClose, 0, 1) {
		close(wp.closing)
		wp.conn.WriteControl(websocket.CloseMessage, websocket.FormatCloseMessage(websocket.CloseNormalClosure, ""), time.Now().Add(5*time.Second))
		wp.conn.CloseWithoutFlush()
	}
}

// CloseAndWait internally calls Close() then waits for all peer activity to stop
func (wp *wsPeer) CloseAndWait() {
	wp.Close()
	wp.wg.Wait()
}

func (wp *wsPeer) GetLastPacketTime() int64 {
	return atomic.LoadInt64(&wp.lastPacketTime)
}

func (wp *wsPeer) CheckSlowWritingPeer(now time.Time) bool {
	ongoingMessageTime := atomic.LoadInt64(&wp.intermittentOutgoingMessageEnqueueTime)
	if ongoingMessageTime == 0 {
		return false
	}
	timeSinceMessageCreated := now.Sub(time.Unix(0, ongoingMessageTime))
	return timeSinceMessageCreated > maxMessageQueueDuration
}<|MERGE_RESOLUTION|>--- conflicted
+++ resolved
@@ -150,7 +150,10 @@
 
 	// createTime is the time at which the connection was established with the peer.
 	createTime time.Time
-<<<<<<< HEAD
+
+	// peer version ( this is one of the version supported by the current node and listed in SupportedProtocolVersions )
+	version string
+
 	// connMonitor used to measure the relative performance of the connection
 	// compared to the other outgoing connections. Incoming connections would have this
 	// field set to nil.
@@ -162,11 +165,6 @@
 	// throttledOutgoingConnection determines if this outgoing connection will be throttled bassed on it's
 	// performance or not. Throttled connections are more likly to be short-lived connections.
 	throttledOutgoingConnection bool
-=======
-
-	// peer version ( this is one of the version supported by the current node and listed in SupportedProtocolVersions )
-	version string
->>>>>>> 4bb8833a
 }
 
 // HTTPPeer is what the opaque Peer might be.
