--- conflicted
+++ resolved
@@ -93,13 +93,8 @@
 	enqueued     time.Time             // the time at which the message was first generated
 	peerEnqueued time.Time             // the time at which the peer was attempting to enqueue the message
 	msgTags      map[protocol.Tag]bool // when msgTags is speficied ( i.e. non-nil ), the send goroutine is to replace the message tag filter with this one. No data would be accompanied to this message.
-<<<<<<< HEAD
-	hash crypto.Digest
-	ctx context.Context
-=======
 	hash         crypto.Digest
 	ctx          context.Context
->>>>>>> 9391630c
 }
 
 // wsPeerCore also works for non-connected peers we want to do HTTP GET from
@@ -130,11 +125,7 @@
 }
 
 type sendMessages struct {
-<<<<<<< HEAD
-	msgs []sendMessage
-=======
 	msgs  []sendMessage
->>>>>>> 9391630c
 	pacer chan int
 }
 
@@ -286,11 +277,7 @@
 		digest = crypto.Hash(mbytes)
 	}
 
-<<<<<<< HEAD
-	ok := wp.writeNonBlock(mbytes, false, digest, nil, time.Now(), ctx)
-=======
 	ok := wp.writeNonBlock(ctx, mbytes, false, digest, nil, time.Now())
->>>>>>> 9391630c
 	if !ok {
 		networkBroadcastsDropped.Inc(nil)
 		err = fmt.Errorf("wsPeer failed to unicast: %v", wp.GetAddress())
@@ -319,11 +306,7 @@
 		data:         append([]byte(protocol.TopicMsgRespTag), serializedMsg...),
 		enqueued:     time.Now(),
 		peerEnqueued: time.Now(),
-<<<<<<< HEAD
-		ctx: context.Background(),
-=======
 		ctx:          context.Background(),
->>>>>>> 9391630c
 	}
 
 	select {
@@ -530,11 +513,7 @@
 		enqueued:     time.Now(),
 		peerEnqueued: time.Now(),
 		msgTags:      msgTagsMap,
-<<<<<<< HEAD
-		ctx: context.Background(),
-=======
 		ctx:          context.Background(),
->>>>>>> 9391630c
 	}
 	sm := sendMessages{msgs: msgs}
 
@@ -580,7 +559,6 @@
 }
 
 var emptyHash = crypto.Digest{}
-<<<<<<< HEAD
 func (wp *wsPeer) writeLoopSend(msgs sendMessages) disconnectReason {
 
 	/*
@@ -595,22 +573,6 @@
 
 	numSkippedSender := 0
 	numSkippedReceiver := 0
-=======
-
-func (wp *wsPeer) writeLoopSend(msgs sendMessages) disconnectReason {
-
-	/*
-		if msgs.pacer != nil {
-			<-msgs.pacer
-
-			defer func (pacer chan int) {
-				pacer <- 1
-			}(msgs.pacer)
-		}
-	*/
-
-	numSkipped := 0
->>>>>>> 9391630c
 	for i, msg := range msgs.msgs {
 		select {
 		case <-msg.ctx.Done():
@@ -619,8 +581,6 @@
 		default:
 		}
 
-<<<<<<< HEAD
-
 		if len(msg.data) > 2 && wp.receiveMsgTracker.exists(crypto.Hash(msg.data[2:])) {
 			numSkippedReceiver++
 			continue
@@ -630,14 +590,10 @@
 			numSkippedSender++
 			continue
 		}
-
-=======
->>>>>>> 9391630c
 		if err := wp.writeLoopSendMsg(msg); err != disconnectReasonNone {
 			logging.Base().Infof("bad msg: %v", len(msg.data))
 			return err
 		}
-<<<<<<< HEAD
 
 		if len(msg.data) >= 2 && msgToTrack(protocol.Tag(msg.data[:2])) {
 			if msg.hash != emptyHash {
@@ -649,12 +605,6 @@
 	if len(msgs.msgs) > 1 {
 		logging.Base().Infof("num skipped: %v of %v", numSkippedSender, len(msgs.msgs))
 		logging.Base().Infof("num skipped: %v of %v", numSkippedReceiver, len(msgs.msgs))
-=======
-	}
-
-	if len(msgs.msgs) > 1 {
-		logging.Base().Infof("num skipped: %v of %v", numSkipped, len(msgs.msgs))
->>>>>>> 9391630c
 	}
 
 	return disconnectReasonNone
@@ -744,28 +694,16 @@
 	wp.wg.Done()
 }
 
-<<<<<<< HEAD
-func (wp *wsPeer) writeNonBlock(data []byte, highPrio bool, digest crypto.Digest, pacer chan int, msgEnqueueTime time.Time, ctx context.Context) bool {
-=======
 func (wp *wsPeer) writeNonBlock(ctx context.Context, data []byte, highPrio bool, digest crypto.Digest, pacer chan int, msgEnqueueTime time.Time) bool {
->>>>>>> 9391630c
 	msgs := make([][]byte, 1, 1)
 	digests := make([]crypto.Digest, 1, 1)
 	msgs[0] = data
 	digests[0] = digest
-<<<<<<< HEAD
-	return wp.writeNonBlockMsgs(msgs, highPrio, digests, pacer, msgEnqueueTime, ctx)
-}
-
-// return true if enqueued/sent
-func (wp *wsPeer) writeNonBlockMsgs(data [][]byte, highPrio bool, digest []crypto.Digest, pacer chan int, msgEnqueueTime time.Time, ctx context.Context) bool {
-=======
 	return wp.writeNonBlockMsgs(ctx, msgs, highPrio, digests, pacer, msgEnqueueTime)
 }
 
 // return true if enqueued/sent
 func (wp *wsPeer) writeNonBlockMsgs(ctx context.Context, data [][]byte, highPrio bool, digest []crypto.Digest, pacer chan int, msgEnqueueTime time.Time) bool {
->>>>>>> 9391630c
 	filteredCount := 0
 	filtered := make([]bool, len(data), len(data))
 	for i := range data {
@@ -827,11 +765,7 @@
 	copy(mbytes, tagBytes)
 	crypto.RandBytes(mbytes[len(tagBytes):])
 	wp.pingData = mbytes[len(tagBytes):]
-<<<<<<< HEAD
-	sent := wp.writeNonBlock(mbytes, false, crypto.Digest{}, nil, time.Now(), context.Background())
-=======
 	sent := wp.writeNonBlock(context.Background(), mbytes, false, crypto.Digest{}, nil, time.Now())
->>>>>>> 9391630c
 
 	if sent {
 		wp.pingInFlight = true
@@ -923,11 +857,7 @@
 		data:         append([]byte(tag), serializedMsg...),
 		enqueued:     time.Now(),
 		peerEnqueued: time.Now(),
-<<<<<<< HEAD
-		ctx: context.Background()}
-=======
 		ctx:          context.Background()}
->>>>>>> 9391630c
 	select {
 	case wp.sendBufferBulk <- sendMessages{msgs: msg}:
 	case <-wp.closing:
