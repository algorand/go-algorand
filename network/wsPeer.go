--- conflicted
+++ resolved
@@ -212,20 +212,14 @@
 	throttledOutgoingConnection bool
 
 	// clientDataStore is a generic key/value store used to store client-side data entries associated with a particular peer.
-<<<<<<< HEAD
+	// Locked by clientDataStoreMu.
 	clientDataStore map[string]interface{}
 
+	// clientDataStoreMu synchronizes access to clientDataStore
 	clientDataStoreMu deadlock.Mutex
 
 	// outgoingMessageCounters counts the number of messages send for each tag. It allows us to use implicit message counting.
 	outgoingMessageCounters map[protocol.Tag]uint64
-=======
-	// Locked by clientDataStoreMu.
-	clientDataStore map[string]interface{}
-
-	// clientDataStoreMu synchronizes access to clientDataStore
-	clientDataStoreMu deadlock.Mutex
->>>>>>> 3a4d94b5
 }
 
 // HTTPPeer is what the opaque Peer might be.
@@ -346,10 +340,7 @@
 	wp.responseChannels = make(map[uint64]chan *Response)
 	wp.sendMessageTag = defaultSendMessageTags
 	wp.clientDataStore = make(map[string]interface{})
-<<<<<<< HEAD
 	wp.outgoingMessageCounters = make(map[protocol.Tag]uint64)
-=======
->>>>>>> 3a4d94b5
 
 	// processed is a channel that messageHandlerThread writes to
 	// when it's done with one of our messages, so that we can queue
