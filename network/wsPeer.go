--- conflicted
+++ resolved
@@ -20,7 +20,6 @@
 	"context"
 	"encoding/binary"
 	"fmt"
-	"github.com/algorand/go-algorand/logging"
 	"io"
 	"net"
 	"net/http"
@@ -97,11 +96,7 @@
 	data         []byte
 	enqueued     time.Time             // the time at which the message was first generated
 	peerEnqueued time.Time             // the time at which the peer was attempting to enqueue the message
-<<<<<<< HEAD
-	msgTags      map[protocol.Tag]bool // when msgTags is speficied ( i.e. non-nil ), the send goroutine is to replace the message tag filter with this one. No data would be accompanied to this message.
-=======
 	msgTags      map[protocol.Tag]bool // when msgTags is specified ( i.e. non-nil ), the send goroutine is to replace the message tag filter with this one. No data would be accompanied to this message.
->>>>>>> 5af31cae
 	hash         crypto.Digest
 	ctx          context.Context
 }
@@ -134,12 +129,7 @@
 }
 
 type sendMessages struct {
-<<<<<<< HEAD
-	msgs  []sendMessage
-	pacer chan int
-=======
 	msgs []sendMessage
->>>>>>> 5af31cae
 }
 
 type wsPeer struct {
@@ -287,11 +277,7 @@
 		digest = crypto.Hash(mbytes)
 	}
 
-<<<<<<< HEAD
-	ok := wp.writeNonBlock(ctx, mbytes, false, digest, nil, time.Now())
-=======
 	ok := wp.writeNonBlock(ctx, mbytes, false, digest, time.Now())
->>>>>>> 5af31cae
 	if !ok {
 		networkBroadcastsDropped.Inc(nil)
 		err = fmt.Errorf("wsPeer failed to unicast: %v", wp.GetAddress())
@@ -568,31 +554,11 @@
 	wp.outgoingMsgFilter.CheckDigest(digest, true, true)
 }
 
-<<<<<<< HEAD
-var emptyHash = crypto.Digest{}
-
-func (wp *wsPeer) writeLoopSend(msgs sendMessages) disconnectReason {
-
-	// wait for another peer to finish sending before sending
-	if msgs.pacer != nil {
-		<-msgs.pacer
-
-		defer func (pacer chan int) {
-			pacer <- 1
-		}(msgs.pacer)
-	}
-
-	for i, msg := range msgs.msgs {
-		select {
-		case <-msg.ctx.Done():
-			logging.Base().Infof("cancelled large send, msg %v out of %v", i, len(msgs.msgs))
-=======
 func (wp *wsPeer) writeLoopSend(msgs sendMessages) disconnectReason {
 	for _, msg := range msgs.msgs {
 		select {
 		case <-msg.ctx.Done():
 			//logging.Base().Infof("cancelled large send, msg %v out of %v", i, len(msgs.msgs))
->>>>>>> 5af31cae
 			return disconnectReasonNone
 		default:
 		}
@@ -689,72 +655,38 @@
 	wp.wg.Done()
 }
 
-<<<<<<< HEAD
-func (wp *wsPeer) writeNonBlock(ctx context.Context, data []byte, highPrio bool, digest crypto.Digest, pacer chan int, msgEnqueueTime time.Time) bool {
-=======
 func (wp *wsPeer) writeNonBlock(ctx context.Context, data []byte, highPrio bool, digest crypto.Digest, msgEnqueueTime time.Time) bool {
->>>>>>> 5af31cae
 	msgs := make([][]byte, 1, 1)
 	digests := make([]crypto.Digest, 1, 1)
 	msgs[0] = data
 	digests[0] = digest
-<<<<<<< HEAD
-	return wp.writeNonBlockMsgs(ctx, msgs, highPrio, digests, pacer, msgEnqueueTime)
-}
-
-// return true if enqueued/sent
-func (wp *wsPeer) writeNonBlockMsgs(ctx context.Context, data [][]byte, highPrio bool, digest []crypto.Digest, pacer chan int, msgEnqueueTime time.Time) bool {
-	filteredCount := 0
-	filtered := make([]bool, len(data), len(data))
-=======
 	return wp.writeNonBlockMsgs(ctx, msgs, highPrio, digests, msgEnqueueTime)
 }
 
 // return true if enqueued/sent
 func (wp *wsPeer) writeNonBlockMsgs(ctx context.Context, data [][]byte, highPrio bool, digest []crypto.Digest, msgEnqueueTime time.Time) bool {
 	includeIndices := make([]int, 0, len(data))
->>>>>>> 5af31cae
 	for i := range data {
 		if wp.outgoingMsgFilter != nil && len(data[i]) > messageFilterSize && wp.outgoingMsgFilter.CheckDigest(digest[i], false, false) {
 			//wp.net.log.Debugf("msg drop as outbound dup %s(%d) %v", string(data[:2]), len(data)-2, digest)
 			// peer has notified us it doesn't need this message
 			outgoingNetworkMessageFilteredOutTotal.Inc(nil)
 			outgoingNetworkMessageFilteredOutBytesTotal.AddUint64(uint64(len(data)), nil)
-<<<<<<< HEAD
-
-			filtered[i] = true
-			filteredCount++
-		}
-	}
-	if filteredCount == len(data) {
-=======
 		} else {
 			includeIndices = append(includeIndices, i)
 		}
 	}
 	if len(includeIndices) == 0 {
->>>>>>> 5af31cae
 		// returning true because it is as good as sent, the peer already has it.
 		return true
 	}
 
 	var outchan chan sendMessages
 
-<<<<<<< HEAD
-	msgs := make([]sendMessage, len(data)-filteredCount, len(data)-filteredCount)
-	enqueueTime := time.Now()
-	index := 0
-	for i, d := range data {
-		if !filtered[i] {
-			msgs[index] = sendMessage{data: d, enqueued: msgEnqueueTime, peerEnqueued: enqueueTime, hash: digest[i], ctx: ctx}
-			index++
-		}
-=======
 	msgs := make([]sendMessage, 0, len(includeIndices))
 	enqueueTime := time.Now()
 	for _, index := range includeIndices {
 		msgs = append(msgs, sendMessage{data: data[index], enqueued: msgEnqueueTime, peerEnqueued: enqueueTime, hash: digest[index], ctx: ctx})
->>>>>>> 5af31cae
 	}
 
 	if highPrio {
@@ -763,11 +695,7 @@
 		outchan = wp.sendBufferBulk
 	}
 	select {
-<<<<<<< HEAD
-	case outchan <- sendMessages{msgs: msgs, pacer: pacer}:
-=======
 	case outchan <- sendMessages{msgs: msgs}:
->>>>>>> 5af31cae
 		return true
 	default:
 	}
@@ -792,11 +720,7 @@
 	copy(mbytes, tagBytes)
 	crypto.RandBytes(mbytes[len(tagBytes):])
 	wp.pingData = mbytes[len(tagBytes):]
-<<<<<<< HEAD
-	sent := wp.writeNonBlock(context.Background(), mbytes, false, crypto.Digest{}, nil, time.Now())
-=======
 	sent := wp.writeNonBlock(context.Background(), mbytes, false, crypto.Digest{}, time.Now())
->>>>>>> 5af31cae
 
 	if sent {
 		wp.pingInFlight = true
