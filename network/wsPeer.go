// Copyright (C) 2019-2023 Algorand, Inc.
// This file is part of go-algorand
//
// go-algorand is free software: you can redistribute it and/or modify
// it under the terms of the GNU Affero General Public License as
// published by the Free Software Foundation, either version 3 of the
// License, or (at your option) any later version.
//
// go-algorand is distributed in the hope that it will be useful,
// but WITHOUT ANY WARRANTY; without even the implied warranty of
// MERCHANTABILITY or FITNESS FOR A PARTICULAR PURPOSE.  See the
// GNU Affero General Public License for more details.
//
// You should have received a copy of the GNU Affero General Public License
// along with go-algorand.  If not, see <https://www.gnu.org/licenses/>.

package network

import (
	"context"
	"encoding/binary"
	"fmt"
	"io"
	"net"
	"net/http"
	"runtime"
	"strconv"
	"strings"
	"sync"
	"sync/atomic"
	"time"

	"github.com/algorand/go-deadlock"
	"github.com/algorand/websocket"

	"github.com/algorand/go-algorand/config"
	"github.com/algorand/go-algorand/crypto"
	"github.com/algorand/go-algorand/data/basics"
	"github.com/algorand/go-algorand/protocol"
	"github.com/algorand/go-algorand/util/metrics"
)

const maxMessageLength = 6 * 1024 * 1024 // Currently the biggest message is VB vote bundles. TODO: per message type size limit?
const averageMessageLength = 2 * 1024    // Most of the messages are smaller than this size, which makes it into a good base allocation.

// This parameter controls how many messages from a single peer can be
// queued up in the global wsNetwork.readBuffer at a time.  Making this
// too large will allow a small number of peers to flood the global read
// buffer and starve messages from other peers.
const msgsInReadBufferPerPeer = 10

var tagStringList []string

// allowCustomTags is set by tests to allow non-protocol-defined message tags. It is false in non-test code.
var allowCustomTags bool

func init() {
	tagStringList = make([]string, len(protocol.TagList))
	for i, t := range protocol.TagList {
		tagStringList[i] = string(t)
	}
	networkSentBytesByTag = metrics.NewTagCounterFiltered("algod_network_sent_bytes_{TAG}", "Number of bytes that were sent over the network for {TAG} messages", tagStringList, "UNK")
	networkReceivedBytesByTag = metrics.NewTagCounterFiltered("algod_network_received_bytes_{TAG}", "Number of bytes that were received from the network for {TAG} messages", tagStringList, "UNK")
	networkMessageReceivedByTag = metrics.NewTagCounterFiltered("algod_network_message_received_{TAG}", "Number of complete messages that were received from the network for {TAG} messages", tagStringList, "UNK")
	networkMessageSentByTag = metrics.NewTagCounterFiltered("algod_network_message_sent_{TAG}", "Number of complete messages that were sent to the network for {TAG} messages", tagStringList, "UNK")

	matched := false
	for _, version := range SupportedProtocolVersions {
		if version == versionPeerFeatures {
			matched = true
		}
	}
	if !matched {
		panic(fmt.Sprintf("peer features version %s is not supported %v", versionPeerFeatures, SupportedProtocolVersions))
	}

	var err error
	versionPeerFeaturesNum[0], versionPeerFeaturesNum[1], err = versionToMajorMinor(versionPeerFeatures)
	if err != nil {
		panic(fmt.Sprintf("failed to parse version %v: %s", versionPeerFeatures, err.Error()))
	}
}

var networkSentBytesTotal = metrics.MakeCounter(metrics.NetworkSentBytesTotal)
var networkSentBytesByTag *metrics.TagCounter
var networkReceivedBytesTotal = metrics.MakeCounter(metrics.NetworkReceivedBytesTotal)
var networkReceivedBytesByTag *metrics.TagCounter

var networkMessageReceivedTotal = metrics.MakeCounter(metrics.NetworkMessageReceivedTotal)
var networkMessageReceivedByTag *metrics.TagCounter
var networkMessageSentTotal = metrics.MakeCounter(metrics.NetworkMessageSentTotal)
var networkMessageSentByTag *metrics.TagCounter

var networkConnectionsDroppedTotal = metrics.MakeCounter(metrics.NetworkConnectionsDroppedTotal)
var networkMessageQueueMicrosTotal = metrics.MakeCounter(metrics.MetricName{Name: "algod_network_message_sent_queue_micros_total", Description: "Total microseconds message spent waiting in queue to be sent"})

var duplicateNetworkMessageReceivedTotal = metrics.MakeCounter(metrics.DuplicateNetworkMessageReceivedTotal)
var duplicateNetworkMessageReceivedBytesTotal = metrics.MakeCounter(metrics.DuplicateNetworkMessageReceivedBytesTotal)
var duplicateNetworkFilterReceivedTotal = metrics.MakeCounter(metrics.DuplicateNetworkFilterReceivedTotal)
var outgoingNetworkMessageFilteredOutTotal = metrics.MakeCounter(metrics.OutgoingNetworkMessageFilteredOutTotal)
var outgoingNetworkMessageFilteredOutBytesTotal = metrics.MakeCounter(metrics.OutgoingNetworkMessageFilteredOutBytesTotal)
var outOfProtocolTagMessagesTotal = metrics.MakeCounter(metrics.OutOfProtocolTagMessagesTotal)

// defaultSendMessageTags is the default list of messages which a peer would
// allow to be sent without receiving any explicit request.
var defaultSendMessageTags = map[protocol.Tag]bool{
	protocol.AgreementVoteTag:   true,
	protocol.MsgDigestSkipTag:   true,
	protocol.NetPrioResponseTag: true,
	protocol.PingTag:            true,
	protocol.PingReplyTag:       true,
	protocol.ProposalPayloadTag: true,
	protocol.TopicMsgRespTag:    true,
	protocol.MsgOfInterestTag:   true,
	protocol.TxnTag:             true,
	protocol.UniCatchupReqTag:   true,
	protocol.UniEnsBlockReqTag:  true,
	protocol.VoteBundleTag:      true,
}

// interface allows substituting debug implementation for *websocket.Conn
type wsPeerWebsocketConn interface {
	RemoteAddr() net.Addr
	NextReader() (int, io.Reader, error)
	WriteMessage(int, []byte) error
	WriteControl(int, []byte, time.Time) error
	SetReadLimit(int64)
	CloseWithoutFlush() error
	SetPingHandler(h func(appData string) error)
	SetPongHandler(h func(appData string) error)
	wrappedConn
}

type wrappedConn interface {
	UnderlyingConn() net.Conn
}

type sendMessage struct {
	data         []byte
	enqueued     time.Time             // the time at which the message was first generated
	peerEnqueued time.Time             // the time at which the peer was attempting to enqueue the message
	msgTags      map[protocol.Tag]bool // when msgTags is specified ( i.e. non-nil ), the send goroutine is to replace the message tag filter with this one. No data would be accompanied to this message.
	hash         crypto.Digest
	ctx          context.Context
}

// wsPeerCore also works for non-connected peers we want to do HTTP GET from
type wsPeerCore struct {
	net           *WebsocketNetwork
	rootURL       string
	originAddress string // incoming connection remote host
	client        http.Client
}

type disconnectReason string

const disconnectReasonNone disconnectReason = ""
const disconnectBadData disconnectReason = "BadData"
const disconnectTooSlow disconnectReason = "TooSlow"
const disconnectReadError disconnectReason = "ReadError"
const disconnectWriteError disconnectReason = "WriteError"
const disconnectIdleConn disconnectReason = "IdleConnection"
const disconnectSlowConn disconnectReason = "SlowConnection"
const disconnectLeastPerformingPeer disconnectReason = "LeastPerformingPeer"
const disconnectCliqueResolve disconnectReason = "CliqueResolving"
const disconnectRequestReceived disconnectReason = "DisconnectRequest"
const disconnectStaleWrite disconnectReason = "DisconnectStaleWrite"

// Response is the structure holding the response from the server
type Response struct {
	Topics Topics
}

type sendMessages struct {
	msgs []sendMessage
}

type wsPeer struct {
	// lastPacketTime contains the UnixNano at the last time a successful communication was made with the peer.
	// "successful communication" above refers to either reading from or writing to a connection without receiving any
	// error.
	// we want this to be a 64-bit aligned for atomics support on 32bit platforms.
	lastPacketTime int64

	// intermittentOutgoingMessageEnqueueTime contains the UnixNano of the message's enqueue time that is currently being written to the
	// peer, or zero if no message is being written.
	intermittentOutgoingMessageEnqueueTime int64

	// Nonce used to uniquely identify requests
	requestNonce uint64

	// duplicateFilterCount counts how many times the remote peer has sent us a message hash
	// to filter that it had already sent before.
	// this needs to be 64-bit aligned for use with atomic.AddUint64 on 32-bit platforms.
	duplicateFilterCount uint64

<<<<<<< HEAD
	// outOfProtocolCount counts how many messages were received with unrecognized message tags.
	// this needs to be 64-bit aligned fo ruse with atomic.AddUint64 on 32-bit platforms.
	outOfProtocolCount uint64
=======
	// These message counters need to be 64-bit aligned as well.
	txMessageCount, miMessageCount, ppMessageCount, avMessageCount uint64
>>>>>>> 149ebb8e

	wsPeerCore

	// conn will be *websocket.Conn (except in testing)
	conn wsPeerWebsocketConn

	// we started this connection; otherwise it was inbound
	outgoing bool

	closing chan struct{}

	sendBufferHighPrio chan sendMessages
	sendBufferBulk     chan sendMessages

	wg sync.WaitGroup

	didSignalClose int32
	didInnerClose  int32

	TelemetryGUID string
	InstanceName  string

	incomingMsgFilter *messageFilter
	outgoingMsgFilter *messageFilter

	processed chan struct{}

	pingLock              deadlock.Mutex
	pingSent              time.Time
	pingData              []byte
	pingInFlight          bool
	lastPingRoundTripTime time.Duration

	// Hint about position in wn.peers.  Definitely valid if the peer
	// is present in wn.peers.
	peerIndex int

	// Challenge sent to the peer on an incoming connection
	prioChallenge string

	prioAddress basics.Address
	prioWeight  uint64

	// createTime is the time at which the connection was established with the peer.
	createTime time.Time

	// peer version ( this is one of the version supported by the current node and listed in SupportedProtocolVersions )
	version string

	// peer features derived from the peer version
	features peerFeatureFlag

	// responseChannels used by the client to wait on the response of the request
	responseChannels map[uint64]chan *Response

	// responseChannelsMutex guards the operations of responseChannels
	responseChannelsMutex deadlock.RWMutex

	// sendMessageTag is a map of allowed message to send to a peer. We don't use any synchronization on this map, and the
	// only guarantee is that it's being accessed only during startup and/or by the sending loop go routine.
	sendMessageTag map[protocol.Tag]bool

	// messagesOfInterestGeneration is this node's messagesOfInterest version that we have seen to this peer.
	messagesOfInterestGeneration uint32

	// connMonitor used to measure the relative performance of the connection
	// compared to the other outgoing connections. Incoming connections would have this
	// field set to nil.
	connMonitor *connectionPerformanceMonitor

	// peerMessageDelay is calculated by the connection monitor; it's the relative average per-message delay.
	peerMessageDelay int64

	// throttledOutgoingConnection determines if this outgoing connection will be throttled based on it's
	// performance or not. Throttled connections are more likely to be short-lived connections.
	throttledOutgoingConnection bool

	// clientDataStore is a generic key/value store used to store client-side data entries associated with a particular peer.
	// Locked by clientDataStoreMu.
	clientDataStore map[string]interface{}

	// clientDataStoreMu synchronizes access to clientDataStore
	clientDataStoreMu deadlock.Mutex

	// closers is a slice of functions to run when the peer is closed
	closers []func()
}

// HTTPPeer is what the opaque Peer might be.
// If you get an opaque Peer handle from a GossipNode, maybe try a .(HTTPPeer) type assertion on it.
type HTTPPeer interface {
	GetAddress() string
	GetHTTPClient() *http.Client
}

// UnicastPeer is another possible interface for the opaque Peer.
// It is possible that we can only initiate a connection to a peer over websockets.
type UnicastPeer interface {
	GetAddress() string
	// Unicast sends the given bytes to this specific peer. Does not wait for message to be sent.
	Unicast(ctx context.Context, data []byte, tag protocol.Tag) error
	// Version returns the matching version from network.SupportedProtocolVersions
	Version() string
	Request(ctx context.Context, tag Tag, topics Topics) (resp *Response, e error)
	Respond(ctx context.Context, reqMsg IncomingMessage, topics Topics) (e error)
}

// Create a wsPeerCore object
func makePeerCore(net *WebsocketNetwork, rootURL string, roundTripper http.RoundTripper, originAddress string) wsPeerCore {
	return wsPeerCore{
		net:           net,
		rootURL:       rootURL,
		originAddress: originAddress,
		client:        http.Client{Transport: roundTripper},
	}
}

// GetAddress returns the root url to use to connect to this peer.
// TODO: should GetAddress be added to Peer interface?
func (wp *wsPeerCore) GetAddress() string {
	return wp.rootURL
}

// GetHTTPClient returns a client for this peer.
// http.Client will maintain a cache of connections with some keepalive.
func (wp *wsPeerCore) GetHTTPClient() *http.Client {
	return &wp.client
}

// Version returns the matching version from network.SupportedProtocolVersions
func (wp *wsPeer) Version() string {
	return wp.version
}

//	Unicast sends the given bytes to this specific peer. Does not wait for message to be sent.
//
// (Implements UnicastPeer)
func (wp *wsPeer) Unicast(ctx context.Context, msg []byte, tag protocol.Tag) error {
	var err error

	tbytes := []byte(tag)
	mbytes := make([]byte, len(tbytes)+len(msg))
	copy(mbytes, tbytes)
	copy(mbytes[len(tbytes):], msg)
	var digest crypto.Digest
	if tag != protocol.MsgDigestSkipTag && len(msg) >= messageFilterSize {
		digest = crypto.Hash(mbytes)
	}

	ok := wp.writeNonBlock(ctx, mbytes, false, digest, time.Now())
	if !ok {
		networkBroadcastsDropped.Inc(nil)
		err = fmt.Errorf("wsPeer failed to unicast: %v", wp.GetAddress())
	}

	return err
}

// Respond sends the response of a request message
func (wp *wsPeer) Respond(ctx context.Context, reqMsg IncomingMessage, responseTopics Topics) (e error) {

	// Get the hash/key of the request message
	requestHash := hashTopics(reqMsg.Data)

	// Add the request hash
	requestHashData := make([]byte, binary.MaxVarintLen64)
	binary.PutUvarint(requestHashData, requestHash)
	responseTopics = append(responseTopics, Topic{key: requestHashKey, data: requestHashData})

	// Serialize the topics
	serializedMsg := responseTopics.MarshallTopics()

	// Send serializedMsg
	msg := make([]sendMessage, 1, 1)
	msg[0] = sendMessage{
		data:         append([]byte(protocol.TopicMsgRespTag), serializedMsg...),
		enqueued:     time.Now(),
		peerEnqueued: time.Now(),
		ctx:          context.Background(),
	}

	select {
	case wp.sendBufferBulk <- sendMessages{msgs: msg}:
	case <-wp.closing:
		wp.net.log.Debugf("peer closing %s", wp.conn.RemoteAddr().String())
		return
	case <-ctx.Done():
		return ctx.Err()
	}
	return nil
}

// setup values not trivially assigned
func (wp *wsPeer) init(config config.Local, sendBufferLength int) {
	wp.net.log.Debugf("wsPeer init outgoing=%v %#v", wp.outgoing, wp.rootURL)
	wp.closing = make(chan struct{})
	wp.sendBufferHighPrio = make(chan sendMessages, sendBufferLength)
	wp.sendBufferBulk = make(chan sendMessages, sendBufferLength)
	atomic.StoreInt64(&wp.lastPacketTime, time.Now().UnixNano())
	wp.responseChannels = make(map[uint64]chan *Response)
	wp.sendMessageTag = defaultSendMessageTags
	wp.clientDataStore = make(map[string]interface{})

	// processed is a channel that messageHandlerThread writes to
	// when it's done with one of our messages, so that we can queue
	// another one onto wp.net.readBuffer.  Prime it with dummy
	// values so that we can write to readBuffer initially.
	wp.processed = make(chan struct{}, msgsInReadBufferPerPeer)
	for i := 0; i < msgsInReadBufferPerPeer; i++ {
		wp.processed <- struct{}{}
	}

	if config.EnableOutgoingNetworkMessageFiltering {
		wp.outgoingMsgFilter = makeMessageFilter(config.OutgoingMessageFilterBucketCount, config.OutgoingMessageFilterBucketSize)
	}

	wp.wg.Add(2)
	go wp.readLoop()
	go wp.writeLoop()
}

// returns the originating address of an incoming connection. For outgoing connection this function returns an empty string.
func (wp *wsPeer) OriginAddress() string {
	return wp.originAddress
}

func (wp *wsPeer) reportReadErr(err error) {
	// only report error if we haven't already closed the peer
	if atomic.LoadInt32(&wp.didInnerClose) == 0 {
		_, _, line, _ := runtime.Caller(1)
		wp.net.log.Warnf("peer[%s] line=%d read err: %s", wp.conn.RemoteAddr().String(), line, err)
		networkConnectionsDroppedTotal.Inc(map[string]string{"reason": "reader err"})
	}
}

func dedupSafeTag(t protocol.Tag) bool {
	// Votes and Transactions are the only thing we're sure it's safe to de-dup on receipt.
	return t == protocol.AgreementVoteTag || t == protocol.TxnTag
}

func (wp *wsPeer) readLoop() {
	// the cleanupCloseError sets the default error to disconnectReadError; depending on the exit reason, the error might get changed.
	cleanupCloseError := disconnectReadError
	defer func() {
		wp.readLoopCleanup(cleanupCloseError)
	}()
	wp.conn.SetReadLimit(maxMessageLength)
	slurper := MakeLimitedReaderSlurper(averageMessageLength, maxMessageLength)
	dataConverter := makeWsPeerMsgDataConverter(wp)

	for {
		msg := IncomingMessage{}
		mtype, reader, err := wp.conn.NextReader()
		if err != nil {
			if ce, ok := err.(*websocket.CloseError); ok {
				switch ce.Code {
				case websocket.CloseNormalClosure, websocket.CloseGoingAway:
					// deliberate close, no error
					cleanupCloseError = disconnectRequestReceived
					return
				default:
					// fall through to reportReadErr
				}
			}
			wp.reportReadErr(err)
			return
		}
		if mtype != websocket.BinaryMessage {
			wp.net.log.Errorf("peer sent non websocket-binary message: %#v", mtype)
			networkConnectionsDroppedTotal.Inc(map[string]string{"reason": "protocol"})
			return
		}
		var tag [2]byte
		_, err = io.ReadFull(reader, tag[:])
		if err != nil {
			wp.reportReadErr(err)
			return
		}
		msg.Tag = Tag(string(tag[:]))
		slurper.Reset()
		err = slurper.Read(reader)
		if err != nil {
			wp.reportReadErr(err)
			return
		}

		msg.processing = wp.processed
		msg.Received = time.Now().UnixNano()
		msg.Data = slurper.Bytes()
		msg.Data, err = dataConverter.convert(msg.Tag, msg.Data)
		if err != nil {
			wp.reportReadErr(err)
			return
		}
		msg.Net = wp.net
		atomic.StoreInt64(&wp.lastPacketTime, msg.Received)
		networkReceivedBytesTotal.AddUint64(uint64(len(msg.Data)+2), nil)
		networkMessageReceivedTotal.AddUint64(1, nil)
		networkReceivedBytesByTag.Add(string(tag[:]), uint64(len(msg.Data)+2))
		networkMessageReceivedByTag.Add(string(tag[:]), 1)
		msg.Sender = wp

		// for outgoing connections, we want to notify the connection monitor that we've received
		// a message. The connection monitor would update it's statistics accordingly.
		if wp.connMonitor != nil {
			wp.connMonitor.Notify(&msg)
		}

		switch msg.Tag {
		case protocol.MsgOfInterestTag:
			// try to decode the message-of-interest
			atomic.AddUint64(&wp.miMessageCount, 1)
			if wp.handleMessageOfInterest(msg) {
				return
			}
			continue
		case protocol.TopicMsgRespTag: // Handle Topic message
			topics, err := UnmarshallTopics(msg.Data)
			if err != nil {
				wp.net.log.Warnf("wsPeer readLoop: could not read the message from: %s %s", wp.conn.RemoteAddr().String(), err)
				continue
			}
			requestHash, found := topics.GetValue(requestHashKey)
			if !found {
				wp.net.log.Warnf("wsPeer readLoop: message from %s is missing the %s", wp.conn.RemoteAddr().String(), requestHashKey)
				continue
			}
			hashKey, _ := binary.Uvarint(requestHash)
			channel, found := wp.getAndRemoveResponseChannel(hashKey)
			if !found {
				wp.net.log.Warnf("wsPeer readLoop: received a message response from %s for a stale request", wp.conn.RemoteAddr().String())
				continue
			}

			select {
			case channel <- &Response{Topics: topics}:
				// do nothing. writing was successful.
			default:
				wp.net.log.Warn("wsPeer readLoop: channel blocked. Could not pass the response to the requester", wp.conn.RemoteAddr().String())
			}
			continue
		case protocol.MsgDigestSkipTag:
			// network maintenance message handled immediately instead of handing off to general handlers
			wp.handleFilterMessage(msg)
			continue
<<<<<<< HEAD
		// the remaining valid tags: no special handling here
		case protocol.AgreementVoteTag, protocol.NetPrioResponseTag, protocol.PingTag, protocol.PingReplyTag, protocol.ProposalPayloadTag,
			protocol.StateProofSigTag, protocol.TxnTag, protocol.UniCatchupReqTag, protocol.UniEnsBlockReqTag, protocol.VoteBundleTag:
		default: // unrecognized tag
			outOfProtocolTagMessagesTotal.Inc(nil)
			atomic.AddUint64(&wp.outOfProtocolCount, 1)
			if !allowCustomTags {
				continue // drop message, skip adding it to queue
			}
=======
		case protocol.TxnTag:
			atomic.AddUint64(&wp.txMessageCount, 1)
		case protocol.AgreementVoteTag:
			atomic.AddUint64(&wp.avMessageCount, 1)
		case protocol.ProposalPayloadTag:
			atomic.AddUint64(&wp.ppMessageCount, 1)
>>>>>>> 149ebb8e
		}
		if len(msg.Data) > 0 && wp.incomingMsgFilter != nil && dedupSafeTag(msg.Tag) {
			if wp.incomingMsgFilter.CheckIncomingMessage(msg.Tag, msg.Data, true, true) {
				//wp.net.log.Debugf("dropped incoming duplicate %s(%d)", msg.Tag, len(msg.Data))
				duplicateNetworkMessageReceivedTotal.Inc(nil)
				duplicateNetworkMessageReceivedBytesTotal.AddUint64(uint64(len(msg.Data)+len(msg.Tag)), nil)
				if !allowCustomTags {
					// drop message, skip adding it to queue
					continue
				}
			}
		}
		//wp.net.log.Debugf("got msg %d bytes from %s", len(msg.Data), wp.conn.RemoteAddr().String())

		// Wait for a previous message from this peer to be processed,
		// to achieve fairness in wp.net.readBuffer.
		select {
		case <-wp.processed:
		case <-wp.closing:
			wp.net.log.Debugf("peer closing %s", wp.conn.RemoteAddr().String())
			return
		}

		select {
		case wp.net.readBuffer <- msg:
		case <-wp.closing:
			wp.net.log.Debugf("peer closing %s", wp.conn.RemoteAddr().String())
			return
		}
	}
}

func (wp *wsPeer) handleMessageOfInterest(msg IncomingMessage) (shutdown bool) {
	shutdown = false
	// decode the message, and ensure it's a valid message.
	msgTagsMap, err := unmarshallMessageOfInterest(msg.Data)
	if err != nil {
		wp.net.log.Warnf("wsPeer handleMessageOfInterest: could not unmarshall message from: %s %v", wp.conn.RemoteAddr().String(), err)
		return
	}
	msgs := make([]sendMessage, 1, 1)
	msgs[0] = sendMessage{
		data:         nil,
		enqueued:     time.Now(),
		peerEnqueued: time.Now(),
		msgTags:      msgTagsMap,
		ctx:          context.Background(),
	}
	sm := sendMessages{msgs: msgs}

	// try to send the message to the send loop. The send loop will store the message locally and would use it.
	// the rationale here is that this message is rarely sent, and we would benefit from having it being lock-free.
	select {
	case wp.sendBufferHighPrio <- sm:
		return
	case <-wp.closing:
		wp.net.log.Debugf("peer closing %s", wp.conn.RemoteAddr().String())
		shutdown = true
	default:
	}

	select {
	case wp.sendBufferHighPrio <- sm:
	case wp.sendBufferBulk <- sm:
	case <-wp.closing:
		wp.net.log.Debugf("peer closing %s", wp.conn.RemoteAddr().String())
		shutdown = true
	}
	return
}

func (wp *wsPeer) readLoopCleanup(reason disconnectReason) {
	wp.internalClose(reason)
	wp.wg.Done()
}

// a peer is telling us not to send messages with some hash
func (wp *wsPeer) handleFilterMessage(msg IncomingMessage) {
	if wp.outgoingMsgFilter == nil {
		return
	}
	if len(msg.Data) != crypto.DigestSize {
		wp.net.log.Warnf("bad filter message size %d", len(msg.Data))
		return
	}
	var digest crypto.Digest
	copy(digest[:], msg.Data)
	//wp.net.log.Debugf("add filter %v", digest)
	has := wp.outgoingMsgFilter.CheckDigest(digest, true, true)
	if has {
		// Count that this peer has sent us duplicate filter messages: this means it received the same
		// large message concurrently from several peers, and then sent the filter message to us after
		// each large message finished transferring.
		duplicateNetworkFilterReceivedTotal.Inc(nil)
		atomic.AddUint64(&wp.duplicateFilterCount, 1)
	}
}

func (wp *wsPeer) writeLoopSend(msgs sendMessages) disconnectReason {
	for _, msg := range msgs.msgs {
		select {
		case <-msg.ctx.Done():
			//logging.Base().Infof("cancelled large send, msg %v out of %v", i, len(msgs.msgs))
			return disconnectReasonNone
		default:
		}

		if err := wp.writeLoopSendMsg(msg); err != disconnectReasonNone {
			return err
		}
	}

	return disconnectReasonNone
}

func (wp *wsPeer) writeLoopSendMsg(msg sendMessage) disconnectReason {
	if len(msg.data) > maxMessageLength {
		wp.net.log.Errorf("trying to send a message longer than we would receive: %d > %d tag=%s", len(msg.data), maxMessageLength, string(msg.data[0:2]))
		// just drop it, don't break the connection
		return disconnectReasonNone
	}
	if msg.msgTags != nil {
		// when msg.msgTags is non-nil, the read loop has received a message-of-interest message that we want to apply.
		// in order to avoid any locking, it sent it to this queue so that we could set it as the new outgoing message tag filter.
		wp.sendMessageTag = msg.msgTags
		return disconnectReasonNone
	}
	// the tags are always 2 char long; note that this is safe since it's only being used for messages that we have generated locally.
	tag := protocol.Tag(msg.data[:2])
	if !wp.sendMessageTag[tag] {
		// the peer isn't interested in this message.
		return disconnectReasonNone
	}

	// check if this message was waiting in the queue for too long. If this is the case, return "true" to indicate that we want to close the connection.
	now := time.Now()
	msgWaitDuration := now.Sub(msg.enqueued)
	if msgWaitDuration > maxMessageQueueDuration {
		wp.net.log.Warnf("peer stale enqueued message %dms", msgWaitDuration.Nanoseconds()/1000000)
		networkConnectionsDroppedTotal.Inc(map[string]string{"reason": "stale message"})
		return disconnectStaleWrite
	}

	atomic.StoreInt64(&wp.intermittentOutgoingMessageEnqueueTime, msg.enqueued.UnixNano())
	defer atomic.StoreInt64(&wp.intermittentOutgoingMessageEnqueueTime, 0)
	err := wp.conn.WriteMessage(websocket.BinaryMessage, msg.data)
	if err != nil {
		if atomic.LoadInt32(&wp.didInnerClose) == 0 {
			wp.net.log.Warn("peer write error ", err)
			networkConnectionsDroppedTotal.Inc(map[string]string{"reason": "write err"})
		}
		return disconnectWriteError
	}
	atomic.StoreInt64(&wp.lastPacketTime, time.Now().UnixNano())
	networkSentBytesTotal.AddUint64(uint64(len(msg.data)), nil)
	networkSentBytesByTag.Add(string(tag), uint64(len(msg.data)))
	networkMessageSentTotal.AddUint64(1, nil)
	networkMessageSentByTag.Add(string(tag), 1)
	networkMessageQueueMicrosTotal.AddUint64(uint64(time.Now().Sub(msg.peerEnqueued).Nanoseconds()/1000), nil)
	return disconnectReasonNone
}

func (wp *wsPeer) writeLoop() {
	// the cleanupCloseError sets the default error to disconnectWriteError; depending on the exit reason, the error might get changed.
	cleanupCloseError := disconnectWriteError
	defer func() {
		wp.writeLoopCleanup(cleanupCloseError)
	}()
	for {
		// send from high prio channel as long as we can
		select {
		case data := <-wp.sendBufferHighPrio:
			if writeErr := wp.writeLoopSend(data); writeErr != disconnectReasonNone {
				cleanupCloseError = writeErr
				return
			}
			continue
		default:
		}
		// if nothing high prio, send anything
		select {
		case <-wp.closing:
			return
		case data := <-wp.sendBufferHighPrio:
			if writeErr := wp.writeLoopSend(data); writeErr != disconnectReasonNone {
				cleanupCloseError = writeErr
				return
			}
		case data := <-wp.sendBufferBulk:
			if writeErr := wp.writeLoopSend(data); writeErr != disconnectReasonNone {
				cleanupCloseError = writeErr
				return
			}
		}
	}
}
func (wp *wsPeer) writeLoopCleanup(reason disconnectReason) {
	wp.internalClose(reason)
	wp.wg.Done()
}

func (wp *wsPeer) writeNonBlock(ctx context.Context, data []byte, highPrio bool, digest crypto.Digest, msgEnqueueTime time.Time) bool {
	msgs := make([][]byte, 1, 1)
	digests := make([]crypto.Digest, 1, 1)
	msgs[0] = data
	digests[0] = digest
	return wp.writeNonBlockMsgs(ctx, msgs, highPrio, digests, msgEnqueueTime)
}

// return true if enqueued/sent
func (wp *wsPeer) writeNonBlockMsgs(ctx context.Context, data [][]byte, highPrio bool, digest []crypto.Digest, msgEnqueueTime time.Time) bool {
	includeIndices := make([]int, 0, len(data))
	for i := range data {
		if wp.outgoingMsgFilter != nil && len(data[i]) > messageFilterSize && wp.outgoingMsgFilter.CheckDigest(digest[i], false, false) {
			//wp.net.log.Debugf("msg drop as outbound dup %s(%d) %v", string(data[:2]), len(data)-2, digest)
			// peer has notified us it doesn't need this message
			outgoingNetworkMessageFilteredOutTotal.Inc(nil)
			outgoingNetworkMessageFilteredOutBytesTotal.AddUint64(uint64(len(data)), nil)
		} else {
			includeIndices = append(includeIndices, i)
		}
	}
	if len(includeIndices) == 0 {
		// returning true because it is as good as sent, the peer already has it.
		return true
	}

	var outchan chan sendMessages

	msgs := make([]sendMessage, 0, len(includeIndices))
	enqueueTime := time.Now()
	for _, index := range includeIndices {
		msgs = append(msgs, sendMessage{data: data[index], enqueued: msgEnqueueTime, peerEnqueued: enqueueTime, hash: digest[index], ctx: ctx})
	}

	if highPrio {
		outchan = wp.sendBufferHighPrio
	} else {
		outchan = wp.sendBufferBulk
	}
	select {
	case outchan <- sendMessages{msgs: msgs}:
		return true
	default:
	}
	return false
}

const pingLength = 8
const maxPingWait = 60 * time.Second

// sendPing sends a ping block to the peer.
// return true if either a ping request was enqueued or there is already ping request in flight in the past maxPingWait time.
func (wp *wsPeer) sendPing() bool {
	wp.pingLock.Lock()
	defer wp.pingLock.Unlock()
	now := time.Now()
	if wp.pingInFlight && (now.Sub(wp.pingSent) < maxPingWait) {
		return true
	}

	tagBytes := []byte(protocol.PingTag)
	mbytes := make([]byte, len(tagBytes)+pingLength)
	copy(mbytes, tagBytes)
	crypto.RandBytes(mbytes[len(tagBytes):])
	wp.pingData = mbytes[len(tagBytes):]
	sent := wp.writeNonBlock(context.Background(), mbytes, false, crypto.Digest{}, time.Now())

	if sent {
		wp.pingInFlight = true
		wp.pingSent = now
	}
	return sent
}

// get some times out of the peer while observing the ping data lock
func (wp *wsPeer) pingTimes() (lastPingSent time.Time, lastPingRoundTripTime time.Duration) {
	wp.pingLock.Lock()
	defer wp.pingLock.Unlock()
	lastPingSent = wp.pingSent
	lastPingRoundTripTime = wp.lastPingRoundTripTime
	return
}

// called when the connection had an error or closed remotely
func (wp *wsPeer) internalClose(reason disconnectReason) {
	if atomic.CompareAndSwapInt32(&wp.didSignalClose, 0, 1) {
		wp.net.peerRemoteClose(wp, reason)
	}
	wp.Close(time.Now().Add(peerDisconnectionAckDuration))
}

// called either here or from above enclosing node logic
func (wp *wsPeer) Close(deadline time.Time) {
	atomic.StoreInt32(&wp.didSignalClose, 1)
	if atomic.CompareAndSwapInt32(&wp.didInnerClose, 0, 1) {
		close(wp.closing)
		err := wp.conn.WriteControl(websocket.CloseMessage, websocket.FormatCloseMessage(websocket.CloseNormalClosure, ""), deadline)
		if err != nil {
			wp.net.log.Infof("failed to write CloseMessage to connection for %s", wp.conn.RemoteAddr().String())
		}
		err = wp.conn.CloseWithoutFlush()
		if err != nil {
			wp.net.log.Infof("failed to CloseWithoutFlush to connection for %s", wp.conn.RemoteAddr().String())
		}
	}
	// now call all registered closers
	for _, f := range wp.closers {
		f()
	}
}

// CloseAndWait internally calls Close() then waits for all peer activity to stop
func (wp *wsPeer) CloseAndWait(deadline time.Time) {
	wp.Close(deadline)
	wp.wg.Wait()
}

func (wp *wsPeer) GetLastPacketTime() int64 {
	return atomic.LoadInt64(&wp.lastPacketTime)
}

func (wp *wsPeer) CheckSlowWritingPeer(now time.Time) bool {
	ongoingMessageTime := atomic.LoadInt64(&wp.intermittentOutgoingMessageEnqueueTime)
	if ongoingMessageTime == 0 {
		return false
	}
	timeSinceMessageCreated := now.Sub(time.Unix(0, ongoingMessageTime))
	return timeSinceMessageCreated > maxMessageQueueDuration
}

// getRequestNonce returns the byte representation of ever increasing uint64
// The value is stored on wsPeer
func (wp *wsPeer) getRequestNonce() []byte {
	buf := make([]byte, binary.MaxVarintLen64)
	binary.PutUvarint(buf, atomic.AddUint64(&wp.requestNonce, 1))
	return buf
}

// Request submits the request to the server, waits for a response
func (wp *wsPeer) Request(ctx context.Context, tag Tag, topics Topics) (resp *Response, e error) {

	// Add nonce as a topic
	nonce := wp.getRequestNonce()
	topics = append(topics, Topic{key: "nonce", data: nonce})

	// serialize the topics
	serializedMsg := topics.MarshallTopics()

	// Get the topics' hash
	hash := hashTopics(serializedMsg)

	// Make a response channel to wait on the server response
	responseChannel := wp.makeResponseChannel(hash)
	defer wp.getAndRemoveResponseChannel(hash)

	// Send serializedMsg
	msg := make([]sendMessage, 1, 1)
	msg[0] = sendMessage{
		data:         append([]byte(tag), serializedMsg...),
		enqueued:     time.Now(),
		peerEnqueued: time.Now(),
		ctx:          context.Background()}
	select {
	case wp.sendBufferBulk <- sendMessages{msgs: msg}:
	case <-wp.closing:
		e = fmt.Errorf("peer closing %s", wp.conn.RemoteAddr().String())
		return
	case <-ctx.Done():
		return resp, ctx.Err()
	}

	// wait for the channel.
	select {
	case resp = <-responseChannel:
		return resp, nil
	case <-wp.closing:
		e = fmt.Errorf("peer closing %s", wp.conn.RemoteAddr().String())
		return
	case <-ctx.Done():
		return resp, ctx.Err()
	}
}

func (wp *wsPeer) makeResponseChannel(key uint64) (responseChannel chan *Response) {
	newChan := make(chan *Response, 1)
	wp.responseChannelsMutex.Lock()
	defer wp.responseChannelsMutex.Unlock()
	wp.responseChannels[key] = newChan
	return newChan
}

// getAndRemoveResponseChannel returns the channel and deletes the channel from the map
func (wp *wsPeer) getAndRemoveResponseChannel(key uint64) (respChan chan *Response, found bool) {
	wp.responseChannelsMutex.Lock()
	defer wp.responseChannelsMutex.Unlock()
	respChan, found = wp.responseChannels[key]
	delete(wp.responseChannels, key)
	return
}

func (wp *wsPeer) getPeerData(key string) interface{} {
	wp.clientDataStoreMu.Lock()
	defer wp.clientDataStoreMu.Unlock()
	return wp.clientDataStore[key]
}

func (wp *wsPeer) setPeerData(key string, value interface{}) {
	wp.clientDataStoreMu.Lock()
	defer wp.clientDataStoreMu.Unlock()
	if value == nil {
		delete(wp.clientDataStore, key)
	} else {
		wp.clientDataStore[key] = value
	}
}

func (wp *wsPeer) sendMessagesOfInterest(messagesOfInterestGeneration uint32, messagesOfInterestEnc []byte) {
	err := wp.Unicast(wp.net.ctx, messagesOfInterestEnc, protocol.MsgOfInterestTag)
	if err != nil {
		wp.net.log.Errorf("ws send msgOfInterest: %v", err)
	} else {
		atomic.StoreUint32(&wp.messagesOfInterestGeneration, messagesOfInterestGeneration)
	}
}

func (wp *wsPeer) pfProposalCompressionSupported() bool {
	return wp.features&pfCompressedProposal != 0
}

func (wp *wsPeer) OnClose(f func()) {
	if wp.closers == nil {
		wp.closers = []func(){}
	}
	wp.closers = append(wp.closers, f)
}

type peerFeatureFlag int

const pfCompressedProposal peerFeatureFlag = 1

// versionPeerFeatures defines protocol version when peer features were introduced
const versionPeerFeatures = "2.2"

// versionPeerFeaturesNum is a parsed numeric representation of versionPeerFeatures
var versionPeerFeaturesNum [2]int64

func versionToMajorMinor(version string) (int64, int64, error) {
	parts := strings.Split(version, ".")
	if len(parts) != 2 {
		return 0, 0, fmt.Errorf("version %s does not have two components", version)
	}
	major, err := strconv.ParseInt(parts[0], 10, 8)
	if err != nil {
		return 0, 0, err
	}
	minor, err := strconv.ParseInt(parts[1], 10, 8)
	if err != nil {
		return 0, 0, err
	}
	return major, minor, nil
}

func decodePeerFeatures(version string, announcedFeatures string) peerFeatureFlag {
	major, minor, err := versionToMajorMinor(version)
	if err != nil {
		return 0
	}

	if major < versionPeerFeaturesNum[0] {
		return 0
	}
	if minor < versionPeerFeaturesNum[1] {
		return 0
	}

	var features peerFeatureFlag
	parts := strings.Split(announcedFeatures, ",")
	for _, part := range parts {
		part = strings.TrimSpace(part)
		if part == PeerFeatureProposalCompression {
			features |= pfCompressedProposal
		}
	}
	return features
}<|MERGE_RESOLUTION|>--- conflicted
+++ resolved
@@ -194,14 +194,8 @@
 	// this needs to be 64-bit aligned for use with atomic.AddUint64 on 32-bit platforms.
 	duplicateFilterCount uint64
 
-<<<<<<< HEAD
-	// outOfProtocolCount counts how many messages were received with unrecognized message tags.
-	// this needs to be 64-bit aligned fo ruse with atomic.AddUint64 on 32-bit platforms.
-	outOfProtocolCount uint64
-=======
 	// These message counters need to be 64-bit aligned as well.
-	txMessageCount, miMessageCount, ppMessageCount, avMessageCount uint64
->>>>>>> 149ebb8e
+	txMessageCount, miMessageCount, ppMessageCount, avMessageCount, unkMessageCount uint64
 
 	wsPeerCore
 
@@ -547,24 +541,21 @@
 			// network maintenance message handled immediately instead of handing off to general handlers
 			wp.handleFilterMessage(msg)
 			continue
-<<<<<<< HEAD
-		// the remaining valid tags: no special handling here
-		case protocol.AgreementVoteTag, protocol.NetPrioResponseTag, protocol.PingTag, protocol.PingReplyTag, protocol.ProposalPayloadTag,
-			protocol.StateProofSigTag, protocol.TxnTag, protocol.UniCatchupReqTag, protocol.UniEnsBlockReqTag, protocol.VoteBundleTag:
-		default: // unrecognized tag
-			outOfProtocolTagMessagesTotal.Inc(nil)
-			atomic.AddUint64(&wp.outOfProtocolCount, 1)
-			if !allowCustomTags {
-				continue // drop message, skip adding it to queue
-			}
-=======
 		case protocol.TxnTag:
 			atomic.AddUint64(&wp.txMessageCount, 1)
 		case protocol.AgreementVoteTag:
 			atomic.AddUint64(&wp.avMessageCount, 1)
 		case protocol.ProposalPayloadTag:
 			atomic.AddUint64(&wp.ppMessageCount, 1)
->>>>>>> 149ebb8e
+		// the remaining valid tags: no special handling here
+		case protocol.NetPrioResponseTag, protocol.PingTag, protocol.PingReplyTag,
+			protocol.StateProofSigTag, protocol.UniCatchupReqTag, protocol.UniEnsBlockReqTag, protocol.VoteBundleTag:
+		default: // unrecognized tag
+			outOfProtocolTagMessagesTotal.Inc(nil)
+			atomic.AddUint64(&wp.unkMessageCount, 1)
+			if !allowCustomTags {
+				continue // drop message, skip adding it to queue
+			}
 		}
 		if len(msg.Data) > 0 && wp.incomingMsgFilter != nil && dedupSafeTag(msg.Tag) {
 			if wp.incomingMsgFilter.CheckIncomingMessage(msg.Tag, msg.Data, true, true) {
