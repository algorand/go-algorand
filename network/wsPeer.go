--- conflicted
+++ resolved
@@ -94,18 +94,12 @@
 
 type sendMessage struct {
 	data         []byte
-<<<<<<< HEAD
 	enqueued     time.Time                            // the time at which the message was first generated
 	peerEnqueued time.Time                            // the time at which the peer was attempting to enqueue the message
 	msgTags      map[protocol.Tag]bool                // when msgTags is speficied ( i.e. non-nil ), the send goroutine is to replace the message tag filter with this one. No data would be accompanied to this message.
 	callback     UnicastWebsocketMessageStateCallback // when non-nil, the callback function would be called after entry would be placed on the outgoing websocket queue
-=======
-	enqueued     time.Time             // the time at which the message was first generated
-	peerEnqueued time.Time             // the time at which the peer was attempting to enqueue the message
-	msgTags      map[protocol.Tag]bool // when msgTags is specified ( i.e. non-nil ), the send goroutine is to replace the message tag filter with this one. No data would be accompanied to this message.
 	hash         crypto.Digest
 	ctx          context.Context
->>>>>>> 310e05a0
 }
 
 // wsPeerCore also works for non-connected peers we want to do HTTP GET from
@@ -229,12 +223,9 @@
 
 	// clientDataStoreMu synchronizes access to clientDataStore
 	clientDataStoreMu deadlock.Mutex
-<<<<<<< HEAD
 
 	// outgoingMessageCounters counts the number of messages send for each tag. It allows us to use implicit message counting.
 	outgoingMessageCounters map[protocol.Tag]uint64
-=======
->>>>>>> 310e05a0
 }
 
 // HTTPPeer is what the opaque Peer might be.
@@ -252,7 +243,7 @@
 type UnicastPeer interface {
 	GetAddress() string
 	// Unicast sends the given bytes to this specific peer. Does not wait for message to be sent.
-	Unicast(data []byte, tag protocol.Tag, callback UnicastWebsocketMessageStateCallback) error
+	Unicast(ctx context.Context, data []byte, tag protocol.Tag, callback UnicastWebsocketMessageStateCallback) error
 	// Version returns the matching version from network.SupportedProtocolVersions
 	Version() string
 	Request(ctx context.Context, tag Tag, topics Topics) (resp *Response, e error)
@@ -295,7 +286,7 @@
 
 // 	Unicast sends the given bytes to this specific peer. Does not wait for message to be sent.
 // (Implements UnicastPeer)
-func (wp *wsPeer) Unicast(msg []byte, tag protocol.Tag, callback UnicastWebsocketMessageStateCallback) error {
+func (wp *wsPeer) Unicast(ctx context.Context, msg []byte, tag protocol.Tag, callback UnicastWebsocketMessageStateCallback) error {
 	var err error
 
 	tbytes := []byte(tag)
@@ -307,11 +298,7 @@
 		digest = crypto.Hash(mbytes)
 	}
 
-<<<<<<< HEAD
-	ok := wp.writeNonBlock(mbytes, false, digest, time.Now(), callback)
-=======
-	ok := wp.writeNonBlock(ctx, mbytes, false, digest, time.Now())
->>>>>>> 310e05a0
+	ok := wp.writeNonBlock(ctx, mbytes, false, digest, time.Now(), callback)
 	if !ok {
 		networkBroadcastsDropped.Inc(nil)
 		err = fmt.Errorf("wsPeer failed to unicast: %v", wp.GetAddress())
@@ -364,10 +351,7 @@
 	wp.responseChannels = make(map[uint64]chan *Response)
 	wp.sendMessageTag = defaultSendMessageTags
 	wp.clientDataStore = make(map[string]interface{})
-<<<<<<< HEAD
 	wp.outgoingMessageCounters = make(map[protocol.Tag]uint64)
-=======
->>>>>>> 310e05a0
 
 	// processed is a channel that messageHandlerThread writes to
 	// when it's done with one of our messages, so that we can queue
@@ -730,24 +714,16 @@
 	wp.wg.Done()
 }
 
-func (wp *wsPeer) writeNonBlock(ctx context.Context, data []byte, highPrio bool, digest crypto.Digest, msgEnqueueTime time.Time) bool {
+func (wp *wsPeer) writeNonBlock(ctx context.Context, data []byte, highPrio bool, digest crypto.Digest, msgEnqueueTime time.Time, callback UnicastWebsocketMessageStateCallback) bool {
 	msgs := make([][]byte, 1, 1)
 	digests := make([]crypto.Digest, 1, 1)
 	msgs[0] = data
 	digests[0] = digest
-	return wp.writeNonBlockMsgs(ctx, msgs, highPrio, digests, msgEnqueueTime)
+	return wp.writeNonBlockMsgs(ctx, msgs, highPrio, digests, msgEnqueueTime, callback)
 }
 
 // return true if enqueued/sent
-<<<<<<< HEAD
-func (wp *wsPeer) writeNonBlock(data []byte, highPrio bool, digest crypto.Digest, msgEnqueueTime time.Time, callback UnicastWebsocketMessageStateCallback) bool {
-	if wp.outgoingMsgFilter != nil && len(data) > messageFilterSize && wp.outgoingMsgFilter.CheckDigest(digest, false, false) {
-		//wp.net.log.Debugf("msg drop as outbound dup %s(%d) %v", string(data[:2]), len(data)-2, digest)
-		// peer has notified us it doesn't need this message
-		outgoingNetworkMessageFilteredOutTotal.Inc(nil)
-		outgoingNetworkMessageFilteredOutBytesTotal.AddUint64(uint64(len(data)), nil)
-=======
-func (wp *wsPeer) writeNonBlockMsgs(ctx context.Context, data [][]byte, highPrio bool, digest []crypto.Digest, msgEnqueueTime time.Time) bool {
+func (wp *wsPeer) writeNonBlockMsgs(ctx context.Context, data [][]byte, highPrio bool, digest []crypto.Digest, msgEnqueueTime time.Time, callback UnicastWebsocketMessageStateCallback) bool {
 	includeIndices := make([]int, 0, len(data))
 	for i := range data {
 		if wp.outgoingMsgFilter != nil && len(data[i]) > messageFilterSize && wp.outgoingMsgFilter.CheckDigest(digest[i], false, false) {
@@ -760,7 +736,6 @@
 		}
 	}
 	if len(includeIndices) == 0 {
->>>>>>> 310e05a0
 		// returning true because it is as good as sent, the peer already has it.
 		return true
 	}
@@ -770,7 +745,7 @@
 	msgs := make([]sendMessage, 0, len(includeIndices))
 	enqueueTime := time.Now()
 	for _, index := range includeIndices {
-		msgs = append(msgs, sendMessage{data: data[index], enqueued: msgEnqueueTime, peerEnqueued: enqueueTime, hash: digest[index], ctx: ctx})
+		msgs = append(msgs, sendMessage{data: data[index], enqueued: msgEnqueueTime, peerEnqueued: enqueueTime, hash: digest[index], ctx: ctx, callback: callback})
 	}
 
 	if highPrio {
@@ -779,11 +754,7 @@
 		outchan = wp.sendBufferBulk
 	}
 	select {
-<<<<<<< HEAD
-	case outchan <- sendMessage{data: data, enqueued: msgEnqueueTime, peerEnqueued: time.Now(), callback: callback}:
-=======
 	case outchan <- sendMessages{msgs: msgs}:
->>>>>>> 310e05a0
 		return true
 	default:
 	}
@@ -808,11 +779,7 @@
 	copy(mbytes, tagBytes)
 	crypto.RandBytes(mbytes[len(tagBytes):])
 	wp.pingData = mbytes[len(tagBytes):]
-<<<<<<< HEAD
-	sent := wp.writeNonBlock(mbytes, false, crypto.Digest{}, time.Now(), nil) // todo : we might want to use the callback function to figure a more percise sending time.
-=======
-	sent := wp.writeNonBlock(context.Background(), mbytes, false, crypto.Digest{}, time.Now())
->>>>>>> 310e05a0
+	sent := wp.writeNonBlock(context.Background(), mbytes, false, crypto.Digest{}, time.Now(), nil) // todo : we might want to use the callback function to figure a more percise sending time.
 
 	if sent {
 		wp.pingInFlight = true
