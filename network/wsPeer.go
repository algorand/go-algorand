// Copyright (C) 2019-2021 Algorand, Inc.
// This file is part of go-algorand
//
// go-algorand is free software: you can redistribute it and/or modify
// it under the terms of the GNU Affero General Public License as
// published by the Free Software Foundation, either version 3 of the
// License, or (at your option) any later version.
//
// go-algorand is distributed in the hope that it will be useful,
// but WITHOUT ANY WARRANTY; without even the implied warranty of
// MERCHANTABILITY or FITNESS FOR A PARTICULAR PURPOSE.  See the
// GNU Affero General Public License for more details.
//
// You should have received a copy of the GNU Affero General Public License
// along with go-algorand.  If not, see <https://www.gnu.org/licenses/>.

package network

import (
	"context"
	"encoding/binary"
	"fmt"
	"github.com/algorand/go-algorand/logging"
	"io"
	"net"
	"net/http"
	"runtime"
	"sync"
	"sync/atomic"
	"time"

	"github.com/algorand/go-deadlock"
	"github.com/algorand/websocket"

	"github.com/algorand/go-algorand/config"
	"github.com/algorand/go-algorand/crypto"
	"github.com/algorand/go-algorand/data/basics"
	"github.com/algorand/go-algorand/protocol"
	"github.com/algorand/go-algorand/util/metrics"
)

const maxMessageLength = 4 * 1024 * 1024 // Currently the biggest message is VB vote bundles. TODO: per message type size limit?
const averageMessageLength = 2 * 1024    // Most of the messages are smaller than this size, which makes it into a good base allocation.

// This parameter controls how many messages from a single peer can be
// queued up in the global wsNetwork.readBuffer at a time.  Making this
// too large will allow a small number of peers to flood the global read
// buffer and starve messages from other peers.
const msgsInReadBufferPerPeer = 10

var networkSentBytesTotal = metrics.MakeCounter(metrics.NetworkSentBytesTotal)
var networkReceivedBytesTotal = metrics.MakeCounter(metrics.NetworkReceivedBytesTotal)

var networkMessageReceivedTotal = metrics.MakeCounter(metrics.NetworkMessageReceivedTotal)
var networkMessageSentTotal = metrics.MakeCounter(metrics.NetworkMessageSentTotal)
var networkConnectionsDroppedTotal = metrics.MakeCounter(metrics.NetworkConnectionsDroppedTotal)
var networkMessageQueueMicrosTotal = metrics.MakeCounter(metrics.MetricName{Name: "algod_network_message_sent_queue_micros_total", Description: "Total microseconds message spent waiting in queue to be sent"})

var duplicateNetworkMessageReceivedTotal = metrics.MakeCounter(metrics.DuplicateNetworkMessageReceivedTotal)
var duplicateNetworkMessageReceivedBytesTotal = metrics.MakeCounter(metrics.DuplicateNetworkMessageReceivedBytesTotal)
var outgoingNetworkMessageFilteredOutTotal = metrics.MakeCounter(metrics.OutgoingNetworkMessageFilteredOutTotal)
var outgoingNetworkMessageFilteredOutBytesTotal = metrics.MakeCounter(metrics.OutgoingNetworkMessageFilteredOutBytesTotal)

// defaultSendMessageTags is the default list of messages which a peer would
// allow to be sent without receiving any explicit request.
var defaultSendMessageTags = map[protocol.Tag]bool{
	protocol.AgreementVoteTag:       true,
	protocol.MsgDigestSkipTag:       true,
	protocol.NetPrioResponseTag:     true,
	protocol.PingTag:                true,
	protocol.PingReplyTag:           true,
	protocol.ProposalPayloadTag:     true,
	protocol.ProposalTransactionTag: true,
	protocol.TopicMsgRespTag:        true,
	protocol.MsgOfInterestTag:       true,
	protocol.TxnTag:                 true,
	protocol.UniCatchupReqTag:       true,
	protocol.UniEnsBlockReqTag:      true,
	protocol.UniEnsBlockResTag:      true,
	protocol.UniCatchupResTag:       true,
	protocol.VoteBundleTag:          true,
}

// interface allows substituting debug implementation for *websocket.Conn
type wsPeerWebsocketConn interface {
	RemoteAddr() net.Addr
	NextReader() (int, io.Reader, error)
	WriteMessage(int, []byte) error
	WriteControl(int, []byte, time.Time) error
	SetReadLimit(int64)
	CloseWithoutFlush() error
}

type sendMessage struct {
	data         []byte
	enqueued     time.Time             // the time at which the message was first generated
	peerEnqueued time.Time             // the time at which the peer was attempting to enqueue the message
	msgTags      map[protocol.Tag]bool // when msgTags is speficied ( i.e. non-nil ), the send goroutine is to replace the message tag filter with this one. No data would be accompanied to this message.
	hash crypto.Digest
	ctx context.Context
}

// wsPeerCore also works for non-connected peers we want to do HTTP GET from
type wsPeerCore struct {
	net           *WebsocketNetwork
	rootURL       string
	originAddress string // incoming connection remote host
	client        http.Client
}

type disconnectReason string

const disconnectReasonNone disconnectReason = ""
const disconnectBadData disconnectReason = "BadData"
const disconnectTooSlow disconnectReason = "TooSlow"
const disconnectReadError disconnectReason = "ReadError"
const disconnectWriteError disconnectReason = "WriteError"
const disconnectIdleConn disconnectReason = "IdleConnection"
const disconnectSlowConn disconnectReason = "SlowConnection"
const disconnectLeastPerformingPeer disconnectReason = "LeastPerformingPeer"
const disconnectCliqueResolve disconnectReason = "CliqueResolving"
const disconnectRequestReceived disconnectReason = "DisconnectRequest"
const disconnectStaleWrite disconnectReason = "DisconnectStaleWrite"

// Response is the structure holding the response from the server
type Response struct {
	Topics Topics
}

type wsPeer struct {
	// lastPacketTime contains the UnixNano at the last time a successfull communication was made with the peer.
	// "successfull communication" above refers to either reading from or writing to a connection without receiving any
	// error.
	// we want this to be a 64-bit aligned for atomics.
	lastPacketTime int64

	// intermittentOutgoingMessageEnqueueTime contains the UnixNano of the message's enqueue time that is currently being written to the
	// peer, or zero if no message is being written.
	intermittentOutgoingMessageEnqueueTime int64

	wsPeerCore

	// conn will be *websocket.Conn (except in testing)
	conn wsPeerWebsocketConn

	// we started this connection; otherwise it was inbound
	outgoing bool

	closing chan struct{}

	sendBufferHighPrio chan []sendMessage
	sendBufferBulk     chan []sendMessage

	wg sync.WaitGroup

	didSignalClose int32
	didInnerClose  int32

	TelemetryGUID string
	InstanceName  string

	incomingMsgFilter *messageFilter
	outgoingMsgFilter *messageFilter

	processed chan struct{}

	pingLock              deadlock.Mutex
	pingSent              time.Time
	pingData              []byte
	pingInFlight          bool
	lastPingRoundTripTime time.Duration

	// Hint about position in wn.peers.  Definitely valid if the peer
	// is present in wn.peers.
	peerIndex int

	// Challenge sent to the peer on an incoming connection
	prioChallenge string

	prioAddress basics.Address
	prioWeight  uint64

	// createTime is the time at which the connection was established with the peer.
	createTime time.Time

	// peer version ( this is one of the version supported by the current node and listed in SupportedProtocolVersions )
	version string

	// Nonce used to uniquely identify requests
	requestNonce uint64

	// responseChannels used by the client to wait on the response of the request
	responseChannels map[uint64]chan *Response

	// responseChannelsMutex guards the operations of responseChannels
	responseChannelsMutex deadlock.RWMutex

	// sendMessageTag is a map of allowed message to send to a peer. We don't use any syncronization on this map, and the
	// only gurentee is that it's being accessed only during startup and/or by the sending loop go routine.
	sendMessageTag map[protocol.Tag]bool

	// connMonitor used to measure the relative performance of the connection
	// compared to the other outgoing connections. Incoming connections would have this
	// field set to nil.
	connMonitor *connectionPerformanceMonitor

	// peerMessageDelay is calculated by the connection monitor; it's the relative avarage per-message delay.
	peerMessageDelay int64

	// throttledOutgoingConnection determines if this outgoing connection will be throttled bassed on it's
	// performance or not. Throttled connections are more likely to be short-lived connections.
	throttledOutgoingConnection bool

	receiveMsgTracker *msgTracker
	sendMsgTracker *msgTracker
}

// HTTPPeer is what the opaque Peer might be.
// If you get an opaque Peer handle from a GossipNode, maybe try a .(HTTPPeer) type assertion on it.
type HTTPPeer interface {
	GetAddress() string
	GetHTTPClient() *http.Client
}

// UnicastPeer is another possible interface for the opaque Peer.
// It is possible that we can only initiate a connection to a peer over websockets.
type UnicastPeer interface {
	GetAddress() string
	// Unicast sends the given bytes to this specific peer. Does not wait for message to be sent.
	Unicast(ctx context.Context, data []byte, tag protocol.Tag) error
	// Version returns the matching version from network.SupportedProtocolVersions
	Version() string
	Request(ctx context.Context, tag Tag, topics Topics) (resp *Response, e error)
	Respond(ctx context.Context, reqMsg IncomingMessage, topics Topics) (e error)
}

// Create a wsPeerCore object
func makePeerCore(net *WebsocketNetwork, rootURL string, roundTripper http.RoundTripper, originAddress string) wsPeerCore {
	return wsPeerCore{
		net:           net,
		rootURL:       rootURL,
		originAddress: originAddress,
		client:        http.Client{Transport: roundTripper},
	}
}

// GetAddress returns the root url to use to connect to this peer.
// TODO: should GetAddress be added to Peer interface?
func (wp *wsPeerCore) GetAddress() string {
	return wp.rootURL
}

// GetHTTPClient returns a client for this peer.
// http.Client will maintain a cache of connections with some keepalive.
func (wp *wsPeerCore) GetHTTPClient() *http.Client {
	return &wp.client
}

// Version returns the matching version from network.SupportedProtocolVersions
func (wp *wsPeer) Version() string {
	return wp.version
}

// 	Unicast sends the given bytes to this specific peer. Does not wait for message to be sent.
// (Implements UnicastPeer)
func (wp *wsPeer) Unicast(ctx context.Context, msg []byte, tag protocol.Tag) error {
	var err error

	tbytes := []byte(tag)
	mbytes := make([]byte, len(tbytes)+len(msg))
	copy(mbytes, tbytes)
	copy(mbytes[len(tbytes):], msg)
	var digest crypto.Digest
	if tag != protocol.MsgDigestSkipTag && len(msg) >= messageFilterSize {
		digest = crypto.Hash(mbytes)
	}

	ok := wp.writeNonBlock(mbytes, false, digest, time.Now(), ctx)
	if !ok {
		networkBroadcastsDropped.Inc(nil)
		err = fmt.Errorf("wsPeer failed to unicast: %v", wp.GetAddress())
	}

	return err
}

// Respond sends the response of a request message
func (wp *wsPeer) Respond(ctx context.Context, reqMsg IncomingMessage, responseTopics Topics) (e error) {

	// Get the hash/key of the request message
	requestHash := hashTopics(reqMsg.Data)

	// Add the request hash
	requestHashData := make([]byte, binary.MaxVarintLen64)
	binary.PutUvarint(requestHashData, requestHash)
	responseTopics = append(responseTopics, Topic{key: requestHashKey, data: requestHashData})

	// Serialize the topics
	serializedMsg := responseTopics.MarshallTopics()

	// Send serializedMsg
	msg := make([]sendMessage, 1, 1)
	msg[0] = sendMessage{
		data:         append([]byte(protocol.TopicMsgRespTag), serializedMsg...),
		enqueued:     time.Now(),
		peerEnqueued: time.Now(),
		ctx: context.Background(),
	}
	select {
	case wp.sendBufferBulk <- msg:
	case <-wp.closing:
		wp.net.log.Debugf("peer closing %s", wp.conn.RemoteAddr().String())
		return
	case <-ctx.Done():
		return ctx.Err()
	}
	return nil
}

const maxBroadcastArraySize = 50000

// setup values not trivially assigned
func (wp *wsPeer) init(config config.Local, sendBufferLength int) {
	wp.net.log.Debugf("wsPeer init outgoing=%v %#v", wp.outgoing, wp.rootURL)
	wp.closing = make(chan struct{})
	wp.sendBufferHighPrio = make(chan []sendMessage, sendBufferLength)
	wp.sendBufferBulk = make(chan []sendMessage, sendBufferLength)
	atomic.StoreInt64(&wp.lastPacketTime, time.Now().UnixNano())
	wp.responseChannels = make(map[uint64]chan *Response)
	wp.sendMessageTag = defaultSendMessageTags
	wp.sendMsgTracker = makeTracker(2 * maxBroadcastArraySize)
	wp.receiveMsgTracker = makeTracker(3 * maxBroadcastArraySize)

	// processed is a channel that messageHandlerThread writes to
	// when it's done with one of our messages, so that we can queue
	// another one onto wp.net.readBuffer.  Prime it with dummy
	// values so that we can write to readBuffer initially.
	wp.processed = make(chan struct{}, msgsInReadBufferPerPeer)
	for i := 0; i < msgsInReadBufferPerPeer; i++ {
		wp.processed <- struct{}{}
	}

	if config.EnableOutgoingNetworkMessageFiltering {
		wp.outgoingMsgFilter = makeMessageFilter(config.OutgoingMessageFilterBucketCount, config.OutgoingMessageFilterBucketSize)
	}

	wp.wg.Add(2)
	go wp.readLoop()
	go wp.writeLoop()
}

// returns the originating address of an incoming connection. For outgoing connection this function returns an empty string.
func (wp *wsPeer) OriginAddress() string {
	return wp.originAddress
}

func (wp *wsPeer) reportReadErr(err error) {
	// only report error if we haven't already closed the peer
	if atomic.LoadInt32(&wp.didInnerClose) == 0 {
		_, _, line, _ := runtime.Caller(1)
		wp.net.log.Warnf("peer[%s] line=%d read err: %s", wp.conn.RemoteAddr().String(), line, err)
		networkConnectionsDroppedTotal.Inc(map[string]string{"reason": "reader err"})
	}
}

func dedupSafeTag(t protocol.Tag) bool {
	// Votes and Transactions are the only thing we're sure it's safe to de-dup on receipt.
	return t == protocol.AgreementVoteTag || t == protocol.TxnTag
}

func (wp *wsPeer) readLoop() {
	// the cleanupCloseError sets the default error to disconnectReadError; depending on the exit reason, the error might get changed.
	cleanupCloseError := disconnectReadError
	defer func() {
		wp.readLoopCleanup(cleanupCloseError)
	}()
	wp.conn.SetReadLimit(maxMessageLength)
	slurper := MakeLimitedReaderSlurper(averageMessageLength, maxMessageLength)
	for {
		msg := IncomingMessage{}
		mtype, reader, err := wp.conn.NextReader()
		if err != nil {
			if ce, ok := err.(*websocket.CloseError); ok {
				switch ce.Code {
				case websocket.CloseNormalClosure, websocket.CloseGoingAway:
					// deliberate close, no error
					cleanupCloseError = disconnectRequestReceived
					return
				default:
					// fall through to reportReadErr
				}
			}
			wp.reportReadErr(err)
			return
		}
		if mtype != websocket.BinaryMessage {
			wp.net.log.Errorf("peer sent non websocket-binary message: %#v", mtype)
			networkConnectionsDroppedTotal.Inc(map[string]string{"reason": "protocol"})
			return
		}
		var tag [2]byte
		_, err = io.ReadFull(reader, tag[:])
		if err != nil {
			wp.reportReadErr(err)
			return
		}
		msg.Tag = Tag(string(tag[:]))
		slurper.Reset()
		err = slurper.Read(reader)
		if err != nil {
			wp.reportReadErr(err)
			return
		}
		msg.processing = wp.processed
		msg.Received = time.Now().UnixNano()
		msg.Data = slurper.Bytes()
		msg.Net = wp.net
		atomic.StoreInt64(&wp.lastPacketTime, msg.Received)
		networkReceivedBytesTotal.AddUint64(uint64(len(msg.Data)+2), nil)
		networkMessageReceivedTotal.AddUint64(1, nil)
		msg.Sender = wp

		if msgToTrack(protocol.TxnTag)  {
			wp.receiveMsgTracker.storeMsg(msg.Data)
		}

		// for outgoing connections, we want to notify the connection monitor that we've received
		// a message. The connection monitor would update it's statistics accordingly.
		if wp.connMonitor != nil {
			wp.connMonitor.Notify(&msg)
		}

		switch msg.Tag {
		case protocol.MsgOfInterestTag:
			// try to decode the message-of-interest
			if wp.handleMessageOfInterest(msg) {
				return
			}
			continue
		case protocol.TopicMsgRespTag: // Handle Topic message
			topics, err := UnmarshallTopics(msg.Data)
			if err != nil {
				wp.net.log.Warnf("wsPeer readLoop: could not read the message from: %s %s", wp.conn.RemoteAddr().String(), err)
				continue
			}
			requestHash, found := topics.GetValue(requestHashKey)
			if !found {
				wp.net.log.Warnf("wsPeer readLoop: message from %s is missing the %s", wp.conn.RemoteAddr().String(), requestHashKey)
				continue
			}
			hashKey, _ := binary.Uvarint(requestHash)
			channel, found := wp.getAndRemoveResponseChannel(hashKey)
			if !found {
				wp.net.log.Warnf("wsPeer readLoop: received a message response from %s for a stale request", wp.conn.RemoteAddr().String())
				continue
			}

			select {
			case channel <- &Response{Topics: topics}:
				// do nothing. writing was successfull.
			default:
				wp.net.log.Warnf("wsPeer readLoop: channel blocked. Could not pass the response to the requester", wp.conn.RemoteAddr().String())
			}
			continue
		case protocol.MsgDigestSkipTag:
			// network maintenance message handled immediately instead of handing off to general handlers
			wp.handleFilterMessage(msg)
			continue
		}
		if len(msg.Data) > 0 && wp.incomingMsgFilter != nil && dedupSafeTag(msg.Tag) {
			if wp.incomingMsgFilter.CheckIncomingMessage(msg.Tag, msg.Data, true, true) {
				//wp.net.log.Debugf("dropped incoming duplicate %s(%d)", msg.Tag, len(msg.Data))
				duplicateNetworkMessageReceivedTotal.Inc(nil)
				duplicateNetworkMessageReceivedBytesTotal.AddUint64(uint64(len(msg.Data)+len(msg.Tag)), nil)
				// drop message, skip adding it to queue
				continue
			}
		}
		//wp.net.log.Debugf("got msg %d bytes from %s", len(msg.Data), wp.conn.RemoteAddr().String())

		// Wait for a previous message from this peer to be processed,
		// to achieve fairness in wp.net.readBuffer.
		select {
		case <-wp.processed:
		case <-wp.closing:
			wp.net.log.Debugf("peer closing %s", wp.conn.RemoteAddr().String())
			return
		}

		select {
		case wp.net.readBuffer <- msg:
		case <-wp.closing:
			wp.net.log.Debugf("peer closing %s", wp.conn.RemoteAddr().String())
			return
		}
	}
}

func (wp *wsPeer) handleMessageOfInterest(msg IncomingMessage) (shutdown bool) {
	shutdown = false
	// decode the message, and ensure it's a valid message.
	msgTagsMap, err := unmarshallMessageOfInterest(msg.Data)
	if err != nil {
		wp.net.log.Warnf("wsPeer handleMessageOfInterest: could not unmarshall message from: %s %v", wp.conn.RemoteAddr().String(), err)
		return
	}
	sm := make([]sendMessage, 1, 1)
	sm[0] = sendMessage{
		data:         nil,
		enqueued:     time.Now(),
		peerEnqueued: time.Now(),
		msgTags:      msgTagsMap,
		ctx: context.Background(),
	}

	// try to send the message to the send loop. The send loop will store the message locally and would use it.
	// the rationale here is that this message is rarely sent, and we would benefit from having it being lock-free.
	select {
	case wp.sendBufferHighPrio <- sm:
		return
	case <-wp.closing:
		wp.net.log.Debugf("peer closing %s", wp.conn.RemoteAddr().String())
		shutdown = true
	default:
	}

	select {
	case wp.sendBufferHighPrio <- sm:
	case wp.sendBufferBulk <- sm:
	case <-wp.closing:
		wp.net.log.Debugf("peer closing %s", wp.conn.RemoteAddr().String())
		shutdown = true
	}
	return
}

func (wp *wsPeer) readLoopCleanup(reason disconnectReason) {
	wp.internalClose(reason)
	wp.wg.Done()
}

// a peer is telling us not to send messages with some hash
func (wp *wsPeer) handleFilterMessage(msg IncomingMessage) {
	if wp.outgoingMsgFilter == nil {
		return
	}
	if len(msg.Data) != crypto.DigestSize {
		wp.net.log.Warnf("bad filter message size %d", len(msg.Data))
		return
	}
	var digest crypto.Digest
	copy(digest[:], msg.Data)
	wp.net.log.Debugf("add filter %v", digest)
	wp.outgoingMsgFilter.CheckDigest(digest, true, true)
}

var emptyHash = crypto.Digest{}
func (wp *wsPeer) writeLoopSend(msgs []sendMessage) disconnectReason {
	numSkipped := 0
<<<<<<< HEAD
	defer func() {
		if len(msgs) > 1 {
			logging.Base().Infof("num skipped: %v", numSkipped)
		}
	}()
	for _, msg := range msgs {
=======
	for i, msg := range msgs {
>>>>>>> b4175be7
		select {
		case <-msg.ctx.Done():
			logging.Base().Infof("cancelled large send, msg %v out of %v", i, len(msgs))
			return disconnectReasonNone
		default:
		}

		if wp.sendMsgTracker.existsUnsafe(msg.hash) {
			numSkipped++
			continue
		}

		if err := wp.writeLoopSendMsg(msg); err != disconnectReasonNone {
			logging.Base().Infof("bad msg: %v", len(msg.data))
			return err
		}

		if len(msg.data) >= 2 && msgToTrack(protocol.Tag(msg.data[:2])) {
			if msg.hash != emptyHash {
				wp.sendMsgTracker.remember(msg.hash)
			}
		}
	}

	if len(msgs) > 1 {
		logging.Base().Infof("num skipped: %v of %v", numSkipped, len(msgs))
	}

	return disconnectReasonNone
}

func (wp *wsPeer) writeLoopSendMsg(msg sendMessage) disconnectReason {
	if len(msg.data) > maxMessageLength {
		wp.net.log.Errorf("trying to send a message longer than we would recieve: %d > %d tag=%s", len(msg.data), maxMessageLength, string(msg.data[0:2]))
		// just drop it, don't break the connection
		return disconnectReasonNone
	}
	if msg.msgTags != nil {
		// when msg.msgTags is non-nil, the read loop has received a message-of-interest message that we want to apply.
		// in order to avoid any locking, it sent it to this queue so that we could set it as the new outgoing message tag filter.
		wp.sendMessageTag = msg.msgTags
		return disconnectReasonNone
	}
	// the tags are always 2 char long; note that this is safe since it's only being used for messages that we have generated locally.
	tag := protocol.Tag(msg.data[:2])
	if !wp.sendMessageTag[tag] {
		// the peer isn't interested in this message.
		return disconnectReasonNone
	}

	// check if this message was waiting in the queue for too long. If this is the case, return "true" to indicate that we want to close the connection.
	msgWaitDuration := time.Now().Sub(msg.enqueued)
	if msgWaitDuration > maxMessageQueueDuration {
		wp.net.log.Warnf("peer stale enqueued message %dms", msgWaitDuration.Nanoseconds()/1000000)
		networkConnectionsDroppedTotal.Inc(map[string]string{"reason": "stale message"})
		return disconnectStaleWrite
	}
	atomic.StoreInt64(&wp.intermittentOutgoingMessageEnqueueTime, msg.enqueued.UnixNano())
	defer atomic.StoreInt64(&wp.intermittentOutgoingMessageEnqueueTime, 0)
	err := wp.conn.WriteMessage(websocket.BinaryMessage, msg.data)
	if err != nil {
		if atomic.LoadInt32(&wp.didInnerClose) == 0 {
			wp.net.log.Warn("peer write error ", err)
			networkConnectionsDroppedTotal.Inc(map[string]string{"reason": "write err"})
		}
		return disconnectWriteError
	}
	atomic.StoreInt64(&wp.lastPacketTime, time.Now().UnixNano())
	networkSentBytesTotal.AddUint64(uint64(len(msg.data)), nil)
	networkMessageSentTotal.AddUint64(1, nil)
	networkMessageQueueMicrosTotal.AddUint64(uint64(time.Now().Sub(msg.peerEnqueued).Nanoseconds()/1000), nil)
	return disconnectReasonNone
}

func (wp *wsPeer) writeLoop() {
	// the cleanupCloseError sets the default error to disconnectWriteError; depending on the exit reason, the error might get changed.
	cleanupCloseError := disconnectWriteError
	defer func() {
		logging.Base().Info("cleanup")
		wp.writeLoopCleanup(cleanupCloseError)
	}()
	for {
		// send from high prio channel as long as we can
		select {
		case data := <-wp.sendBufferHighPrio:
			if writeErr := wp.writeLoopSend(data); writeErr != disconnectReasonNone {
				cleanupCloseError = writeErr
				return
			}
			continue
		default:
		}
		// if nothing high prio, send anything
		select {
		case <-wp.closing:
			logging.Base().Info("wp.closing")
			return
		case data := <-wp.sendBufferHighPrio:
			if writeErr := wp.writeLoopSend(data); writeErr != disconnectReasonNone {
				cleanupCloseError = writeErr
				return
			}
		case data := <-wp.sendBufferBulk:
			if writeErr := wp.writeLoopSend(data); writeErr != disconnectReasonNone {
				cleanupCloseError = writeErr
				return
			}
		}
	}
}
func (wp *wsPeer) writeLoopCleanup(reason disconnectReason) {
	wp.internalClose(reason)
	wp.wg.Done()
}

func (wp *wsPeer) writeNonBlock(data []byte, highPrio bool, digest crypto.Digest, msgEnqueueTime time.Time, ctx context.Context) bool {
	msgs := make([][]byte, 1, 1)
	digests := make([]crypto.Digest, 1, 1)
	msgs[0] = data
	digests[0] = digest
	return wp.writeNonBlockMsgs(msgs, highPrio, digests, msgEnqueueTime, ctx)
}

// return true if enqueued/sent
func (wp *wsPeer) writeNonBlockMsgs(data [][]byte, highPrio bool, digest []crypto.Digest, msgEnqueueTime time.Time, ctx context.Context) bool {
	filteredCount := 0
	filtered := make([]bool, len(data), len(data))
	for i := range data {
		if wp.outgoingMsgFilter != nil && len(data[i]) > messageFilterSize && wp.outgoingMsgFilter.CheckDigest(digest[i], false, false) {
			//wp.net.log.Debugf("msg drop as outbound dup %s(%d) %v", string(data[:2]), len(data)-2, digest)
			// peer has notified us it doesn't need this message
			outgoingNetworkMessageFilteredOutTotal.Inc(nil)
			outgoingNetworkMessageFilteredOutBytesTotal.AddUint64(uint64(len(data)), nil)

			filtered[i] = true
			filteredCount++
		}
	}
	if filteredCount == len(data) {
		// returning true because it is as good as sent, the peer already has it.
		return true
	}

	var outchan chan []sendMessage

	msgs := make([]sendMessage, len(data)-filteredCount, len(data)-filteredCount)
	enqueueTime := time.Now()
	index := 0
	for i, d := range data {
		if !filtered[i] {
			msgs[index] = sendMessage{data: d, enqueued: msgEnqueueTime, peerEnqueued: enqueueTime, hash: digest[i], ctx: ctx}
			index++
		}
	}

	if highPrio {
		outchan = wp.sendBufferHighPrio
	} else {
		outchan = wp.sendBufferBulk
	}
	select {
	case outchan <- msgs:
		return true
	default:
	}
	return false
}

const pingLength = 8
const maxPingWait = 60 * time.Second

// sendPing sends a ping block to the peer.
// return true if either a ping request was enqueued or there is already ping request in flight in the past maxPingWait time.
func (wp *wsPeer) sendPing() bool {
	wp.pingLock.Lock()
	defer wp.pingLock.Unlock()
	now := time.Now()
	if wp.pingInFlight && (now.Sub(wp.pingSent) < maxPingWait) {
		return true
	}

	tagBytes := []byte(protocol.PingTag)
	mbytes := make([]byte, len(tagBytes)+pingLength)
	copy(mbytes, tagBytes)
	crypto.RandBytes(mbytes[len(tagBytes):])
	wp.pingData = mbytes[len(tagBytes):]
	sent := wp.writeNonBlock(mbytes, false, crypto.Digest{}, time.Now(), context.Background())

	if sent {
		wp.pingInFlight = true
		wp.pingSent = now
	}
	return sent
}

// get some times out of the peer while observing the ping data lock
func (wp *wsPeer) pingTimes() (lastPingSent time.Time, lastPingRoundTripTime time.Duration) {
	wp.pingLock.Lock()
	defer wp.pingLock.Unlock()
	lastPingSent = wp.pingSent
	lastPingRoundTripTime = wp.lastPingRoundTripTime
	return
}

// called when the connection had an error or closed remotely
func (wp *wsPeer) internalClose(reason disconnectReason) {
	if atomic.CompareAndSwapInt32(&wp.didSignalClose, 0, 1) {
		wp.net.peerRemoteClose(wp, reason)
	}
	wp.Close()
}

// called either here or from above enclosing node logic
func (wp *wsPeer) Close() {
	atomic.StoreInt32(&wp.didSignalClose, 1)
	if atomic.CompareAndSwapInt32(&wp.didInnerClose, 0, 1) {
		close(wp.closing)
		err := wp.conn.WriteControl(websocket.CloseMessage, websocket.FormatCloseMessage(websocket.CloseNormalClosure, ""), time.Now().Add(5*time.Second))
		if err != nil {
			wp.net.log.Infof("failed to write CloseMessage to connection for %s", wp.conn.RemoteAddr().String())
		}
		err = wp.conn.CloseWithoutFlush()
		if err != nil {
			wp.net.log.Infof("failed to CloseWithoutFlush to connection for %s", wp.conn.RemoteAddr().String())
		}
	}
}

// CloseAndWait internally calls Close() then waits for all peer activity to stop
func (wp *wsPeer) CloseAndWait() {
	wp.Close()
	wp.wg.Wait()
}

func (wp *wsPeer) GetLastPacketTime() int64 {
	return atomic.LoadInt64(&wp.lastPacketTime)
}

func (wp *wsPeer) CheckSlowWritingPeer(now time.Time) bool {
	ongoingMessageTime := atomic.LoadInt64(&wp.intermittentOutgoingMessageEnqueueTime)
	if ongoingMessageTime == 0 {
		return false
	}
	timeSinceMessageCreated := now.Sub(time.Unix(0, ongoingMessageTime))
	return timeSinceMessageCreated > maxMessageQueueDuration
}

// getRequestNonce returns the byte representation of ever increasing uint64
// The value is stored on wsPeer
func (wp *wsPeer) getRequestNonce() []byte {
	buf := make([]byte, binary.MaxVarintLen64)
	binary.PutUvarint(buf, atomic.AddUint64(&wp.requestNonce, 1))
	return buf
}

// Request submits the request to the server, waits for a response
func (wp *wsPeer) Request(ctx context.Context, tag Tag, topics Topics) (resp *Response, e error) {

	// Add nonce as a topic
	nonce := wp.getRequestNonce()
	topics = append(topics, Topic{key: "nonce", data: nonce})

	// serialize the topics
	serializedMsg := topics.MarshallTopics()

	// Get the topics' hash
	hash := hashTopics(serializedMsg)

	// Make a response channel to wait on the server response
	responseChannel := wp.makeResponseChannel(hash)
	defer wp.getAndRemoveResponseChannel(hash)

	// Send serializedMsg
	msg := make([]sendMessage, 1, 1)
	msg[0] = sendMessage{
		data:         append([]byte(tag), serializedMsg...),
		enqueued:     time.Now(),
		peerEnqueued: time.Now(),
		ctx: context.Background()}
	select {
	case wp.sendBufferBulk <- msg:
	case <-wp.closing:
		e = fmt.Errorf("peer closing %s", wp.conn.RemoteAddr().String())
		return
	case <-ctx.Done():
		return resp, ctx.Err()
	}

	// wait for the channel.
	select {
	case resp = <-responseChannel:
		return resp, nil
	case <-wp.closing:
		e = fmt.Errorf("peer closing %s", wp.conn.RemoteAddr().String())
		return
	case <-ctx.Done():
		return resp, ctx.Err()
	}
}

func (wp *wsPeer) makeResponseChannel(key uint64) (responseChannel chan *Response) {
	newChan := make(chan *Response, 1)
	wp.responseChannelsMutex.Lock()
	defer wp.responseChannelsMutex.Unlock()
	wp.responseChannels[key] = newChan
	return newChan
}

// getAndRemoveResponseChannel returns the channel and deletes the channel from the map
func (wp *wsPeer) getAndRemoveResponseChannel(key uint64) (respChan chan *Response, found bool) {
	wp.responseChannelsMutex.Lock()
	defer wp.responseChannelsMutex.Unlock()
	respChan, found = wp.responseChannels[key]
	delete(wp.responseChannels, key)

	return
}<|MERGE_RESOLUTION|>--- conflicted
+++ resolved
@@ -557,16 +557,12 @@
 var emptyHash = crypto.Digest{}
 func (wp *wsPeer) writeLoopSend(msgs []sendMessage) disconnectReason {
 	numSkipped := 0
-<<<<<<< HEAD
 	defer func() {
 		if len(msgs) > 1 {
 			logging.Base().Infof("num skipped: %v", numSkipped)
 		}
 	}()
-	for _, msg := range msgs {
-=======
 	for i, msg := range msgs {
->>>>>>> b4175be7
 		select {
 		case <-msg.ctx.Done():
 			logging.Base().Infof("cancelled large send, msg %v out of %v", i, len(msgs))
