--- conflicted
+++ resolved
@@ -180,7 +180,19 @@
 	// peer version ( this is one of the version supported by the current node and listed in SupportedProtocolVersions )
 	version string
 
-<<<<<<< HEAD
+	// Nonce used to uniquely identify requests
+	requestNonce uint64
+
+	// responseChannels used by the client to wait on the response of the request
+	responseChannels map[uint64]chan *Response
+
+	// responseChannelsMutex guards the operations of responseChannels
+	responseChannelsMutex deadlock.RWMutex
+
+	// sendMessageTag is a map of allowed message to send to a peer. We don't use any syncronization on this map, and the
+	// only gurentee is that it's being accessed only during startup and/or by the sending loop go routine.
+	sendMessageTag map[protocol.Tag]bool
+
 	// connMonitor used to measure the relative performance of the connection
 	// compared to the other outgoing connections. Incoming connections would have this
 	// field set to nil.
@@ -192,20 +204,6 @@
 	// throttledOutgoingConnection determines if this outgoing connection will be throttled bassed on it's
 	// performance or not. Throttled connections are more likly to be short-lived connections.
 	throttledOutgoingConnection bool
-=======
-	// Nonce used to uniquely identify requests
-	requestNonce uint64
-
-	// responseChannels used by the client to wait on the response of the request
-	responseChannels map[uint64]chan *Response
-
-	// responseChannelsMutex guards the operations of responseChannels
-	responseChannelsMutex deadlock.RWMutex
-
-	// sendMessageTag is a map of allowed message to send to a peer. We don't use any syncronization on this map, and the
-	// only gurentee is that it's being accessed only during startup and/or by the sending loop go routine.
-	sendMessageTag map[protocol.Tag]bool
->>>>>>> 4748cd2a
 }
 
 // HTTPPeer is what the opaque Peer might be.
@@ -400,6 +398,13 @@
 		networkReceivedBytesTotal.AddUint64(uint64(len(msg.Data)+2), nil)
 		networkMessageReceivedTotal.AddUint64(1, nil)
 		msg.Sender = wp
+
+		// for outgoing connections, we want to notify the connection monitor that we've received
+		// a message. The connection monitor would update it's statistics accordingly.
+		if wp.connMonitor != nil {
+			wp.connMonitor.Notify(&msg)
+		}
+
 		switch msg.Tag {
 		case protocol.MsgOfInterestTag:
 			// try to decode the message-of-interest
@@ -437,15 +442,6 @@
 			wp.handleFilterMessage(msg)
 			continue
 		}
-<<<<<<< HEAD
-		// for outgoing connections, we want to notify the connection monitor that we've received
-		// a message. The connection monitor would update it's statistics accordingly.
-		if wp.connMonitor != nil {
-			wp.connMonitor.Notify(&msg)
-		}
-=======
-
->>>>>>> 4748cd2a
 		if len(msg.Data) > 0 && wp.incomingMsgFilter != nil && dedupSafeTag(msg.Tag) {
 			if wp.incomingMsgFilter.CheckIncomingMessage(msg.Tag, msg.Data, true, true) {
 				//wp.net.log.Debugf("dropped incoming duplicate %s(%d)", msg.Tag, len(msg.Data))
