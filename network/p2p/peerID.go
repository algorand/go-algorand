--- conflicted
+++ resolved
@@ -26,12 +26,9 @@
 
 	"github.com/algorand/go-algorand/config"
 	"github.com/algorand/go-algorand/util"
-<<<<<<< HEAD
-=======
 
 	"github.com/libp2p/go-libp2p/core/crypto"
 	"github.com/libp2p/go-libp2p/core/peer"
->>>>>>> b0cf5c81
 )
 
 // DefaultPrivKeyPath is the default path inside the node's root directory at which the private key
