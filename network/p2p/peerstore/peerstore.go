// Copyright (C) 2019-2025 Algorand, Inc.
// This file is part of go-algorand
//
// go-algorand is free software: you can redistribute it and/or modify
// it under the terms of the GNU Affero General Public License as
// published by the Free Software Foundation, either version 3 of the
// License, or (at your option) any later version.
//
// go-algorand is distributed in the hope that it will be useful,
// but WITHOUT ANY WARRANTY; without even the implied warranty of
// MERCHANTABILITY or FITNESS FOR A PARTICULAR PURPOSE.  See the
// GNU Affero General Public License for more details.
//
// You should have received a copy of the GNU Affero General Public License
// along with go-algorand.  If not, see <https://www.gnu.org/licenses/>.

package peerstore

import (
	"fmt"
	"math"
	"math/rand"
	"slices"
	"time"

	"github.com/libp2p/go-libp2p/core/peer"
	libp2p "github.com/libp2p/go-libp2p/core/peerstore"
	mempstore "github.com/libp2p/go-libp2p/p2p/host/peerstore/pstoremem"

	"github.com/algorand/go-algorand/network/phonebook"
	"github.com/algorand/go-deadlock"
)

// when using GetAddresses with getAllAddresses, all the addresses will be retrieved, regardless
// of how many addresses the phonebook actually has. ( with the retry-after logic applied )
const getAllAddresses = math.MaxInt32

const addressDataKey string = "addressData"

// PeerStore implements Peerstore and CertifiedAddrBook.
type PeerStore struct {
	peerStoreCAB
	connectionsRateLimitingCount  uint
	connectionsRateLimitingWindow time.Duration
}

// addressData: holds the information associated with each phonebook address.
type addressData struct {
	// retryAfter is the time to wait before retrying to connect to the address.
	retryAfter time.Time

	// recentConnectionTimes is the log of connection times used to observe the maximum
	// connections to the address in a given time window.
	recentConnectionTimes []time.Time

	// networkNames: lists the networks to which the given address belongs.
	networkNames map[string]bool
	mu           *deadlock.RWMutex

	// roles is the roles that this address serves.
	roles phonebook.RoleSet
}

// peerStoreCAB combines the libp2p Peerstore and CertifiedAddrBook interfaces.
type peerStoreCAB interface {
	libp2p.Peerstore
	libp2p.CertifiedAddrBook
}

// NewPeerStore creates a new peerstore backed by a datastore.
func NewPeerStore(addrInfo []*peer.AddrInfo, network string) (*PeerStore, error) {
	ps, err := mempstore.NewPeerstore()
	if err != nil {
		return nil, fmt.Errorf("cannot initialize a peerstore: %w", err)
	}

	pstore := &PeerStore{peerStoreCAB: ps}
	pstore.AddPersistentPeers(addrInfo, network, phonebook.RelayRole)
	return pstore, nil
}

// MakePhonebook creates a phonebook with the passed configuration values
func MakePhonebook(connectionsRateLimitingCount uint,
	connectionsRateLimitingWindow time.Duration) (*PeerStore, error) {
	ps, err := mempstore.NewPeerstore()
	if err != nil {
		return &PeerStore{}, fmt.Errorf("cannot initialize a peerstore: %w", err)
	}
	pstore := &PeerStore{peerStoreCAB: ps,
		connectionsRateLimitingCount:  connectionsRateLimitingCount,
		connectionsRateLimitingWindow: connectionsRateLimitingWindow,
	}
	return pstore, nil
}

// GetAddresses returns up to N addresses, but may return fewer
func (ps *PeerStore) GetAddresses(n int, role phonebook.Role) []*peer.AddrInfo {
	return shuffleSelect(ps.filterRetryTime(time.Now(), role), n)
}

// UpdateRetryAfter updates the retryAfter time for the given address.
func (ps *PeerStore) UpdateRetryAfter(addr string, retryAfter time.Time) {
	info, err := peerInfoFromDomainPort(addr)
	if err != nil {
		return
	}
	metadata, _ := ps.Get(info.ID, addressDataKey)
	if metadata != nil {
		ad, ok := metadata.(addressData)
		if !ok {
			return
		}
		ad.retryAfter = retryAfter
		_ = ps.Put(info.ID, addressDataKey, ad)
	}

}

// GetConnectionWaitTime will calculate and return the wait
// time to prevent exceeding connectionsRateLimitingCount.
// The connection should be established when the waitTime is 0.
// It will register a provisional next connection time when the waitTime is 0.
// The provisional time should be updated after the connection with UpdateConnectionTime
func (ps *PeerStore) GetConnectionWaitTime(addrOrPeerID string) (bool, time.Duration, time.Time) {
	curTime := time.Now()
	var timeSince time.Duration
	peerID := peer.ID(addrOrPeerID)
	metadata, err := ps.Get(peerID, addressDataKey)
	if err != nil {
		return false, 0 /* not used */, curTime /* not used */
	}
	ad, ok := metadata.(addressData)
	if !ok {
		return false, 0 /* not used */, curTime /* not used */
	}

	// Remove from recentConnectionTimes the times later than ConnectionsRateLimitingWindowSeconds
	ad.mu.Lock()

	originalLen := len(ad.recentConnectionTimes)
	var numElmtsToRemove int
	for numElmtsToRemove < originalLen {
		timeSince = curTime.Sub(ad.recentConnectionTimes[numElmtsToRemove])
		if timeSince >= ps.connectionsRateLimitingWindow {
			numElmtsToRemove++
		} else {
			break // break the loop. The rest are earlier than 1 second
		}
	}

	// Remove the expired elements from e.data[addr].recentConnectionTimes
	ad.recentConnectionTimes = ad.recentConnectionTimes[numElmtsToRemove:]

	// If there are max number of connections within the time window, wait
	remainingLength := originalLen - numElmtsToRemove
	var waitTime time.Duration
	if uint(remainingLength) >= ps.connectionsRateLimitingCount {
		waitTime = ps.connectionsRateLimitingWindow - timeSince
	} else {
		// Else, there is space in connectionsRateLimitingCount. The
		// connection request of the caller will proceed
		// Append the provisional time for the next connection request
		ad.recentConnectionTimes = append(ad.recentConnectionTimes, curTime)
	}
	ad.mu.Unlock()

	_ = ps.Put(peerID, addressDataKey, ad)
	return true, waitTime, curTime
}

// UpdateConnectionTime updates the connection time for the given address.
func (ps *PeerStore) UpdateConnectionTime(addrOrPeerID string, provisionalTime time.Time) bool {
	peerID := peer.ID(addrOrPeerID)
	metadata, err := ps.Get(peerID, addressDataKey)
	if err != nil {
		return false
	}
	ad, ok := metadata.(addressData)
	if !ok {
		return false
	}
	defer func() {
		_ = ps.Put(peerID, addressDataKey, ad)

	}()

	// Find the provisionalTime and update it
	ad.mu.Lock()
	defer ad.mu.Unlock()

	entry := ad.recentConnectionTimes
	for indx, val := range entry {
		if provisionalTime == val {
			entry[indx] = time.Now()
			return true
		}
	}

	// Case where the time is not found: it was removed from the list.
	// This may happen when the time expires before the connection was established with the server.
	// The time should be added again.
	entry = append(entry, time.Now())
	ad.recentConnectionTimes = entry

	return true
}

// ReplacePeerList replaces the peer list for the given networkName and role.
// new entries in addressesThey are being added
// existing items that aren't included in addressesThey are being removed
// matching entries roles gets updated as needed and persistent peers are not touched
func (ps *PeerStore) ReplacePeerList(addressesThey []*peer.AddrInfo, networkName string, role phonebook.Role) {
	// prepare a map of items we'd like to remove.
	removeItems := make(map[peer.ID]bool, 0)
	peerIDs := ps.Peers()
	for _, pid := range peerIDs {
		data, _ := ps.Get(pid, addressDataKey)
		if data != nil {
			ad := data.(addressData)
			updated := false
			ad.mu.RLock()
			if ad.networkNames[networkName] && !ad.roles.IsPersistent(role) {
				if ad.roles.Is(role) {
					removeItems[pid] = true
				} else if ad.roles.Has(role) {
					ad.roles.Remove(role)
					updated = true
				}
			}
			ad.mu.RUnlock()

			if updated {
				_ = ps.Put(pid, addressDataKey, ad)
			}
		}

	}
	for _, info := range addressesThey {
		data, _ := ps.Get(info.ID, addressDataKey)
		if data != nil {
			// we already have this
			// update the networkName and role
			ad := data.(addressData)
			ad.mu.Lock()
			ad.networkNames[networkName] = true
			ad.roles.Add(role)
			ad.mu.Unlock()
			_ = ps.Put(info.ID, addressDataKey, ad)

			// do not remove this entry
			delete(removeItems, info.ID)
		} else {
			// we don't have this item. add it.
			ps.AddAddrs(info.ID, info.Addrs, libp2p.AddressTTL)
			entry := makePhonebookEntryData(networkName, role, false)
			_ = ps.Put(info.ID, addressDataKey, entry)
		}
	}

	// remove items that were missing in addressesThey
	for k := range removeItems {
		ps.deletePhonebookEntry(k, networkName)
	}
}

// AddPersistentPeers stores addresses of peers which are persistent.
// i.e. they won't be replaced by ReplacePeerList calls.
// If a peer is already in the peerstore, its role will be updated.
func (ps *PeerStore) AddPersistentPeers(addrInfo []*peer.AddrInfo, networkName string, role phonebook.Role) {
	for _, info := range addrInfo {
		data, _ := ps.Get(info.ID, addressDataKey)
		if data != nil {
			// we already have this.
			// Make sure the persistence field is set to true and overwrite the role
			ad := data.(addressData)
			ad.roles.AddPersistent(role)
			_ = ps.Put(info.ID, addressDataKey, ad)
		} else {
			// we don't have this item. add it.
			ps.AddAddrs(info.ID, info.Addrs, libp2p.PermanentAddrTTL)
			entry := makePhonebookEntryData(networkName, role, true)
			_ = ps.Put(info.ID, addressDataKey, entry)
		}
	}
}

// Length returns the number of addrs in peerstore
func (ps *PeerStore) Length() int {
	return len(ps.Peers())
}

// makePhonebookEntryData creates a new address entry for provided network name and role.
func makePhonebookEntryData(networkName string, role phonebook.Role, persistent bool) addressData {
	pbData := addressData{
		networkNames:          make(map[string]bool),
		mu:                    &deadlock.RWMutex{},
		recentConnectionTimes: make([]time.Time, 0),
		roles:                 phonebook.MakeRoleSet(role, persistent),
	}
	pbData.networkNames[networkName] = true
	return pbData
}

func (ps *PeerStore) deletePhonebookEntry(peerID peer.ID, networkName string) {
	data, err := ps.Get(peerID, addressDataKey)
	if err != nil {
		return
	}
	ad := data.(addressData)
	ad.mu.Lock()
	delete(ad.networkNames, networkName)
	isEmpty := len(ad.networkNames) == 0
	ad.mu.Unlock()
	if isEmpty {
		ps.ClearAddrs(peerID)
		_ = ps.Put(peerID, addressDataKey, nil)
	}
}

<<<<<<< HEAD
func (ps *PeerStore) filterRetryTime(t time.Time, role phonebook.PhoneBookEntryRoles) []*peer.AddrInfo {
=======
// AppendTime adds the current time to recentConnectionTimes in
// addressData of addr
func (ps *PeerStore) appendTime(peerID peer.ID, t time.Time) {
	data, _ := ps.Get(peerID, addressDataKey)
	ad := data.(addressData)
	ad.recentConnectionTimes = append(ad.recentConnectionTimes, t)
	_ = ps.Put(peerID, addressDataKey, ad)
}

// PopEarliestTime removes the earliest time from recentConnectionTimes in
// addressData for addr
// It is expected to be later than ConnectionsRateLimitingWindow
func (ps *PeerStore) popNElements(n int, peerID peer.ID) {
	data, _ := ps.Get(peerID, addressDataKey)
	ad := data.(addressData)
	ad.recentConnectionTimes = ad.recentConnectionTimes[n:]
	_ = ps.Put(peerID, addressDataKey, ad)
}

func (ps *PeerStore) filterRetryTime(t time.Time, role phonebook.Role) []*peer.AddrInfo {
>>>>>>> 02bfca4e
	o := make([]*peer.AddrInfo, 0, len(ps.Peers()))
	for _, peerID := range ps.Peers() {
		data, _ := ps.Get(peerID, addressDataKey)
		if data != nil {
			ad := data.(addressData)
			if t.After(ad.retryAfter) && ad.roles.Has(role) {
				mas := ps.Addrs(peerID)
				info := peer.AddrInfo{ID: peerID, Addrs: mas}
				o = append(o, &info)
			}
		}
	}
	return o
}

func shuffleSelect(set []*peer.AddrInfo, n int) []*peer.AddrInfo {
	if n >= len(set) || n == getAllAddresses {
		// return shuffled copy of everything
		out := slices.Clone(set)
		shuffleAddrInfos(out)
		return out
	}
	// Pick random indexes from the set
	indexSample := make([]int, n)
	for i := range indexSample {
		indexSample[i] = rand.Intn(len(set)-i) + i
		for oi, ois := range indexSample[:i] {
			if ois == indexSample[i] {
				indexSample[i] = oi
			}
		}
	}
	out := make([]*peer.AddrInfo, n)
	for i, index := range indexSample {
		out[i] = set[index]
	}
	return out
}

func shuffleAddrInfos(set []*peer.AddrInfo) {
	rand.Shuffle(len(set), func(i, j int) { set[i], set[j] = set[j], set[i] })
}<|MERGE_RESOLUTION|>--- conflicted
+++ resolved
@@ -317,30 +317,7 @@
 	}
 }
 
-<<<<<<< HEAD
-func (ps *PeerStore) filterRetryTime(t time.Time, role phonebook.PhoneBookEntryRoles) []*peer.AddrInfo {
-=======
-// AppendTime adds the current time to recentConnectionTimes in
-// addressData of addr
-func (ps *PeerStore) appendTime(peerID peer.ID, t time.Time) {
-	data, _ := ps.Get(peerID, addressDataKey)
-	ad := data.(addressData)
-	ad.recentConnectionTimes = append(ad.recentConnectionTimes, t)
-	_ = ps.Put(peerID, addressDataKey, ad)
-}
-
-// PopEarliestTime removes the earliest time from recentConnectionTimes in
-// addressData for addr
-// It is expected to be later than ConnectionsRateLimitingWindow
-func (ps *PeerStore) popNElements(n int, peerID peer.ID) {
-	data, _ := ps.Get(peerID, addressDataKey)
-	ad := data.(addressData)
-	ad.recentConnectionTimes = ad.recentConnectionTimes[n:]
-	_ = ps.Put(peerID, addressDataKey, ad)
-}
-
 func (ps *PeerStore) filterRetryTime(t time.Time, role phonebook.Role) []*peer.AddrInfo {
->>>>>>> 02bfca4e
 	o := make([]*peer.AddrInfo, 0, len(ps.Peers()))
 	for _, peerID := range ps.Peers() {
 		data, _ := ps.Get(peerID, addressDataKey)
