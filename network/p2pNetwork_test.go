// Copyright (C) 2019-2024 Algorand, Inc.
// This file is part of go-algorand
//
// go-algorand is free software: you can redistribute it and/or modify
// it under the terms of the GNU Affero General Public License as
// published by the Free Software Foundation, either version 3 of the
// License, or (at your option) any later version.
//
// go-algorand is distributed in the hope that it will be useful,
// but WITHOUT ANY WARRANTY; without even the implied warranty of
// MERCHANTABILITY or FITNESS FOR A PARTICULAR PURPOSE.  See the
// GNU Affero General Public License for more details.
//
// You should have received a copy of the GNU Affero General Public License
// along with go-algorand.  If not, see <https://www.gnu.org/licenses/>.

package network

import (
	"context"
	"errors"
	"fmt"
	"io"
	"net/http"
	"os"
	"slices"
	"strings"
	"sync"
	"sync/atomic"
	"testing"
	"time"

	"github.com/algorand/go-algorand/config"
	"github.com/algorand/go-algorand/logging"
	"github.com/algorand/go-algorand/network/limitcaller"
	"github.com/algorand/go-algorand/network/p2p"
	"github.com/algorand/go-algorand/network/p2p/dnsaddr"
	"github.com/algorand/go-algorand/network/p2p/peerstore"
	"github.com/algorand/go-algorand/network/phonebook"
	"github.com/algorand/go-algorand/protocol"
	"github.com/algorand/go-algorand/test/partitiontest"

	pubsub "github.com/libp2p/go-libp2p-pubsub"
	"github.com/libp2p/go-libp2p/core/crypto"
	"github.com/libp2p/go-libp2p/core/network"
	"github.com/libp2p/go-libp2p/core/peer"
	ma "github.com/multiformats/go-multiaddr"
	"github.com/stretchr/testify/require"
)

func (n *P2PNetwork) hasPeers() bool {
	n.wsPeersLock.RLock()
	defer n.wsPeersLock.RUnlock()
	return len(n.wsPeers) > 0
}

func (n *P2PNetwork) hasPeer(peerID peer.ID) bool {
	n.wsPeersLock.RLock()
	defer n.wsPeersLock.RUnlock()
	_, ok := n.wsPeers[peerID]
	return ok
}

func TestP2PSubmitTX(t *testing.T) {
	partitiontest.PartitionTest(t)

	cfg := config.GetDefaultLocal()
	cfg.ForceFetchTransactions = true
	cfg.NetAddress = "127.0.0.1:0"
	log := logging.TestingLog(t)
	netA, err := NewP2PNetwork(log, cfg, "", nil, genesisID, config.Devtestnet, &nopeNodeInfo{}, nil)
	require.NoError(t, err)
	netA.Start()
	defer netA.Stop()

	peerInfoA := netA.service.AddrInfo()
	addrsA, err := peer.AddrInfoToP2pAddrs(&peerInfoA)
	require.NoError(t, err)
	require.NotZero(t, addrsA[0])

	multiAddrStr := addrsA[0].String()
	phoneBookAddresses := []string{multiAddrStr}
	netB, err := NewP2PNetwork(log, cfg, "", phoneBookAddresses, genesisID, config.Devtestnet, &nopeNodeInfo{}, nil)
	require.NoError(t, err)
	netB.Start()
	defer netB.Stop()

	netC, err := NewP2PNetwork(log, cfg, "", phoneBookAddresses, genesisID, config.Devtestnet, &nopeNodeInfo{}, nil)
	require.NoError(t, err)
	netC.Start()
	defer netC.Stop()

	require.Eventually(
		t,
		func() bool {
			return len(netA.service.ListPeersForTopic(p2p.TXTopicName)) == 2 &&
				len(netB.service.ListPeersForTopic(p2p.TXTopicName)) == 1 &&
				len(netC.service.ListPeersForTopic(p2p.TXTopicName)) == 1
		},
		2*time.Second,
		50*time.Millisecond,
	)
	require.Eventually(t, func() bool {
		return netA.hasPeers() && netB.hasPeers() && netC.hasPeers()
	}, 2*time.Second, 50*time.Millisecond)

	// for some reason the above check is not enough in race builds on CI
	time.Sleep(time.Second) // give time for peers to connect.

	// now we should be connected in a line: B <-> A <-> C where both B and C are connected to A but not each other

	// Since we aren't using the transaction handler in this test, we need to register a pass-through handler
	passThroughHandler := []TaggedMessageProcessor{
		{
			Tag: protocol.TxnTag,
			MessageHandler: struct {
				ProcessorValidateFunc
				ProcessorHandleFunc
			}{
				ProcessorValidateFunc(func(msg IncomingMessage) ValidatedMessage {
					return ValidatedMessage{Action: Accept, Tag: msg.Tag, ValidatedMessage: nil}
				}),
				ProcessorHandleFunc(func(msg ValidatedMessage) OutgoingMessage {
					return OutgoingMessage{Action: Ignore}
				}),
			},
		},
	}

	netA.RegisterProcessors(passThroughHandler)
	netB.RegisterProcessors(passThroughHandler)
	netC.RegisterProcessors(passThroughHandler)

	// send messages from B and confirm that they get received by C (via A)
	for i := 0; i < 10; i++ {
		err = netB.Broadcast(context.Background(), protocol.TxnTag, []byte(fmt.Sprintf("hello %d", i)), false, nil)
		require.NoError(t, err)
	}

	require.Eventually(
		t,
		func() bool {
			netC.peerStatsMu.Lock()
			netCpeerStatsA, ok := netC.peerStats[netA.service.ID()]
			netC.peerStatsMu.Unlock()
			if !ok {
				return false
			}
			return netCpeerStatsA.txReceived.Load() == 10
		},
		1*time.Second,
		50*time.Millisecond,
	)
}

// TestP2PSubmitTXNoGossip tests nodes without gossip enabled cannot receive transactions
func TestP2PSubmitTXNoGossip(t *testing.T) {
	partitiontest.PartitionTest(t)

	cfg := config.GetDefaultLocal()
	cfg.ForceFetchTransactions = true
	cfg.NetAddress = "127.0.0.1:0"
	log := logging.TestingLog(t)
	netA, err := NewP2PNetwork(log, cfg, "", nil, genesisID, config.Devtestnet, &nopeNodeInfo{}, nil)
	require.NoError(t, err)
	netA.Start()
	defer netA.Stop()

	peerInfoA := netA.service.AddrInfo()
	addrsA, err := peer.AddrInfoToP2pAddrs(&peerInfoA)
	require.NoError(t, err)
	require.NotZero(t, addrsA[0])

	multiAddrStr := addrsA[0].String()
	phoneBookAddresses := []string{multiAddrStr}
	netB, err := NewP2PNetwork(log, cfg, "", phoneBookAddresses, genesisID, config.Devtestnet, &nopeNodeInfo{}, nil)
	require.NoError(t, err)
	netB.Start()
	defer netB.Stop()

	require.Eventually(
		t,
		func() bool {
			return len(netA.service.ListPeersForTopic(p2p.TXTopicName)) == 1 &&
				len(netB.service.ListPeersForTopic(p2p.TXTopicName)) == 1
		},
		2*time.Second,
		50*time.Millisecond,
	)

	// run netC in NPN mode (no relay => no gossip sup => no TX receiving)
	cfg.ForceFetchTransactions = false
<<<<<<< HEAD
	netC, err := NewP2PNetwork(log, cfg, "", phoneBookAddresses, genesisID, config.Devtestnet, &nopeNodeInfo{}, nil)
=======
	// Have to unset NetAddress to get IsGossipServer to return false
	cfg.NetAddress = ""
	netC, err := NewP2PNetwork(log, cfg, "", phoneBookAddresses, genesisID, config.Devtestnet, &nopeNodeInfo{})
>>>>>>> 1fa0ef7e
	require.NoError(t, err)
	netC.Start()
	defer netC.Stop()

	require.Eventually(t, func() bool {
		return netA.hasPeers() && netB.hasPeers() && netC.hasPeers()
	}, 2*time.Second, 50*time.Millisecond)

	time.Sleep(time.Second) // give time for peers to connect.

	// ensure netC cannot receive messages

	passThroughHandler := []TaggedMessageProcessor{
		{
			Tag: protocol.TxnTag,
			MessageHandler: struct {
				ProcessorValidateFunc
				ProcessorHandleFunc
			}{
				ProcessorValidateFunc(func(msg IncomingMessage) ValidatedMessage {
					return ValidatedMessage{Action: Accept, Tag: msg.Tag, ValidatedMessage: nil}
				}),
				ProcessorHandleFunc(func(msg ValidatedMessage) OutgoingMessage {
					return OutgoingMessage{Action: Ignore}
				}),
			},
		},
	}

	netB.RegisterProcessors(passThroughHandler)
	netC.RegisterProcessors(passThroughHandler)
	for i := 0; i < 10; i++ {
		err = netA.Broadcast(context.Background(), protocol.TxnTag, []byte(fmt.Sprintf("test %d", i)), false, nil)
		require.NoError(t, err)
	}

	// check netB received the messages
	require.Eventually(
		t,
		func() bool {
			netB.peerStatsMu.Lock()
			netBpeerStatsA, ok := netB.peerStats[netA.service.ID()]
			netB.peerStatsMu.Unlock()
			if !ok {
				return false
			}
			return netBpeerStatsA.txReceived.Load() == 10
		},
		1*time.Second,
		50*time.Millisecond,
	)

	// check netC did not receive the messages
	netC.peerStatsMu.Lock()
	_, ok := netC.peerStats[netA.service.ID()]
	netC.peerStatsMu.Unlock()
	require.False(t, ok)
}

func TestP2PSubmitWS(t *testing.T) {
	partitiontest.PartitionTest(t)

	cfg := config.GetDefaultLocal()
	cfg.NetAddress = "127.0.0.1:0"
	log := logging.TestingLog(t)
	netA, err := NewP2PNetwork(log, cfg, "", nil, genesisID, config.Devtestnet, &nopeNodeInfo{}, nil)
	require.NoError(t, err)

	err = netA.Start()
	require.NoError(t, err)
	defer netA.Stop()

	peerInfoA := netA.service.AddrInfo()
	addrsA, err := peer.AddrInfoToP2pAddrs(&peerInfoA)
	require.NoError(t, err)
	require.NotZero(t, addrsA[0])

	multiAddrStr := addrsA[0].String()
	phoneBookAddresses := []string{multiAddrStr}
	netB, err := NewP2PNetwork(log, cfg, "", phoneBookAddresses, genesisID, config.Devtestnet, &nopeNodeInfo{}, nil)
	require.NoError(t, err)
	err = netB.Start()
	require.NoError(t, err)
	defer netB.Stop()

	netC, err := NewP2PNetwork(log, cfg, "", phoneBookAddresses, genesisID, config.Devtestnet, &nopeNodeInfo{}, nil)
	require.NoError(t, err)
	err = netC.Start()
	require.NoError(t, err)
	defer netC.Stop()

	require.Eventually(t, func() bool {
		return netA.hasPeers() && netB.hasPeers() && netC.hasPeers()
	}, 2*time.Second, 50*time.Millisecond)

	time.Sleep(time.Second) // give time for peers to connect.

	// now we should be connected in a line: B <-> A <-> C where both B and C are connected to A but not each other

	testTag := protocol.AgreementVoteTag
	var handlerCount atomic.Uint32

	// Since we aren't using the transaction handler in this test, we need to register a pass-through handler
	passThroughHandler := []TaggedMessageHandler{
		{Tag: testTag, MessageHandler: HandlerFunc(func(msg IncomingMessage) OutgoingMessage {
			handlerCount.Add(1)
			return OutgoingMessage{Action: Broadcast}
		})},
	}

	netA.RegisterHandlers(passThroughHandler)
	netB.RegisterHandlers(passThroughHandler)
	netC.RegisterHandlers(passThroughHandler)

	// send messages from B and confirm that they get received by C (via A)
	for i := 0; i < 10; i++ {
		err = netB.Broadcast(context.Background(), testTag, []byte(fmt.Sprintf("hello %d", i)), false, nil)
		require.NoError(t, err)
	}

	require.Eventually(
		t,
		func() bool {
			return handlerCount.Load() == 20
		},
		1*time.Second,
		50*time.Millisecond,
	)
}

type mockService struct {
	id    peer.ID
	addrs []ma.Multiaddr
	peers map[peer.ID]peer.AddrInfo
}

func (s *mockService) Start() error {
	return nil
}

func (s *mockService) Close() error {
	return nil
}

func (s *mockService) ID() peer.ID {
	return s.id
}

func (s *mockService) IDSigner() *p2p.PeerIDChallengeSigner {
	panic("not implemented")
}

func (s *mockService) AddrInfo() peer.AddrInfo {
	return peer.AddrInfo{
		ID:    s.id,
		Addrs: s.addrs,
	}
}

func (s *mockService) DialNode(ctx context.Context, peer *peer.AddrInfo) error {
	s.peers[peer.ID] = *peer
	return nil
}

func (s *mockService) DialPeersUntilTargetCount(targetConnCount int) {
}

func (s *mockService) ClosePeer(peer peer.ID) error {
	delete(s.peers, peer)
	return nil
}

func (s *mockService) Conns() []network.Conn {
	return nil
}

func (s *mockService) ListPeersForTopic(topic string) []peer.ID {
	return nil
}

func (s *mockService) Subscribe(topic string, val pubsub.ValidatorEx) (p2p.SubNextCancellable, error) {
	return nil, nil
}
func (s *mockService) Publish(ctx context.Context, topic string, data []byte) error {
	return nil
}

func makeMockService(id peer.ID, addrs []ma.Multiaddr) *mockService {
	return &mockService{
		id:    id,
		addrs: addrs,
	}
}

func TestP2PNetworkAddress(t *testing.T) {
	partitiontest.PartitionTest(t)

	cfg := config.GetDefaultLocal()
	log := logging.TestingLog(t)
	netA, err := NewP2PNetwork(log, cfg, "", nil, genesisID, config.Devtestnet, &nopeNodeInfo{}, nil)
	defer netA.Stop()
	require.NoError(t, err)
	addrInfo := netA.service.AddrInfo()
	// close the real service since we will substitute a mock one
	netA.service.Close()

	// define some multiaddrs we will use in the test
	loopbackAddr, err := ma.NewMultiaddr("/ip4/127.0.0.1/tcp/1234")
	require.NoError(t, err)
	unspecifiedAddr, err := ma.NewMultiaddr("/ip4/0.0.0.0/tcp/0")
	require.NoError(t, err)
	publicAddr, err := ma.NewMultiaddr("/ip4/12.86.192.5/tcp/5678")
	require.NoError(t, err)
	publicAddr2, err := ma.NewMultiaddr("/ip4/23.97.191.6/tcp/1564")
	require.NoError(t, err)

	// first two are invalid so third one should be returned as the first public address
	addrsA := []ma.Multiaddr{
		loopbackAddr,
		unspecifiedAddr,
		publicAddr,
		publicAddr2,
	}
	mockService := makeMockService(addrInfo.ID, addrsA)
	netA.service = mockService

	retAddr, ok := netA.Address()
	require.True(t, ok)
	// using Contains since the return of Address also includes the public peerID
	require.Contains(t, retAddr, publicAddr.String())

	// don't have a public address so return the first one
	addrsB := []ma.Multiaddr{
		loopbackAddr,
		unspecifiedAddr,
	}
	mockService.addrs = addrsB
	retAddr, ok = netA.Address()
	require.True(t, ok)
	require.Contains(t, retAddr, loopbackAddr.String())

	// confirm that we don't return an address if none is supplied
	mockService.addrs = nil
	retAddr, ok = netA.Address()
	require.False(t, ok)
	require.Empty(t, retAddr)

	mockService.addrs = addrsA         // these are still valid addresses
	mockService.id = "invalid peer ID" // this won't parse and encode properly
	retAddr, ok = netA.Address()
	require.False(t, ok)
	require.Empty(t, retAddr)
}

type nilResolveController struct{}

func (c *nilResolveController) Resolver() dnsaddr.Resolver {
	return nil
}

func (c *nilResolveController) NextResolver() dnsaddr.Resolver {
	return nil
}

type mockResolveController struct {
	nilResolveController
}

func (c *mockResolveController) Resolver() dnsaddr.Resolver {
	return &mockResolver{}
}

type mockResolver struct{}

func (r *mockResolver) Resolve(ctx context.Context, _ ma.Multiaddr) ([]ma.Multiaddr, error) {
	// return random stuff each time
	_, publicKey, err := crypto.GenerateKeyPair(crypto.RSA, 2048)
	if err != nil {
		panic(err)
	}
	peerID, err := peer.IDFromPublicKey(publicKey)
	if err != nil {
		panic(err)
	}
	maddr, err := ma.NewMultiaddr("/ip4/127.0.0.1/p2p/" + peerID.String())
	return []ma.Multiaddr{maddr}, err
}

func TestP2PBootstrapFunc(t *testing.T) {
	t.Parallel()
	partitiontest.PartitionTest(t)

	b := bootstrapper{}
	require.Nil(t, b.BootstrapFunc())

	b.started.Store(true)
	p := peer.AddrInfo{ID: "test"}
	b.phonebookPeers = []*peer.AddrInfo{&p}
	require.Equal(t, []peer.AddrInfo{p}, b.BootstrapFunc())

	b.phonebookPeers = nil

	b.cfg = config.GetDefaultLocal()
	b.cfg.DNSBootstrapID = "<network>.algodev.network"
	b.cfg.DNSSecurityFlags = 0
	b.networkID = "devnet"
	b.resolveController = &mockResolveController{}

	addrs := b.BootstrapFunc()

	require.GreaterOrEqual(t, len(addrs), 1)
	addr := addrs[0]
	require.Equal(t, len(addr.Addrs), 1)
	require.GreaterOrEqual(t, len(addr.Addrs), 1)
}

func TestP2PdnsLookupBootstrapPeersFailure(t *testing.T) {
	t.Parallel()
	partitiontest.PartitionTest(t)

	cfg := config.GetDefaultLocal()
	cfg.DNSSecurityFlags = 0
	cfg.DNSBootstrapID = "non-existent.algodev.network"

	controller := nilResolveController{}
	addrs := dnsLookupBootstrapPeers(logging.TestingLog(t), cfg, "test", &controller)

	require.Equal(t, 0, len(addrs))
}

func TestP2PdnsLookupBootstrapPeersInvalidAddr(t *testing.T) {
	t.Parallel()
	partitiontest.PartitionTest(t)

	cfg := config.GetDefaultLocal()
	cfg.DNSSecurityFlags = 0
	cfg.DNSBootstrapID = "<network>.algodev.network"

	controller := nilResolveController{}
	addrs := dnsLookupBootstrapPeers(logging.TestingLog(t), cfg, "testInvalidAddr", &controller)

	require.Equal(t, 0, len(addrs))
}

func TestP2PdnsLookupBootstrapPeersWithBackup(t *testing.T) {
	t.Parallel()
	partitiontest.PartitionTest(t)

	cfg := config.GetDefaultLocal()
	cfg.DNSSecurityFlags = 0
	cfg.DNSBootstrapID = "<network>.algodev.network"

	controller := &mockResolveController{}
	addrs := dnsLookupBootstrapPeers(logging.TestingLog(t), cfg, "test", controller)
	require.GreaterOrEqual(t, len(addrs), 1)

	cfg.DNSBootstrapID = "<network>.algodev.network?backup=<network>.backup.algodev.network"
	addrs = dnsLookupBootstrapPeers(logging.TestingLog(t), cfg, "test", controller)
	require.GreaterOrEqual(t, len(addrs), 2)

}

type capNodeInfo struct {
	nopeNodeInfo
	cap p2p.Capability
}

func (ni *capNodeInfo) Capabilities() []p2p.Capability {
	return []p2p.Capability{ni.cap}
}

func waitForRouting(t *testing.T, disc *p2p.CapabilitiesDiscovery) {
	refreshCtx, refCancel := context.WithTimeout(context.Background(), time.Second*5)
	for {
		select {
		case <-refreshCtx.Done():
			refCancel()
			require.Fail(t, "failed to populate routing table before timeout")
		default:
			if disc.RoutingTable().Size() > 0 {
				refCancel()
				return
			}
		}
		time.Sleep(50 * time.Millisecond)
	}
}

// TestP2PNetworkDHTCapabilities runs nodes with capabilities and ensures that connected nodes
// can discover itself. The other nodes receive the first node in bootstrap list before starting.
// There is two variations of the test: only netA advertises capabilities, and all nodes advertise.
func TestP2PNetworkDHTCapabilities(t *testing.T) {
	partitiontest.PartitionTest(t)

	cfg := config.GetDefaultLocal()
	cfg.NetAddress = "127.0.0.1:0"
	cfg.EnableDHTProviders = true
	log := logging.TestingLog(t)

	cap := p2p.Archival
	tests := []struct {
		name        string
		nis         []NodeInfo
		numCapPeers int
	}{
		{"cap=all", []NodeInfo{&capNodeInfo{cap: cap}, &capNodeInfo{cap: cap}, &capNodeInfo{cap: cap}}, 2}, // each has 2 peers with capabilities
		{"cap=netA", []NodeInfo{&capNodeInfo{cap: cap}, &nopeNodeInfo{}, &nopeNodeInfo{}}, 1},              // each has 1 peer with capabilities
	}

	for _, test := range tests {
		t.Run(test.name, func(t *testing.T) {
			netA, err := NewP2PNetwork(log, cfg, "", nil, genesisID, config.Devtestnet, test.nis[0], nil)
			require.NoError(t, err)

			err = netA.Start()
			require.NoError(t, err)
			defer netA.Stop()

			peerInfoA := netA.service.AddrInfo()
			addrsA, err := peer.AddrInfoToP2pAddrs(&peerInfoA)
			require.NoError(t, err)
			require.NotZero(t, addrsA[0])

			multiAddrStr := addrsA[0].String()
			phoneBookAddresses := []string{multiAddrStr}
			netB, err := NewP2PNetwork(log, cfg, "", phoneBookAddresses, genesisID, config.Devtestnet, test.nis[1], nil)
			require.NoError(t, err)
			err = netB.Start()
			require.NoError(t, err)
			defer netB.Stop()

			netC, err := NewP2PNetwork(log, cfg, "", phoneBookAddresses, genesisID, config.Devtestnet, test.nis[2], nil)
			require.NoError(t, err)
			err = netC.Start()
			require.NoError(t, err)
			defer netC.Stop()

			require.Eventually(t, func() bool {
				return netA.hasPeers() && netB.hasPeers() && netC.hasPeers()
			}, 2*time.Second, 50*time.Millisecond)

			t.Logf("peers connected")

			nets := []*P2PNetwork{netA, netB, netC}
			discs := []*p2p.CapabilitiesDiscovery{netA.capabilitiesDiscovery, netB.capabilitiesDiscovery, netC.capabilitiesDiscovery}

			var wg sync.WaitGroup
			wg.Add(len(discs))
			for _, disc := range discs {
				if disc == nil {
					wg.Done()
					continue
				}
				go func(disc *p2p.CapabilitiesDiscovery) {
					defer wg.Done()
					waitForRouting(t, disc)
				}(disc)
			}
			wg.Wait()

			t.Logf("DHT is ready")

			// ensure all peers are connected - wait for connectivity as needed
			for _, disc := range discs {
				go func(disc *p2p.CapabilitiesDiscovery) {
					require.Eventuallyf(t, func() bool {
						return len(disc.Host().Network().Peers()) == 2
					}, time.Minute, time.Second, "Not all peers were found")
				}(disc)
			}

			wg.Add(len(discs))
			for i := range discs {
				go func(idx int) {
					disc := discs[idx]
					defer wg.Done()
					// skip netA since it is special for the test cap=netA
					if test.name == "cap=netA" && disc == netA.capabilitiesDiscovery {
						return
					}
					require.Eventuallyf(t,
						func() bool {
							peers, err := disc.PeersForCapability(cap, test.numCapPeers)
							if err == nil && len(peers) == test.numCapPeers {
								return true
							}
							return false
						},
						time.Minute,
						time.Second,
						fmt.Sprintf("Not all expected %s cap peers were found", cap),
					)
					// ensure GetPeers gets PeersPhonebookArchivalNodes peers
					// it appears there are artifical peers because of listening on localhost and on a real network interface
					// so filter out and save only unique peers by their IDs
					net := nets[idx]
					peers := net.GetPeers(PeersPhonebookArchivalNodes)
					uniquePeerIDs := make(map[peer.ID]struct{})
					for _, p := range peers {
						wsPeer := p.(*wsPeerCore)
						pi, err := peer.AddrInfoFromString(wsPeer.GetAddress())
						require.NoError(t, err)
						uniquePeerIDs[pi.ID] = struct{}{}
					}
					require.Equal(t, test.numCapPeers, len(uniquePeerIDs))
				}(i)
			}
			wg.Wait()
		})
	}
}

// TestMultiaddrConversionToFrom ensures Multiaddr can be serialized back to an address without losing information
func TestP2PMultiaddrConversionToFrom(t *testing.T) {
	partitiontest.PartitionTest(t)
	t.Parallel()

	const a = "/ip4/192.168.1.1/tcp/8180/p2p/Qmewz5ZHN1AAGTarRbMupNPbZRfg3p5jUGoJ3JYEatJVVk"
	ma, err := ma.NewMultiaddr(a)
	require.NoError(t, err)
	require.Equal(t, a, ma.String())

	// this conversion drops the p2p proto part
	pi, err := peer.AddrInfoFromP2pAddr(ma)
	require.NoError(t, err)
	require.NotEqual(t, a, pi.Addrs[0].String())
	require.Len(t, pi.Addrs, 1)

	mas, err := peer.AddrInfoToP2pAddrs(pi)
	require.NoError(t, err)
	require.Len(t, mas, 1)
	require.Equal(t, a, mas[0].String())
}

type p2phttpHandler struct {
	tb      testing.TB
	retData string
	net     GossipNode
}

func (h *p2phttpHandler) ServeHTTP(w http.ResponseWriter, r *http.Request) {
	w.Write([]byte(h.retData))
	if r.URL.Path == "/check-conn" {
		rc := http.NewResponseController(w)
		err := rc.SetWriteDeadline(time.Now().Add(10 * time.Second))
		require.NoError(h.tb, err)
	}
}

func TestP2PHTTPHandler(t *testing.T) {
	partitiontest.PartitionTest(t)
	t.Parallel()

	cfg := config.GetDefaultLocal()
	cfg.EnableDHTProviders = true
	cfg.GossipFanout = 1
	cfg.NetAddress = "127.0.0.1:0"
	log := logging.TestingLog(t)

	netA, err := NewP2PNetwork(log, cfg, "", nil, genesisID, config.Devtestnet, &nopeNodeInfo{}, nil)
	require.NoError(t, err)

	h := &p2phttpHandler{t, "hello", nil}
	netA.RegisterHTTPHandler("/test", h)

	h2 := &p2phttpHandler{t, "world", netA}
	netA.RegisterHTTPHandler("/check-conn", h2)

	netA.Start()
	defer netA.Stop()

	peerInfoA := netA.service.AddrInfo()
	addrsA, err := peer.AddrInfoToP2pAddrs(&peerInfoA)
	require.NoError(t, err)
	require.NotZero(t, addrsA[0])

	httpClient, err := p2p.MakeHTTPClient(&peerInfoA)
	require.NoError(t, err)
	resp, err := httpClient.Get("/test")
	require.NoError(t, err)
	defer resp.Body.Close()

	body, err := io.ReadAll(resp.Body)
	require.NoError(t, err)
	require.Equal(t, "hello", string(body))

	// check another endpoint that also access the underlying connection/stream
	httpClient, err = p2p.MakeHTTPClient(&peerInfoA)
	require.NoError(t, err)
	resp, err = httpClient.Get("/check-conn")
	require.NoError(t, err)
	defer resp.Body.Close()

	body, err = io.ReadAll(resp.Body)
	require.NoError(t, err)
	require.Equal(t, "world", string(body))

	// check rate limiting client:
	// zero clients allowed, rate limiting window (10s) is greater than queue deadline (1s)
	pstore, err := peerstore.MakePhonebook(0, 10*time.Second)
	require.NoError(t, err)
	pstore.AddPersistentPeers([]interface{}{&peerInfoA}, "net", phonebook.PhoneBookEntryRelayRole)
	httpClient, err = p2p.MakeHTTPClientWithRateLimit(&peerInfoA, pstore, 1*time.Second, 1)
	require.NoError(t, err)
	_, err = httpClient.Get("/test")
	require.ErrorIs(t, err, limitcaller.ErrConnectionQueueingTimeout)
}

// TestP2PRelay checks p2p nodes can properly relay messages:
// netA and netB are started with ForceFetchTransactions so it subscribes to the txn topic,
// both of them are connected and do not relay messages.
// Later, netB is forced to relay messages and netC is started with a listening address set
// so that it relays messages as well.
// The test checks messages from both netB and netC are received by netA.
func TestP2PRelay(t *testing.T) {
	partitiontest.PartitionTest(t)

	if strings.ToUpper(os.Getenv("CIRCLECI")) == "TRUE" {
		t.Skip("Flaky on CIRCLECI")
	}

	cfg := config.GetDefaultLocal()
	cfg.DNSBootstrapID = "" // disable DNS lookups since the test uses phonebook addresses
	cfg.ForceFetchTransactions = true
	cfg.BaseLoggerDebugLevel = 5
	cfg.NetAddress = "127.0.0.1:0"
	log := logging.TestingLog(t)
	log.Debugln("Starting netA")
	netA, err := NewP2PNetwork(log.With("net", "netA"), cfg, "", nil, genesisID, config.Devtestnet, &nopeNodeInfo{}, nil)
	require.NoError(t, err)

	err = netA.Start()
	require.NoError(t, err)
	defer netA.Stop()

	peerInfoA := netA.service.AddrInfo()
	addrsA, err := peer.AddrInfoToP2pAddrs(&peerInfoA)
	require.NoError(t, err)
	require.NotZero(t, addrsA[0])

	multiAddrStr := addrsA[0].String()
	phoneBookAddresses := []string{multiAddrStr}

	// Explicitly unset NetAddress for netB
	cfg.NetAddress = ""
	log.Debugf("Starting netB with phonebook addresses %v", phoneBookAddresses)
	netB, err := NewP2PNetwork(log.With("net", "netB"), cfg, "", phoneBookAddresses, genesisID, config.Devtestnet, &nopeNodeInfo{}, nil)
	require.NoError(t, err)
	err = netB.Start()
	require.NoError(t, err)
	defer netB.Stop()

	require.Eventually(
		t,
		func() bool {
			return len(netA.service.ListPeersForTopic(p2p.TXTopicName)) > 0 &&
				len(netB.service.ListPeersForTopic(p2p.TXTopicName)) > 0
		},
		2*time.Second,
		50*time.Millisecond,
	)

	require.Eventually(t, func() bool {
		return netA.hasPeers() && netB.hasPeers()
	}, 2*time.Second, 50*time.Millisecond)

	makeCounterHandler := func(numExpected int, counter *atomic.Uint32, msgs *[][]byte) ([]TaggedMessageProcessor, chan struct{}) {
		counterDone := make(chan struct{})
		counterHandler := []TaggedMessageProcessor{
			{
				Tag: protocol.TxnTag,
				MessageHandler: struct {
					ProcessorValidateFunc
					ProcessorHandleFunc
				}{
					ProcessorValidateFunc(func(msg IncomingMessage) ValidatedMessage {
						return ValidatedMessage{Action: Accept, Tag: msg.Tag, ValidatedMessage: msg.Data}
					}),
					ProcessorHandleFunc(func(msg ValidatedMessage) OutgoingMessage {
						if msgs != nil {
							*msgs = append(*msgs, msg.ValidatedMessage.([]byte))
						}
						if count := counter.Add(1); int(count) >= numExpected {
							close(counterDone)
						}
						return OutgoingMessage{Action: Ignore}
					}),
				},
			},
		}
		return counterHandler, counterDone
	}
	var counter atomic.Uint32
	counterHandler, counterDone := makeCounterHandler(1, &counter, nil)
	netA.RegisterProcessors(counterHandler)

	// send 5 messages from netB to netA
	// since relaying is disabled on net B => no messages should be received by net A
	for i := 0; i < 5; i++ {
		err := netB.Relay(context.Background(), protocol.TxnTag, []byte{1, 2, 3, byte(i)}, true, nil)
		require.NoError(t, err)
	}

	select {
	case <-counterDone:
		require.Fail(t, "No messages should have been received")
	case <-time.After(1 * time.Second):
	}

	// add a netC with listening address set and enable relaying on netB
	// ensure all messages from netB and netC are received by netA
	cfg.NetAddress = "127.0.0.1:0"
	log.Debugf("Starting netC with phonebook addresses %v", phoneBookAddresses)
	netC, err := NewP2PNetwork(log.With("net", "netC"), cfg, "", phoneBookAddresses, genesisID, config.Devtestnet, &nopeNodeInfo{}, nil)
	require.NoError(t, err)
	require.True(t, netC.relayMessages)
	err = netC.Start()
	require.NoError(t, err)
	defer netC.Stop()

	netB.relayMessages = true

	require.Eventually(
		t,
		func() bool {
			netAtopicPeers := netA.service.ListPeersForTopic(p2p.TXTopicName)
			netBtopicPeers := netB.service.ListPeersForTopic(p2p.TXTopicName)
			netCtopicPeers := netC.service.ListPeersForTopic(p2p.TXTopicName)
			netBConnected := slices.Contains(netAtopicPeers, netB.service.ID())
			netCConnected := slices.Contains(netAtopicPeers, netC.service.ID())
			return len(netAtopicPeers) >= 2 &&
				len(netBtopicPeers) > 0 &&
				len(netCtopicPeers) > 0 &&
				netBConnected && netCConnected
		},
		10*time.Second, // wait until netC node gets actually connected to netA after starting
		50*time.Millisecond,
	)

	require.Eventually(t, func() bool {
		return netA.hasPeers() && netB.hasPeers() && netC.hasPeers() &&
			netA.hasPeer(netB.service.ID()) && netA.hasPeer(netC.service.ID())
	}, 2*time.Second, 50*time.Millisecond)

	const expectedMsgs = 10
	counter.Store(0)
	var loggedMsgs [][]byte
	counterHandler, counterDone = makeCounterHandler(expectedMsgs, &counter, &loggedMsgs)
	netA.ClearProcessors()
	netA.RegisterProcessors(counterHandler)

	for i := 0; i < expectedMsgs/2; i++ {
		err := netB.Relay(context.Background(), protocol.TxnTag, []byte{5, 6, 7, byte(i)}, true, nil)
		require.NoError(t, err)
		err = netC.Relay(context.Background(), protocol.TxnTag, []byte{11, 12, 10 + byte(i), 14}, true, nil)
		require.NoError(t, err)
	}
	// send some duplicate messages, they should be dropped
	for i := 0; i < expectedMsgs/2; i++ {
		err := netB.Relay(context.Background(), protocol.TxnTag, []byte{5, 6, 7, byte(i)}, true, nil)
		require.NoError(t, err)
	}

	select {
	case <-counterDone:
	case <-time.After(3 * time.Second):
		if c := counter.Load(); c < expectedMsgs {
			t.Logf("Logged messages: %v", loggedMsgs)
			require.Failf(t, "One or more messages failed to reach destination network", "%d > %d", expectedMsgs, c)
		} else if c > expectedMsgs {
			t.Logf("Logged messages: %v", loggedMsgs)
			require.Failf(t, "One or more messages that were expected to be dropped, reached destination network", "%d < %d", expectedMsgs, c)
		}
	}
}

type mockSubPService struct {
	mockService
	count          atomic.Int64
	otherPeerID    peer.ID
	shouldNextFail bool
}

type mockSubscription struct {
	peerID         peer.ID
	shouldNextFail bool
}

func (m *mockSubscription) Next(ctx context.Context) (*pubsub.Message, error) {
	if m.shouldNextFail {
		return nil, errors.New("mockSubscription error")
	}
	return &pubsub.Message{ReceivedFrom: m.peerID}, nil
}
func (m *mockSubscription) Cancel() {}

func (m *mockSubPService) Subscribe(topic string, val pubsub.ValidatorEx) (p2p.SubNextCancellable, error) {
	m.count.Add(1)
	otherPeerID := m.otherPeerID
	if otherPeerID == "" {
		otherPeerID = "mockSubPServicePeerID"
	}
	return &mockSubscription{peerID: otherPeerID, shouldNextFail: m.shouldNextFail}, nil
}

// TestP2PWantTXGossip checks txTopicHandleLoop runs as expected on wantTXGossip changes
func TestP2PWantTXGossip(t *testing.T) {
	partitiontest.PartitionTest(t)
	t.Parallel()

	// cancelled context to trigger subscription.Next to return
	ctx, cancel := context.WithCancel(context.Background())
	cancel()
	peerID := peer.ID("myPeerID")
	mockService := &mockSubPService{mockService: mockService{id: peerID}, shouldNextFail: true}
	net := &P2PNetwork{
		service:  mockService,
		log:      logging.TestingLog(t),
		ctx:      ctx,
		nodeInfo: &nopeNodeInfo{},
	}

	// ensure wantTXGossip from false to false is noop
	net.wantTXGossip.Store(false)
	net.OnNetworkAdvance()
	require.Eventually(t, func() bool { net.wg.Wait(); return true }, 1*time.Second, 50*time.Millisecond)
	require.Equal(t, int64(0), mockService.count.Load())
	require.False(t, net.wantTXGossip.Load())

	// ensure wantTXGossip from true (wantTXGossip) to false (nopeNodeInfo) is noop
	net.wantTXGossip.Store(true)
	net.OnNetworkAdvance()
	require.Eventually(t, func() bool { net.wg.Wait(); return true }, 1*time.Second, 50*time.Millisecond)
	require.Equal(t, int64(0), mockService.count.Load())
	require.False(t, net.wantTXGossip.Load())

	// check false to true change triggers subscription
	net.wantTXGossip.Store(false)
	net.nodeInfo = &participatingNodeInfo{}
	net.OnNetworkAdvance()
	require.Eventually(t, func() bool { return mockService.count.Load() == 1 }, 1*time.Second, 50*time.Millisecond)
	require.True(t, net.wantTXGossip.Load())

	// check IsParticipating changes wantTXGossip
	net.wantTXGossip.Store(true)
	net.nodeInfo = &nopeNodeInfo{}
	net.config.ForceFetchTransactions = false
	net.config.NetAddress = ""
	net.relayMessages = false
	net.OnNetworkAdvance()
	require.Eventually(t, func() bool { net.wg.Wait(); return true }, 1*time.Second, 50*time.Millisecond)
	require.False(t, net.wantTXGossip.Load())

	// check ForceFetchTransactions and relayMessages also take effect
	net.wantTXGossip.Store(false)
	net.nodeInfo = &nopeNodeInfo{}
	net.config.ForceFetchTransactions = true
	net.relayMessages = false
	net.OnNetworkAdvance()
	require.Eventually(t, func() bool { return mockService.count.Load() == 2 }, 1*time.Second, 50*time.Millisecond)
	require.True(t, net.wantTXGossip.Load())

	net.wantTXGossip.Store(false)
	net.nodeInfo = &nopeNodeInfo{}
	net.config.ForceFetchTransactions = false
	net.config.NetAddress = ""
	net.relayMessages = true
	net.OnNetworkAdvance()
	require.Eventually(t, func() bool { return mockService.count.Load() == 3 }, 1*time.Second, 50*time.Millisecond)
	require.True(t, net.wantTXGossip.Load())

	// ensure empty nodeInfo prevents changing the value
	net.wantTXGossip.Store(false)
	net.nodeInfo = nil
	net.config.ForceFetchTransactions = true
	net.relayMessages = true
	net.OnNetworkAdvance()
	require.Eventually(t, func() bool { net.wg.Wait(); return true }, 1*time.Second, 50*time.Millisecond)
	require.False(t, net.wantTXGossip.Load())

	// check true to true change is noop
	net.wantTXGossip.Store(true)
	net.nodeInfo = &participatingNodeInfo{}
	net.OnNetworkAdvance()
	require.Eventually(t, func() bool { return mockService.count.Load() == 3 }, 1*time.Second, 50*time.Millisecond)
	require.True(t, net.wantTXGossip.Load())
}

func TestMergeP2PAddrInfoResolvedAddresses(t *testing.T) {
	partitiontest.PartitionTest(t)
	t.Parallel()

	m1, err := ma.NewMultiaddr("/ip4/127.0.0.1/tcp/4001/p2p/QmNnooDu7bfjPFoTZYxMNLWUQJyrVwtbZg5gBMjTezGAJN")
	require.NoError(t, err)
	m2, err := ma.NewMultiaddr("/ip4/127.0.0.1/tcp/4001/p2p/QmbLHAnMoJPWSCR5Zhtx6BHJX9KiKNN6tpvbUcqanj75Nb")
	require.NoError(t, err)
	m3, err := ma.NewMultiaddr("/ip4/127.0.0.1/tcp/4001/p2p/QmcgpsyWgH8Y8ajJz1Cu72KnS5uo2Aa2LpzU7kinSupNKC")
	require.NoError(t, err)
	m4, err := ma.NewMultiaddr("/ip4/127.0.0.1/tcp/4001")
	require.NoError(t, err)

	var tests = []struct {
		name       string
		primary    []ma.Multiaddr
		backup     []ma.Multiaddr
		expected   int
		hasInvalid bool
	}{
		{"no overlap", []ma.Multiaddr{m1}, []ma.Multiaddr{m2}, 2, false},
		{"complete overlap", []ma.Multiaddr{m1}, []ma.Multiaddr{m1}, 1, false},
		{"partial overlap", []ma.Multiaddr{m1, m2}, []ma.Multiaddr{m1, m3}, 3, false},
		{"empty slices", []ma.Multiaddr{}, []ma.Multiaddr{}, 0, false},
		{"nil slices", nil, nil, 0, false},
		{"invalid p2p", []ma.Multiaddr{m1, m4}, []ma.Multiaddr{m2, m4}, 2, true},
	}

	for _, tt := range tests {
		t.Run(tt.name, func(t *testing.T) {
			r1 := mergeP2PMultiaddrResolvedAddresses(tt.primary, tt.backup)
			if len(r1) != tt.expected {
				t.Errorf("Expected  %d addresses, got %d", tt.expected, len(r1))
			}

			var info1 []peer.AddrInfo
			var info2 []peer.AddrInfo
			for _, addr := range tt.primary {
				info, err0 := peer.AddrInfoFromP2pAddr(addr)
				if tt.hasInvalid {
					if err0 == nil {
						info1 = append(info1, *info)
					}
				} else {
					require.NoError(t, err0)
					info1 = append(info1, *info)
				}
			}
			for _, addr := range tt.backup {
				info, err0 := peer.AddrInfoFromP2pAddr(addr)
				if tt.hasInvalid {
					if err0 == nil {
						info2 = append(info2, *info)
					}
				} else {
					require.NoError(t, err0)
					info2 = append(info2, *info)
				}
			}
			if info1 == nil && tt.primary != nil {
				info1 = []peer.AddrInfo{}
			}
			if info2 == nil && tt.backup != nil {
				info1 = []peer.AddrInfo{}
			}

			r2 := mergeP2PAddrInfoResolvedAddresses(info1, info2)
			if len(r2) != tt.expected {
				t.Errorf("Expected  %d addresses, got %d", tt.expected, len(r2))
			}
		})
	}
}<|MERGE_RESOLUTION|>--- conflicted
+++ resolved
@@ -190,13 +190,9 @@
 
 	// run netC in NPN mode (no relay => no gossip sup => no TX receiving)
 	cfg.ForceFetchTransactions = false
-<<<<<<< HEAD
-	netC, err := NewP2PNetwork(log, cfg, "", phoneBookAddresses, genesisID, config.Devtestnet, &nopeNodeInfo{}, nil)
-=======
 	// Have to unset NetAddress to get IsGossipServer to return false
 	cfg.NetAddress = ""
 	netC, err := NewP2PNetwork(log, cfg, "", phoneBookAddresses, genesisID, config.Devtestnet, &nopeNodeInfo{})
->>>>>>> 1fa0ef7e
 	require.NoError(t, err)
 	netC.Start()
 	defer netC.Stop()
