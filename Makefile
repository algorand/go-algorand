UNAME := $(shell uname)
ifneq (,$(findstring MINGW,$(UNAME)))
#Gopath is not saved across sessions, probably existing Windows env vars, override them
export GOPATH := $(HOME)/go
GOPATH1 := $(GOPATH)
export PATH := $(PATH):$(GOPATH)/bin
else
export GOPATH := $(shell go env GOPATH)
GOPATH1 := $(firstword $(subst :, ,$(GOPATH)))
endif
export GO111MODULE	:= on
export GOPROXY := direct
SRCPATH     := $(shell pwd)
ARCH        := $(shell ./scripts/archtype.sh)
OS_TYPE     := $(shell ./scripts/ostype.sh)
S3_RELEASE_BUCKET = $$S3_RELEASE_BUCKET

# If build number already set, use it - to ensure same build number across multiple platforms being built
BUILDNUMBER      ?= $(shell ./scripts/compute_build_number.sh)
FULLBUILDNUMBER  ?= $(shell ./scripts/compute_build_number.sh -f)
COMMITHASH       := $(shell ./scripts/compute_build_commit.sh)
BUILDBRANCH      := $(shell ./scripts/compute_branch.sh)
CHANNEL          ?= $(shell ./scripts/compute_branch_channel.sh $(BUILDBRANCH))
DEFAULTNETWORK   ?= $(shell ./scripts/compute_branch_network.sh $(BUILDBRANCH))
DEFAULT_DEADLOCK ?= $(shell ./scripts/compute_branch_deadlock_default.sh $(BUILDBRANCH))

GOTAGSLIST          := sqlite_unlock_notify sqlite_omit_load_extension

# e.g. make GOTAGSCUSTOM=msgtrace
GOTAGSLIST += ${GOTAGSCUSTOM}

# If available, use gotestsum instead of 'go test'.
ifeq (, $(shell which gotestsum))
export GOTESTCOMMAND=go test
else
export GOTESTCOMMAND=gotestsum --format pkgname --jsonfile testresults.json --
endif

ifeq ($(UNAME), Linux)
EXTLDFLAGS := -static-libstdc++ -static-libgcc
ifeq ($(ARCH), amd64)
# the following predicate is abit misleading; it tests if we're not in centos.
ifeq (,$(wildcard /etc/centos-release))
EXTLDFLAGS  += -static
endif
GOTAGSLIST  += osusergo netgo static_build
GOBUILDMODE := -buildmode pie
endif
ifeq ($(ARCH), arm)
ifneq ("$(wildcard /etc/alpine-release)","")
EXTLDFLAGS  += -static
GOTAGSLIST  += osusergo netgo static_build
GOBUILDMODE := -buildmode pie
endif
endif
endif

ifneq (, $(findstring MINGW,$(UNAME)))
EXTLDFLAGS := -static -static-libstdc++ -static-libgcc
export GOBUILDMODE := -buildmode=exe
endif

GOTAGS      := --tags "$(GOTAGSLIST)"
GOTRIMPATH	:= $(shell GOPATH=$(GOPATH) && go help build | grep -q .-trimpath && echo -trimpath)

GOLDFLAGS_BASE  := -X github.com/algorand/go-algorand/config.BuildNumber=$(BUILDNUMBER) \
		 -X github.com/algorand/go-algorand/config.CommitHash=$(COMMITHASH) \
		 -X github.com/algorand/go-algorand/config.Branch=$(BUILDBRANCH) \
		 -X github.com/algorand/go-algorand/config.DefaultDeadlock=$(DEFAULT_DEADLOCK) \
		 -extldflags \"$(EXTLDFLAGS)\"

GOLDFLAGS := $(GOLDFLAGS_BASE) \
		 -X github.com/algorand/go-algorand/config.Channel=$(CHANNEL)

UNIT_TEST_SOURCES := $(sort $(shell GOPATH=$(GOPATH) && GO111MODULE=off && go list ./... | grep -v /go-algorand/test/ ))
ALGOD_API_PACKAGES := $(sort $(shell GOPATH=$(GOPATH) && GO111MODULE=off && cd daemon/algod/api; go list ./... ))

MSGP_GENERATE	:= ./protocol ./crypto ./crypto/compactcert ./data/basics ./data/transactions ./data/committee ./data/bookkeeping ./data/hashable ./auction ./agreement ./rpcs ./node ./ledger ./ledger/ledgercore ./compactcert

default: build

# tools

fmt:
	go fmt ./...
	./scripts/check_license.sh -i

fix: build
	$(GOPATH1)/bin/algofix */

lint: deps
	$(GOPATH1)/bin/golint ./...

vet:
	go vet ./...

check_shell:
	find . -type f -name "*.sh" -exec shellcheck {} +

sanity: vet fix lint fmt

cover:
	go test $(GOTAGS) -coverprofile=cover.out $(UNIT_TEST_SOURCES)

prof:
	cd node && go test $(GOTAGS) -cpuprofile=cpu.out -memprofile=mem.out -mutexprofile=mutex.out

generate: deps
	PATH=$(GOPATH1)/bin:$$PATH go generate ./...

msgp: $(patsubst %,%/msgp_gen.go,$(MSGP_GENERATE))

%/msgp_gen.go: deps ALWAYS
		@set +e; \
		printf "msgp: $(@D)..."; \
		$(GOPATH1)/bin/msgp -file ./$(@D) -o $@ -warnmask github.com/algorand/go-algorand > ./$@.out 2>&1; \
		if [ "$$?" != "0" ]; then \
			printf "failed:\n$(GOPATH1)/bin/msgp -file ./$(@D) -o $@ -warnmask github.com/algorand/go-algorand\n"; \
			cat ./$@.out; \
			rm ./$@.out; \
			exit 1; \
		else \
			echo " done."; \
		fi; \
		rm -f ./$@.out
ALWAYS:

# build our fork of libsodium, placing artifacts into crypto/lib/ and crypto/include/
crypto/libs/$(OS_TYPE)/$(ARCH)/lib/libsodium.a:
	mkdir -p crypto/copies/$(OS_TYPE)/$(ARCH)
	cp -R crypto/libsodium-fork crypto/copies/$(OS_TYPE)/$(ARCH)/libsodium-fork
	cd crypto/copies/$(OS_TYPE)/$(ARCH)/libsodium-fork && \
		./autogen.sh --prefix $(SRCPATH)/crypto/libs/$(OS_TYPE)/$(ARCH) && \
		./configure --disable-shared --prefix="$(SRCPATH)/crypto/libs/$(OS_TYPE)/$(ARCH)" && \
		$(MAKE) && \
		$(MAKE) install

deps:
	./scripts/check_deps.sh

# artifacts

# Regenerate algod swagger spec files
ALGOD_API_SWAGGER_SPEC := daemon/algod/api/swagger.json
ALGOD_API_FILES := $(shell find daemon/algod/api/server/common daemon/algod/api/server/v1 daemon/algod/api/spec/v1 -type f) \
	daemon/algod/api/server/router.go
ALGOD_API_SWAGGER_INJECT := daemon/algod/api/server/lib/bundledSpecInject.go

# Note that swagger.json requires the go-swagger dep.
$(ALGOD_API_SWAGGER_SPEC): $(ALGOD_API_FILES) crypto/libs/$(OS_TYPE)/$(ARCH)/lib/libsodium.a
	cd daemon/algod/api && \
		PATH=$(GOPATH1)/bin:$$PATH \
		go generate ./...

$(ALGOD_API_SWAGGER_INJECT): deps $(ALGOD_API_SWAGGER_SPEC) $(ALGOD_API_SWAGGER_SPEC).validated
	./daemon/algod/api/server/lib/bundle_swagger_json.sh

# Regenerate kmd swagger spec files
KMD_API_SWAGGER_SPEC := daemon/kmd/api/swagger.json
KMD_API_FILES := $(shell find daemon/kmd/api/ -type f | grep -v $(KMD_API_SWAGGER_SPEC))
KMD_API_SWAGGER_WRAPPER := kmdSwaggerWrappers.go
KMD_API_SWAGGER_INJECT := daemon/kmd/lib/kmdapi/bundledSpecInject.go

$(KMD_API_SWAGGER_SPEC): $(KMD_API_FILES) crypto/libs/$(OS_TYPE)/$(ARCH)/lib/libsodium.a
	cd daemon/kmd/lib/kmdapi && \
		python3 genSwaggerWrappers.py $(KMD_API_SWAGGER_WRAPPER)
	cd daemon/kmd && \
		PATH=$(GOPATH1)/bin:$$PATH \
		go generate ./...
	rm daemon/kmd/lib/kmdapi/$(KMD_API_SWAGGER_WRAPPER)

%/swagger.json.validated: %/swagger.json
	@problem=$$(cat $< | jq -c '.definitions[].properties | select(. != null) | with_entries(select(.value.type=="array" and .value.items.format=="uint8")) | select(. != {}) | keys[]'); \
	if [ "$${problem}" != "" ]; then \
		echo "detected uint8 array in $<:\n$${problem}\nDid you mean to use \"type: string, format: byte\"?"; \
		echo "you will need to fix these swagger problems to allow build to proceed"; \
		exit 1; \
	else \
		touch $@; \
	fi

$(KMD_API_SWAGGER_INJECT): deps $(KMD_API_SWAGGER_SPEC) $(KMD_API_SWAGGER_SPEC).validated
	./daemon/kmd/lib/kmdapi/bundle_swagger_json.sh

# generated files we should make sure we clean
GENERATED_FILES := \
	$(ALGOD_API_SWAGGER_INJECT) \
	$(KMD_API_SWAGGER_INJECT) \
	$(ALGOD_API_SWAGGER_SPEC) $(ALGOD_API_SWAGGER_SPEC).validated \
	$(KMD_API_SWAGGER_SPEC) $(KMD_API_SWAGGER_SPEC).validated

rebuild_swagger: deps
	rm -f $(GENERATED_FILES)
	# we need to invoke the make here since we want to ensure that the deletion and re-creating are sequential
	make $(KMD_API_SWAGGER_INJECT) $(ALGOD_API_SWAGGER_INJECT)

# develop

build: buildsrc

# We're making an empty file in the go-cache dir to
# get around a bug in go build where it will fail
# to cache binaries from time to time on empty NFS
# dirs
buildsrc: check-go-version crypto/libs/$(OS_TYPE)/$(ARCH)/lib/libsodium.a node_exporter NONGO_BIN
	mkdir -p tmp/go-cache && \
	touch tmp/go-cache/file.txt && \
	GOCACHE=$(SRCPATH)/tmp/go-cache go install $(GOTRIMPATH) $(GOTAGS) $(GOBUILDMODE) -ldflags="$(GOLDFLAGS)" ./...

check-go-version:
	./scripts/check_golang_version.sh build

## Build binaries with the race detector enabled in them.
## This allows us to run e2e tests with race detection.
## We overwrite bin-race/kmd with a non -race version due to
## the incredible performance impact of -race on Scrypt.
build-race: build
	@mkdir -p $(GOPATH1)/bin-race
	GOBIN=$(GOPATH1)/bin-race go install $(GOTRIMPATH) $(GOTAGS) -race -ldflags="$(GOLDFLAGS)" ./...
	cp $(GOPATH1)/bin/kmd $(GOPATH1)/bin-race

NONGO_BIN_FILES=$(GOPATH1)/bin/find-nodes.sh $(GOPATH1)/bin/update.sh $(GOPATH1)/bin/COPYING $(GOPATH1)/bin/ddconfig.sh

NONGO_BIN: $(NONGO_BIN_FILES)

$(GOPATH1)/bin/find-nodes.sh: scripts/find-nodes.sh

$(GOPATH1)/bin/update.sh: cmd/updater/update.sh

$(GOPATH1)/bin/COPYING: COPYING

$(GOPATH1)/bin/ddconfig.sh: scripts/ddconfig.sh

$(GOPATH1)/bin/%:
	cp -f $< $@

test: build
<<<<<<< HEAD
	go test $(GOTAGS) -race $(UNIT_TEST_SOURCES) -timeout 1h -coverprofile=coverage.txt -covermode=atomic

fulltest: build-race
	go test $(GOTAGS) -race $(UNIT_TEST_SOURCES) -timeout 1h -coverprofile=coverage.txt -covermode=atomic

shorttest: build-race
	go test $(GOTAGS) -short -race $(UNIT_TEST_SOURCES) -timeout 1h -coverprofile=coverage.txt -covermode=atomic
=======
	$(GOTESTCOMMAND) $(GOTAGS) -race $(UNIT_TEST_SOURCES) -timeout 3600s

fulltest: build-race
	for PACKAGE_DIRECTORY in $(UNIT_TEST_SOURCES) ; do \
		$(GOTESTCOMMAND) $(GOTAGS) -race $$PACKAGE_DIRECTORY -timeout 2500s; \
	done

shorttest: build-race
	$(GOTESTCOMMAND) $(GOTAGS) -short -race $(UNIT_TEST_SOURCES) -timeout 2500s
>>>>>>> a1ba230e

integration: build-race
	./test/scripts/run_integration_tests.sh

testall: fulltest integration

clean:
	go clean -i ./...
	rm -f $(GOPATH1)/bin/node_exporter
	cd crypto/libsodium-fork && \
		test ! -e Makefile || make clean
	rm -rf crypto/lib
	rm -rf crypto/libs
	rm -rf crypto/copies
	rm -rf ./gen/devnet ./gen/mainnetnet ./gen/testnet

# clean without crypto
cleango:
	go clean -i ./...
	rm -f $(GOPATH1)/bin/node_exporter

# assign the phony target node_exporter the dependency of the actual executable.
node_exporter: $(GOPATH1)/bin/node_exporter

# The recipe for making the node_exporter is by extracting it from the gzipped&tar file.
# The file is was taken from the S3 cloud and it traditionally stored at
# /travis-build-artifacts-us-ea-1.algorand.network/algorand/node_exporter/latest/node_exporter-stable-linux-x86_64.tar.gz
$(GOPATH1)/bin/node_exporter:
	mkdir -p $(GOPATH1)/bin && \
	cd $(GOPATH1)/bin && \
	tar -xzvf $(SRCPATH)/installer/external/node_exporter-stable-$(shell ./scripts/ostype.sh)-$(shell uname -m | tr '[:upper:]' '[:lower:]').tar.gz && \
	cd -

# deploy

deploy:
	scripts/deploy_dev.sh

.PRECIOUS: gen/%/genesis.json

# devnet & testnet
NETWORKS = testnet devnet

gen/%/genesis.dump: gen/%/genesis.json
	./scripts/dump_genesis.sh $< > $@

gen/%/genesis.json: gen/%.json gen/generate.go buildsrc
	$(GOPATH1)/bin/genesis -q -n $(shell basename $(shell dirname $@)) -c $< -d $(subst .json,,$<)

gen: $(addsuffix gen, $(NETWORKS)) mainnetgen

$(addsuffix gen, $(NETWORKS)): %gen: gen/%/genesis.dump

# mainnet

gen/mainnet/genesis.dump: gen/mainnet/genesis.json
	./scripts/dump_genesis.sh gen/mainnet/genesis.json > gen/mainnet/genesis.dump

mainnetgen: gen/mainnet/genesis.dump

gen/mainnet/genesis.json: gen/pregen/mainnet/genesis.csv buildsrc
	mkdir -p gen/mainnet
	cat gen/pregen/mainnet/genesis.csv | $(GOPATH1)/bin/incorporate -m gen/pregen/mainnet/metadata.json > gen/mainnet/genesis.json

capabilities: build
	sudo setcap cap_ipc_lock+ep $(GOPATH1)/bin/kmd

dump: $(addprefix gen/,$(addsuffix /genesis.dump, $(NETWORKS)))

install: build
	scripts/dev_install.sh -p $(GOPATH1)/bin

.PHONY: default fmt vet lint check_shell sanity cover prof deps build test fulltest shorttest clean cleango deploy node_exporter install %gen gen NONGO_BIN check-go-version rebuild_swagger

###### TARGETS FOR CICD PROCESS ######
include ./scripts/release/mule/Makefile.mule

archive:
	aws s3 cp tmp/node_pkgs s3://algorand-internal/channel/$(CHANNEL)/$(FULLBUILDNUMBER) --recursive --exclude "*" --include "*$(FULLBUILDNUMBER)*"<|MERGE_RESOLUTION|>--- conflicted
+++ resolved
@@ -235,25 +235,13 @@
 	cp -f $< $@
 
 test: build
-<<<<<<< HEAD
-	go test $(GOTAGS) -race $(UNIT_TEST_SOURCES) -timeout 1h -coverprofile=coverage.txt -covermode=atomic
+	$(GOTESTCOMMAND) $(GOTAGS) -race $(UNIT_TEST_SOURCES) -timeout 1h -coverprofile=coverage.txt -covermode=atomic
 
 fulltest: build-race
-	go test $(GOTAGS) -race $(UNIT_TEST_SOURCES) -timeout 1h -coverprofile=coverage.txt -covermode=atomic
+	$(GOTESTCOMMAND) $(GOTAGS) -race $(UNIT_TEST_SOURCES) -timeout 1h -coverprofile=coverage.txt -covermode=atomic
 
 shorttest: build-race
-	go test $(GOTAGS) -short -race $(UNIT_TEST_SOURCES) -timeout 1h -coverprofile=coverage.txt -covermode=atomic
-=======
-	$(GOTESTCOMMAND) $(GOTAGS) -race $(UNIT_TEST_SOURCES) -timeout 3600s
-
-fulltest: build-race
-	for PACKAGE_DIRECTORY in $(UNIT_TEST_SOURCES) ; do \
-		$(GOTESTCOMMAND) $(GOTAGS) -race $$PACKAGE_DIRECTORY -timeout 2500s; \
-	done
-
-shorttest: build-race
-	$(GOTESTCOMMAND) $(GOTAGS) -short -race $(UNIT_TEST_SOURCES) -timeout 2500s
->>>>>>> a1ba230e
+	$(GOTESTCOMMAND) $(GOTAGS) -short -race $(UNIT_TEST_SOURCES) -timeout 1h -coverprofile=coverage.txt -covermode=atomic
 
 integration: build-race
 	./test/scripts/run_integration_tests.sh
