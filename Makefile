UNAME := $(shell uname)
ifneq (,$(findstring MINGW,$(UNAME)))
#Gopath is not saved across sessions, probably existing Windows env vars, override them
export GOPATH := $(HOME)/go
GOPATH1 := $(GOPATH)
export PATH := $(PATH):$(GOPATH)/bin
else
export GOPATH := $(shell go env GOPATH)
GOPATH1 := $(firstword $(subst :, ,$(GOPATH)))
endif
export GO111MODULE	:= on
export GOPROXY := direct
SRCPATH     := $(shell pwd)
ARCH        := $(shell ./scripts/archtype.sh)
OS_TYPE     := $(shell ./scripts/ostype.sh)
S3_RELEASE_BUCKET = $$S3_RELEASE_BUCKET

# If build number already set, use it - to ensure same build number across multiple platforms being built
BUILDNUMBER      ?= $(shell ./scripts/compute_build_number.sh)
FULLBUILDNUMBER  ?= $(shell ./scripts/compute_build_number.sh -f)
COMMITHASH       := $(shell ./scripts/compute_build_commit.sh)
BUILDBRANCH      := $(shell ./scripts/compute_branch.sh)
CHANNEL          ?= $(shell ./scripts/compute_branch_channel.sh $(BUILDBRANCH))
DEFAULTNETWORK   ?= $(shell ./scripts/compute_branch_network.sh $(BUILDBRANCH))
DEFAULT_DEADLOCK ?= $(shell ./scripts/compute_branch_deadlock_default.sh $(BUILDBRANCH))
export GOCACHE=$(SRCPATH)/tmp/go-cache

GOTAGSLIST          := sqlite_unlock_notify sqlite_omit_load_extension

# e.g. make GOTAGSCUSTOM=msgtrace
GOTAGSLIST += ${GOTAGSCUSTOM}

# If available, use gotestsum instead of 'go test'.
ifeq (, $(shell which gotestsum))
export GOTESTCOMMAND=go test
else
export GOTESTCOMMAND=gotestsum --format pkgname --jsonfile testresults.json --
endif

ifeq ($(UNAME), Linux)
EXTLDFLAGS := -static-libstdc++ -static-libgcc
ifeq ($(ARCH), amd64)
# the following predicate is abit misleading; it tests if we're not in centos.
ifeq (,$(wildcard /etc/centos-release))
EXTLDFLAGS  += -static
endif
GOTAGSLIST  += osusergo netgo static_build
GOBUILDMODE := -buildmode pie
endif
ifeq ($(ARCH), arm)
ifneq ("$(wildcard /etc/alpine-release)","")
EXTLDFLAGS  += -static
GOTAGSLIST  += osusergo netgo static_build
GOBUILDMODE := -buildmode pie
endif
endif
endif

ifneq (, $(findstring MINGW,$(UNAME)))
EXTLDFLAGS := -static -static-libstdc++ -static-libgcc
export GOBUILDMODE := -buildmode=exe
endif

GOTAGS      := --tags "$(GOTAGSLIST)"
GOTRIMPATH	:= $(shell GOPATH=$(GOPATH) && go help build | grep -q .-trimpath && echo -trimpath)

GOLDFLAGS_BASE  := -X github.com/algorand/go-algorand/config.BuildNumber=$(BUILDNUMBER) \
		 -X github.com/algorand/go-algorand/config.CommitHash=$(COMMITHASH) \
		 -X github.com/algorand/go-algorand/config.Branch=$(BUILDBRANCH) \
		 -X github.com/algorand/go-algorand/config.DefaultDeadlock=$(DEFAULT_DEADLOCK) \
		 -extldflags \"$(EXTLDFLAGS)\"

GOLDFLAGS := $(GOLDFLAGS_BASE) \
		 -X github.com/algorand/go-algorand/config.Channel=$(CHANNEL)

UNIT_TEST_SOURCES := $(sort $(shell GOPATH=$(GOPATH) && GO111MODULE=off && go list ./... | grep -v /go-algorand/test/ ))
ALGOD_API_PACKAGES := $(sort $(shell GOPATH=$(GOPATH) && GO111MODULE=off && cd daemon/algod/api; go list ./... ))

<<<<<<< HEAD
MSGP_GENERATE	:= ./protocol ./protocol/test ./crypto ./crypto/compactcert ./data/basics ./data/transactions ./data/committee ./data/bookkeeping ./data/hashable ./agreement ./rpcs ./node ./ledger ./ledger/ledgercore ./compactcert ./txnsync
=======
MSGP_GENERATE	:= ./protocol ./protocol/test ./crypto ./crypto/compactcert ./data/basics ./data/transactions ./data/committee ./data/bookkeeping ./data/hashable ./agreement ./rpcs ./node ./ledger ./ledger/ledgercore ./compactcert
>>>>>>> 26c46929

default: build

# tools

fmt:
	go fmt ./...
	./scripts/check_license.sh -i

fix: build
	$(GOPATH1)/bin/algofix */

lint: deps
	$(GOPATH1)/bin/golint ./...

vet:
	go vet ./...

check_shell:
	find . -type f -name "*.sh" -exec shellcheck {} +

sanity: vet fix lint fmt

cover:
	go test $(GOTAGS) -coverprofile=cover.out $(UNIT_TEST_SOURCES)

prof:
	cd node && go test $(GOTAGS) -cpuprofile=cpu.out -memprofile=mem.out -mutexprofile=mutex.out

generate: deps
	PATH=$(GOPATH1)/bin:$$PATH go generate ./...

msgp: $(patsubst %,%/msgp_gen.go,$(MSGP_GENERATE))

%/msgp_gen.go: deps ALWAYS
		@set +e; \
		printf "msgp: $(@D)..."; \
		$(GOPATH1)/bin/msgp -file ./$(@D) -o $@ -warnmask github.com/algorand/go-algorand > ./$@.out 2>&1; \
		if [ "$$?" != "0" ]; then \
			printf "failed:\n$(GOPATH1)/bin/msgp -file ./$(@D) -o $@ -warnmask github.com/algorand/go-algorand\n"; \
			cat ./$@.out; \
			rm ./$@.out; \
			exit 1; \
		else \
			echo " done."; \
		fi; \
		rm -f ./$@.out
ALWAYS:

# build our fork of libsodium, placing artifacts into crypto/lib/ and crypto/include/
crypto/libs/$(OS_TYPE)/$(ARCH)/lib/libsodium.a:
	mkdir -p crypto/copies/$(OS_TYPE)/$(ARCH)
	cp -R crypto/libsodium-fork crypto/copies/$(OS_TYPE)/$(ARCH)/libsodium-fork
	cd crypto/copies/$(OS_TYPE)/$(ARCH)/libsodium-fork && \
		./autogen.sh --prefix $(SRCPATH)/crypto/libs/$(OS_TYPE)/$(ARCH) && \
		./configure --disable-shared --prefix="$(SRCPATH)/crypto/libs/$(OS_TYPE)/$(ARCH)" && \
		$(MAKE) && \
		$(MAKE) install

deps:
	./scripts/check_deps.sh

# artifacts

# Regenerate algod swagger spec files
ALGOD_API_SWAGGER_SPEC := daemon/algod/api/swagger.json
ALGOD_API_FILES := $(shell find daemon/algod/api/server/common daemon/algod/api/server/v1 daemon/algod/api/spec/v1 -type f) \
	daemon/algod/api/server/router.go
ALGOD_API_SWAGGER_INJECT := daemon/algod/api/server/lib/bundledSpecInject.go

# Note that swagger.json requires the go-swagger dep.
$(ALGOD_API_SWAGGER_SPEC): $(ALGOD_API_FILES) crypto/libs/$(OS_TYPE)/$(ARCH)/lib/libsodium.a
	cd daemon/algod/api && \
		PATH=$(GOPATH1)/bin:$$PATH \
		go generate ./...

$(ALGOD_API_SWAGGER_INJECT): deps $(ALGOD_API_SWAGGER_SPEC) $(ALGOD_API_SWAGGER_SPEC).validated
	./daemon/algod/api/server/lib/bundle_swagger_json.sh

# Regenerate kmd swagger spec files
KMD_API_SWAGGER_SPEC := daemon/kmd/api/swagger.json
KMD_API_FILES := $(shell find daemon/kmd/api/ -type f | grep -v $(KMD_API_SWAGGER_SPEC))
KMD_API_SWAGGER_WRAPPER := kmdSwaggerWrappers.go
KMD_API_SWAGGER_INJECT := daemon/kmd/lib/kmdapi/bundledSpecInject.go

$(KMD_API_SWAGGER_SPEC): $(KMD_API_FILES) crypto/libs/$(OS_TYPE)/$(ARCH)/lib/libsodium.a
	cd daemon/kmd/lib/kmdapi && \
		python3 genSwaggerWrappers.py $(KMD_API_SWAGGER_WRAPPER)
	cd daemon/kmd && \
		PATH=$(GOPATH1)/bin:$$PATH \
		go generate ./...
	rm daemon/kmd/lib/kmdapi/$(KMD_API_SWAGGER_WRAPPER)

%/swagger.json.validated: %/swagger.json
	@problem=$$(cat $< | jq -c '.definitions[].properties | select(. != null) | with_entries(select(.value.type=="array" and .value.items.format=="uint8")) | select(. != {}) | keys[]'); \
	if [ "$${problem}" != "" ]; then \
		echo "detected uint8 array in $<:\n$${problem}\nDid you mean to use \"type: string, format: byte\"?"; \
		echo "you will need to fix these swagger problems to allow build to proceed"; \
		exit 1; \
	else \
		touch $@; \
	fi

$(KMD_API_SWAGGER_INJECT): deps $(KMD_API_SWAGGER_SPEC) $(KMD_API_SWAGGER_SPEC).validated
	./daemon/kmd/lib/kmdapi/bundle_swagger_json.sh

# generated files we should make sure we clean
GENERATED_FILES := \
	$(ALGOD_API_SWAGGER_INJECT) \
	$(KMD_API_SWAGGER_INJECT) \
	$(ALGOD_API_SWAGGER_SPEC) $(ALGOD_API_SWAGGER_SPEC).validated \
	$(KMD_API_SWAGGER_SPEC) $(KMD_API_SWAGGER_SPEC).validated

rebuild_swagger: deps
	rm -f $(GENERATED_FILES)
	# we need to invoke the make here since we want to ensure that the deletion and re-creating are sequential
	make $(KMD_API_SWAGGER_INJECT) $(ALGOD_API_SWAGGER_INJECT)

# develop

build: buildsrc

# We're making an empty file in the go-cache dir to
# get around a bug in go build where it will fail
# to cache binaries from time to time on empty NFS
# dirs
buildsrc: check-go-version crypto/libs/$(OS_TYPE)/$(ARCH)/lib/libsodium.a node_exporter NONGO_BIN
	mkdir -p "${GOCACHE}" && \
	touch "${GOCACHE}"/file.txt && \
	go install $(GOTRIMPATH) $(GOTAGS) $(GOBUILDMODE) -ldflags="$(GOLDFLAGS)" ./...

check-go-version:
	./scripts/check_golang_version.sh build

## Build binaries with the race detector enabled in them.
## This allows us to run e2e tests with race detection.
## We overwrite bin-race/kmd with a non -race version due to
## the incredible performance impact of -race on Scrypt.
build-race: build
	@mkdir -p $(GOPATH1)/bin-race
	GOBIN=$(GOPATH1)/bin-race go install $(GOTRIMPATH) $(GOTAGS) -race -ldflags="$(GOLDFLAGS)" ./...
	cp $(GOPATH1)/bin/kmd $(GOPATH1)/bin-race

NONGO_BIN_FILES=$(GOPATH1)/bin/find-nodes.sh $(GOPATH1)/bin/update.sh $(GOPATH1)/bin/COPYING $(GOPATH1)/bin/ddconfig.sh

NONGO_BIN: $(NONGO_BIN_FILES)

$(GOPATH1)/bin/find-nodes.sh: scripts/find-nodes.sh

$(GOPATH1)/bin/update.sh: cmd/updater/update.sh

$(GOPATH1)/bin/COPYING: COPYING

$(GOPATH1)/bin/ddconfig.sh: scripts/ddconfig.sh

$(GOPATH1)/bin/%:
	cp -f $< $@

test: build
	$(GOTESTCOMMAND) $(GOTAGS) -race $(UNIT_TEST_SOURCES) -timeout 1h -coverprofile=coverage.txt -covermode=atomic

fulltest: build-race
	$(GOTESTCOMMAND) $(GOTAGS) -race $(UNIT_TEST_SOURCES) -timeout 1h -coverprofile=coverage.txt -covermode=atomic

shorttest: build-race
	$(GOTESTCOMMAND) $(GOTAGS) -short -race $(UNIT_TEST_SOURCES) -timeout 1h -coverprofile=coverage.txt -covermode=atomic

integration: build-race
	./test/scripts/run_integration_tests.sh

testall: fulltest integration

clean:
	go clean -i ./...
	rm -f $(GOPATH1)/bin/node_exporter
	cd crypto/libsodium-fork && \
		test ! -e Makefile || make clean
	rm -rf crypto/lib
	rm -rf crypto/libs
	rm -rf crypto/copies
	rm -rf ./gen/devnet ./gen/mainnetnet ./gen/testnet

# clean without crypto
cleango:
	go clean -i ./...
	rm -f $(GOPATH1)/bin/node_exporter

# assign the phony target node_exporter the dependency of the actual executable.
node_exporter: $(GOPATH1)/bin/node_exporter

# The recipe for making the node_exporter is by extracting it from the gzipped&tar file.
# The file is was taken from the S3 cloud and it traditionally stored at
# /travis-build-artifacts-us-ea-1.algorand.network/algorand/node_exporter/latest/node_exporter-stable-linux-x86_64.tar.gz
$(GOPATH1)/bin/node_exporter:
	mkdir -p $(GOPATH1)/bin && \
	cd $(GOPATH1)/bin && \
	tar -xzvf $(SRCPATH)/installer/external/node_exporter-stable-$(shell ./scripts/ostype.sh)-$(shell uname -m | tr '[:upper:]' '[:lower:]').tar.gz && \
	cd -

# deploy

deploy:
	scripts/deploy_dev.sh

.PRECIOUS: gen/%/genesis.json

# devnet & testnet
NETWORKS = testnet devnet

gen/%/genesis.dump: gen/%/genesis.json
	./scripts/dump_genesis.sh $< > $@

gen/%/genesis.json: gen/%.json gen/generate.go buildsrc
	$(GOPATH1)/bin/genesis -q -n $(shell basename $(shell dirname $@)) -c $< -d $(subst .json,,$<)

gen: $(addsuffix gen, $(NETWORKS)) mainnetgen

$(addsuffix gen, $(NETWORKS)): %gen: gen/%/genesis.dump

# mainnet

gen/mainnet/genesis.dump: gen/mainnet/genesis.json
	./scripts/dump_genesis.sh gen/mainnet/genesis.json > gen/mainnet/genesis.dump

mainnetgen: gen/mainnet/genesis.dump

gen/mainnet/genesis.json: gen/pregen/mainnet/genesis.csv buildsrc
	mkdir -p gen/mainnet
	cat gen/pregen/mainnet/genesis.csv | $(GOPATH1)/bin/incorporate -m gen/pregen/mainnet/metadata.json > gen/mainnet/genesis.json

capabilities: build
	sudo setcap cap_ipc_lock+ep $(GOPATH1)/bin/kmd

dump: $(addprefix gen/,$(addsuffix /genesis.dump, $(NETWORKS)))

install: build
	scripts/dev_install.sh -p $(GOPATH1)/bin

.PHONY: default fmt vet lint check_shell sanity cover prof deps build test fulltest shorttest clean cleango deploy node_exporter install %gen gen NONGO_BIN check-go-version rebuild_swagger

###### TARGETS FOR CICD PROCESS ######
include ./scripts/release/mule/Makefile.mule

archive:
	aws s3 cp tmp/node_pkgs s3://algorand-internal/channel/$(CHANNEL)/$(FULLBUILDNUMBER) --recursive --exclude "*" --include "*$(FULLBUILDNUMBER)*"

build_custom_linters:
<<<<<<< HEAD
	cd cmd/partitiontest_linter/
	go build -buildmode=plugin -trimpath plugin/plugin.go
	cd -
=======
	cd $(SRCPATH)/cmd/partitiontest_linter/ && go build -buildmode=plugin -trimpath plugin/plugin.go && ls plugin.so
	cd $(SRCPATH)
>>>>>>> 26c46929
<|MERGE_RESOLUTION|>--- conflicted
+++ resolved
@@ -76,11 +76,7 @@
 UNIT_TEST_SOURCES := $(sort $(shell GOPATH=$(GOPATH) && GO111MODULE=off && go list ./... | grep -v /go-algorand/test/ ))
 ALGOD_API_PACKAGES := $(sort $(shell GOPATH=$(GOPATH) && GO111MODULE=off && cd daemon/algod/api; go list ./... ))
 
-<<<<<<< HEAD
 MSGP_GENERATE	:= ./protocol ./protocol/test ./crypto ./crypto/compactcert ./data/basics ./data/transactions ./data/committee ./data/bookkeeping ./data/hashable ./agreement ./rpcs ./node ./ledger ./ledger/ledgercore ./compactcert ./txnsync
-=======
-MSGP_GENERATE	:= ./protocol ./protocol/test ./crypto ./crypto/compactcert ./data/basics ./data/transactions ./data/committee ./data/bookkeeping ./data/hashable ./agreement ./rpcs ./node ./ledger ./ledger/ledgercore ./compactcert
->>>>>>> 26c46929
 
 default: build
 
@@ -328,11 +324,5 @@
 	aws s3 cp tmp/node_pkgs s3://algorand-internal/channel/$(CHANNEL)/$(FULLBUILDNUMBER) --recursive --exclude "*" --include "*$(FULLBUILDNUMBER)*"
 
 build_custom_linters:
-<<<<<<< HEAD
-	cd cmd/partitiontest_linter/
-	go build -buildmode=plugin -trimpath plugin/plugin.go
-	cd -
-=======
 	cd $(SRCPATH)/cmd/partitiontest_linter/ && go build -buildmode=plugin -trimpath plugin/plugin.go && ls plugin.so
-	cd $(SRCPATH)
->>>>>>> 26c46929
+	cd $(SRCPATH)