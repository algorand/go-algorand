GOPATH		:= $(shell go env GOPATH)
GOPATH1		:= $(firstword $(subst :, ,$(GOPATH)))
export GOPATH
GO111MODULE	:= on
export GO111MODULE
UNAME		:= $(shell uname)
SRCPATH     := $(shell pwd)
ARCH        := $(shell ./scripts/archtype.sh)

# If build number already set, use it - to ensure same build number across multiple platforms being built
BUILDNUMBER      ?= $(shell ./scripts/compute_build_number.sh)
COMMITHASH       := $(shell ./scripts/compute_build_commit.sh)
BUILDBRANCH      ?= $(shell ./scripts/compute_branch.sh)
BUILDCHANNEL     ?= $(shell ./scripts/compute_branch_channel.sh $(BUILDBRANCH))
DEFAULTNETWORK   ?= $(shell ./scripts/compute_branch_network.sh $(BUILDBRANCH))
DEFAULT_DEADLOCK ?= $(shell ./scripts/compute_branch_deadlock_default.sh $(BUILDBRANCH))

GOTAGSLIST          := sqlite_unlock_notify sqlite_omit_load_extension

ifeq ($(UNAME), Linux)
EXTLDFLAGS := -static-libstdc++ -static-libgcc
ifeq ($(ARCH), amd64)
<<<<<<< HEAD
EXTLDFLAGS  += -static
=======
# the following predicate is abit misleading; it tests if we're not in centos.
ifeq (,$(wildcard /etc/centos-release))
EXTLDFLAGS  += -static
endif
>>>>>>> 45edbfeb
GOTAGSLIST  += osusergo netgo static_build
GOBUILDMODE := -buildmode pie
endif
endif

GOTAGS      := --tags "$(GOTAGSLIST)"
GOTRIMPATH	:= $(shell go help build | grep -q .-trimpath && echo -trimpath)

GOLDFLAGS_BASE  := -X github.com/algorand/go-algorand/config.BuildNumber=$(BUILDNUMBER) \
		 -X github.com/algorand/go-algorand/config.CommitHash=$(COMMITHASH) \
		 -X github.com/algorand/go-algorand/config.Branch=$(BUILDBRANCH) \
		 -X github.com/algorand/go-algorand/config.DefaultDeadlock=$(DEFAULT_DEADLOCK) \
		 -extldflags \"$(EXTLDFLAGS)\"

GOLDFLAGS := $(GOLDFLAGS_BASE) \
		 -X github.com/algorand/go-algorand/config.Channel=$(BUILDCHANNEL)

UNIT_TEST_SOURCES := $(sort $(shell GO111MODULE=off go list ./... | grep -v /go-algorand/test/ ))
ALGOD_API_PACKAGES := $(sort $(shell GO111MODULE=off cd daemon/algod/api; go list ./... ))

default: build

# tools

fmt:
	go fmt ./...

fix: build
	$(GOPATH1)/bin/algofix */

fixcheck: build
	$(GOPATH1)/bin/algofix -error */

lint: deps
	$(GOPATH1)/bin/golint ./...

vet:
	go vet ./...

check_license:
	./scripts/check_license.sh

check_shell:
	find . -type f -name "*.sh" -exec shellcheck {} +

sanity: vet fix lint fmt check_license

cover:
	go test $(GOTAGS) -coverprofile=cover.out $(UNIT_TEST_SOURCES)

prof:
	cd node && go test $(GOTAGS) -cpuprofile=cpu.out -memprofile=mem.out -mutexprofile=mutex.out

generate: deps
	PATH=$(GOPATH1)/bin:$$PATH go generate ./...

# build our fork of libsodium, placing artifacts into crypto/lib/ and crypto/include/
crypto/lib/libsodium.a:
	cd crypto/libsodium-fork && \
		./autogen.sh && \
		./configure --disable-shared --prefix="$(SRCPATH)/crypto/" && \
		$(MAKE) && \
		$(MAKE) install

deps:
	./scripts/check_deps.sh

# artifacts

# Regenerate algod swagger spec files
ALGOD_API_SWAGGER_SPEC := daemon/algod/api/swagger.json
ALGOD_API_FILES := $(shell find daemon/algod/api/server/common daemon/algod/api/server/v1 daemon/algod/api/spec/v1 -type f) \
	daemon/algod/api/server/router.go
ALGOD_API_SWAGGER_INJECT := daemon/algod/api/server/lib/bundledSpecInject.go

# Note that swagger.json requires the go-swagger dep.
$(ALGOD_API_SWAGGER_SPEC): $(ALGOD_API_FILES) crypto/lib/libsodium.a
	cd daemon/algod/api && \
		PATH=$(GOPATH1)/bin:$$PATH \
		go generate ./...

$(ALGOD_API_SWAGGER_INJECT): $(ALGOD_API_SWAGGER_SPEC) $(ALGOD_API_SWAGGER_SPEC).validated
	./daemon/algod/api/server/lib/bundle_swagger_json.sh

# Regenerate kmd swagger spec files
KMD_API_SWAGGER_SPEC := daemon/kmd/api/swagger.json
KMD_API_FILES := $(shell find daemon/kmd/api/ -type f | grep -v $(KMD_API_SWAGGER_SPEC))
KMD_API_SWAGGER_WRAPPER := kmdSwaggerWrappers.go
KMD_API_SWAGGER_INJECT := daemon/kmd/lib/kmdapi/bundledSpecInject.go

$(KMD_API_SWAGGER_SPEC): $(KMD_API_FILES) crypto/lib/libsodium.a
	cd daemon/kmd/lib/kmdapi && \
		python genSwaggerWrappers.py $(KMD_API_SWAGGER_WRAPPER)
	cd daemon/kmd && \
		PATH=$(GOPATH1)/bin:$$PATH \
		go generate ./...
	rm daemon/kmd/lib/kmdapi/$(KMD_API_SWAGGER_WRAPPER)

%/swagger.json.validated: %/swagger.json
	@problem=$$(cat $< | jq -c '.definitions[].properties | select(. != null) | with_entries(select(.value.type=="array" and .value.items.format=="uint8")) | select(. != {}) | keys[]'); \
	if [ "$${problem}" != "" ]; then \
		echo "detected uint8 array in $<:\n$${problem}\nDid you mean to use \"type: string, format: byte\"?"; \
		echo "you will need to fix these swagger problems to allow build to proceed"; \
		exit 1; \
	else \
		touch $@; \
	fi

$(KMD_API_SWAGGER_INJECT): $(KMD_API_SWAGGER_SPEC) $(KMD_API_SWAGGER_SPEC).validated
	./daemon/kmd/lib/kmdapi/bundle_swagger_json.sh

# develop

build: buildsrc gen

buildsrc: crypto/lib/libsodium.a node_exporter NONGO_BIN deps $(ALGOD_API_SWAGGER_INJECT) $(KMD_API_SWAGGER_INJECT)
	go install $(GOTRIMPATH) $(GOTAGS) $(GOBUILDMODE) -ldflags="$(GOLDFLAGS)" ./...

SOURCES_RACE := github.com/algorand/go-algorand/cmd/kmd

## Build binaries with the race detector enabled in them.
## This allows us to run e2e tests with race detection.
## We overwrite bin-race/kmd with a non -race version due to
## the incredible performance impact of -race on Scrypt.
build-race: build
	@mkdir -p $(GOPATH1)/bin-race
	GOBIN=$(GOPATH1)/bin-race go install $(GOTRIMPATH) $(GOTAGS) -race -ldflags="$(GOLDFLAGS)" ./...
	GOBIN=$(GOPATH1)/bin-race go install $(GOTRIMPATH) $(GOTAGS) -ldflags="$(GOLDFLAGS)" $(SOURCES_RACE)
	go vet ./...

NONGO_BIN_FILES=$(GOPATH1)/bin/find-nodes.sh $(GOPATH1)/bin/update.sh $(GOPATH1)/bin/COPYING $(GOPATH1)/bin/ddconfig.sh

NONGO_BIN: $(NONGO_BIN_FILES)

$(GOPATH1)/bin/find-nodes.sh: scripts/find-nodes.sh

$(GOPATH1)/bin/update.sh: cmd/updater/update.sh

$(GOPATH1)/bin/COPYING: COPYING

$(GOPATH1)/bin/ddconfig.sh: scripts/ddconfig.sh

$(GOPATH1)/bin/%:
	cp -f $< $@

test: build
	go test $(GOTAGS) -race $(UNIT_TEST_SOURCES) -timeout 3600s

fulltest: build-race
	for PACKAGE_DIRECTORY in $(UNIT_TEST_SOURCES) ; do \
		go test $(GOTAGS) -timeout 2000s -race $$PACKAGE_DIRECTORY; \
	done

shorttest: build-race $(addprefix short_test_target_, $(UNIT_TEST_SOURCES))

$(addprefix short_test_target_, $(UNIT_TEST_SOURCES)): build
	@go test $(GOTAGS) -short -timeout 2000s -race $(subst short_test_target_,,$@)

integration: build-race
	./test/scripts/run_integration_tests.sh

testall: fulltest integration

# generated files we should make sure we clean
GENERATED_FILES := daemon/algod/api/bundledSpecInject.go \
	daemon/algod/api/lib/bundledSpecInject.go \
	daemon/kmd/lib/kmdapi/bundledSpecInject.go \
	$(ALGOD_API_SWAGGER_SPEC) $(ALGOD_API_SWAGGER_SPEC).validated \
	$(KMD_API_SWAGGER_SPEC) $(KMD_API_SWAGGER_SPEC).validated

clean:
	go clean -i ./...
	rm -f $(GOPATH1)/bin/node_exporter
	rm -f $(GENERATED_FILES)
	cd crypto/libsodium-fork && \
		test ! -e Makefile || make clean
	rm -rf crypto/lib

# clean without crypto
cleango:
	go clean -i ./...
	rm -f $(GOPATH1)/bin/node_exporter
	rm -f $(GENERATED_FILES)

# assign the phony target node_exporter the dependency of the actual executable.
node_exporter: $(GOPATH1)/bin/node_exporter

# The recipe for making the node_exporter is by extracting it from the gzipped&tar file.
# The file is was taken from the S3 cloud and it traditionally stored at
# /travis-build-artifacts-us-ea-1.algorand.network/algorand/node_exporter/latest/node_exporter-stable-linux-x86_64.tar.gz
$(GOPATH1)/bin/node_exporter:
	tar -xzvf installer/external/node_exporter-stable-$(shell ./scripts/ostype.sh)-$(shell uname -m | tr '[:upper:]' '[:lower:]').tar.gz -C $(GOPATH1)/bin

# deploy

deploy:
	scripts/deploy_dev.sh

.PRECIOUS: gen/%/genesis.json

# devnet & testnet
NETWORKS = testnet devnet

gen/%/genesis.dump: gen/%/genesis.json
	./scripts/dump_genesis.sh $< > $@

gen/%/genesis.json: gen/%.json gen/generate.go buildsrc
	$(GOPATH1)/bin/genesis -q -n $(shell basename $(shell dirname $@)) -c $< -d $(subst .json,,$<)

gen: $(addsuffix gen, $(NETWORKS)) mainnetgen

$(addsuffix gen, $(NETWORKS)): %gen: gen/%/genesis.dump

# mainnet

gen/mainnet/genesis.dump: gen/mainnet/genesis.json
	./scripts/dump_genesis.sh gen/mainnet/genesis.json > gen/mainnet/genesis.dump

mainnetgen: gen/mainnet/genesis.dump

gen/mainnet/genesis.json: gen/pregen/mainnet/genesis.csv buildsrc
	mkdir -p gen/mainnet
	cat gen/pregen/mainnet/genesis.csv | $(GOPATH1)/bin/incorporate -m gen/pregen/mainnet/metadata.json > gen/mainnet/genesis.json

capabilities: build
	sudo setcap cap_ipc_lock+ep $(GOPATH1)/bin/kmd

dump: $(addprefix gen/,$(addsuffix /genesis.dump, $(NETWORKS)))

install: build
	scripts/dev_install.sh -p $(GOPATH1)/bin

.PHONY: default fmt vet lint check_license check_shell sanity cover prof deps build test fulltest shorttest clean cleango deploy node_exporter install %gen gen NONGO_BIN<|MERGE_RESOLUTION|>--- conflicted
+++ resolved
@@ -20,14 +20,10 @@
 ifeq ($(UNAME), Linux)
 EXTLDFLAGS := -static-libstdc++ -static-libgcc
 ifeq ($(ARCH), amd64)
-<<<<<<< HEAD
-EXTLDFLAGS  += -static
-=======
 # the following predicate is abit misleading; it tests if we're not in centos.
 ifeq (,$(wildcard /etc/centos-release))
 EXTLDFLAGS  += -static
 endif
->>>>>>> 45edbfeb
 GOTAGSLIST  += osusergo netgo static_build
 GOBUILDMODE := -buildmode pie
 endif
