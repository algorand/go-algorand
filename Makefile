UNAME := $(shell uname)
ifneq (,$(findstring MINGW,$(UNAME)))
#Gopath is not saved across sessions, probably existing Windows env vars, override them
export GOPATH := $(HOME)/go
GOPATH1 := $(GOPATH)
export PATH := $(PATH):$(GOPATH)/bin
else
export GOPATH := $(shell go env GOPATH)
GOPATH1 := $(firstword $(subst :, ,$(GOPATH)))
endif
export GO111MODULE	:= on
export GOPROXY := direct
SRCPATH     := $(shell pwd)
ARCH        := $(shell ./scripts/archtype.sh)
OS_TYPE     := $(shell ./scripts/ostype.sh)
S3_RELEASE_BUCKET = $$S3_RELEASE_BUCKET

# If build number already set, use it - to ensure same build number across multiple platforms being built
BUILDNUMBER      ?= $(shell ./scripts/compute_build_number.sh)
FULLBUILDNUMBER  ?= $(shell ./scripts/compute_build_number.sh -f)
COMMITHASH       := $(shell ./scripts/compute_build_commit.sh)
BUILDBRANCH      := $(shell ./scripts/compute_branch.sh)
CHANNEL          ?= $(shell ./scripts/compute_branch_channel.sh $(BUILDBRANCH))
DEFAULTNETWORK   ?= $(shell ./scripts/compute_branch_network.sh $(BUILDBRANCH))
DEFAULT_DEADLOCK ?= $(shell ./scripts/compute_branch_deadlock_default.sh $(BUILDBRANCH))

GOTAGSLIST          := sqlite_unlock_notify sqlite_omit_load_extension

# e.g. make GOTAGSCUSTOM=msgtrace
GOTAGSLIST += ${GOTAGSCUSTOM}

ifeq ($(UNAME), Linux)
EXTLDFLAGS := -static-libstdc++ -static-libgcc
ifeq ($(ARCH), amd64)
# the following predicate is abit misleading; it tests if we're not in centos.
ifeq (,$(wildcard /etc/centos-release))
EXTLDFLAGS  += -static
endif
GOTAGSLIST  += osusergo netgo static_build
GOBUILDMODE := -buildmode pie
endif
ifeq ($(ARCH), arm)
ifneq ("$(wildcard /etc/alpine-release)","")
EXTLDFLAGS  += -static
GOTAGSLIST  += osusergo netgo static_build
GOBUILDMODE := -buildmode pie
endif
endif
endif

ifneq (, $(findstring MINGW,$(UNAME)))
EXTLDFLAGS := -static -static-libstdc++ -static-libgcc
export GOBUILDMODE := -buildmode=exe
endif

GOTAGS      := --tags "$(GOTAGSLIST)"
GOTRIMPATH	:= $(shell GOPATH=$(GOPATH) && go help build | grep -q .-trimpath && echo -trimpath)

GOLDFLAGS_BASE  := -X github.com/algorand/go-algorand/config.BuildNumber=$(BUILDNUMBER) \
		 -X github.com/algorand/go-algorand/config.CommitHash=$(COMMITHASH) \
		 -X github.com/algorand/go-algorand/config.Branch=$(BUILDBRANCH) \
		 -X github.com/algorand/go-algorand/config.DefaultDeadlock=$(DEFAULT_DEADLOCK) \
		 -extldflags \"$(EXTLDFLAGS)\"

GOLDFLAGS := $(GOLDFLAGS_BASE) \
		 -X github.com/algorand/go-algorand/config.Channel=$(CHANNEL)

UNIT_TEST_SOURCES := $(sort $(shell GOPATH=$(GOPATH) && GO111MODULE=off && go list ./... | grep -v /go-algorand/test/ ))
ALGOD_API_PACKAGES := $(sort $(shell GOPATH=$(GOPATH) && GO111MODULE=off && cd daemon/algod/api; go list ./... ))

MSGP_GENERATE	:= ./protocol ./crypto ./crypto/compactcert ./data/basics ./data/transactions ./data/committee ./data/bookkeeping ./data/hashable ./auction ./agreement ./rpcs ./node ./ledger ./ledger/ledgercore ./compactcert

default: build

# tools

fmt:
	go fmt ./...
	./scripts/check_license.sh -i

fix: build
	$(GOPATH1)/bin/algofix */

lint: deps
	$(GOPATH1)/bin/golint ./...

vet:
	go vet ./...

check_shell:
	find . -type f -name "*.sh" -exec shellcheck {} +

sanity: vet fix lint fmt

cover:
	go test $(GOTAGS) -coverprofile=cover.out $(UNIT_TEST_SOURCES)

prof:
	cd node && go test $(GOTAGS) -cpuprofile=cpu.out -memprofile=mem.out -mutexprofile=mutex.out

generate: deps
	PATH=$(GOPATH1)/bin:$$PATH go generate ./...

msgp: $(patsubst %,%/msgp_gen.go,$(MSGP_GENERATE))

%/msgp_gen.go: deps ALWAYS
		@set +e; \
		printf "msgp: $(@D)..."; \
		$(GOPATH1)/bin/msgp -file ./$(@D) -o $@ -warnmask github.com/algorand/go-algorand > ./$@.out 2>&1; \
		if [ "$$?" != "0" ]; then \
			printf "failed:\n$(GOPATH1)/bin/msgp -file ./$(@D) -o $@ -warnmask github.com/algorand/go-algorand\n"; \
			cat ./$@.out; \
			rm ./$@.out; \
			exit 1; \
		else \
			echo " done."; \
		fi; \
		rm -f ./$@.out
ALWAYS:

# build our fork of libsodium, placing artifacts into crypto/lib/ and crypto/include/
crypto/libs/$(OS_TYPE)/$(ARCH)/lib/libsodium.a:
	mkdir -p crypto/copies/$(OS_TYPE)/$(ARCH)
	cp -R crypto/libsodium-fork crypto/copies/$(OS_TYPE)/$(ARCH)/libsodium-fork
	cd crypto/copies/$(OS_TYPE)/$(ARCH)/libsodium-fork && \
		./autogen.sh --prefix $(SRCPATH)/crypto/libs/$(OS_TYPE)/$(ARCH) && \
		./configure --disable-shared --prefix="$(SRCPATH)/crypto/libs/$(OS_TYPE)/$(ARCH)" && \
		$(MAKE) && \
		$(MAKE) install

deps:
	./scripts/check_deps.sh

# artifacts

# Regenerate algod swagger spec files
ALGOD_API_SWAGGER_SPEC := daemon/algod/api/swagger.json
ALGOD_API_FILES := $(shell find daemon/algod/api/server/common daemon/algod/api/server/v1 daemon/algod/api/spec/v1 -type f) \
	daemon/algod/api/server/router.go
ALGOD_API_SWAGGER_INJECT := daemon/algod/api/server/lib/bundledSpecInject.go

# Note that swagger.json requires the go-swagger dep.
$(ALGOD_API_SWAGGER_SPEC): $(ALGOD_API_FILES) crypto/libs/$(OS_TYPE)/$(ARCH)/lib/libsodium.a 
	cd daemon/algod/api && \
		PATH=$(GOPATH1)/bin:$$PATH \
		go generate ./...

$(ALGOD_API_SWAGGER_INJECT): deps $(ALGOD_API_SWAGGER_SPEC) $(ALGOD_API_SWAGGER_SPEC).validated
	./daemon/algod/api/server/lib/bundle_swagger_json.sh

# Regenerate kmd swagger spec files
KMD_API_SWAGGER_SPEC := daemon/kmd/api/swagger.json
KMD_API_FILES := $(shell find daemon/kmd/api/ -type f | grep -v $(KMD_API_SWAGGER_SPEC))
KMD_API_SWAGGER_WRAPPER := kmdSwaggerWrappers.go
KMD_API_SWAGGER_INJECT := daemon/kmd/lib/kmdapi/bundledSpecInject.go

$(KMD_API_SWAGGER_SPEC): $(KMD_API_FILES) crypto/libs/$(OS_TYPE)/$(ARCH)/lib/libsodium.a 
	cd daemon/kmd/lib/kmdapi && \
		python3 genSwaggerWrappers.py $(KMD_API_SWAGGER_WRAPPER)
	cd daemon/kmd && \
		PATH=$(GOPATH1)/bin:$$PATH \
		go generate ./...
	rm daemon/kmd/lib/kmdapi/$(KMD_API_SWAGGER_WRAPPER)

%/swagger.json.validated: %/swagger.json
	@problem=$$(cat $< | jq -c '.definitions[].properties | select(. != null) | with_entries(select(.value.type=="array" and .value.items.format=="uint8")) | select(. != {}) | keys[]'); \
	if [ "$${problem}" != "" ]; then \
		echo "detected uint8 array in $<:\n$${problem}\nDid you mean to use \"type: string, format: byte\"?"; \
		echo "you will need to fix these swagger problems to allow build to proceed"; \
		exit 1; \
	else \
		touch $@; \
	fi

$(KMD_API_SWAGGER_INJECT): deps $(KMD_API_SWAGGER_SPEC) $(KMD_API_SWAGGER_SPEC).validated
	./daemon/kmd/lib/kmdapi/bundle_swagger_json.sh

# generated files we should make sure we clean
GENERATED_FILES := \
	$(ALGOD_API_SWAGGER_INJECT) \
	$(KMD_API_SWAGGER_INJECT) \
	$(ALGOD_API_SWAGGER_SPEC) $(ALGOD_API_SWAGGER_SPEC).validated \
	$(KMD_API_SWAGGER_SPEC) $(KMD_API_SWAGGER_SPEC).validated

rebuild_swagger: deps
	rm -f $(GENERATED_FILES)
	# we need to invoke the make here since we want to ensure that the deletion and re-creating are sequential
	make $(KMD_API_SWAGGER_INJECT) $(ALGOD_API_SWAGGER_INJECT)

# develop

build: buildsrc

# We're making an empty file in the go-cache dir to
# get around a bug in go build where it will fail
# to cache binaries from time to time on empty NFS
# dirs
<<<<<<< HEAD
buildsrc: check-go-version crypto/libs/$(OS_TYPE)/$(ARCH)/lib/libsodium.a node_exporter NONGO_BIN
=======
buildsrc: check-go-version crypto/libs/$(OS_TYPE)/$(ARCH)/lib/libsodium.a  node_exporter NONGO_BIN deps $(ALGOD_API_SWAGGER_INJECT) $(KMD_API_SWAGGER_INJECT)
>>>>>>> 75cc70d0
	mkdir -p tmp/go-cache && \
	touch tmp/go-cache/file.txt && \
	GOCACHE=$(SRCPATH)/tmp/go-cache go install $(GOTRIMPATH) $(GOTAGS) $(GOBUILDMODE) -ldflags="$(GOLDFLAGS)" ./...

check-go-version:
	./scripts/check_golang_version.sh build

## Build binaries with the race detector enabled in them.
## This allows us to run e2e tests with race detection.
## We overwrite bin-race/kmd with a non -race version due to
## the incredible performance impact of -race on Scrypt.
build-race: build
	@mkdir -p $(GOPATH1)/bin-race
	GOBIN=$(GOPATH1)/bin-race go install $(GOTRIMPATH) $(GOTAGS) -race -ldflags="$(GOLDFLAGS)" ./...
	cp $(GOPATH1)/bin/kmd $(GOPATH1)/bin-race

NONGO_BIN_FILES=$(GOPATH1)/bin/find-nodes.sh $(GOPATH1)/bin/update.sh $(GOPATH1)/bin/COPYING $(GOPATH1)/bin/ddconfig.sh

NONGO_BIN: $(NONGO_BIN_FILES)

$(GOPATH1)/bin/find-nodes.sh: scripts/find-nodes.sh

$(GOPATH1)/bin/update.sh: cmd/updater/update.sh

$(GOPATH1)/bin/COPYING: COPYING

$(GOPATH1)/bin/ddconfig.sh: scripts/ddconfig.sh

$(GOPATH1)/bin/%:
	cp -f $< $@

test: build
	go test $(GOTAGS) -race $(UNIT_TEST_SOURCES) -timeout 3600s | logfilter

fulltest: build-race
	for PACKAGE_DIRECTORY in $(UNIT_TEST_SOURCES) ; do \
		go test $(GOTAGS) -timeout 2500s -race $$PACKAGE_DIRECTORY | logfilter; \
	done

shorttest: build-race $(addprefix short_test_target_, $(UNIT_TEST_SOURCES))

$(addprefix short_test_target_, $(UNIT_TEST_SOURCES)): build
	@go test $(GOTAGS) -short -timeout 2500s -race $(subst short_test_target_,,$@) | logfilter

integration: build-race
	./test/scripts/run_integration_tests.sh

testall: fulltest integration

clean:
	go clean -i ./...
	rm -f $(GOPATH1)/bin/node_exporter
	cd crypto/libsodium-fork && \
		test ! -e Makefile || make clean
	rm -rf crypto/lib
	rm -rf crypto/libs
	rm -rf crypto/copies
	rm -rf ./gen/devnet ./gen/mainnetnet ./gen/testnet

# clean without crypto
cleango:
	go clean -i ./...
	rm -f $(GOPATH1)/bin/node_exporter

# assign the phony target node_exporter the dependency of the actual executable.
node_exporter: $(GOPATH1)/bin/node_exporter

# The recipe for making the node_exporter is by extracting it from the gzipped&tar file.
# The file is was taken from the S3 cloud and it traditionally stored at
# /travis-build-artifacts-us-ea-1.algorand.network/algorand/node_exporter/latest/node_exporter-stable-linux-x86_64.tar.gz
$(GOPATH1)/bin/node_exporter:
	mkdir -p $(GOPATH1)/bin && \
	cd $(GOPATH1)/bin && \
	tar -xzvf $(SRCPATH)/installer/external/node_exporter-stable-$(shell ./scripts/ostype.sh)-$(shell uname -m | tr '[:upper:]' '[:lower:]').tar.gz && \
	cd -

# deploy

deploy:
	scripts/deploy_dev.sh

.PRECIOUS: gen/%/genesis.json

# devnet & testnet
NETWORKS = testnet devnet

gen/%/genesis.dump: gen/%/genesis.json
	./scripts/dump_genesis.sh $< > $@

gen/%/genesis.json: gen/%.json gen/generate.go buildsrc
	$(GOPATH1)/bin/genesis -q -n $(shell basename $(shell dirname $@)) -c $< -d $(subst .json,,$<)

gen: $(addsuffix gen, $(NETWORKS)) mainnetgen

$(addsuffix gen, $(NETWORKS)): %gen: gen/%/genesis.dump

# mainnet

gen/mainnet/genesis.dump: gen/mainnet/genesis.json
	./scripts/dump_genesis.sh gen/mainnet/genesis.json > gen/mainnet/genesis.dump

mainnetgen: gen/mainnet/genesis.dump

gen/mainnet/genesis.json: gen/pregen/mainnet/genesis.csv buildsrc
	mkdir -p gen/mainnet
	cat gen/pregen/mainnet/genesis.csv | $(GOPATH1)/bin/incorporate -m gen/pregen/mainnet/metadata.json > gen/mainnet/genesis.json

capabilities: build
	sudo setcap cap_ipc_lock+ep $(GOPATH1)/bin/kmd

dump: $(addprefix gen/,$(addsuffix /genesis.dump, $(NETWORKS)))

install: build
	scripts/dev_install.sh -p $(GOPATH1)/bin

.PHONY: default fmt vet lint check_shell sanity cover prof deps build test fulltest shorttest clean cleango deploy node_exporter install %gen gen NONGO_BIN check-go-version rebuild_swagger

###### TARGETS FOR CICD PROCESS ######
include ./scripts/release/mule/Makefile.mule

archive:
	aws s3 cp tmp/node_pkgs s3://algorand-internal/channel/$(CHANNEL)/$(FULLBUILDNUMBER) --recursive --exclude "*" --include "*$(FULLBUILDNUMBER)*"<|MERGE_RESOLUTION|>--- conflicted
+++ resolved
@@ -195,11 +195,7 @@
 # get around a bug in go build where it will fail
 # to cache binaries from time to time on empty NFS
 # dirs
-<<<<<<< HEAD
 buildsrc: check-go-version crypto/libs/$(OS_TYPE)/$(ARCH)/lib/libsodium.a node_exporter NONGO_BIN
-=======
-buildsrc: check-go-version crypto/libs/$(OS_TYPE)/$(ARCH)/lib/libsodium.a  node_exporter NONGO_BIN deps $(ALGOD_API_SWAGGER_INJECT) $(KMD_API_SWAGGER_INJECT)
->>>>>>> 75cc70d0
 	mkdir -p tmp/go-cache && \
 	touch tmp/go-cache/file.txt && \
 	GOCACHE=$(SRCPATH)/tmp/go-cache go install $(GOTRIMPATH) $(GOTAGS) $(GOBUILDMODE) -ldflags="$(GOLDFLAGS)" ./...
