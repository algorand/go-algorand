run:
  timeout: 5m
  tests: true
  
linters:
  # default: deadcode, errcheck, gosimple, govet, ineffassign, staticcheck, typecheck, unused, varcheck
  disable-all: true
  enable:
    - errcheck
    - gofmt
    - gosimple
    - govet
    - ineffassign
    - misspell
    - nolintlint
    - revive
    - staticcheck
    - typecheck
    - paralleltest

severity:
  default-severity: error

linters-settings:
  nolintlint:
    # require naming a specific linter X using //nolint:X
    require-specific: true
    # require comments like "//nolint:errcheck // Explanation of why we are ignoring linter here..."
    require-explanation: true
  errcheck:
    exclude-functions:
      # data/transactions/logic/assembler.go uses ops.error, warn, to append log messages: OK to ignore for this case
    - (*github.com/algorand/go-algorand/data/transactions/logic.OpStream).errorf
    - (*github.com/algorand/go-algorand/data/transactions/logic.OpStream).error
    - (*github.com/algorand/go-algorand/data/transactions/logic.OpStream).warnf
    - (*github.com/algorand/go-algorand/data/transactions/logic.OpStream).warn
    # We do this 121 times and never check the error.
    - (*github.com/spf13/cobra.Command).MarkFlagRequired
  govet:
    settings:
      printf:
        # Comma-separated list of print function names to check (in addition to default, see `go tool vet help printf`).
        # Default: []
        funcs:
          - (github.com/algorand/go-algorand/logging.Logger).Debugf
          - (github.com/algorand/go-algorand/logging.Logger).Infof
          - (github.com/algorand/go-algorand/logging.Logger).Warnf
          - (github.com/algorand/go-algorand/logging.Logger).Errorf
          - (github.com/algorand/go-algorand/logging.Logger).Fatalf
          - (github.com/algorand/go-algorand/logging.Logger).Panicf
          - (github.com/algorand/go-algorand/logging.Logger).Debugln
          - (github.com/algorand/go-algorand/logging.Logger).Infoln
          - (github.com/algorand/go-algorand/logging.Logger).Warnln
          - (github.com/algorand/go-algorand/logging.Logger).Errorln
          - (github.com/algorand/go-algorand/logging.Logger).Fatalln
          - (github.com/algorand/go-algorand/logging.Logger).Panicln
          - (github.com/algorand/go-algorand/logging.Logger).Debug
          - (github.com/algorand/go-algorand/logging.Logger).Info
          - (github.com/algorand/go-algorand/logging.Logger).Warn
          - (github.com/algorand/go-algorand/logging.Logger).Error
          - (github.com/algorand/go-algorand/logging.Logger).Fatal
          - (github.com/algorand/go-algorand/logging.Logger).Panic
          - (github.com/algorand/go-algorand/data/transactions/logic.OpStream).warnf
          - (github.com/algorand/go-algorand/data/transactions/logic.OpStream).errorf
          - (github.com/algorand/go-algorand/data/transactions/logic.OpStream).lineErrorf
          - (github.com/algorand/go-algorand/cmd/goal/main).reportInfof
          - (github.com/algorand/go-algorand/cmd/goal/main).reportInfoln
          - (github.com/algorand/go-algorand/cmd/goal/main).reportWarnf
          - (github.com/algorand/go-algorand/cmd/goal/main).reportWarnln
          - (github.com/algorand/go-algorand/cmd/goal/main).reportWarnRawf
          - (github.com/algorand/go-algorand/cmd/goal/main).reportWarnRawln
          - (github.com/algorand/go-algorand/cmd/goal/main).reportErrorf
          - (github.com/algorand/go-algorand/cmd/goal/main).reportErrorln

issues:
  # Work our way back over time to be clean against all these
  # checkers.  If you'd like to contribute, raise the number after ~,
  # run the linter and dig in.
  new-from-rev: eb019291beed556ec6ac1ceb4a15114ce4df0c57~25

  # Disable default exclude rules listed in `golangci-lint run --help` (selectively re-enable some below)
  exclude-use-default: false

  # Maximum issues count per one linter. Set to 0 to disable. Default is 50.
  max-issues-per-linter: 0

  # Maximum count of issues with the same text. Set to 0 to disable. Default is 3.
  max-same-issues: 0

  exclude:
    # ignore govet false positive fixed in https://github.com/golang/go/issues/45043
    - "sigchanyzer: misuse of unbuffered os.Signal channel as argument to signal.Notify"
    # ignore golint false positive fixed in https://github.com/golang/lint/pull/487
    - "exported method (.*).Unwrap` should have comment or be unexported"
    # ignore issues about the way we use _struct fields to define encoding settings
    - "`_struct` is unused"

    # Enable some golangci-lint default exception rules:
    # "EXC0001 errcheck: Almost all programs ignore errors on these functions and in most cases it's ok"
    - Error return value of .((os\.)?std(out|err)\..*|.*Close|.*Flush|os\.Remove(All)?|.*print(f|ln)?|os\.(Un)?Setenv). is not checked
    # "EXC0005 staticcheck: Developers tend to write in C-style with an explicit 'break' in a 'switch', so it's ok to ignore"
    - ineffective break statement. Did you mean to break out of the outer loop
    # revive: irrelevant error about naming
    - "var-naming: don't use leading k in Go names"

  exclude-rules:
    - path: _test\.go
      linters:
        - errcheck
        # - gofmt
        - gosimple
        # - govet
        - ineffassign
        - misspell
        - nolintlint
        # - revive
        - staticcheck
        - typecheck
    # Ignore missing parallel tests in existing packages
<<<<<<< HEAD
    - path: (agreement|catchup|cmd|config|crypto|daemon|gen|ledger|logging|netdeploy|network|node|protocol|rpcs|shared|stateproof|test|tools).*_test\.go
=======
    - path: agreement.*_test\.go
      linters:
        - paralleltest
    - path: catchup.*_test\.go
      linters:
        - paralleltest
    - path: cmd.*_test\.go
      linters:
        - paralleltest
    - path: config.*_test\.go
      linters:
        - paralleltest
    - path: crypto.*_test\.go
      linters:
        - paralleltest
    - path: daemon.*_test\.go
      linters:
        - paralleltest
    - path: data.*_test\.go
      linters:
        - paralleltest
    - path: gen.*_test\.go
      linters:
        - paralleltest
    - path: ledger.*_test\.go
      linters:
        - paralleltest
    - path: logging.*_test\.go
      linters:
        - paralleltest
    - path: netdeploy.*_test\.go
      linters:
        - paralleltest
    - path: network.*_test\.go
      linters:
        - paralleltest
    - path: node.*_test\.go
      linters:
        - paralleltest
    - path: protocol.*_test\.go
      linters:
        - paralleltest
    - path: rpcs.*_test\.go
      linters:
        - paralleltest
    - path: shared.*_test\.go
      linters:
        - paralleltest
    - path: stateproof.*_test\.go
      linters:
        - paralleltest
    - path: test.*_test\.go
      linters:
        - paralleltest
    - path: tools.*_test\.go
      linters:
        - paralleltest
    - path: util.*_test\.go
>>>>>>> eddf773a
      linters:
        - paralleltest
    # Add all linters here -- Comment this block out for testing linters
    - path: test/linttest/lintissues\.go
      linters:
        - errcheck
        - gofmt
        - revive
        - govet
        - ineffassign
        - misspell<|MERGE_RESOLUTION|>--- conflicted
+++ resolved
@@ -117,9 +117,6 @@
         - staticcheck
         - typecheck
     # Ignore missing parallel tests in existing packages
-<<<<<<< HEAD
-    - path: (agreement|catchup|cmd|config|crypto|daemon|gen|ledger|logging|netdeploy|network|node|protocol|rpcs|shared|stateproof|test|tools).*_test\.go
-=======
     - path: agreement.*_test\.go
       linters:
         - paralleltest
@@ -177,10 +174,6 @@
     - path: tools.*_test\.go
       linters:
         - paralleltest
-    - path: util.*_test\.go
->>>>>>> eddf773a
-      linters:
-        - paralleltest
     # Add all linters here -- Comment this block out for testing linters
     - path: test/linttest/lintissues\.go
       linters:
