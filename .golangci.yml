run:
  timeout: 5m
  tests: true
  
linters:
  # default: deadcode, errcheck, gosimple, govet, ineffassign, staticcheck, typecheck, unused, varcheck
  disable-all: true
  enable:
    - errcheck
    - exportloopref
    - gofmt
    - gosimple
    - govet
    - ineffassign
    - misspell
    - nolintlint
    - revive
    - staticcheck
    - typecheck
    - paralleltest

severity:
  default-severity: error

linters-settings:
  nolintlint:
    # require naming a specific linter X using //nolint:X
    require-specific: true
    # require comments like "//nolint:errcheck // Explanation of why we are ignoring linter here..."
    require-explanation: true
  errcheck:
    exclude-functions:
      # data/transactions/logic/assembler.go uses ops.error, warn, to append log messages: OK to ignore for this case
    - (*github.com/algorand/go-algorand/data/transactions/logic.OpStream).errorf
    - (*github.com/algorand/go-algorand/data/transactions/logic.OpStream).error
    - (*github.com/algorand/go-algorand/data/transactions/logic.OpStream).warnf
    - (*github.com/algorand/go-algorand/data/transactions/logic.OpStream).warn
    # We do this 121 times and never check the error.
    - (*github.com/spf13/cobra.Command).MarkFlagRequired
  govet:
    settings:
      printf:
        # Comma-separated list of print function names to check (in addition to default, see `go tool vet help printf`).
        # Default: []
        funcs:
          - (github.com/algorand/go-algorand/logging.Logger).Debugf
          - (github.com/algorand/go-algorand/logging.Logger).Infof
          - (github.com/algorand/go-algorand/logging.Logger).Warnf
          - (github.com/algorand/go-algorand/logging.Logger).Errorf
          - (github.com/algorand/go-algorand/logging.Logger).Fatalf
          - (github.com/algorand/go-algorand/logging.Logger).Panicf
          - (github.com/algorand/go-algorand/logging.Logger).Debugln
          - (github.com/algorand/go-algorand/logging.Logger).Infoln
          - (github.com/algorand/go-algorand/logging.Logger).Warnln
          - (github.com/algorand/go-algorand/logging.Logger).Errorln
          - (github.com/algorand/go-algorand/logging.Logger).Fatalln
          - (github.com/algorand/go-algorand/logging.Logger).Panicln
          - (github.com/algorand/go-algorand/logging.Logger).Debug
          - (github.com/algorand/go-algorand/logging.Logger).Info
          - (github.com/algorand/go-algorand/logging.Logger).Warn
          - (github.com/algorand/go-algorand/logging.Logger).Error
          - (github.com/algorand/go-algorand/logging.Logger).Fatal
          - (github.com/algorand/go-algorand/logging.Logger).Panic
          - (github.com/algorand/go-algorand/data/transactions/logic.OpStream).warnf
          - (github.com/algorand/go-algorand/data/transactions/logic.OpStream).errorf
          - (github.com/algorand/go-algorand/data/transactions/logic.OpStream).lineErrorf
          - (github.com/algorand/go-algorand/cmd/goal/main).reportInfof
          - (github.com/algorand/go-algorand/cmd/goal/main).reportInfoln
          - (github.com/algorand/go-algorand/cmd/goal/main).reportWarnf
          - (github.com/algorand/go-algorand/cmd/goal/main).reportWarnln
          - (github.com/algorand/go-algorand/cmd/goal/main).reportWarnRawf
          - (github.com/algorand/go-algorand/cmd/goal/main).reportWarnRawln
          - (github.com/algorand/go-algorand/cmd/goal/main).reportErrorf
          - (github.com/algorand/go-algorand/cmd/goal/main).reportErrorln

issues:
  # Work our way back over time to be clean against all these
  # checkers.  If you'd like to contribute, raise the number after ~,
  # run the linter and dig in.
  new-from-rev: eb019291beed556ec6ac1ceb4a15114ce4df0c57~25

  # Disable default exclude rules listed in `golangci-lint run --help` (selectively re-enable some below)
  exclude-use-default: false

  # Maximum issues count per one linter. Set to 0 to disable. Default is 50.
  max-issues-per-linter: 0

  # Maximum count of issues with the same text. Set to 0 to disable. Default is 3.
  max-same-issues: 0

  exclude:
    # ignore govet false positive fixed in https://github.com/golang/go/issues/45043
    - "sigchanyzer: misuse of unbuffered os.Signal channel as argument to signal.Notify"
    # ignore golint false positive fixed in https://github.com/golang/lint/pull/487
    - "exported method (.*).Unwrap` should have comment or be unexported"
    # ignore issues about the way we use _struct fields to define encoding settings
    - "`_struct` is unused"

    # Enable some golangci-lint default exception rules:
    # "EXC0001 errcheck: Almost all programs ignore errors on these functions and in most cases it's ok"
    - Error return value of .((os\.)?std(out|err)\..*|.*Close|.*Flush|os\.Remove(All)?|.*print(f|ln)?|os\.(Un)?Setenv). is not checked
    # "EXC0005 staticcheck: Developers tend to write in C-style with an explicit 'break' in a 'switch', so it's ok to ignore"
    - ineffective break statement. Did you mean to break out of the outer loop
    # revive: irrelevant error about naming
    - "var-naming: don't use leading k in Go names"

  exclude-rules:
    - path: _test\.go
      linters:
        - errcheck
        # - exportloopref
        # - gofmt
        - gosimple
        # - govet
        - ineffassign
        - misspell
        - nolintlint
        # - revive
        - staticcheck
        - typecheck
    # Ignore missing parallel tests in existing packages
    - path: ^agreement.*_test\.go
      linters:
        - paralleltest
    - path: ^catchup.*_test\.go
      linters:
        - paralleltest
    - path: ^cmd.*_test\.go
      linters:
        - paralleltest
    - path: ^config.*_test\.go
      linters:
        - paralleltest
    - path: ^crypto.*_test\.go
      linters:
        - paralleltest
    - path: ^daemon.*_test\.go
      linters:
        - paralleltest
    - path: ^data.*_test\.go
      linters:
        - paralleltest
    - path: ^gen.*_test\.go
      linters:
        - paralleltest
    - path: ^ledger.*_test\.go
      linters:
        - paralleltest
    - path: ^logging.*_test\.go
      linters:
        - paralleltest
    - path: ^netdeploy.*_test\.go
      linters:
        - paralleltest
    - path: ^network.*_test\.go
      linters:
        - paralleltest
    - path: ^node.*_test\.go
      linters:
        - paralleltest
    - path: ^protocol.*_test\.go
      linters:
        - paralleltest
    - path: ^rpcs.*_test\.go
      linters:
        - paralleltest
    - path: ^stateproof.*_test\.go
      linters:
        - paralleltest
    - path: ^test.*_test\.go
      linters:
        - paralleltest
    - path: ^tools.*_test\.go
      linters:
        - paralleltest
<<<<<<< HEAD
    - path: tools.*_test\.go
=======
    - path: ^util.*_test\.go
>>>>>>> a688c236
      linters:
        - paralleltest
    # Add all linters here -- Comment this block out for testing linters
    - path: test/linttest/lintissues\.go
      linters:
        - errcheck
        - gofmt
        - revive
        - govet
        - ineffassign
        - misspell<|MERGE_RESOLUTION|>--- conflicted
+++ resolved
@@ -173,13 +173,6 @@
     - path: ^tools.*_test\.go
       linters:
         - paralleltest
-<<<<<<< HEAD
-    - path: tools.*_test\.go
-=======
-    - path: ^util.*_test\.go
->>>>>>> a688c236
-      linters:
-        - paralleltest
     # Add all linters here -- Comment this block out for testing linters
     - path: test/linttest/lintissues\.go
       linters:
