--- conflicted
+++ resolved
@@ -33,10 +33,8 @@
     - (*github.com/algorand/go-algorand/data/transactions/logic.OpStream).error
     - (*github.com/algorand/go-algorand/data/transactions/logic.OpStream).warnf
     - (*github.com/algorand/go-algorand/data/transactions/logic.OpStream).warn
-<<<<<<< HEAD
     # We do this 121 times and never check the error.
     - (*github.com/spf13/cobra.Command).MarkFlagRequired
-=======
   govet:
     settings:
       printf:
@@ -72,7 +70,6 @@
           - (github.com/algorand/go-algorand/cmd/goal/main).reportWarnRawln
           - (github.com/algorand/go-algorand/cmd/goal/main).reportErrorf
           - (github.com/algorand/go-algorand/cmd/goal/main).reportErrorln
->>>>>>> ab87a8a9
 
 issues:
   # Work our way back over time to be clean against all these
