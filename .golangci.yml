run:
  timeout: 5m
  tests: true
  
linters:
  # default: deadcode, errcheck, gosimple, govet, ineffassign, staticcheck, typecheck, unused, varcheck
  disable-all: true
  enable:
    - errcheck
    - gofmt
    - gosimple
    - govet
    - ineffassign
    - misspell
    - nolintlint
    - revive
    - staticcheck
    - typecheck
    - paralleltest

severity:
  default-severity: error

linters-settings:
  nolintlint:
    # require naming a specific linter X using //nolint:X
    require-specific: true
    # require comments like "//nolint:errcheck // Explanation of why we are ignoring linter here..."
    require-explanation: true
  errcheck:
    exclude-functions:
      # data/transactions/logic/assembler.go uses ops.error, warn, to append log messages: OK to ignore for this case
    - (*github.com/algorand/go-algorand/data/transactions/logic.OpStream).errorf
    - (*github.com/algorand/go-algorand/data/transactions/logic.OpStream).error
    - (*github.com/algorand/go-algorand/data/transactions/logic.OpStream).warnf
    - (*github.com/algorand/go-algorand/data/transactions/logic.OpStream).warn
    # We do this 121 times and never check the error.
    - (*github.com/spf13/cobra.Command).MarkFlagRequired
  govet:
    settings:
      printf:
        # Comma-separated list of print function names to check (in addition to default, see `go tool vet help printf`).
        # Default: []
        funcs:
          - (github.com/algorand/go-algorand/logging.Logger).Debugf
          - (github.com/algorand/go-algorand/logging.Logger).Infof
          - (github.com/algorand/go-algorand/logging.Logger).Warnf
          - (github.com/algorand/go-algorand/logging.Logger).Errorf
          - (github.com/algorand/go-algorand/logging.Logger).Fatalf
          - (github.com/algorand/go-algorand/logging.Logger).Panicf
          - (github.com/algorand/go-algorand/logging.Logger).Debugln
          - (github.com/algorand/go-algorand/logging.Logger).Infoln
          - (github.com/algorand/go-algorand/logging.Logger).Warnln
          - (github.com/algorand/go-algorand/logging.Logger).Errorln
          - (github.com/algorand/go-algorand/logging.Logger).Fatalln
          - (github.com/algorand/go-algorand/logging.Logger).Panicln
          - (github.com/algorand/go-algorand/logging.Logger).Debug
          - (github.com/algorand/go-algorand/logging.Logger).Info
          - (github.com/algorand/go-algorand/logging.Logger).Warn
          - (github.com/algorand/go-algorand/logging.Logger).Error
          - (github.com/algorand/go-algorand/logging.Logger).Fatal
          - (github.com/algorand/go-algorand/logging.Logger).Panic
          - (github.com/algorand/go-algorand/data/transactions/logic.OpStream).warnf
          - (github.com/algorand/go-algorand/data/transactions/logic.OpStream).errorf
          - (github.com/algorand/go-algorand/data/transactions/logic.OpStream).lineErrorf
          - (github.com/algorand/go-algorand/cmd/goal/main).reportInfof
          - (github.com/algorand/go-algorand/cmd/goal/main).reportInfoln
          - (github.com/algorand/go-algorand/cmd/goal/main).reportWarnf
          - (github.com/algorand/go-algorand/cmd/goal/main).reportWarnln
          - (github.com/algorand/go-algorand/cmd/goal/main).reportWarnRawf
          - (github.com/algorand/go-algorand/cmd/goal/main).reportWarnRawln
          - (github.com/algorand/go-algorand/cmd/goal/main).reportErrorf
          - (github.com/algorand/go-algorand/cmd/goal/main).reportErrorln

issues:
  # Work our way back over time to be clean against all these
  # checkers.  If you'd like to contribute, raise the number after ~,
  # run the linter and dig in.
  new-from-rev: eb019291beed556ec6ac1ceb4a15114ce4df0c57~25

  # Disable default exclude rules listed in `golangci-lint run --help` (selectively re-enable some below)
  exclude-use-default: false

  # Maximum issues count per one linter. Set to 0 to disable. Default is 50.
  max-issues-per-linter: 0

  # Maximum count of issues with the same text. Set to 0 to disable. Default is 3.
  max-same-issues: 0

  exclude:
    # ignore govet false positive fixed in https://github.com/golang/go/issues/45043
    - "sigchanyzer: misuse of unbuffered os.Signal channel as argument to signal.Notify"
    # ignore golint false positive fixed in https://github.com/golang/lint/pull/487
    - "exported method (.*).Unwrap` should have comment or be unexported"
    # ignore issues about the way we use _struct fields to define encoding settings
    - "`_struct` is unused"

    # Enable some golangci-lint default exception rules:
    # "EXC0001 errcheck: Almost all programs ignore errors on these functions and in most cases it's ok"
    - Error return value of .((os\.)?std(out|err)\..*|.*Close|.*Flush|os\.Remove(All)?|.*print(f|ln)?|os\.(Un)?Setenv). is not checked
    # "EXC0005 staticcheck: Developers tend to write in C-style with an explicit 'break' in a 'switch', so it's ok to ignore"
    - ineffective break statement. Did you mean to break out of the outer loop
    # revive: irrelevant error about naming
    - "var-naming: don't use leading k in Go names"

  exclude-rules:
    - path: _test\.go
      linters:
        - errcheck
        # - gofmt
        - gosimple
        # - govet
        - ineffassign
        - misspell
        - nolintlint
        # - revive
        - staticcheck
        - typecheck
    # Ignore missing parallel tests in existing packages
<<<<<<< HEAD
    - path: (agreement|catchup|config|crypto|daemon|gen|ledger|logging|netdeploy|network|node|protocol|rpcs|shared|stateproof|test|tools|util).*_test\.go
=======
    - path: agreement.*_test\.go
      linters:
        - paralleltest
    - path: catchup.*_test\.go
      linters:
        - paralleltest
    - path: cmd.*_test\.go
      linters:
        - paralleltest
    - path: config.*_test\.go
      linters:
        - paralleltest
    - path: crypto.*_test\.go
      linters:
        - paralleltest
    - path: daemon.*_test\.go
      linters:
        - paralleltest
    - path: data.*_test\.go
      linters:
        - paralleltest
    - path: gen.*_test\.go
      linters:
        - paralleltest
    - path: ledger.*_test\.go
      linters:
        - paralleltest
    - path: logging.*_test\.go
      linters:
        - paralleltest
    - path: netdeploy.*_test\.go
      linters:
        - paralleltest
    - path: network.*_test\.go
      linters:
        - paralleltest
    - path: node.*_test\.go
      linters:
        - paralleltest
    - path: protocol.*_test\.go
      linters:
        - paralleltest
    - path: rpcs.*_test\.go
      linters:
        - paralleltest
    - path: shared.*_test\.go
      linters:
        - paralleltest
    - path: stateproof.*_test\.go
      linters:
        - paralleltest
    - path: test.*_test\.go
      linters:
        - paralleltest
    - path: tools.*_test\.go
      linters:
        - paralleltest
    - path: util.*_test\.go
>>>>>>> eddf773a
      linters:
        - paralleltest
    # Add all linters here -- Comment this block out for testing linters
    - path: test/linttest/lintissues\.go
      linters:
        - errcheck
        - gofmt
        - revive
        - govet
        - ineffassign
        - misspell<|MERGE_RESOLUTION|>--- conflicted
+++ resolved
@@ -117,16 +117,10 @@
         - staticcheck
         - typecheck
     # Ignore missing parallel tests in existing packages
-<<<<<<< HEAD
-    - path: (agreement|catchup|config|crypto|daemon|gen|ledger|logging|netdeploy|network|node|protocol|rpcs|shared|stateproof|test|tools|util).*_test\.go
-=======
     - path: agreement.*_test\.go
       linters:
         - paralleltest
     - path: catchup.*_test\.go
-      linters:
-        - paralleltest
-    - path: cmd.*_test\.go
       linters:
         - paralleltest
     - path: config.*_test\.go
@@ -178,7 +172,6 @@
       linters:
         - paralleltest
     - path: util.*_test\.go
->>>>>>> eddf773a
       linters:
         - paralleltest
     # Add all linters here -- Comment this block out for testing linters
