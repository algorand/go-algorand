// Copyright (C) 2019-2021 Algorand, Inc.
// This file is part of go-algorand
//
// go-algorand is free software: you can redistribute it and/or modify
// it under the terms of the GNU Affero General Public License as
// published by the Free Software Foundation, either version 3 of the
// License, or (at your option) any later version.
//
// go-algorand is distributed in the hope that it will be useful,
// but WITHOUT ANY WARRANTY; without even the implied warranty of
// MERCHANTABILITY or FITNESS FOR A PARTICULAR PURPOSE.  See the
// GNU Affero General Public License for more details.
//
// You should have received a copy of the GNU Affero General Public License
// along with go-algorand.  If not, see <https://www.gnu.org/licenses/>.

package rpcs

import (
	"context"
	"errors"
	"net/http"
	"net/rpc"
	"strings"
	"sync/atomic"
	"testing"
	"time"

	"github.com/stretchr/testify/require"

	"github.com/algorand/go-algorand/components/mocks"
	"github.com/algorand/go-algorand/config"
	"github.com/algorand/go-algorand/crypto"
	"github.com/algorand/go-algorand/data/bookkeeping"
	"github.com/algorand/go-algorand/data/transactions"
	"github.com/algorand/go-algorand/logging"
	"github.com/algorand/go-algorand/network"
	"github.com/algorand/go-algorand/protocol"
	"github.com/algorand/go-algorand/util/bloom"
)

type mockPendingTxAggregate struct {
	txns []transactions.SignedTxn
}

func makeMockPendingTxAggregate(txCount int) mockPendingTxAggregate {
	var secret [32]byte
	crypto.RandBytes(secret[:])
	sk := crypto.GenerateSignatureSecrets(crypto.Seed(secret))
	mock := mockPendingTxAggregate{
		txns: make([]transactions.SignedTxn, txCount),
	}

	for i := 0; i < txCount; i++ {
		var note [16]byte
		crypto.RandBytes(note[:])
		tx := transactions.Transaction{
			Type: protocol.PaymentTx,
			Header: transactions.Header{
				Note: note[:],
			},
		}
		stx := tx.Sign(sk)
		mock.txns[i] = stx
	}
	return mock
}

func (mock mockPendingTxAggregate) PendingTxIDs() []transactions.Txid {
	// return all but one ID
	ids := make([]transactions.Txid, 0)
	for _, tx := range mock.txns {
		ids = append(ids, tx.ID())
	}
	return ids
}
func makeSignedTxGroup(source [][]transactions.SignedTxn) (result []transactions.SignedTxGroup) {
	result = make([]transactions.SignedTxGroup, len(source))
	for i := range source {
		result[i].Transactions = source[i]
	}
	return
}

<<<<<<< HEAD
func (mock mockPendingTxAggregate) PendingTxGroups() ([]transactions.SignedTxGroup, uint64) {
	return makeSignedTxGroup(bookkeeping.SignedTxnsToGroups(mock.txns)), transactions.InvalidSignedTxGroupCounter
=======
func (mock mockPendingTxAggregate) PendingTxGroups() (result []transactions.SignedTxGroup) {
	return makeSignedTxGroup(bookkeeping.SignedTxnsToGroups(mock.txns))
>>>>>>> 16686e4a
}

type mockHandler struct {
	messageCounter int32
	err            error
}

func (handler *mockHandler) Handle(txgroup []transactions.SignedTxn) error {
	atomic.AddInt32(&handler.messageCounter, 1)
	return handler.err
}

const testSyncInterval = 5 * time.Second
const testSyncTimeout = 4 * time.Second

type mockRunner struct {
	ran           bool
	done          chan *rpc.Call
	failWithNil   bool
	failWithError bool
	txgroups      []transactions.SignedTxGroup
}

type mockRPCClient struct {
	client  *mockRunner
	closed  bool
	rootURL string
	log     logging.Logger
}

func (client *mockRPCClient) Close() error {
	client.closed = true
	return nil
}

func (client *mockRPCClient) Address() string {
	return "mock.address."
}
func (client *mockRPCClient) Sync(ctx context.Context, bloom *bloom.Filter) (txgroups [][]transactions.SignedTxn, err error) {
	client.log.Info("MockRPCClient.Sync")
	select {
	case <-ctx.Done():
		return nil, errors.New("cancelled")
	default:
	}
	if client.client.failWithNil {
		return nil, errors.New("old failWithNil")
	}
	if client.client.failWithError {
		return nil, errors.New("failing call")
	}
	txgroups = make([][]transactions.SignedTxn, len(client.client.txgroups))
	for i := range txgroups {
		txgroups[i] = client.client.txgroups[i].Transactions
	}
	return txgroups, nil
<<<<<<< HEAD
}
func (client *mockRPCClient) GetBlockBytes(ctx context.Context, r basics.Round) (data []byte, err error) {
	return nil, nil
=======
>>>>>>> 16686e4a
}

// network.HTTPPeer interface
func (client *mockRPCClient) GetAddress() string {
	return client.rootURL
}
func (client *mockRPCClient) GetHTTPClient() *http.Client {
	return nil
}

type mockClientAggregator struct {
	mocks.MockNetwork
	peers []network.Peer
}

func (mca *mockClientAggregator) GetPeers(options ...network.PeerOption) []network.Peer {
	return mca.peers
}
func (mca *mockClientAggregator) SubstituteGenesisID(rawURL string) string {
	return strings.Replace(rawURL, "{genesisID}", "test genesisID", -1)
}

const numberOfPeers = 10

func makeMockClientAggregator(t *testing.T, failWithNil bool, failWithError bool) *mockClientAggregator {
	clients := make([]network.Peer, 0)
	for i := 0; i < numberOfPeers; i++ {
		runner := mockRunner{failWithNil: failWithNil, failWithError: failWithError, done: make(chan *rpc.Call)}
		clients = append(clients, &mockRPCClient{client: &runner, log: logging.TestingLog(t)})
	}
	t.Logf("len(mca.clients) = %d", len(clients))
	return &mockClientAggregator{peers: clients}
}

func TestSyncFromClient(t *testing.T) {
	clientPool := makeMockPendingTxAggregate(2)
	serverPool := makeMockPendingTxAggregate(1)
	serverTxGroups, _ := serverPool.PendingTxGroups()
	runner := mockRunner{failWithNil: false, failWithError: false, txgroups: serverTxGroups[len(serverTxGroups)-1:], done: make(chan *rpc.Call)}
	client := mockRPCClient{client: &runner, log: logging.TestingLog(t)}
	clientAgg := mockClientAggregator{peers: []network.Peer{&client}}
	handler := mockHandler{}
	syncer := MakeTxSyncer(clientPool, &clientAgg, &handler, testSyncInterval, testSyncTimeout, config.GetDefaultLocal().TxSyncServeResponseSize)
	syncer.log = logging.TestingLog(t)

	require.NoError(t, syncer.syncFromClient(&client))
	require.Equal(t, int32(1), atomic.LoadInt32(&handler.messageCounter))
}

func TestSyncFromUnsupportedClient(t *testing.T) {
	pool := makeMockPendingTxAggregate(3)
	poolTxGroups, _ := pool.PendingTxGroups()
	runner := mockRunner{failWithNil: true, failWithError: false, txgroups: poolTxGroups[len(poolTxGroups)-1:], done: make(chan *rpc.Call)}
	client := mockRPCClient{client: &runner, log: logging.TestingLog(t)}
	clientAgg := mockClientAggregator{peers: []network.Peer{&client}}
	handler := mockHandler{}
	syncer := MakeTxSyncer(pool, &clientAgg, &handler, testSyncInterval, testSyncTimeout, config.GetDefaultLocal().TxSyncServeResponseSize)
	syncer.log = logging.TestingLog(t)

	require.Error(t, syncer.syncFromClient(&client))
	require.Zero(t, atomic.LoadInt32(&handler.messageCounter))
}

func TestSyncFromClientAndQuit(t *testing.T) {
	pool := makeMockPendingTxAggregate(3)
	poolTxGroups, _ := pool.PendingTxGroups()
	runner := mockRunner{failWithNil: false, failWithError: false, txgroups: poolTxGroups[len(poolTxGroups)-1:], done: make(chan *rpc.Call)}
	client := mockRPCClient{client: &runner, log: logging.TestingLog(t)}
	clientAgg := mockClientAggregator{peers: []network.Peer{&client}}
	handler := mockHandler{}
	syncer := MakeTxSyncer(pool, &clientAgg, &handler, testSyncInterval, testSyncTimeout, config.GetDefaultLocal().TxSyncServeResponseSize)
	syncer.log = logging.TestingLog(t)
	syncer.cancel()
	require.Error(t, syncer.syncFromClient(&client))
	require.Zero(t, atomic.LoadInt32(&handler.messageCounter))
}

func TestSyncFromClientAndError(t *testing.T) {

	pool := makeMockPendingTxAggregate(3)
	poolTxGroups, _ := pool.PendingTxGroups()
	runner := mockRunner{failWithNil: false, failWithError: true, txgroups: poolTxGroups[len(poolTxGroups)-1:], done: make(chan *rpc.Call)}
	client := mockRPCClient{client: &runner, log: logging.TestingLog(t)}
	clientAgg := mockClientAggregator{peers: []network.Peer{&client}}
	handler := mockHandler{}
	syncer := MakeTxSyncer(pool, &clientAgg, &handler, testSyncInterval, testSyncTimeout, config.GetDefaultLocal().TxSyncServeResponseSize)
	syncer.log = logging.TestingLog(t)
	require.Error(t, syncer.syncFromClient(&client))
	require.Zero(t, atomic.LoadInt32(&handler.messageCounter))
}

func TestSyncFromClientAndTimeout(t *testing.T) {
	pool := makeMockPendingTxAggregate(3)
	poolTxGroups, _ := pool.PendingTxGroups()
	runner := mockRunner{failWithNil: false, failWithError: false, txgroups: poolTxGroups[len(poolTxGroups)-1:], done: make(chan *rpc.Call)}
	client := mockRPCClient{client: &runner, log: logging.TestingLog(t)}
	clientAgg := mockClientAggregator{peers: []network.Peer{&client}}
	handler := mockHandler{}
	syncTimeout := time.Duration(0)
	syncer := MakeTxSyncer(pool, &clientAgg, &handler, testSyncInterval, syncTimeout, config.GetDefaultLocal().TxSyncServeResponseSize)
	syncer.log = logging.TestingLog(t)
	require.Error(t, syncer.syncFromClient(&client))
	require.Zero(t, atomic.LoadInt32(&handler.messageCounter))
}

func TestSync(t *testing.T) {
	pool := makeMockPendingTxAggregate(1)
	nodeA := basicRPCNode{}
	txservice := makeTxService(pool, "test genesisID", config.GetDefaultLocal().TxPoolSize, config.GetDefaultLocal().TxSyncServeResponseSize)
	nodeA.RegisterHTTPHandler(TxServiceHTTPPath, txservice)
	nodeA.start()
	nodeAURL := nodeA.rootURL()

	poolTxGroups, _ := pool.PendingTxGroups()
	runner := mockRunner{failWithNil: false, failWithError: false, txgroups: poolTxGroups[len(poolTxGroups)-1:], done: make(chan *rpc.Call)}
	client := mockRPCClient{client: &runner, rootURL: nodeAURL, log: logging.TestingLog(t)}
	clientAgg := mockClientAggregator{peers: []network.Peer{&client}}
	handler := mockHandler{}
	syncerPool := makeMockPendingTxAggregate(3)
	syncer := MakeTxSyncer(syncerPool, &clientAgg, &handler, testSyncInterval, testSyncTimeout, config.GetDefaultLocal().TxSyncServeResponseSize)
	syncer.log = logging.TestingLog(t)

	require.NoError(t, syncer.sync())
	require.Equal(t, int32(1), atomic.LoadInt32(&handler.messageCounter))
}

func TestNoClientsSync(t *testing.T) {
	pool := makeMockPendingTxAggregate(3)
	clientAgg := mockClientAggregator{peers: []network.Peer{}}
	handler := mockHandler{}
	syncer := MakeTxSyncer(pool, &clientAgg, &handler, testSyncInterval, testSyncTimeout, config.GetDefaultLocal().TxSyncServeResponseSize)
	syncer.log = logging.TestingLog(t)

	require.NoError(t, syncer.sync())
	require.Zero(t, atomic.LoadInt32(&handler.messageCounter))
}

func TestStartAndStop(t *testing.T) {
	t.Skip("TODO: replace this test in new client paradigm")
	pool := makeMockPendingTxAggregate(3)
	poolTxGroups, _ := pool.PendingTxGroups()
	runner := mockRunner{failWithNil: false, failWithError: false, txgroups: poolTxGroups[len(poolTxGroups)-1:], done: make(chan *rpc.Call)}
	client := mockRPCClient{client: &runner, log: logging.TestingLog(t)}
	clientAgg := mockClientAggregator{peers: []network.Peer{&client}}
	handler := mockHandler{}
	syncInterval := time.Second
	syncTimeout := time.Second
	syncer := MakeTxSyncer(pool, &clientAgg, &handler, syncInterval, syncTimeout, config.GetDefaultLocal().TxSyncServeResponseSize)
	syncer.log = logging.TestingLog(t)

	// ensure that syncing doesn't start
	canStart := make(chan struct{})
	syncer.Start(canStart)
	time.Sleep(2 * time.Second)
	require.Zero(t, atomic.LoadInt32(&handler.messageCounter))

	// signal that syncing can start
	close(canStart)
	time.Sleep(2 * time.Second)
	require.Equal(t, int32(1), atomic.LoadInt32(&handler.messageCounter))

	// stop syncing and ensure it doesn't happen
	syncer.Stop()
	time.Sleep(2 * time.Second)
	require.Equal(t, int32(1), atomic.LoadInt32(&handler.messageCounter))
}

func TestStartAndQuit(t *testing.T) {
	pool := makeMockPendingTxAggregate(3)
	poolTxGroups, _ := pool.PendingTxGroups()
	runner := mockRunner{failWithNil: false, failWithError: false, txgroups: poolTxGroups[len(poolTxGroups)-1:], done: make(chan *rpc.Call)}
	client := mockRPCClient{client: &runner, log: logging.TestingLog(t)}
	clientAgg := mockClientAggregator{peers: []network.Peer{&client}}
	handler := mockHandler{}
	syncInterval := time.Second
	syncTimeout := time.Second
	syncer := MakeTxSyncer(pool, &clientAgg, &handler, syncInterval, syncTimeout, config.GetDefaultLocal().TxSyncServeResponseSize)
	syncer.log = logging.TestingLog(t)

	// ensure that syncing doesn't start
	canStart := make(chan struct{})
	syncer.Start(canStart)
	time.Sleep(2 * time.Second)
	require.Zero(t, atomic.LoadInt32(&handler.messageCounter))

	syncer.cancel()
	time.Sleep(50 * time.Millisecond)
	// signal that syncing can start, but ensure that it doesn't start (since we quit)
	close(canStart)
	time.Sleep(2 * time.Second)
	require.Zero(t, atomic.LoadInt32(&handler.messageCounter))
}<|MERGE_RESOLUTION|>--- conflicted
+++ resolved
@@ -82,13 +82,8 @@
 	return
 }
 
-<<<<<<< HEAD
 func (mock mockPendingTxAggregate) PendingTxGroups() ([]transactions.SignedTxGroup, uint64) {
 	return makeSignedTxGroup(bookkeeping.SignedTxnsToGroups(mock.txns)), transactions.InvalidSignedTxGroupCounter
-=======
-func (mock mockPendingTxAggregate) PendingTxGroups() (result []transactions.SignedTxGroup) {
-	return makeSignedTxGroup(bookkeeping.SignedTxnsToGroups(mock.txns))
->>>>>>> 16686e4a
 }
 
 type mockHandler struct {
@@ -145,12 +140,6 @@
 		txgroups[i] = client.client.txgroups[i].Transactions
 	}
 	return txgroups, nil
-<<<<<<< HEAD
-}
-func (client *mockRPCClient) GetBlockBytes(ctx context.Context, r basics.Round) (data []byte, err error) {
-	return nil, nil
-=======
->>>>>>> 16686e4a
 }
 
 // network.HTTPPeer interface
