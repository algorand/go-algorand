// Copyright (C) 2019-2021 Algorand, Inc.
// This file is part of go-algorand
//
// go-algorand is free software: you can redistribute it and/or modify
// it under the terms of the GNU Affero General Public License as
// published by the Free Software Foundation, either version 3 of the
// License, or (at your option) any later version.
//
// go-algorand is distributed in the hope that it will be useful,
// but WITHOUT ANY WARRANTY; without even the implied warranty of
// MERCHANTABILITY or FITNESS FOR A PARTICULAR PURPOSE.  See the
// GNU Affero General Public License for more details.
//
// You should have received a copy of the GNU Affero General Public License
// along with go-algorand.  If not, see <https://www.gnu.org/licenses/>.

package rpcs

import (
	"context"
	"fmt"
	"net/http"
	"testing"
	"time"

	"github.com/stretchr/testify/require"

	"github.com/algorand/go-algorand/agreement"
	"github.com/algorand/go-algorand/config"
	"github.com/algorand/go-algorand/crypto"
	"github.com/algorand/go-algorand/data"
	"github.com/algorand/go-algorand/data/basics"
	"github.com/algorand/go-algorand/logging"
	"github.com/algorand/go-algorand/network"
	"github.com/algorand/go-algorand/protocol"
<<<<<<< HEAD
	"github.com/algorand/go-algorand/testpartitioning"
=======
	"github.com/algorand/go-algorand/test/partitiontest"
>>>>>>> 916154b5
)

type mockUnicastPeer struct {
	responseTopics network.Topics
}

func (mup *mockUnicastPeer) GetAddress() string {
	return ""
}
func (mup *mockUnicastPeer) Unicast(ctx context.Context, data []byte, tag protocol.Tag) error {
	return nil
}
func (mup *mockUnicastPeer) Version() string {
	return "2.1"
}
func (mup *mockUnicastPeer) Request(ctx context.Context, tag network.Tag, topics network.Topics) (resp *network.Response, e error) {
	return nil, nil
}
func (mup *mockUnicastPeer) Respond(ctx context.Context, reqMsg network.IncomingMessage, topics network.Topics) (e error) {
	mup.responseTopics = topics
	return nil
}

// TestHandleCatchupReqNegative covers the error reporting in handleCatchupReq
func TestHandleCatchupReqNegative(t *testing.T) {
<<<<<<< HEAD
	testpartitioning.PartitionTest(t)
=======
	partitiontest.PartitionTest(t)
>>>>>>> 916154b5

	reqMsg := network.IncomingMessage{
		Sender: &mockUnicastPeer{},
		Data:   nil, // topics
	}
	ls := BlockService{
		ledger: nil,
		log:    logging.TestingLog(t),
	}

	// case where topics is nil
	ls.handleCatchupReq(context.Background(), reqMsg)
	respTopics := reqMsg.Sender.(*mockUnicastPeer).responseTopics
	val, found := respTopics.GetValue(network.ErrorKey)
	require.Equal(t, true, found)
	require.Equal(t, "UnmarshallTopics: could not read the number of topics", string(val))

	// case where round number is missing
	reqTopics := network.Topics{}
	reqMsg.Data = reqTopics.MarshallTopics()
	ls.handleCatchupReq(context.Background(), reqMsg)
	respTopics = reqMsg.Sender.(*mockUnicastPeer).responseTopics

	val, found = respTopics.GetValue(network.ErrorKey)
	require.Equal(t, true, found)
	require.Equal(t, noRoundNumberErrMsg, string(val))

	// case where data type is missing
	roundNumberData := make([]byte, 0)
	reqTopics = network.Topics{network.MakeTopic(RoundKey, roundNumberData)}
	reqMsg.Data = reqTopics.MarshallTopics()
	ls.handleCatchupReq(context.Background(), reqMsg)
	respTopics = reqMsg.Sender.(*mockUnicastPeer).responseTopics

	val, found = respTopics.GetValue(network.ErrorKey)
	require.Equal(t, true, found)
	require.Equal(t, noDataTypeErrMsg, string(val))

	// case where round number is corrupted
	roundNumberData = make([]byte, 0)
	reqTopics = network.Topics{network.MakeTopic(RoundKey, roundNumberData),
		network.MakeTopic(RequestDataTypeKey, []byte(BlockAndCertValue)),
	}
	reqMsg.Data = reqTopics.MarshallTopics()
	ls.handleCatchupReq(context.Background(), reqMsg)
	respTopics = reqMsg.Sender.(*mockUnicastPeer).responseTopics

	val, found = respTopics.GetValue(network.ErrorKey)
	require.Equal(t, true, found)
	require.Equal(t, roundNumberParseErrMsg, string(val))
}

// TestRedirectBasic tests the case when the block service redirects the request to elsewhere
func TestRedirectFallbackArchiver(t *testing.T) {
<<<<<<< HEAD
	testpartitioning.PartitionTest(t)
=======
	partitiontest.PartitionTest(t)
>>>>>>> 916154b5

	log := logging.TestingLog(t)

	ledger1 := makeLedger(t, "l1")
	defer ledger1.Close()
	ledger2 := makeLedger(t, "l2")
	defer ledger2.Close()
	addBlock(t, ledger1)
	addBlock(t, ledger2)
	addBlock(t, ledger2)

	net1 := &httpTestPeerSource{}
	net2 := &httpTestPeerSource{}

	config := config.GetDefaultLocal()
	bs1 := MakeBlockService(log, config, ledger1, net1, "{genesisID}")
	bs2 := MakeBlockService(log, config, ledger2, net2, "{genesisID}")

	nodeA := &basicRPCNode{}
	nodeB := &basicRPCNode{}

	nodeA.RegisterHTTPHandler(BlockServiceBlockPath, bs1)
	nodeA.start()
	defer nodeA.stop()

	nodeB.RegisterHTTPHandler(BlockServiceBlockPath, bs2)
	nodeB.start()
	defer nodeB.stop()

	net1.addPeer(nodeB.rootURL())

	parsedURL, err := network.ParseHostOrURL(nodeA.rootURL())
	require.NoError(t, err)

	client := http.Client{}

	ctx := context.Background()
	parsedURL.Path = FormatBlockQuery(uint64(2), parsedURL.Path, net1)
	blockURL := parsedURL.String()
	request, err := http.NewRequest("GET", blockURL, nil)
	require.NoError(t, err)
	requestCtx, requestCancel := context.WithTimeout(ctx, time.Duration(config.CatchupHTTPBlockFetchTimeoutSec)*time.Second)
	defer requestCancel()
	request = request.WithContext(requestCtx)
	network.SetUserAgentHeader(request.Header)
	response, err := client.Do(request)
	require.NoError(t, err)

	require.Equal(t, http.StatusOK, response.StatusCode)
}

// TestRedirectBasic tests the case when the block service redirects the request to elsewhere
func TestRedirectFallbackEndpoints(t *testing.T) {
<<<<<<< HEAD
	testpartitioning.PartitionTest(t)
=======
	partitiontest.PartitionTest(t)
>>>>>>> 916154b5

	log := logging.TestingLog(t)

	ledger1 := makeLedger(t, "l1")
	defer ledger1.Close()
	ledger2 := makeLedger(t, "l2")
	defer ledger2.Close()
	addBlock(t, ledger2)

	net1 := &httpTestPeerSource{}
	net2 := &httpTestPeerSource{}

	nodeA := &basicRPCNode{}
	nodeB := &basicRPCNode{}
	nodeA.start()
	defer nodeA.stop()
	nodeB.start()
	defer nodeB.stop()

	config := config.GetDefaultLocal()
	// Set the first to a bad address, the second to self, and the third to the one that has the block.
	// If RR is right, should succeed.
	config.BlockServiceCustomFallbackEndpoints = fmt.Sprintf("://badaddress,%s,%s", nodeA.rootURL(), nodeB.rootURL())
	bs1 := MakeBlockService(log, config, ledger1, net1, "{genesisID}")
	bs2 := MakeBlockService(log, config, ledger2, net2, "{genesisID}")

	nodeA.RegisterHTTPHandler(BlockServiceBlockPath, bs1)
	nodeB.RegisterHTTPHandler(BlockServiceBlockPath, bs2)

	parsedURL, err := network.ParseHostOrURL(nodeA.rootURL())
	require.NoError(t, err)

	client := http.Client{}

	ctx := context.Background()
	parsedURL.Path = FormatBlockQuery(uint64(1), parsedURL.Path, net1)
	blockURL := parsedURL.String()
	request, err := http.NewRequest("GET", blockURL, nil)
	require.NoError(t, err)
	requestCtx, requestCancel := context.WithTimeout(ctx, time.Duration(config.CatchupHTTPBlockFetchTimeoutSec)*time.Second)
	defer requestCancel()
	request = request.WithContext(requestCtx)
	network.SetUserAgentHeader(request.Header)
	response, err := client.Do(request)
	require.NoError(t, err)

	require.Equal(t, http.StatusOK, response.StatusCode)
}

// TestRedirectExceptions tests exception cases:
// - the case when the peer is not a valid http peer
// - the case when the block service keeps redirecting and cannot get a block
func TestRedirectExceptions(t *testing.T) {
<<<<<<< HEAD
	testpartitioning.PartitionTest(t)
=======
	partitiontest.PartitionTest(t)
>>>>>>> 916154b5

	log := logging.TestingLog(t)

	ledger1 := makeLedger(t, "l1")
	defer ledger1.Close()
	addBlock(t, ledger1)

	net1 := &httpTestPeerSource{}

	config := config.GetDefaultLocal()
	bs1 := MakeBlockService(log, config, ledger1, net1, "{genesisID}")

	nodeA := &basicRPCNode{}

	nodeA.RegisterHTTPHandler(BlockServiceBlockPath, bs1)
	nodeA.start()
	defer nodeA.stop()

	net1.peers = append(net1.peers, "invalidPeer")

	parsedURL, err := network.ParseHostOrURL(nodeA.rootURL())
	require.NoError(t, err)

	client := http.Client{}

	ctx := context.Background()
	parsedURL.Path = FormatBlockQuery(uint64(2), parsedURL.Path, net1)
	blockURL := parsedURL.String()
	request, err := http.NewRequest("GET", blockURL, nil)
	require.NoError(t, err)
	requestCtx, requestCancel := context.WithTimeout(ctx, time.Duration(config.CatchupHTTPBlockFetchTimeoutSec)*time.Second)
	defer requestCancel()
	request = request.WithContext(requestCtx)
	network.SetUserAgentHeader(request.Header)

	response, err := client.Do(request)
	require.NoError(t, err)
	require.Equal(t, response.StatusCode, http.StatusNotFound)

	net1.addPeer(nodeA.rootURL())
	_, err = client.Do(request)
	require.Error(t, err)
	require.Contains(t, err.Error(), "stopped after 10 redirects")
}

var poolAddr = basics.Address{0xff, 0xff, 0xff, 0xff, 0xff, 0xff, 0xff, 0xff, 0xff, 0xff, 0xff, 0xff, 0xff, 0xff, 0xff, 0xff, 0xff, 0xff, 0xff, 0xff, 0xff, 0xff, 0xff, 0xff, 0xff, 0xff, 0xff, 0xff, 0xff, 0xff, 0xff, 0xff}
var sinkAddr = basics.Address{0x7, 0xda, 0xcb, 0x4b, 0x6d, 0x9e, 0xd1, 0x41, 0xb1, 0x75, 0x76, 0xbd, 0x45, 0x9a, 0xe6, 0x42, 0x1d, 0x48, 0x6d, 0xa3, 0xd4, 0xef, 0x22, 0x47, 0xc4, 0x9, 0xa3, 0x96, 0xb8, 0x2e, 0xa2, 0x21}

func makeLedger(t *testing.T, namePostfix string) *data.Ledger {
	proto := config.Consensus[protocol.ConsensusCurrentVersion]
	genesis := make(map[basics.Address]basics.AccountData)
	genesis[sinkAddr] = basics.AccountData{
		Status:     basics.Online,
		MicroAlgos: basics.MicroAlgos{Raw: proto.MinBalance * 2000000},
	}
	genesis[poolAddr] = basics.AccountData{
		Status:     basics.Online,
		MicroAlgos: basics.MicroAlgos{Raw: proto.MinBalance * 2000000},
	}

	log := logging.TestingLog(t)
	genBal := data.MakeGenesisBalances(genesis, sinkAddr, poolAddr)
	genHash := crypto.Digest{0x42}
	cfg := config.GetDefaultLocal()
	const inMem = true

	ledger, err := data.LoadLedger(
		log, t.Name()+namePostfix, inMem, protocol.ConsensusCurrentVersion, genBal, "", genHash,
		nil, cfg,
	)
	require.NoError(t, err)
	return ledger
}

func addBlock(t *testing.T, ledger *data.Ledger) {
	blk, err := ledger.Block(ledger.LastRound())
	require.NoError(t, err)
	blk.BlockHeader.Round++
	blk.BlockHeader.TimeStamp += int64(crypto.RandUint64() % 100 * 1000)
	blk.TxnRoot, err = blk.PaysetCommit()
	require.NoError(t, err)

	var cert agreement.Certificate
	cert.Proposal.BlockDigest = blk.Digest()

	err = ledger.AddBlock(blk, cert)
	require.NoError(t, err)

	hdr, err := ledger.BlockHdr(blk.BlockHeader.Round)
	require.NoError(t, err)
	require.Equal(t, blk.BlockHeader, hdr)
}<|MERGE_RESOLUTION|>--- conflicted
+++ resolved
@@ -33,11 +33,7 @@
 	"github.com/algorand/go-algorand/logging"
 	"github.com/algorand/go-algorand/network"
 	"github.com/algorand/go-algorand/protocol"
-<<<<<<< HEAD
-	"github.com/algorand/go-algorand/testpartitioning"
-=======
 	"github.com/algorand/go-algorand/test/partitiontest"
->>>>>>> 916154b5
 )
 
 type mockUnicastPeer struct {
@@ -63,11 +59,7 @@
 
 // TestHandleCatchupReqNegative covers the error reporting in handleCatchupReq
 func TestHandleCatchupReqNegative(t *testing.T) {
-<<<<<<< HEAD
-	testpartitioning.PartitionTest(t)
-=======
 	partitiontest.PartitionTest(t)
->>>>>>> 916154b5
 
 	reqMsg := network.IncomingMessage{
 		Sender: &mockUnicastPeer{},
@@ -122,11 +114,7 @@
 
 // TestRedirectBasic tests the case when the block service redirects the request to elsewhere
 func TestRedirectFallbackArchiver(t *testing.T) {
-<<<<<<< HEAD
-	testpartitioning.PartitionTest(t)
-=======
 	partitiontest.PartitionTest(t)
->>>>>>> 916154b5
 
 	log := logging.TestingLog(t)
 
@@ -180,11 +168,7 @@
 
 // TestRedirectBasic tests the case when the block service redirects the request to elsewhere
 func TestRedirectFallbackEndpoints(t *testing.T) {
-<<<<<<< HEAD
-	testpartitioning.PartitionTest(t)
-=======
 	partitiontest.PartitionTest(t)
->>>>>>> 916154b5
 
 	log := logging.TestingLog(t)
 
@@ -238,11 +222,7 @@
 // - the case when the peer is not a valid http peer
 // - the case when the block service keeps redirecting and cannot get a block
 func TestRedirectExceptions(t *testing.T) {
-<<<<<<< HEAD
-	testpartitioning.PartitionTest(t)
-=======
 	partitiontest.PartitionTest(t)
->>>>>>> 916154b5
 
 	log := logging.TestingLog(t)
 
