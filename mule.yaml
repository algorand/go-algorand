tasks:
<<<<<<< HEAD

  - task: shell.Shell
    name: go-version
    command: scripts/get_golang_version.sh
    saveLogs: true

  # Stash tasks
  - task: stash.Stash
    name: linux-amd64
    bucketName: go-algorand-ci-cache
    stashId: ${JENKINS_JOB_CACHE_ID}/linux-amd64
    globSpecs:
      - tmp/node_pkgs/**
      - crypto/libs/**
      - gen/devnet/genesis.json
      - gen/testnet/genesis.json
      - gen/mainnet/genesis.json
  - task: stash.Stash
    name: darwin-amd64
    bucketName: go-algorand-ci-cache
    stashId: ${JENKINS_JOB_CACHE_ID}/darwin-amd64
    globSpecs:
      - tmp/node_pkgs/**
      - crypto/libs/**
      - gen/devnet/genesis.json
      - gen/testnet/genesis.json
      - gen/mainnet/genesis.json
  - task: stash.Stash
    name: linux-arm64
    bucketName: go-algorand-ci-cache
    stashId: ${JENKINS_JOB_CACHE_ID}/linux-arm64
    globSpecs:
      - tmp/node_pkgs/**
      - crypto/libs/**
      - gen/devnet/genesis.json
      - gen/testnet/genesis.json
      - gen/mainnet/genesis.json
  - task: stash.Stash
    name: linux-arm32
    bucketName: go-algorand-ci-cache
    stashId: ${JENKINS_JOB_CACHE_ID}/linux-arm32
    globSpecs:
      - tmp/node_pkgs/**
      - crypto/libs/**
      - gen/devnet/genesis.json
      - gen/testnet/genesis.json
      - gen/mainnet/genesis.json

  # Unstash tasks
  - task: stash.Unstash
    name: linux-arm64
    bucketName: go-algorand-ci-cache
    stashId: ${JENKINS_JOB_CACHE_ID}/linux-arm64
  - task: stash.Unstash
    name: linux-amd64
    bucketName: go-algorand-ci-cache
    stashId: ${JENKINS_JOB_CACHE_ID}/linux-amd64
  - task: stash.Unstash
    name: darwin-amd64
    bucketName: go-algorand-ci-cache
    stashId: ${JENKINS_JOB_CACHE_ID}/darwin-amd64
  - task: stash.Unstash
    name: linux-arm32
    bucketName: go-algorand-ci-cache
    stashId: ${JENKINS_JOB_CACHE_ID}/linux-arm32

  # Docker tasks
  - task: docker.Version
    configFilePath: scripts/configure_dev-deps.sh
  - task: shell.docker.Ensure
    name: centos
    image: algorand/go-algorand-ci-linux
    version: '{{ docker.Version.outputs.version }}-{{ shell.Shell.go-version.outputs.logs }}'
    goVersion: '{{ shell.Shell.go-version.outputs.logs }}'
    dockerFilePath: docker/build/cicd.centos.Dockerfile
    dependencies: shell.Shell.go-version docker.Version
  - task: shell.docker.Ensure
    name: alpine
    image: algorand/go-algorand-ci-linux
    version: '{{ docker.Version.outputs.version }}-{{ shell.Shell.go-version.outputs.logs }}'
    goVersion: '{{ shell.Shell.go-version.outputs.logs }}'
    dockerFilePath: docker/build/cicd.alpine.Dockerfile
    dependencies: shell.Shell.go-version docker.Version
  - task: docker.Make
    name: build
    docker:
      image: algorand/go-algorand-ci-linux
      version: '{{ docker.Version.outputs.version }}-{{ shell.Shell.go-version.outputs.logs }}'
      goVersion: '{{ shell.Shell.go-version.outputs.logs }}'
      workDir: /go/src/github.com/algorand/go-algorand
    target: ci-build
    dependencies: shell.Shell.go-version docker.Version
  - task: docker.Make
    name: fulltest
    docker:
      image: algorand/go-algorand-ci-linux
      version: '{{ docker.Version.outputs.version }}-{{ shell.Shell.go-version.outputs.logs }}'
      goVersion: '{{ shell.Shell.go-version.outputs.logs }}'
      workDir: /go/src/github.com/algorand/go-algorand
    target: fulltest -j4
    dependencies: shell.Shell.go-version docker.Version
  - task: docker.Make
    name: integration-test
    docker:
      env:
        - SHORTTEST=-short
      image: algorand/go-algorand-ci-linux
      version: '{{ docker.Version.outputs.version }}-{{ shell.Shell.go-version.outputs.logs }}'
      goVersion: '{{ shell.Shell.go-version.outputs.logs }}'
      workDir: /go/src/github.com/algorand/go-algorand
    target: ci-integration -j4
    dependencies: shell.Shell.go-version docker.Version
  - task: docker.Make
    name: archive
    docker:
      image: algorand/go-algorand-ci-linux
      version: '{{ docker.Version.outputs.version }}-{{ shell.Shell.go-version.outputs.logs }}'
      goVersion: '{{ shell.Shell.go-version.outputs.logs }}'
      workDir: /go/src/github.com/algorand/go-algorand
    target: ci-archive
    dependencies: shell.Shell.go-version docker.Version

  # Local Tasks
  - task: shell.Make
    name: ci-deps build
    target: ci-build
=======
  - task: docker.Version
    configFilePath: scripts/configure_dev-deps.sh
  - task: shell.docker.Ensure
    image: algorand/go-algorand-ci-linux
    version: '{{ docker.Version.outputs.version }}'
    dockerFilePath: docker/build/cicd.Dockerfile
    dependencies: docker.Version
  - task: docker.Make
    name: build
    docker:
      image: algorand/go-algorand-ci-linux
      version: '{{ docker.Version.outputs.version }}'
      workDir: /go/src/github.com/algorand/go-algorand
    target: ci-build
  - task: docker.Make
    name: fulltest
    docker:
      image: algorand/go-algorand-ci-linux
      version: '{{ docker.Version.outputs.version }}'
      workDir: /go/src/github.com/algorand/go-algorand
    target: fulltest -j4
  - task: docker.Make
    name: shorttest
    docker:
      image: algorand/go-algorand-ci-linux
      version: '{{ docker.Version.outputs.version }}'
      workDir: /go/src/github.com/algorand/go-algorand
    target: shorttest -j4
  - task: docker.Make
    name: integration-test
    docker:
      image: algorand/go-algorand-ci-linux
      version: '{{ docker.Version.outputs.version }}'
      workDir: /go/src/github.com/algorand/go-algorand
    target: ci-integration -j4
  - task: shell.Make
    name: deps
    target: ci-deps 
  - task: shell.Make
    name: build
    target: ci-build
>>>>>>> 5a074a26
  - task: shell.Make
    name: fulltest
    target: fulltest -j4
  - task: shell.Make
<<<<<<< HEAD
=======
    name: shorttest
    target: shorttest -j3
  - task: shell.Make
>>>>>>> 5a074a26
    name: integration-test
    target: ci-integration -j4
  - task: shell.Make
    name: archive
    target: archive

jobs:
<<<<<<< HEAD
  # Linux amd64 jobs
  build-linux-amd64:
    configs:
      arch: amd64
    tasks:
      - shell.docker.Ensure.centos
      - docker.Make.build
#      - stash.Stash.linux-amd64
  test-linux-amd64-integration:
    configs:
      arch: amd64
    tasks:
      - shell.docker.Ensure.centos
#      - stash.Unstash.linux-amd64
      - docker.Make.integration-test
  test-linux-amd64-fulltest:
    configs:
      arch: amd64
    tasks:
      - shell.docker.Ensure.centos
      - docker.Make.fulltest

  # Darwin amd64 jobs
  # build-darwin-amd64:
  #   configs:
  #     arch: amd64
  #   tasks:
  #     - shell.Make.build
  #     - stash.Stash.darwin-amd64
  # test-darwin-amd64-integration:
  #   configs:
  #     arch: amd64
  #   tasks:
  #     - stash.Unstash.darwin-amd64
  #     - shell.Make.integration-test
  # test-darwin-amd64-fulltest:
  #   configs:
  #     arch: amd64
  #   tasks:
  #     - shell.Make.fulltest

  # Linux arm64 jobs
  build-linux-arm64:
    configs:
      arch: arm64v8
    tasks:
      - shell.docker.Ensure.centos
      - docker.Make.build
#      - stash.Stash.linux-arm64
  test-linux-arm64-integration:
    configs:
      arch: arm64v8
    tasks:
      - shell.docker.Ensure.centos
      - stash.Unstash.linux-arm64
      - docker.Make.integration-test

  # Linux arm32 jobs
  build-linux-arm32:
    configs:
      arch: arm32v6
    tasks:
      - shell.docker.Ensure.alpine
      - docker.Make.build
      - stash.Stash.linux-arm32

  # Archive jobs
  archive-linux-amd64:
    configs:
      arch: amd64
    tasks:
      - shell.docker.Ensure.centos
      - stash.Unstash.linux-amd64
      # - stash.Unstash.darwin-amd64
      - stash.Unstash.linux-arm64
      - stash.Unstash.linux-arm32
      - docker.Make.archive

=======
  # Linux arm64 jobs
  build-linux-arm64:
    configs:
      arch: arm64v8
      docker:
        env:
          - TRAVIS_OS_NAME=${TRAVIS_OS_NAME}
          - TRAVIS_BRANCH=${TRAVIS_BRANCH}
          - TRAVIS_PULL_REQUEST=${TRAVIS_PULL_REQUEST}
          - S3_RELEASE_BUCKET=${S3_RELEASE_BUCKET}
    tasks:
      - shell.docker.Ensure
      - docker.Make.build
  test-linux-arm64-fulltest:
    configs:
      arch: arm64v8
      docker:
        env:
          - TRAVIS_OS_NAME=${TRAVIS_OS_NAME}
          - TRAVIS_BRANCH=${TRAVIS_BRANCH}
          - TRAVIS_PULL_REQUEST=${TRAVIS_PULL_REQUEST}
          - S3_RELEASE_BUCKET=${S3_RELEASE_BUCKET}
    tasks:
      - shell.docker.Ensure
      - docker.Make.fulltest
  test-linux-arm64-shorttest:
    configs:
      arch: arm64v8
      docker:
        env:
          - TRAVIS_OS_NAME=${TRAVIS_OS_NAME}
          - TRAVIS_BRANCH=${TRAVIS_BRANCH}
          - TRAVIS_PULL_REQUEST=${TRAVIS_PULL_REQUEST}
          - S3_RELEASE_BUCKET=${S3_RELEASE_BUCKET}
    tasks:
      - shell.docker.Ensure
      - docker.Make.shorttest
  test-linux-arm64-integration:
    configs:
      arch: arm64v8
      docker:
        env:
          - SHORTTEST=${SHORTTEST}
          - TRAVIS_OS_NAME=${TRAVIS_OS_NAME}
          - TRAVIS_BRANCH=${TRAVIS_BRANCH}
          - TRAVIS_PULL_REQUEST=${TRAVIS_PULL_REQUEST}
          - S3_RELEASE_BUCKET=${S3_RELEASE_BUCKET}
    tasks:
      - shell.docker.Ensure
      - docker.Make.integration-test



  # Linux amd64 jobs
  build-linux-amd64:
    configs:
      arch: amd64
      docker:
        env:
          - TRAVIS_OS_NAME=${TRAVIS_OS_NAME}
          - TRAVIS_BRANCH=${TRAVIS_BRANCH}
          - TRAVIS_PULL_REQUEST=${TRAVIS_PULL_REQUEST}
          - S3_RELEASE_BUCKET=${S3_RELEASE_BUCKET}
    tasks:
      - shell.docker.Ensure
      - docker.Make.build
  test-linux-amd64-fulltest:
    configs:
      arch: amd64
      docker:
        env:
          - TRAVIS_OS_NAME=${TRAVIS_OS_NAME}
          - TRAVIS_BRANCH=${TRAVIS_BRANCH}
          - TRAVIS_PULL_REQUEST=${TRAVIS_PULL_REQUEST}
          - S3_RELEASE_BUCKET=${S3_RELEASE_BUCKET}
    tasks:
      - shell.docker.Ensure
      - docker.Make.fulltest
  test-linux-amd64-shorttest:
    configs:
      arch: amd64
      docker:
        env:
          - TRAVIS_OS_NAME=${TRAVIS_OS_NAME}
          - TRAVIS_BRANCH=${TRAVIS_BRANCH}
          - TRAVIS_PULL_REQUEST=${TRAVIS_PULL_REQUEST}
          - S3_RELEASE_BUCKET=${S3_RELEASE_BUCKET}
    tasks:
      - shell.docker.Ensure
      - docker.Make.shorttest
  test-linux-amd64-integration:
    configs:
      arch: amd64
      docker:
        env:
          - SHORTTEST=${SHORTTEST}
          - TRAVIS_OS_NAME=${TRAVIS_OS_NAME}
          - TRAVIS_BRANCH=${TRAVIS_BRANCH}
          - TRAVIS_PULL_REQUEST=${TRAVIS_PULL_REQUEST}
          - S3_RELEASE_BUCKET=${S3_RELEASE_BUCKET}
    tasks:
      - shell.docker.Ensure
      - docker.Make.integration-test



  # Local jobs
  build-local:
    tasks:
      - shell.Make.deps
      - shell.Make.build
  test-local-fulltest:
    tasks:
      - shell.Make.deps
      - shell.Make.fulltest
  test-local-shorttest:
    tasks:
      - shell.Make.deps
      - shell.Make.shorttest
  test-local-integration:
    tasks:
      - shell.Make.deps
      - shell.Make.integration-test
  archive-local:
    tasks:
      - shell.Make.deps
      - shell.Make.archive



  # Linux arm jobs
  build-linux-arm:
    configs:
      arch: arm32v6
      target: ci-build
    tasks:
    - docker.Make
  test-linux-arm-shorttest:
    configs:
      arch: arm32v6
      target: shorttest
    tasks:
    - docker.Make
>>>>>>> 5a074a26
<|MERGE_RESOLUTION|>--- conflicted
+++ resolved
@@ -1,5 +1,4 @@
 tasks:
-<<<<<<< HEAD
 
   - task: shell.Shell
     name: go-version
@@ -126,59 +125,14 @@
   - task: shell.Make
     name: ci-deps build
     target: ci-build
-=======
-  - task: docker.Version
-    configFilePath: scripts/configure_dev-deps.sh
-  - task: shell.docker.Ensure
-    image: algorand/go-algorand-ci-linux
-    version: '{{ docker.Version.outputs.version }}'
-    dockerFilePath: docker/build/cicd.Dockerfile
-    dependencies: docker.Version
-  - task: docker.Make
-    name: build
-    docker:
-      image: algorand/go-algorand-ci-linux
-      version: '{{ docker.Version.outputs.version }}'
-      workDir: /go/src/github.com/algorand/go-algorand
-    target: ci-build
-  - task: docker.Make
-    name: fulltest
-    docker:
-      image: algorand/go-algorand-ci-linux
-      version: '{{ docker.Version.outputs.version }}'
-      workDir: /go/src/github.com/algorand/go-algorand
-    target: fulltest -j4
-  - task: docker.Make
-    name: shorttest
-    docker:
-      image: algorand/go-algorand-ci-linux
-      version: '{{ docker.Version.outputs.version }}'
-      workDir: /go/src/github.com/algorand/go-algorand
-    target: shorttest -j4
-  - task: docker.Make
-    name: integration-test
-    docker:
-      image: algorand/go-algorand-ci-linux
-      version: '{{ docker.Version.outputs.version }}'
-      workDir: /go/src/github.com/algorand/go-algorand
-    target: ci-integration -j4
-  - task: shell.Make
-    name: deps
-    target: ci-deps 
-  - task: shell.Make
-    name: build
-    target: ci-build
->>>>>>> 5a074a26
+
   - task: shell.Make
     name: fulltest
     target: fulltest -j4
   - task: shell.Make
-<<<<<<< HEAD
-=======
     name: shorttest
     target: shorttest -j3
   - task: shell.Make
->>>>>>> 5a074a26
     name: integration-test
     target: ci-integration -j4
   - task: shell.Make
@@ -186,7 +140,6 @@
     target: archive
 
 jobs:
-<<<<<<< HEAD
   # Linux amd64 jobs
   build-linux-amd64:
     configs:
@@ -264,149 +217,3 @@
       - stash.Unstash.linux-arm64
       - stash.Unstash.linux-arm32
       - docker.Make.archive
-
-=======
-  # Linux arm64 jobs
-  build-linux-arm64:
-    configs:
-      arch: arm64v8
-      docker:
-        env:
-          - TRAVIS_OS_NAME=${TRAVIS_OS_NAME}
-          - TRAVIS_BRANCH=${TRAVIS_BRANCH}
-          - TRAVIS_PULL_REQUEST=${TRAVIS_PULL_REQUEST}
-          - S3_RELEASE_BUCKET=${S3_RELEASE_BUCKET}
-    tasks:
-      - shell.docker.Ensure
-      - docker.Make.build
-  test-linux-arm64-fulltest:
-    configs:
-      arch: arm64v8
-      docker:
-        env:
-          - TRAVIS_OS_NAME=${TRAVIS_OS_NAME}
-          - TRAVIS_BRANCH=${TRAVIS_BRANCH}
-          - TRAVIS_PULL_REQUEST=${TRAVIS_PULL_REQUEST}
-          - S3_RELEASE_BUCKET=${S3_RELEASE_BUCKET}
-    tasks:
-      - shell.docker.Ensure
-      - docker.Make.fulltest
-  test-linux-arm64-shorttest:
-    configs:
-      arch: arm64v8
-      docker:
-        env:
-          - TRAVIS_OS_NAME=${TRAVIS_OS_NAME}
-          - TRAVIS_BRANCH=${TRAVIS_BRANCH}
-          - TRAVIS_PULL_REQUEST=${TRAVIS_PULL_REQUEST}
-          - S3_RELEASE_BUCKET=${S3_RELEASE_BUCKET}
-    tasks:
-      - shell.docker.Ensure
-      - docker.Make.shorttest
-  test-linux-arm64-integration:
-    configs:
-      arch: arm64v8
-      docker:
-        env:
-          - SHORTTEST=${SHORTTEST}
-          - TRAVIS_OS_NAME=${TRAVIS_OS_NAME}
-          - TRAVIS_BRANCH=${TRAVIS_BRANCH}
-          - TRAVIS_PULL_REQUEST=${TRAVIS_PULL_REQUEST}
-          - S3_RELEASE_BUCKET=${S3_RELEASE_BUCKET}
-    tasks:
-      - shell.docker.Ensure
-      - docker.Make.integration-test
-
-
-
-  # Linux amd64 jobs
-  build-linux-amd64:
-    configs:
-      arch: amd64
-      docker:
-        env:
-          - TRAVIS_OS_NAME=${TRAVIS_OS_NAME}
-          - TRAVIS_BRANCH=${TRAVIS_BRANCH}
-          - TRAVIS_PULL_REQUEST=${TRAVIS_PULL_REQUEST}
-          - S3_RELEASE_BUCKET=${S3_RELEASE_BUCKET}
-    tasks:
-      - shell.docker.Ensure
-      - docker.Make.build
-  test-linux-amd64-fulltest:
-    configs:
-      arch: amd64
-      docker:
-        env:
-          - TRAVIS_OS_NAME=${TRAVIS_OS_NAME}
-          - TRAVIS_BRANCH=${TRAVIS_BRANCH}
-          - TRAVIS_PULL_REQUEST=${TRAVIS_PULL_REQUEST}
-          - S3_RELEASE_BUCKET=${S3_RELEASE_BUCKET}
-    tasks:
-      - shell.docker.Ensure
-      - docker.Make.fulltest
-  test-linux-amd64-shorttest:
-    configs:
-      arch: amd64
-      docker:
-        env:
-          - TRAVIS_OS_NAME=${TRAVIS_OS_NAME}
-          - TRAVIS_BRANCH=${TRAVIS_BRANCH}
-          - TRAVIS_PULL_REQUEST=${TRAVIS_PULL_REQUEST}
-          - S3_RELEASE_BUCKET=${S3_RELEASE_BUCKET}
-    tasks:
-      - shell.docker.Ensure
-      - docker.Make.shorttest
-  test-linux-amd64-integration:
-    configs:
-      arch: amd64
-      docker:
-        env:
-          - SHORTTEST=${SHORTTEST}
-          - TRAVIS_OS_NAME=${TRAVIS_OS_NAME}
-          - TRAVIS_BRANCH=${TRAVIS_BRANCH}
-          - TRAVIS_PULL_REQUEST=${TRAVIS_PULL_REQUEST}
-          - S3_RELEASE_BUCKET=${S3_RELEASE_BUCKET}
-    tasks:
-      - shell.docker.Ensure
-      - docker.Make.integration-test
-
-
-
-  # Local jobs
-  build-local:
-    tasks:
-      - shell.Make.deps
-      - shell.Make.build
-  test-local-fulltest:
-    tasks:
-      - shell.Make.deps
-      - shell.Make.fulltest
-  test-local-shorttest:
-    tasks:
-      - shell.Make.deps
-      - shell.Make.shorttest
-  test-local-integration:
-    tasks:
-      - shell.Make.deps
-      - shell.Make.integration-test
-  archive-local:
-    tasks:
-      - shell.Make.deps
-      - shell.Make.archive
-
-
-
-  # Linux arm jobs
-  build-linux-arm:
-    configs:
-      arch: arm32v6
-      target: ci-build
-    tasks:
-    - docker.Make
-  test-linux-arm-shorttest:
-    configs:
-      arch: arm32v6
-      target: shorttest
-    tasks:
-    - docker.Make
->>>>>>> 5a074a26
