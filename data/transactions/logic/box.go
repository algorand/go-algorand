// Copyright (C) 2019-2025 Algorand, Inc.
// This file is part of go-algorand
//
// go-algorand is free software: you can redistribute it and/or modify
// it under the terms of the GNU Affero General Public License as
// published by the Free Software Foundation, either version 3 of the
// License, or (at your option) any later version.
//
// go-algorand is distributed in the hope that it will be useful,
// but WITHOUT ANY WARRANTY; without even the implied warranty of
// MERCHANTABILITY or FITNESS FOR A PARTICULAR PURPOSE.  See the
// GNU Affero General Public License for more details.
//
// You should have received a copy of the GNU Affero General Public License
// along with go-algorand.  If not, see <https://www.gnu.org/licenses/>.

package logic

import (
	"fmt"

	"github.com/algorand/go-algorand/data/basics"
	"github.com/algorand/go-algorand/data/transactions"
)

// BoxOperation is an enum of box operation types
type BoxOperation int

const (
	// BoxCreateOperation creates a box
	BoxCreateOperation BoxOperation = iota
	// BoxReadOperation reads a box
	BoxReadOperation
	// BoxWriteOperation writes to a box
	BoxWriteOperation
	// BoxDeleteOperation deletes a box
	BoxDeleteOperation
	// BoxResizeOperation resizes a box
	BoxResizeOperation
)

func (cx *EvalContext) availableBox(name string, operation BoxOperation, createSize uint64) ([]byte, bool, error) {
	if cx.txn.Txn.OnCompletion == transactions.ClearStateOC {
		return nil, false, fmt.Errorf("boxes may not be accessed from ClearState program")
	}

<<<<<<< HEAD
	dirty, ok := cx.available.boxes[BoxRef{cx.appID, name}]

	newAppAccess := false
	// maybe allow it (and account for it) if a newly created app is accessing a
	// box. we allow this because we know the box is empty upon first touch, so
	// we don't have to go to the disk. but we only allow one such access for
	// each spare (empty) box ref. that way, we can't end up needing to write
	// many separate newly created boxes.
	if !ok && cx.Proto.EnableUnnamedBoxAccessInNewApps {
		if _, newAppAccess = cx.available.createdApps[cx.appID]; newAppAccess {
			if cx.available.unnamedAccess > 0 {
				ok = true                    // allow it
				cx.available.unnamedAccess-- // account for it
				dirty = false                // no-op, but for clarity

				// it will be marked dirty and dirtyBytes will be incremented
				// below, like any create. as a (good) side-effect it will go
				// into `cx.available` so that later uses will see it in
				// available.boxes, skipping this section
			}
		}
	}

=======
	dirty, ok := cx.available.boxes[basics.BoxRef{App: cx.appID, Name: name}]
>>>>>>> a59652c6
	if !ok && cx.UnnamedResources != nil {
		ok = cx.UnnamedResources.AvailableBox(cx.appID, name, newAppAccess, createSize)
	}
	if !ok {
		return nil, false, fmt.Errorf("invalid Box reference %#x", name)
	}

	// If the box is in cx.available, GetBox() is cheap. It will go (at most) to
	// the cowRoundBase. But if we did a "newAppAccess", GetBox would go to disk
	// just to find the box is not there. So we skip it.
	content, exists := []byte(nil), false
	if !newAppAccess {
		var getErr error
		content, exists, getErr = cx.Ledger.GetBox(cx.appID, name)
		if getErr != nil {
			return nil, false, getErr
		}
	}

	switch operation {
	case BoxCreateOperation:
		if exists {
			if createSize != uint64(len(content)) {
				return nil, false, fmt.Errorf("box size mismatch %d %d", uint64(len(content)), createSize)
			}
			// Since it exists, we have no dirty work to do. The weird case of
			// box_put, which seems like a combination of create and write, is
			// properly handled because opBoxPut uses BoxWriteOperation to
			// declare the intent to write (and track dirtiness). opBoxPut
			// performs the length match check itself.
			return content, exists, nil
		}
		fallthrough // If it doesn't exist, a create is like write
	case BoxWriteOperation:
		writeSize := createSize
		if exists {
			writeSize = uint64(len(content))
		}
		if !dirty {
			cx.available.dirtyBytes += writeSize
		}
		dirty = true
	case BoxResizeOperation:
		newSize := createSize
		if dirty {
			cx.available.dirtyBytes -= uint64(len(content))
		}
		cx.available.dirtyBytes += newSize
		dirty = true
	case BoxDeleteOperation:
		if dirty {
			cx.available.dirtyBytes -= uint64(len(content))
		}
		dirty = false
	case BoxReadOperation:
		/* nothing to do */
	}
	cx.available.boxes[basics.BoxRef{App: cx.appID, Name: name}] = dirty

	if cx.available.dirtyBytes > cx.ioBudget {
		return nil, false, fmt.Errorf("write budget (%d) exceeded %d", cx.ioBudget, cx.available.dirtyBytes)
	}
	return content, exists, nil
}

func lengthChecks(cx *EvalContext, name string, size uint64) error {
	// Enforce length rules. Currently these are the same as enforced by
	// ledger. If these were ever to change in proto, we would need to isolate
	// changes to different program versions. (so a v7 app could not see a
	// bigger box than expected, for example)
	if len(name) == 0 {
		return fmt.Errorf("box names may not be zero length")
	}
	if len(name) > cx.Proto.MaxAppKeyLen {
		return fmt.Errorf("name too long: length was %d, maximum is %d", len(name), cx.Proto.MaxAppKeyLen)
	}
	if size > cx.Proto.MaxBoxSize {
		return fmt.Errorf("box size too large: %d, maximum is %d", size, cx.Proto.MaxBoxSize)
	}
	return nil
}

func opBoxCreate(cx *EvalContext) error {
	last := len(cx.Stack) - 1 // size
	prev := last - 1          // name

	name := string(cx.Stack[prev].Bytes)
	size := cx.Stack[last].Uint

	err := lengthChecks(cx, name, size)
	if err != nil {
		return err
	}
	_, exists, err := cx.availableBox(name, BoxCreateOperation, size)
	if err != nil {
		return err
	}
	if !exists {
		appAddr := cx.GetApplicationAddress(cx.appID)
		err = cx.Ledger.NewBox(cx.appID, name, make([]byte, size), appAddr)
		if err != nil {
			return err
		}
	}

	cx.Stack[prev] = boolToSV(!exists)
	cx.Stack = cx.Stack[:last]
	return err
}

func opBoxExtract(cx *EvalContext) error {
	last := len(cx.Stack) - 1 // length
	prev := last - 1          // start
	pprev := prev - 1         // name

	name := string(cx.Stack[pprev].Bytes)
	start := cx.Stack[prev].Uint
	length := cx.Stack[last].Uint

	err := lengthChecks(cx, name, basics.AddSaturate(start, length))
	if err != nil {
		return err
	}
	contents, exists, err := cx.availableBox(name, BoxReadOperation, 0)
	if err != nil {
		return err
	}
	if !exists {
		return fmt.Errorf("no such box %#x", name)
	}

	bytes, err := extractCarefully(contents, start, length)
	cx.Stack[pprev].Bytes = bytes
	cx.Stack = cx.Stack[:prev]
	return err
}

func opBoxReplace(cx *EvalContext) error {
	last := len(cx.Stack) - 1 // replacement
	prev := last - 1          // start
	pprev := prev - 1         // name

	replacement := cx.Stack[last].Bytes
	start := cx.Stack[prev].Uint
	name := string(cx.Stack[pprev].Bytes)

	err := lengthChecks(cx, name, basics.AddSaturate(start, uint64(len(replacement))))
	if err != nil {
		return err
	}

	contents, exists, err := cx.availableBox(name, BoxWriteOperation, 0 /* size is already known */)
	if err != nil {
		return err
	}
	if !exists {
		return fmt.Errorf("no such box %#x", name)
	}

	bytes, err := replaceCarefully(contents, replacement, start)
	if err != nil {
		return err
	}
	cx.Stack = cx.Stack[:pprev]
	return cx.Ledger.SetBox(cx.appID, name, bytes)
}

func opBoxSplice(cx *EvalContext) error {
	last := len(cx.Stack) - 1 // replacement
	replacement := cx.Stack[last].Bytes
	length := cx.Stack[last-1].Uint
	start := cx.Stack[last-2].Uint
	name := string(cx.Stack[last-3].Bytes)

	err := lengthChecks(cx, name, 0)
	if err != nil {
		return err
	}

	contents, exists, err := cx.availableBox(name, BoxWriteOperation, 0 /* size is already known */)
	if err != nil {
		return err
	}
	if !exists {
		return fmt.Errorf("no such box %#x", name)
	}

	bytes, err := spliceCarefully(contents, replacement, start, length)
	if err != nil {
		return err
	}
	cx.Stack = cx.Stack[:last-3]
	return cx.Ledger.SetBox(cx.appID, name, bytes)
}

func opBoxDel(cx *EvalContext) error {
	last := len(cx.Stack) - 1 // name
	name := string(cx.Stack[last].Bytes)

	err := lengthChecks(cx, name, 0)
	if err != nil {
		return err
	}
	_, exists, err := cx.availableBox(name, BoxDeleteOperation, 0)
	if err != nil {
		return err
	}
	if exists {
		appAddr := cx.GetApplicationAddress(cx.appID)
		_, err := cx.Ledger.DelBox(cx.appID, name, appAddr)
		if err != nil {
			return err
		}
	}
	cx.Stack[last] = boolToSV(exists)
	return nil
}

func opBoxResize(cx *EvalContext) error {
	last := len(cx.Stack) - 1 // size
	prev := last - 1          // name

	name := string(cx.Stack[prev].Bytes)
	size := cx.Stack[last].Uint

	err := lengthChecks(cx, name, size)
	if err != nil {
		return err
	}

	contents, exists, err := cx.availableBox(name, BoxResizeOperation, size)
	if err != nil {
		return err
	}

	if !exists {
		return fmt.Errorf("no such box %#x", name)
	}
	appAddr := cx.GetApplicationAddress(cx.appID)
	_, err = cx.Ledger.DelBox(cx.appID, name, appAddr)
	if err != nil {
		return err
	}
	var resized []byte
	if size > uint64(len(contents)) {
		resized = make([]byte, size)
		copy(resized, contents)
	} else {
		resized = contents[:size]
	}
	err = cx.Ledger.NewBox(cx.appID, name, resized, appAddr)
	if err != nil {
		return err
	}

	cx.Stack = cx.Stack[:prev]
	return err

}

func opBoxLen(cx *EvalContext) error {
	last := len(cx.Stack) - 1 // name
	name := string(cx.Stack[last].Bytes)

	err := lengthChecks(cx, name, 0)
	if err != nil {
		return err
	}
	contents, exists, err := cx.availableBox(name, BoxReadOperation, 0)
	if err != nil {
		return err
	}

	cx.Stack[last] = stackValue{Uint: uint64(len(contents))}
	cx.Stack = append(cx.Stack, boolToSV(exists))
	return nil
}

func opBoxGet(cx *EvalContext) error {
	last := len(cx.Stack) - 1 // name
	name := string(cx.Stack[last].Bytes)

	err := lengthChecks(cx, name, 0)
	if err != nil {
		return err
	}
	contents, exists, err := cx.availableBox(name, BoxReadOperation, 0)
	if err != nil {
		return err
	}
	if !exists {
		contents = []byte{}
	}
	cx.Stack[last].Bytes = contents // Will rightly panic if too big
	cx.Stack = append(cx.Stack, boolToSV(exists))
	return nil
}

func opBoxPut(cx *EvalContext) error {
	last := len(cx.Stack) - 1 // value
	prev := last - 1          // name

	value := cx.Stack[last].Bytes
	name := string(cx.Stack[prev].Bytes)

	err := lengthChecks(cx, name, uint64(len(value)))
	if err != nil {
		return err
	}

	// This boxWrite usage requires the size, because the box may not exist.
	contents, exists, err := cx.availableBox(name, BoxWriteOperation, uint64(len(value)))
	if err != nil {
		return err
	}

	cx.Stack = cx.Stack[:prev]

	if exists {
		/* the replacement must match existing size */
		if len(contents) != len(value) {
			return fmt.Errorf("attempt to box_put wrong size %d != %d", len(contents), len(value))
		}
		return cx.Ledger.SetBox(cx.appID, name, value)
	}

	/* The box did not exist, so create it. */
	appAddr := cx.GetApplicationAddress(cx.appID)
	return cx.Ledger.NewBox(cx.appID, name, value, appAddr)
}

// spliceCarefully is used to make a NEW byteslice copy of original, with
// replacement written over the bytes from start to start+length. Returned slice
// is always the same size as original. Zero bytes are "shifted in" or high
// bytes are "shifted out" as needed.
func spliceCarefully(original []byte, replacement []byte, start uint64, olen uint64) ([]byte, error) {
	if start > uint64(len(original)) {
		return nil, fmt.Errorf("replacement start %d beyond length: %d", start, len(original))
	}
	oend := start + olen
	if oend < start {
		return nil, fmt.Errorf("splice end exceeds uint64")
	}

	if oend > uint64(len(original)) {
		return nil, fmt.Errorf("splice end %d beyond original length: %d", oend, len(original))
	}

	// Do NOT use the append trick to make a copy here.
	// append(nil, []byte{}...) would return a nil, which means "not a bytearray" to AVM.
	clone := make([]byte, len(original))
	copy(clone[:start], original)
	copied := copy(clone[start:], replacement)
	if copied != len(replacement) {
		return nil, fmt.Errorf("splice inserted bytes too long")
	}
	// If original is "too short" we get zeros at the end. If original is "too
	// long" we lose some bytes. Fortunately, that's what we want.
	copy(clone[int(start)+copied:], original[oend:])
	return clone, nil
}<|MERGE_RESOLUTION|>--- conflicted
+++ resolved
@@ -44,7 +44,6 @@
 		return nil, false, fmt.Errorf("boxes may not be accessed from ClearState program")
 	}
 
-<<<<<<< HEAD
 	dirty, ok := cx.available.boxes[BoxRef{cx.appID, name}]
 
 	newAppAccess := false
@@ -68,9 +67,7 @@
 		}
 	}
 
-=======
 	dirty, ok := cx.available.boxes[basics.BoxRef{App: cx.appID, Name: name}]
->>>>>>> a59652c6
 	if !ok && cx.UnnamedResources != nil {
 		ok = cx.UnnamedResources.AvailableBox(cx.appID, name, newAppAccess, createSize)
 	}
