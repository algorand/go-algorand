// Copyright (C) 2019-2022 Algorand, Inc.
// This file is part of go-algorand
//
// go-algorand is free software: you can redistribute it and/or modify
// it under the terms of the GNU Affero General Public License as
// published by the Free Software Foundation, either version 3 of the
// License, or (at your option) any later version.
//
// go-algorand is distributed in the hope that it will be useful,
// but WITHOUT ANY WARRANTY; without even the implied warranty of
// MERCHANTABILITY or FITNESS FOR A PARTICULAR PURPOSE.  See the
// GNU Affero General Public License for more details.
//
// You should have received a copy of the GNU Affero General Public License
// along with go-algorand.  If not, see <https://www.gnu.org/licenses/>.

package logic

import (
	"encoding/binary"
	"fmt"

	"github.com/algorand/go-algorand/data/basics"
)

const (
	boxCreate = iota
	boxRead
	boxWrite
	boxDelete
)

func (cx *EvalContext) availableBox(name string, operation int, createSize uint64) error {
	bt, ok := cx.available.boxes[boxRef{cx.appID, name}]
	if !ok {
		return fmt.Errorf("invalid Box reference %v", name)
	}
	switch operation {
	case boxCreate:
		bt.dirty = true
		bt.size = createSize
	case boxWrite:
		bt.dirty = true
	case boxDelete:
		bt.size = 0
	case boxRead:
		/* nothing to do */
	}
	cx.available.boxes[boxRef{cx.appID, name}] = bt
	return nil
}

func createBox(cx *EvalContext, name string, value string, appAddr basics.Address) error {
	// Enforce length rules. Currently these are the same as enforced by
	// ledger. If these were ever to change in proto, we would need to isolate
	// changes to different program versions. (so a v7 app could not see a
	// bigger box than expected, for example)
	if len(name) == 0 {
		return fmt.Errorf("box names may not be zero length")
	}
	if len(name) > cx.Proto.MaxAppKeyLen {
		return fmt.Errorf("name too long: length was %d, maximum is %d", len(name), cx.Proto.MaxAppKeyLen)
	}
	size := uint64(len(value))
	if size > cx.Proto.MaxBoxSize {
		return fmt.Errorf("box size too large: %d, maximum is %d", size, cx.Proto.MaxBoxSize)
	}

	err := cx.availableBox(name, boxCreate, size) // annotate size for write budget check
	if err != nil {
		return err
	}

	return cx.Ledger.NewBox(cx.appID, name, value, appAddr)
}

func opBoxCreate(cx *EvalContext) error {
	last := len(cx.stack) - 1 // name
	prev := last - 1          // size

	name := string(cx.stack[last].Bytes)
	size := cx.stack[prev].Uint
	appAddr := cx.getApplicationAddress(cx.appID)

	cx.stack = cx.stack[:prev]
	return createBox(cx, name, string(make([]byte, size)), appAddr)
}

func opBoxExtract(cx *EvalContext) error {
	last := len(cx.stack) - 1 // length
	prev := last - 1          // start
	pprev := prev - 1         // name

	name := string(cx.stack[pprev].Bytes)
	start := cx.stack[prev].Uint
	length := cx.stack[last].Uint

	err := cx.availableBox(name, boxRead, 0)
	if err != nil {
		return err
	}
	box, ok, err := cx.Ledger.GetBox(cx.appID, name)
	if err != nil {
		return err
	}
	if !ok {
		return fmt.Errorf("no such box %#v", name)
	}

	bytes, err := extractCarefully([]byte(box), start, length)
	cx.stack[pprev].Bytes = bytes
	cx.stack = cx.stack[:prev]
	return err
}

func opBoxReplace(cx *EvalContext) error {
	last := len(cx.stack) - 1 // replacement
	prev := last - 1          // start
	pprev := prev - 1         // name

	replacement := cx.stack[last].Bytes
	start := cx.stack[prev].Uint
	name := string(cx.stack[pprev].Bytes)

	err := cx.availableBox(name, boxWrite, 0 /* size is already known */)
	if err != nil {
		return err
	}
	box, ok, err := cx.Ledger.GetBox(cx.appID, name)
	if err != nil {
		return err
	}
	if !ok {
		return fmt.Errorf("no such box %#v", name)
	}

	bytes, err := replaceCarefully([]byte(box), replacement, start)
	if err != nil {
		return err
	}
	cx.stack[prev].Bytes = bytes
	cx.stack = cx.stack[:pprev]
	return cx.Ledger.SetBox(cx.appID, name, string(bytes))
}

func opBoxDel(cx *EvalContext) error {
	last := len(cx.stack) - 1 // name
	name := string(cx.stack[last].Bytes)

	err := cx.availableBox(name, boxDelete, 0)
	if err != nil {
		return err
	}
	cx.stack = cx.stack[:last]
	appAddr := cx.getApplicationAddress(cx.appID)
	return cx.Ledger.DelBox(cx.appID, name, appAddr)
}

<<<<<<< HEAD
const boxPrefix = "bx:"
const boxPrefixLength = len(boxPrefix)
const boxNameIndex = boxPrefixLength + 8 // len("bx:") + 8 (appIdx, big-endian)
=======
func opBoxLen(cx *EvalContext) error {
	last := len(cx.stack) - 1 // name
	name := string(cx.stack[last].Bytes)

	err := cx.availableBox(name, boxRead, 0)
	if err != nil {
		return err
	}
	box, ok, err := cx.Ledger.GetBox(cx.appID, name)
	if err != nil {
		return err
	}

	cx.stack[last] = stackValue{Uint: uint64(len(box))}
	cx.stack = append(cx.stack, stackValue{Uint: boolToUint(ok)})
	return nil
}

func opBoxGet(cx *EvalContext) error {
	last := len(cx.stack) - 1 // name
	name := string(cx.stack[last].Bytes)

	err := cx.availableBox(name, boxRead, 0)
	if err != nil {
		return err
	}
	box, ok, err := cx.Ledger.GetBox(cx.appID, name)
	if err != nil {
		return err
	}

	cx.stack[last].Bytes = []byte(box) // Will rightly panic if too big
	cx.stack = append(cx.stack, stackValue{Uint: boolToUint(ok)})
	return nil
}

func opBoxPut(cx *EvalContext) error {
	last := len(cx.stack) - 1 // value
	prev := last - 1          // name

	value := string(cx.stack[last].Bytes)
	name := string(cx.stack[prev].Bytes)

	err := cx.availableBox(name, boxWrite, 0 /* unused for write */)
	if err != nil {
		return err
	}
	box, ok, err := cx.Ledger.GetBox(cx.appID, name)
	if err != nil {
		return err
	}

	cx.stack = cx.stack[:prev]

	if ok {
		/* the box exists, so the replacement must match size */
		if len(box) != len(value) {
			return fmt.Errorf("attempt to box_put wrong size %d != %d", len(box), len(value))
		}

		cx.stack = cx.stack[:prev]
		return cx.Ledger.SetBox(cx.appID, name, value)
	}
	/* The box did not exist, so create it. */
	appAddr := cx.getApplicationAddress(cx.appID)

	return createBox(cx, name, value, appAddr)

}
>>>>>>> 57c7058d

// MakeBoxKey creates the key that a box named `name` under app `appIdx` should use.
func MakeBoxKey(appIdx basics.AppIndex, name string) string {
	/* This format is chosen so that a simple indexing scheme on the key would
	   allow for quick lookups of all the boxes of a certain app, or even all
	   the boxes of a certain app with a certain prefix.

	   The "bx:" prefix is so that the kvstore might be usable for things
	   besides boxes.
	*/
	key := make([]byte, boxNameIndex+len(name))
	copy(key, boxPrefix)
	binary.BigEndian.PutUint64(key[boxPrefixLength:], uint64(appIdx))
	copy(key[boxNameIndex:], name)
	return string(key)
}

// SplitBoxKey extracts an appid and box name from a string that was created by MakeBoxKey()
func SplitBoxKey(key string) (basics.AppIndex, string, error) {
	if len(key) < boxNameIndex {
		return 0, "", fmt.Errorf("SplitBoxKey() cannot extract AppIndex as key (%s) too short (length=%d)", key, len(key))
	}
	if key[:boxPrefixLength] != boxPrefix {
		return 0, "", fmt.Errorf("SplitBoxKey() illegal app box prefix in key (%s). Expected prefix '%s'", key, boxPrefix)
	}
	keyBytes := []byte(key)
	app := basics.AppIndex(binary.BigEndian.Uint64(keyBytes[boxPrefixLength:boxNameIndex]))
	return app, key[boxNameIndex:], nil
}<|MERGE_RESOLUTION|>--- conflicted
+++ resolved
@@ -156,11 +156,6 @@
 	return cx.Ledger.DelBox(cx.appID, name, appAddr)
 }
 
-<<<<<<< HEAD
-const boxPrefix = "bx:"
-const boxPrefixLength = len(boxPrefix)
-const boxNameIndex = boxPrefixLength + 8 // len("bx:") + 8 (appIdx, big-endian)
-=======
 func opBoxLen(cx *EvalContext) error {
 	last := len(cx.stack) - 1 // name
 	name := string(cx.stack[last].Bytes)
@@ -230,7 +225,10 @@
 	return createBox(cx, name, value, appAddr)
 
 }
->>>>>>> 57c7058d
+
+const boxPrefix = "bx:"
+const boxPrefixLength = len(boxPrefix)
+const boxNameIndex = boxPrefixLength + 8 // len("bx:") + 8 (appIdx, big-endian)
 
 // MakeBoxKey creates the key that a box named `name` under app `appIdx` should use.
 func MakeBoxKey(appIdx basics.AppIndex, name string) string {
