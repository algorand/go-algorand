--- conflicted
+++ resolved
@@ -3033,13 +3033,8 @@
 			for i := 2; i < len(fullops.Program); i++ {
 				program := fullops.Program[:i]
 				t.Run(hex.EncodeToString(program), func(t *testing.T) {
-<<<<<<< HEAD
 					testLogicBytes(t, program, defaultEvalParams(),
-						"bytecblock", "bytecblock")
-=======
-					testLogicBytes(t, program, defaultEvalParams(nil),
 						"bytes list", "bytes list")
->>>>>>> ab87a8a9
 				})
 			}
 		})
@@ -3060,11 +3055,7 @@
 		t.Run(src, func(t *testing.T) {
 			program, err := hex.DecodeString(src)
 			require.NoError(t, err)
-<<<<<<< HEAD
-			testLogicBytes(t, program, defaultEvalParams(), "bytecblock", "bytecblock")
-=======
-			testLogicBytes(t, program, defaultEvalParams(nil), "const bytes list", "const bytes list")
->>>>>>> ab87a8a9
+			testLogicBytes(t, program, defaultEvalParams(), "const bytes list", "const bytes list")
 		})
 	}
 }
