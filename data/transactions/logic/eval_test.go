--- conflicted
+++ resolved
@@ -3261,30 +3261,15 @@
 func BenchmarkHash(b *testing.B) {
 	for _, hash := range []string{"sha256", "keccak256", "sha512_256"} {
 		b.Run(hash+"-small", func(b *testing.B) { // hash 32 bytes
-<<<<<<< HEAD
-			benchmarkOperation(b, "byte 0x1234567890", hash,
-				"pop; int 1")
-=======
 			benchmarkOperation(b, "int 32; bzero", hash, "pop; int 1")
->>>>>>> 0cbe9d47
 		})
 		b.Run(hash+"-med", func(b *testing.B) { // hash 128 bytes
-<<<<<<< HEAD
-			benchmarkOperation(b, "byte 0x1234567890",
-				hash+"; dup; concat; dup; concat", "pop; int 1")
-=======
 			benchmarkOperation(b, "int 32; bzero",
 				"dup; concat; dup; concat;"+hash, "pop; int 1")
->>>>>>> 0cbe9d47
 		})
 		b.Run(hash+"-big", func(b *testing.B) { // hash 512 bytes
-<<<<<<< HEAD
-			benchmarkOperation(b, "byte 0x1234567890",
-				hash+"; dup; concat; dup; concat; dup; concat; dup; concat", "pop; int 1")
-=======
 			benchmarkOperation(b, "int 32; bzero",
 				"dup; concat; dup; concat; dup; concat; dup; concat;"+hash, "pop; int 1")
->>>>>>> 0cbe9d47
 		})
 	}
 }
