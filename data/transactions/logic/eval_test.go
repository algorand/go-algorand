--- conflicted
+++ resolved
@@ -4398,8 +4398,6 @@
 	t.Parallel()
 	testAccepts(t, "int 3; int 2; int 1; dig 1; int 2; ==; return", 3)
 	testPanics(t, obfuscate("int 3; int 2; int 1; dig 11; int 2; ==; return"), 3)
-<<<<<<< HEAD
-=======
 }
 
 func TestCover(t *testing.T) {
@@ -4422,7 +4420,6 @@
 	testAccepts(t, "int 1; int 3; int 2; int 1; uncover 3; pop; pop; int 2; ==; return", 5)
 	testPanics(t, obfuscate("int 4; int 3; int 2; int 1; uncover 11; int 3; ==; return"), 5)
 	testPanics(t, obfuscate("int 4; int 3; int 2; int 1; uncover 4; int 2; ==; return"), 5)
->>>>>>> 8835bfdd
 }
 
 func TestPush(t *testing.T) {
