--- conflicted
+++ resolved
@@ -3739,11 +3739,6 @@
 func TestAllowedOpcodesV3(t *testing.T) {
 	t.Parallel()
 
-<<<<<<< HEAD
-	tests := map[string]string{
-		"assert":      "int 1\nassert",
-		"min_balance": "int 1\nmin_balance",
-=======
 	// all tests are expected to fail in evaluation
 	tests := map[string]string{
 		"assert":      "int 1\nassert",
@@ -3752,7 +3747,6 @@
 		"setbit":      "int 15\nint 64\nint 0\nsetbit",
 		"getbyte":     "byte \"john\"\nint 5\ngetbyte",
 		"setbyte":     "byte \"john\"\nint 5\nint 66\nsetbyte",
->>>>>>> 761669f5
 	}
 
 	excluded := map[string]bool{}
@@ -3881,8 +3875,6 @@
 	testPanics(t, "int 0;assert;int 1", 3)
 	testPanics(t, obfuscate("assert;int 1"), 3)
 	testPanics(t, obfuscate(`byte "john";assert;int 1`), 3)
-<<<<<<< HEAD
-=======
 }
 
 func TestBits(t *testing.T) {
@@ -3905,5 +3897,4 @@
 	testAccepts(t, `byte "john"; int 2; getbyte; int 104; ==`, 3) // 104 is ascii h
 
 	testAccepts(t, `byte "john"; int 2; int 105; setbyte; byte "join"; ==`, 3)
->>>>>>> 761669f5
 }