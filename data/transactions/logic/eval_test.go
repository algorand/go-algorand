// Copyright (C) 2019-2022 Algorand, Inc.
// This file is part of go-algorand
//
// go-algorand is free software: you can redistribute it and/or modify
// it under the terms of the GNU Affero General Public License as
// published by the Free Software Foundation, either version 3 of the
// License, or (at your option) any later version.
//
// go-algorand is distributed in the hope that it will be useful,
// but WITHOUT ANY WARRANTY; without even the implied warranty of
// MERCHANTABILITY or FITNESS FOR A PARTICULAR PURPOSE.  See the
// GNU Affero General Public License for more details.
//
// You should have received a copy of the GNU Affero General Public License
// along with go-algorand.  If not, see <https://www.gnu.org/licenses/>.

package logic

import (
	"encoding/base64"
	"encoding/binary"
	"encoding/hex"
	"encoding/json"
	"fmt"
	"strconv"
	"strings"
	"testing"

	"github.com/stretchr/testify/assert"
	"github.com/stretchr/testify/require"

	"github.com/algorand/go-algorand/config"
	"github.com/algorand/go-algorand/crypto"
	"github.com/algorand/go-algorand/data/basics"
	"github.com/algorand/go-algorand/data/bookkeeping"
	"github.com/algorand/go-algorand/data/transactions"
	"github.com/algorand/go-algorand/logging"
	"github.com/algorand/go-algorand/protocol"
	"github.com/algorand/go-algorand/test/partitiontest"
)

// Note that most of the tests use makeTestProto/defaultEvalParams as evaluator version so that
// we check that v1 and v2 programs are compatible with the latest evaluator
func makeTestProto() *config.ConsensusParams {
	return makeTestProtoV(LogicVersion)
}

func makeTestProtoV(version uint64) *config.ConsensusParams {
	return &config.ConsensusParams{
		LogicSigVersion:   version,
		LogicSigMaxCost:   20000,
		Application:       version >= appsEnabledVersion,
		MaxAppProgramCost: 700,

		MaxAppKeyLen:          64,
		MaxAppBytesValueLen:   64,
		MaxAppSumKeyValueLens: 128,

		// These must be identical to keep an old backward compat test working
		MinTxnFee:  1001,
		MinBalance: 1001,
		// Our sample txn is 42-1066 (and that's used as default in itxn_begin)
		MaxTxnLife: 1500,
		// Strange choices below so that we test against conflating them
		AppFlatParamsMinBalance:  1002,
		SchemaMinBalancePerEntry: 1003,
		SchemaUintMinBalance:     1004,
		SchemaBytesMinBalance:    1005,
		AppFlatOptInMinBalance:   1006,

		MaxInnerTransactions: 4,
		MaxTxGroupSize:       8,

		// With the addition of itxn_field, itxn_submit, which rely on
		// machinery outside logic package for validity checking, we
		// need a more realistic set of consensus paramaters.
		Asset:                 true,
		MaxAssetNameBytes:     12,
		MaxAssetUnitNameBytes: 6,
		MaxAssetURLBytes:      32,
		MaxAssetDecimals:      4,
		SupportRekeying:       true,
		MaxTxnNoteBytes:       500,
		EnableFeePooling:      true,

		// Chosen to be different from one another and from normal proto
		MaxAppTxnAccounts:        3,
		MaxAppTxnForeignApps:     5,
		MaxAppTxnForeignAssets:   6,
		MaxAppTotalTxnReferences: 7,

		MaxAppArgs:        12,
		MaxAppTotalArgLen: 800,

		MaxAppProgramLen:        900,
		MaxAppTotalProgramLen:   1200, // Weird, but better tests
		MaxExtraAppProgramPages: 2,

		MaxGlobalSchemaEntries: 30,
		MaxLocalSchemaEntries:  13,

		EnableAppCostPooling:          true,
		EnableInnerTransactionPooling: true,

		MinInnerApplVersion: 4,

		SupportBecomeNonParticipatingTransactions: true,

		UnifyInnerTxIDs: true,

		MaxBoxSize:           1000,
		BytesPerBoxReference: 100,
	}
}

func defaultEvalParams(txns ...transactions.SignedTxn) *EvalParams {
	return defaultEvalParamsWithVersion(LogicVersion, txns...)
}

func benchmarkEvalParams(txn transactions.SignedTxn) *EvalParams {
	ep := defaultEvalParams(txn)
	ep.Trace = nil // Tracing would slow down benchmarks
	clone := *ep.Proto
	bigBudget := 2 * 1000 * 1000 // Allow long run times
	clone.LogicSigMaxCost = uint64(bigBudget)
	clone.MaxAppProgramCost = bigBudget
	ep.Proto = &clone
	ep.PooledApplicationBudget = &bigBudget
	return ep
}

func defaultEvalParamsWithVersion(version uint64, txns ...transactions.SignedTxn) *EvalParams {
	empty := false
	if len(txns) == 0 {
		empty = true
		txns = []transactions.SignedTxn{{Txn: transactions.Transaction{Type: protocol.ApplicationCallTx}}}
	}
	ep := NewEvalParams(transactions.WrapSignedTxnsWithAD(txns), makeTestProtoV(version), &transactions.SpecialAddresses{})
	ep.Trace = &strings.Builder{}
	if empty {
		// We made an app type in order to get a full ep, but that sets MinTealVersion=2
		ep.TxnGroup[0].Txn.Type = "" // set it back
		ep.MinTealVersion = nil      // will recalculate in eval()
	}
	return ep
}

func (ep *EvalParams) isFull() bool {
	return ep.available != nil
}

// reset puts an ep back into its original state.  This is in *_test.go because
// no real code should ever need this. EvalParams should be created to evaluate
// a group, and then thrown away.
func (ep *EvalParams) reset() {
	if ep.Proto.EnableAppCostPooling {
		budget := ep.Proto.MaxAppProgramCost
		ep.PooledApplicationBudget = &budget
	}
	if ep.Proto.EnableInnerTransactionPooling {
		inners := ep.Proto.MaxTxGroupSize * ep.Proto.MaxInnerTransactions
		ep.pooledAllowedInners = &inners
	}
	ep.pastScratch = make([]*scratchSpace, ep.Proto.MaxTxGroupSize)
	for i := range ep.TxnGroup {
		ep.TxnGroup[i].ApplyData = transactions.ApplyData{}
	}
	if ep.available != nil {
		ep.available.apps = nil
		ep.available.asas = nil
		// reinitialize boxes because evaluation can add box refs for app creates.
		available := NewEvalParams(ep.TxnGroup, ep.Proto, ep.Specials).available
		if available != nil {
			ep.available.boxes = available.boxes
		}
	}
	ep.readBudgetChecked = false
	ep.appAddrCache = make(map[basics.AppIndex]basics.Address)
	if ep.Trace != nil {
		ep.Trace = &strings.Builder{}
	}
}

func TestTooManyArgs(t *testing.T) {
	partitiontest.PartitionTest(t)

	t.Parallel()
	for v := uint64(1); v <= AssemblerMaxVersion; v++ {
		t.Run(fmt.Sprintf("v=%d", v), func(t *testing.T) {
			ops := testProg(t, "int 1", v)
			var txn transactions.SignedTxn
			txn.Lsig.Logic = ops.Program
			args := [transactions.EvalMaxArgs + 1][]byte{}
			txn.Lsig.Args = args[:]
			pass, err := EvalSignature(0, defaultEvalParams(txn))
			require.Error(t, err)
			require.False(t, pass)
		})
	}
}

func TestEmptyProgram(t *testing.T) {
	partitiontest.PartitionTest(t)

	t.Parallel()
	testLogicBytes(t, nil, defaultEvalParams(), "invalid", "invalid program (empty)")
}

// TestMinAvmVersionParamEval tests eval/check reading the MinAvmVersion from the param
func TestMinAvmVersionParamEvalCheckSignature(t *testing.T) {
	partitiontest.PartitionTest(t)

	t.Parallel()
	params := defaultEvalParams()
	version2 := uint64(rekeyingEnabledVersion)
	params.MinAvmVersion = &version2
	program := make([]byte, binary.MaxVarintLen64)
	// set the program version to 1
	binary.PutUvarint(program, 1)

	verErr := fmt.Sprintf("program version must be >= %d", appsEnabledVersion)
	testAppBytes(t, program, params, verErr, verErr)
}

func TestTxnFieldToTealValue(t *testing.T) {
	partitiontest.PartitionTest(t)

	txn := transactions.Transaction{}
	groupIndex := 0
	field := FirstValid
	values := [6]uint64{0, 1, 2, 0xffffffff, 0xffffffffffffffff}

	for _, value := range values {
		txn.FirstValid = basics.Round(value)
		tealValue, err := TxnFieldToTealValue(&txn, groupIndex, field, 0, false)
		require.NoError(t, err)
		require.Equal(t, basics.TealUintType, tealValue.Type)
		require.Equal(t, value, tealValue.Uint)
	}

	// check arrayFieldIdx is ignored for non-arrays
	field = FirstValid
	value := uint64(1)
	txn.FirstValid = basics.Round(value)
	tealValue, err := TxnFieldToTealValue(&txn, groupIndex, field, 10, false)
	require.NoError(t, err)
	require.Equal(t, basics.TealUintType, tealValue.Type)
	require.Equal(t, value, tealValue.Uint)

	// check arrayFieldIdx is taken into account for arrays
	field = Accounts
	sender := basics.Address{}
	addr, _ := basics.UnmarshalChecksumAddress("DFPKC2SJP3OTFVJFMCD356YB7BOT4SJZTGWLIPPFEWL3ZABUFLTOY6ILYE")
	txn.Accounts = []basics.Address{addr}
	tealValue, err = TxnFieldToTealValue(&txn, groupIndex, field, 0, false)
	require.NoError(t, err)
	require.Equal(t, basics.TealBytesType, tealValue.Type)
	require.Equal(t, string(sender[:]), tealValue.Bytes)

	tealValue, err = TxnFieldToTealValue(&txn, groupIndex, field, 1, false)
	require.NoError(t, err)
	require.Equal(t, basics.TealBytesType, tealValue.Type)
	require.Equal(t, string(addr[:]), tealValue.Bytes)

	tealValue, err = TxnFieldToTealValue(&txn, groupIndex, field, 100, false)
	require.Error(t, err)
	require.Equal(t, basics.TealUintType, tealValue.Type)
	require.Equal(t, uint64(0), tealValue.Uint)
	require.Equal(t, "", tealValue.Bytes)
}

func TestTxnFirstValidTime(t *testing.T) {
	partitiontest.PartitionTest(t)
	t.Parallel()

	// txn FirstValidTime is unusual.  It's not really a field of a txn, but
	// since it looks at the past of the blockchain, it is "stateless", in the
	// sense that the value can not change, so it is available in logicsigs

	ep, tx, ledger := makeSampleEnv()

	// By default, test ledger uses an oddball round, ask it what round it's
	// going to use and prep fv, lv accordingly.
	current := ledger.Round()

	tx.FirstValid = current - 10
	tx.LastValid = current + 10
	testLogic(t, "txn FirstValidTime", 7, ep)

	tx.FirstValid = current
	testLogic(t, "txn FirstValidTime", 7, ep)

	tx.FirstValid = current - basics.Round(ep.Proto.MaxTxnLife)
	tx.LastValid = current
	testLogic(t, "txn FirstValidTime", 7, ep)

	// This test isn't really even possible because lifetime is too big. But
	// nothing here checks that, so we can write this imposible test.
	tx.FirstValid = current - basics.Round(ep.Proto.MaxTxnLife)
	tx.LastValid = current + 1
	testLogic(t, "txn FirstValidTime", 7, ep, "is not available")

	// But also test behavior at the beginning of chain's life by setting the
	// fake ledger round to a low number.
	ledger.rnd = 10
	tx.FirstValid = 2
	tx.LastValid = 100
	testLogic(t, "txn FirstValidTime; int 104; ==", 7, ep)

	tx.FirstValid = 3
	testLogic(t, "txn FirstValidTime; int 109; ==", 7, ep)

	// This ensure 0 is not available, even though it "should" be allowed by the
	// range check. round 0 doesn't exist!
	tx.FirstValid = 1
	testLogic(t, "txn FirstValidTime", 7, ep, "round 0 is not available")

	// glassbox test - we know available range depends on LastValid - Lifetime - 1
	tx.FirstValid = 1
	tx.LastValid = tx.FirstValid + basics.Round(ep.Proto.MaxTxnLife)
	testLogic(t, "txn FirstValidTime", 7, ep, "round 0 is not available")

	// Same, for even weirder case of asking for a wraparound, high round
	tx.FirstValid = 0 // I *guess* this is a legal txn early in chain's life
	testLogic(t, "txn FirstValidTime; int 4; ==", 7, ep, "round 18446744073709551615 is not available")
}

func TestWrongProtoVersion(t *testing.T) {
	partitiontest.PartitionTest(t)

	t.Parallel()
	for v := uint64(1); v <= AssemblerMaxVersion; v++ {
		t.Run(fmt.Sprintf("v=%d", v), func(t *testing.T) {
			ops := testProg(t, "int 1", v)
			ep := defaultEvalParamsWithVersion(0)
			testAppBytes(t, ops.Program, ep, "LogicSig not supported", "LogicSig not supported")
		})
	}
}

func TestBlankStackSufficient(t *testing.T) {
	partitiontest.PartitionTest(t)

	t.Parallel()
	for v := 0; v <= LogicVersion; v++ {
		t.Run(fmt.Sprintf("v=%d", v), func(t *testing.T) {
			for i := 0; i < 256; i++ {
				spec := opsByOpcode[v][i]
				argLen := len(spec.Arg.Types)
				blankStackLen := len(blankStack)
				require.GreaterOrEqual(t, blankStackLen, argLen)
			}
		})
	}
}

func TestSimpleMath(t *testing.T) {
	partitiontest.PartitionTest(t)

	t.Parallel()
	testAccepts(t, "int  2; int 3; + ;int  5;==", 1)
	testAccepts(t, "int 22; int 3; - ;int 19;==", 1)
	testAccepts(t, "int  8; int 7; * ;int 56;==", 1)
	testAccepts(t, "int 21; int 7; / ;int  3;==", 1)

	testPanics(t, "int 1; int 2; - ;int 0; ==", 1)
}

func TestSha256EqArg(t *testing.T) {
	partitiontest.PartitionTest(t)

	t.Parallel()
	for v := uint64(1); v <= AssemblerMaxVersion; v++ {
		t.Run(fmt.Sprintf("v=%d", v), func(t *testing.T) {
			ops := testProg(t, `arg 0
sha256
byte base64 5rZMNsevs5sULO+54aN+OvU6lQ503z2X+SSYUABIx7E=
==`, v)
			var txn transactions.SignedTxn
			txn.Lsig.Logic = ops.Program
			txn.Lsig.Args = [][]byte{[]byte("=0\x97S\x85H\xe9\x91B\xfd\xdb;1\xf5Z\xaec?\xae\xf2I\x93\x08\x12\x94\xaa~\x06\x08\x849b")}
			ep := defaultEvalParams(txn)
			err := CheckSignature(0, ep)
			require.NoError(t, err)
			pass, err := EvalSignature(0, ep)
			require.True(t, pass)
			require.NoError(t, err)
		})
	}
}

const tlhcProgramText = `txn CloseRemainderTo
addr DFPKC2SJP3OTFVJFMCD356YB7BOT4SJZTGWLIPPFEWL3ZABUFLTOY6ILYE
==
txn Receiver
addr DFPKC2SJP3OTFVJFMCD356YB7BOT4SJZTGWLIPPFEWL3ZABUFLTOY6ILYE
==
&&
arg 0
len
int 32
==
&&
arg 0
sha256
byte base64 r8St7smOQ0LV55o8AUmGGrpgnYwVmg4wCxeLA/H8Z+s=
==
&&
txn CloseRemainderTo
addr YYKRMERAFXMXCDWMBNR6BUUWQXDCUR53FPUGXLUYS7VNASRTJW2ENQ7BMQ
==
txn Receiver
addr YYKRMERAFXMXCDWMBNR6BUUWQXDCUR53FPUGXLUYS7VNASRTJW2ENQ7BMQ
==
&&
txn FirstValid
int 3000
>
&&
||
txn Fee
int 1000000
<
&&`

func TestTLHC(t *testing.T) {
	partitiontest.PartitionTest(t)

	t.Parallel()
	for v := uint64(1); v <= AssemblerMaxVersion; v++ {
		t.Run(fmt.Sprintf("v=%d", v), func(t *testing.T) {

			a1, _ := basics.UnmarshalChecksumAddress("DFPKC2SJP3OTFVJFMCD356YB7BOT4SJZTGWLIPPFEWL3ZABUFLTOY6ILYE")
			a2, _ := basics.UnmarshalChecksumAddress("YYKRMERAFXMXCDWMBNR6BUUWQXDCUR53FPUGXLUYS7VNASRTJW2ENQ7BMQ")
			secret, _ := base64.StdEncoding.DecodeString("xPUB+DJir1wsH7g2iEY1QwYqHqYH1vUJtzZKW4RxXsY=")
			ops := testProg(t, tlhcProgramText, v)
			var txn transactions.SignedTxn
			txn.Lsig.Logic = ops.Program
			// right answer
			txn.Lsig.Args = [][]byte{secret}
			txn.Txn.FirstValid = 999999
			block := bookkeeping.Block{}
			ep := defaultEvalParams(txn)
			err := CheckSignature(0, ep)
			if err != nil {
				t.Log(hex.EncodeToString(ops.Program))
				t.Log(ep.Trace.String())
			}
			require.NoError(t, err)
			pass, err := EvalSignature(0, ep)
			if pass {
				t.Log(hex.EncodeToString(ops.Program))
				t.Log(ep.Trace.String())
			}
			require.False(t, pass)
			isNotPanic(t, err)

			txn.Txn.Receiver = a2
			txn.Txn.CloseRemainderTo = a2
			ep = defaultEvalParams(txn)
			pass, err = EvalSignature(0, ep)
			if !pass {
				t.Log(hex.EncodeToString(ops.Program))
				t.Log(ep.Trace.String())
			}
			require.True(t, pass)
			require.NoError(t, err)

			txn.Txn.Receiver = a2
			txn.Txn.CloseRemainderTo = a2
			txn.Txn.FirstValid = 1
			ep = defaultEvalParams(txn)
			pass, err = EvalSignature(0, ep)
			if pass {
				t.Log(hex.EncodeToString(ops.Program))
				t.Log(ep.Trace.String())
			}
			require.False(t, pass)
			isNotPanic(t, err)

			txn.Txn.Receiver = a1
			txn.Txn.CloseRemainderTo = a1
			txn.Txn.FirstValid = 999999
			ep = defaultEvalParams(txn)
			pass, err = EvalSignature(0, ep)
			if !pass {
				t.Log(hex.EncodeToString(ops.Program))
				t.Log(ep.Trace.String())
			}
			require.True(t, pass)
			require.NoError(t, err)

			// wrong answer
			txn.Lsig.Args = [][]byte{[]byte("=0\x97S\x85H\xe9\x91B\xfd\xdb;1\xf5Z\xaec?\xae\xf2I\x93\x08\x12\x94\xaa~\x06\x08\x849a")}
			block.BlockHeader.Round = 1
			ep = defaultEvalParams(txn)
			pass, err = EvalSignature(0, ep)
			if pass {
				t.Log(hex.EncodeToString(ops.Program))
				t.Log(ep.Trace.String())
			}
			require.False(t, pass)
			isNotPanic(t, err)
		})
	}
}

func TestU64Math(t *testing.T) {
	partitiontest.PartitionTest(t)
	t.Parallel()

	testAccepts(t, "int 0x1234567812345678; int 0x100000000; /; int 0x12345678; ==", 1)
}

func TestItob(t *testing.T) {
	partitiontest.PartitionTest(t)
	t.Parallel()

	testAccepts(t, "byte 0x1234567812345678; int 0x1234567812345678; itob; ==", 1)
}

func TestBtoi(t *testing.T) {
	partitiontest.PartitionTest(t)
	t.Parallel()

	testAccepts(t, "int 0x1234567812345678; byte 0x1234567812345678; btoi; ==", 1)
	testAccepts(t, "int 0x34567812345678; byte 0x34567812345678; btoi; ==", 1)
	testAccepts(t, "int 0x567812345678; byte 0x567812345678; btoi; ==", 1)
	testAccepts(t, "int 0x7812345678; byte 0x7812345678; btoi; ==", 1)
	testAccepts(t, "int 0x12345678; byte 0x12345678; btoi; ==", 1)
	testAccepts(t, "int 0x345678; byte 0x345678; btoi; ==", 1)
	testAccepts(t, "int 0; byte b64(); btoi; ==", 1)
}

func TestBtoiTooLong(t *testing.T) {
	partitiontest.PartitionTest(t)

	t.Parallel()
	testPanics(t, "int 0x1234567812345678; byte 0x1234567812345678aa; btoi; ==", 1)
}

func TestBnz(t *testing.T) {
	partitiontest.PartitionTest(t)

	t.Parallel()
	testAccepts(t, `
int 1
dup
bnz safe
err
safe:
int 1
+
`, 1)

	// This code accepts if run, but the assembler will complain because the
	// "straightline" path has a typing error.  That path is not taken because
	// of the specific values used, so there is no runtime error. You could
	// assemble this with "#pragma typetrack false", and it would accept.
	code := `
int 1
int 2
int 1
int 2
>
bnz planb
*
int 1
bnz after
planb:
+
after:
dup
pop
`
	testProg(t, code, LogicVersion, Expect{12, "+ expects 2 stack arguments..."})
	testAccepts(t, notrack(code), 1)
}

func TestV2Branches(t *testing.T) {
	partitiontest.PartitionTest(t)

	t.Parallel()
	testAccepts(t, `
int 0
dup
bz safe
err
safe:
int 1
+
`, 2)

	testAccepts(t, `
b safe
err
safe:
int 1
`, 2)
}

func TestReturn(t *testing.T) {
	partitiontest.PartitionTest(t)

	t.Parallel()
	testAccepts(t, "int 1; return; err", 2)
	testRejects(t, "int 0; return; int 1", 2)
}

func TestSubUnderflow(t *testing.T) {
	partitiontest.PartitionTest(t)

	t.Parallel()
	testPanics(t, "int 1; int 10; -; pop; int 1", 1)
}

func TestAddOverflow(t *testing.T) {
	partitiontest.PartitionTest(t)

	t.Parallel()
	testPanics(t, "int 0xf000000000000000; int 0x1111111111111111; +; pop; int 1", 1)
}

func TestMulOverflow(t *testing.T) {
	partitiontest.PartitionTest(t)

	t.Parallel()
	testPanics(t, "int 0x111111111; int 0x222222222; *; pop; int 1", 1)
}

func TestMulw(t *testing.T) {
	partitiontest.PartitionTest(t)

	t.Parallel()
	testAccepts(t, "int 1; int 2; mulw; int 2; ==; assert; int 0; ==", 3)
	testAccepts(t, "int 0x111111111; int 0x222222222; mulw; int 0x468acf130eca8642; ==; assert; int 2; ==", 3)
	testAccepts(t, "int 1; int 0; mulw; int 0; ==; assert; int 0; ==", 3)
	testAccepts(t, "int 0xFFFFFFFFFFFFFFFF; int 0xFFFFFFFFFFFFFFFF; mulw; int 1; ==; assert; int 0xFFFFFFFFFFFFFFFe; ==", 3)
	testAccepts(t, `
int 0x111111111
int 0x222222222
mulw
int 0x468acf130eca8642  // compare low (top of the stack)
==
bnz continue
err
continue:
int 2                   // compare high
==
bnz done
err
done:
int 1                   // ret 1
`, 1)
}

func TestAddw(t *testing.T) {
	partitiontest.PartitionTest(t)

	t.Parallel()
	testAccepts(t, "int 1; int 2; addw; int 3; ==; assert; int 0; ==", 3)
	testAccepts(t, "int 0xFFFFFFFFFFFFFFFD; int 0x45; addw; int 0x42; ==; assert; int 1; ==", 3)
	testAccepts(t, "int 0; int 0; addw; int 0; ==; assert; int 0; ==", 3)
	testAccepts(t, "int 0xFFFFFFFFFFFFFFFF; dup; addw; int 0xFFFFFFFFFFFFFFFe; ==; assert; int 1; ==", 3)

	testAccepts(t, `
int 0xFFFFFFFFFFFFFFFF
int 0x43
addw
int 0x42  // compare sum (top of the stack)
==
bnz continue
err
continue:
int 1                   // compare carry
==
bnz done
err
done:
int 1                   // ret 1
`, 2)
}

func TestDivw(t *testing.T) {
	partitiontest.PartitionTest(t)

	t.Parallel()
	testPanics(t, "int 1; int 2; int 0; divw; assert;", 6)
	testPanics(t, "int 2; int 1; int 1; divw; assert;", 6)
	testPanics(t, "int 2; int 0; int 2; divw; assert", 6)
	testAccepts(t, "int 1; int 2; int 2; divw;", 6)

	testAccepts(t, "int 1; int 0; int 2; divw; int 0x8000000000000000; ==", 6)
	testAccepts(t, "int 0; int 90; int 30; divw; int 3; ==", 6)
}

func TestUint128(t *testing.T) {
	partitiontest.PartitionTest(t)

	t.Parallel()
	x := uint128(0, 3)
	require.Equal(t, x.String(), "3")
	x = uint128(0, 0)
	require.Equal(t, x.String(), "0")
	x = uint128(1, 3)
	require.Equal(t, x.String(), "18446744073709551619")
	x = uint128(1, 5)
	require.Equal(t, x.String(), "18446744073709551621")
	x = uint128(^uint64(0), ^uint64(0)) // maximum uint128 = 2^64-1
	require.Equal(t, x.String(), "340282366920938463463374607431768211455")
}

func TestDivModw(t *testing.T) {
	partitiontest.PartitionTest(t)

	t.Parallel()
	// 2:0 / 1:0 == 2r0 == 0:2,0:0
	testAccepts(t, `int 2; int 0; int 1; int 0; divmodw;
                        int 0; ==; assert;
                        int 0; ==; assert;
                        int 2; ==; assert;
                        int 0; ==; assert; int 1`, 4)

	// 2:0 / 0:1 == 2:0r0 == 2:0,0:0
	testAccepts(t, `int 2; int 0; int 0; int 1; divmodw;
                        int 0; ==; assert;
                        int 0; ==; assert;
                        int 0; ==; assert;
                        int 2; ==; assert; int 1`, 4)

	// 0:0 / 0:7 == 0r0
	testAccepts(t, `int 0; int 0; int 0; int 7; divmodw;
                        int 0; ==; assert;
                        int 0; ==; assert;
                        int 0; ==; assert;
                        int 0; ==; assert; int 1`, 4)

	// maxu64:maxu64 / maxu64:maxu64 == 1r0
	testAccepts(t, `int 18446744073709551615; int 18446744073709551615; int 18446744073709551615; int 18446744073709551615;
                        divmodw;
                        int 0; ==; assert;
                        int 0; ==; assert;
                        int 1; ==; assert;
                        int 0; ==; assert; int 1`, 4)

	// 0:7777 / 1:0 == 0:0r7777 == 0:0,0:7777
	testAccepts(t, `int 0; int 7777; int 1; int 0; divmodw;
                        int 7777; ==; assert;
                        int 0; ==; assert;
                        int 0; ==; assert;
                        int 0; ==; assert; int 1`, 4)

	// 10:0 / 0:0 ==> panic
	testPanics(t, `int 10; int 0; int 0; int 0; divmodw;
	               pop; pop; pop; pop; int 1`, 4)
}

func TestWideMath(t *testing.T) {
	partitiontest.PartitionTest(t)

	t.Parallel()
	// 2^64 = 18446744073709551616, we use a bunch of numbers close to that below
	pattern := `
int %d
dup
store 0
int %d
dup
store 1
mulw
// add one less than the first number
load 0
int 1
-
addw
// stack is now [high word, carry bit, low word]
store 2
+				// combine carry and high
load 2
// now divmodw by the 1st given number (widened)
int 0
load 0
divmodw
// remainder should be one less that first number
load 0; int 1; -;  ==; assert
int 0; ==; assert		// (upper word)
// then the 2nd given number is left (widened)
load 1; ==; assert
int 0; ==; assert
// succeed
int 1
`

	testAccepts(t, fmt.Sprintf(pattern, 1000, 8192378), 4)
	testAccepts(t, fmt.Sprintf(pattern, 1082734200, 8192378), 4)
	testAccepts(t, fmt.Sprintf(pattern, 1000, 8129387292378), 4)
	testAccepts(t, fmt.Sprintf(pattern, 10278362800, 8192378), 4)
	for i := 1; i < 100; i++ {
		for j := 1; i < 100; i++ {
			testAccepts(t, fmt.Sprintf(pattern, i+j<<40, (i*j)<<40+j), 4)
		}
	}
}

func TestMulDiv(t *testing.T) {
	partitiontest.PartitionTest(t)

	// Demonstrate a "function" that expects three u64s on stack,
	// and calculates B*C/A. (Following opcode documentation
	// convention, C is top-of-stack, B is below it, and A is
	// below B.

	t.Parallel()
	muldiv := `
muldiv:
mulw				// multiply B*C. puts TWO u64s on stack
int 0				// high word of C as a double-word
dig 3				// pull C to TOS
divmodw
pop				// pop unneeded remainder low word
pop                             // pop unneeded remainder high word
swap
int 0
==
assert				// ensure high word of quotient was 0
swap				// bring C to surface
pop				// in order to get rid of it
retsub
`
	testAccepts(t, "int 5; int 8; int 10; callsub muldiv; int 16; ==; return;"+muldiv, 4)

	testRejects(t, "int 5; int 8; int 10; callsub muldiv; int 15; ==; return;"+muldiv, 4)

	testAccepts(t, "int 500000000000; int 80000000000; int 100000000000; callsub muldiv; int 16000000000; ==; return;"+muldiv, 4)
}

func TestDivZero(t *testing.T) {
	partitiontest.PartitionTest(t)

	t.Parallel()
	testPanics(t, "int 0x11; int 0; /; pop; int 1", 1)
}

func TestModZero(t *testing.T) {
	partitiontest.PartitionTest(t)

	t.Parallel()
	testPanics(t, "int 0x111111111; int 0; %; pop; int 1", 1)
}

func TestErr(t *testing.T) {
	partitiontest.PartitionTest(t)

	t.Parallel()
	testPanics(t, "err; int 1", 1)
}

func TestModSubMulOk(t *testing.T) {
	partitiontest.PartitionTest(t)

	t.Parallel()
	testAccepts(t, "int 35; int 16; %; int 1; -; int 2; *; int 4; ==", 1)
}

func TestPop(t *testing.T) {
	partitiontest.PartitionTest(t)

	t.Parallel()
	testAccepts(t, "int 1; int 0; pop", 1)
}

func TestStackLeftover(t *testing.T) {
	partitiontest.PartitionTest(t)

	t.Parallel()
	testPanics(t, "int 1; int 1", 1)
}

func TestStackBytesLeftover(t *testing.T) {
	partitiontest.PartitionTest(t)

	t.Parallel()
	testPanics(t, "byte 0x10101010", 1)
}

func TestStackEmpty(t *testing.T) {
	partitiontest.PartitionTest(t)

	t.Parallel()
	testPanics(t, "int 1; int 1; pop; pop", 1)
}

func TestArgTooFar(t *testing.T) {
	partitiontest.PartitionTest(t)

	t.Parallel()
	testPanics(t, "arg_1; btoi", 1)
}

func TestIntcTooFar(t *testing.T) {
	partitiontest.PartitionTest(t)

	t.Parallel()
	// Want to be super clear that intc_1 fails, whether an intcblock exists (but small) or not
	testPanics(t, "intc_1", 1)
	testPanics(t, "int 1; intc_1; pop", 1)
}

func TestBytecTooFar(t *testing.T) {
	partitiontest.PartitionTest(t)

	t.Parallel()
	testPanics(t, "bytec_1; btoi", 1)
	testPanics(t, "byte 0x23; bytec_1; btoi", 1)
}

func TestTxnBadField(t *testing.T) {
	partitiontest.PartitionTest(t)

	t.Parallel()
	program := []byte{0x01, 0x31, 0x7f}
	testLogicBytes(t, program, defaultEvalParams(), "invalid txn field")
	// TODO: Check should know the type stack was wrong

	// test txn does not accept ApplicationArgs and Accounts
	txnOpcode := OpsByName[LogicVersion]["txn"].Opcode
	txnaOpcode := OpsByName[LogicVersion]["txna"].Opcode

	fields := []TxnField{ApplicationArgs, Accounts}
	for _, field := range fields {
		source := fmt.Sprintf("txn %s 0", field.String())
		ops := testProg(t, source, AssemblerMaxVersion)
		require.Equal(t, txnaOpcode, ops.Program[1])
		ops.Program[1] = txnOpcode
<<<<<<< HEAD
		testLogicBytes(t, ops.Program, defaultEvalParams(nil), "invalid txn field")
=======
		testLogicBytes(t, ops.Program, defaultEvalParams(), fmt.Sprintf("invalid txn field %d", field))
>>>>>>> c90753e0
	}
}

func TestGtxnBadIndex(t *testing.T) {
	partitiontest.PartitionTest(t)

	t.Parallel()
	program := []byte{0x01, 0x33, 0x1, 0x01}
	testLogicBytes(t, program, defaultEvalParams(), "txn index 1")
}

func TestGtxnBadField(t *testing.T) {
	partitiontest.PartitionTest(t)

	t.Parallel()
	program := []byte{0x01, 0x33, 0x0, 127}
	// TODO: Check should know the type stack was wrong
<<<<<<< HEAD
	testLogicBytes(t, program, defaultEvalParams(nil), "invalid txn field TxnField(127)")
=======
	testLogicBytes(t, program, defaultEvalParams(), "invalid txn field 127")
>>>>>>> c90753e0

	// test gtxn does not accept ApplicationArgs and Accounts
	txnOpcode := OpsByName[LogicVersion]["txn"].Opcode
	txnaOpcode := OpsByName[LogicVersion]["txna"].Opcode

	fields := []TxnField{ApplicationArgs, Accounts}
	for _, field := range fields {
		source := fmt.Sprintf("txn %s 0", field.String())
		ops := testProg(t, source, AssemblerMaxVersion)
		require.Equal(t, txnaOpcode, ops.Program[1])
		ops.Program[1] = txnOpcode
<<<<<<< HEAD
		testLogicBytes(t, ops.Program, defaultEvalParams(nil), "invalid txn field")
=======
		testLogicBytes(t, ops.Program, defaultEvalParams(), fmt.Sprintf("invalid txn field %d", field))
>>>>>>> c90753e0
	}
}

func TestGlobalBadField(t *testing.T) {
	partitiontest.PartitionTest(t)

	t.Parallel()
	program := []byte{0x01, 0x32, 127}
	testLogicBytes(t, program, defaultEvalParams(), "invalid global field")
}

func TestArg(t *testing.T) {
	partitiontest.PartitionTest(t)

	t.Parallel()
	for v := uint64(1); v <= AssemblerMaxVersion; v++ {
		t.Run(fmt.Sprintf("v=%d", v), func(t *testing.T) {
			source := "arg 0; arg 1; ==; arg 2; arg 3; !=; &&; arg 4; len; int 9; <; &&;"
			if v >= 5 {
				source += "int 0; args; int 1; args; ==; assert; int 2; args; int 3; args; !=; assert"
			}

			var txn transactions.SignedTxn
			txn.Lsig.Args = [][]byte{
				[]byte("aoeu"),
				[]byte("aoeu"),
				[]byte("aoeu2"),
				[]byte("aoeu3"),
				[]byte("aoeu4"),
			}
			ops := testProg(t, source, v)
			testLogicBytes(t, ops.Program, defaultEvalParams(txn))
		})
	}
}

const globalV1TestProgram = `
global MinTxnFee
int 1001
==
global MinBalance
int 1001
==
&&
global MaxTxnLife
int 1500
==
&&
global ZeroAddress
txn CloseRemainderTo
==
&&
global GroupSize
int 1
==
&&
`

const testAddr = "47YPQTIGQEO7T4Y4RWDYWEKV6RTR2UNBQXBABEEGM72ESWDQNCQ52OPASU"

const globalV2TestProgram = globalV1TestProgram + `
global LogicSigVersion
int 1
>
&&
global Round
int 0
>
&&
global LatestTimestamp
int 0
>
&&
global CurrentApplicationID
int 888
==
&&
`
const globalV3TestProgram = globalV2TestProgram + `
global CreatorAddress
addr ` + testAddr + `
==
&&
`

const globalV4TestProgram = globalV3TestProgram + `
// No new globals in v4
`

const globalV5TestProgram = globalV4TestProgram + `
global CurrentApplicationAddress
len
int 32
==
&&
global GroupID
byte 0x0706000000000000000000000000000000000000000000000000000000000000
==
&&
`

const globalV6TestProgram = globalV5TestProgram + `
global OpcodeBudget
int 0
>
&&
global CallerApplicationAddress
global ZeroAddress
==
&&
global CallerApplicationID
!
&&
`

const globalV7TestProgram = globalV6TestProgram + `
// No new globals in v7
`

func TestGlobal(t *testing.T) {
	partitiontest.PartitionTest(t)

	t.Parallel()
	type desc struct {
		lastField GlobalField
		program   string
	}
	// Associate the highest allowed global constant with each version's test program
	tests := map[uint64]desc{
		0: {GroupSize, globalV1TestProgram},
		1: {GroupSize, globalV1TestProgram},
		2: {CurrentApplicationID, globalV2TestProgram},
		3: {CreatorAddress, globalV3TestProgram},
		4: {CreatorAddress, globalV4TestProgram},
		5: {GroupID, globalV5TestProgram},
		6: {CallerApplicationAddress, globalV6TestProgram},
		7: {CallerApplicationAddress, globalV7TestProgram},
	}
	// tests keys are versions so they must be in a range 1..AssemblerMaxVersion plus zero version
	require.LessOrEqual(t, len(tests), AssemblerMaxVersion+1)
	require.Len(t, globalFieldSpecs, int(invalidGlobalField))

	ledger := NewLedger(nil)
	addr, err := basics.UnmarshalChecksumAddress(testAddr)
	require.NoError(t, err)
	ledger.NewApp(addr, 888, basics.AppParams{})
	for v := uint64(1); v <= AssemblerMaxVersion; v++ {
		_, ok := tests[v]
		require.True(t, ok)
		t.Run(fmt.Sprintf("v=%d", v), func(t *testing.T) {
			last := tests[v].lastField
			testProgram := tests[v].program
			for _, globalField := range GlobalFieldNames[:last+1] {
				if !strings.Contains(testProgram, globalField) {
					t.Errorf("TestGlobal missing field %v", globalField)
				}
			}

			appcall := transactions.SignedTxn{
				Txn: transactions.Transaction{
					Type: protocol.ApplicationCallTx,
				},
			}
			appcall.Txn.Group = crypto.Digest{0x07, 0x06}

			ep := defaultEvalParams(appcall)
			ep.Ledger = ledger
			testApp(t, tests[v].program, ep)
		})
	}
}
func TestTypeEnum(t *testing.T) {
	partitiontest.PartitionTest(t)

	t.Parallel()
	for v := uint64(1); v <= AssemblerMaxVersion; v++ {
		t.Run(fmt.Sprintf("v=%d", v), func(t *testing.T) {
			ttypes := []protocol.TxType{
				protocol.PaymentTx,
				protocol.KeyRegistrationTx,
				protocol.AssetConfigTx,
				protocol.AssetTransferTx,
				protocol.AssetFreezeTx,
				protocol.ApplicationCallTx,
			}
			// this is explicitly a local copy of the list so that someone
			// doesn't accidentally disconnect the doc.go
			// typeEnumDescriptions from its need in assembler.go
			typeNames := []string{
				"Payment",
				"KeyRegistration",
				"AssetConfig",
				"AssetTransfer",
				"AssetFreeze",
				"ApplicationCall",
			}
			for i, tt := range ttypes {
				symbol := typeNames[i]
				t.Run(string(symbol), func(t *testing.T) {
					text := fmt.Sprintf(`txn TypeEnum
int %s
==
txn TypeEnum
int %s
==
&&`, symbol, string(tt))
					ops := testProg(t, text, v)
					txn := transactions.SignedTxn{}
					txn.Txn.Type = tt
					if v < appsEnabledVersion && tt == protocol.ApplicationCallTx {
						testLogicBytes(t, ops.Program, defaultEvalParams(txn),
							"program version must be", "program version must be")
						return
					}
					testLogicBytes(t, ops.Program, defaultEvalParams(txn))
				})
			}
		})
	}
}

func TestOnCompletionConstants(t *testing.T) {
	partitiontest.PartitionTest(t)

	t.Parallel()

	// ensure all the OnCompetion values are in OnCompletionValues list
	var max int = 100
	var last int = max
	for i := 0; i < max; i++ {
		oc := transactions.OnCompletion(i)
		unknownStringer := "OnCompletion(" + strconv.FormatInt(int64(i), 10) + ")"
		if oc.String() == unknownStringer {
			last = i
			break
		}
	}
	require.Less(t, last, max, "too many OnCompletion constants, adjust max limit")
	require.Equal(t, int(invalidOnCompletionConst), last)
	require.Equal(t, len(onCompletionMap), len(onCompletionDescriptions))
	require.Equal(t, len(OnCompletionNames), last)
	for v := NoOp; v < invalidOnCompletionConst; v++ {
		require.Equal(t, v.String(), OnCompletionNames[int(v)])
	}

	// check constants matching to their values
	for i := 0; i < last; i++ {
		oc := OnCompletionConstType(i)
		symbol := oc.String()
		require.Contains(t, onCompletionMap, symbol)
		require.Equal(t, uint64(i), onCompletionMap[symbol])
		t.Run(symbol, func(t *testing.T) {
			testAccepts(t, fmt.Sprintf("int %s; int %s; ==;", symbol, oc), 1)
		})
	}
}

const testTxnProgramTextV1 = `txn Sender
arg 0
==
txn Receiver
arg 1
==
&&
txn CloseRemainderTo
arg 2
==
&&
txn VotePK
arg 3
==
&&
txn SelectionPK
arg 4
==
&&
txn Note
arg 5
==
&&
txn Fee
int 1337
==
&&
txn FirstValid
int 42
==
&&
txn LastValid
int 1066
==
&&
txn Amount
int 1000000
==
&&
txn VoteFirst
int 1317
==
&&
txn VoteLast
int 17776
==
&&
txn VoteKeyDilution
int 1
==
&&

txn Type
byte "pay"
==
txn Type
byte "appl"
==
||

&&

txn TypeEnum
int 1
==
txn TypeEnum
int 6
==
||

&&
txn XferAsset
int 10
==
&&
txn AssetAmount
int 1234
==
&&
txn AssetSender
arg 1
==
&&
txn AssetReceiver
arg 2
==
&&
txn AssetCloseTo
arg 0
==
&&
txn GroupIndex
int 3
==
&&
txn TxID
arg 7
==
&&
txn Lease
arg 8
==
&&
`

const testTxnProgramTextV2 = testTxnProgramTextV1 + `txn ApplicationID
int 888
==
&&
txn OnCompletion
int 0
==
&&
txna ApplicationArgs 0
byte 0x706179
==
&&
txn NumAppArgs
int 8
==
&&
txna Accounts 0
arg 0
==
&&
txn NumAccounts
int 1
==
&&
byte b64 UHJvZ3JhbQ==  // Program
txn ApprovalProgram
concat
sha512_256
arg 9
==
&&
byte b64 UHJvZ3JhbQ==  // Program
txn ClearStateProgram
concat
sha512_256
arg 10
==
&&
txn RekeyTo
txna ApplicationArgs 1
==
&&
txn ConfigAsset
int 33
==
&&
txn ConfigAssetTotal
int 100
==
&&
txn ConfigAssetDecimals
int 2
==
&&
txn ConfigAssetDefaultFrozen
int 1
==
&&
txn ConfigAssetUnitName
byte "tok"
==
&&
txn ConfigAssetName
byte "a_super_coin"
==
&&
txn ConfigAssetURL
byte "http://algorand.com"
==
&&
txn ConfigAssetMetadataHash
txna ApplicationArgs 2
==
&&
txn ConfigAssetManager
txna ApplicationArgs 3
==
&&
txn ConfigAssetReserve
txna ApplicationArgs 4
==
&&
txn ConfigAssetFreeze
txna ApplicationArgs 5
==
&&
txn ConfigAssetClawback
txna ApplicationArgs 6
==
&&
txn FreezeAsset
int 34
==
&&
txn FreezeAssetAccount
txna ApplicationArgs 7
==
&&
txn FreezeAssetFrozen
int 1
==
&&
`

const testTxnProgramTextV3 = testTxnProgramTextV2 + `
assert
txn NumAssets
int 2
==
assert
txna Assets 0
int 55
==
assert
txn NumApplications
int 3
==
assert
txn Applications 3			// Assembler will use 'txna'
int 111
==
assert

txn GlobalNumUint
int 3
==
assert
txn GlobalNumByteSlice
int 0
==
assert
txn LocalNumUint
int 1
==
assert
txn LocalNumByteSlice
int 2
==
assert


int 1
`

const testTxnProgramTextV4 = testTxnProgramTextV3 + `
assert
txn ExtraProgramPages
int 2
==
assert

int 1
`

const testTxnProgramTextV5 = testTxnProgramTextV4 + `
txn Nonparticipation
pop
int 1
==
assert
txn ConfigAssetMetadataHash
int 2
txnas ApplicationArgs
==
assert
txn Sender
int 0
args
==
assert

int 1
`

// The additions in v6 were all "effects" so they must look behind.  They use gtxn 2.
const testTxnProgramTextV6 = testTxnProgramTextV5 + `
assert
txn StateProofPK
len
int 64
==
assert

gtxn 2 CreatedAssetID
int 0
==
assert

gtxn 2 CreatedApplicationID
int 0
==
assert

gtxn 2 NumLogs
int 2
==
assert

gtxn 2 Logs 1
byte "prefilled"
==
assert

gtxn 2 LastLog
byte "prefilled"
==
assert

gtxn 2 CreatedAssetID
int 0
==
assert

gtxn 2 CreatedApplicationID
int 0
==
assert

gtxn 2 NumLogs
int 2
==
assert

gtxn 2 Logs 1
byte "prefilled"
==
assert

gtxn 2 LastLog
byte "prefilled"
==
assert

int 1
`

const testTxnProgramTextV7 = testTxnProgramTextV6 + `
assert

txn NumApprovalProgramPages
int 1
==
assert

txna ApprovalProgramPages 0
txn ApprovalProgram
==
assert

txn NumClearStateProgramPages
int 1
==
assert

txna ClearStateProgramPages 0
txn ClearStateProgram
==
assert

txn FirstValidTime
int 0
>
assert

int 1
`

func makeSampleTxn() transactions.SignedTxn {
	var txn transactions.SignedTxn
	copy(txn.Txn.Sender[:], []byte("aoeuiaoeuiaoeuiaoeuiaoeuiaoeui00"))
	copy(txn.Txn.Receiver[:], []byte("aoeuiaoeuiaoeuiaoeuiaoeuiaoeui01"))
	copy(txn.Txn.CloseRemainderTo[:], []byte("aoeuiaoeuiaoeuiaoeuiaoeuiaoeui02"))
	copy(txn.Txn.VotePK[:], []byte("aoeuiaoeuiaoeuiaoeuiaoeuiaoeui03"))
	copy(txn.Txn.SelectionPK[:], []byte("aoeuiaoeuiaoeuiaoeuiaoeuiaoeui04"))
	copy(txn.Txn.StateProofPK[:], []byte("aoeuiaoeuiaoeuiaoeuiaoeuiaoeuiaoeuiaoeuiaoeuiaoeuiaoeuiaoeuiao05"))
	txn.Txn.XferAsset = 10
	// This is not a valid transaction to have all these fields set this way
	txn.Txn.Note = []byte("fnord")
	copy(txn.Txn.Lease[:], []byte("woofwoof"))
	txn.Txn.Fee.Raw = 1337
	txn.Txn.FirstValid = 42
	txn.Txn.LastValid = 1066
	txn.Txn.Amount.Raw = 1000000
	txn.Txn.VoteFirst = 1317
	txn.Txn.VoteLast = 17776
	txn.Txn.VoteKeyDilution = 1
	txn.Txn.Nonparticipation = false
	txn.Txn.Type = protocol.PaymentTx
	txn.Txn.AssetAmount = 1234
	txn.Txn.AssetSender = txn.Txn.Receiver
	txn.Txn.AssetReceiver = txn.Txn.CloseRemainderTo
	txn.Txn.AssetCloseTo = txn.Txn.Sender
	txn.Txn.ApplicationID = basics.AppIndex(888)
	txn.Txn.Accounts = make([]basics.Address, 1)
	txn.Txn.Accounts[0] = txn.Txn.Receiver
	rekeyToAddr := []byte("aoeuiaoeuiaoeuiaoeuiaoeuiaoeui05")
	metadata := []byte("aoeuiaoeuiaoeuiaoeuiaoeuiaoeuiHH")
	managerAddr := []byte("aoeuiaoeuiaoeuiaoeuiaoeuiaoeui06")
	reserveAddr := []byte("aoeuiaoeuiaoeuiaoeuiaoeuiaoeui07")
	freezeAddr := []byte("aoeuiaoeuiaoeuiaoeuiaoeuiaoeui08")
	clawbackAddr := []byte("aoeuiaoeuiaoeuiaoeuiaoeuiaoeui09")
	freezeAccAddr := []byte("aoeuiaoeuiaoeuiaoeuiaoeuiaoeui10")
	txn.Txn.ApplicationArgs = [][]byte{
		[]byte(protocol.PaymentTx),
		rekeyToAddr,
		metadata,
		managerAddr,
		reserveAddr,
		freezeAddr,
		clawbackAddr,
		freezeAccAddr,
	}
	copy(txn.Txn.RekeyTo[:], rekeyToAddr)
	txn.Txn.ConfigAsset = 33
	txn.Txn.AssetParams.Total = 100
	txn.Txn.AssetParams.Decimals = 2
	txn.Txn.AssetParams.DefaultFrozen = true
	txn.Txn.AssetParams.UnitName = "tok"
	txn.Txn.AssetParams.AssetName = "a_super_coin"
	txn.Txn.AssetParams.URL = "http://algorand.com"
	txn.Txn.AssetParams.UnitName = "tok"
	copy(txn.Txn.AssetParams.MetadataHash[:], metadata)
	copy(txn.Txn.AssetParams.Manager[:], managerAddr)
	copy(txn.Txn.AssetParams.Reserve[:], reserveAddr)
	copy(txn.Txn.AssetParams.Freeze[:], freezeAddr)
	copy(txn.Txn.AssetParams.Clawback[:], clawbackAddr)
	txn.Txn.FreezeAsset = 34
	copy(txn.Txn.FreezeAccount[:], freezeAccAddr)
	txn.Txn.AssetFrozen = true
	txn.Txn.ForeignAssets = []basics.AssetIndex{55, 77}
	txn.Txn.ForeignApps = []basics.AppIndex{56, 100, 111} // 100 must be 2nd, 111 must be present
	txn.Txn.Boxes = []transactions.BoxRef{{Index: 0, Name: []byte("self")}, {Index: 0, Name: []byte("other")}}
	txn.Txn.GlobalStateSchema = basics.StateSchema{NumUint: 3, NumByteSlice: 0}
	txn.Txn.LocalStateSchema = basics.StateSchema{NumUint: 1, NumByteSlice: 2}
	return txn
}

func makeSampleAppl(app basics.AppIndex) transactions.SignedTxn {
	sample := makeSampleTxn()
	sample.Txn.Type = protocol.ApplicationCallTx
	sample.Txn.ApplicationID = app
	return sample
}

// makeSampleTxnGroup creates a sample txn group.  If less than two transactions
// are supplied, samples are used.
func makeSampleTxnGroup(txns ...transactions.SignedTxn) []transactions.SignedTxn {
	if len(txns) == 0 {
		txns = []transactions.SignedTxn{makeSampleTxn()}
	}
	if len(txns) == 1 {
		second := transactions.SignedTxn{}
		second.Txn.Type = protocol.PaymentTx
		second.Txn.Amount.Raw = 42
		second.Txn.Fee.Raw = 1066
		second.Txn.FirstValid = 42
		second.Txn.LastValid = 1066
		second.Txn.Sender = txns[0].Txn.Receiver
		second.Txn.Receiver = txns[0].Txn.Sender
		second.Txn.ExtraProgramPages = 2
		txns = append(txns, second)
	}
	return txns
}

func TestTxn(t *testing.T) {
	partitiontest.PartitionTest(t)

	t.Parallel()
	tests := map[uint64]string{
		1: testTxnProgramTextV1,
		2: testTxnProgramTextV2,
		3: testTxnProgramTextV3,
		4: testTxnProgramTextV4,
		5: testTxnProgramTextV5,
		6: testTxnProgramTextV6,
		7: testTxnProgramTextV7,
	}

	for i, txnField := range TxnFieldNames {
		fs := txnFieldSpecs[i]
		// Ensure that each field appears, starting in the version it was introduced
		for v := uint64(1); v <= uint64(LogicVersion); v++ {
			if v < fs.version {
				continue
			}
			if !strings.Contains(tests[v], txnField) {
				// fields were introduced for itxn before they became available for txn
				if v < txnEffectsVersion && fs.effects {
					continue
				}
				t.Errorf("testTxnProgramTextV%d missing field %v", v, txnField)
			}
		}
	}

	clearOps := testProg(t, "int 1", 1)

	for v, source := range tests {
		t.Run(fmt.Sprintf("v=%d", v), func(t *testing.T) {
			ops := testProg(t, source, v)
			txn := makeSampleTxn()
			if v >= appsEnabledVersion {
				txn.Txn.Type = protocol.ApplicationCallTx
			}
			txn.Txn.ApprovalProgram = ops.Program
			txn.Txn.ClearStateProgram = clearOps.Program
			txn.Lsig.Logic = ops.Program
			txn.Txn.ExtraProgramPages = 2
			// RekeyTo not allowed in v1
			if v < rekeyingEnabledVersion {
				txn.Txn.RekeyTo = basics.Address{}
			}
			txid := txn.Txn.ID()
			programHash := HashProgram(ops.Program)
			clearProgramHash := HashProgram(clearOps.Program)
			txn.Lsig.Args = [][]byte{
				txn.Txn.Sender[:],
				txn.Txn.Receiver[:],
				txn.Txn.CloseRemainderTo[:],
				txn.Txn.VotePK[:],
				txn.Txn.SelectionPK[:],
				txn.Txn.Note,
				{0, 0, 0, 0, 0, 0, 0, 1},
				txid[:],
				txn.Txn.Lease[:],
				programHash[:],
				clearProgramHash[:],
			}
			// Since we test GroupIndex ==3, we need a larger group
			ep := defaultEvalParams(txn, txn, txn, txn)
			ep.TxnGroup[2].EvalDelta.Logs = []string{"x", "prefilled"}
			if v < txnEffectsVersion {
				testLogicFull(t, ops.Program, 3, ep)
			} else {
				// Starting in txnEffectsVersion, there are fields we can't access in Logic mode
				testLogicFull(t, ops.Program, 3, ep, "not allowed in current mode")
				// And the early tests use "arg" a lot - not allowed in stateful. So remove those tests.
				lastArg := strings.Index(source, "arg 10\n==\n&&")
				require.NotEqual(t, -1, lastArg)

				appSafe := "int 1" + strings.Replace(source[lastArg+12:], `txn Sender
int 0
args
==
assert`, "", 1)

				ops := testProg(t, appSafe, v)
				testAppFull(t, ops.Program, 3, basics.AppIndex(888), ep)
			}
		})
	}
}

func TestCachedTxIDs(t *testing.T) {
	partitiontest.PartitionTest(t)

	t.Parallel()
	cachedTxnProg := `
gtxn 0 TxID
arg 0
==
bz fail

gtxn 0 TxID
arg 0
==
bz fail

txn TxID
arg 0
==
bz fail

txn TxID
arg 0
==
bz fail

gtxn 1 TxID
arg 1
==
bz fail

gtxn 1 TxID
arg 1
==
bz fail

success:
int 1
return

fail:
int 0
return
`
	ops := testProg(t, cachedTxnProg, 2)

	ep, _, _ := makeSampleEnv()
	txid0 := ep.TxnGroup[0].ID()
	txid1 := ep.TxnGroup[1].ID()
	ep.TxnGroup[0].Lsig.Args = [][]byte{
		txid0[:],
		txid1[:],
	}
	testLogicBytes(t, ops.Program, ep)
}

func TestGaid(t *testing.T) {
	partitiontest.PartitionTest(t)

	t.Parallel()
	check0 := testProg(t, "gaid 0; int 100; ==", 4)
	appTxn := makeSampleTxn()
	appTxn.Txn.Type = protocol.ApplicationCallTx
	targetTxn := makeSampleTxn()
	targetTxn.Txn.Type = protocol.AssetConfigTx
	ep := defaultEvalParams(targetTxn, appTxn, makeSampleTxn())
	ep.Ledger = NewLedger(nil)

	// should fail when no creatable was created
	_, err := EvalApp(check0.Program, 1, 888, ep)
	require.Error(t, err)
	require.Contains(t, err.Error(), "did not create anything")

	ep.TxnGroup[0].ApplyData.ConfigAsset = 100
	pass, err := EvalApp(check0.Program, 1, 888, ep)
	if !pass || err != nil {
		t.Log(ep.Trace.String())
	}
	require.NoError(t, err)
	require.True(t, pass)

	// should fail when accessing future transaction in group
	check2 := testProg(t, "gaid 2; int 0; >", 4)
	_, err = EvalApp(check2.Program, 1, 888, ep)
	require.Error(t, err)
	require.Contains(t, err.Error(), "gaid can't get creatable ID of txn ahead of the current one")

	// should fail when accessing self
	_, err = EvalApp(check0.Program, 0, 888, ep)
	require.Error(t, err)
	require.Contains(t, err.Error(), "gaid is only for accessing creatable IDs of previous txns")

	// should fail on non-creatable
	ep.TxnGroup[0].Txn.Type = protocol.PaymentTx
	_, err = EvalApp(check0.Program, 1, 888, ep)
	require.Error(t, err)
	require.Contains(t, err.Error(), "can't use gaid on txn that is not an app call nor an asset config txn")
	ep.TxnGroup[0].Txn.Type = protocol.AssetConfigTx
}

func TestGtxn(t *testing.T) {
	partitiontest.PartitionTest(t)

	t.Parallel()
	gtxnTextV1 := `gtxn 1 Amount
int 42
==
gtxn 1 Fee
int 1066
==
&&
gtxn 1 FirstValid
int 42
==
&&
gtxn 1 LastValid
int 1066
==
&&
gtxn 1 Sender
arg 1
==
&&
gtxn 1 Receiver
arg 0
==
&&
gtxn 0 Sender
txn Sender
==
&&
txn Sender
arg 0
==
&&
gtxn 0 Receiver
txn Receiver
==
&&
txn Receiver
arg 1
==
&&
gtxn 0 GroupIndex
int 0
==
&&
gtxn 1 GroupIndex
int 1
==
&&
global GroupSize
int 2
==
&&
`

	gtxnTextV2 := gtxnTextV1 + `gtxna 0 ApplicationArgs 0
byte 0x706179
==
&&
gtxn 0 NumAppArgs
int 8
==
&&
gtxna 0 Accounts 0
gtxn 0 Sender
==
&&
gtxn 0 NumAccounts
int 1
==
&&
`
	gtxnTextV4 := gtxnTextV2 + ` gtxn 0 ExtraProgramPages
int 0
==
&&
gtxn 1 ExtraProgramPages
int 2
==
&&
`

	gtxnTextV5 := gtxnTextV4 + `int 0
gtxnas 0 Accounts
gtxn 0 Sender
==
&&
int 0
int 0
gtxnsas Accounts
gtxn 0 Sender
==
&&
`

	gtxnTextV6 := gtxnTextV5 + `
`

	tests := map[uint64]string{
		1: gtxnTextV1,
		2: gtxnTextV2,
		4: gtxnTextV4,
		5: gtxnTextV5,
		6: gtxnTextV6,
	}

	for v, source := range tests {
		t.Run(fmt.Sprintf("v=%d", v), func(t *testing.T) {
			txn := makeSampleTxn()
			// RekeyTo not allowed in v1
			if v < rekeyingEnabledVersion {
				txn.Txn.RekeyTo = basics.Address{}
			}
			txn.Lsig.Args = [][]byte{
				txn.Txn.Sender[:],
				txn.Txn.Receiver[:],
				txn.Txn.CloseRemainderTo[:],
				txn.Txn.VotePK[:],
				txn.Txn.SelectionPK[:],
				txn.Txn.Note,
			}
			ep := defaultEvalParams(makeSampleTxnGroup(txn)...)
			testLogic(t, source, v, ep)
			if v >= 3 {
				gtxnsProg := strings.ReplaceAll(source, "gtxn 0", "int 0; gtxns")
				gtxnsProg = strings.ReplaceAll(gtxnsProg, "gtxn 1", "int 1; gtxns")
				gtxnsProg = strings.ReplaceAll(gtxnsProg, "gtxna 0", "int 0; gtxnsa")
				gtxnsProg = strings.ReplaceAll(gtxnsProg, "gtxna 1", "int 1; gtxnsa")
				require.False(t, strings.Contains(gtxnsProg, "gtxn "))  // Got 'em all
				require.False(t, strings.Contains(gtxnsProg, "gtxna ")) // Got 'em all
				testLogic(t, gtxnsProg, v, ep)
			}
		})
	}
}

func testLogic(t *testing.T, program string, v uint64, ep *EvalParams, problems ...string) {
	t.Helper()
	ops := testProg(t, program, v)
	testLogicBytes(t, ops.Program, ep, problems...)
}

func testLogicBytes(t *testing.T, program []byte, ep *EvalParams, problems ...string) {
	t.Helper()
	testLogicFull(t, program, 0, ep, problems...)
}

func testLogicFull(t *testing.T, program []byte, gi int, ep *EvalParams, problems ...string) {
	t.Helper()

	var checkProblem string
	var evalProblem string
	switch len(problems) {
	case 2:
		checkProblem = problems[0]
		evalProblem = problems[1]
	case 1:
		evalProblem = problems[0]
	case 0:
	default:
		require.Fail(t, "Misused testLogic: %d problems", len(problems))
	}

	sb := &strings.Builder{}
	ep.Trace = sb

	ep.TxnGroup[0].Lsig.Logic = program
	err := CheckSignature(gi, ep)
	if checkProblem == "" {
		require.NoError(t, err, sb.String())
	} else {
		require.Error(t, err, "Check\n%s\nExpected: %v", sb, checkProblem)
		require.Contains(t, err.Error(), checkProblem)
	}

	// We continue on to check Eval() of things that failed Check() because it's
	// a nice confirmation that Check() is usually stricter than Eval(). This
	// may mean that the problems argument is often duplicated, but this seems
	// the best way to be concise about all sorts of tests.

	pass, err := EvalSignature(gi, ep)
	if evalProblem == "" {
		require.NoError(t, err, "Eval%s\nExpected: PASS", sb)
		assert.True(t, pass, "Eval%s\nExpected: PASS", sb)
		return
	}

	// There is an evalProblem to check. REJECT is special and only means that
	// the app didn't accept.  Maybe it's an error, maybe it's just !pass.
	if evalProblem == "REJECT" {
		require.True(t, err != nil || !pass, "Eval%s\nExpected: REJECT", sb)
	} else {
		require.Error(t, err, "Eval%s\nExpected: %v", sb, evalProblem)
		require.Contains(t, err.Error(), evalProblem)
	}
}

func TestTxna(t *testing.T) {
	partitiontest.PartitionTest(t)

	t.Parallel()
	source := `txna Accounts 1
txna ApplicationArgs 0
==
`
	ops := testProg(t, source, AssemblerMaxVersion)
	var txn transactions.SignedTxn
	txn.Txn.Accounts = make([]basics.Address, 1)
	txn.Txn.Accounts[0] = txn.Txn.Sender
	txn.Txn.ApplicationArgs = [][]byte{txn.Txn.Sender[:]}
	ep := defaultEvalParams(txn)
	testLogicBytes(t, ops.Program, ep)

	// modify txn field
	saved := ops.Program[2]
	ops.Program[2] = 0x01
	testLogicBytes(t, ops.Program, ep, "unsupported array field")

	// modify txn field to unknown one
	ops.Program[2] = 99
	testLogicBytes(t, ops.Program, ep, "invalid txn field TxnField(99)")

	// modify txn array index
	ops.Program[2] = saved
	saved = ops.Program[3]
	ops.Program[3] = 0x02
	testLogicBytes(t, ops.Program, ep, "invalid Accounts index")

	// modify txn array index in the second opcode
	ops.Program[3] = saved
	saved = ops.Program[6]
	ops.Program[6] = 0x01
	testLogicBytes(t, ops.Program, ep, "invalid ApplicationArgs index")
	ops.Program[6] = saved

	// check special case: Account 0 == Sender
	// even without any additional context
	source = `txna Accounts 0
txn Sender
==
`
	ops2 := testProg(t, source, AssemblerMaxVersion)
	var txn2 transactions.SignedTxn
	copy(txn2.Txn.Sender[:], []byte("aoeuiaoeuiaoeuiaoeuiaoeuiaoeui00"))
	ep2 := defaultEvalParams(txn2)
	testLogicBytes(t, ops2.Program, ep2)

	// check gtxna
	source = `gtxna 0 Accounts 1
txna ApplicationArgs 0
==`
	ops = testProg(t, source, AssemblerMaxVersion)
	testLogicBytes(t, ops.Program, ep)

	// modify gtxn index
	saved = ops.Program[2]
	ops.Program[2] = 0x01
	testLogicBytes(t, ops.Program, ep, "txn index 1, len(group) is 1")

	// modify gtxn field
	ops.Program[2] = saved
	saved = ops.Program[3]
	ops.Program[3] = 0x01
	testLogicBytes(t, ops.Program, ep, "unsupported array field")

	// modify gtxn field to unknown one
	ops.Program[3] = 99
	testLogicBytes(t, ops.Program, ep, "invalid txn field TxnField(99)")

	// modify gtxn array index
	ops.Program[3] = saved
	saved = ops.Program[4]
	ops.Program[4] = 0x02
	testLogicBytes(t, ops.Program, ep, "invalid Accounts index")
	ops.Program[4] = saved

	// check special case: Account 0 == Sender
	// even without any additional context
	source = `gtxna 0 Accounts 0
txn Sender
==
`
	ops3 := testProg(t, source, AssemblerMaxVersion)
	var txn3 transactions.SignedTxn
	copy(txn2.Txn.Sender[:], []byte("aoeuiaoeuiaoeuiaoeuiaoeuiaoeui00"))
	ep3 := defaultEvalParams(txn3)
	testLogicBytes(t, ops3.Program, ep3)
}

// check empty values in ApplicationArgs and Account
func TestTxnaEmptyValues(t *testing.T) {
	partitiontest.PartitionTest(t)

	t.Parallel()
	source := `txna ApplicationArgs 0
btoi
int 0
==
`
	ops := testProg(t, source, AssemblerMaxVersion)

	var txn transactions.SignedTxn
	txn.Txn.ApplicationArgs = make([][]byte, 1)
	txn.Txn.ApplicationArgs[0] = []byte("")
	testLogicBytes(t, ops.Program, defaultEvalParams(txn))

	txn.Txn.ApplicationArgs[0] = nil
	testLogicBytes(t, ops.Program, defaultEvalParams(txn))

	source2 := `txna Accounts 1
global ZeroAddress
==
`
	ops = testProg(t, source2, AssemblerMaxVersion)

	var txn2 transactions.SignedTxn
	txn2.Txn.Accounts = make([]basics.Address, 1)
	txn2.Txn.Accounts[0] = basics.Address{}
	testLogicBytes(t, ops.Program, defaultEvalParams(txn2))

	txn2.Txn.Accounts = make([]basics.Address, 1)
	testLogicBytes(t, ops.Program, defaultEvalParams(txn2))
}

func TestTxnBigPrograms(t *testing.T) {
	partitiontest.PartitionTest(t)
	t.Parallel()

	source := `
txna ApprovalProgramPages 0
len
int 4096
==
assert

txna ApprovalProgramPages 1
byte 0x01020304					// 4096 % 7 == 1, so the last four bytes start with 0x01
==
assert

int 1
`
	var txn transactions.SignedTxn
	txn.Txn.ApprovalProgram = make([]byte, 4100) // 4 bytes more than a page
	for i := range txn.Txn.ApprovalProgram {
		txn.Txn.ApprovalProgram[i] = byte(i % 7)
	}
	testLogic(t, source, AssemblerMaxVersion, defaultEvalParams(txn))

	testLogic(t, `txna ApprovalProgramPages 2`, AssemblerMaxVersion, defaultEvalParams(txn),
		"invalid ApprovalProgramPages index")

	// ClearStateProgram is not in the txn at all
	testLogic(t, `txn NumClearStateProgramPages; !`, AssemblerMaxVersion, defaultEvalParams(txn))
	testLogic(t, `txna ClearStateProgramPages 0`, AssemblerMaxVersion, defaultEvalParams(txn),
		"invalid ClearStateProgramPages index")
}

func TestTxnas(t *testing.T) {
	partitiontest.PartitionTest(t)

	t.Parallel()

	source := `int 1
txnas Accounts
int 0
txnas ApplicationArgs
==
`
	ops := testProg(t, source, AssemblerMaxVersion)
	var txn transactions.SignedTxn
	txn.Txn.Accounts = make([]basics.Address, 1)
	txn.Txn.Accounts[0] = txn.Txn.Sender
	txn.Txn.ApplicationArgs = [][]byte{txn.Txn.Sender[:]}
	ep := defaultEvalParams(txn)
	testLogicBytes(t, ops.Program, ep)

	// check special case: Account 0 == Sender
	// even without any additional context
	source = `int 0
txnas Accounts
txn Sender
==
`
	ops = testProg(t, source, AssemblerMaxVersion)
	var txn2 transactions.SignedTxn
	copy(txn2.Txn.Sender[:], []byte("aoeuiaoeuiaoeuiaoeuiaoeuiaoeui00"))
	testLogicBytes(t, ops.Program, defaultEvalParams(txn2))

	// check gtxnas
	source = `int 1
gtxnas 0 Accounts
txna ApplicationArgs 0
==`
	ops = testProg(t, source, AssemblerMaxVersion)
	testLogicBytes(t, ops.Program, ep)

	// check special case: Account 0 == Sender
	// even without any additional context
	source = `int 0
gtxnas 0 Accounts
txn Sender
==
	`
	ops = testProg(t, source, AssemblerMaxVersion)
	var txn3 transactions.SignedTxn
	copy(txn3.Txn.Sender[:], []byte("aoeuiaoeuiaoeuiaoeuiaoeuiaoeui00"))
	testLogicBytes(t, ops.Program, defaultEvalParams(txn3))

	// check gtxnsas
	source = `int 0
int 1
gtxnsas Accounts
txna ApplicationArgs 0
==`
	ops = testProg(t, source, AssemblerMaxVersion)
	testLogicBytes(t, ops.Program, ep)
}

func TestBitOps(t *testing.T) {
	partitiontest.PartitionTest(t)

	t.Parallel()
	testAccepts(t, `int 0x17
int 0x3e
& // == 0x16
int 0x0a
^ // == 0x1c
int 0x0f
~
&
int 0x300
|
int 0x310
==`, 1)
}

func TestStringOps(t *testing.T) {
	partitiontest.PartitionTest(t)
	t.Parallel()

	testAccepts(t, `byte 0x123456789abc
substring 1 3
byte 0x3456
==
byte 0x12
byte 0x3456
byte 0x789abc
concat
concat
byte 0x123456789abc
==
&&
byte 0x123456789abc
int 1
int 3
substring3
byte 0x3456
==
&&
byte 0x123456789abc
int 3
int 3
substring3
len
int 0
==
&&`, 2) // substring, concat, substring3 came in v2
}

func TestConsOverflow(t *testing.T) {
	partitiontest.PartitionTest(t)

	t.Parallel()
	justfits := `byte 0xf000000000000000
dup; concat				// 16
dup; concat				// 32
dup; concat				// 64
dup; concat				// 128
dup; concat				// 256
dup; concat				// 512
dup; concat				// 1024
dup; concat				// 2048
dup; concat				// 4096
`
	testAccepts(t, justfits+"len", 2)
	testPanics(t, justfits+"byte 0x11; concat; len", 2)
}

func TestSubstringFlop(t *testing.T) {
	partitiontest.PartitionTest(t)

	t.Parallel()
	// fails in compiler
	testProg(t, `byte 0xf000000000000000
substring
len`, 2, Expect{2, "substring expects 2 immediate arguments"})

	// fails in compiler
	testProg(t, `byte 0xf000000000000000
substring 1
len`, 2, Expect{2, "substring expects 2 immediate arguments"})

	// fails in compiler
	testProg(t, `byte 0xf000000000000000
substring 4 2
len`, 2, Expect{2, "substring end is before start"})

	// fails at runtime
	testPanics(t, `byte 0xf000000000000000
int 4
int 2
substring3
len`, 2)

	// fails at runtime
	err := testPanics(t, `byte 0xf000000000000000
int 4
int 0xFFFFFFFFFFFFFFFE
substring3
len`, 2)
	require.Contains(t, err.Error(), "substring range beyond length of string")
}

func TestSubstringRange(t *testing.T) {
	partitiontest.PartitionTest(t)

	t.Parallel()
	testPanics(t, `byte 0xf000000000000000
substring 2 99
len`, 2)
}

func TestExtractOp(t *testing.T) {
	partitiontest.PartitionTest(t)
	t.Parallel()

	testAccepts(t, "byte 0x123456789abc; extract 1 2; byte 0x3456; ==", 5)
	testAccepts(t, "byte 0x123456789abc; extract 0 6; byte 0x123456789abc; ==", 5)
	testAccepts(t, "byte 0x123456789abc; extract 3 0; byte 0x789abc; ==", 5)
	testAccepts(t, "byte 0x123456789abc; extract 6 0; len; int 0; ==", 5)
	testAccepts(t, "byte 0x123456789abcaa; extract 0 6; byte 0x123456789abcaa; !=", 5)

	testAccepts(t, "byte 0x123456789abc; int 5; int 1; extract3; byte 0xbc; ==", 5)
	testAccepts(t, "byte 0x123456789abc; int 5; int 1; extract; byte 0xbc; ==", 5)
	testAccepts(t, "byte 0x123456789abcdef0; int 1; extract_uint16; int 0x3456; ==", 5)
	testAccepts(t, "byte 0x123456789abcdef0; int 1; extract_uint32; int 0x3456789a; ==", 5)
	testAccepts(t, "byte 0x123456789abcdef0; int 0; extract_uint64; int 0x123456789abcdef0; ==", 5)
	testAccepts(t, "byte 0x123456789abcdef0; int 0; extract_uint64; int 0x123456789abcdef; !=", 5)

	testAccepts(t, `byte "hello"; extract 5 0; byte ""; ==`, 5)
	testAccepts(t, `byte "hello"; int 5; int 0; extract3; byte ""; ==`, 5)
	testAccepts(t, `byte "hello"; int 5; int 0; extract; byte ""; ==`, 5)
}

func TestExtractFlop(t *testing.T) {
	partitiontest.PartitionTest(t)
	t.Parallel()
	// fails in compiler
	testProg(t, `byte 0xf000000000000000
	extract
	len`, 5, Expect{2, "extract without immediates expects 3 stack arguments but stack height is 1"})

	testProg(t, `byte 0xf000000000000000
	extract 1
	len`, 5, Expect{2, "extract expects 0 or 2 immediate arguments"})

	testProg(t, `byte 0xf000000000000000
	int 0
	int 5
	extract3 1 2
	len`, 5, Expect{4, "extract3 expects 0 immediate arguments"})

	// fails at runtime
	err := testPanics(t, `byte 0xf000000000000000
	extract 1 8
	len`, 5)
	require.Contains(t, err.Error(), "extraction end 9")

	err = testPanics(t, `byte 0xf000000000000000
	extract 9 0
	len`, 5)
	require.Contains(t, err.Error(), "extraction start 9")

	err = testPanics(t, `byte 0xf000000000000000
	int 4
	int 0xFFFFFFFFFFFFFFFE
	extract3
	len`, 5)
	require.Contains(t, err.Error(), "extraction end exceeds uint64")

	err = testPanics(t, `byte 0xf000000000000000
	int 100
	int 2
	extract3
	len`, 5)
	require.Contains(t, err.Error(), "extraction start 100")

	err = testPanics(t, `byte 0xf000000000000000
	int 55
	extract_uint16`, 5)
	require.Contains(t, err.Error(), "extraction start 55")

	err = testPanics(t, `byte 0xf000000000000000
	int 9
	extract_uint32`, 5)
	require.Contains(t, err.Error(), "extraction start 9")

	err = testPanics(t, `byte 0xf000000000000000
	int 1
	extract_uint64`, 5)
	require.Contains(t, err.Error(), "extraction end 9")
}

func TestReplace(t *testing.T) {
	partitiontest.PartitionTest(t)
	t.Parallel()

	testAccepts(t, `byte 0x11111111; byte 0x2222; replace2 0; byte 0x22221111; ==`, 7)
	testAccepts(t, `byte 0x11111111; byte 0x2222; replace2 1; byte 0x11222211; ==`, 7)
	testAccepts(t, `byte 0x11111111; byte 0x2222; replace2 2; byte 0x11112222; ==`, 7)
	testPanics(t, `byte 0x11111111; byte 0x2222; replace2 3; byte 0x11112222; ==`, 7)

	testAccepts(t, `byte 0x11111111; int 0; byte 0x2222; replace3; byte 0x22221111; ==`, 7)
	testAccepts(t, `byte 0x11111111; int 1; byte 0x2222; replace3; byte 0x11222211; ==`, 7)
	testAccepts(t, `byte 0x11111111; int 2; byte 0x2222; replace3; byte 0x11112222; ==`, 7)
	testPanics(t, `byte 0x11111111; int 3; byte 0x2222; replace3; byte 0x11112222; ==`, 7)

	testAccepts(t, `byte 0x11111111; int 0; byte 0x; replace3; byte 0x11111111; ==`, 7)
	testAccepts(t, `byte 0x11111111; int 1; byte 0x; replace3; byte 0x11111111; ==`, 7)
	testAccepts(t, `byte 0x11111111; int 2; byte 0x; replace3; byte 0x11111111; ==`, 7)
	testAccepts(t, `byte 0x11111111; int 3; byte 0x; replace3; byte 0x11111111; ==`, 7)
	// unusual, perhaps, but legal. inserts 0 bytes at len(A)
	testAccepts(t, `byte 0x11111111; int 4; byte 0x; replace3; byte 0x11111111; ==`, 7)
	// but can't replace a byte there
	testPanics(t, `byte 0x11111111; int 4; byte 0x22; replace3; len`, 7)
	// even a zero byte replace fails after len(A)
	testPanics(t, `byte 0x11111111; int 5; byte 0x; replace3; len`, 7)

	testAccepts(t, `byte 0x; byte 0x; replace2 0; byte 0x; ==`, 7)
	testAccepts(t, `byte 0x; int 0; byte 0x; replace3; byte 0x; ==`, 7)
}

func TestLoadStore(t *testing.T) {
	partitiontest.PartitionTest(t)
	t.Parallel()

	testAccepts(t, "load 3; int 0; ==;", 1)

	testAccepts(t, `int 37
int 37
store 1
byte 0xabbacafe
store 42
int 37
==
store 0
load 42
byte 0xabbacafe
==
load 0
load 1
+
&&`, 1)
}

func TestLoadStoreStack(t *testing.T) {
	partitiontest.PartitionTest(t)

	t.Parallel()
	testAccepts(t, "int 3; loads; int 0; ==;", 5)
	testAccepts(t, `int 37
int 1
int 37
stores
int 42
byte 0xabbacafe
stores
int 37
==
int 0
swap
stores
int 42
loads
byte 0xabbacafe
==
int 0
loads
int 1
loads
+
&&`, 5)
}

func TestLoadStore2(t *testing.T) {
	partitiontest.PartitionTest(t)

	t.Parallel()
	progText := `int 2
int 3
byte 0xaa
store 44
store 43
store 42
load 43
load 42
+
int 5
==`
	testAccepts(t, progText, 1)
}

func TestGload(t *testing.T) {
	partitiontest.PartitionTest(t)
	t.Parallel()

	// for simple app-call-only transaction groups
	type scratchTestCase struct {
		tealSources []string
		errTxn      int
		errContains string
	}

	simpleCase := scratchTestCase{
		tealSources: []string{
			`int 2; store 0; int 1`,
			`gload 0 0; int 2; ==`,
		},
	}

	multipleTxnCase := scratchTestCase{
		tealSources: []string{
			`byte "txn 1"; store 0; int 1`,
			`byte "txn 2"; store 2; int 1`,
			`gload 0 0; byte "txn 1"; ==; gload 1 2; byte "txn 2"; ==; &&`,
		},
	}

	selfCase := scratchTestCase{
		tealSources: []string{
			`gload 0 0; int 2; store 0; int 1`,
		},
		errTxn:      0,
		errContains: "can't use gload on self, use load instead",
	}

	laterTxnSlotCase := scratchTestCase{
		tealSources: []string{
			`gload 1 0; int 2; ==`,
			`int 2; store 0; int 1`,
		},
		errTxn:      0,
		errContains: "gload can't get future scratch space from txn with index 1",
	}

	cases := []scratchTestCase{
		simpleCase, multipleTxnCase, selfCase, laterTxnSlotCase,
	}

	for i, testCase := range cases {
		t.Run(fmt.Sprintf("i=%d", i), func(t *testing.T) {
			sources := testCase.tealSources

			// Initialize txgroup
			txgroup := make([]transactions.SignedTxn, len(sources))
			for j := range txgroup {
				txgroup[j].Txn.Type = protocol.ApplicationCallTx
			}

			if testCase.errContains != "" {
				testApps(t, sources, txgroup, LogicVersion, nil, Expect{testCase.errTxn, testCase.errContains})
			} else {
				testApps(t, sources, txgroup, LogicVersion, nil)
			}
		})
	}

	// for more complex group transaction cases
	type failureCase struct {
		firstTxn    transactions.SignedTxn
		runMode     runMode
		errContains string
	}

	nonAppCall := failureCase{
		firstTxn: transactions.SignedTxn{
			Txn: transactions.Transaction{
				Type: protocol.PaymentTx,
			},
		},
		runMode:     modeApp,
		errContains: "can't use gload on non-app call txn with index 0",
	}

	logicSigCall := failureCase{
		firstTxn: transactions.SignedTxn{
			Txn: transactions.Transaction{
				Type: protocol.ApplicationCallTx,
			},
		},
		runMode:     modeSig,
		errContains: "gload not allowed in current mode",
	}

	failCases := []failureCase{nonAppCall, logicSigCall}
	for j, failCase := range failCases {
		t.Run(fmt.Sprintf("j=%d", j), func(t *testing.T) {

			appcall := transactions.SignedTxn{
				Txn: transactions.Transaction{
					Type: protocol.ApplicationCallTx,
				},
			}

			ep := defaultEvalParams(failCase.firstTxn, appcall)

			program := testProg(t, "gload 0 0", AssemblerMaxVersion).Program
			switch failCase.runMode {
			case modeApp:
				testAppBytes(t, program, ep, failCase.errContains)
			default:
				testLogicBytes(t, program, ep, failCase.errContains, failCase.errContains)
			}
		})
	}
}

// TestGloads tests gloads and gloadss
func TestGloads(t *testing.T) {
	partitiontest.PartitionTest(t)

	t.Parallel()

	// Multiple app calls
	source1 := `
byte "txn 1"
store 0
int 1`
	source2 := `
byte "txn 2"
store 1
int 1`
	source3 := `
int 0
gloads 0
byte "txn 1"
==
assert
int 1
gloads 1
byte "txn 2"
==
assert
int 0
int 0
gloadss
byte "txn 1"
==
assert
int 1
int 1
gloadss
byte "txn 2"
==
assert
int 1
`

	sources := []string{source1, source2, source3}

	txgroup := make([]transactions.SignedTxn, len(sources))
	for j := range txgroup {
		txgroup[j].Txn.Type = protocol.ApplicationCallTx
	}

	testApps(t, sources, txgroup, LogicVersion, nil)
}

const testCompareProgramText = `int 35
int 16
>
int 1
int 2
>
!
!
!
&&
int 1
int 2
<
int 35
int 1
<
!
&&
&&
int 2
int 2
<=
int 16
int 1
<=
!
&&
&&
int 2
int 2
>=
int 1
int 16
>=
!
&&
&&
int 2
int 1
!=
&&
byte 0xaaaa
byte 0xbbbb
==
!
&&
byte 0x1337
byte 0x1337
==
byte 0xabba
byte 0xabba
!=
!
&&
byte 0xcafe
byte 0xf00d
!=
&&
&&`

func TestCompares(t *testing.T) {
	partitiontest.PartitionTest(t)

	t.Parallel()
	testAccepts(t, testCompareProgramText, 1)
}

func TestSlowLogic(t *testing.T) {
	partitiontest.PartitionTest(t)

	t.Parallel()
	fragment := `byte 0x666E6F7264; keccak256
                     byte 0xc195eca25a6f4c82bfba0287082ddb0d602ae9230f9cf1f1a40b68f8e2c41567; ==;`

	// Sanity check. Running a short sequence of these fragments passes in all versions.
	source := fragment + strings.Repeat(fragment+"&&;", 5)
	testAccepts(t, source, 1)

	// in v1, each repeat costs 30
	v1overspend := fragment + strings.Repeat(fragment+"&&;", 20000/30)
	// in v2,v3 each repeat costs 134
	v2overspend := fragment + strings.Repeat(fragment+"&&;", 20000/134)

	// v1overspend fails (on v1)
	ops := testProg(t, v1overspend, 1)
	// We should never Eval this after it fails Check(), but nice to see it also fails.
	testLogicBytes(t, ops.Program, defaultEvalParamsWithVersion(1),
		"static cost", "dynamic cost")
	// v2overspend passes Check, even on v2 proto, because the old low cost is "grandfathered"
	ops = testProg(t, v2overspend, 1)
	testLogicBytes(t, ops.Program, defaultEvalParamsWithVersion(2))

	// even the shorter, v2overspend, fails when compiled as v2 code
	ops = testProg(t, v2overspend, 2)
	testLogicBytes(t, ops.Program, defaultEvalParamsWithVersion(2),
		"static cost", "dynamic cost")

	// in v4 cost is still 134, but only matters in Eval, not Check, so both fail there
	ep4 := defaultEvalParamsWithVersion(4)
	ops = testProg(t, v1overspend, 4)
	testLogicBytes(t, ops.Program, ep4, "dynamic cost")

	ops = testProg(t, v2overspend, 4)
	testLogicBytes(t, ops.Program, ep4, "dynamic cost")
}

func isNotPanic(t *testing.T, err error) {
	if err == nil {
		return
	}
	if pe, ok := err.(PanicError); ok {
		t.Error(pe)
	}
}

func TestStackUnderflow(t *testing.T) {
	partitiontest.PartitionTest(t)

	t.Parallel()
	for v := uint64(1); v <= AssemblerMaxVersion; v++ {
		t.Run(fmt.Sprintf("v=%d", v), func(t *testing.T) {
			ops := testProg(t, `int 1`, v)
			ops.Program = append(ops.Program, 0x08) // +
			testLogicBytes(t, ops.Program, defaultEvalParams(), "stack underflow")
		})
	}
}

func TestWrongStackTypeRuntime(t *testing.T) {
	partitiontest.PartitionTest(t)

	t.Parallel()
	for v := uint64(1); v <= AssemblerMaxVersion; v++ {
		t.Run(fmt.Sprintf("v=%d", v), func(t *testing.T) {
			ops := testProg(t, `int 1`, v)
			ops.Program = append(ops.Program, 0x01, 0x15) // sha256, len
			testLogicBytes(t, ops.Program, defaultEvalParams(), "sha256 arg 0 wanted")
		})
	}
}

func TestEqMismatch(t *testing.T) {
	partitiontest.PartitionTest(t)

	t.Parallel()
	for v := uint64(1); v <= AssemblerMaxVersion; v++ {
		t.Run(fmt.Sprintf("v=%d", v), func(t *testing.T) {
			ops := testProg(t, `byte 0x1234; int 1`, v)
			ops.Program = append(ops.Program, 0x12) // ==
			testLogicBytes(t, ops.Program, defaultEvalParams(), "cannot compare")
			// TODO: Check should know the type stack was wrong
		})
	}
}

func TestNeqMismatch(t *testing.T) {
	partitiontest.PartitionTest(t)

	t.Parallel()
	for v := uint64(1); v <= AssemblerMaxVersion; v++ {
		t.Run(fmt.Sprintf("v=%d", v), func(t *testing.T) {
			ops := testProg(t, `byte 0x1234; int 1`, v)
			ops.Program = append(ops.Program, 0x13) // !=
			testLogicBytes(t, ops.Program, defaultEvalParams(), "cannot compare")
		})
	}
}

func TestWrongStackTypeRuntime2(t *testing.T) {
	partitiontest.PartitionTest(t)

	t.Parallel()
	for v := uint64(1); v <= AssemblerMaxVersion; v++ {
		t.Run(fmt.Sprintf("v=%d", v), func(t *testing.T) {
			ops := testProg(t, `byte 0x1234; int 1`, v)
			ops.Program = append(ops.Program, 0x08) // +
			testLogicBytes(t, ops.Program, defaultEvalParams(), "+ arg 0 wanted")
		})
	}
}

func TestIllegalOp(t *testing.T) {
	partitiontest.PartitionTest(t)

	t.Parallel()
	for v := uint64(1); v <= AssemblerMaxVersion; v++ {
		t.Run(fmt.Sprintf("v=%d", v), func(t *testing.T) {
			ops := testProg(t, `int 1`, v)
			for opcode, spec := range opsByOpcode[v] {
				if spec.op == nil {
					ops.Program = append(ops.Program, byte(opcode))
					break
				}
			}
			testLogicBytes(t, ops.Program, defaultEvalParams(), "illegal opcode", "illegal opcode")
		})
	}
}

func TestShortProgram(t *testing.T) {
	partitiontest.PartitionTest(t)

	t.Parallel()
	for v := uint64(1); v <= AssemblerMaxVersion; v++ {
		t.Run(fmt.Sprintf("v=%d", v), func(t *testing.T) {
			ops := testProg(t, `int 1
bnz done
done:
int 1
`, v)
			// cut two last bytes - intc_1 and last byte of bnz
			ops.Program = ops.Program[:len(ops.Program)-2]
			testLogicBytes(t, ops.Program, defaultEvalParams(),
				"bnz program ends short", "bnz program ends short")
		})
	}
}

func TestShortProgramTrue(t *testing.T) {
	partitiontest.PartitionTest(t)

	t.Parallel()
	ops := testProg(t, `intcblock 1
intc 0
intc 0
bnz done
done:`, 2)
	testLogicBytes(t, ops.Program, defaultEvalParams())
}

func TestShortBytecblock(t *testing.T) {
	partitiontest.PartitionTest(t)

	t.Parallel()
	for v := uint64(1); v <= AssemblerMaxVersion; v++ {
		t.Run(fmt.Sprintf("v=%d", v), func(t *testing.T) {
			fullops, err := AssembleStringWithVersion(`bytecblock 0x123456 0xababcdcd "test"`, v)
			require.NoError(t, err)
			fullops.Program[2] = 50 // fake 50 elements
			for i := 2; i < len(fullops.Program); i++ {
				program := fullops.Program[:i]
				t.Run(hex.EncodeToString(program), func(t *testing.T) {
					testLogicBytes(t, program, defaultEvalParams(),
						"bytecblock", "bytecblock")
				})
			}
		})
	}
}

func TestShortBytecblock2(t *testing.T) {
	partitiontest.PartitionTest(t)

	t.Parallel()
	sources := []string{
		"02260180fe83f88fe0bf80ff01aa",
		"01260180fe83f88fe0bf80ff01aa",
		"0026efbfbdefbfbd02",
		"0026efbfbdefbfbd30",
	}
	for _, src := range sources {
		t.Run(src, func(t *testing.T) {
			program, err := hex.DecodeString(src)
			require.NoError(t, err)
			testLogicBytes(t, program, defaultEvalParams(), "bytecblock", "bytecblock")
		})
	}
}

const panicString = "out of memory, buffer overrun, stack overflow, divide by zero, halt and catch fire"

func opPanic(cx *EvalContext) error {
	panic(panicString)
}
func checkPanic(cx *EvalContext) error {
	panic(panicString)
}

func TestPanic(t *testing.T) {
	partitiontest.PartitionTest(t)

	log := logging.TestingLog(t)
	for v := uint64(1); v <= AssemblerMaxVersion; v++ {
		t.Run(fmt.Sprintf("v=%d", v), func(t *testing.T) {
			ops := testProg(t, `int 1`, v)
			var hackedOpcode int
			var oldSpec OpSpec
			// Find an unused opcode to temporarily convert to a panicing opcde,
			// and append it to program.
			for opcode, spec := range opsByOpcode[v] {
				if spec.op == nil {
					hackedOpcode = opcode
					oldSpec = spec
					opsByOpcode[v][opcode].op = opPanic
					opsByOpcode[v][opcode].Modes = modeAny
					opsByOpcode[v][opcode].OpDetails.FullCost.baseCost = 1
					opsByOpcode[v][opcode].OpDetails.check = checkPanic
					ops.Program = append(ops.Program, byte(opcode))
					break
				}
			}
			params := defaultEvalParams()
			params.logger = log
			params.TxnGroup[0].Lsig.Logic = ops.Program
			err := CheckSignature(0, params)
			require.Error(t, err)
			if pe, ok := err.(PanicError); ok {
				require.Equal(t, panicString, pe.PanicValue)
				pes := pe.Error()
				require.True(t, strings.Contains(pes, "panic"))
			} else {
				t.Errorf("expected PanicError object but got %T %#v", err, err)
			}
			var txn transactions.SignedTxn
			txn.Lsig.Logic = ops.Program
			params = defaultEvalParams(txn)
			params.logger = log
			pass, err := EvalSignature(0, params)
			if pass {
				t.Log(hex.EncodeToString(ops.Program))
				t.Log(params.Trace.String())
			}
			require.False(t, pass)
			if pe, ok := err.(PanicError); ok {
				require.Equal(t, panicString, pe.PanicValue)
				pes := pe.Error()
				require.True(t, strings.Contains(pes, "panic"))
			} else {
				t.Errorf("expected PanicError object but got %T %#v", err, err)
			}
			opsByOpcode[v][hackedOpcode] = oldSpec
		})
	}
}

func TestProgramTooNew(t *testing.T) {
	partitiontest.PartitionTest(t)

	t.Parallel()
	var program [12]byte
	vlen := binary.PutUvarint(program[:], evalMaxVersion+1)
	testLogicBytes(t, program[:vlen], defaultEvalParams(),
		"greater than max supported", "greater than max supported")
}

func TestInvalidVersion(t *testing.T) {
	partitiontest.PartitionTest(t)

	t.Parallel()
	program, err := hex.DecodeString("ffffffffffffffffffffffff")
	require.NoError(t, err)
	testLogicBytes(t, program, defaultEvalParams(), "invalid version", "invalid version")
}

func TestProgramProtoForbidden(t *testing.T) {
	partitiontest.PartitionTest(t)

	t.Parallel()
	var program [12]byte
	vlen := binary.PutUvarint(program[:], evalMaxVersion)
	ep := defaultEvalParams()
	ep.Proto = &config.ConsensusParams{
		LogicSigVersion: evalMaxVersion - 1,
	}
	testLogicBytes(t, program[:vlen], ep, "greater than protocol", "greater than protocol")
}

func TestMisalignedBranch(t *testing.T) {
	partitiontest.PartitionTest(t)

	t.Parallel()
	for v := uint64(1); v <= AssemblerMaxVersion; v++ {
		t.Run(fmt.Sprintf("v=%d", v), func(t *testing.T) {
			ops := testProg(t, `int 1
bnz done
bytecblock 0x01234576 0xababcdcd 0xf000baad
done:
int 1`, v)
			//t.Log(hex.EncodeToString(program))
			canonicalProgramString := mutateProgVersion(v, "01200101224000112603040123457604ababcdcd04f000baad22")
			canonicalProgramBytes, err := hex.DecodeString(canonicalProgramString)
			require.NoError(t, err)
			require.Equal(t, ops.Program, canonicalProgramBytes)
			ops.Program[7] = 3 // clobber the branch offset to be in the middle of the bytecblock
			// Since Eval() doesn't know the jump is bad, we reject "by luck"
			testLogicBytes(t, ops.Program, defaultEvalParams(), "aligned", "REJECT")

			// back branches are checked differently, so test misaligned back branch
			ops.Program[6] = 0xff // Clobber the two bytes of offset with 0xff 0xff = -1
			ops.Program[7] = 0xff // That jumps into the offset itself (pc + 3 -1)
			if v < backBranchEnabledVersion {
				testLogicBytes(t, ops.Program, defaultEvalParams(), "negative branch", "negative branch")
			} else {
				// Again, if we were ever to Eval(), we would not know it's wrong. But we reject here "by luck"
				testLogicBytes(t, ops.Program, defaultEvalParams(), "back branch target", "REJECT")
			}
		})
	}
}

func TestBranchTooFar(t *testing.T) {
	partitiontest.PartitionTest(t)

	t.Parallel()
	for v := uint64(1); v <= AssemblerMaxVersion; v++ {
		t.Run(fmt.Sprintf("v=%d", v), func(t *testing.T) {
			ops := testProg(t, `int 1
bnz done
bytecblock 0x01234576 0xababcdcd 0xf000baad
done:
int 1`, v)
			//t.Log(hex.EncodeToString(ops.Program))
			canonicalProgramString := mutateProgVersion(v, "01200101224000112603040123457604ababcdcd04f000baad22")
			canonicalProgramBytes, err := hex.DecodeString(canonicalProgramString)
			require.NoError(t, err)
			require.Equal(t, ops.Program, canonicalProgramBytes)
			ops.Program[7] = 200 // clobber the branch offset to be beyond the end of the program
			testLogicBytes(t, ops.Program, defaultEvalParams(),
				"outside of program", "outside of program")
		})
	}
}

func TestBranchTooLarge(t *testing.T) {
	partitiontest.PartitionTest(t)

	t.Parallel()
	for v := uint64(1); v <= AssemblerMaxVersion; v++ {
		t.Run(fmt.Sprintf("v=%d", v), func(t *testing.T) {
			ops := testProg(t, `int 1
bnz done
bytecblock 0x01234576 0xababcdcd 0xf000baad
done:
int 1`, v)
			//t.Log(hex.EncodeToString(ops.Program))
			// (br)anch byte, (hi)gh byte of offset,  (lo)w byte:     brhilo
			canonicalProgramString := mutateProgVersion(v, "01200101224000112603040123457604ababcdcd04f000baad22")
			canonicalProgramBytes, err := hex.DecodeString(canonicalProgramString)
			require.NoError(t, err)
			require.Equal(t, ops.Program, canonicalProgramBytes)
			ops.Program[6] = 0x70 // clobber hi byte of branch offset
			testLogicBytes(t, ops.Program, defaultEvalParams(), "outside", "outside")
		})
	}
	branches := []string{
		"bz done",
		"b done",
	}
	template := `intcblock 0 1
intc_0
%s
done:
intc_1
`
	for _, line := range branches {
		t.Run(fmt.Sprintf("branch=%s", line), func(t *testing.T) {
			source := fmt.Sprintf(template, line)
			ops, err := AssembleStringWithVersion(source, AssemblerMaxVersion)
			require.NoError(t, err)
			ops.Program[7] = 0xf0 // clobber the branch offset - highly negative
			ops.Program[8] = 0xff // clobber the branch offset
			testLogicBytes(t, ops.Program, defaultEvalParams(),
				"outside of program", "outside of program")
		})
	}
}

/*
import random

def foo():
    for i in range(64):
        print('int {}'.format(random.randint(0,0x01ffffffffffffff)))
    for i in range(63):
        print('+')
*/
const addBenchmarkSource = `int 20472989571761113
int 80135167795737348
int 82174311944429262
int 18931946579653924
int 86155566607833591
int 1075021650573098
int 111652925954576936
int 135816594699663681
int 95344703885594586
int 122008589353955977
int 18682052868475822
int 6138676654186678
int 20318468210965565
int 41658258833442472
int 91731346037864488
int 122139121435492988
int 26527854151871033
int 97338225264319204
int 25225248073587158
int 26100029986766316
int 60361353774534329
int 122688610635077438
int 49726419125607815
int 26503250239309259
int 119040983139984526
int 12011745214067851
int 31103272093953594
int 19204804146789985
int 12319800308943462
int 35502003493132076
int 106417245469171849
int 129474471398607782
int 44744778376398162
int 88410275629377985
int 116489483148350180
int 102087738254976559
int 143005882611202070
int 57504305414978645
int 110445133719028573
int 24798855744653327
int 136537029232278114
int 96936727456694383
int 36951444151675279
int 1840647181459511
int 59139903823863499
int 28555970664661021
int 10770808248633273
int 4304440203913654
int 81225684287443549
int 51323495747459532
int 100914439082427354
int 91910226015228157
int 91438017996272107
int 24250386108370072
int 10016824859197666
int 61956446598005486
int 122571500041060621
int 15780818228280099
int 23540734418623763
int 30323254416524169
int 106160861143997231
int 58165567211420687
int 138605754086449805
int 28939890412103745
+
+
+
+
+
+
+
+
+
+
+
+
+
+
+
+
+
+
+
+
+
+
+
+
+
+
+
+
+
+
+
+
+
+
+
+
+
+
+
+
+
+
+
+
+
+
+
+
+
+
+
+
+
+
+
+
+
+
+
+
+
+
+
`

/*
import random

def foo():
    print('int {}'.format(random.randint(0,0x01ffffffffffffff)))
    for i in range(63):
        print('int {}'.format(random.randint(0,0x01ffffffffffffff)))
        print('+')
*/
const addBenchmark2Source = `int 8371863094338737
int 29595196041051360
+
int 139118528533666612
+
int 1421009403968912
+
int 907617584182604
+
int 8610485121810683
+
int 56818679638570570
+
int 22722200339071385
+
int 128025265808578871
+
int 30214594087062427
+
int 70941633792780019
+
int 68616285258830882
+
int 95617532397241262
+
int 137803932055116903
+
int 1240289092018042
+
int 114673410328755260
+
int 67006610117006306
+
int 108421978090249937
+
int 78170195495060544
+
int 109275909558212614
+
int 66046923927123871
+
int 85038805453063903
+
int 60775346571260341
+
int 22114958484139378
+
int 52262205171951711
+
int 33857856730782173
+
int 71141287912053397
+
int 119377806837197308
+
int 71417754584546836
+
int 122806020139022328
+
int 36646716042861244
+
int 99968579159521499
+
int 35488485222921935
+
int 16751897248756917
+
int 141620224053202253
+
int 13915744590935845
+
int 47411828952734632
+
int 94685514634950476
+
int 125511802479415110
+
int 34477253888878684
+
int 16061684214002734
+
int 58318330808434953
+
int 410385592781599
+
int 143008385493466625
+
int 103852750058221787
+
int 129643830537163971
+
int 100586050355894544
+
int 128489246083999182
+
int 84841243787957913
+
int 7286131447045084
+
int 36477256468337911
+
int 44619578152091966
+
int 53048951105105392
+
int 138234731403382207
+
int 54350808956391553
+
int 106338486498394095
+
int 111905698472755554
+
int 40677661094001844
+
int 20981945982205996
+
int 49847844071908901
+
int 39461620270393089
+
int 25635555040376697
+
int 37469742568207216
+
int 142791994204213819
+
`

func evalLoop(b *testing.B, runs int, program []byte) {
	b.ResetTimer()
	for i := 0; i < runs; i++ {
		var txn transactions.SignedTxn
		txn.Lsig.Logic = program
		pass, err := EvalSignature(0, benchmarkEvalParams(txn))
		if !pass {
			// rerun to trace it.  tracing messes up timing too much
			ep := benchmarkEvalParams(txn)
			ep.Trace = &strings.Builder{}
			pass, err = EvalSignature(0, ep)
			b.Log(ep.Trace.String())
		}
		// require is super slow but makes useful error messages, wrap it in a check that makes the benchmark run a bunch faster
		if err != nil {
			require.NoError(b, err)
		}
		if !pass {
			require.True(b, pass)
		}
	}
}

func benchmarkBasicProgram(b *testing.B, source string) {
	ops := testProg(b, source, AssemblerMaxVersion)
	evalLoop(b, b.N, ops.Program)
}

// Rather than run b.N times, build a program that runs the operation
// 2000 times, and does so for b.N / 2000 runs.  This lets us amortize
// away the creation and teardown of the evaluation system.  We report
// the "extra/op" as the number of extra instructions that are run
// during the "operation".  They are presumed to be fast (15/ns), so
// the idea is that you can subtract that out from the reported speed
func benchmarkOperation(b *testing.B, prefix string, operation string, suffix string) {
	runs := 1 + b.N/2000
	inst := strings.Count(operation, ";") + strings.Count(operation, "\n")
	source := prefix + ";" + strings.Repeat(operation+";", 2000) + ";" + suffix
	source = strings.ReplaceAll(source, ";", "\n")
	ops := testProg(b, source, AssemblerMaxVersion)
	evalLoop(b, runs, ops.Program)
	b.ReportMetric(float64(inst), "extra/op")
}

func BenchmarkUintMath(b *testing.B) {
	benches := [][]string{
		{"dup", "int 23423", "dup; pop", ""},
		{"pop1", "", "int 1234576; pop", "int 1"},
		{"pop", "", "int 1234576; int 6712; pop; pop", "int 1"},
		{"add", "", "int 1234576; int 6712; +; pop", "int 1"},
		{"addw", "", "int 21276237623; int 32387238723; addw; pop; pop", "int 1"},
		{"sub", "", "int 1234576; int 2; -; pop", "int 1"},
		{"mul", "", "int 212; int 323; *; pop", "int 1"},
		{"mulw", "", "int 21276237623; int 32387238723; mulw; pop; pop", "int 1"},
		{"div", "", "int 736247364; int 892; /; pop", "int 1"},
		{"divw", "", "int 736; int 892; int 892; divw; pop", "int 1"},
		{"divmodw", "", "int 736247364; int 892; int 126712; int 71672; divmodw; pop; pop; pop; pop", "int 1"},
		{"sqrt", "", "int 736247364; sqrt; pop", "int 1"},
		{"exp", "", "int 734; int 5; exp; pop", "int 1"},
		{"expw", "", "int 734; int 10; expw; pop; pop", "int 1"},
	}
	for _, bench := range benches {
		b.Run(bench[0], func(b *testing.B) {
			b.ReportAllocs()
			benchmarkOperation(b, bench[1], bench[2], bench[3])
		})
	}
}

func BenchmarkUintCmp(b *testing.B) {
	ops := []string{"==", "!=", "<", "<=", ">", ">="}
	for _, op := range ops {
		b.Run(op, func(b *testing.B) {
			benchmarkOperation(b, "", "int 7263; int 273834; "+op+"; pop", "int 1")
		})
	}
}
func BenchmarkByteLogic(b *testing.B) {
	benches := [][]string{
		{"b&", "", "byte 0x012345678901feab; byte 0x01ffffffffffffff; b&; pop", "int 1"},
		{"b|", "", "byte 0x0ffff1234576abef; byte 0x1202120212021202; b|; pop", "int 1"},
		{"b^", "", "byte 0x0ffff1234576abef; byte 0x1202120212021202; b^; pop", "int 1"},
		{"b~", "byte 0x0123457673624736", "b~", "pop; int 1"},

		{"b&big",
			"byte 0x0123457601234576012345760123457601234576012345760123457601234576",
			"byte 0x01ffffffffffffff01ffffffffffffff01234576012345760123457601234576; b&",
			"pop; int 1"},
		{"b|big",
			"byte 0x0123457601234576012345760123457601234576012345760123457601234576",
			"byte           0xffffff01ffffffffffffff01234576012345760123457601234576; b|",
			"pop; int 1"},
		{"b^big", "", // u256^u256
			`byte 0x123457601234576012345760123457601234576012345760123457601234576a
			 byte 0xf123457601234576012345760123457601234576012345760123457601234576; b^; pop`,
			"int 1"},
		{"b~big", "byte 0xa123457601234576012345760123457601234576012345760123457601234576",
			"b~",
			"pop; int 1"},
	}
	for _, bench := range benches {
		b.Run(bench[0], func(b *testing.B) {
			b.ReportAllocs()
			benchmarkOperation(b, bench[1], bench[2], bench[3])
		})
	}
}

func BenchmarkByteMath(b *testing.B) {
	benches := [][]string{
		{"bpop", "", "byte 0x01ffffffffffffff; pop", "int 1"},

		{"b+", "byte 0x01234576", "byte 0x01ffffffffffffff; b+", "pop; int 1"},
		{"b-", "byte 0x0ffff1234576", "byte 0x1202; b-", "pop; int 1"},
		{"b*", "", "byte 0x01234576; byte 0x0223627389; b*; pop", "int 1"},
		{"b/", "", "byte 0x0123457673624736; byte 0x0223627389; b/; pop", "int 1"},
		{"b%", "", "byte 0x0123457673624736; byte 0x0223627389; b/; pop", "int 1"},
		{"bsqrt", "", "byte 0x0123457673624736; bsqrt; pop", "int 1"},

		{"b+big", // u256 + u256
			"byte 0x0123457601234576012345760123457601234576012345760123457601234576",
			"byte 0x01ffffffffffffff01ffffffffffffff01234576012345760123457601234576; b+",
			"pop; int 1"},
		{"b-big", // second is a bit small, so we can subtract it over and over
			"byte 0x0123457601234576012345760123457601234576012345760123457601234576",
			"byte           0xffffff01ffffffffffffff01234576012345760123457601234576; b-",
			"pop; int 1"},
		{"b*big", "", // u256*u256
			`byte 0xa123457601234576012345760123457601234576012345760123457601234576
			 byte 0xf123457601234576012345760123457601234576012345760123457601234576; b*; pop`,
			"int 1"},
		{"b/big", "", // u256 / u128 (half sized divisor seems pessimal)
			`byte 0xa123457601234576012345760123457601234576012345760123457601234576
			 byte 0x34576012345760123457601234576312; b/; pop`,
			"int 1"},
		{"b%big", "", // u256 / u128 (half sized divisor seems pessimal)
			`byte 0xa123457601234576012345760123457601234576012345760123457601234576
			 byte 0x34576012345760123457601234576312; b/; pop`,
			"int 1"},
		{"bsqrt-big", "",
			`byte 0xa123457601234576012345760123457601234576012345760123457601234576
			 bsqrt; pop`,
			"int 1"},
	}
	for _, bench := range benches {
		b.Run(bench[0], func(b *testing.B) {
			benchmarkOperation(b, bench[1], bench[2], bench[3])
		})
	}
}

func BenchmarkBase64Decode(b *testing.B) {
	smallStd := "ABCDEFGHIJKLMNOPQRSTUVWXYZabcdefghijklmnopqrstuvwxyz0123456789+/"
	smallURL := "ABCDEFGHIJKLMNOPQRSTUVWXYZabcdefghijklmnopqrstuvwxyz0123456789-_"
	medStd := strings.Repeat(smallStd, 16)
	medURL := strings.Repeat(smallURL, 16)
	bigStd := strings.Repeat(medStd, 4)
	bigURL := strings.Repeat(medURL, 4)

	tags := []string{"0", "64", "1024", "4096"}
	stds := []string{"", smallStd, medStd, bigStd}
	urls := []string{"", smallURL, medURL, bigURL}
	ops := []string{
		"int 1; int 2; +; pop",
		"b~",
		"int 1; pop",
		"base64_decode StdEncoding",
		"base64_decode URLEncoding",
	}
	benches := [][]string{}
	for i, tag := range tags {
		for _, op := range ops {
			testName := op
			encoded := stds[i]
			if op == "base64_decode URLEncoding" {
				encoded = urls[i]
			}
			if len(op) > 0 {
				op += "; "
			}
			op += "pop"
			benches = append(benches, []string{
				fmt.Sprintf("%s_%s", testName, tag),
				"",
				fmt.Sprintf(`byte "%s"; %s`, encoded, op),
				"int 1",
			})
		}
	}
	for _, bench := range benches {
		b.Run(bench[0], func(b *testing.B) {
			benchmarkOperation(b, bench[1], bench[2], bench[3])
		})
	}
}
func BenchmarkAddx64(b *testing.B) {
	progs := [][]string{
		{"add long stack", addBenchmarkSource},
		{"add small stack", addBenchmark2Source},
	}
	for _, pp := range progs {
		b.Run(pp[0], func(b *testing.B) {
			benchmarkBasicProgram(b, pp[1])
		})
	}
}

func BenchmarkNopPassx1(b *testing.B) {
	benchmarkBasicProgram(b, "int 1")
}

func BenchmarkCheckx5(b *testing.B) {
	sourcePrograms := []string{
		tlhcProgramText,
		testTxnProgramTextV3,
		testCompareProgramText,
		addBenchmarkSource,
		addBenchmark2Source,
	}

	programs := make([][]byte, len(sourcePrograms))
	for i, text := range sourcePrograms {
		ops := testProg(b, text, AssemblerMaxVersion)
		programs[i] = ops.Program
	}
	b.ResetTimer()
	for i := 0; i < b.N; i++ {
		for _, program := range programs {
			var txn transactions.SignedTxn
			txn.Lsig.Logic = program
			err := CheckSignature(0, defaultEvalParams(txn))
			if err != nil {
				require.NoError(b, err)
			}
		}
	}
}

func makeNestedKeys(depth int) string {
	if depth <= 0 {
		return `{\"key0\":\"value0\"}`
	}
	return fmt.Sprintf(`{\"key0\":%s}`, makeNestedKeys(depth-1))
}

func BenchmarkJsonRef(b *testing.B) {
	// base case
	oneKey := `{\"key0\":\"value0\"}`

	// many keys
	sb := &strings.Builder{}
	sb.WriteString(`{`)
	for i := 0; i < 100; i++ {
		sb.WriteString(fmt.Sprintf(`\"key%d\":\"value%d\",`, i, i))
	}
	sb.WriteString(`\"key100\":\"value100\"}`) // so there is no trailing comma
	manyKeys := sb.String()

	lenOfManyKeys := len(manyKeys)
	longTextLen := lenOfManyKeys - 36 // subtract the difference
	mediumText := strings.Repeat("a", longTextLen/2)
	longText := strings.Repeat("a", longTextLen)

	// medium key
	mediumKey := fmt.Sprintf(`{\"%s\":\"value\",\"key1\":\"value2\"}`, mediumText)

	// long key
	longKey := fmt.Sprintf(`{\"%s\":\"value\",\"key1\":\"value2\"}`, longText)

	// long value
	longValue := fmt.Sprintf(`{\"key0\":\"%s\",\"key1\":\"value2\"}`, longText)

	// nested keys
	nestedKeys := makeNestedKeys(200)

	jsonLabels := []string{"one key", "many keys", "medium key", "long key", "long val", "nested keys"}
	jsonSamples := []string{oneKey, manyKeys, mediumKey, longKey, longValue, nestedKeys}
	keys := [][]string{
		{"key0"},
		{"key0", "key100"},
		{mediumText, "key1"},
		{longText, "key1"},
		{"key0", "key1"},
		{"key0"},
	}
	valueFmt := [][]string{
		{"JSONString"},
		{"JSONString", "JSONString"},
		{"JSONString", "JSONString"},
		{"JSONString", "JSONString"},
		{"JSONString", "JSONString"},
		{"JSONObject"},
	}
	benches := [][]string{}
	for i, label := range jsonLabels {
		for j, key := range keys[i] {
			prog := fmt.Sprintf(`byte "%s"; byte "%s"; json_ref %s; pop;`, jsonSamples[i], key, valueFmt[i][j])

			// indicate long key
			keyLabel := key
			if len(key) > 50 {
				keyLabel = fmt.Sprintf("long_key_%d", len(key))
			}

			benches = append(benches, []string{
				fmt.Sprintf("%s_%s", label, keyLabel), // label
				"",                                    // prefix
				prog,                                  // operation
				"int 1",                               // suffix
			})
		}
	}
	for _, bench := range benches {
		b.Run(bench[0], func(b *testing.B) {
			benchmarkOperation(b, bench[1], bench[2], bench[3])
		})
	}
}

func TestEvalVersions(t *testing.T) {
	partitiontest.PartitionTest(t)
	t.Parallel()

	text := `intcblock 1
intc_0
txna ApplicationArgs 0
pop
`
	ops := testProg(t, text, AssemblerMaxVersion)

	var txn transactions.SignedTxn
	txn.Lsig.Logic = ops.Program
	txn.Txn.ApplicationArgs = [][]byte{[]byte("test")}

	ep := defaultEvalParams(txn)
	testLogicBytes(t, ops.Program, ep)

	ep = defaultEvalParamsWithVersion(1, txn)
	testLogicBytes(t, ops.Program, ep,
		"greater than protocol supported version 1", "greater than protocol supported version 1")

	// hack the version and fail on illegal opcode
	ops.Program[0] = 0x1
	ep = defaultEvalParamsWithVersion(1, txn)
	testLogicBytes(t, ops.Program, ep, "illegal opcode 0x36", "illegal opcode 0x36") // txna
}

func TestStackOverflow(t *testing.T) {
	partitiontest.PartitionTest(t)

	t.Parallel()
	source := "int 1; int 2;"
	for i := 1; i < maxStackDepth/2; i++ {
		source += "dup2;"
	}
	testAccepts(t, source+"return", 2)
	testPanics(t, source+"dup2; return", 2)
}

func TestDup(t *testing.T) {
	partitiontest.PartitionTest(t)

	t.Parallel()

	text := `int 1
dup
==
bnz dup_ok
err
dup_ok:
int 1
int 2
dup2 // expected 1, 2, 1, 2
int 2
==
bz error
int 1
==
bz error
int 2
==
bz error
int 1
==
bz error
b exit
error:
err
exit:
int 1
`
	testAccepts(t, text, 2)
	testAccepts(t, "int 1; int 2; dup2; pop; pop; pop", 2)
	testPanics(t, "int 1; int 2; dup2; pop; pop", 2)
}

func TestStringLiteral(t *testing.T) {
	partitiontest.PartitionTest(t)

	t.Parallel()

	text := `byte "foo bar"
byte b64(Zm9vIGJhcg==)
==
`
	testAccepts(t, text, 1)

	text = `byte "foo bar // not a comment"
byte b64(Zm9vIGJhciAvLyBub3QgYSBjb21tZW50)
==
`
	testAccepts(t, text, 1)

	text = `byte ""
byte 0x
==
`
	testAccepts(t, text, 1)

	text = `byte "" // empty string literal
byte 0x // empty byte constant
==
`
	testAccepts(t, text, 1)
}

func TestArgType(t *testing.T) {
	partitiontest.PartitionTest(t)
	t.Parallel()

	var sv stackValue
	require.Equal(t, StackUint64, sv.argType())
	sv.Bytes = []byte("")
	require.Equal(t, StackBytes, sv.argType())
	sv.Uint = 1
	require.Equal(t, StackBytes, sv.argType())
	sv.Bytes = nil
	require.Equal(t, StackUint64, sv.argType())
}

func TestApplicationsDisallowOldTeal(t *testing.T) {
	partitiontest.PartitionTest(t)
	t.Parallel()

	const source = "int 1"

	txn := makeSampleTxn()
	txn.Txn.Type = protocol.ApplicationCallTx
	txn.Txn.RekeyTo = basics.Address{}
	ep := defaultEvalParams(txn)

	for v := uint64(0); v < appsEnabledVersion; v++ {
		ops := testProg(t, source, v)
		e := fmt.Sprintf("program version must be >= %d", appsEnabledVersion)
		testAppBytes(t, ops.Program, ep, e, e)
	}

	testApp(t, source, ep)
}

func TestAnyRekeyToOrApplicationRaisesMinAvmVersion(t *testing.T) {
	partitiontest.PartitionTest(t)
	t.Parallel()

	const source = "int 1"

	// Construct a group of two payments, no rekeying
	txn0 := makeSampleTxn()
	txn0.Txn.Type = protocol.PaymentTx
	txn0.Txn.RekeyTo = basics.Address{}
	txn1 := txn0
	txngroup0 := []transactions.SignedTxn{txn0, txn1}

	// Construct a group of one payment, one ApplicationCall, no rekeying
	txn2 := makeSampleTxn()
	txn2.Txn.Type = protocol.PaymentTx
	txn2.Txn.RekeyTo = basics.Address{}
	txn3 := txn2
	txn3.Txn.Type = protocol.ApplicationCallTx
	txngroup1 := []transactions.SignedTxn{txn2, txn3}

	// Construct a group of one payment, one rekeying payment
	txn4 := makeSampleTxn()
	txn4.Txn.Type = protocol.PaymentTx
	txn5 := txn4
	txn4.Txn.RekeyTo = basics.Address{}
	txn5.Txn.RekeyTo = basics.Address{1}
	txngroup2 := []transactions.SignedTxn{txn4, txn5}

	type testcase struct {
		group            []transactions.SignedTxn
		validFromVersion uint64
	}

	cases := []testcase{
		{txngroup0, 0},
		{txngroup1, appsEnabledVersion},
		{txngroup2, rekeyingEnabledVersion},
	}

	for ci, cse := range cases {
		t.Run(fmt.Sprintf("ci=%d", ci), func(t *testing.T) {
			ep := defaultEvalParams(cse.group...)

			// Computed MinAvmVersion should be == validFromVersion
			calc := ComputeMinAvmVersion(ep.TxnGroup)
			require.Equal(t, calc, cse.validFromVersion)

			// Should fail for all versions < validFromVersion
			expected := fmt.Sprintf("program version must be >= %d", cse.validFromVersion)
			for v := uint64(0); v < cse.validFromVersion; v++ {
				ops := testProg(t, source, v)
				if ep.isFull() {
					testAppBytes(t, ops.Program, ep, expected, expected)
				}
				testLogicBytes(t, ops.Program, ep, expected, expected)
			}

			// Should succeed for all versions >= validFromVersion
			for v := cse.validFromVersion; v <= AssemblerMaxVersion; v++ {
				ops := testProg(t, source, v)
				if ep.isFull() {
					testAppBytes(t, ops.Program, ep)
				}
				testLogicBytes(t, ops.Program, ep)
			}
		})
	}
}

// check all v2 opcodes: allowed in v2 and not allowed in v1 and v0
func TestAllowedOpcodesV2(t *testing.T) {
	partitiontest.PartitionTest(t)

	t.Parallel()

	tests := map[string]string{
		"txna":              "txna Accounts 0",
		"gtxna":             "gtxna 0 ApplicationArgs 0",
		"bz":                "int 0; bz l; l:",
		"b":                 "b l; l:",
		"return":            "int 1; return",
		"addw":              "int 0; int 1; addw",
		"dup2":              "int 1; int 2; dup2",
		"concat":            "byte 0x41; dup; concat",
		"substring":         "byte 0x41; substring 0 1",
		"substring3":        "byte 0x41; int 0; int 1; substring3",
		"balance":           "int 1; balance",
		"app_opted_in":      "int 0; dup; app_opted_in",
		"app_local_get":     "int 0; byte 0x41; app_local_get",
		"app_local_get_ex":  "int 0; dup; byte 0x41; app_local_get_ex",
		"app_global_get":    "int 0; byte 0x41; app_global_get",
		"app_global_get_ex": "int 0; byte 0x41; app_global_get_ex",
		"app_local_put":     "int 0; byte 0x41; dup; app_local_put",
		"app_global_put":    "byte 0x41; dup; app_global_put",
		"app_local_del":     "int 0; byte 0x41; app_local_del",
		"app_global_del":    "byte 0x41; app_global_del",
		"asset_holding_get": "int 1; int 1; asset_holding_get AssetBalance",
		"asset_params_get":  "int 1; asset_params_get AssetTotal",
	}

	excluded := map[string]bool{
		"sha256":     true,
		"keccak256":  true,
		"sha512_256": true,
		"txn":        true,
		"gtxn":       true,
	}

	ep := defaultEvalParams()

	cnt := 0
	for _, spec := range OpSpecs {
		if spec.Version == 2 && !excluded[spec.Name] {
			source, ok := tests[spec.Name]
			require.True(t, ok, "Missed opcode in the test: %s", spec.Name)
			require.Contains(t, source, spec.Name)
			ops := testProg(t, source, AssemblerMaxVersion)
			// all opcodes allowed in stateful mode so use CheckStateful/EvalContract
			err := CheckContract(ops.Program, ep)
			require.NoError(t, err, source)
			_, err = EvalApp(ops.Program, 0, 0, ep)
			if spec.Name != "return" {
				// "return" opcode always succeeds so ignore it
				require.Error(t, err, source)
				require.NotContains(t, err.Error(), "illegal opcode")
			}

			for v := byte(0); v <= 1; v++ {
				ops.Program[0] = v
				testLogicBytes(t, ops.Program, ep, "illegal opcode", "illegal opcode")
				testAppBytes(t, ops.Program, ep, "illegal opcode", "illegal opcode")
			}
			cnt++
		}
	}
	require.Equal(t, len(tests), cnt)
}

// check all v3 opcodes: allowed in v3 and not allowed before
func TestAllowedOpcodesV3(t *testing.T) {
	partitiontest.PartitionTest(t)

	t.Parallel()

	// all tests are expected to fail in evaluation
	tests := map[string]string{
		"assert":      "int 1; assert",
		"min_balance": "int 1; min_balance",
		"getbit":      "int 15; int 64; getbit",
		"setbit":      "int 15; int 64; int 0; setbit",
		"getbyte":     "byte \"john\"; int 5; getbyte",
		"setbyte":     "byte \"john\"; int 5; int 66; setbyte",
		"swap":        "int 1; byte \"x\"; swap",
		"select":      "int 1; byte \"x\"; int 1; select",
		"dig":         "int 1; int 1; dig 1",
		"gtxns":       "int 0; gtxns FirstValid",
		"gtxnsa":      "int 0; gtxnsa Accounts 0",
		"pushint":     "pushint 7; pushint 4",
		"pushbytes":   `pushbytes "stringsfail?"`,
	}

	ep := defaultEvalParams()

	cnt := 0
	for _, spec := range OpSpecs {
		if spec.Version == 3 {
			source, ok := tests[spec.Name]
			require.True(t, ok, "Missed opcode in the test: %s", spec.Name)
			require.Contains(t, source, spec.Name)
			ops := testProg(t, source, AssemblerMaxVersion)
			// all opcodes allowed in stateful mode so use CheckStateful/EvalContract
			testAppBytes(t, ops.Program, ep, "REJECT")

			for v := byte(0); v <= 1; v++ {
				ops.Program[0] = v
				testLogicBytes(t, ops.Program, ep, "illegal opcode", "illegal opcode")
				testAppBytes(t, ops.Program, ep, "illegal opcode", "illegal opcode")
			}
			cnt++
		}
	}
	require.Len(t, tests, cnt)
}

// TestLinearOpcodes ensures we don't have a linear cost opcode (which
// inherently requires a dynamic cost model) before backBranchEnabledVersion,
// which introduced our dynamic model.
func TestLinearOpcodes(t *testing.T) {
	partitiontest.PartitionTest(t)
	t.Parallel()
	for _, spec := range OpSpecs {
		if spec.Version < backBranchEnabledVersion {
			require.Zero(t, spec.OpDetails.FullCost.chunkCost, spec)
		}
	}
}

func TestRekeyFailsOnOldVersion(t *testing.T) {
	partitiontest.PartitionTest(t)
	t.Parallel()

	for v := uint64(0); v < rekeyingEnabledVersion; v++ {
		t.Run(fmt.Sprintf("v=%d", v), func(t *testing.T) {
			ops := testProg(t, "int 1", v)
			var txn transactions.SignedTxn
			txn.Txn.RekeyTo = basics.Address{1, 2, 3, 4}
			ep := defaultEvalParams(txn)
			e := fmt.Sprintf("program version must be >= %d", rekeyingEnabledVersion)
			testLogicBytes(t, ops.Program, ep, e, e)
		})
	}
}

func notrack(program string) string {
	// Put a prefix on the program that does nothing interesting,
	// but prevents assembly from detecting type errors.  Allows
	// evaluation testing of a program that would be rejected by
	// assembler.
	pragma := "#pragma typetrack false\n"
	if strings.Contains(program, pragma) {
		return program // Already done.  Tests sometimes use at multiple levels
	}
	return pragma + program
}

type evalTester func(pass bool, err error) bool

func testEvaluation(t *testing.T, program string, introduced uint64, tester evalTester) error {
	t.Helper()

	var outer error
	for v := uint64(1); v <= AssemblerMaxVersion; v++ {
		t.Run(fmt.Sprintf("v=%d", v), func(t *testing.T) {
			t.Helper()
			if v < introduced {
				testProg(t, notrack(program), v, Expect{0, "...was introduced..."})
				return
			}
			ops := testProg(t, program, v)
			// Programs created with a previous assembler
			// should still operate properly with future
			// EvalParams, so try all forward versions.
			for lv := v; lv <= AssemblerMaxVersion; lv++ {
				t.Run(fmt.Sprintf("lv=%d", lv), func(t *testing.T) {
					t.Helper()
					var txn transactions.SignedTxn
					txn.Lsig.Logic = ops.Program
					ep := defaultEvalParamsWithVersion(lv, txn)
					err := CheckSignature(0, ep)
					if err != nil {
						t.Log(ep.Trace.String())
					}
					require.NoError(t, err)
					ep = defaultEvalParamsWithVersion(lv, txn)
					pass, err := EvalSignature(0, ep)
					ok := tester(pass, err)
					if !ok {
						t.Log(ep.Trace.String())
						t.Log(err)
					}
					require.True(t, ok)
					isNotPanic(t, err) // Never want a Go level panic.
					if err != nil {
						// Use wisely. This could probably return any of the concurrent runs' errors.
						outer = err
					}
				})
			}
		})
	}
	return outer
}

func testAccepts(t *testing.T, program string, introduced uint64) {
	t.Helper()
	testEvaluation(t, program, introduced, func(pass bool, err error) bool {
		return pass && err == nil
	})
}
func testRejects(t *testing.T, program string, introduced uint64) {
	t.Helper()
	testEvaluation(t, program, introduced, func(pass bool, err error) bool {
		// Returned False, but didn't panic
		return !pass && err == nil
	})
}
func testPanics(t *testing.T, program string, introduced uint64) error {
	t.Helper()
	return testEvaluation(t, program, introduced, func(pass bool, err error) bool {
		// TEAL panic! not just reject at exit
		return !pass && err != nil
	})
}

func TestAssert(t *testing.T) {
	partitiontest.PartitionTest(t)

	t.Parallel()
	testAccepts(t, "int 1;assert;int 1", 3)
	testRejects(t, "int 1;assert;int 0", 3)
	testPanics(t, "int 0;assert;int 1", 3)
	testPanics(t, notrack("assert;int 1"), 3)
	testPanics(t, notrack(`byte "john";assert;int 1`), 3)
}

func TestBits(t *testing.T) {
	partitiontest.PartitionTest(t)

	t.Parallel()
	testAccepts(t, "int 1; int 0; getbit; int 1; ==", 3)
	testAccepts(t, "int 1; int 1; getbit; int 0; ==", 3)

	testAccepts(t, "int 1; int 63; getbit; int 0; ==", 3)
	testPanics(t, "int 1; int 64; getbit; int 0; ==", 3)

	testAccepts(t, "int 0; int 3; int 1; setbit; int 8; ==", 3)
	testPanics(t, "int 0; int 3; int 2; setbit; pop; int 1", 3)
	testAccepts(t, "int 8; int 3; getbit; int 1; ==", 3)

	testAccepts(t, "int 15; int 3; int 0; setbit; int 7; ==", 3)

	// bit 10 is the 3rd bit (from the high end) in the second byte
	testAccepts(t, "byte 0xfff0; int 10; getbit; int 1; ==", 3)
	testAccepts(t, "byte 0xfff0; int 12; getbit; int 0; ==", 3)
	testPanics(t, "byte 0xfff0; int 16; getbit; int 0; ==", 3)

	testAccepts(t, "byte 0xfffff0; int 21; int 1; setbit; byte 0xfffff4; ==", 3)
	testAccepts(t, "byte 0xfffff4; int 1; int 0; setbit; byte 0xbffff4; ==", 3)
	testPanics(t, "byte 0xfffff4; int 24; int 0; setbit; byte 0xbf; ==", 3)

	testAccepts(t, "byte 0x0000; int 3; int 1; setbit; byte 0x1000; ==", 3)
	testAccepts(t, "byte 0x0000; int 15; int 1; setbit; byte 0x0001; ==", 3)
	testAccepts(t, "int 0x0000; int 3; int 1; setbit; int 0x0008; ==", 3)
	testAccepts(t, "int 0x0000; int 12; int 1; setbit; int 0x1000; ==", 3)

	// These test that setbyte is not modifying a shared value.
	// Since neither bytec nor dup copies, the first test is
	// insufficient, the setbit changes the original constant (if
	// it fails to copy).
	testAccepts(t, "byte 0xfffff0; dup; int 21; int 1; setbit; byte 0xfffff4; ==; pop; byte 0xfffff0; ==", 3)
	testAccepts(t, "byte 0xffff; byte 0xf0; concat; dup; int 21; int 1; setbit; byte 0xfffff4; ==; pop; byte 0xfffff0; ==", 3)

}

func TestBytes(t *testing.T) {
	partitiontest.PartitionTest(t)

	t.Parallel()
	testAccepts(t, "byte 0x12345678; int 2; getbyte; int 0x56; ==", 3)
	testPanics(t, "byte 0x12345678; int 4; getbyte; int 0x56; ==", 3)

	testAccepts(t, `byte "john"; int 0; getbyte; int 106; ==`, 3) // ascii j
	testAccepts(t, `byte "john"; int 1; getbyte; int 111; ==`, 3) // ascii o
	testAccepts(t, `byte "john"; int 2; getbyte; int 104; ==`, 3) // ascii h
	testAccepts(t, `byte "john"; int 3; getbyte; int 110; ==`, 3) // ascii n
	testPanics(t, `byte "john"; int 4; getbyte; int 1; ==`, 3)    // past end

	testAccepts(t, `byte "john"; int 2; int 105; setbyte; byte "join"; ==`, 3)
	testPanics(t, `byte "john"; int 2; int 256; setbyte; pop; int 1;`, 3)

	testPanics(t, `global ZeroAddress; dup; concat; int 64; int 7; setbyte; int 1; return`, 3)
	testAccepts(t, `global ZeroAddress; dup; concat; int 63; int 7; setbyte; int 1; return`, 3)

	// These test that setbyte is not modifying a shared value.
	// Since neither bytec nor dup copies, the first test is
	// insufficient, the setbyte changes the original constant (if
	// it fails to copy).
	testAccepts(t, `byte "john"; dup; int 2; int 105; setbyte; pop; byte "john"; ==`, 3)
	testAccepts(t, `byte "jo"; byte "hn"; concat; dup; int 2; int 105; setbyte; pop; byte "john"; ==`, 3)

	testAccepts(t, `byte "john"; byte "john"; ==`, 1)
}

func TestMethod(t *testing.T) {
	partitiontest.PartitionTest(t)
	t.Parallel()
	// Although 'method' is new around the time of v5, it is a
	// pseudo-op, so it's ok to use it earlier, as it compiles to
	// existing opcodes.
	testAccepts(t, "method \"add(uint64,uint64)uint128\"; byte 0x8aa3b61f; ==", 1)
}

func TestSwap(t *testing.T) {
	partitiontest.PartitionTest(t)

	t.Parallel()
	testAccepts(t, "int 1; byte 0x1234; swap; int 1; ==; assert; byte 0x1234; ==", 3)
	testPanics(t, notrack("int 1; swap; int 1; return"), 3)
}

func TestSelect(t *testing.T) {
	partitiontest.PartitionTest(t)

	t.Parallel()

	testAccepts(t, "int 1; byte 0x1231; int 0; select", 3) // selects the 1
	testRejects(t, "int 0; byte 0x1232; int 0; select", 3) // selects the 0

	testAccepts(t, "int 0; int 1; int 1; select", 3)      // selects the 1
	testPanics(t, "int 1; byte 0x1233; int 1; select", 3) // selects the bytes
}

func TestDig(t *testing.T) {
	partitiontest.PartitionTest(t)

	t.Parallel()
	testAccepts(t, "int 3; int 2; int 1; dig 1; int 2; ==; return", 3)
	testPanics(t, notrack("int 3; int 2; int 1; dig 11; int 2; ==; return"), 3)
}

func TestCover(t *testing.T) {
	partitiontest.PartitionTest(t)
	t.Parallel()
	testAccepts(t, "int 4; int 3; int 2; int 1; cover 0; int 1; ==; return", 5)
	testAccepts(t, "int 4; int 3; int 2; int 1; cover 1; int 2; ==; return", 5)
	testAccepts(t, "int 4; int 3; int 2; int 1; cover 2; int 2; ==; return", 5)
	testAccepts(t, "int 4; int 3; int 2; int 1; cover 2; pop; pop; int 1; ==; return", 5)
	testPanics(t, notrack("int 4; int 3; int 2; int 1; cover 11; int 2; ==; return"), 5)
	testPanics(t, notrack("int 4; int 3; int 2; int 1; cover 4; int 2; ==; return"), 5)
}

func TestUncover(t *testing.T) {
	partitiontest.PartitionTest(t)
	t.Parallel()
	testAccepts(t, "int 4; int 3; int 2; int 1; uncover 0; int 1; ==; return", 5)
	testAccepts(t, "int 4; int 3; int 2; int 1; uncover 2; int 3; ==; return", 5)
	testAccepts(t, "int 4; int 3; int 2; int 1; uncover 3; int 4; ==; return", 5)
	testAccepts(t, "int 4; int 3; int 2; int 1; uncover 3; pop; int 1; ==; return", 5)
	testAccepts(t, "int 4; int 3; int 2; int 1; uncover 3; pop; pop; int 2; ==; return", 5)
	testAccepts(t, "int 1; int 3; int 2; int 1; uncover 3; pop; pop; int 2; ==; return", 5)
	testPanics(t, notrack("int 4; int 3; int 2; int 1; uncover 11; int 3; ==; return"), 5)
	testPanics(t, notrack("int 4; int 3; int 2; int 1; uncover 4; int 2; ==; return"), 5)
}

func TestPush(t *testing.T) {
	partitiontest.PartitionTest(t)

	t.Parallel()
	testAccepts(t, "int 2; pushint 2; ==", 3)
	testAccepts(t, "pushbytes 0x1234; byte 0x1234; ==", 3)

	// There's a savings to be had if the intcblock is entirely avoided
	ops1 := testProg(t, "int 1", 3)
	ops2 := testProg(t, "pushint 1", 3)
	require.Less(t, len(ops2.Program), len(ops1.Program))

	// There's no savings to be had if the pushint replaces a
	// reference to one of the arg{0-3} opcodes, since they only
	// use one byte. And the intcblock only grows by the varuint
	// encoding size of the pushedint. Which is the same either
	// way.

	ops1 = testProg(t, "int 2; int 1", 3)
	ops2 = testProg(t, "int 2; pushint 1", 3)
	require.Equal(t, len(ops2.Program), len(ops1.Program))

	// There's a savings to be had when intcblock > 4 elements,
	// because references beyong arg 3 require two byte.
	ops1 = testProg(t, "int 2; int 3; int 5; int 6; int 1", 3)
	ops2 = testProg(t, "int 2; int 3; int 5; int 6; pushint 1", 3)
	require.Less(t, len(ops2.Program), len(ops1.Program))
}

func TestLoop(t *testing.T) {
	partitiontest.PartitionTest(t)

	t.Parallel()
	// Double until > 10. Should be 16
	testAccepts(t, "int 1; loop: int 2; *; dup; int 10; <; bnz loop; int 16; ==", 4)

	testAccepts(t, "int 1; loop: int 2; *; dup; int 10; <; bnz loop; int 16; ==", 4)

	// Infinite loop because multiply by one instead of two
	testPanics(t, "int 1; loop:; int 1; *; dup; int 10; <; bnz loop; int 16; ==", 4)
}

func TestSubroutine(t *testing.T) {
	partitiontest.PartitionTest(t)

	t.Parallel()
	testAccepts(t, "int 1; callsub double; int 2; ==; return; double: dup; +; retsub;", 4)
	testAccepts(t, `
b main;
fact:
  dup
  int 2
  <
  bz recur
  retsub
recur:
  dup
  int 1
  -
  callsub fact
  *
  retsub

main:
  int 5
  callsub fact
  int 120
  ==
`, 4)

	// Mutually recursive odd/even.  Each is intentionally done in a slightly different way.
	testAccepts(t, `
b main
odd:				// If 0, return false, else return !even
  dup
  bz retfalse
  callsub even
  !
  retsub

retfalse:
  pop
  int 0
  retsub


even:				// If 0, return true, else decrement and return even
  dup
  bz rettrue
  int 1
  -
  callsub odd
  retsub

rettrue:
  pop
  int 1
  retsub


main:
  int 1
  callsub odd
  assert

  int 0
  callsub even
  assert

  int 10
  callsub even
  assert

  int 10
  callsub odd
  !
  assert

  int 1
`, 4)

	testPanics(t, "int 1; retsub", 4)

	testPanics(t, "int 1; recur: callsub recur; int 1", 4)
}

func TestShifts(t *testing.T) {
	partitiontest.PartitionTest(t)

	t.Parallel()
	testAccepts(t, "int 1; int 0; shl; int 1; ==", 4)
	testAccepts(t, "int 1; int 1; shl; int 2; ==", 4)
	testAccepts(t, "int 1; int 2; shl; int 4; ==", 4)
	testAccepts(t, "int 3; int 2; shl; int 12; ==", 4)
	testAccepts(t, "int 2; int 63; shl; int 0; ==", 4)

	testAccepts(t, "int 3; int 0; shr; int 3; ==", 4)
	testAccepts(t, "int 1; int 1; shr; int 0; ==", 4)
	testAccepts(t, "int 1; int 2; shr; int 0; ==", 4)
	testAccepts(t, "int 3; int 1; shr; int 1; ==", 4)
	testAccepts(t, "int 96; int 3; shr; int 12; ==", 4)
	testAccepts(t, "int 8756675; int 63; shr; int 0; ==", 4)

	testPanics(t, "int 8756675; int 64; shr; int 0; ==", 4)
	testPanics(t, "int 8756675; int 64; shl; int 0; ==", 4)
}

func TestSqrt(t *testing.T) {
	partitiontest.PartitionTest(t)

	t.Parallel()
	testAccepts(t, "int 0; sqrt; int 0; ==", 4)
	testAccepts(t, "int 1; sqrt; int 1; ==", 4)
	testAccepts(t, "int 2; sqrt; int 1; ==", 4)
	testAccepts(t, "int 4; sqrt; int 2; ==", 4)
	testAccepts(t, "int 5; sqrt; int 2; ==", 4)

	testAccepts(t, "int 3735928559; sqrt; int 61122; ==", 4)
	testAccepts(t, "int 244837814094590; sqrt; int 15647294; ==", 4)

	testAccepts(t, "int 2024; sqrt; int 44; ==", 4)
	testAccepts(t, "int 2025; sqrt; int 45; ==", 4)
	testAccepts(t, "int 2026; sqrt; int 45; ==", 4)

	// Largest possible uint64
	testAccepts(t, "int 18446744073709551615; sqrt; int 4294967295; ==", 4)

	// The actual square of that largest possible sqrt
	testAccepts(t, "int 18446744065119617025; sqrt; int 4294967295; ==", 4)
	testAccepts(t, "int 18446744065119617024; sqrt; int 4294967294; ==", 4)

}

func TestExp(t *testing.T) {
	partitiontest.PartitionTest(t)

	t.Parallel()
	testPanics(t, "int 0; int 0; exp; int 1; ==", 4)
	testAccepts(t, "int 0; int 200; exp; int 0; ==", 4)
	testAccepts(t, "int 1000; int 0; exp; int 1; ==", 4)
	testAccepts(t, "int 1; int 2; exp; int 1; ==", 4)
	testAccepts(t, "int 3; int 1; exp; int 3; ==", 4)
	testAccepts(t, "int 96; int 3; exp; int 884736; ==", 4)
	testPanics(t, "int 96; int 15; exp; int 884736; >", 4)

	// These seem the same but check different code paths
	testPanics(t, "int 2; int 64; exp; pop; int 1", 4)
	testPanics(t, "int 4; int 32; exp; pop; int 1", 4)
}

func TestExpw(t *testing.T) {
	partitiontest.PartitionTest(t)

	t.Parallel()
	testPanics(t, "int 0; int 0; expw; int 1; ==; assert; int 0; ==", 4)
	testAccepts(t, "int 0; int 200; expw; int 0; ==; assert; int 0; ==", 4)
	testAccepts(t, "int 1000; int 0; expw; int 1; ==; assert; int 0; ==", 4)
	testAccepts(t, "int 1; int 2; expw; int 1; ==; assert; int 0; ==", 4)
	testAccepts(t, "int 3; int 1; expw; int 3; ==; assert; int 0; ==", 4)
	testAccepts(t, "int 96; int 3; expw; int 884736; ==; assert; int 0; ==", 4)
	testAccepts(t, "int 64; int 21; expw; pop; pop; int 1", 4) // (2^6)^21 = 2^126
	testPanics(t, "int 64; int 22; expw; pop; pop; int 1", 4)  // (2^6)^22 = 2^132

	testAccepts(t, "int 97; int 15; expw; int 10271255586529954209; ==; assert; int 34328615749; ==;", 4)

	testPanics(t, "int 2; int 128; expw; pop; pop; int 1", 4) // 2^128 is too big
	// looks the same, but different code path
	testPanics(t, "int 4; int 64; expw; pop; pop; int 1", 4) // 2^128 is too big
}

func TestBitLen(t *testing.T) {
	partitiontest.PartitionTest(t)

	t.Parallel()
	testAccepts(t, "int 0; bitlen; int 0; ==", 4)
	testAccepts(t, "int 1; bitlen; int 1; ==", 4)
	testAccepts(t, "int 2; bitlen; int 2; ==", 4)
	testAccepts(t, "int 4; bitlen; int 3; ==", 4)
	testAccepts(t, "int 5; bitlen; int 3; ==", 4)
	testAccepts(t, "int 8; bitlen; int 4; ==", 4)

	testAccepts(t, "byte 0x; bitlen; int 0; ==", 4)
	testAccepts(t, "byte 0x00; bitlen; int 0; ==", 4)
	testAccepts(t, "byte 0x01; bitlen; int 1; ==", 4)
	testAccepts(t, "byte 0x02; bitlen; int 2; ==", 4)
	testAccepts(t, "byte 0x03; bitlen; int 2; ==", 4)
	testAccepts(t, "byte 0x04; bitlen; int 3; ==", 4)
	testAccepts(t, "byte 0xf0; bitlen; int 8; ==", 4)
	testAccepts(t, "byte 0x0100; bitlen; int 9; ==", 4)
	testAccepts(t, "byte 0x010001000100010001000100010001000100; bitlen; int 137; ==", 4)

}

func TestBytesMath(t *testing.T) {
	partitiontest.PartitionTest(t)

	t.Parallel()
	testAccepts(t, "byte 0x01; byte 0x01; b+; byte 0x02; ==", 4)
	testAccepts(t, "byte 0x01FF; byte 0x01; b+; byte 0x0200; ==", 4)

	effs := strings.Repeat("ff", 64)
	// 64 byte long inputs are accepted, even if they produce longer outputs
	testAccepts(t, fmt.Sprintf("byte 0x%s; byte 0x10; b+; len; int 65; ==", effs), 4)
	// 65 byte inputs are not ok.
	testPanics(t, fmt.Sprintf("byte 0x%s00; byte 0x10; b-; len; int 65; ==", effs), 4)

	testAccepts(t, `byte 0x01; byte 0x01; b-; byte ""; ==`, 4)
	testAccepts(t, "byte 0x0200; byte 0x01; b-; byte 0x01FF; ==", 4)
	// returns are smallest possible
	testAccepts(t, "byte 0x0100; byte 0x01; b-; byte 0xFF; ==", 4)
	testPanics(t, "byte 0x01; byte 0x02; b-; int 1; return", 4)

	testAccepts(t, "byte 0x01; byte 0x01; b/; byte 0x01; ==", 4)
	testPanics(t, "byte 0x0200; byte b64(); b/; int 1; return", 4)
	testPanics(t, "byte 0x01; byte 0x00; b/; int 1; return", 4)

	testAccepts(t, "byte 0x10; byte 0x07; b%; byte 0x02; ==; return", 4)
	testPanics(t, "byte 0x01; byte 0x00; b%; int 1; return", 4)

	// Even 128 byte outputs are ok
	testAccepts(t, fmt.Sprintf("byte 0x%s; byte 0x%s; b*; len; int 128; ==", effs, effs), 4)

	testAccepts(t, "byte 0x00; bsqrt; byte 0x; ==; return", 6)
	testAccepts(t, "byte 0x01; bsqrt; byte 0x01; ==; return", 6)
	testAccepts(t, "byte 0x10; bsqrt; byte 0x04; ==; return", 6)
	testAccepts(t, "byte 0x11; bsqrt; byte 0x04; ==; return", 6)
	testAccepts(t, "byte 0xffffff; bsqrt; len; int 2; ==; return", 6)
	// 64 byte long inputs are accepted, even if they produce longer outputs
	testAccepts(t, fmt.Sprintf("byte 0x%s; bsqrt; len; int 32; ==", effs), 6)
	// 65 byte inputs are not ok.
	testPanics(t, fmt.Sprintf("byte 0x%s00; bsqrt; pop; int 1", effs), 6)
}

func TestBytesCompare(t *testing.T) {
	partitiontest.PartitionTest(t)

	t.Parallel()
	testAccepts(t, "byte 0x10; byte 0x10; b*; byte 0x0100; ==", 4)
	testAccepts(t, "byte 0x100000000000; byte 0x00; b*; byte b64(); ==", 4)

	testAccepts(t, "byte 0x10; byte 0x10; b<; !", 4)
	testAccepts(t, "byte 0x10; byte 0x10; b<=", 4)
	testAccepts(t, "byte 0x10; int 64; bzero; b>", 4)
	testPanics(t, "byte 0x10; int 65; bzero; b>", 4)

	testAccepts(t, "byte 0x11; byte 0x10; b>", 4)
	testAccepts(t, "byte 0x11; byte 0x0010; b>", 4)

	testAccepts(t, "byte 0x11; byte 0x10; b>=", 4)
	testAccepts(t, "byte 0x11; byte 0x0011; b>=", 4)

	testAccepts(t, "byte 0x11; byte 0x11; b==", 4)
	testAccepts(t, "byte 0x0011; byte 0x11; b==", 4)
	testAccepts(t, "byte 0x11; byte 0x00000000000011; b==", 4)
	testAccepts(t, "byte 0x00; int 64; bzero; b==", 4)
	testPanics(t, "byte 0x00; int 65; bzero; b==", 4)

	testAccepts(t, "byte 0x11; byte 0x00; b!=", 4)
	testAccepts(t, "byte 0x0011; byte 0x1100; b!=", 4)
	testPanics(t, notrack("byte 0x11; int 17; b!="), 4)
}

func TestBytesBits(t *testing.T) {
	partitiontest.PartitionTest(t)

	t.Parallel()
	testAccepts(t, "byte 0x11; byte 0x10; b|; byte 0x11; ==", 4)
	testAccepts(t, "byte 0x01; byte 0x10; b|; byte 0x11; ==", 4)
	testAccepts(t, "byte 0x0201; byte 0x10f1; b|; byte 0x12f1; ==", 4)
	testAccepts(t, "byte 0x0001; byte 0x00f1; b|; byte 0x00f1; ==", 4)

	testAccepts(t, "byte 0x11; byte 0x10; b&; byte 0x10; ==", 4)
	testAccepts(t, "byte 0x01; byte 0x10; b&; byte 0x00; ==", 4)
	testAccepts(t, "byte 0x0201; byte 0x10f1; b&; byte 0x0001; ==", 4)
	testAccepts(t, "byte 0x01; byte 0x00f1; b&; byte 0x0001; ==", 4)

	testAccepts(t, "byte 0x11; byte 0x10; b^; byte 0x01; ==", 4)
	testAccepts(t, "byte 0x01; byte 0x10; b^; byte 0x11; ==", 4)
	testAccepts(t, "byte 0x0201; byte 0x10f1; b^; byte 0x12f0; ==", 4)
	testAccepts(t, "byte 0x0001; byte 0xf1; b^; byte 0x00f0; ==", 4)

	testAccepts(t, "byte 0x0001; b~; byte 0xfffe; ==", 4)
	testAccepts(t, "byte 0x; b~; byte 0x; ==", 4)
	testAccepts(t, "byte 0xf001; b~; byte 0x0ffe; ==", 4)

	testAccepts(t, "int 3; bzero; byte 0x000000; ==", 4)
	testAccepts(t, "int 33; bzero; byte 0x000000000000000000000000000000000000000000000000000000000000000000; ==", 4)

	testAccepts(t, "int 4096; bzero; len; int 4096; ==", 4)
	testPanics(t, "int 4097; bzero; len; int 4097; ==", 4)
}

func TestBytesConversions(t *testing.T) {
	partitiontest.PartitionTest(t)

	t.Parallel()
	testAccepts(t, "byte 0x11; byte 0x10; b+; btoi; int 0x21; ==", 4)
	testAccepts(t, "byte 0x0011; byte 0x10; b+; btoi; int 0x21; ==", 4)
}

func TestLog(t *testing.T) {
	partitiontest.PartitionTest(t)

	t.Parallel()
	var txn transactions.SignedTxn
	txn.Txn.Type = protocol.ApplicationCallTx
	ledger := NewLedger(nil)
	ledger.NewApp(txn.Txn.Receiver, 0, basics.AppParams{})
	ep := defaultEvalParams(txn)
	ep.Proto = makeTestProtoV(LogicVersion)
	ep.Ledger = ledger
	testCases := []struct {
		source string
		loglen int
	}{
		{
			source: `byte  "a logging message"; log; int 1`,
			loglen: 1,
		},
		{
			source: `byte  "a logging message"; log; byte  "a logging message"; log; int 1`,
			loglen: 2,
		},
		{
			source: fmt.Sprintf(`%s int 1`, strings.Repeat(`byte "a logging message"; log;`, maxLogCalls)),
			loglen: maxLogCalls,
		},
		{
			source: `int 1; loop: byte "a logging message"; log; int 1; +; dup; int 30; <=; bnz loop;`,
			loglen: 30,
		},
		{
			source: fmt.Sprintf(`byte "%s"; log; int 1`, strings.Repeat("a", maxLogSize)),
			loglen: 1,
		},
	}

	//track expected number of logs in cx.EvalDelta.Logs
	for i, s := range testCases {
		delta := testApp(t, s.source, ep)
		require.Len(t, delta.Logs, s.loglen)
		if i == len(testCases)-1 {
			require.Equal(t, strings.Repeat("a", maxLogSize), delta.Logs[0])
		} else {
			for _, l := range delta.Logs {
				require.Equal(t, "a logging message", l)
			}
		}
	}

	msg := strings.Repeat("a", 400)
	failCases := []struct {
		source      string
		runMode     runMode
		errContains string
		// For cases where assembly errors, we manually put in the bytes
		assembledBytes []byte
	}{
		{
			source:      fmt.Sprintf(`byte  "%s"; log; int 1`, strings.Repeat("a", maxLogSize+1)),
			errContains: fmt.Sprintf(">  %d bytes limit", maxLogSize),
			runMode:     modeApp,
		},
		{
			source:      fmt.Sprintf(`byte  "%s"; log; byte  "%s"; log; byte  "%s"; log; int 1`, msg, msg, msg),
			errContains: fmt.Sprintf(">  %d bytes limit", maxLogSize),
			runMode:     modeApp,
		},
		{
			source:      fmt.Sprintf(`%s; int 1`, strings.Repeat(`byte "a"; log;`, maxLogCalls+1)),
			errContains: "too many log calls",
			runMode:     modeApp,
		},
		{
			source:      `int 1; loop: byte "a"; log; int 1; +; dup; int 35; <; bnz loop;`,
			errContains: "too many log calls",
			runMode:     modeApp,
		},
		{
			source:      fmt.Sprintf(`int 1; loop: byte "%s"; log; int 1; +; dup; int 6; <; bnz loop;`, strings.Repeat(`a`, 400)),
			errContains: fmt.Sprintf(">  %d bytes limit", maxLogSize),
			runMode:     modeApp,
		},
		{
			source:         `load 0; log`,
			errContains:    "log arg 0 wanted []byte but got uint64",
			runMode:        modeApp,
			assembledBytes: []byte{byte(ep.Proto.LogicSigVersion), 0x34, 0x00, 0xb0},
		},
		{
			source:      `byte  "a logging message"; log; int 1`,
			errContains: "log not allowed in current mode",
			runMode:     modeSig,
		},
	}

	for _, c := range failCases {
		switch c.runMode {
		case modeApp:
			if c.assembledBytes == nil {
				testApp(t, c.source, ep, c.errContains)
			} else {
				testAppBytes(t, c.assembledBytes, ep, c.errContains)
			}
		default:
			testLogic(t, c.source, AssemblerMaxVersion, ep, c.errContains, c.errContains)
		}
	}
}

func TestPcDetails(t *testing.T) {
	partitiontest.PartitionTest(t)
	t.Parallel()

	var tests = []struct {
		source string
		pc     int
		det    string
	}{
		{"int 1; int 2; -", 5, "pushint 1\npushint 2\n-\n"},
		{"int 1; err", 3, "pushint 1\nerr\n"},
		{"int 1; dup; int 2; -; +", 6, "dup\npushint 2\n-\n"},
		{"b end; end:", 4, ""},
	}
	for i, test := range tests {
		t.Run(fmt.Sprintf("i=%d", i), func(t *testing.T) {
			ops := testProg(t, test.source, LogicVersion)
			ep, _, _ := makeSampleEnv()
			ep.Trace = &strings.Builder{}

			pass, cx, err := EvalContract(ops.Program, 0, 888, ep)
			require.Error(t, err)
			require.False(t, pass)
			require.NotNil(t, cx) // cx comes back nil if we couldn't even run

			assert.Equal(t, test.pc, cx.pc, ep.Trace.String())

			pc, det := cx.PcDetails()
			assert.Equal(t, test.pc, pc)
			assert.Equal(t, test.det, det)
		})
	}
}

func TestOpBase64Decode(t *testing.T) {
	partitiontest.PartitionTest(t)
	t.Parallel()

	testCases := []struct {
		encoded string
		alph    string
		decoded string
		error   string
	}{
		{"TU9CWS1ESUNLOwoKb3IsIFRIRSBXSEFMRS4KCgpCeSBIZXJtYW4gTWVsdmlsbGU=",
			"StdEncoding",
			`MOBY-DICK;

or, THE WHALE.


By Herman Melville`, "",
		},
		{"TU9CWS1ESUNLOwoKb3IsIFRIRSBXSEFMRS4KCgpCeSBIZXJtYW4gTWVsdmlsbGU=",
			"URLEncoding",
			`MOBY-DICK;

or, THE WHALE.


By Herman Melville`, "",
		},

		// Test that a string that doesn't need padding can't have it
		{"cGFk", "StdEncoding", "pad", ""},
		{"cGFk=", "StdEncoding", "pad", "input byte 4"},
		{"cGFk==", "StdEncoding", "pad", "input byte 4"},
		{"cGFk===", "StdEncoding", "pad", "input byte 4"},
		// Ensures that extra padding, even if 0%4
		{"cGFk====", "StdEncoding", "pad", "input byte 4"},

		// Test that padding must be correct or absent
		{"bm9wYWQ=", "StdEncoding", "nopad", ""},
		{"bm9wYWQ", "StdEncoding", "nopad", ""},
		{"bm9wYWQ==", "StdEncoding", "nopad", "illegal"},

		{"YWJjMTIzIT8kKiYoKSctPUB+", "StdEncoding", "abc123!?$*&()'-=@~", ""},
		{"YWJjMTIzIT8kKiYoKSctPUB+", "StdEncoding", "abc123!?$*&()'-=@~", ""},
		{"YWJjMTIzIT8kKiYoKSctPUB-", "URLEncoding", "abc123!?$*&()'-=@~", ""},
		{"YWJjMTIzIT8kKiYoKSctPUB+", "URLEncoding", "", "input byte 23"},
		{"YWJjMTIzIT8kKiYoKSctPUB-", "StdEncoding", "", "input byte 23"},

		// try extra ='s and various whitespace:
		{"", "StdEncoding", "", ""},
		{"", "URLEncoding", "", ""},
		{"=", "StdEncoding", "", "byte 0"},
		{"=", "URLEncoding", "", "byte 0"},
		{" ", "StdEncoding", "", "byte 0"},
		{" ", "URLEncoding", "", "byte 0"},
		{"\t", "StdEncoding", "", "byte 0"},
		{"\t", "URLEncoding", "", "byte 0"},
		{"\r", "StdEncoding", "", ""},
		{"\r", "URLEncoding", "", ""},
		{"\n", "StdEncoding", "", ""},
		{"\n", "URLEncoding", "", ""},

		{"YWJjMTIzIT8kKiYoKSctPUB+\n", "StdEncoding", "abc123!?$*&()'-=@~", ""},
		{"YWJjMTIzIT8kKiYoKSctPUB-\n", "URLEncoding", "abc123!?$*&()'-=@~", ""},
		{"YWJjMTIzIT8kK\riYoKSctPUB+\n", "StdEncoding", "abc123!?$*&()'-=@~", ""},
		{"YWJjMTIzIT8kK\riYoKSctPUB-\n", "URLEncoding", "abc123!?$*&()'-=@~", ""},
		{"\n\rYWJjMTIzIT8\rkKiYoKSctPUB+\n", "StdEncoding", "abc123!?$*&()'-=@~", ""},
		{"\n\rYWJjMTIzIT8\rkKiYoKSctPUB-\n", "URLEncoding", "abc123!?$*&()'-=@~", ""},

		// padding and extra legal whitespace
		{"SQ==", "StdEncoding", "I", ""},
		{"SQ==", "URLEncoding", "I", ""},
		{"\rS\r\nQ=\n=\r\r\n", "StdEncoding", "I", ""},
		{"\rS\r\nQ=\n=\r\r\n", "URLEncoding", "I", ""},

		// If padding is there, it must be correct, but if absent, that's fine.
		{"SQ==", "StdEncoding", "I", ""},
		{"SQ==", "URLEncoding", "I", ""},
		{"S=Q=", "StdEncoding", "", "byte 1"},
		{"S=Q=", "URLEncoding", "", "byte 1"},
		{"=SQ=", "StdEncoding", "", "byte 0"},
		{"=SQ=", "URLEncoding", "", "byte 0"},
		{"SQ", "StdEncoding", "I", ""},
		{"SQ", "URLEncoding", "I", ""},
		{"SQ=", "StdEncoding", "", "byte 3"},
		{"SQ=", "URLEncoding", "", "byte 3"},
		{"SQ===", "StdEncoding", "", "byte 4"},
		{"SQ===", "URLEncoding", "", "byte 4"},

		// Strict decoding. "Y" is normally encoded as "WQ==", as confirmed by the first test
		{"WQ==", "StdEncoding", "Y", ""},
		// When encoding one byte, the Y (90) becomes a 6bit value (the W) and a
		// 2bit value (the first 2 bits of the Q. Q is the 16th b64 digit, it is
		// 0b010000. For encoding Y, only those first two bits matter. In
		// Strict() mode, the rest must be 0s. So using R (0b010001) should
		// fail.
		{"WR==", "StdEncoding", "Y", "byte 2"},
	}

	template := `byte 0x%s; byte 0x%s; base64_decode %s; ==`
	for _, tc := range testCases {
		source := fmt.Sprintf(template, hex.EncodeToString([]byte(tc.decoded)), hex.EncodeToString([]byte(tc.encoded)), tc.alph)
		if tc.error == "" {
			if LogicVersion < fidoVersion {
				testProg(t, source, AssemblerMaxVersion, Expect{0, "unknown opcode..."})
			} else {
				testAccepts(t, source, fidoVersion)
			}
		} else {
			if LogicVersion < fidoVersion {
				testProg(t, source, AssemblerMaxVersion, Expect{0, "unknown opcode..."})
			} else {
				err := testPanics(t, source, fidoVersion)
				require.Error(t, err)
				require.Contains(t, err.Error(), tc.error)
			}
		}
	}
}

func TestBase64CostVariation(t *testing.T) {
	partitiontest.PartitionTest(t)
	t.Parallel()

	source := `
byte ""
base64_decode URLEncoding
pop
global OpcodeBudget
int ` + fmt.Sprintf("%d", 20_000-3-1) + ` // base64_decode cost = 1
==
`
	testAccepts(t, source, fidoVersion)

	source = `
byte "ABCDEFGHIJKLMNOPQRSTUVWXYZabcdefghijklmnopqrstuvwxyz0123456789-_"
base64_decode URLEncoding
pop
global OpcodeBudget
int ` + fmt.Sprintf("%d", 20_000-3-5) + ` // base64_decode cost = 5 (64 bytes -> 1 + 64/16)
==
`
	testAccepts(t, source, fidoVersion)

	source = `
byte "ABCDEFGHIJKLMNOPQRSTUVWXYZabcdefghijklmnopqrstuvwxyz01234567"
base64_decode URLEncoding
pop
global OpcodeBudget
int ` + fmt.Sprintf("%d", 20_000-3-5) + ` // base64_decode cost = 5 (60 bytes -> 1 + ceil(60/16))
==
`
	testAccepts(t, source, fidoVersion)

	source = `
byte "ABCDEFGHIJKLMNOPQRSTUVWXYZabcdefghijklmnopqrstuvwxyz0123456789-_AA=="
base64_decode URLEncoding
pop
global OpcodeBudget
int ` + fmt.Sprintf("%d", 20_000-3-6) + ` // base64_decode cost = 6 (68 bytes -> 1 + ceil(68/16))
==
`
	testAccepts(t, source, fidoVersion)
}

func TestIsPrimitive(t *testing.T) {
	partitiontest.PartitionTest(t)
	t.Parallel()
	testCases := []struct {
		text []byte
	}{
		{
			text: []byte(`null`),
		},
		{
			text: []byte(`[1, 2, 3]`),
		},
		{
			text: []byte(`2`),
		},
	}
	for _, s := range testCases {
		isPrimitive, err := isPrimitiveJSON(s.text)
		require.Nil(t, err)
		require.True(t, isPrimitive)
	}

	notPrimitive := []struct {
		text []byte
	}{
		{
			text: []byte(`{"key0": "1","key1": "2", "key2":3}`),
		},
		{
			text: []byte(`{}`),
		},
	}
	for _, s := range notPrimitive {
		primitive, err := isPrimitiveJSON(s.text)
		require.Nil(t, err)
		require.False(t, primitive)
	}
}

func TestProtocolParseDuplicateErrMsg(t *testing.T) {
	partitiontest.PartitionTest(t)
	t.Parallel()
	text := `{"key0": "algo", "key0": "algo"}`
	var parsed map[string]json.RawMessage
	err := protocol.DecodeJSON([]byte(text), &parsed)
	require.Contains(t, err.Error(), "cannot decode into a non-pointer value")
	require.Error(t, err)
}

func TestOpJSONRef(t *testing.T) {
	partitiontest.PartitionTest(t)
	t.Parallel()

	var txn transactions.SignedTxn
	txn.Txn.Type = protocol.ApplicationCallTx
	ledger := NewLedger(nil)
	ledger.NewApp(txn.Txn.Receiver, 0, basics.AppParams{})
	ep := defaultEvalParams(txn)
	ep.Ledger = ledger
	testCases := []struct {
		source             string
		previousVersErrors []Expect
	}{
		{
			source: `byte  "{\"key0\": 0,\"key1\": \"algo\",\"key2\":{\"key3\": \"teal\", \"key4\":3}, \"key5\": 18446744073709551615 }";
			byte "key0";
			json_ref JSONUint64;
			int 0;
			==`,
			previousVersErrors: []Expect{{5, "unknown opcode: json_ref"}},
		},
		{
			source: `byte  "{\"key0\": 0,\"key1\": \"algo\",\"key2\":{\"key3\": \"teal\", \"key4\": 3}, \"key5\": 18446744073709551615 }";
			byte "key5";
			json_ref JSONUint64;
			int 18446744073709551615; //max uint64 value
			==`,
			previousVersErrors: []Expect{{5, "unknown opcode: json_ref"}},
		},
		{
			source: `byte  "{\"key0\": 0,\"key1\": \"algo\",\"key2\":{\"key3\": \"teal\", \"key4\": 3}, \"key5\": 18446744073709551615 }";
			byte "key1";
			json_ref JSONString;
			byte "algo";
			==`,
			previousVersErrors: []Expect{{5, "unknown opcode: json_ref"}},
		},
		{
			source: `byte  "{\"key0\": 0,\"key1\": \"\\u0061\\u006C\\u0067\\u006F\",\"key2\":{\"key3\": \"teal\", \"key4\": 3}, \"key5\": 18446744073709551615 }";
			byte "key1";
			json_ref JSONString;
			byte "algo";
			==`,
			previousVersErrors: []Expect{{5, "unknown opcode: json_ref"}},
		},
		{
			source: `byte  "{\"key0\": 0,\"key1\": \"algo\",\"key2\":{\"key3\": \"teal\", \"key4\": {\"key40\": 10}}, \"key5\": 18446744073709551615 }";
			byte "key2";
			json_ref JSONObject;
			byte "key4";
			json_ref JSONObject;
			byte "key40";
			json_ref JSONUint64
			int 10
			==`,
			previousVersErrors: []Expect{{5, "unknown opcode: json_ref"}, {9, "unknown opcode: json_ref"}},
		},
		{
			source: `byte  "{\"key0\": 0,\"key1\": \"algo\",\"key2\":{\"key3\": \"teal\", \"key4\": {\"key40\": 10}}, \"key5\": 18446744073709551615 }";
			byte "key2";
			json_ref JSONObject;
			byte "key3";
			json_ref JSONString;
			byte "teal"
			==`,
			previousVersErrors: []Expect{{5, "unknown opcode: json_ref"}, {9, "unknown opcode: json_ref"}},
		},
		{
			source: `byte  "{\"key0\": 0,\"key1\": \"algo\",\"key2\":{\"key3\": \"\\"teal\\"\", \"key4\": {\"key40\": 10}}, \"key5\": 18446744073709551615 }";
			byte "key2";
			json_ref JSONObject;
			byte "key3";
			json_ref JSONString;
			byte ""teal"" // quotes match
			==`,
			previousVersErrors: []Expect{{5, "unknown opcode: json_ref"}, {9, "unknown opcode: json_ref"}},
		},
		{
			source: `byte  "{\"key0\": 0,\"key1\": \"algo\",\"key2\":{\"key3\": \" teal \", \"key4\": {\"key40\": 10}}, \"key5\": 18446744073709551615 }";
			byte "key2";
			json_ref JSONObject;
			byte "key3";
			json_ref JSONString;
			byte " teal " // spaces match
			==`,
			previousVersErrors: []Expect{{5, "unknown opcode: json_ref"}, {9, "unknown opcode: json_ref"}},
		},
		{
			source: `byte  "{\"key0\": 0,\"key1\": \"algo\",\"key2\":{\"key3\": \"teal\", \"key4\": {\"key40\": 10, \"key40\": \"10\"}}, \"key5\": 18446744073709551615 }";
			byte "key2";
			json_ref JSONObject;
			byte "key4";
			json_ref JSONObject;
			byte "{\"key40\": 10, \"key40\": \"10\"}"
			==
			`,
			previousVersErrors: []Expect{{5, "unknown opcode: json_ref"}},
		},
		{
			source: `byte  "{\"rawId\": \"responseId\",\"id\": \"0\",\"response\": {\"attestationObject\": \"based64url_encoded_buffer\",\"clientDataJSON\":  \" based64url_encoded_client_data\"},\"getClientExtensionResults\": {},\"type\": \"public-key\"}";
			byte "response";
			json_ref JSONObject;
			byte "{\"attestationObject\": \"based64url_encoded_buffer\",\"clientDataJSON\":  \" based64url_encoded_client_data\"}" // object as it appeared in input
			==`,
			previousVersErrors: []Expect{{5, "unknown opcode: json_ref"}},
		},
		{
			source: `byte  "{\"rawId\": \"responseId\",\"id\": \"0\",\"response\": {\"attestationObject\": \"based64url_encoded_buffer\",\"clientD\\u0061taJSON\":  \" based64url_encoded_client_data\"},\"getClientExtensionResults\": {},\"type\": \"public-key\"}";
			byte "response";
			json_ref JSONObject;
			byte "{\"attestationObject\": \"based64url_encoded_buffer\",\"clientD\\u0061taJSON\":  \" based64url_encoded_client_data\"}" // object as it appeared in input
			==`,
			previousVersErrors: []Expect{{5, "unknown opcode: json_ref"}},
		},
		{
			source: `byte  "{\"rawId\": \"responseId\",\"id\": \"0\",\"response\": {\"attestationObject\": \"based64url_encoded_buffer\",\"clientDataJSON\":  \" based64url_encoded_client_data\"},\"getClientExtensionResults\": {},\"type\": \"public-key\"}";
			byte "response";
			json_ref JSONObject;
			byte "clientDataJSON";
			json_ref JSONString;
			byte " based64url_encoded_client_data";
			==`,
			previousVersErrors: []Expect{{5, "unknown opcode: json_ref"}, {9, "unknown opcode: json_ref"}},
		},
		{
			source: `byte  "{\"\\u0072\\u0061\\u0077\\u0049\\u0044\": \"responseId\",\"id\": \"0\",\"response\": {\"attestationObject\": \"based64url_encoded_buffer\",\"clientDataJSON\":  \" based64url_encoded_client_data\"},\"getClientExtensionResults\": {},\"type\": \"public-key\"}";
			byte "rawID";
			json_ref JSONString;
			byte "responseId"
			==`,
			previousVersErrors: []Expect{{5, "unknown opcode: json_ref"}},
		},
		// JavaScript MAX_SAFE_INTEGER
		{
			source: `byte "{\"maxSafeInt\": 9007199254740991}";
			byte "maxSafeInt";
			json_ref JSONUint64;
			int 9007199254740991;
			==`,
			previousVersErrors: []Expect{{5, "unknown opcode: json_ref"}},
		},
		// maximum uint64
		{
			source: `byte "{\"maxUint64\": 18446744073709551615}";
			byte "maxUint64";
			json_ref JSONUint64;
			int 18446744073709551615;
			==`,
			previousVersErrors: []Expect{{5, "unknown opcode: json_ref"}},
		},
		// larger-than-uint64s are allowed if not requested
		{
			source: `byte "{\"maxUint64\": 18446744073709551616, \"smallUint64\": 0}";
			byte "smallUint64";
			json_ref JSONUint64;
			int 0;
			==`,
			previousVersErrors: []Expect{{5, "unknown opcode: json_ref"}},
		},
	}

	for _, s := range testCases {
		for v := uint64(2); v < fidoVersion; v++ {
			expectedErrs := s.previousVersErrors
			if fidoVersion <= AssemblerMaxVersion {
				for i := range expectedErrs {
					if strings.Contains(expectedErrs[i].s, "json_ref") {
						expectedErrs[i].s = fmt.Sprintf("json_ref opcode was introduced in v%d", fidoVersion)
					}
				}
			}
			testProg(t, s.source, v, expectedErrs...)
		}
		if fidoVersion > AssemblerMaxVersion {
			continue
		}
		ops := testProg(t, s.source, AssemblerMaxVersion)

		err := CheckContract(ops.Program, ep)
		require.NoError(t, err, s)

		pass, _, err := EvalContract(ops.Program, 0, 888, ep)
		require.NoError(t, err)
		require.True(t, pass)

		// reset pooled budget for new "app call"
		*ep.PooledApplicationBudget = ep.Proto.MaxAppProgramCost
	}

	failedCases := []struct {
		source             string
		error              string
		previousVersErrors []Expect
	}{
		{
			source:             `byte  "{\"key0\": 1 }"; byte "key0"; json_ref JSONString;`,
			error:              "json: cannot unmarshal number into Go value of type string",
			previousVersErrors: []Expect{{3, "unknown opcode: json_ref"}},
		},
		{
			source:             `byte  "{\"key0\": [1] }"; byte "key0"; json_ref JSONString;`,
			error:              "json: cannot unmarshal array into Go value of type string",
			previousVersErrors: []Expect{{3, "unknown opcode: json_ref"}},
		},
		{
			source:             `byte  "{\"key0\": {\"key1\":1} }"; byte "key0"; json_ref JSONString;`,
			error:              "json: cannot unmarshal object into Go value of type string",
			previousVersErrors: []Expect{{3, "unknown opcode: json_ref"}},
		},
		{
			source:             `byte  "{\"key0\": \"1\" }"; byte "key0"; json_ref JSONUint64;`,
			error:              "json: cannot unmarshal string into Go value of type uint64",
			previousVersErrors: []Expect{{3, "unknown opcode: json_ref"}},
		},
		{
			source:             `byte  "{\"key0\": [\"1\"] }"; byte "key0"; json_ref JSONUint64;`,
			error:              "json: cannot unmarshal array into Go value of type uint64",
			previousVersErrors: []Expect{{3, "unknown opcode: json_ref"}},
		},
		{
			source:             `byte  "{\"key0\": {\"key1\":1} }"; byte "key0"; json_ref JSONUint64;`,
			error:              "json: cannot unmarshal object into Go value of type uint64",
			previousVersErrors: []Expect{{3, "unknown opcode: json_ref"}},
		},
		{
			source:             `byte  "{\"key0\": [1]}"; byte "key0"; json_ref JSONObject;`,
			error:              "json: cannot unmarshal array into Go value of type map[string]json.RawMessage",
			previousVersErrors: []Expect{{3, "unknown opcode: json_ref"}},
		},
		{
			source:             `byte  "{\"key0\": 1}"; byte "key0"; json_ref JSONObject;`,
			error:              "json: cannot unmarshal number into Go value of type map[string]json.RawMessage",
			previousVersErrors: []Expect{{3, "unknown opcode: json_ref"}},
		},
		{
			source:             `byte  "{\"key0\": \"1\"}"; byte "key0"; json_ref JSONObject;`,
			error:              "json: cannot unmarshal string into Go value of type map[string]json.RawMessage",
			previousVersErrors: []Expect{{3, "unknown opcode: json_ref"}},
		},
		{
			source:             `byte  "{\"key0\": 1,\"key1\": \"algo\",\"key2\":{\"key3\": \"teal\", \"key4\": [1,2,3]} }"; byte "key3"; json_ref JSONString;`,
			error:              "key key3 not found in JSON text",
			previousVersErrors: []Expect{{3, "unknown opcode: json_ref"}},
		},
		{
			source: `byte  "{\"key0\": 1,\"key1\": \"algo\",\"key2\":{\"key3\": \"teal\", \"key4\": [1,2,3]}}";
			byte "key2";
			json_ref JSONObject;
			byte "key5";
			json_ref JSONString
			`,
			error:              "key key5 not found in JSON text",
			previousVersErrors: []Expect{{5, "unknown opcode: json_ref"}, {9, "unknown opcode: json_ref"}},
		},
		{
			source:             `byte  "{\"key0\": -0,\"key1\": 2.5,\"key2\": -3}"; byte "key0"; json_ref JSONUint64;`,
			error:              "json: cannot unmarshal number -0 into Go value of type uint64",
			previousVersErrors: []Expect{{3, "unknown opcode: json_ref"}},
		},
		{
			source:             `byte  "{\"key0\": 1e10,\"key1\": 2.5,\"key2\": -3}"; byte "key0"; json_ref JSONUint64;`,
			error:              "json: cannot unmarshal number 1e10 into Go value of type uint64",
			previousVersErrors: []Expect{{3, "unknown opcode: json_ref"}},
		},
		{
			source:             `byte  "{\"key0\": 0.2e-2,\"key1\": 2.5,\"key2\": -3}"; byte "key0"; json_ref JSONUint64;`,
			error:              "json: cannot unmarshal number 0.2e-2 into Go value of type uint64",
			previousVersErrors: []Expect{{3, "unknown opcode: json_ref"}},
		},
		{
			source:             `byte  "{\"key0\": 1.0,\"key1\": 2.5,\"key2\": -3}"; byte "key0"; json_ref JSONUint64;`,
			error:              "json: cannot unmarshal number 1.0 into Go value of type uint64",
			previousVersErrors: []Expect{{3, "unknown opcode: json_ref"}},
		},
		{
			source:             `byte  "{\"key0\": 1.0,\"key1\": 2.5,\"key2\": -3}"; byte "key1"; json_ref JSONUint64;`,
			error:              "json: cannot unmarshal number 2.5 into Go value of type uint64",
			previousVersErrors: []Expect{{3, "unknown opcode: json_ref"}},
		},
		{
			source:             `byte  "{\"key0\": 1.0,\"key1\": 2.5,\"key2\": -3}"; byte "key2"; json_ref JSONUint64;`,
			error:              "json: cannot unmarshal number -3 into Go value of type uint64",
			previousVersErrors: []Expect{{3, "unknown opcode: json_ref"}},
		},
		{
			source:             `byte  "{\"key0\": 18446744073709551616}"; byte "key0"; json_ref JSONUint64;`,
			error:              "json: cannot unmarshal number 18446744073709551616 into Go value of type uint64",
			previousVersErrors: []Expect{{3, "unknown opcode: json_ref"}},
		},
		{
			source:             `byte  "{\"key0\": 1,}"; byte "key0"; json_ref JSONString;`,
			error:              "error while parsing JSON text, invalid json text",
			previousVersErrors: []Expect{{3, "unknown opcode: json_ref"}},
		},
		{
			source:             `byte  "{\"key0\": 1, \"key0\": \"3\"}"; byte "key0"; json_ref JSONString;`,
			error:              "error while parsing JSON text, invalid json text, duplicate keys not allowed",
			previousVersErrors: []Expect{{3, "unknown opcode: json_ref"}},
		},
		{
			source: `byte  "{\"key0\": 0,\"key1\": \"algo\",\"key2\":{\"key3\": \"teal\", \"key4\": {\"key40\": 10, \"key40\": \"should fail!\"}}}";
			byte "key2";
			json_ref JSONObject;
			byte "key4";
			json_ref JSONObject;
			byte "key40";
			json_ref JSONString
			`,
			error:              "error while parsing JSON text, invalid json text, duplicate keys not allowed",
			previousVersErrors: []Expect{{5, "unknown opcode: json_ref"}, {9, "unknown opcode: json_ref"}, {13, "unknown opcode: json_ref"}},
		},
		{
			source: `byte  "[1,2,3]";
			byte "key";
			json_ref JSONUint64
			`,
			error:              "error while parsing JSON text, invalid json text, only json object is allowed",
			previousVersErrors: []Expect{{5, "unknown opcode: json_ref"}},
		},
		{
			source: `byte  "2";
			byte "key";
			json_ref JSONUint64
			`,
			error:              "error while parsing JSON text, invalid json text, only json object is allowed",
			previousVersErrors: []Expect{{5, "unknown opcode: json_ref"}},
		},
		{
			source: `byte  "null";
			byte "key";
			json_ref JSONUint64
			`,
			error:              "error while parsing JSON text, invalid json text, only json object is allowed",
			previousVersErrors: []Expect{{5, "unknown opcode: json_ref"}},
		},
		{
			source: `byte  "true";
			byte "key";
			json_ref JSONUint64
			`,
			error:              "error while parsing JSON text, invalid json text, only json object is allowed",
			previousVersErrors: []Expect{{5, "unknown opcode: json_ref"}},
		},
		{
			source: `byte  "\"sometext\"";
			byte "key";
			json_ref JSONUint64
			`,
			error:              "error while parsing JSON text, invalid json text, only json object is allowed",
			previousVersErrors: []Expect{{5, "unknown opcode: json_ref"}},
		},
		{
			source: `byte "{noquotes: \"shouldn't work\"}";
			byte "noquotes";
			json_ref JSONString;
			byte "shouldn't work";
			==`,
			error:              "error while parsing JSON text, invalid json text",
			previousVersErrors: []Expect{{5, "unknown opcode: json_ref"}},
		},
		// max uint64 + 1 should fail
		{
			source: `byte "{\"tooBig\": 18446744073709551616}";
			byte "tooBig";
			json_ref JSONUint64;
			int 1;
			return`,
			error:              "json: cannot unmarshal number 18446744073709551616 into Go value of type uint64",
			previousVersErrors: []Expect{{5, "unknown opcode: json_ref"}},
		},
	}

	for _, s := range failedCases {
		for v := uint64(2); v < fidoVersion; v++ {
			expectedErrs := s.previousVersErrors
			if fidoVersion <= AssemblerMaxVersion {
				for i := range expectedErrs {
					if strings.Contains(expectedErrs[i].s, "json_ref") {
						expectedErrs[i].s = fmt.Sprintf("json_ref opcode was introduced in v%d", fidoVersion)
					}
				}
			}

			testProg(t, s.source, v, expectedErrs...)
		}
		if fidoVersion > AssemblerMaxVersion {
			continue
		}

		ops := testProg(t, s.source, AssemblerMaxVersion)

		err := CheckContract(ops.Program, ep)
		require.NoError(t, err, s)

		pass, _, err := EvalContract(ops.Program, 0, 888, ep)
		require.False(t, pass)
		require.Error(t, err)
		require.EqualError(t, err, s.error)

		// reset pooled budget for new "app call"
		*ep.PooledApplicationBudget = ep.Proto.MaxAppProgramCost
	}

}

func TestTypeComplaints(t *testing.T) {
	testProg(t, "err; store 0", AssemblerMaxVersion)
	testProg(t, "int 1; return; store 0", AssemblerMaxVersion)
}<|MERGE_RESOLUTION|>--- conflicted
+++ resolved
@@ -932,11 +932,7 @@
 		ops := testProg(t, source, AssemblerMaxVersion)
 		require.Equal(t, txnaOpcode, ops.Program[1])
 		ops.Program[1] = txnOpcode
-<<<<<<< HEAD
-		testLogicBytes(t, ops.Program, defaultEvalParams(nil), "invalid txn field")
-=======
 		testLogicBytes(t, ops.Program, defaultEvalParams(), fmt.Sprintf("invalid txn field %d", field))
->>>>>>> c90753e0
 	}
 }
 
@@ -954,11 +950,7 @@
 	t.Parallel()
 	program := []byte{0x01, 0x33, 0x0, 127}
 	// TODO: Check should know the type stack was wrong
-<<<<<<< HEAD
-	testLogicBytes(t, program, defaultEvalParams(nil), "invalid txn field TxnField(127)")
-=======
 	testLogicBytes(t, program, defaultEvalParams(), "invalid txn field 127")
->>>>>>> c90753e0
 
 	// test gtxn does not accept ApplicationArgs and Accounts
 	txnOpcode := OpsByName[LogicVersion]["txn"].Opcode
@@ -970,11 +962,7 @@
 		ops := testProg(t, source, AssemblerMaxVersion)
 		require.Equal(t, txnaOpcode, ops.Program[1])
 		ops.Program[1] = txnOpcode
-<<<<<<< HEAD
-		testLogicBytes(t, ops.Program, defaultEvalParams(nil), "invalid txn field")
-=======
 		testLogicBytes(t, ops.Program, defaultEvalParams(), fmt.Sprintf("invalid txn field %d", field))
->>>>>>> c90753e0
 	}
 }
 
