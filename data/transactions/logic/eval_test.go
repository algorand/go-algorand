--- conflicted
+++ resolved
@@ -1417,29 +1417,26 @@
 `
 
 const testTxnProgramTextV5 = testTxnProgramTextV4 + `
-<<<<<<< HEAD
+txn Nonparticipation
+pop
+int 1
+==
+assert
+txn ConfigAssetMetadataHash
+int 2
+txnas ApplicationArgs
+==
+assert
+txn Sender
+int 0
+args
+==
+assert
 assert
 txn FirstValidTime
 int 0
 >
-=======
-txn Nonparticipation
-pop
-int 1
-==
 assert
-txn ConfigAssetMetadataHash
-int 2
-txnas ApplicationArgs
-==
-assert
-txn Sender
-int 0
-args
-==
->>>>>>> b8b7281d
-assert
-
 int 1
 `
 
@@ -1530,13 +1527,7 @@
 	t.Parallel()
 	for _, txnField := range TxnFieldNames {
 		if !strings.Contains(testTxnProgramTextV5, txnField) {
-<<<<<<< HEAD
 			t.Errorf("TestTxn missing field %v", txnField)
-=======
-			if txnField != FirstValidTime.String() {
-				t.Errorf("TestTxn missing field %v", txnField)
-			}
->>>>>>> b8b7281d
 		}
 	}
 
@@ -1817,11 +1808,6 @@
 &&
 `
 
-<<<<<<< HEAD
-	gtxnText := gtxnTextV4 + ` gtxn 0 FirstValidTime
-int 0
->
-=======
 	gtxnTextV5 := gtxnTextV4 + `int 0
 gtxnas 0 Accounts
 gtxn 0 Sender
@@ -1832,7 +1818,10 @@
 gtxnsas Accounts
 gtxn 0 Sender
 ==
->>>>>>> b8b7281d
+&&
+gtxn 0 FirstValidTime
+int 0
+>
 &&
 `
 
@@ -1840,11 +1829,7 @@
 		1: gtxnTextV1,
 		2: gtxnTextV2,
 		4: gtxnTextV4,
-<<<<<<< HEAD
-		5: gtxnText,
-=======
 		5: gtxnTextV5,
->>>>>>> b8b7281d
 	}
 
 	for v, source := range tests {
