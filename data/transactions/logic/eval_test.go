// Copyright (C) 2019-2023 Algorand, Inc.
// This file is part of go-algorand
//
// go-algorand is free software: you can redistribute it and/or modify
// it under the terms of the GNU Affero General Public License as
// published by the Free Software Foundation, either version 3 of the
// License, or (at your option) any later version.
//
// go-algorand is distributed in the hope that it will be useful,
// but WITHOUT ANY WARRANTY; without even the implied warranty of
// MERCHANTABILITY or FITNESS FOR A PARTICULAR PURPOSE.  See the
// GNU Affero General Public License for more details.
//
// You should have received a copy of the GNU Affero General Public License
// along with go-algorand.  If not, see <https://www.gnu.org/licenses/>.

package logic

import (
	"encoding/base64"
	"encoding/binary"
	"encoding/hex"
	"encoding/json"
	"fmt"
	"math"
	"strconv"
	"strings"
	"testing"

	"github.com/stretchr/testify/assert"
	"github.com/stretchr/testify/require"

	"github.com/algorand/go-algorand/config"
	"github.com/algorand/go-algorand/crypto"
	"github.com/algorand/go-algorand/data/basics"
	"github.com/algorand/go-algorand/data/bookkeeping"
	"github.com/algorand/go-algorand/data/transactions"
	"github.com/algorand/go-algorand/protocol"
	"github.com/algorand/go-algorand/test/partitiontest"
)

// Note that most of the tests use makeTestProto/defaultEvalParams as evaluator version so that
// we check that v1 and v2 programs are compatible with the latest evaluator
func makeTestProto() *config.ConsensusParams {
	return makeTestProtoV(LogicVersion)
}

func makeTestProtoV(version uint64) *config.ConsensusParams {
	return &config.ConsensusParams{
		LogicSigVersion:   version,
		LogicSigMaxCost:   20000,
		Application:       version >= appsEnabledVersion,
		MaxAppProgramCost: 700,

		MaxAppKeyLen:          64,
		MaxAppBytesValueLen:   64,
		MaxAppSumKeyValueLens: 128,

		// These must be identical to keep an old backward compat test working
		MinTxnFee:  1001,
		MinBalance: 1001,
		// Our sample txn is 42-1066 (and that's used as default in itxn_begin)
		MaxTxnLife: 1500,
		// Strange choices below so that we test against conflating them
		AppFlatParamsMinBalance:  1002,
		SchemaMinBalancePerEntry: 1003,
		SchemaUintMinBalance:     1004,
		SchemaBytesMinBalance:    1005,
		AppFlatOptInMinBalance:   1006,

		MaxInnerTransactions: 4,
		MaxTxGroupSize:       8,

		// With the addition of itxn_field, itxn_submit, which rely on
		// machinery outside logic package for validity checking, we
		// need a more realistic set of consensus paramaters.
		Asset:                 true,
		MaxAssetNameBytes:     12,
		MaxAssetUnitNameBytes: 6,
		MaxAssetURLBytes:      32,
		MaxAssetDecimals:      4,
		SupportRekeying:       true,
		MaxTxnNoteBytes:       500,
		EnableFeePooling:      true,

		// Chosen to be different from one another and from normal proto
		MaxAppTxnAccounts:        3,
		MaxAppTxnForeignApps:     5,
		MaxAppTxnForeignAssets:   6,
		MaxAppTotalTxnReferences: 7,

		MaxAppArgs:        12,
		MaxAppTotalArgLen: 800,

		MaxAppProgramLen:        900,
		MaxAppTotalProgramLen:   1200, // Weird, but better tests
		MaxExtraAppProgramPages: 2,

		MaxGlobalSchemaEntries: 30,
		MaxLocalSchemaEntries:  13,

		EnableAppCostPooling:          true,
		EnableInnerTransactionPooling: true,

		MinInnerApplVersion: 4,

		SupportBecomeNonParticipatingTransactions: true,

		UnifyInnerTxIDs: true,

		MaxBoxSize:           1000,
		BytesPerBoxReference: 100,
	}
}

func defaultEvalParams(txns ...transactions.SignedTxn) *EvalParams {
	return defaultEvalParamsWithVersion(LogicVersion, txns...)
}

func benchmarkEvalParams(txn transactions.SignedTxn) *EvalParams {
	ep := defaultEvalParams(txn)
	ep.Trace = nil // Tracing would slow down benchmarks
	clone := *ep.Proto
	bigBudget := 1000 * 1000 * 1000 // Allow long run times
	clone.LogicSigMaxCost = uint64(bigBudget)
	clone.MaxAppProgramCost = bigBudget
	ep.Proto = &clone
	ep.PooledApplicationBudget = &bigBudget
	return ep
}

func defaultEvalParamsWithVersion(version uint64, txns ...transactions.SignedTxn) *EvalParams {
	empty := false
	if len(txns) == 0 {
		empty = true
		txns = []transactions.SignedTxn{{Txn: transactions.Transaction{Type: protocol.ApplicationCallTx}}}
	}
	ep := NewEvalParams(transactions.WrapSignedTxnsWithAD(txns), makeTestProtoV(version), &transactions.SpecialAddresses{})
	ep.Trace = &strings.Builder{}
	ep.SigLedger = NewLedger(nil)
	if empty {
		// We made an app type in order to get a full ep, but that sets MinTealVersion=2
		ep.TxnGroup[0].Txn.Type = "" // set it back
		ep.MinAvmVersion = nil       // will recalculate in eval()
	}
	return ep
}

// `supportsAppEval` is test helper method for disambiguating whe `EvalParams` is suitable for logicsig vs app evaluations.
func (ep *EvalParams) supportsAppEval() bool {
	return ep.available != nil
}

// reset puts an ep back into its original state.  This is in *_test.go because
// no real code should ever need this. EvalParams should be created to evaluate
// a group, and then thrown away.
func (ep *EvalParams) reset() {
	if ep.Proto.EnableAppCostPooling {
		budget := ep.Proto.MaxAppProgramCost
		ep.PooledApplicationBudget = &budget
	}
	if ep.Proto.EnableInnerTransactionPooling {
		inners := ep.Proto.MaxTxGroupSize * ep.Proto.MaxInnerTransactions
		ep.pooledAllowedInners = &inners
	}
	ep.pastScratch = make([]*scratchSpace, ep.Proto.MaxTxGroupSize)
	for i := range ep.TxnGroup {
		ep.TxnGroup[i].ApplyData = transactions.ApplyData{}
	}
	if ep.available != nil {
		ep.available.apps = nil
		ep.available.asas = nil
		// reinitialize boxes because evaluation can add box refs for app creates.
		available := NewEvalParams(ep.TxnGroup, ep.Proto, ep.Specials).available
		if available != nil {
			ep.available.boxes = available.boxes
		}
		ep.available.dirtyBytes = 0
	}
	ep.readBudgetChecked = false
	ep.appAddrCache = make(map[basics.AppIndex]basics.Address)
	if ep.Trace != nil {
		ep.Trace = &strings.Builder{}
	}
	ep.txidCache = nil
	ep.innerTxidCache = nil
}

func TestTooManyArgs(t *testing.T) {
	partitiontest.PartitionTest(t)

	t.Parallel()
	for v := uint64(1); v <= AssemblerMaxVersion; v++ {
		t.Run(fmt.Sprintf("v=%d", v), func(t *testing.T) {
			ops := testProg(t, "int 1", v)
			var txn transactions.SignedTxn
			txn.Lsig.Logic = ops.Program
			args := [transactions.EvalMaxArgs + 1][]byte{}
			txn.Lsig.Args = args[:]
			pass, err := EvalSignature(0, defaultEvalParams(txn))
			require.Error(t, err)
			require.False(t, pass)
		})
	}
}

func TestEmptyProgram(t *testing.T) {
	partitiontest.PartitionTest(t)

	t.Parallel()
	testLogicBytes(t, nil, defaultEvalParams(), "invalid", "invalid program (empty)")
}

// TestMinAvmVersionParamEval tests eval/check reading the MinAvmVersion from the param
func TestMinAvmVersionParamEvalCheckSignature(t *testing.T) {
	partitiontest.PartitionTest(t)

	t.Parallel()
	params := defaultEvalParams()
	version2 := uint64(rekeyingEnabledVersion)
	params.MinAvmVersion = &version2
	program := make([]byte, binary.MaxVarintLen64)
	// set the program version to 1
	binary.PutUvarint(program, 1)

	verErr := fmt.Sprintf("program version must be >= %d", appsEnabledVersion)
	testAppBytes(t, program, params, verErr, verErr)
}

func TestTxnFieldToTealValue(t *testing.T) {
	partitiontest.PartitionTest(t)
	t.Parallel()

	txn := transactions.Transaction{}
	groupIndex := 0
	field := FirstValid
	values := [6]uint64{0, 1, 2, 0xffffffff, 0xffffffffffffffff}

	for _, value := range values {
		txn.FirstValid = basics.Round(value)
		tealValue, err := TxnFieldToTealValue(&txn, groupIndex, field, 0, false)
		require.NoError(t, err)
		require.Equal(t, basics.TealUintType, tealValue.Type)
		require.Equal(t, value, tealValue.Uint)
	}

	// check arrayFieldIdx is ignored for non-arrays
	field = FirstValid
	value := uint64(1)
	txn.FirstValid = basics.Round(value)
	tealValue, err := TxnFieldToTealValue(&txn, groupIndex, field, 10, false)
	require.NoError(t, err)
	require.Equal(t, basics.TealUintType, tealValue.Type)
	require.Equal(t, value, tealValue.Uint)

	// check arrayFieldIdx is taken into account for arrays
	field = Accounts
	sender := basics.Address{}
	addr, _ := basics.UnmarshalChecksumAddress("DFPKC2SJP3OTFVJFMCD356YB7BOT4SJZTGWLIPPFEWL3ZABUFLTOY6ILYE")
	txn.Accounts = []basics.Address{addr}
	tealValue, err = TxnFieldToTealValue(&txn, groupIndex, field, 0, false)
	require.NoError(t, err)
	require.Equal(t, basics.TealBytesType, tealValue.Type)
	require.Equal(t, string(sender[:]), tealValue.Bytes)

	tealValue, err = TxnFieldToTealValue(&txn, groupIndex, field, 1, false)
	require.NoError(t, err)
	require.Equal(t, basics.TealBytesType, tealValue.Type)
	require.Equal(t, string(addr[:]), tealValue.Bytes)

	tealValue, err = TxnFieldToTealValue(&txn, groupIndex, field, 100, false)
	require.Error(t, err)
	require.Equal(t, basics.TealUintType, tealValue.Type)
	require.Equal(t, uint64(0), tealValue.Uint)
	require.Equal(t, "", tealValue.Bytes)
}

func TestTxnFirstValidTime(t *testing.T) {
	partitiontest.PartitionTest(t)
	t.Parallel()

	ep, tx, ledger := makeSampleEnv()

	// By default, test ledger uses an oddball round, ask it what round it's
	// going to use and prep fv, lv accordingly.
	current := ledger.Round()

	// txn FirstValidTime is unusual.  It's not really a field of a txn, but
	// since it looks at the past of the blockchain, it is "stateless"

	// Kill off ep.Ledger, to confirm it's not being used
	ep.Ledger = nil

	tx.FirstValid = current - 10
	tx.LastValid = current + 10
	testLogic(t, "txn FirstValidTime", 7, ep)

	tx.FirstValid = current
	testLogic(t, "txn FirstValidTime", 7, ep)

	tx.FirstValid = current - basics.Round(ep.Proto.MaxTxnLife)
	tx.LastValid = current
	testLogic(t, "txn FirstValidTime", 7, ep)

	// This test isn't really even possible because lifetime is too big. But
	// nothing here checks that, so we can write this imposible test.
	tx.FirstValid = current - basics.Round(ep.Proto.MaxTxnLife)
	tx.LastValid = current + 1
	testLogic(t, "txn FirstValidTime", 7, ep, "is not available")

	// But also test behavior at the beginning of chain's life by setting the
	// fake ledger round to a low number.
	ledger.rnd = 10
	tx.FirstValid = 2
	tx.LastValid = 100
	testLogic(t, "txn FirstValidTime; int 104; ==", 7, ep)

	tx.FirstValid = 3
	testLogic(t, "txn FirstValidTime; int 109; ==", 7, ep)

	// This ensure 0 is not available, even though it "should" be allowed by the
	// range check. round 0 doesn't exist!
	tx.FirstValid = 1
	testLogic(t, "txn FirstValidTime", 7, ep, "round 0 is not available")

	// glassbox test - we know available range depends on LastValid - Lifetime - 1
	tx.FirstValid = 1
	tx.LastValid = tx.FirstValid + basics.Round(ep.Proto.MaxTxnLife)
	testLogic(t, "txn FirstValidTime", 7, ep, "round 0 is not available")

	// Same, for even weirder case of asking for a wraparound, high round
	tx.FirstValid = 0 // I *guess* this is a legal txn early in chain's life
	testLogic(t, "txn FirstValidTime; int 4; ==", 7, ep, "round 18446744073709551615 is not available")
}

func TestWrongProtoVersion(t *testing.T) {
	partitiontest.PartitionTest(t)

	t.Parallel()
	for v := uint64(1); v <= AssemblerMaxVersion; v++ {
		t.Run(fmt.Sprintf("v=%d", v), func(t *testing.T) {
			ops := testProg(t, "int 1", v)
			ep := defaultEvalParamsWithVersion(0)
			testAppBytes(t, ops.Program, ep, "LogicSig not supported", "LogicSig not supported")
		})
	}
}

func TestBlankStackSufficient(t *testing.T) {
	partitiontest.PartitionTest(t)

	t.Parallel()
	for v := 0; v <= LogicVersion; v++ {
		t.Run(fmt.Sprintf("v=%d", v), func(t *testing.T) {
			for i := 0; i < 256; i++ {
				spec := opsByOpcode[v][i]
				argLen := len(spec.Arg.Types)
				blankStackLen := len(blankStack)
				require.GreaterOrEqual(t, blankStackLen, argLen)
			}
		})
	}
}

func TestSimpleMath(t *testing.T) {
	partitiontest.PartitionTest(t)

	t.Parallel()
	testAccepts(t, "int  2; int 3; + ; int  5; ==", 1)
	testAccepts(t, "int 22; int 3; - ; int 19; ==", 1)
	testAccepts(t, "int  8; int 7; * ; int 56; ==", 1)
	testAccepts(t, "int 21; int 7; / ; int  3; ==", 1)

	testPanics(t, "int 1; int 2; - ; int 0; ==", 1)
}

func TestSha256EqArg(t *testing.T) {
	partitiontest.PartitionTest(t)

	t.Parallel()
	for v := uint64(1); v <= AssemblerMaxVersion; v++ {
		t.Run(fmt.Sprintf("v=%d", v), func(t *testing.T) {
			ops := testProg(t, `arg 0
sha256
byte base64 5rZMNsevs5sULO+54aN+OvU6lQ503z2X+SSYUABIx7E=
==`, v)
			var txn transactions.SignedTxn
			txn.Lsig.Logic = ops.Program
			txn.Lsig.Args = [][]byte{[]byte("=0\x97S\x85H\xe9\x91B\xfd\xdb;1\xf5Z\xaec?\xae\xf2I\x93\x08\x12\x94\xaa~\x06\x08\x849b")}
			ep := defaultEvalParams(txn)
			err := CheckSignature(0, ep)
			require.NoError(t, err)
			pass, cx, err := EvalSignatureFull(0, ep)
			require.True(t, pass)
			require.NoError(t, err)
			require.Greater(t, cx.Cost(), 0)
		})
	}
}

func TestBranchEnd(t *testing.T) {
	partitiontest.PartitionTest(t)

	t.Parallel()
	for v := uint64(2); v <= AssemblerMaxVersion; v++ {
		t.Run(fmt.Sprintf("v=%d", v), func(t *testing.T) {
			ops := testProg(t, `int 1
b end
end:
`, v)
			var txn transactions.SignedTxn
			txn.Lsig.Logic = ops.Program
			ep := defaultEvalParams(txn)
			err := CheckSignature(0, ep)
			require.NoError(t, err)
		})
	}
	for v := uint64(2); v <= AssemblerMaxVersion; v++ {
		t.Run(fmt.Sprintf("v=%d", v), func(t *testing.T) {
			ops := testProg(t, `int 1
return
`, v)
			var txn transactions.SignedTxn
			txn.Lsig.Logic = ops.Program
			ep := defaultEvalParams(txn)
			err := CheckSignature(0, ep)
			require.NoError(t, err)
		})
	}

	// now craft pushint \x01 + cut program and ensure the checker does not fail
	// this \x01 varint value forces nextpc=3 with program length=3
	pushint := OpsByName[LogicVersion]["pushint"]
	var txn transactions.SignedTxn
	txn.Lsig.Logic = []byte{LogicVersion, pushint.Opcode, 0x01}
	ep := defaultEvalParams(txn)
	err := CheckSignature(0, ep)
	require.NoError(t, err)
}

const tlhcProgramText = `txn CloseRemainderTo
addr DFPKC2SJP3OTFVJFMCD356YB7BOT4SJZTGWLIPPFEWL3ZABUFLTOY6ILYE
==
txn Receiver
addr DFPKC2SJP3OTFVJFMCD356YB7BOT4SJZTGWLIPPFEWL3ZABUFLTOY6ILYE
==
&&
arg 0
len
int 32
==
&&
arg 0
sha256
byte base64 r8St7smOQ0LV55o8AUmGGrpgnYwVmg4wCxeLA/H8Z+s=
==
&&
txn CloseRemainderTo
addr YYKRMERAFXMXCDWMBNR6BUUWQXDCUR53FPUGXLUYS7VNASRTJW2ENQ7BMQ
==
txn Receiver
addr YYKRMERAFXMXCDWMBNR6BUUWQXDCUR53FPUGXLUYS7VNASRTJW2ENQ7BMQ
==
&&
txn FirstValid
int 3000
>
&&
||
txn Fee
int 1000000
<
&&`

func TestTLHC(t *testing.T) {
	partitiontest.PartitionTest(t)

	t.Parallel()
	for v := uint64(1); v <= AssemblerMaxVersion; v++ {
		t.Run(fmt.Sprintf("v=%d", v), func(t *testing.T) {

			a1, _ := basics.UnmarshalChecksumAddress("DFPKC2SJP3OTFVJFMCD356YB7BOT4SJZTGWLIPPFEWL3ZABUFLTOY6ILYE")
			a2, _ := basics.UnmarshalChecksumAddress("YYKRMERAFXMXCDWMBNR6BUUWQXDCUR53FPUGXLUYS7VNASRTJW2ENQ7BMQ")
			secret, _ := base64.StdEncoding.DecodeString("xPUB+DJir1wsH7g2iEY1QwYqHqYH1vUJtzZKW4RxXsY=")
			ops := testProg(t, tlhcProgramText, v)
			var txn transactions.SignedTxn
			txn.Lsig.Logic = ops.Program
			// right answer
			txn.Lsig.Args = [][]byte{secret}
			txn.Txn.FirstValid = 999999
			block := bookkeeping.Block{}
			ep := defaultEvalParams(txn)
			err := CheckSignature(0, ep)
			if err != nil {
				t.Log(hex.EncodeToString(ops.Program))
				t.Log(ep.Trace.String())
			}
			require.NoError(t, err)
			pass, cx, err := EvalSignatureFull(0, ep)
			if pass {
				t.Log(hex.EncodeToString(ops.Program))
				t.Log(ep.Trace.String())
				require.Greater(t, cx.cost, 0)
				require.Greater(t, cx.Cost(), 0)
			}
			require.False(t, pass)
			isNotPanic(t, err)

			txn.Txn.Receiver = a2
			txn.Txn.CloseRemainderTo = a2
			ep = defaultEvalParams(txn)
			pass, err = EvalSignature(0, ep)
			if !pass {
				t.Log(hex.EncodeToString(ops.Program))
				t.Log(ep.Trace.String())
			}
			require.True(t, pass)
			require.NoError(t, err)

			txn.Txn.Receiver = a2
			txn.Txn.CloseRemainderTo = a2
			txn.Txn.FirstValid = 1
			ep = defaultEvalParams(txn)
			pass, err = EvalSignature(0, ep)
			if pass {
				t.Log(hex.EncodeToString(ops.Program))
				t.Log(ep.Trace.String())
			}
			require.False(t, pass)
			isNotPanic(t, err)

			txn.Txn.Receiver = a1
			txn.Txn.CloseRemainderTo = a1
			txn.Txn.FirstValid = 999999
			ep = defaultEvalParams(txn)
			pass, err = EvalSignature(0, ep)
			if !pass {
				t.Log(hex.EncodeToString(ops.Program))
				t.Log(ep.Trace.String())
			}
			require.True(t, pass)
			require.NoError(t, err)

			// wrong answer
			txn.Lsig.Args = [][]byte{[]byte("=0\x97S\x85H\xe9\x91B\xfd\xdb;1\xf5Z\xaec?\xae\xf2I\x93\x08\x12\x94\xaa~\x06\x08\x849a")}
			block.BlockHeader.Round = 1
			ep = defaultEvalParams(txn)
			pass, err = EvalSignature(0, ep)
			if pass {
				t.Log(hex.EncodeToString(ops.Program))
				t.Log(ep.Trace.String())
			}
			require.False(t, pass)
			isNotPanic(t, err)
		})
	}
}

func TestU64Math(t *testing.T) {
	partitiontest.PartitionTest(t)
	t.Parallel()

	testAccepts(t, "int 0x1234567812345678; int 0x100000000; /; int 0x12345678; ==", 1)
}

func TestItob(t *testing.T) {
	partitiontest.PartitionTest(t)
	t.Parallel()

	testAccepts(t, "byte 0x1234567812345678; int 0x1234567812345678; itob; ==", 1)
}

func TestBtoi(t *testing.T) {
	partitiontest.PartitionTest(t)
	t.Parallel()

	testAccepts(t, "int 0x1234567812345678; byte 0x1234567812345678; btoi; ==", 1)
	testAccepts(t, "int 0x34567812345678; byte 0x34567812345678; btoi; ==", 1)
	testAccepts(t, "int 0x567812345678; byte 0x567812345678; btoi; ==", 1)
	testAccepts(t, "int 0x7812345678; byte 0x7812345678; btoi; ==", 1)
	testAccepts(t, "int 0x12345678; byte 0x12345678; btoi; ==", 1)
	testAccepts(t, "int 0x345678; byte 0x345678; btoi; ==", 1)
	testAccepts(t, "int 0; byte b64(); btoi; ==", 1)
}

func TestBtoiTooLong(t *testing.T) {
	partitiontest.PartitionTest(t)

	t.Parallel()
	testPanics(t, "int 0x1234567812345678; byte 0x1234567812345678aa; btoi; ==", 1)
}

func TestBnz(t *testing.T) {
	partitiontest.PartitionTest(t)

	t.Parallel()
	testAccepts(t, `
int 1
dup
bnz safe
err
safe:
int 1
+
`, 1)

	// This code accepts if run, but the assembler will complain because the
	// "straightline" path has a typing error.  That path is not taken because
	// of the specific values used, so there is no runtime error. You could
	// assemble this with "#pragma typetrack false", and it would accept.
	code := `
int 1
int 2
int 1
int 2
>
bnz planb
*
int 1
bnz after
planb:
+
after:
dup
pop
`
	testProg(t, code, LogicVersion, Expect{12, "+ expects 2 stack arguments..."})
	testAccepts(t, notrack(code), 1)
}

func TestV2Branches(t *testing.T) {
	partitiontest.PartitionTest(t)

	t.Parallel()
	testAccepts(t, `
int 0
dup
bz safe
err
safe:
int 1
+
`, 2)

	testAccepts(t, `
b safe
err
safe:
int 1
`, 2)
}

func TestReturn(t *testing.T) {
	partitiontest.PartitionTest(t)

	t.Parallel()
	testAccepts(t, "int 1; return; err", 2)
	testRejects(t, "int 0; return; int 1", 2)
}

func TestSubUnderflow(t *testing.T) {
	partitiontest.PartitionTest(t)

	t.Parallel()
	testPanics(t, "int 1; int 10; -; pop; int 1", 1)
}

func TestAddOverflow(t *testing.T) {
	partitiontest.PartitionTest(t)

	t.Parallel()
	testPanics(t, "int 0xf000000000000000; int 0x1111111111111111; +; pop; int 1", 1)
}

func TestMulOverflow(t *testing.T) {
	partitiontest.PartitionTest(t)

	t.Parallel()
	testPanics(t, "int 0x111111111; int 0x222222222; *; pop; int 1", 1)
}

func TestMulw(t *testing.T) {
	partitiontest.PartitionTest(t)

	t.Parallel()
	testAccepts(t, "int 1; int 2; mulw; int 2; ==; assert; int 0; ==", 3)
	testAccepts(t, "int 0x111111111; int 0x222222222; mulw; int 0x468acf130eca8642; ==; assert; int 2; ==", 3)
	testAccepts(t, "int 1; int 0; mulw; int 0; ==; assert; int 0; ==", 3)
	testAccepts(t, "int 0xFFFFFFFFFFFFFFFF; int 0xFFFFFFFFFFFFFFFF; mulw; int 1; ==; assert; int 0xFFFFFFFFFFFFFFFe; ==", 3)
	testAccepts(t, `
int 0x111111111
int 0x222222222
mulw
int 0x468acf130eca8642  // compare low (top of the stack)
==
bnz continue
err
continue:
int 2                   // compare high
==
bnz done
err
done:
int 1                   // ret 1
`, 1)
}

func TestAddw(t *testing.T) {
	partitiontest.PartitionTest(t)

	t.Parallel()
	testAccepts(t, "int 1; int 2; addw; int 3; ==; assert; int 0; ==", 3)
	testAccepts(t, "int 0xFFFFFFFFFFFFFFFD; int 0x45; addw; int 0x42; ==; assert; int 1; ==", 3)
	testAccepts(t, "int 0; int 0; addw; int 0; ==; assert; int 0; ==", 3)
	testAccepts(t, "int 0xFFFFFFFFFFFFFFFF; dup; addw; int 0xFFFFFFFFFFFFFFFe; ==; assert; int 1; ==", 3)

	testAccepts(t, `
int 0xFFFFFFFFFFFFFFFF
int 0x43
addw
int 0x42  // compare sum (top of the stack)
==
bnz continue
err
continue:
int 1                   // compare carry
==
bnz done
err
done:
int 1                   // ret 1
`, 2)
}

func TestDivw(t *testing.T) {
	partitiontest.PartitionTest(t)

	t.Parallel()
	testPanics(t, "int 1; int 2; int 0; divw; assert;", 6)
	testPanics(t, "int 2; int 1; int 1; divw; assert;", 6)
	testPanics(t, "int 2; int 0; int 2; divw; assert", 6)
	testAccepts(t, "int 1; int 2; int 2; divw;", 6)

	testAccepts(t, "int 1; int 0; int 2; divw; int 0x8000000000000000; ==", 6)
	testAccepts(t, "int 0; int 90; int 30; divw; int 3; ==", 6)
}

func TestUint128(t *testing.T) {
	partitiontest.PartitionTest(t)

	t.Parallel()
	x := uint128(0, 3)
	require.Equal(t, x.String(), "3")
	x = uint128(0, 0)
	require.Equal(t, x.String(), "0")
	x = uint128(1, 3)
	require.Equal(t, x.String(), "18446744073709551619")
	x = uint128(1, 5)
	require.Equal(t, x.String(), "18446744073709551621")
	x = uint128(^uint64(0), ^uint64(0)) // maximum uint128 = 2^64-1
	require.Equal(t, x.String(), "340282366920938463463374607431768211455")
}

func TestDivModw(t *testing.T) {
	partitiontest.PartitionTest(t)

	t.Parallel()
	// 2:0 / 1:0 == 2r0 == 0:2,0:0
	testAccepts(t, `int 2; int 0; int 1; int 0; divmodw;
                        int 0; ==; assert;
                        int 0; ==; assert;
                        int 2; ==; assert;
                        int 0; ==; assert; int 1`, 4)

	// 2:0 / 0:1 == 2:0r0 == 2:0,0:0
	testAccepts(t, `int 2; int 0; int 0; int 1; divmodw;
                        int 0; ==; assert;
                        int 0; ==; assert;
                        int 0; ==; assert;
                        int 2; ==; assert; int 1`, 4)

	// 0:0 / 0:7 == 0r0
	testAccepts(t, `int 0; int 0; int 0; int 7; divmodw;
                        int 0; ==; assert;
                        int 0; ==; assert;
                        int 0; ==; assert;
                        int 0; ==; assert; int 1`, 4)

	// maxu64:maxu64 / maxu64:maxu64 == 1r0
	testAccepts(t, `int 18446744073709551615; int 18446744073709551615; int 18446744073709551615; int 18446744073709551615;
                        divmodw;
                        int 0; ==; assert;
                        int 0; ==; assert;
                        int 1; ==; assert;
                        int 0; ==; assert; int 1`, 4)

	// 0:7777 / 1:0 == 0:0r7777 == 0:0,0:7777
	testAccepts(t, `int 0; int 7777; int 1; int 0; divmodw;
                        int 7777; ==; assert;
                        int 0; ==; assert;
                        int 0; ==; assert;
                        int 0; ==; assert; int 1`, 4)

	// 10:0 / 0:0 ==> panic
	testPanics(t, `int 10; int 0; int 0; int 0; divmodw;
	               pop; pop; pop; pop; int 1`, 4)
}

func TestWideMath(t *testing.T) {
	partitiontest.PartitionTest(t)

	t.Parallel()
	// 2^64 = 18446744073709551616, we use a bunch of numbers close to that below
	pattern := `
int %d
dup
store 0
int %d
dup
store 1
mulw
// add one less than the first number
load 0
int 1
-
addw
// stack is now [high word, carry bit, low word]
store 2
+				// combine carry and high
load 2
// now divmodw by the 1st given number (widened)
int 0
load 0
divmodw
// remainder should be one less that first number
load 0; int 1; -;  ==; assert
int 0; ==; assert		// (upper word)
// then the 2nd given number is left (widened)
load 1; ==; assert
int 0; ==; assert
// succeed
int 1
`

	testAccepts(t, fmt.Sprintf(pattern, 1000, 8192378), 4)
	testAccepts(t, fmt.Sprintf(pattern, 1082734200, 8192378), 4)
	testAccepts(t, fmt.Sprintf(pattern, 1000, 8129387292378), 4)
	testAccepts(t, fmt.Sprintf(pattern, 10278362800, 8192378), 4)
	for i := 1; i < 100; i++ {
		for j := 1; i < 100; i++ {
			testAccepts(t, fmt.Sprintf(pattern, i+j<<40, (i*j)<<40+j), 4)
		}
	}
}

func TestMulDiv(t *testing.T) {
	partitiontest.PartitionTest(t)

	// Demonstrate a "function" that expects three u64s on stack,
	// and calculates B*C/A. (Following opcode documentation
	// convention, C is top-of-stack, B is below it, and A is
	// below B.

	t.Parallel()
	muldiv := `
muldiv:
mulw				// multiply B*C. puts TWO u64s on stack
int 0				// high word of C as a double-word
dig 3				// pull C to TOS
divmodw
pop				// pop unneeded remainder low word
pop                             // pop unneeded remainder high word
swap
int 0
==
assert				// ensure high word of quotient was 0
swap				// bring C to surface
pop				// in order to get rid of it
retsub
`
	testAccepts(t, "int 5; int 8; int 10; callsub muldiv; int 16; ==; return;"+muldiv, 4)

	testRejects(t, "int 5; int 8; int 10; callsub muldiv; int 15; ==; return;"+muldiv, 4)

	testAccepts(t, "int 500000000000; int 80000000000; int 100000000000; callsub muldiv; int 16000000000; ==; return;"+muldiv, 4)
}

func TestDivZero(t *testing.T) {
	partitiontest.PartitionTest(t)

	t.Parallel()
	testPanics(t, "int 0x11; int 0; /; pop; int 1", 1)
}

func TestModZero(t *testing.T) {
	partitiontest.PartitionTest(t)

	t.Parallel()
	testPanics(t, "int 0x111111111; int 0; %; pop; int 1", 1)
}

func TestErr(t *testing.T) {
	partitiontest.PartitionTest(t)

	t.Parallel()
	testPanics(t, "err; int 1", 1)
}

func TestModSubMulOk(t *testing.T) {
	partitiontest.PartitionTest(t)

	t.Parallel()
	testAccepts(t, "int 35; int 16; %; int 1; -; int 2; *; int 4; ==", 1)
}

func TestPop(t *testing.T) {
	partitiontest.PartitionTest(t)

	t.Parallel()
	testAccepts(t, "int 1; int 0; pop", 1)
}

func TestStackLeftover(t *testing.T) {
	partitiontest.PartitionTest(t)

	t.Parallel()
	testPanics(t, "int 1; int 1", 1)
}

func TestStackBytesLeftover(t *testing.T) {
	partitiontest.PartitionTest(t)

	t.Parallel()
	testPanics(t, "byte 0x10101010", 1)
}

func TestStackEmpty(t *testing.T) {
	partitiontest.PartitionTest(t)

	t.Parallel()
	testPanics(t, "int 1; int 1; pop; pop", 1)
}

func TestArgTooFar(t *testing.T) {
	partitiontest.PartitionTest(t)

	t.Parallel()
	testPanics(t, "arg_1; btoi", 1)
}

func TestIntcTooFar(t *testing.T) {
	partitiontest.PartitionTest(t)

	t.Parallel()
	// Want to be super clear that intc_1 fails, whether an intcblock exists (but small) or not
	testPanics(t, "intc_1", 1)
	testPanics(t, "int 1; intc_1; pop", 1)
}

func TestBytecTooFar(t *testing.T) {
	partitiontest.PartitionTest(t)

	t.Parallel()
	testPanics(t, "bytec_1; btoi", 1)
	testPanics(t, "byte 0x23; bytec_1; btoi", 1)
}

func TestManualCBlockEval(t *testing.T) {
	partitiontest.PartitionTest(t)
	t.Parallel()

	// TestManualCBlock in assembler_test.go demonstrates that these will use
	// an inserted constant block.
	testAccepts(t, "int 4; int 4; +; int 8; ==; return; intcblock 10", 2)
	testAccepts(t, "b skip; intcblock 10; skip: int 4; int 4; +; int 8; ==;", 2)
	testAccepts(t, "byte 0x2222; byte 0x2222; concat; len; int 4; ==; return; bytecblock 0x11", 2)
	testAccepts(t, "b skip; bytecblock 0x11; skip: byte 0x2222; byte 0x2222; concat; len; int 4; ==", 2)
}

func TestTxnBadField(t *testing.T) {
	partitiontest.PartitionTest(t)

	t.Parallel()
	program := []byte{0x01, 0x31, 0x7f}
	testLogicBytes(t, program, defaultEvalParams(), "invalid txn field")
	// TODO: Check should know the type stack was wrong

	// test txn does not accept ApplicationArgs and Accounts
	txnOpcode := OpsByName[LogicVersion]["txn"].Opcode
	txnaOpcode := OpsByName[LogicVersion]["txna"].Opcode

	fields := []TxnField{ApplicationArgs, Accounts}
	for _, field := range fields {
		source := fmt.Sprintf("txn %s 0", field.String())
		ops := testProg(t, source, AssemblerMaxVersion)
		require.Equal(t, txnaOpcode, ops.Program[1])
		ops.Program[1] = txnOpcode
		testLogicBytes(t, ops.Program, defaultEvalParams(), fmt.Sprintf("invalid txn field %s", field))
	}
}

func TestGtxnBadIndex(t *testing.T) {
	partitiontest.PartitionTest(t)

	t.Parallel()
	program := []byte{0x01, 0x33, 0x1, 0x01}
	testLogicBytes(t, program, defaultEvalParams(), "txn index 1")
}

func TestGtxnBadField(t *testing.T) {
	partitiontest.PartitionTest(t)

	t.Parallel()
	program := []byte{0x01, 0x33, 0x0, 127}
	// TODO: Check should know the type stack was wrong
	testLogicBytes(t, program, defaultEvalParams(), "invalid txn field TxnField(127)")

	// test gtxn does not accept ApplicationArgs and Accounts
	txnOpcode := OpsByName[LogicVersion]["txn"].Opcode
	txnaOpcode := OpsByName[LogicVersion]["txna"].Opcode

	fields := []TxnField{ApplicationArgs, Accounts}
	for _, field := range fields {
		source := fmt.Sprintf("txn %s 0", field.String())
		ops := testProg(t, source, AssemblerMaxVersion)
		require.Equal(t, txnaOpcode, ops.Program[1])
		ops.Program[1] = txnOpcode
		testLogicBytes(t, ops.Program, defaultEvalParams(), fmt.Sprintf("invalid txn field %s", field))
	}
}

func TestGlobalBadField(t *testing.T) {
	partitiontest.PartitionTest(t)

	t.Parallel()
	program := []byte{0x01, 0x32, 127}
	testLogicBytes(t, program, defaultEvalParams(), "invalid global field")
}

func TestArg(t *testing.T) {
	partitiontest.PartitionTest(t)

	t.Parallel()
	for v := uint64(1); v <= AssemblerMaxVersion; v++ {
		t.Run(fmt.Sprintf("v=%d", v), func(t *testing.T) {
			source := "arg 0; arg 1; ==; arg 2; arg 3; !=; &&; arg 4; len; int 9; <; &&; "
			if v >= 5 {
				source += "int 0; args; int 1; args; ==; assert; int 2; args; int 3; args; !=; assert"
			}

			var txn transactions.SignedTxn
			txn.Lsig.Args = [][]byte{
				[]byte("aoeu"),
				[]byte("aoeu"),
				[]byte("aoeu2"),
				[]byte("aoeu3"),
				[]byte("aoeu4"),
			}
			ops := testProg(t, source, v)
			testLogicBytes(t, ops.Program, defaultEvalParams(txn))
		})
	}
}

const globalV1TestProgram = `
global MinTxnFee
int 1001
==
global MinBalance
int 1001
==
&&
global MaxTxnLife
int 1500
==
&&
global ZeroAddress
txn CloseRemainderTo
==
&&
global GroupSize
int 1
==
&&
`

const testAddr = "47YPQTIGQEO7T4Y4RWDYWEKV6RTR2UNBQXBABEEGM72ESWDQNCQ52OPASU"

const globalV2TestProgram = globalV1TestProgram + `
global LogicSigVersion
int 1
>
&&
global Round
int 0
>
&&
global LatestTimestamp
int 0
>
&&
global CurrentApplicationID
int 888
==
&&
`
const globalV3TestProgram = globalV2TestProgram + `
global CreatorAddress
addr ` + testAddr + `
==
&&
`

const globalV4TestProgram = globalV3TestProgram + `
// No new globals in v4
`

const globalV5TestProgram = globalV4TestProgram + `
global CurrentApplicationAddress
len
int 32
==
&&
global GroupID
byte 0x0706000000000000000000000000000000000000000000000000000000000000
==
&&
`

const globalV6TestProgram = globalV5TestProgram + `
global OpcodeBudget
int 0
>
&&
global CallerApplicationAddress
global ZeroAddress
==
&&
global CallerApplicationID
!
&&
`

const globalV7TestProgram = globalV6TestProgram + `
// No new globals in v7
`

const globalV8TestProgram = globalV7TestProgram + `
// No new globals in v8
`

const globalV9TestProgram = globalV8TestProgram + `
// No new globals in v9
`

func TestGlobal(t *testing.T) {
	partitiontest.PartitionTest(t)

	t.Parallel()
	type desc struct {
		lastField GlobalField
		program   string
	}
	// Associate the highest allowed global constant with each version's test program
	tests := map[uint64]desc{
		0: {GroupSize, globalV1TestProgram},
		1: {GroupSize, globalV1TestProgram},
		2: {CurrentApplicationID, globalV2TestProgram},
		3: {CreatorAddress, globalV3TestProgram},
		4: {CreatorAddress, globalV4TestProgram},
		5: {GroupID, globalV5TestProgram},
		6: {CallerApplicationAddress, globalV6TestProgram},
		7: {CallerApplicationAddress, globalV7TestProgram},
		8: {CallerApplicationAddress, globalV8TestProgram},
		9: {CallerApplicationAddress, globalV9TestProgram},
	}
	// tests keys are versions so they must be in a range 1..AssemblerMaxVersion plus zero version
	require.LessOrEqual(t, len(tests), AssemblerMaxVersion+1)
	require.Len(t, globalFieldSpecs, int(invalidGlobalField))

	ledger := NewLedger(nil)
	addr, err := basics.UnmarshalChecksumAddress(testAddr)
	require.NoError(t, err)
	ledger.NewApp(addr, 888, basics.AppParams{})
	for v := uint64(1); v <= AssemblerMaxVersion; v++ {
		_, ok := tests[v]
		require.True(t, ok)
		t.Run(fmt.Sprintf("v=%d", v), func(t *testing.T) {
			last := tests[v].lastField
			testProgram := tests[v].program
			for _, globalField := range GlobalFieldNames[:last+1] {
				if !strings.Contains(testProgram, globalField) {
					t.Errorf("TestGlobal missing field %v", globalField)
				}
			}

			appcall := transactions.SignedTxn{
				Txn: transactions.Transaction{
					Type: protocol.ApplicationCallTx,
				},
			}
			appcall.Txn.Group = crypto.Digest{0x07, 0x06}

			ep := defaultEvalParams(appcall)
			ep.Ledger = ledger
			testApp(t, tests[v].program, ep)
		})
	}
}
func TestTypeEnum(t *testing.T) {
	partitiontest.PartitionTest(t)

	t.Parallel()
	for v := uint64(1); v <= AssemblerMaxVersion; v++ {
		t.Run(fmt.Sprintf("v=%d", v), func(t *testing.T) {
			ttypes := []protocol.TxType{
				protocol.PaymentTx,
				protocol.KeyRegistrationTx,
				protocol.AssetConfigTx,
				protocol.AssetTransferTx,
				protocol.AssetFreezeTx,
				protocol.ApplicationCallTx,
			}
			// this is explicitly a local copy of the list so that someone
			// doesn't accidentally disconnect the doc.go
			// typeEnumDescriptions from its need in assembler.go
			typeNames := []string{
				"Payment",
				"KeyRegistration",
				"AssetConfig",
				"AssetTransfer",
				"AssetFreeze",
				"ApplicationCall",
			}
			for i, tt := range ttypes {
				symbol := typeNames[i]
				t.Run(string(symbol), func(t *testing.T) {
					text := fmt.Sprintf(`txn TypeEnum
int %s
==
txn TypeEnum
int %s
==
&&`, symbol, string(tt))
					ops := testProg(t, text, v)
					txn := transactions.SignedTxn{}
					txn.Txn.Type = tt
					if v < appsEnabledVersion && tt == protocol.ApplicationCallTx {
						testLogicBytes(t, ops.Program, defaultEvalParams(txn),
							"program version must be", "program version must be")
						return
					}
					testLogicBytes(t, ops.Program, defaultEvalParams(txn))
				})
			}
		})
	}
}

func TestOnCompletionConstants(t *testing.T) {
	partitiontest.PartitionTest(t)

	t.Parallel()

	// ensure all the OnCompetion values are in OnCompletionValues list
	var max int = 100
	var last int = max
	for i := 0; i < max; i++ {
		oc := transactions.OnCompletion(i)
		unknownStringer := "OnCompletion(" + strconv.FormatInt(int64(i), 10) + ")"
		if oc.String() == unknownStringer {
			last = i
			break
		}
	}
	require.Less(t, last, max, "too many OnCompletion constants, adjust max limit")
	require.Equal(t, int(invalidOnCompletionConst), last)
	require.Equal(t, len(onCompletionMap), len(onCompletionDescriptions))
	require.Equal(t, len(OnCompletionNames), last)
	for v := NoOp; v < invalidOnCompletionConst; v++ {
		require.Equal(t, v.String(), OnCompletionNames[int(v)])
	}

	// check constants matching to their values
	for i := 0; i < last; i++ {
		oc := OnCompletionConstType(i)
		symbol := oc.String()
		require.Contains(t, onCompletionMap, symbol)
		require.Equal(t, uint64(i), onCompletionMap[symbol])
		t.Run(symbol, func(t *testing.T) {
			testAccepts(t, fmt.Sprintf("int %s; int %s; ==;", symbol, oc), 1)
		})
	}
}

const testTxnProgramTextV1 = `txn Sender
arg 0
==
txn Receiver
arg 1
==
&&
txn CloseRemainderTo
arg 2
==
&&
txn VotePK
arg 3
==
&&
txn SelectionPK
arg 4
==
&&
txn Note
arg 5
==
&&
txn Fee
int 1337
==
&&
txn FirstValid
int 42
==
&&
txn LastValid
int 1066
==
&&
txn Amount
int 1000000
==
&&
txn VoteFirst
int 1317
==
&&
txn VoteLast
int 17776
==
&&
txn VoteKeyDilution
int 1
==
&&

txn Type
byte "pay"
==
txn Type
byte "appl"
==
||

&&

txn TypeEnum
int 1
==
txn TypeEnum
int 6
==
||

&&
txn XferAsset
int 10
==
&&
txn AssetAmount
int 1234
==
&&
txn AssetSender
arg 1
==
&&
txn AssetReceiver
arg 2
==
&&
txn AssetCloseTo
arg 0
==
&&
txn GroupIndex
int 3
==
&&
txn TxID
arg 7
==
&&
txn Lease
arg 8
==
&&
`

const testTxnProgramTextV2 = testTxnProgramTextV1 + `txn ApplicationID
int 888
==
&&
txn OnCompletion
int 0
==
&&
txna ApplicationArgs 0
byte 0x706179
==
&&
txn NumAppArgs
int 8
==
&&
txna Accounts 0
arg 0
==
&&
txn NumAccounts
int 1
==
&&
byte b64 UHJvZ3JhbQ==  // Program
txn ApprovalProgram
concat
sha512_256
arg 9
==
&&
byte b64 UHJvZ3JhbQ==  // Program
txn ClearStateProgram
concat
sha512_256
arg 10
==
&&
txn RekeyTo
txna ApplicationArgs 1
==
&&
txn ConfigAsset
int 33
==
&&
txn ConfigAssetTotal
int 100
==
&&
txn ConfigAssetDecimals
int 2
==
&&
txn ConfigAssetDefaultFrozen
int 1
==
&&
txn ConfigAssetUnitName
byte "tok"
==
&&
txn ConfigAssetName
byte "a_super_coin"
==
&&
txn ConfigAssetURL
byte "http://algorand.com"
==
&&
txn ConfigAssetMetadataHash
txna ApplicationArgs 2
==
&&
txn ConfigAssetManager
txna ApplicationArgs 3
==
&&
txn ConfigAssetReserve
txna ApplicationArgs 4
==
&&
txn ConfigAssetFreeze
txna ApplicationArgs 5
==
&&
txn ConfigAssetClawback
txna ApplicationArgs 6
==
&&
txn FreezeAsset
int 34
==
&&
txn FreezeAssetAccount
txna ApplicationArgs 7
==
&&
txn FreezeAssetFrozen
int 1
==
&&
`

const testTxnProgramTextV3 = testTxnProgramTextV2 + `
assert
txn NumAssets
int 2
==
assert
txna Assets 0
int 55
==
assert
txn NumApplications
int 3
==
assert
txn Applications 3			// Assembler will use 'txna'
int 111
==
assert

txn GlobalNumUint
int 3
==
assert
txn GlobalNumByteSlice
int 0
==
assert
txn LocalNumUint
int 1
==
assert
txn LocalNumByteSlice
int 2
==
assert


int 1
`

const testTxnProgramTextV4 = testTxnProgramTextV3 + `
assert
txn ExtraProgramPages
int 2
==
assert

int 1
`

const testTxnProgramTextV5 = testTxnProgramTextV4 + `
txn Nonparticipation
pop
int 1
==
assert
txn ConfigAssetMetadataHash
int 2
txnas ApplicationArgs
==
assert
txn Sender
int 0
args
==
assert

int 1
`

// The additions in v6 were all "effects" so they must look behind.  They use gtxn 2.
const testTxnProgramTextV6 = testTxnProgramTextV5 + `
assert
txn StateProofPK
len
int 64
==
assert

gtxn 2 CreatedAssetID
int 0
==
assert

gtxn 2 CreatedApplicationID
int 0
==
assert

gtxn 2 NumLogs
int 2
==
assert

gtxn 2 Logs 1
byte "prefilled"
==
assert

gtxn 2 LastLog
byte "prefilled"
==
assert

gtxn 2 CreatedAssetID
int 0
==
assert

gtxn 2 CreatedApplicationID
int 0
==
assert

gtxn 2 NumLogs
int 2
==
assert

gtxn 2 Logs 1
byte "prefilled"
==
assert

gtxn 2 LastLog
byte "prefilled"
==
assert

int 1
`

const testTxnProgramTextV7 = testTxnProgramTextV6 + `
assert

txn NumApprovalProgramPages
int 1
==
assert

txna ApprovalProgramPages 0
txn ApprovalProgram
==
assert

txn NumClearStateProgramPages
int 1
==
assert

txna ClearStateProgramPages 0
txn ClearStateProgram
==
assert

txn FirstValidTime
int 0
>
assert

int 1
`

const testTxnProgramTextV8 = testTxnProgramTextV7 + `
assert
// though box refs introduced in v8, they are not exposed to AVM (yet?)
int 1
`

const testTxnProgramTextV9 = testTxnProgramTextV8 + `
assert
int 1
`

func makeSampleTxn() transactions.SignedTxn {
	var txn transactions.SignedTxn
	copy(txn.Txn.Sender[:], []byte("aoeuiaoeuiaoeuiaoeuiaoeuiaoeui00"))
	copy(txn.Txn.Receiver[:], []byte("aoeuiaoeuiaoeuiaoeuiaoeuiaoeui01"))
	copy(txn.Txn.CloseRemainderTo[:], []byte("aoeuiaoeuiaoeuiaoeuiaoeuiaoeui02"))
	copy(txn.Txn.VotePK[:], []byte("aoeuiaoeuiaoeuiaoeuiaoeuiaoeui03"))
	copy(txn.Txn.SelectionPK[:], []byte("aoeuiaoeuiaoeuiaoeuiaoeuiaoeui04"))
	copy(txn.Txn.StateProofPK[:], []byte("aoeuiaoeuiaoeuiaoeuiaoeuiaoeuiaoeuiaoeuiaoeuiaoeuiaoeuiaoeuiao05"))
	txn.Txn.XferAsset = 10
	// This is not a valid transaction to have all these fields set this way
	txn.Txn.Note = []byte("fnord")
	copy(txn.Txn.Lease[:], []byte("woofwoof"))
	txn.Txn.Fee.Raw = 1337
	txn.Txn.FirstValid = 42
	txn.Txn.LastValid = 1066
	txn.Txn.Amount.Raw = 1000000
	txn.Txn.VoteFirst = 1317
	txn.Txn.VoteLast = 17776
	txn.Txn.VoteKeyDilution = 1
	txn.Txn.Nonparticipation = false
	txn.Txn.Type = protocol.PaymentTx
	txn.Txn.AssetAmount = 1234
	txn.Txn.AssetSender = txn.Txn.Receiver
	txn.Txn.AssetReceiver = txn.Txn.CloseRemainderTo
	txn.Txn.AssetCloseTo = txn.Txn.Sender
	txn.Txn.ApplicationID = basics.AppIndex(888)
	txn.Txn.Accounts = make([]basics.Address, 1)
	txn.Txn.Accounts[0] = txn.Txn.Receiver
	rekeyToAddr := []byte("aoeuiaoeuiaoeuiaoeuiaoeuiaoeui05")
	metadata := []byte("aoeuiaoeuiaoeuiaoeuiaoeuiaoeuiHH")
	managerAddr := []byte("aoeuiaoeuiaoeuiaoeuiaoeuiaoeui06")
	reserveAddr := []byte("aoeuiaoeuiaoeuiaoeuiaoeuiaoeui07")
	freezeAddr := []byte("aoeuiaoeuiaoeuiaoeuiaoeuiaoeui08")
	clawbackAddr := []byte("aoeuiaoeuiaoeuiaoeuiaoeuiaoeui09")
	freezeAccAddr := []byte("aoeuiaoeuiaoeuiaoeuiaoeuiaoeui10")
	txn.Txn.ApplicationArgs = [][]byte{
		[]byte(protocol.PaymentTx),
		rekeyToAddr,
		metadata,
		managerAddr,
		reserveAddr,
		freezeAddr,
		clawbackAddr,
		freezeAccAddr,
	}
	copy(txn.Txn.RekeyTo[:], rekeyToAddr)
	txn.Txn.ConfigAsset = 33
	txn.Txn.AssetParams.Total = 100
	txn.Txn.AssetParams.Decimals = 2
	txn.Txn.AssetParams.DefaultFrozen = true
	txn.Txn.AssetParams.UnitName = "tok"
	txn.Txn.AssetParams.AssetName = "a_super_coin"
	txn.Txn.AssetParams.URL = "http://algorand.com"
	txn.Txn.AssetParams.UnitName = "tok"
	copy(txn.Txn.AssetParams.MetadataHash[:], metadata)
	copy(txn.Txn.AssetParams.Manager[:], managerAddr)
	copy(txn.Txn.AssetParams.Reserve[:], reserveAddr)
	copy(txn.Txn.AssetParams.Freeze[:], freezeAddr)
	copy(txn.Txn.AssetParams.Clawback[:], clawbackAddr)
	txn.Txn.FreezeAsset = 34
	copy(txn.Txn.FreezeAccount[:], freezeAccAddr)
	txn.Txn.AssetFrozen = true
	txn.Txn.ForeignAssets = []basics.AssetIndex{55, 77}
	txn.Txn.ForeignApps = []basics.AppIndex{56, 100, 111} // 100 must be 2nd, 111 must be present
	txn.Txn.Boxes = []transactions.BoxRef{{Index: 0, Name: []byte("self")}, {Index: 0, Name: []byte("other")}}
	txn.Txn.GlobalStateSchema = basics.StateSchema{NumUint: 3, NumByteSlice: 0}
	txn.Txn.LocalStateSchema = basics.StateSchema{NumUint: 1, NumByteSlice: 2}
	return txn
}

func makeSampleAppl(app basics.AppIndex) transactions.SignedTxn {
	sample := makeSampleTxn()
	sample.Txn.Type = protocol.ApplicationCallTx
	sample.Txn.ApplicationID = app
	return sample
}

// makeSampleTxnGroup creates a sample txn group.  If less than two transactions
// are supplied, samples are used.
func makeSampleTxnGroup(txns ...transactions.SignedTxn) []transactions.SignedTxn {
	if len(txns) == 0 {
		txns = []transactions.SignedTxn{makeSampleTxn()}
	}
	if len(txns) == 1 {
		second := transactions.SignedTxn{}
		second.Txn.Type = protocol.PaymentTx
		second.Txn.Amount.Raw = 42
		second.Txn.Fee.Raw = 1066
		second.Txn.FirstValid = 42
		second.Txn.LastValid = 1066
		second.Txn.Sender = txns[0].Txn.Receiver
		second.Txn.Receiver = txns[0].Txn.Sender
		second.Txn.ExtraProgramPages = 2
		txns = append(txns, second)
	}
	return txns
}

func TestTxn(t *testing.T) {
	partitiontest.PartitionTest(t)

	t.Parallel()
	tests := map[uint64]string{
		1: testTxnProgramTextV1,
		2: testTxnProgramTextV2,
		3: testTxnProgramTextV3,
		4: testTxnProgramTextV4,
		5: testTxnProgramTextV5,
		6: testTxnProgramTextV6,
		7: testTxnProgramTextV7,
		8: testTxnProgramTextV8,
		9: testTxnProgramTextV9,
	}

	for i, txnField := range TxnFieldNames {
		fs := txnFieldSpecs[i]
		// Ensure that each field appears, starting in the version it was introduced
		for v := uint64(1); v <= uint64(LogicVersion); v++ {
			if v < fs.version {
				continue
			}
			if !strings.Contains(tests[v], txnField) {
				// fields were introduced for itxn before they became available for txn
				if v < txnEffectsVersion && fs.effects {
					continue
				}
				t.Errorf("testTxnProgramTextV%d missing field %v", v, txnField)
			}
		}
	}

	clearOps := testProg(t, "int 1", 1)

	for v, source := range tests {
		v, source := v, source
		t.Run(fmt.Sprintf("v=%d", v), func(t *testing.T) {
			t.Parallel()
			ops := testProg(t, source, v)
			txn := makeSampleTxn()
			if v >= appsEnabledVersion {
				txn.Txn.Type = protocol.ApplicationCallTx
			}
			txn.Txn.ApprovalProgram = ops.Program
			txn.Txn.ClearStateProgram = clearOps.Program
			txn.Lsig.Logic = ops.Program
			txn.Txn.ExtraProgramPages = 2
			// RekeyTo not allowed in v1
			if v < rekeyingEnabledVersion {
				txn.Txn.RekeyTo = basics.Address{}
			}
			txid := txn.Txn.ID()
			programHash := HashProgram(ops.Program)
			clearProgramHash := HashProgram(clearOps.Program)
			txn.Lsig.Args = [][]byte{
				txn.Txn.Sender[:],
				txn.Txn.Receiver[:],
				txn.Txn.CloseRemainderTo[:],
				txn.Txn.VotePK[:],
				txn.Txn.SelectionPK[:],
				txn.Txn.Note,
				{0, 0, 0, 0, 0, 0, 0, 1},
				txid[:],
				txn.Txn.Lease[:],
				programHash[:],
				clearProgramHash[:],
			}
			// Since we test GroupIndex ==3, we need a larger group
			ep := defaultEvalParams(txn, txn, txn, txn)
			ep.TxnGroup[2].EvalDelta.Logs = []string{"x", "prefilled"}
			if v < txnEffectsVersion {
				testLogicFull(t, ops.Program, 3, ep)
			} else {
				// Starting in txnEffectsVersion, there are fields we can't access in Logic mode
				testLogicFull(t, ops.Program, 3, ep, "not allowed in current mode")
				// And the early tests use "arg" a lot - not allowed in stateful. So remove those tests.
				lastArg := strings.Index(source, "arg 10\n==\n&&")
				require.NotEqual(t, -1, lastArg)

				appSafe := "int 1" + strings.Replace(source[lastArg+12:], `txn Sender
int 0
args
==
assert`, "", 1)

				ops := testProg(t, appSafe, v)
				testAppFull(t, ops.Program, 3, basics.AppIndex(888), ep)
			}
		})
	}
}

func TestCachedTxIDs(t *testing.T) {
	partitiontest.PartitionTest(t)

	t.Parallel()
	cachedTxnProg := `
gtxn 0 TxID
arg 0
==
bz fail

gtxn 0 TxID
arg 0
==
bz fail

txn TxID
arg 0
==
bz fail

txn TxID
arg 0
==
bz fail

gtxn 1 TxID
arg 1
==
bz fail

gtxn 1 TxID
arg 1
==
bz fail

success:
int 1
return

fail:
int 0
return
`
	ops := testProg(t, cachedTxnProg, 2)

	ep, _, _ := makeSampleEnv()
	txid0 := ep.TxnGroup[0].ID()
	txid1 := ep.TxnGroup[1].ID()
	ep.TxnGroup[0].Lsig.Args = [][]byte{
		txid0[:],
		txid1[:],
	}
	testLogicBytes(t, ops.Program, ep)
}

func TestGaid(t *testing.T) {
	partitiontest.PartitionTest(t)

	t.Parallel()
	check0 := testProg(t, "gaid 0; int 100; ==", 4)
	appTxn := makeSampleTxn()
	appTxn.Txn.Type = protocol.ApplicationCallTx
	targetTxn := makeSampleTxn()
	targetTxn.Txn.Type = protocol.AssetConfigTx
	ep := defaultEvalParams(targetTxn, appTxn, makeSampleTxn())
	ep.Ledger = NewLedger(nil)

	// should fail when no creatable was created
	_, err := EvalApp(check0.Program, 1, 888, ep)
	require.Error(t, err)
	require.Contains(t, err.Error(), "did not create anything")

	ep.TxnGroup[0].ApplyData.ConfigAsset = 100
	pass, err := EvalApp(check0.Program, 1, 888, ep)
	if !pass || err != nil {
		t.Log(ep.Trace.String())
	}
	require.NoError(t, err)
	require.True(t, pass)

	// should fail when accessing future transaction in group
	check2 := testProg(t, "gaid 2; int 0; >", 4)
	_, err = EvalApp(check2.Program, 1, 888, ep)
	require.Error(t, err)
	require.Contains(t, err.Error(), "gaid can't get creatable ID of txn ahead of the current one")

	// should fail when accessing self
	_, err = EvalApp(check0.Program, 0, 888, ep)
	require.Error(t, err)
	require.Contains(t, err.Error(), "gaid is only for accessing creatable IDs of previous txns")

	// should fail on non-creatable
	ep.TxnGroup[0].Txn.Type = protocol.PaymentTx
	_, err = EvalApp(check0.Program, 1, 888, ep)
	require.Error(t, err)
	require.Contains(t, err.Error(), "can't use gaid on txn that is not an app call nor an asset config txn")
	ep.TxnGroup[0].Txn.Type = protocol.AssetConfigTx
}

func TestGtxn(t *testing.T) {
	partitiontest.PartitionTest(t)

	t.Parallel()
	gtxnTextV1 := `gtxn 1 Amount
int 42
==
gtxn 1 Fee
int 1066
==
&&
gtxn 1 FirstValid
int 42
==
&&
gtxn 1 LastValid
int 1066
==
&&
gtxn 1 Sender
arg 1
==
&&
gtxn 1 Receiver
arg 0
==
&&
gtxn 0 Sender
txn Sender
==
&&
txn Sender
arg 0
==
&&
gtxn 0 Receiver
txn Receiver
==
&&
txn Receiver
arg 1
==
&&
gtxn 0 GroupIndex
int 0
==
&&
gtxn 1 GroupIndex
int 1
==
&&
global GroupSize
int 2
==
&&
`

	gtxnTextV2 := gtxnTextV1 + `gtxna 0 ApplicationArgs 0
byte 0x706179
==
&&
gtxn 0 NumAppArgs
int 8
==
&&
gtxna 0 Accounts 0
gtxn 0 Sender
==
&&
gtxn 0 NumAccounts
int 1
==
&&
`
	gtxnTextV4 := gtxnTextV2 + ` gtxn 0 ExtraProgramPages
int 0
==
&&
gtxn 1 ExtraProgramPages
int 2
==
&&
`

	gtxnTextV5 := gtxnTextV4 + `int 0
gtxnas 0 Accounts
gtxn 0 Sender
==
&&
int 0
int 0
gtxnsas Accounts
gtxn 0 Sender
==
&&
`

	gtxnTextV6 := gtxnTextV5 + `
`

	tests := map[uint64]string{
		1: gtxnTextV1,
		2: gtxnTextV2,
		4: gtxnTextV4,
		5: gtxnTextV5,
		6: gtxnTextV6,
	}

	for v, source := range tests {
		v, source := v, source
		t.Run(fmt.Sprintf("v=%d", v), func(t *testing.T) {
			t.Parallel()
			txn := makeSampleTxn()
			// RekeyTo not allowed in v1
			if v < rekeyingEnabledVersion {
				txn.Txn.RekeyTo = basics.Address{}
			}
			txn.Lsig.Args = [][]byte{
				txn.Txn.Sender[:],
				txn.Txn.Receiver[:],
				txn.Txn.CloseRemainderTo[:],
				txn.Txn.VotePK[:],
				txn.Txn.SelectionPK[:],
				txn.Txn.Note,
			}
			ep := defaultEvalParams(makeSampleTxnGroup(txn)...)
			testLogic(t, source, v, ep)
			if v >= 3 {
				gtxnsProg := strings.ReplaceAll(source, "gtxn 0", "int 0; gtxns")
				gtxnsProg = strings.ReplaceAll(gtxnsProg, "gtxn 1", "int 1; gtxns")
				gtxnsProg = strings.ReplaceAll(gtxnsProg, "gtxna 0", "int 0; gtxnsa")
				gtxnsProg = strings.ReplaceAll(gtxnsProg, "gtxna 1", "int 1; gtxnsa")
				require.False(t, strings.Contains(gtxnsProg, "gtxn "))  // Got 'em all
				require.False(t, strings.Contains(gtxnsProg, "gtxna ")) // Got 'em all
				testLogic(t, gtxnsProg, v, ep)
			}
		})
	}
}

func testLogic(t *testing.T, program string, v uint64, ep *EvalParams, problems ...string) {
	t.Helper()
	ops := testProg(t, program, v)
	testLogicBytes(t, ops.Program, ep, problems...)
}

func testLogicBytes(t *testing.T, program []byte, ep *EvalParams, problems ...string) {
	t.Helper()
	testLogicFull(t, program, 0, ep, problems...)
}

func testLogicFull(t *testing.T, program []byte, gi int, ep *EvalParams, problems ...string) {
	t.Helper()

	var checkProblem string
	var evalProblem string
	switch len(problems) {
	case 2:
		checkProblem = problems[0]
		evalProblem = problems[1]
	case 1:
		evalProblem = problems[0]
	case 0:
	default:
		require.Fail(t, "Misused testLogic: %d problems", len(problems))
	}

	sb := &strings.Builder{}
	ep.Trace = sb

	ep.TxnGroup[0].Lsig.Logic = program
	err := CheckSignature(gi, ep)
	if checkProblem == "" {
		require.NoError(t, err, sb.String())
	} else {
		require.Error(t, err, "Check\n%s\nExpected: %v", sb, checkProblem)
		require.Contains(t, err.Error(), checkProblem)
	}

	// We continue on to check Eval() of things that failed Check() because it's
	// a nice confirmation that Check() is usually stricter than Eval(). This
	// may mean that the problems argument is often duplicated, but this seems
	// the best way to be concise about all sorts of tests.

	pass, err := EvalSignature(gi, ep)
	if evalProblem == "" {
		require.NoError(t, err, "Eval%s\nExpected: PASS", sb)
		assert.True(t, pass, "Eval%s\nExpected: PASS", sb)
		return
	}

	// There is an evalProblem to check. REJECT is special and only means that
	// the app didn't accept.  Maybe it's an error, maybe it's just !pass.
	if evalProblem == "REJECT" {
		require.True(t, err != nil || !pass, "Eval%s\nExpected: REJECT", sb)
	} else {
		require.Error(t, err, "Eval%s\nExpected: %v", sb, evalProblem)
		require.Contains(t, err.Error(), evalProblem)
	}
}

func TestTxna(t *testing.T) {
	partitiontest.PartitionTest(t)

	t.Parallel()
	source := `txna Accounts 1
txna ApplicationArgs 0
==
`
	ops := testProg(t, source, AssemblerMaxVersion)
	var txn transactions.SignedTxn
	txn.Txn.Accounts = make([]basics.Address, 1)
	txn.Txn.Accounts[0] = txn.Txn.Sender
	txn.Txn.ApplicationArgs = [][]byte{txn.Txn.Sender[:]}
	ep := defaultEvalParams(txn)
	testLogicBytes(t, ops.Program, ep)

	// modify txn field
	saved := ops.Program[2]
	ops.Program[2] = 0x01
	testLogicBytes(t, ops.Program, ep, "unsupported array field")

	// modify txn field to unknown one
	ops.Program[2] = 99
	testLogicBytes(t, ops.Program, ep, "invalid txn field TxnField(99)")

	// modify txn array index
	ops.Program[2] = saved
	saved = ops.Program[3]
	ops.Program[3] = 0x02
	testLogicBytes(t, ops.Program, ep, "invalid Accounts index")

	// modify txn array index in the second opcode
	ops.Program[3] = saved
	saved = ops.Program[6]
	ops.Program[6] = 0x01
	testLogicBytes(t, ops.Program, ep, "invalid ApplicationArgs index")
	ops.Program[6] = saved

	// check special case: Account 0 == Sender
	// even without any additional context
	source = `txna Accounts 0
txn Sender
==
`
	ops2 := testProg(t, source, AssemblerMaxVersion)
	var txn2 transactions.SignedTxn
	copy(txn2.Txn.Sender[:], []byte("aoeuiaoeuiaoeuiaoeuiaoeuiaoeui00"))
	ep2 := defaultEvalParams(txn2)
	testLogicBytes(t, ops2.Program, ep2)

	// check gtxna
	source = `gtxna 0 Accounts 1
txna ApplicationArgs 0
==`
	ops = testProg(t, source, AssemblerMaxVersion)
	testLogicBytes(t, ops.Program, ep)

	// modify gtxn index
	saved = ops.Program[2]
	ops.Program[2] = 0x01
	testLogicBytes(t, ops.Program, ep, "txn index 1, len(group) is 1")

	// modify gtxn field
	ops.Program[2] = saved
	saved = ops.Program[3]
	ops.Program[3] = 0x01
	testLogicBytes(t, ops.Program, ep, "unsupported array field")

	// modify gtxn field to unknown one
	ops.Program[3] = 99
	testLogicBytes(t, ops.Program, ep, "invalid txn field TxnField(99)")

	// modify gtxn array index
	ops.Program[3] = saved
	saved = ops.Program[4]
	ops.Program[4] = 0x02
	testLogicBytes(t, ops.Program, ep, "invalid Accounts index")
	ops.Program[4] = saved

	// check special case: Account 0 == Sender
	// even without any additional context
	source = `gtxna 0 Accounts 0
txn Sender
==
`
	ops3 := testProg(t, source, AssemblerMaxVersion)
	var txn3 transactions.SignedTxn
	copy(txn2.Txn.Sender[:], []byte("aoeuiaoeuiaoeuiaoeuiaoeuiaoeui00"))
	ep3 := defaultEvalParams(txn3)
	testLogicBytes(t, ops3.Program, ep3)
}

// check empty values in ApplicationArgs and Account
func TestTxnaEmptyValues(t *testing.T) {
	partitiontest.PartitionTest(t)

	t.Parallel()
	source := `txna ApplicationArgs 0
btoi
int 0
==
`
	ops := testProg(t, source, AssemblerMaxVersion)

	var txn transactions.SignedTxn
	txn.Txn.ApplicationArgs = make([][]byte, 1)
	txn.Txn.ApplicationArgs[0] = []byte("")
	testLogicBytes(t, ops.Program, defaultEvalParams(txn))

	txn.Txn.ApplicationArgs[0] = nil
	testLogicBytes(t, ops.Program, defaultEvalParams(txn))

	source2 := `txna Accounts 1
global ZeroAddress
==
`
	ops = testProg(t, source2, AssemblerMaxVersion)

	var txn2 transactions.SignedTxn
	txn2.Txn.Accounts = make([]basics.Address, 1)
	txn2.Txn.Accounts[0] = basics.Address{}
	testLogicBytes(t, ops.Program, defaultEvalParams(txn2))

	txn2.Txn.Accounts = make([]basics.Address, 1)
	testLogicBytes(t, ops.Program, defaultEvalParams(txn2))
}

func TestTxnBigPrograms(t *testing.T) {
	partitiontest.PartitionTest(t)
	t.Parallel()

	source := `
txna ApprovalProgramPages 0
len
int 4096
==
assert

txna ApprovalProgramPages 1
byte 0x01020304					// 4096 % 7 == 1, so the last four bytes start with 0x01
==
assert

int 1
`
	var txn transactions.SignedTxn
	txn.Txn.ApprovalProgram = make([]byte, 4100) // 4 bytes more than a page
	for i := range txn.Txn.ApprovalProgram {
		txn.Txn.ApprovalProgram[i] = byte(i % 7)
	}
	testLogic(t, source, AssemblerMaxVersion, defaultEvalParams(txn))

	testLogic(t, `txna ApprovalProgramPages 2`, AssemblerMaxVersion, defaultEvalParams(txn),
		"invalid ApprovalProgramPages index")

	// ClearStateProgram is not in the txn at all
	testLogic(t, `txn NumClearStateProgramPages; !`, AssemblerMaxVersion, defaultEvalParams(txn))
	testLogic(t, `txna ClearStateProgramPages 0`, AssemblerMaxVersion, defaultEvalParams(txn),
		"invalid ClearStateProgramPages index")
}

func TestTxnas(t *testing.T) {
	partitiontest.PartitionTest(t)

	t.Parallel()

	source := `int 1
txnas Accounts
int 0
txnas ApplicationArgs
==
`
	ops := testProg(t, source, AssemblerMaxVersion)
	var txn transactions.SignedTxn
	txn.Txn.Accounts = make([]basics.Address, 1)
	txn.Txn.Accounts[0] = txn.Txn.Sender
	txn.Txn.ApplicationArgs = [][]byte{txn.Txn.Sender[:]}
	ep := defaultEvalParams(txn)
	testLogicBytes(t, ops.Program, ep)

	// check special case: Account 0 == Sender
	// even without any additional context
	source = `int 0
txnas Accounts
txn Sender
==
`
	ops = testProg(t, source, AssemblerMaxVersion)
	var txn2 transactions.SignedTxn
	copy(txn2.Txn.Sender[:], []byte("aoeuiaoeuiaoeuiaoeuiaoeuiaoeui00"))
	testLogicBytes(t, ops.Program, defaultEvalParams(txn2))

	// check gtxnas
	source = `int 1
gtxnas 0 Accounts
txna ApplicationArgs 0
==`
	ops = testProg(t, source, AssemblerMaxVersion)
	testLogicBytes(t, ops.Program, ep)

	// check special case: Account 0 == Sender
	// even without any additional context
	source = `int 0
gtxnas 0 Accounts
txn Sender
==
	`
	ops = testProg(t, source, AssemblerMaxVersion)
	var txn3 transactions.SignedTxn
	copy(txn3.Txn.Sender[:], []byte("aoeuiaoeuiaoeuiaoeuiaoeuiaoeui00"))
	testLogicBytes(t, ops.Program, defaultEvalParams(txn3))

	// check gtxnsas
	source = `int 0
int 1
gtxnsas Accounts
txna ApplicationArgs 0
==`
	ops = testProg(t, source, AssemblerMaxVersion)
	testLogicBytes(t, ops.Program, ep)
}

func TestBitOps(t *testing.T) {
	partitiontest.PartitionTest(t)

	t.Parallel()
	testAccepts(t, `int 0x17
int 0x3e
& // == 0x16
int 0x0a
^ // == 0x1c
int 0x0f
~
&
int 0x300
|
int 0x310
==`, 1)
}

func TestStringOps(t *testing.T) {
	partitiontest.PartitionTest(t)
	t.Parallel()

	testAccepts(t, `byte 0x123456789abc
substring 1 3
byte 0x3456
==
byte 0x12
byte 0x3456
byte 0x789abc
concat
concat
byte 0x123456789abc
==
&&
byte 0x123456789abc
int 1
int 3
substring3
byte 0x3456
==
&&
byte 0x123456789abc
int 3
int 3
substring3
len
int 0
==
&&`, 2) // substring, concat, substring3 came in v2
}

func TestConsOverflow(t *testing.T) {
	partitiontest.PartitionTest(t)

	t.Parallel()
	justfits := `byte 0xf000000000000000
dup; concat				// 16
dup; concat				// 32
dup; concat				// 64
dup; concat				// 128
dup; concat				// 256
dup; concat				// 512
dup; concat				// 1024
dup; concat				// 2048
dup; concat				// 4096
`
	testAccepts(t, justfits+"len", 2)
	testPanics(t, justfits+"byte 0x11; concat; len", 2)
}

func TestSubstringFlop(t *testing.T) {
	partitiontest.PartitionTest(t)

	t.Parallel()
	// fails in compiler
	testProg(t, `byte 0xf000000000000000
substring
len`, 2, Expect{2, "substring expects 2 immediate arguments"})

	// fails in compiler
	testProg(t, `byte 0xf000000000000000
substring 1
len`, 2, Expect{2, "substring expects 2 immediate arguments"})

	// fails in compiler
	testProg(t, `byte 0xf000000000000000
substring 4 2
len`, 2, Expect{2, "substring end is before start"})

	// fails at runtime
	testPanics(t, `byte 0xf000000000000000
int 4
int 2
substring3
len`, 2)

	// fails at runtime
	err := testPanics(t, `byte 0xf000000000000000
int 4
int 0xFFFFFFFFFFFFFFFE
substring3
len`, 2)
	require.Contains(t, err.Error(), "substring range beyond length of string")
}

func TestSubstringRange(t *testing.T) {
	partitiontest.PartitionTest(t)

	t.Parallel()
	testPanics(t, `byte 0xf000000000000000
substring 2 99
len`, 2)
}

func TestExtractOp(t *testing.T) {
	partitiontest.PartitionTest(t)
	t.Parallel()

	testAccepts(t, "byte 0x123456789abc; extract 1 2; byte 0x3456; ==", 5)
	testAccepts(t, "byte 0x123456789abc; extract 0 6; byte 0x123456789abc; ==", 5)
	testAccepts(t, "byte 0x123456789abc; extract 3 0; byte 0x789abc; ==", 5)
	testAccepts(t, "byte 0x123456789abc; extract 6 0; len; int 0; ==", 5)
	testAccepts(t, "byte 0x123456789abcaa; extract 0 6; byte 0x123456789abcaa; !=", 5)

	testAccepts(t, "byte 0x123456789abc; int 5; int 1; extract3; byte 0xbc; ==", 5)
	testAccepts(t, "byte 0x123456789abc; int 5; int 1; extract; byte 0xbc; ==", 5)
	testAccepts(t, "byte 0x123456789abcdef0; int 1; extract_uint16; int 0x3456; ==", 5)
	testAccepts(t, "byte 0x123456789abcdef0; int 1; extract_uint32; int 0x3456789a; ==", 5)
	testAccepts(t, "byte 0x123456789abcdef0; int 0; extract_uint64; int 0x123456789abcdef0; ==", 5)
	testAccepts(t, "byte 0x123456789abcdef0; int 0; extract_uint64; int 0x123456789abcdef; !=", 5)

	testAccepts(t, `byte "hello"; extract 5 0; byte ""; ==`, 5)
	testAccepts(t, `byte "hello"; int 5; int 0; extract3; byte ""; ==`, 5)
	testAccepts(t, `byte "hello"; int 5; int 0; extract; byte ""; ==`, 5)
}

func TestExtractFlop(t *testing.T) {
	partitiontest.PartitionTest(t)
	t.Parallel()
	// fails in compiler
	testProg(t, `byte 0xf000000000000000
	extract
	len`, 5, Expect{2, "extract without immediates expects 3 stack arguments but stack height is 1"})

	testProg(t, `byte 0xf000000000000000
	extract 1
	len`, 5, Expect{2, "extract expects 0 or 2 immediate arguments"})

	testProg(t, `byte 0xf000000000000000
	int 0
	int 5
	extract3 1 2
	len`, 5, Expect{4, "extract3 expects 0 immediate arguments"})

	// fails at runtime
	err := testPanics(t, `byte 0xf000000000000000
	extract 1 8
	len`, 5)
	require.Contains(t, err.Error(), "extraction end 9")

	err = testPanics(t, `byte 0xf000000000000000
	extract 9 0
	len`, 5)
	require.Contains(t, err.Error(), "extraction start 9")

	err = testPanics(t, `byte 0xf000000000000000
	int 4
	int 0xFFFFFFFFFFFFFFFE
	extract3
	len`, 5)
	require.Contains(t, err.Error(), "extraction end exceeds uint64")

	err = testPanics(t, `byte 0xf000000000000000
	int 100
	int 2
	extract3
	len`, 5)
	require.Contains(t, err.Error(), "extraction start 100")

	err = testPanics(t, `byte 0xf000000000000000
	int 55
	extract_uint16`, 5)
	require.Contains(t, err.Error(), "extraction start 55")

	err = testPanics(t, `byte 0xf000000000000000
	int 9
	extract_uint32`, 5)
	require.Contains(t, err.Error(), "extraction start 9")

	err = testPanics(t, `byte 0xf000000000000000
	int 1
	extract_uint64`, 5)
	require.Contains(t, err.Error(), "extraction end 9")
}

func TestReplace(t *testing.T) {
	partitiontest.PartitionTest(t)
	t.Parallel()

	testAccepts(t, `byte 0x11111111; byte 0x2222; replace2 0; byte 0x22221111; ==`, 7)
	testAccepts(t, `byte 0x11111111; byte 0x2222; replace2 1; byte 0x11222211; ==`, 7)
	testAccepts(t, `byte 0x11111111; byte 0x2222; replace2 2; byte 0x11112222; ==`, 7)
	testPanics(t, `byte 0x11111111; byte 0x2222; replace2 3; byte 0x11112222; ==`, 7)

	testAccepts(t, `byte 0x11111111; int 0; byte 0x2222; replace3; byte 0x22221111; ==`, 7)
	testAccepts(t, `byte 0x11111111; int 1; byte 0x2222; replace3; byte 0x11222211; ==`, 7)
	testAccepts(t, `byte 0x11111111; int 2; byte 0x2222; replace3; byte 0x11112222; ==`, 7)
	testPanics(t, `byte 0x11111111; int 3; byte 0x2222; replace3; byte 0x11112222; ==`, 7)

	testAccepts(t, `byte 0x11111111; int 0; byte 0x; replace3; byte 0x11111111; ==`, 7)
	testAccepts(t, `byte 0x11111111; int 1; byte 0x; replace3; byte 0x11111111; ==`, 7)
	testAccepts(t, `byte 0x11111111; int 2; byte 0x; replace3; byte 0x11111111; ==`, 7)
	testAccepts(t, `byte 0x11111111; int 3; byte 0x; replace3; byte 0x11111111; ==`, 7)
	// unusual, perhaps, but legal. inserts 0 bytes at len(A)
	testAccepts(t, `byte 0x11111111; int 4; byte 0x; replace3; byte 0x11111111; ==`, 7)
	// but can't replace a byte there
	testPanics(t, `byte 0x11111111; int 4; byte 0x22; replace3; len`, 7)
	// even a zero byte replace fails after len(A)
	testPanics(t, `byte 0x11111111; int 5; byte 0x; replace3; len`, 7)

	testAccepts(t, `byte 0x; byte 0x; replace2 0; byte 0x; ==`, 7)
	testAccepts(t, `byte 0x; int 0; byte 0x; replace3; byte 0x; ==`, 7)
}

func TestLoadStore(t *testing.T) {
	partitiontest.PartitionTest(t)
	t.Parallel()

	testAccepts(t, "load 3; int 0; ==;", 1)

	testAccepts(t, `int 37
int 37
store 1
byte 0xabbacafe
store 42
int 37
==
store 0
load 42
byte 0xabbacafe
==
load 0
load 1
+
&&`, 1)
}

func TestLoadStoreStack(t *testing.T) {
	partitiontest.PartitionTest(t)

	t.Parallel()
	testAccepts(t, "int 3; loads; int 0; ==;", 5)
	testAccepts(t, `int 37
int 1
int 37
stores
int 42
byte 0xabbacafe
stores
int 37
==
int 0
swap
stores
int 42
loads
byte 0xabbacafe
==
int 0
loads
int 1
loads
+
&&`, 5)
}

func TestLoadStore2(t *testing.T) {
	partitiontest.PartitionTest(t)

	t.Parallel()
	progText := `int 2
int 3
byte 0xaa
store 44
store 43
store 42
load 43
load 42
+
int 5
==`
	testAccepts(t, progText, 1)
}

func TestGload(t *testing.T) {
	partitiontest.PartitionTest(t)
	t.Parallel()

	// for simple app-call-only transaction groups
	type scratchTestCase struct {
		tealSources []string
		errTxn      int
		errContains string
	}

	simpleCase := scratchTestCase{
		tealSources: []string{
			`int 2; store 0; int 1`,
			`gload 0 0; int 2; ==`,
		},
	}

	multipleTxnCase := scratchTestCase{
		tealSources: []string{
			`byte "txn 1"; store 0; int 1`,
			`byte "txn 2"; store 2; int 1`,
			`gload 0 0; byte "txn 1"; ==; gload 1 2; byte "txn 2"; ==; &&`,
		},
	}

	selfCase := scratchTestCase{
		tealSources: []string{
			`gload 0 0; int 2; store 0; int 1`,
		},
		errTxn:      0,
		errContains: "can't use gload on self, use load instead",
	}

	laterTxnSlotCase := scratchTestCase{
		tealSources: []string{
			`gload 1 0; int 2; ==`,
			`int 2; store 0; int 1`,
		},
		errTxn:      0,
		errContains: "gload can't get future scratch space from txn with index 1",
	}

	cases := []scratchTestCase{
		simpleCase, multipleTxnCase, selfCase, laterTxnSlotCase,
	}

	for i, testCase := range cases {
		i, testCase := i, testCase
		t.Run(fmt.Sprintf("i=%d", i), func(t *testing.T) {
			t.Parallel()
			sources := testCase.tealSources

			// Initialize txgroup
			txgroup := make([]transactions.SignedTxn, len(sources))
			for j := range txgroup {
				txgroup[j].Txn.Type = protocol.ApplicationCallTx
			}

			if testCase.errContains != "" {
				testApps(t, sources, txgroup, LogicVersion, nil, Expect{testCase.errTxn, testCase.errContains})
			} else {
				testApps(t, sources, txgroup, LogicVersion, nil)
			}
		})
	}

	// for more complex group transaction cases
	type failureCase struct {
		firstTxn    transactions.SignedTxn
		runMode     RunMode
		errContains string
	}

	nonAppCall := failureCase{
		firstTxn: transactions.SignedTxn{
			Txn: transactions.Transaction{
				Type: protocol.PaymentTx,
			},
		},
		runMode:     ModeApp,
		errContains: "can't use gload on non-app call txn with index 0",
	}

	logicSigCall := failureCase{
		firstTxn: transactions.SignedTxn{
			Txn: transactions.Transaction{
				Type: protocol.ApplicationCallTx,
			},
		},
		runMode:     ModeSig,
		errContains: "gload not allowed in current mode",
	}

	failCases := []failureCase{nonAppCall, logicSigCall}
	for j, failCase := range failCases {
		j, failCase := j, failCase
		t.Run(fmt.Sprintf("j=%d", j), func(t *testing.T) {
			t.Parallel()

			appcall := transactions.SignedTxn{
				Txn: transactions.Transaction{
					Type: protocol.ApplicationCallTx,
				},
			}

			ep := defaultEvalParams(failCase.firstTxn, appcall)
			ep.SigLedger = NewLedger(nil)

			program := testProg(t, "gload 0 0", AssemblerMaxVersion).Program
			switch failCase.runMode {
			case ModeApp:
				testAppBytes(t, program, ep, failCase.errContains)
			default:
				testLogicBytes(t, program, ep, failCase.errContains, failCase.errContains)
			}
		})
	}
}

// TestGloads tests gloads and gloadss
func TestGloads(t *testing.T) {
	partitiontest.PartitionTest(t)

	t.Parallel()

	// Multiple app calls
	source1 := `
byte "txn 1"
store 0
int 1`
	source2 := `
byte "txn 2"
store 1
int 1`
	source3 := `
int 0
gloads 0
byte "txn 1"
==
assert
int 1
gloads 1
byte "txn 2"
==
assert
int 0
int 0
gloadss
byte "txn 1"
==
assert
int 1
int 1
gloadss
byte "txn 2"
==
assert
int 1
`

	sources := []string{source1, source2, source3}

	txgroup := make([]transactions.SignedTxn, len(sources))
	for j := range txgroup {
		txgroup[j].Txn.Type = protocol.ApplicationCallTx
	}

	testApps(t, sources, txgroup, LogicVersion, nil)
}

const testCompareProgramText = `int 35
int 16
>
int 1
int 2
>
!
!
!
&&
int 1
int 2
<
int 35
int 1
<
!
&&
&&
int 2
int 2
<=
int 16
int 1
<=
!
&&
&&
int 2
int 2
>=
int 1
int 16
>=
!
&&
&&
int 2
int 1
!=
&&
byte 0xaaaa
byte 0xbbbb
==
!
&&
byte 0x1337
byte 0x1337
==
byte 0xabba
byte 0xabba
!=
!
&&
byte 0xcafe
byte 0xf00d
!=
&&
&&`

func TestCompares(t *testing.T) {
	partitiontest.PartitionTest(t)

	t.Parallel()
	testAccepts(t, testCompareProgramText, 1)
}

func TestSlowLogic(t *testing.T) {
	partitiontest.PartitionTest(t)

	t.Parallel()
	fragment := `byte 0x666E6F7264; keccak256
                     byte 0xc195eca25a6f4c82bfba0287082ddb0d602ae9230f9cf1f1a40b68f8e2c41567; ==; `

	// Sanity check. Running a short sequence of these fragments passes in all versions.
	source := fragment + strings.Repeat(fragment+"&&; ", 5)
	testAccepts(t, source, 1)

	// in v1, each repeat costs 30
	v1overspend := fragment + strings.Repeat(fragment+"&&; ", 20000/30)
	// in v2,v3 each repeat costs 134
	v2overspend := fragment + strings.Repeat(fragment+"&&; ", 20000/134)

	// v1overspend fails (on v1)
	ops := testProg(t, v1overspend, 1)
	// We should never Eval this after it fails Check(), but nice to see it also fails.
	testLogicBytes(t, ops.Program, defaultEvalParamsWithVersion(1),
		"static cost", "dynamic cost")
	// v2overspend passes Check, even on v2 proto, because the old low cost is "grandfathered"
	ops = testProg(t, v2overspend, 1)
	testLogicBytes(t, ops.Program, defaultEvalParamsWithVersion(2))

	// even the shorter, v2overspend, fails when compiled as v2 code
	ops = testProg(t, v2overspend, 2)
	testLogicBytes(t, ops.Program, defaultEvalParamsWithVersion(2),
		"static cost", "dynamic cost")

	// in v4 cost is still 134, but only matters in Eval, not Check, so both fail there
	ep4 := defaultEvalParamsWithVersion(4)
	ops = testProg(t, v1overspend, 4)
	testLogicBytes(t, ops.Program, ep4, "dynamic cost")

	ops = testProg(t, v2overspend, 4)
	testLogicBytes(t, ops.Program, ep4, "dynamic cost")
}

func isNotPanic(t *testing.T, err error) {
	if err == nil {
		return
	}
	if pe, ok := err.(PanicError); ok {
		t.Error(pe)
	}
}

func TestStackUnderflow(t *testing.T) {
	partitiontest.PartitionTest(t)

	t.Parallel()
	for v := uint64(1); v <= AssemblerMaxVersion; v++ {
		t.Run(fmt.Sprintf("v=%d", v), func(t *testing.T) {
			ops := testProg(t, `int 1`, v)
			ops.Program = append(ops.Program, 0x08) // +
			testLogicBytes(t, ops.Program, defaultEvalParams(), "stack underflow")
		})
	}
}

func TestWrongStackTypeRuntime(t *testing.T) {
	partitiontest.PartitionTest(t)

	t.Parallel()
	for v := uint64(1); v <= AssemblerMaxVersion; v++ {
		t.Run(fmt.Sprintf("v=%d", v), func(t *testing.T) {
			ops := testProg(t, `int 1`, v)
			ops.Program = append(ops.Program, 0x01, 0x15) // sha256, len
			testLogicBytes(t, ops.Program, defaultEvalParams(), "sha256 arg 0 wanted")
		})
	}
}

func TestEqMismatch(t *testing.T) {
	partitiontest.PartitionTest(t)

	t.Parallel()
	for v := uint64(1); v <= AssemblerMaxVersion; v++ {
		t.Run(fmt.Sprintf("v=%d", v), func(t *testing.T) {
			ops := testProg(t, `byte 0x1234; int 1`, v)
			ops.Program = append(ops.Program, 0x12) // ==
			testLogicBytes(t, ops.Program, defaultEvalParams(), "cannot compare")
			// TODO: Check should know the type stack was wrong
		})
	}
}

func TestNeqMismatch(t *testing.T) {
	partitiontest.PartitionTest(t)

	t.Parallel()
	for v := uint64(1); v <= AssemblerMaxVersion; v++ {
		t.Run(fmt.Sprintf("v=%d", v), func(t *testing.T) {
			ops := testProg(t, `byte 0x1234; int 1`, v)
			ops.Program = append(ops.Program, 0x13) // !=
			testLogicBytes(t, ops.Program, defaultEvalParams(), "cannot compare")
		})
	}
}

func TestWrongStackTypeRuntime2(t *testing.T) {
	partitiontest.PartitionTest(t)

	t.Parallel()
	for v := uint64(1); v <= AssemblerMaxVersion; v++ {
		t.Run(fmt.Sprintf("v=%d", v), func(t *testing.T) {
			ops := testProg(t, `byte 0x1234; int 1`, v)
			ops.Program = append(ops.Program, 0x08) // +
			testLogicBytes(t, ops.Program, defaultEvalParams(), "+ arg 0 wanted")
		})
	}
}

func TestIllegalOp(t *testing.T) {
	partitiontest.PartitionTest(t)

	t.Parallel()
	for v := uint64(1); v <= AssemblerMaxVersion; v++ {
		t.Run(fmt.Sprintf("v=%d", v), func(t *testing.T) {
			ops := testProg(t, `int 1`, v)
			for opcode, spec := range opsByOpcode[v] {
				if spec.op == nil {
					ops.Program = append(ops.Program, byte(opcode))
					break
				}
			}
			testLogicBytes(t, ops.Program, defaultEvalParams(), "illegal opcode", "illegal opcode")
		})
	}
}

func TestShortProgram(t *testing.T) {
	partitiontest.PartitionTest(t)

	t.Parallel()
	for v := uint64(1); v <= AssemblerMaxVersion; v++ {
		t.Run(fmt.Sprintf("v=%d", v), func(t *testing.T) {
			ops := testProg(t, `int 1
bnz done
done:
int 1
`, v)
			// cut two last bytes - intc_1 and last byte of bnz
			ops.Program = ops.Program[:len(ops.Program)-2]
			testLogicBytes(t, ops.Program, defaultEvalParams(),
				"bnz program ends short", "bnz program ends short")
		})
	}
}

func TestShortProgramTrue(t *testing.T) {
	partitiontest.PartitionTest(t)

	t.Parallel()
	ops := testProg(t, `intcblock 1
intc 0
intc 0
bnz done
done:`, 2)
	testLogicBytes(t, ops.Program, defaultEvalParams())
}

func TestShortBytecblock(t *testing.T) {
	partitiontest.PartitionTest(t)

	t.Parallel()
	for v := uint64(1); v <= AssemblerMaxVersion; v++ {
		t.Run(fmt.Sprintf("v=%d", v), func(t *testing.T) {
			fullops, err := AssembleStringWithVersion(`bytecblock 0x123456 0xababcdcd "test"`, v)
			require.NoError(t, err)
			fullops.Program[2] = 50 // fake 50 elements
			for i := 2; i < len(fullops.Program); i++ {
				program := fullops.Program[:i]
				t.Run(hex.EncodeToString(program), func(t *testing.T) {
					testLogicBytes(t, program, defaultEvalParams(),
						"bytes list", "bytes list")
				})
			}
		})
	}
}

func TestShortBytecblock2(t *testing.T) {
	partitiontest.PartitionTest(t)

	t.Parallel()
	sources := []string{
		"02260180fe83f88fe0bf80ff01aa",
		"01260180fe83f88fe0bf80ff01aa",
		"0026efbfbdefbfbd02",
		"0026efbfbdefbfbd30",
	}
	for _, src := range sources {
		src := src
		t.Run(src, func(t *testing.T) {
			t.Parallel()
			program, err := hex.DecodeString(src)
			require.NoError(t, err)
			testLogicBytes(t, program, defaultEvalParams(), "const bytes list", "const bytes list")
		})
	}
}

const panicString = "out of memory, buffer overrun, stack overflow, divide by zero, halt and catch fire"

func opPanic(cx *EvalContext) error {
	panic(panicString)
}
func checkPanic(cx *EvalContext) error {
	panic(panicString)
}

// withPanicOpcode temporarily modifies the opsByOpcode array to include an additional panic opcode.
// This opcode will be named "panic".
//
// WARNING: do not call this in a parallel test, since it's not safe for concurrent use.
func withPanicOpcode(t *testing.T, version uint64, panicDuringCheck bool, f func(opcode byte)) {
	t.Helper()
	const name = "panic"

	var foundEmptySpace bool
	var hackedOpcode byte
	var oldSpec OpSpec
<<<<<<< HEAD
	// Find an unused opcode to temporarily convert to a panicing opcde,
=======
	// Find an unused opcode to temporarily convert to a panicing opcode,
>>>>>>> eba02a67
	// and append it to program.
	for opcode, spec := range opsByOpcode[version] {
		if spec.op == nil {
			foundEmptySpace = true
			require.LessOrEqual(t, opcode, math.MaxUint8)
			hackedOpcode = byte(opcode)
			oldSpec = spec

			details := detDefault()
			if panicDuringCheck {
				details.check = checkPanic
			}
			panicSpec := OpSpec{
				Opcode:    hackedOpcode,
				Name:      name,
				op:        opPanic,
				OpDetails: details,
			}

			opsByOpcode[version][opcode] = panicSpec
			OpsByName[version][name] = panicSpec
			break
		}
	}
	require.True(t, foundEmptySpace, "could not find an empty space for the panic opcode")
	defer func() {
		opsByOpcode[version][hackedOpcode] = oldSpec
		delete(OpsByName[version], name)
	}()
	f(hackedOpcode)
}

func TestPanic(t *testing.T) { //nolint:paralleltest // Uses withPanicOpcode
	partitiontest.PartitionTest(t)

	for v := uint64(1); v <= AssemblerMaxVersion; v++ {
		v := v
		t.Run(fmt.Sprintf("v=%d", v), func(t *testing.T) { //nolint:paralleltest // Uses withPanicOpcode
			withPanicOpcode(t, v, true, func(opcode byte) {
				ops := testProg(t, `int 1`, v)
				ops.Program = append(ops.Program, opcode)

				params := defaultEvalParams()
				params.TxnGroup[0].Lsig.Logic = ops.Program
				err := CheckSignature(0, params)
				require.Error(t, err)
				if pe, ok := err.(PanicError); ok {
					require.Equal(t, panicString, pe.PanicValue)
					pes := pe.Error()
					require.True(t, strings.Contains(pes, "panic"))
				} else {
					t.Errorf("expected PanicError object but got %T %#v", err, err)
				}

				var txn transactions.SignedTxn
				txn.Lsig.Logic = ops.Program
				params = defaultEvalParams(txn)
				pass, err := EvalSignature(0, params)
				if pass {
					t.Log(hex.EncodeToString(ops.Program))
					t.Log(params.Trace.String())
				}
				require.False(t, pass)
				if pe, ok := err.(PanicError); ok {
					require.Equal(t, panicString, pe.PanicValue)
					pes := pe.Error()
					require.True(t, strings.Contains(pes, "panic"))
				} else {
					t.Errorf("expected PanicError object but got %T %#v", err, err)
				}

				if v >= appsEnabledVersion {
					txn = transactions.SignedTxn{
						Txn: transactions.Transaction{
							Type: protocol.ApplicationCallTx,
						},
					}
					params = defaultEvalParams(txn)
					params.Ledger = NewLedger(nil)
					pass, err = EvalApp(ops.Program, 0, 1, params)
					require.False(t, pass)
					if pe, ok := err.(PanicError); ok {
						require.Equal(t, panicString, pe.PanicValue)
						pes := pe.Error()
						require.True(t, strings.Contains(pes, "panic"))
					} else {
						t.Errorf("expected PanicError object but got %T %#v", err, err)
					}
				}
			})
		})
	}
}

func TestProgramTooNew(t *testing.T) {
	partitiontest.PartitionTest(t)

	t.Parallel()
	var program [12]byte
	vlen := binary.PutUvarint(program[:], evalMaxVersion+1)
	testLogicBytes(t, program[:vlen], defaultEvalParams(),
		"greater than max supported", "greater than max supported")
}

func TestInvalidVersion(t *testing.T) {
	partitiontest.PartitionTest(t)

	t.Parallel()
	program, err := hex.DecodeString("ffffffffffffffffffffffff")
	require.NoError(t, err)
	testLogicBytes(t, program, defaultEvalParams(), "invalid version", "invalid version")
}

func TestProgramProtoForbidden(t *testing.T) {
	partitiontest.PartitionTest(t)

	t.Parallel()
	var program [12]byte
	vlen := binary.PutUvarint(program[:], evalMaxVersion)
	ep := defaultEvalParams()
	ep.Proto = &config.ConsensusParams{
		LogicSigVersion: evalMaxVersion - 1,
	}
	testLogicBytes(t, program[:vlen], ep, "greater than protocol", "greater than protocol")
}

func TestMisalignedBranch(t *testing.T) {
	partitiontest.PartitionTest(t)

	t.Parallel()
	for v := uint64(1); v <= AssemblerMaxVersion; v++ {
		t.Run(fmt.Sprintf("v=%d", v), func(t *testing.T) {
			ops := testProg(t, `int 1
bnz done
bytecblock 0x01234576 0xababcdcd 0xf000baad
done:
int 1`, v)
			//t.Log(hex.EncodeToString(program))
			canonicalProgramString := mutateProgVersion(v, "01200101224000112603040123457604ababcdcd04f000baad22")
			canonicalProgramBytes, err := hex.DecodeString(canonicalProgramString)
			require.NoError(t, err)
			require.Equal(t, ops.Program, canonicalProgramBytes)
			ops.Program[7] = 3 // clobber the branch offset to be in the middle of the bytecblock
			// Since Eval() doesn't know the jump is bad, we reject "by luck"
			testLogicBytes(t, ops.Program, defaultEvalParams(), "aligned", "REJECT")

			// back branches are checked differently, so test misaligned back branch
			ops.Program[6] = 0xff // Clobber the two bytes of offset with 0xff 0xff = -1
			ops.Program[7] = 0xff // That jumps into the offset itself (pc + 3 -1)
			if v < backBranchEnabledVersion {
				testLogicBytes(t, ops.Program, defaultEvalParams(), "negative branch", "negative branch")
			} else {
				// Again, if we were ever to Eval(), we would not know it's wrong. But we reject here "by luck"
				testLogicBytes(t, ops.Program, defaultEvalParams(), "back branch target", "REJECT")
			}
		})
	}
}

func TestBranchTooFar(t *testing.T) {
	partitiontest.PartitionTest(t)

	t.Parallel()
	for v := uint64(1); v <= AssemblerMaxVersion; v++ {
		t.Run(fmt.Sprintf("v=%d", v), func(t *testing.T) {
			ops := testProg(t, `int 1
bnz done
bytecblock 0x01234576 0xababcdcd 0xf000baad
done:
int 1`, v)
			//t.Log(hex.EncodeToString(ops.Program))
			canonicalProgramString := mutateProgVersion(v, "01200101224000112603040123457604ababcdcd04f000baad22")
			canonicalProgramBytes, err := hex.DecodeString(canonicalProgramString)
			require.NoError(t, err)
			require.Equal(t, ops.Program, canonicalProgramBytes)
			ops.Program[7] = 200 // clobber the branch offset to be beyond the end of the program
			testLogicBytes(t, ops.Program, defaultEvalParams(),
				"outside of program", "outside of program")
		})
	}
}

func TestBranchTooLarge(t *testing.T) {
	partitiontest.PartitionTest(t)

	t.Parallel()
	for v := uint64(1); v <= AssemblerMaxVersion; v++ {
		t.Run(fmt.Sprintf("v=%d", v), func(t *testing.T) {
			ops := testProg(t, `int 1
bnz done
bytecblock 0x01234576 0xababcdcd 0xf000baad
done:
int 1`, v)
			//t.Log(hex.EncodeToString(ops.Program))
			// (br)anch byte, (hi)gh byte of offset,  (lo)w byte:     brhilo
			canonicalProgramString := mutateProgVersion(v, "01200101224000112603040123457604ababcdcd04f000baad22")
			canonicalProgramBytes, err := hex.DecodeString(canonicalProgramString)
			require.NoError(t, err)
			require.Equal(t, ops.Program, canonicalProgramBytes)
			ops.Program[6] = 0x70 // clobber hi byte of branch offset
			testLogicBytes(t, ops.Program, defaultEvalParams(), "outside", "outside")
		})
	}
	branches := []string{
		"bz done",
		"b done",
	}
	template := `intcblock 0 1
intc_0
%s
done:
intc_1
`
	for _, line := range branches {
		line := line
		t.Run(fmt.Sprintf("branch=%s", line), func(t *testing.T) {
			t.Parallel()
			source := fmt.Sprintf(template, line)
			ops, err := AssembleStringWithVersion(source, AssemblerMaxVersion)
			require.NoError(t, err)
			ops.Program[7] = 0xf0 // clobber the branch offset - highly negative
			ops.Program[8] = 0xff // clobber the branch offset
			testLogicBytes(t, ops.Program, defaultEvalParams(),
				"outside of program", "outside of program")
		})
	}
}

/*
import random

def foo():
    for i in range(64):
        print('int {}'.format(random.randint(0,0x01ffffffffffffff)))
    for i in range(63):
        print('+')
*/
const addBenchmarkSource = `int 20472989571761113
int 80135167795737348
int 82174311944429262
int 18931946579653924
int 86155566607833591
int 1075021650573098
int 111652925954576936
int 135816594699663681
int 95344703885594586
int 122008589353955977
int 18682052868475822
int 6138676654186678
int 20318468210965565
int 41658258833442472
int 91731346037864488
int 122139121435492988
int 26527854151871033
int 97338225264319204
int 25225248073587158
int 26100029986766316
int 60361353774534329
int 122688610635077438
int 49726419125607815
int 26503250239309259
int 119040983139984526
int 12011745214067851
int 31103272093953594
int 19204804146789985
int 12319800308943462
int 35502003493132076
int 106417245469171849
int 129474471398607782
int 44744778376398162
int 88410275629377985
int 116489483148350180
int 102087738254976559
int 143005882611202070
int 57504305414978645
int 110445133719028573
int 24798855744653327
int 136537029232278114
int 96936727456694383
int 36951444151675279
int 1840647181459511
int 59139903823863499
int 28555970664661021
int 10770808248633273
int 4304440203913654
int 81225684287443549
int 51323495747459532
int 100914439082427354
int 91910226015228157
int 91438017996272107
int 24250386108370072
int 10016824859197666
int 61956446598005486
int 122571500041060621
int 15780818228280099
int 23540734418623763
int 30323254416524169
int 106160861143997231
int 58165567211420687
int 138605754086449805
int 28939890412103745
+
+
+
+
+
+
+
+
+
+
+
+
+
+
+
+
+
+
+
+
+
+
+
+
+
+
+
+
+
+
+
+
+
+
+
+
+
+
+
+
+
+
+
+
+
+
+
+
+
+
+
+
+
+
+
+
+
+
+
+
+
+
+
`

/*
import random

def foo():
    print('int {}'.format(random.randint(0,0x01ffffffffffffff)))
    for i in range(63):
        print('int {}'.format(random.randint(0,0x01ffffffffffffff)))
        print('+')
*/
const addBenchmark2Source = `int 8371863094338737
int 29595196041051360
+
int 139118528533666612
+
int 1421009403968912
+
int 907617584182604
+
int 8610485121810683
+
int 56818679638570570
+
int 22722200339071385
+
int 128025265808578871
+
int 30214594087062427
+
int 70941633792780019
+
int 68616285258830882
+
int 95617532397241262
+
int 137803932055116903
+
int 1240289092018042
+
int 114673410328755260
+
int 67006610117006306
+
int 108421978090249937
+
int 78170195495060544
+
int 109275909558212614
+
int 66046923927123871
+
int 85038805453063903
+
int 60775346571260341
+
int 22114958484139378
+
int 52262205171951711
+
int 33857856730782173
+
int 71141287912053397
+
int 119377806837197308
+
int 71417754584546836
+
int 122806020139022328
+
int 36646716042861244
+
int 99968579159521499
+
int 35488485222921935
+
int 16751897248756917
+
int 141620224053202253
+
int 13915744590935845
+
int 47411828952734632
+
int 94685514634950476
+
int 125511802479415110
+
int 34477253888878684
+
int 16061684214002734
+
int 58318330808434953
+
int 410385592781599
+
int 143008385493466625
+
int 103852750058221787
+
int 129643830537163971
+
int 100586050355894544
+
int 128489246083999182
+
int 84841243787957913
+
int 7286131447045084
+
int 36477256468337911
+
int 44619578152091966
+
int 53048951105105392
+
int 138234731403382207
+
int 54350808956391553
+
int 106338486498394095
+
int 111905698472755554
+
int 40677661094001844
+
int 20981945982205996
+
int 49847844071908901
+
int 39461620270393089
+
int 25635555040376697
+
int 37469742568207216
+
int 142791994204213819
+
`

func evalLoop(b *testing.B, runs int, program []byte) {
	b.Helper()
	b.ResetTimer()
	for i := 0; i < runs; i++ {
		var txn transactions.SignedTxn
		txn.Lsig.Logic = program
		pass, err := EvalSignature(0, benchmarkEvalParams(txn))
		if !pass {
			// rerun to trace it.  tracing messes up timing too much
			ep := benchmarkEvalParams(txn)
			ep.Trace = &strings.Builder{}
			pass, err = EvalSignature(0, ep)
			b.Log(ep.Trace.String())
		}
		// require is super slow but makes useful error messages, wrap it in a check that makes the benchmark run a bunch faster
		if err != nil {
			require.NoError(b, err)
		}
		if !pass {
			require.True(b, pass)
		}
	}
}

func benchmarkBasicProgram(b *testing.B, source string) {
	ops := testProg(b, source, AssemblerMaxVersion)
	evalLoop(b, b.N, ops.Program)
}

// Rather than run b.N times, build a program that runs the operation
// 2000 times, and does so for b.N / 2000 runs.  This lets us amortize
// away the creation and teardown of the evaluation system.  We report
// the "extra/op" as the number of extra instructions that are run
// during the "operation".  They are presumed to be fast (15/ns), so
// the idea is that you can subtract that out from the reported speed
func benchmarkOperation(b *testing.B, prefix string, operation string, suffix string) {
	b.Helper()
	runs := 1 + b.N/2000
	inst := strings.Count(operation, ";") + strings.Count(operation, "\n")
	source := prefix + ";" + strings.Repeat(operation+"\n", 2000) + ";" + suffix
	ops := testProg(b, source, AssemblerMaxVersion)
	evalLoop(b, runs, ops.Program)
	b.ReportMetric(float64(inst), "extra/op")
}

func BenchmarkUintMath(b *testing.B) {
	benches := [][]string{
		{"dup", "int 23423", "dup; pop", ""},
		{"pop1", "", "int 1234576; pop", "int 1"},
		{"pop", "", "int 1234576; int 6712; pop; pop", "int 1"},
		{"add", "", "int 1234576; int 6712; +; pop", "int 1"},
		{"addw", "", "int 21276237623; int 32387238723; addw; pop; pop", "int 1"},
		{"sub", "", "int 1234576; int 2; -; pop", "int 1"},
		{"mul", "", "int 212; int 323; *; pop", "int 1"},
		{"mulw", "", "int 21276237623; int 32387238723; mulw; pop; pop", "int 1"},
		{"div", "", "int 736247364; int 892; /; pop", "int 1"},
		{"divw", "", "int 736; int 892; int 892; divw; pop", "int 1"},
		{"divmodw", "", "int 736247364; int 892; int 126712; int 71672; divmodw; pop; pop; pop; pop", "int 1"},
		{"sqrt", "", "int 736247364; sqrt; pop", "int 1"},
		{"exp", "", "int 734; int 5; exp; pop", "int 1"},
		{"expw", "", "int 734; int 10; expw; pop; pop", "int 1"},
	}
	for _, bench := range benches {
		b.Run(bench[0], func(b *testing.B) {
			b.ReportAllocs()
			benchmarkOperation(b, bench[1], bench[2], bench[3])
		})
	}
}

func BenchmarkUintCmp(b *testing.B) {
	ops := []string{"==", "!=", "<", "<=", ">", ">="}
	for _, op := range ops {
		b.Run(op, func(b *testing.B) {
			benchmarkOperation(b, "", "int 7263; int 273834; "+op+"; pop", "int 1")
		})
	}
}

func BenchmarkDupnProto(b *testing.B) {
	benches := [][]string{
		{"dupn1", `
 b main
f:
 proto 1 1
 byte "repeat"
 dupn 0						// return 1 string
 retsub
main:
 int 777; dupn 0;			// start with 1 int on stack
`, "callsub f", "len"},
		{"dupn10", `
 b main
f:
 proto 10 10
 byte "repeat"
 dupn 9						// return 10 strings
 retsub
main:
 int 777; dupn 9; 			// start with 10 ints on stack
`, "callsub f", strings.Repeat("pop;", 9) + "len"},
		{"dupn100", `
 b main
f:
 proto 100 100
 byte "repeat"
 dupn 99						// return 100 strings
 retsub
main:
 int 777; dupn 99; 			// start with 100 ints on stack
`, "callsub f", strings.Repeat("pop;", 99) + "len"},
		{"dp1", "int 777", "dupn 1; popn 1", ""},
		{"dp10", "int 777", "dupn 10; popn 10", ""},
		{"dp100", "int 777", "dupn 100; popn 100", ""},
	}
	for _, bench := range benches {
		b.Run(bench[0], func(b *testing.B) {
			b.ReportAllocs()
			benchmarkOperation(b, bench[1], bench[2], bench[3])
		})
	}
}

func BenchmarkByteLogic(b *testing.B) {
	e64 := "byte 0x8090a0b0c0d0e0f0;"
	o64 := "byte 0x1020304050607080;"
	hex128e := "90a0b0c0d0e0f0001020304050607080"
	hex128o := "102030405060708090a0b0c0d0e0f000"
	e128 := "byte 0x" + strings.Repeat(hex128e, 1) + ";"
	o128 := "byte 0x" + strings.Repeat(hex128o, 1) + ";"
	e256 := "byte 0x" + strings.Repeat(hex128e, 2) + ";"
	o256 := "byte 0x" + strings.Repeat(hex128o, 2) + ";"
	e512 := "byte 0x" + strings.Repeat(hex128e, 4) + ";"
	o512 := "byte 0x" + strings.Repeat(hex128o, 4) + ";"

	benches := [][]string{
		{"b& 8", "", e64 + o64 + "b&; pop", "int 1"},
		{"b| 8", "", e64 + o64 + "b|; pop", "int 1"},
		{"b^ 8", "", e64 + o64 + "b^; pop", "int 1"},
		{"b~ 8", e64, "b~", "pop; int 1"},

		{"b& 16", "", e128 + o128 + "b&; pop", "int 1"},
		{"b| 16", "", e128 + o128 + "b|; pop", "int 1"},
		{"b^ 16", "", e128 + o128 + "b^; pop", "int 1"},
		{"b~ 16", e128, "b~", "pop; int 1"},

		{"b& 32", "", e256 + o256 + "b&; pop", "int 1"},
		{"b| 32", "", e256 + o256 + "b|; pop", "int 1"},
		{"b^ 32", "", e256 + o256 + "b^; pop", "int 1"},
		{"b~ 32", e256, "b~", "pop; int 1"},

		{"b& 64", "", e512 + o512 + "b&; pop", "int 1"},
		{"b| 64", "", e512 + o512 + "b|; pop", "int 1"},
		{"b^ 64", "", e512 + o512 + "b^; pop", "int 1"},
		{"b~ 64", e512, "b~", "pop; int 1"},
	}
	for _, bench := range benches {
		b.Run(bench[0], func(b *testing.B) {
			b.ReportAllocs()
			benchmarkOperation(b, bench[1], bench[2], bench[3])
		})
	}
}

func BenchmarkByteMath(b *testing.B) {
	u64 := "byte 0x8090a0b0c0d0e0f0;"
	hex128 := "102030405060708090a0b0c0d0e0f000"
	u128 := "byte 0x" + strings.Repeat(hex128, 1) + ";"
	u256 := "byte 0x" + strings.Repeat(hex128, 2) + ";"
	u512 := "byte 0x" + strings.Repeat(hex128, 4) + ";"

	benches := [][]string{
		{"bytec", u128 + "pop"},

		{"b+ 128", u128 + u128 + "b+; pop"},
		{"b- 128", u128 + u128 + "b-; pop"},
		{"b* 128", u128 + u128 + "b*; pop"},
		// half sized divisor seems pessimal for / and %
		{"b/ 128", u128 + u64 + "b/; pop"},
		{"b% 128", u128 + u64 + "b%; pop"},
		{"bsqrt 128", u128 + "bsqrt; pop"},

		{"b+ 256", u256 + u256 + "b+; pop"},
		{"b- 256", u256 + u256 + "b-; pop"},
		{"b* 256", u256 + u256 + "b*; pop"},
		{"b/ 256", u256 + u128 + "b/; pop"},
		{"b% 256", u256 + u128 + "b%; pop"},
		{"bsqrt 256", u256 + "bsqrt; pop"},

		{"b+ 512", u512 + u512 + "b+; pop"},
		{"b- 512", u512 + u512 + "b-; pop"},
		{"b* 512", u512 + u512 + "b*; pop"},
		{"b/ 512", u512 + u256 + "b/; pop"},
		{"b% 512", u512 + u256 + "b%; pop"},
		{"bsqrt 512", u512 + "bsqrt; pop"},

		{"bytec recheck", u128 + "pop"},
	}
	for _, bench := range benches {
		b.Run(bench[0], func(b *testing.B) {
			b.ReportAllocs()
			benchmarkOperation(b, "", bench[1], "int 1")
		})
	}
}

func BenchmarkByteCompare(b *testing.B) {
	u64 := "byte 0x8090a0b0c0d0e0f0;"
	hex128 := "102030405060708090a0b0c0d0e0f000"
	u128 := "byte 0x" + strings.Repeat(hex128, 1) + ";"
	u256 := "byte 0x" + strings.Repeat(hex128, 2) + ";"
	u512 := "byte 0x" + strings.Repeat(hex128, 4) + ";"
	//u4k := "byte 0x" + strings.Repeat(hex128, 256) + ";"

	benches := [][]string{
		{"b== 64", u64 + u64 + "b==; pop"},
		{"b< 64", u64 + u64 + "b<; pop"},
		{"b<= 64", u64 + u64 + "b<=; pop"},
		{"b== 128", u128 + u128 + "b==; pop"},
		{"b< 128", u128 + u128 + "b<; pop"},
		{"b<= 128", u128 + u128 + "b<=; pop"},
		{"b== 256", u256 + u256 + "b==; pop"},
		{"b< 256", u256 + u256 + "b<; pop"},
		{"b<= 256", u256 + u256 + "b<=; pop"},
		{"b== 512", u512 + u512 + "b==; pop"},
		{"b< 512", u512 + u512 + "b<; pop"},
		{"b<= 512", u512 + u512 + "b<=; pop"},
		// These can only be run with the maxByteMathSize check removed. They
		// show that we can remove that check in a later AVM version, as there
		// is no appreciable cost to even a 4k compare.
		// {"b== 4k", u4k + u4k + "b==; pop"},
		// {"b< 4k", u4k + u4k + "b<; pop"},
		// {"b<= 4k", u4k + u4k + "b<=; pop"},
	}
	for _, bench := range benches {
		b.Run(bench[0], func(b *testing.B) {
			b.ReportAllocs()
			benchmarkOperation(b, "", bench[1], "int 1")
		})
	}
}

func BenchmarkBase64Decode(b *testing.B) {
	smallStd := "ABCDEFGHIJKLMNOPQRSTUVWXYZabcdefghijklmnopqrstuvwxyz0123456789+/"
	smallURL := "ABCDEFGHIJKLMNOPQRSTUVWXYZabcdefghijklmnopqrstuvwxyz0123456789-_"
	medStd := strings.Repeat(smallStd, 16)
	medURL := strings.Repeat(smallURL, 16)
	bigStd := strings.Repeat(medStd, 4)
	bigURL := strings.Repeat(medURL, 4)

	tags := []string{"0", "64", "1024", "4096"}
	stds := []string{"", smallStd, medStd, bigStd}
	urls := []string{"", smallURL, medURL, bigURL}
	ops := []string{
		"int 1; int 2; +; pop",
		"b~",
		"int 1; pop",
		"base64_decode StdEncoding",
		"base64_decode URLEncoding",
	}
	benches := [][]string{}
	for i, tag := range tags {
		for _, op := range ops {
			testName := op
			encoded := stds[i]
			if op == "base64_decode URLEncoding" {
				encoded = urls[i]
			}
			if len(op) > 0 {
				op += "; "
			}
			op += "pop"
			benches = append(benches, []string{
				fmt.Sprintf("%s_%s", testName, tag),
				"",
				fmt.Sprintf(`byte "%s"; %s`, encoded, op),
				"int 1",
			})
		}
	}
	for _, bench := range benches {
		b.Run(bench[0], func(b *testing.B) {
			benchmarkOperation(b, bench[1], bench[2], bench[3])
		})
	}
}
func BenchmarkAddx64(b *testing.B) {
	progs := [][]string{
		{"add long stack", addBenchmarkSource},
		{"add small stack", addBenchmark2Source},
	}
	for _, pp := range progs {
		b.Run(pp[0], func(b *testing.B) {
			benchmarkBasicProgram(b, pp[1])
		})
	}
}

func BenchmarkNopPassx1(b *testing.B) {
	benchmarkBasicProgram(b, "int 1")
}

func BenchmarkCheckx5(b *testing.B) {
	sourcePrograms := []string{
		tlhcProgramText,
		testTxnProgramTextV3,
		testCompareProgramText,
		addBenchmarkSource,
		addBenchmark2Source,
	}

	programs := make([][]byte, len(sourcePrograms))
	for i, text := range sourcePrograms {
		ops := testProg(b, text, AssemblerMaxVersion)
		programs[i] = ops.Program
	}
	b.ResetTimer()
	for i := 0; i < b.N; i++ {
		for _, program := range programs {
			var txn transactions.SignedTxn
			txn.Lsig.Logic = program
			err := CheckSignature(0, defaultEvalParams(txn))
			if err != nil {
				require.NoError(b, err)
			}
		}
	}
}

func makeNestedKeys(depth int) string {
	if depth <= 0 {
		return `{\"key0\":\"value0\"}`
	}
	return fmt.Sprintf(`{\"key0\":%s}`, makeNestedKeys(depth-1))
}

func BenchmarkJsonRef(b *testing.B) {
	// base case
	oneKey := `{\"key0\":\"value0\"}`

	// many keys
	sb := &strings.Builder{}
	sb.WriteString(`{`)
	for i := 0; i < 100; i++ {
		sb.WriteString(fmt.Sprintf(`\"key%d\":\"value%d\",`, i, i))
	}
	sb.WriteString(`\"key100\":\"value100\"}`) // so there is no trailing comma
	manyKeys := sb.String()

	lenOfManyKeys := len(manyKeys)
	longTextLen := lenOfManyKeys - 36 // subtract the difference
	mediumText := strings.Repeat("a", longTextLen/2)
	longText := strings.Repeat("a", longTextLen)

	// medium key
	mediumKey := fmt.Sprintf(`{\"%s\":\"value\",\"key1\":\"value2\"}`, mediumText)

	// long key
	longKey := fmt.Sprintf(`{\"%s\":\"value\",\"key1\":\"value2\"}`, longText)

	// long value
	longValue := fmt.Sprintf(`{\"key0\":\"%s\",\"key1\":\"value2\"}`, longText)

	// nested keys
	nestedKeys := makeNestedKeys(200)

	jsonLabels := []string{"one key", "many keys", "medium key", "long key", "long val", "nested keys"}
	jsonSamples := []string{oneKey, manyKeys, mediumKey, longKey, longValue, nestedKeys}
	keys := [][]string{
		{"key0"},
		{"key0", "key100"},
		{mediumText, "key1"},
		{longText, "key1"},
		{"key0", "key1"},
		{"key0"},
	}
	valueFmt := [][]string{
		{"JSONString"},
		{"JSONString", "JSONString"},
		{"JSONString", "JSONString"},
		{"JSONString", "JSONString"},
		{"JSONString", "JSONString"},
		{"JSONObject"},
	}
	benches := [][]string{}
	for i, label := range jsonLabels {
		for j, key := range keys[i] {
			prog := fmt.Sprintf(`byte "%s"; byte "%s"; json_ref %s; pop;`, jsonSamples[i], key, valueFmt[i][j])

			// indicate long key
			keyLabel := key
			if len(key) > 50 {
				keyLabel = fmt.Sprintf("long_key_%d", len(key))
			}

			benches = append(benches, []string{
				fmt.Sprintf("%s_%s", label, keyLabel), // label
				"",                                    // prefix
				prog,                                  // operation
				"int 1",                               // suffix
			})
		}
	}
	for _, bench := range benches {
		b.Run(bench[0], func(b *testing.B) {
			benchmarkOperation(b, bench[1], bench[2], bench[3])
		})
	}
}

func TestEvalVersions(t *testing.T) {
	partitiontest.PartitionTest(t)
	t.Parallel()

	text := `intcblock 1
intc_0
txna ApplicationArgs 0
pop
`
	ops := testProg(t, text, AssemblerMaxVersion)

	var txn transactions.SignedTxn
	txn.Lsig.Logic = ops.Program
	txn.Txn.ApplicationArgs = [][]byte{[]byte("test")}

	ep := defaultEvalParams(txn)
	testLogicBytes(t, ops.Program, ep)

	ep = defaultEvalParamsWithVersion(1, txn)
	testLogicBytes(t, ops.Program, ep,
		"greater than protocol supported version 1", "greater than protocol supported version 1")

	// hack the version and fail on illegal opcode
	ops.Program[0] = 0x1
	ep = defaultEvalParamsWithVersion(1, txn)
	testLogicBytes(t, ops.Program, ep, "illegal opcode 0x36", "illegal opcode 0x36") // txna
}

func TestStackOverflow(t *testing.T) {
	partitiontest.PartitionTest(t)

	t.Parallel()
	source := "int 1; int 2; "
	for i := 1; i < maxStackDepth/2; i++ {
		source += "dup2; "
	}
	testAccepts(t, source+"return", 2)
	testPanics(t, source+"dup2; return", 2)
}

func TestDup(t *testing.T) {
	partitiontest.PartitionTest(t)

	t.Parallel()

	text := `int 1
dup
==
bnz dup_ok
err
dup_ok:
int 1
int 2
dup2 // expected 1, 2, 1, 2
int 2
==
bz error
int 1
==
bz error
int 2
==
bz error
int 1
==
bz error
b exit
error:
err
exit:
int 1
`
	testAccepts(t, text, 2)
	testAccepts(t, "int 1; int 2; dup2; pop; pop; pop", 2)
	testPanics(t, "int 1; int 2; dup2; pop; pop", 2)
}

func TestStringLiteral(t *testing.T) {
	partitiontest.PartitionTest(t)

	t.Parallel()

	text := `byte "foo bar"
byte b64(Zm9vIGJhcg==)
==
`
	testAccepts(t, text, 1)

	text = `byte "foo bar // not a comment"
byte b64(Zm9vIGJhciAvLyBub3QgYSBjb21tZW50)
==
`
	testAccepts(t, text, 1)

	text = `byte ""
byte 0x
==
`
	testAccepts(t, text, 1)

	text = `byte "" // empty string literal
byte 0x // empty byte constant
==
`
	testAccepts(t, text, 1)
}

func TestArgType(t *testing.T) {
	partitiontest.PartitionTest(t)
	t.Parallel()

	var sv stackValue
	require.Equal(t, StackUint64, sv.argType())
	sv.Bytes = []byte("")
	require.Equal(t, StackBytes, sv.argType())
	sv.Uint = 1
	require.Equal(t, StackBytes, sv.argType())
	sv.Bytes = nil
	require.Equal(t, StackUint64, sv.argType())
}

func TestApplicationsDisallowOldTeal(t *testing.T) {
	partitiontest.PartitionTest(t)
	t.Parallel()

	const source = "int 1"

	txn := makeSampleTxn()
	txn.Txn.Type = protocol.ApplicationCallTx
	txn.Txn.RekeyTo = basics.Address{}
	ep := defaultEvalParams(txn)

	for v := uint64(0); v < appsEnabledVersion; v++ {
		ops := testProg(t, source, v)
		e := fmt.Sprintf("program version must be >= %d", appsEnabledVersion)
		testAppBytes(t, ops.Program, ep, e, e)
	}

	testApp(t, source, ep)
}

func TestAnyRekeyToOrApplicationRaisesMinAvmVersion(t *testing.T) {
	partitiontest.PartitionTest(t)
	t.Parallel()

	const source = "int 1"

	// Construct a group of two payments, no rekeying
	txn0 := makeSampleTxn()
	txn0.Txn.Type = protocol.PaymentTx
	txn0.Txn.RekeyTo = basics.Address{}
	txn1 := txn0
	txngroup0 := []transactions.SignedTxn{txn0, txn1}

	// Construct a group of one payment, one ApplicationCall, no rekeying
	txn2 := makeSampleTxn()
	txn2.Txn.Type = protocol.PaymentTx
	txn2.Txn.RekeyTo = basics.Address{}
	txn3 := txn2
	txn3.Txn.Type = protocol.ApplicationCallTx
	txngroup1 := []transactions.SignedTxn{txn2, txn3}

	// Construct a group of one payment, one rekeying payment
	txn4 := makeSampleTxn()
	txn4.Txn.Type = protocol.PaymentTx
	txn5 := txn4
	txn4.Txn.RekeyTo = basics.Address{}
	txn5.Txn.RekeyTo = basics.Address{1}
	txngroup2 := []transactions.SignedTxn{txn4, txn5}

	type testcase struct {
		group            []transactions.SignedTxn
		validFromVersion uint64
	}

	cases := []testcase{
		{txngroup0, 0},
		{txngroup1, appsEnabledVersion},
		{txngroup2, rekeyingEnabledVersion},
	}

	for ci, cse := range cases {
		ci, cse := ci, cse
		t.Run(fmt.Sprintf("ci=%d", ci), func(t *testing.T) {
			t.Parallel()
			ep := defaultEvalParams(cse.group...)

			// Computed MinAvmVersion should be == validFromVersion
			calc := ComputeMinAvmVersion(ep.TxnGroup)
			require.Equal(t, calc, cse.validFromVersion)

			// Should fail for all versions < validFromVersion
			expected := fmt.Sprintf("program version must be >= %d", cse.validFromVersion)
			for v := uint64(0); v < cse.validFromVersion; v++ {
				ops := testProg(t, source, v)
				if ep.supportsAppEval() {
					testAppBytes(t, ops.Program, ep, expected, expected)
				}
				testLogicBytes(t, ops.Program, ep, expected, expected)
			}

			// Should succeed for all versions >= validFromVersion
			for v := cse.validFromVersion; v <= AssemblerMaxVersion; v++ {
				ops := testProg(t, source, v)
				if ep.supportsAppEval() {
					testAppBytes(t, ops.Program, ep)
				}
				testLogicBytes(t, ops.Program, ep)
			}
		})
	}
}

// check all v2 opcodes: allowed in v2 and not allowed in v1 and v0
func TestAllowedOpcodesV2(t *testing.T) {
	partitiontest.PartitionTest(t)

	t.Parallel()

	tests := map[string]string{
		"txna":              "txna Accounts 0",
		"gtxna":             "gtxna 0 ApplicationArgs 0",
		"bz":                "int 0; bz l; l:",
		"b":                 "b l; l:",
		"return":            "int 1; return",
		"addw":              "int 0; int 1; addw",
		"dup2":              "int 1; int 2; dup2",
		"concat":            "byte 0x41; dup; concat",
		"substring":         "byte 0x41; substring 0 1",
		"substring3":        "byte 0x41; int 0; int 1; substring3",
		"balance":           "int 1; balance",
		"app_opted_in":      "int 0; dup; app_opted_in",
		"app_local_get":     "int 0; byte 0x41; app_local_get",
		"app_local_get_ex":  "int 0; dup; byte 0x41; app_local_get_ex",
		"app_global_get":    "int 0; byte 0x41; app_global_get",
		"app_global_get_ex": "int 0; byte 0x41; app_global_get_ex",
		"app_local_put":     "int 0; byte 0x41; dup; app_local_put",
		"app_global_put":    "byte 0x41; dup; app_global_put",
		"app_local_del":     "int 0; byte 0x41; app_local_del",
		"app_global_del":    "byte 0x41; app_global_del",
		"asset_holding_get": "int 1; int 1; asset_holding_get AssetBalance",
		"asset_params_get":  "int 1; asset_params_get AssetTotal",
	}

	excluded := map[string]bool{
		"sha256":     true,
		"keccak256":  true,
		"sha512_256": true,
		"txn":        true,
		"gtxn":       true,
	}

	ep := defaultEvalParams()

	cnt := 0
	for _, spec := range OpSpecs {
		if spec.Version == 2 && !excluded[spec.Name] {
			source, ok := tests[spec.Name]
			require.True(t, ok, "Missed opcode in the test: %s", spec.Name)
			require.Contains(t, source, spec.Name)
			ops := testProg(t, source, AssemblerMaxVersion)
			// all opcodes allowed in stateful mode so use CheckStateful/EvalContract
			err := CheckContract(ops.Program, ep)
			require.NoError(t, err, source)
			_, err = EvalApp(ops.Program, 0, 0, ep)
			if spec.Name != "return" {
				// "return" opcode always succeeds so ignore it
				require.Error(t, err, source)
				require.NotContains(t, err.Error(), "illegal opcode")
			}

			for v := byte(0); v <= 1; v++ {
				ops.Program[0] = v
				testLogicBytes(t, ops.Program, ep, "illegal opcode", "illegal opcode")
				testAppBytes(t, ops.Program, ep, "illegal opcode", "illegal opcode")
			}
			cnt++
		}
	}
	require.Equal(t, len(tests), cnt)
}

// check all v3 opcodes: allowed in v3 and not allowed before
func TestAllowedOpcodesV3(t *testing.T) {
	partitiontest.PartitionTest(t)

	t.Parallel()

	// all tests are expected to fail in evaluation
	tests := map[string]string{
		"assert":      "int 1; assert",
		"min_balance": "int 1; min_balance",
		"getbit":      "int 15; int 64; getbit",
		"setbit":      "int 15; int 64; int 0; setbit",
		"getbyte":     "byte \"john\"; int 5; getbyte",
		"setbyte":     "byte \"john\"; int 5; int 66; setbyte",
		"swap":        "int 1; byte \"x\"; swap",
		"select":      "int 1; byte \"x\"; int 1; select",
		"dig":         "int 1; int 1; dig 1",
		"gtxns":       "int 0; gtxns FirstValid",
		"gtxnsa":      "int 0; gtxnsa Accounts 0",
		"pushint":     "pushint 7; pushint 4",
		"pushbytes":   `pushbytes "stringsfail?"`,
	}

	ep := defaultEvalParams()

	cnt := 0
	for _, spec := range OpSpecs {
		if spec.Version == 3 {
			source, ok := tests[spec.Name]
			require.True(t, ok, "Missed opcode in the test: %s", spec.Name)
			require.Contains(t, source, spec.Name)
			ops := testProg(t, source, AssemblerMaxVersion)
			// all opcodes allowed in stateful mode so use CheckStateful/EvalContract
			testAppBytes(t, ops.Program, ep, "REJECT")

			for v := byte(0); v <= 1; v++ {
				ops.Program[0] = v
				testLogicBytes(t, ops.Program, ep, "illegal opcode", "illegal opcode")
				testAppBytes(t, ops.Program, ep, "illegal opcode", "illegal opcode")
			}
			cnt++
		}
	}
	require.Len(t, tests, cnt)
}

// TestLinearOpcodes ensures we don't have a linear cost opcode (which
// inherently requires a dynamic cost model) before backBranchEnabledVersion,
// which introduced our dynamic model.
func TestLinearOpcodes(t *testing.T) {
	partitiontest.PartitionTest(t)
	t.Parallel()
	for _, spec := range OpSpecs {
		if spec.Version < backBranchEnabledVersion {
			require.Zero(t, spec.OpDetails.FullCost.chunkCost, spec)
		}
	}
}

func TestRekeyFailsOnOldVersion(t *testing.T) {
	partitiontest.PartitionTest(t)
	t.Parallel()

	for v := uint64(0); v < rekeyingEnabledVersion; v++ {
		t.Run(fmt.Sprintf("v=%d", v), func(t *testing.T) {
			ops := testProg(t, "int 1", v)
			var txn transactions.SignedTxn
			txn.Txn.RekeyTo = basics.Address{1, 2, 3, 4}
			ep := defaultEvalParams(txn)
			e := fmt.Sprintf("program version must be >= %d", rekeyingEnabledVersion)
			testLogicBytes(t, ops.Program, ep, e, e)
		})
	}
}

func notrack(program string) string {
	// Put a prefix on the program that does nothing interesting,
	// but prevents assembly from detecting type errors.  Allows
	// evaluation testing of a program that would be rejected by
	// assembler.
	pragma := "#pragma typetrack false\n"
	if strings.Contains(program, pragma) {
		return program // Already done.  Tests sometimes use at multiple levels
	}
	return pragma + program
}

type evalTester func(t *testing.T, pass bool, err error) bool

func testEvaluation(t *testing.T, program string, introduced uint64, tester evalTester) error {
	t.Helper()

	var outer error
	for v := uint64(1); v <= AssemblerMaxVersion; v++ {
		t.Run(fmt.Sprintf("v=%d", v), func(t *testing.T) {
			t.Helper()
			if v < introduced {
				testProg(t, notrack(program), v, Expect{0, "...was introduced..."})
				return
			}
			ops := testProg(t, program, v)
			// Programs created with a previous assembler
			// should still operate properly with future
			// EvalParams, so try all forward versions.
			for lv := v; lv <= AssemblerMaxVersion; lv++ {
				t.Run(fmt.Sprintf("lv=%d", lv), func(t *testing.T) {
					t.Helper()
					var txn transactions.SignedTxn
					txn.Lsig.Logic = ops.Program
					ep := defaultEvalParamsWithVersion(lv, txn)
					err := CheckSignature(0, ep)
					if err != nil {
						t.Log(ep.Trace.String())
					}
					require.NoError(t, err)
					ep = defaultEvalParamsWithVersion(lv, txn)
					pass, err := EvalSignature(0, ep)
					ok := tester(t, pass, err)
					if !ok {
						t.Log(ep.Trace.String())
						t.Log(err)
					}
					require.True(t, ok)
					isNotPanic(t, err) // Never want a Go level panic.
					if err != nil {
						// Use wisely. This could probably return any of the concurrent runs' errors.
						outer = err
					}
				})
			}
		})
	}
	return outer
}

func testAccepts(t *testing.T, program string, introduced uint64) {
	t.Helper()
	testEvaluation(t, program, introduced, func(t *testing.T, pass bool, err error) bool {
		return pass && err == nil
	})
}
func testRejects(t *testing.T, program string, introduced uint64) {
	t.Helper()
	testEvaluation(t, program, introduced, func(t *testing.T, pass bool, err error) bool {
		// Returned False, but didn't panic
		return !pass && err == nil
	})
}
func testPanics(t *testing.T, program string, introduced uint64, pattern ...string) error {
	t.Helper()
	return testEvaluation(t, program, introduced, func(t *testing.T, pass bool, err error) bool {
		t.Helper()
		// TEAL panic! not just reject at exit
		if pass {
			return false
		}
		if err == nil {
			t.Log("program rejected rather panicked")
			return false
		}
		for _, p := range pattern {
			if !strings.Contains(err.Error(), p) {
				t.Log(err, "does not contain", p)
				return false
			}
		}
		return true
	})
}

func TestAssert(t *testing.T) {
	partitiontest.PartitionTest(t)

	t.Parallel()
	testAccepts(t, "int 1; assert; int 1", 3)
	testRejects(t, "int 1; assert; int 0", 3)
	testPanics(t, "int 0; assert; int 1", 3)
	testPanics(t, notrack("assert; int 1"), 3)
	testPanics(t, notrack(`byte "john"; assert; int 1`), 3)
}

func TestBits(t *testing.T) {
	partitiontest.PartitionTest(t)

	t.Parallel()
	testAccepts(t, "int 1; int 0; getbit; int 1; ==", 3)
	testAccepts(t, "int 1; int 1; getbit; int 0; ==", 3)

	testAccepts(t, "int 1; int 63; getbit; int 0; ==", 3)
	testPanics(t, "int 1; int 64; getbit; int 0; ==", 3)

	testAccepts(t, "int 0; int 3; int 1; setbit; int 8; ==", 3)
	testPanics(t, "int 0; int 3; int 2; setbit; pop; int 1", 3)
	testAccepts(t, "int 8; int 3; getbit; int 1; ==", 3)

	testAccepts(t, "int 15; int 3; int 0; setbit; int 7; ==", 3)

	// bit 10 is the 3rd bit (from the high end) in the second byte
	testAccepts(t, "byte 0xfff0; int 10; getbit; int 1; ==", 3)
	testAccepts(t, "byte 0xfff0; int 12; getbit; int 0; ==", 3)
	testPanics(t, "byte 0xfff0; int 16; getbit; int 0; ==", 3)

	testAccepts(t, "byte 0xfffff0; int 21; int 1; setbit; byte 0xfffff4; ==", 3)
	testAccepts(t, "byte 0xfffff4; int 1; int 0; setbit; byte 0xbffff4; ==", 3)
	testPanics(t, "byte 0xfffff4; int 24; int 0; setbit; byte 0xbf; ==", 3)

	testAccepts(t, "byte 0x0000; int 3; int 1; setbit; byte 0x1000; ==", 3)
	testAccepts(t, "byte 0x0000; int 15; int 1; setbit; byte 0x0001; ==", 3)
	testAccepts(t, "int 0x0000; int 3; int 1; setbit; int 0x0008; ==", 3)
	testAccepts(t, "int 0x0000; int 12; int 1; setbit; int 0x1000; ==", 3)

	// These test that setbyte is not modifying a shared value.
	// Since neither bytec nor dup copies, the first test is
	// insufficient, the setbit changes the original constant (if
	// it fails to copy).
	testAccepts(t, "byte 0xfffff0; dup; int 21; int 1; setbit; byte 0xfffff4; ==; pop; byte 0xfffff0; ==", 3)
	testAccepts(t, "byte 0xffff; byte 0xf0; concat; dup; int 21; int 1; setbit; byte 0xfffff4; ==; pop; byte 0xfffff0; ==", 3)

}

func TestBytes(t *testing.T) {
	partitiontest.PartitionTest(t)

	t.Parallel()
	testAccepts(t, "byte 0x12345678; int 2; getbyte; int 0x56; ==", 3)
	testPanics(t, "byte 0x12345678; int 4; getbyte; int 0x56; ==", 3)

	testAccepts(t, `byte "john"; int 0; getbyte; int 106; ==`, 3) // ascii j
	testAccepts(t, `byte "john"; int 1; getbyte; int 111; ==`, 3) // ascii o
	testAccepts(t, `byte "john"; int 2; getbyte; int 104; ==`, 3) // ascii h
	testAccepts(t, `byte "john"; int 3; getbyte; int 110; ==`, 3) // ascii n
	testPanics(t, `byte "john"; int 4; getbyte; int 1; ==`, 3)    // past end

	testAccepts(t, `byte "john"; int 2; int 105; setbyte; byte "join"; ==`, 3)
	testPanics(t, `byte "john"; int 2; int 256; setbyte; pop; int 1;`, 3)

	testPanics(t, `global ZeroAddress; dup; concat; int 64; int 7; setbyte; int 1; return`, 3)
	testAccepts(t, `global ZeroAddress; dup; concat; int 63; int 7; setbyte; int 1; return`, 3)

	// These test that setbyte is not modifying a shared value.
	// Since neither bytec nor dup copies, the first test is
	// insufficient, the setbyte changes the original constant (if
	// it fails to copy).
	testAccepts(t, `byte "john"; dup; int 2; int 105; setbyte; pop; byte "john"; ==`, 3)
	testAccepts(t, `byte "jo"; byte "hn"; concat; dup; int 2; int 105; setbyte; pop; byte "john"; ==`, 3)

	testAccepts(t, `byte "john"; byte "john"; ==`, 1)
}

func TestMethod(t *testing.T) {
	partitiontest.PartitionTest(t)
	t.Parallel()
	// Although 'method' is new around the time of v5, it is a
	// pseudo-op, so it's ok to use it earlier, as it compiles to
	// existing opcodes.
	testAccepts(t, "method \"add(uint64,uint64)uint128\"; byte 0x8aa3b61f; ==", 1)
}

func TestSwap(t *testing.T) {
	partitiontest.PartitionTest(t)

	t.Parallel()
	testAccepts(t, "int 1; byte 0x1234; swap; int 1; ==; assert; byte 0x1234; ==", 3)
	testPanics(t, notrack("int 1; swap; int 1; return"), 3)
}

func TestSelect(t *testing.T) {
	partitiontest.PartitionTest(t)

	t.Parallel()

	testAccepts(t, "int 1; byte 0x1231; int 0; select", 3) // selects the 1
	testRejects(t, "int 0; byte 0x1232; int 0; select", 3) // selects the 0

	testAccepts(t, "int 0; int 1; int 1; select", 3)      // selects the 1
	testPanics(t, "int 1; byte 0x1233; int 1; select", 3) // selects the bytes
}

func TestDig(t *testing.T) {
	partitiontest.PartitionTest(t)

	t.Parallel()
	testAccepts(t, "int 3; int 2; int 1; dig 1; int 2; ==; return", 3)
	testPanics(t, notrack("int 3; int 2; int 1; dig 11; int 2; ==; return"), 3)
}

func TestBury(t *testing.T) {
	partitiontest.PartitionTest(t)
	t.Parallel()

	// bury 0 panics
	source := "int 3; int 2; int 7; bury 0; int 1; return"
	testProg(t, source, 8, Expect{1, "bury 0 always fails"})
	testPanics(t, notrack("int 3; int 2; int 7; bury 0; int 1; return"), 8, "bury outside stack")

	// bury 1 pops the ToS and replaces the thing "1 down", which becomes the new ToS
	testAccepts(t, "int 3; int 2; int 7; bury 1; int 7; ==; assert; int 3; ==", 8)

	// bury 2
	testAccepts(t, `int 3; int 2; int 7;
		bury 2;
		int 2; ==; assert
		int 7; ==;
`, 8)

	// bury too deep
	testPanics(t, notrack("int 3; int 2; int 7;	bury 3; int 1; return"), 8, "bury outside stack")
}

func TestCover(t *testing.T) {
	partitiontest.PartitionTest(t)
	t.Parallel()
	testAccepts(t, "int 4; int 3; int 2; int 1; cover 0; int 1; ==; return", 5)
	testAccepts(t, "int 4; int 3; int 2; int 1; cover 1; int 2; ==; return", 5)
	testAccepts(t, "int 4; int 3; int 2; int 1; cover 2; int 2; ==; return", 5)
	testAccepts(t, "int 4; int 3; int 2; int 1; cover 2; pop; pop; int 1; ==; return", 5)
	testPanics(t, notrack("int 4; int 3; int 2; int 1; cover 11; int 2; ==; return"), 5)
	testPanics(t, notrack("int 4; int 3; int 2; int 1; cover 4; int 2; ==; return"), 5)
}

func TestUncover(t *testing.T) {
	partitiontest.PartitionTest(t)
	t.Parallel()
	testAccepts(t, "int 4; int 3; int 2; int 1; uncover 0; int 1; ==; return", 5)
	testAccepts(t, "int 4; int 3; int 2; int 1; uncover 2; int 3; ==; return", 5)
	testAccepts(t, "int 4; int 3; int 2; int 1; uncover 3; int 4; ==; return", 5)
	testAccepts(t, "int 4; int 3; int 2; int 1; uncover 3; pop; int 1; ==; return", 5)
	testAccepts(t, "int 4; int 3; int 2; int 1; uncover 3; pop; pop; int 2; ==; return", 5)
	testAccepts(t, "int 1; int 3; int 2; int 1; uncover 3; pop; pop; int 2; ==; return", 5)
	testPanics(t, notrack("int 4; int 3; int 2; int 1; uncover 11; int 3; ==; return"), 5)
	testPanics(t, notrack("int 4; int 3; int 2; int 1; uncover 4; int 2; ==; return"), 5)
}

func TestPush(t *testing.T) {
	partitiontest.PartitionTest(t)

	t.Parallel()
	testAccepts(t, "int 2; pushint 2; ==", 3)
	testAccepts(t, "pushbytes 0x1234; byte 0x1234; ==", 3)

	// There's a savings to be had if the intcblock is entirely avoided
	ops1 := testProg(t, "int 1", 3)
	ops2 := testProg(t, "pushint 1", 3)
	require.Less(t, len(ops2.Program), len(ops1.Program))

	// There's no savings to be had if the pushint replaces a
	// reference to one of the arg{0-3} opcodes, since they only
	// use one byte. And the intcblock only grows by the varuint
	// encoding size of the pushedint. Which is the same either
	// way.

	ops1 = testProg(t, "int 2; int 1", 3)
	ops2 = testProg(t, "int 2; pushint 1", 3)
	require.Equal(t, len(ops2.Program), len(ops1.Program))

	// There's a savings to be had when intcblock > 4 elements,
	// because references beyong arg 3 require two byte.
	ops1 = testProg(t, "int 2; int 3; int 5; int 6; int 1", 3)
	ops2 = testProg(t, "int 2; int 3; int 5; int 6; pushint 1", 3)
	require.Less(t, len(ops2.Program), len(ops1.Program))
}

func TestLoop(t *testing.T) {
	partitiontest.PartitionTest(t)

	t.Parallel()
	// Double until > 10. Should be 16
	testAccepts(t, "int 1; loop: int 2; *; dup; int 10; <; bnz loop; int 16; ==", 4)

	testAccepts(t, "int 1; loop: int 2; *; dup; int 10; <; bnz loop; int 16; ==", 4)

	// Infinite loop because multiply by one instead of two
	testPanics(t, "int 1; loop:; int 1; *; dup; int 10; <; bnz loop; int 16; ==", 4)
}

func TestSubroutine(t *testing.T) {
	partitiontest.PartitionTest(t)

	t.Parallel()
	testAccepts(t, "int 1; callsub double; int 2; ==; return; double: dup; +; retsub;", 4)
	testAccepts(t, `
b main;
fact:
  dup
  int 2
  <
  bz recur
  retsub
recur:
  dup
  int 1
  -
  callsub fact
  *
  retsub

main:
  int 5
  callsub fact
  int 120
  ==
`, 4)

	// Mutually recursive odd/even.  Each is intentionally done in a slightly different way.
	testAccepts(t, `
b main
odd:				// If 0, return false, else return !even
  dup
  bz retfalse
  callsub even
  !
  retsub

retfalse:
  pop
  int 0
  retsub


even:				// If 0, return true, else decrement and return even
  dup
  bz rettrue
  int 1
  -
  callsub odd
  retsub

rettrue:
  pop
  int 1
  retsub


main:
  int 1
  callsub odd
  assert

  int 0
  callsub even
  assert

  int 10
  callsub even
  assert

  int 10
  callsub odd
  !
  assert

  int 1
`, 4)

	testPanics(t, "int 1; retsub", 4)

	testPanics(t, "int 1; recur: callsub recur; int 1", 4)
}

func TestShifts(t *testing.T) {
	partitiontest.PartitionTest(t)

	t.Parallel()
	testAccepts(t, "int 1; int 0; shl; int 1; ==", 4)
	testAccepts(t, "int 1; int 1; shl; int 2; ==", 4)
	testAccepts(t, "int 1; int 2; shl; int 4; ==", 4)
	testAccepts(t, "int 3; int 2; shl; int 12; ==", 4)
	testAccepts(t, "int 2; int 63; shl; int 0; ==", 4)

	testAccepts(t, "int 3; int 0; shr; int 3; ==", 4)
	testAccepts(t, "int 1; int 1; shr; int 0; ==", 4)
	testAccepts(t, "int 1; int 2; shr; int 0; ==", 4)
	testAccepts(t, "int 3; int 1; shr; int 1; ==", 4)
	testAccepts(t, "int 96; int 3; shr; int 12; ==", 4)
	testAccepts(t, "int 8756675; int 63; shr; int 0; ==", 4)

	testPanics(t, "int 8756675; int 64; shr; int 0; ==", 4)
	testPanics(t, "int 8756675; int 64; shl; int 0; ==", 4)
}

func TestSqrt(t *testing.T) {
	partitiontest.PartitionTest(t)

	t.Parallel()
	testAccepts(t, "int 0; sqrt; int 0; ==", 4)
	testAccepts(t, "int 1; sqrt; int 1; ==", 4)
	testAccepts(t, "int 2; sqrt; int 1; ==", 4)
	testAccepts(t, "int 4; sqrt; int 2; ==", 4)
	testAccepts(t, "int 5; sqrt; int 2; ==", 4)

	testAccepts(t, "int 3735928559; sqrt; int 61122; ==", 4)
	testAccepts(t, "int 244837814094590; sqrt; int 15647294; ==", 4)

	testAccepts(t, "int 2024; sqrt; int 44; ==", 4)
	testAccepts(t, "int 2025; sqrt; int 45; ==", 4)
	testAccepts(t, "int 2026; sqrt; int 45; ==", 4)

	// Largest possible uint64
	testAccepts(t, "int 18446744073709551615; sqrt; int 4294967295; ==", 4)

	// The actual square of that largest possible sqrt
	testAccepts(t, "int 18446744065119617025; sqrt; int 4294967295; ==", 4)
	testAccepts(t, "int 18446744065119617024; sqrt; int 4294967294; ==", 4)

}

func TestExp(t *testing.T) {
	partitiontest.PartitionTest(t)

	t.Parallel()
	testPanics(t, "int 0; int 0; exp; int 1; ==", 4)
	testAccepts(t, "int 0; int 200; exp; int 0; ==", 4)
	testAccepts(t, "int 1000; int 0; exp; int 1; ==", 4)
	testAccepts(t, "int 1; int 2; exp; int 1; ==", 4)
	testAccepts(t, "int 3; int 1; exp; int 3; ==", 4)
	testAccepts(t, "int 96; int 3; exp; int 884736; ==", 4)
	testPanics(t, "int 96; int 15; exp; int 884736; >", 4)

	// These seem the same but check different code paths
	testPanics(t, "int 2; int 64; exp; pop; int 1", 4)
	testPanics(t, "int 4; int 32; exp; pop; int 1", 4)
}

func TestExpw(t *testing.T) {
	partitiontest.PartitionTest(t)

	t.Parallel()
	testPanics(t, "int 0; int 0; expw; int 1; ==; assert; int 0; ==", 4)
	testAccepts(t, "int 0; int 200; expw; int 0; ==; assert; int 0; ==", 4)
	testAccepts(t, "int 1000; int 0; expw; int 1; ==; assert; int 0; ==", 4)
	testAccepts(t, "int 1; int 2; expw; int 1; ==; assert; int 0; ==", 4)
	testAccepts(t, "int 3; int 1; expw; int 3; ==; assert; int 0; ==", 4)
	testAccepts(t, "int 96; int 3; expw; int 884736; ==; assert; int 0; ==", 4)
	testAccepts(t, "int 64; int 21; expw; pop; pop; int 1", 4) // (2^6)^21 = 2^126
	testPanics(t, "int 64; int 22; expw; pop; pop; int 1", 4)  // (2^6)^22 = 2^132

	testAccepts(t, "int 97; int 15; expw; int 10271255586529954209; ==; assert; int 34328615749; ==;", 4)

	testPanics(t, "int 2; int 128; expw; pop; pop; int 1", 4) // 2^128 is too big
	// looks the same, but different code path
	testPanics(t, "int 4; int 64; expw; pop; pop; int 1", 4) // 2^128 is too big
}

func TestBitLen(t *testing.T) {
	partitiontest.PartitionTest(t)

	t.Parallel()
	testAccepts(t, "int 0; bitlen; int 0; ==", 4)
	testAccepts(t, "int 1; bitlen; int 1; ==", 4)
	testAccepts(t, "int 2; bitlen; int 2; ==", 4)
	testAccepts(t, "int 4; bitlen; int 3; ==", 4)
	testAccepts(t, "int 5; bitlen; int 3; ==", 4)
	testAccepts(t, "int 8; bitlen; int 4; ==", 4)

	testAccepts(t, "byte 0x; bitlen; int 0; ==", 4)
	testAccepts(t, "byte 0x00; bitlen; int 0; ==", 4)
	testAccepts(t, "byte 0x01; bitlen; int 1; ==", 4)
	testAccepts(t, "byte 0x02; bitlen; int 2; ==", 4)
	testAccepts(t, "byte 0x03; bitlen; int 2; ==", 4)
	testAccepts(t, "byte 0x04; bitlen; int 3; ==", 4)
	testAccepts(t, "byte 0xf0; bitlen; int 8; ==", 4)
	testAccepts(t, "byte 0x0100; bitlen; int 9; ==", 4)
	testAccepts(t, "byte 0x010001000100010001000100010001000100; bitlen; int 137; ==", 4)

}

func TestBytesMath(t *testing.T) {
	partitiontest.PartitionTest(t)

	t.Parallel()
	testAccepts(t, "byte 0x01; byte 0x01; b+; byte 0x02; ==", 4)
	testAccepts(t, "byte 0x01FF; byte 0x01; b+; byte 0x0200; ==", 4)

	effs := strings.Repeat("ff", 64)
	// 64 byte long inputs are accepted, even if they produce longer outputs
	testAccepts(t, fmt.Sprintf("byte 0x%s; byte 0x10; b+; len; int 65; ==", effs), 4)
	// 65 byte inputs are not ok.
	testPanics(t, fmt.Sprintf("byte 0x%s00; byte 0x10; b-; len; int 65; ==", effs), 4)

	testAccepts(t, `byte 0x01; byte 0x01; b-; byte ""; ==`, 4)
	testAccepts(t, "byte 0x0200; byte 0x01; b-; byte 0x01FF; ==", 4)
	// returns are smallest possible
	testAccepts(t, "byte 0x0100; byte 0x01; b-; byte 0xFF; ==", 4)
	testPanics(t, "byte 0x01; byte 0x02; b-; int 1; return", 4)

	testAccepts(t, "byte 0x01; byte 0x01; b/; byte 0x01; ==", 4)
	testPanics(t, "byte 0x0200; byte b64(); b/; int 1; return", 4)
	testPanics(t, "byte 0x01; byte 0x00; b/; int 1; return", 4)
	testPanics(t, "int 65; bzero; byte 0x01; b/; int 1; return", 4)

	testAccepts(t, "byte 0x10; byte 0x07; b%; byte 0x02; ==; return", 4)
	testPanics(t, "byte 0x01; byte 0x00; b%; int 1; return", 4)
	testPanics(t, "int 65; bzero; byte 0x10; b%", 4)

	// Even 128 byte outputs are ok
	testAccepts(t, fmt.Sprintf("byte 0x%s; byte 0x%s; b*; len; int 128; ==", effs, effs), 4)

	testAccepts(t, "byte 0x00; bsqrt; byte 0x; ==; return", 6)
	testAccepts(t, "byte 0x01; bsqrt; byte 0x01; ==; return", 6)
	testAccepts(t, "byte 0x10; bsqrt; byte 0x04; ==; return", 6)
	testAccepts(t, "byte 0x11; bsqrt; byte 0x04; ==; return", 6)
	testAccepts(t, "byte 0xffffff; bsqrt; len; int 2; ==; return", 6)
	// 64 byte long inputs are accepted, even if they produce longer outputs
	testAccepts(t, fmt.Sprintf("byte 0x%s; bsqrt; len; int 32; ==", effs), 6)
	// 65 byte inputs are not ok.
	testPanics(t, fmt.Sprintf("byte 0x%s00; bsqrt; pop; int 1", effs), 6)
}

func TestBytesCompare(t *testing.T) {
	partitiontest.PartitionTest(t)

	t.Parallel()
	testAccepts(t, "byte 0x10; byte 0x10; b*; byte 0x0100; ==", 4)
	testAccepts(t, "byte 0x100000000000; byte 0x00; b*; byte b64(); ==", 4)

	testAccepts(t, "byte 0x10; byte 0x10; b<; !", 4)
	testAccepts(t, "byte 0x10; byte 0x10; b<=", 4)
	testPanics(t, "byte 0x10; int 65; bzero; b<=", 4)
	testAccepts(t, "byte 0x10; int 64; bzero; b>", 4)
	testPanics(t, "byte 0x10; int 65; bzero; b>", 4)
	testAccepts(t, "byte 0x1010; byte 0x10; b<; !", 4)

	testAccepts(t, "byte 0x2000; byte 0x70; b<; !", 4)
	testAccepts(t, "byte 0x7000; byte 0x20; b<; !", 4)

	// All zero input are interesting, because they lead to bytes.Compare being
	// called with nils.  Show that is correct.
	testAccepts(t, "byte 0x10; byte 0x00; b<; !", 4)
	testAccepts(t, "byte 0x10; byte 0x0000; b<; !", 4)
	testAccepts(t, "byte 0x00; byte 0x10; b<", 4)
	testAccepts(t, "byte 0x0000; byte 0x10; b<", 4)
	testAccepts(t, "byte 0x0000; byte 0x00; b<; !", 4)
	testAccepts(t, "byte 0x; byte 0x00; b==", 4)

	testAccepts(t, "byte 0x11; byte 0x10; b>", 4)
	testAccepts(t, "byte 0x11; byte 0x0010; b>", 4)
	testAccepts(t, "byte 0x1010; byte 0x11; b>", 4)

	testAccepts(t, "byte 0x11; byte 0x10; b>=", 4)
	testAccepts(t, "byte 0x11; byte 0x0011; b>=", 4)
	testPanics(t, "byte 0x10; int 65; bzero; b>=", 4)

	testAccepts(t, "byte 0x11; byte 0x11; b==", 4)
	testAccepts(t, "byte 0x0011; byte 0x11; b==", 4)
	testAccepts(t, "byte 0x11; byte 0x00000000000011; b==", 4)
	testAccepts(t, "byte 0x00; int 64; bzero; b==", 4)
	testPanics(t, "byte 0x00; int 65; bzero; b==", 4)

	testAccepts(t, "byte 0x11; byte 0x00; b!=", 4)
	testAccepts(t, "byte 0x0011; byte 0x1100; b!=", 4)
	testPanics(t, notrack("byte 0x11; int 17; b!="), 4)
	testPanics(t, "byte 0x10; int 65; bzero; b!=", 4)
}

func TestBytesBits(t *testing.T) {
	partitiontest.PartitionTest(t)

	t.Parallel()
	testAccepts(t, "byte 0x11; byte 0x10; b|; byte 0x11; ==", 4)
	testAccepts(t, "byte 0x01; byte 0x10; b|; byte 0x11; ==", 4)
	testAccepts(t, "byte 0x0201; byte 0x10f1; b|; byte 0x12f1; ==", 4)
	testAccepts(t, "byte 0x0001; byte 0x00f1; b|; byte 0x00f1; ==", 4)

	testAccepts(t, "byte 0x11; byte 0x10; b&; byte 0x10; ==", 4)
	testAccepts(t, "byte 0x01; byte 0x10; b&; byte 0x00; ==", 4)
	testAccepts(t, "byte 0x0201; byte 0x10f1; b&; byte 0x0001; ==", 4)
	testAccepts(t, "byte 0x01; byte 0x00f1; b&; byte 0x0001; ==", 4)

	testAccepts(t, "byte 0x11; byte 0x10; b^; byte 0x01; ==", 4)
	testAccepts(t, "byte 0x01; byte 0x10; b^; byte 0x11; ==", 4)
	testAccepts(t, "byte 0x0201; byte 0x10f1; b^; byte 0x12f0; ==", 4)
	testAccepts(t, "byte 0x0001; byte 0xf1; b^; byte 0x00f0; ==", 4)

	testAccepts(t, "byte 0x0001; b~; byte 0xfffe; ==", 4)
	testAccepts(t, "byte 0x; b~; byte 0x; ==", 4)
	testAccepts(t, "byte 0xf001; b~; byte 0x0ffe; ==", 4)

	testAccepts(t, "int 3; bzero; byte 0x000000; ==", 4)
	testAccepts(t, "int 33; bzero; byte 0x000000000000000000000000000000000000000000000000000000000000000000; ==", 4)

	testAccepts(t, "int 4096; bzero; len; int 4096; ==", 4)
	testPanics(t, "int 4097; bzero; len; int 4097; ==", 4)
}

func TestBytesConversions(t *testing.T) {
	partitiontest.PartitionTest(t)

	t.Parallel()
	testAccepts(t, "byte 0x11; byte 0x10; b+; btoi; int 0x21; ==", 4)
	testAccepts(t, "byte 0x0011; byte 0x10; b+; btoi; int 0x21; ==", 4)
}

func TestLog(t *testing.T) {
	partitiontest.PartitionTest(t)

	t.Parallel()
	var txn transactions.SignedTxn
	txn.Txn.Type = protocol.ApplicationCallTx
	ledger := NewLedger(nil)
	ledger.NewApp(txn.Txn.Receiver, 0, basics.AppParams{})
	ep := defaultEvalParams(txn)
	ep.Proto = makeTestProtoV(LogicVersion)
	ep.Ledger = ledger
	testCases := []struct {
		source string
		loglen int
	}{
		{
			source: `byte  "a logging message"; log; int 1`,
			loglen: 1,
		},
		{
			source: `byte  "a logging message"; log; byte  "a logging message"; log; int 1`,
			loglen: 2,
		},
		{
			source: fmt.Sprintf(`%s int 1`, strings.Repeat(`byte "a logging message"; log; `, maxLogCalls)),
			loglen: maxLogCalls,
		},
		{
			source: `int 1; loop: byte "a logging message"; log; int 1; +; dup; int 30; <=; bnz loop;`,
			loglen: 30,
		},
		{
			source: fmt.Sprintf(`byte "%s"; log; int 1`, strings.Repeat("a", maxLogSize)),
			loglen: 1,
		},
	}

	//track expected number of logs in cx.EvalDelta.Logs
	for i, s := range testCases {
		delta := testApp(t, s.source, ep)
		require.Len(t, delta.Logs, s.loglen)
		if i == len(testCases)-1 {
			require.Equal(t, strings.Repeat("a", maxLogSize), delta.Logs[0])
		} else {
			for _, l := range delta.Logs {
				require.Equal(t, "a logging message", l)
			}
		}
	}

	msg := strings.Repeat("a", 400)
	failCases := []struct {
		source      string
		runMode     RunMode
		errContains string
		// For cases where assembly errors, we manually put in the bytes
		assembledBytes []byte
	}{
		{
			source:      fmt.Sprintf(`byte  "%s"; log; int 1`, strings.Repeat("a", maxLogSize+1)),
			errContains: fmt.Sprintf(">  %d bytes limit", maxLogSize),
			runMode:     ModeApp,
		},
		{
			source:      fmt.Sprintf(`byte  "%s"; log; byte  "%s"; log; byte  "%s"; log; int 1`, msg, msg, msg),
			errContains: fmt.Sprintf(">  %d bytes limit", maxLogSize),
			runMode:     ModeApp,
		},
		{
			source:      fmt.Sprintf(`%s; int 1`, strings.Repeat(`byte "a"; log; `, maxLogCalls+1)),
			errContains: "too many log calls",
			runMode:     ModeApp,
		},
		{
			source:      `int 1; loop: byte "a"; log; int 1; +; dup; int 35; <; bnz loop;`,
			errContains: "too many log calls",
			runMode:     ModeApp,
		},
		{
			source:      fmt.Sprintf(`int 1; loop: byte "%s"; log; int 1; +; dup; int 6; <; bnz loop;`, strings.Repeat(`a`, 400)),
			errContains: fmt.Sprintf(">  %d bytes limit", maxLogSize),
			runMode:     ModeApp,
		},
		{
			source:         `load 0; log`,
			errContains:    "log arg 0 wanted []byte but got uint64",
			runMode:        ModeApp,
			assembledBytes: []byte{byte(ep.Proto.LogicSigVersion), 0x34, 0x00, 0xb0},
		},
		{
			source:      `byte  "a logging message"; log; int 1`,
			errContains: "log not allowed in current mode",
			runMode:     ModeSig,
		},
	}

	for _, c := range failCases {
		switch c.runMode {
		case ModeApp:
			if c.assembledBytes == nil {
				testApp(t, c.source, ep, c.errContains)
			} else {
				testAppBytes(t, c.assembledBytes, ep, c.errContains)
			}
		default:
			testLogic(t, c.source, AssemblerMaxVersion, ep, c.errContains, c.errContains)
		}
	}
}

func TestPcDetails(t *testing.T) {
	partitiontest.PartitionTest(t)
	t.Parallel()

	var tests = []struct {
		source string
		pc     int
		det    string
	}{
		{"int 1; int 2; -", 5, "pushint 1\npushint 2\n-\n"},
		{"int 1; err", 3, "pushint 1\nerr\n"},
		{"int 1; dup; int 2; -; +", 6, "dup\npushint 2\n-\n"},
		{"b end; end:", 4, ""},
	}
	for i, test := range tests {
		i, test := i, test
		t.Run(fmt.Sprintf("i=%d", i), func(t *testing.T) {
			t.Parallel()
			ops := testProg(t, test.source, LogicVersion)
			ep, _, _ := makeSampleEnv()
			ep.Trace = &strings.Builder{}

			pass, cx, err := EvalContract(ops.Program, 0, 888, ep)
			require.Error(t, err)
			require.False(t, pass)
			require.NotNil(t, cx) // cx comes back nil if we couldn't even run

			assert.Equal(t, test.pc, cx.pc, ep.Trace.String())

			pc, det := cx.PcDetails()
			assert.Equal(t, test.pc, pc)
			assert.Equal(t, test.det, det)
		})
	}
}

func TestOpBase64Decode(t *testing.T) {
	partitiontest.PartitionTest(t)
	t.Parallel()

	testCases := []struct {
		encoded string
		alph    string
		decoded string
		error   string
	}{
		{"TU9CWS1ESUNLOwoKb3IsIFRIRSBXSEFMRS4KCgpCeSBIZXJtYW4gTWVsdmlsbGU=",
			"StdEncoding",
			`MOBY-DICK;

or, THE WHALE.


By Herman Melville`, "",
		},
		{"TU9CWS1ESUNLOwoKb3IsIFRIRSBXSEFMRS4KCgpCeSBIZXJtYW4gTWVsdmlsbGU=",
			"URLEncoding",
			`MOBY-DICK;

or, THE WHALE.


By Herman Melville`, "",
		},

		// Test that a string that doesn't need padding can't have it
		{"cGFk", "StdEncoding", "pad", ""},
		{"cGFk=", "StdEncoding", "pad", "input byte 4"},
		{"cGFk==", "StdEncoding", "pad", "input byte 4"},
		{"cGFk===", "StdEncoding", "pad", "input byte 4"},
		// Ensures that extra padding, even if 0%4
		{"cGFk====", "StdEncoding", "pad", "input byte 4"},

		// Test that padding must be correct or absent
		{"bm9wYWQ=", "StdEncoding", "nopad", ""},
		{"bm9wYWQ", "StdEncoding", "nopad", ""},
		{"bm9wYWQ==", "StdEncoding", "nopad", "illegal"},

		{"YWJjMTIzIT8kKiYoKSctPUB+", "StdEncoding", "abc123!?$*&()'-=@~", ""},
		{"YWJjMTIzIT8kKiYoKSctPUB+", "StdEncoding", "abc123!?$*&()'-=@~", ""},
		{"YWJjMTIzIT8kKiYoKSctPUB-", "URLEncoding", "abc123!?$*&()'-=@~", ""},
		{"YWJjMTIzIT8kKiYoKSctPUB+", "URLEncoding", "", "input byte 23"},
		{"YWJjMTIzIT8kKiYoKSctPUB-", "StdEncoding", "", "input byte 23"},

		// try extra ='s and various whitespace:
		{"", "StdEncoding", "", ""},
		{"", "URLEncoding", "", ""},
		{"=", "StdEncoding", "", "byte 0"},
		{"=", "URLEncoding", "", "byte 0"},
		{" ", "StdEncoding", "", "byte 0"},
		{" ", "URLEncoding", "", "byte 0"},
		{"\t", "StdEncoding", "", "byte 0"},
		{"\t", "URLEncoding", "", "byte 0"},
		{"\r", "StdEncoding", "", ""},
		{"\r", "URLEncoding", "", ""},
		{"\n", "StdEncoding", "", ""},
		{"\n", "URLEncoding", "", ""},

		{"YWJjMTIzIT8kKiYoKSctPUB+\n", "StdEncoding", "abc123!?$*&()'-=@~", ""},
		{"YWJjMTIzIT8kKiYoKSctPUB-\n", "URLEncoding", "abc123!?$*&()'-=@~", ""},
		{"YWJjMTIzIT8kK\riYoKSctPUB+\n", "StdEncoding", "abc123!?$*&()'-=@~", ""},
		{"YWJjMTIzIT8kK\riYoKSctPUB-\n", "URLEncoding", "abc123!?$*&()'-=@~", ""},
		{"\n\rYWJjMTIzIT8\rkKiYoKSctPUB+\n", "StdEncoding", "abc123!?$*&()'-=@~", ""},
		{"\n\rYWJjMTIzIT8\rkKiYoKSctPUB-\n", "URLEncoding", "abc123!?$*&()'-=@~", ""},

		// padding and extra legal whitespace
		{"SQ==", "StdEncoding", "I", ""},
		{"SQ==", "URLEncoding", "I", ""},
		{"\rS\r\nQ=\n=\r\r\n", "StdEncoding", "I", ""},
		{"\rS\r\nQ=\n=\r\r\n", "URLEncoding", "I", ""},

		// If padding is there, it must be correct, but if absent, that's fine.
		{"SQ==", "StdEncoding", "I", ""},
		{"SQ==", "URLEncoding", "I", ""},
		{"S=Q=", "StdEncoding", "", "byte 1"},
		{"S=Q=", "URLEncoding", "", "byte 1"},
		{"=SQ=", "StdEncoding", "", "byte 0"},
		{"=SQ=", "URLEncoding", "", "byte 0"},
		{"SQ", "StdEncoding", "I", ""},
		{"SQ", "URLEncoding", "I", ""},
		{"SQ=", "StdEncoding", "", "byte 3"},
		{"SQ=", "URLEncoding", "", "byte 3"},
		{"SQ===", "StdEncoding", "", "byte 4"},
		{"SQ===", "URLEncoding", "", "byte 4"},

		// Strict decoding. "Y" is normally encoded as "WQ==", as confirmed by the first test
		{"WQ==", "StdEncoding", "Y", ""},
		// When encoding one byte, the Y (90) becomes a 6bit value (the W) and a
		// 2bit value (the first 2 bits of the Q. Q is the 16th b64 digit, it is
		// 0b010000. For encoding Y, only those first two bits matter. In
		// Strict() mode, the rest must be 0s. So using R (0b010001) should
		// fail.
		{"WR==", "StdEncoding", "Y", "byte 2"},
	}

	template := `byte 0x%s; byte 0x%s; base64_decode %s; ==`
	for _, tc := range testCases {
		source := fmt.Sprintf(template, hex.EncodeToString([]byte(tc.decoded)), hex.EncodeToString([]byte(tc.encoded)), tc.alph)
		if tc.error == "" {
			if LogicVersion < fidoVersion {
				testProg(t, source, AssemblerMaxVersion, Expect{0, "unknown opcode..."})
			} else {
				testAccepts(t, source, fidoVersion)
			}
		} else {
			if LogicVersion < fidoVersion {
				testProg(t, source, AssemblerMaxVersion, Expect{0, "unknown opcode..."})
			} else {
				err := testPanics(t, source, fidoVersion)
				require.Error(t, err)
				require.Contains(t, err.Error(), tc.error)
			}
		}
	}
}

func TestBase64CostVariation(t *testing.T) {
	partitiontest.PartitionTest(t)
	t.Parallel()

	source := `
byte ""
base64_decode URLEncoding
pop
global OpcodeBudget
int ` + fmt.Sprintf("%d", 20_000-3-1) + ` // base64_decode cost = 1
==
`
	testAccepts(t, source, fidoVersion)

	source = `
byte "ABCDEFGHIJKLMNOPQRSTUVWXYZabcdefghijklmnopqrstuvwxyz0123456789-_"
base64_decode URLEncoding
pop
global OpcodeBudget
int ` + fmt.Sprintf("%d", 20_000-3-5) + ` // base64_decode cost = 5 (64 bytes -> 1 + 64/16)
==
`
	testAccepts(t, source, fidoVersion)

	source = `
byte "ABCDEFGHIJKLMNOPQRSTUVWXYZabcdefghijklmnopqrstuvwxyz01234567"
base64_decode URLEncoding
pop
global OpcodeBudget
int ` + fmt.Sprintf("%d", 20_000-3-5) + ` // base64_decode cost = 5 (60 bytes -> 1 + ceil(60/16))
==
`
	testAccepts(t, source, fidoVersion)

	source = `
byte "ABCDEFGHIJKLMNOPQRSTUVWXYZabcdefghijklmnopqrstuvwxyz0123456789-_AA=="
base64_decode URLEncoding
pop
global OpcodeBudget
int ` + fmt.Sprintf("%d", 20_000-3-6) + ` // base64_decode cost = 6 (68 bytes -> 1 + ceil(68/16))
==
`
	testAccepts(t, source, fidoVersion)
}

func TestIsPrimitive(t *testing.T) {
	partitiontest.PartitionTest(t)
	t.Parallel()
	testCases := []struct {
		text []byte
	}{
		{
			text: []byte(`null`),
		},
		{
			text: []byte(`[1, 2, 3]`),
		},
		{
			text: []byte(`2`),
		},
	}
	for _, s := range testCases {
		isPrimitive, err := isPrimitiveJSON(s.text)
		require.Nil(t, err)
		require.True(t, isPrimitive)
	}

	notPrimitive := []struct {
		text []byte
	}{
		{
			text: []byte(`{"key0": "1","key1": "2", "key2":3}`),
		},
		{
			text: []byte(`{}`),
		},
	}
	for _, s := range notPrimitive {
		primitive, err := isPrimitiveJSON(s.text)
		require.Nil(t, err)
		require.False(t, primitive)
	}
}

func TestProtocolParseDuplicateErrMsg(t *testing.T) {
	partitiontest.PartitionTest(t)
	t.Parallel()
	text := `{"key0": "algo", "key0": "algo"}`
	var parsed map[string]json.RawMessage
	err := protocol.DecodeJSON([]byte(text), &parsed)
	require.Contains(t, err.Error(), "cannot decode into a non-pointer value")
	require.Error(t, err)
}

func TestOpJSONRef(t *testing.T) {
	partitiontest.PartitionTest(t)
	t.Parallel()

	var txn transactions.SignedTxn
	txn.Txn.Type = protocol.ApplicationCallTx
	ledger := NewLedger(nil)
	ledger.NewApp(txn.Txn.Receiver, 0, basics.AppParams{})
	ep := defaultEvalParams(txn)
	ep.Ledger = ledger
	testCases := []struct {
		source             string
		previousVersErrors []Expect
	}{
		{
			source: `byte  "{\"key0\": 0,\"key1\": \"algo\",\"key2\":{\"key3\": \"teal\", \"key4\":3}, \"key5\": 18446744073709551615 }";
			byte "key0";
			json_ref JSONUint64;
			int 0;
			==`,
			previousVersErrors: []Expect{{3, "unknown opcode: json_ref"}},
		},
		{
			source: `byte  "{\"key0\": 0,\"key1\": \"algo\",\"key2\":{\"key3\": \"teal\", \"key4\": 3}, \"key5\": 18446744073709551615 }";
			byte "key5";
			json_ref JSONUint64;
			int 18446744073709551615; //max uint64 value
			==`,
			previousVersErrors: []Expect{{3, "unknown opcode: json_ref"}},
		},
		{
			source: `byte  "{\"key0\": 0,\"key1\": \"algo\",\"key2\":{\"key3\": \"teal\", \"key4\": 3}, \"key5\": 18446744073709551615 }";
			byte "key1";
			json_ref JSONString;
			byte "algo";
			==`,
			previousVersErrors: []Expect{{3, "unknown opcode: json_ref"}},
		},
		{
			source: `byte  "{\"key0\": 0,\"key1\": \"\\u0061\\u006C\\u0067\\u006F\",\"key2\":{\"key3\": \"teal\", \"key4\": 3}, \"key5\": 18446744073709551615 }";
			byte "key1";
			json_ref JSONString;
			byte "algo";
			==`,
			previousVersErrors: []Expect{{3, "unknown opcode: json_ref"}},
		},
		{
			source: `byte  "{\"key0\": 0,\"key1\": \"algo\",\"key2\":{\"key3\": \"teal\", \"key4\": {\"key40\": 10}}, \"key5\": 18446744073709551615 }";
			byte "key2";
			json_ref JSONObject;
			byte "key4";
			json_ref JSONObject;
			byte "key40";
			json_ref JSONUint64
			int 10
			==`,
			previousVersErrors: []Expect{{3, "unknown opcode: json_ref"}, {5, "unknown opcode: json_ref"}},
		},
		{
			source: `byte  "{\"key0\": 0,\"key1\": \"algo\",\"key2\":{\"key3\": \"teal\", \"key4\": {\"key40\": 10}}, \"key5\": 18446744073709551615 }";
			byte "key2";
			json_ref JSONObject;
			byte "key3";
			json_ref JSONString;
			byte "teal"
			==`,
			previousVersErrors: []Expect{{3, "unknown opcode: json_ref"}, {5, "unknown opcode: json_ref"}},
		},
		{
			source: `byte  "{\"key0\": 0,\"key1\": \"algo\",\"key2\":{\"key3\": \"\\"teal\\"\", \"key4\": {\"key40\": 10}}, \"key5\": 18446744073709551615 }";
			byte "key2";
			json_ref JSONObject;
			byte "key3";
			json_ref JSONString;
			byte ""teal"" // quotes match
			==`,
			previousVersErrors: []Expect{{3, "unknown opcode: json_ref"}, {5, "unknown opcode: json_ref"}},
		},
		{
			source: `byte  "{\"key0\": 0,\"key1\": \"algo\",\"key2\":{\"key3\": \" teal \", \"key4\": {\"key40\": 10}}, \"key5\": 18446744073709551615 }";
			byte "key2";
			json_ref JSONObject;
			byte "key3";
			json_ref JSONString;
			byte " teal " // spaces match
			==`,
			previousVersErrors: []Expect{{3, "unknown opcode: json_ref"}, {5, "unknown opcode: json_ref"}},
		},
		{
			source: `byte  "{\"key0\": 0,\"key1\": \"algo\",\"key2\":{\"key3\": \"teal\", \"key4\": {\"key40\": 10, \"key40\": \"10\"}}, \"key5\": 18446744073709551615 }";
			byte "key2";
			json_ref JSONObject;
			byte "key4";
			json_ref JSONObject;
			byte "{\"key40\": 10, \"key40\": \"10\"}"
			==
			`,
			previousVersErrors: []Expect{{3, "unknown opcode: json_ref"}},
		},
		{
			source: `byte  "{\"rawId\": \"responseId\",\"id\": \"0\",\"response\": {\"attestationObject\": \"based64url_encoded_buffer\",\"clientDataJSON\":  \" based64url_encoded_client_data\"},\"getClientExtensionResults\": {},\"type\": \"public-key\"}";
			byte "response";
			json_ref JSONObject;
			byte "{\"attestationObject\": \"based64url_encoded_buffer\",\"clientDataJSON\":  \" based64url_encoded_client_data\"}" // object as it appeared in input
			==`,
			previousVersErrors: []Expect{{3, "unknown opcode: json_ref"}},
		},
		{
			source: `byte  "{\"rawId\": \"responseId\",\"id\": \"0\",\"response\": {\"attestationObject\": \"based64url_encoded_buffer\",\"clientD\\u0061taJSON\":  \" based64url_encoded_client_data\"},\"getClientExtensionResults\": {},\"type\": \"public-key\"}";
			byte "response";
			json_ref JSONObject;
			byte "{\"attestationObject\": \"based64url_encoded_buffer\",\"clientD\\u0061taJSON\":  \" based64url_encoded_client_data\"}" // object as it appeared in input
			==`,
			previousVersErrors: []Expect{{3, "unknown opcode: json_ref"}},
		},
		{
			source: `byte  "{\"rawId\": \"responseId\",\"id\": \"0\",\"response\": {\"attestationObject\": \"based64url_encoded_buffer\",\"clientDataJSON\":  \" based64url_encoded_client_data\"},\"getClientExtensionResults\": {},\"type\": \"public-key\"}";
			byte "response";
			json_ref JSONObject;
			byte "clientDataJSON";
			json_ref JSONString;
			byte " based64url_encoded_client_data";
			==`,
			previousVersErrors: []Expect{{3, "unknown opcode: json_ref"}, {5, "unknown opcode: json_ref"}},
		},
		{
			source: `byte  "{\"\\u0072\\u0061\\u0077\\u0049\\u0044\": \"responseId\",\"id\": \"0\",\"response\": {\"attestationObject\": \"based64url_encoded_buffer\",\"clientDataJSON\":  \" based64url_encoded_client_data\"},\"getClientExtensionResults\": {},\"type\": \"public-key\"}";
			byte "rawID";
			json_ref JSONString;
			byte "responseId"
			==`,
			previousVersErrors: []Expect{{3, "unknown opcode: json_ref"}},
		},
		// JavaScript MAX_SAFE_INTEGER
		{
			source: `byte "{\"maxSafeInt\": 9007199254740991}";
			byte "maxSafeInt";
			json_ref JSONUint64;
			int 9007199254740991;
			==`,
			previousVersErrors: []Expect{{3, "unknown opcode: json_ref"}},
		},
		// maximum uint64
		{
			source: `byte "{\"maxUint64\": 18446744073709551615}";
			byte "maxUint64";
			json_ref JSONUint64;
			int 18446744073709551615;
			==`,
			previousVersErrors: []Expect{{3, "unknown opcode: json_ref"}},
		},
		// larger-than-uint64s are allowed if not requested
		{
			source: `byte "{\"maxUint64\": 18446744073709551616, \"smallUint64\": 0}";
			byte "smallUint64";
			json_ref JSONUint64;
			int 0;
			==`,
			previousVersErrors: []Expect{{3, "unknown opcode: json_ref"}},
		},
	}

	for _, s := range testCases {
		for v := uint64(2); v < fidoVersion; v++ {
			expectedErrs := s.previousVersErrors
			if fidoVersion <= AssemblerMaxVersion {
				for i := range expectedErrs {
					if strings.Contains(expectedErrs[i].s, "json_ref") {
						expectedErrs[i].s = fmt.Sprintf("json_ref opcode was introduced in v%d", fidoVersion)
					}
				}
			}
			testProg(t, s.source, v, expectedErrs...)
		}
		if fidoVersion > AssemblerMaxVersion {
			continue
		}
		ops := testProg(t, s.source, AssemblerMaxVersion)

		err := CheckContract(ops.Program, ep)
		require.NoError(t, err, s)

		pass, _, err := EvalContract(ops.Program, 0, 888, ep)
		require.NoError(t, err)
		require.True(t, pass)

		// reset pooled budget for new "app call"
		*ep.PooledApplicationBudget = ep.Proto.MaxAppProgramCost
	}

	failedCases := []struct {
		source             string
		error              string
		previousVersErrors []Expect
	}{
		{
			source:             `byte  "{\"key0\": 1 }"; byte "key0"; json_ref JSONString;`,
			error:              "json: cannot unmarshal number into Go value of type string",
			previousVersErrors: []Expect{{1, "unknown opcode: json_ref"}},
		},
		{
			source:             `byte  "{\"key0\": [1] }"; byte "key0"; json_ref JSONString;`,
			error:              "json: cannot unmarshal array into Go value of type string",
			previousVersErrors: []Expect{{1, "unknown opcode: json_ref"}},
		},
		{
			source:             `byte  "{\"key0\": {\"key1\":1} }"; byte "key0"; json_ref JSONString;`,
			error:              "json: cannot unmarshal object into Go value of type string",
			previousVersErrors: []Expect{{1, "unknown opcode: json_ref"}},
		},
		{
			source:             `byte  "{\"key0\": \"1\" }"; byte "key0"; json_ref JSONUint64;`,
			error:              "json: cannot unmarshal string into Go value of type uint64",
			previousVersErrors: []Expect{{1, "unknown opcode: json_ref"}},
		},
		{
			source:             `byte  "{\"key0\": [\"1\"] }"; byte "key0"; json_ref JSONUint64;`,
			error:              "json: cannot unmarshal array into Go value of type uint64",
			previousVersErrors: []Expect{{1, "unknown opcode: json_ref"}},
		},
		{
			source:             `byte  "{\"key0\": {\"key1\":1} }"; byte "key0"; json_ref JSONUint64;`,
			error:              "json: cannot unmarshal object into Go value of type uint64",
			previousVersErrors: []Expect{{1, "unknown opcode: json_ref"}},
		},
		{
			source:             `byte  "{\"key0\": [1]}"; byte "key0"; json_ref JSONObject;`,
			error:              "json: cannot unmarshal array into Go value of type map[string]json.RawMessage",
			previousVersErrors: []Expect{{1, "unknown opcode: json_ref"}},
		},
		{
			source:             `byte  "{\"key0\": 1}"; byte "key0"; json_ref JSONObject;`,
			error:              "json: cannot unmarshal number into Go value of type map[string]json.RawMessage",
			previousVersErrors: []Expect{{1, "unknown opcode: json_ref"}},
		},
		{
			source:             `byte  "{\"key0\": \"1\"}"; byte "key0"; json_ref JSONObject;`,
			error:              "json: cannot unmarshal string into Go value of type map[string]json.RawMessage",
			previousVersErrors: []Expect{{1, "unknown opcode: json_ref"}},
		},
		{
			source:             `byte  "{\"key0\": 1,\"key1\": \"algo\",\"key2\":{\"key3\": \"teal\", \"key4\": [1,2,3]} }"; byte "key3"; json_ref JSONString;`,
			error:              "key key3 not found in JSON text",
			previousVersErrors: []Expect{{1, "unknown opcode: json_ref"}},
		},
		{
			source: `byte  "{\"key0\": 1,\"key1\": \"algo\",\"key2\":{\"key3\": \"teal\", \"key4\": [1,2,3]}}";
			byte "key2";
			json_ref JSONObject;
			byte "key5";
			json_ref JSONString
			`,
			error:              "key key5 not found in JSON text",
			previousVersErrors: []Expect{{3, "unknown opcode: json_ref"}, {5, "unknown opcode: json_ref"}},
		},
		{
			source:             `byte  "{\"key0\": -0,\"key1\": 2.5,\"key2\": -3}"; byte "key0"; json_ref JSONUint64;`,
			error:              "json: cannot unmarshal number -0 into Go value of type uint64",
			previousVersErrors: []Expect{{1, "unknown opcode: json_ref"}},
		},
		{
			source:             `byte  "{\"key0\": 1e10,\"key1\": 2.5,\"key2\": -3}"; byte "key0"; json_ref JSONUint64;`,
			error:              "json: cannot unmarshal number 1e10 into Go value of type uint64",
			previousVersErrors: []Expect{{1, "unknown opcode: json_ref"}},
		},
		{
			source:             `byte  "{\"key0\": 0.2e-2,\"key1\": 2.5,\"key2\": -3}"; byte "key0"; json_ref JSONUint64;`,
			error:              "json: cannot unmarshal number 0.2e-2 into Go value of type uint64",
			previousVersErrors: []Expect{{1, "unknown opcode: json_ref"}},
		},
		{
			source:             `byte  "{\"key0\": 1.0,\"key1\": 2.5,\"key2\": -3}"; byte "key0"; json_ref JSONUint64;`,
			error:              "json: cannot unmarshal number 1.0 into Go value of type uint64",
			previousVersErrors: []Expect{{1, "unknown opcode: json_ref"}},
		},
		{
			source:             `byte  "{\"key0\": 1.0,\"key1\": 2.5,\"key2\": -3}"; byte "key1"; json_ref JSONUint64;`,
			error:              "json: cannot unmarshal number 2.5 into Go value of type uint64",
			previousVersErrors: []Expect{{1, "unknown opcode: json_ref"}},
		},
		{
			source:             `byte  "{\"key0\": 1.0,\"key1\": 2.5,\"key2\": -3}"; byte "key2"; json_ref JSONUint64;`,
			error:              "json: cannot unmarshal number -3 into Go value of type uint64",
			previousVersErrors: []Expect{{1, "unknown opcode: json_ref"}},
		},
		{
			source:             `byte  "{\"key0\": 18446744073709551616}"; byte "key0"; json_ref JSONUint64;`,
			error:              "json: cannot unmarshal number 18446744073709551616 into Go value of type uint64",
			previousVersErrors: []Expect{{1, "unknown opcode: json_ref"}},
		},
		{
			source:             `byte  "{\"key0\": 1,}"; byte "key0"; json_ref JSONString;`,
			error:              "error while parsing JSON text, invalid json text",
			previousVersErrors: []Expect{{1, "unknown opcode: json_ref"}},
		},
		{
			source:             `byte  "{\"key0\": 1, \"key0\": \"3\"}"; byte "key0"; json_ref JSONString;`,
			error:              "error while parsing JSON text, invalid json text, duplicate keys not allowed",
			previousVersErrors: []Expect{{1, "unknown opcode: json_ref"}},
		},
		{
			source: `byte  "{\"key0\": 0,\"key1\": \"algo\",\"key2\":{\"key3\": \"teal\", \"key4\": {\"key40\": 10, \"key40\": \"should fail!\"}}}";
			byte "key2";
			json_ref JSONObject;
			byte "key4";
			json_ref JSONObject;
			byte "key40";
			json_ref JSONString
			`,
			error:              "error while parsing JSON text, invalid json text, duplicate keys not allowed",
			previousVersErrors: []Expect{{3, "unknown opcode: json_ref"}, {5, "unknown opcode: json_ref"}, {7, "unknown opcode: json_ref"}},
		},
		{
			source: `byte  "[1,2,3]";
			byte "key";
			json_ref JSONUint64
			`,
			error:              "error while parsing JSON text, invalid json text, only json object is allowed",
			previousVersErrors: []Expect{{3, "unknown opcode: json_ref"}},
		},
		{
			source: `byte  "2";
			byte "key";
			json_ref JSONUint64
			`,
			error:              "error while parsing JSON text, invalid json text, only json object is allowed",
			previousVersErrors: []Expect{{3, "unknown opcode: json_ref"}},
		},
		{
			source: `byte  "null";
			byte "key";
			json_ref JSONUint64
			`,
			error:              "error while parsing JSON text, invalid json text, only json object is allowed",
			previousVersErrors: []Expect{{3, "unknown opcode: json_ref"}},
		},
		{
			source: `byte  "true";
			byte "key";
			json_ref JSONUint64
			`,
			error:              "error while parsing JSON text, invalid json text, only json object is allowed",
			previousVersErrors: []Expect{{3, "unknown opcode: json_ref"}},
		},
		{
			source: `byte  "\"sometext\"";
			byte "key";
			json_ref JSONUint64
			`,
			error:              "error while parsing JSON text, invalid json text, only json object is allowed",
			previousVersErrors: []Expect{{3, "unknown opcode: json_ref"}},
		},
		{
			source: `byte "{noquotes: \"shouldn't work\"}";
			byte "noquotes";
			json_ref JSONString;
			byte "shouldn't work";
			==`,
			error:              "error while parsing JSON text, invalid json text",
			previousVersErrors: []Expect{{3, "unknown opcode: json_ref"}},
		},
		// max uint64 + 1 should fail
		{
			source: `byte "{\"tooBig\": 18446744073709551616}";
			byte "tooBig";
			json_ref JSONUint64;
			int 1;
			return`,
			error:              "json: cannot unmarshal number 18446744073709551616 into Go value of type uint64",
			previousVersErrors: []Expect{{3, "unknown opcode: json_ref"}},
		},
	}

	for _, s := range failedCases {
		for v := uint64(2); v < fidoVersion; v++ {
			expectedErrs := s.previousVersErrors
			if fidoVersion <= AssemblerMaxVersion {
				for i := range expectedErrs {
					if strings.Contains(expectedErrs[i].s, "json_ref") {
						expectedErrs[i].s = fmt.Sprintf("json_ref opcode was introduced in v%d", fidoVersion)
					}
				}
			}

			testProg(t, s.source, v, expectedErrs...)
		}
		if fidoVersion > AssemblerMaxVersion {
			continue
		}

		ops := testProg(t, s.source, AssemblerMaxVersion)

		err := CheckContract(ops.Program, ep)
		require.NoError(t, err, s)

		pass, _, err := EvalContract(ops.Program, 0, 888, ep)
		require.False(t, pass)
		require.Error(t, err)
		require.EqualError(t, err, s.error)

		// reset pooled budget for new "app call"
		*ep.PooledApplicationBudget = ep.Proto.MaxAppProgramCost
	}

}

func TestTypeComplaints(t *testing.T) {
	partitiontest.PartitionTest(t)
	t.Parallel()

	testProg(t, "err; store 0", AssemblerMaxVersion)
	testProg(t, "int 1; return; store 0", AssemblerMaxVersion)
}

func TestSwitchInt(t *testing.T) {
	partitiontest.PartitionTest(t)
	t.Parallel()

	// take the 0th label
	testAccepts(t, `
int 0
switch zero one
err
zero: int 1; return
one:  int 0;
`, 8)

	// take the 1th label
	testRejects(t, `
int 1
switch zero one
err
zero: int 1; return
one:  int 0;
`, 8)

	// same, but jumping to end of program
	testAccepts(t, `
int 1; dup
switch zero one
zero: err
one:
`, 8)

	// no match
	testAccepts(t, `
int 2
switch zero one
int 1; return					// falls through to here
zero: int 0; return
one:  int 0; return
`, 8)

	// jump forward and backward
	testAccepts(t, `
int 0
start:
int 1
+
dup
int 1
-
switch start end
err
end:
int 2
==
assert
int 1
`, 8)

	// 0 labels are allowed, but weird!
	testAccepts(t, `
int 0
switch
int 1
`, 8)

	testPanics(t, notrack("switch; int 1"), 8)

	// make the switch the final instruction
	testAccepts(t, `
int 1
int 0
switch done1 done2; done1: ; done2: ;
`, 8)

	// make the switch the final instruction, and don't match
	testAccepts(t, `
int 1
int 88
switch done1 done2; done1: ; done2: ;
`, 8)
}

func TestMatch(t *testing.T) {
	partitiontest.PartitionTest(t)
	t.Parallel()

	// take the 0th label with int cases
	testAccepts(t, `
int 99
int 100
int 99
match zero one
err
zero: int 1; return
one:  int 0;
`, 8)

	// take the 0th label with bytes cases
	testAccepts(t, `
byte "0"
byte "1"
byte "0"
match zero one
err
zero: int 1; return
one:  int 0;
`, 8)

	// take the 1th label with int cases
	testRejects(t, `
int 99
int 100
int 100
match zero one
err
zero: int 1; return
one:  int 0;
`, 8)

	// take the 1th label with bytes cases
	testRejects(t, `
byte "0"
byte "1"
byte "1"
match zero one
err
zero: int 1; return
one:  int 0;
`, 8)

	// same, but jumping to end of program
	testAccepts(t, `
int 1; int 99; int 100; int 100
match zero one
zero: err
one:
`, 8)

	// no match
	testAccepts(t, `
int 99
int 100
int 101
match zero one
int 1; return // falls through to here
zero: int 0; return
one:  int 0; return
`, 8)

	// jump forward and backward
	testAccepts(t, `
int 99
start:
int 1
+
int 100
int 101
dig 2
match start end
err
end:
int 101
==
assert
int 1
`, 8)

	// 0 labels are allowed, but weird!
	testAccepts(t, `
int 0
match
int 1
`, 8)

	testPanics(t, notrack("match; int 1"), 8)

	// make the match the final instruction
	testAccepts(t, `
int 1
int 100
int 99
int 100
match done1 done2; done1: ; done2: ;
`, 8)

	// make the switch the final instruction, and don't match
	testAccepts(t, `
int 1
int 1
int 2
int 88
match done1 done2; done1: ; done2: ;
`, 8)

	// allow mixed types for match cases
	testAccepts(t, `
int 1
int 100
byte "101"
byte "101"
match done1 done2; done1: ; done2: ;
`, 8)

	testAccepts(t, `
byte "0"
int 1
byte "0"
match zero one
err
zero: int 1; return
one:  int 0;
`, 8)

	testAccepts(t, `
byte "0"
int 1
int 1
match zero one
err
one: int 1; return
zero: int 0;
`, 8)

	testAccepts(t, `
byte "0"
byte "1"
int 1
match zero one
int 1; return
zero: int 0;
one:  int 0;
`, 8)
}

func TestPushConsts(t *testing.T) {
	partitiontest.PartitionTest(t)
	t.Parallel()

	testAccepts(t, `
pushints 1 2
int 2
==
assert
int 1
==
assert
int 1
`, 8)

	testAccepts(t, `
pushbytess "1" "2"
byte "2"
==
assert
byte "1"
==
assert
int 1
`, 8)

	valsStr := make([]string, 256)
	for i := range valsStr {
		valsStr[i] = fmt.Sprintf("%d", i)
	}
	source := fmt.Sprintf(`pushints %s`, strings.Join(valsStr, " "))
	testAccepts(t, source+`
popn 255
pop
int 1
`, 8)

	for i := range valsStr {
		valsStr[i] = fmt.Sprintf("\"%d\"", i)
	}
	source = fmt.Sprintf(`pushbytess %s`, strings.Join(valsStr, " "))
	testAccepts(t, source+`
popn 255
pop
int 1
`, 8)
}<|MERGE_RESOLUTION|>--- conflicted
+++ resolved
@@ -3145,11 +3145,7 @@
 	var foundEmptySpace bool
 	var hackedOpcode byte
 	var oldSpec OpSpec
-<<<<<<< HEAD
-	// Find an unused opcode to temporarily convert to a panicing opcde,
-=======
 	// Find an unused opcode to temporarily convert to a panicing opcode,
->>>>>>> eba02a67
 	// and append it to program.
 	for opcode, spec := range opsByOpcode[version] {
 		if spec.op == nil {
