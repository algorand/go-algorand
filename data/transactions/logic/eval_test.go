--- conflicted
+++ resolved
@@ -4520,7 +4520,6 @@
 
 var minB64DecodeVersion uint64 = 6
 
-<<<<<<< HEAD
 func TestOpBase64Decode(t *testing.T) {
 	partitiontest.PartitionTest(t)
 	t.Parallel()
@@ -4532,161 +4531,88 @@
 		error   string
 	}{
 		{"TU9CWS1ESUNLOwoKb3IsIFRIRSBXSEFMRS4KCgpCeSBIZXJtYW4gTWVsdmlsbGU=",
-			"StdAlph",
+			"StdEncoding",
 			`MOBY-DICK;
-=======
-type b64DecodeTestCase struct {
-	Encoded     string
-	IsURL       bool
-	HasExtraNLs bool
-	Decoded     string
-	Error       error
-}
-
-var testCases = []b64DecodeTestCase{
-	{"TU9CWS1ESUNLOwoKb3IsIFRIRSBXSEFMRS4KCgpCeSBIZXJtYW4gTWVsdmlsbGU=",
-		false,
-		false,
-		`MOBY-DICK;
->>>>>>> 7248b958
 
 or, THE WHALE.
 
 
-<<<<<<< HEAD
 By Herman Melville`, "",
 		},
 		{"TU9CWS1ESUNLOwoKb3IsIFRIRSBXSEFMRS4KCgpCeSBIZXJtYW4gTWVsdmlsbGU=",
-			"URLAlph",
+			"URLEncoding",
 			`MOBY-DICK;
-=======
-By Herman Melville`,
-		nil,
-	},
-	{"TU9CWS1ESUNLOwoKb3IsIFRIRSBXSEFMRS4KCgpCeSBIZXJtYW4gTWVsdmlsbGU=",
-		true,
-		false,
-		`MOBY-DICK;
->>>>>>> 7248b958
 
 or, THE WHALE.
 
 
-<<<<<<< HEAD
 By Herman Melville`, "",
 		},
 
 		// Test that a string that doesn't need padding can't have it
-		{"cGFk", "StdAlph", "pad", ""},
-		{"cGFk=", "StdAlph", "pad", "input byte 4"},
-		{"cGFk==", "StdAlph", "pad", "input byte 4"},
-		{"cGFk===", "StdAlph", "pad", "input byte 4"},
+		{"cGFk", "StdEncoding", "pad", ""},
+		{"cGFk=", "StdEncoding", "pad", "input byte 4"},
+		{"cGFk==", "StdEncoding", "pad", "input byte 4"},
+		{"cGFk===", "StdEncoding", "pad", "input byte 4"},
 		// Ensures that even correct padding is illegal if not needed
-		{"cGFk====", "StdAlph", "pad", "input byte 4"},
+		{"cGFk====", "StdEncoding", "pad", "input byte 4"},
 
 		// Test that padding must be present to make len = 0 mod 4.
-		{"bm9wYWQ=", "StdAlph", "nopad", ""},
-		{"bm9wYWQ", "StdAlph", "nopad", "illegal"},
-		{"bm9wYWQ==", "StdAlph", "nopad", "illegal"},
-
-		{"YWJjMTIzIT8kKiYoKSctPUB+", "StdAlph", "abc123!?$*&()'-=@~", ""},
-		{"YWJjMTIzIT8kKiYoKSctPUB+", "StdAlph", "abc123!?$*&()'-=@~", ""},
-		{"YWJjMTIzIT8kKiYoKSctPUB-", "URLAlph", "abc123!?$*&()'-=@~", ""},
-		{"YWJjMTIzIT8kKiYoKSctPUB+", "URLAlph", "", "input byte 23"},
-		{"YWJjMTIzIT8kKiYoKSctPUB-", "StdAlph", "", "input byte 23"},
-=======
-By Herman Melville`,
-		nil,
-	},
-	{"YWJjMTIzIT8kKiYoKSctPUB+", false, false, "abc123!?$*&()'-=@~", nil},
-	{"YWJjMTIzIT8kKiYoKSctPUB-", true, false, "abc123!?$*&()'-=@~", nil},
-	{"YWJjMTIzIT8kKiYoKSctPUB+", true, false, "", base64.CorruptInputError(23)},
-	{"YWJjMTIzIT8kKiYoKSctPUB-", false, false, "", base64.CorruptInputError(23)},
-
-	// try extra ='s and various whitespace:
-	{"", false, false, "", nil},
-	{"", true, false, "", nil},
-	{"=", false, true, "", base64.CorruptInputError(0)},
-	{"=", true, true, "", base64.CorruptInputError(0)},
-	{" ", false, true, "", base64.CorruptInputError(0)},
-	{" ", true, true, "", base64.CorruptInputError(0)},
-	{"\t", false, true, "", base64.CorruptInputError(0)},
-	{"\t", true, true, "", base64.CorruptInputError(0)},
-	{"\r", false, true, "", nil},
-	{"\r", true, true, "", nil},
-	{"\n", false, true, "", nil},
-	{"\n", true, true, "", nil},
-
-	{"YWJjMTIzIT8kKiYoKSctPUB+\n", false, true, "abc123!?$*&()'-=@~", nil},
-	{"YWJjMTIzIT8kKiYoKSctPUB-\n", true, true, "abc123!?$*&()'-=@~", nil},
-	{"YWJjMTIzIT8kK\riYoKSctPUB+\n", false, true, "abc123!?$*&()'-=@~", nil},
-	{"YWJjMTIzIT8kK\riYoKSctPUB-\n", true, true, "abc123!?$*&()'-=@~", nil},
-	{"\n\rYWJjMTIzIT8\rkKiYoKSctPUB+\n", false, true, "abc123!?$*&()'-=@~", nil},
-	{"\n\rYWJjMTIzIT8\rkKiYoKSctPUB-\n", true, true, "abc123!?$*&()'-=@~", nil},
-
-	// padding and extra legal whitespace
-	{"SQ==", false, false, "I", nil},
-	{"SQ==", true, false, "I", nil},
-	{"\rS\r\nQ=\n=\r\r\n", false, true, "I", nil},
-	{"\rS\r\nQ=\n=\r\r\n", true, true, "I", nil},
-
-	// Padding necessary? - Yes it is! And exactly the expected place and amount.
-	{"SQ==", false, false, "I", nil},
-	{"SQ==", true, false, "I", nil},
-	{"S=Q=", false, false, "", base64.CorruptInputError(1)},
-	{"S=Q=", true, false, "", base64.CorruptInputError(1)},
-	{"=SQ=", false, false, "", base64.CorruptInputError(0)},
-	{"=SQ=", true, false, "", base64.CorruptInputError(0)},
-	{"SQ", false, false, "", base64.CorruptInputError(0)},
-	{"SQ", true, false, "", base64.CorruptInputError(0)},
-	{"SQ=", false, false, "", base64.CorruptInputError(3)},
-	{"SQ=", true, false, "", base64.CorruptInputError(3)},
-	{"SQ===", false, false, "", base64.CorruptInputError(4)},
-	{"SQ===", true, false, "", base64.CorruptInputError(4)},
-}
-
-func TestBase64DecodeFunc(t *testing.T) {
-	partitiontest.PartitionTest(t)
-	t.Parallel()
-
-	for _, testCase := range testCases {
-		encoding := base64.StdEncoding
-		if testCase.IsURL {
-			encoding = base64.URLEncoding
-		}
-		// sanity check:
-		if testCase.Error == nil && !testCase.HasExtraNLs {
-			require.Equal(t, testCase.Encoded, encoding.EncodeToString([]byte(testCase.Decoded)))
-		}
-
-		decoded, err := base64Decode([]byte(testCase.Encoded), encoding)
-		require.Equal(t, testCase.Error, err, fmt.Sprintf("Error (%s): case decode [%s] -> [%s]", err, testCase.Encoded, testCase.Decoded))
-		require.Equal(t, []byte(testCase.Decoded), decoded)
->>>>>>> 7248b958
-	}
-
-<<<<<<< HEAD
-	template := `byte 0x%s; byte "%s"; base64_decode %s; ==`
+		{"bm9wYWQ=", "StdEncoding", "nopad", ""},
+		{"bm9wYWQ", "StdEncoding", "nopad", "illegal"},
+		{"bm9wYWQ==", "StdEncoding", "nopad", "illegal"},
+
+		{"YWJjMTIzIT8kKiYoKSctPUB+", "StdEncoding", "abc123!?$*&()'-=@~", ""},
+		{"YWJjMTIzIT8kKiYoKSctPUB+", "StdEncoding", "abc123!?$*&()'-=@~", ""},
+		{"YWJjMTIzIT8kKiYoKSctPUB-", "URLEncoding", "abc123!?$*&()'-=@~", ""},
+		{"YWJjMTIzIT8kKiYoKSctPUB+", "URLEncoding", "", "input byte 23"},
+		{"YWJjMTIzIT8kKiYoKSctPUB-", "StdEncoding", "", "input byte 23"},
+
+		// try extra ='s and various whitespace:
+		{"", "StdEncoding", "", ""},
+		{"", "URLEncoding", "", ""},
+		{"=", "StdEncoding", "", "byte 0"},
+		{"=", "URLEncoding", "", "byte 0"},
+		{" ", "StdEncoding", "", "byte 0"},
+		{" ", "URLEncoding", "", "byte 0"},
+		{"\t", "StdEncoding", "", "byte 0"},
+		{"\t", "URLEncoding", "", "byte 0"},
+		{"\r", "StdEncoding", "", ""},
+		{"\r", "URLEncoding", "", ""},
+		{"\n", "StdEncoding", "", ""},
+		{"\n", "URLEncoding", "", ""},
+
+		{"YWJjMTIzIT8kKiYoKSctPUB+\n", "StdEncoding", "abc123!?$*&()'-=@~", ""},
+		{"YWJjMTIzIT8kKiYoKSctPUB-\n", "URLEncoding", "abc123!?$*&()'-=@~", ""},
+		{"YWJjMTIzIT8kK\riYoKSctPUB+\n", "StdEncoding", "abc123!?$*&()'-=@~", ""},
+		{"YWJjMTIzIT8kK\riYoKSctPUB-\n", "URLEncoding", "abc123!?$*&()'-=@~", ""},
+		{"\n\rYWJjMTIzIT8\rkKiYoKSctPUB+\n", "StdEncoding", "abc123!?$*&()'-=@~", ""},
+		{"\n\rYWJjMTIzIT8\rkKiYoKSctPUB-\n", "URLEncoding", "abc123!?$*&()'-=@~", ""},
+
+		// padding and extra legal whitespace
+		{"SQ==", "StdEncoding", "I", ""},
+		{"SQ==", "URLEncoding", "I", ""},
+		{"\rS\r\nQ=\n=\r\r\n", "StdEncoding", "I", ""},
+		{"\rS\r\nQ=\n=\r\r\n", "URLEncoding", "I", ""},
+
+		// Padding necessary? - Yes it is! And exactly the expected place and amount.
+		{"SQ==", "StdEncoding", "I", ""},
+		{"SQ==", "URLEncoding", "I", ""},
+		{"S=Q=", "StdEncoding", "", "byte 1"},
+		{"S=Q=", "URLEncoding", "", "byte 1"},
+		{"=SQ=", "StdEncoding", "", "byte 0"},
+		{"=SQ=", "URLEncoding", "", "byte 0"},
+		{"SQ", "StdEncoding", "", "byte 0"},
+		{"SQ", "URLEncoding", "", "byte 0"},
+		{"SQ=", "StdEncoding", "", "byte 3"},
+		{"SQ=", "URLEncoding", "", "byte 3"},
+		{"SQ===", "StdEncoding", "", "byte 4"},
+		{"SQ===", "URLEncoding", "", "byte 4"},
+	}
+
+	template := `byte 0x%s; byte 0x%s; base64_decode %s; ==`
 	for _, tc := range testCases {
-		source := fmt.Sprintf(template, hex.EncodeToString([]byte(tc.decoded)), tc.encoded, tc.alph)
-=======
-func b64TestDecodeAssembleWithArgs(t *testing.T) []b64DecodeTestArgs {
-	sourceTmpl := `#pragma version %d
-arg 0
-arg 1
-base64_decode %s
-==`
-	args := []b64DecodeTestArgs{}
-	for _, testCase := range testCases {
-		if testCase.Error == nil {
-			field := "StdEncoding"
-			if testCase.IsURL {
-				field = "URLEncoding"
-			}
-			source := fmt.Sprintf(sourceTmpl, minB64DecodeVersion, field)
-			ops, err := AssembleStringWithVersion(source, minB64DecodeVersion)
-			require.NoError(t, err)
->>>>>>> 7248b958
+		source := fmt.Sprintf(template, hex.EncodeToString([]byte(tc.decoded)), hex.EncodeToString([]byte(tc.encoded)), tc.alph)
 
 		if tc.error == "" {
 			testAccepts(t, source, minB64DecodeVersion)
