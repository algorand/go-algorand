// Copyright (C) 2019-2023 Algorand, Inc.
// This file is part of go-algorand
//
// go-algorand is free software: you can redistribute it and/or modify
// it under the terms of the GNU Affero General Public License as
// published by the Free Software Foundation, either version 3 of the
// License, or (at your option) any later version.
//
// go-algorand is distributed in the hope that it will be useful,
// but WITHOUT ANY WARRANTY; without even the implied warranty of
// MERCHANTABILITY or FITNESS FOR A PARTICULAR PURPOSE.  See the
// GNU Affero General Public License for more details.
//
// You should have received a copy of the GNU Affero General Public License
// along with go-algorand.  If not, see <https://www.gnu.org/licenses/>.

package logic_test

import (
	"testing"

	"github.com/algorand/go-algorand/data/basics"
	. "github.com/algorand/go-algorand/data/transactions/logic"
	"github.com/algorand/go-algorand/data/transactions/logic/mocktracer"
	"github.com/algorand/go-algorand/test/partitiontest"
	"github.com/stretchr/testify/require"
)

type tracerTestCase struct {
	name           string
	program        string
	evalProblems   []string
	expectedEvents []mocktracer.Event
}

func getSimpleTracerTestCases(mode RunMode) []tracerTestCase {
	return []tracerTestCase{
		{
			name:    "approve",
			program: debuggerTestProgramApprove,
			expectedEvents: mocktracer.FlattenEvents([][]mocktracer.Event{
				{
					mocktracer.BeforeProgram(mode),
				},
				mocktracer.OpcodeEvents(35, false),
				{
					mocktracer.AfterProgram(mode, false),
				},
			}),
		},
		{
			name:         "reject",
			program:      debuggerTestProgramReject,
			evalProblems: []string{"REJECT"},
			expectedEvents: mocktracer.FlattenEvents([][]mocktracer.Event{
				{
					mocktracer.BeforeProgram(mode),
				},
				mocktracer.OpcodeEvents(36, false),
				{
					mocktracer.AfterProgram(mode, false),
				},
			}),
		},
		{
			name:         "error",
			program:      debuggerTestProgramError,
			evalProblems: []string{"err opcode executed"},
			expectedEvents: mocktracer.FlattenEvents([][]mocktracer.Event{
				{
					mocktracer.BeforeProgram(mode),
				},
				mocktracer.OpcodeEvents(36, true),
				{
					mocktracer.AfterProgram(mode, true),
				},
			}),
		},
	}
<<<<<<< HEAD
=======
}

func getPanicTracerTestCase(mode RunMode) tracerTestCase {
	return tracerTestCase{
		name:         "panic",
		program:      debuggerTestProgramPanic,
		evalProblems: []string{"panic"},
		expectedEvents: mocktracer.FlattenEvents([][]mocktracer.Event{
			{
				mocktracer.BeforeProgram(mode),
			},
			mocktracer.OpcodeEvents(36, true),
			{
				mocktracer.AfterProgram(mode, true),
			},
		}),
	}
}

func TestLogicSigEvalWithTracer(t *testing.T) {
	partitiontest.PartitionTest(t)
	t.Parallel()
	testCases := getSimpleTracerTestCases(ModeSig)
	for _, testCase := range testCases {
		testCase := testCase
		t.Run(testCase.name, func(t *testing.T) {
			t.Parallel()
			mock := mocktracer.Tracer{}
			ep := DefaultEvalParams()
			ep.Tracer = &mock
			TestLogic(t, testCase.program, AssemblerMaxVersion, ep, testCase.evalProblems...)

			require.Equal(t, testCase.expectedEvents, mock.Events)
		})
	}
}

func TestTopLevelAppEvalWithTracer(t *testing.T) {
	partitiontest.PartitionTest(t)
	t.Parallel()
	testCases := getSimpleTracerTestCases(ModeApp)
	for _, testCase := range testCases {
		testCase := testCase
		t.Run(testCase.name, func(t *testing.T) {
			t.Parallel()
			mock := mocktracer.Tracer{}
			ep := DefaultEvalParams()
			ep.Tracer = &mock
			TestApp(t, testCase.program, ep, testCase.evalProblems...)

			require.Equal(t, testCase.expectedEvents, mock.Events)
		})
	}
>>>>>>> b51e1985
}

func TestInnerAppEvalWithTracer(t *testing.T) {
	partitiontest.PartitionTest(t)
	t.Parallel()
	scenarios := mocktracer.GetTestScenarios()
	for name, makeScenario := range scenarios {
		makeScenario := makeScenario
		t.Run(name, func(t *testing.T) {
			t.Parallel()
			mock := mocktracer.Tracer{}
			ep, tx, ledger := MakeSampleEnv()
			ep.Tracer = &mock

			// Establish FirstTestID as the app id, and fund it. We do this so that the created
			// inner app will get a sequential ID, which is what the mocktracer scenarios expect
			createdAppIndex := basics.AppIndex(FirstTestID)
			ledger.NewApp(tx.Receiver, createdAppIndex, basics.AppParams{})
			ledger.NewAccount(createdAppIndex.Address(), 200_000)
			tx.ApplicationID = createdAppIndex

			scenario := makeScenario(mocktracer.TestScenarioInfo{
				CallingTxn:   *tx,
				CreatedAppID: createdAppIndex,
			})

			var evalProblems []string
			switch scenario.Outcome {
			case mocktracer.RejectionOutcome:
				evalProblems = []string{"REJECT"}
			case mocktracer.ErrorOutcome:
				if scenario.ExpectedError == "overspend" {
					// the logic test ledger uses this error instead
					evalProblems = []string{"insufficient balance"}
				} else {
					evalProblems = []string{scenario.ExpectedError}
				}
			}

			ops := TestProg(t, scenario.Program, AssemblerNoVersion)
			TestAppBytes(t, ops.Program, ep, evalProblems...)

			// trim BeforeTxn and AfterTxn events from scenario.ExpectedEvents, since they are
			// not emitted from TestAppBytes
			require.Equal(t, scenario.ExpectedEvents[0].Type, mocktracer.BeforeTxnEvent)
			require.Equal(t, scenario.ExpectedEvents[len(scenario.ExpectedEvents)-1].Type, mocktracer.AfterTxnEvent)
			trimmedExpectedEvents := scenario.ExpectedEvents[1 : len(scenario.ExpectedEvents)-1]
			require.Equal(t, trimmedExpectedEvents, mock.Events)
		})
	}
}

<<<<<<< HEAD
	t.Run("logicsig", func(t *testing.T) {
		t.Parallel()
		testCases := getSimpleTracerTestCases(ModeSig)
		for _, testCase := range testCases {
			testCase := testCase
			t.Run(testCase.name, func(t *testing.T) {
				t.Parallel()
				mock := mocktracer.Tracer{}
				ep := DefaultEvalParams()
				ep.Tracer = &mock
				TestLogic(t, testCase.program, AssemblerMaxVersion, ep, testCase.evalProblems...)

				require.Equal(t, testCase.expectedEvents, mock.Events)
			})
		}
	})

	t.Run("simple app", func(t *testing.T) {
		t.Parallel()
		testCases := getSimpleTracerTestCases(ModeApp)
		for _, testCase := range testCases {
			testCase := testCase
			t.Run(testCase.name, func(t *testing.T) {
				t.Parallel()
				mock := mocktracer.Tracer{}
				ep := DefaultEvalParams()
				ep.Tracer = &mock
				TestApp(t, testCase.program, ep, testCase.evalProblems...)
=======
func TestEvalPanicWithTracer(t *testing.T) { //nolint:paralleltest // Uses WithPanicOpcode
	partitiontest.PartitionTest(t)

	WithPanicOpcode(t, LogicVersion, false, func(opcode byte) {
		for _, mode := range []RunMode{ModeSig, ModeApp} {
			t.Run(mode.String(), func(t *testing.T) { //nolint:paralleltest // Uses WithPanicOpcode
				testCase := getPanicTracerTestCase(mode)
				mock := mocktracer.Tracer{}
				ep := DefaultEvalParams()
				ep.Tracer = &mock
				switch mode {
				case ModeSig:
					TestLogic(t, testCase.program, AssemblerMaxVersion, ep, testCase.evalProblems...)
				case ModeApp:
					TestApp(t, testCase.program, ep, testCase.evalProblems...)
				default:
					require.Fail(t, "unknown mode")
				}
>>>>>>> b51e1985

				require.Equal(t, testCase.expectedEvents, mock.Events)
			})
		}
	})
}

<<<<<<< HEAD
	t.Run("app with inner txns", func(t *testing.T) {
		t.Parallel()
		scenarios := mocktracer.GetTestScenarios()
		for name, makeScenario := range scenarios {
			makeScenario := makeScenario
			t.Run(name, func(t *testing.T) {
				t.Parallel()
				mock := mocktracer.Tracer{}
				ep, tx, ledger := MakeSampleEnv()
				ep.Tracer = &mock

				// Establish FirstTestID as the app id, and fund it. We do this so that the created
				// inner app will get a sequential ID, which is what the mocktracer scenarios expect
				createdAppIndex := basics.AppIndex(FirstTestID)
				ledger.NewApp(tx.Receiver, createdAppIndex, basics.AppParams{})
				ledger.NewAccount(createdAppIndex.Address(), 200_000)
				tx.ApplicationID = createdAppIndex

				scenario := makeScenario(mocktracer.TestScenarioInfo{
					CallingTxn:   *tx,
					CreatedAppID: createdAppIndex,
				})

				var evalProblems []string
				switch scenario.Outcome {
				case mocktracer.RejectionOutcome:
					evalProblems = []string{"REJECT"}
				case mocktracer.ErrorOutcome:
					if scenario.ExpectedError == "overspend" {
						// the logic test ledger uses this error instead
						evalProblems = []string{"insufficient balance"}
					} else {
						evalProblems = []string{scenario.ExpectedError}
					}
				}

				ops := TestProg(t, scenario.Program, AssemblerNoVersion)
				TestAppBytes(t, ops.Program, ep, evalProblems...)

				// trim BeforeTxn and AfterTxn events from scenario.ExpectedEvents, since they are
				// not emitted from TestAppBytes
				require.Equal(t, scenario.ExpectedEvents[0].Type, mocktracer.BeforeTxnEvent)
				require.Equal(t, scenario.ExpectedEvents[len(scenario.ExpectedEvents)-1].Type, mocktracer.AfterTxnEvent)
				trimmedExpectedEvents := scenario.ExpectedEvents[1 : len(scenario.ExpectedEvents)-1]
				require.Equal(t, trimmedExpectedEvents, mock.Events)
			})
		}
	})
=======
type panicTracer struct {
	NullEvalTracer
}

func (t *panicTracer) AfterOpcode(cx *EvalContext, evalError error) {
	panic("panicTracer panics")
}

// TestEvalWithTracerTracerPanic ensures that tracer panics get recovered and turned into errors
func TestEvalWithTracerPanic(t *testing.T) {
	partitiontest.PartitionTest(t)
	t.Parallel()

	for _, mode := range []RunMode{ModeSig, ModeApp} {
		mode := mode
		t.Run(mode.String(), func(t *testing.T) {
			t.Parallel()
			tracer := panicTracer{}
			ep := DefaultEvalParams()
			ep.Tracer = &tracer
			TestLogic(t, debuggerTestProgramApprove, AssemblerMaxVersion, ep, "panicTracer panics")
		})
	}
>>>>>>> b51e1985
}<|MERGE_RESOLUTION|>--- conflicted
+++ resolved
@@ -77,8 +77,6 @@
 			}),
 		},
 	}
-<<<<<<< HEAD
-=======
 }
 
 func getPanicTracerTestCase(mode RunMode) tracerTestCase {
@@ -132,7 +130,6 @@
 			require.Equal(t, testCase.expectedEvents, mock.Events)
 		})
 	}
->>>>>>> b51e1985
 }
 
 func TestInnerAppEvalWithTracer(t *testing.T) {
@@ -185,36 +182,6 @@
 	}
 }
 
-<<<<<<< HEAD
-	t.Run("logicsig", func(t *testing.T) {
-		t.Parallel()
-		testCases := getSimpleTracerTestCases(ModeSig)
-		for _, testCase := range testCases {
-			testCase := testCase
-			t.Run(testCase.name, func(t *testing.T) {
-				t.Parallel()
-				mock := mocktracer.Tracer{}
-				ep := DefaultEvalParams()
-				ep.Tracer = &mock
-				TestLogic(t, testCase.program, AssemblerMaxVersion, ep, testCase.evalProblems...)
-
-				require.Equal(t, testCase.expectedEvents, mock.Events)
-			})
-		}
-	})
-
-	t.Run("simple app", func(t *testing.T) {
-		t.Parallel()
-		testCases := getSimpleTracerTestCases(ModeApp)
-		for _, testCase := range testCases {
-			testCase := testCase
-			t.Run(testCase.name, func(t *testing.T) {
-				t.Parallel()
-				mock := mocktracer.Tracer{}
-				ep := DefaultEvalParams()
-				ep.Tracer = &mock
-				TestApp(t, testCase.program, ep, testCase.evalProblems...)
-=======
 func TestEvalPanicWithTracer(t *testing.T) { //nolint:paralleltest // Uses WithPanicOpcode
 	partitiontest.PartitionTest(t)
 
@@ -233,7 +200,6 @@
 				default:
 					require.Fail(t, "unknown mode")
 				}
->>>>>>> b51e1985
 
 				require.Equal(t, testCase.expectedEvents, mock.Events)
 			})
@@ -241,56 +207,6 @@
 	})
 }
 
-<<<<<<< HEAD
-	t.Run("app with inner txns", func(t *testing.T) {
-		t.Parallel()
-		scenarios := mocktracer.GetTestScenarios()
-		for name, makeScenario := range scenarios {
-			makeScenario := makeScenario
-			t.Run(name, func(t *testing.T) {
-				t.Parallel()
-				mock := mocktracer.Tracer{}
-				ep, tx, ledger := MakeSampleEnv()
-				ep.Tracer = &mock
-
-				// Establish FirstTestID as the app id, and fund it. We do this so that the created
-				// inner app will get a sequential ID, which is what the mocktracer scenarios expect
-				createdAppIndex := basics.AppIndex(FirstTestID)
-				ledger.NewApp(tx.Receiver, createdAppIndex, basics.AppParams{})
-				ledger.NewAccount(createdAppIndex.Address(), 200_000)
-				tx.ApplicationID = createdAppIndex
-
-				scenario := makeScenario(mocktracer.TestScenarioInfo{
-					CallingTxn:   *tx,
-					CreatedAppID: createdAppIndex,
-				})
-
-				var evalProblems []string
-				switch scenario.Outcome {
-				case mocktracer.RejectionOutcome:
-					evalProblems = []string{"REJECT"}
-				case mocktracer.ErrorOutcome:
-					if scenario.ExpectedError == "overspend" {
-						// the logic test ledger uses this error instead
-						evalProblems = []string{"insufficient balance"}
-					} else {
-						evalProblems = []string{scenario.ExpectedError}
-					}
-				}
-
-				ops := TestProg(t, scenario.Program, AssemblerNoVersion)
-				TestAppBytes(t, ops.Program, ep, evalProblems...)
-
-				// trim BeforeTxn and AfterTxn events from scenario.ExpectedEvents, since they are
-				// not emitted from TestAppBytes
-				require.Equal(t, scenario.ExpectedEvents[0].Type, mocktracer.BeforeTxnEvent)
-				require.Equal(t, scenario.ExpectedEvents[len(scenario.ExpectedEvents)-1].Type, mocktracer.AfterTxnEvent)
-				trimmedExpectedEvents := scenario.ExpectedEvents[1 : len(scenario.ExpectedEvents)-1]
-				require.Equal(t, trimmedExpectedEvents, mock.Events)
-			})
-		}
-	})
-=======
 type panicTracer struct {
 	NullEvalTracer
 }
@@ -314,5 +230,4 @@
 			TestLogic(t, debuggerTestProgramApprove, AssemblerMaxVersion, ep, "panicTracer panics")
 		})
 	}
->>>>>>> b51e1985
 }