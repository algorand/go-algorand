// Copyright (C) 2019-2025 Algorand, Inc.
// This file is part of go-algorand
//
// go-algorand is free software: you can redistribute it and/or modify
// it under the terms of the GNU Affero General Public License as
// published by the Free Software Foundation, either version 3 of the
// License, or (at your option) any later version.
//
// go-algorand is distributed in the hope that it will be useful,
// but WITHOUT ANY WARRANTY; without even the implied warranty of
// MERCHANTABILITY or FITNESS FOR A PARTICULAR PURPOSE.  See the
// GNU Affero General Public License for more details.
//
// You should have received a copy of the GNU Affero General Public License
// along with go-algorand.  If not, see <https://www.gnu.org/licenses/>.

package logic

import (
	"fmt"

	"github.com/algorand/go-algorand/data/basics"
	"github.com/algorand/go-algorand/data/transactions"
	"github.com/algorand/go-algorand/ledger/ledgercore"
	"github.com/algorand/go-algorand/protocol"
)

// resources contains a catalog of available resources. It's used to track the
// apps, assets, and boxes that are available to a transaction, outside the
// direct foreign array mechanism.
type resources struct {
	// These resources were created previously in the group, so they can be used
	// by later transactions.
	createdAsas map[basics.AssetIndex]struct{}
	createdApps map[basics.AppIndex]struct{}

	// These resources have been used by some txn in the group, so they are
	// available. These maps track the availability of the basic objects (often
	// called "params"), not the "cross-product" objects (which are tracked
	// below)
	sharedAccounts map[basics.Address]struct{}
	sharedAsas     map[basics.AssetIndex]struct{}
	sharedApps     map[basics.AppIndex]struct{}
	// We need to carefully track the "cross-product" availability, because if
	// tx0 mentions an account A, and tx1 mentions an ASA X, that does _not_
	// make the holding AX available
	sharedHoldings map[ledgercore.AccountAsset]struct{}
	sharedLocals   map[ledgercore.AccountApp]struct{}

	// boxes are all of the top-level box refs from the txgroup. Most are added
	// during NewEvalParams(). refs using 0 on an appl create are resolved and
	// added when the appl executes. The boolean value indicates the "dirtiness"
	// of the box - has it been modified in this txngroup? If yes, the size of
	// the box counts against the group writeBudget. So delete is NOT a dirtying
	// operation.
	boxes map[basics.BoxRef]bool

	// dirtyBytes maintains a running count of the number of dirty bytes in `boxes`
	dirtyBytes uint64
}

func (r *resources) shareHolding(addr basics.Address, id basics.AssetIndex) {
	r.sharedHoldings[ledgercore.AccountAsset{Address: addr, Asset: id}] = struct{}{}
}

func (r *resources) shareAccountAndHolding(addr basics.Address, id basics.AssetIndex) {
	r.sharedAccounts[addr] = struct{}{}
	if id != 0 {
		r.sharedHoldings[ledgercore.AccountAsset{Address: addr, Asset: id}] = struct{}{}
	}
}

func (r *resources) shareLocal(addr basics.Address, id basics.AppIndex) {
	r.sharedLocals[ledgercore.AccountApp{Address: addr, App: id}] = struct{}{}
}

func (r *resources) shareBox(br basics.BoxRef, current basics.AppIndex) {
	if br.App == 0 {
		// "current app": Ignore if this is a create, else use ApplicationID
		if current == 0 {
			// When the create actually happens, and we learn the appID, we'll add it.
			return
		}
		br.App = current
	}
	r.boxes[br] = false
}

// In the fill* and allows* routines, we pass the header and the fields in
// separately, even though they are pointers into the same structure. That
// prevents dumb attempts to use other fields from the transaction.

func (r *resources) fill(tx *transactions.Transaction, ep *EvalParams) {
	switch tx.Type {
	case protocol.PaymentTx:
		r.fillPayment(&tx.Header, &tx.PaymentTxnFields)
	case protocol.KeyRegistrationTx:
		r.fillKeyRegistration(&tx.Header)
	case protocol.AssetConfigTx:
		r.fillAssetConfig(&tx.Header, &tx.AssetConfigTxnFields)
	case protocol.AssetTransferTx:
		r.fillAssetTransfer(&tx.Header, &tx.AssetTransferTxnFields)
	case protocol.AssetFreezeTx:
		r.fillAssetFreeze(&tx.Header, &tx.AssetFreezeTxnFields)
	case protocol.ApplicationCallTx:
		r.fillApplicationCall(ep, &tx.Header, &tx.ApplicationCallTxnFields)
	case protocol.StateProofTx:
		// state proof txns add nothing to availability (they can't even appear
		// in a group with an appl. but still.)
	default:
		panic(tx.Type)
	}
}

func (cx *EvalContext) allows(tx *transactions.Transaction, calleeVer uint64) error {
<<<<<<< HEAD
=======
	// if the caller is pre-sharing, it can't prepare transactions with
	// resources that are not available, so `tx` is surely legal.
	if cx.version < sharedResourcesVersion {
		// this is just an optimization, from the perspective of properly
		// evaluating transactions in "normal" mode.  However, it is an
		// important short-circuit for simulation.  Simulation does not
		// understand how to handle missing cross-products in non-sharing
		// program versions.
		return nil
	}
>>>>>>> ab775408
	switch tx.Type {
	case protocol.PaymentTx, protocol.KeyRegistrationTx, protocol.AssetConfigTx:
		// these transactions don't touch cross-product resources, so no error is possible
		return nil
	case protocol.AssetTransferTx:
		return cx.allowsAssetTransfer(&tx.Header, &tx.AssetTransferTxnFields)
	case protocol.AssetFreezeTx:
		return cx.allowsAssetFreeze(&tx.Header, &tx.AssetFreezeTxnFields)
	case protocol.ApplicationCallTx:
		return cx.allowsApplicationCall(&tx.Header, &tx.ApplicationCallTxnFields, calleeVer)
	default:
		return fmt.Errorf("unknown inner transaction type %s", tx.Type)
	}
}

func (r *resources) fillKeyRegistration(hdr *transactions.Header) {
	r.sharedAccounts[hdr.Sender] = struct{}{}
}

func (r *resources) fillPayment(hdr *transactions.Header, tx *transactions.PaymentTxnFields) {
	r.sharedAccounts[hdr.Sender] = struct{}{}
	r.sharedAccounts[tx.Receiver] = struct{}{}
	if !tx.CloseRemainderTo.IsZero() {
		r.sharedAccounts[tx.CloseRemainderTo] = struct{}{}
	}
}

func (r *resources) fillAssetConfig(hdr *transactions.Header, tx *transactions.AssetConfigTxnFields) {
	r.sharedAccounts[hdr.Sender] = struct{}{}
	if id := tx.ConfigAsset; id != 0 {
		r.sharedAsas[id] = struct{}{}
	}
	// We don't need to read the special addresses, so they don't go in.
}

func (r *resources) fillAssetTransfer(hdr *transactions.Header, tx *transactions.AssetTransferTxnFields) {
	id := tx.XferAsset
	r.sharedAsas[id] = struct{}{}
	r.shareAccountAndHolding(hdr.Sender, id)
	r.shareAccountAndHolding(tx.AssetReceiver, id)

	if !tx.AssetSender.IsZero() {
		r.shareAccountAndHolding(tx.AssetSender, id)
	}

	if !tx.AssetCloseTo.IsZero() {
		r.shareAccountAndHolding(tx.AssetCloseTo, id)
	}
}

// allowsHolding checks if a holding is available under the txgroup sharing rules
func (cx *EvalContext) allowsHolding(addr basics.Address, ai basics.AssetIndex) bool {
	r := cx.available
	if _, ok := r.sharedHoldings[ledgercore.AccountAsset{Address: addr, Asset: ai}]; ok {
		return true
	}
	// If an ASA was created in this group, then allow holding access for any allowed account.
	if _, ok := r.createdAsas[ai]; ok {
		return cx.availableAccount(addr)
	}
	// If the address was "created" by making its app in this group, then allow for available assets.
	for created := range r.createdApps {
		if cx.GetApplicationAddress(created) == addr {
			return cx.availableAsset(ai)
		}
	}

	if cx.UnnamedResources != nil {
		// Ensure that the account and asset are available before consulting cx.UnnamedResources.AllowsHolding.
		// This way cx.UnnamedResources.AllowsHolding only needs to make a decision about the asset holding
		// being available, not about the component resources.
		return cx.availableAccount(addr) && cx.availableAsset(ai) && cx.UnnamedResources.AllowsHolding(addr, ai)
	}
	return false
}

// allowsLocals checks if a local state is available under the txgroup sharing rules
func (cx *EvalContext) allowsLocals(addr basics.Address, ai basics.AppIndex) bool {
	r := cx.available
	if _, ok := r.sharedLocals[ledgercore.AccountApp{Address: addr, App: ai}]; ok {
		return true
	}
	// All locals of created apps are available
	if _, ok := r.createdApps[ai]; ok {
		return cx.availableAccount(addr)
	}

	// All locals of created app accounts are available
	for created := range r.createdApps {
		if cx.GetApplicationAddress(created) == addr {
			return cx.availableApp(ai)
		}
	}

	if cx.UnnamedResources != nil {
		// Ensure that the account and app are available before consulting cx.UnnamedResources.AllowsLocal.
		// This way cx.UnnamedResources.AllowsLocal only needs to make a decision about the app local
		// being available, not about the component resources.
		return cx.availableApp(ai) && cx.availableAccount(addr) && cx.UnnamedResources.AllowsLocal(addr, ai)
	}
	return false
}

func (cx *EvalContext) requireHolding(acct basics.Address, id basics.AssetIndex) error {
	/* Previous versions allowed inner appls with zeros in "required" places,
	   even if that 0 resource should have be inaccessible, because the check
	   was done at itxn_field time, and maybe the app simply didn't set the
	   field. */
	if id == 0 || acct.IsZero() {
		return nil
	}
	if !cx.allowsHolding(acct, id) {
		return fmt.Errorf("unavailable Holding %s x %d would be accessible", acct, id)
	}
	return nil
}

func (cx *EvalContext) requireLocals(acct basics.Address, id basics.AppIndex) error {
	if !cx.allowsLocals(acct, id) {
		return fmt.Errorf("unavailable Local State %s x %d would be accessible", acct, id)
	}
	return nil
}

func (cx *EvalContext) allowsAssetTransfer(hdr *transactions.Header, tx *transactions.AssetTransferTxnFields) error {
	// After EnableInnerClawbackWithoutSenderHolding appears in a consensus
	// update, we should remove it from consensus params and assume it's true in
	// the netx release. It only needs to be in there so that it gates the
	// beahvior change in the release it first appears.
	if !cx.Proto.EnableInnerClawbackWithoutSenderHolding || tx.AssetSender.IsZero() {
		err := cx.requireHolding(hdr.Sender, tx.XferAsset)
		if err != nil {
			return fmt.Errorf("axfer Sender: %w", err)
		}
	}
	err := cx.requireHolding(tx.AssetReceiver, tx.XferAsset)
	if err != nil {
		return fmt.Errorf("axfer AssetReceiver: %w", err)
	}
	err = cx.requireHolding(tx.AssetSender, tx.XferAsset)
	if err != nil {
		return fmt.Errorf("axfer AssetSender: %w", err)
	}
	err = cx.requireHolding(tx.AssetCloseTo, tx.XferAsset)
	if err != nil {
		return fmt.Errorf("axfer AssetCloseTo: %w", err)
	}
	return nil
}

func (r *resources) fillAssetFreeze(hdr *transactions.Header, tx *transactions.AssetFreezeTxnFields) {
	r.sharedAccounts[hdr.Sender] = struct{}{}
	id := tx.FreezeAsset
	r.sharedAsas[id] = struct{}{}
	r.shareAccountAndHolding(tx.FreezeAccount, id)
}

func (cx *EvalContext) allowsAssetFreeze(hdr *transactions.Header, tx *transactions.AssetFreezeTxnFields) error {
	err := cx.requireHolding(tx.FreezeAccount, tx.FreezeAsset)
	if err != nil {
		return fmt.Errorf("afrz FreezeAccount: %w", err)
	}
	return nil
}

func (r *resources) fillApplicationCall(ep *EvalParams, hdr *transactions.Header, tx *transactions.ApplicationCallTxnFields) {
	if tx.Access != nil {
		r.fillApplicationCallAccess(ep, hdr, tx)
	} else {
		r.fillApplicationCallForeign(ep, hdr, tx)
	}
}

func (r *resources) fillApplicationCallAccess(ep *EvalParams, hdr *transactions.Header, tx *transactions.ApplicationCallTxnFields) {
	// The only implicitly available things are the sender, the app, and the sender's locals
	r.sharedAccounts[hdr.Sender] = struct{}{}
	if tx.ApplicationID != 0 {
		r.sharedApps[tx.ApplicationID] = struct{}{}
		r.shareLocal(hdr.Sender, tx.ApplicationID)
	}

	// Access is a explicit list of resources that should be made "available"
	for _, rr := range tx.Access {
		switch {
		case !rr.Address.IsZero():
			r.sharedAccounts[rr.Address] = struct{}{}
		case rr.Asset != 0:
			r.sharedAsas[rr.Asset] = struct{}{}
		case rr.App != 0:
			r.sharedApps[rr.App] = struct{}{}
		case !rr.Holding.Empty():
			// ApplicationCallTxnFields.wellFormed ensures no error here.
			address, asset, _ := rr.Holding.Resolve(tx.Access, hdr.Sender)
			r.shareHolding(address, asset)
		case !rr.Locals.Empty():
			// ApplicationCallTxnFields.wellFormed ensures no error here.
			address, app, _ := rr.Locals.Resolve(tx.Access, hdr.Sender)
			r.shareLocal(address, app)
		case !rr.Box.Empty():
			// ApplicationCallTxnFields.wellFormed ensures no error here.
			app, name, _ := rr.Box.Resolve(tx.Access)
			r.shareBox(basics.BoxRef{App: app, Name: name}, tx.ApplicationID)
		}
	}
}

func (r *resources) fillApplicationCallForeign(ep *EvalParams, hdr *transactions.Header, tx *transactions.ApplicationCallTxnFields) {
	txAccounts := make([]basics.Address, 0, 2+len(tx.Accounts)+len(tx.ForeignApps))
	txAccounts = append(txAccounts, hdr.Sender)
	txAccounts = append(txAccounts, tx.Accounts...)
	for _, id := range tx.ForeignAssets {
		r.sharedAsas[id] = struct{}{}
	}
	// Make the app account associated with app calls available. We
	// don't have to add code to make the accounts of freshly created
	// apps available, because that is already handled by looking at
	// `createdApps`.
	if id := tx.ApplicationID; id != 0 {
		txAccounts = append(txAccounts, ep.GetApplicationAddress(id))
		r.sharedApps[id] = struct{}{}
	}
	for _, id := range tx.ForeignApps {
		txAccounts = append(txAccounts, ep.GetApplicationAddress(id))
		r.sharedApps[id] = struct{}{}
	}
	for _, address := range txAccounts {
		r.sharedAccounts[address] = struct{}{}

		for _, id := range tx.ForeignAssets {
			r.shareHolding(address, id)
		}
		// Similar to note about app accounts, availableLocals allows
		// all createdApps holdings, so we don't care if id == 0 here.
		if id := tx.ApplicationID; id != 0 {
			r.shareLocal(address, id)
		}
		for _, id := range tx.ForeignApps {
			r.shareLocal(address, id)
		}
	}

	for _, br := range tx.Boxes {
		app := basics.AppIndex(0) // 0 can be handled by shareBox as current
		if br.Index != 0 {
			// Upper bounds check will already have been done by
			// WellFormed. For testing purposes, it's better to panic
			// now than after returning a nil.
			app = tx.ForeignApps[br.Index-1] // shift for the 0=current convention
		}
		r.shareBox(basics.BoxRef{App: app, Name: string(br.Name)}, tx.ApplicationID)
	}
}

func (cx *EvalContext) allowsApplicationCall(hdr *transactions.Header, tx *transactions.ApplicationCallTxnFields, calleeVer uint64) error {
	// If the callee is at least sharedResourcesVersion, then it will check
	// availability properly itself.
	if calleeVer >= sharedResourcesVersion {
		return nil
	}

	// This should closely match the `fillApplicationCall` routine, as the idea
	// is to find all of the cross product resources this attempted call will
	// have access to, and check that they are already available.
	txAccounts := make([]basics.Address, 0, 2+len(tx.Accounts)+len(tx.ForeignApps))
	txAccounts = append(txAccounts, hdr.Sender)
	txAccounts = append(txAccounts, tx.Accounts...)
	if id := tx.ApplicationID; id != 0 {
		txAccounts = append(txAccounts, cx.GetApplicationAddress(id))
	}
	for _, id := range tx.ForeignApps {
		txAccounts = append(txAccounts, cx.GetApplicationAddress(id))
	}
	for _, address := range txAccounts {
		for _, id := range tx.ForeignAssets {
			err := cx.requireHolding(address, id)
			if err != nil {
				return fmt.Errorf("appl ForeignAssets: %w", err)
			}
		}
		if id := tx.ApplicationID; id != 0 {
			err := cx.requireLocals(address, id)
			if err != nil {
				return fmt.Errorf("appl ApplicationID: %w", err)
			}
		}
		for _, id := range tx.ForeignApps {
			err := cx.requireLocals(address, id)
			if err != nil {
				return fmt.Errorf("appl ForeignApps: %w", err)
			}
		}
	}
	return nil
}<|MERGE_RESOLUTION|>--- conflicted
+++ resolved
@@ -113,8 +113,6 @@
 }
 
 func (cx *EvalContext) allows(tx *transactions.Transaction, calleeVer uint64) error {
-<<<<<<< HEAD
-=======
 	// if the caller is pre-sharing, it can't prepare transactions with
 	// resources that are not available, so `tx` is surely legal.
 	if cx.version < sharedResourcesVersion {
@@ -125,7 +123,6 @@
 		// program versions.
 		return nil
 	}
->>>>>>> ab775408
 	switch tx.Type {
 	case protocol.PaymentTx, protocol.KeyRegistrationTx, protocol.AssetConfigTx:
 		// these transactions don't touch cross-product resources, so no error is possible
