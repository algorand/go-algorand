--- conflicted
+++ resolved
@@ -27,10 +27,7 @@
 	. "github.com/algorand/go-algorand/data/transactions/logic"
 	"github.com/algorand/go-algorand/data/txntest"
 	"github.com/algorand/go-algorand/protocol"
-<<<<<<< HEAD
-=======
 	"github.com/algorand/go-algorand/test/partitiontest"
->>>>>>> 102c6ffe
 
 	"github.com/stretchr/testify/require"
 )
@@ -722,8 +719,6 @@
 	TestApp(t, "itxn_begin; int 33; bzero; itxn_field SelectionPK; int 1", ep,
 		"SelectionPK must be 32")
 
-<<<<<<< HEAD
-=======
 	TestApp(t, "itxn_begin; int 64; bzero; itxn_field StateProofPK; int 1", ep)
 	TestApp(t, "itxn_begin; int 63; bzero; itxn_field StateProofPK; int 1", ep,
 		"StateProofPK must be 64")
@@ -735,7 +730,6 @@
 	TestApp(t, "itxn_begin; int 2; itxn_field Nonparticipation; int 1", ep,
 		"boolean is neither 1 nor 0")
 
->>>>>>> 102c6ffe
 	TestApp(t, "itxn_begin; int 32; bzero; itxn_field RekeyTo; int 1", ep)
 	TestApp(t, "itxn_begin; int 31; bzero; itxn_field RekeyTo; int 1", ep,
 		"not an address")
