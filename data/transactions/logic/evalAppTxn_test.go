// Copyright (C) 2019-2022 Algorand, Inc.
// This file is part of go-algorand
//
// go-algorand is free software: you can redistribute it and/or modify
// it under the terms of the GNU Affero General Public License as
// published by the Free Software Foundation, either version 3 of the
// License, or (at your option) any later version.
//
// go-algorand is distributed in the hope that it will be useful,
// but WITHOUT ANY WARRANTY; without even the implied warranty of
// MERCHANTABILITY or FITNESS FOR A PARTICULAR PURPOSE.  See the
// GNU Affero General Public License for more details.
//
// You should have received a copy of the GNU Affero General Public License
// along with go-algorand.  If not, see <https://www.gnu.org/licenses/>.

package logic

import (
	"fmt"
	"testing"

	"github.com/algorand/go-algorand/data/basics"

	"github.com/stretchr/testify/require"
)

func TestInnerTypesV5(t *testing.T) {
	v5, _ := makeSampleEnvWithVersion(5)
	// not alllowed in v5
	testApp(t, "itxn_begin; byte \"keyreg\"; itxn_field Type; itxn_submit; int 1;", v5, "keyreg is not a valid Type for itxn_field")
	testApp(t, "itxn_begin; int keyreg; itxn_field TypeEnum; itxn_submit; int 1;", v5, "keyreg is not a valid Type for itxn_field")
}

func TestCurrentInnerTypes(t *testing.T) {
	ep, ledger := makeSampleEnv()
	testApp(t, "itxn_submit; int 1;", ep, "itxn_submit without itxn_begin")
	testApp(t, "int pay; itxn_field TypeEnum; itxn_submit; int 1;", ep, "itxn_field without itxn_begin")
	testApp(t, "itxn_begin; itxn_submit; int 1;", ep, "unknown tx type")
	// bad type
	testApp(t, "itxn_begin; byte \"pya\"; itxn_field Type; itxn_submit; int 1;", ep, "pya is not a valid Type")
	// mixed up the int form for the byte form
	testApp(t, obfuscate("itxn_begin; int pay; itxn_field Type; itxn_submit; int 1;"), ep, "Type arg not a byte array")
	// or vice versa
	testApp(t, obfuscate("itxn_begin; byte \"pay\"; itxn_field TypeEnum; itxn_submit; int 1;"), ep, "not a uint64")

	// good types, not allowed yet
<<<<<<< HEAD
	testApp(t, "itxn_begin; byte \"keyreg\"; itxn_field Type; itxn_submit; int 1;", ep, "keyreg is not a valid Type for itxn_field")
=======
>>>>>>> 9d494736
	testApp(t, "itxn_begin; byte \"appl\"; itxn_field Type; itxn_submit; int 1;", ep, "appl is not a valid Type for itxn_field")
	// same, as enums
	testApp(t, "itxn_begin; int appl; itxn_field TypeEnum; itxn_submit; int 1;", ep, "appl is not a valid Type for itxn_field")
	testApp(t, "itxn_begin; int 42; itxn_field TypeEnum; itxn_submit; int 1;", ep, "42 is not a valid TypeEnum")
	testApp(t, "itxn_begin; int 0; itxn_field TypeEnum; itxn_submit; int 1;", ep, "0 is not a valid TypeEnum")

	// "insufficient balance" because app account is charged fee
	// (defaults make these 0 pay|axfer to zero address, from app account)
	testApp(t, "itxn_begin; byte \"pay\"; itxn_field Type; itxn_submit; int 1;", ep, "insufficient balance")
	testApp(t, "itxn_begin; byte \"axfer\"; itxn_field Type; itxn_submit; int 1;", ep, "insufficient balance")
	testApp(t, "itxn_begin; int pay; itxn_field TypeEnum; itxn_submit; int 1;", ep, "insufficient balance")
	testApp(t, "itxn_begin; int axfer; itxn_field TypeEnum; itxn_submit; int 1;", ep, "insufficient balance")

	testApp(t, "itxn_begin; byte \"acfg\"; itxn_field Type; itxn_submit; int 1;", ep, "insufficient balance")
	testApp(t, "itxn_begin; byte \"afrz\"; itxn_field Type; itxn_submit; int 1;", ep, "insufficient balance")
	testApp(t, "itxn_begin; int acfg; itxn_field TypeEnum; itxn_submit; int 1;", ep, "insufficient balance")
	testApp(t, "itxn_begin; int afrz; itxn_field TypeEnum; itxn_submit; int 1;", ep, "insufficient balance")

	// alllowed since v6
	testApp(t, "itxn_begin; byte \"keyreg\"; itxn_field Type; itxn_submit; int 1;", ep, "insufficient balance")
	testApp(t, "itxn_begin; int keyreg; itxn_field TypeEnum; itxn_submit; int 1;", ep, "insufficient balance")

	// Establish 888 as the app id, and fund it.
	ledger.NewApp(ep.Txn.Txn.Receiver, 888, basics.AppParams{})
	ledger.NewAccount(basics.AppIndex(888).Address(), 200000)

	testApp(t, "itxn_begin; byte \"pay\"; itxn_field Type; itxn_submit; int 1;", ep)
	testApp(t, "itxn_begin; int pay; itxn_field TypeEnum; itxn_submit; int 1;", ep)
	// Can't submit because we haven't finished setup, but type passes itxn_field
	testApp(t, "itxn_begin; byte \"axfer\"; itxn_field Type; int 1;", ep)
	testApp(t, "itxn_begin; int axfer; itxn_field TypeEnum; int 1;", ep)
	testApp(t, "itxn_begin; byte \"acfg\"; itxn_field Type; int 1;", ep)
	testApp(t, "itxn_begin; int acfg; itxn_field TypeEnum; int 1;", ep)
	testApp(t, "itxn_begin; byte \"afrz\"; itxn_field Type; int 1;", ep)
	testApp(t, "itxn_begin; int afrz; itxn_field TypeEnum; int 1;", ep)
}

func TestFieldTypes(t *testing.T) {
	ep, _ := makeSampleEnv()
	testApp(t, "itxn_begin; byte \"pay\"; itxn_field Sender;", ep, "not an address")
	testApp(t, obfuscate("itxn_begin; int 7; itxn_field Receiver;"), ep, "not an address")
	testApp(t, "itxn_begin; byte \"\"; itxn_field CloseRemainderTo;", ep, "not an address")
	testApp(t, "itxn_begin; byte \"\"; itxn_field AssetSender;", ep, "not an address")
	// can't really tell if it's an addres, so 32 bytes gets further
	testApp(t, "itxn_begin; byte \"01234567890123456789012345678901\"; itxn_field AssetReceiver;",
		ep, "invalid Account reference")
	// but a b32 string rep is not an account
	testApp(t, "itxn_begin; byte \"GAYTEMZUGU3DOOBZGAYTEMZUGU3DOOBZGAYTEMZUGU3DOOBZGAYZIZD42E\"; itxn_field AssetCloseTo;",
		ep, "not an address")

	testApp(t, obfuscate("itxn_begin; byte \"pay\"; itxn_field Fee;"), ep, "not a uint64")
	testApp(t, obfuscate("itxn_begin; byte 0x01; itxn_field Amount;"), ep, "not a uint64")
	testApp(t, obfuscate("itxn_begin; byte 0x01; itxn_field XferAsset;"), ep, "not a uint64")
	testApp(t, obfuscate("itxn_begin; byte 0x01; itxn_field AssetAmount;"), ep, "not a uint64")

}

func TestAppPay(t *testing.T) {
	pay := `
  itxn_begin
  itxn_field Amount
  itxn_field Receiver
  itxn_field Sender
  int pay
  itxn_field TypeEnum
  itxn_submit
  int 1
`

	ep, ledger := makeSampleEnv()
	ledger.NewApp(ep.Txn.Txn.Receiver, 888, basics.AppParams{})
	testApp(t, "txn Sender; balance; int 0; ==;", ep)
	testApp(t, "txn Sender; txn Accounts 1; int 100"+pay, ep, "unauthorized")
	testApp(t, "global CurrentApplicationAddress; txn Accounts 1; int 100"+pay, ep,
		"insufficient balance")
	ledger.NewAccount(ledger.ApplicationID().Address(), 1000000)

	// You might expect this to fail because of min balance issue
	// (receiving account only gets 100 microalgos).  It does not fail at
	// this level, instead, we must be certain that the existing min
	// balance check in eval.transaction() properly notices and fails
	// the transaction later.  This fits with the model that we check
	// min balances once at the end of each "top-level" transaction.
	testApp(t, "global CurrentApplicationAddress; txn Accounts 1; int 100"+pay, ep)

	// 100 of 1000000 spent, plus MinTxnFee in our fake protocol is 1001
	testApp(t, "global CurrentApplicationAddress; balance; int 998899; ==", ep)
	testApp(t, "txn Receiver; balance; int 100; ==", ep)

	close := `
  itxn_begin
  int pay;      itxn_field TypeEnum
  txn Receiver; itxn_field CloseRemainderTo
  itxn_submit
  int 1
`
	testApp(t, close, ep)
	testApp(t, "global CurrentApplicationAddress; balance; !", ep)
	// Receiver got most of the algos (except 1001 for fee)
	testApp(t, "txn Receiver; balance; int 997998; ==", ep)
}

func TestAppAssetOptIn(t *testing.T) {
	ep, ledger := makeSampleEnv()
	// Establish 888 as the app id, and fund it.
	ledger.NewApp(ep.Txn.Txn.Receiver, 888, basics.AppParams{})
	ledger.NewAccount(basics.AppIndex(888).Address(), 200000)

	axfer := `
itxn_begin
int axfer;  itxn_field TypeEnum;
int 25;     itxn_field XferAsset;
int 2;      itxn_field AssetAmount;
txn Sender; itxn_field AssetReceiver;
itxn_submit
int 1
`
	testApp(t, axfer, ep, "invalid Asset reference")
	ep.Txn.Txn.ForeignAssets = append(ep.Txn.Txn.ForeignAssets, 25)
	testApp(t, axfer, ep, "not opted in") // app account not opted in
	optin := `
itxn_begin
int axfer; itxn_field TypeEnum;
int 25;    itxn_field XferAsset;
int 0;     itxn_field AssetAmount;
global CurrentApplicationAddress; itxn_field AssetReceiver;
itxn_submit
int 1
`
	testApp(t, optin, ep, "does not exist")
	// Asset 25
	ledger.NewAsset(ep.Txn.Txn.Sender, 25, basics.AssetParams{
		Total:     10,
		UnitName:  "x",
		AssetName: "Cross",
	})
	testApp(t, optin, ep)

	testApp(t, axfer, ep, "insufficient balance") // opted in, but balance=0

	// Fund the app account with the asset
	ledger.NewHolding(basics.AppIndex(888).Address(), 25, 5, false)
	testApp(t, axfer, ep)
	testApp(t, axfer, ep)
	testApp(t, axfer, ep, "insufficient balance") // balance = 1, tried to move 2)
	testApp(t, "global CurrentApplicationAddress; int 25; asset_holding_get AssetBalance; assert; int 1; ==", ep)

	close := `
itxn_begin
int axfer;  itxn_field TypeEnum;
int 25;     itxn_field XferAsset;
int 0;      itxn_field AssetAmount;
txn Sender; itxn_field AssetReceiver;
txn Sender; itxn_field AssetCloseTo;
itxn_submit
int 1
`
	testApp(t, close, ep)
	testApp(t, "global CurrentApplicationAddress; int 25; asset_holding_get AssetBalance; !; assert; !", ep)
}

func TestRekeyPay(t *testing.T) {
	pay := `
  itxn_begin
  itxn_field Amount
  itxn_field Receiver
  itxn_field Sender
  int pay
  itxn_field TypeEnum
  itxn_submit
`

	ep, ledger := makeSampleEnv()
	ledger.NewApp(ep.Txn.Txn.Receiver, 888, basics.AppParams{})
	testApp(t, "txn Sender; balance; int 0; ==;", ep)
	testApp(t, "txn Sender; txn Accounts 1; int 100"+pay, ep, "unauthorized")
	ledger.NewAccount(ep.Txn.Txn.Sender, 120+ep.Proto.MinTxnFee)
	ledger.Rekey(ep.Txn.Txn.Sender, basics.AppIndex(888).Address())
	testApp(t, "txn Sender; txn Accounts 1; int 100"+pay+"; int 1", ep)
	// Note that the Sender would fail min balance check if we did it here.
	// It seems proper to wait until end of txn though.
	// See explanation in logicLedger's Perform()
}

func TestRekeyBack(t *testing.T) {
	payAndUnkey := `
  itxn_begin
  itxn_field Amount
  itxn_field Receiver
  itxn_field Sender
  int pay
  itxn_field TypeEnum
  txn Sender
  itxn_field RekeyTo
  itxn_submit
`

	ep, ledger := makeSampleEnv()
	ledger.NewApp(ep.Txn.Txn.Receiver, 888, basics.AppParams{})
	testApp(t, "txn Sender; balance; int 0; ==;", ep)
	testApp(t, "txn Sender; txn Accounts 1; int 100"+payAndUnkey, ep, "unauthorized")
	ledger.NewAccount(ep.Txn.Txn.Sender, 120+3*ep.Proto.MinTxnFee)
	ledger.Rekey(ep.Txn.Txn.Sender, basics.AppIndex(888).Address())
	testApp(t, "txn Sender; txn Accounts 1; int 100"+payAndUnkey+"; int 1", ep)
	// now rekeyed back to original
	testApp(t, "txn Sender; txn Accounts 1; int 100"+payAndUnkey, ep, "unauthorized")
}

func TestDefaultSender(t *testing.T) {
	pay := `
  itxn_begin
  itxn_field Amount
  itxn_field Receiver
  int pay
  itxn_field TypeEnum
  itxn_submit
`

	ep, ledger := makeSampleEnv()
	ledger.NewApp(ep.Txn.Txn.Receiver, 888, basics.AppParams{})
	ep.Txn.Txn.Accounts = append(ep.Txn.Txn.Accounts, ledger.ApplicationID().Address())
	testApp(t, "txn Accounts 1; int 100"+pay, ep, "insufficient balance")
	ledger.NewAccount(ledger.ApplicationID().Address(), 1000000)
	testApp(t, "txn Accounts 1; int 100"+pay+"int 1", ep)
	testApp(t, "global CurrentApplicationAddress; balance; int 998899; ==", ep)
}

func TestAppAxfer(t *testing.T) {
	axfer := `
  itxn_begin
  int 77
  itxn_field XferAsset
  itxn_field AssetAmount
  itxn_field AssetReceiver
  itxn_field Sender
  int axfer
  itxn_field TypeEnum
  itxn_submit
`

	ep, ledger := makeSampleEnv()
	ledger.NewApp(ep.Txn.Txn.Receiver, 888, basics.AppParams{})
	ledger.NewAsset(ep.Txn.Txn.Receiver, 777, basics.AssetParams{}) // not in foreign-assets of sample
	ledger.NewAsset(ep.Txn.Txn.Receiver, 77, basics.AssetParams{})  // in foreign-assets of sample
	testApp(t, "txn Sender; int 777; asset_holding_get AssetBalance; assert; int 0; ==;", ep,
		"invalid Asset reference") // 777 not in foreign-assets
	testApp(t, "txn Sender; int 77; asset_holding_get AssetBalance; assert; int 0; ==;", ep,
		"assert failed") // because Sender not opted-in
	testApp(t, "global CurrentApplicationAddress; int 77; asset_holding_get AssetBalance; assert; int 0; ==;", ep,
		"assert failed") // app account not opted in

	ledger.NewAccount(ledger.ApplicationID().Address(), 10000) // plenty for fees
	ledger.NewHolding(ledger.ApplicationID().Address(), 77, 3000, false)
	testApp(t, "global CurrentApplicationAddress; int 77; asset_holding_get AssetBalance; assert; int 3000; ==;", ep)

	testApp(t, "txn Sender; txn Accounts 1; int 100"+axfer, ep, "unauthorized")
	testApp(t, "global CurrentApplicationAddress; txn Accounts 0; int 100"+axfer, ep,
		fmt.Sprintf("Receiver (%s) not opted in", ep.Txn.Txn.Sender)) // txn.Sender (receiver of the axfer) isn't opted in
	testApp(t, "global CurrentApplicationAddress; txn Accounts 1; int 100000"+axfer, ep,
		"insufficient balance")

	// Temporarily remove from ForeignAssets to ensure App Account
	// doesn't get some sort of free pass to send arbitrary assets.
	save := ep.Txn.Txn.ForeignAssets
	ep.Txn.Txn.ForeignAssets = []basics.AssetIndex{6, 10}
	testApp(t, "global CurrentApplicationAddress; txn Accounts 1; int 100000"+axfer, ep,
		"invalid Asset reference 77")
	ep.Txn.Txn.ForeignAssets = save

	noid := `
  itxn_begin
  itxn_field AssetAmount
  itxn_field AssetReceiver
  itxn_field Sender
  int axfer
  itxn_field TypeEnum
  itxn_submit
`
	testApp(t, "global CurrentApplicationAddress; txn Accounts 1; int 100"+noid+"int 1", ep,
		fmt.Sprintf("Sender (%s) not opted in to 0", ledger.ApplicationID().Address()))

	testApp(t, "global CurrentApplicationAddress; txn Accounts 1; int 100"+axfer+"int 1", ep)

	// 100 of 3000 spent
	testApp(t, "global CurrentApplicationAddress; int 77; asset_holding_get AssetBalance; assert; int 2900; ==", ep)
	testApp(t, "txn Accounts 1; int 77; asset_holding_get AssetBalance; assert; int 100; ==", ep)
}

func TestExtraFields(t *testing.T) {
	pay := `
  itxn_begin
  int 7; itxn_field AssetAmount;
  itxn_field Amount
  itxn_field Receiver
  itxn_field Sender
  int pay
  itxn_field TypeEnum
  itxn_submit
`

	ep, ledger := makeSampleEnv()
	ledger.NewApp(ep.Txn.Txn.Receiver, 888, basics.AppParams{})
	testApp(t, "txn Sender; balance; int 0; ==;", ep)
	testApp(t, "txn Sender; txn Accounts 1; int 100"+pay, ep, "unauthorized")
	testApp(t, "global CurrentApplicationAddress; txn Accounts 1; int 100"+pay, ep,
		"non-zero fields for type axfer")
}

func TestBadFieldV5(t *testing.T) {
	pay := `
  itxn_begin
  int 7; itxn_field AssetAmount;
  itxn_field Amount
  itxn_field Receiver
  itxn_field Sender
  int pay
  itxn_field TypeEnum
  txn Receiver
  itxn_field RekeyTo				// NOT ALLOWED
  itxn_submit
`

	ep, ledger := makeSampleEnvWithVersion(5)
	ledger.NewApp(ep.Txn.Txn.Receiver, 888, basics.AppParams{})
	testApp(t, "global CurrentApplicationAddress; txn Accounts 1; int 100"+pay, ep,
		"invalid itxn_field RekeyTo")
}

func TestBadField(t *testing.T) {
	pay := `
  itxn_begin
  int 7; itxn_field AssetAmount;
  itxn_field Amount
  itxn_field Receiver
  itxn_field Sender
  int pay
  itxn_field TypeEnum
  txn Receiver
  itxn_field RekeyTo				// ALLOWED, since v6
  int 10
  itxn_field FirstValid				// NOT ALLOWED
  itxn_submit
`

	ep, ledger := makeSampleEnv()
	ledger.NewApp(ep.Txn.Txn.Receiver, 888, basics.AppParams{})
	testApp(t, "global CurrentApplicationAddress; txn Accounts 1; int 100"+pay, ep,
		"invalid itxn_field FirstValid")
}

func TestNumInner(t *testing.T) {
	pay := `
  itxn_begin
  int 1
  itxn_field Amount
  txn Accounts 1
  itxn_field Receiver
  int pay
  itxn_field TypeEnum
  itxn_submit
`

	ep, ledger := makeSampleEnv()
	ledger.NewApp(ep.Txn.Txn.Receiver, 888, basics.AppParams{})
	ledger.NewAccount(ledger.ApplicationID().Address(), 1000000)
	testApp(t, pay+";int 1", ep)
	testApp(t, pay+pay+";int 1", ep)
	testApp(t, pay+pay+pay+";int 1", ep)
	testApp(t, pay+pay+pay+pay+";int 1", ep)
	// In the sample proto, MaxInnerTransactions = 4
	testApp(t, pay+pay+pay+pay+pay+";int 1", ep, "too many inner transactions")
}

func TestAssetCreate(t *testing.T) {
	create := `
  itxn_begin
  int acfg
  itxn_field TypeEnum
  int 1000000
  itxn_field ConfigAssetTotal
  int 3
  itxn_field ConfigAssetDecimals
  byte "oz"
  itxn_field ConfigAssetUnitName
  byte "Gold"
  itxn_field ConfigAssetName
  byte "https://gold.rush/"
  itxn_field ConfigAssetURL
  itxn_submit
  int 1
`
	ep, ledger := makeSampleEnv()
	ledger.NewApp(ep.Txn.Txn.Receiver, 888, basics.AppParams{})
	testApp(t, create, ep, "insufficient balance")
	// Give it enough for fee.  Recall that we don't check min balance at this level.
	ledger.NewAccount(ledger.ApplicationID().Address(), defaultEvalProto().MinTxnFee)
	testApp(t, create, ep)
}

func TestAssetFreeze(t *testing.T) {
	create := `
  itxn_begin
  int acfg                         ; itxn_field TypeEnum
  int 1000000                      ; itxn_field ConfigAssetTotal
  int 3                            ; itxn_field ConfigAssetDecimals
  byte "oz"                        ; itxn_field ConfigAssetUnitName
  byte "Gold"                      ; itxn_field ConfigAssetName
  byte "https://gold.rush/"        ; itxn_field ConfigAssetURL
  global CurrentApplicationAddress ; itxn_field ConfigAssetFreeze;
  itxn_submit
  itxn CreatedAssetID
  int 889
  ==
`
	ep, ledger := makeSampleEnv()
	ledger.NewApp(ep.Txn.Txn.Receiver, 888, basics.AppParams{})
	// Give it enough for fees.  Recall that we don't check min balance at this level.
	ledger.NewAccount(ledger.ApplicationID().Address(), 12*defaultEvalProto().MinTxnFee)
	testApp(t, create, ep)

	freeze := `
  itxn_begin
  int afrz                    ; itxn_field TypeEnum
  int 889                     ; itxn_field FreezeAsset
  txn ApplicationArgs 0; btoi ; itxn_field FreezeAssetFrozen
  txn Accounts 1              ; itxn_field FreezeAssetAccount
  itxn_submit
  int 1
`
	testApp(t, freeze, ep, "invalid Asset reference")
	ep.Txn.Txn.ForeignAssets = []basics.AssetIndex{basics.AssetIndex(889)}
	ep.Txn.Txn.ApplicationArgs = [][]byte{{0x01}}
	testApp(t, freeze, ep, "does not hold Asset")
	ledger.NewHolding(ep.Txn.Txn.Receiver, 889, 55, false)
	testApp(t, freeze, ep)
	holding, err := ledger.AssetHolding(ep.Txn.Txn.Receiver, 889)
	require.NoError(t, err)
	require.Equal(t, true, holding.Frozen)
	ep.Txn.Txn.ApplicationArgs = [][]byte{{0x00}}
	testApp(t, freeze, ep)
	holding, err = ledger.AssetHolding(ep.Txn.Txn.Receiver, 889)
	require.NoError(t, err)
	require.Equal(t, false, holding.Frozen)
}

func TestFieldSetting(t *testing.T) {
	ep, ledger := makeSampleEnv()
	ledger.NewApp(ep.Txn.Txn.Receiver, 888, basics.AppParams{})
	ledger.NewAccount(ledger.ApplicationID().Address(), 10*defaultEvalProto().MinTxnFee)
	testApp(t, "itxn_begin; int 500; bzero; itxn_field Note; int 1", ep)
	testApp(t, "itxn_begin; int 501; bzero; itxn_field Note; int 1", ep,
		"Note may not exceed")

	testApp(t, "itxn_begin; int 32; bzero; itxn_field VotePK; int 1", ep)
	testApp(t, "itxn_begin; int 31; bzero; itxn_field VotePK; int 1", ep,
		"VotePK must be 32")

	testApp(t, "itxn_begin; int 32; bzero; itxn_field SelectionPK; int 1", ep)
	testApp(t, "itxn_begin; int 33; bzero; itxn_field SelectionPK; int 1", ep,
		"SelectionPK must be 32")

	testApp(t, "itxn_begin; int 32; bzero; itxn_field RekeyTo; int 1", ep)
	testApp(t, "itxn_begin; int 31; bzero; itxn_field RekeyTo; int 1", ep,
		"not an address")

	testApp(t, "itxn_begin; int 6; bzero; itxn_field ConfigAssetUnitName; int 1", ep)
	testApp(t, "itxn_begin; int 7; bzero; itxn_field ConfigAssetUnitName; int 1", ep,
		"value is too long")

	testApp(t, "itxn_begin; int 12; bzero; itxn_field ConfigAssetName; int 1", ep)
	testApp(t, "itxn_begin; int 13; bzero; itxn_field ConfigAssetName; int 1", ep,
		"value is too long")
}

func TestInnerGroup(t *testing.T) {
	ep, ledger := makeSampleEnv()
	ledger.NewApp(ep.Txn.Txn.Receiver, 888, basics.AppParams{})
	// Need both fees and both payments
	ledger.NewAccount(ledger.ApplicationID().Address(), 999+2*defaultEvalProto().MinTxnFee)
	pay := `
int pay;    itxn_field TypeEnum;
int 500;    itxn_field Amount;
txn Sender; itxn_field Receiver;
`
	testApp(t, "itxn_begin"+pay+"itxn_next"+pay+"itxn_submit; int 1", ep,
		"insufficient balance")

	// NewAccount overwrites the existing balance
	ledger.NewAccount(ledger.ApplicationID().Address(), 1000+2*defaultEvalProto().MinTxnFee)
	testApp(t, "itxn_begin"+pay+"itxn_next"+pay+"itxn_submit; int 1", ep)
}

func TestInnerFeePooling(t *testing.T) {
	ep, ledger := makeSampleEnv()
	ledger.NewApp(ep.Txn.Txn.Receiver, 888, basics.AppParams{})
	ledger.NewAccount(ledger.ApplicationID().Address(), 50_000)
	pay := `
int pay;    itxn_field TypeEnum;
int 500;    itxn_field Amount;
txn Sender; itxn_field Receiver;
`
	// Force the first fee to 3, but the second will default to 2*fee-3 = 2002-3
	testApp(t, "itxn_begin"+
		pay+
		"int 3; itxn_field Fee;"+
		"itxn_next"+
		pay+
		"itxn_submit; itxn Fee; int 1999; ==", ep)

	// Same first, but force the second too low
	testApp(t, "itxn_begin"+
		pay+
		"int 3; itxn_field Fee;"+
		"itxn_next"+
		pay+
		"int 1998; itxn_field Fee;"+
		"itxn_submit; int 1", ep, "fee too small")

	// Overpay in first itxn, the second will default to less
	testApp(t, "itxn_begin"+
		pay+
		"int 2000; itxn_field Fee;"+
		"itxn_next"+
		pay+
		"itxn_submit; itxn Fee; int 2; ==", ep)

	// Same first, but force the second too low
	testApp(t, "itxn_begin"+
		pay+
		"int 2000; itxn_field Fee;"+
		"itxn_next"+
		pay+
		"int 1; itxn_field Fee;"+
		"itxn_submit; itxn Fee; int 1", ep, "fee too small")
}<|MERGE_RESOLUTION|>--- conflicted
+++ resolved
@@ -45,10 +45,6 @@
 	testApp(t, obfuscate("itxn_begin; byte \"pay\"; itxn_field TypeEnum; itxn_submit; int 1;"), ep, "not a uint64")
 
 	// good types, not allowed yet
-<<<<<<< HEAD
-	testApp(t, "itxn_begin; byte \"keyreg\"; itxn_field Type; itxn_submit; int 1;", ep, "keyreg is not a valid Type for itxn_field")
-=======
->>>>>>> 9d494736
 	testApp(t, "itxn_begin; byte \"appl\"; itxn_field Type; itxn_submit; int 1;", ep, "appl is not a valid Type for itxn_field")
 	// same, as enums
 	testApp(t, "itxn_begin; int appl; itxn_field TypeEnum; itxn_submit; int 1;", ep, "appl is not a valid Type for itxn_field")
