// Copyright (C) 2019-2023 Algorand, Inc.
// This file is part of go-algorand
//
// go-algorand is free software: you can redistribute it and/or modify
// it under the terms of the GNU Affero General Public License as
// published by the Free Software Foundation, either version 3 of the
// License, or (at your option) any later version.
//
// go-algorand is distributed in the hope that it will be useful,
// but WITHOUT ANY WARRANTY; without even the implied warranty of
// MERCHANTABILITY or FITNESS FOR A PARTICULAR PURPOSE.  See the
// GNU Affero General Public License for more details.
//
// You should have received a copy of the GNU Affero General Public License
// along with go-algorand.  If not, see <https://www.gnu.org/licenses/>.

package logic_test

import (
	"encoding/hex"
	"fmt"
	"strings"
	"testing"

	"github.com/algorand/go-algorand/crypto"
	"github.com/algorand/go-algorand/data/basics"
	"github.com/algorand/go-algorand/data/transactions"
	"github.com/algorand/go-algorand/data/transactions/logic"
	. "github.com/algorand/go-algorand/data/transactions/logic"
	"github.com/algorand/go-algorand/data/txntest"
	"github.com/algorand/go-algorand/protocol"
	"github.com/algorand/go-algorand/test/partitiontest"

	"github.com/stretchr/testify/require"
)

func TestInnerTypesV5(t *testing.T) {
	partitiontest.PartitionTest(t)
	t.Parallel()

	v5, _, _ := MakeSampleEnvWithVersion(5)
	// not alllowed in v5
	TestApp(t, "itxn_begin; byte \"keyreg\"; itxn_field Type; itxn_submit; int 1;", v5, "keyreg is not a valid Type for itxn_field")
	TestApp(t, "itxn_begin; int keyreg; itxn_field TypeEnum; itxn_submit; int 1;", v5, "keyreg is not a valid Type for itxn_field")

	TestApp(t, "itxn_begin; byte \"appl\"; itxn_field Type; itxn_submit; int 1;", v5, "appl is not a valid Type for itxn_field")
	TestApp(t, "itxn_begin; int appl; itxn_field TypeEnum; itxn_submit; int 1;", v5, "appl is not a valid Type for itxn_field")
}

func TestCurrentInnerTypes(t *testing.T) {
	partitiontest.PartitionTest(t)
	t.Parallel()

	ep, tx, ledger := MakeSampleEnv()
	TestApp(t, "itxn_submit; int 1;", ep, "itxn_submit without itxn_begin")
	TestApp(t, "int pay; itxn_field TypeEnum; itxn_submit; int 1;", ep, "itxn_field without itxn_begin")
	TestApp(t, "itxn_begin; itxn_submit; int 1;", ep, "unknown tx type")
	// bad type
	TestApp(t, "itxn_begin; byte \"pya\"; itxn_field Type; itxn_submit; int 1;", ep, "pya is not a valid Type")
	// mixed up the int form for the byte form
	TestApp(t, NoTrack("itxn_begin; int pay; itxn_field Type; itxn_submit; int 1;"), ep, "Type arg not a byte array")
	// or vice versa
	TestApp(t, NoTrack("itxn_begin; byte \"pay\"; itxn_field TypeEnum; itxn_submit; int 1;"), ep, "not a uint64")

	// some bad types
	TestApp(t, "itxn_begin; int 42; itxn_field TypeEnum; itxn_submit; int 1;", ep, "42 is not a valid TypeEnum")
	TestApp(t, "itxn_begin; int 0; itxn_field TypeEnum; itxn_submit; int 1;", ep, "0 is not a valid TypeEnum")

	// "insufficient balance" because app account is charged fee
	// (defaults make these 0 pay|axfer to zero address, from app account)
	TestApp(t, "itxn_begin; byte \"pay\"; itxn_field Type; itxn_submit; int 1;", ep, "insufficient balance")
	TestApp(t, "itxn_begin; byte \"axfer\"; itxn_field Type; itxn_submit; int 1;", ep, "insufficient balance")
	TestApp(t, "itxn_begin; int pay; itxn_field TypeEnum; itxn_submit; int 1;", ep, "insufficient balance")
	TestApp(t, "itxn_begin; int axfer; itxn_field TypeEnum; itxn_submit; int 1;", ep, "insufficient balance")

	TestApp(t, "itxn_begin; byte \"acfg\"; itxn_field Type; itxn_submit; int 1;", ep, "insufficient balance")
	TestApp(t, "itxn_begin; byte \"afrz\"; itxn_field Type; itxn_submit; int 1;", ep, "insufficient balance")
	TestApp(t, "itxn_begin; int acfg; itxn_field TypeEnum; itxn_submit; int 1;", ep, "insufficient balance")
	TestApp(t, "itxn_begin; int afrz; itxn_field TypeEnum; itxn_submit; int 1;", ep, "insufficient balance")

	// allowed since v6
	TestApp(t, "itxn_begin; byte \"keyreg\"; itxn_field Type; itxn_submit; int 1;", ep, "insufficient balance")
	TestApp(t, "itxn_begin; int keyreg; itxn_field TypeEnum; itxn_submit; int 1;", ep, "insufficient balance")
	// caught before inner evaluation, because id=0 and bad program
	TestApp(t, "itxn_begin; byte \"appl\"; itxn_field Type; itxn_submit; int 1;", ep, "invalid program (empty)")
	TestApp(t, "itxn_begin; int appl; itxn_field TypeEnum; itxn_submit; int 1;", ep, "invalid program (empty)")

	// Establish 888 as the app id, and fund it.
	ledger.NewApp(tx.Receiver, 888, basics.AppParams{})
	ledger.NewAccount(basics.AppIndex(888).Address(), 200000)

	TestApp(t, "itxn_begin; byte \"pay\"; itxn_field Type; itxn_submit; int 1;", ep)
	TestApp(t, "itxn_begin; int pay; itxn_field TypeEnum; itxn_submit; int 1;", ep)
	// Can't submit because we haven't finished setup, but type passes itxn_field
	TestApp(t, "itxn_begin; byte \"axfer\"; itxn_field Type; int 1;", ep)
	TestApp(t, "itxn_begin; int axfer; itxn_field TypeEnum; int 1;", ep)
	TestApp(t, "itxn_begin; byte \"acfg\"; itxn_field Type; int 1;", ep)
	TestApp(t, "itxn_begin; int acfg; itxn_field TypeEnum; int 1;", ep)
	TestApp(t, "itxn_begin; byte \"afrz\"; itxn_field Type; int 1;", ep)
	TestApp(t, "itxn_begin; int afrz; itxn_field TypeEnum; int 1;", ep)
}

func TestFieldTypes(t *testing.T) {
	partitiontest.PartitionTest(t)
	t.Parallel()

	ep, _, _ := MakeSampleEnv()
	// Use NoTrack to skip assembly errors
	TestApp(t, NoTrack("itxn_begin; byte \"pay\"; itxn_field Sender;"), ep, "not an address")
	TestApp(t, NoTrack("itxn_begin; int 7; itxn_field Receiver;"), ep, "not an address")
<<<<<<< HEAD
	TestApp(t, NoTrack("itxn_begin; byte \"\"; itxn_field CloseRemainderTo;"), ep, "not an address")
	TestApp(t, NoTrack("itxn_begin; byte \"\"; itxn_field AssetSender;"), ep, "not an address")
	TestApp(t, NoTrack("itxn_begin; byte \"01234567890123456789012345678901\"; itxn_field AssetReceiver;"),
=======
	TestApp(t, "itxn_begin; byte \"\"; itxn_field CloseRemainderTo;", ep, "not an address")
	TestApp(t, "itxn_begin; byte \"\"; itxn_field AssetSender;", ep, "not an address")
	// can't really tell if it's an addres, so 32 bytes gets further
	TestApp(t, "itxn_begin; byte \"01234567890123456789012345678901\"; itxn_field AssetReceiver; int 1",
>>>>>>> 919dd269
		ep, "invalid Account reference")
	// but a b32 string rep is not an account
	TestApp(t, NoTrack("itxn_begin; byte \"GAYTEMZUGU3DOOBZGAYTEMZUGU3DOOBZGAYTEMZUGU3DOOBZGAYZIZD42E\"; itxn_field AssetCloseTo;"),
		ep, "not an address")

	TestApp(t, NoTrack("itxn_begin; byte \"pay\"; itxn_field Fee;"), ep, "not a uint64")
	TestApp(t, NoTrack("itxn_begin; byte 0x01; itxn_field Amount;"), ep, "not a uint64")
	TestApp(t, NoTrack("itxn_begin; byte 0x01; itxn_field XferAsset;"), ep, "not a uint64")
	TestApp(t, NoTrack("itxn_begin; byte 0x01; itxn_field AssetAmount;"), ep, "not a uint64")

	// get coverage on uintMaxed()
	TestApp(t, NoTrack("itxn_begin; byte \"pay\"; itxn_field ExtraProgramPages;"), ep, "not a uint64")
	// get coverage on bool()
	TestApp(t, NoTrack("itxn_begin; byte \"pay\"; itxn_field Nonparticipation;"), ep, "not a uint64")
}

func appAddr(id int) basics.Address {
	return basics.AppIndex(id).Address()
}

func TestAppPay(t *testing.T) {
	partitiontest.PartitionTest(t)
	t.Parallel()

	pay := `
  itxn_begin
  itxn_field Amount
  itxn_field Receiver
  itxn_field Sender
  int pay
  itxn_field TypeEnum
  itxn_submit
  int 1
`

	// v5 added inners
	logic.TestLogicRange(t, 5, 0, func(t *testing.T, ep *logic.EvalParams, tx *transactions.Transaction, ledger *logic.Ledger) {
		ledger.NewApp(tx.Receiver, 888, basics.AppParams{})
		TestApp(t, "txn Sender; balance; int 0; ==;", ep)
		TestApp(t, "txn Sender; txn Accounts 1; int 100"+pay, ep, "unauthorized")
		TestApp(t, "global CurrentApplicationAddress; txn Accounts 1; int 100"+pay, ep,
			"insufficient balance")
		ledger.NewAccount(appAddr(888), 1000000)

		// You might NewExpect this to fail because of min balance issue
		// (receiving account only gets 100 microalgos).  It does not fail at
		// this level, instead, we must be certain that the existing min
		// balance check in eval.transaction() properly notices and fails
		// the transaction later.  This fits with the model that we check
		// min balances once at the end of each "top-level" transaction.
		TestApp(t, "global CurrentApplicationAddress; txn Accounts 1; int 100"+pay, ep)

		// 100 of 1000000 spent, plus MinTxnFee in our fake protocol is 1001
		TestApp(t, "global CurrentApplicationAddress; balance; int 998899; ==", ep)
		TestApp(t, "txn Receiver; balance; int 100; ==", ep)

		close := `
  itxn_begin
  int pay;      itxn_field TypeEnum
  txn Receiver; itxn_field CloseRemainderTo
  itxn_submit
  int 1
`
		TestApp(t, close, ep)
		TestApp(t, "global CurrentApplicationAddress; balance; !", ep)
		// Receiver got most of the algos (except 1001 for fee)
		TestApp(t, "txn Receiver; balance; int 997998; ==", ep)
	})
}

func TestAppAssetOptIn(t *testing.T) {
	partitiontest.PartitionTest(t)
	t.Parallel()

	// v5 added inners
	logic.TestLogicRange(t, 5, 0, func(t *testing.T, ep *logic.EvalParams, tx *transactions.Transaction, ledger *logic.Ledger) {
		// Establish 888 as the app id, and fund it.
		ledger.NewApp(tx.Receiver, 888, basics.AppParams{})
		ledger.NewAccount(basics.AppIndex(888).Address(), 200000)

		axfer := `
itxn_begin
int axfer;  itxn_field TypeEnum;
int 25;     itxn_field XferAsset;
int 2;      itxn_field AssetAmount;
txn Sender; itxn_field AssetReceiver;
itxn_submit
int 1
`
		TestApp(t, axfer, ep, "invalid Asset reference")
		tx.ForeignAssets = append(tx.ForeignAssets, 25)
		TestApp(t, axfer, ep, "not opted in") // app account not opted in
		optin := `
itxn_begin
int axfer; itxn_field TypeEnum;
int 25;    itxn_field XferAsset;
int 0;     itxn_field AssetAmount;
global CurrentApplicationAddress; itxn_field AssetReceiver;
itxn_submit
int 1
`
		TestApp(t, optin, ep, "does not exist")
		// Asset 25
		ledger.NewAsset(tx.Sender, 25, basics.AssetParams{
			Total:     10,
			UnitName:  "x",
			AssetName: "Cross",
		})
		TestApp(t, optin, ep)

		TestApp(t, axfer, ep, "insufficient balance") // opted in, but balance=0

		// Fund the app account with the asset
		ledger.NewHolding(basics.AppIndex(888).Address(), 25, 5, false)
		TestApp(t, axfer, ep)
		TestApp(t, axfer, ep)
		TestApp(t, axfer, ep, "insufficient balance") // balance = 1, tried to move 2)
		TestApp(t, "global CurrentApplicationAddress; int 25; asset_holding_get AssetBalance; assert; int 1; ==", ep)

		close := `
itxn_begin
int axfer;  itxn_field TypeEnum;
int 25;     itxn_field XferAsset;
int 0;      itxn_field AssetAmount;
txn Sender; itxn_field AssetReceiver;
txn Sender; itxn_field AssetCloseTo;
itxn_submit
int 1
`
		TestApp(t, close, ep)
		TestApp(t, "global CurrentApplicationAddress; int 25; asset_holding_get AssetBalance; !; assert; !", ep)
	})
}

func TestRekeyPay(t *testing.T) {
	partitiontest.PartitionTest(t)
	t.Parallel()

	pay := `
  itxn_begin
  itxn_field Amount
  itxn_field Receiver
  itxn_field Sender
  int pay
  itxn_field TypeEnum
  itxn_submit
`

	// v5 added inners
	logic.TestLogicRange(t, 5, 0, func(t *testing.T, ep *logic.EvalParams, tx *transactions.Transaction, ledger *logic.Ledger) {
		ledger.NewApp(tx.Receiver, 888, basics.AppParams{})
		TestApp(t, "txn Sender; balance; int 0; ==;", ep)
		TestApp(t, "txn Sender; txn Accounts 1; int 100"+pay, ep, "unauthorized")
		ledger.NewAccount(tx.Sender, 120+ep.Proto.MinTxnFee)
		ledger.Rekey(tx.Sender, basics.AppIndex(888).Address())
		TestApp(t, "txn Sender; txn Accounts 1; int 100"+pay+"; int 1", ep)
		// Note that the Sender would fail min balance check if we did it here.
		// It seems proper to wait until end of txn though.
		// See explanation in cowRoundState's Perform()
	})
}

func TestRekeyBack(t *testing.T) {
	partitiontest.PartitionTest(t)
	t.Parallel()

	payAndUnkey := `
  itxn_begin
  itxn_field Amount
  itxn_field Receiver
  itxn_field Sender
  int pay
  itxn_field TypeEnum
  txn Sender
  itxn_field RekeyTo
  itxn_submit
`

	// v6 added inner rekey
	logic.TestLogicRange(t, 6, 0, func(t *testing.T, ep *logic.EvalParams, tx *transactions.Transaction, ledger *logic.Ledger) {
		ledger.NewApp(tx.Receiver, 888, basics.AppParams{})
		TestApp(t, "txn Sender; balance; int 0; ==;", ep)
		TestApp(t, "txn Sender; txn Accounts 1; int 100"+payAndUnkey, ep, "unauthorized")
		ledger.NewAccount(tx.Sender, 120+3*ep.Proto.MinTxnFee)
		ledger.Rekey(tx.Sender, basics.AppIndex(888).Address())
		TestApp(t, "txn Sender; txn Accounts 1; int 100"+payAndUnkey+"; int 1", ep)
		// now rekeyed back to original
		TestApp(t, "txn Sender; txn Accounts 1; int 100"+payAndUnkey, ep, "unauthorized")
	})
}

func TestDefaultSender(t *testing.T) {
	partitiontest.PartitionTest(t)
	t.Parallel()

	pay := `
  itxn_begin
  itxn_field Amount
  itxn_field Receiver
  int pay
  itxn_field TypeEnum
  itxn_submit
`

	// v5 added inners
	logic.TestLogicRange(t, 5, 0, func(t *testing.T, ep *logic.EvalParams, tx *transactions.Transaction, ledger *logic.Ledger) {
		ledger.NewApp(tx.Receiver, 888, basics.AppParams{})
		tx.Accounts = append(tx.Accounts, appAddr(888))
		TestApp(t, "txn Accounts 1; int 100"+pay, ep, "insufficient balance")
		ledger.NewAccount(appAddr(888), 1000000)
		TestApp(t, "txn Accounts 1; int 100"+pay+"int 1", ep)
		TestApp(t, "global CurrentApplicationAddress; balance; int 998899; ==", ep)
	})
}

func TestAppAxfer(t *testing.T) {
	partitiontest.PartitionTest(t)
	t.Parallel()

	axfer := `
  itxn_begin
  int 77
  itxn_field XferAsset
  itxn_field AssetAmount
  itxn_field AssetReceiver
  itxn_field Sender
  int axfer
  itxn_field TypeEnum
  itxn_submit
`

	// v5 added inners
	logic.TestLogicRange(t, 5, 0, func(t *testing.T, ep *logic.EvalParams, tx *transactions.Transaction, ledger *logic.Ledger) {
		ledger.NewApp(tx.Receiver, 888, basics.AppParams{})
		ledger.NewAsset(tx.Receiver, 777, basics.AssetParams{}) // not in foreign-assets of sample
		ledger.NewAsset(tx.Receiver, 77, basics.AssetParams{})  // in foreign-assets of sample
		TestApp(t, "txn Sender; int 777; asset_holding_get AssetBalance; assert; int 0; ==;", ep,
			"invalid Asset reference") // 777 not in foreign-assets
		TestApp(t, "txn Sender; int 77; asset_holding_get AssetBalance; assert; int 0; ==;", ep,
			"assert failed") // because Sender not opted-in
		TestApp(t, "global CurrentApplicationAddress; int 77; asset_holding_get AssetBalance; assert; int 0; ==;", ep,
			"assert failed") // app account not opted in

		ledger.NewAccount(appAddr(888), 10000) // plenty for fees
		ledger.NewHolding(appAddr(888), 77, 3000, false)
		TestApp(t, "global CurrentApplicationAddress; int 77; asset_holding_get AssetBalance; assert; int 3000; ==;", ep)

		TestApp(t, "txn Sender; txn Accounts 1; int 100"+axfer, ep, "unauthorized")
		TestApp(t, "global CurrentApplicationAddress; txn Accounts 0; int 100"+axfer, ep,
			fmt.Sprintf("Receiver (%s) not opted in", tx.Sender)) // txn.Sender (receiver of the axfer) isn't opted in
		TestApp(t, "global CurrentApplicationAddress; txn Accounts 1; int 100000"+axfer, ep,
			"insufficient balance")

		// Temporarily remove from ForeignAssets to ensure App Account
		// doesn't get some sort of free pass to send arbitrary assets.
		save := tx.ForeignAssets
		tx.ForeignAssets = []basics.AssetIndex{6, 10}
		TestApp(t, "global CurrentApplicationAddress; txn Accounts 1; int 100000"+axfer, ep,
			"invalid Asset reference 77")
		tx.ForeignAssets = save

		noid := `
  itxn_begin
  itxn_field AssetAmount
  itxn_field AssetReceiver
  itxn_field Sender
  int axfer
  itxn_field TypeEnum
  itxn_submit
`

		// Here, the XferAsset is never set, so it is defaulted to 0. Therefore
		// v8 and below had no opportunity to complain about the inavailability
		// of the implied holding. Of course, there is no 0 asset, so the axfer
		// is going to fail anyway, but to keep the behavior consistent, v9
		// allows the zero asset (and zero account) in `requireHolding`.
		TestApp(t, "global CurrentApplicationAddress; txn Accounts 1; int 100"+noid+"int 1", ep,
			fmt.Sprintf("Sender (%s) not opted in to 0", appAddr(888)))

		TestApp(t, "global CurrentApplicationAddress; txn Accounts 1; int 100"+axfer+"int 1", ep)

		// 100 of 3000 spent
		TestApp(t, "global CurrentApplicationAddress; int 77; asset_holding_get AssetBalance; assert; int 2900; ==", ep)
		TestApp(t, "txn Accounts 1; int 77; asset_holding_get AssetBalance; assert; int 100; ==", ep)
	})
}

func TestInnerAppl(t *testing.T) {
	partitiontest.PartitionTest(t)
	t.Parallel()

	appl := `
  itxn_begin
   int appl;   itxn_field TypeEnum
   int 56						// present in ForeignApps of sample txn
   itxn_field ApplicationID
  itxn_submit
  int 1
`

	// v6 added inner appls
	TestLogicRange(t, 6, 0, func(t *testing.T, ep *logic.EvalParams, tx *transactions.Transaction, ledger *logic.Ledger) {
		// Establish 888 as the app id, and fund it.
		ledger.NewApp(tx.Receiver, 888, basics.AppParams{})
		ledger.NewAccount(basics.AppIndex(888).Address(), 200000)

		ops := TestProg(t, "int 1", 5)
		ledger.NewApp(basics.Address{0x01}, 56, basics.AppParams{ApprovalProgram: ops.Program})
		TestApp(t, appl, ep)
	})
}

func TestExtraFields(t *testing.T) {
	partitiontest.PartitionTest(t)
	t.Parallel()

	pay := `
  itxn_begin
  int 7; itxn_field AssetAmount;
  itxn_field Amount
  itxn_field Receiver
  itxn_field Sender
  int pay
  itxn_field TypeEnum
  itxn_submit
`

	ep, tx, ledger := MakeSampleEnv()
	ledger.NewApp(tx.Receiver, 888, basics.AppParams{})
	TestApp(t, "txn Sender; balance; int 0; ==;", ep)
	TestApp(t, "txn Sender; txn Accounts 1; int 100"+pay, ep, "unauthorized")
	TestApp(t, "global CurrentApplicationAddress; txn Accounts 1; int 100"+pay, ep,
		"non-zero fields for type axfer")
}

func TestBadFieldV5(t *testing.T) {
	partitiontest.PartitionTest(t)
	t.Parallel()

	pay := `
  itxn_begin
  int 7; itxn_field AssetAmount;
  itxn_field Amount
  itxn_field Receiver
  itxn_field Sender
  int pay
  itxn_field TypeEnum
  txn Receiver
  itxn_field Sender				// Will be changed to RekeyTo
  itxn_submit
`

	ep, tx, ledger := MakeSampleEnvWithVersion(5)
	ledger.NewApp(tx.Receiver, 888, basics.AppParams{})
	// Assemble a good program, then change the field to a bad one
	ops := TestProg(t, "global CurrentApplicationAddress; txn Accounts 1; int 100"+pay, 5)
	ops.Program[len(ops.Program)-2] = byte(RekeyTo)
	TestAppBytes(t, ops.Program, ep, "invalid itxn_field RekeyTo")
}

func TestBadField(t *testing.T) {
	partitiontest.PartitionTest(t)
	t.Parallel()

	pay := `
  itxn_begin
  int 7; itxn_field AssetAmount;
  itxn_field Amount
  itxn_field Receiver
  itxn_field Sender
  int pay
  itxn_field TypeEnum
  txn Receiver
  itxn_field RekeyTo			// ALLOWED, since v6
  int 10
  itxn_field Amount				// Will be changed to FirstValid
  itxn_submit
`

	ep, tx, ledger := MakeSampleEnv()
	ledger.NewApp(tx.Receiver, 888, basics.AppParams{})
	ops := TestProg(t, "global CurrentApplicationAddress; txn Accounts 1; int 100"+pay, AssemblerMaxVersion)
	ops.Program[len(ops.Program)-2] = byte(FirstValid)
	TestAppBytes(t, ops.Program, ep, "invalid itxn_field FirstValid")
}

func TestNumInnerShallow(t *testing.T) {
	partitiontest.PartitionTest(t)
	t.Parallel()

	pay := `
  itxn_begin
  int 1
  itxn_field Amount
  txn Accounts 1
  itxn_field Receiver
  int pay
  itxn_field TypeEnum
  itxn_submit
`

	ep, tx, ledger := MakeSampleEnv()
	ep.Proto.EnableInnerTransactionPooling = false
	ep.Reset()
	ledger.NewApp(tx.Receiver, 888, basics.AppParams{})
	ledger.NewAccount(appAddr(888), 1000000)
	TestApp(t, pay+";int 1", ep)
	TestApp(t, pay+pay+";int 1", ep)
	TestApp(t, pay+pay+pay+";int 1", ep)
	TestApp(t, pay+pay+pay+pay+";int 1", ep)
	// In the sample proto, MaxInnerTransactions = 4
	TestApp(t, pay+pay+pay+pay+pay+";int 1", ep, "too many inner transactions")

	ep, tx, ledger = MakeSampleEnv()
	ledger.NewApp(tx.Receiver, 888, basics.AppParams{})
	ledger.NewAccount(appAddr(888), 1000000)
	TestApp(t, pay+";int 1", ep)
	TestApp(t, pay+pay+";int 1", ep)
	TestApp(t, pay+pay+pay+";int 1", ep)
	TestApp(t, pay+pay+pay+pay+";int 1", ep)
	// In the sample proto, MaxInnerTransactions = 4, but when pooling you get
	// MaxTxGroupSize (here, 8) * that.
	TestApp(t, pay+pay+pay+pay+pay+";int 1", ep)
	TestApp(t, strings.Repeat(pay, 32)+";int 1", ep)
	TestApp(t, strings.Repeat(pay, 33)+";int 1", ep, "too many inner transactions")
}

// TestNumInnerPooled ensures that inner call limits are pooled across app calls
// in a group.
func TestNumInnerPooled(t *testing.T) {
	partitiontest.PartitionTest(t)
	t.Parallel()

	pay := `
  itxn_begin
  int 1
  itxn_field Amount
  txn Accounts 0
  itxn_field Receiver
  int pay
  itxn_field TypeEnum
  itxn_submit
`

	tx := txntest.Txn{
		Type: protocol.ApplicationCallTx,
	}.SignedTxn()
	ledger := NewLedger(nil)
	ledger.NewApp(tx.Txn.Receiver, 888, basics.AppParams{})
	ledger.NewAccount(appAddr(888), 1000000)
	short := pay + ";int 1"
	long := strings.Repeat(pay, 17) + ";int 1" // More than half allowed

	grp := MakeSampleTxnGroup(tx)
	TestApps(t, []string{short, ""}, grp, LogicVersion, ledger)
	TestApps(t, []string{short, short}, grp, LogicVersion, ledger)
	TestApps(t, []string{long, ""}, grp, LogicVersion, ledger)
	TestApps(t, []string{short, long}, grp, LogicVersion, ledger)
	TestApps(t, []string{long, short}, grp, LogicVersion, ledger)
	TestApps(t, []string{long, long}, grp, LogicVersion, ledger,
		NewExpect(1, "too many inner transactions"))
	grp = append(grp, grp[0])
	TestApps(t, []string{short, long, long}, grp, LogicVersion, ledger,
		NewExpect(2, "too many inner transactions"))
	TestApps(t, []string{long, long, long}, grp, LogicVersion, ledger,
		NewExpect(1, "too many inner transactions"))
}

func TestAssetCreate(t *testing.T) {
	partitiontest.PartitionTest(t)
	t.Parallel()

	create := `
  itxn_begin
  int acfg
  itxn_field TypeEnum
  int 1000000
  itxn_field ConfigAssetTotal
  int 3
  itxn_field ConfigAssetDecimals
  byte "oz"
  itxn_field ConfigAssetUnitName
  byte "Gold"
  itxn_field ConfigAssetName
  byte "https://gold.rush/"
  itxn_field ConfigAssetURL
  itxn_submit
  int 1
`
	// v5 added inners
	logic.TestLogicRange(t, 5, 0, func(t *testing.T, ep *logic.EvalParams, tx *transactions.Transaction, ledger *logic.Ledger) {
		ledger.NewApp(tx.Receiver, 888, basics.AppParams{})
		TestApp(t, create, ep, "insufficient balance")
		// Give it enough for fee.  Recall that we don't check min balance at this level.
		ledger.NewAccount(appAddr(888), MakeTestProto().MinTxnFee)
		TestApp(t, create, ep)
	})
}

func TestAssetFreeze(t *testing.T) {
	partitiontest.PartitionTest(t)
	t.Parallel()

	create := `
  itxn_begin
  int acfg                         ; itxn_field TypeEnum
  int 1000000                      ; itxn_field ConfigAssetTotal
  int 3                            ; itxn_field ConfigAssetDecimals
  byte "oz"                        ; itxn_field ConfigAssetUnitName
  byte "Gold"                      ; itxn_field ConfigAssetName
  byte "https://gold.rush/"        ; itxn_field ConfigAssetURL
  global CurrentApplicationAddress ; itxn_field ConfigAssetFreeze;
  itxn_submit
  itxn CreatedAssetID
  int 5000
  ==
`
	// v5 added inners
	logic.TestLogicRange(t, 5, 0, func(t *testing.T, ep *logic.EvalParams, tx *transactions.Transaction, ledger *logic.Ledger) {
		ledger.NewApp(tx.Receiver, 888, basics.AppParams{})
		// Give it enough for fees.  Recall that we don't check min balance at this level.
		ledger.NewAccount(appAddr(888), 12*MakeTestProto().MinTxnFee)
		TestApp(t, create, ep)

		freeze := `
  itxn_begin
  int afrz                    ; itxn_field TypeEnum
  int 5000                    ; itxn_field FreezeAsset
  txn ApplicationArgs 0; btoi ; itxn_field FreezeAssetFrozen
  txn Accounts 1              ; itxn_field FreezeAssetAccount
  itxn_submit
  int 1
`
		TestApp(t, freeze, ep, "invalid Asset reference")
		tx.ForeignAssets = []basics.AssetIndex{basics.AssetIndex(5000)}
		tx.ApplicationArgs = [][]byte{{0x01}}
		TestApp(t, freeze, ep, "does not hold Asset")
		ledger.NewHolding(tx.Receiver, 5000, 55, false)
		TestApp(t, freeze, ep)
		holding, err := ledger.AssetHolding(tx.Receiver, 5000)
		require.NoError(t, err)
		require.Equal(t, true, holding.Frozen)
		tx.ApplicationArgs = [][]byte{{0x00}}
		TestApp(t, freeze, ep)
		holding, err = ledger.AssetHolding(tx.Receiver, 5000)
		require.NoError(t, err)
		require.Equal(t, false, holding.Frozen)
	})
}

func TestKeyReg(t *testing.T) {
	partitiontest.PartitionTest(t)
	t.Parallel()

	keyreg := `
  store 6 // StateProofPK
  store 5 // SelectionPK
  store 4 // VotePK
  store 3 // Nonparticipation
  store 2 // VoteKeyDilution
  store 1 // VoteLast
  store 0 // VoteFirst

  itxn_begin
  global CurrentApplicationAddress; itxn_field Sender
  int keyreg; itxn_field TypeEnum
  load 0; itxn_field VoteFirst
  load 1; itxn_field VoteLast
  load 2; itxn_field VoteKeyDilution
  load 3; itxn_field Nonparticipation
  load 4; itxn_field VotePK
  load 5; itxn_field SelectionPK
  load 6; itxn_field StateProofPK
  itxn_submit

  itxn TypeEnum
  int keyreg
  ==
  itxn VoteFirst
  load 0
  ==
  &&
  itxn VoteLast
  load 1
  ==
  &&
  itxn VoteKeyDilution
  load 2
  ==
  &&
  itxn Nonparticipation
  load 3
  ==
  &&
  itxn VotePK
  load 4
  ==
  &&
  itxn SelectionPK
  load 5
  ==
  &&
  itxn StateProofPK
  load 6
  ==
  &&
`

	t.Run("nonparticipating", func(t *testing.T) {
		t.Parallel()
		params := `
  int 0 // VoteFirst
  int 0 // VoteLast
  int 0 // VoteKeyDilution
  int 1 // Nonparticipation
  int 32; bzero // VotePK
  int 32; bzero // SelectionPK
  int 64; bzero // StateProofPK
`
		ep, tx, ledger := MakeSampleEnv()
		ledger.NewApp(tx.Receiver, 888, basics.AppParams{})
		ledger.NewAccount(appAddr(888), ep.Proto.MinTxnFee)
		TestApp(t, params+keyreg, ep)
	})

	t.Run("offline", func(t *testing.T) {
		t.Parallel()
		params := `
  int 0 // VoteFirst
  int 0 // VoteLast
  int 0 // VoteKeyDilution
  int 0 // Nonparticipation
  int 32; bzero // VotePK
  int 32; bzero // SelectionPK
  int 64; bzero // StateProofPK
`
		ep, tx, ledger := MakeSampleEnv()
		ledger.NewApp(tx.Receiver, 888, basics.AppParams{})
		ledger.NewAccount(appAddr(888), ep.Proto.MinTxnFee)
		TestApp(t, params+keyreg, ep)
	})

	t.Run("online without StateProofPK", func(t *testing.T) {
		t.Parallel()
		params := `
  int 100 // VoteFirst
  int 200 // VoteLast
  int 10 // VoteKeyDilution
  int 0 // Nonparticipation
  int 32; bzero; int 0; int 1; setbyte // VotePK
  int 32; bzero; int 0; int 2; setbyte // SelectionPK
  int 64; bzero // StateProofPK
`
		ep, tx, ledger := MakeSampleEnv()
		ep.Proto.EnableStateProofKeyregCheck = false
		ledger.NewApp(tx.Receiver, 888, basics.AppParams{})
		ledger.NewAccount(appAddr(888), ep.Proto.MinTxnFee)
		TestApp(t, params+keyreg, ep)
	})

	t.Run("online with StateProofPK", func(t *testing.T) {
		t.Parallel()
		params := `
  int 100 // VoteFirst
  int 16777315 // VoteLast
  int 10 // VoteKeyDilution
  int 0 // Nonparticipation
  int 32; bzero; int 0; int 1; setbyte // VotePK
  int 32; bzero; int 0; int 2; setbyte // SelectionPK
  int 64; bzero; int 0; int 3; setbyte // StateProofPK
`
		ep, tx, ledger := MakeSampleEnv()
		ep.Proto.EnableStateProofKeyregCheck = true
		ep.Proto.MaxKeyregValidPeriod = ((1 << 16) * 256) - 1 // 2^16 StateProof keys times StateProofInterval (interval)
		ledger.NewApp(tx.Receiver, 888, basics.AppParams{})
		ledger.NewAccount(appAddr(888), ep.Proto.MinTxnFee)
		TestApp(t, params+keyreg, ep)
	})

	t.Run("online with StateProofPK and too long validity period", func(t *testing.T) {
		t.Parallel()
		params := `
  int 100 // VoteFirst
  int 16777316 // VoteLast
  int 10 // VoteKeyDilution
  int 0 // Nonparticipation
  int 32; bzero; int 0; int 1; setbyte // VotePK
  int 32; bzero; int 0; int 2; setbyte // SelectionPK
  int 64; bzero; int 0; int 3; setbyte // StateProofPK
`
		ep, tx, ledger := MakeSampleEnv()
		ep.Proto.EnableStateProofKeyregCheck = true
		ep.Proto.MaxKeyregValidPeriod = ((1 << 16) * 256) - 1 // 2^16 StateProof keys times StateProofInterval (interval)
		ledger.NewApp(tx.Receiver, 888, basics.AppParams{})
		ledger.NewAccount(appAddr(888), ep.Proto.MinTxnFee)
		TestApp(t, params+keyreg, ep, "validity period for keyreg transaction is too long") // VoteLast is +1 over the limit
	})
}

func TestFieldSetting(t *testing.T) {
	partitiontest.PartitionTest(t)
	t.Parallel()

	ep, tx, ledger := MakeSampleEnv()
	ledger.NewApp(tx.Receiver, 888, basics.AppParams{})
	ledger.NewAccount(appAddr(888), 10*MakeTestProto().MinTxnFee)
	TestApp(t, "itxn_begin; int 500; bzero; itxn_field Note; int 1", ep)
	TestApp(t, "itxn_begin; int 501; bzero; itxn_field Note; int 1", ep,
		"Note may not exceed")

	TestApp(t, "itxn_begin; int 32; bzero; itxn_field VotePK; int 1", ep)
	TestApp(t, "itxn_begin; int 31; bzero; itxn_field VotePK; int 1", ep,
		"VotePK must be 32")

	TestApp(t, "itxn_begin; int 32; bzero; itxn_field SelectionPK; int 1", ep)
	TestApp(t, "itxn_begin; int 33; bzero; itxn_field SelectionPK; int 1", ep,
		"SelectionPK must be 32")

	TestApp(t, "itxn_begin; int 64; bzero; itxn_field StateProofPK; int 1", ep)
	TestApp(t, "itxn_begin; int 63; bzero; itxn_field StateProofPK; int 1", ep,
		"StateProofPK must be 64")
	TestApp(t, "itxn_begin; int 65; bzero; itxn_field StateProofPK; int 1", ep,
		"StateProofPK must be 64")

	TestApp(t, "itxn_begin; int 0; itxn_field Nonparticipation; int 1", ep)
	TestApp(t, "itxn_begin; int 1; itxn_field Nonparticipation; int 1", ep)
	TestApp(t, "itxn_begin; int 2; itxn_field Nonparticipation; int 1", ep,
		"boolean is neither 1 nor 0")

	TestApp(t, "itxn_begin; int 32; bzero; itxn_field RekeyTo; int 1", ep)
	TestApp(t, "itxn_begin; int 31; bzero; itxn_field RekeyTo; int 1", ep,
		"not an address")

	TestApp(t, "itxn_begin; int 6; bzero; itxn_field ConfigAssetUnitName; int 1", ep)
	TestApp(t, NoTrack("itxn_begin; int 6; itxn_field ConfigAssetUnitName; int 1"), ep,
		"not a byte array")
	TestApp(t, "itxn_begin; int 7; bzero; itxn_field ConfigAssetUnitName; int 1", ep,
		"value is too long")

	TestApp(t, "itxn_begin; int 12; bzero; itxn_field ConfigAssetName; int 1", ep)
	TestApp(t, "itxn_begin; int 13; bzero; itxn_field ConfigAssetName; int 1", ep,
		"value is too long")
}

func TestInnerGroup(t *testing.T) {
	partitiontest.PartitionTest(t)
	t.Parallel()

	ep, tx, ledger := MakeSampleEnv()
	ep.FeeCredit = nil // default sample env starts at 401

	ledger.NewApp(tx.Receiver, 888, basics.AppParams{})
	// Need both fees and both payments
	ledger.NewAccount(appAddr(888), 999+2*MakeTestProto().MinTxnFee)
	pay := `
int pay;    itxn_field TypeEnum;
int 500;    itxn_field Amount;
txn Sender; itxn_field Receiver;
`
	TestApp(t, "itxn_begin"+pay+"itxn_next"+pay+"itxn_submit; int 1", ep,
		"insufficient balance")

	// NewAccount overwrites the existing balance
	ledger.NewAccount(appAddr(888), 1000+2*MakeTestProto().MinTxnFee)
	TestApp(t, "itxn_begin"+pay+"itxn_next"+pay+"itxn_submit; int 1", ep)
}

func TestInnerFeePooling(t *testing.T) {
	partitiontest.PartitionTest(t)
	t.Parallel()

	ep, tx, ledger := MakeSampleEnv()
	ep.FeeCredit = nil // default sample env starts at 401

	ledger.NewApp(tx.Receiver, 888, basics.AppParams{})
	ledger.NewAccount(appAddr(888), 50_000)
	pay := `
int pay;    itxn_field TypeEnum;
int 500;    itxn_field Amount;
txn Sender; itxn_field Receiver;
`
	// Force the first fee to 3, but the second will default to 2*fee-3 = 2002-3
	TestApp(t, "itxn_begin"+
		pay+
		"int 3; itxn_field Fee;"+
		"itxn_next"+
		pay+
		"itxn_submit; itxn Fee; int 1999; ==", ep)

	// Same as first, but force the second too low
	TestApp(t, "itxn_begin"+
		pay+
		"int 3; itxn_field Fee;"+
		"itxn_next"+
		pay+
		"int 1998; itxn_field Fee;"+
		"itxn_submit; int 1", ep, "fee too small")

	// Overpay in first itxn, the second will default to less
	TestApp(t, "itxn_begin"+
		pay+
		"int 2000; itxn_field Fee;"+
		"itxn_next"+
		pay+
		"itxn_submit; itxn Fee; int 2; ==", ep)

	// Same first, but force the second too low
	TestApp(t, "itxn_begin"+
		pay+
		"int 2000; itxn_field Fee;"+
		"itxn_next"+
		pay+
		"int 1; itxn_field Fee;"+
		"itxn_submit; itxn Fee; int 1", ep, "fee too small")

	// Test that overpay in first inner group is available in second inner group
	// also ensure only exactly the _right_ amount of credit is available.
	TestApp(t, "itxn_begin"+
		pay+
		"int 2002; itxn_field Fee;"+ // double pay
		"itxn_next"+
		pay+
		"int 1001; itxn_field Fee;"+ // regular pay
		"itxn_submit;"+
		// At beginning of second group, we should have 1 minfee of credit
		"itxn_begin"+
		pay+
		"int 0; itxn_field Fee;"+ // free, due to credit
		"itxn_next"+
		pay+
		"itxn_submit; itxn Fee; int 1001; ==", // second one should have to pay
		ep)

}

// TestApplCreation is only determining what appl transactions can be
// constructed not what can be submitted, so it tests what "bad" fields cause
// immediate failures.
func TestApplCreation(t *testing.T) {
	partitiontest.PartitionTest(t)
	t.Parallel()

	ep, tx, _ := MakeSampleEnv()

	p := "itxn_begin;"
	s := "; int 1"

	TestApp(t, p+"int 31; itxn_field ApplicationID"+s, ep,
		"invalid App reference")
	tx.ForeignApps = append(tx.ForeignApps, 31)
	TestApp(t, p+"int 31; itxn_field ApplicationID"+s, ep)

	TestApp(t, p+"int 0; itxn_field OnCompletion"+s, ep)
	TestApp(t, p+"int 1; itxn_field OnCompletion"+s, ep)
	TestApp(t, p+"int 2; itxn_field OnCompletion"+s, ep)
	TestApp(t, p+"int 3; itxn_field OnCompletion"+s, ep)
	TestApp(t, p+"int 4; itxn_field OnCompletion"+s, ep)
	TestApp(t, p+"int 5; itxn_field OnCompletion"+s, ep)
	TestApp(t, p+"int 6; itxn_field OnCompletion"+s, ep, "6 is larger than max=5")
	TestApp(t, p+"int NoOp; itxn_field OnCompletion"+s, ep)
	TestApp(t, p+"int OptIn; itxn_field OnCompletion"+s, ep)
	TestApp(t, p+"int CloseOut; itxn_field OnCompletion"+s, ep)
	TestApp(t, p+"int ClearState; itxn_field OnCompletion"+s, ep)
	TestApp(t, p+"int UpdateApplication; itxn_field OnCompletion"+s, ep)
	TestApp(t, p+"int DeleteApplication; itxn_field OnCompletion"+s, ep)

	TestApp(t, p+"int 800; bzero; itxn_field ApplicationArgs"+s, ep)
	TestApp(t, p+"int 801; bzero; itxn_field ApplicationArgs", ep,
		"length too long")
	TestApp(t, p+"int 401; bzero; dup; itxn_field ApplicationArgs; itxn_field ApplicationArgs", ep,
		"length too long")

	TestApp(t, p+strings.Repeat("byte 0x11; itxn_field ApplicationArgs;", 12)+s, ep)
	TestApp(t, p+strings.Repeat("byte 0x11; itxn_field ApplicationArgs;", 13)+s, ep,
		"too many application args")

	TestApp(t, p+strings.Repeat("int 32; bzero; itxn_field Accounts;", 3)+s, ep,
		"invalid Account reference")
	tx.Accounts = append(tx.Accounts, basics.Address{})
	TestApp(t, fmt.Sprintf(p+"%s"+s,
		strings.Repeat("int 32; bzero; itxn_field Accounts;", 3)), ep)
	TestApp(t, fmt.Sprintf(p+"%s"+s,
		strings.Repeat("int 32; bzero; itxn_field Accounts;", 4)), ep,
		"too many foreign accounts")

	TestApp(t, p+strings.Repeat("int 621; itxn_field Applications;", 5)+s, ep,
		"invalid App reference")
	tx.ForeignApps = append(tx.ForeignApps, basics.AppIndex(621))
	TestApp(t, p+strings.Repeat("int 621; itxn_field Applications;", 5)+s, ep)
	TestApp(t, p+strings.Repeat("int 621; itxn_field Applications;", 6)+s, ep,
		"too many foreign apps")

	TestApp(t, p+strings.Repeat("int 621; itxn_field Assets;", 6)+s, ep,
		"invalid Asset reference")
	tx.ForeignAssets = append(tx.ForeignAssets, basics.AssetIndex(621))
	TestApp(t, p+strings.Repeat("int 621; itxn_field Assets;", 6)+s, ep)
	TestApp(t, p+strings.Repeat("int 621; itxn_field Assets;", 7)+s, ep,
		"too many foreign assets")

	TestApp(t, p+"int 2700; bzero; itxn_field ApprovalProgram"+s, ep)
	TestApp(t, p+"int 2701; bzero; itxn_field ApprovalProgram"+s, ep,
		"may not exceed 2700")
	TestApp(t, p+"int 2700; bzero; itxn_field ClearStateProgram"+s, ep)
	TestApp(t, p+"int 2701; bzero; itxn_field ClearStateProgram"+s, ep,
		"may not exceed 2700")

	TestApp(t, p+"int 30; itxn_field GlobalNumUint"+s, ep)
	TestApp(t, p+"int 31; itxn_field GlobalNumUint"+s, ep, "31 is larger than max=30")
	TestApp(t, p+"int 30; itxn_field GlobalNumByteSlice"+s, ep)
	TestApp(t, p+"int 31; itxn_field GlobalNumByteSlice"+s, ep, "31 is larger than max=30")
	TestApp(t, p+"int 20; itxn_field GlobalNumUint; int 11; itxn_field GlobalNumByteSlice"+s, ep)

	TestApp(t, p+"int 13; itxn_field LocalNumUint"+s, ep)
	TestApp(t, p+"int 14; itxn_field LocalNumUint"+s, ep, "14 is larger than max=13")
	TestApp(t, p+"int 13; itxn_field LocalNumByteSlice"+s, ep)
	TestApp(t, p+"int 14; itxn_field LocalNumByteSlice"+s, ep, "14 is larger than max=13")

	TestApp(t, p+"int 2; itxn_field ExtraProgramPages"+s, ep)
	TestApp(t, p+"int 3; itxn_field ExtraProgramPages"+s, ep, "3 is larger than max=2")
}

// TestBigApplCreation focues on testing the new fields that allow constructing big programs.
func TestBigApplCreation(t *testing.T) {
	partitiontest.PartitionTest(t)
	t.Parallel()

	p := "itxn_begin;"
	s := "; int 1"

	// Recall that in test proto, max possible program size is 2700, because
	// MaxAppProgramLen:   900
	// MaxExtraAppProgramPages: 2

	// First, test normal accummulation
	for _, pgm := range []string{"Approval", "ClearState"} {
		pgm := pgm
		t.Run(pgm, func(t *testing.T) {
			t.Parallel()

			ep, _, _ := MakeSampleEnv()

			basic := "itxn_field " + pgm + "Program"
			pages := "itxn_field " + pgm + "ProgramPages"
			TestApp(t, p+`int 1000; bzero; `+pages+`
                  int 1000; bzero; `+pages+`
                  int 700; bzero; `+pages+`
                 `+s, ep)
			TestApp(t, p+`int 1000; bzero; `+pages+`
                  int 1000; bzero; `+pages+`
                  int 701; bzero; `+pages+`
                 `+s, ep, "may not exceed 2700")

			// Test the basic ApprovalProgram field resets
			TestApp(t, p+`int 1000; bzero; `+pages+`
                  int 100; bzero; `+basic+`
                  int 1000; bzero; `+pages+`
                  int 701; bzero; `+pages+`
                 `+s, ep)
			// Test that the 100 of the Approval program stayed around
			TestApp(t, p+`int 1000; bzero; `+pages+`
                  int 100; bzero; `+basic+`
                  int 1000; bzero; `+pages+`
                  int 1000; bzero; `+pages+`
                  int 600; bzero; `+pages+`
                 `+s, ep)
			TestApp(t, p+`int 1000; bzero; `+pages+`
                  int 100; bzero; `+basic+`
                  int 1000; bzero; `+pages+`
                  int 1000; bzero; `+pages+`
                  int 601; bzero; `+pages+`
                 `+s, ep, "may not exceed 2700")
		})
	}
}

// TestApplSubmission tests for checking of illegal appl transaction in form
// only.  Things where interactions between two different fields causes the
// error.  These are not exhaustive, but certainly demonstrate that
// transactions.WellFormed is getting a crack at the txn.
func TestApplSubmission(t *testing.T) {
	partitiontest.PartitionTest(t)
	t.Parallel()

	ep, tx, ledger := MakeSampleEnv()
	ledger.NewApp(tx.Receiver, 888, basics.AppParams{})
	// Since the fee is moved first, fund the app
	ledger.NewAccount(appAddr(888), 50_000)

	ops := TestProg(t, "int 1", AssemblerMaxVersion)
	approve := hex.EncodeToString(ops.Program)
	a := fmt.Sprintf("byte 0x%s; itxn_field ApprovalProgram;", approve)

	p := "itxn_begin; int appl; itxn_field TypeEnum;"
	s := ";itxn_submit; int 1"
	TestApp(t, p+a+s, ep, "ClearStateProgram: invalid program (empty)")

	a += fmt.Sprintf("byte 0x%s; itxn_field ClearStateProgram;", approve)

	// All zeros is v0, so we get a complaint, but that means lengths were ok when set.
	TestApp(t, p+a+`int 600; bzero; itxn_field ApprovalProgram;
                  int 600; bzero; itxn_field ClearStateProgram;`+s, ep,
		"inner app call with version v0 < v4")

	TestApp(t, p+`int 601; bzero; itxn_field ApprovalProgram;
                  int 600; bzero; itxn_field ClearStateProgram;`+s, ep, "too long")

	// WellFormed does the math based on the supplied ExtraProgramPages
	TestApp(t, p+a+`int 1; itxn_field ExtraProgramPages
                  int 1200; bzero; itxn_field ApprovalProgram;
                  int 1200; bzero; itxn_field ClearStateProgram;`+s, ep,
		"inner app call with version v0 < v4")
	TestApp(t, p+`int 1; itxn_field ExtraProgramPages
                  int 1200; bzero; itxn_field ApprovalProgram;
                  int 1201; bzero; itxn_field ClearStateProgram;`+s, ep, "too long")

	// Can't set epp when app id is given
	tx.ForeignApps = append(tx.ForeignApps, basics.AppIndex(7))
	TestApp(t, p+`int 1; itxn_field ExtraProgramPages;
                  int 7; itxn_field ApplicationID`+s, ep, "immutable")

	TestApp(t, p+a+"int 20; itxn_field GlobalNumUint; int 11; itxn_field GlobalNumByteSlice"+s,
		ep, "too large")
	TestApp(t, p+a+"int 7; itxn_field LocalNumUint; int 7; itxn_field LocalNumByteSlice"+s,
		ep, "too large")
}

func TestInnerApplCreate(t *testing.T) {
	partitiontest.PartitionTest(t)
	t.Parallel()

	ep, tx, ledger := MakeSampleEnv()
	ledger.NewApp(tx.Receiver, 888, basics.AppParams{})
	ledger.NewAccount(appAddr(888), 50_000)

	ops := TestProg(t, "int 50", AssemblerMaxVersion)
	approve := "byte 0x" + hex.EncodeToString(ops.Program)

	TestApp(t, `
itxn_begin
int appl;    itxn_field TypeEnum
`+approve+`; itxn_field ApprovalProgram
`+approve+`; itxn_field ClearStateProgram
int 1;       itxn_field GlobalNumUint
int 2;       itxn_field LocalNumByteSlice
int 3;       itxn_field LocalNumUint
itxn_submit
int 1
`, ep)

	TestApp(t, `
int 5000; app_params_get AppGlobalNumByteSlice; assert; int 0; ==; assert
`, ep, "invalid App reference")

	call := `
itxn_begin
int appl;    itxn_field TypeEnum
int 5000;    itxn_field ApplicationID
itxn_submit
int 1
`
	// Can't call it either
	TestApp(t, call, ep, "invalid App reference")

	tx.ForeignApps = []basics.AppIndex{basics.AppIndex(5000)}
	TestApp(t, `
int 5000; app_params_get AppGlobalNumByteSlice; assert; int 0; ==; assert
int 5000; app_params_get AppGlobalNumUint;      assert; int 1; ==; assert
int 5000; app_params_get AppLocalNumByteSlice;  assert; int 2; ==; assert
int 5000; app_params_get AppLocalNumUint;       assert; int 3; ==; assert
int 1
`, ep)

	// Call it (default OnComplete is NoOp)
	TestApp(t, call, ep)

	TestApp(t, `
itxn_begin
int appl;              itxn_field TypeEnum
int DeleteApplication; itxn_field OnCompletion
txn Applications 1;    itxn_field ApplicationID
itxn_submit
int 1
`, ep)

	// App is gone
	TestApp(t, `
int 5000; app_params_get AppGlobalNumByteSlice; !; assert; !; assert; int 1
`, ep)

	// Can't call it either
	TestApp(t, call, ep, "no app 5000")

}

func TestCreateOldAppFails(t *testing.T) {
	partitiontest.PartitionTest(t)
	t.Parallel()

	ep, tx, ledger := MakeSampleEnv()
	ledger.NewApp(tx.Receiver, 888, basics.AppParams{})
	ledger.NewAccount(appAddr(888), 50_000)

	three := "byte 0x" + hex.EncodeToString(TestProg(t, "int 1", 3).Program)

	TestApp(t, `
itxn_begin
int appl;    itxn_field TypeEnum
`+three+`; itxn_field ApprovalProgram
`+three+`; itxn_field ClearStateProgram
itxn_submit
int 1
`, ep, "inner app call with version v3 < v4")

	four := "byte 0x" + hex.EncodeToString(TestProg(t, "int 1", 4).Program)

	TestApp(t, `
itxn_begin
int appl;    itxn_field TypeEnum
`+four+`; itxn_field ApprovalProgram
`+four+`; itxn_field ClearStateProgram
itxn_submit
int 1
`, ep)

	// Version synch is only enforced for v6 and up, since it was a new rule when 6 came out.
	five := "byte 0x" + hex.EncodeToString(TestProg(t, "int 1", 5).Program)
	six := "byte 0x" + hex.EncodeToString(TestProg(t, "int 1", 6).Program)

	TestApp(t, `
itxn_begin
int appl;    itxn_field TypeEnum
`+four+`; itxn_field ApprovalProgram
`+five+`; itxn_field ClearStateProgram
itxn_submit
int 1
`, ep)

	TestApp(t, `
itxn_begin
int appl;    itxn_field TypeEnum
`+six+`; itxn_field ApprovalProgram
`+five+`; itxn_field ClearStateProgram
itxn_submit
int 1
`, ep, "program version mismatch")

	TestApp(t, `
itxn_begin
int appl;    itxn_field TypeEnum
`+five+`; itxn_field ApprovalProgram
`+six+`; itxn_field ClearStateProgram
itxn_submit
int 1
`, ep, "program version mismatch")

}

func TestSelfReentrancy(t *testing.T) {
	partitiontest.PartitionTest(t)
	t.Parallel()

	ep, tx, ledger := MakeSampleEnv()
	ledger.NewApp(tx.Receiver, 888, basics.AppParams{})
	ledger.NewAccount(appAddr(888), 50_000)

	TestApp(t, `
itxn_begin
int appl;    itxn_field TypeEnum
int 888;     itxn_field ApplicationID
itxn_submit
int 1
`, ep, "attempt to self-call")
}

func TestIndirectReentrancy(t *testing.T) {
	partitiontest.PartitionTest(t)
	t.Parallel()

	ep, tx, ledger := MakeSampleEnv()
	call888 := TestProg(t, `itxn_begin
int appl;    itxn_field TypeEnum
int 888;     itxn_field ApplicationID
itxn_submit
int 1
`, AssemblerMaxVersion)
	ledger.NewApp(tx.Receiver, 222, basics.AppParams{
		ApprovalProgram: call888.Program,
	})

	ledger.NewApp(tx.Receiver, 888, basics.AppParams{})
	ledger.NewAccount(appAddr(888), 50_000)
	tx.ForeignApps = []basics.AppIndex{basics.AppIndex(222)}
	TestApp(t, `
itxn_begin
int appl;    itxn_field TypeEnum
int 222;     itxn_field ApplicationID
int 888;     itxn_field Applications
itxn_submit
int 1
`, ep, "attempt to re-enter 888")
}

// TestInnerAppID ensures that inner app properly sees its AppId. This seems
// needlessly picky to test, but the appID used to be stored outside the cx.
func TestInnerAppID(t *testing.T) {
	partitiontest.PartitionTest(t)
	t.Parallel()

	ep, tx, ledger := MakeSampleEnv()
	logID := TestProg(t, `global CurrentApplicationID; itob; log; int 1`, AssemblerMaxVersion)
	ledger.NewApp(tx.Receiver, 222, basics.AppParams{
		ApprovalProgram: logID.Program,
	})

	ledger.NewApp(tx.Receiver, 888, basics.AppParams{})
	ledger.NewAccount(appAddr(888), 50_000)
	tx.ForeignApps = []basics.AppIndex{basics.AppIndex(222)}
	TestApp(t, `
itxn_begin
int appl;    itxn_field TypeEnum
int 222;     itxn_field ApplicationID
itxn_submit
itxn Logs 0
btoi
int 222
==
`, ep)
}

// TestInnerBudgetIncrement ensures that an app can make a (nearly) empty inner
// app call in order to get 700 extra opcode budget.  Unfortunately, it costs a
// bit to create the call, and the app itself consumes 1, so it ends up being
// about 690 (see next test).
func TestInnerBudgetIncrement(t *testing.T) {
	partitiontest.PartitionTest(t)
	t.Parallel()

	ep, tx, ledger := MakeSampleEnv()
	gasup := TestProg(t, "pushint 1", AssemblerMaxVersion)
	ledger.NewApp(tx.Receiver, 222, basics.AppParams{
		ApprovalProgram: gasup.Program,
	})

	waste := `global CurrentApplicationAddress; keccak256; pop;`
	buy := `itxn_begin
int appl;    itxn_field TypeEnum
int 222;     itxn_field ApplicationID
itxn_submit;
`

	ledger.NewApp(tx.Receiver, 888, basics.AppParams{})
	ledger.NewAccount(appAddr(888), 50_000)
	tx.ForeignApps = []basics.AppIndex{basics.AppIndex(222)}
	TestApp(t, strings.Repeat(waste, 5)+"int 1", ep)
	TestApp(t, strings.Repeat(waste, 6)+"int 1", ep, "dynamic cost budget exceeded")
	TestApp(t, strings.Repeat(waste, 6)+buy+"int 1", ep, "dynamic cost budget exceeded")
	TestApp(t, buy+strings.Repeat(waste, 6)+"int 1", ep)
	TestApp(t, buy+strings.Repeat(waste, 10)+"int 1", ep)
	TestApp(t, buy+strings.Repeat(waste, 12)+"int 1", ep, "dynamic cost budget exceeded")
	TestApp(t, buy+strings.Repeat(waste, 12)+"int 1", ep, "dynamic cost budget exceeded")
	TestApp(t, buy+buy+strings.Repeat(waste, 12)+"int 1", ep)
}

func TestIncrementCheck(t *testing.T) {
	partitiontest.PartitionTest(t)
	t.Parallel()

	ep, tx, ledger := MakeSampleEnv()
	gasup := TestProg(t, "pushint 1", AssemblerMaxVersion)
	ledger.NewApp(tx.Receiver, 222, basics.AppParams{
		ApprovalProgram: gasup.Program,
	})

	source := `
// 698, not 699, because intcblock happens first
global OpcodeBudget; int 698; ==; assert
// "buy" more
itxn_begin
int appl;    itxn_field TypeEnum
int 222;     itxn_field ApplicationID
itxn_submit;
global OpcodeBudget; int 1387; ==; assert
itxn_begin
int appl;    itxn_field TypeEnum
int 222;     itxn_field ApplicationID
itxn_submit;
global OpcodeBudget; int 2076; ==; assert
int 1
`

	ledger.NewApp(tx.Receiver, 888, basics.AppParams{})
	ledger.NewAccount(appAddr(888), 50_000)
	tx.ForeignApps = []basics.AppIndex{basics.AppIndex(222)}
	TestApp(t, source, ep)
}

// TestInnerTxIDs confirms that TxIDs are available and different
func TestInnerTxIDs(t *testing.T) {
	partitiontest.PartitionTest(t)
	t.Parallel()

	ep, tx, ledger := MakeSampleEnv()
	txid := TestProg(t, "txn TxID; log; int 1", AssemblerMaxVersion)
	ledger.NewApp(tx.Receiver, 222, basics.AppParams{
		ApprovalProgram: txid.Program,
	})
	ledger.NewApp(tx.Receiver, 888, basics.AppParams{})
	ledger.NewAccount(appAddr(888), 50_000)
	tx.ForeignApps = []basics.AppIndex{basics.AppIndex(222)}
	TestApp(t, `
itxn_begin
int appl;    itxn_field TypeEnum
int 222;     itxn_field ApplicationID
itxn_submit

itxn TxID
itxn Logs 0
==

itxn Logs 0

itxn_begin
int appl;    itxn_field TypeEnum
int 222;     itxn_field ApplicationID
itxn_submit

itxn Logs 0
!=
&&

itxn TxID
itxn Logs 0
==
&&
`, ep)

	TestApp(t, `
itxn_begin
int appl;    itxn_field TypeEnum
int 222;     itxn_field ApplicationID
itxn_next
int appl;    itxn_field TypeEnum
int 222;     itxn_field ApplicationID
itxn_submit

gitxn 0 Logs 0
gitxn 1 Logs 0
!=

gitxn 0 Logs 0
gitxn 0 TxID
==
&&

gitxn 1 Logs 0
gitxn 1 TxID
==
&&

gitxn 1 Logs 0
gitxn 0 Logs 0

itxn_begin
int appl;    itxn_field TypeEnum
int 222;     itxn_field ApplicationID
itxn_next
int appl;    itxn_field TypeEnum
int 222;     itxn_field ApplicationID
itxn_submit

gitxn 0 Logs 0
!=

gitxn 1 Logs 0
uncover 2
!=
&&
&&

gitxn 0 Logs 0
gitxn 0 TxID
==
&&

gitxn 1 Logs 0
gitxn 1 TxID
==
&&
`, ep)
}

// TestInnerGroupIDs confirms that GroupIDs are unset on size one inner groups,
// but set and unique on non-singletons
func TestInnerGroupIDs(t *testing.T) {
	partitiontest.PartitionTest(t)
	t.Parallel()

	ep, tx, ledger := MakeSampleEnv()
	gid := TestProg(t, "global GroupID; log; int 1", AssemblerMaxVersion)
	ledger.NewApp(tx.Receiver, 222, basics.AppParams{
		ApprovalProgram: gid.Program,
	})
	ledger.NewApp(tx.Receiver, 888, basics.AppParams{})
	ledger.NewAccount(appAddr(888), 50_000)
	tx.ForeignApps = []basics.AppIndex{basics.AppIndex(222)}

	// A single txn gets 0 group id
	TestApp(t, `
itxn_begin
int appl;    itxn_field TypeEnum
int 222;     itxn_field ApplicationID
itxn_submit;
itxn Logs 0
global ZeroAddress
==
`, ep)

	// A double calls gets something else
	TestApp(t, `
itxn_begin
int appl;    itxn_field TypeEnum
int 222;     itxn_field ApplicationID
itxn_next
int appl;    itxn_field TypeEnum
int 222;     itxn_field ApplicationID
itxn_submit;
itxn Logs 0
global ZeroAddress
!=
`, ep)

	// The "something else" is unique, despite two identical groups
	TestApp(t, `
itxn_begin
int appl;    itxn_field TypeEnum
int 222;     itxn_field ApplicationID
itxn_next
int appl;    itxn_field TypeEnum
int 222;     itxn_field ApplicationID
itxn_submit;
itxn Logs 0

itxn_begin
int appl;    itxn_field TypeEnum
int 222;     itxn_field ApplicationID
itxn_next
int appl;    itxn_field TypeEnum
int 222;     itxn_field ApplicationID
itxn_submit;
itxn Logs 0

!=
`, ep)
}

// TestTxIDAndGroupIDCalculation tests that the TxIDs reported with `txn TxID` and group IDs
// reported with `global GroupID` are correct for top-level and inner transactions
func TestTxIDAndGroupIDCalculation(t *testing.T) {
	partitiontest.PartitionTest(t)
	t.Parallel()

	withoutGroupID := func(txn transactions.Transaction) transactions.Transaction {
		txn.Group = crypto.Digest{}
		return txn
	}

	type actualInfo struct {
		txn          transactions.Transaction
		claimedTxID  []byte
		claimedGroup []byte
	}

	type expectedInfo struct {
		expectedTxID  transactions.Txid
		expectedGroup crypto.Digest
	}

	// this test performs a 3-level fanout of transactions:
	//
	// Parent
	// ├─ Child A
	// │  ├── atomic group
	// │  ├─ Grandchild A-A
	// │  ├─ Grandchild A-B
	// │  ├── atomic group
	// │  ├─ Grandchild A-C
	// │  ├─ Grandchild A-D
	// ├─ Child B
	// │  ├── atomic group
	// │  ├─ Grandchild B-A
	// │  ├─ Grandchild B-B
	// │  ├── atomic group
	// │  ├─ Grandchild B-C
	// │  ├─ Grandchild B-D
	//
	// When linearized, we use the following breadth-first search ordering:
	// Parent, Child A, Child B, Grandchild A-A, Grandchild A-B, Grandchild A-C, Grandchild A-D,
	//   Grandchild B-A, Grandchild B-B, Grandchild B-C, Grandchild B-D

	// verifyTxIDs takes the linear ordering of transactions and their claimed TxIDs and GroupIDs in
	// the txnInfo array and verifies that the claimed IDs are correct
	verifyTxIDs := func(t *testing.T, unified bool, actual [11]actualInfo) {
		parentIndex := 0
		childAIndex := 1
		childBIndex := 2
		grandchildAAIndex := 3
		grandchildABIndex := 4
		grandchildACIndex := 5
		grandchildADIndex := 6
		grandchildBAIndex := 7
		grandchildBBIndex := 8
		grandchildBCIndex := 9
		grandchildBDIndex := 10

		var expected [11]expectedInfo

		parentTxID := actual[parentIndex].txn.ID()
		require.Equal(t, transactions.Txid{0x7c, 0x68, 0xa2, 0xfd, 0xcc, 0xd4, 0x1b, 0x17, 0xc4, 0xc1, 0x8a, 0x2, 0xf6, 0x2f, 0x6a, 0x85, 0xce, 0x7a, 0x71, 0xe0, 0x60, 0x9a, 0xb9, 0x85, 0xa2, 0x39, 0xc7, 0x78, 0x83, 0x41, 0xf2, 0x2}, parentTxID)
		expected[parentIndex].expectedTxID = parentTxID

		childAtxn := actual[childAIndex].txn
		childAtxid := childAtxn.InnerID(parentTxID, 0)
		require.Equal(t, transactions.Txid{0x6f, 0x8, 0xf1, 0x5f, 0xfc, 0xa5, 0x4a, 0x58, 0x6c, 0xc0, 0x80, 0x13, 0xb4, 0xb4, 0x4c, 0x19, 0x68, 0x5a, 0x66, 0xfc, 0xef, 0xe2, 0xed, 0x3c, 0xbd, 0xd5, 0x54, 0x8c, 0xb9, 0x28, 0xd0, 0x72}, childAtxid)
		expected[childAIndex].expectedTxID = childAtxid

		childBtxn := actual[childBIndex].txn
		childBtxid := childBtxn.InnerID(parentTxID, 1)
		require.Equal(t, transactions.Txid{0xcc, 0x6f, 0x61, 0xbd, 0xd5, 0x76, 0x92, 0xa0, 0x56, 0x8d, 0x45, 0xbc, 0x2c, 0x95, 0x9d, 0xe4, 0x41, 0x29, 0x2d, 0x9c, 0xd1, 0x4, 0xbb, 0xa7, 0x52, 0x63, 0x9a, 0xe3, 0x22, 0xa9, 0xf0, 0xc5}, childBtxid)
		expected[childBIndex].expectedTxID = childBtxid

		var gcAAtxid, gcABtxid, gcACtxid, gcADtxid, gcBAtxid, gcBBtxid, gcBCtxid, gcBDtxid transactions.Txid
		var gcAABgroup, gcACDgroup, gcBABgroup, gcBCDgroup crypto.Digest

		if unified {
			gcAAtxid = actual[grandchildAAIndex].txn.InnerID(childAtxid, 0)
			require.Equal(t, transactions.Txid{0x6a, 0xef, 0x5f, 0x69, 0x2b, 0xce, 0xfc, 0x5b, 0x43, 0xa, 0x23, 0x79, 0x52, 0x49, 0xc7, 0x40, 0x66, 0x29, 0xf0, 0xbe, 0x4, 0x48, 0xe4, 0x55, 0x48, 0x8, 0x53, 0xdc, 0xb, 0x8c, 0x22, 0x48}, gcAAtxid)
			gcABtxid = actual[grandchildABIndex].txn.InnerID(childAtxid, 1)
			require.Equal(t, transactions.Txid{0xd4, 0x5d, 0xf0, 0xd8, 0x24, 0x15, 0x75, 0xfc, 0xea, 0x1d, 0x5f, 0x60, 0xd4, 0x77, 0x94, 0xe4, 0xb8, 0x48, 0xbd, 0x40, 0x2d, 0xf2, 0x82, 0x8d, 0x88, 0xd5, 0xaf, 0xd0, 0xa3, 0x29, 0x63, 0xd3}, gcABtxid)
			gcAABgroup = crypto.HashObj(transactions.TxGroup{
				TxGroupHashes: []crypto.Digest{
					crypto.Digest(withoutGroupID(actual[grandchildAAIndex].txn).InnerID(childAtxid, 0)),
					crypto.Digest(withoutGroupID(actual[grandchildABIndex].txn).InnerID(childAtxid, 1)),
				},
			})
			require.Equal(t, crypto.Digest{0xb4, 0x0, 0x71, 0x2a, 0xee, 0x7f, 0x4, 0x20, 0x55, 0xf8, 0xf9, 0x8f, 0xaf, 0x12, 0x82, 0x57, 0x2, 0x45, 0xe9, 0x16, 0x45, 0x22, 0xc3, 0x22, 0xfb, 0x1a, 0x23, 0x4d, 0x78, 0xfe, 0xa1, 0x42}, gcAABgroup)

			gcACtxid = actual[grandchildACIndex].txn.InnerID(childAtxid, 2)
			require.Equal(t, transactions.Txid{0xb3, 0xb1, 0xac, 0xbe, 0x41, 0x5, 0x32, 0x9f, 0x8d, 0x22, 0x5, 0x5, 0xfe, 0x2d, 0x3, 0xb5, 0x7e, 0xcd, 0x8e, 0xbc, 0x8d, 0xf, 0x63, 0x89, 0xca, 0xa7, 0xe1, 0xdf, 0x82, 0x89, 0xd0, 0x71}, gcACtxid)
			gcADtxid = actual[grandchildADIndex].txn.InnerID(childAtxid, 3)
			require.Equal(t, transactions.Txid{0xc6, 0x8, 0x14, 0xd, 0x8f, 0xf0, 0xcf, 0xb1, 0xf4, 0x52, 0xb0, 0x3f, 0xd9, 0x15, 0x28, 0xba, 0x1c, 0xed, 0xb6, 0x8c, 0x62, 0x5e, 0x5e, 0x77, 0xde, 0xd, 0xdc, 0x26, 0xc7, 0x80, 0xbe, 0x82}, gcADtxid)
			gcACDgroup = crypto.HashObj(transactions.TxGroup{
				TxGroupHashes: []crypto.Digest{
					crypto.Digest(withoutGroupID(actual[grandchildACIndex].txn).InnerID(childAtxid, 2)),
					crypto.Digest(withoutGroupID(actual[grandchildADIndex].txn).InnerID(childAtxid, 3)),
				},
			})
			require.Equal(t, crypto.Digest{0x45, 0xce, 0x49, 0xe6, 0xa6, 0xbe, 0xa7, 0x4d, 0xb1, 0x66, 0x5d, 0xaa, 0xf6, 0xf0, 0xda, 0x78, 0x77, 0x3d, 0x6f, 0x97, 0x65, 0xd7, 0x27, 0x1, 0x82, 0x6a, 0x2c, 0xe0, 0x4c, 0xd8, 0x3b, 0x2}, gcACDgroup)

			gcBAtxid = actual[grandchildBAIndex].txn.InnerID(childBtxid, 0)
			require.Equal(t, transactions.Txid{0x13, 0x3c, 0x92, 0xab, 0x12, 0xee, 0x1c, 0xf0, 0x24, 0xd1, 0x76, 0x2e, 0x7a, 0x56, 0xcb, 0xef, 0x45, 0x19, 0x42, 0xce, 0xe5, 0x6f, 0xbc, 0xaa, 0xb3, 0x17, 0x5e, 0x59, 0x18, 0x64, 0x9e, 0xe4}, gcBAtxid)
			gcBBtxid = actual[grandchildBBIndex].txn.InnerID(childBtxid, 1)
			require.Equal(t, transactions.Txid{0x6c, 0x44, 0x79, 0x59, 0x22, 0x51, 0x5a, 0x79, 0xfe, 0xd3, 0x7c, 0xbc, 0xc4, 0x68, 0xac, 0x32, 0x77, 0x61, 0x89, 0xd0, 0xbb, 0xbd, 0xaa, 0x8d, 0xeb, 0xd4, 0x2, 0xe8, 0xd6, 0x45, 0x50, 0xf6}, gcBBtxid)
			gcBABgroup = crypto.HashObj(transactions.TxGroup{
				TxGroupHashes: []crypto.Digest{
					crypto.Digest(withoutGroupID(actual[grandchildBAIndex].txn).InnerID(childBtxid, 0)),
					crypto.Digest(withoutGroupID(actual[grandchildBBIndex].txn).InnerID(childBtxid, 1)),
				},
			})
			require.Equal(t, crypto.Digest{0x48, 0x7c, 0x9, 0x76, 0xbc, 0x43, 0x65, 0x7a, 0x1d, 0xdc, 0xfb, 0x68, 0x47, 0x12, 0x8b, 0x80, 0xd2, 0xdd, 0xff, 0x22, 0x1b, 0xe1, 0x89, 0xcc, 0xb5, 0xb3, 0x94, 0xa4, 0x49, 0x63, 0xd8, 0x10}, gcBABgroup)

			gcBCtxid = actual[grandchildBCIndex].txn.InnerID(childBtxid, 2)
			require.Equal(t, transactions.Txid{0x77, 0x48, 0x58, 0x4d, 0x94, 0x14, 0x7a, 0xf3, 0x75, 0x7f, 0x1e, 0x4d, 0xd5, 0x8, 0x21, 0x55, 0x47, 0x69, 0x67, 0x59, 0xd2, 0x48, 0xe6, 0x92, 0x1b, 0xf5, 0xae, 0x1, 0x10, 0xbe, 0x29, 0x5a}, gcBCtxid)
			gcBDtxid = actual[grandchildBDIndex].txn.InnerID(childBtxid, 3)
			require.Equal(t, transactions.Txid{0xcd, 0x15, 0x47, 0x3f, 0x42, 0xf5, 0x9c, 0x4a, 0x11, 0xa4, 0xe3, 0x92, 0x30, 0xf, 0x97, 0x1d, 0x3b, 0x1, 0x7, 0xbc, 0x1f, 0x3f, 0xcc, 0x9d, 0x43, 0x5b, 0xb2, 0xa4, 0x15, 0x8b, 0x89, 0x4e}, gcBDtxid)
			gcBCDgroup = crypto.HashObj(transactions.TxGroup{
				TxGroupHashes: []crypto.Digest{
					crypto.Digest(withoutGroupID(actual[grandchildBCIndex].txn).InnerID(childBtxid, 2)),
					crypto.Digest(withoutGroupID(actual[grandchildBDIndex].txn).InnerID(childBtxid, 3)),
				},
			})
			require.Equal(t, crypto.Digest{0x96, 0x90, 0x1, 0x64, 0x24, 0xa5, 0xda, 0x4, 0x3d, 0xd, 0x40, 0xc9, 0xf6, 0xfa, 0xc3, 0xa6, 0x26, 0x19, 0xd3, 0xf0, 0xb7, 0x28, 0x87, 0xf8, 0x5a, 0xd1, 0xa7, 0xbc, 0x1d, 0xad, 0x8b, 0xfc}, gcBCDgroup)
		} else {
			// these calculations are "wrong," but they're here to maintain backwards compatability with the original implementation

			gcAAtxid = actual[grandchildAAIndex].txn.InnerID(childAtxn.ID(), 0)
			require.Equal(t, transactions.Txid{0xb5, 0xa, 0x16, 0x90, 0x78, 0x21, 0xf6, 0x96, 0x1b, 0x9c, 0x72, 0x5e, 0xf4, 0x8b, 0xe7, 0xb8, 0x2b, 0xd, 0x74, 0xd4, 0x71, 0xa2, 0x43, 0xb0, 0xfc, 0x19, 0xbc, 0x1c, 0xda, 0x95, 0x8f, 0xd0}, gcAAtxid)
			gcABtxid = actual[grandchildABIndex].txn.InnerID(childAtxn.ID(), 1)
			require.Equal(t, transactions.Txid{0xb3, 0x9, 0x9e, 0x95, 0x79, 0xe4, 0xe4, 0x58, 0xed, 0xee, 0x1b, 0xdb, 0x21, 0x7, 0x0, 0x7b, 0x35, 0xfc, 0x19, 0xef, 0xd6, 0x61, 0xde, 0x9b, 0xf3, 0x1b, 0x4a, 0x84, 0xa, 0xa, 0x7, 0x42}, gcABtxid)
			gcAABgroup = crypto.HashObj(transactions.TxGroup{
				TxGroupHashes: []crypto.Digest{
					crypto.Digest(withoutGroupID(actual[grandchildAAIndex].txn).InnerID(childAtxn.ID(), 0)),
					crypto.Digest(withoutGroupID(actual[grandchildABIndex].txn).InnerID(childAtxn.ID(), 0)),
				},
			})
			require.Equal(t, crypto.Digest{0xbc, 0xd8, 0xa1, 0xff, 0x96, 0xd4, 0x2b, 0x39, 0xc3, 0x1e, 0x9b, 0x26, 0xf3, 0xc, 0x78, 0x18, 0x83, 0x40, 0xe0, 0xf0, 0xa5, 0xeb, 0xc3, 0x63, 0xc8, 0xac, 0xec, 0xdb, 0x1, 0x36, 0xf9, 0xa}, gcAABgroup)

			gcACtxid = actual[grandchildACIndex].txn.InnerID(childAtxn.ID(), 2)
			require.Equal(t, transactions.Txid{0xf5, 0x62, 0x52, 0xc, 0xe7, 0x4b, 0x49, 0x11, 0xd9, 0x96, 0xdb, 0x7b, 0xdc, 0x43, 0xf0, 0x89, 0x82, 0x65, 0xa9, 0x40, 0xc1, 0x1b, 0x6a, 0x5, 0x50, 0xd6, 0x96, 0x29, 0x6d, 0xe8, 0x23, 0x21}, gcACtxid)
			gcADtxid = actual[grandchildADIndex].txn.InnerID(childAtxn.ID(), 3)
			require.Equal(t, transactions.Txid{0xb2, 0x0, 0x9c, 0xae, 0x29, 0x18, 0x71, 0x19, 0xa1, 0xae, 0x82, 0x4a, 0x1d, 0xb2, 0x75, 0xaa, 0xe7, 0xbc, 0x1f, 0xcd, 0xd3, 0x9e, 0x48, 0xbb, 0x57, 0xc7, 0xbc, 0xf3, 0xab, 0xba, 0xf8, 0x3e}, gcADtxid)
			gcACDgroup = crypto.HashObj(transactions.TxGroup{
				TxGroupHashes: []crypto.Digest{
					crypto.Digest(withoutGroupID(actual[grandchildACIndex].txn).InnerID(childAtxn.ID(), 2)),
					crypto.Digest(withoutGroupID(actual[grandchildADIndex].txn).InnerID(childAtxn.ID(), 2)),
				},
			})
			require.Equal(t, crypto.Digest{0x72, 0x6d, 0xad, 0x41, 0x1c, 0x6b, 0x71, 0x1d, 0x4a, 0xe8, 0xf8, 0x82, 0x7, 0xf6, 0x37, 0xb9, 0x5d, 0x80, 0xc7, 0xf8, 0x86, 0x2d, 0xd5, 0xa1, 0x16, 0x29, 0x77, 0xc9, 0x44, 0xf7, 0x0, 0xb2}, gcACDgroup)

			gcBAtxid = actual[grandchildBAIndex].txn.InnerID(childBtxn.ID(), 0)
			require.Equal(t, transactions.Txid{0xb5, 0xa, 0x16, 0x90, 0x78, 0x21, 0xf6, 0x96, 0x1b, 0x9c, 0x72, 0x5e, 0xf4, 0x8b, 0xe7, 0xb8, 0x2b, 0xd, 0x74, 0xd4, 0x71, 0xa2, 0x43, 0xb0, 0xfc, 0x19, 0xbc, 0x1c, 0xda, 0x95, 0x8f, 0xd0}, gcBAtxid)
			gcBBtxid = actual[grandchildBBIndex].txn.InnerID(childBtxn.ID(), 1)
			require.Equal(t, transactions.Txid{0xb3, 0x9, 0x9e, 0x95, 0x79, 0xe4, 0xe4, 0x58, 0xed, 0xee, 0x1b, 0xdb, 0x21, 0x7, 0x0, 0x7b, 0x35, 0xfc, 0x19, 0xef, 0xd6, 0x61, 0xde, 0x9b, 0xf3, 0x1b, 0x4a, 0x84, 0xa, 0xa, 0x7, 0x42}, gcBBtxid)
			gcBABgroup = crypto.HashObj(transactions.TxGroup{
				TxGroupHashes: []crypto.Digest{
					crypto.Digest(withoutGroupID(actual[grandchildBAIndex].txn).InnerID(childBtxn.ID(), 0)),
					crypto.Digest(withoutGroupID(actual[grandchildBBIndex].txn).InnerID(childBtxn.ID(), 0)),
				},
			})
			require.Equal(t, crypto.Digest{0xbc, 0xd8, 0xa1, 0xff, 0x96, 0xd4, 0x2b, 0x39, 0xc3, 0x1e, 0x9b, 0x26, 0xf3, 0xc, 0x78, 0x18, 0x83, 0x40, 0xe0, 0xf0, 0xa5, 0xeb, 0xc3, 0x63, 0xc8, 0xac, 0xec, 0xdb, 0x1, 0x36, 0xf9, 0xa}, gcBABgroup)

			gcBCtxid = actual[grandchildBCIndex].txn.InnerID(childBtxn.ID(), 2)
			require.Equal(t, transactions.Txid{0xf5, 0x62, 0x52, 0xc, 0xe7, 0x4b, 0x49, 0x11, 0xd9, 0x96, 0xdb, 0x7b, 0xdc, 0x43, 0xf0, 0x89, 0x82, 0x65, 0xa9, 0x40, 0xc1, 0x1b, 0x6a, 0x5, 0x50, 0xd6, 0x96, 0x29, 0x6d, 0xe8, 0x23, 0x21}, gcBCtxid)
			gcBDtxid = actual[grandchildBDIndex].txn.InnerID(childBtxn.ID(), 3)
			require.Equal(t, transactions.Txid{0xb2, 0x0, 0x9c, 0xae, 0x29, 0x18, 0x71, 0x19, 0xa1, 0xae, 0x82, 0x4a, 0x1d, 0xb2, 0x75, 0xaa, 0xe7, 0xbc, 0x1f, 0xcd, 0xd3, 0x9e, 0x48, 0xbb, 0x57, 0xc7, 0xbc, 0xf3, 0xab, 0xba, 0xf8, 0x3e}, gcBDtxid)
			gcBCDgroup = crypto.HashObj(transactions.TxGroup{
				TxGroupHashes: []crypto.Digest{
					crypto.Digest(withoutGroupID(actual[grandchildBCIndex].txn).InnerID(childBtxn.ID(), 2)),
					crypto.Digest(withoutGroupID(actual[grandchildBDIndex].txn).InnerID(childBtxn.ID(), 2)),
				},
			})
			require.Equal(t, crypto.Digest{0x72, 0x6d, 0xad, 0x41, 0x1c, 0x6b, 0x71, 0x1d, 0x4a, 0xe8, 0xf8, 0x82, 0x7, 0xf6, 0x37, 0xb9, 0x5d, 0x80, 0xc7, 0xf8, 0x86, 0x2d, 0xd5, 0xa1, 0x16, 0x29, 0x77, 0xc9, 0x44, 0xf7, 0x0, 0xb2}, gcBCDgroup)
		}

		expected[grandchildAAIndex] = expectedInfo{
			expectedTxID:  gcAAtxid,
			expectedGroup: gcAABgroup,
		}
		expected[grandchildABIndex] = expectedInfo{
			expectedTxID:  gcABtxid,
			expectedGroup: gcAABgroup,
		}
		expected[grandchildACIndex] = expectedInfo{
			expectedTxID:  gcACtxid,
			expectedGroup: gcACDgroup,
		}
		expected[grandchildADIndex] = expectedInfo{
			expectedTxID:  gcADtxid,
			expectedGroup: gcACDgroup,
		}
		expected[grandchildBAIndex] = expectedInfo{
			expectedTxID:  gcBAtxid,
			expectedGroup: gcBABgroup,
		}
		expected[grandchildBBIndex] = expectedInfo{
			expectedTxID:  gcBBtxid,
			expectedGroup: gcBABgroup,
		}
		expected[grandchildBCIndex] = expectedInfo{
			expectedTxID:  gcBCtxid,
			expectedGroup: gcBCDgroup,
		}
		expected[grandchildBDIndex] = expectedInfo{
			expectedTxID:  gcBDtxid,
			expectedGroup: gcBCDgroup,
		}

		for i := range actual {
			require.Equal(t, expected[i].expectedTxID[:], actual[i].claimedTxID, fmt.Sprintf("index=%d", i))
			require.Equal(t, expected[i].expectedGroup[:], actual[i].claimedGroup, fmt.Sprintf("index=%d", i))
			require.Equal(t, expected[i].expectedGroup, actual[i].txn.Group, fmt.Sprintf("index=%d", i))
		}
	}

	parentAppID := basics.AppIndex(888)
	childAppID := basics.AppIndex(222)
	grandchildAppID := basics.AppIndex(333)

	grandchildSource := `
txn TxID
log

global GroupID
log

int 1
`

	childSource := `
txn TxID
log

global GroupID
log

itxn_begin
int appl;    itxn_field TypeEnum
int 333;     itxn_field ApplicationID
itxn_next
int appl;    itxn_field TypeEnum
int 333;     itxn_field ApplicationID
itxn_submit

itxn_begin
int appl;    itxn_field TypeEnum
int 333;     itxn_field ApplicationID
itxn_next
int appl;    itxn_field TypeEnum
int 333;     itxn_field ApplicationID
itxn_submit

int 1
`

	parentSource := `
txn TxID
log

global GroupID
log

itxn_begin
int appl;    itxn_field TypeEnum
int 222;     itxn_field ApplicationID
int 333;     itxn_field Applications
itxn_submit

itxn_begin
int appl;    itxn_field TypeEnum
int 222;     itxn_field ApplicationID
int 333;     itxn_field Applications
itxn_submit

int 1
`

	for _, unified := range []bool{true, false} {
		unified := unified
		t.Run(fmt.Sprintf("unified=%t", unified), func(t *testing.T) {
			t.Parallel()
			ep, parentTx, ledger := MakeSampleEnv()
			ep.Proto.UnifyInnerTxIDs = unified

			// Whenever MakeSampleEnv() is changed to create a different
			// transaction, we must reverse those changes here, so that the
			// historic test is correct.
			parentTx.Type = protocol.PaymentTx
			parentTx.Boxes = nil
			ep.FeeCredit = nil // else inner's fee will change

			parentTx.ApplicationID = parentAppID
			parentTx.ForeignApps = []basics.AppIndex{
				childAppID,
				grandchildAppID,
			}

			grandchild := TestProg(t, grandchildSource, AssemblerMaxVersion)
			ledger.NewApp(parentTx.Receiver, grandchildAppID, basics.AppParams{
				ApprovalProgram: grandchild.Program,
			})

			child := TestProg(t, childSource, AssemblerMaxVersion)
			ledger.NewApp(parentTx.Receiver, childAppID, basics.AppParams{
				ApprovalProgram: child.Program,
			})
			ledger.NewAccount(childAppID.Address(), 50_000)

			ledger.NewApp(parentTx.Receiver, parentAppID, basics.AppParams{})
			ledger.NewAccount(parentAppID.Address(), 50_000)

			parentEd := TestApp(t, parentSource, ep)

			require.Len(t, parentEd.Logs, 2)
			require.Len(t, parentEd.InnerTxns, 2)

			childA := parentEd.InnerTxns[0]
			require.Len(t, childA.EvalDelta.Logs, 2)
			require.Len(t, childA.EvalDelta.InnerTxns, 4)

			childB := parentEd.InnerTxns[1]
			require.Len(t, childB.EvalDelta.Logs, 2)
			require.Len(t, childB.EvalDelta.InnerTxns, 4)

			gcAA := childA.EvalDelta.InnerTxns[0]
			require.Len(t, gcAA.EvalDelta.Logs, 2)
			require.Len(t, gcAA.EvalDelta.InnerTxns, 0)

			gcAB := childA.EvalDelta.InnerTxns[1]
			require.Len(t, gcAB.EvalDelta.Logs, 2)
			require.Len(t, gcAB.EvalDelta.InnerTxns, 0)

			gcAC := childA.EvalDelta.InnerTxns[2]
			require.Len(t, gcAC.EvalDelta.Logs, 2)
			require.Len(t, gcAC.EvalDelta.InnerTxns, 0)

			gcAD := childA.EvalDelta.InnerTxns[3]
			require.Len(t, gcAD.EvalDelta.Logs, 2)
			require.Len(t, gcAD.EvalDelta.InnerTxns, 0)

			gcBA := childB.EvalDelta.InnerTxns[0]
			require.Len(t, gcBA.EvalDelta.Logs, 2)
			require.Len(t, gcBA.EvalDelta.InnerTxns, 0)

			gcBB := childB.EvalDelta.InnerTxns[1]
			require.Len(t, gcBB.EvalDelta.Logs, 2)
			require.Len(t, gcBB.EvalDelta.InnerTxns, 0)

			gcBC := childB.EvalDelta.InnerTxns[2]
			require.Len(t, gcBC.EvalDelta.Logs, 2)
			require.Len(t, gcBC.EvalDelta.InnerTxns, 0)

			gcBD := childB.EvalDelta.InnerTxns[3]
			require.Len(t, gcBD.EvalDelta.Logs, 2)
			require.Len(t, gcBD.EvalDelta.InnerTxns, 0)

			toVerify := [...]actualInfo{
				{
					txn:          *parentTx,
					claimedTxID:  []byte(parentEd.Logs[0]),
					claimedGroup: []byte(parentEd.Logs[1]),
				},
				{
					txn:          childA.Txn,
					claimedTxID:  []byte(childA.EvalDelta.Logs[0]),
					claimedGroup: []byte(childA.EvalDelta.Logs[1]),
				},
				{
					txn:          childB.Txn,
					claimedTxID:  []byte(childB.EvalDelta.Logs[0]),
					claimedGroup: []byte(childB.EvalDelta.Logs[1]),
				},
				{
					txn:          gcAA.Txn,
					claimedTxID:  []byte(gcAA.EvalDelta.Logs[0]),
					claimedGroup: []byte(gcAA.EvalDelta.Logs[1]),
				},
				{
					txn:          gcAB.Txn,
					claimedTxID:  []byte(gcAB.EvalDelta.Logs[0]),
					claimedGroup: []byte(gcAB.EvalDelta.Logs[1]),
				},
				{
					txn:          gcAC.Txn,
					claimedTxID:  []byte(gcAC.EvalDelta.Logs[0]),
					claimedGroup: []byte(gcAC.EvalDelta.Logs[1]),
				},
				{
					txn:          gcAD.Txn,
					claimedTxID:  []byte(gcAD.EvalDelta.Logs[0]),
					claimedGroup: []byte(gcAD.EvalDelta.Logs[1]),
				},
				{
					txn:          gcBA.Txn,
					claimedTxID:  []byte(gcBA.EvalDelta.Logs[0]),
					claimedGroup: []byte(gcBA.EvalDelta.Logs[1]),
				},
				{
					txn:          gcBB.Txn,
					claimedTxID:  []byte(gcBB.EvalDelta.Logs[0]),
					claimedGroup: []byte(gcBB.EvalDelta.Logs[1]),
				},
				{
					txn:          gcBC.Txn,
					claimedTxID:  []byte(gcBC.EvalDelta.Logs[0]),
					claimedGroup: []byte(gcBC.EvalDelta.Logs[1]),
				},
				{
					txn:          gcBD.Txn,
					claimedTxID:  []byte(gcBD.EvalDelta.Logs[0]),
					claimedGroup: []byte(gcBD.EvalDelta.Logs[1]),
				},
			}

			verifyTxIDs(t, unified, toVerify)
		})
	}
}

// TestInnerTxIDCalculation tests that the TxIDs reported with `itxn TxID` and `gitxn X TxID` are
// correct for inner transactions
func TestInnerTxIDCalculation(t *testing.T) {
	partitiontest.PartitionTest(t)
	t.Parallel()

	type actualInfo struct {
		txn         transactions.Transaction
		claimedTxID []byte
	}

	// this test performs a 3-level fanout of transactions:
	//
	// Parent
	// ├─ Child A
	// │  ├── atomic group
	// │  ├─ Grandchild A-A
	// │  ├─ Grandchild A-B
	// │  ├── atomic group
	// │  ├─ Grandchild A-C
	// │  ├─ Grandchild A-D
	// ├─ Child B
	// │  ├── atomic group
	// │  ├─ Grandchild B-A
	// │  ├─ Grandchild B-B
	// │  ├── atomic group
	// │  ├─ Grandchild B-C
	// │  ├─ Grandchild B-D
	//
	// When linearized, we use the following breadth-first search ordering:
	// Parent, Child A, Child B, Grandchild A-A, Grandchild A-B, Grandchild A-C, Grandchild A-D,
	//   Grandchild B-A, Grandchild B-B, Grandchild B-C, Grandchild B-D

	// verifyTxIDs takes the linear ordering of transactions and their claimed TxIDs in the txnInfo
	// array and verifies that the claimed IDs are correct
	verifyTxIDs := func(t *testing.T, unified bool, actual [11]actualInfo) {
		parentIndex := 0
		childAIndex := 1
		childBIndex := 2
		grandchildAAIndex := 3
		grandchildABIndex := 4
		grandchildACIndex := 5
		grandchildADIndex := 6
		grandchildBAIndex := 7
		grandchildBBIndex := 8
		grandchildBCIndex := 9
		grandchildBDIndex := 10

		var expected [11]transactions.Txid

		parentTxID := actual[parentIndex].txn.ID()
		require.Equal(t, transactions.Txid{0x7c, 0x68, 0xa2, 0xfd, 0xcc, 0xd4, 0x1b, 0x17, 0xc4, 0xc1, 0x8a, 0x2, 0xf6, 0x2f, 0x6a, 0x85, 0xce, 0x7a, 0x71, 0xe0, 0x60, 0x9a, 0xb9, 0x85, 0xa2, 0x39, 0xc7, 0x78, 0x83, 0x41, 0xf2, 0x2}, parentTxID)
		// leave expected[parentIndex] as the zero value since we don't want to test it

		childAtxn := actual[childAIndex].txn
		childBtxn := actual[childBIndex].txn

		var childAtxid, childBtxid, gcAAtxid, gcABtxid, gcACtxid, gcADtxid, gcBAtxid, gcBBtxid, gcBCtxid, gcBDtxid transactions.Txid

		if unified {
			childAtxid = childAtxn.InnerID(parentTxID, 0)
			require.Equal(t, transactions.Txid{0x6f, 0x8, 0xf1, 0x5f, 0xfc, 0xa5, 0x4a, 0x58, 0x6c, 0xc0, 0x80, 0x13, 0xb4, 0xb4, 0x4c, 0x19, 0x68, 0x5a, 0x66, 0xfc, 0xef, 0xe2, 0xed, 0x3c, 0xbd, 0xd5, 0x54, 0x8c, 0xb9, 0x28, 0xd0, 0x72}, childAtxid)
			childBtxid = childBtxn.InnerID(parentTxID, 1)
			require.Equal(t, transactions.Txid{0xcc, 0x6f, 0x61, 0xbd, 0xd5, 0x76, 0x92, 0xa0, 0x56, 0x8d, 0x45, 0xbc, 0x2c, 0x95, 0x9d, 0xe4, 0x41, 0x29, 0x2d, 0x9c, 0xd1, 0x4, 0xbb, 0xa7, 0x52, 0x63, 0x9a, 0xe3, 0x22, 0xa9, 0xf0, 0xc5}, childBtxid)

			gcAAtxid = actual[grandchildAAIndex].txn.InnerID(childAtxid, 0)
			require.Equal(t, transactions.Txid{0x6a, 0xef, 0x5f, 0x69, 0x2b, 0xce, 0xfc, 0x5b, 0x43, 0xa, 0x23, 0x79, 0x52, 0x49, 0xc7, 0x40, 0x66, 0x29, 0xf0, 0xbe, 0x4, 0x48, 0xe4, 0x55, 0x48, 0x8, 0x53, 0xdc, 0xb, 0x8c, 0x22, 0x48}, gcAAtxid)
			gcABtxid = actual[grandchildABIndex].txn.InnerID(childAtxid, 1)
			require.Equal(t, transactions.Txid{0xd4, 0x5d, 0xf0, 0xd8, 0x24, 0x15, 0x75, 0xfc, 0xea, 0x1d, 0x5f, 0x60, 0xd4, 0x77, 0x94, 0xe4, 0xb8, 0x48, 0xbd, 0x40, 0x2d, 0xf2, 0x82, 0x8d, 0x88, 0xd5, 0xaf, 0xd0, 0xa3, 0x29, 0x63, 0xd3}, gcABtxid)

			gcACtxid = actual[grandchildACIndex].txn.InnerID(childAtxid, 2)
			require.Equal(t, transactions.Txid{0xb3, 0xb1, 0xac, 0xbe, 0x41, 0x5, 0x32, 0x9f, 0x8d, 0x22, 0x5, 0x5, 0xfe, 0x2d, 0x3, 0xb5, 0x7e, 0xcd, 0x8e, 0xbc, 0x8d, 0xf, 0x63, 0x89, 0xca, 0xa7, 0xe1, 0xdf, 0x82, 0x89, 0xd0, 0x71}, gcACtxid)
			gcADtxid = actual[grandchildADIndex].txn.InnerID(childAtxid, 3)
			require.Equal(t, transactions.Txid{0xc6, 0x8, 0x14, 0xd, 0x8f, 0xf0, 0xcf, 0xb1, 0xf4, 0x52, 0xb0, 0x3f, 0xd9, 0x15, 0x28, 0xba, 0x1c, 0xed, 0xb6, 0x8c, 0x62, 0x5e, 0x5e, 0x77, 0xde, 0xd, 0xdc, 0x26, 0xc7, 0x80, 0xbe, 0x82}, gcADtxid)

			gcBAtxid = actual[grandchildBAIndex].txn.InnerID(childBtxid, 0)
			require.Equal(t, transactions.Txid{0x13, 0x3c, 0x92, 0xab, 0x12, 0xee, 0x1c, 0xf0, 0x24, 0xd1, 0x76, 0x2e, 0x7a, 0x56, 0xcb, 0xef, 0x45, 0x19, 0x42, 0xce, 0xe5, 0x6f, 0xbc, 0xaa, 0xb3, 0x17, 0x5e, 0x59, 0x18, 0x64, 0x9e, 0xe4}, gcBAtxid)
			gcBBtxid = actual[grandchildBBIndex].txn.InnerID(childBtxid, 1)
			require.Equal(t, transactions.Txid{0x6c, 0x44, 0x79, 0x59, 0x22, 0x51, 0x5a, 0x79, 0xfe, 0xd3, 0x7c, 0xbc, 0xc4, 0x68, 0xac, 0x32, 0x77, 0x61, 0x89, 0xd0, 0xbb, 0xbd, 0xaa, 0x8d, 0xeb, 0xd4, 0x2, 0xe8, 0xd6, 0x45, 0x50, 0xf6}, gcBBtxid)

			gcBCtxid = actual[grandchildBCIndex].txn.InnerID(childBtxid, 2)
			require.Equal(t, transactions.Txid{0x77, 0x48, 0x58, 0x4d, 0x94, 0x14, 0x7a, 0xf3, 0x75, 0x7f, 0x1e, 0x4d, 0xd5, 0x8, 0x21, 0x55, 0x47, 0x69, 0x67, 0x59, 0xd2, 0x48, 0xe6, 0x92, 0x1b, 0xf5, 0xae, 0x1, 0x10, 0xbe, 0x29, 0x5a}, gcBCtxid)
			gcBDtxid = actual[grandchildBDIndex].txn.InnerID(childBtxid, 3)
			require.Equal(t, transactions.Txid{0xcd, 0x15, 0x47, 0x3f, 0x42, 0xf5, 0x9c, 0x4a, 0x11, 0xa4, 0xe3, 0x92, 0x30, 0xf, 0x97, 0x1d, 0x3b, 0x1, 0x7, 0xbc, 0x1f, 0x3f, 0xcc, 0x9d, 0x43, 0x5b, 0xb2, 0xa4, 0x15, 0x8b, 0x89, 0x4e}, gcBDtxid)
		} else {
			// these calculations are "wrong," but they're here to maintain backwards compatability with the original implementation

			childAtxid = childAtxn.ID()
			require.Equal(t, transactions.Txid{0xc9, 0xa4, 0x41, 0xff, 0x9c, 0x62, 0x40, 0x6e, 0x63, 0xd9, 0x5, 0x19, 0x3b, 0x32, 0x43, 0x3d, 0xba, 0x80, 0x9f, 0xa3, 0xe4, 0xed, 0x2f, 0xa4, 0x19, 0x2b, 0x3f, 0x21, 0x96, 0xe2, 0xec, 0x21}, childAtxid)
			childBtxid = childBtxn.ID()
			require.Equal(t, transactions.Txid{0xc9, 0xa4, 0x41, 0xff, 0x9c, 0x62, 0x40, 0x6e, 0x63, 0xd9, 0x5, 0x19, 0x3b, 0x32, 0x43, 0x3d, 0xba, 0x80, 0x9f, 0xa3, 0xe4, 0xed, 0x2f, 0xa4, 0x19, 0x2b, 0x3f, 0x21, 0x96, 0xe2, 0xec, 0x21}, childBtxid)

			gcAAtxid = actual[grandchildAAIndex].txn.InnerID(parentTxID, 0)
			require.Equal(t, transactions.Txid{0x9e, 0xfb, 0xb7, 0x5f, 0x2b, 0x9a, 0x59, 0x5f, 0xce, 0x3c, 0x90, 0x60, 0x66, 0x40, 0x4e, 0x80, 0x81, 0x90, 0x79, 0x51, 0xd2, 0x8f, 0xfe, 0xbf, 0x71, 0x76, 0x23, 0xc8, 0xd8, 0xb0, 0x28, 0x7d}, gcAAtxid)
			gcABtxid = actual[grandchildABIndex].txn.InnerID(parentTxID, 1)
			require.Equal(t, transactions.Txid{0x91, 0x9d, 0xdc, 0x8, 0xde, 0x4e, 0x86, 0xe8, 0xba, 0xa3, 0x2, 0xf6, 0x7, 0xe9, 0x1a, 0x6, 0x63, 0xe9, 0x46, 0xa8, 0xe4, 0xa1, 0x3e, 0xd3, 0x3e, 0xa4, 0x5c, 0xcb, 0xc0, 0xc5, 0x40, 0x55}, gcABtxid)

			// because of caching, these are the same :(
			gcACtxid = gcAAtxid
			gcADtxid = gcABtxid

			gcBAtxid = actual[grandchildBAIndex].txn.InnerID(parentTxID, 1)
			require.Equal(t, transactions.Txid{0x91, 0x9d, 0xdc, 0x8, 0xde, 0x4e, 0x86, 0xe8, 0xba, 0xa3, 0x2, 0xf6, 0x7, 0xe9, 0x1a, 0x6, 0x63, 0xe9, 0x46, 0xa8, 0xe4, 0xa1, 0x3e, 0xd3, 0x3e, 0xa4, 0x5c, 0xcb, 0xc0, 0xc5, 0x40, 0x55}, gcBAtxid)
			gcBBtxid = actual[grandchildBBIndex].txn.InnerID(parentTxID, 2)
			require.Equal(t, transactions.Txid{0xa6, 0x90, 0x75, 0xf9, 0x20, 0x15, 0xd7, 0xf5, 0xa2, 0xca, 0xaa, 0x4b, 0x55, 0xdf, 0x8e, 0xa9, 0x97, 0xd8, 0x62, 0xc9, 0xb8, 0xdf, 0xc2, 0x8f, 0x9c, 0x60, 0x67, 0x2a, 0xdb, 0x27, 0xaa, 0x4d}, gcBBtxid)

			gcBCtxid = gcBAtxid
			gcBDtxid = gcBBtxid
		}

		expected[childBIndex] = childBtxid
		expected[childAIndex] = childAtxid
		expected[grandchildAAIndex] = gcAAtxid
		expected[grandchildABIndex] = gcABtxid
		expected[grandchildACIndex] = gcACtxid
		expected[grandchildADIndex] = gcADtxid
		expected[grandchildBAIndex] = gcBAtxid
		expected[grandchildBBIndex] = gcBBtxid
		expected[grandchildBCIndex] = gcBCtxid
		expected[grandchildBDIndex] = gcBDtxid

		for i := range actual {
			if i == 0 {
				// don't test parent TxID
				continue
			}
			require.Equal(t, expected[i][:], actual[i].claimedTxID, fmt.Sprintf("index=%d", i))
		}
	}

	parentAppID := basics.AppIndex(888)
	childAppID := basics.AppIndex(222)
	grandchildAppID := basics.AppIndex(333)

	grandchildSource := "int 1"
	childSource := `
itxn_begin
int appl;    itxn_field TypeEnum
int 333;     itxn_field ApplicationID
itxn_next
int appl;    itxn_field TypeEnum
int 333;     itxn_field ApplicationID
itxn_submit

gitxn 0 TxID
log
gitxn 1 TxID
log

itxn_begin
int appl;    itxn_field TypeEnum
int 333;     itxn_field ApplicationID
itxn_next
int appl;    itxn_field TypeEnum
int 333;     itxn_field ApplicationID
itxn_submit

gitxn 0 TxID
log
gitxn 1 TxID
log

int 1
`
	parentSource := `
itxn_begin
int appl;    itxn_field TypeEnum
int 222;     itxn_field ApplicationID
int 333;     itxn_field Applications
itxn_submit

itxn TxID
log

itxn_begin
int appl;    itxn_field TypeEnum
int 222;     itxn_field ApplicationID
int 333;     itxn_field Applications
itxn_submit

itxn TxID
log

int 1
`

	for _, unified := range []bool{true, false} {
		unified := unified
		t.Run(fmt.Sprintf("unified=%t", unified), func(t *testing.T) {
			t.Parallel()
			ep, parentTx, ledger := MakeSampleEnv()
			ep.Proto.UnifyInnerTxIDs = unified

			// Whenever MakeSampleEnv() is changed to create a different
			// transaction, we must reverse those changes here, so that the
			// historic test is correct.
			parentTx.Type = protocol.PaymentTx
			parentTx.Boxes = nil
			ep.FeeCredit = nil // else inner's fee will change

			parentTx.ApplicationID = parentAppID
			parentTx.ForeignApps = []basics.AppIndex{
				childAppID,
				grandchildAppID,
			}

			grandchild := TestProg(t, grandchildSource, AssemblerMaxVersion)
			ledger.NewApp(parentTx.Receiver, grandchildAppID, basics.AppParams{
				ApprovalProgram: grandchild.Program,
			})

			child := TestProg(t, childSource, AssemblerMaxVersion)
			ledger.NewApp(parentTx.Receiver, childAppID, basics.AppParams{
				ApprovalProgram: child.Program,
			})
			ledger.NewAccount(childAppID.Address(), 50_000)

			ledger.NewApp(parentTx.Receiver, parentAppID, basics.AppParams{})
			ledger.NewAccount(parentAppID.Address(), 50_000)

			parentEd := TestApp(t, parentSource, ep)

			require.Len(t, parentEd.Logs, 2)
			require.Len(t, parentEd.InnerTxns, 2)

			childA := parentEd.InnerTxns[0]
			require.Len(t, childA.EvalDelta.Logs, 4)
			require.Len(t, childA.EvalDelta.InnerTxns, 4)

			childB := parentEd.InnerTxns[1]
			require.Len(t, childB.EvalDelta.Logs, 4)
			require.Len(t, childB.EvalDelta.InnerTxns, 4)

			gcAA := childA.EvalDelta.InnerTxns[0]
			require.Len(t, gcAA.EvalDelta.Logs, 0)
			require.Len(t, gcAA.EvalDelta.InnerTxns, 0)

			gcAB := childA.EvalDelta.InnerTxns[1]
			require.Len(t, gcAB.EvalDelta.Logs, 0)
			require.Len(t, gcAB.EvalDelta.InnerTxns, 0)

			gcAC := childA.EvalDelta.InnerTxns[2]
			require.Len(t, gcAC.EvalDelta.Logs, 0)
			require.Len(t, gcAC.EvalDelta.InnerTxns, 0)

			gcAD := childA.EvalDelta.InnerTxns[3]
			require.Len(t, gcAD.EvalDelta.Logs, 0)
			require.Len(t, gcAD.EvalDelta.InnerTxns, 0)

			gcBA := childB.EvalDelta.InnerTxns[0]
			require.Len(t, gcBA.EvalDelta.Logs, 0)
			require.Len(t, gcBA.EvalDelta.InnerTxns, 0)

			gcBB := childB.EvalDelta.InnerTxns[1]
			require.Len(t, gcBB.EvalDelta.Logs, 0)
			require.Len(t, gcBB.EvalDelta.InnerTxns, 0)

			gcBC := childB.EvalDelta.InnerTxns[2]
			require.Len(t, gcBC.EvalDelta.Logs, 0)
			require.Len(t, gcBC.EvalDelta.InnerTxns, 0)

			gcBD := childB.EvalDelta.InnerTxns[3]
			require.Len(t, gcBD.EvalDelta.Logs, 0)
			require.Len(t, gcBD.EvalDelta.InnerTxns, 0)

			toVerify := [...]actualInfo{
				{
					txn: *parentTx,
					// leave claimedTxID as the zero value since we don't want to test it
				},
				{
					txn:         childA.Txn,
					claimedTxID: []byte(parentEd.Logs[0]),
				},
				{
					txn:         childB.Txn,
					claimedTxID: []byte(parentEd.Logs[1]),
				},
				{
					txn:         gcAA.Txn,
					claimedTxID: []byte(childA.EvalDelta.Logs[0]),
				},
				{
					txn:         gcAB.Txn,
					claimedTxID: []byte(childA.EvalDelta.Logs[1]),
				},
				{
					txn:         gcAC.Txn,
					claimedTxID: []byte(childA.EvalDelta.Logs[2]),
				},
				{
					txn:         gcAD.Txn,
					claimedTxID: []byte(childA.EvalDelta.Logs[3]),
				},
				{
					txn:         gcBA.Txn,
					claimedTxID: []byte(childB.EvalDelta.Logs[0]),
				},
				{
					txn:         gcBB.Txn,
					claimedTxID: []byte(childB.EvalDelta.Logs[1]),
				},
				{
					txn:         gcBC.Txn,
					claimedTxID: []byte(childB.EvalDelta.Logs[2]),
				},
				{
					txn:         gcBD.Txn,
					claimedTxID: []byte(childB.EvalDelta.Logs[3]),
				},
			}

			verifyTxIDs(t, unified, toVerify)
		})
	}
}

func TestInnerTxIDCaching(t *testing.T) {
	partitiontest.PartitionTest(t)
	t.Parallel()

	parentAppID := basics.AppIndex(888)
	childAppID := basics.AppIndex(222)

	for _, unified := range []bool{true, false} {
		unified := unified
		t.Run(fmt.Sprintf("unified=%t", unified), func(t *testing.T) {
			t.Parallel()
			ep, parentTx, ledger := MakeSampleEnv()
			ep.Proto.UnifyInnerTxIDs = unified

			shouldIDsBeEqual := byte(1)
			if unified {
				shouldIDsBeEqual = 0
			}

			parentTx.ApplicationID = parentAppID
			parentTx.ForeignApps = []basics.AppIndex{childAppID}
			parentTx.ApplicationArgs = [][]byte{{shouldIDsBeEqual}}

			child := TestProg(t, "int 1", AssemblerMaxVersion)
			ledger.NewApp(parentTx.Receiver, childAppID, basics.AppParams{
				ApprovalProgram: child.Program,
			})
			ledger.NewAccount(childAppID.Address(), 50_000)

			ledger.NewApp(parentTx.Receiver, parentAppID, basics.AppParams{})
			ledger.NewAccount(parentAppID.Address(), 50_000)

			// does `gitxn 0 TxID` hit the cache for `gtxn 0 TxID`?
			TestApp(t, `
gtxn 0 TxID
txn TxID
==
assert

itxn_begin
int appl;    itxn_field TypeEnum
int 222;     itxn_field ApplicationID
itxn_next
int appl;    itxn_field TypeEnum
int 222;     itxn_field ApplicationID
itxn_submit

gitxn 0 TxID
gtxn 0 TxID
==
txn ApplicationArgs 0
btoi
==
`, ep)

			// does `gtxn 0 TxID` hit the cache for `gitxn 0 TxID`?
			TestApp(t, `
itxn_begin
int appl;    itxn_field TypeEnum
int 222;     itxn_field ApplicationID
itxn_next
int appl;    itxn_field TypeEnum
int 222;     itxn_field ApplicationID
itxn_submit

gitxn 0 TxID
gtxn 0 TxID
==
txn ApplicationArgs 0
btoi
==
`, ep)

			// does the cache for `gitxn 0 TxID` reset after another inner executes?
			TestApp(t, `
itxn_begin
int appl;    itxn_field TypeEnum
int 222;     itxn_field ApplicationID
itxn_next
int appl;    itxn_field TypeEnum
int 222;     itxn_field ApplicationID
itxn_submit

gitxn 0 TxID

itxn_begin
int appl;    itxn_field TypeEnum
int 222;     itxn_field ApplicationID
itxn_next
int appl;    itxn_field TypeEnum
int 222;     itxn_field ApplicationID
itxn_submit

gitxn 0 TxID
==
txn ApplicationArgs 0
btoi
==
`, ep)
		})
	}
}

// TestGtixn confirms access to itxn groups
func TestGtixn(t *testing.T) {
	partitiontest.PartitionTest(t)
	t.Parallel()

	ep, tx, ledger := MakeSampleEnv()
	two := TestProg(t, "byte 0x22; log; int 1", AssemblerMaxVersion)
	ledger.NewApp(tx.Receiver, 222, basics.AppParams{
		ApprovalProgram: two.Program,
	})
	three := TestProg(t, "byte 0x33; log; int 1", AssemblerMaxVersion)
	ledger.NewApp(tx.Receiver, 333, basics.AppParams{
		ApprovalProgram: three.Program,
	})
	four := TestProg(t, "byte 0x44; log; int 1", AssemblerMaxVersion)
	ledger.NewApp(tx.Receiver, 444, basics.AppParams{
		ApprovalProgram: four.Program,
	})

	ledger.NewApp(tx.Receiver, 888, basics.AppParams{})
	ledger.NewAccount(appAddr(888), 50_000)
	tx.ForeignApps = []basics.AppIndex{basics.AppIndex(222), basics.AppIndex(333), basics.AppIndex(444)}

	TestApp(t, `
itxn_begin
int appl;    itxn_field TypeEnum
int 222;     itxn_field ApplicationID
itxn_next
int appl;    itxn_field TypeEnum
int 333;     itxn_field ApplicationID
itxn_submit;
gitxn 0 Logs 0
byte 0x22
==
assert

gitxna 1 Logs 0
byte 0x33
==
assert

int 0
gitxnas 1 Logs
byte 0x33
==
assert

itxn_begin
int appl;    itxn_field TypeEnum
int 444;     itxn_field ApplicationID
itxn_next
int appl;    itxn_field TypeEnum
int 222;     itxn_field ApplicationID
itxn_submit;

gitxn 0 Logs 0
byte 0x44
==
assert

gitxn 1 Logs 0
byte 0x22
==
assert

int 1
`, ep)

	// Confirm that two singletons don't get treated as a group
	TestApp(t, `
itxn_begin
int appl;    itxn_field TypeEnum
int 222;     itxn_field ApplicationID
itxn_submit

itxn_begin
int appl;    itxn_field TypeEnum
int 333;     itxn_field ApplicationID
itxn_submit
gitxn 0 Logs 0
byte 0x33
==
assert
int 1
`, ep)
}

// TestGtxnLog confirms that gtxn can now access previous txn's Logs.
func TestGtxnLog(t *testing.T) {
	partitiontest.PartitionTest(t)
	t.Parallel()

	ep, tx, ledger := MakeSampleEnv()
	two := TestProg(t, "byte 0x22; log; int 1", AssemblerMaxVersion)
	ledger.NewApp(tx.Receiver, 222, basics.AppParams{
		ApprovalProgram: two.Program,
	})
	three := TestProg(t, "gtxn 0 NumLogs; int 1; ==; assert; gtxna 0 Logs 0; byte 0x22; ==", AssemblerMaxVersion)
	ledger.NewApp(tx.Receiver, 333, basics.AppParams{
		ApprovalProgram: three.Program,
	})

	ledger.NewApp(tx.Receiver, 888, basics.AppParams{})
	ledger.NewAccount(appAddr(888), 50_000)
	tx.ForeignApps = []basics.AppIndex{basics.AppIndex(222), basics.AppIndex(333)}

	TestApp(t, `itxn_begin
int appl;    itxn_field TypeEnum
int 222;     itxn_field ApplicationID
itxn_next
int appl;    itxn_field TypeEnum
int 333;     itxn_field ApplicationID
itxn_submit
int 1
`, ep)
}

// TestGtxnApps confirms that gtxn can now access previous txn's created app id.
func TestGtxnApps(t *testing.T) {
	partitiontest.PartitionTest(t)
	t.Parallel()

	ep, tx, ledger := MakeSampleEnv()
	appcheck := TestProg(t, `
gtxn 0 CreatedApplicationID; itob; log;
gtxn 1 CreatedApplicationID; itob; log;
int 1
`, AssemblerMaxVersion)
	ledger.NewApp(tx.Receiver, 222, basics.AppParams{
		ApprovalProgram: appcheck.Program,
	})

	ops := TestProg(t, "int 1", AssemblerMaxVersion)

	ledger.NewApp(tx.Receiver, 888, basics.AppParams{})
	ledger.NewAccount(appAddr(888), 50_000)
	tx.ForeignApps = []basics.AppIndex{basics.AppIndex(222)}
	TestApp(t, `itxn_begin
int appl;    itxn_field TypeEnum
	`+fmt.Sprintf("byte 0x%s", hex.EncodeToString(ops.Program))+`
dup
itxn_field ApprovalProgram;
itxn_field ClearStateProgram;
itxn_next
int appl;    itxn_field TypeEnum
	`+fmt.Sprintf("byte 0x%s;", hex.EncodeToString(ops.Program))+`
dup
itxn_field ApprovalProgram;
itxn_field ClearStateProgram;
itxn_next
int appl;    itxn_field TypeEnum
int 222;     itxn_field ApplicationID
itxn_submit
itxn Logs 0
btoi
int 5000
==
assert
gitxn 2 Logs 1
btoi
int 5001
==
`, ep)
}

// TestGtxnAsa confirms that gtxn can now access previous txn's created asa id.
func TestGtxnAsa(t *testing.T) {
	partitiontest.PartitionTest(t)
	t.Parallel()

	ep, tx, ledger := MakeSampleEnv()
	appcheck := TestProg(t, `
gtxn 0 CreatedAssetID; itob; log;
gtxn 1 CreatedAssetID; itob; log;
int 1
`, AssemblerMaxVersion)
	ledger.NewApp(tx.Receiver, 222, basics.AppParams{
		ApprovalProgram: appcheck.Program,
	})

	ledger.NewApp(tx.Receiver, 888, basics.AppParams{})
	ledger.NewAccount(appAddr(888), 50_000)
	tx.ForeignApps = []basics.AppIndex{basics.AppIndex(222)}
	TestApp(t, `itxn_begin
int acfg;    itxn_field TypeEnum
itxn_next
int acfg;    itxn_field TypeEnum
itxn_next
int appl;    itxn_field TypeEnum
int 222;     itxn_field ApplicationID
itxn_submit
itxn Logs 0
btoi
int 5000
==
assert
gitxn 2 Logs 1
btoi
int 5001
==
`, ep)
}

// TestCallerGlobals checks that a called app can see its caller.
func TestCallerGlobals(t *testing.T) {
	partitiontest.PartitionTest(t)
	t.Parallel()

	ep, tx, ledger := MakeSampleEnv()
	globals := TestProg(t, fmt.Sprintf(`
global CallerApplicationID
int 888
==
global CallerApplicationAddress
addr %s
==
&&
`, basics.AppIndex(888).Address()), AssemblerMaxVersion)
	ledger.NewApp(tx.Receiver, 222, basics.AppParams{
		ApprovalProgram: globals.Program,
	})

	ledger.NewApp(tx.Receiver, 888, basics.AppParams{})
	ledger.NewAccount(appAddr(888), 50_000)
	tx.ForeignApps = []basics.AppIndex{basics.AppIndex(222)}
	TestApp(t, `itxn_begin
int appl;    itxn_field TypeEnum
int 222;     itxn_field ApplicationID
itxn_submit
int 1
`, ep)
}

// TestNumInnerDeep ensures that inner call limits apply to inner calls of inner
// transactions.
func TestNumInnerDeep(t *testing.T) {
	partitiontest.PartitionTest(t)
	t.Parallel()

	pay := `
  itxn_begin
  int 1
  itxn_field Amount
  txn Accounts 0
  itxn_field Receiver
  int pay
  itxn_field TypeEnum
  itxn_submit
`

	tx := txntest.Txn{
		Type:          protocol.ApplicationCallTx,
		ApplicationID: 888,
		ForeignApps:   []basics.AppIndex{basics.AppIndex(222)},
	}.SignedTxnWithAD()
	require.Equal(t, 888, int(tx.Txn.ApplicationID))
	ledger := NewLedger(nil)

	pay3 := TestProg(t, pay+pay+pay+"int 1;", AssemblerMaxVersion).Program
	ledger.NewApp(tx.Txn.Receiver, 222, basics.AppParams{
		ApprovalProgram: pay3,
	})

	ledger.NewApp(tx.Txn.Receiver, 888, basics.AppParams{})
	ledger.NewAccount(appAddr(888), 1_000_000)

	callpay3 := `itxn_begin
int appl;    itxn_field TypeEnum
int 222;     itxn_field ApplicationID
itxn_submit
`
	txg := []transactions.SignedTxnWithAD{tx}
	ep := NewEvalParams(txg, MakeTestProto(), &transactions.SpecialAddresses{})
	ep.Ledger = ledger
	ep.SigLedger = ledger
	TestApp(t, callpay3+"int 1", ep, "insufficient balance") // inner contract needs money

	ledger.NewAccount(appAddr(222), 1_000_000)
	TestApp(t, callpay3+"int 1", ep)
	// Each use of callpay3 is 4 inners total, so 8 is ok. (32 allowed in test ep)
	TestApp(t, strings.Repeat(callpay3, 8)+"int 1", ep)
	TestApp(t, strings.Repeat(callpay3, 9)+"int 1", ep, "too many inner transactions")
}

// TestCreateAndUse checks that an ASA can be created in an inner app, and then
// used.  This was not allowed until v6, because of the strict adherence to the
// foreign-arrays rules.
func TestCreateAndUse(t *testing.T) {
	partitiontest.PartitionTest(t)
	t.Parallel()

	axfer := `
  itxn_begin
   int acfg;    itxn_field TypeEnum
   int 10;      itxn_field ConfigAssetTotal
   byte "Gold"; itxn_field ConfigAssetName
  itxn_submit

  itxn_begin
   int axfer;           itxn_field TypeEnum
   itxn CreatedAssetID; itxn_field XferAsset
   txn Accounts 0;      itxn_field AssetReceiver
  itxn_submit

  int 1
`

	// First testing use in axfer
	ep, tx, ledger := MakeSampleEnv()
	ledger.NewApp(tx.Receiver, 888, basics.AppParams{})
	ledger.NewAccount(appAddr(888), 4*MakeTestProto().MinTxnFee)
	TestApp(t, axfer, ep)

	ep.Proto = MakeTestProtoV(CreatedResourcesVersion - 1)
	TestApp(t, axfer, ep, "invalid Asset reference")

	balance := `
  itxn_begin
  int acfg;    itxn_field TypeEnum
  int 10;      itxn_field ConfigAssetTotal
  byte "Gold"; itxn_field ConfigAssetName
  itxn_submit

  // txn Sender is not opted-in, as it's the app account that made the asset
  // At some point, we should short-circuit so this does not go to disk.
  txn Sender
  itxn CreatedAssetID
  asset_holding_get AssetBalance
  int 0
  ==
  assert
  int 0
  ==
  assert

  // App account owns all the newly made gold
  global CurrentApplicationAddress
  itxn CreatedAssetID
  asset_holding_get AssetBalance
  assert
  int 10
  ==
  assert

  int 1
`

	// Now test use in asset balance opcode
	ep, tx, ledger = MakeSampleEnv()
	ledger.NewApp(tx.Receiver, 888, basics.AppParams{})
	ledger.NewAccount(appAddr(888), 4*MakeTestProto().MinTxnFee)
	TestApp(t, balance, ep)

	ep.Proto = MakeTestProtoV(CreatedResourcesVersion - 1)
	TestApp(t, balance, ep, "invalid Asset reference")

	appcall := `
  itxn_begin
  int acfg;    itxn_field TypeEnum
  int 10;      itxn_field ConfigAssetTotal
  byte "Gold"; itxn_field ConfigAssetName
  itxn_submit

  itxn_begin
  int appl;            itxn_field TypeEnum
  int 888;			   itxn_field ApplicationID
  itxn CreatedAssetID; itxn_field Assets
  itxn_submit

  int 1
`

	// Now as ForeignAsset
	ep, tx, ledger = MakeSampleEnv()
	ledger.NewApp(tx.Receiver, 888, basics.AppParams{})
	ledger.NewApp(tx.Receiver, 888, basics.AppParams{})
	ledger.NewAccount(appAddr(888), 4*MakeTestProto().MinTxnFee)
	// It gets passed the Assets setting
	TestApp(t, appcall, ep, "attempt to self-call")

	// Appcall is isn't allowed pre-CreatedResourcesVersion, because same
	// version allowed inner app calls
	// ep.Proto = MakeTestProtoV(CreatedResourcesVersion - 1)
	// TestApp(t, appcall, ep, "invalid Asset reference")
}

// main wraps up some TEAL source in a header and footer so that it is
// an app that does nothing at create time, but otherwise runs source,
// then approves, if the source avoids panicing and leaves the stack
// empty.
func main(source string) string {
	return fmt.Sprintf(`txn ApplicationID
            bz end
            %s
       end: int 1`, source)
}

func hexProgram(t *testing.T, source string) string {
	return "0x" + hex.EncodeToString(TestProg(t, source, AssemblerMaxVersion).Program)
}

// TestCreateAndUseApp checks that an app can be created in an inner txn, and then
// the address for it can be looked up.
func TestCreateUseApp(t *testing.T) {
	partitiontest.PartitionTest(t)
	t.Parallel()

	pay5back := main(`
itxn_begin
int pay;    itxn_field TypeEnum
txn Sender; itxn_field Receiver
int 5;      itxn_field Amount
itxn_submit
int 1
`)

	createAndUse := `
  itxn_begin
   int appl;     itxn_field TypeEnum
   byte	` + hexProgram(t, pay5back) + `; dup; itxn_field ApprovalProgram; itxn_field ClearStateProgram;
  itxn_submit

  itxn CreatedApplicationID; app_params_get AppAddress; assert
  addr ` + appAddr(5000).String() + `
  ==
`

	ep, tx, ledger := MakeSampleEnv()
	ledger.NewApp(tx.Receiver, 888, basics.AppParams{})
	ledger.NewAccount(appAddr(888), 1*MakeTestProto().MinTxnFee)
	TestApp(t, createAndUse, ep)
	// Again, can't test if this (properly) fails in previous version, because
	// we can't even create apps this way in previous version.
}

// TestCreateAndPay checks that an app can be created in an inner app, and then
// a pay can be done to the app's account.  This was not allowed until v6,
// because of the strict adherence to the foreign-accounts rules.
func TestCreateAndPay(t *testing.T) {
	partitiontest.PartitionTest(t)
	t.Parallel()

	pay5back := main(`
itxn_begin
int pay;    itxn_field TypeEnum
txn Sender; itxn_field Receiver
int 5;      itxn_field Amount
itxn_submit
int 1
`)

	createAndPay := `
  itxn_begin
   int appl;    itxn_field TypeEnum
	` + fmt.Sprintf("byte %s", hexProgram(t, pay5back)) + `
  dup
  itxn_field ApprovalProgram;
  itxn_field ClearStateProgram;
  itxn_submit

  itxn_begin
   int pay;                   itxn_field TypeEnum
   itxn CreatedApplicationID; app_params_get AppAddress; assert; itxn_field Receiver
   int 10;                    itxn_field Amount
  itxn_submit

  int 1
`

	ep, tx, ledger := MakeSampleEnv()
	ledger.NewApp(tx.Receiver, 888, basics.AppParams{})
	ledger.NewAccount(appAddr(888), 10*MakeTestProto().MinTxnFee)
	TestApp(t, createAndPay, ep)

	// This test is impossible because CreatedResourcesVersion is also when
	// inner txns could make apps.
	// ep.Proto = MakeTestProtoV(CreatedResourcesVersion - 1)
	// TestApp(t, createAndPay, ep, "invalid Address reference")
}

// TestInnerGaid ensures there's no confusion over the tracking of ids
// across multiple inner transaction groups
func TestInnerGaid(t *testing.T) {
	partitiontest.PartitionTest(t)
	t.Parallel()

	ep, tx, ledger := MakeSampleEnv()
	ep.Proto.MaxInnerTransactions = 100
	// App to log the aid of slot[apparg[0]]
	logGaid := TestProg(t, `txn ApplicationArgs 0; btoi; gaids; itob; log; int 1`, AssemblerMaxVersion)
	ledger.NewApp(tx.Receiver, 222, basics.AppParams{
		ApprovalProgram: logGaid.Program,
	})

	ledger.NewApp(tx.Receiver, 888, basics.AppParams{})
	ledger.NewAccount(appAddr(888), 50_000)
	tx.ForeignApps = []basics.AppIndex{basics.AppIndex(222)}
	TestApp(t, `itxn_begin
int acfg;    itxn_field TypeEnum
itxn_next
int pay;      itxn_field TypeEnum
txn Sender;   itxn_field Receiver
itxn_next
int appl;    itxn_field TypeEnum
int 222;     itxn_field ApplicationID
int 0; itob; itxn_field ApplicationArgs
itxn_submit
itxn Logs 0
btoi
int 5000
==
assert

// Swap the pay and acfg, ensure gaid 1 works instead
itxn_begin
int pay;      itxn_field TypeEnum
txn Sender;   itxn_field Receiver
itxn_next
int acfg;    itxn_field TypeEnum
itxn_next
int appl;    itxn_field TypeEnum
int 222;     itxn_field ApplicationID
int 1; itob; itxn_field ApplicationArgs
itxn_submit
itxn Logs 0
btoi
int 5001
==
assert


int 1
`, ep)

	// Nearly identical, but ensures that gaid 0 FAILS in the second group
	TestApp(t, `itxn_begin
int acfg;    itxn_field TypeEnum
itxn_next
int pay;      itxn_field TypeEnum
txn Sender;   itxn_field Receiver
itxn_next
int appl;    itxn_field TypeEnum
int 222;     itxn_field ApplicationID
int 0; itob; itxn_field ApplicationArgs
itxn_submit
itxn Logs 0
btoi
int 5000
==
assert

// Swap the pay and acfg, ensure gaid 1 works instead
itxn_begin
int pay;      itxn_field TypeEnum
txn Sender;   itxn_field Receiver
itxn_next
int acfg;    itxn_field TypeEnum
itxn_next
int appl;    itxn_field TypeEnum
int 222;     itxn_field ApplicationID
int 0; itob; itxn_field ApplicationArgs
itxn_submit
itxn Logs 0
btoi
int 5001
==
assert


int 1
`, ep, "assert failed")

}

// TestInnerCallDepth ensures that inner calls are limited in depth
func TestInnerCallDepth(t *testing.T) {
	partitiontest.PartitionTest(t)

	t.Parallel()

	ep, tx, ledger := MakeSampleEnv()
	// Allow a lot to make the test viable
	ep.Proto.MaxAppTxnForeignApps = 50
	ep.Proto.MaxAppTotalTxnReferences = 50

	var apps []basics.AppIndex
	// 200 will be a simple app that always approves
	yes := TestProg(t, `int 1`, AssemblerMaxVersion)
	ledger.NewApp(tx.Receiver, 200, basics.AppParams{
		ApprovalProgram: yes.Program,
	})
	apps = append(apps, basics.AppIndex(200))

	// 201-210 will be apps that call the next lower one.
	for i := 0; i < 10; i++ {
		source := main(`
 global CurrentApplicationID
 itob
 log
 itxn_begin
 int appl;                    itxn_field TypeEnum
 txn NumApplications
loop:
 dup
 bz done
 dup
 txnas Applications
 itxn_field Applications
 int 1
 -
 b loop

done:
 pop
 ` + fmt.Sprintf("int %d", 200+i) + `; itxn_field ApplicationID
 itxn_submit
`)
		idx := basics.AppIndex(200 + i + 1)
		ledger.NewApp(tx.Receiver, idx, basics.AppParams{
			ApprovalProgram: TestProg(t, source, AssemblerMaxVersion).Program,
		})
		ledger.NewAccount(appAddr(int(idx)), 10_000)
		apps = append(apps, idx)
	}
	tx.ForeignApps = apps
	ledger.NewAccount(appAddr(888), 100_000)

	app, _, err := ledger.AppParams(202)
	require.NoError(t, err)
	TestAppBytes(t, app.ApprovalProgram, ep)

	app, _, err = ledger.AppParams(208)
	require.NoError(t, err)
	TestAppBytes(t, app.ApprovalProgram, ep)

	app, _, err = ledger.AppParams(209)
	require.NoError(t, err)
	TestAppBytes(t, app.ApprovalProgram, ep, "appl depth")
}

func TestInfiniteRecursion(t *testing.T) {
	partitiontest.PartitionTest(t)
	t.Parallel()

	ep, tx, ledger := MakeSampleEnv()
	source := `
itxn_begin
int appl; itxn_field TypeEnum
int 0; app_params_get AppApprovalProgram
assert
itxn_field ApprovalProgram

int 0; app_params_get AppClearStateProgram
assert
itxn_field ClearStateProgram

itxn_submit
`
	// This app looks itself up in the ledger, so we need to put it in there.
	ledger.NewApp(tx.Sender, 888, basics.AppParams{
		ApprovalProgram:   TestProg(t, source, AssemblerMaxVersion).Program,
		ClearStateProgram: TestProg(t, "int 1", AssemblerMaxVersion).Program,
	})
	// We're testing if this can recur forever. It's hard to fund all these
	// apps, but we can put a huge credit in the ep.
	*ep.FeeCredit = 1_000_000_000

	// This has been tested by hand, by setting maxAppCallDepth to 10_000_000
	// but without that, the depth limiter stops it first.
	// TestApp(t, source, ep, "too many inner transactions 1 with 0 left")

	TestApp(t, source, ep, "appl depth (8) exceeded")
}

func TestForeignAppAccountAccess(t *testing.T) {
	partitiontest.PartitionTest(t)
	t.Parallel()

	ep, tx, ledger := MakeSampleEnv()
	ledger.NewAccount(appAddr(888), 50_000)
	tx.ForeignApps = []basics.AppIndex{basics.AppIndex(111)}

	ledger.NewApp(tx.Sender, 111, basics.AppParams{
		ApprovalProgram:   TestProg(t, "int 1", AssemblerMaxVersion).Program,
		ClearStateProgram: TestProg(t, "int 1", AssemblerMaxVersion).Program,
	})

	TestApp(t, `
itxn_begin
int pay
itxn_field TypeEnum
int 100
itxn_field Amount
txn Applications 1
app_params_get AppAddress
assert
itxn_field Receiver
itxn_submit
int 1
`, ep)
}<|MERGE_RESOLUTION|>--- conflicted
+++ resolved
@@ -108,16 +108,10 @@
 	// Use NoTrack to skip assembly errors
 	TestApp(t, NoTrack("itxn_begin; byte \"pay\"; itxn_field Sender;"), ep, "not an address")
 	TestApp(t, NoTrack("itxn_begin; int 7; itxn_field Receiver;"), ep, "not an address")
-<<<<<<< HEAD
-	TestApp(t, NoTrack("itxn_begin; byte \"\"; itxn_field CloseRemainderTo;"), ep, "not an address")
-	TestApp(t, NoTrack("itxn_begin; byte \"\"; itxn_field AssetSender;"), ep, "not an address")
-	TestApp(t, NoTrack("itxn_begin; byte \"01234567890123456789012345678901\"; itxn_field AssetReceiver;"),
-=======
 	TestApp(t, "itxn_begin; byte \"\"; itxn_field CloseRemainderTo;", ep, "not an address")
 	TestApp(t, "itxn_begin; byte \"\"; itxn_field AssetSender;", ep, "not an address")
 	// can't really tell if it's an addres, so 32 bytes gets further
 	TestApp(t, "itxn_begin; byte \"01234567890123456789012345678901\"; itxn_field AssetReceiver; int 1",
->>>>>>> 919dd269
 		ep, "invalid Account reference")
 	// but a b32 string rep is not an account
 	TestApp(t, NoTrack("itxn_begin; byte \"GAYTEMZUGU3DOOBZGAYTEMZUGU3DOOBZGAYTEMZUGU3DOOBZGAYZIZD42E\"; itxn_field AssetCloseTo;"),
