--- conflicted
+++ resolved
@@ -22,11 +22,7 @@
 	"testing"
 
 	"github.com/algorand/go-algorand/data/basics"
-<<<<<<< HEAD
-	"github.com/algorand/go-algorand/testpartitioning"
-=======
 	"github.com/algorand/go-algorand/test/partitiontest"
->>>>>>> 916154b5
 	"github.com/stretchr/testify/require"
 )
 
@@ -68,11 +64,7 @@
 `
 
 func TestWebDebuggerManual(t *testing.T) {
-<<<<<<< HEAD
-	testpartitioning.PartitionTest(t)
-=======
 	partitiontest.PartitionTest(t)
->>>>>>> 916154b5
 
 	debugURL := os.Getenv("TEAL_DEBUGGER_URL")
 	if len(debugURL) == 0 {
@@ -125,11 +117,7 @@
 }
 
 func TestDebuggerHook(t *testing.T) {
-<<<<<<< HEAD
-	testpartitioning.PartitionTest(t)
-=======
 	partitiontest.PartitionTest(t)
->>>>>>> 916154b5
 
 	testDbg := testDbgHook{}
 	ops, err := AssembleString(testProgram)
@@ -146,11 +134,7 @@
 }
 
 func TestLineToPC(t *testing.T) {
-<<<<<<< HEAD
-	testpartitioning.PartitionTest(t)
-=======
 	partitiontest.PartitionTest(t)
->>>>>>> 916154b5
 
 	dState := DebugState{
 		Disassembly: "abc\ndef\nghi",
@@ -187,11 +171,7 @@
 }
 
 func TestValueDeltaToValueDelta(t *testing.T) {
-<<<<<<< HEAD
-	testpartitioning.PartitionTest(t)
-=======
 	partitiontest.PartitionTest(t)
->>>>>>> 916154b5
 
 	vDelta := basics.ValueDelta{
 		Action: basics.SetUintAction,
