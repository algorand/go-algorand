// Copyright (C) 2019-2023 Algorand, Inc.
// This file is part of go-algorand
//
// go-algorand is free software: you can redistribute it and/or modify
// it under the terms of the GNU Affero General Public License as
// published by the Free Software Foundation, either version 3 of the
// License, or (at your option) any later version.
//
// go-algorand is distributed in the hope that it will be useful,
// but WITHOUT ANY WARRANTY; without even the implied warranty of
// MERCHANTABILITY or FITNESS FOR A PARTICULAR PURPOSE.  See the
// GNU Affero General Public License for more details.
//
// You should have received a copy of the GNU Affero General Public License
// along with go-algorand.  If not, see <https://www.gnu.org/licenses/>.

package logic

import (
	"encoding/base64"
	"os"
	"testing"

	"github.com/algorand/go-algorand/data/basics"
	"github.com/algorand/go-algorand/test/partitiontest"
	"github.com/stretchr/testify/require"
)

const debuggerTestProgram string = `intcblock 0 1 1 1 1 5 100
bytecblock 0x414c474f 0x1337 0x2001 0xdeadbeef 0x70077007
bytec 0
sha256
keccak256
sha512_256
len
intc_0
+
intc_1
-
intc_2
/
intc_3
*
intc 4
<
intc_1
>
intc_1
<=
intc_1
>=
intc_1
&&
intc_1
||
bytec_1
bytec_2
!=
bytec_3
bytec 4
!=
&&
&&
`

func TestWebDebuggerManual(t *testing.T) {
	partitiontest.PartitionTest(t)
	t.Parallel()

	debugURL := os.Getenv("TEAL_DEBUGGER_URL")
	if len(debugURL) == 0 {
		t.Skip("this must be run manually")
	}

	ep, tx, _ := makeSampleEnv()
	ep.TxnGroup[0].Lsig.Args = [][]byte{
		tx.Sender[:],
		tx.Receiver[:],
		tx.CloseRemainderTo[:],
		tx.VotePK[:],
		tx.SelectionPK[:],
		tx.Note,
	}
	ep.Tracer = MakeEvalTracerDebuggerAdaptor(&WebDebugger{URL: debugURL})
	testLogic(t, debuggerTestProgram, AssemblerMaxVersion, ep)
}

type testDebugger struct {
	register int
	update   int
	complete int
	state    *DebugState
}

func (d *testDebugger) Register(state *DebugState) {
	d.register++
	d.state = state
}

func (d *testDebugger) Update(state *DebugState) {
	d.update++
	d.state = state
}

func (d *testDebugger) Complete(state *DebugState) {
	d.complete++
	d.state = state
}

func TestDebuggerProgramEval(t *testing.T) {
	partitiontest.PartitionTest(t)
	t.Parallel()

<<<<<<< HEAD
	t.Run("logicsig", func(t *testing.T) {
		t.Parallel()
		testDbg := testDebugger{}
		ep := defaultEvalParams()
		ep.Tracer = MakeEvalTracerDebuggerAdaptor(&testDbg)
		testLogic(t, debuggerTestProgram, AssemblerMaxVersion, ep)

		require.Equal(t, 1, testDbg.register)
		require.Equal(t, 1, testDbg.complete)
		require.Equal(t, 35, testDbg.update)
		require.Len(t, testDbg.state.Stack, 1)
	})

	t.Run("simple app", func(t *testing.T) {
		t.Parallel()
		testDbg := testDebugger{}
		ep := defaultEvalParams()
		ep.Tracer = MakeEvalTracerDebuggerAdaptor(&testDbg)
		testApp(t, debuggerTestProgram, ep)

		require.Equal(t, 1, testDbg.register)
		require.Equal(t, 1, testDbg.complete)
		require.Equal(t, 35, testDbg.update)
		require.Len(t, testDbg.state.Stack, 1)
	})

	t.Run("app with inner txns", func(t *testing.T) {
		t.Parallel()
		testDbg := testDebugger{}
		ep, tx, ledger := MakeSampleEnv()

		// Establish 888 as the app id, and fund it.
		ledger.NewApp(tx.Receiver, 888, basics.AppParams{})
		ledger.NewAccount(basics.AppIndex(888).Address(), 200000)

		ep.Tracer = MakeEvalTracerDebuggerAdaptor(&testDbg)
		testApp(t, innerTxnTestProgram, ep)

		require.Equal(t, 1, testDbg.register)
		require.Equal(t, 1, testDbg.complete)
		require.Equal(t, 27, testDbg.update)
		require.Len(t, testDbg.state.Stack, 1)
	})
=======
	testDbg := testDbgHook{}
	ep := defaultEvalParams()
	ep.Debugger = &testDbg
	testLogic(t, testProgram, AssemblerMaxVersion, ep)

	require.Equal(t, 1, testDbg.register)
	require.Equal(t, 1, testDbg.complete)
	require.Greater(t, testDbg.update, 1)
	require.Len(t, testDbg.state.Stack, 1)
>>>>>>> eddf773a
}

func TestLineToPC(t *testing.T) {
	partitiontest.PartitionTest(t)
	t.Parallel()

	dState := DebugState{
		Disassembly: "abc\ndef\nghi",
		PCOffset:    []PCOffset{{PC: 1, Offset: 4}, {PC: 2, Offset: 8}, {PC: 3, Offset: 12}},
	}
	pc := dState.LineToPC(0)
	require.Equal(t, 0, pc)

	pc = dState.LineToPC(1)
	require.Equal(t, 1, pc)

	pc = dState.LineToPC(2)
	require.Equal(t, 2, pc)

	pc = dState.LineToPC(3)
	require.Equal(t, 3, pc)

	pc = dState.LineToPC(4)
	require.Equal(t, 0, pc)

	pc = dState.LineToPC(-1)
	require.Equal(t, 0, pc)

	pc = dState.LineToPC(0x7fffffff)
	require.Equal(t, 0, pc)

	dState.PCOffset = []PCOffset{}
	pc = dState.LineToPC(1)
	require.Equal(t, 0, pc)

	dState.PCOffset = []PCOffset{{PC: 1, Offset: 0}}
	pc = dState.LineToPC(1)
	require.Equal(t, 0, pc)
}

func TestValueDeltaToValueDelta(t *testing.T) {
	partitiontest.PartitionTest(t)
	t.Parallel()

	vDelta := basics.ValueDelta{
		Action: basics.SetUintAction,
		Bytes:  "some string",
		Uint:   uint64(0xffffffff),
	}
	ans := valueDeltaToValueDelta(&vDelta)
	require.Equal(t, vDelta.Action, ans.Action)
	require.NotEqual(t, vDelta.Bytes, ans.Bytes)
	require.Equal(t, base64.StdEncoding.EncodeToString([]byte(vDelta.Bytes)), ans.Bytes)
	require.Equal(t, vDelta.Uint, ans.Uint)
}

var testCallStackProgram string = `intcblock 1
callsub label1
intc_0
label1:
callsub label2
label2:
intc_0
`

func TestParseCallstack(t *testing.T) {
	partitiontest.PartitionTest(t)
	t.Parallel()

	expectedCallFrames := []CallFrame{
		{
			FrameLine: 1,
			LabelName: "label1",
		},
		{
			FrameLine: 4,
			LabelName: "label2",
		},
	}

	dState := DebugState{
		Disassembly: testCallStackProgram,
		PCOffset:    []PCOffset{{PC: 1, Offset: 18}, {PC: 4, Offset: 30}, {PC: 7, Offset: 45}, {PC: 8, Offset: 65}, {PC: 11, Offset: 88}},
	}
	callstack := []frame{{retpc: 4}, {retpc: 8}}

	cfs := dState.parseCallstack(callstack)
	require.Equal(t, expectedCallFrames, cfs)
}

func TestCallStackUpdate(t *testing.T) {
	partitiontest.PartitionTest(t)
	t.Parallel()

	expectedCallFrames := []CallFrame{
		{
			FrameLine: 2,
			LabelName: "label1",
		},
		{
			FrameLine: 5,
			LabelName: "label2",
		},
	}

	testDbg := testDebugger{}
	ep := defaultEvalParams()
	ep.Tracer = MakeEvalTracerDebuggerAdaptor(&testDbg)
	testLogic(t, testCallStackProgram, AssemblerMaxVersion, ep)

	require.Equal(t, 1, testDbg.register)
	require.Equal(t, 1, testDbg.complete)
	require.Greater(t, testDbg.update, 1)
	require.Len(t, testDbg.state.Stack, 1)
	require.Equal(t, testDbg.state.CallStack, expectedCallFrames)
}<|MERGE_RESOLUTION|>--- conflicted
+++ resolved
@@ -111,7 +111,6 @@
 	partitiontest.PartitionTest(t)
 	t.Parallel()
 
-<<<<<<< HEAD
 	t.Run("logicsig", func(t *testing.T) {
 		t.Parallel()
 		testDbg := testDebugger{}
@@ -155,17 +154,6 @@
 		require.Equal(t, 27, testDbg.update)
 		require.Len(t, testDbg.state.Stack, 1)
 	})
-=======
-	testDbg := testDbgHook{}
-	ep := defaultEvalParams()
-	ep.Debugger = &testDbg
-	testLogic(t, testProgram, AssemblerMaxVersion, ep)
-
-	require.Equal(t, 1, testDbg.register)
-	require.Equal(t, 1, testDbg.complete)
-	require.Greater(t, testDbg.update, 1)
-	require.Len(t, testDbg.state.Stack, 1)
->>>>>>> eddf773a
 }
 
 func TestLineToPC(t *testing.T) {
