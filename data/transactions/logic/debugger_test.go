--- conflicted
+++ resolved
@@ -22,7 +22,6 @@
 	"testing"
 
 	"github.com/algorand/go-algorand/data/basics"
-	"github.com/algorand/go-algorand/data/transactions"
 	"github.com/algorand/go-algorand/test/partitiontest"
 	"github.com/stretchr/testify/require"
 )
@@ -64,41 +63,8 @@
 &&
 `
 
-<<<<<<< HEAD
-type testDbgHook struct {
-	beforeTxnCalls int
-	afterTxnCalls  int
-
-	beforeLogicEvalCalls int
-	afterLogicEvalCalls  int
-	logicEvalModes       []RunMode
-
-	beforeTealOpCalls int
-	afterTealOpCalls  int
-
-	beforeInnerTxnGroupCalls int
-	afterInnerTxnGroupCalls  int
-}
-
-func (d *testDbgHook) BeforeTxn(ep *EvalParams, groupIndex int) error {
-	d.beforeTxnCalls++
-	return nil
-}
-
-func (d *testDbgHook) AfterTxn(ep *EvalParams, groupIndex int, ad transactions.ApplyData) error {
-	d.afterTxnCalls++
-	return nil
-}
-
-func (d *testDbgHook) BeforeLogicEval(cx *EvalContext) error {
-	d.beforeLogicEvalCalls++
-	d.logicEvalModes = append(d.logicEvalModes, cx.RunMode())
-	return nil
-}
-=======
 func TestWebDebuggerManual(t *testing.T) { //nolint:paralleltest // Manual test
 	partitiontest.PartitionTest(t)
->>>>>>> c0489c72
 
 	debugURL := os.Getenv("TEAL_DEBUGGER_URL")
 	if len(debugURL) == 0 {
