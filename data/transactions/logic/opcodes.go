--- conflicted
+++ resolved
@@ -57,21 +57,17 @@
 // the Foreign arrays.
 const createdResourcesVersion = 6
 
-<<<<<<< HEAD
+// appAddressAvailableVersion is the first version that allows access to the
+// accounts of applications that were provided in the foreign apps transaction
+// field.
+const appAddressAvailableVersion = 7
+
 // EXPERIMENTAL. These should be revisited whenever a new LogiSigVersion is
 // moved from vFuture to a new consensus version. If they remain unready, bump
 // their version.
 const fidoVersion = 7    // base64, json, secp256r1
-const pairingVersion = 7 // bn256 opcodes. will add bls12-381, and unify the available opcodes.
-=======
-// appAddressAvailableVersion is the first version that allows access to the
-// accounts of applications that were provided in the foreign apps transaction
-// field.
-const appAddressAvailableVersion = 7
-
-// experimental-
-const fidoVersion = 7 // base64, json, secp256r1
->>>>>>> b3e19e7c
+const pairingVersion = 7 // bn256 opcodes. will add bls12-381, and unify the available opcodes.// experimental-
+
 
 type linearCost struct {
 	baseCost  int
