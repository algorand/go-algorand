// Copyright (C) 2019-2022 Algorand, Inc.
// This file is part of go-algorand
//
// go-algorand is free software: you can redistribute it and/or modify
// it under the terms of the GNU Affero General Public License as
// published by the Free Software Foundation, either version 3 of the
// License, or (at your option) any later version.
//
// go-algorand is distributed in the hope that it will be useful,
// but WITHOUT ANY WARRANTY; without even the implied warranty of
// MERCHANTABILITY or FITNESS FOR A PARTICULAR PURPOSE.  See the
// GNU Affero General Public License for more details.
//
// You should have received a copy of the GNU Affero General Public License
// along with go-algorand.  If not, see <https://www.gnu.org/licenses/>.

package logic

import (
	"fmt"
	"sort"
	"strconv"
	"strings"
)

// LogicVersion defines default assembler and max eval versions
const LogicVersion = 7

// rekeyingEnabledVersion is the version of TEAL where RekeyTo functionality
// was enabled. This is important to remember so that old TEAL accounts cannot
// be maliciously or accidentally rekeyed. Do not edit!
const rekeyingEnabledVersion = 2

// appsEnabledVersion is the version of TEAL where ApplicationCall
// functionality was enabled. We use this to disallow v0 and v1 TEAL programs
// from being used with applications. Do not edit!
const appsEnabledVersion = 2

// backBranchEnabledVersion is the first version of TEAL where branches could
// go back (and cost accounting was done during execution)
const backBranchEnabledVersion = 4

// directRefEnabledVersion is the version of TEAL where opcodes
// that reference accounts, asas, and apps may do so directly, not requiring
// using an index into arrays.
const directRefEnabledVersion = 4

// innerAppsEnabledVersion is the version that allowed inner app calls.
const innerAppsEnabledVersion = 6

// txnEffectsVersion is first version that allowed txn opcode to access
// "effects" (ApplyData info)
const txnEffectsVersion = 6

// createdResourcesVersion is the first version that allows access to assets and
// applications that were created in the same group, despite them not being in
// the Foreign arrays.
const createdResourcesVersion = 6

<<<<<<< HEAD
// experimental
const fidoVersion = 7 // base64, json, secp256r1
=======
// appAddressAvailableVersion is the first version that allows access to the
// accounts of applications that were provided in the foreign apps transaction
// field.
const appAddressAvailableVersion = 7

// EXPERIMENTAL. These should be revisited whenever a new LogicSigVersion is
// moved from vFuture to a new consensus version. If they remain unready, bump
// their version, and fixup TestAssemble() in assembler_test.go.
const fidoVersion = 7    // base64, json, secp256r1
const pairingVersion = 7 // bn256 opcodes. will add bls12-381, and unify the available opcodes.// experimental-
>>>>>>> 792f2b65

const randomnessVersion = 7 // vrf_verify, block

type linearCost struct {
	baseCost  int
	chunkCost int
	chunkSize int
	depth     int
}

// divCeil provides `math.Ceil` semantics using integer division.  The technique avoids slower floating point operations as suggested in https://stackoverflow.com/a/2745086.
// The method does _not_ check for divide-by-zero.
func divCeil(numerator int, denominator int) int {
	return (numerator + denominator - 1) / denominator
}

func (lc *linearCost) compute(stack []stackValue) int {
	cost := lc.baseCost
	if lc.chunkCost != 0 && lc.chunkSize != 0 {
		// Uses divCeil rather than (count/chunkSize) to match how Ethereum discretizes hashing costs.
		count := len(stack[len(stack)-1-lc.depth].Bytes)
		cost += lc.chunkCost * divCeil(count, lc.chunkSize)
	}
	return cost
}

func (lc *linearCost) docCost(argLen int) string {
	if *lc == (linearCost{}) {
		return ""
	}
	if lc.chunkCost == 0 {
		return strconv.Itoa(lc.baseCost)
	}
	idxFromStart := argLen - lc.depth - 1
	stackArg := rune(int('A') + idxFromStart)
	if lc.chunkSize == 1 {
		return fmt.Sprintf("%d + %d per byte of %c", lc.baseCost, lc.chunkCost, stackArg)
	}
	return fmt.Sprintf("%d + %d per %d bytes of %c", lc.baseCost, lc.chunkCost, lc.chunkSize, stackArg)
}

// OpDetails records details such as non-standard costs, immediate arguments, or
// dynamic layout controlled by a check function. These objects are mostly built
// with constructor functions, so it's cleaner to have defaults set here, rather
// than in line after line of OpSpecs.
type OpDetails struct {
	asm    asmFunc    // assemble the op
	check  checkFunc  // static check bytecode (and determine size)
	refine refineFunc // refine arg/return types based on ProgramKnowledge at assembly time

	Modes runMode // all modes that opcode can run in. i.e (cx.mode & Modes) != 0 allows

	FullCost   linearCost  // if non-zero, the cost of the opcode, no immediates matter
	Size       int         // if non-zero, the known size of opcode. if 0, check() determines.
	Immediates []immediate // details of each immediate arg to opcode
}

func (d *OpDetails) docCost(argLen int) string {
	cost := d.FullCost.docCost(argLen)
	if cost != "" {
		return cost
	}
	found := false
	for _, imm := range d.Immediates {
		if imm.fieldCosts != nil {
			if found {
				panic("two cost dependent fields")
			}
			found = true
			group := imm.Group
			for _, name := range group.Names {
				fs, ok := group.SpecByName(name)
				if !ok {
					continue
				}
				cost += fmt.Sprintf(" %s=%d", name, imm.fieldCosts[fs.Field()])
			}
		}
	}
	return cost
}

// Cost computes the cost of the opcode, given details about how it is used,
// both static (the program, which can be used to find the immediate values
// supplied), and dynamic (the stack, which can be used to find the run-time
// arguments supplied). Cost is used at run-time. docCost returns similar
// information in human-readable form.
func (d *OpDetails) Cost(program []byte, pc int, stack []stackValue) int {
	cost := d.FullCost.compute(stack)
	if cost != 0 {
		return cost
	}
	for i := range d.Immediates {
		if d.Immediates[i].fieldCosts != nil {
			cost += d.Immediates[i].fieldCosts[program[pc+1+i]]
		}
	}
	return cost
}

func opDefault() OpDetails {
	return OpDetails{asmDefault, nil, nil, modeAny, linearCost{baseCost: 1}, 1, nil}
}

func constants(asm asmFunc, checker checkFunc, name string, kind immKind) OpDetails {
	return OpDetails{asm, checker, nil, modeAny, linearCost{baseCost: 1}, 0, []immediate{imm(name, kind)}}
}

func opBranch() OpDetails {
	d := opDefault()
	d.asm = asmBranch
	d.check = checkBranch
	d.Size = 3
	d.Immediates = []immediate{imm("target", immLabel)}
	return d
}

func assembler(asm asmFunc) OpDetails {
	d := opDefault()
	d.asm = asm
	return d
}

func (d OpDetails) assembler(asm asmFunc) OpDetails {
	clone := d
	clone.asm = asm
	return clone
}

func costly(cost int) OpDetails {
	d := opDefault()
	d.FullCost.baseCost = cost
	return d
}

func (d OpDetails) costs(cost int) OpDetails {
	clone := d
	clone.FullCost = linearCost{baseCost: cost}
	return clone
}

func only(m runMode) OpDetails {
	d := opDefault()
	d.Modes = m
	return d
}

func (d OpDetails) only(m runMode) OpDetails {
	clone := d
	clone.Modes = m
	return clone
}

func (d OpDetails) costByLength(initial, perChunk, chunkSize, depth int) OpDetails {
	clone := d
	clone.FullCost = costByLength(initial, perChunk, chunkSize, depth).FullCost
	return clone
}

func immediates(names ...string) OpDetails {
	d := opDefault()
	d.Size = len(names) + 1
	d.Immediates = make([]immediate, len(names))
	for i, name := range names {
		d.Immediates[i] = imm(name, immByte)
	}
	return d
}

func stacky(typer refineFunc, imms ...string) OpDetails {
	d := immediates(imms...)
	d.refine = typer
	return d
}

// field is used to create an opDetails for an opcode with a single field
func field(immediate string, group *FieldGroup) OpDetails {
	opd := immediates(immediate)
	opd.Immediates[0].Group = group
	return opd
}

// field is used to annotate an existing immediate with group info
func (d OpDetails) field(name string, group *FieldGroup) OpDetails {
	for i := range d.Immediates {
		if d.Immediates[i].Name == name {
			d.Immediates[i].Group = group
			return d
		}
	}
	panic(name)
}

func costByField(immediate string, group *FieldGroup, costs []int) OpDetails {
	opd := immediates(immediate).costs(0)
	opd.Immediates[0].Group = group
	fieldCosts := make([]int, 256)
	copy(fieldCosts, costs)
	opd.Immediates[0].fieldCosts = fieldCosts
	return opd
}

func costByLength(initial, perChunk, chunkSize, depth int) OpDetails {
	if initial < 1 || perChunk <= 0 || chunkSize < 1 || chunkSize > maxStringSize {
		panic("bad cost configuration")
	}
	d := opDefault()
	d.FullCost = linearCost{initial, perChunk, chunkSize, depth}
	return d
}

// immType describes the immediate arguments to an opcode
type immKind byte

const (
	immByte immKind = iota
	immLabel
	immInt
	immBytes
	immInts
	immBytess // "ss" not a typo.  Multiple "bytes"
)

type immediate struct {
	Name  string
	kind  immKind
	Group *FieldGroup

	// If non-nil, always 256 long, so cost can be checked before eval
	fieldCosts []int
}

func imm(name string, kind immKind) immediate {
	return immediate{name, kind, nil, nil}
}

type typedList struct {
	Types   StackTypes
	Effects string
}

// Proto describes the "stack behavior" of an opcode, what it pops as arguments
// and pushes onto the stack as return values.
type Proto struct {
	Arg    typedList // what gets popped from the stack
	Return typedList // what gets pushed to the stack
}

func proto(signature string, effects ...string) Proto {
	parts := strings.Split(signature, ":")
	if len(parts) != 2 {
		panic(signature)
	}
	var argEffect, retEffect string
	switch len(effects) {
	case 0:
		// will be generated
	case 1:
		retEffect = effects[0]
	case 2:
		argEffect = effects[0]
		retEffect = effects[1]
	default:
		panic(effects)
	}
	return Proto{
		Arg:    typedList{parseStackTypes(parts[0]), argEffect},
		Return: typedList{parseStackTypes(parts[1]), retEffect},
	}
}

// OpSpec defines an opcode
type OpSpec struct {
	Opcode byte
	Name   string
	op     evalFunc // evaluate the op
	Proto
	Version   uint64 // TEAL version opcode introduced
	OpDetails        // Special cost or bytecode layout considerations
}

// AlwaysExits is true iff the opcode always ends the program.
func (spec *OpSpec) AlwaysExits() bool {
	return len(spec.Return.Types) == 1 && spec.Return.Types[0] == StackNone
}

func (spec *OpSpec) deadens() bool {
	switch spec.Name {
	case "b", "callsub", "retsub", "err", "return":
		return true
	default:
		return false
	}
}

// OpSpecs is the table of operations that can be assembled and evaluated.
//
// Any changes should be reflected in README_in.md which serves as the language spec.
//
// Note: assembly can specialize an Any return type if known at
// assembly-time, with ops.returns()
var OpSpecs = []OpSpec{
	{0x00, "err", opErr, proto(":x"), 1, opDefault()},
	{0x01, "sha256", opSHA256, proto("b:b"), 1, costly(7)},
	{0x02, "keccak256", opKeccak256, proto("b:b"), 1, costly(26)},
	{0x03, "sha512_256", opSHA512_256, proto("b:b"), 1, costly(9)},

	// Cost of these opcodes increases in TEAL version 2 based on measured
	// performance. Should be able to run max hashes during stateful TEAL
	// and achieve reasonable TPS. Same opcode for different TEAL versions
	// is OK.
	{0x01, "sha256", opSHA256, proto("b:b"), 2, costly(35)},
	{0x02, "keccak256", opKeccak256, proto("b:b"), 2, costly(130)},
	{0x03, "sha512_256", opSHA512_256, proto("b:b"), 2, costly(45)},

	/*
		Tabling these changes until we offer unlimited global storage as there
		is currently a useful pattern that requires hashes on long slices to
		creating logicsigs in apps.

		{0x01, "sha256", opSHA256, proto("b:b"), unlimitedStorage, costByLength(12, 6, 8)},
		{0x02, "keccak256", opKeccak256, proto("b:b"), unlimitedStorage, costByLength(58, 4, 8)},
		{0x03, "sha512_256", opSHA512_256, proto("b:b"), 7, unlimitedStorage, costByLength(17, 5, 8)},
	*/

	{0x04, "ed25519verify", opEd25519Verify, proto("bbb:i"), 1, costly(1900).only(modeSig)},
	{0x04, "ed25519verify", opEd25519Verify, proto("bbb:i"), 5, costly(1900)},

	{0x05, "ecdsa_verify", opEcdsaVerify, proto("bbbbb:i"), 5, costByField("v", &EcdsaCurves, ecdsaVerifyCosts)},
	{0x06, "ecdsa_pk_decompress", opEcdsaPkDecompress, proto("b:bb"), 5, costByField("v", &EcdsaCurves, ecdsaDecompressCosts)},
	{0x07, "ecdsa_pk_recover", opEcdsaPkRecover, proto("bibb:bb"), 5, field("v", &EcdsaCurves).costs(2000)},

	{0x08, "+", opPlus, proto("ii:i"), 1, opDefault()},
	{0x09, "-", opMinus, proto("ii:i"), 1, opDefault()},
	{0x0a, "/", opDiv, proto("ii:i"), 1, opDefault()},
	{0x0b, "*", opMul, proto("ii:i"), 1, opDefault()},
	{0x0c, "<", opLt, proto("ii:i"), 1, opDefault()},
	{0x0d, ">", opGt, proto("ii:i"), 1, opDefault()},
	{0x0e, "<=", opLe, proto("ii:i"), 1, opDefault()},
	{0x0f, ">=", opGe, proto("ii:i"), 1, opDefault()},
	{0x10, "&&", opAnd, proto("ii:i"), 1, opDefault()},
	{0x11, "||", opOr, proto("ii:i"), 1, opDefault()},
	{0x12, "==", opEq, proto("aa:i"), 1, stacky(typeEquals)},
	{0x13, "!=", opNeq, proto("aa:i"), 1, stacky(typeEquals)},
	{0x14, "!", opNot, proto("i:i"), 1, opDefault()},
	{0x15, "len", opLen, proto("b:i"), 1, opDefault()},
	{0x16, "itob", opItob, proto("i:b"), 1, opDefault()},
	{0x17, "btoi", opBtoi, proto("b:i"), 1, opDefault()},
	{0x18, "%", opModulo, proto("ii:i"), 1, opDefault()},
	{0x19, "|", opBitOr, proto("ii:i"), 1, opDefault()},
	{0x1a, "&", opBitAnd, proto("ii:i"), 1, opDefault()},
	{0x1b, "^", opBitXor, proto("ii:i"), 1, opDefault()},
	{0x1c, "~", opBitNot, proto("i:i"), 1, opDefault()},
	{0x1d, "mulw", opMulw, proto("ii:ii"), 1, opDefault()},
	{0x1e, "addw", opAddw, proto("ii:ii"), 2, opDefault()},
	{0x1f, "divmodw", opDivModw, proto("iiii:iiii"), 4, costly(20)},

	{0x20, "intcblock", opIntConstBlock, proto(":"), 1, constants(asmIntCBlock, checkIntConstBlock, "uint ...", immInts)},
	{0x21, "intc", opIntConstLoad, proto(":i"), 1, immediates("i").assembler(asmIntC)},
	{0x22, "intc_0", opIntConst0, proto(":i"), 1, opDefault()},
	{0x23, "intc_1", opIntConst1, proto(":i"), 1, opDefault()},
	{0x24, "intc_2", opIntConst2, proto(":i"), 1, opDefault()},
	{0x25, "intc_3", opIntConst3, proto(":i"), 1, opDefault()},
	{0x26, "bytecblock", opByteConstBlock, proto(":"), 1, constants(asmByteCBlock, checkByteConstBlock, "bytes ...", immBytess)},
	{0x27, "bytec", opByteConstLoad, proto(":b"), 1, immediates("i").assembler(asmByteC)},
	{0x28, "bytec_0", opByteConst0, proto(":b"), 1, opDefault()},
	{0x29, "bytec_1", opByteConst1, proto(":b"), 1, opDefault()},
	{0x2a, "bytec_2", opByteConst2, proto(":b"), 1, opDefault()},
	{0x2b, "bytec_3", opByteConst3, proto(":b"), 1, opDefault()},
	{0x2c, "arg", opArg, proto(":b"), 1, immediates("n").only(modeSig).assembler(asmArg)},
	{0x2d, "arg_0", opArg0, proto(":b"), 1, only(modeSig)},
	{0x2e, "arg_1", opArg1, proto(":b"), 1, only(modeSig)},
	{0x2f, "arg_2", opArg2, proto(":b"), 1, only(modeSig)},
	{0x30, "arg_3", opArg3, proto(":b"), 1, only(modeSig)},
	{0x31, "txn", opTxn, proto(":a"), 1, field("f", &TxnScalarFields)},
	// It is ok to have the same opcode for different TEAL versions.
	// This 'txn' asm command supports additional argument in version 2 and
	// generates 'txna' opcode in that particular case
	{0x31, "txn", opTxn, proto(":a"), 2, field("f", &TxnFields).assembler(asmTxn2)},
	{0x32, "global", opGlobal, proto(":a"), 1, field("f", &GlobalFields)},
	{0x33, "gtxn", opGtxn, proto(":a"), 1, immediates("t", "f").field("f", &TxnScalarFields)},
	{0x33, "gtxn", opGtxn, proto(":a"), 2, immediates("t", "f").field("f", &TxnFields).assembler(asmGtxn2)},
	{0x34, "load", opLoad, proto(":a"), 1, stacky(typeLoad, "i")},
	{0x35, "store", opStore, proto("a:"), 1, stacky(typeStore, "i")},
	{0x36, "txna", opTxna, proto(":a"), 2, immediates("f", "i").field("f", &TxnArrayFields)},
	{0x37, "gtxna", opGtxna, proto(":a"), 2, immediates("t", "f", "i").field("f", &TxnArrayFields)},
	// Like gtxn, but gets txn index from stack, rather than immediate arg
	{0x38, "gtxns", opGtxns, proto("i:a"), 3, immediates("f").field("f", &TxnFields).assembler(asmGtxns)},
	{0x39, "gtxnsa", opGtxnsa, proto("i:a"), 3, immediates("f", "i").field("f", &TxnArrayFields)},
	// Group scratch space access
	{0x3a, "gload", opGload, proto(":a"), 4, immediates("t", "i").only(modeApp)},
	{0x3b, "gloads", opGloads, proto("i:a"), 4, immediates("i").only(modeApp)},
	// Access creatable IDs (consider deprecating, as txn CreatedAssetID, CreatedApplicationID should be enough
	{0x3c, "gaid", opGaid, proto(":i"), 4, immediates("t").only(modeApp)},
	{0x3d, "gaids", opGaids, proto("i:i"), 4, only(modeApp)},

	// Like load/store, but scratch slot taken from TOS instead of immediate
	{0x3e, "loads", opLoads, proto("i:a"), 5, stacky(typeLoads)},
	{0x3f, "stores", opStores, proto("ia:"), 5, stacky(typeStores)},

	{0x40, "bnz", opBnz, proto("i:"), 1, opBranch()},
	{0x41, "bz", opBz, proto("i:"), 2, opBranch()},
	{0x42, "b", opB, proto(":"), 2, opBranch()},
	{0x43, "return", opReturn, proto("i:x"), 2, opDefault()},
	{0x44, "assert", opAssert, proto("i:"), 3, opDefault()},
	{0x48, "pop", opPop, proto("a:"), 1, opDefault()},
	{0x49, "dup", opDup, proto("a:aa", "A, A"), 1, stacky(typeDup)},
	{0x4a, "dup2", opDup2, proto("aa:aaaa", "A, B, A, B"), 2, stacky(typeDupTwo)},
	// There must be at least one thing on the stack for dig, but
	// it would be nice if we did better checking than that.
	{0x4b, "dig", opDig, proto("a:aa", "A, [N items]", "A, [N items], A"), 3, stacky(typeDig, "n")},
	{0x4c, "swap", opSwap, proto("aa:aa", "B, A"), 3, stacky(typeSwap)},
	{0x4d, "select", opSelect, proto("aai:a", "A or B"), 3, stacky(typeSelect)},
	{0x4e, "cover", opCover, proto("a:a", "[N items], A", "A, [N items]"), 5, stacky(typeCover, "n")},
	{0x4f, "uncover", opUncover, proto("a:a", "A, [N items]", "[N items], A"), 5, stacky(typeUncover, "n")},

	// byteslice processing / StringOps
	{0x50, "concat", opConcat, proto("bb:b"), 2, opDefault()},
	{0x51, "substring", opSubstring, proto("b:b"), 2, immediates("s", "e").assembler(asmSubstring)},
	{0x52, "substring3", opSubstring3, proto("bii:b"), 2, opDefault()},
	{0x53, "getbit", opGetBit, proto("ai:i"), 3, opDefault()},
	{0x54, "setbit", opSetBit, proto("aii:a"), 3, stacky(typeSetBit)},
	{0x55, "getbyte", opGetByte, proto("bi:i"), 3, opDefault()},
	{0x56, "setbyte", opSetByte, proto("bii:b"), 3, opDefault()},
	{0x57, "extract", opExtract, proto("b:b"), 5, immediates("s", "l")},
	{0x58, "extract3", opExtract3, proto("bii:b"), 5, opDefault()},
	{0x59, "extract_uint16", opExtract16Bits, proto("bi:i"), 5, opDefault()},
	{0x5a, "extract_uint32", opExtract32Bits, proto("bi:i"), 5, opDefault()},
	{0x5b, "extract_uint64", opExtract64Bits, proto("bi:i"), 5, opDefault()},
	{0x5c, "replace2", opReplace2, proto("bb:b"), 7, immediates("s")},
	{0x5d, "replace3", opReplace3, proto("bib:b"), 7, opDefault()},

	{0x5e, "base64_decode", opBase64Decode, proto("b:b"), fidoVersion, field("e", &Base64Encodings).costByLength(1, 1, 16, 0)},
	{0x5f, "json_ref", opJSONRef, proto("bb:a"), fidoVersion, field("r", &JSONRefTypes).costByLength(25, 2, 7, 1)},

	{0x60, "balance", opBalance, proto("i:i"), 2, only(modeApp)},
	{0x60, "balance", opBalance, proto("a:i"), directRefEnabledVersion, only(modeApp)},
	{0x61, "app_opted_in", opAppOptedIn, proto("ii:i"), 2, only(modeApp)},
	{0x61, "app_opted_in", opAppOptedIn, proto("ai:i"), directRefEnabledVersion, only(modeApp)},
	{0x62, "app_local_get", opAppLocalGet, proto("ib:a"), 2, only(modeApp)},
	{0x62, "app_local_get", opAppLocalGet, proto("ab:a"), directRefEnabledVersion, only(modeApp)},
	{0x63, "app_local_get_ex", opAppLocalGetEx, proto("iib:ai"), 2, only(modeApp)},
	{0x63, "app_local_get_ex", opAppLocalGetEx, proto("aib:ai"), directRefEnabledVersion, only(modeApp)},
	{0x64, "app_global_get", opAppGlobalGet, proto("b:a"), 2, only(modeApp)},
	{0x65, "app_global_get_ex", opAppGlobalGetEx, proto("ib:ai"), 2, only(modeApp)},
	{0x66, "app_local_put", opAppLocalPut, proto("iba:"), 2, only(modeApp)},
	{0x66, "app_local_put", opAppLocalPut, proto("aba:"), directRefEnabledVersion, only(modeApp)},
	{0x67, "app_global_put", opAppGlobalPut, proto("ba:"), 2, only(modeApp)},
	{0x68, "app_local_del", opAppLocalDel, proto("ib:"), 2, only(modeApp)},
	{0x68, "app_local_del", opAppLocalDel, proto("ab:"), directRefEnabledVersion, only(modeApp)},
	{0x69, "app_global_del", opAppGlobalDel, proto("b:"), 2, only(modeApp)},

	{0x70, "asset_holding_get", opAssetHoldingGet, proto("ii:ai"), 2, field("f", &AssetHoldingFields).only(modeApp)},
	{0x70, "asset_holding_get", opAssetHoldingGet, proto("ai:ai"), directRefEnabledVersion, field("f", &AssetHoldingFields).only(modeApp)},
	{0x71, "asset_params_get", opAssetParamsGet, proto("i:ai"), 2, field("f", &AssetParamsFields).only(modeApp)},
	{0x72, "app_params_get", opAppParamsGet, proto("i:ai"), 5, field("f", &AppParamsFields).only(modeApp)},
	{0x73, "acct_params_get", opAcctParamsGet, proto("a:ai"), 6, field("f", &AcctParamsFields).only(modeApp)},

	{0x78, "min_balance", opMinBalance, proto("i:i"), 3, only(modeApp)},
	{0x78, "min_balance", opMinBalance, proto("a:i"), directRefEnabledVersion, only(modeApp)},

	// Immediate bytes and ints. Smaller code size for single use of constant.
	{0x80, "pushbytes", opPushBytes, proto(":b"), 3, constants(asmPushBytes, opPushBytes, "bytes", immBytes)},
	{0x81, "pushint", opPushInt, proto(":i"), 3, constants(asmPushInt, opPushInt, "uint", immInt)},

	{0x84, "ed25519verify_bare", opEd25519VerifyBare, proto("bbb:i"), 7, costly(1900)},

	// "Function oriented"
	{0x88, "callsub", opCallSub, proto(":"), 4, opBranch()},
	{0x89, "retsub", opRetSub, proto(":"), 4, opDefault()},
	// Leave a little room for indirect function calls, or similar

	// More math
	{0x90, "shl", opShiftLeft, proto("ii:i"), 4, opDefault()},
	{0x91, "shr", opShiftRight, proto("ii:i"), 4, opDefault()},
	{0x92, "sqrt", opSqrt, proto("i:i"), 4, costly(4)},
	{0x93, "bitlen", opBitLen, proto("a:i"), 4, opDefault()},
	{0x94, "exp", opExp, proto("ii:i"), 4, opDefault()},
	{0x95, "expw", opExpw, proto("ii:ii"), 4, costly(10)},
	{0x96, "bsqrt", opBytesSqrt, proto("b:b"), 6, costly(40)},
	{0x97, "divw", opDivw, proto("iii:i"), 6, opDefault()},
	{0x98, "sha3_256", opSHA3_256, proto("b:b"), 7, costly(130)},
	/* Will end up following keccak256 -
	{0x98, "sha3_256", opSHA3_256, proto("b:b"), unlimitedStorage, costByLength(58, 4, 8)},},
	*/

	{0x99, "bn256_add", opBn256Add, proto("bb:b"), pairingVersion, costly(70)},
	{0x9a, "bn256_scalar_mul", opBn256ScalarMul, proto("bb:b"), pairingVersion, costly(970)},
	{0x9b, "bn256_pairing", opBn256Pairing, proto("bb:i"), pairingVersion, costly(8700)},
	// leave room here for eip-2537 style opcodes

	// Byteslice math.
	{0xa0, "b+", opBytesPlus, proto("bb:b"), 4, costly(10)},
	{0xa1, "b-", opBytesMinus, proto("bb:b"), 4, costly(10)},
	{0xa2, "b/", opBytesDiv, proto("bb:b"), 4, costly(20)},
	{0xa3, "b*", opBytesMul, proto("bb:b"), 4, costly(20)},
	{0xa4, "b<", opBytesLt, proto("bb:i"), 4, opDefault()},
	{0xa5, "b>", opBytesGt, proto("bb:i"), 4, opDefault()},
	{0xa6, "b<=", opBytesLe, proto("bb:i"), 4, opDefault()},
	{0xa7, "b>=", opBytesGe, proto("bb:i"), 4, opDefault()},
	{0xa8, "b==", opBytesEq, proto("bb:i"), 4, opDefault()},
	{0xa9, "b!=", opBytesNeq, proto("bb:i"), 4, opDefault()},
	{0xaa, "b%", opBytesModulo, proto("bb:b"), 4, costly(20)},
	{0xab, "b|", opBytesBitOr, proto("bb:b"), 4, costly(6)},
	{0xac, "b&", opBytesBitAnd, proto("bb:b"), 4, costly(6)},
	{0xad, "b^", opBytesBitXor, proto("bb:b"), 4, costly(6)},
	{0xae, "b~", opBytesBitNot, proto("b:b"), 4, costly(4)},
	{0xaf, "bzero", opBytesZero, proto("i:b"), 4, opDefault()},

	// AVM "effects"
	{0xb0, "log", opLog, proto("b:"), 5, only(modeApp)},
	{0xb1, "itxn_begin", opTxBegin, proto(":"), 5, only(modeApp)},
	{0xb2, "itxn_field", opItxnField, proto("a:"), 5, stacky(typeTxField, "f").field("f", &TxnFields).only(modeApp).assembler(asmItxnField)},
	{0xb3, "itxn_submit", opItxnSubmit, proto(":"), 5, only(modeApp)},
	{0xb4, "itxn", opItxn, proto(":a"), 5, field("f", &TxnScalarFields).only(modeApp).assembler(asmItxn)},
	{0xb5, "itxna", opItxna, proto(":a"), 5, immediates("f", "i").field("f", &TxnArrayFields).only(modeApp)},
	{0xb6, "itxn_next", opItxnNext, proto(":"), 6, only(modeApp)},
	{0xb7, "gitxn", opGitxn, proto(":a"), 6, immediates("t", "f").field("f", &TxnFields).only(modeApp).assembler(asmGitxn)},
	{0xb8, "gitxna", opGitxna, proto(":a"), 6, immediates("t", "f", "i").field("f", &TxnArrayFields).only(modeApp)},

	// Dynamic indexing
	{0xc0, "txnas", opTxnas, proto("i:a"), 5, field("f", &TxnArrayFields)},
	{0xc1, "gtxnas", opGtxnas, proto("i:a"), 5, immediates("t", "f").field("f", &TxnArrayFields)},
	{0xc2, "gtxnsas", opGtxnsas, proto("ii:a"), 5, field("f", &TxnArrayFields)},
	{0xc3, "args", opArgs, proto("i:b"), 5, only(modeSig)},
	{0xc4, "gloadss", opGloadss, proto("ii:a"), 6, only(modeApp)},
	{0xc5, "itxnas", opItxnas, proto("i:a"), 6, field("f", &TxnArrayFields).only(modeApp)},
	{0xc6, "gitxnas", opGitxnas, proto("i:a"), 6, immediates("t", "f").field("f", &TxnArrayFields).only(modeApp)},

	// randomness support
	{0xd0, "vrf_verify", opVrfVerify, proto("bbb:bi"), randomnessVersion, field("s", &VrfStandards).costs(5700)},
	{0xd1, "block", opBlock, proto("i:a"), randomnessVersion, field("f", &BlockFields)},
}

type sortByOpcode []OpSpec

func (a sortByOpcode) Len() int           { return len(a) }
func (a sortByOpcode) Swap(i, j int)      { a[i], a[j] = a[j], a[i] }
func (a sortByOpcode) Less(i, j int) bool { return a[i].Opcode < a[j].Opcode }

// OpcodesByVersion returns list of opcodes available in a specific version of TEAL
// by copying v1 opcodes to v2, and then on to v3 to create a full list
func OpcodesByVersion(version uint64) []OpSpec {
	// for updated opcodes use the lowest version opcode was introduced in
	maxOpcode := 0
	for i := 0; i < len(OpSpecs); i++ {
		if int(OpSpecs[i].Opcode) > maxOpcode {
			maxOpcode = int(OpSpecs[i].Opcode)
		}
	}
	updated := make([]int, maxOpcode+1)
	for idx := range OpSpecs {
		op := OpSpecs[idx].Opcode
		cv := updated[op]
		if cv == 0 {
			cv = int(OpSpecs[idx].Version)
		} else {
			if int(OpSpecs[idx].Version) < cv {
				cv = int(OpSpecs[idx].Version)
			}
		}
		updated[op] = cv
	}

	subv := make(map[byte]OpSpec)
	for idx := range OpSpecs {
		if OpSpecs[idx].Version <= version {
			op := OpSpecs[idx].Opcode
			subv[op] = OpSpecs[idx]
			// if the opcode was updated then assume backward compatibility
			// and set version to minimum available
			if updated[op] < int(OpSpecs[idx].Version) {
				copy := OpSpecs[idx]
				copy.Version = uint64(updated[op])
				subv[op] = copy
			}
		}
	}
	result := make([]OpSpec, 0, len(subv))
	for _, v := range subv {
		result = append(result, v)
	}
	sort.Sort(sortByOpcode(result))
	return result
}

// direct opcode bytes
var opsByOpcode [LogicVersion + 1][256]OpSpec

// OpsByName map for each version, mapping opcode name to OpSpec
var OpsByName [LogicVersion + 1]map[string]OpSpec

// Migration from TEAL v1 to TEAL v2.
// TEAL v1 allowed execution of program with version 0.
// With TEAL v2 opcode versions are introduced and they are bound to every opcode.
// There is no opcodes with version 0 so that TEAL v2 evaluator rejects any program with version 0.
// To preserve backward compatibility version 0 array is populated with TEAL v1 opcodes
// with the version overwritten to 0.
func init() {
	// First, initialize baseline v1 opcodes.
	// Zero (empty) version is an alias for TEAL v1 opcodes and needed for compatibility with v1 code.
	OpsByName[0] = make(map[string]OpSpec, 256)
	OpsByName[1] = make(map[string]OpSpec, 256)
	for _, oi := range OpSpecs {
		if oi.Version == 1 {
			cp := oi
			cp.Version = 0
			opsByOpcode[0][oi.Opcode] = cp
			OpsByName[0][oi.Name] = cp

			opsByOpcode[1][oi.Opcode] = oi
			OpsByName[1][oi.Name] = oi
		}
	}
	// Start from v2 TEAL and higher,
	// copy lower version opcodes and overwrite matching version
	for v := uint64(2); v <= evalMaxVersion; v++ {
		OpsByName[v] = make(map[string]OpSpec, 256)

		// Copy opcodes from lower version
		for opName, oi := range OpsByName[v-1] {
			OpsByName[v][opName] = oi
		}
		for op, oi := range opsByOpcode[v-1] {
			opsByOpcode[v][op] = oi
		}

		// Update tables with opcodes from the current version
		for _, oi := range OpSpecs {
			if oi.Version == v {
				opsByOpcode[v][oi.Opcode] = oi
				OpsByName[v][oi.Name] = oi
			}
		}
	}
}<|MERGE_RESOLUTION|>--- conflicted
+++ resolved
@@ -57,10 +57,6 @@
 // the Foreign arrays.
 const createdResourcesVersion = 6
 
-<<<<<<< HEAD
-// experimental
-const fidoVersion = 7 // base64, json, secp256r1
-=======
 // appAddressAvailableVersion is the first version that allows access to the
 // accounts of applications that were provided in the foreign apps transaction
 // field.
@@ -69,10 +65,8 @@
 // EXPERIMENTAL. These should be revisited whenever a new LogicSigVersion is
 // moved from vFuture to a new consensus version. If they remain unready, bump
 // their version, and fixup TestAssemble() in assembler_test.go.
-const fidoVersion = 7    // base64, json, secp256r1
-const pairingVersion = 7 // bn256 opcodes. will add bls12-381, and unify the available opcodes.// experimental-
->>>>>>> 792f2b65
-
+const fidoVersion = 7       // base64, json, secp256r1
+const pairingVersion = 7    // bn256 opcodes. will add bls12-381, and unify the available opcodes.// experimental-
 const randomnessVersion = 7 // vrf_verify, block
 
 type linearCost struct {
