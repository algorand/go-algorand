// Copyright (C) 2019-2023 Algorand, Inc.
// This file is part of go-algorand
//
// go-algorand is free software: you can redistribute it and/or modify
// it under the terms of the GNU Affero General Public License as
// published by the Free Software Foundation, either version 3 of the
// License, or (at your option) any later version.
//
// go-algorand is distributed in the hope that it will be useful,
// but WITHOUT ANY WARRANTY; without even the implied warranty of
// MERCHANTABILITY or FITNESS FOR A PARTICULAR PURPOSE.  See the
// GNU Affero General Public License for more details.
//
// You should have received a copy of the GNU Affero General Public License
// along with go-algorand.  If not, see <https://www.gnu.org/licenses/>.

package logic

import (
	"fmt"
	"sort"
	"strconv"
	"strings"

	"github.com/algorand/go-algorand/data/basics"
	"golang.org/x/exp/maps"
)

// LogicVersion defines default assembler and max eval versions
const LogicVersion = 10

// rekeyingEnabledVersion is the version of TEAL where RekeyTo functionality
// was enabled. This is important to remember so that old TEAL accounts cannot
// be maliciously or accidentally rekeyed. Do not edit!
const rekeyingEnabledVersion = 2

// appsEnabledVersion is the version of TEAL where ApplicationCall
// functionality was enabled. We use this to disallow v0 and v1 programs
// from being used with applications. Do not edit!
const appsEnabledVersion = 2

// backBranchEnabledVersion is the first version of TEAL where branches could
// go back (and cost accounting was done during execution)
const backBranchEnabledVersion = 4

// directRefEnabledVersion is the version of TEAL where opcodes
// that reference accounts, asas, and apps may do so directly, not requiring
// using an index into arrays.
const directRefEnabledVersion = 4

// innerAppsEnabledVersion is the version that allowed inner app calls.
const innerAppsEnabledVersion = 6

// txnEffectsVersion is first version that allowed txn opcode to access
// "effects" (ApplyData info)
const txnEffectsVersion = 6

// createdResourcesVersion is the first version that allows access to assets and
// applications that were created in the same group, despite them not being in
// the Foreign arrays.
const createdResourcesVersion = 6

// appAddressAvailableVersion is the first version that allows access to the
// accounts of applications that were provided in the foreign apps transaction
// field.
const appAddressAvailableVersion = 7

const fidoVersion = 7       // base64, json, secp256r1
const randomnessVersion = 7 // vrf_verify, block
const fpVersion = 8         // changes for frame pointers and simpler function discipline

const sharedResourcesVersion = 9 // apps can access resources from other transactions.

// EXPERIMENTAL. These should be revisited whenever a new LogicSigVersion is
// moved from vFuture to a new consensus version. If they remain unready, bump
// their version, and fixup TestAssemble() in assembler_test.go.
const pairingVersion = 10 // bn256 opcodes. will add bls12-381, and unify the available opcodes.

// Unlimited Global Storage opcodes
const boxVersion = 8 // box_*

type linearCost struct {
	baseCost  int
	chunkCost int
	chunkSize int
	depth     int
}

<<<<<<< HEAD
// divCeil provides `math.Ceil` semantics using integer division.  The technique avoids slower floating point operations as suggested in https://stackoverflow.com/a/2745086.
// The method does _not_ check for divide-by-zero.
func divCeil(numerator int, denominator int) int {
	return (numerator + denominator - 1) / denominator
}

func (lc linearCost) check() linearCost {
	if lc.baseCost < 1 || lc.chunkCost < 0 || lc.chunkSize < 0 || lc.chunkSize > maxStringSize || lc.depth < 0 {
		panic(fmt.Sprintf("bad cost configuration %+v", lc))
	}
	if lc.chunkCost > 0 && lc.chunkSize == 0 {
		panic(fmt.Sprintf("chunk cost when chunk size is zero %+v", lc))
	}
	if lc.chunkCost == 0 && lc.chunkSize > 0 {
		panic(fmt.Sprintf("no chunk cost with positive chunk size %+v", lc))
	}
	return lc
}

=======
>>>>>>> 3425e856
func (lc *linearCost) compute(stack []stackValue) int {
	cost := lc.baseCost
	if lc.chunkCost != 0 && lc.chunkSize != 0 {
		// Uses basics.DivCeil rather than (count/chunkSize) to match how Ethereum discretizes hashing costs.
		count := len(stack[len(stack)-1-lc.depth].Bytes)
		cost += lc.chunkCost * basics.DivCeil(count, lc.chunkSize)
	}
	return cost
}

func (lc *linearCost) docCost(argLen int) string {
	if *lc == (linearCost{}) {
		return ""
	}
	if lc.chunkCost == 0 {
		return strconv.Itoa(lc.baseCost)
	}
	idxFromStart := argLen - lc.depth - 1
	stackArg := rune(int('A') + idxFromStart)
	if lc.chunkSize == 1 {
		return fmt.Sprintf("%d + %d per byte of %c", lc.baseCost, lc.chunkCost, stackArg)
	}
	return fmt.Sprintf("%d + %d per %d bytes of %c", lc.baseCost, lc.chunkCost, lc.chunkSize, stackArg)
}

// OpDetails records details such as non-standard costs, immediate arguments, or
// dynamic layout controlled by a check function. These objects are mostly built
// with constructor functions, so it's cleaner to have defaults set here, rather
// than in line after line of OpSpecs.
type OpDetails struct {
	asm    asmFunc    // assemble the op
	check  checkFunc  // static check bytecode (and determine size)
	refine refineFunc // refine arg/return types based on ProgramKnowledge at assembly time

	Modes RunMode // all modes that opcode can run in. i.e (cx.mode & Modes) != 0 allows

	FullCost   linearCost  // if non-zero, the cost of the opcode, no immediates matter
	Size       int         // if non-zero, the known size of opcode. if 0, check() determines.
	Immediates []immediate // details of each immediate arg to opcode

	trusted bool // if `trusted`, don't check stack effects. they are more complicated than simply checking the opcode prototype.
}

func (d *OpDetails) docCost(argLen int) string {
	cost := d.FullCost.docCost(argLen)
	if cost != "" {
		return cost
	}
	found := false
	for _, imm := range d.Immediates {
		if imm.fieldCosts != nil {
			if found {
				panic("two cost dependent fields")
			}
			found = true
			group := imm.Group
			for _, name := range group.Names {
				fs, ok := group.SpecByName(name)
				if !ok {
					continue
				}
				cost += fmt.Sprintf(" %s=%s;", name, imm.fieldCosts[fs.Field()].docCost(argLen))
			}
			cost = strings.TrimSuffix(cost, ";")
		}
	}
	return cost
}

// Cost computes the cost of the opcode, given details about how it is used,
// both static (the program, which can be used to find the immediate values
// supplied), and dynamic (the stack, which can be used to find the run-time
// arguments supplied). Cost is used at run-time. docCost returns similar
// information in human-readable form.
func (d *OpDetails) Cost(program []byte, pc int, stack []stackValue) int {
	cost := d.FullCost.compute(stack)
	if cost != 0 {
		return cost
	}
	for i := range d.Immediates {
		if d.Immediates[i].fieldCosts != nil {
			lc := d.Immediates[i].fieldCosts[program[pc+1+i]]
			cost += lc.compute(stack)
		}
	}
	return cost
}

func detDefault() OpDetails {
	return OpDetails{asmDefault, nil, nil, modeAny, linearCost{baseCost: 1}, 1, nil, false}
}

func constants(asm asmFunc, checker checkFunc, name string, kind immKind) OpDetails {
	return OpDetails{asm, checker, nil, modeAny, linearCost{baseCost: 1}, 0, []immediate{imm(name, kind)}, false}
}

func detBranch() OpDetails {
	d := detDefault()
	d.asm = asmBranch
	d.check = checkBranch
	d.Size = 3
	d.Immediates = []immediate{imm("target", immLabel)}
	return d
}

func detSwitch() OpDetails {
	d := detDefault()
	d.asm = asmSwitch
	d.check = checkSwitch
	d.Size = 0
	d.Immediates = []immediate{imm("target ...", immLabels)}
	return d
}

func assembler(asm asmFunc) OpDetails {
	d := detDefault()
	d.asm = asm
	return d
}

func (d OpDetails) assembler(asm asmFunc) OpDetails {
	d.asm = asm
	return d
}

func costly(cost int) OpDetails {
	return detDefault().costs(cost)
}

func (d OpDetails) costs(cost int) OpDetails {
	d.FullCost = linearCost{baseCost: cost}.check()
	return d
}

func only(m RunMode) OpDetails {
	d := detDefault()
	d.Modes = m
	return d
}

func (d OpDetails) only(m RunMode) OpDetails {
	d.Modes = m
	return d
}

func (d OpDetails) costByLength(initial, perChunk, chunkSize, depth int) OpDetails {
	d.FullCost = costByLength(initial, perChunk, chunkSize, depth).FullCost
	return d
}

func immediates(names ...string) OpDetails {
	return immKinded(immByte, names...)
}

func (d OpDetails) trust() OpDetails {
	d.trusted = true
	return d
}

func immKinded(kind immKind, names ...string) OpDetails {
	d := detDefault()
	d.Size = len(names) + 1
	d.Immediates = make([]immediate, len(names))
	for i, name := range names {
		d.Immediates[i] = imm(name, kind)
	}
	return d
}

func typed(typer refineFunc) OpDetails {
	d := detDefault()
	d.refine = typer
	return d
}

func (d OpDetails) typed(typer refineFunc) OpDetails {
	d.refine = typer
	return d
}

// field is used to create an opDetails for an opcode with a single field
func field(immediate string, group *FieldGroup) OpDetails {
	opd := immediates(immediate)
	opd.Immediates[0].Group = group
	return opd
}

// field is used to annotate an existing immediate with group info
func (d OpDetails) field(name string, group *FieldGroup) OpDetails {
	for i := range d.Immediates {
		if d.Immediates[i].Name == name {
			d.Immediates[i].Group = group
			return d
		}
	}
	panic(name)
}

func costByField(immediate string, group *FieldGroup, costs []int) OpDetails {
	if len(costs) != len(group.Names) {
		panic(fmt.Sprintf("While defining costs for %s in group %s: %d costs %d != %d names",
			immediate, group.Name, len(costs), costs, len(group.Names)))
	}
	fieldCosts := make([]linearCost, len(costs))
	for i, cost := range costs {
		fieldCosts[i] = linearCost{baseCost: cost}
	}
	return costByFieldAndLength(immediate, group, fieldCosts)
}

func costByFieldAndLength(immediate string, group *FieldGroup, costs []linearCost) OpDetails {
	if len(costs) != len(group.Names) {
		panic(fmt.Sprintf("While defining costs for %s in group %s: %d costs %d != %d names",
			immediate, group.Name, len(costs), costs, len(group.Names)))
	}
	opd := immediates(immediate)
	opd.FullCost = linearCost{} // zero FullCost is what causes eval to look deeper
	opd.Immediates[0].Group = group
	full := make([]linearCost, 256) // ensure we have 256 entries for easy lookup
	for i := range costs {
		full[i] = costs[i].check()
	}
	opd.Immediates[0].fieldCosts = full
	return opd
}

func costByLength(initial, perChunk, chunkSize, depth int) OpDetails {
	d := detDefault()
	d.FullCost = linearCost{initial, perChunk, chunkSize, depth}.check()
	return d
}

// immType describes the immediate arguments to an opcode
type immKind byte

const (
	immByte immKind = iota
	immInt8
	immLabel
	immInt
	immBytes
	immInts
	immBytess // "ss" not a typo.  Multiple "bytes"
	immLabels
)

func (ik immKind) String() string {
	switch ik {
	case immByte:
		return "uint8"
	case immInt8:
		return "int8"
	case immLabel:
		return "int16 (big-endian)"
	case immInt:
		return "varuint"
	case immBytes:
		return "varuint length, bytes"
	case immInts:
		return fmt.Sprintf("varuint count, [%s ...]", immInt.String())
	case immBytess: // "ss" not a typo.  Multiple "bytes"
		return fmt.Sprintf("varuint count, [%s ...]", immBytes.String())
	case immLabels:
		return fmt.Sprintf("varuint count, [%s ...]", immLabel.String())
	}
	return "unknown"
}

type immediate struct {
	Name  string
	kind  immKind
	Group *FieldGroup

	// If non-nil, always 256 long, so cost can be checked before eval
	fieldCosts []linearCost
}

func imm(name string, kind immKind) immediate {
	return immediate{name, kind, nil, nil}
}

type typedList struct {
	Types   StackTypes
	Effects string
}

// debugStackExplain explains the effect of an opcode over the stack
// with 2 integers: deletions and additions, representing pops and inserts.
// An opcode may delete a few variables from stack, then add a few to stack.
type debugStackExplain func(*EvalContext) (int, int)

// Proto describes the "stack behavior" of an opcode, what it pops as arguments
// and pushes onto the stack as return values.
type Proto struct {
	Arg    typedList // what gets popped from the stack
	Return typedList // what gets pushed to the stack

	// Explain is the pointer to the function used in debugging process during simulation:
	// - on default construction, Explain relies on Arg and Return count.
	// - otherwise, we need to explicitly infer from EvalContext, by registering through explain function
	Explain debugStackExplain
}

func (p Proto) stackExplain(e debugStackExplain) Proto {
	p.Explain = e
	return p
}

func defaultDebugExplain(argCount, retCount int) debugStackExplain {
	return func(_ *EvalContext) (deletions, additions int) {
		deletions = argCount
		additions = retCount
		return
	}
}

func opPushIntsStackChange(cx *EvalContext) (deletions, additions int) {
	// NOTE: WE ARE SWALLOWING THE ERROR HERE!
	// FOR EVENTUALLY IT WOULD ERROR IN ASSEMBLY
	intc, _, _ := parseIntImmArgs(cx.program, cx.pc+1)

	additions = len(intc)
	return
}

func opPushBytessStackChange(cx *EvalContext) (deletions, additions int) {
	// NOTE: WE ARE SWALLOWING THE ERROR HERE!
	// FOR EVENTUALLY IT WOULD ERROR IN ASSEMBLY
	cbytess, _, _ := parseByteImmArgs(cx.program, cx.pc+1)

	additions = len(cbytess)
	return
}

func opReturnStackChange(cx *EvalContext) (deletions, additions int) {
	deletions = len(cx.Stack)
	additions = 1
	return
}

func opBuryStackChange(cx *EvalContext) (deletions, additions int) {
	depth := int(cx.program[cx.pc+1])

	deletions = depth + 1
	additions = depth
	return
}

func opPopNStackChange(cx *EvalContext) (deletions, additions int) {
	n := int(cx.program[cx.pc+1])

	deletions = n
	return
}

func opDupNStackChange(cx *EvalContext) (deletions, additions int) {
	n := int(cx.program[cx.pc+1])

	deletions = 1
	additions = n + 1
	return
}

func opDigStackChange(cx *EvalContext) (deletions, additions int) {
	additions = 1
	return
}

func opFrameDigStackChange(cx *EvalContext) (deletions, additions int) {
	additions = 1
	return
}

func opCoverStackChange(cx *EvalContext) (deletions, additions int) {
	depth := int(cx.program[cx.pc+1])

	deletions = depth + 1
	additions = depth + 1
	return
}

func opUncoverStackChange(cx *EvalContext) (deletions, additions int) {
	depth := int(cx.program[cx.pc+1])

	deletions = depth + 1
	additions = depth + 1
	return
}

func opRetSubStackChange(cx *EvalContext) (deletions, additions int) {
	topFrame := cx.callstack[len(cx.callstack)-1]
	// fast path, no proto case
	if !topFrame.clear {
		return
	}

	argStart := topFrame.height - topFrame.args
	topStackIdx := len(cx.Stack) - 1

	diff := topStackIdx - argStart + 1

	deletions = diff
	additions = topFrame.returns
	return
}

func opFrameBuryStackChange(cx *EvalContext) (deletions, additions int) {
	topFrame := cx.callstack[len(cx.callstack)-1]

	immIndex := int8(cx.program[cx.pc+1])
	idx := topFrame.height + int(immIndex)
	topStackIdx := len(cx.Stack) - 1

	diff := topStackIdx - idx + 1

	deletions = diff
	additions = diff - 1
	return
}

func opMatchStackChange(cx *EvalContext) (deletions, additions int) {
	labelNum := int(cx.program[cx.pc+1])

	deletions = labelNum + 1
	return
}

func proto(signature string, effects ...string) Proto {
	parts := strings.Split(signature, ":")
	if len(parts) != 2 {
		panic(signature)
	}
	var argEffect, retEffect string
	switch len(effects) {
	case 0:
		// will be generated
	case 1:
		retEffect = effects[0]
	case 2:
		argEffect = effects[0]
		retEffect = effects[1]
	default:
		panic(effects)
	}
	argTypes := parseStackTypes(parts[0])
	retTypes := parseStackTypes(parts[1])
	debugExplainFunc := defaultDebugExplain(len(filterNoneTypes(argTypes)), len(filterNoneTypes(retTypes)))
	return Proto{
		Arg:     typedList{argTypes, argEffect},
		Return:  typedList{retTypes, retEffect},
		Explain: debugExplainFunc,
	}
}

// OpSpec defines an opcode
type OpSpec struct {
	Opcode byte
	Name   string
	op     evalFunc // evaluate the op
	Proto
	Version   uint64 // AVM version opcode introduced
	OpDetails        // Special cost or bytecode layout considerations
}

// AlwaysExits is true iff the opcode always ends the program.
func (spec *OpSpec) AlwaysExits() bool {
	return len(spec.Return.Types) == 1 && spec.Return.Types[0].AVMType == avmNone
}

func (spec *OpSpec) deadens() bool {
	switch spec.Name {
	case "b", "callsub", "retsub", "err", "return":
		return true
	default:
		return false
	}
}

// OpSpecs is the table of operations that can be assembled and evaluated.
//
// Any changes should be reflected in README_in.md which serves as the language spec.
//
// Note: assembly can specialize an Any return type if known at
// assembly-time, with ops.returns()
var OpSpecs = []OpSpec{
	{0x00, "err", opErr, proto(":x"), 1, detDefault()},
	{0x01, "sha256", opSHA256, proto("b:H"), 1, costly(7)},
	{0x02, "keccak256", opKeccak256, proto("b:H"), 1, costly(26)},
	{0x03, "sha512_256", opSHA512_256, proto("b:H"), 1, costly(9)},

	// Cost of these opcodes increases in AVM version 2 based on measured
	// performance. Should be able to run max hashes during stateful TEAL
	// and achieve reasonable TPS. Same opcode for different versions
	// is OK.
	{0x01, "sha256", opSHA256, proto("b:H"), 2, costly(35)},
	{0x02, "keccak256", opKeccak256, proto("b:H"), 2, costly(130)},
	{0x03, "sha512_256", opSHA512_256, proto("b:H"), 2, costly(45)},

	/*
		Tabling these changes until we offer unlimited global storage as there
		is currently a useful pattern that requires hashes on long slices to
		creating logicsigs in apps.

		{0x01, "sha256", opSHA256, proto("b:b"), unlimitedStorage, costByLength(12, 6, 8)},
		{0x02, "keccak256", opKeccak256, proto("b:b"), unlimitedStorage, costByLength(58, 4, 8)},
		{0x03, "sha512_256", opSHA512_256, proto("b:b"), 7, unlimitedStorage, costByLength(17, 5, 8)},
	*/

	{0x04, "ed25519verify", opEd25519Verify, proto("bbb:T"), 1, costly(1900).only(ModeSig)},
	{0x04, "ed25519verify", opEd25519Verify, proto("bbb:T"), 5, costly(1900)},

	{0x05, "ecdsa_verify", opEcdsaVerify, proto("bbbbb:T"), 5, costByField("v", &EcdsaCurves, ecdsaVerifyCosts)},
	{0x06, "ecdsa_pk_decompress", opEcdsaPkDecompress, proto("b:bb"), 5, costByField("v", &EcdsaCurves, ecdsaDecompressCosts)},
	{0x07, "ecdsa_pk_recover", opEcdsaPkRecover, proto("bibb:bb"), 5, field("v", &EcdsaCurves).costs(2000)},

	{0x08, "+", opPlus, proto("ii:i"), 1, detDefault()},
	{0x09, "-", opMinus, proto("ii:i"), 1, detDefault()},
	{0x0a, "/", opDiv, proto("ii:i"), 1, detDefault()},
	{0x0b, "*", opMul, proto("ii:i"), 1, detDefault()},
	{0x0c, "<", opLt, proto("ii:T"), 1, detDefault()},
	{0x0d, ">", opGt, proto("ii:T"), 1, detDefault()},
	{0x0e, "<=", opLe, proto("ii:T"), 1, detDefault()},
	{0x0f, ">=", opGe, proto("ii:T"), 1, detDefault()},
	{0x10, "&&", opAnd, proto("ii:T"), 1, detDefault()},
	{0x11, "||", opOr, proto("ii:T"), 1, detDefault()},
	{0x12, "==", opEq, proto("aa:T"), 1, typed(typeEquals)},
	{0x13, "!=", opNeq, proto("aa:T"), 1, typed(typeEquals)},
	{0x14, "!", opNot, proto("i:i"), 1, detDefault()},
	{0x15, "len", opLen, proto("b:i"), 1, detDefault()},
	{0x16, "itob", opItob, proto("i:b"), 1, detDefault()},
	{0x17, "btoi", opBtoi, proto("b:i"), 1, detDefault()},
	{0x18, "%", opModulo, proto("ii:i"), 1, detDefault()},
	{0x19, "|", opBitOr, proto("ii:i"), 1, detDefault()},
	{0x1a, "&", opBitAnd, proto("ii:i"), 1, detDefault()},
	{0x1b, "^", opBitXor, proto("ii:i"), 1, detDefault()},
	{0x1c, "~", opBitNot, proto("i:i"), 1, detDefault()},
	{0x1d, "mulw", opMulw, proto("ii:ii"), 1, detDefault()},
	{0x1e, "addw", opAddw, proto("ii:ii"), 2, detDefault()},
	{0x1f, "divmodw", opDivModw, proto("iiii:iiii"), 4, costly(20)},

	{0x20, "intcblock", opIntConstBlock, proto(":"), 1, constants(asmIntCBlock, checkIntImmArgs, "uint ...", immInts)},
	{0x21, "intc", opIntConstLoad, proto(":i"), 1, immediates("i").assembler(asmIntC)},
	{0x22, "intc_0", opIntConst0, proto(":i"), 1, detDefault()},
	{0x23, "intc_1", opIntConst1, proto(":i"), 1, detDefault()},
	{0x24, "intc_2", opIntConst2, proto(":i"), 1, detDefault()},
	{0x25, "intc_3", opIntConst3, proto(":i"), 1, detDefault()},
	{0x26, "bytecblock", opByteConstBlock, proto(":"), 1, constants(asmByteCBlock, checkByteImmArgs, "bytes ...", immBytess)},
	{0x27, "bytec", opByteConstLoad, proto(":b"), 1, immediates("i").assembler(asmByteC)},
	{0x28, "bytec_0", opByteConst0, proto(":b"), 1, detDefault()},
	{0x29, "bytec_1", opByteConst1, proto(":b"), 1, detDefault()},
	{0x2a, "bytec_2", opByteConst2, proto(":b"), 1, detDefault()},
	{0x2b, "bytec_3", opByteConst3, proto(":b"), 1, detDefault()},
	{0x2c, "arg", opArg, proto(":b"), 1, immediates("n").only(ModeSig).assembler(asmArg)},
	{0x2d, "arg_0", opArg0, proto(":b"), 1, only(ModeSig)},
	{0x2e, "arg_1", opArg1, proto(":b"), 1, only(ModeSig)},
	{0x2f, "arg_2", opArg2, proto(":b"), 1, only(ModeSig)},
	{0x30, "arg_3", opArg3, proto(":b"), 1, only(ModeSig)},
	// txn, gtxn, and gtxns are also implemented as pseudoOps to choose
	// between scalar and array version based on number of immediates.
	{0x31, "txn", opTxn, proto(":a"), 1, field("f", &TxnScalarFields)},
	{0x32, "global", opGlobal, proto(":a"), 1, field("f", &GlobalFields)},
	{0x33, "gtxn", opGtxn, proto(":a"), 1, immediates("t", "f").field("f", &TxnScalarFields)},
	{0x34, "load", opLoad, proto(":a"), 1, immediates("i").typed(typeLoad)},
	{0x35, "store", opStore, proto("a:"), 1, immediates("i").typed(typeStore)},
	{0x36, "txna", opTxna, proto(":a"), 2, immediates("f", "i").field("f", &TxnArrayFields)},
	{0x37, "gtxna", opGtxna, proto(":a"), 2, immediates("t", "f", "i").field("f", &TxnArrayFields)},
	// Like gtxn, but gets txn index from stack, rather than immediate arg
	{0x38, "gtxns", opGtxns, proto("i:a"), 3, immediates("f").field("f", &TxnScalarFields)},
	{0x39, "gtxnsa", opGtxnsa, proto("i:a"), 3, immediates("f", "i").field("f", &TxnArrayFields)},
	// Group scratch space access
	{0x3a, "gload", opGload, proto(":a"), 4, immediates("t", "i").only(ModeApp)},
	{0x3b, "gloads", opGloads, proto("i:a"), 4, immediates("i").only(ModeApp)},
	// Access creatable IDs (consider deprecating, as txn CreatedAssetID, CreatedApplicationID should be enough
	{0x3c, "gaid", opGaid, proto(":i"), 4, immediates("t").only(ModeApp)},
	{0x3d, "gaids", opGaids, proto("i:i"), 4, only(ModeApp)},

	// Like load/store, but scratch slot taken from TOS instead of immediate
	{0x3e, "loads", opLoads, proto("i:a"), 5, typed(typeLoads)},
	{0x3f, "stores", opStores, proto("ia:"), 5, typed(typeStores)},

	{0x40, "bnz", opBnz, proto("i:"), 1, detBranch()},
	{0x41, "bz", opBz, proto("i:"), 2, detBranch()},
	{0x42, "b", opB, proto(":"), 2, detBranch()},
	{0x43, "return", opReturn, proto("i:x").stackExplain(opReturnStackChange), 2, detDefault()},
	{0x44, "assert", opAssert, proto("i:"), 3, detDefault()},
	{0x45, "bury", opBury, proto("a:").stackExplain(opBuryStackChange), fpVersion, immediates("n").typed(typeBury)},
	{0x46, "popn", opPopN, proto(":", "[N items]", "").stackExplain(opPopNStackChange), fpVersion, immediates("n").typed(typePopN).trust()},
	{0x47, "dupn", opDupN, proto("a:", "", "A, [N copies of A]").stackExplain(opDupNStackChange), fpVersion, immediates("n").typed(typeDupN).trust()},
	{0x48, "pop", opPop, proto("a:"), 1, detDefault()},
	{0x49, "dup", opDup, proto("a:aa", "A, A"), 1, typed(typeDup)},
	{0x4a, "dup2", opDup2, proto("aa:aaaa", "A, B, A, B"), 2, typed(typeDupTwo)},
	{0x4b, "dig", opDig, proto("a:aa", "A, [N items]", "A, [N items], A").stackExplain(opDigStackChange), 3, immediates("n").typed(typeDig)},
	{0x4c, "swap", opSwap, proto("aa:aa", "B, A"), 3, typed(typeSwap)},
	{0x4d, "select", opSelect, proto("aai:a", "A or B"), 3, typed(typeSelect)},
	{0x4e, "cover", opCover, proto("a:a", "[N items], A", "A, [N items]").stackExplain(opCoverStackChange), 5, immediates("n").typed(typeCover)},
	{0x4f, "uncover", opUncover, proto("a:a", "A, [N items]", "[N items], A").stackExplain(opUncoverStackChange), 5, immediates("n").typed(typeUncover)},

	// byteslice processing / StringOps
	{0x50, "concat", opConcat, proto("bb:b"), 2, detDefault()},
	{0x51, "substring", opSubstring, proto("b:b"), 2, immediates("s", "e").assembler(asmSubstring)},
	{0x52, "substring3", opSubstring3, proto("bii:b"), 2, detDefault()},
	{0x53, "getbit", opGetBit, proto("ai:i"), 3, detDefault()},
	{0x54, "setbit", opSetBit, proto("aii:a"), 3, typed(typeSetBit)},
	{0x55, "getbyte", opGetByte, proto("bi:i"), 3, detDefault()},
	{0x56, "setbyte", opSetByte, proto("bii:b"), 3, detDefault()},
	{0x57, "extract", opExtract, proto("b:b"), 5, immediates("s", "l")},
	{0x58, "extract3", opExtract3, proto("bii:b"), 5, detDefault()},
	{0x59, "extract_uint16", opExtract16Bits, proto("bi:i"), 5, detDefault()},
	{0x5a, "extract_uint32", opExtract32Bits, proto("bi:i"), 5, detDefault()},
	{0x5b, "extract_uint64", opExtract64Bits, proto("bi:i"), 5, detDefault()},
	{0x5c, "replace2", opReplace2, proto("bb:b"), 7, immediates("s")},
	{0x5d, "replace3", opReplace3, proto("bib:b"), 7, detDefault()},
	{0x5e, "base64_decode", opBase64Decode, proto("b:b"), fidoVersion, field("e", &Base64Encodings).costByLength(1, 1, 16, 0)},
	{0x5f, "json_ref", opJSONRef, proto("bb:a"), fidoVersion, field("r", &JSONRefTypes).costByLength(25, 2, 7, 1)},

	{0x60, "balance", opBalance, proto("i:i"), 2, only(ModeApp)},
	{0x60, "balance", opBalance, proto("a:i"), directRefEnabledVersion, only(ModeApp)},
	{0x61, "app_opted_in", opAppOptedIn, proto("ii:T"), 2, only(ModeApp)},
	{0x61, "app_opted_in", opAppOptedIn, proto("ai:T"), directRefEnabledVersion, only(ModeApp)},
	{0x62, "app_local_get", opAppLocalGet, proto("ib:a"), 2, only(ModeApp)},
	{0x62, "app_local_get", opAppLocalGet, proto("ab:a"), directRefEnabledVersion, only(ModeApp)},
	{0x63, "app_local_get_ex", opAppLocalGetEx, proto("iib:aT"), 2, only(ModeApp)},
	{0x63, "app_local_get_ex", opAppLocalGetEx, proto("aib:aT"), directRefEnabledVersion, only(ModeApp)},
	{0x64, "app_global_get", opAppGlobalGet, proto("b:a"), 2, only(ModeApp)},
	{0x65, "app_global_get_ex", opAppGlobalGetEx, proto("ib:aT"), 2, only(ModeApp)},
	{0x66, "app_local_put", opAppLocalPut, proto("iba:"), 2, only(ModeApp)},
	{0x66, "app_local_put", opAppLocalPut, proto("aba:"), directRefEnabledVersion, only(ModeApp)},
	{0x67, "app_global_put", opAppGlobalPut, proto("ba:"), 2, only(ModeApp)},
	{0x68, "app_local_del", opAppLocalDel, proto("ib:"), 2, only(ModeApp)},
	{0x68, "app_local_del", opAppLocalDel, proto("ab:"), directRefEnabledVersion, only(ModeApp)},
	{0x69, "app_global_del", opAppGlobalDel, proto("b:"), 2, only(ModeApp)},
	{0x70, "asset_holding_get", opAssetHoldingGet, proto("ii:aT"), 2, field("f", &AssetHoldingFields).only(ModeApp)},
	{0x70, "asset_holding_get", opAssetHoldingGet, proto("ai:aT"), directRefEnabledVersion, field("f", &AssetHoldingFields).only(ModeApp)},
	{0x71, "asset_params_get", opAssetParamsGet, proto("i:aT"), 2, field("f", &AssetParamsFields).only(ModeApp)},
	{0x72, "app_params_get", opAppParamsGet, proto("i:aT"), 5, field("f", &AppParamsFields).only(ModeApp)},
	{0x73, "acct_params_get", opAcctParamsGet, proto("a:aT"), 6, field("f", &AcctParamsFields).only(ModeApp)},

	{0x78, "min_balance", opMinBalance, proto("i:i"), 3, only(ModeApp)},
	{0x78, "min_balance", opMinBalance, proto("a:i"), directRefEnabledVersion, only(ModeApp)},

	// Immediate bytes and ints. Smaller code size for single use of constant.
	{0x80, "pushbytes", opPushBytes, proto(":b"), 3, constants(asmPushBytes, opPushBytes, "bytes", immBytes)},
	{0x81, "pushint", opPushInt, proto(":i"), 3, constants(asmPushInt, opPushInt, "uint", immInt)},
	{0x82, "pushbytess", opPushBytess, proto(":", "", "[N items]").stackExplain(opPushBytessStackChange), 8, constants(asmPushBytess, checkByteImmArgs, "bytes ...", immBytess).typed(typePushBytess).trust()},
	{0x83, "pushints", opPushInts, proto(":", "", "[N items]").stackExplain(opPushIntsStackChange), 8, constants(asmPushInts, checkIntImmArgs, "uint ...", immInts).typed(typePushInts).trust()},

	{0x84, "ed25519verify_bare", opEd25519VerifyBare, proto("bbb:T"), 7, costly(1900)},

	// "Function oriented"
	{0x88, "callsub", opCallSub, proto(":"), 4, detBranch()},
	{0x89, "retsub", opRetSub, proto(":").stackExplain(opRetSubStackChange), 4, detDefault().trust()},
	// protoByte is a named constant because opCallSub needs to know it.
	{protoByte, "proto", opProto, proto(":"), fpVersion, immediates("a", "r").typed(typeProto)},
	{0x8b, "frame_dig", opFrameDig, proto(":a").stackExplain(opFrameDigStackChange), fpVersion, immKinded(immInt8, "i").typed(typeFrameDig)},
	{0x8c, "frame_bury", opFrameBury, proto("a:").stackExplain(opFrameBuryStackChange), fpVersion, immKinded(immInt8, "i").typed(typeFrameBury)},
	{0x8d, "switch", opSwitch, proto("i:"), 8, detSwitch()},
	{0x8e, "match", opMatch, proto(":", "[A1, A2, ..., AN], B", "").stackExplain(opMatchStackChange), 8, detSwitch().trust()},

	// More math
	{0x90, "shl", opShiftLeft, proto("ii:i"), 4, detDefault()},
	{0x91, "shr", opShiftRight, proto("ii:i"), 4, detDefault()},
	{0x92, "sqrt", opSqrt, proto("i:i"), 4, costly(4)},
	{0x93, "bitlen", opBitLen, proto("a:i"), 4, detDefault()},
	{0x94, "exp", opExp, proto("ii:i"), 4, detDefault()},
	{0x95, "expw", opExpw, proto("ii:ii"), 4, costly(10)},
	{0x96, "bsqrt", opBytesSqrt, proto("b:b"), 6, costly(40)},
	{0x97, "divw", opDivw, proto("iii:i"), 6, detDefault()},
	{0x98, "sha3_256", opSHA3_256, proto("b:b"), 7, costly(130)},
	/* Will end up following keccak256 -
	{0x98, "sha3_256", opSHA3_256, proto("b:b"), unlimitedStorage, costByLength(58, 4, 8)},},
	*/

	// Byteslice math.
	{0xa0, "b+", opBytesPlus, proto("II:b"), 4, costly(10).typed(typeByteMath(maxByteMathSize + 1))},
	{0xa1, "b-", opBytesMinus, proto("II:I"), 4, costly(10)},
	{0xa2, "b/", opBytesDiv, proto("II:I"), 4, costly(20)},
	{0xa3, "b*", opBytesMul, proto("II:b"), 4, costly(20).typed(typeByteMath(maxByteMathSize * 2))},
	{0xa4, "b<", opBytesLt, proto("II:T"), 4, detDefault()},
	{0xa5, "b>", opBytesGt, proto("II:T"), 4, detDefault()},
	{0xa6, "b<=", opBytesLe, proto("II:T"), 4, detDefault()},
	{0xa7, "b>=", opBytesGe, proto("II:T"), 4, detDefault()},
	{0xa8, "b==", opBytesEq, proto("II:T"), 4, detDefault()},
	{0xa9, "b!=", opBytesNeq, proto("II:T"), 4, detDefault()},
	{0xaa, "b%", opBytesModulo, proto("bb:b"), 4, costly(20)},
	{0xab, "b|", opBytesBitOr, proto("bb:b"), 4, costly(6)},
	{0xac, "b&", opBytesBitAnd, proto("bb:b"), 4, costly(6)},
	{0xad, "b^", opBytesBitXor, proto("bb:b"), 4, costly(6)},
	{0xae, "b~", opBytesBitNot, proto("b:b"), 4, costly(4)},
	{0xaf, "bzero", opBytesZero, proto("i:b"), 4, detDefault().typed(typeBzero)},

	// AVM "effects"
	{0xb0, "log", opLog, proto("b:"), 5, only(ModeApp)},
	{0xb1, "itxn_begin", opItxnBegin, proto(":"), 5, only(ModeApp)},
	{0xb2, "itxn_field", opItxnField, proto("a:"), 5, immediates("f").typed(typeTxField).field("f", &TxnFields).only(ModeApp).assembler(asmItxnField)},
	{0xb3, "itxn_submit", opItxnSubmit, proto(":"), 5, only(ModeApp)},
	{0xb4, "itxn", opItxn, proto(":a"), 5, field("f", &TxnScalarFields).only(ModeApp).assembler(asmItxn)},
	{0xb5, "itxna", opItxna, proto(":a"), 5, immediates("f", "i").field("f", &TxnArrayFields).only(ModeApp)},
	{0xb6, "itxn_next", opItxnNext, proto(":"), 6, only(ModeApp)},
	{0xb7, "gitxn", opGitxn, proto(":a"), 6, immediates("t", "f").field("f", &TxnFields).only(ModeApp).assembler(asmGitxn)},
	{0xb8, "gitxna", opGitxna, proto(":a"), 6, immediates("t", "f", "i").field("f", &TxnArrayFields).only(ModeApp)},

	// Unlimited Global Storage - Boxes
	{0xb9, "box_create", opBoxCreate, proto("Ni:T"), boxVersion, only(ModeApp)},
	{0xba, "box_extract", opBoxExtract, proto("Nii:b"), boxVersion, only(ModeApp)},
	{0xbb, "box_replace", opBoxReplace, proto("Nib:"), boxVersion, only(ModeApp)},
	{0xbc, "box_del", opBoxDel, proto("N:T"), boxVersion, only(ModeApp)},
	{0xbd, "box_len", opBoxLen, proto("N:iT"), boxVersion, only(ModeApp)},
	{0xbe, "box_get", opBoxGet, proto("N:bT"), boxVersion, only(ModeApp)},
	{0xbf, "box_put", opBoxPut, proto("Nb:"), boxVersion, only(ModeApp)},

	// Dynamic indexing
	{0xc0, "txnas", opTxnas, proto("i:a"), 5, field("f", &TxnArrayFields)},
	{0xc1, "gtxnas", opGtxnas, proto("i:a"), 5, immediates("t", "f").field("f", &TxnArrayFields)},
	{0xc2, "gtxnsas", opGtxnsas, proto("ii:a"), 5, field("f", &TxnArrayFields)},
	{0xc3, "args", opArgs, proto("i:b"), 5, only(ModeSig)},
	{0xc4, "gloadss", opGloadss, proto("ii:a"), 6, only(ModeApp)},
	{0xc5, "itxnas", opItxnas, proto("i:a"), 6, field("f", &TxnArrayFields).only(ModeApp)},
	{0xc6, "gitxnas", opGitxnas, proto("i:a"), 6, immediates("t", "f").field("f", &TxnArrayFields).only(ModeApp)},

	// randomness support
	{0xd0, "vrf_verify", opVrfVerify, proto("bbb:bT"), randomnessVersion, field("s", &VrfStandards).costs(5700)},
	{0xd1, "block", opBlock, proto("i:a"), randomnessVersion, field("f", &BlockFields)},

	{0xe0, "ec_add", opEcAdd, proto("bb:b"), pairingVersion,
		costByField("g", &EcGroups, []int{
			BN254g1: 125, BN254g2: 170,
			BLS12_381g1: 205, BLS12_381g2: 290})},

	{0xe1, "ec_scalar_mul", opEcScalarMul, proto("bb:b"), pairingVersion,
		costByField("g", &EcGroups, []int{
			BN254g1: 1810, BN254g2: 3430,
			BLS12_381g1: 2950, BLS12_381g2: 6530})},

	{0xe2, "ec_pairing_check", opEcPairingCheck, proto("bb:i"), pairingVersion,
		costByFieldAndLength("g", &EcGroups, []linearCost{
			BN254g1: {
				baseCost:  8000,
				chunkCost: 7_400,
				chunkSize: bn254g1Size,
			},
			BN254g2: {
				baseCost:  8000,
				chunkCost: 7_400,
				chunkSize: bn254g2Size,
			},
			BLS12_381g1: {
				baseCost:  13_000,
				chunkCost: 10_000,
				chunkSize: bls12381g1Size,
			},
			BLS12_381g2: {
				baseCost:  13_000,
				chunkCost: 10_000,
				chunkSize: bls12381g2Size,
			}})},

	{0xe3, "ec_multi_scalar_mul", opEcMultiScalarMul, proto("bb:b"), pairingVersion,
		costByFieldAndLength("g", &EcGroups, []linearCost{
			BN254g1: {
				baseCost:  3_600,
				chunkCost: 90,
				chunkSize: scalarSize,
			},
			BN254g2: {
				baseCost:  7_200,
				chunkCost: 270,
				chunkSize: scalarSize,
			},
			BLS12_381g1: {
				baseCost:  6_500,
				chunkCost: 95,
				chunkSize: scalarSize,
			},
			BLS12_381g2: {
				baseCost:  14_850,
				chunkCost: 485,
				chunkSize: scalarSize,
			}})},

	{0xe4, "ec_subgroup_check", opEcSubgroupCheck, proto("b:i"), pairingVersion,
		costByField("g", &EcGroups, []int{
			BN254g1: 20, BN254g2: 3_100, // g1 subgroup is nearly a no-op
			BLS12_381g1: 1_850, BLS12_381g2: 2_340})},
	{0xe5, "ec_map_to", opEcMapTo, proto("b:b"), pairingVersion,
		costByField("g", &EcGroups, []int{
			BN254g1: 630, BN254g2: 3_300,
			BLS12_381g1: 1_950, BLS12_381g2: 8_150})},
}

type sortByOpcode []OpSpec

func (a sortByOpcode) Len() int           { return len(a) }
func (a sortByOpcode) Swap(i, j int)      { a[i], a[j] = a[j], a[i] }
func (a sortByOpcode) Less(i, j int) bool { return a[i].Opcode < a[j].Opcode }

// OpcodesByVersion returns list of opcodes available in a specific version of TEAL
// by copying v1 opcodes to v2, and then on to v3 to create a full list
func OpcodesByVersion(version uint64) []OpSpec {
	// for updated opcodes use the lowest version opcode was introduced in
	maxOpcode := 0
	for i := 0; i < len(OpSpecs); i++ {
		if int(OpSpecs[i].Opcode) > maxOpcode {
			maxOpcode = int(OpSpecs[i].Opcode)
		}
	}
	updated := make([]int, maxOpcode+1)
	for idx := range OpSpecs {
		op := OpSpecs[idx].Opcode
		cv := updated[op]
		if cv == 0 {
			cv = int(OpSpecs[idx].Version)
		} else {
			if int(OpSpecs[idx].Version) < cv {
				cv = int(OpSpecs[idx].Version)
			}
		}
		updated[op] = cv
	}

	subv := make(map[byte]OpSpec)
	for idx := range OpSpecs {
		if OpSpecs[idx].Version <= version {
			op := OpSpecs[idx].Opcode
			subv[op] = OpSpecs[idx]
			// if the opcode was updated then assume backward compatibility
			// and set version to minimum available
			if updated[op] < int(OpSpecs[idx].Version) {
				copy := OpSpecs[idx]
				copy.Version = uint64(updated[op])
				subv[op] = copy
			}
		}
	}
	result := maps.Values(subv)
	sort.Sort(sortByOpcode(result))
	return result
}

// direct opcode bytes
var opsByOpcode [LogicVersion + 1][256]OpSpec

// OpsByName map for each version, mapping opcode name to OpSpec
var OpsByName [LogicVersion + 1]map[string]OpSpec

// Keeps track of all field names accessible in each version
var fieldNames [LogicVersion + 1]map[string]bool

// Migration from v1 to v2.
// v1 allowed execution of program with version 0.
// With v2 opcode versions are introduced and they are bound to every opcode.
// There is no opcodes with version 0 so that v2 evaluator rejects any program with version 0.
// To preserve backward compatibility version 0 array is populated with v1 opcodes
// with the version overwritten to 0.
func init() {
	// First, initialize baseline v1 opcodes.
	// Zero (empty) version is an alias for v1 opcodes and needed for compatibility with v1 code.
	OpsByName[0] = make(map[string]OpSpec, 256)
	OpsByName[1] = make(map[string]OpSpec, 256)
	for _, oi := range OpSpecs {
		if oi.Version == 1 {
			cp := oi
			cp.Version = 0
			opsByOpcode[0][oi.Opcode] = cp
			OpsByName[0][oi.Name] = cp

			opsByOpcode[1][oi.Opcode] = oi
			OpsByName[1][oi.Name] = oi
		}
	}
	// Start from v2 and higher,
	// copy lower version opcodes and overwrite matching version
	for v := uint64(2); v <= LogicVersion; v++ {
		// Copy opcodes from lower version
		OpsByName[v] = maps.Clone(OpsByName[v-1])
		for op, oi := range opsByOpcode[v-1] {
			opsByOpcode[v][op] = oi
		}

		// Update tables with opcodes from the current version
		for _, oi := range OpSpecs {
			if oi.Version == v {
				opsByOpcode[v][oi.Opcode] = oi
				OpsByName[v][oi.Name] = oi
			}
		}
	}

	for v := 0; v <= LogicVersion; v++ {
		fieldNames[v] = make(map[string]bool)
		for _, spec := range OpsByName[v] {
			for _, imm := range spec.Immediates {
				if imm.Group != nil {
					for _, fieldName := range imm.Group.Names {
						fieldNames[v][fieldName] = true
					}
				}
			}
		}
	}
}<|MERGE_RESOLUTION|>--- conflicted
+++ resolved
@@ -86,13 +86,6 @@
 	depth     int
 }
 
-<<<<<<< HEAD
-// divCeil provides `math.Ceil` semantics using integer division.  The technique avoids slower floating point operations as suggested in https://stackoverflow.com/a/2745086.
-// The method does _not_ check for divide-by-zero.
-func divCeil(numerator int, denominator int) int {
-	return (numerator + denominator - 1) / denominator
-}
-
 func (lc linearCost) check() linearCost {
 	if lc.baseCost < 1 || lc.chunkCost < 0 || lc.chunkSize < 0 || lc.chunkSize > maxStringSize || lc.depth < 0 {
 		panic(fmt.Sprintf("bad cost configuration %+v", lc))
@@ -106,8 +99,6 @@
 	return lc
 }
 
-=======
->>>>>>> 3425e856
 func (lc *linearCost) compute(stack []stackValue) int {
 	cost := lc.baseCost
 	if lc.chunkCost != 0 && lc.chunkSize != 0 {
