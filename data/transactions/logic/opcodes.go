// Copyright (C) 2019-2021 Algorand, Inc.
// This file is part of go-algorand
//
// go-algorand is free software: you can redistribute it and/or modify
// it under the terms of the GNU Affero General Public License as
// published by the Free Software Foundation, either version 3 of the
// License, or (at your option) any later version.
//
// go-algorand is distributed in the hope that it will be useful,
// but WITHOUT ANY WARRANTY; without even the implied warranty of
// MERCHANTABILITY or FITNESS FOR A PARTICULAR PURPOSE.  See the
// GNU Affero General Public License for more details.
//
// You should have received a copy of the GNU Affero General Public License
// along with go-algorand.  If not, see <https://www.gnu.org/licenses/>.

package logic

import (
	"sort"
)

// LogicVersion defines default assembler and max eval versions
const LogicVersion = 5

// rekeyingEnabledVersion is the version of TEAL where RekeyTo functionality
// was enabled. This is important to remember so that old TEAL accounts cannot
// be maliciously or accidentally rekeyed. Do not edit!
const rekeyingEnabledVersion = 2

// appsEnabledVersion is the version of TEAL where ApplicationCall
// functionality was enabled. We use this to disallow v0 and v1 TEAL programs
// from being used with applications. Do not edit!
const appsEnabledVersion = 2

// backBranchEnabledVersion is the first version of TEAL where branches could
// go back (and cost accounting was done during execution)
const backBranchEnabledVersion = 4

// directRefEnabledVersion is the version of TEAL where opcodes
// that reference accounts, asas, and apps may do so directly, not requiring
// using an index into arrays.
const directRefEnabledVersion = 4

// opDetails records details such as non-standard costs, immediate
// arguments, or dynamic layout controlled by a check function.
type opDetails struct {
	Cost       int
	Size       int
	checkFunc  opCheckFunc
	Immediates []immediate
	typeFunc   opTypeFunc
}

var opDefault = opDetails{1, 1, nil, nil, nil}
var opBranch = opDetails{1, 3, checkBranch, []immediate{{"target", immLabel}}, nil}

func costly(cost int) opDetails {
	return opDetails{cost, 1, nil, nil, nil}
}

func immediates(names ...string) opDetails {
	immediates := make([]immediate, len(names))
	for i, name := range names {
		immediates[i] = immediate{name, immByte}
	}
	return opDetails{1, 1 + len(immediates), nil, immediates, nil}
}

func stacky(typer opTypeFunc, imms ...string) opDetails {
	d := immediates(imms...)
	d.typeFunc = typer
	return d
}

func varies(checker opCheckFunc, name string, kind immKind) opDetails {
	return opDetails{1, 0, checker, []immediate{{name, kind}}, nil}
}

// immType describes the immediate arguments to an opcode
type immKind byte

const (
	immByte immKind = iota
	immLabel
	immInt
	immBytes
	immInts
	immBytess // "ss" not a typo.  Multiple "bytes"
)

type immediate struct {
	Name string
	kind immKind
}

// OpSpec defines an opcode
type OpSpec struct {
	Opcode  byte
	Name    string
	op      opEvalFunc      // evaluate the op
	asm     assembleFunc    // assemble the op
	dis     disassembleFunc // disassemble the op
	Args    StackTypes      // what gets popped from the stack
	Returns StackTypes      // what gets pushed to the stack
	Version uint64          // TEAL version opcode introduced
	Modes   runMode         // if non-zero, then (mode & Modes) != 0 to allow
	Details opDetails       // Special cost or bytecode layout considerations
}

var oneBytes = StackTypes{StackBytes}
var twoBytes = StackTypes{StackBytes, StackBytes}
var threeBytes = StackTypes{StackBytes, StackBytes, StackBytes}
var byteInt = StackTypes{StackBytes, StackUint64}
var byteIntInt = StackTypes{StackBytes, StackUint64, StackUint64}
var oneInt = StackTypes{StackUint64}
var twoInts = StackTypes{StackUint64, StackUint64}
var threeInts = StackTypes{StackUint64, StackUint64, StackUint64}
var oneAny = StackTypes{StackAny}
var twoAny = StackTypes{StackAny, StackAny}
var anyInt = StackTypes{StackAny, StackUint64}
var anyIntInt = StackTypes{StackAny, StackUint64, StackUint64}

// OpSpecs is the table of operations that can be assembled and evaluated.
//
// Any changes should be reflected in README_in.md which serves as the language spec.
//
// Note: assembly can specialize an Any return type if known at
// assembly-time, with ops.returns()
var OpSpecs = []OpSpec{
	{0x00, "err", opErr, asmDefault, disDefault, nil, nil, 1, modeAny, opDefault},
	{0x01, "sha256", opSHA256, asmDefault, disDefault, oneBytes, oneBytes, 1, modeAny, costly(7)},
	{0x02, "keccak256", opKeccak256, asmDefault, disDefault, oneBytes, oneBytes, 1, modeAny, costly(26)},
	{0x03, "sha512_256", opSHA512_256, asmDefault, disDefault, oneBytes, oneBytes, 1, modeAny, costly(9)},

	// Cost of these opcodes increases in TEAL version 2 based on measured
	// performance. Should be able to run max hashes during stateful TEAL
	// and achieve reasonable TPS. Same opcode for different TEAL versions
	// is OK.
	{0x01, "sha256", opSHA256, asmDefault, disDefault, oneBytes, oneBytes, 2, modeAny, costly(35)},
	{0x02, "keccak256", opKeccak256, asmDefault, disDefault, oneBytes, oneBytes, 2, modeAny, costly(130)},
	{0x03, "sha512_256", opSHA512_256, asmDefault, disDefault, oneBytes, oneBytes, 2, modeAny, costly(45)},

	{0x04, "ed25519verify", opEd25519verify, asmDefault, disDefault, threeBytes, oneInt, 1, runModeSignature, costly(1900)},
	{0x08, "+", opPlus, asmDefault, disDefault, twoInts, oneInt, 1, modeAny, opDefault},
	{0x09, "-", opMinus, asmDefault, disDefault, twoInts, oneInt, 1, modeAny, opDefault},
	{0x0a, "/", opDiv, asmDefault, disDefault, twoInts, oneInt, 1, modeAny, opDefault},
	{0x0b, "*", opMul, asmDefault, disDefault, twoInts, oneInt, 1, modeAny, opDefault},
	{0x0c, "<", opLt, asmDefault, disDefault, twoInts, oneInt, 1, modeAny, opDefault},
	{0x0d, ">", opGt, asmDefault, disDefault, twoInts, oneInt, 1, modeAny, opDefault},
	{0x0e, "<=", opLe, asmDefault, disDefault, twoInts, oneInt, 1, modeAny, opDefault},
	{0x0f, ">=", opGe, asmDefault, disDefault, twoInts, oneInt, 1, modeAny, opDefault},
	{0x10, "&&", opAnd, asmDefault, disDefault, twoInts, oneInt, 1, modeAny, opDefault},
	{0x11, "||", opOr, asmDefault, disDefault, twoInts, oneInt, 1, modeAny, opDefault},
	{0x12, "==", opEq, asmDefault, disDefault, twoAny, oneInt, 1, modeAny, stacky(typeEquals)},
	{0x13, "!=", opNeq, asmDefault, disDefault, twoAny, oneInt, 1, modeAny, stacky(typeEquals)},
	{0x14, "!", opNot, asmDefault, disDefault, oneInt, oneInt, 1, modeAny, opDefault},
	{0x15, "len", opLen, asmDefault, disDefault, oneBytes, oneInt, 1, modeAny, opDefault},
	{0x16, "itob", opItob, asmDefault, disDefault, oneInt, oneBytes, 1, modeAny, opDefault},
	{0x17, "btoi", opBtoi, asmDefault, disDefault, oneBytes, oneInt, 1, modeAny, opDefault},
	{0x18, "%", opModulo, asmDefault, disDefault, twoInts, oneInt, 1, modeAny, opDefault},
	{0x19, "|", opBitOr, asmDefault, disDefault, twoInts, oneInt, 1, modeAny, opDefault},
	{0x1a, "&", opBitAnd, asmDefault, disDefault, twoInts, oneInt, 1, modeAny, opDefault},
	{0x1b, "^", opBitXor, asmDefault, disDefault, twoInts, oneInt, 1, modeAny, opDefault},
	{0x1c, "~", opBitNot, asmDefault, disDefault, oneInt, oneInt, 1, modeAny, opDefault},
	{0x1d, "mulw", opMulw, asmDefault, disDefault, twoInts, twoInts, 1, modeAny, opDefault},
	{0x1e, "addw", opAddw, asmDefault, disDefault, twoInts, twoInts, 2, modeAny, opDefault},
	{0x1f, "divmodw", opDivModw, asmDefault, disDefault, twoInts.plus(twoInts), twoInts.plus(twoInts), 4, modeAny, costly(20)},

	{0x20, "intcblock", opIntConstBlock, assembleIntCBlock, disIntcblock, nil, nil, 1, modeAny, varies(checkIntConstBlock, "uint ...", immInts)},
	{0x21, "intc", opIntConstLoad, assembleIntC, disIntc, nil, oneInt, 1, modeAny, immediates("i")},
	{0x22, "intc_0", opIntConst0, asmDefault, disIntc, nil, oneInt, 1, modeAny, opDefault},
	{0x23, "intc_1", opIntConst1, asmDefault, disIntc, nil, oneInt, 1, modeAny, opDefault},
	{0x24, "intc_2", opIntConst2, asmDefault, disIntc, nil, oneInt, 1, modeAny, opDefault},
	{0x25, "intc_3", opIntConst3, asmDefault, disIntc, nil, oneInt, 1, modeAny, opDefault},
	{0x26, "bytecblock", opByteConstBlock, assembleByteCBlock, disBytecblock, nil, nil, 1, modeAny, varies(checkByteConstBlock, "bytes ...", immBytess)},
	{0x27, "bytec", opByteConstLoad, assembleByteC, disBytec, nil, oneBytes, 1, modeAny, immediates("i")},
	{0x28, "bytec_0", opByteConst0, asmDefault, disBytec, nil, oneBytes, 1, modeAny, opDefault},
	{0x29, "bytec_1", opByteConst1, asmDefault, disBytec, nil, oneBytes, 1, modeAny, opDefault},
	{0x2a, "bytec_2", opByteConst2, asmDefault, disBytec, nil, oneBytes, 1, modeAny, opDefault},
	{0x2b, "bytec_3", opByteConst3, asmDefault, disBytec, nil, oneBytes, 1, modeAny, opDefault},
	{0x2c, "arg", opArg, assembleArg, disDefault, nil, oneBytes, 1, runModeSignature, immediates("n")},
	{0x2d, "arg_0", opArg0, asmDefault, disDefault, nil, oneBytes, 1, runModeSignature, opDefault},
	{0x2e, "arg_1", opArg1, asmDefault, disDefault, nil, oneBytes, 1, runModeSignature, opDefault},
	{0x2f, "arg_2", opArg2, asmDefault, disDefault, nil, oneBytes, 1, runModeSignature, opDefault},
	{0x30, "arg_3", opArg3, asmDefault, disDefault, nil, oneBytes, 1, runModeSignature, opDefault},
	{0x31, "txn", opTxn, assembleTxn, disTxn, nil, oneAny, 1, modeAny, immediates("f")},
	// It is ok to have the same opcode for different TEAL versions.
	// This 'txn' asm command supports additional argument in version 2 and
	// generates 'txna' opcode in that particular case
	{0x31, "txn", opTxn, assembleTxn2, disTxn, nil, oneAny, 2, modeAny, immediates("f")},
	{0x32, "global", opGlobal, assembleGlobal, disGlobal, nil, oneAny, 1, modeAny, immediates("f")},
	{0x33, "gtxn", opGtxn, assembleGtxn, disGtxn, nil, oneAny, 1, modeAny, immediates("t", "f")},
	{0x33, "gtxn", opGtxn, assembleGtxn2, disGtxn, nil, oneAny, 2, modeAny, immediates("t", "f")},
	{0x34, "load", opLoad, asmDefault, disDefault, nil, oneAny, 1, modeAny, immediates("i")},
	{0x35, "store", opStore, asmDefault, disDefault, oneAny, nil, 1, modeAny, immediates("i")},
	{0x36, "txna", opTxna, assembleTxna, disTxna, nil, oneAny, 2, modeAny, immediates("f", "i")},
	{0x37, "gtxna", opGtxna, assembleGtxna, disGtxna, nil, oneAny, 2, modeAny, immediates("t", "f", "i")},
	// Like gtxn, but gets txn index from stack, rather than immediate arg
	{0x38, "gtxns", opGtxns, assembleGtxns, disTxn, oneInt, oneAny, 3, modeAny, immediates("f")},
	{0x39, "gtxnsa", opGtxnsa, assembleGtxns, disTxna, oneInt, oneAny, 3, modeAny, immediates("f", "i")},
	// Group scratch space access
	{0x3a, "gload", opGload, asmDefault, disDefault, nil, oneAny, 4, runModeApplication, immediates("t", "i")},
	{0x3b, "gloads", opGloads, asmDefault, disDefault, oneInt, oneAny, 4, runModeApplication, immediates("i")},
	// Access creatable IDs
	{0x3c, "gaid", opGaid, asmDefault, disDefault, nil, oneInt, 4, runModeApplication, immediates("t")},
	{0x3d, "gaids", opGaids, asmDefault, disDefault, oneInt, oneInt, 4, runModeApplication, opDefault},

	{0x40, "bnz", opBnz, assembleBranch, disBranch, oneInt, nil, 1, modeAny, opBranch},
	{0x41, "bz", opBz, assembleBranch, disBranch, oneInt, nil, 2, modeAny, opBranch},
	{0x42, "b", opB, assembleBranch, disBranch, nil, nil, 2, modeAny, opBranch},
	{0x43, "return", opReturn, asmDefault, disDefault, oneInt, nil, 2, modeAny, opDefault},
	{0x44, "assert", opAssert, asmDefault, disDefault, oneInt, nil, 3, modeAny, opDefault},
	{0x48, "pop", opPop, asmDefault, disDefault, oneAny, nil, 1, modeAny, opDefault},
	{0x49, "dup", opDup, asmDefault, disDefault, oneAny, twoAny, 1, modeAny, stacky(typeDup)},
	{0x4a, "dup2", opDup2, asmDefault, disDefault, twoAny, twoAny.plus(twoAny), 2, modeAny, stacky(typeDupTwo)},
	// There must be at least one thing on the stack for dig, but
	// it would be nice if we did better checking than that.
	{0x4b, "dig", opDig, asmDefault, disDefault, oneAny, twoAny, 3, modeAny, stacky(typeDig, "n")},
	{0x4c, "swap", opSwap, asmDefault, disDefault, twoAny, twoAny, 3, modeAny, stacky(typeSwap)},
<<<<<<< HEAD
	{0x4d, "select", opSelect, asmDefault, disDefault, twoAny.plus(oneInt), oneAny, 3, modeAny, stacky(typeSelect)},
=======
	{0x4d, "select", opSelect, asmDefault, disDefault, twoAny.plus(oneInt), oneAny, 3, modeAny, opDefault},
	{0x4e, "cover", opCover, asmDefault, disDefault, oneAny, oneAny, 5, modeAny, stacky(typeCover, "n")},
	{0x4f, "uncover", opUncover, asmDefault, disDefault, oneAny, oneAny, 5, modeAny, stacky(typeUncover, "n")},
>>>>>>> 26c46929

	{0x50, "concat", opConcat, asmDefault, disDefault, twoBytes, oneBytes, 2, modeAny, opDefault},
	{0x51, "substring", opSubstring, assembleSubstring, disDefault, oneBytes, oneBytes, 2, modeAny, immediates("s", "e")},
	{0x52, "substring3", opSubstring3, asmDefault, disDefault, byteIntInt, oneBytes, 2, modeAny, opDefault},
	{0x53, "getbit", opGetBit, asmDefault, disDefault, anyInt, oneInt, 3, modeAny, opDefault},
	{0x54, "setbit", opSetBit, asmDefault, disDefault, anyIntInt, oneAny, 3, modeAny, stacky(typeSetBit)},
	{0x55, "getbyte", opGetByte, asmDefault, disDefault, byteInt, oneInt, 3, modeAny, opDefault},
	{0x56, "setbyte", opSetByte, asmDefault, disDefault, byteIntInt, oneBytes, 3, modeAny, opDefault},
	{0x57, "extract", opExtract, asmDefault, disDefault, oneBytes, oneBytes, 5, modeAny, immediates("s", "l")},
	{0x58, "extract3", opExtract3, asmDefault, disDefault, byteIntInt, oneBytes, 5, modeAny, opDefault},
	{0x59, "extract16bits", opExtract16Bits, asmDefault, disDefault, byteInt, oneInt, 5, modeAny, opDefault},
	{0x5a, "extract32bits", opExtract32Bits, asmDefault, disDefault, byteInt, oneInt, 5, modeAny, opDefault},
	{0x5b, "extract64bits", opExtract64Bits, asmDefault, disDefault, byteInt, oneInt, 5, modeAny, opDefault},

	{0x60, "balance", opBalance, asmDefault, disDefault, oneInt, oneInt, 2, runModeApplication, opDefault},
	{0x60, "balance", opBalance, asmDefault, disDefault, oneAny, oneInt, directRefEnabledVersion, runModeApplication, opDefault},
	{0x61, "app_opted_in", opAppOptedIn, asmDefault, disDefault, twoInts, oneInt, 2, runModeApplication, opDefault},
	{0x61, "app_opted_in", opAppOptedIn, asmDefault, disDefault, oneAny.plus(oneInt), oneInt, directRefEnabledVersion, runModeApplication, opDefault},
	{0x62, "app_local_get", opAppLocalGet, asmDefault, disDefault, oneInt.plus(oneBytes), oneAny, 2, runModeApplication, opDefault},
	{0x62, "app_local_get", opAppLocalGet, asmDefault, disDefault, oneAny.plus(oneBytes), oneAny, directRefEnabledVersion, runModeApplication, opDefault},
	{0x63, "app_local_get_ex", opAppLocalGetEx, asmDefault, disDefault, twoInts.plus(oneBytes), oneAny.plus(oneInt), 2, runModeApplication, opDefault},
	{0x63, "app_local_get_ex", opAppLocalGetEx, asmDefault, disDefault, oneAny.plus(oneInt).plus(oneBytes), oneAny.plus(oneInt), directRefEnabledVersion, runModeApplication, opDefault},
	{0x64, "app_global_get", opAppGlobalGet, asmDefault, disDefault, oneBytes, oneAny, 2, runModeApplication, opDefault},
	{0x65, "app_global_get_ex", opAppGlobalGetEx, asmDefault, disDefault, oneInt.plus(oneBytes), oneAny.plus(oneInt), 2, runModeApplication, opDefault},
	{0x66, "app_local_put", opAppLocalPut, asmDefault, disDefault, oneInt.plus(oneBytes).plus(oneAny), nil, 2, runModeApplication, opDefault},
	{0x66, "app_local_put", opAppLocalPut, asmDefault, disDefault, oneAny.plus(oneBytes).plus(oneAny), nil, directRefEnabledVersion, runModeApplication, opDefault},
	{0x67, "app_global_put", opAppGlobalPut, asmDefault, disDefault, oneBytes.plus(oneAny), nil, 2, runModeApplication, opDefault},
	{0x68, "app_local_del", opAppLocalDel, asmDefault, disDefault, oneInt.plus(oneBytes), nil, 2, runModeApplication, opDefault},
	{0x68, "app_local_del", opAppLocalDel, asmDefault, disDefault, oneAny.plus(oneBytes), nil, directRefEnabledVersion, runModeApplication, opDefault},
	{0x69, "app_global_del", opAppGlobalDel, asmDefault, disDefault, oneBytes, nil, 2, runModeApplication, opDefault},

	{0x70, "asset_holding_get", opAssetHoldingGet, assembleAssetHolding, disAssetHolding, twoInts, oneAny.plus(oneInt), 2, runModeApplication, immediates("i")},
	{0x70, "asset_holding_get", opAssetHoldingGet, assembleAssetHolding, disAssetHolding, oneAny.plus(oneInt), oneAny.plus(oneInt), directRefEnabledVersion, runModeApplication, immediates("i")},
	{0x71, "asset_params_get", opAssetParamsGet, assembleAssetParams, disAssetParams, oneInt, oneAny.plus(oneInt), 2, runModeApplication, immediates("i")},
	{0x72, "app_params_get", opAppParamsGet, assembleAppParams, disAppParams, oneInt, oneAny.plus(oneInt), 5, runModeApplication, immediates("i")},

	{0x78, "min_balance", opMinBalance, asmDefault, disDefault, oneInt, oneInt, 3, runModeApplication, opDefault},
	{0x78, "min_balance", opMinBalance, asmDefault, disDefault, oneAny, oneInt, directRefEnabledVersion, runModeApplication, opDefault},

	// Immediate bytes and ints. Smaller code size for single use of constant.
	{0x80, "pushbytes", opPushBytes, asmPushBytes, disPushBytes, nil, oneBytes, 3, modeAny, varies(checkPushBytes, "bytes", immBytes)},
	{0x81, "pushint", opPushInt, asmPushInt, disPushInt, nil, oneInt, 3, modeAny, varies(checkPushInt, "uint", immInt)},

	// "Function oriented"
	{0x88, "callsub", opCallSub, assembleBranch, disBranch, nil, nil, 4, modeAny, opBranch},
	{0x89, "retsub", opRetSub, asmDefault, disDefault, nil, nil, 4, modeAny, opDefault},
	// Leave a little room for indirect function calls, or similar

	// More math
	{0x90, "shl", opShiftLeft, asmDefault, disDefault, twoInts, oneInt, 4, modeAny, opDefault},
	{0x91, "shr", opShiftRight, asmDefault, disDefault, twoInts, oneInt, 4, modeAny, opDefault},
	{0x92, "sqrt", opSqrt, asmDefault, disDefault, oneInt, oneInt, 4, modeAny, costly(4)},
	{0x93, "bitlen", opBitLen, asmDefault, disDefault, oneAny, oneInt, 4, modeAny, opDefault},
	{0x94, "exp", opExp, asmDefault, disDefault, twoInts, oneInt, 4, modeAny, opDefault},
	{0x95, "expw", opExpw, asmDefault, disDefault, twoInts, twoInts, 4, modeAny, costly(10)},

	// Byteslice math.
	{0xa0, "b+", opBytesPlus, asmDefault, disDefault, twoBytes, oneBytes, 4, modeAny, costly(10)},
	{0xa1, "b-", opBytesMinus, asmDefault, disDefault, twoBytes, oneBytes, 4, modeAny, costly(10)},
	{0xa2, "b/", opBytesDiv, asmDefault, disDefault, twoBytes, oneBytes, 4, modeAny, costly(20)},
	{0xa3, "b*", opBytesMul, asmDefault, disDefault, twoBytes, oneBytes, 4, modeAny, costly(20)},
	{0xa4, "b<", opBytesLt, asmDefault, disDefault, twoBytes, oneInt, 4, modeAny, opDefault},
	{0xa5, "b>", opBytesGt, asmDefault, disDefault, twoBytes, oneInt, 4, modeAny, opDefault},
	{0xa6, "b<=", opBytesLe, asmDefault, disDefault, twoBytes, oneInt, 4, modeAny, opDefault},
	{0xa7, "b>=", opBytesGe, asmDefault, disDefault, twoBytes, oneInt, 4, modeAny, opDefault},
	{0xa8, "b==", opBytesEq, asmDefault, disDefault, twoBytes, oneInt, 4, modeAny, opDefault},
	{0xa9, "b!=", opBytesNeq, asmDefault, disDefault, twoBytes, oneInt, 4, modeAny, opDefault},
	{0xaa, "b%", opBytesModulo, asmDefault, disDefault, twoBytes, oneBytes, 4, modeAny, costly(20)},
	{0xab, "b|", opBytesBitOr, asmDefault, disDefault, twoBytes, oneBytes, 4, modeAny, costly(6)},
	{0xac, "b&", opBytesBitAnd, asmDefault, disDefault, twoBytes, oneBytes, 4, modeAny, costly(6)},
	{0xad, "b^", opBytesBitXor, asmDefault, disDefault, twoBytes, oneBytes, 4, modeAny, costly(6)},
	{0xae, "b~", opBytesBitNot, asmDefault, disDefault, oneBytes, oneBytes, 4, modeAny, costly(4)},
	{0xaf, "bzero", opBytesZero, asmDefault, disDefault, oneInt, oneBytes, 4, modeAny, opDefault},
}

type sortByOpcode []OpSpec

func (a sortByOpcode) Len() int           { return len(a) }
func (a sortByOpcode) Swap(i, j int)      { a[i], a[j] = a[j], a[i] }
func (a sortByOpcode) Less(i, j int) bool { return a[i].Opcode < a[j].Opcode }

// OpcodesByVersion returns list of opcodes available in a specific version of TEAL
// by copying v1 opcodes to v2, and then on to v3 to create a full list
func OpcodesByVersion(version uint64) []OpSpec {
	// for updated opcodes use the lowest version opcode was introduced in
	maxOpcode := 0
	for i := 0; i < len(OpSpecs); i++ {
		if int(OpSpecs[i].Opcode) > maxOpcode {
			maxOpcode = int(OpSpecs[i].Opcode)
		}
	}
	updated := make([]int, maxOpcode+1)
	for idx := range OpSpecs {
		op := OpSpecs[idx].Opcode
		cv := updated[op]
		if cv == 0 {
			cv = int(OpSpecs[idx].Version)
		} else {
			if int(OpSpecs[idx].Version) < cv {
				cv = int(OpSpecs[idx].Version)
			}
		}
		updated[op] = cv
	}

	subv := make(map[byte]OpSpec)
	for idx := range OpSpecs {
		if OpSpecs[idx].Version <= version {
			op := OpSpecs[idx].Opcode
			subv[op] = OpSpecs[idx]
			// if the opcode was updated then assume backward compatibility
			// and set version to minimum available
			if updated[op] < int(OpSpecs[idx].Version) {
				copy := OpSpecs[idx]
				copy.Version = uint64(updated[op])
				subv[op] = copy
			}
		}
	}
	result := make([]OpSpec, 0, len(subv))
	for _, v := range subv {
		result = append(result, v)
	}
	sort.Sort(sortByOpcode(result))
	return result
}

// direct opcode bytes
var opsByOpcode [LogicVersion + 1][256]OpSpec

// OpsByName map for each each version, mapping opcode name to OpSpec
var OpsByName [LogicVersion + 1]map[string]OpSpec

// Migration from TEAL v1 to TEAL v2.
// TEAL v1 allowed execution of program with version 0.
// With TEAL v2 opcode versions are introduced and they are bound to every opcode.
// There is no opcodes with version 0 so that TEAL v2 evaluator rejects any program with version 0.
// To preserve backward compatibility version 0 array is populated with TEAL v1 opcodes
// with the version overwritten to 0.
func init() {
	// First, initialize baseline v1 opcodes.
	// Zero (empty) version is an alias for TEAL v1 opcodes and needed for compatibility with v1 code.
	OpsByName[0] = make(map[string]OpSpec, 256)
	OpsByName[1] = make(map[string]OpSpec, 256)
	for _, oi := range OpSpecs {
		if oi.Version == 1 {
			cp := oi
			cp.Version = 0
			opsByOpcode[0][oi.Opcode] = cp
			OpsByName[0][oi.Name] = cp

			opsByOpcode[1][oi.Opcode] = oi
			OpsByName[1][oi.Name] = oi
		}
	}
	// Start from v2 TEAL and higher,
	// copy lower version opcodes and overwrite matching version
	for v := uint64(2); v <= EvalMaxVersion; v++ {
		OpsByName[v] = make(map[string]OpSpec, 256)

		// Copy opcodes from lower version
		for opName, oi := range OpsByName[v-1] {
			OpsByName[v][opName] = oi
		}
		for op, oi := range opsByOpcode[v-1] {
			opsByOpcode[v][op] = oi
		}

		// Update tables with opcodes from the current version
		for _, oi := range OpSpecs {
			if oi.Version == v {
				opsByOpcode[v][oi.Opcode] = oi
				OpsByName[v][oi.Name] = oi
			}
		}
	}
}<|MERGE_RESOLUTION|>--- conflicted
+++ resolved
@@ -218,13 +218,9 @@
 	// it would be nice if we did better checking than that.
 	{0x4b, "dig", opDig, asmDefault, disDefault, oneAny, twoAny, 3, modeAny, stacky(typeDig, "n")},
 	{0x4c, "swap", opSwap, asmDefault, disDefault, twoAny, twoAny, 3, modeAny, stacky(typeSwap)},
-<<<<<<< HEAD
 	{0x4d, "select", opSelect, asmDefault, disDefault, twoAny.plus(oneInt), oneAny, 3, modeAny, stacky(typeSelect)},
-=======
-	{0x4d, "select", opSelect, asmDefault, disDefault, twoAny.plus(oneInt), oneAny, 3, modeAny, opDefault},
 	{0x4e, "cover", opCover, asmDefault, disDefault, oneAny, oneAny, 5, modeAny, stacky(typeCover, "n")},
 	{0x4f, "uncover", opUncover, asmDefault, disDefault, oneAny, oneAny, 5, modeAny, stacky(typeUncover, "n")},
->>>>>>> 26c46929
 
 	{0x50, "concat", opConcat, asmDefault, disDefault, twoBytes, oneBytes, 2, modeAny, opDefault},
 	{0x51, "substring", opSubstring, assembleSubstring, disDefault, oneBytes, oneBytes, 2, modeAny, immediates("s", "e")},
