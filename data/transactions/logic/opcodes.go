// Copyright (C) 2019-2025 Algorand, Inc.
// This file is part of go-algorand
//
// go-algorand is free software: you can redistribute it and/or modify
// it under the terms of the GNU Affero General Public License as
// published by the Free Software Foundation, either version 3 of the
// License, or (at your option) any later version.
//
// go-algorand is distributed in the hope that it will be useful,
// but WITHOUT ANY WARRANTY; without even the implied warranty of
// MERCHANTABILITY or FITNESS FOR A PARTICULAR PURPOSE.  See the
// GNU Affero General Public License for more details.
//
// You should have received a copy of the GNU Affero General Public License
// along with go-algorand.  If not, see <https://www.gnu.org/licenses/>.

package logic

import (
	"cmp"
	"fmt"
<<<<<<< HEAD
	"math"
=======
	"maps"
	"slices"
>>>>>>> c60db8db
	"strconv"
	"strings"

	"github.com/algorand/go-algorand/data/basics"
)

// LogicVersion defines default assembler and max eval versions
const LogicVersion = 12

// rekeyingEnabledVersion is the version of TEAL where RekeyTo functionality
// was enabled. This is important to remember so that old TEAL accounts cannot
// be maliciously or accidentally rekeyed. Do not edit!
const rekeyingEnabledVersion = 2

// appsEnabledVersion is the version of TEAL where ApplicationCall
// functionality was enabled. We use this to disallow v0 and v1 programs
// from being used with applications. Do not edit!
const appsEnabledVersion = 2

// backBranchEnabledVersion is the first version of TEAL where branches could
// go back (and cost accounting was done during execution)
const backBranchEnabledVersion = 4

// directRefEnabledVersion is the version of TEAL where opcodes
// that reference accounts, asas, and apps may do so directly, not requiring
// using an index into arrays.
const directRefEnabledVersion = 4

// innerAppsEnabledVersion is the version that allowed inner app calls.
const innerAppsEnabledVersion = 6

// txnEffectsVersion is first version that allowed txn opcode to access
// "effects" (ApplyData info)
const txnEffectsVersion = 6

// createdResourcesVersion is the first version that allows access to assets and
// applications that were created in the same group, despite them not being in
// the Foreign arrays.
const createdResourcesVersion = 6

// appAddressAvailableVersion is the first version that allows access to the
// accounts of applications that were provided in the foreign apps transaction
// field.
const appAddressAvailableVersion = 7

const fidoVersion = 7       // base64, json, secp256r1
const randomnessVersion = 7 // vrf_verify, block
const fpVersion = 8         // changes for frame pointers and simpler function discipline

const sharedResourcesVersion = 9 // apps can access resources from other transactions.

const pairingVersion = 10 // bn256 opcodes. will add bls12-381, and unify the available opcodes.
const spliceVersion = 10  // box splicing/resizing

const incentiveVersion = 11 // block fields, heartbeat
const mimcVersion = 11

// EXPERIMENTAL. These should be revisited whenever a new LogicSigVersion is
// moved from vFuture to a new consensus version. If they remain unready, bump
// their version, and fixup TestAssemble() in assembler_test.go.
const spOpcodesVersion = 12 // falcon_verify, sumhash512

// Unlimited Global Storage opcodes
const boxVersion = 8 // box_*

// CustomCost encapsulates a custom cost function and its documentation,
// applicable to opcodes like bmodexp where linearCost is inadequate by itself
type CustomCost struct {
	compute func(stack []stackValue, depth int) int
	docCost string
}

// Custom cost definition for bmodexp
func bmodExpCostFunction(stack []stackValue, depth int) int {
	last := len(stack) - depth - 1 // mod
	prev := last - depth - 1       // exp
	pprev := last - depth - 2      // base

	// Empirically estimated cost function constants
	const (
		exponentFactor = 1.63 // Adjusts cost of base & mod multiplication in the modexp by squaring algorithm
		scalingFactor  = 15   // Normalization factor
		baseCost       = 200  // Minimum cost of bmodexp
	)

	expLength := float64(len(stack[prev].Bytes))
	modLength := float64(len(stack[last].Bytes))
	baseLength := float64(len(stack[pprev].Bytes))

	// Derived from the asymptotic time complexity of the exponentiation by squaring algorithm
	cost := (math.Pow(math.Max(baseLength, modLength), exponentFactor) * expLength / scalingFactor) + baseCost

	return int(cost)
}

var bmodexpCustomCost = &CustomCost{
	compute: bmodExpCostFunction,
	docCost: "((len(B) * max(len(A), len(C)) ^ 1.63) / 15) + 200",
}

type linearCost struct {
	baseCost   int
	chunkCost  int
	chunkSize  int
	depth      int
	customCost *CustomCost
}

func (lc linearCost) check() linearCost {
	if (lc.customCost == nil && lc.baseCost < 1) || lc.chunkCost < 0 || lc.chunkSize < 0 || lc.chunkSize > maxStringSize || lc.depth < 0 {
		panic(fmt.Sprintf("bad cost configuration %+v", lc))
	}
	if lc.chunkCost > 0 && lc.chunkSize == 0 {
		panic(fmt.Sprintf("chunk cost when chunk size is zero %+v", lc))
	}
	if lc.chunkCost == 0 && lc.chunkSize > 0 {
		panic(fmt.Sprintf("no chunk cost with positive chunk size %+v", lc))
	}
	if lc.customCost != nil && lc.customCost.compute == nil {
		panic(fmt.Sprintf("CustomCost exists without a non-nil compute function pointer value %+v", lc))
	}
	if lc.customCost != nil && lc.customCost.docCost == "" {
		panic(fmt.Sprintf("CustomCost exists without a value for docCost %+v", lc))
	}
	return lc
}

func (lc *linearCost) compute(stack []stackValue) int {
	if lc.customCost != nil {
		return lc.customCost.compute(stack, lc.depth)
	}
	cost := lc.baseCost
	if lc.chunkCost != 0 && lc.chunkSize != 0 {
		// Uses basics.DivCeil rather than (count/chunkSize) to match how Ethereum discretizes hashing costs.
		count := len(stack[len(stack)-1-lc.depth].Bytes)
		cost += lc.chunkCost * basics.DivCeil(count, lc.chunkSize)
	}
	return cost
}

func (lc *linearCost) docCost(argLen int) string {
	if lc.customCost != nil {
		return lc.customCost.docCost
	}
	if *lc == (linearCost{}) {
		return ""
	}
	if lc.chunkCost == 0 {
		return strconv.Itoa(lc.baseCost)
	}
	idxFromStart := argLen - lc.depth - 1
	stackArg := rune(int('A') + idxFromStart)
	if lc.chunkSize == 1 {
		return fmt.Sprintf("%d + %d per byte of %c", lc.baseCost, lc.chunkCost, stackArg)
	}
	return fmt.Sprintf("%d + %d per %d bytes of %c", lc.baseCost, lc.chunkCost, lc.chunkSize, stackArg)
}

// OpDetails records details such as non-standard costs, immediate arguments, or
// dynamic layout controlled by a check function. These objects are mostly built
// with constructor functions, so it's cleaner to have defaults set here, rather
// than in line after line of OpSpecs.
type OpDetails struct {
	asm    asmFunc    // assemble the op
	check  checkFunc  // static check bytecode (and determine size)
	refine refineFunc // refine arg/return types based on ProgramKnowledge at assembly time

	Modes RunMode // all modes that opcode can run in. i.e (cx.mode & Modes) != 0 allows

	FullCost   linearCost  // if non-zero, the cost of the opcode, no immediates matter
	Size       int         // if non-zero, the known size of opcode. if 0, check() determines.
	Immediates []immediate // details of each immediate arg to opcode

	trusted bool // if `trusted`, don't check stack effects. they are more complicated than simply checking the opcode prototype.
}

func (d *OpDetails) docCost(argLen int, version uint64) string {
	cost := d.FullCost.docCost(argLen)
	if cost != "" {
		return cost
	}
	found := false
	for _, imm := range d.Immediates {
		if imm.fieldCosts != nil {
			if found {
				panic("two cost dependent fields")
			}
			found = true
			group := imm.Group
			var fieldCostStrings []string
			for _, name := range group.Names {
				fs, ok := group.SpecByName(name)
				if !ok || fs.Version() > version {
					continue
				}
				fieldCostStrings = append(fieldCostStrings, fmt.Sprintf("%s=%s", name, imm.fieldCosts[fs.Field()].docCost(argLen)))
			}
			cost = strings.Join(fieldCostStrings, "; ")
		}
	}
	return cost
}

// Cost computes the cost of the opcode, given details about how it is used,
// both static (the program, which can be used to find the immediate values
// supplied), and dynamic (the stack, which can be used to find the run-time
// arguments supplied). Cost is used at run-time. docCost returns similar
// information in human-readable form.
func (d *OpDetails) Cost(program []byte, pc int, stack []stackValue) int {
	cost := d.FullCost.compute(stack)
	if cost != 0 {
		return cost
	}
	for i := range d.Immediates {
		if d.Immediates[i].fieldCosts != nil {
			lc := d.Immediates[i].fieldCosts[program[pc+1+i]]
			cost += lc.compute(stack)
		}
	}
	return cost
}

func detDefault() OpDetails {
	return OpDetails{asmDefault, nil, nil, modeAny, linearCost{baseCost: 1}, 1, nil, false}
}

func constants(asm asmFunc, checker checkFunc, name string, kind immKind) OpDetails {
	return OpDetails{asm, checker, nil, modeAny, linearCost{baseCost: 1}, 0, []immediate{imm(name, kind)}, false}
}

func detBranch() OpDetails {
	d := detDefault()
	d.asm = asmBranch
	d.check = checkBranch
	d.Size = 3
	d.Immediates = []immediate{imm("target", immLabel)}
	return d
}

func detSwitch() OpDetails {
	d := detDefault()
	d.asm = asmSwitch
	d.check = checkSwitch
	d.Size = 0
	d.Immediates = []immediate{imm("target ...", immLabels)}
	return d
}

func assembler(asm asmFunc) OpDetails {
	d := detDefault()
	d.asm = asm
	return d
}

func (d OpDetails) assembler(asm asmFunc) OpDetails {
	d.asm = asm
	return d
}

func costly(cost int) OpDetails {
	return detDefault().costs(cost)
}

func (d OpDetails) costs(cost int) OpDetails {
	d.FullCost = linearCost{baseCost: cost}.check()
	return d
}

func defaultCustomCost(customCost *CustomCost) OpDetails {
	return detDefault().customCost(customCost)
}

func (d OpDetails) customCost(customCost *CustomCost) OpDetails {
	d.FullCost = linearCost{customCost: customCost}.check()
	return d
}

func only(m RunMode) OpDetails {
	d := detDefault()
	d.Modes = m
	return d
}

func (d OpDetails) only(m RunMode) OpDetails {
	d.Modes = m
	return d
}

func (d OpDetails) costByLength(initial, perChunk, chunkSize, depth int) OpDetails {
	d.FullCost = costByLength(initial, perChunk, chunkSize, depth).FullCost
	return d
}

func immediates(names ...string) OpDetails {
	return immKinded(immByte, names...)
}

func (d OpDetails) trust() OpDetails {
	d.trusted = true
	return d
}

func immKinded(kind immKind, names ...string) OpDetails {
	d := detDefault()
	d.Size = len(names) + 1
	d.Immediates = make([]immediate, len(names))
	for i, name := range names {
		d.Immediates[i] = imm(name, kind)
	}
	return d
}

func typed(typer refineFunc) OpDetails {
	d := detDefault()
	d.refine = typer
	return d
}

func (d OpDetails) typed(typer refineFunc) OpDetails {
	d.refine = typer
	return d
}

// field is used to create an opDetails for an opcode with a single field
func field(immediate string, group *FieldGroup) OpDetails {
	opd := immediates(immediate)
	opd.Immediates[0].Group = group
	return opd
}

// field is used to annotate an existing immediate with group info
func (d OpDetails) field(name string, group *FieldGroup) OpDetails {
	for i := range d.Immediates {
		if d.Immediates[i].Name == name {
			d.Immediates[i].Group = group
			return d
		}
	}
	panic(name)
}

func costByField(immediate string, group *FieldGroup, costs []int) OpDetails {
	if len(costs) != len(group.Names) {
		panic(fmt.Sprintf("While defining costs for %s in group %s: %d costs != %d names",
			immediate, group.Name, len(costs), len(group.Names)))
	}
	fieldCosts := make([]linearCost, len(costs))
	for i, cost := range costs {
		fieldCosts[i] = linearCost{baseCost: cost}
	}
	return costByFieldAndLength(immediate, group, fieldCosts)
}

func costByFieldAndLength(immediate string, group *FieldGroup, costs []linearCost) OpDetails {
	if len(costs) != len(group.Names) {
		panic(fmt.Sprintf("While defining costs for %s in group %s: %d costs != %d names",
			immediate, group.Name, len(costs), len(group.Names)))
	}
	opd := immediates(immediate)
	opd.FullCost = linearCost{} // zero FullCost is what causes eval to look deeper
	opd.Immediates[0].Group = group
	full := make([]linearCost, 256) // ensure we have 256 entries for easy lookup
	for i := range costs {
		full[i] = costs[i].check()
	}
	opd.Immediates[0].fieldCosts = full
	return opd
}

func costByLength(initial, perChunk, chunkSize, depth int) OpDetails {
	d := detDefault()
	d.FullCost = linearCost{baseCost: initial, chunkCost: perChunk, chunkSize: chunkSize, depth: depth}.check()
	return d
}

// immType describes the immediate arguments to an opcode
type immKind byte

const (
	immByte immKind = iota
	immInt8
	immLabel
	immInt
	immBytes
	immInts
	immBytess // "ss" not a typo.  Multiple "bytes"
	immLabels
)

func (ik immKind) String() string {
	switch ik {
	case immByte:
		return "uint8"
	case immInt8:
		return "int8"
	case immLabel:
		return "int16 (big-endian)"
	case immInt:
		return "varuint"
	case immBytes:
		return "varuint length, bytes"
	case immInts:
		return fmt.Sprintf("varuint count, [%s ...]", immInt.String())
	case immBytess: // "ss" not a typo.  Multiple "bytes"
		return fmt.Sprintf("varuint count, [%s ...]", immBytes.String())
	case immLabels:
		return fmt.Sprintf("varuint count, [%s ...]", immLabel.String())
	}
	return "unknown"
}

type immediate struct {
	Name  string
	kind  immKind
	Group *FieldGroup

	// If non-nil, always 256 long, so cost can be checked before eval
	fieldCosts []linearCost
}

func imm(name string, kind immKind) immediate {
	return immediate{name, kind, nil, nil}
}

type typedList struct {
	Types   StackTypes
	Effects string
}

// Proto describes the "stack behavior" of an opcode, what it pops as arguments
// and pushes onto the stack as return values.
type Proto struct {
	Arg    typedList // what gets popped from the stack
	Return typedList // what gets pushed to the stack

	// StackExplain is the pointer to the function used in debugging process during simulation:
	// - on default construction, StackExplain relies on Arg and Return count.
	// - otherwise, we need to explicitly infer from EvalContext, by registering through explain function
	StackExplain debugStackExplain

	// AppStateExplain is the pointer to the function used for debugging in simulation:
	// - for an opcode not touching app's local/global/box state, this pointer is nil.
	// - otherwise, we call this method and check the operation of an opcode on app's state.
	AppStateExplain stateChangeExplain
}

func (p Proto) stackExplain(e debugStackExplain) Proto {
	p.StackExplain = e
	return p
}

func (p Proto) appStateExplain(s stateChangeExplain) Proto {
	p.AppStateExplain = s
	return p
}

func defaultDebugExplain(argCount, retCount int) debugStackExplain {
	return func(_ *EvalContext) (deletions, additions int) {
		deletions = argCount
		additions = retCount
		return
	}
}

func proto(signature string, effects ...string) Proto {
	parts := strings.Split(signature, ":")
	if len(parts) != 2 {
		panic(signature)
	}
	var argEffect, retEffect string
	switch len(effects) {
	case 0:
		// will be generated
	case 1:
		retEffect = effects[0]
	case 2:
		argEffect = effects[0]
		retEffect = effects[1]
	default:
		panic(effects)
	}
	argTypes := parseStackTypes(parts[0])
	retTypes := parseStackTypes(parts[1])
	debugExplainFunc := defaultDebugExplain(len(filterNoneTypes(argTypes)), len(filterNoneTypes(retTypes)))
	return Proto{
		Arg:          typedList{argTypes, argEffect},
		Return:       typedList{retTypes, retEffect},
		StackExplain: debugExplainFunc,
	}
}

// OpSpec defines an opcode
type OpSpec struct {
	Opcode byte
	Name   string
	op     evalFunc // evaluate the op
	Proto
	Version   uint64 // AVM version opcode introduced
	OpDetails        // Special cost or bytecode layout considerations
}

// AlwaysExits is true iff the opcode always ends the program.
func (spec *OpSpec) AlwaysExits() bool {
	return len(spec.Return.Types) == 1 && spec.Return.Types[0].AVMType == avmNone
}

// DocCost returns the cost of the opcode in human-readable form.
func (spec *OpSpec) DocCost(version uint64) string {
	return spec.OpDetails.docCost(len(spec.Arg.Types), version)
}

func (spec *OpSpec) deadens() bool {
	switch spec.Name {
	case "b", "callsub", "retsub", "err", "return":
		return true
	default:
		return false
	}
}

// OpSpecs is the table of operations that can be assembled and evaluated.
//
// Any changes should be reflected in README_in.md which serves as the language spec.
//
// Note: assembly can specialize an Any return type if known at
// assembly-time, with ops.returns()
var OpSpecs = []OpSpec{
	{0x00, "err", opErr, proto(":x"), 1, detDefault()},
	{0x01, "sha256", opSHA256, proto("b:b{32}"), 1, costly(7)},
	{0x02, "keccak256", opKeccak256, proto("b:b{32}"), 1, costly(26)},
	{0x03, "sha512_256", opSHA512_256, proto("b:b{32}"), 1, costly(9)},

	// Cost of these opcodes increases in AVM version 2 based on measured
	// performance. Should be able to run max hashes during stateful TEAL
	// and achieve reasonable TPS. Same opcode for different versions
	// is OK.
	{0x01, "sha256", opSHA256, proto("b:b{32}"), 2, costly(35)},
	{0x02, "keccak256", opKeccak256, proto("b:b{32}"), 2, costly(130)},
	{0x03, "sha512_256", opSHA512_256, proto("b:b{32}"), 2, costly(45)},

	/*
		Tabling these changes until we offer unlimited global storage as there
		is currently a useful pattern that requires hashes on long slices to
		creating logicsigs in apps.

		{0x01, "sha256", opSHA256, proto("b:b{32}"), ?, costByLength(...)},
		{0x02, "keccak256", opKeccak256, proto("b:b{32}"), ?, costByLength(...)},
		{0x03, "sha512_256", opSHA512_256, proto("b:b{32}"), ?, costByLength(...)},
	*/

	{0x04, "ed25519verify", opEd25519Verify, proto("bb{64}b{32}:T"), 1, costly(1900).only(ModeSig)},
	{0x04, "ed25519verify", opEd25519Verify, proto("bb{64}b{32}:T"), 5, costly(1900)},

	{0x05, "ecdsa_verify", opEcdsaVerify, proto("b{32}b{32}b{32}b{32}b{32}:T"), 5, costByField("v", &EcdsaCurves, ecdsaVerifyCosts)},
	{0x06, "ecdsa_pk_decompress", opEcdsaPkDecompress, proto("b{33}:b{32}b{32}"), 5, costByField("v", &EcdsaCurves, ecdsaDecompressCosts)},
	{0x07, "ecdsa_pk_recover", opEcdsaPkRecover, proto("b{32}ib{32}b{32}:b{32}b{32}"), 5, field("v", &EcdsaCurves).costs(2000)},

	{0x08, "+", opPlus, proto("ii:i"), 1, detDefault()},
	{0x09, "-", opMinus, proto("ii:i"), 1, detDefault()},
	{0x0a, "/", opDiv, proto("ii:i"), 1, detDefault()},
	{0x0b, "*", opMul, proto("ii:i"), 1, detDefault()},
	{0x0c, "<", opLt, proto("ii:T"), 1, detDefault()},
	{0x0d, ">", opGt, proto("ii:T"), 1, detDefault()},
	{0x0e, "<=", opLe, proto("ii:T"), 1, detDefault()},
	{0x0f, ">=", opGe, proto("ii:T"), 1, detDefault()},
	{0x10, "&&", opAnd, proto("ii:T"), 1, detDefault()},
	{0x11, "||", opOr, proto("ii:T"), 1, detDefault()},
	{0x12, "==", opEq, proto("aa:T"), 1, typed(typeEquals)},
	{0x13, "!=", opNeq, proto("aa:T"), 1, typed(typeEquals)},
	{0x14, "!", opNot, proto("i:i"), 1, detDefault()},
	{0x15, "len", opLen, proto("b:i"), 1, detDefault()},
	{0x16, "itob", opItob, proto("i:b{8}"), 1, detDefault()},
	{0x17, "btoi", opBtoi, proto("b:i"), 1, detDefault()},
	{0x18, "%", opModulo, proto("ii:i"), 1, detDefault()},
	{0x19, "|", opBitOr, proto("ii:i"), 1, detDefault()},
	{0x1a, "&", opBitAnd, proto("ii:i"), 1, detDefault()},
	{0x1b, "^", opBitXor, proto("ii:i"), 1, detDefault()},
	{0x1c, "~", opBitNot, proto("i:i"), 1, detDefault()},
	{0x1d, "mulw", opMulw, proto("ii:ii"), 1, detDefault()},
	{0x1e, "addw", opAddw, proto("ii:ii"), 2, detDefault()},
	{0x1f, "divmodw", opDivModw, proto("iiii:iiii"), 4, costly(20)},

	{0x20, "intcblock", opIntConstBlock, proto(":"), 1, constants(asmIntCBlock, checkIntImmArgs, "uint ...", immInts)},
	{0x21, "intc", opIntConstLoad, proto(":i"), 1, immediates("i").assembler(asmIntC)},
	{0x22, "intc_0", opIntConst0, proto(":i"), 1, detDefault()},
	{0x23, "intc_1", opIntConst1, proto(":i"), 1, detDefault()},
	{0x24, "intc_2", opIntConst2, proto(":i"), 1, detDefault()},
	{0x25, "intc_3", opIntConst3, proto(":i"), 1, detDefault()},
	{0x26, "bytecblock", opByteConstBlock, proto(":"), 1, constants(asmByteCBlock, checkByteImmArgs, "bytes ...", immBytess)},
	{0x27, "bytec", opByteConstLoad, proto(":b"), 1, immediates("i").assembler(asmByteC)},
	{0x28, "bytec_0", opByteConst0, proto(":b"), 1, detDefault()},
	{0x29, "bytec_1", opByteConst1, proto(":b"), 1, detDefault()},
	{0x2a, "bytec_2", opByteConst2, proto(":b"), 1, detDefault()},
	{0x2b, "bytec_3", opByteConst3, proto(":b"), 1, detDefault()},
	{0x2c, "arg", opArg, proto(":b"), 1, immediates("n").only(ModeSig).assembler(asmArg)},
	{0x2d, "arg_0", opArg0, proto(":b"), 1, only(ModeSig)},
	{0x2e, "arg_1", opArg1, proto(":b"), 1, only(ModeSig)},
	{0x2f, "arg_2", opArg2, proto(":b"), 1, only(ModeSig)},
	{0x30, "arg_3", opArg3, proto(":b"), 1, only(ModeSig)},
	// txn, gtxn, and gtxns are also implemented as pseudoOps to choose
	// between scalar and array version based on number of immediates.
	{0x31, "txn", opTxn, proto(":a"), 1, field("f", &TxnScalarFields)},
	{0x32, "global", opGlobal, proto(":a"), 1, field("f", &GlobalFields)},
	{0x33, "gtxn", opGtxn, proto(":a"), 1, immediates("t", "f").field("f", &TxnScalarFields)},
	{0x34, "load", opLoad, proto(":a"), 1, immediates("i").typed(typeLoad)},
	{0x35, "store", opStore, proto("a:"), 1, immediates("i").typed(typeStore)},
	{0x36, "txna", opTxna, proto(":a"), 2, immediates("f", "i").field("f", &TxnArrayFields)},
	{0x37, "gtxna", opGtxna, proto(":a"), 2, immediates("t", "f", "i").field("f", &TxnArrayFields)},
	// Like gtxn, but gets txn index from stack, rather than immediate arg
	{0x38, "gtxns", opGtxns, proto("i:a"), 3, immediates("f").field("f", &TxnScalarFields)},
	{0x39, "gtxnsa", opGtxnsa, proto("i:a"), 3, immediates("f", "i").field("f", &TxnArrayFields)},
	// Group scratch space access
	{0x3a, "gload", opGload, proto(":a"), 4, immediates("t", "i").only(ModeApp)},
	{0x3b, "gloads", opGloads, proto("i:a"), 4, immediates("i").only(ModeApp)},
	// Access creatable IDs (consider deprecating, as txn CreatedAssetID, CreatedApplicationID should be enough
	{0x3c, "gaid", opGaid, proto(":i"), 4, immediates("t").only(ModeApp)},
	{0x3d, "gaids", opGaids, proto("i:i"), 4, only(ModeApp)},

	// Like load/store, but scratch slot taken from TOS instead of immediate
	{0x3e, "loads", opLoads, proto("i:a"), 5, typed(typeLoads)},
	{0x3f, "stores", opStores, proto("ia:"), 5, typed(typeStores)},

	{0x40, "bnz", opBnz, proto("i:"), 1, detBranch()},
	{0x41, "bz", opBz, proto("i:"), 2, detBranch()},
	{0x42, "b", opB, proto(":"), 2, detBranch()},
	{0x43, "return", opReturn, proto("i:x").stackExplain(opReturnStackChange), 2, detDefault()},
	{0x44, "assert", opAssert, proto("i:"), 3, detDefault()},
	{0x45, "bury", opBury, proto("a:").stackExplain(opBuryStackChange), fpVersion, immediates("n").typed(typeBury)},
	{0x46, "popn", opPopN, proto(":", "[N items]", "").stackExplain(opPopNStackChange), fpVersion, immediates("n").typed(typePopN).trust()},
	{0x47, "dupn", opDupN, proto("a:", "", "A, [N copies of A]").stackExplain(opDupNStackChange), fpVersion, immediates("n").typed(typeDupN).trust()},
	{0x48, "pop", opPop, proto("a:"), 1, detDefault()},
	{0x49, "dup", opDup, proto("a:aa", "A, A"), 1, typed(typeDup)},
	{0x4a, "dup2", opDup2, proto("aa:aaaa", "A, B, A, B"), 2, typed(typeDupTwo)},
	{0x4b, "dig", opDig, proto("a:aa", "A, [N items]", "A, [N items], A").stackExplain(opDigStackChange), 3, immediates("n").typed(typeDig)},
	{0x4c, "swap", opSwap, proto("aa:aa", "B, A"), 3, typed(typeSwap)},
	{0x4d, "select", opSelect, proto("aai:a", "A or B"), 3, typed(typeSelect)},
	{0x4e, "cover", opCover, proto("a:a", "[N items], A", "A, [N items]").stackExplain(opCoverStackChange), 5, immediates("n").typed(typeCover)},
	{0x4f, "uncover", opUncover, proto("a:a", "A, [N items]", "[N items], A").stackExplain(opUncoverStackChange), 5, immediates("n").typed(typeUncover)},

	// byteslice processing / StringOps
	{0x50, "concat", opConcat, proto("bb:b"), 2, detDefault()},
	{0x51, "substring", opSubstring, proto("b:b"), 2, immediates("s", "e").assembler(asmSubstring)},
	{0x52, "substring3", opSubstring3, proto("bii:b"), 2, detDefault()},
	{0x53, "getbit", opGetBit, proto("ai:i"), 3, detDefault()},
	{0x54, "setbit", opSetBit, proto("aii:a"), 3, typed(typeSetBit)},
	{0x55, "getbyte", opGetByte, proto("bi:i"), 3, detDefault()},
	{0x56, "setbyte", opSetByte, proto("bii:b"), 3, detDefault()},
	{0x57, "extract", opExtract, proto("b:b"), 5, immediates("s", "l")},
	{0x58, "extract3", opExtract3, proto("bii:b"), 5, detDefault()},
	{0x59, "extract_uint16", opExtract16Bits, proto("bi:i"), 5, detDefault()},
	{0x5a, "extract_uint32", opExtract32Bits, proto("bi:i"), 5, detDefault()},
	{0x5b, "extract_uint64", opExtract64Bits, proto("bi:i"), 5, detDefault()},
	{0x5c, "replace2", opReplace2, proto("bb:b"), 7, immediates("s")},
	{0x5d, "replace3", opReplace3, proto("bib:b"), 7, detDefault()},
	{0x5e, "base64_decode", opBase64Decode, proto("b:b"), fidoVersion, field("e", &Base64Encodings).costByLength(1, 1, 16, 0)},
	{0x5f, "json_ref", opJSONRef, proto("bb:a"), fidoVersion, field("r", &JSONRefTypes).costByLength(25, 2, 7, 1)},

	{0x60, "balance", opBalance, proto("i:i"), 2, only(ModeApp)},
	{0x60, "balance", opBalance, proto("a:i"), directRefEnabledVersion, only(ModeApp)},
	{0x61, "app_opted_in", opAppOptedIn, proto("ii:T"), 2, only(ModeApp)},
	{0x61, "app_opted_in", opAppOptedIn, proto("ai:T"), directRefEnabledVersion, only(ModeApp)},
	{0x62, "app_local_get", opAppLocalGet, proto("iK:a").appStateExplain(opAppLocalGetStateChange), 2, only(ModeApp)},
	{0x62, "app_local_get", opAppLocalGet, proto("aK:a").appStateExplain(opAppLocalGetStateChange), directRefEnabledVersion, only(ModeApp)},
	{0x63, "app_local_get_ex", opAppLocalGetEx, proto("iiK:aT").appStateExplain(opAppLocalGetExStateChange), 2, only(ModeApp)},
	{0x63, "app_local_get_ex", opAppLocalGetEx, proto("aiK:aT").appStateExplain(opAppLocalGetExStateChange), directRefEnabledVersion, only(ModeApp)},
	{0x64, "app_global_get", opAppGlobalGet, proto("K:a").appStateExplain(opAppGlobalGetStateChange), 2, only(ModeApp)},
	{0x65, "app_global_get_ex", opAppGlobalGetEx, proto("iK:aT").appStateExplain(opAppGlobalGetExStateChange), 2, only(ModeApp)},
	{0x66, "app_local_put", opAppLocalPut, proto("iKa:").appStateExplain(opAppLocalPutStateChange), 2, only(ModeApp)},
	{0x66, "app_local_put", opAppLocalPut, proto("aKa:").appStateExplain(opAppLocalPutStateChange), directRefEnabledVersion, only(ModeApp)},
	{0x67, "app_global_put", opAppGlobalPut, proto("Ka:").appStateExplain(opAppGlobalPutStateChange), 2, only(ModeApp)},
	{0x68, "app_local_del", opAppLocalDel, proto("iK:").appStateExplain(opAppLocalDelStateChange), 2, only(ModeApp)},
	{0x68, "app_local_del", opAppLocalDel, proto("aK:").appStateExplain(opAppLocalDelStateChange), directRefEnabledVersion, only(ModeApp)},
	{0x69, "app_global_del", opAppGlobalDel, proto("K:").appStateExplain(opAppGlobalDelStateChange), 2, only(ModeApp)},
	{0x70, "asset_holding_get", opAssetHoldingGet, proto("ii:aT"), 2, field("f", &AssetHoldingFields).only(ModeApp)},
	{0x70, "asset_holding_get", opAssetHoldingGet, proto("ai:aT"), directRefEnabledVersion, field("f", &AssetHoldingFields).only(ModeApp)},
	{0x71, "asset_params_get", opAssetParamsGet, proto("i:aT"), 2, field("f", &AssetParamsFields).only(ModeApp)},
	{0x72, "app_params_get", opAppParamsGet, proto("i:aT"), 5, field("f", &AppParamsFields).only(ModeApp)},
	{0x73, "acct_params_get", opAcctParamsGet, proto("a:aT"), 6, field("f", &AcctParamsFields).only(ModeApp)},
	{0x74, "voter_params_get", opVoterParamsGet, proto("a:aT"), incentiveVersion, field("f", &VoterParamsFields).only(ModeApp)},
	{0x75, "online_stake", opOnlineStake, proto(":i"), incentiveVersion, only(ModeApp)},

	{0x78, "min_balance", opMinBalance, proto("i:i"), 3, only(ModeApp)},
	{0x78, "min_balance", opMinBalance, proto("a:i"), directRefEnabledVersion, only(ModeApp)},

	// Immediate bytes and ints. Smaller code size for single use of constant.
	{0x80, "pushbytes", opPushBytes, proto(":b"), 3, constants(asmPushBytes, opPushBytes, "bytes", immBytes)},
	{0x81, "pushint", opPushInt, proto(":i"), 3, constants(asmPushInt, opPushInt, "uint", immInt)},
	{0x82, "pushbytess", opPushBytess, proto(":", "", "[N items]").stackExplain(opPushBytessStackChange), 8, constants(asmPushBytess, checkByteImmArgs, "bytes ...", immBytess).typed(typePushBytess).trust()},
	{0x83, "pushints", opPushInts, proto(":", "", "[N items]").stackExplain(opPushIntsStackChange), 8, constants(asmPushInts, checkIntImmArgs, "uint ...", immInts).typed(typePushInts).trust()},

	{0x84, "ed25519verify_bare", opEd25519VerifyBare, proto("bb{64}b{32}:T"), 7, costly(1900)},
	{0x85, "falcon_verify", opFalconVerify, proto("bb{1232}b{1793}:T"), spOpcodesVersion, costly(1700)}, // dynamic for internal hash?
	{0x86, "sumhash512", opSumhash512, proto("b:b{64}"), spOpcodesVersion, costByLength(150, 7, 4, 0)},

	// "Function oriented"
	{0x88, "callsub", opCallSub, proto(":"), 4, detBranch()},
	{0x89, "retsub", opRetSub, proto(":").stackExplain(opRetSubStackChange), 4, detDefault().trust()},
	// protoByte is a named constant because opCallSub needs to know it.
	{protoByte, "proto", opProto, proto(":"), fpVersion, immediates("a", "r").typed(typeProto)},
	{0x8b, "frame_dig", opFrameDig, proto(":a").stackExplain(opFrameDigStackChange), fpVersion, immKinded(immInt8, "i").typed(typeFrameDig)},
	{0x8c, "frame_bury", opFrameBury, proto("a:").stackExplain(opFrameBuryStackChange), fpVersion, immKinded(immInt8, "i").typed(typeFrameBury)},
	{0x8d, "switch", opSwitch, proto("i:"), 8, detSwitch()},
	{0x8e, "match", opMatch, proto(":", "[A1, A2, ..., AN], B", "").stackExplain(opMatchStackChange), 8, detSwitch().trust()},

	// More math
	{0x90, "shl", opShiftLeft, proto("ii:i"), 4, detDefault()},
	{0x91, "shr", opShiftRight, proto("ii:i"), 4, detDefault()},
	{0x92, "sqrt", opSqrt, proto("i:i"), 4, costly(4)},
	{0x93, "bitlen", opBitLen, proto("a:i"), 4, detDefault()},
	{0x94, "exp", opExp, proto("ii:i"), 4, detDefault()},
	{0x95, "expw", opExpw, proto("ii:ii"), 4, costly(10)},
	{0x96, "bsqrt", opBytesSqrt, proto("I:I"), 6, costly(40)},
	{0x97, "divw", opDivw, proto("iii:i"), 6, detDefault()},
	{0x98, "sha3_256", opSHA3_256, proto("b:b{32}"), 7, costly(130)},
	/* Will end up following keccak256 -
	{0x98, "sha3_256", opSHA3_256, proto("b:b{32}"), ?, costByLength(...)},},
	*/

	// Byteslice math.
	{0xa0, "b+", opBytesPlus, proto("II:b"), 4, costly(10).typed(typeByteMath(maxByteMathSize + 1))},
	{0xa1, "b-", opBytesMinus, proto("II:I"), 4, costly(10)},
	{0xa2, "b/", opBytesDiv, proto("II:I"), 4, costly(20)},
	{0xa3, "b*", opBytesMul, proto("II:b"), 4, costly(20).typed(typeByteMath(maxByteMathSize * 2))},
	{0xa4, "b<", opBytesLt, proto("II:T"), 4, detDefault()},
	{0xa5, "b>", opBytesGt, proto("II:T"), 4, detDefault()},
	{0xa6, "b<=", opBytesLe, proto("II:T"), 4, detDefault()},
	{0xa7, "b>=", opBytesGe, proto("II:T"), 4, detDefault()},
	{0xa8, "b==", opBytesEq, proto("II:T"), 4, detDefault()},
	{0xa9, "b!=", opBytesNeq, proto("II:T"), 4, detDefault()},
	{0xaa, "b%", opBytesModulo, proto("II:I"), 4, costly(20)},
	{0xab, "b|", opBytesBitOr, proto("bb:b"), 4, costly(6)},
	{0xac, "b&", opBytesBitAnd, proto("bb:b"), 4, costly(6)},
	{0xad, "b^", opBytesBitXor, proto("bb:b"), 4, costly(6)},
	{0xae, "b~", opBytesBitNot, proto("b:b"), 4, costly(4)},
	{0xaf, "bzero", opBytesZero, proto("i:b"), 4, detDefault().typed(typeBzero)},

	// AVM "effects"
	{0xb0, "log", opLog, proto("b:"), 5, only(ModeApp)},
	{0xb1, "itxn_begin", opItxnBegin, proto(":"), 5, only(ModeApp)},
	{0xb2, "itxn_field", opItxnField, proto("a:"), 5, immediates("f").typed(typeTxField).field("f", &TxnFields).only(ModeApp).assembler(asmItxnField)},
	{0xb3, "itxn_submit", opItxnSubmit, proto(":"), 5, only(ModeApp)},
	{0xb4, "itxn", opItxn, proto(":a"), 5, field("f", &TxnScalarFields).only(ModeApp).assembler(asmItxn)},
	{0xb5, "itxna", opItxna, proto(":a"), 5, immediates("f", "i").field("f", &TxnArrayFields).only(ModeApp)},
	{0xb6, "itxn_next", opItxnNext, proto(":"), 6, only(ModeApp)},
	{0xb7, "gitxn", opGitxn, proto(":a"), 6, immediates("t", "f").field("f", &TxnFields).only(ModeApp).assembler(asmGitxn)},
	{0xb8, "gitxna", opGitxna, proto(":a"), 6, immediates("t", "f", "i").field("f", &TxnArrayFields).only(ModeApp)},

	// Unlimited Global Storage - Boxes
	{0xb9, "box_create", opBoxCreate, proto("Ni:T").appStateExplain(opBoxCreateStateChange), boxVersion, only(ModeApp)},
	{0xba, "box_extract", opBoxExtract, proto("Nii:b").appStateExplain(opBoxExtractStateChange), boxVersion, only(ModeApp)},
	{0xbb, "box_replace", opBoxReplace, proto("Nib:").appStateExplain(opBoxReplaceStateChange), boxVersion, only(ModeApp)},
	{0xbc, "box_del", opBoxDel, proto("N:T").appStateExplain(opBoxDelStateChange), boxVersion, only(ModeApp)},
	{0xbd, "box_len", opBoxLen, proto("N:iT").appStateExplain(opBoxGetStateChange), boxVersion, only(ModeApp)},
	{0xbe, "box_get", opBoxGet, proto("N:bT").appStateExplain(opBoxGetStateChange), boxVersion, only(ModeApp)},
	{0xbf, "box_put", opBoxPut, proto("Nb:").appStateExplain(opBoxPutStateChange), boxVersion, only(ModeApp)},

	// Dynamic indexing
	{0xc0, "txnas", opTxnas, proto("i:a"), 5, field("f", &TxnArrayFields)},
	{0xc1, "gtxnas", opGtxnas, proto("i:a"), 5, immediates("t", "f").field("f", &TxnArrayFields)},
	{0xc2, "gtxnsas", opGtxnsas, proto("ii:a"), 5, field("f", &TxnArrayFields)},
	{0xc3, "args", opArgs, proto("i:b"), 5, only(ModeSig)},
	{0xc4, "gloadss", opGloadss, proto("ii:a"), 6, only(ModeApp)},
	{0xc5, "itxnas", opItxnas, proto("i:a"), 6, field("f", &TxnArrayFields).only(ModeApp)},
	{0xc6, "gitxnas", opGitxnas, proto("i:a"), 6, immediates("t", "f").field("f", &TxnArrayFields).only(ModeApp)},

	// randomness support
	{0xd0, "vrf_verify", opVrfVerify, proto("bb{80}b{32}:b{64}T"), randomnessVersion, field("s", &VrfStandards).costs(5700)},
	{0xd1, "block", opBlock, proto("i:a"), randomnessVersion, field("f", &BlockFields)},
	{0xd2, "box_splice", opBoxSplice, proto("Niib:").appStateExplain(opBoxSpliceStateChange), spliceVersion, only(ModeApp)},
	{0xd3, "box_resize", opBoxResize, proto("Ni:").appStateExplain(opBoxResizeStateChange), spliceVersion, only(ModeApp)},

	{0xe0, "ec_add", opEcAdd, proto("bb:b"), pairingVersion,
		costByField("g", &EcGroups, []int{
			BN254g1: 125, BN254g2: 170,
			BLS12_381g1: 205, BLS12_381g2: 290})},

	{0xe1, "ec_scalar_mul", opEcScalarMul, proto("bb:b"), pairingVersion,
		costByField("g", &EcGroups, []int{
			BN254g1: 1810, BN254g2: 3430,
			BLS12_381g1: 2950, BLS12_381g2: 6530})},

	{0xe2, "ec_pairing_check", opEcPairingCheck, proto("bb:T"), pairingVersion,
		costByFieldAndLength("g", &EcGroups, []linearCost{
			BN254g1: {
				baseCost:  8000,
				chunkCost: 7_400,
				chunkSize: bn254g1Size,
			},
			BN254g2: {
				baseCost:  8000,
				chunkCost: 7_400,
				chunkSize: bn254g2Size,
			},
			BLS12_381g1: {
				baseCost:  13_000,
				chunkCost: 10_000,
				chunkSize: bls12381g1Size,
			},
			BLS12_381g2: {
				baseCost:  13_000,
				chunkCost: 10_000,
				chunkSize: bls12381g2Size,
			}})},

	{0xe3, "ec_multi_scalar_mul", opEcMultiScalarMul, proto("bb:b"), pairingVersion,
		costByFieldAndLength("g", &EcGroups, []linearCost{
			BN254g1: {
				baseCost:  3_600,
				chunkCost: 90,
				chunkSize: scalarSize,
			},
			BN254g2: {
				baseCost:  7_200,
				chunkCost: 270,
				chunkSize: scalarSize,
			},
			BLS12_381g1: {
				baseCost:  6_500,
				chunkCost: 95,
				chunkSize: scalarSize,
			},
			BLS12_381g2: {
				baseCost:  14_850,
				chunkCost: 485,
				chunkSize: scalarSize,
			}})},

	{0xe4, "ec_subgroup_check", opEcSubgroupCheck, proto("b:T"), pairingVersion,
		costByField("g", &EcGroups, []int{
			BN254g1: 20, BN254g2: 3_100, // g1 subgroup is nearly a no-op
			BLS12_381g1: 1_850, BLS12_381g2: 2_340})},
	{0xe5, "ec_map_to", opEcMapTo, proto("b:b"), pairingVersion,
		costByField("g", &EcGroups, []int{
			BN254g1: 630, BN254g2: 3_300,
			BLS12_381g1: 1_950, BLS12_381g2: 8_150})},
<<<<<<< HEAD
	{0xe6, "bmodexp", opBytesModExp, proto("bbb:b"), 11, defaultCustomCost(bmodexpCustomCost)},
=======
	{0xe6, "mimc", opMimc, proto("b:b{32}"), mimcVersion, costByFieldAndLength("c", &MimcConfigs, []linearCost{
		BN254Mp110: {
			baseCost:  10,
			chunkCost: 550,
			chunkSize: 32,
		},
		BLS12_381Mp111: {
			baseCost:  10,
			chunkCost: 550,
			chunkSize: 32,
		}})},
>>>>>>> c60db8db
}

// OpcodesByVersion returns list of opcodes available in a specific version of TEAL
// by copying v1 opcodes to v2, and then on to v3 to create a full list
func OpcodesByVersion(version uint64) []OpSpec {
	// for updated opcodes use the lowest version opcode was introduced in
	maxOpcode := 0
	for i := 0; i < len(OpSpecs); i++ {
		if int(OpSpecs[i].Opcode) > maxOpcode {
			maxOpcode = int(OpSpecs[i].Opcode)
		}
	}
	updated := make([]int, maxOpcode+1)
	for idx := range OpSpecs {
		op := OpSpecs[idx].Opcode
		cv := updated[op]
		if cv == 0 {
			cv = int(OpSpecs[idx].Version)
		} else {
			if int(OpSpecs[idx].Version) < cv {
				cv = int(OpSpecs[idx].Version)
			}
		}
		updated[op] = cv
	}

	subv := make(map[byte]OpSpec)
	for idx := range OpSpecs {
		if OpSpecs[idx].Version <= version {
			op := OpSpecs[idx].Opcode
			subv[op] = OpSpecs[idx]
			// if the opcode was updated then assume backward compatibility
			// and set version to minimum available
			if updated[op] < int(OpSpecs[idx].Version) {
				copy := OpSpecs[idx]
				copy.Version = uint64(updated[op])
				subv[op] = copy
			}
		}
	}
	values := maps.Values(subv)
	return slices.SortedFunc(values, func(a, b OpSpec) int {
		return cmp.Compare(a.Opcode, b.Opcode)
	})
}

// direct opcode bytes
var opsByOpcode [LogicVersion + 1][256]OpSpec

// OpsByName map for each version, mapping opcode name to OpSpec
var OpsByName [LogicVersion + 1]map[string]OpSpec

// Keeps track of all field names accessible in each version
var fieldNames [LogicVersion + 1]map[string]bool

// Migration from v1 to v2.
// v1 allowed execution of program with version 0.
// With v2 opcode versions are introduced and they are bound to every opcode.
// There is no opcodes with version 0 so that v2 evaluator rejects any program with version 0.
// To preserve backward compatibility version 0 array is populated with v1 opcodes
// with the version overwritten to 0.
func init() {
	// First, initialize baseline v1 opcodes.
	// Zero (empty) version is an alias for v1 opcodes and needed for compatibility with v1 code.
	OpsByName[0] = make(map[string]OpSpec, 256)
	OpsByName[1] = make(map[string]OpSpec, 256)
	for _, oi := range OpSpecs {
		if oi.Version == 1 {
			cp := oi
			cp.Version = 0
			opsByOpcode[0][oi.Opcode] = cp
			OpsByName[0][oi.Name] = cp

			opsByOpcode[1][oi.Opcode] = oi
			OpsByName[1][oi.Name] = oi
		}
	}
	// Start from v2 and higher,
	// copy lower version opcodes and overwrite matching version
	for v := uint64(2); v <= LogicVersion; v++ {
		// Copy opcodes from lower version
		OpsByName[v] = maps.Clone(OpsByName[v-1])
		for op, oi := range opsByOpcode[v-1] {
			opsByOpcode[v][op] = oi
		}

		// Update tables with opcodes from the current version
		for _, oi := range OpSpecs {
			if oi.Version == v {
				opsByOpcode[v][oi.Opcode] = oi
				OpsByName[v][oi.Name] = oi
			}
		}
	}

	for v := 0; v <= LogicVersion; v++ {
		fieldNames[v] = make(map[string]bool)
		for _, spec := range OpsByName[v] {
			for _, imm := range spec.Immediates {
				if imm.Group != nil {
					for _, fieldName := range imm.Group.Names {
						fieldNames[v][fieldName] = true
					}
				}
			}
		}
	}
}<|MERGE_RESOLUTION|>--- conflicted
+++ resolved
@@ -19,16 +19,13 @@
 import (
 	"cmp"
 	"fmt"
-<<<<<<< HEAD
 	"math"
-=======
-	"maps"
-	"slices"
->>>>>>> c60db8db
 	"strconv"
 	"strings"
 
 	"github.com/algorand/go-algorand/data/basics"
+	"golang.org/toolchain/src/slices"
+	"golang.org/x/exp/maps"
 )
 
 // LogicVersion defines default assembler and max eval versions
@@ -860,9 +857,6 @@
 		costByField("g", &EcGroups, []int{
 			BN254g1: 630, BN254g2: 3_300,
 			BLS12_381g1: 1_950, BLS12_381g2: 8_150})},
-<<<<<<< HEAD
-	{0xe6, "bmodexp", opBytesModExp, proto("bbb:b"), 11, defaultCustomCost(bmodexpCustomCost)},
-=======
 	{0xe6, "mimc", opMimc, proto("b:b{32}"), mimcVersion, costByFieldAndLength("c", &MimcConfigs, []linearCost{
 		BN254Mp110: {
 			baseCost:  10,
@@ -874,7 +868,7 @@
 			chunkCost: 550,
 			chunkSize: 32,
 		}})},
->>>>>>> c60db8db
+	{0xe7, "bmodexp", opBytesModExp, proto("bbb:b"), 11, defaultCustomCost(bmodexpCustomCost)},
 }
 
 // OpcodesByVersion returns list of opcodes available in a specific version of TEAL
