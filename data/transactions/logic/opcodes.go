--- conflicted
+++ resolved
@@ -734,13 +734,11 @@
 // OpsByName map for each version, mapping opcode name to OpSpec
 var OpsByName [LogicVersion + 1]map[string]OpSpec
 
-<<<<<<< HEAD
 // PseudoOps holds a list of opspecs for the PseduoOps
 var PseudoOps []OpSpec
-=======
+
 // Keeps track of all field names accessible in each version
 var fieldNames [LogicVersion + 1]map[string]bool
->>>>>>> c53cd4c7
 
 // Migration from v1 to v2.
 // v1 allowed execution of program with version 0.
@@ -786,7 +784,6 @@
 		}
 	}
 
-<<<<<<< HEAD
 	for _, specs := range pseudoOps {
 		if _, ok := specs[anyImmediates]; !ok || len(specs) != 1 {
 			continue
@@ -795,7 +792,7 @@
 	}
 	// Since pseudoOps is a map, sort the PseudoOps array for consistent ordering
 	sort.Slice(PseudoOps, func(i, j int) bool { return strings.Compare(PseudoOps[i].Name, PseudoOps[j].Name) > 0 })
-=======
+
 	for v := 0; v <= LogicVersion; v++ {
 		fieldNames[v] = make(map[string]bool)
 		for _, spec := range OpsByName[v] {
@@ -808,5 +805,4 @@
 			}
 		}
 	}
->>>>>>> c53cd4c7
 }