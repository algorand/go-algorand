// Copyright (C) 2019-2023 Algorand, Inc.
// This file is part of go-algorand
//
// go-algorand is free software: you can redistribute it and/or modify
// it under the terms of the GNU Affero General Public License as
// published by the Free Software Foundation, either version 3 of the
// License, or (at your option) any later version.
//
// go-algorand is distributed in the hope that it will be useful,
// but WITHOUT ANY WARRANTY; without even the implied warranty of
// MERCHANTABILITY or FITNESS FOR A PARTICULAR PURPOSE.  See the
// GNU Affero General Public License for more details.
//
// You should have received a copy of the GNU Affero General Public License
// along with go-algorand.  If not, see <https://www.gnu.org/licenses/>.

package logic

import (
	"fmt"
	"strconv"
	"strings"

	"github.com/algorand/go-algorand/data/basics"
	"golang.org/x/exp/maps"
	"golang.org/x/exp/slices"
)

// LogicVersion defines default assembler and max eval versions
const LogicVersion = 10

// rekeyingEnabledVersion is the version of TEAL where RekeyTo functionality
// was enabled. This is important to remember so that old TEAL accounts cannot
// be maliciously or accidentally rekeyed. Do not edit!
const rekeyingEnabledVersion = 2

// appsEnabledVersion is the version of TEAL where ApplicationCall
// functionality was enabled. We use this to disallow v0 and v1 programs
// from being used with applications. Do not edit!
const appsEnabledVersion = 2

// backBranchEnabledVersion is the first version of TEAL where branches could
// go back (and cost accounting was done during execution)
const backBranchEnabledVersion = 4

// directRefEnabledVersion is the version of TEAL where opcodes
// that reference accounts, asas, and apps may do so directly, not requiring
// using an index into arrays.
const directRefEnabledVersion = 4

// innerAppsEnabledVersion is the version that allowed inner app calls.
const innerAppsEnabledVersion = 6

// txnEffectsVersion is first version that allowed txn opcode to access
// "effects" (ApplyData info)
const txnEffectsVersion = 6

// createdResourcesVersion is the first version that allows access to assets and
// applications that were created in the same group, despite them not being in
// the Foreign arrays.
const createdResourcesVersion = 6

// appAddressAvailableVersion is the first version that allows access to the
// accounts of applications that were provided in the foreign apps transaction
// field.
const appAddressAvailableVersion = 7

const fidoVersion = 7       // base64, json, secp256r1
const randomnessVersion = 7 // vrf_verify, block
const fpVersion = 8         // changes for frame pointers and simpler function discipline

const sharedResourcesVersion = 9 // apps can access resources from other transactions.

// EXPERIMENTAL. These should be revisited whenever a new LogicSigVersion is
// moved from vFuture to a new consensus version. If they remain unready, bump
// their version, and fixup TestAssemble() in assembler_test.go.
const pairingVersion = 10 // bn256 opcodes. will add bls12-381, and unify the available opcodes.

// Unlimited Global Storage opcodes
const boxVersion = 8 // box_*

type linearCost struct {
	baseCost  int
	chunkCost int
	chunkSize int
	depth     int
}

func (lc linearCost) check() linearCost {
	if lc.baseCost < 1 || lc.chunkCost < 0 || lc.chunkSize < 0 || lc.chunkSize > maxStringSize || lc.depth < 0 {
		panic(fmt.Sprintf("bad cost configuration %+v", lc))
	}
	if lc.chunkCost > 0 && lc.chunkSize == 0 {
		panic(fmt.Sprintf("chunk cost when chunk size is zero %+v", lc))
	}
	if lc.chunkCost == 0 && lc.chunkSize > 0 {
		panic(fmt.Sprintf("no chunk cost with positive chunk size %+v", lc))
	}
	return lc
}

func (lc *linearCost) compute(stack []stackValue) int {
	cost := lc.baseCost
	if lc.chunkCost != 0 && lc.chunkSize != 0 {
		// Uses basics.DivCeil rather than (count/chunkSize) to match how Ethereum discretizes hashing costs.
		count := len(stack[len(stack)-1-lc.depth].Bytes)
		cost += lc.chunkCost * basics.DivCeil(count, lc.chunkSize)
	}
	return cost
}

func (lc *linearCost) docCost(argLen int) string {
	if *lc == (linearCost{}) {
		return ""
	}
	if lc.chunkCost == 0 {
		return strconv.Itoa(lc.baseCost)
	}
	idxFromStart := argLen - lc.depth - 1
	stackArg := rune(int('A') + idxFromStart)
	if lc.chunkSize == 1 {
		return fmt.Sprintf("%d + %d per byte of %c", lc.baseCost, lc.chunkCost, stackArg)
	}
	return fmt.Sprintf("%d + %d per %d bytes of %c", lc.baseCost, lc.chunkCost, lc.chunkSize, stackArg)
}

// OpDetails records details such as non-standard costs, immediate arguments, or
// dynamic layout controlled by a check function. These objects are mostly built
// with constructor functions, so it's cleaner to have defaults set here, rather
// than in line after line of OpSpecs.
type OpDetails struct {
	asm    asmFunc    // assemble the op
	check  checkFunc  // static check bytecode (and determine size)
	refine refineFunc // refine arg/return types based on ProgramKnowledge at assembly time

	Modes RunMode // all modes that opcode can run in. i.e (cx.mode & Modes) != 0 allows

	FullCost   linearCost  // if non-zero, the cost of the opcode, no immediates matter
	Size       int         // if non-zero, the known size of opcode. if 0, check() determines.
	Immediates []immediate // details of each immediate arg to opcode

	trusted bool // if `trusted`, don't check stack effects. they are more complicated than simply checking the opcode prototype.
}

func (d *OpDetails) docCost(argLen int, version uint64) string {
	cost := d.FullCost.docCost(argLen)
	if cost != "" {
		return cost
	}
	found := false
	for _, imm := range d.Immediates {
		if imm.fieldCosts != nil {
			if found {
				panic("two cost dependent fields")
			}
			found = true
			group := imm.Group
			var fieldCostStrings []string
			for _, name := range group.Names {
				fs, ok := group.SpecByName(name)
				if !ok || fs.Version() > version {
					continue
				}
<<<<<<< HEAD
				fieldCostStrings = append(fieldCostStrings, fmt.Sprintf("%s=%d", name, imm.fieldCosts[fs.Field()]))
			}
			cost = strings.Join(fieldCostStrings, " ")
=======
				cost += fmt.Sprintf(" %s=%s;", name, imm.fieldCosts[fs.Field()].docCost(argLen))
			}
			cost = strings.TrimSuffix(cost, ";")
>>>>>>> 572d7280
		}
	}
	return cost
}

// Cost computes the cost of the opcode, given details about how it is used,
// both static (the program, which can be used to find the immediate values
// supplied), and dynamic (the stack, which can be used to find the run-time
// arguments supplied). Cost is used at run-time. docCost returns similar
// information in human-readable form.
func (d *OpDetails) Cost(program []byte, pc int, stack []stackValue) int {
	cost := d.FullCost.compute(stack)
	if cost != 0 {
		return cost
	}
	for i := range d.Immediates {
		if d.Immediates[i].fieldCosts != nil {
			lc := d.Immediates[i].fieldCosts[program[pc+1+i]]
			cost += lc.compute(stack)
		}
	}
	return cost
}

func detDefault() OpDetails {
	return OpDetails{asmDefault, nil, nil, modeAny, linearCost{baseCost: 1}, 1, nil, false}
}

func constants(asm asmFunc, checker checkFunc, name string, kind immKind) OpDetails {
	return OpDetails{asm, checker, nil, modeAny, linearCost{baseCost: 1}, 0, []immediate{imm(name, kind)}, false}
}

func detBranch() OpDetails {
	d := detDefault()
	d.asm = asmBranch
	d.check = checkBranch
	d.Size = 3
	d.Immediates = []immediate{imm("target", immLabel)}
	return d
}

func detSwitch() OpDetails {
	d := detDefault()
	d.asm = asmSwitch
	d.check = checkSwitch
	d.Size = 0
	d.Immediates = []immediate{imm("target ...", immLabels)}
	return d
}

func assembler(asm asmFunc) OpDetails {
	d := detDefault()
	d.asm = asm
	return d
}

func (d OpDetails) assembler(asm asmFunc) OpDetails {
	d.asm = asm
	return d
}

func costly(cost int) OpDetails {
	return detDefault().costs(cost)
}

func (d OpDetails) costs(cost int) OpDetails {
	d.FullCost = linearCost{baseCost: cost}.check()
	return d
}

func only(m RunMode) OpDetails {
	d := detDefault()
	d.Modes = m
	return d
}

func (d OpDetails) only(m RunMode) OpDetails {
	d.Modes = m
	return d
}

func (d OpDetails) costByLength(initial, perChunk, chunkSize, depth int) OpDetails {
	d.FullCost = costByLength(initial, perChunk, chunkSize, depth).FullCost
	return d
}

func immediates(names ...string) OpDetails {
	return immKinded(immByte, names...)
}

func (d OpDetails) trust() OpDetails {
	d.trusted = true
	return d
}

func immKinded(kind immKind, names ...string) OpDetails {
	d := detDefault()
	d.Size = len(names) + 1
	d.Immediates = make([]immediate, len(names))
	for i, name := range names {
		d.Immediates[i] = imm(name, kind)
	}
	return d
}

func typed(typer refineFunc) OpDetails {
	d := detDefault()
	d.refine = typer
	return d
}

func (d OpDetails) typed(typer refineFunc) OpDetails {
	d.refine = typer
	return d
}

// field is used to create an opDetails for an opcode with a single field
func field(immediate string, group *FieldGroup) OpDetails {
	opd := immediates(immediate)
	opd.Immediates[0].Group = group
	return opd
}

// field is used to annotate an existing immediate with group info
func (d OpDetails) field(name string, group *FieldGroup) OpDetails {
	for i := range d.Immediates {
		if d.Immediates[i].Name == name {
			d.Immediates[i].Group = group
			return d
		}
	}
	panic(name)
}

func costByField(immediate string, group *FieldGroup, costs []int) OpDetails {
	if len(costs) != len(group.Names) {
		panic(fmt.Sprintf("While defining costs for %s in group %s: %d costs != %d names",
			immediate, group.Name, len(costs), len(group.Names)))
	}
	fieldCosts := make([]linearCost, len(costs))
	for i, cost := range costs {
		fieldCosts[i] = linearCost{baseCost: cost}
	}
	return costByFieldAndLength(immediate, group, fieldCosts)
}

func costByFieldAndLength(immediate string, group *FieldGroup, costs []linearCost) OpDetails {
	if len(costs) != len(group.Names) {
		panic(fmt.Sprintf("While defining costs for %s in group %s: %d costs != %d names",
			immediate, group.Name, len(costs), len(group.Names)))
	}
	opd := immediates(immediate)
	opd.FullCost = linearCost{} // zero FullCost is what causes eval to look deeper
	opd.Immediates[0].Group = group
	full := make([]linearCost, 256) // ensure we have 256 entries for easy lookup
	for i := range costs {
		full[i] = costs[i].check()
	}
	opd.Immediates[0].fieldCosts = full
	return opd
}

func costByLength(initial, perChunk, chunkSize, depth int) OpDetails {
	d := detDefault()
	d.FullCost = linearCost{initial, perChunk, chunkSize, depth}.check()
	return d
}

// immType describes the immediate arguments to an opcode
type immKind byte

const (
	immByte immKind = iota
	immInt8
	immLabel
	immInt
	immBytes
	immInts
	immBytess // "ss" not a typo.  Multiple "bytes"
	immLabels
)

func (ik immKind) String() string {
	switch ik {
	case immByte:
		return "uint8"
	case immInt8:
		return "int8"
	case immLabel:
		return "int16 (big-endian)"
	case immInt:
		return "varuint"
	case immBytes:
		return "varuint length, bytes"
	case immInts:
		return fmt.Sprintf("varuint count, [%s ...]", immInt.String())
	case immBytess: // "ss" not a typo.  Multiple "bytes"
		return fmt.Sprintf("varuint count, [%s ...]", immBytes.String())
	case immLabels:
		return fmt.Sprintf("varuint count, [%s ...]", immLabel.String())
	}
	return "unknown"
}

type immediate struct {
	Name  string
	kind  immKind
	Group *FieldGroup

	// If non-nil, always 256 long, so cost can be checked before eval
	fieldCosts []linearCost
}

func imm(name string, kind immKind) immediate {
	return immediate{name, kind, nil, nil}
}

type typedList struct {
	Types   StackTypes
	Effects string
}

// Proto describes the "stack behavior" of an opcode, what it pops as arguments
// and pushes onto the stack as return values.
type Proto struct {
	Arg    typedList // what gets popped from the stack
	Return typedList // what gets pushed to the stack

	// Explain is the pointer to the function used in debugging process during simulation:
	// - on default construction, Explain relies on Arg and Return count.
	// - otherwise, we need to explicitly infer from EvalContext, by registering through explain function
	Explain debugStackExplain

	// StateExplain is the pointer to the function used for debugging in simulation:
	// - for an opcode not touching app's local/global/box state, this pointer is nil.
	// - otherwise, we call this method and check the operation of an opcode on app's state.
	StateExplain stateChangeExplain
}

func (p Proto) stackExplain(e debugStackExplain) Proto {
	p.Explain = e
	return p
}

func (p Proto) stateExplain(s stateChangeExplain) Proto {
	p.StateExplain = s
	return p
}

func defaultDebugExplain(argCount, retCount int) debugStackExplain {
	return func(_ *EvalContext) (deletions, additions int) {
		deletions = argCount
		additions = retCount
		return
	}
}

func proto(signature string, effects ...string) Proto {
	parts := strings.Split(signature, ":")
	if len(parts) != 2 {
		panic(signature)
	}
	var argEffect, retEffect string
	switch len(effects) {
	case 0:
		// will be generated
	case 1:
		retEffect = effects[0]
	case 2:
		argEffect = effects[0]
		retEffect = effects[1]
	default:
		panic(effects)
	}
	argTypes := parseStackTypes(parts[0])
	retTypes := parseStackTypes(parts[1])
	debugExplainFunc := defaultDebugExplain(len(filterNoneTypes(argTypes)), len(filterNoneTypes(retTypes)))
	return Proto{
		Arg:     typedList{argTypes, argEffect},
		Return:  typedList{retTypes, retEffect},
		Explain: debugExplainFunc,
	}
}

// OpSpec defines an opcode
type OpSpec struct {
	Opcode byte
	Name   string
	op     evalFunc // evaluate the op
	Proto
	Version   uint64 // AVM version opcode introduced
	OpDetails        // Special cost or bytecode layout considerations
}

// AlwaysExits is true iff the opcode always ends the program.
func (spec *OpSpec) AlwaysExits() bool {
	return len(spec.Return.Types) == 1 && spec.Return.Types[0].AVMType == avmNone
}

// DocCost returns the cost of the opcode in human-readable form.
func (spec *OpSpec) DocCost(version uint64) string {
	return spec.OpDetails.docCost(len(spec.Arg.Types), version)
}

func (spec *OpSpec) deadens() bool {
	switch spec.Name {
	case "b", "callsub", "retsub", "err", "return":
		return true
	default:
		return false
	}
}

// OpSpecs is the table of operations that can be assembled and evaluated.
//
// Any changes should be reflected in README_in.md which serves as the language spec.
//
// Note: assembly can specialize an Any return type if known at
// assembly-time, with ops.returns()
var OpSpecs = []OpSpec{
	{0x00, "err", opErr, proto(":x"), 1, detDefault()},
	{0x01, "sha256", opSHA256, proto("b:H"), 1, costly(7)},
	{0x02, "keccak256", opKeccak256, proto("b:H"), 1, costly(26)},
	{0x03, "sha512_256", opSHA512_256, proto("b:H"), 1, costly(9)},

	// Cost of these opcodes increases in AVM version 2 based on measured
	// performance. Should be able to run max hashes during stateful TEAL
	// and achieve reasonable TPS. Same opcode for different versions
	// is OK.
	{0x01, "sha256", opSHA256, proto("b:H"), 2, costly(35)},
	{0x02, "keccak256", opKeccak256, proto("b:H"), 2, costly(130)},
	{0x03, "sha512_256", opSHA512_256, proto("b:H"), 2, costly(45)},

	/*
		Tabling these changes until we offer unlimited global storage as there
		is currently a useful pattern that requires hashes on long slices to
		creating logicsigs in apps.

		{0x01, "sha256", opSHA256, proto("b:b"), unlimitedStorage, costByLength(12, 6, 8)},
		{0x02, "keccak256", opKeccak256, proto("b:b"), unlimitedStorage, costByLength(58, 4, 8)},
		{0x03, "sha512_256", opSHA512_256, proto("b:b"), 7, unlimitedStorage, costByLength(17, 5, 8)},
	*/

	{0x04, "ed25519verify", opEd25519Verify, proto("bbb:T"), 1, costly(1900).only(ModeSig)},
	{0x04, "ed25519verify", opEd25519Verify, proto("bbb:T"), 5, costly(1900)},

	{0x05, "ecdsa_verify", opEcdsaVerify, proto("bbbbb:T"), 5, costByField("v", &EcdsaCurves, ecdsaVerifyCosts)},
	{0x06, "ecdsa_pk_decompress", opEcdsaPkDecompress, proto("b:bb"), 5, costByField("v", &EcdsaCurves, ecdsaDecompressCosts)},
	{0x07, "ecdsa_pk_recover", opEcdsaPkRecover, proto("bibb:bb"), 5, field("v", &EcdsaCurves).costs(2000)},

	{0x08, "+", opPlus, proto("ii:i"), 1, detDefault()},
	{0x09, "-", opMinus, proto("ii:i"), 1, detDefault()},
	{0x0a, "/", opDiv, proto("ii:i"), 1, detDefault()},
	{0x0b, "*", opMul, proto("ii:i"), 1, detDefault()},
	{0x0c, "<", opLt, proto("ii:T"), 1, detDefault()},
	{0x0d, ">", opGt, proto("ii:T"), 1, detDefault()},
	{0x0e, "<=", opLe, proto("ii:T"), 1, detDefault()},
	{0x0f, ">=", opGe, proto("ii:T"), 1, detDefault()},
	{0x10, "&&", opAnd, proto("ii:T"), 1, detDefault()},
	{0x11, "||", opOr, proto("ii:T"), 1, detDefault()},
	{0x12, "==", opEq, proto("aa:T"), 1, typed(typeEquals)},
	{0x13, "!=", opNeq, proto("aa:T"), 1, typed(typeEquals)},
	{0x14, "!", opNot, proto("i:i"), 1, detDefault()},
	{0x15, "len", opLen, proto("b:i"), 1, detDefault()},
	{0x16, "itob", opItob, proto("i:b"), 1, detDefault()},
	{0x17, "btoi", opBtoi, proto("b:i"), 1, detDefault()},
	{0x18, "%", opModulo, proto("ii:i"), 1, detDefault()},
	{0x19, "|", opBitOr, proto("ii:i"), 1, detDefault()},
	{0x1a, "&", opBitAnd, proto("ii:i"), 1, detDefault()},
	{0x1b, "^", opBitXor, proto("ii:i"), 1, detDefault()},
	{0x1c, "~", opBitNot, proto("i:i"), 1, detDefault()},
	{0x1d, "mulw", opMulw, proto("ii:ii"), 1, detDefault()},
	{0x1e, "addw", opAddw, proto("ii:ii"), 2, detDefault()},
	{0x1f, "divmodw", opDivModw, proto("iiii:iiii"), 4, costly(20)},

	{0x20, "intcblock", opIntConstBlock, proto(":"), 1, constants(asmIntCBlock, checkIntImmArgs, "uint ...", immInts)},
	{0x21, "intc", opIntConstLoad, proto(":i"), 1, immediates("i").assembler(asmIntC)},
	{0x22, "intc_0", opIntConst0, proto(":i"), 1, detDefault()},
	{0x23, "intc_1", opIntConst1, proto(":i"), 1, detDefault()},
	{0x24, "intc_2", opIntConst2, proto(":i"), 1, detDefault()},
	{0x25, "intc_3", opIntConst3, proto(":i"), 1, detDefault()},
	{0x26, "bytecblock", opByteConstBlock, proto(":"), 1, constants(asmByteCBlock, checkByteImmArgs, "bytes ...", immBytess)},
	{0x27, "bytec", opByteConstLoad, proto(":b"), 1, immediates("i").assembler(asmByteC)},
	{0x28, "bytec_0", opByteConst0, proto(":b"), 1, detDefault()},
	{0x29, "bytec_1", opByteConst1, proto(":b"), 1, detDefault()},
	{0x2a, "bytec_2", opByteConst2, proto(":b"), 1, detDefault()},
	{0x2b, "bytec_3", opByteConst3, proto(":b"), 1, detDefault()},
	{0x2c, "arg", opArg, proto(":b"), 1, immediates("n").only(ModeSig).assembler(asmArg)},
	{0x2d, "arg_0", opArg0, proto(":b"), 1, only(ModeSig)},
	{0x2e, "arg_1", opArg1, proto(":b"), 1, only(ModeSig)},
	{0x2f, "arg_2", opArg2, proto(":b"), 1, only(ModeSig)},
	{0x30, "arg_3", opArg3, proto(":b"), 1, only(ModeSig)},
	// txn, gtxn, and gtxns are also implemented as pseudoOps to choose
	// between scalar and array version based on number of immediates.
	{0x31, "txn", opTxn, proto(":a"), 1, field("f", &TxnScalarFields)},
	{0x32, "global", opGlobal, proto(":a"), 1, field("f", &GlobalFields)},
	{0x33, "gtxn", opGtxn, proto(":a"), 1, immediates("t", "f").field("f", &TxnScalarFields)},
	{0x34, "load", opLoad, proto(":a"), 1, immediates("i").typed(typeLoad)},
	{0x35, "store", opStore, proto("a:"), 1, immediates("i").typed(typeStore)},
	{0x36, "txna", opTxna, proto(":a"), 2, immediates("f", "i").field("f", &TxnArrayFields)},
	{0x37, "gtxna", opGtxna, proto(":a"), 2, immediates("t", "f", "i").field("f", &TxnArrayFields)},
	// Like gtxn, but gets txn index from stack, rather than immediate arg
	{0x38, "gtxns", opGtxns, proto("i:a"), 3, immediates("f").field("f", &TxnScalarFields)},
	{0x39, "gtxnsa", opGtxnsa, proto("i:a"), 3, immediates("f", "i").field("f", &TxnArrayFields)},
	// Group scratch space access
	{0x3a, "gload", opGload, proto(":a"), 4, immediates("t", "i").only(ModeApp)},
	{0x3b, "gloads", opGloads, proto("i:a"), 4, immediates("i").only(ModeApp)},
	// Access creatable IDs (consider deprecating, as txn CreatedAssetID, CreatedApplicationID should be enough
	{0x3c, "gaid", opGaid, proto(":i"), 4, immediates("t").only(ModeApp)},
	{0x3d, "gaids", opGaids, proto("i:i"), 4, only(ModeApp)},

	// Like load/store, but scratch slot taken from TOS instead of immediate
	{0x3e, "loads", opLoads, proto("i:a"), 5, typed(typeLoads)},
	{0x3f, "stores", opStores, proto("ia:"), 5, typed(typeStores)},

	{0x40, "bnz", opBnz, proto("i:"), 1, detBranch()},
	{0x41, "bz", opBz, proto("i:"), 2, detBranch()},
	{0x42, "b", opB, proto(":"), 2, detBranch()},
	{0x43, "return", opReturn, proto("i:x").stackExplain(opReturnStackChange), 2, detDefault()},
	{0x44, "assert", opAssert, proto("i:"), 3, detDefault()},
	{0x45, "bury", opBury, proto("a:").stackExplain(opBuryStackChange), fpVersion, immediates("n").typed(typeBury)},
	{0x46, "popn", opPopN, proto(":", "[N items]", "").stackExplain(opPopNStackChange), fpVersion, immediates("n").typed(typePopN).trust()},
	{0x47, "dupn", opDupN, proto("a:", "", "A, [N copies of A]").stackExplain(opDupNStackChange), fpVersion, immediates("n").typed(typeDupN).trust()},
	{0x48, "pop", opPop, proto("a:"), 1, detDefault()},
	{0x49, "dup", opDup, proto("a:aa", "A, A"), 1, typed(typeDup)},
	{0x4a, "dup2", opDup2, proto("aa:aaaa", "A, B, A, B"), 2, typed(typeDupTwo)},
	{0x4b, "dig", opDig, proto("a:aa", "A, [N items]", "A, [N items], A").stackExplain(opDigStackChange), 3, immediates("n").typed(typeDig)},
	{0x4c, "swap", opSwap, proto("aa:aa", "B, A"), 3, typed(typeSwap)},
	{0x4d, "select", opSelect, proto("aai:a", "A or B"), 3, typed(typeSelect)},
	{0x4e, "cover", opCover, proto("a:a", "[N items], A", "A, [N items]").stackExplain(opCoverStackChange), 5, immediates("n").typed(typeCover)},
	{0x4f, "uncover", opUncover, proto("a:a", "A, [N items]", "[N items], A").stackExplain(opUncoverStackChange), 5, immediates("n").typed(typeUncover)},

	// byteslice processing / StringOps
	{0x50, "concat", opConcat, proto("bb:b"), 2, detDefault()},
	{0x51, "substring", opSubstring, proto("b:b"), 2, immediates("s", "e").assembler(asmSubstring)},
	{0x52, "substring3", opSubstring3, proto("bii:b"), 2, detDefault()},
	{0x53, "getbit", opGetBit, proto("ai:i"), 3, detDefault()},
	{0x54, "setbit", opSetBit, proto("aii:a"), 3, typed(typeSetBit)},
	{0x55, "getbyte", opGetByte, proto("bi:i"), 3, detDefault()},
	{0x56, "setbyte", opSetByte, proto("bii:b"), 3, detDefault()},
	{0x57, "extract", opExtract, proto("b:b"), 5, immediates("s", "l")},
	{0x58, "extract3", opExtract3, proto("bii:b"), 5, detDefault()},
	{0x59, "extract_uint16", opExtract16Bits, proto("bi:i"), 5, detDefault()},
	{0x5a, "extract_uint32", opExtract32Bits, proto("bi:i"), 5, detDefault()},
	{0x5b, "extract_uint64", opExtract64Bits, proto("bi:i"), 5, detDefault()},
	{0x5c, "replace2", opReplace2, proto("bb:b"), 7, immediates("s")},
	{0x5d, "replace3", opReplace3, proto("bib:b"), 7, detDefault()},
	{0x5e, "base64_decode", opBase64Decode, proto("b:b"), fidoVersion, field("e", &Base64Encodings).costByLength(1, 1, 16, 0)},
	{0x5f, "json_ref", opJSONRef, proto("bb:a"), fidoVersion, field("r", &JSONRefTypes).costByLength(25, 2, 7, 1)},

	{0x60, "balance", opBalance, proto("i:i"), 2, only(ModeApp)},
	{0x60, "balance", opBalance, proto("a:i"), directRefEnabledVersion, only(ModeApp)},
	{0x61, "app_opted_in", opAppOptedIn, proto("ii:T"), 2, only(ModeApp)},
	{0x61, "app_opted_in", opAppOptedIn, proto("ai:T"), directRefEnabledVersion, only(ModeApp)},
	{0x62, "app_local_get", opAppLocalGet, proto("ib:a"), 2, only(ModeApp)},
	{0x62, "app_local_get", opAppLocalGet, proto("ab:a"), directRefEnabledVersion, only(ModeApp)},
	{0x63, "app_local_get_ex", opAppLocalGetEx, proto("iib:aT"), 2, only(ModeApp)},
	{0x63, "app_local_get_ex", opAppLocalGetEx, proto("aib:aT"), directRefEnabledVersion, only(ModeApp)},
	{0x64, "app_global_get", opAppGlobalGet, proto("b:a"), 2, only(ModeApp)},
	{0x65, "app_global_get_ex", opAppGlobalGetEx, proto("ib:aT"), 2, only(ModeApp)},
	{0x66, "app_local_put", opAppLocalPut, proto("iba:").stateExplain(opAppLocalPutStateChange), 2, only(ModeApp)},
	{0x66, "app_local_put", opAppLocalPut, proto("aba:").stateExplain(opAppLocalPutStateChange), directRefEnabledVersion, only(ModeApp)},
	{0x67, "app_global_put", opAppGlobalPut, proto("ba:").stateExplain(opAppGlobalPutStateChange), 2, only(ModeApp)},
	{0x68, "app_local_del", opAppLocalDel, proto("ib:").stateExplain(opAppLocalDelStateChange), 2, only(ModeApp)},
	{0x68, "app_local_del", opAppLocalDel, proto("ab:").stateExplain(opAppLocalDelStateChange), directRefEnabledVersion, only(ModeApp)},
	{0x69, "app_global_del", opAppGlobalDel, proto("b:").stateExplain(opAppGlobalDelStateChange), 2, only(ModeApp)},
	{0x70, "asset_holding_get", opAssetHoldingGet, proto("ii:aT"), 2, field("f", &AssetHoldingFields).only(ModeApp)},
	{0x70, "asset_holding_get", opAssetHoldingGet, proto("ai:aT"), directRefEnabledVersion, field("f", &AssetHoldingFields).only(ModeApp)},
	{0x71, "asset_params_get", opAssetParamsGet, proto("i:aT"), 2, field("f", &AssetParamsFields).only(ModeApp)},
	{0x72, "app_params_get", opAppParamsGet, proto("i:aT"), 5, field("f", &AppParamsFields).only(ModeApp)},
	{0x73, "acct_params_get", opAcctParamsGet, proto("a:aT"), 6, field("f", &AcctParamsFields).only(ModeApp)},

	{0x78, "min_balance", opMinBalance, proto("i:i"), 3, only(ModeApp)},
	{0x78, "min_balance", opMinBalance, proto("a:i"), directRefEnabledVersion, only(ModeApp)},

	// Immediate bytes and ints. Smaller code size for single use of constant.
	{0x80, "pushbytes", opPushBytes, proto(":b"), 3, constants(asmPushBytes, opPushBytes, "bytes", immBytes)},
	{0x81, "pushint", opPushInt, proto(":i"), 3, constants(asmPushInt, opPushInt, "uint", immInt)},
	{0x82, "pushbytess", opPushBytess, proto(":", "", "[N items]").stackExplain(opPushBytessStackChange), 8, constants(asmPushBytess, checkByteImmArgs, "bytes ...", immBytess).typed(typePushBytess).trust()},
	{0x83, "pushints", opPushInts, proto(":", "", "[N items]").stackExplain(opPushIntsStackChange), 8, constants(asmPushInts, checkIntImmArgs, "uint ...", immInts).typed(typePushInts).trust()},

	{0x84, "ed25519verify_bare", opEd25519VerifyBare, proto("bbb:T"), 7, costly(1900)},

	// "Function oriented"
	{0x88, "callsub", opCallSub, proto(":"), 4, detBranch()},
	{0x89, "retsub", opRetSub, proto(":").stackExplain(opRetSubStackChange), 4, detDefault().trust()},
	// protoByte is a named constant because opCallSub needs to know it.
	{protoByte, "proto", opProto, proto(":"), fpVersion, immediates("a", "r").typed(typeProto)},
	{0x8b, "frame_dig", opFrameDig, proto(":a").stackExplain(opFrameDigStackChange), fpVersion, immKinded(immInt8, "i").typed(typeFrameDig)},
	{0x8c, "frame_bury", opFrameBury, proto("a:").stackExplain(opFrameBuryStackChange), fpVersion, immKinded(immInt8, "i").typed(typeFrameBury)},
	{0x8d, "switch", opSwitch, proto("i:"), 8, detSwitch()},
	{0x8e, "match", opMatch, proto(":", "[A1, A2, ..., AN], B", "").stackExplain(opMatchStackChange), 8, detSwitch().trust()},

	// More math
	{0x90, "shl", opShiftLeft, proto("ii:i"), 4, detDefault()},
	{0x91, "shr", opShiftRight, proto("ii:i"), 4, detDefault()},
	{0x92, "sqrt", opSqrt, proto("i:i"), 4, costly(4)},
	{0x93, "bitlen", opBitLen, proto("a:i"), 4, detDefault()},
	{0x94, "exp", opExp, proto("ii:i"), 4, detDefault()},
	{0x95, "expw", opExpw, proto("ii:ii"), 4, costly(10)},
	{0x96, "bsqrt", opBytesSqrt, proto("b:b"), 6, costly(40)},
	{0x97, "divw", opDivw, proto("iii:i"), 6, detDefault()},
	{0x98, "sha3_256", opSHA3_256, proto("b:b"), 7, costly(130)},
	/* Will end up following keccak256 -
	{0x98, "sha3_256", opSHA3_256, proto("b:b"), unlimitedStorage, costByLength(58, 4, 8)},},
	*/

	// Byteslice math.
	{0xa0, "b+", opBytesPlus, proto("II:b"), 4, costly(10).typed(typeByteMath(maxByteMathSize + 1))},
	{0xa1, "b-", opBytesMinus, proto("II:I"), 4, costly(10)},
	{0xa2, "b/", opBytesDiv, proto("II:I"), 4, costly(20)},
	{0xa3, "b*", opBytesMul, proto("II:b"), 4, costly(20).typed(typeByteMath(maxByteMathSize * 2))},
	{0xa4, "b<", opBytesLt, proto("II:T"), 4, detDefault()},
	{0xa5, "b>", opBytesGt, proto("II:T"), 4, detDefault()},
	{0xa6, "b<=", opBytesLe, proto("II:T"), 4, detDefault()},
	{0xa7, "b>=", opBytesGe, proto("II:T"), 4, detDefault()},
	{0xa8, "b==", opBytesEq, proto("II:T"), 4, detDefault()},
	{0xa9, "b!=", opBytesNeq, proto("II:T"), 4, detDefault()},
	{0xaa, "b%", opBytesModulo, proto("bb:b"), 4, costly(20)},
	{0xab, "b|", opBytesBitOr, proto("bb:b"), 4, costly(6)},
	{0xac, "b&", opBytesBitAnd, proto("bb:b"), 4, costly(6)},
	{0xad, "b^", opBytesBitXor, proto("bb:b"), 4, costly(6)},
	{0xae, "b~", opBytesBitNot, proto("b:b"), 4, costly(4)},
	{0xaf, "bzero", opBytesZero, proto("i:b"), 4, detDefault().typed(typeBzero)},

	// AVM "effects"
	{0xb0, "log", opLog, proto("b:"), 5, only(ModeApp)},
	{0xb1, "itxn_begin", opItxnBegin, proto(":"), 5, only(ModeApp)},
	{0xb2, "itxn_field", opItxnField, proto("a:"), 5, immediates("f").typed(typeTxField).field("f", &TxnFields).only(ModeApp).assembler(asmItxnField)},
	{0xb3, "itxn_submit", opItxnSubmit, proto(":"), 5, only(ModeApp)},
	{0xb4, "itxn", opItxn, proto(":a"), 5, field("f", &TxnScalarFields).only(ModeApp).assembler(asmItxn)},
	{0xb5, "itxna", opItxna, proto(":a"), 5, immediates("f", "i").field("f", &TxnArrayFields).only(ModeApp)},
	{0xb6, "itxn_next", opItxnNext, proto(":"), 6, only(ModeApp)},
	{0xb7, "gitxn", opGitxn, proto(":a"), 6, immediates("t", "f").field("f", &TxnFields).only(ModeApp).assembler(asmGitxn)},
	{0xb8, "gitxna", opGitxna, proto(":a"), 6, immediates("t", "f", "i").field("f", &TxnArrayFields).only(ModeApp)},

	// Unlimited Global Storage - Boxes
	{0xb9, "box_create", opBoxCreate, proto("Ni:T").stateExplain(opBoxCreateStateChange), boxVersion, only(ModeApp)},
	{0xba, "box_extract", opBoxExtract, proto("Nii:b"), boxVersion, only(ModeApp)},
	{0xbb, "box_replace", opBoxReplace, proto("Nib:").stateExplain(opBoxReplaceStateChange), boxVersion, only(ModeApp)},
	{0xbc, "box_del", opBoxDel, proto("N:T").stateExplain(opBoxDelStateChange), boxVersion, only(ModeApp)},
	{0xbd, "box_len", opBoxLen, proto("N:iT"), boxVersion, only(ModeApp)},
	{0xbe, "box_get", opBoxGet, proto("N:bT"), boxVersion, only(ModeApp)},
	{0xbf, "box_put", opBoxPut, proto("Nb:").stateExplain(opBoxPutStateChange), boxVersion, only(ModeApp)},

	// Dynamic indexing
	{0xc0, "txnas", opTxnas, proto("i:a"), 5, field("f", &TxnArrayFields)},
	{0xc1, "gtxnas", opGtxnas, proto("i:a"), 5, immediates("t", "f").field("f", &TxnArrayFields)},
	{0xc2, "gtxnsas", opGtxnsas, proto("ii:a"), 5, field("f", &TxnArrayFields)},
	{0xc3, "args", opArgs, proto("i:b"), 5, only(ModeSig)},
	{0xc4, "gloadss", opGloadss, proto("ii:a"), 6, only(ModeApp)},
	{0xc5, "itxnas", opItxnas, proto("i:a"), 6, field("f", &TxnArrayFields).only(ModeApp)},
	{0xc6, "gitxnas", opGitxnas, proto("i:a"), 6, immediates("t", "f").field("f", &TxnArrayFields).only(ModeApp)},

	// randomness support
	{0xd0, "vrf_verify", opVrfVerify, proto("bbb:bT"), randomnessVersion, field("s", &VrfStandards).costs(5700)},
	{0xd1, "block", opBlock, proto("i:a"), randomnessVersion, field("f", &BlockFields)},

	{0xe0, "ec_add", opEcAdd, proto("bb:b"), pairingVersion,
		costByField("g", &EcGroups, []int{
			BN254g1: 125, BN254g2: 170,
			BLS12_381g1: 205, BLS12_381g2: 290})},

	{0xe1, "ec_scalar_mul", opEcScalarMul, proto("bb:b"), pairingVersion,
		costByField("g", &EcGroups, []int{
			BN254g1: 1810, BN254g2: 3430,
			BLS12_381g1: 2950, BLS12_381g2: 6530})},

	{0xe2, "ec_pairing_check", opEcPairingCheck, proto("bb:T"), pairingVersion,
		costByFieldAndLength("g", &EcGroups, []linearCost{
			BN254g1: {
				baseCost:  8000,
				chunkCost: 7_400,
				chunkSize: bn254g1Size,
			},
			BN254g2: {
				baseCost:  8000,
				chunkCost: 7_400,
				chunkSize: bn254g2Size,
			},
			BLS12_381g1: {
				baseCost:  13_000,
				chunkCost: 10_000,
				chunkSize: bls12381g1Size,
			},
			BLS12_381g2: {
				baseCost:  13_000,
				chunkCost: 10_000,
				chunkSize: bls12381g2Size,
			}})},

	{0xe3, "ec_multi_scalar_mul", opEcMultiScalarMul, proto("bb:b"), pairingVersion,
		costByFieldAndLength("g", &EcGroups, []linearCost{
			BN254g1: {
				baseCost:  3_600,
				chunkCost: 90,
				chunkSize: scalarSize,
			},
			BN254g2: {
				baseCost:  7_200,
				chunkCost: 270,
				chunkSize: scalarSize,
			},
			BLS12_381g1: {
				baseCost:  6_500,
				chunkCost: 95,
				chunkSize: scalarSize,
			},
			BLS12_381g2: {
				baseCost:  14_850,
				chunkCost: 485,
				chunkSize: scalarSize,
			}})},

	{0xe4, "ec_subgroup_check", opEcSubgroupCheck, proto("b:T"), pairingVersion,
		costByField("g", &EcGroups, []int{
			BN254g1: 20, BN254g2: 3_100, // g1 subgroup is nearly a no-op
			BLS12_381g1: 1_850, BLS12_381g2: 2_340})},
	{0xe5, "ec_map_to", opEcMapTo, proto("b:b"), pairingVersion,
		costByField("g", &EcGroups, []int{
			BN254g1: 630, BN254g2: 3_300,
			BLS12_381g1: 1_950, BLS12_381g2: 8_150})},
}

// OpcodesByVersion returns list of opcodes available in a specific version of TEAL
// by copying v1 opcodes to v2, and then on to v3 to create a full list
func OpcodesByVersion(version uint64) []OpSpec {
	// for updated opcodes use the lowest version opcode was introduced in
	maxOpcode := 0
	for i := 0; i < len(OpSpecs); i++ {
		if int(OpSpecs[i].Opcode) > maxOpcode {
			maxOpcode = int(OpSpecs[i].Opcode)
		}
	}
	updated := make([]int, maxOpcode+1)
	for idx := range OpSpecs {
		op := OpSpecs[idx].Opcode
		cv := updated[op]
		if cv == 0 {
			cv = int(OpSpecs[idx].Version)
		} else {
			if int(OpSpecs[idx].Version) < cv {
				cv = int(OpSpecs[idx].Version)
			}
		}
		updated[op] = cv
	}

	subv := make(map[byte]OpSpec)
	for idx := range OpSpecs {
		if OpSpecs[idx].Version <= version {
			op := OpSpecs[idx].Opcode
			subv[op] = OpSpecs[idx]
			// if the opcode was updated then assume backward compatibility
			// and set version to minimum available
			if updated[op] < int(OpSpecs[idx].Version) {
				copy := OpSpecs[idx]
				copy.Version = uint64(updated[op])
				subv[op] = copy
			}
		}
	}
	result := maps.Values(subv)
	slices.SortFunc(result, func(a, b OpSpec) bool {
		return a.Opcode < b.Opcode
	})
	return result
}

// direct opcode bytes
var opsByOpcode [LogicVersion + 1][256]OpSpec

// OpsByName map for each version, mapping opcode name to OpSpec
var OpsByName [LogicVersion + 1]map[string]OpSpec

// Keeps track of all field names accessible in each version
var fieldNames [LogicVersion + 1]map[string]bool

// Migration from v1 to v2.
// v1 allowed execution of program with version 0.
// With v2 opcode versions are introduced and they are bound to every opcode.
// There is no opcodes with version 0 so that v2 evaluator rejects any program with version 0.
// To preserve backward compatibility version 0 array is populated with v1 opcodes
// with the version overwritten to 0.
func init() {
	// First, initialize baseline v1 opcodes.
	// Zero (empty) version is an alias for v1 opcodes and needed for compatibility with v1 code.
	OpsByName[0] = make(map[string]OpSpec, 256)
	OpsByName[1] = make(map[string]OpSpec, 256)
	for _, oi := range OpSpecs {
		if oi.Version == 1 {
			cp := oi
			cp.Version = 0
			opsByOpcode[0][oi.Opcode] = cp
			OpsByName[0][oi.Name] = cp

			opsByOpcode[1][oi.Opcode] = oi
			OpsByName[1][oi.Name] = oi
		}
	}
	// Start from v2 and higher,
	// copy lower version opcodes and overwrite matching version
	for v := uint64(2); v <= LogicVersion; v++ {
		// Copy opcodes from lower version
		OpsByName[v] = maps.Clone(OpsByName[v-1])
		for op, oi := range opsByOpcode[v-1] {
			opsByOpcode[v][op] = oi
		}

		// Update tables with opcodes from the current version
		for _, oi := range OpSpecs {
			if oi.Version == v {
				opsByOpcode[v][oi.Opcode] = oi
				OpsByName[v][oi.Name] = oi
			}
		}
	}

	for v := 0; v <= LogicVersion; v++ {
		fieldNames[v] = make(map[string]bool)
		for _, spec := range OpsByName[v] {
			for _, imm := range spec.Immediates {
				if imm.Group != nil {
					for _, fieldName := range imm.Group.Names {
						fieldNames[v][fieldName] = true
					}
				}
			}
		}
	}
}<|MERGE_RESOLUTION|>--- conflicted
+++ resolved
@@ -161,15 +161,9 @@
 				if !ok || fs.Version() > version {
 					continue
 				}
-<<<<<<< HEAD
-				fieldCostStrings = append(fieldCostStrings, fmt.Sprintf("%s=%d", name, imm.fieldCosts[fs.Field()]))
+				fieldCostStrings = append(fieldCostStrings, fmt.Sprintf("%s=%s", name, imm.fieldCosts[fs.Field()].docCost(argLen)))
 			}
-			cost = strings.Join(fieldCostStrings, " ")
-=======
-				cost += fmt.Sprintf(" %s=%s;", name, imm.fieldCosts[fs.Field()].docCost(argLen))
-			}
-			cost = strings.TrimSuffix(cost, ";")
->>>>>>> 572d7280
+			cost = strings.Join(fieldCostStrings, "; ")
 		}
 	}
 	return cost
