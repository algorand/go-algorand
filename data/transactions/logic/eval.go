--- conflicted
+++ resolved
@@ -600,13 +600,11 @@
 	programHashCached crypto.Digest
 }
 
-<<<<<<< HEAD
+// GroupIndex returns the group index of the transaction being evaluated
 func (cx *EvalContext) GroupIndex() int {
 	return cx.groupIndex
 }
 
-=======
->>>>>>> a6eece5f
 // RunMode returns the evaluation context's mode (signature or application)
 func (cx *EvalContext) RunMode() RunMode {
 	return cx.runModeFlags
