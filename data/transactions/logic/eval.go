// Copyright (C) 2019-2023 Algorand, Inc.
// This file is part of go-algorand
//
// go-algorand is free software: you can redistribute it and/or modify
// it under the terms of the GNU Affero General Public License as
// published by the Free Software Foundation, either version 3 of the
// License, or (at your option) any later version.
//
// go-algorand is distributed in the hope that it will be useful,
// but WITHOUT ANY WARRANTY; without even the implied warranty of
// MERCHANTABILITY or FITNESS FOR A PARTICULAR PURPOSE.  See the
// GNU Affero General Public License for more details.
//
// You should have received a copy of the GNU Affero General Public License
// along with go-algorand.  If not, see <https://www.gnu.org/licenses/>.

package logic

import (
	"bytes"
	"crypto/ecdsa"
	"crypto/elliptic"
	"crypto/sha256"
	"crypto/sha512"
	"encoding/base64"
	"encoding/binary"
	"encoding/hex"
	"encoding/json"
	"errors"
	"fmt"
	"math"
	"math/big"
	"math/bits"
	"runtime"
	"strings"

	"golang.org/x/crypto/sha3"

	"github.com/algorand/go-algorand/config"
	"github.com/algorand/go-algorand/crypto"
	"github.com/algorand/go-algorand/crypto/secp256k1"
	"github.com/algorand/go-algorand/data/basics"
	"github.com/algorand/go-algorand/data/bookkeeping"
	"github.com/algorand/go-algorand/data/transactions"
	"github.com/algorand/go-algorand/ledger/ledgercore"
	"github.com/algorand/go-algorand/logging"
	"github.com/algorand/go-algorand/protocol"
)

// evalMaxVersion is the max version we can interpret and run
const evalMaxVersion = LogicVersion

// The constants below control opcode evaluation and MAY NOT be changed without
// gating them by version. Old programs need to retain their old behavior.

// maxStringSize is the limit of byte string length in an AVM value
const maxStringSize = 4096

// maxByteMathSize is the limit of byte strings supplied as input to byte math opcodes
const maxByteMathSize = 64

// maxLogSize is the limit of total log size from n log calls in a program
const maxLogSize = 1024

// maxLogCalls is the limit of total log calls during a program execution
const maxLogCalls = 32

// maxAppCallDepth is the limit on inner appl call depth
// To be clear, 0 would prevent inner appls, 1 would mean inner app calls cannot
// make inner appls. So the total app depth can be 1 higher than this number, if
// you count the top-level app call.
const maxAppCallDepth = 8

// maxStackDepth should not change unless controlled by an AVM version change
const maxStackDepth = 1000

// stackValue is the type for the operand stack.
// Each stackValue is either a valid []byte value or a uint64 value.
// If (.Bytes != nil) the stackValue is a []byte value, otherwise uint64 value.
type stackValue struct {
	Uint  uint64
	Bytes []byte
}

func (sv stackValue) argType() StackType {
	if sv.Bytes != nil {
		return StackBytes
	}
	return StackUint64
}

func (sv stackValue) typeName() string {
	if sv.Bytes != nil {
		return "[]byte"
	}
	return "uint64"
}

func (sv stackValue) String() string {
	if sv.Bytes != nil {
		return hex.EncodeToString(sv.Bytes)
	}
	return fmt.Sprintf("%d 0x%x", sv.Uint, sv.Uint)
}

func (sv stackValue) address() (addr basics.Address, err error) {
	if len(sv.Bytes) != len(addr) {
		return basics.Address{}, errors.New("not an address")
	}
	copy(addr[:], sv.Bytes)
	return
}

func (sv stackValue) uint() (uint64, error) {
	if sv.Bytes != nil {
		return 0, fmt.Errorf("%#v is not a uint64", sv.Bytes)
	}
	return sv.Uint, nil
}

func (sv stackValue) uintMaxed(max uint64) (uint64, error) {
	if sv.Bytes != nil {
		return 0, fmt.Errorf("%#v is not a uint64", sv.Bytes)
	}
	if sv.Uint > max {
		return 0, fmt.Errorf("%d is larger than max=%d", sv.Uint, max)
	}
	return sv.Uint, nil
}

func (sv stackValue) bool() (bool, error) {
	u64, err := sv.uint()
	if err != nil {
		return false, err
	}
	switch u64 {
	case 0:
		return false, nil
	case 1:
		return true, nil
	default:
		return false, fmt.Errorf("boolean is neither 1 nor 0: %d", u64)
	}
}

func (sv stackValue) string(limit int) (string, error) {
	if sv.Bytes == nil {
		return "", errors.New("not a byte array")
	}
	if len(sv.Bytes) > limit {
		return "", errors.New("value is too long")
	}
	return string(sv.Bytes), nil
}

func (sv stackValue) toTealValue() (tv basics.TealValue) {
	if sv.argType() == StackBytes {
		return basics.TealValue{Type: basics.TealBytesType, Bytes: string(sv.Bytes)}
	}
	return basics.TealValue{Type: basics.TealUintType, Uint: sv.Uint}
}

func stackValueFromTealValue(tv basics.TealValue) (sv stackValue, err error) {
	switch tv.Type {
	case basics.TealBytesType:
		sv.Bytes = []byte(tv.Bytes)
	case basics.TealUintType:
		sv.Uint = tv.Uint
	default:
		err = fmt.Errorf("invalid TealValue type: %d", tv.Type)
	}
	return
}

// ComputeMinAvmVersion calculates the minimum safe AVM version that may be
// used by a transaction in this group. It is important to prevent
// newly-introduced transaction fields from breaking assumptions made by older
// versions of the AVM. If one of the transactions in a group will execute a TEAL
// program whose version predates a given field, that field must not be set
// anywhere in the transaction group, or the group will be rejected.
func ComputeMinAvmVersion(group []transactions.SignedTxnWithAD) uint64 {
	var minVersion uint64
	for _, txn := range group {
		if !txn.Txn.RekeyTo.IsZero() {
			if minVersion < rekeyingEnabledVersion {
				minVersion = rekeyingEnabledVersion
			}
		}
		if txn.Txn.Type == protocol.ApplicationCallTx {
			if minVersion < appsEnabledVersion {
				minVersion = appsEnabledVersion
			}
		}
	}
	return minVersion
}

// LedgerForSignature represents the parts of Ledger that LogicSigs can see. It
// only exposes things that consensus has already agreed upon, so it is
// "stateless" for signature purposes.
type LedgerForSignature interface {
	BlockHdrCached(basics.Round) (bookkeeping.BlockHeader, error)
}

// NoHeaderLedger is intended for debugging situations in which it is reasonable
// to preclude the use of `block` and `txn LastValidTime`
type NoHeaderLedger struct {
}

// BlockHdrCached always errors
func (NoHeaderLedger) BlockHdrCached(basics.Round) (bookkeeping.BlockHeader, error) {
	return bookkeeping.BlockHeader{}, fmt.Errorf("no block header access")
}

// LedgerForLogic represents ledger API for Stateful TEAL program
type LedgerForLogic interface {
	AccountData(addr basics.Address) (ledgercore.AccountData, error)
	Authorizer(addr basics.Address) (basics.Address, error)
	Round() basics.Round
	PrevTimestamp() int64
	BlockHdrCached(basics.Round) (bookkeeping.BlockHeader, error)

	AssetHolding(addr basics.Address, assetIdx basics.AssetIndex) (basics.AssetHolding, error)
	AssetParams(aidx basics.AssetIndex) (basics.AssetParams, basics.Address, error)
	AppParams(aidx basics.AppIndex) (basics.AppParams, basics.Address, error)
	OptedIn(addr basics.Address, appIdx basics.AppIndex) (bool, error)

	GetLocal(addr basics.Address, appIdx basics.AppIndex, key string, accountIdx uint64) (value basics.TealValue, exists bool, err error)
	SetLocal(addr basics.Address, appIdx basics.AppIndex, key string, value basics.TealValue, accountIdx uint64) error
	DelLocal(addr basics.Address, appIdx basics.AppIndex, key string, accountIdx uint64) error

	GetGlobal(appIdx basics.AppIndex, key string) (value basics.TealValue, exists bool, err error)
	SetGlobal(appIdx basics.AppIndex, key string, value basics.TealValue) error
	DelGlobal(appIdx basics.AppIndex, key string) error

	NewBox(appIdx basics.AppIndex, key string, value []byte, appAddr basics.Address) error
	GetBox(appIdx basics.AppIndex, key string) ([]byte, bool, error)
	SetBox(appIdx basics.AppIndex, key string, value []byte) error
	DelBox(appIdx basics.AppIndex, key string, appAddr basics.Address) (bool, error)

	Perform(gi int, ep *EvalParams) error
	Counter() uint64
}

// resources contains a catalog of available resources. It's used to track the
// apps, assets, and boxes that are available to a transaction, outside the
// direct foreign array mechanism.
type resources struct {
	asas []basics.AssetIndex
	apps []basics.AppIndex

	// boxes are all of the top-level box refs from the txgroup. Most are added
	// during NewEvalParams(). refs using 0 on an appl create are resolved and
	// added when the appl executes. The boolean value indicates the "dirtiness"
	// of the box - has it been modified in this txngroup? If yes, the size of
	// the box counts against the group writeBudget. So delete is NOT a dirtying
	// operation.
	boxes map[boxRef]bool

	// dirtyBytes maintains a running count of the number of dirty bytes in `boxes`
	dirtyBytes uint64
}

// boxRef is the "hydrated" form of a BoxRef - it has the actual app id, not an index
type boxRef struct {
	app  basics.AppIndex
	name string
}

// EvalParams contains data that comes into condition evaluation.
type EvalParams struct {
	Proto *config.ConsensusParams

	Trace *strings.Builder

	TxnGroup []transactions.SignedTxnWithAD

	pastScratch []*scratchSpace

	logger logging.Logger

	SigLedger LedgerForSignature
	Ledger    LedgerForLogic

	// optional tracer
	Tracer EvalTracer

	// MinAvmVersion is the minimum allowed AVM version of this program.
	// The program must reject if its version is less than this version. If
	// MinAvmVersion is nil, we will compute it ourselves
	MinAvmVersion *uint64

	// Amount "overpaid" by the transactions of the group.  Often 0.  When
	// positive, it can be spent by inner transactions.  Shared across a group's
	// txns, so that it can be updated (including upward, by overpaying inner
	// transactions). nil is treated as 0 (used before fee pooling is enabled).
	FeeCredit *uint64

	Specials *transactions.SpecialAddresses

	// Total pool of app call budget in a group transaction (nil before budget pooling enabled)
	PooledApplicationBudget *int

	// Total allowable inner txns in a group transaction (nil before inner pooling enabled)
	pooledAllowedInners *int

	// available contains resources that may be used even though they are not
	// necessarily directly in the txn's "static arrays". Apps and ASAs go in if
	// the app or asa was created earlier in the txgroup (empty until
	// createdResourcesVersion). Boxes go in when the ep is created, to share
	// availability across all txns in the group.
	available *resources

	// ioBudget is the number of bytes that the box ref'd boxes can sum to, and
	// the number of bytes that created or written boxes may sum to.
	ioBudget uint64

	// readBudgetChecked allows us to only check the read budget once
	readBudgetChecked bool

	// Caching these here means the hashes can be shared across the TxnGroup
	// (and inners, because the cache is shared with the inner EvalParams)
	appAddrCache map[basics.AppIndex]basics.Address

	// Cache the txid hashing, but do *not* share this into inner EvalParams, as
	// the key is just the index in the txgroup.
	txidCache      map[int]transactions.Txid
	innerTxidCache map[int]transactions.Txid

	// The calling context, if this is an inner app call
	caller *EvalContext
}

func (ep *EvalParams) GetCaller() *EvalContext {
	return ep.caller
}

func copyWithClearAD(txgroup []transactions.SignedTxnWithAD) []transactions.SignedTxnWithAD {
	copy := make([]transactions.SignedTxnWithAD, len(txgroup))
	for i := range txgroup {
		copy[i].SignedTxn = txgroup[i].SignedTxn
		// leave copy[i].ApplyData clear
	}
	return copy
}

// NewEvalParams creates an EvalParams to use while evaluating a top-level txgroup
func NewEvalParams(txgroup []transactions.SignedTxnWithAD, proto *config.ConsensusParams, specials *transactions.SpecialAddresses) *EvalParams {
	apps := 0
	var allBoxes map[boxRef]bool
	for _, tx := range txgroup {
		if tx.Txn.Type == protocol.ApplicationCallTx {
			apps++
			if allBoxes == nil && len(tx.Txn.Boxes) > 0 {
				allBoxes = make(map[boxRef]bool)
			}
			for _, br := range tx.Txn.Boxes {
				var app basics.AppIndex
				if br.Index == 0 {
					// "current app": Ignore if this is a create, else use ApplicationID
					if tx.Txn.ApplicationID == 0 {
						// When the create actually happens, and we learn the appID, we'll add it.
						continue
					}
					app = tx.Txn.ApplicationID
				} else {
					// Bounds check will already have been done by
					// WellFormed. For testing purposes, it's better to panic
					// now than after returning a nil.
					app = tx.Txn.ForeignApps[br.Index-1] // shift for the 0=this convention
				}
				allBoxes[boxRef{app, string(br.Name)}] = false
			}
		}
	}

	// Make a simpler EvalParams that is good enough to evaluate LogicSigs.
	if apps == 0 {
		return &EvalParams{
			TxnGroup: txgroup,
			Proto:    proto,
			Specials: specials,
		}
	}

	minAvmVersion := ComputeMinAvmVersion(txgroup)

	var pooledApplicationBudget *int
	var pooledAllowedInners *int

	credit := feeCredit(txgroup, proto.MinTxnFee)

	if proto.EnableAppCostPooling && apps > 0 {
		pooledApplicationBudget = new(int)
		*pooledApplicationBudget = apps * proto.MaxAppProgramCost
	}

	if proto.EnableInnerTransactionPooling && apps > 0 {
		pooledAllowedInners = new(int)
		*pooledAllowedInners = proto.MaxTxGroupSize * proto.MaxInnerTransactions
	}

	return &EvalParams{
		TxnGroup:                copyWithClearAD(txgroup),
		Proto:                   proto,
		Specials:                specials,
		pastScratch:             make([]*scratchSpace, len(txgroup)),
		MinAvmVersion:           &minAvmVersion,
		FeeCredit:               &credit,
		PooledApplicationBudget: pooledApplicationBudget,
		pooledAllowedInners:     pooledAllowedInners,
		available:               &resources{boxes: allBoxes},
		appAddrCache:            make(map[basics.AppIndex]basics.Address),
	}
}

// feeCredit returns the extra fee supplied in this top-level txgroup compared
// to required minfee.  It can make assumptions about overflow because the group
// is known OK according to txnGroupBatchPrep. (The group is "WellFormed")
func feeCredit(txgroup []transactions.SignedTxnWithAD, minFee uint64) uint64 {
	minFeeCount := uint64(0)
	feesPaid := uint64(0)
	for _, stxn := range txgroup {
		if stxn.Txn.Type != protocol.StateProofTx {
			minFeeCount++
		}
		feesPaid = basics.AddSaturate(feesPaid, stxn.Txn.Fee.Raw)
	}
	// Overflow is impossible, because txnGroupBatchPrep checked.
	feeNeeded := minFee * minFeeCount
	return basics.SubSaturate(feesPaid, feeNeeded)
}

// NewInnerEvalParams creates an EvalParams to be used while evaluating an inner group txgroup
func NewInnerEvalParams(txg []transactions.SignedTxnWithAD, caller *EvalContext) *EvalParams {
	minAvmVersion := ComputeMinAvmVersion(txg)
	// Can't happen currently, since earliest inner callable version is higher
	// than any minimum imposed otherwise.  But is correct to inherit a stronger
	// restriction from above, in case of future restriction.
	if minAvmVersion < *caller.MinAvmVersion {
		minAvmVersion = *caller.MinAvmVersion
	}

	// Unlike NewEvalParams, do not add fee credit here. opTxSubmit has already done so.

	if caller.Proto.EnableAppCostPooling {
		for _, tx := range txg {
			if tx.Txn.Type == protocol.ApplicationCallTx {
				*caller.PooledApplicationBudget += caller.Proto.MaxAppProgramCost
			}
		}
	}

	ep := &EvalParams{
		Proto:                   caller.Proto,
		Trace:                   caller.Trace,
		TxnGroup:                txg,
		pastScratch:             make([]*scratchSpace, len(txg)),
		logger:                  caller.logger,
		SigLedger:               caller.SigLedger,
		Ledger:                  caller.Ledger,
		Tracer:                  caller.Tracer,
		MinAvmVersion:           &minAvmVersion,
		FeeCredit:               caller.FeeCredit,
		Specials:                caller.Specials,
		PooledApplicationBudget: caller.PooledApplicationBudget,
		pooledAllowedInners:     caller.pooledAllowedInners,
		available:               caller.available,
		ioBudget:                caller.ioBudget,
		readBudgetChecked:       true, // don't check for inners
		appAddrCache:            caller.appAddrCache,
		// read comment in EvalParams declaration about txid caches
		caller: caller,
	}
	return ep
}

type evalFunc func(cx *EvalContext) error
type checkFunc func(cx *EvalContext) error

// RunMode is a bitset of logic evaluation modes.
// There are currently two such modes: Signature and Application.
type RunMode uint64

const (
	// ModeSig is LogicSig execution
	ModeSig RunMode = 1 << iota

	// ModeApp is application/contract execution
	ModeApp

	// local constant, run in any mode
	modeAny = ModeSig | ModeApp
)

// Any checks if this mode bitset represents any evaluation mode
func (r RunMode) Any() bool {
	return r == modeAny
}

func (r RunMode) String() string {
	switch r {
	case ModeSig:
		return "Signature"
	case ModeApp:
		return "Application"
	case modeAny:
		return "Any"
	default:
	}
	return "Unknown"
}

func (ep *EvalParams) log() logging.Logger {
	if ep.logger != nil {
		return ep.logger
	}
	return logging.Base()
}

// RecordAD notes ApplyData information that was derived outside of the logic
// package. For example, after a acfg transaction is processed, the AD created
// by the acfg is added to the EvalParams this way.
func (ep *EvalParams) RecordAD(gi int, ad transactions.ApplyData) {
	if ep.available == nil {
		// This is a simplified ep. It won't be used for app evaluation, and
		// shares the TxnGroup memory with the caller.  Don't touch anything!
		return
	}
	ep.TxnGroup[gi].ApplyData = ad
	if aid := ad.ConfigAsset; aid != 0 {
		ep.available.asas = append(ep.available.asas, aid)
	}
	if aid := ad.ApplicationID; aid != 0 {
		ep.available.apps = append(ep.available.apps, aid)
	}
}

type frame struct {
	retpc  int
	height int

	clear   bool // perform "shift and clear" in retsub
	args    int
	returns int
}

type scratchSpace [256]stackValue

// EvalContext is the execution context of AVM bytecode.  It contains the full
// state of the running program, and tracks some of the things that the program
// has done, like log messages and inner transactions.
type EvalContext struct {
	*EvalParams

	// determines eval mode: runModeSignature or runModeApplication
	runModeFlags RunMode

	// the index of the transaction being evaluated
	groupIndex int
	// the transaction being evaluated (initialized from groupIndex + ep.TxnGroup)
	txn *transactions.SignedTxnWithAD

	// Txn.EvalDelta maintains a summary of changes as we go.  We used to
	// compute this from the ledger after a full eval.  But now apps can call
	// apps.  When they do, all of the changes accumulate into the parent's
	// ledger, but Txn.EvalDelta should only have the changes from *this*
	// call. (The changes caused by children are deeper inside - in the
	// EvalDeltas of the InnerTxns inside this EvalDelta) Nice bonus - by
	// keeping the running changes, the debugger can be changed to display them
	// as the app runs.

	stack       []stackValue
	callstack   []frame
	fromCallsub bool

	appID   basics.AppIndex
	program []byte
	pc      int
	nextpc  int
	intc    []uint64
	bytec   [][]byte
	version uint64
	scratch scratchSpace

	subtxns []transactions.SignedTxnWithAD // place to build for itxn_submit
	cost    int                            // cost incurred so far
	logSize int                            // total log size so far

	// Set of PC values that branches we've seen so far might
	// go. So, if checkStep() skips one, that branch is trying to
	// jump into the middle of a multibyte instruction
	branchTargets []bool

	// Set of PC values that we have begun a checkStep() with. So
	// if a back jump is going to a value that isn't here, it's
	// jumping into the middle of multibyte instruction.
	instructionStarts []bool

	programHashCached crypto.Digest
}

// GroupIndex returns the group index of the transaction being evaluated
func (cx *EvalContext) GroupIndex() int {
	return cx.groupIndex
}

// RunMode returns the evaluation context's mode (signature or application)
func (cx *EvalContext) RunMode() RunMode {
	return cx.runModeFlags
}

// StackType describes the type of a value on the operand stack
type StackType byte

const (
	// StackNone in an OpSpec shows that the op pops or yields nothing
	StackNone StackType = iota

	// StackAny in an OpSpec shows that the op pops or yield any type
	StackAny

	// StackUint64 in an OpSpec shows that the op pops or yields a uint64
	StackUint64

	// StackBytes in an OpSpec shows that the op pops or yields a []byte
	StackBytes
)

// StackTypes is an alias for a list of StackType with syntactic sugar
type StackTypes []StackType

func parseStackTypes(spec string) StackTypes {
	if spec == "" {
		return nil
	}
	types := make(StackTypes, len(spec))
	for i, letter := range spec {
		switch letter {
		case 'a':
			types[i] = StackAny
		case 'b':
			types[i] = StackBytes
		case 'i':
			types[i] = StackUint64
		case 'x':
			types[i] = StackNone
		default:
			panic(spec)
		}
	}
	return types
}

func (st StackType) String() string {
	switch st {
	case StackNone:
		return "None"
	case StackAny:
		return "any"
	case StackUint64:
		return "uint64"
	case StackBytes:
		return "[]byte"
	}
	return "internal error, unknown type"
}

// Typed tells whether the StackType is a specific concrete type.
func (st StackType) Typed() bool {
	switch st {
	case StackUint64, StackBytes:
		return true
	}
	return false
}

// PanicError wraps a recover() catching a panic()
type PanicError struct {
	PanicValue interface{}
	StackTrace string
}

func makePanicError(x interface{}, ep *EvalParams, location string) error {
	buf := make([]byte, 16*1024)
	stlen := runtime.Stack(buf, false)
	errstr := string(buf[:stlen])
	if ep.Trace != nil {
		errstr += ep.Trace.String()
	}
	err := PanicError{x, errstr}
	ep.log().Errorf("recovered panic in %s: %v", location, err)
	return err
}

func (pe PanicError) Error() string {
	return fmt.Sprintf("panic in TEAL Eval: %v\n%s", pe.PanicValue, pe.StackTrace)
}

var errLogicSigNotSupported = errors.New("LogicSig not supported")
var errTooManyArgs = errors.New("LogicSig has too many arguments")

// ClearStateBudgetError allows evaluation to signal that the caller should
// reject the transaction.  Normally, an error in evaluation would not cause a
// ClearState txn to fail. However, callers fail a txn for ClearStateBudgetError
// because the transaction has not provided enough budget to let ClearState do
// its job.
type ClearStateBudgetError struct {
	offered int
}

func (e ClearStateBudgetError) Error() string {
	return fmt.Sprintf("Attempted ClearState execution with low OpcodeBudget %d", e.offered)
}

// EvalContract executes stateful TEAL program as the gi'th transaction in params
func EvalContract(program []byte, gi int, aid basics.AppIndex, params *EvalParams) (bool, *EvalContext, error) {
	if params.Ledger == nil {
		return false, nil, errors.New("no ledger in contract eval")
	}
	if params.SigLedger == nil {
		params.SigLedger = params.Ledger
	}
	if aid == 0 {
		return false, nil, errors.New("0 appId in contract eval")
	}
	cx := EvalContext{
		EvalParams:   params,
		runModeFlags: ModeApp,
		groupIndex:   gi,
		txn:          &params.TxnGroup[gi],
		appID:        aid,
	}

	if cx.Proto.IsolateClearState && cx.txn.Txn.OnCompletion == transactions.ClearStateOC {
		if cx.PooledApplicationBudget != nil && *cx.PooledApplicationBudget < cx.Proto.MaxAppProgramCost {
			return false, nil, ClearStateBudgetError{*cx.PooledApplicationBudget}
		}
	}

	// If this is a creation, make any "0 index" box refs available now that we
	// have an appID.
	if cx.txn.Txn.ApplicationID == 0 {
		for _, br := range cx.txn.Txn.Boxes {
			if br.Index == 0 {
				cx.EvalParams.available.boxes[boxRef{cx.appID, string(br.Name)}] = false
			}
		}
	}

	// Check the I/O budget for reading if this is the first top-level app call
	if cx.caller == nil && !cx.readBudgetChecked {
		boxRefCount := uint64(0) // Intentionally counts duplicates
		for _, tx := range cx.TxnGroup {
			boxRefCount += uint64(len(tx.Txn.Boxes))
		}
		cx.ioBudget = boxRefCount * cx.Proto.BytesPerBoxReference

		used := uint64(0)
		for br := range cx.available.boxes {
			if len(br.name) == 0 {
				// 0 length names are not allowed for actual created boxes, but
				// may have been used to add I/O budget.
				continue
			}
			box, ok, err := cx.Ledger.GetBox(br.app, br.name)
			if err != nil {
				return false, nil, err
			}
			if !ok {
				continue
			}
			size := uint64(len(box))
			cx.available.boxes[br] = false

			used = basics.AddSaturate(used, size)
			if used > cx.ioBudget {
				return false, nil, fmt.Errorf("box read budget (%d) exceeded", cx.ioBudget)
			}
		}
		cx.readBudgetChecked = true
	}

	if cx.Trace != nil && cx.caller != nil {
		fmt.Fprintf(cx.Trace, "--- enter %d %s %v\n", aid, cx.txn.Txn.OnCompletion, cx.txn.Txn.ApplicationArgs)
	}
	pass, err := eval(program, &cx)

	if cx.Trace != nil && cx.caller != nil {
		fmt.Fprintf(cx.Trace, "--- exit  %d accept=%t\n", aid, pass)
	}

	// Save scratch for `gload`. We used to copy, but cx.scratch is quite large,
	// about 8k, and caused measurable CPU and memory demands.  Of course, these
	// should never be changed by later transactions.
	cx.pastScratch[cx.groupIndex] = &cx.scratch

	return pass, &cx, err
}

// EvalApp is a lighter weight interface that doesn't return the EvalContext
func EvalApp(program []byte, gi int, aid basics.AppIndex, params *EvalParams) (bool, error) {
	pass, _, err := EvalContract(program, gi, aid, params)
	return pass, err
}

// EvalSignatureFull evaluates the logicsig of the ith transaction in params.
// A program passes successfully if it finishes with one int element on the stack that is non-zero.
// It returns EvalContext suitable for obtaining additional info about the execution.
func EvalSignatureFull(gi int, params *EvalParams) (pass bool, pcx *EvalContext, err error) {
	if params.SigLedger == nil {
		return false, nil, errors.New("no sig ledger in signature eval")
	}
	cx := EvalContext{
		EvalParams:   params,
		runModeFlags: ModeSig,
		groupIndex:   gi,
		txn:          &params.TxnGroup[gi],
	}
	pass, err = eval(cx.txn.Lsig.Logic, &cx)
	return pass, &cx, err
}

// EvalSignature evaluates the logicsig of the ith transaction in params.
// A program passes successfully if it finishes with one int element on the stack that is non-zero.
func EvalSignature(gi int, params *EvalParams) (pass bool, err error) {
	pass, _, err = EvalSignatureFull(gi, params)
	return pass, err
}

// eval implementation
// A program passes successfully if it finishes with one int element on the stack that is non-zero.
func eval(program []byte, cx *EvalContext) (pass bool, err error) {
	defer func() {
		if x := recover(); x != nil {
			err = makePanicError(x, cx.EvalParams, "Eval")
			pass = false
		}
	}()

	// Avoid returning for any reason until after cx.debugState is setup. That
	// require cx to be minimally setup, too.

	version, vlen, verr := versionCheck(program, cx.EvalParams)
	// defer verr check until after cx and debugState is setup

	cx.version = version
	cx.pc = vlen
	// 16 is chosen to avoid growth for small programs, and so that repeated
	// doublings lead to a number just a bit above 1000, the max stack height.
	cx.stack = make([]stackValue, 0, 16)
	cx.program = program
	cx.txn.EvalDelta.GlobalDelta = basics.StateDelta{}
	cx.txn.EvalDelta.LocalDeltas = make(map[uint64]basics.StateDelta)

	if cx.Tracer != nil {
		cx.Tracer.BeforeProgram(cx)

		defer func() {
			if _, ok := err.(PanicError); ok {
				// A panic error occurred during the eval loop. Report it now.
				cx.Tracer.AfterOpcode(cx, err)
			}

			// Ensure we update the tracer before exiting
			cx.Tracer.AfterProgram(cx, err)
		}()

		// Due to the LIFO behavior of defer statements, if we want the tracer to catch panics, we
		// need to have a `recover` defer statement defined after the tracer-invoking defer
		// statement. However, since it's possible for the tracer itself to panic, we still want to
		// keep the outmost `recover` defer statement defined at the top of this function.
		defer func() {
			if x := recover(); x != nil {
				err = makePanicError(x, cx.EvalParams, "Eval")
				pass = false
			}
		}()
	}

	if (cx.EvalParams.Proto == nil) || (cx.EvalParams.Proto.LogicSigVersion == 0) {
		return false, errLogicSigNotSupported
	}
	if cx.txn.Lsig.Args != nil && len(cx.txn.Lsig.Args) > transactions.EvalMaxArgs {
		return false, errTooManyArgs
	}
	if verr != nil {
		return false, verr
	}

	for (err == nil) && (cx.pc < len(cx.program)) {
		if cx.Tracer != nil {
			cx.Tracer.BeforeOpcode(cx)
		}

		err = cx.step()

		if cx.Tracer != nil {
			cx.Tracer.AfterOpcode(cx, err)
		}
	}
	if err != nil {
		if cx.Trace != nil {
			fmt.Fprintf(cx.Trace, "%3d %s\n", cx.pc, err)
		}

		return false, err
	}
	if len(cx.stack) != 1 {
		if cx.Trace != nil {
			fmt.Fprintf(cx.Trace, "end stack:\n")
			for i, sv := range cx.stack {
				fmt.Fprintf(cx.Trace, "[%d] %s\n", i, sv)
			}
		}
		return false, fmt.Errorf("stack len is %d instead of 1", len(cx.stack))
	}
	if cx.stack[0].Bytes != nil {
		return false, errors.New("stack finished with bytes not int")
	}

	return cx.stack[0].Uint != 0, nil
}

// CheckContract should be faster than EvalContract.  It can perform
// static checks and reject programs that are invalid. Prior to v4,
// these static checks include a cost estimate that must be low enough
// (controlled by params.Proto).
func CheckContract(program []byte, params *EvalParams) error {
	return check(program, params, ModeApp)
}

// CheckSignature should be faster than EvalSignature.  It can perform static
// checks and reject programs that are invalid. Prior to v4, these static checks
// include a cost estimate that must be low enough (controlled by params.Proto).
func CheckSignature(gi int, params *EvalParams) error {
	return check(params.TxnGroup[gi].Lsig.Logic, params, ModeSig)
}

func check(program []byte, params *EvalParams, mode RunMode) (err error) {
	defer func() {
		if x := recover(); x != nil {
			err = makePanicError(x, params, "Check")
		}
	}()
	if (params.Proto == nil) || (params.Proto.LogicSigVersion == 0) {
		return errLogicSigNotSupported
	}

	version, vlen, err := versionCheck(program, params)
	if err != nil {
		return err
	}

	var cx EvalContext
	cx.version = version
	cx.pc = vlen
	cx.EvalParams = params
	cx.runModeFlags = mode
	cx.program = program
	cx.branchTargets = make([]bool, len(program)+1) // teal v2 allowed jumping to the end of the prog
	cx.instructionStarts = make([]bool, len(program)+1)

	maxCost := cx.remainingBudget()
	staticCost := 0
	for cx.pc < len(cx.program) {
		prevpc := cx.pc
		stepCost, err := cx.checkStep()
		if err != nil {
			return fmt.Errorf("pc=%3d %w", cx.pc, err)
		}
		staticCost += stepCost
		if version < backBranchEnabledVersion && staticCost > maxCost {
			return fmt.Errorf("pc=%3d static cost budget of %d exceeded", cx.pc, maxCost)
		}
		if cx.pc <= prevpc {
			// Recall, this is advancing through opcodes
			// without evaluation. It always goes forward,
			// even if we're in v4 and the jump would go
			// back.
			return fmt.Errorf("pc=%3d pc did not advance", cx.pc)
		}
	}
	return nil
}

func versionCheck(program []byte, params *EvalParams) (uint64, int, error) {
	version, vlen, err := transactions.ProgramVersion(program)
	if err != nil {
		return 0, 0, err
	}
	if version > evalMaxVersion {
		return 0, 0, fmt.Errorf("program version %d greater than max supported version %d", version, evalMaxVersion)
	}
	if version > params.Proto.LogicSigVersion {
		return 0, 0, fmt.Errorf("program version %d greater than protocol supported version %d", version, params.Proto.LogicSigVersion)
	}

	if params.MinAvmVersion == nil {
		minVersion := ComputeMinAvmVersion(params.TxnGroup)
		params.MinAvmVersion = &minVersion
	}
	if version < *params.MinAvmVersion {
		return 0, 0, fmt.Errorf("program version must be >= %d for this transaction group, but have version %d", *params.MinAvmVersion, version)
	}
	return version, vlen, nil
}

func opCompat(expected, got StackType) bool {
	if expected == StackAny {
		return true
	}
	return expected == got
}

func nilToEmpty(x []byte) []byte {
	if x == nil {
		return make([]byte, 0)
	}
	return x
}

func boolToUint(x bool) uint64 {
	if x {
		return 1
	}
	return 0
}

func boolToSV(x bool) stackValue {
	return stackValue{Uint: boolToUint(x)}
}

// Cost return cost incurred so far
func (cx *EvalContext) Cost() int {
	return cx.cost
}

func (cx *EvalContext) AppID() basics.AppIndex {
	return cx.appID
}

func (cx *EvalContext) remainingBudget() int {
	if cx.runModeFlags == ModeSig {
		return int(cx.Proto.LogicSigMaxCost) - cx.cost
	}

	// restrict clear state programs from using more than standard unpooled budget
	// cx.Txn is not set during check()
	if cx.Proto.IsolateClearState && cx.txn != nil && cx.txn.Txn.OnCompletion == transactions.ClearStateOC {
		// Need not confirm that *cx.PooledApplicationBudget is also >0, as
		// ClearState programs are only run if *cx.PooledApplicationBudget >
		// MaxAppProgramCost at the start.
		return cx.Proto.MaxAppProgramCost - cx.cost
	}

	if cx.PooledApplicationBudget != nil {
		return *cx.PooledApplicationBudget
	}
	return cx.Proto.MaxAppProgramCost - cx.cost
}

func (cx *EvalContext) remainingInners() int {
	if cx.Proto.EnableInnerTransactionPooling && cx.pooledAllowedInners != nil {
		return *cx.pooledAllowedInners
	}
	// Before EnableInnerTransactionPooling, MaxInnerTransactions was the amount
	// allowed in a single txn. No consensus version should enable inner app
	// calls without turning on EnableInnerTransactionPoolin, else inner calls
	// could keep branching with "width" MaxInnerTransactions
	return cx.Proto.MaxInnerTransactions - len(cx.txn.EvalDelta.InnerTxns)
}

func (cx *EvalContext) step() error {
	opcode := cx.program[cx.pc]
	spec := &opsByOpcode[cx.version][opcode]

	// this check also ensures versioning: v2 opcodes are not in opsByOpcode[1] array
	if spec.op == nil {
		return fmt.Errorf("%3d illegal opcode 0x%02x", cx.pc, opcode)
	}
	if (cx.runModeFlags & spec.Modes) == 0 {
		return fmt.Errorf("%s not allowed in current mode", spec.Name)
	}

	// check args for stack underflow and types
	if len(cx.stack) < len(spec.Arg.Types) {
		return fmt.Errorf("stack underflow in %s", spec.Name)
	}
	first := len(cx.stack) - len(spec.Arg.Types)
	for i, argType := range spec.Arg.Types {
		if !opCompat(argType, cx.stack[first+i].argType()) {
			return fmt.Errorf("%s arg %d wanted %s but got %s", spec.Name, i, argType, cx.stack[first+i].typeName())
		}
	}

	deets := &spec.OpDetails
	if deets.Size != 0 && (cx.pc+deets.Size > len(cx.program)) {
		return fmt.Errorf("%3d %s program ends short of immediate values", cx.pc, spec.Name)
	}

	// It's something like a 5-10% overhead on our simplest instructions to make
	// the Cost() call without the FullCost.compute() short-circuit, even
	// though Cost() tries to exit fast. Use BenchmarkUintMath to test changes.
	opcost := deets.FullCost.compute(cx.stack)
	if opcost <= 0 {
		opcost = deets.Cost(cx.program, cx.pc, cx.stack)
		if opcost <= 0 {
			return fmt.Errorf("%3d %s returned 0 cost", cx.pc, spec.Name)
		}
	}
	cx.cost += opcost
	if cx.PooledApplicationBudget != nil {
		*cx.PooledApplicationBudget -= opcost
	}

	if cx.remainingBudget() < 0 {
		// We're not going to execute the instruction, so give the cost back.
		// This only matters if this is an inner ClearState - the caller should
		// not be over debited. (Normally, failure causes total txtree failure.)
		cx.cost -= opcost
		if cx.PooledApplicationBudget != nil {
			*cx.PooledApplicationBudget += opcost
		}
		return fmt.Errorf("pc=%3d dynamic cost budget exceeded, executing %s: local program cost was %d",
			cx.pc, spec.Name, cx.cost)
	}

	preheight := len(cx.stack)
	err := spec.op(cx)

	if err == nil && !spec.trusted {
		postheight := len(cx.stack)
		if postheight-preheight != len(spec.Return.Types)-len(spec.Arg.Types) && !spec.AlwaysExits() {
			return fmt.Errorf("%s changed stack height improperly %d != %d",
				spec.Name, postheight-preheight, len(spec.Return.Types)-len(spec.Arg.Types))
		}
		first = postheight - len(spec.Return.Types)
		for i, argType := range spec.Return.Types {
			stackType := cx.stack[first+i].argType()
			if !opCompat(argType, stackType) {
				if spec.AlwaysExits() { // We test in the loop because it's the uncommon case.
					break
				}
				return fmt.Errorf("%s produced %s but intended %s", spec.Name, cx.stack[first+i].typeName(), argType)
			}
			if stackType == StackBytes && len(cx.stack[first+i].Bytes) > maxStringSize {
				return fmt.Errorf("%s produced a too big (%d) byte-array", spec.Name, len(cx.stack[first+i].Bytes))
			}
		}
	}

	// Delay checking and returning `err` so we have a chance to Trace the last instruction

	if cx.Trace != nil {
		// This code used to do a little disassembly on its
		// own, but then it missed out on some nuances like
		// getting the field names instead of constants in the
		// txn opcodes.  To get them, we conjure up a
		// disassembleState from the current execution state,
		// and use the existing disassembly routines.  It
		// feels a little funny to make a disassembleState
		// right here, rather than build it as we go, or
		// perhaps we could have an interface that allows
		// disassembly to use the cx directly.  But for now,
		// we don't want to worry about the dissassembly
		// routines mucking about in the execution context
		// (changing the pc, for example) and this gives a big
		// improvement of dryrun readability
		dstate := &disassembleState{program: cx.program, pc: cx.pc, numericTargets: true, intc: cx.intc, bytec: cx.bytec}
		sourceLine, inner := disassemble(dstate, spec)
		if inner != nil {
			if err != nil { // don't override an error from evaluation
				return err
			}
			return inner
		}
		var stackString string
		if len(cx.stack) == 0 {
			stackString = "<empty stack>"
		} else {
			num := 1
			if len(spec.Return.Types) > 1 {
				num = len(spec.Return.Types)
			}
			// check for nil error here, because we might not return
			// values if we encounter an error in the opcode
			if err == nil {
				if len(cx.stack) < num {
					return fmt.Errorf("stack underflow: expected %d, have %d", num, len(cx.stack))
				}
				for i := 1; i <= num; i++ {
					stackString += fmt.Sprintf("(%s) ", cx.stack[len(cx.stack)-i])
				}
			}
		}
		fmt.Fprintf(cx.Trace, "%3d %s => %s\n", cx.pc, sourceLine, stackString)
	}

	if err != nil {
		return err
	}

	if len(cx.stack) > maxStackDepth {
		return errors.New("stack overflow")
	}
	if cx.nextpc != 0 {
		cx.pc = cx.nextpc
		cx.nextpc = 0
	} else {
		cx.pc += deets.Size
	}
	return nil
}

// blankStack is a boring stack provided to deets.Cost during checkStep. It is
// good enough to allow Cost() to not crash. It would be incorrect to provide
// this stack if there were linear cost opcodes before backBranchEnabledVersion,
// because the static cost would be wrong. But then again, a static cost model
// wouldn't work before backBranchEnabledVersion, so such an opcode is already
// unacceptable. TestLinearOpcodes ensures.
var blankStack = make([]stackValue, 5)

func (cx *EvalContext) checkStep() (int, error) {
	cx.instructionStarts[cx.pc] = true
	opcode := cx.program[cx.pc]
	spec := &opsByOpcode[cx.version][opcode]
	if spec.op == nil {
		return 0, fmt.Errorf("illegal opcode 0x%02x", opcode)
	}
	if (cx.runModeFlags & spec.Modes) == 0 {
		return 0, fmt.Errorf("%s not allowed in current mode", spec.Name)
	}
	deets := spec.OpDetails
	if deets.Size != 0 && (cx.pc+deets.Size > len(cx.program)) {
		return 0, fmt.Errorf("%s program ends short of immediate values", spec.Name)
	}
	opcost := deets.Cost(cx.program, cx.pc, blankStack)
	if opcost <= 0 {
		return 0, fmt.Errorf("%s reported non-positive cost", spec.Name)
	}
	prevpc := cx.pc
	if deets.check != nil {
		err := deets.check(cx)
		if err != nil {
			return 0, err
		}
		if cx.nextpc != 0 {
			cx.pc = cx.nextpc
			cx.nextpc = 0
		} else {
			cx.pc += deets.Size
		}
	} else {
		cx.pc += deets.Size
	}
	if cx.Trace != nil {
		fmt.Fprintf(cx.Trace, "%3d %s\n", prevpc, spec.Name)
	}
	for pc := prevpc + 1; pc < cx.pc; pc++ {
		if pc < len(cx.branchTargets) && cx.branchTargets[pc] {
			return 0, fmt.Errorf("branch target %d is not an aligned instruction", pc)
		}
	}
	return opcost, nil
}

func (cx *EvalContext) ensureStackCap(targetCap int) {
	if cap(cx.stack) < targetCap {
		// Let's grow all at once, plus a little slack.
		newStack := make([]stackValue, len(cx.stack), targetCap+4)
		copy(newStack, cx.stack)
		cx.stack = newStack
	}
}

func opErr(cx *EvalContext) error {
	return errors.New("err opcode executed")
}

func opReturn(cx *EvalContext) error {
	// Achieve the end condition:
	// Take the last element on the stack and make it the return value (only element on the stack)
	// Move the pc to the end of the program
	last := len(cx.stack) - 1
	cx.stack[0] = cx.stack[last]
	cx.stack = cx.stack[:1]
	cx.nextpc = len(cx.program)
	return nil
}

func opAssert(cx *EvalContext) error {
	last := len(cx.stack) - 1
	if cx.stack[last].Uint != 0 {
		cx.stack = cx.stack[:last]
		return nil
	}
	return fmt.Errorf("assert failed pc=%d", cx.pc)
}

func opSwap(cx *EvalContext) error {
	last := len(cx.stack) - 1
	prev := last - 1
	cx.stack[last], cx.stack[prev] = cx.stack[prev], cx.stack[last]
	return nil
}

func opSelect(cx *EvalContext) error {
	last := len(cx.stack) - 1 // condition on top
	prev := last - 1          // true is one down
	pprev := prev - 1         // false below that

	if cx.stack[last].Uint != 0 {
		cx.stack[pprev] = cx.stack[prev]
	}
	cx.stack = cx.stack[:prev]
	return nil
}

func opSHA256(cx *EvalContext) error {
	last := len(cx.stack) - 1
	hash := sha256.Sum256(cx.stack[last].Bytes)
	cx.stack[last].Bytes = hash[:]
	return nil
}

// The NIST SHA3-256 is implemented for compatibility with ICON
func opSHA3_256(cx *EvalContext) error {
	last := len(cx.stack) - 1
	hash := sha3.Sum256(cx.stack[last].Bytes)
	cx.stack[last].Bytes = hash[:]
	return nil
}

// The Keccak256 variant of SHA-3 is implemented for compatibility with Ethereum
func opKeccak256(cx *EvalContext) error {
	last := len(cx.stack) - 1
	hasher := sha3.NewLegacyKeccak256()
	hasher.Write(cx.stack[last].Bytes)
	hv := make([]byte, 0, hasher.Size())
	hv = hasher.Sum(hv)
	cx.stack[last].Bytes = hv
	return nil
}

// This is the hash commonly used in Algorand in crypto/util.go Hash()
//
// It is explicitly implemented here in terms of the specific hash for
// stability and portability in case the rest of Algorand ever moves
// to a different default hash. For stability of this language, at
// that time a new opcode should be made with the new hash.
func opSHA512_256(cx *EvalContext) error {
	last := len(cx.stack) - 1
	hash := sha512.Sum512_256(cx.stack[last].Bytes)
	cx.stack[last].Bytes = hash[:]
	return nil
}

func opPlus(cx *EvalContext) error {
	last := len(cx.stack) - 1
	prev := last - 1
	sum, carry := bits.Add64(cx.stack[prev].Uint, cx.stack[last].Uint, 0)
	if carry > 0 {
		return errors.New("+ overflowed")
	}
	cx.stack[prev].Uint = sum
	cx.stack = cx.stack[:last]
	return nil
}

func opAddw(cx *EvalContext) error {
	last := len(cx.stack) - 1
	prev := last - 1
	sum, carry := bits.Add64(cx.stack[prev].Uint, cx.stack[last].Uint, 0)
	cx.stack[prev].Uint = carry
	cx.stack[last].Uint = sum
	return nil
}

func uint128(hi uint64, lo uint64) *big.Int {
	whole := new(big.Int).SetUint64(hi)
	whole.Lsh(whole, 64)
	whole.Add(whole, new(big.Int).SetUint64(lo))
	return whole
}

func opDivModwImpl(hiNum, loNum, hiDen, loDen uint64) (hiQuo uint64, loQuo uint64, hiRem uint64, loRem uint64) {
	dividend := uint128(hiNum, loNum)
	divisor := uint128(hiDen, loDen)

	quo, rem := new(big.Int).QuoRem(dividend, divisor, new(big.Int))
	return new(big.Int).Rsh(quo, 64).Uint64(),
		quo.Uint64(),
		new(big.Int).Rsh(rem, 64).Uint64(),
		rem.Uint64()
}

func opDivModw(cx *EvalContext) error {
	loDen := len(cx.stack) - 1
	hiDen := loDen - 1
	if cx.stack[loDen].Uint == 0 && cx.stack[hiDen].Uint == 0 {
		return errors.New("/ 0")
	}
	loNum := loDen - 2
	hiNum := loDen - 3
	hiQuo, loQuo, hiRem, loRem :=
		opDivModwImpl(cx.stack[hiNum].Uint, cx.stack[loNum].Uint, cx.stack[hiDen].Uint, cx.stack[loDen].Uint)
	cx.stack[hiNum].Uint = hiQuo
	cx.stack[loNum].Uint = loQuo
	cx.stack[hiDen].Uint = hiRem
	cx.stack[loDen].Uint = loRem
	return nil
}

func opMinus(cx *EvalContext) error {
	last := len(cx.stack) - 1
	prev := last - 1
	if cx.stack[last].Uint > cx.stack[prev].Uint {
		return errors.New("- would result negative")
	}
	cx.stack[prev].Uint -= cx.stack[last].Uint
	cx.stack = cx.stack[:last]
	return nil
}

func opDiv(cx *EvalContext) error {
	last := len(cx.stack) - 1
	prev := last - 1
	if cx.stack[last].Uint == 0 {
		return errors.New("/ 0")
	}
	cx.stack[prev].Uint /= cx.stack[last].Uint
	cx.stack = cx.stack[:last]
	return nil
}

func opModulo(cx *EvalContext) error {
	last := len(cx.stack) - 1
	prev := last - 1
	if cx.stack[last].Uint == 0 {
		return errors.New("% 0")
	}
	cx.stack[prev].Uint = cx.stack[prev].Uint % cx.stack[last].Uint
	cx.stack = cx.stack[:last]
	return nil
}

func opMul(cx *EvalContext) error {
	last := len(cx.stack) - 1
	prev := last - 1
	high, low := bits.Mul64(cx.stack[prev].Uint, cx.stack[last].Uint)
	if high > 0 {
		return errors.New("* overflowed")
	}
	cx.stack[prev].Uint = low
	cx.stack = cx.stack[:last]
	return nil
}

func opMulw(cx *EvalContext) error {
	last := len(cx.stack) - 1
	prev := last - 1
	high, low := bits.Mul64(cx.stack[prev].Uint, cx.stack[last].Uint)
	cx.stack[prev].Uint = high
	cx.stack[last].Uint = low
	return nil
}

func opDivw(cx *EvalContext) error {
	last := len(cx.stack) - 1
	prev := last - 1
	pprev := last - 2
	hi := cx.stack[pprev].Uint
	lo := cx.stack[prev].Uint
	y := cx.stack[last].Uint
	// These two clauses catch what will cause panics in bits.Div64, so we get
	// nicer errors.
	if y == 0 {
		return errors.New("divw 0")
	}
	if y <= hi {
		return fmt.Errorf("divw overflow: %d <= %d", y, hi)
	}
	quo, _ := bits.Div64(hi, lo, y)
	cx.stack = cx.stack[:prev] // pop 2
	cx.stack[pprev].Uint = quo
	return nil
}

func opLt(cx *EvalContext) error {
	last := len(cx.stack) - 1
	prev := last - 1
	cond := cx.stack[prev].Uint < cx.stack[last].Uint
	cx.stack[prev] = boolToSV(cond)
	cx.stack = cx.stack[:last]
	return nil
}

// opSwap, opLt, and opNot always succeed (return nil). So error checking elided in Gt,Le,Ge

func opGt(cx *EvalContext) error {
	opSwap(cx) //nolint:errcheck // opSwap always succeeds
	return opLt(cx)
}

func opLe(cx *EvalContext) error {
	opGt(cx) //nolint:errcheck // opGt always succeeds
	return opNot(cx)
}

func opGe(cx *EvalContext) error {
	opLt(cx) //nolint:errcheck // opLt always succeeds
	return opNot(cx)
}

func opAnd(cx *EvalContext) error {
	last := len(cx.stack) - 1
	prev := last - 1
	cond := (cx.stack[prev].Uint != 0) && (cx.stack[last].Uint != 0)
	cx.stack[prev] = boolToSV(cond)
	cx.stack = cx.stack[:last]
	return nil
}

func opOr(cx *EvalContext) error {
	last := len(cx.stack) - 1
	prev := last - 1
	cond := (cx.stack[prev].Uint != 0) || (cx.stack[last].Uint != 0)
	cx.stack[prev] = boolToSV(cond)
	cx.stack = cx.stack[:last]
	return nil
}

func opEq(cx *EvalContext) error {
	last := len(cx.stack) - 1
	prev := last - 1
	ta := cx.stack[prev].argType()
	tb := cx.stack[last].argType()
	if ta != tb {
		return fmt.Errorf("cannot compare (%s to %s)", cx.stack[prev].typeName(), cx.stack[last].typeName())
	}
	var cond bool
	if ta == StackBytes {
		cond = bytes.Equal(cx.stack[prev].Bytes, cx.stack[last].Bytes)
	} else {
		cond = cx.stack[prev].Uint == cx.stack[last].Uint
	}
	cx.stack[prev] = boolToSV(cond)
	cx.stack = cx.stack[:last]
	return nil
}

func opNeq(cx *EvalContext) error {
	err := opEq(cx)
	if err != nil {
		return err
	}
	return opNot(cx)
}

func opNot(cx *EvalContext) error {
	last := len(cx.stack) - 1
	cx.stack[last] = boolToSV(cx.stack[last].Uint == 0)
	return nil
}

func opLen(cx *EvalContext) error {
	last := len(cx.stack) - 1
	cx.stack[last].Uint = uint64(len(cx.stack[last].Bytes))
	cx.stack[last].Bytes = nil
	return nil
}

func opItob(cx *EvalContext) error {
	last := len(cx.stack) - 1
	ibytes := make([]byte, 8)
	binary.BigEndian.PutUint64(ibytes, cx.stack[last].Uint)
	// cx.stack[last].Uint is not cleared out as optimization
	// stackValue.argType() checks Bytes field first
	cx.stack[last].Bytes = ibytes
	return nil
}

func opBtoi(cx *EvalContext) error {
	last := len(cx.stack) - 1
	ibytes := cx.stack[last].Bytes
	if len(ibytes) > 8 {
		return fmt.Errorf("btoi arg too long, got [%d]bytes", len(ibytes))
	}
	value := uint64(0)
	for _, b := range ibytes {
		value = value << 8
		value = value | (uint64(b) & 0x0ff)
	}
	cx.stack[last].Uint = value
	cx.stack[last].Bytes = nil
	return nil
}

func opBitOr(cx *EvalContext) error {
	last := len(cx.stack) - 1
	prev := last - 1
	cx.stack[prev].Uint = cx.stack[prev].Uint | cx.stack[last].Uint
	cx.stack = cx.stack[:last]
	return nil
}

func opBitAnd(cx *EvalContext) error {
	last := len(cx.stack) - 1
	prev := last - 1
	cx.stack[prev].Uint = cx.stack[prev].Uint & cx.stack[last].Uint
	cx.stack = cx.stack[:last]
	return nil
}

func opBitXor(cx *EvalContext) error {
	last := len(cx.stack) - 1
	prev := last - 1
	cx.stack[prev].Uint = cx.stack[prev].Uint ^ cx.stack[last].Uint
	cx.stack = cx.stack[:last]
	return nil
}

func opBitNot(cx *EvalContext) error {
	last := len(cx.stack) - 1
	cx.stack[last].Uint = cx.stack[last].Uint ^ 0xffffffffffffffff
	return nil
}

func opShiftLeft(cx *EvalContext) error {
	last := len(cx.stack) - 1
	prev := last - 1
	if cx.stack[last].Uint > 63 {
		return fmt.Errorf("shl arg too big, (%d)", cx.stack[last].Uint)
	}
	cx.stack[prev].Uint = cx.stack[prev].Uint << cx.stack[last].Uint
	cx.stack = cx.stack[:last]
	return nil
}

func opShiftRight(cx *EvalContext) error {
	last := len(cx.stack) - 1
	prev := last - 1
	if cx.stack[last].Uint > 63 {
		return fmt.Errorf("shr arg too big, (%d)", cx.stack[last].Uint)
	}
	cx.stack[prev].Uint = cx.stack[prev].Uint >> cx.stack[last].Uint
	cx.stack = cx.stack[:last]
	return nil
}

func opSqrt(cx *EvalContext) error {
	/*
		        It would not be safe to use math.Sqrt, because we would have to
			convert our u64 to an f64, but f64 cannot represent all u64s exactly.

			This algorithm comes from Jack W. Crenshaw's 1998 article in Embedded:
			http://www.embedded.com/electronics-blogs/programmer-s-toolbox/4219659/Integer-Square-Roots
	*/

	last := len(cx.stack) - 1

	sq := cx.stack[last].Uint
	var rem uint64 = 0
	var root uint64 = 0

	for i := 0; i < 32; i++ {
		root <<= 1
		rem = (rem << 2) | (sq >> (64 - 2))
		sq <<= 2
		if root < rem {
			rem -= root | 1
			root += 2
		}
	}
	cx.stack[last].Uint = root >> 1
	return nil
}

func opBitLen(cx *EvalContext) error {
	last := len(cx.stack) - 1
	if cx.stack[last].argType() == StackUint64 {
		cx.stack[last].Uint = uint64(bits.Len64(cx.stack[last].Uint))
		return nil
	}
	length := len(cx.stack[last].Bytes)
	idx := 0
	for i, b := range cx.stack[last].Bytes {
		if b != 0 {
			idx = bits.Len8(b) + (8 * (length - i - 1))
			break
		}

	}
	cx.stack[last].Bytes = nil
	cx.stack[last].Uint = uint64(idx)
	return nil
}

func opExpImpl(base uint64, exp uint64) (uint64, error) {
	// These checks are slightly repetive but the clarity of
	// avoiding nested checks seems worth it.
	if exp == 0 && base == 0 {
		return 0, errors.New("0^0 is undefined")
	}
	if base == 0 {
		return 0, nil
	}
	if exp == 0 || base == 1 {
		return 1, nil
	}
	// base is now at least 2, so exp can not be 64
	if exp >= 64 {
		return 0, fmt.Errorf("%d^%d overflow", base, exp)
	}
	answer := base
	// safe to cast exp, because it is known to fit in int (it's < 64)
	for i := 1; i < int(exp); i++ {
		next := answer * base
		if next/answer != base {
			return 0, fmt.Errorf("%d^%d overflow", base, exp)
		}
		answer = next
	}
	return answer, nil
}

func opExp(cx *EvalContext) error {
	last := len(cx.stack) - 1
	prev := last - 1

	exp := cx.stack[last].Uint
	base := cx.stack[prev].Uint
	val, err := opExpImpl(base, exp)
	if err != nil {
		return err
	}
	cx.stack[prev].Uint = val
	cx.stack = cx.stack[:last]
	return nil
}

func opExpwImpl(base uint64, exp uint64) (*big.Int, error) {
	// These checks are slightly repetive but the clarity of
	// avoiding nested checks seems worth it.
	if exp == 0 && base == 0 {
		return &big.Int{}, errors.New("0^0 is undefined")
	}
	if base == 0 {
		return &big.Int{}, nil
	}
	if exp == 0 || base == 1 {
		return new(big.Int).SetUint64(1), nil
	}
	// base is now at least 2, so exp can not be 128
	if exp >= 128 {
		return &big.Int{}, fmt.Errorf("%d^%d overflow", base, exp)
	}

	answer := new(big.Int).SetUint64(base)
	bigbase := new(big.Int).SetUint64(base)
	// safe to cast exp, because it is known to fit in int (it's < 128)
	for i := 1; i < int(exp); i++ {
		answer.Mul(answer, bigbase)
		if answer.BitLen() > 128 {
			return &big.Int{}, fmt.Errorf("%d^%d overflow", base, exp)
		}
	}
	return answer, nil
}

func opExpw(cx *EvalContext) error {
	last := len(cx.stack) - 1
	prev := last - 1

	exp := cx.stack[last].Uint
	base := cx.stack[prev].Uint
	val, err := opExpwImpl(base, exp)
	if err != nil {
		return err
	}
	hi := new(big.Int).Rsh(val, 64).Uint64()
	lo := val.Uint64()

	cx.stack[prev].Uint = hi
	cx.stack[last].Uint = lo
	return nil
}

func opBytesBinOp(cx *EvalContext, result *big.Int, op func(x, y *big.Int) *big.Int) error {
	last := len(cx.stack) - 1
	prev := last - 1

	if len(cx.stack[last].Bytes) > maxByteMathSize || len(cx.stack[prev].Bytes) > maxByteMathSize {
		return errors.New("math attempted on large byte-array")
	}

	rhs := new(big.Int).SetBytes(cx.stack[last].Bytes)
	lhs := new(big.Int).SetBytes(cx.stack[prev].Bytes)
	op(lhs, rhs) // op's receiver has already been bound to result
	if result.Sign() < 0 {
		return errors.New("byte math would have negative result")
	}
	cx.stack[prev].Bytes = result.Bytes()
	cx.stack = cx.stack[:last]
	return nil
}

func opBytesPlus(cx *EvalContext) error {
	result := new(big.Int)
	return opBytesBinOp(cx, result, result.Add)
}

func opBytesMinus(cx *EvalContext) error {
	result := new(big.Int)
	return opBytesBinOp(cx, result, result.Sub)
}

func opBytesDiv(cx *EvalContext) error {
	result := new(big.Int)
	var inner error
	checkDiv := func(x, y *big.Int) *big.Int {
		if y.BitLen() == 0 {
			inner = errors.New("division by zero")
			return new(big.Int)
		}
		return result.Div(x, y)
	}
	err := opBytesBinOp(cx, result, checkDiv)
	if err != nil {
		return err
	}
	return inner
}

func opBytesMul(cx *EvalContext) error {
	result := new(big.Int)
	return opBytesBinOp(cx, result, result.Mul)
}

func opBytesSqrt(cx *EvalContext) error {
	last := len(cx.stack) - 1

	if len(cx.stack[last].Bytes) > maxByteMathSize {
		return errors.New("math attempted on large byte-array")
	}

	val := new(big.Int).SetBytes(cx.stack[last].Bytes)
	val.Sqrt(val)
	cx.stack[last].Bytes = val.Bytes()
	return nil
}

func nonzero(b []byte) []byte {
	for i := range b {
		if b[i] != 0 {
			return b[i:]
		}
	}
	return nil
}

func opBytesLt(cx *EvalContext) error {
	last := len(cx.stack) - 1
	prev := last - 1

	if len(cx.stack[last].Bytes) > maxByteMathSize || len(cx.stack[prev].Bytes) > maxByteMathSize {
		return errors.New("math attempted on large byte-array")
	}

	rhs := nonzero(cx.stack[last].Bytes)
	lhs := nonzero(cx.stack[prev].Bytes)

	switch {
	case len(lhs) < len(rhs):
		cx.stack[prev] = boolToSV(true)
	case len(lhs) > len(rhs):
		cx.stack[prev] = boolToSV(false)
	default:
		cx.stack[prev] = boolToSV(bytes.Compare(lhs, rhs) < 0)
	}

	cx.stack = cx.stack[:last]
	return nil
}

func opBytesGt(cx *EvalContext) error {
	opSwap(cx)
	return opBytesLt(cx)
}

func opBytesLe(cx *EvalContext) error {
	err := opBytesGt(cx)
	if err != nil {
		return err
	}
	return opNot(cx)
}

func opBytesGe(cx *EvalContext) error {
	err := opBytesLt(cx)
	if err != nil {
		return err
	}
	return opNot(cx)
}

func opBytesEq(cx *EvalContext) error {
	last := len(cx.stack) - 1
	prev := last - 1

	if len(cx.stack[last].Bytes) > maxByteMathSize || len(cx.stack[prev].Bytes) > maxByteMathSize {
		return errors.New("math attempted on large byte-array")
	}

	rhs := nonzero(cx.stack[last].Bytes)
	lhs := nonzero(cx.stack[prev].Bytes)

	cx.stack[prev] = boolToSV(bytes.Equal(lhs, rhs))
	cx.stack = cx.stack[:last]
	return nil
}

func opBytesNeq(cx *EvalContext) error {
	err := opBytesEq(cx)
	if err != nil {
		return err
	}
	return opNot(cx)
}

func opBytesModulo(cx *EvalContext) error {
	result := new(big.Int)
	var inner error
	checkMod := func(x, y *big.Int) *big.Int {
		if y.BitLen() == 0 {
			inner = errors.New("modulo by zero")
			return new(big.Int)
		}
		return result.Mod(x, y)
	}
	err := opBytesBinOp(cx, result, checkMod)
	if err != nil {
		return err
	}
	return inner
}

func zpad(smaller []byte, size int) []byte {
	padded := make([]byte, size)
	extra := size - len(smaller)  // how much was added?
	copy(padded[extra:], smaller) // slide original contents to the right
	return padded
}

// Return two slices, representing the top two slices on the stack.
// They can be returned in either order, but the first slice returned
// must be newly allocated, and already in place at the top of stack
// (the original top having been popped).
func opBytesBinaryLogicPrep(cx *EvalContext) ([]byte, []byte) {
	last := len(cx.stack) - 1
	prev := last - 1

	llen := len(cx.stack[last].Bytes)
	plen := len(cx.stack[prev].Bytes)

	var fresh, other []byte
	if llen > plen {
		fresh, other = zpad(cx.stack[prev].Bytes, llen), cx.stack[last].Bytes
	} else {
		fresh, other = zpad(cx.stack[last].Bytes, plen), cx.stack[prev].Bytes
	}
	cx.stack[prev].Bytes = fresh
	cx.stack = cx.stack[:last]
	return fresh, other
}

func opBytesBitOr(cx *EvalContext) error {
	a, b := opBytesBinaryLogicPrep(cx)
	for i := range a {
		a[i] = a[i] | b[i]
	}
	return nil
}

func opBytesBitAnd(cx *EvalContext) error {
	a, b := opBytesBinaryLogicPrep(cx)
	for i := range a {
		a[i] = a[i] & b[i]
	}
	return nil
}

func opBytesBitXor(cx *EvalContext) error {
	a, b := opBytesBinaryLogicPrep(cx)
	for i := range a {
		a[i] = a[i] ^ b[i]
	}
	return nil
}

func opBytesBitNot(cx *EvalContext) error {
	last := len(cx.stack) - 1

	fresh := make([]byte, len(cx.stack[last].Bytes))
	for i, b := range cx.stack[last].Bytes {
		fresh[i] = ^b
	}
	cx.stack[last].Bytes = fresh
	return nil
}

func opBytesZero(cx *EvalContext) error {
	last := len(cx.stack) - 1
	length := cx.stack[last].Uint
	if length > maxStringSize {
		return fmt.Errorf("bzero attempted to create a too large string")
	}
	cx.stack[last].Bytes = make([]byte, length)
	return nil
}

func opIntConstBlock(cx *EvalContext) error {
	var err error
	cx.intc, cx.nextpc, err = parseIntImmArgs(cx.program, cx.pc+1)
	return err
}

func opIntConstN(cx *EvalContext, n byte) error {
	if int(n) >= len(cx.intc) {
		return fmt.Errorf("intc [%d] beyond %d constants", n, len(cx.intc))
	}
	cx.stack = append(cx.stack, stackValue{Uint: cx.intc[n]})
	return nil
}
func opIntConstLoad(cx *EvalContext) error {
	n := cx.program[cx.pc+1]
	return opIntConstN(cx, n)
}
func opIntConst0(cx *EvalContext) error {
	return opIntConstN(cx, 0)
}
func opIntConst1(cx *EvalContext) error {
	return opIntConstN(cx, 1)
}
func opIntConst2(cx *EvalContext) error {
	return opIntConstN(cx, 2)
}
func opIntConst3(cx *EvalContext) error {
	return opIntConstN(cx, 3)
}

func opPushInt(cx *EvalContext) error {
	pos := cx.pc + 1
	val, bytesUsed := binary.Uvarint(cx.program[pos:])
	if bytesUsed <= 0 {
		return fmt.Errorf("could not decode int at program[%d]", pos)
	}
	sv := stackValue{Uint: val}
	cx.stack = append(cx.stack, sv)
	cx.nextpc = pos + bytesUsed
	return nil
}

func opPushInts(cx *EvalContext) error {
	intc, nextpc, err := parseIntImmArgs(cx.program, cx.pc+1)
	if err != nil {
		return err
	}
	finalLen := len(cx.stack) + len(intc)
	cx.ensureStackCap(finalLen)
	for _, cint := range intc {
		sv := stackValue{Uint: cint}
		cx.stack = append(cx.stack, sv)
	}
	cx.nextpc = nextpc
	return nil
}

func opByteConstBlock(cx *EvalContext) error {
	var err error
	cx.bytec, cx.nextpc, err = parseByteImmArgs(cx.program, cx.pc+1)
	return err
}

func opByteConstN(cx *EvalContext, n uint) error {
	if n >= uint(len(cx.bytec)) {
		return fmt.Errorf("bytec [%d] beyond %d constants", n, len(cx.bytec))
	}
	cx.stack = append(cx.stack, stackValue{Bytes: cx.bytec[n]})
	return nil
}
func opByteConstLoad(cx *EvalContext) error {
	n := uint(cx.program[cx.pc+1])
	return opByteConstN(cx, n)
}
func opByteConst0(cx *EvalContext) error {
	return opByteConstN(cx, 0)
}
func opByteConst1(cx *EvalContext) error {
	return opByteConstN(cx, 1)
}
func opByteConst2(cx *EvalContext) error {
	return opByteConstN(cx, 2)
}
func opByteConst3(cx *EvalContext) error {
	return opByteConstN(cx, 3)
}

func opPushBytes(cx *EvalContext) error {
	pos := cx.pc + 1
	length, bytesUsed := binary.Uvarint(cx.program[pos:])
	if bytesUsed <= 0 {
		return fmt.Errorf("could not decode length at program[%d]", pos)
	}
	pos += bytesUsed
	end := uint64(pos) + length
	if end > uint64(len(cx.program)) || end < uint64(pos) {
		return fmt.Errorf("pushbytes too long at program[%d]", pos)
	}
	sv := stackValue{Bytes: cx.program[pos:end]}
	cx.stack = append(cx.stack, sv)
	cx.nextpc = int(end)
	return nil
}

func opPushBytess(cx *EvalContext) error {
	cbytess, nextpc, err := parseByteImmArgs(cx.program, cx.pc+1)
	if err != nil {
		return err
	}
	finalLen := len(cx.stack) + len(cbytess)
	cx.ensureStackCap(finalLen)
	for _, cbytes := range cbytess {
		sv := stackValue{Bytes: cbytes}
		cx.stack = append(cx.stack, sv)
	}
	cx.nextpc = nextpc
	return nil
}

func opArgN(cx *EvalContext, n uint64) error {
	if n >= uint64(len(cx.txn.Lsig.Args)) {
		return fmt.Errorf("cannot load arg[%d] of %d", n, len(cx.txn.Lsig.Args))
	}
	val := nilToEmpty(cx.txn.Lsig.Args[n])
	cx.stack = append(cx.stack, stackValue{Bytes: val})
	return nil
}

func opArg(cx *EvalContext) error {
	n := uint64(cx.program[cx.pc+1])
	return opArgN(cx, n)
}
func opArg0(cx *EvalContext) error {
	return opArgN(cx, 0)
}
func opArg1(cx *EvalContext) error {
	return opArgN(cx, 1)
}
func opArg2(cx *EvalContext) error {
	return opArgN(cx, 2)
}
func opArg3(cx *EvalContext) error {
	return opArgN(cx, 3)
}
func opArgs(cx *EvalContext) error {
	last := len(cx.stack) - 1
	n := cx.stack[last].Uint
	// Pop the index and push the result back on the stack.
	cx.stack = cx.stack[:last]
	return opArgN(cx, n)
}

func decodeBranchOffset(program []byte, pos int) int {
	// tricky casting to preserve signed value
	return int(int16(program[pos])<<8 | int16(program[pos+1]))
}

func branchTarget(cx *EvalContext) (int, error) {
	offset := decodeBranchOffset(cx.program, cx.pc+1)
	if offset < 0 && cx.version < backBranchEnabledVersion {
		return 0, fmt.Errorf("negative branch offset %x", offset)
	}
	target := cx.pc + 3 + offset
	var branchTooFar bool
	if cx.version >= 2 {
		// branching to exactly the end of the program (target == len(cx.program)), the next pc after the last instruction, is okay and ends normally
		branchTooFar = target > len(cx.program) || target < 0
	} else {
		branchTooFar = target >= len(cx.program) || target < 0
	}
	if branchTooFar {
		return 0, fmt.Errorf("branch target %d outside of program", target)
	}

	return target, nil
}

func switchTarget(cx *EvalContext, branchIdx uint64) (int, error) {
	numOffsets := int(cx.program[cx.pc+1])

	end := cx.pc + 2          // end of opcode + number of offsets, beginning of offset list
	eoi := end + 2*numOffsets // end of instruction

	if eoi > len(cx.program) { // eoi will equal len(p) if switch is last instruction
		return 0, fmt.Errorf("switch claims to extend beyond program")
	}

	offset := 0
	if branchIdx < uint64(numOffsets) {
		pos := end + int(2*branchIdx) // position of referenced offset: each offset is 2 bytes
		offset = decodeBranchOffset(cx.program, pos)
	}

	target := eoi + offset

	// branching to exactly the end of the program (target == len(cx.program)), the next pc after the last instruction,
	// is okay and ends normally
	if target > len(cx.program) || target < 0 {
		return 0, fmt.Errorf("branch target %d outside of program", target)
	}
	return target, nil
}

// checks any branch that is {op} {int16 be offset}
func checkBranch(cx *EvalContext) error {
	target, err := branchTarget(cx)
	if err != nil {
		return err
	}
	if target < cx.pc+3 {
		// If a branch goes backwards, we should have already noted that an instruction began at that location.
		if ok := cx.instructionStarts[target]; !ok {
			return fmt.Errorf("back branch target %d is not an aligned instruction", target)
		}
	}
	cx.branchTargets[target] = true
	return nil
}

// checks switch is encoded properly (and calculates nextpc)
func checkSwitch(cx *EvalContext) error {
	numOffsets := int(cx.program[cx.pc+1])
	eoi := cx.pc + 2 + 2*numOffsets

	for branchIdx := 0; branchIdx < numOffsets; branchIdx++ {
		target, err := switchTarget(cx, uint64(branchIdx))
		if err != nil {
			return err
		}

		if target < eoi {
			// If a branch goes backwards, we should have already noted that an instruction began at that location.
			if ok := cx.instructionStarts[target]; !ok {
				return fmt.Errorf("back branch target %d is not an aligned instruction", target)
			}
		}
		cx.branchTargets[target] = true
	}

	// this opcode's size is dynamic so nextpc must be set here
	cx.nextpc = eoi
	return nil
}

func opBnz(cx *EvalContext) error {
	last := len(cx.stack) - 1
	cx.nextpc = cx.pc + 3
	isNonZero := cx.stack[last].Uint != 0
	cx.stack = cx.stack[:last] // pop
	if isNonZero {
		target, err := branchTarget(cx)
		if err != nil {
			return err
		}
		cx.nextpc = target
	}
	return nil
}

func opBz(cx *EvalContext) error {
	last := len(cx.stack) - 1
	cx.nextpc = cx.pc + 3
	isZero := cx.stack[last].Uint == 0
	cx.stack = cx.stack[:last] // pop
	if isZero {
		target, err := branchTarget(cx)
		if err != nil {
			return err
		}
		cx.nextpc = target
	}
	return nil
}

func opB(cx *EvalContext) error {
	target, err := branchTarget(cx)
	if err != nil {
		return err
	}
	cx.nextpc = target
	return nil
}

func opSwitch(cx *EvalContext) error {
	last := len(cx.stack) - 1
	branchIdx := cx.stack[last].Uint

	cx.stack = cx.stack[:last]
	target, err := switchTarget(cx, branchIdx)
	if err != nil {
		return err
	}
	cx.nextpc = target
	return nil
}

func opMatch(cx *EvalContext) error {
	n := int(cx.program[cx.pc+1])
	// stack contains the n sized match list and the single match value
	if n+1 > len(cx.stack) {
		return fmt.Errorf("match expects %d stack args while stack only contains %d", n+1, len(cx.stack))
	}

	last := len(cx.stack) - 1
	matchVal := cx.stack[last]
	cx.stack = cx.stack[:last]

	argBase := len(cx.stack) - n
	matchList := cx.stack[argBase:]
	cx.stack = cx.stack[:argBase]

	matchedIdx := n
	for i, stackArg := range matchList {
		if stackArg.argType() != matchVal.argType() {
			continue
		}

		if matchVal.argType() == StackBytes && bytes.Equal(matchVal.Bytes, stackArg.Bytes) {
			matchedIdx = i
			break
		} else if matchVal.argType() == StackUint64 && matchVal.Uint == stackArg.Uint {
			matchedIdx = i
			break
		}
	}

	target, err := switchTarget(cx, uint64(matchedIdx))
	if err != nil {
		return err
	}
	cx.nextpc = target
	return nil
}

const protoByte = 0x8a

func opCallSub(cx *EvalContext) error {
	cx.callstack = append(cx.callstack, frame{
		retpc:  cx.pc + 3, // retpc is pc _after_ the callsub
		height: len(cx.stack),
	})
	err := opB(cx)

	/* We only set fromCallSub if we know we're jumping to a proto. In opProto,
	   we confirm we came directly from callsub by checking (and resetting) the
	   flag. This is really a little handshake between callsub and proto. Done
	   this way, we don't have to waste time clearing the fromCallsub flag in
	   every instruction, only in proto since we know we're going there next.
	*/

	if cx.nextpc < len(cx.program) && cx.program[cx.nextpc] == protoByte {
		cx.fromCallsub = true
	}
	return err
}

func opRetSub(cx *EvalContext) error {
	top := len(cx.callstack) - 1
	if top < 0 {
		return errors.New("retsub with empty callstack")
	}
	frame := cx.callstack[top]
	if frame.clear { // A `proto` was issued in the subroutine, so retsub cleans up.
		expect := frame.height + frame.returns
		if len(cx.stack) < expect { // Check general error case first, only diffentiate when error is assured
			switch {
			case len(cx.stack) < frame.height:
				return fmt.Errorf("retsub executed with stack below frame. Did you pop args?")
			case len(cx.stack) == frame.height:
				return fmt.Errorf("retsub executed with no return values on stack. proto declared %d", frame.returns)
			default:
				return fmt.Errorf("retsub executed with %d return values on stack. proto declared %d",
					len(cx.stack)-frame.height, frame.returns)
			}
		}
		argstart := frame.height - frame.args
		copy(cx.stack[argstart:], cx.stack[frame.height:expect])
		cx.stack = cx.stack[:argstart+frame.returns]
	}
	cx.callstack = cx.callstack[:top]
	cx.nextpc = frame.retpc
	return nil
}

func opPop(cx *EvalContext) error {
	last := len(cx.stack) - 1
	cx.stack = cx.stack[:last]
	return nil
}

func opDup(cx *EvalContext) error {
	last := len(cx.stack) - 1
	sv := cx.stack[last]
	cx.stack = append(cx.stack, sv)
	return nil
}

func opDup2(cx *EvalContext) error {
	last := len(cx.stack) - 1
	prev := last - 1
	cx.stack = append(cx.stack, cx.stack[prev:]...)
	return nil
}

func opDig(cx *EvalContext) error {
	depth := int(cx.program[cx.pc+1])
	idx := len(cx.stack) - 1 - depth
	// Need to check stack size explicitly here because checkArgs() doesn't understand dig
	// so we can't expect our stack to be prechecked.
	if idx < 0 {
		return fmt.Errorf("dig %d with stack size = %d", depth, len(cx.stack))
	}
	sv := cx.stack[idx]
	cx.stack = append(cx.stack, sv)
	return nil
}

func opCover(cx *EvalContext) error {
	depth := int(cx.program[cx.pc+1])
	topIdx := len(cx.stack) - 1
	idx := topIdx - depth
	// Need to check stack size explicitly here because checkArgs() doesn't understand cover
	// so we can't expect our stack to be prechecked.
	if idx < 0 {
		return fmt.Errorf("cover %d with stack size = %d", depth, len(cx.stack))
	}
	sv := cx.stack[topIdx]
	copy(cx.stack[idx+1:], cx.stack[idx:])
	cx.stack[idx] = sv
	return nil
}

func opUncover(cx *EvalContext) error {
	depth := int(cx.program[cx.pc+1])
	topIdx := len(cx.stack) - 1
	idx := topIdx - depth
	// Need to check stack size explicitly here because checkArgs() doesn't understand uncover
	// so we can't expect our stack to be prechecked.
	if idx < 0 {
		return fmt.Errorf("uncover %d with stack size = %d", depth, len(cx.stack))
	}

	sv := cx.stack[idx]
	copy(cx.stack[idx:], cx.stack[idx+1:])
	cx.stack[topIdx] = sv
	return nil
}

func (cx *EvalContext) assetHoldingToValue(holding *basics.AssetHolding, fs assetHoldingFieldSpec) (sv stackValue, err error) {
	switch fs.field {
	case AssetBalance:
		sv.Uint = holding.Amount
	case AssetFrozen:
		sv.Uint = boolToUint(holding.Frozen)
	default:
		return sv, fmt.Errorf("invalid asset_holding_get field %d", fs.field)
	}

	if fs.ftype != sv.argType() {
		return sv, fmt.Errorf("%s expected field type is %s but got %s", fs.field, fs.ftype, sv.argType())
	}
	return sv, nil
}

func (cx *EvalContext) assetParamsToValue(params *basics.AssetParams, creator basics.Address, fs assetParamsFieldSpec) (sv stackValue, err error) {
	switch fs.field {
	case AssetTotal:
		sv.Uint = params.Total
	case AssetDecimals:
		sv.Uint = uint64(params.Decimals)
	case AssetDefaultFrozen:
		sv.Uint = boolToUint(params.DefaultFrozen)
	case AssetUnitName:
		sv.Bytes = []byte(params.UnitName)
	case AssetName:
		sv.Bytes = []byte(params.AssetName)
	case AssetURL:
		sv.Bytes = []byte(params.URL)
	case AssetMetadataHash:
		sv.Bytes = params.MetadataHash[:]
	case AssetManager:
		sv.Bytes = params.Manager[:]
	case AssetReserve:
		sv.Bytes = params.Reserve[:]
	case AssetFreeze:
		sv.Bytes = params.Freeze[:]
	case AssetClawback:
		sv.Bytes = params.Clawback[:]
	case AssetCreator:
		sv.Bytes = creator[:]
	default:
		return sv, fmt.Errorf("invalid asset_params_get field %d", fs.field)
	}

	if fs.ftype != sv.argType() {
		return sv, fmt.Errorf("%s expected field type is %s but got %s", fs.field, fs.ftype, sv.argType())
	}
	return sv, nil
}

func (cx *EvalContext) appParamsToValue(params *basics.AppParams, fs appParamsFieldSpec) (sv stackValue, err error) {
	switch fs.field {
	case AppApprovalProgram:
		sv.Bytes = params.ApprovalProgram[:]
	case AppClearStateProgram:
		sv.Bytes = params.ClearStateProgram[:]
	case AppGlobalNumUint:
		sv.Uint = params.GlobalStateSchema.NumUint
	case AppGlobalNumByteSlice:
		sv.Uint = params.GlobalStateSchema.NumByteSlice
	case AppLocalNumUint:
		sv.Uint = params.LocalStateSchema.NumUint
	case AppLocalNumByteSlice:
		sv.Uint = params.LocalStateSchema.NumByteSlice
	case AppExtraProgramPages:
		sv.Uint = uint64(params.ExtraProgramPages)
	default:
		// The pseudo fields AppCreator and AppAddress are handled before this method
		return sv, fmt.Errorf("invalid app_params_get field %d", fs.field)
	}

	if fs.ftype != sv.argType() {
		return sv, fmt.Errorf("%s expected field type is %s but got %s", fs.field, fs.ftype, sv.argType())
	}
	return sv, nil
}

// TxnFieldToTealValue is a thin wrapper for txnFieldToStack for external use
func TxnFieldToTealValue(txn *transactions.Transaction, groupIndex int, field TxnField, arrayFieldIdx uint64, inner bool) (basics.TealValue, error) {
	if groupIndex < 0 {
		return basics.TealValue{}, fmt.Errorf("negative groupIndex %d", groupIndex)
	}
	var cx EvalContext
	stxnad := &transactions.SignedTxnWithAD{SignedTxn: transactions.SignedTxn{Txn: *txn}}
	fs, ok := txnFieldSpecByField(field)
	if !ok {
		return basics.TealValue{}, fmt.Errorf("invalid field %s", field)
	}
	sv, err := cx.txnFieldToStack(stxnad, &fs, arrayFieldIdx, groupIndex, inner)
	return sv.toTealValue(), err
}

// currentTxID is a convenience method to get the Txid for the txn being evaluated
func (cx *EvalContext) currentTxID() transactions.Txid {
	if cx.Proto.UnifyInnerTxIDs {
		// can't just return cx.txn.ID() because I might be an inner txn
		return cx.getTxID(&cx.txn.Txn, cx.groupIndex, false)
	}

	// original behavior, for backwards comatability
	return cx.txn.ID()
}

// getTxIDNotUnified is a backwards-compatible getTxID used when the consensus param UnifyInnerTxIDs
// is false. DO NOT call directly, and DO NOT change its behavior
func (cx *EvalContext) getTxIDNotUnified(txn *transactions.Transaction, groupIndex int) transactions.Txid {
	if cx.EvalParams.txidCache == nil {
		cx.EvalParams.txidCache = make(map[int]transactions.Txid, len(cx.TxnGroup))
	}

	txid, ok := cx.EvalParams.txidCache[groupIndex]
	if !ok {
		if cx.caller != nil {
			innerOffset := len(cx.caller.txn.EvalDelta.InnerTxns)
			txid = txn.InnerID(cx.caller.txn.ID(), innerOffset+groupIndex)
		} else {
			txid = txn.ID()
		}
		cx.EvalParams.txidCache[groupIndex] = txid
	}

	return txid
}

func (cx *EvalContext) getTxID(txn *transactions.Transaction, groupIndex int, inner bool) transactions.Txid {
	// inner indicates that groupIndex is an index into the most recent inner txn group

	if cx.EvalParams == nil { // Special case, called through TxnFieldToTealValue. No EvalParams, no caching.
		return txn.ID()
	}

	if !cx.Proto.UnifyInnerTxIDs {
		// original behavior, for backwards comatability
		return cx.getTxIDNotUnified(txn, groupIndex)
	}

	if inner {
		// Initialize innerTxidCache if necessary
		if cx.EvalParams.innerTxidCache == nil {
			cx.EvalParams.innerTxidCache = make(map[int]transactions.Txid)
		}

		txid, ok := cx.EvalParams.innerTxidCache[groupIndex]
		if !ok {
			// We're referencing an inner and the current txn is the parent
			myTxid := cx.currentTxID()
			lastGroupLen := len(cx.getLastInnerGroup())
			// innerIndex is the referenced inner txn's index in cx.txn.EvalDelta.InnerTxns
			innerIndex := len(cx.txn.EvalDelta.InnerTxns) - lastGroupLen + groupIndex
			txid = txn.InnerID(myTxid, innerIndex)
			cx.EvalParams.innerTxidCache[groupIndex] = txid
		}

		return txid
	}

	// Initialize txidCache if necessary
	if cx.EvalParams.txidCache == nil {
		cx.EvalParams.txidCache = make(map[int]transactions.Txid, len(cx.TxnGroup))
	}

	txid, ok := cx.EvalParams.txidCache[groupIndex]
	if !ok {
		if cx.caller != nil {
			// We're referencing a peer txn, not my inner, but I am an inner
			parentTxid := cx.caller.currentTxID()
			innerIndex := len(cx.caller.txn.EvalDelta.InnerTxns) + groupIndex
			txid = txn.InnerID(parentTxid, innerIndex)
		} else {
			// We're referencing a peer txn and I am not an inner
			txid = txn.ID()
		}
		cx.EvalParams.txidCache[groupIndex] = txid
	}

	return txid
}

func (cx *EvalContext) txnFieldToStack(stxn *transactions.SignedTxnWithAD, fs *txnFieldSpec, arrayFieldIdx uint64, groupIndex int, inner bool) (sv stackValue, err error) {
	if fs.effects {
		if cx.runModeFlags == ModeSig {
			return sv, fmt.Errorf("txn[%s] not allowed in current mode", fs.field)
		}
		if cx.version < txnEffectsVersion && !inner {
			return sv, errors.New("Unable to obtain effects from top-level transactions")
		}
	}
	if inner {
		// Before we had inner apps, we did not allow these, since we had no inner groups.
		if cx.version < innerAppsEnabledVersion && (fs.field == GroupIndex || fs.field == TxID) {
			err = fmt.Errorf("illegal field for inner transaction %s", fs.field)
			return
		}
	}
	err = nil
	txn := &stxn.SignedTxn.Txn
	switch fs.field {
	case Sender:
		sv.Bytes = txn.Sender[:]
	case Fee:
		sv.Uint = txn.Fee.Raw
	case FirstValid:
		sv.Uint = uint64(txn.FirstValid)
	case FirstValidTime:
		rnd, err := cx.availableRound(uint64(txn.FirstValid) - 1)
		if err != nil {
			return sv, err
		}
		hdr, err := cx.SigLedger.BlockHdrCached(rnd)
		if err != nil {
			return sv, err
		}
		if hdr.TimeStamp < 0 {
			return sv, fmt.Errorf("block(%d) timestamp %d < 0", txn.FirstValid-1, hdr.TimeStamp)
		}
		sv.Uint = uint64(hdr.TimeStamp)
	case LastValid:
		sv.Uint = uint64(txn.LastValid)
	case Note:
		sv.Bytes = nilToEmpty(txn.Note)
	case Receiver:
		sv.Bytes = txn.Receiver[:]
	case Amount:
		sv.Uint = txn.Amount.Raw
	case CloseRemainderTo:
		sv.Bytes = txn.CloseRemainderTo[:]
	case VotePK:
		sv.Bytes = txn.VotePK[:]
	case SelectionPK:
		sv.Bytes = txn.SelectionPK[:]
	case StateProofPK:
		sv.Bytes = txn.StateProofPK[:]
	case VoteFirst:
		sv.Uint = uint64(txn.VoteFirst)
	case VoteLast:
		sv.Uint = uint64(txn.VoteLast)
	case VoteKeyDilution:
		sv.Uint = txn.VoteKeyDilution
	case Nonparticipation:
		sv.Uint = boolToUint(txn.Nonparticipation)
	case Type:
		sv.Bytes = []byte(txn.Type)
	case TypeEnum:
		sv.Uint = txnTypeMap[string(txn.Type)]
	case XferAsset:
		sv.Uint = uint64(txn.XferAsset)
	case AssetAmount:
		sv.Uint = txn.AssetAmount
	case AssetSender:
		sv.Bytes = txn.AssetSender[:]
	case AssetReceiver:
		sv.Bytes = txn.AssetReceiver[:]
	case AssetCloseTo:
		sv.Bytes = txn.AssetCloseTo[:]
	case GroupIndex:
		sv.Uint = uint64(groupIndex)
	case TxID:
		txid := cx.getTxID(txn, groupIndex, inner)
		sv.Bytes = txid[:]
	case Lease:
		sv.Bytes = txn.Lease[:]
	case ApplicationID:
		sv.Uint = uint64(txn.ApplicationID)
	case OnCompletion:
		sv.Uint = uint64(txn.OnCompletion)

	case ApplicationArgs:
		if arrayFieldIdx >= uint64(len(txn.ApplicationArgs)) {
			return sv, fmt.Errorf("invalid ApplicationArgs index %d", arrayFieldIdx)
		}
		sv.Bytes = nilToEmpty(txn.ApplicationArgs[arrayFieldIdx])
	case NumAppArgs:
		sv.Uint = uint64(len(txn.ApplicationArgs))

	case Accounts:
		if arrayFieldIdx == 0 {
			// special case: sender
			sv.Bytes = txn.Sender[:]
		} else {
			if arrayFieldIdx > uint64(len(txn.Accounts)) {
				return sv, fmt.Errorf("invalid Accounts index %d", arrayFieldIdx)
			}
			sv.Bytes = txn.Accounts[arrayFieldIdx-1][:]
		}
	case NumAccounts:
		sv.Uint = uint64(len(txn.Accounts))

	case Assets:
		if arrayFieldIdx >= uint64(len(txn.ForeignAssets)) {
			return sv, fmt.Errorf("invalid Assets index %d", arrayFieldIdx)
		}
		sv.Uint = uint64(txn.ForeignAssets[arrayFieldIdx])
	case NumAssets:
		sv.Uint = uint64(len(txn.ForeignAssets))

	case Applications:
		if arrayFieldIdx == 0 {
			// special case: current app id
			sv.Uint = uint64(txn.ApplicationID)
		} else {
			if arrayFieldIdx > uint64(len(txn.ForeignApps)) {
				return sv, fmt.Errorf("invalid Applications index %d", arrayFieldIdx)
			}
			sv.Uint = uint64(txn.ForeignApps[arrayFieldIdx-1])
		}
	case NumApplications:
		sv.Uint = uint64(len(txn.ForeignApps))

	case GlobalNumUint:
		sv.Uint = uint64(txn.GlobalStateSchema.NumUint)
	case GlobalNumByteSlice:
		sv.Uint = uint64(txn.GlobalStateSchema.NumByteSlice)

	case LocalNumUint:
		sv.Uint = uint64(txn.LocalStateSchema.NumUint)
	case LocalNumByteSlice:
		sv.Uint = uint64(txn.LocalStateSchema.NumByteSlice)

	case ApprovalProgram:
		sv.Bytes = nilToEmpty(txn.ApprovalProgram)
	case ClearStateProgram:
		sv.Bytes = nilToEmpty(txn.ClearStateProgram)
	case NumApprovalProgramPages:
		sv.Uint = uint64(divCeil(len(txn.ApprovalProgram), maxStringSize))
	case ApprovalProgramPages:
		pageCount := divCeil(len(txn.ApprovalProgram), maxStringSize)
		if arrayFieldIdx >= uint64(pageCount) {
			return sv, fmt.Errorf("invalid ApprovalProgramPages index %d", arrayFieldIdx)
		}
		first := arrayFieldIdx * maxStringSize
		last := first + maxStringSize
		if last > uint64(len(txn.ApprovalProgram)) {
			last = uint64(len(txn.ApprovalProgram))
		}
		sv.Bytes = txn.ApprovalProgram[first:last]
	case NumClearStateProgramPages:
		sv.Uint = uint64(divCeil(len(txn.ClearStateProgram), maxStringSize))
	case ClearStateProgramPages:
		pageCount := divCeil(len(txn.ClearStateProgram), maxStringSize)
		if arrayFieldIdx >= uint64(pageCount) {
			return sv, fmt.Errorf("invalid ClearStateProgramPages index %d", arrayFieldIdx)
		}
		first := arrayFieldIdx * maxStringSize
		last := first + maxStringSize
		if last > uint64(len(txn.ClearStateProgram)) {
			last = uint64(len(txn.ClearStateProgram))
		}
		sv.Bytes = txn.ClearStateProgram[first:last]
	case RekeyTo:
		sv.Bytes = txn.RekeyTo[:]
	case ConfigAsset:
		sv.Uint = uint64(txn.ConfigAsset)
	case ConfigAssetTotal:
		sv.Uint = uint64(txn.AssetParams.Total)
	case ConfigAssetDecimals:
		sv.Uint = uint64(txn.AssetParams.Decimals)
	case ConfigAssetDefaultFrozen:
		sv.Uint = boolToUint(txn.AssetParams.DefaultFrozen)
	case ConfigAssetUnitName:
		sv.Bytes = nilToEmpty([]byte(txn.AssetParams.UnitName))
	case ConfigAssetName:
		sv.Bytes = nilToEmpty([]byte(txn.AssetParams.AssetName))
	case ConfigAssetURL:
		sv.Bytes = nilToEmpty([]byte(txn.AssetParams.URL))
	case ConfigAssetMetadataHash:
		sv.Bytes = nilToEmpty(txn.AssetParams.MetadataHash[:])
	case ConfigAssetManager:
		sv.Bytes = txn.AssetParams.Manager[:]
	case ConfigAssetReserve:
		sv.Bytes = txn.AssetParams.Reserve[:]
	case ConfigAssetFreeze:
		sv.Bytes = txn.AssetParams.Freeze[:]
	case ConfigAssetClawback:
		sv.Bytes = txn.AssetParams.Clawback[:]
	case FreezeAsset:
		sv.Uint = uint64(txn.FreezeAsset)
	case FreezeAssetAccount:
		sv.Bytes = txn.FreezeAccount[:]
	case FreezeAssetFrozen:
		sv.Uint = boolToUint(txn.AssetFrozen)
	case ExtraProgramPages:
		sv.Uint = uint64(txn.ExtraProgramPages)

	case Logs:
		if arrayFieldIdx >= uint64(len(stxn.EvalDelta.Logs)) {
			return sv, fmt.Errorf("invalid Logs index %d", arrayFieldIdx)
		}
		sv.Bytes = nilToEmpty([]byte(stxn.EvalDelta.Logs[arrayFieldIdx]))
	case NumLogs:
		sv.Uint = uint64(len(stxn.EvalDelta.Logs))
	case LastLog:
		if logs := len(stxn.EvalDelta.Logs); logs > 0 {
			sv.Bytes = nilToEmpty([]byte(stxn.EvalDelta.Logs[logs-1]))
		} else {
			sv.Bytes = nilToEmpty(nil)
		}
	case CreatedAssetID:
		sv.Uint = uint64(stxn.ApplyData.ConfigAsset)
	case CreatedApplicationID:
		sv.Uint = uint64(stxn.ApplyData.ApplicationID)

	default:
		return sv, fmt.Errorf("invalid txn field %s", fs.field)
	}

	if fs.ftype != sv.argType() {
		return sv, fmt.Errorf("%s expected field type is %s but got %s", fs.field, fs.ftype, sv.argType())
	}
	return sv, nil
}

func (cx *EvalContext) fetchField(field TxnField, expectArray bool) (*txnFieldSpec, error) {
	fs, ok := txnFieldSpecByField(field)
	if !ok || fs.version > cx.version {
		return nil, fmt.Errorf("invalid txn field %s", field)
	}
	if expectArray != fs.array {
		if expectArray {
			return nil, fmt.Errorf("unsupported array field %s", field)
		}
		return nil, fmt.Errorf("invalid txn field %s", field)
	}
	return &fs, nil
}

type txnSource int

const (
	srcGroup txnSource = iota
	srcInner
	srcInnerGroup
)

// opTxnImpl implements all of the txn variants.  Each form of txn opcode should
// be able to get its work done with one call here, after collecting the args in
// the most straightforward way possible. They ought to do no error checking, so
// that it is all collected here.
func (cx *EvalContext) opTxnImpl(gi uint64, src txnSource, field TxnField, ai uint64, expectArray bool) (sv stackValue, err error) {
	fs, err := cx.fetchField(field, expectArray)
	if err != nil {
		return sv, err
	}

	var group []transactions.SignedTxnWithAD
	switch src {
	case srcGroup:
		if fs.effects && gi >= uint64(cx.groupIndex) {
			// Test mode so that error is clearer
			if cx.runModeFlags == ModeSig {
				return sv, fmt.Errorf("txn[%s] not allowed in current mode", fs.field)
			}
			return sv, fmt.Errorf("txn effects can only be read from past txns %d %d", gi, cx.groupIndex)
		}
		group = cx.TxnGroup
	case srcInner:
		group = cx.getLastInner()
	case srcInnerGroup:
		group = cx.getLastInnerGroup()
	}

	// We cast the length up, rather than gi down, in case gi overflows `int`.
	if gi >= uint64(len(group)) {
		return sv, fmt.Errorf("txn index %d, len(group) is %d", gi, len(group))
	}
	tx := &group[gi]

	// int(gi) is safe because gi < len(group). Slices in Go cannot exceed `int`
	sv, err = cx.txnFieldToStack(tx, fs, ai, int(gi), src != srcGroup)
	if err != nil {
		return sv, err
	}

	return sv, nil
}

func opTxn(cx *EvalContext) error {
	gi := uint64(cx.groupIndex)
	field := TxnField(cx.program[cx.pc+1])

	sv, err := cx.opTxnImpl(gi, srcGroup, field, 0, false)
	if err != nil {
		return err
	}

	cx.stack = append(cx.stack, sv)
	return nil
}

func opTxna(cx *EvalContext) error {
	gi := uint64(cx.groupIndex)
	field := TxnField(cx.program[cx.pc+1])
	ai := uint64(cx.program[cx.pc+2])

	sv, err := cx.opTxnImpl(gi, srcGroup, field, ai, true)
	if err != nil {
		return err
	}

	cx.stack = append(cx.stack, sv)
	return nil
}

func opTxnas(cx *EvalContext) error {
	last := len(cx.stack) - 1

	gi := uint64(cx.groupIndex)
	field := TxnField(cx.program[cx.pc+1])
	ai := cx.stack[last].Uint

	sv, err := cx.opTxnImpl(gi, srcGroup, field, ai, true)
	if err != nil {
		return err
	}

	cx.stack[last] = sv
	return nil
}

func opGtxn(cx *EvalContext) error {
	gi := uint64(cx.program[cx.pc+1])
	field := TxnField(cx.program[cx.pc+2])

	sv, err := cx.opTxnImpl(gi, srcGroup, field, 0, false)
	if err != nil {
		return err
	}

	cx.stack = append(cx.stack, sv)
	return nil
}

func opGtxna(cx *EvalContext) error {
	gi := uint64(cx.program[cx.pc+1])
	field := TxnField(cx.program[cx.pc+2])
	ai := uint64(cx.program[cx.pc+3])

	sv, err := cx.opTxnImpl(gi, srcGroup, field, ai, true)
	if err != nil {
		return err
	}

	cx.stack = append(cx.stack, sv)
	return nil
}

func opGtxnas(cx *EvalContext) error {
	last := len(cx.stack) - 1

	gi := uint64(cx.program[cx.pc+1])
	field := TxnField(cx.program[cx.pc+2])
	ai := cx.stack[last].Uint

	sv, err := cx.opTxnImpl(gi, srcGroup, field, ai, true)
	if err != nil {
		return err
	}

	cx.stack[last] = sv
	return nil
}

func opGtxns(cx *EvalContext) error {
	last := len(cx.stack) - 1

	gi := cx.stack[last].Uint
	field := TxnField(cx.program[cx.pc+1])

	sv, err := cx.opTxnImpl(gi, srcGroup, field, 0, false)
	if err != nil {
		return err
	}

	cx.stack[last] = sv
	return nil
}

func opGtxnsa(cx *EvalContext) error {
	last := len(cx.stack) - 1

	gi := cx.stack[last].Uint
	field := TxnField(cx.program[cx.pc+1])
	ai := uint64(cx.program[cx.pc+2])

	sv, err := cx.opTxnImpl(gi, srcGroup, field, ai, true)
	if err != nil {
		return err
	}

	cx.stack[last] = sv
	return nil
}

func opGtxnsas(cx *EvalContext) error {
	last := len(cx.stack) - 1
	prev := last - 1

	gi := cx.stack[prev].Uint
	field := TxnField(cx.program[cx.pc+1])
	ai := cx.stack[last].Uint

	sv, err := cx.opTxnImpl(gi, srcGroup, field, ai, true)
	if err != nil {
		return err
	}

	cx.stack[prev] = sv
	cx.stack = cx.stack[:last]
	return nil
}

func opItxn(cx *EvalContext) error {
	field := TxnField(cx.program[cx.pc+1])

	sv, err := cx.opTxnImpl(0, srcInner, field, 0, false)
	if err != nil {
		return err
	}
	cx.stack = append(cx.stack, sv)
	return nil
}

func opItxna(cx *EvalContext) error {
	field := TxnField(cx.program[cx.pc+1])
	ai := uint64(cx.program[cx.pc+2])

	sv, err := cx.opTxnImpl(0, srcInner, field, ai, true)
	if err != nil {
		return err
	}

	cx.stack = append(cx.stack, sv)
	return nil
}

func opItxnas(cx *EvalContext) error {
	last := len(cx.stack) - 1

	field := TxnField(cx.program[cx.pc+1])
	ai := cx.stack[last].Uint

	sv, err := cx.opTxnImpl(0, srcInner, field, ai, true)
	if err != nil {
		return err
	}

	cx.stack[last] = sv
	return nil
}

func (cx *EvalContext) getLastInner() []transactions.SignedTxnWithAD {
	inners := cx.txn.EvalDelta.InnerTxns
	// If there are no inners yet, return empty slice, which will result in error
	if len(inners) == 0 {
		return inners
	}
	return inners[len(inners)-1:]
}

func (cx *EvalContext) getLastInnerGroup() []transactions.SignedTxnWithAD {
	inners := cx.txn.EvalDelta.InnerTxns
	// If there are no inners yet, return empty slice, which will result in error
	if len(inners) == 0 {
		return inners
	}
	gid := inners[len(inners)-1].Txn.Group
	// If last inner was a singleton, return it as a slice.
	if gid.IsZero() {
		return inners[len(inners)-1:]
	}
	// Look back for the first non-matching inner (by group) to find beginning
	for i := len(inners) - 2; i >= 0; i-- {
		if inners[i].Txn.Group != gid {
			return inners[i+1:]
		}
	}
	// All have the same (non-zero) group. Return all
	return inners
}

func opGitxn(cx *EvalContext) error {
	gi := uint64(cx.program[cx.pc+1])
	field := TxnField(cx.program[cx.pc+2])

	sv, err := cx.opTxnImpl(gi, srcInnerGroup, field, 0, false)
	if err != nil {
		return err
	}

	cx.stack = append(cx.stack, sv)
	return nil
}

func opGitxna(cx *EvalContext) error {
	gi := uint64(cx.program[cx.pc+1])
	field := TxnField(cx.program[cx.pc+2])
	ai := uint64(cx.program[cx.pc+3])

	sv, err := cx.opTxnImpl(gi, srcInnerGroup, field, ai, true)
	if err != nil {
		return err
	}

	cx.stack = append(cx.stack, sv)
	return nil
}

func opGitxnas(cx *EvalContext) error {
	last := len(cx.stack) - 1

	gi := uint64(cx.program[cx.pc+1])
	field := TxnField(cx.program[cx.pc+2])
	ai := cx.stack[last].Uint

	sv, err := cx.opTxnImpl(gi, srcInnerGroup, field, ai, true)
	if err != nil {
		return err
	}

	cx.stack[last] = sv
	return nil
}

func opGaidImpl(cx *EvalContext, giw uint64, opName string) (sv stackValue, err error) {
	if giw >= uint64(len(cx.TxnGroup)) {
		return sv, fmt.Errorf("%s lookup TxnGroup[%d] but it only has %d", opName, giw, len(cx.TxnGroup))
	}
	// Is now assured smalled than a len() so fits in int.
	gi := int(giw)
	if gi > cx.groupIndex {
		return sv, fmt.Errorf("%s can't get creatable ID of txn ahead of the current one (index %d) in the transaction group", opName, gi)
	}
	if gi == cx.groupIndex {
		return sv, fmt.Errorf("%s is only for accessing creatable IDs of previous txns, use `global CurrentApplicationID` instead to access the current app's creatable ID", opName)
	}
	if txn := cx.TxnGroup[gi].Txn; !(txn.Type == protocol.ApplicationCallTx || txn.Type == protocol.AssetConfigTx) {
		return sv, fmt.Errorf("can't use %s on txn that is not an app call nor an asset config txn with index %d", opName, gi)
	}

	if aid := cx.TxnGroup[gi].ApplyData.ConfigAsset; aid != 0 {
		return stackValue{Uint: uint64(aid)}, nil
	}
	if aid := cx.TxnGroup[gi].ApplyData.ApplicationID; aid != 0 {
		return stackValue{Uint: uint64(aid)}, nil
	}
	return sv, fmt.Errorf("%s: index %d did not create anything", opName, gi)
}

func opGaid(cx *EvalContext) error {
	gi := uint64(cx.program[cx.pc+1])
	sv, err := opGaidImpl(cx, gi, "gaid")
	if err != nil {
		return err
	}

	cx.stack = append(cx.stack, sv)
	return nil
}

func opGaids(cx *EvalContext) error {
	last := len(cx.stack) - 1
	gi := cx.stack[last].Uint

	sv, err := opGaidImpl(cx, gi, "gaids")
	if err != nil {
		return err
	}

	cx.stack[last] = sv
	return nil
}

func (cx *EvalContext) getRound() uint64 {
	return uint64(cx.Ledger.Round())
}

func (cx *EvalContext) getLatestTimestamp() (uint64, error) {
	ts := cx.Ledger.PrevTimestamp()
	if ts < 0 {
		return 0, fmt.Errorf("latest timestamp %d < 0", ts)
	}
	return uint64(ts), nil
}

// getApplicationAddress memoizes app.Address() across a tx group's evaluation
func (cx *EvalContext) getApplicationAddress(app basics.AppIndex) basics.Address {
	/* Do not instantiate the cache here, that would mask a programming error.
	   The cache must be instantiated at EvalParams construction time, so that
	   proper sharing with inner EvalParams can work. */
	appAddr, ok := cx.appAddrCache[app]
	if !ok {
		appAddr = app.Address()
		cx.appAddrCache[app] = appAddr
	}

	return appAddr
}

func (cx *EvalContext) getCreatorAddress() ([]byte, error) {
	_, creator, err := cx.Ledger.AppParams(cx.appID)
	if err != nil {
		return nil, fmt.Errorf("No params for current app")
	}
	return creator[:], nil
}

var zeroAddress basics.Address

func (cx *EvalContext) globalFieldToValue(fs globalFieldSpec) (sv stackValue, err error) {
	switch fs.field {
	case MinTxnFee:
		sv.Uint = cx.Proto.MinTxnFee
	case MinBalance:
		sv.Uint = cx.Proto.MinBalance
	case MaxTxnLife:
		sv.Uint = cx.Proto.MaxTxnLife
	case ZeroAddress:
		sv.Bytes = zeroAddress[:]
	case GroupSize:
		sv.Uint = uint64(len(cx.TxnGroup))
	case LogicSigVersion:
		sv.Uint = cx.Proto.LogicSigVersion
	case Round:
		sv.Uint = cx.getRound()
	case LatestTimestamp:
		sv.Uint, err = cx.getLatestTimestamp()
	case CurrentApplicationID:
		sv.Uint = uint64(cx.appID)
	case CurrentApplicationAddress:
		addr := cx.getApplicationAddress(cx.appID)
		sv.Bytes = addr[:]
	case CreatorAddress:
		sv.Bytes, err = cx.getCreatorAddress()
	case GroupID:
		sv.Bytes = cx.txn.Txn.Group[:]
	case OpcodeBudget:
		sv.Uint = uint64(cx.remainingBudget())
	case CallerApplicationID:
		if cx.caller != nil {
			sv.Uint = uint64(cx.caller.appID)
		} else {
			sv.Uint = 0
		}
	case CallerApplicationAddress:
		if cx.caller != nil {
			addr := cx.caller.getApplicationAddress(cx.caller.appID)
			sv.Bytes = addr[:]
		} else {
			sv.Bytes = zeroAddress[:]
		}
	default:
		err = fmt.Errorf("invalid global field %d", fs.field)
	}

	if fs.ftype != sv.argType() {
		return sv, fmt.Errorf("%s expected field type is %s but got %s", fs.field, fs.ftype, sv.argType())
	}

	return sv, err
}

func opGlobal(cx *EvalContext) error {
	globalField := GlobalField(cx.program[cx.pc+1])
	fs, ok := globalFieldSpecByField(globalField)
	if !ok || fs.version > cx.version {
		return fmt.Errorf("invalid global field %s", globalField)
	}
	if (cx.runModeFlags & fs.mode) == 0 {
		return fmt.Errorf("global[%s] not allowed in current mode", globalField)
	}

	sv, err := cx.globalFieldToValue(fs)
	if err != nil {
		return err
	}

	cx.stack = append(cx.stack, sv)
	return nil
}

// Msg is data meant to be signed and then verified with the
// ed25519verify opcode.
type Msg struct {
	_struct     struct{}      `codec:",omitempty,omitemptyarray"`
	ProgramHash crypto.Digest `codec:"p"`
	Data        []byte        `codec:"d"`
}

// ToBeHashed implements crypto.Hashable
func (msg Msg) ToBeHashed() (protocol.HashID, []byte) {
	return protocol.ProgramData, append(msg.ProgramHash[:], msg.Data...)
}

// programHash lets us lazily compute H(cx.program)
func (cx *EvalContext) programHash() crypto.Digest {
	if cx.programHashCached == (crypto.Digest{}) {
		cx.programHashCached = crypto.HashObj(Program(cx.program))
	}
	return cx.programHashCached
}

func opEd25519Verify(cx *EvalContext) error {
	last := len(cx.stack) - 1 // index of PK
	prev := last - 1          // index of signature
	pprev := prev - 1         // index of data

	var sv crypto.SignatureVerifier
	if len(cx.stack[last].Bytes) != len(sv) {
		return errors.New("invalid public key")
	}
	copy(sv[:], cx.stack[last].Bytes)

	var sig crypto.Signature
	if len(cx.stack[prev].Bytes) != len(sig) {
		return errors.New("invalid signature")
	}
	copy(sig[:], cx.stack[prev].Bytes)

	msg := Msg{ProgramHash: cx.programHash(), Data: cx.stack[pprev].Bytes}
	cx.stack[pprev] = boolToSV(sv.Verify(msg, sig))
	cx.stack = cx.stack[:prev]
	return nil
}

func opEd25519VerifyBare(cx *EvalContext) error {
	last := len(cx.stack) - 1 // index of PK
	prev := last - 1          // index of signature
	pprev := prev - 1         // index of data

	var sv crypto.SignatureVerifier
	if len(cx.stack[last].Bytes) != len(sv) {
		return errors.New("invalid public key")
	}
	copy(sv[:], cx.stack[last].Bytes)

	var sig crypto.Signature
	if len(cx.stack[prev].Bytes) != len(sig) {
		return errors.New("invalid signature")
	}
	copy(sig[:], cx.stack[prev].Bytes)

	cx.stack[pprev] = boolToSV(sv.VerifyBytes(cx.stack[pprev].Bytes, sig))
	cx.stack = cx.stack[:prev]
	return nil
}

func leadingZeros(size int, b *big.Int) ([]byte, error) {
	byteLength := (b.BitLen() + 7) / 8
	if size < byteLength {
		return nil, fmt.Errorf("insufficient buffer size: %d < %d", size, byteLength)
	}
	buf := make([]byte, size)
	b.FillBytes(buf)
	return buf, nil
}

var ecdsaVerifyCosts = []int{
	Secp256k1: 1700,
	Secp256r1: 2500,
}

func opEcdsaVerify(cx *EvalContext) error {
	ecdsaCurve := EcdsaCurve(cx.program[cx.pc+1])
	fs, ok := ecdsaCurveSpecByField(ecdsaCurve)
	if !ok || fs.version > cx.version {
		return fmt.Errorf("invalid curve %d", ecdsaCurve)
	}

	if fs.field != Secp256k1 && fs.field != Secp256r1 {
		return fmt.Errorf("unsupported curve %d", fs.field)
	}

	last := len(cx.stack) - 1 // index of PK y
	prev := last - 1          // index of PK x
	pprev := prev - 1         // index of signature s
	fourth := pprev - 1       // index of signature r
	fifth := fourth - 1       // index of data

	pkY := cx.stack[last].Bytes
	pkX := cx.stack[prev].Bytes
	sigS := cx.stack[pprev].Bytes
	sigR := cx.stack[fourth].Bytes
	msg := cx.stack[fifth].Bytes

	if len(msg) != 32 {
		return fmt.Errorf("the signed data must be 32 bytes long, not %d", len(msg))
	}

	x := new(big.Int).SetBytes(pkX)
	y := new(big.Int).SetBytes(pkY)

	var result bool
	if fs.field == Secp256k1 {
		signature := make([]byte, 0, len(sigR)+len(sigS))
		signature = append(signature, sigR...)
		signature = append(signature, sigS...)

		pubkey := secp256k1.S256().Marshal(x, y)
		result = secp256k1.VerifySignature(pubkey, msg, signature)
	} else if fs.field == Secp256r1 {
		r := new(big.Int).SetBytes(sigR)
		s := new(big.Int).SetBytes(sigS)

		pubkey := ecdsa.PublicKey{
			Curve: elliptic.P256(),
			X:     x,
			Y:     y,
		}
		result = ecdsa.Verify(&pubkey, msg, r, s)
	}

	cx.stack[fifth] = boolToSV(result)
	cx.stack = cx.stack[:fourth]
	return nil
}

var ecdsaDecompressCosts = []int{
	Secp256k1: 650,
	Secp256r1: 2400,
}

func opEcdsaPkDecompress(cx *EvalContext) error {
	ecdsaCurve := EcdsaCurve(cx.program[cx.pc+1])
	fs, ok := ecdsaCurveSpecByField(ecdsaCurve)
	if !ok || fs.version > cx.version {
		return fmt.Errorf("invalid curve %d", ecdsaCurve)
	}

	if fs.field != Secp256k1 && fs.field != Secp256r1 {
		return fmt.Errorf("unsupported curve %d", fs.field)
	}

	last := len(cx.stack) - 1 // compressed PK

	pubkey := cx.stack[last].Bytes
	var x, y *big.Int
	if fs.field == Secp256k1 {
		x, y = secp256k1.DecompressPubkey(pubkey)
		if x == nil {
			return fmt.Errorf("invalid pubkey")
		}
	} else if fs.field == Secp256r1 {
		x, y = elliptic.UnmarshalCompressed(elliptic.P256(), pubkey)
		if x == nil {
			return fmt.Errorf("invalid compressed pubkey")
		}
	}

	var err error
	cx.stack[last].Uint = 0
	cx.stack[last].Bytes, err = leadingZeros(32, x)
	if err != nil {
		return fmt.Errorf("x component zeroing failed: %s", err.Error())
	}

	var sv stackValue
	sv.Bytes, err = leadingZeros(32, y)
	if err != nil {
		return fmt.Errorf("y component zeroing failed: %s", err.Error())
	}

	cx.stack = append(cx.stack, sv)
	return nil
}

func opEcdsaPkRecover(cx *EvalContext) error {
	ecdsaCurve := EcdsaCurve(cx.program[cx.pc+1])
	fs, ok := ecdsaCurveSpecByField(ecdsaCurve)
	if !ok || fs.version > cx.version {
		return fmt.Errorf("invalid curve %d", ecdsaCurve)
	}

	if fs.field != Secp256k1 {
		return fmt.Errorf("unsupported curve %d", fs.field)
	}

	last := len(cx.stack) - 1 // index of signature s
	prev := last - 1          // index of signature r
	pprev := prev - 1         // index of recovery id
	fourth := pprev - 1       // index of data

	sigS := cx.stack[last].Bytes
	sigR := cx.stack[prev].Bytes
	recid := cx.stack[pprev].Uint
	msg := cx.stack[fourth].Bytes

	if recid > 3 {
		return fmt.Errorf("invalid recovery id: %d", recid)
	}

	signature := make([]byte, 0, len(sigR)+len(sigS)+1)
	signature = append(signature, sigR...)
	signature = append(signature, sigS...)
	signature = append(signature, uint8(recid))

	pk, err := secp256k1.RecoverPubkey(msg, signature)
	if err != nil {
		return fmt.Errorf("pubkey recover failed: %s", err.Error())
	}
	x, y := secp256k1.S256().Unmarshal(pk)
	if x == nil {
		return fmt.Errorf("pubkey unmarshal failed")
	}

	cx.stack[fourth].Uint = 0
	cx.stack[fourth].Bytes, err = leadingZeros(32, x)
	if err != nil {
		return fmt.Errorf("x component zeroing failed: %s", err.Error())
	}
	cx.stack[pprev].Uint = 0
	cx.stack[pprev].Bytes, err = leadingZeros(32, y)
	if err != nil {
		return fmt.Errorf("y component zeroing failed: %s", err.Error())
	}
	cx.stack = cx.stack[:prev]
	return nil
}

func opLoad(cx *EvalContext) error {
	n := cx.program[cx.pc+1]
	cx.stack = append(cx.stack, cx.scratch[n])
	return nil
}

func opLoads(cx *EvalContext) error {
	last := len(cx.stack) - 1
	n := cx.stack[last].Uint
	if n >= uint64(len(cx.scratch)) {
		return fmt.Errorf("invalid Scratch index %d", n)
	}
	cx.stack[last] = cx.scratch[n]
	return nil
}

func opStore(cx *EvalContext) error {
	n := cx.program[cx.pc+1]
	last := len(cx.stack) - 1
	cx.scratch[n] = cx.stack[last]
	cx.stack = cx.stack[:last]
	return nil
}

func opStores(cx *EvalContext) error {
	last := len(cx.stack) - 1
	prev := last - 1
	n := cx.stack[prev].Uint
	if n >= uint64(len(cx.scratch)) {
		return fmt.Errorf("invalid Scratch index %d", n)
	}
	cx.scratch[n] = cx.stack[last]
	cx.stack = cx.stack[:prev]
	return nil
}

func opGloadImpl(cx *EvalContext, gi int, scratchIdx byte, opName string) (stackValue, error) {
	var none stackValue
	if gi >= len(cx.TxnGroup) {
		return none, fmt.Errorf("%s lookup TxnGroup[%d] but it only has %d", opName, gi, len(cx.TxnGroup))
	}
	if int(scratchIdx) >= len(cx.scratch) {
		return none, fmt.Errorf("invalid Scratch index %d", scratchIdx)
	}
	if cx.TxnGroup[gi].Txn.Type != protocol.ApplicationCallTx {
		return none, fmt.Errorf("can't use %s on non-app call txn with index %d", opName, gi)
	}
	if gi == cx.groupIndex {
		return none, fmt.Errorf("can't use %s on self, use load instead", opName)
	}
	if gi > cx.groupIndex {
		return none, fmt.Errorf("%s can't get future scratch space from txn with index %d", opName, gi)
	}

	return cx.pastScratch[gi][scratchIdx], nil
}

func opGload(cx *EvalContext) error {
	gi := int(cx.program[cx.pc+1])
	scratchIdx := cx.program[cx.pc+2]
	scratchValue, err := opGloadImpl(cx, gi, scratchIdx, "gload")
	if err != nil {
		return err
	}

	cx.stack = append(cx.stack, scratchValue)
	return nil
}

func opGloads(cx *EvalContext) error {
	last := len(cx.stack) - 1
	gi := cx.stack[last].Uint
	if gi >= uint64(len(cx.TxnGroup)) {
		return fmt.Errorf("gloads lookup TxnGroup[%d] but it only has %d", gi, len(cx.TxnGroup))
	}
	scratchIdx := cx.program[cx.pc+1]
	scratchValue, err := opGloadImpl(cx, int(gi), scratchIdx, "gloads")
	if err != nil {
		return err
	}

	cx.stack[last] = scratchValue
	return nil
}

func opGloadss(cx *EvalContext) error {
	last := len(cx.stack) - 1
	prev := last - 1

	gi := cx.stack[prev].Uint
	if gi >= uint64(len(cx.TxnGroup)) {
		return fmt.Errorf("gloadss lookup TxnGroup[%d] but it only has %d", gi, len(cx.TxnGroup))
	}
	scratchIdx := cx.stack[last].Uint
	if scratchIdx >= 256 {
		return fmt.Errorf("gloadss scratch index >= 256 (%d)", scratchIdx)
	}
	scratchValue, err := opGloadImpl(cx, int(gi), byte(scratchIdx), "gloadss")
	if err != nil {
		return err
	}

	cx.stack[prev] = scratchValue
	cx.stack = cx.stack[:last]
	return nil
}

func opConcat(cx *EvalContext) error {
	last := len(cx.stack) - 1
	prev := last - 1
	a := cx.stack[prev].Bytes
	b := cx.stack[last].Bytes
	newlen := len(a) + len(b)
	newvalue := make([]byte, newlen)
	copy(newvalue, a)
	copy(newvalue[len(a):], b)
	cx.stack[prev].Bytes = newvalue
	cx.stack = cx.stack[:last]
	return nil
}

func substring(x []byte, start, end int) ([]byte, error) {
	if end < start {
		return nil, errors.New("substring end before start")
	}
	if start > len(x) || end > len(x) {
		return nil, errors.New("substring range beyond length of string")
	}
	return x[start:end], nil
}

func opSubstring(cx *EvalContext) error {
	last := len(cx.stack) - 1
	start := cx.program[cx.pc+1]
	end := cx.program[cx.pc+2]
	bytes, err := substring(cx.stack[last].Bytes, int(start), int(end))
	cx.stack[last].Bytes = bytes
	return err
}

func opSubstring3(cx *EvalContext) error {
	last := len(cx.stack) - 1 // end
	prev := last - 1          // start
	pprev := prev - 1         // bytes
	start := cx.stack[prev].Uint
	end := cx.stack[last].Uint
	if start > math.MaxInt32 || end > math.MaxInt32 {
		return errors.New("substring range beyond length of string")
	}
	bytes, err := substring(cx.stack[pprev].Bytes, int(start), int(end))
	cx.stack[pprev].Bytes = bytes
	cx.stack = cx.stack[:prev]
	return err
}

func opGetBit(cx *EvalContext) error {
	last := len(cx.stack) - 1
	prev := last - 1
	idx := cx.stack[last].Uint
	target := cx.stack[prev]

	var bit uint64
	if target.argType() == StackUint64 {
		if idx > 63 {
			return errors.New("getbit index > 63 with with Uint")
		}
		mask := uint64(1) << idx
		bit = (target.Uint & mask) >> idx
	} else {
		// indexing into a byteslice
		byteIdx := idx / 8
		if byteIdx >= uint64(len(target.Bytes)) {
			return errors.New("getbit index beyond byteslice")
		}
		byteVal := target.Bytes[byteIdx]

		bitIdx := idx % 8
		// We saying that bit 9 (the 10th bit), for example,
		// is the 2nd bit in the second byte, and that "2nd
		// bit" here means almost-highest-order bit, because
		// we're thinking of the bits in the byte itself as
		// being big endian. So this looks "reversed"
		mask := byte(0x80) >> bitIdx
		bit = uint64((byteVal & mask) >> (7 - bitIdx))
	}
	cx.stack[prev].Uint = bit
	cx.stack[prev].Bytes = nil
	cx.stack = cx.stack[:last]
	return nil
}

func opSetBit(cx *EvalContext) error {
	last := len(cx.stack) - 1
	prev := last - 1
	pprev := prev - 1

	bit := cx.stack[last].Uint
	idx := cx.stack[prev].Uint
	target := cx.stack[pprev]

	if bit > 1 {
		return errors.New("setbit value > 1")
	}

	if target.argType() == StackUint64 {
		if idx > 63 {
			return errors.New("setbit index > 63 with Uint")
		}
		mask := uint64(1) << idx
		if bit == uint64(1) {
			cx.stack[pprev].Uint |= mask // manipulate stack in place
		} else {
			cx.stack[pprev].Uint &^= mask // manipulate stack in place
		}
	} else {
		// indexing into a byteslice
		byteIdx := idx / 8
		if byteIdx >= uint64(len(target.Bytes)) {
			return errors.New("setbit index beyond byteslice")
		}

		bitIdx := idx % 8
		// We saying that bit 9 (the 10th bit), for example,
		// is the 2nd bit in the second byte, and that "2nd
		// bit" here means almost-highest-order bit, because
		// we're thinking of the bits in the byte itself as
		// being big endian. So this looks "reversed"
		mask := byte(0x80) >> bitIdx
		// Copy to avoid modifying shared slice
		scratch := append([]byte(nil), target.Bytes...)
		if bit == uint64(1) {
			scratch[byteIdx] |= mask
		} else {
			scratch[byteIdx] &^= mask
		}
		cx.stack[pprev].Bytes = scratch
	}
	cx.stack = cx.stack[:prev]
	return nil
}

func opGetByte(cx *EvalContext) error {
	last := len(cx.stack) - 1
	prev := last - 1

	idx := cx.stack[last].Uint
	target := cx.stack[prev]

	if idx >= uint64(len(target.Bytes)) {
		return errors.New("getbyte index beyond array length")
	}
	cx.stack[prev].Uint = uint64(target.Bytes[idx])
	cx.stack[prev].Bytes = nil
	cx.stack = cx.stack[:last]
	return nil
}

func opSetByte(cx *EvalContext) error {
	last := len(cx.stack) - 1
	prev := last - 1
	pprev := prev - 1
	if cx.stack[last].Uint > 255 {
		return errors.New("setbyte value > 255")
	}
	if cx.stack[prev].Uint >= uint64(len(cx.stack[pprev].Bytes)) {
		return errors.New("setbyte index beyond array length")
	}
	// Copy to avoid modifying shared slice
	cx.stack[pprev].Bytes = append([]byte(nil), cx.stack[pprev].Bytes...)
	cx.stack[pprev].Bytes[cx.stack[prev].Uint] = byte(cx.stack[last].Uint)
	cx.stack = cx.stack[:prev]
	return nil
}

func extractCarefully(x []byte, start, length uint64) ([]byte, error) {
	if start > uint64(len(x)) {
		return nil, fmt.Errorf("extraction start %d is beyond length: %d", start, len(x))
	}
	end := start + length
	if end < start {
		return nil, fmt.Errorf("extraction end exceeds uint64")
	}
	if end > uint64(len(x)) {
		return nil, fmt.Errorf("extraction end %d is beyond length: %d", end, len(x))
	}
	return x[start:end], nil
}

func opExtract(cx *EvalContext) error {
	last := len(cx.stack) - 1
	start := uint64(cx.program[cx.pc+1])
	length := uint64(cx.program[cx.pc+2])
	// Shortcut: if length is 0, take bytes from start index to the end
	if length == 0 {
		// If length has wrapped, it's because start > len(), so extractCarefully will report
		length = uint64(len(cx.stack[last].Bytes) - int(start))
	}
	bytes, err := extractCarefully(cx.stack[last].Bytes, start, length)
	cx.stack[last].Bytes = bytes
	return err
}

func opExtract3(cx *EvalContext) error {
	last := len(cx.stack) - 1 // length
	prev := last - 1          // start
	pprev := prev - 1         // bytes

	start := cx.stack[prev].Uint
	length := cx.stack[last].Uint
	bytes, err := extractCarefully(cx.stack[pprev].Bytes, start, length)
	cx.stack[pprev].Bytes = bytes
	cx.stack = cx.stack[:prev]
	return err
}

// replaceCarefully is used to make a NEW byteslice copy of original, with
// replacement written over the bytes starting at start.
func replaceCarefully(original []byte, replacement []byte, start uint64) ([]byte, error) {
	if start > uint64(len(original)) {
		return nil, fmt.Errorf("replacement start %d beyond length: %d", start, len(original))
	}
	end := start + uint64(len(replacement))
	if end < start { // impossible because it is sum of two avm value lengths
		return nil, fmt.Errorf("replacement end exceeds uint64")
	}

	if end > uint64(len(original)) {
		return nil, fmt.Errorf("replacement end %d beyond original length: %d", end, len(original))
	}

	// Do NOT use the append trick to make a copy here.
	// append(nil, []byte{}...) would return a nil, which means "not a bytearray" to AVM.
	clone := make([]byte, len(original))
	copy(clone[:start], original)
	copy(clone[start:end], replacement)
	copy(clone[end:], original[end:])
	return clone, nil
}

func opReplace2(cx *EvalContext) error {
	last := len(cx.stack) - 1 // replacement
	prev := last - 1          // original

	replacement := cx.stack[last].Bytes
	start := uint64(cx.program[cx.pc+1])
	original := cx.stack[prev].Bytes

	bytes, err := replaceCarefully(original, replacement, start)
	if err != nil {
		return err
	}
	cx.stack[prev].Bytes = bytes
	cx.stack = cx.stack[:last]
	return err
}

func opReplace3(cx *EvalContext) error {
	last := len(cx.stack) - 1 // replacement
	prev := last - 1          // start
	pprev := prev - 1         // original

	replacement := cx.stack[last].Bytes
	start := cx.stack[prev].Uint
	original := cx.stack[pprev].Bytes

	bytes, err := replaceCarefully(original, replacement, start)
	if err != nil {
		return err
	}
	cx.stack[pprev].Bytes = bytes
	cx.stack = cx.stack[:prev]
	return err
}

// We convert the bytes manually here because we need to accept "short" byte arrays.
// A single byte is a legal uint64 decoded this way.
func convertBytesToInt(x []byte) uint64 {
	out := uint64(0)
	for _, b := range x {
		out = out << 8
		out = out | (uint64(b) & 0x0ff)
	}
	return out
}

func opExtractNBytes(cx *EvalContext, n uint64) error {
	last := len(cx.stack) - 1 // start
	prev := last - 1          // bytes
	start := cx.stack[last].Uint
	bytes, err := extractCarefully(cx.stack[prev].Bytes, start, n) // extract n bytes
	if err != nil {
		return err
	}
	cx.stack[prev].Uint = convertBytesToInt(bytes)
	cx.stack[prev].Bytes = nil
	cx.stack = cx.stack[:last]
	return nil
}

func opExtract16Bits(cx *EvalContext) error {
	return opExtractNBytes(cx, 2) // extract 2 bytes
}

func opExtract32Bits(cx *EvalContext) error {
	return opExtractNBytes(cx, 4) // extract 4 bytes
}

func opExtract64Bits(cx *EvalContext) error {
	return opExtractNBytes(cx, 8) // extract 8 bytes
}

// accountReference yields the address and Accounts offset designated by a
// stackValue. If the stackValue is the app account, an account of an app in
// created.apps, or an account of an app in foreignApps, and it is not in the
// Accounts array, then len(Accounts) + 1 is returned as the index. This would
// let us catch the mistake if the index is used for set/del. If the txn somehow
// "psychically" predicted the address, and therefore it IS in txn.Accounts,
// then happy day, we can set/del it. Return the proper index.

// If we ever want apps to be able to change local state on these accounts
// (which includes this app's own account!), we will need a change to
// EvalDelta's on disk format, so that the addr can be encoded explicitly rather
// than by index into txn.Accounts.

func (cx *EvalContext) accountReference(account stackValue) (basics.Address, uint64, error) {
	if account.argType() == StackUint64 {
		addr, err := cx.txn.Txn.AddressByIndex(account.Uint, cx.txn.Txn.Sender)
		return addr, account.Uint, err
	}
	addr, err := account.address()
	if err != nil {
		return addr, 0, err
	}
	idx, err := cx.txn.Txn.IndexByAddress(addr, cx.txn.Txn.Sender)

	invalidIndex := uint64(len(cx.txn.Txn.Accounts) + 1)
	// Allow an address for an app that was created in group
	if err != nil && cx.version >= createdResourcesVersion {
		for _, appID := range cx.available.apps {
			createdAddress := cx.getApplicationAddress(appID)
			if addr == createdAddress {
				return addr, invalidIndex, nil
			}
		}
	}

	// Allow an address for an app that was provided in the foreign apps array.
	if err != nil && cx.version >= appAddressAvailableVersion {
		for _, appID := range cx.txn.Txn.ForeignApps {
			foreignAddress := cx.getApplicationAddress(appID)
			if addr == foreignAddress {
				return addr, invalidIndex, nil
			}
		}
	}

	// this app's address is also allowed
	if err != nil {
		appAddr := cx.getApplicationAddress(cx.appID)
		if appAddr == addr {
			return addr, invalidIndex, nil
		}
	}

	return addr, idx, err
}

func (cx *EvalContext) mutableAccountReference(account stackValue) (basics.Address, uint64, error) {
	addr, accountIdx, err := cx.accountReference(account)
	if err == nil && accountIdx > uint64(len(cx.txn.Txn.Accounts)) {
		// There was no error, but accountReference has signaled that accountIdx
		// is not for mutable ops (because it can't encode it in EvalDelta)
		// This also tells us that account.address() will work.
		addr, _ := account.address()
		err = fmt.Errorf("invalid Account reference for mutation %s", addr)
	}
	return addr, accountIdx, err
}

func opBalance(cx *EvalContext) error {
	last := len(cx.stack) - 1 // account (index or actual address)

	addr, _, err := cx.accountReference(cx.stack[last])
	if err != nil {
		return err
	}

	account, err := cx.Ledger.AccountData(addr)
	if err != nil {
		return err
	}

	cx.stack[last].Bytes = nil
	cx.stack[last].Uint = account.MicroAlgos.Raw
	return nil
}

func opMinBalance(cx *EvalContext) error {
	last := len(cx.stack) - 1 // account (index or actual address)

	addr, _, err := cx.accountReference(cx.stack[last])
	if err != nil {
		return err
	}

	account, err := cx.Ledger.AccountData(addr)
	if err != nil {
		return err
	}

	cx.stack[last].Bytes = nil
	cx.stack[last].Uint = account.MinBalance(cx.Proto).Raw
	return nil
}

func opAppOptedIn(cx *EvalContext) error {
	last := len(cx.stack) - 1 // app
	prev := last - 1          // account

	addr, _, err := cx.accountReference(cx.stack[prev])
	if err != nil {
		return err
	}

	app, err := appReference(cx, cx.stack[last].Uint, false)
	if err != nil {
		return err
	}

	optedIn, err := cx.Ledger.OptedIn(addr, app)
	if err != nil {
		return err
	}

	cx.stack[prev] = boolToSV(optedIn)
	cx.stack = cx.stack[:last]
	return nil
}

func opAppLocalGet(cx *EvalContext) error {
	last := len(cx.stack) - 1 // state key
	prev := last - 1          // account

	key := cx.stack[last].Bytes

	result, _, err := opAppLocalGetImpl(cx, 0, key, cx.stack[prev])
	if err != nil {
		return err
	}

	cx.stack[prev] = result
	cx.stack = cx.stack[:last]
	return nil
}

func opAppLocalGetEx(cx *EvalContext) error {
	last := len(cx.stack) - 1 // state key
	prev := last - 1          // app id
	pprev := prev - 1         // account

	key := cx.stack[last].Bytes
	appID := cx.stack[prev].Uint

	result, ok, err := opAppLocalGetImpl(cx, appID, key, cx.stack[pprev])
	if err != nil {
		return err
	}

	cx.stack[pprev] = result
	cx.stack[prev] = boolToSV(ok)
	cx.stack = cx.stack[:last]
	return nil
}

func opAppLocalGetImpl(cx *EvalContext, appID uint64, key []byte, acct stackValue) (result stackValue, ok bool, err error) {
	addr, accountIdx, err := cx.accountReference(acct)
	if err != nil {
		return
	}

	app, err := appReference(cx, appID, false)
	if err != nil {
		return
	}

	tv, ok, err := cx.Ledger.GetLocal(addr, app, string(key), accountIdx)
	if err != nil {
		return
	}

	if ok {
		result, err = stackValueFromTealValue(tv)
	}
	return
}

func opAppGetGlobalStateImpl(cx *EvalContext, appIndex uint64, key []byte) (result stackValue, ok bool, err error) {
	app, err := appReference(cx, appIndex, true)
	if err != nil {
		return
	}

	tv, ok, err := cx.Ledger.GetGlobal(app, string(key))
	if err != nil {
		return
	}

	if ok {
		result, err = stackValueFromTealValue(tv)
	}
	return
}

func opAppGlobalGet(cx *EvalContext) error {
	last := len(cx.stack) - 1 // state key

	key := cx.stack[last].Bytes

	result, _, err := opAppGetGlobalStateImpl(cx, 0, key)
	if err != nil {
		return err
	}

	cx.stack[last] = result
	return nil
}

func opAppGlobalGetEx(cx *EvalContext) error {
	last := len(cx.stack) - 1 // state key
	prev := last - 1          // app

	key := cx.stack[last].Bytes

	result, ok, err := opAppGetGlobalStateImpl(cx, cx.stack[prev].Uint, key)
	if err != nil {
		return err
	}

	cx.stack[prev] = result
	cx.stack[last] = boolToSV(ok)
	return nil
}

func opAppLocalPut(cx *EvalContext) error {
	last := len(cx.stack) - 1 // value
	prev := last - 1          // state key
	pprev := prev - 1         // account

	sv := cx.stack[last]
	key := string(cx.stack[prev].Bytes)

	// Enforce key lengths. Now, this is the same as enforced by ledger, but if
	// it ever to change in proto, we would need to isolate changes to different
	// program versions. (so a v6 app could not see a bigger key, for example)
	if len(key) > cx.Proto.MaxAppKeyLen {
		return fmt.Errorf("key too long: length was %d, maximum is %d", len(key), cx.Proto.MaxAppKeyLen)
	}

	addr, accountIdx, err := cx.mutableAccountReference(cx.stack[pprev])
	if err != nil {
		return err
	}

	// if writing the same value, don't record in EvalDelta, matching ledger
	// behavior with previous BuildEvalDelta mechanism
	etv, ok, err := cx.Ledger.GetLocal(addr, cx.appID, key, accountIdx)
	if err != nil {
		return err
	}

	tv := sv.toTealValue()
	if !ok || tv != etv {
		if _, ok := cx.txn.EvalDelta.LocalDeltas[accountIdx]; !ok {
			cx.txn.EvalDelta.LocalDeltas[accountIdx] = basics.StateDelta{}
		}
		cx.txn.EvalDelta.LocalDeltas[accountIdx][key] = tv.ToValueDelta()
	}

	// Enforce maximum value length (also enforced by ledger)
	if tv.Type == basics.TealBytesType {
		if len(tv.Bytes) > cx.Proto.MaxAppBytesValueLen {
			return fmt.Errorf("value too long for key 0x%x: length was %d", key, len(tv.Bytes))
		}
		if sum := len(key) + len(tv.Bytes); sum > cx.Proto.MaxAppSumKeyValueLens {
			return fmt.Errorf("key/value total too long for key 0x%x: sum was %d", key, sum)
		}
	}

	err = cx.Ledger.SetLocal(addr, cx.appID, key, tv, accountIdx)
	if err != nil {
		return err
	}

	cx.stack = cx.stack[:pprev]
	return nil
}

func opAppGlobalPut(cx *EvalContext) error {
	last := len(cx.stack) - 1 // value
	prev := last - 1          // state key

	sv := cx.stack[last]
	key := string(cx.stack[prev].Bytes)

	// Enforce maximum key length. Currently this is the same as enforced by
	// ledger. If it were ever to change in proto, we would need to isolate
	// changes to different program versions. (so a v6 app could not see a
	// bigger key, for example)
	if len(key) > cx.Proto.MaxAppKeyLen {
		return fmt.Errorf("key too long: length was %d, maximum is %d", len(key), cx.Proto.MaxAppKeyLen)
	}

	// if writing the same value, don't record in EvalDelta, matching ledger
	// behavior with previous BuildEvalDelta mechanism
	etv, ok, err := cx.Ledger.GetGlobal(cx.appID, key)
	if err != nil {
		return err
	}
	tv := sv.toTealValue()
	if !ok || tv != etv {
		cx.txn.EvalDelta.GlobalDelta[key] = tv.ToValueDelta()
	}

	// Enforce maximum value length (also enforced by ledger)
	if tv.Type == basics.TealBytesType {
		if len(tv.Bytes) > cx.Proto.MaxAppBytesValueLen {
			return fmt.Errorf("value too long for key 0x%x: length was %d", key, len(tv.Bytes))
		}
		if sum := len(key) + len(tv.Bytes); sum > cx.Proto.MaxAppSumKeyValueLens {
			return fmt.Errorf("key/value total too long for key 0x%x: sum was %d", key, sum)
		}
	}

	err = cx.Ledger.SetGlobal(cx.appID, key, tv)
	if err != nil {
		return err
	}

	cx.stack = cx.stack[:prev]
	return nil
}

func opAppLocalDel(cx *EvalContext) error {
	last := len(cx.stack) - 1 // key
	prev := last - 1          // account

	key := string(cx.stack[last].Bytes)

	addr, accountIdx, err := cx.mutableAccountReference(cx.stack[prev])
	if err != nil {
		return err
	}

	// if deleting a non-existent value, don't record in EvalDelta, matching
	// ledger behavior with previous BuildEvalDelta mechanism
	if _, ok, err := cx.Ledger.GetLocal(addr, cx.appID, key, accountIdx); ok {
		if err != nil {
			return err
		}
		if _, ok := cx.txn.EvalDelta.LocalDeltas[accountIdx]; !ok {
			cx.txn.EvalDelta.LocalDeltas[accountIdx] = basics.StateDelta{}
		}
		cx.txn.EvalDelta.LocalDeltas[accountIdx][key] = basics.ValueDelta{
			Action: basics.DeleteAction,
		}
	}

	err = cx.Ledger.DelLocal(addr, cx.appID, key, accountIdx)
	if err != nil {
		return err
	}

	cx.stack = cx.stack[:prev]
	return nil
}

func opAppGlobalDel(cx *EvalContext) error {
	last := len(cx.stack) - 1 // key

	key := string(cx.stack[last].Bytes)

	// if deleting a non-existent value, don't record in EvalDelta, matching
	// ledger behavior with previous BuildEvalDelta mechanism
	if _, ok, err := cx.Ledger.GetGlobal(cx.appID, key); ok {
		if err != nil {
			return err
		}
		cx.txn.EvalDelta.GlobalDelta[key] = basics.ValueDelta{
			Action: basics.DeleteAction,
		}
	}

	err := cx.Ledger.DelGlobal(cx.appID, key)
	if err != nil {
		return err
	}
	cx.stack = cx.stack[:last]
	return nil
}

// We have a difficult naming problem here. Some opcodes allow (and used to
// require) ASAs and Apps to to be referenced by their "index" in an app call
// txn's foreign-apps or foreign-assets arrays.  That was a small integer, no
// more than 2 or so, and was often called an "index".  But it was not a
// basics.AssetIndex or basics.ApplicationIndex.

func appReference(cx *EvalContext, ref uint64, foreign bool) (basics.AppIndex, error) {
	if cx.version >= directRefEnabledVersion {
		if ref == 0 || ref == uint64(cx.appID) {
			return cx.appID, nil
		}
		for _, appID := range cx.txn.Txn.ForeignApps {
			if appID == basics.AppIndex(ref) {
				return appID, nil
			}
		}
		// or was created in group
		if cx.version >= createdResourcesVersion {
			for _, appID := range cx.available.apps {
				if appID == basics.AppIndex(ref) {
					return appID, nil
				}
			}
		}
		// Allow use of indexes, but this comes last so that clear advice can be
		// given to anyone who cares about semantics in the first few rounds of
		// a new network - don't use indexes for references, use the App ID
		if ref <= uint64(len(cx.txn.Txn.ForeignApps)) {
			return basics.AppIndex(cx.txn.Txn.ForeignApps[ref-1]), nil
		}
	} else {
		// Old rules
		if ref == 0 { // Even back when expected to be a real ID, ref = 0 was current app
			return cx.appID, nil
		}
		if foreign {
			// In old versions, a foreign reference must be an index in ForeignAssets or 0
			if ref <= uint64(len(cx.txn.Txn.ForeignApps)) {
				return basics.AppIndex(cx.txn.Txn.ForeignApps[ref-1]), nil
			}
		} else {
			// Otherwise it's direct
			return basics.AppIndex(ref), nil
		}
	}
	return basics.AppIndex(0), fmt.Errorf("invalid App reference %d", ref)
}

func asaReference(cx *EvalContext, ref uint64, foreign bool) (basics.AssetIndex, error) {
	if cx.version >= directRefEnabledVersion {
		for _, assetID := range cx.txn.Txn.ForeignAssets {
			if assetID == basics.AssetIndex(ref) {
				return assetID, nil
			}
		}
		// or was created in group
		if cx.version >= createdResourcesVersion {
			for _, assetID := range cx.available.asas {
				if assetID == basics.AssetIndex(ref) {
					return assetID, nil
				}
			}
		}
		// Allow use of indexes, but this comes last so that clear advice can be
		// given to anyone who cares about semantics in the first few rounds of
		// a new network - don't use indexes for references, use the asa ID.
		if ref < uint64(len(cx.txn.Txn.ForeignAssets)) {
			return basics.AssetIndex(cx.txn.Txn.ForeignAssets[ref]), nil
		}
	} else {
		// Old rules
		if foreign {
			// In old versions, a foreign reference must be an index in ForeignAssets
			if ref < uint64(len(cx.txn.Txn.ForeignAssets)) {
				return basics.AssetIndex(cx.txn.Txn.ForeignAssets[ref]), nil
			}
		} else {
			// Otherwise it's direct
			return basics.AssetIndex(ref), nil
		}
	}
	return basics.AssetIndex(0), fmt.Errorf("invalid Asset reference %d", ref)

}

func opAssetHoldingGet(cx *EvalContext) error {
	last := len(cx.stack) - 1 // asset
	prev := last - 1          // account

	holdingField := AssetHoldingField(cx.program[cx.pc+1])
	fs, ok := assetHoldingFieldSpecByField(holdingField)
	if !ok || fs.version > cx.version {
		return fmt.Errorf("invalid asset_holding_get field %d", holdingField)
	}

	addr, _, err := cx.accountReference(cx.stack[prev])
	if err != nil {
		return err
	}

	asset, err := asaReference(cx, cx.stack[last].Uint, false)
	if err != nil {
		return err
	}

	var exist uint64 = 0
	var value stackValue
	if holding, err := cx.Ledger.AssetHolding(addr, asset); err == nil {
		// the holding exist, read the value
		exist = 1
		value, err = cx.assetHoldingToValue(&holding, fs)
		if err != nil {
			return err
		}
	}

	cx.stack[prev] = value
	cx.stack[last].Uint = exist
	return nil
}

func opAssetParamsGet(cx *EvalContext) error {
	last := len(cx.stack) - 1 // asset

	paramField := AssetParamsField(cx.program[cx.pc+1])
	fs, ok := assetParamsFieldSpecByField(paramField)
	if !ok || fs.version > cx.version {
		return fmt.Errorf("invalid asset_params_get field %d", paramField)
	}

	asset, err := asaReference(cx, cx.stack[last].Uint, true)
	if err != nil {
		return err
	}

	var exist uint64 = 0
	var value stackValue
	if params, creator, err := cx.Ledger.AssetParams(asset); err == nil {
		// params exist, read the value
		exist = 1
		value, err = cx.assetParamsToValue(&params, creator, fs)
		if err != nil {
			return err
		}
	}

	cx.stack[last] = value
	cx.stack = append(cx.stack, stackValue{Uint: exist})
	return nil
}

func opAppParamsGet(cx *EvalContext) error {
	last := len(cx.stack) - 1 // app

	paramField := AppParamsField(cx.program[cx.pc+1])
	fs, ok := appParamsFieldSpecByField(paramField)
	if !ok || fs.version > cx.version {
		return fmt.Errorf("invalid app_params_get field %d", paramField)
	}

	app, err := appReference(cx, cx.stack[last].Uint, true)
	if err != nil {
		return err
	}

	var exist uint64 = 0
	var value stackValue
	if params, creator, err := cx.Ledger.AppParams(app); err == nil {
		// params exist, read the value
		exist = 1

		switch fs.field {
		case AppCreator:
			value.Bytes = creator[:]
		case AppAddress:
			address := app.Address()
			value.Bytes = address[:]
		default:
			value, err = cx.appParamsToValue(&params, fs)
		}
		if err != nil {
			return err
		}
	}

	cx.stack[last] = value
	cx.stack = append(cx.stack, stackValue{Uint: exist})
	return nil
}

func opAcctParamsGet(cx *EvalContext) error {
	last := len(cx.stack) - 1 // acct

	addr, _, err := cx.accountReference(cx.stack[last])
	if err != nil {
		return err
	}

	paramField := AcctParamsField(cx.program[cx.pc+1])
	fs, ok := acctParamsFieldSpecByField(paramField)
	if !ok || fs.version > cx.version {
		return fmt.Errorf("invalid acct_params_get field %d", paramField)
	}

	account, err := cx.Ledger.AccountData(addr)
	if err != nil {
		return err
	}

	var value stackValue

	switch fs.field {
	case AcctBalance:
		value.Uint = account.MicroAlgos.Raw
	case AcctMinBalance:
		value.Uint = account.MinBalance(cx.Proto).Raw
	case AcctAuthAddr:
		value.Bytes = account.AuthAddr[:]

	case AcctTotalNumUint:
		value.Uint = uint64(account.TotalAppSchema.NumUint)
	case AcctTotalNumByteSlice:
		value.Uint = uint64(account.TotalAppSchema.NumByteSlice)
	case AcctTotalExtraAppPages:
		value.Uint = uint64(account.TotalExtraAppPages)

	case AcctTotalAppsCreated:
		value.Uint = account.TotalAppParams
	case AcctTotalAppsOptedIn:
		value.Uint = account.TotalAppLocalStates
	case AcctTotalAssetsCreated:
		value.Uint = account.TotalAssetParams
	case AcctTotalAssets:
		value.Uint = account.TotalAssets
	case AcctTotalBoxes:
		value.Uint = account.TotalBoxes
	case AcctTotalBoxBytes:
		value.Uint = account.TotalBoxBytes
	}
	cx.stack[last] = value
	cx.stack = append(cx.stack, boolToSV(account.MicroAlgos.Raw > 0))
	return nil
}

func opLog(cx *EvalContext) error {
	last := len(cx.stack) - 1

	if len(cx.txn.EvalDelta.Logs) >= maxLogCalls {
		return fmt.Errorf("too many log calls in program. up to %d is allowed", maxLogCalls)
	}
	log := cx.stack[last]
	cx.logSize += len(log.Bytes)
	if cx.logSize > maxLogSize {
		return fmt.Errorf("program logs too large. %d bytes >  %d bytes limit", cx.logSize, maxLogSize)
	}
	cx.txn.EvalDelta.Logs = append(cx.txn.EvalDelta.Logs, string(log.Bytes))
	cx.stack = cx.stack[:last]
	return nil
}

func authorizedSender(cx *EvalContext, addr basics.Address) error {
	authorizer, err := cx.Ledger.Authorizer(addr)
	if err != nil {
		return err
	}
	if cx.getApplicationAddress(cx.appID) != authorizer {
		return fmt.Errorf("app %d (addr %s) unauthorized %s", cx.appID, cx.getApplicationAddress(cx.appID), authorizer)
	}
	return nil
}

// addInnerTxn appends a fresh SignedTxn to subtxns, populated with reasonable
// defaults.
func addInnerTxn(cx *EvalContext) error {
	addr := cx.getApplicationAddress(cx.appID)

	// For compatibility with v5, in which failures only occurred in the submit,
	// we only fail here if we are already over the max inner limit.  Thus this
	// allows construction of one more Inner than is actually allowed, and will
	// fail in submit. (But we do want the check here, so this can't become
	// unbounded.)  The MaxTxGroupSize check can be, and is, precise. (That is,
	// if we are at max group size, we can panic now, since we are trying to add
	// too many)
	if len(cx.subtxns) > cx.remainingInners() || len(cx.subtxns) >= cx.Proto.MaxTxGroupSize {
		return fmt.Errorf("too many inner transactions %d with %d left", len(cx.subtxns), cx.remainingInners())
	}

	stxn := transactions.SignedTxnWithAD{}

	groupFee := basics.MulSaturate(cx.Proto.MinTxnFee, uint64(len(cx.subtxns)+1))
	groupPaid := uint64(0)
	for _, ptxn := range cx.subtxns {
		groupPaid = basics.AddSaturate(groupPaid, ptxn.Txn.Fee.Raw)
	}

	fee := uint64(0)
	if groupPaid < groupFee {
		fee = groupFee - groupPaid

		if cx.FeeCredit != nil {
			// Use credit to shrink the default populated fee, but don't change
			// FeeCredit here, because they might never itxn_submit, or they
			// might change the fee.  Do it in itxn_submit.
			fee = basics.SubSaturate(fee, *cx.FeeCredit)
		}
	}

	stxn.Txn.Header = transactions.Header{
		Sender:     addr,
		Fee:        basics.MicroAlgos{Raw: fee},
		FirstValid: cx.txn.Txn.FirstValid,
		LastValid:  cx.txn.Txn.LastValid,
	}
	cx.subtxns = append(cx.subtxns, stxn)
	return nil
}

func opTxBegin(cx *EvalContext) error {
	if len(cx.subtxns) > 0 {
		return errors.New("itxn_begin without itxn_submit")
	}
	if cx.Proto.IsolateClearState && cx.txn.Txn.OnCompletion == transactions.ClearStateOC {
		return errors.New("clear state programs can not issue inner transactions")
	}
	return addInnerTxn(cx)
}

func opItxnNext(cx *EvalContext) error {
	if len(cx.subtxns) == 0 {
		return errors.New("itxn_next without itxn_begin")
	}
	return addInnerTxn(cx)
}

// availableAccount is used instead of accountReference for more recent opcodes
// that don't need (or want!) to allow low numbers to represent the account at
// that index in Accounts array.
func (cx *EvalContext) availableAccount(sv stackValue) (basics.Address, error) {
	if sv.argType() != StackBytes || len(sv.Bytes) != crypto.DigestSize {
		return basics.Address{}, fmt.Errorf("not an address")
	}

	addr, _, err := cx.accountReference(sv)
	return addr, err
}

// availableAsset is used instead of asaReference for more recent opcodes that
// don't need (or want!) to allow low numbers to represent the asset at that
// index in ForeignAssets array.
func (cx *EvalContext) availableAsset(sv stackValue) (basics.AssetIndex, error) {
	uint, err := sv.uint()
	if err != nil {
		return basics.AssetIndex(0), err
	}
	aid := basics.AssetIndex(uint)

	// Ensure that aid is in Foreign Assets
	for _, assetID := range cx.txn.Txn.ForeignAssets {
		if assetID == aid {
			return aid, nil
		}
	}
	// or was created in group
	if cx.version >= createdResourcesVersion {
		for _, assetID := range cx.available.asas {
			if assetID == aid {
				return aid, nil
			}
		}
	}

	return basics.AssetIndex(0), fmt.Errorf("invalid Asset reference %d", aid)
}

// availableApp is used instead of appReference for more recent (stateful)
// opcodes that don't need (or want!) to allow low numbers to represent the app
// at that index in ForeignApps array.
func (cx *EvalContext) availableApp(sv stackValue) (basics.AppIndex, error) {
	uint, err := sv.uint()
	if err != nil {
		return basics.AppIndex(0), err
	}
	aid := basics.AppIndex(uint)

	// Ensure that aid is in Foreign Apps
	for _, appID := range cx.txn.Txn.ForeignApps {
		if appID == aid {
			return aid, nil
		}
	}
	// or was created in group
	if cx.version >= createdResourcesVersion {
		for _, appID := range cx.available.apps {
			if appID == aid {
				return aid, nil
			}
		}
	}
	// Or, it can be the current app
	if cx.appID == aid {
		return aid, nil
	}

	return 0, fmt.Errorf("invalid App reference %d", aid)
}

func (cx *EvalContext) stackIntoTxnField(sv stackValue, fs *txnFieldSpec, txn *transactions.Transaction) (err error) {
	switch fs.field {
	case Type:
		if sv.Bytes == nil {
			return fmt.Errorf("Type arg not a byte array")
		}
		txType := string(sv.Bytes)
		ver, ok := innerTxnTypes[txType]
		if ok && ver <= cx.version {
			txn.Type = protocol.TxType(txType)
		} else {
			return fmt.Errorf("%s is not a valid Type for itxn_field", txType)
		}
	case TypeEnum:
		var i uint64
		i, err = sv.uint()
		if err != nil {
			return err
		}
		// i != 0 is so that the error reports 0 instead of Unknown
		if i != 0 && i < uint64(len(TxnTypeNames)) {
			ver, ok := innerTxnTypes[TxnTypeNames[i]]
			if ok && ver <= cx.version {
				txn.Type = protocol.TxType(TxnTypeNames[i])
			} else {
				return fmt.Errorf("%s is not a valid Type for itxn_field", TxnTypeNames[i])
			}
		} else {
			return fmt.Errorf("%d is not a valid TypeEnum", i)
		}
	case Sender:
		txn.Sender, err = cx.availableAccount(sv)
	case Fee:
		txn.Fee.Raw, err = sv.uint()
	// FirstValid, LastValid unsettable: little motivation (maybe a app call
	// wants to inspect?)  If we set, make sure they are legal, both for current
	// round, and separation by MaxLifetime (check lifetime in submit, not here)
	case Note:
		if len(sv.Bytes) > cx.Proto.MaxTxnNoteBytes {
			return fmt.Errorf("%s may not exceed %d bytes", fs.field, cx.Proto.MaxTxnNoteBytes)
		}
		txn.Note = make([]byte, len(sv.Bytes))
		copy(txn.Note, sv.Bytes)
	// GenesisID, GenesisHash unsettable: surely makes no sense
	// Group unsettable: Can't make groups from AVM (yet?)
	// Lease unsettable: This seems potentially useful.

	case RekeyTo:
		txn.RekeyTo, err = sv.address()

	// KeyReg
	case VotePK:
		if len(sv.Bytes) != 32 {
			return fmt.Errorf("%s must be 32 bytes", fs.field)
		}
		copy(txn.VotePK[:], sv.Bytes)
	case SelectionPK:
		if len(sv.Bytes) != 32 {
			return fmt.Errorf("%s must be 32 bytes", fs.field)
		}
		copy(txn.SelectionPK[:], sv.Bytes)
	case StateProofPK:
		if len(sv.Bytes) != 64 {
			return fmt.Errorf("%s must be 64 bytes", fs.field)
		}
		copy(txn.StateProofPK[:], sv.Bytes)
	case VoteFirst:
		var round uint64
		round, err = sv.uint()
		txn.VoteFirst = basics.Round(round)
	case VoteLast:
		var round uint64
		round, err = sv.uint()
		txn.VoteLast = basics.Round(round)
	case VoteKeyDilution:
		txn.VoteKeyDilution, err = sv.uint()
	case Nonparticipation:
		txn.Nonparticipation, err = sv.bool()

	// Payment
	case Receiver:
		txn.Receiver, err = cx.availableAccount(sv)
	case Amount:
		txn.Amount.Raw, err = sv.uint()
	case CloseRemainderTo:
		txn.CloseRemainderTo, err = cx.availableAccount(sv)
	// AssetTransfer
	case XferAsset:
		txn.XferAsset, err = cx.availableAsset(sv)
	case AssetAmount:
		txn.AssetAmount, err = sv.uint()
	case AssetSender:
		txn.AssetSender, err = cx.availableAccount(sv)
	case AssetReceiver:
		txn.AssetReceiver, err = cx.availableAccount(sv)
	case AssetCloseTo:
		txn.AssetCloseTo, err = cx.availableAccount(sv)
	// AssetConfig
	case ConfigAsset:
		txn.ConfigAsset, err = cx.availableAsset(sv)
	case ConfigAssetTotal:
		txn.AssetParams.Total, err = sv.uint()
	case ConfigAssetDecimals:
		var decimals uint64
		decimals, err = sv.uint()
		if err == nil {
			if decimals > uint64(cx.Proto.MaxAssetDecimals) {
				err = fmt.Errorf("too many decimals (%d)", decimals)
			} else {
				txn.AssetParams.Decimals = uint32(decimals)
			}
		}
	case ConfigAssetDefaultFrozen:
		txn.AssetParams.DefaultFrozen, err = sv.bool()
	case ConfigAssetUnitName:
		txn.AssetParams.UnitName, err = sv.string(cx.Proto.MaxAssetUnitNameBytes)
	case ConfigAssetName:
		txn.AssetParams.AssetName, err = sv.string(cx.Proto.MaxAssetNameBytes)
	case ConfigAssetURL:
		txn.AssetParams.URL, err = sv.string(cx.Proto.MaxAssetURLBytes)
	case ConfigAssetMetadataHash:
		if len(sv.Bytes) != 32 {
			return fmt.Errorf("%s must be 32 bytes", fs.field)
		}
		copy(txn.AssetParams.MetadataHash[:], sv.Bytes)
	case ConfigAssetManager:
		txn.AssetParams.Manager, err = sv.address()
	case ConfigAssetReserve:
		txn.AssetParams.Reserve, err = sv.address()
	case ConfigAssetFreeze:
		txn.AssetParams.Freeze, err = sv.address()
	case ConfigAssetClawback:
		txn.AssetParams.Clawback, err = sv.address()
	// Freeze
	case FreezeAsset:
		txn.FreezeAsset, err = cx.availableAsset(sv)
	case FreezeAssetAccount:
		txn.FreezeAccount, err = cx.availableAccount(sv)
	case FreezeAssetFrozen:
		txn.AssetFrozen, err = sv.bool()

	// ApplicationCall
	case ApplicationID:
		txn.ApplicationID, err = cx.availableApp(sv)
	case OnCompletion:
		var onc uint64
		onc, err = sv.uintMaxed(uint64(transactions.DeleteApplicationOC))
		txn.OnCompletion = transactions.OnCompletion(onc)
	case ApplicationArgs:
		if sv.Bytes == nil {
			return fmt.Errorf("ApplicationArg is not a byte array")
		}
		total := len(sv.Bytes)
		for _, arg := range txn.ApplicationArgs {
			total += len(arg)
		}
		if total > cx.Proto.MaxAppTotalArgLen {
			return errors.New("total application args length too long")
		}
		if len(txn.ApplicationArgs) >= cx.Proto.MaxAppArgs {
			return errors.New("too many application args")
		}
		new := make([]byte, len(sv.Bytes))
		copy(new, sv.Bytes)
		txn.ApplicationArgs = append(txn.ApplicationArgs, new)
	case Accounts:
		var new basics.Address
		new, err = cx.availableAccount(sv)
		if err != nil {
			return err
		}
		if len(txn.Accounts) >= cx.Proto.MaxAppTxnAccounts {
			return errors.New("too many foreign accounts")
		}
		txn.Accounts = append(txn.Accounts, new)
	case ApprovalProgram:
		maxPossible := cx.Proto.MaxAppProgramLen * (1 + cx.Proto.MaxExtraAppProgramPages)
		if len(sv.Bytes) > maxPossible {
			return fmt.Errorf("%s may not exceed %d bytes", fs.field, maxPossible)
		}
		txn.ApprovalProgram = make([]byte, len(sv.Bytes))
		copy(txn.ApprovalProgram, sv.Bytes)
	case ClearStateProgram:
		maxPossible := cx.Proto.MaxAppProgramLen * (1 + cx.Proto.MaxExtraAppProgramPages)
		if len(sv.Bytes) > maxPossible {
			return fmt.Errorf("%s may not exceed %d bytes", fs.field, maxPossible)
		}
		txn.ClearStateProgram = make([]byte, len(sv.Bytes))
		copy(txn.ClearStateProgram, sv.Bytes)
	case ApprovalProgramPages:
		maxPossible := cx.Proto.MaxAppProgramLen * (1 + cx.Proto.MaxExtraAppProgramPages)
		txn.ApprovalProgram = append(txn.ApprovalProgram, sv.Bytes...)
		if len(txn.ApprovalProgram) > maxPossible {
			return fmt.Errorf("%s may not exceed %d bytes", fs.field, maxPossible)
		}
	case ClearStateProgramPages:
		maxPossible := cx.Proto.MaxAppProgramLen * (1 + cx.Proto.MaxExtraAppProgramPages)
		txn.ClearStateProgram = append(txn.ClearStateProgram, sv.Bytes...)
		if len(txn.ClearStateProgram) > maxPossible {
			return fmt.Errorf("%s may not exceed %d bytes", fs.field, maxPossible)
		}
	case Assets:
		var new basics.AssetIndex
		new, err = cx.availableAsset(sv)
		if err != nil {
			return err
		}
		if len(txn.ForeignAssets) >= cx.Proto.MaxAppTxnForeignAssets {
			return errors.New("too many foreign assets")
		}
		txn.ForeignAssets = append(txn.ForeignAssets, new)
	case Applications:
		var new basics.AppIndex
		new, err = cx.availableApp(sv)
		if err != nil {
			return err
		}
		if len(txn.ForeignApps) >= cx.Proto.MaxAppTxnForeignApps {
			return errors.New("too many foreign apps")
		}
		txn.ForeignApps = append(txn.ForeignApps, new)
	case GlobalNumUint:
		txn.GlobalStateSchema.NumUint, err =
			sv.uintMaxed(cx.Proto.MaxGlobalSchemaEntries)
	case GlobalNumByteSlice:
		txn.GlobalStateSchema.NumByteSlice, err =
			sv.uintMaxed(cx.Proto.MaxGlobalSchemaEntries)
	case LocalNumUint:
		txn.LocalStateSchema.NumUint, err =
			sv.uintMaxed(cx.Proto.MaxLocalSchemaEntries)
	case LocalNumByteSlice:
		txn.LocalStateSchema.NumByteSlice, err =
			sv.uintMaxed(cx.Proto.MaxLocalSchemaEntries)
	case ExtraProgramPages:
		var epp uint64
		epp, err =
			sv.uintMaxed(uint64(cx.Proto.MaxExtraAppProgramPages))
		if err != nil {
			return err
		}
		txn.ExtraProgramPages = uint32(epp)
	default:
		return fmt.Errorf("invalid itxn_field %s", fs.field)
	}
	return
}

func opItxnField(cx *EvalContext) error {
	itx := len(cx.subtxns) - 1
	if itx < 0 {
		return errors.New("itxn_field without itxn_begin")
	}
	last := len(cx.stack) - 1
	field := TxnField(cx.program[cx.pc+1])
	fs, ok := txnFieldSpecByField(field)
	if !ok || fs.itxVersion == 0 || fs.itxVersion > cx.version {
		return fmt.Errorf("invalid itxn_field %s", field)
	}
	sv := cx.stack[last]
	err := cx.stackIntoTxnField(sv, &fs, &cx.subtxns[itx].Txn)
	cx.stack = cx.stack[:last] // pop
	return err
}

<<<<<<< HEAD
func opItxnSubmit(cx *EvalContext) (returnErr error) {
=======
func opItxnSubmit(cx *EvalContext) (err error) {
>>>>>>> b51e1985
	// Should rarely trigger, since itxn_next checks these too. (but that check
	// must be imperfect, see its comment) In contrast to that check, subtxns is
	// already populated here.
	if len(cx.subtxns) > cx.remainingInners() || len(cx.subtxns) > cx.Proto.MaxTxGroupSize {
		return fmt.Errorf("too many inner transactions %d with %d left", len(cx.subtxns), cx.remainingInners())
	}

	if len(cx.subtxns) == 0 {
		return errors.New("itxn_submit without itxn_begin")
	}

	// Check fees across the group first. Allows fee pooling in inner groups.
	groupFee := basics.MulSaturate(cx.Proto.MinTxnFee, uint64(len(cx.subtxns)))
	groupPaid := uint64(0)
	for _, ptxn := range cx.subtxns {
		groupPaid = basics.AddSaturate(groupPaid, ptxn.Txn.Fee.Raw)
	}
	if groupPaid < groupFee {
		// See if the FeeCredit is enough to cover the shortfall
		shortfall := groupFee - groupPaid
		if cx.FeeCredit == nil || *cx.FeeCredit < shortfall {
			return fmt.Errorf("fee too small %#v", cx.subtxns)
		}
		*cx.FeeCredit -= shortfall
	} else {
		overpay := groupPaid - groupFee
		if cx.FeeCredit == nil {
			cx.FeeCredit = new(uint64)
		}
		*cx.FeeCredit = basics.AddSaturate(*cx.FeeCredit, overpay)
	}

	// All subtxns will have zero'd GroupID since GroupID can't be set in
	// AVM. (no need to blank it out before hashing for TxID)
	var group transactions.TxGroup
	var parent transactions.Txid
	isGroup := len(cx.subtxns) > 1
	if isGroup {
		parent = cx.currentTxID()
	}
	for itx := range cx.subtxns {
		// The goal is to follow the same invariants used by the
		// transaction pool. Namely that any transaction that makes it
		// to Perform (which is equivalent to eval.applyTransaction)
		// is authorized, and WellFormed.
		err := authorizedSender(cx, cx.subtxns[itx].Txn.Sender)
		if err != nil {
			return err
		}

		// Recall that WellFormed does not care about individual
		// transaction fees because of fee pooling. Checked above.
		err = cx.subtxns[itx].Txn.WellFormed(*cx.Specials, *cx.Proto)
		if err != nil {
			return err
		}

		// Disallow reentrancy, limit inner app call depth, and do version checks
		if cx.subtxns[itx].Txn.Type == protocol.ApplicationCallTx {
			if cx.appID == cx.subtxns[itx].Txn.ApplicationID {
				return fmt.Errorf("attempt to self-call")
			}
			depth := 0
			for parent := cx.caller; parent != nil; parent = parent.caller {
				if parent.appID == cx.subtxns[itx].Txn.ApplicationID {
					return fmt.Errorf("attempt to re-enter %d", parent.appID)
				}
				depth++
			}
			if depth >= maxAppCallDepth {
				return fmt.Errorf("appl depth (%d) exceeded", depth)
			}

			// Set program by txn, approval, or clear state
			program := cx.subtxns[itx].Txn.ApprovalProgram
			if cx.subtxns[itx].Txn.ApplicationID != 0 {
				app, _, err := cx.Ledger.AppParams(cx.subtxns[itx].Txn.ApplicationID)
				if err != nil {
					return err
				}
				program = app.ApprovalProgram
				if cx.subtxns[itx].Txn.OnCompletion == transactions.ClearStateOC {
					program = app.ClearStateProgram
				}
			}

			// Can't call old versions in inner apps.
			v, _, err := transactions.ProgramVersion(program)
			if err != nil {
				return err
			}
			if v < cx.Proto.MinInnerApplVersion {
				return fmt.Errorf("inner app call with version v%d < v%d",
					v, cx.Proto.MinInnerApplVersion)
			}

			// Don't allow opt-in if the CSP is not runnable as an inner.
			// This test can only fail for v4 and v5 approval programs,
			// since v6 requires synchronized versions.
			if cx.subtxns[itx].Txn.OnCompletion == transactions.OptInOC {
				csp := cx.subtxns[itx].Txn.ClearStateProgram
				if cx.subtxns[itx].Txn.ApplicationID != 0 {
					app, _, err := cx.Ledger.AppParams(cx.subtxns[itx].Txn.ApplicationID)
					if err != nil {
						return err
					}
					csp = app.ClearStateProgram
				}
				csv, _, err := transactions.ProgramVersion(csp)
				if err != nil {
					return err
				}
				if csv < cx.Proto.MinInnerApplVersion {
					return fmt.Errorf("inner app call opt-in with CSP v%d < v%d",
						csv, cx.Proto.MinInnerApplVersion)
				}
			}

		}

		if isGroup {
			innerOffset := len(cx.txn.EvalDelta.InnerTxns)
			if cx.Proto.UnifyInnerTxIDs {
				innerOffset += itx
			}
			group.TxGroupHashes = append(group.TxGroupHashes,
				crypto.Digest(cx.subtxns[itx].Txn.InnerID(parent, innerOffset)))
		}
	}

	if isGroup {
		groupID := crypto.HashObj(group)
		for itx := range cx.subtxns {
			cx.subtxns[itx].Txn.Group = groupID
		}
	}

	// Decrement allowed inners *before* execution, else runaway recursion is
	// not noticed.
	if cx.pooledAllowedInners != nil {
		*cx.pooledAllowedInners -= len(cx.subtxns)
	}

	ep := NewInnerEvalParams(cx.subtxns, cx)

	if ep.Tracer != nil {
		ep.Tracer.BeforeTxnGroup(ep)
		// Ensure we update the tracer before exiting
		defer func() {
<<<<<<< HEAD
			ep.Tracer.AfterTxnGroup(ep, returnErr)
=======
			ep.Tracer.AfterTxnGroup(ep, err)
>>>>>>> b51e1985
		}()
	}

	for i := range ep.TxnGroup {
		if ep.Tracer != nil {
			ep.Tracer.BeforeTxn(ep, i)
		}

		err := cx.Ledger.Perform(i, ep)

		if ep.Tracer != nil {
			ep.Tracer.AfterTxn(ep, i, ep.TxnGroup[i].ApplyData, err)
		}

		if err != nil {
			return err
		}

		// This is mostly a no-op, because Perform does its work "in-place", but
		// RecordAD has some further responsibilities.
		ep.RecordAD(i, ep.TxnGroup[i].ApplyData)
	}
	cx.txn.EvalDelta.InnerTxns = append(cx.txn.EvalDelta.InnerTxns, ep.TxnGroup...)
	cx.subtxns = nil
	// must clear the inner txid cache, otherwise prior inner txids will be returned for this group
	cx.innerTxidCache = nil

	return nil
}

type rawMessage []byte

func (rm rawMessage) ToBeHashed() (protocol.HashID, []byte) {
	return "", []byte(rm)
}

func opVrfVerify(cx *EvalContext) error {
	last := len(cx.stack) - 1 // PK
	prev := last - 1          // proof
	pprev := prev - 1         // data

	data := rawMessage(cx.stack[pprev].Bytes)
	proofbytes := cx.stack[prev].Bytes
	var proof crypto.VrfProof
	if len(proofbytes) != len(proof) {
		return fmt.Errorf("vrf proof wrong size %d != %d", len(proofbytes), len(proof))
	}
	copy(proof[:], proofbytes[:])

	pubkeybytes := cx.stack[last].Bytes
	var pubkey crypto.VrfPubkey
	if len(pubkeybytes) != len(pubkey) {
		return fmt.Errorf("vrf pubkey wrong size %d != %d", len(pubkeybytes), len(pubkey))
	}
	copy(pubkey[:], pubkeybytes[:])

	var verified bool
	var output []byte
	std := VrfStandard(cx.program[cx.pc+1])
	ss, ok := vrfStandardSpecByField(std)
	if !ok || ss.version > cx.version {
		return fmt.Errorf("invalid VRF standard %s", std)
	}
	switch std {
	case VrfAlgorand:
		var out crypto.VrfOutput
		verified, out = pubkey.Verify(proof, data)
		output = out[:]
	default:
		return fmt.Errorf("unsupported vrf_verify standard %s", std)
	}

	cx.stack[pprev].Bytes = output[:]
	cx.stack[prev] = boolToSV(verified)
	cx.stack = cx.stack[:last] // pop 1 because we take 3 args and return 2
	return nil
}

// availableRound checks to see if the requested round, `r`, is allowed to be
// accessed. If it is, it's returned as a basics.Round. It is named by analogy
// to the availableAsset and  availableApp helpers.
func (cx *EvalContext) availableRound(r uint64) (basics.Round, error) {
	firstAvail := cx.txn.Txn.LastValid - basics.Round(cx.Proto.MaxTxnLife) - 1
	if firstAvail > cx.txn.Txn.LastValid || firstAvail == 0 { // early in chain's life
		firstAvail = 1
	}
	lastAvail := cx.txn.Txn.FirstValid - 1
	if lastAvail > cx.txn.Txn.FirstValid { // txn had a 0 in FirstValid
		lastAvail = 0 // So nothing will be available
	}
	round := basics.Round(r)
	if firstAvail > round || round > lastAvail {
		return 0, fmt.Errorf("round %d is not available. It's outside [%d-%d]", r, firstAvail, lastAvail)
	}
	return round, nil
}

func opBlock(cx *EvalContext) error {
	last := len(cx.stack) - 1 // round
	round, err := cx.availableRound(cx.stack[last].Uint)
	if err != nil {
		return err
	}
	f := BlockField(cx.program[cx.pc+1])
	fs, ok := blockFieldSpecByField(f)
	if !ok || fs.version > cx.version {
		return fmt.Errorf("invalid block field %s", f)
	}

	hdr, err := cx.SigLedger.BlockHdrCached(round)
	if err != nil {
		return err
	}

	switch fs.field {
	case BlkSeed:
		cx.stack[last].Bytes = hdr.Seed[:]
		return nil
	case BlkTimestamp:
		cx.stack[last].Bytes = nil
		if hdr.TimeStamp < 0 {
			return fmt.Errorf("block(%d) timestamp %d < 0", round, hdr.TimeStamp)
		}
		cx.stack[last].Uint = uint64(hdr.TimeStamp)
		return nil
	default:
		return fmt.Errorf("invalid block field %d", fs.field)
	}
}

// PcDetails return PC and disassembled instructions at PC up to 2 opcodes back
func (cx *EvalContext) PcDetails() (pc int, dis string) {
	const maxNumAdditionalOpcodes = 2
	text, ds, err := disassembleInstrumented(cx.program, nil)
	if err != nil {
		return cx.pc, dis
	}

	for i := 0; i < len(ds.pcOffset); i++ {
		if ds.pcOffset[i].PC == cx.pc {
			start := 0
			if i >= maxNumAdditionalOpcodes {
				start = i - maxNumAdditionalOpcodes
			}

			startTextPos := ds.pcOffset[start].Offset
			endTextPos := len(text)
			if i+1 < len(ds.pcOffset) {
				endTextPos = ds.pcOffset[i+1].Offset
			}

			dis = text[startTextPos:endTextPos]
			break
		}
	}
	return cx.pc, dis
}

func base64Decode(encoded []byte, encoding *base64.Encoding) ([]byte, error) {
	decoded := make([]byte, encoding.DecodedLen(len(encoded)))
	n, err := encoding.Decode(decoded, encoded)
	if err != nil {
		return decoded[:0], err
	}
	return decoded[:n], err
}

// base64padded returns true iff `encoded` has padding chars at the end
func base64padded(encoded []byte) bool {
	for i := len(encoded) - 1; i > 0; i-- {
		switch encoded[i] {
		case '=':
			return true
		case '\n', '\r':
			/* nothing */
		default:
			return false
		}
	}
	return false
}

func opBase64Decode(cx *EvalContext) error {
	last := len(cx.stack) - 1
	encodingField := Base64Encoding(cx.program[cx.pc+1])
	fs, ok := base64EncodingSpecByField(encodingField)
	if !ok || fs.version > cx.version {
		return fmt.Errorf("invalid base64_decode encoding %s", encodingField)
	}

	encoding := base64.URLEncoding
	if encodingField == StdEncoding {
		encoding = base64.StdEncoding
	}
	encoded := cx.stack[last].Bytes
	if !base64padded(encoded) {
		encoding = encoding.WithPadding(base64.NoPadding)
	}
	bytes, err := base64Decode(encoded, encoding.Strict())
	if err != nil {
		return err
	}
	cx.stack[last].Bytes = bytes
	return nil
}

func isPrimitiveJSON(jsonText []byte) (bool, error) {
	dec := json.NewDecoder(bytes.NewReader(jsonText))
	t, err := dec.Token()
	if err != nil {
		return false, err
	}
	t, ok := t.(json.Delim)
	if !ok || t.(json.Delim).String() != "{" {
		return true, nil
	}
	return false, nil
}

func parseJSON(jsonText []byte) (map[string]json.RawMessage, error) {
	// parse JSON with Algorand's standard JSON library
	var parsed map[interface{}]json.RawMessage
	err := protocol.DecodeJSON(jsonText, &parsed)

	if err != nil {
		// if the error was caused by duplicate keys
		if strings.Contains(err.Error(), "cannot decode into a non-pointer value") {
			return nil, fmt.Errorf("invalid json text, duplicate keys not allowed")
		}

		// if the error was caused by non-json object
		if strings.Contains(err.Error(), "read map - expect char '{' but got char") {
			return nil, fmt.Errorf("invalid json text, only json object is allowed")
		}

		return nil, fmt.Errorf("invalid json text")
	}

	// check whether any keys are not strings
	stringMap := make(map[string]json.RawMessage)
	for k, v := range parsed {
		key, ok := k.(string)
		if !ok {
			return nil, fmt.Errorf("invalid json text")
		}
		stringMap[key] = v
	}

	return stringMap, nil
}

func opJSONRef(cx *EvalContext) error {
	// get json key
	last := len(cx.stack) - 1
	key := string(cx.stack[last].Bytes)
	cx.stack = cx.stack[:last] // pop

	expectedType := JSONRefType(cx.program[cx.pc+1])
	fs, ok := jsonRefSpecByField(expectedType)
	if !ok || fs.version > cx.version {
		return fmt.Errorf("invalid json_ref type %s", expectedType)
	}

	// parse json text
	last = len(cx.stack) - 1
	parsed, err := parseJSON(cx.stack[last].Bytes)
	if err != nil {
		return fmt.Errorf("error while parsing JSON text, %v", err)
	}

	// get value from json
	var stval stackValue
	_, ok = parsed[key]
	if !ok {
		// if the key is not found, first check whether the JSON text is the null value
		// by checking whether it is a primitive JSON value. Any other primitive
		// (or array) would have thrown an error previously during `parseJSON`.
		isPrimitive, err := isPrimitiveJSON(cx.stack[last].Bytes)
		if err == nil && isPrimitive {
			err = fmt.Errorf("invalid json text, only json object is allowed")
		}
		if err != nil {
			return fmt.Errorf("error while parsing JSON text, %v", err)
		}

		return fmt.Errorf("key %s not found in JSON text", key)
	}

	switch expectedType {
	case JSONString:
		var value string
		err := json.Unmarshal(parsed[key], &value)
		if err != nil {
			return err
		}
		stval.Bytes = []byte(value)
	case JSONUint64:
		var value uint64
		err := json.Unmarshal(parsed[key], &value)
		if err != nil {
			return err
		}
		stval.Uint = value
	case JSONObject:
		var value map[string]json.RawMessage
		err := json.Unmarshal(parsed[key], &value)
		if err != nil {
			return err
		}
		stval.Bytes = parsed[key]
	default:
		return fmt.Errorf("unsupported json_ref return type %s", expectedType)
	}
	cx.stack[last] = stval
	return nil
}<|MERGE_RESOLUTION|>--- conflicted
+++ resolved
@@ -5057,11 +5057,7 @@
 	return err
 }
 
-<<<<<<< HEAD
-func opItxnSubmit(cx *EvalContext) (returnErr error) {
-=======
 func opItxnSubmit(cx *EvalContext) (err error) {
->>>>>>> b51e1985
 	// Should rarely trigger, since itxn_next checks these too. (but that check
 	// must be imperfect, see its comment) In contrast to that check, subtxns is
 	// already populated here.
@@ -5211,11 +5207,7 @@
 		ep.Tracer.BeforeTxnGroup(ep)
 		// Ensure we update the tracer before exiting
 		defer func() {
-<<<<<<< HEAD
-			ep.Tracer.AfterTxnGroup(ep, returnErr)
-=======
 			ep.Tracer.AfterTxnGroup(ep, err)
->>>>>>> b51e1985
 		}()
 	}
 
