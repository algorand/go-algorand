--- conflicted
+++ resolved
@@ -1926,13 +1926,8 @@
 		return
 	}
 
-<<<<<<< HEAD
-	if fs.field == GroupIndex {
-		err = errors.New("inner txn has no GroupIndex")
-=======
 	if fs.field == GroupIndex || fs.field == TxID {
 		err = fmt.Errorf("illegal field for inner transaction %s", fs.field)
->>>>>>> e1ad5625
 	} else {
 		sv, err = cx.txnFieldToStack(&itxn.Txn, fs, arrayFieldIdx, 0)
 	}
