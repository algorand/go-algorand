// Copyright (C) 2019-2023 Algorand, Inc.
// This file is part of go-algorand
//
// go-algorand is free software: you can redistribute it and/or modify
// it under the terms of the GNU Affero General Public License as
// published by the Free Software Foundation, either version 3 of the
// License, or (at your option) any later version.
//
// go-algorand is distributed in the hope that it will be useful,
// but WITHOUT ANY WARRANTY; without even the implied warranty of
// MERCHANTABILITY or FITNESS FOR A PARTICULAR PURPOSE.  See the
// GNU Affero General Public License for more details.
//
// You should have received a copy of the GNU Affero General Public License
// along with go-algorand.  If not, see <https://www.gnu.org/licenses/>.

package logic

import (
	"bytes"
	"crypto/ecdsa"
	"crypto/elliptic"
	"crypto/sha256"
	"crypto/sha512"
	"encoding/base64"
	"encoding/binary"
	"encoding/hex"
	"encoding/json"
	"errors"
	"fmt"
	"math"
	"math/big"
	"math/bits"
	"runtime"
	"strings"

	"golang.org/x/crypto/sha3"

	"github.com/algorand/go-algorand/config"
	"github.com/algorand/go-algorand/crypto"
	"github.com/algorand/go-algorand/crypto/secp256k1"
	"github.com/algorand/go-algorand/data/basics"
	"github.com/algorand/go-algorand/data/bookkeeping"
	"github.com/algorand/go-algorand/data/transactions"
	"github.com/algorand/go-algorand/ledger/ledgercore"
	"github.com/algorand/go-algorand/logging"
	"github.com/algorand/go-algorand/protocol"
)

// evalMaxVersion is the max version we can interpret and run
const evalMaxVersion = LogicVersion

// The constants below control opcode evaluation and MAY NOT be changed without
// gating them by version. Old programs need to retain their old behavior.

// maxStringSize is the limit of byte string length in an AVM value
const maxStringSize = 4096

// maxByteMathSize is the limit of byte strings supplied as input to byte math opcodes
const maxByteMathSize = 64

// maxLogSize is the limit of total log size from n log calls in a program
const maxLogSize = 1024

// maxLogCalls is the limit of total log calls during a program execution
const maxLogCalls = 32

// maxAppCallDepth is the limit on inner appl call depth
// To be clear, 0 would prevent inner appls, 1 would mean inner app calls cannot
// make inner appls. So the total app depth can be 1 higher than this number, if
// you count the top-level app call.
var maxAppCallDepth = 8

// maxStackDepth should not change unless controlled by an AVM version change
const maxStackDepth = 1000

// stackValue is the type for the operand stack.
// Each stackValue is either a valid []byte value or a uint64 value.
// If (.Bytes != nil) the stackValue is a []byte value, otherwise uint64 value.
type stackValue struct {
	Uint  uint64
	Bytes []byte
}

func (sv stackValue) avmType() avmType {
	if sv.Bytes != nil {
		return avmBytes
	}
	return avmUint64
}

func (sv stackValue) stackType() StackType {
	if sv.Bytes != nil {
		return NewStackType(sv.avmType(), static(uint64(len(sv.Bytes))))
	}
	return NewStackType(sv.avmType(), static(sv.Uint))
}

func (sv stackValue) typeName() string {
	if sv.Bytes != nil {
		return "[]byte"
	}
	return "uint64"
}

func (sv stackValue) String() string {
	if sv.Bytes != nil {
		return hex.EncodeToString(sv.Bytes)
	}
	return fmt.Sprintf("%d 0x%x", sv.Uint, sv.Uint)
}

func (sv stackValue) address() (addr basics.Address, err error) {
	if len(sv.Bytes) != len(addr) {
		return basics.Address{}, errors.New("not an address")
	}
	copy(addr[:], sv.Bytes)
	return
}

func (sv stackValue) uint() (uint64, error) {
	if sv.Bytes != nil {
		return 0, fmt.Errorf("%#v is not a uint64", sv.Bytes)
	}
	return sv.Uint, nil
}

func (sv stackValue) uintMaxed(max uint64) (uint64, error) {
	if sv.Bytes != nil {
		return 0, fmt.Errorf("%#v is not a uint64", sv.Bytes)
	}
	if sv.Uint > max {
		return 0, fmt.Errorf("%d is larger than max=%d", sv.Uint, max)
	}
	return sv.Uint, nil
}

func (sv stackValue) bool() (bool, error) {
	u64, err := sv.uint()
	if err != nil {
		return false, err
	}
	switch u64 {
	case 0:
		return false, nil
	case 1:
		return true, nil
	default:
		return false, fmt.Errorf("boolean is neither 1 nor 0: %d", u64)
	}
}

func (sv stackValue) string(limit int) (string, error) {
	if sv.Bytes == nil {
		return "", errors.New("not a byte array")
	}
	if len(sv.Bytes) > limit {
		return "", errors.New("value is too long")
	}
	return string(sv.Bytes), nil
}

func (sv stackValue) toTealValue() (tv basics.TealValue) {
	if sv.avmType() == avmBytes {
		return basics.TealValue{Type: basics.TealBytesType, Bytes: string(sv.Bytes)}
	}
	return basics.TealValue{Type: basics.TealUintType, Uint: sv.Uint}
}

func stackValueFromTealValue(tv basics.TealValue) (sv stackValue, err error) {
	switch tv.Type {
	case basics.TealBytesType:
		sv.Bytes = []byte(tv.Bytes)
	case basics.TealUintType:
		sv.Uint = tv.Uint
	default:
		err = fmt.Errorf("invalid TealValue type: %d", tv.Type)
	}
	return
}

// ComputeMinAvmVersion calculates the minimum safe AVM version that may be
// used by a transaction in this group. It is important to prevent
// newly-introduced transaction fields from breaking assumptions made by older
// versions of the AVM. If one of the transactions in a group will execute a TEAL
// program whose version predates a given field, that field must not be set
// anywhere in the transaction group, or the group will be rejected.
func ComputeMinAvmVersion(group []transactions.SignedTxnWithAD) uint64 {
	var minVersion uint64
	for _, txn := range group {
		if !txn.Txn.RekeyTo.IsZero() {
			if minVersion < rekeyingEnabledVersion {
				minVersion = rekeyingEnabledVersion
			}
		}
		if txn.Txn.Type == protocol.ApplicationCallTx {
			if minVersion < appsEnabledVersion {
				minVersion = appsEnabledVersion
			}
		}
	}
	return minVersion
}

// LedgerForSignature represents the parts of Ledger that LogicSigs can see. It
// only exposes things that consensus has already agreed upon, so it is
// "stateless" for signature purposes.
type LedgerForSignature interface {
	BlockHdrCached(basics.Round) (bookkeeping.BlockHeader, error)
}

// NoHeaderLedger is intended for debugging situations in which it is reasonable
// to preclude the use of `block` and `txn LastValidTime`
type NoHeaderLedger struct {
}

// BlockHdrCached always errors
func (NoHeaderLedger) BlockHdrCached(basics.Round) (bookkeeping.BlockHeader, error) {
	return bookkeeping.BlockHeader{}, fmt.Errorf("no block header access")
}

// LedgerForLogic represents ledger API for Stateful TEAL program
type LedgerForLogic interface {
	AccountData(addr basics.Address) (ledgercore.AccountData, error)
	Authorizer(addr basics.Address) (basics.Address, error)
	Round() basics.Round
	PrevTimestamp() int64
	BlockHdrCached(basics.Round) (bookkeeping.BlockHeader, error)

	AssetHolding(addr basics.Address, assetIdx basics.AssetIndex) (basics.AssetHolding, error)
	AssetParams(aidx basics.AssetIndex) (basics.AssetParams, basics.Address, error)
	AppParams(aidx basics.AppIndex) (basics.AppParams, basics.Address, error)
	OptedIn(addr basics.Address, appIdx basics.AppIndex) (bool, error)

	GetLocal(addr basics.Address, appIdx basics.AppIndex, key string, accountIdx uint64) (value basics.TealValue, exists bool, err error)
	SetLocal(addr basics.Address, appIdx basics.AppIndex, key string, value basics.TealValue, accountIdx uint64) error
	DelLocal(addr basics.Address, appIdx basics.AppIndex, key string, accountIdx uint64) error

	GetGlobal(appIdx basics.AppIndex, key string) (value basics.TealValue, exists bool, err error)
	SetGlobal(appIdx basics.AppIndex, key string, value basics.TealValue) error
	DelGlobal(appIdx basics.AppIndex, key string) error

	NewBox(appIdx basics.AppIndex, key string, value []byte, appAddr basics.Address) error
	GetBox(appIdx basics.AppIndex, key string) ([]byte, bool, error)
	SetBox(appIdx basics.AppIndex, key string, value []byte) error
	DelBox(appIdx basics.AppIndex, key string, appAddr basics.Address) (bool, error)

	Perform(gi int, ep *EvalParams) error
	Counter() uint64
}

// boxRef is the "hydrated" form of a BoxRef - it has the actual app id, not an index
type boxRef struct {
	app  basics.AppIndex
	name string
}

// EvalConstants contains constant parameters that are used by opcodes during evaluation (including both real-execution and simulation).
type EvalConstants struct {
	// MaxLogSize is the limit of total log size from n log calls in a program
	MaxLogSize uint64

	// MaxLogCalls is the limit of total log calls during a program execution
	MaxLogCalls uint64
}

// RuntimeEvalConstants gives a set of const params used in normal runtime of opcodes
func RuntimeEvalConstants() EvalConstants {
	return EvalConstants{
		MaxLogSize:  uint64(maxLogSize),
		MaxLogCalls: uint64(maxLogCalls),
	}
}

// EvalParams contains data that comes into condition evaluation.
type EvalParams struct {
	Proto *config.ConsensusParams

	Trace *strings.Builder

	TxnGroup []transactions.SignedTxnWithAD

	pastScratch []*scratchSpace

	logger logging.Logger

	SigLedger LedgerForSignature
	Ledger    LedgerForLogic

	// optional tracer
	Tracer EvalTracer

	// MinAvmVersion is the minimum allowed AVM version of this program.
	// The program must reject if its version is less than this version. If
	// MinAvmVersion is nil, we will compute it ourselves
	MinAvmVersion *uint64

	// Amount "overpaid" by the transactions of the group.  Often 0.  When
	// positive, it can be spent by inner transactions.  Shared across a group's
	// txns, so that it can be updated (including upward, by overpaying inner
	// transactions). nil is treated as 0 (used before fee pooling is enabled).
	FeeCredit *uint64

	Specials *transactions.SpecialAddresses

	// Total pool of app call budget in a group transaction (nil before budget pooling enabled)
	PooledApplicationBudget *int

	// Total allowable inner txns in a group transaction (nil before inner pooling enabled)
	pooledAllowedInners *int

	// available contains resources that may be used even though they are not
	// necessarily directly in the txn's "static arrays". Apps and ASAs go in if
	// the app or asa was created earlier in the txgroup (empty until
	// createdResourcesVersion). Boxes go in when the ep is created, to share
	// availability across all txns in the group.
	available *resources

	// ioBudget is the number of bytes that the box ref'd boxes can sum to, and
	// the number of bytes that created or written boxes may sum to.
	ioBudget uint64

	// readBudgetChecked allows us to only check the read budget once
	readBudgetChecked bool

	EvalConstants

	// Caching these here means the hashes can be shared across the TxnGroup
	// (and inners, because the cache is shared with the inner EvalParams)
	appAddrCache map[basics.AppIndex]basics.Address

	// Cache the txid hashing, but do *not* share this into inner EvalParams, as
	// the key is just the index in the txgroup.
	txidCache      map[int]transactions.Txid
	innerTxidCache map[int]transactions.Txid

	// The calling context, if this is an inner app call
	caller *EvalContext
}

// GetCaller returns the calling EvalContext if this is an inner transaction evaluation. Otherwise,
// this returns nil.
func (ep *EvalParams) GetCaller() *EvalContext {
	return ep.caller
}

func copyWithClearAD(txgroup []transactions.SignedTxnWithAD) []transactions.SignedTxnWithAD {
	copy := make([]transactions.SignedTxnWithAD, len(txgroup))
	for i := range txgroup {
		copy[i].SignedTxn = txgroup[i].SignedTxn
		// leave copy[i].ApplyData clear
	}
	return copy
}

// NewEvalParams creates an EvalParams to use while evaluating a top-level txgroup
func NewEvalParams(txgroup []transactions.SignedTxnWithAD, proto *config.ConsensusParams, specials *transactions.SpecialAddresses) *EvalParams {
	apps := 0
	for _, tx := range txgroup {
		if tx.Txn.Type == protocol.ApplicationCallTx {
			apps++
		}
	}

	// Make a simpler EvalParams that is good enough to evaluate LogicSigs.
	if apps == 0 {
		return &EvalParams{
			TxnGroup: txgroup,
			Proto:    proto,
			Specials: specials,
		}
	}

	minAvmVersion := ComputeMinAvmVersion(txgroup)

	var pooledApplicationBudget *int
	var pooledAllowedInners *int

	credit := feeCredit(txgroup, proto.MinTxnFee)

	if proto.EnableAppCostPooling {
		pooledApplicationBudget = new(int)
		*pooledApplicationBudget = apps * proto.MaxAppProgramCost
	}

	if proto.EnableInnerTransactionPooling {
		pooledAllowedInners = new(int)
		*pooledAllowedInners = proto.MaxTxGroupSize * proto.MaxInnerTransactions
	}

	ep := &EvalParams{
		TxnGroup:                copyWithClearAD(txgroup),
		Proto:                   proto,
		Specials:                specials,
		pastScratch:             make([]*scratchSpace, len(txgroup)),
		MinAvmVersion:           &minAvmVersion,
		FeeCredit:               &credit,
		PooledApplicationBudget: pooledApplicationBudget,
		pooledAllowedInners:     pooledAllowedInners,
		appAddrCache:            make(map[basics.AppIndex]basics.Address),
		EvalConstants:           RuntimeEvalConstants(),
	}
	// resources are computed after ep is constructed because app addresses are
	// calculated there, and we'd like to use the caching mechanism built into
	// the EvalParams. Perhaps we can make the computation even lazier, so it is
	// only computed if needed.
	ep.available = ep.computeAvailability()
	return ep
}

func (ep *EvalParams) computeAvailability() *resources {
	available := &resources{
		sharedAccounts: make(map[basics.Address]struct{}),
		sharedAsas:     make(map[basics.AssetIndex]struct{}),
		sharedApps:     make(map[basics.AppIndex]struct{}),
		sharedHoldings: make(map[ledgercore.AccountAsset]struct{}),
		sharedLocals:   make(map[ledgercore.AccountApp]struct{}),
		boxes:          make(map[boxRef]bool),
	}
	for i := range ep.TxnGroup {
		available.fill(&ep.TxnGroup[i].Txn, ep)
	}
	return available
}

// feeCredit returns the extra fee supplied in this top-level txgroup compared
// to required minfee.  It can make assumptions about overflow because the group
// is known OK according to txnGroupBatchPrep. (The group is "WellFormed")
func feeCredit(txgroup []transactions.SignedTxnWithAD, minFee uint64) uint64 {
	minFeeCount := uint64(0)
	feesPaid := uint64(0)
	for _, stxn := range txgroup {
		if stxn.Txn.Type != protocol.StateProofTx {
			minFeeCount++
		}
		feesPaid = basics.AddSaturate(feesPaid, stxn.Txn.Fee.Raw)
	}
	// Overflow is impossible, because txnGroupBatchPrep checked.
	feeNeeded := minFee * minFeeCount
	return basics.SubSaturate(feesPaid, feeNeeded)
}

// NewInnerEvalParams creates an EvalParams to be used while evaluating an inner group txgroup
func NewInnerEvalParams(txg []transactions.SignedTxnWithAD, caller *EvalContext) *EvalParams {
	minAvmVersion := ComputeMinAvmVersion(txg)
	// Can't happen currently, since earliest inner callable version is higher
	// than any minimum imposed otherwise.  But is correct to inherit a stronger
	// restriction from above, in case of future restriction.
	if minAvmVersion < *caller.MinAvmVersion {
		minAvmVersion = *caller.MinAvmVersion
	}

	// Unlike NewEvalParams, do not add fee credit here. opTxSubmit has already done so.

	if caller.Proto.EnableAppCostPooling {
		for _, tx := range txg {
			if tx.Txn.Type == protocol.ApplicationCallTx {
				*caller.PooledApplicationBudget += caller.Proto.MaxAppProgramCost
			}
		}
	}

	ep := &EvalParams{
		Proto:                   caller.Proto,
		Trace:                   caller.Trace,
		TxnGroup:                txg,
		pastScratch:             make([]*scratchSpace, len(txg)),
		logger:                  caller.logger,
		SigLedger:               caller.SigLedger,
		Ledger:                  caller.Ledger,
		Tracer:                  caller.Tracer,
		MinAvmVersion:           &minAvmVersion,
		FeeCredit:               caller.FeeCredit,
		Specials:                caller.Specials,
		PooledApplicationBudget: caller.PooledApplicationBudget,
		pooledAllowedInners:     caller.pooledAllowedInners,
		available:               caller.available,
		ioBudget:                caller.ioBudget,
		readBudgetChecked:       true, // don't check for inners
		appAddrCache:            caller.appAddrCache,
		EvalConstants:           caller.EvalConstants,
		// read comment in EvalParams declaration about txid caches
		caller: caller,
	}
	return ep
}

type evalFunc func(cx *EvalContext) error
type checkFunc func(cx *EvalContext) error

// RunMode is a bitset of logic evaluation modes.
// There are currently two such modes: Signature and Application.
type RunMode uint64

const (
	// ModeSig is LogicSig execution
	ModeSig RunMode = 1 << iota

	// ModeApp is application/contract execution
	ModeApp

	// local constant, run in any mode
	modeAny = ModeSig | ModeApp
)

// Any checks if this mode bitset represents any evaluation mode
func (r RunMode) Any() bool {
	return r == modeAny
}

func (r RunMode) String() string {
	switch r {
	case ModeSig:
		return "Signature"
	case ModeApp:
		return "Application"
	case modeAny:
		return "Any"
	default:
	}
	return "Unknown"
}

func (ep *EvalParams) log() logging.Logger {
	if ep.logger != nil {
		return ep.logger
	}
	return logging.Base()
}

// RecordAD notes ApplyData information that was derived outside of the logic
// package. For example, after a acfg transaction is processed, the AD created
// by the acfg is added to the EvalParams this way.
func (ep *EvalParams) RecordAD(gi int, ad transactions.ApplyData) {
	if ep.available == nil {
		// This is a simplified ep. It won't be used for app evaluation, and
		// shares the TxnGroup memory with the caller.  Don't touch anything!
		return
	}
	ep.TxnGroup[gi].ApplyData = ad
	if aid := ad.ConfigAsset; aid != 0 {
		ep.available.createdAsas = append(ep.available.createdAsas, aid)
	}
	if aid := ad.ApplicationID; aid != 0 {
		ep.available.createdApps = append(ep.available.createdApps, aid)
	}
}

type frame struct {
	retpc  int
	height int

	clear   bool // perform "shift and clear" in retsub
	args    int
	returns int
}

type scratchSpace [256]stackValue

// EvalContext is the execution context of AVM bytecode.  It contains the full
// state of the running program, and tracks some of the things that the program
// has done, like log messages and inner transactions.
type EvalContext struct {
	*EvalParams

	// determines eval mode: runModeSignature or runModeApplication
	runModeFlags RunMode

	// the index of the transaction being evaluated
	groupIndex int
	// the transaction being evaluated (initialized from groupIndex + ep.TxnGroup)
	txn *transactions.SignedTxnWithAD

	// Txn.EvalDelta maintains a summary of changes as we go.  We used to
	// compute this from the ledger after a full eval.  But now apps can call
	// apps.  When they do, all of the changes accumulate into the parent's
	// ledger, but Txn.EvalDelta should only have the changes from *this*
	// call. (The changes caused by children are deeper inside - in the
	// EvalDeltas of the InnerTxns inside this EvalDelta) Nice bonus - by
	// keeping the running changes, the debugger can be changed to display them
	// as the app runs.

	stack       []stackValue
	callstack   []frame
	fromCallsub bool

	appID   basics.AppIndex
	program []byte
	pc      int
	nextpc  int
	intc    []uint64
	bytec   [][]byte
	version uint64
	scratch scratchSpace

	subtxns []transactions.SignedTxnWithAD // place to build for itxn_submit
	cost    int                            // cost incurred so far
	logSize int                            // total log size so far

	// Set of PC values that branches we've seen so far might
	// go. So, if checkStep() skips one, that branch is trying to
	// jump into the middle of a multibyte instruction
	branchTargets []bool

	// Set of PC values that we have begun a checkStep() with. So
	// if a back jump is going to a value that isn't here, it's
	// jumping into the middle of multibyte instruction.
	instructionStarts []bool

	programHashCached crypto.Digest
}

// GroupIndex returns the group index of the transaction being evaluated
func (cx *EvalContext) GroupIndex() int {
	return cx.groupIndex
}

// RunMode returns the evaluation context's mode (signature or application)
func (cx *EvalContext) RunMode() RunMode {
	return cx.runModeFlags
}

<<<<<<< HEAD
// PC returns the program counter of the current application being evaluated
func (cx *EvalContext) PC() int { return cx.pc }

// StackType describes the type of a value on the operand stack
type StackType byte
=======
// avmType describes the type of a value on the operand stack
// avmTypes are a subset of StackTypes
type avmType byte
>>>>>>> 89265103

const (
	// avmNone in an OpSpec shows that the op pops or yields nothing
	avmNone avmType = iota

	// avmAny in an OpSpec shows that the op pops or yield any type
	avmAny

	// avmUint64 in an OpSpec shows that the op pops or yields a uint64
	avmUint64

	// avmBytes in an OpSpec shows that the op pops or yields a []byte
	avmBytes
)

func (at avmType) String() string {
	switch at {
	case avmNone:
		return "none"
	case avmAny:
		return "any"
	case avmUint64:
		return "uint64"
	case avmBytes:
		return "[]byte"
	}
	return "internal error, unknown type"
}

// stackType lifts the avmType to a StackType
// it can do this because the base StackTypes
// are a superset of avmType
func (at avmType) stackType() StackType {
	switch at {
	case avmNone:
		return StackNone
	case avmAny:
		return StackAny
	case avmUint64:
		return StackUint64
	case avmBytes:
		return StackBytes
	}
	return StackNone
}

var (
	// StackUint64 is any valid uint64
	StackUint64 = NewStackType(avmUint64, bound(0, math.MaxUint64))
	// StackBytes is any valid bytestring
	StackBytes = NewStackType(avmBytes, bound(0, maxStringSize))
	// StackAny could be Bytes or Uint64
	StackAny = StackType{
		Name:    avmAny.String(),
		AVMType: avmAny,
		Bound:   [2]uint64{0, 0},
	}
	// StackNone is used when there is no input or output to
	// an opcode
	StackNone = StackType{
		Name:    avmNone.String(),
		AVMType: avmNone,
	}

	// StackBoolean constrains the int to 1 or 0, representing True or False
	StackBoolean = NewStackType(avmUint64, bound(0, 1), "bool")
	// StackAddress represents an address
	StackAddress = NewStackType(avmBytes, static(32), "address")
	// StackBytes32 represents a bytestring that should have exactly 32 bytes
	StackBytes32 = NewStackType(avmBytes, static(32), "[32]byte")
	// StackBigInt represents a bytestring that should be treated like an int
	StackBigInt = NewStackType(avmBytes, bound(0, maxByteMathSize), "bigint")
	// StackMethodSelector represents a bytestring that should be treated like a method selector
	StackMethodSelector = NewStackType(avmBytes, static(4), "method")
	// StackStateKey represents a bytestring that can be used as a key to some storage (global/local/box)
	StackStateKey = NewStackType(avmBytes, bound(0, 64), "stateKey")
	// StackBoxName represents a bytestring that can be used as a key to a box
	StackBoxName = NewStackType(avmBytes, bound(1, 64), "boxName")

	// StackZeroUint64 is a StackUint64 with a minimum value of 0 and a maximum value of 0
	StackZeroUint64 = NewStackType(avmUint64, bound(0, 0), "0")
	// StackZeroBytes is a StackBytes with a minimum length of 0 and a maximum length of 0
	StackZeroBytes = NewStackType(avmUint64, bound(0, 0), "''")

	// AllStackTypes is a map of all the stack types we recognize
	// so that we can iterate over them in doc prep
	// and use them for opcode proto shorthand
	AllStackTypes = map[rune]StackType{
		'a': StackAny,
		'b': StackBytes,
		'i': StackUint64,
		'x': StackNone,
		'A': StackAddress,
		'I': StackBigInt,
		'T': StackBoolean,
		'H': StackBytes32,
		'M': StackMethodSelector,
		'K': StackStateKey,
		'N': StackBoxName,
	}
)

func bound(min, max uint64) [2]uint64 {
	return [2]uint64{min, max}
}

func static(size uint64) [2]uint64 {
	return bound(size, size)
}

func union(a, b [2]uint64) [2]uint64 {
	u := [2]uint64{a[0], a[1]}
	if b[0] < u[0] {
		u[0] = b[0]
	}

	if b[1] > u[1] {
		u[1] = b[1]
	}
	return u
}

// StackType describes the type of a value on the operand stack
type StackType struct {
	Name    string // alias (address, boolean, ...) or derived name [5]byte
	AVMType avmType
	Bound   [2]uint64 // represents max/min value for uint64 or max/min length for byte[]
}

// NewStackType Initializes a new StackType with fields passed
func NewStackType(at avmType, bounds [2]uint64, stname ...string) StackType {
	name := at.String()

	// It's static, set the name to show
	// the static value
	if bounds[0] == bounds[1] {
		switch at {
		case avmBytes:
			name = fmt.Sprintf("[%d]byte", bounds[0])
		case avmUint64:
			name = fmt.Sprintf("%d", bounds[0])
		}
	}

	if len(stname) > 0 {
		name = stname[0]
	}

	return StackType{Name: name, AVMType: at, Bound: bounds}
}

func (st StackType) union(b StackType) StackType {
	// TODO: Can we ever receive one or the other
	// as None? should that be a panic?
	if st.AVMType != b.AVMType {
		return StackAny
	}

	// Same type now, so we can just take the union of the bounds
	return NewStackType(st.AVMType, union(st.Bound, b.Bound))
}

func (st StackType) narrowed(bounds [2]uint64) StackType {
	return NewStackType(st.AVMType, bounds)
}

func (st StackType) widened() StackType {
	// Take only the avm type
	switch st.AVMType {
	case avmBytes:
		return StackBytes
	case avmUint64:
		return StackUint64
	case avmAny:
		return StackAny
	default:
		panic(fmt.Sprintf("What are you tyring to widen?: %+v", st))
	}
}

func (st StackType) constant() (uint64, bool) {
	if st.Bound[0] == st.Bound[1] {
		return st.Bound[0], true
	}
	return 0, false
}

// overlaps checks if there is enough overlap
// between the given types that the receiver can
// possible fit in the expected type
func (st StackType) overlaps(expected StackType) bool {
	if st.AVMType == avmNone || expected.AVMType == avmNone {
		return false
	}

	if st.AVMType == avmAny || expected.AVMType == avmAny {
		return true
	}

	// By now, both are either uint or bytes
	// and must match
	if st.AVMType != expected.AVMType {
		return false
	}

	// Same type now
	// Check if our constraints will satisfy the other type
	smin, smax := st.Bound[0], st.Bound[1]
	emin, emax := expected.Bound[0], expected.Bound[1]

	return smin <= emax && smax >= emin
}

func (st StackType) String() string {
	return st.Name
}

// Typed tells whether the StackType is a specific concrete type.
func (st StackType) Typed() bool {
	switch st.AVMType {
	case avmUint64, avmBytes:
		return true
	}
	return false
}

// StackTypes is an alias for a list of StackType with syntactic sugar
type StackTypes []StackType

// Reversed returns the StackTypes in reverse order
// useful for displaying the stack as an op sees it
func (st StackTypes) Reversed() StackTypes {
	nst := make(StackTypes, len(st))
	for idx := 0; idx < len(st); idx++ {
		nst[idx] = st[len(st)-1-idx]
	}
	return nst
}

func (st StackTypes) String() string {
	// Note this reverses the stack so top appears first
	return fmt.Sprintf("(%s)", strings.Join(st.strings(), ", "))
}

func (st StackTypes) strings() []string {
	var strs = make([]string, len(st))
	for idx, s := range st {
		strs[idx] = s.String()
	}
	return strs
}

func parseStackTypes(spec string) StackTypes {
	if spec == "" {
		return nil
	}
	types := make(StackTypes, len(spec))
	for i, letter := range spec {
		st, ok := AllStackTypes[letter]
		if !ok {
			panic(spec)
		}
		types[i] = st
	}
	return types
}

// panicError wraps a recover() catching a panic()
type panicError struct {
	PanicValue interface{}
	StackTrace string
}

func (pe panicError) Error() string {
	return fmt.Sprintf("panic in TEAL Eval: %v\n%s", pe.PanicValue, pe.StackTrace)
}

var errLogicSigNotSupported = errors.New("LogicSig not supported")
var errTooManyArgs = errors.New("LogicSig has too many arguments")

// EvalError indicates AVM evaluation failure
type EvalError struct {
	Err        error
	details    string
	groupIndex int
	logicsig   bool
}

// Error satisfies builtin interface `error`
func (err EvalError) Error() string {
	var msg string
	if err.logicsig {
		msg = fmt.Sprintf("rejected by logic err=%v", err.Err)
	} else {
		msg = fmt.Sprintf("logic eval error: %v", err.Err)
	}
	if err.details == "" {
		return msg
	}
	return msg + ". Details: " + err.details
}

func (err EvalError) Unwrap() error {
	return err.Err
}

// EvalContract executes stateful program as the gi'th transaction in params
func EvalContract(program []byte, gi int, aid basics.AppIndex, params *EvalParams) (bool, *EvalContext, error) {
	if params.Ledger == nil {
		return false, nil, errors.New("no ledger in contract eval")
	}
	if params.SigLedger == nil {
		return false, nil, errors.New("no sig ledger in contract eval")
	}
	if aid == 0 {
		return false, nil, errors.New("0 appId in contract eval")
	}
	cx := EvalContext{
		EvalParams:   params,
		runModeFlags: ModeApp,
		groupIndex:   gi,
		txn:          &params.TxnGroup[gi],
		appID:        aid,
	}

	if cx.Proto.IsolateClearState && cx.txn.Txn.OnCompletion == transactions.ClearStateOC {
		if cx.PooledApplicationBudget != nil && *cx.PooledApplicationBudget < cx.Proto.MaxAppProgramCost {
			return false, nil, fmt.Errorf("Attempted ClearState execution with low OpcodeBudget %d", *cx.PooledApplicationBudget)
		}
	}

	// If this is a creation, make any "0 index" box refs available now that we
	// have an appID.
	if cx.txn.Txn.ApplicationID == 0 {
		for _, br := range cx.txn.Txn.Boxes {
			if br.Index == 0 {
				cx.EvalParams.available.boxes[boxRef{cx.appID, string(br.Name)}] = false
			}
		}
	}

	// Check the I/O budget for reading if this is the first top-level app call
	if cx.caller == nil && !cx.readBudgetChecked {
		boxRefCount := uint64(0) // Intentionally counts duplicates
		for _, tx := range cx.TxnGroup {
			boxRefCount += uint64(len(tx.Txn.Boxes))
		}
		cx.ioBudget = boxRefCount * cx.Proto.BytesPerBoxReference

		used := uint64(0)
		for br := range cx.available.boxes {
			if len(br.name) == 0 {
				// 0 length names are not allowed for actual created boxes, but
				// may have been used to add I/O budget.
				continue
			}
			box, ok, err := cx.Ledger.GetBox(br.app, br.name)
			if err != nil {
				return false, nil, err
			}
			if !ok {
				continue
			}
			size := uint64(len(box))
			cx.available.boxes[br] = false

			used = basics.AddSaturate(used, size)
			if used > cx.ioBudget {
				err = fmt.Errorf("box read budget (%d) exceeded", cx.ioBudget)
				if !cx.Proto.EnableBareBudgetError {
					err = EvalError{err, "", gi, false}
				}
				return false, nil, err
			}
		}
		cx.readBudgetChecked = true
	}

	if cx.Trace != nil && cx.caller != nil {
		fmt.Fprintf(cx.Trace, "--- enter %d %s %v\n", aid, cx.txn.Txn.OnCompletion, cx.txn.Txn.ApplicationArgs)
	}
	pass, err := eval(program, &cx)
	if err != nil {
		pc, det := cx.pcDetails()
		details := fmt.Sprintf("pc=%d, opcodes=%s", pc, det)
		err = EvalError{err, details, gi, false}
	}

	if cx.Trace != nil && cx.caller != nil {
		fmt.Fprintf(cx.Trace, "--- exit  %d accept=%t\n", aid, pass)
	}

	// Save scratch for `gload`. We used to copy, but cx.scratch is quite large,
	// about 8k, and caused measurable CPU and memory demands.  Of course, these
	// should never be changed by later transactions.
	cx.pastScratch[cx.groupIndex] = &cx.scratch

	return pass, &cx, err
}

// EvalApp is a lighter weight interface that doesn't return the EvalContext
func EvalApp(program []byte, gi int, aid basics.AppIndex, params *EvalParams) (bool, error) {
	pass, _, err := EvalContract(program, gi, aid, params)
	return pass, err
}

// EvalSignatureFull evaluates the logicsig of the ith transaction in params.
// A program passes successfully if it finishes with one int element on the stack that is non-zero.
// It returns EvalContext suitable for obtaining additional info about the execution.
func EvalSignatureFull(gi int, params *EvalParams) (bool, *EvalContext, error) {
	if params.SigLedger == nil {
		return false, nil, errors.New("no sig ledger in signature eval")
	}
	cx := EvalContext{
		EvalParams:   params,
		runModeFlags: ModeSig,
		groupIndex:   gi,
		txn:          &params.TxnGroup[gi],
	}
	pass, err := eval(cx.txn.Lsig.Logic, &cx)

	if err != nil {
		pc, det := cx.pcDetails()
		details := fmt.Sprintf("pc=%d, opcodes=%s", pc, det)
		err = EvalError{err, details, gi, true}
	}

	return pass, &cx, err
}

// EvalSignature evaluates the logicsig of the ith transaction in params.
// A program passes successfully if it finishes with one int element on the stack that is non-zero.
func EvalSignature(gi int, params *EvalParams) (bool, error) {
	pass, _, err := EvalSignatureFull(gi, params)
	return pass, err
}

// eval implementation
// A program passes successfully if it finishes with one int element on the stack that is non-zero.
func eval(program []byte, cx *EvalContext) (pass bool, err error) {
	defer func() {
		if x := recover(); x != nil {
			buf := make([]byte, 16*1024)
			stlen := runtime.Stack(buf, false)
			pass = false
			errstr := string(buf[:stlen])
			if cx.Trace != nil {
				errstr += cx.Trace.String()
			}
			err = panicError{x, errstr}
			cx.EvalParams.log().Errorf("recovered panic in Eval: %v", err)
		}
	}()

	// Avoid returning for any reason until after cx.debugState is setup. That
	// require cx to be minimally setup, too.

	version, vlen, verr := versionCheck(program, cx.EvalParams)
	// defer verr check until after cx and debugState is setup

	cx.version = version
	cx.pc = vlen
	// 16 is chosen to avoid growth for small programs, and so that repeated
	// doublings lead to a number just a bit above 1000, the max stack height.
	cx.stack = make([]stackValue, 0, 16)
	cx.program = program
	cx.txn.EvalDelta.GlobalDelta = basics.StateDelta{}
	cx.txn.EvalDelta.LocalDeltas = make(map[uint64]basics.StateDelta)

	if cx.Tracer != nil {
		cx.Tracer.BeforeProgram(cx)

		defer func() {
			x := recover()
			tracerErr := err
			if x != nil {
				// A panic error occurred during the eval loop. Report it now.
				tracerErr = fmt.Errorf("panic in TEAL Eval: %v", x)
				cx.Tracer.AfterOpcode(cx, tracerErr)
			}

			// Ensure we update the tracer before exiting
			cx.Tracer.AfterProgram(cx, tracerErr)

			if x != nil {
				// Panic again to trigger higher-level recovery and error reporting
				panic(x)
			}
		}()
	}

	if (cx.EvalParams.Proto == nil) || (cx.EvalParams.Proto.LogicSigVersion == 0) {
		return false, errLogicSigNotSupported
	}
	if cx.txn.Lsig.Args != nil && len(cx.txn.Lsig.Args) > transactions.EvalMaxArgs {
		return false, errTooManyArgs
	}
	if verr != nil {
		return false, verr
	}

	for (err == nil) && (cx.pc < len(cx.program)) {
		if cx.Tracer != nil {
			cx.Tracer.BeforeOpcode(cx)
		}

		err = cx.step()

		if cx.Tracer != nil {
			cx.Tracer.AfterOpcode(cx, err)
		}
	}
	if err != nil {
		if cx.Trace != nil {
			fmt.Fprintf(cx.Trace, "%3d %s\n", cx.pc, err)
		}

		return false, err
	}
	if len(cx.stack) != 1 {
		if cx.Trace != nil {
			fmt.Fprintf(cx.Trace, "end stack:\n")
			for i, sv := range cx.stack {
				fmt.Fprintf(cx.Trace, "[%d] %s\n", i, sv)
			}
		}
		return false, fmt.Errorf("stack len is %d instead of 1", len(cx.stack))
	}
	if cx.stack[0].Bytes != nil {
		return false, errors.New("stack finished with bytes not int")
	}

	return cx.stack[0].Uint != 0, nil
}

// CheckContract should be faster than EvalContract.  It can perform
// static checks and reject programs that are invalid. Prior to v4,
// these static checks include a cost estimate that must be low enough
// (controlled by params.Proto).
func CheckContract(program []byte, params *EvalParams) error {
	return check(program, params, ModeApp)
}

// CheckSignature should be faster than EvalSignature.  It can perform static
// checks and reject programs that are invalid. Prior to v4, these static checks
// include a cost estimate that must be low enough (controlled by params.Proto).
func CheckSignature(gi int, params *EvalParams) error {
	return check(params.TxnGroup[gi].Lsig.Logic, params, ModeSig)
}

func check(program []byte, params *EvalParams, mode RunMode) (err error) {
	defer func() {
		if x := recover(); x != nil {
			buf := make([]byte, 16*1024)
			stlen := runtime.Stack(buf, false)
			errstr := string(buf[:stlen])
			if params.Trace != nil {
				errstr += params.Trace.String()
			}
			err = panicError{x, errstr}
			params.log().Errorf("recovered panic in Check: %s", err)
		}
	}()
	if (params.Proto == nil) || (params.Proto.LogicSigVersion == 0) {
		return errLogicSigNotSupported
	}

	version, vlen, err := versionCheck(program, params)
	if err != nil {
		return err
	}

	var cx EvalContext
	cx.version = version
	cx.pc = vlen
	cx.EvalParams = params
	cx.runModeFlags = mode
	cx.program = program
	cx.branchTargets = make([]bool, len(program)+1) // teal v2 allowed jumping to the end of the prog
	cx.instructionStarts = make([]bool, len(program)+1)

	maxCost := cx.remainingBudget()
	staticCost := 0
	for cx.pc < len(cx.program) {
		prevpc := cx.pc
		stepCost, err := cx.checkStep()
		if err != nil {
			return fmt.Errorf("pc=%3d %w", cx.pc, err)
		}
		staticCost += stepCost
		if version < backBranchEnabledVersion && staticCost > maxCost {
			return fmt.Errorf("pc=%3d static cost budget of %d exceeded", cx.pc, maxCost)
		}
		if cx.pc <= prevpc {
			// Recall, this is advancing through opcodes
			// without evaluation. It always goes forward,
			// even if we're in v4 and the jump would go
			// back.
			return fmt.Errorf("pc=%3d pc did not advance", cx.pc)
		}
	}
	return nil
}

func versionCheck(program []byte, params *EvalParams) (uint64, int, error) {
	version, vlen, err := transactions.ProgramVersion(program)
	if err != nil {
		return 0, 0, err
	}
	if version > evalMaxVersion {
		return 0, 0, fmt.Errorf("program version %d greater than max supported version %d", version, evalMaxVersion)
	}
	if version > params.Proto.LogicSigVersion {
		return 0, 0, fmt.Errorf("program version %d greater than protocol supported version %d", version, params.Proto.LogicSigVersion)
	}

	if params.MinAvmVersion == nil {
		minVersion := ComputeMinAvmVersion(params.TxnGroup)
		params.MinAvmVersion = &minVersion
	}
	if version < *params.MinAvmVersion {
		return 0, 0, fmt.Errorf("program version must be >= %d for this transaction group, but have version %d", *params.MinAvmVersion, version)
	}
	return version, vlen, nil
}

func opCompat(expected, got avmType) bool {
	if expected == avmAny {
		return true
	}
	return expected == got
}

func nilToEmpty(x []byte) []byte {
	if x == nil {
		return make([]byte, 0)
	}
	return x
}

func boolToUint(x bool) uint64 {
	if x {
		return 1
	}
	return 0
}

func boolToSV(x bool) stackValue {
	return stackValue{Uint: boolToUint(x)}
}

// Cost return cost incurred so far
func (cx *EvalContext) Cost() int {
	return cx.cost
}

// AppID returns the ID of the currently executing app. For LogicSigs it returns 0.
func (cx *EvalContext) AppID() basics.AppIndex {
	return cx.appID
}

func (cx *EvalContext) remainingBudget() int {
	if cx.runModeFlags == ModeSig {
		return int(cx.Proto.LogicSigMaxCost) - cx.cost
	}

	// restrict clear state programs from using more than standard unpooled budget
	// cx.Txn is not set during check()
	if cx.Proto.IsolateClearState && cx.txn != nil && cx.txn.Txn.OnCompletion == transactions.ClearStateOC {
		// Need not confirm that *cx.PooledApplicationBudget is also >0, as
		// ClearState programs are only run if *cx.PooledApplicationBudget >
		// MaxAppProgramCost at the start.
		return cx.Proto.MaxAppProgramCost - cx.cost
	}

	if cx.PooledApplicationBudget != nil {
		return *cx.PooledApplicationBudget
	}
	return cx.Proto.MaxAppProgramCost - cx.cost
}

func (cx *EvalContext) remainingInners() int {
	if cx.Proto.EnableInnerTransactionPooling && cx.pooledAllowedInners != nil {
		return *cx.pooledAllowedInners
	}
	// Before EnableInnerTransactionPooling, MaxInnerTransactions was the amount
	// allowed in a single txn. No consensus version should enable inner app
	// calls without turning on EnableInnerTransactionPoolin, else inner calls
	// could keep branching with "width" MaxInnerTransactions
	return cx.Proto.MaxInnerTransactions - len(cx.txn.EvalDelta.InnerTxns)
}

func (cx *EvalContext) step() error {
	opcode := cx.program[cx.pc]
	spec := &opsByOpcode[cx.version][opcode]

	// this check also ensures versioning: v2 opcodes are not in opsByOpcode[1] array
	if spec.op == nil {
		return fmt.Errorf("%3d illegal opcode 0x%02x", cx.pc, opcode)
	}
	if (cx.runModeFlags & spec.Modes) == 0 {
		return fmt.Errorf("%s not allowed in current mode", spec.Name)
	}

	// check args for stack underflow and types
	if len(cx.stack) < len(spec.Arg.Types) {
		return fmt.Errorf("stack underflow in %s", spec.Name)
	}
	first := len(cx.stack) - len(spec.Arg.Types)
	for i, argType := range spec.Arg.Types {
		if !opCompat(argType.AVMType, cx.stack[first+i].avmType()) {
			return fmt.Errorf("%s arg %d wanted %s but got %s", spec.Name, i, argType, cx.stack[first+i].typeName())
		}
	}

	deets := &spec.OpDetails
	if deets.Size != 0 && (cx.pc+deets.Size > len(cx.program)) {
		return fmt.Errorf("%3d %s program ends short of immediate values", cx.pc, spec.Name)
	}

	// It's something like a 5-10% overhead on our simplest instructions to make
	// the Cost() call without the FullCost.compute() short-circuit, even
	// though Cost() tries to exit fast. Use BenchmarkUintMath to test changes.
	opcost := deets.FullCost.compute(cx.stack)
	if opcost <= 0 {
		opcost = deets.Cost(cx.program, cx.pc, cx.stack)
		if opcost <= 0 {
			return fmt.Errorf("%3d %s returned 0 cost", cx.pc, spec.Name)
		}
	}
	cx.cost += opcost
	if cx.PooledApplicationBudget != nil {
		*cx.PooledApplicationBudget -= opcost
	}

	if cx.remainingBudget() < 0 {
		// We're not going to execute the instruction, so give the cost back.
		// This only matters if this is an inner ClearState - the caller should
		// not be over debited. (Normally, failure causes total txtree failure.)
		cx.cost -= opcost
		if cx.PooledApplicationBudget != nil {
			*cx.PooledApplicationBudget += opcost
		}
		return fmt.Errorf("pc=%3d dynamic cost budget exceeded, executing %s: local program cost was %d",
			cx.pc, spec.Name, cx.cost)
	}

	preheight := len(cx.stack)
	err := spec.op(cx)

	if err == nil && !spec.trusted {
		postheight := len(cx.stack)
		if postheight-preheight != len(spec.Return.Types)-len(spec.Arg.Types) && !spec.AlwaysExits() {
			return fmt.Errorf("%s changed stack height improperly %d != %d",
				spec.Name, postheight-preheight, len(spec.Return.Types)-len(spec.Arg.Types))
		}
		first = postheight - len(spec.Return.Types)
		for i, argType := range spec.Return.Types {
			stackType := cx.stack[first+i].avmType()
			if !opCompat(argType.AVMType, stackType) {
				if spec.AlwaysExits() { // We test in the loop because it's the uncommon case.
					break
				}
				return fmt.Errorf("%s produced %s but intended %s", spec.Name, cx.stack[first+i].typeName(), argType)
			}
			if stackType == avmBytes && len(cx.stack[first+i].Bytes) > maxStringSize {
				return fmt.Errorf("%s produced a too big (%d) byte-array", spec.Name, len(cx.stack[first+i].Bytes))
			}
		}
	}

	// Delay checking and returning `err` so we have a chance to Trace the last instruction

	if cx.Trace != nil {
		// This code used to do a little disassembly on its
		// own, but then it missed out on some nuances like
		// getting the field names instead of constants in the
		// txn opcodes.  To get them, we conjure up a
		// disassembleState from the current execution state,
		// and use the existing disassembly routines.  It
		// feels a little funny to make a disassembleState
		// right here, rather than build it as we go, or
		// perhaps we could have an interface that allows
		// disassembly to use the cx directly.  But for now,
		// we don't want to worry about the dissassembly
		// routines mucking about in the execution context
		// (changing the pc, for example) and this gives a big
		// improvement of dryrun readability
		dstate := &disassembleState{program: cx.program, pc: cx.pc, numericTargets: true, intc: cx.intc, bytec: cx.bytec}
		sourceLine, inner := disassemble(dstate, spec)
		if inner != nil {
			if err != nil { // don't override an error from evaluation
				return err
			}
			return inner
		}
		var stackString string
		if len(cx.stack) == 0 {
			stackString = "<empty stack>"
		} else {
			num := 1
			if len(spec.Return.Types) > 1 {
				num = len(spec.Return.Types)
			}
			// check for nil error here, because we might not return
			// values if we encounter an error in the opcode
			if err == nil {
				if len(cx.stack) < num {
					return fmt.Errorf("stack underflow: expected %d, have %d", num, len(cx.stack))
				}
				for i := 1; i <= num; i++ {
					stackString += fmt.Sprintf("(%s) ", cx.stack[len(cx.stack)-i])
				}
			}
		}
		fmt.Fprintf(cx.Trace, "%3d %s => %s\n", cx.pc, sourceLine, stackString)
	}

	if err != nil {
		return err
	}

	if len(cx.stack) > maxStackDepth {
		return errors.New("stack overflow")
	}
	if cx.nextpc != 0 {
		cx.pc = cx.nextpc
		cx.nextpc = 0
	} else {
		cx.pc += deets.Size
	}
	return nil
}

// blankStack is a boring stack provided to deets.Cost during checkStep. It is
// good enough to allow Cost() to not crash. It would be incorrect to provide
// this stack if there were linear cost opcodes before backBranchEnabledVersion,
// because the static cost would be wrong. But then again, a static cost model
// wouldn't work before backBranchEnabledVersion, so such an opcode is already
// unacceptable. TestLinearOpcodes ensures.
var blankStack = make([]stackValue, 5)

func (cx *EvalContext) checkStep() (int, error) {
	cx.instructionStarts[cx.pc] = true
	opcode := cx.program[cx.pc]
	spec := &opsByOpcode[cx.version][opcode]
	if spec.op == nil {
		return 0, fmt.Errorf("illegal opcode 0x%02x", opcode)
	}
	if (cx.runModeFlags & spec.Modes) == 0 {
		return 0, fmt.Errorf("%s not allowed in current mode", spec.Name)
	}
	deets := spec.OpDetails
	if deets.Size != 0 && (cx.pc+deets.Size > len(cx.program)) {
		return 0, fmt.Errorf("%s program ends short of immediate values", spec.Name)
	}
	opcost := deets.Cost(cx.program, cx.pc, blankStack)
	if opcost <= 0 {
		return 0, fmt.Errorf("%s reported non-positive cost", spec.Name)
	}
	prevpc := cx.pc
	if deets.check != nil {
		err := deets.check(cx)
		if err != nil {
			return 0, err
		}
		if cx.nextpc != 0 {
			cx.pc = cx.nextpc
			cx.nextpc = 0
		} else {
			cx.pc += deets.Size
		}
	} else {
		cx.pc += deets.Size
	}
	if cx.Trace != nil {
		fmt.Fprintf(cx.Trace, "%3d %s\n", prevpc, spec.Name)
	}
	for pc := prevpc + 1; pc < cx.pc; pc++ {
		if pc < len(cx.branchTargets) && cx.branchTargets[pc] {
			return 0, fmt.Errorf("branch target %d is not an aligned instruction", pc)
		}
	}
	return opcost, nil
}

func (cx *EvalContext) ensureStackCap(targetCap int) {
	if cap(cx.stack) < targetCap {
		// Let's grow all at once, plus a little slack.
		newStack := make([]stackValue, len(cx.stack), targetCap+4)
		copy(newStack, cx.stack)
		cx.stack = newStack
	}
}

func opErr(cx *EvalContext) error {
	return errors.New("err opcode executed")
}

func opReturn(cx *EvalContext) error {
	// Achieve the end condition:
	// Take the last element on the stack and make it the return value (only element on the stack)
	// Move the pc to the end of the program
	last := len(cx.stack) - 1
	cx.stack[0] = cx.stack[last]
	cx.stack = cx.stack[:1]
	cx.nextpc = len(cx.program)
	return nil
}

func opAssert(cx *EvalContext) error {
	last := len(cx.stack) - 1
	if cx.stack[last].Uint != 0 {
		cx.stack = cx.stack[:last]
		return nil
	}
	return fmt.Errorf("assert failed pc=%d", cx.pc)
}

func opSwap(cx *EvalContext) error {
	last := len(cx.stack) - 1
	prev := last - 1
	cx.stack[last], cx.stack[prev] = cx.stack[prev], cx.stack[last]
	return nil
}

func opSelect(cx *EvalContext) error {
	last := len(cx.stack) - 1 // condition on top
	prev := last - 1          // true is one down
	pprev := prev - 1         // false below that

	if cx.stack[last].Uint != 0 {
		cx.stack[pprev] = cx.stack[prev]
	}
	cx.stack = cx.stack[:prev]
	return nil
}

func opSHA256(cx *EvalContext) error {
	last := len(cx.stack) - 1
	hash := sha256.Sum256(cx.stack[last].Bytes)
	cx.stack[last].Bytes = hash[:]
	return nil
}

// The NIST SHA3-256 is implemented for compatibility with ICON
func opSHA3_256(cx *EvalContext) error {
	last := len(cx.stack) - 1
	hash := sha3.Sum256(cx.stack[last].Bytes)
	cx.stack[last].Bytes = hash[:]
	return nil
}

// The Keccak256 variant of SHA-3 is implemented for compatibility with Ethereum
func opKeccak256(cx *EvalContext) error {
	last := len(cx.stack) - 1
	hasher := sha3.NewLegacyKeccak256()
	hasher.Write(cx.stack[last].Bytes)
	hv := make([]byte, 0, hasher.Size())
	hv = hasher.Sum(hv)
	cx.stack[last].Bytes = hv
	return nil
}

// This is the hash commonly used in Algorand in crypto/util.go Hash()
//
// It is explicitly implemented here in terms of the specific hash for
// stability and portability in case the rest of Algorand ever moves
// to a different default hash. For stability of this language, at
// that time a new opcode should be made with the new hash.
func opSHA512_256(cx *EvalContext) error {
	last := len(cx.stack) - 1
	hash := sha512.Sum512_256(cx.stack[last].Bytes)
	cx.stack[last].Bytes = hash[:]
	return nil
}

func opPlus(cx *EvalContext) error {
	last := len(cx.stack) - 1
	prev := last - 1
	sum, carry := bits.Add64(cx.stack[prev].Uint, cx.stack[last].Uint, 0)
	if carry > 0 {
		return errors.New("+ overflowed")
	}
	cx.stack[prev].Uint = sum
	cx.stack = cx.stack[:last]
	return nil
}

func opAddw(cx *EvalContext) error {
	last := len(cx.stack) - 1
	prev := last - 1
	sum, carry := bits.Add64(cx.stack[prev].Uint, cx.stack[last].Uint, 0)
	cx.stack[prev].Uint = carry
	cx.stack[last].Uint = sum
	return nil
}

func uint128(hi uint64, lo uint64) *big.Int {
	whole := new(big.Int).SetUint64(hi)
	whole.Lsh(whole, 64)
	whole.Add(whole, new(big.Int).SetUint64(lo))
	return whole
}

func opDivModwImpl(hiNum, loNum, hiDen, loDen uint64) (hiQuo uint64, loQuo uint64, hiRem uint64, loRem uint64) {
	dividend := uint128(hiNum, loNum)
	divisor := uint128(hiDen, loDen)

	quo, rem := new(big.Int).QuoRem(dividend, divisor, new(big.Int))
	return new(big.Int).Rsh(quo, 64).Uint64(),
		quo.Uint64(),
		new(big.Int).Rsh(rem, 64).Uint64(),
		rem.Uint64()
}

func opDivModw(cx *EvalContext) error {
	loDen := len(cx.stack) - 1
	hiDen := loDen - 1
	if cx.stack[loDen].Uint == 0 && cx.stack[hiDen].Uint == 0 {
		return errors.New("/ 0")
	}
	loNum := loDen - 2
	hiNum := loDen - 3
	hiQuo, loQuo, hiRem, loRem :=
		opDivModwImpl(cx.stack[hiNum].Uint, cx.stack[loNum].Uint, cx.stack[hiDen].Uint, cx.stack[loDen].Uint)
	cx.stack[hiNum].Uint = hiQuo
	cx.stack[loNum].Uint = loQuo
	cx.stack[hiDen].Uint = hiRem
	cx.stack[loDen].Uint = loRem
	return nil
}

func opMinus(cx *EvalContext) error {
	last := len(cx.stack) - 1
	prev := last - 1
	if cx.stack[last].Uint > cx.stack[prev].Uint {
		return errors.New("- would result negative")
	}
	cx.stack[prev].Uint -= cx.stack[last].Uint
	cx.stack = cx.stack[:last]
	return nil
}

func opDiv(cx *EvalContext) error {
	last := len(cx.stack) - 1
	prev := last - 1
	if cx.stack[last].Uint == 0 {
		return errors.New("/ 0")
	}
	cx.stack[prev].Uint /= cx.stack[last].Uint
	cx.stack = cx.stack[:last]
	return nil
}

func opModulo(cx *EvalContext) error {
	last := len(cx.stack) - 1
	prev := last - 1
	if cx.stack[last].Uint == 0 {
		return errors.New("% 0")
	}
	cx.stack[prev].Uint = cx.stack[prev].Uint % cx.stack[last].Uint
	cx.stack = cx.stack[:last]
	return nil
}

func opMul(cx *EvalContext) error {
	last := len(cx.stack) - 1
	prev := last - 1
	high, low := bits.Mul64(cx.stack[prev].Uint, cx.stack[last].Uint)
	if high > 0 {
		return errors.New("* overflowed")
	}
	cx.stack[prev].Uint = low
	cx.stack = cx.stack[:last]
	return nil
}

func opMulw(cx *EvalContext) error {
	last := len(cx.stack) - 1
	prev := last - 1
	high, low := bits.Mul64(cx.stack[prev].Uint, cx.stack[last].Uint)
	cx.stack[prev].Uint = high
	cx.stack[last].Uint = low
	return nil
}

func opDivw(cx *EvalContext) error {
	last := len(cx.stack) - 1
	prev := last - 1
	pprev := last - 2
	hi := cx.stack[pprev].Uint
	lo := cx.stack[prev].Uint
	y := cx.stack[last].Uint
	// These two clauses catch what will cause panics in bits.Div64, so we get
	// nicer errors.
	if y == 0 {
		return errors.New("divw 0")
	}
	if y <= hi {
		return fmt.Errorf("divw overflow: %d <= %d", y, hi)
	}
	quo, _ := bits.Div64(hi, lo, y)
	cx.stack = cx.stack[:prev] // pop 2
	cx.stack[pprev].Uint = quo
	return nil
}

func opLt(cx *EvalContext) error {
	last := len(cx.stack) - 1
	prev := last - 1
	cond := cx.stack[prev].Uint < cx.stack[last].Uint
	cx.stack[prev] = boolToSV(cond)
	cx.stack = cx.stack[:last]
	return nil
}

// opSwap, opLt, and opNot always succeed (return nil). So error checking elided in Gt,Le,Ge

func opGt(cx *EvalContext) error {
	opSwap(cx) //nolint:errcheck // opSwap always succeeds
	return opLt(cx)
}

func opLe(cx *EvalContext) error {
	opGt(cx) //nolint:errcheck // opGt always succeeds
	return opNot(cx)
}

func opGe(cx *EvalContext) error {
	opLt(cx) //nolint:errcheck // opLt always succeeds
	return opNot(cx)
}

func opAnd(cx *EvalContext) error {
	last := len(cx.stack) - 1
	prev := last - 1
	cond := (cx.stack[prev].Uint != 0) && (cx.stack[last].Uint != 0)
	cx.stack[prev] = boolToSV(cond)
	cx.stack = cx.stack[:last]
	return nil
}

func opOr(cx *EvalContext) error {
	last := len(cx.stack) - 1
	prev := last - 1
	cond := (cx.stack[prev].Uint != 0) || (cx.stack[last].Uint != 0)
	cx.stack[prev] = boolToSV(cond)
	cx.stack = cx.stack[:last]
	return nil
}

func opEq(cx *EvalContext) error {
	last := len(cx.stack) - 1
	prev := last - 1
	ta := cx.stack[prev].avmType()
	tb := cx.stack[last].avmType()
	if ta != tb {
		return fmt.Errorf("cannot compare (%s to %s)", cx.stack[prev].typeName(), cx.stack[last].typeName())
	}
	var cond bool
	if ta == avmBytes {
		cond = bytes.Equal(cx.stack[prev].Bytes, cx.stack[last].Bytes)
	} else {
		cond = cx.stack[prev].Uint == cx.stack[last].Uint
	}
	cx.stack[prev] = boolToSV(cond)
	cx.stack = cx.stack[:last]
	return nil
}

func opNeq(cx *EvalContext) error {
	err := opEq(cx)
	if err != nil {
		return err
	}
	return opNot(cx)
}

func opNot(cx *EvalContext) error {
	last := len(cx.stack) - 1
	cx.stack[last] = boolToSV(cx.stack[last].Uint == 0)
	return nil
}

func opLen(cx *EvalContext) error {
	last := len(cx.stack) - 1
	cx.stack[last].Uint = uint64(len(cx.stack[last].Bytes))
	cx.stack[last].Bytes = nil
	return nil
}

func opItob(cx *EvalContext) error {
	last := len(cx.stack) - 1
	ibytes := make([]byte, 8)
	binary.BigEndian.PutUint64(ibytes, cx.stack[last].Uint)
	// cx.stack[last].Uint is not cleared out as optimization
	// stackValue.avmType() checks Bytes field first
	cx.stack[last].Bytes = ibytes
	return nil
}

func opBtoi(cx *EvalContext) error {
	last := len(cx.stack) - 1
	ibytes := cx.stack[last].Bytes
	if len(ibytes) > 8 {
		return fmt.Errorf("btoi arg too long, got [%d]bytes", len(ibytes))
	}
	value := uint64(0)
	for _, b := range ibytes {
		value = value << 8
		value = value | (uint64(b) & 0x0ff)
	}
	cx.stack[last].Uint = value
	cx.stack[last].Bytes = nil
	return nil
}

func opBitOr(cx *EvalContext) error {
	last := len(cx.stack) - 1
	prev := last - 1
	cx.stack[prev].Uint = cx.stack[prev].Uint | cx.stack[last].Uint
	cx.stack = cx.stack[:last]
	return nil
}

func opBitAnd(cx *EvalContext) error {
	last := len(cx.stack) - 1
	prev := last - 1
	cx.stack[prev].Uint = cx.stack[prev].Uint & cx.stack[last].Uint
	cx.stack = cx.stack[:last]
	return nil
}

func opBitXor(cx *EvalContext) error {
	last := len(cx.stack) - 1
	prev := last - 1
	cx.stack[prev].Uint = cx.stack[prev].Uint ^ cx.stack[last].Uint
	cx.stack = cx.stack[:last]
	return nil
}

func opBitNot(cx *EvalContext) error {
	last := len(cx.stack) - 1
	cx.stack[last].Uint = cx.stack[last].Uint ^ 0xffffffffffffffff
	return nil
}

func opShiftLeft(cx *EvalContext) error {
	last := len(cx.stack) - 1
	prev := last - 1
	if cx.stack[last].Uint > 63 {
		return fmt.Errorf("shl arg too big, (%d)", cx.stack[last].Uint)
	}
	cx.stack[prev].Uint = cx.stack[prev].Uint << cx.stack[last].Uint
	cx.stack = cx.stack[:last]
	return nil
}

func opShiftRight(cx *EvalContext) error {
	last := len(cx.stack) - 1
	prev := last - 1
	if cx.stack[last].Uint > 63 {
		return fmt.Errorf("shr arg too big, (%d)", cx.stack[last].Uint)
	}
	cx.stack[prev].Uint = cx.stack[prev].Uint >> cx.stack[last].Uint
	cx.stack = cx.stack[:last]
	return nil
}

func opSqrt(cx *EvalContext) error {
	/*
		        It would not be safe to use math.Sqrt, because we would have to
			convert our u64 to an f64, but f64 cannot represent all u64s exactly.

			This algorithm comes from Jack W. Crenshaw's 1998 article in Embedded:
			http://www.embedded.com/electronics-blogs/programmer-s-toolbox/4219659/Integer-Square-Roots
	*/

	last := len(cx.stack) - 1

	sq := cx.stack[last].Uint
	var rem uint64 = 0
	var root uint64 = 0

	for i := 0; i < 32; i++ {
		root <<= 1
		rem = (rem << 2) | (sq >> (64 - 2))
		sq <<= 2
		if root < rem {
			rem -= root | 1
			root += 2
		}
	}
	cx.stack[last].Uint = root >> 1
	return nil
}

func opBitLen(cx *EvalContext) error {
	last := len(cx.stack) - 1
	if cx.stack[last].avmType() == avmUint64 {
		cx.stack[last].Uint = uint64(bits.Len64(cx.stack[last].Uint))
		return nil
	}
	length := len(cx.stack[last].Bytes)
	idx := 0
	for i, b := range cx.stack[last].Bytes {
		if b != 0 {
			idx = bits.Len8(b) + (8 * (length - i - 1))
			break
		}

	}
	cx.stack[last].Bytes = nil
	cx.stack[last].Uint = uint64(idx)
	return nil
}

func opExpImpl(base uint64, exp uint64) (uint64, error) {
	// These checks are slightly repetive but the clarity of
	// avoiding nested checks seems worth it.
	if exp == 0 && base == 0 {
		return 0, errors.New("0^0 is undefined")
	}
	if base == 0 {
		return 0, nil
	}
	if exp == 0 || base == 1 {
		return 1, nil
	}
	// base is now at least 2, so exp can not be 64
	if exp >= 64 {
		return 0, fmt.Errorf("%d^%d overflow", base, exp)
	}
	answer := base
	// safe to cast exp, because it is known to fit in int (it's < 64)
	for i := 1; i < int(exp); i++ {
		next := answer * base
		if next/answer != base {
			return 0, fmt.Errorf("%d^%d overflow", base, exp)
		}
		answer = next
	}
	return answer, nil
}

func opExp(cx *EvalContext) error {
	last := len(cx.stack) - 1
	prev := last - 1

	exp := cx.stack[last].Uint
	base := cx.stack[prev].Uint
	val, err := opExpImpl(base, exp)
	if err != nil {
		return err
	}
	cx.stack[prev].Uint = val
	cx.stack = cx.stack[:last]
	return nil
}

func opExpwImpl(base uint64, exp uint64) (*big.Int, error) {
	// These checks are slightly repetive but the clarity of
	// avoiding nested checks seems worth it.
	if exp == 0 && base == 0 {
		return &big.Int{}, errors.New("0^0 is undefined")
	}
	if base == 0 {
		return &big.Int{}, nil
	}
	if exp == 0 || base == 1 {
		return new(big.Int).SetUint64(1), nil
	}
	// base is now at least 2, so exp can not be 128
	if exp >= 128 {
		return &big.Int{}, fmt.Errorf("%d^%d overflow", base, exp)
	}

	answer := new(big.Int).SetUint64(base)
	bigbase := new(big.Int).SetUint64(base)
	// safe to cast exp, because it is known to fit in int (it's < 128)
	for i := 1; i < int(exp); i++ {
		answer.Mul(answer, bigbase)
		if answer.BitLen() > 128 {
			return &big.Int{}, fmt.Errorf("%d^%d overflow", base, exp)
		}
	}
	return answer, nil
}

func opExpw(cx *EvalContext) error {
	last := len(cx.stack) - 1
	prev := last - 1

	exp := cx.stack[last].Uint
	base := cx.stack[prev].Uint
	val, err := opExpwImpl(base, exp)
	if err != nil {
		return err
	}
	hi := new(big.Int).Rsh(val, 64).Uint64()
	lo := val.Uint64()

	cx.stack[prev].Uint = hi
	cx.stack[last].Uint = lo
	return nil
}

func opBytesBinOp(cx *EvalContext, result *big.Int, op func(x, y *big.Int) *big.Int) error {
	last := len(cx.stack) - 1
	prev := last - 1

	if len(cx.stack[last].Bytes) > maxByteMathSize || len(cx.stack[prev].Bytes) > maxByteMathSize {
		return errors.New("math attempted on large byte-array")
	}

	rhs := new(big.Int).SetBytes(cx.stack[last].Bytes)
	lhs := new(big.Int).SetBytes(cx.stack[prev].Bytes)
	op(lhs, rhs) // op's receiver has already been bound to result
	if result.Sign() < 0 {
		return errors.New("byte math would have negative result")
	}
	cx.stack[prev].Bytes = result.Bytes()
	cx.stack = cx.stack[:last]
	return nil
}

func opBytesPlus(cx *EvalContext) error {
	result := new(big.Int)
	return opBytesBinOp(cx, result, result.Add)
}

func opBytesMinus(cx *EvalContext) error {
	result := new(big.Int)
	return opBytesBinOp(cx, result, result.Sub)
}

func opBytesDiv(cx *EvalContext) error {
	result := new(big.Int)
	var inner error
	checkDiv := func(x, y *big.Int) *big.Int {
		if y.BitLen() == 0 {
			inner = errors.New("division by zero")
			return new(big.Int)
		}
		return result.Div(x, y)
	}
	err := opBytesBinOp(cx, result, checkDiv)
	if err != nil {
		return err
	}
	return inner
}

func opBytesMul(cx *EvalContext) error {
	result := new(big.Int)
	return opBytesBinOp(cx, result, result.Mul)
}

func opBytesSqrt(cx *EvalContext) error {
	last := len(cx.stack) - 1

	if len(cx.stack[last].Bytes) > maxByteMathSize {
		return errors.New("math attempted on large byte-array")
	}

	val := new(big.Int).SetBytes(cx.stack[last].Bytes)
	val.Sqrt(val)
	cx.stack[last].Bytes = val.Bytes()
	return nil
}

func nonzero(b []byte) []byte {
	for i := range b {
		if b[i] != 0 {
			return b[i:]
		}
	}
	return nil
}

func opBytesLt(cx *EvalContext) error {
	last := len(cx.stack) - 1
	prev := last - 1

	if len(cx.stack[last].Bytes) > maxByteMathSize || len(cx.stack[prev].Bytes) > maxByteMathSize {
		return errors.New("math attempted on large byte-array")
	}

	rhs := nonzero(cx.stack[last].Bytes)
	lhs := nonzero(cx.stack[prev].Bytes)

	switch {
	case len(lhs) < len(rhs):
		cx.stack[prev] = boolToSV(true)
	case len(lhs) > len(rhs):
		cx.stack[prev] = boolToSV(false)
	default:
		cx.stack[prev] = boolToSV(bytes.Compare(lhs, rhs) < 0)
	}

	cx.stack = cx.stack[:last]
	return nil
}

func opBytesGt(cx *EvalContext) error {
	opSwap(cx)
	return opBytesLt(cx)
}

func opBytesLe(cx *EvalContext) error {
	err := opBytesGt(cx)
	if err != nil {
		return err
	}
	return opNot(cx)
}

func opBytesGe(cx *EvalContext) error {
	err := opBytesLt(cx)
	if err != nil {
		return err
	}
	return opNot(cx)
}

func opBytesEq(cx *EvalContext) error {
	last := len(cx.stack) - 1
	prev := last - 1

	if len(cx.stack[last].Bytes) > maxByteMathSize || len(cx.stack[prev].Bytes) > maxByteMathSize {
		return errors.New("math attempted on large byte-array")
	}

	rhs := nonzero(cx.stack[last].Bytes)
	lhs := nonzero(cx.stack[prev].Bytes)

	cx.stack[prev] = boolToSV(bytes.Equal(lhs, rhs))
	cx.stack = cx.stack[:last]
	return nil
}

func opBytesNeq(cx *EvalContext) error {
	err := opBytesEq(cx)
	if err != nil {
		return err
	}
	return opNot(cx)
}

func opBytesModulo(cx *EvalContext) error {
	result := new(big.Int)
	var inner error
	checkMod := func(x, y *big.Int) *big.Int {
		if y.BitLen() == 0 {
			inner = errors.New("modulo by zero")
			return new(big.Int)
		}
		return result.Mod(x, y)
	}
	err := opBytesBinOp(cx, result, checkMod)
	if err != nil {
		return err
	}
	return inner
}

func zpad(smaller []byte, size int) []byte {
	padded := make([]byte, size)
	extra := size - len(smaller)  // how much was added?
	copy(padded[extra:], smaller) // slide original contents to the right
	return padded
}

// Return two slices, representing the top two slices on the stack.
// They can be returned in either order, but the first slice returned
// must be newly allocated, and already in place at the top of stack
// (the original top having been popped).
func opBytesBinaryLogicPrep(cx *EvalContext) ([]byte, []byte) {
	last := len(cx.stack) - 1
	prev := last - 1

	llen := len(cx.stack[last].Bytes)
	plen := len(cx.stack[prev].Bytes)

	var fresh, other []byte
	if llen > plen {
		fresh, other = zpad(cx.stack[prev].Bytes, llen), cx.stack[last].Bytes
	} else {
		fresh, other = zpad(cx.stack[last].Bytes, plen), cx.stack[prev].Bytes
	}
	cx.stack[prev].Bytes = fresh
	cx.stack = cx.stack[:last]
	return fresh, other
}

func opBytesBitOr(cx *EvalContext) error {
	a, b := opBytesBinaryLogicPrep(cx)
	for i := range a {
		a[i] = a[i] | b[i]
	}
	return nil
}

func opBytesBitAnd(cx *EvalContext) error {
	a, b := opBytesBinaryLogicPrep(cx)
	for i := range a {
		a[i] = a[i] & b[i]
	}
	return nil
}

func opBytesBitXor(cx *EvalContext) error {
	a, b := opBytesBinaryLogicPrep(cx)
	for i := range a {
		a[i] = a[i] ^ b[i]
	}
	return nil
}

func opBytesBitNot(cx *EvalContext) error {
	last := len(cx.stack) - 1

	fresh := make([]byte, len(cx.stack[last].Bytes))
	for i, b := range cx.stack[last].Bytes {
		fresh[i] = ^b
	}
	cx.stack[last].Bytes = fresh
	return nil
}

func opBytesZero(cx *EvalContext) error {
	last := len(cx.stack) - 1
	length := cx.stack[last].Uint
	if length > maxStringSize {
		return fmt.Errorf("bzero attempted to create a too large string")
	}
	cx.stack[last].Bytes = make([]byte, length)
	return nil
}

func opIntConstBlock(cx *EvalContext) error {
	var err error
	cx.intc, cx.nextpc, err = parseIntImmArgs(cx.program, cx.pc+1)
	return err
}

func opIntConstN(cx *EvalContext, n byte) error {
	if int(n) >= len(cx.intc) {
		return fmt.Errorf("intc [%d] beyond %d constants", n, len(cx.intc))
	}
	cx.stack = append(cx.stack, stackValue{Uint: cx.intc[n]})
	return nil
}
func opIntConstLoad(cx *EvalContext) error {
	n := cx.program[cx.pc+1]
	return opIntConstN(cx, n)
}
func opIntConst0(cx *EvalContext) error {
	return opIntConstN(cx, 0)
}
func opIntConst1(cx *EvalContext) error {
	return opIntConstN(cx, 1)
}
func opIntConst2(cx *EvalContext) error {
	return opIntConstN(cx, 2)
}
func opIntConst3(cx *EvalContext) error {
	return opIntConstN(cx, 3)
}

func opPushInt(cx *EvalContext) error {
	pos := cx.pc + 1
	val, bytesUsed := binary.Uvarint(cx.program[pos:])
	if bytesUsed <= 0 {
		return fmt.Errorf("could not decode int at program[%d]", pos)
	}
	sv := stackValue{Uint: val}
	cx.stack = append(cx.stack, sv)
	cx.nextpc = pos + bytesUsed
	return nil
}

func opPushInts(cx *EvalContext) error {
	intc, nextpc, err := parseIntImmArgs(cx.program, cx.pc+1)
	if err != nil {
		return err
	}
	finalLen := len(cx.stack) + len(intc)
	cx.ensureStackCap(finalLen)
	for _, cint := range intc {
		sv := stackValue{Uint: cint}
		cx.stack = append(cx.stack, sv)
	}
	cx.nextpc = nextpc
	return nil
}

func opByteConstBlock(cx *EvalContext) error {
	var err error
	cx.bytec, cx.nextpc, err = parseByteImmArgs(cx.program, cx.pc+1)
	return err
}

func opByteConstN(cx *EvalContext, n uint) error {
	if n >= uint(len(cx.bytec)) {
		return fmt.Errorf("bytec [%d] beyond %d constants", n, len(cx.bytec))
	}
	cx.stack = append(cx.stack, stackValue{Bytes: cx.bytec[n]})
	return nil
}
func opByteConstLoad(cx *EvalContext) error {
	n := uint(cx.program[cx.pc+1])
	return opByteConstN(cx, n)
}
func opByteConst0(cx *EvalContext) error {
	return opByteConstN(cx, 0)
}
func opByteConst1(cx *EvalContext) error {
	return opByteConstN(cx, 1)
}
func opByteConst2(cx *EvalContext) error {
	return opByteConstN(cx, 2)
}
func opByteConst3(cx *EvalContext) error {
	return opByteConstN(cx, 3)
}

func opPushBytes(cx *EvalContext) error {
	pos := cx.pc + 1
	length, bytesUsed := binary.Uvarint(cx.program[pos:])
	if bytesUsed <= 0 {
		return fmt.Errorf("could not decode length at program[%d]", pos)
	}
	pos += bytesUsed
	end := uint64(pos) + length
	if end > uint64(len(cx.program)) || end < uint64(pos) {
		return fmt.Errorf("pushbytes too long at program[%d]", pos)
	}
	sv := stackValue{Bytes: cx.program[pos:end]}
	cx.stack = append(cx.stack, sv)
	cx.nextpc = int(end)
	return nil
}

func opPushBytess(cx *EvalContext) error {
	cbytess, nextpc, err := parseByteImmArgs(cx.program, cx.pc+1)
	if err != nil {
		return err
	}
	finalLen := len(cx.stack) + len(cbytess)
	cx.ensureStackCap(finalLen)
	for _, cbytes := range cbytess {
		sv := stackValue{Bytes: cbytes}
		cx.stack = append(cx.stack, sv)
	}
	cx.nextpc = nextpc
	return nil
}

func opArgN(cx *EvalContext, n uint64) error {
	if n >= uint64(len(cx.txn.Lsig.Args)) {
		return fmt.Errorf("cannot load arg[%d] of %d", n, len(cx.txn.Lsig.Args))
	}
	val := nilToEmpty(cx.txn.Lsig.Args[n])
	cx.stack = append(cx.stack, stackValue{Bytes: val})
	return nil
}

func opArg(cx *EvalContext) error {
	n := uint64(cx.program[cx.pc+1])
	return opArgN(cx, n)
}
func opArg0(cx *EvalContext) error {
	return opArgN(cx, 0)
}
func opArg1(cx *EvalContext) error {
	return opArgN(cx, 1)
}
func opArg2(cx *EvalContext) error {
	return opArgN(cx, 2)
}
func opArg3(cx *EvalContext) error {
	return opArgN(cx, 3)
}
func opArgs(cx *EvalContext) error {
	last := len(cx.stack) - 1
	n := cx.stack[last].Uint
	// Pop the index and push the result back on the stack.
	cx.stack = cx.stack[:last]
	return opArgN(cx, n)
}

func decodeBranchOffset(program []byte, pos int) int {
	// tricky casting to preserve signed value
	return int(int16(program[pos])<<8 | int16(program[pos+1]))
}

func branchTarget(cx *EvalContext) (int, error) {
	offset := decodeBranchOffset(cx.program, cx.pc+1)
	if offset < 0 && cx.version < backBranchEnabledVersion {
		return 0, fmt.Errorf("negative branch offset %x", offset)
	}
	target := cx.pc + 3 + offset
	var branchTooFar bool
	if cx.version >= 2 {
		// branching to exactly the end of the program (target == len(cx.program)), the next pc after the last instruction, is okay and ends normally
		branchTooFar = target > len(cx.program) || target < 0
	} else {
		branchTooFar = target >= len(cx.program) || target < 0
	}
	if branchTooFar {
		return 0, fmt.Errorf("branch target %d outside of program", target)
	}

	return target, nil
}

func switchTarget(cx *EvalContext, branchIdx uint64) (int, error) {
	numOffsets := int(cx.program[cx.pc+1])

	end := cx.pc + 2          // end of opcode + number of offsets, beginning of offset list
	eoi := end + 2*numOffsets // end of instruction

	if eoi > len(cx.program) { // eoi will equal len(p) if switch is last instruction
		return 0, fmt.Errorf("switch claims to extend beyond program")
	}

	offset := 0
	if branchIdx < uint64(numOffsets) {
		pos := end + int(2*branchIdx) // position of referenced offset: each offset is 2 bytes
		offset = decodeBranchOffset(cx.program, pos)
	}

	target := eoi + offset

	// branching to exactly the end of the program (target == len(cx.program)), the next pc after the last instruction,
	// is okay and ends normally
	if target > len(cx.program) || target < 0 {
		return 0, fmt.Errorf("branch target %d outside of program", target)
	}
	return target, nil
}

// checks any branch that is {op} {int16 be offset}
func checkBranch(cx *EvalContext) error {
	target, err := branchTarget(cx)
	if err != nil {
		return err
	}
	if target < cx.pc+3 {
		// If a branch goes backwards, we should have already noted that an instruction began at that location.
		if ok := cx.instructionStarts[target]; !ok {
			return fmt.Errorf("back branch target %d is not an aligned instruction", target)
		}
	}
	cx.branchTargets[target] = true
	return nil
}

// checks switch is encoded properly (and calculates nextpc)
func checkSwitch(cx *EvalContext) error {
	numOffsets := int(cx.program[cx.pc+1])
	eoi := cx.pc + 2 + 2*numOffsets

	for branchIdx := 0; branchIdx < numOffsets; branchIdx++ {
		target, err := switchTarget(cx, uint64(branchIdx))
		if err != nil {
			return err
		}

		if target < eoi {
			// If a branch goes backwards, we should have already noted that an instruction began at that location.
			if ok := cx.instructionStarts[target]; !ok {
				return fmt.Errorf("back branch target %d is not an aligned instruction", target)
			}
		}
		cx.branchTargets[target] = true
	}

	// this opcode's size is dynamic so nextpc must be set here
	cx.nextpc = eoi
	return nil
}

func opBnz(cx *EvalContext) error {
	last := len(cx.stack) - 1
	cx.nextpc = cx.pc + 3
	isNonZero := cx.stack[last].Uint != 0
	cx.stack = cx.stack[:last] // pop
	if isNonZero {
		target, err := branchTarget(cx)
		if err != nil {
			return err
		}
		cx.nextpc = target
	}
	return nil
}

func opBz(cx *EvalContext) error {
	last := len(cx.stack) - 1
	cx.nextpc = cx.pc + 3
	isZero := cx.stack[last].Uint == 0
	cx.stack = cx.stack[:last] // pop
	if isZero {
		target, err := branchTarget(cx)
		if err != nil {
			return err
		}
		cx.nextpc = target
	}
	return nil
}

func opB(cx *EvalContext) error {
	target, err := branchTarget(cx)
	if err != nil {
		return err
	}
	cx.nextpc = target
	return nil
}

func opSwitch(cx *EvalContext) error {
	last := len(cx.stack) - 1
	branchIdx := cx.stack[last].Uint

	cx.stack = cx.stack[:last]
	target, err := switchTarget(cx, branchIdx)
	if err != nil {
		return err
	}
	cx.nextpc = target
	return nil
}

func opMatch(cx *EvalContext) error {
	n := int(cx.program[cx.pc+1])
	// stack contains the n sized match list and the single match value
	if n+1 > len(cx.stack) {
		return fmt.Errorf("match expects %d stack args while stack only contains %d", n+1, len(cx.stack))
	}

	last := len(cx.stack) - 1
	matchVal := cx.stack[last]
	cx.stack = cx.stack[:last]

	argBase := len(cx.stack) - n
	matchList := cx.stack[argBase:]
	cx.stack = cx.stack[:argBase]

	matchedIdx := n
	for i, stackArg := range matchList {
		if stackArg.avmType() != matchVal.avmType() {
			continue
		}

		if matchVal.avmType() == avmBytes && bytes.Equal(matchVal.Bytes, stackArg.Bytes) {
			matchedIdx = i
			break
		} else if matchVal.avmType() == avmUint64 && matchVal.Uint == stackArg.Uint {
			matchedIdx = i
			break
		}
	}

	target, err := switchTarget(cx, uint64(matchedIdx))
	if err != nil {
		return err
	}
	cx.nextpc = target
	return nil
}

const protoByte = 0x8a

func opCallSub(cx *EvalContext) error {
	cx.callstack = append(cx.callstack, frame{
		retpc:  cx.pc + 3, // retpc is pc _after_ the callsub
		height: len(cx.stack),
	})
	err := opB(cx)

	/* We only set fromCallSub if we know we're jumping to a proto. In opProto,
	   we confirm we came directly from callsub by checking (and resetting) the
	   flag. This is really a little handshake between callsub and proto. Done
	   this way, we don't have to waste time clearing the fromCallsub flag in
	   every instruction, only in proto since we know we're going there next.
	*/

	if cx.nextpc < len(cx.program) && cx.program[cx.nextpc] == protoByte {
		cx.fromCallsub = true
	}
	return err
}

func opRetSub(cx *EvalContext) error {
	top := len(cx.callstack) - 1
	if top < 0 {
		return errors.New("retsub with empty callstack")
	}
	frame := cx.callstack[top]
	if frame.clear { // A `proto` was issued in the subroutine, so retsub cleans up.
		expect := frame.height + frame.returns
		if len(cx.stack) < expect { // Check general error case first, only diffentiate when error is assured
			switch {
			case len(cx.stack) < frame.height:
				return fmt.Errorf("retsub executed with stack below frame. Did you pop args?")
			case len(cx.stack) == frame.height:
				return fmt.Errorf("retsub executed with no return values on stack. proto declared %d", frame.returns)
			default:
				return fmt.Errorf("retsub executed with %d return values on stack. proto declared %d",
					len(cx.stack)-frame.height, frame.returns)
			}
		}
		argstart := frame.height - frame.args
		copy(cx.stack[argstart:], cx.stack[frame.height:expect])
		cx.stack = cx.stack[:argstart+frame.returns]
	}
	cx.callstack = cx.callstack[:top]
	cx.nextpc = frame.retpc
	return nil
}

func opPop(cx *EvalContext) error {
	last := len(cx.stack) - 1
	cx.stack = cx.stack[:last]
	return nil
}

func opDup(cx *EvalContext) error {
	last := len(cx.stack) - 1
	sv := cx.stack[last]
	cx.stack = append(cx.stack, sv)
	return nil
}

func opDup2(cx *EvalContext) error {
	last := len(cx.stack) - 1
	prev := last - 1
	cx.stack = append(cx.stack, cx.stack[prev:]...)
	return nil
}

func opDig(cx *EvalContext) error {
	depth := int(cx.program[cx.pc+1])
	idx := len(cx.stack) - 1 - depth
	// Need to check stack size explicitly here because checkArgs() doesn't understand dig
	// so we can't expect our stack to be prechecked.
	if idx < 0 {
		return fmt.Errorf("dig %d with stack size = %d", depth, len(cx.stack))
	}
	sv := cx.stack[idx]
	cx.stack = append(cx.stack, sv)
	return nil
}

func opCover(cx *EvalContext) error {
	depth := int(cx.program[cx.pc+1])
	topIdx := len(cx.stack) - 1
	idx := topIdx - depth
	// Need to check stack size explicitly here because checkArgs() doesn't understand cover
	// so we can't expect our stack to be prechecked.
	if idx < 0 {
		return fmt.Errorf("cover %d with stack size = %d", depth, len(cx.stack))
	}
	sv := cx.stack[topIdx]
	copy(cx.stack[idx+1:], cx.stack[idx:])
	cx.stack[idx] = sv
	return nil
}

func opUncover(cx *EvalContext) error {
	depth := int(cx.program[cx.pc+1])
	topIdx := len(cx.stack) - 1
	idx := topIdx - depth
	// Need to check stack size explicitly here because checkArgs() doesn't understand uncover
	// so we can't expect our stack to be prechecked.
	if idx < 0 {
		return fmt.Errorf("uncover %d with stack size = %d", depth, len(cx.stack))
	}

	sv := cx.stack[idx]
	copy(cx.stack[idx:], cx.stack[idx+1:])
	cx.stack[topIdx] = sv
	return nil
}

func (cx *EvalContext) assetHoldingToValue(holding *basics.AssetHolding, fs assetHoldingFieldSpec) (sv stackValue, err error) {
	switch fs.field {
	case AssetBalance:
		sv.Uint = holding.Amount
	case AssetFrozen:
		sv.Uint = boolToUint(holding.Frozen)
	default:
		return sv, fmt.Errorf("invalid asset_holding_get field %d", fs.field)
	}

	if fs.ftype.AVMType != sv.avmType() {
		return sv, fmt.Errorf("%s expected field type is %s but got %s", fs.field, fs.ftype, sv.avmType())
	}
	return sv, nil
}

func (cx *EvalContext) assetParamsToValue(params *basics.AssetParams, creator basics.Address, fs assetParamsFieldSpec) (sv stackValue, err error) {
	switch fs.field {
	case AssetTotal:
		sv.Uint = params.Total
	case AssetDecimals:
		sv.Uint = uint64(params.Decimals)
	case AssetDefaultFrozen:
		sv.Uint = boolToUint(params.DefaultFrozen)
	case AssetUnitName:
		sv.Bytes = []byte(params.UnitName)
	case AssetName:
		sv.Bytes = []byte(params.AssetName)
	case AssetURL:
		sv.Bytes = []byte(params.URL)
	case AssetMetadataHash:
		sv.Bytes = params.MetadataHash[:]
	case AssetManager:
		sv.Bytes = params.Manager[:]
	case AssetReserve:
		sv.Bytes = params.Reserve[:]
	case AssetFreeze:
		sv.Bytes = params.Freeze[:]
	case AssetClawback:
		sv.Bytes = params.Clawback[:]
	case AssetCreator:
		sv.Bytes = creator[:]
	default:
		return sv, fmt.Errorf("invalid asset_params_get field %d", fs.field)
	}

	if fs.ftype.AVMType != sv.avmType() {
		return sv, fmt.Errorf("%s expected field type is %s but got %s", fs.field, fs.ftype, sv.avmType())
	}
	return sv, nil
}

func (cx *EvalContext) appParamsToValue(params *basics.AppParams, fs appParamsFieldSpec) (sv stackValue, err error) {
	switch fs.field {
	case AppApprovalProgram:
		sv.Bytes = params.ApprovalProgram[:]
	case AppClearStateProgram:
		sv.Bytes = params.ClearStateProgram[:]
	case AppGlobalNumUint:
		sv.Uint = params.GlobalStateSchema.NumUint
	case AppGlobalNumByteSlice:
		sv.Uint = params.GlobalStateSchema.NumByteSlice
	case AppLocalNumUint:
		sv.Uint = params.LocalStateSchema.NumUint
	case AppLocalNumByteSlice:
		sv.Uint = params.LocalStateSchema.NumByteSlice
	case AppExtraProgramPages:
		sv.Uint = uint64(params.ExtraProgramPages)
	default:
		// The pseudo fields AppCreator and AppAddress are handled before this method
		return sv, fmt.Errorf("invalid app_params_get field %d", fs.field)
	}

	if fs.ftype.AVMType != sv.avmType() {
		return sv, fmt.Errorf("%s expected field type is %s but got %s", fs.field, fs.ftype, sv.avmType())
	}
	return sv, nil
}

// TxnFieldToTealValue is a thin wrapper for txnFieldToStack for external use
func TxnFieldToTealValue(txn *transactions.Transaction, groupIndex int, field TxnField, arrayFieldIdx uint64, inner bool) (basics.TealValue, error) {
	if groupIndex < 0 {
		return basics.TealValue{}, fmt.Errorf("negative groupIndex %d", groupIndex)
	}
	var cx EvalContext
	stxnad := &transactions.SignedTxnWithAD{SignedTxn: transactions.SignedTxn{Txn: *txn}}
	fs, ok := txnFieldSpecByField(field)
	if !ok {
		return basics.TealValue{}, fmt.Errorf("invalid field %s", field)
	}
	sv, err := cx.txnFieldToStack(stxnad, &fs, arrayFieldIdx, groupIndex, inner)
	return sv.toTealValue(), err
}

// currentTxID is a convenience method to get the Txid for the txn being evaluated
func (cx *EvalContext) currentTxID() transactions.Txid {
	if cx.Proto.UnifyInnerTxIDs {
		// can't just return cx.txn.ID() because I might be an inner txn
		return cx.getTxID(&cx.txn.Txn, cx.groupIndex, false)
	}

	// original behavior, for backwards comatability
	return cx.txn.ID()
}

// getTxIDNotUnified is a backwards-compatible getTxID used when the consensus param UnifyInnerTxIDs
// is false. DO NOT call directly, and DO NOT change its behavior
func (cx *EvalContext) getTxIDNotUnified(txn *transactions.Transaction, groupIndex int) transactions.Txid {
	if cx.EvalParams.txidCache == nil {
		cx.EvalParams.txidCache = make(map[int]transactions.Txid, len(cx.TxnGroup))
	}

	txid, ok := cx.EvalParams.txidCache[groupIndex]
	if !ok {
		if cx.caller != nil {
			innerOffset := len(cx.caller.txn.EvalDelta.InnerTxns)
			txid = txn.InnerID(cx.caller.txn.ID(), innerOffset+groupIndex)
		} else {
			txid = txn.ID()
		}
		cx.EvalParams.txidCache[groupIndex] = txid
	}

	return txid
}

func (cx *EvalContext) getTxID(txn *transactions.Transaction, groupIndex int, inner bool) transactions.Txid {
	// inner indicates that groupIndex is an index into the most recent inner txn group

	if cx.EvalParams == nil { // Special case, called through TxnFieldToTealValue. No EvalParams, no caching.
		return txn.ID()
	}

	if !cx.Proto.UnifyInnerTxIDs {
		// original behavior, for backwards comatability
		return cx.getTxIDNotUnified(txn, groupIndex)
	}

	if inner {
		// Initialize innerTxidCache if necessary
		if cx.EvalParams.innerTxidCache == nil {
			cx.EvalParams.innerTxidCache = make(map[int]transactions.Txid)
		}

		txid, ok := cx.EvalParams.innerTxidCache[groupIndex]
		if !ok {
			// We're referencing an inner and the current txn is the parent
			myTxid := cx.currentTxID()
			lastGroupLen := len(cx.getLastInnerGroup())
			// innerIndex is the referenced inner txn's index in cx.txn.EvalDelta.InnerTxns
			innerIndex := len(cx.txn.EvalDelta.InnerTxns) - lastGroupLen + groupIndex
			txid = txn.InnerID(myTxid, innerIndex)
			cx.EvalParams.innerTxidCache[groupIndex] = txid
		}

		return txid
	}

	// Initialize txidCache if necessary
	if cx.EvalParams.txidCache == nil {
		cx.EvalParams.txidCache = make(map[int]transactions.Txid, len(cx.TxnGroup))
	}

	txid, ok := cx.EvalParams.txidCache[groupIndex]
	if !ok {
		if cx.caller != nil {
			// We're referencing a peer txn, not my inner, but I am an inner
			parentTxid := cx.caller.currentTxID()
			innerIndex := len(cx.caller.txn.EvalDelta.InnerTxns) + groupIndex
			txid = txn.InnerID(parentTxid, innerIndex)
		} else {
			// We're referencing a peer txn and I am not an inner
			txid = txn.ID()
		}
		cx.EvalParams.txidCache[groupIndex] = txid
	}

	return txid
}

func (cx *EvalContext) txnFieldToStack(stxn *transactions.SignedTxnWithAD, fs *txnFieldSpec, arrayFieldIdx uint64, groupIndex int, inner bool) (sv stackValue, err error) {
	if fs.effects {
		if cx.runModeFlags == ModeSig {
			return sv, fmt.Errorf("txn[%s] not allowed in current mode", fs.field)
		}
		if cx.version < txnEffectsVersion && !inner {
			return sv, errors.New("Unable to obtain effects from top-level transactions")
		}
	}
	if inner {
		// Before we had inner apps, we did not allow these, since we had no inner groups.
		if cx.version < innerAppsEnabledVersion && (fs.field == GroupIndex || fs.field == TxID) {
			err = fmt.Errorf("illegal field for inner transaction %s", fs.field)
			return
		}
	}
	err = nil
	txn := &stxn.SignedTxn.Txn
	switch fs.field {
	case Sender:
		sv.Bytes = txn.Sender[:]
	case Fee:
		sv.Uint = txn.Fee.Raw
	case FirstValid:
		sv.Uint = uint64(txn.FirstValid)
	case FirstValidTime:
		rnd, err := cx.availableRound(uint64(txn.FirstValid) - 1)
		if err != nil {
			return sv, err
		}
		hdr, err := cx.SigLedger.BlockHdrCached(rnd)
		if err != nil {
			return sv, err
		}
		if hdr.TimeStamp < 0 {
			return sv, fmt.Errorf("block(%d) timestamp %d < 0", txn.FirstValid-1, hdr.TimeStamp)
		}
		sv.Uint = uint64(hdr.TimeStamp)
	case LastValid:
		sv.Uint = uint64(txn.LastValid)
	case Note:
		sv.Bytes = nilToEmpty(txn.Note)
	case Receiver:
		sv.Bytes = txn.Receiver[:]
	case Amount:
		sv.Uint = txn.Amount.Raw
	case CloseRemainderTo:
		sv.Bytes = txn.CloseRemainderTo[:]
	case VotePK:
		sv.Bytes = txn.VotePK[:]
	case SelectionPK:
		sv.Bytes = txn.SelectionPK[:]
	case StateProofPK:
		sv.Bytes = txn.StateProofPK[:]
	case VoteFirst:
		sv.Uint = uint64(txn.VoteFirst)
	case VoteLast:
		sv.Uint = uint64(txn.VoteLast)
	case VoteKeyDilution:
		sv.Uint = txn.VoteKeyDilution
	case Nonparticipation:
		sv.Uint = boolToUint(txn.Nonparticipation)
	case Type:
		sv.Bytes = []byte(txn.Type)
	case TypeEnum:
		sv.Uint = txnTypeMap[string(txn.Type)]
	case XferAsset:
		sv.Uint = uint64(txn.XferAsset)
	case AssetAmount:
		sv.Uint = txn.AssetAmount
	case AssetSender:
		sv.Bytes = txn.AssetSender[:]
	case AssetReceiver:
		sv.Bytes = txn.AssetReceiver[:]
	case AssetCloseTo:
		sv.Bytes = txn.AssetCloseTo[:]
	case GroupIndex:
		sv.Uint = uint64(groupIndex)
	case TxID:
		txid := cx.getTxID(txn, groupIndex, inner)
		sv.Bytes = txid[:]
	case Lease:
		sv.Bytes = txn.Lease[:]
	case ApplicationID:
		sv.Uint = uint64(txn.ApplicationID)
	case OnCompletion:
		sv.Uint = uint64(txn.OnCompletion)

	case ApplicationArgs:
		if arrayFieldIdx >= uint64(len(txn.ApplicationArgs)) {
			return sv, fmt.Errorf("invalid ApplicationArgs index %d", arrayFieldIdx)
		}
		sv.Bytes = nilToEmpty(txn.ApplicationArgs[arrayFieldIdx])
	case NumAppArgs:
		sv.Uint = uint64(len(txn.ApplicationArgs))

	case Accounts:
		if arrayFieldIdx == 0 {
			// special case: sender
			sv.Bytes = txn.Sender[:]
		} else {
			if arrayFieldIdx > uint64(len(txn.Accounts)) {
				return sv, fmt.Errorf("invalid Accounts index %d", arrayFieldIdx)
			}
			sv.Bytes = txn.Accounts[arrayFieldIdx-1][:]
		}
	case NumAccounts:
		sv.Uint = uint64(len(txn.Accounts))

	case Assets:
		if arrayFieldIdx >= uint64(len(txn.ForeignAssets)) {
			return sv, fmt.Errorf("invalid Assets index %d", arrayFieldIdx)
		}
		sv.Uint = uint64(txn.ForeignAssets[arrayFieldIdx])
	case NumAssets:
		sv.Uint = uint64(len(txn.ForeignAssets))

	case Applications:
		if arrayFieldIdx == 0 {
			// special case: current app id
			sv.Uint = uint64(txn.ApplicationID)
		} else {
			if arrayFieldIdx > uint64(len(txn.ForeignApps)) {
				return sv, fmt.Errorf("invalid Applications index %d", arrayFieldIdx)
			}
			sv.Uint = uint64(txn.ForeignApps[arrayFieldIdx-1])
		}
	case NumApplications:
		sv.Uint = uint64(len(txn.ForeignApps))

	case GlobalNumUint:
		sv.Uint = uint64(txn.GlobalStateSchema.NumUint)
	case GlobalNumByteSlice:
		sv.Uint = uint64(txn.GlobalStateSchema.NumByteSlice)

	case LocalNumUint:
		sv.Uint = uint64(txn.LocalStateSchema.NumUint)
	case LocalNumByteSlice:
		sv.Uint = uint64(txn.LocalStateSchema.NumByteSlice)

	case ApprovalProgram:
		sv.Bytes = nilToEmpty(txn.ApprovalProgram)
	case ClearStateProgram:
		sv.Bytes = nilToEmpty(txn.ClearStateProgram)
	case NumApprovalProgramPages:
		sv.Uint = uint64(divCeil(len(txn.ApprovalProgram), maxStringSize))
	case ApprovalProgramPages:
		pageCount := divCeil(len(txn.ApprovalProgram), maxStringSize)
		if arrayFieldIdx >= uint64(pageCount) {
			return sv, fmt.Errorf("invalid ApprovalProgramPages index %d", arrayFieldIdx)
		}
		first := arrayFieldIdx * maxStringSize
		last := first + maxStringSize
		if last > uint64(len(txn.ApprovalProgram)) {
			last = uint64(len(txn.ApprovalProgram))
		}
		sv.Bytes = txn.ApprovalProgram[first:last]
	case NumClearStateProgramPages:
		sv.Uint = uint64(divCeil(len(txn.ClearStateProgram), maxStringSize))
	case ClearStateProgramPages:
		pageCount := divCeil(len(txn.ClearStateProgram), maxStringSize)
		if arrayFieldIdx >= uint64(pageCount) {
			return sv, fmt.Errorf("invalid ClearStateProgramPages index %d", arrayFieldIdx)
		}
		first := arrayFieldIdx * maxStringSize
		last := first + maxStringSize
		if last > uint64(len(txn.ClearStateProgram)) {
			last = uint64(len(txn.ClearStateProgram))
		}
		sv.Bytes = txn.ClearStateProgram[first:last]
	case RekeyTo:
		sv.Bytes = txn.RekeyTo[:]
	case ConfigAsset:
		sv.Uint = uint64(txn.ConfigAsset)
	case ConfigAssetTotal:
		sv.Uint = uint64(txn.AssetParams.Total)
	case ConfigAssetDecimals:
		sv.Uint = uint64(txn.AssetParams.Decimals)
	case ConfigAssetDefaultFrozen:
		sv.Uint = boolToUint(txn.AssetParams.DefaultFrozen)
	case ConfigAssetUnitName:
		sv.Bytes = nilToEmpty([]byte(txn.AssetParams.UnitName))
	case ConfigAssetName:
		sv.Bytes = nilToEmpty([]byte(txn.AssetParams.AssetName))
	case ConfigAssetURL:
		sv.Bytes = nilToEmpty([]byte(txn.AssetParams.URL))
	case ConfigAssetMetadataHash:
		sv.Bytes = nilToEmpty(txn.AssetParams.MetadataHash[:])
	case ConfigAssetManager:
		sv.Bytes = txn.AssetParams.Manager[:]
	case ConfigAssetReserve:
		sv.Bytes = txn.AssetParams.Reserve[:]
	case ConfigAssetFreeze:
		sv.Bytes = txn.AssetParams.Freeze[:]
	case ConfigAssetClawback:
		sv.Bytes = txn.AssetParams.Clawback[:]
	case FreezeAsset:
		sv.Uint = uint64(txn.FreezeAsset)
	case FreezeAssetAccount:
		sv.Bytes = txn.FreezeAccount[:]
	case FreezeAssetFrozen:
		sv.Uint = boolToUint(txn.AssetFrozen)
	case ExtraProgramPages:
		sv.Uint = uint64(txn.ExtraProgramPages)

	case Logs:
		if arrayFieldIdx >= uint64(len(stxn.EvalDelta.Logs)) {
			return sv, fmt.Errorf("invalid Logs index %d", arrayFieldIdx)
		}
		sv.Bytes = nilToEmpty([]byte(stxn.EvalDelta.Logs[arrayFieldIdx]))
	case NumLogs:
		sv.Uint = uint64(len(stxn.EvalDelta.Logs))
	case LastLog:
		if logs := len(stxn.EvalDelta.Logs); logs > 0 {
			sv.Bytes = nilToEmpty([]byte(stxn.EvalDelta.Logs[logs-1]))
		} else {
			sv.Bytes = nilToEmpty(nil)
		}
	case CreatedAssetID:
		sv.Uint = uint64(stxn.ApplyData.ConfigAsset)
	case CreatedApplicationID:
		sv.Uint = uint64(stxn.ApplyData.ApplicationID)

	default:
		return sv, fmt.Errorf("invalid txn field %s", fs.field)
	}

	if fs.ftype.AVMType != sv.avmType() {
		return sv, fmt.Errorf("%s expected field type is %s but got %s", fs.field, fs.ftype, sv.avmType())
	}
	return sv, nil
}

func (cx *EvalContext) fetchField(field TxnField, expectArray bool) (*txnFieldSpec, error) {
	fs, ok := txnFieldSpecByField(field)
	if !ok || fs.version > cx.version {
		return nil, fmt.Errorf("invalid txn field %s", field)
	}
	if expectArray != fs.array {
		if expectArray {
			return nil, fmt.Errorf("unsupported array field %s", field)
		}
		return nil, fmt.Errorf("invalid txn field %s", field)
	}
	return &fs, nil
}

type txnSource int

const (
	srcGroup txnSource = iota
	srcInner
	srcInnerGroup
)

// opTxnImpl implements all of the txn variants.  Each form of txn opcode should
// be able to get its work done with one call here, after collecting the args in
// the most straightforward way possible. They ought to do no error checking, so
// that it is all collected here.
func (cx *EvalContext) opTxnImpl(gi uint64, src txnSource, field TxnField, ai uint64, expectArray bool) (sv stackValue, err error) {
	fs, err := cx.fetchField(field, expectArray)
	if err != nil {
		return sv, err
	}

	var group []transactions.SignedTxnWithAD
	switch src {
	case srcGroup:
		if fs.effects && gi >= uint64(cx.groupIndex) {
			// Test mode so that error is clearer
			if cx.runModeFlags == ModeSig {
				return sv, fmt.Errorf("txn[%s] not allowed in current mode", fs.field)
			}
			return sv, fmt.Errorf("txn effects can only be read from past txns %d %d", gi, cx.groupIndex)
		}
		group = cx.TxnGroup
	case srcInner:
		group = cx.getLastInner()
	case srcInnerGroup:
		group = cx.getLastInnerGroup()
	}

	// We cast the length up, rather than gi down, in case gi overflows `int`.
	if gi >= uint64(len(group)) {
		return sv, fmt.Errorf("txn index %d, len(group) is %d", gi, len(group))
	}
	tx := &group[gi]

	// int(gi) is safe because gi < len(group). Slices in Go cannot exceed `int`
	sv, err = cx.txnFieldToStack(tx, fs, ai, int(gi), src != srcGroup)
	if err != nil {
		return sv, err
	}

	return sv, nil
}

func opTxn(cx *EvalContext) error {
	gi := uint64(cx.groupIndex)
	field := TxnField(cx.program[cx.pc+1])

	sv, err := cx.opTxnImpl(gi, srcGroup, field, 0, false)
	if err != nil {
		return err
	}

	cx.stack = append(cx.stack, sv)
	return nil
}

func opTxna(cx *EvalContext) error {
	gi := uint64(cx.groupIndex)
	field := TxnField(cx.program[cx.pc+1])
	ai := uint64(cx.program[cx.pc+2])

	sv, err := cx.opTxnImpl(gi, srcGroup, field, ai, true)
	if err != nil {
		return err
	}

	cx.stack = append(cx.stack, sv)
	return nil
}

func opTxnas(cx *EvalContext) error {
	last := len(cx.stack) - 1

	gi := uint64(cx.groupIndex)
	field := TxnField(cx.program[cx.pc+1])
	ai := cx.stack[last].Uint

	sv, err := cx.opTxnImpl(gi, srcGroup, field, ai, true)
	if err != nil {
		return err
	}

	cx.stack[last] = sv
	return nil
}

func opGtxn(cx *EvalContext) error {
	gi := uint64(cx.program[cx.pc+1])
	field := TxnField(cx.program[cx.pc+2])

	sv, err := cx.opTxnImpl(gi, srcGroup, field, 0, false)
	if err != nil {
		return err
	}

	cx.stack = append(cx.stack, sv)
	return nil
}

func opGtxna(cx *EvalContext) error {
	gi := uint64(cx.program[cx.pc+1])
	field := TxnField(cx.program[cx.pc+2])
	ai := uint64(cx.program[cx.pc+3])

	sv, err := cx.opTxnImpl(gi, srcGroup, field, ai, true)
	if err != nil {
		return err
	}

	cx.stack = append(cx.stack, sv)
	return nil
}

func opGtxnas(cx *EvalContext) error {
	last := len(cx.stack) - 1

	gi := uint64(cx.program[cx.pc+1])
	field := TxnField(cx.program[cx.pc+2])
	ai := cx.stack[last].Uint

	sv, err := cx.opTxnImpl(gi, srcGroup, field, ai, true)
	if err != nil {
		return err
	}

	cx.stack[last] = sv
	return nil
}

func opGtxns(cx *EvalContext) error {
	last := len(cx.stack) - 1

	gi := cx.stack[last].Uint
	field := TxnField(cx.program[cx.pc+1])

	sv, err := cx.opTxnImpl(gi, srcGroup, field, 0, false)
	if err != nil {
		return err
	}

	cx.stack[last] = sv
	return nil
}

func opGtxnsa(cx *EvalContext) error {
	last := len(cx.stack) - 1

	gi := cx.stack[last].Uint
	field := TxnField(cx.program[cx.pc+1])
	ai := uint64(cx.program[cx.pc+2])

	sv, err := cx.opTxnImpl(gi, srcGroup, field, ai, true)
	if err != nil {
		return err
	}

	cx.stack[last] = sv
	return nil
}

func opGtxnsas(cx *EvalContext) error {
	last := len(cx.stack) - 1
	prev := last - 1

	gi := cx.stack[prev].Uint
	field := TxnField(cx.program[cx.pc+1])
	ai := cx.stack[last].Uint

	sv, err := cx.opTxnImpl(gi, srcGroup, field, ai, true)
	if err != nil {
		return err
	}

	cx.stack[prev] = sv
	cx.stack = cx.stack[:last]
	return nil
}

func opItxn(cx *EvalContext) error {
	field := TxnField(cx.program[cx.pc+1])

	sv, err := cx.opTxnImpl(0, srcInner, field, 0, false)
	if err != nil {
		return err
	}
	cx.stack = append(cx.stack, sv)
	return nil
}

func opItxna(cx *EvalContext) error {
	field := TxnField(cx.program[cx.pc+1])
	ai := uint64(cx.program[cx.pc+2])

	sv, err := cx.opTxnImpl(0, srcInner, field, ai, true)
	if err != nil {
		return err
	}

	cx.stack = append(cx.stack, sv)
	return nil
}

func opItxnas(cx *EvalContext) error {
	last := len(cx.stack) - 1

	field := TxnField(cx.program[cx.pc+1])
	ai := cx.stack[last].Uint

	sv, err := cx.opTxnImpl(0, srcInner, field, ai, true)
	if err != nil {
		return err
	}

	cx.stack[last] = sv
	return nil
}

func (cx *EvalContext) getLastInner() []transactions.SignedTxnWithAD {
	inners := cx.txn.EvalDelta.InnerTxns
	// If there are no inners yet, return empty slice, which will result in error
	if len(inners) == 0 {
		return inners
	}
	return inners[len(inners)-1:]
}

func (cx *EvalContext) getLastInnerGroup() []transactions.SignedTxnWithAD {
	inners := cx.txn.EvalDelta.InnerTxns
	// If there are no inners yet, return empty slice, which will result in error
	if len(inners) == 0 {
		return inners
	}
	gid := inners[len(inners)-1].Txn.Group
	// If last inner was a singleton, return it as a slice.
	if gid.IsZero() {
		return inners[len(inners)-1:]
	}
	// Look back for the first non-matching inner (by group) to find beginning
	for i := len(inners) - 2; i >= 0; i-- {
		if inners[i].Txn.Group != gid {
			return inners[i+1:]
		}
	}
	// All have the same (non-zero) group. Return all
	return inners
}

func opGitxn(cx *EvalContext) error {
	gi := uint64(cx.program[cx.pc+1])
	field := TxnField(cx.program[cx.pc+2])

	sv, err := cx.opTxnImpl(gi, srcInnerGroup, field, 0, false)
	if err != nil {
		return err
	}

	cx.stack = append(cx.stack, sv)
	return nil
}

func opGitxna(cx *EvalContext) error {
	gi := uint64(cx.program[cx.pc+1])
	field := TxnField(cx.program[cx.pc+2])
	ai := uint64(cx.program[cx.pc+3])

	sv, err := cx.opTxnImpl(gi, srcInnerGroup, field, ai, true)
	if err != nil {
		return err
	}

	cx.stack = append(cx.stack, sv)
	return nil
}

func opGitxnas(cx *EvalContext) error {
	last := len(cx.stack) - 1

	gi := uint64(cx.program[cx.pc+1])
	field := TxnField(cx.program[cx.pc+2])
	ai := cx.stack[last].Uint

	sv, err := cx.opTxnImpl(gi, srcInnerGroup, field, ai, true)
	if err != nil {
		return err
	}

	cx.stack[last] = sv
	return nil
}

func opGaidImpl(cx *EvalContext, giw uint64, opName string) (sv stackValue, err error) {
	if giw >= uint64(len(cx.TxnGroup)) {
		return sv, fmt.Errorf("%s lookup TxnGroup[%d] but it only has %d", opName, giw, len(cx.TxnGroup))
	}
	// Is now assured smalled than a len() so fits in int.
	gi := int(giw)
	if gi > cx.groupIndex {
		return sv, fmt.Errorf("%s can't get creatable ID of txn ahead of the current one (index %d) in the transaction group", opName, gi)
	}
	if gi == cx.groupIndex {
		return sv, fmt.Errorf("%s is only for accessing creatable IDs of previous txns, use `global CurrentApplicationID` instead to access the current app's creatable ID", opName)
	}
	if txn := cx.TxnGroup[gi].Txn; !(txn.Type == protocol.ApplicationCallTx || txn.Type == protocol.AssetConfigTx) {
		return sv, fmt.Errorf("can't use %s on txn that is not an app call nor an asset config txn with index %d", opName, gi)
	}

	if aid := cx.TxnGroup[gi].ApplyData.ConfigAsset; aid != 0 {
		return stackValue{Uint: uint64(aid)}, nil
	}
	if aid := cx.TxnGroup[gi].ApplyData.ApplicationID; aid != 0 {
		return stackValue{Uint: uint64(aid)}, nil
	}
	return sv, fmt.Errorf("%s: index %d did not create anything", opName, gi)
}

func opGaid(cx *EvalContext) error {
	gi := uint64(cx.program[cx.pc+1])
	sv, err := opGaidImpl(cx, gi, "gaid")
	if err != nil {
		return err
	}

	cx.stack = append(cx.stack, sv)
	return nil
}

func opGaids(cx *EvalContext) error {
	last := len(cx.stack) - 1
	gi := cx.stack[last].Uint

	sv, err := opGaidImpl(cx, gi, "gaids")
	if err != nil {
		return err
	}

	cx.stack[last] = sv
	return nil
}

func (cx *EvalContext) getRound() uint64 {
	return uint64(cx.Ledger.Round())
}

func (cx *EvalContext) getLatestTimestamp() (uint64, error) {
	ts := cx.Ledger.PrevTimestamp()
	if ts < 0 {
		return 0, fmt.Errorf("latest timestamp %d < 0", ts)
	}
	return uint64(ts), nil
}

// getApplicationAddress memoizes app.Address() across a tx group's evaluation
func (ep *EvalParams) getApplicationAddress(app basics.AppIndex) basics.Address {
	/* Do not instantiate the cache here, that would mask a programming error.
	   The cache must be instantiated at EvalParams construction time, so that
	   proper sharing with inner EvalParams can work. */
	appAddr, ok := ep.appAddrCache[app]
	if !ok {
		appAddr = app.Address()
		ep.appAddrCache[app] = appAddr
	}

	return appAddr
}

func (cx *EvalContext) getCreatorAddress() ([]byte, error) {
	_, creator, err := cx.Ledger.AppParams(cx.appID)
	if err != nil {
		return nil, fmt.Errorf("No params for current app")
	}
	return creator[:], nil
}

var zeroAddress basics.Address

func (cx *EvalContext) globalFieldToValue(fs globalFieldSpec) (sv stackValue, err error) {
	switch fs.field {
	case MinTxnFee:
		sv.Uint = cx.Proto.MinTxnFee
	case MinBalance:
		sv.Uint = cx.Proto.MinBalance
	case MaxTxnLife:
		sv.Uint = cx.Proto.MaxTxnLife
	case ZeroAddress:
		sv.Bytes = zeroAddress[:]
	case GroupSize:
		sv.Uint = uint64(len(cx.TxnGroup))
	case LogicSigVersion:
		sv.Uint = cx.Proto.LogicSigVersion
	case Round:
		sv.Uint = cx.getRound()
	case LatestTimestamp:
		sv.Uint, err = cx.getLatestTimestamp()
	case CurrentApplicationID:
		sv.Uint = uint64(cx.appID)
	case CurrentApplicationAddress:
		addr := cx.getApplicationAddress(cx.appID)
		sv.Bytes = addr[:]
	case CreatorAddress:
		sv.Bytes, err = cx.getCreatorAddress()
	case GroupID:
		sv.Bytes = cx.txn.Txn.Group[:]
	case OpcodeBudget:
		sv.Uint = uint64(cx.remainingBudget())
	case CallerApplicationID:
		if cx.caller != nil {
			sv.Uint = uint64(cx.caller.appID)
		} else {
			sv.Uint = 0
		}
	case CallerApplicationAddress:
		if cx.caller != nil {
			addr := cx.caller.getApplicationAddress(cx.caller.appID)
			sv.Bytes = addr[:]
		} else {
			sv.Bytes = zeroAddress[:]
		}
	default:
		err = fmt.Errorf("invalid global field %d", fs.field)
	}

	if fs.ftype.AVMType != sv.avmType() {
		return sv, fmt.Errorf("%s expected field type is %s but got %s", fs.field, fs.ftype, sv.avmType())
	}

	return sv, err
}

func opGlobal(cx *EvalContext) error {
	globalField := GlobalField(cx.program[cx.pc+1])
	fs, ok := globalFieldSpecByField(globalField)
	if !ok || fs.version > cx.version {
		return fmt.Errorf("invalid global field %s", globalField)
	}
	if (cx.runModeFlags & fs.mode) == 0 {
		return fmt.Errorf("global[%s] not allowed in current mode", globalField)
	}

	sv, err := cx.globalFieldToValue(fs)
	if err != nil {
		return err
	}

	cx.stack = append(cx.stack, sv)
	return nil
}

// Msg is data meant to be signed and then verified with the
// ed25519verify opcode.
type Msg struct {
	_struct     struct{}      `codec:",omitempty,omitemptyarray"`
	ProgramHash crypto.Digest `codec:"p"`
	Data        []byte        `codec:"d"`
}

// ToBeHashed implements crypto.Hashable
func (msg Msg) ToBeHashed() (protocol.HashID, []byte) {
	return protocol.ProgramData, append(msg.ProgramHash[:], msg.Data...)
}

// programHash lets us lazily compute H(cx.program)
func (cx *EvalContext) programHash() crypto.Digest {
	if cx.programHashCached == (crypto.Digest{}) {
		cx.programHashCached = crypto.HashObj(Program(cx.program))
	}
	return cx.programHashCached
}

func opEd25519Verify(cx *EvalContext) error {
	last := len(cx.stack) - 1 // index of PK
	prev := last - 1          // index of signature
	pprev := prev - 1         // index of data

	var sv crypto.SignatureVerifier
	if len(cx.stack[last].Bytes) != len(sv) {
		return errors.New("invalid public key")
	}
	copy(sv[:], cx.stack[last].Bytes)

	var sig crypto.Signature
	if len(cx.stack[prev].Bytes) != len(sig) {
		return errors.New("invalid signature")
	}
	copy(sig[:], cx.stack[prev].Bytes)

	msg := Msg{ProgramHash: cx.programHash(), Data: cx.stack[pprev].Bytes}
	cx.stack[pprev] = boolToSV(sv.Verify(msg, sig))
	cx.stack = cx.stack[:prev]
	return nil
}

func opEd25519VerifyBare(cx *EvalContext) error {
	last := len(cx.stack) - 1 // index of PK
	prev := last - 1          // index of signature
	pprev := prev - 1         // index of data

	var sv crypto.SignatureVerifier
	if len(cx.stack[last].Bytes) != len(sv) {
		return errors.New("invalid public key")
	}
	copy(sv[:], cx.stack[last].Bytes)

	var sig crypto.Signature
	if len(cx.stack[prev].Bytes) != len(sig) {
		return errors.New("invalid signature")
	}
	copy(sig[:], cx.stack[prev].Bytes)

	cx.stack[pprev] = boolToSV(sv.VerifyBytes(cx.stack[pprev].Bytes, sig))
	cx.stack = cx.stack[:prev]
	return nil
}

func leadingZeros(size int, b *big.Int) ([]byte, error) {
	byteLength := (b.BitLen() + 7) / 8
	if size < byteLength {
		return nil, fmt.Errorf("insufficient buffer size: %d < %d", size, byteLength)
	}
	buf := make([]byte, size)
	b.FillBytes(buf)
	return buf, nil
}

var ecdsaVerifyCosts = []int{
	Secp256k1: 1700,
	Secp256r1: 2500,
}

var secp256r1 = elliptic.P256()

func opEcdsaVerify(cx *EvalContext) error {
	ecdsaCurve := EcdsaCurve(cx.program[cx.pc+1])
	fs, ok := ecdsaCurveSpecByField(ecdsaCurve)
	if !ok || fs.version > cx.version {
		return fmt.Errorf("invalid curve %d", ecdsaCurve)
	}

	if fs.field != Secp256k1 && fs.field != Secp256r1 {
		return fmt.Errorf("unsupported curve %d", fs.field)
	}

	last := len(cx.stack) - 1 // index of PK y
	prev := last - 1          // index of PK x
	pprev := prev - 1         // index of signature s
	fourth := pprev - 1       // index of signature r
	fifth := fourth - 1       // index of data

	pkY := cx.stack[last].Bytes
	pkX := cx.stack[prev].Bytes
	sigS := cx.stack[pprev].Bytes
	sigR := cx.stack[fourth].Bytes
	msg := cx.stack[fifth].Bytes

	if len(msg) != 32 {
		return fmt.Errorf("the signed data must be 32 bytes long, not %d", len(msg))
	}

	x := new(big.Int).SetBytes(pkX)
	y := new(big.Int).SetBytes(pkY)

	var result bool
	if fs.field == Secp256k1 {
		signature := make([]byte, 0, len(sigR)+len(sigS))
		signature = append(signature, sigR...)
		signature = append(signature, sigS...)

		pubkey := secp256k1.S256().Marshal(x, y)
		result = secp256k1.VerifySignature(pubkey, msg, signature)
	} else if fs.field == Secp256r1 {
		if !cx.Proto.EnablePrecheckECDSACurve || secp256r1.IsOnCurve(x, y) {
			pubkey := ecdsa.PublicKey{
				Curve: secp256r1,
				X:     x,
				Y:     y,
			}
			r := new(big.Int).SetBytes(sigR)
			s := new(big.Int).SetBytes(sigS)
			result = ecdsa.Verify(&pubkey, msg, r, s)
		}
	}

	cx.stack[fifth] = boolToSV(result)
	cx.stack = cx.stack[:fourth]
	return nil
}

var ecdsaDecompressCosts = []int{
	Secp256k1: 650,
	Secp256r1: 2400,
}

func opEcdsaPkDecompress(cx *EvalContext) error {
	ecdsaCurve := EcdsaCurve(cx.program[cx.pc+1])
	fs, ok := ecdsaCurveSpecByField(ecdsaCurve)
	if !ok || fs.version > cx.version {
		return fmt.Errorf("invalid curve %d", ecdsaCurve)
	}

	if fs.field != Secp256k1 && fs.field != Secp256r1 {
		return fmt.Errorf("unsupported curve %d", fs.field)
	}

	last := len(cx.stack) - 1 // compressed PK

	pubkey := cx.stack[last].Bytes
	var x, y *big.Int
	if fs.field == Secp256k1 {
		x, y = secp256k1.DecompressPubkey(pubkey)
		if x == nil {
			return fmt.Errorf("invalid pubkey")
		}
	} else if fs.field == Secp256r1 {
		x, y = elliptic.UnmarshalCompressed(elliptic.P256(), pubkey)
		if x == nil {
			return fmt.Errorf("invalid compressed pubkey")
		}
	}

	var err error
	cx.stack[last].Uint = 0
	cx.stack[last].Bytes, err = leadingZeros(32, x)
	if err != nil {
		return fmt.Errorf("x component zeroing failed: %s", err.Error())
	}

	var sv stackValue
	sv.Bytes, err = leadingZeros(32, y)
	if err != nil {
		return fmt.Errorf("y component zeroing failed: %s", err.Error())
	}

	cx.stack = append(cx.stack, sv)
	return nil
}

func opEcdsaPkRecover(cx *EvalContext) error {
	ecdsaCurve := EcdsaCurve(cx.program[cx.pc+1])
	fs, ok := ecdsaCurveSpecByField(ecdsaCurve)
	if !ok || fs.version > cx.version {
		return fmt.Errorf("invalid curve %d", ecdsaCurve)
	}

	if fs.field != Secp256k1 {
		return fmt.Errorf("unsupported curve %d", fs.field)
	}

	last := len(cx.stack) - 1 // index of signature s
	prev := last - 1          // index of signature r
	pprev := prev - 1         // index of recovery id
	fourth := pprev - 1       // index of data

	sigS := cx.stack[last].Bytes
	sigR := cx.stack[prev].Bytes
	recid := cx.stack[pprev].Uint
	msg := cx.stack[fourth].Bytes

	if recid > 3 {
		return fmt.Errorf("invalid recovery id: %d", recid)
	}

	signature := make([]byte, 0, len(sigR)+len(sigS)+1)
	signature = append(signature, sigR...)
	signature = append(signature, sigS...)
	signature = append(signature, uint8(recid))

	pk, err := secp256k1.RecoverPubkey(msg, signature)
	if err != nil {
		return fmt.Errorf("pubkey recover failed: %s", err.Error())
	}
	x, y := secp256k1.S256().Unmarshal(pk)
	if x == nil {
		return fmt.Errorf("pubkey unmarshal failed")
	}

	cx.stack[fourth].Uint = 0
	cx.stack[fourth].Bytes, err = leadingZeros(32, x)
	if err != nil {
		return fmt.Errorf("x component zeroing failed: %s", err.Error())
	}
	cx.stack[pprev].Uint = 0
	cx.stack[pprev].Bytes, err = leadingZeros(32, y)
	if err != nil {
		return fmt.Errorf("y component zeroing failed: %s", err.Error())
	}
	cx.stack = cx.stack[:prev]
	return nil
}

func opLoad(cx *EvalContext) error {
	n := cx.program[cx.pc+1]
	cx.stack = append(cx.stack, cx.scratch[n])
	return nil
}

func opLoads(cx *EvalContext) error {
	last := len(cx.stack) - 1
	n := cx.stack[last].Uint
	if n >= uint64(len(cx.scratch)) {
		return fmt.Errorf("invalid Scratch index %d", n)
	}
	cx.stack[last] = cx.scratch[n]
	return nil
}

func opStore(cx *EvalContext) error {
	n := cx.program[cx.pc+1]
	last := len(cx.stack) - 1
	cx.scratch[n] = cx.stack[last]
	cx.stack = cx.stack[:last]
	return nil
}

func opStores(cx *EvalContext) error {
	last := len(cx.stack) - 1
	prev := last - 1
	n := cx.stack[prev].Uint
	if n >= uint64(len(cx.scratch)) {
		return fmt.Errorf("invalid Scratch index %d", n)
	}
	cx.scratch[n] = cx.stack[last]
	cx.stack = cx.stack[:prev]
	return nil
}

func opGloadImpl(cx *EvalContext, gi int, scratchIdx byte, opName string) (stackValue, error) {
	var none stackValue
	if gi >= len(cx.TxnGroup) {
		return none, fmt.Errorf("%s lookup TxnGroup[%d] but it only has %d", opName, gi, len(cx.TxnGroup))
	}
	if int(scratchIdx) >= len(cx.scratch) {
		return none, fmt.Errorf("invalid Scratch index %d", scratchIdx)
	}
	if cx.TxnGroup[gi].Txn.Type != protocol.ApplicationCallTx {
		return none, fmt.Errorf("can't use %s on non-app call txn with index %d", opName, gi)
	}
	if gi == cx.groupIndex {
		return none, fmt.Errorf("can't use %s on self, use load instead", opName)
	}
	if gi > cx.groupIndex {
		return none, fmt.Errorf("%s can't get future scratch space from txn with index %d", opName, gi)
	}

	return cx.pastScratch[gi][scratchIdx], nil
}

func opGload(cx *EvalContext) error {
	gi := int(cx.program[cx.pc+1])
	scratchIdx := cx.program[cx.pc+2]
	scratchValue, err := opGloadImpl(cx, gi, scratchIdx, "gload")
	if err != nil {
		return err
	}

	cx.stack = append(cx.stack, scratchValue)
	return nil
}

func opGloads(cx *EvalContext) error {
	last := len(cx.stack) - 1
	gi := cx.stack[last].Uint
	if gi >= uint64(len(cx.TxnGroup)) {
		return fmt.Errorf("gloads lookup TxnGroup[%d] but it only has %d", gi, len(cx.TxnGroup))
	}
	scratchIdx := cx.program[cx.pc+1]
	scratchValue, err := opGloadImpl(cx, int(gi), scratchIdx, "gloads")
	if err != nil {
		return err
	}

	cx.stack[last] = scratchValue
	return nil
}

func opGloadss(cx *EvalContext) error {
	last := len(cx.stack) - 1
	prev := last - 1

	gi := cx.stack[prev].Uint
	if gi >= uint64(len(cx.TxnGroup)) {
		return fmt.Errorf("gloadss lookup TxnGroup[%d] but it only has %d", gi, len(cx.TxnGroup))
	}
	scratchIdx := cx.stack[last].Uint
	if scratchIdx >= 256 {
		return fmt.Errorf("gloadss scratch index >= 256 (%d)", scratchIdx)
	}
	scratchValue, err := opGloadImpl(cx, int(gi), byte(scratchIdx), "gloadss")
	if err != nil {
		return err
	}

	cx.stack[prev] = scratchValue
	cx.stack = cx.stack[:last]
	return nil
}

func opConcat(cx *EvalContext) error {
	last := len(cx.stack) - 1
	prev := last - 1
	a := cx.stack[prev].Bytes
	b := cx.stack[last].Bytes
	newlen := len(a) + len(b)
	newvalue := make([]byte, newlen)
	copy(newvalue, a)
	copy(newvalue[len(a):], b)
	cx.stack[prev].Bytes = newvalue
	cx.stack = cx.stack[:last]
	return nil
}

func substring(x []byte, start, end int) ([]byte, error) {
	if end < start {
		return nil, errors.New("substring end before start")
	}
	if start > len(x) || end > len(x) {
		return nil, errors.New("substring range beyond length of string")
	}
	return x[start:end], nil
}

func opSubstring(cx *EvalContext) error {
	last := len(cx.stack) - 1
	start := cx.program[cx.pc+1]
	end := cx.program[cx.pc+2]
	bytes, err := substring(cx.stack[last].Bytes, int(start), int(end))
	cx.stack[last].Bytes = bytes
	return err
}

func opSubstring3(cx *EvalContext) error {
	last := len(cx.stack) - 1 // end
	prev := last - 1          // start
	pprev := prev - 1         // bytes
	start := cx.stack[prev].Uint
	end := cx.stack[last].Uint
	if start > math.MaxInt32 || end > math.MaxInt32 {
		return errors.New("substring range beyond length of string")
	}
	bytes, err := substring(cx.stack[pprev].Bytes, int(start), int(end))
	cx.stack[pprev].Bytes = bytes
	cx.stack = cx.stack[:prev]
	return err
}

func opGetBit(cx *EvalContext) error {
	last := len(cx.stack) - 1
	prev := last - 1
	idx := cx.stack[last].Uint
	target := cx.stack[prev]

	var bit uint64
	if target.avmType() == avmUint64 {
		if idx > 63 {
			return errors.New("getbit index > 63 with with Uint")
		}
		mask := uint64(1) << idx
		bit = (target.Uint & mask) >> idx
	} else {
		// indexing into a byteslice
		byteIdx := idx / 8
		if byteIdx >= uint64(len(target.Bytes)) {
			return errors.New("getbit index beyond byteslice")
		}
		byteVal := target.Bytes[byteIdx]

		bitIdx := idx % 8
		// We saying that bit 9 (the 10th bit), for example,
		// is the 2nd bit in the second byte, and that "2nd
		// bit" here means almost-highest-order bit, because
		// we're thinking of the bits in the byte itself as
		// being big endian. So this looks "reversed"
		mask := byte(0x80) >> bitIdx
		bit = uint64((byteVal & mask) >> (7 - bitIdx))
	}
	cx.stack[prev].Uint = bit
	cx.stack[prev].Bytes = nil
	cx.stack = cx.stack[:last]
	return nil
}

func opSetBit(cx *EvalContext) error {
	last := len(cx.stack) - 1
	prev := last - 1
	pprev := prev - 1

	bit := cx.stack[last].Uint
	idx := cx.stack[prev].Uint
	target := cx.stack[pprev]

	if bit > 1 {
		return errors.New("setbit value > 1")
	}

	if target.avmType() == avmUint64 {
		if idx > 63 {
			return errors.New("setbit index > 63 with Uint")
		}
		mask := uint64(1) << idx
		if bit == uint64(1) {
			cx.stack[pprev].Uint |= mask // manipulate stack in place
		} else {
			cx.stack[pprev].Uint &^= mask // manipulate stack in place
		}
	} else {
		// indexing into a byteslice
		byteIdx := idx / 8
		if byteIdx >= uint64(len(target.Bytes)) {
			return errors.New("setbit index beyond byteslice")
		}

		bitIdx := idx % 8
		// We saying that bit 9 (the 10th bit), for example,
		// is the 2nd bit in the second byte, and that "2nd
		// bit" here means almost-highest-order bit, because
		// we're thinking of the bits in the byte itself as
		// being big endian. So this looks "reversed"
		mask := byte(0x80) >> bitIdx
		// Copy to avoid modifying shared slice
		scratch := append([]byte(nil), target.Bytes...)
		if bit == uint64(1) {
			scratch[byteIdx] |= mask
		} else {
			scratch[byteIdx] &^= mask
		}
		cx.stack[pprev].Bytes = scratch
	}
	cx.stack = cx.stack[:prev]
	return nil
}

func opGetByte(cx *EvalContext) error {
	last := len(cx.stack) - 1
	prev := last - 1

	idx := cx.stack[last].Uint
	target := cx.stack[prev]

	if idx >= uint64(len(target.Bytes)) {
		return errors.New("getbyte index beyond array length")
	}
	cx.stack[prev].Uint = uint64(target.Bytes[idx])
	cx.stack[prev].Bytes = nil
	cx.stack = cx.stack[:last]
	return nil
}

func opSetByte(cx *EvalContext) error {
	last := len(cx.stack) - 1
	prev := last - 1
	pprev := prev - 1
	if cx.stack[last].Uint > 255 {
		return errors.New("setbyte value > 255")
	}
	if cx.stack[prev].Uint >= uint64(len(cx.stack[pprev].Bytes)) {
		return errors.New("setbyte index beyond array length")
	}
	// Copy to avoid modifying shared slice
	cx.stack[pprev].Bytes = append([]byte(nil), cx.stack[pprev].Bytes...)
	cx.stack[pprev].Bytes[cx.stack[prev].Uint] = byte(cx.stack[last].Uint)
	cx.stack = cx.stack[:prev]
	return nil
}

func extractCarefully(x []byte, start, length uint64) ([]byte, error) {
	if start > uint64(len(x)) {
		return nil, fmt.Errorf("extraction start %d is beyond length: %d", start, len(x))
	}
	end := start + length
	if end < start {
		return nil, fmt.Errorf("extraction end exceeds uint64")
	}
	if end > uint64(len(x)) {
		return nil, fmt.Errorf("extraction end %d is beyond length: %d", end, len(x))
	}
	return x[start:end], nil
}

func opExtract(cx *EvalContext) error {
	last := len(cx.stack) - 1
	start := uint64(cx.program[cx.pc+1])
	length := uint64(cx.program[cx.pc+2])
	// Shortcut: if length is 0, take bytes from start index to the end
	if length == 0 {
		// If length has wrapped, it's because start > len(), so extractCarefully will report
		length = uint64(len(cx.stack[last].Bytes) - int(start))
	}
	bytes, err := extractCarefully(cx.stack[last].Bytes, start, length)
	cx.stack[last].Bytes = bytes
	return err
}

func opExtract3(cx *EvalContext) error {
	last := len(cx.stack) - 1 // length
	prev := last - 1          // start
	pprev := prev - 1         // bytes

	start := cx.stack[prev].Uint
	length := cx.stack[last].Uint
	bytes, err := extractCarefully(cx.stack[pprev].Bytes, start, length)
	cx.stack[pprev].Bytes = bytes
	cx.stack = cx.stack[:prev]
	return err
}

// replaceCarefully is used to make a NEW byteslice copy of original, with
// replacement written over the bytes starting at start.
func replaceCarefully(original []byte, replacement []byte, start uint64) ([]byte, error) {
	if start > uint64(len(original)) {
		return nil, fmt.Errorf("replacement start %d beyond length: %d", start, len(original))
	}
	end := start + uint64(len(replacement))
	if end < start { // impossible because it is sum of two avm value lengths
		return nil, fmt.Errorf("replacement end exceeds uint64")
	}

	if end > uint64(len(original)) {
		return nil, fmt.Errorf("replacement end %d beyond original length: %d", end, len(original))
	}

	// Do NOT use the append trick to make a copy here.
	// append(nil, []byte{}...) would return a nil, which means "not a bytearray" to AVM.
	clone := make([]byte, len(original))
	copy(clone[:start], original)
	copy(clone[start:end], replacement)
	copy(clone[end:], original[end:])
	return clone, nil
}

func opReplace2(cx *EvalContext) error {
	last := len(cx.stack) - 1 // replacement
	prev := last - 1          // original

	replacement := cx.stack[last].Bytes
	start := uint64(cx.program[cx.pc+1])
	original := cx.stack[prev].Bytes

	bytes, err := replaceCarefully(original, replacement, start)
	if err != nil {
		return err
	}
	cx.stack[prev].Bytes = bytes
	cx.stack = cx.stack[:last]
	return err
}

func opReplace3(cx *EvalContext) error {
	last := len(cx.stack) - 1 // replacement
	prev := last - 1          // start
	pprev := prev - 1         // original

	replacement := cx.stack[last].Bytes
	start := cx.stack[prev].Uint
	original := cx.stack[pprev].Bytes

	bytes, err := replaceCarefully(original, replacement, start)
	if err != nil {
		return err
	}
	cx.stack[pprev].Bytes = bytes
	cx.stack = cx.stack[:prev]
	return err
}

// We convert the bytes manually here because we need to accept "short" byte arrays.
// A single byte is a legal uint64 decoded this way.
func convertBytesToInt(x []byte) uint64 {
	out := uint64(0)
	for _, b := range x {
		out = out << 8
		out = out | (uint64(b) & 0x0ff)
	}
	return out
}

func opExtractNBytes(cx *EvalContext, n uint64) error {
	last := len(cx.stack) - 1 // start
	prev := last - 1          // bytes
	start := cx.stack[last].Uint
	bytes, err := extractCarefully(cx.stack[prev].Bytes, start, n) // extract n bytes
	if err != nil {
		return err
	}
	cx.stack[prev].Uint = convertBytesToInt(bytes)
	cx.stack[prev].Bytes = nil
	cx.stack = cx.stack[:last]
	return nil
}

func opExtract16Bits(cx *EvalContext) error {
	return opExtractNBytes(cx, 2) // extract 2 bytes
}

func opExtract32Bits(cx *EvalContext) error {
	return opExtractNBytes(cx, 4) // extract 4 bytes
}

func opExtract64Bits(cx *EvalContext) error {
	return opExtractNBytes(cx, 8) // extract 8 bytes
}

// assignAccount is used to convert a stackValue into a 32-byte account value,
// enforcing any "availability" restrictions in force.
func (cx *EvalContext) assignAccount(sv stackValue) (basics.Address, error) {
	_, err := sv.address()
	if err != nil {
		return basics.Address{}, err
	}

	addr, _, err := cx.accountReference(sv)
	return addr, err
}

// accountReference yields the address and Accounts offset designated by a
// stackValue. If the stackValue is the app account, an account of an app in
// created.apps, an account of an app in foreignApps, or an account made
// available by another txn, and it is not in the Accounts array, then
// len(Accounts) + 1 is returned as the index. This would let us catch the
// mistake if the index is used for set/del. If the txn somehow "psychically"
// predicted the address, and therefore it IS in txn.Accounts, then happy day,
// we can set/del it. Return the proper index.

// Starting in v9, apps can change local state on these accounts by adding the
// address to EvalDelta.SharedAccounts and indexing it there. But at this level,
// we still report the "failure" to find an index with `len(Accounts)+1` That
// value allows mutableAccountReference to decide whether to report an error or
// not, based on version.

func (cx *EvalContext) accountReference(account stackValue) (basics.Address, uint64, error) {
	addr, idx, err := cx.resolveAccount(account)
	if err != nil {
		return addr, 0, err
	}

	if idx >= 0 {
		return addr, uint64(idx), err
	}
	// negative idx tells us we can't return the idx into
	// txn.Accounts, but the account might still be available (because it was
	// created earlier in the group, or because of group sharing)
	ok := cx.availableAccount(addr)
	if !ok {
		return addr, 0, fmt.Errorf("invalid Account reference %s", addr)
	}
	// available, but not in txn.Accounts. Return 1 higher to signal.
	return addr, uint64(len(cx.txn.Txn.Accounts) + 1), nil
}

// resolveAccount determines the Address and slot indicated by a stackValue, so
// it is either confirming that the bytes is indeed 32 bytes (and trying to find
// it in txn.Accounts or returning -1), or it is performing the lookup of the
// integer arg in txn.Accounts.
func (cx *EvalContext) resolveAccount(account stackValue) (basics.Address, int, error) {
	if account.avmType() == avmUint64 {
		addr, err := cx.txn.Txn.AddressByIndex(account.Uint, cx.txn.Txn.Sender)
		return addr, int(account.Uint), err
	}
	addr, err := account.address()
	if err != nil {
		return addr, -1, err
	}

	idx, err := cx.txn.Txn.IndexByAddress(addr, cx.txn.Txn.Sender)
	if err != nil {
		// we don't want to convery `err`, because the supplied `account` does
		// seem to be an address, but we can't give a valid index.
		return addr, -1, nil
	}
	return addr, int(idx), nil
}

func (cx *EvalContext) availableAccount(addr basics.Address) bool {
	_, err := cx.txn.Txn.IndexByAddress(addr, cx.txn.Txn.Sender)
	if err == nil {
		return true
	}

	// Allow an address for an app that was created in group
	if cx.version >= createdResourcesVersion {
		for _, appID := range cx.available.createdApps {
			createdAddress := cx.getApplicationAddress(appID)
			if addr == createdAddress {
				return true
			}
		}
	}

	// or some other txn mentioned it
	if cx.version >= sharedResourcesVersion {
		if _, ok := cx.available.sharedAccounts[addr]; ok {
			return true
		}
	}

	// Allow an address for an app that was provided in the foreign apps array.
	if cx.version >= appAddressAvailableVersion {
		for _, appID := range cx.txn.Txn.ForeignApps {
			foreignAddress := cx.getApplicationAddress(appID)
			if addr == foreignAddress {
				return true
			}
		}
	}

	if cx.getApplicationAddress(cx.appID) == addr {
		return true
	}

	return false
}

func (cx *EvalContext) mutableAccountReference(account stackValue) (basics.Address, uint64, error) {
	addr, accountIdx, err := cx.accountReference(account)
	if err != nil {
		return basics.Address{}, 0, err
	}
	if accountIdx > uint64(len(cx.txn.Txn.Accounts)) {
		// There was no error, but accountReference has signaled that accountIdx
		// is not for mutable ops (because it can't encode it in EvalDelta)
		if cx.version < sharedResourcesVersion {
			return basics.Address{}, 0, fmt.Errorf("invalid Account reference for mutation %s", addr)
		}
		// fall through, which means that starting in v9, the accountIdx
		// returned can be > len(tx.Accounts). It will end up getting passed to
		// GetLocal, which can record that index in order to produce old-style
		// EDS. But those EDs are only made in old consenus versions - at that
		// point v9 did not exist, so no backward incompatible change occurs.
	}
	return addr, accountIdx, err
}

func opBalance(cx *EvalContext) error {
	last := len(cx.stack) - 1 // account (index or actual address)

	addr, _, err := cx.accountReference(cx.stack[last])
	if err != nil {
		return err
	}

	account, err := cx.Ledger.AccountData(addr)
	if err != nil {
		return err
	}

	cx.stack[last].Bytes = nil
	cx.stack[last].Uint = account.MicroAlgos.Raw
	return nil
}

func opMinBalance(cx *EvalContext) error {
	last := len(cx.stack) - 1 // account (index or actual address)

	addr, _, err := cx.accountReference(cx.stack[last])
	if err != nil {
		return err
	}

	account, err := cx.Ledger.AccountData(addr)
	if err != nil {
		return err
	}

	cx.stack[last].Bytes = nil
	cx.stack[last].Uint = account.MinBalance(cx.Proto).Raw
	return nil
}

func opAppOptedIn(cx *EvalContext) error {
	last := len(cx.stack) - 1 // app
	prev := last - 1          // account

	addr, app, _, err := cx.localsReference(cx.stack[prev], cx.stack[last].Uint)
	if err != nil {
		return err
	}

	optedIn, err := cx.Ledger.OptedIn(addr, app)
	if err != nil {
		return err
	}

	cx.stack[prev] = boolToSV(optedIn)
	cx.stack = cx.stack[:last]
	return nil
}

func opAppLocalGet(cx *EvalContext) error {
	last := len(cx.stack) - 1 // state key
	prev := last - 1          // account

	key := cx.stack[last].Bytes

	result, _, err := opAppLocalGetImpl(cx, 0, key, cx.stack[prev])
	if err != nil {
		return err
	}

	cx.stack[prev] = result
	cx.stack = cx.stack[:last]
	return nil
}

func opAppLocalGetEx(cx *EvalContext) error {
	last := len(cx.stack) - 1 // state key
	prev := last - 1          // app id
	pprev := prev - 1         // account

	key := cx.stack[last].Bytes
	appID := cx.stack[prev].Uint

	result, ok, err := opAppLocalGetImpl(cx, appID, key, cx.stack[pprev])
	if err != nil {
		return err
	}

	cx.stack[pprev] = result
	cx.stack[prev] = boolToSV(ok)
	cx.stack = cx.stack[:last]
	return nil
}

func opAppLocalGetImpl(cx *EvalContext, appID uint64, key []byte, acct stackValue) (result stackValue, ok bool, err error) {
	addr, app, accountIdx, err := cx.localsReference(acct, appID)
	if err != nil {
		return
	}

	tv, ok, err := cx.Ledger.GetLocal(addr, app, string(key), accountIdx)
	if err != nil {
		return
	}

	if ok {
		result, err = stackValueFromTealValue(tv)
	}
	return
}

func opAppGetGlobalStateImpl(cx *EvalContext, appIndex uint64, key []byte) (result stackValue, ok bool, err error) {
	app, err := cx.appReference(appIndex, true)
	if err != nil {
		return
	}

	tv, ok, err := cx.Ledger.GetGlobal(app, string(key))
	if err != nil {
		return
	}

	if ok {
		result, err = stackValueFromTealValue(tv)
	}
	return
}

func opAppGlobalGet(cx *EvalContext) error {
	last := len(cx.stack) - 1 // state key

	key := cx.stack[last].Bytes

	result, _, err := opAppGetGlobalStateImpl(cx, 0, key)
	if err != nil {
		return err
	}

	cx.stack[last] = result
	return nil
}

func opAppGlobalGetEx(cx *EvalContext) error {
	last := len(cx.stack) - 1 // state key
	prev := last - 1          // app

	key := cx.stack[last].Bytes

	result, ok, err := opAppGetGlobalStateImpl(cx, cx.stack[prev].Uint, key)
	if err != nil {
		return err
	}

	cx.stack[prev] = result
	cx.stack[last] = boolToSV(ok)
	return nil
}

// ensureLocalDelta is used to get accountIdx that is usable in the LocalDeltas
// of the EvalDelta. The input accountIdx is "tentative" - if it's longer than
// txn.Accounts, then we may need to add the address into SharedAccounts, and
// index into it.
func (cx *EvalContext) ensureLocalDelta(accountIdx uint64, addr basics.Address) uint64 {
	if accountIdx > uint64(len(cx.txn.Txn.Accounts)) {
		// the returned accountIdx was just a signal that the account was
		// not in txn, so we look in SharedAccounts, allocating space if needed.
		found := false
		for i, shared := range cx.txn.EvalDelta.SharedAccts {
			if shared == addr {
				found = true
				accountIdx = uint64(len(cx.txn.Txn.Accounts) + 1 + i)
			}
		}
		if !found {
			cx.txn.EvalDelta.SharedAccts = append(cx.txn.EvalDelta.SharedAccts, addr)
			accountIdx = uint64(len(cx.txn.Txn.Accounts) + len(cx.txn.EvalDelta.SharedAccts))
		}
	}
	if _, ok := cx.txn.EvalDelta.LocalDeltas[accountIdx]; !ok {
		cx.txn.EvalDelta.LocalDeltas[accountIdx] = basics.StateDelta{}
	}
	return accountIdx
}

func opAppLocalPut(cx *EvalContext) error {
	last := len(cx.stack) - 1 // value
	prev := last - 1          // state key
	pprev := prev - 1         // account

	sv := cx.stack[last]
	key := string(cx.stack[prev].Bytes)

	// Enforce key lengths. Now, this is the same as enforced by ledger, but if
	// it ever to change in proto, we would need to isolate changes to different
	// program versions. (so a v6 app could not see a bigger key, for example)
	if len(key) > cx.Proto.MaxAppKeyLen {
		return fmt.Errorf("key too long: length was %d, maximum is %d", len(key), cx.Proto.MaxAppKeyLen)
	}

	addr, accountIdx, err := cx.mutableAccountReference(cx.stack[pprev])
	if err != nil {
		return err
	}

	// if writing the same value, don't record in EvalDelta, matching ledger
	// behavior with previous BuildEvalDelta mechanism
	etv, ok, err := cx.Ledger.GetLocal(addr, cx.appID, key, accountIdx)
	if err != nil {
		return err
	}

	tv := sv.toTealValue()
	if !ok || tv != etv {
		accountIdx = cx.ensureLocalDelta(accountIdx, addr)
		cx.txn.EvalDelta.LocalDeltas[accountIdx][key] = tv.ToValueDelta()
	}

	// Enforce maximum value length (also enforced by ledger)
	if tv.Type == basics.TealBytesType {
		if len(tv.Bytes) > cx.Proto.MaxAppBytesValueLen {
			return fmt.Errorf("value too long for key 0x%x: length was %d", key, len(tv.Bytes))
		}
		if sum := len(key) + len(tv.Bytes); sum > cx.Proto.MaxAppSumKeyValueLens {
			return fmt.Errorf("key/value total too long for key 0x%x: sum was %d", key, sum)
		}
	}

	err = cx.Ledger.SetLocal(addr, cx.appID, key, tv, accountIdx)
	if err != nil {
		return err
	}

	cx.stack = cx.stack[:pprev]
	return nil
}

func opAppGlobalPut(cx *EvalContext) error {
	last := len(cx.stack) - 1 // value
	prev := last - 1          // state key

	sv := cx.stack[last]
	key := string(cx.stack[prev].Bytes)

	// Enforce maximum key length. Currently this is the same as enforced by
	// ledger. If it were ever to change in proto, we would need to isolate
	// changes to different program versions. (so a v6 app could not see a
	// bigger key, for example)
	if len(key) > cx.Proto.MaxAppKeyLen {
		return fmt.Errorf("key too long: length was %d, maximum is %d", len(key), cx.Proto.MaxAppKeyLen)
	}

	// if writing the same value, don't record in EvalDelta, matching ledger
	// behavior with previous BuildEvalDelta mechanism
	etv, ok, err := cx.Ledger.GetGlobal(cx.appID, key)
	if err != nil {
		return err
	}
	tv := sv.toTealValue()
	if !ok || tv != etv {
		cx.txn.EvalDelta.GlobalDelta[key] = tv.ToValueDelta()
	}

	// Enforce maximum value length (also enforced by ledger)
	if tv.Type == basics.TealBytesType {
		if len(tv.Bytes) > cx.Proto.MaxAppBytesValueLen {
			return fmt.Errorf("value too long for key 0x%x: length was %d", key, len(tv.Bytes))
		}
		if sum := len(key) + len(tv.Bytes); sum > cx.Proto.MaxAppSumKeyValueLens {
			return fmt.Errorf("key/value total too long for key 0x%x: sum was %d", key, sum)
		}
	}

	err = cx.Ledger.SetGlobal(cx.appID, key, tv)
	if err != nil {
		return err
	}

	cx.stack = cx.stack[:prev]
	return nil
}

func opAppLocalDel(cx *EvalContext) error {
	last := len(cx.stack) - 1 // key
	prev := last - 1          // account

	key := string(cx.stack[last].Bytes)

	addr, accountIdx, err := cx.mutableAccountReference(cx.stack[prev])
	if err != nil {
		return err
	}

	// if deleting a non-existent value, don't record in EvalDelta, matching
	// ledger behavior with previous BuildEvalDelta mechanism
	if _, ok, err := cx.Ledger.GetLocal(addr, cx.appID, key, accountIdx); ok {
		if err != nil {
			return err
		}
		accountIdx = cx.ensureLocalDelta(accountIdx, addr)
		cx.txn.EvalDelta.LocalDeltas[accountIdx][key] = basics.ValueDelta{
			Action: basics.DeleteAction,
		}
	}

	err = cx.Ledger.DelLocal(addr, cx.appID, key, accountIdx)
	if err != nil {
		return err
	}

	cx.stack = cx.stack[:prev]
	return nil
}

func opAppGlobalDel(cx *EvalContext) error {
	last := len(cx.stack) - 1 // key

	key := string(cx.stack[last].Bytes)

	// if deleting a non-existent value, don't record in EvalDelta, matching
	// ledger behavior with previous BuildEvalDelta mechanism
	if _, ok, err := cx.Ledger.GetGlobal(cx.appID, key); ok {
		if err != nil {
			return err
		}
		cx.txn.EvalDelta.GlobalDelta[key] = basics.ValueDelta{
			Action: basics.DeleteAction,
		}
	}

	err := cx.Ledger.DelGlobal(cx.appID, key)
	if err != nil {
		return err
	}
	cx.stack = cx.stack[:last]
	return nil
}

// We have a difficult naming problem here. Some opcodes allow (and used to
// require) ASAs and Apps to to be referenced by their "index" in an app call
// txn's foreign-apps or foreign-assets arrays.  That was a small integer, no
// more than 2 or so, and was often called an "index".  But it was not a
// basics.AssetIndex or basics.ApplicationIndex.

func (cx *EvalContext) appReference(ref uint64, foreign bool) (aid basics.AppIndex, err error) {
	if cx.version >= directRefEnabledVersion {
		return cx.resolveApp(ref)
	}

	// resolveApp is already similarly protected (and must be, since it is
	// called independently)
	if cx.Proto.AppForbidLowResources {
		defer func() {
			if aid <= lastForbiddenResource && err == nil {
				err = fmt.Errorf("low App lookup %d", aid)
			}
		}()
	}
	// Old rules, pre directRefEnabledVersion, when a ref has to be a slot for
	// some opcodes, and had to be an ID for others.
	if ref == 0 { // Even back when expected to be a real ID, ref = 0 was current app
		return cx.appID, nil
	}
	if foreign {
		// In old versions, a foreign reference must be an index in ForeignApps or 0
		if ref <= uint64(len(cx.txn.Txn.ForeignApps)) {
			return basics.AppIndex(cx.txn.Txn.ForeignApps[ref-1]), nil
		}
		return 0, fmt.Errorf("App index %d beyond txn.ForeignApps", ref)
	}
	// Otherwise it's direct
	return basics.AppIndex(ref), nil
}

// resolveApp figures out what App an integer is referring to, considering 0 as
// current app first, then uses the integer as is if it is an availableApp, then
// tries to perform a slot lookup.
func (cx *EvalContext) resolveApp(ref uint64) (aid basics.AppIndex, err error) {
	if cx.Proto.AppForbidLowResources {
		defer func() {
			if aid <= lastForbiddenResource && err == nil {
				err = fmt.Errorf("low App lookup %d", aid)
			}
		}()
	}

	if ref == 0 || ref == uint64(cx.appID) {
		return cx.appID, nil
	}
	aid = basics.AppIndex(ref)
	if cx.availableApp(aid) {
		return aid, nil
	}

	// Allow use of indexes, but this comes last so that clear advice can be
	// given to anyone who cares about semantics in the first few rounds of
	// a new network - don't use indexes for references, use the App ID
	if ref <= uint64(len(cx.txn.Txn.ForeignApps)) {
		return basics.AppIndex(cx.txn.Txn.ForeignApps[ref-1]), nil
	}
	return 0, fmt.Errorf("unavailable App %d", ref)
}

// localsReference has the main job of resolving the account (as bytes or u64)
// and the App, taking access rules into account.  It has the funny side job of
// also reporting which "slot" the address appears in, if it is in txn.Accounts
// (or is the Sender, which yields 0). But it only needs to do this funny side
// job in certainly old versions that need the slot index while doing a lookup.
func (cx *EvalContext) localsReference(account stackValue, ref uint64) (basics.Address, basics.AppIndex, uint64, error) {
	if cx.version >= sharedResourcesVersion {
		addr, _, err := cx.resolveAccount(account)
		if err != nil {
			return basics.Address{}, 0, 0, err
		}
		aid, err := cx.resolveApp(ref)
		if err == nil {
			if cx.allowsLocals(addr, aid) {
				return addr, aid, 0, nil // >v9 caller doesn't care about slot
			}
		}

		// Do an extra check to give a better error. The app is definitely
		// available. If the addr is too, then the trouble is they must have
		// come from different transactions, and the HOLDING is the problem.

		acctOK := cx.availableAccount(addr)
		switch {
		case err != nil && acctOK:
			// do nothing, err contains the an Asset specific problem
		case err == nil && acctOK:
			// although both are available, the LOCALS are not
			err = fmt.Errorf("unavailable Local State %s x %d", addr, aid)
		case err != nil && !acctOK:
			err = fmt.Errorf("unavailable Account %s, %w", addr, err)
		case err == nil && !acctOK:
			err = fmt.Errorf("unavailable Account %s", addr)
		}

		return basics.Address{}, 0, 0, err
	}

	// Pre group resource sharing, the rule is just that account and app are
	// each available.
	addr, addrIdx, err := cx.accountReference(account)
	if err != nil {
		return basics.Address{}, 0, 0, err
	}
	app, err := cx.appReference(ref, false)
	if err != nil {
		return basics.Address{}, 0, 0, err
	}
	return addr, app, addrIdx, nil
}

func (cx *EvalContext) assetReference(ref uint64, foreign bool) (aid basics.AssetIndex, err error) {
	if cx.version >= directRefEnabledVersion {
		return cx.resolveAsset(ref)
	}

	// resolveAsset is already similarly protected (and must be, since it is
	// called independently)
	if cx.Proto.AppForbidLowResources {
		defer func() {
			if aid <= lastForbiddenResource && err == nil {
				err = fmt.Errorf("low Asset lookup %d", aid)
			}
		}()
	}
	// Old rules, pre directRefEnabledVersion, when a ref has to be a slot for
	// some opcodes, and had to be an ID for others.
	if foreign {
		// In old versions, a foreign reference must be an index in ForeignAssets
		if ref < uint64(len(cx.txn.Txn.ForeignAssets)) {
			return basics.AssetIndex(cx.txn.Txn.ForeignAssets[ref]), nil
		}
		return 0, fmt.Errorf("Asset index %d beyond txn.ForeignAssets", ref)
	}
	// Otherwise it's direct
	return basics.AssetIndex(ref), nil
}

const lastForbiddenResource = 255

// resolveAsset figures out what Asset an integer is referring to, considering 0 as
// current app first, then uses the integer as is if it is an availableAsset, then
// tries to perform a slot lookup.
func (cx *EvalContext) resolveAsset(ref uint64) (aid basics.AssetIndex, err error) {
	if cx.Proto.AppForbidLowResources {
		defer func() {
			if aid <= lastForbiddenResource && err == nil {
				err = fmt.Errorf("low Asset lookup %d", aid)
			}
		}()
	}
	aid = basics.AssetIndex(ref)
	if cx.availableAsset(aid) {
		return aid, nil
	}

	// Allow use of indexes, but this comes last so that clear advice can be
	// given to anyone who cares about semantics in the first few rounds of
	// a new network - don't use indexes for references, use the Asset ID
	if ref < uint64(len(cx.txn.Txn.ForeignAssets)) {
		return basics.AssetIndex(cx.txn.Txn.ForeignAssets[ref]), nil
	}
	return 0, fmt.Errorf("unavailable Asset %d", ref)
}

func (cx *EvalContext) holdingReference(account stackValue, ref uint64) (basics.Address, basics.AssetIndex, error) {
	if cx.version >= sharedResourcesVersion {
		addr, _, err := cx.resolveAccount(account)
		if err != nil {
			return basics.Address{}, 0, err
		}
		aid, err := cx.resolveAsset(ref)
		if err == nil {
			if cx.allowsHolding(addr, aid) {
				return addr, aid, nil
			}
		}

		// Do an extra check to give a better error. The asset is definitely
		// available. If the addr is too, then the trouble is they must have
		// come from different transactions, and the HOLDING is the problem.

		acctOK := cx.availableAccount(addr)
		switch {
		case err != nil && acctOK:
			// do nothing, err contains the an Asset specific problem
		case err == nil && acctOK:
			// although both are available, the HOLDING is not
			err = fmt.Errorf("unavailable Holding %s x %d", addr, aid)
		case err != nil && !acctOK:
			err = fmt.Errorf("unavailable Account %s, %w", addr, err)
		case err == nil && !acctOK:
			err = fmt.Errorf("unavailable Account %s", addr)
		}
		return basics.Address{}, 0, err
	}

	// Pre group resource sharing, the rule is just that account and asset are
	// each available.
	addr, _, err := cx.accountReference(account)
	if err != nil {
		return basics.Address{}, 0, err
	}
	asset, err := cx.assetReference(ref, false)
	if err != nil {
		return basics.Address{}, 0, err
	}
	return addr, asset, nil
}

func opAssetHoldingGet(cx *EvalContext) error {
	last := len(cx.stack) - 1 // asset
	prev := last - 1          // account

	holdingField := AssetHoldingField(cx.program[cx.pc+1])
	fs, ok := assetHoldingFieldSpecByField(holdingField)
	if !ok || fs.version > cx.version {
		return fmt.Errorf("invalid asset_holding_get field %d", holdingField)
	}

	addr, asset, err := cx.holdingReference(cx.stack[prev], cx.stack[last].Uint)
	if err != nil {
		return err
	}

	var exist uint64 = 0
	var value stackValue
	if holding, err := cx.Ledger.AssetHolding(addr, asset); err == nil {
		// the holding exists, read the value
		exist = 1
		value, err = cx.assetHoldingToValue(&holding, fs)
		if err != nil {
			return err
		}
	}

	cx.stack[prev] = value
	cx.stack[last].Uint = exist
	return nil
}

func opAssetParamsGet(cx *EvalContext) error {
	last := len(cx.stack) - 1 // asset

	paramField := AssetParamsField(cx.program[cx.pc+1])
	fs, ok := assetParamsFieldSpecByField(paramField)
	if !ok || fs.version > cx.version {
		return fmt.Errorf("invalid asset_params_get field %d", paramField)
	}

	asset, err := cx.assetReference(cx.stack[last].Uint, true)
	if err != nil {
		return err
	}

	var exist uint64 = 0
	var value stackValue
	if params, creator, err := cx.Ledger.AssetParams(asset); err == nil {
		// params exist, read the value
		exist = 1
		value, err = cx.assetParamsToValue(&params, creator, fs)
		if err != nil {
			return err
		}
	}

	cx.stack[last] = value
	cx.stack = append(cx.stack, stackValue{Uint: exist})
	return nil
}

func opAppParamsGet(cx *EvalContext) error {
	last := len(cx.stack) - 1 // app

	paramField := AppParamsField(cx.program[cx.pc+1])
	fs, ok := appParamsFieldSpecByField(paramField)
	if !ok || fs.version > cx.version {
		return fmt.Errorf("invalid app_params_get field %d", paramField)
	}

	app, err := cx.appReference(cx.stack[last].Uint, true)
	if err != nil {
		return err
	}

	var exist uint64 = 0
	var value stackValue
	if params, creator, err := cx.Ledger.AppParams(app); err == nil {
		// params exist, read the value
		exist = 1

		switch fs.field {
		case AppCreator:
			value.Bytes = creator[:]
		case AppAddress:
			address := app.Address()
			value.Bytes = address[:]
		default:
			value, err = cx.appParamsToValue(&params, fs)
		}
		if err != nil {
			return err
		}
	}

	cx.stack[last] = value
	cx.stack = append(cx.stack, stackValue{Uint: exist})
	return nil
}

func opAcctParamsGet(cx *EvalContext) error {
	last := len(cx.stack) - 1 // acct

	addr, _, err := cx.accountReference(cx.stack[last])
	if err != nil {
		return err
	}

	paramField := AcctParamsField(cx.program[cx.pc+1])
	fs, ok := acctParamsFieldSpecByField(paramField)
	if !ok || fs.version > cx.version {
		return fmt.Errorf("invalid acct_params_get field %d", paramField)
	}

	account, err := cx.Ledger.AccountData(addr)
	if err != nil {
		return err
	}

	var value stackValue

	switch fs.field {
	case AcctBalance:
		value.Uint = account.MicroAlgos.Raw
	case AcctMinBalance:
		value.Uint = account.MinBalance(cx.Proto).Raw
	case AcctAuthAddr:
		value.Bytes = account.AuthAddr[:]

	case AcctTotalNumUint:
		value.Uint = uint64(account.TotalAppSchema.NumUint)
	case AcctTotalNumByteSlice:
		value.Uint = uint64(account.TotalAppSchema.NumByteSlice)
	case AcctTotalExtraAppPages:
		value.Uint = uint64(account.TotalExtraAppPages)

	case AcctTotalAppsCreated:
		value.Uint = account.TotalAppParams
	case AcctTotalAppsOptedIn:
		value.Uint = account.TotalAppLocalStates
	case AcctTotalAssetsCreated:
		value.Uint = account.TotalAssetParams
	case AcctTotalAssets:
		value.Uint = account.TotalAssets
	case AcctTotalBoxes:
		value.Uint = account.TotalBoxes
	case AcctTotalBoxBytes:
		value.Uint = account.TotalBoxBytes
	}
	cx.stack[last] = value
	cx.stack = append(cx.stack, boolToSV(account.MicroAlgos.Raw > 0))
	return nil
}

func opLog(cx *EvalContext) error {
	last := len(cx.stack) - 1

	if uint64(len(cx.txn.EvalDelta.Logs)) >= cx.MaxLogCalls {
		return fmt.Errorf("too many log calls in program. up to %d is allowed", cx.MaxLogCalls)
	}
	log := cx.stack[last]
	cx.logSize += len(log.Bytes)
	if uint64(cx.logSize) > cx.MaxLogSize {
		return fmt.Errorf("program logs too large. %d bytes >  %d bytes limit", cx.logSize, cx.MaxLogSize)
	}
	cx.txn.EvalDelta.Logs = append(cx.txn.EvalDelta.Logs, string(log.Bytes))
	cx.stack = cx.stack[:last]
	return nil
}

func authorizedSender(cx *EvalContext, addr basics.Address) error {
	authorizer, err := cx.Ledger.Authorizer(addr)
	if err != nil {
		return err
	}
	if cx.getApplicationAddress(cx.appID) != authorizer {
		return fmt.Errorf("app %d (addr %s) unauthorized %s", cx.appID, cx.getApplicationAddress(cx.appID), authorizer)
	}
	return nil
}

// addInnerTxn appends a fresh SignedTxn to subtxns, populated with reasonable
// defaults.
func addInnerTxn(cx *EvalContext) error {
	addr := cx.getApplicationAddress(cx.appID)

	// For compatibility with v5, in which failures only occurred in the submit,
	// we only fail here if we are already over the max inner limit.  Thus this
	// allows construction of one more Inner than is actually allowed, and will
	// fail in submit. (But we do want the check here, so this can't become
	// unbounded.)  The MaxTxGroupSize check can be, and is, precise. (That is,
	// if we are at max group size, we can panic now, since we are trying to add
	// too many)
	if len(cx.subtxns) > cx.remainingInners() || len(cx.subtxns) >= cx.Proto.MaxTxGroupSize {
		return fmt.Errorf("too many inner transactions %d with %d left", len(cx.subtxns), cx.remainingInners())
	}

	stxn := transactions.SignedTxnWithAD{}

	groupFee := basics.MulSaturate(cx.Proto.MinTxnFee, uint64(len(cx.subtxns)+1))
	groupPaid := uint64(0)
	for _, ptxn := range cx.subtxns {
		groupPaid = basics.AddSaturate(groupPaid, ptxn.Txn.Fee.Raw)
	}

	fee := uint64(0)
	if groupPaid < groupFee {
		fee = groupFee - groupPaid

		if cx.FeeCredit != nil {
			// Use credit to shrink the default populated fee, but don't change
			// FeeCredit here, because they might never itxn_submit, or they
			// might change the fee.  Do it in itxn_submit.
			fee = basics.SubSaturate(fee, *cx.FeeCredit)
		}
	}

	stxn.Txn.Header = transactions.Header{
		Sender:     addr,
		Fee:        basics.MicroAlgos{Raw: fee},
		FirstValid: cx.txn.Txn.FirstValid,
		LastValid:  cx.txn.Txn.LastValid,
	}
	cx.subtxns = append(cx.subtxns, stxn)
	return nil
}

func opTxBegin(cx *EvalContext) error {
	if len(cx.subtxns) > 0 {
		return errors.New("itxn_begin without itxn_submit")
	}
	if cx.Proto.IsolateClearState && cx.txn.Txn.OnCompletion == transactions.ClearStateOC {
		return errors.New("clear state programs can not issue inner transactions")
	}
	return addInnerTxn(cx)
}

func opItxnNext(cx *EvalContext) error {
	if len(cx.subtxns) == 0 {
		return errors.New("itxn_next without itxn_begin")
	}
	return addInnerTxn(cx)
}

// assignAsset is used to convert a stackValue to a uint64 assetIndex, reporting
// any errors due to availability rules or type checking.
func (cx *EvalContext) assignAsset(sv stackValue) (basics.AssetIndex, error) {
	uint, err := sv.uint()
	if err != nil {
		return 0, err
	}
	aid := basics.AssetIndex(uint)

	if cx.availableAsset(aid) {
		return aid, nil
	}

	return 0, fmt.Errorf("unavailable Asset %d", aid)
}

// availableAsset determines whether an asset is "available". Before
// sharedResourcesVersion, an asset had to be available for asset param
// lookups, asset holding lookups, and asset id assignments to inner
// transactions. After sharedResourcesVersion, the distinction must be more fine
// grained. It must be available for asset param lookups, or use in an asset
// transaction (axfer,acfg,afrz), but not for holding lookups or assignments to
// an inner static array.
func (cx *EvalContext) availableAsset(aid basics.AssetIndex) bool {
	// Ensure that aid is in Foreign Assets
	for _, assetID := range cx.txn.Txn.ForeignAssets {
		if assetID == aid {
			return true
		}
	}
	// or was created in group
	if cx.version >= createdResourcesVersion {
		for _, assetID := range cx.available.createdAsas {
			if assetID == aid {
				return true
			}
		}
	}

	// or some other txn mentioned it
	if cx.version >= sharedResourcesVersion {
		if _, ok := cx.available.sharedAsas[aid]; ok {
			return true
		}
	}

	return false
}

// assignApp is used to convert a stackValue to a uint64 appIndex, reporting
// any errors due to availability rules or type checking.
func (cx *EvalContext) assignApp(sv stackValue) (basics.AppIndex, error) {
	uint, err := sv.uint()
	if err != nil {
		return 0, err
	}
	aid := basics.AppIndex(uint)

	if cx.availableApp(aid) {
		return aid, nil
	}

	return 0, fmt.Errorf("unavailable App %d", aid)
}

func (cx *EvalContext) availableApp(aid basics.AppIndex) bool {
	// Ensure that aid is in Foreign Apps
	for _, appID := range cx.txn.Txn.ForeignApps {
		if appID == aid {
			return true
		}
	}
	// or was created in group
	if cx.version >= createdResourcesVersion {
		for _, appID := range cx.available.createdApps {
			if appID == aid {
				return true
			}
		}
	}
	// Or, it can be the current app
	if cx.appID == aid {
		return true
	}

	// or some other txn mentioned it
	if cx.version >= sharedResourcesVersion {
		if _, ok := cx.available.sharedApps[aid]; ok {
			return true
		}
	}

	return false
}

func (cx *EvalContext) stackIntoTxnField(sv stackValue, fs *txnFieldSpec, txn *transactions.Transaction) (err error) {
	switch fs.field {
	case Type:
		if sv.Bytes == nil {
			return fmt.Errorf("Type arg not a byte array")
		}
		txType := string(sv.Bytes)
		ver, ok := innerTxnTypes[txType]
		if ok && ver <= cx.version {
			txn.Type = protocol.TxType(txType)
		} else {
			return fmt.Errorf("%s is not a valid Type for itxn_field", txType)
		}
	case TypeEnum:
		var i uint64
		i, err = sv.uint()
		if err != nil {
			return err
		}
		// i != 0 is so that the error reports 0 instead of Unknown
		if i != 0 && i < uint64(len(TxnTypeNames)) {
			ver, ok := innerTxnTypes[TxnTypeNames[i]]
			if ok && ver <= cx.version {
				txn.Type = protocol.TxType(TxnTypeNames[i])
			} else {
				return fmt.Errorf("%s is not a valid Type for itxn_field", TxnTypeNames[i])
			}
		} else {
			return fmt.Errorf("%d is not a valid TypeEnum", i)
		}
	case Sender:
		txn.Sender, err = cx.assignAccount(sv)
	case Fee:
		txn.Fee.Raw, err = sv.uint()
	// FirstValid, LastValid unsettable: little motivation (maybe a app call
	// wants to inspect?)  If we set, make sure they are legal, both for current
	// round, and separation by MaxLifetime (check lifetime in submit, not here)
	case Note:
		if len(sv.Bytes) > cx.Proto.MaxTxnNoteBytes {
			return fmt.Errorf("%s may not exceed %d bytes", fs.field, cx.Proto.MaxTxnNoteBytes)
		}
		txn.Note = make([]byte, len(sv.Bytes))
		copy(txn.Note, sv.Bytes)
	// GenesisID, GenesisHash unsettable: surely makes no sense
	// Group unsettable: Can't make groups from AVM (yet?)
	// Lease unsettable: This seems potentially useful.

	case RekeyTo:
		txn.RekeyTo, err = sv.address()

	// KeyReg
	case VotePK:
		if len(sv.Bytes) != 32 {
			return fmt.Errorf("%s must be 32 bytes", fs.field)
		}
		copy(txn.VotePK[:], sv.Bytes)
	case SelectionPK:
		if len(sv.Bytes) != 32 {
			return fmt.Errorf("%s must be 32 bytes", fs.field)
		}
		copy(txn.SelectionPK[:], sv.Bytes)
	case StateProofPK:
		if len(sv.Bytes) != 64 {
			return fmt.Errorf("%s must be 64 bytes", fs.field)
		}
		copy(txn.StateProofPK[:], sv.Bytes)
	case VoteFirst:
		var round uint64
		round, err = sv.uint()
		txn.VoteFirst = basics.Round(round)
	case VoteLast:
		var round uint64
		round, err = sv.uint()
		txn.VoteLast = basics.Round(round)
	case VoteKeyDilution:
		txn.VoteKeyDilution, err = sv.uint()
	case Nonparticipation:
		txn.Nonparticipation, err = sv.bool()

	// Payment
	case Receiver:
		txn.Receiver, err = cx.assignAccount(sv)
	case Amount:
		txn.Amount.Raw, err = sv.uint()
	case CloseRemainderTo:
		txn.CloseRemainderTo, err = cx.assignAccount(sv)
	// AssetTransfer
	case XferAsset:
		txn.XferAsset, err = cx.assignAsset(sv)
	case AssetAmount:
		txn.AssetAmount, err = sv.uint()
	case AssetSender:
		txn.AssetSender, err = cx.assignAccount(sv)
	case AssetReceiver:
		txn.AssetReceiver, err = cx.assignAccount(sv)
	case AssetCloseTo:
		txn.AssetCloseTo, err = cx.assignAccount(sv)
	// AssetConfig
	case ConfigAsset:
		txn.ConfigAsset, err = cx.assignAsset(sv)
	case ConfigAssetTotal:
		txn.AssetParams.Total, err = sv.uint()
	case ConfigAssetDecimals:
		var decimals uint64
		decimals, err = sv.uint()
		if err == nil {
			if decimals > uint64(cx.Proto.MaxAssetDecimals) {
				err = fmt.Errorf("too many decimals (%d)", decimals)
			} else {
				txn.AssetParams.Decimals = uint32(decimals)
			}
		}
	case ConfigAssetDefaultFrozen:
		txn.AssetParams.DefaultFrozen, err = sv.bool()
	case ConfigAssetUnitName:
		txn.AssetParams.UnitName, err = sv.string(cx.Proto.MaxAssetUnitNameBytes)
	case ConfigAssetName:
		txn.AssetParams.AssetName, err = sv.string(cx.Proto.MaxAssetNameBytes)
	case ConfigAssetURL:
		txn.AssetParams.URL, err = sv.string(cx.Proto.MaxAssetURLBytes)
	case ConfigAssetMetadataHash:
		if len(sv.Bytes) != 32 {
			return fmt.Errorf("%s must be 32 bytes", fs.field)
		}
		copy(txn.AssetParams.MetadataHash[:], sv.Bytes)
	case ConfigAssetManager:
		txn.AssetParams.Manager, err = sv.address()
	case ConfigAssetReserve:
		txn.AssetParams.Reserve, err = sv.address()
	case ConfigAssetFreeze:
		txn.AssetParams.Freeze, err = sv.address()
	case ConfigAssetClawback:
		txn.AssetParams.Clawback, err = sv.address()
	// Freeze
	case FreezeAsset:
		txn.FreezeAsset, err = cx.assignAsset(sv)
	case FreezeAssetAccount:
		txn.FreezeAccount, err = cx.assignAccount(sv)
	case FreezeAssetFrozen:
		txn.AssetFrozen, err = sv.bool()

	// ApplicationCall
	case ApplicationID:
		txn.ApplicationID, err = cx.assignApp(sv)
	case OnCompletion:
		var onc uint64
		onc, err = sv.uintMaxed(uint64(transactions.DeleteApplicationOC))
		txn.OnCompletion = transactions.OnCompletion(onc)
	case ApplicationArgs:
		if sv.Bytes == nil {
			return fmt.Errorf("ApplicationArg is not a byte array")
		}
		total := len(sv.Bytes)
		for _, arg := range txn.ApplicationArgs {
			total += len(arg)
		}
		if total > cx.Proto.MaxAppTotalArgLen {
			return errors.New("total application args length too long")
		}
		if len(txn.ApplicationArgs) >= cx.Proto.MaxAppArgs {
			return errors.New("too many application args")
		}
		new := make([]byte, len(sv.Bytes))
		copy(new, sv.Bytes)
		txn.ApplicationArgs = append(txn.ApplicationArgs, new)
	case Accounts:
		var new basics.Address
		new, err = cx.assignAccount(sv)
		if err != nil {
			return err
		}
		if len(txn.Accounts) >= cx.Proto.MaxAppTxnAccounts {
			return errors.New("too many foreign accounts")
		}
		txn.Accounts = append(txn.Accounts, new)
	case ApprovalProgram:
		maxPossible := cx.Proto.MaxAppProgramLen * (1 + cx.Proto.MaxExtraAppProgramPages)
		if len(sv.Bytes) > maxPossible {
			return fmt.Errorf("%s may not exceed %d bytes", fs.field, maxPossible)
		}
		txn.ApprovalProgram = make([]byte, len(sv.Bytes))
		copy(txn.ApprovalProgram, sv.Bytes)
	case ClearStateProgram:
		maxPossible := cx.Proto.MaxAppProgramLen * (1 + cx.Proto.MaxExtraAppProgramPages)
		if len(sv.Bytes) > maxPossible {
			return fmt.Errorf("%s may not exceed %d bytes", fs.field, maxPossible)
		}
		txn.ClearStateProgram = make([]byte, len(sv.Bytes))
		copy(txn.ClearStateProgram, sv.Bytes)
	case ApprovalProgramPages:
		maxPossible := cx.Proto.MaxAppProgramLen * (1 + cx.Proto.MaxExtraAppProgramPages)
		txn.ApprovalProgram = append(txn.ApprovalProgram, sv.Bytes...)
		if len(txn.ApprovalProgram) > maxPossible {
			return fmt.Errorf("%s may not exceed %d bytes", fs.field, maxPossible)
		}
	case ClearStateProgramPages:
		maxPossible := cx.Proto.MaxAppProgramLen * (1 + cx.Proto.MaxExtraAppProgramPages)
		txn.ClearStateProgram = append(txn.ClearStateProgram, sv.Bytes...)
		if len(txn.ClearStateProgram) > maxPossible {
			return fmt.Errorf("%s may not exceed %d bytes", fs.field, maxPossible)
		}
	case Assets:
		var new basics.AssetIndex
		new, err = cx.assignAsset(sv)
		if err != nil {
			return err
		}
		if len(txn.ForeignAssets) >= cx.Proto.MaxAppTxnForeignAssets {
			return errors.New("too many foreign assets")
		}
		txn.ForeignAssets = append(txn.ForeignAssets, new)
	case Applications:
		var new basics.AppIndex
		new, err = cx.assignApp(sv)
		if err != nil {
			return err
		}
		if len(txn.ForeignApps) >= cx.Proto.MaxAppTxnForeignApps {
			return errors.New("too many foreign apps")
		}
		txn.ForeignApps = append(txn.ForeignApps, new)
	case GlobalNumUint:
		txn.GlobalStateSchema.NumUint, err =
			sv.uintMaxed(cx.Proto.MaxGlobalSchemaEntries)
	case GlobalNumByteSlice:
		txn.GlobalStateSchema.NumByteSlice, err =
			sv.uintMaxed(cx.Proto.MaxGlobalSchemaEntries)
	case LocalNumUint:
		txn.LocalStateSchema.NumUint, err =
			sv.uintMaxed(cx.Proto.MaxLocalSchemaEntries)
	case LocalNumByteSlice:
		txn.LocalStateSchema.NumByteSlice, err =
			sv.uintMaxed(cx.Proto.MaxLocalSchemaEntries)
	case ExtraProgramPages:
		var epp uint64
		epp, err =
			sv.uintMaxed(uint64(cx.Proto.MaxExtraAppProgramPages))
		if err != nil {
			return err
		}
		txn.ExtraProgramPages = uint32(epp)
	default:
		return fmt.Errorf("invalid itxn_field %s", fs.field)
	}
	return
}

func opItxnField(cx *EvalContext) error {
	itx := len(cx.subtxns) - 1
	if itx < 0 {
		return errors.New("itxn_field without itxn_begin")
	}
	last := len(cx.stack) - 1
	field := TxnField(cx.program[cx.pc+1])
	fs, ok := txnFieldSpecByField(field)
	if !ok || fs.itxVersion == 0 || fs.itxVersion > cx.version {
		return fmt.Errorf("invalid itxn_field %s", field)
	}
	sv := cx.stack[last]
	err := cx.stackIntoTxnField(sv, &fs, &cx.subtxns[itx].Txn)
	cx.stack = cx.stack[:last] // pop
	return err
}

func opItxnSubmit(cx *EvalContext) (err error) {
	// Should rarely trigger, since itxn_next checks these too. (but that check
	// must be imperfect, see its comment) In contrast to that check, subtxns is
	// already populated here.
	if len(cx.subtxns) > cx.remainingInners() || len(cx.subtxns) > cx.Proto.MaxTxGroupSize {
		return fmt.Errorf("too many inner transactions %d with %d left", len(cx.subtxns), cx.remainingInners())
	}

	if len(cx.subtxns) == 0 {
		return errors.New("itxn_submit without itxn_begin")
	}

	// Check fees across the group first. Allows fee pooling in inner groups.
	groupFee := basics.MulSaturate(cx.Proto.MinTxnFee, uint64(len(cx.subtxns)))
	groupPaid := uint64(0)
	for _, ptxn := range cx.subtxns {
		groupPaid = basics.AddSaturate(groupPaid, ptxn.Txn.Fee.Raw)
	}
	if groupPaid < groupFee {
		// See if the FeeCredit is enough to cover the shortfall
		shortfall := groupFee - groupPaid
		if cx.FeeCredit == nil || *cx.FeeCredit < shortfall {
			return fmt.Errorf("fee too small %#v", cx.subtxns)
		}
		*cx.FeeCredit -= shortfall
	} else {
		overpay := groupPaid - groupFee
		if cx.FeeCredit == nil {
			cx.FeeCredit = new(uint64)
		}
		*cx.FeeCredit = basics.AddSaturate(*cx.FeeCredit, overpay)
	}

	// All subtxns will have zero'd GroupID since GroupID can't be set in
	// AVM. (no need to blank it out before hashing for TxID)
	var group transactions.TxGroup
	var parent transactions.Txid
	isGroup := len(cx.subtxns) > 1
	if isGroup {
		parent = cx.currentTxID()
	}
	for itx := range cx.subtxns {
		// The goal is to follow the same invariants used by the
		// transaction pool. Namely that any transaction that makes it
		// to Perform (which is equivalent to eval.applyTransaction)
		// is authorized, and WellFormed.
		err := authorizedSender(cx, cx.subtxns[itx].Txn.Sender)
		if err != nil {
			return err
		}

		// Recall that WellFormed does not care about individual
		// transaction fees because of fee pooling. Checked above.
		err = cx.subtxns[itx].Txn.WellFormed(*cx.Specials, *cx.Proto)
		if err != nil {
			return err
		}

		var calledVersion uint64

		// Disallow reentrancy, limit inner app call depth, and do version checks
		if cx.subtxns[itx].Txn.Type == protocol.ApplicationCallTx {
			if cx.appID == cx.subtxns[itx].Txn.ApplicationID {
				return fmt.Errorf("attempt to self-call")
			}
			depth := 0
			for parent := cx.caller; parent != nil; parent = parent.caller {
				if parent.appID == cx.subtxns[itx].Txn.ApplicationID {
					return fmt.Errorf("attempt to re-enter %d", parent.appID)
				}
				depth++
			}
			if depth >= maxAppCallDepth {
				return fmt.Errorf("appl depth (%d) exceeded", depth)
			}

			// Set program by txn, approval, or clear state
			program := cx.subtxns[itx].Txn.ApprovalProgram
			if cx.subtxns[itx].Txn.ApplicationID != 0 {
				app, _, err := cx.Ledger.AppParams(cx.subtxns[itx].Txn.ApplicationID)
				if err != nil {
					return err
				}
				program = app.ApprovalProgram
				if cx.subtxns[itx].Txn.OnCompletion == transactions.ClearStateOC {
					program = app.ClearStateProgram
				}
			}

			// Can't call old versions in inner apps.
			calledVersion, _, err = transactions.ProgramVersion(program)
			if err != nil {
				return err
			}
			if calledVersion < cx.Proto.MinInnerApplVersion {
				return fmt.Errorf("inner app call with version v%d < v%d",
					calledVersion, cx.Proto.MinInnerApplVersion)
			}

			// Don't allow opt-in if the CSP is not runnable as an inner.
			// This test can only fail for v4 and v5 approval programs,
			// since v6 requires synchronized versions.
			if cx.subtxns[itx].Txn.OnCompletion == transactions.OptInOC {
				csp := cx.subtxns[itx].Txn.ClearStateProgram
				if cx.subtxns[itx].Txn.ApplicationID != 0 {
					app, _, err := cx.Ledger.AppParams(cx.subtxns[itx].Txn.ApplicationID)
					if err != nil {
						return err
					}
					csp = app.ClearStateProgram
				}
				csv, _, err := transactions.ProgramVersion(csp)
				if err != nil {
					return err
				}
				if csv < cx.Proto.MinInnerApplVersion {
					return fmt.Errorf("inner app call opt-in with CSP v%d < v%d",
						csv, cx.Proto.MinInnerApplVersion)
				}
			}
		}

		// Starting in v9, it's possible for apps to create transactions that
		// should not be allowed to run, because they require access to
		// resources that the caller does not have.  This can only happen for
		// Holdings and Local States. The caller might have access to the
		// account and the asa or app, but not the holding or locals, because
		// the caller gained access to the two top resources by group sharing
		// from two different transactions.
		err = cx.allows(&cx.subtxns[itx].Txn, calledVersion)
		if err != nil {
			return err
		}

		if isGroup {
			innerOffset := len(cx.txn.EvalDelta.InnerTxns)
			if cx.Proto.UnifyInnerTxIDs {
				innerOffset += itx
			}
			group.TxGroupHashes = append(group.TxGroupHashes,
				crypto.Digest(cx.subtxns[itx].Txn.InnerID(parent, innerOffset)))
		}
	}

	if isGroup {
		groupID := crypto.HashObj(group)
		for itx := range cx.subtxns {
			cx.subtxns[itx].Txn.Group = groupID
		}
	}

	// Decrement allowed inners *before* execution, else runaway recursion is
	// not noticed.
	if cx.pooledAllowedInners != nil {
		*cx.pooledAllowedInners -= len(cx.subtxns)
	}

	ep := NewInnerEvalParams(cx.subtxns, cx)

	if ep.Tracer != nil {
		ep.Tracer.BeforeTxnGroup(ep)
		// Ensure we update the tracer before exiting
		defer func() {
			ep.Tracer.AfterTxnGroup(ep, nil, err)
		}()
	}

	for i := range ep.TxnGroup {
		if ep.Tracer != nil {
			ep.Tracer.BeforeTxn(ep, i)
		}

		err := cx.Ledger.Perform(i, ep)

		if ep.Tracer != nil {
			ep.Tracer.AfterTxn(ep, i, ep.TxnGroup[i].ApplyData, err)
		}

		if err != nil {
			return err
		}

		// This is mostly a no-op, because Perform does its work "in-place", but
		// RecordAD has some further responsibilities.
		ep.RecordAD(i, ep.TxnGroup[i].ApplyData)
	}
	cx.txn.EvalDelta.InnerTxns = append(cx.txn.EvalDelta.InnerTxns, ep.TxnGroup...)
	cx.subtxns = nil
	// must clear the inner txid cache, otherwise prior inner txids will be returned for this group
	cx.innerTxidCache = nil

	return nil
}

type rawMessage []byte

func (rm rawMessage) ToBeHashed() (protocol.HashID, []byte) {
	return "", []byte(rm)
}

func opVrfVerify(cx *EvalContext) error {
	last := len(cx.stack) - 1 // PK
	prev := last - 1          // proof
	pprev := prev - 1         // data

	data := rawMessage(cx.stack[pprev].Bytes)
	proofbytes := cx.stack[prev].Bytes
	var proof crypto.VrfProof
	if len(proofbytes) != len(proof) {
		return fmt.Errorf("vrf proof wrong size %d != %d", len(proofbytes), len(proof))
	}
	copy(proof[:], proofbytes[:])

	pubkeybytes := cx.stack[last].Bytes
	var pubkey crypto.VrfPubkey
	if len(pubkeybytes) != len(pubkey) {
		return fmt.Errorf("vrf pubkey wrong size %d != %d", len(pubkeybytes), len(pubkey))
	}
	copy(pubkey[:], pubkeybytes[:])

	var verified bool
	var output []byte
	std := VrfStandard(cx.program[cx.pc+1])
	ss, ok := vrfStandardSpecByField(std)
	if !ok || ss.version > cx.version {
		return fmt.Errorf("invalid VRF standard %s", std)
	}
	switch std {
	case VrfAlgorand:
		var out crypto.VrfOutput
		verified, out = pubkey.Verify(proof, data)
		output = out[:]
	default:
		return fmt.Errorf("unsupported vrf_verify standard %s", std)
	}

	cx.stack[pprev].Bytes = output[:]
	cx.stack[prev] = boolToSV(verified)
	cx.stack = cx.stack[:last] // pop 1 because we take 3 args and return 2
	return nil
}

// availableRound checks to see if the requested round, `r`, is allowed to be
// accessed. If it is, it's returned as a basics.Round. It is named by analogy
// to the availableAsset and  availableApp helpers.
func (cx *EvalContext) availableRound(r uint64) (basics.Round, error) {
	firstAvail := cx.txn.Txn.LastValid - basics.Round(cx.Proto.MaxTxnLife) - 1
	if firstAvail > cx.txn.Txn.LastValid || firstAvail == 0 { // early in chain's life
		firstAvail = 1
	}
	lastAvail := cx.txn.Txn.FirstValid - 1
	if lastAvail > cx.txn.Txn.FirstValid { // txn had a 0 in FirstValid
		lastAvail = 0 // So nothing will be available
	}
	round := basics.Round(r)
	if firstAvail > round || round > lastAvail {
		return 0, fmt.Errorf("round %d is not available. It's outside [%d-%d]", r, firstAvail, lastAvail)
	}
	return round, nil
}

func opBlock(cx *EvalContext) error {
	last := len(cx.stack) - 1 // round
	round, err := cx.availableRound(cx.stack[last].Uint)
	if err != nil {
		return err
	}
	f := BlockField(cx.program[cx.pc+1])
	fs, ok := blockFieldSpecByField(f)
	if !ok || fs.version > cx.version {
		return fmt.Errorf("invalid block field %s", f)
	}

	hdr, err := cx.SigLedger.BlockHdrCached(round)
	if err != nil {
		return err
	}

	switch fs.field {
	case BlkSeed:
		cx.stack[last].Bytes = hdr.Seed[:]
		return nil
	case BlkTimestamp:
		cx.stack[last].Bytes = nil
		if hdr.TimeStamp < 0 {
			return fmt.Errorf("block(%d) timestamp %d < 0", round, hdr.TimeStamp)
		}
		cx.stack[last].Uint = uint64(hdr.TimeStamp)
		return nil
	default:
		return fmt.Errorf("invalid block field %d", fs.field)
	}
}

// pcDetails return PC and disassembled instructions at PC up to 2 opcodes back
func (cx *EvalContext) pcDetails() (pc int, dis string) {
	const maxNumAdditionalOpcodes = 2
	text, ds, err := disassembleInstrumented(cx.program, nil)
	if err != nil {
		return cx.pc, dis
	}

	for i := 0; i < len(ds.pcOffset); i++ {
		if ds.pcOffset[i].PC == cx.pc {
			start := 0
			if i >= maxNumAdditionalOpcodes {
				start = i - maxNumAdditionalOpcodes
			}

			startTextPos := ds.pcOffset[start].Offset
			endTextPos := len(text)
			if i+1 < len(ds.pcOffset) {
				endTextPos = ds.pcOffset[i+1].Offset
			}

			dis = text[startTextPos:endTextPos]
			break
		}
	}
	return cx.pc, strings.ReplaceAll(strings.TrimSuffix(dis, "\n"), "\n", "; ")
}

func base64Decode(encoded []byte, encoding *base64.Encoding) ([]byte, error) {
	decoded := make([]byte, encoding.DecodedLen(len(encoded)))
	n, err := encoding.Decode(decoded, encoded)
	if err != nil {
		return decoded[:0], err
	}
	return decoded[:n], err
}

// base64padded returns true iff `encoded` has padding chars at the end
func base64padded(encoded []byte) bool {
	for i := len(encoded) - 1; i > 0; i-- {
		switch encoded[i] {
		case '=':
			return true
		case '\n', '\r':
			/* nothing */
		default:
			return false
		}
	}
	return false
}

func opBase64Decode(cx *EvalContext) error {
	last := len(cx.stack) - 1
	encodingField := Base64Encoding(cx.program[cx.pc+1])
	fs, ok := base64EncodingSpecByField(encodingField)
	if !ok || fs.version > cx.version {
		return fmt.Errorf("invalid base64_decode encoding %s", encodingField)
	}

	encoding := base64.URLEncoding
	if encodingField == StdEncoding {
		encoding = base64.StdEncoding
	}
	encoded := cx.stack[last].Bytes
	if !base64padded(encoded) {
		encoding = encoding.WithPadding(base64.NoPadding)
	}
	bytes, err := base64Decode(encoded, encoding.Strict())
	if err != nil {
		return err
	}
	cx.stack[last].Bytes = bytes
	return nil
}

func isPrimitiveJSON(jsonText []byte) (bool, error) {
	dec := json.NewDecoder(bytes.NewReader(jsonText))
	t, err := dec.Token()
	if err != nil {
		return false, err
	}
	t, ok := t.(json.Delim)
	if !ok || t.(json.Delim).String() != "{" {
		return true, nil
	}
	return false, nil
}

func parseJSON(jsonText []byte) (map[string]json.RawMessage, error) {
	// parse JSON with Algorand's standard JSON library
	var parsed map[interface{}]json.RawMessage
	err := protocol.DecodeJSON(jsonText, &parsed)

	if err != nil {
		// if the error was caused by duplicate keys
		if strings.Contains(err.Error(), "cannot decode into a non-pointer value") {
			return nil, fmt.Errorf("invalid json text, duplicate keys not allowed")
		}

		// if the error was caused by non-json object
		if strings.Contains(err.Error(), "read map - expect char '{' but got char") {
			return nil, fmt.Errorf("invalid json text, only json object is allowed")
		}

		return nil, fmt.Errorf("invalid json text")
	}

	// check whether any keys are not strings
	stringMap := make(map[string]json.RawMessage)
	for k, v := range parsed {
		key, ok := k.(string)
		if !ok {
			return nil, fmt.Errorf("invalid json text")
		}
		stringMap[key] = v
	}

	return stringMap, nil
}

func opJSONRef(cx *EvalContext) error {
	// get json key
	last := len(cx.stack) - 1
	key := string(cx.stack[last].Bytes)
	cx.stack = cx.stack[:last] // pop

	expectedType := JSONRefType(cx.program[cx.pc+1])
	fs, ok := jsonRefSpecByField(expectedType)
	if !ok || fs.version > cx.version {
		return fmt.Errorf("invalid json_ref type %s", expectedType)
	}

	// parse json text
	last = len(cx.stack) - 1
	parsed, err := parseJSON(cx.stack[last].Bytes)
	if err != nil {
		return fmt.Errorf("error while parsing JSON text, %v", err)
	}

	// get value from json
	var stval stackValue
	_, ok = parsed[key]
	if !ok {
		// if the key is not found, first check whether the JSON text is the null value
		// by checking whether it is a primitive JSON value. Any other primitive
		// (or array) would have thrown an error previously during `parseJSON`.
		isPrimitive, err := isPrimitiveJSON(cx.stack[last].Bytes)
		if err == nil && isPrimitive {
			err = fmt.Errorf("invalid json text, only json object is allowed")
		}
		if err != nil {
			return fmt.Errorf("error while parsing JSON text, %v", err)
		}

		return fmt.Errorf("key %s not found in JSON text", key)
	}

	switch expectedType {
	case JSONString:
		var value string
		err := json.Unmarshal(parsed[key], &value)
		if err != nil {
			return err
		}
		stval.Bytes = []byte(value)
	case JSONUint64:
		var value uint64
		err := json.Unmarshal(parsed[key], &value)
		if err != nil {
			return err
		}
		stval.Uint = value
	case JSONObject:
		var value map[string]json.RawMessage
		err := json.Unmarshal(parsed[key], &value)
		if err != nil {
			return err
		}
		stval.Bytes = parsed[key]
	default:
		return fmt.Errorf("unsupported json_ref return type %s", expectedType)
	}
	cx.stack[last] = stval
	return nil
}<|MERGE_RESOLUTION|>--- conflicted
+++ resolved
@@ -620,17 +620,12 @@
 	return cx.runModeFlags
 }
 
-<<<<<<< HEAD
 // PC returns the program counter of the current application being evaluated
 func (cx *EvalContext) PC() int { return cx.pc }
 
-// StackType describes the type of a value on the operand stack
-type StackType byte
-=======
 // avmType describes the type of a value on the operand stack
 // avmTypes are a subset of StackTypes
 type avmType byte
->>>>>>> 89265103
 
 const (
 	// avmNone in an OpSpec shows that the op pops or yields nothing
