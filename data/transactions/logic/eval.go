// Copyright (C) 2019-2023 Algorand, Inc.
// This file is part of go-algorand
//
// go-algorand is free software: you can redistribute it and/or modify
// it under the terms of the GNU Affero General Public License as
// published by the Free Software Foundation, either version 3 of the
// License, or (at your option) any later version.
//
// go-algorand is distributed in the hope that it will be useful,
// but WITHOUT ANY WARRANTY; without even the implied warranty of
// MERCHANTABILITY or FITNESS FOR A PARTICULAR PURPOSE.  See the
// GNU Affero General Public License for more details.
//
// You should have received a copy of the GNU Affero General Public License
// along with go-algorand.  If not, see <https://www.gnu.org/licenses/>.

package logic

import (
	"bytes"
	"crypto/ecdsa"
	"crypto/elliptic"
	"crypto/sha256"
	"crypto/sha512"
	"encoding/base64"
	"encoding/binary"
	"encoding/hex"
	"encoding/json"
	"errors"
	"fmt"
	"math"
	"math/big"
	"math/bits"
	"runtime"
	"strings"

	"golang.org/x/crypto/sha3"

	"github.com/algorand/go-algorand/config"
	"github.com/algorand/go-algorand/crypto"
	"github.com/algorand/go-algorand/crypto/secp256k1"
	"github.com/algorand/go-algorand/data/basics"
	"github.com/algorand/go-algorand/data/bookkeeping"
	"github.com/algorand/go-algorand/data/transactions"
	"github.com/algorand/go-algorand/ledger/ledgercore"
	"github.com/algorand/go-algorand/logging"
	"github.com/algorand/go-algorand/protocol"
)

// evalMaxVersion is the max version we can interpret and run
const evalMaxVersion = LogicVersion

// The constants below control opcode evaluation and MAY NOT be changed without
// gating them by version. Old programs need to retain their old behavior.

// maxStringSize is the limit of byte string length in an AVM value
const maxStringSize = 4096

// maxByteMathSize is the limit of byte strings supplied as input to byte math opcodes
const maxByteMathSize = 64

// maxLogSize is the limit of total log size from n log calls in a program
const maxLogSize = 1024

// maxLogCalls is the limit of total log calls during a program execution
const maxLogCalls = 32

// maxAppCallDepth is the limit on inner appl call depth
// To be clear, 0 would prevent inner appls, 1 would mean inner app calls cannot
// make inner appls. So the total app depth can be 1 higher than this number, if
// you count the top-level app call.
const maxAppCallDepth = 8

// maxStackDepth should not change unless controlled by an AVM version change
const maxStackDepth = 1000

// stackValue is the type for the operand stack.
// Each stackValue is either a valid []byte value or a uint64 value.
// If (.Bytes != nil) the stackValue is a []byte value, otherwise uint64 value.
type stackValue struct {
	Uint  uint64
	Bytes []byte
}

func (sv stackValue) argType() StackType {
	if sv.Bytes != nil {
		return StackBytes
	}
	return StackUint64
}

func (sv stackValue) typeName() string {
	if sv.Bytes != nil {
		return "[]byte"
	}
	return "uint64"
}

func (sv stackValue) String() string {
	if sv.Bytes != nil {
		return hex.EncodeToString(sv.Bytes)
	}
	return fmt.Sprintf("%d 0x%x", sv.Uint, sv.Uint)
}

func (sv stackValue) address() (addr basics.Address, err error) {
	if len(sv.Bytes) != len(addr) {
		return basics.Address{}, errors.New("not an address")
	}
	copy(addr[:], sv.Bytes)
	return
}

func (sv stackValue) uint() (uint64, error) {
	if sv.Bytes != nil {
		return 0, fmt.Errorf("%#v is not a uint64", sv.Bytes)
	}
	return sv.Uint, nil
}

func (sv stackValue) uintMaxed(max uint64) (uint64, error) {
	if sv.Bytes != nil {
		return 0, fmt.Errorf("%#v is not a uint64", sv.Bytes)
	}
	if sv.Uint > max {
		return 0, fmt.Errorf("%d is larger than max=%d", sv.Uint, max)
	}
	return sv.Uint, nil
}

func (sv stackValue) bool() (bool, error) {
	u64, err := sv.uint()
	if err != nil {
		return false, err
	}
	switch u64 {
	case 0:
		return false, nil
	case 1:
		return true, nil
	default:
		return false, fmt.Errorf("boolean is neither 1 nor 0: %d", u64)
	}
}

func (sv stackValue) string(limit int) (string, error) {
	if sv.Bytes == nil {
		return "", errors.New("not a byte array")
	}
	if len(sv.Bytes) > limit {
		return "", errors.New("value is too long")
	}
	return string(sv.Bytes), nil
}

func (sv stackValue) toTealValue() (tv basics.TealValue) {
	if sv.argType() == StackBytes {
		return basics.TealValue{Type: basics.TealBytesType, Bytes: string(sv.Bytes)}
	}
	return basics.TealValue{Type: basics.TealUintType, Uint: sv.Uint}
}

func stackValueFromTealValue(tv basics.TealValue) (sv stackValue, err error) {
	switch tv.Type {
	case basics.TealBytesType:
		sv.Bytes = []byte(tv.Bytes)
	case basics.TealUintType:
		sv.Uint = tv.Uint
	default:
		err = fmt.Errorf("invalid TealValue type: %d", tv.Type)
	}
	return
}

// ComputeMinAvmVersion calculates the minimum safe AVM version that may be
// used by a transaction in this group. It is important to prevent
// newly-introduced transaction fields from breaking assumptions made by older
// versions of the AVM. If one of the transactions in a group will execute a TEAL
// program whose version predates a given field, that field must not be set
// anywhere in the transaction group, or the group will be rejected.
func ComputeMinAvmVersion(group []transactions.SignedTxnWithAD) uint64 {
	var minVersion uint64
	for _, txn := range group {
		if !txn.Txn.RekeyTo.IsZero() {
			if minVersion < rekeyingEnabledVersion {
				minVersion = rekeyingEnabledVersion
			}
		}
		if txn.Txn.Type == protocol.ApplicationCallTx {
			if minVersion < appsEnabledVersion {
				minVersion = appsEnabledVersion
			}
		}
	}
	return minVersion
}

// LedgerForSignature represents the parts of Ledger that LogicSigs can see. It
// only exposes things that consensus has already agreed upon, so it is
// "stateless" for signature purposes.
type LedgerForSignature interface {
	BlockHdrCached(basics.Round) (bookkeeping.BlockHeader, error)
}

// NoHeaderLedger is intended for debugging situations in which it is reasonable
// to preclude the use of `block` and `txn LastValidTime`
type NoHeaderLedger struct {
}

// BlockHdrCached always errors
func (NoHeaderLedger) BlockHdrCached(basics.Round) (bookkeeping.BlockHeader, error) {
	return bookkeeping.BlockHeader{}, fmt.Errorf("no block header access")
}

// LedgerForLogic represents ledger API for Stateful TEAL program
type LedgerForLogic interface {
	AccountData(addr basics.Address) (ledgercore.AccountData, error)
	Authorizer(addr basics.Address) (basics.Address, error)
	Round() basics.Round
	PrevTimestamp() int64
	BlockHdrCached(basics.Round) (bookkeeping.BlockHeader, error)

	AssetHolding(addr basics.Address, assetIdx basics.AssetIndex) (basics.AssetHolding, error)
	AssetParams(aidx basics.AssetIndex) (basics.AssetParams, basics.Address, error)
	AppParams(aidx basics.AppIndex) (basics.AppParams, basics.Address, error)
	OptedIn(addr basics.Address, appIdx basics.AppIndex) (bool, error)

	GetLocal(addr basics.Address, appIdx basics.AppIndex, key string, accountIdx uint64) (value basics.TealValue, exists bool, err error)
	SetLocal(addr basics.Address, appIdx basics.AppIndex, key string, value basics.TealValue, accountIdx uint64) error
	DelLocal(addr basics.Address, appIdx basics.AppIndex, key string, accountIdx uint64) error

	GetGlobal(appIdx basics.AppIndex, key string) (value basics.TealValue, exists bool, err error)
	SetGlobal(appIdx basics.AppIndex, key string, value basics.TealValue) error
	DelGlobal(appIdx basics.AppIndex, key string) error

	NewBox(appIdx basics.AppIndex, key string, value []byte, appAddr basics.Address) error
	GetBox(appIdx basics.AppIndex, key string) ([]byte, bool, error)
	SetBox(appIdx basics.AppIndex, key string, value []byte) error
	DelBox(appIdx basics.AppIndex, key string, appAddr basics.Address) (bool, error)

	Perform(gi int, ep *EvalParams) error
	Counter() uint64
}

// resources contains a catalog of available resources. It's used to track the
// apps, assets, and boxes that are available to a transaction, outside the
// direct foreign array mechanism.
type resources struct {
	asas []basics.AssetIndex
	apps []basics.AppIndex

	// boxes are all of the top-level box refs from the txgroup. Most are added
	// during NewEvalParams(). refs using 0 on an appl create are resolved and
	// added when the appl executes. The boolean value indicates the "dirtiness"
	// of the box - has it been modified in this txngroup? If yes, the size of
	// the box counts against the group writeBudget. So delete is NOT a dirtying
	// operation.
	boxes map[boxRef]bool

	// dirtyBytes maintains a running count of the number of dirty bytes in `boxes`
	dirtyBytes uint64
}

// boxRef is the "hydrated" form of a BoxRef - it has the actual app id, not an index
type boxRef struct {
	app  basics.AppIndex
	name string
}

// EvalParams contains data that comes into condition evaluation.
type EvalParams struct {
	Proto *config.ConsensusParams

	Trace *strings.Builder

	TxnGroup []transactions.SignedTxnWithAD

	pastScratch []*scratchSpace

	logger logging.Logger

	SigLedger LedgerForSignature
	Ledger    LedgerForLogic

	// optional tracer
	Tracer EvalTracer

	// MinAvmVersion is the minimum allowed AVM version of this program.
	// The program must reject if its version is less than this version. If
	// MinAvmVersion is nil, we will compute it ourselves
	MinAvmVersion *uint64

	// Amount "overpaid" by the transactions of the group.  Often 0.  When
	// positive, it can be spent by inner transactions.  Shared across a group's
	// txns, so that it can be updated (including upward, by overpaying inner
	// transactions). nil is treated as 0 (used before fee pooling is enabled).
	FeeCredit *uint64

	Specials *transactions.SpecialAddresses

	// Total pool of app call budget in a group transaction (nil before budget pooling enabled)
	PooledApplicationBudget *int

	// Total allowable inner txns in a group transaction (nil before inner pooling enabled)
	pooledAllowedInners *int

	// available contains resources that may be used even though they are not
	// necessarily directly in the txn's "static arrays". Apps and ASAs go in if
	// the app or asa was created earlier in the txgroup (empty until
	// createdResourcesVersion). Boxes go in when the ep is created, to share
	// availability across all txns in the group.
	available *resources

	// ioBudget is the number of bytes that the box ref'd boxes can sum to, and
	// the number of bytes that created or written boxes may sum to.
	ioBudget uint64

	// readBudgetChecked allows us to only check the read budget once
	readBudgetChecked bool

	// Caching these here means the hashes can be shared across the TxnGroup
	// (and inners, because the cache is shared with the inner EvalParams)
	appAddrCache map[basics.AppIndex]basics.Address

	// Cache the txid hashing, but do *not* share this into inner EvalParams, as
	// the key is just the index in the txgroup.
	txidCache      map[int]transactions.Txid
	innerTxidCache map[int]transactions.Txid

	// The calling context, if this is an inner app call
	caller *EvalContext
}

func (ep *EvalParams) GetCaller() *EvalContext {
	return ep.caller
}

func copyWithClearAD(txgroup []transactions.SignedTxnWithAD) []transactions.SignedTxnWithAD {
	copy := make([]transactions.SignedTxnWithAD, len(txgroup))
	for i := range txgroup {
		copy[i].SignedTxn = txgroup[i].SignedTxn
		// leave copy[i].ApplyData clear
	}
	return copy
}

// NewEvalParams creates an EvalParams to use while evaluating a top-level txgroup
func NewEvalParams(txgroup []transactions.SignedTxnWithAD, proto *config.ConsensusParams, specials *transactions.SpecialAddresses) *EvalParams {
	apps := 0
	var allBoxes map[boxRef]bool
	for _, tx := range txgroup {
		if tx.Txn.Type == protocol.ApplicationCallTx {
			apps++
			if allBoxes == nil && len(tx.Txn.Boxes) > 0 {
				allBoxes = make(map[boxRef]bool)
			}
			for _, br := range tx.Txn.Boxes {
				var app basics.AppIndex
				if br.Index == 0 {
					// "current app": Ignore if this is a create, else use ApplicationID
					if tx.Txn.ApplicationID == 0 {
						// When the create actually happens, and we learn the appID, we'll add it.
						continue
					}
					app = tx.Txn.ApplicationID
				} else {
					// Bounds check will already have been done by
					// WellFormed. For testing purposes, it's better to panic
					// now than after returning a nil.
					app = tx.Txn.ForeignApps[br.Index-1] // shift for the 0=this convention
				}
				allBoxes[boxRef{app, string(br.Name)}] = false
			}
		}
	}

	// Make a simpler EvalParams that is good enough to evaluate LogicSigs.
	if apps == 0 {
		return &EvalParams{
			TxnGroup: txgroup,
			Proto:    proto,
			Specials: specials,
		}
	}

	minAvmVersion := ComputeMinAvmVersion(txgroup)

	var pooledApplicationBudget *int
	var pooledAllowedInners *int

	credit := feeCredit(txgroup, proto.MinTxnFee)

	if proto.EnableAppCostPooling && apps > 0 {
		pooledApplicationBudget = new(int)
		*pooledApplicationBudget = apps * proto.MaxAppProgramCost
	}

	if proto.EnableInnerTransactionPooling && apps > 0 {
		pooledAllowedInners = new(int)
		*pooledAllowedInners = proto.MaxTxGroupSize * proto.MaxInnerTransactions
	}

	return &EvalParams{
		TxnGroup:                copyWithClearAD(txgroup),
		Proto:                   proto,
		Specials:                specials,
		pastScratch:             make([]*scratchSpace, len(txgroup)),
		MinAvmVersion:           &minAvmVersion,
		FeeCredit:               &credit,
		PooledApplicationBudget: pooledApplicationBudget,
		pooledAllowedInners:     pooledAllowedInners,
		available:               &resources{boxes: allBoxes},
		appAddrCache:            make(map[basics.AppIndex]basics.Address),
	}
}

// feeCredit returns the extra fee supplied in this top-level txgroup compared
// to required minfee.  It can make assumptions about overflow because the group
// is known OK according to txnGroupBatchPrep. (The group is "WellFormed")
func feeCredit(txgroup []transactions.SignedTxnWithAD, minFee uint64) uint64 {
	minFeeCount := uint64(0)
	feesPaid := uint64(0)
	for _, stxn := range txgroup {
		if stxn.Txn.Type != protocol.StateProofTx {
			minFeeCount++
		}
		feesPaid = basics.AddSaturate(feesPaid, stxn.Txn.Fee.Raw)
	}
	// Overflow is impossible, because txnGroupBatchPrep checked.
	feeNeeded := minFee * minFeeCount
	return basics.SubSaturate(feesPaid, feeNeeded)
}

// NewInnerEvalParams creates an EvalParams to be used while evaluating an inner group txgroup
func NewInnerEvalParams(txg []transactions.SignedTxnWithAD, caller *EvalContext) *EvalParams {
	minAvmVersion := ComputeMinAvmVersion(txg)
	// Can't happen currently, since earliest inner callable version is higher
	// than any minimum imposed otherwise.  But is correct to inherit a stronger
	// restriction from above, in case of future restriction.
	if minAvmVersion < *caller.MinAvmVersion {
		minAvmVersion = *caller.MinAvmVersion
	}

	// Unlike NewEvalParams, do not add fee credit here. opTxSubmit has already done so.

	if caller.Proto.EnableAppCostPooling {
		for _, tx := range txg {
			if tx.Txn.Type == protocol.ApplicationCallTx {
				*caller.PooledApplicationBudget += caller.Proto.MaxAppProgramCost
			}
		}
	}

	ep := &EvalParams{
		Proto:                   caller.Proto,
		Trace:                   caller.Trace,
		TxnGroup:                txg,
		pastScratch:             make([]*scratchSpace, len(txg)),
		logger:                  caller.logger,
		SigLedger:               caller.SigLedger,
		Ledger:                  caller.Ledger,
		Tracer:                  caller.Tracer,
		MinAvmVersion:           &minAvmVersion,
		FeeCredit:               caller.FeeCredit,
		Specials:                caller.Specials,
		PooledApplicationBudget: caller.PooledApplicationBudget,
		pooledAllowedInners:     caller.pooledAllowedInners,
		available:               caller.available,
		ioBudget:                caller.ioBudget,
		readBudgetChecked:       true, // don't check for inners
		appAddrCache:            caller.appAddrCache,
		// read comment in EvalParams declaration about txid caches
		caller: caller,
	}
	return ep
}

type evalFunc func(cx *EvalContext) error
type checkFunc func(cx *EvalContext) error

// RunMode is a bitset of logic evaluation modes.
// There are currently two such modes: Signature and Application.
type RunMode uint64

const (
	// ModeSig is LogicSig execution
	ModeSig RunMode = 1 << iota

	// ModeApp is application/contract execution
	ModeApp

	// local constant, run in any mode
	modeAny = ModeSig | ModeApp
)

// Any checks if this mode bitset represents any evaluation mode
func (r RunMode) Any() bool {
	return r == modeAny
}

func (r RunMode) String() string {
	switch r {
	case ModeSig:
		return "Signature"
	case ModeApp:
		return "Application"
	case modeAny:
		return "Any"
	default:
	}
	return "Unknown"
}

func (ep *EvalParams) log() logging.Logger {
	if ep.logger != nil {
		return ep.logger
	}
	return logging.Base()
}

// RecordAD notes ApplyData information that was derived outside of the logic
// package. For example, after a acfg transaction is processed, the AD created
// by the acfg is added to the EvalParams this way.
func (ep *EvalParams) RecordAD(gi int, ad transactions.ApplyData) {
	if ep.available == nil {
		// This is a simplified ep. It won't be used for app evaluation, and
		// shares the TxnGroup memory with the caller.  Don't touch anything!
		return
	}
	ep.TxnGroup[gi].ApplyData = ad
	if aid := ad.ConfigAsset; aid != 0 {
		ep.available.asas = append(ep.available.asas, aid)
	}
	if aid := ad.ApplicationID; aid != 0 {
		ep.available.apps = append(ep.available.apps, aid)
	}
}

type frame struct {
	retpc  int
	height int

	clear   bool // perform "shift and clear" in retsub
	args    int
	returns int
}

type scratchSpace [256]stackValue

// EvalContext is the execution context of AVM bytecode.  It contains the full
// state of the running program, and tracks some of the things that the program
// has done, like log messages and inner transactions.
type EvalContext struct {
	*EvalParams

	// determines eval mode: runModeSignature or runModeApplication
	runModeFlags RunMode

	// the index of the transaction being evaluated
	groupIndex int
	// the transaction being evaluated (initialized from groupIndex + ep.TxnGroup)
	txn *transactions.SignedTxnWithAD

	// Txn.EvalDelta maintains a summary of changes as we go.  We used to
	// compute this from the ledger after a full eval.  But now apps can call
	// apps.  When they do, all of the changes accumulate into the parent's
	// ledger, but Txn.EvalDelta should only have the changes from *this*
	// call. (The changes caused by children are deeper inside - in the
	// EvalDeltas of the InnerTxns inside this EvalDelta) Nice bonus - by
	// keeping the running changes, the debugger can be changed to display them
	// as the app runs.

	stack       []stackValue
	callstack   []frame
	fromCallsub bool

	appID   basics.AppIndex
	program []byte
	pc      int
	nextpc  int
	intc    []uint64
	bytec   [][]byte
	version uint64
	scratch scratchSpace

	subtxns []transactions.SignedTxnWithAD // place to build for itxn_submit
	cost    int                            // cost incurred so far
	logSize int                            // total log size so far

	// Set of PC values that branches we've seen so far might
	// go. So, if checkStep() skips one, that branch is trying to
	// jump into the middle of a multibyte instruction
	branchTargets []bool

	// Set of PC values that we have begun a checkStep() with. So
	// if a back jump is going to a value that isn't here, it's
	// jumping into the middle of multibyte instruction.
	instructionStarts []bool

	programHashCached crypto.Digest
}

func (cx *EvalContext) GroupIndex() int {
	return cx.groupIndex
}

// RunMode returns the evaluation context's mode (signature or application)
func (cx *EvalContext) RunMode() RunMode {
	return cx.runModeFlags
}

// StackType describes the type of a value on the operand stack
type StackType byte

const (
	// StackNone in an OpSpec shows that the op pops or yields nothing
	StackNone StackType = iota

	// StackAny in an OpSpec shows that the op pops or yield any type
	StackAny

	// StackUint64 in an OpSpec shows that the op pops or yields a uint64
	StackUint64

	// StackBytes in an OpSpec shows that the op pops or yields a []byte
	StackBytes
)

// StackTypes is an alias for a list of StackType with syntactic sugar
type StackTypes []StackType

func parseStackTypes(spec string) StackTypes {
	if spec == "" {
		return nil
	}
	types := make(StackTypes, len(spec))
	for i, letter := range spec {
		switch letter {
		case 'a':
			types[i] = StackAny
		case 'b':
			types[i] = StackBytes
		case 'i':
			types[i] = StackUint64
		case 'x':
			types[i] = StackNone
		default:
			panic(spec)
		}
	}
	return types
}

func (st StackType) String() string {
	switch st {
	case StackNone:
		return "None"
	case StackAny:
		return "any"
	case StackUint64:
		return "uint64"
	case StackBytes:
		return "[]byte"
	}
	return "internal error, unknown type"
}

// Typed tells whether the StackType is a specific concrete type.
func (st StackType) Typed() bool {
	switch st {
	case StackUint64, StackBytes:
		return true
	}
	return false
}

// PanicError wraps a recover() catching a panic()
type PanicError struct {
	PanicValue interface{}
	StackTrace string
}

func (pe PanicError) Error() string {
	return fmt.Sprintf("panic in TEAL Eval: %v\n%s", pe.PanicValue, pe.StackTrace)
}

var errLogicSigNotSupported = errors.New("LogicSig not supported")
var errTooManyArgs = errors.New("LogicSig has too many arguments")

// ClearStateBudgetError allows evaluation to signal that the caller should
// reject the transaction.  Normally, an error in evaluation would not cause a
// ClearState txn to fail. However, callers fail a txn for ClearStateBudgetError
// because the transaction has not provided enough budget to let ClearState do
// its job.
type ClearStateBudgetError struct {
	offered int
}

func (e ClearStateBudgetError) Error() string {
	return fmt.Sprintf("Attempted ClearState execution with low OpcodeBudget %d", e.offered)
}

// EvalContract executes stateful TEAL program as the gi'th transaction in params
func EvalContract(program []byte, gi int, aid basics.AppIndex, params *EvalParams) (bool, *EvalContext, error) {
	if params.Ledger == nil {
		return false, nil, errors.New("no ledger in contract eval")
	}
	if params.SigLedger == nil {
		params.SigLedger = params.Ledger
	}
	if aid == 0 {
		return false, nil, errors.New("0 appId in contract eval")
	}
	cx := EvalContext{
		EvalParams:   params,
		runModeFlags: ModeApp,
		groupIndex:   gi,
		txn:          &params.TxnGroup[gi],
		appID:        aid,
	}

	if cx.Proto.IsolateClearState && cx.txn.Txn.OnCompletion == transactions.ClearStateOC {
		if cx.PooledApplicationBudget != nil && *cx.PooledApplicationBudget < cx.Proto.MaxAppProgramCost {
			return false, nil, ClearStateBudgetError{*cx.PooledApplicationBudget}
		}
	}

	// If this is a creation, make any "0 index" box refs available now that we
	// have an appID.
	if cx.txn.Txn.ApplicationID == 0 {
		for _, br := range cx.txn.Txn.Boxes {
			if br.Index == 0 {
				cx.EvalParams.available.boxes[boxRef{cx.appID, string(br.Name)}] = false
			}
		}
	}

	// Check the I/O budget for reading if this is the first top-level app call
	if cx.caller == nil && !cx.readBudgetChecked {
		boxRefCount := uint64(0) // Intentionally counts duplicates
		for _, tx := range cx.TxnGroup {
			boxRefCount += uint64(len(tx.Txn.Boxes))
		}
		cx.ioBudget = boxRefCount * cx.Proto.BytesPerBoxReference

		used := uint64(0)
		for br := range cx.available.boxes {
			if len(br.name) == 0 {
				// 0 length names are not allowed for actual created boxes, but
				// may have been used to add I/O budget.
				continue
			}
			box, ok, err := cx.Ledger.GetBox(br.app, br.name)
			if err != nil {
				return false, nil, err
			}
			if !ok {
				continue
			}
			size := uint64(len(box))
			cx.available.boxes[br] = false

			used = basics.AddSaturate(used, size)
			if used > cx.ioBudget {
				return false, nil, fmt.Errorf("box read budget (%d) exceeded", cx.ioBudget)
			}
		}
		cx.readBudgetChecked = true
	}

	if cx.Trace != nil && cx.caller != nil {
		fmt.Fprintf(cx.Trace, "--- enter %d %s %v\n", aid, cx.txn.Txn.OnCompletion, cx.txn.Txn.ApplicationArgs)
	}
	pass, err := eval(program, &cx)

	if cx.Trace != nil && cx.caller != nil {
		fmt.Fprintf(cx.Trace, "--- exit  %d accept=%t\n", aid, pass)
	}

	// Save scratch for `gload`. We used to copy, but cx.scratch is quite large,
	// about 8k, and caused measurable CPU and memory demands.  Of course, these
	// should never be changed by later transactions.
	cx.pastScratch[cx.groupIndex] = &cx.scratch

	return pass, &cx, err
}

// EvalApp is a lighter weight interface that doesn't return the EvalContext
func EvalApp(program []byte, gi int, aid basics.AppIndex, params *EvalParams) (bool, error) {
	pass, _, err := EvalContract(program, gi, aid, params)
	return pass, err
}

// EvalSignatureFull evaluates the logicsig of the ith transaction in params.
// A program passes successfully if it finishes with one int element on the stack that is non-zero.
// It returns EvalContext suitable for obtaining additional info about the execution.
func EvalSignatureFull(gi int, params *EvalParams) (pass bool, pcx *EvalContext, err error) {
	if params.SigLedger == nil {
		return false, nil, errors.New("no sig ledger in signature eval")
	}
	cx := EvalContext{
		EvalParams:   params,
		runModeFlags: ModeSig,
		groupIndex:   gi,
		txn:          &params.TxnGroup[gi],
	}
	pass, err = eval(cx.txn.Lsig.Logic, &cx)
	return pass, &cx, err
}

// EvalSignature evaluates the logicsig of the ith transaction in params.
// A program passes successfully if it finishes with one int element on the stack that is non-zero.
func EvalSignature(gi int, params *EvalParams) (pass bool, err error) {
	pass, _, err = EvalSignatureFull(gi, params)
	return pass, err
}

// eval implementation
// A program passes successfully if it finishes with one int element on the stack that is non-zero.
func eval(program []byte, cx *EvalContext) (pass bool, err error) {
	defer func() {
		if x := recover(); x != nil {
			buf := make([]byte, 16*1024)
			stlen := runtime.Stack(buf, false)
			pass = false
			errstr := string(buf[:stlen])
			if cx.Trace != nil {
				errstr += cx.Trace.String()
			}
			err = PanicError{x, errstr}
			cx.EvalParams.log().Errorf("recovered panic in Eval: %v", err)
		}
	}()

	// Avoid returning for any reason until after cx.debugState is setup. That
	// require cx to be minimally setup, too.

	version, vlen, verr := versionCheck(program, cx.EvalParams)
	// defer verr check until after cx and debugState is setup

	cx.version = version
	cx.pc = vlen
	// 16 is chosen to avoid growth for small programs, and so that repeated
	// doublings lead to a number just a bit above 1000, the max stack height.
	cx.stack = make([]stackValue, 0, 16)
	cx.program = program
	cx.txn.EvalDelta.GlobalDelta = basics.StateDelta{}
	cx.txn.EvalDelta.LocalDeltas = make(map[uint64]basics.StateDelta)

	if cx.Tracer != nil {
		cx.Tracer.BeforeProgram(cx)
		defer func() {
			// Ensure we update the tracer before exiting
			cx.Tracer.AfterProgram(cx, err)
		}()
	}

	if (cx.EvalParams.Proto == nil) || (cx.EvalParams.Proto.LogicSigVersion == 0) {
		return false, errLogicSigNotSupported
	}
	if cx.txn.Lsig.Args != nil && len(cx.txn.Lsig.Args) > transactions.EvalMaxArgs {
		return false, errTooManyArgs
	}
	if verr != nil {
		return false, verr
	}

	for (err == nil) && (cx.pc < len(cx.program)) {
		if cx.Tracer != nil {
			cx.Tracer.BeforeOpcode(cx)
		}

		err = cx.step()

		if cx.Tracer != nil {
			cx.Tracer.AfterOpcode(cx, err)
		}
	}
	if err != nil {
		if cx.Trace != nil {
			fmt.Fprintf(cx.Trace, "%3d %s\n", cx.pc, err)
		}

		return false, err
	}
	if len(cx.stack) != 1 {
		if cx.Trace != nil {
			fmt.Fprintf(cx.Trace, "end stack:\n")
			for i, sv := range cx.stack {
				fmt.Fprintf(cx.Trace, "[%d] %s\n", i, sv)
			}
		}
		return false, fmt.Errorf("stack len is %d instead of 1", len(cx.stack))
	}
	if cx.stack[0].Bytes != nil {
		return false, errors.New("stack finished with bytes not int")
	}

	return cx.stack[0].Uint != 0, nil
}

// CheckContract should be faster than EvalContract.  It can perform
// static checks and reject programs that are invalid. Prior to v4,
// these static checks include a cost estimate that must be low enough
// (controlled by params.Proto).
func CheckContract(program []byte, params *EvalParams) error {
	return check(program, params, ModeApp)
}

// CheckSignature should be faster than EvalSignature.  It can perform static
// checks and reject programs that are invalid. Prior to v4, these static checks
// include a cost estimate that must be low enough (controlled by params.Proto).
func CheckSignature(gi int, params *EvalParams) error {
	return check(params.TxnGroup[gi].Lsig.Logic, params, ModeSig)
}

func check(program []byte, params *EvalParams, mode RunMode) (err error) {
	defer func() {
		if x := recover(); x != nil {
			buf := make([]byte, 16*1024)
			stlen := runtime.Stack(buf, false)
			errstr := string(buf[:stlen])
			if params.Trace != nil {
				errstr += params.Trace.String()
			}
			err = PanicError{x, errstr}
			params.log().Errorf("recovered panic in Check: %s", err)
		}
	}()
	if (params.Proto == nil) || (params.Proto.LogicSigVersion == 0) {
		return errLogicSigNotSupported
	}

	version, vlen, err := versionCheck(program, params)
	if err != nil {
		return err
	}

	var cx EvalContext
	cx.version = version
	cx.pc = vlen
	cx.EvalParams = params
	cx.runModeFlags = mode
	cx.program = program
	cx.branchTargets = make([]bool, len(program)+1) // teal v2 allowed jumping to the end of the prog
	cx.instructionStarts = make([]bool, len(program)+1)

	maxCost := cx.remainingBudget()
	staticCost := 0
	for cx.pc < len(cx.program) {
		prevpc := cx.pc
		stepCost, err := cx.checkStep()
		if err != nil {
			return fmt.Errorf("pc=%3d %w", cx.pc, err)
		}
		staticCost += stepCost
		if version < backBranchEnabledVersion && staticCost > maxCost {
			return fmt.Errorf("pc=%3d static cost budget of %d exceeded", cx.pc, maxCost)
		}
		if cx.pc <= prevpc {
			// Recall, this is advancing through opcodes
			// without evaluation. It always goes forward,
			// even if we're in v4 and the jump would go
			// back.
			return fmt.Errorf("pc=%3d pc did not advance", cx.pc)
		}
	}
	return nil
}

func versionCheck(program []byte, params *EvalParams) (uint64, int, error) {
	version, vlen, err := transactions.ProgramVersion(program)
	if err != nil {
		return 0, 0, err
	}
	if version > evalMaxVersion {
		return 0, 0, fmt.Errorf("program version %d greater than max supported version %d", version, evalMaxVersion)
	}
	if version > params.Proto.LogicSigVersion {
		return 0, 0, fmt.Errorf("program version %d greater than protocol supported version %d", version, params.Proto.LogicSigVersion)
	}

	if params.MinAvmVersion == nil {
		minVersion := ComputeMinAvmVersion(params.TxnGroup)
		params.MinAvmVersion = &minVersion
	}
	if version < *params.MinAvmVersion {
		return 0, 0, fmt.Errorf("program version must be >= %d for this transaction group, but have version %d", *params.MinAvmVersion, version)
	}
	return version, vlen, nil
}

func opCompat(expected, got StackType) bool {
	if expected == StackAny {
		return true
	}
	return expected == got
}

func nilToEmpty(x []byte) []byte {
	if x == nil {
		return make([]byte, 0)
	}
	return x
}

func boolToUint(x bool) uint64 {
	if x {
		return 1
	}
	return 0
}

func boolToSV(x bool) stackValue {
	return stackValue{Uint: boolToUint(x)}
}

// Cost return cost incurred so far
func (cx *EvalContext) Cost() int {
	return cx.cost
}

func (cx *EvalContext) remainingBudget() int {
	if cx.runModeFlags == ModeSig {
		return int(cx.Proto.LogicSigMaxCost) - cx.cost
	}

	// restrict clear state programs from using more than standard unpooled budget
	// cx.Txn is not set during check()
	if cx.Proto.IsolateClearState && cx.txn != nil && cx.txn.Txn.OnCompletion == transactions.ClearStateOC {
		// Need not confirm that *cx.PooledApplicationBudget is also >0, as
		// ClearState programs are only run if *cx.PooledApplicationBudget >
		// MaxAppProgramCost at the start.
		return cx.Proto.MaxAppProgramCost - cx.cost
	}

	if cx.PooledApplicationBudget != nil {
		return *cx.PooledApplicationBudget
	}
	return cx.Proto.MaxAppProgramCost - cx.cost
}

func (cx *EvalContext) remainingInners() int {
	if cx.Proto.EnableInnerTransactionPooling && cx.pooledAllowedInners != nil {
		return *cx.pooledAllowedInners
	}
	// Before EnableInnerTransactionPooling, MaxInnerTransactions was the amount
	// allowed in a single txn. No consensus version should enable inner app
	// calls without turning on EnableInnerTransactionPoolin, else inner calls
	// could keep branching with "width" MaxInnerTransactions
	return cx.Proto.MaxInnerTransactions - len(cx.txn.EvalDelta.InnerTxns)
}

func (cx *EvalContext) step() error {
	opcode := cx.program[cx.pc]
	spec := &opsByOpcode[cx.version][opcode]

	// this check also ensures versioning: v2 opcodes are not in opsByOpcode[1] array
	if spec.op == nil {
		return fmt.Errorf("%3d illegal opcode 0x%02x", cx.pc, opcode)
	}
	if (cx.runModeFlags & spec.Modes) == 0 {
		return fmt.Errorf("%s not allowed in current mode", spec.Name)
	}

	// check args for stack underflow and types
	if len(cx.stack) < len(spec.Arg.Types) {
		return fmt.Errorf("stack underflow in %s", spec.Name)
	}
	first := len(cx.stack) - len(spec.Arg.Types)
	for i, argType := range spec.Arg.Types {
		if !opCompat(argType, cx.stack[first+i].argType()) {
			return fmt.Errorf("%s arg %d wanted %s but got %s", spec.Name, i, argType, cx.stack[first+i].typeName())
		}
	}

	deets := &spec.OpDetails
	if deets.Size != 0 && (cx.pc+deets.Size > len(cx.program)) {
		return fmt.Errorf("%3d %s program ends short of immediate values", cx.pc, spec.Name)
	}

	// It's something like a 5-10% overhead on our simplest instructions to make
	// the Cost() call without the FullCost.compute() short-circuit, even
	// though Cost() tries to exit fast. Use BenchmarkUintMath to test changes.
	opcost := deets.FullCost.compute(cx.stack)
	if opcost <= 0 {
		opcost = deets.Cost(cx.program, cx.pc, cx.stack)
		if opcost <= 0 {
			return fmt.Errorf("%3d %s returned 0 cost", cx.pc, spec.Name)
		}
	}
	cx.cost += opcost
	if cx.PooledApplicationBudget != nil {
		*cx.PooledApplicationBudget -= opcost
	}

	if cx.remainingBudget() < 0 {
		// We're not going to execute the instruction, so give the cost back.
		// This only matters if this is an inner ClearState - the caller should
		// not be over debited. (Normally, failure causes total txtree failure.)
		cx.cost -= opcost
		if cx.PooledApplicationBudget != nil {
			*cx.PooledApplicationBudget += opcost
		}
		return fmt.Errorf("pc=%3d dynamic cost budget exceeded, executing %s: local program cost was %d",
			cx.pc, spec.Name, cx.cost)
	}

	preheight := len(cx.stack)
	err := spec.op(cx)

	if err == nil && !spec.trusted {
		postheight := len(cx.stack)
		if postheight-preheight != len(spec.Return.Types)-len(spec.Arg.Types) && !spec.AlwaysExits() {
			return fmt.Errorf("%s changed stack height improperly %d != %d",
				spec.Name, postheight-preheight, len(spec.Return.Types)-len(spec.Arg.Types))
		}
		first = postheight - len(spec.Return.Types)
		for i, argType := range spec.Return.Types {
			stackType := cx.stack[first+i].argType()
			if !opCompat(argType, stackType) {
				if spec.AlwaysExits() { // We test in the loop because it's the uncommon case.
					break
				}
				return fmt.Errorf("%s produced %s but intended %s", spec.Name, cx.stack[first+i].typeName(), argType)
			}
			if stackType == StackBytes && len(cx.stack[first+i].Bytes) > maxStringSize {
				return fmt.Errorf("%s produced a too big (%d) byte-array", spec.Name, len(cx.stack[first+i].Bytes))
			}
		}
	}

	// Delay checking and returning `err` so we have a chance to Trace the last instruction

	if cx.Trace != nil {
		// This code used to do a little disassembly on its
		// own, but then it missed out on some nuances like
		// getting the field names instead of constants in the
		// txn opcodes.  To get them, we conjure up a
		// disassembleState from the current execution state,
		// and use the existing disassembly routines.  It
		// feels a little funny to make a disassembleState
		// right here, rather than build it as we go, or
		// perhaps we could have an interface that allows
		// disassembly to use the cx directly.  But for now,
		// we don't want to worry about the dissassembly
		// routines mucking about in the execution context
		// (changing the pc, for example) and this gives a big
		// improvement of dryrun readability
		dstate := &disassembleState{program: cx.program, pc: cx.pc, numericTargets: true, intc: cx.intc, bytec: cx.bytec}
		sourceLine, inner := disassemble(dstate, spec)
		if inner != nil {
			if err != nil { // don't override an error from evaluation
				return err
			}
			return inner
		}
		var stackString string
		if len(cx.stack) == 0 {
			stackString = "<empty stack>"
		} else {
			num := 1
			if len(spec.Return.Types) > 1 {
				num = len(spec.Return.Types)
			}
			// check for nil error here, because we might not return
			// values if we encounter an error in the opcode
			if err == nil {
				if len(cx.stack) < num {
					return fmt.Errorf("stack underflow: expected %d, have %d", num, len(cx.stack))
				}
				for i := 1; i <= num; i++ {
					stackString += fmt.Sprintf("(%s) ", cx.stack[len(cx.stack)-i])
				}
			}
		}
		fmt.Fprintf(cx.Trace, "%3d %s => %s\n", cx.pc, sourceLine, stackString)
	}

	if err != nil {
		return err
	}

	if len(cx.stack) > maxStackDepth {
		return errors.New("stack overflow")
	}
	if cx.nextpc != 0 {
		cx.pc = cx.nextpc
		cx.nextpc = 0
	} else {
		cx.pc += deets.Size
	}
	return nil
}

// blankStack is a boring stack provided to deets.Cost during checkStep. It is
// good enough to allow Cost() to not crash. It would be incorrect to provide
// this stack if there were linear cost opcodes before backBranchEnabledVersion,
// because the static cost would be wrong. But then again, a static cost model
// wouldn't work before backBranchEnabledVersion, so such an opcode is already
// unacceptable. TestLinearOpcodes ensures.
var blankStack = make([]stackValue, 5)

func (cx *EvalContext) checkStep() (int, error) {
	cx.instructionStarts[cx.pc] = true
	opcode := cx.program[cx.pc]
	spec := &opsByOpcode[cx.version][opcode]
	if spec.op == nil {
		return 0, fmt.Errorf("illegal opcode 0x%02x", opcode)
	}
	if (cx.runModeFlags & spec.Modes) == 0 {
		return 0, fmt.Errorf("%s not allowed in current mode", spec.Name)
	}
	deets := spec.OpDetails
	if deets.Size != 0 && (cx.pc+deets.Size > len(cx.program)) {
		return 0, fmt.Errorf("%s program ends short of immediate values", spec.Name)
	}
	opcost := deets.Cost(cx.program, cx.pc, blankStack)
	if opcost <= 0 {
		return 0, fmt.Errorf("%s reported non-positive cost", spec.Name)
	}
	prevpc := cx.pc
	if deets.check != nil {
		err := deets.check(cx)
		if err != nil {
			return 0, err
		}
		if cx.nextpc != 0 {
			cx.pc = cx.nextpc
			cx.nextpc = 0
		} else {
			cx.pc += deets.Size
		}
	} else {
		cx.pc += deets.Size
	}
	if cx.Trace != nil {
		fmt.Fprintf(cx.Trace, "%3d %s\n", prevpc, spec.Name)
	}
	for pc := prevpc + 1; pc < cx.pc; pc++ {
		if pc < len(cx.branchTargets) && cx.branchTargets[pc] {
			return 0, fmt.Errorf("branch target %d is not an aligned instruction", pc)
		}
	}
	return opcost, nil
}

func (cx *EvalContext) ensureStackCap(targetCap int) {
	if cap(cx.stack) < targetCap {
		// Let's grow all at once, plus a little slack.
		newStack := make([]stackValue, len(cx.stack), targetCap+4)
		copy(newStack, cx.stack)
		cx.stack = newStack
	}
}

func opErr(cx *EvalContext) error {
	return errors.New("err opcode executed")
}

func opReturn(cx *EvalContext) error {
	// Achieve the end condition:
	// Take the last element on the stack and make it the return value (only element on the stack)
	// Move the pc to the end of the program
	last := len(cx.stack) - 1
	cx.stack[0] = cx.stack[last]
	cx.stack = cx.stack[:1]
	cx.nextpc = len(cx.program)
	return nil
}

func opAssert(cx *EvalContext) error {
	last := len(cx.stack) - 1
	if cx.stack[last].Uint != 0 {
		cx.stack = cx.stack[:last]
		return nil
	}
	return fmt.Errorf("assert failed pc=%d", cx.pc)
}

func opSwap(cx *EvalContext) error {
	last := len(cx.stack) - 1
	prev := last - 1
	cx.stack[last], cx.stack[prev] = cx.stack[prev], cx.stack[last]
	return nil
}

func opSelect(cx *EvalContext) error {
	last := len(cx.stack) - 1 // condition on top
	prev := last - 1          // true is one down
	pprev := prev - 1         // false below that

	if cx.stack[last].Uint != 0 {
		cx.stack[pprev] = cx.stack[prev]
	}
	cx.stack = cx.stack[:prev]
	return nil
}

func opSHA256(cx *EvalContext) error {
	last := len(cx.stack) - 1
	hash := sha256.Sum256(cx.stack[last].Bytes)
	cx.stack[last].Bytes = hash[:]
	return nil
}

// The NIST SHA3-256 is implemented for compatibility with ICON
func opSHA3_256(cx *EvalContext) error {
	last := len(cx.stack) - 1
	hash := sha3.Sum256(cx.stack[last].Bytes)
	cx.stack[last].Bytes = hash[:]
	return nil
}

// The Keccak256 variant of SHA-3 is implemented for compatibility with Ethereum
func opKeccak256(cx *EvalContext) error {
	last := len(cx.stack) - 1
	hasher := sha3.NewLegacyKeccak256()
	hasher.Write(cx.stack[last].Bytes)
	hv := make([]byte, 0, hasher.Size())
	hv = hasher.Sum(hv)
	cx.stack[last].Bytes = hv
	return nil
}

// This is the hash commonly used in Algorand in crypto/util.go Hash()
//
// It is explicitly implemented here in terms of the specific hash for
// stability and portability in case the rest of Algorand ever moves
// to a different default hash. For stability of this language, at
// that time a new opcode should be made with the new hash.
func opSHA512_256(cx *EvalContext) error {
	last := len(cx.stack) - 1
	hash := sha512.Sum512_256(cx.stack[last].Bytes)
	cx.stack[last].Bytes = hash[:]
	return nil
}

func opPlus(cx *EvalContext) error {
	last := len(cx.stack) - 1
	prev := last - 1
	sum, carry := bits.Add64(cx.stack[prev].Uint, cx.stack[last].Uint, 0)
	if carry > 0 {
		return errors.New("+ overflowed")
	}
	cx.stack[prev].Uint = sum
	cx.stack = cx.stack[:last]
	return nil
}

func opAddw(cx *EvalContext) error {
	last := len(cx.stack) - 1
	prev := last - 1
	sum, carry := bits.Add64(cx.stack[prev].Uint, cx.stack[last].Uint, 0)
	cx.stack[prev].Uint = carry
	cx.stack[last].Uint = sum
	return nil
}

func uint128(hi uint64, lo uint64) *big.Int {
	whole := new(big.Int).SetUint64(hi)
	whole.Lsh(whole, 64)
	whole.Add(whole, new(big.Int).SetUint64(lo))
	return whole
}

func opDivModwImpl(hiNum, loNum, hiDen, loDen uint64) (hiQuo uint64, loQuo uint64, hiRem uint64, loRem uint64) {
	dividend := uint128(hiNum, loNum)
	divisor := uint128(hiDen, loDen)

	quo, rem := new(big.Int).QuoRem(dividend, divisor, new(big.Int))
	return new(big.Int).Rsh(quo, 64).Uint64(),
		quo.Uint64(),
		new(big.Int).Rsh(rem, 64).Uint64(),
		rem.Uint64()
}

func opDivModw(cx *EvalContext) error {
	loDen := len(cx.stack) - 1
	hiDen := loDen - 1
	if cx.stack[loDen].Uint == 0 && cx.stack[hiDen].Uint == 0 {
		return errors.New("/ 0")
	}
	loNum := loDen - 2
	hiNum := loDen - 3
	hiQuo, loQuo, hiRem, loRem :=
		opDivModwImpl(cx.stack[hiNum].Uint, cx.stack[loNum].Uint, cx.stack[hiDen].Uint, cx.stack[loDen].Uint)
	cx.stack[hiNum].Uint = hiQuo
	cx.stack[loNum].Uint = loQuo
	cx.stack[hiDen].Uint = hiRem
	cx.stack[loDen].Uint = loRem
	return nil
}

func opMinus(cx *EvalContext) error {
	last := len(cx.stack) - 1
	prev := last - 1
	if cx.stack[last].Uint > cx.stack[prev].Uint {
		return errors.New("- would result negative")
	}
	cx.stack[prev].Uint -= cx.stack[last].Uint
	cx.stack = cx.stack[:last]
	return nil
}

func opDiv(cx *EvalContext) error {
	last := len(cx.stack) - 1
	prev := last - 1
	if cx.stack[last].Uint == 0 {
		return errors.New("/ 0")
	}
	cx.stack[prev].Uint /= cx.stack[last].Uint
	cx.stack = cx.stack[:last]
	return nil
}

func opModulo(cx *EvalContext) error {
	last := len(cx.stack) - 1
	prev := last - 1
	if cx.stack[last].Uint == 0 {
		return errors.New("% 0")
	}
	cx.stack[prev].Uint = cx.stack[prev].Uint % cx.stack[last].Uint
	cx.stack = cx.stack[:last]
	return nil
}

func opMul(cx *EvalContext) error {
	last := len(cx.stack) - 1
	prev := last - 1
	high, low := bits.Mul64(cx.stack[prev].Uint, cx.stack[last].Uint)
	if high > 0 {
		return errors.New("* overflowed")
	}
	cx.stack[prev].Uint = low
	cx.stack = cx.stack[:last]
	return nil
}

func opMulw(cx *EvalContext) error {
	last := len(cx.stack) - 1
	prev := last - 1
	high, low := bits.Mul64(cx.stack[prev].Uint, cx.stack[last].Uint)
	cx.stack[prev].Uint = high
	cx.stack[last].Uint = low
	return nil
}

func opDivw(cx *EvalContext) error {
	last := len(cx.stack) - 1
	prev := last - 1
	pprev := last - 2
	hi := cx.stack[pprev].Uint
	lo := cx.stack[prev].Uint
	y := cx.stack[last].Uint
	// These two clauses catch what will cause panics in bits.Div64, so we get
	// nicer errors.
	if y == 0 {
		return errors.New("divw 0")
	}
	if y <= hi {
		return fmt.Errorf("divw overflow: %d <= %d", y, hi)
	}
	quo, _ := bits.Div64(hi, lo, y)
	cx.stack = cx.stack[:prev] // pop 2
	cx.stack[pprev].Uint = quo
	return nil
}

func opLt(cx *EvalContext) error {
	last := len(cx.stack) - 1
	prev := last - 1
	cond := cx.stack[prev].Uint < cx.stack[last].Uint
	cx.stack[prev] = boolToSV(cond)
	cx.stack = cx.stack[:last]
	return nil
}

// opSwap, opLt, and opNot always succeed (return nil). So error checking elided in Gt,Le,Ge

func opGt(cx *EvalContext) error {
	opSwap(cx) //nolint:errcheck // opSwap always succeeds
	return opLt(cx)
}

func opLe(cx *EvalContext) error {
	opGt(cx) //nolint:errcheck // opGt always succeeds
	return opNot(cx)
}

func opGe(cx *EvalContext) error {
	opLt(cx) //nolint:errcheck // opLt always succeeds
	return opNot(cx)
}

func opAnd(cx *EvalContext) error {
	last := len(cx.stack) - 1
	prev := last - 1
	cond := (cx.stack[prev].Uint != 0) && (cx.stack[last].Uint != 0)
	cx.stack[prev] = boolToSV(cond)
	cx.stack = cx.stack[:last]
	return nil
}

func opOr(cx *EvalContext) error {
	last := len(cx.stack) - 1
	prev := last - 1
	cond := (cx.stack[prev].Uint != 0) || (cx.stack[last].Uint != 0)
	cx.stack[prev] = boolToSV(cond)
	cx.stack = cx.stack[:last]
	return nil
}

func opEq(cx *EvalContext) error {
	last := len(cx.stack) - 1
	prev := last - 1
	ta := cx.stack[prev].argType()
	tb := cx.stack[last].argType()
	if ta != tb {
		return fmt.Errorf("cannot compare (%s to %s)", cx.stack[prev].typeName(), cx.stack[last].typeName())
	}
	var cond bool
	if ta == StackBytes {
		cond = bytes.Equal(cx.stack[prev].Bytes, cx.stack[last].Bytes)
	} else {
		cond = cx.stack[prev].Uint == cx.stack[last].Uint
	}
	cx.stack[prev] = boolToSV(cond)
	cx.stack = cx.stack[:last]
	return nil
}

func opNeq(cx *EvalContext) error {
	err := opEq(cx)
	if err != nil {
		return err
	}
	return opNot(cx)
}

func opNot(cx *EvalContext) error {
	last := len(cx.stack) - 1
	cx.stack[last] = boolToSV(cx.stack[last].Uint == 0)
	return nil
}

func opLen(cx *EvalContext) error {
	last := len(cx.stack) - 1
	cx.stack[last].Uint = uint64(len(cx.stack[last].Bytes))
	cx.stack[last].Bytes = nil
	return nil
}

func opItob(cx *EvalContext) error {
	last := len(cx.stack) - 1
	ibytes := make([]byte, 8)
	binary.BigEndian.PutUint64(ibytes, cx.stack[last].Uint)
	// cx.stack[last].Uint is not cleared out as optimization
	// stackValue.argType() checks Bytes field first
	cx.stack[last].Bytes = ibytes
	return nil
}

func opBtoi(cx *EvalContext) error {
	last := len(cx.stack) - 1
	ibytes := cx.stack[last].Bytes
	if len(ibytes) > 8 {
		return fmt.Errorf("btoi arg too long, got [%d]bytes", len(ibytes))
	}
	value := uint64(0)
	for _, b := range ibytes {
		value = value << 8
		value = value | (uint64(b) & 0x0ff)
	}
	cx.stack[last].Uint = value
	cx.stack[last].Bytes = nil
	return nil
}

func opBitOr(cx *EvalContext) error {
	last := len(cx.stack) - 1
	prev := last - 1
	cx.stack[prev].Uint = cx.stack[prev].Uint | cx.stack[last].Uint
	cx.stack = cx.stack[:last]
	return nil
}

func opBitAnd(cx *EvalContext) error {
	last := len(cx.stack) - 1
	prev := last - 1
	cx.stack[prev].Uint = cx.stack[prev].Uint & cx.stack[last].Uint
	cx.stack = cx.stack[:last]
	return nil
}

func opBitXor(cx *EvalContext) error {
	last := len(cx.stack) - 1
	prev := last - 1
	cx.stack[prev].Uint = cx.stack[prev].Uint ^ cx.stack[last].Uint
	cx.stack = cx.stack[:last]
	return nil
}

func opBitNot(cx *EvalContext) error {
	last := len(cx.stack) - 1
	cx.stack[last].Uint = cx.stack[last].Uint ^ 0xffffffffffffffff
	return nil
}

func opShiftLeft(cx *EvalContext) error {
	last := len(cx.stack) - 1
	prev := last - 1
	if cx.stack[last].Uint > 63 {
		return fmt.Errorf("shl arg too big, (%d)", cx.stack[last].Uint)
	}
	cx.stack[prev].Uint = cx.stack[prev].Uint << cx.stack[last].Uint
	cx.stack = cx.stack[:last]
	return nil
}

func opShiftRight(cx *EvalContext) error {
	last := len(cx.stack) - 1
	prev := last - 1
	if cx.stack[last].Uint > 63 {
		return fmt.Errorf("shr arg too big, (%d)", cx.stack[last].Uint)
	}
	cx.stack[prev].Uint = cx.stack[prev].Uint >> cx.stack[last].Uint
	cx.stack = cx.stack[:last]
	return nil
}

func opSqrt(cx *EvalContext) error {
	/*
		        It would not be safe to use math.Sqrt, because we would have to
			convert our u64 to an f64, but f64 cannot represent all u64s exactly.

			This algorithm comes from Jack W. Crenshaw's 1998 article in Embedded:
			http://www.embedded.com/electronics-blogs/programmer-s-toolbox/4219659/Integer-Square-Roots
	*/

	last := len(cx.stack) - 1

	sq := cx.stack[last].Uint
	var rem uint64 = 0
	var root uint64 = 0

	for i := 0; i < 32; i++ {
		root <<= 1
		rem = (rem << 2) | (sq >> (64 - 2))
		sq <<= 2
		if root < rem {
			rem -= root | 1
			root += 2
		}
	}
	cx.stack[last].Uint = root >> 1
	return nil
}

func opBitLen(cx *EvalContext) error {
	last := len(cx.stack) - 1
	if cx.stack[last].argType() == StackUint64 {
		cx.stack[last].Uint = uint64(bits.Len64(cx.stack[last].Uint))
		return nil
	}
	length := len(cx.stack[last].Bytes)
	idx := 0
	for i, b := range cx.stack[last].Bytes {
		if b != 0 {
			idx = bits.Len8(b) + (8 * (length - i - 1))
			break
		}

	}
	cx.stack[last].Bytes = nil
	cx.stack[last].Uint = uint64(idx)
	return nil
}

func opExpImpl(base uint64, exp uint64) (uint64, error) {
	// These checks are slightly repetive but the clarity of
	// avoiding nested checks seems worth it.
	if exp == 0 && base == 0 {
		return 0, errors.New("0^0 is undefined")
	}
	if base == 0 {
		return 0, nil
	}
	if exp == 0 || base == 1 {
		return 1, nil
	}
	// base is now at least 2, so exp can not be 64
	if exp >= 64 {
		return 0, fmt.Errorf("%d^%d overflow", base, exp)
	}
	answer := base
	// safe to cast exp, because it is known to fit in int (it's < 64)
	for i := 1; i < int(exp); i++ {
		next := answer * base
		if next/answer != base {
			return 0, fmt.Errorf("%d^%d overflow", base, exp)
		}
		answer = next
	}
	return answer, nil
}

func opExp(cx *EvalContext) error {
	last := len(cx.stack) - 1
	prev := last - 1

	exp := cx.stack[last].Uint
	base := cx.stack[prev].Uint
	val, err := opExpImpl(base, exp)
	if err != nil {
		return err
	}
	cx.stack[prev].Uint = val
	cx.stack = cx.stack[:last]
	return nil
}

func opExpwImpl(base uint64, exp uint64) (*big.Int, error) {
	// These checks are slightly repetive but the clarity of
	// avoiding nested checks seems worth it.
	if exp == 0 && base == 0 {
		return &big.Int{}, errors.New("0^0 is undefined")
	}
	if base == 0 {
		return &big.Int{}, nil
	}
	if exp == 0 || base == 1 {
		return new(big.Int).SetUint64(1), nil
	}
	// base is now at least 2, so exp can not be 128
	if exp >= 128 {
		return &big.Int{}, fmt.Errorf("%d^%d overflow", base, exp)
	}

	answer := new(big.Int).SetUint64(base)
	bigbase := new(big.Int).SetUint64(base)
	// safe to cast exp, because it is known to fit in int (it's < 128)
	for i := 1; i < int(exp); i++ {
		answer.Mul(answer, bigbase)
		if answer.BitLen() > 128 {
			return &big.Int{}, fmt.Errorf("%d^%d overflow", base, exp)
		}
	}
	return answer, nil
}

func opExpw(cx *EvalContext) error {
	last := len(cx.stack) - 1
	prev := last - 1

	exp := cx.stack[last].Uint
	base := cx.stack[prev].Uint
	val, err := opExpwImpl(base, exp)
	if err != nil {
		return err
	}
	hi := new(big.Int).Rsh(val, 64).Uint64()
	lo := val.Uint64()

	cx.stack[prev].Uint = hi
	cx.stack[last].Uint = lo
	return nil
}

func opBytesBinOp(cx *EvalContext, result *big.Int, op func(x, y *big.Int) *big.Int) error {
	last := len(cx.stack) - 1
	prev := last - 1

	if len(cx.stack[last].Bytes) > maxByteMathSize || len(cx.stack[prev].Bytes) > maxByteMathSize {
		return errors.New("math attempted on large byte-array")
	}

	rhs := new(big.Int).SetBytes(cx.stack[last].Bytes)
	lhs := new(big.Int).SetBytes(cx.stack[prev].Bytes)
	op(lhs, rhs) // op's receiver has already been bound to result
	if result.Sign() < 0 {
		return errors.New("byte math would have negative result")
	}
	cx.stack[prev].Bytes = result.Bytes()
	cx.stack = cx.stack[:last]
	return nil
}

func opBytesPlus(cx *EvalContext) error {
	result := new(big.Int)
	return opBytesBinOp(cx, result, result.Add)
}

func opBytesMinus(cx *EvalContext) error {
	result := new(big.Int)
	return opBytesBinOp(cx, result, result.Sub)
}

func opBytesDiv(cx *EvalContext) error {
	result := new(big.Int)
	var inner error
	checkDiv := func(x, y *big.Int) *big.Int {
		if y.BitLen() == 0 {
			inner = errors.New("division by zero")
			return new(big.Int)
		}
		return result.Div(x, y)
	}
	err := opBytesBinOp(cx, result, checkDiv)
	if err != nil {
		return err
	}
	return inner
}

func opBytesMul(cx *EvalContext) error {
	result := new(big.Int)
	return opBytesBinOp(cx, result, result.Mul)
}

func opBytesSqrt(cx *EvalContext) error {
	last := len(cx.stack) - 1

	if len(cx.stack[last].Bytes) > maxByteMathSize {
		return errors.New("math attempted on large byte-array")
	}

	val := new(big.Int).SetBytes(cx.stack[last].Bytes)
	val.Sqrt(val)
	cx.stack[last].Bytes = val.Bytes()
	return nil
}

func opBytesLt(cx *EvalContext) error {
	last := len(cx.stack) - 1
	prev := last - 1

	if len(cx.stack[last].Bytes) > maxByteMathSize || len(cx.stack[prev].Bytes) > maxByteMathSize {
		return errors.New("math attempted on large byte-array")
	}

	rhs := new(big.Int).SetBytes(cx.stack[last].Bytes)
	lhs := new(big.Int).SetBytes(cx.stack[prev].Bytes)
	cx.stack[prev] = boolToSV(lhs.Cmp(rhs) < 0)
	cx.stack = cx.stack[:last]
	return nil
}

func opBytesGt(cx *EvalContext) error {
	opSwap(cx)
	return opBytesLt(cx)
}

func opBytesLe(cx *EvalContext) error {
	err := opBytesGt(cx)
	if err != nil {
		return err
	}
	return opNot(cx)
}

func opBytesGe(cx *EvalContext) error {
	err := opBytesLt(cx)
	if err != nil {
		return err
	}
	return opNot(cx)
}

func opBytesEq(cx *EvalContext) error {
	last := len(cx.stack) - 1
	prev := last - 1

	if len(cx.stack[last].Bytes) > maxByteMathSize || len(cx.stack[prev].Bytes) > maxByteMathSize {
		return errors.New("math attempted on large byte-array")
	}

	rhs := new(big.Int).SetBytes(cx.stack[last].Bytes)
	lhs := new(big.Int).SetBytes(cx.stack[prev].Bytes)
	cx.stack[prev] = boolToSV(lhs.Cmp(rhs) == 0)
	cx.stack = cx.stack[:last]
	return nil
}

func opBytesNeq(cx *EvalContext) error {
	err := opBytesEq(cx)
	if err != nil {
		return err
	}
	return opNot(cx)
}

func opBytesModulo(cx *EvalContext) error {
	result := new(big.Int)
	var inner error
	checkMod := func(x, y *big.Int) *big.Int {
		if y.BitLen() == 0 {
			inner = errors.New("modulo by zero")
			return new(big.Int)
		}
		return result.Mod(x, y)
	}
	err := opBytesBinOp(cx, result, checkMod)
	if err != nil {
		return err
	}
	return inner
}

func zpad(smaller []byte, size int) []byte {
	padded := make([]byte, size)
	extra := size - len(smaller)  // how much was added?
	copy(padded[extra:], smaller) // slide original contents to the right
	return padded
}

// Return two slices, representing the top two slices on the stack.
// They can be returned in either order, but the first slice returned
// must be newly allocated, and already in place at the top of stack
// (the original top having been popped).
func opBytesBinaryLogicPrep(cx *EvalContext) ([]byte, []byte) {
	last := len(cx.stack) - 1
	prev := last - 1

	llen := len(cx.stack[last].Bytes)
	plen := len(cx.stack[prev].Bytes)

	var fresh, other []byte
	if llen > plen {
		fresh, other = zpad(cx.stack[prev].Bytes, llen), cx.stack[last].Bytes
	} else {
		fresh, other = zpad(cx.stack[last].Bytes, plen), cx.stack[prev].Bytes
	}
	cx.stack[prev].Bytes = fresh
	cx.stack = cx.stack[:last]
	return fresh, other
}

func opBytesBitOr(cx *EvalContext) error {
	a, b := opBytesBinaryLogicPrep(cx)
	for i := range a {
		a[i] = a[i] | b[i]
	}
	return nil
}

func opBytesBitAnd(cx *EvalContext) error {
	a, b := opBytesBinaryLogicPrep(cx)
	for i := range a {
		a[i] = a[i] & b[i]
	}
	return nil
}

func opBytesBitXor(cx *EvalContext) error {
	a, b := opBytesBinaryLogicPrep(cx)
	for i := range a {
		a[i] = a[i] ^ b[i]
	}
	return nil
}

func opBytesBitNot(cx *EvalContext) error {
	last := len(cx.stack) - 1

	fresh := make([]byte, len(cx.stack[last].Bytes))
	for i, b := range cx.stack[last].Bytes {
		fresh[i] = ^b
	}
	cx.stack[last].Bytes = fresh
	return nil
}

func opBytesZero(cx *EvalContext) error {
	last := len(cx.stack) - 1
	length := cx.stack[last].Uint
	if length > maxStringSize {
		return fmt.Errorf("bzero attempted to create a too large string")
	}
	cx.stack[last].Bytes = make([]byte, length)
	return nil
}

func opIntConstBlock(cx *EvalContext) error {
	var err error
	cx.intc, cx.nextpc, err = parseIntImmArgs(cx.program, cx.pc+1)
	return err
}

func opIntConstN(cx *EvalContext, n byte) error {
	if int(n) >= len(cx.intc) {
		return fmt.Errorf("intc [%d] beyond %d constants", n, len(cx.intc))
	}
	cx.stack = append(cx.stack, stackValue{Uint: cx.intc[n]})
	return nil
}
func opIntConstLoad(cx *EvalContext) error {
	n := cx.program[cx.pc+1]
	return opIntConstN(cx, n)
}
func opIntConst0(cx *EvalContext) error {
	return opIntConstN(cx, 0)
}
func opIntConst1(cx *EvalContext) error {
	return opIntConstN(cx, 1)
}
func opIntConst2(cx *EvalContext) error {
	return opIntConstN(cx, 2)
}
func opIntConst3(cx *EvalContext) error {
	return opIntConstN(cx, 3)
}

func opPushInt(cx *EvalContext) error {
	pos := cx.pc + 1
	val, bytesUsed := binary.Uvarint(cx.program[pos:])
	if bytesUsed <= 0 {
		return fmt.Errorf("could not decode int at program[%d]", pos)
	}
	sv := stackValue{Uint: val}
	cx.stack = append(cx.stack, sv)
	cx.nextpc = pos + bytesUsed
	return nil
}

func opPushInts(cx *EvalContext) error {
	intc, nextpc, err := parseIntImmArgs(cx.program, cx.pc+1)
	if err != nil {
		return err
	}
	finalLen := len(cx.stack) + len(intc)
	cx.ensureStackCap(finalLen)
	for _, cint := range intc {
		sv := stackValue{Uint: cint}
		cx.stack = append(cx.stack, sv)
	}
	cx.nextpc = nextpc
	return nil
}

func opByteConstBlock(cx *EvalContext) error {
	var err error
	cx.bytec, cx.nextpc, err = parseByteImmArgs(cx.program, cx.pc+1)
	return err
}

func opByteConstN(cx *EvalContext, n uint) error {
	if n >= uint(len(cx.bytec)) {
		return fmt.Errorf("bytec [%d] beyond %d constants", n, len(cx.bytec))
	}
	cx.stack = append(cx.stack, stackValue{Bytes: cx.bytec[n]})
	return nil
}
func opByteConstLoad(cx *EvalContext) error {
	n := uint(cx.program[cx.pc+1])
	return opByteConstN(cx, n)
}
func opByteConst0(cx *EvalContext) error {
	return opByteConstN(cx, 0)
}
func opByteConst1(cx *EvalContext) error {
	return opByteConstN(cx, 1)
}
func opByteConst2(cx *EvalContext) error {
	return opByteConstN(cx, 2)
}
func opByteConst3(cx *EvalContext) error {
	return opByteConstN(cx, 3)
}

func opPushBytes(cx *EvalContext) error {
	pos := cx.pc + 1
	length, bytesUsed := binary.Uvarint(cx.program[pos:])
	if bytesUsed <= 0 {
		return fmt.Errorf("could not decode length at program[%d]", pos)
	}
	pos += bytesUsed
	end := uint64(pos) + length
	if end > uint64(len(cx.program)) || end < uint64(pos) {
		return fmt.Errorf("pushbytes too long at program[%d]", pos)
	}
	sv := stackValue{Bytes: cx.program[pos:end]}
	cx.stack = append(cx.stack, sv)
	cx.nextpc = int(end)
	return nil
}

func opPushBytess(cx *EvalContext) error {
	cbytess, nextpc, err := parseByteImmArgs(cx.program, cx.pc+1)
	if err != nil {
		return err
	}
	finalLen := len(cx.stack) + len(cbytess)
	cx.ensureStackCap(finalLen)
	for _, cbytes := range cbytess {
		sv := stackValue{Bytes: cbytes}
		cx.stack = append(cx.stack, sv)
	}
	cx.nextpc = nextpc
	return nil
}

func opArgN(cx *EvalContext, n uint64) error {
	if n >= uint64(len(cx.txn.Lsig.Args)) {
		return fmt.Errorf("cannot load arg[%d] of %d", n, len(cx.txn.Lsig.Args))
	}
	val := nilToEmpty(cx.txn.Lsig.Args[n])
	cx.stack = append(cx.stack, stackValue{Bytes: val})
	return nil
}

func opArg(cx *EvalContext) error {
	n := uint64(cx.program[cx.pc+1])
	return opArgN(cx, n)
}
func opArg0(cx *EvalContext) error {
	return opArgN(cx, 0)
}
func opArg1(cx *EvalContext) error {
	return opArgN(cx, 1)
}
func opArg2(cx *EvalContext) error {
	return opArgN(cx, 2)
}
func opArg3(cx *EvalContext) error {
	return opArgN(cx, 3)
}
func opArgs(cx *EvalContext) error {
	last := len(cx.stack) - 1
	n := cx.stack[last].Uint
	// Pop the index and push the result back on the stack.
	cx.stack = cx.stack[:last]
	return opArgN(cx, n)
}

func decodeBranchOffset(program []byte, pos int) int {
	// tricky casting to preserve signed value
	return int(int16(program[pos])<<8 | int16(program[pos+1]))
}

func branchTarget(cx *EvalContext) (int, error) {
	offset := decodeBranchOffset(cx.program, cx.pc+1)
	if offset < 0 && cx.version < backBranchEnabledVersion {
		return 0, fmt.Errorf("negative branch offset %x", offset)
	}
	target := cx.pc + 3 + offset
	var branchTooFar bool
	if cx.version >= 2 {
		// branching to exactly the end of the program (target == len(cx.program)), the next pc after the last instruction, is okay and ends normally
		branchTooFar = target > len(cx.program) || target < 0
	} else {
		branchTooFar = target >= len(cx.program) || target < 0
	}
	if branchTooFar {
		return 0, fmt.Errorf("branch target %d outside of program", target)
	}

	return target, nil
}

func switchTarget(cx *EvalContext, branchIdx uint64) (int, error) {
	numOffsets := int(cx.program[cx.pc+1])

	end := cx.pc + 2          // end of opcode + number of offsets, beginning of offset list
	eoi := end + 2*numOffsets // end of instruction

	if eoi > len(cx.program) { // eoi will equal len(p) if switch is last instruction
		return 0, fmt.Errorf("switch claims to extend beyond program")
	}

	offset := 0
	if branchIdx < uint64(numOffsets) {
		pos := end + int(2*branchIdx) // position of referenced offset: each offset is 2 bytes
		offset = decodeBranchOffset(cx.program, pos)
	}

	target := eoi + offset

	// branching to exactly the end of the program (target == len(cx.program)), the next pc after the last instruction,
	// is okay and ends normally
	if target > len(cx.program) || target < 0 {
		return 0, fmt.Errorf("branch target %d outside of program", target)
	}
	return target, nil
}

// checks any branch that is {op} {int16 be offset}
func checkBranch(cx *EvalContext) error {
	target, err := branchTarget(cx)
	if err != nil {
		return err
	}
	if target < cx.pc+3 {
		// If a branch goes backwards, we should have already noted that an instruction began at that location.
		if ok := cx.instructionStarts[target]; !ok {
			return fmt.Errorf("back branch target %d is not an aligned instruction", target)
		}
	}
	cx.branchTargets[target] = true
	return nil
}

// checks switch is encoded properly (and calculates nextpc)
func checkSwitch(cx *EvalContext) error {
	numOffsets := int(cx.program[cx.pc+1])
	eoi := cx.pc + 2 + 2*numOffsets

	for branchIdx := 0; branchIdx < numOffsets; branchIdx++ {
		target, err := switchTarget(cx, uint64(branchIdx))
		if err != nil {
			return err
		}

		if target < eoi {
			// If a branch goes backwards, we should have already noted that an instruction began at that location.
			if ok := cx.instructionStarts[target]; !ok {
				return fmt.Errorf("back branch target %d is not an aligned instruction", target)
			}
		}
		cx.branchTargets[target] = true
	}

	// this opcode's size is dynamic so nextpc must be set here
	cx.nextpc = eoi
	return nil
}

func opBnz(cx *EvalContext) error {
	last := len(cx.stack) - 1
	cx.nextpc = cx.pc + 3
	isNonZero := cx.stack[last].Uint != 0
	cx.stack = cx.stack[:last] // pop
	if isNonZero {
		target, err := branchTarget(cx)
		if err != nil {
			return err
		}
		cx.nextpc = target
	}
	return nil
}

func opBz(cx *EvalContext) error {
	last := len(cx.stack) - 1
	cx.nextpc = cx.pc + 3
	isZero := cx.stack[last].Uint == 0
	cx.stack = cx.stack[:last] // pop
	if isZero {
		target, err := branchTarget(cx)
		if err != nil {
			return err
		}
		cx.nextpc = target
	}
	return nil
}

func opB(cx *EvalContext) error {
	target, err := branchTarget(cx)
	if err != nil {
		return err
	}
	cx.nextpc = target
	return nil
}

func opSwitch(cx *EvalContext) error {
	last := len(cx.stack) - 1
	branchIdx := cx.stack[last].Uint

	cx.stack = cx.stack[:last]
	target, err := switchTarget(cx, branchIdx)
	if err != nil {
		return err
	}
	cx.nextpc = target
	return nil
}

func opMatch(cx *EvalContext) error {
	n := int(cx.program[cx.pc+1])
	// stack contains the n sized match list and the single match value
	if n+1 > len(cx.stack) {
		return fmt.Errorf("match expects %d stack args while stack only contains %d", n+1, len(cx.stack))
	}

	last := len(cx.stack) - 1
	matchVal := cx.stack[last]
	cx.stack = cx.stack[:last]

	argBase := len(cx.stack) - n
	matchList := cx.stack[argBase:]
	cx.stack = cx.stack[:argBase]

	matchedIdx := n
	for i, stackArg := range matchList {
		if stackArg.argType() != matchVal.argType() {
			continue
		}

		if matchVal.argType() == StackBytes && bytes.Equal(matchVal.Bytes, stackArg.Bytes) {
			matchedIdx = i
			break
		} else if matchVal.argType() == StackUint64 && matchVal.Uint == stackArg.Uint {
			matchedIdx = i
			break
		}
	}

	target, err := switchTarget(cx, uint64(matchedIdx))
	if err != nil {
		return err
	}
	cx.nextpc = target
	return nil
}

const protoByte = 0x8a

func opCallSub(cx *EvalContext) error {
	cx.callstack = append(cx.callstack, frame{
		retpc:  cx.pc + 3, // retpc is pc _after_ the callsub
		height: len(cx.stack),
	})
	err := opB(cx)

	/* We only set fromCallSub if we know we're jumping to a proto. In opProto,
	   we confirm we came directly from callsub by checking (and resetting) the
	   flag. This is really a little handshake between callsub and proto. Done
	   this way, we don't have to waste time clearing the fromCallsub flag in
	   every instruction, only in proto since we know we're going there next.
	*/

	if cx.nextpc < len(cx.program) && cx.program[cx.nextpc] == protoByte {
		cx.fromCallsub = true
	}
	return err
}

func opRetSub(cx *EvalContext) error {
	top := len(cx.callstack) - 1
	if top < 0 {
		return errors.New("retsub with empty callstack")
	}
	frame := cx.callstack[top]
	if frame.clear { // A `proto` was issued in the subroutine, so retsub cleans up.
		expect := frame.height + frame.returns
		if len(cx.stack) < expect { // Check general error case first, only diffentiate when error is assured
			switch {
			case len(cx.stack) < frame.height:
				return fmt.Errorf("retsub executed with stack below frame. Did you pop args?")
			case len(cx.stack) == frame.height:
				return fmt.Errorf("retsub executed with no return values on stack. proto declared %d", frame.returns)
			default:
				return fmt.Errorf("retsub executed with %d return values on stack. proto declared %d",
					len(cx.stack)-frame.height, frame.returns)
			}
		}
		argstart := frame.height - frame.args
		copy(cx.stack[argstart:], cx.stack[frame.height:expect])
		cx.stack = cx.stack[:argstart+frame.returns]
	}
	cx.callstack = cx.callstack[:top]
	cx.nextpc = frame.retpc
	return nil
}

func opPop(cx *EvalContext) error {
	last := len(cx.stack) - 1
	cx.stack = cx.stack[:last]
	return nil
}

func opDup(cx *EvalContext) error {
	last := len(cx.stack) - 1
	sv := cx.stack[last]
	cx.stack = append(cx.stack, sv)
	return nil
}

func opDup2(cx *EvalContext) error {
	last := len(cx.stack) - 1
	prev := last - 1
	cx.stack = append(cx.stack, cx.stack[prev:]...)
	return nil
}

func opDig(cx *EvalContext) error {
	depth := int(cx.program[cx.pc+1])
	idx := len(cx.stack) - 1 - depth
	// Need to check stack size explicitly here because checkArgs() doesn't understand dig
	// so we can't expect our stack to be prechecked.
	if idx < 0 {
		return fmt.Errorf("dig %d with stack size = %d", depth, len(cx.stack))
	}
	sv := cx.stack[idx]
	cx.stack = append(cx.stack, sv)
	return nil
}

func opCover(cx *EvalContext) error {
	depth := int(cx.program[cx.pc+1])
	topIdx := len(cx.stack) - 1
	idx := topIdx - depth
	// Need to check stack size explicitly here because checkArgs() doesn't understand cover
	// so we can't expect our stack to be prechecked.
	if idx < 0 {
		return fmt.Errorf("cover %d with stack size = %d", depth, len(cx.stack))
	}
	sv := cx.stack[topIdx]
	copy(cx.stack[idx+1:], cx.stack[idx:])
	cx.stack[idx] = sv
	return nil
}

func opUncover(cx *EvalContext) error {
	depth := int(cx.program[cx.pc+1])
	topIdx := len(cx.stack) - 1
	idx := topIdx - depth
	// Need to check stack size explicitly here because checkArgs() doesn't understand uncover
	// so we can't expect our stack to be prechecked.
	if idx < 0 {
		return fmt.Errorf("uncover %d with stack size = %d", depth, len(cx.stack))
	}

	sv := cx.stack[idx]
	copy(cx.stack[idx:], cx.stack[idx+1:])
	cx.stack[topIdx] = sv
	return nil
}

func (cx *EvalContext) assetHoldingToValue(holding *basics.AssetHolding, fs assetHoldingFieldSpec) (sv stackValue, err error) {
	switch fs.field {
	case AssetBalance:
		sv.Uint = holding.Amount
	case AssetFrozen:
		sv.Uint = boolToUint(holding.Frozen)
	default:
		return sv, fmt.Errorf("invalid asset_holding_get field %d", fs.field)
	}

	if fs.ftype != sv.argType() {
		return sv, fmt.Errorf("%s expected field type is %s but got %s", fs.field, fs.ftype, sv.argType())
	}
	return sv, nil
}

func (cx *EvalContext) assetParamsToValue(params *basics.AssetParams, creator basics.Address, fs assetParamsFieldSpec) (sv stackValue, err error) {
	switch fs.field {
	case AssetTotal:
		sv.Uint = params.Total
	case AssetDecimals:
		sv.Uint = uint64(params.Decimals)
	case AssetDefaultFrozen:
		sv.Uint = boolToUint(params.DefaultFrozen)
	case AssetUnitName:
		sv.Bytes = []byte(params.UnitName)
	case AssetName:
		sv.Bytes = []byte(params.AssetName)
	case AssetURL:
		sv.Bytes = []byte(params.URL)
	case AssetMetadataHash:
		sv.Bytes = params.MetadataHash[:]
	case AssetManager:
		sv.Bytes = params.Manager[:]
	case AssetReserve:
		sv.Bytes = params.Reserve[:]
	case AssetFreeze:
		sv.Bytes = params.Freeze[:]
	case AssetClawback:
		sv.Bytes = params.Clawback[:]
	case AssetCreator:
		sv.Bytes = creator[:]
	default:
		return sv, fmt.Errorf("invalid asset_params_get field %d", fs.field)
	}

	if fs.ftype != sv.argType() {
		return sv, fmt.Errorf("%s expected field type is %s but got %s", fs.field, fs.ftype, sv.argType())
	}
	return sv, nil
}

func (cx *EvalContext) appParamsToValue(params *basics.AppParams, fs appParamsFieldSpec) (sv stackValue, err error) {
	switch fs.field {
	case AppApprovalProgram:
		sv.Bytes = params.ApprovalProgram[:]
	case AppClearStateProgram:
		sv.Bytes = params.ClearStateProgram[:]
	case AppGlobalNumUint:
		sv.Uint = params.GlobalStateSchema.NumUint
	case AppGlobalNumByteSlice:
		sv.Uint = params.GlobalStateSchema.NumByteSlice
	case AppLocalNumUint:
		sv.Uint = params.LocalStateSchema.NumUint
	case AppLocalNumByteSlice:
		sv.Uint = params.LocalStateSchema.NumByteSlice
	case AppExtraProgramPages:
		sv.Uint = uint64(params.ExtraProgramPages)
	default:
		// The pseudo fields AppCreator and AppAddress are handled before this method
		return sv, fmt.Errorf("invalid app_params_get field %d", fs.field)
	}

	if fs.ftype != sv.argType() {
		return sv, fmt.Errorf("%s expected field type is %s but got %s", fs.field, fs.ftype, sv.argType())
	}
	return sv, nil
}

// TxnFieldToTealValue is a thin wrapper for txnFieldToStack for external use
func TxnFieldToTealValue(txn *transactions.Transaction, groupIndex int, field TxnField, arrayFieldIdx uint64, inner bool) (basics.TealValue, error) {
	if groupIndex < 0 {
		return basics.TealValue{}, fmt.Errorf("negative groupIndex %d", groupIndex)
	}
	var cx EvalContext
	stxnad := &transactions.SignedTxnWithAD{SignedTxn: transactions.SignedTxn{Txn: *txn}}
	fs, ok := txnFieldSpecByField(field)
	if !ok {
		return basics.TealValue{}, fmt.Errorf("invalid field %s", field)
	}
	sv, err := cx.txnFieldToStack(stxnad, &fs, arrayFieldIdx, groupIndex, inner)
	return sv.toTealValue(), err
}

// currentTxID is a convenience method to get the Txid for the txn being evaluated
func (cx *EvalContext) currentTxID() transactions.Txid {
	if cx.Proto.UnifyInnerTxIDs {
		// can't just return cx.txn.ID() because I might be an inner txn
		return cx.getTxID(&cx.txn.Txn, cx.groupIndex, false)
	}

	// original behavior, for backwards comatability
	return cx.txn.ID()
}

// getTxIDNotUnified is a backwards-compatible getTxID used when the consensus param UnifyInnerTxIDs
// is false. DO NOT call directly, and DO NOT change its behavior
func (cx *EvalContext) getTxIDNotUnified(txn *transactions.Transaction, groupIndex int) transactions.Txid {
	if cx.EvalParams.txidCache == nil {
		cx.EvalParams.txidCache = make(map[int]transactions.Txid, len(cx.TxnGroup))
	}

	txid, ok := cx.EvalParams.txidCache[groupIndex]
	if !ok {
		if cx.caller != nil {
			innerOffset := len(cx.caller.txn.EvalDelta.InnerTxns)
			txid = txn.InnerID(cx.caller.txn.ID(), innerOffset+groupIndex)
		} else {
			txid = txn.ID()
		}
		cx.EvalParams.txidCache[groupIndex] = txid
	}

	return txid
}

func (cx *EvalContext) getTxID(txn *transactions.Transaction, groupIndex int, inner bool) transactions.Txid {
	// inner indicates that groupIndex is an index into the most recent inner txn group

	if cx.EvalParams == nil { // Special case, called through TxnFieldToTealValue. No EvalParams, no caching.
		return txn.ID()
	}

	if !cx.Proto.UnifyInnerTxIDs {
		// original behavior, for backwards comatability
		return cx.getTxIDNotUnified(txn, groupIndex)
	}

	if inner {
		// Initialize innerTxidCache if necessary
		if cx.EvalParams.innerTxidCache == nil {
			cx.EvalParams.innerTxidCache = make(map[int]transactions.Txid)
		}

		txid, ok := cx.EvalParams.innerTxidCache[groupIndex]
		if !ok {
			// We're referencing an inner and the current txn is the parent
			myTxid := cx.currentTxID()
			lastGroupLen := len(cx.getLastInnerGroup())
			// innerIndex is the referenced inner txn's index in cx.txn.EvalDelta.InnerTxns
			innerIndex := len(cx.txn.EvalDelta.InnerTxns) - lastGroupLen + groupIndex
			txid = txn.InnerID(myTxid, innerIndex)
			cx.EvalParams.innerTxidCache[groupIndex] = txid
		}

		return txid
	}

	// Initialize txidCache if necessary
	if cx.EvalParams.txidCache == nil {
		cx.EvalParams.txidCache = make(map[int]transactions.Txid, len(cx.TxnGroup))
	}

	txid, ok := cx.EvalParams.txidCache[groupIndex]
	if !ok {
		if cx.caller != nil {
			// We're referencing a peer txn, not my inner, but I am an inner
			parentTxid := cx.caller.currentTxID()
			innerIndex := len(cx.caller.txn.EvalDelta.InnerTxns) + groupIndex
			txid = txn.InnerID(parentTxid, innerIndex)
		} else {
			// We're referencing a peer txn and I am not an inner
			txid = txn.ID()
		}
		cx.EvalParams.txidCache[groupIndex] = txid
	}

	return txid
}

func (cx *EvalContext) txnFieldToStack(stxn *transactions.SignedTxnWithAD, fs *txnFieldSpec, arrayFieldIdx uint64, groupIndex int, inner bool) (sv stackValue, err error) {
	if fs.effects {
		if cx.runModeFlags == ModeSig {
			return sv, fmt.Errorf("txn[%s] not allowed in current mode", fs.field)
		}
		if cx.version < txnEffectsVersion && !inner {
			return sv, errors.New("Unable to obtain effects from top-level transactions")
		}
	}
	if inner {
		// Before we had inner apps, we did not allow these, since we had no inner groups.
		if cx.version < innerAppsEnabledVersion && (fs.field == GroupIndex || fs.field == TxID) {
			err = fmt.Errorf("illegal field for inner transaction %s", fs.field)
			return
		}
	}
	err = nil
	txn := &stxn.SignedTxn.Txn
	switch fs.field {
	case Sender:
		sv.Bytes = txn.Sender[:]
	case Fee:
		sv.Uint = txn.Fee.Raw
	case FirstValid:
		sv.Uint = uint64(txn.FirstValid)
	case FirstValidTime:
		rnd, err := cx.availableRound(uint64(txn.FirstValid) - 1)
		if err != nil {
			return sv, err
		}
		hdr, err := cx.SigLedger.BlockHdrCached(rnd)
		if err != nil {
			return sv, err
		}
		if hdr.TimeStamp < 0 {
			return sv, fmt.Errorf("block(%d) timestamp %d < 0", txn.FirstValid-1, hdr.TimeStamp)
		}
		sv.Uint = uint64(hdr.TimeStamp)
	case LastValid:
		sv.Uint = uint64(txn.LastValid)
	case Note:
		sv.Bytes = nilToEmpty(txn.Note)
	case Receiver:
		sv.Bytes = txn.Receiver[:]
	case Amount:
		sv.Uint = txn.Amount.Raw
	case CloseRemainderTo:
		sv.Bytes = txn.CloseRemainderTo[:]
	case VotePK:
		sv.Bytes = txn.VotePK[:]
	case SelectionPK:
		sv.Bytes = txn.SelectionPK[:]
	case StateProofPK:
		sv.Bytes = txn.StateProofPK[:]
	case VoteFirst:
		sv.Uint = uint64(txn.VoteFirst)
	case VoteLast:
		sv.Uint = uint64(txn.VoteLast)
	case VoteKeyDilution:
		sv.Uint = txn.VoteKeyDilution
	case Nonparticipation:
		sv.Uint = boolToUint(txn.Nonparticipation)
	case Type:
		sv.Bytes = []byte(txn.Type)
	case TypeEnum:
		sv.Uint = txnTypeMap[string(txn.Type)]
	case XferAsset:
		sv.Uint = uint64(txn.XferAsset)
	case AssetAmount:
		sv.Uint = txn.AssetAmount
	case AssetSender:
		sv.Bytes = txn.AssetSender[:]
	case AssetReceiver:
		sv.Bytes = txn.AssetReceiver[:]
	case AssetCloseTo:
		sv.Bytes = txn.AssetCloseTo[:]
	case GroupIndex:
		sv.Uint = uint64(groupIndex)
	case TxID:
		txid := cx.getTxID(txn, groupIndex, inner)
		sv.Bytes = txid[:]
	case Lease:
		sv.Bytes = txn.Lease[:]
	case ApplicationID:
		sv.Uint = uint64(txn.ApplicationID)
	case OnCompletion:
		sv.Uint = uint64(txn.OnCompletion)

	case ApplicationArgs:
		if arrayFieldIdx >= uint64(len(txn.ApplicationArgs)) {
			return sv, fmt.Errorf("invalid ApplicationArgs index %d", arrayFieldIdx)
		}
		sv.Bytes = nilToEmpty(txn.ApplicationArgs[arrayFieldIdx])
	case NumAppArgs:
		sv.Uint = uint64(len(txn.ApplicationArgs))

	case Accounts:
		if arrayFieldIdx == 0 {
			// special case: sender
			sv.Bytes = txn.Sender[:]
		} else {
			if arrayFieldIdx > uint64(len(txn.Accounts)) {
				return sv, fmt.Errorf("invalid Accounts index %d", arrayFieldIdx)
			}
			sv.Bytes = txn.Accounts[arrayFieldIdx-1][:]
		}
	case NumAccounts:
		sv.Uint = uint64(len(txn.Accounts))

	case Assets:
		if arrayFieldIdx >= uint64(len(txn.ForeignAssets)) {
			return sv, fmt.Errorf("invalid Assets index %d", arrayFieldIdx)
		}
		sv.Uint = uint64(txn.ForeignAssets[arrayFieldIdx])
	case NumAssets:
		sv.Uint = uint64(len(txn.ForeignAssets))

	case Applications:
		if arrayFieldIdx == 0 {
			// special case: current app id
			sv.Uint = uint64(txn.ApplicationID)
		} else {
			if arrayFieldIdx > uint64(len(txn.ForeignApps)) {
				return sv, fmt.Errorf("invalid Applications index %d", arrayFieldIdx)
			}
			sv.Uint = uint64(txn.ForeignApps[arrayFieldIdx-1])
		}
	case NumApplications:
		sv.Uint = uint64(len(txn.ForeignApps))

	case GlobalNumUint:
		sv.Uint = uint64(txn.GlobalStateSchema.NumUint)
	case GlobalNumByteSlice:
		sv.Uint = uint64(txn.GlobalStateSchema.NumByteSlice)

	case LocalNumUint:
		sv.Uint = uint64(txn.LocalStateSchema.NumUint)
	case LocalNumByteSlice:
		sv.Uint = uint64(txn.LocalStateSchema.NumByteSlice)

	case ApprovalProgram:
		sv.Bytes = nilToEmpty(txn.ApprovalProgram)
	case ClearStateProgram:
		sv.Bytes = nilToEmpty(txn.ClearStateProgram)
	case NumApprovalProgramPages:
		sv.Uint = uint64(divCeil(len(txn.ApprovalProgram), maxStringSize))
	case ApprovalProgramPages:
		pageCount := divCeil(len(txn.ApprovalProgram), maxStringSize)
		if arrayFieldIdx >= uint64(pageCount) {
			return sv, fmt.Errorf("invalid ApprovalProgramPages index %d", arrayFieldIdx)
		}
		first := arrayFieldIdx * maxStringSize
		last := first + maxStringSize
		if last > uint64(len(txn.ApprovalProgram)) {
			last = uint64(len(txn.ApprovalProgram))
		}
		sv.Bytes = txn.ApprovalProgram[first:last]
	case NumClearStateProgramPages:
		sv.Uint = uint64(divCeil(len(txn.ClearStateProgram), maxStringSize))
	case ClearStateProgramPages:
		pageCount := divCeil(len(txn.ClearStateProgram), maxStringSize)
		if arrayFieldIdx >= uint64(pageCount) {
			return sv, fmt.Errorf("invalid ClearStateProgramPages index %d", arrayFieldIdx)
		}
		first := arrayFieldIdx * maxStringSize
		last := first + maxStringSize
		if last > uint64(len(txn.ClearStateProgram)) {
			last = uint64(len(txn.ClearStateProgram))
		}
		sv.Bytes = txn.ClearStateProgram[first:last]
	case RekeyTo:
		sv.Bytes = txn.RekeyTo[:]
	case ConfigAsset:
		sv.Uint = uint64(txn.ConfigAsset)
	case ConfigAssetTotal:
		sv.Uint = uint64(txn.AssetParams.Total)
	case ConfigAssetDecimals:
		sv.Uint = uint64(txn.AssetParams.Decimals)
	case ConfigAssetDefaultFrozen:
		sv.Uint = boolToUint(txn.AssetParams.DefaultFrozen)
	case ConfigAssetUnitName:
		sv.Bytes = nilToEmpty([]byte(txn.AssetParams.UnitName))
	case ConfigAssetName:
		sv.Bytes = nilToEmpty([]byte(txn.AssetParams.AssetName))
	case ConfigAssetURL:
		sv.Bytes = nilToEmpty([]byte(txn.AssetParams.URL))
	case ConfigAssetMetadataHash:
		sv.Bytes = nilToEmpty(txn.AssetParams.MetadataHash[:])
	case ConfigAssetManager:
		sv.Bytes = txn.AssetParams.Manager[:]
	case ConfigAssetReserve:
		sv.Bytes = txn.AssetParams.Reserve[:]
	case ConfigAssetFreeze:
		sv.Bytes = txn.AssetParams.Freeze[:]
	case ConfigAssetClawback:
		sv.Bytes = txn.AssetParams.Clawback[:]
	case FreezeAsset:
		sv.Uint = uint64(txn.FreezeAsset)
	case FreezeAssetAccount:
		sv.Bytes = txn.FreezeAccount[:]
	case FreezeAssetFrozen:
		sv.Uint = boolToUint(txn.AssetFrozen)
	case ExtraProgramPages:
		sv.Uint = uint64(txn.ExtraProgramPages)

	case Logs:
		if arrayFieldIdx >= uint64(len(stxn.EvalDelta.Logs)) {
			return sv, fmt.Errorf("invalid Logs index %d", arrayFieldIdx)
		}
		sv.Bytes = nilToEmpty([]byte(stxn.EvalDelta.Logs[arrayFieldIdx]))
	case NumLogs:
		sv.Uint = uint64(len(stxn.EvalDelta.Logs))
	case LastLog:
		if logs := len(stxn.EvalDelta.Logs); logs > 0 {
			sv.Bytes = nilToEmpty([]byte(stxn.EvalDelta.Logs[logs-1]))
		} else {
			sv.Bytes = nilToEmpty(nil)
		}
	case CreatedAssetID:
		sv.Uint = uint64(stxn.ApplyData.ConfigAsset)
	case CreatedApplicationID:
		sv.Uint = uint64(stxn.ApplyData.ApplicationID)

	default:
		return sv, fmt.Errorf("invalid txn field %s", fs.field)
	}

	if fs.ftype != sv.argType() {
		return sv, fmt.Errorf("%s expected field type is %s but got %s", fs.field, fs.ftype, sv.argType())
	}
	return sv, nil
}

func (cx *EvalContext) fetchField(field TxnField, expectArray bool) (*txnFieldSpec, error) {
	fs, ok := txnFieldSpecByField(field)
	if !ok || fs.version > cx.version {
		return nil, fmt.Errorf("invalid txn field %s", field)
	}
	if expectArray != fs.array {
		if expectArray {
			return nil, fmt.Errorf("unsupported array field %s", field)
		}
		return nil, fmt.Errorf("invalid txn field %s", field)
	}
	return &fs, nil
}

type txnSource int

const (
	srcGroup txnSource = iota
	srcInner
	srcInnerGroup
)

// opTxnImpl implements all of the txn variants.  Each form of txn opcode should
// be able to get its work done with one call here, after collecting the args in
// the most straightforward way possible. They ought to do no error checking, so
// that it is all collected here.
func (cx *EvalContext) opTxnImpl(gi uint64, src txnSource, field TxnField, ai uint64, expectArray bool) (sv stackValue, err error) {
	fs, err := cx.fetchField(field, expectArray)
	if err != nil {
		return sv, err
	}

	var group []transactions.SignedTxnWithAD
	switch src {
	case srcGroup:
		if fs.effects && gi >= uint64(cx.groupIndex) {
			// Test mode so that error is clearer
			if cx.runModeFlags == ModeSig {
				return sv, fmt.Errorf("txn[%s] not allowed in current mode", fs.field)
			}
			return sv, fmt.Errorf("txn effects can only be read from past txns %d %d", gi, cx.groupIndex)
		}
		group = cx.TxnGroup
	case srcInner:
		group = cx.getLastInner()
	case srcInnerGroup:
		group = cx.getLastInnerGroup()
	}

	// We cast the length up, rather than gi down, in case gi overflows `int`.
	if gi >= uint64(len(group)) {
		return sv, fmt.Errorf("txn index %d, len(group) is %d", gi, len(group))
	}
	tx := &group[gi]

	// int(gi) is safe because gi < len(group). Slices in Go cannot exceed `int`
	sv, err = cx.txnFieldToStack(tx, fs, ai, int(gi), src != srcGroup)
	if err != nil {
		return sv, err
	}

	return sv, nil
}

func opTxn(cx *EvalContext) error {
	gi := uint64(cx.groupIndex)
	field := TxnField(cx.program[cx.pc+1])

	sv, err := cx.opTxnImpl(gi, srcGroup, field, 0, false)
	if err != nil {
		return err
	}

	cx.stack = append(cx.stack, sv)
	return nil
}

func opTxna(cx *EvalContext) error {
	gi := uint64(cx.groupIndex)
	field := TxnField(cx.program[cx.pc+1])
	ai := uint64(cx.program[cx.pc+2])

	sv, err := cx.opTxnImpl(gi, srcGroup, field, ai, true)
	if err != nil {
		return err
	}

	cx.stack = append(cx.stack, sv)
	return nil
}

func opTxnas(cx *EvalContext) error {
	last := len(cx.stack) - 1

	gi := uint64(cx.groupIndex)
	field := TxnField(cx.program[cx.pc+1])
	ai := cx.stack[last].Uint

	sv, err := cx.opTxnImpl(gi, srcGroup, field, ai, true)
	if err != nil {
		return err
	}

	cx.stack[last] = sv
	return nil
}

func opGtxn(cx *EvalContext) error {
	gi := uint64(cx.program[cx.pc+1])
	field := TxnField(cx.program[cx.pc+2])

	sv, err := cx.opTxnImpl(gi, srcGroup, field, 0, false)
	if err != nil {
		return err
	}

	cx.stack = append(cx.stack, sv)
	return nil
}

func opGtxna(cx *EvalContext) error {
	gi := uint64(cx.program[cx.pc+1])
	field := TxnField(cx.program[cx.pc+2])
	ai := uint64(cx.program[cx.pc+3])

	sv, err := cx.opTxnImpl(gi, srcGroup, field, ai, true)
	if err != nil {
		return err
	}

	cx.stack = append(cx.stack, sv)
	return nil
}

func opGtxnas(cx *EvalContext) error {
	last := len(cx.stack) - 1

	gi := uint64(cx.program[cx.pc+1])
	field := TxnField(cx.program[cx.pc+2])
	ai := cx.stack[last].Uint

	sv, err := cx.opTxnImpl(gi, srcGroup, field, ai, true)
	if err != nil {
		return err
	}

	cx.stack[last] = sv
	return nil
}

func opGtxns(cx *EvalContext) error {
	last := len(cx.stack) - 1

	gi := cx.stack[last].Uint
	field := TxnField(cx.program[cx.pc+1])

	sv, err := cx.opTxnImpl(gi, srcGroup, field, 0, false)
	if err != nil {
		return err
	}

	cx.stack[last] = sv
	return nil
}

func opGtxnsa(cx *EvalContext) error {
	last := len(cx.stack) - 1

	gi := cx.stack[last].Uint
	field := TxnField(cx.program[cx.pc+1])
	ai := uint64(cx.program[cx.pc+2])

	sv, err := cx.opTxnImpl(gi, srcGroup, field, ai, true)
	if err != nil {
		return err
	}

	cx.stack[last] = sv
	return nil
}

func opGtxnsas(cx *EvalContext) error {
	last := len(cx.stack) - 1
	prev := last - 1

	gi := cx.stack[prev].Uint
	field := TxnField(cx.program[cx.pc+1])
	ai := cx.stack[last].Uint

	sv, err := cx.opTxnImpl(gi, srcGroup, field, ai, true)
	if err != nil {
		return err
	}

	cx.stack[prev] = sv
	cx.stack = cx.stack[:last]
	return nil
}

func opItxn(cx *EvalContext) error {
	field := TxnField(cx.program[cx.pc+1])

	sv, err := cx.opTxnImpl(0, srcInner, field, 0, false)
	if err != nil {
		return err
	}
	cx.stack = append(cx.stack, sv)
	return nil
}

func opItxna(cx *EvalContext) error {
	field := TxnField(cx.program[cx.pc+1])
	ai := uint64(cx.program[cx.pc+2])

	sv, err := cx.opTxnImpl(0, srcInner, field, ai, true)
	if err != nil {
		return err
	}

	cx.stack = append(cx.stack, sv)
	return nil
}

func opItxnas(cx *EvalContext) error {
	last := len(cx.stack) - 1

	field := TxnField(cx.program[cx.pc+1])
	ai := cx.stack[last].Uint

	sv, err := cx.opTxnImpl(0, srcInner, field, ai, true)
	if err != nil {
		return err
	}

	cx.stack[last] = sv
	return nil
}

func (cx *EvalContext) getLastInner() []transactions.SignedTxnWithAD {
	inners := cx.txn.EvalDelta.InnerTxns
	// If there are no inners yet, return empty slice, which will result in error
	if len(inners) == 0 {
		return inners
	}
	return inners[len(inners)-1:]
}

func (cx *EvalContext) getLastInnerGroup() []transactions.SignedTxnWithAD {
	inners := cx.txn.EvalDelta.InnerTxns
	// If there are no inners yet, return empty slice, which will result in error
	if len(inners) == 0 {
		return inners
	}
	gid := inners[len(inners)-1].Txn.Group
	// If last inner was a singleton, return it as a slice.
	if gid.IsZero() {
		return inners[len(inners)-1:]
	}
	// Look back for the first non-matching inner (by group) to find beginning
	for i := len(inners) - 2; i >= 0; i-- {
		if inners[i].Txn.Group != gid {
			return inners[i+1:]
		}
	}
	// All have the same (non-zero) group. Return all
	return inners
}

func opGitxn(cx *EvalContext) error {
	gi := uint64(cx.program[cx.pc+1])
	field := TxnField(cx.program[cx.pc+2])

	sv, err := cx.opTxnImpl(gi, srcInnerGroup, field, 0, false)
	if err != nil {
		return err
	}

	cx.stack = append(cx.stack, sv)
	return nil
}

func opGitxna(cx *EvalContext) error {
	gi := uint64(cx.program[cx.pc+1])
	field := TxnField(cx.program[cx.pc+2])
	ai := uint64(cx.program[cx.pc+3])

	sv, err := cx.opTxnImpl(gi, srcInnerGroup, field, ai, true)
	if err != nil {
		return err
	}

	cx.stack = append(cx.stack, sv)
	return nil
}

func opGitxnas(cx *EvalContext) error {
	last := len(cx.stack) - 1

	gi := uint64(cx.program[cx.pc+1])
	field := TxnField(cx.program[cx.pc+2])
	ai := cx.stack[last].Uint

	sv, err := cx.opTxnImpl(gi, srcInnerGroup, field, ai, true)
	if err != nil {
		return err
	}

	cx.stack[last] = sv
	return nil
}

func opGaidImpl(cx *EvalContext, giw uint64, opName string) (sv stackValue, err error) {
	if giw >= uint64(len(cx.TxnGroup)) {
		return sv, fmt.Errorf("%s lookup TxnGroup[%d] but it only has %d", opName, giw, len(cx.TxnGroup))
	}
	// Is now assured smalled than a len() so fits in int.
	gi := int(giw)
	if gi > cx.groupIndex {
		return sv, fmt.Errorf("%s can't get creatable ID of txn ahead of the current one (index %d) in the transaction group", opName, gi)
	}
	if gi == cx.groupIndex {
		return sv, fmt.Errorf("%s is only for accessing creatable IDs of previous txns, use `global CurrentApplicationID` instead to access the current app's creatable ID", opName)
	}
	if txn := cx.TxnGroup[gi].Txn; !(txn.Type == protocol.ApplicationCallTx || txn.Type == protocol.AssetConfigTx) {
		return sv, fmt.Errorf("can't use %s on txn that is not an app call nor an asset config txn with index %d", opName, gi)
	}

	if aid := cx.TxnGroup[gi].ApplyData.ConfigAsset; aid != 0 {
		return stackValue{Uint: uint64(aid)}, nil
	}
	if aid := cx.TxnGroup[gi].ApplyData.ApplicationID; aid != 0 {
		return stackValue{Uint: uint64(aid)}, nil
	}
	return sv, fmt.Errorf("%s: index %d did not create anything", opName, gi)
}

func opGaid(cx *EvalContext) error {
	gi := uint64(cx.program[cx.pc+1])
	sv, err := opGaidImpl(cx, gi, "gaid")
	if err != nil {
		return err
	}

	cx.stack = append(cx.stack, sv)
	return nil
}

func opGaids(cx *EvalContext) error {
	last := len(cx.stack) - 1
	gi := cx.stack[last].Uint

	sv, err := opGaidImpl(cx, gi, "gaids")
	if err != nil {
		return err
	}

	cx.stack[last] = sv
	return nil
}

func (cx *EvalContext) getRound() uint64 {
	return uint64(cx.Ledger.Round())
}

func (cx *EvalContext) getLatestTimestamp() (uint64, error) {
	ts := cx.Ledger.PrevTimestamp()
	if ts < 0 {
		return 0, fmt.Errorf("latest timestamp %d < 0", ts)
	}
	return uint64(ts), nil
}

// getApplicationAddress memoizes app.Address() across a tx group's evaluation
func (cx *EvalContext) getApplicationAddress(app basics.AppIndex) basics.Address {
	/* Do not instantiate the cache here, that would mask a programming error.
	   The cache must be instantiated at EvalParams construction time, so that
	   proper sharing with inner EvalParams can work. */
	appAddr, ok := cx.appAddrCache[app]
	if !ok {
		appAddr = app.Address()
		cx.appAddrCache[app] = appAddr
	}

	return appAddr
}

func (cx *EvalContext) getCreatorAddress() ([]byte, error) {
	_, creator, err := cx.Ledger.AppParams(cx.appID)
	if err != nil {
		return nil, fmt.Errorf("No params for current app")
	}
	return creator[:], nil
}

var zeroAddress basics.Address

func (cx *EvalContext) globalFieldToValue(fs globalFieldSpec) (sv stackValue, err error) {
	switch fs.field {
	case MinTxnFee:
		sv.Uint = cx.Proto.MinTxnFee
	case MinBalance:
		sv.Uint = cx.Proto.MinBalance
	case MaxTxnLife:
		sv.Uint = cx.Proto.MaxTxnLife
	case ZeroAddress:
		sv.Bytes = zeroAddress[:]
	case GroupSize:
		sv.Uint = uint64(len(cx.TxnGroup))
	case LogicSigVersion:
		sv.Uint = cx.Proto.LogicSigVersion
	case Round:
		sv.Uint = cx.getRound()
	case LatestTimestamp:
		sv.Uint, err = cx.getLatestTimestamp()
	case CurrentApplicationID:
		sv.Uint = uint64(cx.appID)
	case CurrentApplicationAddress:
		addr := cx.getApplicationAddress(cx.appID)
		sv.Bytes = addr[:]
	case CreatorAddress:
		sv.Bytes, err = cx.getCreatorAddress()
	case GroupID:
		sv.Bytes = cx.txn.Txn.Group[:]
	case OpcodeBudget:
		sv.Uint = uint64(cx.remainingBudget())
	case CallerApplicationID:
		if cx.caller != nil {
			sv.Uint = uint64(cx.caller.appID)
		} else {
			sv.Uint = 0
		}
	case CallerApplicationAddress:
		if cx.caller != nil {
			addr := cx.caller.getApplicationAddress(cx.caller.appID)
			sv.Bytes = addr[:]
		} else {
			sv.Bytes = zeroAddress[:]
		}
	default:
		err = fmt.Errorf("invalid global field %d", fs.field)
	}

	if fs.ftype != sv.argType() {
		return sv, fmt.Errorf("%s expected field type is %s but got %s", fs.field, fs.ftype, sv.argType())
	}

	return sv, err
}

func opGlobal(cx *EvalContext) error {
	globalField := GlobalField(cx.program[cx.pc+1])
	fs, ok := globalFieldSpecByField(globalField)
	if !ok || fs.version > cx.version {
		return fmt.Errorf("invalid global field %s", globalField)
	}
	if (cx.runModeFlags & fs.mode) == 0 {
		return fmt.Errorf("global[%s] not allowed in current mode", globalField)
	}

	sv, err := cx.globalFieldToValue(fs)
	if err != nil {
		return err
	}

	cx.stack = append(cx.stack, sv)
	return nil
}

// Msg is data meant to be signed and then verified with the
// ed25519verify opcode.
type Msg struct {
	_struct     struct{}      `codec:",omitempty,omitemptyarray"`
	ProgramHash crypto.Digest `codec:"p"`
	Data        []byte        `codec:"d"`
}

// ToBeHashed implements crypto.Hashable
func (msg Msg) ToBeHashed() (protocol.HashID, []byte) {
	return protocol.ProgramData, append(msg.ProgramHash[:], msg.Data...)
}

// programHash lets us lazily compute H(cx.program)
func (cx *EvalContext) programHash() crypto.Digest {
	if cx.programHashCached == (crypto.Digest{}) {
		cx.programHashCached = crypto.HashObj(Program(cx.program))
	}
	return cx.programHashCached
}

func opEd25519Verify(cx *EvalContext) error {
	last := len(cx.stack) - 1 // index of PK
	prev := last - 1          // index of signature
	pprev := prev - 1         // index of data

	var sv crypto.SignatureVerifier
	if len(cx.stack[last].Bytes) != len(sv) {
		return errors.New("invalid public key")
	}
	copy(sv[:], cx.stack[last].Bytes)

	var sig crypto.Signature
	if len(cx.stack[prev].Bytes) != len(sig) {
		return errors.New("invalid signature")
	}
	copy(sig[:], cx.stack[prev].Bytes)

	msg := Msg{ProgramHash: cx.programHash(), Data: cx.stack[pprev].Bytes}
	cx.stack[pprev] = boolToSV(sv.Verify(msg, sig))
	cx.stack = cx.stack[:prev]
	return nil
}

func opEd25519VerifyBare(cx *EvalContext) error {
	last := len(cx.stack) - 1 // index of PK
	prev := last - 1          // index of signature
	pprev := prev - 1         // index of data

	var sv crypto.SignatureVerifier
	if len(cx.stack[last].Bytes) != len(sv) {
		return errors.New("invalid public key")
	}
	copy(sv[:], cx.stack[last].Bytes)

	var sig crypto.Signature
	if len(cx.stack[prev].Bytes) != len(sig) {
		return errors.New("invalid signature")
	}
	copy(sig[:], cx.stack[prev].Bytes)

	cx.stack[pprev] = boolToSV(sv.VerifyBytes(cx.stack[pprev].Bytes, sig))
	cx.stack = cx.stack[:prev]
	return nil
}

func leadingZeros(size int, b *big.Int) ([]byte, error) {
	byteLength := (b.BitLen() + 7) / 8
	if size < byteLength {
		return nil, fmt.Errorf("insufficient buffer size: %d < %d", size, byteLength)
	}
	buf := make([]byte, size)
	b.FillBytes(buf)
	return buf, nil
}

var ecdsaVerifyCosts = []int{
	Secp256k1: 1700,
	Secp256r1: 2500,
}

func opEcdsaVerify(cx *EvalContext) error {
	ecdsaCurve := EcdsaCurve(cx.program[cx.pc+1])
	fs, ok := ecdsaCurveSpecByField(ecdsaCurve)
	if !ok || fs.version > cx.version {
		return fmt.Errorf("invalid curve %d", ecdsaCurve)
	}

	if fs.field != Secp256k1 && fs.field != Secp256r1 {
		return fmt.Errorf("unsupported curve %d", fs.field)
	}

	last := len(cx.stack) - 1 // index of PK y
	prev := last - 1          // index of PK x
	pprev := prev - 1         // index of signature s
	fourth := pprev - 1       // index of signature r
	fifth := fourth - 1       // index of data

	pkY := cx.stack[last].Bytes
	pkX := cx.stack[prev].Bytes
	sigS := cx.stack[pprev].Bytes
	sigR := cx.stack[fourth].Bytes
	msg := cx.stack[fifth].Bytes

	if len(msg) != 32 {
		return fmt.Errorf("the signed data must be 32 bytes long, not %d", len(msg))
	}

	x := new(big.Int).SetBytes(pkX)
	y := new(big.Int).SetBytes(pkY)

	var result bool
	if fs.field == Secp256k1 {
		signature := make([]byte, 0, len(sigR)+len(sigS))
		signature = append(signature, sigR...)
		signature = append(signature, sigS...)

		pubkey := secp256k1.S256().Marshal(x, y)
		result = secp256k1.VerifySignature(pubkey, msg, signature)
	} else if fs.field == Secp256r1 {
		r := new(big.Int).SetBytes(sigR)
		s := new(big.Int).SetBytes(sigS)

		pubkey := ecdsa.PublicKey{
			Curve: elliptic.P256(),
			X:     x,
			Y:     y,
		}
		result = ecdsa.Verify(&pubkey, msg, r, s)
	}

	cx.stack[fifth] = boolToSV(result)
	cx.stack = cx.stack[:fourth]
	return nil
}

var ecdsaDecompressCosts = []int{
	Secp256k1: 650,
	Secp256r1: 2400,
}

func opEcdsaPkDecompress(cx *EvalContext) error {
	ecdsaCurve := EcdsaCurve(cx.program[cx.pc+1])
	fs, ok := ecdsaCurveSpecByField(ecdsaCurve)
	if !ok || fs.version > cx.version {
		return fmt.Errorf("invalid curve %d", ecdsaCurve)
	}

	if fs.field != Secp256k1 && fs.field != Secp256r1 {
		return fmt.Errorf("unsupported curve %d", fs.field)
	}

	last := len(cx.stack) - 1 // compressed PK

	pubkey := cx.stack[last].Bytes
	var x, y *big.Int
	if fs.field == Secp256k1 {
		x, y = secp256k1.DecompressPubkey(pubkey)
		if x == nil {
			return fmt.Errorf("invalid pubkey")
		}
	} else if fs.field == Secp256r1 {
		x, y = elliptic.UnmarshalCompressed(elliptic.P256(), pubkey)
		if x == nil {
			return fmt.Errorf("invalid compressed pubkey")
		}
	}

	var err error
	cx.stack[last].Uint = 0
	cx.stack[last].Bytes, err = leadingZeros(32, x)
	if err != nil {
		return fmt.Errorf("x component zeroing failed: %s", err.Error())
	}

	var sv stackValue
	sv.Bytes, err = leadingZeros(32, y)
	if err != nil {
		return fmt.Errorf("y component zeroing failed: %s", err.Error())
	}

	cx.stack = append(cx.stack, sv)
	return nil
}

func opEcdsaPkRecover(cx *EvalContext) error {
	ecdsaCurve := EcdsaCurve(cx.program[cx.pc+1])
	fs, ok := ecdsaCurveSpecByField(ecdsaCurve)
	if !ok || fs.version > cx.version {
		return fmt.Errorf("invalid curve %d", ecdsaCurve)
	}

	if fs.field != Secp256k1 {
		return fmt.Errorf("unsupported curve %d", fs.field)
	}

	last := len(cx.stack) - 1 // index of signature s
	prev := last - 1          // index of signature r
	pprev := prev - 1         // index of recovery id
	fourth := pprev - 1       // index of data

	sigS := cx.stack[last].Bytes
	sigR := cx.stack[prev].Bytes
	recid := cx.stack[pprev].Uint
	msg := cx.stack[fourth].Bytes

	if recid > 3 {
		return fmt.Errorf("invalid recovery id: %d", recid)
	}

	signature := make([]byte, 0, len(sigR)+len(sigS)+1)
	signature = append(signature, sigR...)
	signature = append(signature, sigS...)
	signature = append(signature, uint8(recid))

	pk, err := secp256k1.RecoverPubkey(msg, signature)
	if err != nil {
		return fmt.Errorf("pubkey recover failed: %s", err.Error())
	}
	x, y := secp256k1.S256().Unmarshal(pk)
	if x == nil {
		return fmt.Errorf("pubkey unmarshal failed")
	}

	cx.stack[fourth].Uint = 0
	cx.stack[fourth].Bytes, err = leadingZeros(32, x)
	if err != nil {
		return fmt.Errorf("x component zeroing failed: %s", err.Error())
	}
	cx.stack[pprev].Uint = 0
	cx.stack[pprev].Bytes, err = leadingZeros(32, y)
	if err != nil {
		return fmt.Errorf("y component zeroing failed: %s", err.Error())
	}
	cx.stack = cx.stack[:prev]
	return nil
}

func opLoad(cx *EvalContext) error {
	n := cx.program[cx.pc+1]
	cx.stack = append(cx.stack, cx.scratch[n])
	return nil
}

func opLoads(cx *EvalContext) error {
	last := len(cx.stack) - 1
	n := cx.stack[last].Uint
	if n >= uint64(len(cx.scratch)) {
		return fmt.Errorf("invalid Scratch index %d", n)
	}
	cx.stack[last] = cx.scratch[n]
	return nil
}

func opStore(cx *EvalContext) error {
	n := cx.program[cx.pc+1]
	last := len(cx.stack) - 1
	cx.scratch[n] = cx.stack[last]
	cx.stack = cx.stack[:last]
	return nil
}

func opStores(cx *EvalContext) error {
	last := len(cx.stack) - 1
	prev := last - 1
	n := cx.stack[prev].Uint
	if n >= uint64(len(cx.scratch)) {
		return fmt.Errorf("invalid Scratch index %d", n)
	}
	cx.scratch[n] = cx.stack[last]
	cx.stack = cx.stack[:prev]
	return nil
}

func opGloadImpl(cx *EvalContext, gi int, scratchIdx byte, opName string) (stackValue, error) {
	var none stackValue
	if gi >= len(cx.TxnGroup) {
		return none, fmt.Errorf("%s lookup TxnGroup[%d] but it only has %d", opName, gi, len(cx.TxnGroup))
	}
	if int(scratchIdx) >= len(cx.scratch) {
		return none, fmt.Errorf("invalid Scratch index %d", scratchIdx)
	}
	if cx.TxnGroup[gi].Txn.Type != protocol.ApplicationCallTx {
		return none, fmt.Errorf("can't use %s on non-app call txn with index %d", opName, gi)
	}
	if gi == cx.groupIndex {
		return none, fmt.Errorf("can't use %s on self, use load instead", opName)
	}
	if gi > cx.groupIndex {
		return none, fmt.Errorf("%s can't get future scratch space from txn with index %d", opName, gi)
	}

	return cx.pastScratch[gi][scratchIdx], nil
}

func opGload(cx *EvalContext) error {
	gi := int(cx.program[cx.pc+1])
	scratchIdx := cx.program[cx.pc+2]
	scratchValue, err := opGloadImpl(cx, gi, scratchIdx, "gload")
	if err != nil {
		return err
	}

	cx.stack = append(cx.stack, scratchValue)
	return nil
}

func opGloads(cx *EvalContext) error {
	last := len(cx.stack) - 1
	gi := cx.stack[last].Uint
	if gi >= uint64(len(cx.TxnGroup)) {
		return fmt.Errorf("gloads lookup TxnGroup[%d] but it only has %d", gi, len(cx.TxnGroup))
	}
	scratchIdx := cx.program[cx.pc+1]
	scratchValue, err := opGloadImpl(cx, int(gi), scratchIdx, "gloads")
	if err != nil {
		return err
	}

	cx.stack[last] = scratchValue
	return nil
}

func opGloadss(cx *EvalContext) error {
	last := len(cx.stack) - 1
	prev := last - 1

	gi := cx.stack[prev].Uint
	if gi >= uint64(len(cx.TxnGroup)) {
		return fmt.Errorf("gloadss lookup TxnGroup[%d] but it only has %d", gi, len(cx.TxnGroup))
	}
	scratchIdx := cx.stack[last].Uint
	if scratchIdx >= 256 {
		return fmt.Errorf("gloadss scratch index >= 256 (%d)", scratchIdx)
	}
	scratchValue, err := opGloadImpl(cx, int(gi), byte(scratchIdx), "gloadss")
	if err != nil {
		return err
	}

	cx.stack[prev] = scratchValue
	cx.stack = cx.stack[:last]
	return nil
}

func opConcat(cx *EvalContext) error {
	last := len(cx.stack) - 1
	prev := last - 1
	a := cx.stack[prev].Bytes
	b := cx.stack[last].Bytes
	newlen := len(a) + len(b)
	newvalue := make([]byte, newlen)
	copy(newvalue, a)
	copy(newvalue[len(a):], b)
	cx.stack[prev].Bytes = newvalue
	cx.stack = cx.stack[:last]
	return nil
}

func substring(x []byte, start, end int) ([]byte, error) {
	if end < start {
		return nil, errors.New("substring end before start")
	}
	if start > len(x) || end > len(x) {
		return nil, errors.New("substring range beyond length of string")
	}
	return x[start:end], nil
}

func opSubstring(cx *EvalContext) error {
	last := len(cx.stack) - 1
	start := cx.program[cx.pc+1]
	end := cx.program[cx.pc+2]
	bytes, err := substring(cx.stack[last].Bytes, int(start), int(end))
	cx.stack[last].Bytes = bytes
	return err
}

func opSubstring3(cx *EvalContext) error {
	last := len(cx.stack) - 1 // end
	prev := last - 1          // start
	pprev := prev - 1         // bytes
	start := cx.stack[prev].Uint
	end := cx.stack[last].Uint
	if start > math.MaxInt32 || end > math.MaxInt32 {
		return errors.New("substring range beyond length of string")
	}
	bytes, err := substring(cx.stack[pprev].Bytes, int(start), int(end))
	cx.stack[pprev].Bytes = bytes
	cx.stack = cx.stack[:prev]
	return err
}

func opGetBit(cx *EvalContext) error {
	last := len(cx.stack) - 1
	prev := last - 1
	idx := cx.stack[last].Uint
	target := cx.stack[prev]

	var bit uint64
	if target.argType() == StackUint64 {
		if idx > 63 {
			return errors.New("getbit index > 63 with with Uint")
		}
		mask := uint64(1) << idx
		bit = (target.Uint & mask) >> idx
	} else {
		// indexing into a byteslice
		byteIdx := idx / 8
		if byteIdx >= uint64(len(target.Bytes)) {
			return errors.New("getbit index beyond byteslice")
		}
		byteVal := target.Bytes[byteIdx]

		bitIdx := idx % 8
		// We saying that bit 9 (the 10th bit), for example,
		// is the 2nd bit in the second byte, and that "2nd
		// bit" here means almost-highest-order bit, because
		// we're thinking of the bits in the byte itself as
		// being big endian. So this looks "reversed"
		mask := byte(0x80) >> bitIdx
		bit = uint64((byteVal & mask) >> (7 - bitIdx))
	}
	cx.stack[prev].Uint = bit
	cx.stack[prev].Bytes = nil
	cx.stack = cx.stack[:last]
	return nil
}

func opSetBit(cx *EvalContext) error {
	last := len(cx.stack) - 1
	prev := last - 1
	pprev := prev - 1

	bit := cx.stack[last].Uint
	idx := cx.stack[prev].Uint
	target := cx.stack[pprev]

	if bit > 1 {
		return errors.New("setbit value > 1")
	}

	if target.argType() == StackUint64 {
		if idx > 63 {
			return errors.New("setbit index > 63 with Uint")
		}
		mask := uint64(1) << idx
		if bit == uint64(1) {
			cx.stack[pprev].Uint |= mask // manipulate stack in place
		} else {
			cx.stack[pprev].Uint &^= mask // manipulate stack in place
		}
	} else {
		// indexing into a byteslice
		byteIdx := idx / 8
		if byteIdx >= uint64(len(target.Bytes)) {
			return errors.New("setbit index beyond byteslice")
		}

		bitIdx := idx % 8
		// We saying that bit 9 (the 10th bit), for example,
		// is the 2nd bit in the second byte, and that "2nd
		// bit" here means almost-highest-order bit, because
		// we're thinking of the bits in the byte itself as
		// being big endian. So this looks "reversed"
		mask := byte(0x80) >> bitIdx
		// Copy to avoid modifying shared slice
		scratch := append([]byte(nil), target.Bytes...)
		if bit == uint64(1) {
			scratch[byteIdx] |= mask
		} else {
			scratch[byteIdx] &^= mask
		}
		cx.stack[pprev].Bytes = scratch
	}
	cx.stack = cx.stack[:prev]
	return nil
}

func opGetByte(cx *EvalContext) error {
	last := len(cx.stack) - 1
	prev := last - 1

	idx := cx.stack[last].Uint
	target := cx.stack[prev]

	if idx >= uint64(len(target.Bytes)) {
		return errors.New("getbyte index beyond array length")
	}
	cx.stack[prev].Uint = uint64(target.Bytes[idx])
	cx.stack[prev].Bytes = nil
	cx.stack = cx.stack[:last]
	return nil
}

func opSetByte(cx *EvalContext) error {
	last := len(cx.stack) - 1
	prev := last - 1
	pprev := prev - 1
	if cx.stack[last].Uint > 255 {
		return errors.New("setbyte value > 255")
	}
	if cx.stack[prev].Uint >= uint64(len(cx.stack[pprev].Bytes)) {
		return errors.New("setbyte index beyond array length")
	}
	// Copy to avoid modifying shared slice
	cx.stack[pprev].Bytes = append([]byte(nil), cx.stack[pprev].Bytes...)
	cx.stack[pprev].Bytes[cx.stack[prev].Uint] = byte(cx.stack[last].Uint)
	cx.stack = cx.stack[:prev]
	return nil
}

func extractCarefully(x []byte, start, length uint64) ([]byte, error) {
	if start > uint64(len(x)) {
		return nil, fmt.Errorf("extraction start %d is beyond length: %d", start, len(x))
	}
	end := start + length
	if end < start {
		return nil, fmt.Errorf("extraction end exceeds uint64")
	}
	if end > uint64(len(x)) {
		return nil, fmt.Errorf("extraction end %d is beyond length: %d", end, len(x))
	}
	return x[start:end], nil
}

func opExtract(cx *EvalContext) error {
	last := len(cx.stack) - 1
	start := uint64(cx.program[cx.pc+1])
	length := uint64(cx.program[cx.pc+2])
	// Shortcut: if length is 0, take bytes from start index to the end
	if length == 0 {
		// If length has wrapped, it's because start > len(), so extractCarefully will report
		length = uint64(len(cx.stack[last].Bytes) - int(start))
	}
	bytes, err := extractCarefully(cx.stack[last].Bytes, start, length)
	cx.stack[last].Bytes = bytes
	return err
}

func opExtract3(cx *EvalContext) error {
	last := len(cx.stack) - 1 // length
	prev := last - 1          // start
	pprev := prev - 1         // bytes

	start := cx.stack[prev].Uint
	length := cx.stack[last].Uint
	bytes, err := extractCarefully(cx.stack[pprev].Bytes, start, length)
	cx.stack[pprev].Bytes = bytes
	cx.stack = cx.stack[:prev]
	return err
}

// replaceCarefully is used to make a NEW byteslice copy of original, with
// replacement written over the bytes starting at start.
func replaceCarefully(original []byte, replacement []byte, start uint64) ([]byte, error) {
	if start > uint64(len(original)) {
		return nil, fmt.Errorf("replacement start %d beyond length: %d", start, len(original))
	}
	end := start + uint64(len(replacement))
	if end < start { // impossible because it is sum of two avm value lengths
		return nil, fmt.Errorf("replacement end exceeds uint64")
	}

	if end > uint64(len(original)) {
		return nil, fmt.Errorf("replacement end %d beyond original length: %d", end, len(original))
	}

	// Do NOT use the append trick to make a copy here.
	// append(nil, []byte{}...) would return a nil, which means "not a bytearray" to AVM.
	clone := make([]byte, len(original))
	copy(clone[:start], original)
	copy(clone[start:end], replacement)
	copy(clone[end:], original[end:])
	return clone, nil
}

func opReplace2(cx *EvalContext) error {
	last := len(cx.stack) - 1 // replacement
	prev := last - 1          // original

	replacement := cx.stack[last].Bytes
	start := uint64(cx.program[cx.pc+1])
	original := cx.stack[prev].Bytes

	bytes, err := replaceCarefully(original, replacement, start)
	if err != nil {
		return err
	}
	cx.stack[prev].Bytes = bytes
	cx.stack = cx.stack[:last]
	return err
}

func opReplace3(cx *EvalContext) error {
	last := len(cx.stack) - 1 // replacement
	prev := last - 1          // start
	pprev := prev - 1         // original

	replacement := cx.stack[last].Bytes
	start := cx.stack[prev].Uint
	original := cx.stack[pprev].Bytes

	bytes, err := replaceCarefully(original, replacement, start)
	if err != nil {
		return err
	}
	cx.stack[pprev].Bytes = bytes
	cx.stack = cx.stack[:prev]
	return err
}

// We convert the bytes manually here because we need to accept "short" byte arrays.
// A single byte is a legal uint64 decoded this way.
func convertBytesToInt(x []byte) uint64 {
	out := uint64(0)
	for _, b := range x {
		out = out << 8
		out = out | (uint64(b) & 0x0ff)
	}
	return out
}

func opExtractNBytes(cx *EvalContext, n uint64) error {
	last := len(cx.stack) - 1 // start
	prev := last - 1          // bytes
	start := cx.stack[last].Uint
	bytes, err := extractCarefully(cx.stack[prev].Bytes, start, n) // extract n bytes
	if err != nil {
		return err
	}
	cx.stack[prev].Uint = convertBytesToInt(bytes)
	cx.stack[prev].Bytes = nil
	cx.stack = cx.stack[:last]
	return nil
}

func opExtract16Bits(cx *EvalContext) error {
	return opExtractNBytes(cx, 2) // extract 2 bytes
}

func opExtract32Bits(cx *EvalContext) error {
	return opExtractNBytes(cx, 4) // extract 4 bytes
}

func opExtract64Bits(cx *EvalContext) error {
	return opExtractNBytes(cx, 8) // extract 8 bytes
}

// accountReference yields the address and Accounts offset designated by a
// stackValue. If the stackValue is the app account, an account of an app in
// created.apps, or an account of an app in foreignApps, and it is not in the
// Accounts array, then len(Accounts) + 1 is returned as the index. This would
// let us catch the mistake if the index is used for set/del. If the txn somehow
// "psychically" predicted the address, and therefore it IS in txn.Accounts,
// then happy day, we can set/del it. Return the proper index.

// If we ever want apps to be able to change local state on these accounts
// (which includes this app's own account!), we will need a change to
// EvalDelta's on disk format, so that the addr can be encoded explicitly rather
// than by index into txn.Accounts.

func (cx *EvalContext) accountReference(account stackValue) (basics.Address, uint64, error) {
	if account.argType() == StackUint64 {
		addr, err := cx.txn.Txn.AddressByIndex(account.Uint, cx.txn.Txn.Sender)
		return addr, account.Uint, err
	}
	addr, err := account.address()
	if err != nil {
		return addr, 0, err
	}
	idx, err := cx.txn.Txn.IndexByAddress(addr, cx.txn.Txn.Sender)

	invalidIndex := uint64(len(cx.txn.Txn.Accounts) + 1)
	// Allow an address for an app that was created in group
	if err != nil && cx.version >= createdResourcesVersion {
		for _, appID := range cx.available.apps {
			createdAddress := cx.getApplicationAddress(appID)
			if addr == createdAddress {
				return addr, invalidIndex, nil
			}
		}
	}

	// Allow an address for an app that was provided in the foreign apps array.
	if err != nil && cx.version >= appAddressAvailableVersion {
		for _, appID := range cx.txn.Txn.ForeignApps {
			foreignAddress := cx.getApplicationAddress(appID)
			if addr == foreignAddress {
				return addr, invalidIndex, nil
			}
		}
	}

	// this app's address is also allowed
	if err != nil {
		appAddr := cx.getApplicationAddress(cx.appID)
		if appAddr == addr {
			return addr, invalidIndex, nil
		}
	}

	return addr, idx, err
}

func (cx *EvalContext) mutableAccountReference(account stackValue) (basics.Address, uint64, error) {
	addr, accountIdx, err := cx.accountReference(account)
	if err == nil && accountIdx > uint64(len(cx.txn.Txn.Accounts)) {
		// There was no error, but accountReference has signaled that accountIdx
		// is not for mutable ops (because it can't encode it in EvalDelta)
		// This also tells us that account.address() will work.
		addr, _ := account.address()
		err = fmt.Errorf("invalid Account reference for mutation %s", addr)
	}
	return addr, accountIdx, err
}

func opBalance(cx *EvalContext) error {
	last := len(cx.stack) - 1 // account (index or actual address)

	addr, _, err := cx.accountReference(cx.stack[last])
	if err != nil {
		return err
	}

	account, err := cx.Ledger.AccountData(addr)
	if err != nil {
		return err
	}

	cx.stack[last].Bytes = nil
	cx.stack[last].Uint = account.MicroAlgos.Raw
	return nil
}

func opMinBalance(cx *EvalContext) error {
	last := len(cx.stack) - 1 // account (index or actual address)

	addr, _, err := cx.accountReference(cx.stack[last])
	if err != nil {
		return err
	}

	account, err := cx.Ledger.AccountData(addr)
	if err != nil {
		return err
	}

	cx.stack[last].Bytes = nil
	cx.stack[last].Uint = account.MinBalance(cx.Proto).Raw
	return nil
}

func opAppOptedIn(cx *EvalContext) error {
	last := len(cx.stack) - 1 // app
	prev := last - 1          // account

	addr, _, err := cx.accountReference(cx.stack[prev])
	if err != nil {
		return err
	}

	app, err := appReference(cx, cx.stack[last].Uint, false)
	if err != nil {
		return err
	}

	optedIn, err := cx.Ledger.OptedIn(addr, app)
	if err != nil {
		return err
	}

	cx.stack[prev] = boolToSV(optedIn)
	cx.stack = cx.stack[:last]
	return nil
}

func opAppLocalGet(cx *EvalContext) error {
	last := len(cx.stack) - 1 // state key
	prev := last - 1          // account

	key := cx.stack[last].Bytes

	result, _, err := opAppLocalGetImpl(cx, 0, key, cx.stack[prev])
	if err != nil {
		return err
	}

	cx.stack[prev] = result
	cx.stack = cx.stack[:last]
	return nil
}

func opAppLocalGetEx(cx *EvalContext) error {
	last := len(cx.stack) - 1 // state key
	prev := last - 1          // app id
	pprev := prev - 1         // account

	key := cx.stack[last].Bytes
	appID := cx.stack[prev].Uint

	result, ok, err := opAppLocalGetImpl(cx, appID, key, cx.stack[pprev])
	if err != nil {
		return err
	}

	cx.stack[pprev] = result
	cx.stack[prev] = boolToSV(ok)
	cx.stack = cx.stack[:last]
	return nil
}

func opAppLocalGetImpl(cx *EvalContext, appID uint64, key []byte, acct stackValue) (result stackValue, ok bool, err error) {
	addr, accountIdx, err := cx.accountReference(acct)
	if err != nil {
		return
	}

	app, err := appReference(cx, appID, false)
	if err != nil {
		return
	}

	tv, ok, err := cx.Ledger.GetLocal(addr, app, string(key), accountIdx)
	if err != nil {
		return
	}

	if ok {
		result, err = stackValueFromTealValue(tv)
	}
	return
}

func opAppGetGlobalStateImpl(cx *EvalContext, appIndex uint64, key []byte) (result stackValue, ok bool, err error) {
	app, err := appReference(cx, appIndex, true)
	if err != nil {
		return
	}

	tv, ok, err := cx.Ledger.GetGlobal(app, string(key))
	if err != nil {
		return
	}

	if ok {
		result, err = stackValueFromTealValue(tv)
	}
	return
}

func opAppGlobalGet(cx *EvalContext) error {
	last := len(cx.stack) - 1 // state key

	key := cx.stack[last].Bytes

	result, _, err := opAppGetGlobalStateImpl(cx, 0, key)
	if err != nil {
		return err
	}

	cx.stack[last] = result
	return nil
}

func opAppGlobalGetEx(cx *EvalContext) error {
	last := len(cx.stack) - 1 // state key
	prev := last - 1          // app

	key := cx.stack[last].Bytes

	result, ok, err := opAppGetGlobalStateImpl(cx, cx.stack[prev].Uint, key)
	if err != nil {
		return err
	}

	cx.stack[prev] = result
	cx.stack[last] = boolToSV(ok)
	return nil
}

func opAppLocalPut(cx *EvalContext) error {
	last := len(cx.stack) - 1 // value
	prev := last - 1          // state key
	pprev := prev - 1         // account

	sv := cx.stack[last]
	key := string(cx.stack[prev].Bytes)

	// Enforce key lengths. Now, this is the same as enforced by ledger, but if
	// it ever to change in proto, we would need to isolate changes to different
	// program versions. (so a v6 app could not see a bigger key, for example)
	if len(key) > cx.Proto.MaxAppKeyLen {
		return fmt.Errorf("key too long: length was %d, maximum is %d", len(key), cx.Proto.MaxAppKeyLen)
	}

	addr, accountIdx, err := cx.mutableAccountReference(cx.stack[pprev])
	if err != nil {
		return err
	}

	// if writing the same value, don't record in EvalDelta, matching ledger
	// behavior with previous BuildEvalDelta mechanism
	etv, ok, err := cx.Ledger.GetLocal(addr, cx.appID, key, accountIdx)
	if err != nil {
		return err
	}

	tv := sv.toTealValue()
	if !ok || tv != etv {
		if _, ok := cx.txn.EvalDelta.LocalDeltas[accountIdx]; !ok {
			cx.txn.EvalDelta.LocalDeltas[accountIdx] = basics.StateDelta{}
		}
		cx.txn.EvalDelta.LocalDeltas[accountIdx][key] = tv.ToValueDelta()
	}

	// Enforce maximum value length (also enforced by ledger)
	if tv.Type == basics.TealBytesType {
		if len(tv.Bytes) > cx.Proto.MaxAppBytesValueLen {
			return fmt.Errorf("value too long for key 0x%x: length was %d", key, len(tv.Bytes))
		}
		if sum := len(key) + len(tv.Bytes); sum > cx.Proto.MaxAppSumKeyValueLens {
			return fmt.Errorf("key/value total too long for key 0x%x: sum was %d", key, sum)
		}
	}

	err = cx.Ledger.SetLocal(addr, cx.appID, key, tv, accountIdx)
	if err != nil {
		return err
	}

	cx.stack = cx.stack[:pprev]
	return nil
}

func opAppGlobalPut(cx *EvalContext) error {
	last := len(cx.stack) - 1 // value
	prev := last - 1          // state key

	sv := cx.stack[last]
	key := string(cx.stack[prev].Bytes)

	// Enforce maximum key length. Currently this is the same as enforced by
	// ledger. If it were ever to change in proto, we would need to isolate
	// changes to different program versions. (so a v6 app could not see a
	// bigger key, for example)
	if len(key) > cx.Proto.MaxAppKeyLen {
		return fmt.Errorf("key too long: length was %d, maximum is %d", len(key), cx.Proto.MaxAppKeyLen)
	}

	// if writing the same value, don't record in EvalDelta, matching ledger
	// behavior with previous BuildEvalDelta mechanism
	etv, ok, err := cx.Ledger.GetGlobal(cx.appID, key)
	if err != nil {
		return err
	}
	tv := sv.toTealValue()
	if !ok || tv != etv {
		cx.txn.EvalDelta.GlobalDelta[key] = tv.ToValueDelta()
	}

	// Enforce maximum value length (also enforced by ledger)
	if tv.Type == basics.TealBytesType {
		if len(tv.Bytes) > cx.Proto.MaxAppBytesValueLen {
			return fmt.Errorf("value too long for key 0x%x: length was %d", key, len(tv.Bytes))
		}
		if sum := len(key) + len(tv.Bytes); sum > cx.Proto.MaxAppSumKeyValueLens {
			return fmt.Errorf("key/value total too long for key 0x%x: sum was %d", key, sum)
		}
	}

	err = cx.Ledger.SetGlobal(cx.appID, key, tv)
	if err != nil {
		return err
	}

	cx.stack = cx.stack[:prev]
	return nil
}

func opAppLocalDel(cx *EvalContext) error {
	last := len(cx.stack) - 1 // key
	prev := last - 1          // account

	key := string(cx.stack[last].Bytes)

	addr, accountIdx, err := cx.mutableAccountReference(cx.stack[prev])
	if err != nil {
		return err
	}

	// if deleting a non-existent value, don't record in EvalDelta, matching
	// ledger behavior with previous BuildEvalDelta mechanism
	if _, ok, err := cx.Ledger.GetLocal(addr, cx.appID, key, accountIdx); ok {
		if err != nil {
			return err
		}
		if _, ok := cx.txn.EvalDelta.LocalDeltas[accountIdx]; !ok {
			cx.txn.EvalDelta.LocalDeltas[accountIdx] = basics.StateDelta{}
		}
		cx.txn.EvalDelta.LocalDeltas[accountIdx][key] = basics.ValueDelta{
			Action: basics.DeleteAction,
		}
	}

	err = cx.Ledger.DelLocal(addr, cx.appID, key, accountIdx)
	if err != nil {
		return err
	}

	cx.stack = cx.stack[:prev]
	return nil
}

func opAppGlobalDel(cx *EvalContext) error {
	last := len(cx.stack) - 1 // key

	key := string(cx.stack[last].Bytes)

	// if deleting a non-existent value, don't record in EvalDelta, matching
	// ledger behavior with previous BuildEvalDelta mechanism
	if _, ok, err := cx.Ledger.GetGlobal(cx.appID, key); ok {
		if err != nil {
			return err
		}
		cx.txn.EvalDelta.GlobalDelta[key] = basics.ValueDelta{
			Action: basics.DeleteAction,
		}
	}

	err := cx.Ledger.DelGlobal(cx.appID, key)
	if err != nil {
		return err
	}
	cx.stack = cx.stack[:last]
	return nil
}

// We have a difficult naming problem here. Some opcodes allow (and used to
// require) ASAs and Apps to to be referenced by their "index" in an app call
// txn's foreign-apps or foreign-assets arrays.  That was a small integer, no
// more than 2 or so, and was often called an "index".  But it was not a
// basics.AssetIndex or basics.ApplicationIndex.

func appReference(cx *EvalContext, ref uint64, foreign bool) (basics.AppIndex, error) {
	if cx.version >= directRefEnabledVersion {
		if ref == 0 || ref == uint64(cx.appID) {
			return cx.appID, nil
		}
		for _, appID := range cx.txn.Txn.ForeignApps {
			if appID == basics.AppIndex(ref) {
				return appID, nil
			}
		}
		// or was created in group
		if cx.version >= createdResourcesVersion {
			for _, appID := range cx.available.apps {
				if appID == basics.AppIndex(ref) {
					return appID, nil
				}
			}
		}
		// Allow use of indexes, but this comes last so that clear advice can be
		// given to anyone who cares about semantics in the first few rounds of
		// a new network - don't use indexes for references, use the App ID
		if ref <= uint64(len(cx.txn.Txn.ForeignApps)) {
			return basics.AppIndex(cx.txn.Txn.ForeignApps[ref-1]), nil
		}
	} else {
		// Old rules
		if ref == 0 { // Even back when expected to be a real ID, ref = 0 was current app
			return cx.appID, nil
		}
		if foreign {
			// In old versions, a foreign reference must be an index in ForeignAssets or 0
			if ref <= uint64(len(cx.txn.Txn.ForeignApps)) {
				return basics.AppIndex(cx.txn.Txn.ForeignApps[ref-1]), nil
			}
		} else {
			// Otherwise it's direct
			return basics.AppIndex(ref), nil
		}
	}
	return basics.AppIndex(0), fmt.Errorf("invalid App reference %d", ref)
}

func asaReference(cx *EvalContext, ref uint64, foreign bool) (basics.AssetIndex, error) {
	if cx.version >= directRefEnabledVersion {
		for _, assetID := range cx.txn.Txn.ForeignAssets {
			if assetID == basics.AssetIndex(ref) {
				return assetID, nil
			}
		}
		// or was created in group
		if cx.version >= createdResourcesVersion {
			for _, assetID := range cx.available.asas {
				if assetID == basics.AssetIndex(ref) {
					return assetID, nil
				}
			}
		}
		// Allow use of indexes, but this comes last so that clear advice can be
		// given to anyone who cares about semantics in the first few rounds of
		// a new network - don't use indexes for references, use the asa ID.
		if ref < uint64(len(cx.txn.Txn.ForeignAssets)) {
			return basics.AssetIndex(cx.txn.Txn.ForeignAssets[ref]), nil
		}
	} else {
		// Old rules
		if foreign {
			// In old versions, a foreign reference must be an index in ForeignAssets
			if ref < uint64(len(cx.txn.Txn.ForeignAssets)) {
				return basics.AssetIndex(cx.txn.Txn.ForeignAssets[ref]), nil
			}
		} else {
			// Otherwise it's direct
			return basics.AssetIndex(ref), nil
		}
	}
	return basics.AssetIndex(0), fmt.Errorf("invalid Asset reference %d", ref)

}

func opAssetHoldingGet(cx *EvalContext) error {
	last := len(cx.stack) - 1 // asset
	prev := last - 1          // account

	holdingField := AssetHoldingField(cx.program[cx.pc+1])
	fs, ok := assetHoldingFieldSpecByField(holdingField)
	if !ok || fs.version > cx.version {
		return fmt.Errorf("invalid asset_holding_get field %d", holdingField)
	}

	addr, _, err := cx.accountReference(cx.stack[prev])
	if err != nil {
		return err
	}

	asset, err := asaReference(cx, cx.stack[last].Uint, false)
	if err != nil {
		return err
	}

	var exist uint64 = 0
	var value stackValue
	if holding, err := cx.Ledger.AssetHolding(addr, asset); err == nil {
		// the holding exist, read the value
		exist = 1
		value, err = cx.assetHoldingToValue(&holding, fs)
		if err != nil {
			return err
		}
	}

	cx.stack[prev] = value
	cx.stack[last].Uint = exist
	return nil
}

func opAssetParamsGet(cx *EvalContext) error {
	last := len(cx.stack) - 1 // asset

	paramField := AssetParamsField(cx.program[cx.pc+1])
	fs, ok := assetParamsFieldSpecByField(paramField)
	if !ok || fs.version > cx.version {
		return fmt.Errorf("invalid asset_params_get field %d", paramField)
	}

	asset, err := asaReference(cx, cx.stack[last].Uint, true)
	if err != nil {
		return err
	}

	var exist uint64 = 0
	var value stackValue
	if params, creator, err := cx.Ledger.AssetParams(asset); err == nil {
		// params exist, read the value
		exist = 1
		value, err = cx.assetParamsToValue(&params, creator, fs)
		if err != nil {
			return err
		}
	}

	cx.stack[last] = value
	cx.stack = append(cx.stack, stackValue{Uint: exist})
	return nil
}

func opAppParamsGet(cx *EvalContext) error {
	last := len(cx.stack) - 1 // app

	paramField := AppParamsField(cx.program[cx.pc+1])
	fs, ok := appParamsFieldSpecByField(paramField)
	if !ok || fs.version > cx.version {
		return fmt.Errorf("invalid app_params_get field %d", paramField)
	}

	app, err := appReference(cx, cx.stack[last].Uint, true)
	if err != nil {
		return err
	}

	var exist uint64 = 0
	var value stackValue
	if params, creator, err := cx.Ledger.AppParams(app); err == nil {
		// params exist, read the value
		exist = 1

		switch fs.field {
		case AppCreator:
			value.Bytes = creator[:]
		case AppAddress:
			address := app.Address()
			value.Bytes = address[:]
		default:
			value, err = cx.appParamsToValue(&params, fs)
		}
		if err != nil {
			return err
		}
	}

	cx.stack[last] = value
	cx.stack = append(cx.stack, stackValue{Uint: exist})
	return nil
}

func opAcctParamsGet(cx *EvalContext) error {
	last := len(cx.stack) - 1 // acct

	addr, _, err := cx.accountReference(cx.stack[last])
	if err != nil {
		return err
	}

	paramField := AcctParamsField(cx.program[cx.pc+1])
	fs, ok := acctParamsFieldSpecByField(paramField)
	if !ok || fs.version > cx.version {
		return fmt.Errorf("invalid acct_params_get field %d", paramField)
	}

	account, err := cx.Ledger.AccountData(addr)
	if err != nil {
		return err
	}

	var value stackValue

	switch fs.field {
	case AcctBalance:
		value.Uint = account.MicroAlgos.Raw
	case AcctMinBalance:
		value.Uint = account.MinBalance(cx.Proto).Raw
	case AcctAuthAddr:
		value.Bytes = account.AuthAddr[:]

	case AcctTotalNumUint:
		value.Uint = uint64(account.TotalAppSchema.NumUint)
	case AcctTotalNumByteSlice:
		value.Uint = uint64(account.TotalAppSchema.NumByteSlice)
	case AcctTotalExtraAppPages:
		value.Uint = uint64(account.TotalExtraAppPages)

	case AcctTotalAppsCreated:
		value.Uint = account.TotalAppParams
	case AcctTotalAppsOptedIn:
		value.Uint = account.TotalAppLocalStates
	case AcctTotalAssetsCreated:
		value.Uint = account.TotalAssetParams
	case AcctTotalAssets:
		value.Uint = account.TotalAssets
	case AcctTotalBoxes:
		value.Uint = account.TotalBoxes
	case AcctTotalBoxBytes:
		value.Uint = account.TotalBoxBytes
	}
	cx.stack[last] = value
	cx.stack = append(cx.stack, boolToSV(account.MicroAlgos.Raw > 0))
	return nil
}

func opLog(cx *EvalContext) error {
	last := len(cx.stack) - 1

	if len(cx.txn.EvalDelta.Logs) >= maxLogCalls {
		return fmt.Errorf("too many log calls in program. up to %d is allowed", maxLogCalls)
	}
	log := cx.stack[last]
	cx.logSize += len(log.Bytes)
	if cx.logSize > maxLogSize {
		return fmt.Errorf("program logs too large. %d bytes >  %d bytes limit", cx.logSize, maxLogSize)
	}
	cx.txn.EvalDelta.Logs = append(cx.txn.EvalDelta.Logs, string(log.Bytes))
	cx.stack = cx.stack[:last]
	return nil
}

func authorizedSender(cx *EvalContext, addr basics.Address) error {
	authorizer, err := cx.Ledger.Authorizer(addr)
	if err != nil {
		return err
	}
	if cx.getApplicationAddress(cx.appID) != authorizer {
		return fmt.Errorf("app %d (addr %s) unauthorized %s", cx.appID, cx.getApplicationAddress(cx.appID), authorizer)
	}
	return nil
}

// addInnerTxn appends a fresh SignedTxn to subtxns, populated with reasonable
// defaults.
func addInnerTxn(cx *EvalContext) error {
	addr := cx.getApplicationAddress(cx.appID)

	// For compatibility with v5, in which failures only occurred in the submit,
	// we only fail here if we are already over the max inner limit.  Thus this
	// allows construction of one more Inner than is actually allowed, and will
	// fail in submit. (But we do want the check here, so this can't become
	// unbounded.)  The MaxTxGroupSize check can be, and is, precise. (That is,
	// if we are at max group size, we can panic now, since we are trying to add
	// too many)
	if len(cx.subtxns) > cx.remainingInners() || len(cx.subtxns) >= cx.Proto.MaxTxGroupSize {
		return fmt.Errorf("too many inner transactions %d with %d left", len(cx.subtxns), cx.remainingInners())
	}

	stxn := transactions.SignedTxnWithAD{}

	groupFee := basics.MulSaturate(cx.Proto.MinTxnFee, uint64(len(cx.subtxns)+1))
	groupPaid := uint64(0)
	for _, ptxn := range cx.subtxns {
		groupPaid = basics.AddSaturate(groupPaid, ptxn.Txn.Fee.Raw)
	}

	fee := uint64(0)
	if groupPaid < groupFee {
		fee = groupFee - groupPaid

		if cx.FeeCredit != nil {
			// Use credit to shrink the default populated fee, but don't change
			// FeeCredit here, because they might never itxn_submit, or they
			// might change the fee.  Do it in itxn_submit.
			fee = basics.SubSaturate(fee, *cx.FeeCredit)
		}
	}

	stxn.Txn.Header = transactions.Header{
		Sender:     addr,
		Fee:        basics.MicroAlgos{Raw: fee},
		FirstValid: cx.txn.Txn.FirstValid,
		LastValid:  cx.txn.Txn.LastValid,
	}
	cx.subtxns = append(cx.subtxns, stxn)
	return nil
}

func opTxBegin(cx *EvalContext) error {
	if len(cx.subtxns) > 0 {
		return errors.New("itxn_begin without itxn_submit")
	}
	if cx.Proto.IsolateClearState && cx.txn.Txn.OnCompletion == transactions.ClearStateOC {
		return errors.New("clear state programs can not issue inner transactions")
	}
	return addInnerTxn(cx)
}

func opItxnNext(cx *EvalContext) error {
	if len(cx.subtxns) == 0 {
		return errors.New("itxn_next without itxn_begin")
	}
	return addInnerTxn(cx)
}

// availableAccount is used instead of accountReference for more recent opcodes
// that don't need (or want!) to allow low numbers to represent the account at
// that index in Accounts array.
func (cx *EvalContext) availableAccount(sv stackValue) (basics.Address, error) {
	if sv.argType() != StackBytes || len(sv.Bytes) != crypto.DigestSize {
		return basics.Address{}, fmt.Errorf("not an address")
	}

	addr, _, err := cx.accountReference(sv)
	return addr, err
}

// availableAsset is used instead of asaReference for more recent opcodes that
// don't need (or want!) to allow low numbers to represent the asset at that
// index in ForeignAssets array.
func (cx *EvalContext) availableAsset(sv stackValue) (basics.AssetIndex, error) {
	uint, err := sv.uint()
	if err != nil {
		return basics.AssetIndex(0), err
	}
	aid := basics.AssetIndex(uint)

	// Ensure that aid is in Foreign Assets
	for _, assetID := range cx.txn.Txn.ForeignAssets {
		if assetID == aid {
			return aid, nil
		}
	}
	// or was created in group
	if cx.version >= createdResourcesVersion {
		for _, assetID := range cx.available.asas {
			if assetID == aid {
				return aid, nil
			}
		}
	}

	return basics.AssetIndex(0), fmt.Errorf("invalid Asset reference %d", aid)
}

// availableApp is used instead of appReference for more recent (stateful)
// opcodes that don't need (or want!) to allow low numbers to represent the app
// at that index in ForeignApps array.
func (cx *EvalContext) availableApp(sv stackValue) (basics.AppIndex, error) {
	uint, err := sv.uint()
	if err != nil {
		return basics.AppIndex(0), err
	}
	aid := basics.AppIndex(uint)

	// Ensure that aid is in Foreign Apps
	for _, appID := range cx.txn.Txn.ForeignApps {
		if appID == aid {
			return aid, nil
		}
	}
	// or was created in group
	if cx.version >= createdResourcesVersion {
		for _, appID := range cx.available.apps {
			if appID == aid {
				return aid, nil
			}
		}
	}
	// Or, it can be the current app
	if cx.appID == aid {
		return aid, nil
	}

	return 0, fmt.Errorf("invalid App reference %d", aid)
}

func (cx *EvalContext) stackIntoTxnField(sv stackValue, fs *txnFieldSpec, txn *transactions.Transaction) (err error) {
	switch fs.field {
	case Type:
		if sv.Bytes == nil {
			return fmt.Errorf("Type arg not a byte array")
		}
		txType := string(sv.Bytes)
		ver, ok := innerTxnTypes[txType]
		if ok && ver <= cx.version {
			txn.Type = protocol.TxType(txType)
		} else {
			return fmt.Errorf("%s is not a valid Type for itxn_field", txType)
		}
	case TypeEnum:
		var i uint64
		i, err = sv.uint()
		if err != nil {
			return err
		}
		// i != 0 is so that the error reports 0 instead of Unknown
		if i != 0 && i < uint64(len(TxnTypeNames)) {
			ver, ok := innerTxnTypes[TxnTypeNames[i]]
			if ok && ver <= cx.version {
				txn.Type = protocol.TxType(TxnTypeNames[i])
			} else {
				return fmt.Errorf("%s is not a valid Type for itxn_field", TxnTypeNames[i])
			}
		} else {
			return fmt.Errorf("%d is not a valid TypeEnum", i)
		}
	case Sender:
		txn.Sender, err = cx.availableAccount(sv)
	case Fee:
		txn.Fee.Raw, err = sv.uint()
	// FirstValid, LastValid unsettable: little motivation (maybe a app call
	// wants to inspect?)  If we set, make sure they are legal, both for current
	// round, and separation by MaxLifetime (check lifetime in submit, not here)
	case Note:
		if len(sv.Bytes) > cx.Proto.MaxTxnNoteBytes {
			return fmt.Errorf("%s may not exceed %d bytes", fs.field, cx.Proto.MaxTxnNoteBytes)
		}
		txn.Note = make([]byte, len(sv.Bytes))
		copy(txn.Note, sv.Bytes)
	// GenesisID, GenesisHash unsettable: surely makes no sense
	// Group unsettable: Can't make groups from AVM (yet?)
	// Lease unsettable: This seems potentially useful.

	case RekeyTo:
		txn.RekeyTo, err = sv.address()

	// KeyReg
	case VotePK:
		if len(sv.Bytes) != 32 {
			return fmt.Errorf("%s must be 32 bytes", fs.field)
		}
		copy(txn.VotePK[:], sv.Bytes)
	case SelectionPK:
		if len(sv.Bytes) != 32 {
			return fmt.Errorf("%s must be 32 bytes", fs.field)
		}
		copy(txn.SelectionPK[:], sv.Bytes)
	case StateProofPK:
		if len(sv.Bytes) != 64 {
			return fmt.Errorf("%s must be 64 bytes", fs.field)
		}
		copy(txn.StateProofPK[:], sv.Bytes)
	case VoteFirst:
		var round uint64
		round, err = sv.uint()
		txn.VoteFirst = basics.Round(round)
	case VoteLast:
		var round uint64
		round, err = sv.uint()
		txn.VoteLast = basics.Round(round)
	case VoteKeyDilution:
		txn.VoteKeyDilution, err = sv.uint()
	case Nonparticipation:
		txn.Nonparticipation, err = sv.bool()

	// Payment
	case Receiver:
		txn.Receiver, err = cx.availableAccount(sv)
	case Amount:
		txn.Amount.Raw, err = sv.uint()
	case CloseRemainderTo:
		txn.CloseRemainderTo, err = cx.availableAccount(sv)
	// AssetTransfer
	case XferAsset:
		txn.XferAsset, err = cx.availableAsset(sv)
	case AssetAmount:
		txn.AssetAmount, err = sv.uint()
	case AssetSender:
		txn.AssetSender, err = cx.availableAccount(sv)
	case AssetReceiver:
		txn.AssetReceiver, err = cx.availableAccount(sv)
	case AssetCloseTo:
		txn.AssetCloseTo, err = cx.availableAccount(sv)
	// AssetConfig
	case ConfigAsset:
		txn.ConfigAsset, err = cx.availableAsset(sv)
	case ConfigAssetTotal:
		txn.AssetParams.Total, err = sv.uint()
	case ConfigAssetDecimals:
		var decimals uint64
		decimals, err = sv.uint()
		if err == nil {
			if decimals > uint64(cx.Proto.MaxAssetDecimals) {
				err = fmt.Errorf("too many decimals (%d)", decimals)
			} else {
				txn.AssetParams.Decimals = uint32(decimals)
			}
		}
	case ConfigAssetDefaultFrozen:
		txn.AssetParams.DefaultFrozen, err = sv.bool()
	case ConfigAssetUnitName:
		txn.AssetParams.UnitName, err = sv.string(cx.Proto.MaxAssetUnitNameBytes)
	case ConfigAssetName:
		txn.AssetParams.AssetName, err = sv.string(cx.Proto.MaxAssetNameBytes)
	case ConfigAssetURL:
		txn.AssetParams.URL, err = sv.string(cx.Proto.MaxAssetURLBytes)
	case ConfigAssetMetadataHash:
		if len(sv.Bytes) != 32 {
			return fmt.Errorf("%s must be 32 bytes", fs.field)
		}
		copy(txn.AssetParams.MetadataHash[:], sv.Bytes)
	case ConfigAssetManager:
		txn.AssetParams.Manager, err = sv.address()
	case ConfigAssetReserve:
		txn.AssetParams.Reserve, err = sv.address()
	case ConfigAssetFreeze:
		txn.AssetParams.Freeze, err = sv.address()
	case ConfigAssetClawback:
		txn.AssetParams.Clawback, err = sv.address()
	// Freeze
	case FreezeAsset:
		txn.FreezeAsset, err = cx.availableAsset(sv)
	case FreezeAssetAccount:
		txn.FreezeAccount, err = cx.availableAccount(sv)
	case FreezeAssetFrozen:
		txn.AssetFrozen, err = sv.bool()

	// ApplicationCall
	case ApplicationID:
		txn.ApplicationID, err = cx.availableApp(sv)
	case OnCompletion:
		var onc uint64
		onc, err = sv.uintMaxed(uint64(transactions.DeleteApplicationOC))
		txn.OnCompletion = transactions.OnCompletion(onc)
	case ApplicationArgs:
		if sv.Bytes == nil {
			return fmt.Errorf("ApplicationArg is not a byte array")
		}
		total := len(sv.Bytes)
		for _, arg := range txn.ApplicationArgs {
			total += len(arg)
		}
		if total > cx.Proto.MaxAppTotalArgLen {
			return errors.New("total application args length too long")
		}
		if len(txn.ApplicationArgs) >= cx.Proto.MaxAppArgs {
			return errors.New("too many application args")
		}
		new := make([]byte, len(sv.Bytes))
		copy(new, sv.Bytes)
		txn.ApplicationArgs = append(txn.ApplicationArgs, new)
	case Accounts:
		var new basics.Address
		new, err = cx.availableAccount(sv)
		if err != nil {
			return err
		}
		if len(txn.Accounts) >= cx.Proto.MaxAppTxnAccounts {
			return errors.New("too many foreign accounts")
		}
		txn.Accounts = append(txn.Accounts, new)
	case ApprovalProgram:
		maxPossible := cx.Proto.MaxAppProgramLen * (1 + cx.Proto.MaxExtraAppProgramPages)
		if len(sv.Bytes) > maxPossible {
			return fmt.Errorf("%s may not exceed %d bytes", fs.field, maxPossible)
		}
		txn.ApprovalProgram = make([]byte, len(sv.Bytes))
		copy(txn.ApprovalProgram, sv.Bytes)
	case ClearStateProgram:
		maxPossible := cx.Proto.MaxAppProgramLen * (1 + cx.Proto.MaxExtraAppProgramPages)
		if len(sv.Bytes) > maxPossible {
			return fmt.Errorf("%s may not exceed %d bytes", fs.field, maxPossible)
		}
		txn.ClearStateProgram = make([]byte, len(sv.Bytes))
		copy(txn.ClearStateProgram, sv.Bytes)
	case ApprovalProgramPages:
		maxPossible := cx.Proto.MaxAppProgramLen * (1 + cx.Proto.MaxExtraAppProgramPages)
		txn.ApprovalProgram = append(txn.ApprovalProgram, sv.Bytes...)
		if len(txn.ApprovalProgram) > maxPossible {
			return fmt.Errorf("%s may not exceed %d bytes", fs.field, maxPossible)
		}
	case ClearStateProgramPages:
		maxPossible := cx.Proto.MaxAppProgramLen * (1 + cx.Proto.MaxExtraAppProgramPages)
		txn.ClearStateProgram = append(txn.ClearStateProgram, sv.Bytes...)
		if len(txn.ClearStateProgram) > maxPossible {
			return fmt.Errorf("%s may not exceed %d bytes", fs.field, maxPossible)
		}
	case Assets:
		var new basics.AssetIndex
		new, err = cx.availableAsset(sv)
		if err != nil {
			return err
		}
		if len(txn.ForeignAssets) >= cx.Proto.MaxAppTxnForeignAssets {
			return errors.New("too many foreign assets")
		}
		txn.ForeignAssets = append(txn.ForeignAssets, new)
	case Applications:
		var new basics.AppIndex
		new, err = cx.availableApp(sv)
		if err != nil {
			return err
		}
		if len(txn.ForeignApps) >= cx.Proto.MaxAppTxnForeignApps {
			return errors.New("too many foreign apps")
		}
		txn.ForeignApps = append(txn.ForeignApps, new)
	case GlobalNumUint:
		txn.GlobalStateSchema.NumUint, err =
			sv.uintMaxed(cx.Proto.MaxGlobalSchemaEntries)
	case GlobalNumByteSlice:
		txn.GlobalStateSchema.NumByteSlice, err =
			sv.uintMaxed(cx.Proto.MaxGlobalSchemaEntries)
	case LocalNumUint:
		txn.LocalStateSchema.NumUint, err =
			sv.uintMaxed(cx.Proto.MaxLocalSchemaEntries)
	case LocalNumByteSlice:
		txn.LocalStateSchema.NumByteSlice, err =
			sv.uintMaxed(cx.Proto.MaxLocalSchemaEntries)
	case ExtraProgramPages:
		var epp uint64
		epp, err =
			sv.uintMaxed(uint64(cx.Proto.MaxExtraAppProgramPages))
		if err != nil {
			return err
		}
		txn.ExtraProgramPages = uint32(epp)
	default:
		return fmt.Errorf("invalid itxn_field %s", fs.field)
	}
	return
}

func opItxnField(cx *EvalContext) error {
	itx := len(cx.subtxns) - 1
	if itx < 0 {
		return errors.New("itxn_field without itxn_begin")
	}
	last := len(cx.stack) - 1
	field := TxnField(cx.program[cx.pc+1])
	fs, ok := txnFieldSpecByField(field)
	if !ok || fs.itxVersion == 0 || fs.itxVersion > cx.version {
		return fmt.Errorf("invalid itxn_field %s", field)
	}
	sv := cx.stack[last]
	err := cx.stackIntoTxnField(sv, &fs, &cx.subtxns[itx].Txn)
	cx.stack = cx.stack[:last] // pop
	return err
}

func opItxnSubmit(cx *EvalContext) error {
	// Should rarely trigger, since itxn_next checks these too. (but that check
	// must be imperfect, see its comment) In contrast to that check, subtxns is
	// already populated here.
	if len(cx.subtxns) > cx.remainingInners() || len(cx.subtxns) > cx.Proto.MaxTxGroupSize {
		return fmt.Errorf("too many inner transactions %d with %d left", len(cx.subtxns), cx.remainingInners())
	}

	if len(cx.subtxns) == 0 {
		return errors.New("itxn_submit without itxn_begin")
	}

	// Check fees across the group first. Allows fee pooling in inner groups.
	groupFee := basics.MulSaturate(cx.Proto.MinTxnFee, uint64(len(cx.subtxns)))
	groupPaid := uint64(0)
	for _, ptxn := range cx.subtxns {
		groupPaid = basics.AddSaturate(groupPaid, ptxn.Txn.Fee.Raw)
	}
	if groupPaid < groupFee {
		// See if the FeeCredit is enough to cover the shortfall
		shortfall := groupFee - groupPaid
		if cx.FeeCredit == nil || *cx.FeeCredit < shortfall {
			return fmt.Errorf("fee too small %#v", cx.subtxns)
		}
		*cx.FeeCredit -= shortfall
	} else {
		overpay := groupPaid - groupFee
		if cx.FeeCredit == nil {
			cx.FeeCredit = new(uint64)
		}
		*cx.FeeCredit = basics.AddSaturate(*cx.FeeCredit, overpay)
	}

	// All subtxns will have zero'd GroupID since GroupID can't be set in
	// AVM. (no need to blank it out before hashing for TxID)
	var group transactions.TxGroup
	var parent transactions.Txid
	isGroup := len(cx.subtxns) > 1
	if isGroup {
		parent = cx.currentTxID()
	}
	for itx := range cx.subtxns {
		// The goal is to follow the same invariants used by the
		// transaction pool. Namely that any transaction that makes it
		// to Perform (which is equivalent to eval.applyTransaction)
		// is authorized, and WellFormed.
		err := authorizedSender(cx, cx.subtxns[itx].Txn.Sender)
		if err != nil {
			return err
		}

		// Recall that WellFormed does not care about individual
		// transaction fees because of fee pooling. Checked above.
		err = cx.subtxns[itx].Txn.WellFormed(*cx.Specials, *cx.Proto)
		if err != nil {
			return err
		}

		// Disallow reentrancy, limit inner app call depth, and do version checks
		if cx.subtxns[itx].Txn.Type == protocol.ApplicationCallTx {
			if cx.appID == cx.subtxns[itx].Txn.ApplicationID {
				return fmt.Errorf("attempt to self-call")
			}
			depth := 0
			for parent := cx.caller; parent != nil; parent = parent.caller {
				if parent.appID == cx.subtxns[itx].Txn.ApplicationID {
					return fmt.Errorf("attempt to re-enter %d", parent.appID)
				}
				depth++
			}
			if depth >= maxAppCallDepth {
				return fmt.Errorf("appl depth (%d) exceeded", depth)
			}

			// Set program by txn, approval, or clear state
			program := cx.subtxns[itx].Txn.ApprovalProgram
			if cx.subtxns[itx].Txn.ApplicationID != 0 {
				app, _, err := cx.Ledger.AppParams(cx.subtxns[itx].Txn.ApplicationID)
				if err != nil {
					return err
				}
				program = app.ApprovalProgram
				if cx.subtxns[itx].Txn.OnCompletion == transactions.ClearStateOC {
					program = app.ClearStateProgram
				}
			}

			// Can't call old versions in inner apps.
			v, _, err := transactions.ProgramVersion(program)
			if err != nil {
				return err
			}
			if v < cx.Proto.MinInnerApplVersion {
				return fmt.Errorf("inner app call with version v%d < v%d",
					v, cx.Proto.MinInnerApplVersion)
			}

			// Don't allow opt-in if the CSP is not runnable as an inner.
			// This test can only fail for v4 and v5 approval programs,
			// since v6 requires synchronized versions.
			if cx.subtxns[itx].Txn.OnCompletion == transactions.OptInOC {
				csp := cx.subtxns[itx].Txn.ClearStateProgram
				if cx.subtxns[itx].Txn.ApplicationID != 0 {
					app, _, err := cx.Ledger.AppParams(cx.subtxns[itx].Txn.ApplicationID)
					if err != nil {
						return err
					}
					csp = app.ClearStateProgram
				}
				csv, _, err := transactions.ProgramVersion(csp)
				if err != nil {
					return err
				}
				if csv < cx.Proto.MinInnerApplVersion {
					return fmt.Errorf("inner app call opt-in with CSP v%d < v%d",
						csv, cx.Proto.MinInnerApplVersion)
				}
			}

		}

		if isGroup {
			innerOffset := len(cx.txn.EvalDelta.InnerTxns)
			if cx.Proto.UnifyInnerTxIDs {
				innerOffset += itx
			}
			group.TxGroupHashes = append(group.TxGroupHashes,
				crypto.Digest(cx.subtxns[itx].Txn.InnerID(parent, innerOffset)))
		}
	}

	if isGroup {
		groupID := crypto.HashObj(group)
		for itx := range cx.subtxns {
			cx.subtxns[itx].Txn.Group = groupID
		}
	}

	// Decrement allowed inners *before* execution, else runaway recursion is
	// not noticed.
	if cx.pooledAllowedInners != nil {
		*cx.pooledAllowedInners -= len(cx.subtxns)
	}

	ep := NewInnerEvalParams(cx.subtxns, cx)

	if ep.Tracer != nil {
		ep.Tracer.BeforeTxnGroup(ep)
	}

	for i := range ep.TxnGroup {
		if ep.Tracer != nil {
			ep.Tracer.BeforeTxn(ep, i)
		}

		err := cx.Ledger.Perform(i, ep)
		if err != nil {
			return err
		}
		// This is mostly a no-op, because Perform does its work "in-place", but
		// RecordAD has some further responsibilities.
		ep.RecordAD(i, ep.TxnGroup[i].ApplyData)

<<<<<<< HEAD
		if ep.Debugger != nil {
			err = ep.Debugger.AfterTxn(ep, i, ep.TxnGroup[i].ApplyData)
			if err != nil {
				return fmt.Errorf("error while running debugger AfterTxn hook: %w", err)
			}
=======
		if ep.Tracer != nil {
			ep.Tracer.AfterTxn(ep, i, ep.TxnGroup[i].ApplyData)
>>>>>>> c0489c72
		}
	}
	cx.txn.EvalDelta.InnerTxns = append(cx.txn.EvalDelta.InnerTxns, ep.TxnGroup...)
	cx.subtxns = nil
	// must clear the inner txid cache, otherwise prior inner txids will be returned for this group
	cx.innerTxidCache = nil

	if ep.Tracer != nil {
		ep.Tracer.AfterTxnGroup(ep)
	}

	return nil
}

type rawMessage []byte

func (rm rawMessage) ToBeHashed() (protocol.HashID, []byte) {
	return "", []byte(rm)
}

func opVrfVerify(cx *EvalContext) error {
	last := len(cx.stack) - 1 // PK
	prev := last - 1          // proof
	pprev := prev - 1         // data

	data := rawMessage(cx.stack[pprev].Bytes)
	proofbytes := cx.stack[prev].Bytes
	var proof crypto.VrfProof
	if len(proofbytes) != len(proof) {
		return fmt.Errorf("vrf proof wrong size %d != %d", len(proofbytes), len(proof))
	}
	copy(proof[:], proofbytes[:])

	pubkeybytes := cx.stack[last].Bytes
	var pubkey crypto.VrfPubkey
	if len(pubkeybytes) != len(pubkey) {
		return fmt.Errorf("vrf pubkey wrong size %d != %d", len(pubkeybytes), len(pubkey))
	}
	copy(pubkey[:], pubkeybytes[:])

	var verified bool
	var output []byte
	std := VrfStandard(cx.program[cx.pc+1])
	ss, ok := vrfStandardSpecByField(std)
	if !ok || ss.version > cx.version {
		return fmt.Errorf("invalid VRF standard %s", std)
	}
	switch std {
	case VrfAlgorand:
		var out crypto.VrfOutput
		verified, out = pubkey.Verify(proof, data)
		output = out[:]
	default:
		return fmt.Errorf("unsupported vrf_verify standard %s", std)
	}

	cx.stack[pprev].Bytes = output[:]
	cx.stack[prev] = boolToSV(verified)
	cx.stack = cx.stack[:last] // pop 1 because we take 3 args and return 2
	return nil
}

// availableRound checks to see if the requested round, `r`, is allowed to be
// accessed. If it is, it's returned as a basics.Round. It is named by analogy
// to the availableAsset and  availableApp helpers.
func (cx *EvalContext) availableRound(r uint64) (basics.Round, error) {
	firstAvail := cx.txn.Txn.LastValid - basics.Round(cx.Proto.MaxTxnLife) - 1
	if firstAvail > cx.txn.Txn.LastValid || firstAvail == 0 { // early in chain's life
		firstAvail = 1
	}
	lastAvail := cx.txn.Txn.FirstValid - 1
	if lastAvail > cx.txn.Txn.FirstValid { // txn had a 0 in FirstValid
		lastAvail = 0 // So nothing will be available
	}
	round := basics.Round(r)
	if firstAvail > round || round > lastAvail {
		return 0, fmt.Errorf("round %d is not available. It's outside [%d-%d]", r, firstAvail, lastAvail)
	}
	return round, nil
}

func opBlock(cx *EvalContext) error {
	last := len(cx.stack) - 1 // round
	round, err := cx.availableRound(cx.stack[last].Uint)
	if err != nil {
		return err
	}
	f := BlockField(cx.program[cx.pc+1])
	fs, ok := blockFieldSpecByField(f)
	if !ok || fs.version > cx.version {
		return fmt.Errorf("invalid block field %s", f)
	}

	hdr, err := cx.SigLedger.BlockHdrCached(round)
	if err != nil {
		return err
	}

	switch fs.field {
	case BlkSeed:
		cx.stack[last].Bytes = hdr.Seed[:]
		return nil
	case BlkTimestamp:
		cx.stack[last].Bytes = nil
		if hdr.TimeStamp < 0 {
			return fmt.Errorf("block(%d) timestamp %d < 0", round, hdr.TimeStamp)
		}
		cx.stack[last].Uint = uint64(hdr.TimeStamp)
		return nil
	default:
		return fmt.Errorf("invalid block field %d", fs.field)
	}
}

// PcDetails return PC and disassembled instructions at PC up to 2 opcodes back
func (cx *EvalContext) PcDetails() (pc int, dis string) {
	const maxNumAdditionalOpcodes = 2
	text, ds, err := disassembleInstrumented(cx.program, nil)
	if err != nil {
		return cx.pc, dis
	}

	for i := 0; i < len(ds.pcOffset); i++ {
		if ds.pcOffset[i].PC == cx.pc {
			start := 0
			if i >= maxNumAdditionalOpcodes {
				start = i - maxNumAdditionalOpcodes
			}

			startTextPos := ds.pcOffset[start].Offset
			endTextPos := len(text)
			if i+1 < len(ds.pcOffset) {
				endTextPos = ds.pcOffset[i+1].Offset
			}

			dis = text[startTextPos:endTextPos]
			break
		}
	}
	return cx.pc, dis
}

func base64Decode(encoded []byte, encoding *base64.Encoding) ([]byte, error) {
	decoded := make([]byte, encoding.DecodedLen(len(encoded)))
	n, err := encoding.Decode(decoded, encoded)
	if err != nil {
		return decoded[:0], err
	}
	return decoded[:n], err
}

// base64padded returns true iff `encoded` has padding chars at the end
func base64padded(encoded []byte) bool {
	for i := len(encoded) - 1; i > 0; i-- {
		switch encoded[i] {
		case '=':
			return true
		case '\n', '\r':
			/* nothing */
		default:
			return false
		}
	}
	return false
}

func opBase64Decode(cx *EvalContext) error {
	last := len(cx.stack) - 1
	encodingField := Base64Encoding(cx.program[cx.pc+1])
	fs, ok := base64EncodingSpecByField(encodingField)
	if !ok || fs.version > cx.version {
		return fmt.Errorf("invalid base64_decode encoding %s", encodingField)
	}

	encoding := base64.URLEncoding
	if encodingField == StdEncoding {
		encoding = base64.StdEncoding
	}
	encoded := cx.stack[last].Bytes
	if !base64padded(encoded) {
		encoding = encoding.WithPadding(base64.NoPadding)
	}
	bytes, err := base64Decode(encoded, encoding.Strict())
	if err != nil {
		return err
	}
	cx.stack[last].Bytes = bytes
	return nil
}

func isPrimitiveJSON(jsonText []byte) (bool, error) {
	dec := json.NewDecoder(bytes.NewReader(jsonText))
	t, err := dec.Token()
	if err != nil {
		return false, err
	}
	t, ok := t.(json.Delim)
	if !ok || t.(json.Delim).String() != "{" {
		return true, nil
	}
	return false, nil
}

func parseJSON(jsonText []byte) (map[string]json.RawMessage, error) {
	// parse JSON with Algorand's standard JSON library
	var parsed map[interface{}]json.RawMessage
	err := protocol.DecodeJSON(jsonText, &parsed)

	if err != nil {
		// if the error was caused by duplicate keys
		if strings.Contains(err.Error(), "cannot decode into a non-pointer value") {
			return nil, fmt.Errorf("invalid json text, duplicate keys not allowed")
		}

		// if the error was caused by non-json object
		if strings.Contains(err.Error(), "read map - expect char '{' but got char") {
			return nil, fmt.Errorf("invalid json text, only json object is allowed")
		}

		return nil, fmt.Errorf("invalid json text")
	}

	// check whether any keys are not strings
	stringMap := make(map[string]json.RawMessage)
	for k, v := range parsed {
		key, ok := k.(string)
		if !ok {
			return nil, fmt.Errorf("invalid json text")
		}
		stringMap[key] = v
	}

	return stringMap, nil
}

func opJSONRef(cx *EvalContext) error {
	// get json key
	last := len(cx.stack) - 1
	key := string(cx.stack[last].Bytes)
	cx.stack = cx.stack[:last] // pop

	expectedType := JSONRefType(cx.program[cx.pc+1])
	fs, ok := jsonRefSpecByField(expectedType)
	if !ok || fs.version > cx.version {
		return fmt.Errorf("invalid json_ref type %s", expectedType)
	}

	// parse json text
	last = len(cx.stack) - 1
	parsed, err := parseJSON(cx.stack[last].Bytes)
	if err != nil {
		return fmt.Errorf("error while parsing JSON text, %v", err)
	}

	// get value from json
	var stval stackValue
	_, ok = parsed[key]
	if !ok {
		// if the key is not found, first check whether the JSON text is the null value
		// by checking whether it is a primitive JSON value. Any other primitive
		// (or array) would have thrown an error previously during `parseJSON`.
		isPrimitive, err := isPrimitiveJSON(cx.stack[last].Bytes)
		if err == nil && isPrimitive {
			err = fmt.Errorf("invalid json text, only json object is allowed")
		}
		if err != nil {
			return fmt.Errorf("error while parsing JSON text, %v", err)
		}

		return fmt.Errorf("key %s not found in JSON text", key)
	}

	switch expectedType {
	case JSONString:
		var value string
		err := json.Unmarshal(parsed[key], &value)
		if err != nil {
			return err
		}
		stval.Bytes = []byte(value)
	case JSONUint64:
		var value uint64
		err := json.Unmarshal(parsed[key], &value)
		if err != nil {
			return err
		}
		stval.Uint = value
	case JSONObject:
		var value map[string]json.RawMessage
		err := json.Unmarshal(parsed[key], &value)
		if err != nil {
			return err
		}
		stval.Bytes = parsed[key]
	default:
		return fmt.Errorf("unsupported json_ref return type %s", expectedType)
	}
	cx.stack[last] = stval
	return nil
}<|MERGE_RESOLUTION|>--- conflicted
+++ resolved
@@ -5181,16 +5181,8 @@
 		// RecordAD has some further responsibilities.
 		ep.RecordAD(i, ep.TxnGroup[i].ApplyData)
 
-<<<<<<< HEAD
-		if ep.Debugger != nil {
-			err = ep.Debugger.AfterTxn(ep, i, ep.TxnGroup[i].ApplyData)
-			if err != nil {
-				return fmt.Errorf("error while running debugger AfterTxn hook: %w", err)
-			}
-=======
 		if ep.Tracer != nil {
 			ep.Tracer.AfterTxn(ep, i, ep.TxnGroup[i].ApplyData)
->>>>>>> c0489c72
 		}
 	}
 	cx.txn.EvalDelta.InnerTxns = append(cx.txn.EvalDelta.InnerTxns, ep.TxnGroup...)
