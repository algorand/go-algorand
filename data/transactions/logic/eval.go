// Copyright (C) 2019-2022 Algorand, Inc.
// This file is part of go-algorand
//
// go-algorand is free software: you can redistribute it and/or modify
// it under the terms of the GNU Affero General Public License as
// published by the Free Software Foundation, either version 3 of the
// License, or (at your option) any later version.
//
// go-algorand is distributed in the hope that it will be useful,
// but WITHOUT ANY WARRANTY; without even the implied warranty of
// MERCHANTABILITY or FITNESS FOR A PARTICULAR PURPOSE.  See the
// GNU Affero General Public License for more details.
//
// You should have received a copy of the GNU Affero General Public License
// along with go-algorand.  If not, see <https://www.gnu.org/licenses/>.

package logic

import (
	"bytes"
	"crypto/sha256"
	"crypto/sha512"
	"encoding/base64"
	"encoding/binary"
	"encoding/hex"
	"errors"
	"fmt"
	"math"
	"math/big"
	"math/bits"
	"runtime"
	"strings"

	"golang.org/x/crypto/sha3"

	"github.com/algorand/go-algorand/config"
	"github.com/algorand/go-algorand/crypto"
	"github.com/algorand/go-algorand/crypto/secp256k1"
	"github.com/algorand/go-algorand/data/basics"
	"github.com/algorand/go-algorand/data/transactions"
	"github.com/algorand/go-algorand/logging"
	"github.com/algorand/go-algorand/protocol"
)

// EvalMaxVersion is the max version we can interpret and run
const EvalMaxVersion = LogicVersion

// The constants below control TEAL opcodes evaluation and MAY NOT be changed
// without moving them into consensus parameters.

// MaxStringSize is the limit of byte string length in an AVM value
const MaxStringSize = 4096

// MaxByteMathSize is the limit of byte strings supplied as input to byte math opcodes
const MaxByteMathSize = 64

// MaxLogSize is the limit of total log size from n log calls in a program
const MaxLogSize = 1024

// MaxLogCalls is the limit of total log calls during a program execution
const MaxLogCalls = 32

// maxAppCallDepth is the limit on inner appl call depth
// To be clear, 0 would prevent inner appls, 1 would mean inner app calls cannot
// make inner appls. So the total app depth can be 1 higher than this number, if
// you count the top-level app call.
const maxAppCallDepth = 8

// stackValue is the type for the operand stack.
// Each stackValue is either a valid []byte value or a uint64 value.
// If (.Bytes != nil) the stackValue is a []byte value, otherwise uint64 value.
type stackValue struct {
	Uint  uint64
	Bytes []byte
}

func (sv *stackValue) argType() StackType {
	if sv.Bytes != nil {
		return StackBytes
	}
	return StackUint64
}

func (sv *stackValue) typeName() string {
	if sv.Bytes != nil {
		return "[]byte"
	}
	return "uint64"
}

func (sv *stackValue) clone() stackValue {
	if sv.Bytes != nil {
		// clone stack value if Bytes
		bytesClone := make([]byte, len(sv.Bytes))
		copy(bytesClone, sv.Bytes)
		return stackValue{Bytes: bytesClone}
	}
	// otherwise no cloning is needed if Uint
	return stackValue{Uint: sv.Uint}
}

func (sv *stackValue) String() string {
	if sv.Bytes != nil {
		return hex.EncodeToString(sv.Bytes)
	}
	return fmt.Sprintf("%d 0x%x", sv.Uint, sv.Uint)
}

func (sv *stackValue) address() (addr basics.Address, err error) {
	if len(sv.Bytes) != len(addr) {
		return basics.Address{}, errors.New("not an address")
	}
	copy(addr[:], sv.Bytes)
	return
}

func (sv *stackValue) uint() (uint64, error) {
	if sv.Bytes != nil {
		return 0, errors.New("not a uint64")
	}
	return sv.Uint, nil
}

func (sv *stackValue) uintMaxed(max uint64) (uint64, error) {
	if sv.Bytes != nil {
		return 0, fmt.Errorf("%#v is not a uint64", sv.Bytes)
	}
	if sv.Uint > max {
		return 0, fmt.Errorf("%d is larger than max=%d", sv.Uint, max)
	}
	return sv.Uint, nil
}

func (sv *stackValue) bool() (bool, error) {
	u64, err := sv.uint()
	if err != nil {
		return false, err
	}
	switch u64 {
	case 0:
		return false, nil
	case 1:
		return true, nil
	default:
		return false, fmt.Errorf("boolean is neither 1 nor 0: %d", u64)
	}
}

func (sv *stackValue) string(limit int) (string, error) {
	if sv.Bytes == nil {
		return "", errors.New("not a byte array")
	}
	if len(sv.Bytes) > limit {
		return "", errors.New("value is too long")
	}
	return string(sv.Bytes), nil
}

func stackValueFromTealValue(tv *basics.TealValue) (sv stackValue, err error) {
	switch tv.Type {
	case basics.TealBytesType:
		sv.Bytes = []byte(tv.Bytes)
	case basics.TealUintType:
		sv.Uint = tv.Uint
	default:
		err = fmt.Errorf("invalid TealValue type: %d", tv.Type)
	}
	return
}

// ComputeMinTealVersion calculates the minimum safe TEAL version that may be
// used by a transaction in this group. It is important to prevent
// newly-introduced transaction fields from breaking assumptions made by older
// versions of TEAL. If one of the transactions in a group will execute a TEAL
// program whose version predates a given field, that field must not be set
// anywhere in the transaction group, or the group will be rejected. In
// addition, inner app calls must not call teal from before inner app calls were
// introduced.
func ComputeMinTealVersion(group []transactions.SignedTxnWithAD, inner bool) uint64 {
	var minVersion uint64
	for _, txn := range group {
		if !txn.Txn.RekeyTo.IsZero() {
			if minVersion < rekeyingEnabledVersion {
				minVersion = rekeyingEnabledVersion
			}
		}
		if txn.Txn.Type == protocol.ApplicationCallTx {
			if minVersion < appsEnabledVersion {
				minVersion = appsEnabledVersion
			}
		}
		if inner {
			if minVersion < innerAppsEnabledVersion {
				minVersion = innerAppsEnabledVersion
			}
		}
	}
	return minVersion
}

func (sv *stackValue) toTealValue() (tv basics.TealValue) {
	if sv.argType() == StackBytes {
		return basics.TealValue{Type: basics.TealBytesType, Bytes: string(sv.Bytes)}
	}
	return basics.TealValue{Type: basics.TealUintType, Uint: sv.Uint}
}

// LedgerForLogic represents ledger API for Stateful TEAL program
type LedgerForLogic interface {
	Balance(addr basics.Address) (basics.MicroAlgos, error)
	MinBalance(addr basics.Address, proto *config.ConsensusParams) (basics.MicroAlgos, error)
	Authorizer(addr basics.Address) (basics.Address, error)
	Round() basics.Round
	LatestTimestamp() int64

	AssetHolding(addr basics.Address, assetIdx basics.AssetIndex) (basics.AssetHolding, error)
	AssetParams(aidx basics.AssetIndex) (basics.AssetParams, basics.Address, error)
	AppParams(aidx basics.AppIndex) (basics.AppParams, basics.Address, error)
	OptedIn(addr basics.Address, appIdx basics.AppIndex) (bool, error)

	GetLocal(addr basics.Address, appIdx basics.AppIndex, key string, accountIdx uint64) (value basics.TealValue, exists bool, err error)
	SetLocal(addr basics.Address, appIdx basics.AppIndex, key string, value basics.TealValue, accountIdx uint64) error
	DelLocal(addr basics.Address, appIdx basics.AppIndex, key string, accountIdx uint64) error

	GetGlobal(appIdx basics.AppIndex, key string) (value basics.TealValue, exists bool, err error)
	SetGlobal(appIdx basics.AppIndex, key string, value basics.TealValue) error
	DelGlobal(appIdx basics.AppIndex, key string) error

	Perform(gi int, ep *EvalParams) error
	Counter() uint64
}

// resources contains a list of apps and assets. It's used to track the apps and
// assets created by a txgroup, for "free" access.
type resources struct {
	asas []basics.AssetIndex
	apps []basics.AppIndex
}

// EvalParams contains data that comes into condition evaluation.
type EvalParams struct {
	Proto *config.ConsensusParams

	Trace *strings.Builder

	TxnGroup []transactions.SignedTxnWithAD

	pastScratch []*scratchSpace

	logger logging.Logger

	Ledger LedgerForLogic

	// optional debugger
	Debugger DebuggerHook

	// MinTealVersion is the minimum allowed TEAL version of this program.
	// The program must reject if its version is less than this version. If
	// MinTealVersion is nil, we will compute it ourselves
	MinTealVersion *uint64

	// Amount "overpaid" by the transactions of the group.  Often 0.  When
	// positive, it can be spent by inner transactions.  Shared across a group's
	// txns, so that it can be updated (including upward, by overpaying inner
	// transactions). nil is treated as 0 (used before fee pooling is enabled).
	FeeCredit *uint64

	Specials *transactions.SpecialAddresses

	// Total pool of app call budget in a group transaction (nil before budget pooling enabled)
	PooledApplicationBudget *int

	// Total allowable inner txns in a group transaction (nil before inner pooling enabled)
	pooledAllowedInners *int

	// created contains resources that may be used for "created" - they need not be in
	// a foreign array. They remain empty until createdResourcesVersion.
	created *resources

	// Caching these here means the hashes can be shared across the TxnGroup
	// (and inners, because the cache is shared with the inner EvalParams)
	appAddrCache map[basics.AppIndex]basics.Address

	// Cache the txid hashing, but do *not* share this into inner EvalParams, as
	// the key is just the index in the txgroup.
	txidCache map[int]transactions.Txid

	// The calling context, if this is an inner app call
	caller *EvalContext
}

func copyWithClearAD(txgroup []transactions.SignedTxnWithAD) []transactions.SignedTxnWithAD {
	copy := make([]transactions.SignedTxnWithAD, len(txgroup))
	for i := range txgroup {
		copy[i].SignedTxn = txgroup[i].SignedTxn
		// leave copy[i].ApplyData clear
	}
	return copy
}

// NewEvalParams creates an EvalParams to use while evaluating a top-level txgroup
func NewEvalParams(txgroup []transactions.SignedTxnWithAD, proto *config.ConsensusParams, specials *transactions.SpecialAddresses) *EvalParams {
	apps := 0
	for _, tx := range txgroup {
		if tx.Txn.Type == protocol.ApplicationCallTx {
			apps++
		}
	}

	minTealVersion := ComputeMinTealVersion(txgroup, false)

	var pooledApplicationBudget *int
	var pooledAllowedInners *int

	credit, _ := transactions.FeeCredit(txgroup, proto.MinTxnFee)

	if proto.EnableAppCostPooling {
		pooledApplicationBudget = new(int)
		*pooledApplicationBudget = apps * proto.MaxAppProgramCost
	}

	if proto.EnableInnerTransactionPooling {
		pooledAllowedInners = new(int)
		*pooledAllowedInners = proto.MaxTxGroupSize * proto.MaxInnerTransactions
	}

	return &EvalParams{
		TxnGroup:                copyWithClearAD(txgroup),
		Proto:                   proto,
		Specials:                specials,
		pastScratch:             make([]*scratchSpace, len(txgroup)),
		MinTealVersion:          &minTealVersion,
		FeeCredit:               &credit,
		PooledApplicationBudget: pooledApplicationBudget,
		pooledAllowedInners:     pooledAllowedInners,
		created:                 &resources{},
		appAddrCache:            make(map[basics.AppIndex]basics.Address),
	}
}

// NewInnerEvalParams creates an EvalParams to be used while evaluating an inner group txgroup
func NewInnerEvalParams(txg []transactions.SignedTxn, caller *EvalContext) *EvalParams {
	txgroup := transactions.WrapSignedTxnsWithAD(txg)

	minTealVersion := ComputeMinTealVersion(txgroup, true)
	// Can't happen currently, since innerAppsEnabledVersion > than any minimum
	// imposed otherwise.  But is correct to check, in case of future restriction.
	if minTealVersion < *caller.MinTealVersion {
		minTealVersion = *caller.MinTealVersion
	}
<<<<<<< HEAD
	// Unlike NewEvalParams, do not add fee credit here. opTxSubmit has already done so.
=======
	// Unlike NewEvalParams, do not add credit here. opTxSubmit has already done so.
>>>>>>> 7baef22f

	if caller.Proto.EnableAppCostPooling {
		for _, tx := range txgroup {
			if tx.Txn.Type == protocol.ApplicationCallTx {
				*caller.PooledApplicationBudget += caller.Proto.MaxAppProgramCost
			}
		}
	}

	ep := &EvalParams{
		Proto:                   caller.Proto,
		TxnGroup:                copyWithClearAD(txgroup),
		pastScratch:             make([]*scratchSpace, len(txgroup)),
		MinTealVersion:          &minTealVersion,
		FeeCredit:               caller.FeeCredit,
		Specials:                caller.Specials,
		PooledApplicationBudget: caller.PooledApplicationBudget,
		pooledAllowedInners:     caller.pooledAllowedInners,
		Ledger:                  caller.Ledger,
		created:                 caller.created,
		appAddrCache:            caller.appAddrCache,
		caller:                  caller,
	}
	return ep
}

type opEvalFunc func(cx *EvalContext)
type opCheckFunc func(cx *EvalContext) error

type runMode uint64

const (
	// runModeSignature is TEAL in LogicSig execution
	runModeSignature runMode = 1 << iota

	// runModeApplication is TEAL in application/stateful mode
	runModeApplication

	// local constant, run in any mode
	modeAny = runModeSignature | runModeApplication
)

func (r runMode) Any() bool {
	return r == modeAny
}

func (r runMode) String() string {
	switch r {
	case runModeSignature:
		return "Signature"
	case runModeApplication:
		return "Application"
	case modeAny:
		return "Any"
	default:
	}
	return "Unknown"
}

func (ep EvalParams) log() logging.Logger {
	if ep.logger != nil {
		return ep.logger
	}
	return logging.Base()
}

// RecordAD notes ApplyData information that was derived outside of the logic
// package. For example, after a acfg transaction is processed, the AD created
// by the acfg is added to the EvalParams this way.
func (ep *EvalParams) RecordAD(gi int, ad transactions.ApplyData) {
	ep.TxnGroup[gi].ApplyData = ad
	if aid := ad.ConfigAsset; aid != 0 {
		ep.created.asas = append(ep.created.asas, aid)
	}
	if aid := ad.ApplicationID; aid != 0 {
		ep.created.apps = append(ep.created.apps, aid)
	}
}

type scratchSpace [256]stackValue

// EvalContext is the execution context of AVM bytecode.  It contains the full
// state of the running program, and tracks some of the things that the program
// has done, like log messages and inner transactions.
type EvalContext struct {
	*EvalParams

	// determines eval mode: runModeSignature or runModeApplication
	runModeFlags runMode

	// the index of the transaction being evaluated
	GroupIndex int
	// the transaction being evaluated (initialized from GroupIndex + ep.TxnGroup)
	Txn *transactions.SignedTxnWithAD

	// Txn.EvalDelta maintains a summary of changes as we go.  We used to
	// compute this from the ledger after a full eval.  But now apps can call
	// apps.  When they do, all of the changes accumulate into the parent's
	// ledger, but Txn.EvalDelta should only have the changes from *this*
	// call. (The changes caused by children are deeper inside - in the
	// EvalDeltas of the InnerTxns inside this EvalDelta) Nice bonus - by
	// keeping the running changes, the debugger can be changed to display them
	// as the app runs.

	stack     []stackValue
	callstack []int

	appID   basics.AppIndex
	program []byte
	pc      int
	nextpc  int
	err     error
	intc    []uint64
	bytec   [][]byte
	version uint64
	scratch scratchSpace

	subtxns []transactions.SignedTxn // place to build for itxn_submit
	cost    int                      // cost incurred so far
	logSize int                      // total log size so far

	// Set of PC values that branches we've seen so far might
	// go. So, if checkStep() skips one, that branch is trying to
	// jump into the middle of a multibyte instruction
	branchTargets map[int]bool

	// Set of PC values that we have begun a checkStep() with. So
	// if a back jump is going to a value that isn't here, it's
	// jumping into the middle of multibyte instruction.
	instructionStarts map[int]bool

	programHashCached crypto.Digest

	// Stores state & disassembly for the optional debugger
	debugState DebugState
}

// StackType describes the type of a value on the operand stack
type StackType byte

// StackTypes is an alias for a list of StackType with syntactic sugar
type StackTypes []StackType

// StackNone in an OpSpec shows that the op pops or yields nothing
const StackNone StackType = 0

// StackAny in an OpSpec shows that the op pops or yield any type
const StackAny StackType = 1

// StackUint64 in an OpSpec shows that the op pops or yields a uint64
const StackUint64 StackType = 2

// StackBytes in an OpSpec shows that the op pops or yields a []byte
const StackBytes StackType = 3

func (st StackType) String() string {
	switch st {
	case StackNone:
		return "None"
	case StackAny:
		return "any"
	case StackUint64:
		return "uint64"
	case StackBytes:
		return "[]byte"
	}
	return "internal error, unknown type"
}

// Typed tells whether the StackType is a specific concrete type.
func (st StackType) Typed() bool {
	switch st {
	case StackUint64, StackBytes:
		return true
	}
	return false
}

func (sts StackTypes) plus(other StackTypes) StackTypes {
	return append(sts, other...)
}

// PanicError wraps a recover() catching a panic()
type PanicError struct {
	PanicValue interface{}
	StackTrace string
}

func (pe PanicError) Error() string {
	return fmt.Sprintf("panic in TEAL Eval: %v\n%s", pe.PanicValue, pe.StackTrace)
}

var errLogicSigNotSupported = errors.New("LogicSig not supported")
var errTooManyArgs = errors.New("LogicSig has too many arguments")

// EvalContract executes stateful TEAL program as the gi'th transaction in params
func EvalContract(program []byte, gi int, aid basics.AppIndex, params *EvalParams) (bool, *EvalContext, error) {
	if params.Ledger == nil {
		return false, nil, errors.New("no ledger in contract eval")
	}
	cx := EvalContext{
		EvalParams:   params,
		runModeFlags: runModeApplication,
		GroupIndex:   gi,
		Txn:          &params.TxnGroup[gi],
		appID:        aid,
	}
	pass, err := eval(program, &cx)

<<<<<<< HEAD
=======
	// update pooled budget (shouldn't overflow, but being careful anyway)
	if cx.PooledApplicationBudget != nil {
		*cx.PooledApplicationBudget = basics.SubSaturate(*cx.PooledApplicationBudget, uint64(cx.cost))
	}
>>>>>>> 7baef22f
	// update side effects
	cx.pastScratch[cx.GroupIndex] = &scratchSpace{}
	*cx.pastScratch[cx.GroupIndex] = cx.scratch

	return pass, &cx, err
}

// EvalApp is a lighter weight interface that doesn't return the EvalContext
func EvalApp(program []byte, gi int, aid basics.AppIndex, params *EvalParams) (bool, error) {
	pass, _, err := EvalContract(program, gi, aid, params)
	return pass, err
}

// EvalSignature evaluates the logicsig of the ith transaction in params.
// A program passes successfully if it finishes with one int element on the stack that is non-zero.
func EvalSignature(gi int, params *EvalParams) (pass bool, err error) {
	cx := EvalContext{
		EvalParams:   params,
		runModeFlags: runModeSignature,
		GroupIndex:   gi,
		Txn:          &params.TxnGroup[gi],
	}
	return eval(cx.Txn.Lsig.Logic, &cx)
}

// eval implementation
// A program passes successfully if it finishes with one int element on the stack that is non-zero.
func eval(program []byte, cx *EvalContext) (pass bool, err error) {
	defer func() {
		if x := recover(); x != nil {
			buf := make([]byte, 16*1024)
			stlen := runtime.Stack(buf, false)
			pass = false
			errstr := string(buf[:stlen])
			if cx.Trace != nil {
				errstr += cx.Trace.String()
			}
			err = PanicError{x, errstr}
			cx.EvalParams.log().Errorf("recovered panic in Eval: %w", err)
		}
	}()

	defer func() {
		// Ensure we update the debugger before exiting
		if cx.Debugger != nil {
			errDbg := cx.Debugger.Complete(cx.refreshDebugState())
			if err == nil {
				err = errDbg
			}
		}
	}()

	if (cx.EvalParams.Proto == nil) || (cx.EvalParams.Proto.LogicSigVersion == 0) {
		err = errLogicSigNotSupported
		return
	}
	if cx.Txn.Lsig.Args != nil && len(cx.Txn.Lsig.Args) > transactions.EvalMaxArgs {
		err = errTooManyArgs
		return
	}

	version, vlen, err := versionCheck(program, cx.EvalParams)
	if err != nil {
		cx.err = err
		return false, err
	}

	cx.version = version
	cx.pc = vlen
	cx.stack = make([]stackValue, 0, 10)
	cx.program = program
	cx.Txn.EvalDelta.GlobalDelta = basics.StateDelta{}
	cx.Txn.EvalDelta.LocalDeltas = make(map[uint64]basics.StateDelta)

	if cx.Debugger != nil {
		cx.debugState = makeDebugState(cx)
		if err = cx.Debugger.Register(cx.refreshDebugState()); err != nil {
			return
		}
	}

	for (cx.err == nil) && (cx.pc < len(cx.program)) {
		if cx.Debugger != nil {
			if err = cx.Debugger.Update(cx.refreshDebugState()); err != nil {
				return
			}
		}

		cx.step()
	}
	if cx.err != nil {
		if cx.Trace != nil {
			fmt.Fprintf(cx.Trace, "%3d %s\n", cx.pc, cx.err)
		}

		return false, cx.err
	}
	if len(cx.stack) != 1 {
		if cx.Trace != nil {
			fmt.Fprintf(cx.Trace, "end stack:\n")
			for i, sv := range cx.stack {
				fmt.Fprintf(cx.Trace, "[%d] %s\n", i, sv.String())
			}
		}
		return false, fmt.Errorf("stack len is %d instead of 1", len(cx.stack))
	}
	if cx.stack[0].Bytes != nil {
		return false, errors.New("stack finished with bytes not int")
	}

	return cx.stack[0].Uint != 0, nil
}

// CheckContract should be faster than EvalContract.  It can perform
// static checks and reject programs that are invalid. Prior to v4,
// these static checks include a cost estimate that must be low enough
// (controlled by params.Proto).
func CheckContract(program []byte, params *EvalParams) error {
	return check(program, params, runModeApplication)
}

// CheckSignature should be faster than EvalSignature.  It can perform static
// checks and reject programs that are invalid. Prior to v4, these static checks
// include a cost estimate that must be low enough (controlled by params.Proto).
func CheckSignature(gi int, params *EvalParams) error {
	return check(params.TxnGroup[gi].Lsig.Logic, params, runModeSignature)
}

func check(program []byte, params *EvalParams, mode runMode) (err error) {
	defer func() {
		if x := recover(); x != nil {
			buf := make([]byte, 16*1024)
			stlen := runtime.Stack(buf, false)
			errstr := string(buf[:stlen])
			if params.Trace != nil {
				errstr += params.Trace.String()
			}
			err = PanicError{x, errstr}
			params.log().Errorf("recovered panic in Check: %s", err)
		}
	}()
	if (params.Proto == nil) || (params.Proto.LogicSigVersion == 0) {
		return errLogicSigNotSupported
	}

	version, vlen, err := versionCheck(program, params)
	if err != nil {
		return err
	}

	var cx EvalContext
	cx.version = version
	cx.pc = vlen
	cx.EvalParams = params
	cx.runModeFlags = mode
	cx.program = program
	cx.branchTargets = make(map[int]bool)
	cx.instructionStarts = make(map[int]bool)

	maxCost := cx.remainingBudget()
	if version >= backBranchEnabledVersion {
		maxCost = math.MaxInt32
	}
	staticCost := 0
	for cx.pc < len(cx.program) {
		prevpc := cx.pc
		stepCost, err := cx.checkStep()
		if err != nil {
			return fmt.Errorf("pc=%3d %w", cx.pc, err)
		}
		staticCost += stepCost
		if staticCost > maxCost {
			return fmt.Errorf("pc=%3d static cost budget of %d exceeded", cx.pc, maxCost)
		}
		if cx.pc <= prevpc {
			// Recall, this is advancing through opcodes
			// without evaluation. It always goes forward,
			// even if we're in v4 and the jump would go
			// back.
			return fmt.Errorf("pc did not advance, stuck at %d", cx.pc)
		}
	}
	return nil
}

func versionCheck(program []byte, params *EvalParams) (uint64, int, error) {
	if len(program) == 0 {
		return 0, 0, errors.New("invalid program (empty)")
	}
	version, vlen := binary.Uvarint(program)
	if vlen <= 0 {
		return 0, 0, errors.New("invalid version")
	}
	if version > EvalMaxVersion {
		return 0, 0, fmt.Errorf("program version %d greater than max supported version %d", version, EvalMaxVersion)
	}
	if version > params.Proto.LogicSigVersion {
		return 0, 0, fmt.Errorf("program version %d greater than protocol supported version %d", version, params.Proto.LogicSigVersion)
	}

	if params.MinTealVersion == nil {
		minVersion := ComputeMinTealVersion(params.TxnGroup, params.caller != nil)
		params.MinTealVersion = &minVersion
	}
	if version < *params.MinTealVersion {
		return 0, 0, fmt.Errorf("program version must be >= %d for this transaction group, but have version %d", *params.MinTealVersion, version)
	}
	return version, vlen, nil
}

func opCompat(expected, got StackType) bool {
	if expected == StackAny {
		return true
	}
	return expected == got
}

func nilToEmpty(x []byte) []byte {
	if x == nil {
		return make([]byte, 0)
	}
	return x
}

func boolToUint(x bool) uint64 {
	if x {
		return 1
	}
	return 0
}

// MaxStackDepth should not change unless gated by a teal version change / consensus upgrade.
const MaxStackDepth = 1000

func (cx *EvalContext) remainingBudget() int {
	if cx.runModeFlags == runModeSignature {
		return int(cx.Proto.LogicSigMaxCost) - cx.cost
	}
	if cx.PooledApplicationBudget != nil {
		return *cx.PooledApplicationBudget
	}
	return cx.Proto.MaxAppProgramCost - cx.cost
}

func (cx *EvalContext) remainingInners() int {
	if cx.Proto.EnableInnerTransactionPooling && cx.pooledAllowedInners != nil {
		return *cx.pooledAllowedInners
	}
	// Before EnableInnerTransactionPooling, MaxInnerTransactions was the amount
	// allowed in a single txn. No consensus version should enable inner app
	// calls without turning on EnableInnerTransactionPoolin, else inner calls
	// could keep branching with "width" MaxInnerTransactions
	return cx.Proto.MaxInnerTransactions - len(cx.Txn.EvalDelta.InnerTxns)
}

func (cx *EvalContext) step() {
	opcode := cx.program[cx.pc]
	spec := &opsByOpcode[cx.version][opcode]

	// this check also ensures TEAL versioning: v2 opcodes are not in opsByOpcode[1] array
	if spec.op == nil {
		cx.err = fmt.Errorf("%3d illegal opcode 0x%02x", cx.pc, opcode)
		return
	}
	if (cx.runModeFlags & spec.Modes) == 0 {
		cx.err = fmt.Errorf("%s not allowed in current mode", spec.Name)
		return
	}

	// check args for stack underflow and types
	if len(cx.stack) < len(spec.Args) {
		cx.err = fmt.Errorf("stack underflow in %s", spec.Name)
		return
	}
	first := len(cx.stack) - len(spec.Args)
	for i, argType := range spec.Args {
		if !opCompat(argType, cx.stack[first+i].argType()) {
			cx.err = fmt.Errorf("%s arg %d wanted %s but got %s", spec.Name, i, argType.String(), cx.stack[first+i].typeName())
			return
		}
	}

	deets := spec.Details
	if deets.Size != 0 && (cx.pc+deets.Size > len(cx.program)) {
		cx.err = fmt.Errorf("%3d %s program ends short of immediate values", cx.pc, spec.Name)
		return
	}
	cx.cost += deets.Cost
	if cx.PooledApplicationBudget != nil {
		*cx.PooledApplicationBudget -= deets.Cost
	}

	if cx.remainingBudget() < 0 {
		cx.err = fmt.Errorf("pc=%3d dynamic cost budget exceeded, executing %s: local program cost was %d",
			cx.pc, spec.Name, cx.cost)
		return
	}

	preheight := len(cx.stack)
	spec.op(cx)

	if cx.err == nil {
		postheight := len(cx.stack)
		if spec.Name != "return" && postheight-preheight != len(spec.Returns)-len(spec.Args) {
			cx.err = fmt.Errorf("%s changed stack height improperly %d != %d",
				spec.Name, postheight-preheight, len(spec.Returns)-len(spec.Args))
			return
		}
		first = postheight - len(spec.Returns)
		for i, argType := range spec.Returns {
			stackType := cx.stack[first+i].argType()
			if !opCompat(argType, stackType) {
				cx.err = fmt.Errorf("%s produced %s but intended %s", spec.Name, cx.stack[first+i].typeName(), argType.String())
				return
			}
			if stackType == StackBytes && len(cx.stack[first+i].Bytes) > MaxStringSize {
				cx.err = fmt.Errorf("%s produced a too big (%d) byte-array", spec.Name, len(cx.stack[first+i].Bytes))
				return
			}
		}
	}

	if cx.Trace != nil {
		// This code used to do a little disassembly on its
		// own, but then it missed out on some nuances like
		// getting the field names instead of constants in the
		// txn opcodes.  To get them, we conjure up a
		// disassembleState from the current execution state,
		// and use the existing disassembly routines.  It
		// feels a little funny to make a disassembleState
		// right here, rather than build it as we go, or
		// perhaps we could have an interface that allows
		// disassembly to use the cx directly.  But for now,
		// we don't want to worry about the dissassembly
		// routines mucking about in the execution context
		// (changing the pc, for example) and this gives a big
		// improvement of dryrun readability
		dstate := &disassembleState{program: cx.program, pc: cx.pc, numericTargets: true, intc: cx.intc, bytec: cx.bytec}
		var sourceLine string
		sourceLine, err := spec.dis(dstate, spec)
		if err != nil {
			if cx.err == nil { // don't override an error from evaluation
				cx.err = err
			}
			return
		}
		var stackString string
		if len(cx.stack) == 0 {
			stackString = "<empty stack>"
		} else {
			num := 1
			if len(spec.Returns) > 1 {
				num = len(spec.Returns)
			}
			// check for nil error here, because we might not return
			// values if we encounter an error in the opcode
			if cx.err == nil {
				if len(cx.stack) < num {
					cx.err = fmt.Errorf("stack underflow: expected %d, have %d", num, len(cx.stack))
					return
				}
				for i := 1; i <= num; i++ {
					stackString += fmt.Sprintf("(%s) ", cx.stack[len(cx.stack)-i].String())
				}
			}
		}
		fmt.Fprintf(cx.Trace, "%3d %s => %s\n", cx.pc, sourceLine, stackString)
	}
	if cx.err != nil {
		return
	}

	if len(cx.stack) > MaxStackDepth {
		cx.err = errors.New("stack overflow")
		return
	}
	if cx.nextpc != 0 {
		cx.pc = cx.nextpc
		cx.nextpc = 0
	} else {
		cx.pc += deets.Size
	}
}

func (cx *EvalContext) checkStep() (int, error) {
	cx.instructionStarts[cx.pc] = true
	opcode := cx.program[cx.pc]
	spec := &opsByOpcode[cx.version][opcode]
	if spec.op == nil {
		return 0, fmt.Errorf("%3d illegal opcode 0x%02x", cx.pc, opcode)
	}
	if (cx.runModeFlags & spec.Modes) == 0 {
		return 0, fmt.Errorf("%s not allowed in current mode", spec.Name)
	}
	deets := spec.Details
	if deets.Size != 0 && (cx.pc+deets.Size > len(cx.program)) {
		return 0, fmt.Errorf("%3d %s program ends short of immediate values", cx.pc, spec.Name)
	}
	prevpc := cx.pc
	if deets.checkFunc != nil {
		err := deets.checkFunc(cx)
		if err != nil {
			return 0, err
		}
		if cx.nextpc != 0 {
			cx.pc = cx.nextpc
			cx.nextpc = 0
		} else {
			cx.pc += deets.Size
		}
	} else {
		cx.pc += deets.Size
	}
	if cx.Trace != nil {
		fmt.Fprintf(cx.Trace, "%3d %s\n", prevpc, spec.Name)
	}
	if cx.err == nil {
		for pc := prevpc + 1; pc < cx.pc; pc++ {
			if _, ok := cx.branchTargets[pc]; ok {
				return 0, fmt.Errorf("branch target %d is not an aligned instruction", pc)
			}
		}
	}
	return deets.Cost, nil
}

func opErr(cx *EvalContext) {
	cx.err = errors.New("TEAL runtime encountered err opcode")
}

func opReturn(cx *EvalContext) {
	// Achieve the end condition:
	// Take the last element on the stack and make it the return value (only element on the stack)
	// Move the pc to the end of the program
	last := len(cx.stack) - 1
	cx.stack[0] = cx.stack[last]
	cx.stack = cx.stack[:1]
	cx.nextpc = len(cx.program)
}

func opAssert(cx *EvalContext) {
	last := len(cx.stack) - 1
	if cx.stack[last].Uint != 0 {
		cx.stack = cx.stack[:last]
		return
	}
	cx.err = fmt.Errorf("assert failed pc=%d", cx.pc)
}

func opSwap(cx *EvalContext) {
	last := len(cx.stack) - 1
	prev := last - 1
	cx.stack[last], cx.stack[prev] = cx.stack[prev], cx.stack[last]
}

func opSelect(cx *EvalContext) {
	last := len(cx.stack) - 1 // condition on top
	prev := last - 1          // true is one down
	pprev := prev - 1         // false below that

	if cx.stack[last].Uint != 0 {
		cx.stack[pprev] = cx.stack[prev]
	}
	cx.stack = cx.stack[:prev]
}

func opSHA256(cx *EvalContext) {
	last := len(cx.stack) - 1
	hash := sha256.Sum256(cx.stack[last].Bytes)
	cx.stack[last].Bytes = hash[:]
}

// The Keccak256 variant of SHA-3 is implemented for compatibility with Ethereum
func opKeccak256(cx *EvalContext) {
	last := len(cx.stack) - 1
	hasher := sha3.NewLegacyKeccak256()
	hasher.Write(cx.stack[last].Bytes)
	hv := make([]byte, 0, hasher.Size())
	hv = hasher.Sum(hv)
	cx.stack[last].Bytes = hv
}

// This is the hash commonly used in Algorand in crypto/util.go Hash()
//
// It is explicitly implemented here in terms of the specific hash for
// stability and portability in case the rest of Algorand ever moves
// to a different default hash. For stability of this language, at
// that time a new opcode should be made with the new hash.
func opSHA512_256(cx *EvalContext) {
	last := len(cx.stack) - 1
	hash := sha512.Sum512_256(cx.stack[last].Bytes)
	cx.stack[last].Bytes = hash[:]
}

func opPlus(cx *EvalContext) {
	last := len(cx.stack) - 1
	prev := last - 1
	sum, carry := bits.Add64(cx.stack[prev].Uint, cx.stack[last].Uint, 0)
	if carry > 0 {
		cx.err = errors.New("+ overflowed")
		return
	}
	cx.stack[prev].Uint = sum
	cx.stack = cx.stack[:last]
}

func opAddw(cx *EvalContext) {
	last := len(cx.stack) - 1
	prev := last - 1
	sum, carry := bits.Add64(cx.stack[prev].Uint, cx.stack[last].Uint, 0)
	cx.stack[prev].Uint = carry
	cx.stack[last].Uint = sum
}

func uint128(hi uint64, lo uint64) *big.Int {
	whole := new(big.Int).SetUint64(hi)
	whole.Lsh(whole, 64)
	whole.Add(whole, new(big.Int).SetUint64(lo))
	return whole
}

func opDivModwImpl(hiNum, loNum, hiDen, loDen uint64) (hiQuo uint64, loQuo uint64, hiRem uint64, loRem uint64) {
	dividend := uint128(hiNum, loNum)
	divisor := uint128(hiDen, loDen)

	quo, rem := new(big.Int).QuoRem(dividend, divisor, new(big.Int))
	return new(big.Int).Rsh(quo, 64).Uint64(),
		quo.Uint64(),
		new(big.Int).Rsh(rem, 64).Uint64(),
		rem.Uint64()
}

func opDivModw(cx *EvalContext) {
	loDen := len(cx.stack) - 1
	hiDen := loDen - 1
	if cx.stack[loDen].Uint == 0 && cx.stack[hiDen].Uint == 0 {
		cx.err = errors.New("/ 0")
		return
	}
	loNum := loDen - 2
	hiNum := loDen - 3
	hiQuo, loQuo, hiRem, loRem :=
		opDivModwImpl(cx.stack[hiNum].Uint, cx.stack[loNum].Uint, cx.stack[hiDen].Uint, cx.stack[loDen].Uint)
	cx.stack[hiNum].Uint = hiQuo
	cx.stack[loNum].Uint = loQuo
	cx.stack[hiDen].Uint = hiRem
	cx.stack[loDen].Uint = loRem
}

func opMinus(cx *EvalContext) {
	last := len(cx.stack) - 1
	prev := last - 1
	if cx.stack[last].Uint > cx.stack[prev].Uint {
		cx.err = errors.New("- would result negative")
		return
	}
	cx.stack[prev].Uint -= cx.stack[last].Uint
	cx.stack = cx.stack[:last]
}

func opDiv(cx *EvalContext) {
	last := len(cx.stack) - 1
	prev := last - 1
	if cx.stack[last].Uint == 0 {
		cx.err = errors.New("/ 0")
		return
	}
	cx.stack[prev].Uint /= cx.stack[last].Uint
	cx.stack = cx.stack[:last]
}

func opModulo(cx *EvalContext) {
	last := len(cx.stack) - 1
	prev := last - 1
	if cx.stack[last].Uint == 0 {
		cx.err = errors.New("% 0")
		return
	}
	cx.stack[prev].Uint = cx.stack[prev].Uint % cx.stack[last].Uint
	cx.stack = cx.stack[:last]
}

func opMul(cx *EvalContext) {
	last := len(cx.stack) - 1
	prev := last - 1
	high, low := bits.Mul64(cx.stack[prev].Uint, cx.stack[last].Uint)
	if high > 0 {
		cx.err = errors.New("* overflowed")
		return
	}
	cx.stack[prev].Uint = low
	cx.stack = cx.stack[:last]
}

func opMulw(cx *EvalContext) {
	last := len(cx.stack) - 1
	prev := last - 1
	high, low := bits.Mul64(cx.stack[prev].Uint, cx.stack[last].Uint)
	cx.stack[prev].Uint = high
	cx.stack[last].Uint = low
}

func opDivw(cx *EvalContext) {
	last := len(cx.stack) - 1
	prev := last - 1
	pprev := last - 2
	hi := cx.stack[pprev].Uint
	lo := cx.stack[prev].Uint
	y := cx.stack[last].Uint
	// These two clauses catch what will cause panics in bits.Div64, so we get
	// nicer errors.
	if y == 0 {
		cx.err = errors.New("divw 0")
		return
	}
	if y <= hi {
		cx.err = fmt.Errorf("divw overflow: %d <= %d", y, hi)
		return
	}
	quo, _ := bits.Div64(hi, lo, y)
	cx.stack = cx.stack[:prev] // pop 2
	cx.stack[pprev].Uint = quo
}

func opLt(cx *EvalContext) {
	last := len(cx.stack) - 1
	prev := last - 1
	cond := cx.stack[prev].Uint < cx.stack[last].Uint
	cx.stack[prev].Uint = boolToUint(cond)
	cx.stack = cx.stack[:last]
}

func opGt(cx *EvalContext) {
	opSwap(cx)
	opLt(cx)
}

func opLe(cx *EvalContext) {
	opGt(cx)
	opNot(cx)
}

func opGe(cx *EvalContext) {
	opLt(cx)
	opNot(cx)
}

func opAnd(cx *EvalContext) {
	last := len(cx.stack) - 1
	prev := last - 1
	cond := (cx.stack[prev].Uint != 0) && (cx.stack[last].Uint != 0)
	cx.stack[prev].Uint = boolToUint(cond)
	cx.stack = cx.stack[:last]
}

func opOr(cx *EvalContext) {
	last := len(cx.stack) - 1
	prev := last - 1
	cond := (cx.stack[prev].Uint != 0) || (cx.stack[last].Uint != 0)
	cx.stack[prev].Uint = boolToUint(cond)
	cx.stack = cx.stack[:last]
}

func opEq(cx *EvalContext) {
	last := len(cx.stack) - 1
	prev := last - 1
	ta := cx.stack[prev].argType()
	tb := cx.stack[last].argType()
	if ta != tb {
		cx.err = fmt.Errorf("cannot compare (%s to %s)", cx.stack[prev].typeName(), cx.stack[last].typeName())
		return
	}
	var cond bool
	if ta == StackBytes {
		cond = bytes.Equal(cx.stack[prev].Bytes, cx.stack[last].Bytes)
	} else {
		cond = cx.stack[prev].Uint == cx.stack[last].Uint
	}
	cx.stack[prev].Uint = boolToUint(cond)
	cx.stack[prev].Bytes = nil
	cx.stack = cx.stack[:last]
}

func opNeq(cx *EvalContext) {
	opEq(cx)
	opNot(cx)
}

func opNot(cx *EvalContext) {
	last := len(cx.stack) - 1
	cond := cx.stack[last].Uint == 0
	cx.stack[last].Uint = boolToUint(cond)
}

func opLen(cx *EvalContext) {
	last := len(cx.stack) - 1
	cx.stack[last].Uint = uint64(len(cx.stack[last].Bytes))
	cx.stack[last].Bytes = nil
}

func opItob(cx *EvalContext) {
	last := len(cx.stack) - 1
	ibytes := make([]byte, 8)
	binary.BigEndian.PutUint64(ibytes, cx.stack[last].Uint)
	// cx.stack[last].Uint is not cleared out as optimization
	// stackValue.argType() checks Bytes field first
	cx.stack[last].Bytes = ibytes
}

func opBtoi(cx *EvalContext) {
	last := len(cx.stack) - 1
	ibytes := cx.stack[last].Bytes
	if len(ibytes) > 8 {
		cx.err = fmt.Errorf("btoi arg too long, got [%d]bytes", len(ibytes))
		return
	}
	value := uint64(0)
	for _, b := range ibytes {
		value = value << 8
		value = value | (uint64(b) & 0x0ff)
	}
	cx.stack[last].Uint = value
	cx.stack[last].Bytes = nil
}

func opBitOr(cx *EvalContext) {
	last := len(cx.stack) - 1
	prev := last - 1
	cx.stack[prev].Uint = cx.stack[prev].Uint | cx.stack[last].Uint
	cx.stack = cx.stack[:last]
}

func opBitAnd(cx *EvalContext) {
	last := len(cx.stack) - 1
	prev := last - 1
	cx.stack[prev].Uint = cx.stack[prev].Uint & cx.stack[last].Uint
	cx.stack = cx.stack[:last]
}

func opBitXor(cx *EvalContext) {
	last := len(cx.stack) - 1
	prev := last - 1
	cx.stack[prev].Uint = cx.stack[prev].Uint ^ cx.stack[last].Uint
	cx.stack = cx.stack[:last]
}

func opBitNot(cx *EvalContext) {
	last := len(cx.stack) - 1
	cx.stack[last].Uint = cx.stack[last].Uint ^ 0xffffffffffffffff
}

func opShiftLeft(cx *EvalContext) {
	last := len(cx.stack) - 1
	prev := last - 1
	if cx.stack[last].Uint > 63 {
		cx.err = fmt.Errorf("shl arg too big, (%d)", cx.stack[last].Uint)
		return
	}
	cx.stack[prev].Uint = cx.stack[prev].Uint << cx.stack[last].Uint
	cx.stack = cx.stack[:last]
}

func opShiftRight(cx *EvalContext) {
	last := len(cx.stack) - 1
	prev := last - 1
	if cx.stack[last].Uint > 63 {
		cx.err = fmt.Errorf("shr arg too big, (%d)", cx.stack[last].Uint)
		return
	}
	cx.stack[prev].Uint = cx.stack[prev].Uint >> cx.stack[last].Uint
	cx.stack = cx.stack[:last]
}

func opSqrt(cx *EvalContext) {
	/*
		        It would not be safe to use math.Sqrt, because we would have to
			convert our u64 to an f64, but f64 cannot represent all u64s exactly.

			This algorithm comes from Jack W. Crenshaw's 1998 article in Embedded:
			http://www.embedded.com/electronics-blogs/programmer-s-toolbox/4219659/Integer-Square-Roots
	*/

	last := len(cx.stack) - 1

	sq := cx.stack[last].Uint
	var rem uint64 = 0
	var root uint64 = 0

	for i := 0; i < 32; i++ {
		root <<= 1
		rem = (rem << 2) | (sq >> (64 - 2))
		sq <<= 2
		if root < rem {
			rem -= root | 1
			root += 2
		}
	}
	cx.stack[last].Uint = root >> 1
}

func opBitLen(cx *EvalContext) {
	last := len(cx.stack) - 1
	if cx.stack[last].argType() == StackUint64 {
		cx.stack[last].Uint = uint64(bits.Len64(cx.stack[last].Uint))
		return
	}
	length := len(cx.stack[last].Bytes)
	idx := 0
	for i, b := range cx.stack[last].Bytes {
		if b != 0 {
			idx = bits.Len8(b) + (8 * (length - i - 1))
			break
		}

	}
	cx.stack[last].Bytes = nil
	cx.stack[last].Uint = uint64(idx)
}

func opExpImpl(base uint64, exp uint64) (uint64, error) {
	// These checks are slightly repetive but the clarity of
	// avoiding nested checks seems worth it.
	if exp == 0 && base == 0 {
		return 0, errors.New("0^0 is undefined")
	}
	if base == 0 {
		return 0, nil
	}
	if exp == 0 || base == 1 {
		return 1, nil
	}
	// base is now at least 2, so exp can not be 64
	if exp >= 64 {
		return 0, fmt.Errorf("%d^%d overflow", base, exp)
	}
	answer := base
	// safe to cast exp, because it is known to fit in int (it's < 64)
	for i := 1; i < int(exp); i++ {
		next := answer * base
		if next/answer != base {
			return 0, fmt.Errorf("%d^%d overflow", base, exp)
		}
		answer = next
	}
	return answer, nil
}

func opExp(cx *EvalContext) {
	last := len(cx.stack) - 1
	prev := last - 1

	exp := cx.stack[last].Uint
	base := cx.stack[prev].Uint
	val, err := opExpImpl(base, exp)
	if err != nil {
		cx.err = err
		return
	}
	cx.stack[prev].Uint = val
	cx.stack = cx.stack[:last]
}

func opExpwImpl(base uint64, exp uint64) (*big.Int, error) {
	// These checks are slightly repetive but the clarity of
	// avoiding nested checks seems worth it.
	if exp == 0 && base == 0 {
		return &big.Int{}, errors.New("0^0 is undefined")
	}
	if base == 0 {
		return &big.Int{}, nil
	}
	if exp == 0 || base == 1 {
		return new(big.Int).SetUint64(1), nil
	}
	// base is now at least 2, so exp can not be 128
	if exp >= 128 {
		return &big.Int{}, fmt.Errorf("%d^%d overflow", base, exp)
	}

	answer := new(big.Int).SetUint64(base)
	bigbase := new(big.Int).SetUint64(base)
	// safe to cast exp, because it is known to fit in int (it's < 128)
	for i := 1; i < int(exp); i++ {
		next := answer.Mul(answer, bigbase)
		answer = next
		if answer.BitLen() > 128 {
			return &big.Int{}, fmt.Errorf("%d^%d overflow", base, exp)
		}
	}
	return answer, nil

}

func opExpw(cx *EvalContext) {
	last := len(cx.stack) - 1
	prev := last - 1

	exp := cx.stack[last].Uint
	base := cx.stack[prev].Uint
	val, err := opExpwImpl(base, exp)
	if err != nil {
		cx.err = err
		return
	}
	hi := new(big.Int).Rsh(val, 64).Uint64()
	lo := val.Uint64()

	cx.stack[prev].Uint = hi
	cx.stack[last].Uint = lo
}

func opBytesBinOp(cx *EvalContext, result *big.Int, op func(x, y *big.Int) *big.Int) {
	last := len(cx.stack) - 1
	prev := last - 1

	if len(cx.stack[last].Bytes) > MaxByteMathSize || len(cx.stack[prev].Bytes) > MaxByteMathSize {
		cx.err = errors.New("math attempted on large byte-array")
		return
	}

	rhs := new(big.Int).SetBytes(cx.stack[last].Bytes)
	lhs := new(big.Int).SetBytes(cx.stack[prev].Bytes)
	op(lhs, rhs) // op's receiver has already been bound to result
	if result.Sign() < 0 {
		cx.err = errors.New("byte math would have negative result")
		return
	}
	cx.stack[prev].Bytes = result.Bytes()
	cx.stack = cx.stack[:last]
}

func opBytesPlus(cx *EvalContext) {
	result := new(big.Int)
	opBytesBinOp(cx, result, result.Add)
}

func opBytesMinus(cx *EvalContext) {
	result := new(big.Int)
	opBytesBinOp(cx, result, result.Sub)
}

func opBytesDiv(cx *EvalContext) {
	result := new(big.Int)
	checkDiv := func(x, y *big.Int) *big.Int {
		if y.BitLen() == 0 {
			cx.err = errors.New("division by zero")
			return new(big.Int)
		}
		return result.Div(x, y)
	}
	opBytesBinOp(cx, result, checkDiv)
}

func opBytesMul(cx *EvalContext) {
	result := new(big.Int)
	opBytesBinOp(cx, result, result.Mul)
}

func opBytesSqrt(cx *EvalContext) {
	last := len(cx.stack) - 1

	if len(cx.stack[last].Bytes) > MaxByteMathSize {
		cx.err = errors.New("math attempted on large byte-array")
		return
	}

	val := new(big.Int).SetBytes(cx.stack[last].Bytes)
	val.Sqrt(val)
	cx.stack[last].Bytes = val.Bytes()
}

func opBytesLt(cx *EvalContext) {
	last := len(cx.stack) - 1
	prev := last - 1

	if len(cx.stack[last].Bytes) > MaxByteMathSize || len(cx.stack[prev].Bytes) > MaxByteMathSize {
		cx.err = errors.New("math attempted on large byte-array")
		return
	}

	rhs := new(big.Int).SetBytes(cx.stack[last].Bytes)
	lhs := new(big.Int).SetBytes(cx.stack[prev].Bytes)
	cx.stack[prev].Bytes = nil
	cx.stack[prev].Uint = boolToUint(lhs.Cmp(rhs) < 0)
	cx.stack = cx.stack[:last]
}

func opBytesGt(cx *EvalContext) {
	opSwap(cx)
	opBytesLt(cx)
}

func opBytesLe(cx *EvalContext) {
	opBytesGt(cx)
	opNot(cx)
}

func opBytesGe(cx *EvalContext) {
	opBytesLt(cx)
	opNot(cx)
}

func opBytesEq(cx *EvalContext) {
	last := len(cx.stack) - 1
	prev := last - 1

	if len(cx.stack[last].Bytes) > MaxByteMathSize || len(cx.stack[prev].Bytes) > MaxByteMathSize {
		cx.err = errors.New("math attempted on large byte-array")
		return
	}

	rhs := new(big.Int).SetBytes(cx.stack[last].Bytes)
	lhs := new(big.Int).SetBytes(cx.stack[prev].Bytes)
	cx.stack[prev].Bytes = nil
	cx.stack[prev].Uint = boolToUint(lhs.Cmp(rhs) == 0)
	cx.stack = cx.stack[:last]
}

func opBytesNeq(cx *EvalContext) {
	opBytesEq(cx)
	opNot(cx)
}

func opBytesModulo(cx *EvalContext) {
	result := new(big.Int)
	checkMod := func(x, y *big.Int) *big.Int {
		if y.BitLen() == 0 {
			cx.err = errors.New("modulo by zero")
			return new(big.Int)
		}
		return result.Mod(x, y)
	}
	opBytesBinOp(cx, result, checkMod)
}

func zpad(smaller []byte, size int) []byte {
	padded := make([]byte, size)
	extra := size - len(smaller)  // how much was added?
	copy(padded[extra:], smaller) // slide original contents to the right
	return padded
}

// Return two slices, representing the top two slices on the stack.
// They can be returned in either order, but the first slice returned
// must be newly allocated, and already in place at the top of stack
// (the original top having been popped).
func opBytesBinaryLogicPrep(cx *EvalContext) ([]byte, []byte) {
	last := len(cx.stack) - 1
	prev := last - 1

	llen := len(cx.stack[last].Bytes)
	plen := len(cx.stack[prev].Bytes)

	var fresh, other []byte
	if llen > plen {
		fresh, other = zpad(cx.stack[prev].Bytes, llen), cx.stack[last].Bytes
	} else {
		fresh, other = zpad(cx.stack[last].Bytes, plen), cx.stack[prev].Bytes
	}
	cx.stack[prev].Bytes = fresh
	cx.stack = cx.stack[:last]
	return fresh, other
}

func opBytesBitOr(cx *EvalContext) {
	a, b := opBytesBinaryLogicPrep(cx)
	for i := range a {
		a[i] = a[i] | b[i]
	}
}

func opBytesBitAnd(cx *EvalContext) {
	a, b := opBytesBinaryLogicPrep(cx)
	for i := range a {
		a[i] = a[i] & b[i]
	}
}

func opBytesBitXor(cx *EvalContext) {
	a, b := opBytesBinaryLogicPrep(cx)
	for i := range a {
		a[i] = a[i] ^ b[i]
	}
}

func opBytesBitNot(cx *EvalContext) {
	last := len(cx.stack) - 1

	fresh := make([]byte, len(cx.stack[last].Bytes))
	for i, b := range cx.stack[last].Bytes {
		fresh[i] = ^b
	}
	cx.stack[last].Bytes = fresh
}

func opBytesZero(cx *EvalContext) {
	last := len(cx.stack) - 1
	length := cx.stack[last].Uint
	if length > MaxStringSize {
		cx.err = fmt.Errorf("bzero attempted to create a too large string")
		return
	}
	cx.stack[last].Bytes = make([]byte, length)
}

func opIntConstBlock(cx *EvalContext) {
	cx.intc, cx.nextpc, cx.err = parseIntcblock(cx.program, cx.pc)
}

func opIntConstN(cx *EvalContext, n uint) {
	if n >= uint(len(cx.intc)) {
		cx.err = fmt.Errorf("intc [%d] beyond %d constants", n, len(cx.intc))
		return
	}
	cx.stack = append(cx.stack, stackValue{Uint: cx.intc[n]})
}
func opIntConstLoad(cx *EvalContext) {
	n := uint(cx.program[cx.pc+1])
	opIntConstN(cx, n)
}
func opIntConst0(cx *EvalContext) {
	opIntConstN(cx, 0)
}
func opIntConst1(cx *EvalContext) {
	opIntConstN(cx, 1)
}
func opIntConst2(cx *EvalContext) {
	opIntConstN(cx, 2)
}
func opIntConst3(cx *EvalContext) {
	opIntConstN(cx, 3)
}

func opPushInt(cx *EvalContext) {
	val, bytesUsed := binary.Uvarint(cx.program[cx.pc+1:])
	if bytesUsed <= 0 {
		cx.err = fmt.Errorf("could not decode int at pc=%d", cx.pc+1)
		return
	}
	sv := stackValue{Uint: val}
	cx.stack = append(cx.stack, sv)
	cx.nextpc = cx.pc + 1 + bytesUsed
}

func opByteConstBlock(cx *EvalContext) {
	cx.bytec, cx.nextpc, cx.err = parseBytecBlock(cx.program, cx.pc)
}

func opByteConstN(cx *EvalContext, n uint) {
	if n >= uint(len(cx.bytec)) {
		cx.err = fmt.Errorf("bytec [%d] beyond %d constants", n, len(cx.bytec))
		return
	}
	cx.stack = append(cx.stack, stackValue{Bytes: cx.bytec[n]})
}
func opByteConstLoad(cx *EvalContext) {
	n := uint(cx.program[cx.pc+1])
	opByteConstN(cx, n)
}
func opByteConst0(cx *EvalContext) {
	opByteConstN(cx, 0)
}
func opByteConst1(cx *EvalContext) {
	opByteConstN(cx, 1)
}
func opByteConst2(cx *EvalContext) {
	opByteConstN(cx, 2)
}
func opByteConst3(cx *EvalContext) {
	opByteConstN(cx, 3)
}

func opPushBytes(cx *EvalContext) {
	pos := cx.pc + 1
	length, bytesUsed := binary.Uvarint(cx.program[pos:])
	if bytesUsed <= 0 {
		cx.err = fmt.Errorf("could not decode length at pc=%d", pos)
		return
	}
	pos += bytesUsed
	end := uint64(pos) + length
	if end > uint64(len(cx.program)) || end < uint64(pos) {
		cx.err = fmt.Errorf("pushbytes too long at pc=%d", pos)
		return
	}
	sv := stackValue{Bytes: cx.program[pos:end]}
	cx.stack = append(cx.stack, sv)
	cx.nextpc = int(end)
}

func opArgN(cx *EvalContext, n uint64) {
	if n >= uint64(len(cx.Txn.Lsig.Args)) {
		cx.err = fmt.Errorf("cannot load arg[%d] of %d", n, len(cx.Txn.Lsig.Args))
		return
	}
	val := nilToEmpty(cx.Txn.Lsig.Args[n])
	cx.stack = append(cx.stack, stackValue{Bytes: val})
}

func opArg(cx *EvalContext) {
	n := uint64(cx.program[cx.pc+1])
	opArgN(cx, n)
}
func opArg0(cx *EvalContext) {
	opArgN(cx, 0)
}
func opArg1(cx *EvalContext) {
	opArgN(cx, 1)
}
func opArg2(cx *EvalContext) {
	opArgN(cx, 2)
}
func opArg3(cx *EvalContext) {
	opArgN(cx, 3)
}
func opArgs(cx *EvalContext) {
	last := len(cx.stack) - 1
	n := cx.stack[last].Uint
	// Pop the index and push the result back on the stack.
	cx.stack = cx.stack[:last]
	opArgN(cx, n)
}

func branchTarget(cx *EvalContext) (int, error) {
	offset := int16(uint16(cx.program[cx.pc+1])<<8 | uint16(cx.program[cx.pc+2]))
	if offset < 0 && cx.version < backBranchEnabledVersion {
		return 0, fmt.Errorf("negative branch offset %x", offset)
	}
	target := cx.pc + 3 + int(offset)
	var branchTooFar bool
	if cx.version >= 2 {
		// branching to exactly the end of the program (target == len(cx.program)), the next pc after the last instruction, is okay and ends normally
		branchTooFar = target > len(cx.program) || target < 0
	} else {
		branchTooFar = target >= len(cx.program) || target < 0
	}
	if branchTooFar {
		return 0, errors.New("branch target beyond end of program")
	}

	return target, nil
}

// checks any branch that is {op} {int16 be offset}
func checkBranch(cx *EvalContext) error {
	cx.nextpc = cx.pc + 3
	target, err := branchTarget(cx)
	if err != nil {
		return err
	}
	if target < cx.nextpc {
		// If a branch goes backwards, we should have already noted that an instruction began at that location.
		if _, ok := cx.instructionStarts[target]; !ok {
			return fmt.Errorf("back branch target %d is not an aligned instruction", target)
		}
	}
	cx.branchTargets[target] = true
	return nil
}
func opBnz(cx *EvalContext) {
	last := len(cx.stack) - 1
	cx.nextpc = cx.pc + 3
	isNonZero := cx.stack[last].Uint != 0
	cx.stack = cx.stack[:last] // pop
	if isNonZero {
		target, err := branchTarget(cx)
		if err != nil {
			cx.err = err
			return
		}
		cx.nextpc = target
	}
}

func opBz(cx *EvalContext) {
	last := len(cx.stack) - 1
	cx.nextpc = cx.pc + 3
	isZero := cx.stack[last].Uint == 0
	cx.stack = cx.stack[:last] // pop
	if isZero {
		target, err := branchTarget(cx)
		if err != nil {
			cx.err = err
			return
		}
		cx.nextpc = target
	}
}

func opB(cx *EvalContext) {
	target, err := branchTarget(cx)
	if err != nil {
		cx.err = err
		return
	}
	cx.nextpc = target
}

func opCallSub(cx *EvalContext) {
	cx.callstack = append(cx.callstack, cx.pc+3)
	opB(cx)
}

func opRetSub(cx *EvalContext) {
	top := len(cx.callstack) - 1
	if top < 0 {
		cx.err = errors.New("retsub with empty callstack")
		return
	}
	target := cx.callstack[top]
	cx.callstack = cx.callstack[:top]
	cx.nextpc = target
}

func opPop(cx *EvalContext) {
	last := len(cx.stack) - 1
	cx.stack = cx.stack[:last]
}

func opDup(cx *EvalContext) {
	last := len(cx.stack) - 1
	sv := cx.stack[last]
	cx.stack = append(cx.stack, sv)
}

func opDup2(cx *EvalContext) {
	last := len(cx.stack) - 1
	prev := last - 1
	cx.stack = append(cx.stack, cx.stack[prev:]...)
}

func opDig(cx *EvalContext) {
	depth := int(cx.program[cx.pc+1])
	idx := len(cx.stack) - 1 - depth
	// Need to check stack size explicitly here because checkArgs() doesn't understand dig
	// so we can't expect our stack to be prechecked.
	if idx < 0 {
		cx.err = fmt.Errorf("dig %d with stack size = %d", depth, len(cx.stack))
		return
	}
	sv := cx.stack[idx]
	cx.stack = append(cx.stack, sv)
}

func opCover(cx *EvalContext) {
	depth := int(cx.program[cx.pc+1])
	topIdx := len(cx.stack) - 1
	idx := topIdx - depth
	// Need to check stack size explicitly here because checkArgs() doesn't understand cover
	// so we can't expect our stack to be prechecked.
	if idx < 0 {
		cx.err = fmt.Errorf("cover %d with stack size = %d", depth, len(cx.stack))
		return
	}
	sv := cx.stack[topIdx]
	copy(cx.stack[idx+1:], cx.stack[idx:])
	cx.stack[idx] = sv
}

func opUncover(cx *EvalContext) {
	depth := int(cx.program[cx.pc+1])
	topIdx := len(cx.stack) - 1
	idx := topIdx - depth
	// Need to check stack size explicitly here because checkArgs() doesn't understand uncover
	// so we can't expect our stack to be prechecked.
	if idx < 0 {
		cx.err = fmt.Errorf("uncover %d with stack size = %d", depth, len(cx.stack))
		return
	}

	sv := cx.stack[idx]
	copy(cx.stack[idx:], cx.stack[idx+1:])
	cx.stack[topIdx] = sv
}

func (cx *EvalContext) assetHoldingToValue(holding *basics.AssetHolding, fs assetHoldingFieldSpec) (sv stackValue, err error) {
	switch fs.field {
	case AssetBalance:
		sv.Uint = holding.Amount
	case AssetFrozen:
		sv.Uint = boolToUint(holding.Frozen)
	default:
		err = fmt.Errorf("invalid asset_holding_get field %d", fs.field)
		return
	}

	if !typecheck(fs.ftype, sv.argType()) {
		err = fmt.Errorf("%s expected field type is %s but got %s", fs.field.String(), fs.ftype.String(), sv.argType().String())
	}
	return
}

func (cx *EvalContext) assetParamsToValue(params *basics.AssetParams, creator basics.Address, fs assetParamsFieldSpec) (sv stackValue, err error) {
	switch fs.field {
	case AssetTotal:
		sv.Uint = params.Total
	case AssetDecimals:
		sv.Uint = uint64(params.Decimals)
	case AssetDefaultFrozen:
		sv.Uint = boolToUint(params.DefaultFrozen)
	case AssetUnitName:
		sv.Bytes = []byte(params.UnitName)
	case AssetName:
		sv.Bytes = []byte(params.AssetName)
	case AssetURL:
		sv.Bytes = []byte(params.URL)
	case AssetMetadataHash:
		sv.Bytes = params.MetadataHash[:]
	case AssetManager:
		sv.Bytes = params.Manager[:]
	case AssetReserve:
		sv.Bytes = params.Reserve[:]
	case AssetFreeze:
		sv.Bytes = params.Freeze[:]
	case AssetClawback:
		sv.Bytes = params.Clawback[:]
	case AssetCreator:
		sv.Bytes = creator[:]
	default:
		err = fmt.Errorf("invalid asset_params_get field %d", fs.field)
		return
	}

	if !typecheck(fs.ftype, sv.argType()) {
		err = fmt.Errorf("%s expected field type is %s but got %s", fs.field.String(), fs.ftype.String(), sv.argType().String())
	}
	return
}

func (cx *EvalContext) appParamsToValue(params *basics.AppParams, fs appParamsFieldSpec) (sv stackValue, err error) {
	switch fs.field {
	case AppApprovalProgram:
		sv.Bytes = params.ApprovalProgram[:]
	case AppClearStateProgram:
		sv.Bytes = params.ClearStateProgram[:]
	case AppGlobalNumUint:
		sv.Uint = params.GlobalStateSchema.NumUint
	case AppGlobalNumByteSlice:
		sv.Uint = params.GlobalStateSchema.NumByteSlice
	case AppLocalNumUint:
		sv.Uint = params.LocalStateSchema.NumUint
	case AppLocalNumByteSlice:
		sv.Uint = params.LocalStateSchema.NumByteSlice
	case AppExtraProgramPages:
		sv.Uint = uint64(params.ExtraProgramPages)
	default:
		// The pseudo fields AppCreator and AppAddress are handled before this method
		err = fmt.Errorf("invalid app_params_get field %d", fs.field)
		return
	}

	if !typecheck(fs.ftype, sv.argType()) {
		err = fmt.Errorf("%s expected field type is %s but got %s", fs.field.String(), fs.ftype.String(), sv.argType().String())
	}
	return
}

// TxnFieldToTealValue is a thin wrapper for txnFieldToStack for external use
func TxnFieldToTealValue(txn *transactions.Transaction, groupIndex int, field TxnField, arrayFieldIdx uint64) (basics.TealValue, error) {
	if groupIndex < 0 {
		return basics.TealValue{}, fmt.Errorf("negative groupIndex %d", groupIndex)
	}
	cx := EvalContext{
		GroupIndex: groupIndex,
		Txn:        &transactions.SignedTxnWithAD{SignedTxn: transactions.SignedTxn{Txn: *txn}},
	}
	fs := txnFieldSpecByField[field]
	sv, err := cx.txnFieldToStack(cx.Txn, &fs, arrayFieldIdx, groupIndex, false)
	return sv.toTealValue(), err
}

func (cx *EvalContext) getTxID(txn *transactions.Transaction, groupIndex int) transactions.Txid {
	if cx.EvalParams == nil { // Special case, called through TxnFieldToTealValue. No EvalParams, no caching.
		return txn.ID()
	}

	// Initialize txidCache if necessary
	if cx.EvalParams.txidCache == nil {
		cx.EvalParams.txidCache = make(map[int]transactions.Txid, len(cx.TxnGroup))
	}

	// Hashes are expensive, so we cache computed TxIDs
	txid, ok := cx.EvalParams.txidCache[groupIndex]
	if !ok {
		if cx.caller != nil {
			innerOffset := len(cx.caller.Txn.EvalDelta.InnerTxns)
			txid = txn.InnerID(cx.caller.Txn.ID(), innerOffset+groupIndex)
		} else {
			txid = txn.ID()
		}
		cx.EvalParams.txidCache[groupIndex] = txid
	}

	return txid
}

func (cx *EvalContext) txnFieldToStack(stxn *transactions.SignedTxnWithAD, fs *txnFieldSpec, arrayFieldIdx uint64, groupIndex int, inner bool) (sv stackValue, err error) {
	if fs.effects {
		if cx.runModeFlags == runModeSignature {
			return sv, fmt.Errorf("txn[%s] not allowed in current mode", fs.field)
		}
		if cx.version < txnEffectsVersion && !inner {
			return sv, errors.New("Unable to obtain effects from top-level transactions")
		}
	}
	if inner {
		// Before we had inner apps, we did not allow these, since we had no inner groups.
		if cx.version < innerAppsEnabledVersion && (fs.field == GroupIndex || fs.field == TxID) {
			err = fmt.Errorf("illegal field for inner transaction %s", fs.field)
			return
		}
	}
	err = nil
	txn := &stxn.SignedTxn.Txn
	switch fs.field {
	case Sender:
		sv.Bytes = txn.Sender[:]
	case Fee:
		sv.Uint = txn.Fee.Raw
	case FirstValid:
		sv.Uint = uint64(txn.FirstValid)
	case LastValid:
		sv.Uint = uint64(txn.LastValid)
	case Note:
		sv.Bytes = nilToEmpty(txn.Note)
	case Receiver:
		sv.Bytes = txn.Receiver[:]
	case Amount:
		sv.Uint = txn.Amount.Raw
	case CloseRemainderTo:
		sv.Bytes = txn.CloseRemainderTo[:]
	case VotePK:
		sv.Bytes = txn.VotePK[:]
	case SelectionPK:
		sv.Bytes = txn.SelectionPK[:]
	case VoteFirst:
		sv.Uint = uint64(txn.VoteFirst)
	case VoteLast:
		sv.Uint = uint64(txn.VoteLast)
	case VoteKeyDilution:
		sv.Uint = txn.VoteKeyDilution
	case Nonparticipation:
		sv.Uint = boolToUint(txn.Nonparticipation)
	case Type:
		sv.Bytes = []byte(txn.Type)
	case TypeEnum:
		sv.Uint = txnTypeIndexes[string(txn.Type)]
	case XferAsset:
		sv.Uint = uint64(txn.XferAsset)
	case AssetAmount:
		sv.Uint = txn.AssetAmount
	case AssetSender:
		sv.Bytes = txn.AssetSender[:]
	case AssetReceiver:
		sv.Bytes = txn.AssetReceiver[:]
	case AssetCloseTo:
		sv.Bytes = txn.AssetCloseTo[:]
	case GroupIndex:
		sv.Uint = uint64(groupIndex)
	case TxID:
		txid := cx.getTxID(txn, groupIndex)
		sv.Bytes = txid[:]
	case Lease:
		sv.Bytes = txn.Lease[:]
	case ApplicationID:
		sv.Uint = uint64(txn.ApplicationID)
	case OnCompletion:
		sv.Uint = uint64(txn.OnCompletion)

	case ApplicationArgs:
		if arrayFieldIdx >= uint64(len(txn.ApplicationArgs)) {
			err = fmt.Errorf("invalid ApplicationArgs index %d", arrayFieldIdx)
			return
		}
		sv.Bytes = nilToEmpty(txn.ApplicationArgs[arrayFieldIdx])
	case NumAppArgs:
		sv.Uint = uint64(len(txn.ApplicationArgs))

	case Accounts:
		if arrayFieldIdx == 0 {
			// special case: sender
			sv.Bytes = txn.Sender[:]
		} else {
			if arrayFieldIdx > uint64(len(txn.Accounts)) {
				err = fmt.Errorf("invalid Accounts index %d", arrayFieldIdx)
				return
			}
			sv.Bytes = txn.Accounts[arrayFieldIdx-1][:]
		}
	case NumAccounts:
		sv.Uint = uint64(len(txn.Accounts))

	case Assets:
		if arrayFieldIdx >= uint64(len(txn.ForeignAssets)) {
			err = fmt.Errorf("invalid Assets index %d", arrayFieldIdx)
			return
		}
		sv.Uint = uint64(txn.ForeignAssets[arrayFieldIdx])
	case NumAssets:
		sv.Uint = uint64(len(txn.ForeignAssets))

	case Applications:
		if arrayFieldIdx == 0 {
			// special case: current app id
			sv.Uint = uint64(txn.ApplicationID)
		} else {
			if arrayFieldIdx > uint64(len(txn.ForeignApps)) {
				err = fmt.Errorf("invalid Applications index %d", arrayFieldIdx)
				return
			}
			sv.Uint = uint64(txn.ForeignApps[arrayFieldIdx-1])
		}
	case NumApplications:
		sv.Uint = uint64(len(txn.ForeignApps))

	case GlobalNumUint:
		sv.Uint = uint64(txn.GlobalStateSchema.NumUint)
	case GlobalNumByteSlice:
		sv.Uint = uint64(txn.GlobalStateSchema.NumByteSlice)

	case LocalNumUint:
		sv.Uint = uint64(txn.LocalStateSchema.NumUint)
	case LocalNumByteSlice:
		sv.Uint = uint64(txn.LocalStateSchema.NumByteSlice)

	case ApprovalProgram:
		sv.Bytes = nilToEmpty(txn.ApprovalProgram)
	case ClearStateProgram:
		sv.Bytes = nilToEmpty(txn.ClearStateProgram)
	case RekeyTo:
		sv.Bytes = txn.RekeyTo[:]
	case ConfigAsset:
		sv.Uint = uint64(txn.ConfigAsset)
	case ConfigAssetTotal:
		sv.Uint = uint64(txn.AssetParams.Total)
	case ConfigAssetDecimals:
		sv.Uint = uint64(txn.AssetParams.Decimals)
	case ConfigAssetDefaultFrozen:
		sv.Uint = boolToUint(txn.AssetParams.DefaultFrozen)
	case ConfigAssetUnitName:
		sv.Bytes = nilToEmpty([]byte(txn.AssetParams.UnitName))
	case ConfigAssetName:
		sv.Bytes = nilToEmpty([]byte(txn.AssetParams.AssetName))
	case ConfigAssetURL:
		sv.Bytes = nilToEmpty([]byte(txn.AssetParams.URL))
	case ConfigAssetMetadataHash:
		sv.Bytes = nilToEmpty(txn.AssetParams.MetadataHash[:])
	case ConfigAssetManager:
		sv.Bytes = txn.AssetParams.Manager[:]
	case ConfigAssetReserve:
		sv.Bytes = txn.AssetParams.Reserve[:]
	case ConfigAssetFreeze:
		sv.Bytes = txn.AssetParams.Freeze[:]
	case ConfigAssetClawback:
		sv.Bytes = txn.AssetParams.Clawback[:]
	case FreezeAsset:
		sv.Uint = uint64(txn.FreezeAsset)
	case FreezeAssetAccount:
		sv.Bytes = txn.FreezeAccount[:]
	case FreezeAssetFrozen:
		sv.Uint = boolToUint(txn.AssetFrozen)
	case ExtraProgramPages:
		sv.Uint = uint64(txn.ExtraProgramPages)

	case Logs:
		if arrayFieldIdx >= uint64(len(stxn.EvalDelta.Logs)) {
			err = fmt.Errorf("invalid Logs index %d", arrayFieldIdx)
			return
		}
		sv.Bytes = nilToEmpty([]byte(stxn.EvalDelta.Logs[arrayFieldIdx]))
	case NumLogs:
		sv.Uint = uint64(len(stxn.EvalDelta.Logs))
	case CreatedAssetID:
		sv.Uint = uint64(stxn.ApplyData.ConfigAsset)
	case CreatedApplicationID:
		sv.Uint = uint64(stxn.ApplyData.ApplicationID)

	default:
		err = fmt.Errorf("invalid txn field %s", fs.field)
		return
	}

	if !typecheck(fs.ftype, sv.argType()) {
		err = fmt.Errorf("%s expected field type is %s but got %s", fs.field, fs.ftype, sv.argType())
	}
	return
}

func (cx *EvalContext) fetchField(field TxnField, expectArray bool) (*txnFieldSpec, error) {
	fs, ok := txnFieldSpecByField[field]
	if !ok || fs.version > cx.version {
		return nil, fmt.Errorf("invalid txn field %d", field)
	}
	if expectArray != fs.array {
		if expectArray {
			return nil, fmt.Errorf("unsupported array field %d", field)
		}
		return nil, fmt.Errorf("invalid txn field %d", field)
	}
	return &fs, nil
}

func opTxn(cx *EvalContext) {
	fs, err := cx.fetchField(TxnField(cx.program[cx.pc+1]), false)
	if err != nil {
		cx.err = err
		return
	}

	sv, err := cx.txnFieldToStack(cx.Txn, fs, 0, cx.GroupIndex, false)
	if err != nil {
		cx.err = err
		return
	}
	cx.stack = append(cx.stack, sv)
}

func opTxna(cx *EvalContext) {
	fs, err := cx.fetchField(TxnField(cx.program[cx.pc+1]), true)
	if err != nil {
		cx.err = err
		return
	}

	arrayFieldIdx := uint64(cx.program[cx.pc+2])
	sv, err := cx.txnFieldToStack(cx.Txn, fs, arrayFieldIdx, cx.GroupIndex, false)
	if err != nil {
		cx.err = err
		return
	}
	cx.stack = append(cx.stack, sv)
}

func opTxnas(cx *EvalContext) {
	fs, err := cx.fetchField(TxnField(cx.program[cx.pc+1]), true)
	if err != nil {
		cx.err = err
		return
	}

	last := len(cx.stack) - 1
	arrayFieldIdx := cx.stack[last].Uint
	sv, err := cx.txnFieldToStack(cx.Txn, fs, arrayFieldIdx, cx.GroupIndex, false)
	if err != nil {
		cx.err = err
		return
	}
	cx.stack[last] = sv
}

func opGtxn(cx *EvalContext) {
	gi := cx.program[cx.pc+1]
	if int(gi) >= len(cx.TxnGroup) {
		cx.err = fmt.Errorf("gtxn lookup TxnGroup[%d] but it only has %d", gi, len(cx.TxnGroup))
		return
	}
	fs, err := cx.fetchField(TxnField(cx.program[cx.pc+2]), false)
	if err != nil {
		cx.err = err
		return
	}

	tx := &cx.TxnGroup[gi]
	sv, err := cx.txnFieldToStack(tx, fs, 0, int(gi), false)
	if err != nil {
		cx.err = err
		return
	}
	cx.stack = append(cx.stack, sv)
}

func opGtxna(cx *EvalContext) {
	gi := cx.program[cx.pc+1]
	if int(gi) >= len(cx.TxnGroup) {
		cx.err = fmt.Errorf("gtxna lookup TxnGroup[%d] but it only has %d", gi, len(cx.TxnGroup))
		return
	}
	fs, err := cx.fetchField(TxnField(cx.program[cx.pc+2]), true)
	if err != nil {
		cx.err = err
		return
	}
	arrayFieldIdx := uint64(cx.program[cx.pc+3])
	tx := &cx.TxnGroup[gi]
	sv, err := cx.txnFieldToStack(tx, fs, arrayFieldIdx, int(gi), false)
	if err != nil {
		cx.err = err
		return
	}
	cx.stack = append(cx.stack, sv)
}

func opGtxnas(cx *EvalContext) {
	last := len(cx.stack) - 1

	gi := cx.program[cx.pc+1]
	if int(gi) >= len(cx.TxnGroup) {
		cx.err = fmt.Errorf("gtxnas lookup TxnGroup[%d] but it only has %d", gi, len(cx.TxnGroup))
		return
	}
	fs, err := cx.fetchField(TxnField(cx.program[cx.pc+2]), true)
	if err != nil {
		cx.err = err
		return
	}
	arrayFieldIdx := cx.stack[last].Uint
	tx := &cx.TxnGroup[gi]
	sv, err := cx.txnFieldToStack(tx, fs, arrayFieldIdx, int(gi), false)
	if err != nil {
		cx.err = err
		return
	}
	cx.stack[last] = sv
}

func opGtxns(cx *EvalContext) {
	last := len(cx.stack) - 1
	gi := cx.stack[last].Uint
	if gi >= uint64(len(cx.TxnGroup)) {
		cx.err = fmt.Errorf("gtxns lookup TxnGroup[%d] but it only has %d", gi, len(cx.TxnGroup))
		return
	}
	fs, err := cx.fetchField(TxnField(cx.program[cx.pc+1]), false)
	if err != nil {
		cx.err = err
		return
	}
	tx := &cx.TxnGroup[gi]
	sv, err := cx.txnFieldToStack(tx, fs, 0, int(gi), false)
	if err != nil {
		cx.err = err
		return
	}
	cx.stack[last] = sv
}

func opGtxnsa(cx *EvalContext) {
	last := len(cx.stack) - 1
	gi := cx.stack[last].Uint
	if gi >= uint64(len(cx.TxnGroup)) {
		cx.err = fmt.Errorf("gtxnsa lookup TxnGroup[%d] but it only has %d", gi, len(cx.TxnGroup))
		return
	}
	fs, err := cx.fetchField(TxnField(cx.program[cx.pc+1]), true)
	if err != nil {
		cx.err = err
		return
	}
	arrayFieldIdx := uint64(cx.program[cx.pc+2])
	tx := &cx.TxnGroup[gi]
	sv, err := cx.txnFieldToStack(tx, fs, arrayFieldIdx, int(gi), false)
	if err != nil {
		cx.err = err
		return
	}
	cx.stack[last] = sv
}

func opGtxnsas(cx *EvalContext) {
	last := len(cx.stack) - 1
	prev := last - 1

	gi := cx.stack[prev].Uint
	if gi >= uint64(len(cx.TxnGroup)) {
		cx.err = fmt.Errorf("gtxnsas lookup TxnGroup[%d] but it only has %d", gi, len(cx.TxnGroup))
		return
	}
	fs, err := cx.fetchField(TxnField(cx.program[cx.pc+1]), true)
	if err != nil {
		cx.err = err
		return
	}
	arrayFieldIdx := cx.stack[last].Uint
	tx := &cx.TxnGroup[gi]
	sv, err := cx.txnFieldToStack(tx, fs, arrayFieldIdx, int(gi), false)
	if err != nil {
		cx.err = err
		return
	}
	cx.stack[prev] = sv
	cx.stack = cx.stack[:last]
}

func opItxn(cx *EvalContext) {
	fs, err := cx.fetchField(TxnField(cx.program[cx.pc+1]), false)
	if err != nil {
		cx.err = err
		return
	}

	if len(cx.Txn.EvalDelta.InnerTxns) == 0 {
		cx.err = fmt.Errorf("no inner transaction available %d", fs.field)
		return
	}

	itxn := &cx.Txn.EvalDelta.InnerTxns[len(cx.Txn.EvalDelta.InnerTxns)-1]
	sv, err := cx.txnFieldToStack(itxn, fs, 0, 0, true)
	if err != nil {
		cx.err = err
		return
	}
	cx.stack = append(cx.stack, sv)
}

func opItxna(cx *EvalContext) {
	fs, err := cx.fetchField(TxnField(cx.program[cx.pc+1]), true)
	if err != nil {
		cx.err = err
		return
	}
	arrayFieldIdx := uint64(cx.program[cx.pc+2])

	if len(cx.Txn.EvalDelta.InnerTxns) == 0 {
		cx.err = fmt.Errorf("no inner transaction available %d", fs.field)
		return
	}

	itxn := &cx.Txn.EvalDelta.InnerTxns[len(cx.Txn.EvalDelta.InnerTxns)-1]
	sv, err := cx.txnFieldToStack(itxn, fs, arrayFieldIdx, 0, true)
	if err != nil {
		cx.err = err
		return
	}
	cx.stack = append(cx.stack, sv)
}

func opItxnas(cx *EvalContext) {
	fs, err := cx.fetchField(TxnField(cx.program[cx.pc+1]), true)
	if err != nil {
		cx.err = err
		return
	}

	last := len(cx.stack) - 1
	arrayFieldIdx := cx.stack[last].Uint

	if len(cx.Txn.EvalDelta.InnerTxns) == 0 {
		cx.err = fmt.Errorf("no inner transaction available %d", fs.field)
		return
	}

	itxn := &cx.Txn.EvalDelta.InnerTxns[len(cx.Txn.EvalDelta.InnerTxns)-1]
	sv, err := cx.txnFieldToStack(itxn, fs, arrayFieldIdx, 0, true)
	if err != nil {
		cx.err = err
		return
	}
	cx.stack[last] = sv
}

func (cx *EvalContext) getLastInnerGroup() []transactions.SignedTxnWithAD {
	inners := cx.Txn.EvalDelta.InnerTxns
	// If there are no inners yet, return empty slice, which will result in error
	if len(inners) == 0 {
		return inners
	}
	gid := inners[len(inners)-1].Txn.Group
	// If last inner was a singleton, return it as a slice.
	if gid.IsZero() {
		return inners[len(inners)-1:]
	}
	// Look back for the first non-matching inner (by group) to find beginning
	for i := len(inners) - 2; i >= 0; i-- {
		if inners[i].Txn.Group != gid {
			return inners[i+1:]
		}
	}
	// All have the same (non-zero) group. Return all
	return inners
}

func opGitxn(cx *EvalContext) {
	lastInnerGroup := cx.getLastInnerGroup()
	gi := cx.program[cx.pc+1]
	if int(gi) >= len(lastInnerGroup) {
		cx.err = fmt.Errorf("gitxn %d ... but last group has %d", gi, len(lastInnerGroup))
		return
	}
	itxn := &lastInnerGroup[gi]

	fs, err := cx.fetchField(TxnField(cx.program[cx.pc+2]), false)
	if err != nil {
		cx.err = err
		return
	}

	sv, err := cx.txnFieldToStack(itxn, fs, 0, int(gi), true)
	if err != nil {
		cx.err = err
		return
	}
	cx.stack = append(cx.stack, sv)
}

func opGitxna(cx *EvalContext) {
	lastInnerGroup := cx.getLastInnerGroup()
	gi := int(cx.program[cx.pc+1])
	if gi >= len(lastInnerGroup) {
		cx.err = fmt.Errorf("gitxna %d ... but last group has %d", gi, len(lastInnerGroup))
		return
	}
	itxn := &lastInnerGroup[gi]

	fs, err := cx.fetchField(TxnField(cx.program[cx.pc+2]), true)
	if err != nil {
		cx.err = err
		return
	}
	arrayFieldIdx := uint64(cx.program[cx.pc+3])
	sv, err := cx.txnFieldToStack(itxn, fs, arrayFieldIdx, gi, true)
	if err != nil {
		cx.err = err
		return
	}
	cx.stack = append(cx.stack, sv)
}

<<<<<<< HEAD
func opGitxnas(cx *EvalContext) {
	lastInnerGroup := cx.getLastInnerGroup()
	gi := int(cx.program[cx.pc+1])
	if gi >= len(lastInnerGroup) {
		cx.err = fmt.Errorf("gitxnas %d ... but last group has %d", gi, len(lastInnerGroup))
		return
	}
	itxn := &lastInnerGroup[gi]

	fs, err := cx.fetchField(TxnField(cx.program[cx.pc+2]), true)
	if err != nil {
		cx.err = err
		return
	}
	last := len(cx.stack) - 1
	arrayFieldIdx := cx.stack[last].Uint
	sv, err := cx.txnFieldToStack(itxn, fs, arrayFieldIdx, gi, true)
	if err != nil {
		cx.err = err
		return
	}
	cx.stack[last] = sv
}

=======
>>>>>>> 7baef22f
func opGaidImpl(cx *EvalContext, gi int, opName string) (sv stackValue, err error) {
	if gi >= len(cx.TxnGroup) {
		err = fmt.Errorf("%s lookup TxnGroup[%d] but it only has %d", opName, gi, len(cx.TxnGroup))
		return
	} else if gi > cx.GroupIndex {
		err = fmt.Errorf("%s can't get creatable ID of txn ahead of the current one (index %d) in the transaction group", opName, gi)
		return
	} else if gi == cx.GroupIndex {
		err = fmt.Errorf("%s is only for accessing creatable IDs of previous txns, use `global CurrentApplicationID` instead to access the current app's creatable ID", opName)
		return
	} else if txn := cx.TxnGroup[gi].Txn; !(txn.Type == protocol.ApplicationCallTx || txn.Type == protocol.AssetConfigTx) {
		err = fmt.Errorf("can't use %s on txn that is not an app call nor an asset config txn with index %d", opName, gi)
		return
	}

	cid, err := cx.getCreatableID(gi)
	if cid == 0 {
		err = fmt.Errorf("%s can't read creatable ID from txn with group index %d because the txn did not create anything", opName, gi)
		return
	}

	sv = stackValue{
		Uint: cid,
	}
	return
}

func opGaid(cx *EvalContext) {
	gi := int(cx.program[cx.pc+1])
	sv, err := opGaidImpl(cx, gi, "gaid")
	if err != nil {
		cx.err = err
		return
	}

	cx.stack = append(cx.stack, sv)
}

func opGaids(cx *EvalContext) {
	last := len(cx.stack) - 1
	gi := cx.stack[last].Uint
	if gi >= uint64(len(cx.TxnGroup)) {
		cx.err = fmt.Errorf("gaids lookup TxnGroup[%d] but it only has %d", gi, len(cx.TxnGroup))
		return
	}
	sv, err := opGaidImpl(cx, int(gi), "gaids")
	if err != nil {
		cx.err = err
		return
	}

	cx.stack[last] = sv
}

func (cx *EvalContext) getRound() (rnd uint64, err error) {
	if cx.Ledger == nil {
		err = fmt.Errorf("ledger not available")
		return
	}
	return uint64(cx.Ledger.Round()), nil
}

func (cx *EvalContext) getLatestTimestamp() (timestamp uint64, err error) {
	if cx.Ledger == nil {
		err = fmt.Errorf("ledger not available")
		return
	}
	ts := cx.Ledger.LatestTimestamp()
	if ts < 0 {
		err = fmt.Errorf("latest timestamp %d < 0", ts)
		return
	}
	return uint64(ts), nil
}

// getApplicationAddress memoizes app.Address() across a tx group's evaluation
func (cx *EvalContext) getApplicationAddress(app basics.AppIndex) basics.Address {
	/* Do not instantiate the cache here, that would mask a programming error.
	   The cache must be instantiated at EvalParams construction time, so that
	   proper sharing with inner EvalParams can work. */
	appAddr, ok := cx.appAddrCache[app]
	if !ok {
		appAddr = app.Address()
		cx.appAddrCache[app] = appAddr
	}

	return appAddr
}

func (cx *EvalContext) getCreatableID(groupIndex int) (cid uint64, err error) {
	if aid := cx.TxnGroup[groupIndex].ApplyData.ConfigAsset; aid != 0 {
		return uint64(aid), nil
	}
	if aid := cx.TxnGroup[groupIndex].ApplyData.ApplicationID; aid != 0 {
		return uint64(aid), nil
	}
	return 0, fmt.Errorf("Index %d did not create anything", groupIndex)
}

func (cx *EvalContext) getCreatorAddress() ([]byte, error) {
	if cx.Ledger == nil {
		return nil, fmt.Errorf("ledger not available")
	}
	_, creator, err := cx.Ledger.AppParams(cx.appID)
	if err != nil {
		return nil, fmt.Errorf("No params for current app")
	}
	return creator[:], nil
}

var zeroAddress basics.Address

func (cx *EvalContext) globalFieldToValue(fs globalFieldSpec) (sv stackValue, err error) {
	switch fs.field {
	case MinTxnFee:
		sv.Uint = cx.Proto.MinTxnFee
	case MinBalance:
		sv.Uint = cx.Proto.MinBalance
	case MaxTxnLife:
		sv.Uint = cx.Proto.MaxTxnLife
	case ZeroAddress:
		sv.Bytes = zeroAddress[:]
	case GroupSize:
		sv.Uint = uint64(len(cx.TxnGroup))
	case LogicSigVersion:
		sv.Uint = cx.Proto.LogicSigVersion
	case Round:
		sv.Uint, err = cx.getRound()
	case LatestTimestamp:
		sv.Uint, err = cx.getLatestTimestamp()
	case CurrentApplicationID:
		sv.Uint = uint64(cx.appID)
	case CurrentApplicationAddress:
		addr := cx.getApplicationAddress(cx.appID)
		sv.Bytes = addr[:]
	case CreatorAddress:
		sv.Bytes, err = cx.getCreatorAddress()
	case GroupID:
		sv.Bytes = cx.Txn.Txn.Group[:]
	case OpcodeBudget:
		sv.Uint = uint64(cx.remainingBudget())
	case CallerApplicationID:
		if cx.caller != nil {
			sv.Uint = uint64(cx.caller.appID)
		} else {
			sv.Uint = 0
		}
	case CallerApplicationAddress:
		if cx.caller != nil {
			addr := cx.caller.getApplicationAddress(cx.caller.appID)
			sv.Bytes = addr[:]
		} else {
			sv.Bytes = zeroAddress[:]
		}
	default:
		err = fmt.Errorf("invalid global field %d", fs.field)
	}

	if !typecheck(fs.ftype, sv.argType()) {
		err = fmt.Errorf("%s expected field type is %s but got %s", fs.field.String(), fs.ftype.String(), sv.argType().String())
	}

	return sv, err
}

func opGlobal(cx *EvalContext) {
	globalField := GlobalField(cx.program[cx.pc+1])
	fs, ok := globalFieldSpecByField[globalField]
	if !ok || fs.version > cx.version {
		cx.err = fmt.Errorf("invalid global field %s", globalField)
		return
	}
	if (cx.runModeFlags & fs.mode) == 0 {
		cx.err = fmt.Errorf("global[%s] not allowed in current mode", globalField)
		return
	}

	sv, err := cx.globalFieldToValue(fs)
	if err != nil {
		cx.err = err
		return
	}

	cx.stack = append(cx.stack, sv)
}

// Msg is data meant to be signed and then verified with the
// ed25519verify opcode.
type Msg struct {
	_struct     struct{}      `codec:",omitempty,omitemptyarray"`
	ProgramHash crypto.Digest `codec:"p"`
	Data        []byte        `codec:"d"`
}

// ToBeHashed implements crypto.Hashable
func (msg Msg) ToBeHashed() (protocol.HashID, []byte) {
	return protocol.ProgramData, append(msg.ProgramHash[:], msg.Data...)
}

// programHash lets us lazily compute H(cx.program)
func (cx *EvalContext) programHash() crypto.Digest {
	if cx.programHashCached == (crypto.Digest{}) {
		cx.programHashCached = crypto.HashObj(Program(cx.program))
	}
	return cx.programHashCached
}

func opEd25519verify(cx *EvalContext) {
	last := len(cx.stack) - 1 // index of PK
	prev := last - 1          // index of signature
	pprev := prev - 1         // index of data

	var sv crypto.SignatureVerifier
	if len(cx.stack[last].Bytes) != len(sv) {
		cx.err = errors.New("invalid public key")
		return
	}
	copy(sv[:], cx.stack[last].Bytes)

	var sig crypto.Signature
	if len(cx.stack[prev].Bytes) != len(sig) {
		cx.err = errors.New("invalid signature")
		return
	}
	copy(sig[:], cx.stack[prev].Bytes)

	msg := Msg{ProgramHash: cx.programHash(), Data: cx.stack[pprev].Bytes}
	cx.stack[pprev].Uint = boolToUint(sv.Verify(msg, sig))
	cx.stack[pprev].Bytes = nil
	cx.stack = cx.stack[:prev]
}

// leadingZeros needs to be replaced by big.Int.FillBytes
func leadingZeros(size int, b *big.Int) ([]byte, error) {
	data := b.Bytes()
	if size < len(data) {
		return nil, fmt.Errorf("insufficient buffer size: %d < %d", size, len(data))
	}
	if size == len(data) {
		return data, nil
	}

	buf := make([]byte, size)
	copy(buf[size-len(data):], data)
	return buf, nil
}

func opEcdsaVerify(cx *EvalContext) {
	ecdsaCurve := EcdsaCurve(cx.program[cx.pc+1])
	fs, ok := ecdsaCurveSpecByField[ecdsaCurve]
	if !ok || fs.version > cx.version {
		cx.err = fmt.Errorf("invalid curve %d", ecdsaCurve)
		return
	}

	if fs.field != Secp256k1 {
		cx.err = fmt.Errorf("unsupported curve %d", fs.field)
		return
	}

	last := len(cx.stack) - 1 // index of PK y
	prev := last - 1          // index of PK x
	pprev := prev - 1         // index of signature s
	fourth := pprev - 1       // index of signature r
	fifth := fourth - 1       // index of data

	pkY := cx.stack[last].Bytes
	pkX := cx.stack[prev].Bytes
	sigS := cx.stack[pprev].Bytes
	sigR := cx.stack[fourth].Bytes
	msg := cx.stack[fifth].Bytes

	x := new(big.Int).SetBytes(pkX)
	y := new(big.Int).SetBytes(pkY)
	pubkey := secp256k1.S256().Marshal(x, y)

	signature := make([]byte, 0, len(sigR)+len(sigS))
	signature = append(signature, sigR...)
	signature = append(signature, sigS...)

	result := secp256k1.VerifySignature(pubkey, msg, signature)

	cx.stack[fifth].Uint = boolToUint(result)
	cx.stack[fifth].Bytes = nil
	cx.stack = cx.stack[:fourth]
}

func opEcdsaPkDecompress(cx *EvalContext) {
	ecdsaCurve := EcdsaCurve(cx.program[cx.pc+1])
	fs, ok := ecdsaCurveSpecByField[ecdsaCurve]
	if !ok || fs.version > cx.version {
		cx.err = fmt.Errorf("invalid curve %d", ecdsaCurve)
		return
	}

	if fs.field != Secp256k1 {
		cx.err = fmt.Errorf("unsupported curve %d", fs.field)
		return
	}

	last := len(cx.stack) - 1 // compressed PK

	pubkey := cx.stack[last].Bytes
	x, y := secp256k1.DecompressPubkey(pubkey)
	if x == nil {
		cx.err = fmt.Errorf("invalid pubkey")
		return
	}

	var err error
	cx.stack[last].Uint = 0
	cx.stack[last].Bytes, err = leadingZeros(32, x)
	if err != nil {
		cx.err = fmt.Errorf("x component zeroing failed: %s", err.Error())
		return
	}

	var sv stackValue
	sv.Bytes, err = leadingZeros(32, y)
	if err != nil {
		cx.err = fmt.Errorf("y component zeroing failed: %s", err.Error())
		return
	}

	cx.stack = append(cx.stack, sv)
}

func opEcdsaPkRecover(cx *EvalContext) {
	ecdsaCurve := EcdsaCurve(cx.program[cx.pc+1])
	fs, ok := ecdsaCurveSpecByField[ecdsaCurve]
	if !ok || fs.version > cx.version {
		cx.err = fmt.Errorf("invalid curve %d", ecdsaCurve)
		return
	}

	if fs.field != Secp256k1 {
		cx.err = fmt.Errorf("unsupported curve %d", fs.field)
		return
	}

	last := len(cx.stack) - 1 // index of signature s
	prev := last - 1          // index of signature r
	pprev := prev - 1         // index of recovery id
	fourth := pprev - 1       // index of data

	sigS := cx.stack[last].Bytes
	sigR := cx.stack[prev].Bytes
	recid := cx.stack[pprev].Uint
	msg := cx.stack[fourth].Bytes

	if recid > 3 {
		cx.err = fmt.Errorf("invalid recovery id: %d", recid)
		return
	}

	signature := make([]byte, 0, len(sigR)+len(sigS)+1)
	signature = append(signature, sigR...)
	signature = append(signature, sigS...)
	signature = append(signature, uint8(recid))

	pk, err := secp256k1.RecoverPubkey(msg, signature)
	if err != nil {
		cx.err = fmt.Errorf("pubkey recover failed: %s", err.Error())
		return
	}
	x, y := secp256k1.S256().Unmarshal(pk)
	if x == nil {
		cx.err = fmt.Errorf("pubkey unmarshal failed")
		return
	}

	cx.stack[fourth].Uint = 0
	cx.stack[fourth].Bytes, err = leadingZeros(32, x)
	if err != nil {
		cx.err = fmt.Errorf("x component zeroing failed: %s", err.Error())
		return
	}
	cx.stack[pprev].Uint = 0
	cx.stack[pprev].Bytes, err = leadingZeros(32, y)
	if err != nil {
		cx.err = fmt.Errorf("y component zeroing failed: %s", err.Error())
		return
	}
	cx.stack = cx.stack[:prev]
}

func opLoad(cx *EvalContext) {
	n := cx.program[cx.pc+1]
	cx.stack = append(cx.stack, cx.scratch[n])
}

func opLoads(cx *EvalContext) {
	last := len(cx.stack) - 1
	n := cx.stack[last].Uint
	if n >= uint64(len(cx.scratch)) {
		cx.err = fmt.Errorf("invalid Scratch index %d", n)
		return
	}
	cx.stack[last] = cx.scratch[n]
}

func opStore(cx *EvalContext) {
	n := cx.program[cx.pc+1]
	last := len(cx.stack) - 1
	cx.scratch[n] = cx.stack[last]
	cx.stack = cx.stack[:last]
}

func opStores(cx *EvalContext) {
	last := len(cx.stack) - 1
	prev := last - 1
	n := cx.stack[prev].Uint
	if n >= uint64(len(cx.scratch)) {
		cx.err = fmt.Errorf("invalid Scratch index %d", n)
		return
	}
	cx.scratch[n] = cx.stack[last]
	cx.stack = cx.stack[:prev]
}

func opGloadImpl(cx *EvalContext, gi int, scratchIdx byte, opName string) (stackValue, error) {
	var none stackValue
	if gi >= len(cx.TxnGroup) {
		return none, fmt.Errorf("%s lookup TxnGroup[%d] but it only has %d", opName, gi, len(cx.TxnGroup))
	}
	if int(scratchIdx) >= len(cx.scratch) {
		return none, fmt.Errorf("invalid Scratch index %d", scratchIdx)
	}
	if cx.TxnGroup[gi].Txn.Type != protocol.ApplicationCallTx {
		return none, fmt.Errorf("can't use %s on non-app call txn with index %d", opName, gi)
	}
	if gi == cx.GroupIndex {
		return none, fmt.Errorf("can't use %s on self, use load instead", opName)
	}
	if gi > cx.GroupIndex {
		return none, fmt.Errorf("%s can't get future scratch space from txn with index %d", opName, gi)
	}

	return cx.pastScratch[gi][scratchIdx], nil
}

func opGload(cx *EvalContext) {
	gi := int(cx.program[cx.pc+1])
	scratchIdx := cx.program[cx.pc+2]
	scratchValue, err := opGloadImpl(cx, gi, scratchIdx, "gload")
	if err != nil {
		cx.err = err
		return
	}

	cx.stack = append(cx.stack, scratchValue)
}

func opGloads(cx *EvalContext) {
	last := len(cx.stack) - 1
	gi := cx.stack[last].Uint
	if gi >= uint64(len(cx.TxnGroup)) {
		cx.err = fmt.Errorf("gloads lookup TxnGroup[%d] but it only has %d", gi, len(cx.TxnGroup))
		return
	}
	scratchIdx := cx.program[cx.pc+1]
	scratchValue, err := opGloadImpl(cx, int(gi), scratchIdx, "gloads")
	if err != nil {
		cx.err = err
		return
	}

	cx.stack[last] = scratchValue
}

func opGloadss(cx *EvalContext) {
	last := len(cx.stack) - 1
	prev := last - 1

	gi := cx.stack[prev].Uint
	if gi >= uint64(len(cx.TxnGroup)) {
		cx.err = fmt.Errorf("gloads lookup TxnGroup[%d] but it only has %d", gi, len(cx.TxnGroup))
		return
	}
	scratchIdx := cx.stack[last].Uint
	if scratchIdx >= 256 {
		cx.err = fmt.Errorf("gloadss scratch index >= 256 (%d)", scratchIdx)
		return
	}
	scratchValue, err := opGloadImpl(cx, int(gi), byte(scratchIdx), "gloadss")
	if err != nil {
		cx.err = err
		return
	}

	cx.stack[prev] = scratchValue
	cx.stack = cx.stack[:last]
}

func opConcat(cx *EvalContext) {
	last := len(cx.stack) - 1
	prev := last - 1
	a := cx.stack[prev].Bytes
	b := cx.stack[last].Bytes
	newlen := len(a) + len(b)
	newvalue := make([]byte, newlen)
	copy(newvalue, a)
	copy(newvalue[len(a):], b)
	cx.stack[prev].Bytes = newvalue
	cx.stack = cx.stack[:last]
}

func substring(x []byte, start, end int) (out []byte, err error) {
	out = x
	if end < start {
		err = errors.New("substring end before start")
		return
	}
	if start > len(x) || end > len(x) {
		err = errors.New("substring range beyond length of string")
		return
	}
	out = x[start:end]
	err = nil
	return
}

func opSubstring(cx *EvalContext) {
	last := len(cx.stack) - 1
	start := cx.program[cx.pc+1]
	end := cx.program[cx.pc+2]
	cx.stack[last].Bytes, cx.err = substring(cx.stack[last].Bytes, int(start), int(end))
}

func opSubstring3(cx *EvalContext) {
	last := len(cx.stack) - 1 // end
	prev := last - 1          // start
	pprev := prev - 1         // bytes
	start := cx.stack[prev].Uint
	end := cx.stack[last].Uint
	if start > math.MaxInt32 || end > math.MaxInt32 {
		cx.err = errors.New("substring range beyond length of string")
		return
	}
	cx.stack[pprev].Bytes, cx.err = substring(cx.stack[pprev].Bytes, int(start), int(end))
	cx.stack = cx.stack[:prev]
}

func opGetBit(cx *EvalContext) {
	last := len(cx.stack) - 1
	prev := last - 1
	idx := cx.stack[last].Uint
	target := cx.stack[prev]

	var bit uint64
	if target.argType() == StackUint64 {
		if idx > 63 {
			cx.err = errors.New("getbit index > 63 with with Uint")
			return
		}
		mask := uint64(1) << idx
		bit = (target.Uint & mask) >> idx
	} else {
		// indexing into a byteslice
		byteIdx := idx / 8
		if byteIdx >= uint64(len(target.Bytes)) {
			cx.err = errors.New("getbit index beyond byteslice")
			return
		}
		byteVal := target.Bytes[byteIdx]

		bitIdx := idx % 8
		// We saying that bit 9 (the 10th bit), for example,
		// is the 2nd bit in the second byte, and that "2nd
		// bit" here means almost-highest-order bit, because
		// we're thinking of the bits in the byte itself as
		// being big endian. So this looks "reversed"
		mask := byte(0x80) >> bitIdx
		bit = uint64((byteVal & mask) >> (7 - bitIdx))
	}
	cx.stack[prev].Uint = bit
	cx.stack[prev].Bytes = nil
	cx.stack = cx.stack[:last]
}

func opSetBit(cx *EvalContext) {
	last := len(cx.stack) - 1
	prev := last - 1
	pprev := prev - 1

	bit := cx.stack[last].Uint
	idx := cx.stack[prev].Uint
	target := cx.stack[pprev]

	if bit > 1 {
		cx.err = errors.New("setbit value > 1")
		return
	}

	if target.argType() == StackUint64 {
		if idx > 63 {
			cx.err = errors.New("setbit index > 63 with Uint")
			return
		}
		mask := uint64(1) << idx
		if bit == uint64(1) {
			cx.stack[pprev].Uint |= mask // manipulate stack in place
		} else {
			cx.stack[pprev].Uint &^= mask // manipulate stack in place
		}
	} else {
		// indexing into a byteslice
		byteIdx := idx / 8
		if byteIdx >= uint64(len(target.Bytes)) {
			cx.err = errors.New("setbit index beyond byteslice")
			return
		}

		bitIdx := idx % 8
		// We saying that bit 9 (the 10th bit), for example,
		// is the 2nd bit in the second byte, and that "2nd
		// bit" here means almost-highest-order bit, because
		// we're thinking of the bits in the byte itself as
		// being big endian. So this looks "reversed"
		mask := byte(0x80) >> bitIdx
		// Copy to avoid modifying shared slice
		scratch := append([]byte(nil), target.Bytes...)
		if bit == uint64(1) {
			scratch[byteIdx] |= mask
		} else {
			scratch[byteIdx] &^= mask
		}
		cx.stack[pprev].Bytes = scratch
	}
	cx.stack = cx.stack[:prev]
}

func opGetByte(cx *EvalContext) {
	last := len(cx.stack) - 1
	prev := last - 1

	idx := cx.stack[last].Uint
	target := cx.stack[prev]

	if idx >= uint64(len(target.Bytes)) {
		cx.err = errors.New("getbyte index beyond array length")
		return
	}
	cx.stack[prev].Uint = uint64(target.Bytes[idx])
	cx.stack[prev].Bytes = nil
	cx.stack = cx.stack[:last]
}

func opSetByte(cx *EvalContext) {
	last := len(cx.stack) - 1
	prev := last - 1
	pprev := prev - 1
	if cx.stack[last].Uint > 255 {
		cx.err = errors.New("setbyte value > 255")
		return
	}
	if cx.stack[prev].Uint >= uint64(len(cx.stack[pprev].Bytes)) {
		cx.err = errors.New("setbyte index beyond array length")
		return
	}
	// Copy to avoid modifying shared slice
	cx.stack[pprev].Bytes = append([]byte(nil), cx.stack[pprev].Bytes...)
	cx.stack[pprev].Bytes[cx.stack[prev].Uint] = byte(cx.stack[last].Uint)
	cx.stack = cx.stack[:prev]
}

func opExtractImpl(x []byte, start, length int) (out []byte, err error) {
	out = x
	end := start + length
	if start > len(x) || end > len(x) {
		err = errors.New("extract range beyond length of string")
		return
	}
	out = x[start:end]
	return
}

func opExtract(cx *EvalContext) {
	last := len(cx.stack) - 1
	startIdx := cx.program[cx.pc+1]
	lengthIdx := cx.program[cx.pc+2]
	// Shortcut: if length is 0, take bytes from start index to the end
	length := int(lengthIdx)
	if length == 0 {
		length = len(cx.stack[last].Bytes) - int(startIdx)
	}
	cx.stack[last].Bytes, cx.err = opExtractImpl(cx.stack[last].Bytes, int(startIdx), length)
}

func opExtract3(cx *EvalContext) {
	last := len(cx.stack) - 1 // length
	prev := last - 1          // start
	byteArrayIdx := prev - 1  // bytes
	startIdx := cx.stack[prev].Uint
	lengthIdx := cx.stack[last].Uint
	if startIdx > math.MaxInt32 || lengthIdx > math.MaxInt32 {
		cx.err = errors.New("extract range beyond length of string")
		return
	}
	cx.stack[byteArrayIdx].Bytes, cx.err = opExtractImpl(cx.stack[byteArrayIdx].Bytes, int(startIdx), int(lengthIdx))
	cx.stack = cx.stack[:prev]
}

// We convert the bytes manually here because we need to accept "short" byte arrays.
// A single byte is a legal uint64 decoded this way.
func convertBytesToInt(x []byte) (out uint64) {
	out = uint64(0)
	for _, b := range x {
		out = out << 8
		out = out | (uint64(b) & 0x0ff)
	}
	return
}

func opExtractNBytes(cx *EvalContext, n int) {
	last := len(cx.stack) - 1 // start
	prev := last - 1          // bytes
	startIdx := cx.stack[last].Uint
	cx.stack[prev].Bytes, cx.err = opExtractImpl(cx.stack[prev].Bytes, int(startIdx), n) // extract n bytes

	cx.stack[prev].Uint = convertBytesToInt(cx.stack[prev].Bytes)
	cx.stack[prev].Bytes = nil
	cx.stack = cx.stack[:last]
}

func opExtract16Bits(cx *EvalContext) {
	opExtractNBytes(cx, 2) // extract 2 bytes
}

func opExtract32Bits(cx *EvalContext) {
	opExtractNBytes(cx, 4) // extract 4 bytes
}

func opExtract64Bits(cx *EvalContext) {
	opExtractNBytes(cx, 8) // extract 8 bytes
}

// accountReference yields the address and Accounts offset designated by a
// stackValue. If the stackValue is the app account or an account of an app in
// created.apps, and it is not be in the Accounts array, then len(Accounts) + 1
// is returned as the index. This would let us catch the mistake if the index is
// used for set/del. If the txn somehow "psychically" predicted the address, and
// therefore it IS in txn.Accounts, then happy day, we can set/del it.  Return
// the proper index.

// If we ever want apps to be able to change local state on these accounts
// (which includes this app's own account!), we will need a change to
// EvalDelta's on disk format, so that the addr can be encoded explicitly rather
// than by index into txn.Accounts.

func (cx *EvalContext) accountReference(account stackValue) (basics.Address, uint64, error) {
	if account.argType() == StackUint64 {
		addr, err := cx.Txn.Txn.AddressByIndex(account.Uint, cx.Txn.Txn.Sender)
		return addr, account.Uint, err
	}
	addr, err := account.address()
	if err != nil {
		return addr, 0, err
	}
	idx, err := cx.Txn.Txn.IndexByAddress(addr, cx.Txn.Txn.Sender)

	invalidIndex := uint64(len(cx.Txn.Txn.Accounts) + 1)
	// Allow an address for an app that was created in group
	if err != nil && cx.version >= createdResourcesVersion {
		for _, appID := range cx.created.apps {
			createdAddress := cx.getApplicationAddress(appID)
			if addr == createdAddress {
				return addr, invalidIndex, nil
			}
		}
	}

	// this app's address is also allowed
	if err != nil {
		appAddr := cx.getApplicationAddress(cx.appID)
		if appAddr == addr {
			return addr, invalidIndex, nil
		}
	}

	return addr, idx, err
}

func (cx *EvalContext) mutableAccountReference(account stackValue) (basics.Address, uint64, error) {
	addr, accountIdx, err := cx.accountReference(account)
	if err == nil && accountIdx > uint64(len(cx.Txn.Txn.Accounts)) {
		// There was no error, but accountReference has signaled that accountIdx
		// is not for mutable ops (because it can't encode it in EvalDelta)
		// This also tells us that account.address() will work.
		addr, _ := account.address()
		err = fmt.Errorf("invalid Account reference for mutation %s", addr)
	}
	return addr, accountIdx, err
}

type opQuery func(basics.Address, *config.ConsensusParams) (basics.MicroAlgos, error)

func opBalanceQuery(cx *EvalContext, query opQuery, item string) error {
	last := len(cx.stack) - 1 // account (index or actual address)

	addr, _, err := cx.accountReference(cx.stack[last])
	if err != nil {
		return err
	}

	microAlgos, err := query(addr, cx.Proto)
	if err != nil {
		return fmt.Errorf("failed to fetch %s of %v: %w", item, addr, err)
	}

	cx.stack[last].Bytes = nil
	cx.stack[last].Uint = microAlgos.Raw
	return nil
}
func opBalance(cx *EvalContext) {
	if cx.Ledger == nil {
		cx.err = fmt.Errorf("ledger not available")
		return
	}

	balanceQuery := func(addr basics.Address, _ *config.ConsensusParams) (basics.MicroAlgos, error) {
		return cx.Ledger.Balance(addr)
	}
	err := opBalanceQuery(cx, balanceQuery, "balance")
	if err != nil {
		cx.err = err
	}
}
func opMinBalance(cx *EvalContext) {
	if cx.Ledger == nil {
		cx.err = fmt.Errorf("ledger not available")
		return
	}

	err := opBalanceQuery(cx, cx.Ledger.MinBalance, "minimum balance")
	if err != nil {
		cx.err = err
	}
}

func opAppOptedIn(cx *EvalContext) {
	last := len(cx.stack) - 1 // app
	prev := last - 1          // account

	if cx.Ledger == nil {
		cx.err = fmt.Errorf("ledger not available")
		return
	}

	addr, _, err := cx.accountReference(cx.stack[prev])
	if err != nil {
		cx.err = err
		return
	}

	app, err := appReference(cx, cx.stack[last].Uint, false)
	if err != nil {
		cx.err = err
		return
	}

	optedIn, err := cx.Ledger.OptedIn(addr, app)
	if err != nil {
		cx.err = err
		return
	}

	cx.stack[prev].Uint = boolToUint(optedIn)
	cx.stack[prev].Bytes = nil

	cx.stack = cx.stack[:last]
}

func opAppLocalGet(cx *EvalContext) {
	last := len(cx.stack) - 1 // state key
	prev := last - 1          // account

	key := cx.stack[last].Bytes

	result, _, err := opAppLocalGetImpl(cx, 0, key, cx.stack[prev])
	if err != nil {
		cx.err = err
		return
	}

	cx.stack[prev] = result
	cx.stack = cx.stack[:last]
}

func opAppLocalGetEx(cx *EvalContext) {
	last := len(cx.stack) - 1 // state key
	prev := last - 1          // app id
	pprev := prev - 1         // account

	key := cx.stack[last].Bytes
	appID := cx.stack[prev].Uint

	result, ok, err := opAppLocalGetImpl(cx, appID, key, cx.stack[pprev])
	if err != nil {
		cx.err = err
		return
	}

	var isOk stackValue
	if ok {
		isOk.Uint = 1
	}

	cx.stack[pprev] = result
	cx.stack[prev] = isOk
	cx.stack = cx.stack[:last]
}

func opAppLocalGetImpl(cx *EvalContext, appID uint64, key []byte, acct stackValue) (result stackValue, ok bool, err error) {
	if cx.Ledger == nil {
		err = fmt.Errorf("ledger not available")
		return
	}

	addr, accountIdx, err := cx.accountReference(acct)
	if err != nil {
		return
	}

	app, err := appReference(cx, appID, false)
	if err != nil {
		return
	}

	tv, ok, err := cx.Ledger.GetLocal(addr, app, string(key), accountIdx)
	if err != nil {
		cx.err = err
		return
	}

	if ok {
		result, err = stackValueFromTealValue(&tv)
	}
	return
}

func opAppGetGlobalStateImpl(cx *EvalContext, appIndex uint64, key []byte) (result stackValue, ok bool, err error) {
	if cx.Ledger == nil {
		err = fmt.Errorf("ledger not available")
		return
	}

	app, err := appReference(cx, appIndex, true)
	if err != nil {
		return
	}
	tv, ok, err := cx.Ledger.GetGlobal(app, string(key))

	if err != nil {
		return
	}

	if ok {
		result, err = stackValueFromTealValue(&tv)
	}
	return
}

func opAppGlobalGet(cx *EvalContext) {
	last := len(cx.stack) - 1 // state key

	key := cx.stack[last].Bytes

	result, _, err := opAppGetGlobalStateImpl(cx, 0, key)
	if err != nil {
		cx.err = err
		return
	}

	cx.stack[last] = result
}

func opAppGlobalGetEx(cx *EvalContext) {
	last := len(cx.stack) - 1 // state key
	prev := last - 1          // app

	key := cx.stack[last].Bytes

	result, ok, err := opAppGetGlobalStateImpl(cx, cx.stack[prev].Uint, key)
	if err != nil {
		cx.err = err
		return
	}

	var isOk stackValue
	if ok {
		isOk.Uint = 1
	}

	cx.stack[prev] = result
	cx.stack[last] = isOk
}

func opAppLocalPut(cx *EvalContext) {
	last := len(cx.stack) - 1 // value
	prev := last - 1          // state key
	pprev := prev - 1         // account

	sv := cx.stack[last]
	key := string(cx.stack[prev].Bytes)

	if cx.Ledger == nil {
		cx.err = fmt.Errorf("ledger not available")
		return
	}

	addr, accountIdx, err := cx.mutableAccountReference(cx.stack[pprev])
	if err != nil {
		cx.err = err
		return
	}

	// if writing the same value, do nothing, matching ledger behavior with
	// previous BuildEvalDelta mechanism
	etv, ok, err := cx.Ledger.GetLocal(addr, cx.appID, key, accountIdx)
	if err != nil {
		cx.err = err
		return
	}

	tv := sv.toTealValue()
	if !ok || tv != etv {
		if _, ok := cx.Txn.EvalDelta.LocalDeltas[accountIdx]; !ok {
			cx.Txn.EvalDelta.LocalDeltas[accountIdx] = basics.StateDelta{}
		}
		cx.Txn.EvalDelta.LocalDeltas[accountIdx][key] = tv.ToValueDelta()
	}
	err = cx.Ledger.SetLocal(addr, cx.appID, key, tv, accountIdx)
	if err != nil {
		cx.err = err
		return
	}

	cx.stack = cx.stack[:pprev]
}

func opAppGlobalPut(cx *EvalContext) {
	last := len(cx.stack) - 1 // value
	prev := last - 1          // state key

	sv := cx.stack[last]
	key := string(cx.stack[prev].Bytes)

	if cx.Ledger == nil {
		cx.err = fmt.Errorf("ledger not available")
		return
	}

	// if writing the same value, do nothing, matching ledger behavior with
	// previous BuildEvalDelta mechanism
	etv, ok, err := cx.Ledger.GetGlobal(cx.appID, key)
	if err != nil {
		cx.err = err
		return
	}
	tv := sv.toTealValue()
	if !ok || tv != etv {
		cx.Txn.EvalDelta.GlobalDelta[key] = tv.ToValueDelta()
	}

	err = cx.Ledger.SetGlobal(cx.appID, key, tv)
	if err != nil {
		cx.err = err
		return
	}

	cx.stack = cx.stack[:prev]
}

func opAppLocalDel(cx *EvalContext) {
	last := len(cx.stack) - 1 // key
	prev := last - 1          // account

	key := string(cx.stack[last].Bytes)

	if cx.Ledger == nil {
		cx.err = fmt.Errorf("ledger not available")
		return
	}

	addr, accountIdx, err := cx.mutableAccountReference(cx.stack[prev])
	if err == nil {
		if _, ok := cx.Txn.EvalDelta.LocalDeltas[accountIdx]; !ok {
			cx.Txn.EvalDelta.LocalDeltas[accountIdx] = basics.StateDelta{}
		}
		cx.Txn.EvalDelta.LocalDeltas[accountIdx][key] = basics.ValueDelta{
			Action: basics.DeleteAction,
		}
		err = cx.Ledger.DelLocal(addr, cx.appID, key, accountIdx)
	}
	if err != nil {
		cx.err = err
		return
	}

	cx.stack = cx.stack[:prev]
}

func opAppGlobalDel(cx *EvalContext) {
	last := len(cx.stack) - 1 // key

	key := string(cx.stack[last].Bytes)

	if cx.Ledger == nil {
		cx.err = fmt.Errorf("ledger not available")
		return
	}

	cx.Txn.EvalDelta.GlobalDelta[key] = basics.ValueDelta{
		Action: basics.DeleteAction,
	}
	err := cx.Ledger.DelGlobal(cx.appID, key)
	if err != nil {
		cx.err = err
		return
	}
	cx.stack = cx.stack[:last]
}

// We have a difficult naming problem here. In some opcodes, TEAL
// allows (and used to require) ASAs and Apps to to be referenced by
// their "index" in an app call txn's foreign-apps or foreign-assets
// arrays.  That was a small integer, no more than 2 or so, and was
// often called an "index".  But it was not a basics.AssetIndex or
// basics.ApplicationIndex.

func appReference(cx *EvalContext, ref uint64, foreign bool) (basics.AppIndex, error) {
	if cx.version >= directRefEnabledVersion {
		if ref == 0 {
			return cx.appID, nil
		}
		if ref <= uint64(len(cx.Txn.Txn.ForeignApps)) {
			return basics.AppIndex(cx.Txn.Txn.ForeignApps[ref-1]), nil
		}
		for _, appID := range cx.Txn.Txn.ForeignApps {
			if appID == basics.AppIndex(ref) {
				return appID, nil
			}
		}
		// or was created in group
		if cx.version >= createdResourcesVersion {
			for _, appID := range cx.created.apps {
				if appID == basics.AppIndex(ref) {
					return appID, nil
				}
			}
		}
		// It should be legal to use your own app id, which can't be in
		// ForeignApps during creation, because it is unknown then.  But it can
		// be discovered in the app code.  It's tempting to combine this with
		// the == 0 test, above, but it must come after the check for being
		// below len(ForeignApps)
		if ref == uint64(cx.appID) {
			return cx.appID, nil
		}
	} else {
		// Old rules
		if ref == 0 { // Even back when expected to be a real ID, ref = 0 was current app
			return cx.appID, nil
		}
		if foreign {
			// In old versions, a foreign reference must be an index in ForeignAssets or 0
			if ref <= uint64(len(cx.Txn.Txn.ForeignApps)) {
				return basics.AppIndex(cx.Txn.Txn.ForeignApps[ref-1]), nil
			}
		} else {
			// Otherwise it's direct
			return basics.AppIndex(ref), nil
		}
	}
	return basics.AppIndex(0), fmt.Errorf("invalid App reference %d", ref)
}

func asaReference(cx *EvalContext, ref uint64, foreign bool) (basics.AssetIndex, error) {
	if cx.version >= directRefEnabledVersion {
		// In recent versions, accept either kind of ASA reference
		if ref < uint64(len(cx.Txn.Txn.ForeignAssets)) {
			return basics.AssetIndex(cx.Txn.Txn.ForeignAssets[ref]), nil
		}
		for _, assetID := range cx.Txn.Txn.ForeignAssets {
			if assetID == basics.AssetIndex(ref) {
				return assetID, nil
			}
		}
		// or was created in group
		if cx.version >= createdResourcesVersion {
			for _, assetID := range cx.created.asas {
				if assetID == basics.AssetIndex(ref) {
					return assetID, nil
				}
			}
		}
	} else {
		// Old rules
		if foreign {
			// In old versions, a foreign reference must be an index in ForeignAssets
			if ref < uint64(len(cx.Txn.Txn.ForeignAssets)) {
				return basics.AssetIndex(cx.Txn.Txn.ForeignAssets[ref]), nil
			}
		} else {
			// Otherwise it's direct
			return basics.AssetIndex(ref), nil
		}
	}
	return basics.AssetIndex(0), fmt.Errorf("invalid Asset reference %d", ref)

}

func opAssetHoldingGet(cx *EvalContext) {
	last := len(cx.stack) - 1 // asset
	prev := last - 1          // account

	if cx.Ledger == nil {
		cx.err = fmt.Errorf("ledger not available")
		return
	}

	holdingField := AssetHoldingField(cx.program[cx.pc+1])
	fs, ok := assetHoldingFieldSpecByField[holdingField]
	if !ok || fs.version > cx.version {
		cx.err = fmt.Errorf("invalid asset_holding_get field %d", holdingField)
		return
	}

	addr, _, err := cx.accountReference(cx.stack[prev])
	if err != nil {
		cx.err = err
		return
	}

	asset, err := asaReference(cx, cx.stack[last].Uint, false)
	if err != nil {
		cx.err = err
		return
	}

	var exist uint64 = 0
	var value stackValue
	if holding, err := cx.Ledger.AssetHolding(addr, asset); err == nil {
		// the holding exist, read the value
		exist = 1
		value, err = cx.assetHoldingToValue(&holding, fs)
		if err != nil {
			cx.err = err
			return
		}
	}

	cx.stack[prev] = value
	cx.stack[last].Uint = exist
}

func opAssetParamsGet(cx *EvalContext) {
	last := len(cx.stack) - 1 // asset

	if cx.Ledger == nil {
		cx.err = fmt.Errorf("ledger not available")
		return
	}

	paramField := AssetParamsField(cx.program[cx.pc+1])
	fs, ok := assetParamsFieldSpecByField[paramField]
	if !ok || fs.version > cx.version {
		cx.err = fmt.Errorf("invalid asset_params_get field %d", paramField)
		return
	}

	asset, err := asaReference(cx, cx.stack[last].Uint, true)
	if err != nil {
		cx.err = err
		return
	}

	var exist uint64 = 0
	var value stackValue
	if params, creator, err := cx.Ledger.AssetParams(asset); err == nil {
		// params exist, read the value
		exist = 1
		value, err = cx.assetParamsToValue(&params, creator, fs)
		if err != nil {
			cx.err = err
			return
		}
	}

	cx.stack[last] = value
	cx.stack = append(cx.stack, stackValue{Uint: exist})
}

func opAppParamsGet(cx *EvalContext) {
	last := len(cx.stack) - 1 // app

	if cx.Ledger == nil {
		cx.err = fmt.Errorf("ledger not available")
		return
	}

	paramField := AppParamsField(cx.program[cx.pc+1])
	fs, ok := appParamsFieldSpecByField[paramField]
	if !ok || fs.version > cx.version {
		cx.err = fmt.Errorf("invalid app_params_get field %d", paramField)
		return
	}

	app, err := appReference(cx, cx.stack[last].Uint, true)
	if err != nil {
		cx.err = err
		return
	}

	var exist uint64 = 0
	var value stackValue
	if params, creator, err := cx.Ledger.AppParams(app); err == nil {
		// params exist, read the value
		exist = 1

		switch fs.field {
		case AppCreator:
			value.Bytes = creator[:]
		case AppAddress:
			address := app.Address()
			value.Bytes = address[:]
		default:
			value, err = cx.appParamsToValue(&params, fs)
		}
		if err != nil {
			cx.err = err
			return
		}
	}

	cx.stack[last] = value
	cx.stack = append(cx.stack, stackValue{Uint: exist})
}

func opAcctParamsGet(cx *EvalContext) {
	last := len(cx.stack) - 1 // acct

	if cx.Ledger == nil {
		cx.err = fmt.Errorf("ledger not available")
		return
	}

	addr, _, err := cx.accountReference(cx.stack[last])
	if err != nil {
		cx.err = err
		return
	}

	paramField := AcctParamsField(cx.program[cx.pc+1])
	fs, ok := acctParamsFieldSpecByField[paramField]
	if !ok || fs.version > cx.version {
		cx.err = fmt.Errorf("invalid acct_params_get field %d", paramField)
		return
	}

	bal, err := cx.Ledger.Balance(addr)
	if err != nil {
		cx.err = err
		return
	}
	exist := boolToUint(bal.Raw > 0)

	var value stackValue

	switch fs.field {
	case AcctBalance:
		value.Uint = bal.Raw
	case AcctMinBalance:
		mbal, err := cx.Ledger.MinBalance(addr, cx.Proto)
		if err != nil {
			cx.err = err
			return
		}
		value.Uint = mbal.Raw
	case AcctAuthAddr:
		auth, err := cx.Ledger.Authorizer(addr)
		if err != nil {
			cx.err = err
			return
		}
		if auth == addr {
			value.Bytes = zeroAddress[:]
		} else {
			value.Bytes = auth[:]
		}
	}
	cx.stack[last] = value
	cx.stack = append(cx.stack, stackValue{Uint: exist})
}

func opLog(cx *EvalContext) {
	last := len(cx.stack) - 1

	if len(cx.Txn.EvalDelta.Logs) == MaxLogCalls {
		cx.err = fmt.Errorf("too many log calls in program. up to %d is allowed", MaxLogCalls)
		return
	}
	log := cx.stack[last]
	cx.logSize += len(log.Bytes)
	if cx.logSize > MaxLogSize {
		cx.err = fmt.Errorf("program logs too large. %d bytes >  %d bytes limit", cx.logSize, MaxLogSize)
		return
	}
	cx.Txn.EvalDelta.Logs = append(cx.Txn.EvalDelta.Logs, string(log.Bytes))
	cx.stack = cx.stack[:last]
}

func authorizedSender(cx *EvalContext, addr basics.Address) error {
	authorizer, err := cx.Ledger.Authorizer(addr)
	if err != nil {
		return err
	}
	if cx.getApplicationAddress(cx.appID) != authorizer {
		return fmt.Errorf("app %d (addr %s) unauthorized %s", cx.appID, cx.getApplicationAddress(cx.appID), authorizer)
	}
	return nil
}

// addInnerTxn appends a fresh SignedTxn to subtxns, populated with reasonable
// defaults.
func addInnerTxn(cx *EvalContext) error {
	addr := cx.getApplicationAddress(cx.appID)

	// For compatibility with v5, in which failures only occurred in the submit,
	// we only fail here if we are already over the max inner limit.  Thus this
	// allows construction of one more Inner than is actually allowed, and will
	// fail in submit. (But we do want the check here, so this can't become
	// unbounded.)  The MaxTxGroupSize check can be, and is, precise. (That is,
	// if we are at max group size, we can panic now, since we are trying to add
	// too many)
	if len(cx.subtxns) > cx.remainingInners() || len(cx.subtxns) >= cx.Proto.MaxTxGroupSize {
		return fmt.Errorf("too many inner transactions %d with %d left", len(cx.subtxns), cx.remainingInners())
	}

	stxn := transactions.SignedTxn{}

	groupFee := basics.MulSaturate(cx.Proto.MinTxnFee, uint64(len(cx.subtxns)+1))
	groupPaid := uint64(0)
	for _, ptxn := range cx.subtxns {
		groupPaid = basics.AddSaturate(groupPaid, ptxn.Txn.Fee.Raw)
	}

	fee := uint64(0)
	if groupPaid < groupFee {
		fee = groupFee - groupPaid

		if cx.FeeCredit != nil {
			// Use credit to shrink the default populated fee, but don't change
			// FeeCredit here, because they might never itxn_submit, or they
			// might change the fee.  Do it in itxn_submit.
			fee = basics.SubSaturate(fee, *cx.FeeCredit)
		}
	}

	stxn.Txn.Header = transactions.Header{
		Sender:     addr,
		Fee:        basics.MicroAlgos{Raw: fee},
		FirstValid: cx.Txn.Txn.FirstValid,
		LastValid:  cx.Txn.Txn.LastValid,
	}
	cx.subtxns = append(cx.subtxns, stxn)
	return nil
}

func opTxBegin(cx *EvalContext) {
	if len(cx.subtxns) > 0 {
		cx.err = errors.New("itxn_begin without itxn_submit")
		return
	}
	cx.err = addInnerTxn(cx)
}

func opTxNext(cx *EvalContext) {
	if len(cx.subtxns) == 0 {
		cx.err = errors.New("itxn_next without itxn_begin")
		return
	}
	cx.err = addInnerTxn(cx)
}

// availableAccount is used instead of accountReference for more recent opcodes
// that don't need (or want!) to allow low numbers to represent the account at
// that index in Accounts array.
func (cx *EvalContext) availableAccount(sv stackValue) (basics.Address, error) {
	if sv.argType() != StackBytes || len(sv.Bytes) != crypto.DigestSize {
		return basics.Address{}, fmt.Errorf("not an address")
	}

	addr, _, err := cx.accountReference(sv)
	return addr, err
}

// availableAsset is used instead of asaReference for more recent opcodes that
// don't need (or want!) to allow low numbers to represent the asset at that
// index in ForeignAssets array.
func (cx *EvalContext) availableAsset(sv stackValue) (basics.AssetIndex, error) {
	uint, err := sv.uint()
	if err != nil {
		return basics.AssetIndex(0), err
	}
	aid := basics.AssetIndex(uint)

	// Ensure that aid is in Foreign Assets
	for _, assetID := range cx.Txn.Txn.ForeignAssets {
		if assetID == aid {
			return aid, nil
		}
	}
	// or was created in group
	if cx.version >= createdResourcesVersion {
		for _, assetID := range cx.created.asas {
			if assetID == aid {
				return aid, nil
			}
		}
	}

	return basics.AssetIndex(0), fmt.Errorf("invalid Asset reference %d", aid)
}

// availableApp is used instead of appReference for more recent (stateful)
// opcodes that don't need (or want!) to allow low numbers to represent the app
// at that index in ForeignApps array.
func (cx *EvalContext) availableApp(sv stackValue) (basics.AppIndex, error) {
	uint, err := sv.uint()
	if err != nil {
		return basics.AppIndex(0), err
	}
	aid := basics.AppIndex(uint)

	// Ensure that aid is in Foreign Apps
	for _, appID := range cx.Txn.Txn.ForeignApps {
		if appID == aid {
			return aid, nil
		}
	}
	// or was created in group
	if cx.version >= createdResourcesVersion {
		for _, appID := range cx.created.apps {
			if appID == aid {
				return aid, nil
			}
		}
	}
	// Or, it can be the current app
	if cx.appID == aid {
		return aid, nil
	}

	return 0, fmt.Errorf("invalid App reference %d", aid)
}

func (cx *EvalContext) stackIntoTxnField(sv stackValue, fs *txnFieldSpec, txn *transactions.Transaction) (err error) {
	switch fs.field {
	case Type:
		if sv.Bytes == nil {
			return fmt.Errorf("Type arg not a byte array")
		}
		txType := string(sv.Bytes)
		ver, ok := innerTxnTypes[txType]
		if ok && ver <= cx.version {
			txn.Type = protocol.TxType(txType)
		} else {
			err = fmt.Errorf("%s is not a valid Type for itxn_field", txType)
		}
	case TypeEnum:
		var i uint64
		i, err = sv.uint()
		if err != nil {
			return
		}
		// i != 0 is so that the error reports 0 instead of Unknown
		if i != 0 && i < uint64(len(TxnTypeNames)) {
			ver, ok := innerTxnTypes[TxnTypeNames[i]]
			if ok && ver <= cx.version {
				txn.Type = protocol.TxType(TxnTypeNames[i])
			} else {
				err = fmt.Errorf("%s is not a valid Type for itxn_field", TxnTypeNames[i])
			}
		} else {
			err = fmt.Errorf("%d is not a valid TypeEnum", i)
		}
	case Sender:
		txn.Sender, err = cx.availableAccount(sv)
	case Fee:
		txn.Fee.Raw, err = sv.uint()
	// FirstValid, LastValid unsettable: little motivation (maybe a app call
	// wants to inspect?)  If we set, make sure they are legal, both for current
	// round, and separation by MaxLifetime (check lifetime in submit, not here)
	case Note:
		if len(sv.Bytes) > cx.Proto.MaxTxnNoteBytes {
			return fmt.Errorf("%s may not exceed %d bytes", fs.field, cx.Proto.MaxTxnNoteBytes)
		}
		txn.Note = make([]byte, len(sv.Bytes))
		copy(txn.Note, sv.Bytes)
	// GenesisID, GenesisHash unsettable: surely makes no sense
	// Group unsettable: Can't make groups from AVM (yet?)
	// Lease unsettable: This seems potentially useful.

	case RekeyTo:
		txn.RekeyTo, err = sv.address()

	// KeyReg
	case VotePK:
		if len(sv.Bytes) != 32 {
			return fmt.Errorf("%s must be 32 bytes", fs.field)
		}
		copy(txn.VotePK[:], sv.Bytes)
	case SelectionPK:
		if len(sv.Bytes) != 32 {
			return fmt.Errorf("%s must be 32 bytes", fs.field)
		}
		copy(txn.SelectionPK[:], sv.Bytes)
	case VoteFirst:
		var round uint64
		round, err = sv.uint()
		txn.VoteFirst = basics.Round(round)
	case VoteLast:
		var round uint64
		round, err = sv.uint()
		txn.VoteLast = basics.Round(round)
	case VoteKeyDilution:
		txn.VoteKeyDilution, err = sv.uint()
	case Nonparticipation:
		txn.Nonparticipation, err = sv.bool()

	// Payment
	case Receiver:
		txn.Receiver, err = cx.availableAccount(sv)
	case Amount:
		txn.Amount.Raw, err = sv.uint()
	case CloseRemainderTo:
		txn.CloseRemainderTo, err = cx.availableAccount(sv)
	// AssetTransfer
	case XferAsset:
		txn.XferAsset, err = cx.availableAsset(sv)
	case AssetAmount:
		txn.AssetAmount, err = sv.uint()
	case AssetSender:
		txn.AssetSender, err = cx.availableAccount(sv)
	case AssetReceiver:
		txn.AssetReceiver, err = cx.availableAccount(sv)
	case AssetCloseTo:
		txn.AssetCloseTo, err = cx.availableAccount(sv)
	// AssetConfig
	case ConfigAsset:
		txn.ConfigAsset, err = cx.availableAsset(sv)
	case ConfigAssetTotal:
		txn.AssetParams.Total, err = sv.uint()
	case ConfigAssetDecimals:
		var decimals uint64
		decimals, err = sv.uint()
		if err == nil {
			if decimals > uint64(cx.Proto.MaxAssetDecimals) {
				err = fmt.Errorf("too many decimals (%d)", decimals)
			} else {
				txn.AssetParams.Decimals = uint32(decimals)
			}
		}
	case ConfigAssetDefaultFrozen:
		txn.AssetParams.DefaultFrozen, err = sv.bool()
	case ConfigAssetUnitName:
		txn.AssetParams.UnitName, err = sv.string(cx.Proto.MaxAssetUnitNameBytes)
	case ConfigAssetName:
		txn.AssetParams.AssetName, err = sv.string(cx.Proto.MaxAssetNameBytes)
	case ConfigAssetURL:
		txn.AssetParams.URL, err = sv.string(cx.Proto.MaxAssetURLBytes)
	case ConfigAssetMetadataHash:
		if len(sv.Bytes) != 32 {
			return fmt.Errorf("%s must be 32 bytes", fs.field)
		}
		copy(txn.AssetParams.MetadataHash[:], sv.Bytes)
	case ConfigAssetManager:
		txn.AssetParams.Manager, err = sv.address()
	case ConfigAssetReserve:
		txn.AssetParams.Reserve, err = sv.address()
	case ConfigAssetFreeze:
		txn.AssetParams.Freeze, err = sv.address()
	case ConfigAssetClawback:
		txn.AssetParams.Clawback, err = sv.address()
	// Freeze
	case FreezeAsset:
		txn.FreezeAsset, err = cx.availableAsset(sv)
	case FreezeAssetAccount:
		txn.FreezeAccount, err = cx.availableAccount(sv)
	case FreezeAssetFrozen:
		txn.AssetFrozen, err = sv.bool()

	// ApplicationCall
	case ApplicationID:
		txn.ApplicationID, err = cx.availableApp(sv)
	case OnCompletion:
		var onc uint64
		onc, err = sv.uintMaxed(uint64(transactions.DeleteApplicationOC))
		txn.OnCompletion = transactions.OnCompletion(onc)
	case ApplicationArgs:
		if sv.Bytes == nil {
			return fmt.Errorf("ApplicationArg is not a byte array")
		}
		total := len(sv.Bytes)
		for _, arg := range txn.ApplicationArgs {
			total += len(arg)
		}
		if total > cx.Proto.MaxAppTotalArgLen {
			return errors.New("total application args length too long")
		}
		if len(txn.ApplicationArgs) >= cx.Proto.MaxAppArgs {
			return errors.New("too many application args")
		}
		new := make([]byte, len(sv.Bytes))
		copy(new, sv.Bytes)
		txn.ApplicationArgs = append(txn.ApplicationArgs, new)
	case Accounts:
		var new basics.Address
		new, err = cx.availableAccount(sv)
		if err != nil {
			return
		}
		if len(txn.Accounts) >= cx.Proto.MaxAppTxnAccounts {
			return errors.New("too many foreign accounts")
		}
		txn.Accounts = append(txn.Accounts, new)
	case ApprovalProgram:
		maxPossible := cx.Proto.MaxAppProgramLen * (1 + cx.Proto.MaxExtraAppProgramPages)
		if len(sv.Bytes) > maxPossible {
			return fmt.Errorf("%s may not exceed %d bytes", fs.field, maxPossible)
		}
		txn.ApprovalProgram = make([]byte, len(sv.Bytes))
		copy(txn.ApprovalProgram, sv.Bytes)
	case ClearStateProgram:
		maxPossible := cx.Proto.MaxAppProgramLen * (1 + cx.Proto.MaxExtraAppProgramPages)
		if len(sv.Bytes) > maxPossible {
			return fmt.Errorf("%s may not exceed %d bytes", fs.field, maxPossible)
		}
		txn.ClearStateProgram = make([]byte, len(sv.Bytes))
		copy(txn.ClearStateProgram, sv.Bytes)
	case Assets:
		var new basics.AssetIndex
		new, err = cx.availableAsset(sv)
		if err != nil {
			return
		}
		if len(txn.ForeignAssets) >= cx.Proto.MaxAppTxnForeignAssets {
			return errors.New("too many foreign assets")
		}
		txn.ForeignAssets = append(txn.ForeignAssets, new)
	case Applications:
		var new basics.AppIndex
		new, err = cx.availableApp(sv)
		if err != nil {
			return
		}
		if len(txn.ForeignApps) >= cx.Proto.MaxAppTxnForeignApps {
			return errors.New("too many foreign apps")
		}
		txn.ForeignApps = append(txn.ForeignApps, new)
	case GlobalNumUint:
		txn.GlobalStateSchema.NumUint, err =
			sv.uintMaxed(cx.Proto.MaxGlobalSchemaEntries)
	case GlobalNumByteSlice:
		txn.GlobalStateSchema.NumByteSlice, err =
			sv.uintMaxed(cx.Proto.MaxGlobalSchemaEntries)
	case LocalNumUint:
		txn.LocalStateSchema.NumUint, err =
			sv.uintMaxed(cx.Proto.MaxLocalSchemaEntries)
	case LocalNumByteSlice:
		txn.LocalStateSchema.NumByteSlice, err =
			sv.uintMaxed(cx.Proto.MaxLocalSchemaEntries)
	case ExtraProgramPages:
		var epp uint64
		epp, err =
			sv.uintMaxed(uint64(cx.Proto.MaxExtraAppProgramPages))
		if err != nil {
			return
		}
		txn.ExtraProgramPages = uint32(epp)
	default:
		err = fmt.Errorf("invalid itxn_field %s", fs.field)
	}
	return
}

func opTxField(cx *EvalContext) {
	itx := len(cx.subtxns) - 1
	if itx < 0 {
		cx.err = errors.New("itxn_field without itxn_begin")
		return
	}
	last := len(cx.stack) - 1
	field := TxnField(cx.program[cx.pc+1])
	fs, ok := txnFieldSpecByField[field]
	if !ok || fs.itxVersion == 0 || fs.itxVersion > cx.version {
		cx.err = fmt.Errorf("invalid itxn_field %s", field)
		return
	}
	sv := cx.stack[last]
	cx.err = cx.stackIntoTxnField(sv, &fs, &cx.subtxns[itx].Txn)
	cx.stack = cx.stack[:last] // pop
}

func opTxSubmit(cx *EvalContext) {
	if cx.Ledger == nil {
		cx.err = fmt.Errorf("ledger not available")
		return
	}

	// Should rarely trigger, since itxn_next checks these too. (but that check
	// must be imperfect, see its comment) In contrast to that check, subtxns is
	// already populated here.
	if len(cx.subtxns) > cx.remainingInners() || len(cx.subtxns) > cx.Proto.MaxTxGroupSize {
		cx.err = fmt.Errorf("too many inner transactions %d with %d left", len(cx.subtxns), cx.remainingInners())
		return
	}

	if len(cx.subtxns) == 0 {
		cx.err = errors.New("itxn_submit without itxn_begin")
		return
	}

	// Check fees across the group first. Allows fee pooling in inner groups.
	groupFee := basics.MulSaturate(cx.Proto.MinTxnFee, uint64(len(cx.subtxns)))
	groupPaid := uint64(0)
	for _, ptxn := range cx.subtxns {
		groupPaid = basics.AddSaturate(groupPaid, ptxn.Txn.Fee.Raw)
	}
	if groupPaid < groupFee {
		// See if the FeeCredit is enough to cover the shortfall
		shortfall := groupFee - groupPaid
		if cx.FeeCredit == nil || *cx.FeeCredit < shortfall {
			cx.err = fmt.Errorf("fee too small %#v", cx.subtxns)
			return
		}
		*cx.FeeCredit -= shortfall
	} else {
		overpay := groupPaid - groupFee
		if cx.FeeCredit == nil {
			cx.FeeCredit = new(uint64)
		}
		*cx.FeeCredit = basics.AddSaturate(*cx.FeeCredit, overpay)
	}

	// All subtxns will have zero'd GroupID since GroupID can't be set in
	// AVM. (no need to blank it out before hashing for TxID)
	var group transactions.TxGroup
	var parent transactions.Txid
	isGroup := len(cx.subtxns) > 1
	if isGroup {
		parent = cx.Txn.ID()
	}
	for itx := range cx.subtxns {
		// The goal is to follow the same invariants used by the
		// transaction pool. Namely that any transaction that makes it
		// to Perform (which is equivalent to eval.applyTransaction)
		// is authorized, and WellFormed.
		err := authorizedSender(cx, cx.subtxns[itx].Txn.Sender)
		if err != nil {
			cx.err = err
			return
		}

		// Recall that WellFormed does not care about individual
		// transaction fees because of fee pooling. Checked above.
		cx.err = cx.subtxns[itx].Txn.WellFormed(*cx.Specials, *cx.Proto)
		if cx.err != nil {
			return
		}

		// Disallow reentrancy and limit inner app call depth
		if cx.subtxns[itx].Txn.Type == protocol.ApplicationCallTx {
			if cx.appID == cx.subtxns[itx].Txn.ApplicationID {
				cx.err = fmt.Errorf("attempt to self-call")
				return
			}
			depth := 0
			for parent := cx.caller; parent != nil; parent = parent.caller {
				if parent.appID == cx.subtxns[itx].Txn.ApplicationID {
					cx.err = fmt.Errorf("attempt to re-enter %d", parent.appID)
					return
				}
				depth++
			}
			if depth >= maxAppCallDepth {
				cx.err = fmt.Errorf("appl depth (%d) exceeded", depth)
				return
			}
		}

		if isGroup {
			innerOffset := len(cx.Txn.EvalDelta.InnerTxns)
			group.TxGroupHashes = append(group.TxGroupHashes,
				crypto.Digest(cx.subtxns[itx].Txn.InnerID(parent, innerOffset)))
		}
	}

	if isGroup {
		groupID := crypto.HashObj(group)
		for itx := range cx.subtxns {
			cx.subtxns[itx].Txn.Group = groupID
		}
	}

	// Decrement allowed inners *before* execution, else runaway recursion is
	// not noticed.
	if cx.pooledAllowedInners != nil {
		*cx.pooledAllowedInners -= len(cx.subtxns)
	}

	ep := NewInnerEvalParams(cx.subtxns, cx)
	for i := range ep.TxnGroup {
		err := cx.Ledger.Perform(i, ep)
		if err != nil {
			cx.err = err
			return
		}
		// This is mostly a no-op, because Perform does its work "in-place", but
		// RecordAD has some further responsibilities.
		ep.RecordAD(i, ep.TxnGroup[i].ApplyData)
	}
	cx.Txn.EvalDelta.InnerTxns = append(cx.Txn.EvalDelta.InnerTxns, ep.TxnGroup...)
	cx.subtxns = nil
}

// PcDetails return PC and disassembled instructions at PC up to 2 opcodes back
func (cx *EvalContext) PcDetails() (pc int, dis string) {
	const maxNumAdditionalOpcodes = 2
	text, ds, err := disassembleInstrumented(cx.program, nil)
	if err != nil {
		return cx.pc, dis
	}

	for i := 0; i < len(ds.pcOffset); i++ {
		if ds.pcOffset[i].PC == cx.pc {
			start := 0
			if i >= maxNumAdditionalOpcodes {
				start = i - maxNumAdditionalOpcodes
			}

			startTextPos := ds.pcOffset[start].Offset
			endTextPos := len(text)
			if i+1 < len(ds.pcOffset) {
				endTextPos = ds.pcOffset[i+1].Offset
			}

			dis = text[startTextPos:endTextPos]
			break
		}
	}
	return cx.pc, dis
}

func base64Decode(encoded []byte, encoding *base64.Encoding) ([]byte, error) {
	decoded := make([]byte, encoding.DecodedLen(len(encoded)))
	n, err := encoding.Decode(decoded, encoded)
	if err != nil {
		return decoded[:0], err
	}
	return decoded[:n], err
}

func opBase64Decode(cx *EvalContext) {
	last := len(cx.stack) - 1
	encodingField := Base64Encoding(cx.program[cx.pc+1])
	fs, ok := base64EncodingSpecByField[encodingField]
	if !ok || fs.version > cx.version {
		cx.err = fmt.Errorf("invalid base64_decode encoding %d", encodingField)
		return
	}

	encoding := base64.URLEncoding
	if encodingField == StdEncoding {
		encoding = base64.StdEncoding
	}
	cx.stack[last].Bytes, cx.err = base64Decode(cx.stack[last].Bytes, encoding)
}<|MERGE_RESOLUTION|>--- conflicted
+++ resolved
@@ -348,11 +348,8 @@
 	if minTealVersion < *caller.MinTealVersion {
 		minTealVersion = *caller.MinTealVersion
 	}
-<<<<<<< HEAD
+
 	// Unlike NewEvalParams, do not add fee credit here. opTxSubmit has already done so.
-=======
-	// Unlike NewEvalParams, do not add credit here. opTxSubmit has already done so.
->>>>>>> 7baef22f
 
 	if caller.Proto.EnableAppCostPooling {
 		for _, tx := range txgroup {
@@ -562,13 +559,6 @@
 	}
 	pass, err := eval(program, &cx)
 
-<<<<<<< HEAD
-=======
-	// update pooled budget (shouldn't overflow, but being careful anyway)
-	if cx.PooledApplicationBudget != nil {
-		*cx.PooledApplicationBudget = basics.SubSaturate(*cx.PooledApplicationBudget, uint64(cx.cost))
-	}
->>>>>>> 7baef22f
 	// update side effects
 	cx.pastScratch[cx.GroupIndex] = &scratchSpace{}
 	*cx.pastScratch[cx.GroupIndex] = cx.scratch
@@ -2586,7 +2576,7 @@
 	cx.stack = append(cx.stack, sv)
 }
 
-<<<<<<< HEAD
+
 func opGitxnas(cx *EvalContext) {
 	lastInnerGroup := cx.getLastInnerGroup()
 	gi := int(cx.program[cx.pc+1])
@@ -2611,8 +2601,7 @@
 	cx.stack[last] = sv
 }
 
-=======
->>>>>>> 7baef22f
+
 func opGaidImpl(cx *EvalContext, gi int, opName string) (sv stackValue, err error) {
 	if gi >= len(cx.TxnGroup) {
 		err = fmt.Errorf("%s lookup TxnGroup[%d] but it only has %d", opName, gi, len(cx.TxnGroup))
