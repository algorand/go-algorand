--- conflicted
+++ resolved
@@ -207,10 +207,7 @@
 type NoHeaderLedger struct {
 }
 
-<<<<<<< HEAD
-=======
 // BlockHdrCached always errors
->>>>>>> 8a0f2162
 func (NoHeaderLedger) BlockHdrCached(basics.Round) (bookkeeping.BlockHeader, error) {
 	return bookkeeping.BlockHeader{}, fmt.Errorf("no block header access")
 }
