// Copyright (C) 2019-2023 Algorand, Inc.
// This file is part of go-algorand
//
// go-algorand is free software: you can redistribute it and/or modify
// it under the terms of the GNU Affero General Public License as
// published by the Free Software Foundation, either version 3 of the
// License, or (at your option) any later version.
//
// go-algorand is distributed in the hope that it will be useful,
// but WITHOUT ANY WARRANTY; without even the implied warranty of
// MERCHANTABILITY or FITNESS FOR A PARTICULAR PURPOSE.  See the
// GNU Affero General Public License for more details.
//
// You should have received a copy of the GNU Affero General Public License
// along with go-algorand.  If not, see <https://www.gnu.org/licenses/>.

package logic

import (
	"bytes"
	"crypto/ecdsa"
	"crypto/elliptic"
	"crypto/sha256"
	"crypto/sha512"
	"encoding/base64"
	"encoding/binary"
	"encoding/hex"
	"encoding/json"
	"errors"
	"fmt"
	"math"
	"math/big"
	"math/bits"
	"runtime"
	"strings"

	"golang.org/x/crypto/sha3"

	"github.com/algorand/go-algorand/config"
	"github.com/algorand/go-algorand/crypto"
	"github.com/algorand/go-algorand/crypto/secp256k1"
	"github.com/algorand/go-algorand/data/basics"
	"github.com/algorand/go-algorand/data/bookkeeping"
	"github.com/algorand/go-algorand/data/transactions"
	"github.com/algorand/go-algorand/ledger/ledgercore"
	"github.com/algorand/go-algorand/logging"
	"github.com/algorand/go-algorand/protocol"
)

// evalMaxVersion is the max version we can interpret and run
const evalMaxVersion = LogicVersion

// The constants below control opcode evaluation and MAY NOT be changed without
// gating them by version. Old programs need to retain their old behavior.

// maxStringSize is the limit of byte string length in an AVM value
const maxStringSize = 4096

// maxByteMathSize is the limit of byte strings supplied as input to byte math opcodes
const maxByteMathSize = 64

// maxLogSize is the limit of total log size from n log calls in a program
const maxLogSize = 1024

// maxLogCalls is the limit of total log calls during a program execution
const maxLogCalls = 32

// maxAppCallDepth is the limit on inner appl call depth
// To be clear, 0 would prevent inner appls, 1 would mean inner app calls cannot
// make inner appls. So the total app depth can be 1 higher than this number, if
// you count the top-level app call.
var maxAppCallDepth = 8

// maxStackDepth should not change unless controlled by an AVM version change
const maxStackDepth = 1000

// stackValue is the type for the operand stack.
// Each stackValue is either a valid []byte value or a uint64 value.
// If (.Bytes != nil) the stackValue is a []byte value, otherwise uint64 value.
type stackValue struct {
	Uint  uint64
	Bytes []byte
}

func (sv stackValue) avmType() avmType {
	if sv.Bytes != nil {
		return avmBytes
	}
	return avmUint64
}

func (sv stackValue) stackType() StackType {
	if sv.Bytes != nil {
		return NewStackType(sv.avmType(), static(uint64(len(sv.Bytes))))
	}
	return NewStackType(sv.avmType(), static(sv.Uint))
}

func (sv stackValue) typeName() string {
	if sv.Bytes != nil {
		return "[]byte"
	}
	return "uint64"
}

func (sv stackValue) String() string {
	if sv.Bytes != nil {
		return hex.EncodeToString(sv.Bytes)
	}
	return fmt.Sprintf("%d 0x%x", sv.Uint, sv.Uint)
}

func (sv stackValue) address() (addr basics.Address, err error) {
	if len(sv.Bytes) != len(addr) {
		return basics.Address{}, errors.New("not an address")
	}
	copy(addr[:], sv.Bytes)
	return
}

func (sv stackValue) uint() (uint64, error) {
	if sv.Bytes != nil {
		return 0, fmt.Errorf("%#v is not a uint64", sv.Bytes)
	}
	return sv.Uint, nil
}

func (sv stackValue) uintMaxed(max uint64) (uint64, error) {
	if sv.Bytes != nil {
		return 0, fmt.Errorf("%#v is not a uint64", sv.Bytes)
	}
	if sv.Uint > max {
		return 0, fmt.Errorf("%d is larger than max=%d", sv.Uint, max)
	}
	return sv.Uint, nil
}

func (sv stackValue) bool() (bool, error) {
	u64, err := sv.uint()
	if err != nil {
		return false, err
	}
	switch u64 {
	case 0:
		return false, nil
	case 1:
		return true, nil
	default:
		return false, fmt.Errorf("boolean is neither 1 nor 0: %d", u64)
	}
}

func (sv stackValue) string(limit int) (string, error) {
	if sv.Bytes == nil {
		return "", errors.New("not a byte array")
	}
	if len(sv.Bytes) > limit {
		return "", errors.New("value is too long")
	}
	return string(sv.Bytes), nil
}

func (sv stackValue) toTealValue() (tv basics.TealValue) {
	if sv.avmType() == avmBytes {
		return basics.TealValue{Type: basics.TealBytesType, Bytes: string(sv.Bytes)}
	}
	return basics.TealValue{Type: basics.TealUintType, Uint: sv.Uint}
}

func stackValueFromTealValue(tv basics.TealValue) (sv stackValue, err error) {
	switch tv.Type {
	case basics.TealBytesType:
		sv.Bytes = []byte(tv.Bytes)
	case basics.TealUintType:
		sv.Uint = tv.Uint
	default:
		err = fmt.Errorf("invalid TealValue type: %d", tv.Type)
	}
	return
}

// ComputeMinAvmVersion calculates the minimum safe AVM version that may be
// used by a transaction in this group. It is important to prevent
// newly-introduced transaction fields from breaking assumptions made by older
// versions of the AVM. If one of the transactions in a group will execute a TEAL
// program whose version predates a given field, that field must not be set
// anywhere in the transaction group, or the group will be rejected.
func ComputeMinAvmVersion(group []transactions.SignedTxnWithAD) uint64 {
	var minVersion uint64
	for _, txn := range group {
		if !txn.Txn.RekeyTo.IsZero() {
			if minVersion < rekeyingEnabledVersion {
				minVersion = rekeyingEnabledVersion
			}
		}
		if txn.Txn.Type == protocol.ApplicationCallTx {
			if minVersion < appsEnabledVersion {
				minVersion = appsEnabledVersion
			}
		}
	}
	return minVersion
}

// LedgerForSignature represents the parts of Ledger that LogicSigs can see. It
// only exposes things that consensus has already agreed upon, so it is
// "stateless" for signature purposes.
type LedgerForSignature interface {
	BlockHdrCached(basics.Round) (bookkeeping.BlockHeader, error)
}

// NoHeaderLedger is intended for debugging situations in which it is reasonable
// to preclude the use of `block` and `txn LastValidTime`
type NoHeaderLedger struct {
}

// BlockHdrCached always errors
func (NoHeaderLedger) BlockHdrCached(basics.Round) (bookkeeping.BlockHeader, error) {
	return bookkeeping.BlockHeader{}, fmt.Errorf("no block header access")
}

// LedgerForLogic represents ledger API for Stateful TEAL program
type LedgerForLogic interface {
	AccountData(addr basics.Address) (ledgercore.AccountData, error)
	Authorizer(addr basics.Address) (basics.Address, error)
	Round() basics.Round
	PrevTimestamp() int64
	BlockHdrCached(basics.Round) (bookkeeping.BlockHeader, error)

	AssetHolding(addr basics.Address, assetIdx basics.AssetIndex) (basics.AssetHolding, error)
	AssetParams(aidx basics.AssetIndex) (basics.AssetParams, basics.Address, error)
	AppParams(aidx basics.AppIndex) (basics.AppParams, basics.Address, error)
	OptedIn(addr basics.Address, appIdx basics.AppIndex) (bool, error)

	GetLocal(addr basics.Address, appIdx basics.AppIndex, key string, accountIdx uint64) (value basics.TealValue, exists bool, err error)
	SetLocal(addr basics.Address, appIdx basics.AppIndex, key string, value basics.TealValue, accountIdx uint64) error
	DelLocal(addr basics.Address, appIdx basics.AppIndex, key string, accountIdx uint64) error

	GetGlobal(appIdx basics.AppIndex, key string) (value basics.TealValue, exists bool, err error)
	SetGlobal(appIdx basics.AppIndex, key string, value basics.TealValue) error
	DelGlobal(appIdx basics.AppIndex, key string) error

	NewBox(appIdx basics.AppIndex, key string, value []byte, appAddr basics.Address) error
	GetBox(appIdx basics.AppIndex, key string) ([]byte, bool, error)
	SetBox(appIdx basics.AppIndex, key string, value []byte) error
	DelBox(appIdx basics.AppIndex, key string, appAddr basics.Address) (bool, error)

	Perform(gi int, ep *EvalParams) error
	Counter() uint64
}

// boxRef is the "hydrated" form of a BoxRef - it has the actual app id, not an index
type boxRef struct {
	app  basics.AppIndex
	name string
}

// EvalConstants contains constant parameters that are used by opcodes during evaluation (including both real-execution and simulation).
type EvalConstants struct {
	// MaxLogSize is the limit of total log size from n log calls in a program
	MaxLogSize uint64

	// MaxLogCalls is the limit of total log calls during a program execution
	MaxLogCalls uint64
}

// RuntimeEvalConstants gives a set of const params used in normal runtime of opcodes
func RuntimeEvalConstants() EvalConstants {
	return EvalConstants{
		MaxLogSize:  uint64(maxLogSize),
		MaxLogCalls: uint64(maxLogCalls),
	}
}

// EvalParams contains data that comes into condition evaluation.
type EvalParams struct {
	Proto *config.ConsensusParams

	Trace *strings.Builder

	TxnGroup []transactions.SignedTxnWithAD

	pastScratch []*scratchSpace

	logger logging.Logger

	SigLedger LedgerForSignature
	Ledger    LedgerForLogic

	// optional tracer
	Tracer EvalTracer

	// MinAvmVersion is the minimum allowed AVM version of this program.
	// The program must reject if its version is less than this version. If
	// MinAvmVersion is nil, we will compute it ourselves
	MinAvmVersion *uint64

	// Amount "overpaid" by the transactions of the group.  Often 0.  When
	// positive, it can be spent by inner transactions.  Shared across a group's
	// txns, so that it can be updated (including upward, by overpaying inner
	// transactions). nil is treated as 0 (used before fee pooling is enabled).
	FeeCredit *uint64

	Specials *transactions.SpecialAddresses

	// Total pool of app call budget in a group transaction (nil before budget pooling enabled)
	PooledApplicationBudget *int

	// Total allowable inner txns in a group transaction (nil before inner pooling enabled)
	pooledAllowedInners *int

	// available contains resources that may be used even though they are not
	// necessarily directly in the txn's "static arrays". Apps and ASAs go in if
	// the app or asa was created earlier in the txgroup (empty until
	// createdResourcesVersion). Boxes go in when the ep is created, to share
	// availability across all txns in the group.
	available *resources

	// ioBudget is the number of bytes that the box ref'd boxes can sum to, and
	// the number of bytes that created or written boxes may sum to.
	ioBudget uint64

	// readBudgetChecked allows us to only check the read budget once
	readBudgetChecked bool

	EvalConstants

	// Caching these here means the hashes can be shared across the TxnGroup
	// (and inners, because the cache is shared with the inner EvalParams)
	appAddrCache map[basics.AppIndex]basics.Address

	// Cache the txid hashing, but do *not* share this into inner EvalParams, as
	// the key is just the index in the txgroup.
	txidCache      map[int]transactions.Txid
	innerTxidCache map[int]transactions.Txid

	// The calling context, if this is an inner app call
	caller *EvalContext
}

// GetCaller returns the calling EvalContext if this is an inner transaction evaluation. Otherwise,
// this returns nil.
func (ep *EvalParams) GetCaller() *EvalContext {
	return ep.caller
}

func copyWithClearAD(txgroup []transactions.SignedTxnWithAD) []transactions.SignedTxnWithAD {
	copy := make([]transactions.SignedTxnWithAD, len(txgroup))
	for i := range txgroup {
		copy[i].SignedTxn = txgroup[i].SignedTxn
		// leave copy[i].ApplyData clear
	}
	return copy
}

// NewEvalParams creates an EvalParams to use while evaluating a top-level txgroup
func NewEvalParams(txgroup []transactions.SignedTxnWithAD, proto *config.ConsensusParams, specials *transactions.SpecialAddresses) *EvalParams {
	apps := 0
	for _, tx := range txgroup {
		if tx.Txn.Type == protocol.ApplicationCallTx {
			apps++
		}
	}

	// Make a simpler EvalParams that is good enough to evaluate LogicSigs.
	if apps == 0 {
		return &EvalParams{
			TxnGroup: txgroup,
			Proto:    proto,
			Specials: specials,
		}
	}

	minAvmVersion := ComputeMinAvmVersion(txgroup)

	var pooledApplicationBudget *int
	var pooledAllowedInners *int

	credit := feeCredit(txgroup, proto.MinTxnFee)

	if proto.EnableAppCostPooling {
		pooledApplicationBudget = new(int)
		*pooledApplicationBudget = apps * proto.MaxAppProgramCost
	}

	if proto.EnableInnerTransactionPooling {
		pooledAllowedInners = new(int)
		*pooledAllowedInners = proto.MaxTxGroupSize * proto.MaxInnerTransactions
	}

	ep := &EvalParams{
		TxnGroup:                copyWithClearAD(txgroup),
		Proto:                   proto,
		Specials:                specials,
		pastScratch:             make([]*scratchSpace, len(txgroup)),
		MinAvmVersion:           &minAvmVersion,
		FeeCredit:               &credit,
		PooledApplicationBudget: pooledApplicationBudget,
		pooledAllowedInners:     pooledAllowedInners,
		appAddrCache:            make(map[basics.AppIndex]basics.Address),
		EvalConstants:           RuntimeEvalConstants(),
	}
	// resources are computed after ep is constructed because app addresses are
	// calculated there, and we'd like to use the caching mechanism built into
	// the EvalParams. Perhaps we can make the computation even lazier, so it is
	// only computed if needed.
	ep.available = ep.computeAvailability()
	return ep
}

func (ep *EvalParams) computeAvailability() *resources {
	available := &resources{
		sharedAccounts: make(map[basics.Address]struct{}),
		sharedAsas:     make(map[basics.AssetIndex]struct{}),
		sharedApps:     make(map[basics.AppIndex]struct{}),
		sharedHoldings: make(map[ledgercore.AccountAsset]struct{}),
		sharedLocals:   make(map[ledgercore.AccountApp]struct{}),
		boxes:          make(map[boxRef]bool),
	}
	for i := range ep.TxnGroup {
		available.fill(&ep.TxnGroup[i].Txn, ep)
	}
	return available
}

// feeCredit returns the extra fee supplied in this top-level txgroup compared
// to required minfee.  It can make assumptions about overflow because the group
// is known OK according to txnGroupBatchPrep. (The group is "WellFormed")
func feeCredit(txgroup []transactions.SignedTxnWithAD, minFee uint64) uint64 {
	minFeeCount := uint64(0)
	feesPaid := uint64(0)
	for _, stxn := range txgroup {
		if stxn.Txn.Type != protocol.StateProofTx {
			minFeeCount++
		}
		feesPaid = basics.AddSaturate(feesPaid, stxn.Txn.Fee.Raw)
	}
	// Overflow is impossible, because txnGroupBatchPrep checked.
	feeNeeded := minFee * minFeeCount
	return basics.SubSaturate(feesPaid, feeNeeded)
}

// NewInnerEvalParams creates an EvalParams to be used while evaluating an inner group txgroup
func NewInnerEvalParams(txg []transactions.SignedTxnWithAD, caller *EvalContext) *EvalParams {
	minAvmVersion := ComputeMinAvmVersion(txg)
	// Can't happen currently, since earliest inner callable version is higher
	// than any minimum imposed otherwise.  But is correct to inherit a stronger
	// restriction from above, in case of future restriction.
	if minAvmVersion < *caller.MinAvmVersion {
		minAvmVersion = *caller.MinAvmVersion
	}

	// Unlike NewEvalParams, do not add fee credit here. opTxSubmit has already done so.

	if caller.Proto.EnableAppCostPooling {
		for _, tx := range txg {
			if tx.Txn.Type == protocol.ApplicationCallTx {
				*caller.PooledApplicationBudget += caller.Proto.MaxAppProgramCost
			}
		}
	}

	ep := &EvalParams{
		Proto:                   caller.Proto,
		Trace:                   caller.Trace,
		TxnGroup:                txg,
		pastScratch:             make([]*scratchSpace, len(txg)),
		logger:                  caller.logger,
		SigLedger:               caller.SigLedger,
		Ledger:                  caller.Ledger,
		Tracer:                  caller.Tracer,
		MinAvmVersion:           &minAvmVersion,
		FeeCredit:               caller.FeeCredit,
		Specials:                caller.Specials,
		PooledApplicationBudget: caller.PooledApplicationBudget,
		pooledAllowedInners:     caller.pooledAllowedInners,
		available:               caller.available,
		ioBudget:                caller.ioBudget,
		readBudgetChecked:       true, // don't check for inners
		appAddrCache:            caller.appAddrCache,
		EvalConstants:           caller.EvalConstants,
		// read comment in EvalParams declaration about txid caches
		caller: caller,
	}
	return ep
}

type evalFunc func(cx *EvalContext) error
type checkFunc func(cx *EvalContext) error

// RunMode is a bitset of logic evaluation modes.
// There are currently two such modes: Signature and Application.
type RunMode uint64

const (
	// ModeSig is LogicSig execution
	ModeSig RunMode = 1 << iota

	// ModeApp is application/contract execution
	ModeApp

	// local constant, run in any mode
	modeAny = ModeSig | ModeApp
)

// Any checks if this mode bitset represents any evaluation mode
func (r RunMode) Any() bool {
	return r == modeAny
}

func (r RunMode) String() string {
	switch r {
	case ModeSig:
		return "Signature"
	case ModeApp:
		return "Application"
	case modeAny:
		return "Any"
	default:
	}
	return "Unknown"
}

func (ep *EvalParams) log() logging.Logger {
	if ep.logger != nil {
		return ep.logger
	}
	return logging.Base()
}

// RecordAD notes ApplyData information that was derived outside of the logic
// package. For example, after a acfg transaction is processed, the AD created
// by the acfg is added to the EvalParams this way.
func (ep *EvalParams) RecordAD(gi int, ad transactions.ApplyData) {
	if ep.available == nil {
		// This is a simplified ep. It won't be used for app evaluation, and
		// shares the TxnGroup memory with the caller.  Don't touch anything!
		return
	}
	ep.TxnGroup[gi].ApplyData = ad
	if aid := ad.ConfigAsset; aid != 0 {
		ep.available.createdAsas = append(ep.available.createdAsas, aid)
	}
	if aid := ad.ApplicationID; aid != 0 {
		ep.available.createdApps = append(ep.available.createdApps, aid)
	}
}

type frame struct {
	retpc  int
	height int

	clear   bool // perform "shift and clear" in retsub
	args    int
	returns int
}

type scratchSpace [256]stackValue

// EvalContext is the execution context of AVM bytecode.  It contains the full
// state of the running program, and tracks some of the things that the program
// has done, like log messages and inner transactions.
type EvalContext struct {
	*EvalParams

	// determines eval mode: runModeSignature or runModeApplication
	runModeFlags RunMode

	// the index of the transaction being evaluated
	groupIndex int
	// the transaction being evaluated (initialized from groupIndex + ep.TxnGroup)
	txn *transactions.SignedTxnWithAD

	// Txn.EvalDelta maintains a summary of changes as we go.  We used to
	// compute this from the ledger after a full eval.  But now apps can call
	// apps.  When they do, all of the changes accumulate into the parent's
	// ledger, but Txn.EvalDelta should only have the changes from *this*
	// call. (The changes caused by children are deeper inside - in the
	// EvalDeltas of the InnerTxns inside this EvalDelta) Nice bonus - by
	// keeping the running changes, the debugger can be changed to display them
	// as the app runs.

	stack       []stackValue
	callstack   []frame
	fromCallsub bool

	appID   basics.AppIndex
	program []byte
	pc      int
	nextpc  int
	intc    []uint64
	bytec   [][]byte
	version uint64
	scratch scratchSpace

	subtxns []transactions.SignedTxnWithAD // place to build for itxn_submit
	cost    int                            // cost incurred so far
	logSize int                            // total log size so far

	// Set of PC values that branches we've seen so far might
	// go. So, if checkStep() skips one, that branch is trying to
	// jump into the middle of a multibyte instruction
	branchTargets []bool

	// Set of PC values that we have begun a checkStep() with. So
	// if a back jump is going to a value that isn't here, it's
	// jumping into the middle of multibyte instruction.
	instructionStarts []bool

	programHashCached crypto.Digest
}

// GroupIndex returns the group index of the transaction being evaluated
func (cx *EvalContext) GroupIndex() int {
	return cx.groupIndex
}

// RunMode returns the evaluation context's mode (signature or application)
func (cx *EvalContext) RunMode() RunMode {
	return cx.runModeFlags
}

// avmType describes the type of a value on the operand stack
// avmTypes are a subset of StackTypes
type avmType byte

const (
	// avmNone in an OpSpec shows that the op pops or yields nothing
	avmNone avmType = iota

	// avmAny in an OpSpec shows that the op pops or yield any type
	avmAny

	// avmUint64 in an OpSpec shows that the op pops or yields a uint64
	avmUint64

	// avmBytes in an OpSpec shows that the op pops or yields a []byte
	avmBytes
)

func (at avmType) String() string {
	switch at {
	case avmNone:
		return "none"
	case avmAny:
		return "any"
	case avmUint64:
		return "uint64"
	case avmBytes:
		return "[]byte"
	}
	return "internal error, unknown type"
}

// stackType lifts the avmType to a StackType
// it can do this because the base StackTypes
// are a superset of avmType
func (at avmType) stackType() StackType {
	switch at {
	case avmNone:
		return StackNone
	case avmAny:
		return StackAny
	case avmUint64:
		return StackUint64
	case avmBytes:
		return StackBytes
	}
	return StackNone
}

var (
	// StackUint64 is any valid uint64
	StackUint64 = NewStackType(avmUint64, bound(0, math.MaxUint64))
	// StackBytes is any valid bytestring
	StackBytes = NewStackType(avmBytes, bound(0, maxStringSize))
	// StackAny could be Bytes or Uint64
	StackAny = StackType{
		Name:    avmAny.String(),
		AVMType: avmAny,
		Bound:   [2]uint64{0, 0},
	}
	// StackNone is used when there is no input or output to
	// an opcode
	StackNone = StackType{
		Name:    avmNone.String(),
		AVMType: avmNone,
	}

	// StackBoolean constrains the int to 1 or 0, representing True or False
	StackBoolean = NewStackType(avmUint64, bound(0, 1), "bool")
	// StackAddress represents an address
	StackAddress = NewStackType(avmBytes, static(32), "address")
	// StackBytes32 represents a bytestring that should have exactly 32 bytes
	StackBytes32 = NewStackType(avmBytes, static(32), "[32]byte")
	// StackBigInt represents a bytestring that should be treated like an int
	StackBigInt = NewStackType(avmBytes, bound(0, maxByteMathSize), "bigint")
	// StackMethodSelector represents a bytestring that should be treated like a method selector
	StackMethodSelector = NewStackType(avmBytes, static(4), "method")
	// StackStateKey represents a bytestring that can be used as a key to some storage (global/local/box)
	StackStateKey = NewStackType(avmBytes, bound(0, 64), "stateKey")
	// StackBoxName represents a bytestring that can be used as a key to a box
	StackBoxName = NewStackType(avmBytes, bound(1, 64), "boxName")

	// StackZeroUint64 is a StackUint64 with a minimum value of 0 and a maximum value of 0
	StackZeroUint64 = NewStackType(avmUint64, bound(0, 0), "0")
	// StackZeroBytes is a StackBytes with a minimum length of 0 and a maximum length of 0
	StackZeroBytes = NewStackType(avmUint64, bound(0, 0), "''")

	// AllStackTypes is a map of all the stack types we recognize
	// so that we can iterate over them in doc prep
	// and use them for opcode proto shorthand
	AllStackTypes = map[rune]StackType{
		'a': StackAny,
		'b': StackBytes,
		'i': StackUint64,
		'x': StackNone,
		'A': StackAddress,
		'I': StackBigInt,
		'T': StackBoolean,
		'H': StackBytes32,
		'M': StackMethodSelector,
		'K': StackStateKey,
		'N': StackBoxName,
	}
)

func bound(min, max uint64) [2]uint64 {
	return [2]uint64{min, max}
}

func static(size uint64) [2]uint64 {
	return bound(size, size)
}

func union(a, b [2]uint64) [2]uint64 {
	u := [2]uint64{a[0], a[1]}
	if b[0] < u[0] {
		u[0] = b[0]
	}

	if b[1] > u[1] {
		u[1] = b[1]
	}
	return u
}

// StackType describes the type of a value on the operand stack
type StackType struct {
	Name    string // alias (address, boolean, ...) or derived name [5]byte
	AVMType avmType
	Bound   [2]uint64 // represents max/min value for uint64 or max/min length for byte[]
}

// NewStackType Initializes a new StackType with fields passed
func NewStackType(at avmType, bounds [2]uint64, stname ...string) StackType {
	name := at.String()

	// It's static, set the name to show
	// the static value
	if bounds[0] == bounds[1] {
		switch at {
		case avmBytes:
			name = fmt.Sprintf("[%d]byte", bounds[0])
		case avmUint64:
			name = fmt.Sprintf("%d", bounds[0])
		}
	}

	if len(stname) > 0 {
		name = stname[0]
	}

	return StackType{Name: name, AVMType: at, Bound: bounds}
}

func (st StackType) union(b StackType) StackType {
	// TODO: Can we ever receive one or the other
	// as None? should that be a panic?
	if st.AVMType != b.AVMType {
		return StackAny
	}

	// Same type now, so we can just take the union of the bounds
	return NewStackType(st.AVMType, union(st.Bound, b.Bound))
}

func (st StackType) narrowed(bounds [2]uint64) StackType {
	return NewStackType(st.AVMType, bounds)
}

func (st StackType) widened() StackType {
	// Take only the avm type
	switch st.AVMType {
	case avmBytes:
		return StackBytes
	case avmUint64:
		return StackUint64
	case avmAny:
		return StackAny
	default:
		panic(fmt.Sprintf("What are you tyring to widen?: %+v", st))
	}
}

func (st StackType) constant() (uint64, bool) {
	if st.Bound[0] == st.Bound[1] {
		return st.Bound[0], true
	}
	return 0, false
}

// overlaps checks if there is enough overlap
// between the given types that the receiver can
// possible fit in the expected type
func (st StackType) overlaps(expected StackType) bool {
	if st.AVMType == avmNone || expected.AVMType == avmNone {
		return false
	}

	if st.AVMType == avmAny || expected.AVMType == avmAny {
		return true
	}

	// By now, both are either uint or bytes
	// and must match
	if st.AVMType != expected.AVMType {
		return false
	}

	// Same type now
	// Check if our constraints will satisfy the other type
	smin, smax := st.Bound[0], st.Bound[1]
	emin, emax := expected.Bound[0], expected.Bound[1]

	return smin <= emax && smax >= emin
}

func (st StackType) String() string {
	return st.Name
}

// Typed tells whether the StackType is a specific concrete type.
func (st StackType) Typed() bool {
	switch st.AVMType {
	case avmUint64, avmBytes:
		return true
	}
	return false
}

// StackTypes is an alias for a list of StackType with syntactic sugar
type StackTypes []StackType

// Reversed returns the StackTypes in reverse order
// useful for displaying the stack as an op sees it
func (st StackTypes) Reversed() StackTypes {
	nst := make(StackTypes, len(st))
	for idx := 0; idx < len(st); idx++ {
		nst[idx] = st[len(st)-1-idx]
	}
	return nst
}

func (st StackTypes) String() string {
	// Note this reverses the stack so top appears first
	return fmt.Sprintf("(%s)", strings.Join(st.strings(), ", "))
}

func (st StackTypes) strings() []string {
	var strs = make([]string, len(st))
	for idx, s := range st {
		strs[idx] = s.String()
	}
	return strs
}

func parseStackTypes(spec string) StackTypes {
	if spec == "" {
		return nil
	}
	types := make(StackTypes, len(spec))
	for i, letter := range spec {
		st, ok := AllStackTypes[letter]
		if !ok {
			panic(spec)
		}
		types[i] = st
	}
	return types
}

// panicError wraps a recover() catching a panic()
type panicError struct {
	PanicValue interface{}
	StackTrace string
}

func (pe panicError) Error() string {
	return fmt.Sprintf("panic in TEAL Eval: %v\n%s", pe.PanicValue, pe.StackTrace)
}

var errLogicSigNotSupported = errors.New("LogicSig not supported")
var errTooManyArgs = errors.New("LogicSig has too many arguments")

// EvalError indicates AVM evaluation failure
type EvalError struct {
	Err        error
	details    string
	groupIndex int
	logicsig   bool
}

// Error satisfies builtin interface `error`
func (err EvalError) Error() string {
	var msg string
	if err.logicsig {
		msg = fmt.Sprintf("rejected by logic err=%v", err.Err)
	} else {
		msg = fmt.Sprintf("logic eval error: %v", err.Err)
	}
	if err.details == "" {
		return msg
	}
	return msg + ". Details: " + err.details
}

func (err EvalError) Unwrap() error {
	return err.Err
}

// EvalContract executes stateful program as the gi'th transaction in params
func EvalContract(program []byte, gi int, aid basics.AppIndex, params *EvalParams) (bool, *EvalContext, error) {
	if params.Ledger == nil {
		return false, nil, errors.New("no ledger in contract eval")
	}
	if params.SigLedger == nil {
		return false, nil, errors.New("no sig ledger in contract eval")
	}
	if aid == 0 {
		return false, nil, errors.New("0 appId in contract eval")
	}
	cx := EvalContext{
		EvalParams:   params,
		runModeFlags: ModeApp,
		groupIndex:   gi,
		txn:          &params.TxnGroup[gi],
		appID:        aid,
	}

	if cx.Proto.IsolateClearState && cx.txn.Txn.OnCompletion == transactions.ClearStateOC {
		if cx.PooledApplicationBudget != nil && *cx.PooledApplicationBudget < cx.Proto.MaxAppProgramCost {
			return false, nil, fmt.Errorf("Attempted ClearState execution with low OpcodeBudget %d", *cx.PooledApplicationBudget)
		}
	}

	// If this is a creation, make any "0 index" box refs available now that we
	// have an appID.
	if cx.txn.Txn.ApplicationID == 0 {
		for _, br := range cx.txn.Txn.Boxes {
			if br.Index == 0 {
				cx.EvalParams.available.boxes[boxRef{cx.appID, string(br.Name)}] = false
			}
		}
	}

	// Check the I/O budget for reading if this is the first top-level app call
	if cx.caller == nil && !cx.readBudgetChecked {
		boxRefCount := uint64(0) // Intentionally counts duplicates
		for _, tx := range cx.TxnGroup {
			boxRefCount += uint64(len(tx.Txn.Boxes))
		}
		cx.ioBudget = boxRefCount * cx.Proto.BytesPerBoxReference

		used := uint64(0)
		for br := range cx.available.boxes {
			if len(br.name) == 0 {
				// 0 length names are not allowed for actual created boxes, but
				// may have been used to add I/O budget.
				continue
			}
			box, ok, err := cx.Ledger.GetBox(br.app, br.name)
			if err != nil {
				return false, nil, err
			}
			if !ok {
				continue
			}
			size := uint64(len(box))
			cx.available.boxes[br] = false

			used = basics.AddSaturate(used, size)
			if used > cx.ioBudget {
				err = fmt.Errorf("box read budget (%d) exceeded", cx.ioBudget)
				if !cx.Proto.EnableBareBudgetError {
					err = EvalError{err, "", gi, false}
				}
				return false, nil, err
			}
		}
		cx.readBudgetChecked = true
	}

	if cx.Trace != nil && cx.caller != nil {
		fmt.Fprintf(cx.Trace, "--- enter %d %s %v\n", aid, cx.txn.Txn.OnCompletion, cx.txn.Txn.ApplicationArgs)
	}
	pass, err := eval(program, &cx)
	if err != nil {
		pc, det := cx.pcDetails()
		details := fmt.Sprintf("pc=%d, opcodes=%s", pc, det)
		err = EvalError{err, details, gi, false}
	}

	if cx.Trace != nil && cx.caller != nil {
		fmt.Fprintf(cx.Trace, "--- exit  %d accept=%t\n", aid, pass)
	}

	// Save scratch for `gload`. We used to copy, but cx.scratch is quite large,
	// about 8k, and caused measurable CPU and memory demands.  Of course, these
	// should never be changed by later transactions.
	cx.pastScratch[cx.groupIndex] = &cx.scratch

	return pass, &cx, err
}

// EvalApp is a lighter weight interface that doesn't return the EvalContext
func EvalApp(program []byte, gi int, aid basics.AppIndex, params *EvalParams) (bool, error) {
	pass, _, err := EvalContract(program, gi, aid, params)
	return pass, err
}

// EvalSignatureFull evaluates the logicsig of the ith transaction in params.
// A program passes successfully if it finishes with one int element on the stack that is non-zero.
// It returns EvalContext suitable for obtaining additional info about the execution.
func EvalSignatureFull(gi int, params *EvalParams) (bool, *EvalContext, error) {
	if params.SigLedger == nil {
		return false, nil, errors.New("no sig ledger in signature eval")
	}
	cx := EvalContext{
		EvalParams:   params,
		runModeFlags: ModeSig,
		groupIndex:   gi,
		txn:          &params.TxnGroup[gi],
	}
	pass, err := eval(cx.txn.Lsig.Logic, &cx)

	if err != nil {
		pc, det := cx.pcDetails()
		details := fmt.Sprintf("pc=%d, opcodes=%s", pc, det)
		err = EvalError{err, details, gi, true}
	}

	return pass, &cx, err
}

// EvalSignature evaluates the logicsig of the ith transaction in params.
// A program passes successfully if it finishes with one int element on the stack that is non-zero.
func EvalSignature(gi int, params *EvalParams) (bool, error) {
	pass, _, err := EvalSignatureFull(gi, params)
	return pass, err
}

// eval implementation
// A program passes successfully if it finishes with one int element on the stack that is non-zero.
func eval(program []byte, cx *EvalContext) (pass bool, err error) {
	defer func() {
		if x := recover(); x != nil {
			buf := make([]byte, 16*1024)
			stlen := runtime.Stack(buf, false)
			pass = false
			errstr := string(buf[:stlen])
			if cx.Trace != nil {
				errstr += cx.Trace.String()
			}
			err = panicError{x, errstr}
			cx.EvalParams.log().Errorf("recovered panic in Eval: %v", err)
		}
	}()

	// Avoid returning for any reason until after cx.debugState is setup. That
	// require cx to be minimally setup, too.

	version, vlen, verr := versionCheck(program, cx.EvalParams)
	// defer verr check until after cx and debugState is setup

	cx.version = version
	cx.pc = vlen
	// 16 is chosen to avoid growth for small programs, and so that repeated
	// doublings lead to a number just a bit above 1000, the max stack height.
	cx.stack = make([]stackValue, 0, 16)
	cx.program = program
	cx.txn.EvalDelta.GlobalDelta = basics.StateDelta{}
	cx.txn.EvalDelta.LocalDeltas = make(map[uint64]basics.StateDelta)

	if cx.Tracer != nil {
		cx.Tracer.BeforeProgram(cx)

		defer func() {
			x := recover()
			tracerErr := err
			if x != nil {
				// A panic error occurred during the eval loop. Report it now.
				tracerErr = fmt.Errorf("panic in TEAL Eval: %v", x)
				cx.Tracer.AfterOpcode(cx, tracerErr)
			}

			// Ensure we update the tracer before exiting
			cx.Tracer.AfterProgram(cx, tracerErr)

			if x != nil {
				// Panic again to trigger higher-level recovery and error reporting
				panic(x)
			}
		}()
	}

	if (cx.EvalParams.Proto == nil) || (cx.EvalParams.Proto.LogicSigVersion == 0) {
		return false, errLogicSigNotSupported
	}
	if cx.txn.Lsig.Args != nil && len(cx.txn.Lsig.Args) > transactions.EvalMaxArgs {
		return false, errTooManyArgs
	}
	if verr != nil {
		return false, verr
	}

	for (err == nil) && (cx.pc < len(cx.program)) {
		if cx.Tracer != nil {
			cx.Tracer.BeforeOpcode(cx)
		}

		err = cx.step()

		if cx.Tracer != nil {
			cx.Tracer.AfterOpcode(cx, err)
		}
	}
	if err != nil {
		if cx.Trace != nil {
			fmt.Fprintf(cx.Trace, "%3d %s\n", cx.pc, err)
		}

		return false, err
	}
	if len(cx.stack) != 1 {
		if cx.Trace != nil {
			fmt.Fprintf(cx.Trace, "end stack:\n")
			for i, sv := range cx.stack {
				fmt.Fprintf(cx.Trace, "[%d] %s\n", i, sv)
			}
		}
		return false, fmt.Errorf("stack len is %d instead of 1", len(cx.stack))
	}
	if cx.stack[0].Bytes != nil {
		return false, errors.New("stack finished with bytes not int")
	}

	return cx.stack[0].Uint != 0, nil
}

// CheckContract should be faster than EvalContract.  It can perform
// static checks and reject programs that are invalid. Prior to v4,
// these static checks include a cost estimate that must be low enough
// (controlled by params.Proto).
func CheckContract(program []byte, params *EvalParams) error {
	return check(program, params, ModeApp)
}

// CheckSignature should be faster than EvalSignature.  It can perform static
// checks and reject programs that are invalid. Prior to v4, these static checks
// include a cost estimate that must be low enough (controlled by params.Proto).
func CheckSignature(gi int, params *EvalParams) error {
	return check(params.TxnGroup[gi].Lsig.Logic, params, ModeSig)
}

func check(program []byte, params *EvalParams, mode RunMode) (err error) {
	defer func() {
		if x := recover(); x != nil {
			buf := make([]byte, 16*1024)
			stlen := runtime.Stack(buf, false)
			errstr := string(buf[:stlen])
			if params.Trace != nil {
				errstr += params.Trace.String()
			}
			err = panicError{x, errstr}
			params.log().Errorf("recovered panic in Check: %s", err)
		}
	}()
	if (params.Proto == nil) || (params.Proto.LogicSigVersion == 0) {
		return errLogicSigNotSupported
	}

	version, vlen, err := versionCheck(program, params)
	if err != nil {
		return err
	}

	var cx EvalContext
	cx.version = version
	cx.pc = vlen
	cx.EvalParams = params
	cx.runModeFlags = mode
	cx.program = program
	cx.branchTargets = make([]bool, len(program)+1) // teal v2 allowed jumping to the end of the prog
	cx.instructionStarts = make([]bool, len(program)+1)

	maxCost := cx.remainingBudget()
	staticCost := 0
	for cx.pc < len(cx.program) {
		prevpc := cx.pc
		stepCost, err := cx.checkStep()
		if err != nil {
			return fmt.Errorf("pc=%3d %w", cx.pc, err)
		}
		staticCost += stepCost
		if version < backBranchEnabledVersion && staticCost > maxCost {
			return fmt.Errorf("pc=%3d static cost budget of %d exceeded", cx.pc, maxCost)
		}
		if cx.pc <= prevpc {
			// Recall, this is advancing through opcodes
			// without evaluation. It always goes forward,
			// even if we're in v4 and the jump would go
			// back.
			return fmt.Errorf("pc=%3d pc did not advance", cx.pc)
		}
	}
	return nil
}

func versionCheck(program []byte, params *EvalParams) (uint64, int, error) {
	version, vlen, err := transactions.ProgramVersion(program)
	if err != nil {
		return 0, 0, err
	}
	if version > evalMaxVersion {
		return 0, 0, fmt.Errorf("program version %d greater than max supported version %d", version, evalMaxVersion)
	}
	if version > params.Proto.LogicSigVersion {
		return 0, 0, fmt.Errorf("program version %d greater than protocol supported version %d", version, params.Proto.LogicSigVersion)
	}

	if params.MinAvmVersion == nil {
		minVersion := ComputeMinAvmVersion(params.TxnGroup)
		params.MinAvmVersion = &minVersion
	}
	if version < *params.MinAvmVersion {
		return 0, 0, fmt.Errorf("program version must be >= %d for this transaction group, but have version %d", *params.MinAvmVersion, version)
	}
	return version, vlen, nil
}

func opCompat(expected, got avmType) bool {
	if expected == avmAny {
		return true
	}
	return expected == got
}

func nilToEmpty(x []byte) []byte {
	if x == nil {
		return make([]byte, 0)
	}
	return x
}

func boolToUint(x bool) uint64 {
	if x {
		return 1
	}
	return 0
}

func boolToSV(x bool) stackValue {
	return stackValue{Uint: boolToUint(x)}
}

// Cost return cost incurred so far
func (cx *EvalContext) Cost() int {
	return cx.cost
}

// AppID returns the ID of the currently executing app. For LogicSigs it returns 0.
func (cx *EvalContext) AppID() basics.AppIndex {
	return cx.appID
}

func (cx *EvalContext) remainingBudget() int {
	if cx.runModeFlags == ModeSig {
		return int(cx.Proto.LogicSigMaxCost) - cx.cost
	}

	// restrict clear state programs from using more than standard unpooled budget
	// cx.Txn is not set during check()
	if cx.Proto.IsolateClearState && cx.txn != nil && cx.txn.Txn.OnCompletion == transactions.ClearStateOC {
		// Need not confirm that *cx.PooledApplicationBudget is also >0, as
		// ClearState programs are only run if *cx.PooledApplicationBudget >
		// MaxAppProgramCost at the start.
		return cx.Proto.MaxAppProgramCost - cx.cost
	}

	if cx.PooledApplicationBudget != nil {
		return *cx.PooledApplicationBudget
	}
	return cx.Proto.MaxAppProgramCost - cx.cost
}

func (cx *EvalContext) remainingInners() int {
	if cx.Proto.EnableInnerTransactionPooling && cx.pooledAllowedInners != nil {
		return *cx.pooledAllowedInners
	}
	// Before EnableInnerTransactionPooling, MaxInnerTransactions was the amount
	// allowed in a single txn. No consensus version should enable inner app
	// calls without turning on EnableInnerTransactionPoolin, else inner calls
	// could keep branching with "width" MaxInnerTransactions
	return cx.Proto.MaxInnerTransactions - len(cx.txn.EvalDelta.InnerTxns)
}

func (cx *EvalContext) step() error {
	opcode := cx.program[cx.pc]
	spec := &opsByOpcode[cx.version][opcode]

	// this check also ensures versioning: v2 opcodes are not in opsByOpcode[1] array
	if spec.op == nil {
		return fmt.Errorf("%3d illegal opcode 0x%02x", cx.pc, opcode)
	}
	if (cx.runModeFlags & spec.Modes) == 0 {
		return fmt.Errorf("%s not allowed in current mode", spec.Name)
	}

	// check args for stack underflow and types
	if len(cx.stack) < len(spec.Arg.Types) {
		return fmt.Errorf("stack underflow in %s", spec.Name)
	}
	first := len(cx.stack) - len(spec.Arg.Types)
	for i, argType := range spec.Arg.Types {
		if !opCompat(argType.AVMType, cx.stack[first+i].avmType()) {
			return fmt.Errorf("%s arg %d wanted %s but got %s", spec.Name, i, argType, cx.stack[first+i].typeName())
		}
	}

	deets := &spec.OpDetails
	if deets.Size != 0 && (cx.pc+deets.Size > len(cx.program)) {
		return fmt.Errorf("%3d %s program ends short of immediate values", cx.pc, spec.Name)
	}

	// It's something like a 5-10% overhead on our simplest instructions to make
	// the Cost() call without the FullCost.compute() short-circuit, even
	// though Cost() tries to exit fast. Use BenchmarkUintMath to test changes.
	opcost := deets.FullCost.compute(cx.stack)
	if opcost <= 0 {
		opcost = deets.Cost(cx.program, cx.pc, cx.stack)
		if opcost <= 0 {
			return fmt.Errorf("%3d %s returned 0 cost", cx.pc, spec.Name)
		}
	}
	cx.cost += opcost
	if cx.PooledApplicationBudget != nil {
		*cx.PooledApplicationBudget -= opcost
	}

	if cx.remainingBudget() < 0 {
		// We're not going to execute the instruction, so give the cost back.
		// This only matters if this is an inner ClearState - the caller should
		// not be over debited. (Normally, failure causes total txtree failure.)
		cx.cost -= opcost
		if cx.PooledApplicationBudget != nil {
			*cx.PooledApplicationBudget += opcost
		}
		return fmt.Errorf("pc=%3d dynamic cost budget exceeded, executing %s: local program cost was %d",
			cx.pc, spec.Name, cx.cost)
	}

	preheight := len(cx.stack)
	err := spec.op(cx)

	if err == nil && !spec.trusted {
		postheight := len(cx.stack)
		if postheight-preheight != len(spec.Return.Types)-len(spec.Arg.Types) && !spec.AlwaysExits() {
			return fmt.Errorf("%s changed stack height improperly %d != %d",
				spec.Name, postheight-preheight, len(spec.Return.Types)-len(spec.Arg.Types))
		}
		first = postheight - len(spec.Return.Types)
		for i, argType := range spec.Return.Types {
			stackType := cx.stack[first+i].avmType()
			if !opCompat(argType.AVMType, stackType) {
				if spec.AlwaysExits() { // We test in the loop because it's the uncommon case.
					break
				}
				return fmt.Errorf("%s produced %s but intended %s", spec.Name, cx.stack[first+i].typeName(), argType)
			}
			if stackType == avmBytes && len(cx.stack[first+i].Bytes) > maxStringSize {
				return fmt.Errorf("%s produced a too big (%d) byte-array", spec.Name, len(cx.stack[first+i].Bytes))
			}
		}
	}

	// Delay checking and returning `err` so we have a chance to Trace the last instruction

	if cx.Trace != nil {
		// This code used to do a little disassembly on its
		// own, but then it missed out on some nuances like
		// getting the field names instead of constants in the
		// txn opcodes.  To get them, we conjure up a
		// disassembleState from the current execution state,
		// and use the existing disassembly routines.  It
		// feels a little funny to make a disassembleState
		// right here, rather than build it as we go, or
		// perhaps we could have an interface that allows
		// disassembly to use the cx directly.  But for now,
		// we don't want to worry about the dissassembly
		// routines mucking about in the execution context
		// (changing the pc, for example) and this gives a big
		// improvement of dryrun readability
		dstate := &disassembleState{program: cx.program, pc: cx.pc, numericTargets: true, intc: cx.intc, bytec: cx.bytec}
		sourceLine, inner := disassemble(dstate, spec)
		if inner != nil {
			if err != nil { // don't override an error from evaluation
				return err
			}
			return inner
		}
		var stackString string
		if len(cx.stack) == 0 {
			stackString = "<empty stack>"
		} else {
			num := 1
			if len(spec.Return.Types) > 1 {
				num = len(spec.Return.Types)
			}
			// check for nil error here, because we might not return
			// values if we encounter an error in the opcode
			if err == nil {
				if len(cx.stack) < num {
					return fmt.Errorf("stack underflow: expected %d, have %d", num, len(cx.stack))
				}
				for i := 1; i <= num; i++ {
					stackString += fmt.Sprintf("(%s) ", cx.stack[len(cx.stack)-i])
				}
			}
		}
		fmt.Fprintf(cx.Trace, "%3d %s => %s\n", cx.pc, sourceLine, stackString)
	}

	if err != nil {
		return err
	}

	if len(cx.stack) > maxStackDepth {
		return errors.New("stack overflow")
	}
	if cx.nextpc != 0 {
		cx.pc = cx.nextpc
		cx.nextpc = 0
	} else {
		cx.pc += deets.Size
	}
	return nil
}

// blankStack is a boring stack provided to deets.Cost during checkStep. It is
// good enough to allow Cost() to not crash. It would be incorrect to provide
// this stack if there were linear cost opcodes before backBranchEnabledVersion,
// because the static cost would be wrong. But then again, a static cost model
// wouldn't work before backBranchEnabledVersion, so such an opcode is already
// unacceptable. TestLinearOpcodes ensures.
var blankStack = make([]stackValue, 5)

func (cx *EvalContext) checkStep() (int, error) {
	cx.instructionStarts[cx.pc] = true
	opcode := cx.program[cx.pc]
	spec := &opsByOpcode[cx.version][opcode]
	if spec.op == nil {
		return 0, fmt.Errorf("illegal opcode 0x%02x", opcode)
	}
	if (cx.runModeFlags & spec.Modes) == 0 {
		return 0, fmt.Errorf("%s not allowed in current mode", spec.Name)
	}
	deets := spec.OpDetails
	if deets.Size != 0 && (cx.pc+deets.Size > len(cx.program)) {
		return 0, fmt.Errorf("%s program ends short of immediate values", spec.Name)
	}
	opcost := deets.Cost(cx.program, cx.pc, blankStack)
	if opcost <= 0 {
		return 0, fmt.Errorf("%s reported non-positive cost", spec.Name)
	}
	prevpc := cx.pc
	if deets.check != nil {
		err := deets.check(cx)
		if err != nil {
			return 0, err
		}
		if cx.nextpc != 0 {
			cx.pc = cx.nextpc
			cx.nextpc = 0
		} else {
			cx.pc += deets.Size
		}
	} else {
		cx.pc += deets.Size
	}
	if cx.Trace != nil {
		fmt.Fprintf(cx.Trace, "%3d %s\n", prevpc, spec.Name)
	}
	for pc := prevpc + 1; pc < cx.pc; pc++ {
		if pc < len(cx.branchTargets) && cx.branchTargets[pc] {
			return 0, fmt.Errorf("branch target %d is not an aligned instruction", pc)
		}
	}
	return opcost, nil
}

func (cx *EvalContext) ensureStackCap(targetCap int) {
	if cap(cx.stack) < targetCap {
		// Let's grow all at once, plus a little slack.
		newStack := make([]stackValue, len(cx.stack), targetCap+4)
		copy(newStack, cx.stack)
		cx.stack = newStack
	}
}

func opErr(cx *EvalContext) error {
	return errors.New("err opcode executed")
}

func opReturn(cx *EvalContext) error {
	// Achieve the end condition:
	// Take the last element on the stack and make it the return value (only element on the stack)
	// Move the pc to the end of the program
	last := len(cx.stack) - 1
	cx.stack[0] = cx.stack[last]
	cx.stack = cx.stack[:1]
	cx.nextpc = len(cx.program)
	return nil
}

func opAssert(cx *EvalContext) error {
	last := len(cx.stack) - 1
	if cx.stack[last].Uint != 0 {
		cx.stack = cx.stack[:last]
		return nil
	}
	return fmt.Errorf("assert failed pc=%d", cx.pc)
}

func opSwap(cx *EvalContext) error {
	last := len(cx.stack) - 1
	prev := last - 1
	cx.stack[last], cx.stack[prev] = cx.stack[prev], cx.stack[last]
	return nil
}

func opSelect(cx *EvalContext) error {
	last := len(cx.stack) - 1 // condition on top
	prev := last - 1          // true is one down
	pprev := prev - 1         // false below that

	if cx.stack[last].Uint != 0 {
		cx.stack[pprev] = cx.stack[prev]
	}
	cx.stack = cx.stack[:prev]
	return nil
}

func opSHA256(cx *EvalContext) error {
	last := len(cx.stack) - 1
	hash := sha256.Sum256(cx.stack[last].Bytes)
	cx.stack[last].Bytes = hash[:]
	return nil
}

// The NIST SHA3-256 is implemented for compatibility with ICON
func opSHA3_256(cx *EvalContext) error {
	last := len(cx.stack) - 1
	hash := sha3.Sum256(cx.stack[last].Bytes)
	cx.stack[last].Bytes = hash[:]
	return nil
}

// The Keccak256 variant of SHA-3 is implemented for compatibility with Ethereum
func opKeccak256(cx *EvalContext) error {
	last := len(cx.stack) - 1
	hasher := sha3.NewLegacyKeccak256()
	hasher.Write(cx.stack[last].Bytes)
	hv := make([]byte, 0, hasher.Size())
	hv = hasher.Sum(hv)
	cx.stack[last].Bytes = hv
	return nil
}

// This is the hash commonly used in Algorand in crypto/util.go Hash()
//
// It is explicitly implemented here in terms of the specific hash for
// stability and portability in case the rest of Algorand ever moves
// to a different default hash. For stability of this language, at
// that time a new opcode should be made with the new hash.
func opSHA512_256(cx *EvalContext) error {
	last := len(cx.stack) - 1
	hash := sha512.Sum512_256(cx.stack[last].Bytes)
	cx.stack[last].Bytes = hash[:]
	return nil
}

func opPlus(cx *EvalContext) error {
	last := len(cx.stack) - 1
	prev := last - 1
	sum, carry := bits.Add64(cx.stack[prev].Uint, cx.stack[last].Uint, 0)
	if carry > 0 {
		return errors.New("+ overflowed")
	}
	cx.stack[prev].Uint = sum
	cx.stack = cx.stack[:last]
	return nil
}

func opAddw(cx *EvalContext) error {
	last := len(cx.stack) - 1
	prev := last - 1
	sum, carry := bits.Add64(cx.stack[prev].Uint, cx.stack[last].Uint, 0)
	cx.stack[prev].Uint = carry
	cx.stack[last].Uint = sum
	return nil
}

func uint128(hi uint64, lo uint64) *big.Int {
	whole := new(big.Int).SetUint64(hi)
	whole.Lsh(whole, 64)
	whole.Add(whole, new(big.Int).SetUint64(lo))
	return whole
}

func opDivModwImpl(hiNum, loNum, hiDen, loDen uint64) (hiQuo uint64, loQuo uint64, hiRem uint64, loRem uint64) {
	dividend := uint128(hiNum, loNum)
	divisor := uint128(hiDen, loDen)

	quo, rem := new(big.Int).QuoRem(dividend, divisor, new(big.Int))
	return new(big.Int).Rsh(quo, 64).Uint64(),
		quo.Uint64(),
		new(big.Int).Rsh(rem, 64).Uint64(),
		rem.Uint64()
}

func opDivModw(cx *EvalContext) error {
	loDen := len(cx.stack) - 1
	hiDen := loDen - 1
	if cx.stack[loDen].Uint == 0 && cx.stack[hiDen].Uint == 0 {
		return errors.New("/ 0")
	}
	loNum := loDen - 2
	hiNum := loDen - 3
	hiQuo, loQuo, hiRem, loRem :=
		opDivModwImpl(cx.stack[hiNum].Uint, cx.stack[loNum].Uint, cx.stack[hiDen].Uint, cx.stack[loDen].Uint)
	cx.stack[hiNum].Uint = hiQuo
	cx.stack[loNum].Uint = loQuo
	cx.stack[hiDen].Uint = hiRem
	cx.stack[loDen].Uint = loRem
	return nil
}

func opMinus(cx *EvalContext) error {
	last := len(cx.stack) - 1
	prev := last - 1
	if cx.stack[last].Uint > cx.stack[prev].Uint {
		return errors.New("- would result negative")
	}
	cx.stack[prev].Uint -= cx.stack[last].Uint
	cx.stack = cx.stack[:last]
	return nil
}

func opDiv(cx *EvalContext) error {
	last := len(cx.stack) - 1
	prev := last - 1
	if cx.stack[last].Uint == 0 {
		return errors.New("/ 0")
	}
	cx.stack[prev].Uint /= cx.stack[last].Uint
	cx.stack = cx.stack[:last]
	return nil
}

func opModulo(cx *EvalContext) error {
	last := len(cx.stack) - 1
	prev := last - 1
	if cx.stack[last].Uint == 0 {
		return errors.New("% 0")
	}
	cx.stack[prev].Uint = cx.stack[prev].Uint % cx.stack[last].Uint
	cx.stack = cx.stack[:last]
	return nil
}

func opMul(cx *EvalContext) error {
	last := len(cx.stack) - 1
	prev := last - 1
	high, low := bits.Mul64(cx.stack[prev].Uint, cx.stack[last].Uint)
	if high > 0 {
		return errors.New("* overflowed")
	}
	cx.stack[prev].Uint = low
	cx.stack = cx.stack[:last]
	return nil
}

func opMulw(cx *EvalContext) error {
	last := len(cx.stack) - 1
	prev := last - 1
	high, low := bits.Mul64(cx.stack[prev].Uint, cx.stack[last].Uint)
	cx.stack[prev].Uint = high
	cx.stack[last].Uint = low
	return nil
}

func opDivw(cx *EvalContext) error {
	last := len(cx.stack) - 1
	prev := last - 1
	pprev := last - 2
	hi := cx.stack[pprev].Uint
	lo := cx.stack[prev].Uint
	y := cx.stack[last].Uint
	// These two clauses catch what will cause panics in bits.Div64, so we get
	// nicer errors.
	if y == 0 {
		return errors.New("divw 0")
	}
	if y <= hi {
		return fmt.Errorf("divw overflow: %d <= %d", y, hi)
	}
	quo, _ := bits.Div64(hi, lo, y)
	cx.stack = cx.stack[:prev] // pop 2
	cx.stack[pprev].Uint = quo
	return nil
}

func opLt(cx *EvalContext) error {
	last := len(cx.stack) - 1
	prev := last - 1
	cond := cx.stack[prev].Uint < cx.stack[last].Uint
	cx.stack[prev] = boolToSV(cond)
	cx.stack = cx.stack[:last]
	return nil
}

// opSwap, opLt, and opNot always succeed (return nil). So error checking elided in Gt,Le,Ge

func opGt(cx *EvalContext) error {
	opSwap(cx) //nolint:errcheck // opSwap always succeeds
	return opLt(cx)
}

func opLe(cx *EvalContext) error {
	opGt(cx) //nolint:errcheck // opGt always succeeds
	return opNot(cx)
}

func opGe(cx *EvalContext) error {
	opLt(cx) //nolint:errcheck // opLt always succeeds
	return opNot(cx)
}

func opAnd(cx *EvalContext) error {
	last := len(cx.stack) - 1
	prev := last - 1
	cond := (cx.stack[prev].Uint != 0) && (cx.stack[last].Uint != 0)
	cx.stack[prev] = boolToSV(cond)
	cx.stack = cx.stack[:last]
	return nil
}

func opOr(cx *EvalContext) error {
	last := len(cx.stack) - 1
	prev := last - 1
	cond := (cx.stack[prev].Uint != 0) || (cx.stack[last].Uint != 0)
	cx.stack[prev] = boolToSV(cond)
	cx.stack = cx.stack[:last]
	return nil
}

func opEq(cx *EvalContext) error {
	last := len(cx.stack) - 1
	prev := last - 1
	ta := cx.stack[prev].avmType()
	tb := cx.stack[last].avmType()
	if ta != tb {
		return fmt.Errorf("cannot compare (%s to %s)", cx.stack[prev].typeName(), cx.stack[last].typeName())
	}
	var cond bool
	if ta == avmBytes {
		cond = bytes.Equal(cx.stack[prev].Bytes, cx.stack[last].Bytes)
	} else {
		cond = cx.stack[prev].Uint == cx.stack[last].Uint
	}
	cx.stack[prev] = boolToSV(cond)
	cx.stack = cx.stack[:last]
	return nil
}

func opNeq(cx *EvalContext) error {
	err := opEq(cx)
	if err != nil {
		return err
	}
	return opNot(cx)
}

func opNot(cx *EvalContext) error {
	last := len(cx.stack) - 1
	cx.stack[last] = boolToSV(cx.stack[last].Uint == 0)
	return nil
}

func opLen(cx *EvalContext) error {
	last := len(cx.stack) - 1
	cx.stack[last].Uint = uint64(len(cx.stack[last].Bytes))
	cx.stack[last].Bytes = nil
	return nil
}

func opItob(cx *EvalContext) error {
	last := len(cx.stack) - 1
	ibytes := make([]byte, 8)
	binary.BigEndian.PutUint64(ibytes, cx.stack[last].Uint)
	// cx.stack[last].Uint is not cleared out as optimization
	// stackValue.avmType() checks Bytes field first
	cx.stack[last].Bytes = ibytes
	return nil
}

func opBtoi(cx *EvalContext) error {
	last := len(cx.stack) - 1
	ibytes := cx.stack[last].Bytes
	if len(ibytes) > 8 {
		return fmt.Errorf("btoi arg too long, got [%d]bytes", len(ibytes))
	}
	value := uint64(0)
	for _, b := range ibytes {
		value = value << 8
		value = value | (uint64(b) & 0x0ff)
	}
	cx.stack[last].Uint = value
	cx.stack[last].Bytes = nil
	return nil
}

func opBitOr(cx *EvalContext) error {
	last := len(cx.stack) - 1
	prev := last - 1
	cx.stack[prev].Uint = cx.stack[prev].Uint | cx.stack[last].Uint
	cx.stack = cx.stack[:last]
	return nil
}

func opBitAnd(cx *EvalContext) error {
	last := len(cx.stack) - 1
	prev := last - 1
	cx.stack[prev].Uint = cx.stack[prev].Uint & cx.stack[last].Uint
	cx.stack = cx.stack[:last]
	return nil
}

func opBitXor(cx *EvalContext) error {
	last := len(cx.stack) - 1
	prev := last - 1
	cx.stack[prev].Uint = cx.stack[prev].Uint ^ cx.stack[last].Uint
	cx.stack = cx.stack[:last]
	return nil
}

func opBitNot(cx *EvalContext) error {
	last := len(cx.stack) - 1
	cx.stack[last].Uint = cx.stack[last].Uint ^ 0xffffffffffffffff
	return nil
}

func opShiftLeft(cx *EvalContext) error {
	last := len(cx.stack) - 1
	prev := last - 1
	if cx.stack[last].Uint > 63 {
		return fmt.Errorf("shl arg too big, (%d)", cx.stack[last].Uint)
	}
	cx.stack[prev].Uint = cx.stack[prev].Uint << cx.stack[last].Uint
	cx.stack = cx.stack[:last]
	return nil
}

func opShiftRight(cx *EvalContext) error {
	last := len(cx.stack) - 1
	prev := last - 1
	if cx.stack[last].Uint > 63 {
		return fmt.Errorf("shr arg too big, (%d)", cx.stack[last].Uint)
	}
	cx.stack[prev].Uint = cx.stack[prev].Uint >> cx.stack[last].Uint
	cx.stack = cx.stack[:last]
	return nil
}

func opSqrt(cx *EvalContext) error {
	/*
		        It would not be safe to use math.Sqrt, because we would have to
			convert our u64 to an f64, but f64 cannot represent all u64s exactly.

			This algorithm comes from Jack W. Crenshaw's 1998 article in Embedded:
			http://www.embedded.com/electronics-blogs/programmer-s-toolbox/4219659/Integer-Square-Roots
	*/

	last := len(cx.stack) - 1

	sq := cx.stack[last].Uint
	var rem uint64 = 0
	var root uint64 = 0

	for i := 0; i < 32; i++ {
		root <<= 1
		rem = (rem << 2) | (sq >> (64 - 2))
		sq <<= 2
		if root < rem {
			rem -= root | 1
			root += 2
		}
	}
	cx.stack[last].Uint = root >> 1
	return nil
}

func opBitLen(cx *EvalContext) error {
	last := len(cx.stack) - 1
	if cx.stack[last].avmType() == avmUint64 {
		cx.stack[last].Uint = uint64(bits.Len64(cx.stack[last].Uint))
		return nil
	}
	length := len(cx.stack[last].Bytes)
	idx := 0
	for i, b := range cx.stack[last].Bytes {
		if b != 0 {
			idx = bits.Len8(b) + (8 * (length - i - 1))
			break
		}

	}
	cx.stack[last].Bytes = nil
	cx.stack[last].Uint = uint64(idx)
	return nil
}

func opExpImpl(base uint64, exp uint64) (uint64, error) {
	// These checks are slightly repetive but the clarity of
	// avoiding nested checks seems worth it.
	if exp == 0 && base == 0 {
		return 0, errors.New("0^0 is undefined")
	}
	if base == 0 {
		return 0, nil
	}
	if exp == 0 || base == 1 {
		return 1, nil
	}
	// base is now at least 2, so exp can not be 64
	if exp >= 64 {
		return 0, fmt.Errorf("%d^%d overflow", base, exp)
	}
	answer := base
	// safe to cast exp, because it is known to fit in int (it's < 64)
	for i := 1; i < int(exp); i++ {
		next := answer * base
		if next/answer != base {
			return 0, fmt.Errorf("%d^%d overflow", base, exp)
		}
		answer = next
	}
	return answer, nil
}

func opExp(cx *EvalContext) error {
	last := len(cx.stack) - 1
	prev := last - 1

	exp := cx.stack[last].Uint
	base := cx.stack[prev].Uint
	val, err := opExpImpl(base, exp)
	if err != nil {
		return err
	}
	cx.stack[prev].Uint = val
	cx.stack = cx.stack[:last]
	return nil
}

func opExpwImpl(base uint64, exp uint64) (*big.Int, error) {
	// These checks are slightly repetive but the clarity of
	// avoiding nested checks seems worth it.
	if exp == 0 && base == 0 {
		return &big.Int{}, errors.New("0^0 is undefined")
	}
	if base == 0 {
		return &big.Int{}, nil
	}
	if exp == 0 || base == 1 {
		return new(big.Int).SetUint64(1), nil
	}
	// base is now at least 2, so exp can not be 128
	if exp >= 128 {
		return &big.Int{}, fmt.Errorf("%d^%d overflow", base, exp)
	}

	answer := new(big.Int).SetUint64(base)
	bigbase := new(big.Int).SetUint64(base)
	// safe to cast exp, because it is known to fit in int (it's < 128)
	for i := 1; i < int(exp); i++ {
		answer.Mul(answer, bigbase)
		if answer.BitLen() > 128 {
			return &big.Int{}, fmt.Errorf("%d^%d overflow", base, exp)
		}
	}
	return answer, nil
}

func opExpw(cx *EvalContext) error {
	last := len(cx.stack) - 1
	prev := last - 1

	exp := cx.stack[last].Uint
	base := cx.stack[prev].Uint
	val, err := opExpwImpl(base, exp)
	if err != nil {
		return err
	}
	hi := new(big.Int).Rsh(val, 64).Uint64()
	lo := val.Uint64()

	cx.stack[prev].Uint = hi
	cx.stack[last].Uint = lo
	return nil
}

func opBytesBinOp(cx *EvalContext, result *big.Int, op func(x, y *big.Int) *big.Int) error {
	last := len(cx.stack) - 1
	prev := last - 1

	if len(cx.stack[last].Bytes) > maxByteMathSize || len(cx.stack[prev].Bytes) > maxByteMathSize {
		return errors.New("math attempted on large byte-array")
	}

	rhs := new(big.Int).SetBytes(cx.stack[last].Bytes)
	lhs := new(big.Int).SetBytes(cx.stack[prev].Bytes)
	op(lhs, rhs) // op's receiver has already been bound to result
	if result.Sign() < 0 {
		return errors.New("byte math would have negative result")
	}
	cx.stack[prev].Bytes = result.Bytes()
	cx.stack = cx.stack[:last]
	return nil
}

func opBytesPlus(cx *EvalContext) error {
	result := new(big.Int)
	return opBytesBinOp(cx, result, result.Add)
}

func opBytesMinus(cx *EvalContext) error {
	result := new(big.Int)
	return opBytesBinOp(cx, result, result.Sub)
}

func opBytesDiv(cx *EvalContext) error {
	result := new(big.Int)
	var inner error
	checkDiv := func(x, y *big.Int) *big.Int {
		if y.BitLen() == 0 {
			inner = errors.New("division by zero")
			return new(big.Int)
		}
		return result.Div(x, y)
	}
	err := opBytesBinOp(cx, result, checkDiv)
	if err != nil {
		return err
	}
	return inner
}

func opBytesMul(cx *EvalContext) error {
	result := new(big.Int)
	return opBytesBinOp(cx, result, result.Mul)
}

func opBytesSqrt(cx *EvalContext) error {
	last := len(cx.stack) - 1

	if len(cx.stack[last].Bytes) > maxByteMathSize {
		return errors.New("math attempted on large byte-array")
	}

	val := new(big.Int).SetBytes(cx.stack[last].Bytes)
	val.Sqrt(val)
	cx.stack[last].Bytes = val.Bytes()
	return nil
}

func nonzero(b []byte) []byte {
	for i := range b {
		if b[i] != 0 {
			return b[i:]
		}
	}
	return nil
}

func opBytesLt(cx *EvalContext) error {
	last := len(cx.stack) - 1
	prev := last - 1

	if len(cx.stack[last].Bytes) > maxByteMathSize || len(cx.stack[prev].Bytes) > maxByteMathSize {
		return errors.New("math attempted on large byte-array")
	}

	rhs := nonzero(cx.stack[last].Bytes)
	lhs := nonzero(cx.stack[prev].Bytes)

	switch {
	case len(lhs) < len(rhs):
		cx.stack[prev] = boolToSV(true)
	case len(lhs) > len(rhs):
		cx.stack[prev] = boolToSV(false)
	default:
		cx.stack[prev] = boolToSV(bytes.Compare(lhs, rhs) < 0)
	}

	cx.stack = cx.stack[:last]
	return nil
}

func opBytesGt(cx *EvalContext) error {
	opSwap(cx)
	return opBytesLt(cx)
}

func opBytesLe(cx *EvalContext) error {
	err := opBytesGt(cx)
	if err != nil {
		return err
	}
	return opNot(cx)
}

func opBytesGe(cx *EvalContext) error {
	err := opBytesLt(cx)
	if err != nil {
		return err
	}
	return opNot(cx)
}

func opBytesEq(cx *EvalContext) error {
	last := len(cx.stack) - 1
	prev := last - 1

	if len(cx.stack[last].Bytes) > maxByteMathSize || len(cx.stack[prev].Bytes) > maxByteMathSize {
		return errors.New("math attempted on large byte-array")
	}

	rhs := nonzero(cx.stack[last].Bytes)
	lhs := nonzero(cx.stack[prev].Bytes)

	cx.stack[prev] = boolToSV(bytes.Equal(lhs, rhs))
	cx.stack = cx.stack[:last]
	return nil
}

func opBytesNeq(cx *EvalContext) error {
	err := opBytesEq(cx)
	if err != nil {
		return err
	}
	return opNot(cx)
}

func opBytesModulo(cx *EvalContext) error {
	result := new(big.Int)
	var inner error
	checkMod := func(x, y *big.Int) *big.Int {
		if y.BitLen() == 0 {
			inner = errors.New("modulo by zero")
			return new(big.Int)
		}
		return result.Mod(x, y)
	}
	err := opBytesBinOp(cx, result, checkMod)
	if err != nil {
		return err
	}
	return inner
}

func zpad(smaller []byte, size int) []byte {
	padded := make([]byte, size)
	extra := size - len(smaller)  // how much was added?
	copy(padded[extra:], smaller) // slide original contents to the right
	return padded
}

// Return two slices, representing the top two slices on the stack.
// They can be returned in either order, but the first slice returned
// must be newly allocated, and already in place at the top of stack
// (the original top having been popped).
func opBytesBinaryLogicPrep(cx *EvalContext) ([]byte, []byte) {
	last := len(cx.stack) - 1
	prev := last - 1

	llen := len(cx.stack[last].Bytes)
	plen := len(cx.stack[prev].Bytes)

	var fresh, other []byte
	if llen > plen {
		fresh, other = zpad(cx.stack[prev].Bytes, llen), cx.stack[last].Bytes
	} else {
		fresh, other = zpad(cx.stack[last].Bytes, plen), cx.stack[prev].Bytes
	}
	cx.stack[prev].Bytes = fresh
	cx.stack = cx.stack[:last]
	return fresh, other
}

func opBytesBitOr(cx *EvalContext) error {
	a, b := opBytesBinaryLogicPrep(cx)
	for i := range a {
		a[i] = a[i] | b[i]
	}
	return nil
}

func opBytesBitAnd(cx *EvalContext) error {
	a, b := opBytesBinaryLogicPrep(cx)
	for i := range a {
		a[i] = a[i] & b[i]
	}
	return nil
}

func opBytesBitXor(cx *EvalContext) error {
	a, b := opBytesBinaryLogicPrep(cx)
	for i := range a {
		a[i] = a[i] ^ b[i]
	}
	return nil
}

func opBytesBitNot(cx *EvalContext) error {
	last := len(cx.stack) - 1

	fresh := make([]byte, len(cx.stack[last].Bytes))
	for i, b := range cx.stack[last].Bytes {
		fresh[i] = ^b
	}
	cx.stack[last].Bytes = fresh
	return nil
}

func opBytesZero(cx *EvalContext) error {
	last := len(cx.stack) - 1
	length := cx.stack[last].Uint
	if length > maxStringSize {
		return fmt.Errorf("bzero attempted to create a too large string")
	}
	cx.stack[last].Bytes = make([]byte, length)
	return nil
}

func opIntConstBlock(cx *EvalContext) error {
	var err error
	cx.intc, cx.nextpc, err = parseIntImmArgs(cx.program, cx.pc+1)
	return err
}

func opIntConstN(cx *EvalContext, n byte) error {
	if int(n) >= len(cx.intc) {
		return fmt.Errorf("intc [%d] beyond %d constants", n, len(cx.intc))
	}
	cx.stack = append(cx.stack, stackValue{Uint: cx.intc[n]})
	return nil
}
func opIntConstLoad(cx *EvalContext) error {
	n := cx.program[cx.pc+1]
	return opIntConstN(cx, n)
}
func opIntConst0(cx *EvalContext) error {
	return opIntConstN(cx, 0)
}
func opIntConst1(cx *EvalContext) error {
	return opIntConstN(cx, 1)
}
func opIntConst2(cx *EvalContext) error {
	return opIntConstN(cx, 2)
}
func opIntConst3(cx *EvalContext) error {
	return opIntConstN(cx, 3)
}

func opPushInt(cx *EvalContext) error {
	pos := cx.pc + 1
	val, bytesUsed := binary.Uvarint(cx.program[pos:])
	if bytesUsed <= 0 {
		return fmt.Errorf("could not decode int at program[%d]", pos)
	}
	sv := stackValue{Uint: val}
	cx.stack = append(cx.stack, sv)
	cx.nextpc = pos + bytesUsed
	return nil
}

func opPushInts(cx *EvalContext) error {
	intc, nextpc, err := parseIntImmArgs(cx.program, cx.pc+1)
	if err != nil {
		return err
	}
	finalLen := len(cx.stack) + len(intc)
	cx.ensureStackCap(finalLen)
	for _, cint := range intc {
		sv := stackValue{Uint: cint}
		cx.stack = append(cx.stack, sv)
	}
	cx.nextpc = nextpc
	return nil
}

func opByteConstBlock(cx *EvalContext) error {
	var err error
	cx.bytec, cx.nextpc, err = parseByteImmArgs(cx.program, cx.pc+1)
	return err
}

func opByteConstN(cx *EvalContext, n uint) error {
	if n >= uint(len(cx.bytec)) {
		return fmt.Errorf("bytec [%d] beyond %d constants", n, len(cx.bytec))
	}
	cx.stack = append(cx.stack, stackValue{Bytes: cx.bytec[n]})
	return nil
}
func opByteConstLoad(cx *EvalContext) error {
	n := uint(cx.program[cx.pc+1])
	return opByteConstN(cx, n)
}
func opByteConst0(cx *EvalContext) error {
	return opByteConstN(cx, 0)
}
func opByteConst1(cx *EvalContext) error {
	return opByteConstN(cx, 1)
}
func opByteConst2(cx *EvalContext) error {
	return opByteConstN(cx, 2)
}
func opByteConst3(cx *EvalContext) error {
	return opByteConstN(cx, 3)
}

func opPushBytes(cx *EvalContext) error {
	pos := cx.pc + 1
	length, bytesUsed := binary.Uvarint(cx.program[pos:])
	if bytesUsed <= 0 {
		return fmt.Errorf("could not decode length at program[%d]", pos)
	}
	pos += bytesUsed
	end := uint64(pos) + length
	if end > uint64(len(cx.program)) || end < uint64(pos) {
		return fmt.Errorf("pushbytes too long at program[%d]", pos)
	}
	sv := stackValue{Bytes: cx.program[pos:end]}
	cx.stack = append(cx.stack, sv)
	cx.nextpc = int(end)
	return nil
}

func opPushBytess(cx *EvalContext) error {
	cbytess, nextpc, err := parseByteImmArgs(cx.program, cx.pc+1)
	if err != nil {
		return err
	}
	finalLen := len(cx.stack) + len(cbytess)
	cx.ensureStackCap(finalLen)
	for _, cbytes := range cbytess {
		sv := stackValue{Bytes: cbytes}
		cx.stack = append(cx.stack, sv)
	}
	cx.nextpc = nextpc
	return nil
}

func opArgN(cx *EvalContext, n uint64) error {
	if n >= uint64(len(cx.txn.Lsig.Args)) {
		return fmt.Errorf("cannot load arg[%d] of %d", n, len(cx.txn.Lsig.Args))
	}
	val := nilToEmpty(cx.txn.Lsig.Args[n])
	cx.stack = append(cx.stack, stackValue{Bytes: val})
	return nil
}

func opArg(cx *EvalContext) error {
	n := uint64(cx.program[cx.pc+1])
	return opArgN(cx, n)
}
func opArg0(cx *EvalContext) error {
	return opArgN(cx, 0)
}
func opArg1(cx *EvalContext) error {
	return opArgN(cx, 1)
}
func opArg2(cx *EvalContext) error {
	return opArgN(cx, 2)
}
func opArg3(cx *EvalContext) error {
	return opArgN(cx, 3)
}
func opArgs(cx *EvalContext) error {
	last := len(cx.stack) - 1
	n := cx.stack[last].Uint
	// Pop the index and push the result back on the stack.
	cx.stack = cx.stack[:last]
	return opArgN(cx, n)
}

func decodeBranchOffset(program []byte, pos int) int {
	// tricky casting to preserve signed value
	return int(int16(program[pos])<<8 | int16(program[pos+1]))
}

func branchTarget(cx *EvalContext) (int, error) {
	offset := decodeBranchOffset(cx.program, cx.pc+1)
	if offset < 0 && cx.version < backBranchEnabledVersion {
		return 0, fmt.Errorf("negative branch offset %x", offset)
	}
	target := cx.pc + 3 + offset
	var branchTooFar bool
	if cx.version >= 2 {
		// branching to exactly the end of the program (target == len(cx.program)), the next pc after the last instruction, is okay and ends normally
		branchTooFar = target > len(cx.program) || target < 0
	} else {
		branchTooFar = target >= len(cx.program) || target < 0
	}
	if branchTooFar {
		return 0, fmt.Errorf("branch target %d outside of program", target)
	}

	return target, nil
}

func switchTarget(cx *EvalContext, branchIdx uint64) (int, error) {
	numOffsets := int(cx.program[cx.pc+1])

	end := cx.pc + 2          // end of opcode + number of offsets, beginning of offset list
	eoi := end + 2*numOffsets // end of instruction

	if eoi > len(cx.program) { // eoi will equal len(p) if switch is last instruction
		return 0, fmt.Errorf("switch claims to extend beyond program")
	}

	offset := 0
	if branchIdx < uint64(numOffsets) {
		pos := end + int(2*branchIdx) // position of referenced offset: each offset is 2 bytes
		offset = decodeBranchOffset(cx.program, pos)
	}

	target := eoi + offset

	// branching to exactly the end of the program (target == len(cx.program)), the next pc after the last instruction,
	// is okay and ends normally
	if target > len(cx.program) || target < 0 {
		return 0, fmt.Errorf("branch target %d outside of program", target)
	}
	return target, nil
}

// checks any branch that is {op} {int16 be offset}
func checkBranch(cx *EvalContext) error {
	target, err := branchTarget(cx)
	if err != nil {
		return err
	}
	if target < cx.pc+3 {
		// If a branch goes backwards, we should have already noted that an instruction began at that location.
		if ok := cx.instructionStarts[target]; !ok {
			return fmt.Errorf("back branch target %d is not an aligned instruction", target)
		}
	}
	cx.branchTargets[target] = true
	return nil
}

// checks switch is encoded properly (and calculates nextpc)
func checkSwitch(cx *EvalContext) error {
	numOffsets := int(cx.program[cx.pc+1])
	eoi := cx.pc + 2 + 2*numOffsets

	for branchIdx := 0; branchIdx < numOffsets; branchIdx++ {
		target, err := switchTarget(cx, uint64(branchIdx))
		if err != nil {
			return err
		}

		if target < eoi {
			// If a branch goes backwards, we should have already noted that an instruction began at that location.
			if ok := cx.instructionStarts[target]; !ok {
				return fmt.Errorf("back branch target %d is not an aligned instruction", target)
			}
		}
		cx.branchTargets[target] = true
	}

	// this opcode's size is dynamic so nextpc must be set here
	cx.nextpc = eoi
	return nil
}

func opBnz(cx *EvalContext) error {
	last := len(cx.stack) - 1
	cx.nextpc = cx.pc + 3
	isNonZero := cx.stack[last].Uint != 0
	cx.stack = cx.stack[:last] // pop
	if isNonZero {
		target, err := branchTarget(cx)
		if err != nil {
			return err
		}
		cx.nextpc = target
	}
	return nil
}

func opBz(cx *EvalContext) error {
	last := len(cx.stack) - 1
	cx.nextpc = cx.pc + 3
	isZero := cx.stack[last].Uint == 0
	cx.stack = cx.stack[:last] // pop
	if isZero {
		target, err := branchTarget(cx)
		if err != nil {
			return err
		}
		cx.nextpc = target
	}
	return nil
}

func opB(cx *EvalContext) error {
	target, err := branchTarget(cx)
	if err != nil {
		return err
	}
	cx.nextpc = target
	return nil
}

func opSwitch(cx *EvalContext) error {
	last := len(cx.stack) - 1
	branchIdx := cx.stack[last].Uint

	cx.stack = cx.stack[:last]
	target, err := switchTarget(cx, branchIdx)
	if err != nil {
		return err
	}
	cx.nextpc = target
	return nil
}

func opMatch(cx *EvalContext) error {
	n := int(cx.program[cx.pc+1])
	// stack contains the n sized match list and the single match value
	if n+1 > len(cx.stack) {
		return fmt.Errorf("match expects %d stack args while stack only contains %d", n+1, len(cx.stack))
	}

	last := len(cx.stack) - 1
	matchVal := cx.stack[last]
	cx.stack = cx.stack[:last]

	argBase := len(cx.stack) - n
	matchList := cx.stack[argBase:]
	cx.stack = cx.stack[:argBase]

	matchedIdx := n
	for i, stackArg := range matchList {
		if stackArg.avmType() != matchVal.avmType() {
			continue
		}

		if matchVal.avmType() == avmBytes && bytes.Equal(matchVal.Bytes, stackArg.Bytes) {
			matchedIdx = i
			break
		} else if matchVal.avmType() == avmUint64 && matchVal.Uint == stackArg.Uint {
			matchedIdx = i
			break
		}
	}

	target, err := switchTarget(cx, uint64(matchedIdx))
	if err != nil {
		return err
	}
	cx.nextpc = target
	return nil
}

const protoByte = 0x8a

func opCallSub(cx *EvalContext) error {
	cx.callstack = append(cx.callstack, frame{
		retpc:  cx.pc + 3, // retpc is pc _after_ the callsub
		height: len(cx.stack),
	})
	err := opB(cx)

	/* We only set fromCallSub if we know we're jumping to a proto. In opProto,
	   we confirm we came directly from callsub by checking (and resetting) the
	   flag. This is really a little handshake between callsub and proto. Done
	   this way, we don't have to waste time clearing the fromCallsub flag in
	   every instruction, only in proto since we know we're going there next.
	*/

	if cx.nextpc < len(cx.program) && cx.program[cx.nextpc] == protoByte {
		cx.fromCallsub = true
	}
	return err
}

func opRetSub(cx *EvalContext) error {
	top := len(cx.callstack) - 1
	if top < 0 {
		return errors.New("retsub with empty callstack")
	}
	topFrame := cx.callstack[top]
	if topFrame.clear { // A `proto` was issued in the subroutine, so retsub cleans up.
		expect := topFrame.height + topFrame.returns
		if len(cx.stack) < expect { // Check general error case first, only diffentiate when error is assured
			switch {
			case len(cx.stack) < topFrame.height:
				return fmt.Errorf("retsub executed with stack below frame. Did you pop args?")
			case len(cx.stack) == topFrame.height:
				return fmt.Errorf("retsub executed with no return values on stack. proto declared %d", topFrame.returns)
			default:
				return fmt.Errorf("retsub executed with %d return values on stack. proto declared %d",
					len(cx.stack)-topFrame.height, topFrame.returns)
			}
		}
		argstart := topFrame.height - topFrame.args
		copy(cx.stack[argstart:], cx.stack[topFrame.height:expect])
		cx.stack = cx.stack[:argstart+topFrame.returns]
	}
	cx.callstack = cx.callstack[:top]
	cx.nextpc = topFrame.retpc
	return nil
}

func opPop(cx *EvalContext) error {
	last := len(cx.stack) - 1
	cx.stack = cx.stack[:last]
	return nil
}

func opDup(cx *EvalContext) error {
	last := len(cx.stack) - 1
	sv := cx.stack[last]
	cx.stack = append(cx.stack, sv)
	return nil
}

func opDup2(cx *EvalContext) error {
	last := len(cx.stack) - 1
	prev := last - 1
	cx.stack = append(cx.stack, cx.stack[prev:]...)
	return nil
}

func opDig(cx *EvalContext) error {
	depth := int(cx.program[cx.pc+1])
	idx := len(cx.stack) - 1 - depth
	// Need to check stack size explicitly here because checkArgs() doesn't understand dig
	// so we can't expect our stack to be prechecked.
	if idx < 0 {
		return fmt.Errorf("dig %d with stack size = %d", depth, len(cx.stack))
	}
	sv := cx.stack[idx]
	cx.stack = append(cx.stack, sv)
	return nil
}

func opCover(cx *EvalContext) error {
	depth := int(cx.program[cx.pc+1])
	topIdx := len(cx.stack) - 1
	idx := topIdx - depth
	// Need to check stack size explicitly here because checkArgs() doesn't understand cover
	// so we can't expect our stack to be prechecked.
	if idx < 0 {
		return fmt.Errorf("cover %d with stack size = %d", depth, len(cx.stack))
	}
	sv := cx.stack[topIdx]
	copy(cx.stack[idx+1:], cx.stack[idx:])
	cx.stack[idx] = sv
	return nil
}

func opUncover(cx *EvalContext) error {
	depth := int(cx.program[cx.pc+1])
	topIdx := len(cx.stack) - 1
	idx := topIdx - depth
	// Need to check stack size explicitly here because checkArgs() doesn't understand uncover
	// so we can't expect our stack to be prechecked.
	if idx < 0 {
		return fmt.Errorf("uncover %d with stack size = %d", depth, len(cx.stack))
	}

	sv := cx.stack[idx]
	copy(cx.stack[idx:], cx.stack[idx+1:])
	cx.stack[topIdx] = sv
	return nil
}

func (cx *EvalContext) assetHoldingToValue(holding *basics.AssetHolding, fs assetHoldingFieldSpec) (sv stackValue, err error) {
	switch fs.field {
	case AssetBalance:
		sv.Uint = holding.Amount
	case AssetFrozen:
		sv.Uint = boolToUint(holding.Frozen)
	default:
		return sv, fmt.Errorf("invalid asset_holding_get field %d", fs.field)
	}

	if fs.ftype.AVMType != sv.avmType() {
		return sv, fmt.Errorf("%s expected field type is %s but got %s", fs.field, fs.ftype, sv.avmType())
	}
	return sv, nil
}

func (cx *EvalContext) assetParamsToValue(params *basics.AssetParams, creator basics.Address, fs assetParamsFieldSpec) (sv stackValue, err error) {
	switch fs.field {
	case AssetTotal:
		sv.Uint = params.Total
	case AssetDecimals:
		sv.Uint = uint64(params.Decimals)
	case AssetDefaultFrozen:
		sv.Uint = boolToUint(params.DefaultFrozen)
	case AssetUnitName:
		sv.Bytes = []byte(params.UnitName)
	case AssetName:
		sv.Bytes = []byte(params.AssetName)
	case AssetURL:
		sv.Bytes = []byte(params.URL)
	case AssetMetadataHash:
		sv.Bytes = params.MetadataHash[:]
	case AssetManager:
		sv.Bytes = params.Manager[:]
	case AssetReserve:
		sv.Bytes = params.Reserve[:]
	case AssetFreeze:
		sv.Bytes = params.Freeze[:]
	case AssetClawback:
		sv.Bytes = params.Clawback[:]
	case AssetCreator:
		sv.Bytes = creator[:]
	default:
		return sv, fmt.Errorf("invalid asset_params_get field %d", fs.field)
	}

	if fs.ftype.AVMType != sv.avmType() {
		return sv, fmt.Errorf("%s expected field type is %s but got %s", fs.field, fs.ftype, sv.avmType())
	}
	return sv, nil
}

func (cx *EvalContext) appParamsToValue(params *basics.AppParams, fs appParamsFieldSpec) (sv stackValue, err error) {
	switch fs.field {
	case AppApprovalProgram:
		sv.Bytes = params.ApprovalProgram[:]
	case AppClearStateProgram:
		sv.Bytes = params.ClearStateProgram[:]
	case AppGlobalNumUint:
		sv.Uint = params.GlobalStateSchema.NumUint
	case AppGlobalNumByteSlice:
		sv.Uint = params.GlobalStateSchema.NumByteSlice
	case AppLocalNumUint:
		sv.Uint = params.LocalStateSchema.NumUint
	case AppLocalNumByteSlice:
		sv.Uint = params.LocalStateSchema.NumByteSlice
	case AppExtraProgramPages:
		sv.Uint = uint64(params.ExtraProgramPages)
	default:
		// The pseudo fields AppCreator and AppAddress are handled before this method
		return sv, fmt.Errorf("invalid app_params_get field %d", fs.field)
	}

	if fs.ftype.AVMType != sv.avmType() {
		return sv, fmt.Errorf("%s expected field type is %s but got %s", fs.field, fs.ftype, sv.avmType())
	}
	return sv, nil
}

// TxnFieldToTealValue is a thin wrapper for txnFieldToStack for external use
func TxnFieldToTealValue(txn *transactions.Transaction, groupIndex int, field TxnField, arrayFieldIdx uint64, inner bool) (basics.TealValue, error) {
	if groupIndex < 0 {
		return basics.TealValue{}, fmt.Errorf("negative groupIndex %d", groupIndex)
	}
	var cx EvalContext
	stxnad := &transactions.SignedTxnWithAD{SignedTxn: transactions.SignedTxn{Txn: *txn}}
	fs, ok := txnFieldSpecByField(field)
	if !ok {
		return basics.TealValue{}, fmt.Errorf("invalid field %s", field)
	}
	sv, err := cx.txnFieldToStack(stxnad, &fs, arrayFieldIdx, groupIndex, inner)
	return sv.toTealValue(), err
}

// currentTxID is a convenience method to get the Txid for the txn being evaluated
func (cx *EvalContext) currentTxID() transactions.Txid {
	if cx.Proto.UnifyInnerTxIDs {
		// can't just return cx.txn.ID() because I might be an inner txn
		return cx.getTxID(&cx.txn.Txn, cx.groupIndex, false)
	}

	// original behavior, for backwards comatability
	return cx.txn.ID()
}

// getTxIDNotUnified is a backwards-compatible getTxID used when the consensus param UnifyInnerTxIDs
// is false. DO NOT call directly, and DO NOT change its behavior
func (cx *EvalContext) getTxIDNotUnified(txn *transactions.Transaction, groupIndex int) transactions.Txid {
	if cx.EvalParams.txidCache == nil {
		cx.EvalParams.txidCache = make(map[int]transactions.Txid, len(cx.TxnGroup))
	}

	txid, ok := cx.EvalParams.txidCache[groupIndex]
	if !ok {
		if cx.caller != nil {
			innerOffset := len(cx.caller.txn.EvalDelta.InnerTxns)
			txid = txn.InnerID(cx.caller.txn.ID(), innerOffset+groupIndex)
		} else {
			txid = txn.ID()
		}
		cx.EvalParams.txidCache[groupIndex] = txid
	}

	return txid
}

func (cx *EvalContext) getTxID(txn *transactions.Transaction, groupIndex int, inner bool) transactions.Txid {
	// inner indicates that groupIndex is an index into the most recent inner txn group

	if cx.EvalParams == nil { // Special case, called through TxnFieldToTealValue. No EvalParams, no caching.
		return txn.ID()
	}

	if !cx.Proto.UnifyInnerTxIDs {
		// original behavior, for backwards comatability
		return cx.getTxIDNotUnified(txn, groupIndex)
	}

	if inner {
		// Initialize innerTxidCache if necessary
		if cx.EvalParams.innerTxidCache == nil {
			cx.EvalParams.innerTxidCache = make(map[int]transactions.Txid)
		}

		txid, ok := cx.EvalParams.innerTxidCache[groupIndex]
		if !ok {
			// We're referencing an inner and the current txn is the parent
			myTxid := cx.currentTxID()
			lastGroupLen := len(cx.getLastInnerGroup())
			// innerIndex is the referenced inner txn's index in cx.txn.EvalDelta.InnerTxns
			innerIndex := len(cx.txn.EvalDelta.InnerTxns) - lastGroupLen + groupIndex
			txid = txn.InnerID(myTxid, innerIndex)
			cx.EvalParams.innerTxidCache[groupIndex] = txid
		}

		return txid
	}

	// Initialize txidCache if necessary
	if cx.EvalParams.txidCache == nil {
		cx.EvalParams.txidCache = make(map[int]transactions.Txid, len(cx.TxnGroup))
	}

	txid, ok := cx.EvalParams.txidCache[groupIndex]
	if !ok {
		if cx.caller != nil {
			// We're referencing a peer txn, not my inner, but I am an inner
			parentTxid := cx.caller.currentTxID()
			innerIndex := len(cx.caller.txn.EvalDelta.InnerTxns) + groupIndex
			txid = txn.InnerID(parentTxid, innerIndex)
		} else {
			// We're referencing a peer txn and I am not an inner
			txid = txn.ID()
		}
		cx.EvalParams.txidCache[groupIndex] = txid
	}

	return txid
}

func (cx *EvalContext) txnFieldToStack(stxn *transactions.SignedTxnWithAD, fs *txnFieldSpec, arrayFieldIdx uint64, groupIndex int, inner bool) (sv stackValue, err error) {
	if fs.effects {
		if cx.runModeFlags == ModeSig {
			return sv, fmt.Errorf("txn[%s] not allowed in current mode", fs.field)
		}
		if cx.version < txnEffectsVersion && !inner {
			return sv, errors.New("Unable to obtain effects from top-level transactions")
		}
	}
	if inner {
		// Before we had inner apps, we did not allow these, since we had no inner groups.
		if cx.version < innerAppsEnabledVersion && (fs.field == GroupIndex || fs.field == TxID) {
			err = fmt.Errorf("illegal field for inner transaction %s", fs.field)
			return
		}
	}
	err = nil
	txn := &stxn.SignedTxn.Txn
	switch fs.field {
	case Sender:
		sv.Bytes = txn.Sender[:]
	case Fee:
		sv.Uint = txn.Fee.Raw
	case FirstValid:
		sv.Uint = uint64(txn.FirstValid)
	case FirstValidTime:
		rnd, err := cx.availableRound(uint64(txn.FirstValid) - 1)
		if err != nil {
			return sv, err
		}
		hdr, err := cx.SigLedger.BlockHdrCached(rnd)
		if err != nil {
			return sv, err
		}
		if hdr.TimeStamp < 0 {
			return sv, fmt.Errorf("block(%d) timestamp %d < 0", txn.FirstValid-1, hdr.TimeStamp)
		}
		sv.Uint = uint64(hdr.TimeStamp)
	case LastValid:
		sv.Uint = uint64(txn.LastValid)
	case Note:
		sv.Bytes = nilToEmpty(txn.Note)
	case Receiver:
		sv.Bytes = txn.Receiver[:]
	case Amount:
		sv.Uint = txn.Amount.Raw
	case CloseRemainderTo:
		sv.Bytes = txn.CloseRemainderTo[:]
	case VotePK:
		sv.Bytes = txn.VotePK[:]
	case SelectionPK:
		sv.Bytes = txn.SelectionPK[:]
	case StateProofPK:
		sv.Bytes = txn.StateProofPK[:]
	case VoteFirst:
		sv.Uint = uint64(txn.VoteFirst)
	case VoteLast:
		sv.Uint = uint64(txn.VoteLast)
	case VoteKeyDilution:
		sv.Uint = txn.VoteKeyDilution
	case Nonparticipation:
		sv.Uint = boolToUint(txn.Nonparticipation)
	case Type:
		sv.Bytes = []byte(txn.Type)
	case TypeEnum:
		sv.Uint = txnTypeMap[string(txn.Type)]
	case XferAsset:
		sv.Uint = uint64(txn.XferAsset)
	case AssetAmount:
		sv.Uint = txn.AssetAmount
	case AssetSender:
		sv.Bytes = txn.AssetSender[:]
	case AssetReceiver:
		sv.Bytes = txn.AssetReceiver[:]
	case AssetCloseTo:
		sv.Bytes = txn.AssetCloseTo[:]
	case GroupIndex:
		sv.Uint = uint64(groupIndex)
	case TxID:
		txid := cx.getTxID(txn, groupIndex, inner)
		sv.Bytes = txid[:]
	case Lease:
		sv.Bytes = txn.Lease[:]
	case ApplicationID:
		sv.Uint = uint64(txn.ApplicationID)
	case OnCompletion:
		sv.Uint = uint64(txn.OnCompletion)

	case ApplicationArgs:
		if arrayFieldIdx >= uint64(len(txn.ApplicationArgs)) {
			return sv, fmt.Errorf("invalid ApplicationArgs index %d", arrayFieldIdx)
		}
		sv.Bytes = nilToEmpty(txn.ApplicationArgs[arrayFieldIdx])
	case NumAppArgs:
		sv.Uint = uint64(len(txn.ApplicationArgs))

	case Accounts:
		if arrayFieldIdx == 0 {
			// special case: sender
			sv.Bytes = txn.Sender[:]
		} else {
			if arrayFieldIdx > uint64(len(txn.Accounts)) {
				return sv, fmt.Errorf("invalid Accounts index %d", arrayFieldIdx)
			}
			sv.Bytes = txn.Accounts[arrayFieldIdx-1][:]
		}
	case NumAccounts:
		sv.Uint = uint64(len(txn.Accounts))

	case Assets:
		if arrayFieldIdx >= uint64(len(txn.ForeignAssets)) {
			return sv, fmt.Errorf("invalid Assets index %d", arrayFieldIdx)
		}
		sv.Uint = uint64(txn.ForeignAssets[arrayFieldIdx])
	case NumAssets:
		sv.Uint = uint64(len(txn.ForeignAssets))

	case Applications:
		if arrayFieldIdx == 0 {
			// special case: current app id
			sv.Uint = uint64(txn.ApplicationID)
		} else {
			if arrayFieldIdx > uint64(len(txn.ForeignApps)) {
				return sv, fmt.Errorf("invalid Applications index %d", arrayFieldIdx)
			}
			sv.Uint = uint64(txn.ForeignApps[arrayFieldIdx-1])
		}
	case NumApplications:
		sv.Uint = uint64(len(txn.ForeignApps))

	case GlobalNumUint:
		sv.Uint = uint64(txn.GlobalStateSchema.NumUint)
	case GlobalNumByteSlice:
		sv.Uint = uint64(txn.GlobalStateSchema.NumByteSlice)

	case LocalNumUint:
		sv.Uint = uint64(txn.LocalStateSchema.NumUint)
	case LocalNumByteSlice:
		sv.Uint = uint64(txn.LocalStateSchema.NumByteSlice)

	case ApprovalProgram:
		sv.Bytes = nilToEmpty(txn.ApprovalProgram)
	case ClearStateProgram:
		sv.Bytes = nilToEmpty(txn.ClearStateProgram)
	case NumApprovalProgramPages:
		sv.Uint = uint64(divCeil(len(txn.ApprovalProgram), maxStringSize))
	case ApprovalProgramPages:
		pageCount := divCeil(len(txn.ApprovalProgram), maxStringSize)
		if arrayFieldIdx >= uint64(pageCount) {
			return sv, fmt.Errorf("invalid ApprovalProgramPages index %d", arrayFieldIdx)
		}
		first := arrayFieldIdx * maxStringSize
		last := first + maxStringSize
		if last > uint64(len(txn.ApprovalProgram)) {
			last = uint64(len(txn.ApprovalProgram))
		}
		sv.Bytes = txn.ApprovalProgram[first:last]
	case NumClearStateProgramPages:
		sv.Uint = uint64(divCeil(len(txn.ClearStateProgram), maxStringSize))
	case ClearStateProgramPages:
		pageCount := divCeil(len(txn.ClearStateProgram), maxStringSize)
		if arrayFieldIdx >= uint64(pageCount) {
			return sv, fmt.Errorf("invalid ClearStateProgramPages index %d", arrayFieldIdx)
		}
		first := arrayFieldIdx * maxStringSize
		last := first + maxStringSize
		if last > uint64(len(txn.ClearStateProgram)) {
			last = uint64(len(txn.ClearStateProgram))
		}
		sv.Bytes = txn.ClearStateProgram[first:last]
	case RekeyTo:
		sv.Bytes = txn.RekeyTo[:]
	case ConfigAsset:
		sv.Uint = uint64(txn.ConfigAsset)
	case ConfigAssetTotal:
		sv.Uint = uint64(txn.AssetParams.Total)
	case ConfigAssetDecimals:
		sv.Uint = uint64(txn.AssetParams.Decimals)
	case ConfigAssetDefaultFrozen:
		sv.Uint = boolToUint(txn.AssetParams.DefaultFrozen)
	case ConfigAssetUnitName:
		sv.Bytes = nilToEmpty([]byte(txn.AssetParams.UnitName))
	case ConfigAssetName:
		sv.Bytes = nilToEmpty([]byte(txn.AssetParams.AssetName))
	case ConfigAssetURL:
		sv.Bytes = nilToEmpty([]byte(txn.AssetParams.URL))
	case ConfigAssetMetadataHash:
		sv.Bytes = nilToEmpty(txn.AssetParams.MetadataHash[:])
	case ConfigAssetManager:
		sv.Bytes = txn.AssetParams.Manager[:]
	case ConfigAssetReserve:
		sv.Bytes = txn.AssetParams.Reserve[:]
	case ConfigAssetFreeze:
		sv.Bytes = txn.AssetParams.Freeze[:]
	case ConfigAssetClawback:
		sv.Bytes = txn.AssetParams.Clawback[:]
	case FreezeAsset:
		sv.Uint = uint64(txn.FreezeAsset)
	case FreezeAssetAccount:
		sv.Bytes = txn.FreezeAccount[:]
	case FreezeAssetFrozen:
		sv.Uint = boolToUint(txn.AssetFrozen)
	case ExtraProgramPages:
		sv.Uint = uint64(txn.ExtraProgramPages)

	case Logs:
		if arrayFieldIdx >= uint64(len(stxn.EvalDelta.Logs)) {
			return sv, fmt.Errorf("invalid Logs index %d", arrayFieldIdx)
		}
		sv.Bytes = nilToEmpty([]byte(stxn.EvalDelta.Logs[arrayFieldIdx]))
	case NumLogs:
		sv.Uint = uint64(len(stxn.EvalDelta.Logs))
	case LastLog:
		if logs := len(stxn.EvalDelta.Logs); logs > 0 {
			sv.Bytes = nilToEmpty([]byte(stxn.EvalDelta.Logs[logs-1]))
		} else {
			sv.Bytes = nilToEmpty(nil)
		}
	case CreatedAssetID:
		sv.Uint = uint64(stxn.ApplyData.ConfigAsset)
	case CreatedApplicationID:
		sv.Uint = uint64(stxn.ApplyData.ApplicationID)

	default:
		return sv, fmt.Errorf("invalid txn field %s", fs.field)
	}

	if fs.ftype.AVMType != sv.avmType() {
		return sv, fmt.Errorf("%s expected field type is %s but got %s", fs.field, fs.ftype, sv.avmType())
	}
	return sv, nil
}

func (cx *EvalContext) fetchField(field TxnField, expectArray bool) (*txnFieldSpec, error) {
	fs, ok := txnFieldSpecByField(field)
	if !ok || fs.version > cx.version {
		return nil, fmt.Errorf("invalid txn field %s", field)
	}
	if expectArray != fs.array {
		if expectArray {
			return nil, fmt.Errorf("unsupported array field %s", field)
		}
		return nil, fmt.Errorf("invalid txn field %s", field)
	}
	return &fs, nil
}

type txnSource int

const (
	srcGroup txnSource = iota
	srcInner
	srcInnerGroup
)

// opTxnImpl implements all of the txn variants.  Each form of txn opcode should
// be able to get its work done with one call here, after collecting the args in
// the most straightforward way possible. They ought to do no error checking, so
// that it is all collected here.
func (cx *EvalContext) opTxnImpl(gi uint64, src txnSource, field TxnField, ai uint64, expectArray bool) (sv stackValue, err error) {
	fs, err := cx.fetchField(field, expectArray)
	if err != nil {
		return sv, err
	}

	var group []transactions.SignedTxnWithAD
	switch src {
	case srcGroup:
		if fs.effects && gi >= uint64(cx.groupIndex) {
			// Test mode so that error is clearer
			if cx.runModeFlags == ModeSig {
				return sv, fmt.Errorf("txn[%s] not allowed in current mode", fs.field)
			}
			return sv, fmt.Errorf("txn effects can only be read from past txns %d %d", gi, cx.groupIndex)
		}
		group = cx.TxnGroup
	case srcInner:
		group = cx.getLastInner()
	case srcInnerGroup:
		group = cx.getLastInnerGroup()
	}

	// We cast the length up, rather than gi down, in case gi overflows `int`.
	if gi >= uint64(len(group)) {
		return sv, fmt.Errorf("txn index %d, len(group) is %d", gi, len(group))
	}
	tx := &group[gi]

	// int(gi) is safe because gi < len(group). Slices in Go cannot exceed `int`
	sv, err = cx.txnFieldToStack(tx, fs, ai, int(gi), src != srcGroup)
	if err != nil {
		return sv, err
	}

	return sv, nil
}

func opTxn(cx *EvalContext) error {
	gi := uint64(cx.groupIndex)
	field := TxnField(cx.program[cx.pc+1])

	sv, err := cx.opTxnImpl(gi, srcGroup, field, 0, false)
	if err != nil {
		return err
	}

	cx.stack = append(cx.stack, sv)
	return nil
}

func opTxna(cx *EvalContext) error {
	gi := uint64(cx.groupIndex)
	field := TxnField(cx.program[cx.pc+1])
	ai := uint64(cx.program[cx.pc+2])

	sv, err := cx.opTxnImpl(gi, srcGroup, field, ai, true)
	if err != nil {
		return err
	}

	cx.stack = append(cx.stack, sv)
	return nil
}

func opTxnas(cx *EvalContext) error {
	last := len(cx.stack) - 1

	gi := uint64(cx.groupIndex)
	field := TxnField(cx.program[cx.pc+1])
	ai := cx.stack[last].Uint

	sv, err := cx.opTxnImpl(gi, srcGroup, field, ai, true)
	if err != nil {
		return err
	}

	cx.stack[last] = sv
	return nil
}

func opGtxn(cx *EvalContext) error {
	gi := uint64(cx.program[cx.pc+1])
	field := TxnField(cx.program[cx.pc+2])

	sv, err := cx.opTxnImpl(gi, srcGroup, field, 0, false)
	if err != nil {
		return err
	}

	cx.stack = append(cx.stack, sv)
	return nil
}

func opGtxna(cx *EvalContext) error {
	gi := uint64(cx.program[cx.pc+1])
	field := TxnField(cx.program[cx.pc+2])
	ai := uint64(cx.program[cx.pc+3])

	sv, err := cx.opTxnImpl(gi, srcGroup, field, ai, true)
	if err != nil {
		return err
	}

	cx.stack = append(cx.stack, sv)
	return nil
}

func opGtxnas(cx *EvalContext) error {
	last := len(cx.stack) - 1

	gi := uint64(cx.program[cx.pc+1])
	field := TxnField(cx.program[cx.pc+2])
	ai := cx.stack[last].Uint

	sv, err := cx.opTxnImpl(gi, srcGroup, field, ai, true)
	if err != nil {
		return err
	}

	cx.stack[last] = sv
	return nil
}

func opGtxns(cx *EvalContext) error {
	last := len(cx.stack) - 1

	gi := cx.stack[last].Uint
	field := TxnField(cx.program[cx.pc+1])

	sv, err := cx.opTxnImpl(gi, srcGroup, field, 0, false)
	if err != nil {
		return err
	}

	cx.stack[last] = sv
	return nil
}

func opGtxnsa(cx *EvalContext) error {
	last := len(cx.stack) - 1

	gi := cx.stack[last].Uint
	field := TxnField(cx.program[cx.pc+1])
	ai := uint64(cx.program[cx.pc+2])

	sv, err := cx.opTxnImpl(gi, srcGroup, field, ai, true)
	if err != nil {
		return err
	}

	cx.stack[last] = sv
	return nil
}

func opGtxnsas(cx *EvalContext) error {
	last := len(cx.stack) - 1
	prev := last - 1

	gi := cx.stack[prev].Uint
	field := TxnField(cx.program[cx.pc+1])
	ai := cx.stack[last].Uint

	sv, err := cx.opTxnImpl(gi, srcGroup, field, ai, true)
	if err != nil {
		return err
	}

	cx.stack[prev] = sv
	cx.stack = cx.stack[:last]
	return nil
}

func opItxn(cx *EvalContext) error {
	field := TxnField(cx.program[cx.pc+1])

	sv, err := cx.opTxnImpl(0, srcInner, field, 0, false)
	if err != nil {
		return err
	}
	cx.stack = append(cx.stack, sv)
	return nil
}

func opItxna(cx *EvalContext) error {
	field := TxnField(cx.program[cx.pc+1])
	ai := uint64(cx.program[cx.pc+2])

	sv, err := cx.opTxnImpl(0, srcInner, field, ai, true)
	if err != nil {
		return err
	}

	cx.stack = append(cx.stack, sv)
	return nil
}

func opItxnas(cx *EvalContext) error {
	last := len(cx.stack) - 1

	field := TxnField(cx.program[cx.pc+1])
	ai := cx.stack[last].Uint

	sv, err := cx.opTxnImpl(0, srcInner, field, ai, true)
	if err != nil {
		return err
	}

	cx.stack[last] = sv
	return nil
}

func (cx *EvalContext) getLastInner() []transactions.SignedTxnWithAD {
	inners := cx.txn.EvalDelta.InnerTxns
	// If there are no inners yet, return empty slice, which will result in error
	if len(inners) == 0 {
		return inners
	}
	return inners[len(inners)-1:]
}

func (cx *EvalContext) getLastInnerGroup() []transactions.SignedTxnWithAD {
	inners := cx.txn.EvalDelta.InnerTxns
	// If there are no inners yet, return empty slice, which will result in error
	if len(inners) == 0 {
		return inners
	}
	gid := inners[len(inners)-1].Txn.Group
	// If last inner was a singleton, return it as a slice.
	if gid.IsZero() {
		return inners[len(inners)-1:]
	}
	// Look back for the first non-matching inner (by group) to find beginning
	for i := len(inners) - 2; i >= 0; i-- {
		if inners[i].Txn.Group != gid {
			return inners[i+1:]
		}
	}
	// All have the same (non-zero) group. Return all
	return inners
}

func opGitxn(cx *EvalContext) error {
	gi := uint64(cx.program[cx.pc+1])
	field := TxnField(cx.program[cx.pc+2])

	sv, err := cx.opTxnImpl(gi, srcInnerGroup, field, 0, false)
	if err != nil {
		return err
	}

	cx.stack = append(cx.stack, sv)
	return nil
}

func opGitxna(cx *EvalContext) error {
	gi := uint64(cx.program[cx.pc+1])
	field := TxnField(cx.program[cx.pc+2])
	ai := uint64(cx.program[cx.pc+3])

	sv, err := cx.opTxnImpl(gi, srcInnerGroup, field, ai, true)
	if err != nil {
		return err
	}

	cx.stack = append(cx.stack, sv)
	return nil
}

func opGitxnas(cx *EvalContext) error {
	last := len(cx.stack) - 1

	gi := uint64(cx.program[cx.pc+1])
	field := TxnField(cx.program[cx.pc+2])
	ai := cx.stack[last].Uint

	sv, err := cx.opTxnImpl(gi, srcInnerGroup, field, ai, true)
	if err != nil {
		return err
	}

	cx.stack[last] = sv
	return nil
}

func opGaidImpl(cx *EvalContext, giw uint64, opName string) (sv stackValue, err error) {
	if giw >= uint64(len(cx.TxnGroup)) {
		return sv, fmt.Errorf("%s lookup TxnGroup[%d] but it only has %d", opName, giw, len(cx.TxnGroup))
	}
	// Is now assured smalled than a len() so fits in int.
	gi := int(giw)
	if gi > cx.groupIndex {
		return sv, fmt.Errorf("%s can't get creatable ID of txn ahead of the current one (index %d) in the transaction group", opName, gi)
	}
	if gi == cx.groupIndex {
		return sv, fmt.Errorf("%s is only for accessing creatable IDs of previous txns, use `global CurrentApplicationID` instead to access the current app's creatable ID", opName)
	}
	if txn := cx.TxnGroup[gi].Txn; !(txn.Type == protocol.ApplicationCallTx || txn.Type == protocol.AssetConfigTx) {
		return sv, fmt.Errorf("can't use %s on txn that is not an app call nor an asset config txn with index %d", opName, gi)
	}

	if aid := cx.TxnGroup[gi].ApplyData.ConfigAsset; aid != 0 {
		return stackValue{Uint: uint64(aid)}, nil
	}
	if aid := cx.TxnGroup[gi].ApplyData.ApplicationID; aid != 0 {
		return stackValue{Uint: uint64(aid)}, nil
	}
	return sv, fmt.Errorf("%s: index %d did not create anything", opName, gi)
}

func opGaid(cx *EvalContext) error {
	gi := uint64(cx.program[cx.pc+1])
	sv, err := opGaidImpl(cx, gi, "gaid")
	if err != nil {
		return err
	}

	cx.stack = append(cx.stack, sv)
	return nil
}

func opGaids(cx *EvalContext) error {
	last := len(cx.stack) - 1
	gi := cx.stack[last].Uint

	sv, err := opGaidImpl(cx, gi, "gaids")
	if err != nil {
		return err
	}

	cx.stack[last] = sv
	return nil
}

func (cx *EvalContext) getRound() uint64 {
	return uint64(cx.Ledger.Round())
}

func (cx *EvalContext) getLatestTimestamp() (uint64, error) {
	ts := cx.Ledger.PrevTimestamp()
	if ts < 0 {
		return 0, fmt.Errorf("latest timestamp %d < 0", ts)
	}
	return uint64(ts), nil
}

// getApplicationAddress memoizes app.Address() across a tx group's evaluation
func (ep *EvalParams) getApplicationAddress(app basics.AppIndex) basics.Address {
	/* Do not instantiate the cache here, that would mask a programming error.
	   The cache must be instantiated at EvalParams construction time, so that
	   proper sharing with inner EvalParams can work. */
	appAddr, ok := ep.appAddrCache[app]
	if !ok {
		appAddr = app.Address()
		ep.appAddrCache[app] = appAddr
	}

	return appAddr
}

func (cx *EvalContext) getCreatorAddress() ([]byte, error) {
	_, creator, err := cx.Ledger.AppParams(cx.appID)
	if err != nil {
		return nil, fmt.Errorf("No params for current app")
	}
	return creator[:], nil
}

var zeroAddress basics.Address

func (cx *EvalContext) globalFieldToValue(fs globalFieldSpec) (sv stackValue, err error) {
	switch fs.field {
	case MinTxnFee:
		sv.Uint = cx.Proto.MinTxnFee
	case MinBalance:
		sv.Uint = cx.Proto.MinBalance
	case MaxTxnLife:
		sv.Uint = cx.Proto.MaxTxnLife
	case ZeroAddress:
		sv.Bytes = zeroAddress[:]
	case GroupSize:
		sv.Uint = uint64(len(cx.TxnGroup))
	case LogicSigVersion:
		sv.Uint = cx.Proto.LogicSigVersion
	case Round:
		sv.Uint = cx.getRound()
	case LatestTimestamp:
		sv.Uint, err = cx.getLatestTimestamp()
	case CurrentApplicationID:
		sv.Uint = uint64(cx.appID)
	case CurrentApplicationAddress:
		addr := cx.getApplicationAddress(cx.appID)
		sv.Bytes = addr[:]
	case CreatorAddress:
		sv.Bytes, err = cx.getCreatorAddress()
	case GroupID:
		sv.Bytes = cx.txn.Txn.Group[:]
	case OpcodeBudget:
		sv.Uint = uint64(cx.remainingBudget())
	case CallerApplicationID:
		if cx.caller != nil {
			sv.Uint = uint64(cx.caller.appID)
		} else {
			sv.Uint = 0
		}
	case CallerApplicationAddress:
		if cx.caller != nil {
			addr := cx.caller.getApplicationAddress(cx.caller.appID)
			sv.Bytes = addr[:]
		} else {
			sv.Bytes = zeroAddress[:]
		}
	default:
		err = fmt.Errorf("invalid global field %d", fs.field)
	}

	if fs.ftype.AVMType != sv.avmType() {
		return sv, fmt.Errorf("%s expected field type is %s but got %s", fs.field, fs.ftype, sv.avmType())
	}

	return sv, err
}

func opGlobal(cx *EvalContext) error {
	globalField := GlobalField(cx.program[cx.pc+1])
	fs, ok := globalFieldSpecByField(globalField)
	if !ok || fs.version > cx.version {
		return fmt.Errorf("invalid global field %s", globalField)
	}
	if (cx.runModeFlags & fs.mode) == 0 {
		return fmt.Errorf("global[%s] not allowed in current mode", globalField)
	}

	sv, err := cx.globalFieldToValue(fs)
	if err != nil {
		return err
	}

	cx.stack = append(cx.stack, sv)
	return nil
}

// Msg is data meant to be signed and then verified with the
// ed25519verify opcode.
type Msg struct {
	_struct     struct{}      `codec:",omitempty,omitemptyarray"`
	ProgramHash crypto.Digest `codec:"p"`
	Data        []byte        `codec:"d"`
}

// ToBeHashed implements crypto.Hashable
func (msg Msg) ToBeHashed() (protocol.HashID, []byte) {
	return protocol.ProgramData, append(msg.ProgramHash[:], msg.Data...)
}

// programHash lets us lazily compute H(cx.program)
func (cx *EvalContext) programHash() crypto.Digest {
	if cx.programHashCached == (crypto.Digest{}) {
		cx.programHashCached = crypto.HashObj(Program(cx.program))
	}
	return cx.programHashCached
}

func opEd25519Verify(cx *EvalContext) error {
	last := len(cx.stack) - 1 // index of PK
	prev := last - 1          // index of signature
	pprev := prev - 1         // index of data

	var sv crypto.SignatureVerifier
	if len(cx.stack[last].Bytes) != len(sv) {
		return errors.New("invalid public key")
	}
	copy(sv[:], cx.stack[last].Bytes)

	var sig crypto.Signature
	if len(cx.stack[prev].Bytes) != len(sig) {
		return errors.New("invalid signature")
	}
	copy(sig[:], cx.stack[prev].Bytes)

	msg := Msg{ProgramHash: cx.programHash(), Data: cx.stack[pprev].Bytes}
	cx.stack[pprev] = boolToSV(sv.Verify(msg, sig))
	cx.stack = cx.stack[:prev]
	return nil
}

func opEd25519VerifyBare(cx *EvalContext) error {
	last := len(cx.stack) - 1 // index of PK
	prev := last - 1          // index of signature
	pprev := prev - 1         // index of data

	var sv crypto.SignatureVerifier
	if len(cx.stack[last].Bytes) != len(sv) {
		return errors.New("invalid public key")
	}
	copy(sv[:], cx.stack[last].Bytes)

	var sig crypto.Signature
	if len(cx.stack[prev].Bytes) != len(sig) {
		return errors.New("invalid signature")
	}
	copy(sig[:], cx.stack[prev].Bytes)

	cx.stack[pprev] = boolToSV(sv.VerifyBytes(cx.stack[pprev].Bytes, sig))
	cx.stack = cx.stack[:prev]
	return nil
}

func leadingZeros(size int, b *big.Int) ([]byte, error) {
	byteLength := (b.BitLen() + 7) / 8
	if size < byteLength {
		return nil, fmt.Errorf("insufficient buffer size: %d < %d", size, byteLength)
	}
	buf := make([]byte, size)
	b.FillBytes(buf)
	return buf, nil
}

var ecdsaVerifyCosts = []int{
	Secp256k1: 1700,
	Secp256r1: 2500,
}

var secp256r1 = elliptic.P256()

func opEcdsaVerify(cx *EvalContext) error {
	ecdsaCurve := EcdsaCurve(cx.program[cx.pc+1])
	fs, ok := ecdsaCurveSpecByField(ecdsaCurve)
	if !ok || fs.version > cx.version {
		return fmt.Errorf("invalid curve %d", ecdsaCurve)
	}

	if fs.field != Secp256k1 && fs.field != Secp256r1 {
		return fmt.Errorf("unsupported curve %d", fs.field)
	}

	last := len(cx.stack) - 1 // index of PK y
	prev := last - 1          // index of PK x
	pprev := prev - 1         // index of signature s
	fourth := pprev - 1       // index of signature r
	fifth := fourth - 1       // index of data

	pkY := cx.stack[last].Bytes
	pkX := cx.stack[prev].Bytes
	sigS := cx.stack[pprev].Bytes
	sigR := cx.stack[fourth].Bytes
	msg := cx.stack[fifth].Bytes

	if len(msg) != 32 {
		return fmt.Errorf("the signed data must be 32 bytes long, not %d", len(msg))
	}

	x := new(big.Int).SetBytes(pkX)
	y := new(big.Int).SetBytes(pkY)

	var result bool
	if fs.field == Secp256k1 {
		signature := make([]byte, 0, len(sigR)+len(sigS))
		signature = append(signature, sigR...)
		signature = append(signature, sigS...)

		pubkey := secp256k1.S256().Marshal(x, y)
		result = secp256k1.VerifySignature(pubkey, msg, signature)
	} else if fs.field == Secp256r1 {
		if !cx.Proto.EnablePrecheckECDSACurve || secp256r1.IsOnCurve(x, y) {
			pubkey := ecdsa.PublicKey{
				Curve: secp256r1,
				X:     x,
				Y:     y,
			}
			r := new(big.Int).SetBytes(sigR)
			s := new(big.Int).SetBytes(sigS)
			result = ecdsa.Verify(&pubkey, msg, r, s)
		}
	}

	cx.stack[fifth] = boolToSV(result)
	cx.stack = cx.stack[:fourth]
	return nil
}

var ecdsaDecompressCosts = []int{
	Secp256k1: 650,
	Secp256r1: 2400,
}

func opEcdsaPkDecompress(cx *EvalContext) error {
	ecdsaCurve := EcdsaCurve(cx.program[cx.pc+1])
	fs, ok := ecdsaCurveSpecByField(ecdsaCurve)
	if !ok || fs.version > cx.version {
		return fmt.Errorf("invalid curve %d", ecdsaCurve)
	}

	if fs.field != Secp256k1 && fs.field != Secp256r1 {
		return fmt.Errorf("unsupported curve %d", fs.field)
	}

	last := len(cx.stack) - 1 // compressed PK

	pubkey := cx.stack[last].Bytes
	var x, y *big.Int
	if fs.field == Secp256k1 {
		x, y = secp256k1.DecompressPubkey(pubkey)
		if x == nil {
			return fmt.Errorf("invalid pubkey")
		}
	} else if fs.field == Secp256r1 {
		x, y = elliptic.UnmarshalCompressed(elliptic.P256(), pubkey)
		if x == nil {
			return fmt.Errorf("invalid compressed pubkey")
		}
	}

	var err error
	cx.stack[last].Uint = 0
	cx.stack[last].Bytes, err = leadingZeros(32, x)
	if err != nil {
		return fmt.Errorf("x component zeroing failed: %s", err.Error())
	}

	var sv stackValue
	sv.Bytes, err = leadingZeros(32, y)
	if err != nil {
		return fmt.Errorf("y component zeroing failed: %s", err.Error())
	}

	cx.stack = append(cx.stack, sv)
	return nil
}

func opEcdsaPkRecover(cx *EvalContext) error {
	ecdsaCurve := EcdsaCurve(cx.program[cx.pc+1])
	fs, ok := ecdsaCurveSpecByField(ecdsaCurve)
	if !ok || fs.version > cx.version {
		return fmt.Errorf("invalid curve %d", ecdsaCurve)
	}

	if fs.field != Secp256k1 {
		return fmt.Errorf("unsupported curve %d", fs.field)
	}

	last := len(cx.stack) - 1 // index of signature s
	prev := last - 1          // index of signature r
	pprev := prev - 1         // index of recovery id
	fourth := pprev - 1       // index of data

	sigS := cx.stack[last].Bytes
	sigR := cx.stack[prev].Bytes
	recid := cx.stack[pprev].Uint
	msg := cx.stack[fourth].Bytes

	if recid > 3 {
		return fmt.Errorf("invalid recovery id: %d", recid)
	}

	signature := make([]byte, 0, len(sigR)+len(sigS)+1)
	signature = append(signature, sigR...)
	signature = append(signature, sigS...)
	signature = append(signature, uint8(recid))

	pk, err := secp256k1.RecoverPubkey(msg, signature)
	if err != nil {
		return fmt.Errorf("pubkey recover failed: %s", err.Error())
	}
	x, y := secp256k1.S256().Unmarshal(pk)
	if x == nil {
		return fmt.Errorf("pubkey unmarshal failed")
	}

	cx.stack[fourth].Uint = 0
	cx.stack[fourth].Bytes, err = leadingZeros(32, x)
	if err != nil {
		return fmt.Errorf("x component zeroing failed: %s", err.Error())
	}
	cx.stack[pprev].Uint = 0
	cx.stack[pprev].Bytes, err = leadingZeros(32, y)
	if err != nil {
		return fmt.Errorf("y component zeroing failed: %s", err.Error())
	}
	cx.stack = cx.stack[:prev]
	return nil
}

func opLoad(cx *EvalContext) error {
	n := cx.program[cx.pc+1]
	cx.stack = append(cx.stack, cx.scratch[n])
	return nil
}

func opLoads(cx *EvalContext) error {
	last := len(cx.stack) - 1
	n := cx.stack[last].Uint
	if n >= uint64(len(cx.scratch)) {
		return fmt.Errorf("invalid Scratch index %d", n)
	}
	cx.stack[last] = cx.scratch[n]
	return nil
}

func opStore(cx *EvalContext) error {
	n := cx.program[cx.pc+1]
	last := len(cx.stack) - 1
	cx.scratch[n] = cx.stack[last]
	cx.stack = cx.stack[:last]
	return nil
}

func opStores(cx *EvalContext) error {
	last := len(cx.stack) - 1
	prev := last - 1
	n := cx.stack[prev].Uint
	if n >= uint64(len(cx.scratch)) {
		return fmt.Errorf("invalid Scratch index %d", n)
	}
	cx.scratch[n] = cx.stack[last]
	cx.stack = cx.stack[:prev]
	return nil
}

func opGloadImpl(cx *EvalContext, gi int, scratchIdx byte, opName string) (stackValue, error) {
	var none stackValue
	if gi >= len(cx.TxnGroup) {
		return none, fmt.Errorf("%s lookup TxnGroup[%d] but it only has %d", opName, gi, len(cx.TxnGroup))
	}
	if int(scratchIdx) >= len(cx.scratch) {
		return none, fmt.Errorf("invalid Scratch index %d", scratchIdx)
	}
	if cx.TxnGroup[gi].Txn.Type != protocol.ApplicationCallTx {
		return none, fmt.Errorf("can't use %s on non-app call txn with index %d", opName, gi)
	}
	if gi == cx.groupIndex {
		return none, fmt.Errorf("can't use %s on self, use load instead", opName)
	}
	if gi > cx.groupIndex {
		return none, fmt.Errorf("%s can't get future scratch space from txn with index %d", opName, gi)
	}

	return cx.pastScratch[gi][scratchIdx], nil
}

func opGload(cx *EvalContext) error {
	gi := int(cx.program[cx.pc+1])
	scratchIdx := cx.program[cx.pc+2]
	scratchValue, err := opGloadImpl(cx, gi, scratchIdx, "gload")
	if err != nil {
		return err
	}

	cx.stack = append(cx.stack, scratchValue)
	return nil
}

func opGloads(cx *EvalContext) error {
	last := len(cx.stack) - 1
	gi := cx.stack[last].Uint
	if gi >= uint64(len(cx.TxnGroup)) {
		return fmt.Errorf("gloads lookup TxnGroup[%d] but it only has %d", gi, len(cx.TxnGroup))
	}
	scratchIdx := cx.program[cx.pc+1]
	scratchValue, err := opGloadImpl(cx, int(gi), scratchIdx, "gloads")
	if err != nil {
		return err
	}

	cx.stack[last] = scratchValue
	return nil
}

func opGloadss(cx *EvalContext) error {
	last := len(cx.stack) - 1
	prev := last - 1

	gi := cx.stack[prev].Uint
	if gi >= uint64(len(cx.TxnGroup)) {
		return fmt.Errorf("gloadss lookup TxnGroup[%d] but it only has %d", gi, len(cx.TxnGroup))
	}
	scratchIdx := cx.stack[last].Uint
	if scratchIdx >= 256 {
		return fmt.Errorf("gloadss scratch index >= 256 (%d)", scratchIdx)
	}
	scratchValue, err := opGloadImpl(cx, int(gi), byte(scratchIdx), "gloadss")
	if err != nil {
		return err
	}

	cx.stack[prev] = scratchValue
	cx.stack = cx.stack[:last]
	return nil
}

func opConcat(cx *EvalContext) error {
	last := len(cx.stack) - 1
	prev := last - 1
	a := cx.stack[prev].Bytes
	b := cx.stack[last].Bytes
	newlen := len(a) + len(b)
	newvalue := make([]byte, newlen)
	copy(newvalue, a)
	copy(newvalue[len(a):], b)
	cx.stack[prev].Bytes = newvalue
	cx.stack = cx.stack[:last]
	return nil
}

func substring(x []byte, start, end int) ([]byte, error) {
	if end < start {
		return nil, errors.New("substring end before start")
	}
	if start > len(x) || end > len(x) {
		return nil, errors.New("substring range beyond length of string")
	}
	return x[start:end], nil
}

func opSubstring(cx *EvalContext) error {
	last := len(cx.stack) - 1
	start := cx.program[cx.pc+1]
	end := cx.program[cx.pc+2]
	bytes, err := substring(cx.stack[last].Bytes, int(start), int(end))
	cx.stack[last].Bytes = bytes
	return err
}

func opSubstring3(cx *EvalContext) error {
	last := len(cx.stack) - 1 // end
	prev := last - 1          // start
	pprev := prev - 1         // bytes
	start := cx.stack[prev].Uint
	end := cx.stack[last].Uint
	if start > math.MaxInt32 || end > math.MaxInt32 {
		return errors.New("substring range beyond length of string")
	}
	bytes, err := substring(cx.stack[pprev].Bytes, int(start), int(end))
	cx.stack[pprev].Bytes = bytes
	cx.stack = cx.stack[:prev]
	return err
}

func opGetBit(cx *EvalContext) error {
	last := len(cx.stack) - 1
	prev := last - 1
	idx := cx.stack[last].Uint
	target := cx.stack[prev]

	var bit uint64
	if target.avmType() == avmUint64 {
		if idx > 63 {
			return errors.New("getbit index > 63 with with Uint")
		}
		mask := uint64(1) << idx
		bit = (target.Uint & mask) >> idx
	} else {
		// indexing into a byteslice
		byteIdx := idx / 8
		if byteIdx >= uint64(len(target.Bytes)) {
			return errors.New("getbit index beyond byteslice")
		}
		byteVal := target.Bytes[byteIdx]

		bitIdx := idx % 8
		// We saying that bit 9 (the 10th bit), for example,
		// is the 2nd bit in the second byte, and that "2nd
		// bit" here means almost-highest-order bit, because
		// we're thinking of the bits in the byte itself as
		// being big endian. So this looks "reversed"
		mask := byte(0x80) >> bitIdx
		bit = uint64((byteVal & mask) >> (7 - bitIdx))
	}
	cx.stack[prev].Uint = bit
	cx.stack[prev].Bytes = nil
	cx.stack = cx.stack[:last]
	return nil
}

func opSetBit(cx *EvalContext) error {
	last := len(cx.stack) - 1
	prev := last - 1
	pprev := prev - 1

	bit := cx.stack[last].Uint
	idx := cx.stack[prev].Uint
	target := cx.stack[pprev]

	if bit > 1 {
		return errors.New("setbit value > 1")
	}

	if target.avmType() == avmUint64 {
		if idx > 63 {
			return errors.New("setbit index > 63 with Uint")
		}
		mask := uint64(1) << idx
		if bit == uint64(1) {
			cx.stack[pprev].Uint |= mask // manipulate stack in place
		} else {
			cx.stack[pprev].Uint &^= mask // manipulate stack in place
		}
	} else {
		// indexing into a byteslice
		byteIdx := idx / 8
		if byteIdx >= uint64(len(target.Bytes)) {
			return errors.New("setbit index beyond byteslice")
		}

		bitIdx := idx % 8
		// We saying that bit 9 (the 10th bit), for example,
		// is the 2nd bit in the second byte, and that "2nd
		// bit" here means almost-highest-order bit, because
		// we're thinking of the bits in the byte itself as
		// being big endian. So this looks "reversed"
		mask := byte(0x80) >> bitIdx
		// Copy to avoid modifying shared slice
		scratch := append([]byte(nil), target.Bytes...)
		if bit == uint64(1) {
			scratch[byteIdx] |= mask
		} else {
			scratch[byteIdx] &^= mask
		}
		cx.stack[pprev].Bytes = scratch
	}
	cx.stack = cx.stack[:prev]
	return nil
}

func opGetByte(cx *EvalContext) error {
	last := len(cx.stack) - 1
	prev := last - 1

	idx := cx.stack[last].Uint
	target := cx.stack[prev]

	if idx >= uint64(len(target.Bytes)) {
		return errors.New("getbyte index beyond array length")
	}
	cx.stack[prev].Uint = uint64(target.Bytes[idx])
	cx.stack[prev].Bytes = nil
	cx.stack = cx.stack[:last]
	return nil
}

func opSetByte(cx *EvalContext) error {
	last := len(cx.stack) - 1
	prev := last - 1
	pprev := prev - 1
	if cx.stack[last].Uint > 255 {
		return errors.New("setbyte value > 255")
	}
	if cx.stack[prev].Uint >= uint64(len(cx.stack[pprev].Bytes)) {
		return errors.New("setbyte index beyond array length")
	}
	// Copy to avoid modifying shared slice
	cx.stack[pprev].Bytes = append([]byte(nil), cx.stack[pprev].Bytes...)
	cx.stack[pprev].Bytes[cx.stack[prev].Uint] = byte(cx.stack[last].Uint)
	cx.stack = cx.stack[:prev]
	return nil
}

func extractCarefully(x []byte, start, length uint64) ([]byte, error) {
	if start > uint64(len(x)) {
		return nil, fmt.Errorf("extraction start %d is beyond length: %d", start, len(x))
	}
	end := start + length
	if end < start {
		return nil, fmt.Errorf("extraction end exceeds uint64")
	}
	if end > uint64(len(x)) {
		return nil, fmt.Errorf("extraction end %d is beyond length: %d", end, len(x))
	}
	return x[start:end], nil
}

func opExtract(cx *EvalContext) error {
	last := len(cx.stack) - 1
	start := uint64(cx.program[cx.pc+1])
	length := uint64(cx.program[cx.pc+2])
	// Shortcut: if length is 0, take bytes from start index to the end
	if length == 0 {
		// If length has wrapped, it's because start > len(), so extractCarefully will report
		length = uint64(len(cx.stack[last].Bytes) - int(start))
	}
	bytes, err := extractCarefully(cx.stack[last].Bytes, start, length)
	cx.stack[last].Bytes = bytes
	return err
}

func opExtract3(cx *EvalContext) error {
	last := len(cx.stack) - 1 // length
	prev := last - 1          // start
	pprev := prev - 1         // bytes

	start := cx.stack[prev].Uint
	length := cx.stack[last].Uint
	bytes, err := extractCarefully(cx.stack[pprev].Bytes, start, length)
	cx.stack[pprev].Bytes = bytes
	cx.stack = cx.stack[:prev]
	return err
}

// replaceCarefully is used to make a NEW byteslice copy of original, with
// replacement written over the bytes starting at start.
func replaceCarefully(original []byte, replacement []byte, start uint64) ([]byte, error) {
	if start > uint64(len(original)) {
		return nil, fmt.Errorf("replacement start %d beyond length: %d", start, len(original))
	}
	end := start + uint64(len(replacement))
	if end < start { // impossible because it is sum of two avm value lengths
		return nil, fmt.Errorf("replacement end exceeds uint64")
	}

	if end > uint64(len(original)) {
		return nil, fmt.Errorf("replacement end %d beyond original length: %d", end, len(original))
	}

	// Do NOT use the append trick to make a copy here.
	// append(nil, []byte{}...) would return a nil, which means "not a bytearray" to AVM.
	clone := make([]byte, len(original))
	copy(clone[:start], original)
	copy(clone[start:end], replacement)
	copy(clone[end:], original[end:])
	return clone, nil
}

func opReplace2(cx *EvalContext) error {
	last := len(cx.stack) - 1 // replacement
	prev := last - 1          // original

	replacement := cx.stack[last].Bytes
	start := uint64(cx.program[cx.pc+1])
	original := cx.stack[prev].Bytes

	bytes, err := replaceCarefully(original, replacement, start)
	if err != nil {
		return err
	}
	cx.stack[prev].Bytes = bytes
	cx.stack = cx.stack[:last]
	return err
}

func opReplace3(cx *EvalContext) error {
	last := len(cx.stack) - 1 // replacement
	prev := last - 1          // start
	pprev := prev - 1         // original

	replacement := cx.stack[last].Bytes
	start := cx.stack[prev].Uint
	original := cx.stack[pprev].Bytes

	bytes, err := replaceCarefully(original, replacement, start)
	if err != nil {
		return err
	}
	cx.stack[pprev].Bytes = bytes
	cx.stack = cx.stack[:prev]
	return err
}

// We convert the bytes manually here because we need to accept "short" byte arrays.
// A single byte is a legal uint64 decoded this way.
func convertBytesToInt(x []byte) uint64 {
	out := uint64(0)
	for _, b := range x {
		out = out << 8
		out = out | (uint64(b) & 0x0ff)
	}
	return out
}

func opExtractNBytes(cx *EvalContext, n uint64) error {
	last := len(cx.stack) - 1 // start
	prev := last - 1          // bytes
	start := cx.stack[last].Uint
	bytes, err := extractCarefully(cx.stack[prev].Bytes, start, n) // extract n bytes
	if err != nil {
		return err
	}
	cx.stack[prev].Uint = convertBytesToInt(bytes)
	cx.stack[prev].Bytes = nil
	cx.stack = cx.stack[:last]
	return nil
}

func opExtract16Bits(cx *EvalContext) error {
	return opExtractNBytes(cx, 2) // extract 2 bytes
}

func opExtract32Bits(cx *EvalContext) error {
	return opExtractNBytes(cx, 4) // extract 4 bytes
}

func opExtract64Bits(cx *EvalContext) error {
	return opExtractNBytes(cx, 8) // extract 8 bytes
}

// assignAccount is used to convert a stackValue into a 32-byte account value,
// enforcing any "availability" restrictions in force.
func (cx *EvalContext) assignAccount(sv stackValue) (basics.Address, error) {
	_, err := sv.address()
	if err != nil {
		return basics.Address{}, err
	}

	addr, _, err := cx.accountReference(sv)
	return addr, err
}

// accountReference yields the address and Accounts offset designated by a
// stackValue. If the stackValue is the app account, an account of an app in
// created.apps, an account of an app in foreignApps, or an account made
// available by another txn, and it is not in the Accounts array, then
// len(Accounts) + 1 is returned as the index. This would let us catch the
// mistake if the index is used for set/del. If the txn somehow "psychically"
// predicted the address, and therefore it IS in txn.Accounts, then happy day,
// we can set/del it. Return the proper index.

// Starting in v9, apps can change local state on these accounts by adding the
// address to EvalDelta.SharedAccounts and indexing it there. But at this level,
// we still report the "failure" to find an index with `len(Accounts)+1` That
// value allows mutableAccountReference to decide whether to report an error or
// not, based on version.

func (cx *EvalContext) accountReference(account stackValue) (basics.Address, uint64, error) {
	addr, idx, err := cx.resolveAccount(account)
	if err != nil {
		return addr, 0, err
	}

	if idx >= 0 {
		return addr, uint64(idx), err
	}
	// negative idx tells us we can't return the idx into
	// txn.Accounts, but the account might still be available (because it was
	// created earlier in the group, or because of group sharing)
	ok := cx.availableAccount(addr)
	if !ok {
		return addr, 0, fmt.Errorf("invalid Account reference %s", addr)
	}
	// available, but not in txn.Accounts. Return 1 higher to signal.
	return addr, uint64(len(cx.txn.Txn.Accounts) + 1), nil
}

// resolveAccount determines the Address and slot indicated by a stackValue, so
// it is either confirming that the bytes is indeed 32 bytes (and trying to find
// it in txn.Accounts or returning -1), or it is performing the lookup of the
// integer arg in txn.Accounts.
func (cx *EvalContext) resolveAccount(account stackValue) (basics.Address, int, error) {
	if account.avmType() == avmUint64 {
		addr, err := cx.txn.Txn.AddressByIndex(account.Uint, cx.txn.Txn.Sender)
		return addr, int(account.Uint), err
	}
	addr, err := account.address()
	if err != nil {
		return addr, -1, err
	}

	idx, err := cx.txn.Txn.IndexByAddress(addr, cx.txn.Txn.Sender)
	if err != nil {
		// we don't want to convey `err`, because the supplied `account` does
		// seem to be an address, but we can't give a valid index.
		return addr, -1, nil //nolint:nilerr // see above comment
	}
	return addr, int(idx), nil
}

func (cx *EvalContext) availableAccount(addr basics.Address) bool {
	_, err := cx.txn.Txn.IndexByAddress(addr, cx.txn.Txn.Sender)
	if err == nil {
		return true
	}

	// Allow an address for an app that was created in group
	if cx.version >= createdResourcesVersion {
		for _, appID := range cx.available.createdApps {
			createdAddress := cx.getApplicationAddress(appID)
			if addr == createdAddress {
				return true
			}
		}
	}

	// or some other txn mentioned it
	if cx.version >= sharedResourcesVersion {
		if _, ok := cx.available.sharedAccounts[addr]; ok {
			return true
		}
	}

	// Allow an address for an app that was provided in the foreign apps array.
	if cx.version >= appAddressAvailableVersion {
		for _, appID := range cx.txn.Txn.ForeignApps {
			foreignAddress := cx.getApplicationAddress(appID)
			if addr == foreignAddress {
				return true
			}
		}
	}

	if cx.getApplicationAddress(cx.appID) == addr {
		return true
	}

	return false
}

func (cx *EvalContext) mutableAccountReference(account stackValue) (basics.Address, uint64, error) {
	addr, accountIdx, err := cx.accountReference(account)
	if err != nil {
		return basics.Address{}, 0, err
	}
	if accountIdx > uint64(len(cx.txn.Txn.Accounts)) {
		// There was no error, but accountReference has signaled that accountIdx
		// is not for mutable ops (because it can't encode it in EvalDelta)
<<<<<<< HEAD
		// This also tells us that account.address() will work.
		acctAddr, _ := account.address()
		err = fmt.Errorf("invalid Account reference for mutation %s", acctAddr)
=======
		if cx.version < sharedResourcesVersion {
			return basics.Address{}, 0, fmt.Errorf("invalid Account reference for mutation %s", addr)
		}
		// fall through, which means that starting in v9, the accountIdx
		// returned can be > len(tx.Accounts). It will end up getting passed to
		// GetLocal, which can record that index in order to produce old-style
		// EDS. But those EDs are only made in old consenus versions - at that
		// point v9 did not exist, so no backward incompatible change occurs.
>>>>>>> 57feb2c0
	}
	return addr, accountIdx, err
}

func opBalance(cx *EvalContext) error {
	last := len(cx.stack) - 1 // account (index or actual address)

	addr, _, err := cx.accountReference(cx.stack[last])
	if err != nil {
		return err
	}

	account, err := cx.Ledger.AccountData(addr)
	if err != nil {
		return err
	}

	cx.stack[last].Bytes = nil
	cx.stack[last].Uint = account.MicroAlgos.Raw
	return nil
}

func opMinBalance(cx *EvalContext) error {
	last := len(cx.stack) - 1 // account (index or actual address)

	addr, _, err := cx.accountReference(cx.stack[last])
	if err != nil {
		return err
	}

	account, err := cx.Ledger.AccountData(addr)
	if err != nil {
		return err
	}

	cx.stack[last].Bytes = nil
	cx.stack[last].Uint = account.MinBalance(cx.Proto).Raw
	return nil
}

func opAppOptedIn(cx *EvalContext) error {
	last := len(cx.stack) - 1 // app
	prev := last - 1          // account

	addr, app, _, err := cx.localsReference(cx.stack[prev], cx.stack[last].Uint)
	if err != nil {
		return err
	}

	optedIn, err := cx.Ledger.OptedIn(addr, app)
	if err != nil {
		return err
	}

	cx.stack[prev] = boolToSV(optedIn)
	cx.stack = cx.stack[:last]
	return nil
}

func opAppLocalGet(cx *EvalContext) error {
	last := len(cx.stack) - 1 // state key
	prev := last - 1          // account

	key := cx.stack[last].Bytes

	result, _, err := opAppLocalGetImpl(cx, 0, key, cx.stack[prev])
	if err != nil {
		return err
	}

	cx.stack[prev] = result
	cx.stack = cx.stack[:last]
	return nil
}

func opAppLocalGetEx(cx *EvalContext) error {
	last := len(cx.stack) - 1 // state key
	prev := last - 1          // app id
	pprev := prev - 1         // account

	key := cx.stack[last].Bytes
	appID := cx.stack[prev].Uint

	result, ok, err := opAppLocalGetImpl(cx, appID, key, cx.stack[pprev])
	if err != nil {
		return err
	}

	cx.stack[pprev] = result
	cx.stack[prev] = boolToSV(ok)
	cx.stack = cx.stack[:last]
	return nil
}

func opAppLocalGetImpl(cx *EvalContext, appID uint64, key []byte, acct stackValue) (result stackValue, ok bool, err error) {
	addr, app, accountIdx, err := cx.localsReference(acct, appID)
	if err != nil {
		return
	}

	tv, ok, err := cx.Ledger.GetLocal(addr, app, string(key), accountIdx)
	if err != nil {
		return
	}

	if ok {
		result, err = stackValueFromTealValue(tv)
	}
	return
}

func opAppGetGlobalStateImpl(cx *EvalContext, appIndex uint64, key []byte) (result stackValue, ok bool, err error) {
	app, err := cx.appReference(appIndex, true)
	if err != nil {
		return
	}

	tv, ok, err := cx.Ledger.GetGlobal(app, string(key))
	if err != nil {
		return
	}

	if ok {
		result, err = stackValueFromTealValue(tv)
	}
	return
}

func opAppGlobalGet(cx *EvalContext) error {
	last := len(cx.stack) - 1 // state key

	key := cx.stack[last].Bytes

	result, _, err := opAppGetGlobalStateImpl(cx, 0, key)
	if err != nil {
		return err
	}

	cx.stack[last] = result
	return nil
}

func opAppGlobalGetEx(cx *EvalContext) error {
	last := len(cx.stack) - 1 // state key
	prev := last - 1          // app

	key := cx.stack[last].Bytes

	result, ok, err := opAppGetGlobalStateImpl(cx, cx.stack[prev].Uint, key)
	if err != nil {
		return err
	}

	cx.stack[prev] = result
	cx.stack[last] = boolToSV(ok)
	return nil
}

// ensureLocalDelta is used to get accountIdx that is usable in the LocalDeltas
// of the EvalDelta. The input accountIdx is "tentative" - if it's longer than
// txn.Accounts, then we may need to add the address into SharedAccounts, and
// index into it.
func (cx *EvalContext) ensureLocalDelta(accountIdx uint64, addr basics.Address) uint64 {
	if accountIdx > uint64(len(cx.txn.Txn.Accounts)) {
		// the returned accountIdx was just a signal that the account was
		// not in txn, so we look in SharedAccounts, allocating space if needed.
		found := false
		for i, shared := range cx.txn.EvalDelta.SharedAccts {
			if shared == addr {
				found = true
				accountIdx = uint64(len(cx.txn.Txn.Accounts) + 1 + i)
			}
		}
		if !found {
			cx.txn.EvalDelta.SharedAccts = append(cx.txn.EvalDelta.SharedAccts, addr)
			accountIdx = uint64(len(cx.txn.Txn.Accounts) + len(cx.txn.EvalDelta.SharedAccts))
		}
	}
	if _, ok := cx.txn.EvalDelta.LocalDeltas[accountIdx]; !ok {
		cx.txn.EvalDelta.LocalDeltas[accountIdx] = basics.StateDelta{}
	}
	return accountIdx
}

func opAppLocalPut(cx *EvalContext) error {
	last := len(cx.stack) - 1 // value
	prev := last - 1          // state key
	pprev := prev - 1         // account

	sv := cx.stack[last]
	key := string(cx.stack[prev].Bytes)

	// Enforce key lengths. Now, this is the same as enforced by ledger, but if
	// it ever to change in proto, we would need to isolate changes to different
	// program versions. (so a v6 app could not see a bigger key, for example)
	if len(key) > cx.Proto.MaxAppKeyLen {
		return fmt.Errorf("key too long: length was %d, maximum is %d", len(key), cx.Proto.MaxAppKeyLen)
	}

	addr, accountIdx, err := cx.mutableAccountReference(cx.stack[pprev])
	if err != nil {
		return err
	}

	// if writing the same value, don't record in EvalDelta, matching ledger
	// behavior with previous BuildEvalDelta mechanism
	etv, ok, err := cx.Ledger.GetLocal(addr, cx.appID, key, accountIdx)
	if err != nil {
		return err
	}

	tv := sv.toTealValue()
	if !ok || tv != etv {
		accountIdx = cx.ensureLocalDelta(accountIdx, addr)
		cx.txn.EvalDelta.LocalDeltas[accountIdx][key] = tv.ToValueDelta()
	}

	// Enforce maximum value length (also enforced by ledger)
	if tv.Type == basics.TealBytesType {
		if len(tv.Bytes) > cx.Proto.MaxAppBytesValueLen {
			return fmt.Errorf("value too long for key 0x%x: length was %d", key, len(tv.Bytes))
		}
		if sum := len(key) + len(tv.Bytes); sum > cx.Proto.MaxAppSumKeyValueLens {
			return fmt.Errorf("key/value total too long for key 0x%x: sum was %d", key, sum)
		}
	}

	err = cx.Ledger.SetLocal(addr, cx.appID, key, tv, accountIdx)
	if err != nil {
		return err
	}

	cx.stack = cx.stack[:pprev]
	return nil
}

func opAppGlobalPut(cx *EvalContext) error {
	last := len(cx.stack) - 1 // value
	prev := last - 1          // state key

	sv := cx.stack[last]
	key := string(cx.stack[prev].Bytes)

	// Enforce maximum key length. Currently this is the same as enforced by
	// ledger. If it were ever to change in proto, we would need to isolate
	// changes to different program versions. (so a v6 app could not see a
	// bigger key, for example)
	if len(key) > cx.Proto.MaxAppKeyLen {
		return fmt.Errorf("key too long: length was %d, maximum is %d", len(key), cx.Proto.MaxAppKeyLen)
	}

	// if writing the same value, don't record in EvalDelta, matching ledger
	// behavior with previous BuildEvalDelta mechanism
	etv, ok, err := cx.Ledger.GetGlobal(cx.appID, key)
	if err != nil {
		return err
	}
	tv := sv.toTealValue()
	if !ok || tv != etv {
		cx.txn.EvalDelta.GlobalDelta[key] = tv.ToValueDelta()
	}

	// Enforce maximum value length (also enforced by ledger)
	if tv.Type == basics.TealBytesType {
		if len(tv.Bytes) > cx.Proto.MaxAppBytesValueLen {
			return fmt.Errorf("value too long for key 0x%x: length was %d", key, len(tv.Bytes))
		}
		if sum := len(key) + len(tv.Bytes); sum > cx.Proto.MaxAppSumKeyValueLens {
			return fmt.Errorf("key/value total too long for key 0x%x: sum was %d", key, sum)
		}
	}

	err = cx.Ledger.SetGlobal(cx.appID, key, tv)
	if err != nil {
		return err
	}

	cx.stack = cx.stack[:prev]
	return nil
}

func opAppLocalDel(cx *EvalContext) error {
	last := len(cx.stack) - 1 // key
	prev := last - 1          // account

	key := string(cx.stack[last].Bytes)

	addr, accountIdx, err := cx.mutableAccountReference(cx.stack[prev])
	if err != nil {
		return err
	}

	// if deleting a non-existent value, don't record in EvalDelta, matching
	// ledger behavior with previous BuildEvalDelta mechanism
	if _, ok, getErr := cx.Ledger.GetLocal(addr, cx.appID, key, accountIdx); ok {
		if getErr != nil {
			return getErr
		}
		accountIdx = cx.ensureLocalDelta(accountIdx, addr)
		cx.txn.EvalDelta.LocalDeltas[accountIdx][key] = basics.ValueDelta{
			Action: basics.DeleteAction,
		}
	}

	err = cx.Ledger.DelLocal(addr, cx.appID, key, accountIdx)
	if err != nil {
		return err
	}

	cx.stack = cx.stack[:prev]
	return nil
}

func opAppGlobalDel(cx *EvalContext) error {
	last := len(cx.stack) - 1 // key

	key := string(cx.stack[last].Bytes)

	// if deleting a non-existent value, don't record in EvalDelta, matching
	// ledger behavior with previous BuildEvalDelta mechanism
	if _, ok, err := cx.Ledger.GetGlobal(cx.appID, key); ok {
		if err != nil {
			return err
		}
		cx.txn.EvalDelta.GlobalDelta[key] = basics.ValueDelta{
			Action: basics.DeleteAction,
		}
	}

	err := cx.Ledger.DelGlobal(cx.appID, key)
	if err != nil {
		return err
	}
	cx.stack = cx.stack[:last]
	return nil
}

// We have a difficult naming problem here. Some opcodes allow (and used to
// require) ASAs and Apps to to be referenced by their "index" in an app call
// txn's foreign-apps or foreign-assets arrays.  That was a small integer, no
// more than 2 or so, and was often called an "index".  But it was not a
// basics.AssetIndex or basics.ApplicationIndex.

func (cx *EvalContext) appReference(ref uint64, foreign bool) (aid basics.AppIndex, err error) {
	if cx.version >= directRefEnabledVersion {
		return cx.resolveApp(ref)
	}

	// resolveApp is already similarly protected (and must be, since it is
	// called independently)
	if cx.Proto.AppForbidLowResources {
		defer func() {
			if aid <= lastForbiddenResource && err == nil {
				err = fmt.Errorf("low App lookup %d", aid)
			}
		}()
	}
	// Old rules, pre directRefEnabledVersion, when a ref has to be a slot for
	// some opcodes, and had to be an ID for others.
	if ref == 0 { // Even back when expected to be a real ID, ref = 0 was current app
		return cx.appID, nil
	}
	if foreign {
		// In old versions, a foreign reference must be an index in ForeignApps or 0
		if ref <= uint64(len(cx.txn.Txn.ForeignApps)) {
			return basics.AppIndex(cx.txn.Txn.ForeignApps[ref-1]), nil
		}
		return 0, fmt.Errorf("App index %d beyond txn.ForeignApps", ref)
	}
	// Otherwise it's direct
	return basics.AppIndex(ref), nil
}

// resolveApp figures out what App an integer is referring to, considering 0 as
// current app first, then uses the integer as is if it is an availableApp, then
// tries to perform a slot lookup.
func (cx *EvalContext) resolveApp(ref uint64) (aid basics.AppIndex, err error) {
	if cx.Proto.AppForbidLowResources {
		defer func() {
			if aid <= lastForbiddenResource && err == nil {
				err = fmt.Errorf("low App lookup %d", aid)
			}
		}()
	}

	if ref == 0 || ref == uint64(cx.appID) {
		return cx.appID, nil
	}
	aid = basics.AppIndex(ref)
	if cx.availableApp(aid) {
		return aid, nil
	}

	// Allow use of indexes, but this comes last so that clear advice can be
	// given to anyone who cares about semantics in the first few rounds of
	// a new network - don't use indexes for references, use the App ID
	if ref <= uint64(len(cx.txn.Txn.ForeignApps)) {
		return basics.AppIndex(cx.txn.Txn.ForeignApps[ref-1]), nil
	}
	return 0, fmt.Errorf("unavailable App %d", ref)
}

// localsReference has the main job of resolving the account (as bytes or u64)
// and the App, taking access rules into account.  It has the funny side job of
// also reporting which "slot" the address appears in, if it is in txn.Accounts
// (or is the Sender, which yields 0). But it only needs to do this funny side
// job in certainly old versions that need the slot index while doing a lookup.
func (cx *EvalContext) localsReference(account stackValue, ref uint64) (basics.Address, basics.AppIndex, uint64, error) {
	if cx.version >= sharedResourcesVersion {
		addr, _, err := cx.resolveAccount(account)
		if err != nil {
			return basics.Address{}, 0, 0, err
		}
		aid, err := cx.resolveApp(ref)
		if err == nil {
			if cx.allowsLocals(addr, aid) {
				return addr, aid, 0, nil // >v9 caller doesn't care about slot
			}
		}

		// Do an extra check to give a better error. The app is definitely
		// available. If the addr is too, then the trouble is they must have
		// come from different transactions, and the HOLDING is the problem.

		acctOK := cx.availableAccount(addr)
		switch {
		case err != nil && acctOK:
			// do nothing, err contains the an Asset specific problem
		case err == nil && acctOK:
			// although both are available, the LOCALS are not
			err = fmt.Errorf("unavailable Local State %s x %d", addr, aid)
		case err != nil && !acctOK:
			err = fmt.Errorf("unavailable Account %s, %w", addr, err)
		case err == nil && !acctOK:
			err = fmt.Errorf("unavailable Account %s", addr)
		}

		return basics.Address{}, 0, 0, err
	}

	// Pre group resource sharing, the rule is just that account and app are
	// each available.
	addr, addrIdx, err := cx.accountReference(account)
	if err != nil {
		return basics.Address{}, 0, 0, err
	}
	app, err := cx.appReference(ref, false)
	if err != nil {
		return basics.Address{}, 0, 0, err
	}
	return addr, app, addrIdx, nil
}

func (cx *EvalContext) assetReference(ref uint64, foreign bool) (aid basics.AssetIndex, err error) {
	if cx.version >= directRefEnabledVersion {
		return cx.resolveAsset(ref)
	}

	// resolveAsset is already similarly protected (and must be, since it is
	// called independently)
	if cx.Proto.AppForbidLowResources {
		defer func() {
			if aid <= lastForbiddenResource && err == nil {
				err = fmt.Errorf("low Asset lookup %d", aid)
			}
		}()
	}
	// Old rules, pre directRefEnabledVersion, when a ref has to be a slot for
	// some opcodes, and had to be an ID for others.
	if foreign {
		// In old versions, a foreign reference must be an index in ForeignAssets
		if ref < uint64(len(cx.txn.Txn.ForeignAssets)) {
			return basics.AssetIndex(cx.txn.Txn.ForeignAssets[ref]), nil
		}
		return 0, fmt.Errorf("Asset index %d beyond txn.ForeignAssets", ref)
	}
	// Otherwise it's direct
	return basics.AssetIndex(ref), nil
}

const lastForbiddenResource = 255

// resolveAsset figures out what Asset an integer is referring to, considering 0 as
// current app first, then uses the integer as is if it is an availableAsset, then
// tries to perform a slot lookup.
func (cx *EvalContext) resolveAsset(ref uint64) (aid basics.AssetIndex, err error) {
	if cx.Proto.AppForbidLowResources {
		defer func() {
			if aid <= lastForbiddenResource && err == nil {
				err = fmt.Errorf("low Asset lookup %d", aid)
			}
		}()
	}
	aid = basics.AssetIndex(ref)
	if cx.availableAsset(aid) {
		return aid, nil
	}

	// Allow use of indexes, but this comes last so that clear advice can be
	// given to anyone who cares about semantics in the first few rounds of
	// a new network - don't use indexes for references, use the Asset ID
	if ref < uint64(len(cx.txn.Txn.ForeignAssets)) {
		return basics.AssetIndex(cx.txn.Txn.ForeignAssets[ref]), nil
	}
	return 0, fmt.Errorf("unavailable Asset %d", ref)
}

func (cx *EvalContext) holdingReference(account stackValue, ref uint64) (basics.Address, basics.AssetIndex, error) {
	if cx.version >= sharedResourcesVersion {
		addr, _, err := cx.resolveAccount(account)
		if err != nil {
			return basics.Address{}, 0, err
		}
		aid, err := cx.resolveAsset(ref)
		if err == nil {
			if cx.allowsHolding(addr, aid) {
				return addr, aid, nil
			}
		}

		// Do an extra check to give a better error. The asset is definitely
		// available. If the addr is too, then the trouble is they must have
		// come from different transactions, and the HOLDING is the problem.

		acctOK := cx.availableAccount(addr)
		switch {
		case err != nil && acctOK:
			// do nothing, err contains the an Asset specific problem
		case err == nil && acctOK:
			// although both are available, the HOLDING is not
			err = fmt.Errorf("unavailable Holding %s x %d", addr, aid)
		case err != nil && !acctOK:
			err = fmt.Errorf("unavailable Account %s, %w", addr, err)
		case err == nil && !acctOK:
			err = fmt.Errorf("unavailable Account %s", addr)
		}
		return basics.Address{}, 0, err
	}

	// Pre group resource sharing, the rule is just that account and asset are
	// each available.
	addr, _, err := cx.accountReference(account)
	if err != nil {
		return basics.Address{}, 0, err
	}
	asset, err := cx.assetReference(ref, false)
	if err != nil {
		return basics.Address{}, 0, err
	}
	return addr, asset, nil
}

func opAssetHoldingGet(cx *EvalContext) error {
	last := len(cx.stack) - 1 // asset
	prev := last - 1          // account

	holdingField := AssetHoldingField(cx.program[cx.pc+1])
	fs, ok := assetHoldingFieldSpecByField(holdingField)
	if !ok || fs.version > cx.version {
		return fmt.Errorf("invalid asset_holding_get field %d", holdingField)
	}

	addr, asset, err := cx.holdingReference(cx.stack[prev], cx.stack[last].Uint)
	if err != nil {
		return err
	}

	var exist uint64 = 0
	var value stackValue
	if holding, err := cx.Ledger.AssetHolding(addr, asset); err == nil {
		// the holding exists, read the value
		exist = 1
		value, err = cx.assetHoldingToValue(&holding, fs)
		if err != nil {
			return err
		}
	}

	cx.stack[prev] = value
	cx.stack[last].Uint = exist
	return nil
}

func opAssetParamsGet(cx *EvalContext) error {
	last := len(cx.stack) - 1 // asset

	paramField := AssetParamsField(cx.program[cx.pc+1])
	fs, ok := assetParamsFieldSpecByField(paramField)
	if !ok || fs.version > cx.version {
		return fmt.Errorf("invalid asset_params_get field %d", paramField)
	}

	asset, err := cx.assetReference(cx.stack[last].Uint, true)
	if err != nil {
		return err
	}

	var exist uint64 = 0
	var value stackValue
	if params, creator, err := cx.Ledger.AssetParams(asset); err == nil {
		// params exist, read the value
		exist = 1
		value, err = cx.assetParamsToValue(&params, creator, fs)
		if err != nil {
			return err
		}
	}

	cx.stack[last] = value
	cx.stack = append(cx.stack, stackValue{Uint: exist})
	return nil
}

func opAppParamsGet(cx *EvalContext) error {
	last := len(cx.stack) - 1 // app

	paramField := AppParamsField(cx.program[cx.pc+1])
	fs, ok := appParamsFieldSpecByField(paramField)
	if !ok || fs.version > cx.version {
		return fmt.Errorf("invalid app_params_get field %d", paramField)
	}

	app, err := cx.appReference(cx.stack[last].Uint, true)
	if err != nil {
		return err
	}

	var exist uint64 = 0
	var value stackValue
	if params, creator, err := cx.Ledger.AppParams(app); err == nil {
		// params exist, read the value
		exist = 1

		switch fs.field {
		case AppCreator:
			value.Bytes = creator[:]
		case AppAddress:
			address := app.Address()
			value.Bytes = address[:]
		default:
			value, err = cx.appParamsToValue(&params, fs)
		}
		if err != nil {
			return err
		}
	}

	cx.stack[last] = value
	cx.stack = append(cx.stack, stackValue{Uint: exist})
	return nil
}

func opAcctParamsGet(cx *EvalContext) error {
	last := len(cx.stack) - 1 // acct

	addr, _, err := cx.accountReference(cx.stack[last])
	if err != nil {
		return err
	}

	paramField := AcctParamsField(cx.program[cx.pc+1])
	fs, ok := acctParamsFieldSpecByField(paramField)
	if !ok || fs.version > cx.version {
		return fmt.Errorf("invalid acct_params_get field %d", paramField)
	}

	account, err := cx.Ledger.AccountData(addr)
	if err != nil {
		return err
	}

	var value stackValue

	switch fs.field {
	case AcctBalance:
		value.Uint = account.MicroAlgos.Raw
	case AcctMinBalance:
		value.Uint = account.MinBalance(cx.Proto).Raw
	case AcctAuthAddr:
		value.Bytes = account.AuthAddr[:]

	case AcctTotalNumUint:
		value.Uint = uint64(account.TotalAppSchema.NumUint)
	case AcctTotalNumByteSlice:
		value.Uint = uint64(account.TotalAppSchema.NumByteSlice)
	case AcctTotalExtraAppPages:
		value.Uint = uint64(account.TotalExtraAppPages)

	case AcctTotalAppsCreated:
		value.Uint = account.TotalAppParams
	case AcctTotalAppsOptedIn:
		value.Uint = account.TotalAppLocalStates
	case AcctTotalAssetsCreated:
		value.Uint = account.TotalAssetParams
	case AcctTotalAssets:
		value.Uint = account.TotalAssets
	case AcctTotalBoxes:
		value.Uint = account.TotalBoxes
	case AcctTotalBoxBytes:
		value.Uint = account.TotalBoxBytes
	}
	cx.stack[last] = value
	cx.stack = append(cx.stack, boolToSV(account.MicroAlgos.Raw > 0))
	return nil
}

func opLog(cx *EvalContext) error {
	last := len(cx.stack) - 1

	if uint64(len(cx.txn.EvalDelta.Logs)) >= cx.MaxLogCalls {
		return fmt.Errorf("too many log calls in program. up to %d is allowed", cx.MaxLogCalls)
	}
	log := cx.stack[last]
	cx.logSize += len(log.Bytes)
	if uint64(cx.logSize) > cx.MaxLogSize {
		return fmt.Errorf("program logs too large. %d bytes >  %d bytes limit", cx.logSize, cx.MaxLogSize)
	}
	cx.txn.EvalDelta.Logs = append(cx.txn.EvalDelta.Logs, string(log.Bytes))
	cx.stack = cx.stack[:last]
	return nil
}

func authorizedSender(cx *EvalContext, addr basics.Address) error {
	authorizer, err := cx.Ledger.Authorizer(addr)
	if err != nil {
		return err
	}
	if cx.getApplicationAddress(cx.appID) != authorizer {
		return fmt.Errorf("app %d (addr %s) unauthorized %s", cx.appID, cx.getApplicationAddress(cx.appID), authorizer)
	}
	return nil
}

// addInnerTxn appends a fresh SignedTxn to subtxns, populated with reasonable
// defaults.
func addInnerTxn(cx *EvalContext) error {
	addr := cx.getApplicationAddress(cx.appID)

	// For compatibility with v5, in which failures only occurred in the submit,
	// we only fail here if we are already over the max inner limit.  Thus this
	// allows construction of one more Inner than is actually allowed, and will
	// fail in submit. (But we do want the check here, so this can't become
	// unbounded.)  The MaxTxGroupSize check can be, and is, precise. (That is,
	// if we are at max group size, we can panic now, since we are trying to add
	// too many)
	if len(cx.subtxns) > cx.remainingInners() || len(cx.subtxns) >= cx.Proto.MaxTxGroupSize {
		return fmt.Errorf("too many inner transactions %d with %d left", len(cx.subtxns), cx.remainingInners())
	}

	stxn := transactions.SignedTxnWithAD{}

	groupFee := basics.MulSaturate(cx.Proto.MinTxnFee, uint64(len(cx.subtxns)+1))
	groupPaid := uint64(0)
	for _, ptxn := range cx.subtxns {
		groupPaid = basics.AddSaturate(groupPaid, ptxn.Txn.Fee.Raw)
	}

	fee := uint64(0)
	if groupPaid < groupFee {
		fee = groupFee - groupPaid

		if cx.FeeCredit != nil {
			// Use credit to shrink the default populated fee, but don't change
			// FeeCredit here, because they might never itxn_submit, or they
			// might change the fee.  Do it in itxn_submit.
			fee = basics.SubSaturate(fee, *cx.FeeCredit)
		}
	}

	stxn.Txn.Header = transactions.Header{
		Sender:     addr,
		Fee:        basics.MicroAlgos{Raw: fee},
		FirstValid: cx.txn.Txn.FirstValid,
		LastValid:  cx.txn.Txn.LastValid,
	}
	cx.subtxns = append(cx.subtxns, stxn)
	return nil
}

func opTxBegin(cx *EvalContext) error {
	if len(cx.subtxns) > 0 {
		return errors.New("itxn_begin without itxn_submit")
	}
	if cx.Proto.IsolateClearState && cx.txn.Txn.OnCompletion == transactions.ClearStateOC {
		return errors.New("clear state programs can not issue inner transactions")
	}
	return addInnerTxn(cx)
}

func opItxnNext(cx *EvalContext) error {
	if len(cx.subtxns) == 0 {
		return errors.New("itxn_next without itxn_begin")
	}
	return addInnerTxn(cx)
}

// assignAsset is used to convert a stackValue to a uint64 assetIndex, reporting
// any errors due to availability rules or type checking.
func (cx *EvalContext) assignAsset(sv stackValue) (basics.AssetIndex, error) {
	uint, err := sv.uint()
	if err != nil {
		return 0, err
	}
	aid := basics.AssetIndex(uint)

	if cx.availableAsset(aid) {
		return aid, nil
	}

	return 0, fmt.Errorf("unavailable Asset %d", aid)
}

// availableAsset determines whether an asset is "available". Before
// sharedResourcesVersion, an asset had to be available for asset param
// lookups, asset holding lookups, and asset id assignments to inner
// transactions. After sharedResourcesVersion, the distinction must be more fine
// grained. It must be available for asset param lookups, or use in an asset
// transaction (axfer,acfg,afrz), but not for holding lookups or assignments to
// an inner static array.
func (cx *EvalContext) availableAsset(aid basics.AssetIndex) bool {
	// Ensure that aid is in Foreign Assets
	for _, assetID := range cx.txn.Txn.ForeignAssets {
		if assetID == aid {
			return true
		}
	}
	// or was created in group
	if cx.version >= createdResourcesVersion {
		for _, assetID := range cx.available.createdAsas {
			if assetID == aid {
				return true
			}
		}
	}

	// or some other txn mentioned it
	if cx.version >= sharedResourcesVersion {
		if _, ok := cx.available.sharedAsas[aid]; ok {
			return true
		}
	}

	return false
}

// assignApp is used to convert a stackValue to a uint64 appIndex, reporting
// any errors due to availability rules or type checking.
func (cx *EvalContext) assignApp(sv stackValue) (basics.AppIndex, error) {
	uint, err := sv.uint()
	if err != nil {
		return 0, err
	}
	aid := basics.AppIndex(uint)

	if cx.availableApp(aid) {
		return aid, nil
	}

	return 0, fmt.Errorf("unavailable App %d", aid)
}

func (cx *EvalContext) availableApp(aid basics.AppIndex) bool {
	// Ensure that aid is in Foreign Apps
	for _, appID := range cx.txn.Txn.ForeignApps {
		if appID == aid {
			return true
		}
	}
	// or was created in group
	if cx.version >= createdResourcesVersion {
		for _, appID := range cx.available.createdApps {
			if appID == aid {
				return true
			}
		}
	}
	// Or, it can be the current app
	if cx.appID == aid {
		return true
	}

	// or some other txn mentioned it
	if cx.version >= sharedResourcesVersion {
		if _, ok := cx.available.sharedApps[aid]; ok {
			return true
		}
	}

	return false
}

func (cx *EvalContext) stackIntoTxnField(sv stackValue, fs *txnFieldSpec, txn *transactions.Transaction) (err error) {
	switch fs.field {
	case Type:
		if sv.Bytes == nil {
			return fmt.Errorf("Type arg not a byte array")
		}
		txType := string(sv.Bytes)
		ver, ok := innerTxnTypes[txType]
		if ok && ver <= cx.version {
			txn.Type = protocol.TxType(txType)
		} else {
			return fmt.Errorf("%s is not a valid Type for itxn_field", txType)
		}
	case TypeEnum:
		var i uint64
		i, err = sv.uint()
		if err != nil {
			return err
		}
		// i != 0 is so that the error reports 0 instead of Unknown
		if i != 0 && i < uint64(len(TxnTypeNames)) {
			ver, ok := innerTxnTypes[TxnTypeNames[i]]
			if ok && ver <= cx.version {
				txn.Type = protocol.TxType(TxnTypeNames[i])
			} else {
				return fmt.Errorf("%s is not a valid Type for itxn_field", TxnTypeNames[i])
			}
		} else {
			return fmt.Errorf("%d is not a valid TypeEnum", i)
		}
	case Sender:
		txn.Sender, err = cx.assignAccount(sv)
	case Fee:
		txn.Fee.Raw, err = sv.uint()
	// FirstValid, LastValid unsettable: little motivation (maybe a app call
	// wants to inspect?)  If we set, make sure they are legal, both for current
	// round, and separation by MaxLifetime (check lifetime in submit, not here)
	case Note:
		if len(sv.Bytes) > cx.Proto.MaxTxnNoteBytes {
			return fmt.Errorf("%s may not exceed %d bytes", fs.field, cx.Proto.MaxTxnNoteBytes)
		}
		txn.Note = make([]byte, len(sv.Bytes))
		copy(txn.Note, sv.Bytes)
	// GenesisID, GenesisHash unsettable: surely makes no sense
	// Group unsettable: Can't make groups from AVM (yet?)
	// Lease unsettable: This seems potentially useful.

	case RekeyTo:
		txn.RekeyTo, err = sv.address()

	// KeyReg
	case VotePK:
		if len(sv.Bytes) != 32 {
			return fmt.Errorf("%s must be 32 bytes", fs.field)
		}
		copy(txn.VotePK[:], sv.Bytes)
	case SelectionPK:
		if len(sv.Bytes) != 32 {
			return fmt.Errorf("%s must be 32 bytes", fs.field)
		}
		copy(txn.SelectionPK[:], sv.Bytes)
	case StateProofPK:
		if len(sv.Bytes) != 64 {
			return fmt.Errorf("%s must be 64 bytes", fs.field)
		}
		copy(txn.StateProofPK[:], sv.Bytes)
	case VoteFirst:
		var round uint64
		round, err = sv.uint()
		txn.VoteFirst = basics.Round(round)
	case VoteLast:
		var round uint64
		round, err = sv.uint()
		txn.VoteLast = basics.Round(round)
	case VoteKeyDilution:
		txn.VoteKeyDilution, err = sv.uint()
	case Nonparticipation:
		txn.Nonparticipation, err = sv.bool()

	// Payment
	case Receiver:
		txn.Receiver, err = cx.assignAccount(sv)
	case Amount:
		txn.Amount.Raw, err = sv.uint()
	case CloseRemainderTo:
		txn.CloseRemainderTo, err = cx.assignAccount(sv)
	// AssetTransfer
	case XferAsset:
		txn.XferAsset, err = cx.assignAsset(sv)
	case AssetAmount:
		txn.AssetAmount, err = sv.uint()
	case AssetSender:
		txn.AssetSender, err = cx.assignAccount(sv)
	case AssetReceiver:
		txn.AssetReceiver, err = cx.assignAccount(sv)
	case AssetCloseTo:
		txn.AssetCloseTo, err = cx.assignAccount(sv)
	// AssetConfig
	case ConfigAsset:
		txn.ConfigAsset, err = cx.assignAsset(sv)
	case ConfigAssetTotal:
		txn.AssetParams.Total, err = sv.uint()
	case ConfigAssetDecimals:
		var decimals uint64
		decimals, err = sv.uint()
		if err == nil {
			if decimals > uint64(cx.Proto.MaxAssetDecimals) {
				err = fmt.Errorf("too many decimals (%d)", decimals)
			} else {
				txn.AssetParams.Decimals = uint32(decimals)
			}
		}
	case ConfigAssetDefaultFrozen:
		txn.AssetParams.DefaultFrozen, err = sv.bool()
	case ConfigAssetUnitName:
		txn.AssetParams.UnitName, err = sv.string(cx.Proto.MaxAssetUnitNameBytes)
	case ConfigAssetName:
		txn.AssetParams.AssetName, err = sv.string(cx.Proto.MaxAssetNameBytes)
	case ConfigAssetURL:
		txn.AssetParams.URL, err = sv.string(cx.Proto.MaxAssetURLBytes)
	case ConfigAssetMetadataHash:
		if len(sv.Bytes) != 32 {
			return fmt.Errorf("%s must be 32 bytes", fs.field)
		}
		copy(txn.AssetParams.MetadataHash[:], sv.Bytes)
	case ConfigAssetManager:
		txn.AssetParams.Manager, err = sv.address()
	case ConfigAssetReserve:
		txn.AssetParams.Reserve, err = sv.address()
	case ConfigAssetFreeze:
		txn.AssetParams.Freeze, err = sv.address()
	case ConfigAssetClawback:
		txn.AssetParams.Clawback, err = sv.address()
	// Freeze
	case FreezeAsset:
		txn.FreezeAsset, err = cx.assignAsset(sv)
	case FreezeAssetAccount:
		txn.FreezeAccount, err = cx.assignAccount(sv)
	case FreezeAssetFrozen:
		txn.AssetFrozen, err = sv.bool()

	// ApplicationCall
	case ApplicationID:
		txn.ApplicationID, err = cx.assignApp(sv)
	case OnCompletion:
		var onc uint64
		onc, err = sv.uintMaxed(uint64(transactions.DeleteApplicationOC))
		txn.OnCompletion = transactions.OnCompletion(onc)
	case ApplicationArgs:
		if sv.Bytes == nil {
			return fmt.Errorf("ApplicationArg is not a byte array")
		}
		total := len(sv.Bytes)
		for _, arg := range txn.ApplicationArgs {
			total += len(arg)
		}
		if total > cx.Proto.MaxAppTotalArgLen {
			return errors.New("total application args length too long")
		}
		if len(txn.ApplicationArgs) >= cx.Proto.MaxAppArgs {
			return errors.New("too many application args")
		}
		new := make([]byte, len(sv.Bytes))
		copy(new, sv.Bytes)
		txn.ApplicationArgs = append(txn.ApplicationArgs, new)
	case Accounts:
		var new basics.Address
		new, err = cx.assignAccount(sv)
		if err != nil {
			return err
		}
		if len(txn.Accounts) >= cx.Proto.MaxAppTxnAccounts {
			return errors.New("too many foreign accounts")
		}
		txn.Accounts = append(txn.Accounts, new)
	case ApprovalProgram:
		maxPossible := cx.Proto.MaxAppProgramLen * (1 + cx.Proto.MaxExtraAppProgramPages)
		if len(sv.Bytes) > maxPossible {
			return fmt.Errorf("%s may not exceed %d bytes", fs.field, maxPossible)
		}
		txn.ApprovalProgram = make([]byte, len(sv.Bytes))
		copy(txn.ApprovalProgram, sv.Bytes)
	case ClearStateProgram:
		maxPossible := cx.Proto.MaxAppProgramLen * (1 + cx.Proto.MaxExtraAppProgramPages)
		if len(sv.Bytes) > maxPossible {
			return fmt.Errorf("%s may not exceed %d bytes", fs.field, maxPossible)
		}
		txn.ClearStateProgram = make([]byte, len(sv.Bytes))
		copy(txn.ClearStateProgram, sv.Bytes)
	case ApprovalProgramPages:
		maxPossible := cx.Proto.MaxAppProgramLen * (1 + cx.Proto.MaxExtraAppProgramPages)
		txn.ApprovalProgram = append(txn.ApprovalProgram, sv.Bytes...)
		if len(txn.ApprovalProgram) > maxPossible {
			return fmt.Errorf("%s may not exceed %d bytes", fs.field, maxPossible)
		}
	case ClearStateProgramPages:
		maxPossible := cx.Proto.MaxAppProgramLen * (1 + cx.Proto.MaxExtraAppProgramPages)
		txn.ClearStateProgram = append(txn.ClearStateProgram, sv.Bytes...)
		if len(txn.ClearStateProgram) > maxPossible {
			return fmt.Errorf("%s may not exceed %d bytes", fs.field, maxPossible)
		}
	case Assets:
		var new basics.AssetIndex
		new, err = cx.assignAsset(sv)
		if err != nil {
			return err
		}
		if len(txn.ForeignAssets) >= cx.Proto.MaxAppTxnForeignAssets {
			return errors.New("too many foreign assets")
		}
		txn.ForeignAssets = append(txn.ForeignAssets, new)
	case Applications:
		var new basics.AppIndex
		new, err = cx.assignApp(sv)
		if err != nil {
			return err
		}
		if len(txn.ForeignApps) >= cx.Proto.MaxAppTxnForeignApps {
			return errors.New("too many foreign apps")
		}
		txn.ForeignApps = append(txn.ForeignApps, new)
	case GlobalNumUint:
		txn.GlobalStateSchema.NumUint, err =
			sv.uintMaxed(cx.Proto.MaxGlobalSchemaEntries)
	case GlobalNumByteSlice:
		txn.GlobalStateSchema.NumByteSlice, err =
			sv.uintMaxed(cx.Proto.MaxGlobalSchemaEntries)
	case LocalNumUint:
		txn.LocalStateSchema.NumUint, err =
			sv.uintMaxed(cx.Proto.MaxLocalSchemaEntries)
	case LocalNumByteSlice:
		txn.LocalStateSchema.NumByteSlice, err =
			sv.uintMaxed(cx.Proto.MaxLocalSchemaEntries)
	case ExtraProgramPages:
		var epp uint64
		epp, err =
			sv.uintMaxed(uint64(cx.Proto.MaxExtraAppProgramPages))
		if err != nil {
			return err
		}
		txn.ExtraProgramPages = uint32(epp)
	default:
		return fmt.Errorf("invalid itxn_field %s", fs.field)
	}
	return
}

func opItxnField(cx *EvalContext) error {
	itx := len(cx.subtxns) - 1
	if itx < 0 {
		return errors.New("itxn_field without itxn_begin")
	}
	last := len(cx.stack) - 1
	field := TxnField(cx.program[cx.pc+1])
	fs, ok := txnFieldSpecByField(field)
	if !ok || fs.itxVersion == 0 || fs.itxVersion > cx.version {
		return fmt.Errorf("invalid itxn_field %s", field)
	}
	sv := cx.stack[last]
	err := cx.stackIntoTxnField(sv, &fs, &cx.subtxns[itx].Txn)
	cx.stack = cx.stack[:last] // pop
	return err
}

func opItxnSubmit(cx *EvalContext) (err error) {
	// Should rarely trigger, since itxn_next checks these too. (but that check
	// must be imperfect, see its comment) In contrast to that check, subtxns is
	// already populated here.
	if len(cx.subtxns) > cx.remainingInners() || len(cx.subtxns) > cx.Proto.MaxTxGroupSize {
		return fmt.Errorf("too many inner transactions %d with %d left", len(cx.subtxns), cx.remainingInners())
	}

	if len(cx.subtxns) == 0 {
		return errors.New("itxn_submit without itxn_begin")
	}

	// Check fees across the group first. Allows fee pooling in inner groups.
	groupFee := basics.MulSaturate(cx.Proto.MinTxnFee, uint64(len(cx.subtxns)))
	groupPaid := uint64(0)
	for _, ptxn := range cx.subtxns {
		groupPaid = basics.AddSaturate(groupPaid, ptxn.Txn.Fee.Raw)
	}
	if groupPaid < groupFee {
		// See if the FeeCredit is enough to cover the shortfall
		shortfall := groupFee - groupPaid
		if cx.FeeCredit == nil || *cx.FeeCredit < shortfall {
			return fmt.Errorf("fee too small %#v", cx.subtxns)
		}
		*cx.FeeCredit -= shortfall
	} else {
		overpay := groupPaid - groupFee
		if cx.FeeCredit == nil {
			cx.FeeCredit = new(uint64)
		}
		*cx.FeeCredit = basics.AddSaturate(*cx.FeeCredit, overpay)
	}

	// All subtxns will have zero'd GroupID since GroupID can't be set in
	// AVM. (no need to blank it out before hashing for TxID)
	var group transactions.TxGroup
	var parent transactions.Txid
	isGroup := len(cx.subtxns) > 1
	if isGroup {
		parent = cx.currentTxID()
	}
	for itx := range cx.subtxns {
		// The goal is to follow the same invariants used by the
		// transaction pool. Namely that any transaction that makes it
		// to Perform (which is equivalent to eval.applyTransaction)
		// is authorized, and WellFormed.
		txnErr := authorizedSender(cx, cx.subtxns[itx].Txn.Sender)
		if txnErr != nil {
			return txnErr
		}

		// Recall that WellFormed does not care about individual
		// transaction fees because of fee pooling. Checked above.
		txnErr = cx.subtxns[itx].Txn.WellFormed(*cx.Specials, *cx.Proto)
		if txnErr != nil {
			return txnErr
		}

		var calledVersion uint64

		// Disallow reentrancy, limit inner app call depth, and do version checks
		if cx.subtxns[itx].Txn.Type == protocol.ApplicationCallTx {
			if cx.appID == cx.subtxns[itx].Txn.ApplicationID {
				return fmt.Errorf("attempt to self-call")
			}
			depth := 0
			for parent := cx.caller; parent != nil; parent = parent.caller {
				if parent.appID == cx.subtxns[itx].Txn.ApplicationID {
					return fmt.Errorf("attempt to re-enter %d", parent.appID)
				}
				depth++
			}
			if depth >= maxAppCallDepth {
				return fmt.Errorf("appl depth (%d) exceeded", depth)
			}

			// Set program by txn, approval, or clear state
			program := cx.subtxns[itx].Txn.ApprovalProgram
			if cx.subtxns[itx].Txn.ApplicationID != 0 {
				app, _, paramsErr := cx.Ledger.AppParams(cx.subtxns[itx].Txn.ApplicationID)
				if paramsErr != nil {
					return paramsErr
				}
				program = app.ApprovalProgram
				if cx.subtxns[itx].Txn.OnCompletion == transactions.ClearStateOC {
					program = app.ClearStateProgram
				}
			}

			// Can't call old versions in inner apps.
<<<<<<< HEAD
			v, _, verErr := transactions.ProgramVersion(program)
			if verErr != nil {
				return verErr
=======
			calledVersion, _, err = transactions.ProgramVersion(program)
			if err != nil {
				return err
>>>>>>> 57feb2c0
			}
			if calledVersion < cx.Proto.MinInnerApplVersion {
				return fmt.Errorf("inner app call with version v%d < v%d",
					calledVersion, cx.Proto.MinInnerApplVersion)
			}

			// Don't allow opt-in if the CSP is not runnable as an inner.
			// This test can only fail for v4 and v5 approval programs,
			// since v6 requires synchronized versions.
			if cx.subtxns[itx].Txn.OnCompletion == transactions.OptInOC {
				csp := cx.subtxns[itx].Txn.ClearStateProgram
				if cx.subtxns[itx].Txn.ApplicationID != 0 {
					app, _, paramsErr := cx.Ledger.AppParams(cx.subtxns[itx].Txn.ApplicationID)
					if paramsErr != nil {
						return paramsErr
					}
					csp = app.ClearStateProgram
				}
				csv, _, verErr := transactions.ProgramVersion(csp)
				if verErr != nil {
					return verErr
				}
				if csv < cx.Proto.MinInnerApplVersion {
					return fmt.Errorf("inner app call opt-in with CSP v%d < v%d",
						csv, cx.Proto.MinInnerApplVersion)
				}
			}
		}

		// Starting in v9, it's possible for apps to create transactions that
		// should not be allowed to run, because they require access to
		// resources that the caller does not have.  This can only happen for
		// Holdings and Local States. The caller might have access to the
		// account and the asa or app, but not the holding or locals, because
		// the caller gained access to the two top resources by group sharing
		// from two different transactions.
		err = cx.allows(&cx.subtxns[itx].Txn, calledVersion)
		if err != nil {
			return err
		}

		if isGroup {
			innerOffset := len(cx.txn.EvalDelta.InnerTxns)
			if cx.Proto.UnifyInnerTxIDs {
				innerOffset += itx
			}
			group.TxGroupHashes = append(group.TxGroupHashes,
				crypto.Digest(cx.subtxns[itx].Txn.InnerID(parent, innerOffset)))
		}
	}

	if isGroup {
		groupID := crypto.HashObj(group)
		for itx := range cx.subtxns {
			cx.subtxns[itx].Txn.Group = groupID
		}
	}

	// Decrement allowed inners *before* execution, else runaway recursion is
	// not noticed.
	if cx.pooledAllowedInners != nil {
		*cx.pooledAllowedInners -= len(cx.subtxns)
	}

	ep := NewInnerEvalParams(cx.subtxns, cx)

	if ep.Tracer != nil {
		ep.Tracer.BeforeTxnGroup(ep)
		// Ensure we update the tracer before exiting
		defer func() {
			ep.Tracer.AfterTxnGroup(ep, nil, err)
		}()
	}

	for i := range ep.TxnGroup {
		if ep.Tracer != nil {
			ep.Tracer.BeforeTxn(ep, i)
		}

		err := cx.Ledger.Perform(i, ep)

		if ep.Tracer != nil {
			ep.Tracer.AfterTxn(ep, i, ep.TxnGroup[i].ApplyData, err)
		}

		if err != nil {
			return err
		}

		// This is mostly a no-op, because Perform does its work "in-place", but
		// RecordAD has some further responsibilities.
		ep.RecordAD(i, ep.TxnGroup[i].ApplyData)
	}
	cx.txn.EvalDelta.InnerTxns = append(cx.txn.EvalDelta.InnerTxns, ep.TxnGroup...)
	cx.subtxns = nil
	// must clear the inner txid cache, otherwise prior inner txids will be returned for this group
	cx.innerTxidCache = nil

	return nil
}

type rawMessage []byte

func (rm rawMessage) ToBeHashed() (protocol.HashID, []byte) {
	return "", []byte(rm)
}

func opVrfVerify(cx *EvalContext) error {
	last := len(cx.stack) - 1 // PK
	prev := last - 1          // proof
	pprev := prev - 1         // data

	data := rawMessage(cx.stack[pprev].Bytes)
	proofbytes := cx.stack[prev].Bytes
	var proof crypto.VrfProof
	if len(proofbytes) != len(proof) {
		return fmt.Errorf("vrf proof wrong size %d != %d", len(proofbytes), len(proof))
	}
	copy(proof[:], proofbytes[:])

	pubkeybytes := cx.stack[last].Bytes
	var pubkey crypto.VrfPubkey
	if len(pubkeybytes) != len(pubkey) {
		return fmt.Errorf("vrf pubkey wrong size %d != %d", len(pubkeybytes), len(pubkey))
	}
	copy(pubkey[:], pubkeybytes[:])

	var verified bool
	var output []byte
	std := VrfStandard(cx.program[cx.pc+1])
	ss, ok := vrfStandardSpecByField(std)
	if !ok || ss.version > cx.version {
		return fmt.Errorf("invalid VRF standard %s", std)
	}
	switch std {
	case VrfAlgorand:
		var out crypto.VrfOutput
		verified, out = pubkey.Verify(proof, data)
		output = out[:]
	default:
		return fmt.Errorf("unsupported vrf_verify standard %s", std)
	}

	cx.stack[pprev].Bytes = output[:]
	cx.stack[prev] = boolToSV(verified)
	cx.stack = cx.stack[:last] // pop 1 because we take 3 args and return 2
	return nil
}

// availableRound checks to see if the requested round, `r`, is allowed to be
// accessed. If it is, it's returned as a basics.Round. It is named by analogy
// to the availableAsset and  availableApp helpers.
func (cx *EvalContext) availableRound(r uint64) (basics.Round, error) {
	firstAvail := cx.txn.Txn.LastValid - basics.Round(cx.Proto.MaxTxnLife) - 1
	if firstAvail > cx.txn.Txn.LastValid || firstAvail == 0 { // early in chain's life
		firstAvail = 1
	}
	lastAvail := cx.txn.Txn.FirstValid - 1
	if lastAvail > cx.txn.Txn.FirstValid { // txn had a 0 in FirstValid
		lastAvail = 0 // So nothing will be available
	}
	round := basics.Round(r)
	if firstAvail > round || round > lastAvail {
		return 0, fmt.Errorf("round %d is not available. It's outside [%d-%d]", r, firstAvail, lastAvail)
	}
	return round, nil
}

func opBlock(cx *EvalContext) error {
	last := len(cx.stack) - 1 // round
	round, err := cx.availableRound(cx.stack[last].Uint)
	if err != nil {
		return err
	}
	f := BlockField(cx.program[cx.pc+1])
	fs, ok := blockFieldSpecByField(f)
	if !ok || fs.version > cx.version {
		return fmt.Errorf("invalid block field %s", f)
	}

	hdr, err := cx.SigLedger.BlockHdrCached(round)
	if err != nil {
		return err
	}

	switch fs.field {
	case BlkSeed:
		cx.stack[last].Bytes = hdr.Seed[:]
		return nil
	case BlkTimestamp:
		cx.stack[last].Bytes = nil
		if hdr.TimeStamp < 0 {
			return fmt.Errorf("block(%d) timestamp %d < 0", round, hdr.TimeStamp)
		}
		cx.stack[last].Uint = uint64(hdr.TimeStamp)
		return nil
	default:
		return fmt.Errorf("invalid block field %d", fs.field)
	}
}

// pcDetails return PC and disassembled instructions at PC up to 2 opcodes back
func (cx *EvalContext) pcDetails() (pc int, dis string) {
	const maxNumAdditionalOpcodes = 2
	text, ds, err := disassembleInstrumented(cx.program, nil)
	if err != nil {
		return cx.pc, dis
	}

	for i := 0; i < len(ds.pcOffset); i++ {
		if ds.pcOffset[i].PC == cx.pc {
			start := 0
			if i >= maxNumAdditionalOpcodes {
				start = i - maxNumAdditionalOpcodes
			}

			startTextPos := ds.pcOffset[start].Offset
			endTextPos := len(text)
			if i+1 < len(ds.pcOffset) {
				endTextPos = ds.pcOffset[i+1].Offset
			}

			dis = text[startTextPos:endTextPos]
			break
		}
	}
	return cx.pc, strings.ReplaceAll(strings.TrimSuffix(dis, "\n"), "\n", "; ")
}

func base64Decode(encoded []byte, encoding *base64.Encoding) ([]byte, error) {
	decoded := make([]byte, encoding.DecodedLen(len(encoded)))
	n, err := encoding.Decode(decoded, encoded)
	if err != nil {
		return decoded[:0], err
	}
	return decoded[:n], err
}

// base64padded returns true iff `encoded` has padding chars at the end
func base64padded(encoded []byte) bool {
	for i := len(encoded) - 1; i > 0; i-- {
		switch encoded[i] {
		case '=':
			return true
		case '\n', '\r':
			/* nothing */
		default:
			return false
		}
	}
	return false
}

func opBase64Decode(cx *EvalContext) error {
	last := len(cx.stack) - 1
	encodingField := Base64Encoding(cx.program[cx.pc+1])
	fs, ok := base64EncodingSpecByField(encodingField)
	if !ok || fs.version > cx.version {
		return fmt.Errorf("invalid base64_decode encoding %s", encodingField)
	}

	encoding := base64.URLEncoding
	if encodingField == StdEncoding {
		encoding = base64.StdEncoding
	}
	encoded := cx.stack[last].Bytes
	if !base64padded(encoded) {
		encoding = encoding.WithPadding(base64.NoPadding)
	}
	bytes, err := base64Decode(encoded, encoding.Strict())
	if err != nil {
		return err
	}
	cx.stack[last].Bytes = bytes
	return nil
}

func isPrimitiveJSON(jsonText []byte) (bool, error) {
	dec := json.NewDecoder(bytes.NewReader(jsonText))
	t, err := dec.Token()
	if err != nil {
		return false, err
	}
	t, ok := t.(json.Delim)
	if !ok || t.(json.Delim).String() != "{" {
		return true, nil
	}
	return false, nil
}

func parseJSON(jsonText []byte) (map[string]json.RawMessage, error) {
	// parse JSON with Algorand's standard JSON library
	var parsed map[interface{}]json.RawMessage
	err := protocol.DecodeJSON(jsonText, &parsed)

	if err != nil {
		// if the error was caused by duplicate keys
		if strings.Contains(err.Error(), "cannot decode into a non-pointer value") {
			return nil, fmt.Errorf("invalid json text, duplicate keys not allowed")
		}

		// if the error was caused by non-json object
		if strings.Contains(err.Error(), "read map - expect char '{' but got char") {
			return nil, fmt.Errorf("invalid json text, only json object is allowed")
		}

		return nil, fmt.Errorf("invalid json text")
	}

	// check whether any keys are not strings
	stringMap := make(map[string]json.RawMessage)
	for k, v := range parsed {
		key, ok := k.(string)
		if !ok {
			return nil, fmt.Errorf("invalid json text")
		}
		stringMap[key] = v
	}

	return stringMap, nil
}

func opJSONRef(cx *EvalContext) error {
	// get json key
	last := len(cx.stack) - 1
	key := string(cx.stack[last].Bytes)
	cx.stack = cx.stack[:last] // pop

	expectedType := JSONRefType(cx.program[cx.pc+1])
	fs, ok := jsonRefSpecByField(expectedType)
	if !ok || fs.version > cx.version {
		return fmt.Errorf("invalid json_ref type %s", expectedType)
	}

	// parse json text
	last = len(cx.stack) - 1
	parsed, err := parseJSON(cx.stack[last].Bytes)
	if err != nil {
		return fmt.Errorf("error while parsing JSON text, %v", err)
	}

	// get value from json
	var stval stackValue
	_, ok = parsed[key]
	if !ok {
		// if the key is not found, first check whether the JSON text is the null value
		// by checking whether it is a primitive JSON value. Any other primitive
		// (or array) would have thrown an error previously during `parseJSON`.
		isPrimitive, err := isPrimitiveJSON(cx.stack[last].Bytes)
		if err == nil && isPrimitive {
			err = fmt.Errorf("invalid json text, only json object is allowed")
		}
		if err != nil {
			return fmt.Errorf("error while parsing JSON text, %v", err)
		}

		return fmt.Errorf("key %s not found in JSON text", key)
	}

	switch expectedType {
	case JSONString:
		var value string
		err := json.Unmarshal(parsed[key], &value)
		if err != nil {
			return err
		}
		stval.Bytes = []byte(value)
	case JSONUint64:
		var value uint64
		err := json.Unmarshal(parsed[key], &value)
		if err != nil {
			return err
		}
		stval.Uint = value
	case JSONObject:
		var value map[string]json.RawMessage
		err := json.Unmarshal(parsed[key], &value)
		if err != nil {
			return err
		}
		stval.Bytes = parsed[key]
	default:
		return fmt.Errorf("unsupported json_ref return type %s", expectedType)
	}
	cx.stack[last] = stval
	return nil
}<|MERGE_RESOLUTION|>--- conflicted
+++ resolved
@@ -4363,11 +4363,6 @@
 	if accountIdx > uint64(len(cx.txn.Txn.Accounts)) {
 		// There was no error, but accountReference has signaled that accountIdx
 		// is not for mutable ops (because it can't encode it in EvalDelta)
-<<<<<<< HEAD
-		// This also tells us that account.address() will work.
-		acctAddr, _ := account.address()
-		err = fmt.Errorf("invalid Account reference for mutation %s", acctAddr)
-=======
 		if cx.version < sharedResourcesVersion {
 			return basics.Address{}, 0, fmt.Errorf("invalid Account reference for mutation %s", addr)
 		}
@@ -4376,7 +4371,6 @@
 		// GetLocal, which can record that index in order to produce old-style
 		// EDS. But those EDs are only made in old consenus versions - at that
 		// point v9 did not exist, so no backward incompatible change occurs.
->>>>>>> 57feb2c0
 	}
 	return addr, accountIdx, err
 }
@@ -5622,15 +5616,9 @@
 			}
 
 			// Can't call old versions in inner apps.
-<<<<<<< HEAD
-			v, _, verErr := transactions.ProgramVersion(program)
-			if verErr != nil {
-				return verErr
-=======
 			calledVersion, _, err = transactions.ProgramVersion(program)
 			if err != nil {
 				return err
->>>>>>> 57feb2c0
 			}
 			if calledVersion < cx.Proto.MinInnerApplVersion {
 				return fmt.Errorf("inner app call with version v%d < v%d",
