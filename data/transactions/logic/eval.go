--- conflicted
+++ resolved
@@ -1797,13 +1797,8 @@
 	cx.stack[topIdx] = sv
 }
 
-<<<<<<< HEAD
-func (cx *EvalContext) assetHoldingEnumToValue(holding *basics.AssetHolding, field uint64) (sv stackValue, err error) {
-	switch AssetHoldingField(field) {
-=======
-func (cx *evalContext) assetHoldingToValue(holding *basics.AssetHolding, fs assetHoldingFieldSpec) (sv stackValue, err error) {
+func (cx *EvalContext) assetHoldingToValue(holding *basics.AssetHolding, fs assetHoldingFieldSpec) (sv stackValue, err error) {
 	switch fs.field {
->>>>>>> bd5a0009
 	case AssetBalance:
 		sv.Uint = holding.Amount
 	case AssetFrozen:
@@ -1819,13 +1814,8 @@
 	return
 }
 
-<<<<<<< HEAD
-func (cx *EvalContext) assetParamsEnumToValue(params *basics.AssetParams, creator basics.Address, field uint64) (sv stackValue, err error) {
-	switch AssetParamsField(field) {
-=======
-func (cx *evalContext) assetParamsToValue(params *basics.AssetParams, creator basics.Address, fs assetParamsFieldSpec) (sv stackValue, err error) {
+func (cx *EvalContext) assetParamsToValue(params *basics.AssetParams, creator basics.Address, fs assetParamsFieldSpec) (sv stackValue, err error) {
 	switch fs.field {
->>>>>>> bd5a0009
 	case AssetTotal:
 		sv.Uint = params.Total
 	case AssetDecimals:
@@ -1861,13 +1851,8 @@
 	return
 }
 
-<<<<<<< HEAD
-func (cx *EvalContext) appParamsEnumToValue(params *basics.AppParams, field AppParamsField) (sv stackValue, err error) {
-	switch field {
-=======
-func (cx *evalContext) appParamsToValue(params *basics.AppParams, creator basics.Address, fs appParamsFieldSpec) (sv stackValue, err error) {
+func (cx *EvalContext) appParamsToValue(params *basics.AppParams, fs appParamsFieldSpec) (sv stackValue, err error) {
 	switch fs.field {
->>>>>>> bd5a0009
 	case AppApprovalProgram:
 		sv.Bytes = params.ApprovalProgram[:]
 	case AppClearStateProgram:
@@ -1883,23 +1868,13 @@
 	case AppExtraProgramPages:
 		sv.Uint = uint64(params.ExtraProgramPages)
 	default:
-<<<<<<< HEAD
-		// The pseudo fields AppCreator and AppAddress are handled outside this method
-		err = fmt.Errorf("invalid app params field %d", field)
-		return
-	}
-
-	appParamsFieldType := AppParamsFieldTypes[field]
-	if !typecheck(appParamsFieldType, sv.argType()) {
-		err = fmt.Errorf("%s expected field type is %s but got %s", field.String(), appParamsFieldType.String(), sv.argType().String())
-=======
+		// The pseudo fields AppCreator and AppAddress are handled before this method
 		err = fmt.Errorf("invalid app_params_get field %d", fs.field)
 		return
 	}
 
 	if !typecheck(fs.ftype, sv.argType()) {
 		err = fmt.Errorf("%s expected field type is %s but got %s", fs.field.String(), fs.ftype.String(), sv.argType().String())
->>>>>>> bd5a0009
 	}
 	return
 }
@@ -2372,13 +2347,8 @@
 
 var zeroAddress basics.Address
 
-<<<<<<< HEAD
-func (cx *EvalContext) globalFieldToStack(field GlobalField) (sv stackValue, err error) {
-	switch field {
-=======
-func (cx *evalContext) globalFieldToValue(fs globalFieldSpec) (sv stackValue, err error) {
+func (cx *EvalContext) globalFieldToValue(fs globalFieldSpec) (sv stackValue, err error) {
 	switch fs.field {
->>>>>>> bd5a0009
 	case MinTxnFee:
 		sv.Uint = cx.Proto.MinTxnFee
 	case MinBalance:
@@ -2414,14 +2384,8 @@
 	return sv, err
 }
 
-<<<<<<< HEAD
 func opGlobal(cx *EvalContext) {
-	gindex := uint64(cx.program[cx.pc+1])
-	globalField := GlobalField(gindex)
-=======
-func opGlobal(cx *evalContext) {
 	globalField := GlobalField(cx.program[cx.pc+1])
->>>>>>> bd5a0009
 	fs, ok := globalFieldSpecByField[globalField]
 	if !ok || fs.version > cx.version {
 		cx.err = fmt.Errorf("invalid global field %d", globalField)
@@ -3289,21 +3253,16 @@
 	if params, creator, err := cx.Ledger.AppParams(app); err == nil {
 		// params exist, read the value
 		exist = 1
-<<<<<<< HEAD
-
-		field := AppParamsField(paramIdx)
-		switch field {
+
+		switch fs.field {
 		case AppCreator:
 			value.Bytes = creator[:]
 		case AppAddress:
 			address := app.Address()
 			value.Bytes = address[:]
 		default:
-			value, err = cx.appParamsEnumToValue(&params, field)
-		}
-=======
-		value, err = cx.appParamsToValue(&params, creator, fs)
->>>>>>> bd5a0009
+			value, err = cx.appParamsToValue(&params, fs)
+		}
 		if err != nil {
 			cx.err = err
 			return
