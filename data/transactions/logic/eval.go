// Copyright (C) 2019-2023 Algorand, Inc.
// This file is part of go-algorand
//
// go-algorand is free software: you can redistribute it and/or modify
// it under the terms of the GNU Affero General Public License as
// published by the Free Software Foundation, either version 3 of the
// License, or (at your option) any later version.
//
// go-algorand is distributed in the hope that it will be useful,
// but WITHOUT ANY WARRANTY; without even the implied warranty of
// MERCHANTABILITY or FITNESS FOR A PARTICULAR PURPOSE.  See the
// GNU Affero General Public License for more details.
//
// You should have received a copy of the GNU Affero General Public License
// along with go-algorand.  If not, see <https://www.gnu.org/licenses/>.

package logic

import (
	"bytes"
	"crypto/ecdsa"
	"crypto/elliptic"
	"crypto/sha256"
	"crypto/sha512"
	"encoding/base64"
	"encoding/binary"
	"encoding/hex"
	"encoding/json"
	"errors"
	"fmt"
	"math"
	"math/big"
	"math/bits"
	"runtime"
	"strings"

	"golang.org/x/crypto/sha3"

	"github.com/algorand/go-algorand/config"
	"github.com/algorand/go-algorand/crypto"
	"github.com/algorand/go-algorand/crypto/secp256k1"
	"github.com/algorand/go-algorand/data/basics"
	"github.com/algorand/go-algorand/data/bookkeeping"
	"github.com/algorand/go-algorand/data/transactions"
	"github.com/algorand/go-algorand/ledger/ledgercore"
	"github.com/algorand/go-algorand/logging"
	"github.com/algorand/go-algorand/protocol"
)

// evalMaxVersion is the max version we can interpret and run
const evalMaxVersion = LogicVersion

// The constants below control opcode evaluation and MAY NOT be changed without
// gating them by version. Old programs need to retain their old behavior.

// maxStringSize is the limit of byte string length in an AVM value
const maxStringSize = 4096

// maxByteMathSize is the limit of byte strings supplied as input to byte math opcodes
const maxByteMathSize = 64

// maxLogSize is the limit of total log size from n log calls in a program
const maxLogSize = 1024

// maxLogCalls is the limit of total log calls during a program execution
const maxLogCalls = 32

// maxAppCallDepth is the limit on inner appl call depth
// To be clear, 0 would prevent inner appls, 1 would mean inner app calls cannot
// make inner appls. So the total app depth can be 1 higher than this number, if
// you count the top-level app call.
const maxAppCallDepth = 8

// maxStackDepth should not change unless controlled by an AVM version change
const maxStackDepth = 1000

// stackValue is the type for the operand stack.
// Each stackValue is either a valid []byte value or a uint64 value.
// If (.Bytes != nil) the stackValue is a []byte value, otherwise uint64 value.
type stackValue struct {
	Uint  uint64
	Bytes []byte
}

func (sv stackValue) avmType() avmType {
	if sv.Bytes != nil {
		return avmBytes
	}
	return avmUint64
}

func (sv stackValue) stackType() StackType {
	if sv.Bytes != nil {
		return NewStackType(sv.avmType(), static(uint64(len(sv.Bytes))))
	}
	return NewStackType(sv.avmType(), static(sv.Uint))
}

func (sv stackValue) typeName() string {
	if sv.Bytes != nil {
		return "[]byte"
	}
	return "uint64"
}

func (sv stackValue) String() string {
	if sv.Bytes != nil {
		return hex.EncodeToString(sv.Bytes)
	}
	return fmt.Sprintf("%d 0x%x", sv.Uint, sv.Uint)
}

func (sv stackValue) address() (addr basics.Address, err error) {
	if len(sv.Bytes) != len(addr) {
		return basics.Address{}, errors.New("not an address")
	}
	copy(addr[:], sv.Bytes)
	return
}

func (sv stackValue) uint() (uint64, error) {
	if sv.Bytes != nil {
		return 0, fmt.Errorf("%#v is not a uint64", sv.Bytes)
	}
	return sv.Uint, nil
}

func (sv stackValue) uintMaxed(max uint64) (uint64, error) {
	if sv.Bytes != nil {
		return 0, fmt.Errorf("%#v is not a uint64", sv.Bytes)
	}
	if sv.Uint > max {
		return 0, fmt.Errorf("%d is larger than max=%d", sv.Uint, max)
	}
	return sv.Uint, nil
}

func (sv stackValue) bool() (bool, error) {
	u64, err := sv.uint()
	if err != nil {
		return false, err
	}
	switch u64 {
	case 0:
		return false, nil
	case 1:
		return true, nil
	default:
		return false, fmt.Errorf("boolean is neither 1 nor 0: %d", u64)
	}
}

func (sv stackValue) string(limit int) (string, error) {
	if sv.Bytes == nil {
		return "", errors.New("not a byte array")
	}
	if len(sv.Bytes) > limit {
		return "", errors.New("value is too long")
	}
	return string(sv.Bytes), nil
}

func (sv stackValue) toTealValue() (tv basics.TealValue) {
	if sv.avmType() == avmBytes {
		return basics.TealValue{Type: basics.TealBytesType, Bytes: string(sv.Bytes)}
	}
	return basics.TealValue{Type: basics.TealUintType, Uint: sv.Uint}
}

func stackValueFromTealValue(tv basics.TealValue) (sv stackValue, err error) {
	switch tv.Type {
	case basics.TealBytesType:
		sv.Bytes = []byte(tv.Bytes)
	case basics.TealUintType:
		sv.Uint = tv.Uint
	default:
		err = fmt.Errorf("invalid TealValue type: %d", tv.Type)
	}
	return
}

// ComputeMinAvmVersion calculates the minimum safe AVM version that may be
// used by a transaction in this group. It is important to prevent
// newly-introduced transaction fields from breaking assumptions made by older
// versions of the AVM. If one of the transactions in a group will execute a TEAL
// program whose version predates a given field, that field must not be set
// anywhere in the transaction group, or the group will be rejected.
func ComputeMinAvmVersion(group []transactions.SignedTxnWithAD) uint64 {
	var minVersion uint64
	for _, txn := range group {
		if !txn.Txn.RekeyTo.IsZero() {
			if minVersion < rekeyingEnabledVersion {
				minVersion = rekeyingEnabledVersion
			}
		}
		if txn.Txn.Type == protocol.ApplicationCallTx {
			if minVersion < appsEnabledVersion {
				minVersion = appsEnabledVersion
			}
		}
	}
	return minVersion
}

// LedgerForSignature represents the parts of Ledger that LogicSigs can see. It
// only exposes things that consensus has already agreed upon, so it is
// "stateless" for signature purposes.
type LedgerForSignature interface {
	BlockHdrCached(basics.Round) (bookkeeping.BlockHeader, error)
}

// NoHeaderLedger is intended for debugging situations in which it is reasonable
// to preclude the use of `block` and `txn LastValidTime`
type NoHeaderLedger struct {
}

// BlockHdrCached always errors
func (NoHeaderLedger) BlockHdrCached(basics.Round) (bookkeeping.BlockHeader, error) {
	return bookkeeping.BlockHeader{}, fmt.Errorf("no block header access")
}

// LedgerForLogic represents ledger API for Stateful TEAL program
type LedgerForLogic interface {
	AccountData(addr basics.Address) (ledgercore.AccountData, error)
	Authorizer(addr basics.Address) (basics.Address, error)
	Round() basics.Round
	PrevTimestamp() int64
	BlockHdrCached(basics.Round) (bookkeeping.BlockHeader, error)

	AssetHolding(addr basics.Address, assetIdx basics.AssetIndex) (basics.AssetHolding, error)
	AssetParams(aidx basics.AssetIndex) (basics.AssetParams, basics.Address, error)
	AppParams(aidx basics.AppIndex) (basics.AppParams, basics.Address, error)
	OptedIn(addr basics.Address, appIdx basics.AppIndex) (bool, error)

	GetLocal(addr basics.Address, appIdx basics.AppIndex, key string, accountIdx uint64) (value basics.TealValue, exists bool, err error)
	SetLocal(addr basics.Address, appIdx basics.AppIndex, key string, value basics.TealValue, accountIdx uint64) error
	DelLocal(addr basics.Address, appIdx basics.AppIndex, key string, accountIdx uint64) error

	GetGlobal(appIdx basics.AppIndex, key string) (value basics.TealValue, exists bool, err error)
	SetGlobal(appIdx basics.AppIndex, key string, value basics.TealValue) error
	DelGlobal(appIdx basics.AppIndex, key string) error

	NewBox(appIdx basics.AppIndex, key string, value []byte, appAddr basics.Address) error
	GetBox(appIdx basics.AppIndex, key string) ([]byte, bool, error)
	SetBox(appIdx basics.AppIndex, key string, value []byte) error
	DelBox(appIdx basics.AppIndex, key string, appAddr basics.Address) (bool, error)

	Perform(gi int, ep *EvalParams) error
	Counter() uint64
}

// boxRef is the "hydrated" form of a BoxRef - it has the actual app id, not an index
type boxRef struct {
	app  basics.AppIndex
	name string
}

// EvalConstants contains constant parameters that are used by opcodes during evaluation (including both real-execution and simulation).
type EvalConstants struct {
	// MaxLogSize is the limit of total log size from n log calls in a program
	MaxLogSize uint64

	// MaxLogCalls is the limit of total log calls during a program execution
	MaxLogCalls uint64
}

// RuntimeEvalConstants gives a set of const params used in normal runtime of opcodes
func RuntimeEvalConstants() EvalConstants {
	return EvalConstants{
		MaxLogSize:  uint64(maxLogSize),
		MaxLogCalls: uint64(maxLogCalls),
	}
}

// EvalParams contains data that comes into condition evaluation.
type EvalParams struct {
	Proto *config.ConsensusParams

	Trace *strings.Builder

	TxnGroup []transactions.SignedTxnWithAD

	pastScratch []*scratchSpace

	logger logging.Logger

	SigLedger LedgerForSignature
	Ledger    LedgerForLogic

	// optional tracer
	Tracer EvalTracer

	// MinAvmVersion is the minimum allowed AVM version of this program.
	// The program must reject if its version is less than this version. If
	// MinAvmVersion is nil, we will compute it ourselves
	MinAvmVersion *uint64

	// Amount "overpaid" by the transactions of the group.  Often 0.  When
	// positive, it can be spent by inner transactions.  Shared across a group's
	// txns, so that it can be updated (including upward, by overpaying inner
	// transactions). nil is treated as 0 (used before fee pooling is enabled).
	FeeCredit *uint64

	Specials *transactions.SpecialAddresses

	// Total pool of app call budget in a group transaction (nil before budget pooling enabled)
	PooledApplicationBudget *int

	// Total allowable inner txns in a group transaction (nil before inner pooling enabled)
	pooledAllowedInners *int

	// available contains resources that may be used even though they are not
	// necessarily directly in the txn's "static arrays". Apps and ASAs go in if
	// the app or asa was created earlier in the txgroup (empty until
	// createdResourcesVersion). Boxes go in when the ep is created, to share
	// availability across all txns in the group.
	available *resources

	// ioBudget is the number of bytes that the box ref'd boxes can sum to, and
	// the number of bytes that created or written boxes may sum to.
	ioBudget uint64

	// readBudgetChecked allows us to only check the read budget once
	readBudgetChecked bool

	EvalConstants

	// Caching these here means the hashes can be shared across the TxnGroup
	// (and inners, because the cache is shared with the inner EvalParams)
	appAddrCache map[basics.AppIndex]basics.Address

	// Cache the txid hashing, but do *not* share this into inner EvalParams, as
	// the key is just the index in the txgroup.
	txidCache      map[int]transactions.Txid
	innerTxidCache map[int]transactions.Txid

	// The calling context, if this is an inner app call
	caller *EvalContext
}

// GetCaller returns the calling EvalContext if this is an inner transaction evaluation. Otherwise,
// this returns nil.
func (ep *EvalParams) GetCaller() *EvalContext {
	return ep.caller
}

func copyWithClearAD(txgroup []transactions.SignedTxnWithAD) []transactions.SignedTxnWithAD {
	copy := make([]transactions.SignedTxnWithAD, len(txgroup))
	for i := range txgroup {
		copy[i].SignedTxn = txgroup[i].SignedTxn
		// leave copy[i].ApplyData clear
	}
	return copy
}

// NewEvalParams creates an EvalParams to use while evaluating a top-level txgroup
func NewEvalParams(txgroup []transactions.SignedTxnWithAD, proto *config.ConsensusParams, specials *transactions.SpecialAddresses) *EvalParams {
	apps := 0
	for _, tx := range txgroup {
		if tx.Txn.Type == protocol.ApplicationCallTx {
			apps++
		}
	}

	// Make a simpler EvalParams that is good enough to evaluate LogicSigs.
	if apps == 0 {
		return &EvalParams{
			TxnGroup: txgroup,
			Proto:    proto,
			Specials: specials,
		}
	}

	minAvmVersion := ComputeMinAvmVersion(txgroup)

	var pooledApplicationBudget *int
	var pooledAllowedInners *int

	credit := feeCredit(txgroup, proto.MinTxnFee)

	if proto.EnableAppCostPooling {
		pooledApplicationBudget = new(int)
		*pooledApplicationBudget = apps * proto.MaxAppProgramCost
	}

	if proto.EnableInnerTransactionPooling {
		pooledAllowedInners = new(int)
		*pooledAllowedInners = proto.MaxTxGroupSize * proto.MaxInnerTransactions
	}

	ep := &EvalParams{
		TxnGroup:                copyWithClearAD(txgroup),
		Proto:                   proto,
		Specials:                specials,
		pastScratch:             make([]*scratchSpace, len(txgroup)),
		MinAvmVersion:           &minAvmVersion,
		FeeCredit:               &credit,
		PooledApplicationBudget: pooledApplicationBudget,
		pooledAllowedInners:     pooledAllowedInners,
		appAddrCache:            make(map[basics.AppIndex]basics.Address),
		EvalConstants:           RuntimeEvalConstants(),
	}
	// resources are computed after ep is constructed because app addresses are
	// calculated there, and we'd like to use the caching mechanism built into
	// the EvalParams. Perhaps we can make the computation even lazier, so it is
	// only computed if needed.
	ep.available = ep.computeAvailability()
	return ep
}

func (ep *EvalParams) computeAvailability() *resources {
	available := &resources{
		sharedAccounts: make(map[basics.Address]struct{}),
		sharedAsas:     make(map[basics.AssetIndex]struct{}),
		sharedApps:     make(map[basics.AppIndex]struct{}),
		sharedHoldings: make(map[ledgercore.AccountAsset]struct{}),
		sharedLocals:   make(map[ledgercore.AccountApp]struct{}),
		boxes:          make(map[boxRef]bool),
	}
	for i := range ep.TxnGroup {
		available.fill(&ep.TxnGroup[i].Txn, ep)
	}
	return available
}

// feeCredit returns the extra fee supplied in this top-level txgroup compared
// to required minfee.  It can make assumptions about overflow because the group
// is known OK according to txnGroupBatchPrep. (The group is "WellFormed")
func feeCredit(txgroup []transactions.SignedTxnWithAD, minFee uint64) uint64 {
	minFeeCount := uint64(0)
	feesPaid := uint64(0)
	for _, stxn := range txgroup {
		if stxn.Txn.Type != protocol.StateProofTx {
			minFeeCount++
		}
		feesPaid = basics.AddSaturate(feesPaid, stxn.Txn.Fee.Raw)
	}
	// Overflow is impossible, because txnGroupBatchPrep checked.
	feeNeeded := minFee * minFeeCount
	return basics.SubSaturate(feesPaid, feeNeeded)
}

// NewInnerEvalParams creates an EvalParams to be used while evaluating an inner group txgroup
func NewInnerEvalParams(txg []transactions.SignedTxnWithAD, caller *EvalContext) *EvalParams {
	minAvmVersion := ComputeMinAvmVersion(txg)
	// Can't happen currently, since earliest inner callable version is higher
	// than any minimum imposed otherwise.  But is correct to inherit a stronger
	// restriction from above, in case of future restriction.
	if minAvmVersion < *caller.MinAvmVersion {
		minAvmVersion = *caller.MinAvmVersion
	}

	// Unlike NewEvalParams, do not add fee credit here. opTxSubmit has already done so.

	if caller.Proto.EnableAppCostPooling {
		for _, tx := range txg {
			if tx.Txn.Type == protocol.ApplicationCallTx {
				*caller.PooledApplicationBudget += caller.Proto.MaxAppProgramCost
			}
		}
	}

	ep := &EvalParams{
		Proto:                   caller.Proto,
		Trace:                   caller.Trace,
		TxnGroup:                txg,
		pastScratch:             make([]*scratchSpace, len(txg)),
		logger:                  caller.logger,
		SigLedger:               caller.SigLedger,
		Ledger:                  caller.Ledger,
		Tracer:                  caller.Tracer,
		MinAvmVersion:           &minAvmVersion,
		FeeCredit:               caller.FeeCredit,
		Specials:                caller.Specials,
		PooledApplicationBudget: caller.PooledApplicationBudget,
		pooledAllowedInners:     caller.pooledAllowedInners,
		available:               caller.available,
		ioBudget:                caller.ioBudget,
		readBudgetChecked:       true, // don't check for inners
		appAddrCache:            caller.appAddrCache,
		EvalConstants:           caller.EvalConstants,
		// read comment in EvalParams declaration about txid caches
		caller: caller,
	}
	return ep
}

type evalFunc func(cx *EvalContext) error
type checkFunc func(cx *EvalContext) error

// RunMode is a bitset of logic evaluation modes.
// There are currently two such modes: Signature and Application.
type RunMode uint64

const (
	// ModeSig is LogicSig execution
	ModeSig RunMode = 1 << iota

	// ModeApp is application/contract execution
	ModeApp

	// local constant, run in any mode
	modeAny = ModeSig | ModeApp
)

// Any checks if this mode bitset represents any evaluation mode
func (r RunMode) Any() bool {
	return r == modeAny
}

func (r RunMode) String() string {
	switch r {
	case ModeSig:
		return "Signature"
	case ModeApp:
		return "Application"
	case modeAny:
		return "Any"
	default:
	}
	return "Unknown"
}

func (ep *EvalParams) log() logging.Logger {
	if ep.logger != nil {
		return ep.logger
	}
	return logging.Base()
}

// RecordAD notes ApplyData information that was derived outside of the logic
// package. For example, after a acfg transaction is processed, the AD created
// by the acfg is added to the EvalParams this way.
func (ep *EvalParams) RecordAD(gi int, ad transactions.ApplyData) {
	if ep.available == nil {
		// This is a simplified ep. It won't be used for app evaluation, and
		// shares the TxnGroup memory with the caller.  Don't touch anything!
		return
	}
	ep.TxnGroup[gi].ApplyData = ad
	if aid := ad.ConfigAsset; aid != 0 {
		ep.available.createdAsas = append(ep.available.createdAsas, aid)
	}
	if aid := ad.ApplicationID; aid != 0 {
		ep.available.createdApps = append(ep.available.createdApps, aid)
	}
}

type frame struct {
	retpc  int
	height int

	clear   bool // perform "shift and clear" in retsub
	args    int
	returns int
}

type scratchSpace [256]stackValue

// EvalContext is the execution context of AVM bytecode.  It contains the full
// state of the running program, and tracks some of the things that the program
// has done, like log messages and inner transactions.
type EvalContext struct {
	*EvalParams

	// determines eval mode: runModeSignature or runModeApplication
	runModeFlags RunMode

	// the index of the transaction being evaluated
	groupIndex int
	// the transaction being evaluated (initialized from groupIndex + ep.TxnGroup)
	txn *transactions.SignedTxnWithAD

	// Txn.EvalDelta maintains a summary of changes as we go.  We used to
	// compute this from the ledger after a full eval.  But now apps can call
	// apps.  When they do, all of the changes accumulate into the parent's
	// ledger, but Txn.EvalDelta should only have the changes from *this*
	// call. (The changes caused by children are deeper inside - in the
	// EvalDeltas of the InnerTxns inside this EvalDelta) Nice bonus - by
	// keeping the running changes, the debugger can be changed to display them
	// as the app runs.

	stack       []stackValue
	callstack   []frame
	fromCallsub bool

	appID   basics.AppIndex
	program []byte
	pc      int
	nextpc  int
	intc    []uint64
	bytec   [][]byte
	version uint64
	scratch scratchSpace

	subtxns []transactions.SignedTxnWithAD // place to build for itxn_submit
	cost    int                            // cost incurred so far
	logSize int                            // total log size so far

	// Set of PC values that branches we've seen so far might
	// go. So, if checkStep() skips one, that branch is trying to
	// jump into the middle of a multibyte instruction
	branchTargets []bool

	// Set of PC values that we have begun a checkStep() with. So
	// if a back jump is going to a value that isn't here, it's
	// jumping into the middle of multibyte instruction.
	instructionStarts []bool

	programHashCached crypto.Digest
}

// GroupIndex returns the group index of the transaction being evaluated
func (cx *EvalContext) GroupIndex() int {
	return cx.groupIndex
}

// RunMode returns the evaluation context's mode (signature or application)
func (cx *EvalContext) RunMode() RunMode {
	return cx.runModeFlags
}

// avmType describes the type of a value on the operand stack
type avmType byte

const (
	// avmNone in an OpSpec shows that the op pops or yields nothing
	avmNone avmType = iota

	// avmAny in an OpSpec shows that the op pops or yield any type
	avmAny

	// avmUint64 in an OpSpec shows that the op pops or yields a uint64
	avmUint64

	// avmBytes in an OpSpec shows that the op pops or yields a []byte
	avmBytes
)

func (at avmType) String() string {
	switch at {
	case avmNone:
		return "none"
	case avmAny:
		return "any"
	case avmUint64:
		return "uint64"
	case avmBytes:
		return "[]byte"
	}
	return "internal error, unknown type"
}

// stackType lifts the avmType to a StackType
// it can do this because the base StackTypes
// are a superset of avmType
func (at avmType) stackType() StackType {
	switch at {
	case avmNone:
		return StackNone
	case avmAny:
		return StackAny
	case avmUint64:
		return StackUint64
	case avmBytes:
		return StackBytes
	}
	return StackNone
}

var (
	// StackUint64 is any valid uint64
	StackUint64 = NewStackType(avmUint64, bound(0, math.MaxUint64))
	// StackBytes is any valid bytestring
	StackBytes = NewStackType(avmBytes, bound(0, maxStringSize))
	// StackAny could be Bytes or Uint64
	StackAny = StackType{
		Name:    avmAny.String(),
		AVMType: avmAny,
		Bound:   [2]uint64{0, 0},
	}
	// StackNone is used when there is no input or output to
	// an opcode
	StackNone = StackType{
		Name:    avmNone.String(),
		AVMType: avmNone,
	}

	// StackBoolean constrains the int to 1 or 0, representing True or False
	StackBoolean = NewStackType(avmUint64, bound(0, 1), "bool")
	// StackAddress represents an address
	StackAddress = NewStackType(avmBytes, static(32), "addr")
	// StackBytes32 represents a bytestring that should have exactly 32 bytes
	StackBytes32 = NewStackType(avmBytes, static(32), "[32]byte")
	// StackBigInt represents a bytestring that should be treated like an int
	StackBigInt = NewStackType(avmBytes, bound(0, maxByteMathSize), "bigint")
	// StackMethodSelector represents a bytestring that should be treated like a method selector
	StackMethodSelector = NewStackType(avmBytes, static(4), "method")
	// StackStorageKey represents a bytestring that can be used as a key to some storage (global/local/box)
	StackStorageKey = NewStackType(avmBytes, bound(0, 64), "key")
	// StackBoxName represents a bytestring that can be used as a key to a box
	StackBoxName = NewStackType(avmBytes, bound(1, 64), "name")

	// StackZeroUint64 is a StackUint64 with a minimum value of 0 and a maximum value of 0
	StackZeroUint64 = NewStackType(avmUint64, bound(0, 0), "0")
	// StackZeroBytes is a StackBytes with a minimum length of 0 and a maximum length of 0
	StackZeroBytes = NewStackType(avmUint64, bound(0, 0), "''")

	// AllStackTypes is a map of all the stack types we recognize
	// so that we can iterate over them in doc prep
	// and use them for opcode proto shorthand
	AllStackTypes = map[rune]StackType{
		'a': StackAny,
		'b': StackBytes,
		'i': StackUint64,
		'x': StackNone,
		'A': StackAddress,
		'I': StackBigInt,
		'T': StackBoolean,
		'H': StackBytes32,
		'M': StackMethodSelector,
		'K': StackStorageKey,
		'N': StackBoxName,
	}
)

func bound(min, max uint64) [2]uint64 {
	return [2]uint64{min, max}
}

func static(size uint64) [2]uint64 {
	return bound(size, size)
}

func union(a, b [2]uint64) [2]uint64 {
	u := [2]uint64{a[0], a[1]}
	if b[0] < u[0] {
		u[0] = b[0]
	}

	if b[1] > u[1] {
		u[1] = b[1]
	}
	return u
}

// StackType describes the type of a value on the operand stack
type StackType struct {
	Name    string
	AVMType avmType
	Bound   [2]uint64
}

// NewStackType Initializes a new StackType with fields passed
func NewStackType(at avmType, bounds [2]uint64, stname ...string) StackType {
	name := at.String()

	// It's static, set the name to show
	// the static value
	if bounds[0] == bounds[1] {
		switch at {
		case avmBytes:
			name = fmt.Sprintf("[%d]byte", bounds[0])
		case avmUint64:
			name = fmt.Sprintf("%d", bounds[0])
		}
	}

	if len(stname) > 0 {
		name = stname[0]
	}

	return StackType{Name: name, AVMType: at, Bound: bounds}
}

func (st StackType) union(b StackType) StackType {
	// TODO: Can we ever receive one or the other
	// as None? should that be a panic?
	if st.AVMType != b.AVMType {
		return StackAny
	}

	// Same type now, so we can just take the union of the bounds
	return NewStackType(st.AVMType, union(st.Bound, b.Bound))
}

func (st StackType) narrowed(bounds [2]uint64) StackType {
	return NewStackType(st.AVMType, bounds)
}

func (st StackType) widened() StackType {
	// Take only the avm type
	switch st.AVMType {
	case avmBytes:
		return StackBytes
	case avmUint64:
		return StackUint64
	case avmAny:
		return StackAny
	default:
		panic(fmt.Sprintf("What are you tyring to widen?: %+v", st))
	}
}

func (st StackType) constant() (uint64, bool) {
	if st.Bound[0] == st.Bound[1] {
		return st.Bound[0], true
	}
	return 0, false
}

// overlaps checks if there is enough overlap
// between the given types that the receiver can
// possible fit in the expected type
func (st StackType) overlaps(expected StackType) bool {
	if st.AVMType == avmNone || expected.AVMType == avmNone {
		return false
	}

	if st.AVMType == avmAny || expected.AVMType == avmAny {
		return true
	}

	// By now, both are either uint or bytes
	// and must match
	if st.AVMType != expected.AVMType {
		return false
	}

	// Same type now
	// Check if our constraints will satisfy the other type
	smin, smax := st.Bound[0], st.Bound[1]
	emin, emax := expected.Bound[0], expected.Bound[1]

	return smin <= emax && smax >= emin
}

func (st StackType) String() string {
	return st.Name
}

// Typed tells whether the StackType is a specific concrete type.
func (st StackType) Typed() bool {
	switch st.AVMType {
	case avmUint64, avmBytes:
		return true
	}
	return false
}

<<<<<<< HEAD
// StackTypes is an alias for a list of StackType with syntactic sugar
type StackTypes []StackType

// Reversed returns the StackTypes in reverse order
// useful for displaying the stack as an op sees it
func (st StackTypes) Reversed() StackTypes {
	nst := make(StackTypes, len(st))
	for idx := 0; idx < len(st); idx++ {
		nst[idx] = st[len(st)-1-idx]
	}
	return nst
}

func (st StackTypes) String() string {
	// Note this reverses the stack so top appears first
	return fmt.Sprintf("(%s)", strings.Join(st.strings(), ", "))
}

func (st StackTypes) strings() []string {
	var strs = make([]string, len(st))
	for idx, s := range st {
		strs[idx] = s.String()
	}
	return strs
}

func parseStackTypes(spec string) StackTypes {
	if spec == "" {
		return nil
	}
	types := make(StackTypes, len(spec))
	for i, letter := range spec {
		st, ok := AllStackTypes[letter]
		if !ok {
			panic(spec)
		}
		types[i] = st
	}
	return types
}

// PanicError wraps a recover() catching a panic()
type PanicError struct {
=======
// panicError wraps a recover() catching a panic()
type panicError struct {
>>>>>>> c90fe854
	PanicValue interface{}
	StackTrace string
}

func (pe panicError) Error() string {
	return fmt.Sprintf("panic in TEAL Eval: %v\n%s", pe.PanicValue, pe.StackTrace)
}

var errLogicSigNotSupported = errors.New("LogicSig not supported")
var errTooManyArgs = errors.New("LogicSig has too many arguments")

// EvalError indicates AVM evaluation failure
type EvalError struct {
	Err        error
	details    string
	groupIndex int
	logicsig   bool
}

// Error satisfies builtin interface `error`
func (err EvalError) Error() string {
	var msg string
	if err.logicsig {
		msg = fmt.Sprintf("rejected by logic err=%v", err.Err)
	} else {
		msg = fmt.Sprintf("logic eval error: %v", err.Err)
	}
	if err.details == "" {
		return msg
	}
	return msg + ". Details: " + err.details
}

func (err EvalError) Unwrap() error {
	return err.Err
}

// EvalContract executes stateful program as the gi'th transaction in params
func EvalContract(program []byte, gi int, aid basics.AppIndex, params *EvalParams) (bool, *EvalContext, error) {
	if params.Ledger == nil {
		return false, nil, errors.New("no ledger in contract eval")
	}
	if params.SigLedger == nil {
		return false, nil, errors.New("no sig ledger in contract eval")
	}
	if aid == 0 {
		return false, nil, errors.New("0 appId in contract eval")
	}
	cx := EvalContext{
		EvalParams:   params,
		runModeFlags: ModeApp,
		groupIndex:   gi,
		txn:          &params.TxnGroup[gi],
		appID:        aid,
	}

	if cx.Proto.IsolateClearState && cx.txn.Txn.OnCompletion == transactions.ClearStateOC {
		if cx.PooledApplicationBudget != nil && *cx.PooledApplicationBudget < cx.Proto.MaxAppProgramCost {
			return false, nil, fmt.Errorf("Attempted ClearState execution with low OpcodeBudget %d", *cx.PooledApplicationBudget)
		}
	}

	// If this is a creation, make any "0 index" box refs available now that we
	// have an appID.
	if cx.txn.Txn.ApplicationID == 0 {
		for _, br := range cx.txn.Txn.Boxes {
			if br.Index == 0 {
				cx.EvalParams.available.boxes[boxRef{cx.appID, string(br.Name)}] = false
			}
		}
	}

	// Check the I/O budget for reading if this is the first top-level app call
	if cx.caller == nil && !cx.readBudgetChecked {
		boxRefCount := uint64(0) // Intentionally counts duplicates
		for _, tx := range cx.TxnGroup {
			boxRefCount += uint64(len(tx.Txn.Boxes))
		}
		cx.ioBudget = boxRefCount * cx.Proto.BytesPerBoxReference

		used := uint64(0)
		for br := range cx.available.boxes {
			if len(br.name) == 0 {
				// 0 length names are not allowed for actual created boxes, but
				// may have been used to add I/O budget.
				continue
			}
			box, ok, err := cx.Ledger.GetBox(br.app, br.name)
			if err != nil {
				return false, nil, err
			}
			if !ok {
				continue
			}
			size := uint64(len(box))
			cx.available.boxes[br] = false

			used = basics.AddSaturate(used, size)
			if used > cx.ioBudget {
				err = fmt.Errorf("box read budget (%d) exceeded", cx.ioBudget)
				if !cx.Proto.EnableBareBudgetError {
					err = EvalError{err, "", gi, false}
				}
				return false, nil, err
			}
		}
		cx.readBudgetChecked = true
	}

	if cx.Trace != nil && cx.caller != nil {
		fmt.Fprintf(cx.Trace, "--- enter %d %s %v\n", aid, cx.txn.Txn.OnCompletion, cx.txn.Txn.ApplicationArgs)
	}
	pass, err := eval(program, &cx)
	if err != nil {
		pc, det := cx.pcDetails()
		details := fmt.Sprintf("pc=%d, opcodes=%s", pc, det)
		err = EvalError{err, details, gi, false}
	}

	if cx.Trace != nil && cx.caller != nil {
		fmt.Fprintf(cx.Trace, "--- exit  %d accept=%t\n", aid, pass)
	}

	// Save scratch for `gload`. We used to copy, but cx.scratch is quite large,
	// about 8k, and caused measurable CPU and memory demands.  Of course, these
	// should never be changed by later transactions.
	cx.pastScratch[cx.groupIndex] = &cx.scratch

	return pass, &cx, err
}

// EvalApp is a lighter weight interface that doesn't return the EvalContext
func EvalApp(program []byte, gi int, aid basics.AppIndex, params *EvalParams) (bool, error) {
	pass, _, err := EvalContract(program, gi, aid, params)
	return pass, err
}

// EvalSignatureFull evaluates the logicsig of the ith transaction in params.
// A program passes successfully if it finishes with one int element on the stack that is non-zero.
// It returns EvalContext suitable for obtaining additional info about the execution.
func EvalSignatureFull(gi int, params *EvalParams) (bool, *EvalContext, error) {
	if params.SigLedger == nil {
		return false, nil, errors.New("no sig ledger in signature eval")
	}
	cx := EvalContext{
		EvalParams:   params,
		runModeFlags: ModeSig,
		groupIndex:   gi,
		txn:          &params.TxnGroup[gi],
	}
	pass, err := eval(cx.txn.Lsig.Logic, &cx)

	if err != nil {
		pc, det := cx.pcDetails()
		details := fmt.Sprintf("pc=%d, opcodes=%s", pc, det)
		err = EvalError{err, details, gi, true}
	}

	return pass, &cx, err
}

// EvalSignature evaluates the logicsig of the ith transaction in params.
// A program passes successfully if it finishes with one int element on the stack that is non-zero.
func EvalSignature(gi int, params *EvalParams) (bool, error) {
	pass, _, err := EvalSignatureFull(gi, params)
	return pass, err
}

// eval implementation
// A program passes successfully if it finishes with one int element on the stack that is non-zero.
func eval(program []byte, cx *EvalContext) (pass bool, err error) {
	defer func() {
		if x := recover(); x != nil {
			buf := make([]byte, 16*1024)
			stlen := runtime.Stack(buf, false)
			pass = false
			errstr := string(buf[:stlen])
			if cx.Trace != nil {
				errstr += cx.Trace.String()
			}
			err = panicError{x, errstr}
			cx.EvalParams.log().Errorf("recovered panic in Eval: %v", err)
		}
	}()

	// Avoid returning for any reason until after cx.debugState is setup. That
	// require cx to be minimally setup, too.

	version, vlen, verr := versionCheck(program, cx.EvalParams)
	// defer verr check until after cx and debugState is setup

	cx.version = version
	cx.pc = vlen
	// 16 is chosen to avoid growth for small programs, and so that repeated
	// doublings lead to a number just a bit above 1000, the max stack height.
	cx.stack = make([]stackValue, 0, 16)
	cx.program = program
	cx.txn.EvalDelta.GlobalDelta = basics.StateDelta{}
	cx.txn.EvalDelta.LocalDeltas = make(map[uint64]basics.StateDelta)

	if cx.Tracer != nil {
		cx.Tracer.BeforeProgram(cx)

		defer func() {
			x := recover()
			tracerErr := err
			if x != nil {
				// A panic error occurred during the eval loop. Report it now.
				tracerErr = fmt.Errorf("panic in TEAL Eval: %v", x)
				cx.Tracer.AfterOpcode(cx, tracerErr)
			}

			// Ensure we update the tracer before exiting
			cx.Tracer.AfterProgram(cx, tracerErr)

			if x != nil {
				// Panic again to trigger higher-level recovery and error reporting
				panic(x)
			}
		}()
	}

	if (cx.EvalParams.Proto == nil) || (cx.EvalParams.Proto.LogicSigVersion == 0) {
		return false, errLogicSigNotSupported
	}
	if cx.txn.Lsig.Args != nil && len(cx.txn.Lsig.Args) > transactions.EvalMaxArgs {
		return false, errTooManyArgs
	}
	if verr != nil {
		return false, verr
	}

	for (err == nil) && (cx.pc < len(cx.program)) {
		if cx.Tracer != nil {
			cx.Tracer.BeforeOpcode(cx)
		}

		err = cx.step()

		if cx.Tracer != nil {
			cx.Tracer.AfterOpcode(cx, err)
		}
	}
	if err != nil {
		if cx.Trace != nil {
			fmt.Fprintf(cx.Trace, "%3d %s\n", cx.pc, err)
		}

		return false, err
	}
	if len(cx.stack) != 1 {
		if cx.Trace != nil {
			fmt.Fprintf(cx.Trace, "end stack:\n")
			for i, sv := range cx.stack {
				fmt.Fprintf(cx.Trace, "[%d] %s\n", i, sv)
			}
		}
		return false, fmt.Errorf("stack len is %d instead of 1", len(cx.stack))
	}
	if cx.stack[0].Bytes != nil {
		return false, errors.New("stack finished with bytes not int")
	}

	return cx.stack[0].Uint != 0, nil
}

// CheckContract should be faster than EvalContract.  It can perform
// static checks and reject programs that are invalid. Prior to v4,
// these static checks include a cost estimate that must be low enough
// (controlled by params.Proto).
func CheckContract(program []byte, params *EvalParams) error {
	return check(program, params, ModeApp)
}

// CheckSignature should be faster than EvalSignature.  It can perform static
// checks and reject programs that are invalid. Prior to v4, these static checks
// include a cost estimate that must be low enough (controlled by params.Proto).
func CheckSignature(gi int, params *EvalParams) error {
	return check(params.TxnGroup[gi].Lsig.Logic, params, ModeSig)
}

func check(program []byte, params *EvalParams, mode RunMode) (err error) {
	defer func() {
		if x := recover(); x != nil {
			buf := make([]byte, 16*1024)
			stlen := runtime.Stack(buf, false)
			errstr := string(buf[:stlen])
			if params.Trace != nil {
				errstr += params.Trace.String()
			}
			err = panicError{x, errstr}
			params.log().Errorf("recovered panic in Check: %s", err)
		}
	}()
	if (params.Proto == nil) || (params.Proto.LogicSigVersion == 0) {
		return errLogicSigNotSupported
	}

	version, vlen, err := versionCheck(program, params)
	if err != nil {
		return err
	}

	var cx EvalContext
	cx.version = version
	cx.pc = vlen
	cx.EvalParams = params
	cx.runModeFlags = mode
	cx.program = program
	cx.branchTargets = make([]bool, len(program)+1) // teal v2 allowed jumping to the end of the prog
	cx.instructionStarts = make([]bool, len(program)+1)

	maxCost := cx.remainingBudget()
	staticCost := 0
	for cx.pc < len(cx.program) {
		prevpc := cx.pc
		stepCost, err := cx.checkStep()
		if err != nil {
			return fmt.Errorf("pc=%3d %w", cx.pc, err)
		}
		staticCost += stepCost
		if version < backBranchEnabledVersion && staticCost > maxCost {
			return fmt.Errorf("pc=%3d static cost budget of %d exceeded", cx.pc, maxCost)
		}
		if cx.pc <= prevpc {
			// Recall, this is advancing through opcodes
			// without evaluation. It always goes forward,
			// even if we're in v4 and the jump would go
			// back.
			return fmt.Errorf("pc=%3d pc did not advance", cx.pc)
		}
	}
	return nil
}

func versionCheck(program []byte, params *EvalParams) (uint64, int, error) {
	version, vlen, err := transactions.ProgramVersion(program)
	if err != nil {
		return 0, 0, err
	}
	if version > evalMaxVersion {
		return 0, 0, fmt.Errorf("program version %d greater than max supported version %d", version, evalMaxVersion)
	}
	if version > params.Proto.LogicSigVersion {
		return 0, 0, fmt.Errorf("program version %d greater than protocol supported version %d", version, params.Proto.LogicSigVersion)
	}

	if params.MinAvmVersion == nil {
		minVersion := ComputeMinAvmVersion(params.TxnGroup)
		params.MinAvmVersion = &minVersion
	}
	if version < *params.MinAvmVersion {
		return 0, 0, fmt.Errorf("program version must be >= %d for this transaction group, but have version %d", *params.MinAvmVersion, version)
	}
	return version, vlen, nil
}

func opCompat(expected, got avmType) bool {
	if expected == avmAny {
		return true
	}
	return expected == got
}

func nilToEmpty(x []byte) []byte {
	if x == nil {
		return make([]byte, 0)
	}
	return x
}

func boolToUint(x bool) uint64 {
	if x {
		return 1
	}
	return 0
}

func boolToSV(x bool) stackValue {
	return stackValue{Uint: boolToUint(x)}
}

// Cost return cost incurred so far
func (cx *EvalContext) Cost() int {
	return cx.cost
}

// AppID returns the ID of the currently executing app. For LogicSigs it returns 0.
func (cx *EvalContext) AppID() basics.AppIndex {
	return cx.appID
}

func (cx *EvalContext) remainingBudget() int {
	if cx.runModeFlags == ModeSig {
		return int(cx.Proto.LogicSigMaxCost) - cx.cost
	}

	// restrict clear state programs from using more than standard unpooled budget
	// cx.Txn is not set during check()
	if cx.Proto.IsolateClearState && cx.txn != nil && cx.txn.Txn.OnCompletion == transactions.ClearStateOC {
		// Need not confirm that *cx.PooledApplicationBudget is also >0, as
		// ClearState programs are only run if *cx.PooledApplicationBudget >
		// MaxAppProgramCost at the start.
		return cx.Proto.MaxAppProgramCost - cx.cost
	}

	if cx.PooledApplicationBudget != nil {
		return *cx.PooledApplicationBudget
	}
	return cx.Proto.MaxAppProgramCost - cx.cost
}

func (cx *EvalContext) remainingInners() int {
	if cx.Proto.EnableInnerTransactionPooling && cx.pooledAllowedInners != nil {
		return *cx.pooledAllowedInners
	}
	// Before EnableInnerTransactionPooling, MaxInnerTransactions was the amount
	// allowed in a single txn. No consensus version should enable inner app
	// calls without turning on EnableInnerTransactionPoolin, else inner calls
	// could keep branching with "width" MaxInnerTransactions
	return cx.Proto.MaxInnerTransactions - len(cx.txn.EvalDelta.InnerTxns)
}

func (cx *EvalContext) step() error {
	opcode := cx.program[cx.pc]
	spec := &opsByOpcode[cx.version][opcode]

	// this check also ensures versioning: v2 opcodes are not in opsByOpcode[1] array
	if spec.op == nil {
		return fmt.Errorf("%3d illegal opcode 0x%02x", cx.pc, opcode)
	}
	if (cx.runModeFlags & spec.Modes) == 0 {
		return fmt.Errorf("%s not allowed in current mode", spec.Name)
	}

	// check args for stack underflow and types
	if len(cx.stack) < len(spec.Arg.Types) {
		return fmt.Errorf("stack underflow in %s", spec.Name)
	}
	first := len(cx.stack) - len(spec.Arg.Types)
	for i, argType := range spec.Arg.Types {
		if !opCompat(argType.AVMType, cx.stack[first+i].avmType()) {
			return fmt.Errorf("%s arg %d wanted %s but got %s", spec.Name, i, argType, cx.stack[first+i].typeName())
		}
	}

	deets := &spec.OpDetails
	if deets.Size != 0 && (cx.pc+deets.Size > len(cx.program)) {
		return fmt.Errorf("%3d %s program ends short of immediate values", cx.pc, spec.Name)
	}

	// It's something like a 5-10% overhead on our simplest instructions to make
	// the Cost() call without the FullCost.compute() short-circuit, even
	// though Cost() tries to exit fast. Use BenchmarkUintMath to test changes.
	opcost := deets.FullCost.compute(cx.stack)
	if opcost <= 0 {
		opcost = deets.Cost(cx.program, cx.pc, cx.stack)
		if opcost <= 0 {
			return fmt.Errorf("%3d %s returned 0 cost", cx.pc, spec.Name)
		}
	}
	cx.cost += opcost
	if cx.PooledApplicationBudget != nil {
		*cx.PooledApplicationBudget -= opcost
	}

	if cx.remainingBudget() < 0 {
		// We're not going to execute the instruction, so give the cost back.
		// This only matters if this is an inner ClearState - the caller should
		// not be over debited. (Normally, failure causes total txtree failure.)
		cx.cost -= opcost
		if cx.PooledApplicationBudget != nil {
			*cx.PooledApplicationBudget += opcost
		}
		return fmt.Errorf("pc=%3d dynamic cost budget exceeded, executing %s: local program cost was %d",
			cx.pc, spec.Name, cx.cost)
	}

	preheight := len(cx.stack)
	err := spec.op(cx)

	if err == nil && !spec.trusted {
		postheight := len(cx.stack)
		if postheight-preheight != len(spec.Return.Types)-len(spec.Arg.Types) && !spec.AlwaysExits() {
			return fmt.Errorf("%s changed stack height improperly %d != %d",
				spec.Name, postheight-preheight, len(spec.Return.Types)-len(spec.Arg.Types))
		}
		first = postheight - len(spec.Return.Types)
		for i, argType := range spec.Return.Types {
			stackType := cx.stack[first+i].avmType()
			if !opCompat(argType.AVMType, stackType) {
				if spec.AlwaysExits() { // We test in the loop because it's the uncommon case.
					break
				}
				return fmt.Errorf("%s produced %s but intended %s", spec.Name, cx.stack[first+i].typeName(), argType)
			}
			if stackType == avmBytes && len(cx.stack[first+i].Bytes) > maxStringSize {
				return fmt.Errorf("%s produced a too big (%d) byte-array", spec.Name, len(cx.stack[first+i].Bytes))
			}
		}
	}

	// Delay checking and returning `err` so we have a chance to Trace the last instruction

	if cx.Trace != nil {
		// This code used to do a little disassembly on its
		// own, but then it missed out on some nuances like
		// getting the field names instead of constants in the
		// txn opcodes.  To get them, we conjure up a
		// disassembleState from the current execution state,
		// and use the existing disassembly routines.  It
		// feels a little funny to make a disassembleState
		// right here, rather than build it as we go, or
		// perhaps we could have an interface that allows
		// disassembly to use the cx directly.  But for now,
		// we don't want to worry about the dissassembly
		// routines mucking about in the execution context
		// (changing the pc, for example) and this gives a big
		// improvement of dryrun readability
		dstate := &disassembleState{program: cx.program, pc: cx.pc, numericTargets: true, intc: cx.intc, bytec: cx.bytec}
		sourceLine, inner := disassemble(dstate, spec)
		if inner != nil {
			if err != nil { // don't override an error from evaluation
				return err
			}
			return inner
		}
		var stackString string
		if len(cx.stack) == 0 {
			stackString = "<empty stack>"
		} else {
			num := 1
			if len(spec.Return.Types) > 1 {
				num = len(spec.Return.Types)
			}
			// check for nil error here, because we might not return
			// values if we encounter an error in the opcode
			if err == nil {
				if len(cx.stack) < num {
					return fmt.Errorf("stack underflow: expected %d, have %d", num, len(cx.stack))
				}
				for i := 1; i <= num; i++ {
					stackString += fmt.Sprintf("(%s) ", cx.stack[len(cx.stack)-i])
				}
			}
		}
		fmt.Fprintf(cx.Trace, "%3d %s => %s\n", cx.pc, sourceLine, stackString)
	}

	if err != nil {
		return err
	}

	if len(cx.stack) > maxStackDepth {
		return errors.New("stack overflow")
	}
	if cx.nextpc != 0 {
		cx.pc = cx.nextpc
		cx.nextpc = 0
	} else {
		cx.pc += deets.Size
	}
	return nil
}

// blankStack is a boring stack provided to deets.Cost during checkStep. It is
// good enough to allow Cost() to not crash. It would be incorrect to provide
// this stack if there were linear cost opcodes before backBranchEnabledVersion,
// because the static cost would be wrong. But then again, a static cost model
// wouldn't work before backBranchEnabledVersion, so such an opcode is already
// unacceptable. TestLinearOpcodes ensures.
var blankStack = make([]stackValue, 5)

func (cx *EvalContext) checkStep() (int, error) {
	cx.instructionStarts[cx.pc] = true
	opcode := cx.program[cx.pc]
	spec := &opsByOpcode[cx.version][opcode]
	if spec.op == nil {
		return 0, fmt.Errorf("illegal opcode 0x%02x", opcode)
	}
	if (cx.runModeFlags & spec.Modes) == 0 {
		return 0, fmt.Errorf("%s not allowed in current mode", spec.Name)
	}
	deets := spec.OpDetails
	if deets.Size != 0 && (cx.pc+deets.Size > len(cx.program)) {
		return 0, fmt.Errorf("%s program ends short of immediate values", spec.Name)
	}
	opcost := deets.Cost(cx.program, cx.pc, blankStack)
	if opcost <= 0 {
		return 0, fmt.Errorf("%s reported non-positive cost", spec.Name)
	}
	prevpc := cx.pc
	if deets.check != nil {
		err := deets.check(cx)
		if err != nil {
			return 0, err
		}
		if cx.nextpc != 0 {
			cx.pc = cx.nextpc
			cx.nextpc = 0
		} else {
			cx.pc += deets.Size
		}
	} else {
		cx.pc += deets.Size
	}
	if cx.Trace != nil {
		fmt.Fprintf(cx.Trace, "%3d %s\n", prevpc, spec.Name)
	}
	for pc := prevpc + 1; pc < cx.pc; pc++ {
		if pc < len(cx.branchTargets) && cx.branchTargets[pc] {
			return 0, fmt.Errorf("branch target %d is not an aligned instruction", pc)
		}
	}
	return opcost, nil
}

func (cx *EvalContext) ensureStackCap(targetCap int) {
	if cap(cx.stack) < targetCap {
		// Let's grow all at once, plus a little slack.
		newStack := make([]stackValue, len(cx.stack), targetCap+4)
		copy(newStack, cx.stack)
		cx.stack = newStack
	}
}

func opDeprecated(cx *EvalContext) error {
	return fmt.Errorf("deprecated opcode %d executed", cx.program[cx.pc])
}

func opErr(cx *EvalContext) error {
	return errors.New("err opcode executed")
}

func opReturn(cx *EvalContext) error {
	// Achieve the end condition:
	// Take the last element on the stack and make it the return value (only element on the stack)
	// Move the pc to the end of the program
	last := len(cx.stack) - 1
	cx.stack[0] = cx.stack[last]
	cx.stack = cx.stack[:1]
	cx.nextpc = len(cx.program)
	return nil
}

func opAssert(cx *EvalContext) error {
	last := len(cx.stack) - 1
	if cx.stack[last].Uint != 0 {
		cx.stack = cx.stack[:last]
		return nil
	}
	return fmt.Errorf("assert failed pc=%d", cx.pc)
}

func opSwap(cx *EvalContext) error {
	last := len(cx.stack) - 1
	prev := last - 1
	cx.stack[last], cx.stack[prev] = cx.stack[prev], cx.stack[last]
	return nil
}

func opSelect(cx *EvalContext) error {
	last := len(cx.stack) - 1 // condition on top
	prev := last - 1          // true is one down
	pprev := prev - 1         // false below that

	if cx.stack[last].Uint != 0 {
		cx.stack[pprev] = cx.stack[prev]
	}
	cx.stack = cx.stack[:prev]
	return nil
}

func opSHA256(cx *EvalContext) error {
	last := len(cx.stack) - 1
	hash := sha256.Sum256(cx.stack[last].Bytes)
	cx.stack[last].Bytes = hash[:]
	return nil
}

// The NIST SHA3-256 is implemented for compatibility with ICON
func opSHA3_256(cx *EvalContext) error {
	last := len(cx.stack) - 1
	hash := sha3.Sum256(cx.stack[last].Bytes)
	cx.stack[last].Bytes = hash[:]
	return nil
}

// The Keccak256 variant of SHA-3 is implemented for compatibility with Ethereum
func opKeccak256(cx *EvalContext) error {
	last := len(cx.stack) - 1
	hasher := sha3.NewLegacyKeccak256()
	hasher.Write(cx.stack[last].Bytes)
	hv := make([]byte, 0, hasher.Size())
	hv = hasher.Sum(hv)
	cx.stack[last].Bytes = hv
	return nil
}

// This is the hash commonly used in Algorand in crypto/util.go Hash()
//
// It is explicitly implemented here in terms of the specific hash for
// stability and portability in case the rest of Algorand ever moves
// to a different default hash. For stability of this language, at
// that time a new opcode should be made with the new hash.
func opSHA512_256(cx *EvalContext) error {
	last := len(cx.stack) - 1
	hash := sha512.Sum512_256(cx.stack[last].Bytes)
	cx.stack[last].Bytes = hash[:]
	return nil
}

func opPlus(cx *EvalContext) error {
	last := len(cx.stack) - 1
	prev := last - 1
	sum, carry := bits.Add64(cx.stack[prev].Uint, cx.stack[last].Uint, 0)
	if carry > 0 {
		return errors.New("+ overflowed")
	}
	cx.stack[prev].Uint = sum
	cx.stack = cx.stack[:last]
	return nil
}

func opAddw(cx *EvalContext) error {
	last := len(cx.stack) - 1
	prev := last - 1
	sum, carry := bits.Add64(cx.stack[prev].Uint, cx.stack[last].Uint, 0)
	cx.stack[prev].Uint = carry
	cx.stack[last].Uint = sum
	return nil
}

func uint128(hi uint64, lo uint64) *big.Int {
	whole := new(big.Int).SetUint64(hi)
	whole.Lsh(whole, 64)
	whole.Add(whole, new(big.Int).SetUint64(lo))
	return whole
}

func opDivModwImpl(hiNum, loNum, hiDen, loDen uint64) (hiQuo uint64, loQuo uint64, hiRem uint64, loRem uint64) {
	dividend := uint128(hiNum, loNum)
	divisor := uint128(hiDen, loDen)

	quo, rem := new(big.Int).QuoRem(dividend, divisor, new(big.Int))
	return new(big.Int).Rsh(quo, 64).Uint64(),
		quo.Uint64(),
		new(big.Int).Rsh(rem, 64).Uint64(),
		rem.Uint64()
}

func opDivModw(cx *EvalContext) error {
	loDen := len(cx.stack) - 1
	hiDen := loDen - 1
	if cx.stack[loDen].Uint == 0 && cx.stack[hiDen].Uint == 0 {
		return errors.New("/ 0")
	}
	loNum := loDen - 2
	hiNum := loDen - 3
	hiQuo, loQuo, hiRem, loRem :=
		opDivModwImpl(cx.stack[hiNum].Uint, cx.stack[loNum].Uint, cx.stack[hiDen].Uint, cx.stack[loDen].Uint)
	cx.stack[hiNum].Uint = hiQuo
	cx.stack[loNum].Uint = loQuo
	cx.stack[hiDen].Uint = hiRem
	cx.stack[loDen].Uint = loRem
	return nil
}

func opMinus(cx *EvalContext) error {
	last := len(cx.stack) - 1
	prev := last - 1
	if cx.stack[last].Uint > cx.stack[prev].Uint {
		return errors.New("- would result negative")
	}
	cx.stack[prev].Uint -= cx.stack[last].Uint
	cx.stack = cx.stack[:last]
	return nil
}

func opDiv(cx *EvalContext) error {
	last := len(cx.stack) - 1
	prev := last - 1
	if cx.stack[last].Uint == 0 {
		return errors.New("/ 0")
	}
	cx.stack[prev].Uint /= cx.stack[last].Uint
	cx.stack = cx.stack[:last]
	return nil
}

func opModulo(cx *EvalContext) error {
	last := len(cx.stack) - 1
	prev := last - 1
	if cx.stack[last].Uint == 0 {
		return errors.New("% 0")
	}
	cx.stack[prev].Uint = cx.stack[prev].Uint % cx.stack[last].Uint
	cx.stack = cx.stack[:last]
	return nil
}

func opMul(cx *EvalContext) error {
	last := len(cx.stack) - 1
	prev := last - 1
	high, low := bits.Mul64(cx.stack[prev].Uint, cx.stack[last].Uint)
	if high > 0 {
		return errors.New("* overflowed")
	}
	cx.stack[prev].Uint = low
	cx.stack = cx.stack[:last]
	return nil
}

func opMulw(cx *EvalContext) error {
	last := len(cx.stack) - 1
	prev := last - 1
	high, low := bits.Mul64(cx.stack[prev].Uint, cx.stack[last].Uint)
	cx.stack[prev].Uint = high
	cx.stack[last].Uint = low
	return nil
}

func opDivw(cx *EvalContext) error {
	last := len(cx.stack) - 1
	prev := last - 1
	pprev := last - 2
	hi := cx.stack[pprev].Uint
	lo := cx.stack[prev].Uint
	y := cx.stack[last].Uint
	// These two clauses catch what will cause panics in bits.Div64, so we get
	// nicer errors.
	if y == 0 {
		return errors.New("divw 0")
	}
	if y <= hi {
		return fmt.Errorf("divw overflow: %d <= %d", y, hi)
	}
	quo, _ := bits.Div64(hi, lo, y)
	cx.stack = cx.stack[:prev] // pop 2
	cx.stack[pprev].Uint = quo
	return nil
}

func opLt(cx *EvalContext) error {
	last := len(cx.stack) - 1
	prev := last - 1
	cond := cx.stack[prev].Uint < cx.stack[last].Uint
	cx.stack[prev] = boolToSV(cond)
	cx.stack = cx.stack[:last]
	return nil
}

// opSwap, opLt, and opNot always succeed (return nil). So error checking elided in Gt,Le,Ge

func opGt(cx *EvalContext) error {
	opSwap(cx) //nolint:errcheck // opSwap always succeeds
	return opLt(cx)
}

func opLe(cx *EvalContext) error {
	opGt(cx) //nolint:errcheck // opGt always succeeds
	return opNot(cx)
}

func opGe(cx *EvalContext) error {
	opLt(cx) //nolint:errcheck // opLt always succeeds
	return opNot(cx)
}

func opAnd(cx *EvalContext) error {
	last := len(cx.stack) - 1
	prev := last - 1
	cond := (cx.stack[prev].Uint != 0) && (cx.stack[last].Uint != 0)
	cx.stack[prev] = boolToSV(cond)
	cx.stack = cx.stack[:last]
	return nil
}

func opOr(cx *EvalContext) error {
	last := len(cx.stack) - 1
	prev := last - 1
	cond := (cx.stack[prev].Uint != 0) || (cx.stack[last].Uint != 0)
	cx.stack[prev] = boolToSV(cond)
	cx.stack = cx.stack[:last]
	return nil
}

func opEq(cx *EvalContext) error {
	last := len(cx.stack) - 1
	prev := last - 1
	ta := cx.stack[prev].avmType()
	tb := cx.stack[last].avmType()
	if ta != tb {
		return fmt.Errorf("cannot compare (%s to %s)", cx.stack[prev].typeName(), cx.stack[last].typeName())
	}
	var cond bool
	if ta == avmBytes {
		cond = bytes.Equal(cx.stack[prev].Bytes, cx.stack[last].Bytes)
	} else {
		cond = cx.stack[prev].Uint == cx.stack[last].Uint
	}
	cx.stack[prev] = boolToSV(cond)
	cx.stack = cx.stack[:last]
	return nil
}

func opNeq(cx *EvalContext) error {
	err := opEq(cx)
	if err != nil {
		return err
	}
	return opNot(cx)
}

func opNot(cx *EvalContext) error {
	last := len(cx.stack) - 1
	cx.stack[last] = boolToSV(cx.stack[last].Uint == 0)
	return nil
}

func opLen(cx *EvalContext) error {
	last := len(cx.stack) - 1
	cx.stack[last].Uint = uint64(len(cx.stack[last].Bytes))
	cx.stack[last].Bytes = nil
	return nil
}

func opItob(cx *EvalContext) error {
	last := len(cx.stack) - 1
	ibytes := make([]byte, 8)
	binary.BigEndian.PutUint64(ibytes, cx.stack[last].Uint)
	// cx.stack[last].Uint is not cleared out as optimization
	// stackValue.avmType() checks Bytes field first
	cx.stack[last].Bytes = ibytes
	return nil
}

func opBtoi(cx *EvalContext) error {
	last := len(cx.stack) - 1
	ibytes := cx.stack[last].Bytes
	if len(ibytes) > 8 {
		return fmt.Errorf("btoi arg too long, got [%d]bytes", len(ibytes))
	}
	value := uint64(0)
	for _, b := range ibytes {
		value = value << 8
		value = value | (uint64(b) & 0x0ff)
	}
	cx.stack[last].Uint = value
	cx.stack[last].Bytes = nil
	return nil
}

func opBitOr(cx *EvalContext) error {
	last := len(cx.stack) - 1
	prev := last - 1
	cx.stack[prev].Uint = cx.stack[prev].Uint | cx.stack[last].Uint
	cx.stack = cx.stack[:last]
	return nil
}

func opBitAnd(cx *EvalContext) error {
	last := len(cx.stack) - 1
	prev := last - 1
	cx.stack[prev].Uint = cx.stack[prev].Uint & cx.stack[last].Uint
	cx.stack = cx.stack[:last]
	return nil
}

func opBitXor(cx *EvalContext) error {
	last := len(cx.stack) - 1
	prev := last - 1
	cx.stack[prev].Uint = cx.stack[prev].Uint ^ cx.stack[last].Uint
	cx.stack = cx.stack[:last]
	return nil
}

func opBitNot(cx *EvalContext) error {
	last := len(cx.stack) - 1
	cx.stack[last].Uint = cx.stack[last].Uint ^ 0xffffffffffffffff
	return nil
}

func opShiftLeft(cx *EvalContext) error {
	last := len(cx.stack) - 1
	prev := last - 1
	if cx.stack[last].Uint > 63 {
		return fmt.Errorf("shl arg too big, (%d)", cx.stack[last].Uint)
	}
	cx.stack[prev].Uint = cx.stack[prev].Uint << cx.stack[last].Uint
	cx.stack = cx.stack[:last]
	return nil
}

func opShiftRight(cx *EvalContext) error {
	last := len(cx.stack) - 1
	prev := last - 1
	if cx.stack[last].Uint > 63 {
		return fmt.Errorf("shr arg too big, (%d)", cx.stack[last].Uint)
	}
	cx.stack[prev].Uint = cx.stack[prev].Uint >> cx.stack[last].Uint
	cx.stack = cx.stack[:last]
	return nil
}

func opSqrt(cx *EvalContext) error {
	/*
		        It would not be safe to use math.Sqrt, because we would have to
			convert our u64 to an f64, but f64 cannot represent all u64s exactly.

			This algorithm comes from Jack W. Crenshaw's 1998 article in Embedded:
			http://www.embedded.com/electronics-blogs/programmer-s-toolbox/4219659/Integer-Square-Roots
	*/

	last := len(cx.stack) - 1

	sq := cx.stack[last].Uint
	var rem uint64 = 0
	var root uint64 = 0

	for i := 0; i < 32; i++ {
		root <<= 1
		rem = (rem << 2) | (sq >> (64 - 2))
		sq <<= 2
		if root < rem {
			rem -= root | 1
			root += 2
		}
	}
	cx.stack[last].Uint = root >> 1
	return nil
}

func opBitLen(cx *EvalContext) error {
	last := len(cx.stack) - 1
	if cx.stack[last].avmType() == avmUint64 {
		cx.stack[last].Uint = uint64(bits.Len64(cx.stack[last].Uint))
		return nil
	}
	length := len(cx.stack[last].Bytes)
	idx := 0
	for i, b := range cx.stack[last].Bytes {
		if b != 0 {
			idx = bits.Len8(b) + (8 * (length - i - 1))
			break
		}

	}
	cx.stack[last].Bytes = nil
	cx.stack[last].Uint = uint64(idx)
	return nil
}

func opExpImpl(base uint64, exp uint64) (uint64, error) {
	// These checks are slightly repetive but the clarity of
	// avoiding nested checks seems worth it.
	if exp == 0 && base == 0 {
		return 0, errors.New("0^0 is undefined")
	}
	if base == 0 {
		return 0, nil
	}
	if exp == 0 || base == 1 {
		return 1, nil
	}
	// base is now at least 2, so exp can not be 64
	if exp >= 64 {
		return 0, fmt.Errorf("%d^%d overflow", base, exp)
	}
	answer := base
	// safe to cast exp, because it is known to fit in int (it's < 64)
	for i := 1; i < int(exp); i++ {
		next := answer * base
		if next/answer != base {
			return 0, fmt.Errorf("%d^%d overflow", base, exp)
		}
		answer = next
	}
	return answer, nil
}

func opExp(cx *EvalContext) error {
	last := len(cx.stack) - 1
	prev := last - 1

	exp := cx.stack[last].Uint
	base := cx.stack[prev].Uint
	val, err := opExpImpl(base, exp)
	if err != nil {
		return err
	}
	cx.stack[prev].Uint = val
	cx.stack = cx.stack[:last]
	return nil
}

func opExpwImpl(base uint64, exp uint64) (*big.Int, error) {
	// These checks are slightly repetive but the clarity of
	// avoiding nested checks seems worth it.
	if exp == 0 && base == 0 {
		return &big.Int{}, errors.New("0^0 is undefined")
	}
	if base == 0 {
		return &big.Int{}, nil
	}
	if exp == 0 || base == 1 {
		return new(big.Int).SetUint64(1), nil
	}
	// base is now at least 2, so exp can not be 128
	if exp >= 128 {
		return &big.Int{}, fmt.Errorf("%d^%d overflow", base, exp)
	}

	answer := new(big.Int).SetUint64(base)
	bigbase := new(big.Int).SetUint64(base)
	// safe to cast exp, because it is known to fit in int (it's < 128)
	for i := 1; i < int(exp); i++ {
		answer.Mul(answer, bigbase)
		if answer.BitLen() > 128 {
			return &big.Int{}, fmt.Errorf("%d^%d overflow", base, exp)
		}
	}
	return answer, nil
}

func opExpw(cx *EvalContext) error {
	last := len(cx.stack) - 1
	prev := last - 1

	exp := cx.stack[last].Uint
	base := cx.stack[prev].Uint
	val, err := opExpwImpl(base, exp)
	if err != nil {
		return err
	}
	hi := new(big.Int).Rsh(val, 64).Uint64()
	lo := val.Uint64()

	cx.stack[prev].Uint = hi
	cx.stack[last].Uint = lo
	return nil
}

func opBytesBinOp(cx *EvalContext, result *big.Int, op func(x, y *big.Int) *big.Int) error {
	last := len(cx.stack) - 1
	prev := last - 1

	if len(cx.stack[last].Bytes) > maxByteMathSize || len(cx.stack[prev].Bytes) > maxByteMathSize {
		return errors.New("math attempted on large byte-array")
	}

	rhs := new(big.Int).SetBytes(cx.stack[last].Bytes)
	lhs := new(big.Int).SetBytes(cx.stack[prev].Bytes)
	op(lhs, rhs) // op's receiver has already been bound to result
	if result.Sign() < 0 {
		return errors.New("byte math would have negative result")
	}
	cx.stack[prev].Bytes = result.Bytes()
	cx.stack = cx.stack[:last]
	return nil
}

func opBytesPlus(cx *EvalContext) error {
	result := new(big.Int)
	return opBytesBinOp(cx, result, result.Add)
}

func opBytesMinus(cx *EvalContext) error {
	result := new(big.Int)
	return opBytesBinOp(cx, result, result.Sub)
}

func opBytesDiv(cx *EvalContext) error {
	result := new(big.Int)
	var inner error
	checkDiv := func(x, y *big.Int) *big.Int {
		if y.BitLen() == 0 {
			inner = errors.New("division by zero")
			return new(big.Int)
		}
		return result.Div(x, y)
	}
	err := opBytesBinOp(cx, result, checkDiv)
	if err != nil {
		return err
	}
	return inner
}

func opBytesMul(cx *EvalContext) error {
	result := new(big.Int)
	return opBytesBinOp(cx, result, result.Mul)
}

func opBytesSqrt(cx *EvalContext) error {
	last := len(cx.stack) - 1

	if len(cx.stack[last].Bytes) > maxByteMathSize {
		return errors.New("math attempted on large byte-array")
	}

	val := new(big.Int).SetBytes(cx.stack[last].Bytes)
	val.Sqrt(val)
	cx.stack[last].Bytes = val.Bytes()
	return nil
}

func nonzero(b []byte) []byte {
	for i := range b {
		if b[i] != 0 {
			return b[i:]
		}
	}
	return nil
}

func opBytesLt(cx *EvalContext) error {
	last := len(cx.stack) - 1
	prev := last - 1

	if len(cx.stack[last].Bytes) > maxByteMathSize || len(cx.stack[prev].Bytes) > maxByteMathSize {
		return errors.New("math attempted on large byte-array")
	}

	rhs := nonzero(cx.stack[last].Bytes)
	lhs := nonzero(cx.stack[prev].Bytes)

	switch {
	case len(lhs) < len(rhs):
		cx.stack[prev] = boolToSV(true)
	case len(lhs) > len(rhs):
		cx.stack[prev] = boolToSV(false)
	default:
		cx.stack[prev] = boolToSV(bytes.Compare(lhs, rhs) < 0)
	}

	cx.stack = cx.stack[:last]
	return nil
}

func opBytesGt(cx *EvalContext) error {
	opSwap(cx)
	return opBytesLt(cx)
}

func opBytesLe(cx *EvalContext) error {
	err := opBytesGt(cx)
	if err != nil {
		return err
	}
	return opNot(cx)
}

func opBytesGe(cx *EvalContext) error {
	err := opBytesLt(cx)
	if err != nil {
		return err
	}
	return opNot(cx)
}

func opBytesEq(cx *EvalContext) error {
	last := len(cx.stack) - 1
	prev := last - 1

	if len(cx.stack[last].Bytes) > maxByteMathSize || len(cx.stack[prev].Bytes) > maxByteMathSize {
		return errors.New("math attempted on large byte-array")
	}

	rhs := nonzero(cx.stack[last].Bytes)
	lhs := nonzero(cx.stack[prev].Bytes)

	cx.stack[prev] = boolToSV(bytes.Equal(lhs, rhs))
	cx.stack = cx.stack[:last]
	return nil
}

func opBytesNeq(cx *EvalContext) error {
	err := opBytesEq(cx)
	if err != nil {
		return err
	}
	return opNot(cx)
}

func opBytesModulo(cx *EvalContext) error {
	result := new(big.Int)
	var inner error
	checkMod := func(x, y *big.Int) *big.Int {
		if y.BitLen() == 0 {
			inner = errors.New("modulo by zero")
			return new(big.Int)
		}
		return result.Mod(x, y)
	}
	err := opBytesBinOp(cx, result, checkMod)
	if err != nil {
		return err
	}
	return inner
}

func zpad(smaller []byte, size int) []byte {
	padded := make([]byte, size)
	extra := size - len(smaller)  // how much was added?
	copy(padded[extra:], smaller) // slide original contents to the right
	return padded
}

// Return two slices, representing the top two slices on the stack.
// They can be returned in either order, but the first slice returned
// must be newly allocated, and already in place at the top of stack
// (the original top having been popped).
func opBytesBinaryLogicPrep(cx *EvalContext) ([]byte, []byte) {
	last := len(cx.stack) - 1
	prev := last - 1

	llen := len(cx.stack[last].Bytes)
	plen := len(cx.stack[prev].Bytes)

	var fresh, other []byte
	if llen > plen {
		fresh, other = zpad(cx.stack[prev].Bytes, llen), cx.stack[last].Bytes
	} else {
		fresh, other = zpad(cx.stack[last].Bytes, plen), cx.stack[prev].Bytes
	}
	cx.stack[prev].Bytes = fresh
	cx.stack = cx.stack[:last]
	return fresh, other
}

func opBytesBitOr(cx *EvalContext) error {
	a, b := opBytesBinaryLogicPrep(cx)
	for i := range a {
		a[i] = a[i] | b[i]
	}
	return nil
}

func opBytesBitAnd(cx *EvalContext) error {
	a, b := opBytesBinaryLogicPrep(cx)
	for i := range a {
		a[i] = a[i] & b[i]
	}
	return nil
}

func opBytesBitXor(cx *EvalContext) error {
	a, b := opBytesBinaryLogicPrep(cx)
	for i := range a {
		a[i] = a[i] ^ b[i]
	}
	return nil
}

func opBytesBitNot(cx *EvalContext) error {
	last := len(cx.stack) - 1

	fresh := make([]byte, len(cx.stack[last].Bytes))
	for i, b := range cx.stack[last].Bytes {
		fresh[i] = ^b
	}
	cx.stack[last].Bytes = fresh
	return nil
}

func opBytesZero(cx *EvalContext) error {
	last := len(cx.stack) - 1
	length := cx.stack[last].Uint
	if length > maxStringSize {
		return fmt.Errorf("bzero attempted to create a too large string")
	}
	cx.stack[last].Bytes = make([]byte, length)
	return nil
}

func opIntConstBlock(cx *EvalContext) error {
	var err error
	cx.intc, cx.nextpc, err = parseIntImmArgs(cx.program, cx.pc+1)
	return err
}

func opIntConstN(cx *EvalContext, n byte) error {
	if int(n) >= len(cx.intc) {
		return fmt.Errorf("intc [%d] beyond %d constants", n, len(cx.intc))
	}
	cx.stack = append(cx.stack, stackValue{Uint: cx.intc[n]})
	return nil
}
func opIntConstLoad(cx *EvalContext) error {
	n := cx.program[cx.pc+1]
	return opIntConstN(cx, n)
}
func opIntConst0(cx *EvalContext) error {
	return opIntConstN(cx, 0)
}
func opIntConst1(cx *EvalContext) error {
	return opIntConstN(cx, 1)
}
func opIntConst2(cx *EvalContext) error {
	return opIntConstN(cx, 2)
}
func opIntConst3(cx *EvalContext) error {
	return opIntConstN(cx, 3)
}

func opPushInt(cx *EvalContext) error {
	pos := cx.pc + 1
	val, bytesUsed := binary.Uvarint(cx.program[pos:])
	if bytesUsed <= 0 {
		return fmt.Errorf("could not decode int at program[%d]", pos)
	}
	sv := stackValue{Uint: val}
	cx.stack = append(cx.stack, sv)
	cx.nextpc = pos + bytesUsed
	return nil
}

func opPushInts(cx *EvalContext) error {
	intc, nextpc, err := parseIntImmArgs(cx.program, cx.pc+1)
	if err != nil {
		return err
	}
	finalLen := len(cx.stack) + len(intc)
	cx.ensureStackCap(finalLen)
	for _, cint := range intc {
		sv := stackValue{Uint: cint}
		cx.stack = append(cx.stack, sv)
	}
	cx.nextpc = nextpc
	return nil
}

func opByteConstBlock(cx *EvalContext) error {
	var err error
	cx.bytec, cx.nextpc, err = parseByteImmArgs(cx.program, cx.pc+1)
	return err
}

func opByteConstN(cx *EvalContext, n uint) error {
	if n >= uint(len(cx.bytec)) {
		return fmt.Errorf("bytec [%d] beyond %d constants", n, len(cx.bytec))
	}
	cx.stack = append(cx.stack, stackValue{Bytes: cx.bytec[n]})
	return nil
}
func opByteConstLoad(cx *EvalContext) error {
	n := uint(cx.program[cx.pc+1])
	return opByteConstN(cx, n)
}
func opByteConst0(cx *EvalContext) error {
	return opByteConstN(cx, 0)
}
func opByteConst1(cx *EvalContext) error {
	return opByteConstN(cx, 1)
}
func opByteConst2(cx *EvalContext) error {
	return opByteConstN(cx, 2)
}
func opByteConst3(cx *EvalContext) error {
	return opByteConstN(cx, 3)
}

func opPushBytes(cx *EvalContext) error {
	pos := cx.pc + 1
	length, bytesUsed := binary.Uvarint(cx.program[pos:])
	if bytesUsed <= 0 {
		return fmt.Errorf("could not decode length at program[%d]", pos)
	}
	pos += bytesUsed
	end := uint64(pos) + length
	if end > uint64(len(cx.program)) || end < uint64(pos) {
		return fmt.Errorf("pushbytes too long at program[%d]", pos)
	}
	sv := stackValue{Bytes: cx.program[pos:end]}
	cx.stack = append(cx.stack, sv)
	cx.nextpc = int(end)
	return nil
}

func opPushBytess(cx *EvalContext) error {
	cbytess, nextpc, err := parseByteImmArgs(cx.program, cx.pc+1)
	if err != nil {
		return err
	}
	finalLen := len(cx.stack) + len(cbytess)
	cx.ensureStackCap(finalLen)
	for _, cbytes := range cbytess {
		sv := stackValue{Bytes: cbytes}
		cx.stack = append(cx.stack, sv)
	}
	cx.nextpc = nextpc
	return nil
}

func opArgN(cx *EvalContext, n uint64) error {
	if n >= uint64(len(cx.txn.Lsig.Args)) {
		return fmt.Errorf("cannot load arg[%d] of %d", n, len(cx.txn.Lsig.Args))
	}
	val := nilToEmpty(cx.txn.Lsig.Args[n])
	cx.stack = append(cx.stack, stackValue{Bytes: val})
	return nil
}

func opArg(cx *EvalContext) error {
	n := uint64(cx.program[cx.pc+1])
	return opArgN(cx, n)
}
func opArg0(cx *EvalContext) error {
	return opArgN(cx, 0)
}
func opArg1(cx *EvalContext) error {
	return opArgN(cx, 1)
}
func opArg2(cx *EvalContext) error {
	return opArgN(cx, 2)
}
func opArg3(cx *EvalContext) error {
	return opArgN(cx, 3)
}
func opArgs(cx *EvalContext) error {
	last := len(cx.stack) - 1
	n := cx.stack[last].Uint
	// Pop the index and push the result back on the stack.
	cx.stack = cx.stack[:last]
	return opArgN(cx, n)
}

func decodeBranchOffset(program []byte, pos int) int {
	// tricky casting to preserve signed value
	return int(int16(program[pos])<<8 | int16(program[pos+1]))
}

func branchTarget(cx *EvalContext) (int, error) {
	offset := decodeBranchOffset(cx.program, cx.pc+1)
	if offset < 0 && cx.version < backBranchEnabledVersion {
		return 0, fmt.Errorf("negative branch offset %x", offset)
	}
	target := cx.pc + 3 + offset
	var branchTooFar bool
	if cx.version >= 2 {
		// branching to exactly the end of the program (target == len(cx.program)), the next pc after the last instruction, is okay and ends normally
		branchTooFar = target > len(cx.program) || target < 0
	} else {
		branchTooFar = target >= len(cx.program) || target < 0
	}
	if branchTooFar {
		return 0, fmt.Errorf("branch target %d outside of program", target)
	}

	return target, nil
}

func switchTarget(cx *EvalContext, branchIdx uint64) (int, error) {
	numOffsets := int(cx.program[cx.pc+1])

	end := cx.pc + 2          // end of opcode + number of offsets, beginning of offset list
	eoi := end + 2*numOffsets // end of instruction

	if eoi > len(cx.program) { // eoi will equal len(p) if switch is last instruction
		return 0, fmt.Errorf("switch claims to extend beyond program")
	}

	offset := 0
	if branchIdx < uint64(numOffsets) {
		pos := end + int(2*branchIdx) // position of referenced offset: each offset is 2 bytes
		offset = decodeBranchOffset(cx.program, pos)
	}

	target := eoi + offset

	// branching to exactly the end of the program (target == len(cx.program)), the next pc after the last instruction,
	// is okay and ends normally
	if target > len(cx.program) || target < 0 {
		return 0, fmt.Errorf("branch target %d outside of program", target)
	}
	return target, nil
}

// checks any branch that is {op} {int16 be offset}
func checkBranch(cx *EvalContext) error {
	target, err := branchTarget(cx)
	if err != nil {
		return err
	}
	if target < cx.pc+3 {
		// If a branch goes backwards, we should have already noted that an instruction began at that location.
		if ok := cx.instructionStarts[target]; !ok {
			return fmt.Errorf("back branch target %d is not an aligned instruction", target)
		}
	}
	cx.branchTargets[target] = true
	return nil
}

// checks switch is encoded properly (and calculates nextpc)
func checkSwitch(cx *EvalContext) error {
	numOffsets := int(cx.program[cx.pc+1])
	eoi := cx.pc + 2 + 2*numOffsets

	for branchIdx := 0; branchIdx < numOffsets; branchIdx++ {
		target, err := switchTarget(cx, uint64(branchIdx))
		if err != nil {
			return err
		}

		if target < eoi {
			// If a branch goes backwards, we should have already noted that an instruction began at that location.
			if ok := cx.instructionStarts[target]; !ok {
				return fmt.Errorf("back branch target %d is not an aligned instruction", target)
			}
		}
		cx.branchTargets[target] = true
	}

	// this opcode's size is dynamic so nextpc must be set here
	cx.nextpc = eoi
	return nil
}

func opBnz(cx *EvalContext) error {
	last := len(cx.stack) - 1
	cx.nextpc = cx.pc + 3
	isNonZero := cx.stack[last].Uint != 0
	cx.stack = cx.stack[:last] // pop
	if isNonZero {
		target, err := branchTarget(cx)
		if err != nil {
			return err
		}
		cx.nextpc = target
	}
	return nil
}

func opBz(cx *EvalContext) error {
	last := len(cx.stack) - 1
	cx.nextpc = cx.pc + 3
	isZero := cx.stack[last].Uint == 0
	cx.stack = cx.stack[:last] // pop
	if isZero {
		target, err := branchTarget(cx)
		if err != nil {
			return err
		}
		cx.nextpc = target
	}
	return nil
}

func opB(cx *EvalContext) error {
	target, err := branchTarget(cx)
	if err != nil {
		return err
	}
	cx.nextpc = target
	return nil
}

func opSwitch(cx *EvalContext) error {
	last := len(cx.stack) - 1
	branchIdx := cx.stack[last].Uint

	cx.stack = cx.stack[:last]
	target, err := switchTarget(cx, branchIdx)
	if err != nil {
		return err
	}
	cx.nextpc = target
	return nil
}

func opMatch(cx *EvalContext) error {
	n := int(cx.program[cx.pc+1])
	// stack contains the n sized match list and the single match value
	if n+1 > len(cx.stack) {
		return fmt.Errorf("match expects %d stack args while stack only contains %d", n+1, len(cx.stack))
	}

	last := len(cx.stack) - 1
	matchVal := cx.stack[last]
	cx.stack = cx.stack[:last]

	argBase := len(cx.stack) - n
	matchList := cx.stack[argBase:]
	cx.stack = cx.stack[:argBase]

	matchedIdx := n
	for i, stackArg := range matchList {
		if stackArg.avmType() != matchVal.avmType() {
			continue
		}

		if matchVal.avmType() == avmBytes && bytes.Equal(matchVal.Bytes, stackArg.Bytes) {
			matchedIdx = i
			break
		} else if matchVal.avmType() == avmUint64 && matchVal.Uint == stackArg.Uint {
			matchedIdx = i
			break
		}
	}

	target, err := switchTarget(cx, uint64(matchedIdx))
	if err != nil {
		return err
	}
	cx.nextpc = target
	return nil
}

const protoByte = 0x8a

func opCallSub(cx *EvalContext) error {
	cx.callstack = append(cx.callstack, frame{
		retpc:  cx.pc + 3, // retpc is pc _after_ the callsub
		height: len(cx.stack),
	})
	err := opB(cx)

	/* We only set fromCallSub if we know we're jumping to a proto. In opProto,
	   we confirm we came directly from callsub by checking (and resetting) the
	   flag. This is really a little handshake between callsub and proto. Done
	   this way, we don't have to waste time clearing the fromCallsub flag in
	   every instruction, only in proto since we know we're going there next.
	*/

	if cx.nextpc < len(cx.program) && cx.program[cx.nextpc] == protoByte {
		cx.fromCallsub = true
	}
	return err
}

func opRetSub(cx *EvalContext) error {
	top := len(cx.callstack) - 1
	if top < 0 {
		return errors.New("retsub with empty callstack")
	}
	frame := cx.callstack[top]
	if frame.clear { // A `proto` was issued in the subroutine, so retsub cleans up.
		expect := frame.height + frame.returns
		if len(cx.stack) < expect { // Check general error case first, only diffentiate when error is assured
			switch {
			case len(cx.stack) < frame.height:
				return fmt.Errorf("retsub executed with stack below frame. Did you pop args?")
			case len(cx.stack) == frame.height:
				return fmt.Errorf("retsub executed with no return values on stack. proto declared %d", frame.returns)
			default:
				return fmt.Errorf("retsub executed with %d return values on stack. proto declared %d",
					len(cx.stack)-frame.height, frame.returns)
			}
		}
		argstart := frame.height - frame.args
		copy(cx.stack[argstart:], cx.stack[frame.height:expect])
		cx.stack = cx.stack[:argstart+frame.returns]
	}
	cx.callstack = cx.callstack[:top]
	cx.nextpc = frame.retpc
	return nil
}

func opPop(cx *EvalContext) error {
	last := len(cx.stack) - 1
	cx.stack = cx.stack[:last]
	return nil
}

func opDup(cx *EvalContext) error {
	last := len(cx.stack) - 1
	sv := cx.stack[last]
	cx.stack = append(cx.stack, sv)
	return nil
}

func opDup2(cx *EvalContext) error {
	last := len(cx.stack) - 1
	prev := last - 1
	cx.stack = append(cx.stack, cx.stack[prev:]...)
	return nil
}

func opDig(cx *EvalContext) error {
	depth := int(cx.program[cx.pc+1])
	idx := len(cx.stack) - 1 - depth
	// Need to check stack size explicitly here because checkArgs() doesn't understand dig
	// so we can't expect our stack to be prechecked.
	if idx < 0 {
		return fmt.Errorf("dig %d with stack size = %d", depth, len(cx.stack))
	}
	sv := cx.stack[idx]
	cx.stack = append(cx.stack, sv)
	return nil
}

func opCover(cx *EvalContext) error {
	depth := int(cx.program[cx.pc+1])
	topIdx := len(cx.stack) - 1
	idx := topIdx - depth
	// Need to check stack size explicitly here because checkArgs() doesn't understand cover
	// so we can't expect our stack to be prechecked.
	if idx < 0 {
		return fmt.Errorf("cover %d with stack size = %d", depth, len(cx.stack))
	}
	sv := cx.stack[topIdx]
	copy(cx.stack[idx+1:], cx.stack[idx:])
	cx.stack[idx] = sv
	return nil
}

func opUncover(cx *EvalContext) error {
	depth := int(cx.program[cx.pc+1])
	topIdx := len(cx.stack) - 1
	idx := topIdx - depth
	// Need to check stack size explicitly here because checkArgs() doesn't understand uncover
	// so we can't expect our stack to be prechecked.
	if idx < 0 {
		return fmt.Errorf("uncover %d with stack size = %d", depth, len(cx.stack))
	}

	sv := cx.stack[idx]
	copy(cx.stack[idx:], cx.stack[idx+1:])
	cx.stack[topIdx] = sv
	return nil
}

func (cx *EvalContext) assetHoldingToValue(holding *basics.AssetHolding, fs assetHoldingFieldSpec) (sv stackValue, err error) {
	switch fs.field {
	case AssetBalance:
		sv.Uint = holding.Amount
	case AssetFrozen:
		sv.Uint = boolToUint(holding.Frozen)
	default:
		return sv, fmt.Errorf("invalid asset_holding_get field %d", fs.field)
	}

	if fs.ftype.AVMType != sv.avmType() {
		return sv, fmt.Errorf("%s expected field type is %s but got %s", fs.field, fs.ftype, sv.avmType())
	}
	return sv, nil
}

func (cx *EvalContext) assetParamsToValue(params *basics.AssetParams, creator basics.Address, fs assetParamsFieldSpec) (sv stackValue, err error) {
	switch fs.field {
	case AssetTotal:
		sv.Uint = params.Total
	case AssetDecimals:
		sv.Uint = uint64(params.Decimals)
	case AssetDefaultFrozen:
		sv.Uint = boolToUint(params.DefaultFrozen)
	case AssetUnitName:
		sv.Bytes = []byte(params.UnitName)
	case AssetName:
		sv.Bytes = []byte(params.AssetName)
	case AssetURL:
		sv.Bytes = []byte(params.URL)
	case AssetMetadataHash:
		sv.Bytes = params.MetadataHash[:]
	case AssetManager:
		sv.Bytes = params.Manager[:]
	case AssetReserve:
		sv.Bytes = params.Reserve[:]
	case AssetFreeze:
		sv.Bytes = params.Freeze[:]
	case AssetClawback:
		sv.Bytes = params.Clawback[:]
	case AssetCreator:
		sv.Bytes = creator[:]
	default:
		return sv, fmt.Errorf("invalid asset_params_get field %d", fs.field)
	}

	if fs.ftype.AVMType != sv.avmType() {
		return sv, fmt.Errorf("%s expected field type is %s but got %s", fs.field, fs.ftype, sv.avmType())
	}
	return sv, nil
}

func (cx *EvalContext) appParamsToValue(params *basics.AppParams, fs appParamsFieldSpec) (sv stackValue, err error) {
	switch fs.field {
	case AppApprovalProgram:
		sv.Bytes = params.ApprovalProgram[:]
	case AppClearStateProgram:
		sv.Bytes = params.ClearStateProgram[:]
	case AppGlobalNumUint:
		sv.Uint = params.GlobalStateSchema.NumUint
	case AppGlobalNumByteSlice:
		sv.Uint = params.GlobalStateSchema.NumByteSlice
	case AppLocalNumUint:
		sv.Uint = params.LocalStateSchema.NumUint
	case AppLocalNumByteSlice:
		sv.Uint = params.LocalStateSchema.NumByteSlice
	case AppExtraProgramPages:
		sv.Uint = uint64(params.ExtraProgramPages)
	default:
		// The pseudo fields AppCreator and AppAddress are handled before this method
		return sv, fmt.Errorf("invalid app_params_get field %d", fs.field)
	}

	if fs.ftype.AVMType != sv.avmType() {
		return sv, fmt.Errorf("%s expected field type is %s but got %s", fs.field, fs.ftype, sv.avmType())
	}
	return sv, nil
}

// TxnFieldToTealValue is a thin wrapper for txnFieldToStack for external use
func TxnFieldToTealValue(txn *transactions.Transaction, groupIndex int, field TxnField, arrayFieldIdx uint64, inner bool) (basics.TealValue, error) {
	if groupIndex < 0 {
		return basics.TealValue{}, fmt.Errorf("negative groupIndex %d", groupIndex)
	}
	var cx EvalContext
	stxnad := &transactions.SignedTxnWithAD{SignedTxn: transactions.SignedTxn{Txn: *txn}}
	fs, ok := txnFieldSpecByField(field)
	if !ok {
		return basics.TealValue{}, fmt.Errorf("invalid field %s", field)
	}
	sv, err := cx.txnFieldToStack(stxnad, &fs, arrayFieldIdx, groupIndex, inner)
	return sv.toTealValue(), err
}

// currentTxID is a convenience method to get the Txid for the txn being evaluated
func (cx *EvalContext) currentTxID() transactions.Txid {
	if cx.Proto.UnifyInnerTxIDs {
		// can't just return cx.txn.ID() because I might be an inner txn
		return cx.getTxID(&cx.txn.Txn, cx.groupIndex, false)
	}

	// original behavior, for backwards comatability
	return cx.txn.ID()
}

// getTxIDNotUnified is a backwards-compatible getTxID used when the consensus param UnifyInnerTxIDs
// is false. DO NOT call directly, and DO NOT change its behavior
func (cx *EvalContext) getTxIDNotUnified(txn *transactions.Transaction, groupIndex int) transactions.Txid {
	if cx.EvalParams.txidCache == nil {
		cx.EvalParams.txidCache = make(map[int]transactions.Txid, len(cx.TxnGroup))
	}

	txid, ok := cx.EvalParams.txidCache[groupIndex]
	if !ok {
		if cx.caller != nil {
			innerOffset := len(cx.caller.txn.EvalDelta.InnerTxns)
			txid = txn.InnerID(cx.caller.txn.ID(), innerOffset+groupIndex)
		} else {
			txid = txn.ID()
		}
		cx.EvalParams.txidCache[groupIndex] = txid
	}

	return txid
}

func (cx *EvalContext) getTxID(txn *transactions.Transaction, groupIndex int, inner bool) transactions.Txid {
	// inner indicates that groupIndex is an index into the most recent inner txn group

	if cx.EvalParams == nil { // Special case, called through TxnFieldToTealValue. No EvalParams, no caching.
		return txn.ID()
	}

	if !cx.Proto.UnifyInnerTxIDs {
		// original behavior, for backwards comatability
		return cx.getTxIDNotUnified(txn, groupIndex)
	}

	if inner {
		// Initialize innerTxidCache if necessary
		if cx.EvalParams.innerTxidCache == nil {
			cx.EvalParams.innerTxidCache = make(map[int]transactions.Txid)
		}

		txid, ok := cx.EvalParams.innerTxidCache[groupIndex]
		if !ok {
			// We're referencing an inner and the current txn is the parent
			myTxid := cx.currentTxID()
			lastGroupLen := len(cx.getLastInnerGroup())
			// innerIndex is the referenced inner txn's index in cx.txn.EvalDelta.InnerTxns
			innerIndex := len(cx.txn.EvalDelta.InnerTxns) - lastGroupLen + groupIndex
			txid = txn.InnerID(myTxid, innerIndex)
			cx.EvalParams.innerTxidCache[groupIndex] = txid
		}

		return txid
	}

	// Initialize txidCache if necessary
	if cx.EvalParams.txidCache == nil {
		cx.EvalParams.txidCache = make(map[int]transactions.Txid, len(cx.TxnGroup))
	}

	txid, ok := cx.EvalParams.txidCache[groupIndex]
	if !ok {
		if cx.caller != nil {
			// We're referencing a peer txn, not my inner, but I am an inner
			parentTxid := cx.caller.currentTxID()
			innerIndex := len(cx.caller.txn.EvalDelta.InnerTxns) + groupIndex
			txid = txn.InnerID(parentTxid, innerIndex)
		} else {
			// We're referencing a peer txn and I am not an inner
			txid = txn.ID()
		}
		cx.EvalParams.txidCache[groupIndex] = txid
	}

	return txid
}

func (cx *EvalContext) txnFieldToStack(stxn *transactions.SignedTxnWithAD, fs *txnFieldSpec, arrayFieldIdx uint64, groupIndex int, inner bool) (sv stackValue, err error) {
	if fs.effects {
		if cx.runModeFlags == ModeSig {
			return sv, fmt.Errorf("txn[%s] not allowed in current mode", fs.field)
		}
		if cx.version < txnEffectsVersion && !inner {
			return sv, errors.New("Unable to obtain effects from top-level transactions")
		}
	}
	if inner {
		// Before we had inner apps, we did not allow these, since we had no inner groups.
		if cx.version < innerAppsEnabledVersion && (fs.field == GroupIndex || fs.field == TxID) {
			err = fmt.Errorf("illegal field for inner transaction %s", fs.field)
			return
		}
	}
	err = nil
	txn := &stxn.SignedTxn.Txn
	switch fs.field {
	case Sender:
		sv.Bytes = txn.Sender[:]
	case Fee:
		sv.Uint = txn.Fee.Raw
	case FirstValid:
		sv.Uint = uint64(txn.FirstValid)
	case FirstValidTime:
		rnd, err := cx.availableRound(uint64(txn.FirstValid) - 1)
		if err != nil {
			return sv, err
		}
		hdr, err := cx.SigLedger.BlockHdrCached(rnd)
		if err != nil {
			return sv, err
		}
		if hdr.TimeStamp < 0 {
			return sv, fmt.Errorf("block(%d) timestamp %d < 0", txn.FirstValid-1, hdr.TimeStamp)
		}
		sv.Uint = uint64(hdr.TimeStamp)
	case LastValid:
		sv.Uint = uint64(txn.LastValid)
	case Note:
		sv.Bytes = nilToEmpty(txn.Note)
	case Receiver:
		sv.Bytes = txn.Receiver[:]
	case Amount:
		sv.Uint = txn.Amount.Raw
	case CloseRemainderTo:
		sv.Bytes = txn.CloseRemainderTo[:]
	case VotePK:
		sv.Bytes = txn.VotePK[:]
	case SelectionPK:
		sv.Bytes = txn.SelectionPK[:]
	case StateProofPK:
		sv.Bytes = txn.StateProofPK[:]
	case VoteFirst:
		sv.Uint = uint64(txn.VoteFirst)
	case VoteLast:
		sv.Uint = uint64(txn.VoteLast)
	case VoteKeyDilution:
		sv.Uint = txn.VoteKeyDilution
	case Nonparticipation:
		sv.Uint = boolToUint(txn.Nonparticipation)
	case Type:
		sv.Bytes = []byte(txn.Type)
	case TypeEnum:
		sv.Uint = txnTypeMap[string(txn.Type)]
	case XferAsset:
		sv.Uint = uint64(txn.XferAsset)
	case AssetAmount:
		sv.Uint = txn.AssetAmount
	case AssetSender:
		sv.Bytes = txn.AssetSender[:]
	case AssetReceiver:
		sv.Bytes = txn.AssetReceiver[:]
	case AssetCloseTo:
		sv.Bytes = txn.AssetCloseTo[:]
	case GroupIndex:
		sv.Uint = uint64(groupIndex)
	case TxID:
		txid := cx.getTxID(txn, groupIndex, inner)
		sv.Bytes = txid[:]
	case Lease:
		sv.Bytes = txn.Lease[:]
	case ApplicationID:
		sv.Uint = uint64(txn.ApplicationID)
	case OnCompletion:
		sv.Uint = uint64(txn.OnCompletion)

	case ApplicationArgs:
		if arrayFieldIdx >= uint64(len(txn.ApplicationArgs)) {
			return sv, fmt.Errorf("invalid ApplicationArgs index %d", arrayFieldIdx)
		}
		sv.Bytes = nilToEmpty(txn.ApplicationArgs[arrayFieldIdx])
	case NumAppArgs:
		sv.Uint = uint64(len(txn.ApplicationArgs))

	case Accounts:
		if arrayFieldIdx == 0 {
			// special case: sender
			sv.Bytes = txn.Sender[:]
		} else {
			if arrayFieldIdx > uint64(len(txn.Accounts)) {
				return sv, fmt.Errorf("invalid Accounts index %d", arrayFieldIdx)
			}
			sv.Bytes = txn.Accounts[arrayFieldIdx-1][:]
		}
	case NumAccounts:
		sv.Uint = uint64(len(txn.Accounts))

	case Assets:
		if arrayFieldIdx >= uint64(len(txn.ForeignAssets)) {
			return sv, fmt.Errorf("invalid Assets index %d", arrayFieldIdx)
		}
		sv.Uint = uint64(txn.ForeignAssets[arrayFieldIdx])
	case NumAssets:
		sv.Uint = uint64(len(txn.ForeignAssets))

	case Applications:
		if arrayFieldIdx == 0 {
			// special case: current app id
			sv.Uint = uint64(txn.ApplicationID)
		} else {
			if arrayFieldIdx > uint64(len(txn.ForeignApps)) {
				return sv, fmt.Errorf("invalid Applications index %d", arrayFieldIdx)
			}
			sv.Uint = uint64(txn.ForeignApps[arrayFieldIdx-1])
		}
	case NumApplications:
		sv.Uint = uint64(len(txn.ForeignApps))

	case GlobalNumUint:
		sv.Uint = uint64(txn.GlobalStateSchema.NumUint)
	case GlobalNumByteSlice:
		sv.Uint = uint64(txn.GlobalStateSchema.NumByteSlice)

	case LocalNumUint:
		sv.Uint = uint64(txn.LocalStateSchema.NumUint)
	case LocalNumByteSlice:
		sv.Uint = uint64(txn.LocalStateSchema.NumByteSlice)

	case ApprovalProgram:
		sv.Bytes = nilToEmpty(txn.ApprovalProgram)
	case ClearStateProgram:
		sv.Bytes = nilToEmpty(txn.ClearStateProgram)
	case NumApprovalProgramPages:
		sv.Uint = uint64(divCeil(len(txn.ApprovalProgram), maxStringSize))
	case ApprovalProgramPages:
		pageCount := divCeil(len(txn.ApprovalProgram), maxStringSize)
		if arrayFieldIdx >= uint64(pageCount) {
			return sv, fmt.Errorf("invalid ApprovalProgramPages index %d", arrayFieldIdx)
		}
		first := arrayFieldIdx * maxStringSize
		last := first + maxStringSize
		if last > uint64(len(txn.ApprovalProgram)) {
			last = uint64(len(txn.ApprovalProgram))
		}
		sv.Bytes = txn.ApprovalProgram[first:last]
	case NumClearStateProgramPages:
		sv.Uint = uint64(divCeil(len(txn.ClearStateProgram), maxStringSize))
	case ClearStateProgramPages:
		pageCount := divCeil(len(txn.ClearStateProgram), maxStringSize)
		if arrayFieldIdx >= uint64(pageCount) {
			return sv, fmt.Errorf("invalid ClearStateProgramPages index %d", arrayFieldIdx)
		}
		first := arrayFieldIdx * maxStringSize
		last := first + maxStringSize
		if last > uint64(len(txn.ClearStateProgram)) {
			last = uint64(len(txn.ClearStateProgram))
		}
		sv.Bytes = txn.ClearStateProgram[first:last]
	case RekeyTo:
		sv.Bytes = txn.RekeyTo[:]
	case ConfigAsset:
		sv.Uint = uint64(txn.ConfigAsset)
	case ConfigAssetTotal:
		sv.Uint = uint64(txn.AssetParams.Total)
	case ConfigAssetDecimals:
		sv.Uint = uint64(txn.AssetParams.Decimals)
	case ConfigAssetDefaultFrozen:
		sv.Uint = boolToUint(txn.AssetParams.DefaultFrozen)
	case ConfigAssetUnitName:
		sv.Bytes = nilToEmpty([]byte(txn.AssetParams.UnitName))
	case ConfigAssetName:
		sv.Bytes = nilToEmpty([]byte(txn.AssetParams.AssetName))
	case ConfigAssetURL:
		sv.Bytes = nilToEmpty([]byte(txn.AssetParams.URL))
	case ConfigAssetMetadataHash:
		sv.Bytes = nilToEmpty(txn.AssetParams.MetadataHash[:])
	case ConfigAssetManager:
		sv.Bytes = txn.AssetParams.Manager[:]
	case ConfigAssetReserve:
		sv.Bytes = txn.AssetParams.Reserve[:]
	case ConfigAssetFreeze:
		sv.Bytes = txn.AssetParams.Freeze[:]
	case ConfigAssetClawback:
		sv.Bytes = txn.AssetParams.Clawback[:]
	case FreezeAsset:
		sv.Uint = uint64(txn.FreezeAsset)
	case FreezeAssetAccount:
		sv.Bytes = txn.FreezeAccount[:]
	case FreezeAssetFrozen:
		sv.Uint = boolToUint(txn.AssetFrozen)
	case ExtraProgramPages:
		sv.Uint = uint64(txn.ExtraProgramPages)

	case Logs:
		if arrayFieldIdx >= uint64(len(stxn.EvalDelta.Logs)) {
			return sv, fmt.Errorf("invalid Logs index %d", arrayFieldIdx)
		}
		sv.Bytes = nilToEmpty([]byte(stxn.EvalDelta.Logs[arrayFieldIdx]))
	case NumLogs:
		sv.Uint = uint64(len(stxn.EvalDelta.Logs))
	case LastLog:
		if logs := len(stxn.EvalDelta.Logs); logs > 0 {
			sv.Bytes = nilToEmpty([]byte(stxn.EvalDelta.Logs[logs-1]))
		} else {
			sv.Bytes = nilToEmpty(nil)
		}
	case CreatedAssetID:
		sv.Uint = uint64(stxn.ApplyData.ConfigAsset)
	case CreatedApplicationID:
		sv.Uint = uint64(stxn.ApplyData.ApplicationID)

	default:
		return sv, fmt.Errorf("invalid txn field %s", fs.field)
	}

	if fs.ftype.AVMType != sv.avmType() {
		return sv, fmt.Errorf("%s expected field type is %s but got %s", fs.field, fs.ftype, sv.avmType())
	}
	return sv, nil
}

func (cx *EvalContext) fetchField(field TxnField, expectArray bool) (*txnFieldSpec, error) {
	fs, ok := txnFieldSpecByField(field)
	if !ok || fs.version > cx.version {
		return nil, fmt.Errorf("invalid txn field %s", field)
	}
	if expectArray != fs.array {
		if expectArray {
			return nil, fmt.Errorf("unsupported array field %s", field)
		}
		return nil, fmt.Errorf("invalid txn field %s", field)
	}
	return &fs, nil
}

type txnSource int

const (
	srcGroup txnSource = iota
	srcInner
	srcInnerGroup
)

// opTxnImpl implements all of the txn variants.  Each form of txn opcode should
// be able to get its work done with one call here, after collecting the args in
// the most straightforward way possible. They ought to do no error checking, so
// that it is all collected here.
func (cx *EvalContext) opTxnImpl(gi uint64, src txnSource, field TxnField, ai uint64, expectArray bool) (sv stackValue, err error) {
	fs, err := cx.fetchField(field, expectArray)
	if err != nil {
		return sv, err
	}

	var group []transactions.SignedTxnWithAD
	switch src {
	case srcGroup:
		if fs.effects && gi >= uint64(cx.groupIndex) {
			// Test mode so that error is clearer
			if cx.runModeFlags == ModeSig {
				return sv, fmt.Errorf("txn[%s] not allowed in current mode", fs.field)
			}
			return sv, fmt.Errorf("txn effects can only be read from past txns %d %d", gi, cx.groupIndex)
		}
		group = cx.TxnGroup
	case srcInner:
		group = cx.getLastInner()
	case srcInnerGroup:
		group = cx.getLastInnerGroup()
	}

	// We cast the length up, rather than gi down, in case gi overflows `int`.
	if gi >= uint64(len(group)) {
		return sv, fmt.Errorf("txn index %d, len(group) is %d", gi, len(group))
	}
	tx := &group[gi]

	// int(gi) is safe because gi < len(group). Slices in Go cannot exceed `int`
	sv, err = cx.txnFieldToStack(tx, fs, ai, int(gi), src != srcGroup)
	if err != nil {
		return sv, err
	}

	return sv, nil
}

func opTxn(cx *EvalContext) error {
	gi := uint64(cx.groupIndex)
	field := TxnField(cx.program[cx.pc+1])

	sv, err := cx.opTxnImpl(gi, srcGroup, field, 0, false)
	if err != nil {
		return err
	}

	cx.stack = append(cx.stack, sv)
	return nil
}

func opTxna(cx *EvalContext) error {
	gi := uint64(cx.groupIndex)
	field := TxnField(cx.program[cx.pc+1])
	ai := uint64(cx.program[cx.pc+2])

	sv, err := cx.opTxnImpl(gi, srcGroup, field, ai, true)
	if err != nil {
		return err
	}

	cx.stack = append(cx.stack, sv)
	return nil
}

func opTxnas(cx *EvalContext) error {
	last := len(cx.stack) - 1

	gi := uint64(cx.groupIndex)
	field := TxnField(cx.program[cx.pc+1])
	ai := cx.stack[last].Uint

	sv, err := cx.opTxnImpl(gi, srcGroup, field, ai, true)
	if err != nil {
		return err
	}

	cx.stack[last] = sv
	return nil
}

func opGtxn(cx *EvalContext) error {
	gi := uint64(cx.program[cx.pc+1])
	field := TxnField(cx.program[cx.pc+2])

	sv, err := cx.opTxnImpl(gi, srcGroup, field, 0, false)
	if err != nil {
		return err
	}

	cx.stack = append(cx.stack, sv)
	return nil
}

func opGtxna(cx *EvalContext) error {
	gi := uint64(cx.program[cx.pc+1])
	field := TxnField(cx.program[cx.pc+2])
	ai := uint64(cx.program[cx.pc+3])

	sv, err := cx.opTxnImpl(gi, srcGroup, field, ai, true)
	if err != nil {
		return err
	}

	cx.stack = append(cx.stack, sv)
	return nil
}

func opGtxnas(cx *EvalContext) error {
	last := len(cx.stack) - 1

	gi := uint64(cx.program[cx.pc+1])
	field := TxnField(cx.program[cx.pc+2])
	ai := cx.stack[last].Uint

	sv, err := cx.opTxnImpl(gi, srcGroup, field, ai, true)
	if err != nil {
		return err
	}

	cx.stack[last] = sv
	return nil
}

func opGtxns(cx *EvalContext) error {
	last := len(cx.stack) - 1

	gi := cx.stack[last].Uint
	field := TxnField(cx.program[cx.pc+1])

	sv, err := cx.opTxnImpl(gi, srcGroup, field, 0, false)
	if err != nil {
		return err
	}

	cx.stack[last] = sv
	return nil
}

func opGtxnsa(cx *EvalContext) error {
	last := len(cx.stack) - 1

	gi := cx.stack[last].Uint
	field := TxnField(cx.program[cx.pc+1])
	ai := uint64(cx.program[cx.pc+2])

	sv, err := cx.opTxnImpl(gi, srcGroup, field, ai, true)
	if err != nil {
		return err
	}

	cx.stack[last] = sv
	return nil
}

func opGtxnsas(cx *EvalContext) error {
	last := len(cx.stack) - 1
	prev := last - 1

	gi := cx.stack[prev].Uint
	field := TxnField(cx.program[cx.pc+1])
	ai := cx.stack[last].Uint

	sv, err := cx.opTxnImpl(gi, srcGroup, field, ai, true)
	if err != nil {
		return err
	}

	cx.stack[prev] = sv
	cx.stack = cx.stack[:last]
	return nil
}

func opItxn(cx *EvalContext) error {
	field := TxnField(cx.program[cx.pc+1])

	sv, err := cx.opTxnImpl(0, srcInner, field, 0, false)
	if err != nil {
		return err
	}
	cx.stack = append(cx.stack, sv)
	return nil
}

func opItxna(cx *EvalContext) error {
	field := TxnField(cx.program[cx.pc+1])
	ai := uint64(cx.program[cx.pc+2])

	sv, err := cx.opTxnImpl(0, srcInner, field, ai, true)
	if err != nil {
		return err
	}

	cx.stack = append(cx.stack, sv)
	return nil
}

func opItxnas(cx *EvalContext) error {
	last := len(cx.stack) - 1

	field := TxnField(cx.program[cx.pc+1])
	ai := cx.stack[last].Uint

	sv, err := cx.opTxnImpl(0, srcInner, field, ai, true)
	if err != nil {
		return err
	}

	cx.stack[last] = sv
	return nil
}

func (cx *EvalContext) getLastInner() []transactions.SignedTxnWithAD {
	inners := cx.txn.EvalDelta.InnerTxns
	// If there are no inners yet, return empty slice, which will result in error
	if len(inners) == 0 {
		return inners
	}
	return inners[len(inners)-1:]
}

func (cx *EvalContext) getLastInnerGroup() []transactions.SignedTxnWithAD {
	inners := cx.txn.EvalDelta.InnerTxns
	// If there are no inners yet, return empty slice, which will result in error
	if len(inners) == 0 {
		return inners
	}
	gid := inners[len(inners)-1].Txn.Group
	// If last inner was a singleton, return it as a slice.
	if gid.IsZero() {
		return inners[len(inners)-1:]
	}
	// Look back for the first non-matching inner (by group) to find beginning
	for i := len(inners) - 2; i >= 0; i-- {
		if inners[i].Txn.Group != gid {
			return inners[i+1:]
		}
	}
	// All have the same (non-zero) group. Return all
	return inners
}

func opGitxn(cx *EvalContext) error {
	gi := uint64(cx.program[cx.pc+1])
	field := TxnField(cx.program[cx.pc+2])

	sv, err := cx.opTxnImpl(gi, srcInnerGroup, field, 0, false)
	if err != nil {
		return err
	}

	cx.stack = append(cx.stack, sv)
	return nil
}

func opGitxna(cx *EvalContext) error {
	gi := uint64(cx.program[cx.pc+1])
	field := TxnField(cx.program[cx.pc+2])
	ai := uint64(cx.program[cx.pc+3])

	sv, err := cx.opTxnImpl(gi, srcInnerGroup, field, ai, true)
	if err != nil {
		return err
	}

	cx.stack = append(cx.stack, sv)
	return nil
}

func opGitxnas(cx *EvalContext) error {
	last := len(cx.stack) - 1

	gi := uint64(cx.program[cx.pc+1])
	field := TxnField(cx.program[cx.pc+2])
	ai := cx.stack[last].Uint

	sv, err := cx.opTxnImpl(gi, srcInnerGroup, field, ai, true)
	if err != nil {
		return err
	}

	cx.stack[last] = sv
	return nil
}

func opGaidImpl(cx *EvalContext, giw uint64, opName string) (sv stackValue, err error) {
	if giw >= uint64(len(cx.TxnGroup)) {
		return sv, fmt.Errorf("%s lookup TxnGroup[%d] but it only has %d", opName, giw, len(cx.TxnGroup))
	}
	// Is now assured smalled than a len() so fits in int.
	gi := int(giw)
	if gi > cx.groupIndex {
		return sv, fmt.Errorf("%s can't get creatable ID of txn ahead of the current one (index %d) in the transaction group", opName, gi)
	}
	if gi == cx.groupIndex {
		return sv, fmt.Errorf("%s is only for accessing creatable IDs of previous txns, use `global CurrentApplicationID` instead to access the current app's creatable ID", opName)
	}
	if txn := cx.TxnGroup[gi].Txn; !(txn.Type == protocol.ApplicationCallTx || txn.Type == protocol.AssetConfigTx) {
		return sv, fmt.Errorf("can't use %s on txn that is not an app call nor an asset config txn with index %d", opName, gi)
	}

	if aid := cx.TxnGroup[gi].ApplyData.ConfigAsset; aid != 0 {
		return stackValue{Uint: uint64(aid)}, nil
	}
	if aid := cx.TxnGroup[gi].ApplyData.ApplicationID; aid != 0 {
		return stackValue{Uint: uint64(aid)}, nil
	}
	return sv, fmt.Errorf("%s: index %d did not create anything", opName, gi)
}

func opGaid(cx *EvalContext) error {
	gi := uint64(cx.program[cx.pc+1])
	sv, err := opGaidImpl(cx, gi, "gaid")
	if err != nil {
		return err
	}

	cx.stack = append(cx.stack, sv)
	return nil
}

func opGaids(cx *EvalContext) error {
	last := len(cx.stack) - 1
	gi := cx.stack[last].Uint

	sv, err := opGaidImpl(cx, gi, "gaids")
	if err != nil {
		return err
	}

	cx.stack[last] = sv
	return nil
}

func (cx *EvalContext) getRound() uint64 {
	return uint64(cx.Ledger.Round())
}

func (cx *EvalContext) getLatestTimestamp() (uint64, error) {
	ts := cx.Ledger.PrevTimestamp()
	if ts < 0 {
		return 0, fmt.Errorf("latest timestamp %d < 0", ts)
	}
	return uint64(ts), nil
}

// getApplicationAddress memoizes app.Address() across a tx group's evaluation
func (ep *EvalParams) getApplicationAddress(app basics.AppIndex) basics.Address {
	/* Do not instantiate the cache here, that would mask a programming error.
	   The cache must be instantiated at EvalParams construction time, so that
	   proper sharing with inner EvalParams can work. */
	appAddr, ok := ep.appAddrCache[app]
	if !ok {
		appAddr = app.Address()
		ep.appAddrCache[app] = appAddr
	}

	return appAddr
}

func (cx *EvalContext) getCreatorAddress() ([]byte, error) {
	_, creator, err := cx.Ledger.AppParams(cx.appID)
	if err != nil {
		return nil, fmt.Errorf("No params for current app")
	}
	return creator[:], nil
}

var zeroAddress basics.Address

func (cx *EvalContext) globalFieldToValue(fs globalFieldSpec) (sv stackValue, err error) {
	switch fs.field {
	case MinTxnFee:
		sv.Uint = cx.Proto.MinTxnFee
	case MinBalance:
		sv.Uint = cx.Proto.MinBalance
	case MaxTxnLife:
		sv.Uint = cx.Proto.MaxTxnLife
	case ZeroAddress:
		sv.Bytes = zeroAddress[:]
	case GroupSize:
		sv.Uint = uint64(len(cx.TxnGroup))
	case LogicSigVersion:
		sv.Uint = cx.Proto.LogicSigVersion
	case Round:
		sv.Uint = cx.getRound()
	case LatestTimestamp:
		sv.Uint, err = cx.getLatestTimestamp()
	case CurrentApplicationID:
		sv.Uint = uint64(cx.appID)
	case CurrentApplicationAddress:
		addr := cx.getApplicationAddress(cx.appID)
		sv.Bytes = addr[:]
	case CreatorAddress:
		sv.Bytes, err = cx.getCreatorAddress()
	case GroupID:
		sv.Bytes = cx.txn.Txn.Group[:]
	case OpcodeBudget:
		sv.Uint = uint64(cx.remainingBudget())
	case CallerApplicationID:
		if cx.caller != nil {
			sv.Uint = uint64(cx.caller.appID)
		} else {
			sv.Uint = 0
		}
	case CallerApplicationAddress:
		if cx.caller != nil {
			addr := cx.caller.getApplicationAddress(cx.caller.appID)
			sv.Bytes = addr[:]
		} else {
			sv.Bytes = zeroAddress[:]
		}
	default:
		err = fmt.Errorf("invalid global field %d", fs.field)
	}

	if fs.ftype.AVMType != sv.avmType() {
		return sv, fmt.Errorf("%s expected field type is %s but got %s", fs.field, fs.ftype, sv.avmType())
	}

	return sv, err
}

func opGlobal(cx *EvalContext) error {
	globalField := GlobalField(cx.program[cx.pc+1])
	fs, ok := globalFieldSpecByField(globalField)
	if !ok || fs.version > cx.version {
		return fmt.Errorf("invalid global field %s", globalField)
	}
	if (cx.runModeFlags & fs.mode) == 0 {
		return fmt.Errorf("global[%s] not allowed in current mode", globalField)
	}

	sv, err := cx.globalFieldToValue(fs)
	if err != nil {
		return err
	}

	cx.stack = append(cx.stack, sv)
	return nil
}

// Msg is data meant to be signed and then verified with the
// ed25519verify opcode.
type Msg struct {
	_struct     struct{}      `codec:",omitempty,omitemptyarray"`
	ProgramHash crypto.Digest `codec:"p"`
	Data        []byte        `codec:"d"`
}

// ToBeHashed implements crypto.Hashable
func (msg Msg) ToBeHashed() (protocol.HashID, []byte) {
	return protocol.ProgramData, append(msg.ProgramHash[:], msg.Data...)
}

// programHash lets us lazily compute H(cx.program)
func (cx *EvalContext) programHash() crypto.Digest {
	if cx.programHashCached == (crypto.Digest{}) {
		cx.programHashCached = crypto.HashObj(Program(cx.program))
	}
	return cx.programHashCached
}

func opEd25519Verify(cx *EvalContext) error {
	last := len(cx.stack) - 1 // index of PK
	prev := last - 1          // index of signature
	pprev := prev - 1         // index of data

	var sv crypto.SignatureVerifier
	if len(cx.stack[last].Bytes) != len(sv) {
		return errors.New("invalid public key")
	}
	copy(sv[:], cx.stack[last].Bytes)

	var sig crypto.Signature
	if len(cx.stack[prev].Bytes) != len(sig) {
		return errors.New("invalid signature")
	}
	copy(sig[:], cx.stack[prev].Bytes)

	msg := Msg{ProgramHash: cx.programHash(), Data: cx.stack[pprev].Bytes}
	cx.stack[pprev] = boolToSV(sv.Verify(msg, sig))
	cx.stack = cx.stack[:prev]
	return nil
}

func opEd25519VerifyBare(cx *EvalContext) error {
	last := len(cx.stack) - 1 // index of PK
	prev := last - 1          // index of signature
	pprev := prev - 1         // index of data

	var sv crypto.SignatureVerifier
	if len(cx.stack[last].Bytes) != len(sv) {
		return errors.New("invalid public key")
	}
	copy(sv[:], cx.stack[last].Bytes)

	var sig crypto.Signature
	if len(cx.stack[prev].Bytes) != len(sig) {
		return errors.New("invalid signature")
	}
	copy(sig[:], cx.stack[prev].Bytes)

	cx.stack[pprev] = boolToSV(sv.VerifyBytes(cx.stack[pprev].Bytes, sig))
	cx.stack = cx.stack[:prev]
	return nil
}

func leadingZeros(size int, b *big.Int) ([]byte, error) {
	byteLength := (b.BitLen() + 7) / 8
	if size < byteLength {
		return nil, fmt.Errorf("insufficient buffer size: %d < %d", size, byteLength)
	}
	buf := make([]byte, size)
	b.FillBytes(buf)
	return buf, nil
}

var ecdsaVerifyCosts = []int{
	Secp256k1: 1700,
	Secp256r1: 2500,
}

var secp256r1 = elliptic.P256()

func opEcdsaVerify(cx *EvalContext) error {
	ecdsaCurve := EcdsaCurve(cx.program[cx.pc+1])
	fs, ok := ecdsaCurveSpecByField(ecdsaCurve)
	if !ok || fs.version > cx.version {
		return fmt.Errorf("invalid curve %d", ecdsaCurve)
	}

	if fs.field != Secp256k1 && fs.field != Secp256r1 {
		return fmt.Errorf("unsupported curve %d", fs.field)
	}

	last := len(cx.stack) - 1 // index of PK y
	prev := last - 1          // index of PK x
	pprev := prev - 1         // index of signature s
	fourth := pprev - 1       // index of signature r
	fifth := fourth - 1       // index of data

	pkY := cx.stack[last].Bytes
	pkX := cx.stack[prev].Bytes
	sigS := cx.stack[pprev].Bytes
	sigR := cx.stack[fourth].Bytes
	msg := cx.stack[fifth].Bytes

	if len(msg) != 32 {
		return fmt.Errorf("the signed data must be 32 bytes long, not %d", len(msg))
	}

	x := new(big.Int).SetBytes(pkX)
	y := new(big.Int).SetBytes(pkY)

	var result bool
	if fs.field == Secp256k1 {
		signature := make([]byte, 0, len(sigR)+len(sigS))
		signature = append(signature, sigR...)
		signature = append(signature, sigS...)

		pubkey := secp256k1.S256().Marshal(x, y)
		result = secp256k1.VerifySignature(pubkey, msg, signature)
	} else if fs.field == Secp256r1 {
		if !cx.Proto.EnablePrecheckECDSACurve || secp256r1.IsOnCurve(x, y) {
			pubkey := ecdsa.PublicKey{
				Curve: secp256r1,
				X:     x,
				Y:     y,
			}
			r := new(big.Int).SetBytes(sigR)
			s := new(big.Int).SetBytes(sigS)
			result = ecdsa.Verify(&pubkey, msg, r, s)
		}
	}

	cx.stack[fifth] = boolToSV(result)
	cx.stack = cx.stack[:fourth]
	return nil
}

var ecdsaDecompressCosts = []int{
	Secp256k1: 650,
	Secp256r1: 2400,
}

func opEcdsaPkDecompress(cx *EvalContext) error {
	ecdsaCurve := EcdsaCurve(cx.program[cx.pc+1])
	fs, ok := ecdsaCurveSpecByField(ecdsaCurve)
	if !ok || fs.version > cx.version {
		return fmt.Errorf("invalid curve %d", ecdsaCurve)
	}

	if fs.field != Secp256k1 && fs.field != Secp256r1 {
		return fmt.Errorf("unsupported curve %d", fs.field)
	}

	last := len(cx.stack) - 1 // compressed PK

	pubkey := cx.stack[last].Bytes
	var x, y *big.Int
	if fs.field == Secp256k1 {
		x, y = secp256k1.DecompressPubkey(pubkey)
		if x == nil {
			return fmt.Errorf("invalid pubkey")
		}
	} else if fs.field == Secp256r1 {
		x, y = elliptic.UnmarshalCompressed(elliptic.P256(), pubkey)
		if x == nil {
			return fmt.Errorf("invalid compressed pubkey")
		}
	}

	var err error
	cx.stack[last].Uint = 0
	cx.stack[last].Bytes, err = leadingZeros(32, x)
	if err != nil {
		return fmt.Errorf("x component zeroing failed: %s", err.Error())
	}

	var sv stackValue
	sv.Bytes, err = leadingZeros(32, y)
	if err != nil {
		return fmt.Errorf("y component zeroing failed: %s", err.Error())
	}

	cx.stack = append(cx.stack, sv)
	return nil
}

func opEcdsaPkRecover(cx *EvalContext) error {
	ecdsaCurve := EcdsaCurve(cx.program[cx.pc+1])
	fs, ok := ecdsaCurveSpecByField(ecdsaCurve)
	if !ok || fs.version > cx.version {
		return fmt.Errorf("invalid curve %d", ecdsaCurve)
	}

	if fs.field != Secp256k1 {
		return fmt.Errorf("unsupported curve %d", fs.field)
	}

	last := len(cx.stack) - 1 // index of signature s
	prev := last - 1          // index of signature r
	pprev := prev - 1         // index of recovery id
	fourth := pprev - 1       // index of data

	sigS := cx.stack[last].Bytes
	sigR := cx.stack[prev].Bytes
	recid := cx.stack[pprev].Uint
	msg := cx.stack[fourth].Bytes

	if recid > 3 {
		return fmt.Errorf("invalid recovery id: %d", recid)
	}

	signature := make([]byte, 0, len(sigR)+len(sigS)+1)
	signature = append(signature, sigR...)
	signature = append(signature, sigS...)
	signature = append(signature, uint8(recid))

	pk, err := secp256k1.RecoverPubkey(msg, signature)
	if err != nil {
		return fmt.Errorf("pubkey recover failed: %s", err.Error())
	}
	x, y := secp256k1.S256().Unmarshal(pk)
	if x == nil {
		return fmt.Errorf("pubkey unmarshal failed")
	}

	cx.stack[fourth].Uint = 0
	cx.stack[fourth].Bytes, err = leadingZeros(32, x)
	if err != nil {
		return fmt.Errorf("x component zeroing failed: %s", err.Error())
	}
	cx.stack[pprev].Uint = 0
	cx.stack[pprev].Bytes, err = leadingZeros(32, y)
	if err != nil {
		return fmt.Errorf("y component zeroing failed: %s", err.Error())
	}
	cx.stack = cx.stack[:prev]
	return nil
}

func opLoad(cx *EvalContext) error {
	n := cx.program[cx.pc+1]
	cx.stack = append(cx.stack, cx.scratch[n])
	return nil
}

func opLoads(cx *EvalContext) error {
	last := len(cx.stack) - 1
	n := cx.stack[last].Uint
	if n >= uint64(len(cx.scratch)) {
		return fmt.Errorf("invalid Scratch index %d", n)
	}
	cx.stack[last] = cx.scratch[n]
	return nil
}

func opStore(cx *EvalContext) error {
	n := cx.program[cx.pc+1]
	last := len(cx.stack) - 1
	cx.scratch[n] = cx.stack[last]
	cx.stack = cx.stack[:last]
	return nil
}

func opStores(cx *EvalContext) error {
	last := len(cx.stack) - 1
	prev := last - 1
	n := cx.stack[prev].Uint
	if n >= uint64(len(cx.scratch)) {
		return fmt.Errorf("invalid Scratch index %d", n)
	}
	cx.scratch[n] = cx.stack[last]
	cx.stack = cx.stack[:prev]
	return nil
}

func opGloadImpl(cx *EvalContext, gi int, scratchIdx byte, opName string) (stackValue, error) {
	var none stackValue
	if gi >= len(cx.TxnGroup) {
		return none, fmt.Errorf("%s lookup TxnGroup[%d] but it only has %d", opName, gi, len(cx.TxnGroup))
	}
	if int(scratchIdx) >= len(cx.scratch) {
		return none, fmt.Errorf("invalid Scratch index %d", scratchIdx)
	}
	if cx.TxnGroup[gi].Txn.Type != protocol.ApplicationCallTx {
		return none, fmt.Errorf("can't use %s on non-app call txn with index %d", opName, gi)
	}
	if gi == cx.groupIndex {
		return none, fmt.Errorf("can't use %s on self, use load instead", opName)
	}
	if gi > cx.groupIndex {
		return none, fmt.Errorf("%s can't get future scratch space from txn with index %d", opName, gi)
	}

	return cx.pastScratch[gi][scratchIdx], nil
}

func opGload(cx *EvalContext) error {
	gi := int(cx.program[cx.pc+1])
	scratchIdx := cx.program[cx.pc+2]
	scratchValue, err := opGloadImpl(cx, gi, scratchIdx, "gload")
	if err != nil {
		return err
	}

	cx.stack = append(cx.stack, scratchValue)
	return nil
}

func opGloads(cx *EvalContext) error {
	last := len(cx.stack) - 1
	gi := cx.stack[last].Uint
	if gi >= uint64(len(cx.TxnGroup)) {
		return fmt.Errorf("gloads lookup TxnGroup[%d] but it only has %d", gi, len(cx.TxnGroup))
	}
	scratchIdx := cx.program[cx.pc+1]
	scratchValue, err := opGloadImpl(cx, int(gi), scratchIdx, "gloads")
	if err != nil {
		return err
	}

	cx.stack[last] = scratchValue
	return nil
}

func opGloadss(cx *EvalContext) error {
	last := len(cx.stack) - 1
	prev := last - 1

	gi := cx.stack[prev].Uint
	if gi >= uint64(len(cx.TxnGroup)) {
		return fmt.Errorf("gloadss lookup TxnGroup[%d] but it only has %d", gi, len(cx.TxnGroup))
	}
	scratchIdx := cx.stack[last].Uint
	if scratchIdx >= 256 {
		return fmt.Errorf("gloadss scratch index >= 256 (%d)", scratchIdx)
	}
	scratchValue, err := opGloadImpl(cx, int(gi), byte(scratchIdx), "gloadss")
	if err != nil {
		return err
	}

	cx.stack[prev] = scratchValue
	cx.stack = cx.stack[:last]
	return nil
}

func opConcat(cx *EvalContext) error {
	last := len(cx.stack) - 1
	prev := last - 1
	a := cx.stack[prev].Bytes
	b := cx.stack[last].Bytes
	newlen := len(a) + len(b)
	newvalue := make([]byte, newlen)
	copy(newvalue, a)
	copy(newvalue[len(a):], b)
	cx.stack[prev].Bytes = newvalue
	cx.stack = cx.stack[:last]
	return nil
}

func substring(x []byte, start, end int) ([]byte, error) {
	if end < start {
		return nil, errors.New("substring end before start")
	}
	if start > len(x) || end > len(x) {
		return nil, errors.New("substring range beyond length of string")
	}
	return x[start:end], nil
}

func opSubstring(cx *EvalContext) error {
	last := len(cx.stack) - 1
	start := cx.program[cx.pc+1]
	end := cx.program[cx.pc+2]
	bytes, err := substring(cx.stack[last].Bytes, int(start), int(end))
	cx.stack[last].Bytes = bytes
	return err
}

func opSubstring3(cx *EvalContext) error {
	last := len(cx.stack) - 1 // end
	prev := last - 1          // start
	pprev := prev - 1         // bytes
	start := cx.stack[prev].Uint
	end := cx.stack[last].Uint
	if start > math.MaxInt32 || end > math.MaxInt32 {
		return errors.New("substring range beyond length of string")
	}
	bytes, err := substring(cx.stack[pprev].Bytes, int(start), int(end))
	cx.stack[pprev].Bytes = bytes
	cx.stack = cx.stack[:prev]
	return err
}

func opGetBit(cx *EvalContext) error {
	last := len(cx.stack) - 1
	prev := last - 1
	idx := cx.stack[last].Uint
	target := cx.stack[prev]

	var bit uint64
	if target.avmType() == avmUint64 {
		if idx > 63 {
			return errors.New("getbit index > 63 with with Uint")
		}
		mask := uint64(1) << idx
		bit = (target.Uint & mask) >> idx
	} else {
		// indexing into a byteslice
		byteIdx := idx / 8
		if byteIdx >= uint64(len(target.Bytes)) {
			return errors.New("getbit index beyond byteslice")
		}
		byteVal := target.Bytes[byteIdx]

		bitIdx := idx % 8
		// We saying that bit 9 (the 10th bit), for example,
		// is the 2nd bit in the second byte, and that "2nd
		// bit" here means almost-highest-order bit, because
		// we're thinking of the bits in the byte itself as
		// being big endian. So this looks "reversed"
		mask := byte(0x80) >> bitIdx
		bit = uint64((byteVal & mask) >> (7 - bitIdx))
	}
	cx.stack[prev].Uint = bit
	cx.stack[prev].Bytes = nil
	cx.stack = cx.stack[:last]
	return nil
}

func opSetBit(cx *EvalContext) error {
	last := len(cx.stack) - 1
	prev := last - 1
	pprev := prev - 1

	bit := cx.stack[last].Uint
	idx := cx.stack[prev].Uint
	target := cx.stack[pprev]

	if bit > 1 {
		return errors.New("setbit value > 1")
	}

	if target.avmType() == avmUint64 {
		if idx > 63 {
			return errors.New("setbit index > 63 with Uint")
		}
		mask := uint64(1) << idx
		if bit == uint64(1) {
			cx.stack[pprev].Uint |= mask // manipulate stack in place
		} else {
			cx.stack[pprev].Uint &^= mask // manipulate stack in place
		}
	} else {
		// indexing into a byteslice
		byteIdx := idx / 8
		if byteIdx >= uint64(len(target.Bytes)) {
			return errors.New("setbit index beyond byteslice")
		}

		bitIdx := idx % 8
		// We saying that bit 9 (the 10th bit), for example,
		// is the 2nd bit in the second byte, and that "2nd
		// bit" here means almost-highest-order bit, because
		// we're thinking of the bits in the byte itself as
		// being big endian. So this looks "reversed"
		mask := byte(0x80) >> bitIdx
		// Copy to avoid modifying shared slice
		scratch := append([]byte(nil), target.Bytes...)
		if bit == uint64(1) {
			scratch[byteIdx] |= mask
		} else {
			scratch[byteIdx] &^= mask
		}
		cx.stack[pprev].Bytes = scratch
	}
	cx.stack = cx.stack[:prev]
	return nil
}

func opGetByte(cx *EvalContext) error {
	last := len(cx.stack) - 1
	prev := last - 1

	idx := cx.stack[last].Uint
	target := cx.stack[prev]

	if idx >= uint64(len(target.Bytes)) {
		return errors.New("getbyte index beyond array length")
	}
	cx.stack[prev].Uint = uint64(target.Bytes[idx])
	cx.stack[prev].Bytes = nil
	cx.stack = cx.stack[:last]
	return nil
}

func opSetByte(cx *EvalContext) error {
	last := len(cx.stack) - 1
	prev := last - 1
	pprev := prev - 1
	if cx.stack[last].Uint > 255 {
		return errors.New("setbyte value > 255")
	}
	if cx.stack[prev].Uint >= uint64(len(cx.stack[pprev].Bytes)) {
		return errors.New("setbyte index beyond array length")
	}
	// Copy to avoid modifying shared slice
	cx.stack[pprev].Bytes = append([]byte(nil), cx.stack[pprev].Bytes...)
	cx.stack[pprev].Bytes[cx.stack[prev].Uint] = byte(cx.stack[last].Uint)
	cx.stack = cx.stack[:prev]
	return nil
}

func extractCarefully(x []byte, start, length uint64) ([]byte, error) {
	if start > uint64(len(x)) {
		return nil, fmt.Errorf("extraction start %d is beyond length: %d", start, len(x))
	}
	end := start + length
	if end < start {
		return nil, fmt.Errorf("extraction end exceeds uint64")
	}
	if end > uint64(len(x)) {
		return nil, fmt.Errorf("extraction end %d is beyond length: %d", end, len(x))
	}
	return x[start:end], nil
}

func opExtract(cx *EvalContext) error {
	last := len(cx.stack) - 1
	start := uint64(cx.program[cx.pc+1])
	length := uint64(cx.program[cx.pc+2])
	// Shortcut: if length is 0, take bytes from start index to the end
	if length == 0 {
		// If length has wrapped, it's because start > len(), so extractCarefully will report
		length = uint64(len(cx.stack[last].Bytes) - int(start))
	}
	bytes, err := extractCarefully(cx.stack[last].Bytes, start, length)
	cx.stack[last].Bytes = bytes
	return err
}

func opExtract3(cx *EvalContext) error {
	last := len(cx.stack) - 1 // length
	prev := last - 1          // start
	pprev := prev - 1         // bytes

	start := cx.stack[prev].Uint
	length := cx.stack[last].Uint
	bytes, err := extractCarefully(cx.stack[pprev].Bytes, start, length)
	cx.stack[pprev].Bytes = bytes
	cx.stack = cx.stack[:prev]
	return err
}

// replaceCarefully is used to make a NEW byteslice copy of original, with
// replacement written over the bytes starting at start.
func replaceCarefully(original []byte, replacement []byte, start uint64) ([]byte, error) {
	if start > uint64(len(original)) {
		return nil, fmt.Errorf("replacement start %d beyond length: %d", start, len(original))
	}
	end := start + uint64(len(replacement))
	if end < start { // impossible because it is sum of two avm value lengths
		return nil, fmt.Errorf("replacement end exceeds uint64")
	}

	if end > uint64(len(original)) {
		return nil, fmt.Errorf("replacement end %d beyond original length: %d", end, len(original))
	}

	// Do NOT use the append trick to make a copy here.
	// append(nil, []byte{}...) would return a nil, which means "not a bytearray" to AVM.
	clone := make([]byte, len(original))
	copy(clone[:start], original)
	copy(clone[start:end], replacement)
	copy(clone[end:], original[end:])
	return clone, nil
}

func opReplace2(cx *EvalContext) error {
	last := len(cx.stack) - 1 // replacement
	prev := last - 1          // original

	replacement := cx.stack[last].Bytes
	start := uint64(cx.program[cx.pc+1])
	original := cx.stack[prev].Bytes

	bytes, err := replaceCarefully(original, replacement, start)
	if err != nil {
		return err
	}
	cx.stack[prev].Bytes = bytes
	cx.stack = cx.stack[:last]
	return err
}

func opReplace3(cx *EvalContext) error {
	last := len(cx.stack) - 1 // replacement
	prev := last - 1          // start
	pprev := prev - 1         // original

	replacement := cx.stack[last].Bytes
	start := cx.stack[prev].Uint
	original := cx.stack[pprev].Bytes

	bytes, err := replaceCarefully(original, replacement, start)
	if err != nil {
		return err
	}
	cx.stack[pprev].Bytes = bytes
	cx.stack = cx.stack[:prev]
	return err
}

// We convert the bytes manually here because we need to accept "short" byte arrays.
// A single byte is a legal uint64 decoded this way.
func convertBytesToInt(x []byte) uint64 {
	out := uint64(0)
	for _, b := range x {
		out = out << 8
		out = out | (uint64(b) & 0x0ff)
	}
	return out
}

func opExtractNBytes(cx *EvalContext, n uint64) error {
	last := len(cx.stack) - 1 // start
	prev := last - 1          // bytes
	start := cx.stack[last].Uint
	bytes, err := extractCarefully(cx.stack[prev].Bytes, start, n) // extract n bytes
	if err != nil {
		return err
	}
	cx.stack[prev].Uint = convertBytesToInt(bytes)
	cx.stack[prev].Bytes = nil
	cx.stack = cx.stack[:last]
	return nil
}

func opExtract16Bits(cx *EvalContext) error {
	return opExtractNBytes(cx, 2) // extract 2 bytes
}

func opExtract32Bits(cx *EvalContext) error {
	return opExtractNBytes(cx, 4) // extract 4 bytes
}

func opExtract64Bits(cx *EvalContext) error {
	return opExtractNBytes(cx, 8) // extract 8 bytes
}

// assignAccount is used to convert a stackValue into a 32-byte account value,
// enforcing any "availability" restrictions in force.
func (cx *EvalContext) assignAccount(sv stackValue) (basics.Address, error) {
	_, err := sv.address()
	if err != nil {
		return basics.Address{}, err
	}

	addr, _, err := cx.accountReference(sv)
	return addr, err
}

// accountReference yields the address and Accounts offset designated by a
// stackValue. If the stackValue is the app account, an account of an app in
// created.apps, an account of an app in foreignApps, or an account made
// available by another txn, and it is not in the Accounts array, then
// len(Accounts) + 1 is returned as the index. This would let us catch the
// mistake if the index is used for set/del. If the txn somehow "psychically"
// predicted the address, and therefore it IS in txn.Accounts, then happy day,
// we can set/del it. Return the proper index.

// Starting in v9, apps can change local state on these accounts by adding the
// address to EvalDelta.SharedAccounts and indexing it there. But at this level,
// we still report the "failure" to find an index with `len(Accounts)+1` That
// value allows mutableAccountReference to decide whether to report an error or
// not, based on version.

func (cx *EvalContext) accountReference(account stackValue) (basics.Address, uint64, error) {
	if cx.version < sharedResourcesVersion {
		if account.avmType() == StackUint64.AVMType {
			addr, err := cx.txn.Txn.AddressByIndex(account.Uint, cx.txn.Txn.Sender)
			return addr, account.Uint, err
		}
	}
	addr, err := account.address()
	if err != nil {
		return addr, 0, err
	}

	idx, err := cx.txn.Txn.IndexByAddress(addr, cx.txn.Txn.Sender)
	if err == nil {
		return addr, idx, nil
	}

	// IndexByAddress's `err` tells us we can't return the idx into
	// txn.Accounts, but the account might still be available (because it was
	// created in earlier in the group, or because of group sharing)
	ok := cx.availableAccount(addr)
	if !ok {
		// nope, it's not available at all. So return the `err` we have from
		// above, indicating that it was not found.
		return addr, 0, err
	}
	return addr, uint64(len(cx.txn.Txn.Accounts) + 1), nil
}

func (cx *EvalContext) availableAccount(addr basics.Address) bool {
	_, err := cx.txn.Txn.IndexByAddress(addr, cx.txn.Txn.Sender)
	if err == nil {
		return true
	}

	// Allow an address for an app that was created in group
	if cx.version >= createdResourcesVersion {
		for _, appID := range cx.available.createdApps {
			createdAddress := cx.getApplicationAddress(appID)
			if addr == createdAddress {
				return true
			}
		}
	}

	// or some other txn mentioned it
	if cx.version >= sharedResourcesVersion {
		if _, ok := cx.available.sharedAccounts[addr]; ok {
			return true
		}
	}

	// Allow an address for an app that was provided in the foreign apps array.
	if cx.version >= appAddressAvailableVersion {
		for _, appID := range cx.txn.Txn.ForeignApps {
			foreignAddress := cx.getApplicationAddress(appID)
			if addr == foreignAddress {
				return true
			}
		}
	}

	if cx.getApplicationAddress(cx.appID) == addr {
		return true
	}

	return false
}

func (cx *EvalContext) mutableAccountReference(account stackValue) (basics.Address, uint64, error) {
	addr, accountIdx, err := cx.accountReference(account)
	if err != nil {
		return basics.Address{}, 0, err
	}
	if accountIdx > uint64(len(cx.txn.Txn.Accounts)) {
		// There was no error, but accountReference has signaled that accountIdx
		// is not for mutable ops (because it can't encode it in EvalDelta)
		if cx.version < sharedResourcesVersion {
			return basics.Address{}, 0, fmt.Errorf("invalid Account reference for mutation %s", addr)
		}
		// fall through, which means that starting in v9, the accountIdx
		// returned can be > len(tx.Accounts). It will end up getting passed to
		// GetLocal, which can record that index in order to produce old-style
		// EDS. But those EDs are only made in old consenus versions - at that
		// point v9 did not exist, so no backward incompatible change occurs.
	}
	return addr, accountIdx, err
}

func opBalance(cx *EvalContext) error {
	last := len(cx.stack) - 1 // account (index or actual address)

	addr, _, err := cx.accountReference(cx.stack[last])
	if err != nil {
		return err
	}

	account, err := cx.Ledger.AccountData(addr)
	if err != nil {
		return err
	}

	cx.stack[last].Bytes = nil
	cx.stack[last].Uint = account.MicroAlgos.Raw
	return nil
}

func opMinBalance(cx *EvalContext) error {
	last := len(cx.stack) - 1 // account (index or actual address)

	addr, _, err := cx.accountReference(cx.stack[last])
	if err != nil {
		return err
	}

	account, err := cx.Ledger.AccountData(addr)
	if err != nil {
		return err
	}

	cx.stack[last].Bytes = nil
	cx.stack[last].Uint = account.MinBalance(cx.Proto).Raw
	return nil
}

func opAppOptedIn(cx *EvalContext) error {
	last := len(cx.stack) - 1 // app
	prev := last - 1          // account

	addr, app, _, err := cx.localsReference(cx.stack[prev], cx.stack[last].Uint)
	if err != nil {
		return err
	}

	optedIn, err := cx.Ledger.OptedIn(addr, app)
	if err != nil {
		return err
	}

	cx.stack[prev] = boolToSV(optedIn)
	cx.stack = cx.stack[:last]
	return nil
}

func opAppLocalGet(cx *EvalContext) error {
	last := len(cx.stack) - 1 // state key
	prev := last - 1          // account

	key := cx.stack[last].Bytes

	result, _, err := opAppLocalGetImpl(cx, 0, key, cx.stack[prev])
	if err != nil {
		return err
	}

	cx.stack[prev] = result
	cx.stack = cx.stack[:last]
	return nil
}

func opAppLocalGetEx(cx *EvalContext) error {
	last := len(cx.stack) - 1 // state key
	prev := last - 1          // app id
	pprev := prev - 1         // account

	key := cx.stack[last].Bytes
	appID := cx.stack[prev].Uint

	result, ok, err := opAppLocalGetImpl(cx, appID, key, cx.stack[pprev])
	if err != nil {
		return err
	}

	cx.stack[pprev] = result
	cx.stack[prev] = boolToSV(ok)
	cx.stack = cx.stack[:last]
	return nil
}

func opAppLocalGetImpl(cx *EvalContext, appID uint64, key []byte, acct stackValue) (result stackValue, ok bool, err error) {
	addr, app, accountIdx, err := cx.localsReference(acct, appID)
	if err != nil {
		return
	}

	tv, ok, err := cx.Ledger.GetLocal(addr, app, string(key), accountIdx)
	if err != nil {
		return
	}

	if ok {
		result, err = stackValueFromTealValue(tv)
	}
	return
}

func opAppGetGlobalStateImpl(cx *EvalContext, appIndex uint64, key []byte) (result stackValue, ok bool, err error) {
	app, err := cx.appReference(appIndex, true)
	if err != nil {
		return
	}

	tv, ok, err := cx.Ledger.GetGlobal(app, string(key))
	if err != nil {
		return
	}

	if ok {
		result, err = stackValueFromTealValue(tv)
	}
	return
}

func opAppGlobalGet(cx *EvalContext) error {
	last := len(cx.stack) - 1 // state key

	key := cx.stack[last].Bytes

	result, _, err := opAppGetGlobalStateImpl(cx, 0, key)
	if err != nil {
		return err
	}

	cx.stack[last] = result
	return nil
}

func opAppGlobalGetEx(cx *EvalContext) error {
	last := len(cx.stack) - 1 // state key
	prev := last - 1          // app

	key := cx.stack[last].Bytes

	result, ok, err := opAppGetGlobalStateImpl(cx, cx.stack[prev].Uint, key)
	if err != nil {
		return err
	}

	cx.stack[prev] = result
	cx.stack[last] = boolToSV(ok)
	return nil
}

// ensureLocalDelta is used to get accountIdx that is usable in the LocalDeltas
// of the EvalDelta. The input accountIdx is "tentative" - if it's longer than
// txn.Accounts, then we may need to add the address into SharedAccounts, and
// index into it.
func (cx *EvalContext) ensureLocalDelta(accountIdx uint64, addr basics.Address) uint64 {
	if accountIdx > uint64(len(cx.txn.Txn.Accounts)) {
		// the returned accountIdx was just a signal that the account was
		// not in txn, so we look in SharedAccounts, allocating space if needed.
		found := false
		for i, shared := range cx.txn.EvalDelta.SharedAccts {
			if shared == addr {
				found = true
				accountIdx = uint64(len(cx.txn.Txn.Accounts) + 1 + i)
			}
		}
		if !found {
			cx.txn.EvalDelta.SharedAccts = append(cx.txn.EvalDelta.SharedAccts, addr)
			accountIdx = uint64(len(cx.txn.Txn.Accounts) + len(cx.txn.EvalDelta.SharedAccts))
		}
	}
	if _, ok := cx.txn.EvalDelta.LocalDeltas[accountIdx]; !ok {
		cx.txn.EvalDelta.LocalDeltas[accountIdx] = basics.StateDelta{}
	}
	return accountIdx
}

func opAppLocalPut(cx *EvalContext) error {
	last := len(cx.stack) - 1 // value
	prev := last - 1          // state key
	pprev := prev - 1         // account

	sv := cx.stack[last]
	key := string(cx.stack[prev].Bytes)

	// Enforce key lengths. Now, this is the same as enforced by ledger, but if
	// it ever to change in proto, we would need to isolate changes to different
	// program versions. (so a v6 app could not see a bigger key, for example)
	if len(key) > cx.Proto.MaxAppKeyLen {
		return fmt.Errorf("key too long: length was %d, maximum is %d", len(key), cx.Proto.MaxAppKeyLen)
	}

	addr, accountIdx, err := cx.mutableAccountReference(cx.stack[pprev])
	if err != nil {
		return err
	}

	// if writing the same value, don't record in EvalDelta, matching ledger
	// behavior with previous BuildEvalDelta mechanism
	etv, ok, err := cx.Ledger.GetLocal(addr, cx.appID, key, accountIdx)
	if err != nil {
		return err
	}

	tv := sv.toTealValue()
	if !ok || tv != etv {
		accountIdx = cx.ensureLocalDelta(accountIdx, addr)
		cx.txn.EvalDelta.LocalDeltas[accountIdx][key] = tv.ToValueDelta()
	}

	// Enforce maximum value length (also enforced by ledger)
	if tv.Type == basics.TealBytesType {
		if len(tv.Bytes) > cx.Proto.MaxAppBytesValueLen {
			return fmt.Errorf("value too long for key 0x%x: length was %d", key, len(tv.Bytes))
		}
		if sum := len(key) + len(tv.Bytes); sum > cx.Proto.MaxAppSumKeyValueLens {
			return fmt.Errorf("key/value total too long for key 0x%x: sum was %d", key, sum)
		}
	}

	err = cx.Ledger.SetLocal(addr, cx.appID, key, tv, accountIdx)
	if err != nil {
		return err
	}

	cx.stack = cx.stack[:pprev]
	return nil
}

func opAppGlobalPut(cx *EvalContext) error {
	last := len(cx.stack) - 1 // value
	prev := last - 1          // state key

	sv := cx.stack[last]
	key := string(cx.stack[prev].Bytes)

	// Enforce maximum key length. Currently this is the same as enforced by
	// ledger. If it were ever to change in proto, we would need to isolate
	// changes to different program versions. (so a v6 app could not see a
	// bigger key, for example)
	if len(key) > cx.Proto.MaxAppKeyLen {
		return fmt.Errorf("key too long: length was %d, maximum is %d", len(key), cx.Proto.MaxAppKeyLen)
	}

	// if writing the same value, don't record in EvalDelta, matching ledger
	// behavior with previous BuildEvalDelta mechanism
	etv, ok, err := cx.Ledger.GetGlobal(cx.appID, key)
	if err != nil {
		return err
	}
	tv := sv.toTealValue()
	if !ok || tv != etv {
		cx.txn.EvalDelta.GlobalDelta[key] = tv.ToValueDelta()
	}

	// Enforce maximum value length (also enforced by ledger)
	if tv.Type == basics.TealBytesType {
		if len(tv.Bytes) > cx.Proto.MaxAppBytesValueLen {
			return fmt.Errorf("value too long for key 0x%x: length was %d", key, len(tv.Bytes))
		}
		if sum := len(key) + len(tv.Bytes); sum > cx.Proto.MaxAppSumKeyValueLens {
			return fmt.Errorf("key/value total too long for key 0x%x: sum was %d", key, sum)
		}
	}

	err = cx.Ledger.SetGlobal(cx.appID, key, tv)
	if err != nil {
		return err
	}

	cx.stack = cx.stack[:prev]
	return nil
}

func opAppLocalDel(cx *EvalContext) error {
	last := len(cx.stack) - 1 // key
	prev := last - 1          // account

	key := string(cx.stack[last].Bytes)

	addr, accountIdx, err := cx.mutableAccountReference(cx.stack[prev])
	if err != nil {
		return err
	}

	// if deleting a non-existent value, don't record in EvalDelta, matching
	// ledger behavior with previous BuildEvalDelta mechanism
	if _, ok, err := cx.Ledger.GetLocal(addr, cx.appID, key, accountIdx); ok {
		if err != nil {
			return err
		}
		accountIdx = cx.ensureLocalDelta(accountIdx, addr)
		cx.txn.EvalDelta.LocalDeltas[accountIdx][key] = basics.ValueDelta{
			Action: basics.DeleteAction,
		}
	}

	err = cx.Ledger.DelLocal(addr, cx.appID, key, accountIdx)
	if err != nil {
		return err
	}

	cx.stack = cx.stack[:prev]
	return nil
}

func opAppGlobalDel(cx *EvalContext) error {
	last := len(cx.stack) - 1 // key

	key := string(cx.stack[last].Bytes)

	// if deleting a non-existent value, don't record in EvalDelta, matching
	// ledger behavior with previous BuildEvalDelta mechanism
	if _, ok, err := cx.Ledger.GetGlobal(cx.appID, key); ok {
		if err != nil {
			return err
		}
		cx.txn.EvalDelta.GlobalDelta[key] = basics.ValueDelta{
			Action: basics.DeleteAction,
		}
	}

	err := cx.Ledger.DelGlobal(cx.appID, key)
	if err != nil {
		return err
	}
	cx.stack = cx.stack[:last]
	return nil
}

// We have a difficult naming problem here. Some opcodes allow (and used to
// require) ASAs and Apps to to be referenced by their "index" in an app call
// txn's foreign-apps or foreign-assets arrays.  That was a small integer, no
// more than 2 or so, and was often called an "index".  But it was not a
// basics.AssetIndex or basics.ApplicationIndex.

func (cx *EvalContext) appReference(ref uint64, foreign bool) (basics.AppIndex, error) {
	if cx.version >= directRefEnabledVersion {
		if ref == 0 || ref == uint64(cx.appID) {
			return cx.appID, nil
		}
		aid := basics.AppIndex(ref)
		if cx.availableApp(aid) {
			return aid, nil
		}

		if cx.version < sharedResourcesVersion {
			// Allow use of indexes, but this comes last so that clear advice can be
			// given to anyone who cares about semantics in the first few rounds of
			// a new network - don't use indexes for references, use the App ID
			if ref <= uint64(len(cx.txn.Txn.ForeignApps)) {
				return basics.AppIndex(cx.txn.Txn.ForeignApps[ref-1]), nil
			}
		}
	} else {
		// Old rules
		if ref == 0 { // Even back when expected to be a real ID, ref = 0 was current app
			return cx.appID, nil
		}
		if foreign {
			// In old versions, a foreign reference must be an index in ForeignAssets or 0
			if ref <= uint64(len(cx.txn.Txn.ForeignApps)) {
				return basics.AppIndex(cx.txn.Txn.ForeignApps[ref-1]), nil
			}
		} else {
			// Otherwise it's direct
			return basics.AppIndex(ref), nil
		}
	}
	return 0, fmt.Errorf("invalid App reference %d", ref)
}

// localsReference has the main job of resolving the account (as bytes or u64)
// and the App, taking access rules into account.  It has the funny side job of
// also reporting which "slot" the address appears in, if it is in txn.Accounts
// (or is the Sender, which yields 0). But it only needs to do this funny side
// job in certainly old versions that need the slot index while doing a lookup.
func (cx *EvalContext) localsReference(account stackValue, ref uint64) (basics.Address, basics.AppIndex, uint64, error) {
	if cx.version >= sharedResourcesVersion {
		unused := uint64(0) // see function comment
		addr, err := account.address()
		if err != nil {
			return basics.Address{}, 0, 0, err
		}
		aid := basics.AppIndex(ref)
		if ref == 0 {
			aid = cx.appID
		}
		if cx.allowsLocals(addr, aid) {
			return addr, aid, unused, nil
		}

		// Do some extra lookups to give a more concise err. Whenever a locals
		// is available, its account and app must be as well (but not vice
		// versa, anymore). So, if (only) one of them is not available, yell
		// about it, specifically.

		_, _, acctErr := cx.accountReference(account)
		_, appErr := cx.appReference(ref, false)
		switch {
		case acctErr != nil && appErr == nil:
			err = acctErr
		case acctErr == nil && appErr != nil:
			err = appErr
		default:
			err = fmt.Errorf("invalid Local State access %s x %d", addr, aid)
		}

		return basics.Address{}, 0, 0, err
	}

	// Pre group resource sharing, the rule is just that account and app are
	// each available.
	addr, addrIdx, err := cx.accountReference(account)
	if err != nil {
		return basics.Address{}, 0, 0, err
	}
	app, err := cx.appReference(ref, false)
	if err != nil {
		return basics.Address{}, 0, 0, err
	}
	return addr, app, addrIdx, nil
}

func (cx *EvalContext) assetReference(ref uint64, foreign bool) (basics.AssetIndex, error) {
	if cx.version >= directRefEnabledVersion {
		aid := basics.AssetIndex(ref)
		if cx.availableAsset(aid) {
			return aid, nil
		}

		if cx.version < sharedResourcesVersion {
			// Allow use of indexes, but this comes last so that clear advice can be
			// given to anyone who cares about semantics in the first few rounds of
			// a new network - don't use indexes for references, use the asa ID.
			if ref < uint64(len(cx.txn.Txn.ForeignAssets)) {
				return basics.AssetIndex(cx.txn.Txn.ForeignAssets[ref]), nil
			}
		}
	} else {
		// Old rules
		if foreign {
			// In old versions, a foreign reference must be an index in ForeignAssets
			if ref < uint64(len(cx.txn.Txn.ForeignAssets)) {
				return basics.AssetIndex(cx.txn.Txn.ForeignAssets[ref]), nil
			}
		} else {
			// Otherwise it's direct
			return basics.AssetIndex(ref), nil
		}
	}
	return 0, fmt.Errorf("invalid Asset reference %d", ref)

}

func (cx *EvalContext) holdingReference(account stackValue, ref uint64) (basics.Address, basics.AssetIndex, error) {
	if cx.version >= sharedResourcesVersion {
		addr, err := account.address()
		if err != nil {
			return basics.Address{}, 0, err
		}
		aid := basics.AssetIndex(ref)
		if cx.allowsHolding(addr, aid) {
			return addr, aid, nil
		}

		// Do some extra lookups to give a more concise err. Whenever a holding
		// is available, its account and asset must be as well (but not vice
		// versa, anymore). So, if (only) one of them is not available, yell
		// about it, specifically.

		_, _, acctErr := cx.accountReference(account)
		_, assetErr := cx.assetReference(ref, false)
		switch {
		case acctErr != nil && assetErr == nil:
			err = acctErr
		case acctErr == nil && assetErr != nil:
			err = assetErr
		default:
			err = fmt.Errorf("invalid Holding access %s x %d", addr, aid)
		}

		return basics.Address{}, 0, err
	}

	// Pre group resource sharing, the rule is just that account and asset are
	// each available.
	addr, _, err := cx.accountReference(account)
	if err != nil {
		return basics.Address{}, 0, err
	}
	asset, err := cx.assetReference(ref, false)
	if err != nil {
		return basics.Address{}, 0, err
	}
	return addr, asset, nil
}

func opAssetHoldingGet(cx *EvalContext) error {
	last := len(cx.stack) - 1 // asset
	prev := last - 1          // account

	holdingField := AssetHoldingField(cx.program[cx.pc+1])
	fs, ok := assetHoldingFieldSpecByField(holdingField)
	if !ok || fs.version > cx.version {
		return fmt.Errorf("invalid asset_holding_get field %d", holdingField)
	}

	addr, asset, err := cx.holdingReference(cx.stack[prev], cx.stack[last].Uint)
	if err != nil {
		return err
	}

	var exist uint64 = 0
	var value stackValue
	if holding, err := cx.Ledger.AssetHolding(addr, asset); err == nil {
		// the holding exists, read the value
		exist = 1
		value, err = cx.assetHoldingToValue(&holding, fs)
		if err != nil {
			return err
		}
	}

	cx.stack[prev] = value
	cx.stack[last].Uint = exist
	return nil
}

func opAssetParamsGet(cx *EvalContext) error {
	last := len(cx.stack) - 1 // asset

	paramField := AssetParamsField(cx.program[cx.pc+1])
	fs, ok := assetParamsFieldSpecByField(paramField)
	if !ok || fs.version > cx.version {
		return fmt.Errorf("invalid asset_params_get field %d", paramField)
	}

	asset, err := cx.assetReference(cx.stack[last].Uint, true)
	if err != nil {
		return err
	}

	var exist uint64 = 0
	var value stackValue
	if params, creator, err := cx.Ledger.AssetParams(asset); err == nil {
		// params exist, read the value
		exist = 1
		value, err = cx.assetParamsToValue(&params, creator, fs)
		if err != nil {
			return err
		}
	}

	cx.stack[last] = value
	cx.stack = append(cx.stack, stackValue{Uint: exist})
	return nil
}

func opAppParamsGet(cx *EvalContext) error {
	last := len(cx.stack) - 1 // app

	paramField := AppParamsField(cx.program[cx.pc+1])
	fs, ok := appParamsFieldSpecByField(paramField)
	if !ok || fs.version > cx.version {
		return fmt.Errorf("invalid app_params_get field %d", paramField)
	}

	app, err := cx.appReference(cx.stack[last].Uint, true)
	if err != nil {
		return err
	}

	var exist uint64 = 0
	var value stackValue
	if params, creator, err := cx.Ledger.AppParams(app); err == nil {
		// params exist, read the value
		exist = 1

		switch fs.field {
		case AppCreator:
			value.Bytes = creator[:]
		case AppAddress:
			address := app.Address()
			value.Bytes = address[:]
		default:
			value, err = cx.appParamsToValue(&params, fs)
		}
		if err != nil {
			return err
		}
	}

	cx.stack[last] = value
	cx.stack = append(cx.stack, stackValue{Uint: exist})
	return nil
}

func opAcctParamsGet(cx *EvalContext) error {
	last := len(cx.stack) - 1 // acct

	addr, _, err := cx.accountReference(cx.stack[last])
	if err != nil {
		return err
	}

	paramField := AcctParamsField(cx.program[cx.pc+1])
	fs, ok := acctParamsFieldSpecByField(paramField)
	if !ok || fs.version > cx.version {
		return fmt.Errorf("invalid acct_params_get field %d", paramField)
	}

	account, err := cx.Ledger.AccountData(addr)
	if err != nil {
		return err
	}

	var value stackValue

	switch fs.field {
	case AcctBalance:
		value.Uint = account.MicroAlgos.Raw
	case AcctMinBalance:
		value.Uint = account.MinBalance(cx.Proto).Raw
	case AcctAuthAddr:
		value.Bytes = account.AuthAddr[:]

	case AcctTotalNumUint:
		value.Uint = uint64(account.TotalAppSchema.NumUint)
	case AcctTotalNumByteSlice:
		value.Uint = uint64(account.TotalAppSchema.NumByteSlice)
	case AcctTotalExtraAppPages:
		value.Uint = uint64(account.TotalExtraAppPages)

	case AcctTotalAppsCreated:
		value.Uint = account.TotalAppParams
	case AcctTotalAppsOptedIn:
		value.Uint = account.TotalAppLocalStates
	case AcctTotalAssetsCreated:
		value.Uint = account.TotalAssetParams
	case AcctTotalAssets:
		value.Uint = account.TotalAssets
	case AcctTotalBoxes:
		value.Uint = account.TotalBoxes
	case AcctTotalBoxBytes:
		value.Uint = account.TotalBoxBytes
	}
	cx.stack[last] = value
	cx.stack = append(cx.stack, boolToSV(account.MicroAlgos.Raw > 0))
	return nil
}

func opLog(cx *EvalContext) error {
	last := len(cx.stack) - 1

	if uint64(len(cx.txn.EvalDelta.Logs)) >= cx.MaxLogCalls {
		return fmt.Errorf("too many log calls in program. up to %d is allowed", cx.MaxLogCalls)
	}
	log := cx.stack[last]
	cx.logSize += len(log.Bytes)
	if uint64(cx.logSize) > cx.MaxLogSize {
		return fmt.Errorf("program logs too large. %d bytes >  %d bytes limit", cx.logSize, cx.MaxLogSize)
	}
	cx.txn.EvalDelta.Logs = append(cx.txn.EvalDelta.Logs, string(log.Bytes))
	cx.stack = cx.stack[:last]
	return nil
}

func authorizedSender(cx *EvalContext, addr basics.Address) error {
	authorizer, err := cx.Ledger.Authorizer(addr)
	if err != nil {
		return err
	}
	if cx.getApplicationAddress(cx.appID) != authorizer {
		return fmt.Errorf("app %d (addr %s) unauthorized %s", cx.appID, cx.getApplicationAddress(cx.appID), authorizer)
	}
	return nil
}

// addInnerTxn appends a fresh SignedTxn to subtxns, populated with reasonable
// defaults.
func addInnerTxn(cx *EvalContext) error {
	addr := cx.getApplicationAddress(cx.appID)

	// For compatibility with v5, in which failures only occurred in the submit,
	// we only fail here if we are already over the max inner limit.  Thus this
	// allows construction of one more Inner than is actually allowed, and will
	// fail in submit. (But we do want the check here, so this can't become
	// unbounded.)  The MaxTxGroupSize check can be, and is, precise. (That is,
	// if we are at max group size, we can panic now, since we are trying to add
	// too many)
	if len(cx.subtxns) > cx.remainingInners() || len(cx.subtxns) >= cx.Proto.MaxTxGroupSize {
		return fmt.Errorf("too many inner transactions %d with %d left", len(cx.subtxns), cx.remainingInners())
	}

	stxn := transactions.SignedTxnWithAD{}

	groupFee := basics.MulSaturate(cx.Proto.MinTxnFee, uint64(len(cx.subtxns)+1))
	groupPaid := uint64(0)
	for _, ptxn := range cx.subtxns {
		groupPaid = basics.AddSaturate(groupPaid, ptxn.Txn.Fee.Raw)
	}

	fee := uint64(0)
	if groupPaid < groupFee {
		fee = groupFee - groupPaid

		if cx.FeeCredit != nil {
			// Use credit to shrink the default populated fee, but don't change
			// FeeCredit here, because they might never itxn_submit, or they
			// might change the fee.  Do it in itxn_submit.
			fee = basics.SubSaturate(fee, *cx.FeeCredit)
		}
	}

	stxn.Txn.Header = transactions.Header{
		Sender:     addr,
		Fee:        basics.MicroAlgos{Raw: fee},
		FirstValid: cx.txn.Txn.FirstValid,
		LastValid:  cx.txn.Txn.LastValid,
	}
	cx.subtxns = append(cx.subtxns, stxn)
	return nil
}

func opTxBegin(cx *EvalContext) error {
	if len(cx.subtxns) > 0 {
		return errors.New("itxn_begin without itxn_submit")
	}
	if cx.Proto.IsolateClearState && cx.txn.Txn.OnCompletion == transactions.ClearStateOC {
		return errors.New("clear state programs can not issue inner transactions")
	}
	return addInnerTxn(cx)
}

func opItxnNext(cx *EvalContext) error {
	if len(cx.subtxns) == 0 {
		return errors.New("itxn_next without itxn_begin")
	}
	return addInnerTxn(cx)
}

// assignAsset is used to convert a stackValue to a uint64 assetIndex, reporting
// any errors due to availability rules or type checking.
func (cx *EvalContext) assignAsset(sv stackValue) (basics.AssetIndex, error) {
	uint, err := sv.uint()
	if err != nil {
		return 0, err
	}
	aid := basics.AssetIndex(uint)

	if cx.availableAsset(aid) {
		return aid, nil
	}

	return 0, fmt.Errorf("invalid Asset reference %d", aid)
}

// availableAsset determines whether an asset is "available". Before
// sharedResourcesVersion, an asset had to be available for asset param
// lookups, asset holding lookups, and asset id assignments to inner
// transactions. After sharedResourcesVersion, the distinction must be more fine
// grained. It must be available for asset param lookups, or use in an asset
// transaction (axfer,acfg,afrz), but not for holding lookups or assignments to
// an inner static array.
func (cx *EvalContext) availableAsset(aid basics.AssetIndex) bool {
	// Ensure that aid is in Foreign Assets
	for _, assetID := range cx.txn.Txn.ForeignAssets {
		if assetID == aid {
			return true
		}
	}
	// or was created in group
	if cx.version >= createdResourcesVersion {
		for _, assetID := range cx.available.createdAsas {
			if assetID == aid {
				return true
			}
		}
	}

	// or some other txn mentioned it
	if cx.version >= sharedResourcesVersion {
		if _, ok := cx.available.sharedAsas[aid]; ok {
			return true
		}
	}

	return false
}

// assignApp is used to convert a stackValue to a uint64 appIndex, reporting
// any errors due to availability rules or type checking.
func (cx *EvalContext) assignApp(sv stackValue) (basics.AppIndex, error) {
	uint, err := sv.uint()
	if err != nil {
		return 0, err
	}
	aid := basics.AppIndex(uint)

	if cx.availableApp(aid) {
		return aid, nil
	}

	return 0, fmt.Errorf("invalid App reference %d", aid)
}

func (cx *EvalContext) availableApp(aid basics.AppIndex) bool {
	// Ensure that aid is in Foreign Apps
	for _, appID := range cx.txn.Txn.ForeignApps {
		if appID == aid {
			return true
		}
	}
	// or was created in group
	if cx.version >= createdResourcesVersion {
		for _, appID := range cx.available.createdApps {
			if appID == aid {
				return true
			}
		}
	}
	// Or, it can be the current app
	if cx.appID == aid {
		return true
	}

	// or some other txn mentioned it
	if cx.version >= sharedResourcesVersion {
		if _, ok := cx.available.sharedApps[aid]; ok {
			return true
		}
	}

	return false
}

func (cx *EvalContext) stackIntoTxnField(sv stackValue, fs *txnFieldSpec, txn *transactions.Transaction) (err error) {
	switch fs.field {
	case Type:
		if sv.Bytes == nil {
			return fmt.Errorf("Type arg not a byte array")
		}
		txType := string(sv.Bytes)
		ver, ok := innerTxnTypes[txType]
		if ok && ver <= cx.version {
			txn.Type = protocol.TxType(txType)
		} else {
			return fmt.Errorf("%s is not a valid Type for itxn_field", txType)
		}
	case TypeEnum:
		var i uint64
		i, err = sv.uint()
		if err != nil {
			return err
		}
		// i != 0 is so that the error reports 0 instead of Unknown
		if i != 0 && i < uint64(len(TxnTypeNames)) {
			ver, ok := innerTxnTypes[TxnTypeNames[i]]
			if ok && ver <= cx.version {
				txn.Type = protocol.TxType(TxnTypeNames[i])
			} else {
				return fmt.Errorf("%s is not a valid Type for itxn_field", TxnTypeNames[i])
			}
		} else {
			return fmt.Errorf("%d is not a valid TypeEnum", i)
		}
	case Sender:
		txn.Sender, err = cx.assignAccount(sv)
	case Fee:
		txn.Fee.Raw, err = sv.uint()
	// FirstValid, LastValid unsettable: little motivation (maybe a app call
	// wants to inspect?)  If we set, make sure they are legal, both for current
	// round, and separation by MaxLifetime (check lifetime in submit, not here)
	case Note:
		if len(sv.Bytes) > cx.Proto.MaxTxnNoteBytes {
			return fmt.Errorf("%s may not exceed %d bytes", fs.field, cx.Proto.MaxTxnNoteBytes)
		}
		txn.Note = make([]byte, len(sv.Bytes))
		copy(txn.Note, sv.Bytes)
	// GenesisID, GenesisHash unsettable: surely makes no sense
	// Group unsettable: Can't make groups from AVM (yet?)
	// Lease unsettable: This seems potentially useful.

	case RekeyTo:
		txn.RekeyTo, err = sv.address()

	// KeyReg
	case VotePK:
		if len(sv.Bytes) != 32 {
			return fmt.Errorf("%s must be 32 bytes", fs.field)
		}
		copy(txn.VotePK[:], sv.Bytes)
	case SelectionPK:
		if len(sv.Bytes) != 32 {
			return fmt.Errorf("%s must be 32 bytes", fs.field)
		}
		copy(txn.SelectionPK[:], sv.Bytes)
	case StateProofPK:
		if len(sv.Bytes) != 64 {
			return fmt.Errorf("%s must be 64 bytes", fs.field)
		}
		copy(txn.StateProofPK[:], sv.Bytes)
	case VoteFirst:
		var round uint64
		round, err = sv.uint()
		txn.VoteFirst = basics.Round(round)
	case VoteLast:
		var round uint64
		round, err = sv.uint()
		txn.VoteLast = basics.Round(round)
	case VoteKeyDilution:
		txn.VoteKeyDilution, err = sv.uint()
	case Nonparticipation:
		txn.Nonparticipation, err = sv.bool()

	// Payment
	case Receiver:
		txn.Receiver, err = cx.assignAccount(sv)
	case Amount:
		txn.Amount.Raw, err = sv.uint()
	case CloseRemainderTo:
		txn.CloseRemainderTo, err = cx.assignAccount(sv)
	// AssetTransfer
	case XferAsset:
		txn.XferAsset, err = cx.assignAsset(sv)
	case AssetAmount:
		txn.AssetAmount, err = sv.uint()
	case AssetSender:
		txn.AssetSender, err = cx.assignAccount(sv)
	case AssetReceiver:
		txn.AssetReceiver, err = cx.assignAccount(sv)
	case AssetCloseTo:
		txn.AssetCloseTo, err = cx.assignAccount(sv)
	// AssetConfig
	case ConfigAsset:
		txn.ConfigAsset, err = cx.assignAsset(sv)
	case ConfigAssetTotal:
		txn.AssetParams.Total, err = sv.uint()
	case ConfigAssetDecimals:
		var decimals uint64
		decimals, err = sv.uint()
		if err == nil {
			if decimals > uint64(cx.Proto.MaxAssetDecimals) {
				err = fmt.Errorf("too many decimals (%d)", decimals)
			} else {
				txn.AssetParams.Decimals = uint32(decimals)
			}
		}
	case ConfigAssetDefaultFrozen:
		txn.AssetParams.DefaultFrozen, err = sv.bool()
	case ConfigAssetUnitName:
		txn.AssetParams.UnitName, err = sv.string(cx.Proto.MaxAssetUnitNameBytes)
	case ConfigAssetName:
		txn.AssetParams.AssetName, err = sv.string(cx.Proto.MaxAssetNameBytes)
	case ConfigAssetURL:
		txn.AssetParams.URL, err = sv.string(cx.Proto.MaxAssetURLBytes)
	case ConfigAssetMetadataHash:
		if len(sv.Bytes) != 32 {
			return fmt.Errorf("%s must be 32 bytes", fs.field)
		}
		copy(txn.AssetParams.MetadataHash[:], sv.Bytes)
	case ConfigAssetManager:
		txn.AssetParams.Manager, err = sv.address()
	case ConfigAssetReserve:
		txn.AssetParams.Reserve, err = sv.address()
	case ConfigAssetFreeze:
		txn.AssetParams.Freeze, err = sv.address()
	case ConfigAssetClawback:
		txn.AssetParams.Clawback, err = sv.address()
	// Freeze
	case FreezeAsset:
		txn.FreezeAsset, err = cx.assignAsset(sv)
	case FreezeAssetAccount:
		txn.FreezeAccount, err = cx.assignAccount(sv)
	case FreezeAssetFrozen:
		txn.AssetFrozen, err = sv.bool()

	// ApplicationCall
	case ApplicationID:
		txn.ApplicationID, err = cx.assignApp(sv)
	case OnCompletion:
		var onc uint64
		onc, err = sv.uintMaxed(uint64(transactions.DeleteApplicationOC))
		txn.OnCompletion = transactions.OnCompletion(onc)
	case ApplicationArgs:
		if sv.Bytes == nil {
			return fmt.Errorf("ApplicationArg is not a byte array")
		}
		total := len(sv.Bytes)
		for _, arg := range txn.ApplicationArgs {
			total += len(arg)
		}
		if total > cx.Proto.MaxAppTotalArgLen {
			return errors.New("total application args length too long")
		}
		if len(txn.ApplicationArgs) >= cx.Proto.MaxAppArgs {
			return errors.New("too many application args")
		}
		new := make([]byte, len(sv.Bytes))
		copy(new, sv.Bytes)
		txn.ApplicationArgs = append(txn.ApplicationArgs, new)
	case Accounts:
		var new basics.Address
		new, err = cx.assignAccount(sv)
		if err != nil {
			return err
		}
		if len(txn.Accounts) >= cx.Proto.MaxAppTxnAccounts {
			return errors.New("too many foreign accounts")
		}
		txn.Accounts = append(txn.Accounts, new)
	case ApprovalProgram:
		maxPossible := cx.Proto.MaxAppProgramLen * (1 + cx.Proto.MaxExtraAppProgramPages)
		if len(sv.Bytes) > maxPossible {
			return fmt.Errorf("%s may not exceed %d bytes", fs.field, maxPossible)
		}
		txn.ApprovalProgram = make([]byte, len(sv.Bytes))
		copy(txn.ApprovalProgram, sv.Bytes)
	case ClearStateProgram:
		maxPossible := cx.Proto.MaxAppProgramLen * (1 + cx.Proto.MaxExtraAppProgramPages)
		if len(sv.Bytes) > maxPossible {
			return fmt.Errorf("%s may not exceed %d bytes", fs.field, maxPossible)
		}
		txn.ClearStateProgram = make([]byte, len(sv.Bytes))
		copy(txn.ClearStateProgram, sv.Bytes)
	case ApprovalProgramPages:
		maxPossible := cx.Proto.MaxAppProgramLen * (1 + cx.Proto.MaxExtraAppProgramPages)
		txn.ApprovalProgram = append(txn.ApprovalProgram, sv.Bytes...)
		if len(txn.ApprovalProgram) > maxPossible {
			return fmt.Errorf("%s may not exceed %d bytes", fs.field, maxPossible)
		}
	case ClearStateProgramPages:
		maxPossible := cx.Proto.MaxAppProgramLen * (1 + cx.Proto.MaxExtraAppProgramPages)
		txn.ClearStateProgram = append(txn.ClearStateProgram, sv.Bytes...)
		if len(txn.ClearStateProgram) > maxPossible {
			return fmt.Errorf("%s may not exceed %d bytes", fs.field, maxPossible)
		}
	case Assets:
		var new basics.AssetIndex
		new, err = cx.assignAsset(sv)
		if err != nil {
			return err
		}
		if len(txn.ForeignAssets) >= cx.Proto.MaxAppTxnForeignAssets {
			return errors.New("too many foreign assets")
		}
		txn.ForeignAssets = append(txn.ForeignAssets, new)
	case Applications:
		var new basics.AppIndex
		new, err = cx.assignApp(sv)
		if err != nil {
			return err
		}
		if len(txn.ForeignApps) >= cx.Proto.MaxAppTxnForeignApps {
			return errors.New("too many foreign apps")
		}
		txn.ForeignApps = append(txn.ForeignApps, new)
	case GlobalNumUint:
		txn.GlobalStateSchema.NumUint, err =
			sv.uintMaxed(cx.Proto.MaxGlobalSchemaEntries)
	case GlobalNumByteSlice:
		txn.GlobalStateSchema.NumByteSlice, err =
			sv.uintMaxed(cx.Proto.MaxGlobalSchemaEntries)
	case LocalNumUint:
		txn.LocalStateSchema.NumUint, err =
			sv.uintMaxed(cx.Proto.MaxLocalSchemaEntries)
	case LocalNumByteSlice:
		txn.LocalStateSchema.NumByteSlice, err =
			sv.uintMaxed(cx.Proto.MaxLocalSchemaEntries)
	case ExtraProgramPages:
		var epp uint64
		epp, err =
			sv.uintMaxed(uint64(cx.Proto.MaxExtraAppProgramPages))
		if err != nil {
			return err
		}
		txn.ExtraProgramPages = uint32(epp)
	default:
		return fmt.Errorf("invalid itxn_field %s", fs.field)
	}
	return
}

func opItxnField(cx *EvalContext) error {
	itx := len(cx.subtxns) - 1
	if itx < 0 {
		return errors.New("itxn_field without itxn_begin")
	}
	last := len(cx.stack) - 1
	field := TxnField(cx.program[cx.pc+1])
	fs, ok := txnFieldSpecByField(field)
	if !ok || fs.itxVersion == 0 || fs.itxVersion > cx.version {
		return fmt.Errorf("invalid itxn_field %s", field)
	}
	sv := cx.stack[last]
	err := cx.stackIntoTxnField(sv, &fs, &cx.subtxns[itx].Txn)
	cx.stack = cx.stack[:last] // pop
	return err
}

func opItxnSubmit(cx *EvalContext) (err error) {
	// Should rarely trigger, since itxn_next checks these too. (but that check
	// must be imperfect, see its comment) In contrast to that check, subtxns is
	// already populated here.
	if len(cx.subtxns) > cx.remainingInners() || len(cx.subtxns) > cx.Proto.MaxTxGroupSize {
		return fmt.Errorf("too many inner transactions %d with %d left", len(cx.subtxns), cx.remainingInners())
	}

	if len(cx.subtxns) == 0 {
		return errors.New("itxn_submit without itxn_begin")
	}

	// Check fees across the group first. Allows fee pooling in inner groups.
	groupFee := basics.MulSaturate(cx.Proto.MinTxnFee, uint64(len(cx.subtxns)))
	groupPaid := uint64(0)
	for _, ptxn := range cx.subtxns {
		groupPaid = basics.AddSaturate(groupPaid, ptxn.Txn.Fee.Raw)
	}
	if groupPaid < groupFee {
		// See if the FeeCredit is enough to cover the shortfall
		shortfall := groupFee - groupPaid
		if cx.FeeCredit == nil || *cx.FeeCredit < shortfall {
			return fmt.Errorf("fee too small %#v", cx.subtxns)
		}
		*cx.FeeCredit -= shortfall
	} else {
		overpay := groupPaid - groupFee
		if cx.FeeCredit == nil {
			cx.FeeCredit = new(uint64)
		}
		*cx.FeeCredit = basics.AddSaturate(*cx.FeeCredit, overpay)
	}

	// All subtxns will have zero'd GroupID since GroupID can't be set in
	// AVM. (no need to blank it out before hashing for TxID)
	var group transactions.TxGroup
	var parent transactions.Txid
	isGroup := len(cx.subtxns) > 1
	if isGroup {
		parent = cx.currentTxID()
	}
	for itx := range cx.subtxns {
		// The goal is to follow the same invariants used by the
		// transaction pool. Namely that any transaction that makes it
		// to Perform (which is equivalent to eval.applyTransaction)
		// is authorized, and WellFormed.
		err := authorizedSender(cx, cx.subtxns[itx].Txn.Sender)
		if err != nil {
			return err
		}

		// Recall that WellFormed does not care about individual
		// transaction fees because of fee pooling. Checked above.
		err = cx.subtxns[itx].Txn.WellFormed(*cx.Specials, *cx.Proto)
		if err != nil {
			return err
		}

		var calledVersion uint64

		// Disallow reentrancy, limit inner app call depth, and do version checks
		if cx.subtxns[itx].Txn.Type == protocol.ApplicationCallTx {
			if cx.appID == cx.subtxns[itx].Txn.ApplicationID {
				return fmt.Errorf("attempt to self-call")
			}
			depth := 0
			for parent := cx.caller; parent != nil; parent = parent.caller {
				if parent.appID == cx.subtxns[itx].Txn.ApplicationID {
					return fmt.Errorf("attempt to re-enter %d", parent.appID)
				}
				depth++
			}
			if depth >= maxAppCallDepth {
				return fmt.Errorf("appl depth (%d) exceeded", depth)
			}

			// Set program by txn, approval, or clear state
			program := cx.subtxns[itx].Txn.ApprovalProgram
			if cx.subtxns[itx].Txn.ApplicationID != 0 {
				app, _, err := cx.Ledger.AppParams(cx.subtxns[itx].Txn.ApplicationID)
				if err != nil {
					return err
				}
				program = app.ApprovalProgram
				if cx.subtxns[itx].Txn.OnCompletion == transactions.ClearStateOC {
					program = app.ClearStateProgram
				}
			}

			// Can't call old versions in inner apps.
			calledVersion, _, err = transactions.ProgramVersion(program)
			if err != nil {
				return err
			}
			if calledVersion < cx.Proto.MinInnerApplVersion {
				return fmt.Errorf("inner app call with version v%d < v%d",
					calledVersion, cx.Proto.MinInnerApplVersion)
			}

			// Don't allow opt-in if the CSP is not runnable as an inner.
			// This test can only fail for v4 and v5 approval programs,
			// since v6 requires synchronized versions.
			if cx.subtxns[itx].Txn.OnCompletion == transactions.OptInOC {
				csp := cx.subtxns[itx].Txn.ClearStateProgram
				if cx.subtxns[itx].Txn.ApplicationID != 0 {
					app, _, err := cx.Ledger.AppParams(cx.subtxns[itx].Txn.ApplicationID)
					if err != nil {
						return err
					}
					csp = app.ClearStateProgram
				}
				csv, _, err := transactions.ProgramVersion(csp)
				if err != nil {
					return err
				}
				if csv < cx.Proto.MinInnerApplVersion {
					return fmt.Errorf("inner app call opt-in with CSP v%d < v%d",
						csv, cx.Proto.MinInnerApplVersion)
				}
			}
		}

		// Starting in v9, it's possible for apps to create transactions that
		// should not be allowed to run, because they require access to
		// resources that the caller does not have.  This can only happen for
		// Holdings and Local States. The caller might have access to the
		// account and the asa or app, but not the holding or locals, because
		// the caller gained access to the two top resources by group sharing
		// from two different transactions.
		err = cx.allows(&cx.subtxns[itx].Txn, calledVersion)
		if err != nil {
			return err
		}

		if isGroup {
			innerOffset := len(cx.txn.EvalDelta.InnerTxns)
			if cx.Proto.UnifyInnerTxIDs {
				innerOffset += itx
			}
			group.TxGroupHashes = append(group.TxGroupHashes,
				crypto.Digest(cx.subtxns[itx].Txn.InnerID(parent, innerOffset)))
		}
	}

	if isGroup {
		groupID := crypto.HashObj(group)
		for itx := range cx.subtxns {
			cx.subtxns[itx].Txn.Group = groupID
		}
	}

	// Decrement allowed inners *before* execution, else runaway recursion is
	// not noticed.
	if cx.pooledAllowedInners != nil {
		*cx.pooledAllowedInners -= len(cx.subtxns)
	}

	ep := NewInnerEvalParams(cx.subtxns, cx)

	if ep.Tracer != nil {
		ep.Tracer.BeforeTxnGroup(ep)
		// Ensure we update the tracer before exiting
		defer func() {
			ep.Tracer.AfterTxnGroup(ep, nil, err)
		}()
	}

	for i := range ep.TxnGroup {
		if ep.Tracer != nil {
			ep.Tracer.BeforeTxn(ep, i)
		}

		err := cx.Ledger.Perform(i, ep)

		if ep.Tracer != nil {
			ep.Tracer.AfterTxn(ep, i, ep.TxnGroup[i].ApplyData, err)
		}

		if err != nil {
			return err
		}

		// This is mostly a no-op, because Perform does its work "in-place", but
		// RecordAD has some further responsibilities.
		ep.RecordAD(i, ep.TxnGroup[i].ApplyData)
	}
	cx.txn.EvalDelta.InnerTxns = append(cx.txn.EvalDelta.InnerTxns, ep.TxnGroup...)
	cx.subtxns = nil
	// must clear the inner txid cache, otherwise prior inner txids will be returned for this group
	cx.innerTxidCache = nil

	return nil
}

type rawMessage []byte

func (rm rawMessage) ToBeHashed() (protocol.HashID, []byte) {
	return "", []byte(rm)
}

func opVrfVerify(cx *EvalContext) error {
	last := len(cx.stack) - 1 // PK
	prev := last - 1          // proof
	pprev := prev - 1         // data

	data := rawMessage(cx.stack[pprev].Bytes)
	proofbytes := cx.stack[prev].Bytes
	var proof crypto.VrfProof
	if len(proofbytes) != len(proof) {
		return fmt.Errorf("vrf proof wrong size %d != %d", len(proofbytes), len(proof))
	}
	copy(proof[:], proofbytes[:])

	pubkeybytes := cx.stack[last].Bytes
	var pubkey crypto.VrfPubkey
	if len(pubkeybytes) != len(pubkey) {
		return fmt.Errorf("vrf pubkey wrong size %d != %d", len(pubkeybytes), len(pubkey))
	}
	copy(pubkey[:], pubkeybytes[:])

	var verified bool
	var output []byte
	std := VrfStandard(cx.program[cx.pc+1])
	ss, ok := vrfStandardSpecByField(std)
	if !ok || ss.version > cx.version {
		return fmt.Errorf("invalid VRF standard %s", std)
	}
	switch std {
	case VrfAlgorand:
		var out crypto.VrfOutput
		verified, out = pubkey.Verify(proof, data)
		output = out[:]
	default:
		return fmt.Errorf("unsupported vrf_verify standard %s", std)
	}

	cx.stack[pprev].Bytes = output[:]
	cx.stack[prev] = boolToSV(verified)
	cx.stack = cx.stack[:last] // pop 1 because we take 3 args and return 2
	return nil
}

// availableRound checks to see if the requested round, `r`, is allowed to be
// accessed. If it is, it's returned as a basics.Round. It is named by analogy
// to the availableAsset and  availableApp helpers.
func (cx *EvalContext) availableRound(r uint64) (basics.Round, error) {
	firstAvail := cx.txn.Txn.LastValid - basics.Round(cx.Proto.MaxTxnLife) - 1
	if firstAvail > cx.txn.Txn.LastValid || firstAvail == 0 { // early in chain's life
		firstAvail = 1
	}
	lastAvail := cx.txn.Txn.FirstValid - 1
	if lastAvail > cx.txn.Txn.FirstValid { // txn had a 0 in FirstValid
		lastAvail = 0 // So nothing will be available
	}
	round := basics.Round(r)
	if firstAvail > round || round > lastAvail {
		return 0, fmt.Errorf("round %d is not available. It's outside [%d-%d]", r, firstAvail, lastAvail)
	}
	return round, nil
}

func opBlock(cx *EvalContext) error {
	last := len(cx.stack) - 1 // round
	round, err := cx.availableRound(cx.stack[last].Uint)
	if err != nil {
		return err
	}
	f := BlockField(cx.program[cx.pc+1])
	fs, ok := blockFieldSpecByField(f)
	if !ok || fs.version > cx.version {
		return fmt.Errorf("invalid block field %s", f)
	}

	hdr, err := cx.SigLedger.BlockHdrCached(round)
	if err != nil {
		return err
	}

	switch fs.field {
	case BlkSeed:
		cx.stack[last].Bytes = hdr.Seed[:]
		return nil
	case BlkTimestamp:
		cx.stack[last].Bytes = nil
		if hdr.TimeStamp < 0 {
			return fmt.Errorf("block(%d) timestamp %d < 0", round, hdr.TimeStamp)
		}
		cx.stack[last].Uint = uint64(hdr.TimeStamp)
		return nil
	default:
		return fmt.Errorf("invalid block field %d", fs.field)
	}
}

// pcDetails return PC and disassembled instructions at PC up to 2 opcodes back
func (cx *EvalContext) pcDetails() (pc int, dis string) {
	const maxNumAdditionalOpcodes = 2
	text, ds, err := disassembleInstrumented(cx.program, nil)
	if err != nil {
		return cx.pc, dis
	}

	for i := 0; i < len(ds.pcOffset); i++ {
		if ds.pcOffset[i].PC == cx.pc {
			start := 0
			if i >= maxNumAdditionalOpcodes {
				start = i - maxNumAdditionalOpcodes
			}

			startTextPos := ds.pcOffset[start].Offset
			endTextPos := len(text)
			if i+1 < len(ds.pcOffset) {
				endTextPos = ds.pcOffset[i+1].Offset
			}

			dis = text[startTextPos:endTextPos]
			break
		}
	}
	return cx.pc, strings.ReplaceAll(strings.TrimSuffix(dis, "\n"), "\n", "; ")
}

func base64Decode(encoded []byte, encoding *base64.Encoding) ([]byte, error) {
	decoded := make([]byte, encoding.DecodedLen(len(encoded)))
	n, err := encoding.Decode(decoded, encoded)
	if err != nil {
		return decoded[:0], err
	}
	return decoded[:n], err
}

// base64padded returns true iff `encoded` has padding chars at the end
func base64padded(encoded []byte) bool {
	for i := len(encoded) - 1; i > 0; i-- {
		switch encoded[i] {
		case '=':
			return true
		case '\n', '\r':
			/* nothing */
		default:
			return false
		}
	}
	return false
}

func opBase64Decode(cx *EvalContext) error {
	last := len(cx.stack) - 1
	encodingField := Base64Encoding(cx.program[cx.pc+1])
	fs, ok := base64EncodingSpecByField(encodingField)
	if !ok || fs.version > cx.version {
		return fmt.Errorf("invalid base64_decode encoding %s", encodingField)
	}

	encoding := base64.URLEncoding
	if encodingField == StdEncoding {
		encoding = base64.StdEncoding
	}
	encoded := cx.stack[last].Bytes
	if !base64padded(encoded) {
		encoding = encoding.WithPadding(base64.NoPadding)
	}
	bytes, err := base64Decode(encoded, encoding.Strict())
	if err != nil {
		return err
	}
	cx.stack[last].Bytes = bytes
	return nil
}

func isPrimitiveJSON(jsonText []byte) (bool, error) {
	dec := json.NewDecoder(bytes.NewReader(jsonText))
	t, err := dec.Token()
	if err != nil {
		return false, err
	}
	t, ok := t.(json.Delim)
	if !ok || t.(json.Delim).String() != "{" {
		return true, nil
	}
	return false, nil
}

func parseJSON(jsonText []byte) (map[string]json.RawMessage, error) {
	// parse JSON with Algorand's standard JSON library
	var parsed map[interface{}]json.RawMessage
	err := protocol.DecodeJSON(jsonText, &parsed)

	if err != nil {
		// if the error was caused by duplicate keys
		if strings.Contains(err.Error(), "cannot decode into a non-pointer value") {
			return nil, fmt.Errorf("invalid json text, duplicate keys not allowed")
		}

		// if the error was caused by non-json object
		if strings.Contains(err.Error(), "read map - expect char '{' but got char") {
			return nil, fmt.Errorf("invalid json text, only json object is allowed")
		}

		return nil, fmt.Errorf("invalid json text")
	}

	// check whether any keys are not strings
	stringMap := make(map[string]json.RawMessage)
	for k, v := range parsed {
		key, ok := k.(string)
		if !ok {
			return nil, fmt.Errorf("invalid json text")
		}
		stringMap[key] = v
	}

	return stringMap, nil
}

func opJSONRef(cx *EvalContext) error {
	// get json key
	last := len(cx.stack) - 1
	key := string(cx.stack[last].Bytes)
	cx.stack = cx.stack[:last] // pop

	expectedType := JSONRefType(cx.program[cx.pc+1])
	fs, ok := jsonRefSpecByField(expectedType)
	if !ok || fs.version > cx.version {
		return fmt.Errorf("invalid json_ref type %s", expectedType)
	}

	// parse json text
	last = len(cx.stack) - 1
	parsed, err := parseJSON(cx.stack[last].Bytes)
	if err != nil {
		return fmt.Errorf("error while parsing JSON text, %v", err)
	}

	// get value from json
	var stval stackValue
	_, ok = parsed[key]
	if !ok {
		// if the key is not found, first check whether the JSON text is the null value
		// by checking whether it is a primitive JSON value. Any other primitive
		// (or array) would have thrown an error previously during `parseJSON`.
		isPrimitive, err := isPrimitiveJSON(cx.stack[last].Bytes)
		if err == nil && isPrimitive {
			err = fmt.Errorf("invalid json text, only json object is allowed")
		}
		if err != nil {
			return fmt.Errorf("error while parsing JSON text, %v", err)
		}

		return fmt.Errorf("key %s not found in JSON text", key)
	}

	switch expectedType {
	case JSONString:
		var value string
		err := json.Unmarshal(parsed[key], &value)
		if err != nil {
			return err
		}
		stval.Bytes = []byte(value)
	case JSONUint64:
		var value uint64
		err := json.Unmarshal(parsed[key], &value)
		if err != nil {
			return err
		}
		stval.Uint = value
	case JSONObject:
		var value map[string]json.RawMessage
		err := json.Unmarshal(parsed[key], &value)
		if err != nil {
			return err
		}
		stval.Bytes = parsed[key]
	default:
		return fmt.Errorf("unsupported json_ref return type %s", expectedType)
	}
	cx.stack[last] = stval
	return nil
}<|MERGE_RESOLUTION|>--- conflicted
+++ resolved
@@ -848,7 +848,6 @@
 	return false
 }
 
-<<<<<<< HEAD
 // StackTypes is an alias for a list of StackType with syntactic sugar
 type StackTypes []StackType
 
@@ -890,12 +889,8 @@
 	return types
 }
 
-// PanicError wraps a recover() catching a panic()
-type PanicError struct {
-=======
 // panicError wraps a recover() catching a panic()
 type panicError struct {
->>>>>>> c90fe854
 	PanicValue interface{}
 	StackTrace string
 }
