// Copyright (C) 2019-2023 Algorand, Inc.
// This file is part of go-algorand
//
// go-algorand is free software: you can redistribute it and/or modify
// it under the terms of the GNU Affero General Public License as
// published by the Free Software Foundation, either version 3 of the
// License, or (at your option) any later version.
//
// go-algorand is distributed in the hope that it will be useful,
// but WITHOUT ANY WARRANTY; without even the implied warranty of
// MERCHANTABILITY or FITNESS FOR A PARTICULAR PURPOSE.  See the
// GNU Affero General Public License for more details.
//
// You should have received a copy of the GNU Affero General Public License
// along with go-algorand.  If not, see <https://www.gnu.org/licenses/>.

package logic

import (
	"bytes"
	"crypto/ecdsa"
	"crypto/elliptic"
	"crypto/sha256"
	"crypto/sha512"
	"encoding/base64"
	"encoding/binary"
	"encoding/hex"
	"encoding/json"
	"errors"
	"fmt"
	"math"
	"math/big"
	"math/bits"
	"runtime"
	"strings"

	"golang.org/x/crypto/sha3"

	"github.com/algorand/go-algorand/config"
	"github.com/algorand/go-algorand/crypto"
	"github.com/algorand/go-algorand/crypto/secp256k1"
	"github.com/algorand/go-algorand/data/basics"
	"github.com/algorand/go-algorand/data/bookkeeping"
	"github.com/algorand/go-algorand/data/transactions"
	"github.com/algorand/go-algorand/ledger/ledgercore"
	"github.com/algorand/go-algorand/logging"
	"github.com/algorand/go-algorand/protocol"
)

// evalMaxVersion is the max version we can interpret and run
const evalMaxVersion = LogicVersion

// The constants below control opcode evaluation and MAY NOT be changed without
// gating them by version. Old programs need to retain their old behavior.

// maxStringSize is the limit of byte string length in an AVM value
const maxStringSize = 4096

// maxByteMathSize is the limit of byte strings supplied as input to byte math opcodes
const maxByteMathSize = 64

// maxLogSize is the limit of total log size from n log calls in a program
const maxLogSize = 1024

// maxLogCalls is the limit of total log calls during a program execution
const maxLogCalls = 32

// maxAppCallDepth is the limit on inner appl call depth
// To be clear, 0 would prevent inner appls, 1 would mean inner app calls cannot
// make inner appls. So the total app depth can be 1 higher than this number, if
// you count the top-level app call.
var maxAppCallDepth = 8

// maxStackDepth should not change unless controlled by an AVM version change
const maxStackDepth = 1000

// stackValue is the type for the operand stack.
// Each stackValue is either a valid []byte value or a uint64 value.
// If (.Bytes != nil) the stackValue is a []byte value, otherwise uint64 value.
type stackValue struct {
	Uint  uint64
	Bytes []byte
}

func (sv stackValue) avmType() avmType {
	if sv.Bytes != nil {
		return avmBytes
	}
	return avmUint64
}

func (sv stackValue) stackType() StackType {
	if sv.Bytes != nil {
		return NewStackType(sv.avmType(), static(uint64(len(sv.Bytes))))
	}
	return NewStackType(sv.avmType(), static(sv.Uint))
}

func (sv stackValue) typeName() string {
	if sv.Bytes != nil {
		return "[]byte"
	}
	return "uint64"
}

func (sv stackValue) String() string {
	if sv.Bytes != nil {
		return hex.EncodeToString(sv.Bytes)
	}
	return fmt.Sprintf("%d 0x%x", sv.Uint, sv.Uint)
}

func (sv stackValue) address() (addr basics.Address, err error) {
	if len(sv.Bytes) != len(addr) {
		return basics.Address{}, errors.New("not an address")
	}
	copy(addr[:], sv.Bytes)
	return
}

func (sv stackValue) uint() (uint64, error) {
	if sv.Bytes != nil {
		return 0, fmt.Errorf("%#v is not a uint64", sv.Bytes)
	}
	return sv.Uint, nil
}

func (sv stackValue) uintMaxed(max uint64) (uint64, error) {
	if sv.Bytes != nil {
		return 0, fmt.Errorf("%#v is not a uint64", sv.Bytes)
	}
	if sv.Uint > max {
		return 0, fmt.Errorf("%d is larger than max=%d", sv.Uint, max)
	}
	return sv.Uint, nil
}

func (sv stackValue) bool() (bool, error) {
	u64, err := sv.uint()
	if err != nil {
		return false, err
	}
	switch u64 {
	case 0:
		return false, nil
	case 1:
		return true, nil
	default:
		return false, fmt.Errorf("boolean is neither 1 nor 0: %d", u64)
	}
}

func (sv stackValue) string(limit int) (string, error) {
	if sv.Bytes == nil {
		return "", errors.New("not a byte array")
	}
	if len(sv.Bytes) > limit {
		return "", errors.New("value is too long")
	}
	return string(sv.Bytes), nil
}

func (sv stackValue) toTealValue() (tv basics.TealValue) {
	if sv.avmType() == avmBytes {
		return basics.TealValue{Type: basics.TealBytesType, Bytes: string(sv.Bytes)}
	}
	return basics.TealValue{Type: basics.TealUintType, Uint: sv.Uint}
}

func stackValueFromTealValue(tv basics.TealValue) (sv stackValue, err error) {
	switch tv.Type {
	case basics.TealBytesType:
		sv.Bytes = []byte(tv.Bytes)
	case basics.TealUintType:
		sv.Uint = tv.Uint
	default:
		err = fmt.Errorf("invalid TealValue type: %d", tv.Type)
	}
	return
}

// ComputeMinAvmVersion calculates the minimum safe AVM version that may be
// used by a transaction in this group. It is important to prevent
// newly-introduced transaction fields from breaking assumptions made by older
// versions of the AVM. If one of the transactions in a group will execute a TEAL
// program whose version predates a given field, that field must not be set
// anywhere in the transaction group, or the group will be rejected.
func ComputeMinAvmVersion(group []transactions.SignedTxnWithAD) uint64 {
	var minVersion uint64
	for _, txn := range group {
		if !txn.Txn.RekeyTo.IsZero() {
			if minVersion < rekeyingEnabledVersion {
				minVersion = rekeyingEnabledVersion
			}
		}
		if txn.Txn.Type == protocol.ApplicationCallTx {
			if minVersion < appsEnabledVersion {
				minVersion = appsEnabledVersion
			}
		}
	}
	return minVersion
}

// LedgerForSignature represents the parts of Ledger that LogicSigs can see. It
// only exposes things that consensus has already agreed upon, so it is
// "stateless" for signature purposes.
type LedgerForSignature interface {
	BlockHdrCached(basics.Round) (bookkeeping.BlockHeader, error)
}

// NoHeaderLedger is intended for debugging situations in which it is reasonable
// to preclude the use of `block` and `txn LastValidTime`
type NoHeaderLedger struct {
}

// BlockHdrCached always errors
func (NoHeaderLedger) BlockHdrCached(basics.Round) (bookkeeping.BlockHeader, error) {
	return bookkeeping.BlockHeader{}, fmt.Errorf("no block header access")
}

// LedgerForLogic represents ledger API for Stateful TEAL program
type LedgerForLogic interface {
	AccountData(addr basics.Address) (ledgercore.AccountData, error)
	Authorizer(addr basics.Address) (basics.Address, error)
	Round() basics.Round
	PrevTimestamp() int64
	BlockHdrCached(basics.Round) (bookkeeping.BlockHeader, error)

	AssetHolding(addr basics.Address, assetIdx basics.AssetIndex) (basics.AssetHolding, error)
	AssetParams(aidx basics.AssetIndex) (basics.AssetParams, basics.Address, error)
	AppParams(aidx basics.AppIndex) (basics.AppParams, basics.Address, error)
	OptedIn(addr basics.Address, appIdx basics.AppIndex) (bool, error)

	GetLocal(addr basics.Address, appIdx basics.AppIndex, key string, accountIdx uint64) (value basics.TealValue, exists bool, err error)
	SetLocal(addr basics.Address, appIdx basics.AppIndex, key string, value basics.TealValue, accountIdx uint64) error
	DelLocal(addr basics.Address, appIdx basics.AppIndex, key string, accountIdx uint64) error

	GetGlobal(appIdx basics.AppIndex, key string) (value basics.TealValue, exists bool, err error)
	SetGlobal(appIdx basics.AppIndex, key string, value basics.TealValue) error
	DelGlobal(appIdx basics.AppIndex, key string) error

	NewBox(appIdx basics.AppIndex, key string, value []byte, appAddr basics.Address) error
	GetBox(appIdx basics.AppIndex, key string) ([]byte, bool, error)
	SetBox(appIdx basics.AppIndex, key string, value []byte) error
	DelBox(appIdx basics.AppIndex, key string, appAddr basics.Address) (bool, error)

	Perform(gi int, ep *EvalParams) error
	Counter() uint64
}

// boxRef is the "hydrated" form of a BoxRef - it has the actual app id, not an index
type boxRef struct {
	app  basics.AppIndex
	name string
}

// EvalConstants contains constant parameters that are used by opcodes during evaluation (including both real-execution and simulation).
type EvalConstants struct {
	// MaxLogSize is the limit of total log size from n log calls in a program
	MaxLogSize uint64

	// MaxLogCalls is the limit of total log calls during a program execution
	MaxLogCalls uint64
}

// RuntimeEvalConstants gives a set of const params used in normal runtime of opcodes
func RuntimeEvalConstants() EvalConstants {
	return EvalConstants{
		MaxLogSize:  uint64(maxLogSize),
		MaxLogCalls: uint64(maxLogCalls),
	}
}

// EvalParams contains data that comes into condition evaluation.
type EvalParams struct {
	Proto *config.ConsensusParams

	Trace *strings.Builder

	TxnGroup []transactions.SignedTxnWithAD

	pastScratch []*scratchSpace

	logger logging.Logger

	SigLedger LedgerForSignature
	Ledger    LedgerForLogic

	// optional tracer
	Tracer EvalTracer

	// MinAvmVersion is the minimum allowed AVM version of this program.
	// The program must reject if its version is less than this version. If
	// MinAvmVersion is nil, we will compute it ourselves
	MinAvmVersion *uint64

	// Amount "overpaid" by the transactions of the group.  Often 0.  When
	// positive, it can be spent by inner transactions.  Shared across a group's
	// txns, so that it can be updated (including upward, by overpaying inner
	// transactions). nil is treated as 0 (used before fee pooling is enabled).
	FeeCredit *uint64

	Specials *transactions.SpecialAddresses

	// Total pool of app call budget in a group transaction (nil before budget pooling enabled)
	PooledApplicationBudget *int

	// Total allowable inner txns in a group transaction (nil before inner pooling enabled)
	pooledAllowedInners *int

	// available contains resources that may be used even though they are not
	// necessarily directly in the txn's "static arrays". Apps and ASAs go in if
	// the app or asa was created earlier in the txgroup (empty until
	// createdResourcesVersion). Boxes go in when the ep is created, to share
	// availability across all txns in the group.
	available *resources

	// ioBudget is the number of bytes that the box ref'd boxes can sum to, and
	// the number of bytes that created or written boxes may sum to.
	ioBudget uint64

	// readBudgetChecked allows us to only check the read budget once
	readBudgetChecked bool

	EvalConstants

	// Caching these here means the hashes can be shared across the TxnGroup
	// (and inners, because the cache is shared with the inner EvalParams)
	appAddrCache map[basics.AppIndex]basics.Address

	// Cache the txid hashing, but do *not* share this into inner EvalParams, as
	// the key is just the index in the txgroup.
	txidCache      map[int]transactions.Txid
	innerTxidCache map[int]transactions.Txid

	// The calling context, if this is an inner app call
	caller *EvalContext
}

// GetCaller returns the calling EvalContext if this is an inner transaction evaluation. Otherwise,
// this returns nil.
func (ep *EvalParams) GetCaller() *EvalContext {
	return ep.caller
}

func copyWithClearAD(txgroup []transactions.SignedTxnWithAD) []transactions.SignedTxnWithAD {
	copy := make([]transactions.SignedTxnWithAD, len(txgroup))
	for i := range txgroup {
		copy[i].SignedTxn = txgroup[i].SignedTxn
		// leave copy[i].ApplyData clear
	}
	return copy
}

// NewEvalParams creates an EvalParams to use while evaluating a top-level txgroup
func NewEvalParams(txgroup []transactions.SignedTxnWithAD, proto *config.ConsensusParams, specials *transactions.SpecialAddresses) *EvalParams {
	apps := 0
	for _, tx := range txgroup {
		if tx.Txn.Type == protocol.ApplicationCallTx {
			apps++
		}
	}

	// Make a simpler EvalParams that is good enough to evaluate LogicSigs.
	if apps == 0 {
		return &EvalParams{
			TxnGroup: txgroup,
			Proto:    proto,
			Specials: specials,
		}
	}

	minAvmVersion := ComputeMinAvmVersion(txgroup)

	var pooledApplicationBudget *int
	var pooledAllowedInners *int

	credit := feeCredit(txgroup, proto.MinTxnFee)

	if proto.EnableAppCostPooling {
		pooledApplicationBudget = new(int)
		*pooledApplicationBudget = apps * proto.MaxAppProgramCost
	}

	if proto.EnableInnerTransactionPooling {
		pooledAllowedInners = new(int)
		*pooledAllowedInners = proto.MaxTxGroupSize * proto.MaxInnerTransactions
	}

	ep := &EvalParams{
		TxnGroup:                copyWithClearAD(txgroup),
		Proto:                   proto,
		Specials:                specials,
		pastScratch:             make([]*scratchSpace, len(txgroup)),
		MinAvmVersion:           &minAvmVersion,
		FeeCredit:               &credit,
		PooledApplicationBudget: pooledApplicationBudget,
		pooledAllowedInners:     pooledAllowedInners,
		appAddrCache:            make(map[basics.AppIndex]basics.Address),
		EvalConstants:           RuntimeEvalConstants(),
	}
	// resources are computed after ep is constructed because app addresses are
	// calculated there, and we'd like to use the caching mechanism built into
	// the EvalParams. Perhaps we can make the computation even lazier, so it is
	// only computed if needed.
	ep.available = ep.computeAvailability()
	return ep
}

func (ep *EvalParams) computeAvailability() *resources {
	available := &resources{
		sharedAccounts: make(map[basics.Address]struct{}),
		sharedAsas:     make(map[basics.AssetIndex]struct{}),
		sharedApps:     make(map[basics.AppIndex]struct{}),
		sharedHoldings: make(map[ledgercore.AccountAsset]struct{}),
		sharedLocals:   make(map[ledgercore.AccountApp]struct{}),
		boxes:          make(map[boxRef]bool),
	}
	for i := range ep.TxnGroup {
		available.fill(&ep.TxnGroup[i].Txn, ep)
	}
	return available
}

// feeCredit returns the extra fee supplied in this top-level txgroup compared
// to required minfee.  It can make assumptions about overflow because the group
// is known OK according to txnGroupBatchPrep. (The group is "WellFormed")
func feeCredit(txgroup []transactions.SignedTxnWithAD, minFee uint64) uint64 {
	minFeeCount := uint64(0)
	feesPaid := uint64(0)
	for _, stxn := range txgroup {
		if stxn.Txn.Type != protocol.StateProofTx {
			minFeeCount++
		}
		feesPaid = basics.AddSaturate(feesPaid, stxn.Txn.Fee.Raw)
	}
	// Overflow is impossible, because txnGroupBatchPrep checked.
	feeNeeded := minFee * minFeeCount
	return basics.SubSaturate(feesPaid, feeNeeded)
}

// NewInnerEvalParams creates an EvalParams to be used while evaluating an inner group txgroup
func NewInnerEvalParams(txg []transactions.SignedTxnWithAD, caller *EvalContext) *EvalParams {
	minAvmVersion := ComputeMinAvmVersion(txg)
	// Can't happen currently, since earliest inner callable version is higher
	// than any minimum imposed otherwise.  But is correct to inherit a stronger
	// restriction from above, in case of future restriction.
	if minAvmVersion < *caller.MinAvmVersion {
		minAvmVersion = *caller.MinAvmVersion
	}

	// Unlike NewEvalParams, do not add fee credit here. opTxSubmit has already done so.

	if caller.Proto.EnableAppCostPooling {
		for _, tx := range txg {
			if tx.Txn.Type == protocol.ApplicationCallTx {
				*caller.PooledApplicationBudget += caller.Proto.MaxAppProgramCost
			}
		}
	}

	ep := &EvalParams{
		Proto:                   caller.Proto,
		Trace:                   caller.Trace,
		TxnGroup:                txg,
		pastScratch:             make([]*scratchSpace, len(txg)),
		logger:                  caller.logger,
		SigLedger:               caller.SigLedger,
		Ledger:                  caller.Ledger,
		Tracer:                  caller.Tracer,
		MinAvmVersion:           &minAvmVersion,
		FeeCredit:               caller.FeeCredit,
		Specials:                caller.Specials,
		PooledApplicationBudget: caller.PooledApplicationBudget,
		pooledAllowedInners:     caller.pooledAllowedInners,
		available:               caller.available,
		ioBudget:                caller.ioBudget,
		readBudgetChecked:       true, // don't check for inners
		appAddrCache:            caller.appAddrCache,
		EvalConstants:           caller.EvalConstants,
		// read comment in EvalParams declaration about txid caches
		caller: caller,
	}
	return ep
}

type evalFunc func(cx *EvalContext) error
type checkFunc func(cx *EvalContext) error

// RunMode is a bitset of logic evaluation modes.
// There are currently two such modes: Signature and Application.
type RunMode uint64

const (
	// ModeSig is LogicSig execution
	ModeSig RunMode = 1 << iota

	// ModeApp is application/contract execution
	ModeApp

	// local constant, run in any mode
	modeAny = ModeSig | ModeApp
)

// Any checks if this mode bitset represents any evaluation mode
func (r RunMode) Any() bool {
	return r == modeAny
}

func (r RunMode) String() string {
	switch r {
	case ModeSig:
		return "Signature"
	case ModeApp:
		return "Application"
	case modeAny:
		return "Any"
	default:
	}
	return "Unknown"
}

func (ep *EvalParams) log() logging.Logger {
	if ep.logger != nil {
		return ep.logger
	}
	return logging.Base()
}

// RecordAD notes ApplyData information that was derived outside of the logic
// package. For example, after a acfg transaction is processed, the AD created
// by the acfg is added to the EvalParams this way.
func (ep *EvalParams) RecordAD(gi int, ad transactions.ApplyData) {
	if ep.available == nil {
		// This is a simplified ep. It won't be used for app evaluation, and
		// shares the TxnGroup memory with the caller.  Don't touch anything!
		return
	}
	ep.TxnGroup[gi].ApplyData = ad
	if aid := ad.ConfigAsset; aid != 0 {
		ep.available.createdAsas = append(ep.available.createdAsas, aid)
	}
	if aid := ad.ApplicationID; aid != 0 {
		ep.available.createdApps = append(ep.available.createdApps, aid)
	}
}

type frame struct {
	retpc  int
	height int

	clear   bool // perform "shift and clear" in retsub
	args    int
	returns int
}

type scratchSpace [256]stackValue

// EvalContext is the execution context of AVM bytecode.  It contains the full
// state of the running program, and tracks some of the things that the program
// has done, like log messages and inner transactions.
type EvalContext struct {
	*EvalParams

	// determines eval mode: runModeSignature or runModeApplication
	runModeFlags RunMode

	// the index of the transaction being evaluated
	groupIndex int
	// the transaction being evaluated (initialized from groupIndex + ep.TxnGroup)
	txn *transactions.SignedTxnWithAD

	// Txn.EvalDelta maintains a summary of changes as we go.  We used to
	// compute this from the ledger after a full eval.  But now apps can call
	// apps.  When they do, all of the changes accumulate into the parent's
	// ledger, but Txn.EvalDelta should only have the changes from *this*
	// call. (The changes caused by children are deeper inside - in the
	// EvalDeltas of the InnerTxns inside this EvalDelta) Nice bonus - by
	// keeping the running changes, the debugger can be changed to display them
	// as the app runs.

	stack       []stackValue
	callstack   []frame
	fromCallsub bool

	appID   basics.AppIndex
	program []byte
	pc      int
	nextpc  int
	intc    []uint64
	bytec   [][]byte
	version uint64
	scratch scratchSpace

	subtxns []transactions.SignedTxnWithAD // place to build for itxn_submit
	cost    int                            // cost incurred so far
	logSize int                            // total log size so far

	// Set of PC values that branches we've seen so far might
	// go. So, if checkStep() skips one, that branch is trying to
	// jump into the middle of a multibyte instruction
	branchTargets []bool

	// Set of PC values that we have begun a checkStep() with. So
	// if a back jump is going to a value that isn't here, it's
	// jumping into the middle of multibyte instruction.
	instructionStarts []bool

	programHashCached crypto.Digest
}

// GroupIndex returns the group index of the transaction being evaluated
func (cx *EvalContext) GroupIndex() int {
	return cx.groupIndex
}

// RunMode returns the evaluation context's mode (signature or application)
func (cx *EvalContext) RunMode() RunMode {
	return cx.runModeFlags
}

// avmType describes the type of a value on the operand stack
// avmTypes are a subset of StackTypes
type avmType byte

const (
	// avmNone in an OpSpec shows that the op pops or yields nothing
	avmNone avmType = iota

	// avmAny in an OpSpec shows that the op pops or yield any type
	avmAny

	// avmUint64 in an OpSpec shows that the op pops or yields a uint64
	avmUint64

	// avmBytes in an OpSpec shows that the op pops or yields a []byte
	avmBytes
)

func (at avmType) String() string {
	switch at {
	case avmNone:
		return "none"
	case avmAny:
		return "any"
	case avmUint64:
		return "uint64"
	case avmBytes:
		return "[]byte"
	}
	return "internal error, unknown type"
}

// stackType lifts the avmType to a StackType
// it can do this because the base StackTypes
// are a superset of avmType
func (at avmType) stackType() StackType {
	switch at {
	case avmNone:
		return StackNone
	case avmAny:
		return StackAny
	case avmUint64:
		return StackUint64
	case avmBytes:
		return StackBytes
	}
	return StackNone
}

var (
	// StackUint64 is any valid uint64
	StackUint64 = NewStackType(avmUint64, bound(0, math.MaxUint64))
	// StackBytes is any valid bytestring
	StackBytes = NewStackType(avmBytes, bound(0, maxStringSize))
	// StackAny could be Bytes or Uint64
	StackAny = StackType{
		Name:    avmAny.String(),
		AVMType: avmAny,
		Bound:   [2]uint64{0, 0},
	}
	// StackNone is used when there is no input or output to
	// an opcode
	StackNone = StackType{
		Name:    avmNone.String(),
		AVMType: avmNone,
	}

	// StackBoolean constrains the int to 1 or 0, representing True or False
	StackBoolean = NewStackType(avmUint64, bound(0, 1), "bool")
	// StackAddress represents an address
	StackAddress = NewStackType(avmBytes, static(32), "address")
	// StackBytes32 represents a bytestring that should have exactly 32 bytes
	StackBytes32 = NewStackType(avmBytes, static(32), "[32]byte")
	// StackBigInt represents a bytestring that should be treated like an int
	StackBigInt = NewStackType(avmBytes, bound(0, maxByteMathSize), "bigint")
	// StackMethodSelector represents a bytestring that should be treated like a method selector
	StackMethodSelector = NewStackType(avmBytes, static(4), "method")
	// StackStateKey represents a bytestring that can be used as a key to some storage (global/local/box)
	StackStateKey = NewStackType(avmBytes, bound(0, 64), "stateKey")
	// StackBoxName represents a bytestring that can be used as a key to a box
	StackBoxName = NewStackType(avmBytes, bound(1, 64), "boxName")

	// StackZeroUint64 is a StackUint64 with a minimum value of 0 and a maximum value of 0
	StackZeroUint64 = NewStackType(avmUint64, bound(0, 0), "0")
	// StackZeroBytes is a StackBytes with a minimum length of 0 and a maximum length of 0
	StackZeroBytes = NewStackType(avmUint64, bound(0, 0), "''")

	// AllStackTypes is a map of all the stack types we recognize
	// so that we can iterate over them in doc prep
	// and use them for opcode proto shorthand
	AllStackTypes = map[rune]StackType{
		'a': StackAny,
		'b': StackBytes,
		'i': StackUint64,
		'x': StackNone,
		'A': StackAddress,
		'I': StackBigInt,
		'T': StackBoolean,
		'H': StackBytes32,
		'M': StackMethodSelector,
		'K': StackStateKey,
		'N': StackBoxName,
	}
)

func bound(min, max uint64) [2]uint64 {
	return [2]uint64{min, max}
}

func static(size uint64) [2]uint64 {
	return bound(size, size)
}

func union(a, b [2]uint64) [2]uint64 {
	u := [2]uint64{a[0], a[1]}
	if b[0] < u[0] {
		u[0] = b[0]
	}

	if b[1] > u[1] {
		u[1] = b[1]
	}
	return u
}

// StackType describes the type of a value on the operand stack
type StackType struct {
	Name    string // alias (address, boolean, ...) or derived name [5]byte
	AVMType avmType
	Bound   [2]uint64 // represents max/min value for uint64 or max/min length for byte[]
}

// NewStackType Initializes a new StackType with fields passed
func NewStackType(at avmType, bounds [2]uint64, stname ...string) StackType {
	name := at.String()

	// It's static, set the name to show
	// the static value
	if bounds[0] == bounds[1] {
		switch at {
		case avmBytes:
			name = fmt.Sprintf("[%d]byte", bounds[0])
		case avmUint64:
			name = fmt.Sprintf("%d", bounds[0])
		}
	}

	if len(stname) > 0 {
		name = stname[0]
	}

	return StackType{Name: name, AVMType: at, Bound: bounds}
}

func (st StackType) union(b StackType) StackType {
	// TODO: Can we ever receive one or the other
	// as None? should that be a panic?
	if st.AVMType != b.AVMType {
		return StackAny
	}

	// Same type now, so we can just take the union of the bounds
	return NewStackType(st.AVMType, union(st.Bound, b.Bound))
}

func (st StackType) narrowed(bounds [2]uint64) StackType {
	return NewStackType(st.AVMType, bounds)
}

func (st StackType) widened() StackType {
	// Take only the avm type
	switch st.AVMType {
	case avmBytes:
		return StackBytes
	case avmUint64:
		return StackUint64
	case avmAny:
		return StackAny
	default:
		panic(fmt.Sprintf("What are you tyring to widen?: %+v", st))
	}
}

func (st StackType) constant() (uint64, bool) {
	if st.Bound[0] == st.Bound[1] {
		return st.Bound[0], true
	}
	return 0, false
}

// overlaps checks if there is enough overlap
// between the given types that the receiver can
// possible fit in the expected type
func (st StackType) overlaps(expected StackType) bool {
	if st.AVMType == avmNone || expected.AVMType == avmNone {
		return false
	}

	if st.AVMType == avmAny || expected.AVMType == avmAny {
		return true
	}

	// By now, both are either uint or bytes
	// and must match
	if st.AVMType != expected.AVMType {
		return false
	}

	// Same type now
	// Check if our constraints will satisfy the other type
	smin, smax := st.Bound[0], st.Bound[1]
	emin, emax := expected.Bound[0], expected.Bound[1]

	return smin <= emax && smax >= emin
}

func (st StackType) String() string {
	return st.Name
}

// Typed tells whether the StackType is a specific concrete type.
func (st StackType) Typed() bool {
	switch st.AVMType {
	case avmUint64, avmBytes:
		return true
	}
	return false
}

// StackTypes is an alias for a list of StackType with syntactic sugar
type StackTypes []StackType

// Reversed returns the StackTypes in reverse order
// useful for displaying the stack as an op sees it
func (st StackTypes) Reversed() StackTypes {
	nst := make(StackTypes, len(st))
	for idx := 0; idx < len(st); idx++ {
		nst[idx] = st[len(st)-1-idx]
	}
	return nst
}

func (st StackTypes) String() string {
	// Note this reverses the stack so top appears first
	return fmt.Sprintf("(%s)", strings.Join(st.strings(), ", "))
}

func (st StackTypes) strings() []string {
	var strs = make([]string, len(st))
	for idx, s := range st {
		strs[idx] = s.String()
	}
	return strs
}

func parseStackTypes(spec string) StackTypes {
	if spec == "" {
		return nil
	}
	types := make(StackTypes, len(spec))
	for i, letter := range spec {
		st, ok := AllStackTypes[letter]
		if !ok {
			panic(spec)
		}
		types[i] = st
	}
	return types
}

// panicError wraps a recover() catching a panic()
type panicError struct {
	PanicValue interface{}
	StackTrace string
}

func (pe panicError) Error() string {
	return fmt.Sprintf("panic in TEAL Eval: %v\n%s", pe.PanicValue, pe.StackTrace)
}

var errLogicSigNotSupported = errors.New("LogicSig not supported")
var errTooManyArgs = errors.New("LogicSig has too many arguments")

// EvalError indicates AVM evaluation failure
type EvalError struct {
	Err        error
	details    string
	groupIndex int
	logicsig   bool
}

// Error satisfies builtin interface `error`
func (err EvalError) Error() string {
	var msg string
	if err.logicsig {
		msg = fmt.Sprintf("rejected by logic err=%v", err.Err)
	} else {
		msg = fmt.Sprintf("logic eval error: %v", err.Err)
	}
	if err.details == "" {
		return msg
	}
	return msg + ". Details: " + err.details
}

func (err EvalError) Unwrap() error {
	return err.Err
}

// EvalContract executes stateful program as the gi'th transaction in params
func EvalContract(program []byte, gi int, aid basics.AppIndex, params *EvalParams) (bool, *EvalContext, error) {
	if params.Ledger == nil {
		return false, nil, errors.New("no ledger in contract eval")
	}
	if params.SigLedger == nil {
		return false, nil, errors.New("no sig ledger in contract eval")
	}
	if aid == 0 {
		return false, nil, errors.New("0 appId in contract eval")
	}
	cx := EvalContext{
		EvalParams:   params,
		runModeFlags: ModeApp,
		groupIndex:   gi,
		txn:          &params.TxnGroup[gi],
		appID:        aid,
	}

	if cx.Proto.IsolateClearState && cx.txn.Txn.OnCompletion == transactions.ClearStateOC {
		if cx.PooledApplicationBudget != nil && *cx.PooledApplicationBudget < cx.Proto.MaxAppProgramCost {
			return false, nil, fmt.Errorf("Attempted ClearState execution with low OpcodeBudget %d", *cx.PooledApplicationBudget)
		}
	}

	// If this is a creation, make any "0 index" box refs available now that we
	// have an appID.
	if cx.txn.Txn.ApplicationID == 0 {
		for _, br := range cx.txn.Txn.Boxes {
			if br.Index == 0 {
				cx.EvalParams.available.boxes[boxRef{cx.appID, string(br.Name)}] = false
			}
		}
	}

	// Check the I/O budget for reading if this is the first top-level app call
	if cx.caller == nil && !cx.readBudgetChecked {
		boxRefCount := uint64(0) // Intentionally counts duplicates
		for _, tx := range cx.TxnGroup {
			boxRefCount += uint64(len(tx.Txn.Boxes))
		}
		cx.ioBudget = boxRefCount * cx.Proto.BytesPerBoxReference

		used := uint64(0)
		for br := range cx.available.boxes {
			if len(br.name) == 0 {
				// 0 length names are not allowed for actual created boxes, but
				// may have been used to add I/O budget.
				continue
			}
			box, ok, err := cx.Ledger.GetBox(br.app, br.name)
			if err != nil {
				return false, nil, err
			}
			if !ok {
				continue
			}
			size := uint64(len(box))
			cx.available.boxes[br] = false

			used = basics.AddSaturate(used, size)
			if used > cx.ioBudget {
				err = fmt.Errorf("box read budget (%d) exceeded", cx.ioBudget)
				if !cx.Proto.EnableBareBudgetError {
					err = EvalError{err, "", gi, false}
				}
				return false, nil, err
			}
		}
		cx.readBudgetChecked = true
	}

	if cx.Trace != nil && cx.caller != nil {
		fmt.Fprintf(cx.Trace, "--- enter %d %s %v\n", aid, cx.txn.Txn.OnCompletion, cx.txn.Txn.ApplicationArgs)
	}
	pass, err := eval(program, &cx)
	if err != nil {
		pc, det := cx.pcDetails()
		details := fmt.Sprintf("pc=%d, opcodes=%s", pc, det)
		err = EvalError{err, details, gi, false}
	}

	if cx.Trace != nil && cx.caller != nil {
		fmt.Fprintf(cx.Trace, "--- exit  %d accept=%t\n", aid, pass)
	}

	// Save scratch for `gload`. We used to copy, but cx.scratch is quite large,
	// about 8k, and caused measurable CPU and memory demands.  Of course, these
	// should never be changed by later transactions.
	cx.pastScratch[cx.groupIndex] = &cx.scratch

	return pass, &cx, err
}

// EvalApp is a lighter weight interface that doesn't return the EvalContext
func EvalApp(program []byte, gi int, aid basics.AppIndex, params *EvalParams) (bool, error) {
	pass, _, err := EvalContract(program, gi, aid, params)
	return pass, err
}

// EvalSignatureFull evaluates the logicsig of the ith transaction in params.
// A program passes successfully if it finishes with one int element on the stack that is non-zero.
// It returns EvalContext suitable for obtaining additional info about the execution.
func EvalSignatureFull(gi int, params *EvalParams) (bool, *EvalContext, error) {
	if params.SigLedger == nil {
		return false, nil, errors.New("no sig ledger in signature eval")
	}
	cx := EvalContext{
		EvalParams:   params,
		runModeFlags: ModeSig,
		groupIndex:   gi,
		txn:          &params.TxnGroup[gi],
	}
	pass, err := eval(cx.txn.Lsig.Logic, &cx)

	if err != nil {
		pc, det := cx.pcDetails()
		details := fmt.Sprintf("pc=%d, opcodes=%s", pc, det)
		err = EvalError{err, details, gi, true}
	}

	return pass, &cx, err
}

// EvalSignature evaluates the logicsig of the ith transaction in params.
// A program passes successfully if it finishes with one int element on the stack that is non-zero.
func EvalSignature(gi int, params *EvalParams) (bool, error) {
	pass, _, err := EvalSignatureFull(gi, params)
	return pass, err
}

// eval implementation
// A program passes successfully if it finishes with one int element on the stack that is non-zero.
func eval(program []byte, cx *EvalContext) (pass bool, err error) {
	defer func() {
		if x := recover(); x != nil {
			buf := make([]byte, 16*1024)
			stlen := runtime.Stack(buf, false)
			pass = false
			errstr := string(buf[:stlen])
			if cx.Trace != nil {
				errstr += cx.Trace.String()
			}
			err = panicError{x, errstr}
			cx.EvalParams.log().Errorf("recovered panic in Eval: %v", err)
		}
	}()

	// Avoid returning for any reason until after cx.debugState is setup. That
	// require cx to be minimally setup, too.

	version, vlen, verr := versionCheck(program, cx.EvalParams)
	// defer verr check until after cx and debugState is setup

	cx.version = version
	cx.pc = vlen
	// 16 is chosen to avoid growth for small programs, and so that repeated
	// doublings lead to a number just a bit above 1000, the max stack height.
	cx.stack = make([]stackValue, 0, 16)
	cx.program = program
	cx.txn.EvalDelta.GlobalDelta = basics.StateDelta{}
	cx.txn.EvalDelta.LocalDeltas = make(map[uint64]basics.StateDelta)

	if cx.Tracer != nil {
		cx.Tracer.BeforeProgram(cx)

		defer func() {
			x := recover()
			tracerErr := err
			if x != nil {
				// A panic error occurred during the eval loop. Report it now.
				tracerErr = fmt.Errorf("panic in TEAL Eval: %v", x)
				cx.Tracer.AfterOpcode(cx, tracerErr)
			}

			// Ensure we update the tracer before exiting
			cx.Tracer.AfterProgram(cx, tracerErr)

			if x != nil {
				// Panic again to trigger higher-level recovery and error reporting
				panic(x)
			}
		}()
	}

	if (cx.EvalParams.Proto == nil) || (cx.EvalParams.Proto.LogicSigVersion == 0) {
		return false, errLogicSigNotSupported
	}
	if cx.txn.Lsig.Args != nil && len(cx.txn.Lsig.Args) > transactions.EvalMaxArgs {
		return false, errTooManyArgs
	}
	if verr != nil {
		return false, verr
	}

	for (err == nil) && (cx.pc < len(cx.program)) {
		if cx.Tracer != nil {
			cx.Tracer.BeforeOpcode(cx)
		}

		err = cx.step()

		if cx.Tracer != nil {
			cx.Tracer.AfterOpcode(cx, err)
		}
	}
	if err != nil {
		if cx.Trace != nil {
			fmt.Fprintf(cx.Trace, "%3d %s\n", cx.pc, err)
		}

		return false, err
	}
	if len(cx.stack) != 1 {
		if cx.Trace != nil {
			fmt.Fprintf(cx.Trace, "end stack:\n")
			for i, sv := range cx.stack {
				fmt.Fprintf(cx.Trace, "[%d] %s\n", i, sv)
			}
		}
		return false, fmt.Errorf("stack len is %d instead of 1", len(cx.stack))
	}
	if cx.stack[0].Bytes != nil {
		return false, errors.New("stack finished with bytes not int")
	}

	return cx.stack[0].Uint != 0, nil
}

// CheckContract should be faster than EvalContract.  It can perform
// static checks and reject programs that are invalid. Prior to v4,
// these static checks include a cost estimate that must be low enough
// (controlled by params.Proto).
func CheckContract(program []byte, params *EvalParams) error {
	return check(program, params, ModeApp)
}

// CheckSignature should be faster than EvalSignature.  It can perform static
// checks and reject programs that are invalid. Prior to v4, these static checks
// include a cost estimate that must be low enough (controlled by params.Proto).
func CheckSignature(gi int, params *EvalParams) error {
	return check(params.TxnGroup[gi].Lsig.Logic, params, ModeSig)
}

func check(program []byte, params *EvalParams, mode RunMode) (err error) {
	defer func() {
		if x := recover(); x != nil {
			buf := make([]byte, 16*1024)
			stlen := runtime.Stack(buf, false)
			errstr := string(buf[:stlen])
			if params.Trace != nil {
				errstr += params.Trace.String()
			}
			err = panicError{x, errstr}
			params.log().Errorf("recovered panic in Check: %s", err)
		}
	}()
	if (params.Proto == nil) || (params.Proto.LogicSigVersion == 0) {
		return errLogicSigNotSupported
	}

	version, vlen, err := versionCheck(program, params)
	if err != nil {
		return err
	}

	var cx EvalContext
	cx.version = version
	cx.pc = vlen
	cx.EvalParams = params
	cx.runModeFlags = mode
	cx.program = program
	cx.branchTargets = make([]bool, len(program)+1) // teal v2 allowed jumping to the end of the prog
	cx.instructionStarts = make([]bool, len(program)+1)

	maxCost := cx.remainingBudget()
	staticCost := 0
	for cx.pc < len(cx.program) {
		prevpc := cx.pc
		stepCost, err := cx.checkStep()
		if err != nil {
			return fmt.Errorf("pc=%3d %w", cx.pc, err)
		}
		staticCost += stepCost
		if version < backBranchEnabledVersion && staticCost > maxCost {
			return fmt.Errorf("pc=%3d static cost budget of %d exceeded", cx.pc, maxCost)
		}
		if cx.pc <= prevpc {
			// Recall, this is advancing through opcodes
			// without evaluation. It always goes forward,
			// even if we're in v4 and the jump would go
			// back.
			return fmt.Errorf("pc=%3d pc did not advance", cx.pc)
		}
	}
	return nil
}

func versionCheck(program []byte, params *EvalParams) (uint64, int, error) {
	version, vlen, err := transactions.ProgramVersion(program)
	if err != nil {
		return 0, 0, err
	}
	if version > evalMaxVersion {
		return 0, 0, fmt.Errorf("program version %d greater than max supported version %d", version, evalMaxVersion)
	}
	if version > params.Proto.LogicSigVersion {
		return 0, 0, fmt.Errorf("program version %d greater than protocol supported version %d", version, params.Proto.LogicSigVersion)
	}

	if params.MinAvmVersion == nil {
		minVersion := ComputeMinAvmVersion(params.TxnGroup)
		params.MinAvmVersion = &minVersion
	}
	if version < *params.MinAvmVersion {
		return 0, 0, fmt.Errorf("program version must be >= %d for this transaction group, but have version %d", *params.MinAvmVersion, version)
	}
	return version, vlen, nil
}

func opCompat(expected, got avmType) bool {
	if expected == avmAny {
		return true
	}
	return expected == got
}

func nilToEmpty(x []byte) []byte {
	if x == nil {
		return make([]byte, 0)
	}
	return x
}

func boolToUint(x bool) uint64 {
	if x {
		return 1
	}
	return 0
}

func boolToSV(x bool) stackValue {
	return stackValue{Uint: boolToUint(x)}
}

// Cost return cost incurred so far
func (cx *EvalContext) Cost() int {
	return cx.cost
}

// AppID returns the ID of the currently executing app. For LogicSigs it returns 0.
func (cx *EvalContext) AppID() basics.AppIndex {
	return cx.appID
}

func (cx *EvalContext) remainingBudget() int {
	if cx.runModeFlags == ModeSig {
		return int(cx.Proto.LogicSigMaxCost) - cx.cost
	}

	// restrict clear state programs from using more than standard unpooled budget
	// cx.Txn is not set during check()
	if cx.Proto.IsolateClearState && cx.txn != nil && cx.txn.Txn.OnCompletion == transactions.ClearStateOC {
		// Need not confirm that *cx.PooledApplicationBudget is also >0, as
		// ClearState programs are only run if *cx.PooledApplicationBudget >
		// MaxAppProgramCost at the start.
		return cx.Proto.MaxAppProgramCost - cx.cost
	}

	if cx.PooledApplicationBudget != nil {
		return *cx.PooledApplicationBudget
	}
	return cx.Proto.MaxAppProgramCost - cx.cost
}

func (cx *EvalContext) remainingInners() int {
	if cx.Proto.EnableInnerTransactionPooling && cx.pooledAllowedInners != nil {
		return *cx.pooledAllowedInners
	}
	// Before EnableInnerTransactionPooling, MaxInnerTransactions was the amount
	// allowed in a single txn. No consensus version should enable inner app
	// calls without turning on EnableInnerTransactionPoolin, else inner calls
	// could keep branching with "width" MaxInnerTransactions
	return cx.Proto.MaxInnerTransactions - len(cx.txn.EvalDelta.InnerTxns)
}

func (cx *EvalContext) step() error {
	opcode := cx.program[cx.pc]
	spec := &opsByOpcode[cx.version][opcode]

	// this check also ensures versioning: v2 opcodes are not in opsByOpcode[1] array
	if spec.op == nil {
		return fmt.Errorf("%3d illegal opcode 0x%02x", cx.pc, opcode)
	}
	if (cx.runModeFlags & spec.Modes) == 0 {
		return fmt.Errorf("%s not allowed in current mode", spec.Name)
	}

	// check args for stack underflow and types
	if len(cx.stack) < len(spec.Arg.Types) {
		return fmt.Errorf("stack underflow in %s", spec.Name)
	}
	first := len(cx.stack) - len(spec.Arg.Types)
	for i, argType := range spec.Arg.Types {
		if !opCompat(argType.AVMType, cx.stack[first+i].avmType()) {
			return fmt.Errorf("%s arg %d wanted %s but got %s", spec.Name, i, argType, cx.stack[first+i].typeName())
		}
	}

	deets := &spec.OpDetails
	if deets.Size != 0 && (cx.pc+deets.Size > len(cx.program)) {
		return fmt.Errorf("%3d %s program ends short of immediate values", cx.pc, spec.Name)
	}

	// It's something like a 5-10% overhead on our simplest instructions to make
	// the Cost() call without the FullCost.compute() short-circuit, even
	// though Cost() tries to exit fast. Use BenchmarkUintMath to test changes.
	opcost := deets.FullCost.compute(cx.stack)
	if opcost <= 0 {
		opcost = deets.Cost(cx.program, cx.pc, cx.stack)
		if opcost <= 0 {
			return fmt.Errorf("%3d %s returned 0 cost", cx.pc, spec.Name)
		}
	}
	cx.cost += opcost
	if cx.PooledApplicationBudget != nil {
		*cx.PooledApplicationBudget -= opcost
	}

	if cx.remainingBudget() < 0 {
		// We're not going to execute the instruction, so give the cost back.
		// This only matters if this is an inner ClearState - the caller should
		// not be over debited. (Normally, failure causes total txtree failure.)
		cx.cost -= opcost
		if cx.PooledApplicationBudget != nil {
			*cx.PooledApplicationBudget += opcost
		}
		return fmt.Errorf("pc=%3d dynamic cost budget exceeded, executing %s: local program cost was %d",
			cx.pc, spec.Name, cx.cost)
	}

	preheight := len(cx.stack)
	err := spec.op(cx)

	if err == nil && !spec.trusted {
		postheight := len(cx.stack)
		if postheight-preheight != len(spec.Return.Types)-len(spec.Arg.Types) && !spec.AlwaysExits() {
			return fmt.Errorf("%s changed stack height improperly %d != %d",
				spec.Name, postheight-preheight, len(spec.Return.Types)-len(spec.Arg.Types))
		}
		first = postheight - len(spec.Return.Types)
		for i, argType := range spec.Return.Types {
			stackType := cx.stack[first+i].avmType()
			if !opCompat(argType.AVMType, stackType) {
				if spec.AlwaysExits() { // We test in the loop because it's the uncommon case.
					break
				}
				return fmt.Errorf("%s produced %s but intended %s", spec.Name, cx.stack[first+i].typeName(), argType)
			}
			if stackType == avmBytes && len(cx.stack[first+i].Bytes) > maxStringSize {
				return fmt.Errorf("%s produced a too big (%d) byte-array", spec.Name, len(cx.stack[first+i].Bytes))
			}
		}
	}

	// Delay checking and returning `err` so we have a chance to Trace the last instruction

	if cx.Trace != nil {
		// This code used to do a little disassembly on its
		// own, but then it missed out on some nuances like
		// getting the field names instead of constants in the
		// txn opcodes.  To get them, we conjure up a
		// disassembleState from the current execution state,
		// and use the existing disassembly routines.  It
		// feels a little funny to make a disassembleState
		// right here, rather than build it as we go, or
		// perhaps we could have an interface that allows
		// disassembly to use the cx directly.  But for now,
		// we don't want to worry about the dissassembly
		// routines mucking about in the execution context
		// (changing the pc, for example) and this gives a big
		// improvement of dryrun readability
		dstate := &disassembleState{program: cx.program, pc: cx.pc, numericTargets: true, intc: cx.intc, bytec: cx.bytec}
		sourceLine, inner := disassemble(dstate, spec)
		if inner != nil {
			if err != nil { // don't override an error from evaluation
				return err
			}
			return inner
		}
		var stackString string
		if len(cx.stack) == 0 {
			stackString = "<empty stack>"
		} else {
			num := 1
			if len(spec.Return.Types) > 1 {
				num = len(spec.Return.Types)
			}
			// check for nil error here, because we might not return
			// values if we encounter an error in the opcode
			if err == nil {
				if len(cx.stack) < num {
					return fmt.Errorf("stack underflow: expected %d, have %d", num, len(cx.stack))
				}
				for i := 1; i <= num; i++ {
					stackString += fmt.Sprintf("(%s) ", cx.stack[len(cx.stack)-i])
				}
			}
		}
		fmt.Fprintf(cx.Trace, "%3d %s => %s\n", cx.pc, sourceLine, stackString)
	}

	if err != nil {
		return err
	}

	if len(cx.stack) > maxStackDepth {
		return errors.New("stack overflow")
	}
	if cx.nextpc != 0 {
		cx.pc = cx.nextpc
		cx.nextpc = 0
	} else {
		cx.pc += deets.Size
	}
	return nil
}

// blankStack is a boring stack provided to deets.Cost during checkStep. It is
// good enough to allow Cost() to not crash. It would be incorrect to provide
// this stack if there were linear cost opcodes before backBranchEnabledVersion,
// because the static cost would be wrong. But then again, a static cost model
// wouldn't work before backBranchEnabledVersion, so such an opcode is already
// unacceptable. TestLinearOpcodes ensures.
var blankStack = make([]stackValue, 5)

func (cx *EvalContext) checkStep() (int, error) {
	cx.instructionStarts[cx.pc] = true
	opcode := cx.program[cx.pc]
	spec := &opsByOpcode[cx.version][opcode]
	if spec.op == nil {
		return 0, fmt.Errorf("illegal opcode 0x%02x", opcode)
	}
	if (cx.runModeFlags & spec.Modes) == 0 {
		return 0, fmt.Errorf("%s not allowed in current mode", spec.Name)
	}
	deets := spec.OpDetails
	if deets.Size != 0 && (cx.pc+deets.Size > len(cx.program)) {
		return 0, fmt.Errorf("%s program ends short of immediate values", spec.Name)
	}
	opcost := deets.Cost(cx.program, cx.pc, blankStack)
	if opcost <= 0 {
		return 0, fmt.Errorf("%s reported non-positive cost", spec.Name)
	}
	prevpc := cx.pc
	if deets.check != nil {
		err := deets.check(cx)
		if err != nil {
			return 0, err
		}
		if cx.nextpc != 0 {
			cx.pc = cx.nextpc
			cx.nextpc = 0
		} else {
			cx.pc += deets.Size
		}
	} else {
		cx.pc += deets.Size
	}
	if cx.Trace != nil {
		fmt.Fprintf(cx.Trace, "%3d %s\n", prevpc, spec.Name)
	}
	for pc := prevpc + 1; pc < cx.pc; pc++ {
		if pc < len(cx.branchTargets) && cx.branchTargets[pc] {
			return 0, fmt.Errorf("branch target %d is not an aligned instruction", pc)
		}
	}
	return opcost, nil
}

func (cx *EvalContext) ensureStackCap(targetCap int) {
	if cap(cx.stack) < targetCap {
		// Let's grow all at once, plus a little slack.
		newStack := make([]stackValue, len(cx.stack), targetCap+4)
		copy(newStack, cx.stack)
		cx.stack = newStack
	}
}

func opErr(cx *EvalContext) error {
	return errors.New("err opcode executed")
}

func opReturn(cx *EvalContext) error {
	// Achieve the end condition:
	// Take the last element on the stack and make it the return value (only element on the stack)
	// Move the pc to the end of the program
	last := len(cx.stack) - 1
	cx.stack[0] = cx.stack[last]
	cx.stack = cx.stack[:1]
	cx.nextpc = len(cx.program)
	return nil
}

func opAssert(cx *EvalContext) error {
	last := len(cx.stack) - 1
	if cx.stack[last].Uint != 0 {
		cx.stack = cx.stack[:last]
		return nil
	}
	return fmt.Errorf("assert failed pc=%d", cx.pc)
}

func opSwap(cx *EvalContext) error {
	last := len(cx.stack) - 1
	prev := last - 1
	cx.stack[last], cx.stack[prev] = cx.stack[prev], cx.stack[last]
	return nil
}

func opSelect(cx *EvalContext) error {
	last := len(cx.stack) - 1 // condition on top
	prev := last - 1          // true is one down
	pprev := prev - 1         // false below that

	if cx.stack[last].Uint != 0 {
		cx.stack[pprev] = cx.stack[prev]
	}
	cx.stack = cx.stack[:prev]
	return nil
}

func opSHA256(cx *EvalContext) error {
	last := len(cx.stack) - 1
	hash := sha256.Sum256(cx.stack[last].Bytes)
	cx.stack[last].Bytes = hash[:]
	return nil
}

// The NIST SHA3-256 is implemented for compatibility with ICON
func opSHA3_256(cx *EvalContext) error {
	last := len(cx.stack) - 1
	hash := sha3.Sum256(cx.stack[last].Bytes)
	cx.stack[last].Bytes = hash[:]
	return nil
}

// The Keccak256 variant of SHA-3 is implemented for compatibility with Ethereum
func opKeccak256(cx *EvalContext) error {
	last := len(cx.stack) - 1
	hasher := sha3.NewLegacyKeccak256()
	hasher.Write(cx.stack[last].Bytes)
	hv := make([]byte, 0, hasher.Size())
	hv = hasher.Sum(hv)
	cx.stack[last].Bytes = hv
	return nil
}

// This is the hash commonly used in Algorand in crypto/util.go Hash()
//
// It is explicitly implemented here in terms of the specific hash for
// stability and portability in case the rest of Algorand ever moves
// to a different default hash. For stability of this language, at
// that time a new opcode should be made with the new hash.
func opSHA512_256(cx *EvalContext) error {
	last := len(cx.stack) - 1
	hash := sha512.Sum512_256(cx.stack[last].Bytes)
	cx.stack[last].Bytes = hash[:]
	return nil
}

func opPlus(cx *EvalContext) error {
	last := len(cx.stack) - 1
	prev := last - 1
	sum, carry := bits.Add64(cx.stack[prev].Uint, cx.stack[last].Uint, 0)
	if carry > 0 {
		return errors.New("+ overflowed")
	}
	cx.stack[prev].Uint = sum
	cx.stack = cx.stack[:last]
	return nil
}

func opAddw(cx *EvalContext) error {
	last := len(cx.stack) - 1
	prev := last - 1
	sum, carry := bits.Add64(cx.stack[prev].Uint, cx.stack[last].Uint, 0)
	cx.stack[prev].Uint = carry
	cx.stack[last].Uint = sum
	return nil
}

func uint128(hi uint64, lo uint64) *big.Int {
	whole := new(big.Int).SetUint64(hi)
	whole.Lsh(whole, 64)
	whole.Add(whole, new(big.Int).SetUint64(lo))
	return whole
}

func opDivModwImpl(hiNum, loNum, hiDen, loDen uint64) (hiQuo uint64, loQuo uint64, hiRem uint64, loRem uint64) {
	dividend := uint128(hiNum, loNum)
	divisor := uint128(hiDen, loDen)

	quo, rem := new(big.Int).QuoRem(dividend, divisor, new(big.Int))
	return new(big.Int).Rsh(quo, 64).Uint64(),
		quo.Uint64(),
		new(big.Int).Rsh(rem, 64).Uint64(),
		rem.Uint64()
}

func opDivModw(cx *EvalContext) error {
	loDen := len(cx.stack) - 1
	hiDen := loDen - 1
	if cx.stack[loDen].Uint == 0 && cx.stack[hiDen].Uint == 0 {
		return errors.New("/ 0")
	}
	loNum := loDen - 2
	hiNum := loDen - 3
	hiQuo, loQuo, hiRem, loRem :=
		opDivModwImpl(cx.stack[hiNum].Uint, cx.stack[loNum].Uint, cx.stack[hiDen].Uint, cx.stack[loDen].Uint)
	cx.stack[hiNum].Uint = hiQuo
	cx.stack[loNum].Uint = loQuo
	cx.stack[hiDen].Uint = hiRem
	cx.stack[loDen].Uint = loRem
	return nil
}

func opMinus(cx *EvalContext) error {
	last := len(cx.stack) - 1
	prev := last - 1
	if cx.stack[last].Uint > cx.stack[prev].Uint {
		return errors.New("- would result negative")
	}
	cx.stack[prev].Uint -= cx.stack[last].Uint
	cx.stack = cx.stack[:last]
	return nil
}

func opDiv(cx *EvalContext) error {
	last := len(cx.stack) - 1
	prev := last - 1
	if cx.stack[last].Uint == 0 {
		return errors.New("/ 0")
	}
	cx.stack[prev].Uint /= cx.stack[last].Uint
	cx.stack = cx.stack[:last]
	return nil
}

func opModulo(cx *EvalContext) error {
	last := len(cx.stack) - 1
	prev := last - 1
	if cx.stack[last].Uint == 0 {
		return errors.New("% 0")
	}
	cx.stack[prev].Uint = cx.stack[prev].Uint % cx.stack[last].Uint
	cx.stack = cx.stack[:last]
	return nil
}

func opMul(cx *EvalContext) error {
	last := len(cx.stack) - 1
	prev := last - 1
	high, low := bits.Mul64(cx.stack[prev].Uint, cx.stack[last].Uint)
	if high > 0 {
		return errors.New("* overflowed")
	}
	cx.stack[prev].Uint = low
	cx.stack = cx.stack[:last]
	return nil
}

func opMulw(cx *EvalContext) error {
	last := len(cx.stack) - 1
	prev := last - 1
	high, low := bits.Mul64(cx.stack[prev].Uint, cx.stack[last].Uint)
	cx.stack[prev].Uint = high
	cx.stack[last].Uint = low
	return nil
}

func opDivw(cx *EvalContext) error {
	last := len(cx.stack) - 1
	prev := last - 1
	pprev := last - 2
	hi := cx.stack[pprev].Uint
	lo := cx.stack[prev].Uint
	y := cx.stack[last].Uint
	// These two clauses catch what will cause panics in bits.Div64, so we get
	// nicer errors.
	if y == 0 {
		return errors.New("divw 0")
	}
	if y <= hi {
		return fmt.Errorf("divw overflow: %d <= %d", y, hi)
	}
	quo, _ := bits.Div64(hi, lo, y)
	cx.stack = cx.stack[:prev] // pop 2
	cx.stack[pprev].Uint = quo
	return nil
}

func opLt(cx *EvalContext) error {
	last := len(cx.stack) - 1
	prev := last - 1
	cond := cx.stack[prev].Uint < cx.stack[last].Uint
	cx.stack[prev] = boolToSV(cond)
	cx.stack = cx.stack[:last]
	return nil
}

// opSwap, opLt, and opNot always succeed (return nil). So error checking elided in Gt,Le,Ge

func opGt(cx *EvalContext) error {
	opSwap(cx) //nolint:errcheck // opSwap always succeeds
	return opLt(cx)
}

func opLe(cx *EvalContext) error {
	opGt(cx) //nolint:errcheck // opGt always succeeds
	return opNot(cx)
}

func opGe(cx *EvalContext) error {
	opLt(cx) //nolint:errcheck // opLt always succeeds
	return opNot(cx)
}

func opAnd(cx *EvalContext) error {
	last := len(cx.stack) - 1
	prev := last - 1
	cond := (cx.stack[prev].Uint != 0) && (cx.stack[last].Uint != 0)
	cx.stack[prev] = boolToSV(cond)
	cx.stack = cx.stack[:last]
	return nil
}

func opOr(cx *EvalContext) error {
	last := len(cx.stack) - 1
	prev := last - 1
	cond := (cx.stack[prev].Uint != 0) || (cx.stack[last].Uint != 0)
	cx.stack[prev] = boolToSV(cond)
	cx.stack = cx.stack[:last]
	return nil
}

func opEq(cx *EvalContext) error {
	last := len(cx.stack) - 1
	prev := last - 1
	ta := cx.stack[prev].avmType()
	tb := cx.stack[last].avmType()
	if ta != tb {
		return fmt.Errorf("cannot compare (%s to %s)", cx.stack[prev].typeName(), cx.stack[last].typeName())
	}
	var cond bool
	if ta == avmBytes {
		cond = bytes.Equal(cx.stack[prev].Bytes, cx.stack[last].Bytes)
	} else {
		cond = cx.stack[prev].Uint == cx.stack[last].Uint
	}
	cx.stack[prev] = boolToSV(cond)
	cx.stack = cx.stack[:last]
	return nil
}

func opNeq(cx *EvalContext) error {
	err := opEq(cx)
	if err != nil {
		return err
	}
	return opNot(cx)
}

func opNot(cx *EvalContext) error {
	last := len(cx.stack) - 1
	cx.stack[last] = boolToSV(cx.stack[last].Uint == 0)
	return nil
}

func opLen(cx *EvalContext) error {
	last := len(cx.stack) - 1
	cx.stack[last].Uint = uint64(len(cx.stack[last].Bytes))
	cx.stack[last].Bytes = nil
	return nil
}

func opItob(cx *EvalContext) error {
	last := len(cx.stack) - 1
	ibytes := make([]byte, 8)
	binary.BigEndian.PutUint64(ibytes, cx.stack[last].Uint)
	// cx.stack[last].Uint is not cleared out as optimization
	// stackValue.avmType() checks Bytes field first
	cx.stack[last].Bytes = ibytes
	return nil
}

func opBtoi(cx *EvalContext) error {
	last := len(cx.stack) - 1
	ibytes := cx.stack[last].Bytes
	if len(ibytes) > 8 {
		return fmt.Errorf("btoi arg too long, got [%d]bytes", len(ibytes))
	}
	value := uint64(0)
	for _, b := range ibytes {
		value = value << 8
		value = value | (uint64(b) & 0x0ff)
	}
	cx.stack[last].Uint = value
	cx.stack[last].Bytes = nil
	return nil
}

func opBitOr(cx *EvalContext) error {
	last := len(cx.stack) - 1
	prev := last - 1
	cx.stack[prev].Uint = cx.stack[prev].Uint | cx.stack[last].Uint
	cx.stack = cx.stack[:last]
	return nil
}

func opBitAnd(cx *EvalContext) error {
	last := len(cx.stack) - 1
	prev := last - 1
	cx.stack[prev].Uint = cx.stack[prev].Uint & cx.stack[last].Uint
	cx.stack = cx.stack[:last]
	return nil
}

func opBitXor(cx *EvalContext) error {
	last := len(cx.stack) - 1
	prev := last - 1
	cx.stack[prev].Uint = cx.stack[prev].Uint ^ cx.stack[last].Uint
	cx.stack = cx.stack[:last]
	return nil
}

func opBitNot(cx *EvalContext) error {
	last := len(cx.stack) - 1
	cx.stack[last].Uint = cx.stack[last].Uint ^ 0xffffffffffffffff
	return nil
}

func opShiftLeft(cx *EvalContext) error {
	last := len(cx.stack) - 1
	prev := last - 1
	if cx.stack[last].Uint > 63 {
		return fmt.Errorf("shl arg too big, (%d)", cx.stack[last].Uint)
	}
	cx.stack[prev].Uint = cx.stack[prev].Uint << cx.stack[last].Uint
	cx.stack = cx.stack[:last]
	return nil
}

func opShiftRight(cx *EvalContext) error {
	last := len(cx.stack) - 1
	prev := last - 1
	if cx.stack[last].Uint > 63 {
		return fmt.Errorf("shr arg too big, (%d)", cx.stack[last].Uint)
	}
	cx.stack[prev].Uint = cx.stack[prev].Uint >> cx.stack[last].Uint
	cx.stack = cx.stack[:last]
	return nil
}

func opSqrt(cx *EvalContext) error {
	/*
		        It would not be safe to use math.Sqrt, because we would have to
			convert our u64 to an f64, but f64 cannot represent all u64s exactly.

			This algorithm comes from Jack W. Crenshaw's 1998 article in Embedded:
			http://www.embedded.com/electronics-blogs/programmer-s-toolbox/4219659/Integer-Square-Roots
	*/

	last := len(cx.stack) - 1

	sq := cx.stack[last].Uint
	var rem uint64 = 0
	var root uint64 = 0

	for i := 0; i < 32; i++ {
		root <<= 1
		rem = (rem << 2) | (sq >> (64 - 2))
		sq <<= 2
		if root < rem {
			rem -= root | 1
			root += 2
		}
	}
	cx.stack[last].Uint = root >> 1
	return nil
}

func opBitLen(cx *EvalContext) error {
	last := len(cx.stack) - 1
	if cx.stack[last].avmType() == avmUint64 {
		cx.stack[last].Uint = uint64(bits.Len64(cx.stack[last].Uint))
		return nil
	}
	length := len(cx.stack[last].Bytes)
	idx := 0
	for i, b := range cx.stack[last].Bytes {
		if b != 0 {
			idx = bits.Len8(b) + (8 * (length - i - 1))
			break
		}

	}
	cx.stack[last].Bytes = nil
	cx.stack[last].Uint = uint64(idx)
	return nil
}

func opExpImpl(base uint64, exp uint64) (uint64, error) {
	// These checks are slightly repetive but the clarity of
	// avoiding nested checks seems worth it.
	if exp == 0 && base == 0 {
		return 0, errors.New("0^0 is undefined")
	}
	if base == 0 {
		return 0, nil
	}
	if exp == 0 || base == 1 {
		return 1, nil
	}
	// base is now at least 2, so exp can not be 64
	if exp >= 64 {
		return 0, fmt.Errorf("%d^%d overflow", base, exp)
	}
	answer := base
	// safe to cast exp, because it is known to fit in int (it's < 64)
	for i := 1; i < int(exp); i++ {
		next := answer * base
		if next/answer != base {
			return 0, fmt.Errorf("%d^%d overflow", base, exp)
		}
		answer = next
	}
	return answer, nil
}

func opExp(cx *EvalContext) error {
	last := len(cx.stack) - 1
	prev := last - 1

	exp := cx.stack[last].Uint
	base := cx.stack[prev].Uint
	val, err := opExpImpl(base, exp)
	if err != nil {
		return err
	}
	cx.stack[prev].Uint = val
	cx.stack = cx.stack[:last]
	return nil
}

func opExpwImpl(base uint64, exp uint64) (*big.Int, error) {
	// These checks are slightly repetive but the clarity of
	// avoiding nested checks seems worth it.
	if exp == 0 && base == 0 {
		return &big.Int{}, errors.New("0^0 is undefined")
	}
	if base == 0 {
		return &big.Int{}, nil
	}
	if exp == 0 || base == 1 {
		return new(big.Int).SetUint64(1), nil
	}
	// base is now at least 2, so exp can not be 128
	if exp >= 128 {
		return &big.Int{}, fmt.Errorf("%d^%d overflow", base, exp)
	}

	answer := new(big.Int).SetUint64(base)
	bigbase := new(big.Int).SetUint64(base)
	// safe to cast exp, because it is known to fit in int (it's < 128)
	for i := 1; i < int(exp); i++ {
		answer.Mul(answer, bigbase)
		if answer.BitLen() > 128 {
			return &big.Int{}, fmt.Errorf("%d^%d overflow", base, exp)
		}
	}
	return answer, nil
}

func opExpw(cx *EvalContext) error {
	last := len(cx.stack) - 1
	prev := last - 1

	exp := cx.stack[last].Uint
	base := cx.stack[prev].Uint
	val, err := opExpwImpl(base, exp)
	if err != nil {
		return err
	}
	hi := new(big.Int).Rsh(val, 64).Uint64()
	lo := val.Uint64()

	cx.stack[prev].Uint = hi
	cx.stack[last].Uint = lo
	return nil
}

func opBytesBinOp(cx *EvalContext, result *big.Int, op func(x, y *big.Int) *big.Int) error {
	last := len(cx.stack) - 1
	prev := last - 1

	if len(cx.stack[last].Bytes) > maxByteMathSize || len(cx.stack[prev].Bytes) > maxByteMathSize {
		return errors.New("math attempted on large byte-array")
	}

	rhs := new(big.Int).SetBytes(cx.stack[last].Bytes)
	lhs := new(big.Int).SetBytes(cx.stack[prev].Bytes)
	op(lhs, rhs) // op's receiver has already been bound to result
	if result.Sign() < 0 {
		return errors.New("byte math would have negative result")
	}
	cx.stack[prev].Bytes = result.Bytes()
	cx.stack = cx.stack[:last]
	return nil
}

func opBytesPlus(cx *EvalContext) error {
	result := new(big.Int)
	return opBytesBinOp(cx, result, result.Add)
}

func opBytesMinus(cx *EvalContext) error {
	result := new(big.Int)
	return opBytesBinOp(cx, result, result.Sub)
}

func opBytesDiv(cx *EvalContext) error {
	result := new(big.Int)
	var inner error
	checkDiv := func(x, y *big.Int) *big.Int {
		if y.BitLen() == 0 {
			inner = errors.New("division by zero")
			return new(big.Int)
		}
		return result.Div(x, y)
	}
	err := opBytesBinOp(cx, result, checkDiv)
	if err != nil {
		return err
	}
	return inner
}

func opBytesMul(cx *EvalContext) error {
	result := new(big.Int)
	return opBytesBinOp(cx, result, result.Mul)
}

func opBytesSqrt(cx *EvalContext) error {
	last := len(cx.stack) - 1

	if len(cx.stack[last].Bytes) > maxByteMathSize {
		return errors.New("math attempted on large byte-array")
	}

	val := new(big.Int).SetBytes(cx.stack[last].Bytes)
	val.Sqrt(val)
	cx.stack[last].Bytes = val.Bytes()
	return nil
}

func nonzero(b []byte) []byte {
	for i := range b {
		if b[i] != 0 {
			return b[i:]
		}
	}
	return nil
}

func opBytesLt(cx *EvalContext) error {
	last := len(cx.stack) - 1
	prev := last - 1

	if len(cx.stack[last].Bytes) > maxByteMathSize || len(cx.stack[prev].Bytes) > maxByteMathSize {
		return errors.New("math attempted on large byte-array")
	}

	rhs := nonzero(cx.stack[last].Bytes)
	lhs := nonzero(cx.stack[prev].Bytes)

	switch {
	case len(lhs) < len(rhs):
		cx.stack[prev] = boolToSV(true)
	case len(lhs) > len(rhs):
		cx.stack[prev] = boolToSV(false)
	default:
		cx.stack[prev] = boolToSV(bytes.Compare(lhs, rhs) < 0)
	}

	cx.stack = cx.stack[:last]
	return nil
}

func opBytesGt(cx *EvalContext) error {
	opSwap(cx)
	return opBytesLt(cx)
}

func opBytesLe(cx *EvalContext) error {
	err := opBytesGt(cx)
	if err != nil {
		return err
	}
	return opNot(cx)
}

func opBytesGe(cx *EvalContext) error {
	err := opBytesLt(cx)
	if err != nil {
		return err
	}
	return opNot(cx)
}

func opBytesEq(cx *EvalContext) error {
	last := len(cx.stack) - 1
	prev := last - 1

	if len(cx.stack[last].Bytes) > maxByteMathSize || len(cx.stack[prev].Bytes) > maxByteMathSize {
		return errors.New("math attempted on large byte-array")
	}

	rhs := nonzero(cx.stack[last].Bytes)
	lhs := nonzero(cx.stack[prev].Bytes)

	cx.stack[prev] = boolToSV(bytes.Equal(lhs, rhs))
	cx.stack = cx.stack[:last]
	return nil
}

func opBytesNeq(cx *EvalContext) error {
	err := opBytesEq(cx)
	if err != nil {
		return err
	}
	return opNot(cx)
}

func opBytesModulo(cx *EvalContext) error {
	result := new(big.Int)
	var inner error
	checkMod := func(x, y *big.Int) *big.Int {
		if y.BitLen() == 0 {
			inner = errors.New("modulo by zero")
			return new(big.Int)
		}
		return result.Mod(x, y)
	}
	err := opBytesBinOp(cx, result, checkMod)
	if err != nil {
		return err
	}
	return inner
}

func zpad(smaller []byte, size int) []byte {
	padded := make([]byte, size)
	extra := size - len(smaller)  // how much was added?
	copy(padded[extra:], smaller) // slide original contents to the right
	return padded
}

// Return two slices, representing the top two slices on the stack.
// They can be returned in either order, but the first slice returned
// must be newly allocated, and already in place at the top of stack
// (the original top having been popped).
func opBytesBinaryLogicPrep(cx *EvalContext) ([]byte, []byte) {
	last := len(cx.stack) - 1
	prev := last - 1

	llen := len(cx.stack[last].Bytes)
	plen := len(cx.stack[prev].Bytes)

	var fresh, other []byte
	if llen > plen {
		fresh, other = zpad(cx.stack[prev].Bytes, llen), cx.stack[last].Bytes
	} else {
		fresh, other = zpad(cx.stack[last].Bytes, plen), cx.stack[prev].Bytes
	}
	cx.stack[prev].Bytes = fresh
	cx.stack = cx.stack[:last]
	return fresh, other
}

func opBytesBitOr(cx *EvalContext) error {
	a, b := opBytesBinaryLogicPrep(cx)
	for i := range a {
		a[i] = a[i] | b[i]
	}
	return nil
}

func opBytesBitAnd(cx *EvalContext) error {
	a, b := opBytesBinaryLogicPrep(cx)
	for i := range a {
		a[i] = a[i] & b[i]
	}
	return nil
}

func opBytesBitXor(cx *EvalContext) error {
	a, b := opBytesBinaryLogicPrep(cx)
	for i := range a {
		a[i] = a[i] ^ b[i]
	}
	return nil
}

func opBytesBitNot(cx *EvalContext) error {
	last := len(cx.stack) - 1

	fresh := make([]byte, len(cx.stack[last].Bytes))
	for i, b := range cx.stack[last].Bytes {
		fresh[i] = ^b
	}
	cx.stack[last].Bytes = fresh
	return nil
}

func opBytesZero(cx *EvalContext) error {
	last := len(cx.stack) - 1
	length := cx.stack[last].Uint
	if length > maxStringSize {
		return fmt.Errorf("bzero attempted to create a too large string")
	}
	cx.stack[last].Bytes = make([]byte, length)
	return nil
}

func opIntConstBlock(cx *EvalContext) error {
	var err error
	cx.intc, cx.nextpc, err = parseIntImmArgs(cx.program, cx.pc+1)
	return err
}

func opIntConstN(cx *EvalContext, n byte) error {
	if int(n) >= len(cx.intc) {
		return fmt.Errorf("intc [%d] beyond %d constants", n, len(cx.intc))
	}
	cx.stack = append(cx.stack, stackValue{Uint: cx.intc[n]})
	return nil
}
func opIntConstLoad(cx *EvalContext) error {
	n := cx.program[cx.pc+1]
	return opIntConstN(cx, n)
}
func opIntConst0(cx *EvalContext) error {
	return opIntConstN(cx, 0)
}
func opIntConst1(cx *EvalContext) error {
	return opIntConstN(cx, 1)
}
func opIntConst2(cx *EvalContext) error {
	return opIntConstN(cx, 2)
}
func opIntConst3(cx *EvalContext) error {
	return opIntConstN(cx, 3)
}

func opPushInt(cx *EvalContext) error {
	pos := cx.pc + 1
	val, bytesUsed := binary.Uvarint(cx.program[pos:])
	if bytesUsed <= 0 {
		return fmt.Errorf("could not decode int at program[%d]", pos)
	}
	sv := stackValue{Uint: val}
	cx.stack = append(cx.stack, sv)
	cx.nextpc = pos + bytesUsed
	return nil
}

func opPushInts(cx *EvalContext) error {
	intc, nextpc, err := parseIntImmArgs(cx.program, cx.pc+1)
	if err != nil {
		return err
	}
	finalLen := len(cx.stack) + len(intc)
	cx.ensureStackCap(finalLen)
	for _, cint := range intc {
		sv := stackValue{Uint: cint}
		cx.stack = append(cx.stack, sv)
	}
	cx.nextpc = nextpc
	return nil
}

func opByteConstBlock(cx *EvalContext) error {
	var err error
	cx.bytec, cx.nextpc, err = parseByteImmArgs(cx.program, cx.pc+1)
	return err
}

func opByteConstN(cx *EvalContext, n uint) error {
	if n >= uint(len(cx.bytec)) {
		return fmt.Errorf("bytec [%d] beyond %d constants", n, len(cx.bytec))
	}
	cx.stack = append(cx.stack, stackValue{Bytes: cx.bytec[n]})
	return nil
}
func opByteConstLoad(cx *EvalContext) error {
	n := uint(cx.program[cx.pc+1])
	return opByteConstN(cx, n)
}
func opByteConst0(cx *EvalContext) error {
	return opByteConstN(cx, 0)
}
func opByteConst1(cx *EvalContext) error {
	return opByteConstN(cx, 1)
}
func opByteConst2(cx *EvalContext) error {
	return opByteConstN(cx, 2)
}
func opByteConst3(cx *EvalContext) error {
	return opByteConstN(cx, 3)
}

func opPushBytes(cx *EvalContext) error {
	pos := cx.pc + 1
	length, bytesUsed := binary.Uvarint(cx.program[pos:])
	if bytesUsed <= 0 {
		return fmt.Errorf("could not decode length at program[%d]", pos)
	}
	pos += bytesUsed
	end := uint64(pos) + length
	if end > uint64(len(cx.program)) || end < uint64(pos) {
		return fmt.Errorf("pushbytes too long at program[%d]", pos)
	}
	sv := stackValue{Bytes: cx.program[pos:end]}
	cx.stack = append(cx.stack, sv)
	cx.nextpc = int(end)
	return nil
}

func opPushBytess(cx *EvalContext) error {
	cbytess, nextpc, err := parseByteImmArgs(cx.program, cx.pc+1)
	if err != nil {
		return err
	}
	finalLen := len(cx.stack) + len(cbytess)
	cx.ensureStackCap(finalLen)
	for _, cbytes := range cbytess {
		sv := stackValue{Bytes: cbytes}
		cx.stack = append(cx.stack, sv)
	}
	cx.nextpc = nextpc
	return nil
}

func opArgN(cx *EvalContext, n uint64) error {
	if n >= uint64(len(cx.txn.Lsig.Args)) {
		return fmt.Errorf("cannot load arg[%d] of %d", n, len(cx.txn.Lsig.Args))
	}
	val := nilToEmpty(cx.txn.Lsig.Args[n])
	cx.stack = append(cx.stack, stackValue{Bytes: val})
	return nil
}

func opArg(cx *EvalContext) error {
	n := uint64(cx.program[cx.pc+1])
	return opArgN(cx, n)
}
func opArg0(cx *EvalContext) error {
	return opArgN(cx, 0)
}
func opArg1(cx *EvalContext) error {
	return opArgN(cx, 1)
}
func opArg2(cx *EvalContext) error {
	return opArgN(cx, 2)
}
func opArg3(cx *EvalContext) error {
	return opArgN(cx, 3)
}
func opArgs(cx *EvalContext) error {
	last := len(cx.stack) - 1
	n := cx.stack[last].Uint
	// Pop the index and push the result back on the stack.
	cx.stack = cx.stack[:last]
	return opArgN(cx, n)
}

func decodeBranchOffset(program []byte, pos int) int {
	// tricky casting to preserve signed value
	return int(int16(program[pos])<<8 | int16(program[pos+1]))
}

func branchTarget(cx *EvalContext) (int, error) {
	offset := decodeBranchOffset(cx.program, cx.pc+1)
	if offset < 0 && cx.version < backBranchEnabledVersion {
		return 0, fmt.Errorf("negative branch offset %x", offset)
	}
	target := cx.pc + 3 + offset
	var branchTooFar bool
	if cx.version >= 2 {
		// branching to exactly the end of the program (target == len(cx.program)), the next pc after the last instruction, is okay and ends normally
		branchTooFar = target > len(cx.program) || target < 0
	} else {
		branchTooFar = target >= len(cx.program) || target < 0
	}
	if branchTooFar {
		return 0, fmt.Errorf("branch target %d outside of program", target)
	}

	return target, nil
}

func switchTarget(cx *EvalContext, branchIdx uint64) (int, error) {
	numOffsets := int(cx.program[cx.pc+1])

	end := cx.pc + 2          // end of opcode + number of offsets, beginning of offset list
	eoi := end + 2*numOffsets // end of instruction

	if eoi > len(cx.program) { // eoi will equal len(p) if switch is last instruction
		return 0, fmt.Errorf("switch claims to extend beyond program")
	}

	offset := 0
	if branchIdx < uint64(numOffsets) {
		pos := end + int(2*branchIdx) // position of referenced offset: each offset is 2 bytes
		offset = decodeBranchOffset(cx.program, pos)
	}

	target := eoi + offset

	// branching to exactly the end of the program (target == len(cx.program)), the next pc after the last instruction,
	// is okay and ends normally
	if target > len(cx.program) || target < 0 {
		return 0, fmt.Errorf("branch target %d outside of program", target)
	}
	return target, nil
}

// checks any branch that is {op} {int16 be offset}
func checkBranch(cx *EvalContext) error {
	target, err := branchTarget(cx)
	if err != nil {
		return err
	}
	if target < cx.pc+3 {
		// If a branch goes backwards, we should have already noted that an instruction began at that location.
		if ok := cx.instructionStarts[target]; !ok {
			return fmt.Errorf("back branch target %d is not an aligned instruction", target)
		}
	}
	cx.branchTargets[target] = true
	return nil
}

// checks switch is encoded properly (and calculates nextpc)
func checkSwitch(cx *EvalContext) error {
	numOffsets := int(cx.program[cx.pc+1])
	eoi := cx.pc + 2 + 2*numOffsets

	for branchIdx := 0; branchIdx < numOffsets; branchIdx++ {
		target, err := switchTarget(cx, uint64(branchIdx))
		if err != nil {
			return err
		}

		if target < eoi {
			// If a branch goes backwards, we should have already noted that an instruction began at that location.
			if ok := cx.instructionStarts[target]; !ok {
				return fmt.Errorf("back branch target %d is not an aligned instruction", target)
			}
		}
		cx.branchTargets[target] = true
	}

	// this opcode's size is dynamic so nextpc must be set here
	cx.nextpc = eoi
	return nil
}

func opBnz(cx *EvalContext) error {
	last := len(cx.stack) - 1
	cx.nextpc = cx.pc + 3
	isNonZero := cx.stack[last].Uint != 0
	cx.stack = cx.stack[:last] // pop
	if isNonZero {
		target, err := branchTarget(cx)
		if err != nil {
			return err
		}
		cx.nextpc = target
	}
	return nil
}

func opBz(cx *EvalContext) error {
	last := len(cx.stack) - 1
	cx.nextpc = cx.pc + 3
	isZero := cx.stack[last].Uint == 0
	cx.stack = cx.stack[:last] // pop
	if isZero {
		target, err := branchTarget(cx)
		if err != nil {
			return err
		}
		cx.nextpc = target
	}
	return nil
}

func opB(cx *EvalContext) error {
	target, err := branchTarget(cx)
	if err != nil {
		return err
	}
	cx.nextpc = target
	return nil
}

func opSwitch(cx *EvalContext) error {
	last := len(cx.stack) - 1
	branchIdx := cx.stack[last].Uint

	cx.stack = cx.stack[:last]
	target, err := switchTarget(cx, branchIdx)
	if err != nil {
		return err
	}
	cx.nextpc = target
	return nil
}

func opMatch(cx *EvalContext) error {
	n := int(cx.program[cx.pc+1])
	// stack contains the n sized match list and the single match value
	if n+1 > len(cx.stack) {
		return fmt.Errorf("match expects %d stack args while stack only contains %d", n+1, len(cx.stack))
	}

	last := len(cx.stack) - 1
	matchVal := cx.stack[last]
	cx.stack = cx.stack[:last]

	argBase := len(cx.stack) - n
	matchList := cx.stack[argBase:]
	cx.stack = cx.stack[:argBase]

	matchedIdx := n
	for i, stackArg := range matchList {
		if stackArg.avmType() != matchVal.avmType() {
			continue
		}

		if matchVal.avmType() == avmBytes && bytes.Equal(matchVal.Bytes, stackArg.Bytes) {
			matchedIdx = i
			break
		} else if matchVal.avmType() == avmUint64 && matchVal.Uint == stackArg.Uint {
			matchedIdx = i
			break
		}
	}

	target, err := switchTarget(cx, uint64(matchedIdx))
	if err != nil {
		return err
	}
	cx.nextpc = target
	return nil
}

const protoByte = 0x8a

func opCallSub(cx *EvalContext) error {
	cx.callstack = append(cx.callstack, frame{
		retpc:  cx.pc + 3, // retpc is pc _after_ the callsub
		height: len(cx.stack),
	})
	err := opB(cx)

	/* We only set fromCallSub if we know we're jumping to a proto. In opProto,
	   we confirm we came directly from callsub by checking (and resetting) the
	   flag. This is really a little handshake between callsub and proto. Done
	   this way, we don't have to waste time clearing the fromCallsub flag in
	   every instruction, only in proto since we know we're going there next.
	*/

	if cx.nextpc < len(cx.program) && cx.program[cx.nextpc] == protoByte {
		cx.fromCallsub = true
	}
	return err
}

func opRetSub(cx *EvalContext) error {
	top := len(cx.callstack) - 1
	if top < 0 {
		return errors.New("retsub with empty callstack")
	}
	frame := cx.callstack[top]
	if frame.clear { // A `proto` was issued in the subroutine, so retsub cleans up.
		expect := frame.height + frame.returns
		if len(cx.stack) < expect { // Check general error case first, only diffentiate when error is assured
			switch {
			case len(cx.stack) < frame.height:
				return fmt.Errorf("retsub executed with stack below frame. Did you pop args?")
			case len(cx.stack) == frame.height:
				return fmt.Errorf("retsub executed with no return values on stack. proto declared %d", frame.returns)
			default:
				return fmt.Errorf("retsub executed with %d return values on stack. proto declared %d",
					len(cx.stack)-frame.height, frame.returns)
			}
		}
		argstart := frame.height - frame.args
		copy(cx.stack[argstart:], cx.stack[frame.height:expect])
		cx.stack = cx.stack[:argstart+frame.returns]
	}
	cx.callstack = cx.callstack[:top]
	cx.nextpc = frame.retpc
	return nil
}

func opPop(cx *EvalContext) error {
	last := len(cx.stack) - 1
	cx.stack = cx.stack[:last]
	return nil
}

func opDup(cx *EvalContext) error {
	last := len(cx.stack) - 1
	sv := cx.stack[last]
	cx.stack = append(cx.stack, sv)
	return nil
}

func opDup2(cx *EvalContext) error {
	last := len(cx.stack) - 1
	prev := last - 1
	cx.stack = append(cx.stack, cx.stack[prev:]...)
	return nil
}

func opDig(cx *EvalContext) error {
	depth := int(cx.program[cx.pc+1])
	idx := len(cx.stack) - 1 - depth
	// Need to check stack size explicitly here because checkArgs() doesn't understand dig
	// so we can't expect our stack to be prechecked.
	if idx < 0 {
		return fmt.Errorf("dig %d with stack size = %d", depth, len(cx.stack))
	}
	sv := cx.stack[idx]
	cx.stack = append(cx.stack, sv)
	return nil
}

func opCover(cx *EvalContext) error {
	depth := int(cx.program[cx.pc+1])
	topIdx := len(cx.stack) - 1
	idx := topIdx - depth
	// Need to check stack size explicitly here because checkArgs() doesn't understand cover
	// so we can't expect our stack to be prechecked.
	if idx < 0 {
		return fmt.Errorf("cover %d with stack size = %d", depth, len(cx.stack))
	}
	sv := cx.stack[topIdx]
	copy(cx.stack[idx+1:], cx.stack[idx:])
	cx.stack[idx] = sv
	return nil
}

func opUncover(cx *EvalContext) error {
	depth := int(cx.program[cx.pc+1])
	topIdx := len(cx.stack) - 1
	idx := topIdx - depth
	// Need to check stack size explicitly here because checkArgs() doesn't understand uncover
	// so we can't expect our stack to be prechecked.
	if idx < 0 {
		return fmt.Errorf("uncover %d with stack size = %d", depth, len(cx.stack))
	}

	sv := cx.stack[idx]
	copy(cx.stack[idx:], cx.stack[idx+1:])
	cx.stack[topIdx] = sv
	return nil
}

func (cx *EvalContext) assetHoldingToValue(holding *basics.AssetHolding, fs assetHoldingFieldSpec) (sv stackValue, err error) {
	switch fs.field {
	case AssetBalance:
		sv.Uint = holding.Amount
	case AssetFrozen:
		sv.Uint = boolToUint(holding.Frozen)
	default:
		return sv, fmt.Errorf("invalid asset_holding_get field %d", fs.field)
	}

	if fs.ftype.AVMType != sv.avmType() {
		return sv, fmt.Errorf("%s expected field type is %s but got %s", fs.field, fs.ftype, sv.avmType())
	}
	return sv, nil
}

func (cx *EvalContext) assetParamsToValue(params *basics.AssetParams, creator basics.Address, fs assetParamsFieldSpec) (sv stackValue, err error) {
	switch fs.field {
	case AssetTotal:
		sv.Uint = params.Total
	case AssetDecimals:
		sv.Uint = uint64(params.Decimals)
	case AssetDefaultFrozen:
		sv.Uint = boolToUint(params.DefaultFrozen)
	case AssetUnitName:
		sv.Bytes = []byte(params.UnitName)
	case AssetName:
		sv.Bytes = []byte(params.AssetName)
	case AssetURL:
		sv.Bytes = []byte(params.URL)
	case AssetMetadataHash:
		sv.Bytes = params.MetadataHash[:]
	case AssetManager:
		sv.Bytes = params.Manager[:]
	case AssetReserve:
		sv.Bytes = params.Reserve[:]
	case AssetFreeze:
		sv.Bytes = params.Freeze[:]
	case AssetClawback:
		sv.Bytes = params.Clawback[:]
	case AssetCreator:
		sv.Bytes = creator[:]
	default:
		return sv, fmt.Errorf("invalid asset_params_get field %d", fs.field)
	}

	if fs.ftype.AVMType != sv.avmType() {
		return sv, fmt.Errorf("%s expected field type is %s but got %s", fs.field, fs.ftype, sv.avmType())
	}
	return sv, nil
}

func (cx *EvalContext) appParamsToValue(params *basics.AppParams, fs appParamsFieldSpec) (sv stackValue, err error) {
	switch fs.field {
	case AppApprovalProgram:
		sv.Bytes = params.ApprovalProgram[:]
	case AppClearStateProgram:
		sv.Bytes = params.ClearStateProgram[:]
	case AppGlobalNumUint:
		sv.Uint = params.GlobalStateSchema.NumUint
	case AppGlobalNumByteSlice:
		sv.Uint = params.GlobalStateSchema.NumByteSlice
	case AppLocalNumUint:
		sv.Uint = params.LocalStateSchema.NumUint
	case AppLocalNumByteSlice:
		sv.Uint = params.LocalStateSchema.NumByteSlice
	case AppExtraProgramPages:
		sv.Uint = uint64(params.ExtraProgramPages)
	default:
		// The pseudo fields AppCreator and AppAddress are handled before this method
		return sv, fmt.Errorf("invalid app_params_get field %d", fs.field)
	}

	if fs.ftype.AVMType != sv.avmType() {
		return sv, fmt.Errorf("%s expected field type is %s but got %s", fs.field, fs.ftype, sv.avmType())
	}
	return sv, nil
}

// TxnFieldToTealValue is a thin wrapper for txnFieldToStack for external use
func TxnFieldToTealValue(txn *transactions.Transaction, groupIndex int, field TxnField, arrayFieldIdx uint64, inner bool) (basics.TealValue, error) {
	if groupIndex < 0 {
		return basics.TealValue{}, fmt.Errorf("negative groupIndex %d", groupIndex)
	}
	var cx EvalContext
	stxnad := &transactions.SignedTxnWithAD{SignedTxn: transactions.SignedTxn{Txn: *txn}}
	fs, ok := txnFieldSpecByField(field)
	if !ok {
		return basics.TealValue{}, fmt.Errorf("invalid field %s", field)
	}
	sv, err := cx.txnFieldToStack(stxnad, &fs, arrayFieldIdx, groupIndex, inner)
	return sv.toTealValue(), err
}

// currentTxID is a convenience method to get the Txid for the txn being evaluated
func (cx *EvalContext) currentTxID() transactions.Txid {
	if cx.Proto.UnifyInnerTxIDs {
		// can't just return cx.txn.ID() because I might be an inner txn
		return cx.getTxID(&cx.txn.Txn, cx.groupIndex, false)
	}

	// original behavior, for backwards comatability
	return cx.txn.ID()
}

// getTxIDNotUnified is a backwards-compatible getTxID used when the consensus param UnifyInnerTxIDs
// is false. DO NOT call directly, and DO NOT change its behavior
func (cx *EvalContext) getTxIDNotUnified(txn *transactions.Transaction, groupIndex int) transactions.Txid {
	if cx.EvalParams.txidCache == nil {
		cx.EvalParams.txidCache = make(map[int]transactions.Txid, len(cx.TxnGroup))
	}

	txid, ok := cx.EvalParams.txidCache[groupIndex]
	if !ok {
		if cx.caller != nil {
			innerOffset := len(cx.caller.txn.EvalDelta.InnerTxns)
			txid = txn.InnerID(cx.caller.txn.ID(), innerOffset+groupIndex)
		} else {
			txid = txn.ID()
		}
		cx.EvalParams.txidCache[groupIndex] = txid
	}

	return txid
}

func (cx *EvalContext) getTxID(txn *transactions.Transaction, groupIndex int, inner bool) transactions.Txid {
	// inner indicates that groupIndex is an index into the most recent inner txn group

	if cx.EvalParams == nil { // Special case, called through TxnFieldToTealValue. No EvalParams, no caching.
		return txn.ID()
	}

	if !cx.Proto.UnifyInnerTxIDs {
		// original behavior, for backwards comatability
		return cx.getTxIDNotUnified(txn, groupIndex)
	}

	if inner {
		// Initialize innerTxidCache if necessary
		if cx.EvalParams.innerTxidCache == nil {
			cx.EvalParams.innerTxidCache = make(map[int]transactions.Txid)
		}

		txid, ok := cx.EvalParams.innerTxidCache[groupIndex]
		if !ok {
			// We're referencing an inner and the current txn is the parent
			myTxid := cx.currentTxID()
			lastGroupLen := len(cx.getLastInnerGroup())
			// innerIndex is the referenced inner txn's index in cx.txn.EvalDelta.InnerTxns
			innerIndex := len(cx.txn.EvalDelta.InnerTxns) - lastGroupLen + groupIndex
			txid = txn.InnerID(myTxid, innerIndex)
			cx.EvalParams.innerTxidCache[groupIndex] = txid
		}

		return txid
	}

	// Initialize txidCache if necessary
	if cx.EvalParams.txidCache == nil {
		cx.EvalParams.txidCache = make(map[int]transactions.Txid, len(cx.TxnGroup))
	}

	txid, ok := cx.EvalParams.txidCache[groupIndex]
	if !ok {
		if cx.caller != nil {
			// We're referencing a peer txn, not my inner, but I am an inner
			parentTxid := cx.caller.currentTxID()
			innerIndex := len(cx.caller.txn.EvalDelta.InnerTxns) + groupIndex
			txid = txn.InnerID(parentTxid, innerIndex)
		} else {
			// We're referencing a peer txn and I am not an inner
			txid = txn.ID()
		}
		cx.EvalParams.txidCache[groupIndex] = txid
	}

	return txid
}

func (cx *EvalContext) txnFieldToStack(stxn *transactions.SignedTxnWithAD, fs *txnFieldSpec, arrayFieldIdx uint64, groupIndex int, inner bool) (sv stackValue, err error) {
	if fs.effects {
		if cx.runModeFlags == ModeSig {
			return sv, fmt.Errorf("txn[%s] not allowed in current mode", fs.field)
		}
		if cx.version < txnEffectsVersion && !inner {
			return sv, errors.New("Unable to obtain effects from top-level transactions")
		}
	}
	if inner {
		// Before we had inner apps, we did not allow these, since we had no inner groups.
		if cx.version < innerAppsEnabledVersion && (fs.field == GroupIndex || fs.field == TxID) {
			err = fmt.Errorf("illegal field for inner transaction %s", fs.field)
			return
		}
	}
	err = nil
	txn := &stxn.SignedTxn.Txn
	switch fs.field {
	case Sender:
		sv.Bytes = txn.Sender[:]
	case Fee:
		sv.Uint = txn.Fee.Raw
	case FirstValid:
		sv.Uint = uint64(txn.FirstValid)
	case FirstValidTime:
		rnd, err := cx.availableRound(uint64(txn.FirstValid) - 1)
		if err != nil {
			return sv, err
		}
		hdr, err := cx.SigLedger.BlockHdrCached(rnd)
		if err != nil {
			return sv, err
		}
		if hdr.TimeStamp < 0 {
			return sv, fmt.Errorf("block(%d) timestamp %d < 0", txn.FirstValid-1, hdr.TimeStamp)
		}
		sv.Uint = uint64(hdr.TimeStamp)
	case LastValid:
		sv.Uint = uint64(txn.LastValid)
	case Note:
		sv.Bytes = nilToEmpty(txn.Note)
	case Receiver:
		sv.Bytes = txn.Receiver[:]
	case Amount:
		sv.Uint = txn.Amount.Raw
	case CloseRemainderTo:
		sv.Bytes = txn.CloseRemainderTo[:]
	case VotePK:
		sv.Bytes = txn.VotePK[:]
	case SelectionPK:
		sv.Bytes = txn.SelectionPK[:]
	case StateProofPK:
		sv.Bytes = txn.StateProofPK[:]
	case VoteFirst:
		sv.Uint = uint64(txn.VoteFirst)
	case VoteLast:
		sv.Uint = uint64(txn.VoteLast)
	case VoteKeyDilution:
		sv.Uint = txn.VoteKeyDilution
	case Nonparticipation:
		sv.Uint = boolToUint(txn.Nonparticipation)
	case Type:
		sv.Bytes = []byte(txn.Type)
	case TypeEnum:
		sv.Uint = txnTypeMap[string(txn.Type)]
	case XferAsset:
		sv.Uint = uint64(txn.XferAsset)
	case AssetAmount:
		sv.Uint = txn.AssetAmount
	case AssetSender:
		sv.Bytes = txn.AssetSender[:]
	case AssetReceiver:
		sv.Bytes = txn.AssetReceiver[:]
	case AssetCloseTo:
		sv.Bytes = txn.AssetCloseTo[:]
	case GroupIndex:
		sv.Uint = uint64(groupIndex)
	case TxID:
		txid := cx.getTxID(txn, groupIndex, inner)
		sv.Bytes = txid[:]
	case Lease:
		sv.Bytes = txn.Lease[:]
	case ApplicationID:
		sv.Uint = uint64(txn.ApplicationID)
	case OnCompletion:
		sv.Uint = uint64(txn.OnCompletion)

	case ApplicationArgs:
		if arrayFieldIdx >= uint64(len(txn.ApplicationArgs)) {
			return sv, fmt.Errorf("invalid ApplicationArgs index %d", arrayFieldIdx)
		}
		sv.Bytes = nilToEmpty(txn.ApplicationArgs[arrayFieldIdx])
	case NumAppArgs:
		sv.Uint = uint64(len(txn.ApplicationArgs))

	case Accounts:
		if arrayFieldIdx == 0 {
			// special case: sender
			sv.Bytes = txn.Sender[:]
		} else {
			if arrayFieldIdx > uint64(len(txn.Accounts)) {
				return sv, fmt.Errorf("invalid Accounts index %d", arrayFieldIdx)
			}
			sv.Bytes = txn.Accounts[arrayFieldIdx-1][:]
		}
	case NumAccounts:
		sv.Uint = uint64(len(txn.Accounts))

	case Assets:
		if arrayFieldIdx >= uint64(len(txn.ForeignAssets)) {
			return sv, fmt.Errorf("invalid Assets index %d", arrayFieldIdx)
		}
		sv.Uint = uint64(txn.ForeignAssets[arrayFieldIdx])
	case NumAssets:
		sv.Uint = uint64(len(txn.ForeignAssets))

	case Applications:
		if arrayFieldIdx == 0 {
			// special case: current app id
			sv.Uint = uint64(txn.ApplicationID)
		} else {
			if arrayFieldIdx > uint64(len(txn.ForeignApps)) {
				return sv, fmt.Errorf("invalid Applications index %d", arrayFieldIdx)
			}
			sv.Uint = uint64(txn.ForeignApps[arrayFieldIdx-1])
		}
	case NumApplications:
		sv.Uint = uint64(len(txn.ForeignApps))

	case GlobalNumUint:
		sv.Uint = uint64(txn.GlobalStateSchema.NumUint)
	case GlobalNumByteSlice:
		sv.Uint = uint64(txn.GlobalStateSchema.NumByteSlice)

	case LocalNumUint:
		sv.Uint = uint64(txn.LocalStateSchema.NumUint)
	case LocalNumByteSlice:
		sv.Uint = uint64(txn.LocalStateSchema.NumByteSlice)

	case ApprovalProgram:
		sv.Bytes = nilToEmpty(txn.ApprovalProgram)
	case ClearStateProgram:
		sv.Bytes = nilToEmpty(txn.ClearStateProgram)
	case NumApprovalProgramPages:
		sv.Uint = uint64(divCeil(len(txn.ApprovalProgram), maxStringSize))
	case ApprovalProgramPages:
		pageCount := divCeil(len(txn.ApprovalProgram), maxStringSize)
		if arrayFieldIdx >= uint64(pageCount) {
			return sv, fmt.Errorf("invalid ApprovalProgramPages index %d", arrayFieldIdx)
		}
		first := arrayFieldIdx * maxStringSize
		last := first + maxStringSize
		if last > uint64(len(txn.ApprovalProgram)) {
			last = uint64(len(txn.ApprovalProgram))
		}
		sv.Bytes = txn.ApprovalProgram[first:last]
	case NumClearStateProgramPages:
		sv.Uint = uint64(divCeil(len(txn.ClearStateProgram), maxStringSize))
	case ClearStateProgramPages:
		pageCount := divCeil(len(txn.ClearStateProgram), maxStringSize)
		if arrayFieldIdx >= uint64(pageCount) {
			return sv, fmt.Errorf("invalid ClearStateProgramPages index %d", arrayFieldIdx)
		}
		first := arrayFieldIdx * maxStringSize
		last := first + maxStringSize
		if last > uint64(len(txn.ClearStateProgram)) {
			last = uint64(len(txn.ClearStateProgram))
		}
		sv.Bytes = txn.ClearStateProgram[first:last]
	case RekeyTo:
		sv.Bytes = txn.RekeyTo[:]
	case ConfigAsset:
		sv.Uint = uint64(txn.ConfigAsset)
	case ConfigAssetTotal:
		sv.Uint = uint64(txn.AssetParams.Total)
	case ConfigAssetDecimals:
		sv.Uint = uint64(txn.AssetParams.Decimals)
	case ConfigAssetDefaultFrozen:
		sv.Uint = boolToUint(txn.AssetParams.DefaultFrozen)
	case ConfigAssetUnitName:
		sv.Bytes = nilToEmpty([]byte(txn.AssetParams.UnitName))
	case ConfigAssetName:
		sv.Bytes = nilToEmpty([]byte(txn.AssetParams.AssetName))
	case ConfigAssetURL:
		sv.Bytes = nilToEmpty([]byte(txn.AssetParams.URL))
	case ConfigAssetMetadataHash:
		sv.Bytes = nilToEmpty(txn.AssetParams.MetadataHash[:])
	case ConfigAssetManager:
		sv.Bytes = txn.AssetParams.Manager[:]
	case ConfigAssetReserve:
		sv.Bytes = txn.AssetParams.Reserve[:]
	case ConfigAssetFreeze:
		sv.Bytes = txn.AssetParams.Freeze[:]
	case ConfigAssetClawback:
		sv.Bytes = txn.AssetParams.Clawback[:]
	case FreezeAsset:
		sv.Uint = uint64(txn.FreezeAsset)
	case FreezeAssetAccount:
		sv.Bytes = txn.FreezeAccount[:]
	case FreezeAssetFrozen:
		sv.Uint = boolToUint(txn.AssetFrozen)
	case ExtraProgramPages:
		sv.Uint = uint64(txn.ExtraProgramPages)

	case Logs:
		if arrayFieldIdx >= uint64(len(stxn.EvalDelta.Logs)) {
			return sv, fmt.Errorf("invalid Logs index %d", arrayFieldIdx)
		}
		sv.Bytes = nilToEmpty([]byte(stxn.EvalDelta.Logs[arrayFieldIdx]))
	case NumLogs:
		sv.Uint = uint64(len(stxn.EvalDelta.Logs))
	case LastLog:
		if logs := len(stxn.EvalDelta.Logs); logs > 0 {
			sv.Bytes = nilToEmpty([]byte(stxn.EvalDelta.Logs[logs-1]))
		} else {
			sv.Bytes = nilToEmpty(nil)
		}
	case CreatedAssetID:
		sv.Uint = uint64(stxn.ApplyData.ConfigAsset)
	case CreatedApplicationID:
		sv.Uint = uint64(stxn.ApplyData.ApplicationID)

	default:
		return sv, fmt.Errorf("invalid txn field %s", fs.field)
	}

	if fs.ftype.AVMType != sv.avmType() {
		return sv, fmt.Errorf("%s expected field type is %s but got %s", fs.field, fs.ftype, sv.avmType())
	}
	return sv, nil
}

func (cx *EvalContext) fetchField(field TxnField, expectArray bool) (*txnFieldSpec, error) {
	fs, ok := txnFieldSpecByField(field)
	if !ok || fs.version > cx.version {
		return nil, fmt.Errorf("invalid txn field %s", field)
	}
	if expectArray != fs.array {
		if expectArray {
			return nil, fmt.Errorf("unsupported array field %s", field)
		}
		return nil, fmt.Errorf("invalid txn field %s", field)
	}
	return &fs, nil
}

type txnSource int

const (
	srcGroup txnSource = iota
	srcInner
	srcInnerGroup
)

// opTxnImpl implements all of the txn variants.  Each form of txn opcode should
// be able to get its work done with one call here, after collecting the args in
// the most straightforward way possible. They ought to do no error checking, so
// that it is all collected here.
func (cx *EvalContext) opTxnImpl(gi uint64, src txnSource, field TxnField, ai uint64, expectArray bool) (sv stackValue, err error) {
	fs, err := cx.fetchField(field, expectArray)
	if err != nil {
		return sv, err
	}

	var group []transactions.SignedTxnWithAD
	switch src {
	case srcGroup:
		if fs.effects && gi >= uint64(cx.groupIndex) {
			// Test mode so that error is clearer
			if cx.runModeFlags == ModeSig {
				return sv, fmt.Errorf("txn[%s] not allowed in current mode", fs.field)
			}
			return sv, fmt.Errorf("txn effects can only be read from past txns %d %d", gi, cx.groupIndex)
		}
		group = cx.TxnGroup
	case srcInner:
		group = cx.getLastInner()
	case srcInnerGroup:
		group = cx.getLastInnerGroup()
	}

	// We cast the length up, rather than gi down, in case gi overflows `int`.
	if gi >= uint64(len(group)) {
		return sv, fmt.Errorf("txn index %d, len(group) is %d", gi, len(group))
	}
	tx := &group[gi]

	// int(gi) is safe because gi < len(group). Slices in Go cannot exceed `int`
	sv, err = cx.txnFieldToStack(tx, fs, ai, int(gi), src != srcGroup)
	if err != nil {
		return sv, err
	}

	return sv, nil
}

func opTxn(cx *EvalContext) error {
	gi := uint64(cx.groupIndex)
	field := TxnField(cx.program[cx.pc+1])

	sv, err := cx.opTxnImpl(gi, srcGroup, field, 0, false)
	if err != nil {
		return err
	}

	cx.stack = append(cx.stack, sv)
	return nil
}

func opTxna(cx *EvalContext) error {
	gi := uint64(cx.groupIndex)
	field := TxnField(cx.program[cx.pc+1])
	ai := uint64(cx.program[cx.pc+2])

	sv, err := cx.opTxnImpl(gi, srcGroup, field, ai, true)
	if err != nil {
		return err
	}

	cx.stack = append(cx.stack, sv)
	return nil
}

func opTxnas(cx *EvalContext) error {
	last := len(cx.stack) - 1

	gi := uint64(cx.groupIndex)
	field := TxnField(cx.program[cx.pc+1])
	ai := cx.stack[last].Uint

	sv, err := cx.opTxnImpl(gi, srcGroup, field, ai, true)
	if err != nil {
		return err
	}

	cx.stack[last] = sv
	return nil
}

func opGtxn(cx *EvalContext) error {
	gi := uint64(cx.program[cx.pc+1])
	field := TxnField(cx.program[cx.pc+2])

	sv, err := cx.opTxnImpl(gi, srcGroup, field, 0, false)
	if err != nil {
		return err
	}

	cx.stack = append(cx.stack, sv)
	return nil
}

func opGtxna(cx *EvalContext) error {
	gi := uint64(cx.program[cx.pc+1])
	field := TxnField(cx.program[cx.pc+2])
	ai := uint64(cx.program[cx.pc+3])

	sv, err := cx.opTxnImpl(gi, srcGroup, field, ai, true)
	if err != nil {
		return err
	}

	cx.stack = append(cx.stack, sv)
	return nil
}

func opGtxnas(cx *EvalContext) error {
	last := len(cx.stack) - 1

	gi := uint64(cx.program[cx.pc+1])
	field := TxnField(cx.program[cx.pc+2])
	ai := cx.stack[last].Uint

	sv, err := cx.opTxnImpl(gi, srcGroup, field, ai, true)
	if err != nil {
		return err
	}

	cx.stack[last] = sv
	return nil
}

func opGtxns(cx *EvalContext) error {
	last := len(cx.stack) - 1

	gi := cx.stack[last].Uint
	field := TxnField(cx.program[cx.pc+1])

	sv, err := cx.opTxnImpl(gi, srcGroup, field, 0, false)
	if err != nil {
		return err
	}

	cx.stack[last] = sv
	return nil
}

func opGtxnsa(cx *EvalContext) error {
	last := len(cx.stack) - 1

	gi := cx.stack[last].Uint
	field := TxnField(cx.program[cx.pc+1])
	ai := uint64(cx.program[cx.pc+2])

	sv, err := cx.opTxnImpl(gi, srcGroup, field, ai, true)
	if err != nil {
		return err
	}

	cx.stack[last] = sv
	return nil
}

func opGtxnsas(cx *EvalContext) error {
	last := len(cx.stack) - 1
	prev := last - 1

	gi := cx.stack[prev].Uint
	field := TxnField(cx.program[cx.pc+1])
	ai := cx.stack[last].Uint

	sv, err := cx.opTxnImpl(gi, srcGroup, field, ai, true)
	if err != nil {
		return err
	}

	cx.stack[prev] = sv
	cx.stack = cx.stack[:last]
	return nil
}

func opItxn(cx *EvalContext) error {
	field := TxnField(cx.program[cx.pc+1])

	sv, err := cx.opTxnImpl(0, srcInner, field, 0, false)
	if err != nil {
		return err
	}
	cx.stack = append(cx.stack, sv)
	return nil
}

func opItxna(cx *EvalContext) error {
	field := TxnField(cx.program[cx.pc+1])
	ai := uint64(cx.program[cx.pc+2])

	sv, err := cx.opTxnImpl(0, srcInner, field, ai, true)
	if err != nil {
		return err
	}

	cx.stack = append(cx.stack, sv)
	return nil
}

func opItxnas(cx *EvalContext) error {
	last := len(cx.stack) - 1

	field := TxnField(cx.program[cx.pc+1])
	ai := cx.stack[last].Uint

	sv, err := cx.opTxnImpl(0, srcInner, field, ai, true)
	if err != nil {
		return err
	}

	cx.stack[last] = sv
	return nil
}

func (cx *EvalContext) getLastInner() []transactions.SignedTxnWithAD {
	inners := cx.txn.EvalDelta.InnerTxns
	// If there are no inners yet, return empty slice, which will result in error
	if len(inners) == 0 {
		return inners
	}
	return inners[len(inners)-1:]
}

func (cx *EvalContext) getLastInnerGroup() []transactions.SignedTxnWithAD {
	inners := cx.txn.EvalDelta.InnerTxns
	// If there are no inners yet, return empty slice, which will result in error
	if len(inners) == 0 {
		return inners
	}
	gid := inners[len(inners)-1].Txn.Group
	// If last inner was a singleton, return it as a slice.
	if gid.IsZero() {
		return inners[len(inners)-1:]
	}
	// Look back for the first non-matching inner (by group) to find beginning
	for i := len(inners) - 2; i >= 0; i-- {
		if inners[i].Txn.Group != gid {
			return inners[i+1:]
		}
	}
	// All have the same (non-zero) group. Return all
	return inners
}

func opGitxn(cx *EvalContext) error {
	gi := uint64(cx.program[cx.pc+1])
	field := TxnField(cx.program[cx.pc+2])

	sv, err := cx.opTxnImpl(gi, srcInnerGroup, field, 0, false)
	if err != nil {
		return err
	}

	cx.stack = append(cx.stack, sv)
	return nil
}

func opGitxna(cx *EvalContext) error {
	gi := uint64(cx.program[cx.pc+1])
	field := TxnField(cx.program[cx.pc+2])
	ai := uint64(cx.program[cx.pc+3])

	sv, err := cx.opTxnImpl(gi, srcInnerGroup, field, ai, true)
	if err != nil {
		return err
	}

	cx.stack = append(cx.stack, sv)
	return nil
}

func opGitxnas(cx *EvalContext) error {
	last := len(cx.stack) - 1

	gi := uint64(cx.program[cx.pc+1])
	field := TxnField(cx.program[cx.pc+2])
	ai := cx.stack[last].Uint

	sv, err := cx.opTxnImpl(gi, srcInnerGroup, field, ai, true)
	if err != nil {
		return err
	}

	cx.stack[last] = sv
	return nil
}

func opGaidImpl(cx *EvalContext, giw uint64, opName string) (sv stackValue, err error) {
	if giw >= uint64(len(cx.TxnGroup)) {
		return sv, fmt.Errorf("%s lookup TxnGroup[%d] but it only has %d", opName, giw, len(cx.TxnGroup))
	}
	// Is now assured smalled than a len() so fits in int.
	gi := int(giw)
	if gi > cx.groupIndex {
		return sv, fmt.Errorf("%s can't get creatable ID of txn ahead of the current one (index %d) in the transaction group", opName, gi)
	}
	if gi == cx.groupIndex {
		return sv, fmt.Errorf("%s is only for accessing creatable IDs of previous txns, use `global CurrentApplicationID` instead to access the current app's creatable ID", opName)
	}
	if txn := cx.TxnGroup[gi].Txn; !(txn.Type == protocol.ApplicationCallTx || txn.Type == protocol.AssetConfigTx) {
		return sv, fmt.Errorf("can't use %s on txn that is not an app call nor an asset config txn with index %d", opName, gi)
	}

	if aid := cx.TxnGroup[gi].ApplyData.ConfigAsset; aid != 0 {
		return stackValue{Uint: uint64(aid)}, nil
	}
	if aid := cx.TxnGroup[gi].ApplyData.ApplicationID; aid != 0 {
		return stackValue{Uint: uint64(aid)}, nil
	}
	return sv, fmt.Errorf("%s: index %d did not create anything", opName, gi)
}

func opGaid(cx *EvalContext) error {
	gi := uint64(cx.program[cx.pc+1])
	sv, err := opGaidImpl(cx, gi, "gaid")
	if err != nil {
		return err
	}

	cx.stack = append(cx.stack, sv)
	return nil
}

func opGaids(cx *EvalContext) error {
	last := len(cx.stack) - 1
	gi := cx.stack[last].Uint

	sv, err := opGaidImpl(cx, gi, "gaids")
	if err != nil {
		return err
	}

	cx.stack[last] = sv
	return nil
}

func (cx *EvalContext) getRound() uint64 {
	return uint64(cx.Ledger.Round())
}

func (cx *EvalContext) getLatestTimestamp() (uint64, error) {
	ts := cx.Ledger.PrevTimestamp()
	if ts < 0 {
		return 0, fmt.Errorf("latest timestamp %d < 0", ts)
	}
	return uint64(ts), nil
}

// getApplicationAddress memoizes app.Address() across a tx group's evaluation
func (ep *EvalParams) getApplicationAddress(app basics.AppIndex) basics.Address {
	/* Do not instantiate the cache here, that would mask a programming error.
	   The cache must be instantiated at EvalParams construction time, so that
	   proper sharing with inner EvalParams can work. */
	appAddr, ok := ep.appAddrCache[app]
	if !ok {
		appAddr = app.Address()
		ep.appAddrCache[app] = appAddr
	}

	return appAddr
}

func (cx *EvalContext) getCreatorAddress() ([]byte, error) {
	_, creator, err := cx.Ledger.AppParams(cx.appID)
	if err != nil {
		return nil, fmt.Errorf("No params for current app")
	}
	return creator[:], nil
}

var zeroAddress basics.Address

func (cx *EvalContext) globalFieldToValue(fs globalFieldSpec) (sv stackValue, err error) {
	switch fs.field {
	case MinTxnFee:
		sv.Uint = cx.Proto.MinTxnFee
	case MinBalance:
		sv.Uint = cx.Proto.MinBalance
	case MaxTxnLife:
		sv.Uint = cx.Proto.MaxTxnLife
	case ZeroAddress:
		sv.Bytes = zeroAddress[:]
	case GroupSize:
		sv.Uint = uint64(len(cx.TxnGroup))
	case LogicSigVersion:
		sv.Uint = cx.Proto.LogicSigVersion
	case Round:
		sv.Uint = cx.getRound()
	case LatestTimestamp:
		sv.Uint, err = cx.getLatestTimestamp()
	case CurrentApplicationID:
		sv.Uint = uint64(cx.appID)
	case CurrentApplicationAddress:
		addr := cx.getApplicationAddress(cx.appID)
		sv.Bytes = addr[:]
	case CreatorAddress:
		sv.Bytes, err = cx.getCreatorAddress()
	case GroupID:
		sv.Bytes = cx.txn.Txn.Group[:]
	case OpcodeBudget:
		sv.Uint = uint64(cx.remainingBudget())
	case CallerApplicationID:
		if cx.caller != nil {
			sv.Uint = uint64(cx.caller.appID)
		} else {
			sv.Uint = 0
		}
	case CallerApplicationAddress:
		if cx.caller != nil {
			addr := cx.caller.getApplicationAddress(cx.caller.appID)
			sv.Bytes = addr[:]
		} else {
			sv.Bytes = zeroAddress[:]
		}
	default:
		err = fmt.Errorf("invalid global field %d", fs.field)
	}

	if fs.ftype.AVMType != sv.avmType() {
		return sv, fmt.Errorf("%s expected field type is %s but got %s", fs.field, fs.ftype, sv.avmType())
	}

	return sv, err
}

func opGlobal(cx *EvalContext) error {
	globalField := GlobalField(cx.program[cx.pc+1])
	fs, ok := globalFieldSpecByField(globalField)
	if !ok || fs.version > cx.version {
		return fmt.Errorf("invalid global field %s", globalField)
	}
	if (cx.runModeFlags & fs.mode) == 0 {
		return fmt.Errorf("global[%s] not allowed in current mode", globalField)
	}

	sv, err := cx.globalFieldToValue(fs)
	if err != nil {
		return err
	}

	cx.stack = append(cx.stack, sv)
	return nil
}

// Msg is data meant to be signed and then verified with the
// ed25519verify opcode.
type Msg struct {
	_struct     struct{}      `codec:",omitempty,omitemptyarray"`
	ProgramHash crypto.Digest `codec:"p"`
	Data        []byte        `codec:"d"`
}

// ToBeHashed implements crypto.Hashable
func (msg Msg) ToBeHashed() (protocol.HashID, []byte) {
	return protocol.ProgramData, append(msg.ProgramHash[:], msg.Data...)
}

// programHash lets us lazily compute H(cx.program)
func (cx *EvalContext) programHash() crypto.Digest {
	if cx.programHashCached == (crypto.Digest{}) {
		cx.programHashCached = crypto.HashObj(Program(cx.program))
	}
	return cx.programHashCached
}

func opEd25519Verify(cx *EvalContext) error {
	last := len(cx.stack) - 1 // index of PK
	prev := last - 1          // index of signature
	pprev := prev - 1         // index of data

	var sv crypto.SignatureVerifier
	if len(cx.stack[last].Bytes) != len(sv) {
		return errors.New("invalid public key")
	}
	copy(sv[:], cx.stack[last].Bytes)

	var sig crypto.Signature
	if len(cx.stack[prev].Bytes) != len(sig) {
		return errors.New("invalid signature")
	}
	copy(sig[:], cx.stack[prev].Bytes)

	msg := Msg{ProgramHash: cx.programHash(), Data: cx.stack[pprev].Bytes}
	cx.stack[pprev] = boolToSV(sv.Verify(msg, sig))
	cx.stack = cx.stack[:prev]
	return nil
}

func opEd25519VerifyBare(cx *EvalContext) error {
	last := len(cx.stack) - 1 // index of PK
	prev := last - 1          // index of signature
	pprev := prev - 1         // index of data

	var sv crypto.SignatureVerifier
	if len(cx.stack[last].Bytes) != len(sv) {
		return errors.New("invalid public key")
	}
	copy(sv[:], cx.stack[last].Bytes)

	var sig crypto.Signature
	if len(cx.stack[prev].Bytes) != len(sig) {
		return errors.New("invalid signature")
	}
	copy(sig[:], cx.stack[prev].Bytes)

	cx.stack[pprev] = boolToSV(sv.VerifyBytes(cx.stack[pprev].Bytes, sig))
	cx.stack = cx.stack[:prev]
	return nil
}

func leadingZeros(size int, b *big.Int) ([]byte, error) {
	byteLength := (b.BitLen() + 7) / 8
	if size < byteLength {
		return nil, fmt.Errorf("insufficient buffer size: %d < %d", size, byteLength)
	}
	buf := make([]byte, size)
	b.FillBytes(buf)
	return buf, nil
}

var ecdsaVerifyCosts = []int{
	Secp256k1: 1700,
	Secp256r1: 2500,
}

var secp256r1 = elliptic.P256()

func opEcdsaVerify(cx *EvalContext) error {
	ecdsaCurve := EcdsaCurve(cx.program[cx.pc+1])
	fs, ok := ecdsaCurveSpecByField(ecdsaCurve)
	if !ok || fs.version > cx.version {
		return fmt.Errorf("invalid curve %d", ecdsaCurve)
	}

	if fs.field != Secp256k1 && fs.field != Secp256r1 {
		return fmt.Errorf("unsupported curve %d", fs.field)
	}

	last := len(cx.stack) - 1 // index of PK y
	prev := last - 1          // index of PK x
	pprev := prev - 1         // index of signature s
	fourth := pprev - 1       // index of signature r
	fifth := fourth - 1       // index of data

	pkY := cx.stack[last].Bytes
	pkX := cx.stack[prev].Bytes
	sigS := cx.stack[pprev].Bytes
	sigR := cx.stack[fourth].Bytes
	msg := cx.stack[fifth].Bytes

	if len(msg) != 32 {
		return fmt.Errorf("the signed data must be 32 bytes long, not %d", len(msg))
	}

	x := new(big.Int).SetBytes(pkX)
	y := new(big.Int).SetBytes(pkY)

	var result bool
	if fs.field == Secp256k1 {
		signature := make([]byte, 0, len(sigR)+len(sigS))
		signature = append(signature, sigR...)
		signature = append(signature, sigS...)

		pubkey := secp256k1.S256().Marshal(x, y)
		result = secp256k1.VerifySignature(pubkey, msg, signature)
	} else if fs.field == Secp256r1 {
		if !cx.Proto.EnablePrecheckECDSACurve || secp256r1.IsOnCurve(x, y) {
			pubkey := ecdsa.PublicKey{
				Curve: secp256r1,
				X:     x,
				Y:     y,
			}
			r := new(big.Int).SetBytes(sigR)
			s := new(big.Int).SetBytes(sigS)
			result = ecdsa.Verify(&pubkey, msg, r, s)
		}
	}

	cx.stack[fifth] = boolToSV(result)
	cx.stack = cx.stack[:fourth]
	return nil
}

var ecdsaDecompressCosts = []int{
	Secp256k1: 650,
	Secp256r1: 2400,
}

func opEcdsaPkDecompress(cx *EvalContext) error {
	ecdsaCurve := EcdsaCurve(cx.program[cx.pc+1])
	fs, ok := ecdsaCurveSpecByField(ecdsaCurve)
	if !ok || fs.version > cx.version {
		return fmt.Errorf("invalid curve %d", ecdsaCurve)
	}

	if fs.field != Secp256k1 && fs.field != Secp256r1 {
		return fmt.Errorf("unsupported curve %d", fs.field)
	}

	last := len(cx.stack) - 1 // compressed PK

	pubkey := cx.stack[last].Bytes
	var x, y *big.Int
	if fs.field == Secp256k1 {
		x, y = secp256k1.DecompressPubkey(pubkey)
		if x == nil {
			return fmt.Errorf("invalid pubkey")
		}
	} else if fs.field == Secp256r1 {
		x, y = elliptic.UnmarshalCompressed(elliptic.P256(), pubkey)
		if x == nil {
			return fmt.Errorf("invalid compressed pubkey")
		}
	}

	var err error
	cx.stack[last].Uint = 0
	cx.stack[last].Bytes, err = leadingZeros(32, x)
	if err != nil {
		return fmt.Errorf("x component zeroing failed: %s", err.Error())
	}

	var sv stackValue
	sv.Bytes, err = leadingZeros(32, y)
	if err != nil {
		return fmt.Errorf("y component zeroing failed: %s", err.Error())
	}

	cx.stack = append(cx.stack, sv)
	return nil
}

func opEcdsaPkRecover(cx *EvalContext) error {
	ecdsaCurve := EcdsaCurve(cx.program[cx.pc+1])
	fs, ok := ecdsaCurveSpecByField(ecdsaCurve)
	if !ok || fs.version > cx.version {
		return fmt.Errorf("invalid curve %d", ecdsaCurve)
	}

	if fs.field != Secp256k1 {
		return fmt.Errorf("unsupported curve %d", fs.field)
	}

	last := len(cx.stack) - 1 // index of signature s
	prev := last - 1          // index of signature r
	pprev := prev - 1         // index of recovery id
	fourth := pprev - 1       // index of data

	sigS := cx.stack[last].Bytes
	sigR := cx.stack[prev].Bytes
	recid := cx.stack[pprev].Uint
	msg := cx.stack[fourth].Bytes

	if recid > 3 {
		return fmt.Errorf("invalid recovery id: %d", recid)
	}

	signature := make([]byte, 0, len(sigR)+len(sigS)+1)
	signature = append(signature, sigR...)
	signature = append(signature, sigS...)
	signature = append(signature, uint8(recid))

	pk, err := secp256k1.RecoverPubkey(msg, signature)
	if err != nil {
		return fmt.Errorf("pubkey recover failed: %s", err.Error())
	}
	x, y := secp256k1.S256().Unmarshal(pk)
	if x == nil {
		return fmt.Errorf("pubkey unmarshal failed")
	}

	cx.stack[fourth].Uint = 0
	cx.stack[fourth].Bytes, err = leadingZeros(32, x)
	if err != nil {
		return fmt.Errorf("x component zeroing failed: %s", err.Error())
	}
	cx.stack[pprev].Uint = 0
	cx.stack[pprev].Bytes, err = leadingZeros(32, y)
	if err != nil {
		return fmt.Errorf("y component zeroing failed: %s", err.Error())
	}
	cx.stack = cx.stack[:prev]
	return nil
}

func opLoad(cx *EvalContext) error {
	n := cx.program[cx.pc+1]
	cx.stack = append(cx.stack, cx.scratch[n])
	return nil
}

func opLoads(cx *EvalContext) error {
	last := len(cx.stack) - 1
	n := cx.stack[last].Uint
	if n >= uint64(len(cx.scratch)) {
		return fmt.Errorf("invalid Scratch index %d", n)
	}
	cx.stack[last] = cx.scratch[n]
	return nil
}

func opStore(cx *EvalContext) error {
	n := cx.program[cx.pc+1]
	last := len(cx.stack) - 1
	cx.scratch[n] = cx.stack[last]
	cx.stack = cx.stack[:last]
	return nil
}

func opStores(cx *EvalContext) error {
	last := len(cx.stack) - 1
	prev := last - 1
	n := cx.stack[prev].Uint
	if n >= uint64(len(cx.scratch)) {
		return fmt.Errorf("invalid Scratch index %d", n)
	}
	cx.scratch[n] = cx.stack[last]
	cx.stack = cx.stack[:prev]
	return nil
}

func opGloadImpl(cx *EvalContext, gi int, scratchIdx byte, opName string) (stackValue, error) {
	var none stackValue
	if gi >= len(cx.TxnGroup) {
		return none, fmt.Errorf("%s lookup TxnGroup[%d] but it only has %d", opName, gi, len(cx.TxnGroup))
	}
	if int(scratchIdx) >= len(cx.scratch) {
		return none, fmt.Errorf("invalid Scratch index %d", scratchIdx)
	}
	if cx.TxnGroup[gi].Txn.Type != protocol.ApplicationCallTx {
		return none, fmt.Errorf("can't use %s on non-app call txn with index %d", opName, gi)
	}
	if gi == cx.groupIndex {
		return none, fmt.Errorf("can't use %s on self, use load instead", opName)
	}
	if gi > cx.groupIndex {
		return none, fmt.Errorf("%s can't get future scratch space from txn with index %d", opName, gi)
	}

	return cx.pastScratch[gi][scratchIdx], nil
}

func opGload(cx *EvalContext) error {
	gi := int(cx.program[cx.pc+1])
	scratchIdx := cx.program[cx.pc+2]
	scratchValue, err := opGloadImpl(cx, gi, scratchIdx, "gload")
	if err != nil {
		return err
	}

	cx.stack = append(cx.stack, scratchValue)
	return nil
}

func opGloads(cx *EvalContext) error {
	last := len(cx.stack) - 1
	gi := cx.stack[last].Uint
	if gi >= uint64(len(cx.TxnGroup)) {
		return fmt.Errorf("gloads lookup TxnGroup[%d] but it only has %d", gi, len(cx.TxnGroup))
	}
	scratchIdx := cx.program[cx.pc+1]
	scratchValue, err := opGloadImpl(cx, int(gi), scratchIdx, "gloads")
	if err != nil {
		return err
	}

	cx.stack[last] = scratchValue
	return nil
}

func opGloadss(cx *EvalContext) error {
	last := len(cx.stack) - 1
	prev := last - 1

	gi := cx.stack[prev].Uint
	if gi >= uint64(len(cx.TxnGroup)) {
		return fmt.Errorf("gloadss lookup TxnGroup[%d] but it only has %d", gi, len(cx.TxnGroup))
	}
	scratchIdx := cx.stack[last].Uint
	if scratchIdx >= 256 {
		return fmt.Errorf("gloadss scratch index >= 256 (%d)", scratchIdx)
	}
	scratchValue, err := opGloadImpl(cx, int(gi), byte(scratchIdx), "gloadss")
	if err != nil {
		return err
	}

	cx.stack[prev] = scratchValue
	cx.stack = cx.stack[:last]
	return nil
}

func opConcat(cx *EvalContext) error {
	last := len(cx.stack) - 1
	prev := last - 1
	a := cx.stack[prev].Bytes
	b := cx.stack[last].Bytes
	newlen := len(a) + len(b)
	newvalue := make([]byte, newlen)
	copy(newvalue, a)
	copy(newvalue[len(a):], b)
	cx.stack[prev].Bytes = newvalue
	cx.stack = cx.stack[:last]
	return nil
}

func substring(x []byte, start, end int) ([]byte, error) {
	if end < start {
		return nil, errors.New("substring end before start")
	}
	if start > len(x) || end > len(x) {
		return nil, errors.New("substring range beyond length of string")
	}
	return x[start:end], nil
}

func opSubstring(cx *EvalContext) error {
	last := len(cx.stack) - 1
	start := cx.program[cx.pc+1]
	end := cx.program[cx.pc+2]
	bytes, err := substring(cx.stack[last].Bytes, int(start), int(end))
	cx.stack[last].Bytes = bytes
	return err
}

func opSubstring3(cx *EvalContext) error {
	last := len(cx.stack) - 1 // end
	prev := last - 1          // start
	pprev := prev - 1         // bytes
	start := cx.stack[prev].Uint
	end := cx.stack[last].Uint
	if start > math.MaxInt32 || end > math.MaxInt32 {
		return errors.New("substring range beyond length of string")
	}
	bytes, err := substring(cx.stack[pprev].Bytes, int(start), int(end))
	cx.stack[pprev].Bytes = bytes
	cx.stack = cx.stack[:prev]
	return err
}

func opGetBit(cx *EvalContext) error {
	last := len(cx.stack) - 1
	prev := last - 1
	idx := cx.stack[last].Uint
	target := cx.stack[prev]

	var bit uint64
	if target.avmType() == avmUint64 {
		if idx > 63 {
			return errors.New("getbit index > 63 with with Uint")
		}
		mask := uint64(1) << idx
		bit = (target.Uint & mask) >> idx
	} else {
		// indexing into a byteslice
		byteIdx := idx / 8
		if byteIdx >= uint64(len(target.Bytes)) {
			return errors.New("getbit index beyond byteslice")
		}
		byteVal := target.Bytes[byteIdx]

		bitIdx := idx % 8
		// We saying that bit 9 (the 10th bit), for example,
		// is the 2nd bit in the second byte, and that "2nd
		// bit" here means almost-highest-order bit, because
		// we're thinking of the bits in the byte itself as
		// being big endian. So this looks "reversed"
		mask := byte(0x80) >> bitIdx
		bit = uint64((byteVal & mask) >> (7 - bitIdx))
	}
	cx.stack[prev].Uint = bit
	cx.stack[prev].Bytes = nil
	cx.stack = cx.stack[:last]
	return nil
}

func opSetBit(cx *EvalContext) error {
	last := len(cx.stack) - 1
	prev := last - 1
	pprev := prev - 1

	bit := cx.stack[last].Uint
	idx := cx.stack[prev].Uint
	target := cx.stack[pprev]

	if bit > 1 {
		return errors.New("setbit value > 1")
	}

	if target.avmType() == avmUint64 {
		if idx > 63 {
			return errors.New("setbit index > 63 with Uint")
		}
		mask := uint64(1) << idx
		if bit == uint64(1) {
			cx.stack[pprev].Uint |= mask // manipulate stack in place
		} else {
			cx.stack[pprev].Uint &^= mask // manipulate stack in place
		}
	} else {
		// indexing into a byteslice
		byteIdx := idx / 8
		if byteIdx >= uint64(len(target.Bytes)) {
			return errors.New("setbit index beyond byteslice")
		}

		bitIdx := idx % 8
		// We saying that bit 9 (the 10th bit), for example,
		// is the 2nd bit in the second byte, and that "2nd
		// bit" here means almost-highest-order bit, because
		// we're thinking of the bits in the byte itself as
		// being big endian. So this looks "reversed"
		mask := byte(0x80) >> bitIdx
		// Copy to avoid modifying shared slice
		scratch := append([]byte(nil), target.Bytes...)
		if bit == uint64(1) {
			scratch[byteIdx] |= mask
		} else {
			scratch[byteIdx] &^= mask
		}
		cx.stack[pprev].Bytes = scratch
	}
	cx.stack = cx.stack[:prev]
	return nil
}

func opGetByte(cx *EvalContext) error {
	last := len(cx.stack) - 1
	prev := last - 1

	idx := cx.stack[last].Uint
	target := cx.stack[prev]

	if idx >= uint64(len(target.Bytes)) {
		return errors.New("getbyte index beyond array length")
	}
	cx.stack[prev].Uint = uint64(target.Bytes[idx])
	cx.stack[prev].Bytes = nil
	cx.stack = cx.stack[:last]
	return nil
}

func opSetByte(cx *EvalContext) error {
	last := len(cx.stack) - 1
	prev := last - 1
	pprev := prev - 1
	if cx.stack[last].Uint > 255 {
		return errors.New("setbyte value > 255")
	}
	if cx.stack[prev].Uint >= uint64(len(cx.stack[pprev].Bytes)) {
		return errors.New("setbyte index beyond array length")
	}
	// Copy to avoid modifying shared slice
	cx.stack[pprev].Bytes = append([]byte(nil), cx.stack[pprev].Bytes...)
	cx.stack[pprev].Bytes[cx.stack[prev].Uint] = byte(cx.stack[last].Uint)
	cx.stack = cx.stack[:prev]
	return nil
}

func extractCarefully(x []byte, start, length uint64) ([]byte, error) {
	if start > uint64(len(x)) {
		return nil, fmt.Errorf("extraction start %d is beyond length: %d", start, len(x))
	}
	end := start + length
	if end < start {
		return nil, fmt.Errorf("extraction end exceeds uint64")
	}
	if end > uint64(len(x)) {
		return nil, fmt.Errorf("extraction end %d is beyond length: %d", end, len(x))
	}
	return x[start:end], nil
}

func opExtract(cx *EvalContext) error {
	last := len(cx.stack) - 1
	start := uint64(cx.program[cx.pc+1])
	length := uint64(cx.program[cx.pc+2])
	// Shortcut: if length is 0, take bytes from start index to the end
	if length == 0 {
		// If length has wrapped, it's because start > len(), so extractCarefully will report
		length = uint64(len(cx.stack[last].Bytes) - int(start))
	}
	bytes, err := extractCarefully(cx.stack[last].Bytes, start, length)
	cx.stack[last].Bytes = bytes
	return err
}

func opExtract3(cx *EvalContext) error {
	last := len(cx.stack) - 1 // length
	prev := last - 1          // start
	pprev := prev - 1         // bytes

	start := cx.stack[prev].Uint
	length := cx.stack[last].Uint
	bytes, err := extractCarefully(cx.stack[pprev].Bytes, start, length)
	cx.stack[pprev].Bytes = bytes
	cx.stack = cx.stack[:prev]
	return err
}

// replaceCarefully is used to make a NEW byteslice copy of original, with
// replacement written over the bytes starting at start.
func replaceCarefully(original []byte, replacement []byte, start uint64) ([]byte, error) {
	if start > uint64(len(original)) {
		return nil, fmt.Errorf("replacement start %d beyond length: %d", start, len(original))
	}
	end := start + uint64(len(replacement))
	if end < start { // impossible because it is sum of two avm value lengths
		return nil, fmt.Errorf("replacement end exceeds uint64")
	}

	if end > uint64(len(original)) {
		return nil, fmt.Errorf("replacement end %d beyond original length: %d", end, len(original))
	}

	// Do NOT use the append trick to make a copy here.
	// append(nil, []byte{}...) would return a nil, which means "not a bytearray" to AVM.
	clone := make([]byte, len(original))
	copy(clone[:start], original)
	copy(clone[start:end], replacement)
	copy(clone[end:], original[end:])
	return clone, nil
}

func opReplace2(cx *EvalContext) error {
	last := len(cx.stack) - 1 // replacement
	prev := last - 1          // original

	replacement := cx.stack[last].Bytes
	start := uint64(cx.program[cx.pc+1])
	original := cx.stack[prev].Bytes

	bytes, err := replaceCarefully(original, replacement, start)
	if err != nil {
		return err
	}
	cx.stack[prev].Bytes = bytes
	cx.stack = cx.stack[:last]
	return err
}

func opReplace3(cx *EvalContext) error {
	last := len(cx.stack) - 1 // replacement
	prev := last - 1          // start
	pprev := prev - 1         // original

	replacement := cx.stack[last].Bytes
	start := cx.stack[prev].Uint
	original := cx.stack[pprev].Bytes

	bytes, err := replaceCarefully(original, replacement, start)
	if err != nil {
		return err
	}
	cx.stack[pprev].Bytes = bytes
	cx.stack = cx.stack[:prev]
	return err
}

// We convert the bytes manually here because we need to accept "short" byte arrays.
// A single byte is a legal uint64 decoded this way.
func convertBytesToInt(x []byte) uint64 {
	out := uint64(0)
	for _, b := range x {
		out = out << 8
		out = out | (uint64(b) & 0x0ff)
	}
	return out
}

func opExtractNBytes(cx *EvalContext, n uint64) error {
	last := len(cx.stack) - 1 // start
	prev := last - 1          // bytes
	start := cx.stack[last].Uint
	bytes, err := extractCarefully(cx.stack[prev].Bytes, start, n) // extract n bytes
	if err != nil {
		return err
	}
	cx.stack[prev].Uint = convertBytesToInt(bytes)
	cx.stack[prev].Bytes = nil
	cx.stack = cx.stack[:last]
	return nil
}

func opExtract16Bits(cx *EvalContext) error {
	return opExtractNBytes(cx, 2) // extract 2 bytes
}

func opExtract32Bits(cx *EvalContext) error {
	return opExtractNBytes(cx, 4) // extract 4 bytes
}

func opExtract64Bits(cx *EvalContext) error {
	return opExtractNBytes(cx, 8) // extract 8 bytes
}

// assignAccount is used to convert a stackValue into a 32-byte account value,
// enforcing any "availability" restrictions in force.
func (cx *EvalContext) assignAccount(sv stackValue) (basics.Address, error) {
	_, err := sv.address()
	if err != nil {
		return basics.Address{}, err
	}

	addr, _, err := cx.accountReference(sv)
	return addr, err
}

// accountReference yields the address and Accounts offset designated by a
// stackValue. If the stackValue is the app account, an account of an app in
// created.apps, an account of an app in foreignApps, or an account made
// available by another txn, and it is not in the Accounts array, then
// len(Accounts) + 1 is returned as the index. This would let us catch the
// mistake if the index is used for set/del. If the txn somehow "psychically"
// predicted the address, and therefore it IS in txn.Accounts, then happy day,
// we can set/del it. Return the proper index.

// Starting in v9, apps can change local state on these accounts by adding the
// address to EvalDelta.SharedAccounts and indexing it there. But at this level,
// we still report the "failure" to find an index with `len(Accounts)+1` That
// value allows mutableAccountReference to decide whether to report an error or
// not, based on version.

func (cx *EvalContext) accountReference(account stackValue) (basics.Address, uint64, error) {
	addr, idx, err := cx.resolveAccount(account)
	if err != nil {
		return addr, 0, err
	}

	if idx >= 0 {
		return addr, uint64(idx), err
	}
	// negative idx tells us we can't return the idx into
	// txn.Accounts, but the account might still be available (because it was
	// created earlier in the group, or because of group sharing)
	ok := cx.availableAccount(addr)
	if !ok {
		return addr, 0, fmt.Errorf("invalid Account reference %s", addr)
	}
	// available, but not in txn.Accounts. Return 1 higher to signal.
	return addr, uint64(len(cx.txn.Txn.Accounts) + 1), nil
}

// resolveAccount determines the Address and slot indicated by a stackValue, so
// it is either confirming that the bytes is indeed 32 bytes (and trying to find
// it in txn.Accounts or returning -1), or it is performing the lookup of the
// integer arg in txn.Accounts.
func (cx *EvalContext) resolveAccount(account stackValue) (basics.Address, int, error) {
	if account.avmType() == avmUint64 {
		addr, err := cx.txn.Txn.AddressByIndex(account.Uint, cx.txn.Txn.Sender)
		return addr, int(account.Uint), err
	}
	addr, err := account.address()
	if err != nil {
		return addr, -1, err
	}

	idx, err := cx.txn.Txn.IndexByAddress(addr, cx.txn.Txn.Sender)
	if err != nil {
		// we don't want to convey `err`, because the supplied `account` does
		// seem to be an address, but we can't give a valid index.
<<<<<<< HEAD
		return addr, -1, nil //nolint:nilerr // provide -1 with nil err
=======
		return addr, -1, nil //nolint:nilerr // see above comment
>>>>>>> d7c5e54b
	}
	return addr, int(idx), nil
}

func (cx *EvalContext) availableAccount(addr basics.Address) bool {
	_, err := cx.txn.Txn.IndexByAddress(addr, cx.txn.Txn.Sender)
	if err == nil {
		return true
	}

	// Allow an address for an app that was created in group
	if cx.version >= createdResourcesVersion {
		for _, appID := range cx.available.createdApps {
			createdAddress := cx.getApplicationAddress(appID)
			if addr == createdAddress {
				return true
			}
		}
	}

	// or some other txn mentioned it
	if cx.version >= sharedResourcesVersion {
		if _, ok := cx.available.sharedAccounts[addr]; ok {
			return true
		}
	}

	// Allow an address for an app that was provided in the foreign apps array.
	if cx.version >= appAddressAvailableVersion {
		for _, appID := range cx.txn.Txn.ForeignApps {
			foreignAddress := cx.getApplicationAddress(appID)
			if addr == foreignAddress {
				return true
			}
		}
	}

	if cx.getApplicationAddress(cx.appID) == addr {
		return true
	}

	return false
}

func (cx *EvalContext) mutableAccountReference(account stackValue) (basics.Address, uint64, error) {
	addr, accountIdx, err := cx.accountReference(account)
	if err != nil {
		return basics.Address{}, 0, err
	}
	if accountIdx > uint64(len(cx.txn.Txn.Accounts)) {
		// There was no error, but accountReference has signaled that accountIdx
		// is not for mutable ops (because it can't encode it in EvalDelta)
		if cx.version < sharedResourcesVersion {
			return basics.Address{}, 0, fmt.Errorf("invalid Account reference for mutation %s", addr)
		}
		// fall through, which means that starting in v9, the accountIdx
		// returned can be > len(tx.Accounts). It will end up getting passed to
		// GetLocal, which can record that index in order to produce old-style
		// EDS. But those EDs are only made in old consenus versions - at that
		// point v9 did not exist, so no backward incompatible change occurs.
	}
	return addr, accountIdx, err
}

func opBalance(cx *EvalContext) error {
	last := len(cx.stack) - 1 // account (index or actual address)

	addr, _, err := cx.accountReference(cx.stack[last])
	if err != nil {
		return err
	}

	account, err := cx.Ledger.AccountData(addr)
	if err != nil {
		return err
	}

	cx.stack[last].Bytes = nil
	cx.stack[last].Uint = account.MicroAlgos.Raw
	return nil
}

func opMinBalance(cx *EvalContext) error {
	last := len(cx.stack) - 1 // account (index or actual address)

	addr, _, err := cx.accountReference(cx.stack[last])
	if err != nil {
		return err
	}

	account, err := cx.Ledger.AccountData(addr)
	if err != nil {
		return err
	}

	cx.stack[last].Bytes = nil
	cx.stack[last].Uint = account.MinBalance(cx.Proto).Raw
	return nil
}

func opAppOptedIn(cx *EvalContext) error {
	last := len(cx.stack) - 1 // app
	prev := last - 1          // account

	addr, app, _, err := cx.localsReference(cx.stack[prev], cx.stack[last].Uint)
	if err != nil {
		return err
	}

	optedIn, err := cx.Ledger.OptedIn(addr, app)
	if err != nil {
		return err
	}

	cx.stack[prev] = boolToSV(optedIn)
	cx.stack = cx.stack[:last]
	return nil
}

func opAppLocalGet(cx *EvalContext) error {
	last := len(cx.stack) - 1 // state key
	prev := last - 1          // account

	key := cx.stack[last].Bytes

	result, _, err := opAppLocalGetImpl(cx, 0, key, cx.stack[prev])
	if err != nil {
		return err
	}

	cx.stack[prev] = result
	cx.stack = cx.stack[:last]
	return nil
}

func opAppLocalGetEx(cx *EvalContext) error {
	last := len(cx.stack) - 1 // state key
	prev := last - 1          // app id
	pprev := prev - 1         // account

	key := cx.stack[last].Bytes
	appID := cx.stack[prev].Uint

	result, ok, err := opAppLocalGetImpl(cx, appID, key, cx.stack[pprev])
	if err != nil {
		return err
	}

	cx.stack[pprev] = result
	cx.stack[prev] = boolToSV(ok)
	cx.stack = cx.stack[:last]
	return nil
}

func opAppLocalGetImpl(cx *EvalContext, appID uint64, key []byte, acct stackValue) (result stackValue, ok bool, err error) {
	addr, app, accountIdx, err := cx.localsReference(acct, appID)
	if err != nil {
		return
	}

	tv, ok, err := cx.Ledger.GetLocal(addr, app, string(key), accountIdx)
	if err != nil {
		return
	}

	if ok {
		result, err = stackValueFromTealValue(tv)
	}
	return
}

func opAppGetGlobalStateImpl(cx *EvalContext, appIndex uint64, key []byte) (result stackValue, ok bool, err error) {
	app, err := cx.appReference(appIndex, true)
	if err != nil {
		return
	}

	tv, ok, err := cx.Ledger.GetGlobal(app, string(key))
	if err != nil {
		return
	}

	if ok {
		result, err = stackValueFromTealValue(tv)
	}
	return
}

func opAppGlobalGet(cx *EvalContext) error {
	last := len(cx.stack) - 1 // state key

	key := cx.stack[last].Bytes

	result, _, err := opAppGetGlobalStateImpl(cx, 0, key)
	if err != nil {
		return err
	}

	cx.stack[last] = result
	return nil
}

func opAppGlobalGetEx(cx *EvalContext) error {
	last := len(cx.stack) - 1 // state key
	prev := last - 1          // app

	key := cx.stack[last].Bytes

	result, ok, err := opAppGetGlobalStateImpl(cx, cx.stack[prev].Uint, key)
	if err != nil {
		return err
	}

	cx.stack[prev] = result
	cx.stack[last] = boolToSV(ok)
	return nil
}

// ensureLocalDelta is used to get accountIdx that is usable in the LocalDeltas
// of the EvalDelta. The input accountIdx is "tentative" - if it's longer than
// txn.Accounts, then we may need to add the address into SharedAccounts, and
// index into it.
func (cx *EvalContext) ensureLocalDelta(accountIdx uint64, addr basics.Address) uint64 {
	if accountIdx > uint64(len(cx.txn.Txn.Accounts)) {
		// the returned accountIdx was just a signal that the account was
		// not in txn, so we look in SharedAccounts, allocating space if needed.
		found := false
		for i, shared := range cx.txn.EvalDelta.SharedAccts {
			if shared == addr {
				found = true
				accountIdx = uint64(len(cx.txn.Txn.Accounts) + 1 + i)
			}
		}
		if !found {
			cx.txn.EvalDelta.SharedAccts = append(cx.txn.EvalDelta.SharedAccts, addr)
			accountIdx = uint64(len(cx.txn.Txn.Accounts) + len(cx.txn.EvalDelta.SharedAccts))
		}
	}
	if _, ok := cx.txn.EvalDelta.LocalDeltas[accountIdx]; !ok {
		cx.txn.EvalDelta.LocalDeltas[accountIdx] = basics.StateDelta{}
	}
	return accountIdx
}

func opAppLocalPut(cx *EvalContext) error {
	last := len(cx.stack) - 1 // value
	prev := last - 1          // state key
	pprev := prev - 1         // account

	sv := cx.stack[last]
	key := string(cx.stack[prev].Bytes)

	// Enforce key lengths. Now, this is the same as enforced by ledger, but if
	// it ever to change in proto, we would need to isolate changes to different
	// program versions. (so a v6 app could not see a bigger key, for example)
	if len(key) > cx.Proto.MaxAppKeyLen {
		return fmt.Errorf("key too long: length was %d, maximum is %d", len(key), cx.Proto.MaxAppKeyLen)
	}

	addr, accountIdx, err := cx.mutableAccountReference(cx.stack[pprev])
	if err != nil {
		return err
	}

	// if writing the same value, don't record in EvalDelta, matching ledger
	// behavior with previous BuildEvalDelta mechanism
	etv, ok, err := cx.Ledger.GetLocal(addr, cx.appID, key, accountIdx)
	if err != nil {
		return err
	}

	tv := sv.toTealValue()
	if !ok || tv != etv {
		accountIdx = cx.ensureLocalDelta(accountIdx, addr)
		cx.txn.EvalDelta.LocalDeltas[accountIdx][key] = tv.ToValueDelta()
	}

	// Enforce maximum value length (also enforced by ledger)
	if tv.Type == basics.TealBytesType {
		if len(tv.Bytes) > cx.Proto.MaxAppBytesValueLen {
			return fmt.Errorf("value too long for key 0x%x: length was %d", key, len(tv.Bytes))
		}
		if sum := len(key) + len(tv.Bytes); sum > cx.Proto.MaxAppSumKeyValueLens {
			return fmt.Errorf("key/value total too long for key 0x%x: sum was %d", key, sum)
		}
	}

	err = cx.Ledger.SetLocal(addr, cx.appID, key, tv, accountIdx)
	if err != nil {
		return err
	}

	cx.stack = cx.stack[:pprev]
	return nil
}

func opAppGlobalPut(cx *EvalContext) error {
	last := len(cx.stack) - 1 // value
	prev := last - 1          // state key

	sv := cx.stack[last]
	key := string(cx.stack[prev].Bytes)

	// Enforce maximum key length. Currently this is the same as enforced by
	// ledger. If it were ever to change in proto, we would need to isolate
	// changes to different program versions. (so a v6 app could not see a
	// bigger key, for example)
	if len(key) > cx.Proto.MaxAppKeyLen {
		return fmt.Errorf("key too long: length was %d, maximum is %d", len(key), cx.Proto.MaxAppKeyLen)
	}

	// if writing the same value, don't record in EvalDelta, matching ledger
	// behavior with previous BuildEvalDelta mechanism
	etv, ok, err := cx.Ledger.GetGlobal(cx.appID, key)
	if err != nil {
		return err
	}
	tv := sv.toTealValue()
	if !ok || tv != etv {
		cx.txn.EvalDelta.GlobalDelta[key] = tv.ToValueDelta()
	}

	// Enforce maximum value length (also enforced by ledger)
	if tv.Type == basics.TealBytesType {
		if len(tv.Bytes) > cx.Proto.MaxAppBytesValueLen {
			return fmt.Errorf("value too long for key 0x%x: length was %d", key, len(tv.Bytes))
		}
		if sum := len(key) + len(tv.Bytes); sum > cx.Proto.MaxAppSumKeyValueLens {
			return fmt.Errorf("key/value total too long for key 0x%x: sum was %d", key, sum)
		}
	}

	err = cx.Ledger.SetGlobal(cx.appID, key, tv)
	if err != nil {
		return err
	}

	cx.stack = cx.stack[:prev]
	return nil
}

func opAppLocalDel(cx *EvalContext) error {
	last := len(cx.stack) - 1 // key
	prev := last - 1          // account

	key := string(cx.stack[last].Bytes)

	addr, accountIdx, err := cx.mutableAccountReference(cx.stack[prev])
	if err != nil {
		return err
	}

	// if deleting a non-existent value, don't record in EvalDelta, matching
	// ledger behavior with previous BuildEvalDelta mechanism
	if _, ok, err := cx.Ledger.GetLocal(addr, cx.appID, key, accountIdx); ok {
		if err != nil {
			return err
		}
		accountIdx = cx.ensureLocalDelta(accountIdx, addr)
		cx.txn.EvalDelta.LocalDeltas[accountIdx][key] = basics.ValueDelta{
			Action: basics.DeleteAction,
		}
	}

	err = cx.Ledger.DelLocal(addr, cx.appID, key, accountIdx)
	if err != nil {
		return err
	}

	cx.stack = cx.stack[:prev]
	return nil
}

func opAppGlobalDel(cx *EvalContext) error {
	last := len(cx.stack) - 1 // key

	key := string(cx.stack[last].Bytes)

	// if deleting a non-existent value, don't record in EvalDelta, matching
	// ledger behavior with previous BuildEvalDelta mechanism
	if _, ok, err := cx.Ledger.GetGlobal(cx.appID, key); ok {
		if err != nil {
			return err
		}
		cx.txn.EvalDelta.GlobalDelta[key] = basics.ValueDelta{
			Action: basics.DeleteAction,
		}
	}

	err := cx.Ledger.DelGlobal(cx.appID, key)
	if err != nil {
		return err
	}
	cx.stack = cx.stack[:last]
	return nil
}

// We have a difficult naming problem here. Some opcodes allow (and used to
// require) ASAs and Apps to to be referenced by their "index" in an app call
// txn's foreign-apps or foreign-assets arrays.  That was a small integer, no
// more than 2 or so, and was often called an "index".  But it was not a
// basics.AssetIndex or basics.ApplicationIndex.

func (cx *EvalContext) appReference(ref uint64, foreign bool) (aid basics.AppIndex, err error) {
	if cx.version >= directRefEnabledVersion {
		return cx.resolveApp(ref)
	}

	// resolveApp is already similarly protected (and must be, since it is
	// called independently)
	if cx.Proto.AppForbidLowResources {
		defer func() {
			if aid <= lastForbiddenResource && err == nil {
				err = fmt.Errorf("low App lookup %d", aid)
			}
		}()
	}
	// Old rules, pre directRefEnabledVersion, when a ref has to be a slot for
	// some opcodes, and had to be an ID for others.
	if ref == 0 { // Even back when expected to be a real ID, ref = 0 was current app
		return cx.appID, nil
	}
	if foreign {
		// In old versions, a foreign reference must be an index in ForeignApps or 0
		if ref <= uint64(len(cx.txn.Txn.ForeignApps)) {
			return basics.AppIndex(cx.txn.Txn.ForeignApps[ref-1]), nil
		}
		return 0, fmt.Errorf("App index %d beyond txn.ForeignApps", ref)
	}
	// Otherwise it's direct
	return basics.AppIndex(ref), nil
}

// resolveApp figures out what App an integer is referring to, considering 0 as
// current app first, then uses the integer as is if it is an availableApp, then
// tries to perform a slot lookup.
func (cx *EvalContext) resolveApp(ref uint64) (aid basics.AppIndex, err error) {
	if cx.Proto.AppForbidLowResources {
		defer func() {
			if aid <= lastForbiddenResource && err == nil {
				err = fmt.Errorf("low App lookup %d", aid)
			}
		}()
	}

	if ref == 0 || ref == uint64(cx.appID) {
		return cx.appID, nil
	}
	aid = basics.AppIndex(ref)
	if cx.availableApp(aid) {
		return aid, nil
	}

	// Allow use of indexes, but this comes last so that clear advice can be
	// given to anyone who cares about semantics in the first few rounds of
	// a new network - don't use indexes for references, use the App ID
	if ref <= uint64(len(cx.txn.Txn.ForeignApps)) {
		return basics.AppIndex(cx.txn.Txn.ForeignApps[ref-1]), nil
	}
	return 0, fmt.Errorf("unavailable App %d", ref)
}

// localsReference has the main job of resolving the account (as bytes or u64)
// and the App, taking access rules into account.  It has the funny side job of
// also reporting which "slot" the address appears in, if it is in txn.Accounts
// (or is the Sender, which yields 0). But it only needs to do this funny side
// job in certainly old versions that need the slot index while doing a lookup.
func (cx *EvalContext) localsReference(account stackValue, ref uint64) (basics.Address, basics.AppIndex, uint64, error) {
	if cx.version >= sharedResourcesVersion {
		addr, _, err := cx.resolveAccount(account)
		if err != nil {
			return basics.Address{}, 0, 0, err
		}
		aid, err := cx.resolveApp(ref)
		if err == nil {
			if cx.allowsLocals(addr, aid) {
				return addr, aid, 0, nil // >v9 caller doesn't care about slot
			}
		}

		// Do an extra check to give a better error. The app is definitely
		// available. If the addr is too, then the trouble is they must have
		// come from different transactions, and the HOLDING is the problem.

		acctOK := cx.availableAccount(addr)
		switch {
		case err != nil && acctOK:
			// do nothing, err contains the an Asset specific problem
		case err == nil && acctOK:
			// although both are available, the LOCALS are not
			err = fmt.Errorf("unavailable Local State %s x %d", addr, aid)
		case err != nil && !acctOK:
			err = fmt.Errorf("unavailable Account %s, %w", addr, err)
		case err == nil && !acctOK:
			err = fmt.Errorf("unavailable Account %s", addr)
		}

		return basics.Address{}, 0, 0, err
	}

	// Pre group resource sharing, the rule is just that account and app are
	// each available.
	addr, addrIdx, err := cx.accountReference(account)
	if err != nil {
		return basics.Address{}, 0, 0, err
	}
	app, err := cx.appReference(ref, false)
	if err != nil {
		return basics.Address{}, 0, 0, err
	}
	return addr, app, addrIdx, nil
}

func (cx *EvalContext) assetReference(ref uint64, foreign bool) (aid basics.AssetIndex, err error) {
	if cx.version >= directRefEnabledVersion {
		return cx.resolveAsset(ref)
	}

	// resolveAsset is already similarly protected (and must be, since it is
	// called independently)
	if cx.Proto.AppForbidLowResources {
		defer func() {
			if aid <= lastForbiddenResource && err == nil {
				err = fmt.Errorf("low Asset lookup %d", aid)
			}
		}()
	}
	// Old rules, pre directRefEnabledVersion, when a ref has to be a slot for
	// some opcodes, and had to be an ID for others.
	if foreign {
		// In old versions, a foreign reference must be an index in ForeignAssets
		if ref < uint64(len(cx.txn.Txn.ForeignAssets)) {
			return basics.AssetIndex(cx.txn.Txn.ForeignAssets[ref]), nil
		}
		return 0, fmt.Errorf("Asset index %d beyond txn.ForeignAssets", ref)
	}
	// Otherwise it's direct
	return basics.AssetIndex(ref), nil
}

const lastForbiddenResource = 255

// resolveAsset figures out what Asset an integer is referring to, considering 0 as
// current app first, then uses the integer as is if it is an availableAsset, then
// tries to perform a slot lookup.
func (cx *EvalContext) resolveAsset(ref uint64) (aid basics.AssetIndex, err error) {
	if cx.Proto.AppForbidLowResources {
		defer func() {
			if aid <= lastForbiddenResource && err == nil {
				err = fmt.Errorf("low Asset lookup %d", aid)
			}
		}()
	}
	aid = basics.AssetIndex(ref)
	if cx.availableAsset(aid) {
		return aid, nil
	}

	// Allow use of indexes, but this comes last so that clear advice can be
	// given to anyone who cares about semantics in the first few rounds of
	// a new network - don't use indexes for references, use the Asset ID
	if ref < uint64(len(cx.txn.Txn.ForeignAssets)) {
		return basics.AssetIndex(cx.txn.Txn.ForeignAssets[ref]), nil
	}
	return 0, fmt.Errorf("unavailable Asset %d", ref)
}

func (cx *EvalContext) holdingReference(account stackValue, ref uint64) (basics.Address, basics.AssetIndex, error) {
	if cx.version >= sharedResourcesVersion {
		addr, _, err := cx.resolveAccount(account)
		if err != nil {
			return basics.Address{}, 0, err
		}
		aid, err := cx.resolveAsset(ref)
		if err == nil {
			if cx.allowsHolding(addr, aid) {
				return addr, aid, nil
			}
		}

		// Do an extra check to give a better error. The asset is definitely
		// available. If the addr is too, then the trouble is they must have
		// come from different transactions, and the HOLDING is the problem.

		acctOK := cx.availableAccount(addr)
		switch {
		case err != nil && acctOK:
			// do nothing, err contains the an Asset specific problem
		case err == nil && acctOK:
			// although both are available, the HOLDING is not
			err = fmt.Errorf("unavailable Holding %s x %d", addr, aid)
		case err != nil && !acctOK:
			err = fmt.Errorf("unavailable Account %s, %w", addr, err)
		case err == nil && !acctOK:
			err = fmt.Errorf("unavailable Account %s", addr)
		}
		return basics.Address{}, 0, err
	}

	// Pre group resource sharing, the rule is just that account and asset are
	// each available.
	addr, _, err := cx.accountReference(account)
	if err != nil {
		return basics.Address{}, 0, err
	}
	asset, err := cx.assetReference(ref, false)
	if err != nil {
		return basics.Address{}, 0, err
	}
	return addr, asset, nil
}

func opAssetHoldingGet(cx *EvalContext) error {
	last := len(cx.stack) - 1 // asset
	prev := last - 1          // account

	holdingField := AssetHoldingField(cx.program[cx.pc+1])
	fs, ok := assetHoldingFieldSpecByField(holdingField)
	if !ok || fs.version > cx.version {
		return fmt.Errorf("invalid asset_holding_get field %d", holdingField)
	}

	addr, asset, err := cx.holdingReference(cx.stack[prev], cx.stack[last].Uint)
	if err != nil {
		return err
	}

	var exist uint64 = 0
	var value stackValue
	if holding, err := cx.Ledger.AssetHolding(addr, asset); err == nil {
		// the holding exists, read the value
		exist = 1
		value, err = cx.assetHoldingToValue(&holding, fs)
		if err != nil {
			return err
		}
	}

	cx.stack[prev] = value
	cx.stack[last].Uint = exist
	return nil
}

func opAssetParamsGet(cx *EvalContext) error {
	last := len(cx.stack) - 1 // asset

	paramField := AssetParamsField(cx.program[cx.pc+1])
	fs, ok := assetParamsFieldSpecByField(paramField)
	if !ok || fs.version > cx.version {
		return fmt.Errorf("invalid asset_params_get field %d", paramField)
	}

	asset, err := cx.assetReference(cx.stack[last].Uint, true)
	if err != nil {
		return err
	}

	var exist uint64 = 0
	var value stackValue
	if params, creator, err := cx.Ledger.AssetParams(asset); err == nil {
		// params exist, read the value
		exist = 1
		value, err = cx.assetParamsToValue(&params, creator, fs)
		if err != nil {
			return err
		}
	}

	cx.stack[last] = value
	cx.stack = append(cx.stack, stackValue{Uint: exist})
	return nil
}

func opAppParamsGet(cx *EvalContext) error {
	last := len(cx.stack) - 1 // app

	paramField := AppParamsField(cx.program[cx.pc+1])
	fs, ok := appParamsFieldSpecByField(paramField)
	if !ok || fs.version > cx.version {
		return fmt.Errorf("invalid app_params_get field %d", paramField)
	}

	app, err := cx.appReference(cx.stack[last].Uint, true)
	if err != nil {
		return err
	}

	var exist uint64 = 0
	var value stackValue
	if params, creator, err := cx.Ledger.AppParams(app); err == nil {
		// params exist, read the value
		exist = 1

		switch fs.field {
		case AppCreator:
			value.Bytes = creator[:]
		case AppAddress:
			address := app.Address()
			value.Bytes = address[:]
		default:
			value, err = cx.appParamsToValue(&params, fs)
		}
		if err != nil {
			return err
		}
	}

	cx.stack[last] = value
	cx.stack = append(cx.stack, stackValue{Uint: exist})
	return nil
}

func opAcctParamsGet(cx *EvalContext) error {
	last := len(cx.stack) - 1 // acct

	addr, _, err := cx.accountReference(cx.stack[last])
	if err != nil {
		return err
	}

	paramField := AcctParamsField(cx.program[cx.pc+1])
	fs, ok := acctParamsFieldSpecByField(paramField)
	if !ok || fs.version > cx.version {
		return fmt.Errorf("invalid acct_params_get field %d", paramField)
	}

	account, err := cx.Ledger.AccountData(addr)
	if err != nil {
		return err
	}

	var value stackValue

	switch fs.field {
	case AcctBalance:
		value.Uint = account.MicroAlgos.Raw
	case AcctMinBalance:
		value.Uint = account.MinBalance(cx.Proto).Raw
	case AcctAuthAddr:
		value.Bytes = account.AuthAddr[:]

	case AcctTotalNumUint:
		value.Uint = uint64(account.TotalAppSchema.NumUint)
	case AcctTotalNumByteSlice:
		value.Uint = uint64(account.TotalAppSchema.NumByteSlice)
	case AcctTotalExtraAppPages:
		value.Uint = uint64(account.TotalExtraAppPages)

	case AcctTotalAppsCreated:
		value.Uint = account.TotalAppParams
	case AcctTotalAppsOptedIn:
		value.Uint = account.TotalAppLocalStates
	case AcctTotalAssetsCreated:
		value.Uint = account.TotalAssetParams
	case AcctTotalAssets:
		value.Uint = account.TotalAssets
	case AcctTotalBoxes:
		value.Uint = account.TotalBoxes
	case AcctTotalBoxBytes:
		value.Uint = account.TotalBoxBytes
	}
	cx.stack[last] = value
	cx.stack = append(cx.stack, boolToSV(account.MicroAlgos.Raw > 0))
	return nil
}

func opLog(cx *EvalContext) error {
	last := len(cx.stack) - 1

	if uint64(len(cx.txn.EvalDelta.Logs)) >= cx.MaxLogCalls {
		return fmt.Errorf("too many log calls in program. up to %d is allowed", cx.MaxLogCalls)
	}
	log := cx.stack[last]
	cx.logSize += len(log.Bytes)
	if uint64(cx.logSize) > cx.MaxLogSize {
		return fmt.Errorf("program logs too large. %d bytes >  %d bytes limit", cx.logSize, cx.MaxLogSize)
	}
	cx.txn.EvalDelta.Logs = append(cx.txn.EvalDelta.Logs, string(log.Bytes))
	cx.stack = cx.stack[:last]
	return nil
}

func authorizedSender(cx *EvalContext, addr basics.Address) error {
	authorizer, err := cx.Ledger.Authorizer(addr)
	if err != nil {
		return err
	}
	if cx.getApplicationAddress(cx.appID) != authorizer {
		return fmt.Errorf("app %d (addr %s) unauthorized %s", cx.appID, cx.getApplicationAddress(cx.appID), authorizer)
	}
	return nil
}

// addInnerTxn appends a fresh SignedTxn to subtxns, populated with reasonable
// defaults.
func addInnerTxn(cx *EvalContext) error {
	addr := cx.getApplicationAddress(cx.appID)

	// For compatibility with v5, in which failures only occurred in the submit,
	// we only fail here if we are already over the max inner limit.  Thus this
	// allows construction of one more Inner than is actually allowed, and will
	// fail in submit. (But we do want the check here, so this can't become
	// unbounded.)  The MaxTxGroupSize check can be, and is, precise. (That is,
	// if we are at max group size, we can panic now, since we are trying to add
	// too many)
	if len(cx.subtxns) > cx.remainingInners() || len(cx.subtxns) >= cx.Proto.MaxTxGroupSize {
		return fmt.Errorf("too many inner transactions %d with %d left", len(cx.subtxns), cx.remainingInners())
	}

	stxn := transactions.SignedTxnWithAD{}

	groupFee := basics.MulSaturate(cx.Proto.MinTxnFee, uint64(len(cx.subtxns)+1))
	groupPaid := uint64(0)
	for _, ptxn := range cx.subtxns {
		groupPaid = basics.AddSaturate(groupPaid, ptxn.Txn.Fee.Raw)
	}

	fee := uint64(0)
	if groupPaid < groupFee {
		fee = groupFee - groupPaid

		if cx.FeeCredit != nil {
			// Use credit to shrink the default populated fee, but don't change
			// FeeCredit here, because they might never itxn_submit, or they
			// might change the fee.  Do it in itxn_submit.
			fee = basics.SubSaturate(fee, *cx.FeeCredit)
		}
	}

	stxn.Txn.Header = transactions.Header{
		Sender:     addr,
		Fee:        basics.MicroAlgos{Raw: fee},
		FirstValid: cx.txn.Txn.FirstValid,
		LastValid:  cx.txn.Txn.LastValid,
	}
	cx.subtxns = append(cx.subtxns, stxn)
	return nil
}

func opTxBegin(cx *EvalContext) error {
	if len(cx.subtxns) > 0 {
		return errors.New("itxn_begin without itxn_submit")
	}
	if cx.Proto.IsolateClearState && cx.txn.Txn.OnCompletion == transactions.ClearStateOC {
		return errors.New("clear state programs can not issue inner transactions")
	}
	return addInnerTxn(cx)
}

func opItxnNext(cx *EvalContext) error {
	if len(cx.subtxns) == 0 {
		return errors.New("itxn_next without itxn_begin")
	}
	return addInnerTxn(cx)
}

// assignAsset is used to convert a stackValue to a uint64 assetIndex, reporting
// any errors due to availability rules or type checking.
func (cx *EvalContext) assignAsset(sv stackValue) (basics.AssetIndex, error) {
	uint, err := sv.uint()
	if err != nil {
		return 0, err
	}
	aid := basics.AssetIndex(uint)

	if cx.availableAsset(aid) {
		return aid, nil
	}

	return 0, fmt.Errorf("unavailable Asset %d", aid)
}

// availableAsset determines whether an asset is "available". Before
// sharedResourcesVersion, an asset had to be available for asset param
// lookups, asset holding lookups, and asset id assignments to inner
// transactions. After sharedResourcesVersion, the distinction must be more fine
// grained. It must be available for asset param lookups, or use in an asset
// transaction (axfer,acfg,afrz), but not for holding lookups or assignments to
// an inner static array.
func (cx *EvalContext) availableAsset(aid basics.AssetIndex) bool {
	// Ensure that aid is in Foreign Assets
	for _, assetID := range cx.txn.Txn.ForeignAssets {
		if assetID == aid {
			return true
		}
	}
	// or was created in group
	if cx.version >= createdResourcesVersion {
		for _, assetID := range cx.available.createdAsas {
			if assetID == aid {
				return true
			}
		}
	}

	// or some other txn mentioned it
	if cx.version >= sharedResourcesVersion {
		if _, ok := cx.available.sharedAsas[aid]; ok {
			return true
		}
	}

	return false
}

// assignApp is used to convert a stackValue to a uint64 appIndex, reporting
// any errors due to availability rules or type checking.
func (cx *EvalContext) assignApp(sv stackValue) (basics.AppIndex, error) {
	uint, err := sv.uint()
	if err != nil {
		return 0, err
	}
	aid := basics.AppIndex(uint)

	if cx.availableApp(aid) {
		return aid, nil
	}

	return 0, fmt.Errorf("unavailable App %d", aid)
}

func (cx *EvalContext) availableApp(aid basics.AppIndex) bool {
	// Ensure that aid is in Foreign Apps
	for _, appID := range cx.txn.Txn.ForeignApps {
		if appID == aid {
			return true
		}
	}
	// or was created in group
	if cx.version >= createdResourcesVersion {
		for _, appID := range cx.available.createdApps {
			if appID == aid {
				return true
			}
		}
	}
	// Or, it can be the current app
	if cx.appID == aid {
		return true
	}

	// or some other txn mentioned it
	if cx.version >= sharedResourcesVersion {
		if _, ok := cx.available.sharedApps[aid]; ok {
			return true
		}
	}

	return false
}

func (cx *EvalContext) stackIntoTxnField(sv stackValue, fs *txnFieldSpec, txn *transactions.Transaction) (err error) {
	switch fs.field {
	case Type:
		if sv.Bytes == nil {
			return fmt.Errorf("Type arg not a byte array")
		}
		txType := string(sv.Bytes)
		ver, ok := innerTxnTypes[txType]
		if ok && ver <= cx.version {
			txn.Type = protocol.TxType(txType)
		} else {
			return fmt.Errorf("%s is not a valid Type for itxn_field", txType)
		}
	case TypeEnum:
		var i uint64
		i, err = sv.uint()
		if err != nil {
			return err
		}
		// i != 0 is so that the error reports 0 instead of Unknown
		if i != 0 && i < uint64(len(TxnTypeNames)) {
			ver, ok := innerTxnTypes[TxnTypeNames[i]]
			if ok && ver <= cx.version {
				txn.Type = protocol.TxType(TxnTypeNames[i])
			} else {
				return fmt.Errorf("%s is not a valid Type for itxn_field", TxnTypeNames[i])
			}
		} else {
			return fmt.Errorf("%d is not a valid TypeEnum", i)
		}
	case Sender:
		txn.Sender, err = cx.assignAccount(sv)
	case Fee:
		txn.Fee.Raw, err = sv.uint()
	// FirstValid, LastValid unsettable: little motivation (maybe a app call
	// wants to inspect?)  If we set, make sure they are legal, both for current
	// round, and separation by MaxLifetime (check lifetime in submit, not here)
	case Note:
		if len(sv.Bytes) > cx.Proto.MaxTxnNoteBytes {
			return fmt.Errorf("%s may not exceed %d bytes", fs.field, cx.Proto.MaxTxnNoteBytes)
		}
		txn.Note = make([]byte, len(sv.Bytes))
		copy(txn.Note, sv.Bytes)
	// GenesisID, GenesisHash unsettable: surely makes no sense
	// Group unsettable: Can't make groups from AVM (yet?)
	// Lease unsettable: This seems potentially useful.

	case RekeyTo:
		txn.RekeyTo, err = sv.address()

	// KeyReg
	case VotePK:
		if len(sv.Bytes) != 32 {
			return fmt.Errorf("%s must be 32 bytes", fs.field)
		}
		copy(txn.VotePK[:], sv.Bytes)
	case SelectionPK:
		if len(sv.Bytes) != 32 {
			return fmt.Errorf("%s must be 32 bytes", fs.field)
		}
		copy(txn.SelectionPK[:], sv.Bytes)
	case StateProofPK:
		if len(sv.Bytes) != 64 {
			return fmt.Errorf("%s must be 64 bytes", fs.field)
		}
		copy(txn.StateProofPK[:], sv.Bytes)
	case VoteFirst:
		var round uint64
		round, err = sv.uint()
		txn.VoteFirst = basics.Round(round)
	case VoteLast:
		var round uint64
		round, err = sv.uint()
		txn.VoteLast = basics.Round(round)
	case VoteKeyDilution:
		txn.VoteKeyDilution, err = sv.uint()
	case Nonparticipation:
		txn.Nonparticipation, err = sv.bool()

	// Payment
	case Receiver:
		txn.Receiver, err = cx.assignAccount(sv)
	case Amount:
		txn.Amount.Raw, err = sv.uint()
	case CloseRemainderTo:
		txn.CloseRemainderTo, err = cx.assignAccount(sv)
	// AssetTransfer
	case XferAsset:
		txn.XferAsset, err = cx.assignAsset(sv)
	case AssetAmount:
		txn.AssetAmount, err = sv.uint()
	case AssetSender:
		txn.AssetSender, err = cx.assignAccount(sv)
	case AssetReceiver:
		txn.AssetReceiver, err = cx.assignAccount(sv)
	case AssetCloseTo:
		txn.AssetCloseTo, err = cx.assignAccount(sv)
	// AssetConfig
	case ConfigAsset:
		txn.ConfigAsset, err = cx.assignAsset(sv)
	case ConfigAssetTotal:
		txn.AssetParams.Total, err = sv.uint()
	case ConfigAssetDecimals:
		var decimals uint64
		decimals, err = sv.uint()
		if err == nil {
			if decimals > uint64(cx.Proto.MaxAssetDecimals) {
				err = fmt.Errorf("too many decimals (%d)", decimals)
			} else {
				txn.AssetParams.Decimals = uint32(decimals)
			}
		}
	case ConfigAssetDefaultFrozen:
		txn.AssetParams.DefaultFrozen, err = sv.bool()
	case ConfigAssetUnitName:
		txn.AssetParams.UnitName, err = sv.string(cx.Proto.MaxAssetUnitNameBytes)
	case ConfigAssetName:
		txn.AssetParams.AssetName, err = sv.string(cx.Proto.MaxAssetNameBytes)
	case ConfigAssetURL:
		txn.AssetParams.URL, err = sv.string(cx.Proto.MaxAssetURLBytes)
	case ConfigAssetMetadataHash:
		if len(sv.Bytes) != 32 {
			return fmt.Errorf("%s must be 32 bytes", fs.field)
		}
		copy(txn.AssetParams.MetadataHash[:], sv.Bytes)
	case ConfigAssetManager:
		txn.AssetParams.Manager, err = sv.address()
	case ConfigAssetReserve:
		txn.AssetParams.Reserve, err = sv.address()
	case ConfigAssetFreeze:
		txn.AssetParams.Freeze, err = sv.address()
	case ConfigAssetClawback:
		txn.AssetParams.Clawback, err = sv.address()
	// Freeze
	case FreezeAsset:
		txn.FreezeAsset, err = cx.assignAsset(sv)
	case FreezeAssetAccount:
		txn.FreezeAccount, err = cx.assignAccount(sv)
	case FreezeAssetFrozen:
		txn.AssetFrozen, err = sv.bool()

	// ApplicationCall
	case ApplicationID:
		txn.ApplicationID, err = cx.assignApp(sv)
	case OnCompletion:
		var onc uint64
		onc, err = sv.uintMaxed(uint64(transactions.DeleteApplicationOC))
		txn.OnCompletion = transactions.OnCompletion(onc)
	case ApplicationArgs:
		if sv.Bytes == nil {
			return fmt.Errorf("ApplicationArg is not a byte array")
		}
		total := len(sv.Bytes)
		for _, arg := range txn.ApplicationArgs {
			total += len(arg)
		}
		if total > cx.Proto.MaxAppTotalArgLen {
			return errors.New("total application args length too long")
		}
		if len(txn.ApplicationArgs) >= cx.Proto.MaxAppArgs {
			return errors.New("too many application args")
		}
		new := make([]byte, len(sv.Bytes))
		copy(new, sv.Bytes)
		txn.ApplicationArgs = append(txn.ApplicationArgs, new)
	case Accounts:
		var new basics.Address
		new, err = cx.assignAccount(sv)
		if err != nil {
			return err
		}
		if len(txn.Accounts) >= cx.Proto.MaxAppTxnAccounts {
			return errors.New("too many foreign accounts")
		}
		txn.Accounts = append(txn.Accounts, new)
	case ApprovalProgram:
		maxPossible := cx.Proto.MaxAppProgramLen * (1 + cx.Proto.MaxExtraAppProgramPages)
		if len(sv.Bytes) > maxPossible {
			return fmt.Errorf("%s may not exceed %d bytes", fs.field, maxPossible)
		}
		txn.ApprovalProgram = make([]byte, len(sv.Bytes))
		copy(txn.ApprovalProgram, sv.Bytes)
	case ClearStateProgram:
		maxPossible := cx.Proto.MaxAppProgramLen * (1 + cx.Proto.MaxExtraAppProgramPages)
		if len(sv.Bytes) > maxPossible {
			return fmt.Errorf("%s may not exceed %d bytes", fs.field, maxPossible)
		}
		txn.ClearStateProgram = make([]byte, len(sv.Bytes))
		copy(txn.ClearStateProgram, sv.Bytes)
	case ApprovalProgramPages:
		maxPossible := cx.Proto.MaxAppProgramLen * (1 + cx.Proto.MaxExtraAppProgramPages)
		txn.ApprovalProgram = append(txn.ApprovalProgram, sv.Bytes...)
		if len(txn.ApprovalProgram) > maxPossible {
			return fmt.Errorf("%s may not exceed %d bytes", fs.field, maxPossible)
		}
	case ClearStateProgramPages:
		maxPossible := cx.Proto.MaxAppProgramLen * (1 + cx.Proto.MaxExtraAppProgramPages)
		txn.ClearStateProgram = append(txn.ClearStateProgram, sv.Bytes...)
		if len(txn.ClearStateProgram) > maxPossible {
			return fmt.Errorf("%s may not exceed %d bytes", fs.field, maxPossible)
		}
	case Assets:
		var new basics.AssetIndex
		new, err = cx.assignAsset(sv)
		if err != nil {
			return err
		}
		if len(txn.ForeignAssets) >= cx.Proto.MaxAppTxnForeignAssets {
			return errors.New("too many foreign assets")
		}
		txn.ForeignAssets = append(txn.ForeignAssets, new)
	case Applications:
		var new basics.AppIndex
		new, err = cx.assignApp(sv)
		if err != nil {
			return err
		}
		if len(txn.ForeignApps) >= cx.Proto.MaxAppTxnForeignApps {
			return errors.New("too many foreign apps")
		}
		txn.ForeignApps = append(txn.ForeignApps, new)
	case GlobalNumUint:
		txn.GlobalStateSchema.NumUint, err =
			sv.uintMaxed(cx.Proto.MaxGlobalSchemaEntries)
	case GlobalNumByteSlice:
		txn.GlobalStateSchema.NumByteSlice, err =
			sv.uintMaxed(cx.Proto.MaxGlobalSchemaEntries)
	case LocalNumUint:
		txn.LocalStateSchema.NumUint, err =
			sv.uintMaxed(cx.Proto.MaxLocalSchemaEntries)
	case LocalNumByteSlice:
		txn.LocalStateSchema.NumByteSlice, err =
			sv.uintMaxed(cx.Proto.MaxLocalSchemaEntries)
	case ExtraProgramPages:
		var epp uint64
		epp, err =
			sv.uintMaxed(uint64(cx.Proto.MaxExtraAppProgramPages))
		if err != nil {
			return err
		}
		txn.ExtraProgramPages = uint32(epp)
	default:
		return fmt.Errorf("invalid itxn_field %s", fs.field)
	}
	return
}

func opItxnField(cx *EvalContext) error {
	itx := len(cx.subtxns) - 1
	if itx < 0 {
		return errors.New("itxn_field without itxn_begin")
	}
	last := len(cx.stack) - 1
	field := TxnField(cx.program[cx.pc+1])
	fs, ok := txnFieldSpecByField(field)
	if !ok || fs.itxVersion == 0 || fs.itxVersion > cx.version {
		return fmt.Errorf("invalid itxn_field %s", field)
	}
	sv := cx.stack[last]
	err := cx.stackIntoTxnField(sv, &fs, &cx.subtxns[itx].Txn)
	cx.stack = cx.stack[:last] // pop
	return err
}

func opItxnSubmit(cx *EvalContext) (err error) {
	// Should rarely trigger, since itxn_next checks these too. (but that check
	// must be imperfect, see its comment) In contrast to that check, subtxns is
	// already populated here.
	if len(cx.subtxns) > cx.remainingInners() || len(cx.subtxns) > cx.Proto.MaxTxGroupSize {
		return fmt.Errorf("too many inner transactions %d with %d left", len(cx.subtxns), cx.remainingInners())
	}

	if len(cx.subtxns) == 0 {
		return errors.New("itxn_submit without itxn_begin")
	}

	// Check fees across the group first. Allows fee pooling in inner groups.
	groupFee := basics.MulSaturate(cx.Proto.MinTxnFee, uint64(len(cx.subtxns)))
	groupPaid := uint64(0)
	for _, ptxn := range cx.subtxns {
		groupPaid = basics.AddSaturate(groupPaid, ptxn.Txn.Fee.Raw)
	}
	if groupPaid < groupFee {
		// See if the FeeCredit is enough to cover the shortfall
		shortfall := groupFee - groupPaid
		if cx.FeeCredit == nil || *cx.FeeCredit < shortfall {
			return fmt.Errorf("fee too small %#v", cx.subtxns)
		}
		*cx.FeeCredit -= shortfall
	} else {
		overpay := groupPaid - groupFee
		if cx.FeeCredit == nil {
			cx.FeeCredit = new(uint64)
		}
		*cx.FeeCredit = basics.AddSaturate(*cx.FeeCredit, overpay)
	}

	// All subtxns will have zero'd GroupID since GroupID can't be set in
	// AVM. (no need to blank it out before hashing for TxID)
	var group transactions.TxGroup
	var parent transactions.Txid
	isGroup := len(cx.subtxns) > 1
	if isGroup {
		parent = cx.currentTxID()
	}
	for itx := range cx.subtxns {
		// The goal is to follow the same invariants used by the
		// transaction pool. Namely that any transaction that makes it
		// to Perform (which is equivalent to eval.applyTransaction)
		// is authorized, and WellFormed.
		err := authorizedSender(cx, cx.subtxns[itx].Txn.Sender)
		if err != nil {
			return err
		}

		// Recall that WellFormed does not care about individual
		// transaction fees because of fee pooling. Checked above.
		err = cx.subtxns[itx].Txn.WellFormed(*cx.Specials, *cx.Proto)
		if err != nil {
			return err
		}

		var calledVersion uint64

		// Disallow reentrancy, limit inner app call depth, and do version checks
		if cx.subtxns[itx].Txn.Type == protocol.ApplicationCallTx {
			if cx.appID == cx.subtxns[itx].Txn.ApplicationID {
				return fmt.Errorf("attempt to self-call")
			}
			depth := 0
			for parent := cx.caller; parent != nil; parent = parent.caller {
				if parent.appID == cx.subtxns[itx].Txn.ApplicationID {
					return fmt.Errorf("attempt to re-enter %d", parent.appID)
				}
				depth++
			}
			if depth >= maxAppCallDepth {
				return fmt.Errorf("appl depth (%d) exceeded", depth)
			}

			// Set program by txn, approval, or clear state
			program := cx.subtxns[itx].Txn.ApprovalProgram
			if cx.subtxns[itx].Txn.ApplicationID != 0 {
				app, _, err := cx.Ledger.AppParams(cx.subtxns[itx].Txn.ApplicationID)
				if err != nil {
					return err
				}
				program = app.ApprovalProgram
				if cx.subtxns[itx].Txn.OnCompletion == transactions.ClearStateOC {
					program = app.ClearStateProgram
				}
			}

			// Can't call old versions in inner apps.
			calledVersion, _, err = transactions.ProgramVersion(program)
			if err != nil {
				return err
			}
			if calledVersion < cx.Proto.MinInnerApplVersion {
				return fmt.Errorf("inner app call with version v%d < v%d",
					calledVersion, cx.Proto.MinInnerApplVersion)
			}

			// Don't allow opt-in if the CSP is not runnable as an inner.
			// This test can only fail for v4 and v5 approval programs,
			// since v6 requires synchronized versions.
			if cx.subtxns[itx].Txn.OnCompletion == transactions.OptInOC {
				csp := cx.subtxns[itx].Txn.ClearStateProgram
				if cx.subtxns[itx].Txn.ApplicationID != 0 {
					app, _, err := cx.Ledger.AppParams(cx.subtxns[itx].Txn.ApplicationID)
					if err != nil {
						return err
					}
					csp = app.ClearStateProgram
				}
				csv, _, err := transactions.ProgramVersion(csp)
				if err != nil {
					return err
				}
				if csv < cx.Proto.MinInnerApplVersion {
					return fmt.Errorf("inner app call opt-in with CSP v%d < v%d",
						csv, cx.Proto.MinInnerApplVersion)
				}
			}
		}

		// Starting in v9, it's possible for apps to create transactions that
		// should not be allowed to run, because they require access to
		// resources that the caller does not have.  This can only happen for
		// Holdings and Local States. The caller might have access to the
		// account and the asa or app, but not the holding or locals, because
		// the caller gained access to the two top resources by group sharing
		// from two different transactions.
		err = cx.allows(&cx.subtxns[itx].Txn, calledVersion)
		if err != nil {
			return err
		}

		if isGroup {
			innerOffset := len(cx.txn.EvalDelta.InnerTxns)
			if cx.Proto.UnifyInnerTxIDs {
				innerOffset += itx
			}
			group.TxGroupHashes = append(group.TxGroupHashes,
				crypto.Digest(cx.subtxns[itx].Txn.InnerID(parent, innerOffset)))
		}
	}

	if isGroup {
		groupID := crypto.HashObj(group)
		for itx := range cx.subtxns {
			cx.subtxns[itx].Txn.Group = groupID
		}
	}

	// Decrement allowed inners *before* execution, else runaway recursion is
	// not noticed.
	if cx.pooledAllowedInners != nil {
		*cx.pooledAllowedInners -= len(cx.subtxns)
	}

	ep := NewInnerEvalParams(cx.subtxns, cx)

	if ep.Tracer != nil {
		ep.Tracer.BeforeTxnGroup(ep)
		// Ensure we update the tracer before exiting
		defer func() {
			ep.Tracer.AfterTxnGroup(ep, nil, err)
		}()
	}

	for i := range ep.TxnGroup {
		if ep.Tracer != nil {
			ep.Tracer.BeforeTxn(ep, i)
		}

		err := cx.Ledger.Perform(i, ep)

		if ep.Tracer != nil {
			ep.Tracer.AfterTxn(ep, i, ep.TxnGroup[i].ApplyData, err)
		}

		if err != nil {
			return err
		}

		// This is mostly a no-op, because Perform does its work "in-place", but
		// RecordAD has some further responsibilities.
		ep.RecordAD(i, ep.TxnGroup[i].ApplyData)
	}
	cx.txn.EvalDelta.InnerTxns = append(cx.txn.EvalDelta.InnerTxns, ep.TxnGroup...)
	cx.subtxns = nil
	// must clear the inner txid cache, otherwise prior inner txids will be returned for this group
	cx.innerTxidCache = nil

	return nil
}

type rawMessage []byte

func (rm rawMessage) ToBeHashed() (protocol.HashID, []byte) {
	return "", []byte(rm)
}

func opVrfVerify(cx *EvalContext) error {
	last := len(cx.stack) - 1 // PK
	prev := last - 1          // proof
	pprev := prev - 1         // data

	data := rawMessage(cx.stack[pprev].Bytes)
	proofbytes := cx.stack[prev].Bytes
	var proof crypto.VrfProof
	if len(proofbytes) != len(proof) {
		return fmt.Errorf("vrf proof wrong size %d != %d", len(proofbytes), len(proof))
	}
	copy(proof[:], proofbytes[:])

	pubkeybytes := cx.stack[last].Bytes
	var pubkey crypto.VrfPubkey
	if len(pubkeybytes) != len(pubkey) {
		return fmt.Errorf("vrf pubkey wrong size %d != %d", len(pubkeybytes), len(pubkey))
	}
	copy(pubkey[:], pubkeybytes[:])

	var verified bool
	var output []byte
	std := VrfStandard(cx.program[cx.pc+1])
	ss, ok := vrfStandardSpecByField(std)
	if !ok || ss.version > cx.version {
		return fmt.Errorf("invalid VRF standard %s", std)
	}
	switch std {
	case VrfAlgorand:
		var out crypto.VrfOutput
		verified, out = pubkey.Verify(proof, data)
		output = out[:]
	default:
		return fmt.Errorf("unsupported vrf_verify standard %s", std)
	}

	cx.stack[pprev].Bytes = output[:]
	cx.stack[prev] = boolToSV(verified)
	cx.stack = cx.stack[:last] // pop 1 because we take 3 args and return 2
	return nil
}

// availableRound checks to see if the requested round, `r`, is allowed to be
// accessed. If it is, it's returned as a basics.Round. It is named by analogy
// to the availableAsset and  availableApp helpers.
func (cx *EvalContext) availableRound(r uint64) (basics.Round, error) {
	firstAvail := cx.txn.Txn.LastValid - basics.Round(cx.Proto.MaxTxnLife) - 1
	if firstAvail > cx.txn.Txn.LastValid || firstAvail == 0 { // early in chain's life
		firstAvail = 1
	}
	lastAvail := cx.txn.Txn.FirstValid - 1
	if lastAvail > cx.txn.Txn.FirstValid { // txn had a 0 in FirstValid
		lastAvail = 0 // So nothing will be available
	}
	round := basics.Round(r)
	if firstAvail > round || round > lastAvail {
		return 0, fmt.Errorf("round %d is not available. It's outside [%d-%d]", r, firstAvail, lastAvail)
	}
	return round, nil
}

func opBlock(cx *EvalContext) error {
	last := len(cx.stack) - 1 // round
	round, err := cx.availableRound(cx.stack[last].Uint)
	if err != nil {
		return err
	}
	f := BlockField(cx.program[cx.pc+1])
	fs, ok := blockFieldSpecByField(f)
	if !ok || fs.version > cx.version {
		return fmt.Errorf("invalid block field %s", f)
	}

	hdr, err := cx.SigLedger.BlockHdrCached(round)
	if err != nil {
		return err
	}

	switch fs.field {
	case BlkSeed:
		cx.stack[last].Bytes = hdr.Seed[:]
		return nil
	case BlkTimestamp:
		cx.stack[last].Bytes = nil
		if hdr.TimeStamp < 0 {
			return fmt.Errorf("block(%d) timestamp %d < 0", round, hdr.TimeStamp)
		}
		cx.stack[last].Uint = uint64(hdr.TimeStamp)
		return nil
	default:
		return fmt.Errorf("invalid block field %d", fs.field)
	}
}

// pcDetails return PC and disassembled instructions at PC up to 2 opcodes back
func (cx *EvalContext) pcDetails() (pc int, dis string) {
	const maxNumAdditionalOpcodes = 2
	text, ds, err := disassembleInstrumented(cx.program, nil)
	if err != nil {
		return cx.pc, dis
	}

	for i := 0; i < len(ds.pcOffset); i++ {
		if ds.pcOffset[i].PC == cx.pc {
			start := 0
			if i >= maxNumAdditionalOpcodes {
				start = i - maxNumAdditionalOpcodes
			}

			startTextPos := ds.pcOffset[start].Offset
			endTextPos := len(text)
			if i+1 < len(ds.pcOffset) {
				endTextPos = ds.pcOffset[i+1].Offset
			}

			dis = text[startTextPos:endTextPos]
			break
		}
	}
	return cx.pc, strings.ReplaceAll(strings.TrimSuffix(dis, "\n"), "\n", "; ")
}

func base64Decode(encoded []byte, encoding *base64.Encoding) ([]byte, error) {
	decoded := make([]byte, encoding.DecodedLen(len(encoded)))
	n, err := encoding.Decode(decoded, encoded)
	if err != nil {
		return decoded[:0], err
	}
	return decoded[:n], err
}

// base64padded returns true iff `encoded` has padding chars at the end
func base64padded(encoded []byte) bool {
	for i := len(encoded) - 1; i > 0; i-- {
		switch encoded[i] {
		case '=':
			return true
		case '\n', '\r':
			/* nothing */
		default:
			return false
		}
	}
	return false
}

func opBase64Decode(cx *EvalContext) error {
	last := len(cx.stack) - 1
	encodingField := Base64Encoding(cx.program[cx.pc+1])
	fs, ok := base64EncodingSpecByField(encodingField)
	if !ok || fs.version > cx.version {
		return fmt.Errorf("invalid base64_decode encoding %s", encodingField)
	}

	encoding := base64.URLEncoding
	if encodingField == StdEncoding {
		encoding = base64.StdEncoding
	}
	encoded := cx.stack[last].Bytes
	if !base64padded(encoded) {
		encoding = encoding.WithPadding(base64.NoPadding)
	}
	bytes, err := base64Decode(encoded, encoding.Strict())
	if err != nil {
		return err
	}
	cx.stack[last].Bytes = bytes
	return nil
}

func isPrimitiveJSON(jsonText []byte) (bool, error) {
	dec := json.NewDecoder(bytes.NewReader(jsonText))
	t, err := dec.Token()
	if err != nil {
		return false, err
	}
	t, ok := t.(json.Delim)
	if !ok || t.(json.Delim).String() != "{" {
		return true, nil
	}
	return false, nil
}

func parseJSON(jsonText []byte) (map[string]json.RawMessage, error) {
	// parse JSON with Algorand's standard JSON library
	var parsed map[interface{}]json.RawMessage
	err := protocol.DecodeJSON(jsonText, &parsed)

	if err != nil {
		// if the error was caused by duplicate keys
		if strings.Contains(err.Error(), "cannot decode into a non-pointer value") {
			return nil, fmt.Errorf("invalid json text, duplicate keys not allowed")
		}

		// if the error was caused by non-json object
		if strings.Contains(err.Error(), "read map - expect char '{' but got char") {
			return nil, fmt.Errorf("invalid json text, only json object is allowed")
		}

		return nil, fmt.Errorf("invalid json text")
	}

	// check whether any keys are not strings
	stringMap := make(map[string]json.RawMessage)
	for k, v := range parsed {
		key, ok := k.(string)
		if !ok {
			return nil, fmt.Errorf("invalid json text")
		}
		stringMap[key] = v
	}

	return stringMap, nil
}

func opJSONRef(cx *EvalContext) error {
	// get json key
	last := len(cx.stack) - 1
	key := string(cx.stack[last].Bytes)
	cx.stack = cx.stack[:last] // pop

	expectedType := JSONRefType(cx.program[cx.pc+1])
	fs, ok := jsonRefSpecByField(expectedType)
	if !ok || fs.version > cx.version {
		return fmt.Errorf("invalid json_ref type %s", expectedType)
	}

	// parse json text
	last = len(cx.stack) - 1
	parsed, err := parseJSON(cx.stack[last].Bytes)
	if err != nil {
		return fmt.Errorf("error while parsing JSON text, %v", err)
	}

	// get value from json
	var stval stackValue
	_, ok = parsed[key]
	if !ok {
		// if the key is not found, first check whether the JSON text is the null value
		// by checking whether it is a primitive JSON value. Any other primitive
		// (or array) would have thrown an error previously during `parseJSON`.
		isPrimitive, err := isPrimitiveJSON(cx.stack[last].Bytes)
		if err == nil && isPrimitive {
			err = fmt.Errorf("invalid json text, only json object is allowed")
		}
		if err != nil {
			return fmt.Errorf("error while parsing JSON text, %v", err)
		}

		return fmt.Errorf("key %s not found in JSON text", key)
	}

	switch expectedType {
	case JSONString:
		var value string
		err := json.Unmarshal(parsed[key], &value)
		if err != nil {
			return err
		}
		stval.Bytes = []byte(value)
	case JSONUint64:
		var value uint64
		err := json.Unmarshal(parsed[key], &value)
		if err != nil {
			return err
		}
		stval.Uint = value
	case JSONObject:
		var value map[string]json.RawMessage
		err := json.Unmarshal(parsed[key], &value)
		if err != nil {
			return err
		}
		stval.Bytes = parsed[key]
	default:
		return fmt.Errorf("unsupported json_ref return type %s", expectedType)
	}
	cx.stack[last] = stval
	return nil
}<|MERGE_RESOLUTION|>--- conflicted
+++ resolved
@@ -4310,11 +4310,7 @@
 	if err != nil {
 		// we don't want to convey `err`, because the supplied `account` does
 		// seem to be an address, but we can't give a valid index.
-<<<<<<< HEAD
-		return addr, -1, nil //nolint:nilerr // provide -1 with nil err
-=======
 		return addr, -1, nil //nolint:nilerr // see above comment
->>>>>>> d7c5e54b
 	}
 	return addr, int(idx), nil
 }
