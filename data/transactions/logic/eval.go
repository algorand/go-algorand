// Copyright (C) 2019-2021 Algorand, Inc.
// This file is part of go-algorand
//
// go-algorand is free software: you can redistribute it and/or modify
// it under the terms of the GNU Affero General Public License as
// published by the Free Software Foundation, either version 3 of the
// License, or (at your option) any later version.
//
// go-algorand is distributed in the hope that it will be useful,
// but WITHOUT ANY WARRANTY; without even the implied warranty of
// MERCHANTABILITY or FITNESS FOR A PARTICULAR PURPOSE.  See the
// GNU Affero General Public License for more details.
//
// You should have received a copy of the GNU Affero General Public License
// along with go-algorand.  If not, see <https://www.gnu.org/licenses/>.

package logic

import (
	"bytes"
	"crypto/sha256"
	"crypto/sha512"
	"encoding/binary"
	"encoding/hex"
	"errors"
	"fmt"
	"io"
	"math"
	"math/big"
	"math/bits"
	"runtime"
	"strings"

	"golang.org/x/crypto/sha3"

	"github.com/algorand/go-algorand/config"
	"github.com/algorand/go-algorand/crypto"
	"github.com/algorand/go-algorand/data/basics"
	"github.com/algorand/go-algorand/data/transactions"
	"github.com/algorand/go-algorand/logging"
	"github.com/algorand/go-algorand/protocol"
)

// EvalMaxVersion is the max version we can interpret and run
const EvalMaxVersion = LogicVersion

// The constants below control TEAL opcodes evaluation and MAY NOT be changed
// without moving them into consensus parameters.

// MaxStringSize is the limit of byte strings created by `concat`
const MaxStringSize = 4096

// MaxByteMathSize is the limit of byte strings supplied as input to byte math opcodes
const MaxByteMathSize = 64

// MaxLogSize is the limit of total log size from n log calls in a program
const MaxLogSize = 1024

// MaxLogCalls is the limit of total log calls during a program execution
const MaxLogCalls = 32

// stackValue is the type for the operand stack.
// Each stackValue is either a valid []byte value or a uint64 value.
// If (.Bytes != nil) the stackValue is a []byte value, otherwise uint64 value.
type stackValue struct {
	Uint  uint64
	Bytes []byte
}

func (sv *stackValue) argType() StackType {
	if sv.Bytes != nil {
		return StackBytes
	}
	return StackUint64
}

func (sv *stackValue) typeName() string {
	if sv.Bytes != nil {
		return "[]byte"
	}
	return "uint64"
}

func (sv *stackValue) clone() stackValue {
	if sv.Bytes != nil {
		// clone stack value if Bytes
		bytesClone := make([]byte, len(sv.Bytes))
		copy(bytesClone, sv.Bytes)
		return stackValue{Bytes: bytesClone}
	}
	// otherwise no cloning is needed if Uint
	return stackValue{Uint: sv.Uint}
}

func (sv *stackValue) String() string {
	if sv.Bytes != nil {
		return hex.EncodeToString(sv.Bytes)
	}
	return fmt.Sprintf("%d 0x%x", sv.Uint, sv.Uint)
}

func (sv *stackValue) address() (addr basics.Address, err error) {
	if len(sv.Bytes) != len(addr) {
		return basics.Address{}, errors.New("not an address")
	}
	copy(addr[:], sv.Bytes)
	return
}

func (sv *stackValue) uint() (uint64, error) {
	if sv.Bytes != nil {
		return 0, errors.New("not a uint64")
	}
	return sv.Uint, nil
}

func stackValueFromTealValue(tv *basics.TealValue) (sv stackValue, err error) {
	switch tv.Type {
	case basics.TealBytesType:
		sv.Bytes = []byte(tv.Bytes)
	case basics.TealUintType:
		sv.Uint = tv.Uint
	default:
		err = fmt.Errorf("invalid TealValue type: %d", tv.Type)
	}
	return
}

// ComputeMinTealVersion calculates the minimum safe TEAL version that may be
// used by a transaction in this group. It is important to prevent
// newly-introduced transaction fields from breaking assumptions made by older
// versions of TEAL. If one of the transactions in a group will execute a TEAL
// program whose version predates a given field, that field must not be set
// anywhere in the transaction group, or the group will be rejected.
func ComputeMinTealVersion(group []transactions.SignedTxn) uint64 {
	var minVersion uint64
	for _, txn := range group {
		if !txn.Txn.RekeyTo.IsZero() {
			if minVersion < rekeyingEnabledVersion {
				minVersion = rekeyingEnabledVersion
			}
		}
		if txn.Txn.Type == protocol.ApplicationCallTx {
			if minVersion < appsEnabledVersion {
				minVersion = appsEnabledVersion
			}
		}
	}
	return minVersion
}

func (sv *stackValue) toTealValue() (tv basics.TealValue) {
	if sv.argType() == StackBytes {
		return basics.TealValue{Type: basics.TealBytesType, Bytes: string(sv.Bytes)}
	}
	return basics.TealValue{Type: basics.TealUintType, Uint: sv.Uint}
}

// LedgerForLogic represents ledger API for Stateful TEAL program
type LedgerForLogic interface {
	Balance(addr basics.Address) (basics.MicroAlgos, error)
	MinBalance(addr basics.Address, proto *config.ConsensusParams) (basics.MicroAlgos, error)
	Authorizer(addr basics.Address) (basics.Address, error)
	Round() basics.Round
	LatestTimestamp() int64

	AssetHolding(addr basics.Address, assetIdx basics.AssetIndex) (basics.AssetHolding, error)
	AssetParams(aidx basics.AssetIndex) (basics.AssetParams, basics.Address, error)
	AppParams(aidx basics.AppIndex) (basics.AppParams, basics.Address, error)
	ApplicationID() basics.AppIndex
	OptedIn(addr basics.Address, appIdx basics.AppIndex) (bool, error)
	GetCreatableID(groupIdx int) basics.CreatableIndex

	GetLocal(addr basics.Address, appIdx basics.AppIndex, key string, accountIdx uint64) (value basics.TealValue, exists bool, err error)
	SetLocal(addr basics.Address, key string, value basics.TealValue, accountIdx uint64) error
	DelLocal(addr basics.Address, key string, accountIdx uint64) error

	GetGlobal(appIdx basics.AppIndex, key string) (value basics.TealValue, exists bool, err error)
	SetGlobal(key string, value basics.TealValue) error
	DelGlobal(key string) error

	GetDelta(txn *transactions.Transaction) (evalDelta transactions.EvalDelta, err error)

	Perform(txn *transactions.Transaction, spec transactions.SpecialAddresses) (transactions.ApplyData, error)
}

// EvalSideEffects contains data returned from evaluation
type EvalSideEffects struct {
	scratchSpace scratchSpace
}

// MakePastSideEffects allocates and initializes a slice of EvalSideEffects of length `size`
func MakePastSideEffects(size int) (pastSideEffects []EvalSideEffects) {
	pastSideEffects = make([]EvalSideEffects, size)
	for j := range pastSideEffects {
		pastSideEffects[j] = EvalSideEffects{}
	}
	return
}

// getScratchValue loads and clones a stackValue
// The value is cloned so the original bytes are protected from changes
func (se *EvalSideEffects) getScratchValue(scratchPos uint8) stackValue {
	return se.scratchSpace[scratchPos].clone()
}

// setScratchSpace stores the scratch space
func (se *EvalSideEffects) setScratchSpace(scratch scratchSpace) {
	se.scratchSpace = scratch
}

// EvalParams contains data that comes into condition evaluation.
type EvalParams struct {
	// the transaction being evaluated
	Txn *transactions.SignedTxn

	Proto *config.ConsensusParams

	Trace io.Writer

	TxnGroup []transactions.SignedTxn

	// GroupIndex should point to Txn within TxnGroup
	GroupIndex int

	PastSideEffects []EvalSideEffects

	Logger logging.Logger

	Ledger LedgerForLogic

	// optional debugger
	Debugger DebuggerHook

	// MinTealVersion is the minimum allowed TEAL version of this program.
	// The program must reject if its version is less than this version. If
	// MinTealVersion is nil, we will compute it ourselves
	MinTealVersion *uint64

	// Amount "overpaid" by the top-level transactions of the
	// group.  Often 0.  When positive, it is spent by application
	// actions.  Shared value across a group's txns, so that it
	// can be updated. nil is interpretted as 0.
	FeeCredit *uint64

	Specials *transactions.SpecialAddresses

	// determines eval mode: runModeSignature or runModeApplication
	runModeFlags runMode

	// Total pool of app call budget in a group transaction
	PooledApplicationBudget *uint64
}

type opEvalFunc func(cx *EvalContext)
type opCheckFunc func(cx *EvalContext) error

type runMode uint64

const (
	// runModeSignature is TEAL in LogicSig execution
	runModeSignature runMode = 1 << iota

	// runModeApplication is TEAL in application/stateful mode
	runModeApplication

	// local constant, run in any mode
	modeAny = runModeSignature | runModeApplication
)

func (r runMode) Any() bool {
	return r == modeAny
}

func (r runMode) String() string {
	switch r {
	case runModeSignature:
		return "Signature"
	case runModeApplication:
		return "Application"
	case modeAny:
		return "Any"
	default:
	}
	return "Unknown"
}

func (ep EvalParams) budget() int {
	if ep.runModeFlags == runModeSignature {
		return int(ep.Proto.LogicSigMaxCost)
	}
	if ep.Proto.EnableAppCostPooling && ep.PooledApplicationBudget != nil {
		return int(*ep.PooledApplicationBudget)
	}
	return ep.Proto.MaxAppProgramCost
}

func (ep EvalParams) log() logging.Logger {
	if ep.Logger != nil {
		return ep.Logger
	}
	return logging.Base()
}

type scratchSpace = [256]stackValue

// EvalContext is the execution context of AVM bytecode.  It contains
// the full state of the running program, and tracks some of the
// things that the program has been done, like log message and inner
// transactions.
type EvalContext struct {
	EvalParams

	stack     []stackValue
	callstack []int

	program []byte
	pc      int
	nextpc  int
	err     error
	intc    []uint64
	bytec   [][]byte
	version uint64
	scratch scratchSpace

	subtxn *transactions.SignedTxn // place to build for tx_submit
	// The transactions Performed() and their effects
	InnerTxns []transactions.SignedTxnWithAD

	cost    int // cost incurred so far
	Logs    []string
	logSize int // total log size so far

	// Set of PC values that branches we've seen so far might
	// go. So, if checkStep() skips one, that branch is trying to
	// jump into the middle of a multibyte instruction
	branchTargets map[int]bool

	// Set of PC values that we have begun a checkStep() with. So
	// if a back jump is going to a value that isn't here, it's
	// jumping into the middle of multibyte instruction.
	instructionStarts map[int]bool

	programHashCached crypto.Digest
	txidCache         map[int]transactions.Txid
	appAddrCache      map[basics.AppIndex]basics.Address

	// Stores state & disassembly for the optional debugger
	debugState DebugState
}

// StackType describes the type of a value on the operand stack
type StackType byte

// StackTypes is an alias for a list of StackType with syntactic sugar
type StackTypes []StackType

// StackNone in an OpSpec shows that the op pops or yields nothing
const StackNone StackType = 0

// StackAny in an OpSpec shows that the op pops or yield any type
const StackAny StackType = 1

// StackUint64 in an OpSpec shows that the op pops or yields a uint64
const StackUint64 StackType = 2

// StackBytes in an OpSpec shows that the op pops or yields a []byte
const StackBytes StackType = 3

func (st StackType) String() string {
	switch st {
	case StackNone:
		return "None"
	case StackAny:
		return "any"
	case StackUint64:
		return "uint64"
	case StackBytes:
		return "[]byte"
	}
	return "internal error, unknown type"
}

func (sts StackTypes) plus(other StackTypes) StackTypes {
	return append(sts, other...)
}

// PanicError wraps a recover() catching a panic()
type PanicError struct {
	PanicValue interface{}
	StackTrace string
}

func (pe PanicError) Error() string {
	return fmt.Sprintf("panic in TEAL Eval: %v\n%s", pe.PanicValue, pe.StackTrace)
}

var errLogicSigNotSupported = errors.New("LogicSig not supported")
var errTooManyArgs = errors.New("LogicSig has too many arguments")

// EvalStatefulCx executes stateful TEAL program
func EvalStatefulCx(program []byte, params EvalParams) (bool, *EvalContext, error) {
	var cx EvalContext
	cx.EvalParams = params
	cx.runModeFlags = runModeApplication
	pass, err := eval(program, &cx)

	// The following two updates show a need for something like a
	// GroupEvalContext, as we are currently tucking things into the
	// EvalParams so that they are available to later calls.

	// update pooled budget
	if cx.Proto.EnableAppCostPooling && cx.PooledApplicationBudget != nil {
		// if eval passes, then budget is always greater than cost, so should not have underflow
		*cx.PooledApplicationBudget = basics.SubSaturate(*cx.PooledApplicationBudget, uint64(cx.cost))
	}
	// update side effects
	cx.PastSideEffects[cx.GroupIndex].setScratchSpace(cx.scratch)

	return pass, &cx, err
}

// EvalStateful is a lighter weight interface that doesn't return the EvalContext
func EvalStateful(program []byte, params EvalParams) (bool, error) {
	pass, _, err := EvalStatefulCx(program, params)
	return pass, err
}

// Eval checks to see if a transaction passes logic
// A program passes successfully if it finishes with one int element on the stack that is non-zero.
func Eval(program []byte, params EvalParams) (pass bool, err error) {
	var cx EvalContext
	cx.EvalParams = params
	cx.runModeFlags = runModeSignature
	return eval(program, &cx)
}

// eval implementation
// A program passes successfully if it finishes with one int element on the stack that is non-zero.
func eval(program []byte, cx *EvalContext) (pass bool, err error) {
	defer func() {
		if x := recover(); x != nil {
			buf := make([]byte, 16*1024)
			stlen := runtime.Stack(buf, false)
			pass = false
			errstr := string(buf[:stlen])
			if cx.EvalParams.Trace != nil {
				if sb, ok := cx.EvalParams.Trace.(*strings.Builder); ok {
					errstr += sb.String()
				}
			}
			err = PanicError{x, errstr}
			cx.EvalParams.log().Errorf("recovered panic in Eval: %w", err)
		}
	}()

	defer func() {
		// Ensure we update the debugger before exiting
		if cx.Debugger != nil {
			errDbg := cx.Debugger.Complete(cx.refreshDebugState())
			if err == nil {
				err = errDbg
			}
		}
	}()

	if (cx.EvalParams.Proto == nil) || (cx.EvalParams.Proto.LogicSigVersion == 0) {
		err = errLogicSigNotSupported
		return
	}
	if cx.EvalParams.Txn.Lsig.Args != nil && len(cx.EvalParams.Txn.Lsig.Args) > transactions.EvalMaxArgs {
		err = errTooManyArgs
		return
	}

	if len(program) == 0 {
		cx.err = errors.New("invalid program (empty)")
		return false, cx.err
	}
	version, vlen := binary.Uvarint(program)
	if vlen <= 0 {
		cx.err = errors.New("invalid version")
		return false, cx.err
	}
	if version > EvalMaxVersion {
		cx.err = fmt.Errorf("program version %d greater than max supported version %d", version, EvalMaxVersion)
		return false, cx.err
	}
	if version > cx.EvalParams.Proto.LogicSigVersion {
		cx.err = fmt.Errorf("program version %d greater than protocol supported version %d", version, cx.EvalParams.Proto.LogicSigVersion)
		return false, cx.err
	}

	var minVersion uint64
	if cx.EvalParams.MinTealVersion == nil {
		minVersion = ComputeMinTealVersion(cx.EvalParams.TxnGroup)
	} else {
		minVersion = *cx.EvalParams.MinTealVersion
	}
	if version < minVersion {
		cx.err = fmt.Errorf("program version must be >= %d for this transaction group, but have version %d", minVersion, version)
		return false, cx.err
	}

	cx.version = version
	cx.pc = vlen
	cx.stack = make([]stackValue, 0, 10)
	cx.program = program

	if cx.Debugger != nil {
		cx.debugState = makeDebugState(cx)
		if err = cx.Debugger.Register(cx.refreshDebugState()); err != nil {
			return
		}
	}

	for (cx.err == nil) && (cx.pc < len(cx.program)) {
		if cx.Debugger != nil {
			if err = cx.Debugger.Update(cx.refreshDebugState()); err != nil {
				return
			}
		}

		cx.step()
	}
	if cx.err != nil {
		if cx.Trace != nil {
			fmt.Fprintf(cx.Trace, "%3d %s\n", cx.pc, cx.err)
		}

		return false, cx.err
	}
	if len(cx.stack) != 1 {
		if cx.Trace != nil {
			fmt.Fprintf(cx.Trace, "end stack:\n")
			for i, sv := range cx.stack {
				fmt.Fprintf(cx.Trace, "[%d] %s\n", i, sv.String())
			}
		}
		return false, fmt.Errorf("stack len is %d instead of 1", len(cx.stack))
	}
	if cx.stack[0].Bytes != nil {
		return false, errors.New("stack finished with bytes not int")
	}

	return cx.stack[0].Uint != 0, nil
}

// CheckStateful should be faster than EvalStateful.  It can perform
// static checks and reject programs that are invalid. Prior to v4,
// these static checks include a cost estimate that must be low enough
// (controlled by params.Proto).
func CheckStateful(program []byte, params EvalParams) error {
	params.runModeFlags = runModeApplication
	return check(program, params)
}

// Check should be faster than Eval.  It can perform static checks and
// reject programs that are invalid. Prior to v4, these static checks
// include a cost estimate that must be low enough (controlled by
// params.Proto).
func Check(program []byte, params EvalParams) error {
	params.runModeFlags = runModeSignature
	return check(program, params)
}

func check(program []byte, params EvalParams) (err error) {
	defer func() {
		if x := recover(); x != nil {
			buf := make([]byte, 16*1024)
			stlen := runtime.Stack(buf, false)
			errstr := string(buf[:stlen])
			if params.Trace != nil {
				if sb, ok := params.Trace.(*strings.Builder); ok {
					errstr += sb.String()
				}
			}
			err = PanicError{x, errstr}
			params.log().Errorf("recovered panic in Check: %s", err)
		}
	}()
	if (params.Proto == nil) || (params.Proto.LogicSigVersion == 0) {
		return errLogicSigNotSupported
	}
	version, vlen := binary.Uvarint(program)
	if vlen <= 0 {
		return errors.New("invalid version")
	}
	if version > EvalMaxVersion {
		return fmt.Errorf("program version %d greater than max supported version %d", version, EvalMaxVersion)
	}
	if version > params.Proto.LogicSigVersion {
		return fmt.Errorf("program version %d greater than protocol supported version %d", version, params.Proto.LogicSigVersion)
	}

	var minVersion uint64
	if params.MinTealVersion == nil {
		minVersion = ComputeMinTealVersion(params.TxnGroup)
	} else {
		minVersion = *params.MinTealVersion
	}
	if version < minVersion {
		return fmt.Errorf("program version must be >= %d for this transaction group, but have version %d", minVersion, version)
	}

	var cx EvalContext
	cx.version = version
	cx.pc = vlen
	cx.EvalParams = params
	cx.program = program
	cx.branchTargets = make(map[int]bool)
	cx.instructionStarts = make(map[int]bool)

	maxCost := params.budget()
	if version >= backBranchEnabledVersion {
		maxCost = math.MaxInt32
	}
	staticCost := 0
	for cx.pc < len(cx.program) {
		prevpc := cx.pc
		stepCost, err := cx.checkStep()
		if err != nil {
			return fmt.Errorf("pc=%3d %w", cx.pc, err)
		}
		staticCost += stepCost
		if staticCost > maxCost {
			return fmt.Errorf("pc=%3d static cost budget of %d exceeded", cx.pc, maxCost)
		}
		if cx.pc <= prevpc {
			// Recall, this is advancing through opcodes
			// without evaluation. It always goes forward,
			// even if we're in v4 and the jump would go
			// back.
			return fmt.Errorf("pc did not advance, stuck at %d", cx.pc)
		}
	}
	return nil
}

func opCompat(expected, got StackType) bool {
	if expected == StackAny {
		return true
	}
	return expected == got
}

func nilToEmpty(x []byte) []byte {
	if x == nil {
		return make([]byte, 0)
	}
	return x
}

func boolToUint(x bool) uint64 {
	if x {
		return 1
	}
	return 0
}

// MaxStackDepth should move to consensus params
const MaxStackDepth = 1000

func (cx *EvalContext) step() {
	opcode := cx.program[cx.pc]
	spec := &opsByOpcode[cx.version][opcode]

	// this check also ensures TEAL versioning: v2 opcodes are not in opsByOpcode[1] array
	if spec.op == nil {
		cx.err = fmt.Errorf("%3d illegal opcode 0x%02x", cx.pc, opcode)
		return
	}
	if (cx.runModeFlags & spec.Modes) == 0 {
		cx.err = fmt.Errorf("%s not allowed in current mode", spec.Name)
		return
	}

	// check args for stack underflow and types
	if len(cx.stack) < len(spec.Args) {
		cx.err = fmt.Errorf("stack underflow in %s", spec.Name)
		return
	}
	first := len(cx.stack) - len(spec.Args)
	for i, argType := range spec.Args {
		if !opCompat(argType, cx.stack[first+i].argType()) {
			cx.err = fmt.Errorf("%s arg %d wanted %s but got %s", spec.Name, i, argType.String(), cx.stack[first+i].typeName())
			return
		}
	}

	deets := spec.Details
	if deets.Size != 0 && (cx.pc+deets.Size > len(cx.program)) {
		cx.err = fmt.Errorf("%3d %s program ends short of immediate values", cx.pc, spec.Name)
		return
	}
	cx.cost += deets.Cost
	if cx.cost > cx.budget() {
		cx.err = fmt.Errorf("pc=%3d dynamic cost budget exceeded, executing %s: remaining budget is %d but program cost was %d",
			cx.pc, spec.Name, cx.budget(), cx.cost)
		return
	}

	preheight := len(cx.stack)
	spec.op(cx)

	if cx.err == nil {
		postheight := len(cx.stack)
		if spec.Name != "return" && postheight-preheight != len(spec.Returns)-len(spec.Args) {
			cx.err = fmt.Errorf("%s changed stack height improperly %d != %d",
				spec.Name, postheight-preheight, len(spec.Returns)-len(spec.Args))
			return
		}
		first = postheight - len(spec.Returns)
		for i, argType := range spec.Returns {
			stackType := cx.stack[first+i].argType()
			if !opCompat(argType, stackType) {
				cx.err = fmt.Errorf("%s produced %s but intended %s", spec.Name, cx.stack[first+i].typeName(), argType.String())
				return
			}
			if stackType == StackBytes && len(cx.stack[first+i].Bytes) > MaxStringSize {
				cx.err = fmt.Errorf("%s produced a too big (%d) byte-array", spec.Name, len(cx.stack[first+i].Bytes))
				return
			}
		}
	}

	if cx.Trace != nil {
		// This code used to do a little disassembly on its
		// own, but then it missed out on some nuances like
		// getting the field names instead of constants in the
		// txn opcodes.  To get them, we conjure up a
		// disassembleState from the current execution state,
		// and use the existing disassembly routines.  It
		// feels a little funny to make a disassembleState
		// right here, rather than build it as we go, or
		// perhaps we could have an interface that allows
		// disassembly to use the cx directly.  But for now,
		// we don't want to worry about the dissassembly
		// routines mucking about in the execution context
		// (changing the pc, for example) and this gives a big
		// improvement of dryrun readability
		dstate := &disassembleState{program: cx.program, pc: cx.pc, numericTargets: true, intc: cx.intc, bytec: cx.bytec}
		var sourceLine string
		sourceLine, err := spec.dis(dstate, spec)
		if err != nil {
			if cx.err == nil { // don't override an error from evaluation
				cx.err = err
			}
			return
		}
		var stackString string
		if len(cx.stack) == 0 {
			stackString = "<empty stack>"
		} else {
			num := 1
			if len(spec.Returns) > 1 {
				num = len(spec.Returns)
			}
			// check for nil error here, because we might not return
			// values if we encounter an error in the opcode
			if cx.err == nil {
				if len(cx.stack) < num {
					cx.err = fmt.Errorf("stack underflow: expected %d, have %d", num, len(cx.stack))
					return
				}
				for i := 1; i <= num; i++ {
					stackString += fmt.Sprintf("(%s) ", cx.stack[len(cx.stack)-i].String())
				}
			}
		}
		fmt.Fprintf(cx.Trace, "%3d %s => %s\n", cx.pc, sourceLine, stackString)
	}
	if cx.err != nil {
		return
	}

	if len(cx.stack) > MaxStackDepth {
		cx.err = errors.New("stack overflow")
		return
	}
	if cx.nextpc != 0 {
		cx.pc = cx.nextpc
		cx.nextpc = 0
	} else {
		cx.pc += deets.Size
	}
}

func (cx *EvalContext) checkStep() (int, error) {
	cx.instructionStarts[cx.pc] = true
	opcode := cx.program[cx.pc]
	spec := &opsByOpcode[cx.version][opcode]
	if spec.op == nil {
		return 0, fmt.Errorf("%3d illegal opcode 0x%02x", cx.pc, opcode)
	}
	if (cx.runModeFlags & spec.Modes) == 0 {
		return 0, fmt.Errorf("%s not allowed in current mode", spec.Name)
	}
	deets := spec.Details
	if deets.Size != 0 && (cx.pc+deets.Size > len(cx.program)) {
		return 0, fmt.Errorf("%3d %s program ends short of immediate values", cx.pc, spec.Name)
	}
	prevpc := cx.pc
	if deets.checkFunc != nil {
		err := deets.checkFunc(cx)
		if err != nil {
			return 0, err
		}
		if cx.nextpc != 0 {
			cx.pc = cx.nextpc
			cx.nextpc = 0
		} else {
			cx.pc += deets.Size
		}
	} else {
		cx.pc += deets.Size
	}
	if cx.Trace != nil {
		fmt.Fprintf(cx.Trace, "%3d %s\n", prevpc, spec.Name)
	}
	if cx.err == nil {
		for pc := prevpc + 1; pc < cx.pc; pc++ {
			if _, ok := cx.branchTargets[pc]; ok {
				return 0, fmt.Errorf("branch target %d is not an aligned instruction", pc)
			}
		}
	}
	return deets.Cost, nil
}

func opErr(cx *EvalContext) {
	cx.err = errors.New("TEAL runtime encountered err opcode")
}

func opReturn(cx *EvalContext) {
	// Achieve the end condition:
	// Take the last element on the stack and make it the return value (only element on the stack)
	// Move the pc to the end of the program
	last := len(cx.stack) - 1
	cx.stack[0] = cx.stack[last]
	cx.stack = cx.stack[:1]
	cx.nextpc = len(cx.program)
}

func opAssert(cx *EvalContext) {
	last := len(cx.stack) - 1
	if cx.stack[last].Uint != 0 {
		cx.stack = cx.stack[:last]
		return
	}
	cx.err = fmt.Errorf("assert failed pc=%d", cx.pc)
}

func opSwap(cx *EvalContext) {
	last := len(cx.stack) - 1
	prev := last - 1
	cx.stack[last], cx.stack[prev] = cx.stack[prev], cx.stack[last]
}

func opSelect(cx *EvalContext) {
	last := len(cx.stack) - 1 // condition on top
	prev := last - 1          // true is one down
	pprev := prev - 1         // false below that

	if cx.stack[last].Uint != 0 {
		cx.stack[pprev] = cx.stack[prev]
	}
	cx.stack = cx.stack[:prev]
}

func opSHA256(cx *EvalContext) {
	last := len(cx.stack) - 1
	hash := sha256.Sum256(cx.stack[last].Bytes)
	cx.stack[last].Bytes = hash[:]
}

// The Keccak256 variant of SHA-3 is implemented for compatibility with Ethereum
func opKeccak256(cx *EvalContext) {
	last := len(cx.stack) - 1
	hasher := sha3.NewLegacyKeccak256()
	hasher.Write(cx.stack[last].Bytes)
	hv := make([]byte, 0, hasher.Size())
	hv = hasher.Sum(hv)
	cx.stack[last].Bytes = hv
}

// This is the hash commonly used in Algorand in crypto/util.go Hash()
//
// It is explicitly implemented here in terms of the specific hash for
// stability and portability in case the rest of Algorand ever moves
// to a different default hash. For stability of this language, at
// that time a new opcode should be made with the new hash.
func opSHA512_256(cx *EvalContext) {
	last := len(cx.stack) - 1
	hash := sha512.Sum512_256(cx.stack[last].Bytes)
	cx.stack[last].Bytes = hash[:]
}

func opPlus(cx *EvalContext) {
	last := len(cx.stack) - 1
	prev := last - 1
	sum, carry := bits.Add64(cx.stack[prev].Uint, cx.stack[last].Uint, 0)
	if carry > 0 {
		cx.err = errors.New("+ overflowed")
		return
	}
	cx.stack[prev].Uint = sum
	cx.stack = cx.stack[:last]
}

func opAddw(cx *EvalContext) {
	last := len(cx.stack) - 1
	prev := last - 1
	sum, carry := bits.Add64(cx.stack[prev].Uint, cx.stack[last].Uint, 0)
	cx.stack[prev].Uint = carry
	cx.stack[last].Uint = sum
}

func uint128(hi uint64, lo uint64) *big.Int {
	whole := new(big.Int).SetUint64(hi)
	whole.Lsh(whole, 64)
	whole.Add(whole, new(big.Int).SetUint64(lo))
	return whole
}

func opDivModwImpl(hiNum, loNum, hiDen, loDen uint64) (hiQuo uint64, loQuo uint64, hiRem uint64, loRem uint64) {
	dividend := uint128(hiNum, loNum)
	divisor := uint128(hiDen, loDen)

	quo, rem := new(big.Int).QuoRem(dividend, divisor, new(big.Int))
	return new(big.Int).Rsh(quo, 64).Uint64(),
		quo.Uint64(),
		new(big.Int).Rsh(rem, 64).Uint64(),
		rem.Uint64()
}

func opDivModw(cx *EvalContext) {
	loDen := len(cx.stack) - 1
	hiDen := loDen - 1
	if cx.stack[loDen].Uint == 0 && cx.stack[hiDen].Uint == 0 {
		cx.err = errors.New("/ 0")
		return
	}
	loNum := loDen - 2
	hiNum := loDen - 3
	hiQuo, loQuo, hiRem, loRem :=
		opDivModwImpl(cx.stack[hiNum].Uint, cx.stack[loNum].Uint, cx.stack[hiDen].Uint, cx.stack[loDen].Uint)
	cx.stack[hiNum].Uint = hiQuo
	cx.stack[loNum].Uint = loQuo
	cx.stack[hiDen].Uint = hiRem
	cx.stack[loDen].Uint = loRem
}

func opMinus(cx *EvalContext) {
	last := len(cx.stack) - 1
	prev := last - 1
	if cx.stack[last].Uint > cx.stack[prev].Uint {
		cx.err = errors.New("- would result negative")
		return
	}
	cx.stack[prev].Uint -= cx.stack[last].Uint
	cx.stack = cx.stack[:last]
}

func opDiv(cx *EvalContext) {
	last := len(cx.stack) - 1
	prev := last - 1
	if cx.stack[last].Uint == 0 {
		cx.err = errors.New("/ 0")
		return
	}
	cx.stack[prev].Uint /= cx.stack[last].Uint
	cx.stack = cx.stack[:last]
}

func opModulo(cx *EvalContext) {
	last := len(cx.stack) - 1
	prev := last - 1
	if cx.stack[last].Uint == 0 {
		cx.err = errors.New("% 0")
		return
	}
	cx.stack[prev].Uint = cx.stack[prev].Uint % cx.stack[last].Uint
	cx.stack = cx.stack[:last]
}

func opMul(cx *EvalContext) {
	last := len(cx.stack) - 1
	prev := last - 1
	high, low := bits.Mul64(cx.stack[prev].Uint, cx.stack[last].Uint)
	if high > 0 {
		cx.err = errors.New("* overflowed")
		return
	}
	cx.stack[prev].Uint = low
	cx.stack = cx.stack[:last]
}

func opMulw(cx *EvalContext) {
	last := len(cx.stack) - 1
	prev := last - 1
	high, low := bits.Mul64(cx.stack[prev].Uint, cx.stack[last].Uint)
	cx.stack[prev].Uint = high
	cx.stack[last].Uint = low
}

func opLt(cx *EvalContext) {
	last := len(cx.stack) - 1
	prev := last - 1
	cond := cx.stack[prev].Uint < cx.stack[last].Uint
	if cond {
		cx.stack[prev].Uint = 1
	} else {
		cx.stack[prev].Uint = 0
	}
	cx.stack = cx.stack[:last]
}

func opGt(cx *EvalContext) {
	opSwap(cx)
	opLt(cx)
}

func opLe(cx *EvalContext) {
	opGt(cx)
	opNot(cx)
}

func opGe(cx *EvalContext) {
	opLt(cx)
	opNot(cx)
}

func opAnd(cx *EvalContext) {
	last := len(cx.stack) - 1
	prev := last - 1
	cond := (cx.stack[prev].Uint != 0) && (cx.stack[last].Uint != 0)
	if cond {
		cx.stack[prev].Uint = 1
	} else {
		cx.stack[prev].Uint = 0
	}
	cx.stack = cx.stack[:last]
}

func opOr(cx *EvalContext) {
	last := len(cx.stack) - 1
	prev := last - 1
	cond := (cx.stack[prev].Uint != 0) || (cx.stack[last].Uint != 0)
	if cond {
		cx.stack[prev].Uint = 1
	} else {
		cx.stack[prev].Uint = 0
	}
	cx.stack = cx.stack[:last]
}

func opEq(cx *EvalContext) {
	last := len(cx.stack) - 1
	prev := last - 1
	ta := cx.stack[prev].argType()
	tb := cx.stack[last].argType()
	if ta != tb {
		cx.err = fmt.Errorf("cannot compare (%s to %s)", cx.stack[prev].typeName(), cx.stack[last].typeName())
		return
	}
	var cond bool
	if ta == StackBytes {
		cond = bytes.Equal(cx.stack[prev].Bytes, cx.stack[last].Bytes)
	} else {
		cond = cx.stack[prev].Uint == cx.stack[last].Uint
	}
	if cond {
		cx.stack[prev].Uint = 1
	} else {
		cx.stack[prev].Uint = 0
	}
	cx.stack[prev].Bytes = nil
	cx.stack = cx.stack[:last]
}

func opNeq(cx *EvalContext) {
	opEq(cx)
	opNot(cx)
}

func opNot(cx *EvalContext) {
	last := len(cx.stack) - 1
	cond := cx.stack[last].Uint == 0
	if cond {
		cx.stack[last].Uint = 1
	} else {
		cx.stack[last].Uint = 0
	}
}

func opLen(cx *EvalContext) {
	last := len(cx.stack) - 1
	cx.stack[last].Uint = uint64(len(cx.stack[last].Bytes))
	cx.stack[last].Bytes = nil
}

func opItob(cx *EvalContext) {
	last := len(cx.stack) - 1
	ibytes := make([]byte, 8)
	binary.BigEndian.PutUint64(ibytes, cx.stack[last].Uint)
	// cx.stack[last].Uint is not cleared out as optimization
	// stackValue.argType() checks Bytes field first
	cx.stack[last].Bytes = ibytes
}

func opBtoi(cx *EvalContext) {
	last := len(cx.stack) - 1
	ibytes := cx.stack[last].Bytes
	if len(ibytes) > 8 {
		cx.err = fmt.Errorf("btoi arg too long, got [%d]bytes", len(ibytes))
		return
	}
	value := uint64(0)
	for _, b := range ibytes {
		value = value << 8
		value = value | (uint64(b) & 0x0ff)
	}
	cx.stack[last].Uint = value
	cx.stack[last].Bytes = nil
}

func opBitOr(cx *EvalContext) {
	last := len(cx.stack) - 1
	prev := last - 1
	cx.stack[prev].Uint = cx.stack[prev].Uint | cx.stack[last].Uint
	cx.stack = cx.stack[:last]
}

func opBitAnd(cx *EvalContext) {
	last := len(cx.stack) - 1
	prev := last - 1
	cx.stack[prev].Uint = cx.stack[prev].Uint & cx.stack[last].Uint
	cx.stack = cx.stack[:last]
}

func opBitXor(cx *EvalContext) {
	last := len(cx.stack) - 1
	prev := last - 1
	cx.stack[prev].Uint = cx.stack[prev].Uint ^ cx.stack[last].Uint
	cx.stack = cx.stack[:last]
}

func opBitNot(cx *EvalContext) {
	last := len(cx.stack) - 1
	cx.stack[last].Uint = cx.stack[last].Uint ^ 0xffffffffffffffff
}

func opShiftLeft(cx *EvalContext) {
	last := len(cx.stack) - 1
	prev := last - 1
	if cx.stack[last].Uint > 63 {
		cx.err = fmt.Errorf("shl arg too big, (%d)", cx.stack[last].Uint)
		return
	}
	cx.stack[prev].Uint = cx.stack[prev].Uint << cx.stack[last].Uint
	cx.stack = cx.stack[:last]
}

func opShiftRight(cx *EvalContext) {
	last := len(cx.stack) - 1
	prev := last - 1
	if cx.stack[last].Uint > 63 {
		cx.err = fmt.Errorf("shr arg too big, (%d)", cx.stack[last].Uint)
		return
	}
	cx.stack[prev].Uint = cx.stack[prev].Uint >> cx.stack[last].Uint
	cx.stack = cx.stack[:last]
}

func opSqrt(cx *EvalContext) {
	/*
		        It would not be safe to use math.Sqrt, because we would have to
			convert our u64 to an f64, but f64 cannot represent all u64s exactly.

			This algorithm comes from Jack W. Crenshaw's 1998 article in Embedded:
			http://www.embedded.com/electronics-blogs/programmer-s-toolbox/4219659/Integer-Square-Roots
	*/

	last := len(cx.stack) - 1

	sq := cx.stack[last].Uint
	var rem uint64 = 0
	var root uint64 = 0

	for i := 0; i < 32; i++ {
		root <<= 1
		rem = (rem << 2) | (sq >> (64 - 2))
		sq <<= 2
		if root < rem {
			rem -= root | 1
			root += 2
		}
	}
	cx.stack[last].Uint = root >> 1
}

func opBitLen(cx *EvalContext) {
	last := len(cx.stack) - 1
	if cx.stack[last].argType() == StackUint64 {
		cx.stack[last].Uint = uint64(bits.Len64(cx.stack[last].Uint))
		return
	}
	length := len(cx.stack[last].Bytes)
	idx := 0
	for i, b := range cx.stack[last].Bytes {
		if b != 0 {
			idx = bits.Len8(b) + (8 * (length - i - 1))
			break
		}

	}
	cx.stack[last].Bytes = nil
	cx.stack[last].Uint = uint64(idx)
}

func opExpImpl(base uint64, exp uint64) (uint64, error) {
	// These checks are slightly repetive but the clarity of
	// avoiding nested checks seems worth it.
	if exp == 0 && base == 0 {
		return 0, errors.New("0^0 is undefined")
	}
	if base == 0 {
		return 0, nil
	}
	if exp == 0 || base == 1 {
		return 1, nil
	}
	// base is now at least 2, so exp can not be over 64
	if exp > 64 {
		return 0, fmt.Errorf("%d^%d overflow", base, exp)
	}
	answer := base
	// safe to cast exp, because it is known to fit in int (it's <= 64)
	for i := 1; i < int(exp); i++ {
		next := answer * base
		if next/answer != base {
			return 0, fmt.Errorf("%d^%d overflow", base, exp)
		}
		answer = next
	}
	return answer, nil
}

func opExp(cx *EvalContext) {
	last := len(cx.stack) - 1
	prev := last - 1

	exp := cx.stack[last].Uint
	base := cx.stack[prev].Uint
	val, err := opExpImpl(base, exp)
	if err != nil {
		cx.err = err
		return
	}
	cx.stack[prev].Uint = val
	cx.stack = cx.stack[:last]
}

func opExpwImpl(base uint64, exp uint64) (*big.Int, error) {
	// These checks are slightly repetive but the clarity of
	// avoiding nested checks seems worth it.
	if exp == 0 && base == 0 {
		return &big.Int{}, errors.New("0^0 is undefined")
	}
	if base == 0 {
		return &big.Int{}, nil
	}
	if exp == 0 || base == 1 {
		return new(big.Int).SetUint64(1), nil
	}
	// base is now at least 2, so exp can not be over 128
	if exp > 128 {
		return &big.Int{}, fmt.Errorf("%d^%d overflow", base, exp)
	}

	answer := new(big.Int).SetUint64(base)
	bigbase := new(big.Int).SetUint64(base)
	// safe to cast exp, because it is known to fit in int (it's <= 128)
	for i := 1; i < int(exp); i++ {
		next := answer.Mul(answer, bigbase)
		answer = next
		if answer.BitLen() > 128 {
			return &big.Int{}, fmt.Errorf("%d^%d overflow", base, exp)
		}
	}
	return answer, nil

}

func opExpw(cx *EvalContext) {
	last := len(cx.stack) - 1
	prev := last - 1

	exp := cx.stack[last].Uint
	base := cx.stack[prev].Uint
	val, err := opExpwImpl(base, exp)
	if err != nil {
		cx.err = err
		return
	}
	hi := new(big.Int).Rsh(val, 64).Uint64()
	lo := val.Uint64()

	cx.stack[prev].Uint = hi
	cx.stack[last].Uint = lo
}

func opBytesBinOp(cx *EvalContext, result *big.Int, op func(x, y *big.Int) *big.Int) {
	last := len(cx.stack) - 1
	prev := last - 1

	if len(cx.stack[last].Bytes) > MaxByteMathSize || len(cx.stack[prev].Bytes) > MaxByteMathSize {
		cx.err = errors.New("math attempted on large byte-array")
		return
	}

	rhs := new(big.Int).SetBytes(cx.stack[last].Bytes)
	lhs := new(big.Int).SetBytes(cx.stack[prev].Bytes)
	op(lhs, rhs) // op's receiver has already been bound to result
	if result.Sign() < 0 {
		cx.err = errors.New("byte math would have negative result")
		return
	}
	cx.stack[prev].Bytes = result.Bytes()
	cx.stack = cx.stack[:last]
}

func opBytesPlus(cx *EvalContext) {
	result := new(big.Int)
	opBytesBinOp(cx, result, result.Add)
}

func opBytesMinus(cx *EvalContext) {
	result := new(big.Int)
	opBytesBinOp(cx, result, result.Sub)
}

func opBytesDiv(cx *EvalContext) {
	result := new(big.Int)
	checkDiv := func(x, y *big.Int) *big.Int {
		if y.BitLen() == 0 {
			cx.err = errors.New("division by zero")
			return new(big.Int)
		}
		return result.Div(x, y)
	}
	opBytesBinOp(cx, result, checkDiv)
}

func opBytesMul(cx *EvalContext) {
	result := new(big.Int)
	opBytesBinOp(cx, result, result.Mul)
}

func opBytesLt(cx *EvalContext) {
	last := len(cx.stack) - 1
	prev := last - 1

	if len(cx.stack[last].Bytes) > MaxByteMathSize || len(cx.stack[prev].Bytes) > MaxByteMathSize {
		cx.err = errors.New("math attempted on large byte-array")
		return
	}

	rhs := new(big.Int).SetBytes(cx.stack[last].Bytes)
	lhs := new(big.Int).SetBytes(cx.stack[prev].Bytes)
	cx.stack[prev].Bytes = nil
	if lhs.Cmp(rhs) < 0 {
		cx.stack[prev].Uint = 1
	} else {
		cx.stack[prev].Uint = 0
	}
	cx.stack = cx.stack[:last]
}

func opBytesGt(cx *EvalContext) {
	opSwap(cx)
	opBytesLt(cx)
}

func opBytesLe(cx *EvalContext) {
	opBytesGt(cx)
	opNot(cx)
}

func opBytesGe(cx *EvalContext) {
	opBytesLt(cx)
	opNot(cx)
}

func opBytesEq(cx *EvalContext) {
	last := len(cx.stack) - 1
	prev := last - 1

	if len(cx.stack[last].Bytes) > MaxByteMathSize || len(cx.stack[prev].Bytes) > MaxByteMathSize {
		cx.err = errors.New("math attempted on large byte-array")
		return
	}

	rhs := new(big.Int).SetBytes(cx.stack[last].Bytes)
	lhs := new(big.Int).SetBytes(cx.stack[prev].Bytes)
	cx.stack[prev].Bytes = nil
	if lhs.Cmp(rhs) == 0 {
		cx.stack[prev].Uint = 1
	} else {
		cx.stack[prev].Uint = 0
	}
	cx.stack = cx.stack[:last]
}

func opBytesNeq(cx *EvalContext) {
	opBytesEq(cx)
	opNot(cx)
}

func opBytesModulo(cx *EvalContext) {
	result := new(big.Int)
	checkMod := func(x, y *big.Int) *big.Int {
		if y.BitLen() == 0 {
			cx.err = errors.New("modulo by zero")
			return new(big.Int)
		}
		return result.Mod(x, y)
	}
	opBytesBinOp(cx, result, checkMod)
}

func zpad(smaller []byte, size int) []byte {
	padded := make([]byte, size)
	extra := size - len(smaller)  // how much was added?
	copy(padded[extra:], smaller) // slide original contents to the right
	return padded
}

// Return two slices, representing the top two slices on the stack.
// They can be returned in either order, but the first slice returned
// must be newly allocated, and already in place at the top of stack
// (the original top having been popped).
func opBytesBinaryLogicPrep(cx *EvalContext) ([]byte, []byte) {
	last := len(cx.stack) - 1
	prev := last - 1

	llen := len(cx.stack[last].Bytes)
	plen := len(cx.stack[prev].Bytes)

	var fresh, other []byte
	if llen > plen {
		fresh, other = zpad(cx.stack[prev].Bytes, llen), cx.stack[last].Bytes
	} else {
		fresh, other = zpad(cx.stack[last].Bytes, plen), cx.stack[prev].Bytes
	}
	cx.stack[prev].Bytes = fresh
	cx.stack = cx.stack[:last]
	return fresh, other
}

func opBytesBitOr(cx *EvalContext) {
	a, b := opBytesBinaryLogicPrep(cx)
	for i := range a {
		a[i] = a[i] | b[i]
	}
}

func opBytesBitAnd(cx *EvalContext) {
	a, b := opBytesBinaryLogicPrep(cx)
	for i := range a {
		a[i] = a[i] & b[i]
	}
}

func opBytesBitXor(cx *EvalContext) {
	a, b := opBytesBinaryLogicPrep(cx)
	for i := range a {
		a[i] = a[i] ^ b[i]
	}
}

func opBytesBitNot(cx *EvalContext) {
	last := len(cx.stack) - 1

	fresh := make([]byte, len(cx.stack[last].Bytes))
	for i, b := range cx.stack[last].Bytes {
		fresh[i] = ^b
	}
	cx.stack[last].Bytes = fresh
}

func opBytesZero(cx *EvalContext) {
	last := len(cx.stack) - 1
	length := cx.stack[last].Uint
	if length > MaxStringSize {
		cx.err = fmt.Errorf("bzero attempted to create a too large string")
		return
	}
	cx.stack[last].Bytes = make([]byte, length)
}

func opIntConstBlock(cx *EvalContext) {
	cx.intc, cx.nextpc, cx.err = parseIntcblock(cx.program, cx.pc)
}

func opIntConstN(cx *EvalContext, n uint) {
	if n >= uint(len(cx.intc)) {
		cx.err = fmt.Errorf("intc [%d] beyond %d constants", n, len(cx.intc))
		return
	}
	cx.stack = append(cx.stack, stackValue{Uint: cx.intc[n]})
}
func opIntConstLoad(cx *EvalContext) {
	n := uint(cx.program[cx.pc+1])
	opIntConstN(cx, n)
}
func opIntConst0(cx *EvalContext) {
	opIntConstN(cx, 0)
}
func opIntConst1(cx *EvalContext) {
	opIntConstN(cx, 1)
}
func opIntConst2(cx *EvalContext) {
	opIntConstN(cx, 2)
}
func opIntConst3(cx *EvalContext) {
	opIntConstN(cx, 3)
}

func opPushInt(cx *EvalContext) {
	val, bytesUsed := binary.Uvarint(cx.program[cx.pc+1:])
	if bytesUsed <= 0 {
		cx.err = fmt.Errorf("could not decode int at pc=%d", cx.pc+1)
		return
	}
	sv := stackValue{Uint: val}
	cx.stack = append(cx.stack, sv)
	cx.nextpc = cx.pc + 1 + bytesUsed
}

func opByteConstBlock(cx *EvalContext) {
	cx.bytec, cx.nextpc, cx.err = parseBytecBlock(cx.program, cx.pc)
}

func opByteConstN(cx *EvalContext, n uint) {
	if n >= uint(len(cx.bytec)) {
		cx.err = fmt.Errorf("bytec [%d] beyond %d constants", n, len(cx.bytec))
		return
	}
	cx.stack = append(cx.stack, stackValue{Bytes: cx.bytec[n]})
}
func opByteConstLoad(cx *EvalContext) {
	n := uint(cx.program[cx.pc+1])
	opByteConstN(cx, n)
}
func opByteConst0(cx *EvalContext) {
	opByteConstN(cx, 0)
}
func opByteConst1(cx *EvalContext) {
	opByteConstN(cx, 1)
}
func opByteConst2(cx *EvalContext) {
	opByteConstN(cx, 2)
}
func opByteConst3(cx *EvalContext) {
	opByteConstN(cx, 3)
}

func opPushBytes(cx *EvalContext) {
	pos := cx.pc + 1
	length, bytesUsed := binary.Uvarint(cx.program[pos:])
	if bytesUsed <= 0 {
		cx.err = fmt.Errorf("could not decode length at pc=%d", pos)
		return
	}
	pos += bytesUsed
	end := uint64(pos) + length
	if end > uint64(len(cx.program)) || end < uint64(pos) {
		cx.err = fmt.Errorf("pushbytes too long at pc=%d", pos)
		return
	}
	sv := stackValue{Bytes: cx.program[pos:end]}
	cx.stack = append(cx.stack, sv)
	cx.nextpc = int(end)
}

func opArgN(cx *EvalContext, n uint64) {
	if n >= uint64(len(cx.Txn.Lsig.Args)) {
		cx.err = fmt.Errorf("cannot load arg[%d] of %d", n, len(cx.Txn.Lsig.Args))
		return
	}
	val := nilToEmpty(cx.Txn.Lsig.Args[n])
	cx.stack = append(cx.stack, stackValue{Bytes: val})
}

func opArg(cx *EvalContext) {
	n := uint64(cx.program[cx.pc+1])
	opArgN(cx, n)
}
func opArg0(cx *EvalContext) {
	opArgN(cx, 0)
}
func opArg1(cx *EvalContext) {
	opArgN(cx, 1)
}
func opArg2(cx *EvalContext) {
	opArgN(cx, 2)
}
func opArg3(cx *EvalContext) {
	opArgN(cx, 3)
}
func opArgs(cx *evalContext) {
	last := len(cx.stack) - 1
	n := cx.stack[last].Uint
	// Pop the index and push the result back on the stack.
	cx.stack = cx.stack[:last]
	opArgN(cx, n)
}

func branchTarget(cx *EvalContext) (int, error) {
	offset := int16(uint16(cx.program[cx.pc+1])<<8 | uint16(cx.program[cx.pc+2]))
	if offset < 0 && cx.version < backBranchEnabledVersion {
		return 0, fmt.Errorf("negative branch offset %x", offset)
	}
	target := cx.pc + 3 + int(offset)
	var branchTooFar bool
	if cx.version >= 2 {
		// branching to exactly the end of the program (target == len(cx.program)), the next pc after the last instruction, is okay and ends normally
		branchTooFar = target > len(cx.program) || target < 0
	} else {
		branchTooFar = target >= len(cx.program) || target < 0
	}
	if branchTooFar {
		return 0, errors.New("branch target beyond end of program")
	}

	return target, nil
}

// checks any branch that is {op} {int16 be offset}
func checkBranch(cx *EvalContext) error {
	cx.nextpc = cx.pc + 3
	target, err := branchTarget(cx)
	if err != nil {
		return err
	}
	if target < cx.nextpc {
		// If a branch goes backwards, we should have already noted that an instruction began at that location.
		if _, ok := cx.instructionStarts[target]; !ok {
			return fmt.Errorf("back branch target %d is not an aligned instruction", target)
		}
	}
	cx.branchTargets[target] = true
	return nil
}
func opBnz(cx *EvalContext) {
	last := len(cx.stack) - 1
	cx.nextpc = cx.pc + 3
	isNonZero := cx.stack[last].Uint != 0
	cx.stack = cx.stack[:last] // pop
	if isNonZero {
		target, err := branchTarget(cx)
		if err != nil {
			cx.err = err
			return
		}
		cx.nextpc = target
	}
}

func opBz(cx *EvalContext) {
	last := len(cx.stack) - 1
	cx.nextpc = cx.pc + 3
	isZero := cx.stack[last].Uint == 0
	cx.stack = cx.stack[:last] // pop
	if isZero {
		target, err := branchTarget(cx)
		if err != nil {
			cx.err = err
			return
		}
		cx.nextpc = target
	}
}

func opB(cx *EvalContext) {
	target, err := branchTarget(cx)
	if err != nil {
		cx.err = err
		return
	}
	cx.nextpc = target
}

func opCallSub(cx *EvalContext) {
	cx.callstack = append(cx.callstack, cx.pc+3)
	opB(cx)
}

func opRetSub(cx *EvalContext) {
	top := len(cx.callstack) - 1
	if top < 0 {
		cx.err = errors.New("retsub with empty callstack")
		return
	}
	target := cx.callstack[top]
	cx.callstack = cx.callstack[:top]
	cx.nextpc = target
}

func opPop(cx *EvalContext) {
	last := len(cx.stack) - 1
	cx.stack = cx.stack[:last]
}

func opDup(cx *EvalContext) {
	last := len(cx.stack) - 1
	sv := cx.stack[last]
	cx.stack = append(cx.stack, sv)
}

func opDup2(cx *EvalContext) {
	last := len(cx.stack) - 1
	prev := last - 1
	cx.stack = append(cx.stack, cx.stack[prev:]...)
}

func opDig(cx *EvalContext) {
	depth := int(uint(cx.program[cx.pc+1]))
	idx := len(cx.stack) - 1 - depth
	// Need to check stack size explicitly here because checkArgs() doesn't understand dig
	// so we can't expect our stack to be prechecked.
	if idx < 0 {
		cx.err = fmt.Errorf("dig %d with stack size = %d", depth, len(cx.stack))
		return
	}
	sv := cx.stack[idx]
	cx.stack = append(cx.stack, sv)
}

func opCover(cx *EvalContext) {
	depth := int(cx.program[cx.pc+1])
	topIdx := len(cx.stack) - 1
	idx := topIdx - depth
	// Need to check stack size explicitly here because checkArgs() doesn't understand cover
	// so we can't expect our stack to be prechecked.
	if idx < 0 {
		cx.err = fmt.Errorf("cover %d with stack size = %d", depth, len(cx.stack))
		return
	}
	sv := cx.stack[topIdx]
	copy(cx.stack[idx+1:], cx.stack[idx:])
	cx.stack[idx] = sv
}

func opUncover(cx *EvalContext) {
	depth := int(cx.program[cx.pc+1])
	topIdx := len(cx.stack) - 1
	idx := topIdx - depth
	// Need to check stack size explicitly here because checkArgs() doesn't understand uncover
	// so we can't expect our stack to be prechecked.
	if idx < 0 {
		cx.err = fmt.Errorf("uncover %d with stack size = %d", depth, len(cx.stack))
		return
	}

	sv := cx.stack[idx]
	copy(cx.stack[idx:], cx.stack[idx+1:])
	cx.stack[topIdx] = sv
}

func (cx *EvalContext) assetHoldingToValue(holding *basics.AssetHolding, fs assetHoldingFieldSpec) (sv stackValue, err error) {
	switch fs.field {
	case AssetBalance:
		sv.Uint = holding.Amount
	case AssetFrozen:
		sv.Uint = boolToUint(holding.Frozen)
	default:
		err = fmt.Errorf("invalid asset_holding_get field %d", fs.field)
		return
	}

	if !typecheck(fs.ftype, sv.argType()) {
		err = fmt.Errorf("%s expected field type is %s but got %s", fs.field.String(), fs.ftype.String(), sv.argType().String())
	}
	return
}

func (cx *EvalContext) assetParamsToValue(params *basics.AssetParams, creator basics.Address, fs assetParamsFieldSpec) (sv stackValue, err error) {
	switch fs.field {
	case AssetTotal:
		sv.Uint = params.Total
	case AssetDecimals:
		sv.Uint = uint64(params.Decimals)
	case AssetDefaultFrozen:
		sv.Uint = boolToUint(params.DefaultFrozen)
	case AssetUnitName:
		sv.Bytes = []byte(params.UnitName)
	case AssetName:
		sv.Bytes = []byte(params.AssetName)
	case AssetURL:
		sv.Bytes = []byte(params.URL)
	case AssetMetadataHash:
		sv.Bytes = params.MetadataHash[:]
	case AssetManager:
		sv.Bytes = params.Manager[:]
	case AssetReserve:
		sv.Bytes = params.Reserve[:]
	case AssetFreeze:
		sv.Bytes = params.Freeze[:]
	case AssetClawback:
		sv.Bytes = params.Clawback[:]
	case AssetCreator:
		sv.Bytes = creator[:]
	default:
		err = fmt.Errorf("invalid asset_params_get field %d", fs.field)
		return
	}

	if !typecheck(fs.ftype, sv.argType()) {
		err = fmt.Errorf("%s expected field type is %s but got %s", fs.field.String(), fs.ftype.String(), sv.argType().String())
	}
	return
}

func (cx *EvalContext) appParamsToValue(params *basics.AppParams, fs appParamsFieldSpec) (sv stackValue, err error) {
	switch fs.field {
	case AppApprovalProgram:
		sv.Bytes = params.ApprovalProgram[:]
	case AppClearStateProgram:
		sv.Bytes = params.ClearStateProgram[:]
	case AppGlobalNumUint:
		sv.Uint = params.GlobalStateSchema.NumUint
	case AppGlobalNumByteSlice:
		sv.Uint = params.GlobalStateSchema.NumByteSlice
	case AppLocalNumUint:
		sv.Uint = params.LocalStateSchema.NumUint
	case AppLocalNumByteSlice:
		sv.Uint = params.LocalStateSchema.NumByteSlice
	case AppExtraProgramPages:
		sv.Uint = uint64(params.ExtraProgramPages)
	default:
		// The pseudo fields AppCreator and AppAddress are handled before this method
		err = fmt.Errorf("invalid app_params_get field %d", fs.field)
		return
	}

	if !typecheck(fs.ftype, sv.argType()) {
		err = fmt.Errorf("%s expected field type is %s but got %s", fs.field.String(), fs.ftype.String(), sv.argType().String())
	}
	return
}

// TxnFieldToTealValue is a thin wrapper for txnFieldToStack for external use
func TxnFieldToTealValue(txn *transactions.Transaction, groupIndex int, field TxnField, arrayFieldIdx uint64) (basics.TealValue, error) {
	cx := EvalContext{EvalParams: EvalParams{GroupIndex: groupIndex}}
	sv, err := cx.txnFieldToStack(txn, field, arrayFieldIdx, groupIndex)
	return sv.toTealValue(), err
}

func (cx *EvalContext) getTxID(txn *transactions.Transaction, groupIndex int) transactions.Txid {
	// Initialize txidCache if necessary
	if cx.txidCache == nil {
		cx.txidCache = make(map[int]transactions.Txid, len(cx.TxnGroup))
	}

	// Hashes are expensive, so we cache computed TxIDs
	txid, ok := cx.txidCache[groupIndex]
	if !ok {
		txid = txn.ID()
		cx.txidCache[groupIndex] = txid
	}

	return txid
}

func (cx *EvalContext) txnFieldToStack(txn *transactions.Transaction, field TxnField, arrayFieldIdx uint64, groupIndex int) (sv stackValue, err error) {
	err = nil
	switch field {
	case Sender:
		sv.Bytes = txn.Sender[:]
	case Fee:
		sv.Uint = txn.Fee.Raw
	case FirstValid:
		sv.Uint = uint64(txn.FirstValid)
	case LastValid:
		sv.Uint = uint64(txn.LastValid)
	case Note:
		sv.Bytes = nilToEmpty(txn.Note)
	case Receiver:
		sv.Bytes = txn.Receiver[:]
	case Amount:
		sv.Uint = txn.Amount.Raw
	case CloseRemainderTo:
		sv.Bytes = txn.CloseRemainderTo[:]
	case VotePK:
		sv.Bytes = txn.VotePK[:]
	case SelectionPK:
		sv.Bytes = txn.SelectionPK[:]
	case VoteFirst:
		sv.Uint = uint64(txn.VoteFirst)
	case VoteLast:
		sv.Uint = uint64(txn.VoteLast)
	case VoteKeyDilution:
		sv.Uint = txn.VoteKeyDilution
	case Nonparticipation:
		sv.Uint = boolToUint(txn.Nonparticipation)
	case Type:
		sv.Bytes = []byte(txn.Type)
	case TypeEnum:
		sv.Uint = txnTypeIndexes[string(txn.Type)]
	case XferAsset:
		sv.Uint = uint64(txn.XferAsset)
	case AssetAmount:
		sv.Uint = txn.AssetAmount
	case AssetSender:
		sv.Bytes = txn.AssetSender[:]
	case AssetReceiver:
		sv.Bytes = txn.AssetReceiver[:]
	case AssetCloseTo:
		sv.Bytes = txn.AssetCloseTo[:]
	case GroupIndex:
		sv.Uint = uint64(groupIndex)
	case TxID:
		txid := cx.getTxID(txn, groupIndex)
		sv.Bytes = txid[:]
	case Lease:
		sv.Bytes = txn.Lease[:]
	case ApplicationID:
		sv.Uint = uint64(txn.ApplicationID)
	case OnCompletion:
		sv.Uint = uint64(txn.OnCompletion)

	case ApplicationArgs:
		if arrayFieldIdx >= uint64(len(txn.ApplicationArgs)) {
			err = fmt.Errorf("invalid ApplicationArgs index %d", arrayFieldIdx)
			return
		}
		sv.Bytes = nilToEmpty(txn.ApplicationArgs[arrayFieldIdx])
	case NumAppArgs:
		sv.Uint = uint64(len(txn.ApplicationArgs))

	case Accounts:
		if arrayFieldIdx == 0 {
			// special case: sender
			sv.Bytes = txn.Sender[:]
		} else {
			if arrayFieldIdx > uint64(len(txn.Accounts)) {
				err = fmt.Errorf("invalid Accounts index %d", arrayFieldIdx)
				return
			}
			sv.Bytes = txn.Accounts[arrayFieldIdx-1][:]
		}
	case NumAccounts:
		sv.Uint = uint64(len(txn.Accounts))

	case Assets:
		if arrayFieldIdx >= uint64(len(txn.ForeignAssets)) {
			err = fmt.Errorf("invalid Assets index %d", arrayFieldIdx)
			return
		}
		sv.Uint = uint64(txn.ForeignAssets[arrayFieldIdx])
	case NumAssets:
		sv.Uint = uint64(len(txn.ForeignAssets))

	case Applications:
		if arrayFieldIdx == 0 {
			// special case: current app id
			sv.Uint = uint64(txn.ApplicationID)
		} else {
			if arrayFieldIdx > uint64(len(txn.ForeignApps)) {
				err = fmt.Errorf("invalid Applications index %d", arrayFieldIdx)
				return
			}
			sv.Uint = uint64(txn.ForeignApps[arrayFieldIdx-1])
		}
	case NumApplications:
		sv.Uint = uint64(len(txn.ForeignApps))

	case GlobalNumUint:
		sv.Uint = uint64(txn.GlobalStateSchema.NumUint)
	case GlobalNumByteSlice:
		sv.Uint = uint64(txn.GlobalStateSchema.NumByteSlice)

	case LocalNumUint:
		sv.Uint = uint64(txn.LocalStateSchema.NumUint)
	case LocalNumByteSlice:
		sv.Uint = uint64(txn.LocalStateSchema.NumByteSlice)

	case ApprovalProgram:
		sv.Bytes = nilToEmpty(txn.ApprovalProgram)
	case ClearStateProgram:
		sv.Bytes = nilToEmpty(txn.ClearStateProgram)
	case RekeyTo:
		sv.Bytes = txn.RekeyTo[:]
	case ConfigAsset:
		sv.Uint = uint64(txn.ConfigAsset)
	case ConfigAssetTotal:
		sv.Uint = uint64(txn.AssetParams.Total)
	case ConfigAssetDecimals:
		sv.Uint = uint64(txn.AssetParams.Decimals)
	case ConfigAssetDefaultFrozen:
		sv.Uint = boolToUint(txn.AssetParams.DefaultFrozen)
	case ConfigAssetUnitName:
		sv.Bytes = nilToEmpty([]byte(txn.AssetParams.UnitName))
	case ConfigAssetName:
		sv.Bytes = nilToEmpty([]byte(txn.AssetParams.AssetName))
	case ConfigAssetURL:
		sv.Bytes = nilToEmpty([]byte(txn.AssetParams.URL))
	case ConfigAssetMetadataHash:
		sv.Bytes = nilToEmpty(txn.AssetParams.MetadataHash[:])
	case ConfigAssetManager:
		sv.Bytes = txn.AssetParams.Manager[:]
	case ConfigAssetReserve:
		sv.Bytes = txn.AssetParams.Reserve[:]
	case ConfigAssetFreeze:
		sv.Bytes = txn.AssetParams.Freeze[:]
	case ConfigAssetClawback:
		sv.Bytes = txn.AssetParams.Clawback[:]
	case FreezeAsset:
		sv.Uint = uint64(txn.FreezeAsset)
	case FreezeAssetAccount:
		sv.Bytes = txn.FreezeAccount[:]
	case FreezeAssetFrozen:
		sv.Uint = boolToUint(txn.AssetFrozen)
	case ExtraProgramPages:
		sv.Uint = uint64(txn.ExtraProgramPages)
	default:
		err = fmt.Errorf("invalid txn field %d", field)
		return
	}

	txnField := TxnField(field)
	txnFieldType := TxnFieldTypes[txnField]
	if !typecheck(txnFieldType, sv.argType()) {
		err = fmt.Errorf("%s expected field type is %s but got %s", txnField.String(), txnFieldType.String(), sv.argType().String())
	}
	return
}

func opTxn(cx *EvalContext) {
	field := TxnField(uint64(cx.program[cx.pc+1]))
	fs, ok := txnFieldSpecByField[field]
	if !ok || fs.version > cx.version {
		cx.err = fmt.Errorf("invalid txn field %d", field)
		return
	}
	_, ok = txnaFieldSpecByField[field]
	if ok {
		cx.err = fmt.Errorf("invalid txn field %d", field)
		return
	}
	sv, err := cx.txnFieldToStack(&cx.Txn.Txn, field, 0, cx.GroupIndex)
	if err != nil {
		cx.err = err
		return
	}
	cx.stack = append(cx.stack, sv)
}

func opTxna(cx *EvalContext) {
	field := TxnField(uint64(cx.program[cx.pc+1]))
	fs, ok := txnFieldSpecByField[field]
	if !ok || fs.version > cx.version {
		cx.err = fmt.Errorf("invalid txn field %d", field)
		return
	}
	_, ok = txnaFieldSpecByField[field]
	if !ok {
		cx.err = fmt.Errorf("txna unsupported field %d", field)
		return
	}
	arrayFieldIdx := uint64(cx.program[cx.pc+2])
	sv, err := cx.txnFieldToStack(&cx.Txn.Txn, field, arrayFieldIdx, cx.GroupIndex)
	if err != nil {
		cx.err = err
		return
	}
	cx.stack = append(cx.stack, sv)
}

<<<<<<< HEAD
func opTxnas(cx *evalContext) {
	last := len(cx.stack) - 1

	field := TxnField(uint64(cx.program[cx.pc+1]))
	fs, ok := txnFieldSpecByField[field]
	if !ok || fs.version > cx.version {
		cx.err = fmt.Errorf("invalid txn field %d", field)
		return
	}
	_, ok = txnaFieldSpecByField[field]
	if !ok {
		cx.err = fmt.Errorf("txnas unsupported field %d", field)
		return
	}
	arrayFieldIdx := cx.stack[last].Uint
	sv, err := cx.txnFieldToStack(&cx.Txn.Txn, field, arrayFieldIdx, cx.GroupIndex)
	if err != nil {
		cx.err = err
		return
	}
	cx.stack[last] = sv
}

func opGtxn(cx *evalContext) {
=======
func opGtxn(cx *EvalContext) {
>>>>>>> cd832b3c
	gtxid := int(uint(cx.program[cx.pc+1]))
	if gtxid >= len(cx.TxnGroup) {
		cx.err = fmt.Errorf("gtxn lookup TxnGroup[%d] but it only has %d", gtxid, len(cx.TxnGroup))
		return
	}
	tx := &cx.TxnGroup[gtxid].Txn
	field := TxnField(uint64(cx.program[cx.pc+2]))
	fs, ok := txnFieldSpecByField[field]
	if !ok || fs.version > cx.version {
		cx.err = fmt.Errorf("invalid txn field %d", field)
		return
	}
	_, ok = txnaFieldSpecByField[field]
	if ok {
		cx.err = fmt.Errorf("invalid txn field %d", field)
		return
	}
	var sv stackValue
	var err error
	if TxnField(field) == GroupIndex {
		// GroupIndex; asking this when we just specified it is _dumb_, but oh well
		sv.Uint = uint64(gtxid)
	} else {
		sv, err = cx.txnFieldToStack(tx, field, 0, gtxid)
		if err != nil {
			cx.err = err
			return
		}
	}
	cx.stack = append(cx.stack, sv)
}

func opGtxna(cx *EvalContext) {
	gtxid := int(uint(cx.program[cx.pc+1]))
	if gtxid >= len(cx.TxnGroup) {
		cx.err = fmt.Errorf("gtxna lookup TxnGroup[%d] but it only has %d", gtxid, len(cx.TxnGroup))
		return
	}
	tx := &cx.TxnGroup[gtxid].Txn
	field := TxnField(uint64(cx.program[cx.pc+2]))
	fs, ok := txnFieldSpecByField[field]
	if !ok || fs.version > cx.version {
		cx.err = fmt.Errorf("invalid txn field %d", field)
		return
	}
	_, ok = txnaFieldSpecByField[field]
	if !ok {
		cx.err = fmt.Errorf("gtxna unsupported field %d", field)
		return
	}
	arrayFieldIdx := uint64(cx.program[cx.pc+3])
	sv, err := cx.txnFieldToStack(tx, field, arrayFieldIdx, gtxid)
	if err != nil {
		cx.err = err
		return
	}
	cx.stack = append(cx.stack, sv)
}

<<<<<<< HEAD
func opGtxnas(cx *evalContext) {
	last := len(cx.stack) - 1

	gtxid := int(uint(cx.program[cx.pc+1]))
	if gtxid >= len(cx.TxnGroup) {
		cx.err = fmt.Errorf("gtxnas lookup TxnGroup[%d] but it only has %d", gtxid, len(cx.TxnGroup))
		return
	}
	tx := &cx.TxnGroup[gtxid].Txn
	field := TxnField(uint64(cx.program[cx.pc+2]))
	fs, ok := txnFieldSpecByField[field]
	if !ok || fs.version > cx.version {
		cx.err = fmt.Errorf("invalid txn field %d", field)
		return
	}
	_, ok = txnaFieldSpecByField[field]
	if !ok {
		cx.err = fmt.Errorf("gtxnas unsupported field %d", field)
		return
	}
	arrayFieldIdx := cx.stack[last].Uint
	sv, err := cx.txnFieldToStack(tx, field, arrayFieldIdx, gtxid)
	if err != nil {
		cx.err = err
		return
	}
	cx.stack[last] = sv
}

func opGtxns(cx *evalContext) {
=======
func opGtxns(cx *EvalContext) {
>>>>>>> cd832b3c
	last := len(cx.stack) - 1
	gtxid := int(cx.stack[last].Uint)
	if gtxid >= len(cx.TxnGroup) {
		cx.err = fmt.Errorf("gtxns lookup TxnGroup[%d] but it only has %d", gtxid, len(cx.TxnGroup))
		return
	}
	tx := &cx.TxnGroup[gtxid].Txn
	field := TxnField(uint64(cx.program[cx.pc+1]))
	fs, ok := txnFieldSpecByField[field]
	if !ok || fs.version > cx.version {
		cx.err = fmt.Errorf("invalid txn field %d", field)
		return
	}
	_, ok = txnaFieldSpecByField[field]
	if ok {
		cx.err = fmt.Errorf("invalid txn field %d", field)
		return
	}
	var sv stackValue
	var err error
	if TxnField(field) == GroupIndex {
		// GroupIndex; asking this when we just specified it is _dumb_, but oh well
		sv.Uint = uint64(gtxid)
	} else {
		sv, err = cx.txnFieldToStack(tx, field, 0, gtxid)
		if err != nil {
			cx.err = err
			return
		}
	}
	cx.stack[last] = sv
}

func opGtxnsa(cx *EvalContext) {
	last := len(cx.stack) - 1
	gtxid := int(cx.stack[last].Uint)
	if gtxid >= len(cx.TxnGroup) {
		cx.err = fmt.Errorf("gtxnsa lookup TxnGroup[%d] but it only has %d", gtxid, len(cx.TxnGroup))
		return
	}
	tx := &cx.TxnGroup[gtxid].Txn
	field := TxnField(uint64(cx.program[cx.pc+1]))
	fs, ok := txnFieldSpecByField[field]
	if !ok || fs.version > cx.version {
		cx.err = fmt.Errorf("invalid txn field %d", field)
		return
	}
	_, ok = txnaFieldSpecByField[field]
	if !ok {
		cx.err = fmt.Errorf("gtxnsa unsupported field %d", field)
		return
	}
	arrayFieldIdx := uint64(cx.program[cx.pc+2])
	sv, err := cx.txnFieldToStack(tx, field, arrayFieldIdx, gtxid)
	if err != nil {
		cx.err = err
		return
	}
	cx.stack[last] = sv
}

<<<<<<< HEAD
func opGtxnsas(cx *evalContext) {
	last := len(cx.stack) - 1
	prev := last - 1

	gtxid := int(cx.stack[prev].Uint)
	if gtxid >= len(cx.TxnGroup) {
		cx.err = fmt.Errorf("gtxnsa lookup TxnGroup[%d] but it only has %d", gtxid, len(cx.TxnGroup))
		return
	}
	tx := &cx.TxnGroup[gtxid].Txn
	field := TxnField(uint64(cx.program[cx.pc+1]))
	fs, ok := txnFieldSpecByField[field]
	if !ok || fs.version > cx.version {
		cx.err = fmt.Errorf("invalid txn field %d", field)
		return
	}
	_, ok = txnaFieldSpecByField[field]
	if !ok {
		cx.err = fmt.Errorf("gtxnsa unsupported field %d", field)
		return
	}
	arrayFieldIdx := cx.stack[last].Uint
	sv, err := cx.txnFieldToStack(tx, field, arrayFieldIdx, gtxid)
	if err != nil {
		cx.err = err
		return
	}
	cx.stack[prev] = sv
	cx.stack = cx.stack[:last]
}

func opGaidImpl(cx *evalContext, groupIdx int, opName string) (sv stackValue, err error) {
=======
func opGaidImpl(cx *EvalContext, groupIdx int, opName string) (sv stackValue, err error) {
>>>>>>> cd832b3c
	if groupIdx >= len(cx.TxnGroup) {
		err = fmt.Errorf("%s lookup TxnGroup[%d] but it only has %d", opName, groupIdx, len(cx.TxnGroup))
		return
	} else if groupIdx > cx.GroupIndex {
		err = fmt.Errorf("%s can't get creatable ID of txn ahead of the current one (index %d) in the transaction group", opName, groupIdx)
		return
	} else if groupIdx == cx.GroupIndex {
		err = fmt.Errorf("%s is only for accessing creatable IDs of previous txns, use `global CurrentApplicationID` instead to access the current app's creatable ID", opName)
		return
	} else if txn := cx.TxnGroup[groupIdx].Txn; !(txn.Type == protocol.ApplicationCallTx || txn.Type == protocol.AssetConfigTx) {
		err = fmt.Errorf("can't use %s on txn that is not an app call nor an asset config txn with index %d", opName, groupIdx)
		return
	}

	cid, err := cx.getCreatableID(groupIdx)
	if cid == 0 {
		err = fmt.Errorf("%s can't read creatable ID from txn with group index %d because the txn did not create anything", opName, groupIdx)
		return
	}

	sv = stackValue{
		Uint: cid,
	}
	return
}

func opGaid(cx *EvalContext) {
	groupIdx := int(uint(cx.program[cx.pc+1]))
	sv, err := opGaidImpl(cx, groupIdx, "gaid")
	if err != nil {
		cx.err = err
		return
	}

	cx.stack = append(cx.stack, sv)
}

func opGaids(cx *EvalContext) {
	last := len(cx.stack) - 1
	groupIdx := int(cx.stack[last].Uint)
	sv, err := opGaidImpl(cx, groupIdx, "gaids")
	if err != nil {
		cx.err = err
		return
	}

	cx.stack[last] = sv
}

func (cx *EvalContext) getRound() (rnd uint64, err error) {
	if cx.Ledger == nil {
		err = fmt.Errorf("ledger not available")
		return
	}
	return uint64(cx.Ledger.Round()), nil
}

func (cx *EvalContext) getLatestTimestamp() (timestamp uint64, err error) {
	if cx.Ledger == nil {
		err = fmt.Errorf("ledger not available")
		return
	}
	ts := cx.Ledger.LatestTimestamp()
	if ts < 0 {
		err = fmt.Errorf("latest timestamp %d < 0", ts)
		return
	}
	return uint64(ts), nil
}

func (cx *EvalContext) getApplicationID() (uint64, error) {
	if cx.Ledger == nil {
		return 0, fmt.Errorf("ledger not available")
	}
	return uint64(cx.Ledger.ApplicationID()), nil
}

func (cx *EvalContext) getApplicationAddress() (basics.Address, error) {
	if cx.Ledger == nil {
		return basics.Address{}, fmt.Errorf("ledger not available")
	}

	// Initialize appAddrCache if necessary
	if cx.appAddrCache == nil {
		cx.appAddrCache = make(map[basics.AppIndex]basics.Address)
	}

	appID := cx.Ledger.ApplicationID()
	// Hashes are expensive, so we cache computed app addrs
	appAddr, ok := cx.appAddrCache[appID]
	if !ok {
		appAddr = appID.Address()
		cx.appAddrCache[appID] = appAddr
	}

	return appAddr, nil
}

func (cx *EvalContext) getCreatableID(groupIndex int) (cid uint64, err error) {
	if cx.Ledger == nil {
		err = fmt.Errorf("ledger not available")
		return
	}
	return uint64(cx.Ledger.GetCreatableID(groupIndex)), nil
}

func (cx *EvalContext) getCreatorAddress() ([]byte, error) {
	if cx.Ledger == nil {
		return nil, fmt.Errorf("ledger not available")
	}
	_, creator, err := cx.Ledger.AppParams(cx.Ledger.ApplicationID())
	if err != nil {
		return nil, fmt.Errorf("No params for current app")
	}
	return creator[:], nil
}

func (cx *EvalContext) getGroupID() []byte {
	return cx.Txn.Txn.Group[:]
}

var zeroAddress basics.Address

func (cx *EvalContext) globalFieldToValue(fs globalFieldSpec) (sv stackValue, err error) {
	switch fs.field {
	case MinTxnFee:
		sv.Uint = cx.Proto.MinTxnFee
	case MinBalance:
		sv.Uint = cx.Proto.MinBalance
	case MaxTxnLife:
		sv.Uint = cx.Proto.MaxTxnLife
	case ZeroAddress:
		sv.Bytes = zeroAddress[:]
	case GroupSize:
		sv.Uint = uint64(len(cx.TxnGroup))
	case LogicSigVersion:
		sv.Uint = cx.Proto.LogicSigVersion
	case Round:
		sv.Uint, err = cx.getRound()
	case LatestTimestamp:
		sv.Uint, err = cx.getLatestTimestamp()
	case CurrentApplicationID:
		sv.Uint, err = cx.getApplicationID()
	case CurrentApplicationAddress:
		var addr basics.Address
		addr, err = cx.getApplicationAddress()
		sv.Bytes = addr[:]
	case CreatorAddress:
		sv.Bytes, err = cx.getCreatorAddress()
	case GroupID:
		sv.Bytes = cx.getGroupID()
	default:
		err = fmt.Errorf("invalid global field %d", fs.field)
	}

	if !typecheck(fs.ftype, sv.argType()) {
		err = fmt.Errorf("%s expected field type is %s but got %s", fs.field.String(), fs.ftype.String(), sv.argType().String())
	}

	return sv, err
}

func opGlobal(cx *EvalContext) {
	globalField := GlobalField(cx.program[cx.pc+1])
	fs, ok := globalFieldSpecByField[globalField]
	if !ok || fs.version > cx.version {
		cx.err = fmt.Errorf("invalid global field %d", globalField)
		return
	}
	if (cx.runModeFlags & fs.mode) == 0 {
		cx.err = fmt.Errorf("global[%d] not allowed in current mode", globalField)
		return
	}

	sv, err := cx.globalFieldToValue(fs)
	if err != nil {
		cx.err = err
		return
	}

	cx.stack = append(cx.stack, sv)
}

// Msg is data meant to be signed and then verified with the
// ed25519verify opcode.
type Msg struct {
	_struct     struct{}      `codec:",omitempty,omitemptyarray"`
	ProgramHash crypto.Digest `codec:"p"`
	Data        []byte        `codec:"d"`
}

// ToBeHashed implements crypto.Hashable
func (msg Msg) ToBeHashed() (protocol.HashID, []byte) {
	return protocol.ProgramData, append(msg.ProgramHash[:], msg.Data...)
}

// programHash lets us lazily compute H(cx.program)
func (cx *EvalContext) programHash() crypto.Digest {
	if cx.programHashCached == (crypto.Digest{}) {
		cx.programHashCached = crypto.HashObj(Program(cx.program))
	}
	return cx.programHashCached
}

func opEd25519verify(cx *EvalContext) {
	last := len(cx.stack) - 1 // index of PK
	prev := last - 1          // index of signature
	pprev := prev - 1         // index of data

	var sv crypto.SignatureVerifier
	if len(cx.stack[last].Bytes) != len(sv) {
		cx.err = errors.New("invalid public key")
		return
	}
	copy(sv[:], cx.stack[last].Bytes)

	var sig crypto.Signature
	if len(cx.stack[prev].Bytes) != len(sig) {
		cx.err = errors.New("invalid signature")
		return
	}
	copy(sig[:], cx.stack[prev].Bytes)

	msg := Msg{ProgramHash: cx.programHash(), Data: cx.stack[pprev].Bytes}
	if sv.Verify(msg, sig) {
		cx.stack[pprev].Uint = 1
	} else {
		cx.stack[pprev].Uint = 0
	}
	cx.stack[pprev].Bytes = nil
	cx.stack = cx.stack[:prev]
}

func opLoad(cx *EvalContext) {
	gindex := int(uint(cx.program[cx.pc+1]))
	cx.stack = append(cx.stack, cx.scratch[gindex])
}

func opStore(cx *EvalContext) {
	gindex := int(uint(cx.program[cx.pc+1]))
	last := len(cx.stack) - 1
	cx.scratch[gindex] = cx.stack[last]
	cx.stack = cx.stack[:last]
}

func opGloadImpl(cx *EvalContext, groupIdx int, scratchIdx int, opName string) (scratchValue stackValue, err error) {
	if groupIdx >= len(cx.TxnGroup) {
		err = fmt.Errorf("%s lookup TxnGroup[%d] but it only has %d", opName, groupIdx, len(cx.TxnGroup))
		return
	} else if scratchIdx >= 256 {
		err = fmt.Errorf("invalid Scratch index %d", scratchIdx)
		return
	} else if txn := cx.TxnGroup[groupIdx].Txn; txn.Type != protocol.ApplicationCallTx {
		err = fmt.Errorf("can't use %s on non-app call txn with index %d", opName, groupIdx)
		return
	} else if groupIdx == cx.GroupIndex {
		err = fmt.Errorf("can't use %s on self, use load instead", opName)
		return
	} else if groupIdx > cx.GroupIndex {
		err = fmt.Errorf("%s can't get future scratch space from txn with index %d", opName, groupIdx)
		return
	}

	scratchValue = cx.PastSideEffects[groupIdx].getScratchValue(uint8(scratchIdx))
	return
}

func opGload(cx *EvalContext) {
	groupIdx := int(uint(cx.program[cx.pc+1]))
	scratchIdx := int(uint(cx.program[cx.pc+2]))
	scratchValue, err := opGloadImpl(cx, groupIdx, scratchIdx, "gload")
	if err != nil {
		cx.err = err
		return
	}

	cx.stack = append(cx.stack, scratchValue)
}

func opGloads(cx *EvalContext) {
	last := len(cx.stack) - 1
	groupIdx := int(cx.stack[last].Uint)
	scratchIdx := int(uint(cx.program[cx.pc+1]))
	scratchValue, err := opGloadImpl(cx, groupIdx, scratchIdx, "gloads")
	if err != nil {
		cx.err = err
		return
	}

	cx.stack[last] = scratchValue
}

func opConcat(cx *EvalContext) {
	last := len(cx.stack) - 1
	prev := last - 1
	a := cx.stack[prev].Bytes
	b := cx.stack[last].Bytes
	newlen := len(a) + len(b)
	newvalue := make([]byte, newlen)
	copy(newvalue, a)
	copy(newvalue[len(a):], b)
	cx.stack[prev].Bytes = newvalue
	cx.stack = cx.stack[:last]
}

func substring(x []byte, start, end int) (out []byte, err error) {
	out = x
	if end < start {
		err = errors.New("substring end before start")
		return
	}
	if start > len(x) || end > len(x) {
		err = errors.New("substring range beyond length of string")
		return
	}
	out = x[start:end]
	err = nil
	return
}

func opSubstring(cx *EvalContext) {
	last := len(cx.stack) - 1
	start := cx.program[cx.pc+1]
	end := cx.program[cx.pc+2]
	cx.stack[last].Bytes, cx.err = substring(cx.stack[last].Bytes, int(start), int(end))
}

func opSubstring3(cx *EvalContext) {
	last := len(cx.stack) - 1 // end
	prev := last - 1          // start
	pprev := prev - 1         // bytes
	start := cx.stack[prev].Uint
	end := cx.stack[last].Uint
	if start > math.MaxInt32 || end > math.MaxInt32 {
		cx.err = errors.New("substring range beyond length of string")
		return
	}
	cx.stack[pprev].Bytes, cx.err = substring(cx.stack[pprev].Bytes, int(start), int(end))
	cx.stack = cx.stack[:prev]
}

func opGetBit(cx *EvalContext) {
	last := len(cx.stack) - 1
	prev := last - 1
	idx := cx.stack[last].Uint
	target := cx.stack[prev]

	var bit uint64
	if target.argType() == StackUint64 {
		if idx > 63 {
			cx.err = errors.New("getbit index > 63 with with Uint")
			return
		}
		mask := uint64(1) << idx
		bit = (target.Uint & mask) >> idx
	} else {
		// indexing into a byteslice
		byteIdx := idx / 8
		if byteIdx >= uint64(len(target.Bytes)) {
			cx.err = errors.New("getbit index beyond byteslice")
			return
		}
		byteVal := target.Bytes[byteIdx]

		bitIdx := idx % 8
		// We saying that bit 9 (the 10th bit), for example,
		// is the 2nd bit in the second byte, and that "2nd
		// bit" here means almost-highest-order bit, because
		// we're thinking of the bits in the byte itself as
		// being big endian. So this looks "reversed"
		mask := byte(0x80) >> bitIdx
		bit = uint64((byteVal & mask) >> (7 - bitIdx))
	}
	cx.stack[prev].Uint = bit
	cx.stack[prev].Bytes = nil
	cx.stack = cx.stack[:last]
}

func opSetBit(cx *EvalContext) {
	last := len(cx.stack) - 1
	prev := last - 1
	pprev := prev - 1

	bit := cx.stack[last].Uint
	idx := cx.stack[prev].Uint
	target := cx.stack[pprev]

	if bit > 1 {
		cx.err = errors.New("setbit value > 1")
		return
	}

	if target.argType() == StackUint64 {
		if idx > 63 {
			cx.err = errors.New("setbit index > 63 with Uint")
			return
		}
		mask := uint64(1) << idx
		if bit == uint64(1) {
			cx.stack[pprev].Uint |= mask // manipulate stack in place
		} else {
			cx.stack[pprev].Uint &^= mask // manipulate stack in place
		}
	} else {
		// indexing into a byteslice
		byteIdx := idx / 8
		if byteIdx >= uint64(len(target.Bytes)) {
			cx.err = errors.New("setbit index beyond byteslice")
			return
		}

		bitIdx := idx % 8
		// We saying that bit 9 (the 10th bit), for example,
		// is the 2nd bit in the second byte, and that "2nd
		// bit" here means almost-highest-order bit, because
		// we're thinking of the bits in the byte itself as
		// being big endian. So this looks "reversed"
		mask := byte(0x80) >> bitIdx
		// Copy to avoid modifying shared slice
		scratch := append([]byte(nil), target.Bytes...)
		if bit == uint64(1) {
			scratch[byteIdx] |= mask
		} else {
			scratch[byteIdx] &^= mask
		}
		cx.stack[pprev].Bytes = scratch
	}
	cx.stack = cx.stack[:prev]
}

func opGetByte(cx *EvalContext) {
	last := len(cx.stack) - 1
	prev := last - 1

	idx := cx.stack[last].Uint
	target := cx.stack[prev]

	if idx >= uint64(len(target.Bytes)) {
		cx.err = errors.New("getbyte index beyond array length")
		return
	}
	cx.stack[prev].Uint = uint64(target.Bytes[idx])
	cx.stack[prev].Bytes = nil
	cx.stack = cx.stack[:last]
}

func opSetByte(cx *EvalContext) {
	last := len(cx.stack) - 1
	prev := last - 1
	pprev := prev - 1
	if cx.stack[last].Uint > 255 {
		cx.err = errors.New("setbyte value > 255")
		return
	}
	if cx.stack[prev].Uint >= uint64(len(cx.stack[pprev].Bytes)) {
		cx.err = errors.New("setbyte index beyond array length")
		return
	}
	// Copy to avoid modifying shared slice
	cx.stack[pprev].Bytes = append([]byte(nil), cx.stack[pprev].Bytes...)
	cx.stack[pprev].Bytes[cx.stack[prev].Uint] = byte(cx.stack[last].Uint)
	cx.stack = cx.stack[:prev]
}

func opExtractImpl(x []byte, start, length int) (out []byte, err error) {
	out = x
	end := start + length
	if start > len(x) || end > len(x) {
		err = errors.New("extract range beyond length of string")
		return
	}
	out = x[start:end]
	return
}

func opExtract(cx *EvalContext) {
	last := len(cx.stack) - 1
	startIdx := cx.program[cx.pc+1]
	lengthIdx := cx.program[cx.pc+2]
	// Shortcut: if length is 0, take bytes from start index to the end
	length := int(lengthIdx)
	if length == 0 {
		length = len(cx.stack[last].Bytes) - int(startIdx)
	}
	cx.stack[last].Bytes, cx.err = opExtractImpl(cx.stack[last].Bytes, int(startIdx), length)
}

func opExtract3(cx *EvalContext) {
	last := len(cx.stack) - 1 // length
	prev := last - 1          // start
	byteArrayIdx := prev - 1  // bytes
	startIdx := cx.stack[prev].Uint
	lengthIdx := cx.stack[last].Uint
	if startIdx > math.MaxInt32 || lengthIdx > math.MaxInt32 {
		cx.err = errors.New("extract range beyond length of string")
		return
	}
	cx.stack[byteArrayIdx].Bytes, cx.err = opExtractImpl(cx.stack[byteArrayIdx].Bytes, int(startIdx), int(lengthIdx))
	cx.stack = cx.stack[:prev]
}

// We convert the bytes manually here because we need to accept "short" byte arrays.
// A single byte is a legal uint64 decoded this way.
func convertBytesToInt(x []byte) (out uint64) {
	out = uint64(0)
	for _, b := range x {
		out = out << 8
		out = out | (uint64(b) & 0x0ff)
	}
	return
}

func opExtractNBytes(cx *EvalContext, n int) {
	last := len(cx.stack) - 1 // start
	prev := last - 1          // bytes
	startIdx := cx.stack[last].Uint
	cx.stack[prev].Bytes, cx.err = opExtractImpl(cx.stack[prev].Bytes, int(startIdx), n) // extract n bytes

	cx.stack[prev].Uint = convertBytesToInt(cx.stack[prev].Bytes)
	cx.stack[prev].Bytes = nil
	cx.stack = cx.stack[:last]
}

func opExtract16Bits(cx *EvalContext) {
	opExtractNBytes(cx, 2) // extract 2 bytes
}

func opExtract32Bits(cx *EvalContext) {
	opExtractNBytes(cx, 4) // extract 4 bytes
}

func opExtract64Bits(cx *EvalContext) {
	opExtractNBytes(cx, 8) // extract 8 bytes
}

// accountReference yields the address and Accounts offset designated
// by a stackValue. If the stackValue is the app account, it need not
// be in the Accounts array, therefore len(Accounts) + 1 is returned
// as the index. This unusual convention is based on the existing
// convention that 0 is the sender, 1-len(Accounts) are indexes into
// Accounts array, and so len+1 is the next available value.  This
// will allow encoding into EvalDelta efficiently when it becomes
// necessary (when apps change local state on their own account).
func (cx *EvalContext) accountReference(account stackValue) (basics.Address, uint64, error) {
	if account.argType() == StackUint64 {
		addr, err := cx.Txn.Txn.AddressByIndex(account.Uint, cx.Txn.Txn.Sender)
		return addr, account.Uint, err
	}
	addr, err := account.address()
	if err != nil {
		return addr, 0, err
	}
	idx, err := cx.Txn.Txn.IndexByAddress(addr, cx.Txn.Txn.Sender)

	if err != nil {
		// Application address is acceptable. index is meaningless though
		appAddr, _ := cx.getApplicationAddress()
		if appAddr == addr {
			return addr, uint64(len(cx.Txn.Txn.Accounts) + 1), nil
		}
	}

	return addr, idx, err
}

type opQuery func(basics.Address, *config.ConsensusParams) (basics.MicroAlgos, error)

func opBalanceQuery(cx *EvalContext, query opQuery, item string) error {
	last := len(cx.stack) - 1 // account (index or actual address)

	addr, _, err := cx.accountReference(cx.stack[last])
	if err != nil {
		return err
	}

	microAlgos, err := query(addr, cx.Proto)
	if err != nil {
		return fmt.Errorf("failed to fetch %s of %v: %w", item, addr, err)
	}

	cx.stack[last].Bytes = nil
	cx.stack[last].Uint = microAlgos.Raw
	return nil
}
func opBalance(cx *EvalContext) {
	if cx.Ledger == nil {
		cx.err = fmt.Errorf("ledger not available")
		return
	}

	balanceQuery := func(addr basics.Address, _ *config.ConsensusParams) (basics.MicroAlgos, error) {
		return cx.Ledger.Balance(addr)
	}
	err := opBalanceQuery(cx, balanceQuery, "balance")
	if err != nil {
		cx.err = err
	}
}
func opMinBalance(cx *EvalContext) {
	if cx.Ledger == nil {
		cx.err = fmt.Errorf("ledger not available")
		return
	}

	err := opBalanceQuery(cx, cx.Ledger.MinBalance, "minimum balance")
	if err != nil {
		cx.err = err
	}
}

func opAppOptedIn(cx *EvalContext) {
	last := len(cx.stack) - 1 // app
	prev := last - 1          // account

	if cx.Ledger == nil {
		cx.err = fmt.Errorf("ledger not available")
		return
	}

	addr, _, err := cx.accountReference(cx.stack[prev])
	if err != nil {
		cx.err = err
		return
	}

	app, err := appReference(cx, cx.stack[last].Uint, false)
	if err != nil {
		cx.err = err
		return
	}

	optedIn, err := cx.Ledger.OptedIn(addr, app)
	if err != nil {
		cx.err = err
		return
	}

	cx.stack[prev].Bytes = nil
	if optedIn {
		cx.stack[prev].Uint = 1
	} else {
		cx.stack[prev].Uint = 0
	}

	cx.stack = cx.stack[:last]
}

func opAppLocalGet(cx *EvalContext) {
	last := len(cx.stack) - 1 // state key
	prev := last - 1          // account

	key := cx.stack[last].Bytes

	result, _, err := opAppLocalGetImpl(cx, 0, key, cx.stack[prev])
	if err != nil {
		cx.err = err
		return
	}

	cx.stack[prev] = result
	cx.stack = cx.stack[:last]
}

func opAppLocalGetEx(cx *EvalContext) {
	last := len(cx.stack) - 1 // state key
	prev := last - 1          // app id
	pprev := prev - 1         // account

	key := cx.stack[last].Bytes
	appID := cx.stack[prev].Uint

	result, ok, err := opAppLocalGetImpl(cx, appID, key, cx.stack[pprev])
	if err != nil {
		cx.err = err
		return
	}

	var isOk stackValue
	if ok {
		isOk.Uint = 1
	}

	cx.stack[pprev] = result
	cx.stack[prev] = isOk
	cx.stack = cx.stack[:last]
}

func opAppLocalGetImpl(cx *EvalContext, appID uint64, key []byte, acct stackValue) (result stackValue, ok bool, err error) {
	if cx.Ledger == nil {
		err = fmt.Errorf("ledger not available")
		return
	}

	addr, accountIdx, err := cx.accountReference(acct)
	if err != nil {
		return
	}

	app, err := appReference(cx, appID, false)
	if err != nil {
		return
	}

	tv, ok, err := cx.Ledger.GetLocal(addr, app, string(key), accountIdx)
	if err != nil {
		cx.err = err
		return
	}

	if ok {
		result, err = stackValueFromTealValue(&tv)
	}
	return
}

func opAppGetGlobalStateImpl(cx *EvalContext, appIndex uint64, key []byte) (result stackValue, ok bool, err error) {
	if cx.Ledger == nil {
		err = fmt.Errorf("ledger not available")
		return
	}

	app, err := appReference(cx, appIndex, true)
	if err != nil {
		return
	}
	tv, ok, err := cx.Ledger.GetGlobal(app, string(key))

	if err != nil {
		return
	}

	if ok {
		result, err = stackValueFromTealValue(&tv)
	}
	return
}

func opAppGlobalGet(cx *EvalContext) {
	last := len(cx.stack) - 1 // state key

	key := cx.stack[last].Bytes

	result, _, err := opAppGetGlobalStateImpl(cx, 0, key)
	if err != nil {
		cx.err = err
		return
	}

	cx.stack[last] = result
}

func opAppGlobalGetEx(cx *EvalContext) {
	last := len(cx.stack) - 1 // state key
	prev := last - 1          // app

	key := cx.stack[last].Bytes

	result, ok, err := opAppGetGlobalStateImpl(cx, cx.stack[prev].Uint, key)
	if err != nil {
		cx.err = err
		return
	}

	var isOk stackValue
	if ok {
		isOk.Uint = 1
	}

	cx.stack[prev] = result
	cx.stack[last] = isOk
}

func opAppLocalPut(cx *EvalContext) {
	last := len(cx.stack) - 1 // value
	prev := last - 1          // state key
	pprev := prev - 1         // account

	sv := cx.stack[last]
	key := string(cx.stack[prev].Bytes)

	if cx.Ledger == nil {
		cx.err = fmt.Errorf("ledger not available")
		return
	}

	addr, accountIdx, err := cx.accountReference(cx.stack[pprev])
	if err == nil {
		err = cx.Ledger.SetLocal(addr, key, sv.toTealValue(), accountIdx)
	}

	if err != nil {
		cx.err = err
		return
	}

	cx.stack = cx.stack[:pprev]
}

func opAppGlobalPut(cx *EvalContext) {
	last := len(cx.stack) - 1 // value
	prev := last - 1          // state key

	sv := cx.stack[last]
	key := string(cx.stack[prev].Bytes)

	if cx.Ledger == nil {
		cx.err = fmt.Errorf("ledger not available")
		return
	}

	err := cx.Ledger.SetGlobal(key, sv.toTealValue())
	if err != nil {
		cx.err = err
		return
	}

	cx.stack = cx.stack[:prev]
}

func opAppLocalDel(cx *EvalContext) {
	last := len(cx.stack) - 1 // key
	prev := last - 1          // account

	key := string(cx.stack[last].Bytes)

	if cx.Ledger == nil {
		cx.err = fmt.Errorf("ledger not available")
		return
	}

	addr, accountIdx, err := cx.accountReference(cx.stack[prev])
	if err == nil {
		err = cx.Ledger.DelLocal(addr, key, accountIdx)
	}
	if err != nil {
		cx.err = err
		return
	}

	cx.stack = cx.stack[:prev]
}

func opAppGlobalDel(cx *EvalContext) {
	last := len(cx.stack) - 1 // key

	key := string(cx.stack[last].Bytes)

	if cx.Ledger == nil {
		cx.err = fmt.Errorf("ledger not available")
		return
	}

	err := cx.Ledger.DelGlobal(key)
	if err != nil {
		cx.err = err
		return
	}
	cx.stack = cx.stack[:last]
}

// We have a difficult naming problem here. In some opcodes, TEAL
// allows (and used to require) ASAs and Apps to to be referenced by
// their "index" in an app call txn's foeign-apps or foreign-assets
// arrays.  That was a small integer, no more than 2 or so, and was
// often called an "index".  But it was not a basics.AssetIndex or
// basics.ApplicationIndex.

func appReference(cx *EvalContext, ref uint64, foreign bool) (basics.AppIndex, error) {
	if cx.version >= directRefEnabledVersion {
		if ref == 0 {
			return cx.Ledger.ApplicationID(), nil
		}
		if ref <= uint64(len(cx.Txn.Txn.ForeignApps)) {
			return basics.AppIndex(cx.Txn.Txn.ForeignApps[ref-1]), nil
		}
		for _, appID := range cx.Txn.Txn.ForeignApps {
			if appID == basics.AppIndex(ref) {
				return appID, nil
			}
		}
		// It should be legal to use your own app id, which
		// can't be in ForeignApps during creation, because it
		// is unknown then.  But it can be discovered in the
		// app code.  It's tempting to combine this with the
		// == 0 test, above, but it must come after the check
		// for being below len(ForeignApps)
		if ref == uint64(cx.Ledger.ApplicationID()) {
			return cx.Ledger.ApplicationID(), nil
		}
	} else {
		// Old rules
		if foreign {
			// In old versions, a foreign reference must be an index in ForeignAssets or 0
			if ref == 0 {
				return cx.Ledger.ApplicationID(), nil
			}
			if ref <= uint64(len(cx.Txn.Txn.ForeignApps)) {
				return basics.AppIndex(cx.Txn.Txn.ForeignApps[ref-1]), nil
			}
		} else {
			// Otherwise it's direct
			return basics.AppIndex(ref), nil
		}
	}
	return basics.AppIndex(0), fmt.Errorf("invalid App reference %d", ref)
}

func asaReference(cx *EvalContext, ref uint64, foreign bool) (basics.AssetIndex, error) {
	if cx.version >= directRefEnabledVersion {
		// In recent versions, accept either kind of ASA reference
		if ref < uint64(len(cx.Txn.Txn.ForeignAssets)) {
			return basics.AssetIndex(cx.Txn.Txn.ForeignAssets[ref]), nil
		}
		for _, assetID := range cx.Txn.Txn.ForeignAssets {
			if assetID == basics.AssetIndex(ref) {
				return assetID, nil
			}
		}
	} else {
		// Old rules
		if foreign {
			// In old versions, a foreign reference must be an index in ForeignAssets
			if ref < uint64(len(cx.Txn.Txn.ForeignAssets)) {
				return basics.AssetIndex(cx.Txn.Txn.ForeignAssets[ref]), nil
			}
		} else {
			// Otherwise it's direct
			return basics.AssetIndex(ref), nil
		}
	}
	return basics.AssetIndex(0), fmt.Errorf("invalid Asset reference %d", ref)

}

func opAssetHoldingGet(cx *EvalContext) {
	last := len(cx.stack) - 1 // asset
	prev := last - 1          // account

	if cx.Ledger == nil {
		cx.err = fmt.Errorf("ledger not available")
		return
	}

	holdingField := AssetHoldingField(cx.program[cx.pc+1])
	fs, ok := assetHoldingFieldSpecByField[holdingField]
	if !ok || fs.version > cx.version {
		cx.err = fmt.Errorf("invalid asset_holding_get field %d", holdingField)
		return
	}

	addr, _, err := cx.accountReference(cx.stack[prev])
	if err != nil {
		cx.err = err
		return
	}

	asset, err := asaReference(cx, cx.stack[last].Uint, false)
	if err != nil {
		cx.err = err
		return
	}

	var exist uint64 = 0
	var value stackValue
	if holding, err := cx.Ledger.AssetHolding(addr, asset); err == nil {
		// the holding exist, read the value
		exist = 1
		value, err = cx.assetHoldingToValue(&holding, fs)
		if err != nil {
			cx.err = err
			return
		}
	}

	cx.stack[prev] = value
	cx.stack[last].Uint = exist
}

func opAssetParamsGet(cx *EvalContext) {
	last := len(cx.stack) - 1 // asset

	if cx.Ledger == nil {
		cx.err = fmt.Errorf("ledger not available")
		return
	}

	paramField := AssetParamsField(cx.program[cx.pc+1])
	fs, ok := assetParamsFieldSpecByField[paramField]
	if !ok || fs.version > cx.version {
		cx.err = fmt.Errorf("invalid asset_params_get field %d", paramField)
		return
	}

	asset, err := asaReference(cx, cx.stack[last].Uint, true)
	if err != nil {
		cx.err = err
		return
	}

	var exist uint64 = 0
	var value stackValue
	if params, creator, err := cx.Ledger.AssetParams(asset); err == nil {
		// params exist, read the value
		exist = 1
		value, err = cx.assetParamsToValue(&params, creator, fs)
		if err != nil {
			cx.err = err
			return
		}
	}

	cx.stack[last] = value
	cx.stack = append(cx.stack, stackValue{Uint: exist})
}

func opAppParamsGet(cx *EvalContext) {
	last := len(cx.stack) - 1 // app

	if cx.Ledger == nil {
		cx.err = fmt.Errorf("ledger not available")
		return
	}

	paramField := AppParamsField(cx.program[cx.pc+1])
	fs, ok := appParamsFieldSpecByField[paramField]
	if !ok || fs.version > cx.version {
		cx.err = fmt.Errorf("invalid app_params_get field %d", paramField)
		return
	}

	app, err := appReference(cx, cx.stack[last].Uint, true)
	if err != nil {
		cx.err = err
		return
	}

	var exist uint64 = 0
	var value stackValue
	if params, creator, err := cx.Ledger.AppParams(app); err == nil {
		// params exist, read the value
		exist = 1

		switch fs.field {
		case AppCreator:
			value.Bytes = creator[:]
		case AppAddress:
			address := app.Address()
			value.Bytes = address[:]
		default:
			value, err = cx.appParamsToValue(&params, fs)
		}
		if err != nil {
			cx.err = err
			return
		}
	}

	cx.stack[last] = value
	cx.stack = append(cx.stack, stackValue{Uint: exist})
}

func opLog(cx *EvalContext) {
	last := len(cx.stack) - 1

	if len(cx.Logs) == MaxLogCalls {
		cx.err = fmt.Errorf("too many log calls in program. up to %d is allowed", MaxLogCalls)
		return
	}
	log := cx.stack[last]
	cx.logSize += len(log.Bytes)
	if cx.logSize > MaxLogSize {
		cx.err = fmt.Errorf("program logs too large. %d bytes >  %d bytes limit", cx.logSize, MaxLogSize)
		return
	}
	cx.Logs = append(cx.Logs, string(log.Bytes))
	cx.stack = cx.stack[:last]
}

func authorizedSender(cx *EvalContext, addr basics.Address) bool {
	appAddr, err := cx.getApplicationAddress()
	if err != nil {
		return false
	}
	authorizer, err := cx.Ledger.Authorizer(addr)
	if err != nil {
		return false
	}
	return appAddr == authorizer
}

func opTxBegin(cx *EvalContext) {
	if cx.subtxn != nil {
		cx.err = errors.New("tx_begin without tx_submit")
		return
	}
	// Start fresh
	cx.subtxn = &transactions.SignedTxn{}
	// Fill in defaults.
	addr, err := cx.getApplicationAddress()
	if err != nil {
		cx.err = err
		return
	}

	fee := cx.Proto.MinTxnFee
	if cx.FeeCredit != nil {
		// Use credit to shrink the fee, but don't change FeeCredit
		// here, because they might never tx_submit, or they might
		// change the fee.  Do it in tx_submit.
		fee = basics.SubSaturate(fee, *cx.FeeCredit)
	}
	cx.subtxn.Txn.Header = transactions.Header{
		Sender:     addr, // Default, to simplify usage
		Fee:        basics.MicroAlgos{Raw: fee},
		FirstValid: cx.Txn.Txn.FirstValid,
		LastValid:  cx.Txn.Txn.LastValid,
	}
}

func (cx *EvalContext) availableAsset(sv stackValue) (basics.AssetIndex, error) {
	aid, err := sv.uint()
	if err != nil {
		return basics.AssetIndex(0), err
	}
	// Ensure that aid is in Foreign Assets
	for _, assetID := range cx.Txn.Txn.ForeignAssets {
		if assetID == basics.AssetIndex(aid) {
			return basics.AssetIndex(aid), nil
		}
	}
	return basics.AssetIndex(0), fmt.Errorf("invalid Asset reference %d", aid)
}

func opTxField(cx *EvalContext) {
	if cx.subtxn == nil {
		cx.err = errors.New("tx_field without tx_begin")
		return
	}
	last := len(cx.stack) - 1
	field := TxnField(uint64(cx.program[cx.pc+1]))
	sv := cx.stack[last]
	switch field {
	case Type:
		cx.subtxn.Txn.Type = protocol.TxType(sv.Bytes)
	case TypeEnum:
		var i uint64
		i, cx.err = sv.uint()
		if i < uint64(len(TxnTypeNames)) {
			cx.subtxn.Txn.Type = protocol.TxType(TxnTypeNames[i])
		}

	case Sender:
		cx.subtxn.Txn.Sender, _, cx.err = cx.accountReference(sv)
	case Fee:
		cx.subtxn.Txn.Fee.Raw, cx.err = sv.uint()
	// FirstValid, LastValid unsettable: no motivation
	// Note unsettable: would be strange, as this "Note" would not end up "chain-visible"
	// GenesisID, GenesisHash unsettable: surely makes no sense
	// Group unsettable: Can't make groups from AVM (yet?)
	// Lease unsettable: This seems potentially useful.
	// RekeyTo unsettable: Feels dangerous for first release.

	// KeyReg not allowed yet, so no fields settable

	case Receiver:
		cx.subtxn.Txn.Receiver, _, cx.err = cx.accountReference(sv)
	case Amount:
		cx.subtxn.Txn.Amount.Raw, cx.err = sv.uint()
	case CloseRemainderTo:
		cx.subtxn.Txn.CloseRemainderTo, _, cx.err = cx.accountReference(sv)

	case XferAsset:
		cx.subtxn.Txn.XferAsset, cx.err = cx.availableAsset(sv)
	case AssetAmount:
		cx.subtxn.Txn.AssetAmount, cx.err = sv.uint()
	case AssetSender:
		cx.subtxn.Txn.AssetSender, _, cx.err = cx.accountReference(sv)
	case AssetReceiver:
		cx.subtxn.Txn.AssetReceiver, _, cx.err = cx.accountReference(sv)
	case AssetCloseTo:
		cx.subtxn.Txn.AssetCloseTo, _, cx.err = cx.accountReference(sv)

	// acfg likely next

	// afrz seems easy but not high demand

	// appl needs to wait. Can't call AVM from AVM.

	default:
		cx.err = fmt.Errorf("invalid txfield %s", field)
	}

	cx.stack = cx.stack[:last] // pop
}

func opTxSubmit(cx *EvalContext) {
	if cx.Ledger == nil {
		cx.err = fmt.Errorf("ledger not available")
		return
	}

	if cx.subtxn == nil {
		cx.err = errors.New("tx_submit without tx_begin")
		return
	}

	if len(cx.InnerTxns) >= cx.Proto.MaxInnerTransactions {
		cx.err = errors.New("tx_submit with MaxInnerTransactions")
		return
	}

	// Error out on anything unusual.  Allow pay, axfer.
	switch cx.subtxn.Txn.Type {
	case protocol.PaymentTx, protocol.AssetTransferTx:
		// only pay and axfer for now
	default:
		cx.err = fmt.Errorf("Invalid inner transaction type %s", cx.subtxn.Txn.Type)
		return
	}

	// The goal is to follow the same invariants used by the
	// transaction pool. Namely that any transaction that makes it
	// to Perform (which is equivalent to eval.applyTransaction)
	// is authorized, and WellFormed.
	if !authorizedSender(cx, cx.subtxn.Txn.Sender) {
		cx.err = fmt.Errorf("unauthorized")
		return
	}

	// Recall that WellFormed does not care about individual
	// transaction fees because of fee pooling. So we check below.
	cx.err = cx.subtxn.Txn.WellFormed(*cx.Specials, *cx.Proto)
	if cx.err != nil {
		return
	}

	paid := cx.subtxn.Txn.Fee.Raw
	if paid >= cx.Proto.MinTxnFee {
		// Over paying - accumulate into FeeCredit
		overpaid := paid - cx.Proto.MinTxnFee
		if cx.FeeCredit == nil {
			cx.FeeCredit = new(uint64)
		}
		*cx.FeeCredit = basics.AddSaturate(*cx.FeeCredit, overpaid)
	} else {
		underpaid := cx.Proto.MinTxnFee - paid
		// Try to pay with FeeCredit, else fail.
		if cx.FeeCredit != nil && *cx.FeeCredit >= underpaid {
			*cx.FeeCredit -= underpaid
		} else {
			// This should be impossible until we allow changing the Fee
			cx.err = fmt.Errorf("fee too small")
			return
		}
	}

	ad, err := cx.Ledger.Perform(&cx.subtxn.Txn, *cx.Specials)
	if err != nil {
		cx.err = err
		return
	}
	cx.InnerTxns = append(cx.InnerTxns, transactions.SignedTxnWithAD{
		SignedTxn: *cx.subtxn,
		ApplyData: ad,
	})
	cx.subtxn = nil
}<|MERGE_RESOLUTION|>--- conflicted
+++ resolved
@@ -1610,7 +1610,7 @@
 func opArg3(cx *EvalContext) {
 	opArgN(cx, 3)
 }
-func opArgs(cx *evalContext) {
+func opArgs(cx *EvalContext) {
 	last := len(cx.stack) - 1
 	n := cx.stack[last].Uint
 	// Pop the index and push the result back on the stack.
@@ -2080,11 +2080,10 @@
 	cx.stack = append(cx.stack, sv)
 }
 
-<<<<<<< HEAD
-func opTxnas(cx *evalContext) {
-	last := len(cx.stack) - 1
-
-	field := TxnField(uint64(cx.program[cx.pc+1]))
+func opTxnas(cx *EvalContext) {
+	last := len(cx.stack) - 1
+
+	field := TxnField(cx.program[cx.pc+1])
 	fs, ok := txnFieldSpecByField[field]
 	if !ok || fs.version > cx.version {
 		cx.err = fmt.Errorf("invalid txn field %d", field)
@@ -2104,10 +2103,7 @@
 	cx.stack[last] = sv
 }
 
-func opGtxn(cx *evalContext) {
-=======
 func opGtxn(cx *EvalContext) {
->>>>>>> cd832b3c
 	gtxid := int(uint(cx.program[cx.pc+1]))
 	if gtxid >= len(cx.TxnGroup) {
 		cx.err = fmt.Errorf("gtxn lookup TxnGroup[%d] but it only has %d", gtxid, len(cx.TxnGroup))
@@ -2167,8 +2163,7 @@
 	cx.stack = append(cx.stack, sv)
 }
 
-<<<<<<< HEAD
-func opGtxnas(cx *evalContext) {
+func opGtxnas(cx *EvalContext) {
 	last := len(cx.stack) - 1
 
 	gtxid := int(uint(cx.program[cx.pc+1]))
@@ -2177,7 +2172,7 @@
 		return
 	}
 	tx := &cx.TxnGroup[gtxid].Txn
-	field := TxnField(uint64(cx.program[cx.pc+2]))
+	field := TxnField(cx.program[cx.pc+2])
 	fs, ok := txnFieldSpecByField[field]
 	if !ok || fs.version > cx.version {
 		cx.err = fmt.Errorf("invalid txn field %d", field)
@@ -2197,10 +2192,7 @@
 	cx.stack[last] = sv
 }
 
-func opGtxns(cx *evalContext) {
-=======
 func opGtxns(cx *EvalContext) {
->>>>>>> cd832b3c
 	last := len(cx.stack) - 1
 	gtxid := int(cx.stack[last].Uint)
 	if gtxid >= len(cx.TxnGroup) {
@@ -2262,8 +2254,7 @@
 	cx.stack[last] = sv
 }
 
-<<<<<<< HEAD
-func opGtxnsas(cx *evalContext) {
+func opGtxnsas(cx *EvalContext) {
 	last := len(cx.stack) - 1
 	prev := last - 1
 
@@ -2273,7 +2264,7 @@
 		return
 	}
 	tx := &cx.TxnGroup[gtxid].Txn
-	field := TxnField(uint64(cx.program[cx.pc+1]))
+	field := TxnField(cx.program[cx.pc+1])
 	fs, ok := txnFieldSpecByField[field]
 	if !ok || fs.version > cx.version {
 		cx.err = fmt.Errorf("invalid txn field %d", field)
@@ -2294,10 +2285,7 @@
 	cx.stack = cx.stack[:last]
 }
 
-func opGaidImpl(cx *evalContext, groupIdx int, opName string) (sv stackValue, err error) {
-=======
 func opGaidImpl(cx *EvalContext, groupIdx int, opName string) (sv stackValue, err error) {
->>>>>>> cd832b3c
 	if groupIdx >= len(cx.TxnGroup) {
 		err = fmt.Errorf("%s lookup TxnGroup[%d] but it only has %d", opName, groupIdx, len(cx.TxnGroup))
 		return
