--- conflicted
+++ resolved
@@ -47,12 +47,9 @@
 // EvalMaxArgs is the maximum number of arguments to an LSig
 const EvalMaxArgs = 255
 
-<<<<<<< HEAD
 // EvalMaxScratchSize is the maximum number of scratch slots.
 const EvalMaxScratchSize = 255
 
-=======
->>>>>>> f7fd0424
 // stackValue is the type for the operand stack.
 // Each stackValue is either a valid []byte value or a uint64 value.
 // If (.Bytes != nil) the stackValue is a []byte value, otherwise uint64 value.
@@ -192,11 +189,7 @@
 		err = errLogicSignNotSupported
 		return
 	}
-<<<<<<< HEAD
-	if len(params.Txn.Lsig.Args) > EvalMaxArgs {
-=======
 	if params.Txn.Lsig.Args != nil && len(params.Txn.Lsig.Args) > EvalMaxArgs {
->>>>>>> f7fd0424
 		err = errTooManyArgs
 		return
 	}
@@ -210,11 +203,7 @@
 		cx.err = fmt.Errorf("program version %d greater than max supported version %d", version, EvalMaxVersion)
 		return false, cx.err
 	}
-<<<<<<< HEAD
-	if (params.Proto == nil) || (version > params.Proto.LogicSigVersion) {
-=======
 	if version > params.Proto.LogicSigVersion {
->>>>>>> f7fd0424
 		cx.err = fmt.Errorf("program version %d greater than protocol supported version %d", version, params.Proto.LogicSigVersion)
 		return false, cx.err
 	}
@@ -234,11 +223,7 @@
 		if cx.stepCount > len(cx.program) {
 			return false, errLoopDetected
 		}
-<<<<<<< HEAD
-		if params.Proto == nil || uint64(cx.cost) > params.Proto.LogicSigMaxCost {
-=======
 		if uint64(cx.cost) > params.Proto.LogicSigMaxCost {
->>>>>>> f7fd0424
 			return false, errCostTooHigh
 		}
 	}
@@ -295,11 +280,7 @@
 		err = fmt.Errorf("program version %d greater than max supported version %d", version, EvalMaxVersion)
 		return
 	}
-<<<<<<< HEAD
-	if (params.Proto == nil) || (version > params.Proto.LogicSigVersion) {
-=======
 	if version > params.Proto.LogicSigVersion {
->>>>>>> f7fd0424
 		err = fmt.Errorf("program version %d greater than protocol supported version %d", version, params.Proto.LogicSigVersion)
 		return
 	}
@@ -1063,15 +1044,9 @@
 		sv.Bytes = []byte(txn.Type)
 	case TypeEnum:
 		sv.Uint = uint64(txnTypeIndexes[string(txn.Type)])
-<<<<<<< HEAD
-	case 15:
-		sv.Uint = txn.XferAsset.Index
-	case 16:
-=======
 	case XferAsset:
 		sv.Uint = uint64(txn.XferAsset)
 	case AssetAmount:
->>>>>>> f7fd0424
 		sv.Uint = txn.AssetAmount
 	case AssetSender:
 		sv.Bytes = txn.AssetSender[:]
