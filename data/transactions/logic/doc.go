--- conflicted
+++ resolved
@@ -97,13 +97,8 @@
 	{"dup", "duplicate last value on stack"},
 	{"dup2", "duplicate two last values on stack: A, B -> A, B, A, B"},
 	{"concat", "pop two byte strings A and B and join them, push the result"},
-<<<<<<< HEAD
-	{"substring", "pop a byte string X. For immediate values in 0..255 M and N: extract a range of bytes from it starting at M up to but not including N, push the substring result. If N <= M, or either is larger than the string length, the program fails"},
-	{"substring3", "pop a byte string A and two integers B and C. Extract a range of bytes from A starting at B up to but not including C, push the substring result. If C <= B, or either is larger than the string length, the program fails"},
-=======
 	{"substring", "pop a byte string X. For immediate values in 0..255 M and N: extract a range of bytes from it starting at M up to but not including N, push the substring result. If N < M, or either is larger than the string length, the program fails"},
 	{"substring3", "pop a byte string A and two integers B and C. Extract a range of bytes from A starting at B up to but not including C, push the substring result. If C < B, or either is larger than the string length, the program fails"},
->>>>>>> f1d62cd7
 	{"balance", "get balance for the requested account specified by Txn.Accounts[A] in microalgos. A is specified as an account index in the Accounts field of the ApplicationCall transaction, zero index means the sender"},
 	{"app_opted_in", "check if account specified by Txn.Accounts[A] opted in for the application B => {0 or 1}"},
 	{"app_local_get", "read from account specified by Txn.Accounts[A] from local state of the current application key B => value"},
