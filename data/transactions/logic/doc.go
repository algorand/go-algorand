--- conflicted
+++ resolved
@@ -224,10 +224,7 @@
 	"app_global_del":    "params: state key.\n\nDeleting a key which is already absent has no effect on the application global state. (In particular, it does _not_ cause the program to fail.)",
 	"asset_holding_get": "params: Txn.Accounts offset (or, since v4, an account address that appears in Txn.Accounts or is Txn.Sender), asset id (or, since v4, a Txn.ForeignAssets offset). Return: did_exist flag (1 if exist and 0 otherwise), value.",
 	"asset_params_get":  "params: Before v4, Txn.ForeignAssets offset. Since v4, Txn.ForeignAssets offset or an asset id that appears in Txn.ForeignAssets. Return: did_exist flag (1 if exist and 0 otherwise), value.",
-<<<<<<< HEAD
-=======
 	"app_params_get":    "params: Txn.ForeignApps offset or an app id that appears in Txn.ForeignApps. Return: did_exist flag (1 if exist and 0 otherwise), value.",
->>>>>>> 415d82cd
 }
 
 // OpDocExtra returns extra documentation text about an op
