--- conflicted
+++ resolved
@@ -50,10 +50,6 @@
 	"&":                 "A bitwise-and B",
 	"^":                 "A bitwise-xor B",
 	"~":                 "bitwise invert value X",
-<<<<<<< HEAD
-	"mulw":              "A times B out to 128-bit long result as low (top) and high uint64 values on the stack",
-	"addw":              "A plus B out to 128-bit long result as sum (top) and carry-bit uint64 values on the stack",
-=======
 	"shl":               "A times 2^B, modulo 2^64",
 	"shr":               "A divided by 2^B",
 	"sqrt":              "The largest integer X such that X^2 <= A",
@@ -63,7 +59,6 @@
 	"mulw":              "A times B out to 128-bit long result as low (top) and high uint64 values on the stack",
 	"addw":              "A plus B out to 128-bit long result as sum (top) and carry-bit uint64 values on the stack",
 	"divmodw":           "Pop four uint64 values.  The deepest two are interpreted as a uint128 dividend (deepest value is high word), the top two are interpreted as a uint128 divisor.  Four uint64 values are pushed to the stack. The deepest two are the quotient (deeper value is the high uint64). The top two are the remainder, low bits on top.",
->>>>>>> 23bfcd79
 	"intcblock":         "prepare block of uint64 constants for use by intc",
 	"intc":              "push Ith constant from intcblock to stack",
 	"intc_0":            "push constant 0 from intcblock to stack",
@@ -78,10 +73,7 @@
 	"bytec_2":           "push constant 2 from bytecblock to stack",
 	"bytec_3":           "push constant 3 from bytecblock to stack",
 	"pushbytes":         "push the following program bytes to the stack",
-<<<<<<< HEAD
-=======
 	"bzero":             "push a byte-array of length A, containing all zero bytes",
->>>>>>> 23bfcd79
 	"arg":               "push Nth LogicSig argument to stack",
 	"arg_0":             "push LogicSig argument 0 to stack",
 	"arg_1":             "push LogicSig argument 1 to stack",
@@ -96,11 +88,8 @@
 	"global":            "push value from globals to stack",
 	"load":              "copy a value from scratch space to the stack",
 	"store":             "pop a value from the stack and store to scratch space",
-<<<<<<< HEAD
-=======
 	"gload":             "push Ith scratch space index of the Tth transaction in the current group",
 	"gloads":            "push Ith scratch space index of the Ath transaction in the current group",
->>>>>>> 23bfcd79
 	"bnz":               "branch to TARGET if value X is not zero",
 	"bz":                "branch to TARGET if value X is zero",
 	"b":                 "branch unconditionally to TARGET",
@@ -132,8 +121,6 @@
 	"asset_holding_get": "read from account specified by Txn.Accounts[A] and asset B holding field X (imm arg) => {0 or 1 (top), value}",
 	"asset_params_get":  "read from asset Txn.ForeignAssets[A] params field X (imm arg) => {0 or 1 (top), value}",
 	"assert":            "immediately fail unless value X is a non-zero number",
-<<<<<<< HEAD
-=======
 	"callsub":           "branch unconditionally to TARGET, saving the next instruction on the call stack",
 	"retsub":            "pop the top instruction from the call stack and branch to it",
 
@@ -152,7 +139,6 @@
 	"b&":  "A bitwise-and B, where A and B are byte-arrays, zero-left extended to the greater of their lengths",
 	"b^":  "A bitwise-xor B, where A and B are byte-arrays, zero-left extended to the greater of their lengths",
 	"b~":  "A with all bits inverted",
->>>>>>> 23bfcd79
 }
 
 // OpDoc returns a description of the op
@@ -175,13 +161,6 @@
 	"gtxna":             "{uint8 transaction group index} {uint8 transaction field index} {uint8 transaction field array index}",
 	"gtxnsa":            "{uint8 transaction field index} {uint8 transaction field array index}",
 	"global":            "{uint8 global field index}",
-<<<<<<< HEAD
-	"bnz":               "{0..0x7fff forward branch offset, big endian}",
-	"bz":                "{0..0x7fff forward branch offset, big endian}",
-	"b":                 "{0..0x7fff forward branch offset, big endian}",
-	"load":              "{uint8 position in scratch space to load from}",
-	"store":             "{uint8 position in scratch space to store to}",
-=======
 	"bnz":               "{int16 branch offset, big endian. (negative offsets are illegal before v4)}",
 	"bz":                "{int16 branch offset, big endian. (negative offsets are illegal before v4)}",
 	"b":                 "{int16 branch offset, big endian. (negative offsets are illegal before v4)}",
@@ -189,7 +168,6 @@
 	"store":             "{uint8 position in scratch space to store to}",
 	"gload":             "{uint8 transaction group index} {uint8 position in scratch space to load from}",
 	"gloads":            "{uint8 position in scratch space to load from}",
->>>>>>> 23bfcd79
 	"substring":         "{uint8 start position} {uint8 end position}",
 	"dig":               "{uint8 depth}",
 	"asset_holding_get": "{uint8 asset holding field index}",
@@ -204,26 +182,15 @@
 // further documentation on the function of the opcode
 var opDocExtras = map[string]string{
 	"ed25519verify":     "The 32 byte public key is the last element on the stack, preceded by the 64 byte signature at the second-to-last element on the stack, preceded by the data which was signed at the third-to-last element on the stack.",
-<<<<<<< HEAD
-	"bnz":               "The `bnz` instruction opcode 0x40 is followed by two immediate data bytes which are a high byte first and low byte second which together form a 16 bit offset which the instruction may branch to. For a bnz instruction at `pc`, if the last element of the stack is not zero then branch to instruction at `pc + 3 + N`, else proceed to next instruction at `pc + 3`. Branch targets must be well aligned instructions. (e.g. Branching to the second byte of a 2 byte op will be rejected.) Branch offsets are currently limited to forward branches only, 0-0x7fff. A future expansion might make this a signed 16 bit integer allowing for backward branches and looping.\n\nAt LogicSigVersion 2 it became allowed to branch to the end of the program exactly after the last instruction: bnz to byte N (with 0-indexing) was illegal for a TEAL program with N bytes before LogicSigVersion 2, and is legal after it. This change eliminates the need for a last instruction of no-op as a branch target at the end. (Branching beyond the end--in other words, to a byte larger than N--is still illegal and will cause the program to fail.)",
-	"bz":                "See `bnz` for details on how branches work. `bz` inverts the behavior of `bnz`.",
-	"b":                 "See `bnz` for details on how branches work. `b` always jumps to the offset.",
-=======
 	"bnz":               "The `bnz` instruction opcode 0x40 is followed by two immediate data bytes which are a high byte first and low byte second which together form a 16 bit offset which the instruction may branch to. For a bnz instruction at `pc`, if the last element of the stack is not zero then branch to instruction at `pc + 3 + N`, else proceed to next instruction at `pc + 3`. Branch targets must be well aligned instructions. (e.g. Branching to the second byte of a 2 byte op will be rejected.) Branch offsets are limited to forward branches only, 0-0x7fff until v4. v4 treats offset as a signed 16 bit integer allowing for backward branches and looping.\n\nAt LogicSigVersion 2 it became allowed to branch to the end of the program exactly after the last instruction: bnz to byte N (with 0-indexing) was illegal for a TEAL program with N bytes before LogicSigVersion 2, and is legal after it. This change eliminates the need for a last instruction of no-op as a branch target at the end. (Branching beyond the end--in other words, to a byte larger than N--is still illegal and will cause the program to fail.)",
 	"bz":                "See `bnz` for details on how branches work. `bz` inverts the behavior of `bnz`.",
 	"b":                 "See `bnz` for details on how branches work. `b` always jumps to the offset.",
 	"callsub":           "The call stack is separate from the data stack. Only `callsub` and `retsub` manipulate it.`",
 	"retsub":            "The call stack is separate from the data stack. Only `callsub` and `retsub` manipulate it.`",
->>>>>>> 23bfcd79
 	"intcblock":         "`intcblock` loads following program bytes into an array of integer constants in the evaluator. These integer constants can be referred to by `intc` and `intc_*` which will push the value onto the stack. Subsequent calls to `intcblock` reset and replace the integer constants available to the script.",
 	"bytecblock":        "`bytecblock` loads the following program bytes into an array of byte-array constants in the evaluator. These constants can be referred to by `bytec` and `bytec_*` which will push the value onto the stack. Subsequent calls to `bytecblock` reset and replace the bytes constants available to the script.",
 	"*":                 "Overflow is an error condition which halts execution and fails the transaction. Full precision is available from `mulw`.",
 	"+":                 "Overflow is an error condition which halts execution and fails the transaction. Full precision is available from `addw`.",
-<<<<<<< HEAD
-	"txn":               "FirstValidTime causes the program to fail. The field is reserved for future use.",
-	"gtxn":              "for notes on transaction fields available, see `txn`. If this transaction is _i_ in the group, `gtxn i field` is equivalent to `txn field`.",
-	"gtxns":             "for notes on transaction fields available, see `txn`. If top of stack is _i_, `gtxns field` is equivalent to `gtxn _i_ field`. gtxns exists so that _i_ can be calculated, often based on the index of the current transaction.",
-=======
 	"/":                 "`divmodw` is available to divide the two-element values produced by `mulw` and `addw`.",
 	"bitlen":            "bitlen interprets arrays as big-endian integers, unlike setbit/getbit",
 	"txn":               "FirstValidTime causes the program to fail. The field is reserved for future use.",
@@ -231,7 +198,6 @@
 	"gtxns":             "for notes on transaction fields available, see `txn`. If top of stack is _i_, `gtxns field` is equivalent to `gtxn _i_ field`. gtxns exists so that _i_ can be calculated, often based on the index of the current transaction.",
 	"gload":             "The `gload` opcode can only access scratch spaces of previous app calls contained in the current group.",
 	"gloads":            "The `gloads` opcode can only access scratch spaces of previous app calls contained in the current group.",
->>>>>>> 23bfcd79
 	"btoi":              "`btoi` panics if the input is longer than 8 bytes.",
 	"concat":            "`concat` panics if the result would be greater than 4096 bytes.",
 	"pushbytes":         "pushbytes args are not added to the bytecblock during assembly processes",
@@ -255,31 +221,6 @@
 	return opDocExtras[opName]
 }
 
-<<<<<<< HEAD
-// OpGroup is a grouping of ops for documentation purposes.
-// e.g. "Arithmetic", ["+": "-", ...]
-type OpGroup struct {
-	GroupName string
-	Ops       []string
-}
-
-// OpGroupList is groupings of ops for documentation purposes.
-var OpGroupList = []OpGroup{
-	{"Arithmetic", []string{"sha256", "keccak256", "sha512_256", "ed25519verify", "+", "-", "/", "*", "<", ">", "<=", ">=", "&&", "||", "==", "!=", "!", "len", "itob", "btoi", "%", "|", "&", "^", "~", "mulw", "addw", "getbit", "setbit", "getbyte", "setbyte", "concat", "substring", "substring3"}},
-	{"Loading Values", []string{"intcblock", "intc", "intc_0", "intc_1", "intc_2", "intc_3", "pushint", "bytecblock", "bytec", "bytec_0", "bytec_1", "bytec_2", "bytec_3", "pushbytes", "arg", "arg_0", "arg_1", "arg_2", "arg_3", "txn", "gtxn", "txna", "gtxna", "gtxns", "gtxnsa", "global", "load", "store"}},
-	{"Flow Control", []string{"err", "bnz", "bz", "b", "return", "pop", "dup", "dup2", "dig", "swap", "select", "assert"}},
-	{"State Access", []string{"balance", "min_balance", "app_opted_in", "app_local_get", "app_local_get_ex", "app_global_get", "app_global_get_ex", "app_local_put", "app_global_put", "app_local_del", "app_global_del", "asset_holding_get", "asset_params_get"}},
-}
-
-// OpCost indicates the cost of an operation over the range of
-// LogicVersions from From to To.
-type OpCost struct {
-	From int
-	To   int
-	Cost int
-}
-
-=======
 // OpGroups is groupings of ops for documentation purposes.
 var OpGroups = map[string][]string{
 	"Arithmetic":           {"sha256", "keccak256", "sha512_256", "ed25519verify", "+", "-", "/", "*", "<", ">", "<=", ">=", "&&", "||", "shl", "shr", "sqrt", "bitlen", "exp", "==", "!=", "!", "len", "itob", "btoi", "%", "|", "&", "^", "~", "mulw", "addw", "divmodw", "expw", "getbit", "setbit", "getbyte", "setbyte", "concat", "substring", "substring3"},
@@ -298,7 +239,6 @@
 	Cost int
 }
 
->>>>>>> 23bfcd79
 // OpAllCosts returns an array of the cost score for an op by version.
 // Each entry indicates the cost over a range of versions, so if the
 // cost has remained constant, there is only one result, otherwise
