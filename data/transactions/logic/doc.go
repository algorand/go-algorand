--- conflicted
+++ resolved
@@ -166,6 +166,7 @@
 	"acct_params_get":   "X is field F from account A. Y is 1 if A owns positive algos, else 0",
 	"assert":            "immediately fail unless A is a non-zero number",
 	"callsub":           "branch unconditionally to TARGET, saving the next instruction on the call stack",
+	"proto":             "Prepare top call frame for a retsub that will assume A args and R return values.",
 	"retsub":            "pop the top instruction from the call stack and branch to it",
 
 	"b+":  "A plus B. A and B are interpreted as big-endian unsigned integers",
@@ -197,7 +198,10 @@
 
 	"switch": "branch to the Ath label. Continue at following instruction if index A exceeds the number of labels.",
 
-<<<<<<< HEAD
+	"frame_dig":  "Nth (signed) value from the frame pointer.",
+	"frame_bury": "Replace the Nth (signed) value from the frame pointer in the stack",
+	"popn":       "Remove N values from the top of the stack",
+
 	"box_create":  "create a box named A, of length B. Fail if A is empty or B exceeds 32,768. Returns 0 if A already existed, else 1",
 	"box_extract": "read C bytes from box A, starting at offset B. Fail if A does not exist, or the byte range is outside A's size.",
 	"box_replace": "write byte-array C into box A, starting at offset B. Fail if A does not exist, or the byte range is outside A's size.",
@@ -205,12 +209,6 @@
 	"box_len":     "X is the length of box A if A exists, else 0. Y is 1 if A exists, else 0.",
 	"box_get":     "X is the contents of box A if A exists, else ''. Y is 1 if A exists, else 0.",
 	"box_put":     "replaces the contents of box A with byte-array B. Fails if A exists and len(B) != len(box A). Creates A if it does not exist",
-=======
-	"proto":      "Prepare top call frame for a retsub that will assume A args and R return values.",
-	"frame_dig":  "Nth (signed) value from the frame pointer.",
-	"frame_bury": "Replace the Nth (signed) value from the frame pointer in the stack",
-	"popn":       "Remove N values from the top of the stack",
->>>>>>> fdef01f4
 }
 
 // OpDoc returns a description of the op
@@ -309,6 +307,7 @@
 	"bz":                  "See `bnz` for details on how branches work. `bz` inverts the behavior of `bnz`.",
 	"b":                   "See `bnz` for details on how branches work. `b` always jumps to the offset.",
 	"callsub":             "The call stack is separate from the data stack. Only `callsub`, `retsub`, and `proto` manipulate it.",
+	"proto":               "Fails unless the last instruction executed was a `callsub`.",
 	"retsub":              "If the current frame was prepared by `proto A R`, `retsub` will remove the 'A' arguments from the stack, move the `R` return values down, and pop any stack locations above the relocated return values.",
 	"intcblock":           "`intcblock` loads following program bytes into an array of integer constants in the evaluator. These integer constants can be referred to by `intc` and `intc_*` which will push the value onto the stack. Subsequent calls to `intcblock` reset and replace the integer constants available to the script.",
 	"bytecblock":          "`bytecblock` loads the following program bytes into an array of byte-array constants in the evaluator. These constants can be referred to by `bytec` and `bytec_*` which will push the value onto the stack. Subsequent calls to `bytecblock` reset and replace the bytes constants available to the script.",
@@ -351,14 +350,10 @@
 
 	"base64_decode": "*Warning*: Usage should be restricted to very rare use cases. In almost all cases, smart contracts should directly handle non-encoded byte-strings.	This opcode should only be used in cases where base64 is the only available option, e.g. interoperability with a third-party that only signs base64 strings.\n\n Decodes A using the base64 encoding E. Specify the encoding with an immediate arg either as URL and Filename Safe (`URLEncoding`) or Standard (`StdEncoding`). See [RFC 4648 sections 4 and 5](https://rfc-editor.org/rfc/rfc4648.html#section-4). It is assumed that the encoding ends with the exact number of `=` padding characters as required by the RFC. When padding occurs, any unused pad bits in the encoding must be set to zero or the decoding will fail. The special cases of `\\n` and `\\r` are allowed but completely ignored. An error will result when attempting to decode a string with a character that is not in the encoding alphabet or not one of `=`, `\\r`, or `\\n`.",
 	"json_ref": "*Warning*: Usage should be restricted to very rare use cases, as JSON decoding is expensive and quite limited. In addition, JSON objects are large and not optimized for size.\n\nAlmost all smart contracts should use simpler and smaller methods (such as the [ABI](https://arc.algorand.foundation/ARCs/arc-0004). This opcode should only be used in cases where JSON is only available option, e.g. when a third-party only signs JSON.",
-<<<<<<< HEAD
 
 	"box_create": "Newly created boxes are filled with 0 bytes. `box_create` will fail if the referenced box already exists with a different size. Otherwise, existing boxes are unchanged by `box_create`.",
 	"box_get":    "For boxes that exceed 4,096 bytes, consider `box_create`, `box_extract`, and `box_replace`",
 	"box_put":    "For boxes that exceed 4,096 bytes, consider `box_create`, `box_extract`, and `box_replace`",
-=======
-	"proto":    "Fails unless the last instruction executed was a `callsub`.",
->>>>>>> fdef01f4
 }
 
 // OpDocExtra returns extra documentation text about an op
@@ -375,13 +370,8 @@
 	"Byte Array Arithmetic":   {"b+", "b-", "b/", "b*", "b<", "b>", "b<=", "b>=", "b==", "b!=", "b%", "bsqrt"},
 	"Byte Array Logic":        {"b|", "b&", "b^", "b~"},
 	"Loading Values":          {"intcblock", "intc", "intc_0", "intc_1", "intc_2", "intc_3", "pushint", "bytecblock", "bytec", "bytec_0", "bytec_1", "bytec_2", "bytec_3", "pushbytes", "bzero", "arg", "arg_0", "arg_1", "arg_2", "arg_3", "args", "txn", "gtxn", "txna", "txnas", "gtxna", "gtxnas", "gtxns", "gtxnsa", "gtxnsas", "global", "load", "loads", "store", "stores", "gload", "gloads", "gloadss", "gaid", "gaids"},
-<<<<<<< HEAD
-	"Flow Control":            {"err", "bnz", "bz", "b", "return", "pop", "dup", "dup2", "dig", "cover", "uncover", "swap", "select", "assert", "callsub", "retsub", "switch"},
+	"Flow Control":            {"err", "bnz", "bz", "b", "return", "pop", "popn", "dup", "dup2", "dupn", "dig", "bury", "cover", "uncover", "frame_dig", "frame_bury", "swap", "select", "assert", "callsub", "proto", "retsub", "switch"},
 	"State Access":            {"balance", "min_balance", "app_opted_in", "app_local_get", "app_local_get_ex", "app_global_get", "app_global_get_ex", "app_local_put", "app_global_put", "app_local_del", "app_global_del", "asset_holding_get", "asset_params_get", "app_params_get", "acct_params_get", "log", "block", "box_create", "box_extract", "box_replace", "box_del", "box_len", "box_get", "box_put"},
-=======
-	"Flow Control":            {"err", "bnz", "bz", "b", "return", "pop", "popn", "dup", "dup2", "dupn", "dig", "bury", "cover", "uncover", "frame_dig", "frame_bury", "swap", "select", "assert", "callsub", "proto", "retsub", "switch"},
-	"State Access":            {"balance", "min_balance", "app_opted_in", "app_local_get", "app_local_get_ex", "app_global_get", "app_global_get_ex", "app_local_put", "app_global_put", "app_local_del", "app_global_del", "asset_holding_get", "asset_params_get", "app_params_get", "acct_params_get", "log", "block"},
->>>>>>> fdef01f4
 	"Inner Transactions":      {"itxn_begin", "itxn_next", "itxn_field", "itxn_submit", "itxn", "itxna", "itxnas", "gitxn", "gitxna", "gitxnas"},
 }
 
