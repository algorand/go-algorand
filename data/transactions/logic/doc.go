--- conflicted
+++ resolved
@@ -433,17 +433,10 @@
 	"FreezeAssetAccount": "32 byte address of the account whose asset slot is being frozen or un-frozen",
 	"FreezeAssetFrozen":  "The new frozen value, 0 or 1",
 
-<<<<<<< HEAD
-	"Logs":              "Log messages emitted by an application call (itxn only)",
-	"NumLogs":           "Number of Logs (itxn only)",
-	"EvalConfigAsset":   "Asset ID allocated by the creation of an ASA (itxn only)",
-	"EvalApplicationID": "ApplicationID allocated by the creation of an application (itxn only)",
-=======
 	"Logs":                 "Log messages emitted by an application call (itxn only)",
 	"NumLogs":              "Number of Logs (itxn only)",
 	"CreatedAssetID":       "Asset ID allocated by the creation of an ASA (itxn only)",
 	"CreatedApplicationID": "ApplicationID allocated by the creation of an application (itxn only)",
->>>>>>> e1ad5625
 }
 
 // TxnFieldDocs are notes on fields available by `txn` and `gtxn` with extra versioning info if any
