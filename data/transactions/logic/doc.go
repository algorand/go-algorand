// Copyright (C) 2019-2022 Algorand, Inc.
// This file is part of go-algorand
//
// go-algorand is free software: you can redistribute it and/or modify
// it under the terms of the GNU Affero General Public License as
// published by the Free Software Foundation, either version 3 of the
// License, or (at your option) any later version.
//
// go-algorand is distributed in the hope that it will be useful,
// but WITHOUT ANY WARRANTY; without even the implied warranty of
// MERCHANTABILITY or FITNESS FOR A PARTICULAR PURPOSE.  See the
// GNU Affero General Public License for more details.
//
// You should have received a copy of the GNU Affero General Public License
// along with go-algorand.  If not, see <https://www.gnu.org/licenses/>.

package logic

import (
	"github.com/algorand/go-algorand/protocol"
)

// short description of every op
var opDocByName = map[string]string{
<<<<<<< HEAD
	"err":                 "Error. Fail immediately. This is primarily a fencepost against accidental zero bytes getting compiled into programs.",
	"sha256":              "SHA256 hash of value X, yields [32]byte",
	"keccak256":           "Keccak256 hash of value X, yields [32]byte",
	"sha512_256":          "SHA512_256 hash of value X, yields [32]byte",
	"sha3_256":            "SHA3_256 hash of value X, yields [32]byte",
=======
	"err":                 "Fail immediately.",
	"sha256":              "SHA256 hash of value A, yields [32]byte",
	"keccak256":           "Keccak256 hash of value A, yields [32]byte",
	"sha512_256":          "SHA512_256 hash of value A, yields [32]byte",
>>>>>>> 5a729861
	"ed25519verify":       "for (data A, signature B, pubkey C) verify the signature of (\"ProgData\" || program_hash || data) against the pubkey => {0 or 1}",
	"ecdsa_verify":        "for (data A, signature B, C and pubkey D, E) verify the signature of the data against the pubkey => {0 or 1}",
	"ecdsa_pk_decompress": "decompress pubkey A into components X, Y",
	"ecdsa_pk_recover":    "for (data A, recovery id B, signature C, D) recover a public key",

	"+":       "A plus B. Fail on overflow.",
	"-":       "A minus B. Fail if B > A.",
	"/":       "A divided by B (truncated division). Fail if B == 0.",
	"*":       "A times B. Fail on overflow.",
	"<":       "A less than B => {0 or 1}",
	">":       "A greater than B => {0 or 1}",
	"<=":      "A less than or equal to B => {0 or 1}",
	">=":      "A greater than or equal to B => {0 or 1}",
	"&&":      "A is not zero and B is not zero => {0 or 1}",
	"||":      "A is not zero or B is not zero => {0 or 1}",
	"==":      "A is equal to B => {0 or 1}",
	"!=":      "A is not equal to B => {0 or 1}",
	"!":       "A == 0 yields 1; else 0",
	"len":     "yields length of byte value A",
	"itob":    "converts uint64 A to big endian bytes",
	"btoi":    "converts bytes A as big endian to uint64",
	"%":       "A modulo B. Fail if B == 0.",
	"|":       "A bitwise-or B",
	"&":       "A bitwise-and B",
	"^":       "A bitwise-xor B",
	"~":       "bitwise invert value A",
	"shl":     "A times 2^B, modulo 2^64",
	"shr":     "A divided by 2^B",
	"sqrt":    "The largest integer I such that I^2 <= A",
	"bitlen":  "The highest set bit in A. If A is a byte-array, it is interpreted as a big-endian unsigned integer. bitlen of 0 is 0, bitlen of 8 is 4",
	"exp":     "A raised to the Bth power. Fail if A == B == 0 and on overflow",
	"expw":    "A raised to the Bth power as a 128-bit result in two uint64s. X is the high 64 bits, Y is the low. Fail if A == B == 0 or if the results exceeds 2^128-1",
	"mulw":    "A times B as a 128-bit result in two uint64s. X is the high 64 bits, Y is the low",
	"addw":    "A plus B as a 128-bit result. X is the carry-bit, Y is the low-order 64 bits.",
	"divw":    "A,B / C. Fail if C == 0 or if result overflows.",
	"divmodw": "W,X = (A,B / C,D); Y,Z = (A,B modulo C,D)",

	"intcblock":  "prepare block of uint64 constants for use by intc",
	"intc":       "Ith constant from intcblock",
	"intc_0":     "constant 0 from intcblock",
	"intc_1":     "constant 1 from intcblock",
	"intc_2":     "constant 2 from intcblock",
	"intc_3":     "constant 3 from intcblock",
	"pushint":    "immediate UINT",
	"bytecblock": "prepare block of byte-array constants for use by bytec",
	"bytec":      "Ith constant from bytecblock",
	"bytec_0":    "constant 0 from bytecblock",
	"bytec_1":    "constant 1 from bytecblock",
	"bytec_2":    "constant 2 from bytecblock",
	"bytec_3":    "constant 3 from bytecblock",
	"pushbytes":  "immediate BYTES",

	"bzero":   "zero filled byte-array of length A",
	"arg":     "Nth LogicSig argument",
	"arg_0":   "LogicSig argument 0",
	"arg_1":   "LogicSig argument 1",
	"arg_2":   "LogicSig argument 2",
	"arg_3":   "LogicSig argument 3",
	"args":    "Ath LogicSig argument",
	"txn":     "field F of current transaction",
	"gtxn":    "field F of the Tth transaction in the current group",
	"gtxns":   "field F of the Ath transaction in the current group",
	"txna":    "Ith value of the array field F of the current transaction",
	"gtxna":   "Ith value of the array field F from the Tth transaction in the current group",
	"gtxnsa":  "Ith value of the array field F from the Ath transaction in the current group",
	"txnas":   "Ath value of the array field F of the current transaction",
	"gtxnas":  "Ath value of the array field F from the Tth transaction in the current group",
	"gtxnsas": "Bth value of the array field F from the Ath transaction in the current group",
	"itxn":    "field F of the last inner transaction",
	"itxna":   "Ith value of the array field F of the last inner transaction",
	"itxnas":  "Ath value of the array field F of the last inner transaction",
	"gitxn":   "field F of the Tth transaction in the last inner group submitted",
	"gitxna":  "Ith value of the array field F from the Tth transaction in the last inner group submitted",
	"gitxnas": "Ath value of the array field F from the Tth transaction in the last inner group submitted",

	"global":  "global field F",
	"load":    "Ith scratch space value. All scratch spaces are 0 at program start.",
	"store":   "store A to the Ith scratch space",
	"loads":   "Ath scratch space value.  All scratch spaces are 0 at program start.",
	"stores":  "store B to the Ath scratch space",
	"gload":   "Ith scratch space value of the Tth transaction in the current group",
	"gloads":  "Ith scratch space value of the Ath transaction in the current group",
	"gloadss": "Bth scratch space value of the Ath transaction in the current group",
	"gaid":    "ID of the asset or application created in the Tth transaction of the current group",
	"gaids":   "ID of the asset or application created in the Ath transaction of the current group",

	"bnz":     "branch to TARGET if value A is not zero",
	"bz":      "branch to TARGET if value A is zero",
	"b":       "branch unconditionally to TARGET",
	"return":  "use A as success value; end",
	"pop":     "discard A",
	"dup":     "duplicate A",
	"dup2":    "duplicate A and B",
	"dig":     "Nth value from the top of the stack. dig 0 is equivalent to dup",
	"cover":   "remove top of stack, and place it deeper in the stack such that N elements are above it. Fails if stack depth <= N.",
	"uncover": "remove the value at depth N in the stack and shift above items down so the Nth deep value is on top of the stack. Fails if stack depth <= N.",
	"swap":    "swaps A and B on stack",
	"select":  "selects one of two values based on top-of-stack: B if C != 0, else A",

	"concat":         "join A and B",
	"substring":      "A range of bytes from A starting at S up to but not including E. If E < S, or either is larger than the array length, the program fails",
	"substring3":     "A range of bytes from A starting at B up to but not including C. If C < B, or either is larger than the array length, the program fails",
	"getbit":         "Bth bit of (byte-array or integer) A.",
	"setbit":         "Copy of (byte-array or integer) A, with the Bth bit set to (0 or 1) C",
	"getbyte":        "Bth byte of A, as an integer",
	"setbyte":        "Copy of A with the Bth byte set to small integer (between 0..255) C",
	"extract":        "A range of bytes from A starting at S up to but not including S+L. If L is 0, then extract to the end of the string. If S or S+L is larger than the array length, the program fails",
	"extract3":       "A range of bytes from A starting at B up to but not including B+C. If B+C is larger than the array length, the program fails",
	"extract_uint16": "A uint16 formed from a range of big-endian bytes from A starting at B up to but not including B+2. If B+2 is larger than the array length, the program fails",
	"extract_uint32": "A uint32 formed from a range of big-endian bytes from A starting at B up to but not including B+4. If B+4 is larger than the array length, the program fails",
	"extract_uint64": "A uint64 formed from a range of big-endian bytes from A starting at B up to but not including B+8. If B+8 is larger than the array length, the program fails",
	"base64_decode":  "decode A which was base64-encoded using _encoding_ E. Fail if A is not base64 encoded with encoding E",

	"balance":           "get balance for account A, in microalgos. The balance is observed after the effects of previous transactions in the group, and after the fee for the current transaction is deducted.",
	"min_balance":       "get minimum required balance for account A, in microalgos. Required balance is affected by [ASA](https://developer.algorand.org/docs/features/asa/#assets-overview) and [App](https://developer.algorand.org/docs/features/asc1/stateful/#minimum-balance-requirement-for-a-smart-contract) usage. When creating or opting into an app, the minimum balance grows before the app code runs, therefore the increase is visible there. When deleting or closing out, the minimum balance decreases after the app executes.",
	"app_opted_in":      "1 if account A is opted in to application B, else 0",
	"app_local_get":     "local state of the key B in the current application in account A",
	"app_local_get_ex":  "X is the local state of application B, key C in account A. Y is 1 if key existed, else 0",
	"app_global_get":    "global state of the key A in the current application",
	"app_global_get_ex": "X is the global state of application A, key B. Y is 1 if key existed, else 0",
	"app_local_put":     "write C to key B in account A's local state of the current application",
	"app_global_put":    "write B to key A in the global state of the current application",
	"app_local_del":     "delete key B from account A's local state of the current application",
	"app_global_del":    "delete key A from the global state of the current application",
	"asset_holding_get": "X is field F from account A's holding of asset B. Y is 1 if A is opted into B, else 0",
	"asset_params_get":  "X is field F from asset A. Y is 1 if A exists, else 0",
	"app_params_get":    "X is field F from app A. Y is 1 if A exists, else 0",
	"acct_params_get":   "X is field F from account A. Y is 1 if A owns positive algos, else 0",
	"assert":            "immediately fail unless A is a non-zero number",
	"callsub":           "branch unconditionally to TARGET, saving the next instruction on the call stack",
	"retsub":            "pop the top instruction from the call stack and branch to it",

	"b+":  "A plus B. A and B are interpreted as big-endian unsigned integers",
	"b-":  "A minus B. A and B are interpreted as big-endian unsigned integers. Fail on underflow.",
	"b/":  "A divided by B (truncated division). A and B are interpreted as big-endian unsigned integers. Fail if B is zero.",
	"b*":  "A times B. A and B are interpreted as big-endian unsigned integers.",
	"b<":  "1 if A is less than B, else 0. A and B are interpreted as big-endian unsigned integers",
	"b>":  "1 if A is greater than B, else 0. A and B are interpreted as big-endian unsigned integers",
	"b<=": "1 if A is less than or equal to B, else 0. A and B are interpreted as big-endian unsigned integers",
	"b>=": "1 if A is greater than or equal to B, else 0. A and B are interpreted as big-endian unsigned integers",
	"b==": "1 if A is equal to B, else 0. A and B are interpreted as big-endian unsigned integers",
	"b!=": "0 if A is equal to B, else 1. A and B are interpreted as big-endian unsigned integers",
	"b%":  "A modulo B. A and B are interpreted as big-endian unsigned integers. Fail if B is zero.",
	"b|":  "A bitwise-or B. A and B are zero-left extended to the greater of their lengths",
	"b&":  "A bitwise-and B. A and B are zero-left extended to the greater of their lengths",
	"b^":  "A bitwise-xor B. A and B are zero-left extended to the greater of their lengths",
	"b~":  "A with all bits inverted",

	"bsqrt": "The largest integer I such that I^2 <= A. A and I are interpreted as big-endian unsigned integers",

	"log":         "write A to log state of the current application",
	"itxn_begin":  "begin preparation of a new inner transaction in a new transaction group",
	"itxn_next":   "begin preparation of a new inner transaction in the same transaction group",
	"itxn_field":  "set field F of the current inner transaction to A",
	"itxn_submit": "execute the current inner transaction group. Fail if executing this group would exceed the inner transaction limit, or if any transaction in the group fails.",
}

// OpDoc returns a description of the op
func OpDoc(opName string) string {
	return opDocByName[opName]
}

var opcodeImmediateNotes = map[string]string{
	"intcblock":  "{varuint length} [{varuint value}, ...]",
	"intc":       "{uint8 int constant index}",
	"pushint":    "{varuint int}",
	"bytecblock": "{varuint length} [({varuint value length} bytes), ...]",
	"bytec":      "{uint8 byte constant index}",
	"pushbytes":  "{varuint length} {bytes}",

	"arg":    "{uint8 arg index N}",
	"global": "{uint8 global field index}",

	"txn":     "{uint8 transaction field index}",
	"gtxn":    "{uint8 transaction group index} {uint8 transaction field index}",
	"gtxns":   "{uint8 transaction field index}",
	"txna":    "{uint8 transaction field index} {uint8 transaction field array index}",
	"gtxna":   "{uint8 transaction group index} {uint8 transaction field index} {uint8 transaction field array index}",
	"gtxnsa":  "{uint8 transaction field index} {uint8 transaction field array index}",
	"txnas":   "{uint8 transaction field index}",
	"gtxnas":  "{uint8 transaction group index} {uint8 transaction field index}",
	"gtxnsas": "{uint8 transaction field index}",

	"bnz":     "{int16 branch offset, big endian}",
	"bz":      "{int16 branch offset, big endian}",
	"b":       "{int16 branch offset, big endian}",
	"callsub": "{int16 branch offset, big endian}",

	"load":   "{uint8 position in scratch space to load from}",
	"store":  "{uint8 position in scratch space to store to}",
	"gload":  "{uint8 transaction group index} {uint8 position in scratch space to load from}",
	"gloads": "{uint8 position in scratch space to load from}",
	"gaid":   "{uint8 transaction group index}",

	"substring": "{uint8 start position} {uint8 end position}",
	"extract":   "{uint8 start position} {uint8 length}",
	"dig":       "{uint8 depth}",
	"cover":     "{uint8 depth}",
	"uncover":   "{uint8 depth}",

	"asset_holding_get": "{uint8 asset holding field index}",
	"asset_params_get":  "{uint8 asset params field index}",
	"app_params_get":    "{uint8 app params field index}",
	"acct_params_get":   "{uint8 account params field index}",

	"itxn_field": "{uint8 transaction field index}",
	"itxn":       "{uint8 transaction field index}",
	"itxna":      "{uint8 transaction field index} {uint8 transaction field array index}",
	"itxnas":     "{uint8 transaction field index}",
	"gitxn":      "{uint8 transaction group index} {uint8 transaction field index}",
	"gitxna":     "{uint8 transaction group index} {uint8 transaction field index} {uint8 transaction field array index}",
	"gitxnas":    "{uint8 transaction group index} {uint8 transaction field index}",

	"ecdsa_verify":        "{uint8 curve index}",
	"ecdsa_pk_decompress": "{uint8 curve index}",
	"ecdsa_pk_recover":    "{uint8 curve index}",

	"base64_decode": "{uint8 encoding index}",
}

// OpImmediateNote returns a short string about immediate data which follows the op byte
func OpImmediateNote(opName string) string {
	return opcodeImmediateNotes[opName]
}

var opcodeSpecialStackEffects = map[string]string{
	"dup":     "..., A &rarr; ..., A, A",
	"dup2":    "..., A, B &rarr; ..., A, B, A, B",
	"dig":     "..., A, [N items] &rarr; ..., A, [N items], A",
	"swap":    "..., A, B &rarr; ..., B, A",
	"select":  "..., A, B, C &rarr; ..., A or B",
	"cover":   "..., [N items], A &rarr; ..., A, [N items]",
	"uncover": "..., A, [N items] &rarr; ..., [N items], A",
}

// OpStackEffects returns a "stack pattern" for opcodes that do not have a derivable effect
func OpStackEffects(opName string) string {
	return opcodeSpecialStackEffects[opName]
}

// further documentation on the function of the opcode
var opDocExtras = map[string]string{
	"ed25519verify":       "The 32 byte public key is the last element on the stack, preceded by the 64 byte signature at the second-to-last element on the stack, preceded by the data which was signed at the third-to-last element on the stack.",
	"ecdsa_verify":        "The 32 byte Y-component of a public key is the last element on the stack, preceded by X-component of a pubkey, preceded by S and R components of a signature, preceded by the data that is fifth element on the stack. All values are big-endian encoded. The signed data must be 32 bytes long, and signatures in lower-S form are only accepted.",
	"ecdsa_pk_decompress": "The 33 byte public key in a compressed form to be decompressed into X and Y (top) components. All values are big-endian encoded.",
	"ecdsa_pk_recover":    "S (top) and R elements of a signature, recovery id and data (bottom) are expected on the stack and used to deriver a public key. All values are big-endian encoded. The signed data must be 32 bytes long.",
	"bnz":                 "The `bnz` instruction opcode 0x40 is followed by two immediate data bytes which are a high byte first and low byte second which together form a 16 bit offset which the instruction may branch to. For a bnz instruction at `pc`, if the last element of the stack is not zero then branch to instruction at `pc + 3 + N`, else proceed to next instruction at `pc + 3`. Branch targets must be aligned instructions. (e.g. Branching to the second byte of a 2 byte op will be rejected.) Starting at v4, the offset is treated as a signed 16 bit integer allowing for backward branches and looping. In prior version (v1 to v3), branch offsets are limited to forward branches only, 0-0x7fff.\n\nAt v2 it became allowed to branch to the end of the program exactly after the last instruction: bnz to byte N (with 0-indexing) was illegal for a TEAL program with N bytes before v2, and is legal after it. This change eliminates the need for a last instruction of no-op as a branch target at the end. (Branching beyond the end--in other words, to a byte larger than N--is still illegal and will cause the program to fail.)",
	"bz":                  "See `bnz` for details on how branches work. `bz` inverts the behavior of `bnz`.",
	"b":                   "See `bnz` for details on how branches work. `b` always jumps to the offset.",
	"callsub":             "The call stack is separate from the data stack. Only `callsub` and `retsub` manipulate it.",
	"retsub":              "The call stack is separate from the data stack. Only `callsub` and `retsub` manipulate it.",
	"intcblock":           "`intcblock` loads following program bytes into an array of integer constants in the evaluator. These integer constants can be referred to by `intc` and `intc_*` which will push the value onto the stack. Subsequent calls to `intcblock` reset and replace the integer constants available to the script.",
	"bytecblock":          "`bytecblock` loads the following program bytes into an array of byte-array constants in the evaluator. These constants can be referred to by `bytec` and `bytec_*` which will push the value onto the stack. Subsequent calls to `bytecblock` reset and replace the bytes constants available to the script.",
	"*":                   "Overflow is an error condition which halts execution and fails the transaction. Full precision is available from `mulw`.",
	"+":                   "Overflow is an error condition which halts execution and fails the transaction. Full precision is available from `addw`.",
	"/":                   "`divmodw` is available to divide the two-element values produced by `mulw` and `addw`.",
	"bitlen":              "bitlen interprets arrays as big-endian integers, unlike setbit/getbit",
	"divw":                "The notation A,B indicates that A and B are interpreted as a uint128 value, with A as the high uint64 and B the low.",
	"divmodw":             "The notation J,K indicates that two uint64 values J and K are interpreted as a uint128 value, with J as the high uint64 and K the low.",
	"txn":                 "FirstValidTime causes the program to fail. The field is reserved for future use.",
	"gtxn":                "for notes on transaction fields available, see `txn`. If this transaction is _i_ in the group, `gtxn i field` is equivalent to `txn field`.",
	"gtxns":               "for notes on transaction fields available, see `txn`. If top of stack is _i_, `gtxns field` is equivalent to `gtxn _i_ field`. gtxns exists so that _i_ can be calculated, often based on the index of the current transaction.",
	"gload":               "`gload` fails unless the requested transaction is an ApplicationCall and T < GroupIndex.",
	"gloads":              "`gloads` fails unless the requested transaction is an ApplicationCall and A < GroupIndex.",
	"gaid":                "`gaid` fails unless the requested transaction created an asset or application and T < GroupIndex.",
	"gaids":               "`gaids` fails unless the requested transaction created an asset or application and A < GroupIndex.",
	"btoi":                "`btoi` fails if the input is longer than 8 bytes.",
	"concat":              "`concat` fails if the result would be greater than 4096 bytes.",
	"pushbytes":           "pushbytes args are not added to the bytecblock during assembly processes",
	"pushint":             "pushint args are not added to the intcblock during assembly processes",
	"getbit":              "see explanation of bit ordering in setbit",
	"setbit":              "When A is a uint64, index 0 is the least significant bit. Setting bit 3 to 1 on the integer 0 yields 8, or 2^3. When A is a byte array, index 0 is the leftmost bit of the leftmost byte. Setting bits 0 through 11 to 1 in a 4-byte-array of 0s yields the byte array 0xfff00000. Setting bit 3 to 1 on the 1-byte-array 0x00 yields the byte array 0x10.",
	"balance":             "params: Txn.Accounts offset (or, since v4, an _available_ account address), _available_ application id (or, since v4, a Txn.ForeignApps offset). Return: value.",
	"min_balance":         "params: Txn.Accounts offset (or, since v4, an _available_ account address), _available_ application id (or, since v4, a Txn.ForeignApps offset). Return: value.",
	"app_opted_in":        "params: Txn.Accounts offset (or, since v4, an _available_ account address), _available_ application id (or, since v4, a Txn.ForeignApps offset). Return: 1 if opted in and 0 otherwise.",
	"app_local_get":       "params: Txn.Accounts offset (or, since v4, an _available_ account address), state key. Return: value. The value is zero (of type uint64) if the key does not exist.",
	"app_local_get_ex":    "params: Txn.Accounts offset (or, since v4, an _available_ account address), _available_ application id (or, since v4, a Txn.ForeignApps offset), state key. Return: did_exist flag (top of the stack, 1 if the application and key existed and 0 otherwise), value. The value is zero (of type uint64) if the key does not exist.",
	"app_global_get_ex":   "params: Txn.ForeignApps offset (or, since v4, an _available_ application id), state key. Return: did_exist flag (top of the stack, 1 if the application and key existed and 0 otherwise), value. The value is zero (of type uint64) if the key does not exist.",
	"app_global_get":      "params: state key. Return: value. The value is zero (of type uint64) if the key does not exist.",
	"app_local_put":       "params: Txn.Accounts offset (or, since v4, an _available_ account address), state key, value.",
	"app_local_del":       "params: Txn.Accounts offset (or, since v4, an _available_ account address), state key.\n\nDeleting a key which is already absent has no effect on the application local state. (In particular, it does _not_ cause the program to fail.)",
	"app_global_del":      "params: state key.\n\nDeleting a key which is already absent has no effect on the application global state. (In particular, it does _not_ cause the program to fail.)",
	"asset_holding_get":   "params: Txn.Accounts offset (or, since v4, an _available_ address), asset id (or, since v4, a Txn.ForeignAssets offset). Return: did_exist flag (1 if the asset existed and 0 otherwise), value.",
	"asset_params_get":    "params: Txn.ForeignAssets offset (or, since v4, an _available_ asset id. Return: did_exist flag (1 if the asset existed and 0 otherwise), value.",
	"app_params_get":      "params: Txn.ForeignApps offset or an _available_ app id. Return: did_exist flag (1 if the application existed and 0 otherwise), value.",
	"log":                 "`log` fails if called more than MaxLogCalls times in a program, or if the sum of logged bytes exceeds 1024 bytes.",
	"itxn_begin":          "`itxn_begin` initializes Sender to the application address; Fee to the minimum allowable, taking into account MinTxnFee and credit from overpaying in earlier transactions; FirstValid/LastValid to the values in the invoking transaction, and all other fields to zero or empty values.",
	"itxn_next":           "`itxn_next` initializes the transaction exactly as `itxn_begin` does",
	"itxn_field":          "`itxn_field` fails if A is of the wrong type for F, including a byte array of the wrong size for use as an address when F is an address field. `itxn_field` also fails if A is an account, asset, or app that is not _available_, or an attempt is made extend an array field beyond the limit imposed by consensus parameters. (Addresses set into asset params of acfg transactions need not be _available_.)",
	"itxn_submit":         "`itxn_submit` resets the current transaction so that it can not be resubmitted. A new `itxn_begin` is required to prepare another inner transaction.",
	"base64_decode":       "Decodes A using the base64 encoding E. Specify the encoding with an immediate arg either as URL and Filename Safe (`URLEncoding`) or Standard (`StdEncoding`). See <a href=\"https://rfc-editor.org/rfc/rfc4648.html#section-4\">RFC 4648</a> (sections 4 and 5). It is assumed that the encoding ends with the exact number of `=` padding characters as required by the RFC. When padding occurs, any unused pad bits in the encoding must be set to zero or the decoding will fail. The special cases of `\\n` and `\\r` are allowed but completely ignored. An error will result when attempting to decode a string with a character that is not in the encoding alphabet or not one of `=`, `\\r`, or `\\n`.",
}

// OpDocExtra returns extra documentation text about an op
func OpDocExtra(opName string) string {
	return opDocExtras[opName]
}

// OpGroups is groupings of ops for documentation purposes. The order
// here is the order args opcodes are presented, so place related
// opcodes consecutively, even if their opcode values are not.
var OpGroups = map[string][]string{
<<<<<<< HEAD
	"Arithmetic":              {"sha256", "keccak256", "sha512_256", "sha3_256", "ed25519verify", "ecdsa_verify", "ecdsa_pk_recover", "ecdsa_pk_decompress", "+", "-", "/", "*", "<", ">", "<=", ">=", "&&", "||", "shl", "shr", "sqrt", "bitlen", "exp", "==", "!=", "!", "len", "itob", "btoi", "%", "|", "&", "^", "~", "mulw", "addw", "divmodw", "expw", "getbit", "setbit", "getbyte", "setbyte", "concat"},
=======
	"Arithmetic":              {"sha256", "keccak256", "sha512_256", "ed25519verify", "ecdsa_verify", "ecdsa_pk_recover", "ecdsa_pk_decompress", "+", "-", "/", "*", "<", ">", "<=", ">=", "&&", "||", "shl", "shr", "sqrt", "bitlen", "exp", "==", "!=", "!", "len", "itob", "btoi", "%", "|", "&", "^", "~", "mulw", "addw", "divw", "divmodw", "expw", "getbit", "setbit", "getbyte", "setbyte", "concat"},
>>>>>>> 5a729861
	"Byte Array Manipulation": {"substring", "substring3", "extract", "extract3", "extract_uint16", "extract_uint32", "extract_uint64", "base64_decode"},
	"Byte Array Arithmetic":   {"b+", "b-", "b/", "b*", "b<", "b>", "b<=", "b>=", "b==", "b!=", "b%", "bsqrt"},
	"Byte Array Logic":        {"b|", "b&", "b^", "b~"},
	"Loading Values":          {"intcblock", "intc", "intc_0", "intc_1", "intc_2", "intc_3", "pushint", "bytecblock", "bytec", "bytec_0", "bytec_1", "bytec_2", "bytec_3", "pushbytes", "bzero", "arg", "arg_0", "arg_1", "arg_2", "arg_3", "args", "txn", "gtxn", "txna", "txnas", "gtxna", "gtxnas", "gtxns", "gtxnsa", "gtxnsas", "global", "load", "loads", "store", "stores", "gload", "gloads", "gloadss", "gaid", "gaids"},
	"Flow Control":            {"err", "bnz", "bz", "b", "return", "pop", "dup", "dup2", "dig", "cover", "uncover", "swap", "select", "assert", "callsub", "retsub"},
	"State Access":            {"balance", "min_balance", "app_opted_in", "app_local_get", "app_local_get_ex", "app_global_get", "app_global_get_ex", "app_local_put", "app_global_put", "app_local_del", "app_global_del", "asset_holding_get", "asset_params_get", "app_params_get", "acct_params_get", "log"},
	"Inner Transactions":      {"itxn_begin", "itxn_next", "itxn_field", "itxn_submit", "itxn", "itxna", "itxnas", "gitxn", "gitxna", "gitxnas"},
}

// OpCost indicates the cost of an operation over the range of
// LogicVersions from From to To.
type OpCost struct {
	From int
	To   int
	Cost int
}

// OpAllCosts returns an array of the cost score for an op by version.
// Each entry indicates the cost over a range of versions, so if the
// cost has remained constant, there is only one result, otherwise
// each entry shows the cost for a consecutive range of versions,
// inclusive.
func OpAllCosts(opName string) []OpCost {
	var costs []OpCost
	for v := 1; v <= LogicVersion; v++ {
		cost := OpsByName[v][opName].Details.Cost
		if cost == 0 {
			continue
		}
		if costs == nil || cost != costs[len(costs)-1].Cost {
			costs = append(costs, OpCost{v, v, cost})
		} else {
			costs[len(costs)-1].To = v
		}
	}

	return costs
}

// TypeNameDescriptions contains extra description about a low level
// protocol transaction Type string, and provide a friendlier type
// constant name in assembler.
var TypeNameDescriptions = map[string]string{
	string(protocol.UnknownTx):         "Unknown type. Invalid transaction",
	string(protocol.PaymentTx):         "Payment",
	string(protocol.KeyRegistrationTx): "KeyRegistration",
	string(protocol.AssetConfigTx):     "AssetConfig",
	string(protocol.AssetTransferTx):   "AssetTransfer",
	string(protocol.AssetFreezeTx):     "AssetFreeze",
	string(protocol.ApplicationCallTx): "ApplicationCall",
}

var onCompletionDescriptions = map[OnCompletionConstType]string{
	NoOp:              "Only execute the `ApprovalProgram` associated with this application ID, with no additional effects.",
	OptIn:             "Before executing the `ApprovalProgram`, allocate local state for this application into the sender's account data.",
	CloseOut:          "After executing the `ApprovalProgram`, clear any local state for this application out of the sender's account data.",
	ClearState:        "Don't execute the `ApprovalProgram`, and instead execute the `ClearStateProgram` (which may not reject this transaction). Additionally, clear any local state for this application out of the sender's account data as in `CloseOutOC`.",
	UpdateApplication: "After executing the `ApprovalProgram`, replace the `ApprovalProgram` and `ClearStateProgram` associated with this application ID with the programs specified in this transaction.",
	DeleteApplication: "After executing the `ApprovalProgram`, delete the application parameters from the account data of the application's creator.",
}

// OnCompletionDescription returns extra description about OnCompletion constants
func OnCompletionDescription(value uint64) string {
	desc, ok := onCompletionDescriptions[OnCompletionConstType(value)]
	if ok {
		return desc
	}
	return "invalid constant value"
}

// OnCompletionPreamble describes what the OnCompletion constants represent.
const OnCompletionPreamble = "An application transaction must indicate the action to be taken following the execution of its approvalProgram or clearStateProgram. The constants below describe the available actions."

var txnFieldDocs = map[string]string{
	"Type":           "Transaction type as bytes",
	"TypeEnum":       "See table below",
	"Sender":         "32 byte address",
	"Fee":            "microalgos",
	"FirstValid":     "round number",
	"FirstValidTime": "Causes program to fail; reserved for future use",
	"LastValid":      "round number",
	"Note":           "Any data up to 1024 bytes",
	"Lease":          "32 byte lease value",
	"RekeyTo":        "32 byte Sender's new AuthAddr",

	"GroupIndex": "Position of this transaction within an atomic transaction group. A stand-alone transaction is implicitly element 0 in a group of 1",
	"TxID":       "The computed ID for this transaction. 32 bytes.",

	"Receiver":         "32 byte address",
	"Amount":           "microalgos",
	"CloseRemainderTo": "32 byte address",

	"VotePK":           "32 byte address",
	"SelectionPK":      "32 byte address",
	"StateProofPK":     "64 byte state proof public key commitment",
	"VoteFirst":        "The first round that the participation key is valid.",
	"VoteLast":         "The last round that the participation key is valid.",
	"VoteKeyDilution":  "Dilution for the 2-level participation key",
	"Nonparticipation": "Marks an account nonparticipating for rewards",

	"XferAsset":     "Asset ID",
	"AssetAmount":   "value in Asset's units",
	"AssetSender":   "32 byte address. Causes clawback of all value of asset from AssetSender if Sender is the Clawback address of the asset.",
	"AssetReceiver": "32 byte address",
	"AssetCloseTo":  "32 byte address",

	"ApplicationID":      "ApplicationID from ApplicationCall transaction",
	"OnCompletion":       "ApplicationCall transaction on completion action",
	"ApplicationArgs":    "Arguments passed to the application in the ApplicationCall transaction",
	"NumAppArgs":         "Number of ApplicationArgs",
	"Accounts":           "Accounts listed in the ApplicationCall transaction",
	"NumAccounts":        "Number of Accounts",
	"Assets":             "Foreign Assets listed in the ApplicationCall transaction",
	"NumAssets":          "Number of Assets",
	"Applications":       "Foreign Apps listed in the ApplicationCall transaction",
	"NumApplications":    "Number of Applications",
	"GlobalNumUint":      "Number of global state integers in ApplicationCall",
	"GlobalNumByteSlice": "Number of global state byteslices in ApplicationCall",
	"LocalNumUint":       "Number of local state integers in ApplicationCall",
	"LocalNumByteSlice":  "Number of local state byteslices in ApplicationCall",
	"ApprovalProgram":    "Approval program",
	"ClearStateProgram":  "Clear state program",
	"ExtraProgramPages":  "Number of additional pages for each of the application's approval and clear state programs. An ExtraProgramPages of 1 means 2048 more total bytes, or 1024 for each program.",

	"ConfigAsset":              "Asset ID in asset config transaction",
	"ConfigAssetTotal":         "Total number of units of this asset created",
	"ConfigAssetDecimals":      "Number of digits to display after the decimal place when displaying the asset",
	"ConfigAssetDefaultFrozen": "Whether the asset's slots are frozen by default or not, 0 or 1",
	"ConfigAssetUnitName":      "Unit name of the asset",
	"ConfigAssetName":          "The asset name",
	"ConfigAssetURL":           "URL",
	"ConfigAssetMetadataHash":  "32 byte commitment to some unspecified asset metadata",
	"ConfigAssetManager":       "32 byte address",
	"ConfigAssetReserve":       "32 byte address",
	"ConfigAssetFreeze":        "32 byte address",
	"ConfigAssetClawback":      "32 byte address",

	"FreezeAsset":        "Asset ID being frozen or un-frozen",
	"FreezeAssetAccount": "32 byte address of the account whose asset slot is being frozen or un-frozen",
	"FreezeAssetFrozen":  "The new frozen value, 0 or 1",

	"Logs":                 "Log messages emitted by an application call (only with `itxn` in v5)",
	"NumLogs":              "Number of Logs (only with `itxn` in v5)",
	"LastLog":              "The last message emitted. Empty bytes if none were emitted",
	"CreatedAssetID":       "Asset ID allocated by the creation of an ASA (only with `itxn` in v5)",
	"CreatedApplicationID": "ApplicationID allocated by the creation of an application (only with `itxn` in v5)",
}

var globalFieldDocs = map[string]string{
	"MinTxnFee":                 "microalgos",
	"MinBalance":                "microalgos",
	"MaxTxnLife":                "rounds",
	"ZeroAddress":               "32 byte address of all zero bytes",
	"GroupSize":                 "Number of transactions in this atomic transaction group. At least 1",
	"LogicSigVersion":           "Maximum supported version",
	"Round":                     "Current round number",
	"LatestTimestamp":           "Last confirmed block UNIX timestamp. Fails if negative",
	"CurrentApplicationID":      "ID of current application executing",
	"CreatorAddress":            "Address of the creator of the current application",
	"CurrentApplicationAddress": "Address that the current application controls",
	"GroupID":                   "ID of the transaction group. 32 zero bytes if the transaction is not part of a group.",
	"OpcodeBudget":              "The remaining cost that can be spent by opcodes in this program.",
	"CallerApplicationID":       "The application ID of the application that called this application. 0 if this application is at the top-level.",
	"CallerApplicationAddress":  "The application address of the application that called this application. ZeroAddress if this application is at the top-level.",
}

func addExtra(original string, extra string) string {
	if len(original) == 0 {
		return extra
	}
	if len(extra) == 0 {
		return original
	}
	sep := ". "
	if original[len(original)-1] == '.' {
		sep = " "
	}
	return original + sep + extra
}

// AssetHoldingFieldDocs are notes on fields available in `asset_holding_get`
var assetHoldingFieldDocs = map[string]string{
	"AssetBalance": "Amount of the asset unit held by this account",
	"AssetFrozen":  "Is the asset frozen or not",
}

// assetParamsFieldDocs are notes on fields available in `asset_params_get`
var assetParamsFieldDocs = map[string]string{
	"AssetTotal":         "Total number of units of this asset",
	"AssetDecimals":      "See AssetParams.Decimals",
	"AssetDefaultFrozen": "Frozen by default or not",
	"AssetUnitName":      "Asset unit name",
	"AssetName":          "Asset name",
	"AssetURL":           "URL with additional info about the asset",
	"AssetMetadataHash":  "Arbitrary commitment",
	"AssetManager":       "Manager commitment",
	"AssetReserve":       "Reserve address",
	"AssetFreeze":        "Freeze address",
	"AssetClawback":      "Clawback address",
	"AssetCreator":       "Creator address",
}

// appParamsFieldDocs are notes on fields available in `app_params_get`
var appParamsFieldDocs = map[string]string{
	"AppApprovalProgram":    "Bytecode of Approval Program",
	"AppClearStateProgram":  "Bytecode of Clear State Program",
	"AppGlobalNumUint":      "Number of uint64 values allowed in Global State",
	"AppGlobalNumByteSlice": "Number of byte array values allowed in Global State",
	"AppLocalNumUint":       "Number of uint64 values allowed in Local State",
	"AppLocalNumByteSlice":  "Number of byte array values allowed in Local State",
	"AppExtraProgramPages":  "Number of Extra Program Pages of code space",
	"AppCreator":            "Creator address",
	"AppAddress":            "Address for which this application has authority",
}

// acctParamsFieldDocs are notes on fields available in `app_params_get`
var acctParamsFieldDocs = map[string]string{
	"AcctBalance":    "Account balance in microalgos",
	"AcctMinBalance": "Minimum required blance for account, in microalgos",
	"AcctAuthAddr":   "Address the account is rekeyed to.",
}

// EcdsaCurveDocs are notes on curves available in `ecdsa_` opcodes
var EcdsaCurveDocs = map[string]string{
	"Secp256k1": "secp256k1 curve",
}<|MERGE_RESOLUTION|>--- conflicted
+++ resolved
@@ -22,18 +22,11 @@
 
 // short description of every op
 var opDocByName = map[string]string{
-<<<<<<< HEAD
-	"err":                 "Error. Fail immediately. This is primarily a fencepost against accidental zero bytes getting compiled into programs.",
-	"sha256":              "SHA256 hash of value X, yields [32]byte",
-	"keccak256":           "Keccak256 hash of value X, yields [32]byte",
-	"sha512_256":          "SHA512_256 hash of value X, yields [32]byte",
-	"sha3_256":            "SHA3_256 hash of value X, yields [32]byte",
-=======
 	"err":                 "Fail immediately.",
 	"sha256":              "SHA256 hash of value A, yields [32]byte",
 	"keccak256":           "Keccak256 hash of value A, yields [32]byte",
 	"sha512_256":          "SHA512_256 hash of value A, yields [32]byte",
->>>>>>> 5a729861
+	"sha3_256":            "SHA3_256 hash of value A, yields [32]byte",
 	"ed25519verify":       "for (data A, signature B, pubkey C) verify the signature of (\"ProgData\" || program_hash || data) against the pubkey => {0 or 1}",
 	"ecdsa_verify":        "for (data A, signature B, C and pubkey D, E) verify the signature of the data against the pubkey => {0 or 1}",
 	"ecdsa_pk_decompress": "decompress pubkey A into components X, Y",
@@ -336,11 +329,7 @@
 // here is the order args opcodes are presented, so place related
 // opcodes consecutively, even if their opcode values are not.
 var OpGroups = map[string][]string{
-<<<<<<< HEAD
-	"Arithmetic":              {"sha256", "keccak256", "sha512_256", "sha3_256", "ed25519verify", "ecdsa_verify", "ecdsa_pk_recover", "ecdsa_pk_decompress", "+", "-", "/", "*", "<", ">", "<=", ">=", "&&", "||", "shl", "shr", "sqrt", "bitlen", "exp", "==", "!=", "!", "len", "itob", "btoi", "%", "|", "&", "^", "~", "mulw", "addw", "divmodw", "expw", "getbit", "setbit", "getbyte", "setbyte", "concat"},
-=======
-	"Arithmetic":              {"sha256", "keccak256", "sha512_256", "ed25519verify", "ecdsa_verify", "ecdsa_pk_recover", "ecdsa_pk_decompress", "+", "-", "/", "*", "<", ">", "<=", ">=", "&&", "||", "shl", "shr", "sqrt", "bitlen", "exp", "==", "!=", "!", "len", "itob", "btoi", "%", "|", "&", "^", "~", "mulw", "addw", "divw", "divmodw", "expw", "getbit", "setbit", "getbyte", "setbyte", "concat"},
->>>>>>> 5a729861
+	"Arithmetic":              {"sha256", "keccak256", "sha512_256", "sha3_256", "ed25519verify", "ecdsa_verify", "ecdsa_pk_recover", "ecdsa_pk_decompress", "+", "-", "/", "*", "<", ">", "<=", ">=", "&&", "||", "shl", "shr", "sqrt", "bitlen", "exp", "==", "!=", "!", "len", "itob", "btoi", "%", "|", "&", "^", "~", "mulw", "addw", "divw", "divmodw", "expw", "getbit", "setbit", "getbyte", "setbyte", "concat"},
 	"Byte Array Manipulation": {"substring", "substring3", "extract", "extract3", "extract_uint16", "extract_uint32", "extract_uint64", "base64_decode"},
 	"Byte Array Arithmetic":   {"b+", "b-", "b/", "b*", "b<", "b>", "b<=", "b>=", "b==", "b!=", "b%", "bsqrt"},
 	"Byte Array Logic":        {"b|", "b&", "b^", "b~"},
