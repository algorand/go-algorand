// Copyright (C) 2019-2022 Algorand, Inc.
// This file is part of go-algorand
//
// go-algorand is free software: you can redistribute it and/or modify
// it under the terms of the GNU Affero General Public License as
// published by the Free Software Foundation, either version 3 of the
// License, or (at your option) any later version.
//
// go-algorand is distributed in the hope that it will be useful,
// but WITHOUT ANY WARRANTY; without even the implied warranty of
// MERCHANTABILITY or FITNESS FOR A PARTICULAR PURPOSE.  See the
// GNU Affero General Public License for more details.
//
// You should have received a copy of the GNU Affero General Public License
// along with go-algorand.  If not, see <https://www.gnu.org/licenses/>.

package logic

import (
	"encoding/hex"
	"fmt"
	"strings"
	"testing"

	"github.com/stretchr/testify/assert"
	"github.com/stretchr/testify/require"

	"github.com/algorand/go-algorand/data/basics"
	"github.com/algorand/go-algorand/data/transactions"
	"github.com/algorand/go-algorand/protocol"
	"github.com/algorand/go-algorand/test/partitiontest"
)

func makeApp(li uint64, lb uint64, gi uint64, gb uint64) basics.AppParams {
	return basics.AppParams{
		ApprovalProgram:   []byte{},
		ClearStateProgram: []byte{},
		GlobalState:       map[string]basics.TealValue{},
		StateSchemas: basics.StateSchemas{
			LocalStateSchema:  basics.StateSchema{NumUint: li, NumByteSlice: lb},
			GlobalStateSchema: basics.StateSchema{NumUint: gi, NumByteSlice: gb},
		},
		ExtraProgramPages: 0,
	}
}

func makeSampleEnv() (*EvalParams, *transactions.Transaction, *Ledger) {
	return makeSampleEnvWithVersion(LogicVersion)
}

func makeSampleEnvWithVersion(version uint64) (*EvalParams, *transactions.Transaction, *Ledger) {
	ep := defaultEvalParamsWithVersion(nil, version)
	ep.TxnGroup = transactions.WrapSignedTxnsWithAD(makeSampleTxnGroup(makeSampleTxn()))
	ledger := MakeLedger(map[basics.Address]uint64{})
	ep.Ledger = ledger
	return ep, &ep.TxnGroup[0].Txn, ledger
}

func makeOldAndNewEnv(version uint64) (*EvalParams, *EvalParams, *Ledger) {
	new, _, sharedLedger := makeSampleEnv()
	old, _, _ := makeSampleEnvWithVersion(version)
	old.Ledger = sharedLedger
	return old, new, sharedLedger
}

func TestEvalModes(t *testing.T) {
	partitiontest.PartitionTest(t)

	t.Parallel()
	// ed25519verify* and err are tested separately below

	// check modeAny (TEAL v1 + txna/gtxna) are available in RunModeSignature
	// check all opcodes available in runModeApplication
	opcodesRunModeAny := `intcblock 0 1 1 1 1 5 100
	bytecblock 0x414c474f 0x1337 0x2001 0xdeadbeef 0x70077007
bytec 0
sha256
keccak256
sha512_256
sha3_256
len
intc_0
+
intc_1
-
intc_2
/
intc_3
*
intc 4
<
intc_1
>
intc_1
<=
intc_1
>=
intc_1
&&
intc_1
||
bytec_1
bytec_2
!=
bytec_3
bytec 4
==
!
itob
btoi
%	// use values left after bytes comparison
|
intc_1
&
txn Fee
^
global MinTxnFee
~
gtxn 0 LastValid
mulw
pop
store 0
load 0
bnz label
label:
dup
pop
txna Accounts 0
gtxna 0 ApplicationArgs 0
==
`
	opcodesRunModeSignature := `arg_0
arg_1
!=
arg_2
arg_3
!=
&&
txn Sender
arg 4
!=
&&
!=
&&
`

	opcodesRunModeApplication := `int 0
balance
&&
int 0
min_balance
&&
intc_0
intc 6  // 100
app_opted_in
&&
intc_0
bytec_0 // ALGO
intc_1
app_local_put
bytec_0
intc_1
app_global_put
intc_0
intc 6
bytec_0
app_local_get_ex
pop
&&
int 0
bytec_0
app_global_get_ex
pop
&&
intc_0
bytec_0
app_local_del
bytec_0
app_global_del
intc_0
intc 5 // 5
asset_holding_get AssetBalance
pop
&&
intc_0
asset_params_get AssetTotal
pop
&&
!=
bytec_0
log
`
	tests := map[runMode]string{
		modeSig: opcodesRunModeAny + opcodesRunModeSignature,
		modeApp: opcodesRunModeAny + opcodesRunModeApplication,
	}

	ep, tx, ledger := makeSampleEnv()
	ep.TxnGroup[0].Lsig.Args = [][]byte{
		tx.Sender[:],
		tx.Receiver[:],
		tx.CloseRemainderTo[:],
		tx.VotePK[:],
		tx.SelectionPK[:],
		tx.Note,
	}
	params := basics.AssetParams{
		Total:         1000,
		Decimals:      2,
		DefaultFrozen: false,
		UnitName:      "ALGO",
		AssetName:     "",
		URL:           string(protocol.PaymentTx),
		Manager:       tx.Sender,
		Reserve:       tx.Receiver,
		Freeze:        tx.Receiver,
		Clawback:      tx.Receiver,
	}
	algoValue := basics.TealValue{Type: basics.TealUintType, Uint: 0x77}
	ledger.NewAccount(tx.Sender, 1)
	ledger.NewApp(tx.Sender, 100, basics.AppParams{})
	ledger.NewLocals(tx.Sender, 100)
	ledger.NewLocal(tx.Sender, 100, "ALGO", algoValue)
	ledger.NewAsset(tx.Sender, 5, params)

	for mode, test := range tests {
		t.Run(fmt.Sprintf("opcodes_mode=%d", mode), func(t *testing.T) {
			ep.TxnGroup[0].Txn.ApplicationID = 100
			ep.TxnGroup[0].Txn.ForeignAssets = []basics.AssetIndex{5} // needed since v4
			if mode == modeSig {
				testLogic(t, test, AssemblerMaxVersion, ep)
			} else {
				testApp(t, test, ep)
			}
		})
	}

	// check err opcode work in both modes
	source := "err"
	testLogic(t, source, AssemblerMaxVersion, defaultEvalParams(nil), "err opcode executed")
	testApp(t, source, defaultEvalParams(nil), "err opcode executed")

	// check that ed25519verify and arg is not allowed in stateful mode between v2-v4
	disallowedV4 := []string{
		"byte 0x01\nbyte 0x01\nbyte 0x01\ned25519verify",
		"arg 0",
		"arg_0",
		"arg_1",
		"arg_2",
		"arg_3",
	}
	for _, source := range disallowedV4 {
		ops := testProg(t, source, 4)
		testAppBytes(t, ops.Program, defaultEvalParams(nil),
			"not allowed in current mode", "not allowed in current mode")
	}

	// check that arg is not allowed in stateful mode beyond v5
	disallowed := []string{
		"arg 0",
		"arg_0",
		"arg_1",
		"arg_2",
		"arg_3",
	}
	for _, source := range disallowed {
		ops := testProg(t, source, AssemblerMaxVersion)
		testAppBytes(t, ops.Program, defaultEvalParams(nil),
			"not allowed in current mode", "not allowed in current mode")
	}

	// check stateful opcodes are not allowed in stateless mode
	statefulOpcodeCalls := []string{
		"int 0\nbalance",
		"int 0\nmin_balance",
		"int 0\nint 0\napp_opted_in",
		"int 0\nint 0\nbyte 0x01\napp_local_get_ex",
		"byte 0x01\napp_global_get",
		"int 0\nbyte 0x01\napp_global_get_ex",
		"int 1\nbyte 0x01\nbyte 0x01\napp_local_put",
		"byte 0x01\nint 0\napp_global_put",
		"int 0\nbyte 0x01\napp_local_del",
		"byte 0x01\napp_global_del",
		"int 0\nint 0\nasset_holding_get AssetFrozen",
		"int 0\nint 0\nasset_params_get AssetManager",
		"int 0\nint 0\napp_params_get AppApprovalProgram",
		"byte 0x01\nlog",
	}

	for _, source := range statefulOpcodeCalls {
		testLogic(t, source, AssemblerMaxVersion, defaultEvalParams(nil),
			"not allowed in current mode", "not allowed in current mode")
	}

	require.Equal(t, runMode(1), modeSig)
	require.Equal(t, runMode(2), modeApp)
	require.True(t, modeAny == modeSig|modeApp)
	require.True(t, modeAny.Any())
}

func TestBalance(t *testing.T) {
	partitiontest.PartitionTest(t)

	t.Parallel()

	ep, tx, ledger := makeSampleEnv()
	text := "int 2; balance; int 177; =="
	ledger.NewAccount(tx.Receiver, 177)
	testApp(t, text, ep, "invalid Account reference")

	text = `int 1; balance; int 177; ==`
	testApp(t, text, ep)

	text = `txn Accounts 1; balance; int 177; ==;`
	// won't assemble in old version teal
	testProg(t, text, directRefEnabledVersion-1, Expect{2, "balance arg 0 wanted type uint64..."})
	// but legal after that
	testApp(t, text, ep)

	text = "int 0; balance; int 13; ==; assert; int 1"
	var addr basics.Address
	copy(addr[:], []byte("aoeuiaoeuiaoeuiaoeuiaoeuiaoeui02"))
	ledger.NewAccount(addr, 13)
	testApp(t, text, ep, "assert failed")

	ledger.NewAccount(tx.Sender, 13)
	testApp(t, text, ep)
}

func testApps(t *testing.T, programs []string, txgroup []transactions.SignedTxn, version uint64, ledger LedgerForLogic,
	expected ...Expect) {
	t.Helper()
	codes := make([][]byte, len(programs))
	for i, program := range programs {
		if program != "" {
			codes[i] = testProg(t, program, version).Program
		}
	}
	if txgroup == nil {
		for _, program := range programs {
			sample := makeSampleTxn()
			if program != "" {
				sample.Txn.Type = protocol.ApplicationCallTx
			}
			txgroup = append(txgroup, sample)
		}
	}
	ep := NewEvalParams(transactions.WrapSignedTxnsWithAD(txgroup), makeTestProtoV(version), &transactions.SpecialAddresses{})
	if ledger == nil {
		ledger = MakeLedger(nil)
	}
	ep.Ledger = ledger
	testAppsBytes(t, codes, ep, expected...)
}

func testAppsBytes(t *testing.T, programs [][]byte, ep *EvalParams, expected ...Expect) {
	t.Helper()
	require.Equal(t, len(programs), len(ep.TxnGroup))
	for i := range ep.TxnGroup {
		if programs[i] != nil {
			if len(expected) > 0 && expected[0].l == i {
				testAppFull(t, programs[i], i, basics.AppIndex(888), ep, expected[0].s)
				break // Stop after first failure
			} else {
				testAppFull(t, programs[i], i, basics.AppIndex(888), ep)
			}
		}
	}
}

func testApp(t *testing.T, program string, ep *EvalParams, problems ...string) transactions.EvalDelta {
	t.Helper()
	ops := testProg(t, program, ep.Proto.LogicSigVersion)
	return testAppBytes(t, ops.Program, ep, problems...)
}

func testAppBytes(t *testing.T, program []byte, ep *EvalParams, problems ...string) transactions.EvalDelta {
	t.Helper()
	ep.reset()
	aid := ep.TxnGroup[0].Txn.ApplicationID
	if aid == basics.AppIndex(0) {
		aid = basics.AppIndex(888)
	}
	return testAppFull(t, program, 0, aid, ep, problems...)
}

// testAppFull gives a lot of control to caller - in particular, notice that
// ep.reset() is in testAppBytes, not here. This means that ADs in the ep are
// not cleared, so repeated use of a single ep is probably not a good idea
// unless you are *intending* to see how ep is modified as you go.
func testAppFull(t *testing.T, program []byte, gi int, aid basics.AppIndex, ep *EvalParams, problems ...string) transactions.EvalDelta {
	t.Helper()

	var checkProblem string
	var evalProblem string
	switch len(problems) {
	case 2:
		checkProblem = problems[0]
		evalProblem = problems[1]
	case 1:
		evalProblem = problems[0]
	case 0:
		// no problems == expect success
	default:
		require.Fail(t, "Misused testApp: %d problems", len(problems))
	}

	sb := &strings.Builder{}
	ep.Trace = sb

	err := CheckContract(program, ep)
	if checkProblem == "" {
		require.NoError(t, err, sb.String())
	} else {
		require.Error(t, err, "Check\n%s\nExpected: %v", sb, checkProblem)
		require.Contains(t, err.Error(), checkProblem, sb.String())
	}

	// We continue on to check Eval() of things that failed Check() because it's
	// a nice confirmation that Check() is usually stricter than Eval(). This
	// may mean that the problems argument is often duplicated, but this seems
	// the best way to be concise about all sorts of tests.

	if ep.Ledger == nil {
		ep.Ledger = MakeLedger(nil)
	}

	pass, err := EvalApp(program, gi, aid, ep)
	delta := ep.TxnGroup[gi].EvalDelta
	if evalProblem == "" {
		require.NoError(t, err, "Eval%s\nExpected: PASS", sb)
		require.True(t, pass, "Eval%s\nExpected: PASS", sb)
		return delta
	}

	// There is an evalProblem to check. REJECT is special and only means that
	// the app didn't accept.  Maybe it's an error, maybe it's just !pass.
	if evalProblem == "REJECT" {
		require.True(t, err != nil || !pass, "Eval%s\nExpected: REJECT", sb)
	} else {
		require.Error(t, err, "Eval\n%s\nExpected: %v", sb, evalProblem)
		require.Contains(t, err.Error(), evalProblem)
	}
	return delta
}

func TestMinBalance(t *testing.T) {
	partitiontest.PartitionTest(t)

	t.Parallel()

	ep, tx, ledger := makeSampleEnv()

	ledger.NewAccount(tx.Sender, 234)
	ledger.NewAccount(tx.Receiver, 123)

	testApp(t, "int 0; min_balance; int 1001; ==", ep)
	// Sender makes an asset, min balance goes up
	ledger.NewAsset(tx.Sender, 7, basics.AssetParams{Total: 1000})
	testApp(t, "int 0; min_balance; int 2002; ==", ep)
	schemas := makeApp(1, 2, 3, 4)
	ledger.NewApp(tx.Sender, 77, schemas)
	ledger.NewLocals(tx.Sender, 77)
	// create + optin + 10 schema base + 4 ints + 6 bytes (local
	// and global count b/c NewLocals opts the creator in)
	minb := 1002 + 1006 + 10*1003 + 4*1004 + 6*1005
	testApp(t, fmt.Sprintf("int 0; min_balance; int %d; ==", 2002+minb), ep)
	// request extra program pages, min balance increase
	withepp := makeApp(1, 2, 3, 4)
	withepp.ExtraProgramPages = 2
	ledger.NewApp(tx.Sender, 77, withepp)
	minb += 2 * 1002
	testApp(t, fmt.Sprintf("int 0; min_balance; int %d; ==", 2002+minb), ep)

	testApp(t, "int 1; min_balance; int 1001; ==", ep) // 1 == Accounts[0]
	testProg(t, "txn Accounts 1; min_balance; int 1001; ==", directRefEnabledVersion-1,
		Expect{2, "min_balance arg 0 wanted type uint64..."})
	testProg(t, "txn Accounts 1; min_balance; int 1001; ==", directRefEnabledVersion)
	testApp(t, "txn Accounts 1; min_balance; int 1001; ==", ep) // 1 == Accounts[0]
	// Receiver opts in
	ledger.NewHolding(tx.Receiver, 7, 1, true)
	testApp(t, "int 1; min_balance; int 2002; ==", ep) // 1 == Accounts[0]

	testApp(t, "int 2; min_balance; int 1001; ==", ep, "invalid Account reference 2")

}

func TestAppCheckOptedIn(t *testing.T) {
	partitiontest.PartitionTest(t)

	t.Parallel()

	txn := makeSampleTxn()
	txgroup := makeSampleTxnGroup(txn)
	now := defaultEvalParams(&txn)
	now.TxnGroup = transactions.WrapSignedTxnsWithAD(txgroup)
	pre := defaultEvalParamsWithVersion(&txn, directRefEnabledVersion-1)
	pre.TxnGroup = transactions.WrapSignedTxnsWithAD(txgroup)

	ledger := MakeLedger(
		map[basics.Address]uint64{
			txn.Txn.Receiver: 1,
			txn.Txn.Sender:   1,
		},
	)
	now.Ledger = ledger
	pre.Ledger = ledger
	testApp(t, "int 2; int 100; app_opted_in; int 1; ==", now, "invalid Account reference")

	// Receiver is not opted in
	testApp(t, "int 1; int 100; app_opted_in; int 0; ==", now)
	testApp(t, "int 1; int 0; app_opted_in; int 0; ==", now)
	// These two give the same result, for different reasons
	testApp(t, "int 1; int 3; app_opted_in; int 0; ==", now) // refers to tx.ForeignApps[2], which is 111
	testApp(t, "int 1; int 3; app_opted_in; int 0; ==", pre) // not an indirect reference: actually app 3
	// 0 is a legal way to refer to the current app, even in pre (though not in spec)
	// but current app is 888 - not opted in
	testApp(t, "int 1; int 0; app_opted_in; int 0; ==", pre)

	// Sender is not opted in
	testApp(t, "int 0; int 100; app_opted_in; int 0; ==", now)

	// Receiver opted in
	ledger.NewLocals(txn.Txn.Receiver, 100)
	testApp(t, "int 1; int 100; app_opted_in; int 1; ==", now)
	testApp(t, "int 1; int 2; app_opted_in; int 1; ==", now) // tx.ForeignApps[1] == 100
	testApp(t, "int 1; int 2; app_opted_in; int 0; ==", pre) // in pre, int 2 is an actual app id
	testApp(t, "byte \"aoeuiaoeuiaoeuiaoeuiaoeuiaoeui01\"; int 2; app_opted_in; int 1; ==", now)
	testProg(t, "byte \"aoeuiaoeuiaoeuiaoeuiaoeuiaoeui01\"; int 2; app_opted_in; int 1; ==", directRefEnabledVersion-1,
		Expect{3, "app_opted_in arg 0 wanted type uint64..."})

	// Receiver opts into 888, the current app in testApp
	ledger.NewLocals(txn.Txn.Receiver, 888)
	// int 0 is current app (888) even in pre
	testApp(t, "int 1; int 0; app_opted_in; int 1; ==", pre)
	// Here it is "obviously" allowed, because indexes became legal
	testApp(t, "int 1; int 0; app_opted_in; int 1; ==", now)

	// Sender opted in
	ledger.NewLocals(txn.Txn.Sender, 100)
	testApp(t, "int 0; int 100; app_opted_in; int 1; ==", now)
}

func TestAppReadLocalState(t *testing.T) {
	partitiontest.PartitionTest(t)

	t.Parallel()

	text := `int 2  // account idx
int 100 // app id
txn ApplicationArgs 0
app_local_get_ex
bnz exist
int 0
==
bnz exit
exist:
err
exit:
int 1
==`

	pre, now, ledger := makeOldAndNewEnv(directRefEnabledVersion - 1)
	ledger.NewAccount(now.TxnGroup[0].Txn.Receiver, 1)
	testApp(t, text, now, "invalid Account reference")

	text = `int 1  // account idx
int 100 // app id
txn ApplicationArgs 0
app_local_get_ex
bnz exist
int 0
==
bnz exit
exist:
err
exit:
int 1`

	testApp(t, text, now, "is not opted into")

	// Make a different app (not 100)
	ledger.NewApp(now.TxnGroup[0].Txn.Receiver, 9999, basics.AppParams{})
	testApp(t, text, now, "is not opted into")

	// create the app and check the value from ApplicationArgs[0] (protocol.PaymentTx) does not exist
	ledger.NewApp(now.TxnGroup[0].Txn.Receiver, 100, basics.AppParams{})
	ledger.NewLocals(now.TxnGroup[0].Txn.Receiver, 100)
	testApp(t, text, now)

	text = `int 1  // account idx
int 100 // app id
txn ApplicationArgs 0
app_local_get_ex
bnz exist
err
exist:
byte 0x414c474f
==`
	ledger.NewLocal(now.TxnGroup[0].Txn.Receiver, 100, string(protocol.PaymentTx), basics.TealValue{Type: basics.TealBytesType, Bytes: "ALGO"})

	testApp(t, text, now)
	testApp(t, strings.Replace(text, "int 1  // account idx", "byte \"aoeuiaoeuiaoeuiaoeuiaoeuiaoeui01\"", -1), now)
	testProg(t, strings.Replace(text, "int 1  // account idx", "byte \"aoeuiaoeuiaoeuiaoeuiaoeuiaoeui01\"", -1), directRefEnabledVersion-1,
		Expect{4, "app_local_get_ex arg 0 wanted type uint64..."})
	testApp(t, strings.Replace(text, "int 100 // app id", "int 2", -1), now)
	// Next we're testing if the use of the current app's id works
	// as a direct reference. The error is because the receiver
	// account is not opted into 123.
	now.TxnGroup[0].Txn.ApplicationID = 123
	testApp(t, strings.Replace(text, "int 100 // app id", "int 123", -1), now, "is not opted into")
	testApp(t, strings.Replace(text, "int 100 // app id", "int 2", -1), pre, "is not opted into")
	testApp(t, strings.Replace(text, "int 100 // app id", "int 9", -1), now, "invalid App reference 9")
	testApp(t, strings.Replace(text, "int 1  // account idx", "byte \"aoeuiaoeuiaoeuiaoeuiaoeuiaoeui00\"", -1), now,
		"no such address")

	// opt into 123, and try again
	ledger.NewApp(now.TxnGroup[0].Txn.Receiver, 123, basics.AppParams{})
	ledger.NewLocals(now.TxnGroup[0].Txn.Receiver, 123)
	ledger.NewLocal(now.TxnGroup[0].Txn.Receiver, 123, string(protocol.PaymentTx), basics.TealValue{Type: basics.TealBytesType, Bytes: "ALGO"})
	testApp(t, strings.Replace(text, "int 100 // app id", "int 123", -1), now)
	testApp(t, strings.Replace(text, "int 100 // app id", "int 0", -1), now)

	// Somewhat surprising, but in `pre` when the app argument was expected to be
	// an actual app id (not an index in foreign apps), 0 was *still* treated
	// like current app.
	pre.TxnGroup[0].Txn.ApplicationID = 123
	testApp(t, strings.Replace(text, "int 100 // app id", "int 0", -1), pre)

	// check special case account idx == 0 => sender
	ledger.NewApp(now.TxnGroup[0].Txn.Sender, 100, basics.AppParams{})
	ledger.NewLocals(now.TxnGroup[0].Txn.Sender, 100)
	text = `int 0  // account idx
int 100 // app id
txn ApplicationArgs 0
app_local_get_ex
bnz exist
err
exist:
byte 0x414c474f
==`

	ledger.NewLocal(now.TxnGroup[0].Txn.Sender, 100, string(protocol.PaymentTx), basics.TealValue{Type: basics.TealBytesType, Bytes: "ALGO"})
	testApp(t, text, now)
	testApp(t, strings.Replace(text, "int 0  // account idx", "byte \"aoeuiaoeuiaoeuiaoeuiaoeuiaoeui00\"", -1), now)
	testApp(t, strings.Replace(text, "int 0  // account idx", "byte \"aoeuiaoeuiaoeuiaoeuiaoeuiaoeui02\"", -1), now,
		"invalid Account reference")

	// check reading state of other app
	ledger.NewApp(now.TxnGroup[0].Txn.Sender, 56, basics.AppParams{})
	ledger.NewApp(now.TxnGroup[0].Txn.Sender, 100, basics.AppParams{})
	text = `int 0  // account idx
int 56 // app id
txn ApplicationArgs 0
app_local_get_ex
bnz exist
err
exist:
byte 0x414c474f
==`

	ledger.NewLocals(now.TxnGroup[0].Txn.Sender, 56)
	ledger.NewLocal(now.TxnGroup[0].Txn.Sender, 56, string(protocol.PaymentTx), basics.TealValue{Type: basics.TealBytesType, Bytes: "ALGO"})
	testApp(t, text, now)

	// check app_local_get
	text = `int 0  // account idx
txn ApplicationArgs 0
app_local_get
byte 0x414c474f
==`

	ledger.NewLocal(now.TxnGroup[0].Txn.Sender, 100, string(protocol.PaymentTx), basics.TealValue{Type: basics.TealBytesType, Bytes: "ALGO"})
	now.TxnGroup[0].Txn.ApplicationID = 100
	testApp(t, text, now)
	testApp(t, strings.Replace(text, "int 0  // account idx", "byte \"aoeuiaoeuiaoeuiaoeuiaoeuiaoeui00\"", -1), now)
	testProg(t, strings.Replace(text, "int 0  // account idx", "byte \"aoeuiaoeuiaoeuiaoeuiaoeuiaoeui00\"", -1), directRefEnabledVersion-1,
		Expect{3, "app_local_get arg 0 wanted type uint64..."})
	testApp(t, strings.Replace(text, "int 0  // account idx", "byte \"aoeuiaoeuiaoeuiaoeuiaoeuiaoeui01\"", -1), now)
	testApp(t, strings.Replace(text, "int 0  // account idx", "byte \"aoeuiaoeuiaoeuiaoeuiaoeuiaoeui02\"", -1), now,
		"invalid Account reference")

	// check app_local_get default value
	text = `int 0  // account idx
byte 0x414c474f
app_local_get
int 0
==`

	ledger.NewLocal(now.TxnGroup[0].Txn.Sender, 100, string(protocol.PaymentTx), basics.TealValue{Type: basics.TealBytesType, Bytes: "ALGO"})
	testApp(t, text, now)
}

func TestAppReadGlobalState(t *testing.T) {
	partitiontest.PartitionTest(t)

	t.Parallel()

	text := `int 0
txn ApplicationArgs 0
app_global_get_ex
bnz exist
err
exist:
byte 0x414c474f
==
int 1  // ForeignApps index
txn ApplicationArgs 0
app_global_get_ex
bnz exist1
err
exist1:
byte 0x414c474f
==
&&
txn ApplicationArgs 0
app_global_get
byte 0x414c474f
==
&&
`
	pre, now, ledger := makeOldAndNewEnv(directRefEnabledVersion - 1)
	ledger.NewAccount(now.TxnGroup[0].Txn.Sender, 1)

	now.TxnGroup[0].Txn.ApplicationID = 100
	now.TxnGroup[0].Txn.ForeignApps = []basics.AppIndex{now.TxnGroup[0].Txn.ApplicationID}
	testApp(t, text, now, "no such app")

	// create the app and check the value from ApplicationArgs[0] (protocol.PaymentTx) does not exist
	ledger.NewApp(now.TxnGroup[0].Txn.Sender, 100, basics.AppParams{})

	testApp(t, text, now, "err opcode")

	ledger.NewGlobal(100, string(protocol.PaymentTx), basics.TealValue{Type: basics.TealBytesType, Bytes: "ALGO"})

	testApp(t, text, now)

	// check error on invalid app index for app_global_get_ex
	text = "int 2; txn ApplicationArgs 0; app_global_get_ex"
	testApp(t, text, now, "invalid App reference 2")
	// check that actual app id ok instead of indirect reference
	text = "int 100; txn ApplicationArgs 0; app_global_get_ex; int 1; ==; assert; byte 0x414c474f; =="
	testApp(t, text, now)
	testApp(t, text, pre, "invalid App reference 100") // but not in old teal

	// check app_global_get default value
	text = "byte 0x414c474f55; app_global_get; int 0; =="

	ledger.NewLocals(now.TxnGroup[0].Txn.Sender, 100)
	ledger.NewLocal(now.TxnGroup[0].Txn.Sender, 100, string(protocol.PaymentTx), basics.TealValue{Type: basics.TealBytesType, Bytes: "ALGO"})
	testApp(t, text, now)

	text = `
byte 0x41414141
int 4141
app_global_put
int 1  // ForeignApps index
byte 0x41414141
app_global_get_ex
bnz exist
err
exist:
int 4141
==
`
	// check that even during application creation (Txn.ApplicationID == 0)
	// we will use the the kvCow if the exact application ID (100) is
	// specified in the transaction
	now.TxnGroup[0].Txn.ApplicationID = 0
	now.TxnGroup[0].Txn.ForeignApps = []basics.AppIndex{100}

	testAppFull(t, testProg(t, text, LogicVersion).Program, 0, 100, now)

	// Direct reference to the current app also works
	now.TxnGroup[0].Txn.ForeignApps = []basics.AppIndex{}
	testAppFull(t, testProg(t, strings.Replace(text, "int 1  // ForeignApps index", "int 100", -1), LogicVersion).Program,
		0, 100, now)
	testAppFull(t, testProg(t, strings.Replace(text, "int 1  // ForeignApps index", "global CurrentApplicationID", -1), LogicVersion).Program,
		0, 100, now)
}

const assetsTestTemplate = `int 0//account
int 55
asset_holding_get AssetBalance
!
bnz error
int 123
==
int 0//account
int 55
asset_holding_get AssetFrozen
!
bnz error
int 1
==
&&
int 0//params
asset_params_get AssetTotal
!
bnz error
int 1000
==
&&
int 0//params
asset_params_get AssetDecimals
!
bnz error
int 2
==
&&
int 0//params
asset_params_get AssetDefaultFrozen
!
bnz error
int 0
==
&&
int 0//params
asset_params_get AssetUnitName
!
bnz error
byte 0x414c474f
==
&&
int 0//params
asset_params_get AssetName
!
bnz error
len
int 0
==
&&
int 0//params
asset_params_get AssetURL
!
bnz error
txna ApplicationArgs 0
==
&&
int 0//params
asset_params_get AssetMetadataHash
!
bnz error
byte 0x0000000000000000000000000000000000000000000000000000000000000000
==
&&
int 0//params
asset_params_get AssetManager
!
bnz error
txna Accounts 0
==
&&
int 0//params
asset_params_get AssetReserve
!
bnz error
txna Accounts 1
==
&&
int 0//params
asset_params_get AssetFreeze
!
bnz error
txna Accounts 1
==
&&
int 0//params
asset_params_get AssetClawback
!
bnz error
txna Accounts 1
==
&&
bnz ok
error:
err
ok:
%s
int 1
`

const v5extras = `
int 0//params
asset_params_get AssetCreator
pop
txn Sender
==
assert
`

func TestAssets(t *testing.T) {
	partitiontest.PartitionTest(t)

	t.Parallel()
	tests := map[uint64]string{
		4: fmt.Sprintf(assetsTestTemplate, ""),
		5: fmt.Sprintf(assetsTestTemplate, v5extras),
	}

	for v, source := range tests {
		testAssetsByVersion(t, source, v)
	}
}

func testAssetsByVersion(t *testing.T, assetsTestProgram string, version uint64) {
	for _, field := range assetHoldingFieldNames {
		fs := assetHoldingFieldSpecByName[field]
		if fs.version <= version && !strings.Contains(assetsTestProgram, field) {
			t.Errorf("TestAssets missing field %v", field)
		}
	}
	for _, field := range assetParamsFieldNames {
		fs := assetParamsFieldSpecByName[field]
		if fs.version <= version && !strings.Contains(assetsTestProgram, field) {
			t.Errorf("TestAssets missing field %v", field)
		}
	}

	txn := makeSampleTxn()
	pre := defaultEvalParamsWithVersion(&txn, directRefEnabledVersion-1)
	require.GreaterOrEqual(t, version, uint64(directRefEnabledVersion))
	now := defaultEvalParamsWithVersion(&txn, version)
	ledger := MakeLedger(
		map[basics.Address]uint64{
			txn.Txn.Sender: 1,
		},
	)
	pre.Ledger = ledger
	now.Ledger = ledger

	// bear in mind: the sample transaction has ForeignAccounts{55,77}
	testApp(t, "int 5; int 55; asset_holding_get AssetBalance", now, "invalid Account reference 5")
	// was legal to get balance on a non-ForeignAsset
	testApp(t, "int 0; int 54; asset_holding_get AssetBalance; ==", pre)
	// but not since directRefEnabledVersion
	testApp(t, "int 0; int 54; asset_holding_get AssetBalance", now, "invalid Asset reference 54")

	// it wasn't legal to use a direct ref for account
	testProg(t, `byte "aoeuiaoeuiaoeuiaoeuiaoeuiaoeui00"; int 54; asset_holding_get AssetBalance`,
		directRefEnabledVersion-1, Expect{3, "asset_holding_get AssetBalance arg 0 wanted type uint64..."})
	// but it is now (empty asset yields 0,0 on stack)
	testApp(t, `byte "aoeuiaoeuiaoeuiaoeuiaoeuiaoeui00"; int 55; asset_holding_get AssetBalance; ==`, now)
	// This is receiver, who is in Assets array
	testApp(t, `byte "aoeuiaoeuiaoeuiaoeuiaoeuiaoeui01"; int 55; asset_holding_get AssetBalance; ==`, now)
	// But this is not in Assets, so illegal
	testApp(t, `byte "aoeuiaoeuiaoeuiaoeuiaoeuiaoeui02"; int 55; asset_holding_get AssetBalance; ==`, now, "invalid")

	// for params get, presence in ForeignAssets has always be required
	testApp(t, "int 5; asset_params_get AssetTotal", pre, "invalid Asset reference 5")
	testApp(t, "int 5; asset_params_get AssetTotal", now, "invalid Asset reference 5")

	params := basics.AssetParams{
		Total:         1000,
		Decimals:      2,
		DefaultFrozen: false,
		UnitName:      "ALGO",
		AssetName:     "",
		URL:           string(protocol.PaymentTx),
		Manager:       txn.Txn.Sender,
		Reserve:       txn.Txn.Receiver,
		Freeze:        txn.Txn.Receiver,
		Clawback:      txn.Txn.Receiver,
	}

	ledger.NewAsset(txn.Txn.Sender, 55, params)
	ledger.NewHolding(txn.Txn.Sender, 55, 123, true)
	// For consistency you can now use an indirect ref in holding_get
	// (recall ForeignAssets[0] = 55, which has balance 123)
	testApp(t, "int 0; int 0; asset_holding_get AssetBalance; int 1; ==; assert; int 123; ==", now)
	// but previous code would still try to read ASA 0
	testApp(t, "int 0; int 0; asset_holding_get AssetBalance; int 0; ==; assert; int 0; ==", pre)

	testApp(t, assetsTestProgram, now)

	// In current versions, can swap out the account index for the account
	testApp(t, strings.Replace(assetsTestProgram, "int 0//account", "byte \"aoeuiaoeuiaoeuiaoeuiaoeuiaoeui00\"", -1), now)
	// Or an asset index for the asset id
	testApp(t, strings.Replace(assetsTestProgram, "int 0//params", "int 55", -1), now)
	// Or an index for the asset id
	testApp(t, strings.Replace(assetsTestProgram, "int 55", "int 0", -1), now)

	// but old code cannot
	testProg(t, strings.Replace(assetsTestProgram, "int 0//account", "byte \"aoeuiaoeuiaoeuiaoeuiaoeuiaoeui00\"", -1), directRefEnabledVersion-1, Expect{3, "asset_holding_get AssetBalance arg 0 wanted type uint64..."})

	if version < 5 {
		// Can't run these with AppCreator anyway
		testApp(t, strings.Replace(assetsTestProgram, "int 0//params", "int 55", -1), pre, "invalid Asset ref")
		testApp(t, strings.Replace(assetsTestProgram, "int 55", "int 0", -1), pre, "err opcode")
	}

	// check holdings bool value
	source := `intcblock 0 55 1
intc_0  // 0, account idx (txn.Sender)
intc_1  // 55
asset_holding_get AssetFrozen
!
bnz error
intc_0 // 0
==
bnz ok
error:
err
ok:
intc_2 // 1
`
	ledger.NewHolding(txn.Txn.Sender, 55, 123, false)
	testApp(t, source, now)

	// check holdings invalid offsets
	ops := testProg(t, source, version)
	require.Equal(t, OpsByName[now.Proto.LogicSigVersion]["asset_holding_get"].Opcode, ops.Program[8])
	ops.Program[9] = 0x02
	_, err := EvalApp(ops.Program, 0, 888, now)
	require.Error(t, err)
	require.Contains(t, err.Error(), "invalid asset_holding_get field 2")

	// check holdings bool value
	source = `intcblock 0 1
intc_0
asset_params_get AssetDefaultFrozen
!
bnz error
intc_1
==
bnz ok
error:
err
ok:
intc_1
`
	params.DefaultFrozen = true
	ledger.NewAsset(txn.Txn.Sender, 55, params)
	testApp(t, source, now)
	// check holdings invalid offsets
	ops = testProg(t, source, version)
	require.Equal(t, OpsByName[now.Proto.LogicSigVersion]["asset_params_get"].Opcode, ops.Program[6])
	ops.Program[7] = 0x20
	_, err = EvalApp(ops.Program, 0, 888, now)
	require.Error(t, err)
	require.Contains(t, err.Error(), "invalid asset_params_get field 32")

	// check empty string
	source = `intcblock 0 1
intc_0  // foreign asset idx (txn.ForeignAssets[0])
asset_params_get AssetURL
!
bnz error
len
intc_0
==
bnz ok
error:
err
ok:
intc_1
`
	params.URL = ""
	ledger.NewAsset(txn.Txn.Sender, 55, params)
	testApp(t, source, now)

	source = `intcblock 1 9
intc_0  // foreign asset idx (txn.ForeignAssets[1])
asset_params_get AssetURL
!
bnz error
len
intc_1
==
bnz ok
error:
err
ok:
intc_0
`
	params.URL = "foobarbaz"
	ledger.NewAsset(txn.Txn.Sender, 77, params)
	testApp(t, source, now)

	source = `intcblock 0 1
intc_0
asset_params_get AssetURL
!
bnz error
intc_0
==
bnz ok
error:
err
ok:
intc_1
`
	params.URL = ""
	ledger.NewAsset(txn.Txn.Sender, 55, params)
	testApp(t, notrack(source), now, "cannot compare ([]byte to uint64)")
}

func TestAppParams(t *testing.T) {
	partitiontest.PartitionTest(t)
	t.Parallel()
	ep, tx, ledger := makeSampleEnv()
	ledger.NewAccount(tx.Sender, 1)
	ledger.NewApp(tx.Sender, 100, basics.AppParams{})

	/* app id is in ForeignApps, but does not exist */
	source := "int 56; app_params_get AppExtraProgramPages; int 0; ==; assert; int 0; =="
	testApp(t, source, ep)
	/* app id is in ForeignApps, but has zero ExtraProgramPages */
	source = "int 100; app_params_get AppExtraProgramPages; int 1; ==; assert; int 0; =="
	testApp(t, source, ep)
}

func TestAcctParams(t *testing.T) {
	partitiontest.PartitionTest(t)
	t.Parallel()
	ep, tx, ledger := makeSampleEnv()

	source := "int 0; acct_params_get AcctBalance; !; assert; int 0; =="
	testApp(t, source, ep)

	source = "int 0; acct_params_get AcctMinBalance; !; assert; int 1001; =="
	testApp(t, source, ep)

	ledger.NewAccount(tx.Sender, 42)

	source = "int 0; acct_params_get AcctBalance; assert; int 42; =="
	testApp(t, source, ep)

	source = "int 0; acct_params_get AcctMinBalance; assert; int 1001; =="
	testApp(t, source, ep)

	source = "int 0; acct_params_get AcctAuthAddr; assert; global ZeroAddress; =="
	testApp(t, source, ep)
}

func TestGlobalNonDelete(t *testing.T) {
	partitiontest.PartitionTest(t)
	t.Parallel()

	ep, txn, ledger := makeSampleEnv()
	source := `
byte "none"
app_global_del
int 1
`
	ledger.NewApp(txn.Sender, 888, makeApp(0, 0, 1, 0))
	delta := testApp(t, source, ep)
	require.Empty(t, delta.GlobalDelta)
	require.Empty(t, delta.LocalDeltas)
}

func TestLocalNonDelete(t *testing.T) {
	partitiontest.PartitionTest(t)
	t.Parallel()

	ep, txn, ledger := makeSampleEnv()
	source := `
int 0
byte "none"
app_local_del
int 1
`
	ledger.NewAccount(txn.Sender, 100000)
	ledger.NewApp(txn.Sender, 888, makeApp(0, 0, 1, 0))
	ledger.NewLocals(txn.Sender, 888)
	delta := testApp(t, source, ep)
	require.Empty(t, delta.GlobalDelta)
	require.Empty(t, delta.LocalDeltas)
}

func TestAppLocalReadWriteDeleteErrors(t *testing.T) {
	partitiontest.PartitionTest(t)
	t.Parallel()

	sourceRead := `intcblock 0 100 0x77 1
bytecblock 0x414c474f 0x414c474f41
intc_0                    // 0, account idx (txn.Sender)
intc_1                    // 100, app id
bytec_0                   // key "ALGO"
app_local_get_ex
!
bnz error
intc_2                    // 0x77
==
intc_0                    // 0
intc_1                    // 100
bytec_1                   // ALGOA
app_local_get_ex
!
bnz error
intc_3                    // 1
==
&&
bnz ok
error:
err
ok:
intc_3                    // 1
`
	sourceWrite := `intcblock 0 100 1
bytecblock 0x414c474f
intc_0                     // 0, account idx (txn.Sender)
bytec_0                    // key "ALGO"
intc_1                     // 100
app_local_put
intc_2                     // 1
`
	sourceDelete := `intcblock 0 100
bytecblock 0x414c474f
intc_0                       // account idx
bytec_0                      // key "ALGO"
app_local_del
intc_1
`
	type cmdtest struct {
		source       string
		accNumOffset int
	}

	tests := map[string]cmdtest{
		"read":   {sourceRead, 20},
		"write":  {sourceWrite, 13},
		"delete": {sourceDelete, 12},
	}
	for name, cmdtest := range tests {
		t.Run(fmt.Sprintf("test=%s", name), func(t *testing.T) {
			source := cmdtest.source
			firstCmdOffset := cmdtest.accNumOffset

			ops := testProg(t, source, AssemblerMaxVersion)

			txn := makeSampleTxn()
			txn.Txn.ApplicationID = 100
			ep := defaultEvalParams(&txn)
			err := CheckContract(ops.Program, ep)
			require.NoError(t, err)

			ledger := MakeLedger(
				map[basics.Address]uint64{
					txn.Txn.Sender: 1,
				},
			)
			ep.Ledger = ledger

			saved := ops.Program[firstCmdOffset]
			require.Equal(t, OpsByName[0]["intc_0"].Opcode, saved)
			ops.Program[firstCmdOffset] = OpsByName[0]["intc_1"].Opcode
			_, err = EvalApp(ops.Program, 0, 100, ep)
			require.Error(t, err)
			require.Contains(t, err.Error(), "invalid Account reference 100")

			ops.Program[firstCmdOffset] = saved
			_, err = EvalApp(ops.Program, 0, 100, ep)
			require.Error(t, err)
			require.Contains(t, err.Error(), "is not opted into")

			ledger.NewApp(txn.Txn.Sender, 100, basics.AppParams{})
			ledger.NewLocals(txn.Txn.Sender, 100)

			if name == "read" {
				_, err = EvalApp(ops.Program, 0, 100, ep)
				require.Error(t, err)
				require.Contains(t, err.Error(), "err opcode") // no such key
			}

			ledger.NewLocal(txn.Txn.Sender, 100, "ALGO", basics.TealValue{Type: basics.TealUintType, Uint: 0x77})
			ledger.NewLocal(txn.Txn.Sender, 100, "ALGOA", basics.TealValue{Type: basics.TealUintType, Uint: 1})

			ledger.Reset()
			pass, err := EvalApp(ops.Program, 0, 100, ep)
			require.NoError(t, err)
			require.True(t, pass)
			delta := ep.TxnGroup[0].EvalDelta
			require.Empty(t, delta.GlobalDelta)
			expLocal := 1
			if name == "read" {
				expLocal = 0
			}
			require.Len(t, delta.LocalDeltas, expLocal)
		})
	}
}

func TestAppLocalStateReadWrite(t *testing.T) {
	partitiontest.PartitionTest(t)

	t.Parallel()

	txn := makeSampleTxn()
	txn.Txn.ApplicationID = 100
	ep := defaultEvalParams(&txn)
	ledger := MakeLedger(
		map[basics.Address]uint64{
			txn.Txn.Sender: 1,
		},
	)
	ep.Ledger = ledger
	ledger.NewApp(txn.Txn.Sender, 100, basics.AppParams{})
	ledger.NewLocals(txn.Txn.Sender, 100)

	// write int and bytes values
	source := `int 0 // account
byte 0x414c474f      // key "ALGO"
int 0x77             // value
app_local_put
int 0 				 // account
byte 0x414c474f41    // key "ALGOA"
byte 0x414c474f      // value
app_local_put
int 0                // account
int 100              // app id
byte 0x414c474f41    // key "ALGOA"
app_local_get_ex
bnz exist
err
exist:
byte 0x414c474f
==
int 0                // account
int 100              // app id
byte 0x414c474f      // key "ALGO"
app_local_get_ex
bnz exist2
err
exist2:
int 0x77
==
&&
`
	delta := testApp(t, source, ep)
	require.Empty(t, delta.GlobalDelta)
	require.Len(t, delta.LocalDeltas, 1)

	require.Len(t, delta.LocalDeltas[0], 2)
	vd := delta.LocalDeltas[0]["ALGO"]
	require.Equal(t, basics.SetUintAction, vd.Action)
	require.Equal(t, uint64(0x77), vd.Uint)

	vd = delta.LocalDeltas[0]["ALGOA"]
	require.Equal(t, basics.SetBytesAction, vd.Action)
	require.Equal(t, "ALGO", vd.Bytes)

	// write same value without writing, expect no local delta
	source = `int 0  // account
byte 0x414c474f       // key
int 0x77              // value
app_local_put
int 0                 // account
int 100               // app id
byte 0x414c474f       // key
app_local_get_ex
bnz exist
err
exist:
int 0x77
==
`
	ledger.Reset()
	ledger.NoLocal(txn.Txn.Sender, 100, "ALGOA")
	ledger.NoLocal(txn.Txn.Sender, 100, "ALGO")

	algoValue := basics.TealValue{Type: basics.TealUintType, Uint: 0x77}
	ledger.NewLocal(txn.Txn.Sender, 100, "ALGO", algoValue)

	delta = testApp(t, source, ep)
	require.Empty(t, delta.GlobalDelta)
	require.Empty(t, delta.LocalDeltas)

	// write same value after reading, expect no local delta
	source = `int 0  // account
int 100              // app id
byte 0x414c474f      // key
app_local_get_ex
bnz exist
err
exist:
int 0                // account
byte 0x414c474f      // key
int 0x77             // value
app_local_put
int 0                // account
int 100              // app id
byte 0x414c474f      // key
app_local_get_ex
bnz exist2
err
exist2:
==
`
	ledger.Reset()
	ledger.NewLocal(txn.Txn.Sender, 100, "ALGO", algoValue)
	ledger.NoLocal(txn.Txn.Sender, 100, "ALGOA")

	delta = testApp(t, source, ep)
	require.Empty(t, delta.GlobalDelta)
	require.Empty(t, delta.LocalDeltas)

	// write a value and expect local delta change
	source = `int 0  // account
byte 0x414c474f41    // key "ALGOA"
int 0x78             // value
app_local_put
int 1
`
	ledger.Reset()
	ledger.NewLocal(txn.Txn.Sender, 100, "ALGO", algoValue)
	ledger.NoLocal(txn.Txn.Sender, 100, "ALGOA")

	delta = testApp(t, source, ep)
	require.Empty(t, delta.GlobalDelta)
	require.Len(t, delta.LocalDeltas, 1)
	require.Len(t, delta.LocalDeltas[0], 1)
	vd = delta.LocalDeltas[0]["ALGOA"]
	require.Equal(t, basics.SetUintAction, vd.Action)
	require.Equal(t, uint64(0x78), vd.Uint)

	// write a value to existing key and expect delta change and reading the new value
	source = `int 0  // account
byte 0x414c474f      // key "ALGO"
int 0x78             // value
app_local_put
int 0                // account
int 100              // app id
byte 0x414c474f      // key "ALGO"
app_local_get_ex
bnz exist
err
exist:
int 0x78
==
`
	ledger.Reset()
	ledger.NewLocal(txn.Txn.Sender, 100, "ALGO", algoValue)
	ledger.NoLocal(txn.Txn.Sender, 100, "ALGOA")

	delta = testApp(t, source, ep)
	require.Empty(t, delta.GlobalDelta)
	require.Len(t, delta.LocalDeltas, 1)
	require.Len(t, delta.LocalDeltas[0], 1)
	vd = delta.LocalDeltas[0]["ALGO"]
	require.Equal(t, basics.SetUintAction, vd.Action)
	require.Equal(t, uint64(0x78), vd.Uint)

	// write a value after read and expect delta change
	source = `int 0  // account
int 100              // app id
byte 0x414c474f      // key "ALGO"
app_local_get_ex
bnz exist
err
exist:
int 0  				 // account
byte 0x414c474f      // key "ALGO"
int 0x78             // value
app_local_put
`
	ledger.Reset()
	ledger.NewLocal(txn.Txn.Sender, 100, "ALGO", algoValue)
	ledger.NoLocal(txn.Txn.Sender, 100, "ALGOA")

	delta = testApp(t, source, ep)
	require.Empty(t, delta.GlobalDelta)
	require.Len(t, delta.LocalDeltas, 1)
	require.Len(t, delta.LocalDeltas[0], 1)
	vd = delta.LocalDeltas[0]["ALGO"]
	require.Equal(t, basics.SetUintAction, vd.Action)
	require.Equal(t, uint64(0x78), vd.Uint)

	// write a few values and expect delta change only for unique changed
	source = `int 0  // account
byte 0x414c474f      // key "ALGO"
int 0x77             // value
app_local_put
int 0                // account
byte 0x414c474f      // key "ALGO"
int 0x78             // value
app_local_put
int 0                // account
byte 0x414c474f41    // key "ALGOA"
int 0x78             // value
app_local_put
int 1                // account
byte 0x414c474f      // key "ALGO"
int 0x79             // value
app_local_put
int 1
`
	ledger.Reset()
	ledger.NewLocal(txn.Txn.Sender, 100, "ALGO", algoValue)
	ledger.NoLocal(txn.Txn.Sender, 100, "ALGOA")

	ledger.NewAccount(txn.Txn.Receiver, 500)
	ledger.NewLocals(txn.Txn.Receiver, 100)

	delta = testApp(t, source, ep)
	require.Empty(t, delta.GlobalDelta)
	require.Len(t, delta.LocalDeltas, 2)
	require.Len(t, delta.LocalDeltas[0], 2)
	require.Len(t, delta.LocalDeltas[1], 1)
	vd = delta.LocalDeltas[0]["ALGO"]
	require.Equal(t, basics.SetUintAction, vd.Action)
	require.Equal(t, uint64(0x78), vd.Uint)

	vd = delta.LocalDeltas[0]["ALGOA"]
	require.Equal(t, basics.SetUintAction, vd.Action)
	require.Equal(t, uint64(0x78), vd.Uint)

	vd = delta.LocalDeltas[1]["ALGO"]
	require.Equal(t, basics.SetUintAction, vd.Action)
	require.Equal(t, uint64(0x79), vd.Uint)
}

func TestAppGlobalReadWriteDeleteErrors(t *testing.T) {
	partitiontest.PartitionTest(t)

	t.Parallel()

	sourceRead := `int 0
byte 0x414c474f  // key "ALGO"
app_global_get_ex
bnz ok
err
ok:
int 0x77
==
`
	sourceReadSimple := `byte 0x414c474f  // key "ALGO"
app_global_get
int 0x77
==
`

	sourceWrite := `byte 0x414c474f  // key "ALGO"
int 100
app_global_put
int 1
`
	sourceDelete := `byte 0x414c474f  // key "ALGO"
app_global_del
int 1
`
	tests := map[string]string{
		"read":   sourceRead,
		"reads":  sourceReadSimple,
		"write":  sourceWrite,
		"delete": sourceDelete,
	}
	for name, source := range tests {
		t.Run(fmt.Sprintf("test=%s", name), func(t *testing.T) {
			ops, err := AssembleStringWithVersion(source, AssemblerMaxVersion)
			require.NoError(t, err)

			ep, txn, ledger := makeSampleEnv()
			txn.ApplicationID = basics.AppIndex(100)
			testAppBytes(t, ops.Program, ep, "no such app")

			ledger.NewApp(txn.Sender, 100, makeApp(0, 0, 1, 0))

			// a special test for read
			if name == "read" {
				testAppBytes(t, ops.Program, ep, "err opcode") // no such key
			}
			ledger.NewGlobal(100, "ALGO", basics.TealValue{Type: basics.TealUintType, Uint: 0x77})

			ledger.Reset()

			delta := testAppBytes(t, ops.Program, ep)
			require.Empty(t, delta.LocalDeltas)
		})
	}
}

func TestAppGlobalReadWrite(t *testing.T) {
	partitiontest.PartitionTest(t)

	t.Parallel()

	// check writing ints and bytes
	source := `byte 0x414c474f  // key "ALGO"
int 0x77						// value
app_global_put
byte 0x414c474f41  // key "ALGOA"
byte 0x414c474f    // value
app_global_put
// check simple
byte 0x414c474f41  // key "ALGOA"
app_global_get
byte 0x414c474f
==
// check generic with alias
int 0 // current app id alias
byte 0x414c474f41  // key "ALGOA"
app_global_get_ex
bnz ok
err
ok:
byte 0x414c474f
==
&&
// check generic with exact app id
int 1 // ForeignApps index - current app
byte 0x414c474f41  // key "ALGOA"
app_global_get_ex
bnz ok1
err
ok1:
byte 0x414c474f
==
&&
// check simple
byte 0x414c474f
app_global_get
int 0x77
==
&&
// check generic with alias
int 0 // ForeignApps index - current app
byte 0x414c474f
app_global_get_ex
bnz ok2
err
ok2:
int 0x77
==
&&
// check generic with exact app id
int 1 // ForeignApps index - current app
byte 0x414c474f
app_global_get_ex
bnz ok3
err
ok3:
int 0x77
==
&&
`
	txn := makeSampleTxn()
	txn.Txn.ApplicationID = 100
	txn.Txn.ForeignApps = []basics.AppIndex{txn.Txn.ApplicationID}
	ep := defaultEvalParams(&txn)
	ledger := MakeLedger(
		map[basics.Address]uint64{
			txn.Txn.Sender: 1,
		},
	)
	ep.Ledger = ledger
	ledger.NewApp(txn.Txn.Sender, 100, basics.AppParams{})

	delta := testApp(t, source, ep)

	require.Len(t, delta.GlobalDelta, 2)
	require.Empty(t, delta.LocalDeltas)

	vd := delta.GlobalDelta["ALGO"]
	require.Equal(t, basics.SetUintAction, vd.Action)
	require.Equal(t, uint64(0x77), vd.Uint)

	vd = delta.GlobalDelta["ALGOA"]
	require.Equal(t, basics.SetBytesAction, vd.Action)
	require.Equal(t, "ALGO", vd.Bytes)

	// write existing value before read
	source = `byte 0x414c474f  // key "ALGO"
int 0x77						// value
app_global_put
byte 0x414c474f
app_global_get
int 0x77
==
`
	ledger.Reset()
	ledger.NoGlobal(100, "ALGOA")
	ledger.NoGlobal(100, "ALGO")

	algoValue := basics.TealValue{Type: basics.TealUintType, Uint: 0x77}
	ledger.NewGlobal(100, "ALGO", algoValue)

	delta = testApp(t, source, ep)
	require.Empty(t, delta.GlobalDelta)
	require.Empty(t, delta.LocalDeltas)

	// write existing value after read
	source = `int 0
byte 0x414c474f
app_global_get_ex
bnz ok
err
ok:
pop
byte 0x414c474f
int 0x77
app_global_put
byte 0x414c474f
app_global_get
int 0x77
==
`
	ledger.Reset()
	ledger.NoGlobal(100, "ALGOA")
	ledger.NewGlobal(100, "ALGO", algoValue)

	delta = testApp(t, source, ep)
	require.Empty(t, delta.GlobalDelta)
	require.Empty(t, delta.LocalDeltas)

	// write new values after and before read
	source = `int 0
byte 0x414c474f
app_global_get_ex
bnz ok
err
ok:
pop
byte 0x414c474f
int 0x78
app_global_put
int 0
byte 0x414c474f
app_global_get_ex
bnz ok2
err
ok2:
int 0x78
==
byte 0x414c474f41
byte 0x414c474f
app_global_put
int 0
byte 0x414c474f41
app_global_get_ex
bnz ok3
err
ok3:
byte 0x414c474f
==
&&
`
	ledger.Reset()
	ledger.NoGlobal(100, "ALGOA")
	ledger.NewGlobal(100, "ALGO", algoValue)

	delta = testApp(t, source, ep)

	require.Len(t, delta.GlobalDelta, 2)
	require.Empty(t, delta.LocalDeltas)

	vd = delta.GlobalDelta["ALGO"]
	require.Equal(t, basics.SetUintAction, vd.Action)
	require.Equal(t, uint64(0x78), vd.Uint)

	vd = delta.GlobalDelta["ALGOA"]
	require.Equal(t, basics.SetBytesAction, vd.Action)
	require.Equal(t, "ALGO", vd.Bytes)
}

func TestAppGlobalReadOtherApp(t *testing.T) {
	partitiontest.PartitionTest(t)

	t.Parallel()
	source := `int 2 // ForeignApps index
byte "mykey1"
app_global_get_ex
bz ok1
err
ok1:
pop
int 2 // ForeignApps index
byte "mykey"
app_global_get_ex
bnz ok2
err
ok2:
byte "myval"
==
`
	txn := makeSampleTxn()
	txn.Txn.ApplicationID = 100
	txn.Txn.ForeignApps = []basics.AppIndex{txn.Txn.ApplicationID, 101}
	ep := defaultEvalParams(&txn)
	ledger := MakeLedger(
		map[basics.Address]uint64{
			txn.Txn.Sender: 1,
		},
	)
	ep.Ledger = ledger
	ledger.NewApp(txn.Txn.Sender, 100, basics.AppParams{})

	delta := testApp(t, source, ep, "no such app")
	require.Empty(t, delta.GlobalDelta)
	require.Empty(t, delta.LocalDeltas)

	ledger.NewApp(txn.Txn.Receiver, 101, basics.AppParams{})
	ledger.NewApp(txn.Txn.Receiver, 100, basics.AppParams{}) // this keeps current app id = 100
	algoValue := basics.TealValue{Type: basics.TealBytesType, Bytes: "myval"}
	ledger.NewGlobal(101, "mykey", algoValue)

	delta = testApp(t, source, ep)
	require.Empty(t, delta.GlobalDelta)
	require.Empty(t, delta.LocalDeltas)
}

func TestBlankKey(t *testing.T) {
	partitiontest.PartitionTest(t)

	t.Parallel()
	source := `
byte ""
app_global_get
int 0
==
assert

byte ""
int 7
app_global_put

byte ""
app_global_get
int 7
==
`
	txn := makeSampleTxn()
	txn.Txn.ApplicationID = 100
	ep := defaultEvalParams(&txn)
	ledger := MakeLedger(
		map[basics.Address]uint64{
			txn.Txn.Sender: 1,
		},
	)
	ep.Ledger = ledger
	ledger.NewApp(txn.Txn.Sender, 100, basics.AppParams{})

	delta := testApp(t, source, ep)
	require.Empty(t, delta.LocalDeltas)
}

func TestAppGlobalDelete(t *testing.T) {
	partitiontest.PartitionTest(t)

	t.Parallel()

	// check write/delete/read
	source := `byte 0x414c474f  // key "ALGO"
int 0x77						// value
app_global_put
byte 0x414c474f41  // key "ALGOA"
byte 0x414c474f
app_global_put
byte 0x414c474f
app_global_del
byte 0x414c474f41
app_global_del
int 0
byte 0x414c474f
app_global_get_ex
bnz error
int 0
byte 0x414c474f41
app_global_get_ex
bnz error
==
bnz ok
error:
err
ok:
int 1
`
	txn := makeSampleTxn()
	txn.Txn.ApplicationID = 100
	ep := defaultEvalParams(&txn)
	ledger := MakeLedger(
		map[basics.Address]uint64{
			txn.Txn.Sender: 1,
		},
	)
	ep.Ledger = ledger
	ledger.NewApp(txn.Txn.Sender, 100, basics.AppParams{})

	delta := testApp(t, source, ep)
	require.Len(t, delta.GlobalDelta, 2)
	require.Empty(t, delta.LocalDeltas)

	ledger.Reset()
	ledger.NoGlobal(100, "ALGOA")
	ledger.NoGlobal(100, "ALGO")

	algoValue := basics.TealValue{Type: basics.TealUintType, Uint: 0x77}
	ledger.NewGlobal(100, "ALGO", algoValue)

	// check delete existing
	source = `byte 0x414c474f   // key "ALGO"
app_global_del
int 1
byte 0x414c474f
app_global_get_ex
==  // two zeros
`
	ep.TxnGroup[0].Txn.ForeignApps = []basics.AppIndex{txn.Txn.ApplicationID}
	delta = testApp(t, source, ep)
	require.Len(t, delta.GlobalDelta, 1)
	vd := delta.GlobalDelta["ALGO"]
	require.Equal(t, basics.DeleteAction, vd.Action)
	require.Equal(t, uint64(0), vd.Uint)
	require.Equal(t, "", vd.Bytes)
	require.Equal(t, 0, len(delta.LocalDeltas))

	ledger.Reset()
	ledger.NoGlobal(100, "ALGOA")
	ledger.NoGlobal(100, "ALGO")

	ledger.NewGlobal(100, "ALGO", algoValue)

	// check delete and write non-existing
	source = `byte 0x414c474f41   // key "ALGOA"
app_global_del
int 0
byte 0x414c474f41
app_global_get_ex
==  // two zeros
byte 0x414c474f41
int 0x78
app_global_put
`
	delta = testApp(t, source, ep)
	require.Len(t, delta.GlobalDelta, 1)
	vd = delta.GlobalDelta["ALGOA"]
	require.Equal(t, basics.SetUintAction, vd.Action)
	require.Equal(t, uint64(0x78), vd.Uint)
	require.Equal(t, "", vd.Bytes)
	require.Empty(t, delta.LocalDeltas)

	ledger.Reset()
	ledger.NoGlobal(100, "ALGOA")
	ledger.NoGlobal(100, "ALGO")

	ledger.NewGlobal(100, "ALGO", algoValue)

	// check delete and write existing
	source = `byte 0x414c474f   // key "ALGO"
app_global_del
byte 0x414c474f
int 0x78
app_global_put
int 1
`
	delta = testApp(t, source, ep)
	require.Len(t, delta.GlobalDelta, 1)
	vd = delta.GlobalDelta["ALGO"]
	require.Equal(t, basics.SetUintAction, vd.Action)
	require.Empty(t, delta.LocalDeltas)

	ledger.Reset()
	ledger.Reset()
	ledger.NoGlobal(100, "ALGOA")
	ledger.NoGlobal(100, "ALGO")

	ledger.NewGlobal(100, "ALGO", algoValue)

	// check delete,write,delete existing
	source = `byte 0x414c474f   // key "ALGO"
app_global_del
byte 0x414c474f
int 0x78
app_global_put
byte 0x414c474f
app_global_del
int 1
`
	delta = testApp(t, source, ep)
	require.Len(t, delta.GlobalDelta, 1)
	vd = delta.GlobalDelta["ALGO"]
	require.Equal(t, basics.DeleteAction, vd.Action)
	require.Empty(t, delta.LocalDeltas)

	ledger.Reset()
	ledger.Reset()
	ledger.NoGlobal(100, "ALGOA")
	ledger.NoGlobal(100, "ALGO")

	ledger.NewGlobal(100, "ALGO", algoValue)

	// check delete, write, delete non-existing
	source = `byte 0x414c474f41   // key "ALGOA"
app_global_del
byte 0x414c474f41
int 0x78
app_global_put
byte 0x414c474f41
app_global_del
int 1
`
	delta = testApp(t, source, ep)
	require.Len(t, delta.GlobalDelta, 1)
	require.Len(t, delta.LocalDeltas, 0)
}

func TestAppLocalDelete(t *testing.T) {
	partitiontest.PartitionTest(t)

	t.Parallel()

	// check write/delete/read
	source := `int 0 // sender
byte 0x414c474f       // key "ALGO"
int 0x77              // value
app_local_put
int 1
byte 0x414c474f41     // key "ALGOA"
byte 0x414c474f
app_local_put
int 0 // sender
byte 0x414c474f
app_local_del
int 1
byte 0x414c474f41
app_local_del
int 0 // sender
int 0 // app
byte 0x414c474f
app_local_get_ex
bnz error
int 1
int 100
byte 0x414c474f41
app_local_get_ex
bnz error
==
bnz ok
error:
err
ok:
int 1
`
	txn := makeSampleTxn()
	txn.Txn.ApplicationID = 100
	ep := defaultEvalParams(&txn)
	ledger := MakeLedger(
		map[basics.Address]uint64{
			txn.Txn.Sender: 1,
		},
	)
	ep.Ledger = ledger
	ledger.NewApp(txn.Txn.Sender, 100, basics.AppParams{})
	ledger.NewLocals(txn.Txn.Sender, 100)
	ledger.NewAccount(txn.Txn.Receiver, 1)
	ledger.NewLocals(txn.Txn.Receiver, 100)

	ep.Trace = &strings.Builder{}

	delta := testApp(t, source, ep)
	require.Equal(t, 0, len(delta.GlobalDelta))
	require.Equal(t, 2, len(delta.LocalDeltas))

	ledger.Reset()
	// test that app_local_put and _app_local_del can use byte addresses
	delta = testApp(t, strings.Replace(source, "int 0 // sender", "byte \"aoeuiaoeuiaoeuiaoeuiaoeuiaoeui00\"", -1), ep)
	// But won't even compile in old teal
	testProg(t, strings.Replace(source, "int 0 // sender", "byte \"aoeuiaoeuiaoeuiaoeuiaoeuiaoeui00\"", -1), directRefEnabledVersion-1,
		Expect{4, "app_local_put arg 0 wanted..."}, Expect{11, "app_local_del arg 0 wanted..."})
	require.Equal(t, 0, len(delta.GlobalDelta))
	require.Equal(t, 2, len(delta.LocalDeltas))

	ledger.Reset()
	ledger.NoLocal(txn.Txn.Sender, 100, "ALGOA")
	ledger.NoLocal(txn.Txn.Sender, 100, "ALGO")
	ledger.NoLocal(txn.Txn.Receiver, 100, "ALGOA")
	ledger.NoLocal(txn.Txn.Receiver, 100, "ALGO")

	algoValue := basics.TealValue{Type: basics.TealUintType, Uint: 0x77}
	ledger.NewLocal(txn.Txn.Sender, 100, "ALGO", algoValue)

	// check delete existing
	source = `int 0  // account
byte 0x414c474f      // key "ALGO"
app_local_del
int 0
int 100
byte 0x414c474f
app_local_get_ex
==  // two zeros
`

	delta = testApp(t, source, ep)
	require.Equal(t, 0, len(delta.GlobalDelta))
	require.Equal(t, 1, len(delta.LocalDeltas))
	vd := delta.LocalDeltas[0]["ALGO"]
	require.Equal(t, basics.DeleteAction, vd.Action)
	require.Equal(t, uint64(0), vd.Uint)
	require.Equal(t, "", vd.Bytes)

	ledger.Reset()
	ledger.NoLocal(txn.Txn.Sender, 100, "ALGOA")
	ledger.NoLocal(txn.Txn.Sender, 100, "ALGO")

	ledger.NewLocal(txn.Txn.Sender, 100, "ALGO", algoValue)

	// check delete and write non-existing
	source = `int 0  // account
byte 0x414c474f41    // key "ALGOA"
app_local_del
int 0
int 0
byte 0x414c474f41
app_local_get_ex
==  // two zeros
int 0
byte 0x414c474f41
int 0x78
app_local_put
`
	delta = testApp(t, source, ep)
	require.Equal(t, 0, len(delta.GlobalDelta))
	require.Equal(t, 1, len(delta.LocalDeltas))
	vd = delta.LocalDeltas[0]["ALGOA"]
	require.Equal(t, basics.SetUintAction, vd.Action)
	require.Equal(t, uint64(0x78), vd.Uint)
	require.Equal(t, "", vd.Bytes)

	ledger.Reset()
	ledger.NoLocal(txn.Txn.Sender, 100, "ALGOA")
	ledger.NoLocal(txn.Txn.Sender, 100, "ALGO")

	ledger.NewLocal(txn.Txn.Sender, 100, "ALGO", algoValue)

	// check delete and write existing
	source = `int 0   // account
byte 0x414c474f       // key "ALGO"
app_local_del
int 0
byte 0x414c474f
int 0x78
app_local_put
int 1
`
	delta = testApp(t, source, ep)
	require.Equal(t, 0, len(delta.GlobalDelta))
	require.Equal(t, 1, len(delta.LocalDeltas))
	vd = delta.LocalDeltas[0]["ALGO"]
	require.Equal(t, basics.SetUintAction, vd.Action)
	require.Equal(t, uint64(0x78), vd.Uint)
	require.Equal(t, "", vd.Bytes)

	ledger.Reset()
	ledger.NoLocal(txn.Txn.Sender, 100, "ALGOA")
	ledger.NoLocal(txn.Txn.Sender, 100, "ALGO")

	ledger.NewLocal(txn.Txn.Sender, 100, "ALGO", algoValue)

	// check delete,write,delete existing
	source = `int 0  // account
byte 0x414c474f      // key "ALGO"
app_local_del
int 0
byte 0x414c474f
int 0x78
app_local_put
int 0
byte 0x414c474f
app_local_del
int 1
`
	delta = testApp(t, source, ep)
	require.Equal(t, 0, len(delta.GlobalDelta))
	require.Equal(t, 1, len(delta.LocalDeltas))
	vd = delta.LocalDeltas[0]["ALGO"]
	require.Equal(t, basics.DeleteAction, vd.Action)
	require.Equal(t, uint64(0), vd.Uint)
	require.Equal(t, "", vd.Bytes)

	ledger.Reset()
	ledger.NoLocal(txn.Txn.Sender, 100, "ALGOA")
	ledger.NoLocal(txn.Txn.Sender, 100, "ALGO")

	ledger.NewLocal(txn.Txn.Sender, 100, "ALGO", algoValue)

	// check delete, write, delete non-existing
	source = `int 0  // account
byte 0x414c474f41    // key "ALGOA"
app_local_del
int 0
byte 0x414c474f41
int 0x78
app_local_put
int 0
byte 0x414c474f41
app_local_del
int 1
`
	delta = testApp(t, source, ep)
	require.Equal(t, 0, len(delta.GlobalDelta))
	require.Equal(t, 1, len(delta.LocalDeltas))
	require.Equal(t, 1, len(delta.LocalDeltas[0]))
}

func TestEnumFieldErrors(t *testing.T) {
	partitiontest.PartitionTest(t)

	source := `txn Amount`
	origSpec := txnFieldSpecs[Amount]
	changed := origSpec
	changed.ftype = StackBytes
	txnFieldSpecs[Amount] = changed
	defer func() {
		txnFieldSpecs[Amount] = origSpec
	}()

	testLogic(t, source, AssemblerMaxVersion, defaultEvalParams(nil), "Amount expected field type is []byte but got uint64")
	testApp(t, source, defaultEvalParams(nil), "Amount expected field type is []byte but got uint64")

	source = `global MinTxnFee`

	origMinTxnFs := globalFieldSpecs[MinTxnFee]
	badMinTxnFs := origMinTxnFs
	badMinTxnFs.ftype = StackBytes
	globalFieldSpecs[MinTxnFee] = badMinTxnFs
	defer func() {
		globalFieldSpecs[MinTxnFee] = origMinTxnFs
	}()

	testLogic(t, source, AssemblerMaxVersion, defaultEvalParams(nil), "MinTxnFee expected field type is []byte but got uint64")
	testApp(t, source, defaultEvalParams(nil), "MinTxnFee expected field type is []byte but got uint64")

	ep, tx, ledger := makeSampleEnv()
	ledger.NewAccount(tx.Sender, 1)
	params := basics.AssetParams{
		Total:         1000,
		Decimals:      2,
		DefaultFrozen: false,
		UnitName:      "ALGO",
		AssetName:     "",
		URL:           string(protocol.PaymentTx),
		Manager:       tx.Sender,
		Reserve:       tx.Receiver,
		Freeze:        tx.Receiver,
		Clawback:      tx.Receiver,
	}
	ledger.NewAsset(tx.Sender, 55, params)

	source = `int 0
int 55
asset_holding_get AssetBalance
assert
`
	origBalanceFs := assetHoldingFieldSpecs[AssetBalance]
	badBalanceFs := origBalanceFs
	badBalanceFs.ftype = StackBytes
	assetHoldingFieldSpecs[AssetBalance] = badBalanceFs
	defer func() {
		assetHoldingFieldSpecs[AssetBalance] = origBalanceFs
	}()

	testApp(t, source, ep, "AssetBalance expected field type is []byte but got uint64")

	source = `int 0
asset_params_get AssetTotal
assert
`
	origTotalFs := assetParamsFieldSpecs[AssetTotal]
	badTotalFs := origTotalFs
	badTotalFs.ftype = StackBytes
	assetParamsFieldSpecs[AssetTotal] = badTotalFs
	defer func() {
		assetParamsFieldSpecs[AssetTotal] = origTotalFs
	}()

	testApp(t, source, ep, "AssetTotal expected field type is []byte but got uint64")
}

func TestReturnTypes(t *testing.T) {
	partitiontest.PartitionTest(t)

	// Ensure all opcodes return values they are supposed to according to the OpSpecs table
	t.Parallel()
	typeToArg := map[StackType]string{
		StackUint64: "int 1\n",
		StackAny:    "int 1\n",
		StackBytes:  "byte 0x33343536\n",
	}
	ep, tx, ledger := makeSampleEnv()

	tx.Type = protocol.ApplicationCallTx
	tx.ApplicationID = 1
	tx.ForeignApps = []basics.AppIndex{tx.ApplicationID}
	tx.ForeignAssets = []basics.AssetIndex{basics.AssetIndex(1), basics.AssetIndex(1)}
	ep.TxnGroup[0].Lsig.Args = [][]byte{
		[]byte("aoeu"),
		[]byte("aoeu"),
		[]byte("aoeu2"),
		[]byte("aoeu3"),
	}
	// We are going to run with GroupIndex=1, so make tx1 interesting too (so
	// txn can look at things)
	ep.TxnGroup[1] = ep.TxnGroup[0]

	ep.pastScratch[0] = &scratchSpace{} // for gload
	ledger.NewAccount(tx.Sender, 1)
	params := basics.AssetParams{
		Total:         1000,
		Decimals:      2,
		DefaultFrozen: false,
		UnitName:      "ALGO",
		AssetName:     "",
		URL:           string(protocol.PaymentTx),
		Manager:       tx.Sender,
		Reserve:       tx.Receiver,
		Freeze:        tx.Receiver,
		Clawback:      tx.Receiver,
	}
	ledger.NewAsset(tx.Sender, 1, params)
	ledger.NewApp(tx.Sender, 1, basics.AppParams{})
	ledger.NewAccount(tx.Receiver, 1000000)
	ledger.NewLocals(tx.Receiver, 1)
	key, err := hex.DecodeString("33343536")
	require.NoError(t, err)
	algoValue := basics.TealValue{Type: basics.TealUintType, Uint: 0x77}
	ledger.NewLocal(tx.Receiver, 1, string(key), algoValue)
	ledger.NewAccount(appAddr(1), 1000000)

	// We try to form a snippet that will test every opcode, by sandwiching it
	// between arguments that correspond to the opcodes input types, and then
	// check to see if the proper output types end up on the stack.  But many
	// opcodes require more specific inputs than a constant string or the number
	// 1 for ints.  Defaults are also supplied for immediate arguments.  For
	// opcodes that need to set up their own stack inputs, a ": at the front of
	// the string means "start with an empty stack".
	specialCmd := map[string]string{
		"txn":               "txn Sender",
		"txna":              "txna ApplicationArgs 0",
		"gtxn":              "gtxn 0 Sender",
		"gtxna":             "gtxna 0 ApplicationArgs 0",
		"global":            "global MinTxnFee",
		"gaids":             ": int 0; gaids",
		"gloads":            ": int 0; gloads 0",       // Needs txn index = 0 to work
		"gloadss":           ": int 0; int 1; gloadss", // Needs txn index = 0 to work
		"intc":              "intcblock 0; intc 0",
		"intc_0":            "intcblock 0; intc_0",
		"intc_1":            "intcblock 0 0; intc_1",
		"intc_2":            "intcblock 0 0 0; intc_2",
		"intc_3":            "intcblock 0 0 0 0; intc_3",
		"bytec":             "bytecblock 0x32; bytec 0",
		"bytec_0":           "bytecblock 0x32; bytec_0",
		"bytec_1":           "bytecblock 0x32 0x33; bytec_1",
		"bytec_2":           "bytecblock 0x32 0x33 0x34; bytec_2",
		"bytec_3":           "bytecblock 0x32 0x33 0x34 0x35; bytec_3",
		"substring":         "substring 0 2",
		"extract_uint32":    ": byte 0x0102030405; int 1; extract_uint32",
		"extract_uint64":    ": byte 0x010203040506070809; int 1; extract_uint64",
		"replace2":          ": byte 0x0102030405; byte 0x0809; replace2 2",
		"replace3":          ": byte 0x0102030405; int 2; byte 0x0809; replace3",
		"asset_params_get":  "asset_params_get AssetUnitName",
		"asset_holding_get": "asset_holding_get AssetBalance",
		"gtxns":             "gtxns Sender",
		"gtxnsa":            ": int 0; gtxnsa ApplicationArgs 0",
		"app_params_get":    "app_params_get AppGlobalNumUint",
		"acct_params_get":   "acct_params_get AcctMinBalance",
		"extract":           "extract 0 2",
		"txnas":             "txnas ApplicationArgs",
		"gtxnas":            "gtxnas 0 ApplicationArgs",
		"gtxnsas":           ": int 0; int 0; gtxnsas ApplicationArgs",
		"divw":              ": int 1; int 2; int 3; divw",

		"itxn_field":  "itxn_begin; itxn_field TypeEnum",
		"itxn_next":   "itxn_begin; int pay; itxn_field TypeEnum; itxn_next",
		"itxn_submit": "itxn_begin; int pay; itxn_field TypeEnum; itxn_submit",
		"itxn":        "itxn_begin; int pay; itxn_field TypeEnum; itxn_submit; itxn CreatedAssetID",
		"itxna":       "itxn_begin; int pay; itxn_field TypeEnum; itxn_submit; itxna Accounts 0",
		"itxnas":      ": itxn_begin; int pay; itxn_field TypeEnum; itxn_submit; int 0; itxnas Accounts",
		"gitxn":       "itxn_begin; int pay; itxn_field TypeEnum; itxn_submit; gitxn 0 Sender",
		"gitxna":      "itxn_begin; int pay; itxn_field TypeEnum; itxn_submit; gitxna 0 Accounts 0",
		"gitxnas":     ": itxn_begin; int pay; itxn_field TypeEnum; itxn_submit; int 0; gitxnas 0 Accounts",

		"base64_decode": `: byte "YWJjMTIzIT8kKiYoKSctPUB+"; base64_decode StdEncoding`,
		"json_ref":      `: byte "{\"k\": 7}"; byte "k"; json_ref JSONUint64`,

		"block": ": int 4294967200; block BlkSeed",
	}

	/* Make sure the specialCmd tests the opcode in question */
	for opcode, cmd := range specialCmd {
		assert.Contains(t, cmd, opcode)
	}

	// these have strange stack semantics or require special input data /
	// context, so they must be tested separately
	skipCmd := map[string]bool{
		"retsub": true,
		"err":    true,
		"return": true,

		"ed25519verify":       true,
		"ed25519verify_bare":  true,
		"ecdsa_verify":        true,
		"ecdsa_pk_recover":    true,
		"ecdsa_pk_decompress": true,

<<<<<<< HEAD
		"vrf_verify": true,
=======
		"bn256_add":        true,
		"bn256_scalar_mul": true,
		"bn256_pairing":    true,
>>>>>>> 792f2b65
	}

	byName := OpsByName[LogicVersion]
	for _, m := range []runMode{modeSig, modeApp} {
		for name, spec := range byName {
			// Only try an opcode in its modes
			if (m & spec.Modes) == 0 {
				continue
			}
			if skipCmd[name] {
				continue
			}
			t.Run(fmt.Sprintf("mode=%s,opcode=%s", m, name), func(t *testing.T) {
				provideStackInput := true
				cmd := name
				if special, ok := specialCmd[name]; ok {
					if strings.HasPrefix(special, ":") {
						cmd = special[1:]
						provideStackInput = false
					} else {
						cmd = special
					}
				} else {
					for _, imm := range spec.OpDetails.Immediates {
						switch imm.kind {
						case immByte:
							cmd += " 0"
						case immInt:
							cmd += " 10"
						case immInts:
							cmd += " 11 12 13"
						case immBytes:
							cmd += " 0x123456"
						case immBytess:
							cmd += " 0x12 0x34 0x56"
						case immLabel:
							cmd += " done; done: ;"
						default:
							require.Fail(t, "bad immediate", "%s", imm)
						}
					}
				}
				var sb strings.Builder
				if provideStackInput {
					for _, t := range spec.Arg.Types {
						sb.WriteString(typeToArg[t])
					}
				}
				sb.WriteString(cmd + "\n")
				ops := testProg(t, sb.String(), AssemblerMaxVersion)

				ep.reset()                          // for Trace and budget isolation
				ep.pastScratch[0] = &scratchSpace{} // for gload

				cx := EvalContext{
					EvalParams:   ep,
					runModeFlags: m,
					groupIndex:   1,
					txn:          &ep.TxnGroup[1],
					appID:        1,
				}

				// These set conditions for some ops that examine the group.
				// This convinces them all to work.  Revisit.
				cx.TxnGroup[0].ConfigAsset = 100

				// These little programs need not pass. Since the returned stack
				// is checked for typing, we can't get hung up on whether it is
				// exactly one positive int. But if it fails for any *other*
				// reason, we're not doing a good test.
				_, err := eval(ops.Program, &cx)
				if err != nil {
					// Allow the kinds of errors we expect, but fail for stuff
					// that indicates the opcode itself failed.
					reason := err.Error()
					if reason != "stack finished with bytes not int" &&
						!strings.HasPrefix(reason, "stack len is") {
						require.NoError(t, err, "%s: %s\n%s", name, err, ep.Trace)
					}
				}
				require.Len(t, cx.stack, len(spec.Return.Types), "%s", ep.Trace)
				for i := 0; i < len(spec.Return.Types); i++ {
					stackType := cx.stack[i].argType()
					retType := spec.Return.Types[i]
					require.True(
						t, typecheck(retType, stackType),
						"%s expected to return %s but actual is %s", spec.Name, retType, stackType,
					)
				}
			})
		}
	}
}

func TestTxnEffects(t *testing.T) {
	partitiontest.PartitionTest(t)
	t.Parallel()
	ep, _, _ := makeSampleEnv()
	// We don't allow the effects fields to see the current or future transactions
	testApp(t, "byte 0x32; log; txn NumLogs; int 1; ==", ep, "txn effects can only be read from past txns")
	testApp(t, "byte 0x32; log; txn Logs 0; byte 0x32; ==", ep, "txn effects can only be read from past txns")
	testApp(t, "byte 0x32; log; txn LastLog; byte 0x32; ==", ep, "txn effects can only be read from past txns")
	testApp(t, "byte 0x32; log; gtxn 0 NumLogs; int 1; ==", ep, "txn effects can only be read from past txns")
	testApp(t, "byte 0x32; log; gtxn 0 Logs 0; byte 0x32; ==", ep, "txn effects can only be read from past txns")
	testApp(t, "byte 0x32; log; gtxn 0 LastLog; byte 0x32; ==", ep, "txn effects can only be read from past txns")

	// Look at the logs of tx 0
	testApps(t, []string{"", "byte 0x32; log; gtxn 0 LastLog; byte 0x; =="}, nil, AssemblerMaxVersion, nil)
	testApps(t, []string{"byte 0x33; log; int 1", "gtxn 0 LastLog; byte 0x33; =="}, nil, AssemblerMaxVersion, nil)
	testApps(t, []string{"byte 0x33; dup; log; log; int 1", "gtxn 0 NumLogs; int 2; =="}, nil, AssemblerMaxVersion, nil)
	testApps(t, []string{"byte 0x37; log; int 1", "gtxn 0 Logs 0; byte 0x37; =="}, nil, AssemblerMaxVersion, nil)
	testApps(t, []string{"byte 0x37; log; int 1", "int 0; gtxnas 0 Logs; byte 0x37; =="}, nil, AssemblerMaxVersion, nil)

	// Look past the logs of tx 0
	testApps(t, []string{"byte 0x37; log; int 1", "gtxna 0 Logs 1; byte 0x37; =="}, nil, AssemblerMaxVersion, nil,
		Expect{1, "invalid Logs index 1"})
	testApps(t, []string{"byte 0x37; log; int 1", "int 6; gtxnas 0 Logs; byte 0x37; =="}, nil, AssemblerMaxVersion, nil,
		Expect{1, "invalid Logs index 6"})
}

func TestRound(t *testing.T) {
	partitiontest.PartitionTest(t)
	t.Parallel()
	ep, _, _ := makeSampleEnv()
	source := "global Round; int 1; >="
	testApp(t, source, ep)
}

func TestLatestTimestamp(t *testing.T) {
	partitiontest.PartitionTest(t)
	t.Parallel()
	ep, _, _ := makeSampleEnv()
	source := "global LatestTimestamp; int 1; >="
	testApp(t, source, ep)
}

func TestBlockSeed(t *testing.T) {
	ep, txn, l := makeSampleEnv()

	// makeSampleENv creates txns with fv, lv that don't actually fit the round
	// in l.  Nothing in most tests cares. But the rule for `block` is
	// related to lv and the current round, so we set the fv,lv more
	// realistically.
	txn.FirstValid = l.round() - 10
	txn.LastValid = l.round() + 10

	// l.round() is 0xffffffff+5 = 4294967300 in test ledger
	testApp(t, "int 4294967299; block BlkSeed; len; int 32; ==", ep) // current - 1
	testApp(t, "int 4294967300; block BlkSeed; len; int 32; ==", ep,
		"not available") // can't get current round's blockseed

	// proto.MaxTxnLife is 1500 in test.
	testApp(t, "int 4294967300; int 1500; -; block BlkSeed; len; int 32; ==", ep,
		"not available") // 1500 back from current is more than 1500 back from lv
	testApp(t, "int 4294967310; int 1500; -; block BlkSeed; len; int 32; ==", ep) // 1500 back from lv is legal
	testApp(t, "int 4294967310; int 1501; -; block BlkSeed; len; int 32; ==", ep) // 1501 back from lv is legal
	testApp(t, "int 4294967310; int 1502; -; block BlkSeed; len; int 32; ==", ep,
		"not available") // 1501 back from lv is not

	// A little silly, as it only tests the test ledger: ensure samenes and differentness
	testApp(t, "int 0xfffffff0; block BlkSeed; int 0xfffffff0; block BlkSeed; ==", ep)
	testApp(t, "int 0xfffffff0; block BlkSeed; int 0xfffffff1; block BlkSeed; !=", ep)
}

func TestCurrentApplicationID(t *testing.T) {
	partitiontest.PartitionTest(t)
	t.Parallel()
	ep, tx, _ := makeSampleEnv()
	tx.ApplicationID = 42
	source := "global CurrentApplicationID; int 42; =="
	testApp(t, source, ep)
}

func TestAppLoop(t *testing.T) {
	partitiontest.PartitionTest(t)
	t.Parallel()
	ep, _, _ := makeSampleEnv()

	stateful := "global CurrentApplicationID; pop;"

	// Double until > 10. Should be 16
	testApp(t, stateful+"int 1; loop: int 2; *; dup; int 10; <; bnz loop; int 16; ==", ep)

	// Infinite loop because multiply by one instead of two
	testApp(t, stateful+"int 1; loop:; int 1; *; dup; int 10; <; bnz loop; int 16; ==", ep, "dynamic cost")
}

func TestPooledAppCallsVerifyOp(t *testing.T) {
	partitiontest.PartitionTest(t)
	t.Parallel()

	source := `
	global CurrentApplicationID
	pop
	byte 0x01
	byte "ZC9KNzlnWTlKZ1pwSkNzQXVzYjNBcG1xTU9YbkRNWUtIQXNKYVk2RzRBdExPakQx"
	addr DROUIZXGT3WFJR3QYVZWTR5OJJXJCMOLS7G4FUGZDSJM5PNOVOREH6HIZE
	ed25519verify
	pop
	int 1`

	ledger := MakeLedger(nil)
	call := transactions.SignedTxn{Txn: transactions.Transaction{Type: protocol.ApplicationCallTx}}
	// Simulate test with 2 grouped txn
	testApps(t, []string{source, ""}, []transactions.SignedTxn{call, call}, LogicVersion, ledger,
		Expect{0, "pc=107 dynamic cost budget exceeded, executing ed25519verify: local program cost was 5"})

	// Simulate test with 3 grouped txn
	testApps(t, []string{source, "", ""}, []transactions.SignedTxn{call, call, call}, LogicVersion, ledger)
}

func appAddr(id int) basics.Address {
	return basics.AppIndex(id).Address()
}

func TestAppInfo(t *testing.T) {
	partitiontest.PartitionTest(t)

	ep, tx, ledger := makeSampleEnv()
	require.Equal(t, 888, int(tx.ApplicationID))
	ledger.NewApp(tx.Receiver, 888, basics.AppParams{})
	testApp(t, "global CurrentApplicationID; int 888; ==;", ep)
	source := fmt.Sprintf("global CurrentApplicationAddress; addr %s; ==;", appAddr(888))
	testApp(t, source, ep)

	source = fmt.Sprintf("int 0; app_params_get AppAddress; assert; addr %s; ==;", appAddr(888))
	testApp(t, source, ep)

	// To document easy construction:
	// python -c 'import algosdk.encoding as e; print(e.encode_address(e.checksum(b"appID"+(888).to_bytes(8, "big"))))'
	a := "U7C5FUHZM5PL5EIS2KHHLL456GS66DZBEEKL2UBQLMKH2X5X5I643ZIM6U"
	source = fmt.Sprintf("int 0; app_params_get AppAddress; assert; addr %s; ==;", a)
	testApp(t, source, ep)
}

func TestBudget(t *testing.T) {
	partitiontest.PartitionTest(t)

	ep := defaultEvalParams(nil)
	source := `
global OpcodeBudget
int 699
==
assert
global OpcodeBudget
int 695
==
`
	testApp(t, source, ep)
}

func TestSelfMutate(t *testing.T) {
	partitiontest.PartitionTest(t)

	ep, _, ledger := makeSampleEnv()

	/* In order to test the added protection of mutableAccountReference, we're
	   going to set up a ledger in which an app account is opted into
	   itself. That was impossible before v6, and indeed we did not have the
	   extra mutable reference check then. */
	ledger.NewLocals(basics.AppIndex(888).Address(), 888)
	ledger.NewLocal(basics.AppIndex(888).Address(), 888, "hey",
		basics.TealValue{Type: basics.TealUintType, Uint: 77})

	source := `
global CurrentApplicationAddress
byte "hey"
int 42
app_local_put
`
	testApp(t, source, ep, "invalid Account reference for mutation")

	source = `
global CurrentApplicationAddress
byte "hey"
app_local_del
`
	testApp(t, source, ep, "invalid Account reference for mutation")

	/* But let's just check normal access is working properly. */
	source = `
global CurrentApplicationAddress
byte "hey"
app_local_get
int 77
==
`
	testApp(t, source, ep)
}<|MERGE_RESOLUTION|>--- conflicted
+++ resolved
@@ -2393,13 +2393,11 @@
 		"ecdsa_pk_recover":    true,
 		"ecdsa_pk_decompress": true,
 
-<<<<<<< HEAD
 		"vrf_verify": true,
-=======
+
 		"bn256_add":        true,
 		"bn256_scalar_mul": true,
 		"bn256_pairing":    true,
->>>>>>> 792f2b65
 	}
 
 	byName := OpsByName[LogicVersion]
