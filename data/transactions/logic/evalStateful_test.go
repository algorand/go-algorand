// Copyright (C) 2019-2021 Algorand, Inc.
// This file is part of go-algorand
//
// go-algorand is free software: you can redistribute it and/or modify
// it under the terms of the GNU Affero General Public License as
// published by the Free Software Foundation, either version 3 of the
// License, or (at your option) any later version.
//
// go-algorand is distributed in the hope that it will be useful,
// but WITHOUT ANY WARRANTY; without even the implied warranty of
// MERCHANTABILITY or FITNESS FOR A PARTICULAR PURPOSE.  See the
// GNU Affero General Public License for more details.
//
// You should have received a copy of the GNU Affero General Public License
// along with go-algorand.  If not, see <https://www.gnu.org/licenses/>.

package logic

import (
	"encoding/hex"
	"fmt"
	"math/rand"
	"strings"
	"testing"

	"github.com/stretchr/testify/require"

	"github.com/algorand/go-algorand/config"
	"github.com/algorand/go-algorand/data/basics"
	"github.com/algorand/go-algorand/data/transactions"
	"github.com/algorand/go-algorand/protocol"
)

type balanceRecord struct {
	addr     basics.Address
	balance  uint64
	locals   map[basics.AppIndex]basics.TealKeyValue
	holdings map[uint64]basics.AssetHolding
	mods     map[basics.AppIndex]map[string]basics.ValueDelta
}

// In our test ledger, we don't store the AppParams with its creator,
// so we need to carry the creator arround with the params,
type appParams struct {
	basics.AppParams
	Creator basics.Address
}

type testLedger struct {
	balances     map[basics.Address]balanceRecord
	applications map[basics.AppIndex]appParams
	assets       map[basics.AssetIndex]basics.AssetParams
	appID        basics.AppIndex
	creatorAddr  basics.Address
	mods         map[basics.AppIndex]map[string]basics.ValueDelta
}

func makeSchemas(li uint64, lb uint64, gi uint64, gb uint64) basics.StateSchemas {
	return basics.StateSchemas{
		LocalStateSchema:  basics.StateSchema{NumUint: li, NumByteSlice: lb},
		GlobalStateSchema: basics.StateSchema{NumUint: gi, NumByteSlice: gb},
	}
}

func makeBalanceRecord(addr basics.Address, balance uint64) balanceRecord {
	br := balanceRecord{
		addr:     addr,
		balance:  balance,
		locals:   make(map[basics.AppIndex]basics.TealKeyValue),
		holdings: make(map[uint64]basics.AssetHolding),
		mods:     make(map[basics.AppIndex]map[string]basics.ValueDelta),
	}
	return br
}

func makeTestLedger(balances map[basics.Address]uint64) *testLedger {
	l := new(testLedger)
	l.balances = make(map[basics.Address]balanceRecord)
	for addr, balance := range balances {
		l.balances[addr] = makeBalanceRecord(addr, balance)
	}
	l.applications = make(map[basics.AppIndex]appParams)
	l.assets = make(map[basics.AssetIndex]basics.AssetParams)
	l.mods = make(map[basics.AppIndex]map[string]basics.ValueDelta)
	return l
}

func (l *testLedger) reset() {
	l.mods = make(map[basics.AppIndex]map[string]basics.ValueDelta)
	for addr, br := range l.balances {
		br.mods = make(map[basics.AppIndex]map[string]basics.ValueDelta)
		l.balances[addr] = br
	}
}

func (l *testLedger) newApp(addr basics.Address, appID basics.AppIndex, schemas basics.StateSchemas) {
	l.appID = appID
	appIdx := appID
	l.applications[appIdx] = appParams{
		Creator: addr,
		AppParams: basics.AppParams{
			StateSchemas: schemas,
			GlobalState:  make(basics.TealKeyValue),
		},
	}
	br, ok := l.balances[addr]
	if !ok {
		br = makeBalanceRecord(addr, 0)
	}
	br.locals[appIdx] = make(map[string]basics.TealValue)
	l.balances[addr] = br
}

func (l *testLedger) newAsset(creator basics.Address, assetID uint64, params basics.AssetParams) {
	l.assets[basics.AssetIndex(assetID)] = params
	// We're not simulating details of ReserveAddress yet.
	l.setHolding(creator, assetID, params.Total, params.DefaultFrozen)
}

func (l *testLedger) setHolding(addr basics.Address, assetID uint64, amount uint64, frozen bool) {
	br, ok := l.balances[addr]
	if !ok {
		br = makeBalanceRecord(addr, 0)
	}
	br.holdings[assetID] = basics.AssetHolding{Amount: amount, Frozen: frozen}
	l.balances[addr] = br
}

func (l *testLedger) Round() basics.Round {
	return basics.Round(rand.Uint32() + 1)
}

func (l *testLedger) LatestTimestamp() int64 {
	return int64(rand.Uint32() + 1)
}

func (l *testLedger) Balance(addr basics.Address) (amount basics.MicroAlgos, err error) {
	if l.balances == nil {
		err = fmt.Errorf("empty ledger")
		return
	}
	br, ok := l.balances[addr]
	if !ok {
		err = fmt.Errorf("no such address")
		return
	}
	return basics.MicroAlgos{Raw: br.balance}, nil
}

func (l *testLedger) MinBalance(addr basics.Address, proto *config.ConsensusParams) (amount basics.MicroAlgos, err error) {
	if l.balances == nil {
		err = fmt.Errorf("empty ledger")
		return
	}
	br, ok := l.balances[addr]
	if !ok {
		err = fmt.Errorf("no such address")
		return
	}

	var min uint64

	// First, base MinBalance
	min = proto.MinBalance

	// MinBalance for each Asset
	assetCost := basics.MulSaturate(proto.MinBalance, uint64(len(br.holdings)))
	min = basics.AddSaturate(min, assetCost)

	// Base MinBalance + GlobalStateSchema.MinBalance for each created application
	for _, params := range l.applications {
		if params.Creator == addr {
			min = basics.AddSaturate(min, proto.AppFlatParamsMinBalance)
			min = basics.AddSaturate(min, params.GlobalStateSchema.MinBalance(proto).Raw)
		}
	}

	// Base MinBalance + LocalStateSchema.MinBalance for each opted in application
	for idx := range br.locals {
		min = basics.AddSaturate(min, proto.AppFlatParamsMinBalance)
		min = basics.AddSaturate(min, l.applications[idx].LocalStateSchema.MinBalance(proto).Raw)
	}

	return basics.MicroAlgos{Raw: min}, nil
}

func (l *testLedger) GetGlobal(appIdx basics.AppIndex, key string) (basics.TealValue, bool, error) {
	if appIdx == basics.AppIndex(0) {
		appIdx = l.appID
	}
	params, ok := l.applications[appIdx]
	if !ok {
		return basics.TealValue{}, false, fmt.Errorf("no such app")
	}

	// return most recent value if available
	tkvm, ok := l.mods[appIdx]
	if ok {
		val, ok := tkvm[key]
		if ok {
			tv, ok := val.ToTealValue()
			return tv, ok, nil
		}
	}

	// otherwise return original one
	val, ok := params.GlobalState[key]
	return val, ok, nil
}

func (l *testLedger) SetGlobal(key string, value basics.TealValue) error {
	appIdx := l.appID
	params, ok := l.applications[appIdx]
	if !ok {
		return fmt.Errorf("no such app")
	}

	// if writing the same value, return
	// this simulates real ledger behavior for tests
	val, ok := params.GlobalState[key]
	if ok && val == value {
		return nil
	}

	// write to deltas
	_, ok = l.mods[appIdx]
	if !ok {
		l.mods[appIdx] = make(map[string]basics.ValueDelta)
	}
	l.mods[appIdx][key] = value.ToValueDelta()
	return nil
}

func (l *testLedger) DelGlobal(key string) error {
	appIdx := l.appID
	params, ok := l.applications[appIdx]
	if !ok {
		return fmt.Errorf("no such app")
	}

	exist := false
	if _, ok := params.GlobalState[key]; ok {
		exist = true
	}

	_, ok = l.mods[appIdx]
	if !ok && !exist {
		// nothing to delete
		return nil
	}
	if !ok {
		l.mods[appIdx] = make(map[string]basics.ValueDelta)
	}
	_, ok = l.mods[appIdx][key]
	if ok || exist {
		l.mods[appIdx][key] = basics.ValueDelta{Action: basics.DeleteAction}
	}
	return nil
}

func (l *testLedger) GetLocal(addr basics.Address, appIdx basics.AppIndex, key string) (basics.TealValue, bool, error) {
	if appIdx == 0 {
		appIdx = l.appID
	}
	br, ok := l.balances[addr]
	if !ok {
		return basics.TealValue{}, false, fmt.Errorf("no such address")
	}
	tkvd, ok := br.locals[appIdx]
	if !ok {
		return basics.TealValue{}, false, fmt.Errorf("no app for account")
	}

	// check deltas first
	tkvm, ok := br.mods[appIdx]
	if ok {
		val, ok := tkvm[key]
		if ok {
			tv, ok := val.ToTealValue()
			return tv, ok, nil
		}
	}

	val, ok := tkvd[key]
	return val, ok, nil
}

func (l *testLedger) SetLocal(addr basics.Address, key string, value basics.TealValue) error {
	appIdx := l.appID

	br, ok := l.balances[addr]
	if !ok {
		return fmt.Errorf("no such address")
	}
	tkv, ok := br.locals[appIdx]
	if !ok {
		return fmt.Errorf("no app for account")
	}

	// if writing the same value, return
	// this simulates real ledger behavior for tests
	val, ok := tkv[key]
	if ok && val == value {
		return nil
	}

	// write to deltas
	_, ok = br.mods[appIdx]
	if !ok {
		br.mods[appIdx] = make(map[string]basics.ValueDelta)
	}
	br.mods[appIdx][key] = value.ToValueDelta()
	return nil
}

func (l *testLedger) DelLocal(addr basics.Address, key string) error {
	appIdx := l.appID

	br, ok := l.balances[addr]
	if !ok {
		return fmt.Errorf("no such address")
	}
	tkv, ok := br.locals[appIdx]
	if !ok {
		return fmt.Errorf("no app for account")
	}
	exist := false
	if _, ok := tkv[key]; ok {
		exist = true
	}

	_, ok = br.mods[appIdx]
	if !ok && !exist {
		// nothing to delete
		return nil
	}
	if !ok {
		br.mods[appIdx] = make(map[string]basics.ValueDelta)
	}
	_, ok = br.mods[appIdx][key]
	if ok || exist {
		br.mods[appIdx][key] = basics.ValueDelta{Action: basics.DeleteAction}
	}
	return nil
}

func (l *testLedger) OptedIn(addr basics.Address, appIdx basics.AppIndex) (bool, error) {
	if appIdx == 0 {
		appIdx = l.appID
	}
	br, ok := l.balances[addr]
	if !ok {
		return false, fmt.Errorf("no such address")
	}
	_, ok = br.locals[appIdx]
	return ok, nil
}

func (l *testLedger) AssetHolding(addr basics.Address, assetID basics.AssetIndex) (basics.AssetHolding, error) {
	if br, ok := l.balances[addr]; ok {
		if asset, ok := br.holdings[uint64(assetID)]; ok {
			return asset, nil
		}
		return basics.AssetHolding{}, fmt.Errorf("No asset for account")
	}
	return basics.AssetHolding{}, fmt.Errorf("no such address")
}

func (l *testLedger) AssetParams(assetID basics.AssetIndex) (basics.AssetParams, error) {
	if asset, ok := l.assets[assetID]; ok {
		return asset, nil
	}
	return basics.AssetParams{}, fmt.Errorf("no such asset")
}

func (l *testLedger) ApplicationID() basics.AppIndex {
	return l.appID
}

func (l *testLedger) CreatorAddress() basics.Address {
	return l.creatorAddr
}

func (l *testLedger) LocalSchema() basics.StateSchema {
	return basics.StateSchema{
		NumUint:      100,
		NumByteSlice: 100,
	}
}

func (l *testLedger) GlobalSchema() basics.StateSchema {
	return basics.StateSchema{
		NumUint:      100,
		NumByteSlice: 100,
	}
}

func (l *testLedger) GetDelta(txn *transactions.Transaction) (evalDelta basics.EvalDelta, err error) {
	if tkv, ok := l.mods[l.appID]; ok {
		evalDelta.GlobalDelta = tkv
	}
	if len(txn.Accounts) > 0 {
		accounts := make(map[basics.Address]int)
		accounts[txn.Sender] = 0
		for idx, addr := range txn.Accounts {
			accounts[addr] = idx + 1
		}
		evalDelta.LocalDeltas = make(map[uint64]basics.StateDelta)
		for addr, br := range l.balances {
			if idx, ok := accounts[addr]; ok {
				if delta, ok := br.mods[l.appID]; ok {
					evalDelta.LocalDeltas[uint64(idx)] = delta
				}
			}
		}
	}
	return
}

func TestEvalModes(t *testing.T) {
	t.Parallel()
	// ed25519verify and err are tested separately below

	// check modeAny (TEAL v1 + txna/gtxna) are available in RunModeSignature
	// check all opcodes available in runModeApplication
	opcodesRunModeAny := `intcblock 0 1 1 1 1 5 100
	bytecblock 0x414c474f 0x1337 0x2001 0xdeadbeef 0x70077007
bytec 0
sha256
keccak256
sha512_256
len
intc_0
+
intc_1
-
intc_2
/
intc_3
*
intc 4
<
intc_1
>
intc_1
<=
intc_1
>=
intc_1
&&
intc_1
||
bytec_1
bytec_2
!=
bytec_3
bytec 4
==
!
itob
btoi
%	// use values left after bytes comparison
|
intc_1
&
txn Fee
^
global MinTxnFee
~
gtxn 0 LastValid
mulw
pop
store 0
load 0
bnz label
label:
dup
pop
txna Accounts 0
gtxna 0 ApplicationArgs 0
==
`
	opcodesRunModeSignature := `arg_0
arg_1
!=
arg_2
arg_3
!=
&&
txn Sender
arg 4
!=
&&
!=
&&
`

	opcodesRunModeApplication := `int 0
balance
&&
int 0
min_balance
&&
intc_0
intc 6  // 100
app_opted_in
&&
intc_0
bytec_0 // ALGO
intc_1
app_local_put
bytec_0
intc_1
app_global_put
intc_0
intc 6
bytec_0
app_local_get_ex
pop
&&
int 0
bytec_0
app_global_get_ex
pop
&&
intc_0
bytec_0
app_local_del
bytec_0
app_global_del
intc_0
intc 5 // 5
asset_holding_get AssetBalance
pop
&&
intc_0
asset_params_get AssetTotal
pop
&&
!=
`
	type desc struct {
		source string
		eval   func([]byte, EvalParams) (bool, error)
		check  func([]byte, EvalParams) (int, error)
	}
	tests := map[runMode]desc{
		runModeSignature: {
			source: opcodesRunModeAny + opcodesRunModeSignature,
			eval:   func(program []byte, ep EvalParams) (bool, error) { return Eval(program, ep) },
			check:  func(program []byte, ep EvalParams) (int, error) { return Check(program, ep) },
		},
		runModeApplication: {
			source: opcodesRunModeAny + opcodesRunModeApplication,
			eval: func(program []byte, ep EvalParams) (bool, error) {
				pass, err := EvalStateful(program, ep)
				return pass, err
			},
			check: func(program []byte, ep EvalParams) (int, error) { return CheckStateful(program, ep) },
		},
	}

	txn := makeSampleTxn()
	txgroup := makeSampleTxnGroup(txn)
	txn.Lsig.Args = [][]byte{
		txn.Txn.Sender[:],
		txn.Txn.Receiver[:],
		txn.Txn.CloseRemainderTo[:],
		txn.Txn.VotePK[:],
		txn.Txn.SelectionPK[:],
		txn.Txn.Note,
	}
	params := basics.AssetParams{
		Total:         1000,
		Decimals:      2,
		DefaultFrozen: false,
		UnitName:      "ALGO",
		AssetName:     "",
		URL:           string(protocol.PaymentTx),
		Manager:       txn.Txn.Sender,
		Reserve:       txn.Txn.Receiver,
		Freeze:        txn.Txn.Receiver,
		Clawback:      txn.Txn.Receiver,
	}
	algoValue := basics.TealValue{Type: basics.TealUintType, Uint: 0x77}
	ledger := makeTestLedger(
		map[basics.Address]uint64{
			txn.Txn.Sender: 1,
		},
	)
	ledger.newApp(txn.Txn.Sender, 100, makeSchemas(0, 0, 0, 0))
	ledger.balances[txn.Txn.Sender].locals[100]["ALGO"] = algoValue
<<<<<<< HEAD
	ledger.newAsset(5, params)
	ledger.setHolding(txn.Txn.Sender, 5, basics.AssetHolding{Amount: 123, Frozen: true})
=======
	ledger.newAsset(txn.Txn.Sender, 5, params)
>>>>>>> 761669f5

	for mode, test := range tests {
		t.Run(fmt.Sprintf("opcodes_mode=%d", mode), func(t *testing.T) {
			ops := testProg(t, test.source, AssemblerMaxVersion)
			sb := strings.Builder{}
			ep := defaultEvalParams(&sb, &txn)
			ep.TxnGroup = txgroup
			ep.Ledger = ledger
			ep.Txn.Txn.ApplicationID = 100
			_, err := test.check(ops.Program, ep)
			require.NoError(t, err)
			_, err = test.eval(ops.Program, ep)
			if err != nil {
				t.Log(hex.EncodeToString(ops.Program))
				t.Log(sb.String())
			}
			require.NoError(t, err)
		})
	}

	// check err opcode work in both modes
	for mode, test := range tests {
		t.Run(fmt.Sprintf("err_mode=%d", mode), func(t *testing.T) {
			source := "err"
			ops, err := AssembleStringWithVersion(source, AssemblerMaxVersion)
			require.NoError(t, err)
			ep := defaultEvalParams(nil, nil)
			_, err = test.check(ops.Program, ep)
			require.NoError(t, err)
			_, err = test.eval(ops.Program, ep)
			require.Error(t, err)
			require.NotContains(t, err.Error(), "not allowed in current mode")
			require.Contains(t, err.Error(), "err opcode")
		})
	}

	// check ed25519verify and arg are not allowed in statefull mode
	disallowed := []string{
		"byte 0x01\nbyte 0x01\nbyte 0x01\ned25519verify",
		"arg 0",
		"arg_0",
		"arg_1",
		"arg_2",
		"arg_3",
	}
	for _, source := range disallowed {
		ops, err := AssembleStringWithVersion(source, AssemblerMaxVersion)
		require.NoError(t, err)
		ep := defaultEvalParams(nil, nil)
		_, err = CheckStateful(ops.Program, ep)
		require.Error(t, err)
		_, err = EvalStateful(ops.Program, ep)
		require.Error(t, err)
		require.Contains(t, err.Error(), "not allowed in current mode")
	}

	// check stateful opcodes are not allowed in stateless mode
	statefulOpcodeCalls := []string{
		"int 0\nbalance",
		"int 0\nmin_balance",
		"int 0\nint 0\napp_opted_in",
		"int 0\nint 0\nbyte 0x01\napp_local_get_ex",
		"byte 0x01\napp_global_get",
		"int 0\nbyte 0x01\napp_global_get_ex",
		"int 1\nbyte 0x01\nbyte 0x01\napp_local_put",
		"byte 0x01\nint 0\napp_global_put",
		"int 0\nbyte 0x01\napp_local_del",
		"byte 0x01\napp_global_del",
		"int 0\nint 0\nasset_holding_get AssetFrozen",
		"int 0\nint 0\nasset_params_get AssetManager",
	}

	for _, source := range statefulOpcodeCalls {
		ops := testProg(t, source, AssemblerMaxVersion)
		ep := defaultEvalParams(nil, nil)
		_, err := Check(ops.Program, ep)
		require.Error(t, err)
		_, err = Eval(ops.Program, ep)
		require.Error(t, err)
		require.Contains(t, err.Error(), "not allowed in current mode")
	}

	require.Equal(t, runMode(1), runModeSignature)
	require.Equal(t, runMode(2), runModeApplication)
	require.True(t, modeAny == runModeSignature|runModeApplication)
	require.True(t, modeAny.Any())
}

func TestBalance(t *testing.T) {
	t.Parallel()

	text := `int 2
balance
int 177
==`
	ops, err := AssembleStringWithVersion(text, AssemblerMaxVersion)
	require.NoError(t, err)

	txn := makeSampleTxn()
	txgroup := makeSampleTxnGroup(txn)
	ep := defaultEvalParams(nil, nil)
	ep.Txn = &txn
	ep.TxnGroup = txgroup
	_, err = EvalStateful(ops.Program, ep)
	require.Error(t, err)
	require.Contains(t, err.Error(), "ledger not available")

	ep.Ledger = makeTestLedger(
		map[basics.Address]uint64{
			txn.Txn.Receiver: 177,
		},
	)
	_, err = EvalStateful(ops.Program, ep)
	require.Error(t, err)
	require.Contains(t, err.Error(), "cannot load account")

	text = `int 1
balance
int 177
==`
	ops, err = AssembleStringWithVersion(text, AssemblerMaxVersion)
	require.NoError(t, err)
	cost, err := CheckStateful(ops.Program, ep)
	require.NoError(t, err)
	require.True(t, cost < 1000)
	pass, err := EvalStateful(ops.Program, ep)
	require.NoError(t, err)
	require.True(t, pass)

	text = `int 0
balance
int 13
==`
	ops, err = AssembleStringWithVersion(text, AssemblerMaxVersion)
	require.NoError(t, err)
	var addr basics.Address
	copy(addr[:], []byte("aoeuiaoeuiaoeuiaoeuiaoeuiaoeui02"))
	ep.Ledger = makeTestLedger(
		map[basics.Address]uint64{
			addr: 13,
		},
	)
	pass, err = EvalStateful(ops.Program, ep)
	require.Error(t, err)
	require.Contains(t, err.Error(), "failed to fetch balance")
	require.False(t, pass)

	ep.Ledger = makeTestLedger(
		map[basics.Address]uint64{
			txn.Txn.Sender: 13,
		},
	)
	cost, err = CheckStateful(ops.Program, ep)
	require.NoError(t, err)
	require.True(t, cost < 1000)
	pass, err = EvalStateful(ops.Program, ep)
	require.NoError(t, err)
	require.True(t, pass)
}

<<<<<<< HEAD
func testApp(t *testing.T, program string, ep EvalParams, problems ...string) {
=======
func testApp(t *testing.T, program string, ep EvalParams, problems ...string) basics.EvalDelta {
>>>>>>> 761669f5
	program = strings.ReplaceAll(program, ";", "\n")
	ops := testProg(t, program, AssemblerMaxVersion)
	sb := &strings.Builder{}
	ep.Trace = sb
	cost, err := CheckStateful(ops.Program, ep)
<<<<<<< HEAD
	require.NoError(t, err)
	require.True(t, cost < 1000)
	pass, err := EvalStateful(ops.Program, ep)
	if len(problems) == 0 {
		require.NoError(t, err, sb.String())
		require.True(t, pass, sb.String())
	} else {
		require.Error(t, err, sb.String())
		for _, problem := range problems {
			require.Contains(t, err.Error(), problem)
		}
	}
}

func TestMinBalance(t *testing.T) {
	t.Parallel()

	txn := makeSampleTxn()
	txgroup := makeSampleTxnGroup(txn)
	ep := defaultEvalParams(nil, nil)
	ep.Txn = &txn
	ep.TxnGroup = txgroup

	testApp(t, "int 0; min_balance; int 1001; ==", ep, "ledger not available")

	ep.Ledger = makeTestLedger(
		map[basics.Address]uint64{
			txn.Txn.Sender:   234, // min_balance 0 is Sender
			txn.Txn.Receiver: 123, // Accounts[0] has been packed with the Receiver
		},
	)

	testApp(t, "int 0; min_balance; int 1001; ==", ep)
	testApp(t, "int 1; min_balance; int 1001; ==", ep) // 1 == Accounts[0]
	testApp(t, "int 2; min_balance; int 1001; ==", ep, "cannot load account")

}

func TestAppCheckOptedIn(t *testing.T) {
	t.Parallel()

	text := `int 2  // account idx
int 100  // app idx
app_opted_in
int 1
==`
	ops, err := AssembleStringWithVersion(text, AssemblerMaxVersion)
=======
>>>>>>> 761669f5
	require.NoError(t, err)
	require.True(t, cost < 1000)

	// we only use this to test stateful apps.  While, I suppose
	// it's *legal* to have an app with no stateful ops, this
	// convenience routine can assume it, and check it.
	pass, err := Eval(ops.Program, ep)
	require.Error(t, err)
	require.Contains(t, err.Error(), "not allowed in current mode")
	require.False(t, pass)

	pass, err = EvalStateful(ops.Program, ep)
	if len(problems) == 0 {
		require.NoError(t, err, sb.String())
		require.True(t, pass, sb.String())
		delta, err := ep.Ledger.GetDelta(&ep.Txn.Txn)
		require.NoError(t, err)
		return delta
	} else {
		require.Error(t, err, sb.String())
		for _, problem := range problems {
			require.Contains(t, err.Error(), problem)
		}
		if ep.Ledger != nil {
			delta, err := ep.Ledger.GetDelta(&ep.Txn.Txn)
			require.NoError(t, err)
			require.Empty(t, delta.GlobalDelta)
			require.Empty(t, delta.LocalDeltas)
			return delta
		}
		return basics.EvalDelta{}
	}
}

func TestMinBalance(t *testing.T) {
	t.Parallel()

	txn := makeSampleTxn()
	txgroup := makeSampleTxnGroup(txn)
	ep := defaultEvalParams(nil, nil)
	ep.Txn = &txn
	ep.TxnGroup = txgroup

	testApp(t, "int 0; min_balance; int 1001; ==", ep, "ledger not available")

	ledger := makeTestLedger(
		map[basics.Address]uint64{
			txn.Txn.Sender:   234, // min_balance 0 is Sender
			txn.Txn.Receiver: 123, // Accounts[0] has been packed with the Receiver
		},
	)
	ep.Ledger = ledger

	testApp(t, "int 0; min_balance; int 1001; ==", ep)
	// Sender makes an asset, min blance goes up
	ledger.newAsset(txn.Txn.Sender, 7, basics.AssetParams{Total: 1000})
	testApp(t, "int 0; min_balance; int 2002; ==", ep)
	schemas := makeSchemas(1, 2, 3, 4)
	ledger.newApp(txn.Txn.Sender, 77, schemas)
	// create + optin + 10 schema base + 4 ints + 6 bytes (local
	// and global count b/c newApp opts the creator in)
	minb := 2*1002 + 10*1003 + 4*1004 + 6*1005
	testApp(t, fmt.Sprintf("int 0; min_balance; int %d; ==", 2002+minb), ep)

	testApp(t, "int 1; min_balance; int 1001; ==", ep) // 1 == Accounts[0]
	// Receiver opts in
	ledger.setHolding(txn.Txn.Receiver, 7, 1, true)
	testApp(t, "int 1; min_balance; int 2002; ==", ep) // 1 == Accounts[0]

	testApp(t, "int 2; min_balance; int 1001; ==", ep, "cannot load account")

}

func TestAppCheckOptedIn(t *testing.T) {
	t.Parallel()

	txn := makeSampleTxn()
	txgroup := makeSampleTxnGroup(txn)
	ep := defaultEvalParams(nil, nil)
	ep.Txn = &txn
	ep.TxnGroup = txgroup
	testApp(t, "int 2; int 100; app_opted_in; int 1; ==", ep, "ledger not available")

	ledger := makeTestLedger(
		map[basics.Address]uint64{
			txn.Txn.Receiver: 1,
			txn.Txn.Sender:   1,
		},
	)
	ep.Ledger = ledger
<<<<<<< HEAD
	cost, err = CheckStateful(ops.Program, ep)
	require.NoError(t, err)
	require.True(t, cost < 1000)
	pass, err = EvalStateful(ops.Program, ep)
	require.NoError(t, err)
	require.True(t, pass)

	// Receiver opted in
	text = `int 1  // account idx
int 100  // app idx
app_opted_in
int 1
==`
	ledger.newApp(txn.Txn.Receiver, 100, makeSchemas(0, 0, 0, 0))
=======
	testApp(t, "int 2; int 100; app_opted_in; int 1; ==", ep, "cannot load account")
>>>>>>> 761669f5

	// Receiver is not opted in
	testApp(t, "int 1; int 100; app_opted_in; int 0; ==", ep)

<<<<<<< HEAD
	// Sender opted in
	text = `int 0  // account idx
int 100  // app idx
app_opted_in
int 1
==`
	ledger.newApp(txn.Txn.Sender, 100, makeSchemas(0, 0, 0, 0))
=======
	// Sender is not opted in
	testApp(t, "int 0; int 100; app_opted_in; int 0; ==", ep)
>>>>>>> 761669f5

	// Receiver opted in
	ledger.newApp(txn.Txn.Receiver, 100, makeSchemas(0, 0, 0, 0))
	testApp(t, "int 1; int 100; app_opted_in; int 1; ==", ep)

	// Sender opted in
	ledger.newApp(txn.Txn.Sender, 100, makeSchemas(0, 0, 0, 0))
	testApp(t, "int 0; int 100; app_opted_in; int 1; ==", ep)
}

func TestAppReadLocalState(t *testing.T) {
	t.Parallel()

	text := `int 2  // account idx
int 100 // app id
txn ApplicationArgs 0
app_local_get_ex
bnz exist
int 0
==
bnz exit
exist:
err
exit:
int 1
==`

	txn := makeSampleTxn()
	txgroup := makeSampleTxnGroup(txn)
	ep := defaultEvalParams(nil, nil)
	ep.Txn = &txn
	ep.Txn.Txn.ApplicationID = 100
	ep.TxnGroup = txgroup

	testApp(t, text, ep, "ledger not available")

	ledger := makeTestLedger(
		map[basics.Address]uint64{
			txn.Txn.Receiver: 1,
		},
	)
	ep.Ledger = ledger
	testApp(t, text, ep, "cannot load account")

	text = `int 1  // account idx
int 100 // app id
txn ApplicationArgs 0
app_local_get_ex
bnz exist
int 0
==
bnz exit
exist:
err
exit:
int 1`

	testApp(t, text, ep, "no app for account")

	ledger = makeTestLedger(
		map[basics.Address]uint64{
			txn.Txn.Receiver: 1,
		},
	)
	ep.Ledger = ledger
	ledger.newApp(txn.Txn.Receiver, 9999, makeSchemas(0, 0, 0, 0))

	testApp(t, text, ep, "no app for account")

	// create the app and check the value from ApplicationArgs[0] (protocol.PaymentTx) does not exist
	ledger.newApp(txn.Txn.Receiver, 100, makeSchemas(0, 0, 0, 0))
<<<<<<< HEAD

	pass, err := EvalStateful(ops.Program, ep)
	require.NoError(t, err)
	require.True(t, pass)
=======
	testApp(t, text, ep)
>>>>>>> 761669f5

	text = `int 1  // account idx
int 100 // app id
txn ApplicationArgs 0
app_local_get_ex
bnz exist
err
exist:
byte 0x414c474f
==`
	ledger.balances[txn.Txn.Receiver].locals[100][string(protocol.PaymentTx)] = basics.TealValue{Type: basics.TealBytesType, Bytes: "ALGO"}
<<<<<<< HEAD

	ops, err = AssembleStringWithVersion(text, AssemblerMaxVersion)
	require.NoError(t, err)
=======
>>>>>>> 761669f5

	testApp(t, text, ep)

	// check special case account idx == 0 => sender
	ledger.newApp(txn.Txn.Sender, 100, makeSchemas(0, 0, 0, 0))
	text = `int 0  // account idx
int 100 // app id
txn ApplicationArgs 0
app_local_get_ex
bnz exist
err
exist:
byte 0x414c474f
==`

<<<<<<< HEAD
	ops, err = AssembleStringWithVersion(text, AssemblerMaxVersion)
	require.NoError(t, err)

	ledger.balances[txn.Txn.Sender].locals[100][string(protocol.PaymentTx)] = basics.TealValue{Type: basics.TealBytesType, Bytes: "ALGO"}
	pass, err = EvalStateful(ops.Program, ep)
	require.NoError(t, err)
	require.True(t, pass)
=======
	ledger.balances[txn.Txn.Sender].locals[100][string(protocol.PaymentTx)] = basics.TealValue{Type: basics.TealBytesType, Bytes: "ALGO"}
	testApp(t, text, ep)
>>>>>>> 761669f5

	// check reading state of other app
	ledger.newApp(txn.Txn.Sender, 101, makeSchemas(0, 0, 0, 0))
	ledger.newApp(txn.Txn.Sender, 100, makeSchemas(0, 0, 0, 0))
	text = `int 0  // account idx
int 101 // app id
txn ApplicationArgs 0
app_local_get_ex
bnz exist
err
exist:
byte 0x414c474f
==`

<<<<<<< HEAD
	ops, err = AssembleStringWithVersion(text, AssemblerMaxVersion)
	require.NoError(t, err)

	ledger.balances[txn.Txn.Sender].locals[101][string(protocol.PaymentTx)] = basics.TealValue{Type: basics.TealBytesType, Bytes: "ALGO"}
	pass, err = EvalStateful(ops.Program, ep)
	require.NoError(t, err)
	require.True(t, pass)
=======
	ledger.balances[txn.Txn.Sender].locals[101][string(protocol.PaymentTx)] = basics.TealValue{Type: basics.TealBytesType, Bytes: "ALGO"}
	testApp(t, text, ep)
>>>>>>> 761669f5

	// check app_local_get
	text = `int 0  // account idx
txn ApplicationArgs 0
app_local_get
byte 0x414c474f
==`

<<<<<<< HEAD
	ops, err = AssembleStringWithVersion(text, AssemblerMaxVersion)
	require.NoError(t, err)

	ledger.balances[txn.Txn.Sender].locals[100][string(protocol.PaymentTx)] = basics.TealValue{Type: basics.TealBytesType, Bytes: "ALGO"}
	pass, err = EvalStateful(ops.Program, ep)
	require.NoError(t, err)
	require.True(t, pass)
=======
	ledger.balances[txn.Txn.Sender].locals[100][string(protocol.PaymentTx)] = basics.TealValue{Type: basics.TealBytesType, Bytes: "ALGO"}
	testApp(t, text, ep)
>>>>>>> 761669f5

	// check app_local_get default value
	text = `int 0  // account idx
byte 0x414c474f
app_local_get
int 0
==`

<<<<<<< HEAD
	ops, err = AssembleStringWithVersion(text, AssemblerMaxVersion)
	require.NoError(t, err)

	ledger.balances[txn.Txn.Sender].locals[100][string(protocol.PaymentTx)] = basics.TealValue{Type: basics.TealBytesType, Bytes: "ALGO"}
	pass, err = EvalStateful(ops.Program, ep)
	require.NoError(t, err)
	require.True(t, pass)
=======
	ledger.balances[txn.Txn.Sender].locals[100][string(protocol.PaymentTx)] = basics.TealValue{Type: basics.TealBytesType, Bytes: "ALGO"}
	testApp(t, text, ep)
>>>>>>> 761669f5
}

func TestAppReadGlobalState(t *testing.T) {
	t.Parallel()

	text := `int 0
txn ApplicationArgs 0
app_global_get_ex
bnz exist
err
exist:
byte 0x414c474f
==
int 1  // ForeignApps index
txn ApplicationArgs 0
app_global_get_ex
bnz exist1
err
exist1:
byte 0x414c474f
==
&&
txn ApplicationArgs 0
app_global_get
byte 0x414c474f
==
&&
`
	ops, err := AssembleStringWithVersion(text, AssemblerMaxVersion)
	require.NoError(t, err)

	txn := makeSampleTxn()
	txgroup := makeSampleTxnGroup(txn)
	ep := defaultEvalParams(nil, nil)
	ep.Txn = &txn
	ep.TxnGroup = txgroup
	cost, err := CheckStateful(ops.Program, ep)
	require.NoError(t, err)
	require.True(t, cost < 1000)
	_, err = EvalStateful(ops.Program, ep)
	require.Error(t, err)
	require.Contains(t, err.Error(), "ledger not available")

	ledger := makeTestLedger(
		map[basics.Address]uint64{
			txn.Txn.Sender: 1,
		},
	)
	ep.Ledger = ledger

	ep.Txn.Txn.ApplicationID = 100
	ep.Txn.Txn.ForeignApps = []basics.AppIndex{ep.Txn.Txn.ApplicationID}
	_, err = EvalStateful(ops.Program, ep)
	require.Error(t, err)
	require.Contains(t, err.Error(), "no such app")

	// create the app and check the value from ApplicationArgs[0] (protocol.PaymentTx) does not exist
	ledger.newApp(txn.Txn.Sender, 100, makeSchemas(0, 0, 0, 1))

	_, err = EvalStateful(ops.Program, ep)
	require.Error(t, err)
	require.Contains(t, err.Error(), "err opcode")

	ledger.applications[100].GlobalState[string(protocol.PaymentTx)] = basics.TealValue{Type: basics.TealBytesType, Bytes: "ALGO"}

	cost, err = CheckStateful(ops.Program, ep)
	require.NoError(t, err)
	require.True(t, cost < 1000)
	pass, err := EvalStateful(ops.Program, ep)
	require.NoError(t, err)
	require.True(t, pass)

	// check error on invalid app index for app_global_get_ex
	text = `int 2
txn ApplicationArgs 0
app_global_get_ex
`
	ops, err = AssembleStringWithVersion(text, AssemblerMaxVersion)
	require.NoError(t, err)

	_, err = EvalStateful(ops.Program, ep)
	require.Error(t, err)
	require.Contains(t, err.Error(), "invalid ForeignApps index 2")

	// check app_local_get default value
	text = `byte 0x414c474f55
app_global_get
int 0
==`

	ops, err = AssembleStringWithVersion(text, AssemblerMaxVersion)
	require.NoError(t, err)

	ledger.balances[txn.Txn.Sender].locals[100][string(protocol.PaymentTx)] = basics.TealValue{Type: basics.TealBytesType, Bytes: "ALGO"}
	pass, err = EvalStateful(ops.Program, ep)
	require.NoError(t, err)
	require.True(t, pass)

	text = `
byte 0x41414141
int 4141
app_global_put
int 1  // ForeignApps index
byte 0x41414141
app_global_get_ex
bnz exist
err
exist:
int 4141
==
`
	// check that even during application creation (Txn.ApplicationID == 0)
	// we will use the the kvCow if the exact application ID (100) is
	// specified in the transaction
	ops, err = AssembleStringWithVersion(text, AssemblerMaxVersion)
	require.NoError(t, err)

	ep.Txn.Txn.ApplicationID = 0
	ep.Txn.Txn.ForeignApps = []basics.AppIndex{100}
	pass, err = EvalStateful(ops.Program, ep)
	require.NoError(t, err)
	require.True(t, pass)
}

const assetsTestProgram = `int 0
int 55
asset_holding_get AssetBalance
!
bnz error
int 123
==
int 0
int 55
asset_holding_get AssetFrozen
!
bnz error
int 1
==
&&
int 0
asset_params_get AssetTotal
!
bnz error
int 1000
==
&&
int 0
asset_params_get AssetDecimals
!
bnz error
int 2
==
&&
int 0
asset_params_get AssetDefaultFrozen
!
bnz error
int 0
==
&&
int 0
asset_params_get AssetUnitName
!
bnz error
byte 0x414c474f
==
&&
int 0
asset_params_get AssetName
!
bnz error
len
int 0
==
&&
int 0
asset_params_get AssetURL
!
bnz error
txna ApplicationArgs 0
==
&&
int 0
asset_params_get AssetMetadataHash
!
bnz error
byte 0x0000000000000000000000000000000000000000000000000000000000000000
==
&&
int 0
asset_params_get AssetManager
!
bnz error
txna Accounts 0
==
&&
int 0
asset_params_get AssetReserve
!
bnz error
txna Accounts 1
==
&&
int 0
asset_params_get AssetFreeze
!
bnz error
txna Accounts 1
==
&&
int 0
asset_params_get AssetClawback
!
bnz error
txna Accounts 1
==
&&
bnz ok
error:
err
ok:
int 1
`

func TestAssets(t *testing.T) {
	t.Parallel()
	for _, field := range AssetHoldingFieldNames {
		if !strings.Contains(assetsTestProgram, field) {
			t.Errorf("TestAssets missing field %v", field)
		}
	}
	for _, field := range AssetParamsFieldNames {
		if !strings.Contains(assetsTestProgram, field) {
			t.Errorf("TestAssets missing field %v", field)
		}
	}

	type sourceError struct {
		src string
		err string
	}
	// check generic errors
	sources := []sourceError{
		{"int 5\nint 55\nasset_holding_get AssetBalance", "cannot load account[5]"},
		{"int 5\nasset_params_get AssetTotal", "invalid ForeignAssets index 5"},
	}
	for _, sourceErr := range sources {
		ops, err := AssembleStringWithVersion(sourceErr.src, AssemblerMaxVersion)
		require.NoError(t, err)

		txn := makeSampleTxn()
		ep := defaultEvalParams(nil, nil)
		ep.Txn = &txn
		cost, err := CheckStateful(ops.Program, ep)
		require.NoError(t, err)
		require.True(t, cost < 1000)
		_, err = EvalStateful(ops.Program, ep)
		require.Error(t, err)
		require.Contains(t, err.Error(), "ledger not available")

		ledger := makeTestLedger(
			map[basics.Address]uint64{
				txn.Txn.Sender: 1,
			},
		)
		ep.Ledger = ledger

		_, err = EvalStateful(ops.Program, ep)
		require.Error(t, err)
		require.Contains(t, err.Error(), sourceErr.err)
	}

	ops, err := AssembleStringWithVersion(assetsTestProgram, AssemblerMaxVersion)
	require.NoError(t, err)
	cost, err := CheckStateful(ops.Program, defaultEvalParams(nil, nil))
	require.NoError(t, err)
	require.True(t, cost < 1000)

	txn := makeSampleTxn()
	sb := strings.Builder{}
	ledger := makeTestLedger(
		map[basics.Address]uint64{
			txn.Txn.Sender: 1,
		},
	)
	params := basics.AssetParams{
		Total:         1000,
		Decimals:      2,
		DefaultFrozen: false,
		UnitName:      "ALGO",
		AssetName:     "",
		URL:           string(protocol.PaymentTx),
		Manager:       txn.Txn.Sender,
		Reserve:       txn.Txn.Receiver,
		Freeze:        txn.Txn.Receiver,
		Clawback:      txn.Txn.Receiver,
	}
	ledger.newAsset(txn.Txn.Sender, 55, params)
	ledger.setHolding(txn.Txn.Sender, 55, 123, true)

	ep := defaultEvalParams(&sb, &txn)
	ep.Ledger = ledger
	cost, err = CheckStateful(ops.Program, ep)
	require.NoError(t, err)
	require.True(t, cost < 1000)
	pass, err := EvalStateful(ops.Program, ep)
	if !pass {
		t.Log(hex.EncodeToString(ops.Program))
		t.Log(sb.String())
	}
	require.NoError(t, err)
	require.True(t, pass)

	// check holdings bool value
	source := `int 0  // account idx (txn.Sender)
int 55
asset_holding_get AssetFrozen
!
bnz error
int 0
==
bnz ok
error:
err
ok:
int 1
`
	ops, err = AssembleStringWithVersion(source, AssemblerMaxVersion)
	require.NoError(t, err)
	ledger.setHolding(txn.Txn.Sender, 55, 123, false)
	cost, err = CheckStateful(ops.Program, ep)
	require.NoError(t, err)
	require.True(t, cost < 1000)
	pass, err = EvalStateful(ops.Program, ep)
	require.NoError(t, err)
	require.True(t, pass)

	// check holdings invalid offsets
	require.Equal(t, opsByName[ep.Proto.LogicSigVersion]["asset_holding_get"].Opcode, ops.Program[8])
	ops.Program[9] = 0x02
	_, err = EvalStateful(ops.Program, ep)
	require.Error(t, err)
	require.Contains(t, err.Error(), "invalid asset holding field 2")

	// check holdings bool value
	source = `int 0
asset_params_get AssetDefaultFrozen
!
bnz error
int 1
==
bnz ok
error:
err
ok:
int 1
`
	ops, err = AssembleStringWithVersion(source, AssemblerMaxVersion)
	require.NoError(t, err)
	params.DefaultFrozen = true
	ledger.newAsset(txn.Txn.Sender, 55, params)
	pass, err = EvalStateful(ops.Program, ep)
	require.NoError(t, err)
	require.True(t, pass)
	// check holdings invalid offsets
	require.Equal(t, opsByName[ep.Proto.LogicSigVersion]["asset_params_get"].Opcode, ops.Program[6])
	ops.Program[7] = 0x20
	_, err = EvalStateful(ops.Program, ep)
	require.Error(t, err)
	require.Contains(t, err.Error(), "invalid asset params field 32")

	// check empty string
	source = `int 0  // foreign asset idx (txn.ForeignAssets[0])
asset_params_get AssetURL
!
bnz error
len
int 0
==
bnz ok
error:
err
ok:
int 1
`
	ops, err = AssembleStringWithVersion(source, AssemblerMaxVersion)
	require.NoError(t, err)
	params.URL = ""
	ledger.newAsset(txn.Txn.Sender, 55, params)
	pass, err = EvalStateful(ops.Program, ep)
	require.NoError(t, err)
	require.True(t, pass)

	source = `int 1  // foreign asset idx (txn.ForeignAssets[1])
asset_params_get AssetURL
!
bnz error
len
int 9
==
bnz ok
error:
err
ok:
int 1
`
	ops, err = AssembleStringWithVersion(source, AssemblerMaxVersion)
	require.NoError(t, err)
	params.URL = "foobarbaz"
	ledger.newAsset(txn.Txn.Sender, 77, params)
	pass, err = EvalStateful(ops.Program, ep)
	require.NoError(t, err)
	require.True(t, pass)

	source = `int 0
asset_params_get AssetURL
!
bnz error
int 0
==
bnz ok
error:
err
ok:
int 1
`
	ops, err = AssembleStringWithVersion(source, AssemblerMaxVersion)
	require.NoError(t, err)
	params.URL = ""
	ledger.newAsset(txn.Txn.Sender, 55, params)
	cost, err = CheckStateful(ops.Program, ep)
	require.NoError(t, err)
	require.True(t, cost < 1000)
	pass, err = EvalStateful(ops.Program, ep)
	require.Error(t, err)
	require.Contains(t, err.Error(), "cannot compare ([]byte == uint64)")
	require.False(t, pass)
}

func TestAppLocalReadWriteDeleteErrors(t *testing.T) {
	t.Parallel()

	sourceRead := `int 0  // account idx (txn.Sender)
int 100                   // app id
byte 0x414c474f           // key "ALGO"
app_local_get_ex
!
bnz error
int 0x77
==
int 0
int 100
byte 0x414c474f41         // ALGOA
app_local_get_ex
!
bnz error
int 1
==
&&
bnz ok
error:
err
ok:
int 1
`
	sourceWrite := `int 0  // account idx (txn.Sender)
byte 0x414c474f            // key "ALGO"
int 100
app_local_put
int 1
`
	sourceDelete := `int 0   // account idx
byte 0x414c474f              // key "ALGO"
app_local_del
int 100
`
	type test struct {
		source       string
		accNumOffset int
	}

	tests := map[string]test{
		"read":   {sourceRead, 20},
		"write":  {sourceWrite, 13},
		"delete": {sourceDelete, 12},
	}
	for name, test := range tests {
		t.Run(fmt.Sprintf("test=%s", name), func(t *testing.T) {
			source := test.source
			firstCmdOffset := test.accNumOffset

			ops, err := AssembleStringWithVersion(source, AssemblerMaxVersion)
			require.NoError(t, err)

			txn := makeSampleTxn()
			ep := defaultEvalParams(nil, nil)
			ep.Txn = &txn
			ep.Txn.Txn.ApplicationID = 100
			cost, err := CheckStateful(ops.Program, ep)
			require.NoError(t, err)
			require.True(t, cost < 1000)
			_, err = EvalStateful(ops.Program, ep)
			require.Error(t, err)
			require.Contains(t, err.Error(), "ledger not available")

			ledger := makeTestLedger(
				map[basics.Address]uint64{
					txn.Txn.Sender: 1,
				},
			)
			ep.Ledger = ledger

			saved := ops.Program[firstCmdOffset]
			require.Equal(t, opsByName[0]["intc_0"].Opcode, saved)
			ops.Program[firstCmdOffset] = opsByName[0]["intc_1"].Opcode
			_, err = EvalStateful(ops.Program, ep)
			require.Error(t, err)
			require.Contains(t, err.Error(), "cannot load account[100]")

			ops.Program[firstCmdOffset] = saved
			_, err = EvalStateful(ops.Program, ep)
			require.Error(t, err)
			require.Contains(t, err.Error(), "no app for account")

			ledger.newApp(txn.Txn.Sender, 100, makeSchemas(0, 0, 0, 0))

			if name == "read" {
				_, err = EvalStateful(ops.Program, ep)
				require.Error(t, err)
				require.Contains(t, err.Error(), "err opcode") // no such key
			}

			ledger.balances[txn.Txn.Sender].locals[100]["ALGO"] = basics.TealValue{Type: basics.TealUintType, Uint: 0x77}
			ledger.balances[txn.Txn.Sender].locals[100]["ALGOA"] = basics.TealValue{Type: basics.TealUintType, Uint: 1}

			ledger.reset()
			pass, err := EvalStateful(ops.Program, ep)
			require.NoError(t, err)
			require.True(t, pass)
			delta, err := ledger.GetDelta(&ep.Txn.Txn)
			require.NoError(t, err)
			require.Empty(t, delta.GlobalDelta)
			expLocal := 1
			if name == "read" {
				expLocal = 0
			}
			require.Len(t, delta.LocalDeltas, expLocal)
		})
	}
}

func TestAppLocalStateReadWrite(t *testing.T) {
	t.Parallel()

	ep := defaultEvalParams(nil, nil)
	txn := makeSampleTxn()
	txn.Txn.ApplicationID = 100
	ep.Txn = &txn
	ledger := makeTestLedger(
		map[basics.Address]uint64{
			txn.Txn.Sender: 1,
		},
	)
	ep.Ledger = ledger
	ledger.newApp(txn.Txn.Sender, 100, makeSchemas(0, 0, 0, 0))

	// write int and bytes values
	source := `int 0 // account
byte 0x414c474f      // key "ALGO"
int 0x77             // value
app_local_put
int 0 				 // account
byte 0x414c474f41    // key "ALGOA"
byte 0x414c474f      // value
app_local_put
int 0                // account
int 100              // app id
byte 0x414c474f41    // key "ALGOA"
app_local_get_ex
bnz exist
err
exist:
byte 0x414c474f
==
int 0                // account
int 100              // app id
byte 0x414c474f      // key "ALGO"
app_local_get_ex
bnz exist2
err
exist2:
int 0x77
==
&&
`
	ops, err := AssembleStringWithVersion(source, AssemblerMaxVersion)
	require.NoError(t, err)
	cost, err := CheckStateful(ops.Program, ep)
	require.NoError(t, err)
	require.True(t, cost < 1000)
	pass, err := EvalStateful(ops.Program, ep)
	require.NoError(t, err)
	require.True(t, pass)
	delta, err := ledger.GetDelta(&ep.Txn.Txn)
	require.NoError(t, err)
	require.Empty(t, 0, delta.GlobalDelta)
	require.Len(t, delta.LocalDeltas, 1)

	require.Len(t, delta.LocalDeltas[0], 2)
	vd := delta.LocalDeltas[0]["ALGO"]
	require.Equal(t, basics.SetUintAction, vd.Action)
	require.Equal(t, uint64(0x77), vd.Uint)

	vd = delta.LocalDeltas[0]["ALGOA"]
	require.Equal(t, basics.SetBytesAction, vd.Action)
	require.Equal(t, "ALGO", vd.Bytes)

	// write same value without writing, expect no local delta
	source = `int 0  // account
byte 0x414c474f       // key
int 0x77              // value
app_local_put
int 0                 // account
int 100               // app id
byte 0x414c474f       // key
app_local_get_ex
bnz exist
err
exist:
int 0x77
==
`
	ledger.reset()
	delete(ledger.balances[txn.Txn.Sender].locals[100], "ALGOA")
	delete(ledger.balances[txn.Txn.Sender].locals[100], "ALGO")

	algoValue := basics.TealValue{Type: basics.TealUintType, Uint: 0x77}
	ledger.balances[txn.Txn.Sender].locals[100]["ALGO"] = algoValue

	ops, err = AssembleStringWithVersion(source, AssemblerMaxVersion)
	require.NoError(t, err)
	cost, err = CheckStateful(ops.Program, ep)
	require.NoError(t, err)
	require.True(t, cost < 1000)
	pass, err = EvalStateful(ops.Program, ep)
	require.NoError(t, err)
	require.True(t, pass)
	delta, err = ledger.GetDelta(&ep.Txn.Txn)
	require.NoError(t, err)
	require.Empty(t, delta.GlobalDelta)
	require.Empty(t, delta.LocalDeltas)

	// write same value after reading, expect no local delta
	source = `int 0  // account
int 100              // app id
byte 0x414c474f      // key
app_local_get_ex
bnz exist
err
exist:
int 0                // account
byte 0x414c474f      // key
int 0x77             // value
app_local_put
int 0                // account
int 100              // app id
byte 0x414c474f      // key
app_local_get_ex
bnz exist2
err
exist2:
==
`
	ledger.reset()
	ledger.balances[txn.Txn.Sender].locals[100]["ALGO"] = algoValue
	delete(ledger.balances[txn.Txn.Sender].locals[100], "ALGOA")

	ops, err = AssembleStringWithVersion(source, AssemblerMaxVersion)
	require.NoError(t, err)
	pass, err = EvalStateful(ops.Program, ep)
	require.NoError(t, err)
	require.True(t, pass)
	delta, err = ledger.GetDelta(&ep.Txn.Txn)
	require.NoError(t, err)
	require.Empty(t, delta.GlobalDelta)
	require.Empty(t, delta.LocalDeltas)

	// write a value and expect local delta change
	source = `int 0  // account
byte 0x414c474f41    // key "ALGOA"
int 0x78             // value
app_local_put
int 1
`
	ledger.reset()
	ledger.balances[txn.Txn.Sender].locals[100]["ALGO"] = algoValue
	delete(ledger.balances[txn.Txn.Sender].locals[100], "ALGOA")

	ops, err = AssembleStringWithVersion(source, AssemblerMaxVersion)
	require.NoError(t, err)
	pass, err = EvalStateful(ops.Program, ep)
	require.NoError(t, err)
	require.True(t, pass)
	delta, err = ledger.GetDelta(&ep.Txn.Txn)
	require.NoError(t, err)
	require.Empty(t, delta.GlobalDelta)
	require.Len(t, delta.LocalDeltas, 1)
	require.Len(t, delta.LocalDeltas[0], 1)
	vd = delta.LocalDeltas[0]["ALGOA"]
	require.Equal(t, basics.SetUintAction, vd.Action)
	require.Equal(t, uint64(0x78), vd.Uint)

	// write a value to existing key and expect delta change and reading the new value
	source = `int 0  // account
byte 0x414c474f      // key "ALGO"
int 0x78             // value
app_local_put
int 0                // account
int 100              // app id
byte 0x414c474f      // key "ALGO"
app_local_get_ex
bnz exist
err
exist:
int 0x78
==
`
	ledger.reset()
	ledger.balances[txn.Txn.Sender].locals[100]["ALGO"] = algoValue
	delete(ledger.balances[txn.Txn.Sender].locals[100], "ALGOA")

	ops, err = AssembleStringWithVersion(source, AssemblerMaxVersion)
	require.NoError(t, err)
	pass, err = EvalStateful(ops.Program, ep)
	require.NoError(t, err)
	require.True(t, pass)
	delta, err = ledger.GetDelta(&ep.Txn.Txn)
	require.NoError(t, err)
	require.Empty(t, delta.GlobalDelta)
	require.Len(t, delta.LocalDeltas, 1)
	require.Len(t, delta.LocalDeltas[0], 1)
	vd = delta.LocalDeltas[0]["ALGO"]
	require.Equal(t, basics.SetUintAction, vd.Action)
	require.Equal(t, uint64(0x78), vd.Uint)

	// write a value after read and expect delta change
	source = `int 0  // account
int 100              // app id
byte 0x414c474f      // key "ALGO"
app_local_get_ex
bnz exist
err
exist:
int 0  				 // account
byte 0x414c474f      // key "ALGO"
int 0x78             // value
app_local_put
`
	ledger.reset()
	ledger.balances[txn.Txn.Sender].locals[100]["ALGO"] = algoValue
	delete(ledger.balances[txn.Txn.Sender].locals[100], "ALGOA")

	ops, err = AssembleStringWithVersion(source, AssemblerMaxVersion)
	require.NoError(t, err)
	pass, err = EvalStateful(ops.Program, ep)
	require.NoError(t, err)
	require.True(t, pass)
	delta, err = ledger.GetDelta(&ep.Txn.Txn)
	require.NoError(t, err)
	require.Empty(t, delta.GlobalDelta)
	require.Len(t, delta.LocalDeltas, 1)
	require.Len(t, delta.LocalDeltas[0], 1)
	vd = delta.LocalDeltas[0]["ALGO"]
	require.Equal(t, basics.SetUintAction, vd.Action)
	require.Equal(t, uint64(0x78), vd.Uint)

	// write a few values and expect delta change only for unique changed
	source = `int 0  // account
byte 0x414c474f      // key "ALGO"
int 0x77             // value
app_local_put
int 0                // account
byte 0x414c474f      // key "ALGO"
int 0x78             // value
app_local_put
int 0                // account
byte 0x414c474f41    // key "ALGOA"
int 0x78             // value
app_local_put
int 1                // account
byte 0x414c474f      // key "ALGO"
int 0x79             // value
app_local_put
int 1
`
	ledger.reset()
	ledger.balances[txn.Txn.Sender].locals[100]["ALGO"] = algoValue
	delete(ledger.balances[txn.Txn.Sender].locals[100], "ALGOA")

	ledger.balances[txn.Txn.Receiver] = makeBalanceRecord(txn.Txn.Receiver, 500)
<<<<<<< HEAD
	ledger.balances[txn.Txn.Receiver].locals[100] = make(map[string]basics.TealValue)
=======
	ledger.balances[txn.Txn.Receiver].locals[100] = make(basics.TealKeyValue)
>>>>>>> 761669f5

	ops, err = AssembleStringWithVersion(source, AssemblerMaxVersion)
	require.NoError(t, err)
	cost, err = CheckStateful(ops.Program, ep)
	require.NoError(t, err)
	require.True(t, cost < 1000)
	pass, err = EvalStateful(ops.Program, ep)
	require.NoError(t, err)
	require.True(t, pass)
	delta, err = ledger.GetDelta(&ep.Txn.Txn)
	require.NoError(t, err)
	require.Empty(t, delta.GlobalDelta)
	require.Len(t, delta.LocalDeltas, 2)
	require.Len(t, delta.LocalDeltas[0], 2)
	require.Len(t, delta.LocalDeltas[1], 1)
	vd = delta.LocalDeltas[0]["ALGO"]
	require.Equal(t, basics.SetUintAction, vd.Action)
	require.Equal(t, uint64(0x78), vd.Uint)

	vd = delta.LocalDeltas[0]["ALGOA"]
	require.Equal(t, basics.SetUintAction, vd.Action)
	require.Equal(t, uint64(0x78), vd.Uint)

	vd = delta.LocalDeltas[1]["ALGO"]
	require.Equal(t, basics.SetUintAction, vd.Action)
	require.Equal(t, uint64(0x79), vd.Uint)
}

func TestAppGlobalReadWriteDeleteErrors(t *testing.T) {
	t.Parallel()

	sourceRead := `int 0
byte 0x414c474f  // key "ALGO"
app_global_get_ex
bnz ok
err
ok:
int 0x77
==
`
	sourceReadSimple := `byte 0x414c474f  // key "ALGO"
app_global_get
int 0x77
==
`

	sourceWrite := `byte 0x414c474f  // key "ALGO"
int 100
app_global_put
int 1
`
	sourceDelete := `byte 0x414c474f  // key "ALGO"
app_global_del
int 1
`
	tests := map[string]string{
		"read":   sourceRead,
		"reads":  sourceReadSimple,
		"write":  sourceWrite,
		"delete": sourceDelete,
	}
	for name, source := range tests {
		t.Run(fmt.Sprintf("test=%s", name), func(t *testing.T) {
			ops, err := AssembleStringWithVersion(source, AssemblerMaxVersion)
			require.NoError(t, err)

			txn := makeSampleTxn()
			ep := defaultEvalParams(nil, nil)
			ep.Txn = &txn
			_, err = EvalStateful(ops.Program, ep)
			require.Error(t, err)
			require.Contains(t, err.Error(), "ledger not available")

			ledger := makeTestLedger(
				map[basics.Address]uint64{
					txn.Txn.Sender: 1,
				},
			)
			ep.Ledger = ledger

			txn.Txn.ApplicationID = 100
			_, err = EvalStateful(ops.Program, ep)
			require.Error(t, err)
			require.Contains(t, err.Error(), "no such app")

			ledger.newApp(txn.Txn.Sender, 100, makeSchemas(0, 0, 1, 0))

			// a special test for read
			if name == "read" {
				_, err = EvalStateful(ops.Program, ep)
				require.Error(t, err)
				require.Contains(t, err.Error(), "err opcode") // no such key
			}
			ledger.applications[100].GlobalState["ALGO"] = basics.TealValue{Type: basics.TealUintType, Uint: 0x77}

			ledger.reset()
			pass, err := EvalStateful(ops.Program, ep)
			require.NoError(t, err)
			require.True(t, pass)
			delta, err := ledger.GetDelta(&ep.Txn.Txn)
			require.NoError(t, err)

			require.Empty(t, delta.LocalDeltas)
		})
	}
}

func TestAppGlobalReadWrite(t *testing.T) {
	t.Parallel()

	// check writing ints and bytes
	source := `byte 0x414c474f  // key "ALGO"
int 0x77						// value
app_global_put
byte 0x414c474f41  // key "ALGOA"
byte 0x414c474f    // value
app_global_put
// check simple
byte 0x414c474f41  // key "ALGOA"
app_global_get
byte 0x414c474f
==
// check generic with alias
int 0 // current app id alias
byte 0x414c474f41  // key "ALGOA"
app_global_get_ex
bnz ok
err
ok:
byte 0x414c474f
==
&&
// check generic with exact app id
int 1 // ForeignApps index - current app
byte 0x414c474f41  // key "ALGOA"
app_global_get_ex
bnz ok1
err
ok1:
byte 0x414c474f
==
&&
// check simple
byte 0x414c474f
app_global_get
int 0x77
==
&&
// check generic with alias
int 0 // ForeignApps index - current app
byte 0x414c474f
app_global_get_ex
bnz ok2
err
ok2:
int 0x77
==
&&
// check generic with exact app id
int 1 // ForeignApps index - current app
byte 0x414c474f
app_global_get_ex
bnz ok3
err
ok3:
int 0x77
==
&&
`
	ep := defaultEvalParams(nil, nil)
	txn := makeSampleTxn()
	txn.Txn.ApplicationID = 100
	txn.Txn.ForeignApps = []basics.AppIndex{txn.Txn.ApplicationID}
	ep.Txn = &txn
	ledger := makeTestLedger(
		map[basics.Address]uint64{
			txn.Txn.Sender: 1,
		},
	)
	ep.Ledger = ledger
	ledger.newApp(txn.Txn.Sender, 100, makeSchemas(0, 0, 0, 0))

	ops, err := AssembleStringWithVersion(source, AssemblerMaxVersion)
	require.NoError(t, err)
	cost, err := CheckStateful(ops.Program, ep)
	require.NoError(t, err)
	require.True(t, cost < 1000)
	pass, err := EvalStateful(ops.Program, ep)
	require.NoError(t, err)
	require.True(t, pass)
	delta, err := ledger.GetDelta(&ep.Txn.Txn)
	require.NoError(t, err)

	require.Len(t, delta.GlobalDelta, 2)
	require.Empty(t, delta.LocalDeltas)

	vd := delta.GlobalDelta["ALGO"]
	require.Equal(t, basics.SetUintAction, vd.Action)
	require.Equal(t, uint64(0x77), vd.Uint)

	vd = delta.GlobalDelta["ALGOA"]
	require.Equal(t, basics.SetBytesAction, vd.Action)
	require.Equal(t, "ALGO", vd.Bytes)

	// write existing value before read
	source = `byte 0x414c474f  // key "ALGO"
int 0x77						// value
app_global_put
byte 0x414c474f
app_global_get
int 0x77
==
`
	ledger.reset()
	delete(ledger.applications[100].GlobalState, "ALGOA")
	delete(ledger.applications[100].GlobalState, "ALGO")

	algoValue := basics.TealValue{Type: basics.TealUintType, Uint: 0x77}
	ledger.applications[100].GlobalState["ALGO"] = algoValue

	ops, err = AssembleStringWithVersion(source, AssemblerMaxVersion)
	require.NoError(t, err)
	pass, err = EvalStateful(ops.Program, ep)
	require.NoError(t, err)
	require.True(t, pass)
	delta, err = ledger.GetDelta(&ep.Txn.Txn)
	require.NoError(t, err)

	require.Empty(t, delta.GlobalDelta)
	require.Empty(t, delta.LocalDeltas)

	// write existing value after read
	source = `int 0
byte 0x414c474f
app_global_get_ex
bnz ok
err
ok:
pop
byte 0x414c474f
int 0x77
app_global_put
byte 0x414c474f
app_global_get
int 0x77
==
`
	ledger.reset()
	delete(ledger.applications[100].GlobalState, "ALGOA")
	ledger.applications[100].GlobalState["ALGO"] = algoValue

	ops, err = AssembleStringWithVersion(source, AssemblerMaxVersion)
	require.NoError(t, err)
	pass, err = EvalStateful(ops.Program, ep)
	require.NoError(t, err)
	require.True(t, pass)
	delta, err = ledger.GetDelta(&ep.Txn.Txn)
	require.NoError(t, err)
	require.Empty(t, delta.GlobalDelta)
	require.Empty(t, delta.LocalDeltas)

	// write new values after and before read
	source = `int 0
byte 0x414c474f
app_global_get_ex
bnz ok
err
ok:
pop
byte 0x414c474f
int 0x78
app_global_put
int 0
byte 0x414c474f
app_global_get_ex
bnz ok2
err
ok2:
int 0x78
==
byte 0x414c474f41
byte 0x414c474f
app_global_put
int 0
byte 0x414c474f41
app_global_get_ex
bnz ok3
err
ok3:
byte 0x414c474f
==
&&
`
	ledger.reset()
	delete(ledger.applications[100].GlobalState, "ALGOA")
	ledger.applications[100].GlobalState["ALGO"] = algoValue

	ops, err = AssembleStringWithVersion(source, AssemblerMaxVersion)
	require.NoError(t, err)
	sb := strings.Builder{}
	ep.Trace = &sb
	cost, err = CheckStateful(ops.Program, ep)
	require.NoError(t, err)
	require.True(t, cost < 1000)
	pass, err = EvalStateful(ops.Program, ep)
	if !pass {
		t.Log(hex.EncodeToString(ops.Program))
		t.Log(sb.String())
	}
	require.NoError(t, err)
	require.True(t, pass)
	delta, err = ledger.GetDelta(&ep.Txn.Txn)
	require.NoError(t, err)

	require.Len(t, delta.GlobalDelta, 2)
	require.Empty(t, delta.LocalDeltas)

	vd = delta.GlobalDelta["ALGO"]
	require.Equal(t, basics.SetUintAction, vd.Action)
	require.Equal(t, uint64(0x78), vd.Uint)

	vd = delta.GlobalDelta["ALGOA"]
	require.Equal(t, basics.SetBytesAction, vd.Action)
	require.Equal(t, "ALGO", vd.Bytes)
}

func TestAppGlobalReadOtherApp(t *testing.T) {
	t.Parallel()
	source := `int 2 // ForeignApps index
byte "mykey1"
app_global_get_ex
bz ok1
err
ok1:
pop
int 2 // ForeignApps index
byte "mykey"
app_global_get_ex
bnz ok2
err
ok2:
byte "myval"
==
`
	ep := defaultEvalParams(nil, nil)
	txn := makeSampleTxn()
	txn.Txn.ApplicationID = 100
	txn.Txn.ForeignApps = []basics.AppIndex{txn.Txn.ApplicationID, 101}
	ep.Txn = &txn
	ledger := makeTestLedger(
		map[basics.Address]uint64{
			txn.Txn.Sender: 1,
		},
	)
	ep.Ledger = ledger
	ledger.newApp(txn.Txn.Sender, 100, makeSchemas(0, 0, 0, 0))

	delta := testApp(t, source, ep, "no such app")
	require.Empty(t, delta.GlobalDelta)
	require.Empty(t, delta.LocalDeltas)

	ledger.newApp(txn.Txn.Receiver, 101, makeSchemas(0, 0, 0, 0))
	ledger.newApp(txn.Txn.Receiver, 100, makeSchemas(0, 0, 0, 0)) // this keeps current app id = 100
	algoValue := basics.TealValue{Type: basics.TealBytesType, Bytes: "myval"}
	ledger.applications[101].GlobalState["mykey"] = algoValue

	delta = testApp(t, source, ep)
	require.Empty(t, delta.GlobalDelta)
	require.Empty(t, delta.LocalDeltas)
}

func TestAppGlobalDelete(t *testing.T) {
	t.Parallel()

	// check write/delete/read
	source := `byte 0x414c474f  // key "ALGO"
int 0x77						// value
app_global_put
byte 0x414c474f41  // key "ALGOA"
byte 0x414c474f
app_global_put
byte 0x414c474f
app_global_del
byte 0x414c474f41
app_global_del
int 0
byte 0x414c474f
app_global_get_ex
bnz error
int 0
byte 0x414c474f41
app_global_get_ex
bnz error
==
bnz ok
error:
err
ok:
int 1
`
	ep := defaultEvalParams(nil, nil)
	txn := makeSampleTxn()
	txn.Txn.ApplicationID = 100
	ep.Txn = &txn
	ledger := makeTestLedger(
		map[basics.Address]uint64{
			txn.Txn.Sender: 1,
		},
	)
	ep.Ledger = ledger
	ledger.newApp(txn.Txn.Sender, 100, makeSchemas(0, 0, 0, 0))
<<<<<<< HEAD
	sb := strings.Builder{}
	ep.Trace = &sb
=======
>>>>>>> 761669f5

	delta := testApp(t, source, ep)
	require.Len(t, delta.GlobalDelta, 2)
	require.Empty(t, delta.LocalDeltas)

	ledger.reset()
	delete(ledger.applications[100].GlobalState, "ALGOA")
	delete(ledger.applications[100].GlobalState, "ALGO")

	algoValue := basics.TealValue{Type: basics.TealUintType, Uint: 0x77}
	ledger.applications[100].GlobalState["ALGO"] = algoValue

	// check delete existing
	source = `byte 0x414c474f   // key "ALGO"
app_global_del
int 1
byte 0x414c474f
app_global_get_ex
==  // two zeros
`
	ep.Txn.Txn.ForeignApps = []basics.AppIndex{txn.Txn.ApplicationID}
	delta = testApp(t, source, ep)
	require.Len(t, delta.GlobalDelta, 1)
	vd := delta.GlobalDelta["ALGO"]
	require.Equal(t, basics.DeleteAction, vd.Action)
	require.Equal(t, uint64(0), vd.Uint)
	require.Equal(t, "", vd.Bytes)
	require.Equal(t, 0, len(delta.LocalDeltas))

	ledger.reset()
	delete(ledger.applications[100].GlobalState, "ALGOA")
	delete(ledger.applications[100].GlobalState, "ALGO")

	ledger.applications[100].GlobalState["ALGO"] = algoValue

	// check delete and write non-existing
	source = `byte 0x414c474f41   // key "ALGOA"
app_global_del
int 0
byte 0x414c474f41
app_global_get_ex
==  // two zeros
byte 0x414c474f41
int 0x78
app_global_put
`
	delta = testApp(t, source, ep)
	require.Len(t, delta.GlobalDelta, 1)
	vd = delta.GlobalDelta["ALGOA"]
	require.Equal(t, basics.SetUintAction, vd.Action)
	require.Equal(t, uint64(0x78), vd.Uint)
	require.Equal(t, "", vd.Bytes)
	require.Empty(t, delta.LocalDeltas)

	ledger.reset()
	delete(ledger.applications[100].GlobalState, "ALGOA")
	delete(ledger.applications[100].GlobalState, "ALGO")

	ledger.applications[100].GlobalState["ALGO"] = algoValue

	// check delete and write existing
	source = `byte 0x414c474f   // key "ALGO"
app_global_del
byte 0x414c474f
int 0x78
app_global_put
int 1
`
	delta = testApp(t, source, ep)
	require.Len(t, delta.GlobalDelta, 1)
	vd = delta.GlobalDelta["ALGO"]
	require.Equal(t, basics.SetUintAction, vd.Action)
	require.Empty(t, delta.LocalDeltas)

	ledger.reset()
	delete(ledger.applications[100].GlobalState, "ALGOA")
	delete(ledger.applications[100].GlobalState, "ALGO")

	ledger.applications[100].GlobalState["ALGO"] = algoValue

	// check delete,write,delete existing
	source = `byte 0x414c474f   // key "ALGO"
app_global_del
byte 0x414c474f
int 0x78
app_global_put
byte 0x414c474f
app_global_del
int 1
`
	delta = testApp(t, source, ep)
	require.Len(t, delta.GlobalDelta, 1)
	vd = delta.GlobalDelta["ALGO"]
	require.Equal(t, basics.DeleteAction, vd.Action)
	require.Empty(t, delta.LocalDeltas)

	ledger.reset()
	delete(ledger.applications[100].GlobalState, "ALGOA")
	delete(ledger.applications[100].GlobalState, "ALGO")

	ledger.applications[100].GlobalState["ALGO"] = algoValue

	// check delete, write, delete non-existing
	source = `byte 0x414c474f41   // key "ALGOA"
app_global_del
byte 0x414c474f41
int 0x78
app_global_put
byte 0x414c474f41
app_global_del
int 1
`
	delta = testApp(t, source, ep)
	require.Len(t, delta.GlobalDelta, 1)
	require.Len(t, delta.LocalDeltas, 0)
}

func TestAppLocalDelete(t *testing.T) {
	t.Parallel()

	// check write/delete/read
	source := `int 0  // account
byte 0x414c474f       // key "ALGO"
int 0x77              // value
app_local_put
int 1
byte 0x414c474f41     // key "ALGOA"
byte 0x414c474f
app_local_put
int 0
byte 0x414c474f
app_local_del
int 1
byte 0x414c474f41
app_local_del
int 0
int 0
byte 0x414c474f
app_local_get_ex
bnz error
int 1
int 100
byte 0x414c474f41
app_local_get_ex
bnz error
==
bnz ok
error:
err
ok:
int 1
`
	ep := defaultEvalParams(nil, nil)
	txn := makeSampleTxn()
	txn.Txn.ApplicationID = 100
	ep.Txn = &txn
	ledger := makeTestLedger(
		map[basics.Address]uint64{
			txn.Txn.Sender: 1,
		},
	)
	ep.Ledger = ledger
	ledger.newApp(txn.Txn.Sender, 100, makeSchemas(0, 0, 0, 0))
	ledger.balances[txn.Txn.Receiver] = makeBalanceRecord(txn.Txn.Receiver, 1)
	ledger.balances[txn.Txn.Receiver].locals[100] = make(basics.TealKeyValue)

	sb := strings.Builder{}
	ep.Trace = &sb

	ops, err := AssembleStringWithVersion(source, AssemblerMaxVersion)
	require.NoError(t, err)
	cost, err := CheckStateful(ops.Program, ep)
	require.NoError(t, err)
	require.True(t, cost < 1000)
	pass, err := EvalStateful(ops.Program, ep)
	if !pass {
		t.Log(hex.EncodeToString(ops.Program))
		t.Log(sb.String())
	}
	require.NoError(t, err)
	require.True(t, pass)
	delta, err := ledger.GetDelta(&ep.Txn.Txn)
	require.NoError(t, err)
	require.Equal(t, 0, len(delta.GlobalDelta))
	require.Equal(t, 2, len(delta.LocalDeltas))

	ledger.reset()
	delete(ledger.balances[txn.Txn.Sender].locals[100], "ALGOA")
	delete(ledger.balances[txn.Txn.Sender].locals[100], "ALGO")
	delete(ledger.balances[txn.Txn.Receiver].locals[100], "ALGOA")
	delete(ledger.balances[txn.Txn.Receiver].locals[100], "ALGO")

	algoValue := basics.TealValue{Type: basics.TealUintType, Uint: 0x77}
	ledger.balances[txn.Txn.Sender].locals[100]["ALGO"] = algoValue

	// check delete existing
	source = `int 0  // account
byte 0x414c474f      // key "ALGO"
app_local_del
int 0
int 100
byte 0x414c474f
app_local_get_ex
==  // two zeros
`

	ops, err = AssembleStringWithVersion(source, AssemblerMaxVersion)
	require.NoError(t, err)
	cost, err = CheckStateful(ops.Program, ep)
	require.NoError(t, err)
	require.True(t, cost < 1000)
	pass, err = EvalStateful(ops.Program, ep)
	require.NoError(t, err)
	require.True(t, pass)
	delta, err = ledger.GetDelta(&ep.Txn.Txn)
	require.NoError(t, err)
	require.Equal(t, 0, len(delta.GlobalDelta))
	require.Equal(t, 1, len(delta.LocalDeltas))
	vd := delta.LocalDeltas[0]["ALGO"]
	require.Equal(t, basics.DeleteAction, vd.Action)
	require.Equal(t, uint64(0), vd.Uint)
	require.Equal(t, "", vd.Bytes)

	ledger.reset()
	delete(ledger.balances[txn.Txn.Sender].locals[100], "ALGOA")
	delete(ledger.balances[txn.Txn.Sender].locals[100], "ALGO")

	ledger.balances[txn.Txn.Sender].locals[100]["ALGO"] = algoValue

	// check delete and write non-existing
	source = `int 0  // account
byte 0x414c474f41    // key "ALGOA"
app_local_del
int 0
int 0
byte 0x414c474f41
app_local_get_ex
==  // two zeros
int 0
byte 0x414c474f41
int 0x78
app_local_put
`
	ops, err = AssembleStringWithVersion(source, AssemblerMaxVersion)
	require.NoError(t, err)
	cost, err = CheckStateful(ops.Program, ep)
	require.NoError(t, err)
	require.True(t, cost < 1000)
	pass, err = EvalStateful(ops.Program, ep)
	require.NoError(t, err)
	require.True(t, pass)
	delta, err = ledger.GetDelta(&ep.Txn.Txn)
	require.NoError(t, err)
	require.Equal(t, 0, len(delta.GlobalDelta))
	require.Equal(t, 1, len(delta.LocalDeltas))
	vd = delta.LocalDeltas[0]["ALGOA"]
	require.Equal(t, basics.SetUintAction, vd.Action)
	require.Equal(t, uint64(0x78), vd.Uint)
	require.Equal(t, "", vd.Bytes)

	ledger.reset()
	delete(ledger.balances[txn.Txn.Sender].locals[100], "ALGOA")
	delete(ledger.balances[txn.Txn.Sender].locals[100], "ALGO")

	ledger.balances[txn.Txn.Sender].locals[100]["ALGO"] = algoValue

	// check delete and write existing
	source = `int 0   // account
byte 0x414c474f       // key "ALGO"
app_local_del
int 0
byte 0x414c474f
int 0x78
app_local_put
int 1
`
	ops, err = AssembleStringWithVersion(source, AssemblerMaxVersion)
	require.NoError(t, err)
	cost, err = CheckStateful(ops.Program, ep)
	require.NoError(t, err)
	require.True(t, cost < 1000)
	pass, err = EvalStateful(ops.Program, ep)
	require.NoError(t, err)
	require.True(t, pass)
	delta, err = ledger.GetDelta(&ep.Txn.Txn)
	require.NoError(t, err)
	require.Equal(t, 0, len(delta.GlobalDelta))
	require.Equal(t, 1, len(delta.LocalDeltas))
	vd = delta.LocalDeltas[0]["ALGO"]
	require.Equal(t, basics.SetUintAction, vd.Action)
	require.Equal(t, uint64(0x78), vd.Uint)
	require.Equal(t, "", vd.Bytes)

	ledger.reset()
	delete(ledger.balances[txn.Txn.Sender].locals[100], "ALGOA")
	delete(ledger.balances[txn.Txn.Sender].locals[100], "ALGO")

	ledger.balances[txn.Txn.Sender].locals[100]["ALGO"] = algoValue

	// check delete,write,delete existing
	source = `int 0  // account
byte 0x414c474f      // key "ALGO"
app_local_del
int 0
byte 0x414c474f
int 0x78
app_local_put
int 0
byte 0x414c474f
app_local_del
int 1
`
	ops, err = AssembleStringWithVersion(source, AssemblerMaxVersion)
	require.NoError(t, err)
	cost, err = CheckStateful(ops.Program, ep)
	require.NoError(t, err)
	require.True(t, cost < 1000)
	pass, err = EvalStateful(ops.Program, ep)
	require.NoError(t, err)
	require.True(t, pass)
	delta, err = ledger.GetDelta(&ep.Txn.Txn)
	require.NoError(t, err)
	require.Equal(t, 0, len(delta.GlobalDelta))
	require.Equal(t, 1, len(delta.LocalDeltas))
	vd = delta.LocalDeltas[0]["ALGO"]
	require.Equal(t, basics.DeleteAction, vd.Action)
	require.Equal(t, uint64(0), vd.Uint)
	require.Equal(t, "", vd.Bytes)

	ledger.reset()
	delete(ledger.balances[txn.Txn.Sender].locals[100], "ALGOA")
	delete(ledger.balances[txn.Txn.Sender].locals[100], "ALGO")

	ledger.balances[txn.Txn.Sender].locals[100]["ALGO"] = algoValue

	// check delete, write, delete non-existing
	source = `int 0  // account
byte 0x414c474f41    // key "ALGOA"
app_local_del
int 0
byte 0x414c474f41
int 0x78
app_local_put
int 0
byte 0x414c474f41
app_local_del
int 1
`
	ops, err = AssembleStringWithVersion(source, AssemblerMaxVersion)
	require.NoError(t, err)
	cost, err = CheckStateful(ops.Program, ep)
	require.NoError(t, err)
	require.True(t, cost < 1000)
	pass, err = EvalStateful(ops.Program, ep)
	require.NoError(t, err)
	require.True(t, pass)
	delta, err = ledger.GetDelta(&ep.Txn.Txn)
	require.NoError(t, err)
	require.Equal(t, 0, len(delta.GlobalDelta))
	require.Equal(t, 1, len(delta.LocalDeltas))
	require.Equal(t, 1, len(delta.LocalDeltas[0]))
}

func TestEnumFieldErrors(t *testing.T) {
	ep := defaultEvalParams(nil, nil)

	source := `txn Amount`
	origTxnType := TxnFieldTypes[Amount]
	TxnFieldTypes[Amount] = StackBytes
	defer func() {
		TxnFieldTypes[Amount] = origTxnType
	}()

	ops, err := AssembleStringWithVersion(source, AssemblerMaxVersion)
	require.NoError(t, err)
	_, err = Eval(ops.Program, ep)
	require.Error(t, err)
	require.Contains(t, err.Error(), "Amount expected field type is []byte but got uint64")
	_, err = EvalStateful(ops.Program, ep)
	require.Error(t, err)
	require.Contains(t, err.Error(), "Amount expected field type is []byte but got uint64")

	source = `global MinTxnFee`
	origGlobalType := GlobalFieldTypes[MinTxnFee]
	GlobalFieldTypes[MinTxnFee] = StackBytes
	defer func() {
		GlobalFieldTypes[MinTxnFee] = origGlobalType
	}()

	ops, err = AssembleStringWithVersion(source, AssemblerMaxVersion)
	require.NoError(t, err)
	_, err = Eval(ops.Program, ep)
	require.Error(t, err)
	require.Contains(t, err.Error(), "MinTxnFee expected field type is []byte but got uint64")
	_, err = EvalStateful(ops.Program, ep)
	require.Error(t, err)
	require.Contains(t, err.Error(), "MinTxnFee expected field type is []byte but got uint64")

	txn := makeSampleTxn()
	ledger := makeTestLedger(
		map[basics.Address]uint64{
			txn.Txn.Sender: 1,
		},
	)
	params := basics.AssetParams{
		Total:         1000,
		Decimals:      2,
		DefaultFrozen: false,
		UnitName:      "ALGO",
		AssetName:     "",
		URL:           string(protocol.PaymentTx),
		Manager:       txn.Txn.Sender,
		Reserve:       txn.Txn.Receiver,
		Freeze:        txn.Txn.Receiver,
		Clawback:      txn.Txn.Receiver,
	}
	ledger.newAsset(txn.Txn.Sender, 55, params)

	ep.Txn = &txn
	ep.Ledger = ledger

	source = `int 0
int 55
asset_holding_get AssetBalance
pop
`
	origAssetHoldingType := AssetHoldingFieldTypes[AssetBalance]
	AssetHoldingFieldTypes[AssetBalance] = StackBytes
	defer func() {
		AssetHoldingFieldTypes[AssetBalance] = origAssetHoldingType
	}()

	ops, err = AssembleStringWithVersion(source, AssemblerMaxVersion)
	require.NoError(t, err)
	_, err = EvalStateful(ops.Program, ep)
	require.Error(t, err)
	require.Contains(t, err.Error(), "AssetBalance expected field type is []byte but got uint64")

	source = `int 0
asset_params_get AssetTotal
pop
`
	origAssetTotalType := AssetParamsFieldTypes[AssetTotal]
	AssetParamsFieldTypes[AssetTotal] = StackBytes
	defer func() {
		AssetParamsFieldTypes[AssetTotal] = origAssetTotalType
	}()

	ops, err = AssembleStringWithVersion(source, AssemblerMaxVersion)
	require.NoError(t, err)
	_, err = EvalStateful(ops.Program, ep)
	require.Error(t, err)
	require.Contains(t, err.Error(), "AssetTotal expected field type is []byte but got uint64")
}

func TestReturnTypes(t *testing.T) {
	// Ensure all opcodes return values they supposed to according to the OpSpecs table
	t.Parallel()
	typeToArg := map[StackType]string{
		StackUint64: "int 1\n",
		StackAny:    "int 1\n",
		StackBytes:  "byte 0x33343536\n",
	}
	ep := defaultEvalParams(nil, nil)
	txn := makeSampleTxn()
	txgroup := makeSampleTxnGroup(txn)
	ep.Txn = &txn
	ep.TxnGroup = txgroup
	ep.Txn.Txn.ApplicationID = 1
	ep.Txn.Txn.ForeignApps = []basics.AppIndex{txn.Txn.ApplicationID}
	ep.Txn.Txn.ForeignAssets = []basics.AssetIndex{basics.AssetIndex(1), basics.AssetIndex(1)}
	txn.Lsig.Args = [][]byte{
		[]byte("aoeu"),
		[]byte("aoeu"),
		[]byte("aoeu2"),
		[]byte("aoeu3"),
	}
	ledger := makeTestLedger(
		map[basics.Address]uint64{
			txn.Txn.Sender: 1,
		},
	)
	params := basics.AssetParams{
		Total:         1000,
		Decimals:      2,
		DefaultFrozen: false,
		UnitName:      "ALGO",
		AssetName:     "",
		URL:           string(protocol.PaymentTx),
		Manager:       txn.Txn.Sender,
		Reserve:       txn.Txn.Receiver,
		Freeze:        txn.Txn.Receiver,
		Clawback:      txn.Txn.Receiver,
	}
<<<<<<< HEAD
	ledger.newAsset(1, params)
	ledger.setHolding(txn.Txn.Sender, 1, basics.AssetHolding{Amount: 123, Frozen: true})
=======
	ledger.newAsset(txn.Txn.Sender, 1, params)
>>>>>>> 761669f5
	ledger.newApp(txn.Txn.Sender, 1, makeSchemas(0, 0, 0, 0))
	ledger.balances[txn.Txn.Receiver] = makeBalanceRecord(txn.Txn.Receiver, 1)
	ledger.balances[txn.Txn.Receiver].locals[1] = make(basics.TealKeyValue)
	key, err := hex.DecodeString("33343536")
	require.NoError(t, err)
	algoValue := basics.TealValue{Type: basics.TealUintType, Uint: 0x77}
	ledger.balances[txn.Txn.Receiver].locals[1][string(key)] = algoValue

	ep.Ledger = ledger

	specialCmd := map[string]string{
		"txn":               "txn Sender",
		"txna":              "txna ApplicationArgs 0",
		"gtxn":              "gtxn 0 Sender",
		"gtxna":             "gtxna 0 ApplicationArgs 0",
		"global":            "global MinTxnFee",
		"arg":               "arg 0",
		"load":              "load 0",
		"store":             "store 0",
		"intc":              "intcblock 0\nintc 0",
		"intc_0":            "intcblock 0\nintc_0",
		"intc_1":            "intcblock 0 0\nintc_1",
		"intc_2":            "intcblock 0 0 0\nintc_2",
		"intc_3":            "intcblock 0 0 0 0\nintc_3",
		"bytec":             "bytecblock 0x32\nbytec 0",
		"bytec_0":           "bytecblock 0x32\nbytec_0",
		"bytec_1":           "bytecblock 0x32 0x33\nbytec_1",
		"bytec_2":           "bytecblock 0x32 0x33 0x34\nbytec_2",
		"bytec_3":           "bytecblock 0x32 0x33 0x34 0x35\nbytec_3",
		"substring":         "substring 0 2",
		"ed25519verify":     "pop\npop\npop\nint 1", // ignore
		"asset_params_get":  "asset_params_get AssetTotal",
		"asset_holding_get": "asset_holding_get AssetBalance",
	}

	byName := opsByName[LogicVersion]
	for _, m := range []runMode{runModeSignature, runModeApplication} {
		t.Run(fmt.Sprintf("m=%s", m.String()), func(t *testing.T) {
			for name, spec := range byName {
				if len(spec.Returns) == 0 || (m&spec.Modes) == 0 {
					continue
				}
				var sb strings.Builder
				sb.Grow(64)
				for _, t := range spec.Args {
					sb.WriteString(typeToArg[t])
				}
				if cmd, ok := specialCmd[name]; ok {
					sb.WriteString(cmd + "\n")
				} else {
					sb.WriteString(name + "\n")
				}
				source := sb.String()
				ops, err := AssembleStringWithVersion(source, AssemblerMaxVersion)
				require.NoError(t, err)

				var cx evalContext
				cx.EvalParams = ep
				cx.runModeFlags = m

				eval(ops.Program, &cx)

				require.Equal(
					t,
					len(spec.Returns), len(cx.stack),
					fmt.Sprintf("%s expected to return %d values but stack has %d", spec.Name, len(spec.Returns), len(cx.stack)),
				)
				for i := 0; i < len(spec.Returns); i++ {
					sp := len(cx.stack) - 1 - i
					stackType := cx.stack[sp].argType()
					retType := spec.Returns[i]
					require.True(
						t, typecheck(retType, stackType),
						fmt.Sprintf("%s expected to return %s but actual is %s", spec.Name, retType.String(), stackType.String()),
					)
				}
			}
		})
	}
}

func TestRound(t *testing.T) {
	source := `global Round
int 1
>=
`
	ledger := makeTestLedger(
		map[basics.Address]uint64{},
	)
	ops, err := AssembleStringWithVersion(source, AssemblerMaxVersion)
	require.NoError(t, err)

	ep := defaultEvalParams(nil, nil)
	_, err = CheckStateful(ops.Program, ep)
	require.NoError(t, err)
	_, err = EvalStateful(ops.Program, ep)
	require.Error(t, err)
	require.Contains(t, err.Error(), "ledger not available")

	pass, err := Eval(ops.Program, ep)
	require.Error(t, err)
	require.Contains(t, err.Error(), "not allowed in current mode")
	require.False(t, pass)

	ep.Ledger = ledger
	pass, err = EvalStateful(ops.Program, ep)
	require.NoError(t, err)
	require.True(t, pass)
}

func TestLatestTimestamp(t *testing.T) {
	source := `global LatestTimestamp
int 1
>=
`
	ledger := makeTestLedger(
		map[basics.Address]uint64{},
	)
	ops, err := AssembleStringWithVersion(source, AssemblerMaxVersion)
	require.NoError(t, err)

	ep := defaultEvalParams(nil, nil)
	_, err = CheckStateful(ops.Program, ep)
	require.NoError(t, err)
	_, err = EvalStateful(ops.Program, ep)
	require.Error(t, err)
	require.Contains(t, err.Error(), "ledger not available")

	pass, err := Eval(ops.Program, ep)
	require.Error(t, err)
	require.Contains(t, err.Error(), "not allowed in current mode")
	require.False(t, pass)

	ep.Ledger = ledger
	pass, err = EvalStateful(ops.Program, ep)
	require.NoError(t, err)
	require.True(t, pass)
}

func TestCurrentApplicationID(t *testing.T) {
	source := `global CurrentApplicationID
int 42
==
`
	ledger := makeTestLedger(
		map[basics.Address]uint64{},
	)
	ledger.appID = basics.AppIndex(42)
	ops, err := AssembleStringWithVersion(source, AssemblerMaxVersion)
	require.NoError(t, err)

	ep := defaultEvalParams(nil, nil)
	_, err = CheckStateful(ops.Program, ep)
	require.NoError(t, err)
	_, err = EvalStateful(ops.Program, ep)
	require.Error(t, err)
	require.Contains(t, err.Error(), "ledger not available")

	pass, err := Eval(ops.Program, ep)
	require.Error(t, err)
	require.Contains(t, err.Error(), "not allowed in current mode")
	require.False(t, pass)

	ep.Ledger = ledger
	pass, err = EvalStateful(ops.Program, ep)
	require.NoError(t, err)
	require.True(t, pass)
}<|MERGE_RESOLUTION|>--- conflicted
+++ resolved
@@ -590,12 +590,7 @@
 	)
 	ledger.newApp(txn.Txn.Sender, 100, makeSchemas(0, 0, 0, 0))
 	ledger.balances[txn.Txn.Sender].locals[100]["ALGO"] = algoValue
-<<<<<<< HEAD
-	ledger.newAsset(5, params)
-	ledger.setHolding(txn.Txn.Sender, 5, basics.AssetHolding{Amount: 123, Frozen: true})
-=======
 	ledger.newAsset(txn.Txn.Sender, 5, params)
->>>>>>> 761669f5
 
 	for mode, test := range tests {
 		t.Run(fmt.Sprintf("opcodes_mode=%d", mode), func(t *testing.T) {
@@ -756,66 +751,12 @@
 	require.True(t, pass)
 }
 
-<<<<<<< HEAD
-func testApp(t *testing.T, program string, ep EvalParams, problems ...string) {
-=======
 func testApp(t *testing.T, program string, ep EvalParams, problems ...string) basics.EvalDelta {
->>>>>>> 761669f5
 	program = strings.ReplaceAll(program, ";", "\n")
 	ops := testProg(t, program, AssemblerMaxVersion)
 	sb := &strings.Builder{}
 	ep.Trace = sb
 	cost, err := CheckStateful(ops.Program, ep)
-<<<<<<< HEAD
-	require.NoError(t, err)
-	require.True(t, cost < 1000)
-	pass, err := EvalStateful(ops.Program, ep)
-	if len(problems) == 0 {
-		require.NoError(t, err, sb.String())
-		require.True(t, pass, sb.String())
-	} else {
-		require.Error(t, err, sb.String())
-		for _, problem := range problems {
-			require.Contains(t, err.Error(), problem)
-		}
-	}
-}
-
-func TestMinBalance(t *testing.T) {
-	t.Parallel()
-
-	txn := makeSampleTxn()
-	txgroup := makeSampleTxnGroup(txn)
-	ep := defaultEvalParams(nil, nil)
-	ep.Txn = &txn
-	ep.TxnGroup = txgroup
-
-	testApp(t, "int 0; min_balance; int 1001; ==", ep, "ledger not available")
-
-	ep.Ledger = makeTestLedger(
-		map[basics.Address]uint64{
-			txn.Txn.Sender:   234, // min_balance 0 is Sender
-			txn.Txn.Receiver: 123, // Accounts[0] has been packed with the Receiver
-		},
-	)
-
-	testApp(t, "int 0; min_balance; int 1001; ==", ep)
-	testApp(t, "int 1; min_balance; int 1001; ==", ep) // 1 == Accounts[0]
-	testApp(t, "int 2; min_balance; int 1001; ==", ep, "cannot load account")
-
-}
-
-func TestAppCheckOptedIn(t *testing.T) {
-	t.Parallel()
-
-	text := `int 2  // account idx
-int 100  // app idx
-app_opted_in
-int 1
-==`
-	ops, err := AssembleStringWithVersion(text, AssemblerMaxVersion)
-=======
->>>>>>> 761669f5
 	require.NoError(t, err)
 	require.True(t, cost < 1000)
 
@@ -906,40 +847,12 @@
 		},
 	)
 	ep.Ledger = ledger
-<<<<<<< HEAD
-	cost, err = CheckStateful(ops.Program, ep)
-	require.NoError(t, err)
-	require.True(t, cost < 1000)
-	pass, err = EvalStateful(ops.Program, ep)
-	require.NoError(t, err)
-	require.True(t, pass)
-
-	// Receiver opted in
-	text = `int 1  // account idx
-int 100  // app idx
-app_opted_in
-int 1
-==`
-	ledger.newApp(txn.Txn.Receiver, 100, makeSchemas(0, 0, 0, 0))
-=======
 	testApp(t, "int 2; int 100; app_opted_in; int 1; ==", ep, "cannot load account")
->>>>>>> 761669f5
 
 	// Receiver is not opted in
 	testApp(t, "int 1; int 100; app_opted_in; int 0; ==", ep)
-
-<<<<<<< HEAD
-	// Sender opted in
-	text = `int 0  // account idx
-int 100  // app idx
-app_opted_in
-int 1
-==`
-	ledger.newApp(txn.Txn.Sender, 100, makeSchemas(0, 0, 0, 0))
-=======
 	// Sender is not opted in
 	testApp(t, "int 0; int 100; app_opted_in; int 0; ==", ep)
->>>>>>> 761669f5
 
 	// Receiver opted in
 	ledger.newApp(txn.Txn.Receiver, 100, makeSchemas(0, 0, 0, 0))
@@ -1011,14 +924,7 @@
 
 	// create the app and check the value from ApplicationArgs[0] (protocol.PaymentTx) does not exist
 	ledger.newApp(txn.Txn.Receiver, 100, makeSchemas(0, 0, 0, 0))
-<<<<<<< HEAD
-
-	pass, err := EvalStateful(ops.Program, ep)
-	require.NoError(t, err)
-	require.True(t, pass)
-=======
 	testApp(t, text, ep)
->>>>>>> 761669f5
 
 	text = `int 1  // account idx
 int 100 // app id
@@ -1030,12 +936,6 @@
 byte 0x414c474f
 ==`
 	ledger.balances[txn.Txn.Receiver].locals[100][string(protocol.PaymentTx)] = basics.TealValue{Type: basics.TealBytesType, Bytes: "ALGO"}
-<<<<<<< HEAD
-
-	ops, err = AssembleStringWithVersion(text, AssemblerMaxVersion)
-	require.NoError(t, err)
-=======
->>>>>>> 761669f5
 
 	testApp(t, text, ep)
 
@@ -1051,18 +951,8 @@
 byte 0x414c474f
 ==`
 
-<<<<<<< HEAD
-	ops, err = AssembleStringWithVersion(text, AssemblerMaxVersion)
-	require.NoError(t, err)
-
-	ledger.balances[txn.Txn.Sender].locals[100][string(protocol.PaymentTx)] = basics.TealValue{Type: basics.TealBytesType, Bytes: "ALGO"}
-	pass, err = EvalStateful(ops.Program, ep)
-	require.NoError(t, err)
-	require.True(t, pass)
-=======
 	ledger.balances[txn.Txn.Sender].locals[100][string(protocol.PaymentTx)] = basics.TealValue{Type: basics.TealBytesType, Bytes: "ALGO"}
 	testApp(t, text, ep)
->>>>>>> 761669f5
 
 	// check reading state of other app
 	ledger.newApp(txn.Txn.Sender, 101, makeSchemas(0, 0, 0, 0))
@@ -1077,18 +967,8 @@
 byte 0x414c474f
 ==`
 
-<<<<<<< HEAD
-	ops, err = AssembleStringWithVersion(text, AssemblerMaxVersion)
-	require.NoError(t, err)
-
-	ledger.balances[txn.Txn.Sender].locals[101][string(protocol.PaymentTx)] = basics.TealValue{Type: basics.TealBytesType, Bytes: "ALGO"}
-	pass, err = EvalStateful(ops.Program, ep)
-	require.NoError(t, err)
-	require.True(t, pass)
-=======
 	ledger.balances[txn.Txn.Sender].locals[101][string(protocol.PaymentTx)] = basics.TealValue{Type: basics.TealBytesType, Bytes: "ALGO"}
 	testApp(t, text, ep)
->>>>>>> 761669f5
 
 	// check app_local_get
 	text = `int 0  // account idx
@@ -1097,18 +977,8 @@
 byte 0x414c474f
 ==`
 
-<<<<<<< HEAD
-	ops, err = AssembleStringWithVersion(text, AssemblerMaxVersion)
-	require.NoError(t, err)
-
-	ledger.balances[txn.Txn.Sender].locals[100][string(protocol.PaymentTx)] = basics.TealValue{Type: basics.TealBytesType, Bytes: "ALGO"}
-	pass, err = EvalStateful(ops.Program, ep)
-	require.NoError(t, err)
-	require.True(t, pass)
-=======
 	ledger.balances[txn.Txn.Sender].locals[100][string(protocol.PaymentTx)] = basics.TealValue{Type: basics.TealBytesType, Bytes: "ALGO"}
 	testApp(t, text, ep)
->>>>>>> 761669f5
 
 	// check app_local_get default value
 	text = `int 0  // account idx
@@ -1117,18 +987,8 @@
 int 0
 ==`
 
-<<<<<<< HEAD
-	ops, err = AssembleStringWithVersion(text, AssemblerMaxVersion)
-	require.NoError(t, err)
-
-	ledger.balances[txn.Txn.Sender].locals[100][string(protocol.PaymentTx)] = basics.TealValue{Type: basics.TealBytesType, Bytes: "ALGO"}
-	pass, err = EvalStateful(ops.Program, ep)
-	require.NoError(t, err)
-	require.True(t, pass)
-=======
 	ledger.balances[txn.Txn.Sender].locals[100][string(protocol.PaymentTx)] = basics.TealValue{Type: basics.TealBytesType, Bytes: "ALGO"}
 	testApp(t, text, ep)
->>>>>>> 761669f5
 }
 
 func TestAppReadGlobalState(t *testing.T) {
@@ -1929,11 +1789,7 @@
 	delete(ledger.balances[txn.Txn.Sender].locals[100], "ALGOA")
 
 	ledger.balances[txn.Txn.Receiver] = makeBalanceRecord(txn.Txn.Receiver, 500)
-<<<<<<< HEAD
-	ledger.balances[txn.Txn.Receiver].locals[100] = make(map[string]basics.TealValue)
-=======
 	ledger.balances[txn.Txn.Receiver].locals[100] = make(basics.TealKeyValue)
->>>>>>> 761669f5
 
 	ops, err = AssembleStringWithVersion(source, AssemblerMaxVersion)
 	require.NoError(t, err)
@@ -2345,11 +2201,6 @@
 	)
 	ep.Ledger = ledger
 	ledger.newApp(txn.Txn.Sender, 100, makeSchemas(0, 0, 0, 0))
-<<<<<<< HEAD
-	sb := strings.Builder{}
-	ep.Trace = &sb
-=======
->>>>>>> 761669f5
 
 	delta := testApp(t, source, ep)
 	require.Len(t, delta.GlobalDelta, 2)
@@ -2844,12 +2695,7 @@
 		Freeze:        txn.Txn.Receiver,
 		Clawback:      txn.Txn.Receiver,
 	}
-<<<<<<< HEAD
-	ledger.newAsset(1, params)
-	ledger.setHolding(txn.Txn.Sender, 1, basics.AssetHolding{Amount: 123, Frozen: true})
-=======
 	ledger.newAsset(txn.Txn.Sender, 1, params)
->>>>>>> 761669f5
 	ledger.newApp(txn.Txn.Sender, 1, makeSchemas(0, 0, 0, 0))
 	ledger.balances[txn.Txn.Receiver] = makeBalanceRecord(txn.Txn.Receiver, 1)
 	ledger.balances[txn.Txn.Receiver].locals[1] = make(basics.TealKeyValue)
