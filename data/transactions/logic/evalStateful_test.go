// Copyright (C) 2019-2022 Algorand, Inc.
// This file is part of go-algorand
//
// go-algorand is free software: you can redistribute it and/or modify
// it under the terms of the GNU Affero General Public License as
// published by the Free Software Foundation, either version 3 of the
// License, or (at your option) any later version.
//
// go-algorand is distributed in the hope that it will be useful,
// but WITHOUT ANY WARRANTY; without even the implied warranty of
// MERCHANTABILITY or FITNESS FOR A PARTICULAR PURPOSE.  See the
// GNU Affero General Public License for more details.
//
// You should have received a copy of the GNU Affero General Public License
// along with go-algorand.  If not, see <https://www.gnu.org/licenses/>.

package logic

import (
	"encoding/hex"
	"fmt"
	"strings"
	"testing"

	"github.com/stretchr/testify/assert"
	"github.com/stretchr/testify/require"

	"github.com/algorand/go-algorand/data/basics"
	"github.com/algorand/go-algorand/data/transactions"
	"github.com/algorand/go-algorand/protocol"
	"github.com/algorand/go-algorand/test/partitiontest"
)

func makeApp(li uint64, lb uint64, gi uint64, gb uint64) basics.AppParams {
	return basics.AppParams{
		ApprovalProgram:   []byte{},
		ClearStateProgram: []byte{},
		GlobalState:       map[string]basics.TealValue{},
		StateSchemas: basics.StateSchemas{
			LocalStateSchema:  basics.StateSchema{NumUint: li, NumByteSlice: lb},
			GlobalStateSchema: basics.StateSchema{NumUint: gi, NumByteSlice: gb},
		},
		ExtraProgramPages: 0,
	}
}

func makeSampleEnv() (*EvalParams, *transactions.Transaction, *Ledger) {
	return makeSampleEnvWithVersion(LogicVersion)
}

func makeSampleEnvWithVersion(version uint64) (*EvalParams, *transactions.Transaction, *Ledger) {
	// We'd usually like an app in the group, so that the ep created is
	// "complete".  But to keep as many old tests working as possible, if
	// version < appsEnabledVersion, don't put an appl txn in it.
	firstTxn := makeSampleTxn()
	if version >= appsEnabledVersion {
		firstTxn.Txn.Type = protocol.ApplicationCallTx
	}
	ep := defaultEvalParamsWithVersion(version, makeSampleTxnGroup(firstTxn)...)
	ledger := NewLedger(nil)
	ep.SigLedger = ledger
	ep.Ledger = ledger
	return ep, &ep.TxnGroup[0].Txn, ledger
}

func makeOldAndNewEnv(version uint64) (*EvalParams, *EvalParams, *Ledger) {
	new, _, sharedLedger := makeSampleEnvWithVersion(version)
	old, _, _ := makeSampleEnvWithVersion(version - 1)
	old.Ledger = sharedLedger
	return old, new, sharedLedger
}

func TestEvalModes(t *testing.T) {
	partitiontest.PartitionTest(t)

	t.Parallel()
	// ed25519verify* and err are tested separately below

	// check modeAny (v1 + txna/gtxna) are available in RunModeSignature
	// check all opcodes available in runModeApplication
	opcodesRunModeAny := `intcblock 0 1 1 1 1 5 100
	bytecblock 0x414c474f 0x1337 0x2001 0xdeadbeef 0x70077007
bytec 0
sha256
keccak256
sha512_256
sha3_256
len
intc_0
+
intc_1
-
intc_2
/
intc_3
*
intc 4
<
intc_1
>
intc_1
<=
intc_1
>=
intc_1
&&
intc_1
||
bytec_1
bytec_2
!=
bytec_3
bytec 4
==
!
itob
btoi
%	// use values left after bytes comparison
|
intc_1
&
txn Fee
^
global MinTxnFee
~
gtxn 0 LastValid
mulw
pop
store 0
load 0
bnz label
label:
dup
pop
txna Accounts 0
gtxna 0 ApplicationArgs 0
==
`
	opcodesRunModeSignature := `arg_0
arg_1
!=
arg_2
arg_3
!=
&&
txn Sender
arg 4
!=
&&
!=
&&
`

	opcodesRunModeApplication := `int 0
balance
&&
int 0
min_balance
&&
intc_0
intc 6  // 100
app_opted_in
&&
intc_0
bytec_0 // ALGO
intc_1
app_local_put
bytec_0
intc_1
app_global_put
intc_0
intc 6
bytec_0
app_local_get_ex
pop
&&
int 0
bytec_0
app_global_get_ex
pop
&&
intc_0
bytec_0
app_local_del
bytec_0
app_global_del
intc_0
intc 5 // 5
asset_holding_get AssetBalance
pop
&&
intc_0
asset_params_get AssetTotal
pop
&&
!=
bytec_0
log
`
	tests := map[runMode]string{
		modeSig: opcodesRunModeAny + opcodesRunModeSignature,
		modeApp: opcodesRunModeAny + opcodesRunModeApplication,
	}

	ep, tx, ledger := makeSampleEnv()
	ep.TxnGroup[0].Lsig.Args = [][]byte{
		tx.Sender[:],
		tx.Receiver[:],
		tx.CloseRemainderTo[:],
		tx.VotePK[:],
		tx.SelectionPK[:],
		tx.Note,
	}
	params := basics.AssetParams{
		Total:         1000,
		Decimals:      2,
		DefaultFrozen: false,
		UnitName:      "ALGO",
		AssetName:     "",
		URL:           string(protocol.PaymentTx),
		Manager:       tx.Sender,
		Reserve:       tx.Receiver,
		Freeze:        tx.Receiver,
		Clawback:      tx.Receiver,
	}
	algoValue := basics.TealValue{Type: basics.TealUintType, Uint: 0x77}
	ledger.NewAccount(tx.Sender, 1)
	ledger.NewApp(tx.Sender, 100, basics.AppParams{})
	ledger.NewLocals(tx.Sender, 100)
	ledger.NewLocal(tx.Sender, 100, "ALGO", algoValue)
	ledger.NewAsset(tx.Sender, 5, params)

	for mode, test := range tests {
		t.Run(fmt.Sprintf("opcodes_mode=%d", mode), func(t *testing.T) {
			ep.TxnGroup[0].Txn.ApplicationID = 100
			ep.TxnGroup[0].Txn.ForeignAssets = []basics.AssetIndex{5} // needed since v4
			if mode == modeSig {
				testLogic(t, test, AssemblerMaxVersion, ep)
			} else {
				testApp(t, test, ep)
			}
		})
	}

	// check err opcode work in both modes
	source := "err"
	testLogic(t, source, AssemblerMaxVersion, defaultEvalParams(), "err opcode executed")
	testApp(t, source, defaultEvalParams(), "err opcode executed")

	// check that ed25519verify and arg is not allowed in stateful mode between v2-v4
	disallowedV4 := []string{
		"byte 0x01\nbyte 0x01\nbyte 0x01\ned25519verify",
		"arg 0",
		"arg_0",
		"arg_1",
		"arg_2",
		"arg_3",
	}
	for _, source := range disallowedV4 {
		ops := testProg(t, source, 4)
		testAppBytes(t, ops.Program, defaultEvalParams(),
			"not allowed in current mode", "not allowed in current mode")
	}

	// check that arg is not allowed in stateful mode beyond v5
	disallowed := []string{
		"arg 0",
		"arg_0",
		"arg_1",
		"arg_2",
		"arg_3",
	}
	for _, source := range disallowed {
		ops := testProg(t, source, AssemblerMaxVersion)
		testAppBytes(t, ops.Program, defaultEvalParams(),
			"not allowed in current mode", "not allowed in current mode")
	}

	// check stateful opcodes are not allowed in stateless mode
	statefulOpcodeCalls := []string{
		"int 0\nbalance",
		"int 0\nmin_balance",
		"int 0\nint 0\napp_opted_in",
		"int 0\nint 0\nbyte 0x01\napp_local_get_ex",
		"byte 0x01\napp_global_get",
		"int 0\nbyte 0x01\napp_global_get_ex",
		"int 1\nbyte 0x01\nbyte 0x01\napp_local_put",
		"byte 0x01\nint 0\napp_global_put",
		"int 0\nbyte 0x01\napp_local_del",
		"byte 0x01\napp_global_del",
		"int 0\nint 0\nasset_holding_get AssetFrozen",
		"int 0\nint 0\nasset_params_get AssetManager",
		"int 0\nint 0\napp_params_get AppApprovalProgram",
		"byte 0x01\nlog",
	}

	for _, source := range statefulOpcodeCalls {
		testLogic(t, source, AssemblerMaxVersion, defaultEvalParams(),
			"not allowed in current mode", "not allowed in current mode")
	}

	require.Equal(t, runMode(1), modeSig)
	require.Equal(t, runMode(2), modeApp)
	require.True(t, modeAny == modeSig|modeApp)
	require.True(t, modeAny.Any())
}

func TestBalance(t *testing.T) {
	partitiontest.PartitionTest(t)

	t.Parallel()

	ep, tx, ledger := makeSampleEnv()
	text := "int 2; balance; int 177; =="
	ledger.NewAccount(tx.Receiver, 177)
	testApp(t, text, ep, "invalid Account reference")

	text = `int 1; balance; int 177; ==`
	testApp(t, text, ep)

	text = `txn Accounts 1; balance; int 177; ==;`
	// won't assemble in old version teal
	testProg(t, text, directRefEnabledVersion-1, Expect{1, "balance arg 0 wanted type uint64..."})
	// but legal after that
	testApp(t, text, ep)

	text = "int 0; balance; int 13; ==; assert; int 1"
	var addr basics.Address
	copy(addr[:], []byte("aoeuiaoeuiaoeuiaoeuiaoeuiaoeui02"))
	ledger.NewAccount(addr, 13)
	testApp(t, text, ep, "assert failed")

	ledger.NewAccount(tx.Sender, 13)
	testApp(t, text, ep)
}

func testApps(t *testing.T, programs []string, txgroup []transactions.SignedTxn, version uint64, ledger *Ledger,
	expected ...Expect) {
	t.Helper()
	codes := make([][]byte, len(programs))
	for i, program := range programs {
		if program != "" {
			codes[i] = testProg(t, program, version).Program
		}
	}
	if txgroup == nil {
		for _, program := range programs {
			sample := makeSampleTxn()
			if program != "" {
				sample.Txn.Type = protocol.ApplicationCallTx
			}
			txgroup = append(txgroup, sample)
		}
	}
	ep := NewEvalParams(transactions.WrapSignedTxnsWithAD(txgroup), makeTestProtoV(version), &transactions.SpecialAddresses{})
	if ledger == nil {
		ledger = NewLedger(nil)
	}
	ledger.Reset()
	ep.Ledger = ledger
	testAppsBytes(t, codes, ep, expected...)
}

func testAppsBytes(t *testing.T, programs [][]byte, ep *EvalParams, expected ...Expect) {
	t.Helper()
	require.Equal(t, len(programs), len(ep.TxnGroup))
	for i := range ep.TxnGroup {
		if programs[i] != nil {
			appID := ep.TxnGroup[i].Txn.ApplicationID
			if appID == 0 {
				appID = basics.AppIndex(888)
			}
			if len(expected) > 0 && expected[0].l == i {
				testAppFull(t, programs[i], i, appID, ep, expected[0].s)
				break // Stop after first failure
			} else {
				testAppFull(t, programs[i], i, appID, ep)
			}
		}
	}
}

func testApp(t *testing.T, program string, ep *EvalParams, problems ...string) transactions.EvalDelta {
	t.Helper()
	ops := testProg(t, program, ep.Proto.LogicSigVersion)
	return testAppBytes(t, ops.Program, ep, problems...)
}

func testAppBytes(t *testing.T, program []byte, ep *EvalParams, problems ...string) transactions.EvalDelta {
	t.Helper()
	ep.reset()
	aid := ep.TxnGroup[0].Txn.ApplicationID
	if aid == 0 {
		aid = basics.AppIndex(888)
	}
	return testAppFull(t, program, 0, aid, ep, problems...)
}

// testAppFull gives a lot of control to caller - in particular, notice that
// ep.reset() is in testAppBytes, not here. This means that ADs in the ep are
// not cleared, so repeated use of a single ep is probably not a good idea
// unless you are *intending* to see how ep is modified as you go.
func testAppFull(t *testing.T, program []byte, gi int, aid basics.AppIndex, ep *EvalParams, problems ...string) transactions.EvalDelta {
	t.Helper()

	var checkProblem string
	var evalProblem string
	switch len(problems) {
	case 2:
		checkProblem = problems[0]
		evalProblem = problems[1]
	case 1:
		evalProblem = problems[0]
	case 0:
		// no problems == expect success
	default:
		require.Fail(t, "Misused testApp: %d problems", len(problems))
	}

	sb := &strings.Builder{}
	ep.Trace = sb

	err := CheckContract(program, ep)
	if checkProblem == "" {
		require.NoError(t, err, sb.String())
	} else {
		require.Error(t, err, "Check\n%s\nExpected: %v", sb, checkProblem)
		require.Contains(t, err.Error(), checkProblem, sb.String())
	}

	// We continue on to check Eval() of things that failed Check() because it's
	// a nice confirmation that Check() is usually stricter than Eval(). This
	// may mean that the problems argument is often duplicated, but this seems
	// the best way to be concise about all sorts of tests.

	if ep.Ledger == nil {
		ep.Ledger = NewLedger(nil)
	}

	pass, err := EvalApp(program, gi, aid, ep)
	delta := ep.TxnGroup[gi].EvalDelta
	if evalProblem == "" {
		require.NoError(t, err, "Eval%s\nExpected: PASS", sb)
		require.True(t, pass, "Eval%s\nExpected: PASS", sb)
		return delta
	}

	// There is an evalProblem to check. REJECT is special and only means that
	// the app didn't accept.  Maybe it's an error, maybe it's just !pass.
	if evalProblem == "REJECT" {
		require.True(t, err != nil || !pass, "Eval%s\nExpected: REJECT", sb)
	} else {
		require.Error(t, err, "Eval\n%s\nExpected: %v", sb, evalProblem)
		require.Contains(t, err.Error(), evalProblem)
	}
	return delta
}

func TestMinBalance(t *testing.T) {
	partitiontest.PartitionTest(t)

	t.Parallel()

	ep, tx, ledger := makeSampleEnv()

	ledger.NewAccount(tx.Sender, 234)
	ledger.NewAccount(tx.Receiver, 123)

	testApp(t, "int 0; min_balance; int 1001; ==", ep)
	// Sender makes an asset, min balance goes up
	ledger.NewAsset(tx.Sender, 7, basics.AssetParams{Total: 1000})
	testApp(t, "int 0; min_balance; int 2002; ==", ep)
	schemas := makeApp(1, 2, 3, 4)
	ledger.NewApp(tx.Sender, 77, schemas)
	ledger.NewLocals(tx.Sender, 77)
	// create + optin + 10 schema base + 4 ints + 6 bytes (local
	// and global count b/c NewLocals opts the creator in)
	minb := 1002 + 1006 + 10*1003 + 4*1004 + 6*1005
	testApp(t, fmt.Sprintf("int 0; min_balance; int %d; ==", 2002+minb), ep)
	// request extra program pages, min balance increase
	withepp := makeApp(1, 2, 3, 4)
	withepp.ExtraProgramPages = 2
	ledger.NewApp(tx.Sender, 77, withepp)
	minb += 2 * 1002
	testApp(t, fmt.Sprintf("int 0; min_balance; int %d; ==", 2002+minb), ep)

	testApp(t, "int 1; min_balance; int 1001; ==", ep) // 1 == Accounts[0]
	testProg(t, "txn Accounts 1; min_balance; int 1001; ==", directRefEnabledVersion-1,
		Expect{1, "min_balance arg 0 wanted type uint64..."})
	testProg(t, "txn Accounts 1; min_balance; int 1001; ==", directRefEnabledVersion)
	testApp(t, "txn Accounts 1; min_balance; int 1001; ==", ep) // 1 == Accounts[0]
	// Receiver opts in
	ledger.NewHolding(tx.Receiver, 7, 1, true)
	testApp(t, "int 1; min_balance; int 2002; ==", ep) // 1 == Accounts[0]

	testApp(t, "int 2; min_balance; int 1001; ==", ep, "invalid Account reference 2")

}

func TestAppCheckOptedIn(t *testing.T) {
	partitiontest.PartitionTest(t)
	t.Parallel()

	pre, now, ledger := makeOldAndNewEnv(directRefEnabledVersion)

	txn := pre.TxnGroup[0]
	ledger.NewAccount(txn.Txn.Receiver, 1)
	ledger.NewAccount(txn.Txn.Sender, 1)
	testApp(t, "int 2; int 100; app_opted_in; int 1; ==", now, "invalid Account reference")

	// Receiver is not opted in
	testApp(t, "int 1; int 100; app_opted_in; int 0; ==", now)
	testApp(t, "int 1; int 0; app_opted_in; int 0; ==", now)
	// These two give the same result, for different reasons
	testApp(t, "int 1; int 3; app_opted_in; int 0; ==", now) // refers to tx.ForeignApps[2], which is 111
	testApp(t, "int 1; int 3; app_opted_in; int 0; ==", pre) // not an indirect reference: actually app 3
	// 0 is a legal way to refer to the current app, even in pre (though not in spec)
	// but current app is 888 - not opted in
	testApp(t, "int 1; int 0; app_opted_in; int 0; ==", pre)

	// Sender is not opted in
	testApp(t, "int 0; int 100; app_opted_in; int 0; ==", now)

	// Receiver opted in
	ledger.NewLocals(txn.Txn.Receiver, 100)
	testApp(t, "int 1; int 100; app_opted_in; int 1; ==", now)
	testApp(t, "int 1; int 2; app_opted_in; int 1; ==", now) // tx.ForeignApps[1] == 100
	testApp(t, "int 1; int 2; app_opted_in; int 0; ==", pre) // in pre, int 2 is an actual app id
	testApp(t, "byte \"aoeuiaoeuiaoeuiaoeuiaoeuiaoeui01\"; int 2; app_opted_in; int 1; ==", now)
	testProg(t, "byte \"aoeuiaoeuiaoeuiaoeuiaoeuiaoeui01\"; int 2; app_opted_in; int 1; ==", directRefEnabledVersion-1,
		Expect{1, "app_opted_in arg 0 wanted type uint64..."})

	// Receiver opts into 888, the current app in testApp
	ledger.NewLocals(txn.Txn.Receiver, 888)
	// int 0 is current app (888) even in pre
	testApp(t, "int 1; int 0; app_opted_in; int 1; ==", pre)
	// Here it is "obviously" allowed, because indexes became legal
	testApp(t, "int 1; int 0; app_opted_in; int 1; ==", now)

	// Sender opted in
	ledger.NewLocals(txn.Txn.Sender, 100)
	testApp(t, "int 0; int 100; app_opted_in; int 1; ==", now)
}

func TestAppReadLocalState(t *testing.T) {
	partitiontest.PartitionTest(t)

	t.Parallel()

	text := `int 2  // account idx
int 100 // app id
txn ApplicationArgs 0
app_local_get_ex
bnz exist
int 0
==
bnz exit
exist:
err
exit:
int 1
==`

	pre, now, ledger := makeOldAndNewEnv(directRefEnabledVersion)
	ledger.NewAccount(now.TxnGroup[0].Txn.Receiver, 1)
	testApp(t, text, now, "invalid Account reference")

	text = `int 1  // account idx
int 100 // app id
txn ApplicationArgs 0
app_local_get_ex
bnz exist
int 0
==
bnz exit
exist:
err
exit:
int 1`

	testApp(t, text, now, "is not opted into")

	// Make a different app (not 100)
	ledger.NewApp(now.TxnGroup[0].Txn.Receiver, 9999, basics.AppParams{})
	testApp(t, text, now, "is not opted into")

	// create the app and check the value from ApplicationArgs[0] (protocol.PaymentTx) does not exist
	ledger.NewApp(now.TxnGroup[0].Txn.Receiver, 100, basics.AppParams{})
	ledger.NewLocals(now.TxnGroup[0].Txn.Receiver, 100)
	testApp(t, text, now)

	text = `int 1  // account idx
int 100 // app id
txn ApplicationArgs 0
app_local_get_ex
bnz exist
err
exist:
byte 0x414c474f
==`
	ledger.NewLocal(now.TxnGroup[0].Txn.Receiver, 100, string(protocol.PaymentTx), basics.TealValue{Type: basics.TealBytesType, Bytes: "ALGO"})

	testApp(t, text, now)
	testApp(t, strings.Replace(text, "int 1  // account idx", "byte \"aoeuiaoeuiaoeuiaoeuiaoeuiaoeui01\"", -1), now)
	testProg(t, strings.Replace(text, "int 1  // account idx", "byte \"aoeuiaoeuiaoeuiaoeuiaoeuiaoeui01\"", -1), directRefEnabledVersion-1,
		Expect{4, "app_local_get_ex arg 0 wanted type uint64..."})
	testApp(t, strings.Replace(text, "int 100 // app id", "int 2", -1), now)
	// Next we're testing if the use of the current app's id works
	// as a direct reference. The error is because the receiver
	// account is not opted into 123.
	now.TxnGroup[0].Txn.ApplicationID = 123
	testApp(t, strings.Replace(text, "int 100 // app id", "int 123", -1), now, "is not opted into")
	testApp(t, strings.Replace(text, "int 100 // app id", "int 2", -1), pre, "is not opted into")
	testApp(t, strings.Replace(text, "int 100 // app id", "int 9", -1), now, "invalid App reference 9")
	testApp(t, strings.Replace(text, "int 1  // account idx", "byte \"aoeuiaoeuiaoeuiaoeuiaoeuiaoeui00\"", -1), now,
		"no such address")

	// opt into 123, and try again
	ledger.NewApp(now.TxnGroup[0].Txn.Receiver, 123, basics.AppParams{})
	ledger.NewLocals(now.TxnGroup[0].Txn.Receiver, 123)
	ledger.NewLocal(now.TxnGroup[0].Txn.Receiver, 123, string(protocol.PaymentTx), basics.TealValue{Type: basics.TealBytesType, Bytes: "ALGO"})
	testApp(t, strings.Replace(text, "int 100 // app id", "int 123", -1), now)
	testApp(t, strings.Replace(text, "int 100 // app id", "int 0", -1), now)

	// Somewhat surprising, but in `pre` when the app argument was expected to be
	// an actual app id (not an index in foreign apps), 0 was *still* treated
	// like current app.
	pre.TxnGroup[0].Txn.ApplicationID = 123
	testApp(t, strings.Replace(text, "int 100 // app id", "int 0", -1), pre)

	// check special case account idx == 0 => sender
	ledger.NewApp(now.TxnGroup[0].Txn.Sender, 100, basics.AppParams{})
	ledger.NewLocals(now.TxnGroup[0].Txn.Sender, 100)
	text = `int 0  // account idx
int 100 // app id
txn ApplicationArgs 0
app_local_get_ex
bnz exist
err
exist:
byte 0x414c474f
==`

	ledger.NewLocal(now.TxnGroup[0].Txn.Sender, 100, string(protocol.PaymentTx), basics.TealValue{Type: basics.TealBytesType, Bytes: "ALGO"})
	testApp(t, text, now)
	testApp(t, strings.Replace(text, "int 0  // account idx", "byte \"aoeuiaoeuiaoeuiaoeuiaoeuiaoeui00\"", -1), now)
	testApp(t, strings.Replace(text, "int 0  // account idx", "byte \"aoeuiaoeuiaoeuiaoeuiaoeuiaoeui02\"", -1), now,
		"invalid Account reference")

	// check reading state of other app
	ledger.NewApp(now.TxnGroup[0].Txn.Sender, 56, basics.AppParams{})
	ledger.NewApp(now.TxnGroup[0].Txn.Sender, 100, basics.AppParams{})
	text = `int 0  // account idx
int 56 // app id
txn ApplicationArgs 0
app_local_get_ex
bnz exist
err
exist:
byte 0x414c474f
==`

	ledger.NewLocals(now.TxnGroup[0].Txn.Sender, 56)
	ledger.NewLocal(now.TxnGroup[0].Txn.Sender, 56, string(protocol.PaymentTx), basics.TealValue{Type: basics.TealBytesType, Bytes: "ALGO"})
	testApp(t, text, now)

	// check app_local_get
	text = `int 0  // account idx
txn ApplicationArgs 0
app_local_get
byte 0x414c474f
==`

	ledger.NewLocal(now.TxnGroup[0].Txn.Sender, 100, string(protocol.PaymentTx), basics.TealValue{Type: basics.TealBytesType, Bytes: "ALGO"})
	now.TxnGroup[0].Txn.ApplicationID = 100
	testApp(t, text, now)
	testApp(t, strings.Replace(text, "int 0  // account idx", "byte \"aoeuiaoeuiaoeuiaoeuiaoeuiaoeui00\"", -1), now)
	testProg(t, strings.Replace(text, "int 0  // account idx", "byte \"aoeuiaoeuiaoeuiaoeuiaoeuiaoeui00\"", -1), directRefEnabledVersion-1,
		Expect{3, "app_local_get arg 0 wanted type uint64..."})
	testApp(t, strings.Replace(text, "int 0  // account idx", "byte \"aoeuiaoeuiaoeuiaoeuiaoeuiaoeui01\"", -1), now)
	testApp(t, strings.Replace(text, "int 0  // account idx", "byte \"aoeuiaoeuiaoeuiaoeuiaoeuiaoeui02\"", -1), now,
		"invalid Account reference")

	// check app_local_get default value
	text = `int 0  // account idx
byte 0x414c474f
app_local_get
int 0
==`

	ledger.NewLocal(now.TxnGroup[0].Txn.Sender, 100, string(protocol.PaymentTx), basics.TealValue{Type: basics.TealBytesType, Bytes: "ALGO"})
	testApp(t, text, now)
}

func TestAppReadGlobalState(t *testing.T) {
	partitiontest.PartitionTest(t)
	t.Parallel()

	text := `int 0
txn ApplicationArgs 0
app_global_get_ex
bnz exist
err
exist:
byte 0x414c474f
==
int 1  // ForeignApps index
txn ApplicationArgs 0
app_global_get_ex
bnz exist1
err
exist1:
byte 0x414c474f
==
&&
txn ApplicationArgs 0
app_global_get
byte 0x414c474f
==
&&
`
	pre, now, ledger := makeOldAndNewEnv(directRefEnabledVersion)
	ledger.NewAccount(now.TxnGroup[0].Txn.Sender, 1)

	now.TxnGroup[0].Txn.ApplicationID = 100
	now.TxnGroup[0].Txn.ForeignApps = []basics.AppIndex{now.TxnGroup[0].Txn.ApplicationID}
	testApp(t, text, now, "no such app")

	// create the app and check the value from ApplicationArgs[0] (protocol.PaymentTx) does not exist
	ledger.NewApp(now.TxnGroup[0].Txn.Sender, 100, basics.AppParams{})

	testApp(t, text, now, "err opcode")

	ledger.NewGlobal(100, string(protocol.PaymentTx), basics.TealValue{Type: basics.TealBytesType, Bytes: "ALGO"})

	testApp(t, text, now)

	// check error on invalid app index for app_global_get_ex
	text = "int 2; txn ApplicationArgs 0; app_global_get_ex"
	testApp(t, text, now, "invalid App reference 2")
	// check that actual app id ok instead of indirect reference
	text = "int 100; txn ApplicationArgs 0; app_global_get_ex; int 1; ==; assert; byte 0x414c474f; =="
	testApp(t, text, now)
	testApp(t, text, pre, "invalid App reference 100") // but not in old teal

	// check app_global_get default value
	text = "byte 0x414c474f55; app_global_get; int 0; =="

	ledger.NewLocals(now.TxnGroup[0].Txn.Sender, 100)
	ledger.NewLocal(now.TxnGroup[0].Txn.Sender, 100, string(protocol.PaymentTx), basics.TealValue{Type: basics.TealBytesType, Bytes: "ALGO"})
	testApp(t, text, now)

	text = `
byte 0x41414141
int 4141
app_global_put
int 1  // ForeignApps index
byte 0x41414141
app_global_get_ex
bnz exist
err
exist:
int 4141
==
`
	// check that even during application creation (Txn.ApplicationID == 0)
	// we will use the the kvCow if the exact application ID (100) is
	// specified in the transaction
	now.TxnGroup[0].Txn.ApplicationID = 0
	now.TxnGroup[0].Txn.ForeignApps = []basics.AppIndex{100}

	testAppFull(t, testProg(t, text, directRefEnabledVersion).Program, 0, 100, now)

	// Direct reference to the current app also works
	now.TxnGroup[0].Txn.ForeignApps = []basics.AppIndex{}
	testAppFull(t, testProg(t, strings.Replace(text, "int 1  // ForeignApps index", "int 100", -1), directRefEnabledVersion).Program,
		0, 100, now)
	testAppFull(t, testProg(t, strings.Replace(text, "int 1  // ForeignApps index", "global CurrentApplicationID", -1), directRefEnabledVersion).Program,
		0, 100, now)
}

const assetsTestTemplate = `int 0//account
int 55
asset_holding_get AssetBalance
!
bnz error
int 123
==
int 0//account
int 55
asset_holding_get AssetFrozen
!
bnz error
int 1
==
&&
int 0//params
asset_params_get AssetTotal
!
bnz error
int 1000
==
&&
int 0//params
asset_params_get AssetDecimals
!
bnz error
int 2
==
&&
int 0//params
asset_params_get AssetDefaultFrozen
!
bnz error
int 0
==
&&
int 0//params
asset_params_get AssetUnitName
!
bnz error
byte 0x414c474f
==
&&
int 0//params
asset_params_get AssetName
!
bnz error
len
int 0
==
&&
int 0//params
asset_params_get AssetURL
!
bnz error
txna ApplicationArgs 0
==
&&
int 0//params
asset_params_get AssetMetadataHash
!
bnz error
byte 0x0000000000000000000000000000000000000000000000000000000000000000
==
&&
int 0//params
asset_params_get AssetManager
!
bnz error
txna Accounts 0
==
&&
int 0//params
asset_params_get AssetReserve
!
bnz error
txna Accounts 1
==
&&
int 0//params
asset_params_get AssetFreeze
!
bnz error
txna Accounts 1
==
&&
int 0//params
asset_params_get AssetClawback
!
bnz error
txna Accounts 1
==
&&
bnz ok
error:
err
ok:
%s
int 1
`

const v5extras = `
int 0//params
asset_params_get AssetCreator
pop
txn Sender
==
assert
`

func TestAssets(t *testing.T) {
	partitiontest.PartitionTest(t)

	t.Parallel()
	tests := map[uint64]string{
		4: fmt.Sprintf(assetsTestTemplate, ""),
		5: fmt.Sprintf(assetsTestTemplate, v5extras),
	}

	for v, source := range tests {
		testAssetsByVersion(t, source, v)
	}
}

func testAssetsByVersion(t *testing.T, assetsTestProgram string, version uint64) {
	for _, field := range assetHoldingFieldNames {
		fs := assetHoldingFieldSpecByName[field]
		if fs.version <= version && !strings.Contains(assetsTestProgram, field) {
			t.Errorf("TestAssets missing field %v", field)
		}
	}
	for _, field := range assetParamsFieldNames {
		fs := assetParamsFieldSpecByName[field]
		if fs.version <= version && !strings.Contains(assetsTestProgram, field) {
			t.Errorf("TestAssets missing field %v", field)
		}
	}

	txn := makeSampleAppl(888)
	pre := defaultEvalParamsWithVersion(directRefEnabledVersion-1, txn)
	require.GreaterOrEqual(t, version, uint64(directRefEnabledVersion))
	now := defaultEvalParamsWithVersion(version, txn)
	ledger := NewLedger(
		map[basics.Address]uint64{
			txn.Txn.Sender: 1,
		},
	)
	pre.Ledger = ledger
	now.Ledger = ledger

	// bear in mind: the sample transaction has ForeignAccounts{55,77}
	testApp(t, "int 5; int 55; asset_holding_get AssetBalance", now, "invalid Account reference 5")
	// was legal to get balance on a non-ForeignAsset
	testApp(t, "int 0; int 54; asset_holding_get AssetBalance; ==", pre)
	// but not since directRefEnabledVersion
	testApp(t, "int 0; int 54; asset_holding_get AssetBalance", now, "invalid Asset reference 54")

	// it wasn't legal to use a direct ref for account
	testProg(t, `byte "aoeuiaoeuiaoeuiaoeuiaoeuiaoeui00"; int 54; asset_holding_get AssetBalance`,
		directRefEnabledVersion-1, Expect{1, "asset_holding_get AssetBalance arg 0 wanted type uint64..."})
	// but it is now (empty asset yields 0,0 on stack)
	testApp(t, `byte "aoeuiaoeuiaoeuiaoeuiaoeuiaoeui00"; int 55; asset_holding_get AssetBalance; ==`, now)
	// This is receiver, who is in Assets array
	testApp(t, `byte "aoeuiaoeuiaoeuiaoeuiaoeuiaoeui01"; int 55; asset_holding_get AssetBalance; ==`, now)
	// But this is not in Assets, so illegal
	testApp(t, `byte "aoeuiaoeuiaoeuiaoeuiaoeuiaoeui02"; int 55; asset_holding_get AssetBalance; ==`, now, "invalid")

	// for params get, presence in ForeignAssets has always be required
	testApp(t, "int 5; asset_params_get AssetTotal", pre, "invalid Asset reference 5")
	testApp(t, "int 5; asset_params_get AssetTotal", now, "invalid Asset reference 5")

	params := basics.AssetParams{
		Total:         1000,
		Decimals:      2,
		DefaultFrozen: false,
		UnitName:      "ALGO",
		AssetName:     "",
		URL:           string(protocol.PaymentTx),
		Manager:       txn.Txn.Sender,
		Reserve:       txn.Txn.Receiver,
		Freeze:        txn.Txn.Receiver,
		Clawback:      txn.Txn.Receiver,
	}

	ledger.NewAsset(txn.Txn.Sender, 55, params)
	ledger.NewHolding(txn.Txn.Sender, 55, 123, true)
	// For consistency you can now use an indirect ref in holding_get
	// (recall ForeignAssets[0] = 55, which has balance 123)
	testApp(t, "int 0; int 0; asset_holding_get AssetBalance; int 1; ==; assert; int 123; ==", now)
	// but previous code would still try to read ASA 0
	testApp(t, "int 0; int 0; asset_holding_get AssetBalance; int 0; ==; assert; int 0; ==", pre)

	testApp(t, assetsTestProgram, now)

	// In current versions, can swap out the account index for the account
	testApp(t, strings.Replace(assetsTestProgram, "int 0//account", "byte \"aoeuiaoeuiaoeuiaoeuiaoeuiaoeui00\"", -1), now)
	// Or an asset index for the asset id
	testApp(t, strings.Replace(assetsTestProgram, "int 0//params", "int 55", -1), now)
	// Or an index for the asset id
	testApp(t, strings.Replace(assetsTestProgram, "int 55", "int 0", -1), now)

	// but old code cannot
	testProg(t, strings.Replace(assetsTestProgram, "int 0//account", "byte \"aoeuiaoeuiaoeuiaoeuiaoeuiaoeui00\"", -1), directRefEnabledVersion-1, Expect{3, "asset_holding_get AssetBalance arg 0 wanted type uint64..."})

	if version < 5 {
		// Can't run these with AppCreator anyway
		testApp(t, strings.Replace(assetsTestProgram, "int 0//params", "int 55", -1), pre, "invalid Asset ref")
		testApp(t, strings.Replace(assetsTestProgram, "int 55", "int 0", -1), pre, "err opcode")
	}

	// check holdings bool value
	source := `intcblock 0 55 1
intc_0  // 0, account idx (txn.Sender)
intc_1  // 55
asset_holding_get AssetFrozen
!
bnz error
intc_0 // 0
==
bnz ok
error:
err
ok:
intc_2 // 1
`
	ledger.NewHolding(txn.Txn.Sender, 55, 123, false)
	testApp(t, source, now)

	// check holdings invalid offsets
	ops := testProg(t, source, version)
	require.Equal(t, OpsByName[now.Proto.LogicSigVersion]["asset_holding_get"].Opcode, ops.Program[8])
	ops.Program[9] = 0x02
	_, err := EvalApp(ops.Program, 0, 888, now)
	require.Error(t, err)
	require.Contains(t, err.Error(), "invalid asset_holding_get field 2")

	// check holdings bool value
	source = `intcblock 0 1
intc_0
asset_params_get AssetDefaultFrozen
!
bnz error
intc_1
==
bnz ok
error:
err
ok:
intc_1
`
	params.DefaultFrozen = true
	ledger.NewAsset(txn.Txn.Sender, 55, params)
	testApp(t, source, now)
	// check holdings invalid offsets
	ops = testProg(t, source, version)
	require.Equal(t, OpsByName[now.Proto.LogicSigVersion]["asset_params_get"].Opcode, ops.Program[6])
	ops.Program[7] = 0x20
	_, err = EvalApp(ops.Program, 0, 888, now)
	require.Error(t, err)
	require.Contains(t, err.Error(), "invalid asset_params_get field 32")

	// check empty string
	source = `intcblock 0 1
intc_0  // foreign asset idx (txn.ForeignAssets[0])
asset_params_get AssetURL
!
bnz error
len
intc_0
==
bnz ok
error:
err
ok:
intc_1
`
	params.URL = ""
	ledger.NewAsset(txn.Txn.Sender, 55, params)
	testApp(t, source, now)

	source = `intcblock 1 9
intc_0  // foreign asset idx (txn.ForeignAssets[1])
asset_params_get AssetURL
!
bnz error
len
intc_1
==
bnz ok
error:
err
ok:
intc_0
`
	params.URL = "foobarbaz"
	ledger.NewAsset(txn.Txn.Sender, 77, params)
	testApp(t, source, now)

	source = `intcblock 0 1
intc_0
asset_params_get AssetURL
!
bnz error
intc_0
==
bnz ok
error:
err
ok:
intc_1
`
	params.URL = ""
	ledger.NewAsset(txn.Txn.Sender, 55, params)
	testApp(t, notrack(source), now, "cannot compare ([]byte to uint64)")
}

func TestAppParams(t *testing.T) {
	partitiontest.PartitionTest(t)
	t.Parallel()
	ep, tx, ledger := makeSampleEnv()
	ledger.NewAccount(tx.Sender, 1)
	ledger.NewApp(tx.Sender, 100, basics.AppParams{})

	/* app id is in ForeignApps, but does not exist */
	source := "int 56; app_params_get AppExtraProgramPages; int 0; ==; assert; int 0; =="
	testApp(t, source, ep)
	/* app id is in ForeignApps, but has zero ExtraProgramPages */
	source = "int 100; app_params_get AppExtraProgramPages; int 1; ==; assert; int 0; =="
	testApp(t, source, ep)
}

func TestAcctParams(t *testing.T) {
	partitiontest.PartitionTest(t)
	t.Parallel()
	ep, tx, ledger := makeSampleEnv()

	source := "int 0; acct_params_get AcctBalance; !; assert; int 0; =="
	testApp(t, source, ep)

	source = "int 0; acct_params_get AcctMinBalance; !; assert; int 1001; =="
	testApp(t, source, ep)

	ledger.NewAccount(tx.Sender, 42)

	source = "int 0; acct_params_get AcctBalance; assert; int 42; =="
	testApp(t, source, ep)

	source = "int 0; acct_params_get AcctMinBalance; assert; int 1001; =="
	testApp(t, source, ep)

	source = "int 0; acct_params_get AcctAuthAddr; assert; global ZeroAddress; =="
	testApp(t, source, ep)

	// No apps or schema at first, then 1 created and the global schema noted
	source = "int 0; acct_params_get AcctTotalAppsCreated; assert; !"
	testApp(t, source, ep)
	source = "int 0; acct_params_get AcctTotalNumUint; assert; !"
	testApp(t, source, ep)
	source = "int 0; acct_params_get AcctTotalNumByteSlice; assert; !"
	testApp(t, source, ep)
	source = "int 0; acct_params_get AcctTotalExtraAppPages; assert; !"
	testApp(t, source, ep)
	ledger.NewApp(tx.Sender, 2000, basics.AppParams{
		StateSchemas: basics.StateSchemas{
			LocalStateSchema: basics.StateSchema{
				NumUint:      6,
				NumByteSlice: 7,
			},
			GlobalStateSchema: basics.StateSchema{
				NumUint:      8,
				NumByteSlice: 9,
			},
		},
		ExtraProgramPages: 2,
	})
	source = "int 0; acct_params_get AcctTotalAppsCreated; assert; int 1; =="
	testApp(t, source, ep)
	source = "int 0; acct_params_get AcctTotalNumUint; assert; int 8; =="
	testApp(t, source, ep)
	source = "int 0; acct_params_get AcctTotalNumByteSlice; assert; int 9; =="
	testApp(t, source, ep)
	source = "int 0; acct_params_get AcctTotalExtraAppPages; assert; int 2; =="
	testApp(t, source, ep)

	// Not opted in at first, then opted into 1, schema added
	source = "int 0; acct_params_get AcctTotalAppsOptedIn; assert; !"
	testApp(t, source, ep)
	ledger.NewLocals(tx.Sender, 2000)
	source = "int 0; acct_params_get AcctTotalAppsOptedIn; assert; int 1; =="
	testApp(t, source, ep)
	source = "int 0; acct_params_get AcctTotalNumUint; assert; int 8; int 6; +; =="
	testApp(t, source, ep)
	source = "int 0; acct_params_get AcctTotalNumByteSlice; assert; int 9; int 7; +; =="
	testApp(t, source, ep)

	// No ASAs at first, then 1 created AND in total
	source = "int 0; acct_params_get AcctTotalAssetsCreated; assert; !"
	testApp(t, source, ep)
	source = "int 0; acct_params_get AcctTotalAssets; assert; !"
	testApp(t, source, ep)
	ledger.NewAsset(tx.Sender, 3000, basics.AssetParams{})
	source = "int 0; acct_params_get AcctTotalAssetsCreated; assert; int 1; =="
	testApp(t, source, ep)
	source = "int 0; acct_params_get AcctTotalAssets; assert; int 1; =="
	testApp(t, source, ep)
}

func TestGlobalNonDelete(t *testing.T) {
	partitiontest.PartitionTest(t)
	t.Parallel()

	ep, txn, ledger := makeSampleEnv()
	source := `
byte "none"
app_global_del
int 1
`
	ledger.NewApp(txn.Sender, 888, makeApp(0, 0, 1, 0))
	delta := testApp(t, source, ep)
	require.Empty(t, delta.GlobalDelta)
	require.Empty(t, delta.LocalDeltas)
}

func TestLocalNonDelete(t *testing.T) {
	partitiontest.PartitionTest(t)
	t.Parallel()

	ep, txn, ledger := makeSampleEnv()
	source := `
int 0
byte "none"
app_local_del
int 1
`
	ledger.NewAccount(txn.Sender, 100000)
	ledger.NewApp(txn.Sender, 888, makeApp(0, 0, 1, 0))
	ledger.NewLocals(txn.Sender, 888)
	delta := testApp(t, source, ep)
	require.Empty(t, delta.GlobalDelta)
	require.Empty(t, delta.LocalDeltas)
}

func TestAppLocalReadWriteDeleteErrors(t *testing.T) {
	partitiontest.PartitionTest(t)
	t.Parallel()

	sourceRead := `intcblock 0 100 0x77 1
bytecblock 0x414c474f 0x414c474f41
intc_0                    // 0, account idx (txn.Sender)
intc_1                    // 100, app id
bytec_0                   // key "ALGO"
app_local_get_ex
!
bnz error
intc_2                    // 0x77
==
intc_0                    // 0
intc_1                    // 100
bytec_1                   // ALGOA
app_local_get_ex
!
bnz error
intc_3                    // 1
==
&&
bnz ok
error:
err
ok:
intc_3                    // 1
`
	sourceWrite := `intcblock 0 100 1
bytecblock 0x414c474f
intc_0                     // 0, account idx (txn.Sender)
bytec_0                    // key "ALGO"
intc_1                     // 100
app_local_put
intc_2                     // 1
`
	sourceDelete := `intcblock 0 100
bytecblock 0x414c474f
intc_0                       // account idx
bytec_0                      // key "ALGO"
app_local_del
intc_1
`
	type cmdtest struct {
		source       string
		accNumOffset int
	}

	tests := map[string]cmdtest{
		"read":   {sourceRead, 20},
		"write":  {sourceWrite, 13},
		"delete": {sourceDelete, 12},
	}
	for name, cmdtest := range tests {
		t.Run(fmt.Sprintf("test=%s", name), func(t *testing.T) {
			source := cmdtest.source
			firstCmdOffset := cmdtest.accNumOffset

			ops := testProg(t, source, AssemblerMaxVersion)

			var txn transactions.SignedTxn
			txn.Txn.Type = protocol.ApplicationCallTx
			txn.Txn.ApplicationID = 100
			ep := defaultEvalParams(txn)
			err := CheckContract(ops.Program, ep)
			require.NoError(t, err)

			ledger := NewLedger(
				map[basics.Address]uint64{
					txn.Txn.Sender: 1,
				},
			)
			ep.Ledger = ledger

			saved := ops.Program[firstCmdOffset]
			require.Equal(t, OpsByName[0]["intc_0"].Opcode, saved)
			ops.Program[firstCmdOffset] = OpsByName[0]["intc_1"].Opcode
			_, err = EvalApp(ops.Program, 0, 100, ep)
			require.Error(t, err)
			require.Contains(t, err.Error(), "invalid Account reference 100")

			ops.Program[firstCmdOffset] = saved
			_, err = EvalApp(ops.Program, 0, 100, ep)
			require.Error(t, err)
			require.Contains(t, err.Error(), "is not opted into")

			ledger.NewApp(txn.Txn.Sender, 100, basics.AppParams{})
			ledger.NewLocals(txn.Txn.Sender, 100)

			if name == "read" {
				_, err = EvalApp(ops.Program, 0, 100, ep)
				require.Error(t, err)
				require.Contains(t, err.Error(), "err opcode") // no such key
			}

			ledger.NewLocal(txn.Txn.Sender, 100, "ALGO", basics.TealValue{Type: basics.TealUintType, Uint: 0x77})
			ledger.NewLocal(txn.Txn.Sender, 100, "ALGOA", basics.TealValue{Type: basics.TealUintType, Uint: 1})

			ledger.Reset()
			pass, err := EvalApp(ops.Program, 0, 100, ep)
			require.NoError(t, err)
			require.True(t, pass)
			delta := ep.TxnGroup[0].EvalDelta
			require.Empty(t, delta.GlobalDelta)
			expLocal := 1
			if name == "read" {
				expLocal = 0
			}
			require.Len(t, delta.LocalDeltas, expLocal)
		})
	}
}

func TestAppLocalStateReadWrite(t *testing.T) {
	partitiontest.PartitionTest(t)
	t.Parallel()

	txn := makeSampleAppl(100)
	ep := defaultEvalParams(txn)
	ledger := NewLedger(
		map[basics.Address]uint64{
			txn.Txn.Sender: 1,
		},
	)
	ep.Ledger = ledger
	ledger.NewApp(txn.Txn.Sender, 100, basics.AppParams{})
	ledger.NewLocals(txn.Txn.Sender, 100)

	// write int and bytes values
	source := `int 0 // account
byte 0x414c474f      // key "ALGO"
int 0x77             // value
app_local_put
int 0 				 // account
byte 0x414c474f41    // key "ALGOA"
byte 0x414c474f      // value
app_local_put
int 0                // account
int 100              // app id
byte 0x414c474f41    // key "ALGOA"
app_local_get_ex
bnz exist
err
exist:
byte 0x414c474f
==
int 0                // account
int 100              // app id
byte 0x414c474f      // key "ALGO"
app_local_get_ex
bnz exist2
err
exist2:
int 0x77
==
&&
`
	delta := testApp(t, source, ep)
	require.Empty(t, delta.GlobalDelta)
	require.Len(t, delta.LocalDeltas, 1)

	require.Len(t, delta.LocalDeltas[0], 2)
	vd := delta.LocalDeltas[0]["ALGO"]
	require.Equal(t, basics.SetUintAction, vd.Action)
	require.Equal(t, uint64(0x77), vd.Uint)

	vd = delta.LocalDeltas[0]["ALGOA"]
	require.Equal(t, basics.SetBytesAction, vd.Action)
	require.Equal(t, "ALGO", vd.Bytes)

	// write same value without writing, expect no local delta
	source = `int 0  // account
byte 0x414c474f       // key
int 0x77              // value
app_local_put
int 0                 // account
int 100               // app id
byte 0x414c474f       // key
app_local_get_ex
bnz exist
err
exist:
int 0x77
==
`
	ledger.Reset()
	ledger.NoLocal(txn.Txn.Sender, 100, "ALGOA")
	ledger.NoLocal(txn.Txn.Sender, 100, "ALGO")

	algoValue := basics.TealValue{Type: basics.TealUintType, Uint: 0x77}
	ledger.NewLocal(txn.Txn.Sender, 100, "ALGO", algoValue)

	delta = testApp(t, source, ep)
	require.Empty(t, delta.GlobalDelta)
	require.Empty(t, delta.LocalDeltas)

	// write same value after reading, expect no local delta
	source = `int 0  // account
int 100              // app id
byte 0x414c474f      // key
app_local_get_ex
bnz exist
err
exist:
int 0                // account
byte 0x414c474f      // key
int 0x77             // value
app_local_put
int 0                // account
int 100              // app id
byte 0x414c474f      // key
app_local_get_ex
bnz exist2
err
exist2:
==
`
	ledger.Reset()
	ledger.NewLocal(txn.Txn.Sender, 100, "ALGO", algoValue)
	ledger.NoLocal(txn.Txn.Sender, 100, "ALGOA")

	delta = testApp(t, source, ep)
	require.Empty(t, delta.GlobalDelta)
	require.Empty(t, delta.LocalDeltas)

	// write a value and expect local delta change
	source = `int 0  // account
byte 0x414c474f41    // key "ALGOA"
int 0x78             // value
app_local_put
int 1
`
	ledger.Reset()
	ledger.NewLocal(txn.Txn.Sender, 100, "ALGO", algoValue)
	ledger.NoLocal(txn.Txn.Sender, 100, "ALGOA")

	delta = testApp(t, source, ep)
	require.Empty(t, delta.GlobalDelta)
	require.Len(t, delta.LocalDeltas, 1)
	require.Len(t, delta.LocalDeltas[0], 1)
	vd = delta.LocalDeltas[0]["ALGOA"]
	require.Equal(t, basics.SetUintAction, vd.Action)
	require.Equal(t, uint64(0x78), vd.Uint)

	// write a value to existing key and expect delta change and reading the new value
	source = `int 0  // account
byte 0x414c474f      // key "ALGO"
int 0x78             // value
app_local_put
int 0                // account
int 100              // app id
byte 0x414c474f      // key "ALGO"
app_local_get_ex
bnz exist
err
exist:
int 0x78
==
`
	ledger.Reset()
	ledger.NewLocal(txn.Txn.Sender, 100, "ALGO", algoValue)
	ledger.NoLocal(txn.Txn.Sender, 100, "ALGOA")

	delta = testApp(t, source, ep)
	require.Empty(t, delta.GlobalDelta)
	require.Len(t, delta.LocalDeltas, 1)
	require.Len(t, delta.LocalDeltas[0], 1)
	vd = delta.LocalDeltas[0]["ALGO"]
	require.Equal(t, basics.SetUintAction, vd.Action)
	require.Equal(t, uint64(0x78), vd.Uint)

	// write a value after read and expect delta change
	source = `int 0  // account
int 100              // app id
byte 0x414c474f      // key "ALGO"
app_local_get_ex
bnz exist
err
exist:
int 0  				 // account
byte 0x414c474f      // key "ALGO"
int 0x78             // value
app_local_put
`
	ledger.Reset()
	ledger.NewLocal(txn.Txn.Sender, 100, "ALGO", algoValue)
	ledger.NoLocal(txn.Txn.Sender, 100, "ALGOA")

	delta = testApp(t, source, ep)
	require.Empty(t, delta.GlobalDelta)
	require.Len(t, delta.LocalDeltas, 1)
	require.Len(t, delta.LocalDeltas[0], 1)
	vd = delta.LocalDeltas[0]["ALGO"]
	require.Equal(t, basics.SetUintAction, vd.Action)
	require.Equal(t, uint64(0x78), vd.Uint)

	// write a few values and expect delta change only for unique changed
	source = `int 0  // account
byte 0x414c474f      // key "ALGO"
int 0x77             // value
app_local_put
int 0                // account
byte 0x414c474f      // key "ALGO"
int 0x78             // value
app_local_put
int 0                // account
byte 0x414c474f41    // key "ALGOA"
int 0x78             // value
app_local_put
int 1                // account
byte 0x414c474f      // key "ALGO"
int 0x79             // value
app_local_put
int 1
`
	ledger.Reset()
	ledger.NewLocal(txn.Txn.Sender, 100, "ALGO", algoValue)
	ledger.NoLocal(txn.Txn.Sender, 100, "ALGOA")

	ledger.NewAccount(txn.Txn.Receiver, 500)
	ledger.NewLocals(txn.Txn.Receiver, 100)

	delta = testApp(t, source, ep)
	require.Empty(t, delta.GlobalDelta)
	require.Len(t, delta.LocalDeltas, 2)
	require.Len(t, delta.LocalDeltas[0], 2)
	require.Len(t, delta.LocalDeltas[1], 1)
	vd = delta.LocalDeltas[0]["ALGO"]
	require.Equal(t, basics.SetUintAction, vd.Action)
	require.Equal(t, uint64(0x78), vd.Uint)

	vd = delta.LocalDeltas[0]["ALGOA"]
	require.Equal(t, basics.SetUintAction, vd.Action)
	require.Equal(t, uint64(0x78), vd.Uint)

	vd = delta.LocalDeltas[1]["ALGO"]
	require.Equal(t, basics.SetUintAction, vd.Action)
	require.Equal(t, uint64(0x79), vd.Uint)
}

func TestAppGlobalReadWriteDeleteErrors(t *testing.T) {
	partitiontest.PartitionTest(t)

	t.Parallel()

	sourceRead := `int 0
byte 0x414c474f  // key "ALGO"
app_global_get_ex
bnz ok
err
ok:
int 0x77
==
`
	sourceReadSimple := `byte 0x414c474f  // key "ALGO"
app_global_get
int 0x77
==
`

	sourceWrite := `byte 0x414c474f  // key "ALGO"
int 100
app_global_put
int 1
`
	sourceDelete := `byte 0x414c474f  // key "ALGO"
app_global_del
int 1
`
	tests := map[string]string{
		"read":   sourceRead,
		"reads":  sourceReadSimple,
		"write":  sourceWrite,
		"delete": sourceDelete,
	}
	for name, source := range tests {
		t.Run(fmt.Sprintf("test=%s", name), func(t *testing.T) {
			ops, err := AssembleStringWithVersion(source, AssemblerMaxVersion)
			require.NoError(t, err)

			ep, txn, ledger := makeSampleEnv()
			txn.ApplicationID = basics.AppIndex(100)
			testAppBytes(t, ops.Program, ep, "no such app")

			ledger.NewApp(txn.Sender, 100, makeApp(0, 0, 1, 0))

			// a special test for read
			if name == "read" {
				testAppBytes(t, ops.Program, ep, "err opcode") // no such key
			}
			ledger.NewGlobal(100, "ALGO", basics.TealValue{Type: basics.TealUintType, Uint: 0x77})

			ledger.Reset()

			delta := testAppBytes(t, ops.Program, ep)
			require.Empty(t, delta.LocalDeltas)
		})
	}
}

func TestAppGlobalReadWrite(t *testing.T) {
	partitiontest.PartitionTest(t)

	t.Parallel()

	// check writing ints and bytes
	source := `byte 0x414c474f  // key "ALGO"
int 0x77						// value
app_global_put
byte 0x414c474f41  // key "ALGOA"
byte 0x414c474f    // value
app_global_put
// check simple
byte 0x414c474f41  // key "ALGOA"
app_global_get
byte 0x414c474f
==
// check generic with alias
int 0 // current app id alias
byte 0x414c474f41  // key "ALGOA"
app_global_get_ex
bnz ok
err
ok:
byte 0x414c474f
==
&&
// check generic with exact app id
int 1 // ForeignApps index - current app
byte 0x414c474f41  // key "ALGOA"
app_global_get_ex
bnz ok1
err
ok1:
byte 0x414c474f
==
&&
// check simple
byte 0x414c474f
app_global_get
int 0x77
==
&&
// check generic with alias
int 0 // ForeignApps index - current app
byte 0x414c474f
app_global_get_ex
bnz ok2
err
ok2:
int 0x77
==
&&
// check generic with exact app id
int 1 // ForeignApps index - current app
byte 0x414c474f
app_global_get_ex
bnz ok3
err
ok3:
int 0x77
==
&&
`
	txn := makeSampleAppl(100)
	txn.Txn.ForeignApps = []basics.AppIndex{txn.Txn.ApplicationID}
	ep := defaultEvalParams(txn)
	ledger := NewLedger(
		map[basics.Address]uint64{
			txn.Txn.Sender: 1,
		},
	)
	ep.Ledger = ledger
	ledger.NewApp(txn.Txn.Sender, 100, basics.AppParams{})

	delta := testApp(t, source, ep)

	require.Len(t, delta.GlobalDelta, 2)
	require.Empty(t, delta.LocalDeltas)

	vd := delta.GlobalDelta["ALGO"]
	require.Equal(t, basics.SetUintAction, vd.Action)
	require.Equal(t, uint64(0x77), vd.Uint)

	vd = delta.GlobalDelta["ALGOA"]
	require.Equal(t, basics.SetBytesAction, vd.Action)
	require.Equal(t, "ALGO", vd.Bytes)

	// write existing value before read
	source = `byte 0x414c474f  // key "ALGO"
int 0x77						// value
app_global_put
byte 0x414c474f
app_global_get
int 0x77
==
`
	ledger.Reset()
	ledger.NoGlobal(100, "ALGOA")
	ledger.NoGlobal(100, "ALGO")

	algoValue := basics.TealValue{Type: basics.TealUintType, Uint: 0x77}
	ledger.NewGlobal(100, "ALGO", algoValue)

	delta = testApp(t, source, ep)
	require.Empty(t, delta.GlobalDelta)
	require.Empty(t, delta.LocalDeltas)

	// write existing value after read
	source = `int 0
byte 0x414c474f
app_global_get_ex
bnz ok
err
ok:
pop
byte 0x414c474f
int 0x77
app_global_put
byte 0x414c474f
app_global_get
int 0x77
==
`
	ledger.Reset()
	ledger.NoGlobal(100, "ALGOA")
	ledger.NewGlobal(100, "ALGO", algoValue)

	delta = testApp(t, source, ep)
	require.Empty(t, delta.GlobalDelta)
	require.Empty(t, delta.LocalDeltas)

	// write new values after and before read
	source = `int 0
byte 0x414c474f
app_global_get_ex
bnz ok
err
ok:
pop
byte 0x414c474f
int 0x78
app_global_put
int 0
byte 0x414c474f
app_global_get_ex
bnz ok2
err
ok2:
int 0x78
==
byte 0x414c474f41
byte 0x414c474f
app_global_put
int 0
byte 0x414c474f41
app_global_get_ex
bnz ok3
err
ok3:
byte 0x414c474f
==
&&
`
	ledger.Reset()
	ledger.NoGlobal(100, "ALGOA")
	ledger.NewGlobal(100, "ALGO", algoValue)

	delta = testApp(t, source, ep)

	require.Len(t, delta.GlobalDelta, 2)
	require.Empty(t, delta.LocalDeltas)

	vd = delta.GlobalDelta["ALGO"]
	require.Equal(t, basics.SetUintAction, vd.Action)
	require.Equal(t, uint64(0x78), vd.Uint)

	vd = delta.GlobalDelta["ALGOA"]
	require.Equal(t, basics.SetBytesAction, vd.Action)
	require.Equal(t, "ALGO", vd.Bytes)
}

func TestAppGlobalReadOtherApp(t *testing.T) {
	partitiontest.PartitionTest(t)

	t.Parallel()
	source := `int 2 // ForeignApps index
byte "mykey1"
app_global_get_ex
bz ok1
err
ok1:
pop
int 2 // ForeignApps index
byte "mykey"
app_global_get_ex
bnz ok2
err
ok2:
byte "myval"
==
`

	ep, txn, ledger := makeSampleEnv()
	txn.ApplicationID = 100
	txn.ForeignApps = []basics.AppIndex{txn.ApplicationID, 101}
	ledger.NewAccount(txn.Sender, 1)
	ledger.NewApp(txn.Sender, 100, basics.AppParams{})

	delta := testApp(t, source, ep, "no such app")
	require.Empty(t, delta.GlobalDelta)
	require.Empty(t, delta.LocalDeltas)

	ledger.NewApp(txn.Receiver, 101, basics.AppParams{})
	ledger.NewApp(txn.Receiver, 100, basics.AppParams{}) // this keeps current app id = 100
	algoValue := basics.TealValue{Type: basics.TealBytesType, Bytes: "myval"}
	ledger.NewGlobal(101, "mykey", algoValue)

	delta = testApp(t, source, ep)
	require.Empty(t, delta.GlobalDelta)
	require.Empty(t, delta.LocalDeltas)
}

func TestBlankKey(t *testing.T) {
	partitiontest.PartitionTest(t)

	t.Parallel()
	source := `
byte ""
app_global_get
int 0
==
assert

byte ""
int 7
app_global_put

byte ""
app_global_get
int 7
==
`
	txn := makeSampleAppl(100)
	ep := defaultEvalParams(txn)
	ledger := NewLedger(nil)
	ledger.NewAccount(txn.Txn.Sender, 1)
	ep.Ledger = ledger
	ledger.NewApp(txn.Txn.Sender, 100, basics.AppParams{})

	delta := testApp(t, source, ep)
	require.Empty(t, delta.LocalDeltas)
}

func TestAppGlobalDelete(t *testing.T) {
	partitiontest.PartitionTest(t)
	t.Parallel()

	// check write/delete/read
	source := `byte 0x414c474f  // key "ALGO"
int 0x77						// value
app_global_put
byte 0x414c474f41  // key "ALGOA"
byte 0x414c474f
app_global_put
byte 0x414c474f
app_global_del
byte 0x414c474f41
app_global_del
int 0
byte 0x414c474f
app_global_get_ex
bnz error
int 0
byte 0x414c474f41
app_global_get_ex
bnz error
==
bnz ok
error:
err
ok:
int 1
`
	ep, txn, ledger := makeSampleEnv()
	ledger.NewAccount(txn.Sender, 1)
	txn.ApplicationID = 100
	ledger.NewApp(txn.Sender, 100, basics.AppParams{})

	delta := testApp(t, source, ep)
	require.Len(t, delta.GlobalDelta, 2)
	require.Empty(t, delta.LocalDeltas)

	ledger.Reset()
	ledger.NoGlobal(100, "ALGOA")
	ledger.NoGlobal(100, "ALGO")

	algoValue := basics.TealValue{Type: basics.TealUintType, Uint: 0x77}
	ledger.NewGlobal(100, "ALGO", algoValue)

	// check delete existing
	source = `byte 0x414c474f   // key "ALGO"
app_global_del
int 1
byte 0x414c474f
app_global_get_ex
==  // two zeros
`
	txn.ForeignApps = []basics.AppIndex{txn.ApplicationID}
	delta = testApp(t, source, ep)
	require.Len(t, delta.GlobalDelta, 1)
	vd := delta.GlobalDelta["ALGO"]
	require.Equal(t, basics.DeleteAction, vd.Action)
	require.Equal(t, uint64(0), vd.Uint)
	require.Equal(t, "", vd.Bytes)
	require.Equal(t, 0, len(delta.LocalDeltas))

	ledger.Reset()
	ledger.NoGlobal(100, "ALGOA")
	ledger.NoGlobal(100, "ALGO")

	ledger.NewGlobal(100, "ALGO", algoValue)

	// check delete and write non-existing
	source = `byte 0x414c474f41   // key "ALGOA"
app_global_del
int 0
byte 0x414c474f41
app_global_get_ex
==  // two zeros
byte 0x414c474f41
int 0x78
app_global_put
`
	delta = testApp(t, source, ep)
	require.Len(t, delta.GlobalDelta, 1)
	vd = delta.GlobalDelta["ALGOA"]
	require.Equal(t, basics.SetUintAction, vd.Action)
	require.Equal(t, uint64(0x78), vd.Uint)
	require.Equal(t, "", vd.Bytes)
	require.Empty(t, delta.LocalDeltas)

	ledger.Reset()
	ledger.NoGlobal(100, "ALGOA")
	ledger.NoGlobal(100, "ALGO")

	ledger.NewGlobal(100, "ALGO", algoValue)

	// check delete and write existing
	source = `byte 0x414c474f   // key "ALGO"
app_global_del
byte 0x414c474f
int 0x78
app_global_put
int 1
`
	delta = testApp(t, source, ep)
	require.Len(t, delta.GlobalDelta, 1)
	vd = delta.GlobalDelta["ALGO"]
	require.Equal(t, basics.SetUintAction, vd.Action)
	require.Empty(t, delta.LocalDeltas)

	ledger.Reset()
	ledger.Reset()
	ledger.NoGlobal(100, "ALGOA")
	ledger.NoGlobal(100, "ALGO")

	ledger.NewGlobal(100, "ALGO", algoValue)

	// check delete,write,delete existing
	source = `byte 0x414c474f   // key "ALGO"
app_global_del
byte 0x414c474f
int 0x78
app_global_put
byte 0x414c474f
app_global_del
int 1
`
	delta = testApp(t, source, ep)
	require.Len(t, delta.GlobalDelta, 1)
	vd = delta.GlobalDelta["ALGO"]
	require.Equal(t, basics.DeleteAction, vd.Action)
	require.Empty(t, delta.LocalDeltas)

	ledger.Reset()
	ledger.Reset()
	ledger.NoGlobal(100, "ALGOA")
	ledger.NoGlobal(100, "ALGO")

	ledger.NewGlobal(100, "ALGO", algoValue)

	// check delete, write, delete non-existing
	source = `byte 0x414c474f41   // key "ALGOA"
app_global_del
byte 0x414c474f41
int 0x78
app_global_put
byte 0x414c474f41
app_global_del
int 1
`
	delta = testApp(t, source, ep)
	require.Len(t, delta.GlobalDelta, 1)
	require.Len(t, delta.LocalDeltas, 0)
}

func TestAppLocalDelete(t *testing.T) {
	partitiontest.PartitionTest(t)
	t.Parallel()

	// check write/delete/read
	source := `int 0 // sender
byte 0x414c474f       // key "ALGO"
int 0x77              // value
app_local_put
int 1
byte 0x414c474f41     // key "ALGOA"
byte 0x414c474f
app_local_put
int 0 // sender
byte 0x414c474f
app_local_del
int 1
byte 0x414c474f41
app_local_del
int 0 // sender
int 0 // app
byte 0x414c474f
app_local_get_ex
bnz error
int 1
int 100
byte 0x414c474f41
app_local_get_ex
bnz error
==
bnz ok
error:
err
ok:
int 1
`
	txn := makeSampleAppl(100)
	ep := defaultEvalParams(txn)
	ledger := NewLedger(
		map[basics.Address]uint64{
			txn.Txn.Sender: 1,
		},
	)
	ep.Ledger = ledger
	ledger.NewApp(txn.Txn.Sender, 100, basics.AppParams{})
	ledger.NewLocals(txn.Txn.Sender, 100)
	ledger.NewAccount(txn.Txn.Receiver, 1)
	ledger.NewLocals(txn.Txn.Receiver, 100)

	ep.Trace = &strings.Builder{}

	delta := testApp(t, source, ep)
	require.Equal(t, 0, len(delta.GlobalDelta))
	require.Equal(t, 2, len(delta.LocalDeltas))

	ledger.Reset()
	// test that app_local_put and _app_local_del can use byte addresses
	delta = testApp(t, strings.Replace(source, "int 0 // sender", "byte \"aoeuiaoeuiaoeuiaoeuiaoeuiaoeui00\"", -1), ep)
	// But won't even compile in old teal
	testProg(t, strings.Replace(source, "int 0 // sender", "byte \"aoeuiaoeuiaoeuiaoeuiaoeuiaoeui00\"", -1), directRefEnabledVersion-1,
		Expect{4, "app_local_put arg 0 wanted..."}, Expect{11, "app_local_del arg 0 wanted..."})
	require.Equal(t, 0, len(delta.GlobalDelta))
	require.Equal(t, 2, len(delta.LocalDeltas))

	ledger.Reset()
	ledger.NoLocal(txn.Txn.Sender, 100, "ALGOA")
	ledger.NoLocal(txn.Txn.Sender, 100, "ALGO")
	ledger.NoLocal(txn.Txn.Receiver, 100, "ALGOA")
	ledger.NoLocal(txn.Txn.Receiver, 100, "ALGO")

	algoValue := basics.TealValue{Type: basics.TealUintType, Uint: 0x77}
	ledger.NewLocal(txn.Txn.Sender, 100, "ALGO", algoValue)

	// check delete existing
	source = `int 0  // account
byte 0x414c474f      // key "ALGO"
app_local_del
int 0
int 100
byte 0x414c474f
app_local_get_ex
==  // two zeros
`

	delta = testApp(t, source, ep)
	require.Equal(t, 0, len(delta.GlobalDelta))
	require.Equal(t, 1, len(delta.LocalDeltas))
	vd := delta.LocalDeltas[0]["ALGO"]
	require.Equal(t, basics.DeleteAction, vd.Action)
	require.Equal(t, uint64(0), vd.Uint)
	require.Equal(t, "", vd.Bytes)

	ledger.Reset()
	ledger.NoLocal(txn.Txn.Sender, 100, "ALGOA")
	ledger.NoLocal(txn.Txn.Sender, 100, "ALGO")

	ledger.NewLocal(txn.Txn.Sender, 100, "ALGO", algoValue)

	// check delete and write non-existing
	source = `int 0  // account
byte 0x414c474f41    // key "ALGOA"
app_local_del
int 0
int 0
byte 0x414c474f41
app_local_get_ex
==  // two zeros
int 0
byte 0x414c474f41
int 0x78
app_local_put
`
	delta = testApp(t, source, ep)
	require.Equal(t, 0, len(delta.GlobalDelta))
	require.Equal(t, 1, len(delta.LocalDeltas))
	vd = delta.LocalDeltas[0]["ALGOA"]
	require.Equal(t, basics.SetUintAction, vd.Action)
	require.Equal(t, uint64(0x78), vd.Uint)
	require.Equal(t, "", vd.Bytes)

	ledger.Reset()
	ledger.NoLocal(txn.Txn.Sender, 100, "ALGOA")
	ledger.NoLocal(txn.Txn.Sender, 100, "ALGO")

	ledger.NewLocal(txn.Txn.Sender, 100, "ALGO", algoValue)

	// check delete and write existing
	source = `int 0   // account
byte 0x414c474f       // key "ALGO"
app_local_del
int 0
byte 0x414c474f
int 0x78
app_local_put
int 1
`
	delta = testApp(t, source, ep)
	require.Equal(t, 0, len(delta.GlobalDelta))
	require.Equal(t, 1, len(delta.LocalDeltas))
	vd = delta.LocalDeltas[0]["ALGO"]
	require.Equal(t, basics.SetUintAction, vd.Action)
	require.Equal(t, uint64(0x78), vd.Uint)
	require.Equal(t, "", vd.Bytes)

	ledger.Reset()
	ledger.NoLocal(txn.Txn.Sender, 100, "ALGOA")
	ledger.NoLocal(txn.Txn.Sender, 100, "ALGO")

	ledger.NewLocal(txn.Txn.Sender, 100, "ALGO", algoValue)

	// check delete,write,delete existing
	source = `int 0  // account
byte 0x414c474f      // key "ALGO"
app_local_del
int 0
byte 0x414c474f
int 0x78
app_local_put
int 0
byte 0x414c474f
app_local_del
int 1
`
	delta = testApp(t, source, ep)
	require.Equal(t, 0, len(delta.GlobalDelta))
	require.Equal(t, 1, len(delta.LocalDeltas))
	vd = delta.LocalDeltas[0]["ALGO"]
	require.Equal(t, basics.DeleteAction, vd.Action)
	require.Equal(t, uint64(0), vd.Uint)
	require.Equal(t, "", vd.Bytes)

	ledger.Reset()
	ledger.NoLocal(txn.Txn.Sender, 100, "ALGOA")
	ledger.NoLocal(txn.Txn.Sender, 100, "ALGO")

	ledger.NewLocal(txn.Txn.Sender, 100, "ALGO", algoValue)

	// check delete, write, delete non-existing
	source = `int 0  // account
byte 0x414c474f41    // key "ALGOA"
app_local_del
int 0
byte 0x414c474f41
int 0x78
app_local_put
int 0
byte 0x414c474f41
app_local_del
int 1
`
	delta = testApp(t, source, ep)
	require.Equal(t, 0, len(delta.GlobalDelta))
	require.Equal(t, 1, len(delta.LocalDeltas))
	require.Equal(t, 1, len(delta.LocalDeltas[0]))
}

func TestEnumFieldErrors(t *testing.T) {
	partitiontest.PartitionTest(t)
	// t.Parallel() NO! manipulates globalFieldSpecs

	source := `txn Amount`
	origSpec := txnFieldSpecs[Amount]
	changed := origSpec
	changed.ftype = StackBytes
	txnFieldSpecs[Amount] = changed
	defer func() {
		txnFieldSpecs[Amount] = origSpec
	}()

	testLogic(t, source, AssemblerMaxVersion, defaultEvalParams(), "Amount expected field type is []byte but got uint64")
	testApp(t, source, defaultEvalParams(), "Amount expected field type is []byte but got uint64")

	source = `global MinTxnFee`

	origMinTxnFs := globalFieldSpecs[MinTxnFee]
	badMinTxnFs := origMinTxnFs
	badMinTxnFs.ftype = StackBytes
	globalFieldSpecs[MinTxnFee] = badMinTxnFs
	defer func() {
		globalFieldSpecs[MinTxnFee] = origMinTxnFs
	}()

	testLogic(t, source, AssemblerMaxVersion, defaultEvalParams(), "MinTxnFee expected field type is []byte but got uint64")
	testApp(t, source, defaultEvalParams(), "MinTxnFee expected field type is []byte but got uint64")

	ep, tx, ledger := makeSampleEnv()
	ledger.NewAccount(tx.Sender, 1)
	params := basics.AssetParams{
		Total:         1000,
		Decimals:      2,
		DefaultFrozen: false,
		UnitName:      "ALGO",
		AssetName:     "",
		URL:           string(protocol.PaymentTx),
		Manager:       tx.Sender,
		Reserve:       tx.Receiver,
		Freeze:        tx.Receiver,
		Clawback:      tx.Receiver,
	}
	ledger.NewAsset(tx.Sender, 55, params)

	source = `int 0
int 55
asset_holding_get AssetBalance
assert
`
	origBalanceFs := assetHoldingFieldSpecs[AssetBalance]
	badBalanceFs := origBalanceFs
	badBalanceFs.ftype = StackBytes
	assetHoldingFieldSpecs[AssetBalance] = badBalanceFs
	defer func() {
		assetHoldingFieldSpecs[AssetBalance] = origBalanceFs
	}()

	testApp(t, source, ep, "AssetBalance expected field type is []byte but got uint64")

	source = `int 0
asset_params_get AssetTotal
assert
`
	origTotalFs := assetParamsFieldSpecs[AssetTotal]
	badTotalFs := origTotalFs
	badTotalFs.ftype = StackBytes
	assetParamsFieldSpecs[AssetTotal] = badTotalFs
	defer func() {
		assetParamsFieldSpecs[AssetTotal] = origTotalFs
	}()

	testApp(t, source, ep, "AssetTotal expected field type is []byte but got uint64")
}

func TestReturnTypes(t *testing.T) {
	partitiontest.PartitionTest(t)
	t.Parallel()

	// Ensure all opcodes return values they are supposed to according to the OpSpecs table
	typeToArg := map[StackType]string{
		StackUint64: "int 1\n",
		StackAny:    "int 1\n",
		StackBytes:  "byte 0x33343536\n", // Which is the string "3456"
	}
	ep, tx, ledger := makeSampleEnv()

	tx.Type = protocol.ApplicationCallTx
	tx.ApplicationID = 1
	tx.ForeignApps = []basics.AppIndex{tx.ApplicationID}
	tx.ForeignAssets = []basics.AssetIndex{basics.AssetIndex(1), basics.AssetIndex(1)}
	tx.Boxes = []transactions.BoxRef{{
		Name: []byte("3456"),
	}}
	ep.TxnGroup[0].Lsig.Args = [][]byte{
		[]byte("aoeu"),
		[]byte("aoeu"),
		[]byte("aoeu2"),
		[]byte("aoeu3"),
	}
	// We are going to run with GroupIndex=1, so make tx1 interesting too (so
	// txn can look at things)
	ep.TxnGroup[1] = ep.TxnGroup[0]

	ep.pastScratch[0] = &scratchSpace{} // for gload
	ledger.NewAccount(tx.Sender, 1)
	params := basics.AssetParams{
		Total:         1000,
		Decimals:      2,
		DefaultFrozen: false,
		UnitName:      "ALGO",
		AssetName:     "",
		URL:           string(protocol.PaymentTx),
		Manager:       tx.Sender,
		Reserve:       tx.Receiver,
		Freeze:        tx.Receiver,
		Clawback:      tx.Receiver,
	}
	ledger.NewAsset(tx.Sender, 1, params)
	ledger.NewApp(tx.Sender, 1, basics.AppParams{})
	ledger.NewAccount(tx.Receiver, 1000000)
	ledger.NewLocals(tx.Receiver, 1)
	key, err := hex.DecodeString("33343536")
	require.NoError(t, err)
	algoValue := basics.TealValue{Type: basics.TealUintType, Uint: 0x77}
	ledger.NewLocal(tx.Receiver, 1, string(key), algoValue)
	ledger.NewAccount(appAddr(1), 1000000)

	// We try to form a snippet that will test every opcode, by sandwiching it
	// between arguments that correspond to the opcode's input types, and then
	// check to see if the proper output types end up on the stack.  But many
	// opcodes require more specific inputs than a constant string or the number
	// 1 for ints.  Defaults are also supplied for immediate arguments.  For
	// opcodes that need to set up their own stack inputs, a ": at the front of
	// the string means "start with an empty stack".
	specialCmd := map[string]string{
		"txn":               "txn Sender",
		"txna":              "txna ApplicationArgs 0",
		"gtxn":              "gtxn 0 Sender",
		"gtxna":             "gtxna 0 ApplicationArgs 0",
		"global":            "global MinTxnFee",
		"gaids":             ": int 0; gaids",
		"gloads":            ": int 0; gloads 0",       // Needs txn index = 0 to work
		"gloadss":           ": int 0; int 1; gloadss", // Needs txn index = 0 to work
		"intc":              "intcblock 0; intc 0",
		"intc_0":            "intcblock 0; intc_0",
		"intc_1":            "intcblock 0 0; intc_1",
		"intc_2":            "intcblock 0 0 0; intc_2",
		"intc_3":            "intcblock 0 0 0 0; intc_3",
		"bytec":             "bytecblock 0x32; bytec 0",
		"bytec_0":           "bytecblock 0x32; bytec_0",
		"bytec_1":           "bytecblock 0x32 0x33; bytec_1",
		"bytec_2":           "bytecblock 0x32 0x33 0x34; bytec_2",
		"bytec_3":           "bytecblock 0x32 0x33 0x34 0x35; bytec_3",
		"substring":         "substring 0 2",
		"extract_uint32":    ": byte 0x0102030405; int 1; extract_uint32",
		"extract_uint64":    ": byte 0x010203040506070809; int 1; extract_uint64",
		"replace2":          ": byte 0x0102030405; byte 0x0809; replace2 2",
		"replace3":          ": byte 0x0102030405; int 2; byte 0x0809; replace3",
		"asset_params_get":  "asset_params_get AssetUnitName",
		"asset_holding_get": "asset_holding_get AssetBalance",
		"gtxns":             "gtxns Sender",
		"gtxnsa":            ": int 0; gtxnsa ApplicationArgs 0",
		"app_params_get":    "app_params_get AppGlobalNumUint",
		"acct_params_get":   "acct_params_get AcctMinBalance",
		"extract":           "extract 0 2",
		"txnas":             "txnas ApplicationArgs",
		"gtxnas":            "gtxnas 0 ApplicationArgs",
		"gtxnsas":           ": int 0; int 0; gtxnsas ApplicationArgs",
		"divw":              ": int 1; int 2; int 3; divw",

		"itxn_field":  "itxn_begin; itxn_field TypeEnum",
		"itxn_next":   "itxn_begin; int pay; itxn_field TypeEnum; itxn_next",
		"itxn_submit": "itxn_begin; int pay; itxn_field TypeEnum; itxn_submit",
		"itxn":        "itxn_begin; int pay; itxn_field TypeEnum; itxn_submit; itxn CreatedAssetID",
		"itxna":       "itxn_begin; int pay; itxn_field TypeEnum; itxn_submit; itxna Accounts 0",
		"itxnas":      ": itxn_begin; int pay; itxn_field TypeEnum; itxn_submit; int 0; itxnas Accounts",
		"gitxn":       "itxn_begin; int pay; itxn_field TypeEnum; itxn_submit; gitxn 0 Sender",
		"gitxna":      "itxn_begin; int pay; itxn_field TypeEnum; itxn_submit; gitxna 0 Accounts 0",
		"gitxnas":     ": itxn_begin; int pay; itxn_field TypeEnum; itxn_submit; int 0; gitxnas 0 Accounts",

		"base64_decode": `: byte "YWJjMTIzIT8kKiYoKSctPUB+"; base64_decode StdEncoding`,
		"json_ref":      `: byte "{\"k\": 7}"; byte "k"; json_ref JSONUint64`,

		"block": "block BlkSeed",

		"proto": "callsub p; p: proto 0 3",
		"bury":  ": int 1; int 2; int 3; bury 2; pop; pop;",
	}

	/* Make sure the specialCmd tests the opcode in question */
	for opcode, cmd := range specialCmd {
		assert.Contains(t, cmd, opcode)
	}

	// these have strange stack semantics or require special input data /
	// context, so they must be tested separately
	skipCmd := map[string]bool{
		"retsub": true,
		"err":    true,
		"return": true,

		"ed25519verify":       true,
		"ed25519verify_bare":  true,
		"ecdsa_verify":        true,
		"ecdsa_pk_recover":    true,
		"ecdsa_pk_decompress": true,

		"vrf_verify": true,

		"bn256_add":        true,
		"bn256_scalar_mul": true,
		"bn256_pairing":    true,

<<<<<<< HEAD
		// It's too annoying to set things up for them to work in this context.
		// Tested in box_test.go
		"box_create":  true,
		"box_extract": true,
		"box_replace": true,
		"box_del":     true,
=======
		"frame_dig":  true, // would need a "proto" subroutine
		"frame_bury": true, // would need a "proto" subroutine
>>>>>>> fdef01f4
	}

	byName := OpsByName[LogicVersion]
	for _, m := range []runMode{modeSig, modeApp} {
		for name, spec := range byName {
			// Only try an opcode in its modes
			if (m & spec.Modes) == 0 {
				continue
			}
			if skipCmd[name] || spec.trusted {
				continue
			}
			t.Run(fmt.Sprintf("mode=%s,opcode=%s", m, name), func(t *testing.T) {
				provideStackInput := true
				cmd := name
				if special, ok := specialCmd[name]; ok {
					if strings.HasPrefix(special, ":") {
						cmd = special[1:]
						provideStackInput = false
					} else {
						cmd = special
					}
				} else {
					for _, imm := range spec.OpDetails.Immediates {
						switch imm.kind {
						case immByte:
							cmd += " 0"
						case immInt8:
							cmd += " -2"
						case immInt:
							cmd += " 10"
						case immInts:
							cmd += " 11 12 13"
						case immBytes:
							cmd += " 0x123456"
						case immBytess:
							cmd += " 0x12 0x34 0x56"
						case immLabel:
							cmd += " done; done: ;"
						case immLabels:
							cmd += " done1 done2; done1: ; done2: ;"
						default:
							require.Fail(t, "bad immediate", "%s", imm)
						}
					}
				}
				var sb strings.Builder
				if provideStackInput {
					for _, t := range spec.Arg.Types {
						sb.WriteString(typeToArg[t])
					}
				}
				sb.WriteString(cmd + "\n")
				ops := testProg(t, sb.String(), AssemblerMaxVersion)

				ep.reset()                          // for Trace and budget isolation
				ep.pastScratch[0] = &scratchSpace{} // for gload

				cx := EvalContext{
					EvalParams:   ep,
					runModeFlags: m,
					groupIndex:   1,
					txn:          &ep.TxnGroup[1],
					appID:        1,
				}

				// These set conditions for some ops that examine the group.
				// This convinces them all to work.  Revisit.
				cx.TxnGroup[0].ConfigAsset = 100

				// These little programs need not pass. Since the returned stack
				// is checked for typing, we can't get hung up on whether it is
				// exactly one positive int. But if it fails for any *other*
				// reason, we're not doing a good test.
				_, err := eval(ops.Program, &cx)
				if err != nil {
					// Allow the kinds of errors we expect, but fail for stuff
					// that indicates the opcode itself failed.
					reason := err.Error()
					if reason != "stack finished with bytes not int" &&
						!strings.HasPrefix(reason, "stack len is") {
						require.NoError(t, err, "%s: %s\n%s", name, err, ep.Trace)
					}
				}
				require.Len(t, cx.stack, len(spec.Return.Types), "%s", ep.Trace)
				for i := 0; i < len(spec.Return.Types); i++ {
					stackType := cx.stack[i].argType()
					retType := spec.Return.Types[i]
					require.True(
						t, typecheck(retType, stackType),
						"%s expected to return %s but actual is %s", spec.Name, retType, stackType,
					)
				}
			})
		}
	}
}

func TestTxnEffects(t *testing.T) {
	partitiontest.PartitionTest(t)
	t.Parallel()
	ep, _, _ := makeSampleEnv()
	// We don't allow the effects fields to see the current or future transactions
	testApp(t, "byte 0x32; log; txn NumLogs; int 1; ==", ep, "txn effects can only be read from past txns")
	testApp(t, "byte 0x32; log; txn Logs 0; byte 0x32; ==", ep, "txn effects can only be read from past txns")
	testApp(t, "byte 0x32; log; txn LastLog; byte 0x32; ==", ep, "txn effects can only be read from past txns")
	testApp(t, "byte 0x32; log; gtxn 0 NumLogs; int 1; ==", ep, "txn effects can only be read from past txns")
	testApp(t, "byte 0x32; log; gtxn 0 Logs 0; byte 0x32; ==", ep, "txn effects can only be read from past txns")
	testApp(t, "byte 0x32; log; gtxn 0 LastLog; byte 0x32; ==", ep, "txn effects can only be read from past txns")

	// Look at the logs of tx 0
	testApps(t, []string{"", "byte 0x32; log; gtxn 0 LastLog; byte 0x; =="}, nil, AssemblerMaxVersion, nil)
	testApps(t, []string{"byte 0x33; log; int 1", "gtxn 0 LastLog; byte 0x33; =="}, nil, AssemblerMaxVersion, nil)
	testApps(t, []string{"byte 0x33; dup; log; log; int 1", "gtxn 0 NumLogs; int 2; =="}, nil, AssemblerMaxVersion, nil)
	testApps(t, []string{"byte 0x37; log; int 1", "gtxn 0 Logs 0; byte 0x37; =="}, nil, AssemblerMaxVersion, nil)
	testApps(t, []string{"byte 0x37; log; int 1", "int 0; gtxnas 0 Logs; byte 0x37; =="}, nil, AssemblerMaxVersion, nil)

	// Look past the logs of tx 0
	testApps(t, []string{"byte 0x37; log; int 1", "gtxna 0 Logs 1; byte 0x37; =="}, nil, AssemblerMaxVersion, nil,
		Expect{1, "invalid Logs index 1"})
	testApps(t, []string{"byte 0x37; log; int 1", "int 6; gtxnas 0 Logs; byte 0x37; =="}, nil, AssemblerMaxVersion, nil,
		Expect{1, "invalid Logs index 6"})
}

func TestRound(t *testing.T) {
	partitiontest.PartitionTest(t)
	t.Parallel()
	ep, _, _ := makeSampleEnv()
	source := "global Round; int 1; >="
	testApp(t, source, ep)
}

func TestLatestTimestamp(t *testing.T) {
	partitiontest.PartitionTest(t)
	t.Parallel()
	ep, _, _ := makeSampleEnv()
	source := "global LatestTimestamp; int 1; >="
	testApp(t, source, ep)
}

func TestBlockSeed(t *testing.T) {
	partitiontest.PartitionTest(t)
	t.Parallel()

	ep, txn, l := makeSampleEnv()

	// makeSampleEnv creates txns with fv, lv that don't actually fit the round
	// in l.  Nothing in most tests cares. But the rule for `block` is related
	// to lv and fv, so we set the fv,lv more realistically.
	txn.FirstValid = l.Round() - 10
	txn.LastValid = l.Round() + 10

	// Keep in mind that proto.MaxTxnLife is 1500 in the test proto

	// l.round() is 0xffffffff+5 = 4294967300 in test ledger

	// These first two tests show that current-1 is not available now, though a
	// resonable extension is to allow such access for apps (not sigs).
	testApp(t, "int 4294967299; block BlkSeed; len; int 32; ==", ep,
		"not available") // current - 1
	testApp(t, "int 4294967300; block BlkSeed; len; int 32; ==", ep,
		"not available") // can't get current round's blockseed

	testApp(t, "int 4294967300; int 1500; -; block BlkSeed; len; int 32; ==", ep,
		"not available") // 1500 back from current is more than 1500 back from lv
	testApp(t, "int 4294967310; int 1500; -; block BlkSeed; len; int 32; ==", ep) // 1500 back from lv is legal
	testApp(t, "int 4294967310; int 1501; -; block BlkSeed; len; int 32; ==", ep) // 1501 back from lv is legal
	testApp(t, "int 4294967310; int 1502; -; block BlkSeed; len; int 32; ==", ep,
		"not available") // 1501 back from lv is not

	// A little silly, as it only tests the test ledger: ensure samenes and differentness
	testApp(t, "int 0xfffffff0; block BlkSeed; int 0xfffffff0; block BlkSeed; ==", ep)
	testApp(t, "int 0xfffffff0; block BlkSeed; int 0xfffffff1; block BlkSeed; !=", ep)

	// `block` should also work in LogicSigs, to drive home the point, blot out
	// the normal Ledger
	ep.Ledger = nil
	testLogic(t, "int 0xfffffff0; block BlkTimestamp", randomnessVersion, ep)
}

func TestCurrentApplicationID(t *testing.T) {
	partitiontest.PartitionTest(t)
	t.Parallel()
	ep, tx, _ := makeSampleEnv()
	tx.ApplicationID = 42
	source := "global CurrentApplicationID; int 42; =="
	testApp(t, source, ep)
}

func TestAppLoop(t *testing.T) {
	partitiontest.PartitionTest(t)
	t.Parallel()
	ep, _, _ := makeSampleEnv()

	stateful := "global CurrentApplicationID; pop;"

	// Double until > 10. Should be 16
	testApp(t, stateful+"int 1; loop: int 2; *; dup; int 10; <; bnz loop; int 16; ==", ep)

	// Infinite loop because multiply by one instead of two
	testApp(t, stateful+"int 1; loop:; int 1; *; dup; int 10; <; bnz loop; int 16; ==", ep, "dynamic cost")
}

func TestPooledAppCallsVerifyOp(t *testing.T) {
	partitiontest.PartitionTest(t)
	t.Parallel()

	source := `
	global CurrentApplicationID
	pop
	byte 0x01
	byte "ZC9KNzlnWTlKZ1pwSkNzQXVzYjNBcG1xTU9YbkRNWUtIQXNKYVk2RzRBdExPakQx"
	addr DROUIZXGT3WFJR3QYVZWTR5OJJXJCMOLS7G4FUGZDSJM5PNOVOREH6HIZE
	ed25519verify
	pop
	int 1`

	ledger := NewLedger(nil)
	call := transactions.SignedTxn{Txn: transactions.Transaction{Type: protocol.ApplicationCallTx}}
	// Simulate test with 2 grouped txn
	testApps(t, []string{source, ""}, []transactions.SignedTxn{call, call}, LogicVersion, ledger,
		Expect{0, "pc=107 dynamic cost budget exceeded, executing ed25519verify: local program cost was 5"})

	// Simulate test with 3 grouped txn
	testApps(t, []string{source, "", ""}, []transactions.SignedTxn{call, call, call}, LogicVersion, ledger)
}

func appAddr(id int) basics.Address {
	return basics.AppIndex(id).Address()
}

func TestAppInfo(t *testing.T) {
	partitiontest.PartitionTest(t)

	ep, tx, ledger := makeSampleEnv()
	require.Equal(t, 888, int(tx.ApplicationID))
	ledger.NewApp(tx.Receiver, 888, basics.AppParams{})
	testApp(t, "global CurrentApplicationID; int 888; ==;", ep)
	source := fmt.Sprintf("global CurrentApplicationAddress; addr %s; ==;", appAddr(888))
	testApp(t, source, ep)

	source = fmt.Sprintf("int 0; app_params_get AppAddress; assert; addr %s; ==;", appAddr(888))
	testApp(t, source, ep)

	// To document easy construction:
	// python -c 'import algosdk.encoding as e; print(e.encode_address(e.checksum(b"appID"+(888).to_bytes(8, "big"))))'
	a := "U7C5FUHZM5PL5EIS2KHHLL456GS66DZBEEKL2UBQLMKH2X5X5I643ZIM6U"
	source = fmt.Sprintf("int 0; app_params_get AppAddress; assert; addr %s; ==;", a)
	testApp(t, source, ep)
}

func TestBudget(t *testing.T) {
	partitiontest.PartitionTest(t)
	t.Parallel()

	source := `
global OpcodeBudget
int 699
==
assert
global OpcodeBudget
int 695
==
`
	testApp(t, source, defaultEvalParams())
}

func TestSelfMutate(t *testing.T) {
	partitiontest.PartitionTest(t)
	t.Parallel()

	ep, _, ledger := makeSampleEnv()

	/* In order to test the added protection of mutableAccountReference, we're
	   going to set up a ledger in which an app account is opted into
	   itself. That was impossible before v6, and indeed we did not have the
	   extra mutable reference check then. */
	ledger.NewLocals(basics.AppIndex(888).Address(), 888)
	ledger.NewLocal(basics.AppIndex(888).Address(), 888, "hey",
		basics.TealValue{Type: basics.TealUintType, Uint: 77})

	source := `
global CurrentApplicationAddress
byte "hey"
int 42
app_local_put
`
	testApp(t, source, ep, "invalid Account reference for mutation")

	source = `
global CurrentApplicationAddress
byte "hey"
app_local_del
`
	testApp(t, source, ep, "invalid Account reference for mutation")

	/* But let's just check normal access is working properly. */
	source = `
global CurrentApplicationAddress
byte "hey"
app_local_get
int 77
==
`
	testApp(t, source, ep)
}<|MERGE_RESOLUTION|>--- conflicted
+++ resolved
@@ -2435,21 +2435,19 @@
 
 		"vrf_verify": true,
 
-		"bn256_add":        true,
-		"bn256_scalar_mul": true,
-		"bn256_pairing":    true,
-
-<<<<<<< HEAD
+		"frame_dig":  true, // would need a "proto" subroutine
+		"frame_bury": true, // would need a "proto" subroutine
+
 		// It's too annoying to set things up for them to work in this context.
 		// Tested in box_test.go
 		"box_create":  true,
 		"box_extract": true,
 		"box_replace": true,
 		"box_del":     true,
-=======
-		"frame_dig":  true, // would need a "proto" subroutine
-		"frame_bury": true, // would need a "proto" subroutine
->>>>>>> fdef01f4
+
+		"bn256_add":        true,
+		"bn256_scalar_mul": true,
+		"bn256_pairing":    true,
 	}
 
 	byName := OpsByName[LogicVersion]
