--- conflicted
+++ resolved
@@ -143,13 +143,8 @@
 	// LocalNumByteSlice uint64
 	LocalNumByteSlice
 
-<<<<<<< HEAD
-	// AppProgramExtraPages AppParams.ExtraProgramPages
-	AppProgramExtraPages
-=======
 	// ExtraProgramPages AppParams.ExtraProgramPages
 	ExtraProgramPages
->>>>>>> a9705a19
 
 	invalidTxnField // fence for some setup that loops from Sender..invalidTxnField
 )
@@ -236,11 +231,7 @@
 	{GlobalNumByteSlice, StackUint64, 3},
 	{LocalNumUint, StackUint64, 3},
 	{LocalNumByteSlice, StackUint64, 3},
-<<<<<<< HEAD
-	{AppProgramExtraPages, StackUint64, 4},
-=======
 	{ExtraProgramPages, StackUint64, 4},
->>>>>>> a9705a19
 }
 
 // TxnaFieldNames are arguments to the 'txna' opcode
