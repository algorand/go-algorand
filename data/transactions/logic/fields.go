--- conflicted
+++ resolved
@@ -162,12 +162,9 @@
 	// LastLog Logs[len(Logs)-1]
 	LastLog
 
-<<<<<<< HEAD
-=======
 	// StateProofPK Transaction.StateProofPK
 	StateProofPK
 
->>>>>>> 102c6ffe
 	invalidTxnField // fence for some setup that loops from Sender..invalidTxnField
 )
 
@@ -211,7 +208,6 @@
 func (fs *txnFieldSpec) OpVersion() uint64 {
 	return 0
 }
-<<<<<<< HEAD
 
 func (fs *txnFieldSpec) Version() uint64 {
 	return fs.version
@@ -291,92 +287,9 @@
 	{CreatedAssetID, StackUint64, false, 5, 0, true},
 	{CreatedApplicationID, StackUint64, false, 5, 0, true},
 	{LastLog, StackBytes, false, 6, 0, true},
-}
-
-=======
-
-func (fs *txnFieldSpec) Version() uint64 {
-	return fs.version
-}
-
-func (fs *txnFieldSpec) Note() string {
-	note := txnFieldDocs[fs.field.String()]
-	if fs.effects {
-		note = addExtra(note, "Application mode only")
-	}
-	return note
-}
-
-var txnFieldSpecs = []txnFieldSpec{
-	{Sender, StackBytes, false, 0, 5, false},
-	{Fee, StackUint64, false, 0, 5, false},
-	{FirstValid, StackUint64, false, 0, 0, false},
-	{FirstValidTime, StackUint64, false, 0, 0, false},
-	{LastValid, StackUint64, false, 0, 0, false},
-	{Note, StackBytes, false, 0, 6, false},
-	{Lease, StackBytes, false, 0, 0, false},
-	{Receiver, StackBytes, false, 0, 5, false},
-	{Amount, StackUint64, false, 0, 5, false},
-	{CloseRemainderTo, StackBytes, false, 0, 5, false},
-	{VotePK, StackBytes, false, 0, 6, false},
-	{SelectionPK, StackBytes, false, 0, 6, false},
-	{VoteFirst, StackUint64, false, 0, 6, false},
-	{VoteLast, StackUint64, false, 0, 6, false},
-	{VoteKeyDilution, StackUint64, false, 0, 6, false},
-	{Type, StackBytes, false, 0, 5, false},
-	{TypeEnum, StackUint64, false, 0, 5, false},
-	{XferAsset, StackUint64, false, 0, 5, false},
-	{AssetAmount, StackUint64, false, 0, 5, false},
-	{AssetSender, StackBytes, false, 0, 5, false},
-	{AssetReceiver, StackBytes, false, 0, 5, false},
-	{AssetCloseTo, StackBytes, false, 0, 5, false},
-	{GroupIndex, StackUint64, false, 0, 0, false},
-	{TxID, StackBytes, false, 0, 0, false},
-	{ApplicationID, StackUint64, false, 2, 6, false},
-	{OnCompletion, StackUint64, false, 2, 6, false},
-	{ApplicationArgs, StackBytes, true, 2, 6, false},
-	{NumAppArgs, StackUint64, false, 2, 0, false},
-	{Accounts, StackBytes, true, 2, 6, false},
-	{NumAccounts, StackUint64, false, 2, 0, false},
-	{ApprovalProgram, StackBytes, false, 2, 6, false},
-	{ClearStateProgram, StackBytes, false, 2, 6, false},
-	{RekeyTo, StackBytes, false, 2, 6, false},
-	{ConfigAsset, StackUint64, false, 2, 5, false},
-	{ConfigAssetTotal, StackUint64, false, 2, 5, false},
-	{ConfigAssetDecimals, StackUint64, false, 2, 5, false},
-	{ConfigAssetDefaultFrozen, StackUint64, false, 2, 5, false},
-	{ConfigAssetUnitName, StackBytes, false, 2, 5, false},
-	{ConfigAssetName, StackBytes, false, 2, 5, false},
-	{ConfigAssetURL, StackBytes, false, 2, 5, false},
-	{ConfigAssetMetadataHash, StackBytes, false, 2, 5, false},
-	{ConfigAssetManager, StackBytes, false, 2, 5, false},
-	{ConfigAssetReserve, StackBytes, false, 2, 5, false},
-	{ConfigAssetFreeze, StackBytes, false, 2, 5, false},
-	{ConfigAssetClawback, StackBytes, false, 2, 5, false},
-	{FreezeAsset, StackUint64, false, 2, 5, false},
-	{FreezeAssetAccount, StackBytes, false, 2, 5, false},
-	{FreezeAssetFrozen, StackUint64, false, 2, 5, false},
-	{Assets, StackUint64, true, 3, 6, false},
-	{NumAssets, StackUint64, false, 3, 0, false},
-	{Applications, StackUint64, true, 3, 6, false},
-	{NumApplications, StackUint64, false, 3, 0, false},
-	{GlobalNumUint, StackUint64, false, 3, 6, false},
-	{GlobalNumByteSlice, StackUint64, false, 3, 6, false},
-	{LocalNumUint, StackUint64, false, 3, 6, false},
-	{LocalNumByteSlice, StackUint64, false, 3, 6, false},
-	{ExtraProgramPages, StackUint64, false, 4, 6, false},
-	{Nonparticipation, StackUint64, false, 5, 6, false},
-
-	// "Effects" Last two things are always going to: 0, true
-	{Logs, StackBytes, true, 5, 0, true},
-	{NumLogs, StackUint64, false, 5, 0, true},
-	{CreatedAssetID, StackUint64, false, 5, 0, true},
-	{CreatedApplicationID, StackUint64, false, 5, 0, true},
-	{LastLog, StackBytes, false, 6, 0, true},
 	{StateProofPK, StackBytes, false, 6, 6, false},
 }
 
->>>>>>> 102c6ffe
 // TxnaFieldNames are arguments to the 'txna' opcode
 // It need not be fast, as it's only used for doc generation.
 func TxnaFieldNames() []string {
