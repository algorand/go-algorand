// Copyright (C) 2019-2023 Algorand, Inc.
// This file is part of go-algorand
//
// go-algorand is free software: you can redistribute it and/or modify
// it under the terms of the GNU Affero General Public License as
// published by the Free Software Foundation, either version 3 of the
// License, or (at your option) any later version.
//
// go-algorand is distributed in the hope that it will be useful,
// but WITHOUT ANY WARRANTY; without even the implied warranty of
// MERCHANTABILITY or FITNESS FOR A PARTICULAR PURPOSE.  See the
// GNU Affero General Public License for more details.
//
// You should have received a copy of the GNU Affero General Public License
// along with go-algorand.  If not, see <https://www.gnu.org/licenses/>.

package logic

import (
	"fmt"
	"testing"

	"github.com/stretchr/testify/require"

	"github.com/algorand/go-algorand/data/basics"
	"github.com/algorand/go-algorand/data/transactions"
	"github.com/algorand/go-algorand/test/partitiontest"
)

// ensure v2+ fields fail in TEAL assembler and evaluator on a version before they introduced
// ensure v2+ fields error in v1 program
func TestGlobalFieldsVersions(t *testing.T) {
	partitiontest.PartitionTest(t)
	t.Parallel()

	var fields []globalFieldSpec
	for _, fs := range globalFieldSpecs {
		if fs.version > 1 {
			fields = append(fields, fs)
		}
	}
	require.Greater(t, len(fields), 1)

	ledger := NewLedger(nil)
	for _, field := range fields {
		text := fmt.Sprintf("global %s", field.field.String())
		// check assembler fails if version before introduction
		testLine(t, text, assemblerNoVersion, "...was introduced in...")
		for v := uint64(0); v < field.version; v++ {
			testLine(t, text, v, "...was introduced in...")
		}
		testLine(t, text, field.version, "")

		ops := testProg(t, text, AssemblerMaxVersion)

		// check on a version before the field version
		preLogicVersion := field.version - 1
		proto := makeTestProtoV(preLogicVersion)
		if preLogicVersion < appsEnabledVersion {
			require.False(t, proto.Application)
		}
		ep := defaultEvalParams()
		ep.Proto = proto
		ep.Ledger = ledger

		// check failure with version check
		_, err := EvalApp(ops.Program, 0, 888, ep)
		require.Error(t, err)
		require.Contains(t, err.Error(), "greater than protocol supported version")

		// check opcodes failures
		ops.Program[0] = byte(preLogicVersion) // set version
		testLogicBytes(t, ops.Program, ep, "invalid global field")

		// check opcodes failures on 0 version
		ops.Program[0] = 0 // set version to 0
		testLogicBytes(t, ops.Program, ep, "invalid global field")
	}
}

// ensure v2+ fields error in programs of previous version, similarly to global fields test
func TestTxnFieldVersions(t *testing.T) {
	partitiontest.PartitionTest(t)

	t.Parallel()
	var fields []txnFieldSpec
	for _, fs := range txnFieldSpecs {
		if fs.version > 1 {
			fields = append(fields, fs)
		}
	}
	require.Greater(t, len(fields), 1)

	tests := []string{
		"txn %s",
		"gtxn 0 %s",
	}
	subs := map[string]string{
		tests[0]: "txna %s 0",
		tests[1]: "gtxna 0 %s 0",
	}
	txnaVersion := uint64(appsEnabledVersion)

	ledger := NewLedger(nil)
	txn := makeSampleTxn()
	// We'll reject too early if we have a nonzero RekeyTo, because that
	// field must be zero for every txn in the group if this is an old
	// AVM version
	txn.Txn.RekeyTo = basics.Address{}
	txgroup := makeSampleTxnGroup(txn)
	asmDefaultError := "...was introduced in ..."
	for _, fs := range fields {
		field := fs.field.String()
		for _, command := range tests {
			text := fmt.Sprintf(command, field)
			asmError := asmDefaultError
			txnaMode := false
			if fs.array {
				text = fmt.Sprintf(subs[command], field)
				asmError = "...txna opcode was introduced in ..."
				txnaMode = true
			}
			// check assembler fails if version before introduction
			testLine(t, text, assemblerNoVersion, asmError)
			for v := uint64(0); v < fs.version; v++ {
				if txnaMode && v >= txnaVersion {
					asmError = asmDefaultError
				}
				testLine(t, text, v, asmError)
			}
			testLine(t, text, fs.version, "")

			ops := testProg(t, text, AssemblerMaxVersion)

			preLogicVersion := fs.version - 1
			proto := makeTestProtoV(preLogicVersion)
			if preLogicVersion < appsEnabledVersion {
				require.False(t, proto.Application)
			}
			ep := defaultEvalParams()
			ep.Proto = proto
			ep.Ledger = ledger
			ep.TxnGroup = transactions.WrapSignedTxnsWithAD(txgroup)

			// check failure with version check
			testLogicBytes(t, ops.Program, ep,
				"greater than protocol supported version", "greater than protocol supported version")

			// check opcodes failures
			ops.Program[0] = byte(preLogicVersion) // set version
			checkErr := ""
			evalErr := "invalid txn field"
			if txnaMode && preLogicVersion < txnaVersion {
				checkErr = "illegal opcode"
				evalErr = "illegal opcode"
			}
			testLogicBytes(t, ops.Program, ep, checkErr, evalErr)

			// check opcodes failures on 0 version
			ops.Program[0] = 0 // set version to 0
			checkErr = ""
			evalErr = "invalid txn field"
			if txnaMode {
				checkErr = "illegal opcode"
				evalErr = "illegal opcode"
			}
			testLogicBytes(t, ops.Program, ep, checkErr, evalErr)
		}
	}
}

// TestTxnEffectsAvailable ensures that LogicSigs can not use "effects" fields
// (ever). And apps can only use effects fields with `gtxn` after
// txnEffectsVersion. (itxn could use them earlier)
func TestTxnEffectsAvailable(t *testing.T) {
	partitiontest.PartitionTest(t)

	t.Parallel()
	for _, fs := range txnFieldSpecs {
		if !fs.effects {
			continue
		}
		source := fmt.Sprintf("gtxn 0 %s; pop; int 1", fs.field)
		if fs.array {
			source = fmt.Sprintf("gtxn 0 %s 0; pop; int 1", fs.field)
		}
		for v := fs.version; v <= AssemblerMaxVersion; v++ {
			ops := testProg(t, source, v)
			ep, _, _ := makeSampleEnv()
			ep.TxnGroup[1].Lsig.Logic = ops.Program
			_, err := EvalSignature(1, ep)
			require.Error(t, err)
			ep.Ledger = NewLedger(nil)
			_, err = EvalApp(ops.Program, 1, 888, ep)
			if v < txnEffectsVersion {
				require.Error(t, err, source)
			} else {
				if fs.array {
					continue // Array (Logs) will be 0 length, so will fail anyway
				}
				require.NoError(t, err, source)
			}
		}
	}
}

func TestAssetParamsFieldsVersions(t *testing.T) {
	partitiontest.PartitionTest(t)
	t.Parallel()

	var fields []assetParamsFieldSpec
	for _, fs := range assetParamsFieldSpecs {
		if fs.version > 2 {
			fields = append(fields, fs)
		}
	}
	require.Greater(t, len(fields), 0)

	for _, field := range fields {
		// Need to use intc so we can "backversion" the
		// program and not have it fail because of pushint.
		text := fmt.Sprintf("intcblock 55 1; intc_0; asset_params_get %s; bnz ok; err; ok: ", field.field.String())
		switch field.ftype.AVMType {
		case avmUint64: // ensure the return type is uint64 by adding
			text += " intc_1; +"
		case avmBytes: // ensure the return type is bytes by using len
			text += " len" // also happens to ensure that we get non empty - the params fields are fixed width
		}
		// check assembler fails if version before introduction
		for v := uint64(2); v <= AssemblerMaxVersion; v++ {
			ep, txn, ledger := makeSampleEnv()
			ledger.NewAsset(txn.Sender, 55, basics.AssetParams{})
			ep.Proto.LogicSigVersion = v
			if field.version > v {
				testProg(t, text, v, Expect{1, "...was introduced in..."})
				ops := testProg(t, text, field.version) // assemble in the future
				ops.Program[0] = byte(v)
				testAppBytes(t, ops.Program, ep, "invalid asset_params_get field")
			} else {
				testProg(t, text, v)
				testApp(t, text, ep)
			}
		}

	}
}

func TestFieldVersions(t *testing.T) {
	// This test is weird, it confirms that we don't need to
	// bother with a "good" test for AssetHolding and AppParams
	// fields.  It will fail if we add a field that has a
	// different debut version, and then we'll need a test
	// like TestAssetParamsFieldsVersions that checks the field is
	// unavailable before its debut.

	partitiontest.PartitionTest(t)
	t.Parallel()

	for _, fs := range assetHoldingFieldSpecs {
		require.Equal(t, uint64(2), fs.version)
	}

	for _, fs := range appParamsFieldSpecs {
		require.Equal(t, uint64(5), fs.version)
	}
}

func TestAcctParamsFieldsVersions(t *testing.T) {
	partitiontest.PartitionTest(t)
	t.Parallel()

	for _, field := range acctParamsFieldSpecs {
<<<<<<< HEAD
		text := fmt.Sprintf("txn Sender; acct_params_get %s; assert;", field.field.String())
		if field.ftype.AVMType == avmBytes {
=======
		text := fmt.Sprintf("txn Sender; acct_params_get %s; assert;", field.field)
		if field.ftype == StackBytes {
>>>>>>> 9e980d3e
			text += "global ZeroAddress; concat; len" // use concat to prove we have bytes
		} else {
			text += "global ZeroAddress; len; +" // use + to prove we have an int
		}

		testLogicRange(t, 4, 0, func(t *testing.T, ep *EvalParams, txn *transactions.Transaction, ledger *Ledger) {
			v := ep.Proto.LogicSigVersion
			ledger.NewAccount(txn.Sender, 200_000)
			if field.version > v {
				// check assembler fails if version before introduction
				testProg(t, text, v, Expect{1, "...was introduced in..."})
				ops := testProg(t, text, field.version) // assemble in the future
				ops.Program[0] = byte(v)                // but set version back to before intro
				if v < 6 {
					testAppBytes(t, ops.Program, ep, "illegal opcode", "illegal opcode")
				} else {
					testAppBytes(t, ops.Program, ep, "invalid acct_params_get field")
				}
			} else {
				testProg(t, text, v)
				testApp(t, text, ep)
			}
		})

	}
}<|MERGE_RESOLUTION|>--- conflicted
+++ resolved
@@ -270,13 +270,8 @@
 	t.Parallel()
 
 	for _, field := range acctParamsFieldSpecs {
-<<<<<<< HEAD
 		text := fmt.Sprintf("txn Sender; acct_params_get %s; assert;", field.field.String())
 		if field.ftype.AVMType == avmBytes {
-=======
-		text := fmt.Sprintf("txn Sender; acct_params_get %s; assert;", field.field)
-		if field.ftype == StackBytes {
->>>>>>> 9e980d3e
 			text += "global ZeroAddress; concat; len" // use concat to prove we have bytes
 		} else {
 			text += "global ZeroAddress; len; +" // use + to prove we have an int
