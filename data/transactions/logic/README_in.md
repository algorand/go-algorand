--- conflicted
+++ resolved
@@ -23,15 +23,9 @@
 1. Max program length (consensus parameters LogicSigMaxSize, MaxAppTotalProgramLen & MaxExtraAppProgramPages)
 2. Max program cost (consensus parameters LogicSigMaxCost, MaxAppProgramCost)
 3. Opcode availability. For example, all stateful operations are only available in stateful mode. Refer to [opcodes document](TEAL_opcodes.md) for details.
-<<<<<<< HEAD
 
 ## Execution Environment for LogicSigs
 
-=======
-
-## Execution Environment for LogicSigs
-
->>>>>>> fbae4283
 TEAL LogicSigs run in Algorand nodes as part of testing a proposed transaction to see if it is valid and authorized to be committed into a block.
 
 If an authorized program executes and finishes with a single non-zero uint64 value on the stack then that program has validated the transaction it is attached to.
@@ -78,16 +72,10 @@
 For one-argument ops, `X` is the last element on the stack, which is typically replaced by a new value.
 
 For two-argument ops, `A` is the penultimate element on the stack and `B` is the top of the stack. These typically result in popping A and B from the stack and pushing the result.
-<<<<<<< HEAD
-=======
 
 For three-argument ops, `A` is the element two below the top, `B` is the penultimate stack element and `C` is the top of the stack. These operations typically pop A, B, and C from the stack and push the result.
->>>>>>> fbae4283
 
 For three-argument ops, `A` is the element two below the top, `B` is the penultimate stack element and `C` is the top of the stack. These operations typically pop A, B, and C from the stack and push the result.
-
-<<<<<<< HEAD
-@@ Arithmetic.md @@
 
 These opcodes take byte-array values that are interpreted as
 big-endian unsigned integers.  For mathematical operators, the
@@ -95,14 +83,6 @@
 returned value.  For example, the zero value is the empty
 byte-array. For comparison operators, the returned value is a uint64
 
-=======
-These opcodes take byte-array values that are interpreted as
-big-endian unsigned integers.  For mathematical operators, the
-returned values are the shortest byte-array that can represent the
-returned value.  For example, the zero value is the empty
-byte-array. For comparison operators, the returned value is a uint64
-
->>>>>>> fbae4283
 Input lengths are limited to a maximum length 64 bytes, which
 represents a 512 bit unsigned integer. Output lengths are not
 explicitly restricted, though only `b*` and `b+` can produce a larger
