--- conflicted
+++ resolved
@@ -1649,26 +1649,15 @@
 	name := mnemonic.str
 	pseudoSpecs, ok := ops.versionedPseudoOps[name]
 	if ok {
-<<<<<<< HEAD
-		pseudo, ok2 := pseudoSpecs[len(args)]
+		pseudo, ok2 := pseudoSpecs[argCount]
 		if !ok2 {
-=======
-		pseudo, ok := pseudoSpecs[argCount]
-		if !ok {
->>>>>>> 56b7e82a
 			// Could be that pseudoOp wants to handle immediates itself so check -1 key
 			pseudo, ok2 = pseudoSpecs[anyImmediates]
 			if !ok2 {
 				// Number of immediates supplied did not match any of the pseudoOps of the given name, so we try to construct a mock spec that can be used to track types
-<<<<<<< HEAD
-				pseudoImmediatesError(ops, name, pseudoSpecs)
+				pseudoImmediatesError(ops, mnemonic, pseudoSpecs)
 				proto, version, ok3 := mergeProtos(pseudoSpecs)
 				if !ok3 {
-=======
-				pseudoImmediatesError(ops, mnemonic, pseudoSpecs)
-				proto, version, ok := mergeProtos(pseudoSpecs)
-				if !ok {
->>>>>>> 56b7e82a
 					return OpSpec{}, "", false
 				}
 				pseudo = OpSpec{Name: name, Proto: proto, Version: version, OpDetails: OpDetails{
