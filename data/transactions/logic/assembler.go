--- conflicted
+++ resolved
@@ -259,7 +259,7 @@
 	// Need new copy for each opstream
 	versionedPseudoOps map[string]map[int]OpSpec
 
-	macros map[string][]string
+	macros map[string][]token
 }
 
 // newOpStream constructs OpStream instances ready to invoke assemble. A new
@@ -270,7 +270,7 @@
 		OffsetToLine: make(map[int]int),
 		typeTracking: true,
 		Version:      version,
-		macros:       make(map[string][]string),
+		macros:       make(map[string][]token),
 		known:        ProgramKnowledge{fp: -1},
 	}
 
@@ -1890,38 +1890,29 @@
 
 	if len(returns) > 0 {
 		ops.known.push(returns...)
-<<<<<<< HEAD
 		ops.trace("pushes%s ", returns)
-=======
-		ops.trace(" pushes(%s", returns[0])
-		if len(returns) > 1 {
-			for _, rt := range returns[1:] {
-				ops.trace(", %s", rt)
-			}
-		}
-		ops.trace(")")
 	}
 }
 
 // nextStatement breaks tokens into two slices at the first semicolon and expands macros along the way.
-func nextStatement(ops *OpStream, tokens []string) (current, rest []string) {
+func nextStatement(ops *OpStream, tokens []token) (current, rest []token) {
 	for i := 0; i < len(tokens); i++ {
-		token := tokens[i]
-		replacement, ok := ops.macros[token]
+		tkn := tokens[i]
+		replacement, ok := ops.macros[tkn.str]
 		if ok {
 			tokens = append(tokens[0:i], append(replacement, tokens[i+1:]...)...)
 			// backup to handle potential re-expansion of the first token in the expansion
 			i--
 			continue
 		}
-		if token == ";" {
+		if tkn.str == ";" {
 			return tokens[:i], tokens[i+1:]
 		}
->>>>>>> c53cd4c7
-	}
-}
-
-type directiveFunc func(*OpStream, []string) error
+	}
+	return tokens, nil
+}
+
+type directiveFunc func(*OpStream, []token) error
 
 var directives = map[string]directiveFunc{"pragma": pragma, "define": define}
 
@@ -1939,55 +1930,24 @@
 	for scanner.Scan() {
 		ops.sourceLine++
 		line := scanner.Text()
-<<<<<<< HEAD
 		tokens := tokensFromLine(line, ops.sourceLine)
 		ops.Lines = append(ops.Lines, tokens)
 		tokens = tokens.filter(tokenComment)
 		if len(tokens) == 0 {
 			continue
 		}
-		if tokens[0].str[0] == '#' {
-			directive := tokens[0].str[1:]
-			switch directive {
-			case "pragma":
-				ops.pragma(tokens) //nolint:errcheck // report bad pragma line error, but continue assembling
-				ops.trace("%3d: #pragma line\n", ops.sourceLine)
-			default:
+
+		if first := tokens[0].str; first[0] == '#' {
+			directive := first[1:]
+			if dFunc, ok := directives[directive]; ok {
+				_ = dFunc(ops, tokens)
+				ops.trace("%3d: %s line\n", ops.sourceLine, first)
+			} else {
 				ops.errorf("Unknown directive: %s", directive)
-=======
-		tokens := tokensFromLine(line)
-		if len(tokens) > 0 {
-			if first := tokens[0]; first[0] == '#' {
-				directive := first[1:]
-				if dFunc, ok := directives[directive]; ok {
-					_ = dFunc(ops, tokens)
-					ops.trace("%3d: %s line\n", ops.sourceLine, first)
-				} else {
-					ops.errorf("Unknown directive: %s", directive)
-				}
-				continue
->>>>>>> c53cd4c7
 			}
 			continue
 		}
-<<<<<<< HEAD
-
-		// we're about to begin processing opcodes, so settle the Version
-		if ops.Version == assemblerNoVersion {
-			ops.Version = AssemblerDefaultVersion
-		}
-		if ops.versionedPseudoOps == nil {
-			ops.versionedPseudoOps = prepareVersionedPseudoTable(ops.Version)
-		}
-
-		for current, next := tokens.split(); len(current) > 0 || len(next) > 0; current, next = next.split() {
-			if len(current) == 0 {
-				continue
-			}
-
-			// Check for label
-			opstring := current[0].str
-=======
+
 		for current, next := nextStatement(ops, tokens); len(current) > 0 || len(next) > 0; current, next = nextStatement(ops, next) {
 			if len(current) == 0 {
 				continue
@@ -2000,8 +1960,7 @@
 			if ops.versionedPseudoOps == nil {
 				ops.versionedPseudoOps = prepareVersionedPseudoTable(ops.Version)
 			}
-			opstring := current[0]
->>>>>>> c53cd4c7
+			opstring := current[0].str
 			if opstring[len(opstring)-1] == ':' {
 				labelName := opstring[:len(opstring)-1]
 				if _, ok := ops.macros[labelName]; ok {
@@ -2093,10 +2052,6 @@
 	return nil
 }
 
-<<<<<<< HEAD
-func (ops *OpStream) pragma(tokens []token) error {
-	if tokens[0].str != "#pragma" {
-=======
 func (ops *OpStream) cycle(macro string, previous ...string) bool {
 	replacement, ok := ops.macros[macro]
 	if !ok {
@@ -2107,7 +2062,7 @@
 		return true
 	}
 	for _, token := range replacement {
-		if ops.cycle(token, append(previous, macro)...) {
+		if ops.cycle(token.str, append(previous, macro)...) {
 			return true
 		}
 	}
@@ -2187,33 +2142,33 @@
 	return nil
 }
 
-func define(ops *OpStream, tokens []string) error {
-	if tokens[0] != "#define" {
+func define(ops *OpStream, tokens []token) error {
+	if tokens[0].str != "#define" {
 		return ops.errorf("invalid syntax: %s", tokens[0])
 	}
 	if len(tokens) < 3 {
 		return ops.errorf("define directive requires a name and body")
 	}
-	name := tokens[1]
+	name := tokens[1].str
 	err := checkMacroName(name, ops.Version, ops.labels)
 	if err != nil {
 		return ops.error(err)
 	}
 	saved, ok := ops.macros[name]
 	ops.macros[name] = tokens[2:len(tokens):len(tokens)]
-	if ops.cycle(tokens[1]) {
+	if ops.cycle(tokens[1].str) {
 		if ok {
-			ops.macros[tokens[1]] = saved
+			ops.macros[tokens[1].str] = saved
 		} else {
-			delete(ops.macros, tokens[1])
-		}
-	}
+			delete(ops.macros, tokens[1].str)
+		}
+	}
+
 	return nil
 }
 
-func pragma(ops *OpStream, tokens []string) error {
-	if tokens[0] != "#pragma" {
->>>>>>> c53cd4c7
+func pragma(ops *OpStream, tokens []token) error {
+	if tokens[0].str != "#pragma" {
 		return ops.errorf("invalid syntax: %s", tokens[0])
 	}
 	if len(tokens) < 2 {
