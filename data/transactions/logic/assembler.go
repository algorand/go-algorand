--- conflicted
+++ resolved
@@ -1132,18 +1132,6 @@
 		return false
 	}
 	if (expected == StackAny) || (got == StackAny) {
-		return true
-	}
-	return expected == got
-}
-
-func typecheck2(expected, got StackType) bool {
-	//Since I clear the stack at start of every block, I need to take out StackNone check
-	//Also doesn't original typecheck error if someone loops to push a bunch onto the stack and then jumps and pops the same cuz the assembler stack would not keep track?
-	if got == StackNone{
-		return true
-	}
-	if (expected == StackAny) || (got==StackAny){
 		return true
 	}
 	return expected == got
@@ -1240,11 +1228,6 @@
 		} else {
 			ops.error(err)
 		}
-<<<<<<< HEAD
-		if !typecheck2(argType, stype) {
-			err := fmt.Errorf("%s arg %d wanted type %s got %s", spec.Name, i, argType.String(), stype.String())
-			ops.error(err)
-=======
 	} else {
 		firstPop := true
 		for i := argcount - 1; i >= 0; i-- {
@@ -1264,7 +1247,6 @@
 					ops.error(err)
 				}
 			}
->>>>>>> c58349e4
 		}
 		if !firstPop {
 			ops.trace(")")
@@ -1322,8 +1304,6 @@
 			fields = fields[1:]
 			if len(fields) == 0 {
 				// There was a label, not need to ops.trace this
-				// Clear stack b/c starting new block most likely; ppl who add labels that aren't targeted don't get proper typechecks
-				ops.typeStack=ops.typeStack[:0]
 				continue
 			}
 			opstring = fields[0]
