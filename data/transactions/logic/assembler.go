--- conflicted
+++ resolved
@@ -1577,30 +1577,7 @@
 			}
 			opstring = fields[0]
 		}
-<<<<<<< HEAD
-
-		spec, ok := OpsByName[ops.Version][opstring]
-		if !ok {
-			spec, ok = keywords[opstring]
-			if spec.Version > 1 && spec.Version > ops.Version {
-				ok = false
-			}
-		}
-		if !ok {
-			// If the problem is only the version, it's useful to lookup the
-			// opcode from latest version, so we proceed with assembly well
-			// enough to report follow-on errors.  Of course, we still have to
-			// bail out on the assembly as a whole.
-			spec, ok = OpsByName[AssemblerMaxVersion][opstring]
-			if ok {
-				_ = ops.errorf("%s opcode was introduced in TEAL v%d", opstring, spec.Version)
-			} else {
-				spec, ok = keywords[opstring]
-			}
-		}
-=======
 		spec, expandedName, ok := getSpec(ops, opstring, fields[1:])
->>>>>>> d7ed271c
 		if ok {
 			ops.trace("%3d: %s\t", ops.sourceLine, opstring)
 			ops.recordSourceLine()
