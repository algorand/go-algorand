--- conflicted
+++ resolved
@@ -1101,8 +1101,6 @@
 	return anys, returns
 }
 
-<<<<<<< HEAD
-=======
 func typeCover(ops *OpStream, args []string) (StackTypes, StackTypes) {
 	if len(args) == 0 {
 		return oneAny, oneAny
@@ -1159,7 +1157,6 @@
 	return anys, returns
 }
 
->>>>>>> 8835bfdd
 // keywords handle parsing and assembling special asm language constructs like 'addr'
 // We use OpSpec here, but somewhat degenerate, since they don't have opcodes or eval functions
 var keywords = map[string]OpSpec{
