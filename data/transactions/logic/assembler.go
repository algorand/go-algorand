--- conflicted
+++ resolved
@@ -482,16 +482,13 @@
 	}
 
 	var (
-		val  uint64
-		err  error
-		tmpl string
+		tmpl = strings.HasPrefix(args[0], TmplPrefix)
+
+		val uint64
+		err error
 	)
 
-	if len(args[0]) > 5 && args[0][:5] == TmplPrefix {
-
-		val = 0
-		tmpl = args[0]
-	} else {
+	if !tmpl {
 		val, err = strconv.ParseUint(args[0], 0, 64)
 		if err != nil {
 			return ops.error(err)
@@ -500,8 +497,8 @@
 
 	ops.pending.WriteByte(spec.Opcode)
 
-	if tmpl != "" {
-		ops.TemplateLabels[tmpl] = TemplateVariable{
+	if tmpl {
+		ops.TemplateLabels[args[0]] = TemplateVariable{
 			SourceLine: uint64(ops.sourceLine),
 			IsBytes:    false,
 			Position:   uint64(ops.pending.Len() + 1), // Adding 1 to get to value byte
@@ -518,33 +515,26 @@
 	if len(args) == 0 {
 		return ops.errorf("%s operation needs byte literal argument", spec.Name)
 	}
-<<<<<<< HEAD
 
 	var (
-		val  []byte
-		err  error
-		tmpl bool
+		tmpl = strings.HasPrefix(args[0], TmplPrefix)
+
+		val      []byte
+		consumed int
+		err      error
 	)
-	if len(args[0]) > 5 && args[0][:5] == TmplPrefix {
-		val = []byte{}
-		tmpl = true
-	} else {
-		val, _, err = parseBinaryArgs(args)
+
+	// Safe to reference 0th, we check above
+	if !tmpl {
+		val, consumed, err = parseBinaryArgs(args)
 		if err != nil {
 			return ops.error(err)
 		}
-
-	}
-
-=======
-	val, consumed, err := parseBinaryArgs(args)
-	if err != nil {
-		return ops.error(err)
-	}
-	if len(args) != consumed {
-		return ops.errorf("%s operation with extraneous argument", spec.Name)
-	}
->>>>>>> e466aa18
+		if len(args) != consumed {
+			return ops.errorf("%s operation with extraneous argument", spec.Name)
+		}
+	}
+
 	ops.pending.WriteByte(spec.Opcode)
 	var scratch [binary.MaxVarintLen64]byte
 	vlen := binary.PutUvarint(scratch[:], uint64(len(val)))
@@ -767,15 +757,16 @@
 	bvals := make([][]byte, 0, len(args))
 	tvars := make([]string, 0, len(args))
 	rest := args
+
 	for len(rest) > 0 {
 		var (
 			val      []byte
 			err      error
 			consumed int
-			tvar     string
 		)
-		if len(rest[0]) > 5 && rest[0][:5] == TmplPrefix {
-			tvar = rest[0]
+
+		if strings.HasPrefix(rest[0], TmplPrefix) {
+			tvars = append(tvars, rest[0])
 			consumed = 1
 		} else {
 			val, consumed, err = parseBinaryArgs(rest)
@@ -789,7 +780,6 @@
 			}
 		}
 
-		tvars = append(tvars, tvar)
 		bvals = append(bvals, val)
 		rest = rest[consumed:]
 	}
@@ -799,7 +789,6 @@
 	ops.pending.Write(scratch[:l])
 
 	for idx, bv := range bvals {
-
 		l := binary.PutUvarint(scratch[:], uint64(len(bv)))
 		ops.pending.Write(scratch[:l])
 
