// Copyright (C) 2019-2022 Algorand, Inc.
// This file is part of go-algorand
//
// go-algorand is free software: you can redistribute it and/or modify
// it under the terms of the GNU Affero General Public License as
// published by the Free Software Foundation, either version 3 of the
// License, or (at your option) any later version.
//
// go-algorand is distributed in the hope that it will be useful,
// but WITHOUT ANY WARRANTY; without even the implied warranty of
// MERCHANTABILITY or FITNESS FOR A PARTICULAR PURPOSE.  See the
// GNU Affero General Public License for more details.
//
// You should have received a copy of the GNU Affero General Public License
// along with go-algorand.  If not, see <https://www.gnu.org/licenses/>.

package logic

import (
	"bufio"
	"bytes"
	"crypto/sha512"
	"encoding/base32"
	"encoding/base64"
	"encoding/binary"
	"encoding/hex"
	"errors"
	"fmt"
	"io"
	"math"
	"sort"
	"strconv"
	"strings"
	"unicode"

	"github.com/algorand/avm-abi/abi"
	"github.com/algorand/go-algorand/data/basics"
)

// optimizeConstantsEnabledVersion is the first version of TEAL where the
// assembler optimizes constants introduced by pseudo-ops
const optimizeConstantsEnabledVersion = 4

// Writer is what we want here. Satisfied by bufio.Buffer
type Writer interface {
	Write([]byte) (int, error)
	WriteByte(c byte) error
}

type labelReference struct {
	sourceLine int

	// position of the label reference
	position int

	label string

	// ending positions of the opcode containing the label reference.
	offsetPosition int
}

type constReference interface {
	// get the referenced value
	getValue() interface{}

	// check if the referenced value equals other. Other must be the same type
	valueEquals(other interface{}) bool

	// get the index into ops.pending where the opcode for this reference is located
	getPosition() int

	// get the length of the op for this reference in ops.pending
	length(ops *OpStream, assembled []byte) (int, error)

	// create the opcode bytes for a new reference of the same value
	makeNewReference(ops *OpStream, singleton bool, newIndex int) []byte
}

type intReference struct {
	value uint64

	// position of the opcode start that declares the int value
	position int
}

func (ref intReference) getValue() interface{} {
	return ref.value
}

func (ref intReference) valueEquals(other interface{}) bool {
	return ref.value == other.(uint64)
}

func (ref intReference) getPosition() int {
	return ref.position
}

func (ref intReference) length(ops *OpStream, assembled []byte) (int, error) {
	opIntc0 := OpsByName[ops.Version]["intc_0"].Opcode
	opIntc1 := OpsByName[ops.Version]["intc_1"].Opcode
	opIntc2 := OpsByName[ops.Version]["intc_2"].Opcode
	opIntc3 := OpsByName[ops.Version]["intc_3"].Opcode
	opIntc := OpsByName[ops.Version]["intc"].Opcode

	switch assembled[ref.position] {
	case opIntc0, opIntc1, opIntc2, opIntc3:
		return 1, nil
	case opIntc:
		return 2, nil
	default:
		return 0, ops.lineErrorf(ops.OffsetToLine[ref.position], "Unexpected op at intReference: %d", assembled[ref.position])
	}
}

func (ref intReference) makeNewReference(ops *OpStream, singleton bool, newIndex int) []byte {
	opIntc0 := OpsByName[ops.Version]["intc_0"].Opcode
	opIntc1 := OpsByName[ops.Version]["intc_1"].Opcode
	opIntc2 := OpsByName[ops.Version]["intc_2"].Opcode
	opIntc3 := OpsByName[ops.Version]["intc_3"].Opcode
	opIntc := OpsByName[ops.Version]["intc"].Opcode
	opPushInt := OpsByName[ops.Version]["pushint"].Opcode

	if singleton {
		var scratch [binary.MaxVarintLen64]byte
		vlen := binary.PutUvarint(scratch[:], ref.value)

		newBytes := make([]byte, 1+vlen)
		newBytes[0] = opPushInt
		copy(newBytes[1:], scratch[:vlen])

		return newBytes
	}

	switch newIndex {
	case 0:
		return []byte{opIntc0}
	case 1:
		return []byte{opIntc1}
	case 2:
		return []byte{opIntc2}
	case 3:
		return []byte{opIntc3}
	default:
		return []byte{opIntc, uint8(newIndex)}
	}
}

type byteReference struct {
	value []byte

	// position of the opcode start that declares the byte value
	position int
}

func (ref byteReference) getValue() interface{} {
	return ref.value
}

func (ref byteReference) valueEquals(other interface{}) bool {
	return bytes.Equal(ref.value, other.([]byte))
}

func (ref byteReference) getPosition() int {
	return ref.position
}

func (ref byteReference) length(ops *OpStream, assembled []byte) (int, error) {
	opBytec0 := OpsByName[ops.Version]["bytec_0"].Opcode
	opBytec1 := OpsByName[ops.Version]["bytec_1"].Opcode
	opBytec2 := OpsByName[ops.Version]["bytec_2"].Opcode
	opBytec3 := OpsByName[ops.Version]["bytec_3"].Opcode
	opBytec := OpsByName[ops.Version]["bytec"].Opcode

	switch assembled[ref.position] {
	case opBytec0, opBytec1, opBytec2, opBytec3:
		return 1, nil
	case opBytec:
		return 2, nil
	default:
		return 0, ops.lineErrorf(ops.OffsetToLine[ref.position], "Unexpected op at byteReference: %d", assembled[ref.position])
	}
}

func (ref byteReference) makeNewReference(ops *OpStream, singleton bool, newIndex int) []byte {
	opBytec0 := OpsByName[ops.Version]["bytec_0"].Opcode
	opBytec1 := OpsByName[ops.Version]["bytec_1"].Opcode
	opBytec2 := OpsByName[ops.Version]["bytec_2"].Opcode
	opBytec3 := OpsByName[ops.Version]["bytec_3"].Opcode
	opBytec := OpsByName[ops.Version]["bytec"].Opcode
	opPushBytes := OpsByName[ops.Version]["pushbytes"].Opcode

	if singleton {
		var scratch [binary.MaxVarintLen64]byte
		vlen := binary.PutUvarint(scratch[:], uint64(len(ref.value)))

		newBytes := make([]byte, 1+vlen+len(ref.value))
		newBytes[0] = opPushBytes
		copy(newBytes[1:], scratch[:vlen])
		copy(newBytes[1+vlen:], ref.value)

		return newBytes
	}

	switch newIndex {
	case 0:
		return []byte{opBytec0}
	case 1:
		return []byte{opBytec1}
	case 2:
		return []byte{opBytec2}
	case 3:
		return []byte{opBytec3}
	default:
		return []byte{opBytec, uint8(newIndex)}
	}
}

// OpStream is destination for program and scratch space
type OpStream struct {
	Version  uint64
	Trace    *strings.Builder
	Warnings []error     // informational warnings, shouldn't stop assembly
	Errors   []lineError // errors that should prevent final assembly
	Program  []byte      // Final program bytes. Will stay nil if any errors

	// Running bytes as they are assembled. jumps must be resolved
	// and cblocks added before these bytes become a legal program.
	pending bytes.Buffer

	intc         []uint64       // observed ints in code. We'll put them into a intcblock
	intcRefs     []intReference // references to int pseudo-op constants, used for optimization
	cntIntcBlock int            // prevent prepending intcblock because asm has one
	hasPseudoInt bool           // were any `int` pseudo ops used?

	bytec         [][]byte        // observed bytes in code. We'll put them into a bytecblock
	bytecRefs     []byteReference // references to byte/addr pseudo-op constants, used for optimization
	cntBytecBlock int             // prevent prepending bytecblock because asm has one
	hasPseudoByte bool            // were any `byte` (or equivalent) pseudo ops used?

	// tracks information we know to be true at the point being assembled
	known        ProgramKnowledge
	typeTracking bool

	// current sourceLine during assembly
	sourceLine int

	// map label string to position within pending buffer
	labels map[string]int

	// track references in order to patch in jump offsets
	labelReferences []labelReference

	// map opcode offsets to source line
	OffsetToLine map[int]int

	HasStatefulOps bool

	// Need new copy for each opstream
	versionedPseudoOps map[string]map[int]OpSpec

	macros map[string][]string
}

// newOpStream constructs OpStream instances ready to invoke assemble. A new
// OpStream must be used for each call to assemble().
func newOpStream(version uint64) OpStream {
	o := OpStream{
		labels:       make(map[string]int),
		OffsetToLine: make(map[int]int),
		typeTracking: true,
		Version:      version,
<<<<<<< HEAD
		macros:       make(map[string][]string),
=======
		known:        ProgramKnowledge{fp: -1},
>>>>>>> fa779375
	}

	for i := range o.known.scratchSpace {
		o.known.scratchSpace[i] = StackUint64
	}

	return o
}

// ProgramKnowledge tracks statically known information as we assemble
type ProgramKnowledge struct {
	// list of the types known to be on the value stack, based on specs of
	// opcodes seen while assembling. In normal code, the tip of the stack must
	// match the next opcode's Arg.Types, and is then replaced with its
	// Return.Types. If `deadcode` is true, `stack` should be empty.
	stack StackTypes

	// bottom is the type given out when `stack` is empty. It is StackNone at
	// program start, so, for example, a `+` opcode at the start of a program
	// fails. But when a label or callsub is encountered, `stack` is truncated
	// and `bottom` becomes StackAny, because we don't track program state
	// coming in from elsewhere. A `+` after a label succeeds, because the stack
	// "vitually" contains an infinite list of StackAny.
	bottom StackType

	// deadcode indicates that the program is in deadcode, so no type checking
	// errors should be reported.
	deadcode bool

	// fp is the frame pointer, if known/usable, or -1 if not.  When
	// encountering a `proto`, `stack` is grown to fit `args`, and this `fp` is
	// set to the top of those args.  This may not be the "real" fp when the
	// program is actually evaluated, but it is good enough for frame_{dig/bury}
	// to work from there.
	fp int

	scratchSpace [256]StackType
}

func (pgm *ProgramKnowledge) top() (StackType, bool) {
	if len(pgm.stack) == 0 {
		return pgm.bottom, pgm.bottom != StackNone
	}
	last := len(pgm.stack) - 1
	return pgm.stack[last], true
}

func (pgm *ProgramKnowledge) pop() StackType {
	if len(pgm.stack) == 0 {
		return pgm.bottom
	}
	last := len(pgm.stack) - 1
	t := pgm.stack[last]
	pgm.stack = pgm.stack[:last]
	return t
}

func (pgm *ProgramKnowledge) push(types ...StackType) {
	pgm.stack = append(pgm.stack, types...)
}

func (pgm *ProgramKnowledge) deaden() {
	pgm.stack = pgm.stack[:0]
	pgm.deadcode = true
}

// label resets knowledge to reflect that control may enter from elsewhere.
func (pgm *ProgramKnowledge) label() {
	if pgm.deadcode {
		pgm.reset()
	}
}

// reset clears existing knowledge and permissively allows any stack value.  It's intended to be invoked after encountering a label or pragma type tracking change.
func (pgm *ProgramKnowledge) reset() {
	pgm.stack = nil
	pgm.bottom = StackAny
	pgm.fp = -1
	pgm.deadcode = false
	for i := range pgm.scratchSpace {
		pgm.scratchSpace[i] = StackAny
	}
}

// createLabel inserts a label to point to the next instruction, reporting an
// error for a duplicate.
func (ops *OpStream) createLabel(label string) {
	if _, ok := ops.labels[label]; ok {
		ops.errorf("duplicate label %#v", label)
	}
	ops.labels[label] = ops.pending.Len()
	ops.known.label()
}

// recordSourceLine adds an entry to pc to line mapping
func (ops *OpStream) recordSourceLine() {
	ops.OffsetToLine[ops.pending.Len()] = ops.sourceLine - 1
}

// referToLabel records an opcode label reference to resolve later
func (ops *OpStream) referToLabel(pc int, label string, offsetPosition int) {
	ops.labelReferences = append(ops.labelReferences, labelReference{ops.sourceLine, pc, label, offsetPosition})
}

type refineFunc func(pgm *ProgramKnowledge, immediates []string) (StackTypes, StackTypes, error)

// returns allows opcodes like `txn` to be specific about their return value
// types, based on the field requested, rather than use Any as specified by
// opSpec. It replaces StackAny in the top `count` elements of the typestack.
func (ops *OpStream) returns(spec *OpSpec, replacement StackType) {
	if ops.known.deadcode {
		return
	}
	end := len(ops.known.stack)
	tip := ops.known.stack[end-len(spec.Return.Types):]
	for i := range tip {
		if tip[i] == StackAny {
			tip[i] = replacement
			return
		}
	}
	// returns was called on an OpSpec with no StackAny in its Returns
	panic(fmt.Sprintf("%+v", spec))
}

// Intc writes opcodes for loading a uint64 constant onto the stack.
func (ops *OpStream) Intc(constIndex uint) {
	switch constIndex {
	case 0:
		ops.pending.WriteByte(OpsByName[ops.Version]["intc_0"].Opcode)
	case 1:
		ops.pending.WriteByte(OpsByName[ops.Version]["intc_1"].Opcode)
	case 2:
		ops.pending.WriteByte(OpsByName[ops.Version]["intc_2"].Opcode)
	case 3:
		ops.pending.WriteByte(OpsByName[ops.Version]["intc_3"].Opcode)
	default:
		if constIndex > 0xff {
			ops.error("cannot have more than 256 int constants")
		}
		ops.pending.WriteByte(OpsByName[ops.Version]["intc"].Opcode)
		ops.pending.WriteByte(uint8(constIndex))
	}
	if constIndex >= uint(len(ops.intc)) {
		ops.errorf("intc %d is not defined", constIndex)
	} else {
		ops.trace("intc %d: %d", constIndex, ops.intc[constIndex])
	}
}

// IntLiteral writes opcodes for loading a uint literal
func (ops *OpStream) IntLiteral(val uint64) {
	ops.hasPseudoInt = true

	found := false
	var constIndex uint
	for i, cv := range ops.intc {
		if cv == val {
			constIndex = uint(i)
			found = true
			break
		}
	}

	if !found {
		if ops.cntIntcBlock > 0 {
			ops.errorf("int %d used without %d in intcblock", val, val)
		}
		constIndex = uint(len(ops.intc))
		ops.intc = append(ops.intc, val)
	}
	ops.intcRefs = append(ops.intcRefs, intReference{
		value:    val,
		position: ops.pending.Len(),
	})
	ops.Intc(constIndex)
}

// Bytec writes opcodes for loading a []byte constant onto the stack.
func (ops *OpStream) Bytec(constIndex uint) {
	switch constIndex {
	case 0:
		ops.pending.WriteByte(OpsByName[ops.Version]["bytec_0"].Opcode)
	case 1:
		ops.pending.WriteByte(OpsByName[ops.Version]["bytec_1"].Opcode)
	case 2:
		ops.pending.WriteByte(OpsByName[ops.Version]["bytec_2"].Opcode)
	case 3:
		ops.pending.WriteByte(OpsByName[ops.Version]["bytec_3"].Opcode)
	default:
		if constIndex > 0xff {
			ops.error("cannot have more than 256 byte constants")
		}
		ops.pending.WriteByte(OpsByName[ops.Version]["bytec"].Opcode)
		ops.pending.WriteByte(uint8(constIndex))
	}
	if constIndex >= uint(len(ops.bytec)) {
		ops.errorf("bytec %d is not defined", constIndex)
	} else {
		ops.trace("bytec %d %s", constIndex, hex.EncodeToString(ops.bytec[constIndex]))
	}
}

// ByteLiteral writes opcodes and data for loading a []byte literal
// Values are accumulated so that they can be put into a bytecblock
func (ops *OpStream) ByteLiteral(val []byte) {
	ops.hasPseudoByte = true

	found := false
	var constIndex uint
	for i, cv := range ops.bytec {
		if bytes.Equal(cv, val) {
			found = true
			constIndex = uint(i)
			break
		}
	}
	if !found {
		if ops.cntBytecBlock > 0 {
			ops.errorf("byte/addr/method used without value in bytecblock")
		}
		constIndex = uint(len(ops.bytec))
		ops.bytec = append(ops.bytec, val)
	}
	ops.bytecRefs = append(ops.bytecRefs, byteReference{
		value:    val,
		position: ops.pending.Len(),
	})
	ops.Bytec(constIndex)
}

func asmInt(ops *OpStream, spec *OpSpec, args []string) error {
	if len(args) != 1 {
		return ops.errorf("%s needs one immediate argument, was given %d", spec.Name, len(args))
	}

	// After backBranchEnabledVersion, control flow is confusing, so if there's
	// a manual cblock, use push instead of trying to use what's given.
	if ops.cntIntcBlock > 0 && ops.Version >= backBranchEnabledVersion {
		// We don't understand control-flow, so use pushint
		ops.warnf("int %s used with explicit intcblock. must pushint", args[0])
		pushint := OpsByName[ops.Version]["pushint"]
		return asmPushInt(ops, &pushint, args)
	}

	// There are no backjumps, but there are multiple cblocks. Maybe one is
	// conditional skipped. Too confusing.
	if ops.cntIntcBlock > 1 {
		pushint, ok := OpsByName[ops.Version]["pushint"]
		if ok {
			return asmPushInt(ops, &pushint, args)
		}
		return ops.errorf("int %s used with manual intcblocks. Use intc.", args[0])
	}

	// In both of the above clauses, we _could_ track whether a particular
	// intcblock dominates the current instruction. If so, we could use it.

	// check txn type constants
	i, ok := txnTypeMap[args[0]]
	if ok {
		ops.IntLiteral(i)
		return nil
	}
	// check OnCompletion constants
	oc, isOCStr := onCompletionMap[args[0]]
	if isOCStr {
		ops.IntLiteral(oc)
		return nil
	}
	val, err := strconv.ParseUint(args[0], 0, 64)
	if err != nil {
		return ops.error(err)
	}
	ops.IntLiteral(val)
	return nil
}

// Explicit invocation of const lookup and push
func asmIntC(ops *OpStream, spec *OpSpec, args []string) error {
	if len(args) != 1 {
		return ops.errorf("%s needs one immediate argument, was given %d", spec.Name, len(args))
	}
	constIndex, err := byteImm(args[0], "constant")
	if err != nil {
		return ops.error(err)
	}
	ops.Intc(uint(constIndex))
	return nil
}
func asmByteC(ops *OpStream, spec *OpSpec, args []string) error {
	if len(args) != 1 {
		return ops.errorf("%s needs one immediate argument, was given %d", spec.Name, len(args))
	}
	constIndex, err := byteImm(args[0], "constant")
	if err != nil {
		return ops.error(err)
	}
	ops.Bytec(uint(constIndex))
	return nil
}

func asmPushInt(ops *OpStream, spec *OpSpec, args []string) error {
	if len(args) != 1 {
		return ops.errorf("%s needs one immediate argument, was given %d", spec.Name, len(args))
	}
	val, err := strconv.ParseUint(args[0], 0, 64)
	if err != nil {
		return ops.error(err)
	}
	ops.pending.WriteByte(spec.Opcode)
	var scratch [binary.MaxVarintLen64]byte
	vlen := binary.PutUvarint(scratch[:], val)
	ops.pending.Write(scratch[:vlen])
	return nil
}

func asmPushInts(ops *OpStream, spec *OpSpec, args []string) error {
	ops.pending.WriteByte(spec.Opcode)
	_, err := asmIntImmArgs(ops, args)
	return err
}

func asmPushBytes(ops *OpStream, spec *OpSpec, args []string) error {
	if len(args) == 0 {
		return ops.errorf("%s needs byte literal argument", spec.Name)
	}
	val, consumed, err := parseBinaryArgs(args)
	if err != nil {
		return ops.error(err)
	}
	if len(args) != consumed {
		return ops.errorf("%s with extraneous argument", spec.Name)
	}
	ops.pending.WriteByte(spec.Opcode)
	var scratch [binary.MaxVarintLen64]byte
	vlen := binary.PutUvarint(scratch[:], uint64(len(val)))
	ops.pending.Write(scratch[:vlen])
	ops.pending.Write(val)
	return nil
}

func asmPushBytess(ops *OpStream, spec *OpSpec, args []string) error {
	ops.pending.WriteByte(spec.Opcode)
	_, err := asmByteImmArgs(ops, args)
	return err
}

func base32DecodeAnyPadding(x string) (val []byte, err error) {
	val, err = base32.StdEncoding.WithPadding(base32.NoPadding).DecodeString(x)
	if err != nil {
		// try again with standard padding
		var e2 error
		val, e2 = base32.StdEncoding.DecodeString(x)
		if e2 == nil {
			err = nil
		}
	}
	return
}

func parseBinaryArgs(args []string) (val []byte, consumed int, err error) {
	arg := args[0]
	if strings.HasPrefix(arg, "base32(") || strings.HasPrefix(arg, "b32(") {
		open := strings.IndexRune(arg, '(')
		close := strings.IndexRune(arg, ')')
		if close == -1 {
			err = errors.New("byte base32 arg lacks close paren")
			return
		}
		val, err = base32DecodeAnyPadding(arg[open+1 : close])
		if err != nil {
			return
		}
		consumed = 1
	} else if strings.HasPrefix(arg, "base64(") || strings.HasPrefix(arg, "b64(") {
		open := strings.IndexRune(arg, '(')
		close := strings.IndexRune(arg, ')')
		if close == -1 {
			err = errors.New("byte base64 arg lacks close paren")
			return
		}
		val, err = base64.StdEncoding.DecodeString(arg[open+1 : close])
		if err != nil {
			return
		}
		consumed = 1
	} else if strings.HasPrefix(arg, "0x") {
		val, err = hex.DecodeString(arg[2:])
		if err != nil {
			return
		}
		consumed = 1
	} else if arg == "base32" || arg == "b32" {
		if len(args) < 2 {
			err = fmt.Errorf("need literal after 'byte %s'", arg)
			return
		}
		val, err = base32DecodeAnyPadding(args[1])
		if err != nil {
			return
		}
		consumed = 2
	} else if arg == "base64" || arg == "b64" {
		if len(args) < 2 {
			err = fmt.Errorf("need literal after 'byte %s'", arg)
			return
		}
		val, err = base64.StdEncoding.DecodeString(args[1])
		if err != nil {
			return
		}
		consumed = 2
	} else if len(arg) > 1 && arg[0] == '"' && arg[len(arg)-1] == '"' {
		val, err = parseStringLiteral(arg)
		consumed = 1
	} else {
		err = fmt.Errorf("byte arg did not parse: %v", arg)
		return
	}
	return
}

func parseStringLiteral(input string) (result []byte, err error) {
	start := 0
	end := len(input) - 1
	if input[start] != '"' || input[end] != '"' {
		return nil, fmt.Errorf("no quotes")
	}
	start++

	escapeSeq := false
	hexSeq := false
	result = make([]byte, 0, end-start+1)

	// skip first and last quotes
	pos := start
	for pos < end {
		char := input[pos]
		if char == '\\' && !escapeSeq {
			if hexSeq {
				return nil, fmt.Errorf("escape seq inside hex number")
			}
			escapeSeq = true
			pos++
			continue
		}
		if escapeSeq {
			escapeSeq = false
			switch char {
			case 'n':
				char = '\n'
			case 'r':
				char = '\r'
			case 't':
				char = '\t'
			case '\\':
				char = '\\'
			case '"':
				char = '"'
			case 'x':
				hexSeq = true
				pos++
				continue
			default:
				return nil, fmt.Errorf("invalid escape seq \\%c", char)
			}
		}
		if hexSeq {
			hexSeq = false
			if pos >= len(input)-2 { // count a closing quote
				return nil, fmt.Errorf("non-terminated hex seq")
			}
			num, err := strconv.ParseUint(input[pos:pos+2], 16, 8)
			if err != nil {
				return nil, err
			}
			char = uint8(num)
			pos++
		}

		result = append(result, char)
		pos++
	}
	if escapeSeq || hexSeq {
		return nil, fmt.Errorf("non-terminated escape seq")
	}

	return
}

// byte {base64,b64,base32,b32}(...)
// byte {base64,b64,base32,b32} ...
// byte 0x....
// byte "this is a string\n"
func asmByte(ops *OpStream, spec *OpSpec, args []string) error {
	if len(args) == 0 {
		return ops.errorf("%s needs byte literal argument", spec.Name)
	}

	// After backBranchEnabledVersion, control flow is confusing, so if there's
	// a manual cblock, use push instead of trying to use what's given.
	if ops.cntBytecBlock > 0 && ops.Version >= backBranchEnabledVersion {
		// We don't understand control-flow, so use pushbytes
		ops.warnf("byte %s used with explicit bytecblock. must pushbytes", args[0])
		pushbytes := OpsByName[ops.Version]["pushbytes"]
		return asmPushBytes(ops, &pushbytes, args)
	}

	// There are no backjumps, but there are multiple cblocks. Maybe one is
	// conditional skipped. Too confusing.
	if ops.cntBytecBlock > 1 {
		pushbytes, ok := OpsByName[ops.Version]["pushbytes"]
		if ok {
			return asmPushBytes(ops, &pushbytes, args)
		}
		return ops.errorf("byte %s used with manual bytecblocks. Use bytec.", args[0])
	}

	// In both of the above clauses, we _could_ track whether a particular
	// bytecblock dominates the current instruction. If so, we could use it.

	val, consumed, err := parseBinaryArgs(args)
	if err != nil {
		return ops.error(err)
	}
	if len(args) != consumed {
		return ops.errorf("%s with extraneous argument", spec.Name)
	}
	ops.ByteLiteral(val)
	return nil
}

// method "add(uint64,uint64)uint64"
func asmMethod(ops *OpStream, spec *OpSpec, args []string) error {
	if len(args) == 0 {
		return ops.error("method requires a literal argument")
	}
	arg := args[0]
	if len(arg) > 1 && arg[0] == '"' && arg[len(arg)-1] == '"' {
		methodSig, err := parseStringLiteral(arg)
		if err != nil {
			return ops.error(err)
		}
		methodSigStr := string(methodSig)
		err = abi.VerifyMethodSignature(methodSigStr)
		if err != nil {
			// Warn if an invalid signature is used. Don't return an error, since the ABI is not
			// governed by the core protocol, so there may be changes to it that we don't know about
			ops.warnf("Invalid ARC-4 ABI method signature for method op: %s", err.Error())
		}
		hash := sha512.Sum512_256(methodSig)
		ops.ByteLiteral(hash[0:4])
		return nil
	}
	return ops.error("Unable to parse method signature")
}

func asmIntImmArgs(ops *OpStream, args []string) ([]uint64, error) {
	ivals := make([]uint64, len(args))
	var scratch [binary.MaxVarintLen64]byte
	l := binary.PutUvarint(scratch[:], uint64(len(args)))
	ops.pending.Write(scratch[:l])
	for i, xs := range args {
		cu, err := strconv.ParseUint(xs, 0, 64)
		if err != nil {
			ops.error(err)
		}
		l = binary.PutUvarint(scratch[:], cu)
		ops.pending.Write(scratch[:l])
		ivals[i] = cu
	}

	return ivals, nil
}

func asmIntCBlock(ops *OpStream, spec *OpSpec, args []string) error {
	ops.pending.WriteByte(spec.Opcode)
	ivals, err := asmIntImmArgs(ops, args)
	if err != nil {
		return err
	}
	if !ops.known.deadcode {
		// If we previously processed an `int`, we thought we could insert our
		// own intcblock, but now we see a manual one.
		if ops.hasPseudoInt {
			ops.error("intcblock following int")
		}
		ops.intcRefs = nil
		ops.intc = ivals
		ops.cntIntcBlock++
	}

	return nil
}

func asmByteImmArgs(ops *OpStream, args []string) ([][]byte, error) {
	bvals := make([][]byte, 0, len(args))
	rest := args
	for len(rest) > 0 {
		val, consumed, err := parseBinaryArgs(rest)
		if err != nil {
			// Would be nice to keep going, as in
			// intcblock, but parseBinaryArgs would have
			// to return a useful consumed value even in
			// the face of errors.  Hard.
			return nil, ops.error(err)
		}
		bvals = append(bvals, val)
		rest = rest[consumed:]
	}
	var scratch [binary.MaxVarintLen64]byte
	l := binary.PutUvarint(scratch[:], uint64(len(bvals)))
	ops.pending.Write(scratch[:l])
	for _, bv := range bvals {
		l := binary.PutUvarint(scratch[:], uint64(len(bv)))
		ops.pending.Write(scratch[:l])
		ops.pending.Write(bv)
	}

	return bvals, nil
}

func asmByteCBlock(ops *OpStream, spec *OpSpec, args []string) error {
	ops.pending.WriteByte(spec.Opcode)
	bvals, err := asmByteImmArgs(ops, args)
	if err != nil {
		return err
	}

	if !ops.known.deadcode {
		// If we previously processed a pseudo `byte`, we thought we could
		// insert our own bytecblock, but now we see a manual one.
		if ops.hasPseudoByte {
			ops.error("bytecblock following byte/addr/method")
		}
		ops.bytecRefs = nil
		ops.bytec = bvals
		ops.cntBytecBlock++
	}
	return nil
}

// addr A1EU...
// parses base32-with-checksum account address strings into a byte literal
func asmAddr(ops *OpStream, spec *OpSpec, args []string) error {
	if len(args) != 1 {
		return ops.errorf("%s needs one immediate argument, was given %d", spec.Name, len(args))
	}
	addr, err := basics.UnmarshalChecksumAddress(args[0])
	if err != nil {
		return ops.error(err)
	}
	ops.ByteLiteral(addr[:])
	return nil
}

func asmArg(ops *OpStream, spec *OpSpec, args []string) error {
	if len(args) != 1 {
		return ops.errorf("%s needs one immediate argument, was given %d", spec.Name, len(args))
	}
	val, err := byteImm(args[0], "argument")
	if err != nil {
		return ops.error(err)
	}
	altSpec := *spec
	if val < 4 {
		switch val {
		case 0:
			altSpec = OpsByName[ops.Version]["arg_0"]
		case 1:
			altSpec = OpsByName[ops.Version]["arg_1"]
		case 2:
			altSpec = OpsByName[ops.Version]["arg_2"]
		case 3:
			altSpec = OpsByName[ops.Version]["arg_3"]
		}
		args = []string{}
	}
	return asmDefault(ops, &altSpec, args)
}

func asmBranch(ops *OpStream, spec *OpSpec, args []string) error {
	if len(args) != 1 {
		return ops.errorf("%s needs a single label argument", spec.Name)
	}

	ops.referToLabel(ops.pending.Len()+1, args[0], ops.pending.Len()+spec.Size)
	ops.pending.WriteByte(spec.Opcode)
	// zero bytes will get replaced with actual offset in resolveLabels()
	ops.pending.WriteByte(0)
	ops.pending.WriteByte(0)
	return nil
}

func asmSwitch(ops *OpStream, spec *OpSpec, args []string) error {
	numOffsets := len(args)
	if numOffsets > math.MaxUint8 {
		return ops.errorf("%s cannot take more than 255 labels", spec.Name)
	}
	ops.pending.WriteByte(spec.Opcode)
	ops.pending.WriteByte(byte(numOffsets))
	opEndPos := ops.pending.Len() + 2*numOffsets
	for _, arg := range args {
		ops.referToLabel(ops.pending.Len(), arg, opEndPos)
		// zero bytes will get replaced with actual offset in resolveLabels()
		ops.pending.WriteByte(0)
		ops.pending.WriteByte(0)
	}
	return nil
}

func asmSubstring(ops *OpStream, spec *OpSpec, args []string) error {
	err := asmDefault(ops, spec, args)
	if err != nil {
		return err
	}
	// Having run asmDefault, only need to check extra constraints.
	start, _ := strconv.ParseUint(args[0], 0, 64)
	end, _ := strconv.ParseUint(args[1], 0, 64)
	if end < start {
		return ops.error("substring end is before start")
	}
	return nil
}

func byteImm(value string, label string) (byte, error) {
	res, err := strconv.ParseUint(value, 0, 64)
	if err != nil {
		return 0, fmt.Errorf("unable to parse %s %#v as integer", label, value)
	}
	if res > 255 {
		return 0, fmt.Errorf("%s beyond 255: %d", label, res)
	}
	return byte(res), err
}

func int8Imm(value string, label string) (byte, error) {
	res, err := strconv.ParseInt(value, 10, 8)
	if err != nil {
		return 0, fmt.Errorf("unable to parse %s %#v as int8", label, value)
	}
	return byte(res), err
}

func asmItxn(ops *OpStream, spec *OpSpec, args []string) error {
	if len(args) == 1 {
		return asmDefault(ops, spec, args)
	}
	if len(args) == 2 {
		itxna := OpsByName[ops.Version]["itxna"]
		return asmDefault(ops, &itxna, args)
	}
	return ops.errorf("%s expects 1 or 2 immediate arguments", spec.Name)
}

// asmGitxn substitutes gitna's spec if the are 3 args
func asmGitxn(ops *OpStream, spec *OpSpec, args []string) error {
	if len(args) == 2 {
		return asmDefault(ops, spec, args)
	}
	if len(args) == 3 {
		itxna := OpsByName[ops.Version]["gitxna"]
		return asmDefault(ops, &itxna, args)
	}
	return ops.errorf("%s expects 2 or 3 immediate arguments", spec.Name)
}

func asmItxnField(ops *OpStream, spec *OpSpec, args []string) error {
	if len(args) != 1 {
		return ops.errorf("%s expects one argument", spec.Name)
	}
	fs, ok := txnFieldSpecByName[args[0]]
	if !ok {
		return ops.errorf("%s unknown field: %#v", spec.Name, args[0])
	}
	if fs.itxVersion == 0 {
		return ops.errorf("%s %#v is not allowed.", spec.Name, args[0])
	}
	if fs.itxVersion > ops.Version {
		return ops.errorf("%s %s field was introduced in v%d. Missed #pragma version?", spec.Name, args[0], fs.itxVersion)
	}
	ops.pending.WriteByte(spec.Opcode)
	ops.pending.WriteByte(fs.Field())
	return nil
}

type asmFunc func(*OpStream, *OpSpec, []string) error

// Basic assembly. Any extra bytes of opcode are encoded as byte immediates.
func asmDefault(ops *OpStream, spec *OpSpec, args []string) error {
	expected := len(spec.OpDetails.Immediates)
	if len(args) != expected {
		if expected == 1 {
			return ops.errorf("%s expects 1 immediate argument", spec.Name)
		}
		return ops.errorf("%s expects %d immediate arguments", spec.Name, expected)
	}
	ops.pending.WriteByte(spec.Opcode)
	for i, imm := range spec.OpDetails.Immediates {
		var correctImmediates []string
		var numImmediatesWithField []int
		pseudos, isPseudoName := ops.versionedPseudoOps[spec.Name]
		switch imm.kind {
		case immByte:
			if imm.Group != nil {
				fs, ok := imm.Group.SpecByName(args[i])
				if !ok {
					_, err := byteImm(args[i], "")
					if err == nil {
						// User supplied a uint, so we see if any of the other immediates take uints
						for j, otherImm := range spec.OpDetails.Immediates {
							if otherImm.kind == immByte && otherImm.Group == nil {
								correctImmediates = append(correctImmediates, strconv.Itoa(j+1))
							}
						}
						if len(correctImmediates) > 0 {
							errMsg := spec.Name
							if isPseudoName {
								errMsg += " with " + joinIntsOnOr("immediate", len(args))
							}
							return ops.errorf("%s can only use %#v as immediate %s", errMsg, args[i], strings.Join(correctImmediates, " or "))
						}
					}
					if isPseudoName {
						for numImms, ps := range pseudos {
							for _, psImm := range ps.OpDetails.Immediates {
								if psImm.kind == immByte && psImm.Group != nil {
									if _, ok := psImm.Group.SpecByName(args[i]); ok {
										numImmediatesWithField = append(numImmediatesWithField, numImms)
									}
								}
							}
						}
						if len(numImmediatesWithField) > 0 {
							return ops.errorf("%#v field of %s can only be used with %s", args[i], spec.Name, joinIntsOnOr("immediate", numImmediatesWithField...))
						}
					}
					return ops.errorf("%s unknown field: %#v", spec.Name, args[i])
				}
				// refine the typestack now, so it is maintained even if there's a version error
				if fs.Type().Typed() {
					ops.returns(spec, fs.Type())
				}
				if fs.Version() > ops.Version {
					return ops.errorf("%s %s field was introduced in v%d. Missed #pragma version?",
						spec.Name, args[i], fs.Version())
				}
				ops.pending.WriteByte(fs.Field())
			} else {
				// simple immediate that must be a number from 0-255
				val, err := byteImm(args[i], imm.Name)
				if err != nil {
					if strings.Contains(err.Error(), "unable to parse") {
						// Perhaps the field works in a different order
						for j, otherImm := range spec.OpDetails.Immediates {
							if otherImm.kind == immByte && otherImm.Group != nil {
								if _, match := otherImm.Group.SpecByName(args[i]); match {
									correctImmediates = append(correctImmediates, strconv.Itoa(j+1))
								}
							}
						}
						if len(correctImmediates) > 0 {
							errMsg := spec.Name
							if isPseudoName {
								errMsg += " with " + joinIntsOnOr("immediate", len(args))
							}
							return ops.errorf("%s can only use %#v as immediate %s", errMsg, args[i], strings.Join(correctImmediates, " or "))
						}
					}
					return ops.errorf("%s %w", spec.Name, err)
				}
				ops.pending.WriteByte(val)
			}
		case immInt8:
			val, err := int8Imm(args[i], imm.Name)
			if err != nil {
				return ops.errorf("%s %w", spec.Name, err)
			}
			ops.pending.WriteByte(val)
		default:
			return ops.errorf("unable to assemble immKind %d", imm.kind)
		}
	}
	return nil
}

// getImm interprets the arg at index argIndex as an immediate
func getImm(args []string, argIndex int) (int, bool) {
	if len(args) <= argIndex {
		return 0, false
	}
	// We want to parse anything from -128 up to 255. So allow 9 bits.
	// Normal assembly checking will catch signed as byte, vice versa
	n, err := strconv.ParseInt(args[argIndex], 0, 9)
	if err != nil {
		return 0, false
	}
	return int(n), true
}

func anyTypes(n int) StackTypes {
	as := make(StackTypes, n)
	for i := range as {
		as[i] = StackAny
	}
	return as
}

func typeSwap(pgm *ProgramKnowledge, args []string) (StackTypes, StackTypes, error) {
	swapped := StackTypes{StackAny, StackAny}
	top := len(pgm.stack) - 1
	if top >= 0 {
		swapped[0] = pgm.stack[top]
		if top >= 1 {
			swapped[1] = pgm.stack[top-1]
		}
	}
	return nil, swapped, nil
}

func typeDig(pgm *ProgramKnowledge, args []string) (StackTypes, StackTypes, error) {
	n, ok := getImm(args, 0)
	if !ok {
		return nil, nil, nil
	}
	depth := n + 1
	returns := anyTypes(depth + 1)
	idx := len(pgm.stack) - depth
	if idx >= 0 {
		// We return exactly what on the stack...
		copy(returns[:], pgm.stack[idx:])
		// plus a repeat of what was at idx
		returns[len(returns)-1] = pgm.stack[idx]
	}
	return anyTypes(depth), returns, nil
}

func typeBury(pgm *ProgramKnowledge, args []string) (StackTypes, StackTypes, error) {
	n, ok := getImm(args, 0)
	if !ok {
		return nil, nil, nil
	}
	if n == 0 {
		return nil, nil, errors.New("bury 0 always fails")
	}

	top := len(pgm.stack) - 1
	typ, ok := pgm.top()
	if !ok {
		return nil, nil, nil // Will error because bury demands a stack arg
	}

	idx := top - n
	if idx < 0 {
		if pgm.bottom == StackNone {
			// By demanding n+1 elements, we'll trigger an error
			return anyTypes(n + 1), nil, nil
		}
		// We're going to bury below the tracked portion of the stack, so there's
		// nothing to update.
		return nil, nil, nil
	}

	returns := make(StackTypes, n)
	copy(returns, pgm.stack[idx:]) // Won't have room to copy the top type
	returns[0] = typ               // Replace the bottom with the top type
	return pgm.stack[idx:], returns, nil
}

func typeFrameDig(pgm *ProgramKnowledge, args []string) (StackTypes, StackTypes, error) {
	n, ok := getImm(args, 0)
	if !ok {
		return nil, nil, nil
	}
	// If we have no frame pointer, we can't do better than "any"
	if pgm.fp == -1 {
		return nil, nil, nil
	}

	// If we do have a framepointer, we can try to get the type
	idx := pgm.fp + n
	if idx < 0 {
		return nil, nil, fmt.Errorf("frame_dig %d in sub with %d args", n, pgm.fp)
	}
	if idx >= len(pgm.stack) {
		return nil, nil, fmt.Errorf("frame_dig above stack")
	}
	return nil, StackTypes{pgm.stack[idx]}, nil
}

func typeFrameBury(pgm *ProgramKnowledge, args []string) (StackTypes, StackTypes, error) {
	n, ok := getImm(args, 0)
	if !ok {
		return nil, nil, nil
	}

	top := len(pgm.stack) - 1
	typ, ok := pgm.top()
	if !ok {
		return nil, nil, nil // Will error because fbury demands a stack arg
	}

	// If we have no frame pointer, we have to wipe out any belief that the
	// stack contains anything but the supplied type.
	if pgm.fp == -1 {
		// Perhaps it would be cleaner to build up the args, return slices to
		// cause this, rather than manipulate the pgm.stack directly.
		for i := range pgm.stack {
			if pgm.stack[i] != typ {
				pgm.stack[i] = StackAny
			}
		}
		return nil, nil, nil
	}

	// If we do have a framepointer, we can try to update the typestack
	idx := pgm.fp + n
	if idx < 0 {
		return nil, nil, fmt.Errorf("frame_bury %d in sub with %d args", n, pgm.fp)
	}
	if idx >= top {
		return nil, nil, fmt.Errorf("frame_bury above stack")
	}
	depth := top - idx

	returns := make(StackTypes, depth)
	copy(returns, pgm.stack[idx:]) // Won't have room to copy the top type
	returns[0] = typ               // Replace the bottom with the top type
	return pgm.stack[idx:], returns, nil
}

func typeEquals(pgm *ProgramKnowledge, args []string) (StackTypes, StackTypes, error) {
	top := len(pgm.stack) - 1
	if top >= 0 {
		//Require arg0 and arg1 to have same type
		return StackTypes{pgm.stack[top], pgm.stack[top]}, nil, nil
	}
	return nil, nil, nil
}

func typeDup(pgm *ProgramKnowledge, args []string) (StackTypes, StackTypes, error) {
	top := len(pgm.stack) - 1
	if top >= 0 {
		return nil, StackTypes{pgm.stack[top], pgm.stack[top]}, nil
	}
	return nil, nil, nil
}

func typeDupTwo(pgm *ProgramKnowledge, args []string) (StackTypes, StackTypes, error) {
	topTwo := StackTypes{StackAny, StackAny}
	top := len(pgm.stack) - 1
	if top >= 0 {
		topTwo[1] = pgm.stack[top]
		if top >= 1 {
			topTwo[0] = pgm.stack[top-1]
		}
	}
	return nil, append(topTwo, topTwo...), nil
}

func typeSelect(pgm *ProgramKnowledge, args []string) (StackTypes, StackTypes, error) {
	top := len(pgm.stack) - 1
	if top >= 2 {
		if pgm.stack[top-1] == pgm.stack[top-2] {
			return nil, StackTypes{pgm.stack[top-1]}, nil
		}
	}
	return nil, nil, nil
}

func typeSetBit(pgm *ProgramKnowledge, args []string) (StackTypes, StackTypes, error) {
	top := len(pgm.stack) - 1
	if top >= 2 {
		return nil, StackTypes{pgm.stack[top-2]}, nil
	}
	return nil, nil, nil
}

func typeCover(pgm *ProgramKnowledge, args []string) (StackTypes, StackTypes, error) {
	n, ok := getImm(args, 0)
	if !ok {
		return nil, nil, nil
	}
	depth := int(n) + 1
	returns := anyTypes(depth)

	idx := len(pgm.stack) - depth
	// This rotates all the types if idx is >= 0. But there's a potential
	// improvement: when pgm.bottom is StackAny, and the cover is going "under"
	// the known stack, the returns slice could still be partially populated
	// based on pgm.stack.
	if idx >= 0 {
		returns[0] = pgm.stack[len(pgm.stack)-1]
		for i := idx; i < len(pgm.stack)-1; i++ {
			returns[i-idx+1] = pgm.stack[i]
		}
	}
	return anyTypes(depth), returns, nil
}

func typeUncover(pgm *ProgramKnowledge, args []string) (StackTypes, StackTypes, error) {
	n, ok := getImm(args, 0)
	if !ok {
		return nil, nil, nil
	}
	depth := n + 1
	returns := anyTypes(depth)
	idx := len(pgm.stack) - depth
	// See precision comment in typeCover
	if idx >= 0 {
		returns[len(returns)-1] = pgm.stack[idx]
		for i := idx + 1; i < len(pgm.stack); i++ {
			returns[i-idx-1] = pgm.stack[i]
		}
	}
	return anyTypes(depth), returns, nil
}

func typeTxField(pgm *ProgramKnowledge, args []string) (StackTypes, StackTypes, error) {
	if len(args) != 1 {
		return nil, nil, nil
	}
	fs, ok := txnFieldSpecByName[args[0]]
	if !ok {
		return nil, nil, nil
	}
	return StackTypes{fs.ftype}, nil, nil
}

func typeStore(pgm *ProgramKnowledge, args []string) (StackTypes, StackTypes, error) {
	scratchIndex, ok := getImm(args, 0)
	if !ok {
		return nil, nil, nil
	}
	top := len(pgm.stack) - 1
	if top >= 0 {
		pgm.scratchSpace[scratchIndex] = pgm.stack[top]
	}
	return nil, nil, nil
}

func typeStores(pgm *ProgramKnowledge, args []string) (StackTypes, StackTypes, error) {
	top := len(pgm.stack) - 1
	if top < 0 {
		return nil, nil, nil
	}
	for i := range pgm.scratchSpace {
		// We can't know what slot stacktop is being stored in, but we can at least keep the slots that are the same type as stacktop
		if pgm.scratchSpace[i] != pgm.stack[top] {
			pgm.scratchSpace[i] = StackAny
		}
	}
	return nil, nil, nil
}

func typeLoad(pgm *ProgramKnowledge, args []string) (StackTypes, StackTypes, error) {
	scratchIndex, ok := getImm(args, 0)
	if !ok {
		return nil, nil, nil
	}
	return nil, StackTypes{pgm.scratchSpace[scratchIndex]}, nil
}

func typeProto(pgm *ProgramKnowledge, args []string) (StackTypes, StackTypes, error) {
	a, aok := getImm(args, 0)
	_, rok := getImm(args, 1)
	if !aok || !rok {
		return nil, nil, nil
	}

	if len(pgm.stack) != 0 || pgm.bottom != StackAny {
		return nil, nil, fmt.Errorf("proto must be unreachable from previous PC")
	}
	pgm.stack = anyTypes(a)
	pgm.fp = a
	return nil, nil, nil
}

func typeLoads(pgm *ProgramKnowledge, args []string) (StackTypes, StackTypes, error) {
	scratchType := pgm.scratchSpace[0]
	for _, item := range pgm.scratchSpace {
		// If all the scratch slots are one type, then we can say we are loading that type
		if item != scratchType {
			return nil, nil, nil
		}
	}
	return nil, StackTypes{scratchType}, nil
}

func typePopN(pgm *ProgramKnowledge, args []string) (StackTypes, StackTypes, error) {
	n, ok := getImm(args, 0)
	if !ok {
		return nil, nil, nil
	}
	return anyTypes(n), nil, nil
}

func typeDupN(pgm *ProgramKnowledge, args []string) (StackTypes, StackTypes, error) {
	n, ok := getImm(args, 0)
	if !ok {
		return nil, nil, nil
	}
	top := len(pgm.stack) - 1
	if top < 0 {
		return nil, nil, nil
	}

	// `dupn 3` ends up with 4 copies of ToS on top
	copies := make(StackTypes, n+1)
	for i := range copies {
		copies[i] = pgm.stack[top]
	}

	return nil, copies, nil
}

func typePushBytess(pgm *ProgramKnowledge, args []string) (StackTypes, StackTypes, error) {
	types := make(StackTypes, len(args))
	for i := range types {
		types[i] = StackBytes
	}

	return nil, types, nil
}

func typePushInts(pgm *ProgramKnowledge, args []string) (StackTypes, StackTypes, error) {
	types := make(StackTypes, len(args))
	for i := range types {
		types[i] = StackUint64
	}

	return nil, types, nil
}

func joinIntsOnOr(singularTerminator string, list ...int) string {
	if len(list) == 1 {
		switch list[0] {
		case 0:
			return "no " + singularTerminator + "s"
		case 1:
			return "1 " + singularTerminator
		default:
			return fmt.Sprintf("%d %ss", list[0], singularTerminator)
		}
	}
	sort.Ints(list)
	errMsg := ""
	for i, val := range list {
		if i+1 < len(list) {
			errMsg += fmt.Sprintf("%d or ", val)
		} else {
			errMsg += fmt.Sprintf("%d ", val)
		}
	}
	return errMsg + singularTerminator + "s"
}

func pseudoImmediatesError(ops *OpStream, name string, specs map[int]OpSpec) {
	immediateCounts := make([]int, len(specs))
	i := 0
	for numImms := range specs {
		immediateCounts[i] = numImms
		i++
	}
	ops.error(name + " expects " + joinIntsOnOr("immediate argument", immediateCounts...))
}

// getSpec finds the OpSpec we need during assembly based on its name, our current version, and the immediates passed in
// Note getSpec handles both normal OpSpecs and those supplied by versionedPseudoOps
// The returned string is the spec's name, annotated if it was a pseudoOp with no immediates to help disambiguate typetracking errors
func getSpec(ops *OpStream, name string, args []string) (OpSpec, string, bool) {
	pseudoSpecs, ok := ops.versionedPseudoOps[name]
	if ok {
		pseudo, ok := pseudoSpecs[len(args)]
		if !ok {
			// Could be that pseudoOp wants to handle immediates itself so check -1 key
			pseudo, ok = pseudoSpecs[anyImmediates]
			if !ok {
				// Number of immediates supplied did not match any of the pseudoOps of the given name, so we try to construct a mock spec that can be used to track types
				pseudoImmediatesError(ops, name, pseudoSpecs)
				proto, version, ok := mergeProtos(pseudoSpecs)
				if !ok {
					return OpSpec{}, "", false
				}
				pseudo = OpSpec{Name: name, Proto: proto, Version: version, OpDetails: OpDetails{asm: func(*OpStream, *OpSpec, []string) error { return nil }}}
			}
		}
		pseudo.Name = name
		if pseudo.Version > ops.Version {
			ops.errorf("%s opcode with %s was introduced in v%d", pseudo.Name, joinIntsOnOr("immediate", len(args)), pseudo.Version)
		}
		if len(args) == 0 {
			return pseudo, pseudo.Name + " without immediates", true
		}
		return pseudo, pseudo.Name, true
	}
	spec, ok := OpsByName[ops.Version][name]
	if !ok {
		spec, ok = OpsByName[AssemblerMaxVersion][name]
		if ok {
			ops.errorf("%s opcode was introduced in v%d", name, spec.Version)
		} else {
			ops.errorf("unknown opcode: %s", name)
		}
	}
	return spec, spec.Name, ok
}

// pseudoOps allows us to provide convenient ops that mirror existing ops without taking up another opcode. Using "txn" in version 2 and on, for example, determines whether to actually assemble txn or to use txna instead based on the number of immediates.
// Immediates key of -1 means asmfunc handles number of immediates
// These will then get transferred over into a per-opstream versioned table during assembly
const anyImmediates = -1

var pseudoOps = map[string]map[int]OpSpec{
	"int":  {anyImmediates: OpSpec{Name: "int", Proto: proto(":i"), OpDetails: assembler(asmInt)}},
	"byte": {anyImmediates: OpSpec{Name: "byte", Proto: proto(":b"), OpDetails: assembler(asmByte)}},
	// parse basics.Address, actually just another []byte constant
	"addr": {anyImmediates: OpSpec{Name: "addr", Proto: proto(":b"), OpDetails: assembler(asmAddr)}},
	// take a signature, hash it, and take first 4 bytes, actually just another []byte constant
	"method":  {anyImmediates: OpSpec{Name: "method", Proto: proto(":b"), OpDetails: assembler(asmMethod)}},
	"txn":     {1: OpSpec{Name: "txn"}, 2: OpSpec{Name: "txna"}},
	"gtxn":    {2: OpSpec{Name: "gtxn"}, 3: OpSpec{Name: "gtxna"}},
	"gtxns":   {1: OpSpec{Name: "gtxns"}, 2: OpSpec{Name: "gtxnsa"}},
	"extract": {0: OpSpec{Name: "extract3"}, 2: OpSpec{Name: "extract"}},
	"replace": {0: OpSpec{Name: "replace3"}, 1: OpSpec{Name: "replace2"}},
}

func addPseudoDocTags() {
	for name, specs := range pseudoOps {
		for i, spec := range specs {
			if spec.Name == name || i == anyImmediates {
				continue
			}
			msg := fmt.Sprintf("`%s` can be called using `%s` with %s.", spec.Name, name, joinIntsOnOr("immediate", i))
			desc, ok := opDocByName[spec.Name]
			if ok {
				opDocByName[spec.Name] = desc + "<br />" + msg
			} else {
				opDocByName[spec.Name] = msg
			}
		}
	}
}

func init() {
	addPseudoDocTags()
}

// Differentiates between specs in pseudoOps that can be assembled on their own and those that need to grab a different spec
func isFullSpec(spec OpSpec) bool {
	return spec.asm != nil
}

// mergeProtos allows us to support typetracking of pseudo-ops which are given an improper number of immediates
//by creating a new proto that is a combination of all the pseudo-op's possibilities
func mergeProtos(specs map[int]OpSpec) (Proto, uint64, bool) {
	var args StackTypes
	var returns StackTypes
	var minVersion uint64
	i := 0
	for _, spec := range specs {
		if i == 0 {
			args = spec.Arg.Types
			returns = spec.Return.Types
			minVersion = spec.Version
		} else {
			if spec.Version < minVersion {
				minVersion = spec.Version
			}
			if len(args) != len(spec.Arg.Types) || len(returns) != len(spec.Return.Types) {
				return Proto{}, 0, false
			}
			for j := range args {
				if args[j] != spec.Arg.Types[j] {
					args[j] = StackAny
				}
			}
			for j := range returns {
				if returns[j] != spec.Return.Types[j] {
					returns[j] = StackAny
				}
			}
		}
		i++
	}
	return Proto{typedList{args, ""}, typedList{returns, ""}}, minVersion, true
}

func prepareVersionedPseudoTable(version uint64) map[string]map[int]OpSpec {
	m := make(map[string]map[int]OpSpec)
	for name, specs := range pseudoOps {
		m[name] = make(map[int]OpSpec)
		for numImmediates, spec := range specs {
			if isFullSpec(spec) {
				m[name][numImmediates] = spec
				continue
			}
			newSpec, ok := OpsByName[version][spec.Name]
			if ok {
				m[name][numImmediates] = newSpec
			} else {
				m[name][numImmediates] = OpsByName[AssemblerMaxVersion][spec.Name]
			}
		}
	}
	return m
}

type lineError struct {
	Line int
	Err  error
}

func (le lineError) Error() string {
	return fmt.Sprintf("%d: %s", le.Line, le.Err.Error())
}

func (le lineError) Unwrap() error {
	return le.Err
}

func typecheck(expected, got StackType) bool {
	// Some ops push 'any' and we wait for run time to see what it is.
	// Some of those 'any' are based on fields that we _could_ know now but haven't written a more detailed system of typecheck for (yet).
	if expected == StackAny && got == StackNone { // Any is lenient, but stack can't be empty
		return false
	}
	if (expected == StackAny) || (got == StackAny) {
		return true
	}
	return expected == got
}

// newline not included since handled in scanner
var tokenSeparators = [256]bool{'\t': true, ' ': true, ';': true}

func tokensFromLine(line string) []string {
	var tokens []string

	i := 0
	for i < len(line) && tokenSeparators[line[i]] {
		if line[i] == ';' {
			tokens = append(tokens, ";")
		}
		i++
	}

	start := i
	inString := false // tracked to allow spaces and comments inside
	inBase64 := false // tracked to allow '//' inside
	for i < len(line) {
		if !tokenSeparators[line[i]] { // if not space
			switch line[i] {
			case '"': // is a string literal?
				if !inString {
					if i == 0 || i > 0 && tokenSeparators[line[i-1]] {
						inString = true
					}
				} else {
					if line[i-1] != '\\' { // if not escape symbol
						inString = false
					}
				}
			case '/': // is a comment?
				if i < len(line)-1 && line[i+1] == '/' && !inBase64 && !inString {
					if start != i { // if a comment without whitespace
						tokens = append(tokens, line[start:i])
					}
					return tokens
				}
			case '(': // is base64( seq?
				prefix := line[start:i]
				if prefix == "base64" || prefix == "b64" {
					inBase64 = true
				}
			case ')': // is ) as base64( completion
				if inBase64 {
					inBase64 = false
				}
			default:
			}
			i++
			continue
		}

		// we've hit a space, end last token unless inString

		if !inString {
			token := line[start:i]
			tokens = append(tokens, token)
			if line[i] == ';' {
				tokens = append(tokens, ";")
			}
			if inBase64 {
				inBase64 = false
			} else if token == "base64" || token == "b64" {
				inBase64 = true
			}
		}
		i++

		// gobble up consecutive whitespace (but notice semis)
		if !inString {
			for i < len(line) && tokenSeparators[line[i]] {
				if line[i] == ';' {
					tokens = append(tokens, ";")
				}
				i++
			}
			start = i
		}
	}

	// add rest of the string if any
	if start < len(line) {
		tokens = append(tokens, line[start:i])
	}

	return tokens
}

func (ops *OpStream) trace(format string, args ...interface{}) {
	if ops.Trace == nil {
		return
	}
	fmt.Fprintf(ops.Trace, format, args...)
}

func (ops *OpStream) typeErrorf(format string, args ...interface{}) {
	if ops.typeTracking {
		ops.errorf(format, args...)
	}
}

// trackStack checks that the typeStack has `args` on it, then pushes `returns` to it.
func (ops *OpStream) trackStack(args StackTypes, returns StackTypes, instruction []string) {
	// If in deadcode, allow anything. Maybe it's some sort of onchain data.
	if ops.known.deadcode {
		return
	}
	argcount := len(args)
	if argcount > len(ops.known.stack) && ops.known.bottom == StackNone {
		ops.typeErrorf("%s expects %d stack arguments but stack height is %d",
			strings.Join(instruction, " "), argcount, len(ops.known.stack))
	} else {
		firstPop := true
		for i := argcount - 1; i >= 0; i-- {
			argType := args[i]
			stype := ops.known.pop()
			if firstPop {
				firstPop = false
				ops.trace("pops(%s", argType)
			} else {
				ops.trace(", %s", argType)
			}
			if !typecheck(argType, stype) {
				ops.typeErrorf("%s arg %d wanted type %s got %s",
					strings.Join(instruction, " "), i, argType, stype)
			}
		}
		if !firstPop {
			ops.trace(")")
		}
	}

	if len(returns) > 0 {
		ops.known.push(returns...)
		ops.trace(" pushes(%s", returns[0])
		if len(returns) > 1 {
			for _, rt := range returns[1:] {
				ops.trace(", %s", rt)
			}
		}
		ops.trace(")")
	}
}

// nextStatement breaks tokens into two slices at the first semicolon and expands macros along the way.
func nextStatement(ops *OpStream, tokens []string) (current, rest []string) {
	for i := 0; i < len(tokens); i++ {
		token := tokens[i]
		replacement, ok := ops.macros[token]
		if ok {
			tokens = append(tokens[0:i], append(replacement, tokens[i+1:]...)...)
			// backup to handle potential re-expansion of the first token in the expansion
			i--
			continue
		}
		if token == ";" {
			return tokens[:i], tokens[i+1:]
		}
	}
	return tokens, nil
}

type directiveFunc func(*OpStream, []string) error

var directives = map[string]directiveFunc{"pragma": pragma, "define": define}

// assemble reads text from an input and accumulates the program
func (ops *OpStream) assemble(text string) error {
	fin := strings.NewReader(text)
	if ops.Version > LogicVersion && ops.Version != assemblerNoVersion {
		return ops.errorf("Can not assemble version %d", ops.Version)
	}
	scanner := bufio.NewScanner(fin)
	for scanner.Scan() {
		ops.sourceLine++
		line := scanner.Text()
		tokens := tokensFromLine(line)
		if len(tokens) > 0 {
			if first := tokens[0]; first[0] == '#' {
				directive := first[1:]
				if dFunc, ok := directives[directive]; ok {
					_ = dFunc(ops, tokens)
					ops.trace("%3d: %s line\n", ops.sourceLine, first)
				} else {
					ops.errorf("Unknown directive: %s", directive)
				}
				continue
			}
		}
		for current, next := nextStatement(ops, tokens); len(current) > 0 || len(next) > 0; current, next = nextStatement(ops, next) {
			if len(current) == 0 {
				continue
			}
			// we're about to begin processing opcodes, so settle the Version
			if ops.Version == assemblerNoVersion {
				ops.Version = AssemblerDefaultVersion
				_ = ops.recheckMacroNames()
			}
			if ops.versionedPseudoOps == nil {
				ops.versionedPseudoOps = prepareVersionedPseudoTable(ops.Version)
			}
			opstring := current[0]
			if opstring[len(opstring)-1] == ':' {
				labelName := opstring[:len(opstring)-1]
				if _, ok := ops.macros[labelName]; ok {
					ops.errorf("Cannot create label with same name as macro: %s", labelName)
				} else {
					ops.createLabel(opstring[:len(opstring)-1])
				}
				current = current[1:]
				if len(current) == 0 {
					ops.trace("%3d: label only\n", ops.sourceLine)
					continue
				}
				opstring = current[0]
			}
			spec, expandedName, ok := getSpec(ops, opstring, current[1:])
			if ok {
				ops.trace("%3d: %s\t", ops.sourceLine, opstring)
				ops.recordSourceLine()
				if spec.Modes == modeApp {
					ops.HasStatefulOps = true
				}
				args, returns := spec.Arg.Types, spec.Return.Types
				if spec.refine != nil {
					nargs, nreturns, err := spec.refine(&ops.known, current[1:])
					if err != nil {
						ops.typeErrorf("%w", err)
					}
					if nargs != nil {
						args = nargs
					}
					if nreturns != nil {
						returns = nreturns
					}
				}
				ops.trackStack(args, returns, append([]string{expandedName}, current[1:]...))
				spec.asm(ops, &spec, current[1:]) //nolint:errcheck // ignore error and continue, to collect more errors

				if spec.deadens() { // An unconditional branch deadens the following code
					ops.known.deaden()
				}
				if spec.Name == "callsub" {
					// since retsub comes back to the callsub, it is an entry point like a label
					ops.known.label()
				}
			}
			ops.trace("\n")
			continue
		}
	}

	if err := scanner.Err(); err != nil {
		if errors.Is(err, bufio.ErrTooLong) {
			err = errors.New("line too long")
		}
		ops.error(err)
	}

	// backward compatibility: do not allow jumps past last instruction in v1
	if ops.Version <= 1 {
		for label, dest := range ops.labels {
			if dest == ops.pending.Len() {
				ops.errorf("label %#v is too far away", label)
			}
		}
	}

	if ops.Version >= optimizeConstantsEnabledVersion {
		ops.optimizeIntcBlock()
		ops.optimizeBytecBlock()
	}

	ops.resolveLabels()
	program := ops.prependCBlocks()
	if ops.Errors != nil {
		l := len(ops.Errors)
		if l == 1 {
			return errors.New("1 error")
		}
		return fmt.Errorf("%d errors", l)
	}
	ops.Program = program
	return nil
}

func (ops *OpStream) cycle(macro string, previous ...string) bool {
	replacement, ok := ops.macros[macro]
	if !ok {
		return false
	}
	if len(previous) > 0 && macro == previous[0] {
		ops.errorf("Macro cycle discovered: %s", strings.Join(append(previous, macro), " -> "))
		return true
	}
	for _, token := range replacement {
		if ops.cycle(token, append(previous, macro)...) {
			return true
		}
	}
	return false
}

// recheckMacroNames goes through previously defined macros and ensures they
// don't use opcodes/fields from newly obtained version. Therefore it repeats
// some checks that don't need to be repeated, in the interest of simplicity.
func (ops *OpStream) recheckMacroNames() error {
	errored := false
	for macroName := range ops.macros {
		err := checkMacroName(macroName, ops.Version, ops.labels)
		if err != nil {
			delete(ops.macros, macroName)
			ops.error(err)
			errored = true
		}
	}
	if errored {
		return errors.New("version is incompatible with defined macros")
	}
	return nil
}

var otherAllowedChars = [256]bool{'+': true, '-': true, '*': true, '/': true, '^': true, '%': true, '&': true, '|': true, '~': true, '!': true, '>': true, '<': true, '=': true, '?': true, '_': true}

func checkMacroName(macroName string, version uint64, labels map[string]int) error {
	var firstRune rune
	var secondRune rune
	count := 0
	for _, r := range macroName {
		if count == 0 {
			firstRune = r
		} else if count == 1 {
			secondRune = r
		}
		if !unicode.IsLetter(r) && !unicode.IsDigit(r) && !otherAllowedChars[r] {
			return fmt.Errorf("%s character not allowed in macro name", string(r))
		}
		count++
	}
	if unicode.IsDigit(firstRune) {
		return fmt.Errorf("Cannot begin macro name with number: %s", macroName)
	}
	if len(macroName) > 1 && (firstRune == '-' || firstRune == '+') {
		if unicode.IsDigit(secondRune) {
			return fmt.Errorf("Cannot begin macro name with number: %s", macroName)
		}
	}
	// Note parentheses are not allowed characters, so we don't have to check for b64(AAA) syntax
	if macroName == "b64" || macroName == "base64" {
		return fmt.Errorf("Cannot use %s as macro name", macroName)
	}
	if macroName == "b32" || macroName == "base32" {
		return fmt.Errorf("Cannot use %s as macro name", macroName)
	}
	_, isTxnType := txnTypeMap[macroName]
	_, isOnCompletion := onCompletionMap[macroName]
	if isTxnType || isOnCompletion {
		return fmt.Errorf("Named constants cannot be used as macro names: %s", macroName)
	}
	if _, ok := pseudoOps[macroName]; ok {
		return fmt.Errorf("Macro names cannot be pseudo-ops: %s", macroName)
	}
	if version != assemblerNoVersion {
		if _, ok := OpsByName[version][macroName]; ok {
			return fmt.Errorf("Macro names cannot be opcodes: %s", macroName)
		}
		if fieldNames[version][macroName] {
			return fmt.Errorf("Macro names cannot be field names: %s", macroName)
		}
	}
	if _, ok := labels[macroName]; ok {
		return fmt.Errorf("Labels cannot be used as macro names: %s", macroName)
	}
	return nil
}

func define(ops *OpStream, tokens []string) error {
	if tokens[0] != "#define" {
		return ops.errorf("invalid syntax: %s", tokens[0])
	}
	if len(tokens) < 3 {
		return ops.errorf("define directive requires a name and body")
	}
	name := tokens[1]
	err := checkMacroName(name, ops.Version, ops.labels)
	if err != nil {
		return ops.error(err)
	}
	saved, ok := ops.macros[name]
	ops.macros[name] = tokens[2:len(tokens):len(tokens)]
	if ops.cycle(tokens[1]) {
		if ok {
			ops.macros[tokens[1]] = saved
		} else {
			delete(ops.macros, tokens[1])
		}
	}
	return nil
}

func pragma(ops *OpStream, tokens []string) error {
	if tokens[0] != "#pragma" {
		return ops.errorf("invalid syntax: %s", tokens[0])
	}
	if len(tokens) < 2 {
		return ops.error("empty pragma")
	}
	key := tokens[1]
	switch key {
	case "version":
		if len(tokens) < 3 {
			return ops.error("no version value")
		}
		value := tokens[2]
		var ver uint64
		if ops.pending.Len() > 0 {
			return ops.error("#pragma version is only allowed before instructions")
		}
		ver, err := strconv.ParseUint(value, 0, 64)
		if err != nil {
			return ops.errorf("bad #pragma version: %#v", value)
		}
		if ver > AssemblerMaxVersion {
			return ops.errorf("unsupported version: %d", ver)
		}

		// We initialize Version with assemblerNoVersion as a marker for
		// non-specified version because version 0 is valid
		// version for v1.
		if ops.Version == assemblerNoVersion {
			ops.Version = ver
			return ops.recheckMacroNames()
		}
		if ops.Version != ver {
			return ops.errorf("version mismatch: assembling v%d with v%d assembler", ver, ops.Version)
		}
		// ops.Version is already correct, or needed to be upped.
		return nil
	case "typetrack":
		if len(tokens) < 3 {
			return ops.error("no typetrack value")
		}
		value := tokens[2]
		on, err := strconv.ParseBool(value)
		if err != nil {
			return ops.errorf("bad #pragma typetrack: %#v", value)
		}
		prev := ops.typeTracking
		if !prev && on {
			ops.known.reset()
		}
		ops.typeTracking = on

		return nil
	default:
		return ops.errorf("unsupported pragma directive: %#v", key)
	}
}

func (ops *OpStream) resolveLabels() {
	saved := ops.sourceLine
	raw := ops.pending.Bytes()
	reported := make(map[string]bool)
	for _, lr := range ops.labelReferences {
		ops.sourceLine = lr.sourceLine // so errors get reported where the label was used
		dest, ok := ops.labels[lr.label]
		if !ok {
			if !reported[lr.label] {
				ops.errorf("reference to undefined label %#v", lr.label)
			}
			reported[lr.label] = true
			continue
		}

		// All branch targets are encoded as 2 offset bytes. The destination is relative to the end of the
		// instruction they appear in, which is available in lr.offsetPostion
		if ops.Version < backBranchEnabledVersion && dest < lr.offsetPosition {
			ops.errorf("label %#v is a back reference, back jump support was introduced in v4", lr.label)
			continue
		}
		jump := dest - lr.offsetPosition
		if jump > 0x7fff {
			ops.errorf("label %#v is too far away", lr.label)
			continue
		}
		raw[lr.position] = uint8(jump >> 8)
		raw[lr.position+1] = uint8(jump & 0x0ff)
	}
	ops.pending = *bytes.NewBuffer(raw)
	ops.sourceLine = saved
}

// AssemblerDefaultVersion what version of code do we emit by default
// AssemblerDefaultVersion is set to 1 on puprose
// to prevent accidental building of v1 official templates with version 2
// because these templates are not aware of rekeying.
const AssemblerDefaultVersion = 1

// AssemblerMaxVersion is a maximum supported assembler version
const AssemblerMaxVersion = LogicVersion
const assemblerNoVersion = (^uint64(0))

// replaceBytes returns a slice that is the same as s, except the range starting
// at index with length originalLen is replaced by newBytes. The returned slice
// may be the same as s, or it may be a new slice
func replaceBytes(s []byte, index, originalLen int, newBytes []byte) []byte {
	prefix := s[:index]
	suffix := s[index+originalLen:]

	// if we can fit the new bytes into the existing slice, no need to create a
	// new one
	if len(newBytes) <= originalLen {
		copy(s[index:], newBytes)
		copy(s[index+len(newBytes):], suffix)
		return s[:len(s)+len(newBytes)-originalLen]
	}

	replaced := make([]byte, len(prefix)+len(newBytes)+len(suffix))
	copy(replaced, prefix)
	copy(replaced[index:], newBytes)
	copy(replaced[index+len(newBytes):], suffix)

	return replaced
}

// optimizeIntcBlock rewrites the existing intcblock and the ops that reference
// it to reduce code size. This is achieved by ordering the intcblock from most
// frequently referenced constants to least frequently referenced, since the
// first 4 constant can use the intc_X ops to save space. Additionally, any
// ints with a reference of 1 are taken out of the intcblock and instead created
// with the pushint op.
//
// This function only optimizes constants introduces by the int pseudo-op, not
// preexisting intcblocks in the code.
func (ops *OpStream) optimizeIntcBlock() error {
	if ops.cntIntcBlock > 0 {
		// don't optimize an existing intcblock, only int pseudo-ops
		return nil
	}

	constBlock := make([]interface{}, len(ops.intc))
	for i, value := range ops.intc {
		constBlock[i] = value
	}

	constRefs := make([]constReference, len(ops.intcRefs))
	for i, ref := range ops.intcRefs {
		constRefs[i] = ref
	}

	// remove all intcRefs here so that optimizeConstants does not alter them
	// when it fixes indexes into ops.pending
	ops.intcRefs = nil

	optimizedIntc, err := ops.optimizeConstants(constRefs, constBlock)

	if err != nil {
		return err
	}

	ops.intc = make([]uint64, len(optimizedIntc))
	for i, value := range optimizedIntc {
		ops.intc[i] = value.(uint64)
	}

	return nil
}

// optimizeBytecBlock rewrites the existing bytecblock and the ops that
// reference it to reduce code size. This is achieved by ordering the bytecblock
// from most frequently referenced constants to least frequently referenced,
// since the first 4 constant can use the bytec_X ops to save space.
// Additionally, any bytes with a reference of 1 are taken out of the bytecblock
// and instead created with the pushbytes op.
//
// This function only optimizes constants introduces by the byte or addr
// pseudo-ops, not preexisting bytecblocks in the code.
func (ops *OpStream) optimizeBytecBlock() error {
	if ops.cntBytecBlock > 0 {
		// don't optimize an existing bytecblock, only byte/addr pseudo-ops
		return nil
	}

	constBlock := make([]interface{}, len(ops.bytec))
	for i, value := range ops.bytec {
		constBlock[i] = value
	}

	constRefs := make([]constReference, len(ops.bytecRefs))
	for i, ref := range ops.bytecRefs {
		constRefs[i] = ref
	}

	// remove all bytecRefs here so that optimizeConstants does not alter them
	// when it fixes indexes into ops.pending
	ops.bytecRefs = nil

	optimizedBytec, err := ops.optimizeConstants(constRefs, constBlock)

	if err != nil {
		return err
	}

	ops.bytec = make([][]byte, len(optimizedBytec))
	for i, value := range optimizedBytec {
		ops.bytec[i] = value.([]byte)
	}

	return nil
}

// optimizeConstants optimizes a given constant block and the ops that reference
// it to reduce code size. This is achieved by ordering the constant block from
// most frequently referenced constants to least frequently referenced, since
// the first 4 constant can use a special opcode to save space. Additionally,
// any constants with a reference of 1 are taken out of the constant block and
// instead referenced with an immediate op.
func (ops *OpStream) optimizeConstants(refs []constReference, constBlock []interface{}) (optimizedConstBlock []interface{}, err error) {
	type constFrequency struct {
		value interface{}
		freq  int
	}

	freqs := make([]constFrequency, len(constBlock))

	for i, value := range constBlock {
		freqs[i].value = value
	}

	for _, ref := range refs {
		found := false
		for i := range freqs {
			if ref.valueEquals(freqs[i].value) {
				freqs[i].freq++
				found = true
				break
			}
		}
		if !found {
			err = ops.lineErrorf(ops.OffsetToLine[ref.getPosition()], "Value not found in constant block: %v", ref.getValue())
			return
		}
	}

	for _, f := range freqs {
		if f.freq == 0 {
			err = ops.errorf("Member of constant block is not used: %v", f.value)
			return
		}
	}

	// sort values by greatest to smallest frequency
	// since we're using a stable sort, constants with the same frequency
	// will retain their current ordering (i.e. first referenced, first in constant block)
	sort.SliceStable(freqs, func(i, j int) bool {
		return freqs[i].freq > freqs[j].freq
	})

	// sort refs from last to first
	// this way when we iterate through them and potentially change the size of the assembled
	// program, the later positions will not affect the indexes of the earlier positions
	sort.Slice(refs, func(i, j int) bool {
		return refs[i].getPosition() > refs[j].getPosition()
	})

	raw := ops.pending.Bytes()
	for _, ref := range refs {
		singleton := false
		newIndex := -1
		for i, f := range freqs {
			if ref.valueEquals(f.value) {
				singleton = f.freq == 1
				newIndex = i
				break
			}
		}
		if newIndex == -1 {
			return nil, ops.lineErrorf(ops.OffsetToLine[ref.getPosition()], "Value not found in constant block: %v", ref.getValue())
		}

		newBytes := ref.makeNewReference(ops, singleton, newIndex)
		var currentBytesLen int
		currentBytesLen, err = ref.length(ops, raw)
		if err != nil {
			return
		}

		positionDelta := len(newBytes) - currentBytesLen
		position := ref.getPosition()
		raw = replaceBytes(raw, position, currentBytesLen, newBytes)

		// update all indexes into ops.pending that have been shifted by the above line

		// This is a huge optimization for long repetitive programs. Takes
		// BenchmarkUintMath from 160sec to 19s.
		if positionDelta == 0 {
			continue
		}

		for i := range ops.intcRefs {
			if ops.intcRefs[i].position > position {
				ops.intcRefs[i].position += positionDelta
			}
		}

		for i := range ops.bytecRefs {
			if ops.bytecRefs[i].position > position {
				ops.bytecRefs[i].position += positionDelta
			}
		}

		for label := range ops.labels {
			if ops.labels[label] > position {
				ops.labels[label] += positionDelta
			}
		}

		for i := range ops.labelReferences {
			if ops.labelReferences[i].position > position {
				ops.labelReferences[i].position += positionDelta
				ops.labelReferences[i].offsetPosition += positionDelta
			}
		}

		fixedOffsetsToLine := make(map[int]int, len(ops.OffsetToLine))
		for pos, sourceLine := range ops.OffsetToLine {
			if pos > position {
				fixedOffsetsToLine[pos+positionDelta] = sourceLine
			} else {
				fixedOffsetsToLine[pos] = sourceLine
			}
		}
		ops.OffsetToLine = fixedOffsetsToLine
	}

	ops.pending = *bytes.NewBuffer(raw)

	optimizedConstBlock = make([]interface{}, 0)
	for _, f := range freqs {
		if f.freq == 1 {
			break
		}
		optimizedConstBlock = append(optimizedConstBlock, f.value)
	}

	return
}

// prependCBlocks completes the assembly by inserting cblocks if needed.
func (ops *OpStream) prependCBlocks() []byte {
	var scratch [binary.MaxVarintLen64]byte
	prebytes := bytes.Buffer{}
	vlen := binary.PutUvarint(scratch[:], ops.Version)
	prebytes.Write(scratch[:vlen])
	if len(ops.intc) > 0 && ops.cntIntcBlock == 0 {
		prebytes.WriteByte(OpsByName[ops.Version]["intcblock"].Opcode)
		vlen := binary.PutUvarint(scratch[:], uint64(len(ops.intc)))
		prebytes.Write(scratch[:vlen])
		for _, iv := range ops.intc {
			vlen = binary.PutUvarint(scratch[:], iv)
			prebytes.Write(scratch[:vlen])
		}
	}
	if len(ops.bytec) > 0 && ops.cntBytecBlock == 0 {
		prebytes.WriteByte(OpsByName[ops.Version]["bytecblock"].Opcode)
		vlen := binary.PutUvarint(scratch[:], uint64(len(ops.bytec)))
		prebytes.Write(scratch[:vlen])
		for _, bv := range ops.bytec {
			vlen = binary.PutUvarint(scratch[:], uint64(len(bv)))
			prebytes.Write(scratch[:vlen])
			prebytes.Write(bv)
		}
	}

	pbl := prebytes.Len()
	outl := ops.pending.Len()
	out := make([]byte, pbl+outl)
	pl, err := prebytes.Read(out)
	if pl != pbl || err != nil {
		ops.errorf("wat: %d prebytes, %d to buffer? err=%w", pbl, pl, err)
		return nil
	}
	ol, err := ops.pending.Read(out[pl:])
	if ol != outl || err != nil {
		ops.errorf("%d program bytes but %d to buffer. err=%w", outl, ol, err)
		return nil
	}

	// fixup offset to line mapping
	newOffsetToLine := make(map[int]int, len(ops.OffsetToLine))
	for o, l := range ops.OffsetToLine {
		newOffsetToLine[o+pbl] = l
	}
	ops.OffsetToLine = newOffsetToLine

	return out
}

func (ops *OpStream) error(problem interface{}) error {
	return ops.lineError(ops.sourceLine, problem)
}

func (ops *OpStream) lineError(line int, problem interface{}) error {
	var err lineError
	switch p := problem.(type) {
	case string:
		err = lineError{Line: line, Err: errors.New(p)}
	case error:
		err = lineError{Line: line, Err: p}
	default:
		err = lineError{Line: line, Err: fmt.Errorf("%#v", p)}
	}
	ops.Errors = append(ops.Errors, err)
	return err
}

func (ops *OpStream) errorf(format string, a ...interface{}) error {
	return ops.error(fmt.Errorf(format, a...))
}

func (ops *OpStream) lineErrorf(line int, format string, a ...interface{}) error {
	return ops.lineError(line, fmt.Errorf(format, a...))
}

func (ops *OpStream) warn(problem interface{}) error {
	var le *lineError
	switch p := problem.(type) {
	case string:
		le = &lineError{Line: ops.sourceLine, Err: errors.New(p)}
	case error:
		le = &lineError{Line: ops.sourceLine, Err: p}
	default:
		le = &lineError{Line: ops.sourceLine, Err: fmt.Errorf("%#v", p)}
	}
	warning := fmt.Errorf("warning: %w", le)
	ops.Warnings = append(ops.Warnings, warning)
	return warning
}
func (ops *OpStream) warnf(format string, a ...interface{}) error {
	return ops.warn(fmt.Errorf(format, a...))
}

// ReportProblems issues accumulated warnings and outputs errors to an io.Writer.
func (ops *OpStream) ReportProblems(fname string, writer io.Writer) {
	for i, e := range ops.Errors {
		if i > 9 {
			break
		}
		if fname == "" {
			fmt.Fprintf(writer, "%s\n", e)
		} else {
			fmt.Fprintf(writer, "%s: %s\n", fname, e)
		}
	}
	for i, w := range ops.Warnings {
		if i > 9 {
			break
		}
		if fname == "" {
			fmt.Fprintf(writer, "%s\n", w)
		} else {
			fmt.Fprintf(writer, "%s: %s\n", fname, w)
		}
	}
}

// AssembleString takes an entire program in a string and assembles it to bytecode using AssemblerDefaultVersion
func AssembleString(text string) (*OpStream, error) {
	return AssembleStringWithVersion(text, assemblerNoVersion)
}

// AssembleStringWithVersion takes an entire program in a string and
// assembles it to bytecode using the assembler version specified.  If
// version is assemblerNoVersion it uses #pragma version or fallsback
// to AssemblerDefaultVersion.  OpStream is returned to allow access
// to warnings, (multiple) errors, or the PC to source line mapping.
// Note that AssemblerDefaultVersion is not the latest supported version,
// and therefore we might need to pass in explicitly a higher version.
func AssembleStringWithVersion(text string, version uint64) (*OpStream, error) {
	ops := newOpStream(version)
	err := ops.assemble(text)
	return &ops, err
}

type disassembleState struct {
	program []byte
	pc      int
	out     io.Writer

	numericTargets bool
	labelCount     int
	pendingLabels  map[int]string

	// If we find a (back) jump to a label we did not generate (because we
	// didn't know it was needed yet), rerun is set to true, and we make a
	// second attempt to disassemble once the first attempt is done. The second
	// attempt retains all the labels found in the first pass.  In effect, the
	// first attempt simply collects jump target labels for the second pass.
	rerun bool

	nextpc int

	intc  []uint64
	bytec [][]byte
}

func (dis *disassembleState) putLabel(label string, target int) {
	if dis.pendingLabels == nil {
		dis.pendingLabels = make(map[int]string)
	}
	dis.pendingLabels[target] = label
	if target <= dis.pc {
		dis.rerun = true
	}
}

func (dis *disassembleState) outputLabelIfNeeded() (err error) {
	if label, hasLabel := dis.pendingLabels[dis.pc]; hasLabel {
		_, err = fmt.Fprintf(dis.out, "%s:\n", label)
	}
	return
}

// disassemble a single opcode at program[pc] according to spec
func disassemble(dis *disassembleState, spec *OpSpec) (string, error) {
	out := spec.Name
	pc := dis.pc + 1
	for _, imm := range spec.OpDetails.Immediates {
		out += " "
		switch imm.kind {
		case immByte, immInt8:
			if pc >= len(dis.program) {
				return "", fmt.Errorf("program end while reading immediate %s for %s",
					imm.Name, spec.Name)
			}
			b := dis.program[pc]
			if imm.Group != nil {
				if int(b) >= len(imm.Group.Names) {
					return "", fmt.Errorf("invalid immediate %s for %s: %d", imm.Name, spec.Name, b)
				}
				name := imm.Group.Names[b]
				if name == "" {
					return "", fmt.Errorf("invalid immediate %s for %s: %d", imm.Name, spec.Name, b)
				}
				out += name
			} else {
				if imm.kind == immByte {
					out += fmt.Sprintf("%d", b)
				} else if imm.kind == immInt8 {
					out += fmt.Sprintf("%d", int8(b))
				}
			}
			if spec.Name == "intc" && int(b) < len(dis.intc) {
				out += fmt.Sprintf(" // %d", dis.intc[b])
			}
			if spec.Name == "bytec" && int(b) < len(dis.bytec) {
				out += fmt.Sprintf(" // %s", guessByteFormat(dis.bytec[b]))
			}

			pc++
		case immLabel:
			offset := decodeBranchOffset(dis.program, pc)
			target := offset + pc + 2
			var label string
			if dis.numericTargets {
				label = fmt.Sprintf("%d", target)
			} else {
				if known, ok := dis.pendingLabels[target]; ok {
					label = known
				} else {
					dis.labelCount++
					label = fmt.Sprintf("label%d", dis.labelCount)
					dis.putLabel(label, target)
				}
			}
			out += label
			pc += 2
		case immInt:
			val, bytesUsed := binary.Uvarint(dis.program[pc:])
			if bytesUsed <= 0 {
				return "", fmt.Errorf("could not decode immediate %s for %s", imm.Name, spec.Name)
			}
			out += fmt.Sprintf("%d", val)
			pc += bytesUsed
		case immBytes:
			length, bytesUsed := binary.Uvarint(dis.program[pc:])
			if bytesUsed <= 0 {
				return "", fmt.Errorf("could not decode immediate %s for %s", imm.Name, spec.Name)
			}
			pc += bytesUsed
			end := uint64(pc) + length
			if end > uint64(len(dis.program)) || end < uint64(pc) {
				return "", fmt.Errorf("could not decode immediate %s for %s", imm.Name, spec.Name)
			}
			constant := dis.program[pc:end]
			out += fmt.Sprintf("0x%s // %s", hex.EncodeToString(constant), guessByteFormat(constant))
			pc = int(end)
		case immInts:
			intc, nextpc, err := parseIntImmArgs(dis.program, pc)
			if err != nil {
				return "", err
			}

			dis.intc = intc
			for i, iv := range intc {
				if i != 0 {
					out += " "
				}
				out += fmt.Sprintf("%d", iv)
			}
			pc = nextpc
		case immBytess:
			bytec, nextpc, err := parseByteImmArgs(dis.program, pc)
			if err != nil {
				return "", err
			}
			dis.bytec = bytec
			for i, bv := range bytec {
				if i != 0 {
					out += " "
				}
				out += fmt.Sprintf("0x%s", hex.EncodeToString(bv))
			}
			pc = nextpc
		case immLabels:
			targets, nextpc, err := parseSwitch(dis.program, pc)
			if err != nil {
				return "", err
			}

			var labels []string
			for _, target := range targets {
				var label string
				if dis.numericTargets {
					label = fmt.Sprintf("%d", target)
				} else {
					if known, ok := dis.pendingLabels[target]; ok {
						label = known
					} else {
						dis.labelCount++
						label = fmt.Sprintf("label%d", dis.labelCount)
						dis.putLabel(label, target)
					}
				}
				labels = append(labels, label)
			}
			out += strings.Join(labels, " ")
			pc = nextpc
		default:
			return "", fmt.Errorf("unknown immKind %d", imm.kind)
		}
	}

	if strings.HasPrefix(spec.Name, "intc_") {
		b := spec.Name[len(spec.Name)-1] - byte('0')
		if int(b) < len(dis.intc) {
			out += fmt.Sprintf(" // %d", dis.intc[b])
		}
	}
	if strings.HasPrefix(spec.Name, "bytec_") {
		b := spec.Name[len(spec.Name)-1] - byte('0')
		if int(b) < len(dis.bytec) {
			out += fmt.Sprintf(" // %s", guessByteFormat(dis.bytec[b]))
		}
	}
	dis.nextpc = pc
	return out, nil
}

var errShortIntImmArgs = errors.New("const int list ran past end of program")
var errTooManyIntc = errors.New("const int list with too many items")

func parseIntImmArgs(program []byte, pos int) (intc []uint64, nextpc int, err error) {
	numInts, bytesUsed := binary.Uvarint(program[pos:])
	if bytesUsed <= 0 {
		err = fmt.Errorf("could not decode length of int list at pc=%d", pos)
		return
	}
	pos += bytesUsed
	if numInts > uint64(len(program)) {
		err = errTooManyIntc
		return
	}
	intc = make([]uint64, numInts)
	for i := uint64(0); i < numInts; i++ {
		if pos >= len(program) {
			err = errShortIntImmArgs
			return
		}
		intc[i], bytesUsed = binary.Uvarint(program[pos:])
		if bytesUsed <= 0 {
			err = fmt.Errorf("could not decode int const[%d] at pc=%d", i, pos)
			return
		}
		pos += bytesUsed
	}
	nextpc = pos
	return
}

func checkIntImmArgs(cx *EvalContext) error {
	var err error
	_, cx.nextpc, err = parseIntImmArgs(cx.program, cx.pc+1)
	return err
}

var errShortByteImmArgs = errors.New("const bytes list ran past end of program")
var errTooManyItems = errors.New("const bytes list with too many items")

func parseByteImmArgs(program []byte, pos int) (bytec [][]byte, nextpc int, err error) {
	numItems, bytesUsed := binary.Uvarint(program[pos:])
	if bytesUsed <= 0 {
		err = fmt.Errorf("could not decode length of bytes list at pc=%d", pos)
		return
	}
	pos += bytesUsed
	if numItems > uint64(len(program)) {
		err = errTooManyItems
		return
	}
	bytec = make([][]byte, numItems)
	for i := uint64(0); i < numItems; i++ {
		if pos >= len(program) {
			err = errShortByteImmArgs
			return
		}
		itemLen, bytesUsed := binary.Uvarint(program[pos:])
		if bytesUsed <= 0 {
			err = fmt.Errorf("could not decode []byte const[%d] at pc=%d", i, pos)
			return
		}
		pos += bytesUsed
		if pos >= len(program) {
			err = errShortByteImmArgs
			return
		}
		end := uint64(pos) + itemLen
		if end > uint64(len(program)) || end < uint64(pos) {
			err = errShortByteImmArgs
			return
		}
		bytec[i] = program[pos : pos+int(itemLen)]
		pos += int(itemLen)
	}
	nextpc = pos
	return
}

func checkByteImmArgs(cx *EvalContext) error {
	var err error
	_, cx.nextpc, err = parseByteImmArgs(cx.program, cx.pc+1)
	return err
}

func parseSwitch(program []byte, pos int) (targets []int, nextpc int, err error) {
	numOffsets := int(program[pos])
	pos++
	end := pos + 2*numOffsets // end of op: offset is applied to this position
	for i := 0; i < numOffsets; i++ {
		offset := decodeBranchOffset(program, pos)
		target := end + offset
		targets = append(targets, target)
		pos += 2
	}
	nextpc = pos
	return
}

func allPrintableASCII(bytes []byte) bool {
	for _, b := range bytes {
		if b < 32 || b > 126 {
			return false
		}
	}
	return true
}
func guessByteFormat(bytes []byte) string {
	var addr basics.Address

	if len(bytes) == len(addr) {
		copy(addr[:], bytes[:])
		return fmt.Sprintf("addr %s", addr)
	}
	if allPrintableASCII(bytes) {
		return fmt.Sprintf("%#v", string(bytes))
	}
	return "0x" + hex.EncodeToString(bytes)
}

type disInfo struct {
	pcOffset       []PCOffset
	hasStatefulOps bool
}

// disassembleInstrumented is like Disassemble, but additionally
// returns where each program counter value maps in the
// disassembly. If the labels names are known, they may be passed in.
// When doing so, labels for all jump targets must be provided.
func disassembleInstrumented(program []byte, labels map[int]string) (text string, ds disInfo, err error) {
	out := strings.Builder{}
	dis := disassembleState{program: program, out: &out, pendingLabels: labels}
	version, vlen := binary.Uvarint(program)
	if vlen <= 0 {
		fmt.Fprintf(dis.out, "// invalid version\n")
		text = out.String()
		return
	}
	if version > LogicVersion {
		fmt.Fprintf(dis.out, "// unsupported version %d\n", version)
		text = out.String()
		return
	}
	fmt.Fprintf(dis.out, "#pragma version %d\n", version)
	dis.pc = vlen
	for dis.pc < len(program) {
		err = dis.outputLabelIfNeeded()
		if err != nil {
			return
		}
		op := opsByOpcode[version][program[dis.pc]]
		if op.Modes == modeApp {
			ds.hasStatefulOps = true
		}
		if op.Name == "" {
			ds.pcOffset = append(ds.pcOffset, PCOffset{dis.pc, out.Len()})
			msg := fmt.Sprintf("invalid opcode %02x at pc=%d", program[dis.pc], dis.pc)
			out.WriteString(msg)
			out.WriteRune('\n')
			text = out.String()
			err = errors.New(msg)
			return
		}

		// ds.pcOffset tracks where in the output each opcode maps to assembly
		ds.pcOffset = append(ds.pcOffset, PCOffset{dis.pc, out.Len()})

		// Actually do the disassembly
		var line string
		line, err = disassemble(&dis, &op)
		if err != nil {
			return
		}
		out.WriteString(line)
		out.WriteRune('\n')
		dis.pc = dis.nextpc
	}
	err = dis.outputLabelIfNeeded()
	if err != nil {
		return
	}

	text = out.String()

	if dis.rerun {
		if labels != nil {
			err = errors.New("rerun even though we had labels")
			return
		}
		return disassembleInstrumented(program, dis.pendingLabels)
	}
	return
}

// Disassemble produces a text form of program bytes.
// AssembleString(Disassemble()) should result in the same program bytes.
func Disassemble(program []byte) (text string, err error) {
	text, _, err = disassembleInstrumented(program, nil)
	return
}

// HasStatefulOps checks if the program has stateful opcodes
func HasStatefulOps(program []byte) (bool, error) {
	_, ds, err := disassembleInstrumented(program, nil)
	return ds.hasStatefulOps, err
}<|MERGE_RESOLUTION|>--- conflicted
+++ resolved
@@ -269,11 +269,8 @@
 		OffsetToLine: make(map[int]int),
 		typeTracking: true,
 		Version:      version,
-<<<<<<< HEAD
 		macros:       make(map[string][]string),
-=======
 		known:        ProgramKnowledge{fp: -1},
->>>>>>> fa779375
 	}
 
 	for i := range o.known.scratchSpace {
