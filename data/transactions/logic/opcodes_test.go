// Copyright (C) 2019-2021 Algorand, Inc.
// This file is part of go-algorand
//
// go-algorand is free software: you can redistribute it and/or modify
// it under the terms of the GNU Affero General Public License as
// published by the Free Software Foundation, either version 3 of the
// License, or (at your option) any later version.
//
// go-algorand is distributed in the hope that it will be useful,
// but WITHOUT ANY WARRANTY; without even the implied warranty of
// MERCHANTABILITY or FITNESS FOR A PARTICULAR PURPOSE.  See the
// GNU Affero General Public License for more details.
//
// You should have received a copy of the GNU Affero General Public License
// along with go-algorand.  If not, see <https://www.gnu.org/licenses/>.

package logic

import (
	"fmt"
	"reflect"
	"testing"

	"github.com/stretchr/testify/require"
)

func TestOpSpecs(t *testing.T) {
	t.Parallel()

	for _, spec := range OpSpecs {
		require.NotEmpty(t, spec.opSize, spec)
	}
}

func (os *OpSpec) equals(oso *OpSpec) bool {
	if os.Opcode != oso.Opcode {
		return false
	}
	if os.Name != oso.Name {
		return false
	}
	if !reflect.DeepEqual(os.Args, oso.Args) {
		return false
	}
	if !reflect.DeepEqual(os.Returns, oso.Returns) {
		return false
	}
	if os.Version != oso.Version {
		return false
	}
	if os.Modes != oso.Modes {
		return false
	}

	return true
}

func TestOpcodesByVersionReordered(t *testing.T) {

	// Make a copy to restore to the original
	OpSpecsOrig := make([]OpSpec, len(OpSpecs))
	for idx, opspec := range OpSpecs {
		cp := opspec
		OpSpecsOrig[idx] = cp
	}
	defer func() {
		OpSpecs = OpSpecsOrig
	}()

	// To test the case where a newer version opcode is before an older version
	// Change the order of opcode 0x01 so that version 2 comes before version 1
	tmp := OpSpecs[1]
	OpSpecs[1] = OpSpecs[4]
	OpSpecs[4] = tmp

	t.Run("TestOpcodesByVersion", TestOpcodesByVersion)
}

func TestOpcodesByVersion(t *testing.T) {
	// Make a copy of the OpSpecs to check if OpcodesByVersion will change it
	OpSpecs2 := make([]OpSpec, len(OpSpecs))
	for idx, opspec := range OpSpecs {
		cp := opspec
		OpSpecs2[idx] = cp
	}

	opSpecs := make([][]OpSpec, LogicVersion)
	for v := uint64(1); v <= LogicVersion; v++ {
		t.Run(fmt.Sprintf("v=%d", v), func(t *testing.T) {
			opSpecs[v-1] = OpcodesByVersion(v)
			isOk := true
			for i := 0; i < len(opSpecs[v-1])-1; i++ {
				cur := opSpecs[v-1][i]
				next := opSpecs[v-1][i+1]
				// check duplicates
				if cur.Opcode == next.Opcode {
					isOk = false
					break
				}
				// check sorted
				if cur.Opcode > next.Opcode {
					isOk = false
					break
				}

			}
			require.True(t, isOk)
		})
	}
	require.Greater(t, len(opSpecs[1]), len(opSpecs[0]))

	for idx, opspec := range OpSpecs {
		require.True(t, opspec.equals(&OpSpecs2[idx]))
	}
}

func TestOpcodesVersioningV2(t *testing.T) {
	t.Parallel()

	require.Equal(t, 4, len(opsByOpcode))
	require.Equal(t, 4, len(opsByName))

	// ensure v0 has only v0 opcodes
	cntv0 := 0
	for _, spec := range opsByOpcode[0] {
		if spec.op != nil {
			require.Equal(t, uint64(0), spec.Version)
			cntv0++
		}
	}
	for _, spec := range opsByName[0] {
		if spec.op != nil {
			require.Equal(t, uint64(0), spec.Version)
		}
	}
	require.Equal(t, cntv0, len(opsByName[0]))

	// ensure v1 has only v1 opcodes
	cntv1 := 0
	for _, spec := range opsByOpcode[1] {
		if spec.op != nil {
			require.Equal(t, uint64(1), spec.Version, spec)
			cntv1++
		}
	}
	for _, spec := range opsByName[1] {
		if spec.op != nil {
			require.Equal(t, uint64(1), spec.Version)
		}
	}
	require.Equal(t, cntv1, len(opsByName[1]))
	require.Equal(t, cntv1, cntv0)
	require.Equal(t, 52, cntv1)

	eqButVersion := func(a *OpSpec, b *OpSpec) (eq bool) {
		eq = a.Opcode == b.Opcode && a.Name == b.Name &&
			reflect.ValueOf(a.op).Pointer() == reflect.ValueOf(b.op).Pointer() &&
			reflect.ValueOf(a.asm).Pointer() == reflect.ValueOf(b.asm).Pointer() &&
			reflect.ValueOf(a.dis).Pointer() == reflect.ValueOf(b.dis).Pointer() &&
			reflect.DeepEqual(a.Args, b.Args) && reflect.DeepEqual(a.Returns, b.Returns) &&
			a.Modes == b.Modes &&
			a.opSize.cost == b.opSize.cost && a.opSize.size == b.opSize.size &&
			reflect.ValueOf(a.opSize.checkFunc).Pointer() == reflect.ValueOf(b.opSize.checkFunc).Pointer()
		return
	}
	// ensure v0 and v1 are the same
	require.Equal(t, len(opsByOpcode[1]), len(opsByOpcode[0]))
	require.Equal(t, len(opsByName[1]), len(opsByName[0]))
	for op, spec1 := range opsByOpcode[1] {
		spec0 := opsByOpcode[0][op]
		msg := fmt.Sprintf("%v\n%v\n", spec0, spec1)
		require.True(t, eqButVersion(&spec1, &spec0), msg)
	}
	for name, spec1 := range opsByName[1] {
		spec0 := opsByName[0][name]
		require.True(t, eqButVersion(&spec1, &spec0))
	}

	// ensure v2 has v1 and v2 opcodes
	cntv2 := 0
	cntAdded := 0
	for _, spec := range opsByOpcode[2] {
		if spec.op != nil {
			require.True(t, spec.Version == 1 || spec.Version == 2)
			if spec.Version == 2 {
				cntAdded++
			}
			cntv2++
		}
	}
	for _, spec := range opsByName[2] {
		if spec.op != nil {
			require.True(t, spec.Version == 1 || spec.Version == 2)
		}
	}
	require.Equal(t, cntv2, len(opsByName[2]))

	// hardcode and ensure amount of new v2 opcodes
	newOpcodes := 22
	overwritten := 5 // sha256, keccak256, sha512_256, txn, gtxn
	require.Equal(t, newOpcodes+overwritten, cntAdded)

	require.Equal(t, cntv2, cntv1+newOpcodes)

	// ensure v3 has v1, v2, v3 opcodes
	cntv3 := 0
	cntAdded = 0
	for _, spec := range opsByOpcode[3] {
		if spec.op != nil {
			require.True(t, spec.Version == 1 || spec.Version == 2 || spec.Version == 3)
			if spec.Version == 3 {
				cntAdded++
			}
			cntv3++
		}
	}
	for _, spec := range opsByName[3] {
		if spec.op != nil {
			require.True(t, spec.Version == 1 || spec.Version == 2 || spec.Version == 3)
		}
	}
	require.Equal(t, cntv3, len(opsByName[3]))

	// hardcode and ensure amount of new v2 opcodes
<<<<<<< HEAD
	newOpcodes = 2  // assert, min_balance
=======
	newOpcodes = 6  // assert, min_balance, {get,set}{bit,byte}
>>>>>>> 761669f5
	overwritten = 0 // ? none yet
	require.Equal(t, newOpcodes+overwritten, cntAdded)

}<|MERGE_RESOLUTION|>--- conflicted
+++ resolved
@@ -222,11 +222,7 @@
 	require.Equal(t, cntv3, len(opsByName[3]))
 
 	// hardcode and ensure amount of new v2 opcodes
-<<<<<<< HEAD
-	newOpcodes = 2  // assert, min_balance
-=======
 	newOpcodes = 6  // assert, min_balance, {get,set}{bit,byte}
->>>>>>> 761669f5
 	overwritten = 0 // ? none yet
 	require.Equal(t, newOpcodes+overwritten, cntAdded)
 
