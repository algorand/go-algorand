# Opcodes

Ops have a 'cost' of 1 unless otherwise specified.


## err

- Bytecode: 0x00
- Stack: ... &rarr; _exits_
- Fail immediately.

## sha256

<<<<<<< HEAD
- Bytecode: 0x01
- Stack: ..., A: []byte &rarr; ..., hash
=======
- Opcode: 0x01
- Stack: ..., A: []byte &rarr; ..., [32]byte
>>>>>>> 919dd269
- SHA256 hash of value A, yields [32]byte
- **Cost**:
    - 7 (v1)
    - 35 (since v2)

## keccak256

<<<<<<< HEAD
- Bytecode: 0x02
- Stack: ..., A: []byte &rarr; ..., hash
=======
- Opcode: 0x02
- Stack: ..., A: []byte &rarr; ..., [32]byte
>>>>>>> 919dd269
- Keccak256 hash of value A, yields [32]byte
- **Cost**:
    - 26 (v1)
    - 130 (since v2)

## sha512_256

<<<<<<< HEAD
- Bytecode: 0x03
- Stack: ..., A: []byte &rarr; ..., hash
=======
- Opcode: 0x03
- Stack: ..., A: []byte &rarr; ..., [32]byte
>>>>>>> 919dd269
- SHA512_256 hash of value A, yields [32]byte
- **Cost**:
    - 9 (v1)
    - 45 (since v2)

## ed25519verify

- Bytecode: 0x04
- Stack: ..., A: []byte, B: []byte, C: []byte &rarr; ..., bool
- for (data A, signature B, pubkey C) verify the signature of ("ProgData" || program_hash || data) against the pubkey => {0 or 1}
- **Cost**: 1900

The 32 byte public key is the last element on the stack, preceded by the 64 byte signature at the second-to-last element on the stack, preceded by the data which was signed at the third-to-last element on the stack.

## ecdsa_verify

- Syntax: `ecdsa_verify V` ∋ V: [ECDSA](#field-group-ecdsa)
- Bytecode: 0x05 {uint8}
- Stack: ..., A: []byte, B: []byte, C: []byte, D: []byte, E: []byte &rarr; ..., bool
- for (data A, signature B, C and pubkey D, E) verify the signature of the data against the pubkey => {0 or 1}
- **Cost**:  Secp256k1=1700 Secp256r1=2500
- Availability: v5

### Field Group ECDSA

Curves

| Index | Name | In | Notes |
| - | ------ | - | --------- |
| 0 | Secp256k1 |      | secp256k1 curve, used in Bitcoin |
| 1 | Secp256r1 | v7  | secp256r1 curve, NIST standard |


The 32 byte Y-component of a public key is the last element on the stack, preceded by X-component of a pubkey, preceded by S and R components of a signature, preceded by the data that is fifth element on the stack. All values are big-endian encoded. The signed data must be 32 bytes long, and signatures in lower-S form are only accepted.

## ecdsa_pk_decompress

- Syntax: `ecdsa_pk_decompress V` ∋ V: [ECDSA](#field-group-ecdsa)
- Bytecode: 0x06 {uint8}
- Stack: ..., A: []byte &rarr; ..., X: []byte, Y: []byte
- decompress pubkey A into components X, Y
- **Cost**:  Secp256k1=650 Secp256r1=2400
- Availability: v5

The 33 byte public key in a compressed form to be decompressed into X and Y (top) components. All values are big-endian encoded.

## ecdsa_pk_recover

- Syntax: `ecdsa_pk_recover V` ∋ V: [ECDSA](#field-group-ecdsa)
- Bytecode: 0x07 {uint8}
- Stack: ..., A: []byte, B: uint64, C: []byte, D: []byte &rarr; ..., X: []byte, Y: []byte
- for (data A, recovery id B, signature C, D) recover a public key
- **Cost**: 2000
- Availability: v5

S (top) and R elements of a signature, recovery id and data (bottom) are expected on the stack and used to deriver a public key. All values are big-endian encoded. The signed data must be 32 bytes long.

## +

- Bytecode: 0x08
- Stack: ..., A: uint64, B: uint64 &rarr; ..., uint64
- A plus B. Fail on overflow.

Overflow is an error condition which halts execution and fails the transaction. Full precision is available from `addw`.

## -

- Bytecode: 0x09
- Stack: ..., A: uint64, B: uint64 &rarr; ..., uint64
- A minus B. Fail if B > A.

## /

- Bytecode: 0x0a
- Stack: ..., A: uint64, B: uint64 &rarr; ..., uint64
- A divided by B (truncated division). Fail if B == 0.

`divmodw` is available to divide the two-element values produced by `mulw` and `addw`.

## *

- Bytecode: 0x0b
- Stack: ..., A: uint64, B: uint64 &rarr; ..., uint64
- A times B. Fail on overflow.

Overflow is an error condition which halts execution and fails the transaction. Full precision is available from `mulw`.

## <

- Bytecode: 0x0c
- Stack: ..., A: uint64, B: uint64 &rarr; ..., bool
- A less than B => {0 or 1}

## >

- Bytecode: 0x0d
- Stack: ..., A: uint64, B: uint64 &rarr; ..., bool
- A greater than B => {0 or 1}

## <=

- Bytecode: 0x0e
- Stack: ..., A: uint64, B: uint64 &rarr; ..., bool
- A less than or equal to B => {0 or 1}

## >=

- Bytecode: 0x0f
- Stack: ..., A: uint64, B: uint64 &rarr; ..., bool
- A greater than or equal to B => {0 or 1}

## &&

- Bytecode: 0x10
- Stack: ..., A: uint64, B: uint64 &rarr; ..., bool
- A is not zero and B is not zero => {0 or 1}

## ||

- Bytecode: 0x11
- Stack: ..., A: uint64, B: uint64 &rarr; ..., bool
- A is not zero or B is not zero => {0 or 1}

## ==

- Bytecode: 0x12
- Stack: ..., A, B &rarr; ..., bool
- A is equal to B => {0 or 1}

## !=

- Bytecode: 0x13
- Stack: ..., A, B &rarr; ..., bool
- A is not equal to B => {0 or 1}

## !

- Bytecode: 0x14
- Stack: ..., A: uint64 &rarr; ..., uint64
- A == 0 yields 1; else 0

## len

- Bytecode: 0x15
- Stack: ..., A: []byte &rarr; ..., uint64
- yields length of byte value A

## itob

- Bytecode: 0x16
- Stack: ..., A: uint64 &rarr; ..., []byte
- converts uint64 A to big-endian byte array, always of length 8

## btoi

- Bytecode: 0x17
- Stack: ..., A: []byte &rarr; ..., uint64
- converts big-endian byte array A to uint64. Fails if len(A) > 8. Padded by leading 0s if len(A) < 8.

`btoi` fails if the input is longer than 8 bytes.

## %

- Bytecode: 0x18
- Stack: ..., A: uint64, B: uint64 &rarr; ..., uint64
- A modulo B. Fail if B == 0.

## |

- Bytecode: 0x19
- Stack: ..., A: uint64, B: uint64 &rarr; ..., uint64
- A bitwise-or B

## &

- Bytecode: 0x1a
- Stack: ..., A: uint64, B: uint64 &rarr; ..., uint64
- A bitwise-and B

## ^

- Bytecode: 0x1b
- Stack: ..., A: uint64, B: uint64 &rarr; ..., uint64
- A bitwise-xor B

## ~

- Bytecode: 0x1c
- Stack: ..., A: uint64 &rarr; ..., uint64
- bitwise invert value A

## mulw

- Bytecode: 0x1d
- Stack: ..., A: uint64, B: uint64 &rarr; ..., X: uint64, Y: uint64
- A times B as a 128-bit result in two uint64s. X is the high 64 bits, Y is the low

## addw

- Bytecode: 0x1e
- Stack: ..., A: uint64, B: uint64 &rarr; ..., X: uint64, Y: uint64
- A plus B as a 128-bit result. X is the carry-bit, Y is the low-order 64 bits.
- Availability: v2

## divmodw

- Bytecode: 0x1f
- Stack: ..., A: uint64, B: uint64, C: uint64, D: uint64 &rarr; ..., W: uint64, X: uint64, Y: uint64, Z: uint64
- W,X = (A,B / C,D); Y,Z = (A,B modulo C,D)
- **Cost**: 20
- Availability: v4

The notation J,K indicates that two uint64 values J and K are interpreted as a uint128 value, with J as the high uint64 and K the low.

## intcblock

- Syntax: `intcblock UINT ...` ∋ UINT ...: a block of int constant values
- Bytecode: 0x20 {varuint count, [varuint ...]}
- Stack: ... &rarr; ...
- prepare block of uint64 constants for use by intc

`intcblock` loads following program bytes into an array of integer constants in the evaluator. These integer constants can be referred to by `intc` and `intc_*` which will push the value onto the stack. Subsequent calls to `intcblock` reset and replace the integer constants available to the script.

## intc

- Syntax: `intc I` ∋ I: an index in the intcblock
- Bytecode: 0x21 {uint8}
- Stack: ... &rarr; ..., uint64
- Ith constant from intcblock

## intc_0

- Bytecode: 0x22
- Stack: ... &rarr; ..., uint64
- constant 0 from intcblock

## intc_1

- Bytecode: 0x23
- Stack: ... &rarr; ..., uint64
- constant 1 from intcblock

## intc_2

- Bytecode: 0x24
- Stack: ... &rarr; ..., uint64
- constant 2 from intcblock

## intc_3

- Bytecode: 0x25
- Stack: ... &rarr; ..., uint64
- constant 3 from intcblock

## bytecblock

- Syntax: `bytecblock BYTES ...` ∋ BYTES ...: a block of byte const values
- Bytecode: 0x26 {varuint count, [varuint length, bytes ...]}
- Stack: ... &rarr; ...
- prepare block of byte-array constants for use by bytec

`bytecblock` loads the following program bytes into an array of byte-array constants in the evaluator. These constants can be referred to by `bytec` and `bytec_*` which will push the value onto the stack. Subsequent calls to `bytecblock` reset and replace the bytes constants available to the script.

## bytec

- Syntax: `bytec I` ∋ I: an index in the bytec block
- Bytecode: 0x27 {uint8}
- Stack: ... &rarr; ..., []byte
- Ith constant from bytecblock

## bytec_0

- Bytecode: 0x28
- Stack: ... &rarr; ..., []byte
- constant 0 from bytecblock

## bytec_1

- Bytecode: 0x29
- Stack: ... &rarr; ..., []byte
- constant 1 from bytecblock

## bytec_2

- Bytecode: 0x2a
- Stack: ... &rarr; ..., []byte
- constant 2 from bytecblock

## bytec_3

- Bytecode: 0x2b
- Stack: ... &rarr; ..., []byte
- constant 3 from bytecblock

## arg

- Syntax: `arg N` ∋ N: an arg index
- Bytecode: 0x2c {uint8}
- Stack: ... &rarr; ..., []byte
- Nth LogicSig argument
- Mode: Signature

## arg_0

- Bytecode: 0x2d
- Stack: ... &rarr; ..., []byte
- LogicSig argument 0
- Mode: Signature

## arg_1

- Bytecode: 0x2e
- Stack: ... &rarr; ..., []byte
- LogicSig argument 1
- Mode: Signature

## arg_2

- Bytecode: 0x2f
- Stack: ... &rarr; ..., []byte
- LogicSig argument 2
- Mode: Signature

## arg_3

- Bytecode: 0x30
- Stack: ... &rarr; ..., []byte
- LogicSig argument 3
- Mode: Signature

## txn

- Syntax: `txn F` ∋ F: [txn](#field-group-txn)
- Bytecode: 0x31 {uint8}
- Stack: ... &rarr; ..., any
- field F of current transaction

### Field Group txn

Fields (see [transaction reference](https://developer.algorand.org/docs/reference/transactions/))

| Index | Name | Type | In | Notes |
| - | ------ | -- | - | --------- |
| 0 | Sender | addr |      | 32 byte address |
| 1 | Fee | uint64 |      | microalgos |
| 2 | FirstValid | uint64 |      | round number |
| 3 | FirstValidTime | uint64 | v7  | UNIX timestamp of block before txn.FirstValid. Fails if negative |
| 4 | LastValid | uint64 |      | round number |
| 5 | Note | []byte |      | Any data up to 1024 bytes |
| 6 | Lease | [32]byte |      | 32 byte lease value |
| 7 | Receiver | addr |      | 32 byte address |
| 8 | Amount | uint64 |      | microalgos |
| 9 | CloseRemainderTo | addr |      | 32 byte address |
| 10 | VotePK | [32]byte |      | 32 byte address |
| 11 | SelectionPK | [32]byte |      | 32 byte address |
| 12 | VoteFirst | uint64 |      | The first round that the participation key is valid. |
| 13 | VoteLast | uint64 |      | The last round that the participation key is valid. |
| 14 | VoteKeyDilution | uint64 |      | Dilution for the 2-level participation key |
| 15 | Type | []byte |      | Transaction type as bytes |
| 16 | TypeEnum | uint64 |      | Transaction type as integer |
| 17 | XferAsset | uint64 |      | Asset ID |
| 18 | AssetAmount | uint64 |      | value in Asset's units |
| 19 | AssetSender | addr |      | 32 byte address. Source of assets if Sender is the Asset's Clawback address. |
| 20 | AssetReceiver | addr |      | 32 byte address |
| 21 | AssetCloseTo | addr |      | 32 byte address |
| 22 | GroupIndex | uint64 |      | Position of this transaction within an atomic transaction group. A stand-alone transaction is implicitly element 0 in a group of 1 |
| 23 | TxID | [32]byte |      | The computed ID for this transaction. 32 bytes. |
| 24 | ApplicationID | uint64 | v2  | ApplicationID from ApplicationCall transaction |
| 25 | OnCompletion | uint64 | v2  | ApplicationCall transaction on completion action |
| 27 | NumAppArgs | uint64 | v2  | Number of ApplicationArgs |
| 29 | NumAccounts | uint64 | v2  | Number of Accounts |
| 30 | ApprovalProgram | []byte | v2  | Approval program |
| 31 | ClearStateProgram | []byte | v2  | Clear state program |
| 32 | RekeyTo | addr | v2  | 32 byte Sender's new AuthAddr |
| 33 | ConfigAsset | uint64 | v2  | Asset ID in asset config transaction |
| 34 | ConfigAssetTotal | uint64 | v2  | Total number of units of this asset created |
| 35 | ConfigAssetDecimals | uint64 | v2  | Number of digits to display after the decimal place when displaying the asset |
| 36 | ConfigAssetDefaultFrozen | bool | v2  | Whether the asset's slots are frozen by default or not, 0 or 1 |
| 37 | ConfigAssetUnitName | []byte | v2  | Unit name of the asset |
| 38 | ConfigAssetName | []byte | v2  | The asset name |
| 39 | ConfigAssetURL | []byte | v2  | URL |
| 40 | ConfigAssetMetadataHash | [32]byte | v2  | 32 byte commitment to unspecified asset metadata |
| 41 | ConfigAssetManager | addr | v2  | 32 byte address |
| 42 | ConfigAssetReserve | addr | v2  | 32 byte address |
| 43 | ConfigAssetFreeze | addr | v2  | 32 byte address |
| 44 | ConfigAssetClawback | addr | v2  | 32 byte address |
| 45 | FreezeAsset | uint64 | v2  | Asset ID being frozen or un-frozen |
| 46 | FreezeAssetAccount | addr | v2  | 32 byte address of the account whose asset slot is being frozen or un-frozen |
| 47 | FreezeAssetFrozen | bool | v2  | The new frozen value, 0 or 1 |
| 49 | NumAssets | uint64 | v3  | Number of Assets |
| 51 | NumApplications | uint64 | v3  | Number of Applications |
| 52 | GlobalNumUint | uint64 | v3  | Number of global state integers in ApplicationCall |
| 53 | GlobalNumByteSlice | uint64 | v3  | Number of global state byteslices in ApplicationCall |
| 54 | LocalNumUint | uint64 | v3  | Number of local state integers in ApplicationCall |
| 55 | LocalNumByteSlice | uint64 | v3  | Number of local state byteslices in ApplicationCall |
| 56 | ExtraProgramPages | uint64 | v4  | Number of additional pages for each of the application's approval and clear state programs. An ExtraProgramPages of 1 means 2048 more total bytes, or 1024 for each program. |
| 57 | Nonparticipation | bool | v5  | Marks an account nonparticipating for rewards |
| 59 | NumLogs | uint64 | v5  | Number of Logs (only with `itxn` in v5). Application mode only |
| 60 | CreatedAssetID | uint64 | v5  | Asset ID allocated by the creation of an ASA (only with `itxn` in v5). Application mode only |
| 61 | CreatedApplicationID | uint64 | v5  | ApplicationID allocated by the creation of an application (only with `itxn` in v5). Application mode only |
| 62 | LastLog | []byte | v6  | The last message emitted. Empty bytes if none were emitted. Application mode only |
| 63 | StateProofPK | []byte | v6  | 64 byte state proof public key |
| 65 | NumApprovalProgramPages | uint64 | v7  | Number of Approval Program pages |
| 67 | NumClearStateProgramPages | uint64 | v7  | Number of ClearState Program pages |


## global

- Syntax: `global F` ∋ F: [global](#field-group-global)
- Bytecode: 0x32 {uint8}
- Stack: ... &rarr; ..., any
- global field F

### Field Group global

Fields

| Index | Name | Type | In | Notes |
| - | ------ | -- | - | --------- |
| 0 | MinTxnFee | uint64 |      | microalgos |
| 1 | MinBalance | uint64 |      | microalgos |
| 2 | MaxTxnLife | uint64 |      | rounds |
| 3 | ZeroAddress | addr |      | 32 byte address of all zero bytes |
| 4 | GroupSize | uint64 |      | Number of transactions in this atomic transaction group. At least 1 |
| 5 | LogicSigVersion | uint64 | v2  | Maximum supported version |
| 6 | Round | uint64 | v2  | Current round number. Application mode only. |
| 7 | LatestTimestamp | uint64 | v2  | Last confirmed block UNIX timestamp. Fails if negative. Application mode only. |
| 8 | CurrentApplicationID | uint64 | v2  | ID of current application executing. Application mode only. |
| 9 | CreatorAddress | addr | v3  | Address of the creator of the current application. Application mode only. |
| 10 | CurrentApplicationAddress | addr | v5  | Address that the current application controls. Application mode only. |
| 11 | GroupID | [32]byte | v5  | ID of the transaction group. 32 zero bytes if the transaction is not part of a group. |
| 12 | OpcodeBudget | uint64 | v6  | The remaining cost that can be spent by opcodes in this program. |
| 13 | CallerApplicationID | uint64 | v6  | The application ID of the application that called this application. 0 if this application is at the top-level. Application mode only. |
| 14 | CallerApplicationAddress | addr | v6  | The application address of the application that called this application. ZeroAddress if this application is at the top-level. Application mode only. |


## gtxn

- Syntax: `gtxn T F` ∋ T: transaction group index, F: [txn](#field-group-txn)
- Bytecode: 0x33 {uint8}, {uint8}
- Stack: ... &rarr; ..., any
- field F of the Tth transaction in the current group

for notes on transaction fields available, see `txn`. If this transaction is _i_ in the group, `gtxn i field` is equivalent to `txn field`.

## load

- Syntax: `load I` ∋ I: position in scratch space to load from
- Bytecode: 0x34 {uint8}
- Stack: ... &rarr; ..., any
- Ith scratch space value. All scratch spaces are 0 at program start.

## store

- Syntax: `store I` ∋ I: position in scratch space to store to
- Bytecode: 0x35 {uint8}
- Stack: ..., A &rarr; ...
- store A to the Ith scratch space

## txna

- Syntax: `txna F I` ∋ F: [txna](#field-group-txna), I: transaction field array index
- Bytecode: 0x36 {uint8}, {uint8}
- Stack: ... &rarr; ..., any
- Ith value of the array field F of the current transaction<br />`txna` can be called using `txn` with 2 immediates.
- Availability: v2

### Field Group txna

Fields (see [transaction reference](https://developer.algorand.org/docs/reference/transactions/))

| Index | Name | Type | In | Notes |
| - | ------ | -- | - | --------- |
| 26 | ApplicationArgs | []byte | v2  | Arguments passed to the application in the ApplicationCall transaction |
| 28 | Accounts | addr | v2  | Accounts listed in the ApplicationCall transaction |
| 48 | Assets | uint64 | v3  | Foreign Assets listed in the ApplicationCall transaction |
| 50 | Applications | uint64 | v3  | Foreign Apps listed in the ApplicationCall transaction |
| 58 | Logs | []byte | v5  | Log messages emitted by an application call (only with `itxn` in v5). Application mode only |
| 64 | ApprovalProgramPages | []byte | v7  | Approval Program as an array of pages |
| 66 | ClearStateProgramPages | []byte | v7  | ClearState Program as an array of pages |


## gtxna

- Syntax: `gtxna T F I` ∋ T: transaction group index, F: [txna](#field-group-txna), I: transaction field array index
- Bytecode: 0x37 {uint8}, {uint8}, {uint8}
- Stack: ... &rarr; ..., any
- Ith value of the array field F from the Tth transaction in the current group<br />`gtxna` can be called using `gtxn` with 3 immediates.
- Availability: v2

## gtxns

- Syntax: `gtxns F` ∋ F: [txn](#field-group-txn)
- Bytecode: 0x38 {uint8}
- Stack: ..., A: uint64 &rarr; ..., any
- field F of the Ath transaction in the current group
- Availability: v3

for notes on transaction fields available, see `txn`. If top of stack is _i_, `gtxns field` is equivalent to `gtxn _i_ field`. gtxns exists so that _i_ can be calculated, often based on the index of the current transaction.

## gtxnsa

- Syntax: `gtxnsa F I` ∋ F: [txna](#field-group-txna), I: transaction field array index
- Bytecode: 0x39 {uint8}, {uint8}
- Stack: ..., A: uint64 &rarr; ..., any
- Ith value of the array field F from the Ath transaction in the current group<br />`gtxnsa` can be called using `gtxns` with 2 immediates.
- Availability: v3

## gload

- Syntax: `gload T I` ∋ T: transaction group index, I: position in scratch space to load from
- Bytecode: 0x3a {uint8}, {uint8}
- Stack: ... &rarr; ..., any
- Ith scratch space value of the Tth transaction in the current group
- Availability: v4
- Mode: Application

`gload` fails unless the requested transaction is an ApplicationCall and T < GroupIndex.

## gloads

- Syntax: `gloads I` ∋ I: position in scratch space to load from
- Bytecode: 0x3b {uint8}
- Stack: ..., A: uint64 &rarr; ..., any
- Ith scratch space value of the Ath transaction in the current group
- Availability: v4
- Mode: Application

`gloads` fails unless the requested transaction is an ApplicationCall and A < GroupIndex.

## gaid

- Syntax: `gaid T` ∋ T: transaction group index
- Bytecode: 0x3c {uint8}
- Stack: ... &rarr; ..., uint64
- ID of the asset or application created in the Tth transaction of the current group
- Availability: v4
- Mode: Application

`gaid` fails unless the requested transaction created an asset or application and T < GroupIndex.

## gaids

- Bytecode: 0x3d
- Stack: ..., A: uint64 &rarr; ..., uint64
- ID of the asset or application created in the Ath transaction of the current group
- Availability: v4
- Mode: Application

`gaids` fails unless the requested transaction created an asset or application and A < GroupIndex.

## loads

- Bytecode: 0x3e
- Stack: ..., A: uint64 &rarr; ..., any
- Ath scratch space value.  All scratch spaces are 0 at program start.
- Availability: v5

## stores

- Bytecode: 0x3f
- Stack: ..., A: uint64, B &rarr; ...
- store B to the Ath scratch space
- Availability: v5

## bnz

- Syntax: `bnz TARGET` ∋ TARGET: branch offset
- Bytecode: 0x40 {int16 (big-endian)}
- Stack: ..., A: uint64 &rarr; ...
- branch to TARGET if value A is not zero

The `bnz` instruction opcode 0x40 is followed by two immediate data bytes which are a high byte first and low byte second which together form a 16 bit offset which the instruction may branch to. For a bnz instruction at `pc`, if the last element of the stack is not zero then branch to instruction at `pc + 3 + N`, else proceed to next instruction at `pc + 3`. Branch targets must be aligned instructions. (e.g. Branching to the second byte of a 2 byte op will be rejected.) Starting at v4, the offset is treated as a signed 16 bit integer allowing for backward branches and looping. In prior version (v1 to v3), branch offsets are limited to forward branches only, 0-0x7fff.

At v2 it became allowed to branch to the end of the program exactly after the last instruction: bnz to byte N (with 0-indexing) was illegal for a TEAL program with N bytes before v2, and is legal after it. This change eliminates the need for a last instruction of no-op as a branch target at the end. (Branching beyond the end--in other words, to a byte larger than N--is still illegal and will cause the program to fail.)

## bz

- Syntax: `bz TARGET` ∋ TARGET: branch offset
- Bytecode: 0x41 {int16 (big-endian)}
- Stack: ..., A: uint64 &rarr; ...
- branch to TARGET if value A is zero
- Availability: v2

See `bnz` for details on how branches work. `bz` inverts the behavior of `bnz`.

## b

- Syntax: `b TARGET` ∋ TARGET: branch offset
- Bytecode: 0x42 {int16 (big-endian)}
- Stack: ... &rarr; ...
- branch unconditionally to TARGET
- Availability: v2

See `bnz` for details on how branches work. `b` always jumps to the offset.

## return

- Bytecode: 0x43
- Stack: ..., A: uint64 &rarr; _exits_
- use A as success value; end
- Availability: v2

## assert

- Bytecode: 0x44
- Stack: ..., A: uint64 &rarr; ...
- immediately fail unless A is a non-zero number
- Availability: v3

## bury

- Syntax: `bury N` ∋ N: depth
- Bytecode: 0x45 {uint8}
- Stack: ..., A &rarr; ...
- replace the Nth value from the top of the stack with A. bury 0 fails.
- Availability: v8

## popn

- Syntax: `popn N` ∋ N: stack depth
- Bytecode: 0x46 {uint8}
- Stack: ..., [N items] &rarr; ...
- remove N values from the top of the stack
- Availability: v8

## dupn

- Syntax: `dupn N` ∋ N: copy count
- Bytecode: 0x47 {uint8}
- Stack: ..., A &rarr; ..., A, [N copies of A]
- duplicate A, N times
- Availability: v8

## pop

- Bytecode: 0x48
- Stack: ..., A &rarr; ...
- discard A

## dup

- Bytecode: 0x49
- Stack: ..., A &rarr; ..., A, A
- duplicate A

## dup2

- Bytecode: 0x4a
- Stack: ..., A, B &rarr; ..., A, B, A, B
- duplicate A and B
- Availability: v2

## dig

- Syntax: `dig N` ∋ N: depth
- Bytecode: 0x4b {uint8}
- Stack: ..., A, [N items] &rarr; ..., A, [N items], A
- Nth value from the top of the stack. dig 0 is equivalent to dup
- Availability: v3

## swap

- Bytecode: 0x4c
- Stack: ..., A, B &rarr; ..., B, A
- swaps A and B on stack
- Availability: v3

## select

- Bytecode: 0x4d
- Stack: ..., A, B, C: uint64 &rarr; ..., A or B
- selects one of two values based on top-of-stack: B if C != 0, else A
- Availability: v3

## cover

- Syntax: `cover N` ∋ N: depth
- Bytecode: 0x4e {uint8}
- Stack: ..., [N items], A &rarr; ..., A, [N items]
- remove top of stack, and place it deeper in the stack such that N elements are above it. Fails if stack depth <= N.
- Availability: v5

## uncover

- Syntax: `uncover N` ∋ N: depth
- Bytecode: 0x4f {uint8}
- Stack: ..., A, [N items] &rarr; ..., [N items], A
- remove the value at depth N in the stack and shift above items down so the Nth deep value is on top of the stack. Fails if stack depth <= N.
- Availability: v5

## concat

- Bytecode: 0x50
- Stack: ..., A: []byte, B: []byte &rarr; ..., []byte
- join A and B
- Availability: v2

`concat` fails if the result would be greater than 4096 bytes.

## substring

- Syntax: `substring S E` ∋ S: start position, E: end position
- Bytecode: 0x51 {uint8}, {uint8}
- Stack: ..., A: []byte &rarr; ..., []byte
- A range of bytes from A starting at S up to but not including E. If E < S, or either is larger than the array length, the program fails
- Availability: v2

## substring3

- Bytecode: 0x52
- Stack: ..., A: []byte, B: uint64, C: uint64 &rarr; ..., []byte
- A range of bytes from A starting at B up to but not including C. If C < B, or either is larger than the array length, the program fails
- Availability: v2

## getbit

- Bytecode: 0x53
- Stack: ..., A, B: uint64 &rarr; ..., uint64
- Bth bit of (byte-array or integer) A. If B is greater than or equal to the bit length of the value (8*byte length), the program fails
- Availability: v3

see explanation of bit ordering in setbit

## setbit

- Bytecode: 0x54
- Stack: ..., A, B: uint64, C: uint64 &rarr; ..., any
- Copy of (byte-array or integer) A, with the Bth bit set to (0 or 1) C. If B is greater than or equal to the bit length of the value (8*byte length), the program fails
- Availability: v3

When A is a uint64, index 0 is the least significant bit. Setting bit 3 to 1 on the integer 0 yields 8, or 2^3. When A is a byte array, index 0 is the leftmost bit of the leftmost byte. Setting bits 0 through 11 to 1 in a 4-byte-array of 0s yields the byte array 0xfff00000. Setting bit 3 to 1 on the 1-byte-array 0x00 yields the byte array 0x10.

## getbyte

- Bytecode: 0x55
- Stack: ..., A: []byte, B: uint64 &rarr; ..., uint64
- Bth byte of A, as an integer. If B is greater than or equal to the array length, the program fails
- Availability: v3

## setbyte

- Bytecode: 0x56
- Stack: ..., A: []byte, B: uint64, C: uint64 &rarr; ..., []byte
- Copy of A with the Bth byte set to small integer (between 0..255) C. If B is greater than or equal to the array length, the program fails
- Availability: v3

## extract

- Syntax: `extract S L` ∋ S: start position, L: length
- Bytecode: 0x57 {uint8}, {uint8}
- Stack: ..., A: []byte &rarr; ..., []byte
- A range of bytes from A starting at S up to but not including S+L. If L is 0, then extract to the end of the string. If S or S+L is larger than the array length, the program fails
- Availability: v5

## extract3

- Bytecode: 0x58
- Stack: ..., A: []byte, B: uint64, C: uint64 &rarr; ..., []byte
- A range of bytes from A starting at B up to but not including B+C. If B+C is larger than the array length, the program fails<br />`extract3` can be called using `extract` with no immediates.
- Availability: v5

## extract_uint16

- Bytecode: 0x59
- Stack: ..., A: []byte, B: uint64 &rarr; ..., uint64
- A uint16 formed from a range of big-endian bytes from A starting at B up to but not including B+2. If B+2 is larger than the array length, the program fails
- Availability: v5

## extract_uint32

- Bytecode: 0x5a
- Stack: ..., A: []byte, B: uint64 &rarr; ..., uint64
- A uint32 formed from a range of big-endian bytes from A starting at B up to but not including B+4. If B+4 is larger than the array length, the program fails
- Availability: v5

## extract_uint64

- Bytecode: 0x5b
- Stack: ..., A: []byte, B: uint64 &rarr; ..., uint64
- A uint64 formed from a range of big-endian bytes from A starting at B up to but not including B+8. If B+8 is larger than the array length, the program fails
- Availability: v5

## replace2

- Syntax: `replace2 S` ∋ S: start position
- Bytecode: 0x5c {uint8}
- Stack: ..., A: []byte, B: []byte &rarr; ..., []byte
- Copy of A with the bytes starting at S replaced by the bytes of B. Fails if S+len(B) exceeds len(A)<br />`replace2` can be called using `replace` with 1 immediate.
- Availability: v7

## replace3

- Bytecode: 0x5d
- Stack: ..., A: []byte, B: uint64, C: []byte &rarr; ..., []byte
- Copy of A with the bytes starting at B replaced by the bytes of C. Fails if B+len(C) exceeds len(A)<br />`replace3` can be called using `replace` with no immediates.
- Availability: v7

## base64_decode

- Syntax: `base64_decode E` ∋ E: [base64](#field-group-base64)
- Bytecode: 0x5e {uint8}
- Stack: ..., A: []byte &rarr; ..., []byte
- decode A which was base64-encoded using _encoding_ E. Fail if A is not base64 encoded with encoding E
- **Cost**: 1 + 1 per 16 bytes of A
- Availability: v7

### Field Group base64

Encodings

| Index | Name | Notes |
| - | ------ | --------- |
| 0 | URLEncoding |  |
| 1 | StdEncoding |  |


*Warning*: Usage should be restricted to very rare use cases. In almost all cases, smart contracts should directly handle non-encoded byte-strings.	This opcode should only be used in cases where base64 is the only available option, e.g. interoperability with a third-party that only signs base64 strings.

 Decodes A using the base64 encoding E. Specify the encoding with an immediate arg either as URL and Filename Safe (`URLEncoding`) or Standard (`StdEncoding`). See [RFC 4648 sections 4 and 5](https://rfc-editor.org/rfc/rfc4648.html#section-4). It is assumed that the encoding ends with the exact number of `=` padding characters as required by the RFC. When padding occurs, any unused pad bits in the encoding must be set to zero or the decoding will fail. The special cases of `\n` and `\r` are allowed but completely ignored. An error will result when attempting to decode a string with a character that is not in the encoding alphabet or not one of `=`, `\r`, or `\n`.

## json_ref

- Syntax: `json_ref R` ∋ R: [json_ref](#field-group-json_ref)
- Bytecode: 0x5f {uint8}
- Stack: ..., A: []byte, B: []byte &rarr; ..., any
- key B's value, of type R, from a [valid](jsonspec.md) utf-8 encoded json object A
- **Cost**: 25 + 2 per 7 bytes of A
- Availability: v7

### Field Group json_ref

Types

| Index | Name | Type | Notes |
| - | ------ | -- | --------- |
| 0 | JSONString | []byte |  |
| 1 | JSONUint64 | uint64 |  |
| 2 | JSONObject | []byte |  |


*Warning*: Usage should be restricted to very rare use cases, as JSON decoding is expensive and quite limited. In addition, JSON objects are large and not optimized for size.

Almost all smart contracts should use simpler and smaller methods (such as the [ABI](https://arc.algorand.foundation/ARCs/arc-0004). This opcode should only be used in cases where JSON is only available option, e.g. when a third-party only signs JSON.

## balance

- Bytecode: 0x60
- Stack: ..., A &rarr; ..., uint64
- balance for account A, in microalgos. The balance is observed after the effects of previous transactions in the group, and after the fee for the current transaction is deducted. Changes caused by inner transactions are observable immediately following `itxn_submit`
- Availability: v2
- Mode: Application

params: Txn.Accounts offset (or, since v4, an _available_ account address). Return: value.

## app_opted_in

- Bytecode: 0x61
- Stack: ..., A, B: uint64 &rarr; ..., bool
- 1 if account A is opted in to application B, else 0
- Availability: v2
- Mode: Application

params: Txn.Accounts offset (or, since v4, an _available_ account address), _available_ application id (or, since v4, a Txn.ForeignApps offset). Return: 1 if opted in and 0 otherwise.

## app_local_get

- Bytecode: 0x62
- Stack: ..., A, B: key &rarr; ..., any
- local state of the key B in the current application in account A
- Availability: v2
- Mode: Application

params: Txn.Accounts offset (or, since v4, an _available_ account address), state key. Return: value. The value is zero (of type uint64) if the key does not exist.

## app_local_get_ex

- Bytecode: 0x63
- Stack: ..., A, B: uint64, C: key &rarr; ..., X: any, Y: bool
- X is the local state of application B, key C in account A. Y is 1 if key existed, else 0
- Availability: v2
- Mode: Application

params: Txn.Accounts offset (or, since v4, an _available_ account address), _available_ application id (or, since v4, a Txn.ForeignApps offset), state key. Return: did_exist flag (top of the stack, 1 if the application and key existed and 0 otherwise), value. The value is zero (of type uint64) if the key does not exist.

## app_global_get

- Bytecode: 0x64
- Stack: ..., A: key &rarr; ..., any
- global state of the key A in the current application
- Availability: v2
- Mode: Application

params: state key. Return: value. The value is zero (of type uint64) if the key does not exist.

## app_global_get_ex

- Bytecode: 0x65
- Stack: ..., A: uint64, B: key &rarr; ..., X: any, Y: bool
- X is the global state of application A, key B. Y is 1 if key existed, else 0
- Availability: v2
- Mode: Application

params: Txn.ForeignApps offset (or, since v4, an _available_ application id), state key. Return: did_exist flag (top of the stack, 1 if the application and key existed and 0 otherwise), value. The value is zero (of type uint64) if the key does not exist.

## app_local_put

- Bytecode: 0x66
- Stack: ..., A, B: key, C &rarr; ...
- write C to key B in account A's local state of the current application
- Availability: v2
- Mode: Application

params: Txn.Accounts offset (or, since v4, an _available_ account address), state key, value.

## app_global_put

- Bytecode: 0x67
- Stack: ..., A: key, B &rarr; ...
- write B to key A in the global state of the current application
- Availability: v2
- Mode: Application

## app_local_del

- Bytecode: 0x68
- Stack: ..., A, B: key &rarr; ...
- delete key B from account A's local state of the current application
- Availability: v2
- Mode: Application

params: Txn.Accounts offset (or, since v4, an _available_ account address), state key.

Deleting a key which is already absent has no effect on the application local state. (In particular, it does _not_ cause the program to fail.)

## app_global_del

- Bytecode: 0x69
- Stack: ..., A: key &rarr; ...
- delete key A from the global state of the current application
- Availability: v2
- Mode: Application

params: state key.

Deleting a key which is already absent has no effect on the application global state. (In particular, it does _not_ cause the program to fail.)

## asset_holding_get

- Syntax: `asset_holding_get F` ∋ F: [asset_holding](#field-group-asset_holding)
- Bytecode: 0x70 {uint8}
- Stack: ..., A, B: uint64 &rarr; ..., X: any, Y: bool
- X is field F from account A's holding of asset B. Y is 1 if A is opted into B, else 0
- Availability: v2
- Mode: Application

### Field Group asset_holding

Fields

| Index | Name | Type | Notes |
| - | ------ | -- | --------- |
| 0 | AssetBalance | uint64 | Amount of the asset unit held by this account |
| 1 | AssetFrozen | bool | Is the asset frozen or not |


params: Txn.Accounts offset (or, since v4, an _available_ address), asset id (or, since v4, a Txn.ForeignAssets offset). Return: did_exist flag (1 if the asset existed and 0 otherwise), value.

## asset_params_get

- Syntax: `asset_params_get F` ∋ F: [asset_params](#field-group-asset_params)
- Bytecode: 0x71 {uint8}
- Stack: ..., A: uint64 &rarr; ..., X: any, Y: bool
- X is field F from asset A. Y is 1 if A exists, else 0
- Availability: v2
- Mode: Application

### Field Group asset_params

Fields

| Index | Name | Type | In | Notes |
| - | ------ | -- | - | --------- |
| 0 | AssetTotal | uint64 |      | Total number of units of this asset |
| 1 | AssetDecimals | uint64 |      | See AssetParams.Decimals |
| 2 | AssetDefaultFrozen | bool |      | Frozen by default or not |
| 3 | AssetUnitName | []byte |      | Asset unit name |
| 4 | AssetName | []byte |      | Asset name |
| 5 | AssetURL | []byte |      | URL with additional info about the asset |
| 6 | AssetMetadataHash | [32]byte |      | Arbitrary commitment |
| 7 | AssetManager | addr |      | Manager address |
| 8 | AssetReserve | addr |      | Reserve address |
| 9 | AssetFreeze | addr |      | Freeze address |
| 10 | AssetClawback | addr |      | Clawback address |
| 11 | AssetCreator | addr | v5  | Creator address |


params: Txn.ForeignAssets offset (or, since v4, an _available_ asset id. Return: did_exist flag (1 if the asset existed and 0 otherwise), value.

## app_params_get

- Syntax: `app_params_get F` ∋ F: [app_params](#field-group-app_params)
- Bytecode: 0x72 {uint8}
- Stack: ..., A: uint64 &rarr; ..., X: any, Y: bool
- X is field F from app A. Y is 1 if A exists, else 0
- Availability: v5
- Mode: Application

### Field Group app_params

Fields

| Index | Name | Type | Notes |
| - | ------ | -- | --------- |
| 0 | AppApprovalProgram | []byte | Bytecode of Approval Program |
| 1 | AppClearStateProgram | []byte | Bytecode of Clear State Program |
| 2 | AppGlobalNumUint | uint64 | Number of uint64 values allowed in Global State |
| 3 | AppGlobalNumByteSlice | uint64 | Number of byte array values allowed in Global State |
| 4 | AppLocalNumUint | uint64 | Number of uint64 values allowed in Local State |
| 5 | AppLocalNumByteSlice | uint64 | Number of byte array values allowed in Local State |
| 6 | AppExtraProgramPages | uint64 | Number of Extra Program Pages of code space |
| 7 | AppCreator | addr | Creator address |
| 8 | AppAddress | addr | Address for which this application has authority |


params: Txn.ForeignApps offset or an _available_ app id. Return: did_exist flag (1 if the application existed and 0 otherwise), value.

## acct_params_get

- Syntax: `acct_params_get F` ∋ F: [acct_params](#field-group-acct_params)
- Bytecode: 0x73 {uint8}
- Stack: ..., A &rarr; ..., X: any, Y: bool
- X is field F from account A. Y is 1 if A owns positive algos, else 0
- Availability: v6
- Mode: Application

### Field Group acct_params

Fields

| Index | Name | Type | In | Notes |
| - | ------ | -- | - | --------- |
| 0 | AcctBalance | uint64 |      | Account balance in microalgos |
| 1 | AcctMinBalance | uint64 |      | Minimum required balance for account, in microalgos |
| 2 | AcctAuthAddr | addr |      | Address the account is rekeyed to. |
| 3 | AcctTotalNumUint | uint64 | v8  | The total number of uint64 values allocated by this account in Global and Local States. |
| 4 | AcctTotalNumByteSlice | uint64 | v8  | The total number of byte array values allocated by this account in Global and Local States. |
| 5 | AcctTotalExtraAppPages | uint64 | v8  | The number of extra app code pages used by this account. |
| 6 | AcctTotalAppsCreated | uint64 | v8  | The number of existing apps created by this account. |
| 7 | AcctTotalAppsOptedIn | uint64 | v8  | The number of apps this account is opted into. |
| 8 | AcctTotalAssetsCreated | uint64 | v8  | The number of existing ASAs created by this account. |
| 9 | AcctTotalAssets | uint64 | v8  | The numbers of ASAs held by this account (including ASAs this account created). |
| 10 | AcctTotalBoxes | uint64 | v8  | The number of existing boxes created by this account's app. |
| 11 | AcctTotalBoxBytes | uint64 | v8  | The total number of bytes used by this account's app's box keys and values. |


## min_balance

- Bytecode: 0x78
- Stack: ..., A &rarr; ..., uint64
- minimum required balance for account A, in microalgos. Required balance is affected by ASA, App, and Box usage. When creating or opting into an app, the minimum balance grows before the app code runs, therefore the increase is visible there. When deleting or closing out, the minimum balance decreases after the app executes. Changes caused by inner transactions or box usage are observable immediately following the opcode effecting the change.
- Availability: v3
- Mode: Application

params: Txn.Accounts offset (or, since v4, an _available_ account address). Return: value.

## pushbytes

- Syntax: `pushbytes BYTES` ∋ BYTES: a byte constant
- Bytecode: 0x80 {varuint length, bytes}
- Stack: ... &rarr; ..., []byte
- immediate BYTES
- Availability: v3

pushbytes args are not added to the bytecblock during assembly processes

## pushint

- Syntax: `pushint UINT` ∋ UINT: an int constant
- Bytecode: 0x81 {varuint}
- Stack: ... &rarr; ..., uint64
- immediate UINT
- Availability: v3

pushint args are not added to the intcblock during assembly processes

## pushbytess

- Syntax: `pushbytess BYTES ...` ∋ BYTES ...: a list of byte constants
- Bytecode: 0x82 {varuint count, [varuint length, bytes ...]}
- Stack: ... &rarr; ..., [N items]
- push sequences of immediate byte arrays to stack (first byte array being deepest)
- Availability: v8

pushbytess args are not added to the bytecblock during assembly processes

## pushints

- Syntax: `pushints UINT ...` ∋ UINT ...: a list of int constants
- Bytecode: 0x83 {varuint count, [varuint ...]}
- Stack: ... &rarr; ..., [N items]
- push sequence of immediate uints to stack in the order they appear (first uint being deepest)
- Availability: v8

pushints args are not added to the intcblock during assembly processes

## ed25519verify_bare

- Bytecode: 0x84
- Stack: ..., A: []byte, B: []byte, C: []byte &rarr; ..., bool
- for (data A, signature B, pubkey C) verify the signature of the data against the pubkey => {0 or 1}
- **Cost**: 1900
- Availability: v7

## callsub

- Syntax: `callsub TARGET` ∋ TARGET: branch offset
- Bytecode: 0x88 {int16 (big-endian)}
- Stack: ... &rarr; ...
- branch unconditionally to TARGET, saving the next instruction on the call stack
- Availability: v4

The call stack is separate from the data stack. Only `callsub`, `retsub`, and `proto` manipulate it.

## retsub

- Bytecode: 0x89
- Stack: ... &rarr; ...
- pop the top instruction from the call stack and branch to it
- Availability: v4

If the current frame was prepared by `proto A R`, `retsub` will remove the 'A' arguments from the stack, move the `R` return values down, and pop any stack locations above the relocated return values.

## proto

- Syntax: `proto A R` ∋ A: number of arguments, R: number of return values
- Bytecode: 0x8a {uint8}, {uint8}
- Stack: ... &rarr; ...
- Prepare top call frame for a retsub that will assume A args and R return values.
- Availability: v8

Fails unless the last instruction executed was a `callsub`.

## frame_dig

- Syntax: `frame_dig I` ∋ I: frame slot
- Bytecode: 0x8b {int8}
- Stack: ... &rarr; ..., any
- Nth (signed) value from the frame pointer.
- Availability: v8

## frame_bury

- Syntax: `frame_bury I` ∋ I: frame slot
- Bytecode: 0x8c {int8}
- Stack: ..., A &rarr; ...
- replace the Nth (signed) value from the frame pointer in the stack with A
- Availability: v8

## switch

- Syntax: `switch TARGET ...` ∋ TARGET ...: list of labels
- Bytecode: 0x8d {varuint count, [int16 (big-endian) ...]}
- Stack: ..., A: uint64 &rarr; ...
- branch to the Ath label. Continue at following instruction if index A exceeds the number of labels.
- Availability: v8

## match

- Syntax: `match TARGET ...` ∋ TARGET ...: list of labels
- Bytecode: 0x8e {varuint count, [int16 (big-endian) ...]}
- Stack: ..., [A1, A2, ..., AN], B &rarr; ...
- given match cases from A[1] to A[N], branch to the Ith label where A[I] = B. Continue to the following instruction if no matches are found.
- Availability: v8

`match` consumes N+1 values from the stack. Let the top stack value be B. The following N values represent an ordered list of match cases/constants (A), where the first value (A[0]) is the deepest in the stack. The immediate arguments are an ordered list of N labels (T). `match` will branch to target T[I], where A[I] = B. If there are no matches then execution continues on to the next instruction.

## shl

- Bytecode: 0x90
- Stack: ..., A: uint64, B: uint64 &rarr; ..., uint64
- A times 2^B, modulo 2^64
- Availability: v4

## shr

- Bytecode: 0x91
- Stack: ..., A: uint64, B: uint64 &rarr; ..., uint64
- A divided by 2^B
- Availability: v4

## sqrt

- Bytecode: 0x92
- Stack: ..., A: uint64 &rarr; ..., uint64
- The largest integer I such that I^2 <= A
- **Cost**: 4
- Availability: v4

## bitlen

- Bytecode: 0x93
- Stack: ..., A &rarr; ..., uint64
- The highest set bit in A. If A is a byte-array, it is interpreted as a big-endian unsigned integer. bitlen of 0 is 0, bitlen of 8 is 4
- Availability: v4

bitlen interprets arrays as big-endian integers, unlike setbit/getbit

## exp

- Bytecode: 0x94
- Stack: ..., A: uint64, B: uint64 &rarr; ..., uint64
- A raised to the Bth power. Fail if A == B == 0 and on overflow
- Availability: v4

## expw

- Bytecode: 0x95
- Stack: ..., A: uint64, B: uint64 &rarr; ..., X: uint64, Y: uint64
- A raised to the Bth power as a 128-bit result in two uint64s. X is the high 64 bits, Y is the low. Fail if A == B == 0 or if the results exceeds 2^128-1
- **Cost**: 10
- Availability: v4

## bsqrt

- Bytecode: 0x96
- Stack: ..., A: []byte &rarr; ..., []byte
- The largest integer I such that I^2 <= A. A and I are interpreted as big-endian unsigned integers
- **Cost**: 40
- Availability: v6

## divw

- Bytecode: 0x97
- Stack: ..., A: uint64, B: uint64, C: uint64 &rarr; ..., uint64
- A,B / C. Fail if C == 0 or if result overflows.
- Availability: v6

The notation A,B indicates that A and B are interpreted as a uint128 value, with A as the high uint64 and B the low.

## sha3_256

- Bytecode: 0x98
- Stack: ..., A: []byte &rarr; ..., []byte
- SHA3_256 hash of value A, yields [32]byte
- **Cost**: 130
- Availability: v7

## b+

<<<<<<< HEAD
- Bytecode: 0xa0
- Stack: ..., A: bigint, B: bigint &rarr; ..., bigint
=======
- Opcode: 0xa0
- Stack: ..., A: bigint, B: bigint &rarr; ..., []byte
>>>>>>> 919dd269
- A plus B. A and B are interpreted as big-endian unsigned integers
- **Cost**: 10
- Availability: v4

## b-

- Bytecode: 0xa1
- Stack: ..., A: bigint, B: bigint &rarr; ..., bigint
- A minus B. A and B are interpreted as big-endian unsigned integers. Fail on underflow.
- **Cost**: 10
- Availability: v4

## b/

- Bytecode: 0xa2
- Stack: ..., A: bigint, B: bigint &rarr; ..., bigint
- A divided by B (truncated division). A and B are interpreted as big-endian unsigned integers. Fail if B is zero.
- **Cost**: 20
- Availability: v4

## b*

<<<<<<< HEAD
- Bytecode: 0xa3
- Stack: ..., A: bigint, B: bigint &rarr; ..., bigint
=======
- Opcode: 0xa3
- Stack: ..., A: bigint, B: bigint &rarr; ..., []byte
>>>>>>> 919dd269
- A times B. A and B are interpreted as big-endian unsigned integers.
- **Cost**: 20
- Availability: v4

## b<

- Bytecode: 0xa4
- Stack: ..., A: bigint, B: bigint &rarr; ..., bool
- 1 if A is less than B, else 0. A and B are interpreted as big-endian unsigned integers
- Availability: v4

## b>

- Bytecode: 0xa5
- Stack: ..., A: bigint, B: bigint &rarr; ..., bool
- 1 if A is greater than B, else 0. A and B are interpreted as big-endian unsigned integers
- Availability: v4

## b<=

- Bytecode: 0xa6
- Stack: ..., A: bigint, B: bigint &rarr; ..., bool
- 1 if A is less than or equal to B, else 0. A and B are interpreted as big-endian unsigned integers
- Availability: v4

## b>=

- Bytecode: 0xa7
- Stack: ..., A: bigint, B: bigint &rarr; ..., bool
- 1 if A is greater than or equal to B, else 0. A and B are interpreted as big-endian unsigned integers
- Availability: v4

## b==

- Bytecode: 0xa8
- Stack: ..., A: bigint, B: bigint &rarr; ..., bool
- 1 if A is equal to B, else 0. A and B are interpreted as big-endian unsigned integers
- Availability: v4

## b!=

- Bytecode: 0xa9
- Stack: ..., A: bigint, B: bigint &rarr; ..., bool
- 0 if A is equal to B, else 1. A and B are interpreted as big-endian unsigned integers
- Availability: v4

## b%

- Bytecode: 0xaa
- Stack: ..., A: []byte, B: []byte &rarr; ..., []byte
- A modulo B. A and B are interpreted as big-endian unsigned integers. Fail if B is zero.
- **Cost**: 20
- Availability: v4

## b|

- Bytecode: 0xab
- Stack: ..., A: []byte, B: []byte &rarr; ..., []byte
- A bitwise-or B. A and B are zero-left extended to the greater of their lengths
- **Cost**: 6
- Availability: v4

## b&

- Bytecode: 0xac
- Stack: ..., A: []byte, B: []byte &rarr; ..., []byte
- A bitwise-and B. A and B are zero-left extended to the greater of their lengths
- **Cost**: 6
- Availability: v4

## b^

- Bytecode: 0xad
- Stack: ..., A: []byte, B: []byte &rarr; ..., []byte
- A bitwise-xor B. A and B are zero-left extended to the greater of their lengths
- **Cost**: 6
- Availability: v4

## b~

- Bytecode: 0xae
- Stack: ..., A: []byte &rarr; ..., []byte
- A with all bits inverted
- **Cost**: 4
- Availability: v4

## bzero

- Bytecode: 0xaf
- Stack: ..., A: uint64 &rarr; ..., []byte
- zero filled byte-array of length A
- Availability: v4

## log

- Bytecode: 0xb0
- Stack: ..., A: []byte &rarr; ...
- write A to log state of the current application
- Availability: v5
- Mode: Application

`log` fails if called more than MaxLogCalls times in a program, or if the sum of logged bytes exceeds 1024 bytes.

## itxn_begin

- Bytecode: 0xb1
- Stack: ... &rarr; ...
- begin preparation of a new inner transaction in a new transaction group
- Availability: v5
- Mode: Application

`itxn_begin` initializes Sender to the application address; Fee to the minimum allowable, taking into account MinTxnFee and credit from overpaying in earlier transactions; FirstValid/LastValid to the values in the invoking transaction, and all other fields to zero or empty values.

## itxn_field

- Syntax: `itxn_field F` ∋ F: [txn](#field-group-txn)
- Bytecode: 0xb2 {uint8}
- Stack: ..., A &rarr; ...
- set field F of the current inner transaction to A
- Availability: v5
- Mode: Application

`itxn_field` fails if A is of the wrong type for F, including a byte array of the wrong size for use as an address when F is an address field. `itxn_field` also fails if A is an account, asset, or app that is not _available_, or an attempt is made extend an array field beyond the limit imposed by consensus parameters. (Addresses set into asset params of acfg transactions need not be _available_.)

## itxn_submit

- Bytecode: 0xb3
- Stack: ... &rarr; ...
- execute the current inner transaction group. Fail if executing this group would exceed the inner transaction limit, or if any transaction in the group fails.
- Availability: v5
- Mode: Application

`itxn_submit` resets the current transaction so that it can not be resubmitted. A new `itxn_begin` is required to prepare another inner transaction.

## itxn

- Syntax: `itxn F` ∋ F: [txn](#field-group-txn)
- Bytecode: 0xb4 {uint8}
- Stack: ... &rarr; ..., any
- field F of the last inner transaction
- Availability: v5
- Mode: Application

## itxna

- Syntax: `itxna F I` ∋ F: [txna](#field-group-txna), I: a transaction field array index
- Bytecode: 0xb5 {uint8}, {uint8}
- Stack: ... &rarr; ..., any
- Ith value of the array field F of the last inner transaction
- Availability: v5
- Mode: Application

## itxn_next

- Bytecode: 0xb6
- Stack: ... &rarr; ...
- begin preparation of a new inner transaction in the same transaction group
- Availability: v6
- Mode: Application

`itxn_next` initializes the transaction exactly as `itxn_begin` does

## gitxn

- Syntax: `gitxn T F` ∋ T: transaction group index, F: [txn](#field-group-txn)
- Bytecode: 0xb7 {uint8}, {uint8}
- Stack: ... &rarr; ..., any
- field F of the Tth transaction in the last inner group submitted
- Availability: v6
- Mode: Application

## gitxna

- Syntax: `gitxna T F I` ∋ T: transaction group index, F: [txna](#field-group-txna), I: transaction field array index
- Bytecode: 0xb8 {uint8}, {uint8}, {uint8}
- Stack: ... &rarr; ..., any
- Ith value of the array field F from the Tth transaction in the last inner group submitted
- Availability: v6
- Mode: Application

## box_create

- Bytecode: 0xb9
- Stack: ..., A: key, B: uint64 &rarr; ..., bool
- create a box named A, of length B. Fail if A is empty or B exceeds 32,768. Returns 0 if A already existed, else 1
- Availability: v8
- Mode: Application

Newly created boxes are filled with 0 bytes. `box_create` will fail if the referenced box already exists with a different size. Otherwise, existing boxes are unchanged by `box_create`.

## box_extract

- Bytecode: 0xba
- Stack: ..., A: key, B: uint64, C: uint64 &rarr; ..., []byte
- read C bytes from box A, starting at offset B. Fail if A does not exist, or the byte range is outside A's size.
- Availability: v8
- Mode: Application

## box_replace

- Bytecode: 0xbb
- Stack: ..., A: key, B: uint64, C: []byte &rarr; ...
- write byte-array C into box A, starting at offset B. Fail if A does not exist, or the byte range is outside A's size.
- Availability: v8
- Mode: Application

## box_del

- Bytecode: 0xbc
- Stack: ..., A: key &rarr; ..., bool
- delete box named A if it exists. Return 1 if A existed, 0 otherwise
- Availability: v8
- Mode: Application

## box_len

- Bytecode: 0xbd
- Stack: ..., A: key &rarr; ..., X: uint64, Y: bool
- X is the length of box A if A exists, else 0. Y is 1 if A exists, else 0.
- Availability: v8
- Mode: Application

## box_get

- Bytecode: 0xbe
- Stack: ..., A: key &rarr; ..., X: []byte, Y: bool
- X is the contents of box A if A exists, else ''. Y is 1 if A exists, else 0.
- Availability: v8
- Mode: Application

For boxes that exceed 4,096 bytes, consider `box_create`, `box_extract`, and `box_replace`

## box_put

- Bytecode: 0xbf
- Stack: ..., A: key, B: []byte &rarr; ...
- replaces the contents of box A with byte-array B. Fails if A exists and len(B) != len(box A). Creates A if it does not exist
- Availability: v8
- Mode: Application

For boxes that exceed 4,096 bytes, consider `box_create`, `box_extract`, and `box_replace`

## txnas

- Syntax: `txnas F` ∋ F: [txna](#field-group-txna)
- Bytecode: 0xc0 {uint8}
- Stack: ..., A: uint64 &rarr; ..., any
- Ath value of the array field F of the current transaction
- Availability: v5

## gtxnas

- Syntax: `gtxnas T F` ∋ T: transaction group index, F: [txna](#field-group-txna)
- Bytecode: 0xc1 {uint8}, {uint8}
- Stack: ..., A: uint64 &rarr; ..., any
- Ath value of the array field F from the Tth transaction in the current group
- Availability: v5

## gtxnsas

- Syntax: `gtxnsas F` ∋ F: [txna](#field-group-txna)
- Bytecode: 0xc2 {uint8}
- Stack: ..., A: uint64, B: uint64 &rarr; ..., any
- Bth value of the array field F from the Ath transaction in the current group
- Availability: v5

## args

- Bytecode: 0xc3
- Stack: ..., A: uint64 &rarr; ..., []byte
- Ath LogicSig argument
- Availability: v5
- Mode: Signature

## gloadss

- Bytecode: 0xc4
- Stack: ..., A: uint64, B: uint64 &rarr; ..., any
- Bth scratch space value of the Ath transaction in the current group
- Availability: v6
- Mode: Application

## itxnas

- Syntax: `itxnas F` ∋ F: [txna](#field-group-txna)
- Bytecode: 0xc5 {uint8}
- Stack: ..., A: uint64 &rarr; ..., any
- Ath value of the array field F of the last inner transaction
- Availability: v6
- Mode: Application

## gitxnas

- Syntax: `gitxnas T F` ∋ T: transaction group index, F: [txna](#field-group-txna)
- Bytecode: 0xc6 {uint8}, {uint8}
- Stack: ..., A: uint64 &rarr; ..., any
- Ath value of the array field F from the Tth transaction in the last inner group submitted
- Availability: v6
- Mode: Application

## vrf_verify

- Syntax: `vrf_verify S` ∋ S: [vrf_verify](#field-group-vrf_verify)
- Bytecode: 0xd0 {uint8}
- Stack: ..., A: []byte, B: []byte, C: []byte &rarr; ..., X: []byte, Y: bool
- Verify the proof B of message A against pubkey C. Returns vrf output and verification flag.
- **Cost**: 5700
- Availability: v7

### Field Group vrf_verify

Standards

| Index | Name | Notes |
| - | ------ | --------- |
| 0 | VrfAlgorand |  |


`VrfAlgorand` is the VRF used in Algorand. It is ECVRF-ED25519-SHA512-Elligator2, specified in the IETF internet draft [draft-irtf-cfrg-vrf-03](https://datatracker.ietf.org/doc/draft-irtf-cfrg-vrf/03/).

## block

- Syntax: `block F` ∋ F: [block](#field-group-block)
- Bytecode: 0xd1 {uint8}
- Stack: ..., A: uint64 &rarr; ..., any
- field F of block A. Fail unless A falls between txn.LastValid-1002 and txn.FirstValid (exclusive)
- Availability: v7

### Field Group block

Fields

| Index | Name | Type | Notes |
| - | ------ | -- | --------- |
| 0 | BlkSeed | []byte |  |
| 1 | BlkTimestamp | uint64 |  |
<|MERGE_RESOLUTION|>--- conflicted
+++ resolved
@@ -11,13 +11,8 @@
 
 ## sha256
 
-<<<<<<< HEAD
 - Bytecode: 0x01
-- Stack: ..., A: []byte &rarr; ..., hash
-=======
-- Opcode: 0x01
 - Stack: ..., A: []byte &rarr; ..., [32]byte
->>>>>>> 919dd269
 - SHA256 hash of value A, yields [32]byte
 - **Cost**:
     - 7 (v1)
@@ -25,13 +20,8 @@
 
 ## keccak256
 
-<<<<<<< HEAD
 - Bytecode: 0x02
-- Stack: ..., A: []byte &rarr; ..., hash
-=======
-- Opcode: 0x02
 - Stack: ..., A: []byte &rarr; ..., [32]byte
->>>>>>> 919dd269
 - Keccak256 hash of value A, yields [32]byte
 - **Cost**:
     - 26 (v1)
@@ -39,13 +29,8 @@
 
 ## sha512_256
 
-<<<<<<< HEAD
 - Bytecode: 0x03
-- Stack: ..., A: []byte &rarr; ..., hash
-=======
-- Opcode: 0x03
 - Stack: ..., A: []byte &rarr; ..., [32]byte
->>>>>>> 919dd269
 - SHA512_256 hash of value A, yields [32]byte
 - **Cost**:
     - 9 (v1)
@@ -1296,13 +1281,8 @@
 
 ## b+
 
-<<<<<<< HEAD
 - Bytecode: 0xa0
-- Stack: ..., A: bigint, B: bigint &rarr; ..., bigint
-=======
-- Opcode: 0xa0
 - Stack: ..., A: bigint, B: bigint &rarr; ..., []byte
->>>>>>> 919dd269
 - A plus B. A and B are interpreted as big-endian unsigned integers
 - **Cost**: 10
 - Availability: v4
@@ -1325,13 +1305,8 @@
 
 ## b*
 
-<<<<<<< HEAD
 - Bytecode: 0xa3
-- Stack: ..., A: bigint, B: bigint &rarr; ..., bigint
-=======
-- Opcode: 0xa3
 - Stack: ..., A: bigint, B: bigint &rarr; ..., []byte
->>>>>>> 919dd269
 - A times B. A and B are interpreted as big-endian unsigned integers.
 - **Cost**: 20
 - Availability: v4
