--- conflicted
+++ resolved
@@ -888,13 +888,8 @@
 
 ## app_opted_in
 
-<<<<<<< HEAD
 - Bytecode: 0x61
-- Stack: ..., A, B: uint64 &rarr; ..., bool
-=======
-- Opcode: 0x61
 - Stack: ..., A, B: uint64 &rarr; ..., uint64
->>>>>>> 7e0a097c
 - 1 if account A is opted in to application B, else 0
 - Availability: v2
 - Mode: Application
@@ -903,13 +898,8 @@
 
 ## app_local_get
 
-<<<<<<< HEAD
 - Bytecode: 0x62
-- Stack: ..., A, B: key &rarr; ..., any
-=======
-- Opcode: 0x62
 - Stack: ..., A, B: []byte &rarr; ..., any
->>>>>>> 7e0a097c
 - local state of the key B in the current application in account A
 - Availability: v2
 - Mode: Application
@@ -918,13 +908,8 @@
 
 ## app_local_get_ex
 
-<<<<<<< HEAD
 - Bytecode: 0x63
-- Stack: ..., A, B: uint64, C: key &rarr; ..., X: any, Y: bool
-=======
-- Opcode: 0x63
 - Stack: ..., A, B: uint64, C: []byte &rarr; ..., X: any, Y: uint64
->>>>>>> 7e0a097c
 - X is the local state of application B, key C in account A. Y is 1 if key existed, else 0
 - Availability: v2
 - Mode: Application
@@ -933,13 +918,8 @@
 
 ## app_global_get
 
-<<<<<<< HEAD
 - Bytecode: 0x64
-- Stack: ..., A: key &rarr; ..., any
-=======
-- Opcode: 0x64
 - Stack: ..., A: []byte &rarr; ..., any
->>>>>>> 7e0a097c
 - global state of the key A in the current application
 - Availability: v2
 - Mode: Application
@@ -948,13 +928,8 @@
 
 ## app_global_get_ex
 
-<<<<<<< HEAD
 - Bytecode: 0x65
-- Stack: ..., A: uint64, B: key &rarr; ..., X: any, Y: bool
-=======
-- Opcode: 0x65
 - Stack: ..., A: uint64, B: []byte &rarr; ..., X: any, Y: uint64
->>>>>>> 7e0a097c
 - X is the global state of application A, key B. Y is 1 if key existed, else 0
 - Availability: v2
 - Mode: Application
@@ -963,13 +938,8 @@
 
 ## app_local_put
 
-<<<<<<< HEAD
 - Bytecode: 0x66
-- Stack: ..., A, B: key, C &rarr; ...
-=======
-- Opcode: 0x66
 - Stack: ..., A, B: []byte, C &rarr; ...
->>>>>>> 7e0a097c
 - write C to key B in account A's local state of the current application
 - Availability: v2
 - Mode: Application
@@ -978,26 +948,16 @@
 
 ## app_global_put
 
-<<<<<<< HEAD
 - Bytecode: 0x67
-- Stack: ..., A: key, B &rarr; ...
-=======
-- Opcode: 0x67
 - Stack: ..., A: []byte, B &rarr; ...
->>>>>>> 7e0a097c
 - write B to key A in the global state of the current application
 - Availability: v2
 - Mode: Application
 
 ## app_local_del
 
-<<<<<<< HEAD
 - Bytecode: 0x68
-- Stack: ..., A, B: key &rarr; ...
-=======
-- Opcode: 0x68
 - Stack: ..., A, B: []byte &rarr; ...
->>>>>>> 7e0a097c
 - delete key B from account A's local state of the current application
 - Availability: v2
 - Mode: Application
@@ -1008,13 +968,8 @@
 
 ## app_global_del
 
-<<<<<<< HEAD
 - Bytecode: 0x69
-- Stack: ..., A: key &rarr; ...
-=======
-- Opcode: 0x69
 - Stack: ..., A: []byte &rarr; ...
->>>>>>> 7e0a097c
 - delete key A from the global state of the current application
 - Availability: v2
 - Mode: Application
@@ -1025,14 +980,9 @@
 
 ## asset_holding_get
 
-<<<<<<< HEAD
 - Syntax: `asset_holding_get F` ∋ F: [asset_holding](#field-group-asset_holding)
 - Bytecode: 0x70 {uint8}
-- Stack: ..., A, B: uint64 &rarr; ..., X: any, Y: bool
-=======
-- Opcode: 0x70 {uint8 asset holding field index}
 - Stack: ..., A, B: uint64 &rarr; ..., X: any, Y: uint64
->>>>>>> 7e0a097c
 - X is field F from account A's holding of asset B. Y is 1 if A is opted into B, else 0
 - Availability: v2
 - Mode: Application
@@ -1051,14 +1001,9 @@
 
 ## asset_params_get
 
-<<<<<<< HEAD
 - Syntax: `asset_params_get F` ∋ F: [asset_params](#field-group-asset_params)
 - Bytecode: 0x71 {uint8}
-- Stack: ..., A: uint64 &rarr; ..., X: any, Y: bool
-=======
-- Opcode: 0x71 {uint8 asset params field index}
 - Stack: ..., A: uint64 &rarr; ..., X: any, Y: uint64
->>>>>>> 7e0a097c
 - X is field F from asset A. Y is 1 if A exists, else 0
 - Availability: v2
 - Mode: Application
@@ -1087,14 +1032,9 @@
 
 ## app_params_get
 
-<<<<<<< HEAD
 - Syntax: `app_params_get F` ∋ F: [app_params](#field-group-app_params)
 - Bytecode: 0x72 {uint8}
-- Stack: ..., A: uint64 &rarr; ..., X: any, Y: bool
-=======
-- Opcode: 0x72 {uint8 app params field index}
 - Stack: ..., A: uint64 &rarr; ..., X: any, Y: uint64
->>>>>>> 7e0a097c
 - X is field F from app A. Y is 1 if A exists, else 0
 - Availability: v5
 - Mode: Application
@@ -1120,14 +1060,9 @@
 
 ## acct_params_get
 
-<<<<<<< HEAD
 - Syntax: `acct_params_get F` ∋ F: [acct_params](#field-group-acct_params)
 - Bytecode: 0x73 {uint8}
-- Stack: ..., A &rarr; ..., X: any, Y: bool
-=======
-- Opcode: 0x73 {uint8 account params field index}
 - Stack: ..., A &rarr; ..., X: any, Y: uint64
->>>>>>> 7e0a097c
 - X is field F from account A. Y is 1 if A owns positive algos, else 0
 - Availability: v6
 - Mode: Application
