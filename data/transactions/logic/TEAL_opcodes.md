# Opcodes

Ops have a 'cost' of 1 unless otherwise specified.


## err

- Opcode: 0x00
- Stack: ... &rarr; ...
- Fail immediately.

## sha256

- Opcode: 0x01
- Stack: ..., A: []byte &rarr; ..., []byte
- SHA256 hash of value A, yields [32]byte
- **Cost**:
    - 7 (v1)
    - 35 (since v2)

## keccak256

- Opcode: 0x02
- Stack: ..., A: []byte &rarr; ..., []byte
- Keccak256 hash of value A, yields [32]byte
- **Cost**:
    - 26 (v1)
    - 130 (since v2)

## sha512_256

- Opcode: 0x03
- Stack: ..., A: []byte &rarr; ..., []byte
- SHA512_256 hash of value A, yields [32]byte
- **Cost**:
    - 9 (v1)
    - 45 (since v2)

## ed25519verify

- Opcode: 0x04
- Stack: ..., A: []byte, B: []byte, C: []byte &rarr; ..., uint64
- for (data A, signature B, pubkey C) verify the signature of ("ProgData" || program_hash || data) against the pubkey => {0 or 1}
- **Cost**: 1900

The 32 byte public key is the last element on the stack, preceded by the 64 byte signature at the second-to-last element on the stack, preceded by the data which was signed at the third-to-last element on the stack.

## ecdsa_verify v

- Opcode: 0x05 {uint8 curve index}
- Stack: ..., A: []byte, B: []byte, C: []byte, D: []byte, E: []byte &rarr; ..., uint64
- for (data A, signature B, C and pubkey D, E) verify the signature of the data against the pubkey => {0 or 1}
- **Cost**: 1700
- Availability: v5

`ECDSA` Curves:

| Index | Name | Notes |
| - | ------ | --------- |
| 0 | Secp256k1 | secp256k1 curve |
| 1 | Secp256r1 | secp256r1 curve |


The 32 byte Y-component of a public key is the last element on the stack, preceded by X-component of a pubkey, preceded by S and R components of a signature, preceded by the data that is fifth element on the stack. All values are big-endian encoded. The signed data must be 32 bytes long, and signatures in lower-S form are only accepted.

## ecdsa_pk_decompress v

- Opcode: 0x06 {uint8 curve index}
- Stack: ..., A: []byte &rarr; ..., X: []byte, Y: []byte
- decompress pubkey A into components X, Y
- **Cost**: 650
- Availability: v5

`ECDSA` Curves:

| Index | Name | Notes |
| - | ------ | --------- |
| 0 | Secp256k1 | secp256k1 curve |
| 1 | Secp256r1 | secp256r1 curve |


The 33 byte public key in a compressed form to be decompressed into X and Y (top) components. All values are big-endian encoded.

## ecdsa_pk_recover v

- Opcode: 0x07 {uint8 curve index}
- Stack: ..., A: []byte, B: uint64, C: []byte, D: []byte &rarr; ..., X: []byte, Y: []byte
- for (data A, recovery id B, signature C, D) recover a public key
- **Cost**: 2000
- Availability: v5

`ECDSA` Curves:

| Index | Name | Notes |
| - | ------ | --------- |
| 0 | Secp256k1 | secp256k1 curve |
| 1 | Secp256r1 | secp256r1 curve |


S (top) and R elements of a signature, recovery id and data (bottom) are expected on the stack and used to deriver a public key. All values are big-endian encoded. The signed data must be 32 bytes long.

## +

- Opcode: 0x08
- Stack: ..., A: uint64, B: uint64 &rarr; ..., uint64
- A plus B. Fail on overflow.

Overflow is an error condition which halts execution and fails the transaction. Full precision is available from `addw`.

## -

- Opcode: 0x09
- Stack: ..., A: uint64, B: uint64 &rarr; ..., uint64
- A minus B. Fail if B > A.

## /

- Opcode: 0x0a
- Stack: ..., A: uint64, B: uint64 &rarr; ..., uint64
- A divided by B (truncated division). Fail if B == 0.

`divmodw` is available to divide the two-element values produced by `mulw` and `addw`.

## *

- Opcode: 0x0b
- Stack: ..., A: uint64, B: uint64 &rarr; ..., uint64
- A times B. Fail on overflow.

Overflow is an error condition which halts execution and fails the transaction. Full precision is available from `mulw`.

## <

- Opcode: 0x0c
- Stack: ..., A: uint64, B: uint64 &rarr; ..., uint64
- A less than B => {0 or 1}

## >

- Opcode: 0x0d
- Stack: ..., A: uint64, B: uint64 &rarr; ..., uint64
- A greater than B => {0 or 1}

## <=

- Opcode: 0x0e
- Stack: ..., A: uint64, B: uint64 &rarr; ..., uint64
- A less than or equal to B => {0 or 1}

## >=

- Opcode: 0x0f
- Stack: ..., A: uint64, B: uint64 &rarr; ..., uint64
- A greater than or equal to B => {0 or 1}

## &&

- Opcode: 0x10
- Stack: ..., A: uint64, B: uint64 &rarr; ..., uint64
- A is not zero and B is not zero => {0 or 1}

## ||

- Opcode: 0x11
- Stack: ..., A: uint64, B: uint64 &rarr; ..., uint64
- A is not zero or B is not zero => {0 or 1}

## ==

- Opcode: 0x12
- Stack: ..., A, B &rarr; ..., uint64
- A is equal to B => {0 or 1}

## !=

- Opcode: 0x13
- Stack: ..., A, B &rarr; ..., uint64
- A is not equal to B => {0 or 1}

## !

- Opcode: 0x14
- Stack: ..., A: uint64 &rarr; ..., uint64
- A == 0 yields 1; else 0

## len

- Opcode: 0x15
- Stack: ..., A: []byte &rarr; ..., uint64
- yields length of byte value A

## itob

- Opcode: 0x16
- Stack: ..., A: uint64 &rarr; ..., []byte
- converts uint64 A to big endian bytes

## btoi

- Opcode: 0x17
- Stack: ..., A: []byte &rarr; ..., uint64
- converts bytes A as big endian to uint64

`btoi` fails if the input is longer than 8 bytes.

## %

- Opcode: 0x18
- Stack: ..., A: uint64, B: uint64 &rarr; ..., uint64
- A modulo B. Fail if B == 0.

## |

- Opcode: 0x19
- Stack: ..., A: uint64, B: uint64 &rarr; ..., uint64
- A bitwise-or B

## &

- Opcode: 0x1a
- Stack: ..., A: uint64, B: uint64 &rarr; ..., uint64
- A bitwise-and B

## ^

- Opcode: 0x1b
- Stack: ..., A: uint64, B: uint64 &rarr; ..., uint64
- A bitwise-xor B

## ~

- Opcode: 0x1c
- Stack: ..., A: uint64 &rarr; ..., uint64
- bitwise invert value A

## mulw

- Opcode: 0x1d
- Stack: ..., A: uint64, B: uint64 &rarr; ..., X: uint64, Y: uint64
- A times B as a 128-bit result in two uint64s. X is the high 64 bits, Y is the low

## addw

- Opcode: 0x1e
- Stack: ..., A: uint64, B: uint64 &rarr; ..., X: uint64, Y: uint64
- A plus B as a 128-bit result. X is the carry-bit, Y is the low-order 64 bits.
- Availability: v2

## divmodw

- Opcode: 0x1f
- Stack: ..., A: uint64, B: uint64, C: uint64, D: uint64 &rarr; ..., W: uint64, X: uint64, Y: uint64, Z: uint64
- W,X = (A,B / C,D); Y,Z = (A,B modulo C,D)
- **Cost**: 20
- Availability: v4

The notation J,K indicates that two uint64 values J and K are interpreted as a uint128 value, with J as the high uint64 and K the low.

## intcblock uint ...

- Opcode: 0x20 {varuint length} [{varuint value}, ...]
- Stack: ... &rarr; ...
- prepare block of uint64 constants for use by intc

`intcblock` loads following program bytes into an array of integer constants in the evaluator. These integer constants can be referred to by `intc` and `intc_*` which will push the value onto the stack. Subsequent calls to `intcblock` reset and replace the integer constants available to the script.

## intc i

- Opcode: 0x21 {uint8 int constant index}
- Stack: ... &rarr; ..., uint64
- Ith constant from intcblock

## intc_0

- Opcode: 0x22
- Stack: ... &rarr; ..., uint64
- constant 0 from intcblock

## intc_1

- Opcode: 0x23
- Stack: ... &rarr; ..., uint64
- constant 1 from intcblock

## intc_2

- Opcode: 0x24
- Stack: ... &rarr; ..., uint64
- constant 2 from intcblock

## intc_3

- Opcode: 0x25
- Stack: ... &rarr; ..., uint64
- constant 3 from intcblock

## bytecblock bytes ...

- Opcode: 0x26 {varuint length} [({varuint value length} bytes), ...]
- Stack: ... &rarr; ...
- prepare block of byte-array constants for use by bytec

`bytecblock` loads the following program bytes into an array of byte-array constants in the evaluator. These constants can be referred to by `bytec` and `bytec_*` which will push the value onto the stack. Subsequent calls to `bytecblock` reset and replace the bytes constants available to the script.

## bytec i

- Opcode: 0x27 {uint8 byte constant index}
- Stack: ... &rarr; ..., []byte
- Ith constant from bytecblock

## bytec_0

- Opcode: 0x28
- Stack: ... &rarr; ..., []byte
- constant 0 from bytecblock

## bytec_1

- Opcode: 0x29
- Stack: ... &rarr; ..., []byte
- constant 1 from bytecblock

## bytec_2

- Opcode: 0x2a
- Stack: ... &rarr; ..., []byte
- constant 2 from bytecblock

## bytec_3

- Opcode: 0x2b
- Stack: ... &rarr; ..., []byte
- constant 3 from bytecblock

## arg n

- Opcode: 0x2c {uint8 arg index N}
- Stack: ... &rarr; ..., []byte
- Nth LogicSig argument
- Mode: Signature

## arg_0

- Opcode: 0x2d
- Stack: ... &rarr; ..., []byte
- LogicSig argument 0
- Mode: Signature

## arg_1

- Opcode: 0x2e
- Stack: ... &rarr; ..., []byte
- LogicSig argument 1
- Mode: Signature

## arg_2

- Opcode: 0x2f
- Stack: ... &rarr; ..., []byte
- LogicSig argument 2
- Mode: Signature

## arg_3

- Opcode: 0x30
- Stack: ... &rarr; ..., []byte
- LogicSig argument 3
- Mode: Signature

## txn f

- Opcode: 0x31 {uint8 transaction field index}
- Stack: ... &rarr; ..., any
- field F of current transaction

`txn` Fields (see [transaction reference](https://developer.algorand.org/docs/reference/transactions/)):

| Index | Name | Type | In | Notes |
| - | ------ | -- | - | --------- |
| 0 | Sender | []byte |      | 32 byte address |
| 1 | Fee | uint64 |      | microalgos |
| 2 | FirstValid | uint64 |      | round number |
| 3 | FirstValidTime | uint64 |      | Causes program to fail; reserved for future use |
| 4 | LastValid | uint64 |      | round number |
| 5 | Note | []byte |      | Any data up to 1024 bytes |
| 6 | Lease | []byte |      | 32 byte lease value |
| 7 | Receiver | []byte |      | 32 byte address |
| 8 | Amount | uint64 |      | microalgos |
| 9 | CloseRemainderTo | []byte |      | 32 byte address |
| 10 | VotePK | []byte |      | 32 byte address |
| 11 | SelectionPK | []byte |      | 32 byte address |
| 12 | VoteFirst | uint64 |      | The first round that the participation key is valid. |
| 13 | VoteLast | uint64 |      | The last round that the participation key is valid. |
| 14 | VoteKeyDilution | uint64 |      | Dilution for the 2-level participation key |
| 15 | Type | []byte |      | Transaction type as bytes |
| 16 | TypeEnum | uint64 |      | See table below |
| 17 | XferAsset | uint64 |      | Asset ID |
| 18 | AssetAmount | uint64 |      | value in Asset's units |
| 19 | AssetSender | []byte |      | 32 byte address. Causes clawback of all value of asset from AssetSender if Sender is the Clawback address of the asset. |
| 20 | AssetReceiver | []byte |      | 32 byte address |
| 21 | AssetCloseTo | []byte |      | 32 byte address |
| 22 | GroupIndex | uint64 |      | Position of this transaction within an atomic transaction group. A stand-alone transaction is implicitly element 0 in a group of 1 |
| 23 | TxID | []byte |      | The computed ID for this transaction. 32 bytes. |
| 24 | ApplicationID | uint64 | v2  | ApplicationID from ApplicationCall transaction |
| 25 | OnCompletion | uint64 | v2  | ApplicationCall transaction on completion action |
| 26 | ApplicationArgs | []byte | v2  | Arguments passed to the application in the ApplicationCall transaction |
| 27 | NumAppArgs | uint64 | v2  | Number of ApplicationArgs |
| 28 | Accounts | []byte | v2  | Accounts listed in the ApplicationCall transaction |
| 29 | NumAccounts | uint64 | v2  | Number of Accounts |
| 30 | ApprovalProgram | []byte | v2  | Approval program |
| 31 | ClearStateProgram | []byte | v2  | Clear state program |
| 32 | RekeyTo | []byte | v2  | 32 byte Sender's new AuthAddr |
| 33 | ConfigAsset | uint64 | v2  | Asset ID in asset config transaction |
| 34 | ConfigAssetTotal | uint64 | v2  | Total number of units of this asset created |
| 35 | ConfigAssetDecimals | uint64 | v2  | Number of digits to display after the decimal place when displaying the asset |
| 36 | ConfigAssetDefaultFrozen | uint64 | v2  | Whether the asset's slots are frozen by default or not, 0 or 1 |
| 37 | ConfigAssetUnitName | []byte | v2  | Unit name of the asset |
| 38 | ConfigAssetName | []byte | v2  | The asset name |
| 39 | ConfigAssetURL | []byte | v2  | URL |
| 40 | ConfigAssetMetadataHash | []byte | v2  | 32 byte commitment to some unspecified asset metadata |
| 41 | ConfigAssetManager | []byte | v2  | 32 byte address |
| 42 | ConfigAssetReserve | []byte | v2  | 32 byte address |
| 43 | ConfigAssetFreeze | []byte | v2  | 32 byte address |
| 44 | ConfigAssetClawback | []byte | v2  | 32 byte address |
| 45 | FreezeAsset | uint64 | v2  | Asset ID being frozen or un-frozen |
| 46 | FreezeAssetAccount | []byte | v2  | 32 byte address of the account whose asset slot is being frozen or un-frozen |
| 47 | FreezeAssetFrozen | uint64 | v2  | The new frozen value, 0 or 1 |
| 48 | Assets | uint64 | v3  | Foreign Assets listed in the ApplicationCall transaction |
| 49 | NumAssets | uint64 | v3  | Number of Assets |
| 50 | Applications | uint64 | v3  | Foreign Apps listed in the ApplicationCall transaction |
| 51 | NumApplications | uint64 | v3  | Number of Applications |
| 52 | GlobalNumUint | uint64 | v3  | Number of global state integers in ApplicationCall |
| 53 | GlobalNumByteSlice | uint64 | v3  | Number of global state byteslices in ApplicationCall |
| 54 | LocalNumUint | uint64 | v3  | Number of local state integers in ApplicationCall |
| 55 | LocalNumByteSlice | uint64 | v3  | Number of local state byteslices in ApplicationCall |
| 56 | ExtraProgramPages | uint64 | v4  | Number of additional pages for each of the application's approval and clear state programs. An ExtraProgramPages of 1 means 2048 more total bytes, or 1024 for each program. |
| 57 | Nonparticipation | uint64 | v5  | Marks an account nonparticipating for rewards |
| 58 | Logs | []byte | v5  | Log messages emitted by an application call (only with `itxn` in v5). Application mode only |
| 59 | NumLogs | uint64 | v5  | Number of Logs (only with `itxn` in v5). Application mode only |
| 60 | CreatedAssetID | uint64 | v5  | Asset ID allocated by the creation of an ASA (only with `itxn` in v5). Application mode only |
| 61 | CreatedApplicationID | uint64 | v5  | ApplicationID allocated by the creation of an application (only with `itxn` in v5). Application mode only |
| 62 | LastLog | []byte | v6  | The last message emitted. Empty bytes if none were emitted. Application mode only |


TypeEnum mapping:

| Index | "Type" string | Description |
| --- | --- | --- |
| 0 | unknown | Unknown type. Invalid transaction |
| 1 | pay | Payment |
| 2 | keyreg | KeyRegistration |
| 3 | acfg | AssetConfig |
| 4 | axfer | AssetTransfer |
| 5 | afrz | AssetFreeze |
| 6 | appl | ApplicationCall |


FirstValidTime causes the program to fail. The field is reserved for future use.

## global f

- Opcode: 0x32 {uint8 global field index}
- Stack: ... &rarr; ..., any
- global field F

`global` Fields:

| Index | Name | Type | In | Notes |
| - | ------ | -- | - | --------- |
| 0 | MinTxnFee | uint64 |      | microalgos |
| 1 | MinBalance | uint64 |      | microalgos |
| 2 | MaxTxnLife | uint64 |      | rounds |
| 3 | ZeroAddress | []byte |      | 32 byte address of all zero bytes |
| 4 | GroupSize | uint64 |      | Number of transactions in this atomic transaction group. At least 1 |
| 5 | LogicSigVersion | uint64 | v2  | Maximum supported version |
| 6 | Round | uint64 | v2  | Current round number. Application mode only. |
| 7 | LatestTimestamp | uint64 | v2  | Last confirmed block UNIX timestamp. Fails if negative. Application mode only. |
| 8 | CurrentApplicationID | uint64 | v2  | ID of current application executing. Application mode only. |
| 9 | CreatorAddress | []byte | v3  | Address of the creator of the current application. Application mode only. |
| 10 | CurrentApplicationAddress | []byte | v5  | Address that the current application controls. Application mode only. |
| 11 | GroupID | []byte | v5  | ID of the transaction group. 32 zero bytes if the transaction is not part of a group. |
| 12 | OpcodeBudget | uint64 | v6  | The remaining cost that can be spent by opcodes in this program. |
| 13 | CallerApplicationID | uint64 | v6  | The application ID of the application that called this application. 0 if this application is at the top-level. Application mode only. |
| 14 | CallerApplicationAddress | []byte | v6  | The application address of the application that called this application. ZeroAddress if this application is at the top-level. Application mode only. |


## gtxn t f

- Opcode: 0x33 {uint8 transaction group index} {uint8 transaction field index}
- Stack: ... &rarr; ..., any
- field F of the Tth transaction in the current group

for notes on transaction fields available, see `txn`. If this transaction is _i_ in the group, `gtxn i field` is equivalent to `txn field`.

## load i

- Opcode: 0x34 {uint8 position in scratch space to load from}
- Stack: ... &rarr; ..., any
- Ith scratch space value. All scratch spaces are 0 at program start.

## store i

- Opcode: 0x35 {uint8 position in scratch space to store to}
- Stack: ..., A &rarr; ...
- store A to the Ith scratch space

## txna f i

- Opcode: 0x36 {uint8 transaction field index} {uint8 transaction field array index}
- Stack: ... &rarr; ..., any
- Ith value of the array field F of the current transaction
- Availability: v2

## gtxna t f i

- Opcode: 0x37 {uint8 transaction group index} {uint8 transaction field index} {uint8 transaction field array index}
- Stack: ... &rarr; ..., any
- Ith value of the array field F from the Tth transaction in the current group
- Availability: v2

## gtxns f

- Opcode: 0x38 {uint8 transaction field index}
- Stack: ..., A: uint64 &rarr; ..., any
- field F of the Ath transaction in the current group
- Availability: v3

for notes on transaction fields available, see `txn`. If top of stack is _i_, `gtxns field` is equivalent to `gtxn _i_ field`. gtxns exists so that _i_ can be calculated, often based on the index of the current transaction.

## gtxnsa f i

- Opcode: 0x39 {uint8 transaction field index} {uint8 transaction field array index}
- Stack: ..., A: uint64 &rarr; ..., any
- Ith value of the array field F from the Ath transaction in the current group
- Availability: v3

## gload t i

- Opcode: 0x3a {uint8 transaction group index} {uint8 position in scratch space to load from}
- Stack: ... &rarr; ..., any
- Ith scratch space value of the Tth transaction in the current group
- Availability: v4
- Mode: Application

`gload` fails unless the requested transaction is an ApplicationCall and T < GroupIndex.

## gloads i

- Opcode: 0x3b {uint8 position in scratch space to load from}
- Stack: ..., A: uint64 &rarr; ..., any
- Ith scratch space value of the Ath transaction in the current group
- Availability: v4
- Mode: Application

`gloads` fails unless the requested transaction is an ApplicationCall and A < GroupIndex.

## gaid t

- Opcode: 0x3c {uint8 transaction group index}
- Stack: ... &rarr; ..., uint64
- ID of the asset or application created in the Tth transaction of the current group
- Availability: v4
- Mode: Application

`gaid` fails unless the requested transaction created an asset or application and T < GroupIndex.

## gaids

- Opcode: 0x3d
- Stack: ..., A: uint64 &rarr; ..., uint64
- ID of the asset or application created in the Ath transaction of the current group
- Availability: v4
- Mode: Application

`gaids` fails unless the requested transaction created an asset or application and A < GroupIndex.

## loads

- Opcode: 0x3e
- Stack: ..., A: uint64 &rarr; ..., any
- Ath scratch space value.  All scratch spaces are 0 at program start.
- Availability: v5

## stores

- Opcode: 0x3f
- Stack: ..., A: uint64, B &rarr; ...
- store B to the Ath scratch space
- Availability: v5

## bnz target

- Opcode: 0x40 {int16 branch offset, big endian}
- Stack: ..., A: uint64 &rarr; ...
- branch to TARGET if value A is not zero

The `bnz` instruction opcode 0x40 is followed by two immediate data bytes which are a high byte first and low byte second which together form a 16 bit offset which the instruction may branch to. For a bnz instruction at `pc`, if the last element of the stack is not zero then branch to instruction at `pc + 3 + N`, else proceed to next instruction at `pc + 3`. Branch targets must be aligned instructions. (e.g. Branching to the second byte of a 2 byte op will be rejected.) Starting at v4, the offset is treated as a signed 16 bit integer allowing for backward branches and looping. In prior version (v1 to v3), branch offsets are limited to forward branches only, 0-0x7fff.

At v2 it became allowed to branch to the end of the program exactly after the last instruction: bnz to byte N (with 0-indexing) was illegal for a TEAL program with N bytes before v2, and is legal after it. This change eliminates the need for a last instruction of no-op as a branch target at the end. (Branching beyond the end--in other words, to a byte larger than N--is still illegal and will cause the program to fail.)

## bz target

- Opcode: 0x41 {int16 branch offset, big endian}
- Stack: ..., A: uint64 &rarr; ...
- branch to TARGET if value A is zero
- Availability: v2

See `bnz` for details on how branches work. `bz` inverts the behavior of `bnz`.

## b target

- Opcode: 0x42 {int16 branch offset, big endian}
- Stack: ... &rarr; ...
- branch unconditionally to TARGET
- Availability: v2

See `bnz` for details on how branches work. `b` always jumps to the offset.

## return

- Opcode: 0x43
- Stack: ..., A: uint64 &rarr; ...
- use A as success value; end
- Availability: v2

## assert

- Opcode: 0x44
- Stack: ..., A: uint64 &rarr; ...
- immediately fail unless A is a non-zero number
- Availability: v3

## pop

- Opcode: 0x48
- Stack: ..., A &rarr; ...
- discard A

## dup

- Opcode: 0x49
- Stack: ..., A &rarr; ..., A, A
- duplicate A

## dup2

- Opcode: 0x4a
- Stack: ..., A, B &rarr; ..., A, B, A, B
- duplicate A and B
- Availability: v2

## dig n

- Opcode: 0x4b {uint8 depth}
- Stack: ..., A, [N items] &rarr; ..., A, [N items], A
- Nth value from the top of the stack. dig 0 is equivalent to dup
- Availability: v3

## swap

- Opcode: 0x4c
- Stack: ..., A, B &rarr; ..., B, A
- swaps A and B on stack
- Availability: v3

## select

- Opcode: 0x4d
- Stack: ..., A, B, C &rarr; ..., A or B
- selects one of two values based on top-of-stack: B if C != 0, else A
- Availability: v3

## cover n

- Opcode: 0x4e {uint8 depth}
- Stack: ..., [N items], A &rarr; ..., A, [N items]
- remove top of stack, and place it deeper in the stack such that N elements are above it. Fails if stack depth <= N.
- Availability: v5

## uncover n

- Opcode: 0x4f {uint8 depth}
- Stack: ..., A, [N items] &rarr; ..., [N items], A
- remove the value at depth N in the stack and shift above items down so the Nth deep value is on top of the stack. Fails if stack depth <= N.
- Availability: v5

## concat

- Opcode: 0x50
- Stack: ..., A: []byte, B: []byte &rarr; ..., []byte
- join A and B
- Availability: v2

`concat` fails if the result would be greater than 4096 bytes.

## substring s e

- Opcode: 0x51 {uint8 start position} {uint8 end position}
- Stack: ..., A: []byte &rarr; ..., []byte
- A range of bytes from A starting at S up to but not including E. If E < S, or either is larger than the array length, the program fails
- Availability: v2

## substring3

- Opcode: 0x52
- Stack: ..., A: []byte, B: uint64, C: uint64 &rarr; ..., []byte
- A range of bytes from A starting at B up to but not including C. If C < B, or either is larger than the array length, the program fails
- Availability: v2

## getbit

- Opcode: 0x53
- Stack: ..., A, B: uint64 &rarr; ..., uint64
- Bth bit of (byte-array or integer) A.
- Availability: v3

see explanation of bit ordering in setbit

## setbit

- Opcode: 0x54
- Stack: ..., A, B: uint64, C: uint64 &rarr; ..., any
- Copy of (byte-array or integer) A, with the Bth bit set to (0 or 1) C
- Availability: v3

When A is a uint64, index 0 is the least significant bit. Setting bit 3 to 1 on the integer 0 yields 8, or 2^3. When A is a byte array, index 0 is the leftmost bit of the leftmost byte. Setting bits 0 through 11 to 1 in a 4-byte-array of 0s yields the byte array 0xfff00000. Setting bit 3 to 1 on the 1-byte-array 0x00 yields the byte array 0x10.

## getbyte

- Opcode: 0x55
- Stack: ..., A: []byte, B: uint64 &rarr; ..., uint64
- Bth byte of A, as an integer
- Availability: v3

## setbyte

- Opcode: 0x56
- Stack: ..., A: []byte, B: uint64, C: uint64 &rarr; ..., []byte
- Copy of A with the Bth byte set to small integer (between 0..255) C
- Availability: v3

## extract s l

- Opcode: 0x57 {uint8 start position} {uint8 length}
- Stack: ..., A: []byte &rarr; ..., []byte
- A range of bytes from A starting at S up to but not including S+L. If L is 0, then extract to the end of the string. If S or S+L is larger than the array length, the program fails
- Availability: v5

## extract3

- Opcode: 0x58
- Stack: ..., A: []byte, B: uint64, C: uint64 &rarr; ..., []byte
- A range of bytes from A starting at B up to but not including B+C. If B+C is larger than the array length, the program fails
- Availability: v5

## extract_uint16

- Opcode: 0x59
- Stack: ..., A: []byte, B: uint64 &rarr; ..., uint64
- A uint16 formed from a range of big-endian bytes from A starting at B up to but not including B+2. If B+2 is larger than the array length, the program fails
- Availability: v5

## extract_uint32

- Opcode: 0x5a
- Stack: ..., A: []byte, B: uint64 &rarr; ..., uint64
- A uint32 formed from a range of big-endian bytes from A starting at B up to but not including B+4. If B+4 is larger than the array length, the program fails
- Availability: v5

## extract_uint64

- Opcode: 0x5b
<<<<<<< HEAD
- Pops: *... stack*, {[]byte A}, {uint64 B}
- Pushes: uint64
- pop a byte-array A and integer B. Extract a range of bytes from A starting at B up to but not including B+8, convert bytes as big endian and push the uint64 result. If B+8 is larger than the array length, the program fails
- LogicSigVersion >= 5

## base64_decode e

- Opcode: 0x5c {uint8 encoding index}
- Pops: *... stack*, []byte
- Pushes: []byte
- decode X which was base64-encoded using _encoding_ E. Fail if X is not base64 encoded with encoding E
- **Cost**: 25
- LogicSigVersion >= 7

Decodes X using the base64 encoding E. Specify the encoding with an immediate arg either as URL and Filename Safe (`URLEncoding`) or Standard (`StdEncoding`). See <a href="https://rfc-editor.org/rfc/rfc4648.html#section-4">RFC 4648</a> (sections 4 and 5). It is assumed that the encoding ends with the exact number of `=` padding characters as required by the RFC. When padding occurs, any unused pad bits in the encoding must be set to zero or the decoding will fail. The special cases of `\n` and `\r` are allowed but completely ignored. An error will result when attempting to decode a string with a character that is not in the encoding alphabet or not one of `=`, `\r`, or `\n`.
=======
- Stack: ..., A: []byte, B: uint64 &rarr; ..., uint64
- A uint64 formed from a range of big-endian bytes from A starting at B up to but not including B+8. If B+8 is larger than the array length, the program fails
- Availability: v5
>>>>>>> c8c6fb7d

## json_ref r

- Opcode: 0x5d {string return type}
- Pops: *... stack*, {[]byte A}, {[]byte B}
- Pushes: any
- return key B's value from a [valid](jsonspec.md) utf-8 encoded json object A
- LogicSigVersion >= 7

specify the return type with an immediate arg either as JSONUint64 or JSONString or JSONObject.

## balance

- Opcode: 0x60
- Stack: ..., A &rarr; ..., uint64
- get balance for account A, in microalgos. The balance is observed after the effects of previous transactions in the group, and after the fee for the current transaction is deducted.
- Availability: v2
- Mode: Application

params: Txn.Accounts offset (or, since v4, an _available_ account address), _available_ application id (or, since v4, a Txn.ForeignApps offset). Return: value.

## app_opted_in

- Opcode: 0x61
- Stack: ..., A, B: uint64 &rarr; ..., uint64
- 1 if account A is opted in to application B, else 0
- Availability: v2
- Mode: Application

params: Txn.Accounts offset (or, since v4, an _available_ account address), _available_ application id (or, since v4, a Txn.ForeignApps offset). Return: 1 if opted in and 0 otherwise.

## app_local_get

- Opcode: 0x62
- Stack: ..., A, B: []byte &rarr; ..., any
- local state of the key B in the current application in account A
- Availability: v2
- Mode: Application

params: Txn.Accounts offset (or, since v4, an _available_ account address), state key. Return: value. The value is zero (of type uint64) if the key does not exist.

## app_local_get_ex

- Opcode: 0x63
- Stack: ..., A, B: uint64, C: []byte &rarr; ..., X: any, Y: uint64
- X is the local state of application B, key C in account A. Y is 1 if key existed, else 0
- Availability: v2
- Mode: Application

params: Txn.Accounts offset (or, since v4, an _available_ account address), _available_ application id (or, since v4, a Txn.ForeignApps offset), state key. Return: did_exist flag (top of the stack, 1 if the application and key existed and 0 otherwise), value. The value is zero (of type uint64) if the key does not exist.

## app_global_get

- Opcode: 0x64
- Stack: ..., A: []byte &rarr; ..., any
- global state of the key A in the current application
- Availability: v2
- Mode: Application

params: state key. Return: value. The value is zero (of type uint64) if the key does not exist.

## app_global_get_ex

- Opcode: 0x65
- Stack: ..., A: uint64, B: []byte &rarr; ..., X: any, Y: uint64
- X is the global state of application A, key B. Y is 1 if key existed, else 0
- Availability: v2
- Mode: Application

params: Txn.ForeignApps offset (or, since v4, an _available_ application id), state key. Return: did_exist flag (top of the stack, 1 if the application and key existed and 0 otherwise), value. The value is zero (of type uint64) if the key does not exist.

## app_local_put

- Opcode: 0x66
- Stack: ..., A, B: []byte, C &rarr; ...
- write C to key B in account A's local state of the current application
- Availability: v2
- Mode: Application

params: Txn.Accounts offset (or, since v4, an _available_ account address), state key, value.

## app_global_put

- Opcode: 0x67
- Stack: ..., A: []byte, B &rarr; ...
- write B to key A in the global state of the current application
- Availability: v2
- Mode: Application

## app_local_del

- Opcode: 0x68
- Stack: ..., A, B: []byte &rarr; ...
- delete key B from account A's local state of the current application
- Availability: v2
- Mode: Application

params: Txn.Accounts offset (or, since v4, an _available_ account address), state key.

Deleting a key which is already absent has no effect on the application local state. (In particular, it does _not_ cause the program to fail.)

## app_global_del

- Opcode: 0x69
- Stack: ..., A: []byte &rarr; ...
- delete key A from the global state of the current application
- Availability: v2
- Mode: Application

params: state key.

Deleting a key which is already absent has no effect on the application global state. (In particular, it does _not_ cause the program to fail.)

## asset_holding_get f

- Opcode: 0x70 {uint8 asset holding field index}
- Stack: ..., A, B: uint64 &rarr; ..., X: any, Y: uint64
- X is field F from account A's holding of asset B. Y is 1 if A is opted into B, else 0
- Availability: v2
- Mode: Application

`asset_holding_get` Fields:

| Index | Name | Type | Notes |
| - | ------ | -- | --------- |
| 0 | AssetBalance | uint64 | Amount of the asset unit held by this account |
| 1 | AssetFrozen | uint64 | Is the asset frozen or not |


params: Txn.Accounts offset (or, since v4, an _available_ address), asset id (or, since v4, a Txn.ForeignAssets offset). Return: did_exist flag (1 if the asset existed and 0 otherwise), value.

## asset_params_get f

- Opcode: 0x71 {uint8 asset params field index}
- Stack: ..., A: uint64 &rarr; ..., X: any, Y: uint64
- X is field F from asset A. Y is 1 if A exists, else 0
- Availability: v2
- Mode: Application

`asset_params_get` Fields:

| Index | Name | Type | In | Notes |
| - | ------ | -- | - | --------- |
| 0 | AssetTotal | uint64 |      | Total number of units of this asset |
| 1 | AssetDecimals | uint64 |      | See AssetParams.Decimals |
| 2 | AssetDefaultFrozen | uint64 |      | Frozen by default or not |
| 3 | AssetUnitName | []byte |      | Asset unit name |
| 4 | AssetName | []byte |      | Asset name |
| 5 | AssetURL | []byte |      | URL with additional info about the asset |
| 6 | AssetMetadataHash | []byte |      | Arbitrary commitment |
| 7 | AssetManager | []byte |      | Manager commitment |
| 8 | AssetReserve | []byte |      | Reserve address |
| 9 | AssetFreeze | []byte |      | Freeze address |
| 10 | AssetClawback | []byte |      | Clawback address |
| 11 | AssetCreator | []byte | v5  | Creator address |


params: Txn.ForeignAssets offset (or, since v4, an _available_ asset id. Return: did_exist flag (1 if the asset existed and 0 otherwise), value.

## app_params_get f

- Opcode: 0x72 {uint8 app params field index}
- Stack: ..., A: uint64 &rarr; ..., X: any, Y: uint64
- X is field F from app A. Y is 1 if A exists, else 0
- Availability: v5
- Mode: Application

`app_params_get` Fields:

| Index | Name | Type | Notes |
| - | ------ | -- | --------- |
| 0 | AppApprovalProgram | []byte | Bytecode of Approval Program |
| 1 | AppClearStateProgram | []byte | Bytecode of Clear State Program |
| 2 | AppGlobalNumUint | uint64 | Number of uint64 values allowed in Global State |
| 3 | AppGlobalNumByteSlice | uint64 | Number of byte array values allowed in Global State |
| 4 | AppLocalNumUint | uint64 | Number of uint64 values allowed in Local State |
| 5 | AppLocalNumByteSlice | uint64 | Number of byte array values allowed in Local State |
| 6 | AppExtraProgramPages | uint64 | Number of Extra Program Pages of code space |
| 7 | AppCreator | []byte | Creator address |
| 8 | AppAddress | []byte | Address for which this application has authority |


params: Txn.ForeignApps offset or an _available_ app id. Return: did_exist flag (1 if the application existed and 0 otherwise), value.

## acct_params_get f

- Opcode: 0x73 {uint8 account params field index}
- Stack: ..., A &rarr; ..., X: any, Y: uint64
- X is field F from account A. Y is 1 if A owns positive algos, else 0
- Availability: v6
- Mode: Application

`acct_params_get` Fields:

| Index | Name | Type | Notes |
| - | ------ | -- | --------- |
| 0 | AcctBalance | uint64 | Account balance in microalgos |
| 1 | AcctMinBalance | uint64 | Minimum required blance for account, in microalgos |
| 2 | AcctAuthAddr | []byte | Address the account is rekeyed to. |


## min_balance

- Opcode: 0x78
- Stack: ..., A &rarr; ..., uint64
- get minimum required balance for account A, in microalgos. Required balance is affected by [ASA](https://developer.algorand.org/docs/features/asa/#assets-overview) and [App](https://developer.algorand.org/docs/features/asc1/stateful/#minimum-balance-requirement-for-a-smart-contract) usage. When creating or opting into an app, the minimum balance grows before the app code runs, therefore the increase is visible there. When deleting or closing out, the minimum balance decreases after the app executes.
- Availability: v3
- Mode: Application

params: Txn.Accounts offset (or, since v4, an _available_ account address), _available_ application id (or, since v4, a Txn.ForeignApps offset). Return: value.

## pushbytes bytes

- Opcode: 0x80 {varuint length} {bytes}
- Stack: ... &rarr; ..., []byte
- immediate BYTES
- Availability: v3

pushbytes args are not added to the bytecblock during assembly processes

## pushint uint

- Opcode: 0x81 {varuint int}
- Stack: ... &rarr; ..., uint64
- immediate UINT
- Availability: v3

pushint args are not added to the intcblock during assembly processes

## callsub target

- Opcode: 0x88 {int16 branch offset, big endian}
- Stack: ... &rarr; ...
- branch unconditionally to TARGET, saving the next instruction on the call stack
- Availability: v4

The call stack is separate from the data stack. Only `callsub` and `retsub` manipulate it.

## retsub

- Opcode: 0x89
- Stack: ... &rarr; ...
- pop the top instruction from the call stack and branch to it
- Availability: v4

The call stack is separate from the data stack. Only `callsub` and `retsub` manipulate it.

## shl

- Opcode: 0x90
- Stack: ..., A: uint64, B: uint64 &rarr; ..., uint64
- A times 2^B, modulo 2^64
- Availability: v4

## shr

- Opcode: 0x91
- Stack: ..., A: uint64, B: uint64 &rarr; ..., uint64
- A divided by 2^B
- Availability: v4

## sqrt

- Opcode: 0x92
- Stack: ..., A: uint64 &rarr; ..., uint64
- The largest integer I such that I^2 <= A
- **Cost**: 4
- Availability: v4

## bitlen

- Opcode: 0x93
- Stack: ..., A &rarr; ..., uint64
- The highest set bit in A. If A is a byte-array, it is interpreted as a big-endian unsigned integer. bitlen of 0 is 0, bitlen of 8 is 4
- Availability: v4

bitlen interprets arrays as big-endian integers, unlike setbit/getbit

## exp

- Opcode: 0x94
- Stack: ..., A: uint64, B: uint64 &rarr; ..., uint64
- A raised to the Bth power. Fail if A == B == 0 and on overflow
- Availability: v4

## expw

- Opcode: 0x95
- Stack: ..., A: uint64, B: uint64 &rarr; ..., X: uint64, Y: uint64
- A raised to the Bth power as a 128-bit result in two uint64s. X is the high 64 bits, Y is the low. Fail if A == B == 0 or if the results exceeds 2^128-1
- **Cost**: 10
- Availability: v4

## bsqrt

- Opcode: 0x96
- Stack: ..., A: []byte &rarr; ..., []byte
- The largest integer I such that I^2 <= A. A and I are interpreted as big-endian unsigned integers
- **Cost**: 40
- Availability: v6

## divw

- Opcode: 0x97
- Stack: ..., A: uint64, B: uint64, C: uint64 &rarr; ..., uint64
- A,B / C. Fail if C == 0 or if result overflows.
- Availability: v6

The notation A,B indicates that A and B are interpreted as a uint128 value, with A as the high uint64 and B the low.

## b+

- Opcode: 0xa0
- Stack: ..., A: []byte, B: []byte &rarr; ..., []byte
- A plus B. A and B are interpreted as big-endian unsigned integers
- **Cost**: 10
- Availability: v4

## b-

- Opcode: 0xa1
- Stack: ..., A: []byte, B: []byte &rarr; ..., []byte
- A minus B. A and B are interpreted as big-endian unsigned integers. Fail on underflow.
- **Cost**: 10
- Availability: v4

## b/

- Opcode: 0xa2
- Stack: ..., A: []byte, B: []byte &rarr; ..., []byte
- A divided by B (truncated division). A and B are interpreted as big-endian unsigned integers. Fail if B is zero.
- **Cost**: 20
- Availability: v4

## b*

- Opcode: 0xa3
- Stack: ..., A: []byte, B: []byte &rarr; ..., []byte
- A times B. A and B are interpreted as big-endian unsigned integers.
- **Cost**: 20
- Availability: v4

## b<

- Opcode: 0xa4
- Stack: ..., A: []byte, B: []byte &rarr; ..., uint64
- 1 if A is less than B, else 0. A and B are interpreted as big-endian unsigned integers
- Availability: v4

## b>

- Opcode: 0xa5
- Stack: ..., A: []byte, B: []byte &rarr; ..., uint64
- 1 if A is greater than B, else 0. A and B are interpreted as big-endian unsigned integers
- Availability: v4

## b<=

- Opcode: 0xa6
- Stack: ..., A: []byte, B: []byte &rarr; ..., uint64
- 1 if A is less than or equal to B, else 0. A and B are interpreted as big-endian unsigned integers
- Availability: v4

## b>=

- Opcode: 0xa7
- Stack: ..., A: []byte, B: []byte &rarr; ..., uint64
- 1 if A is greater than or equal to B, else 0. A and B are interpreted as big-endian unsigned integers
- Availability: v4

## b==

- Opcode: 0xa8
- Stack: ..., A: []byte, B: []byte &rarr; ..., uint64
- 1 if A is equal to B, else 0. A and B are interpreted as big-endian unsigned integers
- Availability: v4

## b!=

- Opcode: 0xa9
- Stack: ..., A: []byte, B: []byte &rarr; ..., uint64
- 0 if A is equal to B, else 1. A and B are interpreted as big-endian unsigned integers
- Availability: v4

## b%

- Opcode: 0xaa
- Stack: ..., A: []byte, B: []byte &rarr; ..., []byte
- A modulo B. A and B are interpreted as big-endian unsigned integers. Fail if B is zero.
- **Cost**: 20
- Availability: v4

## b|

- Opcode: 0xab
- Stack: ..., A: []byte, B: []byte &rarr; ..., []byte
- A bitwise-or B. A and B are zero-left extended to the greater of their lengths
- **Cost**: 6
- Availability: v4

## b&

- Opcode: 0xac
- Stack: ..., A: []byte, B: []byte &rarr; ..., []byte
- A bitwise-and B. A and B are zero-left extended to the greater of their lengths
- **Cost**: 6
- Availability: v4

## b^

- Opcode: 0xad
- Stack: ..., A: []byte, B: []byte &rarr; ..., []byte
- A bitwise-xor B. A and B are zero-left extended to the greater of their lengths
- **Cost**: 6
- Availability: v4

## b~

- Opcode: 0xae
- Stack: ..., A: []byte &rarr; ..., []byte
- A with all bits inverted
- **Cost**: 4
- Availability: v4

## bzero

- Opcode: 0xaf
- Stack: ..., A: uint64 &rarr; ..., []byte
- zero filled byte-array of length A
- Availability: v4

## log

- Opcode: 0xb0
- Stack: ..., A: []byte &rarr; ...
- write A to log state of the current application
- Availability: v5
- Mode: Application

`log` fails if called more than MaxLogCalls times in a program, or if the sum of logged bytes exceeds 1024 bytes.

## itxn_begin

- Opcode: 0xb1
- Stack: ... &rarr; ...
- begin preparation of a new inner transaction in a new transaction group
- Availability: v5
- Mode: Application

`itxn_begin` initializes Sender to the application address; Fee to the minimum allowable, taking into account MinTxnFee and credit from overpaying in earlier transactions; FirstValid/LastValid to the values in the invoking transaction, and all other fields to zero or empty values.

## itxn_field f

- Opcode: 0xb2 {uint8 transaction field index}
- Stack: ..., A &rarr; ...
- set field F of the current inner transaction to A
- Availability: v5
- Mode: Application

`itxn_field` fails if A is of the wrong type for F, including a byte array of the wrong size for use as an address when F is an address field. `itxn_field` also fails if A is an account, asset, or app that is not _available_, or an attempt is made extend an array field beyond the limit imposed by consensus parameters. (Addresses set into asset params of acfg transactions need not be _available_.)

## itxn_submit

- Opcode: 0xb3
- Stack: ... &rarr; ...
- execute the current inner transaction group. Fail if executing this group would exceed the inner transaction limit, or if any transaction in the group fails.
- Availability: v5
- Mode: Application

`itxn_submit` resets the current transaction so that it can not be resubmitted. A new `itxn_begin` is required to prepare another inner transaction.

## itxn f

- Opcode: 0xb4 {uint8 transaction field index}
- Stack: ... &rarr; ..., any
- field F of the last inner transaction
- Availability: v5
- Mode: Application

## itxna f i

- Opcode: 0xb5 {uint8 transaction field index} {uint8 transaction field array index}
- Stack: ... &rarr; ..., any
- Ith value of the array field F of the last inner transaction
- Availability: v5
- Mode: Application

## itxn_next

- Opcode: 0xb6
- Stack: ... &rarr; ...
- begin preparation of a new inner transaction in the same transaction group
- Availability: v6
- Mode: Application

`itxn_next` initializes the transaction exactly as `itxn_begin` does

## gitxn t f

- Opcode: 0xb7 {uint8 transaction group index} {uint8 transaction field index}
- Stack: ... &rarr; ..., any
- field F of the Tth transaction in the last inner group submitted
- Availability: v6
- Mode: Application

## gitxna t f i

- Opcode: 0xb8 {uint8 transaction group index} {uint8 transaction field index} {uint8 transaction field array index}
- Stack: ... &rarr; ..., any
- Ith value of the array field F from the Tth transaction in the last inner group submitted
- Availability: v6
- Mode: Application

## txnas f

- Opcode: 0xc0 {uint8 transaction field index}
- Stack: ..., A: uint64 &rarr; ..., any
- Ath value of the array field F of the current transaction
- Availability: v5

## gtxnas t f

- Opcode: 0xc1 {uint8 transaction group index} {uint8 transaction field index}
- Stack: ..., A: uint64 &rarr; ..., any
- Ath value of the array field F from the Tth transaction in the current group
- Availability: v5

## gtxnsas f

- Opcode: 0xc2 {uint8 transaction field index}
- Stack: ..., A: uint64, B: uint64 &rarr; ..., any
- Bth value of the array field F from the Ath transaction in the current group
- Availability: v5

## args

- Opcode: 0xc3
- Stack: ..., A: uint64 &rarr; ..., []byte
- Ath LogicSig argument
- Availability: v5
- Mode: Signature

## gloadss

- Opcode: 0xc4
- Stack: ..., A: uint64, B: uint64 &rarr; ..., any
- Bth scratch space value of the Ath transaction in the current group
- Availability: v6
- Mode: Application

## itxnas f

- Opcode: 0xc5 {uint8 transaction field index}
- Stack: ..., A: uint64 &rarr; ..., any
- Ath value of the array field F of the last inner transaction
- Availability: v6
- Mode: Application

## gitxnas t f

- Opcode: 0xc6 {uint8 transaction group index} {uint8 transaction field index}
- Stack: ..., A: uint64 &rarr; ..., any
- Ath value of the array field F from the Tth transaction in the last inner group submitted
- Availability: v6
- Mode: Application<|MERGE_RESOLUTION|>--- conflicted
+++ resolved
@@ -770,37 +770,9 @@
 ## extract_uint64
 
 - Opcode: 0x5b
-<<<<<<< HEAD
-- Pops: *... stack*, {[]byte A}, {uint64 B}
-- Pushes: uint64
-- pop a byte-array A and integer B. Extract a range of bytes from A starting at B up to but not including B+8, convert bytes as big endian and push the uint64 result. If B+8 is larger than the array length, the program fails
-- LogicSigVersion >= 5
-
-## base64_decode e
-
-- Opcode: 0x5c {uint8 encoding index}
-- Pops: *... stack*, []byte
-- Pushes: []byte
-- decode X which was base64-encoded using _encoding_ E. Fail if X is not base64 encoded with encoding E
-- **Cost**: 25
-- LogicSigVersion >= 7
-
-Decodes X using the base64 encoding E. Specify the encoding with an immediate arg either as URL and Filename Safe (`URLEncoding`) or Standard (`StdEncoding`). See <a href="https://rfc-editor.org/rfc/rfc4648.html#section-4">RFC 4648</a> (sections 4 and 5). It is assumed that the encoding ends with the exact number of `=` padding characters as required by the RFC. When padding occurs, any unused pad bits in the encoding must be set to zero or the decoding will fail. The special cases of `\n` and `\r` are allowed but completely ignored. An error will result when attempting to decode a string with a character that is not in the encoding alphabet or not one of `=`, `\r`, or `\n`.
-=======
 - Stack: ..., A: []byte, B: uint64 &rarr; ..., uint64
 - A uint64 formed from a range of big-endian bytes from A starting at B up to but not including B+8. If B+8 is larger than the array length, the program fails
 - Availability: v5
->>>>>>> c8c6fb7d
-
-## json_ref r
-
-- Opcode: 0x5d {string return type}
-- Pops: *... stack*, {[]byte A}, {[]byte B}
-- Pushes: any
-- return key B's value from a [valid](jsonspec.md) utf-8 encoded json object A
-- LogicSigVersion >= 7
-
-specify the return type with an immediate arg either as JSONUint64 or JSONString or JSONObject.
 
 ## balance
 
