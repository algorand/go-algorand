--- conflicted
+++ resolved
@@ -482,13 +482,8 @@
 | 57 | Nonparticipation | uint64 | Marks an account nonparticipating for rewards. LogicSigVersion >= 5. |
 | 58 | Logs | []byte | Log messages emitted by an application call (itxn only). LogicSigVersion >= 5. |
 | 59 | NumLogs | uint64 | Number of Logs (itxn only). LogicSigVersion >= 5. |
-<<<<<<< HEAD
-| 60 | EvalConfigAsset | uint64 | Asset ID allocated by the creation of an ASA (itxn only). LogicSigVersion >= 5. |
-| 61 | EvalApplicationID | uint64 | ApplicationID allocated by the creation of an application (itxn only). LogicSigVersion >= 5. |
-=======
 | 60 | CreatedAssetID | uint64 | Asset ID allocated by the creation of an ASA (itxn only). LogicSigVersion >= 5. |
 | 61 | CreatedApplicationID | uint64 | ApplicationID allocated by the creation of an application (itxn only). LogicSigVersion >= 5. |
->>>>>>> e1ad5625
 
 
 TypeEnum mapping:
