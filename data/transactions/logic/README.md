# The Algorand Virtual Machine (AVM) and TEAL.

The AVM is a bytecode based stack interpreter that executes programs
asscoiated with Algorand transactions. TEAL is an assembly language
syntax for specifying a program that is ultimately converted to AVM
bytecode. These programs can be used to check the parameters of the
transaction and approve the transaction as if by a signature. This use
is called a _Smart Signature_. Starting with v2, these programs may
also execute as _Smart Contracts_, which are often called
_Applications_. Contract executions are invoked with explicit
application call transactions.

Programs have read-only access to the transaction they are attached
to, the other transactions in their atomic transaction group, and a
few global values. In addition, _Smart Contracts_ have access to
limited state that is global to the application and per-account local
state for each account that has opted-in to the application. For both
types of program, approval is signaled by finishing with the stack
containing a single non-zero uint64 value.

## The Stack

The stack starts empty and can contain values of either uint64 or byte-arrays
(byte-arrays may not exceed
4096 bytes in length). Most operations act on the stack, popping
arguments from it and pushing results to it. Some operations have
_immediate_ arguments that are encoded directly into the instruction,
rather than coming from the stack.

The maximum stack depth is 1000. If the stack depth is
exceeded or if a byte-array element exceed 4096 bytes, the program fails.

## Scratch Space

In addition to the stack there are 256 positions of scratch
space. Like stack values, scratch locations may be uint64s or
byte-arrays. Scratch locations are intialized as uint64 zero. Scratch
space is acccsed by the `load(s)` and `store(s)` opcodes which move
data from or to scratch space, respectively.

## Versions

In order to maintain existing semantics for previously written
programs, AVM code is versioned.  When new opcodes are introduced, or
behavior is changed, a new version is introduced.  Programs carrying
old versions are executed with their original semantics. In the AVM
bytecode, the version is an incrementing integer, currently 6, and
denoted vX throughout this document. User friendly version numbers
that correspond to programmer expectations, such as `AVM 1.0` map to
these integers.  AVM 0.9 is v4. AVM 1.0 is v5. AVM 1.1 is v6.

## Execution Modes

Starting from v2, the AVM can run programs in two modes:
1. LogicSig or _stateless_ mode, used to execute Smart Signatures
2. Application or _stateful_ mode, used to execute Smart Contracts

Differences between modes include:
1. Max program length (consensus parameters LogicSigMaxSize, MaxAppTotalProgramLen & MaxExtraAppProgramPages)
2. Max program cost (consensus parameters LogicSigMaxCost, MaxAppProgramCost)
3. Opcode availability. Refer to [opcodes document](TEAL_opcodes.md) for details.
4. Some global values, such as LatestTimestamp, are only available in stateful mode.
5. Only Applications can observe transaction effects, such as Logs or IDs allocated to ASAs or new Applications.

## Execution Environment for Smart Signatures

Smart Signatures execute as part of testing a proposed transaction to
see if it is valid and authorized to be committed into a block. If an
authorized program executes and finishes with a single non-zero uint64
value on the stack then that program has validated the transaction it
is attached to.

The program has access to data from the transaction it is attached to
(`txn` op), any transactions in a transaction group it is part of
(`gtxn` op), and a few global values like consensus parameters
(`global` op). Some "Args" may be attached to a transaction being
validated by a program. Args are an array of byte strings. A common
pattern would be to have the key to unlock some contract as an Arg. Be
aware that Smart Signature Args are recorded on the blockchain and
publicly visible when the transaction is submitted to the network,
even before the transaction has been included in a block. These Args
are _not_ part of the transaction ID nor of the TxGroup hash. They
also cannot be read from other programs in the group of transactions.

A program can either authorize some delegated action on a normal private key signed or multisig account or be wholly in charge of a contract account.

* If the account has signed the program (an ed25519 signature on "Program" concatenated with the program bytecode) then if the program returns true the transaction is authorized as if the account had signed it. This allows an account to hand out a signed program so that other users can carry out delegated actions which are approved by the program. Note that Smart Signature Args are _not_ signed.

* If the SHA512_256 hash of the program (prefixed by "Program") is equal to the transaction Sender address then this is a contract account wholly controlled by the program. No other signature is necessary or possible. The only way to execute a transaction against the contract account is for the program to approve it.

The bytecode plus the length of all Args must add up to no more than 1000 bytes (consensus parameter LogicSigMaxSize). Each opcode has an associated cost and the program cost must total no more than 20,000 (consensus parameter LogicSigMaxCost). Most opcodes have a cost of 1, but a few slow cryptographic operations are much higher. Prior to v4, the program's cost was estimated as the static sum of all the opcode costs in the program (whether they were actually executed or not). Beginning with v4, the program's cost is tracked dynamically, while being evaluated. If the program exceeds its budget, it fails.

## Execution Environment for Smart Contracts (Applications)

Smart Contracts are executed in ApplicationCall transactions. Like
Smart Signatures, contracts indicate success by leaving a single
non-zero integer on the stack.  A failed smart contract call is not a
valid transaction, thus not written to the blockchain. Nodes maintain
a list of transactions that would succeed, given the current state of
the blockchain, called the transaction pool. Nodes draw from the pool
if they are called upon to propose a block.

Smart Contracts have access to everything a Smart Signature may access
(see previous section), as well as the ability to examine blockchain
state such as balances and contract state (their own state and the
state of other contracts).  They also have access to some global
values that are not visible to Smart Signatures because the values
change over time.  Since smart contracts access changing state, nodes
must rerun their code to determine if the ApplicationCall transactions
in their pool would still succeed each time a block is added to the
blockchain.

### Resource availability

Smart contracts have limits on their execution budget (700, consensus
paramter MaxAppProgramCost), and the amount of blockchain state they
may examine.  Opcodes may only access blockchain resources such as
Accounts, Assets, and contract state if the given resource is
_available_. 

 * A resource in the "foreign array" fields of the ApplicationCall
   transaction (`txn.Accounts`, `txn.ForeignAssets`, and
   `txn.ForeignApplications`) is _available_.

 * The `global CurrentApplicationID` and `txn.Sender` are _available_.

 * Prior to v4, all assets were considered _available_ to the
   `asset_holding_get` opcode.

 * Since v6, any asset or contract that was created earlier in the
   same transaction group is _available_. In addition, any account
   that is the contract account of a contract that was created earlier
   in the group is _available_.

## Constants

Constants are loaded into storage separate from the stack and scratch space. They can then be pushed onto the stack by referring to the type and index. This makes for efficient re-use of byte constants used for account addresses, etc. Constants that are not reused can be pushed with `pushint` or `pushbytes`.

The assembler will hide most of this, allowing simple use of `int 1234` and `byte 0xcafed00d`. These constants will automatically get assembled into int and byte pages of constants, de-duplicated, and operations to load them from constant storage space inserted.

Constants are prepared by two opcodes, `intcblock` and `bytecblock`. Both of these use [proto-buf style variable length unsigned int](https://developers.google.com/protocol-buffers/docs/encoding#varint), reproduced [here](#varuint). The `intcblock` opcode is followed by a varuint specifying the length of the array and then that number of varuint. The `bytecblock` opcode is followed by a varuint array length then that number of pairs of (varuint, bytes) length prefixed byte strings.

Constants are pushed onto the stack by `intc`, `intc_[0123]`, `pushint`, `bytec`, `bytec_[0123]`, and `pushbytes`. The assembler will handle converting `int N` or `byte N` into the appropriate form of the instruction needed.

### Named Integer Constants

#### OnComplete

An application transaction must indicate the action to be taken following the execution of its approvalProgram or clearStateProgram. The constants below describe the available actions.

| Value | Name | Description |
| - | ---- | -------- |
| 0 | NoOp | Only execute the `ApprovalProgram` associated with this application ID, with no additional effects. |
| 1 | OptIn | Before executing the `ApprovalProgram`, allocate local state for this application into the sender's account data. |
| 2 | CloseOut | After executing the `ApprovalProgram`, clear any local state for this application out of the sender's account data. |
| 3 | ClearState | Don't execute the `ApprovalProgram`, and instead execute the `ClearStateProgram` (which may not reject this transaction). Additionally, clear any local state for this application out of the sender's account data as in `CloseOutOC`. |
| 4 | UpdateApplication | After executing the `ApprovalProgram`, replace the `ApprovalProgram` and `ClearStateProgram` associated with this application ID with the programs specified in this transaction. |
| 5 | DeleteApplication | After executing the `ApprovalProgram`, delete the application parameters from the account data of the application's creator. |

#### TypeEnum constants

| Value | Name | Description |
| - | --- | ------ |
| 0 | unknown | Unknown type. Invalid transaction |
| 1 | pay | Payment |
| 2 | keyreg | KeyRegistration |
| 3 | acfg | AssetConfig |
| 4 | axfer | AssetTransfer |
| 5 | afrz | AssetFreeze |
| 6 | appl | ApplicationCall |


## Operations

Most operations work with only one type of argument, uint64 or bytes, and fail if the wrong type value is on the stack.

Many instructions accept values to designate Accounts, Assets, or Applications. Beginning with v4, these values may be given as an _offset_ in the corresponding Txn fields (Txn.Accounts, Txn.ForeignAssets, Txn.ForeignApps) _or_ as the value itself (a byte-array address for Accounts, or a uint64 ID). The values, however, must still be present in the Txn fields. Before v4, most opcodes required the use of an offset, except for reading account local values of assets or applications, which accepted the IDs directly and did not require the ID to be present in they corresponding _Foreign_ array. (Note that beginning with v4, those IDs _are_ required to be present in their corresponding _Foreign_ array.) See individual opcodes for details. In the case of account offsets or application offsets, 0 is specially defined to Txn.Sender or the ID of the current application, respectively.

This summary is supplemented by more detail in the [opcodes document](TEAL_opcodes.md).

Some operations immediately fail the program.
A transaction checked by a program that fails is not valid.
An account governed by a buggy program might not have a way to get assets back out of it. Code carefully.

In the documentation for each opcode, the stack arguments that are
popped are referred to alphabetically, beginning with the deepest
argument as `A`.  These arguments are shown in the opcode description,
and if the opcode must be of a specific type, it is noted there.  All
opcodes fail if a specified type is incorrect.

If an opcode pushes more than one result, the values are named for
ease of exposition and clarity concerning their stack positions.  When
an opcode manipulates the stack in such a way that a value changes
position but is otherwise unchanged, the name of the output on the
return stack matches the name of the input value.

### Arithmetic, Logic, and Cryptographic Operations

| Opcode | Description |
| - | -- |
| `sha256` | SHA256 hash of value A, yields [32]byte |
| `keccak256` | Keccak256 hash of value A, yields [32]byte |
| `sha512_256` | SHA512_256 hash of value A, yields [32]byte |
| `ed25519verify` | for (data A, signature B, pubkey C) verify the signature of ("ProgData" \|\| program_hash \|\| data) against the pubkey => {0 or 1} |
| `ecdsa_verify v` | for (data A, signature B, C and pubkey D, E) verify the signature of the data against the pubkey => {0 or 1} |
| `ecdsa_pk_recover v` | for (data A, recovery id B, signature C, D) recover a public key |
| `ecdsa_pk_decompress v` | decompress pubkey A into components X, Y |
| `+` | A plus B. Fail on overflow. |
| `-` | A minus B. Fail if B > A. |
| `/` | A divided by B (truncated division). Fail if B == 0. |
| `*` | A times B. Fail on overflow. |
| `<` | A less than B => {0 or 1} |
| `>` | A greater than B => {0 or 1} |
| `<=` | A less than or equal to B => {0 or 1} |
| `>=` | A greater than or equal to B => {0 or 1} |
| `&&` | A is not zero and B is not zero => {0 or 1} |
| `\|\|` | A is not zero or B is not zero => {0 or 1} |
| `shl` | A times 2^B, modulo 2^64 |
| `shr` | A divided by 2^B |
| `sqrt` | The largest integer B such that B^2 <= A |
| `bitlen` | The highest set bit in A. If A is a byte-array, it is interpreted as a big-endian unsigned integer. bitlen of 0 is 0, bitlen of 8 is 4 |
| `exp` | A raised to the Bth power. Fail if A == B == 0 and on overflow |
| `==` | A is equal to B => {0 or 1} |
| `!=` | A is not equal to B => {0 or 1} |
| `!` | A == 0 yields 1; else 0 |
| `len` | yields length of byte value A |
| `itob` | converts uint64 A to big endian bytes |
| `btoi` | converts bytes A as big endian to uint64 |
| `%` | A modulo B. Fail if B == 0. |
| `\|` | A bitwise-or B |
| `&` | A bitwise-and B |
| `^` | A bitwise-xor B |
| `~` | bitwise invert value A |
| `mulw` | A times B as a 128-bit result in two uint64s. X is the high 64 bits, Y is the low |
| `addw` | A plus B as a 128-bit result. X is the carry-bit, Y is the low-order 64 bits. |
| `divmodw` | Pop four uint64 values.  A and B are interpreted as a uint128 dividend (A is the high word), C and D are interpreted as a uint128 divisor (C is the high word).  Four uint64 values are pushed to the stack. The W and X are the quotient (W is the high uint64). Y and Z are the remainder, Y is the high bits. |
| `expw` | A raised to the Bth power as a 128-bit result in two uint64s. X is the high 64 bits, Y is the low. Fail if A == B == 0 or if the results exceeds 2^128-1 |
| `getbit` | pop a target A (integer or byte-array), and index B. Push the Bth bit of A. |
| `setbit` | pop a target A, index B, and bit C. Set the Bth bit of A to C, and push the result |
| `getbyte` | pop a byte-array A and integer B. Extract the Bth byte of A and push it as an integer |
| `setbyte` | pop a byte-array A, integer B, and small integer C (between 0..255). Set the Bth byte of A to C, and push the result |
| `concat` | pop two byte-arrays A and B and join them, push the result |

### Byte Array Manipulation

| Opcode | Description |
| - | -- |
| `substring s e` | pop a byte-array A. For immediate values in 0..255 S and E: extract a range of bytes from A starting at S up to but not including E, push the substring result. If E < S, or either is larger than the array length, the program fails |
| `substring3` | pop a byte-array A and two integers B and C. Extract a range of bytes from A starting at B up to but not including C, push the substring result. If C < B, or either is larger than the array length, the program fails |
| `extract s l` | pop a byte-array A. For immediate values in 0..255 S and L: extract a range of bytes from A starting at S up to but not including S+L, push the substring result. If L is 0, then extract to the end of the string. If S or S+L is larger than the array length, the program fails |
| `extract3` | pop a byte-array A and two integers B and C. Extract a range of bytes from A starting at B up to but not including B+C, push the substring result. If B+C is larger than the array length, the program fails |
| `extract_uint16` | pop a byte-array A and integer B. Extract a range of bytes from A starting at B up to but not including B+2, convert bytes as big endian and push the uint64 result. If B+2 is larger than the array length, the program fails |
| `extract_uint32` | pop a byte-array A and integer B. Extract a range of bytes from A starting at B up to but not including B+4, convert bytes as big endian and push the uint64 result. If B+4 is larger than the array length, the program fails |
| `extract_uint64` | pop a byte-array A and integer B. Extract a range of bytes from A starting at B up to but not including B+8, convert bytes as big endian and push the uint64 result. If B+8 is larger than the array length, the program fails |
<<<<<<< HEAD
| `base64_decode e` | decode A which was base64-encoded using _encoding alphabet_ E. Fail if A is not base64 encoded with alphabet E |
=======
| `base64_decode e` | decode X which was base64-encoded using _encoding_ E. Fail if X is not base64 encoded with encoding E |
>>>>>>> 7248b958

The following opcodes take byte-array values that are interpreted as
big-endian unsigned integers.  For mathematical operators, the
returned values are the shortest byte-array that can represent the
returned value.  For example, the zero value is the empty
byte-array. For comparison operators, the returned value is a uint64.

Input lengths are limited to a maximum length of 64 bytes,
representing a 512 bit unsigned integer. Output lengths are not
explicitly restricted, though only `b*` and `b+` can produce a larger
output than their inputs, so there is an implicit length limit of 128
bytes on outputs.

| Opcode | Description |
| - | -- |
| `b+` | A plus B, where A and B are byte-arrays interpreted as big-endian unsigned integers |
| `b-` | A minus B, where A and B are byte-arrays interpreted as big-endian unsigned integers. Fail on underflow. |
| `b/` | A divided by B (truncated division), where A and B are byte-arrays interpreted as big-endian unsigned integers. Fail if B is zero. |
| `b*` | A times B, where A and B are byte-arrays interpreted as big-endian unsigned integers. |
| `b<` | A is less than B, where A and B are byte-arrays interpreted as big-endian unsigned integers => { 0 or 1} |
| `b>` | A is greater than B, where A and B are byte-arrays interpreted as big-endian unsigned integers => { 0 or 1} |
| `b<=` | A is less than or equal to B, where A and B are byte-arrays interpreted as big-endian unsigned integers => { 0 or 1} |
| `b>=` | A is greater than or equal to B, where A and B are byte-arrays interpreted as big-endian unsigned integers => { 0 or 1} |
| `b==` | A is equals to B, where A and B are byte-arrays interpreted as big-endian unsigned integers => { 0 or 1} |
| `b!=` | A is not equal to B, where A and B are byte-arrays interpreted as big-endian unsigned integers => { 0 or 1} |
| `b%` | A modulo B, where A and B are byte-arrays interpreted as big-endian unsigned integers. Fail if B is zero. |

These opcodes operate on the bits of byte-array values.  The shorter
input array is interpreted as though left padded with zeros until it is the
same length as the other input.  The returned values are the same
length as the longer input.  Therefore, unlike array arithmetic,
these results may contain leading zero bytes.

| Opcode | Description |
| - | -- |
| `b\|` | A bitwise-or B, where A and B are byte-arrays, zero-left extended to the greater of their lengths |
| `b&` | A bitwise-and B, where A and B are byte-arrays, zero-left extended to the greater of their lengths |
| `b^` | A bitwise-xor B, where A and B are byte-arrays, zero-left extended to the greater of their lengths |
| `b~` | A with all bits inverted |

### Loading Values

Opcodes for getting data onto the stack.

Some of these have immediate data in the byte or bytes after the opcode.

| Opcode | Description |
| - | -- |
| `intcblock uint ...` | prepare block of uint64 constants for use by intc |
| `intc i` | push Ith constant from intcblock to stack |
| `intc_0` | push constant 0 from intcblock to stack |
| `intc_1` | push constant 1 from intcblock to stack |
| `intc_2` | push constant 2 from intcblock to stack |
| `intc_3` | push constant 3 from intcblock to stack |
| `pushint uint` | push immediate UINT to the stack as an integer |
| `bytecblock bytes ...` | prepare block of byte-array constants for use by bytec |
| `bytec i` | push Ith constant from bytecblock to stack |
| `bytec_0` | push constant 0 from bytecblock to stack |
| `bytec_1` | push constant 1 from bytecblock to stack |
| `bytec_2` | push constant 2 from bytecblock to stack |
| `bytec_3` | push constant 3 from bytecblock to stack |
| `pushbytes bytes` | push the following program bytes to the stack |
| `bzero` | push a byte-array of length A, containing all zero bytes |
| `arg n` | push Nth LogicSig argument to stack |
| `arg_0` | push LogicSig argument 0 to stack |
| `arg_1` | push LogicSig argument 1 to stack |
| `arg_2` | push LogicSig argument 2 to stack |
| `arg_3` | push LogicSig argument 3 to stack |
| `args` | push Ath LogicSig argument to stack |
| `txn f` | push field F of current transaction to stack |
| `gtxn t f` | push field F of the Tth transaction in the current group |
| `txna f i` | push Ith value of the array field F of the current transaction |
| `txnas f` | push Ath value of the array field F of the current transaction |
| `gtxna t f i` | push Ith value of the array field F from the Tth transaction in the current group |
| `gtxnas t f` | push Ath value of the array field F from the Tth transaction in the current group |
| `gtxns f` | push field F of the Ath transaction in the current group |
| `gtxnsa f i` | push Ith value of the array field F from the Ath transaction in the current group |
| `gtxnsas f` | pop an index A and an index B. push Bth value of the array field F from the Ath transaction in the current group |
| `global f` | push value from globals to stack |
| `load i` | copy a value from scratch space to the stack. All scratch spaces are 0 at program start. |
| `loads` | copy a value from the Ath scratch space to the stack.  All scratch spaces are 0 at program start. |
| `store i` | pop value A. store A to the Ith scratch space |
| `stores` | pop indexes A and B. store B to the Ath scratch space |
| `gload t i` | push Ith scratch space index of the Tth transaction in the current group |
| `gloads i` | push Ith scratch space index of the Ath transaction in the current group |
| `gloadss` | push Bth scratch space index of the Ath transaction in the current group |
| `gaid t` | push the ID of the asset or application created in the Tth transaction of the current group |
| `gaids` | push the ID of the asset or application created in the Ath transaction of the current group |

**Transaction Fields**

| Index | Name | Type | In | Notes |
| - | ------ | -- | - | --------- |
| 0 | Sender | []byte |      | 32 byte address |
| 1 | Fee | uint64 |      | micro-Algos |
| 2 | FirstValid | uint64 |      | round number |
| 3 | FirstValidTime | uint64 |      | Causes program to fail; reserved for future use |
| 4 | LastValid | uint64 |      | round number |
| 5 | Note | []byte |      | Any data up to 1024 bytes |
| 6 | Lease | []byte |      | 32 byte lease value |
| 7 | Receiver | []byte |      | 32 byte address |
| 8 | Amount | uint64 |      | micro-Algos |
| 9 | CloseRemainderTo | []byte |      | 32 byte address |
| 10 | VotePK | []byte |      | 32 byte address |
| 11 | SelectionPK | []byte |      | 32 byte address |
| 12 | VoteFirst | uint64 |      | The first round that the participation key is valid. |
| 13 | VoteLast | uint64 |      | The last round that the participation key is valid. |
| 14 | VoteKeyDilution | uint64 |      | Dilution for the 2-level participation key |
| 15 | Type | []byte |      | Transaction type as bytes |
| 16 | TypeEnum | uint64 |      | See table below |
| 17 | XferAsset | uint64 |      | Asset ID |
| 18 | AssetAmount | uint64 |      | value in Asset's units |
| 19 | AssetSender | []byte |      | 32 byte address. Causes clawback of all value of asset from AssetSender if Sender is the Clawback address of the asset. |
| 20 | AssetReceiver | []byte |      | 32 byte address |
| 21 | AssetCloseTo | []byte |      | 32 byte address |
| 22 | GroupIndex | uint64 |      | Position of this transaction within an atomic transaction group. A stand-alone transaction is implicitly element 0 in a group of 1 |
| 23 | TxID | []byte |      | The computed ID for this transaction. 32 bytes. |
| 24 | ApplicationID | uint64 | v2  | ApplicationID from ApplicationCall transaction |
| 25 | OnCompletion | uint64 | v2  | ApplicationCall transaction on completion action |
| 26 | ApplicationArgs | []byte | v2  | Arguments passed to the application in the ApplicationCall transaction |
| 27 | NumAppArgs | uint64 | v2  | Number of ApplicationArgs |
| 28 | Accounts | []byte | v2  | Accounts listed in the ApplicationCall transaction |
| 29 | NumAccounts | uint64 | v2  | Number of Accounts |
| 30 | ApprovalProgram | []byte | v2  | Approval program |
| 31 | ClearStateProgram | []byte | v2  | Clear state program |
| 32 | RekeyTo | []byte | v2  | 32 byte Sender's new AuthAddr |
| 33 | ConfigAsset | uint64 | v2  | Asset ID in asset config transaction |
| 34 | ConfigAssetTotal | uint64 | v2  | Total number of units of this asset created |
| 35 | ConfigAssetDecimals | uint64 | v2  | Number of digits to display after the decimal place when displaying the asset |
| 36 | ConfigAssetDefaultFrozen | uint64 | v2  | Whether the asset's slots are frozen by default or not, 0 or 1 |
| 37 | ConfigAssetUnitName | []byte | v2  | Unit name of the asset |
| 38 | ConfigAssetName | []byte | v2  | The asset name |
| 39 | ConfigAssetURL | []byte | v2  | URL |
| 40 | ConfigAssetMetadataHash | []byte | v2  | 32 byte commitment to some unspecified asset metadata |
| 41 | ConfigAssetManager | []byte | v2  | 32 byte address |
| 42 | ConfigAssetReserve | []byte | v2  | 32 byte address |
| 43 | ConfigAssetFreeze | []byte | v2  | 32 byte address |
| 44 | ConfigAssetClawback | []byte | v2  | 32 byte address |
| 45 | FreezeAsset | uint64 | v2  | Asset ID being frozen or un-frozen |
| 46 | FreezeAssetAccount | []byte | v2  | 32 byte address of the account whose asset slot is being frozen or un-frozen |
| 47 | FreezeAssetFrozen | uint64 | v2  | The new frozen value, 0 or 1 |
| 48 | Assets | uint64 | v3  | Foreign Assets listed in the ApplicationCall transaction |
| 49 | NumAssets | uint64 | v3  | Number of Assets |
| 50 | Applications | uint64 | v3  | Foreign Apps listed in the ApplicationCall transaction |
| 51 | NumApplications | uint64 | v3  | Number of Applications |
| 52 | GlobalNumUint | uint64 | v3  | Number of global state integers in ApplicationCall |
| 53 | GlobalNumByteSlice | uint64 | v3  | Number of global state byteslices in ApplicationCall |
| 54 | LocalNumUint | uint64 | v3  | Number of local state integers in ApplicationCall |
| 55 | LocalNumByteSlice | uint64 | v3  | Number of local state byteslices in ApplicationCall |
| 56 | ExtraProgramPages | uint64 | v4  | Number of additional pages for each of the application's approval and clear state programs. An ExtraProgramPages of 1 means 2048 more total bytes, or 1024 for each program. |
| 57 | Nonparticipation | uint64 | v5  | Marks an account nonparticipating for rewards |
| 58 | Logs | []byte | v5  | Log messages emitted by an application call (`itxn` only until v6). Application mode only |
| 59 | NumLogs | uint64 | v5  | Number of Logs (`itxn` only until v6). Application mode only |
| 60 | CreatedAssetID | uint64 | v5  | Asset ID allocated by the creation of an ASA (`itxn` only until v6). Application mode only |
| 61 | CreatedApplicationID | uint64 | v5  | ApplicationID allocated by the creation of an application (`itxn` only until v6). Application mode only |


Additional details in the [opcodes document](TEAL_opcodes.md#txn) on the `txn` op.

**Global Fields**

Global fields are fields that are common to all the transactions in the group. In particular it includes consensus parameters.

| Index | Name | Type | In | Notes |
| - | ------ | -- | - | --------- |
| 0 | MinTxnFee | uint64 |      | micro Algos |
| 1 | MinBalance | uint64 |      | micro Algos |
| 2 | MaxTxnLife | uint64 |      | rounds |
| 3 | ZeroAddress | []byte |      | 32 byte address of all zero bytes |
| 4 | GroupSize | uint64 |      | Number of transactions in this atomic transaction group. At least 1 |
| 5 | LogicSigVersion | uint64 | v2  | Maximum supported version |
| 6 | Round | uint64 | v2  | Current round number. Application mode only. |
| 7 | LatestTimestamp | uint64 | v2  | Last confirmed block UNIX timestamp. Fails if negative. Application mode only. |
| 8 | CurrentApplicationID | uint64 | v2  | ID of current application executing. Application mode only. |
| 9 | CreatorAddress | []byte | v3  | Address of the creator of the current application. Application mode only. |
| 10 | CurrentApplicationAddress | []byte | v5  | Address that the current application controls. Application mode only. |
| 11 | GroupID | []byte | v5  | ID of the transaction group. 32 zero bytes if the transaction is not part of a group. |
| 12 | OpcodeBudget | uint64 | v6  | The remaining cost that can be spent by opcodes in this program. |
| 13 | CallerApplicationID | uint64 | v6  | The application ID of the application that called this application. 0 if this application is at the top-level. Application mode only. |
| 14 | CallerApplicationAddress | []byte | v6  | The application address of the application that called this application. ZeroAddress if this application is at the top-level. Application mode only. |


**Asset Fields**

Asset fields include `AssetHolding` and `AssetParam` fields that are used in the `asset_holding_get` and `asset_params_get` opcodes.

| Index | Name | Type | Notes |
| - | ------ | -- | --------- |
| 0 | AssetBalance | uint64 | Amount of the asset unit held by this account |
| 1 | AssetFrozen | uint64 | Is the asset frozen or not |


| Index | Name | Type | In | Notes |
| - | ------ | -- | - | --------- |
| 0 | AssetTotal | uint64 |      | Total number of units of this asset |
| 1 | AssetDecimals | uint64 |      | See AssetParams.Decimals |
| 2 | AssetDefaultFrozen | uint64 |      | Frozen by default or not |
| 3 | AssetUnitName | []byte |      | Asset unit name |
| 4 | AssetName | []byte |      | Asset name |
| 5 | AssetURL | []byte |      | URL with additional info about the asset |
| 6 | AssetMetadataHash | []byte |      | Arbitrary commitment |
| 7 | AssetManager | []byte |      | Manager commitment |
| 8 | AssetReserve | []byte |      | Reserve address |
| 9 | AssetFreeze | []byte |      | Freeze address |
| 10 | AssetClawback | []byte |      | Clawback address |
| 11 | AssetCreator | []byte | v5  | Creator address |


**App Fields**

App fields used in the `app_params_get` opcode.

| Index | Name | Type | Notes |
| - | ------ | -- | --------- |
| 0 | AppApprovalProgram | []byte | Bytecode of Approval Program |
| 1 | AppClearStateProgram | []byte | Bytecode of Clear State Program |
| 2 | AppGlobalNumUint | uint64 | Number of uint64 values allowed in Global State |
| 3 | AppGlobalNumByteSlice | uint64 | Number of byte array values allowed in Global State |
| 4 | AppLocalNumUint | uint64 | Number of uint64 values allowed in Local State |
| 5 | AppLocalNumByteSlice | uint64 | Number of byte array values allowed in Local State |
| 6 | AppExtraProgramPages | uint64 | Number of Extra Program Pages of code space |
| 7 | AppCreator | []byte | Creator address |
| 8 | AppAddress | []byte | Address for which this application has authority |


### Flow Control

| Opcode | Description |
| - | -- |
| `err` | Fail immediately. |
| `bnz target` | branch to TARGET if value A is not zero |
| `bz target` | branch to TARGET if value A is zero |
| `b target` | branch unconditionally to TARGET |
| `return` | use last value on stack as success value; end |
| `pop` | discard value A from stack |
| `dup` | duplicate last value on stack |
| `dup2` | duplicate two last values on stack |
| `dig n` | push the Nth value from the top of the stack. dig 0 is equivalent to dup |
| `cover n` | remove top of stack, and place it deeper in the stack such that N elements are above it. Fails if stack depth <= N. |
| `uncover n` | remove the value at depth N in the stack and shift above items down so the Nth deep value is on top of the stack. Fails if stack depth <= N. |
| `swap` | swaps two last values on stack |
| `select` | selects one of two values based on top-of-stack: B if C != 0, else A |
| `assert` | immediately fail unless value X is a non-zero number |
| `callsub target` | branch unconditionally to TARGET, saving the next instruction on the call stack |
| `retsub` | pop the top instruction from the call stack and branch to it |

### State Access

| Opcode | Description |
| - | -- |
| `balance` | get balance for account A, in microalgos. The balance is observed after the effects of previous transactions in the group, and after the fee for the current transaction is deducted. |
| `min_balance` | get minimum required balance for account A, in microalgos. Required balance is affected by [ASA](https://developer.algorand.org/docs/features/asa/#assets-overview) and [App](https://developer.algorand.org/docs/features/asc1/stateful/#minimum-balance-requirement-for-a-smart-contract) usage. When creating or opting into an app, the minimum balance grows before the app code runs, therefore the increase is visible there. When deleting or closing out, the minimum balance decreases after the app executes. |
| `app_opted_in` | check if account A opted in for the application B => {0 or 1} |
| `app_local_get` | read from account A from local state of the current application key B => value |
| `app_local_get_ex` | read from account A from local state of the application B key C => [*... stack*, value, 0 or 1] |
| `app_global_get` | read key A from global state of a current application => value |
| `app_global_get_ex` | read from application A global state key B => [*... stack*, value, 0 or 1] |
| `app_local_put` | write to account specified by A to local state of a current application key B with value C |
| `app_global_put` | write key A and value B to global state of the current application |
| `app_local_del` | delete from account A local state key B of the current application |
| `app_global_del` | delete key A from a global state of the current application |
| `asset_holding_get i` | read from account A and asset B holding field X (imm arg) => {0 or 1 (top), value} |
| `asset_params_get i` | read from asset A params field X (imm arg) => {0 or 1 (top), value} |
| `app_params_get i` | read from app A params field X (imm arg) => {0 or 1 (top), value} |
| `log` | write bytes to log state of the current application |

### Inner Transactions

The following opcodes allow for "inner transactions". Inner
transactions allow stateful applications to have many of the effects
of a true top-level transaction, programatically.  However, they are
different in significant ways.  The most important differences are
that they are not signed, duplicates are not rejected, and they do not
appear in the block in the usual away. Instead, their effects are
noted in metadata associated with their top-level application
call transaction.  An inner transaction's `Sender` must be the
SHA512_256 hash of the application ID (prefixed by "appID"), or an
account that has been rekeyed to that hash.

In v5, inner transactions may perform `pay`, `axfer`, `acfg`, and
`afrz` effects.  After executing an inner transaction with
`itxn_submit`, the effects of the transaction are visible begining
with the next instruction with, for example, `balance` and
`min_balance` checks. In v6, inner transactions may also perform
`keyreg` and `appl` effects.

In v5, only a few of the Header fields may be set: `Type`/`TypeEnum`,
`Sender`, and `Fee`. In v6, Header fields `Note` and `RekeyTo` may
also be set.  For the specific fields of each transaction types, any
field may be set (except `RekeyTo` in v5).  This allows, for example,
clawback transactions, asset opt-ins, and asset creates in addition to
the more common uses of `axfer` and `acfg`.  All fields default to the
zero value, except those described under `itxn_begin`.

Fields may be set multiple times, but may not be read. The most recent
setting is used when `itxn_submit` executes. For this purpose `Type`
and `TypeEnum` are considered to be the same field. When using
`itxn_field` to set an array field (`ApplicationArgs` `Accounts`,
`Assets`, or `Applications`) each use adds an element to the end of
the the array, rather than setting the entire array at once.

`itxn_field` fails immediately for unsupported fields, unsupported
transaction types, or improperly typed values for a particular
field. `itxn_field` makes aceptance decisions entirely from the field
and value provided, never considering previously set fields. Illegal
interactions between fields, such as setting fields that belong to two
different transaction types, are rejected by `itxn_submit`.

| Opcode | Description |
| - | -- |
| `itxn_begin` | begin preparation of a new inner transaction in a new transaction group |
| `itxn_next` | begin preparation of a new inner transaction in the same transaction group |
| `itxn_field f` | set field F of the current inner transaction to A |
| `itxn_submit` | execute the current inner transaction group. Fail if executing this group would exceed the inner transaction limit, or if any transaction in the group fails. |
| `itxn f` | push field F of the last inner transaction |
| `itxna f i` | push Ith value of the array field F of the last inner transaction |
| `gitxn t f` | push field F of the Tth transaction in the last inner group submitted |
| `gitxna t f i` | push Ith value of the array field F from the Tth transaction in the last inner group submitted |


# Assembler Syntax

The assembler parses line by line. Ops that only take stack arguments
appear on a line by themselves. Immediate arguments follow the opcode
on the same line, separated by whitespace.

The first line may contain a special version pragma `#pragma version X`, which directs the assembler to generate AVM bytecode targeting a certain version. For instance, `#pragma version 2` produces bytecode targeting TEAL v2. By default, the assembler targets TEAL v1.

Subsequent lines may contain other pragma declarations (i.e., `#pragma <some-specification>`), pertaining to checks that the assembler should perform before agreeing to emit the program bytes, specific optimizations, etc. Those declarations are optional and cannot alter the semantics as described in this document.

"`//`" prefixes a line comment.

## Constants and Pseudo-Ops

<<<<<<< HEAD
A few pseudo-ops simplify writing code. `int`, `byte`, `addr`, and
`method` followed by a constant record the constant to a `intcblock`
or `bytecblock` at the beginning of code and insert an `intc` or
`bytec` reference where the instruction appears to load that
value. `addr` parses an Algorand account address base32 and converts
it to a regular byte-array constant. `method` calculates an ARC4
method selector, and stores a regular uint64 constant.
=======
A few pseudo-ops simplify writing code. `int` and `byte` and `addr` and `method` followed by a constant record the constant to a `intcblock` or `bytecblock` at the beginning of code and insert an `intc` or `bytec` reference where the instruction appears to load that value. `addr` parses an Algorand account address base32 and converts it to a regular bytes constant. `method` is passed a method signature and takes the first 4 bytes of the hash to convert it to the standard method selector defined in [ARC4](https://github.com/algorandfoundation/ARCs/blob/main/ARCs/arc-0004.md)
>>>>>>> 7248b958

`byte` constants are:
```
byte base64 AAAA...
byte b64 AAAA...
byte base64(AAAA...)
byte b64(AAAA...)
byte base32 AAAA...
byte b32 AAAA...
byte base32(AAAA...)
byte b32(AAAA...)
byte 0x0123456789abcdef...
byte "\x01\x02"
byte "string literal"
```

`int` constants may be `0x` prefixed for hex, `0o` or `0` prefixed for
octal, `0b` for binary, or decimal numbers.

`intcblock` may be explicitly assembled. It will conflict with the assembler gathering `int` pseudo-ops into a `intcblock` program prefix, but may be used if code only has explicit `intc` references. `intcblock` should be followed by space separated int constants all on one line.

`bytecblock` may be explicitly assembled. It will conflict with the assembler if there are any `byte` pseudo-ops but may be used if only explicit `bytec` references are used. `bytecblock` should be followed with byte constants all on one line, either 'encoding value' pairs (`b64 AAA...`) or 0x prefix or function-style values (`base64(...)`) or string literal values.

## Labels and Branches

A label is defined by any string not some other opcode or keyword and ending in ':'. A label can be an argument (without the trailing ':') to a branching instruction.

Example:
```
int 1
bnz safe
err
safe:
pop
```

# Encoding and Versioning

A compiled program starts with a varuint declaring the version of the compiled code. Any addition, removal, or change of opcode behavior increments the version. For the most part opcode behavior should not change, addition will be infrequent (not likely more often than every three months and less often as the language matures), and removal should be very rare.

For version 1, subsequent bytes after the varuint are program opcode bytes. Future versions could put other metadata following the version identifier.

It is important to prevent newly-introduced transaction fields from
breaking assumptions made by older versions of the AVM. If one of the
transactions in a group will execute a program whose version predates
a given field, that field must not be set anywhere in the transaction
group, or the group will be rejected. For example, executing a version
1 program on a transaction with RekeyTo set to a nonzero address will
cause the program to fail, regardless of the other contents of the
program itself.

This requirement is enforced as follows:

* For every transaction, compute the earliest version that supports
  all the fields and values in this transaction. For example, a
  transaction with a nonzero RekeyTo field will be (at least) v2.

* Compute the largest version number across all the transactions in a group (of size 1 or more), call it `maxVerNo`. If any transaction in this group has a program with a version smaller than `maxVerNo`, then that TEAL program will fail.

In addition, applications must be version 6 or greater to be eligible
for calling in an inner transaction.

## Varuint

A '[proto-buf style variable length unsigned int](https://developers.google.com/protocol-buffers/docs/encoding#varint)' is encoded with 7 data bits per byte and the high bit is 1 if there is a following byte and 0 for the last byte. The lowest order 7 bits are in the first byte, followed by successively higher groups of 7 bits.

# What AVM Programs Cannot Do

Design and implementation limitations to be aware of with various versions.

* Stateless programs cannot lookup balances of Algos or other
  assets. (Standard transaction accounting will apply after the Smart
  Signature has authorized a transaction. A transaction could still be
  invalid by other accounting rules just as a standard signed
  transaction could be invalid. e.g. I can't give away money I don't
  have.)
* Programs cannot access information in previous blocks. Programs
  cannot access information in other transactions in the current
  block, unless they are a part of the same atomic transaction group.
* Smart Signatures cannot know exactly what round the current transaction
  will commit in (but it is somewhere in FirstValid through
  LastValid).
* Programs cannot know exactly what time its transaction is committed.
* Programs cannot loop prior to v4. In v3 and prior, the branch
  instructions `bnz` "branch if not zero", `bz` "branch if zero" and
  `b` "branch" can only branch forward.
* Until v4, the AVM had no notion of subroutines (and therefore no
  recursion). As of v4, use `callsub` and `retsub`.
* Programs cannot make indirect jumps. `b`, `bz`, `bnz`, and `callsub`
  jump to an immediately specified address, and `retsub` jumps to the
  address currently on the top of the call stack, which is manipulated
  only by previous calls to `callsub` and `retsub`.<|MERGE_RESOLUTION|>--- conflicted
+++ resolved
@@ -252,11 +252,7 @@
 | `extract_uint16` | pop a byte-array A and integer B. Extract a range of bytes from A starting at B up to but not including B+2, convert bytes as big endian and push the uint64 result. If B+2 is larger than the array length, the program fails |
 | `extract_uint32` | pop a byte-array A and integer B. Extract a range of bytes from A starting at B up to but not including B+4, convert bytes as big endian and push the uint64 result. If B+4 is larger than the array length, the program fails |
 | `extract_uint64` | pop a byte-array A and integer B. Extract a range of bytes from A starting at B up to but not including B+8, convert bytes as big endian and push the uint64 result. If B+8 is larger than the array length, the program fails |
-<<<<<<< HEAD
-| `base64_decode e` | decode A which was base64-encoded using _encoding alphabet_ E. Fail if A is not base64 encoded with alphabet E |
-=======
-| `base64_decode e` | decode X which was base64-encoded using _encoding_ E. Fail if X is not base64 encoded with encoding E |
->>>>>>> 7248b958
+| `base64_decode e` | decode A which was base64-encoded using _encoding_ E. Fail if X is not base64 encoded with encoding E |
 
 The following opcodes take byte-array values that are interpreted as
 big-endian unsigned integers.  For mathematical operators, the
@@ -591,17 +587,7 @@
 
 ## Constants and Pseudo-Ops
 
-<<<<<<< HEAD
-A few pseudo-ops simplify writing code. `int`, `byte`, `addr`, and
-`method` followed by a constant record the constant to a `intcblock`
-or `bytecblock` at the beginning of code and insert an `intc` or
-`bytec` reference where the instruction appears to load that
-value. `addr` parses an Algorand account address base32 and converts
-it to a regular byte-array constant. `method` calculates an ARC4
-method selector, and stores a regular uint64 constant.
-=======
-A few pseudo-ops simplify writing code. `int` and `byte` and `addr` and `method` followed by a constant record the constant to a `intcblock` or `bytecblock` at the beginning of code and insert an `intc` or `bytec` reference where the instruction appears to load that value. `addr` parses an Algorand account address base32 and converts it to a regular bytes constant. `method` is passed a method signature and takes the first 4 bytes of the hash to convert it to the standard method selector defined in [ARC4](https://github.com/algorandfoundation/ARCs/blob/main/ARCs/arc-0004.md)
->>>>>>> 7248b958
+A few pseudo-ops simplify writing code. `int` and `byte` and `addr` and `method` followed by a constant record the constant to a `intcblock` or `bytecblock` at the beginning of code and insert an `intc` or `bytec` reference where the instruction appears to load that value. `addr` parses an Algorand account address base32 and converts it to a regular bytes constant. `method` is passed a method signature and takes the first four bytes of the hash to convert it to the standard method selector defined in [ARC4](https://github.com/algorandfoundation/ARCs/blob/main/ARCs/arc-0004.md)
 
 `byte` constants are:
 ```
