--- conflicted
+++ resolved
@@ -129,11 +129,8 @@
 | `~` | bitwise invert value X |
 | `mulw` | A times B out to 128-bit long result as low (top) and high uint64 values on the stack |
 | `addw` | A plus B out to 128-bit long result as sum (top) and carry-bit uint64 values on the stack |
-<<<<<<< HEAD
-=======
 | `divmodw` | Pop four uint64 values.  The deepest two are interpreted as a uint128 dividend (deepest value is high word), the top two are interpreted as a uint128 divisor.  Four uint64 values are pushed to the stack. The deepest two are the quotient (deeper value is the high uint64). The top two are the remainder, low bits on top. |
 | `expw` | A raised to the Bth power as a 128-bit long result as low (top) and high uint64 values on the stack. Panic if A == B == 0 or if the results exceeds 2^128-1 |
->>>>>>> 23bfcd79
 | `getbit` | pop a target A (integer or byte-array), and index B. Push the Bth bit of A. |
 | `setbit` | pop a target A, index B, and bit C. Set the Bth bit of A to C, and push the result |
 | `getbyte` | pop a byte-array A and integer B. Extract the Bth byte of A and push it as an integer |
@@ -141,8 +138,6 @@
 | `concat` | pop two byte-arrays A and B and join them, push the result |
 | `substring s e` | pop a byte-array A. For immediate values in 0..255 S and E: extract a range of bytes from A starting at S up to but not including E, push the substring result. If E < S, or either is larger than the array length, the program fails |
 | `substring3` | pop a byte-array A and two integers B and C. Extract a range of bytes from A starting at B up to but not including C, push the substring result. If C < B, or either is larger than the array length, the program fails |
-<<<<<<< HEAD
-=======
 
 These opcodes take and return byte-array values that are interpreted
 as big-endian unsigned integers.  Returned values are the shortest
@@ -179,7 +174,6 @@
 | `b^` | A bitwise-xor B, where A and B are byte-arrays, zero-left extended to the greater of their lengths |
 | `b~` | A with all bits inverted |
 
->>>>>>> 23bfcd79
 
 ### Loading Values
 
@@ -203,10 +197,7 @@
 | `bytec_2` | push constant 2 from bytecblock to stack |
 | `bytec_3` | push constant 3 from bytecblock to stack |
 | `pushbytes bytes` | push the following program bytes to the stack |
-<<<<<<< HEAD
-=======
 | `bzero` | push a byte-array of length A, containing all zero bytes |
->>>>>>> 23bfcd79
 | `arg n` | push Nth LogicSig argument to stack |
 | `arg_0` | push LogicSig argument 0 to stack |
 | `arg_1` | push LogicSig argument 1 to stack |
@@ -221,11 +212,8 @@
 | `global f` | push value from globals to stack |
 | `load i` | copy a value from scratch space to the stack |
 | `store i` | pop a value from the stack and store to scratch space |
-<<<<<<< HEAD
-=======
 | `gload t i` | push Ith scratch space index of the Tth transaction in the current group |
 | `gloads i` | push Ith scratch space index of the Ath transaction in the current group |
->>>>>>> 23bfcd79
 
 **Transaction Fields**
 
@@ -350,11 +338,8 @@
 | `swap` | swaps two last values on stack: A, B -> B, A |
 | `select` | selects one of two values based on top-of-stack: A, B, C -> (if C != 0 then B else A) |
 | `assert` | immediately fail unless value X is a non-zero number |
-<<<<<<< HEAD
-=======
 | `callsub target` | branch unconditionally to TARGET, saving the next instruction on the call stack |
 | `retsub` | pop the top instruction from the call stack and branch to it |
->>>>>>> 23bfcd79
 
 ### State Access
 
