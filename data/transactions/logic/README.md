--- conflicted
+++ resolved
@@ -615,9 +615,7 @@
 | `app_params_get f` | X is field F from app A. Y is 1 if A exists, else 0 |
 | `acct_params_get f` | X is field F from account A. Y is 1 if A owns positive algos, else 0 |
 | `log` | write A to log state of the current application |
-<<<<<<< HEAD
 | `block f` | field F of block A. Fail if A is not less than the current round or more than 1001 rounds before txn.LastValid. |
-=======
 | `box_create` | make a box |
 | `box_extract` | read from a box |
 | `box_replace` | write to a box |
@@ -625,7 +623,6 @@
 | `box_len` | length of a box |
 | `box_get` | full contents of a box |
 | `box_put` | write contents of box |
->>>>>>> c90753e0
 
 ### Inner Transactions
 
