--- conflicted
+++ resolved
@@ -132,13 +132,8 @@
 | `mulw` | A times B out to 128-bit long result as low (top) and high uint64 values on the stack |
 | `addw` | A plus B out to 128-bit long result as sum (top) and carry-bit uint64 values on the stack |
 | `concat` | pop two byte strings A and B and join them, push the result |
-<<<<<<< HEAD
-| `substring` | pop a byte string X. For immediate values in 0..255 M and N: extract a range of bytes from it starting at M up to but not including N, push the substring result. If N <= M, or either is larger than the string length, the program fails |
-| `substring3` | pop a byte string A and two integers B and C. Extract a range of bytes from A starting at B up to but not including C, push the substring result. If C <= B, or either is larger than the string length, the program fails |
-=======
 | `substring` | pop a byte string X. For immediate values in 0..255 M and N: extract a range of bytes from it starting at M up to but not including N, push the substring result. If N < M, or either is larger than the string length, the program fails |
 | `substring3` | pop a byte string A and two integers B and C. Extract a range of bytes from A starting at B up to but not including C, push the substring result. If C < B, or either is larger than the string length, the program fails |
->>>>>>> f1d62cd7
 
 ### Loading Values
 
