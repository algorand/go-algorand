# The Algorand Virtual Machine (AVM) and TEAL.

The AVM is a bytecode based stack interpreter that executes programs
associated with Algorand transactions. TEAL is an assembly language
syntax for specifying a program that is ultimately converted to AVM
bytecode. These programs can be used to check the parameters of the
transaction and approve the transaction as if by a signature. This use
is called a _Smart Signature_. Starting with v2, these programs may
also execute as _Smart Contracts_, which are often called
_Applications_. Contract executions are invoked with explicit
application call transactions.

Programs have read-only access to the transaction they are attached
to, the other transactions in their atomic transaction group, and a
few global values. In addition, _Smart Contracts_ have access to
limited state that is global to the application and per-account local
state for each account that has opted-in to the application. For both
types of program, approval is signaled by finishing with the stack
containing a single non-zero uint64 value, though `return` can be used
to signal an early approval which approves based only upon the top
stack value being a non-zero uint64 value.

## The Stack

The stack starts empty and can contain values of either uint64 or byte-arrays
(byte-arrays may not exceed
4096 bytes in length). Most operations act on the stack, popping
arguments from it and pushing results to it. Some operations have
_immediate_ arguments that are encoded directly into the instruction,
rather than coming from the stack.

The maximum stack depth is 1000. If the stack depth is
exceeded or if a byte-array element exceed 4096 bytes, the program fails.

## Scratch Space

In addition to the stack there are 256 positions of scratch
space. Like stack values, scratch locations may be uint64s or
byte-arrays. Scratch locations are initialized as uint64 zero. Scratch
space is accessed by the `load(s)` and `store(s)` opcodes which move
data from or to scratch space, respectively.

## Versions

In order to maintain existing semantics for previously written
programs, AVM code is versioned.  When new opcodes are introduced, or
behavior is changed, a new version is introduced.  Programs carrying
old versions are executed with their original semantics. In the AVM
bytecode, the version is an incrementing integer, currently 6, and
denoted vX throughout this document.

## Execution Modes

Starting from v2, the AVM can run programs in two modes:
1. LogicSig or _stateless_ mode, used to execute Smart Signatures
2. Application or _stateful_ mode, used to execute Smart Contracts

Differences between modes include:
1. Max program length (consensus parameters LogicSigMaxSize, MaxAppTotalProgramLen & MaxExtraAppProgramPages)
2. Max program cost (consensus parameters LogicSigMaxCost, MaxAppProgramCost)
3. Opcode availability. Refer to [opcodes document](TEAL_opcodes.md) for details.
4. Some global values, such as LatestTimestamp, are only available in stateful mode.
5. Only Applications can observe transaction effects, such as Logs or IDs allocated to ASAs or new Applications.

## Execution Environment for Smart Signatures

Smart Signatures execute as part of testing a proposed transaction to
see if it is valid and authorized to be committed into a block. If an
authorized program executes and finishes with a single non-zero uint64
value on the stack then that program has validated the transaction it
is attached to.

The program has access to data from the transaction it is attached to
(`txn` op), any transactions in a transaction group it is part of
(`gtxn` op), and a few global values like consensus parameters
(`global` op). Some "Args" may be attached to a transaction being
validated by a program. Args are an array of byte strings. A common
pattern would be to have the key to unlock some contract as an Arg. Be
aware that Smart Signature Args are recorded on the blockchain and
publicly visible when the transaction is submitted to the network,
even before the transaction has been included in a block. These Args
are _not_ part of the transaction ID nor of the TxGroup hash. They
also cannot be read from other programs in the group of transactions.

A program can either authorize some delegated action on a normal
signature-based or multisignature-based account or be wholly in charge
of a contract account.

* If the account has signed the program (by providing a valid ed25519
  signature or valid multisignature for the authorizer address on the
  string "Program" concatenated with the program bytecode) then: if the
  program returns true the transaction is authorized as if the account
  had signed it. This allows an account to hand out a signed program
  so that other users can carry out delegated actions which are
  approved by the program. Note that Smart Signature Args are _not_
  signed.

* If the SHA512_256 hash of the program (prefixed by "Program") is
  equal to authorizer address of the transaction sender then this is a
  contract account wholly controlled by the program. No other
  signature is necessary or possible. The only way to execute a
  transaction against the contract account is for the program to
  approve it.

The bytecode plus the length of all Args must add up to no more than
1000 bytes (consensus parameter LogicSigMaxSize). Each opcode has an
associated cost and the program cost must total no more than 20,000
(consensus parameter LogicSigMaxCost). Most opcodes have a cost of 1,
but a few slow cryptographic operations have a much higher cost. Prior
to v4, the program's cost was estimated as the static sum of all the
opcode costs in the program (whether they were actually executed or
not). Beginning with v4, the program's cost is tracked dynamically,
while being evaluated. If the program exceeds its budget, it fails.

## Execution Environment for Smart Contracts (Applications)

Smart Contracts are executed in ApplicationCall transactions. Like
Smart Signatures, contracts indicate success by leaving a single
non-zero integer on the stack.  A failed Smart Contract call is not a
valid transaction, thus not written to the blockchain. Nodes maintain
a list of transactions that would succeed, given the current state of
the blockchain, called the transaction pool. Nodes draw from the pool
if they are called upon to propose a block.

Smart Contracts have access to everything a Smart Signature may access
(see previous section), as well as the ability to examine blockchain
state such as balances and contract state (their own state and the
state of other contracts).  They also have access to some global
values that are not visible to Smart Signatures because the values
change over time.  Since smart contracts access changing state, nodes
must rerun their code to determine if the ApplicationCall transactions
in their pool would still succeed each time a block is added to the
blockchain.

Smart contracts have limits on their execution cost (700, consensus
parameter MaxAppProgramCost). Before v4, this was a static limit on
the cost of all the instructions in the program. Since then, the cost
is tracked dynamically during execution and must not exceed
MaxAppProgramCost. Beginning with v5, programs costs are pooled and
tracked dynamically across app executions in a group.  If `n`
application invocations appear in a group, then the total execution
cost of such calls must not exceed `n`*MaxAppProgramCost. In v6, inner
application calls become possible, and each such call increases the
pooled budget by MaxAppProgramCost.

Executions of the ClearStateProgram are more stringent, in order to
ensure that applications may be closed out, but that applications also
are assured a chance to clean up their internal state. At the
beginning of the execution of a ClearStateProgram, the pooled budget
available must be MaxAppProgramCost or higher. If it is not, the
containing transaction group fails without clearing the app's
state. During the execution of the ClearStateProgram, no more than
MaxAppProgramCost may be drawn. If further execution is attempted, the
ClearStateProgram fails, and the app's state _is cleared_.


### Resource availability

Smart contracts have limits on the amount of blockchain state they
may examine.  Opcodes may only access blockchain resources such as
Accounts, Assets, and contract state if the given resource is
_available_.

 * A resource in the "foreign array" fields of the ApplicationCall
   transaction (`txn.Accounts`, `txn.ForeignAssets`, and
   `txn.ForeignApplications`) is _available_.

 * The `txn.Sender`, `global CurrentApplicationID`, and `global
   CurrentApplicationAddress` are _available_.

 * Prior to v4, all assets were considered _available_ to the
   `asset_holding_get` opcode, and all applications were _available_
   to the `app_local_get_ex` opcode.

 * Since v6, any asset or contract that was created earlier in the
   same transaction group (whether by a top-level or inner
   transaction) is _available_. In addition, any account that is the
   associated account of a contract that was created earlier in the
   group is _available_.

 * Since v7, the account associated with any contract present in the
   `txn.ForeignApplications` field is _available_.

## Constants

Constants can be pushed onto the stack in two different ways:

1. Constants can be pushed directly with `pushint` or
   `pushbytes`. This method is more efficient for constants that are
   only used once.

2. Constants can be loaded into storage separate from the stack and
   scratch space, using two opcodes `intcblock` and
   `bytecblock`. Then, constants from this storage can be pushed
   pushed onto the stack by referring to the type and index using
   `intc`, `intc_[0123]`, `bytec`, and `bytec_[0123]`. This method is
   more efficient for constants that are used multiple times.

The assembler will hide most of this, allowing simple use of `int 1234`
and `byte 0xcafed00d`. Constants introduced via `int` and `byte` will
be assembled into appropriate uses of `pushint|pushbytes` and
`{int|byte}c, {int|byte}c_[0123]` to minimize program size.


The opcodes `intcblock` and `bytecblock` use [proto-buf style variable length unsigned int](https://developers.google.com/protocol-buffers/docs/encoding#varint),
reproduced [here](#varuint). The `intcblock` opcode is followed by a
varuint specifying the number of integer constants and then that
number of varuints. The `bytecblock` opcode is followed by a varuint
specifying the number of byte constants, and then that number of pairs
of (varuint, bytes) length prefixed byte strings.

### Named Integer Constants

#### OnComplete

An application transaction must indicate the action to be taken following the execution of its approvalProgram or clearStateProgram. The constants below describe the available actions.

| Value | Name | Description |
| - | ---- | -------- |
| 0 | NoOp | Only execute the `ApprovalProgram` associated with this application ID, with no additional effects. |
| 1 | OptIn | Before executing the `ApprovalProgram`, allocate local state for this application into the sender's account data. |
| 2 | CloseOut | After executing the `ApprovalProgram`, clear any local state for this application out of the sender's account data. |
| 3 | ClearState | Don't execute the `ApprovalProgram`, and instead execute the `ClearStateProgram` (which may not reject this transaction). Additionally, clear any local state for this application out of the sender's account data as in `CloseOutOC`. |
| 4 | UpdateApplication | After executing the `ApprovalProgram`, replace the `ApprovalProgram` and `ClearStateProgram` associated with this application ID with the programs specified in this transaction. |
| 5 | DeleteApplication | After executing the `ApprovalProgram`, delete the application parameters from the account data of the application's creator. |

#### TypeEnum constants

| Value | Name | Description |
| - | --- | ------ |
| 0 | unknown | Unknown type. Invalid transaction |
| 1 | pay | Payment |
| 2 | keyreg | KeyRegistration |
| 3 | acfg | AssetConfig |
| 4 | axfer | AssetTransfer |
| 5 | afrz | AssetFreeze |
| 6 | appl | ApplicationCall |


## Operations

Most operations work with only one type of argument, uint64 or bytes, and fail if the wrong type value is on the stack.

Many instructions accept values to designate Accounts, Assets, or Applications. Beginning with v4, these values may be given as an _offset_ in the corresponding Txn fields (Txn.Accounts, Txn.ForeignAssets, Txn.ForeignApps) _or_ as the value itself (a byte-array address for Accounts, or a uint64 ID). The values, however, must still be present in the Txn fields. Before v4, most opcodes required the use of an offset, except for reading account local values of assets or applications, which accepted the IDs directly and did not require the ID to be present in they corresponding _Foreign_ array. (Note that beginning with v4, those IDs _are_ required to be present in their corresponding _Foreign_ array.) See individual opcodes for details. In the case of account offsets or application offsets, 0 is specially defined to Txn.Sender or the ID of the current application, respectively.

This summary is supplemented by more detail in the [opcodes document](TEAL_opcodes.md).

Some operations immediately fail the program.
A transaction checked by a program that fails is not valid.
An account governed by a buggy program might not have a way to get assets back out of it. Code carefully.

In the documentation for each opcode, the stack arguments that are
popped are referred to alphabetically, beginning with the deepest
argument as `A`.  These arguments are shown in the opcode description,
and if the opcode must be of a specific type, it is noted there.  All
opcodes fail if a specified type is incorrect.

If an opcode pushes more than one result, the values are named for
ease of exposition and clarity concerning their stack positions.  When
an opcode manipulates the stack in such a way that a value changes
position but is otherwise unchanged, the name of the output on the
return stack matches the name of the input value.

### Arithmetic, Logic, and Cryptographic Operations

| Opcode | Description |
| - | -- |
| `sha256` | SHA256 hash of value A, yields [32]byte |
| `keccak256` | Keccak256 hash of value A, yields [32]byte |
| `sha512_256` | SHA512_256 hash of value A, yields [32]byte |
| `sha3_256` | SHA3_256 hash of value A, yields [32]byte |
| `ed25519verify` | for (data A, signature B, pubkey C) verify the signature of ("ProgData" \|\| program_hash \|\| data) against the pubkey => {0 or 1} |
| `ed25519verify_bare` | for (data A, signature B, pubkey C) verify the signature of the data against the pubkey => {0 or 1} |
| `ecdsa_verify v` | for (data A, signature B, C and pubkey D, E) verify the signature of the data against the pubkey => {0 or 1} |
| `ecdsa_pk_recover v` | for (data A, recovery id B, signature C, D) recover a public key |
| `ecdsa_pk_decompress v` | decompress pubkey A into components X, Y |
<<<<<<< HEAD
| `vrf_verify s` | Verify the proof B of message A against pubkey C. Returns vrf output and verification flag. |
| `bn256_add` | for (curve points A and B) return the curve point A + B |
| `bn256_scalar_mul` | for (curve point A, scalar K) return the curve point KA |
| `bn256_pairing` | for (points in G1 group G1s, points in G2 group G2s), return whether they are paired => {0 or 1} |
=======
>>>>>>> 4bac0774
| `+` | A plus B. Fail on overflow. |
| `-` | A minus B. Fail if B > A. |
| `/` | A divided by B (truncated division). Fail if B == 0. |
| `*` | A times B. Fail on overflow. |
| `<` | A less than B => {0 or 1} |
| `>` | A greater than B => {0 or 1} |
| `<=` | A less than or equal to B => {0 or 1} |
| `>=` | A greater than or equal to B => {0 or 1} |
| `&&` | A is not zero and B is not zero => {0 or 1} |
| `\|\|` | A is not zero or B is not zero => {0 or 1} |
| `shl` | A times 2^B, modulo 2^64 |
| `shr` | A divided by 2^B |
| `sqrt` | The largest integer I such that I^2 <= A |
| `bitlen` | The highest set bit in A. If A is a byte-array, it is interpreted as a big-endian unsigned integer. bitlen of 0 is 0, bitlen of 8 is 4 |
| `exp` | A raised to the Bth power. Fail if A == B == 0 and on overflow |
| `==` | A is equal to B => {0 or 1} |
| `!=` | A is not equal to B => {0 or 1} |
| `!` | A == 0 yields 1; else 0 |
| `len` | yields length of byte value A |
| `itob` | converts uint64 A to big-endian byte array, always of length 8 |
| `btoi` | converts big-endian byte array A to uint64. Fails if len(A) > 8. Padded by leading 0s if len(A) < 8. |
| `%` | A modulo B. Fail if B == 0. |
| `\|` | A bitwise-or B |
| `&` | A bitwise-and B |
| `^` | A bitwise-xor B |
| `~` | bitwise invert value A |
| `mulw` | A times B as a 128-bit result in two uint64s. X is the high 64 bits, Y is the low |
| `addw` | A plus B as a 128-bit result. X is the carry-bit, Y is the low-order 64 bits. |
| `divw` | A,B / C. Fail if C == 0 or if result overflows. |
| `divmodw` | W,X = (A,B / C,D); Y,Z = (A,B modulo C,D) |
| `expw` | A raised to the Bth power as a 128-bit result in two uint64s. X is the high 64 bits, Y is the low. Fail if A == B == 0 or if the results exceeds 2^128-1 |
| `getbit` | Bth bit of (byte-array or integer) A. If B is greater than or equal to the bit length of the value (8*byte length), the program fails |
| `setbit` | Copy of (byte-array or integer) A, with the Bth bit set to (0 or 1) C. If B is greater than or equal to the bit length of the value (8*byte length), the program fails |
| `getbyte` | Bth byte of A, as an integer. If B is greater than or equal to the array length, the program fails |
| `setbyte` | Copy of A with the Bth byte set to small integer (between 0..255) C. If B is greater than or equal to the array length, the program fails |
| `concat` | join A and B |

### Byte Array Manipulation

| Opcode | Description |
| - | -- |
| `substring s e` | A range of bytes from A starting at S up to but not including E. If E < S, or either is larger than the array length, the program fails |
| `substring3` | A range of bytes from A starting at B up to but not including C. If C < B, or either is larger than the array length, the program fails |
| `extract s l` | A range of bytes from A starting at S up to but not including S+L. If L is 0, then extract to the end of the string. If S or S+L is larger than the array length, the program fails |
| `extract3` | A range of bytes from A starting at B up to but not including B+C. If B+C is larger than the array length, the program fails<br />`extract3` can be called using `extract` with no immediates. |
| `extract_uint16` | A uint16 formed from a range of big-endian bytes from A starting at B up to but not including B+2. If B+2 is larger than the array length, the program fails |
| `extract_uint32` | A uint32 formed from a range of big-endian bytes from A starting at B up to but not including B+4. If B+4 is larger than the array length, the program fails |
| `extract_uint64` | A uint64 formed from a range of big-endian bytes from A starting at B up to but not including B+8. If B+8 is larger than the array length, the program fails |
| `replace2 s` | Copy of A with the bytes starting at S replaced by the bytes of B. Fails if S+len(B) exceeds len(A)<br />`replace2` can be called using `replace` with 1 immediate. |
| `replace3` | Copy of A with the bytes starting at B replaced by the bytes of C. Fails if B+len(C) exceeds len(A)<br />`replace3` can be called using `replace` with no immediates. |
| `base64_decode e` | decode A which was base64-encoded using _encoding_ E. Fail if A is not base64 encoded with encoding E |
| `json_ref r` | return key B's value from a [valid](jsonspec.md) utf-8 encoded json object A |

The following opcodes take byte-array values that are interpreted as
big-endian unsigned integers.  For mathematical operators, the
returned values are the shortest byte-array that can represent the
returned value.  For example, the zero value is the empty
byte-array. For comparison operators, the returned value is a uint64.

Input lengths are limited to a maximum length of 64 bytes,
representing a 512 bit unsigned integer. Output lengths are not
explicitly restricted, though only `b*` and `b+` can produce a larger
output than their inputs, so there is an implicit length limit of 128
bytes on outputs.

| Opcode | Description |
| - | -- |
| `b+` | A plus B. A and B are interpreted as big-endian unsigned integers |
| `b-` | A minus B. A and B are interpreted as big-endian unsigned integers. Fail on underflow. |
| `b/` | A divided by B (truncated division). A and B are interpreted as big-endian unsigned integers. Fail if B is zero. |
| `b*` | A times B. A and B are interpreted as big-endian unsigned integers. |
| `b<` | 1 if A is less than B, else 0. A and B are interpreted as big-endian unsigned integers |
| `b>` | 1 if A is greater than B, else 0. A and B are interpreted as big-endian unsigned integers |
| `b<=` | 1 if A is less than or equal to B, else 0. A and B are interpreted as big-endian unsigned integers |
| `b>=` | 1 if A is greater than or equal to B, else 0. A and B are interpreted as big-endian unsigned integers |
| `b==` | 1 if A is equal to B, else 0. A and B are interpreted as big-endian unsigned integers |
| `b!=` | 0 if A is equal to B, else 1. A and B are interpreted as big-endian unsigned integers |
| `b%` | A modulo B. A and B are interpreted as big-endian unsigned integers. Fail if B is zero. |
| `bsqrt` | The largest integer I such that I^2 <= A. A and I are interpreted as big-endian unsigned integers |

These opcodes operate on the bits of byte-array values.  The shorter
input array is interpreted as though left padded with zeros until it is the
same length as the other input.  The returned values are the same
length as the longer input.  Therefore, unlike array arithmetic,
these results may contain leading zero bytes.

| Opcode | Description |
| - | -- |
| `b\|` | A bitwise-or B. A and B are zero-left extended to the greater of their lengths |
| `b&` | A bitwise-and B. A and B are zero-left extended to the greater of their lengths |
| `b^` | A bitwise-xor B. A and B are zero-left extended to the greater of their lengths |
| `b~` | A with all bits inverted |

### Loading Values

Opcodes for getting data onto the stack.

Some of these have immediate data in the byte or bytes after the opcode.

| Opcode | Description |
| - | -- |
| `intcblock uint ...` | prepare block of uint64 constants for use by intc |
| `intc i` | Ith constant from intcblock |
| `intc_0` | constant 0 from intcblock |
| `intc_1` | constant 1 from intcblock |
| `intc_2` | constant 2 from intcblock |
| `intc_3` | constant 3 from intcblock |
| `pushint uint` | immediate UINT |
| `bytecblock bytes ...` | prepare block of byte-array constants for use by bytec |
| `bytec i` | Ith constant from bytecblock |
| `bytec_0` | constant 0 from bytecblock |
| `bytec_1` | constant 1 from bytecblock |
| `bytec_2` | constant 2 from bytecblock |
| `bytec_3` | constant 3 from bytecblock |
| `pushbytes bytes` | immediate BYTES |
| `bzero` | zero filled byte-array of length A |
| `arg n` | Nth LogicSig argument |
| `arg_0` | LogicSig argument 0 |
| `arg_1` | LogicSig argument 1 |
| `arg_2` | LogicSig argument 2 |
| `arg_3` | LogicSig argument 3 |
| `args` | Ath LogicSig argument |
| `txn f` | field F of current transaction |
| `gtxn t f` | field F of the Tth transaction in the current group |
| `txna f i` | Ith value of the array field F of the current transaction<br />`txna` can be called using `txn` with 2 immediates. |
| `txnas f` | Ath value of the array field F of the current transaction |
| `gtxna t f i` | Ith value of the array field F from the Tth transaction in the current group<br />`gtxna` can be called using `gtxn` with 3 immediates. |
| `gtxnas t f` | Ath value of the array field F from the Tth transaction in the current group |
| `gtxns f` | field F of the Ath transaction in the current group |
| `gtxnsa f i` | Ith value of the array field F from the Ath transaction in the current group<br />`gtxnsa` can be called using `gtxns` with 2 immediates. |
| `gtxnsas f` | Bth value of the array field F from the Ath transaction in the current group |
| `global f` | global field F |
| `load i` | Ith scratch space value. All scratch spaces are 0 at program start. |
| `loads` | Ath scratch space value.  All scratch spaces are 0 at program start. |
| `store i` | store A to the Ith scratch space |
| `stores` | store B to the Ath scratch space |
| `gload t i` | Ith scratch space value of the Tth transaction in the current group |
| `gloads i` | Ith scratch space value of the Ath transaction in the current group |
| `gloadss` | Bth scratch space value of the Ath transaction in the current group |
| `gaid t` | ID of the asset or application created in the Tth transaction of the current group |
| `gaids` | ID of the asset or application created in the Ath transaction of the current group |

#### Transaction Fields
##### Scalar Fields
| Index | Name | Type | In | Notes |
| - | ------ | -- | - | --------- |
| 0 | Sender | []byte |      | 32 byte address |
| 1 | Fee | uint64 |      | microalgos |
| 2 | FirstValid | uint64 |      | round number |
| 3 | FirstValidTime | uint64 | v7  | UNIX timestamp of block before txn.FirstValid. Fails if negative |
| 4 | LastValid | uint64 |      | round number |
| 5 | Note | []byte |      | Any data up to 1024 bytes |
| 6 | Lease | []byte |      | 32 byte lease value |
| 7 | Receiver | []byte |      | 32 byte address |
| 8 | Amount | uint64 |      | microalgos |
| 9 | CloseRemainderTo | []byte |      | 32 byte address |
| 10 | VotePK | []byte |      | 32 byte address |
| 11 | SelectionPK | []byte |      | 32 byte address |
| 12 | VoteFirst | uint64 |      | The first round that the participation key is valid. |
| 13 | VoteLast | uint64 |      | The last round that the participation key is valid. |
| 14 | VoteKeyDilution | uint64 |      | Dilution for the 2-level participation key |
| 15 | Type | []byte |      | Transaction type as bytes |
| 16 | TypeEnum | uint64 |      | Transaction type as integer |
| 17 | XferAsset | uint64 |      | Asset ID |
| 18 | AssetAmount | uint64 |      | value in Asset's units |
| 19 | AssetSender | []byte |      | 32 byte address. Moves asset from AssetSender if Sender is the Clawback address of the asset. |
| 20 | AssetReceiver | []byte |      | 32 byte address |
| 21 | AssetCloseTo | []byte |      | 32 byte address |
| 22 | GroupIndex | uint64 |      | Position of this transaction within an atomic transaction group. A stand-alone transaction is implicitly element 0 in a group of 1 |
| 23 | TxID | []byte |      | The computed ID for this transaction. 32 bytes. |
| 24 | ApplicationID | uint64 | v2  | ApplicationID from ApplicationCall transaction |
| 25 | OnCompletion | uint64 | v2  | ApplicationCall transaction on completion action |
| 27 | NumAppArgs | uint64 | v2  | Number of ApplicationArgs |
| 29 | NumAccounts | uint64 | v2  | Number of Accounts |
| 30 | ApprovalProgram | []byte | v2  | Approval program |
| 31 | ClearStateProgram | []byte | v2  | Clear state program |
| 32 | RekeyTo | []byte | v2  | 32 byte Sender's new AuthAddr |
| 33 | ConfigAsset | uint64 | v2  | Asset ID in asset config transaction |
| 34 | ConfigAssetTotal | uint64 | v2  | Total number of units of this asset created |
| 35 | ConfigAssetDecimals | uint64 | v2  | Number of digits to display after the decimal place when displaying the asset |
| 36 | ConfigAssetDefaultFrozen | uint64 | v2  | Whether the asset's slots are frozen by default or not, 0 or 1 |
| 37 | ConfigAssetUnitName | []byte | v2  | Unit name of the asset |
| 38 | ConfigAssetName | []byte | v2  | The asset name |
| 39 | ConfigAssetURL | []byte | v2  | URL |
| 40 | ConfigAssetMetadataHash | []byte | v2  | 32 byte commitment to unspecified asset metadata |
| 41 | ConfigAssetManager | []byte | v2  | 32 byte address |
| 42 | ConfigAssetReserve | []byte | v2  | 32 byte address |
| 43 | ConfigAssetFreeze | []byte | v2  | 32 byte address |
| 44 | ConfigAssetClawback | []byte | v2  | 32 byte address |
| 45 | FreezeAsset | uint64 | v2  | Asset ID being frozen or un-frozen |
| 46 | FreezeAssetAccount | []byte | v2  | 32 byte address of the account whose asset slot is being frozen or un-frozen |
| 47 | FreezeAssetFrozen | uint64 | v2  | The new frozen value, 0 or 1 |
| 49 | NumAssets | uint64 | v3  | Number of Assets |
| 51 | NumApplications | uint64 | v3  | Number of Applications |
| 52 | GlobalNumUint | uint64 | v3  | Number of global state integers in ApplicationCall |
| 53 | GlobalNumByteSlice | uint64 | v3  | Number of global state byteslices in ApplicationCall |
| 54 | LocalNumUint | uint64 | v3  | Number of local state integers in ApplicationCall |
| 55 | LocalNumByteSlice | uint64 | v3  | Number of local state byteslices in ApplicationCall |
| 56 | ExtraProgramPages | uint64 | v4  | Number of additional pages for each of the application's approval and clear state programs. An ExtraProgramPages of 1 means 2048 more total bytes, or 1024 for each program. |
| 57 | Nonparticipation | uint64 | v5  | Marks an account nonparticipating for rewards |
| 59 | NumLogs | uint64 | v5  | Number of Logs (only with `itxn` in v5). Application mode only |
| 60 | CreatedAssetID | uint64 | v5  | Asset ID allocated by the creation of an ASA (only with `itxn` in v5). Application mode only |
| 61 | CreatedApplicationID | uint64 | v5  | ApplicationID allocated by the creation of an application (only with `itxn` in v5). Application mode only |
| 62 | LastLog | []byte | v6  | The last message emitted. Empty bytes if none were emitted. Application mode only |
| 63 | StateProofPK | []byte | v6  | 64 byte state proof public key commitment |
| 65 | NumApprovalProgramPages | uint64 | v7  | Number of Approval Program pages |
| 67 | NumClearStateProgramPages | uint64 | v7  | Number of ClearState Program pages |

##### Array Fields
| Index | Name | Type | In | Notes |
| - | ------ | -- | - | --------- |
| 26 | ApplicationArgs | []byte | v2  | Arguments passed to the application in the ApplicationCall transaction |
| 28 | Accounts | []byte | v2  | Accounts listed in the ApplicationCall transaction |
| 48 | Assets | uint64 | v3  | Foreign Assets listed in the ApplicationCall transaction |
| 50 | Applications | uint64 | v3  | Foreign Apps listed in the ApplicationCall transaction |
| 58 | Logs | []byte | v5  | Log messages emitted by an application call (only with `itxn` in v5). Application mode only |
| 64 | ApprovalProgramPages | []byte | v7  | Approval Program as an array of pages |
| 66 | ClearStateProgramPages | []byte | v7  | ClearState Program as an array of pages |


Additional details in the [opcodes document](TEAL_opcodes.md#txn) on the `txn` op.

**Global Fields**

Global fields are fields that are common to all the transactions in the group. In particular it includes consensus parameters.

| Index | Name | Type | In | Notes |
| - | ------ | -- | - | --------- |
| 0 | MinTxnFee | uint64 |      | microalgos |
| 1 | MinBalance | uint64 |      | microalgos |
| 2 | MaxTxnLife | uint64 |      | rounds |
| 3 | ZeroAddress | []byte |      | 32 byte address of all zero bytes |
| 4 | GroupSize | uint64 |      | Number of transactions in this atomic transaction group. At least 1 |
| 5 | LogicSigVersion | uint64 | v2  | Maximum supported version |
| 6 | Round | uint64 | v2  | Current round number. Application mode only. |
| 7 | LatestTimestamp | uint64 | v2  | Last confirmed block UNIX timestamp. Fails if negative. Application mode only. |
| 8 | CurrentApplicationID | uint64 | v2  | ID of current application executing. Application mode only. |
| 9 | CreatorAddress | []byte | v3  | Address of the creator of the current application. Application mode only. |
| 10 | CurrentApplicationAddress | []byte | v5  | Address that the current application controls. Application mode only. |
| 11 | GroupID | []byte | v5  | ID of the transaction group. 32 zero bytes if the transaction is not part of a group. |
| 12 | OpcodeBudget | uint64 | v6  | The remaining cost that can be spent by opcodes in this program. |
| 13 | CallerApplicationID | uint64 | v6  | The application ID of the application that called this application. 0 if this application is at the top-level. Application mode only. |
| 14 | CallerApplicationAddress | []byte | v6  | The application address of the application that called this application. ZeroAddress if this application is at the top-level. Application mode only. |


**Asset Fields**

Asset fields include `AssetHolding` and `AssetParam` fields that are used in the `asset_holding_get` and `asset_params_get` opcodes.

| Index | Name | Type | Notes |
| - | ------ | -- | --------- |
| 0 | AssetBalance | uint64 | Amount of the asset unit held by this account |
| 1 | AssetFrozen | uint64 | Is the asset frozen or not |


| Index | Name | Type | In | Notes |
| - | ------ | -- | - | --------- |
| 0 | AssetTotal | uint64 |      | Total number of units of this asset |
| 1 | AssetDecimals | uint64 |      | See AssetParams.Decimals |
| 2 | AssetDefaultFrozen | uint64 |      | Frozen by default or not |
| 3 | AssetUnitName | []byte |      | Asset unit name |
| 4 | AssetName | []byte |      | Asset name |
| 5 | AssetURL | []byte |      | URL with additional info about the asset |
| 6 | AssetMetadataHash | []byte |      | Arbitrary commitment |
| 7 | AssetManager | []byte |      | Manager address |
| 8 | AssetReserve | []byte |      | Reserve address |
| 9 | AssetFreeze | []byte |      | Freeze address |
| 10 | AssetClawback | []byte |      | Clawback address |
| 11 | AssetCreator | []byte | v5  | Creator address |


**App Fields**

App fields used in the `app_params_get` opcode.

| Index | Name | Type | Notes |
| - | ------ | -- | --------- |
| 0 | AppApprovalProgram | []byte | Bytecode of Approval Program |
| 1 | AppClearStateProgram | []byte | Bytecode of Clear State Program |
| 2 | AppGlobalNumUint | uint64 | Number of uint64 values allowed in Global State |
| 3 | AppGlobalNumByteSlice | uint64 | Number of byte array values allowed in Global State |
| 4 | AppLocalNumUint | uint64 | Number of uint64 values allowed in Local State |
| 5 | AppLocalNumByteSlice | uint64 | Number of byte array values allowed in Local State |
| 6 | AppExtraProgramPages | uint64 | Number of Extra Program Pages of code space |
| 7 | AppCreator | []byte | Creator address |
| 8 | AppAddress | []byte | Address for which this application has authority |


**Account Fields**

Account fields used in the `acct_params_get` opcode.

| Index | Name | Type | Notes |
| - | ------ | -- | --------- |
| 0 | AcctBalance | uint64 | Account balance in microalgos |
| 1 | AcctMinBalance | uint64 | Minimum required blance for account, in microalgos |
| 2 | AcctAuthAddr | []byte | Address the account is rekeyed to. |


### Flow Control

| Opcode | Description |
| - | -- |
| `err` | Fail immediately. |
| `bnz target` | branch to TARGET if value A is not zero |
| `bz target` | branch to TARGET if value A is zero |
| `b target` | branch unconditionally to TARGET |
| `return` | use A as success value; end |
| `pop` | discard A |
| `dup` | duplicate A |
| `dup2` | duplicate A and B |
| `dig n` | Nth value from the top of the stack. dig 0 is equivalent to dup |
| `cover n` | remove top of stack, and place it deeper in the stack such that N elements are above it. Fails if stack depth <= N. |
| `uncover n` | remove the value at depth N in the stack and shift above items down so the Nth deep value is on top of the stack. Fails if stack depth <= N. |
| `swap` | swaps A and B on stack |
| `select` | selects one of two values based on top-of-stack: B if C != 0, else A |
| `assert` | immediately fail unless A is a non-zero number |
| `callsub target` | branch unconditionally to TARGET, saving the next instruction on the call stack |
| `retsub` | pop the top instruction from the call stack and branch to it |

### State Access

| Opcode | Description |
| - | -- |
| `balance` | get balance for account A, in microalgos. The balance is observed after the effects of previous transactions in the group, and after the fee for the current transaction is deducted. |
| `min_balance` | get minimum required balance for account A, in microalgos. Required balance is affected by [ASA](https://developer.algorand.org/docs/features/asa/#assets-overview) and [App](https://developer.algorand.org/docs/features/asc1/stateful/#minimum-balance-requirement-for-a-smart-contract) usage. When creating or opting into an app, the minimum balance grows before the app code runs, therefore the increase is visible there. When deleting or closing out, the minimum balance decreases after the app executes. |
| `app_opted_in` | 1 if account A is opted in to application B, else 0 |
| `app_local_get` | local state of the key B in the current application in account A |
| `app_local_get_ex` | X is the local state of application B, key C in account A. Y is 1 if key existed, else 0 |
| `app_global_get` | global state of the key A in the current application |
| `app_global_get_ex` | X is the global state of application A, key B. Y is 1 if key existed, else 0 |
| `app_local_put` | write C to key B in account A's local state of the current application |
| `app_global_put` | write B to key A in the global state of the current application |
| `app_local_del` | delete key B from account A's local state of the current application |
| `app_global_del` | delete key A from the global state of the current application |
| `asset_holding_get f` | X is field F from account A's holding of asset B. Y is 1 if A is opted into B, else 0 |
| `asset_params_get f` | X is field F from asset A. Y is 1 if A exists, else 0 |
| `app_params_get f` | X is field F from app A. Y is 1 if A exists, else 0 |
| `acct_params_get f` | X is field F from account A. Y is 1 if A owns positive algos, else 0 |
| `log` | write A to log state of the current application |
| `block f` | field F of block A. Fail if A is not less than the current round or more than 1001 rounds before txn.LastValid. |

### Inner Transactions

The following opcodes allow for "inner transactions". Inner
transactions allow stateful applications to have many of the effects
of a true top-level transaction, programatically.  However, they are
different in significant ways.  The most important differences are
that they are not signed, duplicates are not rejected, and they do not
appear in the block in the usual away. Instead, their effects are
noted in metadata associated with their top-level application
call transaction.  An inner transaction's `Sender` must be the
SHA512_256 hash of the application ID (prefixed by "appID"), or an
account that has been rekeyed to that hash.

In v5, inner transactions may perform `pay`, `axfer`, `acfg`, and
`afrz` effects.  After executing an inner transaction with
`itxn_submit`, the effects of the transaction are visible begining
with the next instruction with, for example, `balance` and
`min_balance` checks. In v6, inner transactions may also perform
`keyreg` and `appl` effects. Inner `appl` calls fail if they attempt
to invoke a program with version less than v4, or if they attempt to
opt-in to an app with a ClearState Program less than v4.

In v5, only a subset of the transaction's header fields may be set: `Type`/`TypeEnum`,
`Sender`, and `Fee`. In v6, header fields `Note` and `RekeyTo` may
also be set.  For the specific (non-header) fields of each transaction
type, any field may be set.  This allows, for example, clawback
transactions, asset opt-ins, and asset creates in addition to the more
common uses of `axfer` and `acfg`.  All fields default to the zero
value, except those described under `itxn_begin`.

Fields may be set multiple times, but may not be read. The most recent
setting is used when `itxn_submit` executes. For this purpose `Type`
and `TypeEnum` are considered to be the same field. When using
`itxn_field` to set an array field (`ApplicationArgs` `Accounts`,
`Assets`, or `Applications`) each use adds an element to the end of
the the array, rather than setting the entire array at once.

`itxn_field` fails immediately for unsupported fields, unsupported
transaction types, or improperly typed values for a particular
field. `itxn_field` makes acceptance decisions entirely from the field
and value provided, never considering previously set fields. Illegal
interactions between fields, such as setting fields that belong to two
different transaction types, are rejected by `itxn_submit`.

| Opcode | Description |
| - | -- |
| `itxn_begin` | begin preparation of a new inner transaction in a new transaction group |
| `itxn_next` | begin preparation of a new inner transaction in the same transaction group |
| `itxn_field f` | set field F of the current inner transaction to A |
| `itxn_submit` | execute the current inner transaction group. Fail if executing this group would exceed the inner transaction limit, or if any transaction in the group fails. |
| `itxn f` | field F of the last inner transaction |
| `itxna f i` | Ith value of the array field F of the last inner transaction |
| `itxnas f` | Ath value of the array field F of the last inner transaction |
| `gitxn t f` | field F of the Tth transaction in the last inner group submitted |
| `gitxna t f i` | Ith value of the array field F from the Tth transaction in the last inner group submitted |
| `gitxnas t f` | Ath value of the array field F from the Tth transaction in the last inner group submitted |


# Assembler Syntax

The assembler parses line by line. Ops that only take stack arguments
appear on a line by themselves. Immediate arguments follow the opcode
on the same line, separated by whitespace.

The first line may contain a special version pragma `#pragma version X`, which directs the assembler to generate AVM bytecode targeting a certain version. For instance, `#pragma version 2` produces bytecode targeting AVM v2. By default, the assembler targets AVM v1.

Subsequent lines may contain other pragma declarations (i.e., `#pragma <some-specification>`), pertaining to checks that the assembler should perform before agreeing to emit the program bytes, specific optimizations, etc. Those declarations are optional and cannot alter the semantics as described in this document.

"`//`" prefixes a line comment.

## Constants and Pseudo-Ops

A few pseudo-ops simplify writing code. `int` and `byte` and `addr` and `method` followed by a constant record the constant to a `intcblock` or `bytecblock` at the beginning of code and insert an `intc` or `bytec` reference where the instruction appears to load that value. `addr` parses an Algorand account address base32 and converts it to a regular bytes constant. `method` is passed a method signature and takes the first four bytes of the hash to convert it to the standard method selector defined in [ARC4](https://github.com/algorandfoundation/ARCs/blob/main/ARCs/arc-0004.md)

`byte` constants are:
```
byte base64 AAAA...
byte b64 AAAA...
byte base64(AAAA...)
byte b64(AAAA...)
byte base32 AAAA...
byte b32 AAAA...
byte base32(AAAA...)
byte b32(AAAA...)
byte 0x0123456789abcdef...
byte "\x01\x02"
byte "string literal"
```

`int` constants may be `0x` prefixed for hex, `0o` or `0` prefixed for
octal, `0b` for binary, or decimal numbers.

`intcblock` may be explicitly assembled. It will conflict with the assembler gathering `int` pseudo-ops into a `intcblock` program prefix, but may be used if code only has explicit `intc` references. `intcblock` should be followed by space separated int constants all on one line.

`bytecblock` may be explicitly assembled. It will conflict with the assembler if there are any `byte` pseudo-ops but may be used if only explicit `bytec` references are used. `bytecblock` should be followed with byte constants all on one line, either 'encoding value' pairs (`b64 AAA...`) or 0x prefix or function-style values (`base64(...)`) or string literal values.

## Labels and Branches

A label is defined by any string not some other opcode or keyword and ending in ':'. A label can be an argument (without the trailing ':') to a branching instruction.

Example:
```
int 1
bnz safe
err
safe:
pop
```

# Encoding and Versioning

A compiled program starts with a varuint declaring the version of the compiled code. Any addition, removal, or change of opcode behavior increments the version. For the most part opcode behavior should not change, addition will be infrequent (not likely more often than every three months and less often as the language matures), and removal should be very rare.

For version 1, subsequent bytes after the varuint are program opcode bytes. Future versions could put other metadata following the version identifier.

It is important to prevent newly-introduced transaction fields from
breaking assumptions made by older versions of the AVM. If one of the
transactions in a group will execute a program whose version predates
a given field, that field must not be set anywhere in the transaction
group, or the group will be rejected. For example, executing a version
1 program on a transaction with RekeyTo set to a nonzero address will
cause the program to fail, regardless of the other contents of the
program itself.

This requirement is enforced as follows:

* For every transaction, compute the earliest version that supports
  all the fields and values in this transaction. For example, a
  transaction with a nonzero RekeyTo field will be (at least) v2.

* Compute the largest version number across all the transactions in a group (of size 1 or more), call it `maxVerNo`. If any transaction in this group has a program with a version smaller than `maxVerNo`, then that program will fail.

In addition, applications must be version 6 or greater to be eligible
for being called in an inner transaction.

## Varuint

A '[proto-buf style variable length unsigned int](https://developers.google.com/protocol-buffers/docs/encoding#varint)' is encoded with 7 data bits per byte and the high bit is 1 if there is a following byte and 0 for the last byte. The lowest order 7 bits are in the first byte, followed by successively higher groups of 7 bits.

# What AVM Programs Cannot Do

Design and implementation limitations to be aware of with various versions.

* Stateless programs cannot lookup balances of Algos or other
  assets. (Standard transaction accounting will apply after the Smart
  Signature has authorized a transaction. A transaction could still be
  invalid by other accounting rules just as a standard signed
  transaction could be invalid. e.g. I can't give away money I don't
  have.)
* Programs cannot access information in previous blocks. Programs
  cannot access information in other transactions in the current
  block, unless they are a part of the same atomic transaction group.
* Smart Signatures cannot know exactly what round the current transaction
  will commit in (but it is somewhere in FirstValid through
  LastValid).
* Programs cannot know exactly what time its transaction is committed.
* Programs cannot loop prior to v4. In v3 and prior, the branch
  instructions `bnz` "branch if not zero", `bz` "branch if zero" and
  `b` "branch" can only branch forward.
* Until v4, the AVM had no notion of subroutines (and therefore no
  recursion). As of v4, use `callsub` and `retsub`.
* Programs cannot make indirect jumps. `b`, `bz`, `bnz`, and `callsub`
  jump to an immediately specified address, and `retsub` jumps to the
  address currently on the top of the call stack, which is manipulated
  only by previous calls to `callsub` and `retsub`.<|MERGE_RESOLUTION|>--- conflicted
+++ resolved
@@ -274,13 +274,7 @@
 | `ecdsa_verify v` | for (data A, signature B, C and pubkey D, E) verify the signature of the data against the pubkey => {0 or 1} |
 | `ecdsa_pk_recover v` | for (data A, recovery id B, signature C, D) recover a public key |
 | `ecdsa_pk_decompress v` | decompress pubkey A into components X, Y |
-<<<<<<< HEAD
 | `vrf_verify s` | Verify the proof B of message A against pubkey C. Returns vrf output and verification flag. |
-| `bn256_add` | for (curve points A and B) return the curve point A + B |
-| `bn256_scalar_mul` | for (curve point A, scalar K) return the curve point KA |
-| `bn256_pairing` | for (points in G1 group G1s, points in G2 group G2s), return whether they are paired => {0 or 1} |
-=======
->>>>>>> 4bac0774
 | `+` | A plus B. Fail on overflow. |
 | `-` | A minus B. Fail if B > A. |
 | `/` | A divided by B (truncated division). Fail if B == 0. |
