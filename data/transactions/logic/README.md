--- conflicted
+++ resolved
@@ -95,12 +95,6 @@
 For one-argument ops, `X` is the last element on the stack, which is typically replaced by a new value.
 
 For two-argument ops, `A` is the penultimate element on the stack and `B` is the top of the stack. These typically result in popping A and B from the stack and pushing the result.
-<<<<<<< HEAD
-
-For three-argument ops, `A` is the element two below the top, `B` is the penultimate stack element and `C` is the top of the stack. These operations typically pop A, B, and C from the stack and push the result.
-
-For three-argument ops, `A` is the element two below the top, `B` is the penultimate stack element and `C` is the top of the stack. These operations typically pop A, B, and C from the stack and push the result.
-=======
 
 For three-argument ops, `A` is the element two below the top, `B` is the penultimate stack element and `C` is the top of the stack. These operations typically pop A, B, and C from the stack and push the result.
 
@@ -145,7 +139,6 @@
 | `getbyte` | pop a byte-array A and integer B. Extract the Bth byte of A and push it as an integer |
 | `setbyte` | pop a byte-array A, integer B, and small integer C (between 0..255). Set the Bth byte of A to C, and push the result |
 | `concat` | pop two byte-arrays A and B and join them, push the result |
->>>>>>> 8835bfdd
 
 These opcodes take byte-array values that are interpreted as
 big-endian unsigned integers.  For mathematical operators, the
