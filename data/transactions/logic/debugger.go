// Copyright (C) 2019-2021 Algorand, Inc.
// This file is part of go-algorand
//
// go-algorand is free software: you can redistribute it and/or modify
// it under the terms of the GNU Affero General Public License as
// published by the Free Software Foundation, either version 3 of the
// License, or (at your option) any later version.
//
// go-algorand is distributed in the hope that it will be useful,
// but WITHOUT ANY WARRANTY; without even the implied warranty of
// MERCHANTABILITY or FITNESS FOR A PARTICULAR PURPOSE.  See the
// GNU Affero General Public License for more details.
//
// You should have received a copy of the GNU Affero General Public License
// along with go-algorand.  If not, see <https://www.gnu.org/licenses/>.

package logic

import (
	"bytes"
	"crypto/sha256"
	"encoding/base64"
	"encoding/hex"
	"fmt"
	"net/http"
	"net/url"
	"strings"

	"github.com/algorand/go-algorand/config"
	"github.com/algorand/go-algorand/data/basics"
	"github.com/algorand/go-algorand/data/transactions"
	"github.com/algorand/go-algorand/logging"
	"github.com/algorand/go-algorand/protocol"
)

// DebuggerHook functions are called by eval function during TEAL program execution
// if provided
type DebuggerHook interface {
	// Register is fired on program creation
	Register(state *DebugState) error
	// Update is fired on every step
	Update(state *DebugState) error
	// Complete is called when the program exits
	Complete(state *DebugState) error
}

// WebDebuggerHook represents a connection to tealdbg
type WebDebuggerHook struct {
	URL string
}

// PCOffset stores the mapping from a program counter value to an offset in the
// disassembly of the bytecode
type PCOffset struct {
	PC     int `codec:"pc"`
	Offset int `codec:"offset"`
}

// DebugState is a representation of the evaluation context that we encode
// to json and send to tealdbg
type DebugState struct {
	// fields set once on Register
	ExecID      string                   `codec:"execid"`
	Disassembly string                   `codec:"disasm"`
	PCOffset    []PCOffset               `codec:"pctooffset"`
	TxnGroup    []transactions.SignedTxn `codec:"txngroup"`
	GroupIndex  int                      `codec:"gindex"`
	Proto       *config.ConsensusParams  `codec:"proto"`
	Globals     []basics.TealValue       `codec:"globals"`

	// fields updated every step
	PC      int                `codec:"pc"`
	Line    int                `codec:"line"`
	Stack   []basics.TealValue `codec:"stack"`
	Scratch []basics.TealValue `codec:"scratch"`
	Error   string             `codec:"error"`

	// global/local state changes are updated every step. Stateful TEAL only.
	transactions.EvalDelta
}

// GetProgramID returns program or execution ID that is string representation of sha256 checksum.
// It is used later to link program on the user-facing side of the debugger with TEAL evaluator.
func GetProgramID(program []byte) string {
	hash := sha256.Sum256([]byte(program))
	return hex.EncodeToString(hash[:])
}

<<<<<<< HEAD
func makeDebugState(cx *EvalContext) DebugState {
=======
func makeDebugState(cx *evalContext) DebugState {
>>>>>>> bd5a0009
	disasm, dsInfo, err := disassembleInstrumented(cx.program, nil)
	if err != nil {
		// Report disassembly error as program text
		disasm = err.Error()
	}

	// initialize DebuggerState with immutable fields
	ds := DebugState{
		ExecID:      GetProgramID(cx.program),
		Disassembly: disasm,
		PCOffset:    dsInfo.pcOffset,
		GroupIndex:  cx.GroupIndex,
		TxnGroup:    cx.TxnGroup,
		Proto:       cx.Proto,
	}

	globals := make([]basics.TealValue, len(globalFieldSpecs))
	for _, fs := range globalFieldSpecs {
		sv, err := cx.globalFieldToValue(fs)
		if err != nil {
			sv = stackValue{Bytes: []byte(err.Error())}
		}
		globals[fs.field] = stackValueToTealValue(&sv)
	}
	ds.Globals = globals

	// pre-allocate state maps
	if (cx.runModeFlags & runModeApplication) != 0 {
		ds.EvalDelta, err = cx.Ledger.GetDelta(&cx.Txn.Txn)
		if err != nil {
			sv := stackValue{Bytes: []byte(err.Error())}
			tv := stackValueToTealValue(&sv)
			vd := tv.ToValueDelta()
			ds.EvalDelta.GlobalDelta = basics.StateDelta{"error": vd}
		}
	}

	return ds
}

// LineToPC converts line to pc
// Return 0 on unsuccess
func (d *DebugState) LineToPC(line int) int {
	if len(d.PCOffset) == 0 || line < 1 {
		return 0
	}

	lines := strings.Split(d.Disassembly, "\n")
	if line > len(lines) {
		return 0
	}
	offset := len(strings.Join(lines[:line], "\n"))

	for i := 0; i < len(d.PCOffset); i++ {
		if d.PCOffset[i].Offset >= offset {
			return d.PCOffset[i].PC
		}
	}
	return 0
}

// PCToLine converts pc to line
// Return 0 on unsuccess
func (d *DebugState) PCToLine(pc int) int {
	if len(d.PCOffset) == 0 {
		return 0
	}

	offset := 0
	for i := 0; i < len(d.PCOffset); i++ {
		if d.PCOffset[i].PC >= pc {
			offset = d.PCOffset[i].Offset
			break
		}
	}

	one := 1
	// handle end of the program
	if offset == 0 {
		offset = d.PCOffset[len(d.PCOffset)-1].Offset
		one = 0
	}
	if offset > len(d.Disassembly) {
		return 0
	}

	return len(strings.Split(d.Disassembly[:offset], "\n")) - one
}

func stackValueToTealValue(sv *stackValue) basics.TealValue {
	tv := sv.toTealValue()
	return basics.TealValue{
		Type:  tv.Type,
		Bytes: base64.StdEncoding.EncodeToString([]byte(tv.Bytes)),
		Uint:  tv.Uint,
	}
}

// valueDeltaToValueDelta converts delta's bytes to base64 in a new struct
func valueDeltaToValueDelta(vd *basics.ValueDelta) basics.ValueDelta {
	return basics.ValueDelta{
		Action: vd.Action,
		Bytes:  base64.StdEncoding.EncodeToString([]byte(vd.Bytes)),
		Uint:   vd.Uint,
	}
}

func (cx *EvalContext) refreshDebugState() *DebugState {
	ds := &cx.debugState

	// Update pc, line, error, stack, and scratch space
	ds.PC = cx.pc
	ds.Line = ds.PCToLine(cx.pc)
	if cx.err != nil {
		ds.Error = cx.err.Error()
	}

	stack := make([]basics.TealValue, len(cx.stack))
	for i, sv := range cx.stack {
		stack[i] = stackValueToTealValue(&sv)
	}

	scratch := make([]basics.TealValue, len(cx.scratch))
	for i, sv := range cx.scratch {
		scratch[i] = stackValueToTealValue(&sv)
	}

	ds.Stack = stack
	ds.Scratch = scratch

	if (cx.runModeFlags & runModeApplication) != 0 {
		var err error
		ds.EvalDelta, err = cx.Ledger.GetDelta(&cx.Txn.Txn)
		if err != nil {
			sv := stackValue{Bytes: []byte(err.Error())}
			tv := stackValueToTealValue(&sv)
			vd := tv.ToValueDelta()
			ds.EvalDelta.GlobalDelta = basics.StateDelta{"error": vd}
		}
	}

	return ds
}

func (dbg *WebDebuggerHook) postState(state *DebugState, endpoint string) error {
	var body bytes.Buffer
	enc := protocol.NewJSONEncoder(&body)
	err := enc.Encode(state)
	if err != nil {
		return err
	}

	u, err := url.Parse(dbg.URL)
	if err != nil {
		return err
	}
	u.Path = endpoint

	req, err := http.NewRequest(http.MethodPost, u.String(), &body)
	if err != nil {
		return err
	}

	httpClient := &http.Client{}
	r, err := httpClient.Do(req)
	if err == nil {
		if r.StatusCode != 200 {
			err = fmt.Errorf("bad response: %d", r.StatusCode)
		}
		r.Body.Close()
	}
	return err
}

// Register sends state to remote debugger
func (dbg *WebDebuggerHook) Register(state *DebugState) error {
	u, err := url.Parse(dbg.URL)
	if err != nil {
		logging.Base().Errorf("Failed to parse url: %s", err.Error())
	}
	h := u.Hostname()
	// check for 127.0.0/8 ?
	if h != "localhost" && h != "127.0.0.1" && h != "::1" {
		logging.Base().Warnf("Unsecured communication with non-local debugger: %s", h)
	}
	return dbg.postState(state, "exec/register")
}

// Update sends state to remote debugger
func (dbg *WebDebuggerHook) Update(state *DebugState) error {
	return dbg.postState(state, "exec/update")
}

// Complete sends state to remote debugger
func (dbg *WebDebuggerHook) Complete(state *DebugState) error {
	return dbg.postState(state, "exec/complete")
}<|MERGE_RESOLUTION|>--- conflicted
+++ resolved
@@ -86,11 +86,7 @@
 	return hex.EncodeToString(hash[:])
 }
 
-<<<<<<< HEAD
 func makeDebugState(cx *EvalContext) DebugState {
-=======
-func makeDebugState(cx *evalContext) DebugState {
->>>>>>> bd5a0009
 	disasm, dsInfo, err := disassembleInstrumented(cx.program, nil)
 	if err != nil {
 		// Report disassembly error as program text
