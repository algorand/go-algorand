// Copyright (C) 2019-2023 Algorand, Inc.
// This file is part of go-algorand
//
// go-algorand is free software: you can redistribute it and/or modify
// it under the terms of the GNU Affero General Public License as
// published by the Free Software Foundation, either version 3 of the
// License, or (at your option) any later version.
//
// go-algorand is distributed in the hope that it will be useful,
// but WITHOUT ANY WARRANTY; without even the implied warranty of
// MERCHANTABILITY or FITNESS FOR A PARTICULAR PURPOSE.  See the
// GNU Affero General Public License for more details.
//
// You should have received a copy of the GNU Affero General Public License
// along with go-algorand.  If not, see <https://www.gnu.org/licenses/>.

package logic

<<<<<<< HEAD
import "github.com/algorand/go-algorand/data/transactions"

// DebuggerHook functions are called by eval function during TEAL program execution, if a debugger
// is provided.
//
// Refer to the lifecycle graph below for the sequence in which hooks are called.
//
// NOTE: Arguments given to Debugger hooks (EvalParams and EvalContext) are passed by reference,
// they are not copies. It is therefore the responsibility of the debugger hooks to NOT modify the
// state of the structs passed to them. Additionally, hooks are responsible for copying the information
// they need from the argument structs. No guarantees are made that the referenced state will not
// change between hook calls. This decision was made in an effort to reduce the performance
// impact of the debugger hooks.
=======
import (
	"bytes"
	"crypto/sha256"
	"encoding/base64"
	"encoding/hex"
	"fmt"
	"net/http"
	"net/url"
	"strings"

	"github.com/algorand/go-algorand/config"
	"github.com/algorand/go-algorand/data/basics"
	"github.com/algorand/go-algorand/data/transactions"
	"github.com/algorand/go-algorand/logging"
	"github.com/algorand/go-algorand/protocol"
)

// Debugger is an interface that supports the first version of AVM debuggers.
// It consists of a set of functions called by eval function during AVM program execution.
>>>>>>> c0489c72
//
// Deprecated: This interface does not support non-app call or inner transactions. Use EvalTracer
// instead.
type Debugger interface {
	// Register is fired on program creation
	Register(state *DebugState)
	// Update is fired on every step
	Update(state *DebugState)
	// Complete is called when the program exits
	Complete(state *DebugState)
}

type debuggerEvalTracerAdaptor struct {
	NullEvalTracer

	debugger   Debugger
	txnDepth   int
	debugState *DebugState
}

// MakeEvalTracerDebuggerAdaptor creates an adaptor that externally adheres to the EvalTracer
// interface, but drives a Debugger interface
//
<<<<<<< HEAD
//   APP LIFECYCLE GRAPH
//   ┌────────────────────────────────────────────────┐
//   │ Transaction Evaluation                         │
//   ├────────────────────────────────────────────────┤
//   │ > BeforeTxn                                    │
//   │                                                │
//   │  ┌──────────────────────────────────────────┐  │
//   │  │ ? App Call                               │  │
//   │  ├──────────────────────────────────────────┤  │
//   │  │ > BeforeLogicEval                        │  │
//   │  │                                          │  │
//   │  │  ┌────────────────────────────────────┐  │  │
//   │  │  │ Teal Operation                     │  │  │
//   │  │  ├────────────────────────────────────┤  │  │
//   │  │  │ > BeforeTealOp                     │  │  │
//   │  │  │  ┌──────────────────────────────┐  │  │  │
//   │  │  │  │ ? Inner Transaction Group    │  │  │  │
//   │  │  │  ├──────────────────────────────┤  │  │  │
//   │  │  │  │ > BeforeInnerTxnGroup        │  │  │  │
//   │  │  │  │  ┌────────────────────────┐  │  │  │  │
//   │  │  │  │  │ Transaction Evaluation │  │  │  │  │
//   │  │  │  │  ├────────────────────────┤  │  │  │  │
//   │  │  │  │  │ ...                    │  │  │  │  │
//   │  │  │  │  └────────────────────────┘  │  │  │  │
//   │  │  │  │    ⁞  ⁞  ⁞  ⁞  ⁞  ⁞  ⁞  ⁞    │  │  │  │
//   │  │  │  │                              │  │  │  │
//   │  │  │  │ > AfterInnerTxnGroup         │  │  │  │
//   │  │  │  └──────────────────────────────┘  │  │  │
//   │  │  │ > AfterTealOp                      │  │  │
//   │  │  └────────────────────────────────────┘  │  │
//   │  │    ⁞  ⁞  ⁞  ⁞  ⁞  ⁞  ⁞  ⁞  ⁞  ⁞  ⁞  ⁞    │  │
//   │  │                                          │  │
//   │  │ > AfterLogicEval                         │  │
//   │  └──────────────────────────────────────────┘  │
//   |    ⁞  ⁞  ⁞  ⁞  ⁞  ⁞  ⁞  ⁞  ⁞  ⁞  ⁞  ⁞  ⁞  ⁞    │
//   │                                                │
//   │ > AfterTxn                                     │
//   └────────────────────────────────────────────────┘
type DebuggerHook interface {
	// BeforeTxn is called before a transaction is executed.
	// groupIndex refers to the index of the transaction in the transaction group that was just executed.
	BeforeTxn(ep *EvalParams, groupIndex int) error

	// AfterTxn is called after a transaction has been executed.
	// groupIndex refers to the index of the transaction in the transaction group that was just executed.
	AfterTxn(ep *EvalParams, groupIndex int, ad transactions.ApplyData) error

	// BeforeLogicEval is called before an app or LogicSig is evaluated.
	BeforeLogicEval(cx *EvalContext) error

	// AfterLogicEval is called after an app or LogicSig is evaluated.
	AfterLogicEval(cx *EvalContext, evalError error) error

	// BeforeTealOp is called before the op is evaluated
	BeforeTealOp(cx *EvalContext) error

	// AfterTealOp is called after the op has been evaluated
	AfterTealOp(cx *EvalContext, evalError error) error

	// BeforeInnerTxnGroup is called before an inner transaction group is executed.
	// Each inner transaction within the group calls BeforeTxn and subsequent hooks, as described
	// in the lifecycle diagram.
	BeforeInnerTxnGroup(ep *EvalParams) error

	// AfterInnerTxnGroup is called after an inner transaction group has been executed.
	AfterInnerTxnGroup(ep *EvalParams) error
}

// NullDebuggerHook implements DebuggerHook, but all of its hook methods do nothing
type NullDebuggerHook struct{}

// BeforeTxn does nothing
func (null NullDebuggerHook) BeforeTxn(ep *EvalParams, groupIndex int) error {
	return nil
}

// AfterTxn does nothing
func (null NullDebuggerHook) AfterTxn(ep *EvalParams, groupIndex int, ad transactions.ApplyData) error {
	return nil
}

// BeforeLogicEval does nothing
func (null NullDebuggerHook) BeforeLogicEval(cx *EvalContext) error {
	return nil
}

// AfterLogicEval does nothing
func (null NullDebuggerHook) AfterLogicEval(cx *EvalContext, evalError error) error {
	return nil
}

// BeforeTealOp does nothing
func (null NullDebuggerHook) BeforeTealOp(cx *EvalContext) error {
	return nil
}

// AfterTealOp does nothing
func (null NullDebuggerHook) AfterTealOp(cx *EvalContext, evalError error) error {
	return nil
}

// BeforeInnerTxnGroup does nothing
func (null NullDebuggerHook) BeforeInnerTxnGroup(ep *EvalParams) error {
	return nil
}

// AfterInnerTxnGroup does nothing
func (null NullDebuggerHook) AfterInnerTxnGroup(ep *EvalParams) error {
	return nil
=======
// Warning: The output EvalTracer is specifically designed to be invoked under the exact same
// circumstances that the previous Debugger interface was invoked. This means that it will only work
// properly if you attach it directly to a logic.EvalParams and execute a program. If you attempt to
// run this EvalTracer under a different entry point (such as by attaching it to a BlockEvaluator),
// it WILL NOT work properly.
func MakeEvalTracerDebuggerAdaptor(debugger Debugger) EvalTracer {
	return &debuggerEvalTracerAdaptor{debugger: debugger}
}

// BeforeTxnGroup updates inner txn depth
func (a *debuggerEvalTracerAdaptor) BeforeTxnGroup(ep *EvalParams) {
	a.txnDepth++
}

// AfterTxnGroup updates inner txn depth
func (a *debuggerEvalTracerAdaptor) AfterTxnGroup(ep *EvalParams) {
	a.txnDepth--
}

// BeforeProgram invokes the debugger's Register hook
func (a *debuggerEvalTracerAdaptor) BeforeProgram(cx *EvalContext) {
	if a.txnDepth > 0 {
		// only report updates for top-level transactions, for backwards compatibility
		return
	}
	a.debugState = makeDebugState(cx)
	a.debugger.Register(a.refreshDebugState(cx, nil))
}

// BeforeOpcode invokes the debugger's Update hook
func (a *debuggerEvalTracerAdaptor) BeforeOpcode(cx *EvalContext) {
	if a.txnDepth > 0 {
		// only report updates for top-level transactions, for backwards compatibility
		return
	}
	a.debugger.Update(a.refreshDebugState(cx, nil))
}

// AfterProgram invokes the debugger's Complete hook
func (a *debuggerEvalTracerAdaptor) AfterProgram(cx *EvalContext, evalError error) {
	if a.txnDepth > 0 {
		// only report updates for top-level transactions, for backwards compatibility
		return
	}
	a.debugger.Complete(a.refreshDebugState(cx, evalError))
}

// WebDebugger represents a connection to tealdbg
type WebDebugger struct {
	URL string
}

// PCOffset stores the mapping from a program counter value to an offset in the
// disassembly of the bytecode
type PCOffset struct {
	PC     int `codec:"pc"`
	Offset int `codec:"offset"`
}

// CallFrame stores the label name and the line of the subroutine.
// An array of CallFrames form the CallStack.
type CallFrame struct {
	FrameLine int    `codec:"frameLine"`
	LabelName string `codec:"labelname"`
}

// DebugState is a representation of the evaluation context that we encode
// to json and send to tealdbg
type DebugState struct {
	// fields set once on Register
	ExecID      string                         `codec:"execid"`
	Disassembly string                         `codec:"disasm"`
	PCOffset    []PCOffset                     `codec:"pctooffset"`
	TxnGroup    []transactions.SignedTxnWithAD `codec:"txngroup"`
	GroupIndex  int                            `codec:"gindex"`
	Proto       *config.ConsensusParams        `codec:"proto"`
	Globals     []basics.TealValue             `codec:"globals"`

	// fields updated every step
	PC           int                `codec:"pc"`
	Line         int                `codec:"line"`
	Stack        []basics.TealValue `codec:"stack"`
	Scratch      []basics.TealValue `codec:"scratch"`
	Error        string             `codec:"error"`
	OpcodeBudget int                `codec:"budget"`
	CallStack    []CallFrame        `codec:"callstack"`

	// global/local state changes are updated every step. Stateful TEAL only.
	transactions.EvalDelta
}

// GetProgramID returns program or execution ID that is string representation of sha256 checksum.
// It is used later to link program on the user-facing side of the debugger with TEAL evaluator.
func GetProgramID(program []byte) string {
	hash := sha256.Sum256([]byte(program))
	return hex.EncodeToString(hash[:])
}

func makeDebugState(cx *EvalContext) *DebugState {
	disasm, dsInfo, err := disassembleInstrumented(cx.program, nil)
	if err != nil {
		// Report disassembly error as program text
		disasm = err.Error()
	}

	// initialize DebuggerState with immutable fields
	ds := &DebugState{
		ExecID:      GetProgramID(cx.program),
		Disassembly: disasm,
		PCOffset:    dsInfo.pcOffset,
		GroupIndex:  int(cx.groupIndex),
		TxnGroup:    cx.TxnGroup,
		Proto:       cx.Proto,
	}

	globals := make([]basics.TealValue, len(globalFieldSpecs))
	for _, fs := range globalFieldSpecs {
		// Don't try to grab app only fields when evaluating a signature
		if (cx.runModeFlags&ModeSig) != 0 && fs.mode == ModeApp {
			continue
		}
		sv, err := cx.globalFieldToValue(fs)
		if err != nil {
			sv = stackValue{Bytes: []byte(err.Error())}
		}
		globals[fs.field] = stackValueToTealValue(&sv)
	}
	ds.Globals = globals

	if (cx.runModeFlags & ModeApp) != 0 {
		ds.EvalDelta = cx.txn.EvalDelta
	}

	return ds
}

// LineToPC converts line to pc
// Return 0 on unsuccess
func (d *DebugState) LineToPC(line int) int {
	if len(d.PCOffset) == 0 || line < 1 {
		return 0
	}

	lines := strings.Split(d.Disassembly, "\n")
	if line > len(lines) {
		return 0
	}
	offset := len(strings.Join(lines[:line], "\n"))

	for i := 0; i < len(d.PCOffset); i++ {
		if d.PCOffset[i].Offset >= offset {
			return d.PCOffset[i].PC
		}
	}
	return 0
}

// PCToLine converts pc to line
// Return 0 on unsuccess
func (d *DebugState) PCToLine(pc int) int {
	if len(d.PCOffset) == 0 {
		return 0
	}

	offset := 0
	for i := 0; i < len(d.PCOffset); i++ {
		if d.PCOffset[i].PC >= pc {
			offset = d.PCOffset[i].Offset
			break
		}
	}

	one := 1
	// handle end of the program
	if offset == 0 {
		offset = d.PCOffset[len(d.PCOffset)-1].Offset
		one = 0
	}
	if offset > len(d.Disassembly) {
		return 0
	}

	return len(strings.Split(d.Disassembly[:offset], "\n")) - one
}

func stackValueToTealValue(sv *stackValue) basics.TealValue {
	tv := sv.toTealValue()
	return basics.TealValue{
		Type:  tv.Type,
		Bytes: base64.StdEncoding.EncodeToString([]byte(tv.Bytes)),
		Uint:  tv.Uint,
	}
}

// valueDeltaToValueDelta converts delta's bytes to base64 in a new struct
func valueDeltaToValueDelta(vd *basics.ValueDelta) basics.ValueDelta {
	return basics.ValueDelta{
		Action: vd.Action,
		Bytes:  base64.StdEncoding.EncodeToString([]byte(vd.Bytes)),
		Uint:   vd.Uint,
	}
}

// parseCallStack initializes an array of CallFrame objects from the raw
// callstack.
func (d *DebugState) parseCallstack(callstack []frame) []CallFrame {
	callFrames := make([]CallFrame, 0)
	lines := strings.Split(d.Disassembly, "\n")
	for _, fr := range callstack {
		// The callsub is pc - 3 from the callstack pc
		callsubLineNum := d.PCToLine(fr.retpc - 3)
		callSubLine := strings.Fields(lines[callsubLineNum])
		label := ""
		if callSubLine[0] == "callsub" {
			label = callSubLine[1]
		}
		callFrames = append(callFrames, CallFrame{
			FrameLine: callsubLineNum,
			LabelName: label,
		})
	}
	return callFrames
}

func (a *debuggerEvalTracerAdaptor) refreshDebugState(cx *EvalContext, evalError error) *DebugState {
	ds := a.debugState

	// Update pc, line, error, stack, scratch space, callstack,
	// and opcode budget
	ds.PC = cx.pc
	ds.Line = ds.PCToLine(cx.pc)
	if evalError != nil {
		ds.Error = evalError.Error()
	}

	stack := make([]basics.TealValue, len(cx.stack))
	for i, sv := range cx.stack {
		stack[i] = stackValueToTealValue(&sv)
	}

	scratch := make([]basics.TealValue, len(cx.scratch))
	for i, sv := range cx.scratch {
		scratch[i] = stackValueToTealValue(&sv)
	}

	ds.Stack = stack
	ds.Scratch = scratch
	ds.OpcodeBudget = cx.remainingBudget()
	ds.CallStack = ds.parseCallstack(cx.callstack)

	if (cx.runModeFlags & ModeApp) != 0 {
		ds.EvalDelta = cx.txn.EvalDelta
	}

	return ds
}

func (dbg *WebDebugger) postState(state *DebugState, endpoint string) error {
	var body bytes.Buffer
	enc := protocol.NewJSONEncoder(&body)
	err := enc.Encode(state)
	if err != nil {
		return err
	}

	u, err := url.Parse(dbg.URL)
	if err != nil {
		return err
	}
	u.Path = endpoint

	req, err := http.NewRequest(http.MethodPost, u.String(), &body)
	if err != nil {
		return err
	}

	httpClient := &http.Client{}
	r, err := httpClient.Do(req)
	if err == nil {
		if r.StatusCode != 200 {
			err = fmt.Errorf("bad response: %d", r.StatusCode)
		}
		r.Body.Close()
	}
	return err
}

// Register sends state to remote debugger
func (dbg *WebDebugger) Register(state *DebugState) {
	u, err := url.Parse(dbg.URL)
	if err != nil {
		logging.Base().Errorf("Failed to parse url: %s", err.Error())
	}
	h := u.Hostname()
	// check for 127.0.0/8 ?
	if h != "localhost" && h != "127.0.0.1" && h != "::1" {
		logging.Base().Warnf("Unsecured communication with non-local debugger: %s", h)
	}
	err = dbg.postState(state, "exec/register")
	if err != nil {
		logging.Base().Errorf("Failed to post state to exec/register: %s", err.Error())
	}
}

// Update sends state to remote debugger
func (dbg *WebDebugger) Update(state *DebugState) {
	err := dbg.postState(state, "exec/update")
	if err != nil {
		logging.Base().Errorf("Failed to post state to exec/update: %s", err.Error())
	}
}

// Complete sends state to remote debugger
func (dbg *WebDebugger) Complete(state *DebugState) {
	err := dbg.postState(state, "exec/complete")
	if err != nil {
		logging.Base().Errorf("Failed to post state to exec/complete: %s", err.Error())
	}
>>>>>>> c0489c72
}<|MERGE_RESOLUTION|>--- conflicted
+++ resolved
@@ -16,21 +16,6 @@
 
 package logic
 
-<<<<<<< HEAD
-import "github.com/algorand/go-algorand/data/transactions"
-
-// DebuggerHook functions are called by eval function during TEAL program execution, if a debugger
-// is provided.
-//
-// Refer to the lifecycle graph below for the sequence in which hooks are called.
-//
-// NOTE: Arguments given to Debugger hooks (EvalParams and EvalContext) are passed by reference,
-// they are not copies. It is therefore the responsibility of the debugger hooks to NOT modify the
-// state of the structs passed to them. Additionally, hooks are responsible for copying the information
-// they need from the argument structs. No guarantees are made that the referenced state will not
-// change between hook calls. This decision was made in an effort to reduce the performance
-// impact of the debugger hooks.
-=======
 import (
 	"bytes"
 	"crypto/sha256"
@@ -50,7 +35,6 @@
 
 // Debugger is an interface that supports the first version of AVM debuggers.
 // It consists of a set of functions called by eval function during AVM program execution.
->>>>>>> c0489c72
 //
 // Deprecated: This interface does not support non-app call or inner transactions. Use EvalTracer
 // instead.
@@ -74,117 +58,6 @@
 // MakeEvalTracerDebuggerAdaptor creates an adaptor that externally adheres to the EvalTracer
 // interface, but drives a Debugger interface
 //
-<<<<<<< HEAD
-//   APP LIFECYCLE GRAPH
-//   ┌────────────────────────────────────────────────┐
-//   │ Transaction Evaluation                         │
-//   ├────────────────────────────────────────────────┤
-//   │ > BeforeTxn                                    │
-//   │                                                │
-//   │  ┌──────────────────────────────────────────┐  │
-//   │  │ ? App Call                               │  │
-//   │  ├──────────────────────────────────────────┤  │
-//   │  │ > BeforeLogicEval                        │  │
-//   │  │                                          │  │
-//   │  │  ┌────────────────────────────────────┐  │  │
-//   │  │  │ Teal Operation                     │  │  │
-//   │  │  ├────────────────────────────────────┤  │  │
-//   │  │  │ > BeforeTealOp                     │  │  │
-//   │  │  │  ┌──────────────────────────────┐  │  │  │
-//   │  │  │  │ ? Inner Transaction Group    │  │  │  │
-//   │  │  │  ├──────────────────────────────┤  │  │  │
-//   │  │  │  │ > BeforeInnerTxnGroup        │  │  │  │
-//   │  │  │  │  ┌────────────────────────┐  │  │  │  │
-//   │  │  │  │  │ Transaction Evaluation │  │  │  │  │
-//   │  │  │  │  ├────────────────────────┤  │  │  │  │
-//   │  │  │  │  │ ...                    │  │  │  │  │
-//   │  │  │  │  └────────────────────────┘  │  │  │  │
-//   │  │  │  │    ⁞  ⁞  ⁞  ⁞  ⁞  ⁞  ⁞  ⁞    │  │  │  │
-//   │  │  │  │                              │  │  │  │
-//   │  │  │  │ > AfterInnerTxnGroup         │  │  │  │
-//   │  │  │  └──────────────────────────────┘  │  │  │
-//   │  │  │ > AfterTealOp                      │  │  │
-//   │  │  └────────────────────────────────────┘  │  │
-//   │  │    ⁞  ⁞  ⁞  ⁞  ⁞  ⁞  ⁞  ⁞  ⁞  ⁞  ⁞  ⁞    │  │
-//   │  │                                          │  │
-//   │  │ > AfterLogicEval                         │  │
-//   │  └──────────────────────────────────────────┘  │
-//   |    ⁞  ⁞  ⁞  ⁞  ⁞  ⁞  ⁞  ⁞  ⁞  ⁞  ⁞  ⁞  ⁞  ⁞    │
-//   │                                                │
-//   │ > AfterTxn                                     │
-//   └────────────────────────────────────────────────┘
-type DebuggerHook interface {
-	// BeforeTxn is called before a transaction is executed.
-	// groupIndex refers to the index of the transaction in the transaction group that was just executed.
-	BeforeTxn(ep *EvalParams, groupIndex int) error
-
-	// AfterTxn is called after a transaction has been executed.
-	// groupIndex refers to the index of the transaction in the transaction group that was just executed.
-	AfterTxn(ep *EvalParams, groupIndex int, ad transactions.ApplyData) error
-
-	// BeforeLogicEval is called before an app or LogicSig is evaluated.
-	BeforeLogicEval(cx *EvalContext) error
-
-	// AfterLogicEval is called after an app or LogicSig is evaluated.
-	AfterLogicEval(cx *EvalContext, evalError error) error
-
-	// BeforeTealOp is called before the op is evaluated
-	BeforeTealOp(cx *EvalContext) error
-
-	// AfterTealOp is called after the op has been evaluated
-	AfterTealOp(cx *EvalContext, evalError error) error
-
-	// BeforeInnerTxnGroup is called before an inner transaction group is executed.
-	// Each inner transaction within the group calls BeforeTxn and subsequent hooks, as described
-	// in the lifecycle diagram.
-	BeforeInnerTxnGroup(ep *EvalParams) error
-
-	// AfterInnerTxnGroup is called after an inner transaction group has been executed.
-	AfterInnerTxnGroup(ep *EvalParams) error
-}
-
-// NullDebuggerHook implements DebuggerHook, but all of its hook methods do nothing
-type NullDebuggerHook struct{}
-
-// BeforeTxn does nothing
-func (null NullDebuggerHook) BeforeTxn(ep *EvalParams, groupIndex int) error {
-	return nil
-}
-
-// AfterTxn does nothing
-func (null NullDebuggerHook) AfterTxn(ep *EvalParams, groupIndex int, ad transactions.ApplyData) error {
-	return nil
-}
-
-// BeforeLogicEval does nothing
-func (null NullDebuggerHook) BeforeLogicEval(cx *EvalContext) error {
-	return nil
-}
-
-// AfterLogicEval does nothing
-func (null NullDebuggerHook) AfterLogicEval(cx *EvalContext, evalError error) error {
-	return nil
-}
-
-// BeforeTealOp does nothing
-func (null NullDebuggerHook) BeforeTealOp(cx *EvalContext) error {
-	return nil
-}
-
-// AfterTealOp does nothing
-func (null NullDebuggerHook) AfterTealOp(cx *EvalContext, evalError error) error {
-	return nil
-}
-
-// BeforeInnerTxnGroup does nothing
-func (null NullDebuggerHook) BeforeInnerTxnGroup(ep *EvalParams) error {
-	return nil
-}
-
-// AfterInnerTxnGroup does nothing
-func (null NullDebuggerHook) AfterInnerTxnGroup(ep *EvalParams) error {
-	return nil
-=======
 // Warning: The output EvalTracer is specifically designed to be invoked under the exact same
 // circumstances that the previous Debugger interface was invoked. This means that it will only work
 // properly if you attach it directly to a logic.EvalParams and execute a program. If you attempt to
@@ -503,5 +376,4 @@
 	if err != nil {
 		logging.Base().Errorf("Failed to post state to exec/complete: %s", err.Error())
 	}
->>>>>>> c0489c72
 }