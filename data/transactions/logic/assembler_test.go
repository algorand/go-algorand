// Copyright (C) 2019-2022 Algorand, Inc.
// This file is part of go-algorand
//
// go-algorand is free software: you can redistribute it and/or modify
// it under the terms of the GNU Affero General Public License as
// published by the Free Software Foundation, either version 3 of the
// License, or (at your option) any later version.
//
// go-algorand is distributed in the hope that it will be useful,
// but WITHOUT ANY WARRANTY; without even the implied warranty of
// MERCHANTABILITY or FITNESS FOR A PARTICULAR PURPOSE.  See the
// GNU Affero General Public License for more details.
//
// You should have received a copy of the GNU Affero General Public License
// along with go-algorand.  If not, see <https://www.gnu.org/licenses/>.

package logic

import (
	"bytes"
	"encoding/hex"
	"fmt"
	"regexp"
	"strings"
	"testing"

	"github.com/stretchr/testify/assert"
	"github.com/stretchr/testify/require"

	"github.com/algorand/go-algorand/config"
	"github.com/algorand/go-algorand/protocol"
	"github.com/algorand/go-algorand/test/partitiontest"
)

// used by TestAssemble and others, see UPDATE PROCEDURE in TestAssemble()
const v1Nonsense = `
err
global MinTxnFee
global MinBalance
global MaxTxnLife
global ZeroAddress
byte 0x1234
byte base64 aGVsbG8gd29ybGQh
byte base64(aGVsbG8gd29ybGQh)
byte b64 aGVsbG8gd29ybGQh
byte b64(aGVsbG8gd29ybGQh)
addr RWXCBB73XJITATVQFOI7MVUUQOL2PFDDSDUMW4H4T2SNSX4SEUOQ2MM7F4
ed25519verify
txn Sender
txn Fee
txn FirstValid
txn LastValid
txn Note
txn Receiver
txn Amount
txn CloseRemainderTo
txn VotePK
txn SelectionPK
txn VoteFirst
txn VoteLast
txn VoteKeyDilution
txn Type
txn XferAsset
txn AssetAmount
txn AssetSender
txn AssetReceiver
txn AssetCloseTo
gtxn 0 Sender
gtxn 0 Fee
gtxn 0 FirstValid
gtxn 0 LastValid
gtxn 0 Note
gtxn 0 Receiver
gtxn 0 Amount
gtxn 0 CloseRemainderTo
gtxn 0 VotePK
gtxn 0 SelectionPK
gtxn 0 VoteFirst
gtxn 0 VoteLast
gtxn 0 VoteKeyDilution
gtxn 0 Type
gtxn 0 XferAsset
gtxn 0 AssetAmount
gtxn 0 AssetSender
gtxn 0 AssetReceiver
gtxn 0 AssetCloseTo
arg 0 // comment
arg 1 //comment
sha256
keccak256
int 0x031337
int 0x1234567812345678
int 0x0034567812345678
int 0x0000567812345678
int 0x0000007812345678
+ // comment
// extra int pushes to satisfy typechecking on the ops that pop two ints
intc 0
- //comment
intc 2
/
intc_0
*
intc_1
<
intc_2
>
intc_3
<=
intc 1
>=
intc 1
&&
intc 1
||
intc 1
==
intc 1
!=
intc 1
!
%
|
&
^
~
byte 0x4242
btoi
itob
len
bnz there
bytec 1
sha512_256
dup
there:
pop
load 3
store 2
intc 0
intc 1
mulw
`

const v2Nonsense = v1Nonsense + `
dup2
pop
pop
pop
pop
addr RWXCBB73XJITATVQFOI7MVUUQOL2PFDDSDUMW4H4T2SNSX4SEUOQ2MM7F4
concat
substring 42 99
intc 0
intc 1
substring3
#pragma typetrack false
bz there2
b there2
there2:
return
int 1
balance
int 1
app_opted_in
int 1
byte "test"
app_local_get_ex
pop
pop
int 1
byte "\x42\x42"
app_local_get
pop
byte 0x4242
app_global_get
byte 0x4242
app_global_get_ex
pop
pop
int 1
byte 0x4242
int 2
app_local_put
byte 0x4242
int 1
app_global_put
int 0
byte 0x4242
app_local_del
byte 0x4242
app_global_del
int 0
int 1
asset_holding_get AssetBalance
pop
pop
int 0
asset_params_get AssetTotal
pop
pop
txna Accounts 0
gtxna 0 ApplicationArgs 0
txn ApplicationID
txn OnCompletion
txn NumAppArgs
txn NumAccounts
txn ApprovalProgram
txn ClearStateProgram
txn RekeyTo
int 0
int 1
addw
txn ConfigAsset
txn ConfigAssetTotal
txn ConfigAssetDecimals
txn ConfigAssetDefaultFrozen
txn ConfigAssetUnitName
txn ConfigAssetName
txn ConfigAssetURL
txn ConfigAssetMetadataHash
txn ConfigAssetManager
txn ConfigAssetReserve
txn ConfigAssetFreeze
txn ConfigAssetClawback
txn FreezeAsset
txn FreezeAssetAccount
txn FreezeAssetFrozen
`

const v3Nonsense = v2Nonsense + `
assert
min_balance
int 0x031337			// get bit 1, negate it, put it back
int 1
getbit
!
int 1
setbit
byte "test"			// get byte 2, increment it, put it back
int 2
getbyte
int 1
+
int 2
setbyte
swap
select
dig 2
int 1
gtxns ConfigAsset
int 2
gtxnsa Accounts 0
pushint 1000
pushbytes "john"
`

// Keep in mind, only use existing int and byte constants, or else use
// push* instead.  The idea is to not cause the *cblocks to change.
const v4Nonsense = v3Nonsense + `
int 1
pushint 2000
int 0
int 2
divmodw
callsub stuff
b next
stuff:
retsub
next:
int 1
int 2
shl
int 1
shr
sqrt
int 2
exp
int 2
expw
bitlen
b+
b-
b/
b*
b<
b>
b<=
b>=
b==
b!=
b%
b|
b&
b^
b~
int 2
bzero
gload 0 0
gloads 0
gaid 0
gaids
int 100
`

const v5Nonsense = v4Nonsense + `
app_params_get AppExtraProgramPages
cover 1
uncover 1
byte 0x0123456789abcd
extract 0 8
int 0
int 8
extract3
int 0
extract_uint64
int 0
extract_uint32
int 0
extract_uint16
log
txn Nonparticipation
gtxn 0 Nonparticipation
itxn_begin
itxn_field Sender
itxn_submit
int 1
txnas ApplicationArgs
int 0
gtxnas 0 ApplicationArgs
int 0
int 0
gtxnsas ApplicationArgs
int 0
args
int 0
loads
int 0
stores
int 32
bzero
ecdsa_pk_decompress Secp256k1
byte 0x0123456789abcd
dup
dup
ecdsa_verify Secp256k1
byte 0x0123456789abcd
dup
dup
ecdsa_pk_recover Secp256k1
itxn Sender
itxna Logs 3
`

const v6Nonsense = v5Nonsense + `
itxn_next
gitxn 4 CreatedAssetID
gitxna 3 Logs 12
int 0
dup
gloadss
byte 0x0123456789abcd
bsqrt
txn Sender
acct_params_get AcctBalance
pushint 8; pushint 8; pushint 32; divw // use pushint to prevent changes to intcblock choices
pushint 1
itxnas Logs
pushint 1
gitxnas 0 Logs
`

const boxNonsense = `
  box_create
  box_extract
  box_replace
  box_del
  box_len
  box_put
  box_get
`

const randomnessNonsense = `
pushint 0xffff
block BlkTimestamp
vrf_verify VrfAlgorand
`

const v7Nonsense = v6Nonsense + `
base64_decode URLEncoding
json_ref JSONUint64
pushint 32
bzero
ecdsa_pk_decompress Secp256r1
pushbytes 0x0123456789abcd
dup
dup
ecdsa_verify Secp256r1
sha3_256
pushbytes 0x012345
dup
dup
ed25519verify_bare
` + randomnessNonsense + `
pushbytes 0x4321
pushbytes 0x77
replace2 2
pushbytes 0x88
pushint 1
replace3
`

const switchNonsense = `
switch_label0:
pushint 1
switch switch_label0 switch_label1
switch_label1:
pushint 1
`

<<<<<<< HEAD
const v8Nonsense = v7Nonsense + switchNonsense + frameNonsense + boxNonsense
=======
const matchNonsense = `
match_label0:
pushints 1 2 1
match match_label0 match_label1
match_label1:
pushbytess "1" "2" "1"
`

const v8Nonsense = v7Nonsense + switchNonsense + frameNonsense + matchNonsense
>>>>>>> ab87a8a9

const v9Nonsense = v8Nonsense + pairingNonsense

const v6Compiled = "2004010002b7a60c26050242420c68656c6c6f20776f726c6421070123456789abcd208dae2087fbba51304eb02b91f656948397a7946390e8cb70fc9ea4d95f92251d047465737400320032013202320380021234292929292b0431003101310231043105310731083109310a310b310c310d310e310f3111311231133114311533000033000133000233000433000533000733000833000933000a33000b33000c33000d33000e33000f3300113300123300133300143300152d2e01022581f8acd19181cf959a1281f8acd19181cf951a81f8acd19181cf1581f8acd191810f082209240a220b230c240d250e230f2310231123122313231418191a1b1c28171615400003290349483403350222231d4a484848482b50512a632223524100034200004322602261222704634848222862482864286548482228246628226723286828692322700048482371004848361c0037001a0031183119311b311d311e311f312023221e312131223123312431253126312731283129312a312b312c312d312e312f447825225314225427042455220824564c4d4b0222382124391c0081e80780046a6f686e2281d00f23241f880003420001892224902291922494249593a0a1a2a3a4a5a6a7a8a9aaabacadae24af3a00003b003c003d816472064e014f012a57000823810858235b235a2359b03139330039b1b200b322c01a23c1001a2323c21a23c3233e233f8120af06002a494905002a49490700b400b53a03b6b7043cb8033a0c2349c42a9631007300810881088120978101c53a8101c6003a"

const randomnessCompiled = "81ffff03d101d000"

const v7Compiled = v6Compiled + "5e005f018120af060180070123456789abcd49490501988003012345494984" +
	randomnessCompiled + "800243218001775c0280018881015d"

const boxCompiled = "b9babbbcbdbfbe"

const switchCompiled = "81018d02fff800008101"
const matchCompiled = "83030102018e02fff500008203013101320131"

<<<<<<< HEAD
const v8Compiled = v7Compiled + switchCompiled + frameCompiled + boxCompiled
=======
const v8Compiled = v7Compiled + switchCompiled + frameCompiled + matchCompiled
>>>>>>> ab87a8a9

const v9Compiled = v8Compiled + pairingCompiled

var nonsense = map[uint64]string{
	1: v1Nonsense,
	2: v2Nonsense,
	3: v3Nonsense,
	4: v4Nonsense,
	5: v5Nonsense,
	6: v6Nonsense,
	7: v7Nonsense,
	8: v8Nonsense,
	9: v9Nonsense,
}

var compiled = map[uint64]string{
	1: "012008b7a60cf8acd19181cf959a12f8acd19181cf951af8acd19181cf15f8acd191810f01020026050212340c68656c6c6f20776f726c6421208dae2087fbba51304eb02b91f656948397a7946390e8cb70fc9ea4d95f92251d024242047465737400320032013202320328292929292a0431003101310231043105310731083109310a310b310c310d310e310f3111311231133114311533000033000133000233000433000533000733000833000933000a33000b33000c33000d33000e33000f3300113300123300133300143300152d2e0102222324252104082209240a220b230c240d250e230f2310231123122313231418191a1b1c2b1716154000032903494",
	2: "022008b7a60cf8acd19181cf959a12f8acd19181cf951af8acd19181cf15f8acd191810f01020026050212340c68656c6c6f20776f726c6421208dae2087fbba51304eb02b91f656948397a7946390e8cb70fc9ea4d95f92251d024242047465737400320032013202320328292929292a0431003101310231043105310731083109310a310b310c310d310e310f3111311231133114311533000033000133000233000433000533000733000833000933000a33000b33000c33000d33000e33000f3300113300123300133300143300152d2e0102222324252104082209240a220b230c240d250e230f2310231123122313231418191a1b1c2b171615400003290349483403350222231d4a484848482a50512a63222352410003420000432105602105612105270463484821052b62482b642b65484821052b2106662b21056721072b682b692107210570004848210771004848361c0037001a0031183119311b311d311e311f3120210721051e312131223123312431253126312731283129312a312b312c312d312e312f",
	3: "032008b7a60cf8acd19181cf959a12f8acd19181cf951af8acd19181cf15f8acd191810f01020026050212340c68656c6c6f20776f726c6421208dae2087fbba51304eb02b91f656948397a7946390e8cb70fc9ea4d95f92251d024242047465737400320032013202320328292929292a0431003101310231043105310731083109310a310b310c310d310e310f3111311231133114311533000033000133000233000433000533000733000833000933000a33000b33000c33000d33000e33000f3300113300123300133300143300152d2e0102222324252104082209240a220b230c240d250e230f2310231123122313231418191a1b1c2b171615400003290349483403350222231d4a484848482a50512a63222352410003420000432105602105612105270463484821052b62482b642b65484821052b2106662b21056721072b682b692107210570004848210771004848361c0037001a0031183119311b311d311e311f3120210721051e312131223123312431253126312731283129312a312b312c312d312e312f4478222105531421055427042106552105082106564c4d4b02210538212106391c0081e80780046a6f686e",
	4: "042004010200b7a60c26040242420c68656c6c6f20776f726c6421208dae2087fbba51304eb02b91f656948397a7946390e8cb70fc9ea4d95f92251d047465737400320032013202320380021234292929292a0431003101310231043105310731083109310a310b310c310d310e310f3111311231133114311533000033000133000233000433000533000733000833000933000a33000b33000c33000d33000e33000f3300113300123300133300143300152d2e01022581f8acd19181cf959a1281f8acd19181cf951a81f8acd19181cf1581f8acd191810f082209240a220b230c240d250e230f2310231123122313231418191a1b1c28171615400003290349483403350222231d4a484848482a50512a632223524100034200004322602261222b634848222862482864286548482228236628226724286828692422700048482471004848361c0037001a0031183119311b311d311e311f312024221e312131223123312431253126312731283129312a312b312c312d312e312f44782522531422542b2355220823564c4d4b0222382123391c0081e80780046a6f686e2281d00f24231f880003420001892223902291922394239593a0a1a2a3a4a5a6a7a8a9aaabacadae23af3a00003b003c003d8164",
	5: "052004010002b7a60c26050242420c68656c6c6f20776f726c6421070123456789abcd208dae2087fbba51304eb02b91f656948397a7946390e8cb70fc9ea4d95f92251d047465737400320032013202320380021234292929292b0431003101310231043105310731083109310a310b310c310d310e310f3111311231133114311533000033000133000233000433000533000733000833000933000a33000b33000c33000d33000e33000f3300113300123300133300143300152d2e01022581f8acd19181cf959a1281f8acd19181cf951a81f8acd19181cf1581f8acd191810f082209240a220b230c240d250e230f2310231123122313231418191a1b1c28171615400003290349483403350222231d4a484848482b50512a632223524100034200004322602261222704634848222862482864286548482228246628226723286828692322700048482371004848361c0037001a0031183119311b311d311e311f312023221e312131223123312431253126312731283129312a312b312c312d312e312f447825225314225427042455220824564c4d4b0222382124391c0081e80780046a6f686e2281d00f23241f880003420001892224902291922494249593a0a1a2a3a4a5a6a7a8a9aaabacadae24af3a00003b003c003d816472064e014f012a57000823810858235b235a2359b03139330039b1b200b322c01a23c1001a2323c21a23c3233e233f8120af06002a494905002a49490700b400b53a03",
	6: "06" + v6Compiled,
	7: "07" + v7Compiled,
	8: "08" + v8Compiled,
	9: "09" + v9Compiled,
}

func pseudoOp(opcode string) bool {
	// We don't test every combination of
	// intcblock,bytecblock,intc*,bytec*,arg* here.  Not all of
	// these are truly pseudops, but it seems a good name.
	return strings.HasPrefix(opcode, "int") ||
		strings.HasPrefix(opcode, "byte") ||
		strings.HasPrefix(opcode, "arg")
}

// Check that assembly output is stable across time.
func TestAssemble(t *testing.T) {
	partitiontest.PartitionTest(t)

	// UPDATE PROCEDURE:
	// Run test. It should pass. If test is not passing, do not change this test, fix the assembler first.
	// Extend this test program text. Append instructions to the end so that the program byte hex is visually similar and also simply extended by some new bytes,
	// and so that version-dependent tests pass.
	// Copy hex string from failing test output into source.
	// Run test. It should pass.
	//
	// This doesn't have to be a sensible program to run, it just has to compile.

	t.Parallel()
	require.LessOrEqual(t, LogicVersion, len(nonsense)) // Allow nonsense for future versions
	for v := uint64(2); v <= AssemblerMaxVersion; v++ {
		t.Run(fmt.Sprintf("v=%d", v), func(t *testing.T) {
			for _, spec := range OpSpecs {
				// Make sure our nonsense covers the ops.
				hasOp, err := regexp.MatchString("\\s"+regexp.QuoteMeta(spec.Name)+"\\s", nonsense[v])
				require.NoError(t, err)
				if !hasOp &&
					!pseudoOp(spec.Name) && spec.Version <= v {
					t.Errorf("v%d nonsense test should contain op %v", v, spec.Name)
				}
			}

			ops := testProg(t, nonsense[v], v)
			// check that compilation is stable over
			// time. we must assemble to the same bytes
			// this month that we did last month.
			bytecode, ok := compiled[v]
			require.True(t, ok, "Need v%d bytecode", v)
			expectedBytes, _ := hex.DecodeString(bytecode)
			require.NotEmpty(t, expectedBytes)
			// the hex is for convenience if the program has been changed. the
			// hex string can be copy pasted back in as a new expected result.
			require.Equal(t, expectedBytes, ops.Program, hex.EncodeToString(ops.Program))
		})
	}
}

var experiments = []uint64{pairingVersion}

// TestExperimental forces a conscious choice to promote "experimental" opcode
// groups. This will fail when we increment vFuture's LogicSigVersion. If we had
// intended to release the opcodes, they should have been removed from
// `experiments`.
func TestExperimental(t *testing.T) {
	partitiontest.PartitionTest(t)
	t.Parallel()

	futureV := config.Consensus[protocol.ConsensusFuture].LogicSigVersion
	for _, v := range experiments {
		// Allows less, so we can push something out, even before vFuture has been updated.
		require.LessOrEqual(t, futureV, v)
	}
}

func TestAssembleAlias(t *testing.T) {
	partitiontest.PartitionTest(t)

	t.Parallel()
	source1 := `txn Accounts 0  // alias to txna
pop
gtxn 0 ApplicationArgs 0 // alias to gtxna
pop
`
	ops1 := testProg(t, source1, AssemblerMaxVersion)
	ops2 := testProg(t, strings.Replace(source1, "txn", "txna", -1), AssemblerMaxVersion)

	require.Equal(t, ops1.Program, ops2.Program)
}

type Expect struct {
	l int
	s string
}

func testMatch(t testing.TB, actual, expected string) (ok bool) {
	defer func() {
		if !ok {
			t.Logf("'%s' does not match '%s'", actual, expected)
		}
	}()
	t.Helper()
	if strings.HasPrefix(expected, "...") && strings.HasSuffix(expected, "...") {
		return strings.Contains(actual, expected[3:len(expected)-3])
	} else if strings.HasPrefix(expected, "...") {
		return strings.Contains(actual+"^", expected[3:]+"^")
	} else if strings.HasSuffix(expected, "...") {
		return strings.Contains("^"+actual, "^"+expected[:len(expected)-3])
	} else {
		return expected == actual
	}
}

func assembleWithTrace(text string, ver uint64) (*OpStream, error) {
	ops := newOpStream(ver)
	ops.Trace = &strings.Builder{}
	err := ops.assemble(text)
	return &ops, err
}

func lines(s string, num int) (bool, string) {
	if num < 1 {
		return true, ""
	}
	found := 0
	for i := 0; i < len(s); i++ {
		if s[i] == '\n' {
			found++
			if found == num {
				return true, s[0 : i+1]
			}
		}
	}
	return false, s
}

func summarize(trace *strings.Builder) string {
	truncated, msg := lines(trace.String(), 50)
	if !truncated {
		return msg
	}
	return msg + "(trace truncated)\n"
}

func testProg(t testing.TB, source string, ver uint64, expected ...Expect) *OpStream {
	t.Helper()
	ops, err := assembleWithTrace(source, ver)
	if len(expected) == 0 {
		if len(ops.Errors) > 0 || err != nil || ops == nil || ops.Program == nil {
			t.Log(summarize(ops.Trace))
		}
		if len(ops.Errors) > 10 {
			ops.Errors = ops.Errors[:10] // Truncate to reasonable
		}
		require.Empty(t, ops.Errors)
		require.NoError(t, err)
		require.NotNil(t, ops)
		require.NotNil(t, ops.Program)
		// It should always be possible to Disassemble
		dis, err := Disassemble(ops.Program)
		require.NoError(t, err, source)
		// And, while the disassembly may not match input
		// exactly, the assembly of the disassembly should
		// give the same bytecode
		ops2, err := AssembleStringWithVersion(notrack(dis), ver)
		if len(ops2.Errors) > 0 || err != nil || ops2 == nil || ops2.Program == nil {
			t.Log(source)
			t.Log(dis)
		}
		require.Empty(t, ops2.Errors)
		require.NoError(t, err)
		require.Equal(t, ops.Program, ops2.Program)
	} else {
		if err == nil {
			t.Log(source)
		}
		require.Error(t, err)
		errors := ops.Errors
		for _, exp := range expected {
			if exp.l == 0 {
				// line 0 means: "must match some line"
				require.Len(t, expected, 1)
				fail := true
				for _, err := range errors {
					msg := err.Unwrap().Error()
					if testMatch(t, msg, exp.s) {
						fail = false
					}
				}
				if fail {
					t.Log(summarize(ops.Trace))
					t.FailNow()
				}
			} else {
				var found *lineError
				for _, err := range errors {
					if err.Line == exp.l {
						found = &err
						break
					}
				}
				if found == nil {
					t.Log(fmt.Sprintf("Errors: %v", errors))
				}
				require.NotNil(t, found, "Error %s was not found on line %d", exp.s, exp.l)
				msg := found.Unwrap().Error()
				if !testMatch(t, msg, exp.s) {
					t.Log(summarize(ops.Trace))
					t.FailNow()
				}
			}
		}
		require.Nil(t, ops.Program)
	}
	return ops
}

func testLine(t *testing.T, line string, ver uint64, expected string) {
	t.Helper()
	// By embedding the source line between two other lines, the
	// test for the correct line number in the error is more
	// meaningful.
	source := "int 1\n" + line + "\nint 1\n"
	if expected == "" {
		testProg(t, source, ver)
		return
	}
	testProg(t, source, ver, Expect{2, expected})
}

func TestAssembleTxna(t *testing.T) {
	partitiontest.PartitionTest(t)
	t.Parallel()

	testLine(t, "txna Accounts 256", AssemblerMaxVersion, "txna i beyond 255: 256")
	testLine(t, "txna ApplicationArgs 256", AssemblerMaxVersion, "txna i beyond 255: 256")
	testLine(t, "txna Sender 256", AssemblerMaxVersion, "txna unknown field: \"Sender\"")
	testLine(t, "gtxna 0 Accounts 256", AssemblerMaxVersion, "gtxna i beyond 255: 256")
	testLine(t, "gtxna 0 ApplicationArgs 256", AssemblerMaxVersion, "gtxna i beyond 255: 256")
	testLine(t, "gtxna 256 Accounts 0", AssemblerMaxVersion, "gtxna t beyond 255: 256")
	testLine(t, "gtxna 0 Sender 256", AssemblerMaxVersion, "gtxna unknown field: \"Sender\"")
	testLine(t, "gtxna ApplicationArgs 0 255", AssemblerMaxVersion, "gtxna can only use \"ApplicationArgs\" as immediate 2")
	testLine(t, "gtxna 0 255 ApplicationArgs", AssemblerMaxVersion, "gtxna can only use \"255\" as immediate 1 or 3")

	testLine(t, "txn Accounts 256", AssemblerMaxVersion, "txn i beyond 255: 256")
	testLine(t, "txn ApplicationArgs 256", AssemblerMaxVersion, "txn i beyond 255: 256")
	testLine(t, "txn 255 ApplicationArgs", AssemblerMaxVersion, "txn with 2 immediates can only use \"255\" as immediate 2")
	testLine(t, "txn Sender 256", AssemblerMaxVersion, "\"Sender\" field of txn can only be used with 1 immediate")
	testLine(t, "gtxn 0 Accounts 256", AssemblerMaxVersion, "gtxn i beyond 255: 256")
	testLine(t, "gtxn 0 ApplicationArgs 256", AssemblerMaxVersion, "gtxn i beyond 255: 256")
	testLine(t, "gtxn 256 Accounts 0", AssemblerMaxVersion, "gtxn t beyond 255: 256")
	testLine(t, "gtxn 0 Sender 256", AssemblerMaxVersion, "\"Sender\" field of gtxn can only be used with 2 immediates")
	testLine(t, "gtxn ApplicationArgs 0 255", AssemblerMaxVersion, "gtxn with 3 immediates can only use \"ApplicationArgs\" as immediate 2")
	testLine(t, "gtxn 0 255 ApplicationArgs", AssemblerMaxVersion, "gtxn with 3 immediates can only use \"255\" as immediate 1 or 3")

	testLine(t, "txn Accounts 0", 1, "txn opcode with 2 immediates was introduced in v2")
	testLine(t, "txn Accounts 0 1", 2, "txn expects 1 or 2 immediate arguments")
	testLine(t, "txna Accounts 0 1", AssemblerMaxVersion, "txna expects 2 immediate arguments")
	testLine(t, "txn Accounts 0 1", AssemblerMaxVersion, "txn expects 1 or 2 immediate arguments")
	testLine(t, "txnas Accounts 1", AssemblerMaxVersion, "txnas expects 1 immediate argument")
	testLine(t, "txna Accounts a", AssemblerMaxVersion, "txna unable to parse...")
	testLine(t, "txn Accounts a", AssemblerMaxVersion, "txn unable to parse...")
	testLine(t, "gtxn 0 Sender 0", 1, "gtxn opcode with 3 immediates was introduced in v2")
	testLine(t, "gtxn 0 Sender 1 2", 2, "gtxn expects 2 or 3 immediate arguments")
	testLine(t, "gtxna 0 Accounts 1 2", AssemblerMaxVersion, "gtxna expects 3 immediate arguments")
	testLine(t, "gtxna a Accounts 0", AssemblerMaxVersion, "gtxna unable to parse...")
	testLine(t, "gtxna 0 Accounts a", AssemblerMaxVersion, "gtxna unable to parse...")

	testLine(t, "gtxn 0 Accounts 1 2", AssemblerMaxVersion, "gtxn expects 2 or 3 immediate arguments")
	testLine(t, "gtxn a Accounts 0", AssemblerMaxVersion, "gtxn unable to parse...")
	testLine(t, "gtxn 0 Accounts a", AssemblerMaxVersion, "gtxn unable to parse...")

	testLine(t, "gtxnas Accounts 1 2", AssemblerMaxVersion, "gtxnas expects 2 immediate arguments")
	testLine(t, "txn ABC", 2, "txn unknown field: \"ABC\"")
	testLine(t, "gtxn 0 ABC", 2, "gtxn unknown field: \"ABC\"")
	testLine(t, "gtxn a ABC", 2, "gtxn unable to parse...")
	// For now not going to additionally report version issue until version is only problem
	testLine(t, "txn Accounts", 1, "\"Accounts\" field of txn can only be used with 2 immediates")
	testLine(t, "txn Accounts", AssemblerMaxVersion, "\"Accounts\" field of txn can only be used with 2 immediates")
	testLine(t, "txn Accounts 0", AssemblerMaxVersion, "")
	testLine(t, "gtxn 0 Accounts", AssemblerMaxVersion, "\"Accounts\" field of gtxn can only be used with 3 immediates")
	testLine(t, "gtxn 0 Accounts", 1, "\"Accounts\" field of gtxn can only be used with 3 immediates")
	testLine(t, "gtxn 0 Accounts 1", AssemblerMaxVersion, "")
}

func TestAssembleGlobal(t *testing.T) {
	partitiontest.PartitionTest(t)
	t.Parallel()

	testLine(t, "global", AssemblerMaxVersion, "global expects 1 immediate argument")
	testLine(t, "global a", AssemblerMaxVersion, "global unknown field: \"a\"")
	testProg(t, "global MinTxnFee; int 2; +", AssemblerMaxVersion)
	testProg(t, "global ZeroAddress; byte 0x12; concat; len", AssemblerMaxVersion)
	testProg(t, "global MinTxnFee; byte 0x12; concat", AssemblerMaxVersion,
		Expect{1, "concat arg 0 wanted type []byte..."})
	testProg(t, "int 2; global ZeroAddress; +", AssemblerMaxVersion,
		Expect{1, "+ arg 1 wanted type uint64..."})
}

func TestAssembleDefault(t *testing.T) {
	partitiontest.PartitionTest(t)
	t.Parallel()

	source := `byte 0x1122334455
int 1
+
// comment
`
	testProg(t, source, AssemblerMaxVersion, Expect{3, "+ arg 0 wanted type uint64 got []byte"})
}

// mutateProgVersion replaces version (first two symbols) in hex-encoded program
func mutateProgVersion(version uint64, prog string) string {
	return fmt.Sprintf("%02x%s", version, prog[2:])
}

func TestOpUint(t *testing.T) {
	partitiontest.PartitionTest(t)
	t.Parallel()

	for v := uint64(1); v <= AssemblerMaxVersion; v++ {
		t.Run(fmt.Sprintf("v=%d", v), func(t *testing.T) {
			ops := newOpStream(v)
			ops.IntLiteral(0xcafebabe)
			prog := ops.prependCBlocks()
			require.NotNil(t, prog)
			s := hex.EncodeToString(prog)
			expected := mutateProgVersion(v, "012001bef5fad70c22")
			require.Equal(t, expected, s)
		})
	}
}

func TestOpUint64(t *testing.T) {
	partitiontest.PartitionTest(t)
	t.Parallel()

	for v := uint64(1); v <= AssemblerMaxVersion; v++ {
		t.Run(fmt.Sprintf("v=%d", v), func(t *testing.T) {
			ops := newOpStream(v)
			ops.IntLiteral(0xcafebabecafebabe)
			prog := ops.prependCBlocks()
			require.NotNil(t, prog)
			s := hex.EncodeToString(prog)
			require.Equal(t, mutateProgVersion(v, "012001bef5fad7ecd7aeffca0122"), s)
		})
	}
}

func TestOpBytes(t *testing.T) {
	partitiontest.PartitionTest(t)
	t.Parallel()

	for v := uint64(1); v <= AssemblerMaxVersion; v++ {
		t.Run(fmt.Sprintf("v=%d", v), func(t *testing.T) {
			ops := newOpStream(v)
			ops.ByteLiteral([]byte("abcdef"))
			prog := ops.prependCBlocks()
			require.NotNil(t, prog)
			s := hex.EncodeToString(prog)
			require.Equal(t, mutateProgVersion(v, "0126010661626364656628"), s)
			testProg(t, "byte 0x7; len", v, Expect{1, "...odd length hex string"})
		})
	}
}

func TestAssembleInt(t *testing.T) {
	partitiontest.PartitionTest(t)
	t.Parallel()

	expectedDefaultConsts := "012001bef5fad70c22"
	expectedOptimizedConsts := "0181bef5fad70c"

	for v := uint64(1); v <= AssemblerMaxVersion; v++ {
		t.Run(fmt.Sprintf("v=%d", v), func(t *testing.T) {
			expected := expectedDefaultConsts
			if v >= optimizeConstantsEnabledVersion {
				expected = expectedOptimizedConsts
			}

			text := "int 0xcafebabe"
			ops := testProg(t, text, v)
			s := hex.EncodeToString(ops.Program)
			require.Equal(t, mutateProgVersion(v, expected), s)
		})
	}
}

/*
test values generated in Python
python3
import base64
raw='abcdef'
base64.b64encode(raw.encode())
base64.b32encode(raw.encode())
base64.b16encode(raw.encode())
*/

func TestAssembleBytes(t *testing.T) {
	partitiontest.PartitionTest(t)
	t.Parallel()

	variations := []string{
		"byte b32 MFRGGZDFMY",
		"byte base32 MFRGGZDFMY",
		"byte base32  MFRGGZDFMY",
		"byte base32(MFRGGZDFMY)",
		"byte b32(MFRGGZDFMY)",
		"byte b32 MFRGGZDFMY======",
		"byte base32 MFRGGZDFMY======",
		"byte base32(MFRGGZDFMY======)",
		"byte b32(MFRGGZDFMY======)",
		"byte b64 YWJjZGVm",
		"byte base64 YWJjZGVm",
		"byte b64(YWJjZGVm)",
		"byte base64(YWJjZGVm)",
		"byte 0x616263646566",
		`byte "\x61\x62\x63\x64\x65\x66"`,
		`byte "abcdef"`,
	}

	expectedDefaultConsts := "0126010661626364656628"
	expectedOptimizedConsts := "018006616263646566"

	bad := [][]string{
		{"byte", "...needs byte literal argument"},
		{`byte "john" "doe"`, "...with extraneous argument"},
	}

	for v := uint64(1); v <= AssemblerMaxVersion; v++ {
		t.Run(fmt.Sprintf("v=%d", v), func(t *testing.T) {
			expected := expectedDefaultConsts
			if v >= optimizeConstantsEnabledVersion {
				expected = expectedOptimizedConsts
			}

			for _, vi := range variations {
				ops := testProg(t, vi, v)
				s := hex.EncodeToString(ops.Program)
				require.Equal(t, mutateProgVersion(v, expected), s)
				// pushbytes should take the same input
				if v >= 3 {
					testProg(t, strings.Replace(vi, "byte", "pushbytes", 1), v)
				}
			}

			for _, b := range bad {
				testProg(t, b[0], v, Expect{1, b[1]})
				// pushbytes should produce the same errors
				if v >= 3 {
					testProg(t, strings.Replace(b[0], "byte", "pushbytes", 1), v, Expect{1, b[1]})
				}
			}
		})
	}
}

func TestAssembleBytesString(t *testing.T) {
	partitiontest.PartitionTest(t)
	t.Parallel()

	for v := uint64(1); v <= AssemblerMaxVersion; v++ {
		t.Run(fmt.Sprintf("v=%d", v), func(t *testing.T) {
			testLine(t, `byte "foo bar"`, v, "")
			testLine(t, `byte "foo bar // not a comment"`, v, "")
		})
	}
}

func TestManualCBlocks(t *testing.T) {
	partitiontest.PartitionTest(t)
	t.Parallel()

	// Despite appearing twice, 500s are pushints because of manual intcblock
	ops := testProg(t, "intcblock 1; int 500; int 500; ==", AssemblerMaxVersion)
	require.Equal(t, ops.Program[4], OpsByName[ops.Version]["pushint"].Opcode)

	ops = testProg(t, "intcblock 2 3; intcblock 4 10; int 5", AssemblerMaxVersion)
	text, err := Disassemble(ops.Program)
	require.NoError(t, err)
	require.Contains(t, text, "pushint 5")

	ops = testProg(t, "intcblock 2 3; intcblock 4 10; intc_3", AssemblerMaxVersion)
	text, err = Disassemble(ops.Program)
	require.NoError(t, err)
	require.Contains(t, text, "intc_3\n") // That is, no commented value for intc_3 is shown

	// In old straight-line versions, allow mixing int and intc if the ints all
	// reference manual block.  Since conditionals do make it possible that
	// different cblocks could be in effect depending on earlier path choices,
	// maybe we should not even allow this.
	checkSame(t, 3,
		"intcblock 4 5 1; intc_0; intc_2; +; intc_1; ==",
		"intcblock 4 5 1; int 4; int 1; +; intc_1; ==",
		"intcblock 4 5 1; intc_0; int 1; +; int 5; ==")
	checkSame(t, 3,
		"bytecblock 0x44 0x55 0x4455; bytec_0; bytec_1; concat; bytec_2; ==",
		"bytecblock 0x44 0x55 0x4455; byte 0x44; bytec_1; concat; byte 0x4455; ==",
		"bytecblock 0x44 0x55 0x4455; bytec_0; byte 0x55; concat; bytec_2; ==")

	// But complain if they do not
	testProg(t, "intcblock 4; int 3;", 3, Expect{1, "int 3 used without 3 in intcblock"})
	testProg(t, "bytecblock 0x44; byte 0x33;", 3, Expect{1, "byte/addr/method used without value in bytecblock"})

	// Or if the ref comes before the constant block, even if they match
	testProg(t, "int 5; intcblock 4;", 3, Expect{1, "intcblock following int"})
	testProg(t, "int 4; intcblock 4;", 3, Expect{1, "intcblock following int"})
	testProg(t, "addr RWXCBB73XJITATVQFOI7MVUUQOL2PFDDSDUMW4H4T2SNSX4SEUOQ2MM7F4; bytecblock 0x44", 3, Expect{1, "bytecblock following byte/addr/method"})

	// But we can't complain precisely once backjumps are allowed, so we force
	// compile to push*. (We don't analyze the CFG, so we don't know if we can
	// use what is in the user defined block. Perhaps we could special case
	// single cblocks at start of program.
	checkSame(t, 4,
		"intcblock 4 5 1; int 4; int 1; +; int 5; ==",
		"intcblock 4 5 1; pushint 4; pushint 1; +; pushint 5; ==")
	checkSame(t, 4,
		"bytecblock 0x44 0x55 0x4455; byte 0x44; byte 0x55; concat; byte 0x4455; ==",
		"bytecblock 0x44 0x55 0x4455; pushbytes 0x44; pushbytes 0x55; concat; pushbytes 0x4455; ==")
	// Can't switch to push* after the fact.
	testProg(t, "int 5; intcblock 4;", 4, Expect{1, "intcblock following int"})
	testProg(t, "int 4; intcblock 4;", 4, Expect{1, "intcblock following int"})
	testProg(t, "addr RWXCBB73XJITATVQFOI7MVUUQOL2PFDDSDUMW4H4T2SNSX4SEUOQ2MM7F4; bytecblock 0x44", 4, Expect{1, "bytecblock following byte/addr/method"})

	// Ignore manually added cblocks in deadcode, so they can be added easily to
	// existing programs. There are proposals to put metadata there.
	ops = testProg(t, "int 4; int 4; +; int 8; ==; return; intcblock 10", AssemblerMaxVersion)
	require.Equal(t, ops.Program[1], OpsByName[ops.Version]["intcblock"].Opcode)
	require.EqualValues(t, ops.Program[3], 4) // <intcblock> 1 4 <intc_0>
	require.Equal(t, ops.Program[4], OpsByName[ops.Version]["intc_0"].Opcode)
	ops = testProg(t, "b skip; intcblock 10; skip: int 4; int 4; +; int 8; ==;", AssemblerMaxVersion)
	require.Equal(t, ops.Program[1], OpsByName[ops.Version]["intcblock"].Opcode)
	require.EqualValues(t, ops.Program[3], 4)

	ops = testProg(t, "byte 0x44; byte 0x44; concat; len; return; bytecblock 0x11", AssemblerMaxVersion)
	require.Equal(t, ops.Program[1], OpsByName[ops.Version]["bytecblock"].Opcode)
	require.EqualValues(t, ops.Program[4], 0x44) // <bytecblock> 1 1 0x44 <bytec_0>
	require.Equal(t, ops.Program[5], OpsByName[ops.Version]["bytec_0"].Opcode)
	ops = testProg(t, "b skip; bytecblock 0x11; skip: byte 0x44; byte 0x44; concat; len; int 4; ==", AssemblerMaxVersion)
	require.Equal(t, ops.Program[1], OpsByName[ops.Version]["bytecblock"].Opcode)
	require.EqualValues(t, ops.Program[4], 0x44)
}

func TestManualCBlocksPreBackBranch(t *testing.T) {
	partitiontest.PartitionTest(t)
	t.Parallel()

	// Before backbranch enabled, the assembler is willing to assemble an `int`
	// reference after an intcblock as an intc. It uses the most recent seen
	// non-deadcode intcblock, so it *could* be wrong.
	testProg(t, "intcblock 10 20; int 10;", backBranchEnabledVersion-1)
	// By the same token, assembly complains if that intcblock doesn't have the
	// constant. In v3, and v3 only, it *could* pushint.
	testProg(t, "intcblock 10 20; int 30;", backBranchEnabledVersion-1, Expect{1, "int 30 used..."})

	// Since the second intcblock is dead, the `int 10` "sees" the first block, not the second
	testProg(t, "intcblock 10 20; b skip; intcblock 3 4 5; skip: int 10;", backBranchEnabledVersion-1)
	testProg(t, "intcblock 10 20; b skip; intcblock 3 4 5; skip: int 3;", backBranchEnabledVersion-1,
		Expect{1, "int 3 used..."})

	// Here, the intcblock in effect is unknowable, better to force the user to
	// use intc (unless pushint is available to save the day).

	// backBranchEnabledVersion-1 contains pushint
	testProg(t, "intcblock 10 20; txn NumAppArgs; bz skip; intcblock 3 4 5; skip: int 10;", backBranchEnabledVersion-1)
	testProg(t, "intcblock 10 20; txn NumAppArgs; bz skip; intcblock 3 4 5; skip: int 3;", backBranchEnabledVersion-1)

	// backBranchEnabledVersion-2 does not
	testProg(t, "intcblock 10 20; txn NumAppArgs; bz skip; intcblock 3 4 5; skip: int 10;", backBranchEnabledVersion-2,
		Expect{1, "int 10 used with manual intcblocks. Use intc."})
	testProg(t, "intcblock 10 20; txn NumAppArgs; bz skip; intcblock 3 4 5; skip: int 3;", backBranchEnabledVersion-2,
		Expect{1, "int 3 used with manual intcblocks. Use intc."})

	// REPEAT ABOVE, BUT FOR BYTE BLOCKS

	testProg(t, "bytecblock 0x10 0x20; byte 0x10;", backBranchEnabledVersion-1)
	testProg(t, "bytecblock 0x10 0x20; byte 0x30;", backBranchEnabledVersion-1, Expect{1, "byte/addr/method used..."})
	testProg(t, "bytecblock 0x10 0x20; b skip; bytecblock 0x03 0x04 0x05; skip: byte 0x10;", backBranchEnabledVersion-1)
	testProg(t, "bytecblock 0x10 0x20; b skip; bytecblock 0x03 0x04 0x05; skip: byte 0x03;", backBranchEnabledVersion-1,
		Expect{1, "byte/addr/method used..."})
	testProg(t, "bytecblock 0x10 0x20; txn NumAppArgs; bz skip; bytecblock 0x03 0x04 0x05; skip: byte 0x10;", backBranchEnabledVersion-1)
	testProg(t, "bytecblock 0x10 0x20; txn NumAppArgs; bz skip; bytecblock 0x03 0x04 0x05; skip: byte 0x03;", backBranchEnabledVersion-1)
	testProg(t, "bytecblock 0x10 0x20; txn NumAppArgs; bz skip; bytecblock 0x03 0x04 0x05; skip: byte 0x10;", backBranchEnabledVersion-2,
		Expect{1, "byte 0x10 used with manual bytecblocks. Use bytec."})
	testProg(t, "bytecblock 0x10 0x20; txn NumAppArgs; bz skip; bytecblock 0x03 0x04 0x05; skip: byte 0x03;", backBranchEnabledVersion-2,
		Expect{1, "byte 0x03 used with manual bytecblocks. Use bytec."})
}

func TestAssembleOptimizedConstants(t *testing.T) {
	partitiontest.PartitionTest(t)
	t.Parallel()

	t.Run("Bytes", func(t *testing.T) {
		t.Parallel()

		program := `
byte 0x0102
byte base64(AQI=) // 0x0102
byte base32(AEBA====) // 0x0102
byte "test"
byte base32(ORSXG5A=) // "test"
addr WSJHNPJ6YCLX5K4GUMQ4ISPK3ABMS3AL3F6CSVQTCUI5F4I65PWEMCWT3M
byte 0x0103
byte base64(AQM=) // 0x0103
byte base32(AEBQ====) // 0x0103
`
		// 0x0102 and 0x0103 are tied for most frequent bytes, but 0x0102 should win because it appears first
		expected := `
bytecblock 0x0102 0x0103 0x74657374
bytec_0 // 0x0102
bytec_0 // 0x0102
bytec_0 // 0x0102
bytec_2 // "test"
bytec_2 // "test"
pushbytes 0xb49276bd3ec0977eab86a321c449ead802c96c0bd97c2956131511d2f11eebec // addr WSJHNPJ6YCLX5K4GUMQ4ISPK3ABMS3AL3F6CSVQTCUI5F4I65PWEMCWT3M
bytec_1 // 0x0103
bytec_1 // 0x0103
bytec_1 // 0x0103
`
		for v := uint64(optimizeConstantsEnabledVersion); v <= AssemblerMaxVersion; v++ {
			t.Run(fmt.Sprintf("v=%d", v), func(t *testing.T) {
				expectedOps := testProg(t, expected, v)
				expectedHex := hex.EncodeToString(expectedOps.Program)

				actualOps := testProg(t, program, v)
				actualHex := hex.EncodeToString(actualOps.Program)

				require.Equal(t, expectedHex, actualHex)
			})
		}
	})

	t.Run("Ints", func(t *testing.T) {
		t.Parallel()

		program := `
int 1
int OptIn // 1
int 2
int 3
int 4
int ClearState // 3
int 4
int 3
int 4
`
		// 3 and 4 are tied for most frequent int, but 3 should win because it appears first
		expected := `
intcblock 3 4 1
intc_2 // 1
intc_2 // 1
pushint 2
intc_0 // 3
intc_1 // 4
intc_0 // 3
intc_1 // 4
intc_0 // 3
intc_1 // 4
`
		for v := uint64(optimizeConstantsEnabledVersion); v <= AssemblerMaxVersion; v++ {
			t.Run(fmt.Sprintf("v=%d", v), func(t *testing.T) {
				expectedOps := testProg(t, expected, v)
				expectedHex := hex.EncodeToString(expectedOps.Program)

				actualOps := testProg(t, program, v)
				actualHex := hex.EncodeToString(actualOps.Program)

				require.Equal(t, expectedHex, actualHex)
			})
		}
	})

	t.Run("All", func(t *testing.T) {
		t.Parallel()

		program := `
int 1
byte 0x0102
int OptIn // 1
byte base64(AQI=) // 0x0102
int 2
byte base32(AEBA====) // 0x0102
int 3
byte "test"
int 4
byte base32(ORSXG5A=) // "test"
int ClearState // 3
addr WSJHNPJ6YCLX5K4GUMQ4ISPK3ABMS3AL3F6CSVQTCUI5F4I65PWEMCWT3M
int 4
byte 0x0103
int 3
byte base64(AQM=) // 0x0103
int 4
byte base32(AEBQ====) // 0x0103
`
		// interleaving of previous tests
		expected := `
intcblock 3 4 1
bytecblock 0x0102 0x0103 0x74657374
intc_2 // 1
bytec_0 // 0x0102
intc_2 // 1
bytec_0 // 0x0102
pushint 2
bytec_0 // 0x0102
intc_0 // 3
bytec_2 // "test"
intc_1 // 4
bytec_2 // "test"
intc_0 // 3
pushbytes 0xb49276bd3ec0977eab86a321c449ead802c96c0bd97c2956131511d2f11eebec // addr WSJHNPJ6YCLX5K4GUMQ4ISPK3ABMS3AL3F6CSVQTCUI5F4I65PWEMCWT3M
intc_1 // 4
bytec_1 // 0x0103
intc_0 // 3
bytec_1 // 0x0103
intc_1 // 4
bytec_1 // 0x0103
`
		for v := uint64(optimizeConstantsEnabledVersion); v <= AssemblerMaxVersion; v++ {
			t.Run(fmt.Sprintf("v=%d", v), func(t *testing.T) {
				expectedOps := testProg(t, expected, v)
				expectedHex := hex.EncodeToString(expectedOps.Program)

				actualOps := testProg(t, program, v)
				actualHex := hex.EncodeToString(actualOps.Program)

				require.Equal(t, expectedHex, actualHex)
			})
		}
	})

	t.Run("Back jumps", func(t *testing.T) {
		t.Parallel()

		program := `
int 1
byte 0x0102
int OptIn // 1
byte base64(AQI=) // 0x0102
int 2
byte base32(AEBA====) // 0x0102
int 3
byte "test"
target:
retsub
int 4
byte base32(ORSXG5A=) // "test"
int ClearState // 3
addr WSJHNPJ6YCLX5K4GUMQ4ISPK3ABMS3AL3F6CSVQTCUI5F4I65PWEMCWT3M
int 4
byte 0x0103
int 3
byte base64(AQM=) // 0x0103
int 4
callsub target
byte base32(AEBQ====) // 0x0103
`
		expected := `
intcblock 3 4 1
bytecblock 0x0102 0x0103 0x74657374
intc_2 // 1
bytec_0 // 0x0102
intc_2 // 1
bytec_0 // 0x0102
pushint 2
bytec_0 // 0x0102
intc_0 // 3
bytec_2 // "test"
target:
retsub
intc_1 // 4
bytec_2 // "test"
intc_0 // 3
pushbytes 0xb49276bd3ec0977eab86a321c449ead802c96c0bd97c2956131511d2f11eebec // addr WSJHNPJ6YCLX5K4GUMQ4ISPK3ABMS3AL3F6CSVQTCUI5F4I65PWEMCWT3M
intc_1 // 4
bytec_1 // 0x0103
intc_0 // 3
bytec_1 // 0x0103
intc_1 // 4
callsub target
bytec_1 // 0x0103
`
		for v := uint64(optimizeConstantsEnabledVersion); v <= AssemblerMaxVersion; v++ {
			t.Run(fmt.Sprintf("v=%d", v), func(t *testing.T) {
				expectedOps := testProg(t, expected, v)
				expectedHex := hex.EncodeToString(expectedOps.Program)

				actualOps := testProg(t, program, v)
				actualHex := hex.EncodeToString(actualOps.Program)

				require.Equal(t, expectedHex, actualHex)
			})
		}
	})
}

func TestAssembleOptimizedUint(t *testing.T) {
	partitiontest.PartitionTest(t)
	t.Parallel()

	program := `
int 1
int OptIn
int 2
int 3
int 3
int ClearState
`
	expected := "042002030123238102222222"

	for v := uint64(optimizeConstantsEnabledVersion); v <= AssemblerMaxVersion; v++ {
		t.Run(fmt.Sprintf("v=%d", v), func(t *testing.T) {
			ops := testProg(t, program, v)
			s := hex.EncodeToString(ops.Program)
			require.Equal(t, mutateProgVersion(v, expected), s)
		})
	}
}

func TestFieldsFromLine(t *testing.T) {
	partitiontest.PartitionTest(t)
	t.Parallel()

	check := func(line string, tokens ...string) {
		t.Helper()
		assert.Equal(t, tokensFromLine(line), tokens)
	}

	check("op arg", "op", "arg")
	check("op arg // test", "op", "arg")
	check("op base64 ABC//==", "op", "base64", "ABC//==")
	check("op base64 base64", "op", "base64", "base64")
	check("op base64 base64 //comment", "op", "base64", "base64")
	check("op base64 base64; op2 //done", "op", "base64", "base64", ";", "op2")
	check("op base64 ABC/==", "op", "base64", "ABC/==")
	check("op base64 ABC/== /", "op", "base64", "ABC/==", "/")
	check("op base64 ABC/== //", "op", "base64", "ABC/==")
	check("op base64 ABC//== //", "op", "base64", "ABC//==")
	check("op b64 ABC//== //", "op", "b64", "ABC//==")
	check("op b64(ABC//==) // comment", "op", "b64(ABC//==)")
	check("op base64(ABC//==) // comment", "op", "base64(ABC//==)")
	check("op b64(ABC/==) // comment", "op", "b64(ABC/==)")
	check("op base64(ABC/==) // comment", "op", "base64(ABC/==)")
	check("base64(ABC//==)", "base64(ABC//==)")
	check("b(ABC//==)", "b(ABC")
	check("b(ABC//==) //", "b(ABC")
	check("b(ABC ==) //", "b(ABC", "==)")
	check("op base64 ABC)", "op", "base64", "ABC)")
	check("op base64 ABC) // comment", "op", "base64", "ABC)")
	check("op base64 ABC//) // comment", "op", "base64", "ABC//)")
	check(`op "test"`, "op", `"test"`)
	check(`op "test1 test2"`, "op", `"test1 test2"`)
	check(`op "test1 test2" // comment`, "op", `"test1 test2"`)
	check(`op "test1 test2 // not a comment"`, "op", `"test1 test2 // not a comment"`)
	check(`op "test1 test2 // not a comment" // comment`, "op", `"test1 test2 // not a comment"`)
	check(`op "test1 test2" //`, "op", `"test1 test2"`)
	check(`op "test1 test2"//`, "op", `"test1 test2"`)
	check(`op "test1 test2`, "op", `"test1 test2`)          // non-terminated string literal
	check(`op "test1 test2\"`, "op", `"test1 test2\"`)      // non-terminated string literal
	check(`op \"test1 test2\"`, "op", `\"test1`, `test2\"`) // not a string literal
	check(`"test1 test2"`, `"test1 test2"`)
	check(`\"test1 test2"`, `\"test1`, `test2"`)
	check(`"" // test`, `""`)
	check("int 1; int 2", "int", "1", ";", "int", "2")
	check("int 1;;;int 2", "int", "1", ";", ";", ";", "int", "2")
	check("int 1; ;int 2;; ; ;; ", "int", "1", ";", ";", "int", "2", ";", ";", ";", ";", ";")
	check(";", ";")
	check("; ; ;;;;", ";", ";", ";", ";", ";", ";")
	check(" ;", ";")
	check(" ; ", ";")
}

func TestSplitTokens(t *testing.T) {
	partitiontest.PartitionTest(t)
	t.Parallel()

	check := func(tokens []string, left []string, right []string) {
		t.Helper()
		current, next := splitTokens(tokens)
		assert.Equal(t, left, current)
		assert.Equal(t, right, next)
	}

	check([]string{"hey,", "how's", ";", ";", "it", "going", ";"},
		[]string{"hey,", "how's"},
		[]string{";", "it", "going", ";"},
	)

	check([]string{";"},
		[]string{},
		[]string{},
	)

	check([]string{";", "it", "going"},
		[]string{},
		[]string{"it", "going"},
	)

	check([]string{"hey,", "how's"},
		[]string{"hey,", "how's"},
		nil,
	)

	check([]string{`"hey in quotes;"`, "getting", `";"`, ";", "tricky"},
		[]string{`"hey in quotes;"`, "getting", `";"`},
		[]string{"tricky"},
	)

}

func TestAssembleRejectNegJump(t *testing.T) {
	partitiontest.PartitionTest(t)
	t.Parallel()

	source := `wat:
int 1
bnz wat
int 2`
	for v := uint64(1); v < backBranchEnabledVersion; v++ {
		t.Run(fmt.Sprintf("v=%d", v), func(t *testing.T) {
			testProg(t, source, v, Expect{3, "label \"wat\" is a back reference..."})
		})
	}
	for v := uint64(backBranchEnabledVersion); v <= AssemblerMaxVersion; v++ {
		t.Run(fmt.Sprintf("v=%d", v), func(t *testing.T) {
			testProg(t, source, v)
		})
	}
}

func TestAssembleBase64(t *testing.T) {
	partitiontest.PartitionTest(t)
	t.Parallel()

	text := `byte base64 //GWRM+yy3BCavBDXO/FYTNZ6o2Jai5edsMCBdDEz+0=
byte base64 avGWRM+yy3BCavBDXO/FYTNZ6o2Jai5edsMCBdDEz//=
//
//text
==
int 1 //sometext
&& //somemoretext
int 1
==
byte b64 //GWRM+yy3BCavBDXO/FYTNZ6o2Jai5edsMCBdDEz+8=
byte b64 avGWRM+yy3BCavBDXO/FYTNZ6o2Jai5edsMCBdDEz//=
==
||`

	expectedDefaultConsts := "01200101260320fff19644cfb2cb70426af0435cefc5613359ea8d896a2e5e76c30205d0c4cfed206af19644cfb2cb70426af0435cefc5613359ea8d896a2e5e76c30205d0c4cfff20fff19644cfb2cb70426af0435cefc5613359ea8d896a2e5e76c30205d0c4cfef282912221022122a291211"
	expectedOptimizedConsts := "012001012601206af19644cfb2cb70426af0435cefc5613359ea8d896a2e5e76c30205d0c4cfff8020fff19644cfb2cb70426af0435cefc5613359ea8d896a2e5e76c30205d0c4cfed2812221022128020fff19644cfb2cb70426af0435cefc5613359ea8d896a2e5e76c30205d0c4cfef281211"

	for v := uint64(1); v <= AssemblerMaxVersion; v++ {
		t.Run(fmt.Sprintf("v=%d", v), func(t *testing.T) {
			expected := expectedDefaultConsts
			if v >= optimizeConstantsEnabledVersion {
				expected = expectedOptimizedConsts
			}

			ops := testProg(t, text, v)
			s := hex.EncodeToString(ops.Program)
			require.Equal(t, mutateProgVersion(v, expected), s)
		})
	}
}

func TestAssembleRejectUnkLabel(t *testing.T) {
	partitiontest.PartitionTest(t)
	t.Parallel()

	source := `int 1
bnz nowhere
int 2`
	for v := uint64(1); v <= AssemblerMaxVersion; v++ {
		t.Run(fmt.Sprintf("v=%d", v), func(t *testing.T) {
			testProg(t, source, v, Expect{2, "reference to undefined label \"nowhere\""})
		})
	}
}

func TestAssembleJumpToTheEnd(t *testing.T) {
	partitiontest.PartitionTest(t)
	t.Parallel()

	source := `intcblock 1
intc 0
intc 0
bnz done
done:`
	ops := testProg(t, source, AssemblerMaxVersion)
	require.Equal(t, 9, len(ops.Program))
	expectedProgBytes := []byte("\x01\x20\x01\x01\x22\x22\x40\x00\x00")
	expectedProgBytes[0] = byte(AssemblerMaxVersion)
	require.Equal(t, expectedProgBytes, ops.Program)
}

func TestMultipleErrors(t *testing.T) {
	partitiontest.PartitionTest(t)
	t.Parallel()

	source := `int 1
bnz nowhere
// comment
txn XYZ
int 2`
	for v := uint64(1); v <= AssemblerMaxVersion; v++ {
		t.Run(fmt.Sprintf("v=%d", v), func(t *testing.T) {
			testProg(t, source, v,
				Expect{2, "reference to undefined label \"nowhere\""},
				Expect{4, "txn unknown field: \"XYZ\""})
		})
	}
}

func TestAssembleDisassemble(t *testing.T) {
	partitiontest.PartitionTest(t)
	t.Parallel()

	// Specifically constructed program text that should be recreated by Disassemble()
	text := fmt.Sprintf(`#pragma version %d
intcblock 0 1 2 3 4 5
bytecblock 0xcafed00d 0x1337 0x68656c6c6f 0xdeadbeef 0x70077007 0x0102030405060708091011121314151617181920212223242526272829303132
bytec_2 // "hello"
pop
bytec 5 // addr AEBAGBAFAYDQQCIQCEJBGFAVCYLRQGJAEERCGJBFEYTSQKJQGEZHVJ5ZZY
pop
intc_1 // 1
intc_0 // 0
+
intc 4 // 4
*
bytec_1 // 0x1337
bytec_0 // 0xcafed00d
==
bytec 4 // 0x70077007
len
+
arg_0
len
arg 5
len
+
bnz label1
global MinTxnFee
global MinBalance
global MaxTxnLife
global ZeroAddress
global GroupSize
global LogicSigVersion
global Round
global LatestTimestamp
global CurrentApplicationID
global CreatorAddress
global GroupID
global OpcodeBudget
global CallerApplicationID
global CallerApplicationAddress
txn Sender
txn Fee
bnz label1
txn FirstValid
txn LastValid
txn Note
txn Receiver
txn Amount
label1:
txn CloseRemainderTo
txn VotePK
txn SelectionPK
txn StateProofPK
txn VoteFirst
txn VoteLast
txn FirstValidTime
txn Lease
txn VoteKeyDilution
txn Type
txn TypeEnum
txn XferAsset
txn AssetAmount
txn AssetSender
txn AssetReceiver
txn AssetCloseTo
txn GroupIndex
txn TxID
txn ApplicationID
txn OnCompletion
txna ApplicationArgs 0
txn NumAppArgs
txna Accounts 0
txn NumAccounts
txn ApprovalProgram
txn ClearStateProgram
txn RekeyTo
txn ConfigAsset
txn ConfigAssetTotal
txn ConfigAssetDecimals
txn ConfigAssetDefaultFrozen
txn ConfigAssetUnitName
txn ConfigAssetName
txn ConfigAssetURL
txn ConfigAssetMetadataHash
txn ConfigAssetManager
txn ConfigAssetReserve
txn ConfigAssetFreeze
txn ConfigAssetClawback
txn FreezeAsset
txn FreezeAssetAccount
txn FreezeAssetFrozen
txna Assets 0
txn NumAssets
txna Applications 0
txn NumApplications
txn GlobalNumUint
txn GlobalNumByteSlice
txn LocalNumUint
txn LocalNumByteSlice
gtxn 12 Fee
txn ExtraProgramPages
txn Nonparticipation
global CurrentApplicationAddress
itxna Logs 1
itxn NumLogs
itxn CreatedAssetID
itxn CreatedApplicationID
itxn LastLog
txn NumApprovalProgramPages
txna ApprovalProgramPages 0
txn NumClearStateProgramPages
txna ClearStateProgramPages 0
`, AssemblerMaxVersion)
	for _, globalField := range GlobalFieldNames {
		if !strings.Contains(text, globalField) {
			t.Errorf("TestAssembleDisassemble missing field global %v", globalField)
		}
	}
	for _, txnField := range TxnFieldNames {
		if !strings.Contains(text, txnField) {
			t.Errorf("TestAssembleDisassemble missing field txn %v", txnField)
		}
	}
	ops := testProg(t, text, AssemblerMaxVersion)
	t2, err := Disassemble(ops.Program)
	require.Equal(t, text, t2)
	require.NoError(t, err)
}

func TestAssembleDisassembleCycle(t *testing.T) {
	partitiontest.PartitionTest(t)
	t.Parallel()

	// Test that disassembly re-assembles to the same program bytes.
	// Disassembly won't necessarily perfectly recreate the source text, but assembling the result of Disassemble() should be the same program bytes.
	// This confirms that each program compiles to the same bytes
	// (except the leading version indicator), when compiled under
	// original version, unspecified version (so it should pick up
	// the pragma) and current version with pragma removed. That
	// doesn't *have* to be true, as we can introduce
	// optimizations in later versions that change the bytecode
	// emitted. But currently it is, so we test it for now to
	// catch any suprises.
	require.LessOrEqual(t, LogicVersion, len(nonsense)) // Allow nonsense for future versions
	for v, source := range nonsense {
		if v > LogicVersion {
			continue // We allow them to be set, but can't test assembly beyond LogicVersion
		}
		t.Run(fmt.Sprintf("v=%d", v), func(t *testing.T) {
			ops := testProg(t, source, v)
			t2, err := Disassemble(ops.Program)
			require.NoError(t, err)
			none := testProg(t, notrack(t2), assemblerNoVersion)
			require.Equal(t, ops.Program[1:], none.Program[1:])
			t3 := "// " + t2 // This comments out the #pragma version
			current := testProg(t, notrack(t3), AssemblerMaxVersion)
			require.Equal(t, ops.Program[1:], current.Program[1:])
		})
	}
}

func TestConstantDisassembly(t *testing.T) {
	partitiontest.PartitionTest(t)
	t.Parallel()

	ops := testProg(t, "int 47", AssemblerMaxVersion)
	out, err := Disassemble(ops.Program)
	require.NoError(t, err)
	require.Contains(t, out, "pushint 47")

	ops = testProg(t, "byte \"john\"", AssemblerMaxVersion)
	out, err = Disassemble(ops.Program)
	require.NoError(t, err)
	require.Contains(t, out, "pushbytes 0x6a6f686e // \"john\"")

	ops = testProg(t, "byte \"!&~\"", AssemblerMaxVersion)
	out, err = Disassemble(ops.Program)
	require.NoError(t, err)
	require.Contains(t, out, "pushbytes 0x21267e // \"!&~\"")

	ops = testProg(t, "byte 0x010720", AssemblerMaxVersion)
	out, err = Disassemble(ops.Program)
	require.NoError(t, err)
	require.Contains(t, out, "pushbytes 0x010720 // 0x010720")

	ops = testProg(t, "addr AAAAAAAAAAAAAAAAAAAAAAAAAAAAAAAAAAAAAAAAAAAAAAAAAAAAY5HFKQ", AssemblerMaxVersion)
	out, err = Disassemble(ops.Program)
	require.NoError(t, err)
	require.Contains(t, out, "pushbytes 0x0000000000000000000000000000000000000000000000000000000000000000 // addr AAAAAAAAAAAAAAAAAAAAAAAAAAAAAAAAAAAAAAAAAAAAAAAAAAAAY5HFKQ")

}

func TestConstantArgs(t *testing.T) {
	partitiontest.PartitionTest(t)
	t.Parallel()

	for v := uint64(1); v <= AssemblerMaxVersion; v++ {
		testProg(t, "int", v, Expect{1, "int needs one immediate argument, was given 0"})
		testProg(t, "int 1 2", v, Expect{1, "int needs one immediate argument, was given 2"})
		testProg(t, "intc", v, Expect{1, "intc needs one immediate argument, was given 0"})
		testProg(t, "intc hi bye", v, Expect{1, "intc needs one immediate argument, was given 2"})
		testProg(t, "byte", v, Expect{1, "byte needs byte literal argument"})
		testProg(t, "bytec", v, Expect{1, "bytec needs one immediate argument, was given 0"})
		testProg(t, "bytec 1 x", v, Expect{1, "bytec needs one immediate argument, was given 2"})
		testProg(t, "addr", v, Expect{1, "addr needs one immediate argument, was given 0"})
		testProg(t, "addr x y", v, Expect{1, "addr needs one immediate argument, was given 2"})
	}
	for v := uint64(3); v <= AssemblerMaxVersion; v++ {
		testProg(t, "pushint", v, Expect{1, "pushint needs one immediate argument, was given 0"})
		testProg(t, "pushint 3 4", v, Expect{1, "pushint needs one immediate argument, was given 2"})
		testProg(t, "pushbytes", v, Expect{1, "pushbytes needs byte literal argument"})
	}
}

func TestBranchArgs(t *testing.T) {
	partitiontest.PartitionTest(t)
	t.Parallel()

	for v := uint64(2); v <= AssemblerMaxVersion; v++ {
		testProg(t, "b", v, Expect{1, "b needs a single label argument"})
		testProg(t, "b lab1 lab2", v, Expect{1, "b needs a single label argument"})
		testProg(t, "int 1; bz", v, Expect{1, "bz needs a single label argument"})
		testProg(t, "int 1; bz a b", v, Expect{1, "bz needs a single label argument"})
		testProg(t, "int 1; bnz", v, Expect{1, "bnz needs a single label argument"})
		testProg(t, "int 1; bnz c d", v, Expect{1, "bnz needs a single label argument"})
	}

	for v := uint64(4); v <= AssemblerMaxVersion; v++ {
		testProg(t, "callsub", v, Expect{1, "callsub needs a single label argument"})
		testProg(t, "callsub one two", v, Expect{1, "callsub needs a single label argument"})
	}
}

func TestAssembleDisassembleErrors(t *testing.T) {
	partitiontest.PartitionTest(t)
	t.Parallel()

	source := `txn Sender`
	ops, err := AssembleStringWithVersion(source, AssemblerMaxVersion)
	require.NoError(t, err)
	ops.Program[2] = 0x50 // txn field
	_, err = Disassemble(ops.Program)
	require.Error(t, err)
	require.Contains(t, err.Error(), "invalid immediate f for txn")

	source = `txna Accounts 0`
	ops, err = AssembleStringWithVersion(source, AssemblerMaxVersion)
	require.NoError(t, err)
	ops.Program[2] = 0x50 // txn field
	_, err = Disassemble(ops.Program)
	require.Error(t, err)
	require.Contains(t, err.Error(), "invalid immediate f for txna")

	source = `gtxn 0 Sender`
	ops, err = AssembleStringWithVersion(source, AssemblerMaxVersion)
	require.NoError(t, err)
	ops.Program[3] = 0x50 // txn field
	_, err = Disassemble(ops.Program)
	require.Error(t, err)
	require.Contains(t, err.Error(), "invalid immediate f for gtxn")

	source = `gtxna 0 Accounts 0`
	ops, err = AssembleStringWithVersion(source, AssemblerMaxVersion)
	require.NoError(t, err)
	ops.Program[3] = 0x50 // txn field
	_, err = Disassemble(ops.Program)
	require.Error(t, err)
	require.Contains(t, err.Error(), "invalid immediate f for gtxna")

	source = `global MinTxnFee`
	ops, err = AssembleStringWithVersion(source, AssemblerMaxVersion)
	require.NoError(t, err)
	ops.Program[2] = 0x50 // txn field
	_, err = Disassemble(ops.Program)
	require.Error(t, err)
	require.Contains(t, err.Error(), "invalid immediate f for global")

	ops.Program[0] = 0x11 // version
	out, err := Disassemble(ops.Program)
	require.NoError(t, err)
	require.Contains(t, out, "unsupported version")

	ops.Program[0] = 0x01 // version
	ops.Program[1] = 0xFF // first opcode
	_, err = Disassemble(ops.Program)
	require.Error(t, err)
	require.Contains(t, err.Error(), "invalid opcode")

	source = "int 0\nint 0\nasset_holding_get AssetFrozen"
	ops, err = AssembleStringWithVersion(source, AssemblerMaxVersion)
	require.NoError(t, err)
	ops.Program[7] = 0x50 // holding field
	_, err = Disassemble(ops.Program)
	require.Error(t, err)
	require.Contains(t, err.Error(), "invalid immediate f for asset_holding_get")

	source = "int 0\nasset_params_get AssetTotal"
	ops, err = AssembleStringWithVersion(source, AssemblerMaxVersion)
	require.NoError(t, err)
	ops.Program[4] = 0x50 // params field
	_, err = Disassemble(ops.Program)
	require.Error(t, err)
	require.Contains(t, err.Error(), "invalid immediate f for asset_params_get")

	source = "int 0\nasset_params_get AssetTotal"
	ops, err = AssembleStringWithVersion(source, AssemblerMaxVersion)
	require.NoError(t, err)
	_, err = Disassemble(ops.Program)
	require.NoError(t, err)
	ops.Program = ops.Program[0 : len(ops.Program)-1]
	_, err = Disassemble(ops.Program)
	require.Error(t, err)
	require.Contains(t, err.Error(), "program end while reading immediate f for asset_params_get")

	source = "gtxna 0 Accounts 0"
	ops, err = AssembleStringWithVersion(source, AssemblerMaxVersion)
	require.NoError(t, err)
	_, err = Disassemble(ops.Program)
	require.NoError(t, err)
	_, err = Disassemble(ops.Program[0 : len(ops.Program)-1])
	require.Error(t, err)
	require.Contains(t, err.Error(), "program end while reading immediate i for gtxna")
	_, err = Disassemble(ops.Program[0 : len(ops.Program)-2])
	require.Error(t, err)
	require.Contains(t, err.Error(), "program end while reading immediate f for gtxna")
	_, err = Disassemble(ops.Program[0 : len(ops.Program)-3])
	require.Error(t, err)
	require.Contains(t, err.Error(), "program end while reading immediate t for gtxna")

	source = "txna Accounts 0"
	ops, err = AssembleStringWithVersion(source, AssemblerMaxVersion)
	require.NoError(t, err)
	_, err = Disassemble(ops.Program)
	require.NoError(t, err)
	ops.Program = ops.Program[0 : len(ops.Program)-1]
	_, err = Disassemble(ops.Program)
	require.Error(t, err)
	require.Contains(t, err.Error(), "program end while reading immediate i for txna")

	source = "byte 0x4141\nsubstring 0 1"
	ops, err = AssembleStringWithVersion(source, AssemblerMaxVersion)
	require.NoError(t, err)
	_, err = Disassemble(ops.Program)
	require.NoError(t, err)
	ops.Program = ops.Program[0 : len(ops.Program)-1]
	_, err = Disassemble(ops.Program)
	require.Error(t, err)
	require.Contains(t, err.Error(), "program end while reading immediate e for substring")
}

func TestAssembleVersions(t *testing.T) {
	partitiontest.PartitionTest(t)
	t.Parallel()

	testLine(t, "txna Accounts 0", AssemblerMaxVersion, "")
	testLine(t, "txna Accounts 0", 2, "")
	testLine(t, "txna Accounts 0", 1, "txna opcode was introduced in v2")
}

func TestAssembleBalance(t *testing.T) {
	partitiontest.PartitionTest(t)
	t.Parallel()

	source := `byte 0x00
balance
int 1
==`
	for v := uint64(2); v < directRefEnabledVersion; v++ {
		testProg(t, source, v, Expect{2, "balance arg 0 wanted type uint64 got []byte"})
	}
	for v := uint64(directRefEnabledVersion); v <= AssemblerMaxVersion; v++ {
		testProg(t, source, v)
	}
}

func TestAssembleMinBalance(t *testing.T) {
	partitiontest.PartitionTest(t)
	t.Parallel()

	source := `byte 0x00
min_balance
int 1
==`
	for v := uint64(3); v < directRefEnabledVersion; v++ {
		testProg(t, source, v, Expect{2, "min_balance arg 0 wanted type uint64 got []byte"})
	}
	for v := uint64(directRefEnabledVersion); v <= AssemblerMaxVersion; v++ {
		testProg(t, source, v)
	}
}

func TestAssembleAsset(t *testing.T) {
	partitiontest.PartitionTest(t)
	t.Parallel()

	for v := uint64(2); v <= AssemblerMaxVersion; v++ {
		testProg(t, "asset_holding_get ABC 1", v,
			Expect{1, "asset_holding_get ABC 1 expects 2 stack arguments..."})
		testProg(t, "int 1; asset_holding_get ABC 1", v,
			Expect{1, "asset_holding_get ABC 1 expects 2 stack arguments..."})
		testProg(t, "int 1; int 1; asset_holding_get ABC 1", v,
			Expect{1, "asset_holding_get expects 1 immediate argument"})
		testProg(t, "int 1; int 1; asset_holding_get ABC", v,
			Expect{1, "asset_holding_get unknown field: \"ABC\""})

		testProg(t, "byte 0x1234; asset_params_get ABC 1", v,
			Expect{1, "asset_params_get ABC 1 arg 0 wanted type uint64..."})

		// Test that AssetUnitName is known to return bytes
		testProg(t, "int 1; asset_params_get AssetUnitName; pop; int 1; +", v,
			Expect{1, "+ arg 0 wanted type uint64..."})

		// Test that AssetTotal is known to return uint64
		testProg(t, "int 1; asset_params_get AssetTotal; pop; byte 0x12; concat", v,
			Expect{1, "concat arg 0 wanted type []byte..."})

		testLine(t, "asset_params_get ABC 1", v, "asset_params_get expects 1 immediate argument")
		testLine(t, "asset_params_get ABC", v, "asset_params_get unknown field: \"ABC\"")
	}
}

func TestDisassembleSingleOp(t *testing.T) {
	partitiontest.PartitionTest(t)
	t.Parallel()

	for v := uint64(1); v <= AssemblerMaxVersion; v++ {
		// test ensures no double arg_0 entries in disassembly listing
		sample := fmt.Sprintf("#pragma version %d\narg_0\n", v)
		ops, err := AssembleStringWithVersion(sample, v)
		require.NoError(t, err)
		require.Equal(t, 2, len(ops.Program))
		disassembled, err := Disassemble(ops.Program)
		require.NoError(t, err)
		require.Equal(t, sample, disassembled)
	}
}

func TestDisassembleInt(t *testing.T) {
	partitiontest.PartitionTest(t)
	t.Parallel()

	txnSample := fmt.Sprintf("#pragma version %d\nint 17\nint 27\nint 37\nint 47\nint 5\nint 17\n", AssemblerMaxVersion)
	ops := testProg(t, txnSample, AssemblerMaxVersion)
	disassembled, err := Disassemble(ops.Program)
	require.NoError(t, err)
	// Would ne nice to check that these appear in the
	// disassembled output in the right order, but I don't want to
	// hardcode checks that they are in certain intc slots.
	require.Contains(t, disassembled, "// 17")
	require.Contains(t, disassembled, "pushint 27")
	require.Contains(t, disassembled, "pushint 37")
	require.Contains(t, disassembled, "pushint 47")
	require.Contains(t, disassembled, "pushint 5")
}

func TestDisassembleTxna(t *testing.T) {
	partitiontest.PartitionTest(t)
	t.Parallel()

	// txn was 1, but this tests both
	introduction := OpsByName[LogicVersion]["gtxna"].Version
	for v := introduction; v <= AssemblerMaxVersion; v++ {
		// check txn and txna are properly disassembled
		txnSample := fmt.Sprintf("#pragma version %d\ntxn Sender\n", v)
		ops := testProg(t, txnSample, v)
		disassembled, err := Disassemble(ops.Program)
		require.NoError(t, err)
		require.Equal(t, txnSample, disassembled)

		txnaSample := fmt.Sprintf("#pragma version %d\ntxna Accounts 0\n", v)
		ops = testProg(t, txnaSample, v)
		disassembled, err = Disassemble(ops.Program)
		require.NoError(t, err)
		require.Equal(t, txnaSample, disassembled)

		txnSample2 := fmt.Sprintf("#pragma version %d\ntxn Accounts 0\n", v)
		ops = testProg(t, txnSample2, v)
		disassembled, err = Disassemble(ops.Program)
		require.NoError(t, err)
		// compare with txnaSample, not txnSample2
		require.Equal(t, txnaSample, disassembled)
	}
}

func TestDisassembleGtxna(t *testing.T) {
	partitiontest.PartitionTest(t)
	t.Parallel()

	// check gtxn and gtxna are properly disassembled

	introduction := OpsByName[LogicVersion]["gtxna"].Version
	for v := introduction; v <= AssemblerMaxVersion; v++ {
		gtxnSample := fmt.Sprintf("#pragma version %d\ngtxn 0 Sender\n", v)
		ops := testProg(t, gtxnSample, v)
		disassembled, err := Disassemble(ops.Program)
		require.NoError(t, err)
		require.Equal(t, gtxnSample, disassembled)

		gtxnaSample := fmt.Sprintf("#pragma version %d\ngtxna 0 Accounts 0\n", v)
		ops = testProg(t, gtxnaSample, v)
		disassembled, err = Disassemble(ops.Program)
		require.NoError(t, err)
		require.Equal(t, gtxnaSample, disassembled)

		gtxnSample2 := fmt.Sprintf("#pragma version %d\ngtxn 0 Accounts 0\n", v)
		ops = testProg(t, gtxnSample2, v)
		disassembled, err = Disassemble(ops.Program)
		require.NoError(t, err)
		// compare with gtxnaSample, not gtxnSample2
		require.Equal(t, gtxnaSample, disassembled)
	}
}

func TestDisassemblePushConst(t *testing.T) {
	partitiontest.PartitionTest(t)
	t.Parallel()

	// check pushint and pushbytes are properly disassembled
	intSample := fmt.Sprintf("#pragma version %d\npushint 1\n", AssemblerMaxVersion)
	expectedIntSample := intSample
	ops, err := AssembleStringWithVersion(intSample, AssemblerMaxVersion)
	require.NoError(t, err)
	disassembled, err := Disassemble(ops.Program)
	require.NoError(t, err)
	require.Equal(t, expectedIntSample, disassembled)

	hexBytesSample := fmt.Sprintf("#pragma version %d\npushbytes 0x01\n", AssemblerMaxVersion)
	expectedHexBytesSample := fmt.Sprintf("#pragma version %d\npushbytes 0x01 // 0x01\n", AssemblerMaxVersion)
	ops, err = AssembleStringWithVersion(hexBytesSample, AssemblerMaxVersion)
	require.NoError(t, err)
	disassembled, err = Disassemble(ops.Program)
	require.NoError(t, err)
	require.Equal(t, expectedHexBytesSample, disassembled)

	stringBytesSample := fmt.Sprintf("#pragma version %d\npushbytes \"a\"\n", AssemblerMaxVersion)
	expectedStringBytesSample := fmt.Sprintf("#pragma version %d\npushbytes 0x61 // \"a\"\n", AssemblerMaxVersion)
	ops, err = AssembleStringWithVersion(stringBytesSample, AssemblerMaxVersion)
	require.NoError(t, err)
	disassembled, err = Disassemble(ops.Program)
	require.NoError(t, err)
	require.Equal(t, expectedStringBytesSample, disassembled)
}

func TestDisassembleLastLabel(t *testing.T) {
	partitiontest.PartitionTest(t)
	t.Parallel()

	// starting from v2 branching to the last line are legal
	for v := uint64(2); v <= AssemblerMaxVersion; v++ {
		t.Run(fmt.Sprintf("v=%d", v), func(t *testing.T) {
			source := fmt.Sprintf(`#pragma version %d
intcblock 1
intc_0 // 1
bnz label1
label1:
`, v)
			ops := testProg(t, source, v)
			dis, err := Disassemble(ops.Program)
			require.NoError(t, err)
			require.Equal(t, source, dis)
		})
	}
}

func TestAssembleOffsets(t *testing.T) {
	partitiontest.PartitionTest(t)
	t.Parallel()

	source := "err"
	ops := testProg(t, source, AssemblerMaxVersion)
	require.Equal(t, 2, len(ops.Program))
	require.Equal(t, 1, len(ops.OffsetToLine))
	// vlen
	line, ok := ops.OffsetToLine[0]
	require.False(t, ok)
	require.Equal(t, 0, line)
	// err
	line, ok = ops.OffsetToLine[1]
	require.True(t, ok)
	require.Equal(t, 0, line)

	source = `err
// comment
err
`
	ops = testProg(t, source, AssemblerMaxVersion)
	require.Equal(t, 3, len(ops.Program))
	require.Equal(t, 2, len(ops.OffsetToLine))
	// vlen
	line, ok = ops.OffsetToLine[0]
	require.False(t, ok)
	require.Equal(t, 0, line)
	// err 1
	line, ok = ops.OffsetToLine[1]
	require.True(t, ok)
	require.Equal(t, 0, line)
	// err 2
	line, ok = ops.OffsetToLine[2]
	require.True(t, ok)
	require.Equal(t, 2, line)

	source = `err
b label1
err
label1:
err
`
	ops = testProg(t, source, AssemblerMaxVersion)
	require.Equal(t, 7, len(ops.Program))
	require.Equal(t, 4, len(ops.OffsetToLine))
	// vlen
	line, ok = ops.OffsetToLine[0]
	require.False(t, ok)
	require.Equal(t, 0, line)
	// err 1
	line, ok = ops.OffsetToLine[1]
	require.True(t, ok)
	require.Equal(t, 0, line)
	// b
	line, ok = ops.OffsetToLine[2]
	require.True(t, ok)
	require.Equal(t, 1, line)
	// b byte 1
	line, ok = ops.OffsetToLine[3]
	require.False(t, ok)
	require.Equal(t, 0, line)
	// b byte 2
	line, ok = ops.OffsetToLine[4]
	require.False(t, ok)
	require.Equal(t, 0, line)
	// err 2
	line, ok = ops.OffsetToLine[5]
	require.True(t, ok)
	require.Equal(t, 2, line)
	// err 3
	line, ok = ops.OffsetToLine[6]
	require.True(t, ok)
	require.Equal(t, 4, line)

	source = `pushint 0
// comment
!
`
	ops = testProg(t, source, AssemblerMaxVersion)
	require.Equal(t, 4, len(ops.Program))
	require.Equal(t, 2, len(ops.OffsetToLine))
	// vlen
	line, ok = ops.OffsetToLine[0]
	require.False(t, ok)
	require.Equal(t, 0, line)
	// pushint
	line, ok = ops.OffsetToLine[1]
	require.True(t, ok)
	require.Equal(t, 0, line)
	// pushint byte 1
	line, ok = ops.OffsetToLine[2]
	require.False(t, ok)
	require.Equal(t, 0, line)
	// !
	line, ok = ops.OffsetToLine[3]
	require.True(t, ok)
	require.Equal(t, 2, line)
}

func TestHasStatefulOps(t *testing.T) {
	partitiontest.PartitionTest(t)
	t.Parallel()

	source := "int 1"
	ops := testProg(t, source, AssemblerMaxVersion)
	has, err := HasStatefulOps(ops.Program)
	require.NoError(t, err)
	require.False(t, has)

	source = `int 1
int 1
app_opted_in
err
`
	ops = testProg(t, source, AssemblerMaxVersion)
	has, err = HasStatefulOps(ops.Program)
	require.NoError(t, err)
	require.True(t, has)
}

func TestStringLiteralParsing(t *testing.T) {
	partitiontest.PartitionTest(t)
	t.Parallel()

	s := `"test"`
	e := []byte(`test`)
	result, err := parseStringLiteral(s)
	require.NoError(t, err)
	require.Equal(t, e, result)

	s = `"test\n"`
	e = []byte(`test
`)
	result, err = parseStringLiteral(s)
	require.NoError(t, err)
	require.Equal(t, e, result)

	s = `"test\x0a"`
	e = []byte(`test
`)
	result, err = parseStringLiteral(s)
	require.NoError(t, err)
	require.Equal(t, e, result)

	s = `"test\n\t\""`
	e = []byte(`test
	"`)
	result, err = parseStringLiteral(s)
	require.NoError(t, err)
	require.Equal(t, e, result)

	s = `"test\ra"`
	e = []byte("test\x0da")
	result, err = parseStringLiteral(s)
	require.NoError(t, err)
	require.Equal(t, e, result)

	s = `"test\\"`
	e = []byte(`test\`)
	result, err = parseStringLiteral(s)
	require.NoError(t, err)
	require.Equal(t, e, result)

	s = `"test 123"`
	e = []byte(`test 123`)
	result, err = parseStringLiteral(s)
	require.NoError(t, err)
	require.Equal(t, e, result)

	s = `"\x74\x65\x73\x74\x31\x32\x33"`
	e = []byte(`test123`)
	result, err = parseStringLiteral(s)
	require.NoError(t, err)
	require.Equal(t, e, result)

	s = `""`
	e = []byte("")
	result, err = parseStringLiteral(s)
	require.NoError(t, err)
	require.Equal(t, e, result)

	s = `"test`
	result, err = parseStringLiteral(s)
	require.EqualError(t, err, "no quotes")
	require.Nil(t, result)

	s = `test`
	result, err = parseStringLiteral(s)
	require.EqualError(t, err, "no quotes")
	require.Nil(t, result)

	s = `test"`
	result, err = parseStringLiteral(s)
	require.EqualError(t, err, "no quotes")
	require.Nil(t, result)

	s = `"test\"`
	result, err = parseStringLiteral(s)
	require.EqualError(t, err, "non-terminated escape seq")
	require.Nil(t, result)

	s = `"test\x\"`
	result, err = parseStringLiteral(s)
	require.EqualError(t, err, "escape seq inside hex number")
	require.Nil(t, result)

	s = `"test\a"`
	result, err = parseStringLiteral(s)
	require.EqualError(t, err, "invalid escape seq \\a")
	require.Nil(t, result)

	s = `"test\x10\x1"`
	result, err = parseStringLiteral(s)
	require.EqualError(t, err, "non-terminated hex seq")
	require.Nil(t, result)
}

func TestPragmas(t *testing.T) {
	partitiontest.PartitionTest(t)
	t.Parallel()

	for v := uint64(1); v <= AssemblerMaxVersion; v++ {
		text := fmt.Sprintf("#pragma version %d", v)
		ops := testProg(t, text, v)
		require.Equal(t, v, ops.Version)
	}

	testProg(t, `#pragma version 100`, assemblerNoVersion,
		Expect{1, "unsupported version: 100"})

	testProg(t, `int 1`, 99, Expect{0, "Can not assemble version 99"})

	// Allow this on the off chance someone needs to reassemble an old logigsig
	testProg(t, `#pragma version 0`, assemblerNoVersion)

	testProg(t, `#pragma version a`, assemblerNoVersion,
		Expect{1, `bad #pragma version: "a"`})

	// will default to 1
	ops := testProg(t, "int 3", assemblerNoVersion)
	require.Equal(t, uint64(1), ops.Version)
	require.Equal(t, uint8(1), ops.Program[0])

	ops = testProg(t, "\n#pragma version 2", assemblerNoVersion)
	require.Equal(t, uint64(2), ops.Version)

	ops = testProg(t, "\n//comment\n#pragma version 2", assemblerNoVersion)
	require.Equal(t, uint64(2), ops.Version)

	// changing version is not allowed
	testProg(t, "#pragma version 1", 2, Expect{1, "version mismatch..."})
	testProg(t, "#pragma version 2", 1, Expect{1, "version mismatch..."})

	testProg(t, "#pragma version 2\n#pragma version 1", assemblerNoVersion,
		Expect{2, "version mismatch..."})

	// repetitive, but fine
	ops = testProg(t, "#pragma version 2\n#pragma version 2", assemblerNoVersion)
	require.Equal(t, uint64(2), ops.Version)

	testProg(t, "\nint 1\n#pragma version 2", assemblerNoVersion,
		Expect{3, "#pragma version is only allowed before instructions"})

	testProg(t, "#pragma run-mode 2", assemblerNoVersion,
		Expect{1, `unsupported pragma directive: "run-mode"`})

	testProg(t, "#pragma versions", assemblerNoVersion,
		Expect{1, `unsupported pragma directive: "versions"`})

	ops = testProg(t, "#pragma version 1", assemblerNoVersion)
	require.Equal(t, uint64(1), ops.Version)

	ops = testProg(t, "\n#pragma version 1", assemblerNoVersion)
	require.Equal(t, uint64(1), ops.Version)

	testProg(t, "#pragma", assemblerNoVersion, Expect{1, "empty pragma"})

	testProg(t, "#pragma version", assemblerNoVersion,
		Expect{1, "no version value"})

	ops = testProg(t, "    #pragma version 5     ", assemblerNoVersion)
	require.Equal(t, uint64(5), ops.Version)
}

func TestAssemblePragmaVersion(t *testing.T) {
	partitiontest.PartitionTest(t)
	t.Parallel()

	text := `#pragma version 1
int 1
`
	ops := testProg(t, text, 1)
	ops1 := testProg(t, "int 1", 1)
	require.Equal(t, ops1.Program, ops.Program)

	testProg(t, text, 0, Expect{1, "version mismatch..."})
	testProg(t, text, 2, Expect{1, "version mismatch..."})
	testProg(t, text, assemblerNoVersion)

	ops = testProg(t, text, assemblerNoVersion)
	require.Equal(t, ops1.Program, ops.Program)

	text = `#pragma version 2
int 1
`
	ops = testProg(t, text, 2)
	ops2 := testProg(t, "int 1", 2)
	require.Equal(t, ops2.Program, ops.Program)

	testProg(t, text, 0, Expect{1, "version mismatch..."})
	testProg(t, text, 1, Expect{1, "version mismatch..."})

	ops = testProg(t, text, assemblerNoVersion)
	require.Equal(t, ops2.Program, ops.Program)

	// check if no version it defaults to v1
	text = `byte "test"
len
`
	ops = testProg(t, text, assemblerNoVersion)
	ops1 = testProg(t, text, 1)
	require.Equal(t, ops1.Program, ops.Program)
	ops2, err := AssembleString(text)
	require.NoError(t, err)
	require.Equal(t, ops2.Program, ops.Program)

	testProg(t, "#pragma unk", assemblerNoVersion,
		Expect{1, `unsupported pragma directive: "unk"`})
}

func TestAssembleConstants(t *testing.T) {
	partitiontest.PartitionTest(t)
	t.Parallel()

	for v := uint64(1); v <= AssemblerMaxVersion; v++ {
		t.Run(fmt.Sprintf("v=%d", v), func(t *testing.T) {
			testLine(t, "intc 1", v, "intc 1 is not defined")
			testProg(t, "intcblock 1 2\nintc 1", v)

			testLine(t, "bytec 1", v, "bytec 1 is not defined")
			testProg(t, "bytecblock 0x01 0x02\nbytec 1", v)
		})
	}
}

func TestErrShortBytecblock(t *testing.T) {
	partitiontest.PartitionTest(t)
	t.Parallel()

	text := `intcblock 0x1234567812345678 0x1234567812345671 0x1234567812345672 0x1234567812345673 4 5 6 7 8`
	ops := testProg(t, text, 1)
	_, _, err := parseIntImmArgs(ops.Program, 1)
	require.Equal(t, err, errShortIntImmArgs)

	var cx EvalContext
	cx.program = ops.Program
	err = checkIntImmArgs(&cx)
	require.Equal(t, err, errShortIntImmArgs)
}

func TestMethodWarning(t *testing.T) {
	partitiontest.PartitionTest(t)
	t.Parallel()

	tests := []struct {
		method string
		pass   bool
	}{
		{
			method: "abc(uint64)void",
			pass:   true,
		},
		{
			method: "abc(uint64)",
			pass:   false,
		},
		{
			method: "abc(uint65)void",
			pass:   false,
		},
		{
			method: "(uint64)void",
			pass:   false,
		},
		{
			method: "abc(uint65,void",
			pass:   false,
		},
	}

	for _, test := range tests {
		for v := uint64(1); v <= AssemblerMaxVersion; v++ {
			src := fmt.Sprintf("method \"%s\"\nint 1", test.method)
			ops := testProg(t, src, v)

			if test.pass {
				require.Len(t, ops.Warnings, 0)
				continue
			}

			require.Len(t, ops.Warnings, 1)
			require.Contains(t, ops.Warnings[0].Error(), "Invalid ARC-4 ABI method signature for method op")
		}
	}
}

func TestBranchAssemblyTypeCheck(t *testing.T) {
	partitiontest.PartitionTest(t)
	t.Parallel()

	text := `
	int 0             // current app id  [0]
	int 1             // key  [1, 0]
	itob              // ["\x01", 0]
	app_global_get_ex // [0|1, x]
	pop               // [x]
	btoi              // [n]
`

	ops := newOpStream(AssemblerMaxVersion)
	err := ops.assemble(text)
	require.NoError(t, err)
	require.Empty(t, ops.Warnings)

	text = `
	int 0             // current app id  [0]
	int 1             // key  [1, 0]
	itob              // ["\x01", 0]
	app_global_get_ex // [0|1, x]
	bnz flip          // [x]
flip:                 // [x]
	btoi              // [n]
`

	ops = newOpStream(AssemblerMaxVersion)
	err = ops.assemble(text)
	require.NoError(t, err)
	require.Empty(t, ops.Warnings)
}

func TestSwapTypeCheck(t *testing.T) {
	partitiontest.PartitionTest(t)
	t.Parallel()

	/* reconfirm that we detect this type error */
	testProg(t, "int 1; byte 0x1234; +", AssemblerMaxVersion, Expect{1, "+ arg 1..."})
	/* despite swap, we track types */
	testProg(t, "int 1; byte 0x1234; swap; +", AssemblerMaxVersion, Expect{1, "+ arg 0..."})
	testProg(t, "byte 0x1234; int 1; swap; +", AssemblerMaxVersion, Expect{1, "+ arg 1..."})
}

func TestDigAsm(t *testing.T) {
	partitiontest.PartitionTest(t)
	t.Parallel()
	testProg(t, "int 1; dig; +", AssemblerMaxVersion, Expect{1, "dig expects 1 immediate..."})
	testProg(t, "int 1; dig junk; +", AssemblerMaxVersion, Expect{1, "dig unable to parse..."})

	testProg(t, "int 1; byte 0x1234; int 2; dig 2; +", AssemblerMaxVersion)
	testProg(t, "byte 0x32; byte 0x1234; int 2; dig 2; +", AssemblerMaxVersion,
		Expect{1, "+ arg 1..."})
	testProg(t, "byte 0x32; byte 0x1234; int 2; dig 3; +", AssemblerMaxVersion,
		Expect{1, "dig 3 expects 4..."})
	testProg(t, "int 1; byte 0x1234; int 2; dig 12; +", AssemblerMaxVersion,
		Expect{1, "dig 12 expects 13..."})

	// Confirm that digging something out does not ruin our knowledge about the types in the middle
	testProg(t, "int 1; byte 0x1234; byte 0x1234; dig 2; dig 3; +; pop; +", AssemblerMaxVersion,
		Expect{1, "+ arg 1..."})
	testProg(t, "int 3; pushbytes \"123456\"; int 1; dig 2; substring3", AssemblerMaxVersion)

}

func TestBuryAsm(t *testing.T) {
	partitiontest.PartitionTest(t)
	t.Parallel()
	testProg(t, "int 1; bury; +", AssemblerMaxVersion, Expect{1, "bury expects 1 immediate..."})
	testProg(t, "int 1; bury junk; +", AssemblerMaxVersion, Expect{1, "bury unable to parse..."})

	testProg(t, "int 1; byte 0x1234; int 2; bury 1; +", AssemblerMaxVersion) // the 2 replaces the byte string
	testProg(t, "int 2; int 2; byte 0x1234; bury 1; +", AssemblerMaxVersion,
		Expect{1, "+ arg 1..."})
	testProg(t, "byte 0x32; byte 0x1234; int 2; bury 3; +", AssemblerMaxVersion,
		Expect{1, "bury 3 expects 4..."})
	testProg(t, "int 1; byte 0x1234; int 2; bury 12; +", AssemblerMaxVersion,
		Expect{1, "bury 12 expects 13..."})

	// We do not lose track of the ints between ToS and bury index
	testProg(t, "int 0; int 1; int 2; int 4; bury 3; concat", AssemblerMaxVersion,
		Expect{1, "concat arg 1 wanted type []byte..."})

	// Even when we are burying into unknown (seems repetitive, but is an easy bug)
	testProg(t, "int 0; int 0; b LABEL; LABEL: int 1; int 2; int 4; bury 4; concat", AssemblerMaxVersion,
		Expect{1, "concat arg 1 wanted type []byte..."})
}

func TestEqualsTypeCheck(t *testing.T) {
	partitiontest.PartitionTest(t)
	t.Parallel()
	testProg(t, "int 1; byte 0x1234; ==", AssemblerMaxVersion, Expect{1, "== arg 0..."})
	testProg(t, "int 1; byte 0x1234; !=", AssemblerMaxVersion, Expect{1, "!= arg 0..."})
	testProg(t, "byte 0x1234; int 1; ==", AssemblerMaxVersion, Expect{1, "== arg 0..."})
	testProg(t, "byte 0x1234; int 1; !=", AssemblerMaxVersion, Expect{1, "!= arg 0..."})
}

func TestDupTypeCheck(t *testing.T) {
	partitiontest.PartitionTest(t)
	t.Parallel()
	testProg(t, "byte 0x1234; dup; int 1; +", AssemblerMaxVersion, Expect{1, "+ arg 0..."})
	testProg(t, "byte 0x1234; int 1; dup; +", AssemblerMaxVersion)
	testProg(t, "byte 0x1234; int 1; dup2; +", AssemblerMaxVersion, Expect{1, "+ arg 0..."})
	testProg(t, "int 1; byte 0x1234; dup2; +", AssemblerMaxVersion, Expect{1, "+ arg 1..."})

	testProg(t, "byte 0x1234; int 1; dup; dig 1; len", AssemblerMaxVersion, Expect{1, "len arg 0..."})
	testProg(t, "int 1; byte 0x1234; dup; dig 1; !", AssemblerMaxVersion, Expect{1, "! arg 0..."})

	testProg(t, "byte 0x1234; int 1; dup2; dig 2; len", AssemblerMaxVersion, Expect{1, "len arg 0..."})
	testProg(t, "int 1; byte 0x1234; dup2; dig 2; !", AssemblerMaxVersion, Expect{1, "! arg 0..."})
}

func TestSelectTypeCheck(t *testing.T) {
	partitiontest.PartitionTest(t)
	t.Parallel()
	testProg(t, "int 1; int 2; int 3; select; len", AssemblerMaxVersion, Expect{1, "len arg 0..."})
	testProg(t, "byte 0x1234; byte 0x5678; int 3; select; !", AssemblerMaxVersion, Expect{1, "! arg 0..."})
}

func TestSetBitTypeCheck(t *testing.T) {
	partitiontest.PartitionTest(t)
	t.Parallel()
	testProg(t, "int 1; int 2; int 3; setbit; len", AssemblerMaxVersion, Expect{1, "len arg 0..."})
	testProg(t, "byte 0x1234; int 2; int 3; setbit; !", AssemblerMaxVersion, Expect{1, "! arg 0..."})
}

func TestScratchTypeCheck(t *testing.T) {
	partitiontest.PartitionTest(t)
	t.Parallel()
	// All scratch slots should start as uint64
	testProg(t, "load 0; int 1; +", AssemblerMaxVersion)
	// Check load and store accurately using the scratch space
	testProg(t, "byte 0x01; store 0; load 0; int 1; +", AssemblerMaxVersion, Expect{1, "+ arg 0..."})
	// Loads should know the type it's loading if all the slots are the same type
	testProg(t, "int 0; loads; btoi", AssemblerMaxVersion, Expect{1, "btoi arg 0..."})
	// Loads doesn't know the type when slot types vary
	testProg(t, "byte 0x01; store 0; int 1; loads; btoi", AssemblerMaxVersion)
	// Stores should only set slots to StackAny if they are not the same type as what is being stored
	testProg(t, "byte 0x01; store 0; int 3; byte 0x01; stores; load 0; int 1; +", AssemblerMaxVersion, Expect{1, "+ arg 0..."})
	// ScratchSpace should reset after hitting label in deadcode
	testProg(t, "byte 0x01; store 0; b label1; label1:; load 0; int 1; +", AssemblerMaxVersion)
	// But it should reset to StackAny not uint64
	testProg(t, "int 1; store 0; b label1; label1:; load 0; btoi", AssemblerMaxVersion)
	// Callsubs should also reset the scratch space
	testProg(t, "callsub A; load 0; btoi; return; A: byte 0x01; store 0; retsub", AssemblerMaxVersion)
	// But the scratchspace should still be tracked after the callsub
	testProg(t, "callsub A; int 1; store 0; load 0; btoi; return; A: retsub", AssemblerMaxVersion, Expect{1, "btoi arg 0..."})
}

// TestProtoAsm confirms that the assembler will yell at you if you are
// clearly dipping into the arguments when using `proto`.  You should be using
// `frame_dig`.
func TestProtoAsm(t *testing.T) {
	partitiontest.PartitionTest(t)
	t.Parallel()
	testProg(t, "proto 0 0", AssemblerMaxVersion, Expect{1, "proto must be unreachable..."})
	testProg(t, notrack("proto 0 0"), AssemblerMaxVersion)
	testProg(t, "b a; int 1; a: proto 0 0", AssemblerMaxVersion) // we could flag a `b` to `proto`

	testProg(t, `
 int 10
 int 20
 callsub main
 int 1
 return
main:
 proto 2 1
 +                              // This consumes the top arg. We complain.
 dup; dup						// Even though the dup;dup restores it, so it _evals_ fine.
 retsub
`, AssemblerMaxVersion)

}

func TestCoverAsm(t *testing.T) {
	partitiontest.PartitionTest(t)
	t.Parallel()
	testProg(t, `int 4; byte "john"; int 5; cover 2; pop; +`, AssemblerMaxVersion)
	testProg(t, `int 4; byte "ayush"; int 5; cover 1; pop; +`, AssemblerMaxVersion)
	testProg(t, `int 4; byte "john"; int 5; cover 2; +`, AssemblerMaxVersion, Expect{1, "+ arg 1..."})

	testProg(t, `int 4; cover junk`, AssemblerMaxVersion, Expect{1, "cover unable to parse n ..."})
	testProg(t, notrack(`int 4; int 5; cover 0`), AssemblerMaxVersion)
}

func TestUncoverAsm(t *testing.T) {
	partitiontest.PartitionTest(t)
	t.Parallel()
	testProg(t, `int 4; byte "john"; int 5; uncover 2; +`, AssemblerMaxVersion)
	testProg(t, `int 4; byte "ayush"; int 5; uncover 1; pop; +`, AssemblerMaxVersion)
	testProg(t, `int 1; byte "jj"; byte "ayush"; byte "john"; int 5; uncover 4; +`, AssemblerMaxVersion)
	testProg(t, `int 4; byte "ayush"; int 5; uncover 1; +`, AssemblerMaxVersion, Expect{1, "+ arg 1..."})
}

func TestTxTypes(t *testing.T) {
	partitiontest.PartitionTest(t)
	t.Parallel()
	testProg(t, "itxn_begin; itxn_field Sender", 5, Expect{1, "itxn_field Sender expects 1 stack argument..."})
	testProg(t, "itxn_begin; int 1; itxn_field Sender", 5, Expect{1, "...wanted type []byte got uint64"})
	testProg(t, "itxn_begin; byte 0x56127823; itxn_field Sender", 5)

	testProg(t, "itxn_begin; itxn_field Amount", 5, Expect{1, "itxn_field Amount expects 1 stack argument..."})
	testProg(t, "itxn_begin; byte 0x87123376; itxn_field Amount", 5, Expect{1, "...wanted type uint64 got []byte"})
	testProg(t, "itxn_begin; int 1; itxn_field Amount", 5)
}

func TestBadInnerFields(t *testing.T) {
	partitiontest.PartitionTest(t)
	t.Parallel()
	testProg(t, "itxn_begin; int 1000; itxn_field FirstValid", 5, Expect{1, "...is not allowed."})
	testProg(t, "itxn_begin; int 1000; itxn_field FirstValidTime", 5, Expect{1, "...is not allowed."})
	testProg(t, "itxn_begin; int 1000; itxn_field LastValid", 5, Expect{1, "...is not allowed."})
	testProg(t, "itxn_begin; int 32; bzero; itxn_field Lease", 5, Expect{1, "...is not allowed."})
	testProg(t, "itxn_begin; byte 0x7263; itxn_field Note", 5, Expect{1, "...Note field was introduced in v6..."})
	testProg(t, "itxn_begin; byte 0x7263; itxn_field VotePK", 5, Expect{1, "...VotePK field was introduced in v6..."})
	testProg(t, "itxn_begin; int 32; bzero; itxn_field TxID", 5, Expect{1, "...is not allowed."})

	testProg(t, "itxn_begin; int 1000; itxn_field FirstValid", 6, Expect{1, "...is not allowed."})
	testProg(t, "itxn_begin; int 1000; itxn_field LastValid", 6, Expect{1, "...is not allowed."})
	testProg(t, "itxn_begin; int 32; bzero; itxn_field Lease", 6, Expect{1, "...is not allowed."})
	testProg(t, "itxn_begin; byte 0x7263; itxn_field Note", 6)
	testProg(t, "itxn_begin; byte 0x7263; itxn_field VotePK", 6)
	testProg(t, "itxn_begin; int 32; bzero; itxn_field TxID", 6, Expect{1, "...is not allowed."})
}

func TestTypeTracking(t *testing.T) {
	partitiontest.PartitionTest(t)
	t.Parallel()
	testProg(t, "+", LogicVersion, Expect{1, "+ expects 2 stack arguments..."})

	// hitting a label in deadcode starts analyzing again, with unknown stack
	testProg(t, "b end; label: +; end: b label", LogicVersion)

	// callsub also wipes our stack knowledge, this tests shows why: it's properly typed
	testProg(t, "callsub A; +; return; A: int 1; int 2; retsub", LogicVersion)

	// but we do want to ensure we're not just treating the code after callsub as dead
	testProg(t, "callsub A; int 1; concat; return; A: int 1; int 2; retsub", LogicVersion,
		Expect{1, "concat arg 1 wanted..."})

	// retsub deadens code, like any unconditional branch
	testProg(t, "callsub A; +; return; A: int 1; int 2; retsub; concat", LogicVersion)

	// Branching would have confused the old analysis, but the problem is local
	// to a basic block, so it makes sense to report it.
	testProg(t, `
 int 1
 b confusion
label:
 byte "john"					// detectable mistake
 int 2
 +
confusion:
 b label
`, LogicVersion, Expect{7, "+ arg 0 wanted type uint64..."})

	// Unless that same error is in dead code.
	testProg(t, `
 int 1
 b confusion
label:
 err							// deadens the apparent error at +
 byte "john"
 int 2
 +
confusion:
 b label
`, LogicVersion)

	// Unconditional branches also deaden
	testProg(t, `
 int 1
 b confusion
label:
 b done							// deadens the apparent error at +
 byte "john"
 int 2
 +
confusion:
 b label
done:
`, LogicVersion)

	// Turning type tracking off and then back on, allows any follow-on code.
	testProg(t, `
 int 1
 int 2
#pragma typetrack false
 concat
`, LogicVersion)

	testProg(t, `
 int 1
 int 2
#pragma typetrack false
 concat
#pragma typetrack true
 concat
`, LogicVersion)

	// Declaring type tracking on consecutively does _not_ reset type tracking state.
	testProg(t, `
 int 1
 int 2
#pragma typetrack true
 concat
#pragma typetrack true
 concat
`, LogicVersion, Expect{5, "concat arg 1 wanted type []byte..."})
}

func TestMergeProtos(t *testing.T) {
	partitiontest.PartitionTest(t)
	t.Parallel()
	iVi := OpSpec{Proto: proto("i:i")}
	bVb := OpSpec{Proto: proto("b:b")}
	aaVa := OpSpec{Proto: proto("aa:a")}
	aVaa := OpSpec{Proto: proto("a:aa")}
	p, _, _ := mergeProtos(map[int]OpSpec{0: iVi, 1: bVb})
	require.Equal(t, proto("a:a"), p)
	_, _, ok := mergeProtos(map[int]OpSpec{0: aaVa, 1: iVi})
	require.False(t, ok)
	_, _, ok = mergeProtos(map[int]OpSpec{0: aVaa, 1: iVi})
	require.False(t, ok)
	medley := OpSpec{Proto: proto("aibibabai:aibibabai")}
	medley2 := OpSpec{Proto: proto("biabbaiia:biabbaiia")}
	p, _, _ = mergeProtos(map[int]OpSpec{0: medley, 1: medley2})
	require.Equal(t, proto("aiaabaaaa:aiaabaaaa"), p)
	v1 := OpSpec{Version: 1, Proto: proto(":")}
	v2 := OpSpec{Version: 2, Proto: proto(":")}
	_, v, _ := mergeProtos(map[int]OpSpec{0: v2, 1: v1})
	require.Equal(t, uint64(1), v)
}

// Extra tests for features of getSpec that are currently not tested elsewhere
func TestGetSpec(t *testing.T) {
	partitiontest.PartitionTest(t)
	t.Parallel()
	ops := testProg(t, "int 1", AssemblerMaxVersion)
	ops.versionedPseudoOps["dummyPseudo"] = make(map[int]OpSpec)
	ops.versionedPseudoOps["dummyPseudo"][1] = OpSpec{Name: "b:", Version: AssemblerMaxVersion, Proto: proto("b:")}
	ops.versionedPseudoOps["dummyPseudo"][2] = OpSpec{Name: ":", Version: AssemblerMaxVersion}
	_, _, ok := getSpec(ops, "dummyPseudo", []string{})
	require.False(t, ok)
	_, _, ok = getSpec(ops, "nonsense", []string{})
	require.False(t, ok)
	require.Equal(t, 2, len(ops.Errors))
	require.Equal(t, "unknown opcode: nonsense", ops.Errors[1].Err.Error())
}

func TestAddPseudoDocTags(t *testing.T) {
	partitiontest.PartitionTest(t)
	// Not parallel because it modifies pseudoOps and opDocByName which are global maps
	// t.Parallel()
	defer func() {
		delete(pseudoOps, "tests")
		delete(opDocByName, "multiple")
		delete(opDocByName, "single")
		delete(opDocByName, "none")
		delete(opDocByName, "any")
	}()

	pseudoOps["tests"] = map[int]OpSpec{2: {Name: "multiple"}, 1: {Name: "single"}, 0: {Name: "none"}, anyImmediates: {Name: "any"}}
	addPseudoDocTags()
	require.Equal(t, "`multiple` can be called using `tests` with 2 immediates.", opDocByName["multiple"])
	require.Equal(t, "`single` can be called using `tests` with 1 immediate.", opDocByName["single"])
	require.Equal(t, "`none` can be called using `tests` with no immediates.", opDocByName["none"])
	require.Equal(t, "", opDocByName["any"])
}
func TestReplacePseudo(t *testing.T) {
	partitiontest.PartitionTest(t)
	t.Parallel()
	replaceVersion := 7
	for v := uint64(replaceVersion); v <= AssemblerMaxVersion; v++ {
		testProg(t, "byte 0x0000; byte 0x1234; replace 0", v)
		testProg(t, "byte 0x0000; int 0; byte 0x1234; replace", v)
		testProg(t, "byte 0x0000; byte 0x1234; replace", v, Expect{1, "replace without immediates expects 3 stack arguments but stack height is 2"})
		testProg(t, "byte 0x0000; int 0; byte 0x1234; replace 0", v, Expect{1, "replace 0 arg 0 wanted type []byte got uint64"})
	}
}

func checkSame(t *testing.T, version uint64, first string, compares ...string) {
	t.Helper()
	if version == 0 {
		version = assemblerNoVersion
	}
	ops := testProg(t, first, version)
	for _, compare := range compares {
		other := testProg(t, compare, version)
		if bytes.Compare(other.Program, ops.Program) != 0 {
			t.Log(Disassemble(ops.Program))
			t.Log(Disassemble(other.Program))
		}
		assert.Equal(t, ops.Program, other.Program, "%s unlike %s", first, compare)
	}
}

func TestSemiColon(t *testing.T) {
	partitiontest.PartitionTest(t)
	t.Parallel()

	checkSame(t, AssemblerMaxVersion,
		"pushint 0 ; pushint 1 ; +; int 3 ; *",
		"pushint 0\npushint 1\n+\nint 3\n*",
		"pushint 0; pushint 1; +; int 3; *; // comment; int 2",
		"pushint 0; ; ; pushint 1 ; +; int 3 ; *//check",
	)

	checkSame(t, 0,
		"#pragma version 7\nint 1",
		"// junk;\n#pragma version 7\nint 1",
		"// junk;\n #pragma version 7\nint 1",
	)

	checkSame(t, AssemblerMaxVersion,
		`byte "test;this"; pop;`,
		`byte "test;this"; ; pop;`,
		`byte "test;this";;;pop;`,
	)
}

func TestAssembleSwitch(t *testing.T) {
	partitiontest.PartitionTest(t)
	t.Parallel()

	// fail when target doesn't correspond to existing label
	source := `
	pushint 1
	switch label1 label2
	label1:
	`
	testProg(t, source, AssemblerMaxVersion, NewExpect(3, "reference to undefined label \"label2\""))

	// fail when target index != uint64
	testProg(t, `
	byte "fail"
    switch label1
    labe11:
	`, AssemblerMaxVersion, Expect{3, "switch label1 arg 0 wanted type uint64..."})

	// No labels is pretty degenerate, but ok, I suppose. It's just a no-op
	testProg(t, `
int 0
switch
int 1
`, AssemblerMaxVersion)

	// confirm arg limit
	source = `
	pushint 1
	switch label1 label2
	label1:
	label2:
	`
	ops := testProg(t, source, AssemblerMaxVersion)
	require.Len(t, ops.Program, 9) // ver (1) + pushint (2) + opcode (1) + length (1) + labels (2*2)

	var labels []string
	for i := 0; i < 255; i++ {
		labels = append(labels, fmt.Sprintf("label%d", i))
	}

	// test that 255 labels is ok
	source = fmt.Sprintf(`
	pushint 1
	switch %s
	%s
	`, strings.Join(labels, " "), strings.Join(labels, ":\n")+":\n")
	ops = testProg(t, source, AssemblerMaxVersion)
	require.Len(t, ops.Program, 515) // ver (1) + pushint (2) + opcode (1) + length (1) + labels (2*255)

	// 256 is too many
	source = fmt.Sprintf(`
	pushint 1
	switch %s extra
	%s
	`, strings.Join(labels, " "), strings.Join(labels, ":\n")+":\n")
	ops = testProg(t, source, AssemblerMaxVersion, Expect{3, "switch cannot take more than 255 labels"})

	// allow duplicate label reference
	source = `
	pushint 1
	switch label1 label1
	label1:
	`
	testProg(t, source, AssemblerMaxVersion)
}

func TestAssembleMatch(t *testing.T) {
	partitiontest.PartitionTest(t)
	t.Parallel()

	// fail when target doesn't correspond to existing label
	source := `
	pushints 1 1 1
	match label1 label2
	label1:
	`
	testProg(t, source, AssemblerMaxVersion, NewExpect(3, "reference to undefined label \"label2\""))

	// No labels is pretty degenerate, but ok, I suppose. It's just a no-op
	testProg(t, `
int 0
match
int 1
`, AssemblerMaxVersion)

	// confirm arg limit
	source = `
	pushints 1 2 1
	match label1 label2
	label1:
	label2:
	`
	ops := testProg(t, source, AssemblerMaxVersion)
	require.Len(t, ops.Program, 12) // ver (1) + pushints (5) + opcode (1) + length (1) + labels (2*2)

	// confirm byte array args are assembled successfully
	source = `
	pushbytess "1" "2" "1"
	match label1 label2
	label1:
	label2:
	`
	testProg(t, source, AssemblerMaxVersion)

	var labels []string
	for i := 0; i < 255; i++ {
		labels = append(labels, fmt.Sprintf("label%d", i))
	}

	// test that 255 labels is ok
	source = fmt.Sprintf(`
	pushint 1
	match %s
	%s
	`, strings.Join(labels, " "), strings.Join(labels, ":\n")+":\n")
	ops = testProg(t, source, AssemblerMaxVersion)
	require.Len(t, ops.Program, 515) // ver (1) + pushint (2) + opcode (1) + length (1) + labels (2*255)

	// 256 is too many
	source = fmt.Sprintf(`
	pushint 1
	match %s extra
	%s
	`, strings.Join(labels, " "), strings.Join(labels, ":\n")+":\n")
	testProg(t, source, AssemblerMaxVersion, Expect{3, "match cannot take more than 255 labels"})

	// allow duplicate label reference
	source = `
	pushint 1
	match label1 label1
	label1:
	`
	testProg(t, source, AssemblerMaxVersion)
}

func TestAssemblePushConsts(t *testing.T) {
	partitiontest.PartitionTest(t)
	t.Parallel()

	// allow empty const int list
	source := `pushints`
	testProg(t, source, AssemblerMaxVersion)

	// allow empty const bytes list
	source = `pushbytess`
	testProg(t, source, AssemblerMaxVersion)

	// basic test
	source = `pushints 1 2 3`
	ops := testProg(t, source, AssemblerMaxVersion)
	require.Len(t, ops.Program, 6) // ver (1) + pushints (5)
	source = `pushbytess "1" "2" "33"`
	ops = testProg(t, source, AssemblerMaxVersion)
	require.Len(t, ops.Program, 10) // ver (1) + pushbytess (9)

	// 256 increases size of encoded length to two bytes
	valsStr := make([]string, 256)
	for i := range valsStr {
		valsStr[i] = fmt.Sprintf("%d", 1)
	}
	source = fmt.Sprintf(`pushints %s`, strings.Join(valsStr, " "))
	ops = testProg(t, source, AssemblerMaxVersion)
	require.Len(t, ops.Program, 260) // ver (1) + opcode (1) + len (2) + ints (256)

	for i := range valsStr {
		valsStr[i] = fmt.Sprintf("\"%d\"", 1)
	}
	source = fmt.Sprintf(`pushbytess %s`, strings.Join(valsStr, " "))
	ops = testProg(t, source, AssemblerMaxVersion)
	require.Len(t, ops.Program, 516) // ver (1) + opcode (1) + len (2) + bytess (512)

	// enforce correct types
	source = `pushints "1" "2" "3"`
	testProg(t, source, AssemblerMaxVersion, Expect{1, `strconv.ParseUint: parsing "\"1\"": invalid syntax`})
	source = `pushbytess 1 2 3`
	testProg(t, source, AssemblerMaxVersion, Expect{1, "byte arg did not parse: 1"})
	source = `pushints 6 4; concat`
	testProg(t, source, AssemblerMaxVersion, Expect{1, "concat arg 1 wanted type []byte got uint64"})
	source = `pushbytess "x" "y"; +`
	testProg(t, source, AssemblerMaxVersion, Expect{1, "+ arg 1 wanted type uint64 got []byte"})
}<|MERGE_RESOLUTION|>--- conflicted
+++ resolved
@@ -417,9 +417,6 @@
 pushint 1
 `
 
-<<<<<<< HEAD
-const v8Nonsense = v7Nonsense + switchNonsense + frameNonsense + boxNonsense
-=======
 const matchNonsense = `
 match_label0:
 pushints 1 2 1
@@ -428,8 +425,7 @@
 pushbytess "1" "2" "1"
 `
 
-const v8Nonsense = v7Nonsense + switchNonsense + frameNonsense + matchNonsense
->>>>>>> ab87a8a9
+const v8Nonsense = v7Nonsense + switchNonsense + frameNonsense + matchNonsense + boxNonsense
 
 const v9Nonsense = v8Nonsense + pairingNonsense
 
@@ -445,11 +441,7 @@
 const switchCompiled = "81018d02fff800008101"
 const matchCompiled = "83030102018e02fff500008203013101320131"
 
-<<<<<<< HEAD
-const v8Compiled = v7Compiled + switchCompiled + frameCompiled + boxCompiled
-=======
-const v8Compiled = v7Compiled + switchCompiled + frameCompiled + matchCompiled
->>>>>>> ab87a8a9
+const v8Compiled = v7Compiled + switchCompiled + frameCompiled + matchCompiled + boxCompiled
 
 const v9Compiled = v8Compiled + pairingCompiled
 
