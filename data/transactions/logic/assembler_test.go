// Copyright (C) 2019-2021 Algorand, Inc.
// This file is part of go-algorand
//
// go-algorand is free software: you can redistribute it and/or modify
// it under the terms of the GNU Affero General Public License as
// published by the Free Software Foundation, either version 3 of the
// License, or (at your option) any later version.
//
// go-algorand is distributed in the hope that it will be useful,
// but WITHOUT ANY WARRANTY; without even the implied warranty of
// MERCHANTABILITY or FITNESS FOR A PARTICULAR PURPOSE.  See the
// GNU Affero General Public License for more details.
//
// You should have received a copy of the GNU Affero General Public License
// along with go-algorand.  If not, see <https://www.gnu.org/licenses/>.

package logic

import (
	"bytes"
	"encoding/hex"
	"fmt"
	"strings"
	"testing"

	"github.com/stretchr/testify/require"
)

// used by TestAssemble and others, see UPDATE PROCEDURE in TestAssemble()
const v1Nonsense = `err
global MinTxnFee
global MinBalance
global MaxTxnLife
global ZeroAddress
byte 0x1234
byte base64 aGVsbG8gd29ybGQh
byte base64(aGVsbG8gd29ybGQh)
byte b64 aGVsbG8gd29ybGQh
byte b64(aGVsbG8gd29ybGQh)
addr RWXCBB73XJITATVQFOI7MVUUQOL2PFDDSDUMW4H4T2SNSX4SEUOQ2MM7F4
ed25519verify
txn Sender
txn Fee
txn FirstValid
txn LastValid
txn Note
txn Receiver
txn Amount
txn CloseRemainderTo
txn VotePK
txn SelectionPK
txn VoteFirst
txn VoteLast
txn VoteKeyDilution
txn Type
txn XferAsset
txn AssetAmount
txn AssetSender
txn AssetReceiver
txn AssetCloseTo
gtxn 0 Sender
gtxn 0 Fee
gtxn 0 FirstValid
gtxn 0 LastValid
gtxn 0 Note
gtxn 0 Receiver
gtxn 0 Amount
gtxn 0 CloseRemainderTo
gtxn 0 VotePK
gtxn 0 SelectionPK
gtxn 0 VoteFirst
gtxn 0 VoteLast
gtxn 0 VoteKeyDilution
gtxn 0 Type
gtxn 0 XferAsset
gtxn 0 AssetAmount
gtxn 0 AssetSender
gtxn 0 AssetReceiver
gtxn 0 AssetCloseTo
arg 0 // comment
arg 1 //comment
sha256
keccak256
int 0x031337
int 0x1234567812345678
int 0x0034567812345678
int 0x0000567812345678
int 0x0000007812345678
+ // comment
// extra int pushes to satisfy typechecking on the ops that pop two ints
intc 0
- //comment
intc 2
/
intc_0
*
intc_1
<
intc_2
>
intc_3
<=
intc 1
>=
intc 1
&&
intc 1
||
intc 1
==
intc 1
!=
intc 1
!
%
^
~
byte 0x4242
btoi
itob
len
bnz there
bytec 1
sha512_256
dup
there:
pop
load 3
store 2
intc 0
intc 1
mulw
`

const v2Nonsense = `
dup2
pop
pop
pop
pop
addr RWXCBB73XJITATVQFOI7MVUUQOL2PFDDSDUMW4H4T2SNSX4SEUOQ2MM7F4
concat
substring 42 99
intc 0
intc 1
substring3
bz there2
b there2
there2:
return
int 1
balance
int 1
app_opted_in
int 1
byte "test"
app_local_get_ex
pop
pop
int 1
byte "\x42\x42"
app_local_get
pop
byte 0x4242
app_global_get
byte 0x4242
app_global_get_ex
pop
pop
int 1
byte 0x4242
int 2
app_local_put
byte 0x4242
int 1
app_global_put
int 0
byte 0x4242
app_local_del
byte 0x4242
app_global_del
int 0
int 1
asset_holding_get AssetBalance
pop
pop
int 0
asset_params_get AssetTotal
pop
pop
txna Accounts 0
gtxna 0 ApplicationArgs 0
txn ApplicationID
txn OnCompletion
txn NumAppArgs
txn NumAccounts
txn ApprovalProgram
txn ClearStateProgram
txn RekeyTo
int 0
int 1
addw
txn ConfigAsset
txn ConfigAssetTotal
txn ConfigAssetDecimals
txn ConfigAssetDefaultFrozen
txn ConfigAssetUnitName
txn ConfigAssetName
txn ConfigAssetURL
txn ConfigAssetMetadataHash
txn ConfigAssetManager
txn ConfigAssetReserve
txn ConfigAssetFreeze
txn ConfigAssetClawback
txn FreezeAsset
txn FreezeAssetAccount
txn FreezeAssetFrozen
`

const v3Nonsense = `
assert
min_balance
int 0x031337			// get bit 1, negate it, put it back
int 1
getbit
!
int 1
setbit
byte "test"			// get byte 2, increment it, put it back
int 2
getbyte
int 1
+
int 2
setbyte
swap
select
dig 2
int 1
gtxns ConfigAsset
int 2
gtxnsa Accounts 0
pushint 1000
pushbytes "john"
`

// Keep in mind, only use existing int and byte constants, or else use
// push* instead.  The idea is to not cause the *cblocks to change.
const v4Nonsense = `
int 1
pushint 2000
int 0
int 2
divmodw
callsub stuff
b next
stuff:
retsub
next:
int 1
int 2
shl
int 1
shr
sqrt
int 2
exp
int 2
expw
bitlen
b+
b-
b/
b*
b<
b>
b<=
b>=
b==
b!=
b%
b|
b&
b^
b~
int 2
bzero
gload 0 0
gloads 0
`

var nonsense = map[uint64]string{
	1: v1Nonsense,
	2: v1Nonsense + v2Nonsense,
	3: v1Nonsense + v2Nonsense + v3Nonsense,
	4: v1Nonsense + v2Nonsense + v3Nonsense + v4Nonsense,
}

var compiled = map[uint64]string{
	1: "012008b7a60cf8acd19181cf959a12f8acd19181cf951af8acd19181cf15f8acd191810f01020026050212340c68656c6c6f20776f726c6421208dae2087fbba51304eb02b91f656948397a7946390e8cb70fc9ea4d95f92251d024242047465737400320032013202320328292929292a0431003101310231043105310731083109310a310b310c310d310e310f3111311231133114311533000033000133000233000433000533000733000833000933000a33000b33000c33000d33000e33000f3300113300123300133300143300152d2e0102222324252104082209240a220b230c240d250e230f23102311231223132314181b1c2b1716154000032903494",
	2: "022008b7a60cf8acd19181cf959a12f8acd19181cf951af8acd19181cf15f8acd191810f01020026050212340c68656c6c6f20776f726c6421208dae2087fbba51304eb02b91f656948397a7946390e8cb70fc9ea4d95f92251d024242047465737400320032013202320328292929292a0431003101310231043105310731083109310a310b310c310d310e310f3111311231133114311533000033000133000233000433000533000733000833000933000a33000b33000c33000d33000e33000f3300113300123300133300143300152d2e0102222324252104082209240a220b230c240d250e230f23102311231223132314181b1c2b171615400003290349483403350222231d4a484848482a50512a63222352410003420000432105602105612105270463484821052b62482b642b65484821052b2106662b21056721072b682b692107210570004848210771004848361c0037001a0031183119311b311d311e311f3120210721051e312131223123312431253126312731283129312a312b312c312d312e312f",
	3: "032008b7a60cf8acd19181cf959a12f8acd19181cf951af8acd19181cf15f8acd191810f01020026050212340c68656c6c6f20776f726c6421208dae2087fbba51304eb02b91f656948397a7946390e8cb70fc9ea4d95f92251d024242047465737400320032013202320328292929292a0431003101310231043105310731083109310a310b310c310d310e310f3111311231133114311533000033000133000233000433000533000733000833000933000a33000b33000c33000d33000e33000f3300113300123300133300143300152d2e0102222324252104082209240a220b230c240d250e230f23102311231223132314181b1c2b171615400003290349483403350222231d4a484848482a50512a63222352410003420000432105602105612105270463484821052b62482b642b65484821052b2106662b21056721072b682b692107210570004848210771004848361c0037001a0031183119311b311d311e311f3120210721051e312131223123312431253126312731283129312a312b312c312d312e312f4478222105531421055427042106552105082106564c4d4b02210538212106391c0081e80780046a6f686e",
	4: "042008b7a60cf8acd19181cf959a12f8acd19181cf951af8acd19181cf15f8acd191810f01020026050212340c68656c6c6f20776f726c6421208dae2087fbba51304eb02b91f656948397a7946390e8cb70fc9ea4d95f92251d024242047465737400320032013202320328292929292a0431003101310231043105310731083109310a310b310c310d310e310f3111311231133114311533000033000133000233000433000533000733000833000933000a33000b33000c33000d33000e33000f3300113300123300133300143300152d2e0102222324252104082209240a220b230c240d250e230f23102311231223132314181b1c2b171615400003290349483403350222231d4a484848482a50512a63222352410003420000432105602105612105270463484821052b62482b642b65484821052b2106662b21056721072b682b692107210570004848210771004848361c0037001a0031183119311b311d311e311f3120210721051e312131223123312431253126312731283129312a312b312c312d312e312f4478222105531421055427042106552105082106564c4d4b02210538212106391c0081e80780046a6f686e210581d00f210721061f8800034200018921052106902105919221069421069593a0a1a2a3a4a5a6a7a8a9aaabacadae2106af3a00003b00",
}

func pseudoOp(opcode string) bool {
	// We don't test every combination of
	// intcblock,bytecblock,intc*,bytec*,arg* here.  Not all of
	// these are truly pseudops, but it seems a good name.
	return strings.HasPrefix(opcode, "int") ||
		strings.HasPrefix(opcode, "byte") ||
		strings.HasPrefix(opcode, "arg")
}

// Check that assembly output is stable across time.
func TestAssemble(t *testing.T) {
	// UPDATE PROCEDURE:
	// Run test. It should pass. If test is not passing, do not change this test, fix the assembler first.
	// Extend this test program text. Append instructions to the end so that the program byte hex is visually similar and also simply extended by some new bytes,
	// and so that version-dependent tests pass.
	// Copy hex string from failing test output into source.
	// Run test. It should pass.
	//
	// This doesn't have to be a sensible program to run, it just has to compile.

	t.Parallel()
	for v := uint64(2); v <= AssemblerMaxVersion; v++ {
		t.Run(fmt.Sprintf("v=%d", v), func(t *testing.T) {
			for _, spec := range OpSpecs {
				// Make sure our nonsense covers the ops
				if !strings.Contains(nonsense[v], spec.Name) &&
					!pseudoOp(spec.Name) && spec.Version <= v {
					t.Errorf("v%d nonsense test should contain op %v", v, spec.Name)
				}
			}

			ops := testProg(t, nonsense[v], v)
			// check that compilation is stable over
			// time. we must assemble to the same bytes
			// this month that we did last month.
			expectedBytes, _ := hex.DecodeString(compiled[v])
			if bytes.Compare(expectedBytes, ops.Program) != 0 {
				// this print is for convenience if
				// the program has been changed. the
				// hex string can be copy pasted back
				// in as a new expected result.
				t.Log(hex.EncodeToString(ops.Program))
			}
			require.Equal(t, expectedBytes, ops.Program)
		})
	}
}

func TestAssembleAlias(t *testing.T) {
	t.Parallel()
	source1 := `txn Accounts 0  // alias to txna
pop
gtxn 0 ApplicationArgs 0 // alias to gtxn
pop
`
	ops1, err := AssembleStringWithVersion(source1, AssemblerMaxVersion)
	require.NoError(t, err)

	source2 := `txna Accounts 0
pop
gtxna 0 ApplicationArgs 0
pop
`
	ops2, err := AssembleStringWithVersion(source2, AssemblerMaxVersion)
	require.NoError(t, err)

	require.Equal(t, ops1.Program, ops2.Program)
}

type expect struct {
	l int
	s string
}

func testMatch(t *testing.T, actual, expected string) {
	if strings.HasPrefix(expected, "...") && strings.HasSuffix(expected, "...") {
		require.Contains(t, actual, expected[3:len(expected)-3])
	} else if strings.HasPrefix(expected, "...") {
		require.Contains(t, actual+"^", expected[3:]+"^")
	} else if strings.HasSuffix(expected, "...") {
		require.Contains(t, "^"+actual, "^"+expected[:len(expected)-3])
	} else {
		require.Equal(t, expected, actual)
	}
}

func testProg(t *testing.T, source string, ver uint64, expected ...expect) *OpStream {
	program := strings.ReplaceAll(source, ";", "\n")
	ops, err := AssembleStringWithVersion(program, ver)
	if len(expected) == 0 {
		if len(ops.Errors) > 0 || err != nil || ops == nil || ops.Program == nil {
			t.Log(program)
		}
		require.Empty(t, ops.Errors)
		require.NoError(t, err)
		require.NotNil(t, ops)
		require.NotNil(t, ops.Program)
	} else {
		require.Error(t, err)
		errors := ops.Errors
		for _, exp := range expected {
			if exp.l == 0 {
				// line 0 means: "must match all"
				require.Len(t, expected, 1)
				for _, err := range errors {
					msg := err.Unwrap().Error()
					testMatch(t, msg, exp.s)
				}
			} else {
				var found *lineError
				for _, err := range errors {
					if err.Line == exp.l {
						found = err
						break
					}
				}
				require.NotNil(t, found, "No error on line %d", exp.l)
				msg := found.Unwrap().Error()
				testMatch(t, msg, exp.s)
			}
		}
		require.Nil(t, ops.Program)
	}
	return ops
}

func testLine(t *testing.T, line string, ver uint64, expected string) {
	// By embedding the source line between two other lines, the
	// test for the correct line number in the error is more
	// meaningful.
	source := "int 1\n" + line + "\nint 1\n"
	if expected == "" {
		testProg(t, source, ver)
		return
	}
	testProg(t, source, ver, expect{2, expected})
}
func TestAssembleTxna(t *testing.T) {
	testLine(t, "txna Accounts 256", AssemblerMaxVersion, "txna array index beyond 255: 256")
	testLine(t, "txna ApplicationArgs 256", AssemblerMaxVersion, "txna array index beyond 255: 256")
	testLine(t, "txna Sender 256", AssemblerMaxVersion, "txna unknown field: \"Sender\"")
	testLine(t, "gtxna 0 Accounts 256", AssemblerMaxVersion, "gtxna array index beyond 255: 256")
	testLine(t, "gtxna 0 ApplicationArgs 256", AssemblerMaxVersion, "gtxna array index beyond 255: 256")
	testLine(t, "gtxna 256 Accounts 0", AssemblerMaxVersion, "gtxna group index beyond 255: 256")
	testLine(t, "gtxna 0 Sender 256", AssemblerMaxVersion, "gtxna unknown field: \"Sender\"")
	testLine(t, "txn Accounts 0", 1, "txn expects one argument")
	testLine(t, "txn Accounts 0 1", 2, "txn expects one or two arguments")
	testLine(t, "txna Accounts 0 1", AssemblerMaxVersion, "txna expects two arguments")
	testLine(t, "txna Accounts a", AssemblerMaxVersion, "strconv.ParseUint...")
	testLine(t, "gtxn 0 Sender 0", 1, "gtxn expects two arguments")
	testLine(t, "gtxn 0 Sender 1 2", 2, "gtxn expects two or three arguments")
	testLine(t, "gtxna 0 Accounts 1 2", AssemblerMaxVersion, "gtxna expects three arguments")
	testLine(t, "gtxna a Accounts 0", AssemblerMaxVersion, "strconv.ParseUint...")
	testLine(t, "gtxna 0 Accounts a", AssemblerMaxVersion, "strconv.ParseUint...")
	testLine(t, "txn ABC", 2, "txn unknown field: \"ABC\"")
	testLine(t, "gtxn 0 ABC", 2, "gtxn unknown field: \"ABC\"")
	testLine(t, "gtxn a ABC", 2, "strconv.ParseUint...")
	testLine(t, "txn Accounts", AssemblerMaxVersion, "found array field \"Accounts\" in txn op")
	testLine(t, "txn Accounts", 1, "found array field \"Accounts\" in txn op")
	testLine(t, "txn Accounts 0", AssemblerMaxVersion, "")
	testLine(t, "gtxn 0 Accounts", AssemblerMaxVersion, "found array field \"Accounts\" in gtxn op")
	testLine(t, "gtxn 0 Accounts", 1, "found array field \"Accounts\" in gtxn op")
	testLine(t, "gtxn 0 Accounts 1", AssemblerMaxVersion, "")
}

func TestAssembleGlobal(t *testing.T) {
	testLine(t, "global", AssemblerMaxVersion, "global expects one argument")
	testLine(t, "global a", AssemblerMaxVersion, "global unknown field: \"a\"")
}

func TestAssembleDefault(t *testing.T) {
	source := `byte 0x1122334455
int 1
+
// comment
`
	testProg(t, source, AssemblerMaxVersion, expect{3, "+ arg 0 wanted type uint64 got []byte"})
}

// mutateProgVersion replaces version (first two symbols) in hex-encoded program
func mutateProgVersion(version uint64, prog string) string {
	return fmt.Sprintf("%02x%s", version, prog[2:])
}

func TestOpUint(t *testing.T) {
	for v := uint64(1); v <= AssemblerMaxVersion; v++ {
		t.Run(fmt.Sprintf("v=%d", v), func(t *testing.T) {
			ops := OpStream{Version: v}
			ops.Uint(0xcafebabe)
			prog := ops.prependCBlocks()
			require.NotNil(t, prog)
			s := hex.EncodeToString(prog)
			expected := mutateProgVersion(v, "012001bef5fad70c22")
			require.Equal(t, expected, s)
		})
	}
}

func TestOpUint64(t *testing.T) {
	t.Parallel()
	for v := uint64(1); v <= AssemblerMaxVersion; v++ {
		t.Run(fmt.Sprintf("v=%d", v), func(t *testing.T) {
			t.Parallel()
			ops := OpStream{Version: v}
			ops.Uint(0xcafebabecafebabe)
			prog := ops.prependCBlocks()
			require.NotNil(t, prog)
			s := hex.EncodeToString(prog)
			require.Equal(t, mutateProgVersion(v, "012001bef5fad7ecd7aeffca0122"), s)
		})
	}
}

func TestOpBytes(t *testing.T) {
	t.Parallel()
	for v := uint64(1); v <= AssemblerMaxVersion; v++ {
		t.Run(fmt.Sprintf("v=%d", v), func(t *testing.T) {
			ops := OpStream{Version: v}
			ops.ByteLiteral([]byte("abcdef"))
			prog := ops.prependCBlocks()
			require.NotNil(t, prog)
			s := hex.EncodeToString(prog)
			require.Equal(t, mutateProgVersion(v, "0126010661626364656628"), s)
		})
	}
}

func TestAssembleInt(t *testing.T) {
	t.Parallel()
	for v := uint64(1); v <= AssemblerMaxVersion; v++ {
		t.Run(fmt.Sprintf("v=%d", v), func(t *testing.T) {
			text := "int 0xcafebabe"
			ops, err := AssembleStringWithVersion(text, v)
			require.NoError(t, err)
			s := hex.EncodeToString(ops.Program)
			require.Equal(t, mutateProgVersion(v, "012001bef5fad70c22"), s)
		})
	}
}

/*
test values generated in Python
python3
import base64
raw='abcdef'
base64.b64encode(raw.encode())
base64.b32encode(raw.encode())
base64.b16encode(raw.encode())
*/

func TestAssembleBytes(t *testing.T) {
	t.Parallel()
	variations := []string{
		"byte b32 MFRGGZDFMY",
		"byte base32 MFRGGZDFMY",
		"byte base32(MFRGGZDFMY)",
		"byte b32(MFRGGZDFMY)",
		"byte b32 MFRGGZDFMY======",
		"byte base32 MFRGGZDFMY======",
		"byte base32(MFRGGZDFMY======)",
		"byte b32(MFRGGZDFMY======)",
		"byte b64 YWJjZGVm",
		"byte base64 YWJjZGVm",
		"byte b64(YWJjZGVm)",
		"byte base64(YWJjZGVm)",
		"byte 0x616263646566",
		`byte "\x61\x62\x63\x64\x65\x66"`,
		`byte "abcdef"`,
	}
	for v := uint64(1); v <= AssemblerMaxVersion; v++ {
		t.Run(fmt.Sprintf("v=%d", v), func(t *testing.T) {
			for _, vi := range variations {
				ops, err := AssembleStringWithVersion(vi, v)
				require.NoError(t, err)
				s := hex.EncodeToString(ops.Program)
				require.Equal(t, mutateProgVersion(v, "0126010661626364656628"), s)
			}

		})
	}
}

func TestAssembleBytesString(t *testing.T) {
	for v := uint64(1); v <= AssemblerMaxVersion; v++ {
		t.Run(fmt.Sprintf("v=%d", v), func(t *testing.T) {
			testLine(t, `byte "foo bar"`, v, "")
			testLine(t, `byte "foo bar // not a comment"`, v, "")
		})
	}
}

func TestFieldsFromLine(t *testing.T) {
	line := "op arg"
	fields := fieldsFromLine(line)
	require.Equal(t, 2, len(fields))
	require.Equal(t, "op", fields[0])
	require.Equal(t, "arg", fields[1])

	line = "op arg // test"
	fields = fieldsFromLine(line)
	require.Equal(t, 2, len(fields))
	require.Equal(t, "op", fields[0])
	require.Equal(t, "arg", fields[1])

	line = "op base64 ABC//=="
	fields = fieldsFromLine(line)
	require.Equal(t, 3, len(fields))
	require.Equal(t, "op", fields[0])
	require.Equal(t, "base64", fields[1])
	require.Equal(t, "ABC//==", fields[2])

	line = "op base64 ABC/=="
	fields = fieldsFromLine(line)
	require.Equal(t, 3, len(fields))
	require.Equal(t, "op", fields[0])
	require.Equal(t, "base64", fields[1])
	require.Equal(t, "ABC/==", fields[2])

	line = "op base64 ABC/== /"
	fields = fieldsFromLine(line)
	require.Equal(t, 4, len(fields))
	require.Equal(t, "op", fields[0])
	require.Equal(t, "base64", fields[1])
	require.Equal(t, "ABC/==", fields[2])
	require.Equal(t, "/", fields[3])

	line = "op base64 ABC/== //"
	fields = fieldsFromLine(line)
	require.Equal(t, 3, len(fields))
	require.Equal(t, "op", fields[0])
	require.Equal(t, "base64", fields[1])
	require.Equal(t, "ABC/==", fields[2])

	line = "op base64 ABC//== //"
	fields = fieldsFromLine(line)
	require.Equal(t, 3, len(fields))
	require.Equal(t, "op", fields[0])
	require.Equal(t, "base64", fields[1])
	require.Equal(t, "ABC//==", fields[2])

	line = "op b64 ABC//== //"
	fields = fieldsFromLine(line)
	require.Equal(t, 3, len(fields))
	require.Equal(t, "op", fields[0])
	require.Equal(t, "b64", fields[1])
	require.Equal(t, "ABC//==", fields[2])

	line = "op b64(ABC//==) // comment"
	fields = fieldsFromLine(line)
	require.Equal(t, 2, len(fields))
	require.Equal(t, "op", fields[0])
	require.Equal(t, "b64(ABC//==)", fields[1])

	line = "op base64(ABC//==) // comment"
	fields = fieldsFromLine(line)
	require.Equal(t, 2, len(fields))
	require.Equal(t, "op", fields[0])
	require.Equal(t, "base64(ABC//==)", fields[1])

	line = "op b64(ABC/==) // comment"
	fields = fieldsFromLine(line)
	require.Equal(t, 2, len(fields))
	require.Equal(t, "op", fields[0])
	require.Equal(t, "b64(ABC/==)", fields[1])

	line = "op base64(ABC/==) // comment"
	fields = fieldsFromLine(line)
	require.Equal(t, 2, len(fields))
	require.Equal(t, "op", fields[0])
	require.Equal(t, "base64(ABC/==)", fields[1])

	line = "base64(ABC//==)"
	fields = fieldsFromLine(line)
	require.Equal(t, 1, len(fields))
	require.Equal(t, "base64(ABC//==)", fields[0])

	line = "b(ABC//==)"
	fields = fieldsFromLine(line)
	require.Equal(t, 1, len(fields))
	require.Equal(t, "b(ABC", fields[0])

	line = "b(ABC//==) //"
	fields = fieldsFromLine(line)
	require.Equal(t, 1, len(fields))
	require.Equal(t, "b(ABC", fields[0])

	line = "b(ABC ==) //"
	fields = fieldsFromLine(line)
	require.Equal(t, 2, len(fields))
	require.Equal(t, "b(ABC", fields[0])
	require.Equal(t, "==)", fields[1])

	line = "op base64 ABC)"
	fields = fieldsFromLine(line)
	require.Equal(t, 3, len(fields))
	require.Equal(t, "op", fields[0])
	require.Equal(t, "base64", fields[1])
	require.Equal(t, "ABC)", fields[2])

	line = "op base64 ABC) // comment"
	fields = fieldsFromLine(line)
	require.Equal(t, 3, len(fields))
	require.Equal(t, "op", fields[0])
	require.Equal(t, "base64", fields[1])
	require.Equal(t, "ABC)", fields[2])

	line = "op base64 ABC//) // comment"
	fields = fieldsFromLine(line)
	require.Equal(t, 3, len(fields))
	require.Equal(t, "op", fields[0])
	require.Equal(t, "base64", fields[1])
	require.Equal(t, "ABC//)", fields[2])

	line = `op "test"`
	fields = fieldsFromLine(line)
	require.Equal(t, 2, len(fields))
	require.Equal(t, "op", fields[0])
	require.Equal(t, `"test"`, fields[1])

	line = `op "test1 test2"`
	fields = fieldsFromLine(line)
	require.Equal(t, 2, len(fields))
	require.Equal(t, "op", fields[0])
	require.Equal(t, `"test1 test2"`, fields[1])

	line = `op "test1 test2" // comment`
	fields = fieldsFromLine(line)
	require.Equal(t, 2, len(fields))
	require.Equal(t, "op", fields[0])
	require.Equal(t, `"test1 test2"`, fields[1])

	line = `op "test1 test2 // not a comment"`
	fields = fieldsFromLine(line)
	require.Equal(t, 2, len(fields))
	require.Equal(t, "op", fields[0])
	require.Equal(t, `"test1 test2 // not a comment"`, fields[1])

	line = `op "test1 test2 // not a comment" // comment`
	fields = fieldsFromLine(line)
	require.Equal(t, 2, len(fields))
	require.Equal(t, "op", fields[0])
	require.Equal(t, `"test1 test2 // not a comment"`, fields[1])

	line = `op "test1 test2 // not a comment" // comment`
	fields = fieldsFromLine(line)
	require.Equal(t, 2, len(fields))
	require.Equal(t, "op", fields[0])
	require.Equal(t, `"test1 test2 // not a comment"`, fields[1])

	line = `op "test1 test2" //`
	fields = fieldsFromLine(line)
	require.Equal(t, 2, len(fields))
	require.Equal(t, "op", fields[0])
	require.Equal(t, `"test1 test2"`, fields[1])

	line = `op "test1 test2"//`
	fields = fieldsFromLine(line)
	require.Equal(t, 2, len(fields))
	require.Equal(t, "op", fields[0])
	require.Equal(t, `"test1 test2"`, fields[1])

	line = `op "test1 test2` // non-terminated string literal
	fields = fieldsFromLine(line)
	require.Equal(t, 2, len(fields))
	require.Equal(t, "op", fields[0])
	require.Equal(t, `"test1 test2`, fields[1])

	line = `op "test1 test2\"` // non-terminated string literal
	fields = fieldsFromLine(line)
	require.Equal(t, 2, len(fields))
	require.Equal(t, "op", fields[0])
	require.Equal(t, `"test1 test2\"`, fields[1])

	line = `op \"test1 test2\"` // not a string literal
	fields = fieldsFromLine(line)
	require.Equal(t, 3, len(fields))
	require.Equal(t, "op", fields[0])
	require.Equal(t, `\"test1`, fields[1])
	require.Equal(t, `test2\"`, fields[2])

	line = `"test1 test2"`
	fields = fieldsFromLine(line)
	require.Equal(t, 1, len(fields))
	require.Equal(t, `"test1 test2"`, fields[0])

	line = `\"test1 test2"`
	fields = fieldsFromLine(line)
	require.Equal(t, 2, len(fields))
	require.Equal(t, `\"test1`, fields[0])
	require.Equal(t, `test2"`, fields[1])

	line = `"" // test`
	fields = fieldsFromLine(line)
	require.Equal(t, 1, len(fields))
	require.Equal(t, `""`, fields[0])
}

func TestAssembleRejectNegJump(t *testing.T) {
	t.Parallel()
	source := `wat:
int 1
bnz wat
int 2`
	for v := uint64(1); v < backBranchEnabledVersion; v++ {
		t.Run(fmt.Sprintf("v=%d", v), func(t *testing.T) {
			testProg(t, source, v, expect{3, "label \"wat\" is a back reference..."})
		})
	}
	for v := uint64(backBranchEnabledVersion); v <= AssemblerMaxVersion; v++ {
		t.Run(fmt.Sprintf("v=%d", v), func(t *testing.T) {
			testProg(t, source, v)
		})
	}
}

func TestAssembleBase64(t *testing.T) {
	t.Parallel()
	text := `byte base64 //GWRM+yy3BCavBDXO/FYTNZ6o2Jai5edsMCBdDEz+0=
byte base64 avGWRM+yy3BCavBDXO/FYTNZ6o2Jai5edsMCBdDEz//=
//
//text
==
int 1 //sometext
&& //somemoretext
int 1
==
byte b64 //GWRM+yy3BCavBDXO/FYTNZ6o2Jai5edsMCBdDEz+8=
byte b64 avGWRM+yy3BCavBDXO/FYTNZ6o2Jai5edsMCBdDEz//=
==
||`
	for v := uint64(1); v <= AssemblerMaxVersion; v++ {
		t.Run(fmt.Sprintf("v=%d", v), func(t *testing.T) {
			ops := testProg(t, text, v)
			s := hex.EncodeToString(ops.Program)
			require.Equal(t, mutateProgVersion(v, "01200101260320fff19644cfb2cb70426af0435cefc5613359ea8d896a2e5e76c30205d0c4cfed206af19644cfb2cb70426af0435cefc5613359ea8d896a2e5e76c30205d0c4cfff20fff19644cfb2cb70426af0435cefc5613359ea8d896a2e5e76c30205d0c4cfef282912221022122a291211"), s)
		})
	}
}

func TestAssembleRejectUnkLabel(t *testing.T) {
	t.Parallel()
	source := `int 1
bnz nowhere
int 2`
	for v := uint64(1); v <= AssemblerMaxVersion; v++ {
		t.Run(fmt.Sprintf("v=%d", v), func(t *testing.T) {
			testProg(t, source, v, expect{2, "reference to undefined label \"nowhere\""})
		})
	}
}

func TestAssembleJumpToTheEnd(t *testing.T) {
	t.Parallel()
	source := `intcblock 1
intc 0
intc 0
bnz done
done:`
	ops, err := AssembleStringWithVersion(source, AssemblerMaxVersion)
	require.NoError(t, err)
	require.Equal(t, 9, len(ops.Program))
	expectedProgBytes := []byte("\x01\x20\x01\x01\x22\x22\x40\x00\x00")
	expectedProgBytes[0] = byte(AssemblerMaxVersion)
	require.Equal(t, expectedProgBytes, ops.Program)
}

func TestMultipleErrors(t *testing.T) {
	t.Parallel()
	source := `int 1
bnz nowhere
// comment
txn XYZ
int 2`
	for v := uint64(1); v <= AssemblerMaxVersion; v++ {
		t.Run(fmt.Sprintf("v=%d", v), func(t *testing.T) {
			testProg(t, source, v,
				expect{2, "reference to undefined label \"nowhere\""},
				expect{4, "txn unknown field: \"XYZ\""})
		})
	}
}

func TestAssembleDisassemble(t *testing.T) {
	// Specifically constructed program text that should be recreated by Disassemble()
	t.Parallel()
	text := fmt.Sprintf(`#pragma version %d
intcblock 0 1 2 3 4 5
bytecblock 0xcafed00d 0x1337 0x68656c6c6f 0xdeadbeef 0x70077007 0x0102030405060708091011121314151617181920212223242526272829303132
bytec_2 // "hello"
pop
bytec 5 // addr AEBAGBAFAYDQQCIQCEJBGFAVCYLRQGJAEERCGJBFEYTSQKJQGEZHVJ5ZZY
pop
intc_1 // 1
intc_0 // 0
+
intc 4 // 4
*
bytec_1 // 0x1337
bytec_0 // 0xcafed00d
==
bytec 4 // 0x70077007
len
+
arg_0
len
arg 5
len
+
bnz label1
global MinTxnFee
global MinBalance
global MaxTxnLife
global ZeroAddress
global GroupSize
global LogicSigVersion
global Round
global LatestTimestamp
global CurrentApplicationID
global CreatorAddress
txn Sender
txn Fee
bnz label1
txn FirstValid
txn LastValid
txn Note
txn Receiver
txn Amount
label1:
txn CloseRemainderTo
txn VotePK
txn SelectionPK
txn VoteFirst
txn VoteLast
txn FirstValidTime
txn Lease
txn VoteKeyDilution
txn Type
txn TypeEnum
txn XferAsset
txn AssetAmount
txn AssetSender
txn AssetReceiver
txn AssetCloseTo
txn GroupIndex
txn TxID
txn ApplicationID
txn OnCompletion
txna ApplicationArgs 0
txn NumAppArgs
txna Accounts 0
txn NumAccounts
txn ApprovalProgram
txn ClearStateProgram
txn RekeyTo
txn ConfigAsset
txn ConfigAssetTotal
txn ConfigAssetDecimals
txn ConfigAssetDefaultFrozen
txn ConfigAssetUnitName
txn ConfigAssetName
txn ConfigAssetURL
txn ConfigAssetMetadataHash
txn ConfigAssetManager
txn ConfigAssetReserve
txn ConfigAssetFreeze
txn ConfigAssetClawback
txn FreezeAsset
txn FreezeAssetAccount
txn FreezeAssetFrozen
txna Assets 0
txn NumAssets
txna Applications 0
txn NumApplications
txn GlobalNumUint
txn GlobalNumByteSlice
txn LocalNumUint
txn LocalNumByteSlice
gtxn 12 Fee
txn AppProgramExtraPages
`, AssemblerMaxVersion)
	for _, globalField := range GlobalFieldNames {
		if !strings.Contains(text, globalField) {
			t.Errorf("TestAssembleDisassemble missing field global %v", globalField)
		}
	}
	for _, txnField := range TxnFieldNames {
		if !strings.Contains(text, txnField) {
			t.Errorf("TestAssembleDisassemble missing field txn %v", txnField)
		}
	}
	ops := testProg(t, text, AssemblerMaxVersion)
	t2, err := Disassemble(ops.Program)
	require.Equal(t, text, t2)
	require.NoError(t, err)
}

func TestAssembleDisassembleCycle(t *testing.T) {
	// Test that disassembly re-assembles to the same program bytes.
	// Disassembly won't necessarily perfectly recreate the source text, but assembling the result of Disassemble() should be the same program bytes.
	t.Parallel()

	tests := map[uint64]string{
		1: v1Nonsense,
		2: v1Nonsense + v2Nonsense,
		3: v1Nonsense + v2Nonsense + v3Nonsense,
	}

	// This confirms that each program compiles to the same bytes
	// (except the leading version indicator), when compiled under
	// original version, unspecified version (so it should pick up
	// the pragma) and current version with pragma removed. That
	// doesn't *have* to be true, as we can introduce
	// optimizations in later versions that change the bytecode
	// emitted. But currently it is, so we test it for now to
	// catch any suprises.
	for v, source := range tests {
		t.Run(fmt.Sprintf("v=%d", v), func(t *testing.T) {
			ops := testProg(t, source, v)
			t2, err := Disassemble(ops.Program)
			require.NoError(t, err)
			none := testProg(t, t2, assemblerNoVersion)
			require.Equal(t, ops.Program[1:], none.Program[1:])
			t3 := "// " + t2 // This comments out the #pragma version
			current := testProg(t, t3, AssemblerMaxVersion)
			require.Equal(t, ops.Program[1:], current.Program[1:])
		})
	}
}

func TestConstantDisassembly(t *testing.T) {
	t.Parallel()

	ops := testProg(t, "int 47", AssemblerMaxVersion)
	out, err := Disassemble(ops.Program)
	require.NoError(t, err)
	require.Contains(t, out, "// 47")

	ops = testProg(t, "byte \"john\"", AssemblerMaxVersion)
	out, err = Disassemble(ops.Program)
	require.NoError(t, err)
	require.Contains(t, out, "// \"john\"")

	ops = testProg(t, "byte \"!&~\"", AssemblerMaxVersion)
	out, err = Disassemble(ops.Program)
	require.NoError(t, err)
	require.Contains(t, out, "// \"!&~\"")

	ops = testProg(t, "byte 0x010720", AssemblerMaxVersion)
	out, err = Disassemble(ops.Program)
	require.NoError(t, err)
	require.Contains(t, out, "// 0x010720")

	ops = testProg(t, "addr AAAAAAAAAAAAAAAAAAAAAAAAAAAAAAAAAAAAAAAAAAAAAAAAAAAAY5HFKQ", AssemblerMaxVersion)
	out, err = Disassemble(ops.Program)
	require.NoError(t, err)
	require.Contains(t, out, "// addr AAAAAAAAAAAAAAAAAAAAAAAAAAAAAAAAAAAAAAAAAAAAAAAAAAAAY5HFKQ")

}

func TestAssembleDisassembleErrors(t *testing.T) {
	t.Parallel()

	source := `txn Sender`
	ops, err := AssembleStringWithVersion(source, AssemblerMaxVersion)
	require.NoError(t, err)
	ops.Program[2] = 0x50 // txn field
	_, err = Disassemble(ops.Program)
	require.Error(t, err)
	require.Contains(t, err.Error(), "invalid txn arg index")

	source = `txna Accounts 0`
	ops, err = AssembleStringWithVersion(source, AssemblerMaxVersion)
	require.NoError(t, err)
	ops.Program[2] = 0x50 // txn field
	_, err = Disassemble(ops.Program)
	require.Error(t, err)
	require.Contains(t, err.Error(), "invalid txn arg index")

	source = `gtxn 0 Sender`
	ops, err = AssembleStringWithVersion(source, AssemblerMaxVersion)
	require.NoError(t, err)
	ops.Program[3] = 0x50 // txn field
	_, err = Disassemble(ops.Program)
	require.Error(t, err)
	require.Contains(t, err.Error(), "invalid txn arg index")

	source = `gtxna 0 Accounts 0`
	ops, err = AssembleStringWithVersion(source, AssemblerMaxVersion)
	require.NoError(t, err)
	ops.Program[3] = 0x50 // txn field
	_, err = Disassemble(ops.Program)
	require.Error(t, err)
	require.Contains(t, err.Error(), "invalid txn arg index")

	source = `global MinTxnFee`
	ops, err = AssembleStringWithVersion(source, AssemblerMaxVersion)
	require.NoError(t, err)
	ops.Program[2] = 0x50 // txn field
	_, err = Disassemble(ops.Program)
	require.Error(t, err)
	require.Contains(t, err.Error(), "invalid global arg index")

	ops.Program[0] = 0x11 // version
	out, err := Disassemble(ops.Program)
	require.NoError(t, err)
	require.Contains(t, out, "unsupported version")

	ops.Program[0] = 0x01 // version
	ops.Program[1] = 0xFF // first opcode
	_, err = Disassemble(ops.Program)
	require.Error(t, err)
	require.Contains(t, err.Error(), "invalid opcode")

	source = "int 0\nint 0\nasset_holding_get AssetFrozen"
	ops, err = AssembleStringWithVersion(source, AssemblerMaxVersion)
	require.NoError(t, err)
	ops.Program[7] = 0x50 // holding field
	_, err = Disassemble(ops.Program)
	require.Error(t, err)
	require.Contains(t, err.Error(), "invalid asset holding arg index")

	source = "int 0\nasset_params_get AssetTotal"
	ops, err = AssembleStringWithVersion(source, AssemblerMaxVersion)
	require.NoError(t, err)
	ops.Program[6] = 0x50 // params field
	_, err = Disassemble(ops.Program)
	require.Error(t, err)
	require.Contains(t, err.Error(), "invalid asset params arg index")

	source = "int 0\nasset_params_get AssetTotal"
	ops, err = AssembleStringWithVersion(source, AssemblerMaxVersion)
	require.NoError(t, err)
	_, err = Disassemble(ops.Program)
	require.NoError(t, err)
	ops.Program = ops.Program[0 : len(ops.Program)-1]
	_, err = Disassemble(ops.Program)
	require.Error(t, err)
	require.Contains(t, err.Error(), "unexpected asset_params_get opcode end: missing 1 bytes")

	source = "gtxna 0 Accounts 0"
	ops, err = AssembleStringWithVersion(source, AssemblerMaxVersion)
	require.NoError(t, err)
	_, err = Disassemble(ops.Program)
	require.NoError(t, err)
	ops.Program = ops.Program[0 : len(ops.Program)-2]
	_, err = Disassemble(ops.Program)
	require.Error(t, err)
	require.Contains(t, err.Error(), "unexpected gtxna opcode end: missing 2 bytes")

	source = "txna Accounts 0"
	ops, err = AssembleStringWithVersion(source, AssemblerMaxVersion)
	require.NoError(t, err)
	_, err = Disassemble(ops.Program)
	require.NoError(t, err)
	ops.Program = ops.Program[0 : len(ops.Program)-1]
	_, err = Disassemble(ops.Program)
	require.Error(t, err)
	require.Contains(t, err.Error(), "unexpected txna opcode end: missing 1 bytes")

	source = "byte 0x4141\nsubstring 0 1"
	ops, err = AssembleStringWithVersion(source, AssemblerMaxVersion)
	require.NoError(t, err)
	_, err = Disassemble(ops.Program)
	require.NoError(t, err)
	ops.Program = ops.Program[0 : len(ops.Program)-1]
	_, err = Disassemble(ops.Program)
	require.Error(t, err)
	require.Contains(t, err.Error(), "unexpected substring opcode end: missing 1 bytes")
}

func TestAssembleVersions(t *testing.T) {
	t.Parallel()
	testLine(t, "txna Accounts 0", AssemblerMaxVersion, "")
	testLine(t, "txna Accounts 0", 2, "")
	testLine(t, "txna Accounts 0", 1, "txna opcode was introduced in TEAL v2")
}

func TestAssembleBalance(t *testing.T) {
	t.Parallel()

	source := `byte 0x00
balance
int 1
==`
	testProg(t, source, AssemblerMaxVersion, expect{2, "balance arg 0 wanted type uint64 got []byte"})
}

func TestAssembleAsset(t *testing.T) {
	t.Parallel()
	introduction := OpsByName[LogicVersion]["asset_holding_get"].Version
	for v := introduction; v <= AssemblerMaxVersion; v++ {
		testProg(t, "asset_holding_get ABC 1", v,
			expect{1, "asset_holding_get arg 1..."})
		testProg(t, "int 1; asset_holding_get ABC 1", v,
			expect{2, "asset_holding_get arg 0..."})
		testProg(t, "int 1; int 1; asset_holding_get ABC 1", v,
			expect{3, "asset_holding_get expects one argument"})
		testProg(t, "int 1; int 1; asset_holding_get ABC", v,
<<<<<<< HEAD
			expect{3, "asset_holding_get unknown arg: ABC"})
=======
			expect{3, "asset_holding_get unknown arg: \"ABC\""})
>>>>>>> 401cae29

		testProg(t, "byte 0x1234; asset_params_get ABC 1", v,
			expect{2, "asset_params_get arg 0 wanted type uint64..."})

		testLine(t, "asset_params_get ABC 1", v, "asset_params_get expects one argument")
<<<<<<< HEAD
		testLine(t, "asset_params_get ABC", v, "asset_params_get unknown arg: ABC")
=======
		testLine(t, "asset_params_get ABC", v, "asset_params_get unknown arg: \"ABC\"")
>>>>>>> 401cae29
	}
}

func TestDisassembleSingleOp(t *testing.T) {
	t.Parallel()

	for v := uint64(1); v <= AssemblerMaxVersion; v++ {
		// test ensures no double arg_0 entries in disassembly listing
		sample := fmt.Sprintf("#pragma version %d\narg_0\n", v)
		ops, err := AssembleStringWithVersion(sample, v)
		require.NoError(t, err)
		require.Equal(t, 2, len(ops.Program))
		disassembled, err := Disassemble(ops.Program)
		require.NoError(t, err)
		require.Equal(t, sample, disassembled)
	}
}

func TestDisassembleInt(t *testing.T) {
	t.Parallel()
	txnSample := fmt.Sprintf("#pragma version %d\nint 17\nint 27\nint 37\nint 47\nint 5\n", AssemblerMaxVersion)
	ops := testProg(t, txnSample, AssemblerMaxVersion)
	disassembled, err := Disassemble(ops.Program)
	require.NoError(t, err)
	// Would ne nice to check that these appear in the
	// disassembled output in the right order, but I don't want to
	// hardcode checks that they are in certain intc slots.
	require.Contains(t, disassembled, "// 17")
	require.Contains(t, disassembled, "// 27")
	require.Contains(t, disassembled, "// 37")
	require.Contains(t, disassembled, "// 47")
	require.Contains(t, disassembled, "// 5")
}

func TestDisassembleTxna(t *testing.T) {
	t.Parallel()
	// txn was 1, but this tests both
	introduction := OpsByName[LogicVersion]["gtxna"].Version
	for v := introduction; v <= AssemblerMaxVersion; v++ {
		// check txn and txna are properly disassembled
		txnSample := fmt.Sprintf("#pragma version %d\ntxn Sender\n", v)
		ops := testProg(t, txnSample, v)
		disassembled, err := Disassemble(ops.Program)
		require.NoError(t, err)
		require.Equal(t, txnSample, disassembled)

		txnaSample := fmt.Sprintf("#pragma version %d\ntxna Accounts 0\n", v)
		ops = testProg(t, txnaSample, v)
		disassembled, err = Disassemble(ops.Program)
		require.NoError(t, err)
		require.Equal(t, txnaSample, disassembled)

		txnSample2 := fmt.Sprintf("#pragma version %d\ntxn Accounts 0\n", v)
		ops = testProg(t, txnSample2, v)
		disassembled, err = Disassemble(ops.Program)
		require.NoError(t, err)
		// compare with txnaSample, not txnSample2
		require.Equal(t, txnaSample, disassembled)
	}
}

func TestDisassembleGtxna(t *testing.T) {
	t.Parallel()
	// check gtxn and gtxna are properly disassembled

	introduction := OpsByName[LogicVersion]["gtxna"].Version
	for v := introduction; v <= AssemblerMaxVersion; v++ {
		gtxnSample := fmt.Sprintf("#pragma version %d\ngtxn 0 Sender\n", v)
		ops := testProg(t, gtxnSample, v)
		disassembled, err := Disassemble(ops.Program)
		require.NoError(t, err)
		require.Equal(t, gtxnSample, disassembled)

		gtxnaSample := fmt.Sprintf("#pragma version %d\ngtxna 0 Accounts 0\n", v)
		ops = testProg(t, gtxnaSample, v)
		disassembled, err = Disassemble(ops.Program)
		require.NoError(t, err)
		require.Equal(t, gtxnaSample, disassembled)

		gtxnSample2 := fmt.Sprintf("#pragma version %d\ngtxn 0 Accounts 0\n", v)
		ops = testProg(t, gtxnSample2, v)
		disassembled, err = Disassemble(ops.Program)
		require.NoError(t, err)
		// compare with gtxnaSample, not gtxnSample2
		require.Equal(t, gtxnaSample, disassembled)
	}
}

func TestDisassemblePushConst(t *testing.T) {
	t.Parallel()
	// check pushint and pushbytes are properly disassembled
	intSample := fmt.Sprintf("#pragma version %d\npushint 1\n", AssemblerMaxVersion)
	ops, err := AssembleStringWithVersion(intSample, AssemblerMaxVersion)
	require.NoError(t, err)
	disassembled, err := Disassemble(ops.Program)
	require.NoError(t, err)
	require.Equal(t, intSample, disassembled)

	bytesSample := fmt.Sprintf("#pragma version %d\npushbytes 0x01\n", AssemblerMaxVersion)
	ops, err = AssembleStringWithVersion(bytesSample, AssemblerMaxVersion)
	require.NoError(t, err)
	disassembled, err = Disassemble(ops.Program)
	require.NoError(t, err)
	require.Equal(t, bytesSample, disassembled)
}

func TestDisassembleLastLabel(t *testing.T) {
	t.Parallel()

	// starting from TEAL v2 branching to the last line are legal
	for v := uint64(2); v <= AssemblerMaxVersion; v++ {
		t.Run(fmt.Sprintf("v=%d", v), func(t *testing.T) {
			source := fmt.Sprintf(`#pragma version %d
intcblock 1
intc_0 // 1
bnz label1
label1:
`, v)
			ops, err := AssembleStringWithVersion(source, v)
			require.NoError(t, err)
			dis, err := Disassemble(ops.Program)
			require.NoError(t, err)
			require.Equal(t, source, dis)
		})
	}
}

func TestAssembleOffsets(t *testing.T) {
	t.Parallel()
	source := "err"
	ops := testProg(t, source, AssemblerMaxVersion)
	require.Equal(t, 2, len(ops.Program))
	require.Equal(t, 1, len(ops.OffsetToLine))
	// vlen
	line, ok := ops.OffsetToLine[0]
	require.False(t, ok)
	require.Equal(t, 0, line)
	// err
	line, ok = ops.OffsetToLine[1]
	require.True(t, ok)
	require.Equal(t, 0, line)

	source = `err
// comment
err
`
	ops = testProg(t, source, AssemblerMaxVersion)
	require.Equal(t, 3, len(ops.Program))
	require.Equal(t, 2, len(ops.OffsetToLine))
	// vlen
	line, ok = ops.OffsetToLine[0]
	require.False(t, ok)
	require.Equal(t, 0, line)
	// err 1
	line, ok = ops.OffsetToLine[1]
	require.True(t, ok)
	require.Equal(t, 0, line)
	// err 2
	line, ok = ops.OffsetToLine[2]
	require.True(t, ok)
	require.Equal(t, 2, line)

	source = `err
b label1
err
label1:
err
`
	ops = testProg(t, source, AssemblerMaxVersion)
	require.Equal(t, 7, len(ops.Program))
	require.Equal(t, 4, len(ops.OffsetToLine))
	// vlen
	line, ok = ops.OffsetToLine[0]
	require.False(t, ok)
	require.Equal(t, 0, line)
	// err 1
	line, ok = ops.OffsetToLine[1]
	require.True(t, ok)
	require.Equal(t, 0, line)
	// b
	line, ok = ops.OffsetToLine[2]
	require.True(t, ok)
	require.Equal(t, 1, line)
	// b byte 1
	line, ok = ops.OffsetToLine[3]
	require.False(t, ok)
	require.Equal(t, 0, line)
	// b byte 2
	line, ok = ops.OffsetToLine[4]
	require.False(t, ok)
	require.Equal(t, 0, line)
	// err 2
	line, ok = ops.OffsetToLine[5]
	require.True(t, ok)
	require.Equal(t, 2, line)
	// err 3
	line, ok = ops.OffsetToLine[6]
	require.True(t, ok)
	require.Equal(t, 4, line)

	source = `int 0
// comment
!
`
	ops = testProg(t, source, AssemblerMaxVersion)
	require.Equal(t, 6, len(ops.Program))
	require.Equal(t, 2, len(ops.OffsetToLine))
	// vlen
	line, ok = ops.OffsetToLine[0]
	require.False(t, ok)
	require.Equal(t, 0, line)
	// int 0
	line, ok = ops.OffsetToLine[4]
	require.True(t, ok)
	require.Equal(t, 0, line)
	// !
	line, ok = ops.OffsetToLine[5]
	require.True(t, ok)
	require.Equal(t, 2, line)
}

func TestHasStatefulOps(t *testing.T) {
	t.Parallel()
	source := "int 1"
	ops, err := AssembleStringWithVersion(source, AssemblerMaxVersion)
	require.NoError(t, err)
	has, err := HasStatefulOps(ops.Program)
	require.NoError(t, err)
	require.False(t, has)

	source = `int 1
int 1
app_opted_in
err
`
	ops, err = AssembleStringWithVersion(source, AssemblerMaxVersion)
	require.NoError(t, err)
	has, err = HasStatefulOps(ops.Program)
	require.NoError(t, err)
	require.True(t, has)
}

func TestStringLiteralParsing(t *testing.T) {
	t.Parallel()
	s := `"test"`
	e := []byte(`test`)
	result, err := parseStringLiteral(s)
	require.NoError(t, err)
	require.Equal(t, e, result)

	s = `"test\n"`
	e = []byte(`test
`)
	result, err = parseStringLiteral(s)
	require.NoError(t, err)
	require.Equal(t, e, result)

	s = `"test\x0a"`
	e = []byte(`test
`)
	result, err = parseStringLiteral(s)
	require.NoError(t, err)
	require.Equal(t, e, result)

	s = `"test\n\t\""`
	e = []byte(`test
	"`)
	result, err = parseStringLiteral(s)
	require.NoError(t, err)
	require.Equal(t, e, result)

	s = `"test\ra"`
	e = []byte("test\x0da")
	result, err = parseStringLiteral(s)
	require.NoError(t, err)
	require.Equal(t, e, result)

	s = `"test\\"`
	e = []byte(`test\`)
	result, err = parseStringLiteral(s)
	require.NoError(t, err)
	require.Equal(t, e, result)

	s = `"test 123"`
	e = []byte(`test 123`)
	result, err = parseStringLiteral(s)
	require.NoError(t, err)
	require.Equal(t, e, result)

	s = `"\x74\x65\x73\x74\x31\x32\x33"`
	e = []byte(`test123`)
	result, err = parseStringLiteral(s)
	require.NoError(t, err)
	require.Equal(t, e, result)

	s = `""`
	e = []byte("")
	result, err = parseStringLiteral(s)
	require.NoError(t, err)
	require.Equal(t, e, result)

	s = `"test`
	result, err = parseStringLiteral(s)
	require.EqualError(t, err, "no quotes")
	require.Nil(t, result)

	s = `test`
	result, err = parseStringLiteral(s)
	require.EqualError(t, err, "no quotes")
	require.Nil(t, result)

	s = `test"`
	result, err = parseStringLiteral(s)
	require.EqualError(t, err, "no quotes")
	require.Nil(t, result)

	s = `"test\"`
	result, err = parseStringLiteral(s)
	require.EqualError(t, err, "non-terminated escape seq")
	require.Nil(t, result)

	s = `"test\x\"`
	result, err = parseStringLiteral(s)
	require.EqualError(t, err, "escape seq inside hex number")
	require.Nil(t, result)

	s = `"test\a"`
	result, err = parseStringLiteral(s)
	require.EqualError(t, err, "invalid escape seq \\a")
	require.Nil(t, result)

	s = `"test\x10\x1"`
	result, err = parseStringLiteral(s)
	require.EqualError(t, err, "non-terminated hex seq")
	require.Nil(t, result)
}

func TestPragmas(t *testing.T) {
	t.Parallel()
	for v := uint64(1); v <= AssemblerMaxVersion; v++ {
		text := fmt.Sprintf("#pragma version %d", v)
		ops := testProg(t, text, v)
		require.Equal(t, v, ops.Version)
	}

	testProg(t, `#pragma version 100`, assemblerNoVersion,
		expect{1, "unsupported version: 100"})

	ops, err := AssembleStringWithVersion(`int 1`, 99)
	require.Error(t, err)

	testProg(t, `#pragma version 0`, assemblerNoVersion,
		expect{1, "unsupported version: 0"})

	testProg(t, `#pragma version a`, assemblerNoVersion,
		expect{1, `bad #pragma version: "a"`})

	// will default to 1
	ops = testProg(t, "int 3", assemblerNoVersion)
	require.Equal(t, uint64(1), ops.Version)
	require.Equal(t, uint8(1), ops.Program[0])

	ops = testProg(t, "\n#pragma version 2", assemblerNoVersion)
	require.Equal(t, uint64(2), ops.Version)

	ops = testProg(t, "\n//comment\n#pragma version 2", assemblerNoVersion)
	require.Equal(t, uint64(2), ops.Version)

	// changing version is not allowed
	testProg(t, "#pragma version 1", 2, expect{1, "version mismatch..."})
	testProg(t, "#pragma version 2", 1, expect{1, "version mismatch..."})

	ops = testProg(t, "#pragma version 2\n#pragma version 1", assemblerNoVersion,
		expect{2, "version mismatch..."})

	// repetitive, but fine
	ops = testProg(t, "#pragma version 2\n#pragma version 2", assemblerNoVersion)
	require.Equal(t, uint64(2), ops.Version)

	testProg(t, "\nint 1\n#pragma version 2", assemblerNoVersion,
		expect{3, "#pragma version is only allowed before instructions"})

	testProg(t, "#pragma run-mode 2", assemblerNoVersion,
		expect{1, `unsupported pragma directive: "run-mode"`})

	testProg(t, "#pragma versions", assemblerNoVersion,
		expect{1, `unsupported pragma directive: "versions"`})

	ops = testProg(t, "#pragma version 1", assemblerNoVersion)
	require.Equal(t, uint64(1), ops.Version)

	ops = testProg(t, "\n#pragma version 1", assemblerNoVersion)
	require.Equal(t, uint64(1), ops.Version)

	testProg(t, "#pragma", assemblerNoVersion, expect{1, "empty pragma"})

	testProg(t, "#pragma version", assemblerNoVersion,
		expect{1, "no version value"})
}

func TestAssemblePragmaVersion(t *testing.T) {
	t.Parallel()
	text := `#pragma version 1
int 1
`
	ops, err := AssembleStringWithVersion(text, 1)
	require.NoError(t, err)
	ops1, err := AssembleStringWithVersion("int 1", 1)
	require.NoError(t, err)
	require.Equal(t, ops1.Program, ops.Program)

	testProg(t, text, 0, expect{1, "version mismatch..."})
	testProg(t, text, 2, expect{1, "version mismatch..."})
	testProg(t, text, assemblerNoVersion)

	ops, err = AssembleStringWithVersion(text, assemblerNoVersion)
	require.NoError(t, err)
	require.Equal(t, ops1.Program, ops.Program)

	text = `#pragma version 2
int 1
`
	ops, err = AssembleStringWithVersion(text, 2)
	require.NoError(t, err)
	ops2, err := AssembleStringWithVersion("int 1", 2)
	require.NoError(t, err)
	require.Equal(t, ops2.Program, ops.Program)

	testProg(t, text, 0, expect{1, "version mismatch..."})
	testProg(t, text, 1, expect{1, "version mismatch..."})

	ops, err = AssembleStringWithVersion(text, assemblerNoVersion)
	require.NoError(t, err)
	require.Equal(t, ops2.Program, ops.Program)

	// check if no version it defaults to TEAL v1
	text = `byte "test"
len
`
	ops, err = AssembleStringWithVersion(text, assemblerNoVersion)
	require.NoError(t, err)
	ops1, err = AssembleStringWithVersion(text, 1)
	require.Equal(t, ops1.Program, ops.Program)
	require.NoError(t, err)
	ops2, err = AssembleString(text)
	require.NoError(t, err)
	require.Equal(t, ops2.Program, ops.Program)

	testProg(t, "#pragma unk", assemblerNoVersion,
		expect{1, `unsupported pragma directive: "unk"`})
}

func TestAssembleConstants(t *testing.T) {
	t.Parallel()
	for v := uint64(1); v <= AssemblerMaxVersion; v++ {
		t.Run(fmt.Sprintf("v=%d", v), func(t *testing.T) {
			testLine(t, "intc 1", v, "intc 1 is not defined")
			testProg(t, "intcblock 1 2\nintc 1", v)

			testLine(t, "bytec 1", v, "bytec 1 is not defined")
			testProg(t, "bytecblock 0x01 0x02\nbytec 1", v)
		})
	}
}

func TestErrShortBytecblock(t *testing.T) {
	text := `intcblock 0x1234567812345678 0x1234567812345671 0x1234567812345672 0x1234567812345673 4 5 6 7 8`
	ops, err := AssembleStringWithVersion(text, 1)
	require.NoError(t, err)
	_, _, err = parseIntcblock(ops.Program, 0)
	require.Equal(t, err, errShortIntcblock)

	var cx evalContext
	cx.program = ops.Program
	err = checkIntConstBlock(&cx)
	require.Equal(t, err, errShortIntcblock)
}

func TestBranchAssemblyTypeCheck(t *testing.T) {
	text := `
	int 0             // current app id  [0]
	int 1             // key  [1, 0]
	itob              // ["\x01", 0]
	app_global_get_ex // [0|1, x]
	pop               // [x]
	btoi              // [n]
`

	sr := strings.NewReader(text)
	ops := OpStream{Version: AssemblerMaxVersion}
	err := ops.assemble(sr)
	require.NoError(t, err)
	require.Empty(t, ops.Warnings)

	text = `
	int 0             // current app id  [0]
	int 1             // key  [1, 0]
	itob              // ["\x01", 0]
	app_global_get_ex // [0|1, x]
	bnz flip          // [x]
flip:                 // [x]
	btoi              // [n]
`

	sr = strings.NewReader(text)
	ops = OpStream{Version: AssemblerMaxVersion}
	err = ops.assemble(sr)
	require.NoError(t, err)
	require.Empty(t, ops.Warnings)
}<|MERGE_RESOLUTION|>--- conflicted
+++ resolved
@@ -1201,21 +1201,13 @@
 		testProg(t, "int 1; int 1; asset_holding_get ABC 1", v,
 			expect{3, "asset_holding_get expects one argument"})
 		testProg(t, "int 1; int 1; asset_holding_get ABC", v,
-<<<<<<< HEAD
-			expect{3, "asset_holding_get unknown arg: ABC"})
-=======
 			expect{3, "asset_holding_get unknown arg: \"ABC\""})
->>>>>>> 401cae29
 
 		testProg(t, "byte 0x1234; asset_params_get ABC 1", v,
 			expect{2, "asset_params_get arg 0 wanted type uint64..."})
 
 		testLine(t, "asset_params_get ABC 1", v, "asset_params_get expects one argument")
-<<<<<<< HEAD
-		testLine(t, "asset_params_get ABC", v, "asset_params_get unknown arg: ABC")
-=======
 		testLine(t, "asset_params_get ABC", v, "asset_params_get unknown arg: \"ABC\"")
->>>>>>> 401cae29
 	}
 }
 
