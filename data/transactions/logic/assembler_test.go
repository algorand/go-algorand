// Copyright (C) 2019-2021 Algorand, Inc.
// This file is part of go-algorand
//
// go-algorand is free software: you can redistribute it and/or modify
// it under the terms of the GNU Affero General Public License as
// published by the Free Software Foundation, either version 3 of the
// License, or (at your option) any later version.
//
// go-algorand is distributed in the hope that it will be useful,
// but WITHOUT ANY WARRANTY; without even the implied warranty of
// MERCHANTABILITY or FITNESS FOR A PARTICULAR PURPOSE.  See the
// GNU Affero General Public License for more details.
//
// You should have received a copy of the GNU Affero General Public License
// along with go-algorand.  If not, see <https://www.gnu.org/licenses/>.

package logic

import (
	"bytes"
	"encoding/hex"
	"fmt"
	"strings"
	"testing"

	"github.com/stretchr/testify/require"

	"github.com/algorand/go-algorand/test/partitiontest"
)

// used by TestAssemble and others, see UPDATE PROCEDURE in TestAssemble()
const v1Nonsense = `err
global MinTxnFee
global MinBalance
global MaxTxnLife
global ZeroAddress
byte 0x1234
byte base64 aGVsbG8gd29ybGQh
byte base64(aGVsbG8gd29ybGQh)
byte b64 aGVsbG8gd29ybGQh
byte b64(aGVsbG8gd29ybGQh)
addr RWXCBB73XJITATVQFOI7MVUUQOL2PFDDSDUMW4H4T2SNSX4SEUOQ2MM7F4
ed25519verify
txn Sender
txn Fee
txn FirstValid
txn LastValid
txn Note
txn Receiver
txn Amount
txn CloseRemainderTo
txn VotePK
txn SelectionPK
txn VoteFirst
txn VoteLast
txn VoteKeyDilution
txn Type
txn XferAsset
txn AssetAmount
txn AssetSender
txn AssetReceiver
txn AssetCloseTo
gtxn 0 Sender
gtxn 0 Fee
gtxn 0 FirstValid
gtxn 0 LastValid
gtxn 0 Note
gtxn 0 Receiver
gtxn 0 Amount
gtxn 0 CloseRemainderTo
gtxn 0 VotePK
gtxn 0 SelectionPK
gtxn 0 VoteFirst
gtxn 0 VoteLast
gtxn 0 VoteKeyDilution
gtxn 0 Type
gtxn 0 XferAsset
gtxn 0 AssetAmount
gtxn 0 AssetSender
gtxn 0 AssetReceiver
gtxn 0 AssetCloseTo
arg 0 // comment
arg 1 //comment
sha256
keccak256
int 0x031337
int 0x1234567812345678
int 0x0034567812345678
int 0x0000567812345678
int 0x0000007812345678
+ // comment
// extra int pushes to satisfy typechecking on the ops that pop two ints
intc 0
- //comment
intc 2
/
intc_0
*
intc_1
<
intc_2
>
intc_3
<=
intc 1
>=
intc 1
&&
intc 1
||
intc 1
==
intc 1
!=
intc 1
!
%
^
~
byte 0x4242
btoi
itob
len
bnz there
bytec 1
sha512_256
dup
there:
pop
load 3
store 2
intc 0
intc 1
mulw
`

const v2Nonsense = `
dup2
pop
pop
pop
pop
addr RWXCBB73XJITATVQFOI7MVUUQOL2PFDDSDUMW4H4T2SNSX4SEUOQ2MM7F4
concat
substring 42 99
intc 0
intc 1
substring3
bz there2
b there2
there2:
return
int 1
balance
int 1
app_opted_in
int 1
byte "test"
app_local_get_ex
pop
pop
int 1
byte "\x42\x42"
app_local_get
pop
byte 0x4242
app_global_get
byte 0x4242
app_global_get_ex
pop
pop
int 1
byte 0x4242
int 2
app_local_put
byte 0x4242
int 1
app_global_put
int 0
byte 0x4242
app_local_del
byte 0x4242
app_global_del
int 0
int 1
asset_holding_get AssetBalance
pop
pop
int 0
asset_params_get AssetTotal
pop
pop
txna Accounts 0
gtxna 0 ApplicationArgs 0
txn ApplicationID
txn OnCompletion
txn NumAppArgs
txn NumAccounts
txn ApprovalProgram
txn ClearStateProgram
txn RekeyTo
int 0
int 1
addw
txn ConfigAsset
txn ConfigAssetTotal
txn ConfigAssetDecimals
txn ConfigAssetDefaultFrozen
txn ConfigAssetUnitName
txn ConfigAssetName
txn ConfigAssetURL
txn ConfigAssetMetadataHash
txn ConfigAssetManager
txn ConfigAssetReserve
txn ConfigAssetFreeze
txn ConfigAssetClawback
txn FreezeAsset
txn FreezeAssetAccount
txn FreezeAssetFrozen
`

const v3Nonsense = `
assert
min_balance
int 0x031337			// get bit 1, negate it, put it back
int 1
getbit
!
int 1
setbit
byte "test"			// get byte 2, increment it, put it back
int 2
getbyte
int 1
+
int 2
setbyte
swap
select
dig 2
int 1
gtxns ConfigAsset
int 2
gtxnsa Accounts 0
pushint 1000
pushbytes "john"
`

// Keep in mind, only use existing int and byte constants, or else use
// push* instead.  The idea is to not cause the *cblocks to change.
const v4Nonsense = `
int 1
pushint 2000
int 0
int 2
divmodw
callsub stuff
b next
stuff:
retsub
next:
int 1
int 2
shl
int 1
shr
sqrt
int 2
exp
int 2
expw
bitlen
b+
b-
b/
b*
b<
b>
b<=
b>=
b==
b!=
b%
b|
b&
b^
b~
int 2
bzero
gload 0 0
gloads 0
gaid 0
gaids
int 100
`

const v5Nonsense = `
app_params_get AppExtraProgramPages
cover 1
uncover 1
byte 0x0123456789abcd
extract 0 8
int 0
int 8
extract3
int 0 
extract64bits
int 0
extract32bits
int 0 
extract16bits
log
`

var nonsense = map[uint64]string{
	1: v1Nonsense,
	2: v1Nonsense + v2Nonsense,
	3: v1Nonsense + v2Nonsense + v3Nonsense,
	4: v1Nonsense + v2Nonsense + v3Nonsense + v4Nonsense,
	5: v1Nonsense + v2Nonsense + v3Nonsense + v4Nonsense + v5Nonsense,
}

var compiled = map[uint64]string{
	1: "012008b7a60cf8acd19181cf959a12f8acd19181cf951af8acd19181cf15f8acd191810f01020026050212340c68656c6c6f20776f726c6421208dae2087fbba51304eb02b91f656948397a7946390e8cb70fc9ea4d95f92251d024242047465737400320032013202320328292929292a0431003101310231043105310731083109310a310b310c310d310e310f3111311231133114311533000033000133000233000433000533000733000833000933000a33000b33000c33000d33000e33000f3300113300123300133300143300152d2e0102222324252104082209240a220b230c240d250e230f23102311231223132314181b1c2b1716154000032903494",
	2: "022008b7a60cf8acd19181cf959a12f8acd19181cf951af8acd19181cf15f8acd191810f01020026050212340c68656c6c6f20776f726c6421208dae2087fbba51304eb02b91f656948397a7946390e8cb70fc9ea4d95f92251d024242047465737400320032013202320328292929292a0431003101310231043105310731083109310a310b310c310d310e310f3111311231133114311533000033000133000233000433000533000733000833000933000a33000b33000c33000d33000e33000f3300113300123300133300143300152d2e0102222324252104082209240a220b230c240d250e230f23102311231223132314181b1c2b171615400003290349483403350222231d4a484848482a50512a63222352410003420000432105602105612105270463484821052b62482b642b65484821052b2106662b21056721072b682b692107210570004848210771004848361c0037001a0031183119311b311d311e311f3120210721051e312131223123312431253126312731283129312a312b312c312d312e312f",
	3: "032008b7a60cf8acd19181cf959a12f8acd19181cf951af8acd19181cf15f8acd191810f01020026050212340c68656c6c6f20776f726c6421208dae2087fbba51304eb02b91f656948397a7946390e8cb70fc9ea4d95f92251d024242047465737400320032013202320328292929292a0431003101310231043105310731083109310a310b310c310d310e310f3111311231133114311533000033000133000233000433000533000733000833000933000a33000b33000c33000d33000e33000f3300113300123300133300143300152d2e0102222324252104082209240a220b230c240d250e230f23102311231223132314181b1c2b171615400003290349483403350222231d4a484848482a50512a63222352410003420000432105602105612105270463484821052b62482b642b65484821052b2106662b21056721072b682b692107210570004848210771004848361c0037001a0031183119311b311d311e311f3120210721051e312131223123312431253126312731283129312a312b312c312d312e312f4478222105531421055427042106552105082106564c4d4b02210538212106391c0081e80780046a6f686e",
	4: "042004010200b7a60c26040242420c68656c6c6f20776f726c6421208dae2087fbba51304eb02b91f656948397a7946390e8cb70fc9ea4d95f92251d047465737400320032013202320380021234292929292a0431003101310231043105310731083109310a310b310c310d310e310f3111311231133114311533000033000133000233000433000533000733000833000933000a33000b33000c33000d33000e33000f3300113300123300133300143300152d2e01022581f8acd19181cf959a1281f8acd19181cf951a81f8acd19181cf1581f8acd191810f082209240a220b230c240d250e230f23102311231223132314181b1c28171615400003290349483403350222231d4a484848482a50512a632223524100034200004322602261222b634848222862482864286548482228236628226724286828692422700048482471004848361c0037001a0031183119311b311d311e311f312024221e312131223123312431253126312731283129312a312b312c312d312e312f44782522531422542b2355220823564c4d4b0222382123391c0081e80780046a6f686e2281d00f24231f880003420001892223902291922394239593a0a1a2a3a4a5a6a7a8a9aaabacadae23af3a00003b003c003d8164",
	5: "052004010200b7a60c26040242420c68656c6c6f20776f726c6421208dae2087fbba51304eb02b91f656948397a7946390e8cb70fc9ea4d95f92251d047465737400320032013202320380021234292929292a0431003101310231043105310731083109310a310b310c310d310e310f3111311231133114311533000033000133000233000433000533000733000833000933000a33000b33000c33000d33000e33000f3300113300123300133300143300152d2e01022581f8acd19181cf959a1281f8acd19181cf951a81f8acd19181cf1581f8acd191810f082209240a220b230c240d250e230f23102311231223132314181b1c28171615400003290349483403350222231d4a484848482a50512a632223524100034200004322602261222b634848222862482864286548482228236628226724286828692422700048482471004848361c0037001a0031183119311b311d311e311f312024221e312131223123312431253126312731283129312a312b312c312d312e312f44782522531422542b2355220823564c4d4b0222382123391c0081e80780046a6f686e2281d00f24231f880003420001892223902291922394239593a0a1a2a3a4a5a6a7a8a9aaabacadae23af3a00003b003c003d816472064e014f0180070123456789abcd57000824810858245b245a2459b0",
}

func pseudoOp(opcode string) bool {
	// We don't test every combination of
	// intcblock,bytecblock,intc*,bytec*,arg* here.  Not all of
	// these are truly pseudops, but it seems a good name.
	return strings.HasPrefix(opcode, "int") ||
		strings.HasPrefix(opcode, "byte") ||
		strings.HasPrefix(opcode, "arg")
}

// Check that assembly output is stable across time.
func TestAssemble(t *testing.T) {
	partitiontest.PartitionTest(t)

	// UPDATE PROCEDURE:
	// Run test. It should pass. If test is not passing, do not change this test, fix the assembler first.
	// Extend this test program text. Append instructions to the end so that the program byte hex is visually similar and also simply extended by some new bytes,
	// and so that version-dependent tests pass.
	// Copy hex string from failing test output into source.
	// Run test. It should pass.
	//
	// This doesn't have to be a sensible program to run, it just has to compile.

	t.Parallel()
	for v := uint64(2); v <= AssemblerMaxVersion; v++ {
		t.Run(fmt.Sprintf("v=%d", v), func(t *testing.T) {
			for _, spec := range OpSpecs {
				// Make sure our nonsense covers the ops
				if !strings.Contains(nonsense[v], spec.Name) &&
					!pseudoOp(spec.Name) && spec.Version <= v {
					t.Errorf("v%d nonsense test should contain op %v", v, spec.Name)
				}
			}

			ops := testProg(t, obfuscate(nonsense[v]), v)
			// check that compilation is stable over
			// time. we must assemble to the same bytes
			// this month that we did last month.
			expectedBytes, _ := hex.DecodeString(compiled[v])
			if bytes.Compare(expectedBytes, ops.Program) != 0 {
				// this print is for convenience if
				// the program has been changed. the
				// hex string can be copy pasted back
				// in as a new expected result.
				t.Log(hex.EncodeToString(ops.Program))
			}
			require.Equal(t, expectedBytes, ops.Program)
		})
	}
}

func TestAssembleAlias(t *testing.T) {
	partitiontest.PartitionTest(t)

	t.Parallel()
	source1 := `txn Accounts 0  // alias to txna
pop
gtxn 0 ApplicationArgs 0 // alias to gtxn
pop
`
	ops1, err := AssembleStringWithVersion(source1, AssemblerMaxVersion)
	require.NoError(t, err)

	source2 := `txna Accounts 0
pop
gtxna 0 ApplicationArgs 0
pop
`
	ops2, err := AssembleStringWithVersion(source2, AssemblerMaxVersion)
	require.NoError(t, err)

	require.Equal(t, ops1.Program, ops2.Program)
}

type expect struct {
	l int
	s string
}

func testMatch(t testing.TB, actual, expected string) {
	t.Helper()
	if strings.HasPrefix(expected, "...") && strings.HasSuffix(expected, "...") {
		require.Contains(t, actual, expected[3:len(expected)-3])
	} else if strings.HasPrefix(expected, "...") {
		require.Contains(t, actual+"^", expected[3:]+"^")
	} else if strings.HasSuffix(expected, "...") {
		require.Contains(t, "^"+actual, "^"+expected[:len(expected)-3])
	} else {
		require.Equal(t, expected, actual)
	}
}

func testProg(t testing.TB, source string, ver uint64, expected ...expect) *OpStream {
	t.Helper()
	program := strings.ReplaceAll(source, ";", "\n")
	ops, err := AssembleStringWithVersion(program, ver)
	if len(expected) == 0 {
		if len(ops.Errors) > 0 || err != nil || ops == nil || ops.Program == nil {
			t.Log(program)
		}
		require.Empty(t, ops.Errors)
		require.NoError(t, err)
		require.NotNil(t, ops)
		require.NotNil(t, ops.Program)
	} else {
		require.Error(t, err)
		errors := ops.Errors
		for _, exp := range expected {
			if exp.l == 0 {
				// line 0 means: "must match all"
				require.Len(t, expected, 1)
				for _, err := range errors {
					msg := err.Unwrap().Error()
					testMatch(t, msg, exp.s)
				}
			} else {
				var found *lineError
				for _, err := range errors {
					if err.Line == exp.l {
						found = err
						break
					}
				}
				if found == nil {
					t.Log(fmt.Sprintf("Errors: %v", errors))
				}
				require.NotNil(t, found, "No error on line %d", exp.l)
				msg := found.Unwrap().Error()
				testMatch(t, msg, exp.s)
			}
		}
		require.Nil(t, ops.Program)
	}
	return ops
}

func testLine(t *testing.T, line string, ver uint64, expected string) {
	// By embedding the source line between two other lines, the
	// test for the correct line number in the error is more
	// meaningful.
	source := "int 1\n" + line + "\nint 1\n"
	if expected == "" {
		testProg(t, source, ver)
		return
	}
	testProg(t, source, ver, expect{2, expected})
}
func TestAssembleTxna(t *testing.T) {
	partitiontest.PartitionTest(t)

	testLine(t, "txna Accounts 256", AssemblerMaxVersion, "txna array index beyond 255: 256")
	testLine(t, "txna ApplicationArgs 256", AssemblerMaxVersion, "txna array index beyond 255: 256")
	testLine(t, "txna Sender 256", AssemblerMaxVersion, "txna unknown field: \"Sender\"")
	testLine(t, "gtxna 0 Accounts 256", AssemblerMaxVersion, "gtxna array index beyond 255: 256")
	testLine(t, "gtxna 0 ApplicationArgs 256", AssemblerMaxVersion, "gtxna array index beyond 255: 256")
	testLine(t, "gtxna 256 Accounts 0", AssemblerMaxVersion, "gtxna group index beyond 255: 256")
	testLine(t, "gtxna 0 Sender 256", AssemblerMaxVersion, "gtxna unknown field: \"Sender\"")
	testLine(t, "txn Accounts 0", 1, "txn expects one argument")
	testLine(t, "txn Accounts 0 1", 2, "txn expects one or two arguments")
	testLine(t, "txna Accounts 0 1", AssemblerMaxVersion, "txna expects two arguments")
	testLine(t, "txna Accounts a", AssemblerMaxVersion, "strconv.ParseUint...")
	testLine(t, "gtxn 0 Sender 0", 1, "gtxn expects two arguments")
	testLine(t, "gtxn 0 Sender 1 2", 2, "gtxn expects two or three arguments")
	testLine(t, "gtxna 0 Accounts 1 2", AssemblerMaxVersion, "gtxna expects three arguments")
	testLine(t, "gtxna a Accounts 0", AssemblerMaxVersion, "strconv.ParseUint...")
	testLine(t, "gtxna 0 Accounts a", AssemblerMaxVersion, "strconv.ParseUint...")
	testLine(t, "txn ABC", 2, "txn unknown field: \"ABC\"")
	testLine(t, "gtxn 0 ABC", 2, "gtxn unknown field: \"ABC\"")
	testLine(t, "gtxn a ABC", 2, "strconv.ParseUint...")
	testLine(t, "txn Accounts", AssemblerMaxVersion, "found array field \"Accounts\" in txn op")
	testLine(t, "txn Accounts", 1, "found array field \"Accounts\" in txn op")
	testLine(t, "txn Accounts 0", AssemblerMaxVersion, "")
	testLine(t, "gtxn 0 Accounts", AssemblerMaxVersion, "found array field \"Accounts\" in gtxn op")
	testLine(t, "gtxn 0 Accounts", 1, "found array field \"Accounts\" in gtxn op")
	testLine(t, "gtxn 0 Accounts 1", AssemblerMaxVersion, "")
}

func TestAssembleGlobal(t *testing.T) {
	partitiontest.PartitionTest(t)

	testLine(t, "global", AssemblerMaxVersion, "global expects one argument")
	testLine(t, "global a", AssemblerMaxVersion, "global unknown field: \"a\"")
}

func TestAssembleDefault(t *testing.T) {
	partitiontest.PartitionTest(t)

	source := `byte 0x1122334455
int 1
+
// comment
`
	testProg(t, source, AssemblerMaxVersion, expect{3, "+ arg 0 wanted type uint64 got []byte"})
}

// mutateProgVersion replaces version (first two symbols) in hex-encoded program
func mutateProgVersion(version uint64, prog string) string {
	return fmt.Sprintf("%02x%s", version, prog[2:])
}

func TestOpUint(t *testing.T) {
	partitiontest.PartitionTest(t)

	for v := uint64(1); v <= AssemblerMaxVersion; v++ {
		t.Run(fmt.Sprintf("v=%d", v), func(t *testing.T) {
			ops := OpStream{Version: v}
			ops.Uint(0xcafebabe)
			prog := ops.prependCBlocks()
			require.NotNil(t, prog)
			s := hex.EncodeToString(prog)
			expected := mutateProgVersion(v, "012001bef5fad70c22")
			require.Equal(t, expected, s)
		})
	}
}

func TestOpUint64(t *testing.T) {
	partitiontest.PartitionTest(t)

	t.Parallel()
	for v := uint64(1); v <= AssemblerMaxVersion; v++ {
		t.Run(fmt.Sprintf("v=%d", v), func(t *testing.T) {
			t.Parallel()
			ops := OpStream{Version: v}
			ops.Uint(0xcafebabecafebabe)
			prog := ops.prependCBlocks()
			require.NotNil(t, prog)
			s := hex.EncodeToString(prog)
			require.Equal(t, mutateProgVersion(v, "012001bef5fad7ecd7aeffca0122"), s)
		})
	}
}

func TestOpBytes(t *testing.T) {
	partitiontest.PartitionTest(t)

	t.Parallel()
	for v := uint64(1); v <= AssemblerMaxVersion; v++ {
		t.Run(fmt.Sprintf("v=%d", v), func(t *testing.T) {
			ops := OpStream{Version: v}
			ops.ByteLiteral([]byte("abcdef"))
			prog := ops.prependCBlocks()
			require.NotNil(t, prog)
			s := hex.EncodeToString(prog)
			require.Equal(t, mutateProgVersion(v, "0126010661626364656628"), s)
		})
	}
}

func TestAssembleInt(t *testing.T) {
	partitiontest.PartitionTest(t)

	t.Parallel()

	expectedDefaultConsts := "012001bef5fad70c22"
	expectedOptimizedConsts := "0181bef5fad70c"

	for v := uint64(1); v <= AssemblerMaxVersion; v++ {
		t.Run(fmt.Sprintf("v=%d", v), func(t *testing.T) {
			expected := expectedDefaultConsts
			if v >= optimizeConstantsEnabledVersion {
				expected = expectedOptimizedConsts
			}

			text := "int 0xcafebabe"
			ops, err := AssembleStringWithVersion(text, v)
			require.NoError(t, err)
			s := hex.EncodeToString(ops.Program)
			require.Equal(t, mutateProgVersion(v, expected), s)
		})
	}
}

/*
test values generated in Python
python3
import base64
raw='abcdef'
base64.b64encode(raw.encode())
base64.b32encode(raw.encode())
base64.b16encode(raw.encode())
*/

func TestAssembleBytes(t *testing.T) {
	partitiontest.PartitionTest(t)

	t.Parallel()
	variations := []string{
		"byte b32 MFRGGZDFMY",
		"byte base32 MFRGGZDFMY",
		"byte base32(MFRGGZDFMY)",
		"byte b32(MFRGGZDFMY)",
		"byte b32 MFRGGZDFMY======",
		"byte base32 MFRGGZDFMY======",
		"byte base32(MFRGGZDFMY======)",
		"byte b32(MFRGGZDFMY======)",
		"byte b64 YWJjZGVm",
		"byte base64 YWJjZGVm",
		"byte b64(YWJjZGVm)",
		"byte base64(YWJjZGVm)",
		"byte 0x616263646566",
		`byte "\x61\x62\x63\x64\x65\x66"`,
		`byte "abcdef"`,
	}

	expectedDefaultConsts := "0126010661626364656628"
	expectedOptimizedConsts := "018006616263646566"

	for v := uint64(1); v <= AssemblerMaxVersion; v++ {
		t.Run(fmt.Sprintf("v=%d", v), func(t *testing.T) {
			expected := expectedDefaultConsts
			if v >= optimizeConstantsEnabledVersion {
				expected = expectedOptimizedConsts
			}

			for _, vi := range variations {
				ops, err := AssembleStringWithVersion(vi, v)
				require.NoError(t, err)
				s := hex.EncodeToString(ops.Program)
				require.Equal(t, mutateProgVersion(v, expected), s)
			}

		})
	}
}

func TestAssembleBytesString(t *testing.T) {
	partitiontest.PartitionTest(t)

	for v := uint64(1); v <= AssemblerMaxVersion; v++ {
		t.Run(fmt.Sprintf("v=%d", v), func(t *testing.T) {
			testLine(t, `byte "foo bar"`, v, "")
			testLine(t, `byte "foo bar // not a comment"`, v, "")
		})
	}
}

func TestAssembleOptimizedConstants(t *testing.T) {
	partitiontest.PartitionTest(t)

	t.Parallel()

	t.Run("Bytes", func(t *testing.T) {
		t.Parallel()

		program := `
byte 0x0102
byte base64(AQI=) // 0x0102
byte base32(AEBA====) // 0x0102
byte "test"
byte base32(ORSXG5A=) // "test"
addr WSJHNPJ6YCLX5K4GUMQ4ISPK3ABMS3AL3F6CSVQTCUI5F4I65PWEMCWT3M
byte 0x0103
byte base64(AQM=) // 0x0103
byte base32(AEBQ====) // 0x0103
`
		// 0x0102 and 0x0103 are tied for most frequent bytes, but 0x0102 should win because it appears first
		expected := `
bytecblock 0x0102 0x0103 0x74657374
bytec_0 // 0x0102
bytec_0 // 0x0102
bytec_0 // 0x0102
bytec_2 // "test"
bytec_2 // "test"
pushbytes 0xb49276bd3ec0977eab86a321c449ead802c96c0bd97c2956131511d2f11eebec // addr WSJHNPJ6YCLX5K4GUMQ4ISPK3ABMS3AL3F6CSVQTCUI5F4I65PWEMCWT3M
bytec_1 // 0x0103
bytec_1 // 0x0103
bytec_1 // 0x0103
`
		for v := uint64(optimizeConstantsEnabledVersion); v <= AssemblerMaxVersion; v++ {
			t.Run(fmt.Sprintf("v=%d", v), func(t *testing.T) {
				expectedOps := testProg(t, expected, v)
				expectedHex := hex.EncodeToString(expectedOps.Program)

				actualOps := testProg(t, program, v)
				actualHex := hex.EncodeToString(actualOps.Program)

				require.Equal(t, expectedHex, actualHex)
			})
		}
	})

	t.Run("Ints", func(t *testing.T) {
		t.Parallel()

		program := `
int 1
int OptIn // 1
int 2
int 3
int 4
int ClearState // 3
int 4
int 3
int 4
`
		// 3 and 4 are tied for most frequent int, but 3 should win because it appears first
		expected := `
intcblock 3 4 1
intc_2 // 1
intc_2 // 1
pushint 2
intc_0 // 3
intc_1 // 4
intc_0 // 3
intc_1 // 4
intc_0 // 3
intc_1 // 4
`
		for v := uint64(optimizeConstantsEnabledVersion); v <= AssemblerMaxVersion; v++ {
			t.Run(fmt.Sprintf("v=%d", v), func(t *testing.T) {
				expectedOps := testProg(t, expected, v)
				expectedHex := hex.EncodeToString(expectedOps.Program)

				actualOps := testProg(t, program, v)
				actualHex := hex.EncodeToString(actualOps.Program)

				require.Equal(t, expectedHex, actualHex)
			})
		}
	})

	t.Run("All", func(t *testing.T) {
		t.Parallel()

		program := `
int 1
byte 0x0102
int OptIn // 1
byte base64(AQI=) // 0x0102
int 2
byte base32(AEBA====) // 0x0102
int 3
byte "test"
int 4
byte base32(ORSXG5A=) // "test"
int ClearState // 3
addr WSJHNPJ6YCLX5K4GUMQ4ISPK3ABMS3AL3F6CSVQTCUI5F4I65PWEMCWT3M
int 4
byte 0x0103
int 3
byte base64(AQM=) // 0x0103
int 4
byte base32(AEBQ====) // 0x0103
`
		// interleaving of previous tests
		expected := `
intcblock 3 4 1
bytecblock 0x0102 0x0103 0x74657374
intc_2 // 1
bytec_0 // 0x0102
intc_2 // 1
bytec_0 // 0x0102
pushint 2
bytec_0 // 0x0102
intc_0 // 3
bytec_2 // "test"
intc_1 // 4
bytec_2 // "test"
intc_0 // 3
pushbytes 0xb49276bd3ec0977eab86a321c449ead802c96c0bd97c2956131511d2f11eebec // addr WSJHNPJ6YCLX5K4GUMQ4ISPK3ABMS3AL3F6CSVQTCUI5F4I65PWEMCWT3M
intc_1 // 4
bytec_1 // 0x0103
intc_0 // 3
bytec_1 // 0x0103
intc_1 // 4
bytec_1 // 0x0103
`
		for v := uint64(optimizeConstantsEnabledVersion); v <= AssemblerMaxVersion; v++ {
			t.Run(fmt.Sprintf("v=%d", v), func(t *testing.T) {
				expectedOps := testProg(t, expected, v)
				expectedHex := hex.EncodeToString(expectedOps.Program)

				actualOps := testProg(t, program, v)
				actualHex := hex.EncodeToString(actualOps.Program)

				require.Equal(t, expectedHex, actualHex)
			})
		}
	})

	t.Run("Back jumps", func(t *testing.T) {
		t.Parallel()

		program := `
int 1
byte 0x0102
int OptIn // 1
byte base64(AQI=) // 0x0102
int 2
byte base32(AEBA====) // 0x0102
int 3
byte "test"
target:
retsub
int 4
byte base32(ORSXG5A=) // "test"
int ClearState // 3
addr WSJHNPJ6YCLX5K4GUMQ4ISPK3ABMS3AL3F6CSVQTCUI5F4I65PWEMCWT3M
int 4
byte 0x0103
int 3
byte base64(AQM=) // 0x0103
int 4
callsub target
byte base32(AEBQ====) // 0x0103
`
		expected := `
intcblock 3 4 1
bytecblock 0x0102 0x0103 0x74657374
intc_2 // 1
bytec_0 // 0x0102
intc_2 // 1
bytec_0 // 0x0102
pushint 2
bytec_0 // 0x0102
intc_0 // 3
bytec_2 // "test"
target:
retsub
intc_1 // 4
bytec_2 // "test"
intc_0 // 3
pushbytes 0xb49276bd3ec0977eab86a321c449ead802c96c0bd97c2956131511d2f11eebec // addr WSJHNPJ6YCLX5K4GUMQ4ISPK3ABMS3AL3F6CSVQTCUI5F4I65PWEMCWT3M
intc_1 // 4
bytec_1 // 0x0103
intc_0 // 3
bytec_1 // 0x0103
intc_1 // 4
callsub target
bytec_1 // 0x0103
`
		for v := uint64(optimizeConstantsEnabledVersion); v <= AssemblerMaxVersion; v++ {
			t.Run(fmt.Sprintf("v=%d", v), func(t *testing.T) {
				expectedOps := testProg(t, expected, v)
				expectedHex := hex.EncodeToString(expectedOps.Program)

				actualOps := testProg(t, program, v)
				actualHex := hex.EncodeToString(actualOps.Program)

				require.Equal(t, expectedHex, actualHex)
			})
		}
	})
}

func TestAssembleOptimizedUint(t *testing.T) {
	partitiontest.PartitionTest(t)

	t.Parallel()

	program := `
int 1
int OptIn
int 2
int 3
int 3
int ClearState
`
	expected := "042002030123238102222222"

	for v := uint64(optimizeConstantsEnabledVersion); v <= AssemblerMaxVersion; v++ {
		t.Run(fmt.Sprintf("v=%d", v), func(t *testing.T) {
			ops, err := AssembleStringWithVersion(program, v)
			require.NoError(t, err)
			s := hex.EncodeToString(ops.Program)
			require.Equal(t, mutateProgVersion(v, expected), s)
		})
	}
}

func TestFieldsFromLine(t *testing.T) {
	partitiontest.PartitionTest(t)

	line := "op arg"
	fields := fieldsFromLine(line)
	require.Equal(t, 2, len(fields))
	require.Equal(t, "op", fields[0])
	require.Equal(t, "arg", fields[1])

	line = "op arg // test"
	fields = fieldsFromLine(line)
	require.Equal(t, 2, len(fields))
	require.Equal(t, "op", fields[0])
	require.Equal(t, "arg", fields[1])

	line = "op base64 ABC//=="
	fields = fieldsFromLine(line)
	require.Equal(t, 3, len(fields))
	require.Equal(t, "op", fields[0])
	require.Equal(t, "base64", fields[1])
	require.Equal(t, "ABC//==", fields[2])

	line = "op base64 ABC/=="
	fields = fieldsFromLine(line)
	require.Equal(t, 3, len(fields))
	require.Equal(t, "op", fields[0])
	require.Equal(t, "base64", fields[1])
	require.Equal(t, "ABC/==", fields[2])

	line = "op base64 ABC/== /"
	fields = fieldsFromLine(line)
	require.Equal(t, 4, len(fields))
	require.Equal(t, "op", fields[0])
	require.Equal(t, "base64", fields[1])
	require.Equal(t, "ABC/==", fields[2])
	require.Equal(t, "/", fields[3])

	line = "op base64 ABC/== //"
	fields = fieldsFromLine(line)
	require.Equal(t, 3, len(fields))
	require.Equal(t, "op", fields[0])
	require.Equal(t, "base64", fields[1])
	require.Equal(t, "ABC/==", fields[2])

	line = "op base64 ABC//== //"
	fields = fieldsFromLine(line)
	require.Equal(t, 3, len(fields))
	require.Equal(t, "op", fields[0])
	require.Equal(t, "base64", fields[1])
	require.Equal(t, "ABC//==", fields[2])

	line = "op b64 ABC//== //"
	fields = fieldsFromLine(line)
	require.Equal(t, 3, len(fields))
	require.Equal(t, "op", fields[0])
	require.Equal(t, "b64", fields[1])
	require.Equal(t, "ABC//==", fields[2])

	line = "op b64(ABC//==) // comment"
	fields = fieldsFromLine(line)
	require.Equal(t, 2, len(fields))
	require.Equal(t, "op", fields[0])
	require.Equal(t, "b64(ABC//==)", fields[1])

	line = "op base64(ABC//==) // comment"
	fields = fieldsFromLine(line)
	require.Equal(t, 2, len(fields))
	require.Equal(t, "op", fields[0])
	require.Equal(t, "base64(ABC//==)", fields[1])

	line = "op b64(ABC/==) // comment"
	fields = fieldsFromLine(line)
	require.Equal(t, 2, len(fields))
	require.Equal(t, "op", fields[0])
	require.Equal(t, "b64(ABC/==)", fields[1])

	line = "op base64(ABC/==) // comment"
	fields = fieldsFromLine(line)
	require.Equal(t, 2, len(fields))
	require.Equal(t, "op", fields[0])
	require.Equal(t, "base64(ABC/==)", fields[1])

	line = "base64(ABC//==)"
	fields = fieldsFromLine(line)
	require.Equal(t, 1, len(fields))
	require.Equal(t, "base64(ABC//==)", fields[0])

	line = "b(ABC//==)"
	fields = fieldsFromLine(line)
	require.Equal(t, 1, len(fields))
	require.Equal(t, "b(ABC", fields[0])

	line = "b(ABC//==) //"
	fields = fieldsFromLine(line)
	require.Equal(t, 1, len(fields))
	require.Equal(t, "b(ABC", fields[0])

	line = "b(ABC ==) //"
	fields = fieldsFromLine(line)
	require.Equal(t, 2, len(fields))
	require.Equal(t, "b(ABC", fields[0])
	require.Equal(t, "==)", fields[1])

	line = "op base64 ABC)"
	fields = fieldsFromLine(line)
	require.Equal(t, 3, len(fields))
	require.Equal(t, "op", fields[0])
	require.Equal(t, "base64", fields[1])
	require.Equal(t, "ABC)", fields[2])

	line = "op base64 ABC) // comment"
	fields = fieldsFromLine(line)
	require.Equal(t, 3, len(fields))
	require.Equal(t, "op", fields[0])
	require.Equal(t, "base64", fields[1])
	require.Equal(t, "ABC)", fields[2])

	line = "op base64 ABC//) // comment"
	fields = fieldsFromLine(line)
	require.Equal(t, 3, len(fields))
	require.Equal(t, "op", fields[0])
	require.Equal(t, "base64", fields[1])
	require.Equal(t, "ABC//)", fields[2])

	line = `op "test"`
	fields = fieldsFromLine(line)
	require.Equal(t, 2, len(fields))
	require.Equal(t, "op", fields[0])
	require.Equal(t, `"test"`, fields[1])

	line = `op "test1 test2"`
	fields = fieldsFromLine(line)
	require.Equal(t, 2, len(fields))
	require.Equal(t, "op", fields[0])
	require.Equal(t, `"test1 test2"`, fields[1])

	line = `op "test1 test2" // comment`
	fields = fieldsFromLine(line)
	require.Equal(t, 2, len(fields))
	require.Equal(t, "op", fields[0])
	require.Equal(t, `"test1 test2"`, fields[1])

	line = `op "test1 test2 // not a comment"`
	fields = fieldsFromLine(line)
	require.Equal(t, 2, len(fields))
	require.Equal(t, "op", fields[0])
	require.Equal(t, `"test1 test2 // not a comment"`, fields[1])

	line = `op "test1 test2 // not a comment" // comment`
	fields = fieldsFromLine(line)
	require.Equal(t, 2, len(fields))
	require.Equal(t, "op", fields[0])
	require.Equal(t, `"test1 test2 // not a comment"`, fields[1])

	line = `op "test1 test2 // not a comment" // comment`
	fields = fieldsFromLine(line)
	require.Equal(t, 2, len(fields))
	require.Equal(t, "op", fields[0])
	require.Equal(t, `"test1 test2 // not a comment"`, fields[1])

	line = `op "test1 test2" //`
	fields = fieldsFromLine(line)
	require.Equal(t, 2, len(fields))
	require.Equal(t, "op", fields[0])
	require.Equal(t, `"test1 test2"`, fields[1])

	line = `op "test1 test2"//`
	fields = fieldsFromLine(line)
	require.Equal(t, 2, len(fields))
	require.Equal(t, "op", fields[0])
	require.Equal(t, `"test1 test2"`, fields[1])

	line = `op "test1 test2` // non-terminated string literal
	fields = fieldsFromLine(line)
	require.Equal(t, 2, len(fields))
	require.Equal(t, "op", fields[0])
	require.Equal(t, `"test1 test2`, fields[1])

	line = `op "test1 test2\"` // non-terminated string literal
	fields = fieldsFromLine(line)
	require.Equal(t, 2, len(fields))
	require.Equal(t, "op", fields[0])
	require.Equal(t, `"test1 test2\"`, fields[1])

	line = `op \"test1 test2\"` // not a string literal
	fields = fieldsFromLine(line)
	require.Equal(t, 3, len(fields))
	require.Equal(t, "op", fields[0])
	require.Equal(t, `\"test1`, fields[1])
	require.Equal(t, `test2\"`, fields[2])

	line = `"test1 test2"`
	fields = fieldsFromLine(line)
	require.Equal(t, 1, len(fields))
	require.Equal(t, `"test1 test2"`, fields[0])

	line = `\"test1 test2"`
	fields = fieldsFromLine(line)
	require.Equal(t, 2, len(fields))
	require.Equal(t, `\"test1`, fields[0])
	require.Equal(t, `test2"`, fields[1])

	line = `"" // test`
	fields = fieldsFromLine(line)
	require.Equal(t, 1, len(fields))
	require.Equal(t, `""`, fields[0])
}

func TestAssembleRejectNegJump(t *testing.T) {
	partitiontest.PartitionTest(t)

	t.Parallel()
	source := `wat:
int 1
bnz wat
int 2`
	for v := uint64(1); v < backBranchEnabledVersion; v++ {
		t.Run(fmt.Sprintf("v=%d", v), func(t *testing.T) {
			testProg(t, source, v, expect{3, "label \"wat\" is a back reference..."})
		})
	}
	for v := uint64(backBranchEnabledVersion); v <= AssemblerMaxVersion; v++ {
		t.Run(fmt.Sprintf("v=%d", v), func(t *testing.T) {
			testProg(t, source, v)
		})
	}
}

func TestAssembleBase64(t *testing.T) {
	partitiontest.PartitionTest(t)

	t.Parallel()
	text := `byte base64 //GWRM+yy3BCavBDXO/FYTNZ6o2Jai5edsMCBdDEz+0=
byte base64 avGWRM+yy3BCavBDXO/FYTNZ6o2Jai5edsMCBdDEz//=
//
//text
==
int 1 //sometext
&& //somemoretext
int 1
==
byte b64 //GWRM+yy3BCavBDXO/FYTNZ6o2Jai5edsMCBdDEz+8=
byte b64 avGWRM+yy3BCavBDXO/FYTNZ6o2Jai5edsMCBdDEz//=
==
||`

	expectedDefaultConsts := "01200101260320fff19644cfb2cb70426af0435cefc5613359ea8d896a2e5e76c30205d0c4cfed206af19644cfb2cb70426af0435cefc5613359ea8d896a2e5e76c30205d0c4cfff20fff19644cfb2cb70426af0435cefc5613359ea8d896a2e5e76c30205d0c4cfef282912221022122a291211"
	expectedOptimizedConsts := "012001012601206af19644cfb2cb70426af0435cefc5613359ea8d896a2e5e76c30205d0c4cfff8020fff19644cfb2cb70426af0435cefc5613359ea8d896a2e5e76c30205d0c4cfed2812221022128020fff19644cfb2cb70426af0435cefc5613359ea8d896a2e5e76c30205d0c4cfef281211"

	for v := uint64(1); v <= AssemblerMaxVersion; v++ {
		t.Run(fmt.Sprintf("v=%d", v), func(t *testing.T) {
			expected := expectedDefaultConsts
			if v >= optimizeConstantsEnabledVersion {
				expected = expectedOptimizedConsts
			}

			ops := testProg(t, text, v)
			s := hex.EncodeToString(ops.Program)
			require.Equal(t, mutateProgVersion(v, expected), s)
		})
	}
}

func TestAssembleRejectUnkLabel(t *testing.T) {
	partitiontest.PartitionTest(t)

	t.Parallel()
	source := `int 1
bnz nowhere
int 2`
	for v := uint64(1); v <= AssemblerMaxVersion; v++ {
		t.Run(fmt.Sprintf("v=%d", v), func(t *testing.T) {
			testProg(t, source, v, expect{2, "reference to undefined label \"nowhere\""})
		})
	}
}

func TestAssembleJumpToTheEnd(t *testing.T) {
	partitiontest.PartitionTest(t)

	t.Parallel()
	source := `intcblock 1
intc 0
intc 0
bnz done
done:`
	ops, err := AssembleStringWithVersion(source, AssemblerMaxVersion)
	require.NoError(t, err)
	require.Equal(t, 9, len(ops.Program))
	expectedProgBytes := []byte("\x01\x20\x01\x01\x22\x22\x40\x00\x00")
	expectedProgBytes[0] = byte(AssemblerMaxVersion)
	require.Equal(t, expectedProgBytes, ops.Program)
}

func TestMultipleErrors(t *testing.T) {
	partitiontest.PartitionTest(t)

	t.Parallel()
	source := `int 1
bnz nowhere
// comment
txn XYZ
int 2`
	for v := uint64(1); v <= AssemblerMaxVersion; v++ {
		t.Run(fmt.Sprintf("v=%d", v), func(t *testing.T) {
			testProg(t, source, v,
				expect{2, "reference to undefined label \"nowhere\""},
				expect{4, "txn unknown field: \"XYZ\""})
		})
	}
}

func TestAssembleDisassemble(t *testing.T) {
	partitiontest.PartitionTest(t)

	// Specifically constructed program text that should be recreated by Disassemble()
	t.Parallel()
	text := fmt.Sprintf(`#pragma version %d
intcblock 0 1 2 3 4 5
bytecblock 0xcafed00d 0x1337 0x68656c6c6f 0xdeadbeef 0x70077007 0x0102030405060708091011121314151617181920212223242526272829303132
bytec_2 // "hello"
pop
bytec 5 // addr AEBAGBAFAYDQQCIQCEJBGFAVCYLRQGJAEERCGJBFEYTSQKJQGEZHVJ5ZZY
pop
intc_1 // 1
intc_0 // 0
+
intc 4 // 4
*
bytec_1 // 0x1337
bytec_0 // 0xcafed00d
==
bytec 4 // 0x70077007
len
+
arg_0
len
arg 5
len
+
bnz label1
global MinTxnFee
global MinBalance
global MaxTxnLife
global ZeroAddress
global GroupSize
global LogicSigVersion
global Round
global LatestTimestamp
global CurrentApplicationID
global CreatorAddress
txn Sender
txn Fee
bnz label1
txn FirstValid
txn LastValid
txn Note
txn Receiver
txn Amount
label1:
txn CloseRemainderTo
txn VotePK
txn SelectionPK
txn VoteFirst
txn VoteLast
txn FirstValidTime
txn Lease
txn VoteKeyDilution
txn Type
txn TypeEnum
txn XferAsset
txn AssetAmount
txn AssetSender
txn AssetReceiver
txn AssetCloseTo
txn GroupIndex
txn TxID
txn ApplicationID
txn OnCompletion
txna ApplicationArgs 0
txn NumAppArgs
txna Accounts 0
txn NumAccounts
txn ApprovalProgram
txn ClearStateProgram
txn RekeyTo
txn ConfigAsset
txn ConfigAssetTotal
txn ConfigAssetDecimals
txn ConfigAssetDefaultFrozen
txn ConfigAssetUnitName
txn ConfigAssetName
txn ConfigAssetURL
txn ConfigAssetMetadataHash
txn ConfigAssetManager
txn ConfigAssetReserve
txn ConfigAssetFreeze
txn ConfigAssetClawback
txn FreezeAsset
txn FreezeAssetAccount
txn FreezeAssetFrozen
txna Assets 0
txn NumAssets
txna Applications 0
txn NumApplications
txn GlobalNumUint
txn GlobalNumByteSlice
txn LocalNumUint
txn LocalNumByteSlice
gtxn 12 Fee
txn ExtraProgramPages
`, AssemblerMaxVersion)
	for _, globalField := range GlobalFieldNames {
		if !strings.Contains(text, globalField) {
			t.Errorf("TestAssembleDisassemble missing field global %v", globalField)
		}
	}
	for _, txnField := range TxnFieldNames {
		if !strings.Contains(text, txnField) {
			t.Errorf("TestAssembleDisassemble missing field txn %v", txnField)
		}
	}
	ops := testProg(t, text, AssemblerMaxVersion)
	t2, err := Disassemble(ops.Program)
	require.Equal(t, text, t2)
	require.NoError(t, err)
}

func TestAssembleDisassembleCycle(t *testing.T) {
	partitiontest.PartitionTest(t)

	// Test that disassembly re-assembles to the same program bytes.
	// Disassembly won't necessarily perfectly recreate the source text, but assembling the result of Disassemble() should be the same program bytes.
	t.Parallel()

	tests := map[uint64]string{
		1: v1Nonsense,
		2: v1Nonsense + v2Nonsense,
		3: v1Nonsense + v2Nonsense + v3Nonsense,
	}

	// This confirms that each program compiles to the same bytes
	// (except the leading version indicator), when compiled under
	// original version, unspecified version (so it should pick up
	// the pragma) and current version with pragma removed. That
	// doesn't *have* to be true, as we can introduce
	// optimizations in later versions that change the bytecode
	// emitted. But currently it is, so we test it for now to
	// catch any suprises.
	for v, source := range tests {
		t.Run(fmt.Sprintf("v=%d", v), func(t *testing.T) {
			ops := testProg(t, obfuscate(source), v)
			t2, err := Disassemble(ops.Program)
			require.NoError(t, err)
			none := testProg(t, obfuscate(t2), assemblerNoVersion)
			require.Equal(t, ops.Program[1:], none.Program[1:])
			t3 := "// " + t2 // This comments out the #pragma version
			current := testProg(t, obfuscate(t3), AssemblerMaxVersion)
			require.Equal(t, ops.Program[1:], current.Program[1:])
		})
	}
}

func TestConstantDisassembly(t *testing.T) {
	partitiontest.PartitionTest(t)

	t.Parallel()

	ops := testProg(t, "int 47", AssemblerMaxVersion)
	out, err := Disassemble(ops.Program)
	require.NoError(t, err)
	require.Contains(t, out, "pushint 47")

	ops = testProg(t, "byte \"john\"", AssemblerMaxVersion)
	out, err = Disassemble(ops.Program)
	require.NoError(t, err)
	require.Contains(t, out, "pushbytes 0x6a6f686e // \"john\"")

	ops = testProg(t, "byte \"!&~\"", AssemblerMaxVersion)
	out, err = Disassemble(ops.Program)
	require.NoError(t, err)
	require.Contains(t, out, "pushbytes 0x21267e // \"!&~\"")

	ops = testProg(t, "byte 0x010720", AssemblerMaxVersion)
	out, err = Disassemble(ops.Program)
	require.NoError(t, err)
	require.Contains(t, out, "pushbytes 0x010720 // 0x010720")

	ops = testProg(t, "addr AAAAAAAAAAAAAAAAAAAAAAAAAAAAAAAAAAAAAAAAAAAAAAAAAAAAY5HFKQ", AssemblerMaxVersion)
	out, err = Disassemble(ops.Program)
	require.NoError(t, err)
	require.Contains(t, out, "pushbytes 0x0000000000000000000000000000000000000000000000000000000000000000 // addr AAAAAAAAAAAAAAAAAAAAAAAAAAAAAAAAAAAAAAAAAAAAAAAAAAAAY5HFKQ")

}

func TestConstantArgs(t *testing.T) {
	t.Parallel()
	for v := uint64(1); v <= AssemblerMaxVersion; v++ {
		testProg(t, "int", v, expect{1, "int needs one argument"})
		testProg(t, "intc", v, expect{1, "intc operation needs one argument"})
		testProg(t, "byte", v, expect{1, "byte operation needs byte literal argument"})
		testProg(t, "bytec", v, expect{1, "bytec operation needs one argument"})
		testProg(t, "addr", v, expect{1, "addr operation needs one argument"})
	}
	for v := uint64(3); v <= AssemblerMaxVersion; v++ {
		testProg(t, "pushint", v, expect{1, "pushint needs one argument"})
		testProg(t, "pushbytes", v, expect{1, "pushbytes needs one argument"})
	}

}

func TestAssembleDisassembleErrors(t *testing.T) {
	partitiontest.PartitionTest(t)

	t.Parallel()

	source := `txn Sender`
	ops, err := AssembleStringWithVersion(source, AssemblerMaxVersion)
	require.NoError(t, err)
	ops.Program[2] = 0x50 // txn field
	_, err = Disassemble(ops.Program)
	require.Error(t, err)
	require.Contains(t, err.Error(), "invalid txn arg index")

	source = `txna Accounts 0`
	ops, err = AssembleStringWithVersion(source, AssemblerMaxVersion)
	require.NoError(t, err)
	ops.Program[2] = 0x50 // txn field
	_, err = Disassemble(ops.Program)
	require.Error(t, err)
	require.Contains(t, err.Error(), "invalid txn arg index")

	source = `gtxn 0 Sender`
	ops, err = AssembleStringWithVersion(source, AssemblerMaxVersion)
	require.NoError(t, err)
	ops.Program[3] = 0x50 // txn field
	_, err = Disassemble(ops.Program)
	require.Error(t, err)
	require.Contains(t, err.Error(), "invalid txn arg index")

	source = `gtxna 0 Accounts 0`
	ops, err = AssembleStringWithVersion(source, AssemblerMaxVersion)
	require.NoError(t, err)
	ops.Program[3] = 0x50 // txn field
	_, err = Disassemble(ops.Program)
	require.Error(t, err)
	require.Contains(t, err.Error(), "invalid txn arg index")

	source = `global MinTxnFee`
	ops, err = AssembleStringWithVersion(source, AssemblerMaxVersion)
	require.NoError(t, err)
	ops.Program[2] = 0x50 // txn field
	_, err = Disassemble(ops.Program)
	require.Error(t, err)
	require.Contains(t, err.Error(), "invalid global arg index")

	ops.Program[0] = 0x11 // version
	out, err := Disassemble(ops.Program)
	require.NoError(t, err)
	require.Contains(t, out, "unsupported version")

	ops.Program[0] = 0x01 // version
	ops.Program[1] = 0xFF // first opcode
	_, err = Disassemble(ops.Program)
	require.Error(t, err)
	require.Contains(t, err.Error(), "invalid opcode")

	source = "int 0\nint 0\nasset_holding_get AssetFrozen"
	ops, err = AssembleStringWithVersion(source, AssemblerMaxVersion)
	require.NoError(t, err)
	ops.Program[7] = 0x50 // holding field
	_, err = Disassemble(ops.Program)
	require.Error(t, err)
	require.Contains(t, err.Error(), "invalid asset holding arg index")

	source = "int 0\nasset_params_get AssetTotal"
	ops, err = AssembleStringWithVersion(source, AssemblerMaxVersion)
	require.NoError(t, err)
	ops.Program[4] = 0x50 // params field
	_, err = Disassemble(ops.Program)
	require.Error(t, err)
	require.Contains(t, err.Error(), "invalid asset params arg index")

	source = "int 0\nasset_params_get AssetTotal"
	ops, err = AssembleStringWithVersion(source, AssemblerMaxVersion)
	require.NoError(t, err)
	_, err = Disassemble(ops.Program)
	require.NoError(t, err)
	ops.Program = ops.Program[0 : len(ops.Program)-1]
	_, err = Disassemble(ops.Program)
	require.Error(t, err)
	require.Contains(t, err.Error(), "unexpected asset_params_get opcode end: missing 1 bytes")

	source = "gtxna 0 Accounts 0"
	ops, err = AssembleStringWithVersion(source, AssemblerMaxVersion)
	require.NoError(t, err)
	_, err = Disassemble(ops.Program)
	require.NoError(t, err)
	ops.Program = ops.Program[0 : len(ops.Program)-2]
	_, err = Disassemble(ops.Program)
	require.Error(t, err)
	require.Contains(t, err.Error(), "unexpected gtxna opcode end: missing 2 bytes")

	source = "txna Accounts 0"
	ops, err = AssembleStringWithVersion(source, AssemblerMaxVersion)
	require.NoError(t, err)
	_, err = Disassemble(ops.Program)
	require.NoError(t, err)
	ops.Program = ops.Program[0 : len(ops.Program)-1]
	_, err = Disassemble(ops.Program)
	require.Error(t, err)
	require.Contains(t, err.Error(), "unexpected txna opcode end: missing 1 bytes")

	source = "byte 0x4141\nsubstring 0 1"
	ops, err = AssembleStringWithVersion(source, AssemblerMaxVersion)
	require.NoError(t, err)
	_, err = Disassemble(ops.Program)
	require.NoError(t, err)
	ops.Program = ops.Program[0 : len(ops.Program)-1]
	_, err = Disassemble(ops.Program)
	require.Error(t, err)
	require.Contains(t, err.Error(), "unexpected substring opcode end: missing 1 bytes")
}

func TestAssembleVersions(t *testing.T) {
	partitiontest.PartitionTest(t)

	t.Parallel()
	testLine(t, "txna Accounts 0", AssemblerMaxVersion, "")
	testLine(t, "txna Accounts 0", 2, "")
	testLine(t, "txna Accounts 0", 1, "txna opcode was introduced in TEAL v2")
}

func TestAssembleBalance(t *testing.T) {
	partitiontest.PartitionTest(t)

	t.Parallel()

	source := `byte 0x00
balance
int 1
==`
	for v := uint64(2); v < directRefEnabledVersion; v++ {
		testProg(t, source, v, expect{2, "balance arg 0 wanted type uint64 got []byte"})
	}
	for v := uint64(directRefEnabledVersion); v <= AssemblerMaxVersion; v++ {
		testProg(t, source, v)
	}
}

func TestAssembleMinBalance(t *testing.T) {
	partitiontest.PartitionTest(t)

	t.Parallel()

	source := `byte 0x00
min_balance
int 1
==`
	for v := uint64(3); v < directRefEnabledVersion; v++ {
		testProg(t, source, v, expect{2, "min_balance arg 0 wanted type uint64 got []byte"})
	}
	for v := uint64(directRefEnabledVersion); v <= AssemblerMaxVersion; v++ {
		testProg(t, source, v)
	}
}

func TestAssembleAsset(t *testing.T) {
	partitiontest.PartitionTest(t)

	t.Parallel()
	introduction := OpsByName[LogicVersion]["asset_holding_get"].Version
	for v := introduction; v <= AssemblerMaxVersion; v++ {
		testProg(t, "asset_holding_get ABC 1", v,
			expect{1, "asset_holding_get ABC 1 expects 2 stack arguments..."})
		testProg(t, "int 1; asset_holding_get ABC 1", v,
			expect{2, "asset_holding_get ABC 1 expects 2 stack arguments..."})
		testProg(t, "int 1; int 1; asset_holding_get ABC 1", v,
			expect{3, "asset_holding_get expects one argument"})
		testProg(t, "int 1; int 1; asset_holding_get ABC", v,
			expect{3, "asset_holding_get unknown arg: \"ABC\""})

		testProg(t, "byte 0x1234; asset_params_get ABC 1", v,
			expect{2, "asset_params_get ABC 1 arg 0 wanted type uint64..."})

		testLine(t, "asset_params_get ABC 1", v, "asset_params_get expects one argument")
		testLine(t, "asset_params_get ABC", v, "asset_params_get unknown arg: \"ABC\"")
	}
}

func TestDisassembleSingleOp(t *testing.T) {
	partitiontest.PartitionTest(t)

	t.Parallel()

	for v := uint64(1); v <= AssemblerMaxVersion; v++ {
		// test ensures no double arg_0 entries in disassembly listing
		sample := fmt.Sprintf("#pragma version %d\narg_0\n", v)
		ops, err := AssembleStringWithVersion(sample, v)
		require.NoError(t, err)
		require.Equal(t, 2, len(ops.Program))
		disassembled, err := Disassemble(ops.Program)
		require.NoError(t, err)
		require.Equal(t, sample, disassembled)
	}
}

func TestDisassembleInt(t *testing.T) {
	partitiontest.PartitionTest(t)

	t.Parallel()
	txnSample := fmt.Sprintf("#pragma version %d\nint 17\nint 27\nint 37\nint 47\nint 5\nint 17\n", AssemblerMaxVersion)
	ops := testProg(t, txnSample, AssemblerMaxVersion)
	disassembled, err := Disassemble(ops.Program)
	require.NoError(t, err)
	// Would ne nice to check that these appear in the
	// disassembled output in the right order, but I don't want to
	// hardcode checks that they are in certain intc slots.
	require.Contains(t, disassembled, "// 17")
	require.Contains(t, disassembled, "pushint 27")
	require.Contains(t, disassembled, "pushint 37")
	require.Contains(t, disassembled, "pushint 47")
	require.Contains(t, disassembled, "pushint 5")
}

func TestDisassembleTxna(t *testing.T) {
	partitiontest.PartitionTest(t)

	t.Parallel()
	// txn was 1, but this tests both
	introduction := OpsByName[LogicVersion]["gtxna"].Version
	for v := introduction; v <= AssemblerMaxVersion; v++ {
		// check txn and txna are properly disassembled
		txnSample := fmt.Sprintf("#pragma version %d\ntxn Sender\n", v)
		ops := testProg(t, txnSample, v)
		disassembled, err := Disassemble(ops.Program)
		require.NoError(t, err)
		require.Equal(t, txnSample, disassembled)

		txnaSample := fmt.Sprintf("#pragma version %d\ntxna Accounts 0\n", v)
		ops = testProg(t, txnaSample, v)
		disassembled, err = Disassemble(ops.Program)
		require.NoError(t, err)
		require.Equal(t, txnaSample, disassembled)

		txnSample2 := fmt.Sprintf("#pragma version %d\ntxn Accounts 0\n", v)
		ops = testProg(t, txnSample2, v)
		disassembled, err = Disassemble(ops.Program)
		require.NoError(t, err)
		// compare with txnaSample, not txnSample2
		require.Equal(t, txnaSample, disassembled)
	}
}

func TestDisassembleGtxna(t *testing.T) {
	partitiontest.PartitionTest(t)

	t.Parallel()
	// check gtxn and gtxna are properly disassembled

	introduction := OpsByName[LogicVersion]["gtxna"].Version
	for v := introduction; v <= AssemblerMaxVersion; v++ {
		gtxnSample := fmt.Sprintf("#pragma version %d\ngtxn 0 Sender\n", v)
		ops := testProg(t, gtxnSample, v)
		disassembled, err := Disassemble(ops.Program)
		require.NoError(t, err)
		require.Equal(t, gtxnSample, disassembled)

		gtxnaSample := fmt.Sprintf("#pragma version %d\ngtxna 0 Accounts 0\n", v)
		ops = testProg(t, gtxnaSample, v)
		disassembled, err = Disassemble(ops.Program)
		require.NoError(t, err)
		require.Equal(t, gtxnaSample, disassembled)

		gtxnSample2 := fmt.Sprintf("#pragma version %d\ngtxn 0 Accounts 0\n", v)
		ops = testProg(t, gtxnSample2, v)
		disassembled, err = Disassemble(ops.Program)
		require.NoError(t, err)
		// compare with gtxnaSample, not gtxnSample2
		require.Equal(t, gtxnaSample, disassembled)
	}
}

func TestDisassemblePushConst(t *testing.T) {
	partitiontest.PartitionTest(t)

	t.Parallel()
	// check pushint and pushbytes are properly disassembled
	intSample := fmt.Sprintf("#pragma version %d\npushint 1\n", AssemblerMaxVersion)
	expectedIntSample := intSample
	ops, err := AssembleStringWithVersion(intSample, AssemblerMaxVersion)
	require.NoError(t, err)
	disassembled, err := Disassemble(ops.Program)
	require.NoError(t, err)
	require.Equal(t, expectedIntSample, disassembled)

	hexBytesSample := fmt.Sprintf("#pragma version %d\npushbytes 0x01\n", AssemblerMaxVersion)
	expectedHexBytesSample := fmt.Sprintf("#pragma version %d\npushbytes 0x01 // 0x01\n", AssemblerMaxVersion)
	ops, err = AssembleStringWithVersion(hexBytesSample, AssemblerMaxVersion)
	require.NoError(t, err)
	disassembled, err = Disassemble(ops.Program)
	require.NoError(t, err)
	require.Equal(t, expectedHexBytesSample, disassembled)

	stringBytesSample := fmt.Sprintf("#pragma version %d\npushbytes \"a\"\n", AssemblerMaxVersion)
	expectedStringBytesSample := fmt.Sprintf("#pragma version %d\npushbytes 0x61 // \"a\"\n", AssemblerMaxVersion)
	ops, err = AssembleStringWithVersion(stringBytesSample, AssemblerMaxVersion)
	require.NoError(t, err)
	disassembled, err = Disassemble(ops.Program)
	require.NoError(t, err)
	require.Equal(t, expectedStringBytesSample, disassembled)
}

func TestDisassembleLastLabel(t *testing.T) {
	partitiontest.PartitionTest(t)

	t.Parallel()

	// starting from TEAL v2 branching to the last line are legal
	for v := uint64(2); v <= AssemblerMaxVersion; v++ {
		t.Run(fmt.Sprintf("v=%d", v), func(t *testing.T) {
			source := fmt.Sprintf(`#pragma version %d
intcblock 1
intc_0 // 1
bnz label1
label1:
`, v)
			ops, err := AssembleStringWithVersion(source, v)
			require.NoError(t, err)
			dis, err := Disassemble(ops.Program)
			require.NoError(t, err)
			require.Equal(t, source, dis)
		})
	}
}

func TestAssembleOffsets(t *testing.T) {
	partitiontest.PartitionTest(t)

	t.Parallel()
	source := "err"
	ops := testProg(t, source, AssemblerMaxVersion)
	require.Equal(t, 2, len(ops.Program))
	require.Equal(t, 1, len(ops.OffsetToLine))
	// vlen
	line, ok := ops.OffsetToLine[0]
	require.False(t, ok)
	require.Equal(t, 0, line)
	// err
	line, ok = ops.OffsetToLine[1]
	require.True(t, ok)
	require.Equal(t, 0, line)

	source = `err
// comment
err
`
	ops = testProg(t, source, AssemblerMaxVersion)
	require.Equal(t, 3, len(ops.Program))
	require.Equal(t, 2, len(ops.OffsetToLine))
	// vlen
	line, ok = ops.OffsetToLine[0]
	require.False(t, ok)
	require.Equal(t, 0, line)
	// err 1
	line, ok = ops.OffsetToLine[1]
	require.True(t, ok)
	require.Equal(t, 0, line)
	// err 2
	line, ok = ops.OffsetToLine[2]
	require.True(t, ok)
	require.Equal(t, 2, line)

	source = `err
b label1
err
label1:
err
`
	ops = testProg(t, source, AssemblerMaxVersion)
	require.Equal(t, 7, len(ops.Program))
	require.Equal(t, 4, len(ops.OffsetToLine))
	// vlen
	line, ok = ops.OffsetToLine[0]
	require.False(t, ok)
	require.Equal(t, 0, line)
	// err 1
	line, ok = ops.OffsetToLine[1]
	require.True(t, ok)
	require.Equal(t, 0, line)
	// b
	line, ok = ops.OffsetToLine[2]
	require.True(t, ok)
	require.Equal(t, 1, line)
	// b byte 1
	line, ok = ops.OffsetToLine[3]
	require.False(t, ok)
	require.Equal(t, 0, line)
	// b byte 2
	line, ok = ops.OffsetToLine[4]
	require.False(t, ok)
	require.Equal(t, 0, line)
	// err 2
	line, ok = ops.OffsetToLine[5]
	require.True(t, ok)
	require.Equal(t, 2, line)
	// err 3
	line, ok = ops.OffsetToLine[6]
	require.True(t, ok)
	require.Equal(t, 4, line)

	source = `pushint 0
// comment
!
`
	ops = testProg(t, source, AssemblerMaxVersion)
	require.Equal(t, 4, len(ops.Program))
	require.Equal(t, 2, len(ops.OffsetToLine))
	// vlen
	line, ok = ops.OffsetToLine[0]
	require.False(t, ok)
	require.Equal(t, 0, line)
	// pushint
	line, ok = ops.OffsetToLine[1]
	require.True(t, ok)
	require.Equal(t, 0, line)
	// pushint byte 1
	line, ok = ops.OffsetToLine[2]
	require.False(t, ok)
	require.Equal(t, 0, line)
	// !
	line, ok = ops.OffsetToLine[3]
	require.True(t, ok)
	require.Equal(t, 2, line)
}

func TestHasStatefulOps(t *testing.T) {
	partitiontest.PartitionTest(t)

	t.Parallel()
	source := "int 1"
	ops, err := AssembleStringWithVersion(source, AssemblerMaxVersion)
	require.NoError(t, err)
	has, err := HasStatefulOps(ops.Program)
	require.NoError(t, err)
	require.False(t, has)

	source = `int 1
int 1
app_opted_in
err
`
	ops, err = AssembleStringWithVersion(source, AssemblerMaxVersion)
	require.NoError(t, err)
	has, err = HasStatefulOps(ops.Program)
	require.NoError(t, err)
	require.True(t, has)
}

func TestStringLiteralParsing(t *testing.T) {
	partitiontest.PartitionTest(t)

	t.Parallel()
	s := `"test"`
	e := []byte(`test`)
	result, err := parseStringLiteral(s)
	require.NoError(t, err)
	require.Equal(t, e, result)

	s = `"test\n"`
	e = []byte(`test
`)
	result, err = parseStringLiteral(s)
	require.NoError(t, err)
	require.Equal(t, e, result)

	s = `"test\x0a"`
	e = []byte(`test
`)
	result, err = parseStringLiteral(s)
	require.NoError(t, err)
	require.Equal(t, e, result)

	s = `"test\n\t\""`
	e = []byte(`test
	"`)
	result, err = parseStringLiteral(s)
	require.NoError(t, err)
	require.Equal(t, e, result)

	s = `"test\ra"`
	e = []byte("test\x0da")
	result, err = parseStringLiteral(s)
	require.NoError(t, err)
	require.Equal(t, e, result)

	s = `"test\\"`
	e = []byte(`test\`)
	result, err = parseStringLiteral(s)
	require.NoError(t, err)
	require.Equal(t, e, result)

	s = `"test 123"`
	e = []byte(`test 123`)
	result, err = parseStringLiteral(s)
	require.NoError(t, err)
	require.Equal(t, e, result)

	s = `"\x74\x65\x73\x74\x31\x32\x33"`
	e = []byte(`test123`)
	result, err = parseStringLiteral(s)
	require.NoError(t, err)
	require.Equal(t, e, result)

	s = `""`
	e = []byte("")
	result, err = parseStringLiteral(s)
	require.NoError(t, err)
	require.Equal(t, e, result)

	s = `"test`
	result, err = parseStringLiteral(s)
	require.EqualError(t, err, "no quotes")
	require.Nil(t, result)

	s = `test`
	result, err = parseStringLiteral(s)
	require.EqualError(t, err, "no quotes")
	require.Nil(t, result)

	s = `test"`
	result, err = parseStringLiteral(s)
	require.EqualError(t, err, "no quotes")
	require.Nil(t, result)

	s = `"test\"`
	result, err = parseStringLiteral(s)
	require.EqualError(t, err, "non-terminated escape seq")
	require.Nil(t, result)

	s = `"test\x\"`
	result, err = parseStringLiteral(s)
	require.EqualError(t, err, "escape seq inside hex number")
	require.Nil(t, result)

	s = `"test\a"`
	result, err = parseStringLiteral(s)
	require.EqualError(t, err, "invalid escape seq \\a")
	require.Nil(t, result)

	s = `"test\x10\x1"`
	result, err = parseStringLiteral(s)
	require.EqualError(t, err, "non-terminated hex seq")
	require.Nil(t, result)
}

func TestPragmas(t *testing.T) {
	partitiontest.PartitionTest(t)

	t.Parallel()
	for v := uint64(1); v <= AssemblerMaxVersion; v++ {
		text := fmt.Sprintf("#pragma version %d", v)
		ops := testProg(t, text, v)
		require.Equal(t, v, ops.Version)
	}

	testProg(t, `#pragma version 100`, assemblerNoVersion,
		expect{1, "unsupported version: 100"})

	ops, err := AssembleStringWithVersion(`int 1`, 99)
	require.Error(t, err)

	testProg(t, `#pragma version 0`, assemblerNoVersion,
		expect{1, "unsupported version: 0"})

	testProg(t, `#pragma version a`, assemblerNoVersion,
		expect{1, `bad #pragma version: "a"`})

	// will default to 1
	ops = testProg(t, "int 3", assemblerNoVersion)
	require.Equal(t, uint64(1), ops.Version)
	require.Equal(t, uint8(1), ops.Program[0])

	ops = testProg(t, "\n#pragma version 2", assemblerNoVersion)
	require.Equal(t, uint64(2), ops.Version)

	ops = testProg(t, "\n//comment\n#pragma version 2", assemblerNoVersion)
	require.Equal(t, uint64(2), ops.Version)

	// changing version is not allowed
	testProg(t, "#pragma version 1", 2, expect{1, "version mismatch..."})
	testProg(t, "#pragma version 2", 1, expect{1, "version mismatch..."})

	ops = testProg(t, "#pragma version 2\n#pragma version 1", assemblerNoVersion,
		expect{2, "version mismatch..."})

	// repetitive, but fine
	ops = testProg(t, "#pragma version 2\n#pragma version 2", assemblerNoVersion)
	require.Equal(t, uint64(2), ops.Version)

	testProg(t, "\nint 1\n#pragma version 2", assemblerNoVersion,
		expect{3, "#pragma version is only allowed before instructions"})

	testProg(t, "#pragma run-mode 2", assemblerNoVersion,
		expect{1, `unsupported pragma directive: "run-mode"`})

	testProg(t, "#pragma versions", assemblerNoVersion,
		expect{1, `unsupported pragma directive: "versions"`})

	ops = testProg(t, "#pragma version 1", assemblerNoVersion)
	require.Equal(t, uint64(1), ops.Version)

	ops = testProg(t, "\n#pragma version 1", assemblerNoVersion)
	require.Equal(t, uint64(1), ops.Version)

	testProg(t, "#pragma", assemblerNoVersion, expect{1, "empty pragma"})

	testProg(t, "#pragma version", assemblerNoVersion,
		expect{1, "no version value"})
}

func TestAssemblePragmaVersion(t *testing.T) {
	partitiontest.PartitionTest(t)

	t.Parallel()
	text := `#pragma version 1
int 1
`
	ops, err := AssembleStringWithVersion(text, 1)
	require.NoError(t, err)
	ops1, err := AssembleStringWithVersion("int 1", 1)
	require.NoError(t, err)
	require.Equal(t, ops1.Program, ops.Program)

	testProg(t, text, 0, expect{1, "version mismatch..."})
	testProg(t, text, 2, expect{1, "version mismatch..."})
	testProg(t, text, assemblerNoVersion)

	ops, err = AssembleStringWithVersion(text, assemblerNoVersion)
	require.NoError(t, err)
	require.Equal(t, ops1.Program, ops.Program)

	text = `#pragma version 2
int 1
`
	ops, err = AssembleStringWithVersion(text, 2)
	require.NoError(t, err)
	ops2, err := AssembleStringWithVersion("int 1", 2)
	require.NoError(t, err)
	require.Equal(t, ops2.Program, ops.Program)

	testProg(t, text, 0, expect{1, "version mismatch..."})
	testProg(t, text, 1, expect{1, "version mismatch..."})

	ops, err = AssembleStringWithVersion(text, assemblerNoVersion)
	require.NoError(t, err)
	require.Equal(t, ops2.Program, ops.Program)

	// check if no version it defaults to TEAL v1
	text = `byte "test"
len
`
	ops, err = AssembleStringWithVersion(text, assemblerNoVersion)
	require.NoError(t, err)
	ops1, err = AssembleStringWithVersion(text, 1)
	require.Equal(t, ops1.Program, ops.Program)
	require.NoError(t, err)
	ops2, err = AssembleString(text)
	require.NoError(t, err)
	require.Equal(t, ops2.Program, ops.Program)

	testProg(t, "#pragma unk", assemblerNoVersion,
		expect{1, `unsupported pragma directive: "unk"`})
}

func TestAssembleConstants(t *testing.T) {
	partitiontest.PartitionTest(t)

	t.Parallel()
	for v := uint64(1); v <= AssemblerMaxVersion; v++ {
		t.Run(fmt.Sprintf("v=%d", v), func(t *testing.T) {
			testLine(t, "intc 1", v, "intc 1 is not defined")
			testProg(t, "intcblock 1 2\nintc 1", v)

			testLine(t, "bytec 1", v, "bytec 1 is not defined")
			testProg(t, "bytecblock 0x01 0x02\nbytec 1", v)
		})
	}
}

func TestErrShortBytecblock(t *testing.T) {
	partitiontest.PartitionTest(t)

	text := `intcblock 0x1234567812345678 0x1234567812345671 0x1234567812345672 0x1234567812345673 4 5 6 7 8`
	ops, err := AssembleStringWithVersion(text, 1)
	require.NoError(t, err)
	_, _, err = parseIntcblock(ops.Program, 0)
	require.Equal(t, err, errShortIntcblock)

	var cx evalContext
	cx.program = ops.Program
	err = checkIntConstBlock(&cx)
	require.Equal(t, err, errShortIntcblock)
}

func TestBranchAssemblyTypeCheck(t *testing.T) {
	partitiontest.PartitionTest(t)

	text := `
	int 0             // current app id  [0]
	int 1             // key  [1, 0]
	itob              // ["\x01", 0]
	app_global_get_ex // [0|1, x]
	pop               // [x]
	btoi              // [n]
`

	sr := strings.NewReader(text)
	ops := OpStream{Version: AssemblerMaxVersion}
	err := ops.assemble(sr)
	require.NoError(t, err)
	require.Empty(t, ops.Warnings)

	text = `
	int 0             // current app id  [0]
	int 1             // key  [1, 0]
	itob              // ["\x01", 0]
	app_global_get_ex // [0|1, x]
	bnz flip          // [x]
flip:                 // [x]
	btoi              // [n]
`

	sr = strings.NewReader(text)
	ops = OpStream{Version: AssemblerMaxVersion}
	err = ops.assemble(sr)
	require.NoError(t, err)
	require.Empty(t, ops.Warnings)
}

func TestSwapTypeCheck(t *testing.T) {
	t.Parallel()
	/* reconfirm that we detect this type error */
	testProg(t, "int 1; byte 0x1234; +", AssemblerMaxVersion, expect{3, "+ arg 1..."})
	/* despite swap, we track types */
	testProg(t, "int 1; byte 0x1234; swap; +", AssemblerMaxVersion, expect{4, "+ arg 0..."})
	testProg(t, "byte 0x1234; int 1; swap; +", AssemblerMaxVersion, expect{4, "+ arg 1..."})
}

func TestDigAsm(t *testing.T) {
	t.Parallel()
	testProg(t, "int 1; dig; +", AssemblerMaxVersion, expect{2, "dig expects 1 immediate..."})
	testProg(t, "int 1; dig junk; +", AssemblerMaxVersion, expect{2, "...invalid syntax..."})

	testProg(t, "int 1; byte 0x1234; int 2; dig 2; +", AssemblerMaxVersion)
	testProg(t, "byte 0x32; byte 0x1234; int 2; dig 2; +", AssemblerMaxVersion,
		expect{5, "+ arg 1..."})
	testProg(t, "byte 0x32; byte 0x1234; int 2; dig 3; +", AssemblerMaxVersion,
		expect{4, "dig 3 expects 4..."})
	testProg(t, "int 1; byte 0x1234; int 2; dig 12; +", AssemblerMaxVersion,
		expect{4, "dig 12 expects 13..."})

	// Confirm that digging something out does not ruin our knowledge about the types in the middle
	testProg(t, "int 1; byte 0x1234; byte 0x1234; dig 2; dig 3; +; pop; +", AssemblerMaxVersion,
		expect{6, "+ arg 1..."})

}

<<<<<<< HEAD
func TestBlockTypeCheck(t *testing.T) {
	t.Parallel()
	for i := uint64(1); i <= AssemblerMaxVersion; i++ {
		//b introduced in v2
		if i > 1 {
			//Check to make sure we don't error since can't know (currently) what comes into block unless first block
			testProg(t, "b hello; hello:; len", i)
		}
		testProg(t, "int 1; bnz hello; int 3; len; hello:; int 2; +", i, expect{4, "len arg 0..."})
		testProg(t, "int 1; bnz hello; int 4; int 2; +; hello:; int 3; len", i, expect{8, "len arg 0..."})
		testProg(t, "int 1; len; int 3; bnz hello; int 4; hello:; int 1", i, expect{2, "len arg 0..."})
		testProg(t, "len", i, expect{1, "len expects..."})
	}
=======
func TestEqualsTypeCheck(t *testing.T) {
	t.Parallel()
	testProg(t, "int 1; byte 0x1234; ==", AssemblerMaxVersion, expect{3, "== arg 0..."})
	testProg(t, "int 1; byte 0x1234; !=", AssemblerMaxVersion, expect{3, "!= arg 0..."})
	testProg(t, "byte 0x1234; int 1; ==", AssemblerMaxVersion, expect{3, "== arg 0..."})
	testProg(t, "byte 0x1234; int 1; !=", AssemblerMaxVersion, expect{3, "!= arg 0..."})
}

func TestDupTypeCheck(t *testing.T) {
	t.Parallel()
	testProg(t, "byte 0x1234; dup; int 1; +", AssemblerMaxVersion, expect{4, "+ arg 0..."})
	testProg(t, "byte 0x1234; int 1; dup; +", AssemblerMaxVersion)
	testProg(t, "byte 0x1234; int 1; dup2; +", AssemblerMaxVersion, expect{4, "+ arg 0..."})
	testProg(t, "int 1; byte 0x1234; dup2; +", AssemblerMaxVersion, expect{4, "+ arg 1..."})

	testProg(t, "byte 0x1234; int 1; dup; dig 1; len", AssemblerMaxVersion, expect{5, "len arg 0..."})
	testProg(t, "int 1; byte 0x1234; dup; dig 1; !", AssemblerMaxVersion, expect{5, "! arg 0..."})

	testProg(t, "byte 0x1234; int 1; dup2; dig 2; len", AssemblerMaxVersion, expect{5, "len arg 0..."})
	testProg(t, "int 1; byte 0x1234; dup2; dig 2; !", AssemblerMaxVersion, expect{5, "! arg 0..."})
}

func TestSelectTypeCheck(t *testing.T) {
	t.Parallel()
	testProg(t, "int 1; int 2; int 3; select; len", AssemblerMaxVersion, expect{5, "len arg 0..."})
	testProg(t, "byte 0x1234; byte 0x5678; int 3; select; !", AssemblerMaxVersion, expect{5, "! arg 0..."})
}

func TestSetBitTypeCheck(t *testing.T) {
	t.Parallel()
	testProg(t, "int 1; int 2; int 3; setbit; len", AssemblerMaxVersion, expect{5, "len arg 0..."})
	testProg(t, "byte 0x1234; int 2; int 3; setbit; !", AssemblerMaxVersion, expect{5, "! arg 0..."})
}

func TestCoverAsm(t *testing.T) {
	t.Parallel()
	testProg(t, `int 4; byte "john"; int 5; cover 2; pop; +`, AssemblerMaxVersion)
	testProg(t, `int 4; byte "ayush"; int 5; cover 1; pop; +`, AssemblerMaxVersion)
	testProg(t, `int 4; byte "john"; int 5; cover 2; +`, AssemblerMaxVersion, expect{5, "+ arg 1..."})

}

func TestUncoverAsm(t *testing.T) {
	t.Parallel()
	testProg(t, `int 4; byte "john"; int 5; uncover 2; +`, AssemblerMaxVersion)
	testProg(t, `int 4; byte "ayush"; int 5; uncover 1; pop; +`, AssemblerMaxVersion)
	testProg(t, `int 1; byte "jj"; byte "ayush"; byte "john"; int 5; uncover 4; +`, AssemblerMaxVersion)
	testProg(t, `int 4; byte "ayush"; int 5; uncover 1; +`, AssemblerMaxVersion, expect{5, "+ arg 1..."})
>>>>>>> f774e7e8
}<|MERGE_RESOLUTION|>--- conflicted
+++ resolved
@@ -2166,7 +2166,6 @@
 
 }
 
-<<<<<<< HEAD
 func TestBlockTypeCheck(t *testing.T) {
 	t.Parallel()
 	for i := uint64(1); i <= AssemblerMaxVersion; i++ {
@@ -2180,7 +2179,8 @@
 		testProg(t, "int 1; len; int 3; bnz hello; int 4; hello:; int 1", i, expect{2, "len arg 0..."})
 		testProg(t, "len", i, expect{1, "len expects..."})
 	}
-=======
+}
+
 func TestEqualsTypeCheck(t *testing.T) {
 	t.Parallel()
 	testProg(t, "int 1; byte 0x1234; ==", AssemblerMaxVersion, expect{3, "== arg 0..."})
@@ -2229,5 +2229,4 @@
 	testProg(t, `int 4; byte "ayush"; int 5; uncover 1; pop; +`, AssemblerMaxVersion)
 	testProg(t, `int 1; byte "jj"; byte "ayush"; byte "john"; int 5; uncover 4; +`, AssemblerMaxVersion)
 	testProg(t, `int 4; byte "ayush"; int 5; uncover 1; +`, AssemblerMaxVersion, expect{5, "+ arg 1..."})
->>>>>>> f774e7e8
 }