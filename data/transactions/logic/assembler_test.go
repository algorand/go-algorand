// Copyright (C) 2019-2021 Algorand, Inc.
// This file is part of go-algorand
//
// go-algorand is free software: you can redistribute it and/or modify
// it under the terms of the GNU Affero General Public License as
// published by the Free Software Foundation, either version 3 of the
// License, or (at your option) any later version.
//
// go-algorand is distributed in the hope that it will be useful,
// but WITHOUT ANY WARRANTY; without even the implied warranty of
// MERCHANTABILITY or FITNESS FOR A PARTICULAR PURPOSE.  See the
// GNU Affero General Public License for more details.
//
// You should have received a copy of the GNU Affero General Public License
// along with go-algorand.  If not, see <https://www.gnu.org/licenses/>.

package logic

import (
	"bytes"
	"encoding/hex"
	"fmt"
	"strings"
	"testing"

	"github.com/stretchr/testify/require"
)

// used by TestAssemble and others, see UPDATE PROCEDURE in TestAssemble()
const v1Nonsense = `err
global MinTxnFee
global MinBalance
global MaxTxnLife
global ZeroAddress
byte 0x1234
byte base64 aGVsbG8gd29ybGQh
byte base64(aGVsbG8gd29ybGQh)
byte b64 aGVsbG8gd29ybGQh
byte b64(aGVsbG8gd29ybGQh)
addr RWXCBB73XJITATVQFOI7MVUUQOL2PFDDSDUMW4H4T2SNSX4SEUOQ2MM7F4
ed25519verify
txn Sender
txn Fee
txn FirstValid
txn LastValid
txn Note
txn Receiver
txn Amount
txn CloseRemainderTo
txn VotePK
txn SelectionPK
txn VoteFirst
txn VoteLast
txn VoteKeyDilution
txn Type
txn XferAsset
txn AssetAmount
txn AssetSender
txn AssetReceiver
txn AssetCloseTo
gtxn 0 Sender
gtxn 0 Fee
gtxn 0 FirstValid
gtxn 0 LastValid
gtxn 0 Note
gtxn 0 Receiver
gtxn 0 Amount
gtxn 0 CloseRemainderTo
gtxn 0 VotePK
gtxn 0 SelectionPK
gtxn 0 VoteFirst
gtxn 0 VoteLast
gtxn 0 VoteKeyDilution
gtxn 0 Type
gtxn 0 XferAsset
gtxn 0 AssetAmount
gtxn 0 AssetSender
gtxn 0 AssetReceiver
gtxn 0 AssetCloseTo
arg 0 // comment
arg 1 //comment
sha256
keccak256
int 0x031337
int 0x1234567812345678
int 0x0034567812345678
int 0x0000567812345678
int 0x0000007812345678
+ // comment
// extra int pushes to satisfy typechecking on the ops that pop two ints
intc 0
- //comment
intc 2
/
intc_0
*
intc_1
<
intc_2
>
intc_3
<=
intc 1
>=
intc 1
&&
intc 1
||
intc 1
==
intc 1
!=
intc 1
!
%
^
~
byte 0x4242
btoi
itob
len
bnz there
bytec 1
sha512_256
dup
there:
pop
load 3
store 2
intc 0
intc 1
mulw
`

const v2Nonsense = `
dup2
pop
pop
pop
pop
addr RWXCBB73XJITATVQFOI7MVUUQOL2PFDDSDUMW4H4T2SNSX4SEUOQ2MM7F4
concat
substring 42 99
intc 0
intc 1
substring3
bz there2
b there2
there2:
return
int 1
balance
int 1
app_opted_in
int 1
byte "test"
app_local_get_ex
pop
pop
int 1
byte "\x42\x42"
app_local_get
pop
byte 0x4242
app_global_get
byte 0x4242
app_global_get_ex
pop
pop
int 1
byte 0x4242
int 2
app_local_put
byte 0x4242
int 1
app_global_put
int 0
byte 0x4242
app_local_del
byte 0x4242
app_global_del
int 0
int 1
asset_holding_get AssetBalance
pop
pop
int 0
asset_params_get AssetTotal
pop
pop
txna Accounts 0
gtxna 0 ApplicationArgs 0
txn ApplicationID
txn OnCompletion
txn NumAppArgs
txn NumAccounts
txn ApprovalProgram
txn ClearStateProgram
txn RekeyTo
int 0
int 1
addw
txn ConfigAsset
txn ConfigAssetTotal
txn ConfigAssetDecimals
txn ConfigAssetDefaultFrozen
txn ConfigAssetUnitName
txn ConfigAssetName
txn ConfigAssetURL
txn ConfigAssetMetadataHash
txn ConfigAssetManager
txn ConfigAssetReserve
txn ConfigAssetFreeze
txn ConfigAssetClawback
txn FreezeAsset
txn FreezeAssetAccount
txn FreezeAssetFrozen
`

const v3Nonsense = `
assert
min_balance
int 0x031337			// get bit 1, negate it, put it back
int 1
getbit
!
int 1
setbit
byte "test"			// get byte 2, increment it, put it back
int 2
getbyte
int 1
+
int 2
setbyte
swap
select
dig 2
int 1
gtxns ConfigAsset
int 2
gtxnsa Accounts 0
pushint 1000
pushbytes "john"
`

func pseudoOp(opcode string) bool {
	// We don't test every combination of
	// intcblock,bytecblock,intc*,bytec*,arg* here.  Not all of
	// these are truly pseudops, but it seems a good name.
	return strings.HasPrefix(opcode, "int") ||
		strings.HasPrefix(opcode, "byte") ||
		strings.HasPrefix(opcode, "arg")
}

// Check that assembly output is stable across time.
func TestAssemble(t *testing.T) {
	// UPDATE PROCEDURE:
	// Run test. It should pass. If test is not passing, do not change this test, fix the assembler first.
	// Extend this test program text. Append instructions to the end so that the program byte hex is visually similar and also simply extended by some new bytes,
	// and so that version-dependent tests pass.
	// Copy hex string from failing test output into source.
	// Run test. It should pass.
	//
	// This doesn't have to be a sensible program to run, it just has to compile.
	for _, spec := range OpSpecs {
		// Ensure that we have some basic check of all the ops, except
		if !strings.Contains(v1Nonsense+v2Nonsense, spec.Name) &&
			!pseudoOp(spec.Name) && spec.Version <= 2 {
			t.Errorf("v2 nonsense test should contain op %v", spec.Name)
		}
	}
	// First, we test v2, not AssemblerMaxVersion. A higher version is
	// allowed to differ (and must, in the first byte).
	ops := testProg(t, v1Nonsense+v2Nonsense, 2)
	// check that compilation is stable over time and we assemble to the same bytes this month that we did last month.
	expectedBytes, _ := hex.DecodeString("022008b7a60cf8acd19181cf959a12f8acd19181cf951af8acd19181cf15f8acd191810f01020026050212340c68656c6c6f20776f726c6421208dae2087fbba51304eb02b91f656948397a7946390e8cb70fc9ea4d95f92251d024242047465737400320032013202320328292929292a0431003101310231043105310731083109310a310b310c310d310e310f3111311231133114311533000033000133000233000433000533000733000833000933000a33000b33000c33000d33000e33000f3300113300123300133300143300152d2e0102222324252104082209240a220b230c240d250e230f23102311231223132314181b1c2b171615400003290349483403350222231d4a484848482a50512a63222352410003420000432105602105612105270463484821052b62482b642b65484821052b2106662b21056721072b682b692107210570004848210771004848361c0037001a0031183119311b311d311e311f3120210721051e312131223123312431253126312731283129312a312b312c312d312e312f")
	if bytes.Compare(expectedBytes, ops.Program) != 0 {
		// this print is for convenience if the program has been changed. the hex string can be copy pasted back in as a new expected result.
		t.Log(hex.EncodeToString(ops.Program))
	}
	require.Equal(t, expectedBytes, ops.Program)

	// We test v3 here, and compare to AssemblerMaxVersion, with
	// the intention that the test breaks the next time
	// AssemblerMaxVersion is increased.  At that point, we would
	// add a new test for v4, and leave behind this test for v3.

	for _, spec := range OpSpecs {
		// Ensure that we have some basic check of all the ops, except
		if !strings.Contains(v1Nonsense+v2Nonsense+v3Nonsense, spec.Name) &&
			!pseudoOp(spec.Name) && spec.Version <= 3 {
			t.Errorf("v3 nonsense test should contain op %v", spec.Name)
		}
	}
	ops = testProg(t, v1Nonsense+v2Nonsense+v3Nonsense, AssemblerMaxVersion)
	// check that compilation is stable over time and we assemble to the same bytes this month that we did last month.
	expectedBytes, _ = hex.DecodeString("032008b7a60cf8acd19181cf959a12f8acd19181cf951af8acd19181cf15f8acd191810f01020026050212340c68656c6c6f20776f726c6421208dae2087fbba51304eb02b91f656948397a7946390e8cb70fc9ea4d95f92251d024242047465737400320032013202320328292929292a0431003101310231043105310731083109310a310b310c310d310e310f3111311231133114311533000033000133000233000433000533000733000833000933000a33000b33000c33000d33000e33000f3300113300123300133300143300152d2e0102222324252104082209240a220b230c240d250e230f23102311231223132314181b1c2b171615400003290349483403350222231d4a484848482a50512a63222352410003420000432105602105612105270463484821052b62482b642b65484821052b2106662b21056721072b682b692107210570004848210771004848361c0037001a0031183119311b311d311e311f3120210721051e312131223123312431253126312731283129312a312b312c312d312e312f4478222105531421055427042106552105082106564c4d4b02210538212106391c0081e80780046a6f686e")
	if bytes.Compare(expectedBytes, ops.Program) != 0 {
		// this print is for convenience if the program has been changed. the hex string can be copy pasted back in as a new expected result.
		t.Log(hex.EncodeToString(ops.Program))
	}
	require.Equal(t, expectedBytes, ops.Program)
}

func TestAssembleAlias(t *testing.T) {
	t.Parallel()
	source1 := `txn Accounts 0  // alias to txna
pop
gtxn 0 ApplicationArgs 0 // alias to gtxn
pop
`
	ops1, err := AssembleStringWithVersion(source1, AssemblerMaxVersion)
	require.NoError(t, err)

	source2 := `txna Accounts 0
pop
gtxna 0 ApplicationArgs 0
pop
`
	ops2, err := AssembleStringWithVersion(source2, AssemblerMaxVersion)
	require.NoError(t, err)

	require.Equal(t, ops1.Program, ops2.Program)
}

type expect struct {
	l int
	s string
}

func testMatch(t *testing.T, actual, expected string) {
	if strings.HasPrefix(expected, "...") && strings.HasSuffix(expected, "...") {
		require.Contains(t, actual, expected[3:len(expected)-3])
	} else if strings.HasPrefix(expected, "...") {
		require.Contains(t, actual+"^", expected[3:]+"^")
	} else if strings.HasSuffix(expected, "...") {
		require.Contains(t, "^"+actual, "^"+expected[:len(expected)-3])
	} else {
		require.Equal(t, expected, actual)
	}
}

func testProg(t *testing.T, source string, ver uint64, expected ...expect) *OpStream {
	program := strings.ReplaceAll(source, ";", "\n")
	ops, err := AssembleStringWithVersion(program, ver)
	if len(expected) == 0 {
		if len(ops.Errors) > 0 || err != nil || ops == nil || ops.Program == nil {
			t.Log(program)
		}
		require.Empty(t, ops.Errors)
		require.NoError(t, err)
		require.NotNil(t, ops)
		require.NotNil(t, ops.Program)
	} else {
		require.Error(t, err)
		errors := ops.Errors
		for _, exp := range expected {
			if exp.l == 0 {
				// line 0 means: "must match all"
				require.Len(t, expected, 1)
				for _, err := range errors {
					msg := err.Unwrap().Error()
					testMatch(t, msg, exp.s)
				}
			} else {
				var found *lineError
				for _, err := range errors {
					if err.Line == exp.l {
						found = err
						break
					}
				}
				require.NotNil(t, found, "No error on line %d", exp.l)
				msg := found.Unwrap().Error()
				testMatch(t, msg, exp.s)
			}
		}
		require.Nil(t, ops.Program)
	}
	return ops
}

func testLine(t *testing.T, line string, ver uint64, expected string) {
	// By embedding the source line between two other lines, the
	// test for the correct line number in the error is more
	// meaningful.
	source := "int 1\n" + line + "\nint 1\n"
	if expected == "" {
		testProg(t, source, ver)
		return
	}
	testProg(t, source, ver, expect{2, expected})
}
func TestAssembleTxna(t *testing.T) {
	testLine(t, "txna Accounts 256", AssemblerMaxVersion, "txna array index beyond 255: 256")
	testLine(t, "txna ApplicationArgs 256", AssemblerMaxVersion, "txna array index beyond 255: 256")
	testLine(t, "txna Sender 256", AssemblerMaxVersion, "txna unknown field: Sender")
	testLine(t, "gtxna 0 Accounts 256", AssemblerMaxVersion, "gtxna array index beyond 255: 256")
	testLine(t, "gtxna 0 ApplicationArgs 256", AssemblerMaxVersion, "gtxna array index beyond 255: 256")
	testLine(t, "gtxna 256 Accounts 0", AssemblerMaxVersion, "gtxna group index beyond 255: 256")
	testLine(t, "gtxna 0 Sender 256", AssemblerMaxVersion, "gtxna unknown field: Sender")
	testLine(t, "txn Accounts 0", 1, "txn expects one argument")
	testLine(t, "txn Accounts 0 1", 2, "txn expects one or two arguments")
	testLine(t, "txna Accounts 0 1", AssemblerMaxVersion, "txna expects two arguments")
	testLine(t, "txna Accounts a", AssemblerMaxVersion, "strconv.ParseUint...")
	testLine(t, "gtxn 0 Sender 0", 1, "gtxn expects two arguments")
	testLine(t, "gtxn 0 Sender 1 2", 2, "gtxn expects two or three arguments")
	testLine(t, "gtxna 0 Accounts 1 2", AssemblerMaxVersion, "gtxna expects three arguments")
	testLine(t, "gtxna a Accounts 0", AssemblerMaxVersion, "strconv.ParseUint...")
	testLine(t, "gtxna 0 Accounts a", AssemblerMaxVersion, "strconv.ParseUint...")
	testLine(t, "txn ABC", 2, "txn unknown field: ABC")
	testLine(t, "gtxn 0 ABC", 2, "gtxn unknown field: ABC")
	testLine(t, "gtxn a ABC", 2, "strconv.ParseUint...")
	testLine(t, "txn Accounts", AssemblerMaxVersion, "found array field Accounts in txn op")
	testLine(t, "txn Accounts", 1, "found array field Accounts in txn op")
	testLine(t, "txn Accounts 0", AssemblerMaxVersion, "")
	testLine(t, "gtxn 0 Accounts", AssemblerMaxVersion, "found array field Accounts in gtxn op")
	testLine(t, "gtxn 0 Accounts", 1, "found array field Accounts in gtxn op")
	testLine(t, "gtxn 0 Accounts 1", AssemblerMaxVersion, "")
}

func TestAssembleGlobal(t *testing.T) {
	testLine(t, "global", AssemblerMaxVersion, "global expects one argument")
	testLine(t, "global a", AssemblerMaxVersion, "global unknown field: a")
}

func TestAssembleDefault(t *testing.T) {
	source := `byte 0x1122334455
int 1
+
// comment
`
	testProg(t, source, AssemblerMaxVersion, expect{3, "+ arg 0 wanted type uint64 got []byte"})
}

// mutateProgVersion replaces version (first two symbols) in hex-encoded program
func mutateProgVersion(version uint64, prog string) string {
	return fmt.Sprintf("%02x%s", version, prog[2:])
}

func TestOpUint(t *testing.T) {
	for v := uint64(1); v <= AssemblerMaxVersion; v++ {
		t.Run(fmt.Sprintf("v=%d", v), func(t *testing.T) {
			ops := OpStream{Version: v}
			ops.Uint(0xcafebabe)
			prog := ops.prependCBlocks()
			require.NotNil(t, prog)
			s := hex.EncodeToString(prog)
			expected := mutateProgVersion(v, "012001bef5fad70c22")
			require.Equal(t, expected, s)
		})
	}
}

func TestOpUint64(t *testing.T) {
	t.Parallel()
	for v := uint64(1); v <= AssemblerMaxVersion; v++ {
		t.Run(fmt.Sprintf("v=%d", v), func(t *testing.T) {
			t.Parallel()
			ops := OpStream{Version: v}
			ops.Uint(0xcafebabecafebabe)
			prog := ops.prependCBlocks()
			require.NotNil(t, prog)
			s := hex.EncodeToString(prog)
			require.Equal(t, mutateProgVersion(v, "012001bef5fad7ecd7aeffca0122"), s)
		})
	}
}

func TestOpBytes(t *testing.T) {
	t.Parallel()
	for v := uint64(1); v <= AssemblerMaxVersion; v++ {
		t.Run(fmt.Sprintf("v=%d", v), func(t *testing.T) {
			ops := OpStream{Version: v}
			ops.ByteLiteral([]byte("abcdef"))
			prog := ops.prependCBlocks()
			require.NotNil(t, prog)
			s := hex.EncodeToString(prog)
			require.Equal(t, mutateProgVersion(v, "0126010661626364656628"), s)
		})
	}
}

func TestAssembleInt(t *testing.T) {
	t.Parallel()
	for v := uint64(1); v <= AssemblerMaxVersion; v++ {
		t.Run(fmt.Sprintf("v=%d", v), func(t *testing.T) {
			text := "int 0xcafebabe"
			ops, err := AssembleStringWithVersion(text, v)
			require.NoError(t, err)
			s := hex.EncodeToString(ops.Program)
			require.Equal(t, mutateProgVersion(v, "012001bef5fad70c22"), s)
		})
	}
}

/*
test values generated in Python
python3
import base64
raw='abcdef'
base64.b64encode(raw.encode())
base64.b32encode(raw.encode())
base64.b16encode(raw.encode())
*/

func TestAssembleBytes(t *testing.T) {
	t.Parallel()
	variations := []string{
		"byte b32 MFRGGZDFMY",
		"byte base32 MFRGGZDFMY",
		"byte base32(MFRGGZDFMY)",
		"byte b32(MFRGGZDFMY)",
		"byte b32 MFRGGZDFMY======",
		"byte base32 MFRGGZDFMY======",
		"byte base32(MFRGGZDFMY======)",
		"byte b32(MFRGGZDFMY======)",
		"byte b64 YWJjZGVm",
		"byte base64 YWJjZGVm",
		"byte b64(YWJjZGVm)",
		"byte base64(YWJjZGVm)",
		"byte 0x616263646566",
		`byte "\x61\x62\x63\x64\x65\x66"`,
		`byte "abcdef"`,
	}
	for v := uint64(1); v <= AssemblerMaxVersion; v++ {
		t.Run(fmt.Sprintf("v=%d", v), func(t *testing.T) {
			for _, vi := range variations {
				ops, err := AssembleStringWithVersion(vi, v)
				require.NoError(t, err)
				s := hex.EncodeToString(ops.Program)
				require.Equal(t, mutateProgVersion(v, "0126010661626364656628"), s)
			}

		})
	}
}

func TestAssembleBytesString(t *testing.T) {
	for v := uint64(1); v <= AssemblerMaxVersion; v++ {
		t.Run(fmt.Sprintf("v=%d", v), func(t *testing.T) {
			testLine(t, `byte "foo bar"`, v, "")
			testLine(t, `byte "foo bar // not a comment"`, v, "")
		})
	}
}

func TestFieldsFromLine(t *testing.T) {
	line := "op arg"
	fields := fieldsFromLine(line)
	require.Equal(t, 2, len(fields))
	require.Equal(t, "op", fields[0])
	require.Equal(t, "arg", fields[1])

	line = "op arg // test"
	fields = fieldsFromLine(line)
	require.Equal(t, 2, len(fields))
	require.Equal(t, "op", fields[0])
	require.Equal(t, "arg", fields[1])

	line = "op base64 ABC//=="
	fields = fieldsFromLine(line)
	require.Equal(t, 3, len(fields))
	require.Equal(t, "op", fields[0])
	require.Equal(t, "base64", fields[1])
	require.Equal(t, "ABC//==", fields[2])

	line = "op base64 ABC/=="
	fields = fieldsFromLine(line)
	require.Equal(t, 3, len(fields))
	require.Equal(t, "op", fields[0])
	require.Equal(t, "base64", fields[1])
	require.Equal(t, "ABC/==", fields[2])

	line = "op base64 ABC/== /"
	fields = fieldsFromLine(line)
	require.Equal(t, 4, len(fields))
	require.Equal(t, "op", fields[0])
	require.Equal(t, "base64", fields[1])
	require.Equal(t, "ABC/==", fields[2])
	require.Equal(t, "/", fields[3])

	line = "op base64 ABC/== //"
	fields = fieldsFromLine(line)
	require.Equal(t, 3, len(fields))
	require.Equal(t, "op", fields[0])
	require.Equal(t, "base64", fields[1])
	require.Equal(t, "ABC/==", fields[2])

	line = "op base64 ABC//== //"
	fields = fieldsFromLine(line)
	require.Equal(t, 3, len(fields))
	require.Equal(t, "op", fields[0])
	require.Equal(t, "base64", fields[1])
	require.Equal(t, "ABC//==", fields[2])

	line = "op b64 ABC//== //"
	fields = fieldsFromLine(line)
	require.Equal(t, 3, len(fields))
	require.Equal(t, "op", fields[0])
	require.Equal(t, "b64", fields[1])
	require.Equal(t, "ABC//==", fields[2])

	line = "op b64(ABC//==) // comment"
	fields = fieldsFromLine(line)
	require.Equal(t, 2, len(fields))
	require.Equal(t, "op", fields[0])
	require.Equal(t, "b64(ABC//==)", fields[1])

	line = "op base64(ABC//==) // comment"
	fields = fieldsFromLine(line)
	require.Equal(t, 2, len(fields))
	require.Equal(t, "op", fields[0])
	require.Equal(t, "base64(ABC//==)", fields[1])

	line = "op b64(ABC/==) // comment"
	fields = fieldsFromLine(line)
	require.Equal(t, 2, len(fields))
	require.Equal(t, "op", fields[0])
	require.Equal(t, "b64(ABC/==)", fields[1])

	line = "op base64(ABC/==) // comment"
	fields = fieldsFromLine(line)
	require.Equal(t, 2, len(fields))
	require.Equal(t, "op", fields[0])
	require.Equal(t, "base64(ABC/==)", fields[1])

	line = "base64(ABC//==)"
	fields = fieldsFromLine(line)
	require.Equal(t, 1, len(fields))
	require.Equal(t, "base64(ABC//==)", fields[0])

	line = "b(ABC//==)"
	fields = fieldsFromLine(line)
	require.Equal(t, 1, len(fields))
	require.Equal(t, "b(ABC", fields[0])

	line = "b(ABC//==) //"
	fields = fieldsFromLine(line)
	require.Equal(t, 1, len(fields))
	require.Equal(t, "b(ABC", fields[0])

	line = "b(ABC ==) //"
	fields = fieldsFromLine(line)
	require.Equal(t, 2, len(fields))
	require.Equal(t, "b(ABC", fields[0])
	require.Equal(t, "==)", fields[1])

	line = "op base64 ABC)"
	fields = fieldsFromLine(line)
	require.Equal(t, 3, len(fields))
	require.Equal(t, "op", fields[0])
	require.Equal(t, "base64", fields[1])
	require.Equal(t, "ABC)", fields[2])

	line = "op base64 ABC) // comment"
	fields = fieldsFromLine(line)
	require.Equal(t, 3, len(fields))
	require.Equal(t, "op", fields[0])
	require.Equal(t, "base64", fields[1])
	require.Equal(t, "ABC)", fields[2])

	line = "op base64 ABC//) // comment"
	fields = fieldsFromLine(line)
	require.Equal(t, 3, len(fields))
	require.Equal(t, "op", fields[0])
	require.Equal(t, "base64", fields[1])
	require.Equal(t, "ABC//)", fields[2])

	line = `op "test"`
	fields = fieldsFromLine(line)
	require.Equal(t, 2, len(fields))
	require.Equal(t, "op", fields[0])
	require.Equal(t, `"test"`, fields[1])

	line = `op "test1 test2"`
	fields = fieldsFromLine(line)
	require.Equal(t, 2, len(fields))
	require.Equal(t, "op", fields[0])
	require.Equal(t, `"test1 test2"`, fields[1])

	line = `op "test1 test2" // comment`
	fields = fieldsFromLine(line)
	require.Equal(t, 2, len(fields))
	require.Equal(t, "op", fields[0])
	require.Equal(t, `"test1 test2"`, fields[1])

	line = `op "test1 test2 // not a comment"`
	fields = fieldsFromLine(line)
	require.Equal(t, 2, len(fields))
	require.Equal(t, "op", fields[0])
	require.Equal(t, `"test1 test2 // not a comment"`, fields[1])

	line = `op "test1 test2 // not a comment" // comment`
	fields = fieldsFromLine(line)
	require.Equal(t, 2, len(fields))
	require.Equal(t, "op", fields[0])
	require.Equal(t, `"test1 test2 // not a comment"`, fields[1])

	line = `op "test1 test2 // not a comment" // comment`
	fields = fieldsFromLine(line)
	require.Equal(t, 2, len(fields))
	require.Equal(t, "op", fields[0])
	require.Equal(t, `"test1 test2 // not a comment"`, fields[1])

	line = `op "test1 test2" //`
	fields = fieldsFromLine(line)
	require.Equal(t, 2, len(fields))
	require.Equal(t, "op", fields[0])
	require.Equal(t, `"test1 test2"`, fields[1])

	line = `op "test1 test2"//`
	fields = fieldsFromLine(line)
	require.Equal(t, 2, len(fields))
	require.Equal(t, "op", fields[0])
	require.Equal(t, `"test1 test2"`, fields[1])

	line = `op "test1 test2` // non-terminated string literal
	fields = fieldsFromLine(line)
	require.Equal(t, 2, len(fields))
	require.Equal(t, "op", fields[0])
	require.Equal(t, `"test1 test2`, fields[1])

	line = `op "test1 test2\"` // non-terminated string literal
	fields = fieldsFromLine(line)
	require.Equal(t, 2, len(fields))
	require.Equal(t, "op", fields[0])
	require.Equal(t, `"test1 test2\"`, fields[1])

	line = `op \"test1 test2\"` // not a string literal
	fields = fieldsFromLine(line)
	require.Equal(t, 3, len(fields))
	require.Equal(t, "op", fields[0])
	require.Equal(t, `\"test1`, fields[1])
	require.Equal(t, `test2\"`, fields[2])

	line = `"test1 test2"`
	fields = fieldsFromLine(line)
	require.Equal(t, 1, len(fields))
	require.Equal(t, `"test1 test2"`, fields[0])

	line = `\"test1 test2"`
	fields = fieldsFromLine(line)
	require.Equal(t, 2, len(fields))
	require.Equal(t, `\"test1`, fields[0])
	require.Equal(t, `test2"`, fields[1])

	line = `"" // test`
	fields = fieldsFromLine(line)
	require.Equal(t, 1, len(fields))
	require.Equal(t, `""`, fields[0])
}

func TestAssembleRejectNegJump(t *testing.T) {
	t.Parallel()
	source := `wat:
int 1
bnz wat
int 2`
	for v := uint64(1); v <= AssemblerMaxVersion; v++ {
		t.Run(fmt.Sprintf("v=%d", v), func(t *testing.T) {
			testProg(t, source, v, expect{3, "label wat is before reference but only forward jumps are allowed"})
		})
	}
}

func TestAssembleBase64(t *testing.T) {
	t.Parallel()
	text := `byte base64 //GWRM+yy3BCavBDXO/FYTNZ6o2Jai5edsMCBdDEz+0=
byte base64 avGWRM+yy3BCavBDXO/FYTNZ6o2Jai5edsMCBdDEz//=
//
//text
==
int 1 //sometext
&& //somemoretext
int 1
==
byte b64 //GWRM+yy3BCavBDXO/FYTNZ6o2Jai5edsMCBdDEz+8=
byte b64 avGWRM+yy3BCavBDXO/FYTNZ6o2Jai5edsMCBdDEz//=
==
||`
	for v := uint64(1); v <= AssemblerMaxVersion; v++ {
		t.Run(fmt.Sprintf("v=%d", v), func(t *testing.T) {
			ops := testProg(t, text, v)
			s := hex.EncodeToString(ops.Program)
			require.Equal(t, mutateProgVersion(v, "01200101260320fff19644cfb2cb70426af0435cefc5613359ea8d896a2e5e76c30205d0c4cfed206af19644cfb2cb70426af0435cefc5613359ea8d896a2e5e76c30205d0c4cfff20fff19644cfb2cb70426af0435cefc5613359ea8d896a2e5e76c30205d0c4cfef282912221022122a291211"), s)
		})
	}
}

func TestAssembleRejectUnkLabel(t *testing.T) {
	t.Parallel()
	source := `int 1
bnz nowhere
int 2`
	for v := uint64(1); v <= AssemblerMaxVersion; v++ {
		t.Run(fmt.Sprintf("v=%d", v), func(t *testing.T) {
			testProg(t, source, v, expect{2, "reference to undefined label nowhere"})
		})
	}
}

func TestAssembleJumpToTheEnd(t *testing.T) {
	t.Parallel()
	source := `intcblock 1
intc 0
intc 0
bnz done
done:`
	ops, err := AssembleStringWithVersion(source, AssemblerMaxVersion)
	require.NoError(t, err)
	require.Equal(t, 9, len(ops.Program))
	expectedProgBytes := []byte("\x01\x20\x01\x01\x22\x22\x40\x00\x00")
	expectedProgBytes[0] = byte(AssemblerMaxVersion)
	require.Equal(t, expectedProgBytes, ops.Program)
}

func TestMultipleErrors(t *testing.T) {
	t.Parallel()
	source := `int 1
bnz nowhere
// comment
txn XYZ
int 2`
	for v := uint64(1); v <= AssemblerMaxVersion; v++ {
		t.Run(fmt.Sprintf("v=%d", v), func(t *testing.T) {
			testProg(t, source, v,
				expect{2, "reference to undefined label nowhere"},
				expect{4, "txn unknown field: XYZ"})
		})
	}
}

func TestAssembleDisassemble(t *testing.T) {
	// Specifically constructed program text that should be recreated by Disassemble()
	t.Parallel()
	text := fmt.Sprintf(`#pragma version %d
intcblock 0 1 2 3 4 5
bytecblock 0xcafed00d 0x1337 0x68656c6c6f 0xdeadbeef 0x70077007 0x0102030405060708091011121314151617181920212223242526272829303132
bytec_2 // "hello"
pop
bytec 5 // addr AEBAGBAFAYDQQCIQCEJBGFAVCYLRQGJAEERCGJBFEYTSQKJQGEZHVJ5ZZY
pop
intc_1 // 1
intc_0 // 0
+
intc 4 // 4
*
bytec_1 // 0x1337
bytec_0 // 0xcafed00d
==
bytec 4 // 0x70077007
len
+
arg_0
len
arg 5
len
+
bnz label1
global MinTxnFee
global MinBalance
global MaxTxnLife
global ZeroAddress
global GroupSize
global LogicSigVersion
global Round
global LatestTimestamp
global CurrentApplicationID
global CreatorAddress
txn Sender
txn Fee
bnz label1
txn FirstValid
txn LastValid
txn Note
txn Receiver
txn Amount
label1:
txn CloseRemainderTo
txn VotePK
txn SelectionPK
txn VoteFirst
txn VoteLast
txn FirstValidTime
txn Lease
txn VoteKeyDilution
txn Type
txn TypeEnum
txn XferAsset
txn AssetAmount
txn AssetSender
txn AssetReceiver
txn AssetCloseTo
txn GroupIndex
txn TxID
txn ApplicationID
txn OnCompletion
txna ApplicationArgs 0
txn NumAppArgs
txna Accounts 0
txn NumAccounts
txn ApprovalProgram
txn ClearStateProgram
txn RekeyTo
txn ConfigAsset
txn ConfigAssetTotal
txn ConfigAssetDecimals
txn ConfigAssetDefaultFrozen
txn ConfigAssetUnitName
txn ConfigAssetName
txn ConfigAssetURL
txn ConfigAssetMetadataHash
txn ConfigAssetManager
txn ConfigAssetReserve
txn ConfigAssetFreeze
txn ConfigAssetClawback
txn FreezeAsset
txn FreezeAssetAccount
txn FreezeAssetFrozen
txna Assets 0
txn NumAssets
txna Applications 0
txn NumApplications
txn GlobalNumUint
txn GlobalNumByteSlice
txn LocalNumUint
txn LocalNumByteSlice
gtxn 12 Fee
`, AssemblerMaxVersion)
	for _, globalField := range GlobalFieldNames {
		if !strings.Contains(text, globalField) {
			t.Errorf("TestAssembleDisassemble missing field global %v", globalField)
		}
	}
	for _, txnField := range TxnFieldNames {
		if !strings.Contains(text, txnField) {
			t.Errorf("TestAssembleDisassemble missing field txn %v", txnField)
		}
	}
	ops := testProg(t, text, AssemblerMaxVersion)
	t2, err := Disassemble(ops.Program)
	require.Equal(t, text, t2)
	require.NoError(t, err)
}

func TestAssembleDisassembleCycle(t *testing.T) {
	// Test that disassembly re-assembles to the same program bytes.
	// Disassembly won't necessarily perfectly recreate the source text, but assembling the result of Disassemble() should be the same program bytes.
	t.Parallel()

	tests := map[uint64]string{
		1: v1Nonsense,
		2: v1Nonsense + v2Nonsense,
		3: v1Nonsense + v2Nonsense + v3Nonsense,
	}

	// This confirms that each program compiles to the same bytes
	// (except the leading version indicator), when compiled under
	// original version, unspecified version (so it should pick up
	// the pragma) and current version with pragma removed. That
	// doesn't *have* to be true, as we can introduce
	// optimizations in later versions that change the bytecode
	// emitted. But currently it is, so we test it for now to
	// catch any suprises.
	for v, source := range tests {
		t.Run(fmt.Sprintf("v=%d", v), func(t *testing.T) {
			ops := testProg(t, source, v)
			t2, err := Disassemble(ops.Program)
			require.NoError(t, err)
			none := testProg(t, t2, assemblerNoVersion)
			require.Equal(t, ops.Program[1:], none.Program[1:])
			t3 := "// " + t2 // This comments out the #pragma version
			current := testProg(t, t3, AssemblerMaxVersion)
			require.Equal(t, ops.Program[1:], current.Program[1:])
		})
	}
}

func TestConstantDisassembly(t *testing.T) {
	t.Parallel()

	ops := testProg(t, "int 47", AssemblerMaxVersion)
	out, err := Disassemble(ops.Program)
	require.NoError(t, err)
	require.Contains(t, out, "// 47")

	ops = testProg(t, "byte \"john\"", AssemblerMaxVersion)
	out, err = Disassemble(ops.Program)
	require.NoError(t, err)
	require.Contains(t, out, "// \"john\"")

	ops = testProg(t, "byte \"!&~\"", AssemblerMaxVersion)
	out, err = Disassemble(ops.Program)
	require.NoError(t, err)
	require.Contains(t, out, "// \"!&~\"")

	ops = testProg(t, "byte 0x010720", AssemblerMaxVersion)
	out, err = Disassemble(ops.Program)
	require.NoError(t, err)
	require.Contains(t, out, "// 0x010720")

	ops = testProg(t, "addr AAAAAAAAAAAAAAAAAAAAAAAAAAAAAAAAAAAAAAAAAAAAAAAAAAAAY5HFKQ", AssemblerMaxVersion)
	out, err = Disassemble(ops.Program)
	require.NoError(t, err)
	require.Contains(t, out, "// addr AAAAAAAAAAAAAAAAAAAAAAAAAAAAAAAAAAAAAAAAAAAAAAAAAAAAY5HFKQ")

}

func TestAssembleDisassembleErrors(t *testing.T) {
	t.Parallel()

	source := `txn Sender`
	ops, err := AssembleStringWithVersion(source, AssemblerMaxVersion)
	require.NoError(t, err)
	ops.Program[2] = 0x50 // txn field
	_, err = Disassemble(ops.Program)
	require.Error(t, err)
	require.Contains(t, err.Error(), "invalid txn arg index")

	source = `txna Accounts 0`
	ops, err = AssembleStringWithVersion(source, AssemblerMaxVersion)
	require.NoError(t, err)
	ops.Program[2] = 0x50 // txn field
	_, err = Disassemble(ops.Program)
	require.Error(t, err)
	require.Contains(t, err.Error(), "invalid txn arg index")

	source = `gtxn 0 Sender`
	ops, err = AssembleStringWithVersion(source, AssemblerMaxVersion)
	require.NoError(t, err)
	ops.Program[3] = 0x50 // txn field
	_, err = Disassemble(ops.Program)
	require.Error(t, err)
	require.Contains(t, err.Error(), "invalid txn arg index")

	source = `gtxna 0 Accounts 0`
	ops, err = AssembleStringWithVersion(source, AssemblerMaxVersion)
	require.NoError(t, err)
	ops.Program[3] = 0x50 // txn field
	_, err = Disassemble(ops.Program)
	require.Error(t, err)
	require.Contains(t, err.Error(), "invalid txn arg index")

	source = `global MinTxnFee`
	ops, err = AssembleStringWithVersion(source, AssemblerMaxVersion)
	require.NoError(t, err)
	ops.Program[2] = 0x50 // txn field
	_, err = Disassemble(ops.Program)
	require.Error(t, err)
	require.Contains(t, err.Error(), "invalid global arg index")

	ops.Program[0] = 0x11 // version
	out, err := Disassemble(ops.Program)
	require.NoError(t, err)
	require.Contains(t, out, "unsupported version")

	ops.Program[0] = 0x01 // version
	ops.Program[1] = 0xFF // first opcode
	_, err = Disassemble(ops.Program)
	require.Error(t, err)
	require.Contains(t, err.Error(), "invalid opcode")

	source = "int 0\nint 0\nasset_holding_get AssetFrozen"
	ops, err = AssembleStringWithVersion(source, AssemblerMaxVersion)
	require.NoError(t, err)
	ops.Program[7] = 0x50 // holding field
	_, err = Disassemble(ops.Program)
	require.Error(t, err)
	require.Contains(t, err.Error(), "invalid asset holding arg index")

	source = "int 0\nasset_params_get AssetTotal"
	ops, err = AssembleStringWithVersion(source, AssemblerMaxVersion)
	require.NoError(t, err)
	ops.Program[6] = 0x50 // params field
	_, err = Disassemble(ops.Program)
	require.Error(t, err)
	require.Contains(t, err.Error(), "invalid asset params arg index")

	source = "int 0\nasset_params_get AssetTotal"
	ops, err = AssembleStringWithVersion(source, AssemblerMaxVersion)
	require.NoError(t, err)
	_, err = Disassemble(ops.Program)
	require.NoError(t, err)
	ops.Program = ops.Program[0 : len(ops.Program)-1]
	_, err = Disassemble(ops.Program)
	require.Error(t, err)
	require.Contains(t, err.Error(), "unexpected asset_params_get opcode end: missing 1 bytes")

	source = "gtxna 0 Accounts 0"
	ops, err = AssembleStringWithVersion(source, AssemblerMaxVersion)
	require.NoError(t, err)
	_, err = Disassemble(ops.Program)
	require.NoError(t, err)
	ops.Program = ops.Program[0 : len(ops.Program)-2]
	_, err = Disassemble(ops.Program)
	require.Error(t, err)
	require.Contains(t, err.Error(), "unexpected gtxna opcode end: missing 2 bytes")

	source = "txna Accounts 0"
	ops, err = AssembleStringWithVersion(source, AssemblerMaxVersion)
	require.NoError(t, err)
	_, err = Disassemble(ops.Program)
	require.NoError(t, err)
	ops.Program = ops.Program[0 : len(ops.Program)-1]
	_, err = Disassemble(ops.Program)
	require.Error(t, err)
	require.Contains(t, err.Error(), "unexpected txna opcode end: missing 1 bytes")

	source = "byte 0x4141\nsubstring 0 1"
	ops, err = AssembleStringWithVersion(source, AssemblerMaxVersion)
	require.NoError(t, err)
	_, err = Disassemble(ops.Program)
	require.NoError(t, err)
	ops.Program = ops.Program[0 : len(ops.Program)-1]
	_, err = Disassemble(ops.Program)
	require.Error(t, err)
	require.Contains(t, err.Error(), "unexpected substring opcode end: missing 1 bytes")
}

func TestAssembleVersions(t *testing.T) {
	t.Parallel()
	testLine(t, "txna Accounts 0", AssemblerMaxVersion, "")
	testLine(t, "txna Accounts 0", 2, "")
	testLine(t, "txna Accounts 0", 1, "txna opcode was introduced in TEAL v2")
}

func TestAssembleBalance(t *testing.T) {
	t.Parallel()

	source := `byte 0x00
balance
int 1
==`
	testProg(t, source, AssemblerMaxVersion, expect{2, "balance arg 0 wanted type uint64 got []byte"})
}

func TestAssembleAsset(t *testing.T) {
	t.Parallel()
	introduction := OpsByName[LogicVersion]["asset_holding_get"].Version
	for v := introduction; v <= AssemblerMaxVersion; v++ {
		testProg(t, "asset_holding_get ABC 1", v,
			expect{1, "asset_holding_get arg 1..."})
		testProg(t, "int 1; asset_holding_get ABC 1", v,
			expect{2, "asset_holding_get arg 0..."})
		testProg(t, "int 1; int 1; asset_holding_get ABC 1", v,
			expect{3, "asset_holding_get expects one argument"})
		testProg(t, "int 1; int 1; asset_holding_get ABC", v,
			expect{3, "asset_holding_get unknown arg: ABC"})

		testProg(t, "byte 0x1234; asset_params_get ABC 1", v,
			expect{2, "asset_params_get arg 0 wanted type uint64..."})

		testLine(t, "asset_params_get ABC 1", v, "asset_params_get expects one argument")
		testLine(t, "asset_params_get ABC", v, "asset_params_get unknown arg: ABC")
	}
}

func TestDisassembleSingleOp(t *testing.T) {
	t.Parallel()
<<<<<<< HEAD
	// test ensures no double arg_0 entries in disassembly listing
	sample := fmt.Sprintf("#pragma version %d\narg_0\n", AssemblerMaxVersion)
	ops, err := AssembleStringWithVersion(sample, AssemblerMaxVersion)
	require.NoError(t, err)
	require.Equal(t, 2, len(ops.Program))
	disassembled, err := Disassemble(ops.Program)
	require.NoError(t, err)
	require.Equal(t, sample, disassembled)
=======
	for v := uint64(1); v <= AssemblerMaxVersion; v++ {
		// test ensures no double arg_0 entries in disassembly listing
		sample := fmt.Sprintf("// version %d\narg_0\n", v)
		ops, err := AssembleStringWithVersion(sample, v)
		require.NoError(t, err)
		require.Equal(t, 2, len(ops.Program))
		disassembled, err := Disassemble(ops.Program)
		require.NoError(t, err)
		require.Equal(t, sample, disassembled)
	}
>>>>>>> aff07be7
}

func TestDisassembleInt(t *testing.T) {
	t.Parallel()
	txnSample := fmt.Sprintf("#pragma version %d\nint 17\nint 27\nint 37\nint 47\nint 5\n", AssemblerMaxVersion)
	ops := testProg(t, txnSample, AssemblerMaxVersion)
	disassembled, err := Disassemble(ops.Program)
	require.NoError(t, err)
	// Would ne nice to check that these appear in the
	// disassembled output in the right order, but I don't want to
	// hardcode checks that they are in certain intc slots.
	require.Contains(t, disassembled, "// 17")
	require.Contains(t, disassembled, "// 27")
	require.Contains(t, disassembled, "// 37")
	require.Contains(t, disassembled, "// 47")
	require.Contains(t, disassembled, "// 5")
}

func TestDisassembleTxna(t *testing.T) {
	t.Parallel()
<<<<<<< HEAD
	// check txn and txna are properly disassembled
	txnSample := fmt.Sprintf("#pragma version %d\ntxn Sender\n", AssemblerMaxVersion)
	ops, err := AssembleStringWithVersion(txnSample, AssemblerMaxVersion)
	require.NoError(t, err)
	disassembled, err := Disassemble(ops.Program)
	require.NoError(t, err)
	require.Equal(t, txnSample, disassembled)

	txnaSample := fmt.Sprintf("#pragma version %d\ntxna Accounts 0\n", AssemblerMaxVersion)
	ops, err = AssembleStringWithVersion(txnaSample, AssemblerMaxVersion)
	require.NoError(t, err)
	disassembled, err = Disassemble(ops.Program)
	require.NoError(t, err)
	require.Equal(t, txnaSample, disassembled)

	txnSample2 := fmt.Sprintf("#pragma version %d\ntxn Accounts 0\n", AssemblerMaxVersion)
	ops, err = AssembleStringWithVersion(txnSample2, AssemblerMaxVersion)
	require.NoError(t, err)
	disassembled, err = Disassemble(ops.Program)
	require.NoError(t, err)
	// compare with txnaSample, not txnSample2
	require.Equal(t, txnaSample, disassembled)
=======
	// txn was 1, but this tests both
	introduction := OpsByName[LogicVersion]["gtxna"].Version
	for v := introduction; v <= AssemblerMaxVersion; v++ {
		// check txn and txna are properly disassembled
		txnSample := fmt.Sprintf("// version %d\ntxn Sender\n", v)
		ops := testProg(t, txnSample, v)
		disassembled, err := Disassemble(ops.Program)
		require.NoError(t, err)
		require.Equal(t, txnSample, disassembled)

		txnaSample := fmt.Sprintf("// version %d\ntxna Accounts 0\n", v)
		ops = testProg(t, txnaSample, v)
		disassembled, err = Disassemble(ops.Program)
		require.NoError(t, err)
		require.Equal(t, txnaSample, disassembled)

		txnSample2 := fmt.Sprintf("// version %d\ntxn Accounts 0\n", v)
		ops = testProg(t, txnSample2, v)
		disassembled, err = Disassemble(ops.Program)
		require.NoError(t, err)
		// compare with txnaSample, not txnSample2
		require.Equal(t, txnaSample, disassembled)
	}
>>>>>>> aff07be7
}

func TestDisassembleGtxna(t *testing.T) {
	t.Parallel()
	// check gtxn and gtxna are properly disassembled
<<<<<<< HEAD
	gtxnSample := fmt.Sprintf("#pragma version %d\ngtxn 0 Sender\n", AssemblerMaxVersion)
	ops, err := AssembleStringWithVersion(gtxnSample, AssemblerMaxVersion)
	require.NoError(t, err)
	disassembled, err := Disassemble(ops.Program)
	require.NoError(t, err)
	require.Equal(t, gtxnSample, disassembled)

	gtxnaSample := fmt.Sprintf("#pragma version %d\ngtxna 0 Accounts 0\n", AssemblerMaxVersion)
	ops, err = AssembleStringWithVersion(gtxnaSample, AssemblerMaxVersion)
	require.NoError(t, err)
	disassembled, err = Disassemble(ops.Program)
	require.NoError(t, err)
	require.Equal(t, gtxnaSample, disassembled)

	gtxnSample2 := fmt.Sprintf("#pragma version %d\ngtxn 0 Accounts 0\n", AssemblerMaxVersion)
	ops, err = AssembleStringWithVersion(gtxnSample2, AssemblerMaxVersion)
	require.NoError(t, err)
	disassembled, err = Disassemble(ops.Program)
	require.NoError(t, err)
	// comapre with gtxnaSample, not gtxnSample2
	require.Equal(t, gtxnaSample, disassembled)
=======

	introduction := OpsByName[LogicVersion]["gtxna"].Version
	for v := introduction; v <= AssemblerMaxVersion; v++ {
		gtxnSample := fmt.Sprintf("// version %d\ngtxn 0 Sender\n", v)
		ops := testProg(t, gtxnSample, v)
		disassembled, err := Disassemble(ops.Program)
		require.NoError(t, err)
		require.Equal(t, gtxnSample, disassembled)

		gtxnaSample := fmt.Sprintf("// version %d\ngtxna 0 Accounts 0\n", v)
		ops = testProg(t, gtxnaSample, v)
		disassembled, err = Disassemble(ops.Program)
		require.NoError(t, err)
		require.Equal(t, gtxnaSample, disassembled)

		gtxnSample2 := fmt.Sprintf("// version %d\ngtxn 0 Accounts 0\n", v)
		ops = testProg(t, gtxnSample2, v)
		disassembled, err = Disassemble(ops.Program)
		require.NoError(t, err)
		// compare with gtxnaSample, not gtxnSample2
		require.Equal(t, gtxnaSample, disassembled)
	}
>>>>>>> aff07be7
}

func TestDisassemblePushConst(t *testing.T) {
	t.Parallel()
	// check pushint and pushbytes are properly disassembled
	intSample := fmt.Sprintf("#pragma version %d\npushint 1\n", AssemblerMaxVersion)
	ops, err := AssembleStringWithVersion(intSample, AssemblerMaxVersion)
	require.NoError(t, err)
	disassembled, err := Disassemble(ops.Program)
	require.NoError(t, err)
	require.Equal(t, intSample, disassembled)

	bytesSample := fmt.Sprintf("#pragma version %d\npushbytes 0x01\n", AssemblerMaxVersion)
	ops, err = AssembleStringWithVersion(bytesSample, AssemblerMaxVersion)
	require.NoError(t, err)
	disassembled, err = Disassemble(ops.Program)
	require.NoError(t, err)
	require.Equal(t, bytesSample, disassembled)
}

func TestDisassembleLastLabel(t *testing.T) {
	t.Parallel()

	// starting from TEAL v2 branching to the last line are legal
	for v := uint64(2); v <= AssemblerMaxVersion; v++ {
		t.Run(fmt.Sprintf("v=%d", v), func(t *testing.T) {
			source := fmt.Sprintf(`#pragma version %d
intcblock 1
intc_0 // 1
bnz label1
label1:
`, v)
			ops, err := AssembleStringWithVersion(source, v)
			require.NoError(t, err)
			dis, err := Disassemble(ops.Program)
			require.NoError(t, err)
			require.Equal(t, source, dis)
		})
	}
}

func TestAssembleOffsets(t *testing.T) {
	t.Parallel()
	source := "err"
	ops := testProg(t, source, AssemblerMaxVersion)
	require.Equal(t, 2, len(ops.Program))
	require.Equal(t, 1, len(ops.OffsetToLine))
	// vlen
	line, ok := ops.OffsetToLine[0]
	require.False(t, ok)
	require.Equal(t, 0, line)
	// err
	line, ok = ops.OffsetToLine[1]
	require.True(t, ok)
	require.Equal(t, 0, line)

	source = `err
// comment
err
`
	ops = testProg(t, source, AssemblerMaxVersion)
	require.Equal(t, 3, len(ops.Program))
	require.Equal(t, 2, len(ops.OffsetToLine))
	// vlen
	line, ok = ops.OffsetToLine[0]
	require.False(t, ok)
	require.Equal(t, 0, line)
	// err 1
	line, ok = ops.OffsetToLine[1]
	require.True(t, ok)
	require.Equal(t, 0, line)
	// err 2
	line, ok = ops.OffsetToLine[2]
	require.True(t, ok)
	require.Equal(t, 2, line)

	source = `err
b label1
err
label1:
err
`
	ops = testProg(t, source, AssemblerMaxVersion)
	require.Equal(t, 7, len(ops.Program))
	require.Equal(t, 4, len(ops.OffsetToLine))
	// vlen
	line, ok = ops.OffsetToLine[0]
	require.False(t, ok)
	require.Equal(t, 0, line)
	// err 1
	line, ok = ops.OffsetToLine[1]
	require.True(t, ok)
	require.Equal(t, 0, line)
	// b
	line, ok = ops.OffsetToLine[2]
	require.True(t, ok)
	require.Equal(t, 1, line)
	// b byte 1
	line, ok = ops.OffsetToLine[3]
	require.False(t, ok)
	require.Equal(t, 0, line)
	// b byte 2
	line, ok = ops.OffsetToLine[4]
	require.False(t, ok)
	require.Equal(t, 0, line)
	// err 2
	line, ok = ops.OffsetToLine[5]
	require.True(t, ok)
	require.Equal(t, 2, line)
	// err 3
	line, ok = ops.OffsetToLine[6]
	require.True(t, ok)
	require.Equal(t, 4, line)

	source = `int 0
// comment
!
`
	ops = testProg(t, source, AssemblerMaxVersion)
	require.Equal(t, 6, len(ops.Program))
	require.Equal(t, 2, len(ops.OffsetToLine))
	// vlen
	line, ok = ops.OffsetToLine[0]
	require.False(t, ok)
	require.Equal(t, 0, line)
	// int 0
	line, ok = ops.OffsetToLine[4]
	require.True(t, ok)
	require.Equal(t, 0, line)
	// !
	line, ok = ops.OffsetToLine[5]
	require.True(t, ok)
	require.Equal(t, 2, line)
}

func TestHasStatefulOps(t *testing.T) {
	t.Parallel()
	source := "int 1"
	ops, err := AssembleStringWithVersion(source, AssemblerMaxVersion)
	require.NoError(t, err)
	has, err := HasStatefulOps(ops.Program)
	require.NoError(t, err)
	require.False(t, has)

	source = `int 1
int 1
app_opted_in
err
`
	ops, err = AssembleStringWithVersion(source, AssemblerMaxVersion)
	require.NoError(t, err)
	has, err = HasStatefulOps(ops.Program)
	require.NoError(t, err)
	require.True(t, has)
}

func TestStringLiteralParsing(t *testing.T) {
	t.Parallel()
	s := `"test"`
	e := []byte(`test`)
	result, err := parseStringLiteral(s)
	require.NoError(t, err)
	require.Equal(t, e, result)

	s = `"test\n"`
	e = []byte(`test
`)
	result, err = parseStringLiteral(s)
	require.NoError(t, err)
	require.Equal(t, e, result)

	s = `"test\x0a"`
	e = []byte(`test
`)
	result, err = parseStringLiteral(s)
	require.NoError(t, err)
	require.Equal(t, e, result)

	s = `"test\n\t\""`
	e = []byte(`test
	"`)
	result, err = parseStringLiteral(s)
	require.NoError(t, err)
	require.Equal(t, e, result)

	s = `"test\ra"`
	e = []byte("test\x0da")
	result, err = parseStringLiteral(s)
	require.NoError(t, err)
	require.Equal(t, e, result)

	s = `"test\\"`
	e = []byte(`test\`)
	result, err = parseStringLiteral(s)
	require.NoError(t, err)
	require.Equal(t, e, result)

	s = `"test 123"`
	e = []byte(`test 123`)
	result, err = parseStringLiteral(s)
	require.NoError(t, err)
	require.Equal(t, e, result)

	s = `"\x74\x65\x73\x74\x31\x32\x33"`
	e = []byte(`test123`)
	result, err = parseStringLiteral(s)
	require.NoError(t, err)
	require.Equal(t, e, result)

	s = `""`
	e = []byte("")
	result, err = parseStringLiteral(s)
	require.NoError(t, err)
	require.Equal(t, e, result)

	s = `"test`
	result, err = parseStringLiteral(s)
	require.EqualError(t, err, "no quotes")
	require.Nil(t, result)

	s = `test`
	result, err = parseStringLiteral(s)
	require.EqualError(t, err, "no quotes")
	require.Nil(t, result)

	s = `test"`
	result, err = parseStringLiteral(s)
	require.EqualError(t, err, "no quotes")
	require.Nil(t, result)

	s = `"test\"`
	result, err = parseStringLiteral(s)
	require.EqualError(t, err, "non-terminated escape seq")
	require.Nil(t, result)

	s = `"test\x\"`
	result, err = parseStringLiteral(s)
	require.EqualError(t, err, "escape seq inside hex number")
	require.Nil(t, result)

	s = `"test\a"`
	result, err = parseStringLiteral(s)
	require.EqualError(t, err, "invalid escape seq \\a")
	require.Nil(t, result)

	s = `"test\x10\x1"`
	result, err = parseStringLiteral(s)
	require.EqualError(t, err, "non-terminated hex seq")
	require.Nil(t, result)
}

func TestPragmas(t *testing.T) {
	t.Parallel()
	for v := uint64(1); v <= AssemblerMaxVersion; v++ {
		text := fmt.Sprintf("#pragma version %d", v)
		ops := testProg(t, text, v)
		require.Equal(t, v, ops.Version)
	}

	testProg(t, `#pragma version 100`, assemblerNoVersion,
		expect{1, "unsupported version: 100"})

	ops, err := AssembleStringWithVersion(`int 1`, 99)
	require.Error(t, err)

	testProg(t, `#pragma version 0`, assemblerNoVersion,
		expect{1, "unsupported version: 0"})

	testProg(t, `#pragma version a`, assemblerNoVersion,
		expect{1, `bad #pragma version: "a"`})

	// will default to 1
	ops = testProg(t, "int 3", assemblerNoVersion)
	require.Equal(t, uint64(1), ops.Version)
	require.Equal(t, uint8(1), ops.Program[0])

	ops = testProg(t, "\n#pragma version 2", assemblerNoVersion)
	require.Equal(t, uint64(2), ops.Version)

	ops = testProg(t, "\n//comment\n#pragma version 2", assemblerNoVersion)
	require.Equal(t, uint64(2), ops.Version)

	// changing version is not allowed
	testProg(t, "#pragma version 1", 2, expect{1, "version mismatch..."})
	testProg(t, "#pragma version 2", 1, expect{1, "version mismatch..."})

	ops = testProg(t, "#pragma version 2\n#pragma version 1", assemblerNoVersion,
		expect{2, "version mismatch..."})

	// repetitive, but fine
	ops = testProg(t, "#pragma version 2\n#pragma version 2", assemblerNoVersion)
	require.Equal(t, uint64(2), ops.Version)

	testProg(t, "\nint 1\n#pragma version 2", assemblerNoVersion,
		expect{3, "#pragma version is only allowed before instructions"})

	testProg(t, "#pragma run-mode 2", assemblerNoVersion,
		expect{1, `unsupported pragma directive: "run-mode"`})

	testProg(t, "#pragma versions", assemblerNoVersion,
		expect{1, `unsupported pragma directive: "versions"`})

	ops = testProg(t, "#pragma version 1", assemblerNoVersion)
	require.Equal(t, uint64(1), ops.Version)

	ops = testProg(t, "\n#pragma version 1", assemblerNoVersion)
	require.Equal(t, uint64(1), ops.Version)

	testProg(t, "#pragma", assemblerNoVersion, expect{1, "empty pragma"})

	testProg(t, "#pragma version", assemblerNoVersion,
		expect{1, "no version value"})
}

func TestAssemblePragmaVersion(t *testing.T) {
	t.Parallel()
	text := `#pragma version 1
int 1
`
	ops, err := AssembleStringWithVersion(text, 1)
	require.NoError(t, err)
	ops1, err := AssembleStringWithVersion("int 1", 1)
	require.NoError(t, err)
	require.Equal(t, ops1.Program, ops.Program)

	testProg(t, text, 0, expect{1, "version mismatch..."})
	testProg(t, text, 2, expect{1, "version mismatch..."})
	testProg(t, text, assemblerNoVersion)

	ops, err = AssembleStringWithVersion(text, assemblerNoVersion)
	require.NoError(t, err)
	require.Equal(t, ops1.Program, ops.Program)

	text = `#pragma version 2
int 1
`
	ops, err = AssembleStringWithVersion(text, 2)
	require.NoError(t, err)
	ops2, err := AssembleStringWithVersion("int 1", 2)
	require.NoError(t, err)
	require.Equal(t, ops2.Program, ops.Program)

	testProg(t, text, 0, expect{1, "version mismatch..."})
	testProg(t, text, 1, expect{1, "version mismatch..."})

	ops, err = AssembleStringWithVersion(text, assemblerNoVersion)
	require.NoError(t, err)
	require.Equal(t, ops2.Program, ops.Program)

	// check if no version it defaults to TEAL v1
	text = `byte "test"
len
`
	ops, err = AssembleStringWithVersion(text, assemblerNoVersion)
	require.NoError(t, err)
	ops1, err = AssembleStringWithVersion(text, 1)
	require.Equal(t, ops1.Program, ops.Program)
	require.NoError(t, err)
	ops2, err = AssembleString(text)
	require.NoError(t, err)
	require.Equal(t, ops2.Program, ops.Program)

	testProg(t, "#pragma unk", assemblerNoVersion,
		expect{1, `unsupported pragma directive: "unk"`})
}

func TestAssembleConstants(t *testing.T) {
	t.Parallel()
	for v := uint64(1); v <= AssemblerMaxVersion; v++ {
		t.Run(fmt.Sprintf("v=%d", v), func(t *testing.T) {
			testLine(t, "intc 1", v, "intc 1 is not defined")
			testProg(t, "intcblock 1 2\nintc 1", v)

			testLine(t, "bytec 1", v, "bytec 1 is not defined")
			testProg(t, "bytecblock 0x01 0x02\nbytec 1", v)
		})
	}
}

func TestErrShortBytecblock(t *testing.T) {
	text := `intcblock 0x1234567812345678 0x1234567812345671 0x1234567812345672 0x1234567812345673 4 5 6 7 8`
	ops, err := AssembleStringWithVersion(text, 1)
	require.NoError(t, err)
	_, _, err = parseIntcblock(ops.Program, 0)
	require.Equal(t, err, errShortIntcblock)

	var cx evalContext
	cx.program = ops.Program
	checkIntConstBlock(&cx)
	require.Equal(t, cx.err, errShortIntcblock)
}

func TestBranchAssemblyTypeCheck(t *testing.T) {
	text := `
	int 0             // current app id  [0]
	int 1             // key  [1, 0]
	itob              // ["\x01", 0]
	app_global_get_ex // [0|1, x]
	pop               // [x]
	btoi              // [n]
`

	sr := strings.NewReader(text)
	ops := OpStream{Version: AssemblerMaxVersion}
	err := ops.assemble(sr)
	require.NoError(t, err)
	require.Empty(t, ops.Warnings)

	text = `
	int 0             // current app id  [0]
	int 1             // key  [1, 0]
	itob              // ["\x01", 0]
	app_global_get_ex // [0|1, x]
	bnz flip          // [x]
flip:                 // [x]
	btoi              // [n]
`

	sr = strings.NewReader(text)
	ops = OpStream{Version: AssemblerMaxVersion}
	err = ops.assemble(sr)
	require.NoError(t, err)
	require.Empty(t, ops.Warnings)
}<|MERGE_RESOLUTION|>--- conflicted
+++ resolved
@@ -1159,19 +1159,10 @@
 
 func TestDisassembleSingleOp(t *testing.T) {
 	t.Parallel()
-<<<<<<< HEAD
-	// test ensures no double arg_0 entries in disassembly listing
-	sample := fmt.Sprintf("#pragma version %d\narg_0\n", AssemblerMaxVersion)
-	ops, err := AssembleStringWithVersion(sample, AssemblerMaxVersion)
-	require.NoError(t, err)
-	require.Equal(t, 2, len(ops.Program))
-	disassembled, err := Disassemble(ops.Program)
-	require.NoError(t, err)
-	require.Equal(t, sample, disassembled)
-=======
+
 	for v := uint64(1); v <= AssemblerMaxVersion; v++ {
 		// test ensures no double arg_0 entries in disassembly listing
-		sample := fmt.Sprintf("// version %d\narg_0\n", v)
+		sample := fmt.Sprintf("#pragma version %d\narg_0\n", v)
 		ops, err := AssembleStringWithVersion(sample, v)
 		require.NoError(t, err)
 		require.Equal(t, 2, len(ops.Program))
@@ -1179,7 +1170,6 @@
 		require.NoError(t, err)
 		require.Equal(t, sample, disassembled)
 	}
->>>>>>> aff07be7
 }
 
 func TestDisassembleInt(t *testing.T) {
@@ -1200,105 +1190,56 @@
 
 func TestDisassembleTxna(t *testing.T) {
 	t.Parallel()
-<<<<<<< HEAD
-	// check txn and txna are properly disassembled
-	txnSample := fmt.Sprintf("#pragma version %d\ntxn Sender\n", AssemblerMaxVersion)
-	ops, err := AssembleStringWithVersion(txnSample, AssemblerMaxVersion)
-	require.NoError(t, err)
-	disassembled, err := Disassemble(ops.Program)
-	require.NoError(t, err)
-	require.Equal(t, txnSample, disassembled)
-
-	txnaSample := fmt.Sprintf("#pragma version %d\ntxna Accounts 0\n", AssemblerMaxVersion)
-	ops, err = AssembleStringWithVersion(txnaSample, AssemblerMaxVersion)
-	require.NoError(t, err)
-	disassembled, err = Disassemble(ops.Program)
-	require.NoError(t, err)
-	require.Equal(t, txnaSample, disassembled)
-
-	txnSample2 := fmt.Sprintf("#pragma version %d\ntxn Accounts 0\n", AssemblerMaxVersion)
-	ops, err = AssembleStringWithVersion(txnSample2, AssemblerMaxVersion)
-	require.NoError(t, err)
-	disassembled, err = Disassemble(ops.Program)
-	require.NoError(t, err)
-	// compare with txnaSample, not txnSample2
-	require.Equal(t, txnaSample, disassembled)
-=======
 	// txn was 1, but this tests both
 	introduction := OpsByName[LogicVersion]["gtxna"].Version
 	for v := introduction; v <= AssemblerMaxVersion; v++ {
 		// check txn and txna are properly disassembled
-		txnSample := fmt.Sprintf("// version %d\ntxn Sender\n", v)
+		txnSample := fmt.Sprintf("#pragma version %d\ntxn Sender\n", v)
 		ops := testProg(t, txnSample, v)
 		disassembled, err := Disassemble(ops.Program)
 		require.NoError(t, err)
 		require.Equal(t, txnSample, disassembled)
 
-		txnaSample := fmt.Sprintf("// version %d\ntxna Accounts 0\n", v)
+		txnaSample := fmt.Sprintf("#pragma version %d\ntxna Accounts 0\n", v)
 		ops = testProg(t, txnaSample, v)
 		disassembled, err = Disassemble(ops.Program)
 		require.NoError(t, err)
 		require.Equal(t, txnaSample, disassembled)
 
-		txnSample2 := fmt.Sprintf("// version %d\ntxn Accounts 0\n", v)
+		txnSample2 := fmt.Sprintf("#pragma version %d\ntxn Accounts 0\n", v)
 		ops = testProg(t, txnSample2, v)
 		disassembled, err = Disassemble(ops.Program)
 		require.NoError(t, err)
 		// compare with txnaSample, not txnSample2
 		require.Equal(t, txnaSample, disassembled)
 	}
->>>>>>> aff07be7
 }
 
 func TestDisassembleGtxna(t *testing.T) {
 	t.Parallel()
 	// check gtxn and gtxna are properly disassembled
-<<<<<<< HEAD
-	gtxnSample := fmt.Sprintf("#pragma version %d\ngtxn 0 Sender\n", AssemblerMaxVersion)
-	ops, err := AssembleStringWithVersion(gtxnSample, AssemblerMaxVersion)
-	require.NoError(t, err)
-	disassembled, err := Disassemble(ops.Program)
-	require.NoError(t, err)
-	require.Equal(t, gtxnSample, disassembled)
-
-	gtxnaSample := fmt.Sprintf("#pragma version %d\ngtxna 0 Accounts 0\n", AssemblerMaxVersion)
-	ops, err = AssembleStringWithVersion(gtxnaSample, AssemblerMaxVersion)
-	require.NoError(t, err)
-	disassembled, err = Disassemble(ops.Program)
-	require.NoError(t, err)
-	require.Equal(t, gtxnaSample, disassembled)
-
-	gtxnSample2 := fmt.Sprintf("#pragma version %d\ngtxn 0 Accounts 0\n", AssemblerMaxVersion)
-	ops, err = AssembleStringWithVersion(gtxnSample2, AssemblerMaxVersion)
-	require.NoError(t, err)
-	disassembled, err = Disassemble(ops.Program)
-	require.NoError(t, err)
-	// comapre with gtxnaSample, not gtxnSample2
-	require.Equal(t, gtxnaSample, disassembled)
-=======
 
 	introduction := OpsByName[LogicVersion]["gtxna"].Version
 	for v := introduction; v <= AssemblerMaxVersion; v++ {
-		gtxnSample := fmt.Sprintf("// version %d\ngtxn 0 Sender\n", v)
+		gtxnSample := fmt.Sprintf("#pragma version %d\ngtxn 0 Sender\n", v)
 		ops := testProg(t, gtxnSample, v)
 		disassembled, err := Disassemble(ops.Program)
 		require.NoError(t, err)
 		require.Equal(t, gtxnSample, disassembled)
 
-		gtxnaSample := fmt.Sprintf("// version %d\ngtxna 0 Accounts 0\n", v)
+		gtxnaSample := fmt.Sprintf("#pragma version %d\ngtxna 0 Accounts 0\n", v)
 		ops = testProg(t, gtxnaSample, v)
 		disassembled, err = Disassemble(ops.Program)
 		require.NoError(t, err)
 		require.Equal(t, gtxnaSample, disassembled)
 
-		gtxnSample2 := fmt.Sprintf("// version %d\ngtxn 0 Accounts 0\n", v)
+		gtxnSample2 := fmt.Sprintf("#pragma version %d\ngtxn 0 Accounts 0\n", v)
 		ops = testProg(t, gtxnSample2, v)
 		disassembled, err = Disassemble(ops.Program)
 		require.NoError(t, err)
 		// compare with gtxnaSample, not gtxnSample2
 		require.Equal(t, gtxnaSample, disassembled)
 	}
->>>>>>> aff07be7
 }
 
 func TestDisassemblePushConst(t *testing.T) {
