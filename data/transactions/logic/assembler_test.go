// Copyright (C) 2019 Algorand, Inc.
// This file is part of go-algorand
//
// go-algorand is free software: you can redistribute it and/or modify
// it under the terms of the GNU Affero General Public License as
// published by the Free Software Foundation, either version 3 of the
// License, or (at your option) any later version.
//
// go-algorand is distributed in the hope that it will be useful,
// but WITHOUT ANY WARRANTY; without even the implied warranty of
// MERCHANTABILITY or FITNESS FOR A PARTICULAR PURPOSE.  See the
// GNU Affero General Public License for more details.
//
// You should have received a copy of the GNU Affero General Public License
// along with go-algorand.  If not, see <https://www.gnu.org/licenses/>.

package logic

import (
	"bytes"
	"encoding/hex"
	"strings"
	"testing"

	"github.com/stretchr/testify/require"
)

// used by TestAssemble and others, see UPDATE PROCEDURE in TestAssemble()
const bigTestAssembleNonsenseProgram = `err
global MinTxnFee
global MinBalance
global MaxTxnLife
global ZeroAddress
byte 0x1234
byte base64 aGVsbG8gd29ybGQh
byte base64(aGVsbG8gd29ybGQh)
byte b64 aGVsbG8gd29ybGQh
byte b64(aGVsbG8gd29ybGQh)
addr RWXCBB73XJITATVQFOI7MVUUQOL2PFDDSDUMW4H4T2SNSX4SEUOQ2MM7F4
cons
substring 42 99
intc 0
intc 1
substring3
ed25519verify
txn Sender
txn Fee
txn FirstValid
txn LastValid
txn Note
txn Receiver
txn Amount
txn CloseRemainderTo
txn VotePK
txn SelectionPK
txn VoteFirst
txn VoteLast
txn VoteKeyDilution
txn Type
txn XferAsset
txn AssetAmount
txn AssetSender
txn AssetReceiver
txn AssetCloseTo
gtxn 0 Sender
gtxn 0 Fee
gtxn 0 FirstValid
gtxn 0 LastValid
gtxn 0 Note
gtxn 0 Receiver
gtxn 0 Amount
gtxn 0 CloseRemainderTo
gtxn 0 VotePK
gtxn 0 SelectionPK
gtxn 0 VoteFirst
gtxn 0 VoteLast
gtxn 0 VoteKeyDilution
gtxn 0 Type
gtxn 0 XferAsset
gtxn 0 AssetAmount
gtxn 0 AssetSender
gtxn 0 AssetReceiver
gtxn 0 AssetCloseTo
arg 0 // comment
arg 1 //comment
sha256
keccak256
int 0x031337
int 0x1234567812345678
int 0x0034567812345678
int 0x0000567812345678
int 0x0000007812345678
+ // comment
// extra int pushes to satisfy typechecking on the ops that pop two ints
intc 0
- //comment
intc 2
/
intc_0
*
intc_1
<
intc_2
>
intc_3
<=
intc 1
>=
intc 1
&&
intc 1
||
intc 1
==
intc 1
!=
intc 1
!
%
^
~
byte 0x4242
btoi
itob
len
bnz there
bytec 1
sha512_256
dup
there:
pop
load 3
store 2
intc 0
intc 1
mulw
pop  // pop extra returned element to balance the stack
`

// Check that assembly output is stable across time.
func TestAssemble(t *testing.T) {
	// UPDATE PROCEDURE:
	// Run test. It should pass. If test is not passing, do not change this test, fix the assembler first.
	// Extend this test program text. It is preferrable to append instructions to the end so that the program byte hex is visually similar and also simply extended by some new bytes.
	// Copy hex string from failing test output into source.
	// Run test. It should pass.
	//
	// This doesn't have to be a sensible program to run, it just has to compile.
	for _, spec := range OpSpecs {
		// Ensure that we have some basic check of all the ops, except
		// we don't test every combination of
		// intcblock,bytecblock,intc*,bytec*,arg* here.
		if !strings.Contains(bigTestAssembleNonsenseProgram, spec.Name) && !strings.HasPrefix(spec.Name, "int") && !strings.HasPrefix(spec.Name, "byte") && !strings.HasPrefix(spec.Name, "arg") {
			t.Errorf("test should contain op %v", spec.Name)
		}
	}
	program, err := assembleStringWithTrace(t, bigTestAssembleNonsenseProgram)
	require.NoError(t, err)
	// check that compilation is stable over time and we assemble to the same bytes this month that we did last month.
	expectedBytes, _ := hex.DecodeString("012005b7a60cf8acd19181cf959a12f8acd19181cf951af8acd19181cf15f8acd191810f26040212340c68656c6c6f20776f726c6421208dae2087fbba51304eb02b91f656948397a7946390e8cb70fc9ea4d95f92251d02424200320032013202320328292929292a50512a632223520431003101310231043105310731083109310a310b310c310d310e310f3111311231133114311533000033000133000233000433000533000733000833000933000a33000b33000c33000d33000e33000f3300113300123300133300143300152d2e0102222324252104082209240a220b230c240d250e230f23102311231223132314181b1c2b171615400003290349483403350222231d48")
	if bytes.Compare(expectedBytes, program) != 0 {
		// this print is for convenience if the program has been changed. the hex string can be copy pasted back in as a new expected result.
		t.Log(hex.EncodeToString(program))
	}
	require.Equal(t, expectedBytes, program)
}

func TestOpUint(t *testing.T) {
	ops := OpStream{}
	err := ops.Uint(0xcafebabe)
	require.NoError(t, err)
	program, err := ops.Bytes()
	require.NoError(t, err)
	s := hex.EncodeToString(program)
	require.Equal(t, "012001bef5fad70c22", s)
}

func TestOpUint64(t *testing.T) {
	ops := OpStream{}
	err := ops.Uint(0xcafebabecafebabe)
	require.NoError(t, err)
	program, err := ops.Bytes()
	require.NoError(t, err)
	s := hex.EncodeToString(program)
	require.Equal(t, "012001bef5fad7ecd7aeffca0122", s)
}

func TestOpBytes(t *testing.T) {
	ops := OpStream{}
	err := ops.ByteLiteral([]byte("abcdef"))
	program, err := ops.Bytes()
	require.NoError(t, err)
	s := hex.EncodeToString(program)
	require.Equal(t, "0126010661626364656628", s)
}

func TestAssembleInt(t *testing.T) {
	text := "int 0xcafebabe"
	program, err := AssembleString(text)
	require.NoError(t, err)
	s := hex.EncodeToString(program)
	require.Equal(t, "012001bef5fad70c22", s)
}

/*
test values generated in Python
python3
import base64
raw='abcdef'
base64.b64encode(raw.encode())
base64.b32encode(raw.encode())
base64.b16encode(raw.encode())
*/

func TestAssembleBytes(t *testing.T) {
	variations := []string{
		"byte b32 MFRGGZDFMY",
		"byte base32 MFRGGZDFMY",
		"byte base32(MFRGGZDFMY)",
		"byte b32(MFRGGZDFMY)",
		"byte b32 MFRGGZDFMY======",
		"byte base32 MFRGGZDFMY======",
		"byte base32(MFRGGZDFMY======)",
		"byte b32(MFRGGZDFMY======)",
		"byte b64 YWJjZGVm",
		"byte base64 YWJjZGVm",
		"byte b64(YWJjZGVm)",
		"byte base64(YWJjZGVm)",
		"byte 0x616263646566",
	}
	for _, vi := range variations {
		program, err := AssembleString(vi)
		require.NoError(t, err)
		s := hex.EncodeToString(program)
		require.Equal(t, "0126010661626364656628", s)
	}
}

func TestAssembleRejectNegJump(t *testing.T) {
	text := `wat:
int 1
bnz wat`
	program, err := AssembleString(text)
	require.Error(t, err)
	require.Nil(t, program)
}

func TestAssembleRejectUnkLabel(t *testing.T) {
	text := `int 1
bnz nowhere`
	program, err := AssembleString(text)
	require.Error(t, err)
	require.Nil(t, program)
}

func TestAssembleDisassemble(t *testing.T) {
	// Specifically constructed program text that should be recreated by Disassemble()
	// TODO: disassemble to int/byte psuedo-ops instead of raw intcblock/bytecblock/intc/bytec
	text := `// version 1
intcblock 0 1 2 3 4 5
bytecblock 0xcafed00d 0x1337 0x2001 0xdeadbeef 0x70077007
intc_1
intc_0
+
intc 4
*
bytec_1
bytec_0
==
bytec 4
len
+
arg_0
len
arg 5
len
+
global MinTxnFee
global MinBalance
global MaxTxnLife
global ZeroAddress
global GroupSize
global LogicSigVersion
txn Sender
txn Fee
txn FirstValid
txn LastValid
txn Note
txn Receiver
txn Amount
txn CloseRemainderTo
txn VotePK
txn SelectionPK
txn VoteFirst
txn VoteLast
txn FirstValidTime
txn Lease
txn VoteKeyDilution
txn Type
txn TypeEnum
txn XferAsset
txn AssetAmount
txn AssetSender
txn AssetReceiver
txn AssetCloseTo
txn GroupIndex
txn TxID
gtxn 12 Fee
`
<<<<<<< HEAD
	for _, globalField := range GlobalFieldNames {
		if !strings.Contains(text, globalField) {
			t.Errorf("TestAssembleDisassemble missing field global %v", globalField)
		}
	}
	for _, txnField := range TxnFieldNames {
		if !strings.Contains(text, txnField) {
			t.Errorf("TestAssembleDisassemble missing field txn %v", txnField)
		}
	}
	program, err := AssembleString(text)
=======
	program, err := assembleStringWithTrace(t, text)
>>>>>>> da75fce2
	require.NoError(t, err)
	t2, err := Disassemble(program)
	require.Equal(t, text, t2)
	require.NoError(t, err)
}

func TestAssembleDisassembleCycle(t *testing.T) {
	// Test that disassembly re-assembles to the same program bytes.
	// It disassembly won't necessarily perfectly recreate the source text, but assembling the result of Disassemble() should be the same program bytes.
	program, err := AssembleString(bigTestAssembleNonsenseProgram)
	require.NoError(t, err)
	t2, err := Disassemble(program)
	require.NoError(t, err)
	p2, err := AssembleString(t2)
	if err != nil {
		t.Log(t2)
	}
	require.NoError(t, err)
	require.Equal(t, program, p2)
}<|MERGE_RESOLUTION|>--- conflicted
+++ resolved
@@ -307,7 +307,6 @@
 txn TxID
 gtxn 12 Fee
 `
-<<<<<<< HEAD
 	for _, globalField := range GlobalFieldNames {
 		if !strings.Contains(text, globalField) {
 			t.Errorf("TestAssembleDisassemble missing field global %v", globalField)
@@ -318,10 +317,7 @@
 			t.Errorf("TestAssembleDisassemble missing field txn %v", txnField)
 		}
 	}
-	program, err := AssembleString(text)
-=======
 	program, err := assembleStringWithTrace(t, text)
->>>>>>> da75fce2
 	require.NoError(t, err)
 	t2, err := Disassemble(program)
 	require.Equal(t, text, t2)
