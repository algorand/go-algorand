// Copyright (C) 2019-2021 Algorand, Inc.
// This file is part of go-algorand
//
// go-algorand is free software: you can redistribute it and/or modify
// it under the terms of the GNU Affero General Public License as
// published by the Free Software Foundation, either version 3 of the
// License, or (at your option) any later version.
//
// go-algorand is distributed in the hope that it will be useful,
// but WITHOUT ANY WARRANTY; without even the implied warranty of
// MERCHANTABILITY or FITNESS FOR A PARTICULAR PURPOSE.  See the
// GNU Affero General Public License for more details.
//
// You should have received a copy of the GNU Affero General Public License
// along with go-algorand.  If not, see <https://www.gnu.org/licenses/>.

package logic

import (
	"bytes"
	"encoding/hex"
	"fmt"
	"strings"
	"testing"

	"github.com/stretchr/testify/require"

	"github.com/algorand/go-algorand/test/partitiontest"
)

// used by TestAssemble and others, see UPDATE PROCEDURE in TestAssemble()
const v1Nonsense = `err
global MinTxnFee
global MinBalance
global MaxTxnLife
global ZeroAddress
byte 0x1234
byte base64 aGVsbG8gd29ybGQh
byte base64(aGVsbG8gd29ybGQh)
byte b64 aGVsbG8gd29ybGQh
byte b64(aGVsbG8gd29ybGQh)
addr RWXCBB73XJITATVQFOI7MVUUQOL2PFDDSDUMW4H4T2SNSX4SEUOQ2MM7F4
ed25519verify
txn Sender
txn Fee
txn FirstValid
txn LastValid
txn Note
txn Receiver
txn Amount
txn CloseRemainderTo
txn VotePK
txn SelectionPK
txn VoteFirst
txn VoteLast
txn VoteKeyDilution
txn Type
txn XferAsset
txn AssetAmount
txn AssetSender
txn AssetReceiver
txn AssetCloseTo
gtxn 0 Sender
gtxn 0 Fee
gtxn 0 FirstValid
gtxn 0 LastValid
gtxn 0 Note
gtxn 0 Receiver
gtxn 0 Amount
gtxn 0 CloseRemainderTo
gtxn 0 VotePK
gtxn 0 SelectionPK
gtxn 0 VoteFirst
gtxn 0 VoteLast
gtxn 0 VoteKeyDilution
gtxn 0 Type
gtxn 0 XferAsset
gtxn 0 AssetAmount
gtxn 0 AssetSender
gtxn 0 AssetReceiver
gtxn 0 AssetCloseTo
arg 0 // comment
arg 1 //comment
sha256
keccak256
int 0x031337
int 0x1234567812345678
int 0x0034567812345678
int 0x0000567812345678
int 0x0000007812345678
+ // comment
// extra int pushes to satisfy typechecking on the ops that pop two ints
intc 0
- //comment
intc 2
/
intc_0
*
intc_1
<
intc_2
>
intc_3
<=
intc 1
>=
intc 1
&&
intc 1
||
intc 1
==
intc 1
!=
intc 1
!
%
^
~
byte 0x4242
btoi
itob
len
bnz there
bytec 1
sha512_256
dup
there:
pop
load 3
store 2
intc 0
intc 1
mulw
`

const v2Nonsense = v1Nonsense + `
dup2
pop
pop
pop
pop
addr RWXCBB73XJITATVQFOI7MVUUQOL2PFDDSDUMW4H4T2SNSX4SEUOQ2MM7F4
concat
substring 42 99
intc 0
intc 1
substring3
bz there2
b there2
there2:
return
int 1
balance
int 1
app_opted_in
int 1
byte "test"
app_local_get_ex
pop
pop
int 1
byte "\x42\x42"
app_local_get
pop
byte 0x4242
app_global_get
byte 0x4242
app_global_get_ex
pop
pop
int 1
byte 0x4242
int 2
app_local_put
byte 0x4242
int 1
app_global_put
int 0
byte 0x4242
app_local_del
byte 0x4242
app_global_del
int 0
int 1
asset_holding_get AssetBalance
pop
pop
int 0
asset_params_get AssetTotal
pop
pop
txna Accounts 0
gtxna 0 ApplicationArgs 0
txn ApplicationID
txn OnCompletion
txn NumAppArgs
txn NumAccounts
txn ApprovalProgram
txn ClearStateProgram
txn RekeyTo
int 0
int 1
addw
txn ConfigAsset
txn ConfigAssetTotal
txn ConfigAssetDecimals
txn ConfigAssetDefaultFrozen
txn ConfigAssetUnitName
txn ConfigAssetName
txn ConfigAssetURL
txn ConfigAssetMetadataHash
txn ConfigAssetManager
txn ConfigAssetReserve
txn ConfigAssetFreeze
txn ConfigAssetClawback
txn FreezeAsset
txn FreezeAssetAccount
txn FreezeAssetFrozen
`

const v3Nonsense = v2Nonsense + `
assert
min_balance
int 0x031337			// get bit 1, negate it, put it back
int 1
getbit
!
int 1
setbit
byte "test"			// get byte 2, increment it, put it back
int 2
getbyte
int 1
+
int 2
setbyte
swap
select
dig 2
int 1
gtxns ConfigAsset
int 2
gtxnsa Accounts 0
pushint 1000
pushbytes "john"
`

// Keep in mind, only use existing int and byte constants, or else use
// push* instead.  The idea is to not cause the *cblocks to change.
const v4Nonsense = v3Nonsense + `
int 1
pushint 2000
int 0
int 2
divmodw
callsub stuff
b next
stuff:
retsub
next:
int 1
int 2
shl
int 1
shr
sqrt
int 2
exp
int 2
expw
bitlen
b+
b-
b/
b*
b<
b>
b<=
b>=
b==
b!=
b%
b|
b&
b^
b~
int 2
bzero
gload 0 0
gloads 0
gaid 0
gaids
int 100
`

const v5Nonsense = v4Nonsense + `
app_params_get AppExtraProgramPages
cover 1
uncover 1
byte 0x0123456789abcd
extract 0 8
int 0
int 8
extract3
int 0
extract_uint64
int 0
extract_uint32
int 0
extract_uint16
log
txn Nonparticipation
gtxn 0 Nonparticipation
itxn_begin
itxn_field Sender
itxn_submit
int 1
txnas ApplicationArgs
int 0
gtxnas 0 ApplicationArgs
int 0
int 0
gtxnsas ApplicationArgs
int 0
args
int 0
loads
int 0
stores
int 32
bzero
ecdsa_pk_decompress Secp256k1
byte 0x0123456789abcd
dup
dup
ecdsa_verify Secp256k1
byte 0x0123456789abcd
dup
dup
ecdsa_pk_recover Secp256k1
itxna Logs 3
`

const v6Nonsense = v5Nonsense + `
itxn_next
<<<<<<< HEAD
base64_decode URLAlph
json_ref JSONInt
=======
base64_decode URLEncoding
>>>>>>> 7da1026a
`

var nonsense = map[uint64]string{
	1: v1Nonsense,
	2: v2Nonsense,
	3: v3Nonsense,
	4: v4Nonsense,
	5: v5Nonsense,
	6: v6Nonsense,
}

var compiled = map[uint64]string{
	1: "012008b7a60cf8acd19181cf959a12f8acd19181cf951af8acd19181cf15f8acd191810f01020026050212340c68656c6c6f20776f726c6421208dae2087fbba51304eb02b91f656948397a7946390e8cb70fc9ea4d95f92251d024242047465737400320032013202320328292929292a0431003101310231043105310731083109310a310b310c310d310e310f3111311231133114311533000033000133000233000433000533000733000833000933000a33000b33000c33000d33000e33000f3300113300123300133300143300152d2e0102222324252104082209240a220b230c240d250e230f23102311231223132314181b1c2b1716154000032903494",
	2: "022008b7a60cf8acd19181cf959a12f8acd19181cf951af8acd19181cf15f8acd191810f01020026050212340c68656c6c6f20776f726c6421208dae2087fbba51304eb02b91f656948397a7946390e8cb70fc9ea4d95f92251d024242047465737400320032013202320328292929292a0431003101310231043105310731083109310a310b310c310d310e310f3111311231133114311533000033000133000233000433000533000733000833000933000a33000b33000c33000d33000e33000f3300113300123300133300143300152d2e0102222324252104082209240a220b230c240d250e230f23102311231223132314181b1c2b171615400003290349483403350222231d4a484848482a50512a63222352410003420000432105602105612105270463484821052b62482b642b65484821052b2106662b21056721072b682b692107210570004848210771004848361c0037001a0031183119311b311d311e311f3120210721051e312131223123312431253126312731283129312a312b312c312d312e312f",
	3: "032008b7a60cf8acd19181cf959a12f8acd19181cf951af8acd19181cf15f8acd191810f01020026050212340c68656c6c6f20776f726c6421208dae2087fbba51304eb02b91f656948397a7946390e8cb70fc9ea4d95f92251d024242047465737400320032013202320328292929292a0431003101310231043105310731083109310a310b310c310d310e310f3111311231133114311533000033000133000233000433000533000733000833000933000a33000b33000c33000d33000e33000f3300113300123300133300143300152d2e0102222324252104082209240a220b230c240d250e230f23102311231223132314181b1c2b171615400003290349483403350222231d4a484848482a50512a63222352410003420000432105602105612105270463484821052b62482b642b65484821052b2106662b21056721072b682b692107210570004848210771004848361c0037001a0031183119311b311d311e311f3120210721051e312131223123312431253126312731283129312a312b312c312d312e312f4478222105531421055427042106552105082106564c4d4b02210538212106391c0081e80780046a6f686e",
	4: "042004010200b7a60c26040242420c68656c6c6f20776f726c6421208dae2087fbba51304eb02b91f656948397a7946390e8cb70fc9ea4d95f92251d047465737400320032013202320380021234292929292a0431003101310231043105310731083109310a310b310c310d310e310f3111311231133114311533000033000133000233000433000533000733000833000933000a33000b33000c33000d33000e33000f3300113300123300133300143300152d2e01022581f8acd19181cf959a1281f8acd19181cf951a81f8acd19181cf1581f8acd191810f082209240a220b230c240d250e230f23102311231223132314181b1c28171615400003290349483403350222231d4a484848482a50512a632223524100034200004322602261222b634848222862482864286548482228236628226724286828692422700048482471004848361c0037001a0031183119311b311d311e311f312024221e312131223123312431253126312731283129312a312b312c312d312e312f44782522531422542b2355220823564c4d4b0222382123391c0081e80780046a6f686e2281d00f24231f880003420001892223902291922394239593a0a1a2a3a4a5a6a7a8a9aaabacadae23af3a00003b003c003d8164",
	5: "052004010002b7a60c26050242420c68656c6c6f20776f726c6421070123456789abcd208dae2087fbba51304eb02b91f656948397a7946390e8cb70fc9ea4d95f92251d047465737400320032013202320380021234292929292b0431003101310231043105310731083109310a310b310c310d310e310f3111311231133114311533000033000133000233000433000533000733000833000933000a33000b33000c33000d33000e33000f3300113300123300133300143300152d2e01022581f8acd19181cf959a1281f8acd19181cf951a81f8acd19181cf1581f8acd191810f082209240a220b230c240d250e230f23102311231223132314181b1c28171615400003290349483403350222231d4a484848482b50512a632223524100034200004322602261222704634848222862482864286548482228246628226723286828692322700048482371004848361c0037001a0031183119311b311d311e311f312023221e312131223123312431253126312731283129312a312b312c312d312e312f447825225314225427042455220824564c4d4b0222382124391c0081e80780046a6f686e2281d00f23241f880003420001892224902291922494249593a0a1a2a3a4a5a6a7a8a9aaabacadae24af3a00003b003c003d816472064e014f012a57000823810858235b235a2359b03139330039b1b200b322c01a23c1001a2323c21a23c3233e233f8120af06002a494905002a49490700b53a03",
	6: "062004010002b7a60c26050242420c68656c6c6f20776f726c6421070123456789abcd208dae2087fbba51304eb02b91f656948397a7946390e8cb70fc9ea4d95f92251d047465737400320032013202320380021234292929292b0431003101310231043105310731083109310a310b310c310d310e310f3111311231133114311533000033000133000233000433000533000733000833000933000a33000b33000c33000d33000e33000f3300113300123300133300143300152d2e01022581f8acd19181cf959a1281f8acd19181cf951a81f8acd19181cf1581f8acd191810f082209240a220b230c240d250e230f23102311231223132314181b1c28171615400003290349483403350222231d4a484848482b50512a632223524100034200004322602261222704634848222862482864286548482228246628226723286828692322700048482371004848361c0037001a0031183119311b311d311e311f312023221e312131223123312431253126312731283129312a312b312c312d312e312f447825225314225427042455220824564c4d4b0222382124391c0081e80780046a6f686e2281d00f23241f880003420001892224902291922494249593a0a1a2a3a4a5a6a7a8a9aaabacadae24af3a00003b003c003d816472064e014f012a57000823810858235b235a2359b03139330039b1b200b322c01a23c1001a2323c21a23c3233e233f8120af06002a494905002a49490700b53a03b65c005d01",
}

func pseudoOp(opcode string) bool {
	// We don't test every combination of
	// intcblock,bytecblock,intc*,bytec*,arg* here.  Not all of
	// these are truly pseudops, but it seems a good name.
	return strings.HasPrefix(opcode, "int") ||
		strings.HasPrefix(opcode, "byte") ||
		strings.HasPrefix(opcode, "arg")
}

// Check that assembly output is stable across time.
func TestAssemble(t *testing.T) {
	partitiontest.PartitionTest(t)

	// UPDATE PROCEDURE:
	// Run test. It should pass. If test is not passing, do not change this test, fix the assembler first.
	// Extend this test program text. Append instructions to the end so that the program byte hex is visually similar and also simply extended by some new bytes,
	// and so that version-dependent tests pass.
	// Copy hex string from failing test output into source.
	// Run test. It should pass.
	//
	// This doesn't have to be a sensible program to run, it just has to compile.

	t.Parallel()
	require.Equal(t, LogicVersion, len(nonsense))
	for v := uint64(2); v <= AssemblerMaxVersion; v++ {
		t.Run(fmt.Sprintf("v=%d", v), func(t *testing.T) {
			for _, spec := range OpSpecs {
				// Make sure our nonsense covers the ops
				if !strings.Contains(nonsense[v], spec.Name) &&
					!pseudoOp(spec.Name) && spec.Version <= v {
					t.Errorf("v%d nonsense test should contain op %v", v, spec.Name)
				}
			}

			ops := testProg(t, nonsense[v], v)
			// check that compilation is stable over
			// time. we must assemble to the same bytes
			// this month that we did last month.
			expectedBytes, _ := hex.DecodeString(compiled[v])
			if bytes.Compare(expectedBytes, ops.Program) != 0 {
				// this print is for convenience if
				// the program has been changed. the
				// hex string can be copy pasted back
				// in as a new expected result.
				t.Log(hex.EncodeToString(ops.Program))
			}
			require.Equal(t, expectedBytes, ops.Program)
		})
	}
}

func TestAssembleAlias(t *testing.T) {
	partitiontest.PartitionTest(t)

	t.Parallel()
	source1 := `txn Accounts 0  // alias to txna
pop
gtxn 0 ApplicationArgs 0 // alias to gtxna
pop
`
	ops1 := testProg(t, source1, AssemblerMaxVersion)
	ops2 := testProg(t, strings.Replace(source1, "txn", "txna", -1), AssemblerMaxVersion)

	require.Equal(t, ops1.Program, ops2.Program)
}

type expect struct {
	l int
	s string
}

func testMatch(t testing.TB, actual, expected string) {
	t.Helper()
	if strings.HasPrefix(expected, "...") && strings.HasSuffix(expected, "...") {
		require.Contains(t, actual, expected[3:len(expected)-3])
	} else if strings.HasPrefix(expected, "...") {
		require.Contains(t, actual+"^", expected[3:]+"^")
	} else if strings.HasSuffix(expected, "...") {
		require.Contains(t, "^"+actual, "^"+expected[:len(expected)-3])
	} else {
		require.Equal(t, expected, actual)
	}
}

func testProg(t testing.TB, source string, ver uint64, expected ...expect) *OpStream {
	t.Helper()
	program := strings.ReplaceAll(source, ";", "\n")
	ops, err := AssembleStringWithVersion(program, ver)
	if len(expected) == 0 {
		if len(ops.Errors) > 0 || err != nil || ops == nil || ops.Program == nil {
			t.Log(program)
		}
		require.Empty(t, ops.Errors)
		require.NoError(t, err)
		require.NotNil(t, ops)
		require.NotNil(t, ops.Program)
		// It should always be possible to Disassemble
		dis, err := Disassemble(ops.Program)
		require.NoError(t, err)
		// And, while the disassembly may not match input
		// exactly, the assembly of the disassembly should
		// give the same bytecode
		ops2, err := AssembleStringWithVersion(dis, ver)
		if len(ops2.Errors) > 0 || err != nil || ops2 == nil || ops2.Program == nil {
			t.Log(program)
			t.Log(dis)
		}
		require.Empty(t, ops2.Errors)
		require.NoError(t, err)
		require.Equal(t, ops.Program, ops2.Program)
	} else {
		if err == nil {
			t.Log(program)
		}
		require.Error(t, err)
		errors := ops.Errors
		for _, exp := range expected {
			if exp.l == 0 {
				// line 0 means: "must match all"
				require.Len(t, expected, 1)
				for _, err := range errors {
					msg := err.Unwrap().Error()
					testMatch(t, msg, exp.s)
				}
			} else {
				var found *lineError
				for _, err := range errors {
					if err.Line == exp.l {
						found = err
						break
					}
				}
				if found == nil {
					t.Log(fmt.Sprintf("Errors: %v", errors))
				}
				require.NotNil(t, found, "No error on line %d", exp.l)
				msg := found.Unwrap().Error()
				testMatch(t, msg, exp.s)
			}
		}
		require.Nil(t, ops.Program)
	}
	return ops
}

func testLine(t *testing.T, line string, ver uint64, expected string) {
	t.Helper()
	// By embedding the source line between two other lines, the
	// test for the correct line number in the error is more
	// meaningful.
	source := "int 1\n" + line + "\nint 1\n"
	if expected == "" {
		testProg(t, source, ver)
		return
	}
	testProg(t, source, ver, expect{2, expected})
}

func TestAssembleTxna(t *testing.T) {
	partitiontest.PartitionTest(t)

	testLine(t, "txna Accounts 256", AssemblerMaxVersion, "txna array index beyond 255: 256")
	testLine(t, "txna ApplicationArgs 256", AssemblerMaxVersion, "txna array index beyond 255: 256")
	testLine(t, "txna Sender 256", AssemblerMaxVersion, "txna unknown field: \"Sender\"")
	testLine(t, "gtxna 0 Accounts 256", AssemblerMaxVersion, "gtxna array index beyond 255: 256")
	testLine(t, "gtxna 0 ApplicationArgs 256", AssemblerMaxVersion, "gtxna array index beyond 255: 256")
	testLine(t, "gtxna 256 Accounts 0", AssemblerMaxVersion, "gtxna group index beyond 255: 256")
	testLine(t, "gtxna 0 Sender 256", AssemblerMaxVersion, "gtxna unknown field: \"Sender\"")
	testLine(t, "txn Accounts 0", 1, "txn expects one argument")
	testLine(t, "txn Accounts 0 1", 2, "txn expects one or two arguments")
	testLine(t, "txna Accounts 0 1", AssemblerMaxVersion, "txna expects two immediate arguments")
	testLine(t, "txnas Accounts 1", AssemblerMaxVersion, "txnas expects one immediate argument")
	testLine(t, "txna Accounts a", AssemblerMaxVersion, "strconv.ParseUint...")
	testLine(t, "gtxn 0 Sender 0", 1, "gtxn expects two arguments")
	testLine(t, "gtxn 0 Sender 1 2", 2, "gtxn expects two or three arguments")
	testLine(t, "gtxna 0 Accounts 1 2", AssemblerMaxVersion, "gtxna expects three arguments")
	testLine(t, "gtxna a Accounts 0", AssemblerMaxVersion, "strconv.ParseUint...")
	testLine(t, "gtxna 0 Accounts a", AssemblerMaxVersion, "strconv.ParseUint...")
	testLine(t, "gtxnas Accounts 1 2", AssemblerMaxVersion, "gtxnas expects two immediate arguments")
	testLine(t, "txn ABC", 2, "txn unknown field: \"ABC\"")
	testLine(t, "gtxn 0 ABC", 2, "gtxn unknown field: \"ABC\"")
	testLine(t, "gtxn a ABC", 2, "strconv.ParseUint...")
	testLine(t, "txn Accounts", AssemblerMaxVersion, "found array field \"Accounts\" in txn op")
	testLine(t, "txn Accounts", 1, "found array field \"Accounts\" in txn op")
	testLine(t, "txn Accounts 0", AssemblerMaxVersion, "")
	testLine(t, "gtxn 0 Accounts", AssemblerMaxVersion, "found array field \"Accounts\" in gtxn op")
	testLine(t, "gtxn 0 Accounts", 1, "found array field \"Accounts\" in gtxn op")
	testLine(t, "gtxn 0 Accounts 1", AssemblerMaxVersion, "")
}

func TestAssembleGlobal(t *testing.T) {
	partitiontest.PartitionTest(t)

	testLine(t, "global", AssemblerMaxVersion, "global expects one argument")
	testLine(t, "global a", AssemblerMaxVersion, "global unknown field: \"a\"")
}

func TestAssembleDefault(t *testing.T) {
	partitiontest.PartitionTest(t)

	source := `byte 0x1122334455
int 1
+
// comment
`
	testProg(t, source, AssemblerMaxVersion, expect{3, "+ arg 0 wanted type uint64 got []byte"})
}

// mutateProgVersion replaces version (first two symbols) in hex-encoded program
func mutateProgVersion(version uint64, prog string) string {
	return fmt.Sprintf("%02x%s", version, prog[2:])
}

func TestOpUint(t *testing.T) {
	partitiontest.PartitionTest(t)

	for v := uint64(1); v <= AssemblerMaxVersion; v++ {
		t.Run(fmt.Sprintf("v=%d", v), func(t *testing.T) {
			ops := OpStream{Version: v}
			ops.Uint(0xcafebabe)
			prog := ops.prependCBlocks()
			require.NotNil(t, prog)
			s := hex.EncodeToString(prog)
			expected := mutateProgVersion(v, "012001bef5fad70c22")
			require.Equal(t, expected, s)
		})
	}
}

func TestOpUint64(t *testing.T) {
	partitiontest.PartitionTest(t)

	t.Parallel()
	for v := uint64(1); v <= AssemblerMaxVersion; v++ {
		t.Run(fmt.Sprintf("v=%d", v), func(t *testing.T) {
			t.Parallel()
			ops := OpStream{Version: v}
			ops.Uint(0xcafebabecafebabe)
			prog := ops.prependCBlocks()
			require.NotNil(t, prog)
			s := hex.EncodeToString(prog)
			require.Equal(t, mutateProgVersion(v, "012001bef5fad7ecd7aeffca0122"), s)
		})
	}
}

func TestOpBytes(t *testing.T) {
	partitiontest.PartitionTest(t)

	t.Parallel()
	for v := uint64(1); v <= AssemblerMaxVersion; v++ {
		t.Run(fmt.Sprintf("v=%d", v), func(t *testing.T) {
			ops := OpStream{Version: v}
			ops.ByteLiteral([]byte("abcdef"))
			prog := ops.prependCBlocks()
			require.NotNil(t, prog)
			s := hex.EncodeToString(prog)
			require.Equal(t, mutateProgVersion(v, "0126010661626364656628"), s)
		})
	}
}

func TestAssembleInt(t *testing.T) {
	partitiontest.PartitionTest(t)

	t.Parallel()

	expectedDefaultConsts := "012001bef5fad70c22"
	expectedOptimizedConsts := "0181bef5fad70c"

	for v := uint64(1); v <= AssemblerMaxVersion; v++ {
		t.Run(fmt.Sprintf("v=%d", v), func(t *testing.T) {
			expected := expectedDefaultConsts
			if v >= optimizeConstantsEnabledVersion {
				expected = expectedOptimizedConsts
			}

			text := "int 0xcafebabe"
			ops := testProg(t, text, v)
			s := hex.EncodeToString(ops.Program)
			require.Equal(t, mutateProgVersion(v, expected), s)
		})
	}
}

/*
test values generated in Python
python3
import base64
raw='abcdef'
base64.b64encode(raw.encode())
base64.b32encode(raw.encode())
base64.b16encode(raw.encode())
*/

func TestAssembleBytes(t *testing.T) {
	partitiontest.PartitionTest(t)

	t.Parallel()
	variations := []string{
		"byte b32 MFRGGZDFMY",
		"byte base32 MFRGGZDFMY",
		"byte base32  MFRGGZDFMY",
		"byte base32(MFRGGZDFMY)",
		"byte b32(MFRGGZDFMY)",
		"byte b32 MFRGGZDFMY======",
		"byte base32 MFRGGZDFMY======",
		"byte base32(MFRGGZDFMY======)",
		"byte b32(MFRGGZDFMY======)",
		"byte b64 YWJjZGVm",
		"byte base64 YWJjZGVm",
		"byte b64(YWJjZGVm)",
		"byte base64(YWJjZGVm)",
		"byte 0x616263646566",
		`byte "\x61\x62\x63\x64\x65\x66"`,
		`byte "abcdef"`,
	}

	expectedDefaultConsts := "0126010661626364656628"
	expectedOptimizedConsts := "018006616263646566"

	bad := [][]string{
		{"byte", "...operation needs byte literal argument"},
		{`byte "john" "doe"`, "...operation with extraneous argument"},
	}

	for v := uint64(1); v <= AssemblerMaxVersion; v++ {
		t.Run(fmt.Sprintf("v=%d", v), func(t *testing.T) {
			expected := expectedDefaultConsts
			if v >= optimizeConstantsEnabledVersion {
				expected = expectedOptimizedConsts
			}

			for _, vi := range variations {
				ops := testProg(t, vi, v)
				s := hex.EncodeToString(ops.Program)
				require.Equal(t, mutateProgVersion(v, expected), s)
				// pushbytes should take the same input
				if v >= 3 {
					testProg(t, strings.Replace(vi, "byte", "pushbytes", 1), v)
				}
			}

			for _, b := range bad {
				testProg(t, b[0], v, expect{1, b[1]})
				// pushbytes should produce the same errors
				if v >= 3 {
					testProg(t, strings.Replace(b[0], "byte", "pushbytes", 1), v, expect{1, b[1]})
				}
			}
		})
	}
}

func TestAssembleBytesString(t *testing.T) {
	partitiontest.PartitionTest(t)

	for v := uint64(1); v <= AssemblerMaxVersion; v++ {
		t.Run(fmt.Sprintf("v=%d", v), func(t *testing.T) {
			testLine(t, `byte "foo bar"`, v, "")
			testLine(t, `byte "foo bar // not a comment"`, v, "")
		})
	}
}

func TestAssembleOptimizedConstants(t *testing.T) {
	partitiontest.PartitionTest(t)

	t.Parallel()

	t.Run("Bytes", func(t *testing.T) {
		t.Parallel()

		program := `
byte 0x0102
byte base64(AQI=) // 0x0102
byte base32(AEBA====) // 0x0102
byte "test"
byte base32(ORSXG5A=) // "test"
addr WSJHNPJ6YCLX5K4GUMQ4ISPK3ABMS3AL3F6CSVQTCUI5F4I65PWEMCWT3M
byte 0x0103
byte base64(AQM=) // 0x0103
byte base32(AEBQ====) // 0x0103
`
		// 0x0102 and 0x0103 are tied for most frequent bytes, but 0x0102 should win because it appears first
		expected := `
bytecblock 0x0102 0x0103 0x74657374
bytec_0 // 0x0102
bytec_0 // 0x0102
bytec_0 // 0x0102
bytec_2 // "test"
bytec_2 // "test"
pushbytes 0xb49276bd3ec0977eab86a321c449ead802c96c0bd97c2956131511d2f11eebec // addr WSJHNPJ6YCLX5K4GUMQ4ISPK3ABMS3AL3F6CSVQTCUI5F4I65PWEMCWT3M
bytec_1 // 0x0103
bytec_1 // 0x0103
bytec_1 // 0x0103
`
		for v := uint64(optimizeConstantsEnabledVersion); v <= AssemblerMaxVersion; v++ {
			t.Run(fmt.Sprintf("v=%d", v), func(t *testing.T) {
				expectedOps := testProg(t, expected, v)
				expectedHex := hex.EncodeToString(expectedOps.Program)

				actualOps := testProg(t, program, v)
				actualHex := hex.EncodeToString(actualOps.Program)

				require.Equal(t, expectedHex, actualHex)
			})
		}
	})

	t.Run("Ints", func(t *testing.T) {
		t.Parallel()

		program := `
int 1
int OptIn // 1
int 2
int 3
int 4
int ClearState // 3
int 4
int 3
int 4
`
		// 3 and 4 are tied for most frequent int, but 3 should win because it appears first
		expected := `
intcblock 3 4 1
intc_2 // 1
intc_2 // 1
pushint 2
intc_0 // 3
intc_1 // 4
intc_0 // 3
intc_1 // 4
intc_0 // 3
intc_1 // 4
`
		for v := uint64(optimizeConstantsEnabledVersion); v <= AssemblerMaxVersion; v++ {
			t.Run(fmt.Sprintf("v=%d", v), func(t *testing.T) {
				expectedOps := testProg(t, expected, v)
				expectedHex := hex.EncodeToString(expectedOps.Program)

				actualOps := testProg(t, program, v)
				actualHex := hex.EncodeToString(actualOps.Program)

				require.Equal(t, expectedHex, actualHex)
			})
		}
	})

	t.Run("All", func(t *testing.T) {
		t.Parallel()

		program := `
int 1
byte 0x0102
int OptIn // 1
byte base64(AQI=) // 0x0102
int 2
byte base32(AEBA====) // 0x0102
int 3
byte "test"
int 4
byte base32(ORSXG5A=) // "test"
int ClearState // 3
addr WSJHNPJ6YCLX5K4GUMQ4ISPK3ABMS3AL3F6CSVQTCUI5F4I65PWEMCWT3M
int 4
byte 0x0103
int 3
byte base64(AQM=) // 0x0103
int 4
byte base32(AEBQ====) // 0x0103
`
		// interleaving of previous tests
		expected := `
intcblock 3 4 1
bytecblock 0x0102 0x0103 0x74657374
intc_2 // 1
bytec_0 // 0x0102
intc_2 // 1
bytec_0 // 0x0102
pushint 2
bytec_0 // 0x0102
intc_0 // 3
bytec_2 // "test"
intc_1 // 4
bytec_2 // "test"
intc_0 // 3
pushbytes 0xb49276bd3ec0977eab86a321c449ead802c96c0bd97c2956131511d2f11eebec // addr WSJHNPJ6YCLX5K4GUMQ4ISPK3ABMS3AL3F6CSVQTCUI5F4I65PWEMCWT3M
intc_1 // 4
bytec_1 // 0x0103
intc_0 // 3
bytec_1 // 0x0103
intc_1 // 4
bytec_1 // 0x0103
`
		for v := uint64(optimizeConstantsEnabledVersion); v <= AssemblerMaxVersion; v++ {
			t.Run(fmt.Sprintf("v=%d", v), func(t *testing.T) {
				expectedOps := testProg(t, expected, v)
				expectedHex := hex.EncodeToString(expectedOps.Program)

				actualOps := testProg(t, program, v)
				actualHex := hex.EncodeToString(actualOps.Program)

				require.Equal(t, expectedHex, actualHex)
			})
		}
	})

	t.Run("Back jumps", func(t *testing.T) {
		t.Parallel()

		program := `
int 1
byte 0x0102
int OptIn // 1
byte base64(AQI=) // 0x0102
int 2
byte base32(AEBA====) // 0x0102
int 3
byte "test"
target:
retsub
int 4
byte base32(ORSXG5A=) // "test"
int ClearState // 3
addr WSJHNPJ6YCLX5K4GUMQ4ISPK3ABMS3AL3F6CSVQTCUI5F4I65PWEMCWT3M
int 4
byte 0x0103
int 3
byte base64(AQM=) // 0x0103
int 4
callsub target
byte base32(AEBQ====) // 0x0103
`
		expected := `
intcblock 3 4 1
bytecblock 0x0102 0x0103 0x74657374
intc_2 // 1
bytec_0 // 0x0102
intc_2 // 1
bytec_0 // 0x0102
pushint 2
bytec_0 // 0x0102
intc_0 // 3
bytec_2 // "test"
target:
retsub
intc_1 // 4
bytec_2 // "test"
intc_0 // 3
pushbytes 0xb49276bd3ec0977eab86a321c449ead802c96c0bd97c2956131511d2f11eebec // addr WSJHNPJ6YCLX5K4GUMQ4ISPK3ABMS3AL3F6CSVQTCUI5F4I65PWEMCWT3M
intc_1 // 4
bytec_1 // 0x0103
intc_0 // 3
bytec_1 // 0x0103
intc_1 // 4
callsub target
bytec_1 // 0x0103
`
		for v := uint64(optimizeConstantsEnabledVersion); v <= AssemblerMaxVersion; v++ {
			t.Run(fmt.Sprintf("v=%d", v), func(t *testing.T) {
				expectedOps := testProg(t, expected, v)
				expectedHex := hex.EncodeToString(expectedOps.Program)

				actualOps := testProg(t, program, v)
				actualHex := hex.EncodeToString(actualOps.Program)

				require.Equal(t, expectedHex, actualHex)
			})
		}
	})
}

func TestAssembleOptimizedUint(t *testing.T) {
	partitiontest.PartitionTest(t)

	t.Parallel()

	program := `
int 1
int OptIn
int 2
int 3
int 3
int ClearState
`
	expected := "042002030123238102222222"

	for v := uint64(optimizeConstantsEnabledVersion); v <= AssemblerMaxVersion; v++ {
		t.Run(fmt.Sprintf("v=%d", v), func(t *testing.T) {
			ops := testProg(t, program, v)
			s := hex.EncodeToString(ops.Program)
			require.Equal(t, mutateProgVersion(v, expected), s)
		})
	}
}

func TestFieldsFromLine(t *testing.T) {
	partitiontest.PartitionTest(t)

	line := "op arg"
	fields := fieldsFromLine(line)
	require.Equal(t, 2, len(fields))
	require.Equal(t, "op", fields[0])
	require.Equal(t, "arg", fields[1])

	line = "op arg // test"
	fields = fieldsFromLine(line)
	require.Equal(t, 2, len(fields))
	require.Equal(t, "op", fields[0])
	require.Equal(t, "arg", fields[1])

	line = "op base64 ABC//=="
	fields = fieldsFromLine(line)
	require.Equal(t, 3, len(fields))
	require.Equal(t, "op", fields[0])
	require.Equal(t, "base64", fields[1])
	require.Equal(t, "ABC//==", fields[2])

	line = "op base64 ABC/=="
	fields = fieldsFromLine(line)
	require.Equal(t, 3, len(fields))
	require.Equal(t, "op", fields[0])
	require.Equal(t, "base64", fields[1])
	require.Equal(t, "ABC/==", fields[2])

	line = "op base64 ABC/== /"
	fields = fieldsFromLine(line)
	require.Equal(t, 4, len(fields))
	require.Equal(t, "op", fields[0])
	require.Equal(t, "base64", fields[1])
	require.Equal(t, "ABC/==", fields[2])
	require.Equal(t, "/", fields[3])

	line = "op base64 ABC/== //"
	fields = fieldsFromLine(line)
	require.Equal(t, 3, len(fields))
	require.Equal(t, "op", fields[0])
	require.Equal(t, "base64", fields[1])
	require.Equal(t, "ABC/==", fields[2])

	line = "op base64 ABC//== //"
	fields = fieldsFromLine(line)
	require.Equal(t, 3, len(fields))
	require.Equal(t, "op", fields[0])
	require.Equal(t, "base64", fields[1])
	require.Equal(t, "ABC//==", fields[2])

	line = "op b64 ABC//== //"
	fields = fieldsFromLine(line)
	require.Equal(t, 3, len(fields))
	require.Equal(t, "op", fields[0])
	require.Equal(t, "b64", fields[1])
	require.Equal(t, "ABC//==", fields[2])

	line = "op b64(ABC//==) // comment"
	fields = fieldsFromLine(line)
	require.Equal(t, 2, len(fields))
	require.Equal(t, "op", fields[0])
	require.Equal(t, "b64(ABC//==)", fields[1])

	line = "op base64(ABC//==) // comment"
	fields = fieldsFromLine(line)
	require.Equal(t, 2, len(fields))
	require.Equal(t, "op", fields[0])
	require.Equal(t, "base64(ABC//==)", fields[1])

	line = "op b64(ABC/==) // comment"
	fields = fieldsFromLine(line)
	require.Equal(t, 2, len(fields))
	require.Equal(t, "op", fields[0])
	require.Equal(t, "b64(ABC/==)", fields[1])

	line = "op base64(ABC/==) // comment"
	fields = fieldsFromLine(line)
	require.Equal(t, 2, len(fields))
	require.Equal(t, "op", fields[0])
	require.Equal(t, "base64(ABC/==)", fields[1])

	line = "base64(ABC//==)"
	fields = fieldsFromLine(line)
	require.Equal(t, 1, len(fields))
	require.Equal(t, "base64(ABC//==)", fields[0])

	line = "b(ABC//==)"
	fields = fieldsFromLine(line)
	require.Equal(t, 1, len(fields))
	require.Equal(t, "b(ABC", fields[0])

	line = "b(ABC//==) //"
	fields = fieldsFromLine(line)
	require.Equal(t, 1, len(fields))
	require.Equal(t, "b(ABC", fields[0])

	line = "b(ABC ==) //"
	fields = fieldsFromLine(line)
	require.Equal(t, 2, len(fields))
	require.Equal(t, "b(ABC", fields[0])
	require.Equal(t, "==)", fields[1])

	line = "op base64 ABC)"
	fields = fieldsFromLine(line)
	require.Equal(t, 3, len(fields))
	require.Equal(t, "op", fields[0])
	require.Equal(t, "base64", fields[1])
	require.Equal(t, "ABC)", fields[2])

	line = "op base64 ABC) // comment"
	fields = fieldsFromLine(line)
	require.Equal(t, 3, len(fields))
	require.Equal(t, "op", fields[0])
	require.Equal(t, "base64", fields[1])
	require.Equal(t, "ABC)", fields[2])

	line = "op base64 ABC//) // comment"
	fields = fieldsFromLine(line)
	require.Equal(t, 3, len(fields))
	require.Equal(t, "op", fields[0])
	require.Equal(t, "base64", fields[1])
	require.Equal(t, "ABC//)", fields[2])

	line = `op "test"`
	fields = fieldsFromLine(line)
	require.Equal(t, 2, len(fields))
	require.Equal(t, "op", fields[0])
	require.Equal(t, `"test"`, fields[1])

	line = `op "test1 test2"`
	fields = fieldsFromLine(line)
	require.Equal(t, 2, len(fields))
	require.Equal(t, "op", fields[0])
	require.Equal(t, `"test1 test2"`, fields[1])

	line = `op "test1 test2" // comment`
	fields = fieldsFromLine(line)
	require.Equal(t, 2, len(fields))
	require.Equal(t, "op", fields[0])
	require.Equal(t, `"test1 test2"`, fields[1])

	line = `op "test1 test2 // not a comment"`
	fields = fieldsFromLine(line)
	require.Equal(t, 2, len(fields))
	require.Equal(t, "op", fields[0])
	require.Equal(t, `"test1 test2 // not a comment"`, fields[1])

	line = `op "test1 test2 // not a comment" // comment`
	fields = fieldsFromLine(line)
	require.Equal(t, 2, len(fields))
	require.Equal(t, "op", fields[0])
	require.Equal(t, `"test1 test2 // not a comment"`, fields[1])

	line = `op "test1 test2 // not a comment" // comment`
	fields = fieldsFromLine(line)
	require.Equal(t, 2, len(fields))
	require.Equal(t, "op", fields[0])
	require.Equal(t, `"test1 test2 // not a comment"`, fields[1])

	line = `op "test1 test2" //`
	fields = fieldsFromLine(line)
	require.Equal(t, 2, len(fields))
	require.Equal(t, "op", fields[0])
	require.Equal(t, `"test1 test2"`, fields[1])

	line = `op "test1 test2"//`
	fields = fieldsFromLine(line)
	require.Equal(t, 2, len(fields))
	require.Equal(t, "op", fields[0])
	require.Equal(t, `"test1 test2"`, fields[1])

	line = `op "test1 test2` // non-terminated string literal
	fields = fieldsFromLine(line)
	require.Equal(t, 2, len(fields))
	require.Equal(t, "op", fields[0])
	require.Equal(t, `"test1 test2`, fields[1])

	line = `op "test1 test2\"` // non-terminated string literal
	fields = fieldsFromLine(line)
	require.Equal(t, 2, len(fields))
	require.Equal(t, "op", fields[0])
	require.Equal(t, `"test1 test2\"`, fields[1])

	line = `op \"test1 test2\"` // not a string literal
	fields = fieldsFromLine(line)
	require.Equal(t, 3, len(fields))
	require.Equal(t, "op", fields[0])
	require.Equal(t, `\"test1`, fields[1])
	require.Equal(t, `test2\"`, fields[2])

	line = `"test1 test2"`
	fields = fieldsFromLine(line)
	require.Equal(t, 1, len(fields))
	require.Equal(t, `"test1 test2"`, fields[0])

	line = `\"test1 test2"`
	fields = fieldsFromLine(line)
	require.Equal(t, 2, len(fields))
	require.Equal(t, `\"test1`, fields[0])
	require.Equal(t, `test2"`, fields[1])

	line = `"" // test`
	fields = fieldsFromLine(line)
	require.Equal(t, 1, len(fields))
	require.Equal(t, `""`, fields[0])
}

func TestAssembleRejectNegJump(t *testing.T) {
	partitiontest.PartitionTest(t)

	t.Parallel()
	source := `wat:
int 1
bnz wat
int 2`
	for v := uint64(1); v < backBranchEnabledVersion; v++ {
		t.Run(fmt.Sprintf("v=%d", v), func(t *testing.T) {
			testProg(t, source, v, expect{3, "label \"wat\" is a back reference..."})
		})
	}
	for v := uint64(backBranchEnabledVersion); v <= AssemblerMaxVersion; v++ {
		t.Run(fmt.Sprintf("v=%d", v), func(t *testing.T) {
			testProg(t, source, v)
		})
	}
}

func TestAssembleBase64(t *testing.T) {
	partitiontest.PartitionTest(t)

	t.Parallel()
	text := `byte base64 //GWRM+yy3BCavBDXO/FYTNZ6o2Jai5edsMCBdDEz+0=
byte base64 avGWRM+yy3BCavBDXO/FYTNZ6o2Jai5edsMCBdDEz//=
//
//text
==
int 1 //sometext
&& //somemoretext
int 1
==
byte b64 //GWRM+yy3BCavBDXO/FYTNZ6o2Jai5edsMCBdDEz+8=
byte b64 avGWRM+yy3BCavBDXO/FYTNZ6o2Jai5edsMCBdDEz//=
==
||`

	expectedDefaultConsts := "01200101260320fff19644cfb2cb70426af0435cefc5613359ea8d896a2e5e76c30205d0c4cfed206af19644cfb2cb70426af0435cefc5613359ea8d896a2e5e76c30205d0c4cfff20fff19644cfb2cb70426af0435cefc5613359ea8d896a2e5e76c30205d0c4cfef282912221022122a291211"
	expectedOptimizedConsts := "012001012601206af19644cfb2cb70426af0435cefc5613359ea8d896a2e5e76c30205d0c4cfff8020fff19644cfb2cb70426af0435cefc5613359ea8d896a2e5e76c30205d0c4cfed2812221022128020fff19644cfb2cb70426af0435cefc5613359ea8d896a2e5e76c30205d0c4cfef281211"

	for v := uint64(1); v <= AssemblerMaxVersion; v++ {
		t.Run(fmt.Sprintf("v=%d", v), func(t *testing.T) {
			expected := expectedDefaultConsts
			if v >= optimizeConstantsEnabledVersion {
				expected = expectedOptimizedConsts
			}

			ops := testProg(t, text, v)
			s := hex.EncodeToString(ops.Program)
			require.Equal(t, mutateProgVersion(v, expected), s)
		})
	}
}

func TestAssembleRejectUnkLabel(t *testing.T) {
	partitiontest.PartitionTest(t)

	t.Parallel()
	source := `int 1
bnz nowhere
int 2`
	for v := uint64(1); v <= AssemblerMaxVersion; v++ {
		t.Run(fmt.Sprintf("v=%d", v), func(t *testing.T) {
			testProg(t, source, v, expect{2, "reference to undefined label \"nowhere\""})
		})
	}
}

func TestAssembleJumpToTheEnd(t *testing.T) {
	partitiontest.PartitionTest(t)

	t.Parallel()
	source := `intcblock 1
intc 0
intc 0
bnz done
done:`
	ops := testProg(t, source, AssemblerMaxVersion)
	require.Equal(t, 9, len(ops.Program))
	expectedProgBytes := []byte("\x01\x20\x01\x01\x22\x22\x40\x00\x00")
	expectedProgBytes[0] = byte(AssemblerMaxVersion)
	require.Equal(t, expectedProgBytes, ops.Program)
}

func TestMultipleErrors(t *testing.T) {
	partitiontest.PartitionTest(t)

	t.Parallel()
	source := `int 1
bnz nowhere
// comment
txn XYZ
int 2`
	for v := uint64(1); v <= AssemblerMaxVersion; v++ {
		t.Run(fmt.Sprintf("v=%d", v), func(t *testing.T) {
			testProg(t, source, v,
				expect{2, "reference to undefined label \"nowhere\""},
				expect{4, "txn unknown field: \"XYZ\""})
		})
	}
}

func TestAssembleDisassemble(t *testing.T) {
	partitiontest.PartitionTest(t)

	// Specifically constructed program text that should be recreated by Disassemble()
	t.Parallel()
	text := fmt.Sprintf(`#pragma version %d
intcblock 0 1 2 3 4 5
bytecblock 0xcafed00d 0x1337 0x68656c6c6f 0xdeadbeef 0x70077007 0x0102030405060708091011121314151617181920212223242526272829303132
bytec_2 // "hello"
pop
bytec 5 // addr AEBAGBAFAYDQQCIQCEJBGFAVCYLRQGJAEERCGJBFEYTSQKJQGEZHVJ5ZZY
pop
intc_1 // 1
intc_0 // 0
+
intc 4 // 4
*
bytec_1 // 0x1337
bytec_0 // 0xcafed00d
==
bytec 4 // 0x70077007
len
+
arg_0
len
arg 5
len
+
bnz label1
global MinTxnFee
global MinBalance
global MaxTxnLife
global ZeroAddress
global GroupSize
global LogicSigVersion
global Round
global LatestTimestamp
global CurrentApplicationID
global CreatorAddress
global GroupID
txn Sender
txn Fee
bnz label1
txn FirstValid
txn LastValid
txn Note
txn Receiver
txn Amount
label1:
txn CloseRemainderTo
txn VotePK
txn SelectionPK
txn VoteFirst
txn VoteLast
txn FirstValidTime
txn Lease
txn VoteKeyDilution
txn Type
txn TypeEnum
txn XferAsset
txn AssetAmount
txn AssetSender
txn AssetReceiver
txn AssetCloseTo
txn GroupIndex
txn TxID
txn ApplicationID
txn OnCompletion
txna ApplicationArgs 0
txn NumAppArgs
txna Accounts 0
txn NumAccounts
txn ApprovalProgram
txn ClearStateProgram
txn RekeyTo
txn ConfigAsset
txn ConfigAssetTotal
txn ConfigAssetDecimals
txn ConfigAssetDefaultFrozen
txn ConfigAssetUnitName
txn ConfigAssetName
txn ConfigAssetURL
txn ConfigAssetMetadataHash
txn ConfigAssetManager
txn ConfigAssetReserve
txn ConfigAssetFreeze
txn ConfigAssetClawback
txn FreezeAsset
txn FreezeAssetAccount
txn FreezeAssetFrozen
txna Assets 0
txn NumAssets
txna Applications 0
txn NumApplications
txn GlobalNumUint
txn GlobalNumByteSlice
txn LocalNumUint
txn LocalNumByteSlice
gtxn 12 Fee
txn ExtraProgramPages
txn Nonparticipation
global CurrentApplicationAddress
itxna Logs 1
itxn NumLogs
itxn CreatedAssetID
itxn CreatedApplicationID
`, AssemblerMaxVersion)
	for _, globalField := range GlobalFieldNames {
		if !strings.Contains(text, globalField) {
			t.Errorf("TestAssembleDisassemble missing field global %v", globalField)
		}
	}
	for _, txnField := range TxnFieldNames {
		if !strings.Contains(text, txnField) {
			t.Errorf("TestAssembleDisassemble missing field txn %v", txnField)
		}
	}
	ops := testProg(t, text, AssemblerMaxVersion)
	t2, err := Disassemble(ops.Program)
	require.Equal(t, text, t2)
	require.NoError(t, err)
}

func TestAssembleDisassembleCycle(t *testing.T) {
	partitiontest.PartitionTest(t)

	// Test that disassembly re-assembles to the same program bytes.
	// Disassembly won't necessarily perfectly recreate the source text, but assembling the result of Disassemble() should be the same program bytes.
	t.Parallel()

	// This confirms that each program compiles to the same bytes
	// (except the leading version indicator), when compiled under
	// original version, unspecified version (so it should pick up
	// the pragma) and current version with pragma removed. That
	// doesn't *have* to be true, as we can introduce
	// optimizations in later versions that change the bytecode
	// emitted. But currently it is, so we test it for now to
	// catch any suprises.
	require.Equal(t, LogicVersion, len(nonsense))
	for v, source := range nonsense {
		t.Run(fmt.Sprintf("v=%d", v), func(t *testing.T) {
			ops := testProg(t, source, v)
			t2, err := Disassemble(ops.Program)
			require.NoError(t, err)
			none := testProg(t, t2, assemblerNoVersion)
			require.Equal(t, ops.Program[1:], none.Program[1:])
			t3 := "// " + t2 // This comments out the #pragma version
			current := testProg(t, t3, AssemblerMaxVersion)
			require.Equal(t, ops.Program[1:], current.Program[1:])
		})
	}
}

func TestConstantDisassembly(t *testing.T) {
	partitiontest.PartitionTest(t)

	t.Parallel()

	ops := testProg(t, "int 47", AssemblerMaxVersion)
	out, err := Disassemble(ops.Program)
	require.NoError(t, err)
	require.Contains(t, out, "pushint 47")

	ops = testProg(t, "byte \"john\"", AssemblerMaxVersion)
	out, err = Disassemble(ops.Program)
	require.NoError(t, err)
	require.Contains(t, out, "pushbytes 0x6a6f686e // \"john\"")

	ops = testProg(t, "byte \"!&~\"", AssemblerMaxVersion)
	out, err = Disassemble(ops.Program)
	require.NoError(t, err)
	require.Contains(t, out, "pushbytes 0x21267e // \"!&~\"")

	ops = testProg(t, "byte 0x010720", AssemblerMaxVersion)
	out, err = Disassemble(ops.Program)
	require.NoError(t, err)
	require.Contains(t, out, "pushbytes 0x010720 // 0x010720")

	ops = testProg(t, "addr AAAAAAAAAAAAAAAAAAAAAAAAAAAAAAAAAAAAAAAAAAAAAAAAAAAAY5HFKQ", AssemblerMaxVersion)
	out, err = Disassemble(ops.Program)
	require.NoError(t, err)
	require.Contains(t, out, "pushbytes 0x0000000000000000000000000000000000000000000000000000000000000000 // addr AAAAAAAAAAAAAAAAAAAAAAAAAAAAAAAAAAAAAAAAAAAAAAAAAAAAY5HFKQ")

}

func TestConstantArgs(t *testing.T) {
	partitiontest.PartitionTest(t)
	t.Parallel()
	for v := uint64(1); v <= AssemblerMaxVersion; v++ {
		testProg(t, "int", v, expect{1, "int needs one argument"})
		testProg(t, "intc", v, expect{1, "intc operation needs one argument"})
		testProg(t, "byte", v, expect{1, "byte operation needs byte literal argument"})
		testProg(t, "bytec", v, expect{1, "bytec operation needs one argument"})
		testProg(t, "addr", v, expect{1, "addr operation needs one argument"})
	}
	for v := uint64(3); v <= AssemblerMaxVersion; v++ {
		testProg(t, "pushint", v, expect{1, "pushint needs one argument"})
		testProg(t, "pushbytes", v, expect{1, "pushbytes operation needs byte literal argument"})
	}

}

func TestAssembleDisassembleErrors(t *testing.T) {
	partitiontest.PartitionTest(t)

	t.Parallel()

	source := `txn Sender`
	ops, err := AssembleStringWithVersion(source, AssemblerMaxVersion)
	require.NoError(t, err)
	ops.Program[2] = 0x50 // txn field
	_, err = Disassemble(ops.Program)
	require.Error(t, err)
	require.Contains(t, err.Error(), "invalid txn arg index")

	source = `txna Accounts 0`
	ops, err = AssembleStringWithVersion(source, AssemblerMaxVersion)
	require.NoError(t, err)
	ops.Program[2] = 0x50 // txn field
	_, err = Disassemble(ops.Program)
	require.Error(t, err)
	require.Contains(t, err.Error(), "invalid txn arg index")

	source = `gtxn 0 Sender`
	ops, err = AssembleStringWithVersion(source, AssemblerMaxVersion)
	require.NoError(t, err)
	ops.Program[3] = 0x50 // txn field
	_, err = Disassemble(ops.Program)
	require.Error(t, err)
	require.Contains(t, err.Error(), "invalid txn arg index")

	source = `gtxna 0 Accounts 0`
	ops, err = AssembleStringWithVersion(source, AssemblerMaxVersion)
	require.NoError(t, err)
	ops.Program[3] = 0x50 // txn field
	_, err = Disassemble(ops.Program)
	require.Error(t, err)
	require.Contains(t, err.Error(), "invalid txn arg index")

	source = `global MinTxnFee`
	ops, err = AssembleStringWithVersion(source, AssemblerMaxVersion)
	require.NoError(t, err)
	ops.Program[2] = 0x50 // txn field
	_, err = Disassemble(ops.Program)
	require.Error(t, err)
	require.Contains(t, err.Error(), "invalid global arg index")

	ops.Program[0] = 0x11 // version
	out, err := Disassemble(ops.Program)
	require.NoError(t, err)
	require.Contains(t, out, "unsupported version")

	ops.Program[0] = 0x01 // version
	ops.Program[1] = 0xFF // first opcode
	_, err = Disassemble(ops.Program)
	require.Error(t, err)
	require.Contains(t, err.Error(), "invalid opcode")

	source = "int 0\nint 0\nasset_holding_get AssetFrozen"
	ops, err = AssembleStringWithVersion(source, AssemblerMaxVersion)
	require.NoError(t, err)
	ops.Program[7] = 0x50 // holding field
	_, err = Disassemble(ops.Program)
	require.Error(t, err)
	require.Contains(t, err.Error(), "invalid asset holding arg index")

	source = "int 0\nasset_params_get AssetTotal"
	ops, err = AssembleStringWithVersion(source, AssemblerMaxVersion)
	require.NoError(t, err)
	ops.Program[4] = 0x50 // params field
	_, err = Disassemble(ops.Program)
	require.Error(t, err)
	require.Contains(t, err.Error(), "invalid asset params arg index")

	source = "int 0\nasset_params_get AssetTotal"
	ops, err = AssembleStringWithVersion(source, AssemblerMaxVersion)
	require.NoError(t, err)
	_, err = Disassemble(ops.Program)
	require.NoError(t, err)
	ops.Program = ops.Program[0 : len(ops.Program)-1]
	_, err = Disassemble(ops.Program)
	require.Error(t, err)
	require.Contains(t, err.Error(), "unexpected asset_params_get opcode end: missing 1 bytes")

	source = "gtxna 0 Accounts 0"
	ops, err = AssembleStringWithVersion(source, AssemblerMaxVersion)
	require.NoError(t, err)
	_, err = Disassemble(ops.Program)
	require.NoError(t, err)
	ops.Program = ops.Program[0 : len(ops.Program)-2]
	_, err = Disassemble(ops.Program)
	require.Error(t, err)
	require.Contains(t, err.Error(), "unexpected gtxna opcode end: missing 2 bytes")

	source = "txna Accounts 0"
	ops, err = AssembleStringWithVersion(source, AssemblerMaxVersion)
	require.NoError(t, err)
	_, err = Disassemble(ops.Program)
	require.NoError(t, err)
	ops.Program = ops.Program[0 : len(ops.Program)-1]
	_, err = Disassemble(ops.Program)
	require.Error(t, err)
	require.Contains(t, err.Error(), "unexpected txna opcode end: missing 1 bytes")

	source = "byte 0x4141\nsubstring 0 1"
	ops, err = AssembleStringWithVersion(source, AssemblerMaxVersion)
	require.NoError(t, err)
	_, err = Disassemble(ops.Program)
	require.NoError(t, err)
	ops.Program = ops.Program[0 : len(ops.Program)-1]
	_, err = Disassemble(ops.Program)
	require.Error(t, err)
	require.Contains(t, err.Error(), "unexpected substring opcode end: missing 1 bytes")
}

func TestAssembleVersions(t *testing.T) {
	partitiontest.PartitionTest(t)

	t.Parallel()
	testLine(t, "txna Accounts 0", AssemblerMaxVersion, "")
	testLine(t, "txna Accounts 0", 2, "")
	testLine(t, "txna Accounts 0", 1, "txna opcode was introduced in TEAL v2")
}

func TestAssembleBalance(t *testing.T) {
	partitiontest.PartitionTest(t)

	t.Parallel()

	source := `byte 0x00
balance
int 1
==`
	for v := uint64(2); v < directRefEnabledVersion; v++ {
		testProg(t, source, v, expect{2, "balance arg 0 wanted type uint64 got []byte"})
	}
	for v := uint64(directRefEnabledVersion); v <= AssemblerMaxVersion; v++ {
		testProg(t, source, v)
	}
}

func TestAssembleMinBalance(t *testing.T) {
	partitiontest.PartitionTest(t)

	t.Parallel()

	source := `byte 0x00
min_balance
int 1
==`
	for v := uint64(3); v < directRefEnabledVersion; v++ {
		testProg(t, source, v, expect{2, "min_balance arg 0 wanted type uint64 got []byte"})
	}
	for v := uint64(directRefEnabledVersion); v <= AssemblerMaxVersion; v++ {
		testProg(t, source, v)
	}
}

func TestAssembleAsset(t *testing.T) {
	partitiontest.PartitionTest(t)

	t.Parallel()
	introduction := OpsByName[LogicVersion]["asset_holding_get"].Version
	for v := introduction; v <= AssemblerMaxVersion; v++ {
		testProg(t, "asset_holding_get ABC 1", v,
			expect{1, "asset_holding_get ABC 1 expects 2 stack arguments..."})
		testProg(t, "int 1; asset_holding_get ABC 1", v,
			expect{2, "asset_holding_get ABC 1 expects 2 stack arguments..."})
		testProg(t, "int 1; int 1; asset_holding_get ABC 1", v,
			expect{3, "asset_holding_get expects one argument"})
		testProg(t, "int 1; int 1; asset_holding_get ABC", v,
			expect{3, "asset_holding_get unknown field: \"ABC\""})

		testProg(t, "byte 0x1234; asset_params_get ABC 1", v,
			expect{2, "asset_params_get ABC 1 arg 0 wanted type uint64..."})

		testLine(t, "asset_params_get ABC 1", v, "asset_params_get expects one argument")
		testLine(t, "asset_params_get ABC", v, "asset_params_get unknown field: \"ABC\"")
	}
}

func TestDisassembleSingleOp(t *testing.T) {
	partitiontest.PartitionTest(t)

	t.Parallel()

	for v := uint64(1); v <= AssemblerMaxVersion; v++ {
		// test ensures no double arg_0 entries in disassembly listing
		sample := fmt.Sprintf("#pragma version %d\narg_0\n", v)
		ops, err := AssembleStringWithVersion(sample, v)
		require.NoError(t, err)
		require.Equal(t, 2, len(ops.Program))
		disassembled, err := Disassemble(ops.Program)
		require.NoError(t, err)
		require.Equal(t, sample, disassembled)
	}
}

func TestDisassembleInt(t *testing.T) {
	partitiontest.PartitionTest(t)

	t.Parallel()
	txnSample := fmt.Sprintf("#pragma version %d\nint 17\nint 27\nint 37\nint 47\nint 5\nint 17\n", AssemblerMaxVersion)
	ops := testProg(t, txnSample, AssemblerMaxVersion)
	disassembled, err := Disassemble(ops.Program)
	require.NoError(t, err)
	// Would ne nice to check that these appear in the
	// disassembled output in the right order, but I don't want to
	// hardcode checks that they are in certain intc slots.
	require.Contains(t, disassembled, "// 17")
	require.Contains(t, disassembled, "pushint 27")
	require.Contains(t, disassembled, "pushint 37")
	require.Contains(t, disassembled, "pushint 47")
	require.Contains(t, disassembled, "pushint 5")
}

func TestDisassembleTxna(t *testing.T) {
	partitiontest.PartitionTest(t)

	t.Parallel()
	// txn was 1, but this tests both
	introduction := OpsByName[LogicVersion]["gtxna"].Version
	for v := introduction; v <= AssemblerMaxVersion; v++ {
		// check txn and txna are properly disassembled
		txnSample := fmt.Sprintf("#pragma version %d\ntxn Sender\n", v)
		ops := testProg(t, txnSample, v)
		disassembled, err := Disassemble(ops.Program)
		require.NoError(t, err)
		require.Equal(t, txnSample, disassembled)

		txnaSample := fmt.Sprintf("#pragma version %d\ntxna Accounts 0\n", v)
		ops = testProg(t, txnaSample, v)
		disassembled, err = Disassemble(ops.Program)
		require.NoError(t, err)
		require.Equal(t, txnaSample, disassembled)

		txnSample2 := fmt.Sprintf("#pragma version %d\ntxn Accounts 0\n", v)
		ops = testProg(t, txnSample2, v)
		disassembled, err = Disassemble(ops.Program)
		require.NoError(t, err)
		// compare with txnaSample, not txnSample2
		require.Equal(t, txnaSample, disassembled)
	}
}

func TestDisassembleGtxna(t *testing.T) {
	partitiontest.PartitionTest(t)

	t.Parallel()
	// check gtxn and gtxna are properly disassembled

	introduction := OpsByName[LogicVersion]["gtxna"].Version
	for v := introduction; v <= AssemblerMaxVersion; v++ {
		gtxnSample := fmt.Sprintf("#pragma version %d\ngtxn 0 Sender\n", v)
		ops := testProg(t, gtxnSample, v)
		disassembled, err := Disassemble(ops.Program)
		require.NoError(t, err)
		require.Equal(t, gtxnSample, disassembled)

		gtxnaSample := fmt.Sprintf("#pragma version %d\ngtxna 0 Accounts 0\n", v)
		ops = testProg(t, gtxnaSample, v)
		disassembled, err = Disassemble(ops.Program)
		require.NoError(t, err)
		require.Equal(t, gtxnaSample, disassembled)

		gtxnSample2 := fmt.Sprintf("#pragma version %d\ngtxn 0 Accounts 0\n", v)
		ops = testProg(t, gtxnSample2, v)
		disassembled, err = Disassemble(ops.Program)
		require.NoError(t, err)
		// compare with gtxnaSample, not gtxnSample2
		require.Equal(t, gtxnaSample, disassembled)
	}
}

func TestDisassemblePushConst(t *testing.T) {
	partitiontest.PartitionTest(t)

	t.Parallel()
	// check pushint and pushbytes are properly disassembled
	intSample := fmt.Sprintf("#pragma version %d\npushint 1\n", AssemblerMaxVersion)
	expectedIntSample := intSample
	ops, err := AssembleStringWithVersion(intSample, AssemblerMaxVersion)
	require.NoError(t, err)
	disassembled, err := Disassemble(ops.Program)
	require.NoError(t, err)
	require.Equal(t, expectedIntSample, disassembled)

	hexBytesSample := fmt.Sprintf("#pragma version %d\npushbytes 0x01\n", AssemblerMaxVersion)
	expectedHexBytesSample := fmt.Sprintf("#pragma version %d\npushbytes 0x01 // 0x01\n", AssemblerMaxVersion)
	ops, err = AssembleStringWithVersion(hexBytesSample, AssemblerMaxVersion)
	require.NoError(t, err)
	disassembled, err = Disassemble(ops.Program)
	require.NoError(t, err)
	require.Equal(t, expectedHexBytesSample, disassembled)

	stringBytesSample := fmt.Sprintf("#pragma version %d\npushbytes \"a\"\n", AssemblerMaxVersion)
	expectedStringBytesSample := fmt.Sprintf("#pragma version %d\npushbytes 0x61 // \"a\"\n", AssemblerMaxVersion)
	ops, err = AssembleStringWithVersion(stringBytesSample, AssemblerMaxVersion)
	require.NoError(t, err)
	disassembled, err = Disassemble(ops.Program)
	require.NoError(t, err)
	require.Equal(t, expectedStringBytesSample, disassembled)
}

func TestDisassembleLastLabel(t *testing.T) {
	partitiontest.PartitionTest(t)

	t.Parallel()

	// starting from TEAL v2 branching to the last line are legal
	for v := uint64(2); v <= AssemblerMaxVersion; v++ {
		t.Run(fmt.Sprintf("v=%d", v), func(t *testing.T) {
			source := fmt.Sprintf(`#pragma version %d
intcblock 1
intc_0 // 1
bnz label1
label1:
`, v)
			ops, err := AssembleStringWithVersion(source, v)
			require.NoError(t, err)
			dis, err := Disassemble(ops.Program)
			require.NoError(t, err)
			require.Equal(t, source, dis)
		})
	}
}

func TestAssembleOffsets(t *testing.T) {
	partitiontest.PartitionTest(t)

	t.Parallel()
	source := "err"
	ops := testProg(t, source, AssemblerMaxVersion)
	require.Equal(t, 2, len(ops.Program))
	require.Equal(t, 1, len(ops.OffsetToLine))
	// vlen
	line, ok := ops.OffsetToLine[0]
	require.False(t, ok)
	require.Equal(t, 0, line)
	// err
	line, ok = ops.OffsetToLine[1]
	require.True(t, ok)
	require.Equal(t, 0, line)

	source = `err
// comment
err
`
	ops = testProg(t, source, AssemblerMaxVersion)
	require.Equal(t, 3, len(ops.Program))
	require.Equal(t, 2, len(ops.OffsetToLine))
	// vlen
	line, ok = ops.OffsetToLine[0]
	require.False(t, ok)
	require.Equal(t, 0, line)
	// err 1
	line, ok = ops.OffsetToLine[1]
	require.True(t, ok)
	require.Equal(t, 0, line)
	// err 2
	line, ok = ops.OffsetToLine[2]
	require.True(t, ok)
	require.Equal(t, 2, line)

	source = `err
b label1
err
label1:
err
`
	ops = testProg(t, source, AssemblerMaxVersion)
	require.Equal(t, 7, len(ops.Program))
	require.Equal(t, 4, len(ops.OffsetToLine))
	// vlen
	line, ok = ops.OffsetToLine[0]
	require.False(t, ok)
	require.Equal(t, 0, line)
	// err 1
	line, ok = ops.OffsetToLine[1]
	require.True(t, ok)
	require.Equal(t, 0, line)
	// b
	line, ok = ops.OffsetToLine[2]
	require.True(t, ok)
	require.Equal(t, 1, line)
	// b byte 1
	line, ok = ops.OffsetToLine[3]
	require.False(t, ok)
	require.Equal(t, 0, line)
	// b byte 2
	line, ok = ops.OffsetToLine[4]
	require.False(t, ok)
	require.Equal(t, 0, line)
	// err 2
	line, ok = ops.OffsetToLine[5]
	require.True(t, ok)
	require.Equal(t, 2, line)
	// err 3
	line, ok = ops.OffsetToLine[6]
	require.True(t, ok)
	require.Equal(t, 4, line)

	source = `pushint 0
// comment
!
`
	ops = testProg(t, source, AssemblerMaxVersion)
	require.Equal(t, 4, len(ops.Program))
	require.Equal(t, 2, len(ops.OffsetToLine))
	// vlen
	line, ok = ops.OffsetToLine[0]
	require.False(t, ok)
	require.Equal(t, 0, line)
	// pushint
	line, ok = ops.OffsetToLine[1]
	require.True(t, ok)
	require.Equal(t, 0, line)
	// pushint byte 1
	line, ok = ops.OffsetToLine[2]
	require.False(t, ok)
	require.Equal(t, 0, line)
	// !
	line, ok = ops.OffsetToLine[3]
	require.True(t, ok)
	require.Equal(t, 2, line)
}

func TestHasStatefulOps(t *testing.T) {
	partitiontest.PartitionTest(t)

	t.Parallel()
	source := "int 1"
	ops, err := AssembleStringWithVersion(source, AssemblerMaxVersion)
	require.NoError(t, err)
	has, err := HasStatefulOps(ops.Program)
	require.NoError(t, err)
	require.False(t, has)

	source = `int 1
int 1
app_opted_in
err
`
	ops, err = AssembleStringWithVersion(source, AssemblerMaxVersion)
	require.NoError(t, err)
	has, err = HasStatefulOps(ops.Program)
	require.NoError(t, err)
	require.True(t, has)
}

func TestStringLiteralParsing(t *testing.T) {
	partitiontest.PartitionTest(t)

	t.Parallel()
	s := `"test"`
	e := []byte(`test`)
	result, err := parseStringLiteral(s)
	require.NoError(t, err)
	require.Equal(t, e, result)

	s = `"test\n"`
	e = []byte(`test
`)
	result, err = parseStringLiteral(s)
	require.NoError(t, err)
	require.Equal(t, e, result)

	s = `"test\x0a"`
	e = []byte(`test
`)
	result, err = parseStringLiteral(s)
	require.NoError(t, err)
	require.Equal(t, e, result)

	s = `"test\n\t\""`
	e = []byte(`test
	"`)
	result, err = parseStringLiteral(s)
	require.NoError(t, err)
	require.Equal(t, e, result)

	s = `"test\ra"`
	e = []byte("test\x0da")
	result, err = parseStringLiteral(s)
	require.NoError(t, err)
	require.Equal(t, e, result)

	s = `"test\\"`
	e = []byte(`test\`)
	result, err = parseStringLiteral(s)
	require.NoError(t, err)
	require.Equal(t, e, result)

	s = `"test 123"`
	e = []byte(`test 123`)
	result, err = parseStringLiteral(s)
	require.NoError(t, err)
	require.Equal(t, e, result)

	s = `"\x74\x65\x73\x74\x31\x32\x33"`
	e = []byte(`test123`)
	result, err = parseStringLiteral(s)
	require.NoError(t, err)
	require.Equal(t, e, result)

	s = `""`
	e = []byte("")
	result, err = parseStringLiteral(s)
	require.NoError(t, err)
	require.Equal(t, e, result)

	s = `"test`
	result, err = parseStringLiteral(s)
	require.EqualError(t, err, "no quotes")
	require.Nil(t, result)

	s = `test`
	result, err = parseStringLiteral(s)
	require.EqualError(t, err, "no quotes")
	require.Nil(t, result)

	s = `test"`
	result, err = parseStringLiteral(s)
	require.EqualError(t, err, "no quotes")
	require.Nil(t, result)

	s = `"test\"`
	result, err = parseStringLiteral(s)
	require.EqualError(t, err, "non-terminated escape seq")
	require.Nil(t, result)

	s = `"test\x\"`
	result, err = parseStringLiteral(s)
	require.EqualError(t, err, "escape seq inside hex number")
	require.Nil(t, result)

	s = `"test\a"`
	result, err = parseStringLiteral(s)
	require.EqualError(t, err, "invalid escape seq \\a")
	require.Nil(t, result)

	s = `"test\x10\x1"`
	result, err = parseStringLiteral(s)
	require.EqualError(t, err, "non-terminated hex seq")
	require.Nil(t, result)
}

func TestPragmas(t *testing.T) {
	partitiontest.PartitionTest(t)

	t.Parallel()
	for v := uint64(1); v <= AssemblerMaxVersion; v++ {
		text := fmt.Sprintf("#pragma version %d", v)
		ops := testProg(t, text, v)
		require.Equal(t, v, ops.Version)
	}

	testProg(t, `#pragma version 100`, assemblerNoVersion,
		expect{1, "unsupported version: 100"})

	testProg(t, `int 1`, 99, expect{0, "Can not assemble version 99"})

	testProg(t, `#pragma version 0`, assemblerNoVersion,
		expect{1, "unsupported version: 0"})

	testProg(t, `#pragma version a`, assemblerNoVersion,
		expect{1, `bad #pragma version: "a"`})

	// will default to 1
	ops := testProg(t, "int 3", assemblerNoVersion)
	require.Equal(t, uint64(1), ops.Version)
	require.Equal(t, uint8(1), ops.Program[0])

	ops = testProg(t, "\n#pragma version 2", assemblerNoVersion)
	require.Equal(t, uint64(2), ops.Version)

	ops = testProg(t, "\n//comment\n#pragma version 2", assemblerNoVersion)
	require.Equal(t, uint64(2), ops.Version)

	// changing version is not allowed
	testProg(t, "#pragma version 1", 2, expect{1, "version mismatch..."})
	testProg(t, "#pragma version 2", 1, expect{1, "version mismatch..."})

	testProg(t, "#pragma version 2\n#pragma version 1", assemblerNoVersion,
		expect{2, "version mismatch..."})

	// repetitive, but fine
	ops = testProg(t, "#pragma version 2\n#pragma version 2", assemblerNoVersion)
	require.Equal(t, uint64(2), ops.Version)

	testProg(t, "\nint 1\n#pragma version 2", assemblerNoVersion,
		expect{3, "#pragma version is only allowed before instructions"})

	testProg(t, "#pragma run-mode 2", assemblerNoVersion,
		expect{1, `unsupported pragma directive: "run-mode"`})

	testProg(t, "#pragma versions", assemblerNoVersion,
		expect{1, `unsupported pragma directive: "versions"`})

	ops = testProg(t, "#pragma version 1", assemblerNoVersion)
	require.Equal(t, uint64(1), ops.Version)

	ops = testProg(t, "\n#pragma version 1", assemblerNoVersion)
	require.Equal(t, uint64(1), ops.Version)

	testProg(t, "#pragma", assemblerNoVersion, expect{1, "empty pragma"})

	testProg(t, "#pragma version", assemblerNoVersion,
		expect{1, "no version value"})

	ops = testProg(t, "    #pragma version 5     ", assemblerNoVersion)
	require.Equal(t, uint64(5), ops.Version)
}

func TestAssemblePragmaVersion(t *testing.T) {
	partitiontest.PartitionTest(t)

	t.Parallel()
	text := `#pragma version 1
int 1
`
	ops, err := AssembleStringWithVersion(text, 1)
	require.NoError(t, err)
	ops1, err := AssembleStringWithVersion("int 1", 1)
	require.NoError(t, err)
	require.Equal(t, ops1.Program, ops.Program)

	testProg(t, text, 0, expect{1, "version mismatch..."})
	testProg(t, text, 2, expect{1, "version mismatch..."})
	testProg(t, text, assemblerNoVersion)

	ops, err = AssembleStringWithVersion(text, assemblerNoVersion)
	require.NoError(t, err)
	require.Equal(t, ops1.Program, ops.Program)

	text = `#pragma version 2
int 1
`
	ops, err = AssembleStringWithVersion(text, 2)
	require.NoError(t, err)
	ops2, err := AssembleStringWithVersion("int 1", 2)
	require.NoError(t, err)
	require.Equal(t, ops2.Program, ops.Program)

	testProg(t, text, 0, expect{1, "version mismatch..."})
	testProg(t, text, 1, expect{1, "version mismatch..."})

	ops, err = AssembleStringWithVersion(text, assemblerNoVersion)
	require.NoError(t, err)
	require.Equal(t, ops2.Program, ops.Program)

	// check if no version it defaults to TEAL v1
	text = `byte "test"
len
`
	ops, err = AssembleStringWithVersion(text, assemblerNoVersion)
	require.NoError(t, err)
	ops1, err = AssembleStringWithVersion(text, 1)
	require.Equal(t, ops1.Program, ops.Program)
	require.NoError(t, err)
	ops2, err = AssembleString(text)
	require.NoError(t, err)
	require.Equal(t, ops2.Program, ops.Program)

	testProg(t, "#pragma unk", assemblerNoVersion,
		expect{1, `unsupported pragma directive: "unk"`})
}

func TestAssembleConstants(t *testing.T) {
	partitiontest.PartitionTest(t)

	t.Parallel()
	for v := uint64(1); v <= AssemblerMaxVersion; v++ {
		t.Run(fmt.Sprintf("v=%d", v), func(t *testing.T) {
			testLine(t, "intc 1", v, "intc 1 is not defined")
			testProg(t, "intcblock 1 2\nintc 1", v)

			testLine(t, "bytec 1", v, "bytec 1 is not defined")
			testProg(t, "bytecblock 0x01 0x02\nbytec 1", v)
		})
	}
}

func TestErrShortBytecblock(t *testing.T) {
	partitiontest.PartitionTest(t)

	text := `intcblock 0x1234567812345678 0x1234567812345671 0x1234567812345672 0x1234567812345673 4 5 6 7 8`
	ops, err := AssembleStringWithVersion(text, 1)
	require.NoError(t, err)
	_, _, err = parseIntcblock(ops.Program, 0)
	require.Equal(t, err, errShortIntcblock)

	var cx EvalContext
	cx.program = ops.Program
	err = checkIntConstBlock(&cx)
	require.Equal(t, err, errShortIntcblock)
}

func TestBranchAssemblyTypeCheck(t *testing.T) {
	partitiontest.PartitionTest(t)

	text := `
	int 0             // current app id  [0]
	int 1             // key  [1, 0]
	itob              // ["\x01", 0]
	app_global_get_ex // [0|1, x]
	pop               // [x]
	btoi              // [n]
`

	sr := strings.NewReader(text)
	ops := OpStream{Version: AssemblerMaxVersion}
	err := ops.assemble(sr)
	require.NoError(t, err)
	require.Empty(t, ops.Warnings)

	text = `
	int 0             // current app id  [0]
	int 1             // key  [1, 0]
	itob              // ["\x01", 0]
	app_global_get_ex // [0|1, x]
	bnz flip          // [x]
flip:                 // [x]
	btoi              // [n]
`

	sr = strings.NewReader(text)
	ops = OpStream{Version: AssemblerMaxVersion}
	err = ops.assemble(sr)
	require.NoError(t, err)
	require.Empty(t, ops.Warnings)
}

func TestSwapTypeCheck(t *testing.T) {
	partitiontest.PartitionTest(t)
	t.Parallel()
	/* reconfirm that we detect this type error */
	testProg(t, "int 1; byte 0x1234; +", AssemblerMaxVersion, expect{3, "+ arg 1..."})
	/* despite swap, we track types */
	testProg(t, "int 1; byte 0x1234; swap; +", AssemblerMaxVersion, expect{4, "+ arg 0..."})
	testProg(t, "byte 0x1234; int 1; swap; +", AssemblerMaxVersion, expect{4, "+ arg 1..."})
}

func TestDigAsm(t *testing.T) {
	partitiontest.PartitionTest(t)
	t.Parallel()
	testProg(t, "int 1; dig; +", AssemblerMaxVersion, expect{2, "dig expects 1 immediate..."})
	testProg(t, "int 1; dig junk; +", AssemblerMaxVersion, expect{2, "...invalid syntax..."})

	testProg(t, "int 1; byte 0x1234; int 2; dig 2; +", AssemblerMaxVersion)
	testProg(t, "byte 0x32; byte 0x1234; int 2; dig 2; +", AssemblerMaxVersion,
		expect{5, "+ arg 1..."})
	testProg(t, "byte 0x32; byte 0x1234; int 2; dig 3; +", AssemblerMaxVersion,
		expect{4, "dig 3 expects 4..."})
	testProg(t, "int 1; byte 0x1234; int 2; dig 12; +", AssemblerMaxVersion,
		expect{4, "dig 12 expects 13..."})

	// Confirm that digging something out does not ruin our knowledge about the types in the middle
	testProg(t, "int 1; byte 0x1234; byte 0x1234; dig 2; dig 3; +; pop; +", AssemblerMaxVersion,
		expect{8, "+ arg 1..."})
	testProg(t, "int 3; pushbytes \"123456\"; int 1; dig 2; substring3", AssemblerMaxVersion)

}

func TestEqualsTypeCheck(t *testing.T) {
	partitiontest.PartitionTest(t)
	t.Parallel()
	testProg(t, "int 1; byte 0x1234; ==", AssemblerMaxVersion, expect{3, "== arg 0..."})
	testProg(t, "int 1; byte 0x1234; !=", AssemblerMaxVersion, expect{3, "!= arg 0..."})
	testProg(t, "byte 0x1234; int 1; ==", AssemblerMaxVersion, expect{3, "== arg 0..."})
	testProg(t, "byte 0x1234; int 1; !=", AssemblerMaxVersion, expect{3, "!= arg 0..."})
}

func TestDupTypeCheck(t *testing.T) {
	partitiontest.PartitionTest(t)
	t.Parallel()
	testProg(t, "byte 0x1234; dup; int 1; +", AssemblerMaxVersion, expect{4, "+ arg 0..."})
	testProg(t, "byte 0x1234; int 1; dup; +", AssemblerMaxVersion)
	testProg(t, "byte 0x1234; int 1; dup2; +", AssemblerMaxVersion, expect{4, "+ arg 0..."})
	testProg(t, "int 1; byte 0x1234; dup2; +", AssemblerMaxVersion, expect{4, "+ arg 1..."})

	testProg(t, "byte 0x1234; int 1; dup; dig 1; len", AssemblerMaxVersion, expect{5, "len arg 0..."})
	testProg(t, "int 1; byte 0x1234; dup; dig 1; !", AssemblerMaxVersion, expect{5, "! arg 0..."})

	testProg(t, "byte 0x1234; int 1; dup2; dig 2; len", AssemblerMaxVersion, expect{5, "len arg 0..."})
	testProg(t, "int 1; byte 0x1234; dup2; dig 2; !", AssemblerMaxVersion, expect{5, "! arg 0..."})
}

func TestSelectTypeCheck(t *testing.T) {
	partitiontest.PartitionTest(t)
	t.Parallel()
	testProg(t, "int 1; int 2; int 3; select; len", AssemblerMaxVersion, expect{5, "len arg 0..."})
	testProg(t, "byte 0x1234; byte 0x5678; int 3; select; !", AssemblerMaxVersion, expect{5, "! arg 0..."})
}

func TestSetBitTypeCheck(t *testing.T) {
	partitiontest.PartitionTest(t)
	t.Parallel()
	testProg(t, "int 1; int 2; int 3; setbit; len", AssemblerMaxVersion, expect{5, "len arg 0..."})
	testProg(t, "byte 0x1234; int 2; int 3; setbit; !", AssemblerMaxVersion, expect{5, "! arg 0..."})
}

func TestCoverAsm(t *testing.T) {
	partitiontest.PartitionTest(t)
	t.Parallel()
	testProg(t, `int 4; byte "john"; int 5; cover 2; pop; +`, AssemblerMaxVersion)
	testProg(t, `int 4; byte "ayush"; int 5; cover 1; pop; +`, AssemblerMaxVersion)
	testProg(t, `int 4; byte "john"; int 5; cover 2; +`, AssemblerMaxVersion, expect{5, "+ arg 1..."})

}

func TestUncoverAsm(t *testing.T) {
	partitiontest.PartitionTest(t)
	t.Parallel()
	testProg(t, `int 4; byte "john"; int 5; uncover 2; +`, AssemblerMaxVersion)
	testProg(t, `int 4; byte "ayush"; int 5; uncover 1; pop; +`, AssemblerMaxVersion)
	testProg(t, `int 1; byte "jj"; byte "ayush"; byte "john"; int 5; uncover 4; +`, AssemblerMaxVersion)
	testProg(t, `int 4; byte "ayush"; int 5; uncover 1; +`, AssemblerMaxVersion, expect{5, "+ arg 1..."})
}

func TestTxTypes(t *testing.T) {
	testProg(t, "itxn_begin; itxn_field Sender", 5, expect{2, "itxn_field Sender expects 1 stack argument..."})
	testProg(t, "itxn_begin; int 1; itxn_field Sender", 5, expect{3, "...wanted type []byte got uint64"})
	testProg(t, "itxn_begin; byte 0x56127823; itxn_field Sender", 5)

	testProg(t, "itxn_begin; itxn_field Amount", 5, expect{2, "itxn_field Amount expects 1 stack argument..."})
	testProg(t, "itxn_begin; byte 0x87123376; itxn_field Amount", 5, expect{3, "...wanted type uint64 got []byte"})
	testProg(t, "itxn_begin; int 1; itxn_field Amount", 5)
}<|MERGE_RESOLUTION|>--- conflicted
+++ resolved
@@ -344,12 +344,8 @@
 
 const v6Nonsense = v5Nonsense + `
 itxn_next
-<<<<<<< HEAD
-base64_decode URLAlph
+base64_decode URLEncoding
 json_ref JSONInt
-=======
-base64_decode URLEncoding
->>>>>>> 7da1026a
 `
 
 var nonsense = map[uint64]string{
