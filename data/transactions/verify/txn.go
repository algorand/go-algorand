// Copyright (C) 2019-2020 Algorand, Inc.
// This file is part of go-algorand
//
// go-algorand is free software: you can redistribute it and/or modify
// it under the terms of the GNU Affero General Public License as
// published by the Free Software Foundation, either version 3 of the
// License, or (at your option) any later version.
//
// go-algorand is distributed in the hope that it will be useful,
// but WITHOUT ANY WARRANTY; without even the implied warranty of
// MERCHANTABILITY or FITNESS FOR A PARTICULAR PURPOSE.  See the
// GNU Affero General Public License for more details.
//
// You should have received a copy of the GNU Affero General Public License
// along with go-algorand.  If not, see <https://www.gnu.org/licenses/>.

package verify

import (
	"context"
	"encoding/binary"
	"errors"
	"fmt"

	"github.com/algorand/go-algorand/config"
	"github.com/algorand/go-algorand/crypto"
	"github.com/algorand/go-algorand/data/basics"
	"github.com/algorand/go-algorand/data/bookkeeping"
	"github.com/algorand/go-algorand/data/transactions"
	"github.com/algorand/go-algorand/data/transactions/logic"
	"github.com/algorand/go-algorand/protocol"
	"github.com/algorand/go-algorand/util/execpool"
	"github.com/algorand/go-algorand/util/metrics"
)

var logicGoodTotal = metrics.MakeCounter(metrics.MetricName{Name: "algod_ledger_logic_ok", Description: "Total transaction scripts executed and accepted"})
var logicRejTotal = metrics.MakeCounter(metrics.MetricName{Name: "algod_ledger_logic_rej", Description: "Total transaction scripts executed and rejected"})
var logicErrTotal = metrics.MakeCounter(metrics.MetricName{Name: "algod_ledger_logic_err", Description: "Total transaction scripts executed and errored"})

// The PaysetGroups is taking large set of transaction groups and attempt to verify their validity using multiple go-routines.
// When doing so, it attempts to break these into smaller "worksets" where each workset takes about 2ms of execution time in order
// to avoid context switching overhead while providing good validation cancelation responsiveness. Each one of these worksets is
// "populated" with roughly txnPerWorksetThreshold transactions. ( note that the real evaluation time is unknown, but benchmarks
// showen that these are realistic numbers )
const txnPerWorksetThreshold = 32

// When the PaysetGroups is generating worksets, it enqueues up to concurrentWorksets entries to the execution pool. This serves several
// purposes :
// - if the verification task need to be aborted, there are only concurrentWorksets entries that are currently redundent on the execution pool queue.
// - that number of concurrent tasks would not get beyond the capacity of the execution pool back buffer.
// - if we were to "redundently" execute all these during context cancelation, we would spent at most 2ms * 16 = 32ms time.
// - it allows us to linearly scan the input, and process elements only once we're going to queue them into the pool.
const concurrentWorksets = 16

// Context encapsulates the context needed to perform stateless checks
// on a signed transaction.
type Context struct {
	groupParams *GroupParams
	groupIndex  int // the index of the transaction in the group.
}

// GroupParams is the set of parameters external to a transaction which
// stateless checks are performed against.
//
// For efficient caching, these parameters should either be constant
// or change slowly over time.
//
// Group data are omitted because they are committed to in the
// transaction and its ID.
type GroupParams struct {
	CurrSpecAddrs   transactions.SpecialAddresses
	CurrProto       protocol.ConsensusVersion
	MinTealVersion  uint64
	SignedGroupTxns []transactions.SignedTxn
}

// PrepareContexts prepares verification contexts for a transaction
// group.
func PrepareContexts(group []transactions.SignedTxn, contextHdr bookkeeping.BlockHeader) []Context {
	if len(group) == 0 {
		return nil
	}
	ctxs := make([]Context, len(group))
	minTealVersion := logic.ComputeMinTealVersion(group)
	params := GroupParams{
		CurrSpecAddrs: transactions.SpecialAddresses{
			FeeSink:     contextHdr.FeeSink,
			RewardsPool: contextHdr.RewardsPool,
		},
		CurrProto:       contextHdr.CurrentProtocol,
		MinTealVersion:  minTealVersion,
		SignedGroupTxns: group,
	}

	for i := range group {
		ctx := Context{
			groupParams: &params,
			groupIndex:  i,
		}
		ctxs[i] = ctx
	}
	return ctxs
}

// Equal compares two contexts to see if they would represent the same verification context for a given transaction.
func (ctx Context) Equal(other Context) bool {
	return ctx.groupIndex == other.groupIndex &&
		ctx.groupParams.MinTealVersion == other.groupParams.MinTealVersion &&
		ctx.groupParams.CurrProto == other.groupParams.CurrProto
}

// TxnPool verifies that a SignedTxn has a good signature and that the underlying
// transaction is properly constructed.
// Note that this does not check whether a payset is valid against the ledger:
// a SignedTxn may be well-formed, but a payset might contain an overspend.
//
// This version of verify is performing the verification over the provided execution pool.
func TxnPool(s *transactions.SignedTxn, ctx Context, verificationPool execpool.BacklogPool) error {
	proto, ok := config.Consensus[ctx.groupParams.CurrProto]
	if !ok {
		return protocol.Error(ctx.groupParams.CurrProto)
	}
	if err := s.Txn.WellFormed(ctx.groupParams.CurrSpecAddrs, proto); err != nil {
		return err
	}

	zeroAddress := basics.Address{}
	if s.Txn.Src() == zeroAddress {
		return errors.New("empty address")
	}
	if !proto.SupportRekeying && (s.AuthAddr != basics.Address{}) {
		return errors.New("nonempty AuthAddr but rekeying not supported")
	}

	outCh := make(chan error, 1)
	cx := asyncVerifyContext{s: s, outCh: outCh, ctx: &ctx}
	verificationPool.EnqueueBacklog(context.Background(), stxnAsyncVerify, &cx, nil)
	if err, hasErr := <-outCh; hasErr {
		return err
	}
	return nil
}

// Txn verifies a SignedTxn as being signed and having no obviously inconsistent data.
// Block-assembly time checks of LogicSig and accounting rules may still block the txn.
func Txn(s *transactions.SignedTxn, ctx Context) error {
	proto, ok := config.Consensus[ctx.groupParams.CurrProto]
	if !ok {
		return protocol.Error(ctx.groupParams.CurrProto)
	}
<<<<<<< HEAD
	if err := s.Txn.WellFormed(ctx.groupParams.CurrSpecAddrs, proto); err != nil {
=======

	if !proto.SupportRekeying && (s.AuthAddr != basics.Address{}) {
		return errors.New("nonempty AuthAddr but rekeying not supported")
	}

	if err := s.Txn.WellFormed(ctx.CurrSpecAddrs, proto); err != nil {
>>>>>>> 3920e3fd
		return err
	}

	if s.Txn.Src().IsZero() {
		return errors.New("empty address")
	}

	return stxnVerifyCore(s, &ctx)
}

type asyncVerifyContext struct {
	s     *transactions.SignedTxn
	outCh chan error
	ctx   *Context
}

func stxnAsyncVerify(arg interface{}) interface{} {
	cx := arg.(*asyncVerifyContext)
	err := stxnVerifyCore(cx.s, cx.ctx)
	if err != nil {
		cx.outCh <- err
	} else {
		close(cx.outCh)
	}
	return nil
}

func stxnVerifyCore(s *transactions.SignedTxn, ctx *Context) error {
	numSigs := 0
	hasSig := false
	hasMsig := false
	hasLogicSig := false
	if s.Sig != (crypto.Signature{}) {
		numSigs++
		hasSig = true
	}
	if !s.Msig.Blank() {
		numSigs++
		hasMsig = true
	}
	if !s.Lsig.Blank() {
		numSigs++
		hasLogicSig = true
	}
	if numSigs == 0 {
		// Special case: special sender address can issue special transaction
		// types (compact cert txn) without any signature.  The well-formed
		// check ensures that this transaction cannot pay any fee, and
		// cannot have any other interesting fields, except for the compact
		// cert payload.
		if s.Txn.Sender == transactions.CompactCertSender && s.Txn.Type == protocol.CompactCertTx {
			return nil
		}

		return errors.New("signedtxn has no sig")
	}
	if numSigs > 1 {
		return errors.New("signedtxn should only have one of Sig or Msig or LogicSig")
	}

	if hasSig {
		if crypto.SignatureVerifier(s.Authorizer()).Verify(s.Txn, s.Sig) {
			return nil
		}
		return errors.New("signature validation failed")
	}
	if hasMsig {
		if ok, _ := crypto.MultisigVerify(s.Txn, crypto.Digest(s.Authorizer()), s.Msig); ok {
			return nil
		}
		return errors.New("multisig validation failed")
	}
	if hasLogicSig {
		return LogicSig(s, ctx)
	}
	return errors.New("has one mystery sig. WAT?")
}

// LogicSigSanityCheck checks that the signature is valid and that the program is basically well formed.
// It does not evaluate the logic.
func LogicSigSanityCheck(txn *transactions.SignedTxn, ctx *Context) error {
	lsig := txn.Lsig
	proto, ok := config.Consensus[ctx.groupParams.CurrProto]
	if !ok {
		return protocol.Error(ctx.groupParams.CurrProto)
	}
	if proto.LogicSigVersion == 0 {
		return errors.New("LogicSig not enabled")
	}
	if len(lsig.Logic) == 0 {
		return errors.New("LogicSig.Logic empty")
	}
	version, vlen := binary.Uvarint(lsig.Logic)
	if vlen <= 0 {
		return errors.New("LogicSig.Logic bad version")
	}
	if version > proto.LogicSigVersion {
		return errors.New("LogicSig.Logic version too new")
	}
	if uint64(lsig.Len()) > proto.LogicSigMaxSize {
		return errors.New("LogicSig.Logic too long")
	}

	ep := logic.EvalParams{
		Txn:            txn,
		Proto:          &proto,
		TxnGroup:       ctx.groupParams.SignedGroupTxns,
		GroupIndex:     ctx.groupIndex,
		MinTealVersion: &ctx.groupParams.MinTealVersion,
	}
	cost, err := logic.Check(lsig.Logic, ep)
	if err != nil {
		return err
	}
	if cost > int(proto.LogicSigMaxCost) {
		return fmt.Errorf("LogicSig.Logic too slow, %d > %d", cost, proto.LogicSigMaxCost)
	}

	hasMsig := false
	numSigs := 0
	if lsig.Sig != (crypto.Signature{}) {
		numSigs++
	}
	if !lsig.Msig.Blank() {
		hasMsig = true
		numSigs++
	}
	if numSigs == 0 {
		// if the txn.Authorizer() == hash(Logic) then this is a (potentially) valid operation on a contract-only account
		program := logic.Program(lsig.Logic)
		lhash := crypto.HashObj(&program)
		if crypto.Digest(txn.Authorizer()) == lhash {
			return nil
		}
		return errors.New("LogicNot signed and not a Logic-only account")
	}
	if numSigs > 1 {
		return errors.New("LogicSig should only have one of Sig or Msig but has more than one")
	}

	if !hasMsig {
		program := logic.Program(lsig.Logic)
		if !crypto.SignatureVerifier(txn.Authorizer()).Verify(&program, lsig.Sig) {
			return errors.New("logic signature validation failed")
		}
	} else {
		program := logic.Program(lsig.Logic)
		if ok, _ := crypto.MultisigVerify(&program, crypto.Digest(txn.Authorizer()), lsig.Msig); !ok {
			return errors.New("logic multisig validation failed")
		}
	}
	return nil
}

// LogicSig checks that the signature is valid, executing the program.
func LogicSig(txn *transactions.SignedTxn, ctx *Context) error {
	proto, ok := config.Consensus[ctx.groupParams.CurrProto]
	if !ok {
		return protocol.Error(ctx.groupParams.CurrProto)
	}

	err := LogicSigSanityCheck(txn, ctx)
	if err != nil {
		return err
	}

	ep := logic.EvalParams{
		Txn:            txn,
		Proto:          &proto,
		TxnGroup:       ctx.groupParams.SignedGroupTxns,
		GroupIndex:     ctx.groupIndex,
		MinTealVersion: &ctx.groupParams.MinTealVersion,
	}
	pass, err := logic.Eval(txn.Lsig.Logic, ep)
	if err != nil {
		logicErrTotal.Inc(nil)
		return fmt.Errorf("transaction %v: rejected by logic err=%v", txn.ID(), err)
	}
	if !pass {
		logicRejTotal.Inc(nil)
		return fmt.Errorf("transaction %v: rejected by logic", txn.ID())
	}
	logicGoodTotal.Inc(nil)
	return nil

}

// PaysetGroups verifies that the payset have a good signature and that the underlying
// transactions are properly constructed.
// Note that this does not check whether a payset is valid against the ledger:
// a PaysetGroups may be well-formed, but a payset might contain an overspend.
//
// This version of verify is performing the verification over the provided execution pool.
<<<<<<< HEAD
func PaysetGroups(ctx context.Context, payset [][]transactions.SignedTxn, blkHdr bookkeeping.BlockHeader, verificationPool execpool.BacklogPool, cache VerifiedTransactionCache) (err error) {
	txnGroupIdx := 0
	const txnPerGroupThreshold = 32
	proto, ok := config.Consensus[blkHdr.CurrentProtocol]
	if !ok {
		return protocol.Error(blkHdr.CurrentProtocol)
	}
	if len(payset) == 0 {
		return nil
	}
	spec := transactions.SpecialAddresses{
		FeeSink:     blkHdr.FeeSink,
		RewardsPool: blkHdr.RewardsPool,
	}
	var txnGroups [][]transactions.SignedTxn
	// prepare up to 16 concurrent worksets.
	worksets := make(chan struct{}, 16)
	worksDoneCh := make(chan interface{}, 16)
	zeroAddress := basics.Address{}
	processing := 0
	tasksCtx, cancelTasksCtx := context.WithCancel(ctx)
	defer cancelTasksCtx()
	for processing >= 0 {
		if txnGroupIdx < len(payset) && (len(txnGroups) == 0) {
			txnCounter := 0 // how many transaction we already included in the current workset.
			for i := txnGroupIdx; i < len(payset); i++ {
				if txnCounter+len(payset[i]) > txnPerGroupThreshold {
					if i == txnGroupIdx {
						i++
					}
					txnGroups = payset[txnGroupIdx:i]
					txnGroupIdx = i
					break
				}
				if i == len(payset)-1 {
					txnGroups = payset[txnGroupIdx:]
					txnGroupIdx = len(payset)
					break
				}
				txnCounter += len(payset[i])
			}

=======
func PaysetGroups(ctx context.Context, payset [][]transactions.SignedTxn, blk bookkeeping.Block, verificationPool execpool.BacklogPool) (err error) {
	if len(payset) == 0 {
		return nil
	}

	// prepare up to 16 concurrent worksets.
	worksets := make(chan struct{}, concurrentWorksets)
	worksDoneCh := make(chan interface{}, concurrentWorksets)
	processing := 0
	tasksCtx, cancelTasksCtx := context.WithCancel(ctx)
	defer cancelTasksCtx()
	builder := worksetBuilder{payset: payset}
	var nextWorkset [][]transactions.SignedTxn
	for processing >= 0 {
		// see if we need to get another workset
		if len(nextWorkset) == 0 && !builder.completed() {
			nextWorkset = builder.next()
>>>>>>> 3920e3fd
		}

		select {
		case <-tasksCtx.Done():
			return tasksCtx.Err()
		case worksets <- struct{}{}:
<<<<<<< HEAD
			if len(txnGroups) > 0 {
=======
			if len(nextWorkset) > 0 {
>>>>>>> 3920e3fd
				err := verificationPool.EnqueueBacklog(ctx, func(arg interface{}) interface{} {
					// check if we've canceled the request while this was in the queue.
					if tasksCtx.Err() != nil {
						return tasksCtx.Err()
					}
					txnGroups := arg.([][]transactions.SignedTxn)
					for _, signTxnsGrp := range txnGroups {
<<<<<<< HEAD
						if !proto.SupportRekeying {
							for _, signTxn := range signTxnsGrp {
								if (signTxn.AuthAddr != basics.Address{}) {
									return errors.New("nonempty AuthAddr but rekeying not supported")
								}
							}
						}
						ctxs := PrepareContexts(signTxnsGrp, blkHdr)
						for k, signTxn := range signTxnsGrp {
							if err := signTxn.Txn.WellFormed(spec, proto); err != nil {
								return err
							}
							if signTxn.Txn.Src() == zeroAddress {
								return errors.New("empty address")
							}
							if err := stxnVerifyCore(&signTxn, &ctxs[k]); err != nil {
								return err
							}
						}
						cache.Add(signTxnsGrp, ctxs, false)
					}
					return nil
				}, txnGroups, worksDoneCh)
=======
						ctxs := PrepareContexts(signTxnsGrp, blk.BlockHeader)
						for k, signTxn := range signTxnsGrp {
							if err := Txn(&signTxn, ctxs[k]); err != nil {
								return err
							}
						}
					}
					return nil
				}, nextWorkset, worksDoneCh)
>>>>>>> 3920e3fd
				if err != nil {
					return err
				}
				processing++
<<<<<<< HEAD
				txnGroups = nil
=======
				nextWorkset = nil
>>>>>>> 3920e3fd
			}
		case processingResult := <-worksDoneCh:
			processing--
			<-worksets
<<<<<<< HEAD
			if processing == 0 && txnGroupIdx >= len(payset) && len(txnGroups) == 0 {
=======
			// if there is nothing in the queue, the nextWorkset doesn't contain any work and the builder has no more entries, then we're done.
			if processing == 0 && builder.completed() && len(nextWorkset) == 0 {
>>>>>>> 3920e3fd
				// we're done.
				processing = -1
			}
			if processingResult != nil {
				err = processingResult.(error)
				if err != nil {
					return err
				}
			}
		}

	}
	return err
<<<<<<< HEAD
=======
}

// worksetBuilder is a helper struct used to construct well sized worksets for the execution pool to process
type worksetBuilder struct {
	payset [][]transactions.SignedTxn
	idx    int
}

func (w *worksetBuilder) next() (txnGroups [][]transactions.SignedTxn) {
	txnCounter := 0 // how many transaction we already included in the current workset.
	// scan starting from the current position until we filled up the workset.
	for i := w.idx; i < len(w.payset); i++ {
		if txnCounter+len(w.payset[i]) > txnPerWorksetThreshold {
			if i == w.idx {
				i++
			}
			txnGroups = w.payset[w.idx:i]
			w.idx = i
			return
		}
		if i == len(w.payset)-1 {
			txnGroups = w.payset[w.idx:]
			w.idx = len(w.payset)
			return
		}
		txnCounter += len(w.payset[i])
	}
	// we can reach here only if w.idx >= len(w.payset). This is not really a usecase, but just
	// for code-completeness, we'll return an empty array here.
	return nil
}

// test to see if we have any more worksets we can extract from our payset.
func (w *worksetBuilder) completed() bool {
	return w.idx >= len(w.payset)
>>>>>>> 3920e3fd
}<|MERGE_RESOLUTION|>--- conflicted
+++ resolved
@@ -148,16 +148,12 @@
 	if !ok {
 		return protocol.Error(ctx.groupParams.CurrProto)
 	}
-<<<<<<< HEAD
-	if err := s.Txn.WellFormed(ctx.groupParams.CurrSpecAddrs, proto); err != nil {
-=======
 
 	if !proto.SupportRekeying && (s.AuthAddr != basics.Address{}) {
 		return errors.New("nonempty AuthAddr but rekeying not supported")
 	}
 
-	if err := s.Txn.WellFormed(ctx.CurrSpecAddrs, proto); err != nil {
->>>>>>> 3920e3fd
+	if err := s.Txn.WellFormed(ctx.groupParams.CurrSpecAddrs, proto); err != nil {
 		return err
 	}
 
@@ -351,51 +347,7 @@
 // a PaysetGroups may be well-formed, but a payset might contain an overspend.
 //
 // This version of verify is performing the verification over the provided execution pool.
-<<<<<<< HEAD
-func PaysetGroups(ctx context.Context, payset [][]transactions.SignedTxn, blkHdr bookkeeping.BlockHeader, verificationPool execpool.BacklogPool, cache VerifiedTransactionCache) (err error) {
-	txnGroupIdx := 0
-	const txnPerGroupThreshold = 32
-	proto, ok := config.Consensus[blkHdr.CurrentProtocol]
-	if !ok {
-		return protocol.Error(blkHdr.CurrentProtocol)
-	}
-	if len(payset) == 0 {
-		return nil
-	}
-	spec := transactions.SpecialAddresses{
-		FeeSink:     blkHdr.FeeSink,
-		RewardsPool: blkHdr.RewardsPool,
-	}
-	var txnGroups [][]transactions.SignedTxn
-	// prepare up to 16 concurrent worksets.
-	worksets := make(chan struct{}, 16)
-	worksDoneCh := make(chan interface{}, 16)
-	zeroAddress := basics.Address{}
-	processing := 0
-	tasksCtx, cancelTasksCtx := context.WithCancel(ctx)
-	defer cancelTasksCtx()
-	for processing >= 0 {
-		if txnGroupIdx < len(payset) && (len(txnGroups) == 0) {
-			txnCounter := 0 // how many transaction we already included in the current workset.
-			for i := txnGroupIdx; i < len(payset); i++ {
-				if txnCounter+len(payset[i]) > txnPerGroupThreshold {
-					if i == txnGroupIdx {
-						i++
-					}
-					txnGroups = payset[txnGroupIdx:i]
-					txnGroupIdx = i
-					break
-				}
-				if i == len(payset)-1 {
-					txnGroups = payset[txnGroupIdx:]
-					txnGroupIdx = len(payset)
-					break
-				}
-				txnCounter += len(payset[i])
-			}
-
-=======
-func PaysetGroups(ctx context.Context, payset [][]transactions.SignedTxn, blk bookkeeping.Block, verificationPool execpool.BacklogPool) (err error) {
+func PaysetGroups(ctx context.Context, payset [][]transactions.SignedTxn, blkHeader bookkeeping.BlockHeader, verificationPool execpool.BacklogPool, cache VerifiedTransactionCache) (err error) {
 	if len(payset) == 0 {
 		return nil
 	}
@@ -412,18 +364,13 @@
 		// see if we need to get another workset
 		if len(nextWorkset) == 0 && !builder.completed() {
 			nextWorkset = builder.next()
->>>>>>> 3920e3fd
 		}
 
 		select {
 		case <-tasksCtx.Done():
 			return tasksCtx.Err()
 		case worksets <- struct{}{}:
-<<<<<<< HEAD
-			if len(txnGroups) > 0 {
-=======
 			if len(nextWorkset) > 0 {
->>>>>>> 3920e3fd
 				err := verificationPool.EnqueueBacklog(ctx, func(arg interface{}) interface{} {
 					// check if we've canceled the request while this was in the queue.
 					if tasksCtx.Err() != nil {
@@ -431,60 +378,27 @@
 					}
 					txnGroups := arg.([][]transactions.SignedTxn)
 					for _, signTxnsGrp := range txnGroups {
-<<<<<<< HEAD
-						if !proto.SupportRekeying {
-							for _, signTxn := range signTxnsGrp {
-								if (signTxn.AuthAddr != basics.Address{}) {
-									return errors.New("nonempty AuthAddr but rekeying not supported")
-								}
-							}
-						}
-						ctxs := PrepareContexts(signTxnsGrp, blkHdr)
+						ctxs := PrepareContexts(signTxnsGrp, blkHeader)
 						for k, signTxn := range signTxnsGrp {
-							if err := signTxn.Txn.WellFormed(spec, proto); err != nil {
-								return err
-							}
-							if signTxn.Txn.Src() == zeroAddress {
-								return errors.New("empty address")
-							}
-							if err := stxnVerifyCore(&signTxn, &ctxs[k]); err != nil {
+							if err := Txn(&signTxn, ctxs[k]); err != nil {
 								return err
 							}
 						}
 						cache.Add(signTxnsGrp, ctxs, false)
 					}
 					return nil
-				}, txnGroups, worksDoneCh)
-=======
-						ctxs := PrepareContexts(signTxnsGrp, blk.BlockHeader)
-						for k, signTxn := range signTxnsGrp {
-							if err := Txn(&signTxn, ctxs[k]); err != nil {
-								return err
-							}
-						}
-					}
-					return nil
 				}, nextWorkset, worksDoneCh)
->>>>>>> 3920e3fd
 				if err != nil {
 					return err
 				}
 				processing++
-<<<<<<< HEAD
-				txnGroups = nil
-=======
 				nextWorkset = nil
->>>>>>> 3920e3fd
 			}
 		case processingResult := <-worksDoneCh:
 			processing--
 			<-worksets
-<<<<<<< HEAD
-			if processing == 0 && txnGroupIdx >= len(payset) && len(txnGroups) == 0 {
-=======
 			// if there is nothing in the queue, the nextWorkset doesn't contain any work and the builder has no more entries, then we're done.
 			if processing == 0 && builder.completed() && len(nextWorkset) == 0 {
->>>>>>> 3920e3fd
 				// we're done.
 				processing = -1
 			}
@@ -498,8 +412,6 @@
 
 	}
 	return err
-<<<<<<< HEAD
-=======
 }
 
 // worksetBuilder is a helper struct used to construct well sized worksets for the execution pool to process
@@ -535,5 +447,4 @@
 // test to see if we have any more worksets we can extract from our payset.
 func (w *worksetBuilder) completed() bool {
 	return w.idx >= len(w.payset)
->>>>>>> 3920e3fd
 }