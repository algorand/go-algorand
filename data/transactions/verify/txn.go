--- conflicted
+++ resolved
@@ -52,11 +52,6 @@
 // - it allows us to linearly scan the input, and process elements only once we're going to queue them into the pool.
 const concurrentWorksets = 16
 
-type debuggerForVerifier struct {
-	debugger          logic.DebuggerHook
-	ignoreMissingSigs bool
-}
-
 // GroupContext is the set of parameters external to a transaction which
 // stateless checks are performed against.
 //
@@ -71,20 +66,13 @@
 	consensusParams  config.ConsensusParams
 	minAvmVersion    uint64
 	signedGroupTxns  []transactions.SignedTxn
-<<<<<<< HEAD
-	verifierDebugger *debuggerForVerifier
-=======
 	ledger           logic.LedgerForSignature
->>>>>>> 1e518bef
+	verifierDebugger logic.DebuggerHook
 }
 
 // PrepareGroupContext prepares a verification group parameter object for a given transaction
 // group.
-<<<<<<< HEAD
-func PrepareGroupContext(group []transactions.SignedTxn, contextHdr bookkeeping.BlockHeader, verifierDebugger *debuggerForVerifier) (*GroupContext, error) {
-=======
-func PrepareGroupContext(group []transactions.SignedTxn, contextHdr bookkeeping.BlockHeader, ledger logic.LedgerForSignature) (*GroupContext, error) {
->>>>>>> 1e518bef
+func PrepareGroupContext(group []transactions.SignedTxn, contextHdr bookkeeping.BlockHeader, ledger logic.LedgerForSignature, verifierDebugger logic.DebuggerHook) (*GroupContext, error) {
 	if len(group) == 0 {
 		return nil, nil
 	}
@@ -101,11 +89,8 @@
 		consensusParams:  consensusParams,
 		minAvmVersion:    logic.ComputeMinAvmVersion(transactions.WrapSignedTxnsWithAD(group)),
 		signedGroupTxns:  group,
-<<<<<<< HEAD
+		ledger:           ledger,
 		verifierDebugger: verifierDebugger,
-=======
-		ledger:           ledger,
->>>>>>> 1e518bef
 	}, nil
 }
 
@@ -148,27 +133,20 @@
 }
 
 // TxnGroup verifies a []SignedTxn as being signed and having no obviously inconsistent data.
-<<<<<<< HEAD
-func TxnGroup(stxs []transactions.SignedTxn, contextHdr bookkeeping.BlockHeader, cache VerifiedTransactionCache) (groupCtx *GroupContext, err error) {
-	return txnGroup(stxs, contextHdr, cache, nil)
+func TxnGroup(stxs []transactions.SignedTxn, contextHdr bookkeeping.BlockHeader, cache VerifiedTransactionCache, ledger logic.LedgerForSignature) (groupCtx *GroupContext, err error) {
+	return txnGroup(stxs, contextHdr, cache, ledger, nil)
 }
 
 // TxnGroupForDebugger verifies a []SignedTxn as being signed and having no obviously inconsistent data, ignoring transactions which have no signature.
-func TxnGroupForDebugger(stxs []transactions.SignedTxn, contextHdr bookkeeping.BlockHeader, cache VerifiedTransactionCache, debugger logic.DebuggerHook) (groupCtx *GroupContext, err error) {
-	return txnGroup(stxs, contextHdr, cache, &debuggerForVerifier{debugger, true})
+func TxnGroupForDebugger(stxs []transactions.SignedTxn, contextHdr bookkeeping.BlockHeader, cache VerifiedTransactionCache, ledger logic.LedgerForSignature, debugger logic.DebuggerHook) (groupCtx *GroupContext, err error) {
+	return txnGroup(stxs, contextHdr, cache, ledger, debugger)
 }
 
 // txnGroup verifies a []SignedTxn as being signed and having no obviously inconsistent data. If `ignoreMissingSigs` is true, then it will ignore transactions which have no signature.
-func txnGroup(stxs []transactions.SignedTxn, contextHdr bookkeeping.BlockHeader, cache VerifiedTransactionCache, verifierDebugger *debuggerForVerifier) (groupCtx *GroupContext, err error) {
+func txnGroup(stxs []transactions.SignedTxn, contextHdr bookkeeping.BlockHeader, cache VerifiedTransactionCache, ledger logic.LedgerForSignature, verifierDebugger logic.DebuggerHook) (groupCtx *GroupContext, err error) {
 	batchVerifier := crypto.MakeBatchVerifier()
 
-	if groupCtx, err = txnGroupBatchVerify(stxs, contextHdr, cache, batchVerifier, verifierDebugger); err != nil {
-=======
-func TxnGroup(stxs []transactions.SignedTxn, contextHdr bookkeeping.BlockHeader, cache VerifiedTransactionCache, ledger logic.LedgerForSignature) (groupCtx *GroupContext, err error) {
-	batchVerifier := crypto.MakeBatchVerifier()
-
-	if groupCtx, err = TxnGroupBatchVerify(stxs, contextHdr, cache, ledger, batchVerifier); err != nil {
->>>>>>> 1e518bef
+	if groupCtx, err = txnGroupBatchVerify(stxs, contextHdr, cache, ledger, batchVerifier, verifierDebugger); err != nil {
 		return nil, err
 	}
 
@@ -184,21 +162,15 @@
 }
 
 // TxnGroupBatchVerify verifies a []SignedTxn having no obviously inconsistent data.
-<<<<<<< HEAD
 // it is the caller's responsibility to call batchVerifier.verify()
-func TxnGroupBatchVerify(stxs []transactions.SignedTxn, contextHdr bookkeeping.BlockHeader, cache VerifiedTransactionCache, verifier *crypto.BatchVerifier) (groupCtx *GroupContext, err error) {
-	return txnGroupBatchVerify(stxs, contextHdr, cache, verifier, nil)
-}
-
-// txnGroupBatchVerify verifies a []SignedTxn having no obviously inconsistent data. If `ignoreMissingSigs` is true, then it will ignore transactions which have no signature.
+func TxnGroupBatchVerify(stxs []transactions.SignedTxn, contextHdr bookkeeping.BlockHeader, cache VerifiedTransactionCache, ledger logic.LedgerForSignature, verifier *crypto.BatchVerifier) (groupCtx *GroupContext, err error) {
+	return txnGroupBatchVerify(stxs, contextHdr, cache, ledger, verifier, nil)
+}
+
+// txnGroupBatchVerify verifies a []SignedTxn having no obviously inconsistent data.
 // it is the caller's responsibility to call batchVerifier.verify()
-func txnGroupBatchVerify(stxs []transactions.SignedTxn, contextHdr bookkeeping.BlockHeader, cache VerifiedTransactionCache, verifier *crypto.BatchVerifier, verifierDebugger *debuggerForVerifier) (groupCtx *GroupContext, err error) {
-	groupCtx, err = PrepareGroupContext(stxs, contextHdr, verifierDebugger)
-=======
-// it is the caller responsibility to call batchVerifier.verify()
-func TxnGroupBatchVerify(stxs []transactions.SignedTxn, contextHdr bookkeeping.BlockHeader, cache VerifiedTransactionCache, ledger logic.LedgerForSignature, verifier *crypto.BatchVerifier) (groupCtx *GroupContext, err error) {
-	groupCtx, err = PrepareGroupContext(stxs, contextHdr, ledger)
->>>>>>> 1e518bef
+func txnGroupBatchVerify(stxs []transactions.SignedTxn, contextHdr bookkeeping.BlockHeader, cache VerifiedTransactionCache, ledger logic.LedgerForSignature, verifier *crypto.BatchVerifier, verifierDebugger logic.DebuggerHook) (groupCtx *GroupContext, err error) {
+	groupCtx, err = PrepareGroupContext(stxs, contextHdr, ledger, verifierDebugger)
 	if err != nil {
 		return nil, err
 	}
@@ -208,18 +180,8 @@
 	for i, stxn := range stxs {
 		err = TxnBatchVerify(&stxn, i, groupCtx, verifier)
 		if err != nil {
-<<<<<<< HEAD
-			isIgnoredMissingSigError := errors.Is(err, errMissingSig) && verifierDebugger.ignoreMissingSigs
-			if !isIgnoredMissingSigError {
-				err = fmt.Errorf("transaction %+v invalid : %w", stxn, err)
-				return
-			}
-			// clear error since we're ignoring it
-			err = nil
-=======
 			err = fmt.Errorf("transaction %+v invalid : %w", stxn, err)
 			return
->>>>>>> 1e518bef
 		}
 		if stxn.Txn.Type != protocol.StateProofTx {
 			minFeeCount++
@@ -401,11 +363,8 @@
 		Proto:         &groupCtx.consensusParams,
 		TxnGroup:      transactions.WrapSignedTxnsWithAD(groupCtx.signedGroupTxns),
 		MinAvmVersion: &groupCtx.minAvmVersion,
-<<<<<<< HEAD
-		Debugger:      groupCtx.verifierDebugger.debugger,
-=======
 		SigLedger:     groupCtx.ledger,
->>>>>>> 1e518bef
+		Debugger:      groupCtx.verifierDebugger,
 	}
 	pass, err := logic.EvalSignature(groupIndex, &ep)
 	if err != nil {
