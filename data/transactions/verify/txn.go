// Copyright (C) 2019-2023 Algorand, Inc.
// This file is part of go-algorand
//
// go-algorand is free software: you can redistribute it and/or modify
// it under the terms of the GNU Affero General Public License as
// published by the Free Software Foundation, either version 3 of the
// License, or (at your option) any later version.
//
// go-algorand is distributed in the hope that it will be useful,
// but WITHOUT ANY WARRANTY; without even the implied warranty of
// MERCHANTABILITY or FITNESS FOR A PARTICULAR PURPOSE.  See the
// GNU Affero General Public License for more details.
//
// You should have received a copy of the GNU Affero General Public License
// along with go-algorand.  If not, see <https://www.gnu.org/licenses/>.

package verify

import (
	"context"
	"encoding/binary"
	"errors"
	"fmt"

	"github.com/algorand/go-algorand/config"
	"github.com/algorand/go-algorand/crypto"
	"github.com/algorand/go-algorand/data/basics"
	"github.com/algorand/go-algorand/data/bookkeeping"
	"github.com/algorand/go-algorand/data/transactions"
	"github.com/algorand/go-algorand/data/transactions/logic"
	"github.com/algorand/go-algorand/protocol"
	"github.com/algorand/go-algorand/util/execpool"
	"github.com/algorand/go-algorand/util/metrics"
)

var logicGoodTotal = metrics.MakeCounter(metrics.MetricName{Name: "algod_ledger_logic_ok", Description: "Total transaction scripts executed and accepted"})
var logicRejTotal = metrics.MakeCounter(metrics.MetricName{Name: "algod_ledger_logic_rej", Description: "Total transaction scripts executed and rejected"})
var logicErrTotal = metrics.MakeCounter(metrics.MetricName{Name: "algod_ledger_logic_err", Description: "Total transaction scripts executed and errored"})
var logicCostTotal = metrics.MakeCounter(metrics.MetricName{Name: "algod_ledger_logic_cost", Description: "Total cost of transaction scripts executed"})
var msigLessOrEqual4 = metrics.MakeCounter(metrics.MetricName{Name: "algod_verify_msig_4", Description: "Total transactions with 1-4 msigs"})
var msigLessOrEqual10 = metrics.MakeCounter(metrics.MetricName{Name: "algod_verify_msig_5_10", Description: "Total transactions with 5-10 msigs"})
var msigMore10 = metrics.MakeCounter(metrics.MetricName{Name: "algod_verify_msig_11", Description: "Total transactions with 11+ msigs"})
var msigLsigLessOrEqual4 = metrics.MakeCounter(metrics.MetricName{Name: "algod_verify_msig_lsig_4", Description: "Total transaction scripts with 1-4 msigs"})
var msigLsigLessOrEqual10 = metrics.MakeCounter(metrics.MetricName{Name: "algod_verify_msig_lsig_5_10", Description: "Total transaction scripts with 5-10 msigs"})
var msigLsigMore10 = metrics.MakeCounter(metrics.MetricName{Name: "algod_verify_msig_lsig_10", Description: "Total transaction scripts with 11+ msigs"})

var errShuttingDownError = errors.New("not verified, verifier is shutting down")

// The PaysetGroups is taking large set of transaction groups and attempt to verify their validity using multiple go-routines.
// When doing so, it attempts to break these into smaller "worksets" where each workset takes about 2ms of execution time in order
// to avoid context switching overhead while providing good validation cancellation responsiveness. Each one of these worksets is
// "populated" with roughly txnPerWorksetThreshold transactions. ( note that the real evaluation time is unknown, but benchmarks
// show that these are realistic numbers )
const txnPerWorksetThreshold = 32

// When the PaysetGroups is generating worksets, it enqueues up to concurrentWorksets entries to the execution pool. This serves several
// purposes :
// - if the verification task need to be aborted, there are only concurrentWorksets entries that are currently redundant on the execution pool queue.
// - that number of concurrent tasks would not get beyond the capacity of the execution pool back buffer.
// - if we were to "redundantly" execute all these during context cancellation, we would spent at most 2ms * 16 = 32ms time.
// - it allows us to linearly scan the input, and process elements only once we're going to queue them into the pool.
const concurrentWorksets = 16

// GroupContext is the set of parameters external to a transaction which
// stateless checks are performed against.
//
// For efficient caching, these parameters should either be constant
// or change slowly over time.
//
// Group data are omitted because they are committed to in the
// transaction and its ID.
type GroupContext struct {
	specAddrs        transactions.SpecialAddresses
	consensusVersion protocol.ConsensusVersion
	consensusParams  config.ConsensusParams
	minAvmVersion    uint64
	signedGroupTxns  []transactions.SignedTxn
	ledger           logic.LedgerForSignature
}

var errTxGroupInvalidFee = errors.New("txgroup fee requirement overflow")
var errTxnSigHasNoSig = errors.New("signedtxn has no sig")
var errTxnSigNotWellFormed = errors.New("signedtxn should only have one of Sig or Msig or LogicSig")
var errRekeyingNotSupported = errors.New("nonempty AuthAddr but rekeying is not supported")
var errUnknownSignature = errors.New("has one mystery sig. WAT?")

// TxGroupErrorReason is reason code for ErrTxGroupError
type TxGroupErrorReason int

const (
	// TxGroupErrorReasonGeneric is a generic (not tracked) reason code
	TxGroupErrorReasonGeneric TxGroupErrorReason = iota
	// TxGroupErrorReasonNotWellFormed is txn.WellFormed failure
	TxGroupErrorReasonNotWellFormed
	// TxGroupErrorReasonInvalidFee is invalid fee pooling in transaction group
	TxGroupErrorReasonInvalidFee
	// TxGroupErrorReasonHasNoSig is for transaction without any signature
	TxGroupErrorReasonHasNoSig
	// TxGroupErrorReasonSigNotWellFormed defines signature format errors
	TxGroupErrorReasonSigNotWellFormed
	// TxGroupErrorReasonMsigNotWellFormed defines multisig format errors
	TxGroupErrorReasonMsigNotWellFormed
	// TxGroupErrorReasonLogicSigFailed defines logic sig validation errors
	TxGroupErrorReasonLogicSigFailed

	// TxGroupErrorReasonNumValues is number of enum values
	TxGroupErrorReasonNumValues
)

// TxGroupError is an error from txn pre-validation (well form-ness, signature format, etc).
// It can be unwrapped into underlying error, as well as has a specific failure reason code.
type TxGroupError struct {
	err    error
	Reason TxGroupErrorReason
}

// Error returns an error message from the underlying error
func (e *TxGroupError) Error() string {
	return e.err.Error()
}

// Unwrap returns an underlying error
func (e *TxGroupError) Unwrap() error {
	return e.err
}

// PrepareGroupContext prepares a verification group parameter object for a given transaction
// group.
func PrepareGroupContext(group []transactions.SignedTxn, contextHdr *bookkeeping.BlockHeader, ledger logic.LedgerForSignature) (*GroupContext, error) {
	if len(group) == 0 {
		return nil, nil
	}
	consensusParams, ok := config.Consensus[contextHdr.CurrentProtocol]
	if !ok {
		return nil, protocol.Error(contextHdr.CurrentProtocol)
	}
	return &GroupContext{
		specAddrs: transactions.SpecialAddresses{
			FeeSink:     contextHdr.FeeSink,
			RewardsPool: contextHdr.RewardsPool,
		},
		consensusVersion: contextHdr.CurrentProtocol,
		consensusParams:  consensusParams,
		minAvmVersion:    logic.ComputeMinAvmVersion(transactions.WrapSignedTxnsWithAD(group)),
		signedGroupTxns:  group,
		ledger:           ledger,
	}, nil
}

// Equal compares two group contexts to see if they would represent the same verification context for a given transaction.
func (g *GroupContext) Equal(other *GroupContext) bool {
	return g.specAddrs == other.specAddrs &&
		g.consensusVersion == other.consensusVersion &&
		g.minAvmVersion == other.minAvmVersion
}

// txnBatchPrep verifies a SignedTxn having no obviously inconsistent data.
// Block-assembly time checks of LogicSig and accounting rules may still block the txn.
// It is the caller responsibility to call batchVerifier.Verify().
func txnBatchPrep(s *transactions.SignedTxn, txnIdx int, groupCtx *GroupContext, verifier *crypto.BatchVerifier, evalTracer logic.EvalTracer) *TxGroupError {
	if !groupCtx.consensusParams.SupportRekeying && (s.AuthAddr != basics.Address{}) {
		return &TxGroupError{err: errRekeyingNotSupported, Reason: TxGroupErrorReasonGeneric}
	}

	if err := s.Txn.WellFormed(groupCtx.specAddrs, groupCtx.consensusParams); err != nil {
		return &TxGroupError{err: err, Reason: TxGroupErrorReasonNotWellFormed}
	}

	return stxnCoreChecks(s, txnIdx, groupCtx, verifier, evalTracer)
}

// TxnGroup verifies a []SignedTxn as being signed and having no obviously inconsistent data.
func TxnGroup(stxs []transactions.SignedTxn, contextHdr *bookkeeping.BlockHeader, cache VerifiedTransactionCache, ledger logic.LedgerForSignature) (groupCtx *GroupContext, err error) {
	return txnGroup(stxs, contextHdr, cache, ledger, nil)
}

// TxnGroupWithTracer verifies a []SignedTxn as being signed and having no obviously inconsistent data, while using a tracer.
func TxnGroupWithTracer(stxs []transactions.SignedTxn, contextHdr *bookkeeping.BlockHeader, cache VerifiedTransactionCache, ledger logic.LedgerForSignature, evalTracer logic.EvalTracer) (groupCtx *GroupContext, err error) {
	return txnGroup(stxs, contextHdr, cache, ledger, evalTracer)
}

func txnGroup(stxs []transactions.SignedTxn, contextHdr *bookkeeping.BlockHeader, cache VerifiedTransactionCache, ledger logic.LedgerForSignature, evalTracer logic.EvalTracer) (groupCtx *GroupContext, err error) {
	batchVerifier := crypto.MakeBatchVerifier()

	if groupCtx, err = txnGroupBatchPrep(stxs, contextHdr, ledger, batchVerifier, evalTracer); err != nil {
		return nil, err
	}

	if err := batchVerifier.Verify(); err != nil {
		return nil, err
	}

	if cache != nil {
		cache.Add(stxs, groupCtx)
	}

	return
}

// txnGroupBatchPrep verifies a []SignedTxn having no obviously inconsistent data.
// it is the caller responsibility to call batchVerifier.Verify()
func txnGroupBatchPrep(stxs []transactions.SignedTxn, contextHdr *bookkeeping.BlockHeader, ledger logic.LedgerForSignature, verifier *crypto.BatchVerifier, evalTracer logic.EvalTracer) (*GroupContext, error) {
	groupCtx, err := PrepareGroupContext(stxs, contextHdr, ledger)
	if err != nil {
		return nil, err
	}

	minFeeCount := uint64(0)
	feesPaid := uint64(0)
	for i, stxn := range stxs {
		prepErr := txnBatchPrep(&stxn, i, groupCtx, verifier, evalTracer)
		if prepErr != nil {
			// re-wrap the error with more details
			prepErr.err = fmt.Errorf("transaction %+v invalid : %w", stxn, prepErr.err)
			return nil, prepErr
		}
		if stxn.Txn.Type != protocol.StateProofTx {
			minFeeCount++
		}
		feesPaid = basics.AddSaturate(feesPaid, stxn.Txn.Fee.Raw)
	}
	feeNeeded, overflow := basics.OMul(groupCtx.consensusParams.MinTxnFee, minFeeCount)
	if overflow {
		err = &TxGroupError{err: errTxGroupInvalidFee, Reason: TxGroupErrorReasonInvalidFee}
		return nil, err
	}
	// feesPaid may have saturated. That's ok. Since we know
	// feeNeeded did not overflow, simple comparison tells us
	// feesPaid was enough.
	if feesPaid < feeNeeded {
		err = &TxGroupError{
			err: fmt.Errorf(
				"txgroup had %d in fees, which is less than the minimum %d * %d",
				feesPaid, minFeeCount, groupCtx.consensusParams.MinTxnFee),
			Reason: TxGroupErrorReasonInvalidFee,
		}
		return nil, err
	}

	return groupCtx, nil
}

type sigOrTxnType int

const regularSig sigOrTxnType = 1
const multiSig sigOrTxnType = 2
const logicSig sigOrTxnType = 3
const stateProofTxn sigOrTxnType = 4

// checkTxnSigTypeCounts checks the number of signature types and reports an error in case of a violation
func checkTxnSigTypeCounts(s *transactions.SignedTxn) (sigType sigOrTxnType, err *TxGroupError) {
	numSigCategories := 0
	if s.Sig != (crypto.Signature{}) {
		numSigCategories++
		sigType = regularSig
	}
	if !s.Msig.Blank() {
		numSigCategories++
		sigType = multiSig
	}
	if !s.Lsig.Blank() {
		numSigCategories++
		sigType = logicSig
	}
	if numSigCategories == 0 {
		// Special case: special sender address can issue special transaction
		// types (state proof txn) without any signature.  The well-formed
		// check ensures that this transaction cannot pay any fee, and
		// cannot have any other interesting fields, except for the state proof payload.
		if s.Txn.Sender == transactions.StateProofSender && s.Txn.Type == protocol.StateProofTx {
			return stateProofTxn, nil
		}
		return 0, &TxGroupError{err: errTxnSigHasNoSig, Reason: TxGroupErrorReasonHasNoSig}
	}
	if numSigCategories > 1 {
		return 0, &TxGroupError{err: errTxnSigNotWellFormed, Reason: TxGroupErrorReasonSigNotWellFormed}
	}
	return sigType, nil
}

// stxnCoreChecks runs signatures validity checks and enqueues signature into batchVerifier for verification.
func stxnCoreChecks(s *transactions.SignedTxn, txnIdx int, groupCtx *GroupContext, batchVerifier *crypto.BatchVerifier, evalTracer logic.EvalTracer) *TxGroupError {
	sigType, err := checkTxnSigTypeCounts(s)
	if err != nil {
		return err
	}

	switch sigType {
	case regularSig:
		batchVerifier.EnqueueSignature(crypto.SignatureVerifier(s.Authorizer()), s.Txn, s.Sig)
		return nil
	case multiSig:
		if err := crypto.MultisigBatchPrep(s.Txn, crypto.Digest(s.Authorizer()), s.Msig, batchVerifier); err != nil {
			return &TxGroupError{err: fmt.Errorf("multisig validation failed: %w", err), Reason: TxGroupErrorReasonMsigNotWellFormed}
		}
		counter := 0
		for _, subsigi := range s.Msig.Subsigs {
			if (subsigi.Sig != crypto.Signature{}) {
				counter++
			}
		}
		if counter <= 4 {
			msigLessOrEqual4.Inc(nil)
		} else if counter <= 10 {
			msigLessOrEqual10.Inc(nil)
		} else {
			msigMore10.Inc(nil)
		}
		return nil

	case logicSig:
		if err := logicSigVerify(s, txnIdx, groupCtx, evalTracer); err != nil {
			return &TxGroupError{err: err, Reason: TxGroupErrorReasonLogicSigFailed}
		}
		return nil

	case stateProofTxn:
		return nil

	default:
		return &TxGroupError{err: errUnknownSignature, Reason: TxGroupErrorReasonGeneric}
	}
}

// LogicSigSanityCheck checks that the signature is valid and that the program is basically well formed.
// It does not evaluate the logic.
func LogicSigSanityCheck(txn *transactions.SignedTxn, groupIndex int, groupCtx *GroupContext) error {
	batchVerifier := crypto.MakeBatchVerifier()

	if err := logicSigSanityCheckBatchPrep(txn, groupIndex, groupCtx, batchVerifier); err != nil {
		return err
	}
	return batchVerifier.Verify()
}

// logicSigSanityCheckBatchPrep checks that the signature is valid and that the program is basically well formed.
// It does not evaluate the logic.
// it is the caller responsibility to call batchVerifier.Verify()
func logicSigSanityCheckBatchPrep(txn *transactions.SignedTxn, groupIndex int, groupCtx *GroupContext, batchVerifier *crypto.BatchVerifier) error {
	lsig := txn.Lsig

	if groupCtx.consensusParams.LogicSigVersion == 0 {
		return errors.New("LogicSig not enabled")
	}
	if len(lsig.Logic) == 0 {
		return errors.New("LogicSig.Logic empty")
	}
	version, vlen := binary.Uvarint(lsig.Logic)
	if vlen <= 0 {
		return errors.New("LogicSig.Logic bad version")
	}
	if version > groupCtx.consensusParams.LogicSigVersion {
		return errors.New("LogicSig.Logic version too new")
	}
	if uint64(lsig.Len()) > groupCtx.consensusParams.LogicSigMaxSize {
		return errors.New("LogicSig.Logic too long")
	}

	if groupIndex < 0 {
		return errors.New("negative groupIndex")
	}
	txngroup := transactions.WrapSignedTxnsWithAD(groupCtx.signedGroupTxns)
	ep := logic.EvalParams{
		Proto:         &groupCtx.consensusParams,
		TxnGroup:      txngroup,
		MinAvmVersion: &groupCtx.minAvmVersion,
		SigLedger:     groupCtx.ledger, // won't be needed for CheckSignature
	}
	err := logic.CheckSignature(groupIndex, &ep)
	if err != nil {
		return err
	}

	hasMsig := false
	numSigs := 0
	if lsig.Sig != (crypto.Signature{}) {
		numSigs++
	}
	if !lsig.Msig.Blank() {
		hasMsig = true
		numSigs++
	}
	if numSigs == 0 {
		// if the txn.Authorizer() == hash(Logic) then this is a (potentially) valid operation on a contract-only account
		program := logic.Program(lsig.Logic)
		lhash := crypto.HashObj(&program)
		if crypto.Digest(txn.Authorizer()) == lhash {
			return nil
		}
		return errors.New("LogicNot signed and not a Logic-only account")
	}
	if numSigs > 1 {
		return errors.New("LogicSig should only have one of Sig or Msig but has more than one")
	}

	if !hasMsig {
		program := logic.Program(lsig.Logic)
		batchVerifier.EnqueueSignature(crypto.PublicKey(txn.Authorizer()), &program, lsig.Sig)
	} else {
		program := logic.Program(lsig.Logic)
		if err := crypto.MultisigBatchPrep(&program, crypto.Digest(txn.Authorizer()), lsig.Msig, batchVerifier); err != nil {
			return fmt.Errorf("logic multisig validation failed: %w", err)
		}
		counter := 0
		for _, subsigi := range lsig.Msig.Subsigs {
			if (subsigi.Sig != crypto.Signature{}) {
				counter++
			}
		}
		if counter <= 4 {
			msigLsigLessOrEqual4.Inc(nil)
		} else if counter <= 10 {
			msigLsigLessOrEqual10.Inc(nil)
		} else {
			msigLsigMore10.Inc(nil)
		}
	}
	return nil
}

// logicSigVerify checks that the signature is valid, executing the program.
func logicSigVerify(txn *transactions.SignedTxn, groupIndex int, groupCtx *GroupContext, evalTracer logic.EvalTracer) error {
	err := LogicSigSanityCheck(txn, groupIndex, groupCtx)
	if err != nil {
		return err
	}

	if groupIndex < 0 {
		return errors.New("negative groupIndex")
	}
	ep := logic.EvalParams{
		Proto:         &groupCtx.consensusParams,
		TxnGroup:      transactions.WrapSignedTxnsWithAD(groupCtx.signedGroupTxns),
		MinAvmVersion: &groupCtx.minAvmVersion,
		SigLedger:     groupCtx.ledger,
		Tracer:        evalTracer,
	}
	pass, cx, err := logic.EvalSignatureFull(groupIndex, &ep)
	if err != nil {
		logicErrTotal.Inc(nil)
		return fmt.Errorf("transaction %v: rejected by logic err=%v", txn.ID(), err)
	}
	if !pass {
		logicRejTotal.Inc(nil)
		return fmt.Errorf("transaction %v: rejected by logic", txn.ID())
	}
	logicGoodTotal.Inc(nil)
	logicCostTotal.AddUint64(uint64(cx.Cost()), nil)
	return nil

}

// PaysetGroups verifies that the payset have a good signature and that the underlying
// transactions are properly constructed.
// Note that this does not check whether a payset is valid against the ledger:
// a PaysetGroups may be well-formed, but a payset might contain an overspend.
//
// This version of verify is performing the verification over the provided execution pool.
func PaysetGroups(ctx context.Context, payset [][]transactions.SignedTxn, blkHeader bookkeeping.BlockHeader, verificationPool execpool.BacklogPool, cache VerifiedTransactionCache, ledger logic.LedgerForSignature) (err error) {
	if len(payset) == 0 {
		return nil
	}

	// prepare up to 16 concurrent worksets.
	worksets := make(chan struct{}, concurrentWorksets)
	worksDoneCh := make(chan interface{}, concurrentWorksets)
	processing := 0

	tasksCtx, cancelTasksCtx := context.WithCancel(ctx)
	defer cancelTasksCtx()
	builder := worksetBuilder{payset: payset}
	var nextWorkset [][]transactions.SignedTxn
	for processing >= 0 {
		// see if we need to get another workset
		if len(nextWorkset) == 0 && !builder.completed() {
			nextWorkset = builder.next()
		}

		select {
		case <-tasksCtx.Done():
			return tasksCtx.Err()
		case worksets <- struct{}{}:
			if len(nextWorkset) > 0 {
				err := verificationPool.EnqueueBacklog(ctx, func(arg interface{}) interface{} {
					var grpErr error
					// check if we've canceled the request while this was in the queue.
					if tasksCtx.Err() != nil {
						return tasksCtx.Err()
					}

					txnGroups := arg.([][]transactions.SignedTxn)
					groupCtxs := make([]*GroupContext, len(txnGroups))

					batchVerifier := crypto.MakeBatchVerifierWithHint(len(payset))
					for i, signTxnsGrp := range txnGroups {
						groupCtxs[i], grpErr = txnGroupBatchPrep(signTxnsGrp, &blkHeader, ledger, batchVerifier, nil)
						// abort only if it's a non-cache error.
						if grpErr != nil {
							return grpErr
						}
					}
					verifyErr := batchVerifier.Verify()
					if verifyErr != nil {
						return verifyErr
					}
					cache.AddPayset(txnGroups, groupCtxs)
					return nil
				}, nextWorkset, worksDoneCh)
				if err != nil {
					return err
				}
				processing++
				nextWorkset = nil
			}
		case processingResult := <-worksDoneCh:
			processing--
			<-worksets
			// if there is nothing in the queue, the nextWorkset doesn't contain any work and the builder has no more entries, then we're done.
			if processing == 0 && builder.completed() && len(nextWorkset) == 0 {
				// we're done.
				processing = -1
			}
			if processingResult != nil {
				err = processingResult.(error)
				if err != nil {
					return err
				}
			}
		}

	}
	return err
}

// worksetBuilder is a helper struct used to construct well sized worksets for the execution pool to process
type worksetBuilder struct {
	payset [][]transactions.SignedTxn
	idx    int
}

func (w *worksetBuilder) next() (txnGroups [][]transactions.SignedTxn) {
	txnCounter := 0 // how many transaction we already included in the current workset.
	// scan starting from the current position until we filled up the workset.
	for i := w.idx; i < len(w.payset); i++ {
		if txnCounter+len(w.payset[i]) > txnPerWorksetThreshold {
			if i == w.idx {
				i++
			}
			txnGroups = w.payset[w.idx:i]
			w.idx = i
			return
		}
		if i == len(w.payset)-1 {
			txnGroups = w.payset[w.idx:]
			w.idx = len(w.payset)
			return
		}
		txnCounter += len(w.payset[i])
	}
	// we can reach here only if w.idx >= len(w.payset). This is not really a usecase, but just
	// for code-completeness, we'll return an empty array here.
	return nil
}

// test to see if we have any more worksets we can extract from our payset.
func (w *worksetBuilder) completed() bool {
	return w.idx >= len(w.payset)
<<<<<<< HEAD
=======
}

// UnverifiedElement is the element passed to the Stream verifier
// BacklogMessage is a *txBacklogMsg from data/txHandler.go which needs to be
// passed back to that context
type UnverifiedElement struct {
	TxnGroup       []transactions.SignedTxn
	BacklogMessage interface{}
}

// VerificationResult is the result of the txn group verification
// BacklogMessage is the reference associated with the txn group which was
// initially passed to the stream verifier
type VerificationResult struct {
	TxnGroup       []transactions.SignedTxn
	BacklogMessage interface{}
	Err            error
}

// StreamVerifier verifies txn groups received through the stxnChan channel, and returns the
// results through the resultChan
type StreamVerifier struct {
	resultChan       chan<- *VerificationResult
	droppedChan      chan<- *UnverifiedElement
	stxnChan         <-chan *UnverifiedElement
	verificationPool execpool.BacklogPool
	ctx              context.Context
	cache            VerifiedTransactionCache
	activeLoopWg     sync.WaitGroup
	nbw              *NewBlockWatcher
	ledger           logic.LedgerForSignature
}

// NewBlockWatcher is a struct used to provide a new block header to the
// stream verifier
type NewBlockWatcher struct {
	blkHeader atomic.Value
}

// MakeNewBlockWatcher construct a new block watcher with the initial blkHdr
func MakeNewBlockWatcher(blkHdr bookkeeping.BlockHeader) (nbw *NewBlockWatcher) {
	nbw = &NewBlockWatcher{}
	nbw.blkHeader.Store(&blkHdr)
	return nbw
}

// OnNewBlock implements the interface to subscribe to new block notifications from the ledger
func (nbw *NewBlockWatcher) OnNewBlock(block bookkeeping.Block, delta ledgercore.StateDelta) {
	bh := nbw.blkHeader.Load().(*bookkeeping.BlockHeader)
	if bh.Round >= block.BlockHeader.Round {
		return
	}
	nbw.blkHeader.Store(&block.BlockHeader)
}

func (nbw *NewBlockWatcher) getBlockHeader() (bh *bookkeeping.BlockHeader) {
	return nbw.blkHeader.Load().(*bookkeeping.BlockHeader)
}

type batchLoad struct {
	txnGroups             [][]transactions.SignedTxn
	groupCtxs             []*GroupContext
	elementBacklogMessage []interface{}
	messagesForTxn        []int
}

func makeBatchLoad(l int) (bl batchLoad) {
	bl.txnGroups = make([][]transactions.SignedTxn, 0, l)
	bl.groupCtxs = make([]*GroupContext, 0, l)
	bl.elementBacklogMessage = make([]interface{}, 0, l)
	bl.messagesForTxn = make([]int, 0, l)
	return bl
}

func (bl *batchLoad) addLoad(txngrp []transactions.SignedTxn, gctx *GroupContext, backlogMsg interface{}, numBatchableSigs int) {
	bl.txnGroups = append(bl.txnGroups, txngrp)
	bl.groupCtxs = append(bl.groupCtxs, gctx)
	bl.elementBacklogMessage = append(bl.elementBacklogMessage, backlogMsg)
	bl.messagesForTxn = append(bl.messagesForTxn, numBatchableSigs)

}

// LedgerForStreamVerifier defines the ledger methods used by the StreamVerifier.
type LedgerForStreamVerifier interface {
	logic.LedgerForSignature
	RegisterBlockListeners([]ledgercore.BlockListener)
	Latest() basics.Round
	BlockHdr(rnd basics.Round) (blk bookkeeping.BlockHeader, err error)
}

// MakeStreamVerifier creates a new stream verifier and returns the chans used to send txn groups
// to it and obtain the txn signature verification result from
func MakeStreamVerifier(stxnChan <-chan *UnverifiedElement, resultChan chan<- *VerificationResult,
	droppedChan chan<- *UnverifiedElement, ledger LedgerForStreamVerifier,
	verificationPool execpool.BacklogPool, cache VerifiedTransactionCache) (*StreamVerifier, error) {

	latest := ledger.Latest()
	latestHdr, err := ledger.BlockHdr(latest)
	if err != nil {
		return nil, errors.New("MakeStreamVerifier: Could not get header for previous block")
	}

	nbw := MakeNewBlockWatcher(latestHdr)
	ledger.RegisterBlockListeners([]ledgercore.BlockListener{nbw})

	return &StreamVerifier{
		resultChan:       resultChan,
		stxnChan:         stxnChan,
		droppedChan:      droppedChan,
		verificationPool: verificationPool,
		cache:            cache,
		nbw:              nbw,
		ledger:           ledger,
	}, nil
}

// Start is called when the verifier is created and whenever it needs to restart after
// the ctx is canceled
func (sv *StreamVerifier) Start(ctx context.Context) {
	sv.ctx = ctx
	sv.activeLoopWg.Add(1)
	go sv.batchingLoop()
}

// WaitForStop waits until the batching loop terminates afer the ctx is canceled
func (sv *StreamVerifier) WaitForStop() {
	sv.activeLoopWg.Wait()
}

func (sv *StreamVerifier) cleanup(pending []*UnverifiedElement) {
	// report an error for the unchecked txns
	// drop the messages without reporting if the receiver does not consume
	for _, uel := range pending {
		sv.sendResult(uel.TxnGroup, uel.BacklogMessage, errShuttingDownError)
	}
}

func (sv *StreamVerifier) batchingLoop() {
	defer sv.activeLoopWg.Done()
	timer := time.NewTicker(waitForNextTxnDuration)
	defer timer.Stop()
	var added bool
	var numberOfSigsInCurrent uint64
	var numberOfBatchAttempts uint64
	ue := make([]*UnverifiedElement, 0, 8)
	defer func() { sv.cleanup(ue) }()
	for {
		select {
		case stx := <-sv.stxnChan:
			numberOfBatchableSigsInGroup, err := getNumberOfBatchableSigsInGroup(stx.TxnGroup)
			if err != nil {
				// wrong number of signatures
				sv.sendResult(stx.TxnGroup, stx.BacklogMessage, err)
				continue
			}

			// if no batchable signatures here, send this as a task of its own
			if numberOfBatchableSigsInGroup == 0 {
				err := sv.addVerificationTaskToThePoolNow([]*UnverifiedElement{stx})
				if err != nil {
					return
				}
				continue // stx is handled, continue
			}

			// add this txngrp to the list of batchable txn groups
			numberOfSigsInCurrent = numberOfSigsInCurrent + numberOfBatchableSigsInGroup
			ue = append(ue, stx)
			if numberOfSigsInCurrent > txnPerWorksetThreshold {
				// enough transaction in the batch to efficiently verify

				if numberOfSigsInCurrent > batchSizeBlockLimit {
					// do not consider adding more txns to this batch.
					// bypass the exec pool situation and queue anyway
					// this is to prevent creation of very large batches
					err := sv.addVerificationTaskToThePoolNow(ue)
					if err != nil {
						return
					}
					added = true
				} else {
					added, err = sv.tryAddVerificationTaskToThePool(ue)
					if err != nil {
						return
					}
				}
				if added {
					numberOfSigsInCurrent = 0
					ue = make([]*UnverifiedElement, 0, 8)
					numberOfBatchAttempts = 0
				} else {
					// was not added because of the exec pool buffer length
					numberOfBatchAttempts++
				}
			}
		case <-timer.C:
			// timer ticked. it is time to send the batch even if it is not full
			if numberOfSigsInCurrent == 0 {
				// nothing batched yet... wait some more
				continue
			}
			var err error
			if numberOfBatchAttempts > 1 {
				// bypass the exec pool situation and queue anyway
				// this is to prevent long delays in transaction propagation
				// at least one transaction here has waited 3 x waitForNextTxnDuration
				err = sv.addVerificationTaskToThePoolNow(ue)
				added = true
			} else {
				added, err = sv.tryAddVerificationTaskToThePool(ue)
			}
			if err != nil {
				return
			}
			if added {
				numberOfSigsInCurrent = 0
				ue = make([]*UnverifiedElement, 0, 8)
				numberOfBatchAttempts = 0
			} else {
				// was not added because of the exec pool buffer length. wait for some more txns
				numberOfBatchAttempts++
			}
		case <-sv.ctx.Done():
			return
		}
	}
}

func (sv *StreamVerifier) sendResult(veTxnGroup []transactions.SignedTxn, veBacklogMessage interface{}, err error) {
	// send the txn result out the pipe
	select {
	case sv.resultChan <- &VerificationResult{
		TxnGroup:       veTxnGroup,
		BacklogMessage: veBacklogMessage,
		Err:            err,
	}:
	default:
		// we failed to write to the output queue, since the queue was full.
		sv.droppedChan <- &UnverifiedElement{veTxnGroup, veBacklogMessage}
	}
}

func (sv *StreamVerifier) tryAddVerificationTaskToThePool(ue []*UnverifiedElement) (added bool, err error) {
	// if the exec pool buffer is full, can go back and collect
	// more signatures instead of waiting in the exec pool buffer
	// more signatures to the batch do not harm performance but introduce latency when delayed (see crypto.BenchmarkBatchVerifierBig)

	// if the buffer is full
	if l, c := sv.verificationPool.BufferSize(); l == c {
		return false, nil
	}
	err = sv.addVerificationTaskToThePoolNow(ue)
	if err != nil {
		// An error is returned when the context of the pool expires
		return false, err
	}
	return true, nil
}

func (sv *StreamVerifier) addVerificationTaskToThePoolNow(ue []*UnverifiedElement) error {
	// if the context is canceled when the task is in the queue, it should be canceled
	// copy the ctx here so that when the StreamVerifier is started again, and a new context
	// is created, this task still gets canceled due to the ctx at the time of this task
	taskCtx := sv.ctx
	function := func(arg interface{}) interface{} {
		if taskCtx.Err() != nil {
			// ctx is canceled. the results will be returned
			sv.cleanup(ue)
			return nil
		}

		ue := arg.([]*UnverifiedElement)
		batchVerifier := crypto.MakeBatchVerifier()

		bl := makeBatchLoad(len(ue))
		// TODO: separate operations here, and get the sig verification inside the LogicSig to the batch here
		blockHeader := sv.nbw.getBlockHeader()
		for _, ue := range ue {
			groupCtx, err := txnGroupBatchPrep(ue.TxnGroup, blockHeader, sv.ledger, batchVerifier, nil)
			if err != nil {
				// verification failed, no need to add the sig to the batch, report the error
				sv.sendResult(ue.TxnGroup, ue.BacklogMessage, err)
				continue
			}
			totalBatchCount := batchVerifier.GetNumberOfEnqueuedSignatures()
			bl.addLoad(ue.TxnGroup, groupCtx, ue.BacklogMessage, totalBatchCount)
		}

		failed, err := batchVerifier.VerifyWithFeedback()
		// this error can only be crypto.ErrBatchHasFailedSigs
		if err == nil { // success, all signatures verified
			for i := range bl.txnGroups {
				sv.sendResult(bl.txnGroups[i], bl.elementBacklogMessage[i], nil)
			}
			sv.cache.AddPayset(bl.txnGroups, bl.groupCtxs)
			return nil
		}

		verifiedTxnGroups := make([][]transactions.SignedTxn, 0, len(bl.txnGroups))
		verifiedGroupCtxs := make([]*GroupContext, 0, len(bl.groupCtxs))
		failedSigIdx := 0
		for txgIdx := range bl.txnGroups {
			txGroupSigFailed := false
			for failedSigIdx < bl.messagesForTxn[txgIdx] {
				if failed[failedSigIdx] {
					// if there is a failed sig check, then no need to check the rest of the
					// sigs for this txnGroup
					failedSigIdx = bl.messagesForTxn[txgIdx]
					txGroupSigFailed = true
				} else {
					// proceed to check the next sig belonging to this txnGroup
					failedSigIdx++
				}
			}
			var result error
			if !txGroupSigFailed {
				verifiedTxnGroups = append(verifiedTxnGroups, bl.txnGroups[txgIdx])
				verifiedGroupCtxs = append(verifiedGroupCtxs, bl.groupCtxs[txgIdx])
			} else {
				result = err
			}
			sv.sendResult(bl.txnGroups[txgIdx], bl.elementBacklogMessage[txgIdx], result)
		}
		// loading them all at once by locking the cache once
		sv.cache.AddPayset(verifiedTxnGroups, verifiedGroupCtxs)
		return nil
	}

	// EnqueueBacklog returns an error when the context is canceled
	err := sv.verificationPool.EnqueueBacklog(sv.ctx, function, ue, nil)
	if err != nil {
		logging.Base().Infof("addVerificationTaskToThePoolNow: EnqueueBacklog returned an error and StreamVerifier will stop: %v", err)
	}
	return err
}

func getNumberOfBatchableSigsInGroup(stxs []transactions.SignedTxn) (batchSigs uint64, err error) {
	batchSigs = 0
	for i := range stxs {
		count, err := getNumberOfBatchableSigsInTxn(&stxs[i])
		if err != nil {
			return 0, err
		}
		batchSigs = batchSigs + count
	}
	return
}

func getNumberOfBatchableSigsInTxn(stx *transactions.SignedTxn) (uint64, error) {
	sigType, err := checkTxnSigTypeCounts(stx)
	if err != nil {
		return 0, err
	}
	switch sigType {
	case regularSig:
		return 1, nil
	case multiSig:
		sig := stx.Msig
		batchSigs := uint64(0)
		for _, subsigi := range sig.Subsigs {
			if (subsigi.Sig != crypto.Signature{}) {
				batchSigs++
			}
		}
		return batchSigs, nil
	case logicSig:
		// Currently the sigs in here are not batched. Something to consider later.
		return 0, nil
	case stateProofTxn:
		return 0, nil
	default:
		// this case is impossible
		return 0, nil
	}
>>>>>>> 6487b374
}<|MERGE_RESOLUTION|>--- conflicted
+++ resolved
@@ -565,381 +565,4 @@
 // test to see if we have any more worksets we can extract from our payset.
 func (w *worksetBuilder) completed() bool {
 	return w.idx >= len(w.payset)
-<<<<<<< HEAD
-=======
-}
-
-// UnverifiedElement is the element passed to the Stream verifier
-// BacklogMessage is a *txBacklogMsg from data/txHandler.go which needs to be
-// passed back to that context
-type UnverifiedElement struct {
-	TxnGroup       []transactions.SignedTxn
-	BacklogMessage interface{}
-}
-
-// VerificationResult is the result of the txn group verification
-// BacklogMessage is the reference associated with the txn group which was
-// initially passed to the stream verifier
-type VerificationResult struct {
-	TxnGroup       []transactions.SignedTxn
-	BacklogMessage interface{}
-	Err            error
-}
-
-// StreamVerifier verifies txn groups received through the stxnChan channel, and returns the
-// results through the resultChan
-type StreamVerifier struct {
-	resultChan       chan<- *VerificationResult
-	droppedChan      chan<- *UnverifiedElement
-	stxnChan         <-chan *UnverifiedElement
-	verificationPool execpool.BacklogPool
-	ctx              context.Context
-	cache            VerifiedTransactionCache
-	activeLoopWg     sync.WaitGroup
-	nbw              *NewBlockWatcher
-	ledger           logic.LedgerForSignature
-}
-
-// NewBlockWatcher is a struct used to provide a new block header to the
-// stream verifier
-type NewBlockWatcher struct {
-	blkHeader atomic.Value
-}
-
-// MakeNewBlockWatcher construct a new block watcher with the initial blkHdr
-func MakeNewBlockWatcher(blkHdr bookkeeping.BlockHeader) (nbw *NewBlockWatcher) {
-	nbw = &NewBlockWatcher{}
-	nbw.blkHeader.Store(&blkHdr)
-	return nbw
-}
-
-// OnNewBlock implements the interface to subscribe to new block notifications from the ledger
-func (nbw *NewBlockWatcher) OnNewBlock(block bookkeeping.Block, delta ledgercore.StateDelta) {
-	bh := nbw.blkHeader.Load().(*bookkeeping.BlockHeader)
-	if bh.Round >= block.BlockHeader.Round {
-		return
-	}
-	nbw.blkHeader.Store(&block.BlockHeader)
-}
-
-func (nbw *NewBlockWatcher) getBlockHeader() (bh *bookkeeping.BlockHeader) {
-	return nbw.blkHeader.Load().(*bookkeeping.BlockHeader)
-}
-
-type batchLoad struct {
-	txnGroups             [][]transactions.SignedTxn
-	groupCtxs             []*GroupContext
-	elementBacklogMessage []interface{}
-	messagesForTxn        []int
-}
-
-func makeBatchLoad(l int) (bl batchLoad) {
-	bl.txnGroups = make([][]transactions.SignedTxn, 0, l)
-	bl.groupCtxs = make([]*GroupContext, 0, l)
-	bl.elementBacklogMessage = make([]interface{}, 0, l)
-	bl.messagesForTxn = make([]int, 0, l)
-	return bl
-}
-
-func (bl *batchLoad) addLoad(txngrp []transactions.SignedTxn, gctx *GroupContext, backlogMsg interface{}, numBatchableSigs int) {
-	bl.txnGroups = append(bl.txnGroups, txngrp)
-	bl.groupCtxs = append(bl.groupCtxs, gctx)
-	bl.elementBacklogMessage = append(bl.elementBacklogMessage, backlogMsg)
-	bl.messagesForTxn = append(bl.messagesForTxn, numBatchableSigs)
-
-}
-
-// LedgerForStreamVerifier defines the ledger methods used by the StreamVerifier.
-type LedgerForStreamVerifier interface {
-	logic.LedgerForSignature
-	RegisterBlockListeners([]ledgercore.BlockListener)
-	Latest() basics.Round
-	BlockHdr(rnd basics.Round) (blk bookkeeping.BlockHeader, err error)
-}
-
-// MakeStreamVerifier creates a new stream verifier and returns the chans used to send txn groups
-// to it and obtain the txn signature verification result from
-func MakeStreamVerifier(stxnChan <-chan *UnverifiedElement, resultChan chan<- *VerificationResult,
-	droppedChan chan<- *UnverifiedElement, ledger LedgerForStreamVerifier,
-	verificationPool execpool.BacklogPool, cache VerifiedTransactionCache) (*StreamVerifier, error) {
-
-	latest := ledger.Latest()
-	latestHdr, err := ledger.BlockHdr(latest)
-	if err != nil {
-		return nil, errors.New("MakeStreamVerifier: Could not get header for previous block")
-	}
-
-	nbw := MakeNewBlockWatcher(latestHdr)
-	ledger.RegisterBlockListeners([]ledgercore.BlockListener{nbw})
-
-	return &StreamVerifier{
-		resultChan:       resultChan,
-		stxnChan:         stxnChan,
-		droppedChan:      droppedChan,
-		verificationPool: verificationPool,
-		cache:            cache,
-		nbw:              nbw,
-		ledger:           ledger,
-	}, nil
-}
-
-// Start is called when the verifier is created and whenever it needs to restart after
-// the ctx is canceled
-func (sv *StreamVerifier) Start(ctx context.Context) {
-	sv.ctx = ctx
-	sv.activeLoopWg.Add(1)
-	go sv.batchingLoop()
-}
-
-// WaitForStop waits until the batching loop terminates afer the ctx is canceled
-func (sv *StreamVerifier) WaitForStop() {
-	sv.activeLoopWg.Wait()
-}
-
-func (sv *StreamVerifier) cleanup(pending []*UnverifiedElement) {
-	// report an error for the unchecked txns
-	// drop the messages without reporting if the receiver does not consume
-	for _, uel := range pending {
-		sv.sendResult(uel.TxnGroup, uel.BacklogMessage, errShuttingDownError)
-	}
-}
-
-func (sv *StreamVerifier) batchingLoop() {
-	defer sv.activeLoopWg.Done()
-	timer := time.NewTicker(waitForNextTxnDuration)
-	defer timer.Stop()
-	var added bool
-	var numberOfSigsInCurrent uint64
-	var numberOfBatchAttempts uint64
-	ue := make([]*UnverifiedElement, 0, 8)
-	defer func() { sv.cleanup(ue) }()
-	for {
-		select {
-		case stx := <-sv.stxnChan:
-			numberOfBatchableSigsInGroup, err := getNumberOfBatchableSigsInGroup(stx.TxnGroup)
-			if err != nil {
-				// wrong number of signatures
-				sv.sendResult(stx.TxnGroup, stx.BacklogMessage, err)
-				continue
-			}
-
-			// if no batchable signatures here, send this as a task of its own
-			if numberOfBatchableSigsInGroup == 0 {
-				err := sv.addVerificationTaskToThePoolNow([]*UnverifiedElement{stx})
-				if err != nil {
-					return
-				}
-				continue // stx is handled, continue
-			}
-
-			// add this txngrp to the list of batchable txn groups
-			numberOfSigsInCurrent = numberOfSigsInCurrent + numberOfBatchableSigsInGroup
-			ue = append(ue, stx)
-			if numberOfSigsInCurrent > txnPerWorksetThreshold {
-				// enough transaction in the batch to efficiently verify
-
-				if numberOfSigsInCurrent > batchSizeBlockLimit {
-					// do not consider adding more txns to this batch.
-					// bypass the exec pool situation and queue anyway
-					// this is to prevent creation of very large batches
-					err := sv.addVerificationTaskToThePoolNow(ue)
-					if err != nil {
-						return
-					}
-					added = true
-				} else {
-					added, err = sv.tryAddVerificationTaskToThePool(ue)
-					if err != nil {
-						return
-					}
-				}
-				if added {
-					numberOfSigsInCurrent = 0
-					ue = make([]*UnverifiedElement, 0, 8)
-					numberOfBatchAttempts = 0
-				} else {
-					// was not added because of the exec pool buffer length
-					numberOfBatchAttempts++
-				}
-			}
-		case <-timer.C:
-			// timer ticked. it is time to send the batch even if it is not full
-			if numberOfSigsInCurrent == 0 {
-				// nothing batched yet... wait some more
-				continue
-			}
-			var err error
-			if numberOfBatchAttempts > 1 {
-				// bypass the exec pool situation and queue anyway
-				// this is to prevent long delays in transaction propagation
-				// at least one transaction here has waited 3 x waitForNextTxnDuration
-				err = sv.addVerificationTaskToThePoolNow(ue)
-				added = true
-			} else {
-				added, err = sv.tryAddVerificationTaskToThePool(ue)
-			}
-			if err != nil {
-				return
-			}
-			if added {
-				numberOfSigsInCurrent = 0
-				ue = make([]*UnverifiedElement, 0, 8)
-				numberOfBatchAttempts = 0
-			} else {
-				// was not added because of the exec pool buffer length. wait for some more txns
-				numberOfBatchAttempts++
-			}
-		case <-sv.ctx.Done():
-			return
-		}
-	}
-}
-
-func (sv *StreamVerifier) sendResult(veTxnGroup []transactions.SignedTxn, veBacklogMessage interface{}, err error) {
-	// send the txn result out the pipe
-	select {
-	case sv.resultChan <- &VerificationResult{
-		TxnGroup:       veTxnGroup,
-		BacklogMessage: veBacklogMessage,
-		Err:            err,
-	}:
-	default:
-		// we failed to write to the output queue, since the queue was full.
-		sv.droppedChan <- &UnverifiedElement{veTxnGroup, veBacklogMessage}
-	}
-}
-
-func (sv *StreamVerifier) tryAddVerificationTaskToThePool(ue []*UnverifiedElement) (added bool, err error) {
-	// if the exec pool buffer is full, can go back and collect
-	// more signatures instead of waiting in the exec pool buffer
-	// more signatures to the batch do not harm performance but introduce latency when delayed (see crypto.BenchmarkBatchVerifierBig)
-
-	// if the buffer is full
-	if l, c := sv.verificationPool.BufferSize(); l == c {
-		return false, nil
-	}
-	err = sv.addVerificationTaskToThePoolNow(ue)
-	if err != nil {
-		// An error is returned when the context of the pool expires
-		return false, err
-	}
-	return true, nil
-}
-
-func (sv *StreamVerifier) addVerificationTaskToThePoolNow(ue []*UnverifiedElement) error {
-	// if the context is canceled when the task is in the queue, it should be canceled
-	// copy the ctx here so that when the StreamVerifier is started again, and a new context
-	// is created, this task still gets canceled due to the ctx at the time of this task
-	taskCtx := sv.ctx
-	function := func(arg interface{}) interface{} {
-		if taskCtx.Err() != nil {
-			// ctx is canceled. the results will be returned
-			sv.cleanup(ue)
-			return nil
-		}
-
-		ue := arg.([]*UnverifiedElement)
-		batchVerifier := crypto.MakeBatchVerifier()
-
-		bl := makeBatchLoad(len(ue))
-		// TODO: separate operations here, and get the sig verification inside the LogicSig to the batch here
-		blockHeader := sv.nbw.getBlockHeader()
-		for _, ue := range ue {
-			groupCtx, err := txnGroupBatchPrep(ue.TxnGroup, blockHeader, sv.ledger, batchVerifier, nil)
-			if err != nil {
-				// verification failed, no need to add the sig to the batch, report the error
-				sv.sendResult(ue.TxnGroup, ue.BacklogMessage, err)
-				continue
-			}
-			totalBatchCount := batchVerifier.GetNumberOfEnqueuedSignatures()
-			bl.addLoad(ue.TxnGroup, groupCtx, ue.BacklogMessage, totalBatchCount)
-		}
-
-		failed, err := batchVerifier.VerifyWithFeedback()
-		// this error can only be crypto.ErrBatchHasFailedSigs
-		if err == nil { // success, all signatures verified
-			for i := range bl.txnGroups {
-				sv.sendResult(bl.txnGroups[i], bl.elementBacklogMessage[i], nil)
-			}
-			sv.cache.AddPayset(bl.txnGroups, bl.groupCtxs)
-			return nil
-		}
-
-		verifiedTxnGroups := make([][]transactions.SignedTxn, 0, len(bl.txnGroups))
-		verifiedGroupCtxs := make([]*GroupContext, 0, len(bl.groupCtxs))
-		failedSigIdx := 0
-		for txgIdx := range bl.txnGroups {
-			txGroupSigFailed := false
-			for failedSigIdx < bl.messagesForTxn[txgIdx] {
-				if failed[failedSigIdx] {
-					// if there is a failed sig check, then no need to check the rest of the
-					// sigs for this txnGroup
-					failedSigIdx = bl.messagesForTxn[txgIdx]
-					txGroupSigFailed = true
-				} else {
-					// proceed to check the next sig belonging to this txnGroup
-					failedSigIdx++
-				}
-			}
-			var result error
-			if !txGroupSigFailed {
-				verifiedTxnGroups = append(verifiedTxnGroups, bl.txnGroups[txgIdx])
-				verifiedGroupCtxs = append(verifiedGroupCtxs, bl.groupCtxs[txgIdx])
-			} else {
-				result = err
-			}
-			sv.sendResult(bl.txnGroups[txgIdx], bl.elementBacklogMessage[txgIdx], result)
-		}
-		// loading them all at once by locking the cache once
-		sv.cache.AddPayset(verifiedTxnGroups, verifiedGroupCtxs)
-		return nil
-	}
-
-	// EnqueueBacklog returns an error when the context is canceled
-	err := sv.verificationPool.EnqueueBacklog(sv.ctx, function, ue, nil)
-	if err != nil {
-		logging.Base().Infof("addVerificationTaskToThePoolNow: EnqueueBacklog returned an error and StreamVerifier will stop: %v", err)
-	}
-	return err
-}
-
-func getNumberOfBatchableSigsInGroup(stxs []transactions.SignedTxn) (batchSigs uint64, err error) {
-	batchSigs = 0
-	for i := range stxs {
-		count, err := getNumberOfBatchableSigsInTxn(&stxs[i])
-		if err != nil {
-			return 0, err
-		}
-		batchSigs = batchSigs + count
-	}
-	return
-}
-
-func getNumberOfBatchableSigsInTxn(stx *transactions.SignedTxn) (uint64, error) {
-	sigType, err := checkTxnSigTypeCounts(stx)
-	if err != nil {
-		return 0, err
-	}
-	switch sigType {
-	case regularSig:
-		return 1, nil
-	case multiSig:
-		sig := stx.Msig
-		batchSigs := uint64(0)
-		for _, subsigi := range sig.Subsigs {
-			if (subsigi.Sig != crypto.Signature{}) {
-				batchSigs++
-			}
-		}
-		return batchSigs, nil
-	case logicSig:
-		// Currently the sigs in here are not batched. Something to consider later.
-		return 0, nil
-	case stateProofTxn:
-		return 0, nil
-	default:
-		// this case is impossible
-		return 0, nil
-	}
->>>>>>> 6487b374
 }