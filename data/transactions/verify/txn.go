// Copyright (C) 2019-2023 Algorand, Inc.
// This file is part of go-algorand
//
// go-algorand is free software: you can redistribute it and/or modify
// it under the terms of the GNU Affero General Public License as
// published by the Free Software Foundation, either version 3 of the
// License, or (at your option) any later version.
//
// go-algorand is distributed in the hope that it will be useful,
// but WITHOUT ANY WARRANTY; without even the implied warranty of
// MERCHANTABILITY or FITNESS FOR A PARTICULAR PURPOSE.  See the
// GNU Affero General Public License for more details.
//
// You should have received a copy of the GNU Affero General Public License
// along with go-algorand.  If not, see <https://www.gnu.org/licenses/>.

package verify

import (
	"context"
	"encoding/binary"
	"errors"
	"fmt"
	"sync"
	"sync/atomic"
	"time"

	"github.com/algorand/go-algorand/config"
	"github.com/algorand/go-algorand/crypto"
	"github.com/algorand/go-algorand/data/basics"
	"github.com/algorand/go-algorand/data/bookkeeping"
	"github.com/algorand/go-algorand/data/transactions"
	"github.com/algorand/go-algorand/data/transactions/logic"
	"github.com/algorand/go-algorand/ledger/ledgercore"
	"github.com/algorand/go-algorand/logging"
	"github.com/algorand/go-algorand/protocol"
	"github.com/algorand/go-algorand/util/execpool"
	"github.com/algorand/go-algorand/util/metrics"
)

var logicGoodTotal = metrics.MakeCounter(metrics.MetricName{Name: "algod_ledger_logic_ok", Description: "Total transaction scripts executed and accepted"})
var logicRejTotal = metrics.MakeCounter(metrics.MetricName{Name: "algod_ledger_logic_rej", Description: "Total transaction scripts executed and rejected"})
var logicErrTotal = metrics.MakeCounter(metrics.MetricName{Name: "algod_ledger_logic_err", Description: "Total transaction scripts executed and errored"})
var logicCostTotal = metrics.MakeCounter(metrics.MetricName{Name: "algod_ledger_logic_cost", Description: "Total cost of transaction scripts executed"})
var msigLessOrEqual4 = metrics.MakeCounter(metrics.MetricName{Name: "algod_verify_msig_4", Description: "Total transactions with 1-4 msigs"})
var msigLessOrEqual10 = metrics.MakeCounter(metrics.MetricName{Name: "algod_verify_msig_5_10", Description: "Total transactions with 5-10 msigs"})
var msigMore10 = metrics.MakeCounter(metrics.MetricName{Name: "algod_verify_msig_11", Description: "Total transactions with 11+ msigs"})
var msigLsigLessOrEqual4 = metrics.MakeCounter(metrics.MetricName{Name: "algod_verify_msig_lsig_4", Description: "Total transaction scripts with 1-4 msigs"})
var msigLsigLessOrEqual10 = metrics.MakeCounter(metrics.MetricName{Name: "algod_verify_msig_lsig_5_10", Description: "Total transaction scripts with 5-10 msigs"})
var msigLsigMore10 = metrics.MakeCounter(metrics.MetricName{Name: "algod_verify_msig_lsig_10", Description: "Total transaction scripts with 11+ msigs"})

var errShuttingDownError = errors.New("not verified, verifier is shutting down")

// The PaysetGroups is taking large set of transaction groups and attempt to verify their validity using multiple go-routines.
// When doing so, it attempts to break these into smaller "worksets" where each workset takes about 2ms of execution time in order
// to avoid context switching overhead while providing good validation cancellation responsiveness. Each one of these worksets is
// "populated" with roughly txnPerWorksetThreshold transactions. ( note that the real evaluation time is unknown, but benchmarks
// show that these are realistic numbers )
const txnPerWorksetThreshold = 32

// batchSizeBlockLimit is the limit when the batch exceeds, will be added to the exec pool, even if the pool is saturated
// and the batch verifier will block until the exec pool accepts the batch
const batchSizeBlockLimit = 1024

// waitForNextTxnDuration is the time to wait before sending the batch to the exec pool
// If the incoming txn rate is low, a txn in the batch may  wait no less than
// waitForNextTxnDuration before it is set for verification.
// This can introduce a latency to the propagation of a transaction in the network,
// since every relay will go through this wait time before broadcasting the txn.
// However, when the incoming txn rate is high, the batch will fill up quickly and will send
// for signature evaluation before waitForNextTxnDuration.
const waitForNextTxnDuration = 2 * time.Millisecond

// When the PaysetGroups is generating worksets, it enqueues up to concurrentWorksets entries to the execution pool. This serves several
// purposes :
// - if the verification task need to be aborted, there are only concurrentWorksets entries that are currently redundant on the execution pool queue.
// - that number of concurrent tasks would not get beyond the capacity of the execution pool back buffer.
// - if we were to "redundantly" execute all these during context cancellation, we would spent at most 2ms * 16 = 32ms time.
// - it allows us to linearly scan the input, and process elements only once we're going to queue them into the pool.
const concurrentWorksets = 16

// GroupContext is the set of parameters external to a transaction which
// stateless checks are performed against.
//
// For efficient caching, these parameters should either be constant
// or change slowly over time.
//
// Group data are omitted because they are committed to in the
// transaction and its ID.
type GroupContext struct {
	specAddrs        transactions.SpecialAddresses
	consensusVersion protocol.ConsensusVersion
	consensusParams  config.ConsensusParams
	minAvmVersion    uint64
	signedGroupTxns  []transactions.SignedTxn
	ledger           logic.LedgerForSignature
	evalTracer       logic.EvalTracer
}

var errTxGroupInvalidFee = errors.New("txgroup fee requirement overflow")
var errTxnSigHasNoSig = errors.New("signedtxn has no sig")
var errTxnSigNotWellFormed = errors.New("signedtxn should only have one of Sig or Msig or LogicSig")
var errRekeyingNotSupported = errors.New("nonempty AuthAddr but rekeying is not supported")
var errUnknownSignature = errors.New("has one mystery sig. WAT?")

// TxGroupErrorReason is reason code for ErrTxGroupError
type TxGroupErrorReason int

const (
	// TxGroupErrorReasonGeneric is a generic (not tracked) reason code
	TxGroupErrorReasonGeneric TxGroupErrorReason = iota
	// TxGroupErrorReasonNotWellFormed is txn.WellFormed failure
	TxGroupErrorReasonNotWellFormed
	// TxGroupErrorReasonInvalidFee is invalid fee pooling in transaction group
	TxGroupErrorReasonInvalidFee
	// TxGroupErrorReasonHasNoSig is for transaction without any signature
	TxGroupErrorReasonHasNoSig
	// TxGroupErrorReasonSigNotWellFormed defines signature format errors
	TxGroupErrorReasonSigNotWellFormed
	// TxGroupErrorReasonMsigNotWellFormed defines multisig format errors
	TxGroupErrorReasonMsigNotWellFormed
	// TxGroupErrorReasonLogicSigFailed defines logic sig validation errors
	TxGroupErrorReasonLogicSigFailed

	// TxGroupErrorReasonNumValues is number of enum values
	TxGroupErrorReasonNumValues
)

// TxGroupError is an error from txn pre-validation (well form-ness, signature format, etc).
// It can be unwrapped into underlying error, as well as has a specific failure reason code.
type TxGroupError struct {
	err    error
	Reason TxGroupErrorReason
}

// Error returns an error message from the underlying error
func (e *TxGroupError) Error() string {
	return e.err.Error()
}

// Unwrap returns an underlying error
func (e *TxGroupError) Unwrap() error {
	return e.err
}

// PrepareGroupContext prepares a verification group parameter object for a given transaction
// group.
func PrepareGroupContext(group []transactions.SignedTxn, contextHdr *bookkeeping.BlockHeader, ledger logic.LedgerForSignature) (*GroupContext, error) {
	if len(group) == 0 {
		return nil, nil
	}
	consensusParams, ok := config.Consensus[contextHdr.CurrentProtocol]
	if !ok {
		return nil, protocol.Error(contextHdr.CurrentProtocol)
	}
	return &GroupContext{
		specAddrs: transactions.SpecialAddresses{
			FeeSink:     contextHdr.FeeSink,
			RewardsPool: contextHdr.RewardsPool,
		},
		consensusVersion: contextHdr.CurrentProtocol,
		consensusParams:  consensusParams,
		minAvmVersion:    logic.ComputeMinAvmVersion(transactions.WrapSignedTxnsWithAD(group)),
		signedGroupTxns:  group,
		ledger:           ledger,
	}, nil
}

// Equal compares two group contexts to see if they would represent the same verification context for a given transaction.
func (g *GroupContext) Equal(other *GroupContext) bool {
	return g.specAddrs == other.specAddrs &&
		g.consensusVersion == other.consensusVersion &&
		g.minAvmVersion == other.minAvmVersion
}

// txnBatchPrep verifies a SignedTxn having no obviously inconsistent data.
// Block-assembly time checks of LogicSig and accounting rules may still block the txn.
// It is the caller responsibility to call batchVerifier.Verify().
func txnBatchPrep(s *transactions.SignedTxn, txnIdx int, groupCtx *GroupContext, verifier *crypto.BatchVerifier) *TxGroupError {
	if !groupCtx.consensusParams.SupportRekeying && (s.AuthAddr != basics.Address{}) {
		return &TxGroupError{err: errRekeyingNotSupported, Reason: TxGroupErrorReasonGeneric}
	}

	if err := s.Txn.WellFormed(groupCtx.specAddrs, groupCtx.consensusParams); err != nil {
		return &TxGroupError{err: err, Reason: TxGroupErrorReasonNotWellFormed}
	}

	return stxnCoreChecks(s, txnIdx, groupCtx, verifier)
}

// TxnGroup verifies a []SignedTxn as being signed and having no obviously inconsistent data.
<<<<<<< HEAD
func TxnGroup(stxs []transactions.SignedTxn, contextHdr bookkeeping.BlockHeader, cache VerifiedTransactionCache, ledger logic.LedgerForSignature) (groupCtx *GroupContext, err error) {
	return txnGroup(stxs, contextHdr, cache, ledger, nil)
}

// TxnGroupWithTracer verifies a []SignedTxn as being signed and having no obviously inconsistent data, while using a tracer.
func TxnGroupWithTracer(stxs []transactions.SignedTxn, contextHdr bookkeeping.BlockHeader, cache VerifiedTransactionCache, ledger logic.LedgerForSignature, evalTracer logic.EvalTracer) (groupCtx *GroupContext, err error) {
	return txnGroup(stxs, contextHdr, cache, ledger, evalTracer)
}

func txnGroup(stxs []transactions.SignedTxn, contextHdr bookkeeping.BlockHeader, cache VerifiedTransactionCache, ledger logic.LedgerForSignature, evalTracer logic.EvalTracer) (groupCtx *GroupContext, err error) {
=======
func TxnGroup(stxs []transactions.SignedTxn, contextHdr *bookkeeping.BlockHeader, cache VerifiedTransactionCache, ledger logic.LedgerForSignature) (groupCtx *GroupContext, err error) {
>>>>>>> eddf773a
	batchVerifier := crypto.MakeBatchVerifier()

	if groupCtx, err = txnGroupBatchPrep(stxs, contextHdr, ledger, batchVerifier, evalTracer); err != nil {
		return nil, err
	}

	if err := batchVerifier.Verify(); err != nil {
		return nil, err
	}

	if cache != nil {
		cache.Add(stxs, groupCtx)
	}

	return
}

// txnGroupBatchPrep verifies a []SignedTxn having no obviously inconsistent data.
// it is the caller responsibility to call batchVerifier.Verify()
<<<<<<< HEAD
func txnGroupBatchPrep(stxs []transactions.SignedTxn, contextHdr bookkeeping.BlockHeader, ledger logic.LedgerForSignature, verifier *crypto.BatchVerifier, evalTracer logic.EvalTracer) (*GroupContext, error) {
=======
func txnGroupBatchPrep(stxs []transactions.SignedTxn, contextHdr *bookkeeping.BlockHeader, ledger logic.LedgerForSignature, verifier *crypto.BatchVerifier) (*GroupContext, error) {
>>>>>>> eddf773a
	groupCtx, err := PrepareGroupContext(stxs, contextHdr, ledger)
	if err != nil {
		return nil, err
	}
	groupCtx.evalTracer = evalTracer

	minFeeCount := uint64(0)
	feesPaid := uint64(0)
	for i, stxn := range stxs {
		prepErr := txnBatchPrep(&stxn, i, groupCtx, verifier)
		if prepErr != nil {
			// re-wrap the error with more details
			prepErr.err = fmt.Errorf("transaction %+v invalid : %w", stxn, prepErr.err)
			return nil, prepErr
		}
		if stxn.Txn.Type != protocol.StateProofTx {
			minFeeCount++
		}
		feesPaid = basics.AddSaturate(feesPaid, stxn.Txn.Fee.Raw)
	}
	feeNeeded, overflow := basics.OMul(groupCtx.consensusParams.MinTxnFee, minFeeCount)
	if overflow {
		err = &TxGroupError{err: errTxGroupInvalidFee, Reason: TxGroupErrorReasonInvalidFee}
		return nil, err
	}
	// feesPaid may have saturated. That's ok. Since we know
	// feeNeeded did not overflow, simple comparison tells us
	// feesPaid was enough.
	if feesPaid < feeNeeded {
		err = &TxGroupError{
			err: fmt.Errorf(
				"txgroup had %d in fees, which is less than the minimum %d * %d",
				feesPaid, minFeeCount, groupCtx.consensusParams.MinTxnFee),
			Reason: TxGroupErrorReasonInvalidFee,
		}
		return nil, err
	}

	return groupCtx, nil
}

type sigOrTxnType int

const regularSig sigOrTxnType = 1
const multiSig sigOrTxnType = 2
const logicSig sigOrTxnType = 3
const stateProofTxn sigOrTxnType = 4

// checkTxnSigTypeCounts checks the number of signature types and reports an error in case of a violation
func checkTxnSigTypeCounts(s *transactions.SignedTxn) (sigType sigOrTxnType, err *TxGroupError) {
	numSigCategories := 0
	if s.Sig != (crypto.Signature{}) {
		numSigCategories++
		sigType = regularSig
	}
	if !s.Msig.Blank() {
		numSigCategories++
		sigType = multiSig
	}
	if !s.Lsig.Blank() {
		numSigCategories++
		sigType = logicSig
	}
	if numSigCategories == 0 {
		// Special case: special sender address can issue special transaction
		// types (state proof txn) without any signature.  The well-formed
		// check ensures that this transaction cannot pay any fee, and
		// cannot have any other interesting fields, except for the state proof payload.
		if s.Txn.Sender == transactions.StateProofSender && s.Txn.Type == protocol.StateProofTx {
			return stateProofTxn, nil
		}
		return 0, &TxGroupError{err: errTxnSigHasNoSig, Reason: TxGroupErrorReasonHasNoSig}
	}
	if numSigCategories > 1 {
		return 0, &TxGroupError{err: errTxnSigNotWellFormed, Reason: TxGroupErrorReasonSigNotWellFormed}
	}
	return sigType, nil
}

// stxnCoreChecks runs signatures validity checks and enqueues signature into batchVerifier for verification.
func stxnCoreChecks(s *transactions.SignedTxn, txnIdx int, groupCtx *GroupContext, batchVerifier *crypto.BatchVerifier) *TxGroupError {
	sigType, err := checkTxnSigTypeCounts(s)
	if err != nil {
		return err
	}

	switch sigType {
	case regularSig:
		batchVerifier.EnqueueSignature(crypto.SignatureVerifier(s.Authorizer()), s.Txn, s.Sig)
		return nil
	case multiSig:
		if err := crypto.MultisigBatchPrep(s.Txn, crypto.Digest(s.Authorizer()), s.Msig, batchVerifier); err != nil {
			return &TxGroupError{err: fmt.Errorf("multisig validation failed: %w", err), Reason: TxGroupErrorReasonMsigNotWellFormed}
		}
		counter := 0
		for _, subsigi := range s.Msig.Subsigs {
			if (subsigi.Sig != crypto.Signature{}) {
				counter++
			}
		}
		if counter <= 4 {
			msigLessOrEqual4.Inc(nil)
		} else if counter <= 10 {
			msigLessOrEqual10.Inc(nil)
		} else {
			msigMore10.Inc(nil)
		}
		return nil

	case logicSig:
		if err := logicSigVerify(s, txnIdx, groupCtx); err != nil {
			return &TxGroupError{err: err, Reason: TxGroupErrorReasonLogicSigFailed}
		}
		return nil

	case stateProofTxn:
		return nil

	default:
		return &TxGroupError{err: errUnknownSignature, Reason: TxGroupErrorReasonGeneric}
	}
}

// LogicSigSanityCheck checks that the signature is valid and that the program is basically well formed.
// It does not evaluate the logic.
func LogicSigSanityCheck(txn *transactions.SignedTxn, groupIndex int, groupCtx *GroupContext) error {
	batchVerifier := crypto.MakeBatchVerifier()

	if err := logicSigSanityCheckBatchPrep(txn, groupIndex, groupCtx, batchVerifier); err != nil {
		return err
	}
	return batchVerifier.Verify()
}

// logicSigSanityCheckBatchPrep checks that the signature is valid and that the program is basically well formed.
// It does not evaluate the logic.
// it is the caller responsibility to call batchVerifier.Verify()
func logicSigSanityCheckBatchPrep(txn *transactions.SignedTxn, groupIndex int, groupCtx *GroupContext, batchVerifier *crypto.BatchVerifier) error {
	lsig := txn.Lsig

	if groupCtx.consensusParams.LogicSigVersion == 0 {
		return errors.New("LogicSig not enabled")
	}
	if len(lsig.Logic) == 0 {
		return errors.New("LogicSig.Logic empty")
	}
	version, vlen := binary.Uvarint(lsig.Logic)
	if vlen <= 0 {
		return errors.New("LogicSig.Logic bad version")
	}
	if version > groupCtx.consensusParams.LogicSigVersion {
		return errors.New("LogicSig.Logic version too new")
	}
	if uint64(lsig.Len()) > groupCtx.consensusParams.LogicSigMaxSize {
		return errors.New("LogicSig.Logic too long")
	}

	if groupIndex < 0 {
		return errors.New("negative groupIndex")
	}
	txngroup := transactions.WrapSignedTxnsWithAD(groupCtx.signedGroupTxns)
	ep := logic.EvalParams{
		Proto:         &groupCtx.consensusParams,
		TxnGroup:      txngroup,
		MinAvmVersion: &groupCtx.minAvmVersion,
		SigLedger:     groupCtx.ledger, // won't be needed for CheckSignature
	}
	err := logic.CheckSignature(groupIndex, &ep)
	if err != nil {
		return err
	}

	hasMsig := false
	numSigs := 0
	if lsig.Sig != (crypto.Signature{}) {
		numSigs++
	}
	if !lsig.Msig.Blank() {
		hasMsig = true
		numSigs++
	}
	if numSigs == 0 {
		// if the txn.Authorizer() == hash(Logic) then this is a (potentially) valid operation on a contract-only account
		program := logic.Program(lsig.Logic)
		lhash := crypto.HashObj(&program)
		if crypto.Digest(txn.Authorizer()) == lhash {
			return nil
		}
		return errors.New("LogicNot signed and not a Logic-only account")
	}
	if numSigs > 1 {
		return errors.New("LogicSig should only have one of Sig or Msig but has more than one")
	}

	if !hasMsig {
		program := logic.Program(lsig.Logic)
		batchVerifier.EnqueueSignature(crypto.PublicKey(txn.Authorizer()), &program, lsig.Sig)
	} else {
		program := logic.Program(lsig.Logic)
		if err := crypto.MultisigBatchPrep(&program, crypto.Digest(txn.Authorizer()), lsig.Msig, batchVerifier); err != nil {
			return fmt.Errorf("logic multisig validation failed: %w", err)
		}
		counter := 0
		for _, subsigi := range lsig.Msig.Subsigs {
			if (subsigi.Sig != crypto.Signature{}) {
				counter++
			}
		}
		if counter <= 4 {
			msigLsigLessOrEqual4.Inc(nil)
		} else if counter <= 10 {
			msigLsigLessOrEqual10.Inc(nil)
		} else {
			msigLsigMore10.Inc(nil)
		}
	}
	return nil
}

// logicSigVerify checks that the signature is valid, executing the program.
func logicSigVerify(txn *transactions.SignedTxn, groupIndex int, groupCtx *GroupContext) error {
	err := LogicSigSanityCheck(txn, groupIndex, groupCtx)
	if err != nil {
		return err
	}

	if groupIndex < 0 {
		return errors.New("negative groupIndex")
	}
	ep := logic.EvalParams{
		Proto:         &groupCtx.consensusParams,
		TxnGroup:      transactions.WrapSignedTxnsWithAD(groupCtx.signedGroupTxns),
		MinAvmVersion: &groupCtx.minAvmVersion,
		SigLedger:     groupCtx.ledger,
		Tracer:        groupCtx.evalTracer,
	}
	pass, cx, err := logic.EvalSignatureFull(groupIndex, &ep)
	if err != nil {
		logicErrTotal.Inc(nil)
		return fmt.Errorf("transaction %v: rejected by logic err=%v", txn.ID(), err)
	}
	if !pass {
		logicRejTotal.Inc(nil)
		return fmt.Errorf("transaction %v: rejected by logic", txn.ID())
	}
	logicGoodTotal.Inc(nil)
	logicCostTotal.AddUint64(uint64(cx.Cost()), nil)
	return nil

}

// PaysetGroups verifies that the payset have a good signature and that the underlying
// transactions are properly constructed.
// Note that this does not check whether a payset is valid against the ledger:
// a PaysetGroups may be well-formed, but a payset might contain an overspend.
//
// This version of verify is performing the verification over the provided execution pool.
func PaysetGroups(ctx context.Context, payset [][]transactions.SignedTxn, blkHeader bookkeeping.BlockHeader, verificationPool execpool.BacklogPool, cache VerifiedTransactionCache, ledger logic.LedgerForSignature) (err error) {
	if len(payset) == 0 {
		return nil
	}

	// prepare up to 16 concurrent worksets.
	worksets := make(chan struct{}, concurrentWorksets)
	worksDoneCh := make(chan interface{}, concurrentWorksets)
	processing := 0

	tasksCtx, cancelTasksCtx := context.WithCancel(ctx)
	defer cancelTasksCtx()
	builder := worksetBuilder{payset: payset}
	var nextWorkset [][]transactions.SignedTxn
	for processing >= 0 {
		// see if we need to get another workset
		if len(nextWorkset) == 0 && !builder.completed() {
			nextWorkset = builder.next()
		}

		select {
		case <-tasksCtx.Done():
			return tasksCtx.Err()
		case worksets <- struct{}{}:
			if len(nextWorkset) > 0 {
				err := verificationPool.EnqueueBacklog(ctx, func(arg interface{}) interface{} {
					var grpErr error
					// check if we've canceled the request while this was in the queue.
					if tasksCtx.Err() != nil {
						return tasksCtx.Err()
					}

					txnGroups := arg.([][]transactions.SignedTxn)
					groupCtxs := make([]*GroupContext, len(txnGroups))

					batchVerifier := crypto.MakeBatchVerifierWithHint(len(payset))
					for i, signTxnsGrp := range txnGroups {
<<<<<<< HEAD
						groupCtxs[i], grpErr = txnGroupBatchPrep(signTxnsGrp, blkHeader, ledger, batchVerifier, nil)
=======
						groupCtxs[i], grpErr = txnGroupBatchPrep(signTxnsGrp, &blkHeader, ledger, batchVerifier)
>>>>>>> eddf773a
						// abort only if it's a non-cache error.
						if grpErr != nil {
							return grpErr
						}
					}
					verifyErr := batchVerifier.Verify()
					if verifyErr != nil {
						return verifyErr
					}
					cache.AddPayset(txnGroups, groupCtxs)
					return nil
				}, nextWorkset, worksDoneCh)
				if err != nil {
					return err
				}
				processing++
				nextWorkset = nil
			}
		case processingResult := <-worksDoneCh:
			processing--
			<-worksets
			// if there is nothing in the queue, the nextWorkset doesn't contain any work and the builder has no more entries, then we're done.
			if processing == 0 && builder.completed() && len(nextWorkset) == 0 {
				// we're done.
				processing = -1
			}
			if processingResult != nil {
				err = processingResult.(error)
				if err != nil {
					return err
				}
			}
		}

	}
	return err
}

// worksetBuilder is a helper struct used to construct well sized worksets for the execution pool to process
type worksetBuilder struct {
	payset [][]transactions.SignedTxn
	idx    int
}

func (w *worksetBuilder) next() (txnGroups [][]transactions.SignedTxn) {
	txnCounter := 0 // how many transaction we already included in the current workset.
	// scan starting from the current position until we filled up the workset.
	for i := w.idx; i < len(w.payset); i++ {
		if txnCounter+len(w.payset[i]) > txnPerWorksetThreshold {
			if i == w.idx {
				i++
			}
			txnGroups = w.payset[w.idx:i]
			w.idx = i
			return
		}
		if i == len(w.payset)-1 {
			txnGroups = w.payset[w.idx:]
			w.idx = len(w.payset)
			return
		}
		txnCounter += len(w.payset[i])
	}
	// we can reach here only if w.idx >= len(w.payset). This is not really a usecase, but just
	// for code-completeness, we'll return an empty array here.
	return nil
}

// test to see if we have any more worksets we can extract from our payset.
func (w *worksetBuilder) completed() bool {
	return w.idx >= len(w.payset)
}

// UnverifiedElement is the element passed to the Stream verifier
// BacklogMessage is a *txBacklogMsg from data/txHandler.go which needs to be
// passed back to that context
type UnverifiedElement struct {
	TxnGroup       []transactions.SignedTxn
	BacklogMessage interface{}
}

// VerificationResult is the result of the txn group verification
// BacklogMessage is the reference associated with the txn group which was
// initially passed to the stream verifier
type VerificationResult struct {
	TxnGroup       []transactions.SignedTxn
	BacklogMessage interface{}
	Err            error
}

// StreamVerifier verifies txn groups received through the stxnChan channel, and returns the
// results through the resultChan
type StreamVerifier struct {
	resultChan       chan<- *VerificationResult
	droppedChan      chan<- *UnverifiedElement
	stxnChan         <-chan *UnverifiedElement
	verificationPool execpool.BacklogPool
	ctx              context.Context
	cache            VerifiedTransactionCache
	activeLoopWg     sync.WaitGroup
	nbw              *NewBlockWatcher
	ledger           logic.LedgerForSignature
}

// NewBlockWatcher is a struct used to provide a new block header to the
// stream verifier
type NewBlockWatcher struct {
	blkHeader atomic.Value
}

// MakeNewBlockWatcher construct a new block watcher with the initial blkHdr
func MakeNewBlockWatcher(blkHdr bookkeeping.BlockHeader) (nbw *NewBlockWatcher) {
	nbw = &NewBlockWatcher{}
	nbw.blkHeader.Store(&blkHdr)
	return nbw
}

// OnNewBlock implements the interface to subscribe to new block notifications from the ledger
func (nbw *NewBlockWatcher) OnNewBlock(block bookkeeping.Block, delta ledgercore.StateDelta) {
	bh := nbw.blkHeader.Load().(*bookkeeping.BlockHeader)
	if bh.Round >= block.BlockHeader.Round {
		return
	}
	nbw.blkHeader.Store(&block.BlockHeader)
}

func (nbw *NewBlockWatcher) getBlockHeader() (bh *bookkeeping.BlockHeader) {
	return nbw.blkHeader.Load().(*bookkeeping.BlockHeader)
}

type batchLoad struct {
	txnGroups             [][]transactions.SignedTxn
	groupCtxs             []*GroupContext
	elementBacklogMessage []interface{}
	messagesForTxn        []int
}

func makeBatchLoad(l int) (bl batchLoad) {
	bl.txnGroups = make([][]transactions.SignedTxn, 0, l)
	bl.groupCtxs = make([]*GroupContext, 0, l)
	bl.elementBacklogMessage = make([]interface{}, 0, l)
	bl.messagesForTxn = make([]int, 0, l)
	return bl
}

func (bl *batchLoad) addLoad(txngrp []transactions.SignedTxn, gctx *GroupContext, backlogMsg interface{}, numBatchableSigs int) {
	bl.txnGroups = append(bl.txnGroups, txngrp)
	bl.groupCtxs = append(bl.groupCtxs, gctx)
	bl.elementBacklogMessage = append(bl.elementBacklogMessage, backlogMsg)
	bl.messagesForTxn = append(bl.messagesForTxn, numBatchableSigs)

}

// LedgerForStreamVerifier defines the ledger methods used by the StreamVerifier.
type LedgerForStreamVerifier interface {
	logic.LedgerForSignature
	RegisterBlockListeners([]ledgercore.BlockListener)
	Latest() basics.Round
	BlockHdr(rnd basics.Round) (blk bookkeeping.BlockHeader, err error)
}

// MakeStreamVerifier creates a new stream verifier and returns the chans used to send txn groups
// to it and obtain the txn signature verification result from
func MakeStreamVerifier(stxnChan <-chan *UnverifiedElement, resultChan chan<- *VerificationResult,
	droppedChan chan<- *UnverifiedElement, ledger LedgerForStreamVerifier,
	verificationPool execpool.BacklogPool, cache VerifiedTransactionCache) (*StreamVerifier, error) {

	latest := ledger.Latest()
	latestHdr, err := ledger.BlockHdr(latest)
	if err != nil {
		return nil, errors.New("MakeStreamVerifier: Could not get header for previous block")
	}

	nbw := MakeNewBlockWatcher(latestHdr)
	ledger.RegisterBlockListeners([]ledgercore.BlockListener{nbw})

	return &StreamVerifier{
		resultChan:       resultChan,
		stxnChan:         stxnChan,
		droppedChan:      droppedChan,
		verificationPool: verificationPool,
		cache:            cache,
		nbw:              nbw,
		ledger:           ledger,
	}, nil
}

// Start is called when the verifier is created and whenever it needs to restart after
// the ctx is canceled
func (sv *StreamVerifier) Start(ctx context.Context) {
	sv.ctx = ctx
	sv.activeLoopWg.Add(1)
	go sv.batchingLoop()
}

// WaitForStop waits until the batching loop terminates afer the ctx is canceled
func (sv *StreamVerifier) WaitForStop() {
	sv.activeLoopWg.Wait()
}

func (sv *StreamVerifier) cleanup(pending []*UnverifiedElement) {
	// report an error for the unchecked txns
	// drop the messages without reporting if the receiver does not consume
	for _, uel := range pending {
		sv.sendResult(uel.TxnGroup, uel.BacklogMessage, errShuttingDownError)
	}
}

func (sv *StreamVerifier) batchingLoop() {
	defer sv.activeLoopWg.Done()
	timer := time.NewTicker(waitForNextTxnDuration)
	defer timer.Stop()
	var added bool
	var numberOfSigsInCurrent uint64
	var numberOfBatchAttempts uint64
	ue := make([]*UnverifiedElement, 0, 8)
	defer func() { sv.cleanup(ue) }()
	for {
		select {
		case stx := <-sv.stxnChan:
			numberOfBatchableSigsInGroup, err := getNumberOfBatchableSigsInGroup(stx.TxnGroup)
			if err != nil {
				// wrong number of signatures
				sv.sendResult(stx.TxnGroup, stx.BacklogMessage, err)
				continue
			}

			// if no batchable signatures here, send this as a task of its own
			if numberOfBatchableSigsInGroup == 0 {
				err := sv.addVerificationTaskToThePoolNow([]*UnverifiedElement{stx})
				if err != nil {
					return
				}
				continue // stx is handled, continue
			}

			// add this txngrp to the list of batchable txn groups
			numberOfSigsInCurrent = numberOfSigsInCurrent + numberOfBatchableSigsInGroup
			ue = append(ue, stx)
			if numberOfSigsInCurrent > txnPerWorksetThreshold {
				// enough transaction in the batch to efficiently verify

				if numberOfSigsInCurrent > batchSizeBlockLimit {
					// do not consider adding more txns to this batch.
					// bypass the exec pool situation and queue anyway
					// this is to prevent creation of very large batches
					err := sv.addVerificationTaskToThePoolNow(ue)
					if err != nil {
						return
					}
					added = true
				} else {
					added, err = sv.tryAddVerificationTaskToThePool(ue)
					if err != nil {
						return
					}
				}
				if added {
					numberOfSigsInCurrent = 0
					ue = make([]*UnverifiedElement, 0, 8)
					numberOfBatchAttempts = 0
				} else {
					// was not added because of the exec pool buffer length
					numberOfBatchAttempts++
				}
			}
		case <-timer.C:
			// timer ticked. it is time to send the batch even if it is not full
			if numberOfSigsInCurrent == 0 {
				// nothing batched yet... wait some more
				continue
			}
			var err error
			if numberOfBatchAttempts > 1 {
				// bypass the exec pool situation and queue anyway
				// this is to prevent long delays in transaction propagation
				// at least one transaction here has waited 3 x waitForNextTxnDuration
				err = sv.addVerificationTaskToThePoolNow(ue)
				added = true
			} else {
				added, err = sv.tryAddVerificationTaskToThePool(ue)
			}
			if err != nil {
				return
			}
			if added {
				numberOfSigsInCurrent = 0
				ue = make([]*UnverifiedElement, 0, 8)
				numberOfBatchAttempts = 0
			} else {
				// was not added because of the exec pool buffer length. wait for some more txns
				numberOfBatchAttempts++
			}
		case <-sv.ctx.Done():
			return
		}
	}
}

func (sv *StreamVerifier) sendResult(veTxnGroup []transactions.SignedTxn, veBacklogMessage interface{}, err error) {
	// send the txn result out the pipe
	select {
	case sv.resultChan <- &VerificationResult{
		TxnGroup:       veTxnGroup,
		BacklogMessage: veBacklogMessage,
		Err:            err,
	}:
	default:
		// we failed to write to the output queue, since the queue was full.
		sv.droppedChan <- &UnverifiedElement{veTxnGroup, veBacklogMessage}
	}
}

func (sv *StreamVerifier) tryAddVerificationTaskToThePool(ue []*UnverifiedElement) (added bool, err error) {
	// if the exec pool buffer is full, can go back and collect
	// more signatures instead of waiting in the exec pool buffer
	// more signatures to the batch do not harm performance but introduce latency when delayed (see crypto.BenchmarkBatchVerifierBig)

	// if the buffer is full
	if l, c := sv.verificationPool.BufferSize(); l == c {
		return false, nil
	}
	err = sv.addVerificationTaskToThePoolNow(ue)
	if err != nil {
		// An error is returned when the context of the pool expires
		return false, err
	}
	return true, nil
}

func (sv *StreamVerifier) addVerificationTaskToThePoolNow(ue []*UnverifiedElement) error {
	// if the context is canceled when the task is in the queue, it should be canceled
	// copy the ctx here so that when the StreamVerifier is started again, and a new context
	// is created, this task still gets canceled due to the ctx at the time of this task
	taskCtx := sv.ctx
	function := func(arg interface{}) interface{} {
		if taskCtx.Err() != nil {
			// ctx is canceled. the results will be returned
			sv.cleanup(ue)
			return nil
		}

		ue := arg.([]*UnverifiedElement)
		batchVerifier := crypto.MakeBatchVerifier()

		bl := makeBatchLoad(len(ue))
		// TODO: separate operations here, and get the sig verification inside the LogicSig to the batch here
		blockHeader := sv.nbw.getBlockHeader()
		for _, ue := range ue {
			groupCtx, err := txnGroupBatchPrep(ue.TxnGroup, blockHeader, sv.ledger, batchVerifier)
			if err != nil {
				// verification failed, no need to add the sig to the batch, report the error
				sv.sendResult(ue.TxnGroup, ue.BacklogMessage, err)
				continue
			}
			totalBatchCount := batchVerifier.GetNumberOfEnqueuedSignatures()
			bl.addLoad(ue.TxnGroup, groupCtx, ue.BacklogMessage, totalBatchCount)
		}

		failed, err := batchVerifier.VerifyWithFeedback()
		// this error can only be crypto.ErrBatchHasFailedSigs
		if err == nil { // success, all signatures verified
			for i := range bl.txnGroups {
				sv.sendResult(bl.txnGroups[i], bl.elementBacklogMessage[i], nil)
			}
			sv.cache.AddPayset(bl.txnGroups, bl.groupCtxs)
			return nil
		}

		verifiedTxnGroups := make([][]transactions.SignedTxn, 0, len(bl.txnGroups))
		verifiedGroupCtxs := make([]*GroupContext, 0, len(bl.groupCtxs))
		failedSigIdx := 0
		for txgIdx := range bl.txnGroups {
			txGroupSigFailed := false
			for failedSigIdx < bl.messagesForTxn[txgIdx] {
				if failed[failedSigIdx] {
					// if there is a failed sig check, then no need to check the rest of the
					// sigs for this txnGroup
					failedSigIdx = bl.messagesForTxn[txgIdx]
					txGroupSigFailed = true
				} else {
					// proceed to check the next sig belonging to this txnGroup
					failedSigIdx++
				}
			}
			var result error
			if !txGroupSigFailed {
				verifiedTxnGroups = append(verifiedTxnGroups, bl.txnGroups[txgIdx])
				verifiedGroupCtxs = append(verifiedGroupCtxs, bl.groupCtxs[txgIdx])
			} else {
				result = err
			}
			sv.sendResult(bl.txnGroups[txgIdx], bl.elementBacklogMessage[txgIdx], result)
		}
		// loading them all at once by locking the cache once
		sv.cache.AddPayset(verifiedTxnGroups, verifiedGroupCtxs)
		return nil
	}

	// EnqueueBacklog returns an error when the context is canceled
	err := sv.verificationPool.EnqueueBacklog(sv.ctx, function, ue, nil)
	if err != nil {
		logging.Base().Infof("addVerificationTaskToThePoolNow: EnqueueBacklog returned an error and StreamVerifier will stop: %v", err)
	}
	return err
}

func getNumberOfBatchableSigsInGroup(stxs []transactions.SignedTxn) (batchSigs uint64, err error) {
	batchSigs = 0
	for i := range stxs {
		count, err := getNumberOfBatchableSigsInTxn(&stxs[i])
		if err != nil {
			return 0, err
		}
		batchSigs = batchSigs + count
	}
	return
}

func getNumberOfBatchableSigsInTxn(stx *transactions.SignedTxn) (uint64, error) {
	sigType, err := checkTxnSigTypeCounts(stx)
	if err != nil {
		return 0, err
	}
	switch sigType {
	case regularSig:
		return 1, nil
	case multiSig:
		sig := stx.Msig
		batchSigs := uint64(0)
		for _, subsigi := range sig.Subsigs {
			if (subsigi.Sig != crypto.Signature{}) {
				batchSigs++
			}
		}
		return batchSigs, nil
	case logicSig:
		// Currently the sigs in here are not batched. Something to consider later.
		return 0, nil
	case stateProofTxn:
		return 0, nil
	default:
		// this case is impossible
		return 0, nil
	}
}<|MERGE_RESOLUTION|>--- conflicted
+++ resolved
@@ -189,20 +189,16 @@
 }
 
 // TxnGroup verifies a []SignedTxn as being signed and having no obviously inconsistent data.
-<<<<<<< HEAD
-func TxnGroup(stxs []transactions.SignedTxn, contextHdr bookkeeping.BlockHeader, cache VerifiedTransactionCache, ledger logic.LedgerForSignature) (groupCtx *GroupContext, err error) {
+func TxnGroup(stxs []transactions.SignedTxn, contextHdr *bookkeeping.BlockHeader, cache VerifiedTransactionCache, ledger logic.LedgerForSignature) (groupCtx *GroupContext, err error) {
 	return txnGroup(stxs, contextHdr, cache, ledger, nil)
 }
 
 // TxnGroupWithTracer verifies a []SignedTxn as being signed and having no obviously inconsistent data, while using a tracer.
-func TxnGroupWithTracer(stxs []transactions.SignedTxn, contextHdr bookkeeping.BlockHeader, cache VerifiedTransactionCache, ledger logic.LedgerForSignature, evalTracer logic.EvalTracer) (groupCtx *GroupContext, err error) {
+func TxnGroupWithTracer(stxs []transactions.SignedTxn, contextHdr *bookkeeping.BlockHeader, cache VerifiedTransactionCache, ledger logic.LedgerForSignature, evalTracer logic.EvalTracer) (groupCtx *GroupContext, err error) {
 	return txnGroup(stxs, contextHdr, cache, ledger, evalTracer)
 }
 
-func txnGroup(stxs []transactions.SignedTxn, contextHdr bookkeeping.BlockHeader, cache VerifiedTransactionCache, ledger logic.LedgerForSignature, evalTracer logic.EvalTracer) (groupCtx *GroupContext, err error) {
-=======
-func TxnGroup(stxs []transactions.SignedTxn, contextHdr *bookkeeping.BlockHeader, cache VerifiedTransactionCache, ledger logic.LedgerForSignature) (groupCtx *GroupContext, err error) {
->>>>>>> eddf773a
+func txnGroup(stxs []transactions.SignedTxn, contextHdr *bookkeeping.BlockHeader, cache VerifiedTransactionCache, ledger logic.LedgerForSignature, evalTracer logic.EvalTracer) (groupCtx *GroupContext, err error) {
 	batchVerifier := crypto.MakeBatchVerifier()
 
 	if groupCtx, err = txnGroupBatchPrep(stxs, contextHdr, ledger, batchVerifier, evalTracer); err != nil {
@@ -222,11 +218,7 @@
 
 // txnGroupBatchPrep verifies a []SignedTxn having no obviously inconsistent data.
 // it is the caller responsibility to call batchVerifier.Verify()
-<<<<<<< HEAD
-func txnGroupBatchPrep(stxs []transactions.SignedTxn, contextHdr bookkeeping.BlockHeader, ledger logic.LedgerForSignature, verifier *crypto.BatchVerifier, evalTracer logic.EvalTracer) (*GroupContext, error) {
-=======
-func txnGroupBatchPrep(stxs []transactions.SignedTxn, contextHdr *bookkeeping.BlockHeader, ledger logic.LedgerForSignature, verifier *crypto.BatchVerifier) (*GroupContext, error) {
->>>>>>> eddf773a
+func txnGroupBatchPrep(stxs []transactions.SignedTxn, contextHdr *bookkeeping.BlockHeader, ledger logic.LedgerForSignature, verifier *crypto.BatchVerifier, evalTracer logic.EvalTracer) (*GroupContext, error) {
 	groupCtx, err := PrepareGroupContext(stxs, contextHdr, ledger)
 	if err != nil {
 		return nil, err
@@ -521,11 +513,7 @@
 
 					batchVerifier := crypto.MakeBatchVerifierWithHint(len(payset))
 					for i, signTxnsGrp := range txnGroups {
-<<<<<<< HEAD
-						groupCtxs[i], grpErr = txnGroupBatchPrep(signTxnsGrp, blkHeader, ledger, batchVerifier, nil)
-=======
-						groupCtxs[i], grpErr = txnGroupBatchPrep(signTxnsGrp, &blkHeader, ledger, batchVerifier)
->>>>>>> eddf773a
+						groupCtxs[i], grpErr = txnGroupBatchPrep(signTxnsGrp, &blkHeader, ledger, batchVerifier, nil)
 						// abort only if it's a non-cache error.
 						if grpErr != nil {
 							return grpErr
@@ -875,7 +863,7 @@
 		// TODO: separate operations here, and get the sig verification inside the LogicSig to the batch here
 		blockHeader := sv.nbw.getBlockHeader()
 		for _, ue := range ue {
-			groupCtx, err := txnGroupBatchPrep(ue.TxnGroup, blockHeader, sv.ledger, batchVerifier)
+			groupCtx, err := txnGroupBatchPrep(ue.TxnGroup, blockHeader, sv.ledger, batchVerifier, nil)
 			if err != nil {
 				// verification failed, no need to add the sig to the batch, report the error
 				sv.sendResult(ue.TxnGroup, ue.BacklogMessage, err)
