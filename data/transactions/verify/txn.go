--- conflicted
+++ resolved
@@ -440,11 +440,7 @@
 	pass, cx, err := logic.EvalSignatureFull(groupIndex, &ep)
 	if err != nil {
 		logicErrTotal.Inc(nil)
-<<<<<<< HEAD
-		return fmt.Errorf("transaction %v: rejected by logic err=%w", txn.ID(), err)
-=======
-		return LogicSigError{groupIndex, fmt.Errorf("transaction %v: %w", txn.ID(), err)}
->>>>>>> 7866c324
+		return fmt.Errorf("transaction %v: %w", txn.ID(), err)
 	}
 	if !pass {
 		logicRejTotal.Inc(nil)
