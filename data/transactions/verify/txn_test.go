--- conflicted
+++ resolved
@@ -362,55 +362,7 @@
 	}
 }
 
-<<<<<<< HEAD
-type testDbgHook struct {
-	log []string
-}
-
-func (d *testDbgHook) BeforeTxn(ep *logic.EvalParams, groupIndex int) error {
-	d.log = append(d.log, "beforeTxn")
-	return nil
-}
-
-func (d *testDbgHook) BeforeLogicEval(cx *logic.EvalContext) error {
-	d.log = append(d.log, fmt.Sprintf("beforeLogicEval %s", cx.RunMode()))
-	return nil
-}
-
-func (d *testDbgHook) BeforeTealOp(cx *logic.EvalContext) error {
-	d.log = append(d.log, "beforeTealOp")
-	return nil
-}
-
-func (d *testDbgHook) BeforeInnerTxnGroup(ep *logic.EvalParams) error {
-	d.log = append(d.log, "beforeInnerTxnGroup")
-	return nil
-}
-
-func (d *testDbgHook) AfterInnerTxnGroup(ep *logic.EvalParams) error {
-	d.log = append(d.log, "afterInnerTxnGroup")
-	return nil
-}
-
-func (d *testDbgHook) AfterTealOp(cx *logic.EvalContext, evalError error) error {
-	d.log = append(d.log, "afterTealOp")
-	return nil
-}
-
-func (d *testDbgHook) AfterLogicEval(cx *logic.EvalContext, evalError error) error {
-	d.log = append(d.log, fmt.Sprintf("afterLogicEval %s", cx.RunMode()))
-	return nil
-}
-
-func (d *testDbgHook) AfterTxn(ep *logic.EvalParams, groupIndex int, ad transactions.ApplyData) error {
-	d.log = append(d.log, "afterTxn")
-	return nil
-}
-
-func TestTxnGroupWithDebugger(t *testing.T) {
-=======
 func TestTxnGroupWithTracer(t *testing.T) {
->>>>>>> c0489c72
 	partitiontest.PartitionTest(t)
 	t.Parallel()
 
