--- conflicted
+++ resolved
@@ -30,11 +30,7 @@
 	"github.com/algorand/go-algorand/data/bookkeeping"
 	"github.com/algorand/go-algorand/data/transactions"
 	"github.com/algorand/go-algorand/protocol"
-<<<<<<< HEAD
-	"github.com/algorand/go-algorand/testpartitioning"
-=======
 	"github.com/algorand/go-algorand/test/partitiontest"
->>>>>>> 916154b5
 	"github.com/algorand/go-algorand/util/execpool"
 )
 
@@ -111,11 +107,7 @@
 }
 
 func TestSignedPayment(t *testing.T) {
-<<<<<<< HEAD
-	testpartitioning.PartitionTest(t)
-=======
-	partitiontest.PartitionTest(t)
->>>>>>> 916154b5
+	partitiontest.PartitionTest(t)
 
 	proto := config.Consensus[protocol.ConsensusCurrentVersion]
 
@@ -138,11 +130,7 @@
 }
 
 func TestTxnValidationEncodeDecode(t *testing.T) {
-<<<<<<< HEAD
-	testpartitioning.PartitionTest(t)
-=======
-	partitiontest.PartitionTest(t)
->>>>>>> 916154b5
+	partitiontest.PartitionTest(t)
 
 	_, signed, _, _ := generateTestObjects(100, 50, 0)
 
@@ -164,11 +152,7 @@
 }
 
 func TestTxnValidationEmptySig(t *testing.T) {
-<<<<<<< HEAD
-	testpartitioning.PartitionTest(t)
-=======
-	partitiontest.PartitionTest(t)
->>>>>>> 916154b5
+	partitiontest.PartitionTest(t)
 
 	_, signed, _, _ := generateTestObjects(100, 50, 0)
 
@@ -191,11 +175,7 @@
 const ccProto = protocol.ConsensusVersion("test-compact-cert-enabled")
 
 func TestTxnValidationCompactCert(t *testing.T) {
-<<<<<<< HEAD
-	testpartitioning.PartitionTest(t)
-=======
-	partitiontest.PartitionTest(t)
->>>>>>> 916154b5
+	partitiontest.PartitionTest(t)
 
 	proto := config.Consensus[protocol.ConsensusCurrentVersion]
 	proto.CompactCertRounds = 128
@@ -265,11 +245,7 @@
 }
 
 func TestDecodeNil(t *testing.T) {
-<<<<<<< HEAD
-	testpartitioning.PartitionTest(t)
-=======
-	partitiontest.PartitionTest(t)
->>>>>>> 916154b5
+	partitiontest.PartitionTest(t)
 
 	// This is a regression test for improper decoding of a nil SignedTxn.
 	// This is a subtle case because decoding a msgpack nil does not run
@@ -287,11 +263,7 @@
 }
 
 func TestPaysetGroups(t *testing.T) {
-<<<<<<< HEAD
-	testpartitioning.PartitionTest(t)
-=======
-	partitiontest.PartitionTest(t)
->>>>>>> 916154b5
+	partitiontest.PartitionTest(t)
 
 	_, signedTxn, secrets, addrs := generateTestObjects(10000, 20, 50)
 	blkHdr := bookkeeping.BlockHeader{
