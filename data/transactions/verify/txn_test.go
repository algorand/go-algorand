--- conflicted
+++ resolved
@@ -640,15 +640,10 @@
 	restoreSignatureFunc := func(txn *transactions.SignedTxn) {
 		txn.Lsig.Args[0][0]--
 	}
-<<<<<<< HEAD
-	verifyGroup(t, txnGroups, &blkHdr, breakSignatureFunc, restoreSignatureFunc, "rejected by logic")
-
-=======
 	initCounter := logicCostTotal.GetUint64Value()
 	verifyGroup(t, txnGroups, blkHdr, breakSignatureFunc, restoreSignatureFunc, "rejected by logic")
 	currentCounter := logicCostTotal.GetUint64Value()
 	require.Greater(t, currentCounter, initCounter)
->>>>>>> fb95de13
 }
 
 // TestTxnGroupCacheUpdateLogicWithSig makes sure that a payment transaction contains logicsig signed with single signature is valid (and added to the cache) only
