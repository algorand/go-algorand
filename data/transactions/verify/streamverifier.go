--- conflicted
+++ resolved
@@ -49,27 +49,13 @@
 
 // SigVerifyJobProcessor is the interface of the functions needed to extract signatures from the input jobs, post-process the results,
 // send the results and cleanup when shutting down.
-<<<<<<< HEAD
-type SigVerifyJobProcessor interface {
-	// AddSigsToBatch adds the signaturs in the array of verification jobs to the batchVerifier
-	// batchedJobCtx is anything associated with the array of jobs, which will be passed to PostProcessVerifiedJobs
-	AddSigsToBatch(uelts []UnverifiedSigJob, batchVerifier *crypto.BatchVerifier) (batchedJobCtx interface{})
-	// PostProcessVerifiedJobs implments the passing of the results to their destination (batchedJobCtx from AddSigsToBatch)
-	PostProcessVerifiedJobs(batchedJobCtx interface{}, failed []bool, err error)
+type ElementProcessor interface {
+	// ProcessElements processes a batch packed from the stream in the execpool
+	ProcessElements(uelts []UnverifiedElement)
 	// GetErredUnverified returns an unverified jobs because of the err
-	GetErredUnverified(ue UnverifiedSigJob, err error)
-	// Cleanup called on the unverified jobs when the verification shuts down
-	Cleanup(ue []UnverifiedSigJob, err error)
-=======
-type ElementProcessor interface {
-	// PreProcessUnverifiedElements prepares a BatchVerifier from an array of unverified elements
-	// ctx is anything associated with the array of elements, which will be passed to PostProcessVerifiedElements
-	ProcessElements(uelts []UnverifiedElement)
-	// GetErredUnverified returns an unverified element because of the err
 	GetErredUnverified(ue UnverifiedElement, err error)
 	// Cleanup called on the unverified elements when the verification shuts down
 	Cleanup(ue []UnverifiedElement, err error)
->>>>>>> ca852992
 }
 
 // StreamVerifier verifies signatures in input jobs received through the inputChan channel, and returns the
@@ -226,18 +212,7 @@
 			return nil
 		}
 
-<<<<<<< HEAD
-		batchVerifier := crypto.MakeBatchVerifier()
-
-		batchedJobCtx := sv.verifyProcessor.AddSigsToBatch(uElmts, batchVerifier)
-
-		failed, err := batchVerifier.VerifyWithFeedback()
-		// this error can only be crypto.ErrBatchHasFailedSigs
-
-		sv.verifyProcessor.PostProcessVerifiedJobs(batchedJobCtx, failed, err)
-=======
 		sv.ep.ProcessElements(uElmts)
->>>>>>> ca852992
 		return nil
 	}
 
