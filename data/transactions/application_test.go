--- conflicted
+++ resolved
@@ -159,15 +159,13 @@
 	}
 }
 
-<<<<<<< HEAD
 func TestAppCallAccessWellFormed(t *testing.T) {
-=======
-func TestAppCallVersioningWellFormed(t *testing.T) {
 	partitiontest.PartitionTest(t)
 	t.Parallel()
 
-	preVersion := protocol.ConsensusV40
-	v5 := []byte{0x05}
+	preAccessCV := protocol.ConsensusV40
+	addr1, err := basics.UnmarshalChecksumAddress("NDQCJNNY5WWWFLP4GFZ7MEF2QJSMZYK6OWIV2AQ7OMAVLEFCGGRHFPKJJA")
+	require.NoError(t, err)
 
 	cases := []struct {
 		expectedError string
@@ -175,45 +173,180 @@
 		ac            ApplicationCallTxnFields
 	}{
 		{
-			cv: preVersion,
-			ac: ApplicationCallTxnFields{
-				ApplicationID: 1,
-				RejectVersion: 0,
-			},
-		},
-		{
-			expectedError: "tx.RejectVersion is not supported",
-			cv:            preVersion,
-			ac: ApplicationCallTxnFields{
-				ApplicationID: 1,
-				RejectVersion: 1,
-			},
-		},
-		{
-			ac: ApplicationCallTxnFields{
-				ApplicationID: 1,
-				RejectVersion: 0,
-			},
-		},
-		{
-			ac: ApplicationCallTxnFields{
-				ApplicationID: 1,
-				RejectVersion: 1,
-			},
-		},
-		{
-			ac: ApplicationCallTxnFields{
-				ApprovalProgram:   v5,
-				ClearStateProgram: v5,
-				RejectVersion:     0,
-			},
-		},
-		{
-			expectedError: "tx.RejectVersion cannot be set during creation",
-			ac: ApplicationCallTxnFields{
-				ApprovalProgram:   v5,
-				ClearStateProgram: v5,
-				RejectVersion:     1,
+			ac: ApplicationCallTxnFields{
+				ApplicationID: 1,
+				Access:        slices.Repeat([]ResourceRef{{}}, 16),
+			},
+		},
+		{
+			expectedError: "tx.Access too long, max number of references is 0",
+			cv:            preAccessCV,
+			ac: ApplicationCallTxnFields{
+				ApplicationID: 1,
+				Access:        []ResourceRef{{}},
+			},
+		},
+		{
+			expectedError: "tx.Access too long, max number of references is 16",
+			ac: ApplicationCallTxnFields{
+				ApplicationID: 1,
+				Access:        slices.Repeat([]ResourceRef{{}}, 17),
+			},
+		},
+		{
+			expectedError: "tx.Accounts can't be used when tx.Access is used",
+			ac: ApplicationCallTxnFields{
+				ApplicationID: 1,
+				Access:        []ResourceRef{{}},
+				Accounts:      []basics.Address{addr1},
+			},
+		},
+		{
+			expectedError: "tx.ForeignAssets can't be used when tx.Access is used",
+			ac: ApplicationCallTxnFields{
+				ApplicationID: 1,
+				Access:        []ResourceRef{{}},
+				ForeignAssets: []basics.AssetIndex{2},
+			},
+		},
+		{
+			expectedError: "tx.ForeignApps can't be used when tx.Access is used",
+			ac: ApplicationCallTxnFields{
+				ApplicationID: 1,
+				Access:        []ResourceRef{{}},
+				ForeignApps:   []basics.AppIndex{3},
+			},
+		},
+		{
+			expectedError: "tx.Boxes can't be used when tx.Access is used",
+			ac: ApplicationCallTxnFields{
+				ApplicationID: 1,
+				Access:        []ResourceRef{{}},
+				Boxes:         []BoxRef{{Index: 0}},
+			},
+		},
+
+		// Exercise holdings
+		{
+			expectedError: "holding Asset reference 2 outside tx.Access",
+			ac: ApplicationCallTxnFields{
+				ApplicationID: 1,
+				Access:        []ResourceRef{{Holding: HoldingRef{Asset: 2}}},
+			},
+		},
+		{
+			expectedError: "holding Asset reference 1 is not an Asset",
+			ac: ApplicationCallTxnFields{
+				ApplicationID: 1,
+				Access:        []ResourceRef{{Holding: HoldingRef{Asset: 1}}},
+			},
+		},
+		{
+			expectedError: "holding Asset reference 0 outside tx.Access",
+			ac: ApplicationCallTxnFields{
+				ApplicationID: 1,
+				Access: []ResourceRef{
+					{Address: basics.Address{0xaa}},
+					{Holding: HoldingRef{Address: 1}},
+				},
+			},
+		},
+		{
+			ac: ApplicationCallTxnFields{
+				ApplicationID: 1,
+				Access: []ResourceRef{
+					{Address: basics.Address{0xaa}},
+					{Asset: 99},
+					{Holding: HoldingRef{Address: 1, Asset: 2}},
+				},
+			},
+		},
+
+		// Exercise locals
+		{
+			expectedError: "locals App reference 2 outside tx.Access",
+			ac: ApplicationCallTxnFields{
+				ApplicationID: 1,
+				Access:        []ResourceRef{{Locals: LocalsRef{App: 2}}},
+			},
+		},
+		{
+			expectedError: "locals App reference 1 is not an App",
+			ac: ApplicationCallTxnFields{
+				ApplicationID: 1,
+				Access:        []ResourceRef{{Locals: LocalsRef{App: 1}}},
+			},
+		},
+		{
+			expectedError: "locals App reference 0 outside tx.Access",
+			ac: ApplicationCallTxnFields{
+				ApplicationID: 1,
+				Access: []ResourceRef{
+					{Address: basics.Address{0xaa}},
+					{Locals: LocalsRef{Address: 1}},
+				},
+			},
+		},
+		{
+			ac: ApplicationCallTxnFields{
+				ApplicationID: 1,
+				Access: []ResourceRef{
+					{Address: basics.Address{0xaa}},
+					{App: 99},
+					{Locals: LocalsRef{Address: 1, App: 2}},
+				},
+			},
+		},
+
+		// Exercise boxes
+		{
+			expectedError: "box Index 2 outside tx.Access",
+			ac: ApplicationCallTxnFields{
+				ApplicationID: 1,
+				Access:        []ResourceRef{{Box: BoxRef{Index: 2}}},
+			},
+		},
+		{
+			expectedError: "box Index reference 1 is not an App",
+			ac: ApplicationCallTxnFields{
+				ApplicationID: 1,
+				Access:        []ResourceRef{{Box: BoxRef{Index: 1}}},
+			},
+		},
+		{
+			ac: ApplicationCallTxnFields{
+				ApplicationID: 1,
+				Access:        []ResourceRef{{App: 20}, {Box: BoxRef{Index: 1}}},
+			},
+		},
+		{
+			expectedError: "tx.Access box Name too long, max len 64 bytes",
+			ac: ApplicationCallTxnFields{
+				ApplicationID: 1,
+				Access:        []ResourceRef{{Box: BoxRef{Name: make([]byte, 65)}}},
+			},
+		},
+
+		// Multiple uses in ResourceRef
+		{
+			expectedError: "tx.Access element has fields from multiple types",
+			ac: ApplicationCallTxnFields{
+				ApplicationID: 1,
+				Access:        []ResourceRef{{Address: basics.Address{0x01}, Box: BoxRef{Name: []byte("a")}}},
+			},
+		},
+		{
+			expectedError: "tx.Access element has fields from multiple types",
+			ac: ApplicationCallTxnFields{
+				ApplicationID: 1,
+				Access:        []ResourceRef{{App: 10, Locals: LocalsRef{App: 1}}},
+			},
+		},
+		{
+			expectedError: "tx.Access element has fields from multiple types",
+			ac: ApplicationCallTxnFields{
+				ApplicationID: 1,
+				Access:        []ResourceRef{{Asset: 10, Holding: HoldingRef{Asset: 1}}},
 			},
 		},
 	}
@@ -237,14 +370,12 @@
 	}
 }
 
-func TestAppCallCreateWellFormed(t *testing.T) {
->>>>>>> 8341e41c
+func TestAppCallVersioningWellFormed(t *testing.T) {
 	partitiontest.PartitionTest(t)
 	t.Parallel()
 
-	preAccessCV := protocol.ConsensusV40
-	addr1, err := basics.UnmarshalChecksumAddress("NDQCJNNY5WWWFLP4GFZ7MEF2QJSMZYK6OWIV2AQ7OMAVLEFCGGRHFPKJJA")
-	require.NoError(t, err)
+	preVersion := protocol.ConsensusV40
+	v5 := []byte{0x05}
 
 	cases := []struct {
 		expectedError string
@@ -252,180 +383,45 @@
 		ac            ApplicationCallTxnFields
 	}{
 		{
-			ac: ApplicationCallTxnFields{
-				ApplicationID: 1,
-				Access:        slices.Repeat([]ResourceRef{{}}, 16),
-			},
-		},
-		{
-			expectedError: "tx.Access too long, max number of references is 0",
-			cv:            preAccessCV,
-			ac: ApplicationCallTxnFields{
-				ApplicationID: 1,
-				Access:        []ResourceRef{{}},
-			},
-		},
-		{
-			expectedError: "tx.Access too long, max number of references is 16",
-			ac: ApplicationCallTxnFields{
-				ApplicationID: 1,
-				Access:        slices.Repeat([]ResourceRef{{}}, 17),
-			},
-		},
-		{
-			expectedError: "tx.Accounts can't be used when tx.Access is used",
-			ac: ApplicationCallTxnFields{
-				ApplicationID: 1,
-				Access:        []ResourceRef{{}},
-				Accounts:      []basics.Address{addr1},
-			},
-		},
-		{
-			expectedError: "tx.ForeignAssets can't be used when tx.Access is used",
-			ac: ApplicationCallTxnFields{
-				ApplicationID: 1,
-				Access:        []ResourceRef{{}},
-				ForeignAssets: []basics.AssetIndex{2},
-			},
-		},
-		{
-			expectedError: "tx.ForeignApps can't be used when tx.Access is used",
-			ac: ApplicationCallTxnFields{
-				ApplicationID: 1,
-				Access:        []ResourceRef{{}},
-				ForeignApps:   []basics.AppIndex{3},
-			},
-		},
-		{
-			expectedError: "tx.Boxes can't be used when tx.Access is used",
-			ac: ApplicationCallTxnFields{
-				ApplicationID: 1,
-				Access:        []ResourceRef{{}},
-				Boxes:         []BoxRef{{Index: 0}},
-			},
-		},
-
-		// Exercise holdings
-		{
-			expectedError: "holding Asset reference 2 outside tx.Access",
-			ac: ApplicationCallTxnFields{
-				ApplicationID: 1,
-				Access:        []ResourceRef{{Holding: HoldingRef{Asset: 2}}},
-			},
-		},
-		{
-			expectedError: "holding Asset reference 1 is not an Asset",
-			ac: ApplicationCallTxnFields{
-				ApplicationID: 1,
-				Access:        []ResourceRef{{Holding: HoldingRef{Asset: 1}}},
-			},
-		},
-		{
-			expectedError: "holding Asset reference 0 outside tx.Access",
-			ac: ApplicationCallTxnFields{
-				ApplicationID: 1,
-				Access: []ResourceRef{
-					{Address: basics.Address{0xaa}},
-					{Holding: HoldingRef{Address: 1}},
-				},
-			},
-		},
-		{
-			ac: ApplicationCallTxnFields{
-				ApplicationID: 1,
-				Access: []ResourceRef{
-					{Address: basics.Address{0xaa}},
-					{Asset: 99},
-					{Holding: HoldingRef{Address: 1, Asset: 2}},
-				},
-			},
-		},
-
-		// Exercise locals
-		{
-			expectedError: "locals App reference 2 outside tx.Access",
-			ac: ApplicationCallTxnFields{
-				ApplicationID: 1,
-				Access:        []ResourceRef{{Locals: LocalsRef{App: 2}}},
-			},
-		},
-		{
-			expectedError: "locals App reference 1 is not an App",
-			ac: ApplicationCallTxnFields{
-				ApplicationID: 1,
-				Access:        []ResourceRef{{Locals: LocalsRef{App: 1}}},
-			},
-		},
-		{
-			expectedError: "locals App reference 0 outside tx.Access",
-			ac: ApplicationCallTxnFields{
-				ApplicationID: 1,
-				Access: []ResourceRef{
-					{Address: basics.Address{0xaa}},
-					{Locals: LocalsRef{Address: 1}},
-				},
-			},
-		},
-		{
-			ac: ApplicationCallTxnFields{
-				ApplicationID: 1,
-				Access: []ResourceRef{
-					{Address: basics.Address{0xaa}},
-					{App: 99},
-					{Locals: LocalsRef{Address: 1, App: 2}},
-				},
-			},
-		},
-
-		// Exercise boxes
-		{
-			expectedError: "box Index 2 outside tx.Access",
-			ac: ApplicationCallTxnFields{
-				ApplicationID: 1,
-				Access:        []ResourceRef{{Box: BoxRef{Index: 2}}},
-			},
-		},
-		{
-			expectedError: "box Index reference 1 is not an App",
-			ac: ApplicationCallTxnFields{
-				ApplicationID: 1,
-				Access:        []ResourceRef{{Box: BoxRef{Index: 1}}},
-			},
-		},
-		{
-			ac: ApplicationCallTxnFields{
-				ApplicationID: 1,
-				Access:        []ResourceRef{{App: 20}, {Box: BoxRef{Index: 1}}},
-			},
-		},
-		{
-			expectedError: "tx.Access box Name too long, max len 64 bytes",
-			ac: ApplicationCallTxnFields{
-				ApplicationID: 1,
-				Access:        []ResourceRef{{Box: BoxRef{Name: make([]byte, 65)}}},
-			},
-		},
-
-		// Multiple uses in ResourceRef
-		{
-			expectedError: "tx.Access element has fields from multiple types",
-			ac: ApplicationCallTxnFields{
-				ApplicationID: 1,
-				Access:        []ResourceRef{{Address: basics.Address{0x01}, Box: BoxRef{Name: []byte("a")}}},
-			},
-		},
-		{
-			expectedError: "tx.Access element has fields from multiple types",
-			ac: ApplicationCallTxnFields{
-				ApplicationID: 1,
-				Access:        []ResourceRef{{App: 10, Locals: LocalsRef{App: 1}}},
-			},
-		},
-		{
-			expectedError: "tx.Access element has fields from multiple types",
-			ac: ApplicationCallTxnFields{
-				ApplicationID: 1,
-				Access:        []ResourceRef{{Asset: 10, Holding: HoldingRef{Asset: 1}}},
+			cv: preVersion,
+			ac: ApplicationCallTxnFields{
+				ApplicationID: 1,
+				RejectVersion: 0,
+			},
+		},
+		{
+			expectedError: "tx.RejectVersion is not supported",
+			cv:            preVersion,
+			ac: ApplicationCallTxnFields{
+				ApplicationID: 1,
+				RejectVersion: 1,
+			},
+		},
+		{
+			ac: ApplicationCallTxnFields{
+				ApplicationID: 1,
+				RejectVersion: 0,
+			},
+		},
+		{
+			ac: ApplicationCallTxnFields{
+				ApplicationID: 1,
+				RejectVersion: 1,
+			},
+		},
+		{
+			ac: ApplicationCallTxnFields{
+				ApprovalProgram:   v5,
+				ClearStateProgram: v5,
+				RejectVersion:     0,
+			},
+		},
+		{
+			expectedError: "tx.RejectVersion cannot be set during creation",
+			ac: ApplicationCallTxnFields{
+				ApprovalProgram:   v5,
+				ClearStateProgram: v5,
+				RejectVersion:     1,
 			},
 		},
 	}
