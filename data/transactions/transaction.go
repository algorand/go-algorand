// Copyright (C) 2019-2020 Algorand, Inc.
// This file is part of go-algorand
//
// go-algorand is free software: you can redistribute it and/or modify
// it under the terms of the GNU Affero General Public License as
// published by the Free Software Foundation, either version 3 of the
// License, or (at your option) any later version.
//
// go-algorand is distributed in the hope that it will be useful,
// but WITHOUT ANY WARRANTY; without even the implied warranty of
// MERCHANTABILITY or FITNESS FOR A PARTICULAR PURPOSE.  See the
// GNU Affero General Public License for more details.
//
// You should have received a copy of the GNU Affero General Public License
// along with go-algorand.  If not, see <https://www.gnu.org/licenses/>.

package transactions

import (
	"fmt"

	"github.com/algorand/go-algorand/config"
	"github.com/algorand/go-algorand/crypto"
	"github.com/algorand/go-algorand/data/basics"
	"github.com/algorand/go-algorand/protocol"
)

// Txid is a hash used to uniquely identify individual transactions
type Txid crypto.Digest

// String converts txid to a pretty-printable string
func (txid Txid) String() string {
	return fmt.Sprintf("%v", crypto.Digest(txid))
}

// UnmarshalText initializes the Address from an array of bytes.
func (txid *Txid) UnmarshalText(text []byte) error {
	d, err := crypto.DigestFromString(string(text))
	*txid = Txid(d)
	return err
}

// SpecialAddresses holds addresses with nonstandard properties.
type SpecialAddresses struct {
	FeeSink     basics.Address
	RewardsPool basics.Address
}

// Balances allow to move MicroAlgos from one address to another and to update balance records, or to access and modify individual balance records
// After a call to Put (or Move), future calls to Get or Move will reflect the updated balance record(s)
type Balances interface {
	// Get looks up the balance record for an address
	// If the account is known to be empty, then err should be nil and the returned balance record should have the given address and empty AccountData
	// withPendingRewards specifies whether pending rewards should be applied.
	// A non-nil error means the lookup is impossible (e.g., if the database doesn't have necessary state anymore)
	Get(addr basics.Address, withPendingRewards bool) (basics.BalanceRecord, error)

	// GetAssetCreator gets the address of the account whose balance record
	// contains the asset params
	GetAssetCreator(aidx basics.AssetIndex) (basics.Address, error)

	Put(basics.BalanceRecord) error

	// Move MicroAlgos from one account to another, doing all necessary overflow checking (convenience method)
	// TODO: Does this need to be part of the balances interface, or can it just be implemented here as a function that calls Put and Get?
	Move(src, dst basics.Address, amount basics.MicroAlgos, srcRewards *basics.MicroAlgos, dstRewards *basics.MicroAlgos) error

	// Balances correspond to a Round, which mean that they also correspond
	// to a ConsensusParams.  This returns those parameters.
	ConsensusParams() config.ConsensusParams
}

// Header captures the fields common to every transaction type.
type Header struct {
	_struct struct{} `codec:",omitempty,omitemptyarray"`

	Sender      basics.Address    `codec:"snd"`
	Fee         basics.MicroAlgos `codec:"fee"`
	FirstValid  basics.Round      `codec:"fv"`
	LastValid   basics.Round      `codec:"lv"`
	Note        []byte            `codec:"note"` // Uniqueness or app-level data about txn
	GenesisID   string            `codec:"gen"`
	GenesisHash crypto.Digest     `codec:"gh"`

	// Group specifies that this transaction is part of a
	// transaction group (and, if so, specifies the hash
	// of a TxGroup).
	Group crypto.Digest `codec:"grp"`

	// Lease enforces mutual exclusion of transactions.  If this field is
	// nonzero, then once the transaction is confirmed, it acquires the
	// lease identified by the (Sender, Lease) pair of the transaction until
	// the LastValid round passes.  While this transaction possesses the
	// lease, no other transaction specifying this lease can be confirmed.
	Lease [32]byte `codec:"lx"`
}

// Transaction describes a transaction that can appear in a block.
type Transaction struct {
	_struct struct{} `codec:",omitempty,omitemptyarray"`

	// Type of transaction
	Type protocol.TxType `codec:"type"`

	// Common fields for all types of transactions
	Header

	// Fields for different types of transactions
	KeyregTxnFields
	PaymentTxnFields
	AssetConfigTxnFields
	AssetTransferTxnFields
	AssetFreezeTxnFields
<<<<<<< HEAD
	ExecTxnFields

	// The transaction's Txid is computed when we decode,
	// and cached here, to avoid needlessly recomputing it.
	cachedTxid Txid

	// The valid flag indicates if this transaction was
	// correctly decoded.
	valid bool
=======
>>>>>>> 94c22891
}

// ApplyData contains information about the transaction's execution.
type ApplyData struct {
	_struct struct{} `codec:",omitempty,omitemptyarray"`

	// Closing amount for transaction.
	ClosingAmount basics.MicroAlgos `codec:"ca"`

	// Rewards applied to the Sender, Receiver, and CloseRemainderTo accounts.
	SenderRewards   basics.MicroAlgos `codec:"rs"`
	ReceiverRewards basics.MicroAlgos `codec:"rr"`
	CloseRewards    basics.MicroAlgos `codec:"rc"`
}

// TxGroup describes a group of transactions that must appear
// together in a specific order in a block.
type TxGroup struct {
	_struct struct{} `codec:",omitempty,omitemptyarray"`

	// TxGroupHashes specifies a list of hashes of transactions that must appear
	// together, sequentially, in a block in order for the group to be
	// valid.  Each hash in the list is a hash of a transaction with
	// the `Group` field omitted.
	TxGroupHashes []crypto.Digest `codec:"txlist,allocbound=-"`
}

// ToBeHashed implements the crypto.Hashable interface.
func (tg TxGroup) ToBeHashed() (protocol.HashID, []byte) {
	return protocol.TxGroup, protocol.Encode(&tg)
}

// ToBeHashed implements the crypto.Hashable interface.
func (tx Transaction) ToBeHashed() (protocol.HashID, []byte) {
	return protocol.Transaction, protocol.Encode(&tx)
}

// ID returns the Txid (i.e., hash) of the transaction.
func (tx Transaction) ID() Txid {
	return Txid(crypto.HashObj(tx))
}

// Sign signs a transaction using a given Account's secrets.
func (tx Transaction) Sign(secrets *crypto.SignatureSecrets) SignedTxn {
	sig := secrets.Sign(tx)

	s := SignedTxn{
		Txn: tx,
		Sig: sig,
	}
	return s
}

// Src returns the address that posted the transaction.
// This is the account that pays the associated Fee.
func (tx Header) Src() basics.Address {
	return tx.Sender
}

// TxFee returns the fee associated with this transaction.
func (tx Header) TxFee() basics.MicroAlgos {
	return tx.Fee
}

// Alive checks to see if the transaction is still alive (can be applied) at the specified Round.
func (tx Header) Alive(tc TxnContext) error {
	// Check round validity
	round := tc.Round()
	if round < tx.FirstValid || round > tx.LastValid {
		return TxnDeadError{
			Round:      round,
			FirstValid: tx.FirstValid,
			LastValid:  tx.LastValid,
		}
	}

	// Check genesis ID
	proto := tc.ConsensusProtocol()
	genesisID := tc.GenesisID()
	if tx.GenesisID != "" && tx.GenesisID != genesisID {
		return fmt.Errorf("tx.GenesisID <%s> does not match expected <%s>",
			tx.GenesisID, genesisID)
	}

	// Check genesis hash
	if proto.SupportGenesisHash {
		genesisHash := tc.GenesisHash()
		if tx.GenesisHash != (crypto.Digest{}) && tx.GenesisHash != genesisHash {
			return fmt.Errorf("tx.GenesisHash <%s> does not match expected <%s>",
				tx.GenesisHash, genesisHash)
		}
		if proto.RequireGenesisHash && tx.GenesisHash == (crypto.Digest{}) {
			return fmt.Errorf("required tx.GenesisHash is missing")
		}
	} else {
		if tx.GenesisHash != (crypto.Digest{}) {
			return fmt.Errorf("tx.GenesisHash <%s> not allowed", tx.GenesisHash)
		}
	}

	return nil
}

// MatchAddress checks if the transaction touches a given address.
func (tx Transaction) MatchAddress(addr basics.Address, spec SpecialAddresses, proto config.ConsensusParams) bool {
	for _, candidate := range tx.RelevantAddrs(spec, proto) {
		if addr == candidate {
			return true
		}
	}
	return false
}

// WellFormed checks that the transaction looks reasonable on its own (but not necessarily valid against the actual ledger). It does not check signatures.
func (tx Transaction) WellFormed(spec SpecialAddresses, proto config.ConsensusParams) error {
	switch tx.Type {
	case protocol.PaymentTx:
		// in case that the fee sink is spending, check that this spend is to a valid address
		err := tx.checkSpender(tx.Header, spec, proto)
		if err != nil {
			return err
		}

	case protocol.KeyRegistrationTx:
		// check that, if this tx is marking an account nonparticipating,
		// it supplies no key (as though it were trying to go offline)
		if tx.KeyregTxnFields.Nonparticipation {
			if !proto.SupportBecomeNonParticipatingTransactions {
				// if the transaction has the Nonparticipation flag high, but the protocol does not support
				// that type of transaction, it is invalid.
				return fmt.Errorf("transaction tries to mark an account as nonparticipating, but that transaction is not supported")
			}
			suppliesNullKeys := tx.KeyregTxnFields.VotePK == crypto.OneTimeSignatureVerifier{} || tx.KeyregTxnFields.SelectionPK == crypto.VRFVerifier{}
			if !suppliesNullKeys {
				return fmt.Errorf("transaction tries to register keys to go online, but nonparticipatory flag is set")
			}
		}

	case protocol.AssetConfigTx:
		if !proto.Asset {
			return fmt.Errorf("asset transaction not supported")
		}

	case protocol.AssetTransferTx:
		if !proto.Asset {
			return fmt.Errorf("asset transaction not supported")
		}

	case protocol.AssetFreezeTx:
		if !proto.Asset {
			return fmt.Errorf("asset transaction not supported")
		}

	default:
		return fmt.Errorf("unknown tx type %v", tx.Type)
	}

	nonZeroFields := make(map[protocol.TxType]bool)
	if tx.PaymentTxnFields != (PaymentTxnFields{}) {
		nonZeroFields[protocol.PaymentTx] = true
	}

	if tx.KeyregTxnFields != (KeyregTxnFields{}) {
		nonZeroFields[protocol.KeyRegistrationTx] = true
	}

	if tx.AssetConfigTxnFields != (AssetConfigTxnFields{}) {
		nonZeroFields[protocol.AssetConfigTx] = true
	}

	if tx.AssetTransferTxnFields != (AssetTransferTxnFields{}) {
		nonZeroFields[protocol.AssetTransferTx] = true
	}

	if tx.AssetFreezeTxnFields != (AssetFreezeTxnFields{}) {
		nonZeroFields[protocol.AssetFreezeTx] = true
	}

	for t, nonZero := range nonZeroFields {
		if nonZero && t != tx.Type {
			return fmt.Errorf("transaction of type %v has non-zero fields for type %v", tx.Type, t)
		}
	}

	if tx.Fee.LessThan(basics.MicroAlgos{Raw: proto.MinTxnFee}) {
		return makeMinFeeErrorf("transaction had fee %v, which is less than the minimum %v", tx.Fee, proto.MinTxnFee)
	}
	if tx.LastValid < tx.FirstValid {
		return fmt.Errorf("transaction invalid range (%v--%v)", tx.FirstValid, tx.LastValid)
	}
	if tx.LastValid-tx.FirstValid > basics.Round(proto.MaxTxnLife) {
		return fmt.Errorf("transaction window size excessive (%v--%v)", tx.FirstValid, tx.LastValid)
	}
	if len(tx.Note) > proto.MaxTxnNoteBytes {
		return fmt.Errorf("transaction note too big: %d > %d", len(tx.Note), proto.MaxTxnNoteBytes)
	}
	if len(tx.AssetConfigTxnFields.AssetParams.AssetName) > proto.MaxAssetNameBytes {
		return fmt.Errorf("transaction asset name too big: %d > %d", len(tx.AssetConfigTxnFields.AssetParams.AssetName), proto.MaxAssetNameBytes)
	}
	if len(tx.AssetConfigTxnFields.AssetParams.UnitName) > proto.MaxAssetUnitNameBytes {
		return fmt.Errorf("transaction asset unit name too big: %d > %d", len(tx.AssetConfigTxnFields.AssetParams.UnitName), proto.MaxAssetUnitNameBytes)
	}
	if len(tx.AssetConfigTxnFields.AssetParams.URL) > proto.MaxAssetURLBytes {
		return fmt.Errorf("transaction asset url too big: %d > %d", len(tx.AssetConfigTxnFields.AssetParams.URL), proto.MaxAssetURLBytes)
	}
	if tx.AssetConfigTxnFields.AssetParams.Decimals > proto.MaxAssetDecimals {
		return fmt.Errorf("transaction asset decimals is too high (max is %d)", proto.MaxAssetDecimals)
	}
	if tx.Sender == spec.RewardsPool {
		// this check is just to be safe, but reaching here seems impossible, since it requires computing a preimage of rwpool
		return fmt.Errorf("transaction from incentive pool is invalid")
	}
	if tx.Sender == (basics.Address{}) {
		return fmt.Errorf("transaction cannot have zero sender")
	}
	if !proto.SupportTransactionLeases && (tx.Lease != [32]byte{}) {
		return fmt.Errorf("transaction tried to acquire lease %v but protocol does not support transaction leases", tx.Lease)
	}
	if !proto.SupportTxGroups && (tx.Group != crypto.Digest{}) {
		return fmt.Errorf("transaction has group but groups not yet enabled")
	}
	return nil
}

// Aux returns the note associated with this transaction
func (tx Header) Aux() []byte {
	return tx.Note
}

// First returns the first round this transaction is valid
func (tx Header) First() basics.Round {
	return tx.FirstValid
}

// Last returns the first round this transaction is valid
func (tx Header) Last() basics.Round {
	return tx.LastValid
}

// RelevantAddrs returns the addresses whose balance records this transaction will need to access.
// The header's default is to return just the sender and the fee sink.
func (tx Transaction) RelevantAddrs(spec SpecialAddresses, proto config.ConsensusParams) []basics.Address {
	addrs := []basics.Address{tx.Sender, spec.FeeSink}

	switch tx.Type {
	case protocol.PaymentTx:
		addrs = append(addrs, tx.PaymentTxnFields.Receiver)
		if tx.PaymentTxnFields.CloseRemainderTo != (basics.Address{}) {
			addrs = append(addrs, tx.PaymentTxnFields.CloseRemainderTo)
		}
	case protocol.AssetTransferTx:
		addrs = append(addrs, tx.AssetTransferTxnFields.AssetReceiver)
		if tx.AssetTransferTxnFields.AssetCloseTo != (basics.Address{}) {
			addrs = append(addrs, tx.AssetTransferTxnFields.AssetCloseTo)
		}
	}

	return addrs
}

// TxAmount returns the amount paid to the recipient in this payment
func (tx Transaction) TxAmount() basics.MicroAlgos {
	switch tx.Type {
	case protocol.PaymentTx:
		return tx.PaymentTxnFields.Amount

	default:
		return basics.MicroAlgos{Raw: 0}
	}
}

// GetReceiverAddress returns the address of the receiver. If the transaction has no receiver, it returns the empty address.
func (tx Transaction) GetReceiverAddress() basics.Address {
	switch tx.Type {
	case protocol.PaymentTx:
		return tx.PaymentTxnFields.Receiver
	case protocol.AssetTransferTx:
		return tx.AssetTransferTxnFields.AssetReceiver
	default:
		return basics.Address{}
	}
}

// EstimateEncodedSize returns the estimated encoded size of the transaction including the signature.
// This function is to be used for calculating the fee
func (tx Transaction) EstimateEncodedSize() int {
	var seed crypto.Seed
	crypto.RandBytes(seed[:])
	keys := crypto.GenerateSignatureSecrets(seed)
	stx := tx.Sign(keys)
	return stx.GetEncodedLength()
}

// Apply changes the balances according to this transaction.
func (tx Transaction) Apply(balances Balances, spec SpecialAddresses, ctr uint64) (ad ApplyData, err error) {
	params := balances.ConsensusParams()

	// move fee to pool
	err = balances.Move(tx.Sender, spec.FeeSink, tx.Fee, &ad.SenderRewards, nil)
	if err != nil {
		return
	}

	switch tx.Type {
	case protocol.PaymentTx:
		err = tx.PaymentTxnFields.apply(tx.Header, balances, spec, &ad)

	case protocol.KeyRegistrationTx:
		err = tx.KeyregTxnFields.apply(tx.Header, balances, spec, &ad)

	case protocol.AssetConfigTx:
		err = tx.AssetConfigTxnFields.apply(tx.Header, balances, spec, &ad, ctr)

	case protocol.AssetTransferTx:
		err = tx.AssetTransferTxnFields.apply(tx.Header, balances, spec, &ad)

	case protocol.AssetFreezeTx:
		err = tx.AssetFreezeTxnFields.apply(tx.Header, balances, spec, &ad)

	case protocol.ExecTx:
		err = tx.ExecTxnFields.apply(tx.Header, balances, spec, &ad)

	default:
		err = fmt.Errorf("Unknown transaction type %v", tx.Type)
	}

	// If the protocol does not support rewards in ApplyData,
	// clear them out.
	if !params.RewardsInApplyData {
		ad.SenderRewards = basics.MicroAlgos{}
		ad.ReceiverRewards = basics.MicroAlgos{}
		ad.CloseRewards = basics.MicroAlgos{}
	}

	return
}

// TxnContext describes the context in which a transaction can appear
// (pretty much, a block, but we don't have the definition of a block
// here, since that would be a circular dependency).  This is used to
// decide if a transaction is alive or not.
type TxnContext interface {
	Round() basics.Round
	ConsensusProtocol() config.ConsensusParams
	GenesisID() string
	GenesisHash() crypto.Digest
}

// ExplicitTxnContext is a struct that implements TxnContext with
// explicit fields for everything.
type ExplicitTxnContext struct {
	ExplicitRound basics.Round
	Proto         config.ConsensusParams
	GenID         string
	GenHash       crypto.Digest
}

// Round implements the TxnContext interface
func (tc ExplicitTxnContext) Round() basics.Round {
	return tc.ExplicitRound
}

// ConsensusProtocol implements the TxnContext interface
func (tc ExplicitTxnContext) ConsensusProtocol() config.ConsensusParams {
	return tc.Proto
}

// GenesisID implements the TxnContext interface
func (tc ExplicitTxnContext) GenesisID() string {
	return tc.GenID
}

// GenesisHash implements the TxnContext interface
func (tc ExplicitTxnContext) GenesisHash() crypto.Digest {
	return tc.GenHash
}<|MERGE_RESOLUTION|>--- conflicted
+++ resolved
@@ -111,7 +111,6 @@
 	AssetConfigTxnFields
 	AssetTransferTxnFields
 	AssetFreezeTxnFields
-<<<<<<< HEAD
 	ExecTxnFields
 
 	// The transaction's Txid is computed when we decode,
@@ -121,8 +120,6 @@
 	// The valid flag indicates if this transaction was
 	// correctly decoded.
 	valid bool
-=======
->>>>>>> 94c22891
 }
 
 // ApplyData contains information about the transaction's execution.
