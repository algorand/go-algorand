--- conflicted
+++ resolved
@@ -118,8 +118,6 @@
 	enc := s.MarshalMsg(append(protocol.GetEncodingBuf(), []byte(protocol.SignedTxnInBlock)...))
 	defer protocol.PutEncodingBuf(enc)
 	return crypto.Hash(enc)
-<<<<<<< HEAD
-=======
 }
 
 // WrapSignedTxnsWithAD takes an array SignedTxn and returns the same as SignedTxnWithAD
@@ -130,5 +128,4 @@
 		txgroupad[i].SignedTxn = tx
 	}
 	return txgroupad
->>>>>>> 23bfcd79
 }