// Copyright (C) 2019-2025 Algorand, Inc.
// This file is part of go-algorand
//
// go-algorand is free software: you can redistribute it and/or modify
// it under the terms of the GNU Affero General Public License as
// published by the Free Software Foundation, either version 3 of the
// License, or (at your option) any later version.
//
// go-algorand is distributed in the hope that it will be useful,
// but WITHOUT ANY WARRANTY; without even the implied warranty of
// MERCHANTABILITY or FITNESS FOR A PARTICULAR PURPOSE.  See the
// GNU Affero General Public License for more details.
//
// You should have received a copy of the GNU Affero General Public License
// along with go-algorand.  If not, see <https://www.gnu.org/licenses/>.

package transactions

import (
	"errors"
	"fmt"
	"slices"

	"github.com/algorand/go-algorand/config"
	"github.com/algorand/go-algorand/data/basics"
)

const (
	// encodedMaxApplicationArgs sets the allocation bound for the maximum
	// number of ApplicationArgs that a transaction decoded off of the wire
	// can contain. Its value is verified against consensus parameters in
	// TestEncodedAppTxnAllocationBounds
	encodedMaxApplicationArgs = 32

	// encodedMaxAccounts sets the allocation bound for the maximum number
	// of Accounts that a transaction decoded off of the wire can contain.
	// Its value is verified against consensus parameters in
	// TestEncodedAppTxnAllocationBounds
	encodedMaxAccounts = 32

	// encodedMaxForeignApps sets the allocation bound for the maximum
	// number of ForeignApps that a transaction decoded off of the wire can
	// contain. Its value is verified against consensus parameters in
	// TestEncodedAppTxnAllocationBounds
	encodedMaxForeignApps = 32

	// encodedMaxForeignAssets sets the allocation bound for the maximum
	// number of ForeignAssets that a transaction decoded off of the wire
	// can contain. Its value is verified against consensus parameters in
	// TestEncodedAppTxnAllocationBounds
	encodedMaxForeignAssets = 32

	// encodedMaxBoxes sets the allocation bound for the maximum
	// number of Boxes that a transaction decoded off of the wire
	// can contain. Its value is verified against consensus parameters in
	// TestEncodedAppTxnAllocationBounds
	encodedMaxBoxes = 32

	// encodedMaxAcces sets the allocation bound for the maximum number of
	// references in Access that a transaction decoded off of the wire can
	// contain. Its value is verified against consensus parameters in
	// TestEncodedAppTxnAllocationBounds
	encodedMaxAccess = 64
)

// OnCompletion is an enum representing some layer 1 side effect that an
// ApplicationCall transaction will have if it is included in a block.
//
//go:generate stringer -type=OnCompletion -output=application_string.go
type OnCompletion uint64

const (
	// NoOpOC indicates that an application transaction will simply call its
	// ApprovalProgram
	NoOpOC OnCompletion = 0

	// OptInOC indicates that an application transaction will allocate some
	// LocalState for the application in the sender's account
	OptInOC OnCompletion = 1

	// CloseOutOC indicates that an application transaction will deallocate
	// some LocalState for the application from the user's account
	CloseOutOC OnCompletion = 2

	// ClearStateOC is similar to CloseOutOC, but may never fail. This
	// allows users to reclaim their minimum balance from an application
	// they no longer wish to opt in to. When an ApplicationCall
	// transaction's OnCompletion is ClearStateOC, the ClearStateProgram
	// executes instead of the ApprovalProgram
	ClearStateOC OnCompletion = 3

	// UpdateApplicationOC indicates that an application transaction will
	// update the ApprovalProgram and ClearStateProgram for the application
	UpdateApplicationOC OnCompletion = 4

	// DeleteApplicationOC indicates that an application transaction will
	// delete the AppParams for the application from the creator's balance
	// record
	DeleteApplicationOC OnCompletion = 5
)

// ApplicationCallTxnFields captures the transaction fields used for all
// interactions with applications
type ApplicationCallTxnFields struct {
	_struct struct{} `codec:",omitempty,omitemptyarray"`

	// ApplicationID is 0 when creating an application, and nonzero when
	// calling an existing application.
	ApplicationID basics.AppIndex `codec:"apid"`

	// OnCompletion specifies an optional side-effect that this transaction
	// will have on the balance record of the sender or the application's
	// creator. See the documentation for the OnCompletion type for more
	// information on each possible value.
	OnCompletion OnCompletion `codec:"apan"`

	// ApplicationArgs are arguments accessible to the executing
	// ApprovalProgram or ClearStateProgram.
	ApplicationArgs [][]byte `codec:"apaa,allocbound=encodedMaxApplicationArgs,maxtotalbytes=bounds.MaxAppTotalArgLen"`

	// Accounts are accounts whose balance records are accessible
	// by the executing ApprovalProgram or ClearStateProgram. To
	// access LocalState or an ASA balance for an account besides
	// the sender, that account's address must be listed here (and
	// since v4, the ForeignApp or ForeignAsset must also include
	// the app or asset id).
	Accounts []basics.Address `codec:"apat,allocbound=encodedMaxAccounts"`

	// ForeignAssets are asset IDs for assets whose AssetParams
	// (and since v4, Holdings) may be read by the executing
	// ApprovalProgram or ClearStateProgram.
	ForeignAssets []basics.AssetIndex `codec:"apas,allocbound=encodedMaxForeignAssets"`

	// ForeignApps are application IDs for applications besides
	// this one whose GlobalState (or Local, since v4) may be read
	// by the executing ApprovalProgram or ClearStateProgram.
	ForeignApps []basics.AppIndex `codec:"apfa,allocbound=encodedMaxForeignApps"`

	// Access unifies `Accounts`, `ForeignApps`, `ForeignAssets`, and `Boxes`
	// under a single list. It removes all implicitly available resources, so
	// "cross-product" resources (holdings and locals) must be explicitly
	// listed, as well as app accounts, even the app account of the called app!
	// Transactions using Access may not use the other lists.
	Access []ResourceRef `codec:"al,allocbound=encodedMaxAccess"`

	// Boxes are the boxes that can be accessed by this transaction (and others
	// in the same group). The Index in the BoxRef is the slot of ForeignApps
	// that the name is associated with (shifted by 1, so 0 indicates "current
	// app") If Access is used, the indexes refer to it.
	Boxes []BoxRef `codec:"apbx,allocbound=encodedMaxBoxes"`

	// LocalStateSchema specifies the maximum number of each type that may
	// appear in the local key/value store of users who opt in to this
	// application. This field is only used during application creation
	// (when the ApplicationID field is 0),
	LocalStateSchema basics.StateSchema `codec:"apls"`

	// GlobalStateSchema specifies the maximum number of each type that may
	// appear in the global key/value store associated with this
	// application. This field is only used during application creation
	// (when the ApplicationID field is 0).
	GlobalStateSchema basics.StateSchema `codec:"apgs"`

	// ApprovalProgram is the stateful TEAL bytecode that executes on all
	// ApplicationCall transactions associated with this application,
	// except for those where OnCompletion is equal to ClearStateOC. If
	// this program fails, the transaction is rejected. This program may
	// read and write local and global state for this application.
	ApprovalProgram []byte `codec:"apap,allocbound=bounds.MaxAvailableAppProgramLen"`

	// ClearStateProgram is the stateful TEAL bytecode that executes on
	// ApplicationCall transactions associated with this application when
	// OnCompletion is equal to ClearStateOC. This program will not cause
	// the transaction to be rejected, even if it fails. This program may
	// read and write local and global state for this application.
	ClearStateProgram []byte `codec:"apsu,allocbound=bounds.MaxAvailableAppProgramLen"`

	// ExtraProgramPages specifies the additional app program len requested in pages.
	// A page is MaxAppProgramLen bytes. This field enables execution of app programs
	// larger than the default config, MaxAppProgramLen.
	ExtraProgramPages uint32 `codec:"apep"`

	// RejectVersion is the lowest application version for which this
	// transaction should immediately fail. 0 indicates that no version check should be performed.
	RejectVersion uint64 `codec:"aprv"`

	// If you add any fields here, remember you MUST modify the Empty
	// method below!
}

// ResourceRef names a single resource
type ResourceRef struct {
	_struct struct{} `codec:",omitempty,omitemptyarray"`

	// Only one of these may be set
	Address basics.Address    `codec:"d"`
	Asset   basics.AssetIndex `codec:"s"`
	App     basics.AppIndex   `codec:"p"`
	Holding HoldingRef        `codec:"h"`
	Locals  LocalsRef         `codec:"l"`
	Box     BoxRef            `codec:"b"`
}

// Empty ResourceRefs are allowed, as they ask for a box quota bump.
func (rr ResourceRef) Empty() bool {
	return rr.Address.IsZero() && rr.Asset == 0 && rr.App == 0 &&
		rr.Holding.Empty() && rr.Locals.Empty() && rr.Box.Empty()
}

// wellFormed checks that a ResourceRef is a proper member of `access. `rr` is
// either empty a single kind of resource. Any internal indices point to proper
// locations inside `access`.
func (rr ResourceRef) wellFormed(access []ResourceRef, proto config.ConsensusParams) error {
	// Count the number of non-empty fields
	count := 0
	// The "basic" resources are inherently wellFormed
	if !rr.Address.IsZero() {
		count++
	}
	if rr.Asset != 0 {
		count++
	}
	if rr.App != 0 {
		count++
	}
	// The references that have indices need to be checked
	if !rr.Holding.Empty() {
		if _, _, err := rr.Holding.Resolve(access, basics.Address{}); err != nil {
			return err
		}
		count++
	}
	if !rr.Locals.Empty() {
		if _, _, err := rr.Locals.Resolve(access, basics.Address{}); err != nil {
			return err
		}
		count++
	}
	if !rr.Box.Empty() {
		if proto.EnableBoxRefNameError && len(rr.Box.Name) > proto.MaxAppKeyLen {
			return fmt.Errorf("tx.Access box Name too long, max len %d bytes", proto.MaxAppKeyLen)
		}
		if _, _, err := rr.Box.Resolve(access); err != nil {
			return err
		}
		count++
	}
	switch count {
	case 0:
		if !rr.Empty() { // If it's not one of those, it has to be empty
			return fmt.Errorf("tx.Access with unknown content")
		}
		return nil
	case 1:
		return nil
	default:
		return fmt.Errorf("tx.Access element has fields from multiple types")
	}
}

// HoldingRef names a holding by referring to an Address and Asset that appear
// earlier in the Access list (0 is special cased)
type HoldingRef struct {
	_struct struct{} `codec:",omitempty,omitemptyarray"`
	Address uint64   `codec:"d"` // 0=Sender,n-1=index into the Access list, which must be an Address
	Asset   uint64   `codec:"s"` // n-1=index into the Access list, which must be an Asset
}

// Empty does the obvious. An empty HoldingRef has no meaning, since we define
// hr.Asset to be a 1-based index for consistency with LocalRef (which does it
// because 0 means "this app")
func (hr HoldingRef) Empty() bool {
	return hr == HoldingRef{}
}

// Resolve looks up the referenced address and asset in the access list
func (hr HoldingRef) Resolve(access []ResourceRef, sender basics.Address) (basics.Address, basics.AssetIndex, error) {
	address := sender
	if hr.Address != 0 {
		if hr.Address > uint64(len(access)) { // recall that Access is 1-based
			return basics.Address{}, 0, fmt.Errorf("holding Address reference %d outside tx.Access", hr.Address)
		}
		address = access[hr.Address-1].Address
		if address.IsZero() {
			return basics.Address{}, 0, fmt.Errorf("holding Address reference %d is not an Address", hr.Address)
		}
	}
	if hr.Asset == 0 || hr.Asset > uint64(len(access)) { // 1-based
		return basics.Address{}, 0, fmt.Errorf("holding Asset reference %d outside tx.Access", hr.Asset)
	}
	asset := access[hr.Asset-1].Asset
	if asset == 0 {
		return basics.Address{}, 0, fmt.Errorf("holding Asset reference %d is not an Asset", hr.Asset)
	}
	return address, asset, nil
}

// LocalsRef names a local state by referring to an Address and App that appear
// earlier in the Access list (0 is special cased)
type LocalsRef struct {
	_struct struct{} `codec:",omitempty,omitemptyarray"`
	Address uint64   `codec:"d"` // 0=Sender,n-1=index into the Access list, which must be an Address
	App     uint64   `codec:"p"` // 0=ApplicationID,n-1=index into the Access list, which must be an App
}

// Empty does the obvious. An empty LocalsRef makes no sense, because it would
// mean "give access to the sender's locals for this app", which is implicit.
func (lr LocalsRef) Empty() bool {
	return lr == LocalsRef{}
}

// Resolve looks up the referenced address and app in the access list. 0 is
// returned if the App index is 0, meaning "current app".
func (lr LocalsRef) Resolve(access []ResourceRef, sender basics.Address) (basics.Address, basics.AppIndex, error) {
	address := sender
	if lr.Address != 0 {
		if lr.Address > uint64(len(access)) { // recall that Access is 1-based
			return basics.Address{}, 0, fmt.Errorf("locals Address reference %d outside tx.Access", lr.Address)
		}
		address = access[lr.Address-1].Address
		if address.IsZero() {
			return basics.Address{}, 0, fmt.Errorf("locals Address reference %d is not an Address", lr.Address)
		}
	}
	if lr.App == 0 || lr.App > uint64(len(access)) { // 1-based
		return basics.Address{}, 0, fmt.Errorf("locals App reference %d outside tx.Access", lr.App)
	}
	app := access[lr.App-1].App
	if app == 0 {
		return basics.Address{}, 0, fmt.Errorf("locals App reference %d is not an App", lr.App)
	}
	return address, app, nil
}

// BoxRef names a box by the slot. In the Boxes field, `i` is an index into
// ForeignApps. As an entry in Access, `i` is a index into Access itself.
type BoxRef struct {
	_struct struct{} `codec:",omitempty,omitemptyarray"`
	Index   uint64   `codec:"i"`
	Name    []byte   `codec:"n,allocbound=config.MaxBytesKeyValueLen"`
}

// Empty does the obvious. But the meaning is not obvious. An empty BoxRef just
// adds to the read/write quota of the transaction. In tx.Access, _any_ empty
// ResourceRef bumps the read/write quota. (We cannot distinguish the type when
// all are empty.)
func (br BoxRef) Empty() bool {
	return br.Index == 0 && br.Name == nil
}

<<<<<<< HEAD
// Resolve looks up the referenced app and returns it with the name. 0 is
// returned if the App index is 0, meaning "current app".
func (br BoxRef) Resolve(access []ResourceRef) (basics.AppIndex, string, error) {
	app := basics.AppIndex(0)
	switch {
	case br.Index == 0:
		return 0, string(br.Name), nil
	case br.Index <= uint64(len(access)): // 1-based
		app = access[br.Index-1].App
		if app == 0 {
			return 0, "", fmt.Errorf("box Index reference %d is not an App", br.Index)
		}
		return app, string(br.Name), nil
	default:
		return app, "", fmt.Errorf("box Index %d outside tx.Access", br.Index)
	}
=======
	Index uint64 `codec:"i"`
	Name  []byte `codec:"n,allocbound=bounds.MaxBytesKeyValueLen"`
>>>>>>> 6147ebf9
}

// Empty indicates whether or not all the fields in the
// ApplicationCallTxnFields are zeroed out
func (ac *ApplicationCallTxnFields) Empty() bool {
	if ac.ApplicationID != 0 {
		return false
	}
	if ac.OnCompletion != 0 {
		return false
	}
	if ac.ApplicationArgs != nil {
		return false
	}
	if ac.Accounts != nil {
		return false
	}
	if ac.ForeignApps != nil {
		return false
	}
	if ac.ForeignAssets != nil {
		return false
	}
	if ac.Boxes != nil {
		return false
	}
	if ac.Access != nil {
		return false
	}
	if ac.LocalStateSchema != (basics.StateSchema{}) {
		return false
	}
	if ac.GlobalStateSchema != (basics.StateSchema{}) {
		return false
	}
	if ac.ApprovalProgram != nil {
		return false
	}
	if ac.ClearStateProgram != nil {
		return false
	}
	if ac.ExtraProgramPages != 0 {
		return false
	}
	if ac.RejectVersion != 0 {
		return false
	}
	return true
}

// wellFormed performs some stateless checks on the ApplicationCall transaction
func (ac ApplicationCallTxnFields) wellFormed(proto config.ConsensusParams) error {

	// Ensure requested action is valid
	switch ac.OnCompletion {
	case NoOpOC, OptInOC, CloseOutOC, ClearStateOC, UpdateApplicationOC, DeleteApplicationOC:
		/* ok */
	default:
		return fmt.Errorf("invalid application OnCompletion (%d)", ac.OnCompletion)
	}

	if !proto.EnableAppVersioning && ac.RejectVersion > 0 {
		return fmt.Errorf("tx.RejectVersion is not supported")
	}

	if ac.RejectVersion > 0 && ac.ApplicationID == 0 {
		return fmt.Errorf("tx.RejectVersion cannot be set during creation")
	}

	// Programs may only be set for creation or update
	if ac.ApplicationID != 0 && ac.OnCompletion != UpdateApplicationOC {
		if len(ac.ApprovalProgram) != 0 || len(ac.ClearStateProgram) != 0 {
			return fmt.Errorf("programs may only be specified during application creation or update")
		}
	} else {
		// This will check version matching, but not downgrading. That
		// depends on chain state (so we pass an empty AppParams)
		err := CheckContractVersions(ac.ApprovalProgram, ac.ClearStateProgram, basics.AppParams{}, &proto)
		if err != nil {
			return err
		}
	}

	effectiveEPP := ac.ExtraProgramPages
	// Schemas and ExtraProgramPages may only be set during application creation
	if ac.ApplicationID != 0 {
		if ac.GlobalStateSchema != (basics.StateSchema{}) {
			return fmt.Errorf("tx.GlobalStateSchema is immutable")
		}
		if ac.LocalStateSchema != (basics.StateSchema{}) {
			return fmt.Errorf("tx.LocalStateSchema is immutable")
		}
		if ac.ExtraProgramPages != 0 {
			return fmt.Errorf("tx.ExtraProgramPages is immutable")
		}

		if proto.EnableExtraPagesOnAppUpdate {
			effectiveEPP = uint32(proto.MaxExtraAppProgramPages)
		}

	}

	// Limit total number of arguments
	if len(ac.ApplicationArgs) > proto.MaxAppArgs {
		return fmt.Errorf("tx.ApplicationArgs has too many arguments. %d > %d",
			len(ac.ApplicationArgs), proto.MaxAppArgs)
	}

	// Sum up argument lengths
	var argSum uint64
	for _, arg := range ac.ApplicationArgs {
		argSum = basics.AddSaturate(argSum, uint64(len(arg)))
	}

	// Limit total length of all arguments
	if argSum > uint64(proto.MaxAppTotalArgLen) {
		return fmt.Errorf("tx.ApplicationArgs total length is too long. %d > %d",
			argSum, proto.MaxAppTotalArgLen)
	}

	if len(ac.Access) > 0 {
		if len(ac.Access) > proto.MaxAppAccess {
			return fmt.Errorf("tx.Access too long, max number of references is %d", proto.MaxAppAccess)
		}
		// When ac.Access is used, no other references are allowed
		if len(ac.Accounts) > 0 {
			return errors.New("tx.Accounts can't be used when tx.Access is used")
		}
		if len(ac.ForeignApps) > 0 {
			return errors.New("tx.ForeignApps can't be used when tx.Access is used")
		}
		if len(ac.ForeignAssets) > 0 {
			return errors.New("tx.ForeignAssets can't be used when tx.Access is used")
		}
		if len(ac.Boxes) > 0 {
			return errors.New("tx.Boxes can't be used when tx.Access is used")
		}

		for _, rr := range ac.Access {
			if err := rr.wellFormed(ac.Access, proto); err != nil {
				return err
			}
		}
	} else {
		if len(ac.Accounts) > proto.MaxAppTxnAccounts {
			return fmt.Errorf("tx.Accounts too long, max number of accounts is %d", proto.MaxAppTxnAccounts)
		}
		if len(ac.ForeignApps) > proto.MaxAppTxnForeignApps {
			return fmt.Errorf("tx.ForeignApps too long, max number of foreign apps is %d", proto.MaxAppTxnForeignApps)
		}
		if len(ac.ForeignAssets) > proto.MaxAppTxnForeignAssets {
			return fmt.Errorf("tx.ForeignAssets too long, max number of foreign assets is %d", proto.MaxAppTxnForeignAssets)
		}
		if len(ac.Boxes) > proto.MaxAppBoxReferences {
			return fmt.Errorf("tx.Boxes too long, max number of box references is %d", proto.MaxAppBoxReferences)
		}

		// Limit the sum of all types of references that bring in resource records
		if len(ac.Accounts)+len(ac.ForeignApps)+len(ac.ForeignAssets)+len(ac.Boxes) > proto.MaxAppTotalTxnReferences {
			return fmt.Errorf("tx references exceed MaxAppTotalTxnReferences = %d", proto.MaxAppTotalTxnReferences)
		}
	}

	if ac.ExtraProgramPages > uint32(proto.MaxExtraAppProgramPages) {
		return fmt.Errorf("tx.ExtraProgramPages exceeds MaxExtraAppProgramPages = %d", proto.MaxExtraAppProgramPages)
	}

	lap := len(ac.ApprovalProgram)
	lcs := len(ac.ClearStateProgram)
	pages := int(1 + effectiveEPP)
	if lap > pages*proto.MaxAppProgramLen {
		return fmt.Errorf("approval program too long. max len %d bytes", pages*proto.MaxAppProgramLen)
	}
	if lcs > pages*proto.MaxAppProgramLen {
		return fmt.Errorf("clear state program too long. max len %d bytes", pages*proto.MaxAppProgramLen)
	}
	if lap+lcs > pages*proto.MaxAppTotalProgramLen {
		return fmt.Errorf("app programs too long. max total len %d bytes", pages*proto.MaxAppTotalProgramLen)
	}

	for i, br := range ac.Boxes {
		// recall 0 is the current app so indexes are shifted, thus test is for greater than, not gte.
		if br.Index > uint64(len(ac.ForeignApps)) {
			return fmt.Errorf("tx.Boxes[%d].Index is %d. Exceeds len(tx.ForeignApps)", i, br.Index)
		}
		if proto.EnableBoxRefNameError && len(br.Name) > proto.MaxAppKeyLen {
			return fmt.Errorf("tx.Boxes[%d].Name too long, max len %d bytes", i, proto.MaxAppKeyLen)
		}
	}

	if ac.LocalStateSchema.NumEntries() > proto.MaxLocalSchemaEntries {
		return fmt.Errorf("tx.LocalStateSchema is too large. %d > %d",
			ac.LocalStateSchema.NumEntries(), proto.MaxLocalSchemaEntries)
	}

	if ac.GlobalStateSchema.NumEntries() > proto.MaxGlobalSchemaEntries {
		return fmt.Errorf("tx.GlobalStateSchema is too large. %d > %d",
			ac.GlobalStateSchema.NumEntries(), proto.MaxGlobalSchemaEntries)
	}

	return nil
}

// AddressByIndex converts an integer index into an address associated with the
// transaction. Index 0 corresponds to the transaction sender, and an index > 0
// corresponds to an offset into txn.Accounts or txn.Access. Returns an error if the index is
// not valid.
func (ac *ApplicationCallTxnFields) AddressByIndex(accountIdx uint64, sender basics.Address) (basics.Address, error) {
	// Index 0 always corresponds to the sender
	if accountIdx == 0 {
		return sender, nil
	}

	if ac.Access != nil {
		// An index > 0 corresponds to an offset into txn.Access. Check to
		// make sure the index is valid.
		if accountIdx > uint64(len(ac.Access)) {
			return basics.Address{}, fmt.Errorf("invalid Account reference %d exceeds length of tx.Access %d", accountIdx, len(ac.Access))
		}
		// And now check that the index refers to an Address
		rr := ac.Access[accountIdx-1]
		if rr.Address.IsZero() {
			return basics.Address{}, fmt.Errorf("address reference %d is not an Address in tx.Access", accountIdx)
		}
		return rr.Address, nil
	}

	// An index > 0 corresponds to an offset into txn.Accounts. Check to
	// make sure the index is valid.
	if accountIdx > uint64(len(ac.Accounts)) {
		return basics.Address{}, fmt.Errorf("invalid Account reference %d exceeds length of tx.Accounts %d", accountIdx, len(ac.Accounts))
	}

	// accountIdx must be in [1, len(ac.Accounts)]
	return ac.Accounts[accountIdx-1], nil
}

// IndexByAddress converts an address into an integer offset into [txn.Sender,
// XXX[0], ...], returning the index at the first match. XXX is tx.Access or
// tx.Accounts. It returns an error if there is no such match.
func (ac *ApplicationCallTxnFields) IndexByAddress(target basics.Address, sender basics.Address) (uint64, error) {
	// Index 0 always corresponds to the sender
	if target == sender {
		return 0, nil
	}

	// Try ac.Access first. Remember only one of Access or Accounts can be set.
	if idx := slices.IndexFunc(ac.Access, func(rr ResourceRef) bool { return rr.Address == target }); idx != -1 {
		return uint64(idx) + 1, nil
	}

	// Otherwise we index into ac.Accounts
	if idx := slices.Index(ac.Accounts, target); idx != -1 {
		return uint64(idx) + 1, nil
	}

	return 0, fmt.Errorf("invalid Account reference %s does not appear in resource array", target)
}<|MERGE_RESOLUTION|>--- conflicted
+++ resolved
@@ -337,7 +337,7 @@
 type BoxRef struct {
 	_struct struct{} `codec:",omitempty,omitemptyarray"`
 	Index   uint64   `codec:"i"`
-	Name    []byte   `codec:"n,allocbound=config.MaxBytesKeyValueLen"`
+	Name    []byte   `codec:"n,allocbound=bounds.MaxBytesKeyValueLen"`
 }
 
 // Empty does the obvious. But the meaning is not obvious. An empty BoxRef just
@@ -348,7 +348,6 @@
 	return br.Index == 0 && br.Name == nil
 }
 
-<<<<<<< HEAD
 // Resolve looks up the referenced app and returns it with the name. 0 is
 // returned if the App index is 0, meaning "current app".
 func (br BoxRef) Resolve(access []ResourceRef) (basics.AppIndex, string, error) {
@@ -365,10 +364,6 @@
 	default:
 		return app, "", fmt.Errorf("box Index %d outside tx.Access", br.Index)
 	}
-=======
-	Index uint64 `codec:"i"`
-	Name  []byte `codec:"n,allocbound=bounds.MaxBytesKeyValueLen"`
->>>>>>> 6147ebf9
 }
 
 // Empty indicates whether or not all the fields in the
