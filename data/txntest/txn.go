--- conflicted
+++ resolved
@@ -182,12 +182,7 @@
 		}
 		ops, err := logic.AssembleString(program)
 		if err != nil {
-<<<<<<< HEAD
-			fmt.Printf("Bad program %v", ops.Errors)
-			panic(fmt.Sprintf("%v", ops.Errors))
-=======
 			panic(fmt.Sprintf("Bad program %v", ops.Errors))
->>>>>>> bad81ee2
 		}
 		return ops.Program
 	case []byte:
