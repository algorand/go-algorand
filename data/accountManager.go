--- conflicted
+++ resolved
@@ -47,11 +47,7 @@
 type AccountManager struct {
 	mu deadlock.Mutex
 
-<<<<<<< HEAD
-	partIntervals map[account.ParticipationInterval]account.PersistedParticipation
-=======
 	partKeys map[ParticipationKeyIdentity]account.PersistedParticipation
->>>>>>> 23bfcd79
 
 	// Map to keep track of accounts for which we've sent
 	// AccountRegistered telemetry events
@@ -64,11 +60,7 @@
 func MakeAccountManager(log logging.Logger) *AccountManager {
 	manager := &AccountManager{}
 	manager.log = log
-<<<<<<< HEAD
-	manager.partIntervals = make(map[account.ParticipationInterval]account.PersistedParticipation)
-=======
 	manager.partKeys = make(map[ParticipationKeyIdentity]account.PersistedParticipation)
->>>>>>> 23bfcd79
 	manager.registeredAccounts = make(map[string]bool)
 
 	return manager
@@ -79,15 +71,10 @@
 	manager.mu.Lock()
 	defer manager.mu.Unlock()
 
-<<<<<<< HEAD
-	for _, part := range manager.partIntervals {
-		out = append(out, part.Participation)
-=======
 	for _, part := range manager.partKeys {
 		if part.OverlapsInterval(rnd, rnd) {
 			out = append(out, part.Participation)
 		}
->>>>>>> 23bfcd79
 	}
 	return out
 }
