--- conflicted
+++ resolved
@@ -24,19 +24,11 @@
 
 	"github.com/algorand/go-algorand/config"
 	"github.com/algorand/go-algorand/protocol"
-<<<<<<< HEAD
-	"github.com/algorand/go-algorand/testpartitioning"
-)
-
-func TestStateDeltaValid(t *testing.T) {
-	testpartitioning.PartitionTest(t)
-=======
 	"github.com/algorand/go-algorand/test/partitiontest"
 )
 
 func TestStateDeltaValid(t *testing.T) {
 	partitiontest.PartitionTest(t)
->>>>>>> 916154b5
 
 	a := require.New(t)
 
@@ -93,11 +85,7 @@
 }
 
 func TestStateDeltaValidV24(t *testing.T) {
-<<<<<<< HEAD
-	testpartitioning.PartitionTest(t)
-=======
-	partitiontest.PartitionTest(t)
->>>>>>> 916154b5
+	partitiontest.PartitionTest(t)
 
 	a := require.New(t)
 
@@ -120,11 +108,7 @@
 }
 
 func TestStateDeltaEqual(t *testing.T) {
-<<<<<<< HEAD
-	testpartitioning.PartitionTest(t)
-=======
-	partitiontest.PartitionTest(t)
->>>>>>> 916154b5
+	partitiontest.PartitionTest(t)
 
 	a := require.New(t)
 
@@ -161,11 +145,7 @@
 }
 
 func TestEvalDeltaEqual(t *testing.T) {
-<<<<<<< HEAD
-	testpartitioning.PartitionTest(t)
-=======
-	partitiontest.PartitionTest(t)
->>>>>>> 916154b5
+	partitiontest.PartitionTest(t)
 
 	a := require.New(t)
 
