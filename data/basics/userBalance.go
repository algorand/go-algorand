--- conflicted
+++ resolved
@@ -412,8 +412,6 @@
 	return AccountData{Status: status, MicroAlgos: algos}
 }
 
-<<<<<<< HEAD
-=======
 // ClearOnlineState resets the account's fields to indicate that the account is an offline account
 func (u *AccountData) ClearOnlineState() {
 	u.Status = Offline
@@ -425,7 +423,6 @@
 	u.StateProofID = merklesignature.Verifier{}
 }
 
->>>>>>> 468d34bb
 // Money returns the amount of MicroAlgos associated with the user's account
 func (u AccountData) Money(proto config.ConsensusParams, rewardsLevel uint64) (money MicroAlgos, rewards MicroAlgos) {
 	e := u.WithUpdatedRewards(proto, rewardsLevel)
