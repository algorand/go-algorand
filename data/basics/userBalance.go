// Copyright (C) 2019-2020 Algorand, Inc.
// This file is part of go-algorand
//
// go-algorand is free software: you can redistribute it and/or modify
// it under the terms of the GNU Affero General Public License as
// published by the Free Software Foundation, either version 3 of the
// License, or (at your option) any later version.
//
// go-algorand is distributed in the hope that it will be useful,
// but WITHOUT ANY WARRANTY; without even the implied warranty of
// MERCHANTABILITY or FITNESS FOR A PARTICULAR PURPOSE.  See the
// GNU Affero General Public License for more details.
//
// You should have received a copy of the GNU Affero General Public License
// along with go-algorand.  If not, see <https://www.gnu.org/licenses/>.

package basics

import (
	"reflect"

	"github.com/algorand/go-algorand/config"
	"github.com/algorand/go-algorand/crypto"
	"github.com/algorand/go-algorand/logging"
	"github.com/algorand/go-algorand/protocol"
)

// Status is the delegation status of an account's MicroAlgos
type Status byte

const (
	// Offline indicates that the associated account is delegated.
	Offline Status = iota
	// Online indicates that the associated account used as part of the delegation pool.
	Online
	// NotParticipating indicates that the associated account is neither a delegator nor a delegate. Currently it is reserved for the incentive pool.
	NotParticipating

	// MaxEncodedAccountDataSize is a rough estimate for the worst-case scenario we're going to have of the account data and address serialized.
	// this number is verified by the TestEncodedAccountDataSize function.
	MaxEncodedAccountDataSize = 324205

	// encodedMaxAssetsPerAccount is the decoder limit of number of assets stored per account.
	// it's being verified by the unit test TestEncodedAccountAllocationBounds to align
	// with config.Consensus[protocol.ConsensusCurrentVersion].MaxAssetsPerAccount; note that the decoded
	// parameter is used only for protecting the decoder against malicious encoded account data stream.
	// protocol-specific constains would be tested once the decoding is complete.
	encodedMaxAssetsPerAccount = 1024

	// encodedMaxAppLocalStates is the decoder limit for number of opted-in apps in a single account.
	// It is verified in TestEncodedAccountAllocationBounds to align with
	// config.Consensus[protocol.ConsensusCurrentVersion].MaxppsOptedIn
	encodedMaxAppLocalStates = 64

	// encodedMaxAppParams is the decoder limit for number of created apps in a single account.
	// It is verified in TestEncodedAccountAllocationBounds to align with
	// config.Consensus[protocol.ConsensusCurrentVersion].MaxAppsCreated
	encodedMaxAppParams = 64

	// encodedMaxKeyValueEntries is the decoder limit for the length of a key/value store.
	// It is verified in TestEncodedAccountAllocationBounds to align with
	// config.Consensus[protocol.ConsensusCurrentVersion].MaxLocalSchemaEntries and
	// config.Consensus[protocol.ConsensusCurrentVersion].MaxGlobalSchemaEntries
	encodedMaxKeyValueEntries = 1024
)

func (s Status) String() string {
	switch s {
	case Offline:
		return "Offline"
	case Online:
		return "Online"
	case NotParticipating:
		return "Not Participating"
	}
	return ""
}

// AccountData contains the data associated with a given address.
//
// This includes the account balance, delegation keys, delegation status, and a custom note.
type AccountData struct {
	_struct struct{} `codec:",omitempty,omitemptyarray"`

	Status     Status     `codec:"onl"`
	MicroAlgos MicroAlgos `codec:"algo"`

	// RewardsBase is used to implement rewards.
	// This is not meaningful for accounts with Status=NotParticipating.
	//
	// Every block assigns some amount of rewards (algos) to every
	// participating account.  The amount is the product of how much
	// block.RewardsLevel increased from the previous block and
	// how many whole config.Protocol.RewardUnit algos this
	// account holds.
	//
	// For performance reasons, we do not want to walk over every
	// account to apply these rewards to AccountData.MicroAlgos.  Instead,
	// we defer applying the rewards until some other transaction
	// touches that participating account, and at that point, apply all
	// of the rewards to the account's AccountData.MicroAlgos.
	//
	// For correctness, we need to be able to determine how many
	// total algos are present in the system, including deferred
	// rewards (deferred in the sense that they have not been
	// reflected in the account's AccountData.MicroAlgos, as described
	// above).  To compute this total efficiently, we avoid
	// compounding rewards (i.e., no rewards on rewards) until
	// they are applied to AccountData.MicroAlgos.
	//
	// Mechanically, RewardsBase stores the block.RewardsLevel
	// whose rewards are already reflected in AccountData.MicroAlgos.
	// If the account is Status=Offline or Status=Online, its
	// effective balance (if a transaction were to be issued
	// against this account) may be higher, as computed by
	// AccountData.Money().  That function calls
	// AccountData.WithUpdatedRewards() to apply the deferred
	// rewards to AccountData.MicroAlgos.
	RewardsBase uint64 `codec:"ebase"`

	// RewardedMicroAlgos is used to track how many algos were given
	// to this account since the account was first created.
	//
	// This field is updated along with RewardBase; note that
	// it won't answer the question "how many algos did I make in
	// the past week".
	RewardedMicroAlgos MicroAlgos `codec:"ern"`

	VoteID      crypto.OneTimeSignatureVerifier `codec:"vote"`
	SelectionID crypto.VRFVerifier              `codec:"sel"`

	VoteFirstValid  Round  `codec:"voteFst"`
	VoteLastValid   Round  `codec:"voteLst"`
	VoteKeyDilution uint64 `codec:"voteKD"`

	// If this account created an asset, AssetParams stores
	// the parameters defining that asset.  The params are indexed
	// by the Index of the AssetID; the Creator is this account's address.
	//
	// An account with any asset in AssetParams cannot be
	// closed, until the asset is destroyed.  An asset can
	// be destroyed if this account holds AssetParams.Total units
	// of that asset (in the Assets array below).
	//
	// NOTE: do not modify this value in-place in existing AccountData
	// structs; allocate a copy and modify that instead.  AccountData
	// is expected to have copy-by-value semantics.
	AssetParams map[AssetIndex]AssetParams `codec:"apar,allocbound=encodedMaxAssetsPerAccount"`

	// Assets is the set of assets that can be held by this
	// account.  Assets (i.e., slots in this map) are explicitly
	// added and removed from an account by special transactions.
	// The map is keyed by the AssetID, which is the address of
	// the account that created the asset plus a unique counter
	// to distinguish re-created assets.
	//
	// Each asset bumps the required MinBalance in this account.
	//
	// An account that creates an asset must have its own asset
	// in the Assets map until that asset is destroyed.
	//
	// NOTE: do not modify this value in-place in existing AccountData
	// structs; allocate a copy and modify that instead.  AccountData
	// is expected to have copy-by-value semantics.
	Assets map[AssetIndex]AssetHolding `codec:"asset,allocbound=encodedMaxAssetsPerAccount"`

	// AuthAddr is the address against which signatures/multisigs/logicsigs should be checked.
	// If empty, the address of the account whose AccountData this is is used.
	// A transaction may change an account's AuthAddr to "re-key" the account.
	// This allows key rotation, changing the members in a multisig, etc.
<<<<<<< HEAD
	SpendingKey Address `codec:"spend"`

	// AppLocalStates stores the local states associated with any applications
	// that this account has opted in to.
	AppLocalStates map[AppIndex]AppLocalState `codec:"appl,allocbound=-"`

	// AppParams stores the global parameters and state associated with any
	// applications that this account has created.
	AppParams map[AppIndex]AppParams `codec:"appp,allocbound=-"`
=======
	AuthAddr Address `codec:"spend"`

	// AppLocalStates stores the local states associated with any applications
	// that this account has opted in to.
	AppLocalStates map[AppIndex]AppLocalState `codec:"appl,allocbound=encodedMaxAppLocalStates"`

	// AppParams stores the global parameters and state associated with any
	// applications that this account has created.
	AppParams map[AppIndex]AppParams `codec:"appp,allocbound=encodedMaxAppParams"`
>>>>>>> 6e6a19ae

	// TotalAppSchema stores the sum of all of the LocalStateSchemas
	// and GlobalStateSchemas in this account (global for applications
	// we created local for applications we opted in to), so that we don't
	// have to iterate over all of them to compute MinBalance.
	TotalAppSchema StateSchema `codec:"tsch"`
}

// AppLocalState stores the LocalState associated with an application. It also
// stores a cached copy of the application's LocalStateSchema so that
// MinBalance requirements may be computed 1. without looking up the
// AppParams and 2. even if the application has been deleted
type AppLocalState struct {
	_struct struct{} `codec:",omitempty,omitemptyarray"`

	Schema   StateSchema  `codec:"hsch"`
	KeyValue TealKeyValue `codec:"tkv"`
}

// AppParams stores the global information associated with an application
type AppParams struct {
	_struct struct{} `codec:",omitempty,omitemptyarray"`

<<<<<<< HEAD
	ApprovalProgram   []byte      `codec:"approv"`
	ClearStateProgram []byte      `codec:"clearp"`
	LocalStateSchema  StateSchema `codec:"lsch"`
	GlobalStateSchema StateSchema `codec:"gsch"`

	GlobalState TealKeyValue `codec:"gs,allocbound=-"`
=======
	ApprovalProgram   []byte      `codec:"approv,allocbound=config.MaxAppProgramLen"`
	ClearStateProgram []byte      `codec:"clearp,allocbound=config.MaxAppProgramLen"`
	LocalStateSchema  StateSchema `codec:"lsch"`
	GlobalStateSchema StateSchema `codec:"gsch"`

	GlobalState TealKeyValue `codec:"gs"`
>>>>>>> 6e6a19ae
}

// Clone returns a copy of some AppParams that may be modified without
// affecting the original
func (ap *AppParams) Clone() (res AppParams) {
	res = *ap
	res.ApprovalProgram = make([]byte, len(ap.ApprovalProgram))
	copy(res.ApprovalProgram, ap.ApprovalProgram)
	res.ClearStateProgram = make([]byte, len(ap.ClearStateProgram))
	copy(res.ClearStateProgram, ap.ClearStateProgram)
	res.GlobalState = ap.GlobalState.Clone()
	return
}

// Clone returns a copy of some AppLocalState that may be modified without
// affecting the original
func (al *AppLocalState) Clone() (res AppLocalState) {
	res = *al
	res.KeyValue = al.KeyValue.Clone()
	return
}

// AccountDetail encapsulates meaningful details about a given account, for external consumption
type AccountDetail struct {
	Address Address
	Algos   MicroAlgos
	Status  Status
}

// SupplyDetail encapsulates meaningful details about the ledger's current token supply
type SupplyDetail struct {
	Round       Round
	TotalMoney  MicroAlgos
	OnlineMoney MicroAlgos
}

// BalanceDetail encapsulates meaningful details about the current balances of the ledger, for external consumption
type BalanceDetail struct {
	Round       Round
	TotalMoney  MicroAlgos
	OnlineMoney MicroAlgos
	Accounts    []AccountDetail
}

// AssetIndex is the unique integer index of an asset that can be used to look
// up the creator of the asset, whose balance record contains the AssetParams
type AssetIndex uint64

// AppIndex is the unique integer index of an application that can be used to
// look up the creator of the application, whose balance record contains the
// AppParams
type AppIndex uint64

// CreatableIndex represents either an AssetIndex or AppIndex, which come from
// the same namespace of indices as each other (both assets and apps are
// "creatables")
type CreatableIndex uint64

// CreatableType is an enum representing whether or not a given creatable is an
// application or an asset
type CreatableType uint64

const (
	// AssetCreatable is the CreatableType corresponding to assets
	// This value must be 0 to align with the applications database
	// upgrade. At migration time, we set the default 'ctype' column of the
	// creators table to 0 so that existing assets have the correct type.
	AssetCreatable CreatableType = 0

	// AppCreatable is the CreatableType corresponds to apps
	AppCreatable CreatableType = 1
)

// CreatableLocator stores both the creator, whose balance record contains
// the asset/app parameters, and the creatable index, which is the key into
// those parameters
type CreatableLocator struct {
	Type    CreatableType
	Creator Address
	Index   CreatableIndex
}

// AssetHolding describes an asset held by an account.
type AssetHolding struct {
	_struct struct{} `codec:",omitempty,omitemptyarray"`

	Amount uint64 `codec:"a"`
	Frozen bool   `codec:"f"`
}

// AssetParams describes the parameters of an asset.
type AssetParams struct {
	_struct struct{} `codec:",omitempty,omitemptyarray"`

	// Total specifies the total number of units of this asset
	// created.
	Total uint64 `codec:"t"`

	// Decimals specifies the number of digits to display after the decimal
	// place when displaying this asset. A value of 0 represents an asset
	// that is not divisible, a value of 1 represents an asset divisible
	// into tenths, and so on. This value must be between 0 and 19
	// (inclusive).
	Decimals uint32 `codec:"dc"`

	// DefaultFrozen specifies whether slots for this asset
	// in user accounts are frozen by default or not.
	DefaultFrozen bool `codec:"df"`

	// UnitName specifies a hint for the name of a unit of
	// this asset.
	UnitName string `codec:"un"`

	// AssetName specifies a hint for the name of the asset.
	AssetName string `codec:"an"`

	// URL specifies a URL where more information about the asset can be
	// retrieved
	URL string `codec:"au"`

	// MetadataHash specifies a commitment to some unspecified asset
	// metadata. The format of this metadata is up to the application.
	MetadataHash [32]byte `codec:"am"`

	// Manager specifies an account that is allowed to change the
	// non-zero addresses in this AssetParams.
	Manager Address `codec:"m"`

	// Reserve specifies an account whose holdings of this asset
	// should be reported as "not minted".
	Reserve Address `codec:"r"`

	// Freeze specifies an account that is allowed to change the
	// frozen state of holdings of this asset.
	Freeze Address `codec:"f"`

	// Clawback specifies an account that is allowed to take units
	// of this asset from any account.
	Clawback Address `codec:"c"`
}

// MakeAccountData returns a UserToken
func MakeAccountData(status Status, algos MicroAlgos) AccountData {
	return AccountData{Status: status, MicroAlgos: algos}
}

// Money returns the amount of MicroAlgos associated with the user's account
func (u AccountData) Money(proto config.ConsensusParams, rewardsLevel uint64) (money MicroAlgos, rewards MicroAlgos) {
	e := u.WithUpdatedRewards(proto, rewardsLevel)
	return e.MicroAlgos, e.RewardedMicroAlgos
}

// WithUpdatedRewards returns an updated number of algos in an AccountData
// to reflect rewards up to some rewards level.
func (u AccountData) WithUpdatedRewards(proto config.ConsensusParams, rewardsLevel uint64) AccountData {
	if u.Status != NotParticipating {
		var ot OverflowTracker
		rewardsUnits := u.MicroAlgos.RewardUnits(proto)
		rewardsDelta := ot.Sub(rewardsLevel, u.RewardsBase)
		rewards := MicroAlgos{Raw: ot.Mul(rewardsUnits, rewardsDelta)}
		u.MicroAlgos = ot.AddA(u.MicroAlgos, rewards)
		if ot.Overflowed {
			logging.Base().Panicf("AccountData.WithUpdatedRewards(): overflowed account balance when applying rewards %v + %d*(%d-%d)", u.MicroAlgos, rewardsUnits, rewardsLevel, u.RewardsBase)
		}
		u.RewardsBase = rewardsLevel
		// The total reward over the lifetime of the account could exceed a 64-bit value. As a result
		// this rewardAlgos counter could potentially roll over.
		u.RewardedMicroAlgos = MicroAlgos{Raw: (u.RewardedMicroAlgos.Raw + rewards.Raw)}
	}

	return u
}

// MinBalance computes the minimum balance requirements for an account based on
// some consensus parameters. MinBalance should correspond roughly to how much
// storage the account is allowed to store on disk.
func (u AccountData) MinBalance(proto *config.ConsensusParams) (res MicroAlgos) {
	var min uint64

	// First, base MinBalance
	min = proto.MinBalance

	// MinBalance for each Asset
	assetCost := MulSaturate(proto.MinBalance, uint64(len(u.Assets)))
	min = AddSaturate(min, assetCost)

	// Base MinBalance for each created application
	appCreationCost := MulSaturate(proto.AppFlatParamsMinBalance, uint64(len(u.AppParams)))
	min = AddSaturate(min, appCreationCost)

	// Base MinBalance for each opted in application
	appOptInCost := MulSaturate(proto.AppFlatOptInMinBalance, uint64(len(u.AppLocalStates)))
	min = AddSaturate(min, appOptInCost)

	// MinBalance for state usage measured by LocalStateSchemas and
	// GlobalStateSchemas
	schemaCost := u.TotalAppSchema.MinBalance(proto)
	min = AddSaturate(min, schemaCost.Raw)

	res.Raw = min
	return res
}

// VotingStake returns the amount of MicroAlgos associated with the user's account
// for the purpose of participating in the Algorand protocol.  It assumes the
// caller has already updated rewards appropriately using WithUpdatedRewards().
func (u AccountData) VotingStake() MicroAlgos {
	if u.Status != Online {
		return MicroAlgos{Raw: 0}
	}

	return u.MicroAlgos
}

// KeyDilution returns the key dilution for this account,
// returning the default key dilution if not explicitly specified.
func (u AccountData) KeyDilution(proto config.ConsensusParams) uint64 {
	if u.VoteKeyDilution != 0 {
		return u.VoteKeyDilution
	}

	return proto.DefaultKeyDilution
}

// IsZero checks if an AccountData value is the same as its zero value.
func (u AccountData) IsZero() bool {
	if u.Assets != nil && len(u.Assets) == 0 {
		u.Assets = nil
	}

	return reflect.DeepEqual(u, AccountData{})
}

// BalanceRecord pairs an account's address with its associated data.
type BalanceRecord struct {
	_struct struct{} `codec:",omitempty,omitemptyarray"`

	Addr Address `codec:"addr"`

	AccountData
}

// ToBeHashed implements the crypto.Hashable interface
func (u BalanceRecord) ToBeHashed() (protocol.HashID, []byte) {
	return protocol.BalanceRecord, protocol.Encode(&u)
}<|MERGE_RESOLUTION|>--- conflicted
+++ resolved
@@ -168,17 +168,6 @@
 	// If empty, the address of the account whose AccountData this is is used.
 	// A transaction may change an account's AuthAddr to "re-key" the account.
 	// This allows key rotation, changing the members in a multisig, etc.
-<<<<<<< HEAD
-	SpendingKey Address `codec:"spend"`
-
-	// AppLocalStates stores the local states associated with any applications
-	// that this account has opted in to.
-	AppLocalStates map[AppIndex]AppLocalState `codec:"appl,allocbound=-"`
-
-	// AppParams stores the global parameters and state associated with any
-	// applications that this account has created.
-	AppParams map[AppIndex]AppParams `codec:"appp,allocbound=-"`
-=======
 	AuthAddr Address `codec:"spend"`
 
 	// AppLocalStates stores the local states associated with any applications
@@ -188,7 +177,6 @@
 	// AppParams stores the global parameters and state associated with any
 	// applications that this account has created.
 	AppParams map[AppIndex]AppParams `codec:"appp,allocbound=encodedMaxAppParams"`
->>>>>>> 6e6a19ae
 
 	// TotalAppSchema stores the sum of all of the LocalStateSchemas
 	// and GlobalStateSchemas in this account (global for applications
@@ -212,21 +200,11 @@
 type AppParams struct {
 	_struct struct{} `codec:",omitempty,omitemptyarray"`
 
-<<<<<<< HEAD
-	ApprovalProgram   []byte      `codec:"approv"`
-	ClearStateProgram []byte      `codec:"clearp"`
-	LocalStateSchema  StateSchema `codec:"lsch"`
-	GlobalStateSchema StateSchema `codec:"gsch"`
-
-	GlobalState TealKeyValue `codec:"gs,allocbound=-"`
-=======
-	ApprovalProgram   []byte      `codec:"approv,allocbound=config.MaxAppProgramLen"`
-	ClearStateProgram []byte      `codec:"clearp,allocbound=config.MaxAppProgramLen"`
-	LocalStateSchema  StateSchema `codec:"lsch"`
-	GlobalStateSchema StateSchema `codec:"gsch"`
-
-	GlobalState TealKeyValue `codec:"gs"`
->>>>>>> 6e6a19ae
+	ApprovalProgram   []byte       `codec:"approv,allocbound=config.MaxAppProgramLen"`
+	ClearStateProgram []byte       `codec:"clearp,allocbound=config.MaxAppProgramLen"`
+	LocalStateSchema  StateSchema  `codec:"lsch"`
+	GlobalStateSchema StateSchema  `codec:"gsch"`
+	GlobalState       TealKeyValue `codec:"gs"`
 }
 
 // Clone returns a copy of some AppParams that may be modified without
