// Copyright (C) 2019-2020 Algorand, Inc.
// This file is part of go-algorand
//
// go-algorand is free software: you can redistribute it and/or modify
// it under the terms of the GNU Affero General Public License as
// published by the Free Software Foundation, either version 3 of the
// License, or (at your option) any later version.
//
// go-algorand is distributed in the hope that it will be useful,
// but WITHOUT ANY WARRANTY; without even the implied warranty of
// MERCHANTABILITY or FITNESS FOR A PARTICULAR PURPOSE.  See the
// GNU Affero General Public License for more details.
//
// You should have received a copy of the GNU Affero General Public License
// along with go-algorand.  If not, see <https://www.gnu.org/licenses/>.

package basics

import (
	"errors"
	"reflect"

	"github.com/algorand/go-algorand/config"
	"github.com/algorand/go-algorand/crypto"
	"github.com/algorand/go-algorand/logging"
	"github.com/algorand/go-algorand/protocol"
)

// Status is the delegation status of an account's MicroAlgos
type Status byte

const (
	// Offline indicates that the associated account is delegated.
	Offline Status = iota
	// Online indicates that the associated account used as part of the delegation pool.
	Online
	// NotParticipating indicates that the associated account is neither a delegator nor a delegate. Currently it is reserved for the incentive pool.
	NotParticipating

	// MaxEncodedAccountDataSize is a rough estimate for the worst-case scenario we're going to have of the account data and address serialized.
	// this number is verified by the TestEncodedAccountDataSize function.
	MaxEncodedAccountDataSize = 324205

	// encodedMaxAssetsPerAccount is the decoder limit of number of assets stored per account.
	// it's being verified by the unit test TestEncodedAccountAssetsAllocationBound to align
	// with config.Consensus[protocol.ConsensusCurrentVersion].MaxAssetsPerAccount; note that the decoded
	// parameter is used only for protecting the decoder against malicious encoded account data stream.
	// protocol-specific constains would be tested once the decoding is complete.
	encodedMaxAssetsPerAccount = 1024
)

func (s Status) String() string {
	switch s {
	case Offline:
		return "Offline"
	case Online:
		return "Online"
	case NotParticipating:
		return "Not Participating"
	}
	return ""
}

// UnmarshalStatus decodes string status value back to Status constant
func UnmarshalStatus(value string) (s Status, err error) {
	switch value {
	case "Offline":
		s = Offline
	case "Online":
		s = Online
	case "Not Participating":
		s = NotParticipating
	default:
		err = errors.New("invalid status value: " + value)
	}
	return
}

// AccountData contains the data associated with a given address.
//
// This includes the account balance, delegation keys, delegation status, and a custom note.
type AccountData struct {
	_struct struct{} `codec:",omitempty,omitemptyarray"`

	Status     Status     `codec:"onl"`
	MicroAlgos MicroAlgos `codec:"algo"`

	// RewardsBase is used to implement rewards.
	// This is not meaningful for accounts with Status=NotParticipating.
	//
	// Every block assigns some amount of rewards (algos) to every
	// participating account.  The amount is the product of how much
	// block.RewardsLevel increased from the previous block and
	// how many whole config.Protocol.RewardUnit algos this
	// account holds.
	//
	// For performance reasons, we do not want to walk over every
	// account to apply these rewards to AccountData.MicroAlgos.  Instead,
	// we defer applying the rewards until some other transaction
	// touches that participating account, and at that point, apply all
	// of the rewards to the account's AccountData.MicroAlgos.
	//
	// For correctness, we need to be able to determine how many
	// total algos are present in the system, including deferred
	// rewards (deferred in the sense that they have not been
	// reflected in the account's AccountData.MicroAlgos, as described
	// above).  To compute this total efficiently, we avoid
	// compounding rewards (i.e., no rewards on rewards) until
	// they are applied to AccountData.MicroAlgos.
	//
	// Mechanically, RewardsBase stores the block.RewardsLevel
	// whose rewards are already reflected in AccountData.MicroAlgos.
	// If the account is Status=Offline or Status=Online, its
	// effective balance (if a transaction were to be issued
	// against this account) may be higher, as computed by
	// AccountData.Money().  That function calls
	// AccountData.WithUpdatedRewards() to apply the deferred
	// rewards to AccountData.MicroAlgos.
	RewardsBase uint64 `codec:"ebase"`

	// RewardedMicroAlgos is used to track how many algos were given
	// to this account since the account was first created.
	//
	// This field is updated along with RewardBase; note that
	// it won't answer the question "how many algos did I make in
	// the past week".
	RewardedMicroAlgos MicroAlgos `codec:"ern"`

	VoteID      crypto.OneTimeSignatureVerifier `codec:"vote"`
	SelectionID crypto.VRFVerifier              `codec:"sel"`

	VoteFirstValid  Round  `codec:"voteFst"`
	VoteLastValid   Round  `codec:"voteLst"`
	VoteKeyDilution uint64 `codec:"voteKD"`

	// If this account created an asset, AssetParams stores
	// the parameters defining that asset.  The params are indexed
	// by the Index of the AssetID; the Creator is this account's address.
	//
	// An account with any asset in AssetParams cannot be
	// closed, until the asset is destroyed.  An asset can
	// be destroyed if this account holds AssetParams.Total units
	// of that asset (in the Assets array below).
	//
	// NOTE: do not modify this value in-place in existing AccountData
	// structs; allocate a copy and modify that instead.  AccountData
	// is expected to have copy-by-value semantics.
	AssetParams map[AssetIndex]AssetParams `codec:"apar,allocbound=encodedMaxAssetsPerAccount"`

	// Assets is the set of assets that can be held by this
	// account.  Assets (i.e., slots in this map) are explicitly
	// added and removed from an account by special transactions.
	// The map is keyed by the AssetID, which is the address of
	// the account that created the asset plus a unique counter
	// to distinguish re-created assets.
	//
	// Each asset bumps the required MinBalance in this account.
	//
	// An account that creates an asset must have its own asset
	// in the Assets map until that asset is destroyed.
	//
	// NOTE: do not modify this value in-place in existing AccountData
	// structs; allocate a copy and modify that instead.  AccountData
	// is expected to have copy-by-value semantics.
	Assets map[AssetIndex]AssetHolding `codec:"asset,allocbound=encodedMaxAssetsPerAccount"`

	// AuthAddr is the address against which signatures/multisigs/logicsigs should be checked.
	// If empty, the address of the account whose AccountData this is is used.
	// A transaction may change an account's AuthAddr to "re-key" the account.
	// This allows key rotation, changing the members in a multisig, etc.
<<<<<<< HEAD
	AuthAddr Address `codec:"spend"`
=======
	SpendingKey Address `codec:"spend"`

	// AppLocalStates stores the local states associated with any applications
	// that this account has opted in to.
	AppLocalStates map[AppIndex]AppLocalState `codec:"appl,allocbound=-"`

	// AppParams stores the global parameters and state associated with any
	// applications that this account has created.
	AppParams map[AppIndex]AppParams `codec:"appp,allocbound=-"`

	// TotalAppSchema stores the sum of all of the LocalStateSchemas
	// and GlobalStateSchemas in this account (global for applications
	// we created local for applications we opted in to), so that we don't
	// have to iterate over all of them to compute MinBalance.
	TotalAppSchema StateSchema `codec:"tsch"`
}

// AppLocalState stores the LocalState associated with an application. It also
// stores a cached copy of the application's LocalStateSchema so that
// MinBalance requirements may be computed 1. without looking up the
// AppParams and 2. even if the application has been deleted
type AppLocalState struct {
	_struct struct{} `codec:",omitempty,omitemptyarray"`

	Schema   StateSchema  `codec:"hsch"`
	KeyValue TealKeyValue `codec:"tkv"`
}

// AppParams stores the global information associated with an application
type AppParams struct {
	_struct struct{} `codec:",omitempty,omitemptyarray"`

	ApprovalProgram   []byte      `codec:"approv"`
	ClearStateProgram []byte      `codec:"clearp"`
	LocalStateSchema  StateSchema `codec:"lsch"`
	GlobalStateSchema StateSchema `codec:"gsch"`

	GlobalState TealKeyValue `codec:"gs,allocbound=-"`
}

// Clone returns a copy of some AppParams that may be modified without
// affecting the original
func (ap *AppParams) Clone() (res AppParams) {
	res = *ap
	res.ApprovalProgram = make([]byte, len(ap.ApprovalProgram))
	copy(res.ApprovalProgram, ap.ApprovalProgram)
	res.ClearStateProgram = make([]byte, len(ap.ClearStateProgram))
	copy(res.ClearStateProgram, ap.ClearStateProgram)
	res.GlobalState = ap.GlobalState.Clone()
	return
}

// Clone returns a copy of some AppLocalState that may be modified without
// affecting the original
func (al *AppLocalState) Clone() (res AppLocalState) {
	res = *al
	res.KeyValue = al.KeyValue.Clone()
	return
>>>>>>> 10312ad6
}

// AccountDetail encapsulates meaningful details about a given account, for external consumption
type AccountDetail struct {
	Address Address
	Algos   MicroAlgos
	Status  Status
}

// SupplyDetail encapsulates meaningful details about the ledger's current token supply
type SupplyDetail struct {
	Round       Round
	TotalMoney  MicroAlgos
	OnlineMoney MicroAlgos
}

// BalanceDetail encapsulates meaningful details about the current balances of the ledger, for external consumption
type BalanceDetail struct {
	Round       Round
	TotalMoney  MicroAlgos
	OnlineMoney MicroAlgos
	Accounts    []AccountDetail
}

// AssetIndex is the unique integer index of an asset that can be used to look
// up the creator of the asset, whose balance record contains the AssetParams
type AssetIndex uint64

// AppIndex is the unique integer index of an application that can be used to
// look up the creator of the application, whose balance record contains the
// AppParams
type AppIndex uint64

// CreatableIndex represents either an AssetIndex or AppIndex, which come from
// the same namespace of indices as each other (both assets and apps are
// "creatables")
type CreatableIndex uint64

// CreatableType is an enum representing whether or not a given creatable is an
// application or an asset
type CreatableType uint64

const (
	// AssetCreatable is the CreatableType corresponding to assets
	AssetCreatable CreatableType = 0

	// AppCreatable is the CreatableType corresponds to apps
	AppCreatable CreatableType = 1
)

// CreatableLocator stores both the creator, whose balance record contains
// the asset/app parameters, and the creatable index, which is the key into
// those parameters
type CreatableLocator struct {
	Type    CreatableType
	Creator Address
	Index   CreatableIndex
}

// AssetHolding describes an asset held by an account.
type AssetHolding struct {
	_struct struct{} `codec:",omitempty,omitemptyarray"`

	Amount uint64 `codec:"a"`
	Frozen bool   `codec:"f"`
}

// AssetParams describes the parameters of an asset.
type AssetParams struct {
	_struct struct{} `codec:",omitempty,omitemptyarray"`

	// Total specifies the total number of units of this asset
	// created.
	Total uint64 `codec:"t"`

	// Decimals specifies the number of digits to display after the decimal
	// place when displaying this asset. A value of 0 represents an asset
	// that is not divisible, a value of 1 represents an asset divisible
	// into tenths, and so on. This value must be between 0 and 19
	// (inclusive).
	Decimals uint32 `codec:"dc"`

	// DefaultFrozen specifies whether slots for this asset
	// in user accounts are frozen by default or not.
	DefaultFrozen bool `codec:"df"`

	// UnitName specifies a hint for the name of a unit of
	// this asset.
	UnitName string `codec:"un"`

	// AssetName specifies a hint for the name of the asset.
	AssetName string `codec:"an"`

	// URL specifies a URL where more information about the asset can be
	// retrieved
	URL string `codec:"au"`

	// MetadataHash specifies a commitment to some unspecified asset
	// metadata. The format of this metadata is up to the application.
	MetadataHash [32]byte `codec:"am"`

	// Manager specifies an account that is allowed to change the
	// non-zero addresses in this AssetParams.
	Manager Address `codec:"m"`

	// Reserve specifies an account whose holdings of this asset
	// should be reported as "not minted".
	Reserve Address `codec:"r"`

	// Freeze specifies an account that is allowed to change the
	// frozen state of holdings of this asset.
	Freeze Address `codec:"f"`

	// Clawback specifies an account that is allowed to take units
	// of this asset from any account.
	Clawback Address `codec:"c"`
}

// MakeAccountData returns a UserToken
func MakeAccountData(status Status, algos MicroAlgos) AccountData {
	return AccountData{Status: status, MicroAlgos: algos}
}

// Money returns the amount of MicroAlgos associated with the user's account
func (u AccountData) Money(proto config.ConsensusParams, rewardsLevel uint64) (money MicroAlgos, rewards MicroAlgos) {
	e := u.WithUpdatedRewards(proto, rewardsLevel)
	return e.MicroAlgos, e.RewardedMicroAlgos
}

// WithUpdatedRewards returns an updated number of algos in an AccountData
// to reflect rewards up to some rewards level.
func (u AccountData) WithUpdatedRewards(proto config.ConsensusParams, rewardsLevel uint64) AccountData {
	if u.Status != NotParticipating {
		var ot OverflowTracker
		rewardsUnits := u.MicroAlgos.RewardUnits(proto)
		rewardsDelta := ot.Sub(rewardsLevel, u.RewardsBase)
		rewards := MicroAlgos{Raw: ot.Mul(rewardsUnits, rewardsDelta)}
		u.MicroAlgos = ot.AddA(u.MicroAlgos, rewards)
		if ot.Overflowed {
			logging.Base().Panicf("AccountData.WithUpdatedRewards(): overflowed account balance when applying rewards %v + %d*(%d-%d)", u.MicroAlgos, rewardsUnits, rewardsLevel, u.RewardsBase)
		}
		u.RewardsBase = rewardsLevel
		// The total reward over the lifetime of the account could exceed a 64-bit value. As a result
		// this rewardAlgos counter could potentially roll over.
		u.RewardedMicroAlgos = MicroAlgos{Raw: (u.RewardedMicroAlgos.Raw + rewards.Raw)}
	}

	return u
}

// MinBalance computes the minimum balance requirements for an account based on
// some consensus parameters. MinBalance should correspond roughly to how much
// storage the account is allowed to store on disk.
func (u AccountData) MinBalance(proto *config.ConsensusParams) (res MicroAlgos) {
	var min uint64

	// First, base MinBalance
	min = proto.MinBalance

	// MinBalance for each Asset
	assetCost := MulSaturate(proto.MinBalance, uint64(len(u.Assets)))
	min = AddSaturate(min, assetCost)

	// Base MinBalance for each created application
	appCreationCost := MulSaturate(proto.AppFlatParamsMinBalance, uint64(len(u.AppParams)))
	min = AddSaturate(min, appCreationCost)

	// Base MinBalance for each opted in application
	appOptInCost := MulSaturate(proto.AppFlatOptInMinBalance, uint64(len(u.AppLocalStates)))
	min = AddSaturate(min, appOptInCost)

	// MinBalance for state usage measured by LocalStateSchemas and
	// GlobalStateSchemas
	schemaCost := u.TotalAppSchema.MinBalance(proto)
	min = AddSaturate(min, schemaCost.Raw)

	res.Raw = min
	return res
}

// VotingStake returns the amount of MicroAlgos associated with the user's account
// for the purpose of participating in the Algorand protocol.  It assumes the
// caller has already updated rewards appropriately using WithUpdatedRewards().
func (u AccountData) VotingStake() MicroAlgos {
	if u.Status != Online {
		return MicroAlgos{Raw: 0}
	}

	return u.MicroAlgos
}

// KeyDilution returns the key dilution for this account,
// returning the default key dilution if not explicitly specified.
func (u AccountData) KeyDilution(proto config.ConsensusParams) uint64 {
	if u.VoteKeyDilution != 0 {
		return u.VoteKeyDilution
	}

	return proto.DefaultKeyDilution
}

// IsZero checks if an AccountData value is the same as its zero value.
func (u AccountData) IsZero() bool {
	if u.Assets != nil && len(u.Assets) == 0 {
		u.Assets = nil
	}

	return reflect.DeepEqual(u, AccountData{})
}

// BalanceRecord pairs an account's address with its associated data.
type BalanceRecord struct {
	_struct struct{} `codec:",omitempty,omitemptyarray"`

	Addr Address `codec:"addr"`

	AccountData
}

// ToBeHashed implements the crypto.Hashable interface
func (u BalanceRecord) ToBeHashed() (protocol.HashID, []byte) {
	return protocol.BalanceRecord, protocol.Encode(&u)
}<|MERGE_RESOLUTION|>--- conflicted
+++ resolved
@@ -168,10 +168,7 @@
 	// If empty, the address of the account whose AccountData this is is used.
 	// A transaction may change an account's AuthAddr to "re-key" the account.
 	// This allows key rotation, changing the members in a multisig, etc.
-<<<<<<< HEAD
 	AuthAddr Address `codec:"spend"`
-=======
-	SpendingKey Address `codec:"spend"`
 
 	// AppLocalStates stores the local states associated with any applications
 	// that this account has opted in to.
@@ -229,7 +226,6 @@
 	res = *al
 	res.KeyValue = al.KeyValue.Clone()
 	return
->>>>>>> 10312ad6
 }
 
 // AccountDetail encapsulates meaningful details about a given account, for external consumption
