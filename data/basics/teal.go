// Copyright (C) 2019-2023 Algorand, Inc.
// This file is part of go-algorand
//
// go-algorand is free software: you can redistribute it and/or modify
// it under the terms of the GNU Affero General Public License as
// published by the Free Software Foundation, either version 3 of the
// License, or (at your option) any later version.
//
// go-algorand is distributed in the hope that it will be useful,
// but WITHOUT ANY WARRANTY; without even the implied warranty of
// MERCHANTABILITY or FITNESS FOR A PARTICULAR PURPOSE.  See the
// GNU Affero General Public License for more details.
//
// You should have received a copy of the GNU Affero General Public License
// along with go-algorand.  If not, see <https://www.gnu.org/licenses/>.

package basics

import (
	"encoding/hex"
	"fmt"

	"github.com/algorand/go-algorand/config"
)

// DeltaAction is an enum of actions that may be performed when applying a
// delta to a TEAL key/value store
type DeltaAction uint64

const (
	// SetBytesAction indicates that a TEAL byte slice should be stored at a key
	SetBytesAction DeltaAction = 1

	// SetUintAction indicates that a Uint should be stored at a key
	SetUintAction DeltaAction = 2

	// DeleteAction indicates that the value for a particular key should be deleted
	DeleteAction DeltaAction = 3
)

// ValueDelta links a DeltaAction with a value to be set
type ValueDelta struct {
	_struct struct{} `codec:",omitempty,omitemptyarray"`

	Action DeltaAction `codec:"at"`
	Bytes  string      `codec:"bs,allocbound=config.MaxAppBytesValueLen"`
	Uint   uint64      `codec:"ui"`
}

// ToTealValue converts a ValueDelta into a TealValue if possible, and returns
// ok = false if the conversion is not possible.
func (vd *ValueDelta) ToTealValue() (value TealValue, ok bool) {
	switch vd.Action {
	case SetBytesAction:
		value.Type = TealBytesType
		value.Bytes = vd.Bytes
		ok = true
	case SetUintAction:
		value.Type = TealUintType
		value.Uint = vd.Uint
		ok = true
	case DeleteAction:
		ok = false
	default:
		ok = false
	}
	return value, ok
}

// StateDelta is a map from key/value store keys to ValueDeltas, indicating
// what should happen for that key
<<<<<<< HEAD
//msgp:allocbound StateDelta config.MaxStateDeltaKeys,config.MaxAppBytesKeyLen
=======
//
//msgp:allocbound StateDelta config.MaxStateDeltaKeys
>>>>>>> 96c98456
type StateDelta map[string]ValueDelta

// Equal checks whether two StateDeltas are equal. We don't check for nilness
// equality because an empty map will encode/decode as nil. So if our generated
// map is empty but not nil, we want to equal a decoded nil off the wire.
func (sd StateDelta) Equal(o StateDelta) bool {
	// Lengths should be the same
	if len(sd) != len(o) {
		return false
	}
	// All keys and deltas should be the same
	for k, v := range sd {
		// Other StateDelta must contain key
		ov, ok := o[k]
		if !ok {
			return false
		}

		// Other StateDelta must have same value for key
		if ov != v {
			return false
		}
	}
	return true
}

// Valid checks whether the keys and values in a StateDelta conform to the
// consensus parameters' maximum lengths
func (sd StateDelta) Valid(proto *config.ConsensusParams) error {
	if len(sd) > 0 && proto.MaxAppKeyLen == 0 {
		return fmt.Errorf("delta not empty, but proto.MaxAppKeyLen is 0 (why did we make a delta?)")
	}
	for key, delta := range sd {
		if len(key) > proto.MaxAppKeyLen {
			return fmt.Errorf("key too long: length was %d, maximum is %d", len(key), proto.MaxAppKeyLen)
		}
		switch delta.Action {
		case SetBytesAction:
			if len(delta.Bytes) > proto.MaxAppBytesValueLen {
				return fmt.Errorf("value too long for key 0x%x: length was %d", key, len(delta.Bytes))
			}
			if sum := len(key) + len(delta.Bytes); sum > proto.MaxAppSumKeyValueLens {
				return fmt.Errorf("key/value total too long for key 0x%x: sum was %d", key, sum)
			}
		case SetUintAction:
		case DeleteAction:
		default:
			return fmt.Errorf("unknown delta action: %v", delta.Action)
		}
	}
	return nil
}

// StateSchema sets maximums on the number of each type that may be stored
type StateSchema struct {
	_struct struct{} `codec:",omitempty,omitemptyarray"`

	NumUint      uint64 `codec:"nui"`
	NumByteSlice uint64 `codec:"nbs"`
}

// AddSchema adds two StateSchemas together
func (sm StateSchema) AddSchema(osm StateSchema) (out StateSchema) {
	out.NumUint = AddSaturate(sm.NumUint, osm.NumUint)
	out.NumByteSlice = AddSaturate(sm.NumByteSlice, osm.NumByteSlice)
	return
}

// SubSchema subtracts one StateSchema from another
func (sm StateSchema) SubSchema(osm StateSchema) (out StateSchema) {
	out.NumUint = SubSaturate(sm.NumUint, osm.NumUint)
	out.NumByteSlice = SubSaturate(sm.NumByteSlice, osm.NumByteSlice)
	return
}

// NumEntries counts the total number of values that may be stored for particular schema
func (sm StateSchema) NumEntries() (tot uint64) {
	tot = AddSaturate(tot, sm.NumUint)
	tot = AddSaturate(tot, sm.NumByteSlice)
	return tot
}

// MinBalance computes the MinBalance requirements for a StateSchema based on
// the consensus parameters
func (sm StateSchema) MinBalance(proto *config.ConsensusParams) (res MicroAlgos) {
	// Flat cost for each key/value pair
	flatCost := MulSaturate(proto.SchemaMinBalancePerEntry, sm.NumEntries())

	// Cost for uints
	uintCost := MulSaturate(proto.SchemaUintMinBalance, sm.NumUint)

	// Cost for byte slices
	bytesCost := MulSaturate(proto.SchemaBytesMinBalance, sm.NumByteSlice)

	// Sum the separate costs
	var min uint64
	min = AddSaturate(min, flatCost)
	min = AddSaturate(min, uintCost)
	min = AddSaturate(min, bytesCost)

	res.Raw = min
	return res
}

// TealType is an enum of the types in a TEAL program: Bytes and Uint
type TealType uint64

const (
	// TealBytesType represents the type of a byte slice in a TEAL program
	TealBytesType TealType = 1

	// TealUintType represents the type of a uint in a TEAL program
	TealUintType TealType = 2
)

func (tt TealType) String() string {
	switch tt {
	case TealBytesType:
		return "b"
	case TealUintType:
		return "u"
	}
	return "?"
}

// TealValue contains type information and a value, representing a value in a
// TEAL program
type TealValue struct {
	_struct struct{} `codec:",omitempty,omitemptyarray"`

	Type  TealType `codec:"tt"`
	Bytes string   `codec:"tb"`
	Uint  uint64   `codec:"ui"`
}

// ToValueDelta creates ValueDelta from TealValue
func (tv *TealValue) ToValueDelta() (vd ValueDelta) {
	if tv.Type == TealUintType {
		vd.Action = SetUintAction
		vd.Uint = tv.Uint
	} else {
		vd.Action = SetBytesAction
		vd.Bytes = tv.Bytes
	}
	return
}

func (tv *TealValue) String() string {
	if tv.Type == TealBytesType {
		return hex.EncodeToString([]byte(tv.Bytes))
	}
	return fmt.Sprintf("%d", tv.Uint)
}

// TealKeyValue represents a key/value store for use in an application's
// LocalState or GlobalState
<<<<<<< HEAD
//msgp:allocbound TealKeyValue EncodedMaxKeyValueEntries,config.MaxAppBytesKeyLen
=======
//
//msgp:allocbound TealKeyValue EncodedMaxKeyValueEntries
>>>>>>> 96c98456
type TealKeyValue map[string]TealValue

// Clone returns a copy of a TealKeyValue that may be modified without
// affecting the original
func (tk TealKeyValue) Clone() TealKeyValue {
	if tk == nil {
		return nil
	}
	res := make(TealKeyValue, len(tk))
	for k, v := range tk {
		res[k] = v
	}
	return res
}

// ToStateSchema calculates the number of each value type in a TealKeyValue and
// represents the result as a StateSchema
func (tk TealKeyValue) ToStateSchema() (schema StateSchema, err error) {
	for _, value := range tk {
		switch value.Type {
		case TealBytesType:
			schema.NumByteSlice++
		case TealUintType:
			schema.NumUint++
		default:
			err = fmt.Errorf("unknown type %v", value.Type)
			return StateSchema{}, err
		}
	}
	return schema, nil
}<|MERGE_RESOLUTION|>--- conflicted
+++ resolved
@@ -69,12 +69,8 @@
 
 // StateDelta is a map from key/value store keys to ValueDeltas, indicating
 // what should happen for that key
-<<<<<<< HEAD
+//
 //msgp:allocbound StateDelta config.MaxStateDeltaKeys,config.MaxAppBytesKeyLen
-=======
-//
-//msgp:allocbound StateDelta config.MaxStateDeltaKeys
->>>>>>> 96c98456
 type StateDelta map[string]ValueDelta
 
 // Equal checks whether two StateDeltas are equal. We don't check for nilness
@@ -231,12 +227,8 @@
 
 // TealKeyValue represents a key/value store for use in an application's
 // LocalState or GlobalState
-<<<<<<< HEAD
+//
 //msgp:allocbound TealKeyValue EncodedMaxKeyValueEntries,config.MaxAppBytesKeyLen
-=======
-//
-//msgp:allocbound TealKeyValue EncodedMaxKeyValueEntries
->>>>>>> 96c98456
 type TealKeyValue map[string]TealValue
 
 // Clone returns a copy of a TealKeyValue that may be modified without
