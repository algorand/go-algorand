// Copyright (C) 2019-2021 Algorand, Inc.
// This file is part of go-algorand
//
// go-algorand is free software: you can redistribute it and/or modify
// it under the terms of the GNU Affero General Public License as
// published by the Free Software Foundation, either version 3 of the
// License, or (at your option) any later version.
//
// go-algorand is distributed in the hope that it will be useful,
// but WITHOUT ANY WARRANTY; without even the implied warranty of
// MERCHANTABILITY or FITNESS FOR A PARTICULAR PURPOSE.  See the
// GNU Affero General Public License for more details.
//
// You should have received a copy of the GNU Affero General Public License
// along with go-algorand.  If not, see <https://www.gnu.org/licenses/>.

package bookkeeping

import (
	"testing"
	"time"

	"github.com/stretchr/testify/require"

	"github.com/algorand/go-algorand/config"
	"github.com/algorand/go-algorand/crypto"
	"github.com/algorand/go-algorand/data/basics"
	"github.com/algorand/go-algorand/data/transactions"
	"github.com/algorand/go-algorand/protocol"
<<<<<<< HEAD
	"github.com/algorand/go-algorand/testpartitioning"
=======
	"github.com/algorand/go-algorand/test/partitiontest"
>>>>>>> 916154b5
)

var delegatesMoney = basics.MicroAlgos{Raw: 1000 * 1000 * 1000}

var proto1 = protocol.ConsensusVersion("Test1")
var proto2 = protocol.ConsensusVersion("Test2")
var proto3 = protocol.ConsensusVersion("Test3")
var protoUnsupported = protocol.ConsensusVersion("TestUnsupported")
var protoDelay = protocol.ConsensusVersion("TestDelay")

func init() {
	params1 := config.Consensus[protocol.ConsensusCurrentVersion]
	params1.ApprovedUpgrades = map[protocol.ConsensusVersion]uint64{
		proto2: 0,
	}
	params1.MinUpgradeWaitRounds = 0
	params1.MaxUpgradeWaitRounds = 0
	config.Consensus[proto1] = params1

	params2 := config.Consensus[protocol.ConsensusCurrentVersion]
	params2.ApprovedUpgrades = map[protocol.ConsensusVersion]uint64{}
	config.Consensus[proto2] = params2

	paramsDelay := config.Consensus[protocol.ConsensusCurrentVersion]
	paramsDelay.MinUpgradeWaitRounds = 3
	paramsDelay.MaxUpgradeWaitRounds = 7
	paramsDelay.ApprovedUpgrades = map[protocol.ConsensusVersion]uint64{
		proto1: 5,
	}
	config.Consensus[protoDelay] = paramsDelay
}

func TestUpgradeVote(t *testing.T) {
<<<<<<< HEAD
	testpartitioning.PartitionTest(t)
=======
	partitiontest.PartitionTest(t)
>>>>>>> 916154b5

	s := UpgradeState{
		CurrentProtocol: proto1,
	}

	// Check that applyUpgradeVote correctly verifies validity of the UpgradeVote
	s1, err := s.applyUpgradeVote(basics.Round(1), UpgradeVote{})
	require.Equal(t, err, nil)
	require.Equal(t, s1, s)

	_, err = s.applyUpgradeVote(basics.Round(1), UpgradeVote{UpgradeApprove: true})
	require.NotEqual(t, err, nil)

	_, err = s.applyUpgradeVote(basics.Round(1), UpgradeVote{UpgradePropose: proto2})
	require.Equal(t, err, nil)

	s = UpgradeState{
		CurrentProtocol:        proto1,
		NextProtocol:           proto2,
		NextProtocolApprovals:  config.Consensus[protocol.ConsensusCurrentVersion].UpgradeThreshold - 1,
		NextProtocolVoteBefore: basics.Round(20),
		NextProtocolSwitchOn:   basics.Round(30),
	}

	// Check that applyUpgradeVote rejects concurrent proposal
	_, err = s.applyUpgradeVote(basics.Round(1), UpgradeVote{UpgradePropose: proto3})
	require.NotEqual(t, err, nil)

	// Check that applyUpgradeVote allows votes before deadline and rejects votes after deadline
	s1, err = s.applyUpgradeVote(basics.Round(1), UpgradeVote{UpgradeApprove: true})
	require.Equal(t, err, nil)
	s1.NextProtocolApprovals--
	require.Equal(t, s1, s)

	_, err = s.applyUpgradeVote(basics.Round(20), UpgradeVote{UpgradeApprove: true})
	require.NotEqual(t, err, nil)

	// Check that the proposal gets rejected without sufficient votes
	s1, err = s.applyUpgradeVote(basics.Round(20), UpgradeVote{})
	require.NoError(t, err)
	require.Equal(t, s1.NextProtocol, protocol.ConsensusVersion(""))
	require.Equal(t, s1.NextProtocolApprovals, uint64(0))
	require.Equal(t, s1.NextProtocolVoteBefore, basics.Round(0))
	require.Equal(t, s1.NextProtocolSwitchOn, basics.Round(0))

	// Check that proposal gets approved with sufficient votes
	s.NextProtocolApprovals++
	s1, err = s.applyUpgradeVote(basics.Round(20), UpgradeVote{})
	require.NoError(t, err)
	require.Equal(t, s1.NextProtocol, proto2)

	// Check that proposal gets applied
	s1, err = s.applyUpgradeVote(basics.Round(30), UpgradeVote{})
	require.NoError(t, err)
	require.Equal(t, s1.CurrentProtocol, proto2)
	require.Equal(t, s1.NextProtocol, protocol.ConsensusVersion(""))
	require.Equal(t, s1.NextProtocolApprovals, uint64(0))
	require.Equal(t, s1.NextProtocolVoteBefore, basics.Round(0))
	require.Equal(t, s1.NextProtocolSwitchOn, basics.Round(0))
}

func TestUpgradeVariableDelay(t *testing.T) {
<<<<<<< HEAD
	testpartitioning.PartitionTest(t)
=======
	partitiontest.PartitionTest(t)
>>>>>>> 916154b5

	s := UpgradeState{
		CurrentProtocol: protoDelay,
	}

	_, err := s.applyUpgradeVote(basics.Round(10), UpgradeVote{UpgradePropose: proto1, UpgradeDelay: 2})
	require.Error(t, err, "accepted upgrade vote with delay less than MinUpgradeWaitRounds")

	_, err = s.applyUpgradeVote(basics.Round(10), UpgradeVote{UpgradePropose: proto1, UpgradeDelay: 8})
	require.Error(t, err, "accepted upgrade vote with delay more than MaxUpgradeWaitRounds")

	_, err = s.applyUpgradeVote(basics.Round(10), UpgradeVote{UpgradePropose: proto1, UpgradeDelay: 5})
	require.NoError(t, err, "did not accept upgrade vote with in-bounds delay")

	_, err = s.applyUpgradeVote(basics.Round(10), UpgradeVote{UpgradePropose: proto1, UpgradeDelay: 3})
	require.NoError(t, err, "did not accept upgrade vote with minimal delay")

	_, err = s.applyUpgradeVote(basics.Round(10), UpgradeVote{UpgradePropose: proto1, UpgradeDelay: 7})
	require.NoError(t, err, "did not accept upgrade vote with maximal delay")

	_, err = s.applyUpgradeVote(basics.Round(10), UpgradeVote{UpgradePropose: proto1, UpgradeDelay: 0})
	require.Error(t, err, "accepted upgrade vote with zero (below minimal) delay")
}

func TestMakeBlockUpgrades(t *testing.T) {
<<<<<<< HEAD
	testpartitioning.PartitionTest(t)
=======
	partitiontest.PartitionTest(t)
>>>>>>> 916154b5

	var b Block
	b.BlockHeader.GenesisID = t.Name()
	b.CurrentProtocol = proto1
	b.BlockHeader.GenesisID = "test"
	crypto.RandBytes(b.BlockHeader.GenesisHash[:])

	b1 := MakeBlock(b.BlockHeader)
	err := b1.PreCheck(b.BlockHeader)
	require.NoError(t, err)
	require.Equal(t, b1.NextProtocol, proto2)

	b2 := MakeBlock(b1.BlockHeader)
	err = b2.PreCheck(b1.BlockHeader)
	require.NoError(t, err)
	require.Equal(t, b2.UpgradePropose, protocol.ConsensusVersion(""))
	require.Equal(t, b2.UpgradeApprove, true)

	b1.NextProtocol = proto3
	b3 := MakeBlock(b1.BlockHeader)
	err = b3.PreCheck(b1.BlockHeader)
	require.NoError(t, err)
	require.Equal(t, b3.UpgradePropose, protocol.ConsensusVersion(""))
	require.Equal(t, b3.UpgradeApprove, false)

	var bd Block
	bd.BlockHeader.GenesisID = t.Name()
	bd.CurrentProtocol = protoDelay
	bd.BlockHeader.GenesisID = "test"
	crypto.RandBytes(bd.BlockHeader.GenesisHash[:])

	bd1 := MakeBlock(bd.BlockHeader)
	err = bd1.PreCheck(bd.BlockHeader)
	require.NoError(t, err)
	require.Equal(t, bd1.UpgradePropose, proto1)
	require.Equal(t, bd1.UpgradeApprove, true)
	require.Equal(t, bd1.UpgradeDelay, basics.Round(5))
	require.Equal(t, bd1.NextProtocol, proto1)
	require.Equal(t, bd1.NextProtocolSwitchOn-bd1.NextProtocolVoteBefore, basics.Round(5))

	bd2 := MakeBlock(bd1.BlockHeader)
	err = bd2.PreCheck(bd1.BlockHeader)
	require.NoError(t, err)
	require.Equal(t, bd2.UpgradePropose, protocol.ConsensusVersion(""))
	require.Equal(t, bd2.UpgradeApprove, true)
	require.Equal(t, bd2.UpgradeDelay, basics.Round(0))
	require.Equal(t, bd2.NextProtocol, proto1)
	require.Equal(t, bd2.NextProtocolSwitchOn-bd2.NextProtocolVoteBefore, basics.Round(5))
}

func TestBlockUnsupported(t *testing.T) {
<<<<<<< HEAD
	testpartitioning.PartitionTest(t)
=======
	partitiontest.PartitionTest(t)
>>>>>>> 916154b5

	var b Block
	b.CurrentProtocol = protoUnsupported

	// Temporarily "support" protoUnsupported
	config.Consensus[protoUnsupported] = config.Consensus[proto2]
	b1 := MakeBlock(b.BlockHeader)
	delete(config.Consensus, protoUnsupported)

	err := b1.PreCheck(b.BlockHeader)
	require.Error(t, err)
}

func TestTime(t *testing.T) {
<<<<<<< HEAD
	testpartitioning.PartitionTest(t)
=======
	partitiontest.PartitionTest(t)
>>>>>>> 916154b5

	var prev Block
	prev.BlockHeader.GenesisID = t.Name()
	prev.CurrentProtocol = proto1
	prev.BlockHeader.GenesisID = "test"
	crypto.RandBytes(prev.BlockHeader.GenesisHash[:])
	proto := config.Consensus[prev.CurrentProtocol]

	startTime := time.Now().Unix()
	if startTime == 0 {
		startTime++
	}

	prev.TimeStamp = startTime
	b := MakeBlock(prev.BlockHeader)
	require.True(t, b.TimeStamp-startTime <= 1)

	require.NoError(t, b.PreCheck(prev.BlockHeader))

	b.TimeStamp = prev.TimeStamp - 1
	require.Error(t, b.PreCheck(prev.BlockHeader))
	b.TimeStamp = prev.TimeStamp + proto.MaxTimestampIncrement
	require.NoError(t, b.PreCheck(prev.BlockHeader))
	b.TimeStamp = prev.TimeStamp + proto.MaxTimestampIncrement + 1
	require.Error(t, b.PreCheck(prev.BlockHeader))
}

func TestRewardsLevel(t *testing.T) {
<<<<<<< HEAD
	testpartitioning.PartitionTest(t)
=======
	partitiontest.PartitionTest(t)
>>>>>>> 916154b5

	proto := config.Consensus[protocol.ConsensusCurrentVersion]
	var prev Block
	prev.RewardsLevel = 1
	prev.RewardsRate = 10

	rewardUnits := uint64(10)
	state := prev.NextRewardsState(prev.Round()+1, proto, basics.MicroAlgos{}, rewardUnits)
	require.Equal(t, uint64(2), state.RewardsLevel)
	require.Equal(t, uint64(0), state.RewardsResidue)
}

func TestRewardsLevelWithResidue(t *testing.T) {
<<<<<<< HEAD
	testpartitioning.PartitionTest(t)
=======
	partitiontest.PartitionTest(t)
>>>>>>> 916154b5

	proto := config.Consensus[protocol.ConsensusCurrentVersion]

	var prev Block
	prev.RewardsLevel = 1
	prev.RewardsResidue = 99
	prev.RewardsRate = 1

	rewardUnits := uint64(10)
	state := prev.NextRewardsState(prev.Round()+1, proto, basics.MicroAlgos{}, rewardUnits)
	require.Equal(t, uint64(11), state.RewardsLevel)
	require.Equal(t, uint64(0), state.RewardsResidue)
}

func TestRewardsLevelNoUnits(t *testing.T) {
<<<<<<< HEAD
	testpartitioning.PartitionTest(t)
=======
	partitiontest.PartitionTest(t)
>>>>>>> 916154b5

	proto := config.Consensus[protocol.ConsensusCurrentVersion]

	var prev Block
	prev.RewardsLevel = 1
	prev.RewardsResidue = 2

	rewardUnits := uint64(0)
	state := prev.NextRewardsState(prev.Round()+1, proto, basics.MicroAlgos{}, rewardUnits)
	require.Equal(t, prev.RewardsLevel, state.RewardsLevel)
	require.Equal(t, prev.RewardsResidue, state.RewardsResidue)
}

func TestTinyLevel(t *testing.T) {
<<<<<<< HEAD
	testpartitioning.PartitionTest(t)
=======
	partitiontest.PartitionTest(t)
>>>>>>> 916154b5

	proto := config.Consensus[protocol.ConsensusCurrentVersion]

	var prev Block
	unitsInAlgos := uint64(1000 * 1000)
	prev.RewardsRate = 10 * unitsInAlgos
	algosInSystem := uint64(1000 * 1000 * 1000)
	rewardUnits := algosInSystem * unitsInAlgos / proto.RewardUnit
	state := prev.NextRewardsState(prev.Round()+1, proto, basics.MicroAlgos{}, rewardUnits)
	require.True(t, state.RewardsLevel > 0 || state.RewardsResidue > 0)
}

func TestRewardsRate(t *testing.T) {
<<<<<<< HEAD
	testpartitioning.PartitionTest(t)
=======
	partitiontest.PartitionTest(t)
>>>>>>> 916154b5

	var prev Block
	prev.RewardsLevel = 1
	prev.RewardsRate = 10
	proto := config.Consensus[protocol.ConsensusCurrentVersion]

	// next round should NOT refresh
	prev.BlockHeader.Round = basics.Round(proto.RewardsRateRefreshInterval)
	prev.BlockHeader.RewardsRecalculationRound = prev.BlockHeader.Round
	incentivePoolBalance := basics.MicroAlgos{Raw: 1000 * uint64(proto.RewardsRateRefreshInterval)}

	// make sure that RewardsRate stays the same
	state := prev.NextRewardsState(prev.Round()+1, proto, incentivePoolBalance, 0)
	require.Equal(t, prev.RewardsRate, state.RewardsRate)
	require.Equal(t, prev.BlockHeader.RewardsRecalculationRound, state.RewardsRecalculationRound)
}

func TestRewardsRateRefresh(t *testing.T) {
<<<<<<< HEAD
	testpartitioning.PartitionTest(t)
=======
	partitiontest.PartitionTest(t)
>>>>>>> 916154b5

	var prev Block
	prev.RewardsLevel = 1
	prev.RewardsRate = 10
	proto := config.Consensus[protocol.ConsensusCurrentVersion]

	// next round SHOULD refresh
	prev.BlockHeader.Round = basics.Round(proto.RewardsRateRefreshInterval - 1)
	prev.BlockHeader.RewardsRecalculationRound = prev.Round() + 1
	incentivePoolBalance := basics.MicroAlgos{Raw: 1000 * uint64(proto.RewardsRateRefreshInterval)}
	// make sure that RewardsRate was recomputed
	nextRound := prev.Round() + 1
	state := prev.NextRewardsState(nextRound, proto, incentivePoolBalance, 0)
	require.Equal(t, (incentivePoolBalance.Raw-proto.MinBalance)/uint64(proto.RewardsRateRefreshInterval), state.RewardsRate)
	require.Equal(t, nextRound+basics.Round(proto.RewardsRateRefreshInterval), state.RewardsRecalculationRound)
}

func TestEncodeDecodeSignedTxn(t *testing.T) {
<<<<<<< HEAD
	testpartitioning.PartitionTest(t)
=======
	partitiontest.PartitionTest(t)
>>>>>>> 916154b5

	var b Block
	b.BlockHeader.GenesisID = "foo"
	crypto.RandBytes(b.BlockHeader.GenesisHash[:])

	var tx transactions.SignedTxn
	tx.Txn.GenesisID = b.BlockHeader.GenesisID
	tx.Txn.GenesisHash = b.BlockHeader.GenesisHash

	txib, err := b.EncodeSignedTxn(tx, transactions.ApplyData{})
	require.NoError(t, err)

	t2, _, err := b.DecodeSignedTxn(txib)
	require.NoError(t, err)
	require.Equal(t, tx, t2)
}

func TestEncodeMalformedSignedTxn(t *testing.T) {
<<<<<<< HEAD
	testpartitioning.PartitionTest(t)
=======
	partitiontest.PartitionTest(t)
>>>>>>> 916154b5

	var b Block
	b.BlockHeader.GenesisID = "foo"
	b.BlockHeader.CurrentProtocol = protocol.ConsensusCurrentVersion
	crypto.RandBytes(b.BlockHeader.GenesisHash[:])

	var tx transactions.SignedTxn
	tx.Txn.GenesisID = b.BlockHeader.GenesisID
	tx.Txn.GenesisHash = b.BlockHeader.GenesisHash

	_, err := b.EncodeSignedTxn(tx, transactions.ApplyData{})
	require.NoError(t, err)

	tx.Txn.GenesisID = "bar"
	_, err = b.EncodeSignedTxn(tx, transactions.ApplyData{})
	require.Error(t, err)

	tx.Txn.GenesisID = b.BlockHeader.GenesisID
	crypto.RandBytes(tx.Txn.GenesisHash[:])
	_, err = b.EncodeSignedTxn(tx, transactions.ApplyData{})
	require.Error(t, err)
}

func TestDecodeMalformedSignedTxn(t *testing.T) {
<<<<<<< HEAD
	testpartitioning.PartitionTest(t)
=======
	partitiontest.PartitionTest(t)
>>>>>>> 916154b5

	var b Block
	b.BlockHeader.GenesisID = "foo"
	b.BlockHeader.CurrentProtocol = protocol.ConsensusCurrentVersion
	crypto.RandBytes(b.BlockHeader.GenesisHash[:])

	var txib1 transactions.SignedTxnInBlock
	txib1.SignedTxn.Txn.GenesisID = b.BlockHeader.GenesisID
	_, _, err := b.DecodeSignedTxn(txib1)
	require.Error(t, err)

	var txib2 transactions.SignedTxnInBlock
	txib2.SignedTxn.Txn.GenesisHash = b.BlockHeader.GenesisHash
	_, _, err = b.DecodeSignedTxn(txib2)
	require.Error(t, err)
}

// TestInitialRewardsRateCalculation perform positive and negative testing for the InitialRewardsRateCalculation fix by
// running the rounds in the same way eval() is executing them over RewardsRateRefreshInterval rounds.
func TestInitialRewardsRateCalculation(t *testing.T) {
<<<<<<< HEAD
	testpartitioning.PartitionTest(t)
=======
	partitiontest.PartitionTest(t)
>>>>>>> 916154b5

	consensusParams := config.Consensus[protocol.ConsensusCurrentVersion]

	runTest := func() bool {
		incentivePoolBalance := uint64(125000000000000)
		totalRewardUnits := uint64(10000000000)
		require.GreaterOrEqual(t, incentivePoolBalance, consensusParams.MinBalance)

		curRewardsState := RewardsState{
			RewardsLevel:              0,
			RewardsResidue:            0,
			RewardsRecalculationRound: basics.Round(consensusParams.RewardsRateRefreshInterval),
		}
		if consensusParams.InitialRewardsRateCalculation {
			curRewardsState.RewardsRate = basics.SubSaturate(incentivePoolBalance, consensusParams.MinBalance) / uint64(consensusParams.RewardsRateRefreshInterval)
		} else {
			curRewardsState.RewardsRate = incentivePoolBalance / uint64(consensusParams.RewardsRateRefreshInterval)
		}
		for rnd := 1; rnd < int(consensusParams.RewardsRateRefreshInterval+2); rnd++ {
			nextRewardState := curRewardsState.NextRewardsState(basics.Round(rnd), consensusParams, basics.MicroAlgos{Raw: incentivePoolBalance}, totalRewardUnits)
			// adjust the incentive pool balance
			var ot basics.OverflowTracker

			// get number of rewards per unit
			rewardsPerUnit := ot.Sub(nextRewardState.RewardsLevel, curRewardsState.RewardsLevel)
			require.False(t, ot.Overflowed)

			// subtract the total dispersed funds from the pool balance
			incentivePoolBalance = ot.Sub(incentivePoolBalance, ot.Mul(totalRewardUnits, rewardsPerUnit))
			require.False(t, ot.Overflowed)

			// make sure the pool retain at least the min balance
			ot.Sub(incentivePoolBalance, consensusParams.MinBalance)
			if ot.Overflowed {
				return false
			}

			// prepare for the next iteration
			curRewardsState = nextRewardState
		}
		return true
	}

	// test expected failuire
	consensusParams.InitialRewardsRateCalculation = false
	require.False(t, runTest())

	// test expected success
	consensusParams.InitialRewardsRateCalculation = true
	require.True(t, runTest())
}<|MERGE_RESOLUTION|>--- conflicted
+++ resolved
@@ -27,11 +27,7 @@
 	"github.com/algorand/go-algorand/data/basics"
 	"github.com/algorand/go-algorand/data/transactions"
 	"github.com/algorand/go-algorand/protocol"
-<<<<<<< HEAD
-	"github.com/algorand/go-algorand/testpartitioning"
-=======
 	"github.com/algorand/go-algorand/test/partitiontest"
->>>>>>> 916154b5
 )
 
 var delegatesMoney = basics.MicroAlgos{Raw: 1000 * 1000 * 1000}
@@ -65,11 +61,7 @@
 }
 
 func TestUpgradeVote(t *testing.T) {
-<<<<<<< HEAD
-	testpartitioning.PartitionTest(t)
-=======
-	partitiontest.PartitionTest(t)
->>>>>>> 916154b5
+	partitiontest.PartitionTest(t)
 
 	s := UpgradeState{
 		CurrentProtocol: proto1,
@@ -132,11 +124,7 @@
 }
 
 func TestUpgradeVariableDelay(t *testing.T) {
-<<<<<<< HEAD
-	testpartitioning.PartitionTest(t)
-=======
-	partitiontest.PartitionTest(t)
->>>>>>> 916154b5
+	partitiontest.PartitionTest(t)
 
 	s := UpgradeState{
 		CurrentProtocol: protoDelay,
@@ -162,11 +150,7 @@
 }
 
 func TestMakeBlockUpgrades(t *testing.T) {
-<<<<<<< HEAD
-	testpartitioning.PartitionTest(t)
-=======
-	partitiontest.PartitionTest(t)
->>>>>>> 916154b5
+	partitiontest.PartitionTest(t)
 
 	var b Block
 	b.BlockHeader.GenesisID = t.Name()
@@ -218,11 +202,7 @@
 }
 
 func TestBlockUnsupported(t *testing.T) {
-<<<<<<< HEAD
-	testpartitioning.PartitionTest(t)
-=======
-	partitiontest.PartitionTest(t)
->>>>>>> 916154b5
+	partitiontest.PartitionTest(t)
 
 	var b Block
 	b.CurrentProtocol = protoUnsupported
@@ -237,11 +217,7 @@
 }
 
 func TestTime(t *testing.T) {
-<<<<<<< HEAD
-	testpartitioning.PartitionTest(t)
-=======
-	partitiontest.PartitionTest(t)
->>>>>>> 916154b5
+	partitiontest.PartitionTest(t)
 
 	var prev Block
 	prev.BlockHeader.GenesisID = t.Name()
@@ -270,11 +246,7 @@
 }
 
 func TestRewardsLevel(t *testing.T) {
-<<<<<<< HEAD
-	testpartitioning.PartitionTest(t)
-=======
-	partitiontest.PartitionTest(t)
->>>>>>> 916154b5
+	partitiontest.PartitionTest(t)
 
 	proto := config.Consensus[protocol.ConsensusCurrentVersion]
 	var prev Block
@@ -288,11 +260,7 @@
 }
 
 func TestRewardsLevelWithResidue(t *testing.T) {
-<<<<<<< HEAD
-	testpartitioning.PartitionTest(t)
-=======
-	partitiontest.PartitionTest(t)
->>>>>>> 916154b5
+	partitiontest.PartitionTest(t)
 
 	proto := config.Consensus[protocol.ConsensusCurrentVersion]
 
@@ -308,11 +276,7 @@
 }
 
 func TestRewardsLevelNoUnits(t *testing.T) {
-<<<<<<< HEAD
-	testpartitioning.PartitionTest(t)
-=======
-	partitiontest.PartitionTest(t)
->>>>>>> 916154b5
+	partitiontest.PartitionTest(t)
 
 	proto := config.Consensus[protocol.ConsensusCurrentVersion]
 
@@ -327,11 +291,7 @@
 }
 
 func TestTinyLevel(t *testing.T) {
-<<<<<<< HEAD
-	testpartitioning.PartitionTest(t)
-=======
-	partitiontest.PartitionTest(t)
->>>>>>> 916154b5
+	partitiontest.PartitionTest(t)
 
 	proto := config.Consensus[protocol.ConsensusCurrentVersion]
 
@@ -345,11 +305,7 @@
 }
 
 func TestRewardsRate(t *testing.T) {
-<<<<<<< HEAD
-	testpartitioning.PartitionTest(t)
-=======
-	partitiontest.PartitionTest(t)
->>>>>>> 916154b5
+	partitiontest.PartitionTest(t)
 
 	var prev Block
 	prev.RewardsLevel = 1
@@ -368,11 +324,7 @@
 }
 
 func TestRewardsRateRefresh(t *testing.T) {
-<<<<<<< HEAD
-	testpartitioning.PartitionTest(t)
-=======
-	partitiontest.PartitionTest(t)
->>>>>>> 916154b5
+	partitiontest.PartitionTest(t)
 
 	var prev Block
 	prev.RewardsLevel = 1
@@ -391,11 +343,7 @@
 }
 
 func TestEncodeDecodeSignedTxn(t *testing.T) {
-<<<<<<< HEAD
-	testpartitioning.PartitionTest(t)
-=======
-	partitiontest.PartitionTest(t)
->>>>>>> 916154b5
+	partitiontest.PartitionTest(t)
 
 	var b Block
 	b.BlockHeader.GenesisID = "foo"
@@ -414,11 +362,7 @@
 }
 
 func TestEncodeMalformedSignedTxn(t *testing.T) {
-<<<<<<< HEAD
-	testpartitioning.PartitionTest(t)
-=======
-	partitiontest.PartitionTest(t)
->>>>>>> 916154b5
+	partitiontest.PartitionTest(t)
 
 	var b Block
 	b.BlockHeader.GenesisID = "foo"
@@ -443,11 +387,7 @@
 }
 
 func TestDecodeMalformedSignedTxn(t *testing.T) {
-<<<<<<< HEAD
-	testpartitioning.PartitionTest(t)
-=======
-	partitiontest.PartitionTest(t)
->>>>>>> 916154b5
+	partitiontest.PartitionTest(t)
 
 	var b Block
 	b.BlockHeader.GenesisID = "foo"
@@ -468,11 +408,7 @@
 // TestInitialRewardsRateCalculation perform positive and negative testing for the InitialRewardsRateCalculation fix by
 // running the rounds in the same way eval() is executing them over RewardsRateRefreshInterval rounds.
 func TestInitialRewardsRateCalculation(t *testing.T) {
-<<<<<<< HEAD
-	testpartitioning.PartitionTest(t)
-=======
-	partitiontest.PartitionTest(t)
->>>>>>> 916154b5
+	partitiontest.PartitionTest(t)
 
 	consensusParams := config.Consensus[protocol.ConsensusCurrentVersion]
 
