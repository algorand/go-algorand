--- conflicted
+++ resolved
@@ -33,19 +33,6 @@
 	"github.com/algorand/go-algorand/util/condvar"
 )
 
-<<<<<<< HEAD
-// Ledger allows retrieving the amount of spendable MicroAlgos
-// and also checking if a transaction has already been committed.
-type Ledger interface {
-	BalanceAndStatus(basics.Address) (basics.MicroAlgos, basics.MicroAlgos, basics.MicroAlgos, basics.Status, uint64, map[basics.Address]uint64, basics.Round, error)
-	Committed(transactions.SignedTxn) (bool, error)
-	ConsensusParams(basics.Round) (config.ConsensusParams, error)
-	BlockHdr(rnd basics.Round) (blk bookkeeping.BlockHeader, err error)
-	LastRound() basics.Round
-}
-
-=======
->>>>>>> 3f6f70ac
 // TransactionPool is a struct maintaining a sanitized pool of transactions that are available for inclusion in
 // a Block.  We sanitize it by preventing duplicates and limiting the number of transactions retained for each account
 type TransactionPool struct {
@@ -231,86 +218,16 @@
 	return nil
 }
 
-<<<<<<< HEAD
-func (pool *TransactionPool) computeDeductions(t transactions.SignedTxn) (accountDeductions, error) {
-	// compute how this transaction would affect the number of MicroAlgos pending spend by the sender
-	algosPendingSpend, err := pool.algosPendingSpend.deductionsWithTransaction(t.Txn)
-
-	// make sure that the sender has the balance to cover all their pending transactions
-	if err != nil {
-		return algosPendingSpend, fmt.Errorf("TransactionPool.Remember: failed to compute balance - %v", err)
-	}
-	senderBalance, _, _, _, _, _, _, err := pool.ledger.BalanceAndStatus(t.Txn.Src())
-	if err != nil {
-		return algosPendingSpend, err
-	}
-	remainder, overflow := basics.OSubA(senderBalance, algosPendingSpend.amount)
-	if overflow {
-		return algosPendingSpend, fmt.Errorf("TransactionPool.Remember: Insufficient funds - The total pending transactions from the address require %d microAlgos but the account only has %d microAlgos", algosPendingSpend.amount.Raw, senderBalance.Raw)
-	}
-
-	// get the min balance
-	consensusParams, err := pool.ledger.ConsensusParams(pool.ledger.LastRound())
-	if err != nil {
-		return algosPendingSpend, err
-	}
-
-	hdr, err := pool.ledger.BlockHdr(pool.ledger.LastRound())
-=======
 // remember tries to add the transaction to the pool, bypassing the fee priority checks.
 func (pool *TransactionPool) remember(t transactions.SignedTxn) error {
 	err := pool.addToPendingBlockEvaluator(t)
->>>>>>> 3f6f70ac
 	if err != nil {
 		return err
 	}
 
-<<<<<<< HEAD
-	// check that sender's account does not go below min balance
-	if t.Txn.CloseRemainderTo == (basics.Address{}) {
-		// if the account is not closed, then remainder should be above min
-		if t.Txn.Sender != hdr.FeeSink && t.Txn.Sender != hdr.RewardsPool {
-			if remainder.LessThan(basics.MicroAlgos{Raw: consensusParams.MinBalance}) {
-				return algosPendingSpend, fmt.Errorf("TransactionPool.Remember: Insufficient funds - sender's account will have only %v microAlgos left out of %d required", remainder, consensusParams.MinBalance)
-			}
-		}
-	} else if t.Txn.CloseRemainderTo != hdr.FeeSink && t.Txn.CloseRemainderTo != hdr.RewardsPool {
-		// account is being closed, make sure that the account getting the remainder does not go below min balance
-		money, _, _, _, _, _, _, err := pool.ledger.BalanceAndStatus(t.Txn.CloseRemainderTo)
-		// some error accessing the account balance.
-		if err != nil {
-			return algosPendingSpend, err
-		}
-
-		// if the account does not already exist, make sure it does not go below min
-		if money.IsZero() {
-			if remainder.LessThan(basics.MicroAlgos{Raw: consensusParams.MinBalance}) {
-				return algosPendingSpend, fmt.Errorf("TransactionPool.Remember: Insufficient funds - The transaction's remainder %v is lower than the minimum required, %d, for an account", remainder, consensusParams.MinBalance)
-			}
-		}
-	}
-
-	// check that recipient's account does not go below min balance
-	if t.Txn.Receiver != (basics.Address{}) && t.Txn.Receiver != hdr.FeeSink && t.Txn.Receiver != hdr.RewardsPool {
-		money, _, _, _, _, _, _, err := pool.ledger.BalanceAndStatus(t.Txn.Receiver)
-		// some error accessing the account balance.
-		if err != nil {
-			return algosPendingSpend, err
-		}
-
-		// if the account does not already exist, make sure it does not go below min
-		if money.IsZero() {
-			if t.Txn.Amount.LessThan(basics.MicroAlgos{Raw: consensusParams.MinBalance}) {
-				return algosPendingSpend, fmt.Errorf("TransactionPool.Remember: Insufficient funds - receiver's account will have only %v microAlgos out of %d required", t.Txn.Amount, consensusParams.MinBalance)
-			}
-		}
-	}
-	return algosPendingSpend, nil
-=======
 	pool.pendingTxns = append(pool.pendingTxns, t)
 	pool.pendingTxids[t.ID()] = t
 	return nil
->>>>>>> 3f6f70ac
 }
 
 // Lookup returns the error associated with a transaction that used
@@ -405,44 +322,8 @@
 		stats = pool.recomputeBlockEvaluator()
 	}
 
-<<<<<<< HEAD
-	// remove transactions from senders in this block until everyone can spend what they have given the last block
-	for _, tx := range payset {
-		account := tx.Txn.Src()
-		pendingSpend := pool.algosPendingSpend[account]
-		spendable, _, _, _, _, _, _, err := pool.ledger.BalanceAndStatus(account)
-		if err != nil {
-			logging.Base().Errorf("TransactionPool.OnNewBlock: Cannot get balance for %v: %v", account, err)
-			break
-		}
-
-		if spendable.LessThan(pendingSpend.deductions.amount) {
-			txids := make([]transactions.Txid, 0)
-			for txid := range pendingSpend.txids {
-				txids = append(txids, txid)
-			}
-
-			// sort in increasing order of priority
-			sort.SliceStable(txids, func(i, j int) bool {
-				return pool.pendingTxns[txids[i]].Priority().LessThan(pool.pendingTxns[txids[j]].Priority())
-			})
-
-			// remove transactions, beginning with the lowest priority one until the sender can spend all their pending transactions
-			for _, txid := range txids {
-				if pool.algosPendingSpend[account].deductions.amount.GreaterThan(spendable) {
-					pool.remove(txid, fmt.Errorf("pending spend %d exceeds spendable %d",
-						pool.algosPendingSpend[account].deductions.amount.Raw, spendable.Raw))
-					stats.RemovedInvalidCount++
-				} else {
-					break
-				}
-			}
-		}
-	}
-=======
 	stats.KnownCommittedCount = knownCommitted
 	stats.UnknownCommittedCount = unknownCommitted
->>>>>>> 3f6f70ac
 
 	proto := config.Consensus[block.CurrentProtocol]
 	pool.expiredTxCount[block.Round()] = int(stats.ExpiredCount)
