// Copyright (C) 2019 Algorand, Inc.
// This file is part of go-algorand
//
// go-algorand is free software: you can redistribute it and/or modify
// it under the terms of the GNU Affero General Public License as
// published by the Free Software Foundation, either version 3 of the
// License, or (at your option) any later version.
//
// go-algorand is distributed in the hope that it will be useful,
// but WITHOUT ANY WARRANTY; without even the implied warranty of
// MERCHANTABILITY or FITNESS FOR A PARTICULAR PURPOSE.  See the
// GNU Affero General Public License for more details.
//
// You should have received a copy of the GNU Affero General Public License
// along with go-algorand.  If not, see <https://www.gnu.org/licenses/>.

package pools

import (
	"fmt"
	"sync"
	"time"

	"github.com/algorand/go-deadlock"

	"github.com/algorand/go-algorand/config"
	"github.com/algorand/go-algorand/data/basics"
	"github.com/algorand/go-algorand/data/bookkeeping"
	"github.com/algorand/go-algorand/data/transactions"
	"github.com/algorand/go-algorand/ledger"
	"github.com/algorand/go-algorand/logging"
	"github.com/algorand/go-algorand/logging/telemetryspec"
	"github.com/algorand/go-algorand/util/condvar"
)

// TransactionPool is a struct maintaining a sanitized pool of transactions that are available for inclusion in
// a Block.  We sanitize it by preventing duplicates and limiting the number of transactions retained for each account
type TransactionPool struct {
	mu                     deadlock.Mutex
	cond                   sync.Cond
<<<<<<< HEAD
	pendingTxGroups        [][]transactions.SignedTxn
	pendingTxids           map[transactions.Txid]transactions.SignedTxn
=======
>>>>>>> 494e7455
	expiredTxCount         map[basics.Round]int
	pendingBlockEvaluator  *ledger.BlockEvaluator
	numPendingWholeBlocks  basics.Round
	feeThresholdMultiplier uint64
	ledger                 *ledger.Ledger
	statusCache            *statusCache
	logStats               bool

	// pendingMu protects pendingTxns and pendingTxids
	pendingMu    deadlock.RWMutex
	pendingTxns  []transactions.SignedTxn
	pendingTxids map[transactions.Txid]transactions.SignedTxn

	// Calls to remember() add transactions to rememberedTxns and
	// rememberedTxids.  Calling rememberCommit() adds them to the
	// pendingTxns and pendingTxids.  This allows us to batch the
	// changes in OnNewBlock() without preventing a concurrent call
	// to Pending() or Verified().
	rememberedTxns  []transactions.SignedTxn
	rememberedTxids map[transactions.Txid]transactions.SignedTxn
}

// MakeTransactionPool is the constructor, it uses Ledger to ensure that no account has pending transactions that together overspend.
//
// The pool also contains status information for the last transactionPoolStatusSize
// transactions that were removed from the pool without being committed.
func MakeTransactionPool(ledger *ledger.Ledger, transactionPoolStatusSize int, logStats bool) *TransactionPool {
	pool := TransactionPool{
		pendingTxids:    make(map[transactions.Txid]transactions.SignedTxn),
		rememberedTxids: make(map[transactions.Txid]transactions.SignedTxn),
		expiredTxCount:  make(map[basics.Round]int),
		ledger:          ledger,
		statusCache:     makeStatusCache(transactionPoolStatusSize),
		logStats:        logStats,
	}
	pool.cond.L = &pool.mu
	pool.recomputeBlockEvaluator()
	return &pool
}

// TODO I moved this number to be a constant in the module, we should consider putting it in the local config
const expiredHistory = 10

// timeoutOnNewBlock determines how long Test() and Remember() wait for
// OnNewBlock() to process a new block that appears to be in the ledger.
const timeoutOnNewBlock = time.Second

// NumExpired returns the number of transactions that expired at the end of a round (only meaningful if cleanup has
// been called for that round)
func (pool *TransactionPool) NumExpired(round basics.Round) int {
	pool.mu.Lock()
	defer pool.mu.Unlock()
	return pool.expiredTxCount[round]
}

// PendingTxIDs return the IDs of all pending transactions
func (pool *TransactionPool) PendingTxIDs() []transactions.Txid {
	pool.pendingMu.RLock()
	defer pool.pendingMu.RUnlock()

	ids := make([]transactions.Txid, len(pool.pendingTxids))
	i := 0
	for txid := range pool.pendingTxids {
		ids[i] = txid
		i++
	}
	return ids
}

// Pending returns a list of transaction groups that should be proposed
// in the next block, in order.
<<<<<<< HEAD
func (pool *TransactionPool) Pending() [][]transactions.SignedTxn {
	pool.mu.Lock()
	defer pool.mu.Unlock()
=======
func (pool *TransactionPool) Pending() []transactions.SignedTxn {
	pool.pendingMu.RLock()
	defer pool.pendingMu.RUnlock()
>>>>>>> 494e7455

	txgroups := make([][]transactions.SignedTxn, len(pool.pendingTxGroups))
	i := 0
	for _, txgroup := range pool.pendingTxGroups {
		txgroupCopy := make([]transactions.SignedTxn, len(txgroup))
		for j, tx := range txgroup {
			txgroupCopy[j] = tx
		}

		txgroups[i] = txgroupCopy
		i++
	}
	return txgroups
}

// rememberCommit() saves the changes added by remember to
// pendingTxns and pendingTxids.  The caller is assumed to
// be holding pool.mu.  flush indicates whether previous
// pendingTxns and pendingTxids should be flushed out and
// replaced altogether by rememberedTxns and rememberedTxids.
func (pool *TransactionPool) rememberCommit(flush bool) {
	pool.pendingMu.Lock()
	defer pool.pendingMu.Unlock()

	if flush {
		pool.pendingTxns = pool.rememberedTxns
		pool.pendingTxids = pool.rememberedTxids
	} else {
		pool.pendingTxns = append(pool.pendingTxns, pool.rememberedTxns...)
		for txid, txn := range pool.rememberedTxids {
			pool.pendingTxids[txid] = txn
		}
	}

	pool.rememberedTxns = nil
	pool.rememberedTxids = make(map[transactions.Txid]transactions.SignedTxn)
}

// PendingCount returns the number of transactions currently pending in the pool.
func (pool *TransactionPool) PendingCount() int {
<<<<<<< HEAD
	pool.mu.RLock()
	defer pool.mu.RUnlock()

	var count int
	for _, txgroup := range pool.pendingTxGroups {
		count += len(txgroup)
	}
	return count
=======
	pool.pendingMu.RLock()
	defer pool.pendingMu.RUnlock()
	return len(pool.pendingTxns)
>>>>>>> 494e7455
}

// Test checks whether a transaction group could be remembered in the pool,
// but does not actually store this transaction in the pool.
func (pool *TransactionPool) Test(txgroup []transactions.SignedTxn) error {
	for i := range txgroup {
		txgroup[i].InitCaches()
	}

	pool.mu.Lock()
	defer pool.mu.Unlock()

	return pool.test(txgroup)
}

// test checks whether a transaction group could be remembered in the pool,
// but does not actually store this transaction in the pool.
//
// test assumes that pool.mu is locked.  It might release the lock
// while it waits for OnNewBlock() to be called.
func (pool *TransactionPool) test(txgroup []transactions.SignedTxn) error {
	if pool.pendingBlockEvaluator == nil {
		return fmt.Errorf("TransactionPool.test: no pending block evaluator")
	}

	// Make sure that the latest block has been processed by OnNewBlock().
	// If not, we might be in a race, so wait a little bit for OnNewBlock()
	// to catch up to the ledger.
	latest := pool.ledger.Latest()
	waitExpires := time.Now().Add(timeoutOnNewBlock)
	for pool.pendingBlockEvaluator.Round() <= latest && time.Now().Before(waitExpires) {
		condvar.TimedWait(&pool.cond, timeoutOnNewBlock)
		if pool.pendingBlockEvaluator == nil {
			return fmt.Errorf("TransactionPool.test: no pending block evaluator")
		}
	}

	tentativeRound := pool.pendingBlockEvaluator.Round() + pool.numPendingWholeBlocks
	err := pool.pendingBlockEvaluator.TestTransactionGroup(txgroup)
	if err == ledger.ErrNoSpace {
		tentativeRound++
	} else if err != nil {
		return err
	}

	for _, t := range txgroup {
		if t.Txn.LastValid < tentativeRound {
			return transactions.TxnDeadError{
				Round:      tentativeRound,
				FirstValid: t.Txn.FirstValid,
				LastValid:  t.Txn.LastValid,
			}
		}
	}

	// The baseline threshold fee per byte is 1, the smallest fee we can
	// represent.  This amounts to a fee of 100 for a 100-byte txn, which
	// is well below MinTxnFee (1000).  This means that, when the pool
	// is not under load, the total MinFee dominates for small txns,
	// but once the pool comes under load, the fee-per-byte will quickly
	// come to dominate.
	feePerByte := uint64(1)

	// The threshold is multiplied by the feeThresholdMultiplier that
	// tracks the load on the transaction pool over time.  If the pool
	// is mostly idle, feeThresholdMultiplier will be 0, and all txns
	// are accepted (assuming the BlockEvaluator approves them, which
	// requires a flat MinTxnFee).
	feePerByte = feePerByte * pool.feeThresholdMultiplier

	// The threshold grows exponentially if there are multiple blocks
	// pending in the pool.
	if pool.numPendingWholeBlocks > 1 {
		feePerByte = feePerByte << (pool.numPendingWholeBlocks - 1)
	}

<<<<<<< HEAD
	for _, t := range txgroup {
		feeThreshold := feePerByte * uint64(t.GetEncodedLength())
		if t.Txn.Fee.Raw < feeThreshold {
			return fmt.Errorf("fee %d below threshold %d (%d per byte * %d bytes)",
				t.Txn.Fee, feeThreshold, feePerByte, t.GetEncodedLength())
		}
=======
	feeThreshold := feePerByte * uint64(t.GetEncodedLength())
	if t.Txn.Fee.Raw < feeThreshold {
		return fmt.Errorf("fee %d below threshold %d (%d per byte * %d bytes) (multiplier %d, pending blocks %d)",
			t.Txn.Fee, feeThreshold, feePerByte, t.GetEncodedLength(), pool.feeThresholdMultiplier, pool.numPendingWholeBlocks)
>>>>>>> 494e7455
	}

	return nil
}

// RememberOne stores the provided transaction
// Precondition: Only RememberOne() properly-signed and well-formed transactions (i.e., ensure t.WellFormed())
func (pool *TransactionPool) RememberOne(t transactions.SignedTxn) error {
	return pool.Remember([]transactions.SignedTxn{t})
}

// Remember stores the provided transaction group
// Precondition: Only Remember() properly-signed and well-formed transactions (i.e., ensure t.WellFormed())
func (pool *TransactionPool) Remember(txgroup []transactions.SignedTxn) error {
	for i := range txgroup {
		txgroup[i].InitCaches()
	}

	pool.mu.Lock()
	defer pool.mu.Unlock()

	err := pool.test(txgroup)
	if err != nil {
		return fmt.Errorf("TransactionPool.Remember: %v", err)
	}

	if pool.pendingBlockEvaluator == nil {
		return fmt.Errorf("TransactionPool.Remember: no pending block evaluator")
	}

	err = pool.remember(txgroup)
	if err != nil {
		return fmt.Errorf("TransactionPool.Remember: %v", err)
	}

	pool.rememberCommit(false)
	return nil
}

// remember tries to add the transaction to the pool, bypassing the fee priority checks.
func (pool *TransactionPool) remember(txgroup []transactions.SignedTxn) error {
	err := pool.addToPendingBlockEvaluator(txgroup)
	if err != nil {
		return err
	}

<<<<<<< HEAD
	pool.pendingTxGroups = append(pool.pendingTxGroups, txgroup)
	for _, t := range txgroup {
		pool.pendingTxids[t.ID()] = t
	}
=======
	pool.rememberedTxns = append(pool.rememberedTxns, t)
	pool.rememberedTxids[t.ID()] = t
>>>>>>> 494e7455
	return nil
}

// Lookup returns the error associated with a transaction that used
// to be in the pool.  If no status information is available (e.g., because
// it was too long ago, or the transaction committed successfully), then
// found is false.  If the transaction is still in the pool, txErr is empty.
func (pool *TransactionPool) Lookup(txid transactions.Txid) (tx transactions.SignedTxn, txErr string, found bool) {
	if pool == nil {
		return transactions.SignedTxn{}, "", false
	}
	pool.mu.Lock()
	defer pool.mu.Unlock()

	pool.pendingMu.RLock()
	defer pool.pendingMu.RUnlock()

	tx, inPool := pool.pendingTxids[txid]
	if inPool {
		return tx, "", true
	}

	return pool.statusCache.check(txid)
}

// Verified returns whether a given SignedTxn is already in the
// pool, and, since only verified transactions should be added
// to the pool, whether that transaction is verified (i.e., Verify
// returned success).  This is used as an optimization to avoid
// re-checking signatures on transactions that we have already
// verified.
func (pool *TransactionPool) Verified(txn transactions.SignedTxn) bool {
	if pool == nil {
		return false
	}
	pool.pendingMu.RLock()
	defer pool.pendingMu.RUnlock()
	pendingSigTxn, ok := pool.pendingTxids[txn.ID()]
	if !ok {
		return false
	}

	return pendingSigTxn.Sig == txn.Sig && pendingSigTxn.Msig.Equal(txn.Msig)
}

// OnNewBlock excises transactions from the pool that are included in the specified Block or if they've expired
func (pool *TransactionPool) OnNewBlock(block bookkeeping.Block) {
	pool.mu.Lock()
	defer pool.mu.Unlock()
	defer pool.cond.Broadcast()

	var stats telemetryspec.ProcessBlockMetrics
	var knownCommitted uint
	var unknownCommitted uint

	payset, err := block.DecodePaysetFlat()
	if err == nil {
<<<<<<< HEAD
		for _, txad := range payset {
			tx := txad.SignedTxn
=======
		pool.pendingMu.RLock()
		for _, tx := range payset {
>>>>>>> 494e7455
			txid := tx.ID()
			_, ok := pool.pendingTxids[txid]
			if ok {
				knownCommitted++
			} else {
				unknownCommitted++
			}
		}
		pool.pendingMu.RUnlock()
	}

	if pool.pendingBlockEvaluator == nil || block.Round() >= pool.pendingBlockEvaluator.Round() {
		// Adjust the pool fee threshold.  The rules are:
		// - If there was less than one full block in the pool, reduce
		//   the multiplier by 2x.  It will eventually go to 0, so that
		//   only the flat MinTxnFee matters if the pool is idle.
		// - If there were less than two full blocks in the pool, keep
		//   the multiplier as-is.
		// - If there were two or more full blocks in the pool, grow
		//   the multiplier by 2x (or increment by 1, if 0).
		switch pool.numPendingWholeBlocks {
		case 0:
			pool.feeThresholdMultiplier = pool.feeThresholdMultiplier / 2

		case 1:
			// Keep the fee multiplier the same.

		default:
			if pool.feeThresholdMultiplier == 0 {
				pool.feeThresholdMultiplier = 1
			} else {
				pool.feeThresholdMultiplier = pool.feeThresholdMultiplier * 2
			}
		}

		// Recompute the pool by starting from the new latest block.
		// This has the side-effect of discarding transactions that
		// have been committed (or that are otherwise no longer valid).
		stats = pool.recomputeBlockEvaluator()
	}

	stats.KnownCommittedCount = knownCommitted
	stats.UnknownCommittedCount = unknownCommitted

	proto := config.Consensus[block.CurrentProtocol]
	pool.expiredTxCount[block.Round()] = int(stats.ExpiredCount)
	delete(pool.expiredTxCount, block.Round()-expiredHistory*basics.Round(proto.MaxTxnLife))

	if pool.logStats {
		var details struct {
			Round uint64
		}
		details.Round = uint64(block.Round())
		logging.Base().Metrics(telemetryspec.Transaction, stats, details)
	}
}

// alwaysVerifiedPool implements ledger.VerifiedTxnCache and returns every
// transaction as verified.
type alwaysVerifiedPool struct{}

func (*alwaysVerifiedPool) Verified(txn transactions.SignedTxn) bool {
	return true
}

func (pool *TransactionPool) addToPendingBlockEvaluatorOnce(txgroup []transactions.SignedTxn) error {
	r := pool.pendingBlockEvaluator.Round() + pool.numPendingWholeBlocks
	for _, tx := range txgroup {
		if tx.Txn.LastValid < r {
			return transactions.TxnDeadError{
				Round:      r,
				FirstValid: tx.Txn.FirstValid,
				LastValid:  tx.Txn.LastValid,
			}
		}
	}

	txgroupad := make([]transactions.SignedTxnWithAD, len(txgroup))
	for i, tx := range txgroup {
		txgroupad[i].SignedTxn = tx
	}
	return pool.pendingBlockEvaluator.TransactionGroup(txgroupad)
}

func (pool *TransactionPool) addToPendingBlockEvaluator(txgroup []transactions.SignedTxn) error {
	err := pool.addToPendingBlockEvaluatorOnce(txgroup)
	if err == ledger.ErrNoSpace {
		pool.numPendingWholeBlocks++
		pool.pendingBlockEvaluator.ResetTxnBytes()
		err = pool.addToPendingBlockEvaluatorOnce(txgroup)
	}
	return err
}

// recomputeBlockEvaluator constructs a new BlockEvaluator and feeds all
// in-pool transactions to it (removing any transactions that are rejected
// by the BlockEvaluator).
func (pool *TransactionPool) recomputeBlockEvaluator() (stats telemetryspec.ProcessBlockMetrics) {
	pool.pendingBlockEvaluator = nil

	latest := pool.ledger.Latest()
	prev, err := pool.ledger.BlockHdr(latest)
	if err != nil {
		logging.Base().Warnf("TransactionPool.recomputeBlockEvaluator: cannot get prev header for %d: %v",
			latest, err)
		return
	}

	next := bookkeeping.MakeBlock(prev)
	pool.numPendingWholeBlocks = 0
	pool.pendingBlockEvaluator, err = pool.ledger.StartEvaluator(next.BlockHeader, &alwaysVerifiedPool{}, nil)
	if err != nil {
		logging.Base().Warnf("TransactionPool.recomputeBlockEvaluator: cannot start evaluator: %v", err)
		return
	}

	// Feed the transactions in order.
<<<<<<< HEAD
	txgroups := pool.pendingTxGroups
	pool.pendingTxGroups = nil
	pool.pendingTxids = make(map[transactions.Txid]transactions.SignedTxn)
=======
	pool.pendingMu.RLock()
	txns := pool.pendingTxns
	pool.pendingMu.RUnlock()
>>>>>>> 494e7455

	for _, txgroup := range txgroups {
		err := pool.remember(txgroup)
		if err != nil {
			for _, tx := range txgroup {
				pool.statusCache.put(tx, err.Error())
			}

			switch err.(type) {
			case transactions.TxnDeadError:
				stats.ExpiredCount++
			default:
				stats.RemovedInvalidCount++
			}
		}
	}

	pool.rememberCommit(true)
	return
}<|MERGE_RESOLUTION|>--- conflicted
+++ resolved
@@ -38,11 +38,6 @@
 type TransactionPool struct {
 	mu                     deadlock.Mutex
 	cond                   sync.Cond
-<<<<<<< HEAD
-	pendingTxGroups        [][]transactions.SignedTxn
-	pendingTxids           map[transactions.Txid]transactions.SignedTxn
-=======
->>>>>>> 494e7455
 	expiredTxCount         map[basics.Round]int
 	pendingBlockEvaluator  *ledger.BlockEvaluator
 	numPendingWholeBlocks  basics.Round
@@ -51,17 +46,17 @@
 	statusCache            *statusCache
 	logStats               bool
 
-	// pendingMu protects pendingTxns and pendingTxids
+	// pendingMu protects pendingTxGroups and pendingTxids
 	pendingMu    deadlock.RWMutex
-	pendingTxns  []transactions.SignedTxn
+	pendingTxGroups  [][]transactions.SignedTxn
 	pendingTxids map[transactions.Txid]transactions.SignedTxn
 
-	// Calls to remember() add transactions to rememberedTxns and
+	// Calls to remember() add transactions to rememberedTxGroups and
 	// rememberedTxids.  Calling rememberCommit() adds them to the
-	// pendingTxns and pendingTxids.  This allows us to batch the
+	// pendingTxGroups and pendingTxids.  This allows us to batch the
 	// changes in OnNewBlock() without preventing a concurrent call
 	// to Pending() or Verified().
-	rememberedTxns  []transactions.SignedTxn
+	rememberedTxGroups  [][]transactions.SignedTxn
 	rememberedTxids map[transactions.Txid]transactions.SignedTxn
 }
 
@@ -114,15 +109,9 @@
 
 // Pending returns a list of transaction groups that should be proposed
 // in the next block, in order.
-<<<<<<< HEAD
 func (pool *TransactionPool) Pending() [][]transactions.SignedTxn {
-	pool.mu.Lock()
-	defer pool.mu.Unlock()
-=======
-func (pool *TransactionPool) Pending() []transactions.SignedTxn {
 	pool.pendingMu.RLock()
 	defer pool.pendingMu.RUnlock()
->>>>>>> 494e7455
 
 	txgroups := make([][]transactions.SignedTxn, len(pool.pendingTxGroups))
 	i := 0
@@ -139,44 +128,38 @@
 }
 
 // rememberCommit() saves the changes added by remember to
-// pendingTxns and pendingTxids.  The caller is assumed to
+// pendingTxGroups and pendingTxids.  The caller is assumed to
 // be holding pool.mu.  flush indicates whether previous
-// pendingTxns and pendingTxids should be flushed out and
-// replaced altogether by rememberedTxns and rememberedTxids.
+// pendingTxGroups and pendingTxids should be flushed out and
+// replaced altogether by rememberedTxGroups and rememberedTxids.
 func (pool *TransactionPool) rememberCommit(flush bool) {
 	pool.pendingMu.Lock()
 	defer pool.pendingMu.Unlock()
 
 	if flush {
-		pool.pendingTxns = pool.rememberedTxns
+		pool.pendingTxGroups = pool.rememberedTxGroups
 		pool.pendingTxids = pool.rememberedTxids
 	} else {
-		pool.pendingTxns = append(pool.pendingTxns, pool.rememberedTxns...)
+		pool.pendingTxGroups = append(pool.pendingTxGroups, pool.rememberedTxGroups...)
 		for txid, txn := range pool.rememberedTxids {
 			pool.pendingTxids[txid] = txn
 		}
 	}
 
-	pool.rememberedTxns = nil
+	pool.rememberedTxGroups = nil
 	pool.rememberedTxids = make(map[transactions.Txid]transactions.SignedTxn)
 }
 
 // PendingCount returns the number of transactions currently pending in the pool.
 func (pool *TransactionPool) PendingCount() int {
-<<<<<<< HEAD
-	pool.mu.RLock()
-	defer pool.mu.RUnlock()
+	pool.pendingMu.RLock()
+	defer pool.pendingMu.RUnlock()
 
 	var count int
 	for _, txgroup := range pool.pendingTxGroups {
 		count += len(txgroup)
 	}
 	return count
-=======
-	pool.pendingMu.RLock()
-	defer pool.pendingMu.RUnlock()
-	return len(pool.pendingTxns)
->>>>>>> 494e7455
 }
 
 // Test checks whether a transaction group could be remembered in the pool,
@@ -253,19 +236,12 @@
 		feePerByte = feePerByte << (pool.numPendingWholeBlocks - 1)
 	}
 
-<<<<<<< HEAD
 	for _, t := range txgroup {
 		feeThreshold := feePerByte * uint64(t.GetEncodedLength())
 		if t.Txn.Fee.Raw < feeThreshold {
 			return fmt.Errorf("fee %d below threshold %d (%d per byte * %d bytes)",
 				t.Txn.Fee, feeThreshold, feePerByte, t.GetEncodedLength())
 		}
-=======
-	feeThreshold := feePerByte * uint64(t.GetEncodedLength())
-	if t.Txn.Fee.Raw < feeThreshold {
-		return fmt.Errorf("fee %d below threshold %d (%d per byte * %d bytes) (multiplier %d, pending blocks %d)",
-			t.Txn.Fee, feeThreshold, feePerByte, t.GetEncodedLength(), pool.feeThresholdMultiplier, pool.numPendingWholeBlocks)
->>>>>>> 494e7455
 	}
 
 	return nil
@@ -312,15 +288,10 @@
 		return err
 	}
 
-<<<<<<< HEAD
-	pool.pendingTxGroups = append(pool.pendingTxGroups, txgroup)
+	pool.rememberedTxGroups = append(pool.rememberedTxGroups, txgroup)
 	for _, t := range txgroup {
-		pool.pendingTxids[t.ID()] = t
-	}
-=======
-	pool.rememberedTxns = append(pool.rememberedTxns, t)
-	pool.rememberedTxids[t.ID()] = t
->>>>>>> 494e7455
+		pool.rememberedTxids[t.ID()] = t
+	}
 	return nil
 }
 
@@ -378,13 +349,9 @@
 
 	payset, err := block.DecodePaysetFlat()
 	if err == nil {
-<<<<<<< HEAD
+		pool.pendingMu.RLock()
 		for _, txad := range payset {
 			tx := txad.SignedTxn
-=======
-		pool.pendingMu.RLock()
-		for _, tx := range payset {
->>>>>>> 494e7455
 			txid := tx.ID()
 			_, ok := pool.pendingTxids[txid]
 			if ok {
@@ -502,15 +469,9 @@
 	}
 
 	// Feed the transactions in order.
-<<<<<<< HEAD
+	pool.pendingMu.RLock()
 	txgroups := pool.pendingTxGroups
-	pool.pendingTxGroups = nil
-	pool.pendingTxids = make(map[transactions.Txid]transactions.SignedTxn)
-=======
-	pool.pendingMu.RLock()
-	txns := pool.pendingTxns
 	pool.pendingMu.RUnlock()
->>>>>>> 494e7455
 
 	for _, txgroup := range txgroups {
 		err := pool.remember(txgroup)
