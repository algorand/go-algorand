--- conflicted
+++ resolved
@@ -345,13 +345,8 @@
 
 	// get the current fee per byte
 	feePerByte := pool.computeFeePerByte()
-<<<<<<< HEAD
-	//fmt.Println("got feePerByte", feePerByte)
-	for _, t := range txgroup.Transactions {
-=======
 
 	for _, t := range txgroup {
->>>>>>> 62ee2a72
 		feeThreshold := feePerByte * uint64(t.GetEncodedLength())
 		if t.Txn.Fee.Raw < feeThreshold {
 			return fmt.Errorf("fee %d below threshold %d (%d per byte * %d bytes)",
@@ -696,13 +691,7 @@
 	if hint < 0 || int(knownCommitted) < 0 {
 		hint = 0
 	}
-<<<<<<< HEAD
-	maxTxnBytes := pool.calculateMaxTxnBytesPerBlock(next.BlockHeader.CurrentProtocol)
-	fmt.Println("calculateMaxTxnBytesPerBlock", maxTxnBytes)
-	pool.pendingBlockEvaluator, err = pool.ledger.StartEvaluator(next.BlockHeader, hint, maxTxnBytes)
-=======
 	pool.pendingBlockEvaluator, err = pool.ledger.StartEvaluator(next.BlockHeader, hint, 0)
->>>>>>> 62ee2a72
 	if err != nil {
 		// The pendingBlockEvaluator is an interface, and in case of an evaluator error
 		// we want to remove the interface itself rather then keeping an interface
