--- conflicted
+++ resolved
@@ -86,7 +86,7 @@
 	pendingTxGroups []pooldata.SignedTxGroup
 	// pendingTxids is a map of the pending *transaction ids* included in the pendingTxGroups array.
 	pendingTxids      map[transactions.Txid]transactions.SignedTxn
-	pendingTxGroupids map[transactions.Txid]transactions.SignedTxGroup
+	pendingTxGroupids map[transactions.Txid]pooldata.SignedTxGroup
 	// pendingCounter is a monotomic counter, indicating the next pending transaction group counter value.
 	pendingCounter uint64
 	// pendingLatestLocal is the value of the last transaction group counter which is associated with a transaction that was
@@ -98,14 +98,9 @@
 	// pendingTxGroups and pendingTxids.  This allows us to batch the
 	// changes in OnNewBlock() without preventing a concurrent call
 	// to PendingTxGroups().
-<<<<<<< HEAD
-	rememberedTxGroups   []transactions.SignedTxGroup
+	rememberedTxGroups   []pooldata.SignedTxGroup
 	rememberedTxids      map[transactions.Txid]transactions.SignedTxn
-	rememberedTxGroupids map[transactions.Txid]transactions.SignedTxGroup
-=======
-	rememberedTxGroups []pooldata.SignedTxGroup
-	rememberedTxids    map[transactions.Txid]transactions.SignedTxn
->>>>>>> 2167f6c0
+	rememberedTxGroupids map[transactions.Txid]pooldata.SignedTxGroup
 	// rememberedLatestLocal is the value of the last transaction group counter which is associated with a transaction that was
 	// locally originated ( i.e. posted to this node via the REST API ). This variable is used when OnNewBlock is called and
 	// we filter out the pending transaction through the evaluator.
@@ -122,8 +117,8 @@
 	pool := TransactionPool{
 		pendingTxids:         make(map[transactions.Txid]transactions.SignedTxn),
 		rememberedTxids:      make(map[transactions.Txid]transactions.SignedTxn),
-		pendingTxGroupids:    make(map[transactions.Txid]transactions.SignedTxGroup),
-		rememberedTxGroupids: make(map[transactions.Txid]transactions.SignedTxGroup),
+		pendingTxGroupids:    make(map[transactions.Txid]pooldata.SignedTxGroup),
+		rememberedTxGroupids: make(map[transactions.Txid]pooldata.SignedTxGroup),
 		expiredTxCount:       make(map[basics.Round]int),
 		ledger:               ledger,
 		statusCache:          makeStatusCache(cfg.TxPoolSize),
@@ -189,11 +184,11 @@
 // Reset resets the content of the transaction pool
 func (pool *TransactionPool) Reset() {
 	pool.pendingTxids = make(map[transactions.Txid]transactions.SignedTxn)
-	pool.pendingTxGroupids = make(map[transactions.Txid]transactions.SignedTxGroup)
+	pool.pendingTxGroupids = make(map[transactions.Txid]pooldata.SignedTxGroup)
 	pool.pendingTxGroups = nil
 	pool.pendingLatestLocal = pooldata.InvalidSignedTxGroupCounter
 	pool.rememberedTxids = make(map[transactions.Txid]transactions.SignedTxn)
-	pool.rememberedTxGroupids = make(map[transactions.Txid]transactions.SignedTxGroup)
+	pool.rememberedTxGroupids = make(map[transactions.Txid]pooldata.SignedTxGroup)
 	pool.rememberedTxGroups = nil
 	pool.expiredTxCount = make(map[basics.Round]int)
 	pool.numPendingWholeBlocks = 0
@@ -297,12 +292,8 @@
 func (pool *TransactionPool) resetRememberedTransactionGroups() {
 	pool.rememberedTxGroups = nil
 	pool.rememberedTxids = make(map[transactions.Txid]transactions.SignedTxn)
-<<<<<<< HEAD
-	pool.rememberedTxGroupids = make(map[transactions.Txid]transactions.SignedTxGroup)
-	pool.rememberedLatestLocal = transactions.InvalidSignedTxGroupCounter
-=======
+	pool.rememberedTxGroupids = make(map[transactions.Txid]pooldata.SignedTxGroup)
 	pool.rememberedLatestLocal = pooldata.InvalidSignedTxGroupCounter
->>>>>>> 2167f6c0
 }
 
 // PendingCount returns the number of transactions currently pending in the pool.
@@ -565,7 +556,7 @@
 }
 
 // FindTxGroups looks up transaction groups specified by txid and fills them into the provided array
-func (pool *TransactionPool) FindTxGroups(txids []transactions.Txid, txGroups []transactions.SignedTxGroup) (numFound int) {
+func (pool *TransactionPool) FindTxGroups(txids []transactions.Txid, txGroups []pooldata.SignedTxGroup) (numFound int) {
 	pool.pendingMu.RLock()
 
 	if pool.pendingTxGroupids != nil {
