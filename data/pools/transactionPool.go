--- conflicted
+++ resolved
@@ -57,24 +57,12 @@
 	txPoolMaxSize        int
 	ledger               *ledger.Ledger
 
-<<<<<<< HEAD
 	mu                    deadlock.Mutex
 	cond                  sync.Cond
-	expiredTxCount        map[basics.Round]int
 	pendingBlockEvaluator BlockEvaluator
 	evalTracer            logic.EvalTracer
 	numPendingWholeBlocks basics.Round
 	statusCache           *statusCache
-=======
-	mu                     deadlock.Mutex
-	cond                   sync.Cond
-	pendingBlockEvaluator  BlockEvaluator
-	evalTracer             logic.EvalTracer
-	numPendingWholeBlocks  basics.Round
-	feePerByte             atomic.Uint64
-	feeThresholdMultiplier uint64
-	statusCache            *statusCache
->>>>>>> 37806471
 
 	assemblyMu       deadlock.Mutex
 	assemblyCond     sync.Cond
@@ -211,18 +199,6 @@
 	return pool.vac.VotingAccountsForRound(rnd)
 }
 
-<<<<<<< HEAD
-// numExpired returns the number of transactions that expired at the
-// end of a round (only meaningful if cleanup has been called for that
-// round).
-func (pool *TransactionPool) numExpired(round basics.Round) int {
-	pool.mu.Lock()
-	defer pool.mu.Unlock()
-	return pool.expiredTxCount[round]
-}
-
-=======
->>>>>>> 37806471
 // PendingTxIDs return the IDs of all pending transactions.
 func (pool *TransactionPool) PendingTxIDs() []transactions.Txid {
 	pool.pendingMu.RLock()
@@ -603,7 +579,7 @@
 		pool.pendingBlockEvaluator.ResetTxnBytes()
 		// Since we've added a block, need to recheck fees
 		if !recomputing {
-			if err := pool.checkFeeAtIngress(txgroup); err != nil {
+			if err = pool.checkFeeAtIngress(txgroup); err != nil {
 				return err
 			}
 		}
