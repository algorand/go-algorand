// Copyright (C) 2019-2022 Algorand, Inc.
// This file is part of go-algorand
//
// go-algorand is free software: you can redistribute it and/or modify
// it under the terms of the GNU Affero General Public License as
// published by the Free Software Foundation, either version 3 of the
// License, or (at your option) any later version.
//
// go-algorand is distributed in the hope that it will be useful,
// but WITHOUT ANY WARRANTY; without even the implied warranty of
// MERCHANTABILITY or FITNESS FOR A PARTICULAR PURPOSE.  See the
// GNU Affero General Public License for more details.
//
// You should have received a copy of the GNU Affero General Public License
// along with go-algorand.  If not, see <https://www.gnu.org/licenses/>.

package pools

import (
	"errors"
	"fmt"
	"sync"
	"sync/atomic"
	"time"

	"github.com/algorand/go-deadlock"

	"github.com/algorand/go-algorand/config"
	"github.com/algorand/go-algorand/data/basics"
	"github.com/algorand/go-algorand/data/bookkeeping"
	"github.com/algorand/go-algorand/data/transactions"
	"github.com/algorand/go-algorand/ledger"
	"github.com/algorand/go-algorand/ledger/ledgercore"
	"github.com/algorand/go-algorand/logging"
	"github.com/algorand/go-algorand/logging/telemetryspec"
	"github.com/algorand/go-algorand/protocol"
	"github.com/algorand/go-algorand/util/condvar"
)

// A TransactionPool prepares valid blocks for proposal and caches
// validated transaction groups.
//
// At all times, a TransactionPool maintains a queue of transaction
// groups slated for proposal.  TransactionPool.Remember adds a
// properly-signed and well-formed transaction group to this queue
// only if its fees are sufficiently high and its state changes are
// consistent with the prior transactions in the queue.
//
// TransactionPool.AssembleBlock constructs a valid block for
// proposal given a deadline.
type TransactionPool struct {
	// feePerByte is stored at the beginning of this struct to ensure it has a 64 bit aligned address. This is needed as it's being used
	// with atomic operations which require 64 bit alignment on arm.
	feePerByte uint64

	// const
	logProcessBlockStats bool
	logAssembleStats     bool
	expFeeFactor         uint64
	txPoolMaxSize        int
	ledger               *ledger.Ledger

	mu                     deadlock.Mutex
	cond                   sync.Cond
	expiredTxCount         map[basics.Round]int
	pendingBlockEvaluator  BlockEvaluator
	numPendingWholeBlocks  basics.Round
	feeThresholdMultiplier uint64
	statusCache            *statusCache

	assemblyMu       deadlock.Mutex
	assemblyCond     sync.Cond
	assemblyDeadline time.Time
	// assemblyRound indicates which round number we're currently waiting for or waited for last.
	assemblyRound   basics.Round
	assemblyResults poolAsmResults

	// pendingMu protects pendingTxGroups and pendingTxids
	pendingMu       deadlock.RWMutex
	pendingTxGroups [][]transactions.SignedTxn
	pendingTxids    map[transactions.Txid]transactions.SignedTxn

	// Calls to remember() add transactions to rememberedTxGroups and
	// rememberedTxids.  Calling rememberCommit() adds them to the
	// pendingTxGroups and pendingTxids.  This allows us to batch the
	// changes in OnNewBlock() without preventing a concurrent call
	// to PendingTxGroups() or Verified().
	rememberedTxGroups [][]transactions.SignedTxn
	rememberedTxids    map[transactions.Txid]transactions.SignedTxn

	log logging.Logger

	// proposalAssemblyTime is the ProposalAssemblyTime configured for this node.
	proposalAssemblyTime time.Duration

	// stateproofOverflowed indicates that a stateproof transaction was allowed to
	// exceed the txPoolMaxSize. This flag is reset to false OnNewBlock
	stateproofOverflowed bool
}

// BlockEvaluator defines the block evaluator interface exposed by the ledger package.
type BlockEvaluator interface {
	TestTransactionGroup(txgroup []transactions.SignedTxn) error
	Round() basics.Round
	PaySetSize() int
	TransactionGroup(txads []transactions.SignedTxnWithAD) error
	Transaction(txn transactions.SignedTxn, ad transactions.ApplyData) error
	GenerateBlock() (*ledgercore.ValidatedBlock, error)
	ResetTxnBytes()
}

// MakeTransactionPool makes a transaction pool.
func MakeTransactionPool(ledger *ledger.Ledger, cfg config.Local, log logging.Logger) *TransactionPool {
	if cfg.TxPoolExponentialIncreaseFactor < 1 {
		cfg.TxPoolExponentialIncreaseFactor = 1
	}
	pool := TransactionPool{
		pendingTxids:         make(map[transactions.Txid]transactions.SignedTxn),
		rememberedTxids:      make(map[transactions.Txid]transactions.SignedTxn),
		expiredTxCount:       make(map[basics.Round]int),
		ledger:               ledger,
		statusCache:          makeStatusCache(cfg.TxPoolSize),
		logAssembleStats:     cfg.EnableAssembleStats,
		expFeeFactor:         cfg.TxPoolExponentialIncreaseFactor,
		txPoolMaxSize:        cfg.TxPoolSize,
		proposalAssemblyTime: cfg.ProposalAssemblyTime,
		log:                  log,
	}
	pool.cond.L = &pool.mu
	pool.assemblyCond.L = &pool.assemblyMu
	pool.recomputeBlockEvaluator(nil, 0)
	return &pool
}

// poolAsmResults is used to syncronize the state of the block assembly process. The structure reading/writing is syncronized
// via the pool.assemblyMu lock.
type poolAsmResults struct {
	// the ok variable indicates whether the assembly for the block roundStartedEvaluating was complete ( i.e. ok == true ) or
	// whether it's still in-progress.
	ok    bool
	blk   *ledgercore.ValidatedBlock
	stats telemetryspec.AssembleBlockMetrics
	err   error
	// roundStartedEvaluating is the round which we were attempted to evaluate last. It's a good measure for
	// which round we started evaluating, but not a measure to whether the evaluation is complete.
	roundStartedEvaluating basics.Round
	// assemblyCompletedOrAbandoned is *not* protected via the pool.assemblyMu lock and should be accessed only from the OnNewBlock goroutine.
	// it's equivalent to the "ok" variable, and used for avoiding taking the lock.
	assemblyCompletedOrAbandoned bool
}

const (
	// TODO I moved this number to be a constant in the module, we should consider putting it in the local config
	expiredHistory = 10

	// timeoutOnNewBlock determines how long Test() and Remember() wait for
	// OnNewBlock() to process a new block that appears to be in the ledger.
	timeoutOnNewBlock = time.Second

	// assemblyWaitEps is the extra time AssembleBlock() waits past the
	// deadline before giving up.
	assemblyWaitEps = 150 * time.Millisecond

	// The following two constants are used by the isAssemblyTimedOut function, and used to estimate the projected
	// duration it would take to execute the GenerateBlock() function
	generateBlockBaseDuration        = 2 * time.Millisecond
	generateBlockTransactionDuration = 2155 * time.Nanosecond
)

// ErrStaleBlockAssemblyRequest returned by AssembleBlock when requested block number is older than the current transaction pool round
// i.e. typically it means that we're trying to make a proposal for an older round than what the ledger is currently pointing at.
var ErrStaleBlockAssemblyRequest = fmt.Errorf("AssembleBlock: requested block assembly specified a round that is older than current transaction pool round")

// Reset resets the content of the transaction pool
func (pool *TransactionPool) Reset() {
	pool.mu.Lock()
	defer pool.mu.Unlock()
	defer pool.cond.Broadcast()
	pool.pendingTxids = make(map[transactions.Txid]transactions.SignedTxn)
	pool.pendingTxGroups = nil
	pool.rememberedTxids = make(map[transactions.Txid]transactions.SignedTxn)
	pool.rememberedTxGroups = nil
	pool.expiredTxCount = make(map[basics.Round]int)
	pool.numPendingWholeBlocks = 0
	pool.pendingBlockEvaluator = nil
	pool.statusCache.reset()
	pool.recomputeBlockEvaluator(nil, 0)
}

// NumExpired returns the number of transactions that expired at the
// end of a round (only meaningful if cleanup has been called for that
// round).
func (pool *TransactionPool) NumExpired(round basics.Round) int {
	pool.mu.Lock()
	defer pool.mu.Unlock()
	return pool.expiredTxCount[round]
}

// PendingTxIDs return the IDs of all pending transactions.
func (pool *TransactionPool) PendingTxIDs() []transactions.Txid {
	pool.pendingMu.RLock()
	defer pool.pendingMu.RUnlock()

	ids := make([]transactions.Txid, len(pool.pendingTxids))
	i := 0
	for txid := range pool.pendingTxids {
		ids[i] = txid
		i++
	}
	return ids
}

// PendingTxGroups returns a list of transaction groups that should be proposed
// in the next block, in order.
func (pool *TransactionPool) PendingTxGroups() [][]transactions.SignedTxn {
	pool.pendingMu.RLock()
	defer pool.pendingMu.RUnlock()
	// note that this operation is safe for the sole reason that arrays in go are immutable.
	// if the underlaying array need to be expanded, the actual underlaying array would need
	// to be reallocated.
	return pool.pendingTxGroups
}

// pendingTxIDsCount returns the number of pending transaction ids that are still waiting
// in the transaction pool. This is identical to the number of transaction ids that would
// be retrieved by a call to PendingTxIDs()
func (pool *TransactionPool) pendingTxIDsCount() int {
	pool.pendingMu.RLock()
	defer pool.pendingMu.RUnlock()
	return len(pool.pendingTxids)
}

// rememberCommit() saves the changes added by remember to
// pendingTxGroups and pendingTxids.  The caller is assumed to
// be holding pool.mu.  flush indicates whether previous
// pendingTxGroups and pendingTxids should be flushed out and
// replaced altogether by rememberedTxGroups and rememberedTxids.
func (pool *TransactionPool) rememberCommit(flush bool) {
	pool.pendingMu.Lock()
	defer pool.pendingMu.Unlock()

	if flush {
		pool.pendingTxGroups = pool.rememberedTxGroups
		pool.stateproofOverflowed = false
		pool.pendingTxids = pool.rememberedTxids
		pool.ledger.VerifiedTransactionCache().UpdatePinned(pool.pendingTxids)
	} else {
		pool.pendingTxGroups = append(pool.pendingTxGroups, pool.rememberedTxGroups...)

		for txid, txn := range pool.rememberedTxids {
			pool.pendingTxids[txid] = txn
		}
	}

	pool.rememberedTxGroups = nil
	pool.rememberedTxids = make(map[transactions.Txid]transactions.SignedTxn)
}

// PendingCount returns the number of transactions currently pending in the pool.
func (pool *TransactionPool) PendingCount() int {
	pool.pendingMu.RLock()
	defer pool.pendingMu.RUnlock()
	return pool.pendingCountNoLock()
}

// pendingCountNoLock is a helper for PendingCount that returns the number of
// transactions pending in the pool
func (pool *TransactionPool) pendingCountNoLock() int {
	var count int
	for _, txgroup := range pool.pendingTxGroups {
		count += len(txgroup)
	}
	return count
}

// checkPendingQueueSize tests to see if we can grow the pending group transaction list
// by adding len(txnGroup) more transactions. The limits comes from the total number of transactions
// and not from the total number of transaction groups.
// As long as we haven't surpassed the size limit, we should be good to go.
func (pool *TransactionPool) checkPendingQueueSize(txnGroup []transactions.SignedTxn) error {
	pendingSize := pool.pendingTxIDsCount()
	txCount := len(txnGroup)
	if pendingSize+txCount > pool.txPoolMaxSize {
		// Allow the state proof transaction to go over the txPoolMaxSize if it already didn't
		if len(txnGroup) == 1 && txnGroup[0].Txn.Type == protocol.StateProofTx {
			pool.pendingMu.Lock()
			defer pool.pendingMu.Unlock()
			if !pool.stateproofOverflowed {
				pool.stateproofOverflowed = true
				return nil
			}
		}
		return fmt.Errorf("TransactionPool.checkPendingQueueSize: transaction pool have reached capacity")
	}
	return nil
}

// FeePerByte returns the current minimum microalgos per byte a transaction
// needs to pay in order to get into the pool.
func (pool *TransactionPool) FeePerByte() uint64 {
	return atomic.LoadUint64(&pool.feePerByte)
}

// computeFeePerByte computes and returns the current minimum microalgos per byte a transaction
// needs to pay in order to get into the pool. It also updates the atomic counter that holds
// the current fee per byte
func (pool *TransactionPool) computeFeePerByte() uint64 {
	// The baseline threshold fee per byte is 1, the smallest fee we can
	// represent.  This amounts to a fee of 100 for a 100-byte txn, which
	// is well below MinTxnFee (1000).  This means that, when the pool
	// is not under load, the total MinFee dominates for small txns,
	// but once the pool comes under load, the fee-per-byte will quickly
	// come to dominate.
	feePerByte := uint64(1)

	// The threshold is multiplied by the feeThresholdMultiplier that
	// tracks the load on the transaction pool over time.  If the pool
	// is mostly idle, feeThresholdMultiplier will be 0, and all txns
	// are accepted (assuming the BlockEvaluator approves them, which
	// requires a flat MinTxnFee).
	feePerByte = feePerByte * pool.feeThresholdMultiplier

	// The feePerByte should be bumped to 1 to make the exponentially
	// threshold growing valid.
	if feePerByte == 0 && pool.numPendingWholeBlocks > 1 {
		feePerByte = uint64(1)
	}

	// The threshold grows exponentially if there are multiple blocks
	// pending in the pool.
	// golang has no convenient integer exponentiation, so we just
	// do this in a loop
	for i := 0; i < int(pool.numPendingWholeBlocks)-1; i++ {
		feePerByte *= pool.expFeeFactor
	}

	// Update the counter for fast reads
	atomic.StoreUint64(&pool.feePerByte, feePerByte)

	return feePerByte
}

// checkSufficientFee take a set of signed transactions and verifies that each transaction has
// sufficient fee to get into the transaction pool
func (pool *TransactionPool) checkSufficientFee(txgroup []transactions.SignedTxn) error {
	// Special case: the state proof transaction, if issued from the
	// special state-proof-sender address, in a singleton group, pays
	// no fee.
	if len(txgroup) == 1 {
		t := txgroup[0].Txn
		if t.Type == protocol.StateProofTx && t.Sender == transactions.StateProofSender && t.Fee.IsZero() {
			return nil
		}
	}

	// get the current fee per byte
	feePerByte := pool.computeFeePerByte()

	for _, t := range txgroup {
		feeThreshold := feePerByte * uint64(t.GetEncodedLength())
		if t.Txn.Fee.Raw < feeThreshold {
			return fmt.Errorf("fee %d below threshold %d (%d per byte * %d bytes)",
				t.Txn.Fee, feeThreshold, feePerByte, t.GetEncodedLength())
		}
	}

	return nil
}

// Test performs basic duplicate detection and well-formedness checks
// on a transaction group without storing the group.
func (pool *TransactionPool) Test(txgroup []transactions.SignedTxn) error {
	if err := pool.checkPendingQueueSize(txgroup); err != nil {
		return err
	}

	pool.mu.Lock()
	defer pool.mu.Unlock()

	if pool.pendingBlockEvaluator == nil {
		return fmt.Errorf("Test: pendingBlockEvaluator is nil")
	}

	return pool.pendingBlockEvaluator.TestTransactionGroup(txgroup)
}

type poolIngestParams struct {
	recomputing bool // if unset, perform fee checks and wait until ledger is caught up
	stats       *telemetryspec.AssembleBlockMetrics
}

// remember attempts to add a transaction group to the pool.
func (pool *TransactionPool) remember(txgroup []transactions.SignedTxn) error {
	params := poolIngestParams{
		recomputing: false,
	}
	return pool.ingest(txgroup, params)
}

// add tries to add the transaction group to the pool, bypassing the fee
// priority checks.
func (pool *TransactionPool) add(txgroup []transactions.SignedTxn, stats *telemetryspec.AssembleBlockMetrics) error {
	params := poolIngestParams{
		recomputing: true,
		stats:       stats,
	}
	return pool.ingest(txgroup, params)
}

// ingest checks whether a transaction group could be remembered in the pool,
// and stores this transaction if valid.
//
// ingest assumes that pool.mu is locked.  It might release the lock
// while it waits for OnNewBlock() to be called.
func (pool *TransactionPool) ingest(txgroup []transactions.SignedTxn, params poolIngestParams) error {
	if pool.pendingBlockEvaluator == nil {
		return fmt.Errorf("TransactionPool.ingest: no pending block evaluator")
	}

	if !params.recomputing {
		// Make sure that the latest block has been processed by OnNewBlock().
		// If not, we might be in a race, so wait a little bit for OnNewBlock()
		// to catch up to the ledger.
		latest := pool.ledger.Latest()
		waitExpires := time.Now().Add(timeoutOnNewBlock)
		for pool.pendingBlockEvaluator.Round() <= latest && time.Now().Before(waitExpires) {
			condvar.TimedWait(&pool.cond, timeoutOnNewBlock)
			if pool.pendingBlockEvaluator == nil {
				return fmt.Errorf("TransactionPool.ingest: no pending block evaluator")
			}
		}

		err := pool.checkSufficientFee(txgroup)
		if err != nil {
			return err
		}
	}

	err := pool.addToPendingBlockEvaluator(txgroup, params.recomputing, params.stats)
	if err != nil {
		return err
	}

	pool.rememberedTxGroups = append(pool.rememberedTxGroups, txgroup)
	for _, t := range txgroup {
		pool.rememberedTxids[t.ID()] = t
	}
	return nil
}

// RememberOne stores the provided transaction.
// Precondition: Only RememberOne() properly-signed and well-formed transactions (i.e., ensure t.WellFormed())
func (pool *TransactionPool) RememberOne(t transactions.SignedTxn) error {
	return pool.Remember([]transactions.SignedTxn{t})
}

// Remember stores the provided transaction group.
// Precondition: Only Remember() properly-signed and well-formed transactions (i.e., ensure t.WellFormed())
func (pool *TransactionPool) Remember(txgroup []transactions.SignedTxn) error {
	if err := pool.checkPendingQueueSize(txgroup); err != nil {
		return err
	}

	pool.mu.Lock()
	defer pool.mu.Unlock()

	err := pool.remember(txgroup)
	if err != nil {
		return fmt.Errorf("TransactionPool.Remember: %v", err)
	}

	pool.rememberCommit(false)
	return nil
}

// Lookup returns the error associated with a transaction that used
// to be in the pool.  If no status information is available (e.g., because
// it was too long ago, or the transaction committed successfully), then
// found is false.  If the transaction is still in the pool, txErr is empty.
func (pool *TransactionPool) Lookup(txid transactions.Txid) (tx transactions.SignedTxn, txErr string, found bool) {
	if pool == nil {
		return transactions.SignedTxn{}, "", false
	}
	pool.mu.Lock()
	defer pool.mu.Unlock()

	pool.pendingMu.RLock()
	defer pool.pendingMu.RUnlock()

	tx, inPool := pool.pendingTxids[txid]
	if inPool {
		return tx, "", true
	}

	return pool.statusCache.check(txid)
}

// OnNewBlock excises transactions from the pool that are included in the specified Block or if they've expired
func (pool *TransactionPool) OnNewBlock(block bookkeeping.Block, delta ledgercore.StateDelta) {
	var knownCommitted uint
	var unknownCommitted uint

	committedTxids := delta.Txids

	pool.mu.Lock()
	defer pool.mu.Unlock()
	defer pool.cond.Broadcast()
	if pool.pendingBlockEvaluator == nil || block.Round() >= pool.pendingBlockEvaluator.Round() {
		// Adjust the pool fee threshold.  The rules are:
		// - If there was less than one full block in the pool, reduce
		//   the multiplier by 2x.  It will eventually go to 0, so that
		//   only the flat MinTxnFee matters if the pool is idle.
		// - If there were less than two full blocks in the pool, keep
		//   the multiplier as-is.
		// - If there were two or more full blocks in the pool, grow
		//   the multiplier by 2x (or increment by 1, if 0).
		switch pool.numPendingWholeBlocks {
		case 0:
			pool.feeThresholdMultiplier = pool.feeThresholdMultiplier / pool.expFeeFactor

		case 1:
			// Keep the fee multiplier the same.

		default:
			if pool.feeThresholdMultiplier == 0 {
				pool.feeThresholdMultiplier = 1
			} else {
				pool.feeThresholdMultiplier = pool.feeThresholdMultiplier * pool.expFeeFactor
			}
		}

		// Recompute the pool by starting from the new latest block.
		// This has the side-effect of discarding transactions that
		// have been committed (or that are otherwise no longer valid).
		pool.recomputeBlockEvaluator(committedTxids, knownCommitted)
	}

	stats.KnownCommittedCount = knownCommitted
	stats.UnknownCommittedCount = unknownCommitted

	proto := config.Consensus[block.CurrentProtocol]
	pool.expiredTxCount[block.Round()] = int(stats.ExpiredCount)
	delete(pool.expiredTxCount, block.Round()-expiredHistory*basics.Round(proto.MaxTxnLife))

	if pool.logProcessBlockStats {
		var details struct {
			Round uint64
		}
		details.Round = uint64(block.Round())
		pool.log.Metrics(telemetryspec.Transaction, stats, details)
	}
}

// isAssemblyTimedOut determines if we should keep attempting complete the block assembly by adding more transactions to the pending evaluator,
// or whether we've ran out of time. It takes into consideration the assemblyDeadline that was set by the AssembleBlock function as well as the
// projected time it's going to take to call the GenerateBlock function before the block assembly would be ready.
// The function expects that the pool.assemblyMu lock would be taken before being called.
func (pool *TransactionPool) isAssemblyTimedOut() bool {
	if pool.assemblyDeadline.IsZero() {
		// we have no deadline, so no reason to timeout.
		return false
	}
	generateBlockDuration := generateBlockBaseDuration + time.Duration(pool.pendingBlockEvaluator.PaySetSize())*generateBlockTransactionDuration
	return time.Now().After(pool.assemblyDeadline.Add(-generateBlockDuration))
}

func (pool *TransactionPool) addToPendingBlockEvaluatorOnce(txgroup []transactions.SignedTxn, recomputing bool, stats *telemetryspec.AssembleBlockMetrics) error {
	r := pool.pendingBlockEvaluator.Round() + pool.numPendingWholeBlocks
	for _, tx := range txgroup {
		if tx.Txn.LastValid < r {
			return transactions.TxnDeadError{
				Round:      r,
				FirstValid: tx.Txn.FirstValid,
				LastValid:  tx.Txn.LastValid,
			}
		}
	}

	txgroupad := transactions.WrapSignedTxnsWithAD(txgroup)

	transactionGroupStartsTime := time.Time{}
	if recomputing {
		transactionGroupStartsTime = time.Now()
	}

	err := pool.pendingBlockEvaluator.TransactionGroup(txgroupad)

	if recomputing {
		if !pool.assemblyResults.assemblyCompletedOrAbandoned {
			transactionGroupDuration := time.Now().Sub(transactionGroupStartsTime)
			pool.assemblyMu.Lock()
			defer pool.assemblyMu.Unlock()
			if pool.assemblyRound > pool.pendingBlockEvaluator.Round() {
				// the block we're assembling now isn't the one the the AssembleBlock is waiting for. While it would be really cool
				// to finish generating the block, it would also be pointless to spend time on it.
				// we're going to set the ok and assemblyCompletedOrAbandoned to "true" so we can complete this loop asap
				pool.assemblyResults.ok = true
				pool.assemblyResults.assemblyCompletedOrAbandoned = true
				stats.StopReason = telemetryspec.AssembleBlockAbandon
				pool.assemblyResults.stats = *stats
				pool.assemblyCond.Broadcast()
			} else if err == ledgercore.ErrNoSpace || pool.isAssemblyTimedOut() {
				pool.assemblyResults.ok = true
				pool.assemblyResults.assemblyCompletedOrAbandoned = true
				if err == ledgercore.ErrNoSpace {
					stats.StopReason = telemetryspec.AssembleBlockFull
				} else {
					stats.StopReason = telemetryspec.AssembleBlockTimeout
					// if the block is not full, it means that the above transaction made it to the block, so we want to add it here.
					stats.ProcessingTime.AddTransaction(transactionGroupDuration)
				}

				blockGenerationStarts := time.Now()
				lvb, gerr := pool.pendingBlockEvaluator.GenerateBlock()
				if gerr != nil {
					pool.assemblyResults.err = fmt.Errorf("could not generate block for %d: %v", pool.assemblyResults.roundStartedEvaluating, gerr)
				} else {
					pool.assemblyResults.blk = lvb
				}
				stats.BlockGenerationDuration = uint64(time.Now().Sub(blockGenerationStarts))
				pool.assemblyResults.stats = *stats
				pool.assemblyCond.Broadcast()
			} else {
				// add the transaction time only if we didn't ended up finishing the block.
				stats.ProcessingTime.AddTransaction(transactionGroupDuration)
			}
		}
	}
	return err
}

func (pool *TransactionPool) addToPendingBlockEvaluator(txgroup []transactions.SignedTxn, recomputing bool, stats *telemetryspec.AssembleBlockMetrics) error {
	err := pool.addToPendingBlockEvaluatorOnce(txgroup, recomputing, stats)
	if err == ledgercore.ErrNoSpace {
		pool.numPendingWholeBlocks++
		pool.pendingBlockEvaluator.ResetTxnBytes()
		err = pool.addToPendingBlockEvaluatorOnce(txgroup, recomputing, stats)
	}
	return err
}

// recomputeBlockEvaluator constructs a new BlockEvaluator and feeds all
// in-pool transactions to it (removing any transactions that are rejected
// by the BlockEvaluator). Expects that the pool.mu mutex would be already taken.
func (pool *TransactionPool) recomputeBlockEvaluator(committedTxIds map[transactions.Txid]ledgercore.IncludedTransactions, knownCommitted uint) {
	pool.pendingBlockEvaluator = nil

	latest := pool.ledger.Latest()
	prev, err := pool.ledger.BlockHdr(latest)
	if err != nil {
		pool.log.Warnf("TransactionPool.recomputeBlockEvaluator: cannot get prev header for %d: %v",
			latest, err)
		return
	}

	// Process upgrade to see if we support the next protocol version
	_, upgradeState, err := bookkeeping.ProcessUpgradeParams(prev)
	if err != nil {
		pool.log.Warnf("TransactionPool.recomputeBlockEvaluator: error processing upgrade params for next round: %v", err)
		return
	}

	// Ensure we know about the next protocol version (MakeBlock will panic
	// if we don't, and we would rather stall locally than panic)
	_, ok := config.Consensus[upgradeState.CurrentProtocol]
	if !ok {
		pool.log.Warnf("TransactionPool.recomputeBlockEvaluator: next protocol version %v is not supported", upgradeState.CurrentProtocol)
		return
	}

	// Grab the transactions to be played through the new block evaluator
	pool.pendingMu.RLock()
	txgroups := pool.pendingTxGroups
	pendingCount := pool.pendingCountNoLock()
	pool.pendingMu.RUnlock()

	pool.assemblyMu.Lock()
	pool.assemblyResults = poolAsmResults{
		roundStartedEvaluating: prev.Round + basics.Round(1),
	}
	pool.assemblyMu.Unlock()

	next := bookkeeping.MakeBlock(prev)
	pool.numPendingWholeBlocks = 0
	hint := pendingCount - int(knownCommitted)
	if hint < 0 || int(knownCommitted) < 0 {
		hint = 0
	}
	pool.pendingBlockEvaluator, err = pool.ledger.StartEvaluator(next.BlockHeader, hint, 0)
	if err != nil {
		// The pendingBlockEvaluator is an interface, and in case of an evaluator error
		// we want to remove the interface itself rather then keeping an interface
		// to a nil.
		pool.pendingBlockEvaluator = nil
		var nonSeqBlockEval ledgercore.ErrNonSequentialBlockEval
		if errors.As(err, &nonSeqBlockEval) {
			if nonSeqBlockEval.EvaluatorRound <= nonSeqBlockEval.LatestRound {
				pool.log.Infof("TransactionPool.recomputeBlockEvaluator: skipped creating block evaluator for round %d since ledger already caught up with that round", nonSeqBlockEval.EvaluatorRound)
				return
			}
		}
		pool.log.Warnf("TransactionPool.recomputeBlockEvaluator: cannot start evaluator: %v", err)
		return
	}

	var asmStats telemetryspec.AssembleBlockMetrics
	asmStats.StartCount = len(txgroups)
	asmStats.StopReason = telemetryspec.AssembleBlockEmpty

	firstTxnGrpTime := time.Now()

	// Feed the transactions in order
	for _, txgroup := range txgroups {
		if len(txgroup) == 0 {
			asmStats.InvalidCount++
			continue
		}
		if _, alreadyCommitted := committedTxIds[txgroup[0].ID()]; alreadyCommitted {
			asmStats.EarlyCommittedCount++
			continue
		}
		err := pool.add(txgroup, &asmStats)
		if err != nil {
			for _, tx := range txgroup {
				pool.statusCache.put(tx, err.Error())
			}
			// metrics here are duplicated for historic reasons. stats is hardly used and should be removed in favor of asmstats
			switch terr := err.(type) {
			case *ledgercore.TransactionInLedgerError:
				asmStats.CommittedCount++
			case transactions.TxnDeadError:
<<<<<<< HEAD
				asmStats.InvalidCount++
			case transactions.MinFeeError, *ledgercore.LeaseInLedgerError:
				asmStats.InvalidCount++
=======
				if int(terr.LastValid-terr.FirstValid) > 20 {
					// cutoff value  here is picked as a somewhat arbitrary cutoff trying to separate longer lived transactions from very short lived ones
					asmStats.ExpiredLongLivedCount++
				}
				asmStats.ExpiredCount++
				stats.ExpiredCount++
			case *ledgercore.LeaseInLedgerError:
				asmStats.LeaseErrorCount++
				stats.RemovedInvalidCount++
			case transactions.MinFeeError:
				asmStats.MinFeeErrorCount++
				stats.RemovedInvalidCount++
>>>>>>> b6b079f1
				pool.log.Infof("Cannot re-add pending transaction to pool: %v", err)
			default:
				asmStats.InvalidCount++
				pool.log.Warnf("Cannot re-add pending transaction to pool: %v", err)
			}
		}
	}

	pool.assemblyMu.Lock()
	if !pool.assemblyDeadline.IsZero() {
		// The deadline was generated by the agreement, allocating ProposalAssemblyTime milliseconds for completing proposal
		// assembly. We want to figure out how long have we spent before trying to evaluate the first transaction.
		// ( ideally it's near zero. The goal here is to see if we get to a near time-out situation before processing the
		// first transaction group )
		asmStats.TransactionsLoopStartTime = int64(firstTxnGrpTime.Sub(pool.assemblyDeadline.Add(-pool.proposalAssemblyTime)))
	}

	if !pool.assemblyResults.ok && pool.assemblyRound <= pool.pendingBlockEvaluator.Round() {
		pool.assemblyResults.ok = true
		pool.assemblyResults.assemblyCompletedOrAbandoned = true // this is not strictly needed, since the value would only get inspected by this go-routine, but we'll adjust it along with "ok" for consistency
		blockGenerationStarts := time.Now()
		lvb, err := pool.pendingBlockEvaluator.GenerateBlock()
		if err != nil {
			pool.assemblyResults.err = fmt.Errorf("could not generate block for %d (end): %v", pool.assemblyResults.roundStartedEvaluating, err)
		} else {
			pool.assemblyResults.blk = lvb
		}
		asmStats.BlockGenerationDuration = uint64(time.Now().Sub(blockGenerationStarts))
		pool.assemblyResults.stats = asmStats
		pool.assemblyCond.Broadcast()
	}
	pool.assemblyMu.Unlock()

	pool.rememberCommit(true)
	return
}

func (pool *TransactionPool) getStateProofStats(txib *transactions.SignedTxnInBlock, encodedLen int) telemetryspec.StateProofStats {
	stateProofStats := telemetryspec.StateProofStats{
		ProvenWeight:   0,
		SignedWeight:   txib.Txn.StateProofTxnFields.StateProof.SignedWeight,
		NumReveals:     len(txib.Txn.StateProofTxnFields.StateProof.Reveals),
		NumPosToReveal: len(txib.Txn.StateProofTxnFields.StateProof.PositionsToReveal),
		TxnSize:        encodedLen,
	}

	lastSPRound := basics.Round(txib.Txn.StateProofTxnFields.Message.LastAttestedRound)
	lastRoundHdr, err := pool.ledger.BlockHdr(lastSPRound)
	if err != nil {
		return stateProofStats
	}

	proto := config.Consensus[lastRoundHdr.CurrentProtocol]
	votersRound := lastSPRound.SubSaturate(basics.Round(proto.StateProofInterval))
	votersRoundHdr, err := pool.ledger.BlockHdr(votersRound)
	if err != nil {
		return stateProofStats
	}

	totalWeight := votersRoundHdr.StateProofTracking[protocol.StateProofBasic].StateProofOnlineTotalWeight.Raw
	stateProofStats.ProvenWeight, _ = basics.Muldiv(totalWeight, uint64(proto.StateProofWeightThreshold), 1<<32)

	return stateProofStats
}

// AssembleBlock assembles a block for a given round, trying not to
// take longer than deadline to finish.
func (pool *TransactionPool) AssembleBlock(round basics.Round, deadline time.Time) (assembled *ledgercore.ValidatedBlock, err error) {
	var stats telemetryspec.AssembleBlockMetrics

	if pool.logAssembleStats {
		start := time.Now()
		defer func() {
			if err != nil {
				return
			}

			// Measure time here because we want to know how close to deadline we are
			dt := time.Now().Sub(start)
			stats.Nanoseconds = dt.Nanoseconds()

			payset := assembled.Block().Payset
			if len(payset) != 0 {
				totalFees := uint64(0)

				for i, txib := range payset {
					fee := txib.Txn.Fee.Raw
					encodedLen := txib.GetEncodedLength()

					stats.IncludedCount++
					totalFees += fee

					if i == 0 {
						stats.MinFee = fee
						stats.MaxFee = fee
						stats.MinLength = encodedLen
						stats.MaxLength = encodedLen
					} else {
						if fee < stats.MinFee {
							stats.MinFee = fee
						} else if fee > stats.MaxFee {
							stats.MaxFee = fee
						}
						if encodedLen < stats.MinLength {
							stats.MinLength = encodedLen
						} else if encodedLen > stats.MaxLength {
							stats.MaxLength = encodedLen
						}
					}
					stats.TotalLength += uint64(encodedLen)
					if txib.Txn.Type == protocol.StateProofTx {
						stats.StateProofStats = pool.getStateProofStats(&txib, encodedLen)
					}
				}
				stats.AverageFee = totalFees / uint64(stats.IncludedCount)
			}
			stats.StateProofNextRound = uint64(assembled.Block().StateProofTracking[protocol.StateProofBasic].StateProofNextRound)
			var details struct {
				Round uint64
			}
			details.Round = uint64(round)
			pool.log.Metrics(telemetryspec.Transaction, stats, details)
		}()
	}

	pool.assemblyMu.Lock()

	// if the transaction pool is more than two rounds behind, we don't want to wait.
	if pool.assemblyResults.roundStartedEvaluating <= round.SubSaturate(2) {
		pool.log.Infof("AssembleBlock: requested round is more than a single round ahead of the transaction pool %d <= %d-2", pool.assemblyResults.roundStartedEvaluating, round)
		stats.StopReason = telemetryspec.AssembleBlockEmpty
		pool.assemblyMu.Unlock()
		return pool.assembleEmptyBlock(round)
	}

	defer pool.assemblyMu.Unlock()

	if pool.assemblyResults.roundStartedEvaluating > round {
		// we've already assembled a round in the future. Since we're clearly won't go backward, it means
		// that the agreement is far behind us, so we're going to return here with error code to let
		// the agreement know about it.
		// since the network is already ahead of us, there is no issue here in not generating a block ( since the block would get discarded anyway )
		pool.log.Infof("AssembleBlock: requested round is behind transaction pool round %d < %d", round, pool.assemblyResults.roundStartedEvaluating)
		return nil, ErrStaleBlockAssemblyRequest
	}

	pool.assemblyDeadline = deadline
	pool.assemblyRound = round
	for time.Now().Before(deadline) && (!pool.assemblyResults.ok || pool.assemblyResults.roundStartedEvaluating != round) {
		condvar.TimedWait(&pool.assemblyCond, deadline.Sub(time.Now()))
	}

	if !pool.assemblyResults.ok {
		// we've passed the deadline, so we're either going to have a partial block, or that we won't make it on time.
		// start preparing an empty block in case we'll miss the extra time (assemblyWaitEps).
		// the assembleEmptyBlock is using the database, so we want to unlock here and take the lock again later on.
		pool.assemblyMu.Unlock()
		emptyBlock, emptyBlockErr := pool.assembleEmptyBlock(round)
		pool.assemblyMu.Lock()

		if pool.assemblyResults.roundStartedEvaluating > round {
			// this case is expected to happen only if the transaction pool was able to construct *two* rounds during the time we were trying to assemble the empty block.
			// while this is extreamly unlikely, we need to handle this. the handling it quite straight-forward :
			// since the network is already ahead of us, there is no issue here in not generating a block ( since the block would get discarded anyway )
			pool.log.Infof("AssembleBlock: requested round is behind transaction pool round after timing out %d < %d", round, pool.assemblyResults.roundStartedEvaluating)
			return nil, ErrStaleBlockAssemblyRequest
		}

		deadline = deadline.Add(assemblyWaitEps)
		for time.Now().Before(deadline) && (!pool.assemblyResults.ok || pool.assemblyResults.roundStartedEvaluating != round) {
			condvar.TimedWait(&pool.assemblyCond, deadline.Sub(time.Now()))
		}

		// check to see if the extra time helped us to get a block.
		if !pool.assemblyResults.ok {
			// it didn't. Lucky us - we already prepared an empty block, so we can return this right now.
			pool.log.Warnf("AssembleBlock: ran out of time for round %d", round)
			stats.StopReason = telemetryspec.AssembleBlockTimeout
			if emptyBlockErr != nil {
				emptyBlockErr = fmt.Errorf("AssembleBlock: failed to construct empty block : %w", emptyBlockErr)
			}
			return emptyBlock, emptyBlockErr
		}
	}
	pool.assemblyDeadline = time.Time{}

	if pool.assemblyResults.err != nil {
		return nil, fmt.Errorf("AssemblyBlock: encountered error for round %d: %v", round, pool.assemblyResults.err)
	}
	if pool.assemblyResults.roundStartedEvaluating > round {
		// this scenario should not happen unless the txpool is receiving the new blocks via OnNewBlock
		// with "jumps" between consecutive blocks ( which is why it's a warning )
		// The "normal" usecase is evaluated on the top of the function.
		pool.log.Warnf("AssembleBlock: requested round is behind transaction pool round %d < %d", round, pool.assemblyResults.roundStartedEvaluating)
		return nil, ErrStaleBlockAssemblyRequest
	} else if pool.assemblyResults.roundStartedEvaluating == round.SubSaturate(1) {
		pool.log.Warnf("AssembleBlock: assembled block round did not catch up to requested round: %d != %d", pool.assemblyResults.roundStartedEvaluating, round)
		stats.StopReason = telemetryspec.AssembleBlockTimeout
		return pool.assembleEmptyBlock(round)
	} else if pool.assemblyResults.roundStartedEvaluating < round {
		return nil, fmt.Errorf("AssembleBlock: assembled block round much behind requested round: %d != %d",
			pool.assemblyResults.roundStartedEvaluating, round)
	}

	stats = pool.assemblyResults.stats
	return pool.assemblyResults.blk, nil
}

// assembleEmptyBlock construct a new block for the given round. Internally it's using the ledger database calls, so callers
// need to be aware that it might take a while before it would return.
func (pool *TransactionPool) assembleEmptyBlock(round basics.Round) (assembled *ledgercore.ValidatedBlock, err error) {
	prevRound := round - 1
	prev, err := pool.ledger.BlockHdr(prevRound)
	if err != nil {
		err = fmt.Errorf("TransactionPool.assembleEmptyBlock: cannot get prev header for %d: %v", prevRound, err)
		return nil, err
	}
	next := bookkeeping.MakeBlock(prev)
	blockEval, err := pool.ledger.StartEvaluator(next.BlockHeader, 0, 0)
	if err != nil {
		var nonSeqBlockEval ledgercore.ErrNonSequentialBlockEval
		if errors.As(err, &nonSeqBlockEval) {
			if nonSeqBlockEval.EvaluatorRound <= nonSeqBlockEval.LatestRound {
				// in the case that the ledger have already moved beyond that round, just let the agreement know that
				// we don't generate a block and it's perfectly fine.
				return nil, ErrStaleBlockAssemblyRequest
			}
		}
		err = fmt.Errorf("TransactionPool.assembleEmptyBlock: cannot start evaluator for %d: %w", round, err)
		return nil, err
	}
	return blockEval.GenerateBlock()
}

// AssembleDevModeBlock assemble a new block from the existing transaction pool. The pending evaluator is being
func (pool *TransactionPool) AssembleDevModeBlock() (assembled *ledgercore.ValidatedBlock, err error) {
	pool.mu.Lock()
	defer pool.mu.Unlock()

	// drop the current block evaluator and start with a new one.
	pool.recomputeBlockEvaluator(nil, 0)

	// The above was already pregenerating the entire block,
	// so there won't be any waiting on this call.
	assembled, err = pool.AssembleBlock(pool.pendingBlockEvaluator.Round(), time.Now().Add(pool.proposalAssemblyTime))
	return
}<|MERGE_RESOLUTION|>--- conflicted
+++ resolved
@@ -498,7 +498,7 @@
 // OnNewBlock excises transactions from the pool that are included in the specified Block or if they've expired
 func (pool *TransactionPool) OnNewBlock(block bookkeeping.Block, delta ledgercore.StateDelta) {
 	var knownCommitted uint
-	var unknownCommitted uint
+	var stats telemetryspec.AssembleBlockMetrics
 
 	committedTxids := delta.Txids
 
@@ -532,23 +532,12 @@
 		// Recompute the pool by starting from the new latest block.
 		// This has the side-effect of discarding transactions that
 		// have been committed (or that are otherwise no longer valid).
-		pool.recomputeBlockEvaluator(committedTxids, knownCommitted)
-	}
-
-	stats.KnownCommittedCount = knownCommitted
-	stats.UnknownCommittedCount = unknownCommitted
+		stats = pool.recomputeBlockEvaluator(committedTxids, knownCommitted)
+	}
 
 	proto := config.Consensus[block.CurrentProtocol]
 	pool.expiredTxCount[block.Round()] = int(stats.ExpiredCount)
 	delete(pool.expiredTxCount, block.Round()-expiredHistory*basics.Round(proto.MaxTxnLife))
-
-	if pool.logProcessBlockStats {
-		var details struct {
-			Round uint64
-		}
-		details.Round = uint64(block.Round())
-		pool.log.Metrics(telemetryspec.Transaction, stats, details)
-	}
 }
 
 // isAssemblyTimedOut determines if we should keep attempting complete the block assembly by adding more transactions to the pending evaluator,
@@ -642,7 +631,7 @@
 // recomputeBlockEvaluator constructs a new BlockEvaluator and feeds all
 // in-pool transactions to it (removing any transactions that are rejected
 // by the BlockEvaluator). Expects that the pool.mu mutex would be already taken.
-func (pool *TransactionPool) recomputeBlockEvaluator(committedTxIds map[transactions.Txid]ledgercore.IncludedTransactions, knownCommitted uint) {
+func (pool *TransactionPool) recomputeBlockEvaluator(committedTxIds map[transactions.Txid]ledgercore.IncludedTransactions, knownCommitted uint) (asmStats telemetryspec.AssembleBlockMetrics) {
 	pool.pendingBlockEvaluator = nil
 
 	latest := pool.ledger.Latest()
@@ -703,7 +692,6 @@
 		return
 	}
 
-	var asmStats telemetryspec.AssembleBlockMetrics
 	asmStats.StartCount = len(txgroups)
 	asmStats.StopReason = telemetryspec.AssembleBlockEmpty
 
@@ -729,24 +717,15 @@
 			case *ledgercore.TransactionInLedgerError:
 				asmStats.CommittedCount++
 			case transactions.TxnDeadError:
-<<<<<<< HEAD
-				asmStats.InvalidCount++
-			case transactions.MinFeeError, *ledgercore.LeaseInLedgerError:
-				asmStats.InvalidCount++
-=======
 				if int(terr.LastValid-terr.FirstValid) > 20 {
 					// cutoff value  here is picked as a somewhat arbitrary cutoff trying to separate longer lived transactions from very short lived ones
 					asmStats.ExpiredLongLivedCount++
 				}
 				asmStats.ExpiredCount++
-				stats.ExpiredCount++
 			case *ledgercore.LeaseInLedgerError:
 				asmStats.LeaseErrorCount++
-				stats.RemovedInvalidCount++
 			case transactions.MinFeeError:
 				asmStats.MinFeeErrorCount++
-				stats.RemovedInvalidCount++
->>>>>>> b6b079f1
 				pool.log.Infof("Cannot re-add pending transaction to pool: %v", err)
 			default:
 				asmStats.InvalidCount++
@@ -781,7 +760,7 @@
 	pool.assemblyMu.Unlock()
 
 	pool.rememberCommit(true)
-	return
+	return asmStats
 }
 
 func (pool *TransactionPool) getStateProofStats(txib *transactions.SignedTxnInBlock, encodedLen int) telemetryspec.StateProofStats {
