--- conflicted
+++ resolved
@@ -481,11 +481,7 @@
 // while it waits for OnNewBlock() to be called.
 func (pool *TransactionPool) ingest(txgroup []transactions.SignedTxn, params poolIngestParams, stopAtFirstFullBlock bool) (stoppedAtBlock bool, err error) {
 	if pool.pendingBlockEvaluator == nil {
-<<<<<<< HEAD
-		return false, fmt.Errorf("TransactionPool.ingest: no pending block evaluator")
-=======
-		return ErrNoPendingBlockEvaluator
->>>>>>> ee27bc74
+		return false, ErrNoPendingBlockEvaluator
 	}
 
 	if !params.recomputing {
@@ -497,11 +493,7 @@
 		for pool.pendingBlockEvaluator.Round() <= latest && time.Now().Before(waitExpires) {
 			condvar.TimedWait(&pool.cond, timeoutOnNewBlock)
 			if pool.pendingBlockEvaluator == nil {
-<<<<<<< HEAD
-				return false, fmt.Errorf("TransactionPool.ingest: no pending block evaluator")
-=======
-				return ErrNoPendingBlockEvaluator
->>>>>>> ee27bc74
+				return false, ErrNoPendingBlockEvaluator
 			}
 		}
 
@@ -1094,7 +1086,6 @@
 		pool.assemblyMu.Lock()
 
 		if pool.assemblyResults.roundStartedEvaluating > round {
-<<<<<<< HEAD
 			// this case is expected to happen only if the transaction pool was
 			// able to construct *two* rounds during the time we were trying to
 			// assemble the empty block. while this is extreamly unlikely, we
@@ -1102,11 +1093,6 @@
 			// since the network is already ahead of us, there is no issue here
 			// in not generating a block ( since the block would get discarded
 			// anyway )
-=======
-			// this case is expected to happen only if the transaction pool was able to construct *two* rounds during the time we were trying to assemble the empty block.
-			// while this is extremely unlikely, we need to handle this. the handling it quite straight-forward :
-			// since the network is already ahead of us, there is no issue here in not generating a block ( since the block would get discarded anyway )
->>>>>>> ee27bc74
 			pool.log.Infof("AssembleBlock: requested round is behind transaction pool round after timing out %d < %d", round, pool.assemblyResults.roundStartedEvaluating)
 			return nil, ErrStaleBlockAssemblyRequest
 		}
@@ -1133,16 +1119,10 @@
 		return nil, fmt.Errorf("AssemblyBlock: encountered error for round %d: %v", round, pool.assemblyResults.err)
 	}
 	if pool.assemblyResults.roundStartedEvaluating > round {
-<<<<<<< HEAD
 		// this scenario should not happen unless the txpool is receiving the
 		// new blocks via OnNewBlock with "jumps" between consecutive blocks (
 		// which is why it's a warning ) The "normal" usecase is evaluated on
 		// the top of the function.
-=======
-		// this scenario should not happen unless the txpool is receiving the new blocks via OnNewBlock
-		// with "jumps" between consecutive blocks ( which is why it's a warning )
-		// The "normal" use case is evaluated on the top of the function.
->>>>>>> ee27bc74
 		pool.log.Warnf("AssembleBlock: requested round is behind transaction pool round %d < %d", round, pool.assemblyResults.roundStartedEvaluating)
 		return nil, ErrStaleBlockAssemblyRequest
 	} else if pool.assemblyResults.roundStartedEvaluating == round.SubSaturate(1) {
