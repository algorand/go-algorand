// Copyright (C) 2019-2021 Algorand, Inc.
// This file is part of go-algorand
//
// go-algorand is free software: you can redistribute it and/or modify
// it under the terms of the GNU Affero General Public License as
// published by the Free Software Foundation, either version 3 of the
// License, or (at your option) any later version.
//
// go-algorand is distributed in the hope that it will be useful,
// but WITHOUT ANY WARRANTY; without even the implied warranty of
// MERCHANTABILITY or FITNESS FOR A PARTICULAR PURPOSE.  See the
// GNU Affero General Public License for more details.
//
// You should have received a copy of the GNU Affero General Public License
// along with go-algorand.  If not, see <https://www.gnu.org/licenses/>.

package pools

import (
	"fmt"
	"sync"
	"sync/atomic"
	"time"

	"github.com/algorand/go-deadlock"

	"github.com/algorand/go-algorand/config"
	"github.com/algorand/go-algorand/data/basics"
	"github.com/algorand/go-algorand/data/bookkeeping"
	"github.com/algorand/go-algorand/data/transactions"
	"github.com/algorand/go-algorand/ledger"
	"github.com/algorand/go-algorand/ledger/ledgercore"
	"github.com/algorand/go-algorand/logging"
	"github.com/algorand/go-algorand/logging/telemetryspec"
	"github.com/algorand/go-algorand/protocol"
	"github.com/algorand/go-algorand/util/condvar"
)

// A TransactionPool prepares valid blocks for proposal and caches
// validated transaction groups.
//
// At all times, a TransactionPool maintains a queue of transaction
// groups slated for proposal.  TransactionPool.Remember adds a
// properly-signed and well-formed transaction group to this queue
// only if its fees are sufficiently high and its state changes are
// consistent with the prior transactions in the queue.
//
// TransactionPool.AssembleBlock constructs a valid block for
// proposal given a deadline.
type TransactionPool struct {
	// feePerByte is stored at the begining of this struct to ensure it has a 64 bit aligned address. This is needed as it's being used
	// with atomic operations which require 64 bit alignment on arm.
	feePerByte uint64

	// const
	logProcessBlockStats bool
	logAssembleStats     bool
	expFeeFactor         uint64
	txPoolMaxSize        int
	ledger               *ledger.Ledger

	mu                     deadlock.Mutex
	cond                   sync.Cond
	expiredTxCount         map[basics.Round]int
	pendingBlockEvaluator  *ledger.BlockEvaluator
	numPendingWholeBlocks  basics.Round
	feeThresholdMultiplier uint64
	statusCache            *statusCache

	assemblyMu       deadlock.Mutex
	assemblyCond     sync.Cond
	assemblyDeadline time.Time
	// assemblyRound indicates which round number we're currently waiting for or waited for last.
	assemblyRound   basics.Round
	assemblyResults poolAsmResults

	// pendingMu protects pendingTxGroups, pendingTxids, pendingCounter and pendingLastestLocal
	pendingMu deadlock.RWMutex
	// pendingTxGroups is a slice of the pending transaction groups.
	pendingTxGroups []transactions.SignedTxGroup
	// pendingTxids is a map of the pending *transaction ids* included in the pendingTxGroups array.
	pendingTxids map[transactions.Txid]transactions.SignedTxn
	// pendingCounter is a monotomic counter, indicating the next pending transaction group counter value.
	pendingCounter uint64
	// pendingLastestLocal is the value of the last transaction group counter which is associated with a transaction that was
	// locally originated ( i.e. posted to this node via the REST API )
	pendingLastestLocal uint64

	// Calls to remember() add transactions to rememberedTxGroups and
	// rememberedTxids.  Calling rememberCommit() adds them to the
	// pendingTxGroups and pendingTxids.  This allows us to batch the
	// changes in OnNewBlock() without preventing a concurrent call
	// to PendingTxGroups().
	rememberedTxGroups []transactions.SignedTxGroup
	rememberedTxids    map[transactions.Txid]transactions.SignedTxn
	// rememberedLatestLocal is the value of the last transaction group counter which is associated with a transaction that was
	// locally originated ( i.e. posted to this node via the REST API ). This variable is used when OnNewBlock is called and
	// we filter out the pending transaction through the evaluator.
	rememberedLatestLocal uint64

	log logging.Logger
}

// MakeTransactionPool makes a transaction pool.
func MakeTransactionPool(ledger *ledger.Ledger, cfg config.Local, log logging.Logger) *TransactionPool {
	if cfg.TxPoolExponentialIncreaseFactor < 1 {
		cfg.TxPoolExponentialIncreaseFactor = 1
	}
	pool := TransactionPool{
		pendingTxids:         make(map[transactions.Txid]transactions.SignedTxn),
		rememberedTxids:      make(map[transactions.Txid]transactions.SignedTxn),
		expiredTxCount:       make(map[basics.Round]int),
		ledger:               ledger,
		statusCache:          makeStatusCache(cfg.TxPoolSize),
		logProcessBlockStats: cfg.EnableProcessBlockStats,
		logAssembleStats:     cfg.EnableAssembleStats,
		expFeeFactor:         cfg.TxPoolExponentialIncreaseFactor,
		txPoolMaxSize:        cfg.TxPoolSize,
		log:                  log,
	}
	pool.cond.L = &pool.mu
	pool.assemblyCond.L = &pool.assemblyMu
	pool.recomputeBlockEvaluator(make(map[transactions.Txid]basics.Round), 0)
	return &pool
}

// poolAsmResults is used to syncronize the state of the block assembly process. The structure reading/writing is syncronized
// via the pool.assemblyMu lock.
type poolAsmResults struct {
	// the ok variable indicates whther the assembly for the block roundStartedEvaluating was complete ( i.e. ok == true ) or
	// whether it's still in-progress.
	ok    bool
	blk   *ledger.ValidatedBlock
	stats telemetryspec.AssembleBlockMetrics
	err   error
	// roundStartedEvaluating is the round which we were attempted to evaluate last. It's a good measure for
	// which round we started evaluating, but not a measure to whether the evaluation is complete.
	roundStartedEvaluating basics.Round
	// assemblyCompletedOrAbandoned is *not* protected via the pool.assemblyMu lock and should be accessed only from the OnNewBlock goroutine.
	// it's equivilent to the "ok" variable, and used for avoiding taking the lock.
	assemblyCompletedOrAbandoned bool
}

const (
	// TODO I moved this number to be a constant in the module, we should consider putting it in the local config
	expiredHistory = 10

	// timeoutOnNewBlock determines how long Test() and Remember() wait for
	// OnNewBlock() to process a new block that appears to be in the ledger.
	timeoutOnNewBlock = time.Second

	// assemblyWaitEps is the extra time AssembleBlock() waits past the
	// deadline before giving up.
	assemblyWaitEps = 150 * time.Millisecond

	// The following two constants are used by the isAssemblyTimedOut function, and used to estimate the projected
	// duration it would take to execute the GenerateBlock() function
	generateBlockBaseDuration        = 2 * time.Millisecond
	generateBlockTransactionDuration = 2155 * time.Nanosecond
)

// ErrStaleBlockAssemblyRequest returned by AssembleBlock when requested block number is older than the current transaction pool round
// i.e. typically it means that we're trying to make a proposal for an older round than what the ledger is currently pointing at.
var ErrStaleBlockAssemblyRequest = fmt.Errorf("AssembleBlock: requested block assembly specified a round that is older than current transaction pool round")

// Reset resets the content of the transaction pool
func (pool *TransactionPool) Reset() {
	pool.pendingTxids = make(map[transactions.Txid]transactions.SignedTxn)
	pool.pendingTxGroups = nil
	pool.pendingLastestLocal = transactions.InvalidSignedTxGroupCounter
	pool.rememberedTxids = make(map[transactions.Txid]transactions.SignedTxn)
	pool.rememberedTxGroups = nil
	pool.expiredTxCount = make(map[basics.Round]int)
	pool.numPendingWholeBlocks = 0
	pool.pendingBlockEvaluator = nil
	pool.statusCache.reset()
	pool.recomputeBlockEvaluator(make(map[transactions.Txid]basics.Round), 0)
}

// NumExpired returns the number of transactions that expired at the
// end of a round (only meaningful if cleanup has been called for that
// round).
func (pool *TransactionPool) NumExpired(round basics.Round) int {
	pool.mu.Lock()
	defer pool.mu.Unlock()
	return pool.expiredTxCount[round]
}

// PendingTxIDs return the IDs of all pending transactions.
func (pool *TransactionPool) PendingTxIDs() []transactions.Txid {
	pool.pendingMu.RLock()
	defer pool.pendingMu.RUnlock()

	ids := make([]transactions.Txid, len(pool.pendingTxids))
	i := 0
	for txid := range pool.pendingTxids {
		ids[i] = txid
		i++
	}
	return ids
}

// PendingTxGroups returns a list of transaction groups that should be proposed
// in the next block, in order.
func (pool *TransactionPool) PendingTxGroups() ([]transactions.SignedTxGroup, uint64) {
	pool.pendingMu.RLock()
	defer pool.pendingMu.RUnlock()
	// note that this operation is safe for the sole reason that arrays in go are immutable.
	// if the underlaying array need to be expanded, the actual underlaying array would need
	// to be reallocated.
	return pool.pendingTxGroups, pool.pendingLastestLocal
}

// pendingTxIDsCount returns the number of pending transaction ids that are still waiting
// in the transaction pool. This is identical to the number of transaction ids that would
// be retrieved by a call to PendingTxIDs()
func (pool *TransactionPool) pendingTxIDsCount() int {
	pool.pendingMu.RLock()
	defer pool.pendingMu.RUnlock()
	return len(pool.pendingTxids)
}

// rememberCommit() saves the changes added by remember to
// pendingTxGroups and pendingTxids.  The caller is assumed to
// be holding pool.mu.  flush indicates whether previous
// pendingTxGroups and pendingTxids should be flushed out and
// replaced altogether by rememberedTxGroups and rememberedTxids.
func (pool *TransactionPool) rememberCommit(flush bool) {
	pool.pendingMu.Lock()
	defer pool.pendingMu.Unlock()

	if flush {
		pool.pendingTxGroups = pool.rememberedTxGroups
		pool.pendingTxids = pool.rememberedTxids
		pool.pendingLastestLocal = pool.rememberedLatestLocal
		pool.ledger.VerifiedTransactionCache().UpdatePinned(pool.pendingTxids)
	} else {
		// update the GroupCounter on all the transaction groups we're going to add.
		// this would ensure that each transaction group has a unique monotonic GroupCounter
		for i, txGroup := range pool.rememberedTxGroups {
			pool.pendingCounter++
			txGroup.GroupCounter = pool.pendingCounter
			pool.rememberedTxGroups[i] = txGroup
			if txGroup.LocallyOriginated {
				pool.pendingLastestLocal = txGroup.GroupCounter
			}
		}
		pool.pendingTxGroups = append(pool.pendingTxGroups, pool.rememberedTxGroups...)

		for txid, txn := range pool.rememberedTxids {
			pool.pendingTxids[txid] = txn
		}
	}

	pool.resetRememberedTransactionGroups()
}

// resetRememberedTransactionGroups clears the remembered transaction groups.
// The caller is assumed to be holding pool.mu.
func (pool *TransactionPool) resetRememberedTransactionGroups() {
	pool.rememberedTxGroups = nil
	pool.rememberedTxids = make(map[transactions.Txid]transactions.SignedTxn)
	pool.rememberedLatestLocal = transactions.InvalidSignedTxGroupCounter
}

// PendingCount returns the number of transactions currently pending in the pool.
func (pool *TransactionPool) PendingCount() int {
	pool.pendingMu.RLock()
	defer pool.pendingMu.RUnlock()
	return pool.pendingCountNoLock()
}

// pendingCountNoLock is a helper for PendingCount that returns the number of
// transactions pending in the pool
func (pool *TransactionPool) pendingCountNoLock() int {
	var count int
	for _, txgroup := range pool.pendingTxGroups {
		count += len(txgroup.Transactions)
	}
	return count
}

// checkPendingQueueSize tests to see if we can grow the pending group transaction list
// by adding txCount more transactions. The limits comes from the total number of transactions
// and not from the total number of transaction groups.
// As long as we haven't surpassed the size limit, we should be good to go.
func (pool *TransactionPool) checkPendingQueueSize(txCount int) error {
	pendingSize := pool.pendingTxIDsCount()
	if pendingSize+txCount > pool.txPoolMaxSize {
		return fmt.Errorf("TransactionPool.checkPendingQueueSize: transaction pool have reached capacity")
	}
	return nil
}

// FeePerByte returns the current minimum microalgos per byte a transaction
// needs to pay in order to get into the pool.
func (pool *TransactionPool) FeePerByte() uint64 {
	return atomic.LoadUint64(&pool.feePerByte)
}

// computeFeePerByte computes and returns the current minimum microalgos per byte a transaction
// needs to pay in order to get into the pool. It also updates the atomic counter that holds
// the current fee per byte
func (pool *TransactionPool) computeFeePerByte() uint64 {
	// The baseline threshold fee per byte is 1, the smallest fee we can
	// represent.  This amounts to a fee of 100 for a 100-byte txn, which
	// is well below MinTxnFee (1000).  This means that, when the pool
	// is not under load, the total MinFee dominates for small txns,
	// but once the pool comes under load, the fee-per-byte will quickly
	// come to dominate.
	feePerByte := uint64(1)

	// The threshold is multiplied by the feeThresholdMultiplier that
	// tracks the load on the transaction pool over time.  If the pool
	// is mostly idle, feeThresholdMultiplier will be 0, and all txns
	// are accepted (assuming the BlockEvaluator approves them, which
	// requires a flat MinTxnFee).
	feePerByte = feePerByte * pool.feeThresholdMultiplier

	// The feePerByte should be bumped to 1 to make the exponentially
	// threshold growing valid.
	if feePerByte == 0 && pool.numPendingWholeBlocks > 1 {
		feePerByte = uint64(1)
	}

	// The threshold grows exponentially if there are multiple blocks
	// pending in the pool.
	// golang has no convenient integer exponentiation, so we just
	// do this in a loop
	for i := 0; i < int(pool.numPendingWholeBlocks)-1; i++ {
		feePerByte *= pool.expFeeFactor
	}

	// Update the counter for fast reads
	atomic.StoreUint64(&pool.feePerByte, feePerByte)

	return feePerByte
}

// checkSufficientFee take a set of signed transactions and verifies that each transaction has
// sufficient fee to get into the transaction pool
func (pool *TransactionPool) checkSufficientFee(txgroup transactions.SignedTxGroup) error {
	// Special case: the compact cert transaction, if issued from the
	// special compact-cert-sender address, in a singleton group, pays
	// no fee.
	if len(txgroup.Transactions) == 1 {
		t := txgroup.Transactions[0].Txn
		if t.Type == protocol.CompactCertTx && t.Sender == transactions.CompactCertSender && t.Fee.IsZero() {
			return nil
		}
	}

	// get the current fee per byte
	feePerByte := pool.computeFeePerByte()

	for _, t := range txgroup.Transactions {
		feeThreshold := feePerByte * uint64(t.GetEncodedLength())
		if t.Txn.Fee.Raw < feeThreshold {
			return fmt.Errorf("fee %d below threshold %d (%d per byte * %d bytes)",
				t.Txn.Fee, feeThreshold, feePerByte, t.GetEncodedLength())
		}
	}

	return nil
}

// Test performs basic duplicate detection and well-formedness checks
// on a transaction group without storing the group.
func (pool *TransactionPool) Test(txgroup []transactions.SignedTxn) error {
	if err := pool.checkPendingQueueSize(len(txgroup)); err != nil {
		return err
	}

	pool.mu.Lock()
	defer pool.mu.Unlock()

	if pool.pendingBlockEvaluator == nil {
		return fmt.Errorf("Test: pendingBlockEvaluator is nil")
	}

	return pool.pendingBlockEvaluator.TestTransactionGroup(txgroup)
}

type poolIngestParams struct {
	recomputing bool // if unset, perform fee checks and wait until ledger is caught up
	stats       *telemetryspec.AssembleBlockMetrics
}

// remember attempts to add a transaction group to the pool.
func (pool *TransactionPool) remember(txgroup transactions.SignedTxGroup) error {
	params := poolIngestParams{
		recomputing: false,
	}
	return pool.ingest(txgroup, params)
}

// add tries to add the transaction group to the pool, bypassing the fee
// priority checks.
func (pool *TransactionPool) add(txgroup transactions.SignedTxGroup, stats *telemetryspec.AssembleBlockMetrics) error {
	params := poolIngestParams{
		recomputing: true,
		stats:       stats,
	}
	return pool.ingest(txgroup, params)
}

// ingest checks whether a transaction group could be remembered in the pool,
// and stores this transaction if valid.
//
// ingest assumes that pool.mu is locked.  It might release the lock
// while it waits for OnNewBlock() to be called.
func (pool *TransactionPool) ingest(txgroup transactions.SignedTxGroup, params poolIngestParams) error {
	if pool.pendingBlockEvaluator == nil {
		return fmt.Errorf("TransactionPool.ingest: no pending block evaluator")
	}

	if !params.recomputing {
		// Make sure that the latest block has been processed by OnNewBlock().
		// If not, we might be in a race, so wait a little bit for OnNewBlock()
		// to catch up to the ledger.
		latest := pool.ledger.Latest()
		waitExpires := time.Now().Add(timeoutOnNewBlock)
		for pool.pendingBlockEvaluator.Round() <= latest && time.Now().Before(waitExpires) {
			condvar.TimedWait(&pool.cond, timeoutOnNewBlock)
			if pool.pendingBlockEvaluator == nil {
				return fmt.Errorf("TransactionPool.ingest: no pending block evaluator")
			}
		}

		err := pool.checkSufficientFee(txgroup)
		if err != nil {
			return err
		}

		// since this is the first time the transaction was added to the transaction pool, it would
		// be a good time now to figure the group's FirstTransactionID and group counter.
		txgroup.FirstTransactionID = txgroup.Transactions[0].ID()
	}

	err := pool.addToPendingBlockEvaluator(txgroup, params.recomputing, params.stats)
	if err != nil {
		return err
	}

	pool.rememberedTxGroups = append(pool.rememberedTxGroups, txgroup)
	for i, t := range txgroup.Transactions {
		if i == 0 {
			pool.rememberedTxids[txgroup.FirstTransactionID] = t
		} else {
			pool.rememberedTxids[t.ID()] = t
		}
	}

	return nil
}

// Remember stores the provided transaction group.
// Precondition: Only Remember() properly-signed and well-formed transactions (i.e., ensure t.WellFormed())
// The function is called by the transaction handler ( i.e. txsync or gossip ) or by the node when
// transaction is coming from a REST API call.
func (pool *TransactionPool) Remember(txgroup transactions.SignedTxGroup) error {
	if err := pool.checkPendingQueueSize(len(txgroup.Transactions)); err != nil {
		return err
	}

	pool.mu.Lock()
	defer pool.mu.Unlock()

	err := pool.remember(txgroup)
	if err != nil {
		return fmt.Errorf("TransactionPool.Remember: %v", err)
	}

	pool.rememberCommit(false)
	return nil
}

// RememberArray stores the provided transaction group.
// Precondition: Only RememberArray() properly-signed and well-formed transactions (i.e., ensure t.WellFormed())
// The function is called by the transaction handler ( i.e. txsync )
func (pool *TransactionPool) RememberArray(txgroups []transactions.SignedTxGroup) error {
	totalSize := 0
	for _, txGroup := range txgroups {
		totalSize += len(txGroup.Transactions)
	}
	if err := pool.checkPendingQueueSize(totalSize); err != nil {
		return err
	}

	pool.mu.Lock()
	defer pool.mu.Unlock()

	for _, txGroup := range txgroups {
		err := pool.remember(txGroup)
		if err != nil {
			// we need to explicitly clear the remembered transaction groups here, since we might have added the first one successfully and then failing on the second one.
			pool.resetRememberedTransactionGroups()
			return fmt.Errorf("TransactionPool.RememberArray: %v", err)
		}
	}

	pool.rememberCommit(false)
	return nil
}

// Lookup returns the error associated with a transaction that used
// to be in the pool.  If no status information is available (e.g., because
// it was too long ago, or the transaction committed successfully), then
// found is false.  If the transaction is still in the pool, txErr is empty.
func (pool *TransactionPool) Lookup(txid transactions.Txid) (tx transactions.SignedTxn, txErr string, found bool) {
	if pool == nil {
		return transactions.SignedTxn{}, "", false
	}
	pool.mu.Lock()
	defer pool.mu.Unlock()

	pool.pendingMu.RLock()
	defer pool.pendingMu.RUnlock()

	tx, inPool := pool.pendingTxids[txid]
	if inPool {
		return tx, "", true
	}

	return pool.statusCache.check(txid)
}

// OnNewBlock excises transactions from the pool that are included in the specified Block or if they've expired
func (pool *TransactionPool) OnNewBlock(block bookkeeping.Block, delta ledgercore.StateDelta) {
	var stats telemetryspec.ProcessBlockMetrics
	var knownCommitted uint
	var unknownCommitted uint

	committedTxids := delta.Txids
	if pool.logProcessBlockStats {
		pool.pendingMu.RLock()
		for txid := range committedTxids {
			if _, ok := pool.pendingTxids[txid]; ok {
				knownCommitted++
			} else {
				unknownCommitted++
			}
		}
		pool.pendingMu.RUnlock()
	}

	pool.mu.Lock()
	defer pool.mu.Unlock()
	defer pool.cond.Broadcast()

	if pool.pendingBlockEvaluator == nil || block.Round() >= pool.pendingBlockEvaluator.Round() {
		// Adjust the pool fee threshold.  The rules are:
		// - If there was less than one full block in the pool, reduce
		//   the multiplier by 2x.  It will eventually go to 0, so that
		//   only the flat MinTxnFee matters if the pool is idle.
		// - If there were less than two full blocks in the pool, keep
		//   the multiplier as-is.
		// - If there were two or more full blocks in the pool, grow
		//   the multiplier by 2x (or increment by 1, if 0).
		switch pool.numPendingWholeBlocks {
		case 0:
			pool.feeThresholdMultiplier = pool.feeThresholdMultiplier / pool.expFeeFactor

		case 1:
			// Keep the fee multiplier the same.

		default:
			if pool.feeThresholdMultiplier == 0 {
				pool.feeThresholdMultiplier = 1
			} else {
				pool.feeThresholdMultiplier = pool.feeThresholdMultiplier * pool.expFeeFactor
			}
		}

		// Recompute the pool by starting from the new latest block.
		// This has the side-effect of discarding transactions that
		// have been committed (or that are otherwise no longer valid).
		stats = pool.recomputeBlockEvaluator(committedTxids, knownCommitted)
	}

	stats.KnownCommittedCount = knownCommitted
	stats.UnknownCommittedCount = unknownCommitted

	proto := config.Consensus[block.CurrentProtocol]
	pool.expiredTxCount[block.Round()] = int(stats.ExpiredCount)
	delete(pool.expiredTxCount, block.Round()-expiredHistory*basics.Round(proto.MaxTxnLife))

	if pool.logProcessBlockStats {
		var details struct {
			Round uint64
		}
		details.Round = uint64(block.Round())
		pool.log.Metrics(telemetryspec.Transaction, stats, details)
	}
}

// isAssemblyTimedOut determines if we should keep attempting complete the block assembly by adding more transactions to the pending evaluator,
// or whether we've ran out of time. It takes into consideration the assemblyDeadline that was set by the AssembleBlock function as well as the
// projected time it's going to take to call the GenerateBlock function before the block assembly would be ready.
// The function expects that the pool.assemblyMu lock would be taken before being called.
func (pool *TransactionPool) isAssemblyTimedOut() bool {
	if pool.assemblyDeadline.IsZero() {
		// we have no deadline, so no reason to timeout.
		return false
	}
	generateBlockDuration := generateBlockBaseDuration + time.Duration(pool.pendingBlockEvaluator.TxnCounter())*generateBlockTransactionDuration
	return time.Now().After(pool.assemblyDeadline.Add(-generateBlockDuration))
}

func (pool *TransactionPool) addToPendingBlockEvaluatorOnce(txgroup transactions.SignedTxGroup, recomputing bool, stats *telemetryspec.AssembleBlockMetrics) error {
	r := pool.pendingBlockEvaluator.Round() + pool.numPendingWholeBlocks
	for _, tx := range txgroup.Transactions {
		if tx.Txn.LastValid < r {
			return transactions.TxnDeadError{
				Round:      r,
				FirstValid: tx.Txn.FirstValid,
				LastValid:  tx.Txn.LastValid,
			}
		}
	}

<<<<<<< HEAD
	txgroupad := make([]transactions.SignedTxnWithAD, len(txgroup.Transactions))
	for i, tx := range txgroup.Transactions {
		txgroupad[i].SignedTxn = tx
	}
=======
	txgroupad := transactions.WrapSignedTxnsWithAD(txgroup)
>>>>>>> 3021d15a

	transactionGroupStartsTime := time.Time{}
	if recomputing {
		transactionGroupStartsTime = time.Now()
	}

	err := pool.pendingBlockEvaluator.TransactionGroup(txgroupad)

	if recomputing {
		if !pool.assemblyResults.assemblyCompletedOrAbandoned {
			transactionGroupDuration := time.Now().Sub(transactionGroupStartsTime)
			pool.assemblyMu.Lock()
			defer pool.assemblyMu.Unlock()
			if pool.assemblyRound > pool.pendingBlockEvaluator.Round() {
				// the block we're assembling now isn't the one the the AssembleBlock is waiting for. While it would be really cool
				// to finish generating the block, it would also be pointless to spend time on it.
				// we're going to set the ok and assemblyCompletedOrAbandoned to "true" so we can complete this loop asap
				pool.assemblyResults.ok = true
				pool.assemblyResults.assemblyCompletedOrAbandoned = true
				stats.StopReason = telemetryspec.AssembleBlockAbandon
				pool.assemblyResults.stats = *stats
				pool.assemblyCond.Broadcast()
			} else if err == ledger.ErrNoSpace || pool.isAssemblyTimedOut() {
				pool.assemblyResults.ok = true
				pool.assemblyResults.assemblyCompletedOrAbandoned = true
				if err == ledger.ErrNoSpace {
					stats.StopReason = telemetryspec.AssembleBlockFull
				} else {
					stats.StopReason = telemetryspec.AssembleBlockTimeout
					// if the block is not full, it means that the above transaction made it to the block, so we want to add it here.
					stats.ProcessingTime.AddTransaction(transactionGroupDuration)
				}

				blockGenerationStarts := time.Now()
				lvb, gerr := pool.pendingBlockEvaluator.GenerateBlock()
				if gerr != nil {
					pool.assemblyResults.err = fmt.Errorf("could not generate block for %d: %v", pool.assemblyResults.roundStartedEvaluating, gerr)
				} else {
					pool.assemblyResults.blk = lvb
				}
				stats.BlockGenerationDuration = uint64(time.Now().Sub(blockGenerationStarts))
				pool.assemblyResults.stats = *stats
				pool.assemblyCond.Broadcast()
			} else {
				// add the transaction time only if we didn't ended up finishing the block.
				stats.ProcessingTime.AddTransaction(transactionGroupDuration)
			}
		}
	}
	return err
}

func (pool *TransactionPool) addToPendingBlockEvaluator(txgroup transactions.SignedTxGroup, recomputing bool, stats *telemetryspec.AssembleBlockMetrics) error {
	err := pool.addToPendingBlockEvaluatorOnce(txgroup, recomputing, stats)
	if err == ledger.ErrNoSpace {
		pool.numPendingWholeBlocks++
		pool.pendingBlockEvaluator.ResetTxnBytes()
		err = pool.addToPendingBlockEvaluatorOnce(txgroup, recomputing, stats)
	}
	return err
}

// recomputeBlockEvaluator constructs a new BlockEvaluator and feeds all
// in-pool transactions to it (removing any transactions that are rejected
// by the BlockEvaluator). Expects that the pool.mu mutex would be already taken.
func (pool *TransactionPool) recomputeBlockEvaluator(committedTxIds map[transactions.Txid]basics.Round, knownCommitted uint) (stats telemetryspec.ProcessBlockMetrics) {
	pool.pendingBlockEvaluator = nil

	latest := pool.ledger.Latest()
	prev, err := pool.ledger.BlockHdr(latest)
	if err != nil {
		pool.log.Warnf("TransactionPool.recomputeBlockEvaluator: cannot get prev header for %d: %v",
			latest, err)
		return
	}

	// Process upgrade to see if we support the next protocol version
	_, upgradeState, err := bookkeeping.ProcessUpgradeParams(prev)
	if err != nil {
		pool.log.Warnf("TransactionPool.recomputeBlockEvaluator: error processing upgrade params for next round: %v", err)
		return
	}

	// Ensure we know about the next protocol version (MakeBlock will panic
	// if we don't, and we would rather stall locally than panic)
	_, ok := config.Consensus[upgradeState.CurrentProtocol]
	if !ok {
		pool.log.Warnf("TransactionPool.recomputeBlockEvaluator: next protocol version %v is not supported", upgradeState.CurrentProtocol)
		return
	}

	// Grab the transactions to be played through the new block evaluator
	pool.pendingMu.RLock()
	txgroups := pool.pendingTxGroups
	pendingCount := pool.pendingCountNoLock()
	pool.pendingMu.RUnlock()

	pool.assemblyMu.Lock()
	pool.assemblyResults = poolAsmResults{
		roundStartedEvaluating: prev.Round + basics.Round(1),
	}
	pool.assemblyMu.Unlock()

	next := bookkeeping.MakeBlock(prev)
	pool.numPendingWholeBlocks = 0
	hint := pendingCount - int(knownCommitted)
	if hint < 0 || int(knownCommitted) < 0 {
		hint = 0
	}
	pool.pendingBlockEvaluator, err = pool.ledger.StartEvaluator(next.BlockHeader, hint)
	if err != nil {
		pool.log.Warnf("TransactionPool.recomputeBlockEvaluator: cannot start evaluator: %v", err)
		return
	}

	var asmStats telemetryspec.AssembleBlockMetrics
	asmStats.StartCount = len(txgroups)
	asmStats.StopReason = telemetryspec.AssembleBlockEmpty

	firstTxnGrpTime := time.Now()

	// Feed the transactions in order
	for _, txgroup := range txgroups {
		if len(txgroup.Transactions) == 0 {
			asmStats.InvalidCount++
			continue
		}
		if _, alreadyCommitted := committedTxIds[txgroup.Transactions[0].ID()]; alreadyCommitted {
			asmStats.EarlyCommittedCount++
			continue
		}
		err := pool.add(txgroup, &asmStats)
		if err != nil {
			for _, tx := range txgroup.Transactions {
				pool.statusCache.put(tx, err.Error())
			}

			switch err.(type) {
			case *ledgercore.TransactionInLedgerError:
				asmStats.CommittedCount++
				stats.RemovedInvalidCount++
			case transactions.TxnDeadError:
				asmStats.InvalidCount++
				stats.ExpiredCount++
			case transactions.MinFeeError:
				asmStats.InvalidCount++
				stats.RemovedInvalidCount++
				pool.log.Infof("Cannot re-add pending transaction to pool: %v", err)
			default:
				asmStats.InvalidCount++
				stats.RemovedInvalidCount++
				pool.log.Warnf("Cannot re-add pending transaction to pool: %v", err)
			}
		} else if txgroup.LocallyOriginated {
			pool.rememberedLatestLocal = txgroup.GroupCounter
		}
	}

	pool.assemblyMu.Lock()
	if !pool.assemblyDeadline.IsZero() {
		// The deadline was generated by the agreement, allocating ProposalAssemblyTime milliseconds for completing proposal
		// assembly. We want to figure out how long have we spent before trying to evaluate the first transaction.
		// ( ideally it's near zero. The goal here is to see if we get to a near time-out situation before processing the
		// first transaction group )
		asmStats.TransactionsLoopStartTime = int64(firstTxnGrpTime.Sub(pool.assemblyDeadline.Add(-config.ProposalAssemblyTime)))
	}

	if !pool.assemblyResults.ok && pool.assemblyRound <= pool.pendingBlockEvaluator.Round() {
		pool.assemblyResults.ok = true
		pool.assemblyResults.assemblyCompletedOrAbandoned = true // this is not strictly needed, since the value would only get inspected by this go-routine, but we'll adjust it along with "ok" for consistency
		blockGenerationStarts := time.Now()
		lvb, err := pool.pendingBlockEvaluator.GenerateBlock()
		if err != nil {
			pool.assemblyResults.err = fmt.Errorf("could not generate block for %d (end): %v", pool.assemblyResults.roundStartedEvaluating, err)
		} else {
			pool.assemblyResults.blk = lvb
		}
		asmStats.BlockGenerationDuration = uint64(time.Now().Sub(blockGenerationStarts))
		pool.assemblyResults.stats = asmStats
		pool.assemblyCond.Broadcast()
	}
	pool.assemblyMu.Unlock()

	pool.rememberCommit(true)
	return
}

// AssembleBlock assembles a block for a given round, trying not to
// take longer than deadline to finish.
func (pool *TransactionPool) AssembleBlock(round basics.Round, deadline time.Time) (assembled *ledger.ValidatedBlock, err error) {
	var stats telemetryspec.AssembleBlockMetrics

	if pool.logAssembleStats {
		start := time.Now()
		defer func() {
			if err != nil {
				return
			}

			// Measure time here because we want to know how close to deadline we are
			dt := time.Now().Sub(start)
			stats.Nanoseconds = dt.Nanoseconds()

			payset := assembled.Block().Payset
			if len(payset) != 0 {
				totalFees := uint64(0)

				for i, txib := range payset {
					fee := txib.Txn.Fee.Raw
					encodedLen := txib.GetEncodedLength()

					stats.IncludedCount++
					totalFees += fee

					if i == 0 {
						stats.MinFee = fee
						stats.MaxFee = fee
						stats.MinLength = encodedLen
						stats.MaxLength = encodedLen
					} else {
						if fee < stats.MinFee {
							stats.MinFee = fee
						} else if fee > stats.MaxFee {
							stats.MaxFee = fee
						}
						if encodedLen < stats.MinLength {
							stats.MinLength = encodedLen
						} else if encodedLen > stats.MaxLength {
							stats.MaxLength = encodedLen
						}
					}
					stats.TotalLength += uint64(encodedLen)
				}

				stats.AverageFee = totalFees / uint64(stats.IncludedCount)
			}

			var details struct {
				Round uint64
			}
			details.Round = uint64(round)
			pool.log.Metrics(telemetryspec.Transaction, stats, details)
		}()
	}

	pool.assemblyMu.Lock()

	// if the transaction pool is more than two rounds behind, we don't want to wait.
	if pool.assemblyResults.roundStartedEvaluating <= round.SubSaturate(2) {
		pool.log.Infof("AssembleBlock: requested round is more than a single round ahead of the transaction pool %d <= %d-2", pool.assemblyResults.roundStartedEvaluating, round)
		stats.StopReason = telemetryspec.AssembleBlockEmpty
		pool.assemblyMu.Unlock()
		return pool.assembleEmptyBlock(round)
	}

	defer pool.assemblyMu.Unlock()

	if pool.assemblyResults.roundStartedEvaluating > round {
		// we've already assembled a round in the future. Since we're clearly won't go backward, it means
		// that the agreement is far behind us, so we're going to return here with error code to let
		// the agreement know about it.
		// since the network is already ahead of us, there is no issue here in not generating a block ( since the block would get discarded anyway )
		pool.log.Infof("AssembleBlock: requested round is behind transaction pool round %d < %d", round, pool.assemblyResults.roundStartedEvaluating)
		return nil, ErrStaleBlockAssemblyRequest
	}

	pool.assemblyDeadline = deadline
	pool.assemblyRound = round
	for time.Now().Before(deadline) && (!pool.assemblyResults.ok || pool.assemblyResults.roundStartedEvaluating != round) {
		condvar.TimedWait(&pool.assemblyCond, deadline.Sub(time.Now()))
	}

	if !pool.assemblyResults.ok {
		// we've passed the deadline, so we're either going to have a partial block, or that we won't make it on time.
		// start preparing an empty block in case we'll miss the extra time (assemblyWaitEps).
		// the assembleEmptyBlock is using the database, so we want to unlock here and take the lock again later on.
		pool.assemblyMu.Unlock()
		emptyBlock, emptyBlockErr := pool.assembleEmptyBlock(round)
		pool.assemblyMu.Lock()

		if pool.assemblyResults.roundStartedEvaluating > round {
			// this case is expected to happen only if the transaction pool was able to construct *two* rounds during the time we were trying to assemble the empty block.
			// while this is extreamly unlikely, we need to handle this. the handling it quite straight-forward :
			// since the network is already ahead of us, there is no issue here in not generating a block ( since the block would get discarded anyway )
			pool.log.Infof("AssembleBlock: requested round is behind transaction pool round after timing out %d < %d", round, pool.assemblyResults.roundStartedEvaluating)
			return nil, ErrStaleBlockAssemblyRequest
		}

		deadline = deadline.Add(assemblyWaitEps)
		for time.Now().Before(deadline) && (!pool.assemblyResults.ok || pool.assemblyResults.roundStartedEvaluating != round) {
			condvar.TimedWait(&pool.assemblyCond, deadline.Sub(time.Now()))
		}

		// check to see if the extra time helped us to get a block.
		if !pool.assemblyResults.ok {
			// it didn't. Lucky us - we already prepared an empty block, so we can return this right now.
			pool.log.Warnf("AssembleBlock: ran out of time for round %d", round)
			stats.StopReason = telemetryspec.AssembleBlockTimeout
			if emptyBlockErr != nil {
				emptyBlockErr = fmt.Errorf("AssembleBlock: failed to construct empty block : %v", emptyBlockErr)
			}
			return emptyBlock, emptyBlockErr
		}
	}
	pool.assemblyDeadline = time.Time{}

	if pool.assemblyResults.err != nil {
		return nil, fmt.Errorf("AssemblyBlock: encountered error for round %d: %v", round, pool.assemblyResults.err)
	}
	if pool.assemblyResults.roundStartedEvaluating > round {
		// this scenario should not happen unless the txpool is receiving the new blocks via OnNewBlocks
		// with "jumps" between consecutive blocks ( which is why it's a warning )
		// The "normal" usecase is evaluated on the top of the function.
		pool.log.Warnf("AssembleBlock: requested round is behind transaction pool round %d < %d", round, pool.assemblyResults.roundStartedEvaluating)
		return nil, ErrStaleBlockAssemblyRequest
	} else if pool.assemblyResults.roundStartedEvaluating == round.SubSaturate(1) {
		pool.log.Warnf("AssembleBlock: assembled block round did not catch up to requested round: %d != %d", pool.assemblyResults.roundStartedEvaluating, round)
		stats.StopReason = telemetryspec.AssembleBlockTimeout
		return pool.assembleEmptyBlock(round)
	} else if pool.assemblyResults.roundStartedEvaluating < round {
		return nil, fmt.Errorf("AssembleBlock: assembled block round much behind requested round: %d != %d",
			pool.assemblyResults.roundStartedEvaluating, round)
	}

	stats = pool.assemblyResults.stats
	return pool.assemblyResults.blk, nil
}

// assembleEmptyBlock construct a new block for the given round. Internally it's using the ledger database calls, so callers
// need to be aware that it might take a while before it would return.
func (pool *TransactionPool) assembleEmptyBlock(round basics.Round) (assembled *ledger.ValidatedBlock, err error) {
	prevRound := round - 1
	prev, err := pool.ledger.BlockHdr(prevRound)
	if err != nil {
		err = fmt.Errorf("TransactionPool.assembleEmptyBlock: cannot get prev header for %d: %v", prevRound, err)
		return nil, err
	}
	next := bookkeeping.MakeBlock(prev)
	blockEval, err := pool.ledger.StartEvaluator(next.BlockHeader, 0)
	if err != nil {
		err = fmt.Errorf("TransactionPool.assembleEmptyBlock: cannot start evaluator for %d: %v", round, err)
		return nil, err
	}
	return blockEval.GenerateBlock()
}<|MERGE_RESOLUTION|>--- conflicted
+++ resolved
@@ -619,14 +619,7 @@
 		}
 	}
 
-<<<<<<< HEAD
-	txgroupad := make([]transactions.SignedTxnWithAD, len(txgroup.Transactions))
-	for i, tx := range txgroup.Transactions {
-		txgroupad[i].SignedTxn = tx
-	}
-=======
-	txgroupad := transactions.WrapSignedTxnsWithAD(txgroup)
->>>>>>> 3021d15a
+	txgroupad := transactions.WrapSignedTxnsWithAD(txgroup.Transactions)
 
 	transactionGroupStartsTime := time.Time{}
 	if recomputing {
