// Copyright (C) 2019-2021 Algorand, Inc.
// This file is part of go-algorand
//
// go-algorand is free software: you can redistribute it and/or modify
// it under the terms of the GNU Affero General Public License as
// published by the Free Software Foundation, either version 3 of the
// License, or (at your option) any later version.
//
// go-algorand is distributed in the hope that it will be useful,
// but WITHOUT ANY WARRANTY; without even the implied warranty of
// MERCHANTABILITY or FITNESS FOR A PARTICULAR PURPOSE.  See the
// GNU Affero General Public License for more details.
//
// You should have received a copy of the GNU Affero General Public License
// along with go-algorand.  If not, see <https://www.gnu.org/licenses/>.

package pools

import (
	"fmt"
	"sync"
	"sync/atomic"
	"time"

	"github.com/algorand/go-deadlock"

	"github.com/algorand/go-algorand/config"
	"github.com/algorand/go-algorand/data/basics"
	"github.com/algorand/go-algorand/data/bookkeeping"
	"github.com/algorand/go-algorand/data/transactions"
	"github.com/algorand/go-algorand/ledger"
	"github.com/algorand/go-algorand/ledger/ledgercore"
	"github.com/algorand/go-algorand/logging"
	"github.com/algorand/go-algorand/logging/telemetryspec"
	"github.com/algorand/go-algorand/protocol"
	"github.com/algorand/go-algorand/util/condvar"
)

// A TransactionPool prepares valid blocks for proposal and caches
// validated transaction groups.
//
// At all times, a TransactionPool maintains a queue of transaction
// groups slated for proposal.  TransactionPool.Remember adds a
// properly-signed and well-formed transaction group to this queue
// only if its fees are sufficiently high and its state changes are
// consistent with the prior transactions in the queue.
//
// TransactionPool.AssembleBlock constructs a valid block for
// proposal given a deadline.
type TransactionPool struct {
	// feePerByte is stored at the beginning of this struct to ensure it has a 64 bit aligned address. This is needed as it's being used
	// with atomic operations which require 64 bit alignment on arm.
	feePerByte uint64

	// latestMeasuredDataExchangeRate is the average data exchange rate, as measured by the transaction sync.
	// we use the latestMeasuredDataExchangeRate in order to determine the desired proposal size, so that it
	// won't create undesired network bottlenecks.
	latestMeasuredDataExchangeRate uint64

	// const
	logProcessBlockStats bool
	logAssembleStats     bool
	expFeeFactor         uint64
	txPoolMaxSize        int
	ledger               *ledger.Ledger

	mu                     deadlock.Mutex
	cond                   sync.Cond
	expiredTxCount         map[basics.Round]int
	pendingBlockEvaluator  *ledger.BlockEvaluator
	numPendingWholeBlocks  basics.Round
	feeThresholdMultiplier uint64
	statusCache            *statusCache

	assemblyMu       deadlock.Mutex
	assemblyCond     sync.Cond
	assemblyDeadline time.Time
	// assemblyRound indicates which round number we're currently waiting for or waited for last.
	assemblyRound   basics.Round
	assemblyResults poolAsmResults

	// pendingMu protects pendingTxGroups, pendingTxids, pendingCounter and pendingLastestLocal
	pendingMu deadlock.RWMutex
	// pendingTxGroups is a slice of the pending transaction groups.
	pendingTxGroups []transactions.SignedTxGroup
	// pendingTxids is a map of the pending *transaction ids* included in the pendingTxGroups array.
	pendingTxids map[transactions.Txid]transactions.SignedTxn
	// pendingCounter is a monotomic counter, indicating the next pending transaction group counter value.
	pendingCounter uint64
	// pendingLastestLocal is the value of the last transaction group counter which is associated with a transaction that was
	// locally originated ( i.e. posted to this node via the REST API )
	pendingLastestLocal uint64

	// Calls to remember() add transactions to rememberedTxGroups and
	// rememberedTxids.  Calling rememberCommit() adds them to the
	// pendingTxGroups and pendingTxids.  This allows us to batch the
	// changes in OnNewBlock() without preventing a concurrent call
	// to PendingTxGroups().
	rememberedTxGroups []transactions.SignedTxGroup
	rememberedTxids    map[transactions.Txid]transactions.SignedTxn
	// rememberedLatestLocal is the value of the last transaction group counter which is associated with a transaction that was
	// locally originated ( i.e. posted to this node via the REST API ). This variable is used when OnNewBlock is called and
	// we filter out the pending transaction through the evaluator.
	rememberedLatestLocal uint64

	log logging.Logger
}

// MakeTransactionPool makes a transaction pool.
func MakeTransactionPool(ledger *ledger.Ledger, cfg config.Local, log logging.Logger) *TransactionPool {
	if cfg.TxPoolExponentialIncreaseFactor < 1 {
		cfg.TxPoolExponentialIncreaseFactor = 1
	}
	pool := TransactionPool{
		pendingTxids:         make(map[transactions.Txid]transactions.SignedTxn),
		rememberedTxids:      make(map[transactions.Txid]transactions.SignedTxn),
		expiredTxCount:       make(map[basics.Round]int),
		ledger:               ledger,
		statusCache:          makeStatusCache(cfg.TxPoolSize),
		logProcessBlockStats: cfg.EnableProcessBlockStats,
		logAssembleStats:     cfg.EnableAssembleStats,
		expFeeFactor:         cfg.TxPoolExponentialIncreaseFactor,
		txPoolMaxSize:        cfg.TxPoolSize,
		log:                  log,
	}
	pool.cond.L = &pool.mu
	pool.assemblyCond.L = &pool.assemblyMu
	pool.recomputeBlockEvaluator(make(map[transactions.Txid]basics.Round), 0)
	return &pool
}

// poolAsmResults is used to syncronize the state of the block assembly process. The structure reading/writing is syncronized
// via the pool.assemblyMu lock.
type poolAsmResults struct {
	// the ok variable indicates whether the assembly for the block roundStartedEvaluating was complete ( i.e. ok == true ) or
	// whether it's still in-progress.
	ok    bool
	blk   *ledger.ValidatedBlock
	stats telemetryspec.AssembleBlockMetrics
	err   error
	// roundStartedEvaluating is the round which we were attempted to evaluate last. It's a good measure for
	// which round we started evaluating, but not a measure to whether the evaluation is complete.
	roundStartedEvaluating basics.Round
	// assemblyCompletedOrAbandoned is *not* protected via the pool.assemblyMu lock and should be accessed only from the OnNewBlock goroutine.
	// it's equivalent to the "ok" variable, and used for avoiding taking the lock.
	assemblyCompletedOrAbandoned bool
}

const (
	// TODO I moved this number to be a constant in the module, we should consider putting it in the local config
	expiredHistory = 10

	// timeoutOnNewBlock determines how long Test() and Remember() wait for
	// OnNewBlock() to process a new block that appears to be in the ledger.
	timeoutOnNewBlock = time.Second

	// assemblyWaitEps is the extra time AssembleBlock() waits past the
	// deadline before giving up.
	assemblyWaitEps = 150 * time.Millisecond

	// The following two constants are used by the isAssemblyTimedOut function, and used to estimate the projected
	// duration it would take to execute the GenerateBlock() function
	generateBlockBaseDuration        = 2 * time.Millisecond
	generateBlockTransactionDuration = 2155 * time.Nanosecond

	// minMaxTxnBytesPerBlock is the minimal maximum block size that the evaluator would be asked to create, in case
	// the local node doesn't have sufficient bandwidth to support higher throughputs.
	// for example: a node that has a very low bandwidth of 10KB/s. If we will follow the block size calculations, we
	// would get to an unrealistic block size of 20KB. This could be due to a temporary network bandwidth fluctuations
	// or other measuring issue. In order to ensure we have some more realistic block sizes to
	// work with, we clamp the block size to the range of [minMaxTxnBytesPerBlock .. proto.MaxTxnBytesPerBlock].
	minMaxTxnBytesPerBlock = 100 * 1024
)

// ErrStaleBlockAssemblyRequest returned by AssembleBlock when requested block number is older than the current transaction pool round
// i.e. typically it means that we're trying to make a proposal for an older round than what the ledger is currently pointing at.
var ErrStaleBlockAssemblyRequest = fmt.Errorf("AssembleBlock: requested block assembly specified a round that is older than current transaction pool round")

// Reset resets the content of the transaction pool
func (pool *TransactionPool) Reset() {
	pool.pendingTxids = make(map[transactions.Txid]transactions.SignedTxn)
	pool.pendingTxGroups = nil
	pool.pendingLastestLocal = transactions.InvalidSignedTxGroupCounter
	pool.rememberedTxids = make(map[transactions.Txid]transactions.SignedTxn)
	pool.rememberedTxGroups = nil
	pool.expiredTxCount = make(map[basics.Round]int)
	pool.numPendingWholeBlocks = 0
	pool.pendingBlockEvaluator = nil
	pool.statusCache.reset()
	pool.recomputeBlockEvaluator(make(map[transactions.Txid]basics.Round), 0)
}

// NumExpired returns the number of transactions that expired at the
// end of a round (only meaningful if cleanup has been called for that
// round).
func (pool *TransactionPool) NumExpired(round basics.Round) int {
	pool.mu.Lock()
	defer pool.mu.Unlock()
	return pool.expiredTxCount[round]
}

// PendingTxIDs return the IDs of all pending transactions.
func (pool *TransactionPool) PendingTxIDs() []transactions.Txid {
	pool.pendingMu.RLock()
	defer pool.pendingMu.RUnlock()

	ids := make([]transactions.Txid, len(pool.pendingTxids))
	i := 0
	for txid := range pool.pendingTxids {
		ids[i] = txid
		i++
	}
	return ids
}

// PendingTxGroups returns a list of transaction groups that should be proposed
// in the next block, in order.
func (pool *TransactionPool) PendingTxGroups() ([]transactions.SignedTxGroup, uint64) {
	pool.pendingMu.RLock()
	defer pool.pendingMu.RUnlock()
	// note that this operation is safe for the sole reason that arrays in go are immutable.
	// if the underlaying array need to be expanded, the actual underlaying array would need
	// to be reallocated.
	return pool.pendingTxGroups, pool.pendingLastestLocal
}

// pendingTxIDsCount returns the number of pending transaction ids that are still waiting
// in the transaction pool. This is identical to the number of transaction ids that would
// be retrieved by a call to PendingTxIDs()
func (pool *TransactionPool) pendingTxIDsCount() int {
	pool.pendingMu.RLock()
	defer pool.pendingMu.RUnlock()
	return len(pool.pendingTxids)
}

// rememberCommit() saves the changes added by remember to
// pendingTxGroups and pendingTxids.  The caller is assumed to
// be holding pool.mu.  flush indicates whether previous
// pendingTxGroups and pendingTxids should be flushed out and
// replaced altogether by rememberedTxGroups and rememberedTxids.
func (pool *TransactionPool) rememberCommit(flush bool) {
	pool.pendingMu.Lock()
	defer pool.pendingMu.Unlock()

	if flush {
		pool.pendingTxGroups = pool.rememberedTxGroups
		pool.pendingTxids = pool.rememberedTxids
		pool.pendingLastestLocal = pool.rememberedLatestLocal
		pool.ledger.VerifiedTransactionCache().UpdatePinned(pool.pendingTxids)
	} else {
		// update the GroupCounter on all the transaction groups we're going to add.
		// this would ensure that each transaction group has a unique monotonic GroupCounter
		encodingBuf := protocol.GetEncodingBuf()
		for i, txGroup := range pool.rememberedTxGroups {
			pool.pendingCounter++
			txGroup.GroupCounter = pool.pendingCounter
			txGroup.EncodedLength = 0
			for _, txn := range txGroup.Transactions {
				encodingBuf = encodingBuf[:0]
				txGroup.EncodedLength += len(txn.MarshalMsg(encodingBuf))
			}
			pool.rememberedTxGroups[i] = txGroup
			if txGroup.LocallyOriginated {
				pool.pendingLastestLocal = txGroup.GroupCounter
			}
		}
		protocol.PutEncodingBuf(encodingBuf)
		pool.pendingTxGroups = append(pool.pendingTxGroups, pool.rememberedTxGroups...)

		for txid, txn := range pool.rememberedTxids {
			pool.pendingTxids[txid] = txn
		}
	}

	pool.resetRememberedTransactionGroups()
}

// resetRememberedTransactionGroups clears the remembered transaction groups.
// The caller is assumed to be holding pool.mu.
func (pool *TransactionPool) resetRememberedTransactionGroups() {
	pool.rememberedTxGroups = nil
	pool.rememberedTxids = make(map[transactions.Txid]transactions.SignedTxn)
	pool.rememberedLatestLocal = transactions.InvalidSignedTxGroupCounter
}

// PendingCount returns the number of transactions currently pending in the pool.
func (pool *TransactionPool) PendingCount() int {
	pool.pendingMu.RLock()
	defer pool.pendingMu.RUnlock()
	return pool.pendingCountNoLock()
}

// pendingCountNoLock is a helper for PendingCount that returns the number of
// transactions pending in the pool
func (pool *TransactionPool) pendingCountNoLock() int {
	var count int
	for _, txgroup := range pool.pendingTxGroups {
		count += len(txgroup.Transactions)
	}
	return count
}

// checkPendingQueueSize tests to see if we can grow the pending group transaction list
// by adding txCount more transactions. The limits comes from the total number of transactions
// and not from the total number of transaction groups.
// As long as we haven't surpassed the size limit, we should be good to go.
func (pool *TransactionPool) checkPendingQueueSize(txCount int) error {
	pendingSize := pool.pendingTxIDsCount()
	if pendingSize+txCount > pool.txPoolMaxSize {
		return fmt.Errorf("TransactionPool.checkPendingQueueSize: transaction pool have reached capacity")
	}
	return nil
}

// FeePerByte returns the current minimum microalgos per byte a transaction
// needs to pay in order to get into the pool.
func (pool *TransactionPool) FeePerByte() uint64 {
	return atomic.LoadUint64(&pool.feePerByte)
}

// computeFeePerByte computes and returns the current minimum microalgos per byte a transaction
// needs to pay in order to get into the pool. It also updates the atomic counter that holds
// the current fee per byte
func (pool *TransactionPool) computeFeePerByte() uint64 {
	// The baseline threshold fee per byte is 1, the smallest fee we can
	// represent.  This amounts to a fee of 100 for a 100-byte txn, which
	// is well below MinTxnFee (1000).  This means that, when the pool
	// is not under load, the total MinFee dominates for small txns,
	// but once the pool comes under load, the fee-per-byte will quickly
	// come to dominate.
	feePerByte := uint64(1)

	// The threshold is multiplied by the feeThresholdMultiplier that
	// tracks the load on the transaction pool over time.  If the pool
	// is mostly idle, feeThresholdMultiplier will be 0, and all txns
	// are accepted (assuming the BlockEvaluator approves them, which
	// requires a flat MinTxnFee).
	feePerByte = feePerByte * pool.feeThresholdMultiplier

	// The feePerByte should be bumped to 1 to make the exponentially
	// threshold growing valid.
	if feePerByte == 0 && pool.numPendingWholeBlocks > 1 {
		feePerByte = uint64(1)
	}

	// The threshold grows exponentially if there are multiple blocks
	// pending in the pool.
	// golang has no convenient integer exponentiation, so we just
	// do this in a loop
	for i := 0; i < int(pool.numPendingWholeBlocks)-1; i++ {
		feePerByte *= pool.expFeeFactor
	}

	// Update the counter for fast reads
	atomic.StoreUint64(&pool.feePerByte, feePerByte)

	return feePerByte
}

// checkSufficientFee take a set of signed transactions and verifies that each transaction has
// sufficient fee to get into the transaction pool
func (pool *TransactionPool) checkSufficientFee(txgroup transactions.SignedTxGroup) error {
	// Special case: the compact cert transaction, if issued from the
	// special compact-cert-sender address, in a singleton group, pays
	// no fee.
	if len(txgroup.Transactions) == 1 {
		t := txgroup.Transactions[0].Txn
		if t.Type == protocol.CompactCertTx && t.Sender == transactions.CompactCertSender && t.Fee.IsZero() {
			return nil
		}
	}

	// get the current fee per byte
	feePerByte := pool.computeFeePerByte()

	for _, t := range txgroup.Transactions {
		feeThreshold := feePerByte * uint64(t.GetEncodedLength())
		if t.Txn.Fee.Raw < feeThreshold {
			return fmt.Errorf("fee %d below threshold %d (%d per byte * %d bytes)",
				t.Txn.Fee, feeThreshold, feePerByte, t.GetEncodedLength())
		}
	}

	return nil
}

// Test performs basic duplicate detection and well-formedness checks
// on a transaction group without storing the group.
func (pool *TransactionPool) Test(txgroup []transactions.SignedTxn) error {
	if err := pool.checkPendingQueueSize(len(txgroup)); err != nil {
		return err
	}

	pool.mu.Lock()
	defer pool.mu.Unlock()

	if pool.pendingBlockEvaluator == nil {
		return fmt.Errorf("Test: pendingBlockEvaluator is nil")
	}

	return pool.pendingBlockEvaluator.TestTransactionGroup(txgroup)
}

type poolIngestParams struct {
	recomputing bool // if unset, perform fee checks and wait until ledger is caught up
	stats       *telemetryspec.AssembleBlockMetrics
}

// remember attempts to add a transaction group to the pool.
func (pool *TransactionPool) remember(txgroup transactions.SignedTxGroup) error {
	params := poolIngestParams{
		recomputing: false,
	}
	return pool.ingest(txgroup, params)
}

// add tries to add the transaction group to the pool, bypassing the fee
// priority checks.
func (pool *TransactionPool) add(txgroup transactions.SignedTxGroup, stats *telemetryspec.AssembleBlockMetrics) error {
	params := poolIngestParams{
		recomputing: true,
		stats:       stats,
	}
	return pool.ingest(txgroup, params)
}

// ingest checks whether a transaction group could be remembered in the pool,
// and stores this transaction if valid.
//
// ingest assumes that pool.mu is locked.  It might release the lock
// while it waits for OnNewBlock() to be called.
func (pool *TransactionPool) ingest(txgroup transactions.SignedTxGroup, params poolIngestParams) error {
	if pool.pendingBlockEvaluator == nil {
		return fmt.Errorf("TransactionPool.ingest: no pending block evaluator")
	}

	if !params.recomputing {
		// Make sure that the latest block has been processed by OnNewBlock().
		// If not, we might be in a race, so wait a little bit for OnNewBlock()
		// to catch up to the ledger.
		latest := pool.ledger.Latest()
		waitExpires := time.Now().Add(timeoutOnNewBlock)
		for pool.pendingBlockEvaluator.Round() <= latest && time.Now().Before(waitExpires) {
			condvar.TimedWait(&pool.cond, timeoutOnNewBlock)
			if pool.pendingBlockEvaluator == nil {
				return fmt.Errorf("TransactionPool.ingest: no pending block evaluator")
			}
		}

		err := pool.checkSufficientFee(txgroup)
		if err != nil {
			return err
		}

		// since this is the first time the transaction was added to the transaction pool, it would
		// be a good time now to figure the group's FirstTransactionID and group counter.
		txgroup.FirstTransactionID = txgroup.Transactions[0].ID()
	}

	err := pool.addToPendingBlockEvaluator(txgroup, params.recomputing, params.stats)
	if err != nil {
		return err
	}

	pool.rememberedTxGroups = append(pool.rememberedTxGroups, txgroup)
	for i, t := range txgroup.Transactions {
		if i == 0 {
			pool.rememberedTxids[txgroup.FirstTransactionID] = t
		} else {
			pool.rememberedTxids[t.ID()] = t
		}
	}

	return nil
}

// Remember stores the provided transaction group.
// Precondition: Only Remember() properly-signed and well-formed transactions (i.e., ensure t.WellFormed())
// The function is called by the transaction handler ( i.e. txsync or gossip ) or by the node when
// transaction is coming from a REST API call.
func (pool *TransactionPool) Remember(txgroup transactions.SignedTxGroup) error {
	if err := pool.checkPendingQueueSize(len(txgroup.Transactions)); err != nil {
		return err
	}

	pool.mu.Lock()
	defer pool.mu.Unlock()

	err := pool.remember(txgroup)
	if err != nil {
		return fmt.Errorf("TransactionPool.Remember: %v", err)
	}

	pool.rememberCommit(false)
	return nil
}

// RememberArray stores the provided transaction group.
// Precondition: Only RememberArray() properly-signed and well-formed transactions (i.e., ensure t.WellFormed())
// The function is called by the transaction handler ( i.e. txsync )
func (pool *TransactionPool) RememberArray(txgroups []transactions.SignedTxGroup) error {
	totalSize := 0
	for _, txGroup := range txgroups {
		totalSize += len(txGroup.Transactions)
	}
	if err := pool.checkPendingQueueSize(totalSize); err != nil {
		return err
	}

	pool.mu.Lock()
	defer pool.mu.Unlock()

	for _, txGroup := range txgroups {
		err := pool.remember(txGroup)
		if err != nil {
			// we need to explicitly clear the remembered transaction groups here, since we might have added the first one successfully and then failing on the second one.
			pool.resetRememberedTransactionGroups()
			return fmt.Errorf("TransactionPool.RememberArray: %v", err)
		}
	}

	pool.rememberCommit(false)
	return nil
}

// Lookup returns the error associated with a transaction that used
// to be in the pool.  If no status information is available (e.g., because
// it was too long ago, or the transaction committed successfully), then
// found is false.  If the transaction is still in the pool, txErr is empty.
func (pool *TransactionPool) Lookup(txid transactions.Txid) (tx transactions.SignedTxn, txErr string, found bool) {
	if pool == nil {
		return transactions.SignedTxn{}, "", false
	}
	pool.mu.Lock()
	defer pool.mu.Unlock()

	pool.pendingMu.RLock()
	defer pool.pendingMu.RUnlock()

	tx, inPool := pool.pendingTxids[txid]
	if inPool {
		return tx, "", true
	}

	return pool.statusCache.check(txid)
}

// OnNewBlock excises transactions from the pool that are included in the specified Block or if they've expired
func (pool *TransactionPool) OnNewBlock(block bookkeeping.Block, delta ledgercore.StateDelta) {
	var stats telemetryspec.ProcessBlockMetrics
	var knownCommitted uint
	var unknownCommitted uint

	committedTxids := delta.Txids
	if pool.logProcessBlockStats {
		pool.pendingMu.RLock()
		for txid := range committedTxids {
			if _, ok := pool.pendingTxids[txid]; ok {
				knownCommitted++
			} else {
				unknownCommitted++
			}
		}
		pool.pendingMu.RUnlock()
	}

	pool.mu.Lock()
	defer pool.mu.Unlock()
	defer pool.cond.Broadcast()
	if pool.pendingBlockEvaluator == nil || block.Round() >= pool.pendingBlockEvaluator.Round() {
		// Adjust the pool fee threshold.  The rules are:
		// - If there was less than one full block in the pool, reduce
		//   the multiplier by 2x.  It will eventually go to 0, so that
		//   only the flat MinTxnFee matters if the pool is idle.
		// - If there were less than two full blocks in the pool, keep
		//   the multiplier as-is.
		// - If there were two or more full blocks in the pool, grow
		//   the multiplier by 2x (or increment by 1, if 0).
		switch pool.numPendingWholeBlocks {
		case 0:
			pool.feeThresholdMultiplier = pool.feeThresholdMultiplier / pool.expFeeFactor

		case 1:
			// Keep the fee multiplier the same.

		default:
			if pool.feeThresholdMultiplier == 0 {
				pool.feeThresholdMultiplier = 1
			} else {
				pool.feeThresholdMultiplier = pool.feeThresholdMultiplier * pool.expFeeFactor
			}
		}

		// Recompute the pool by starting from the new latest block.
		// This has the side-effect of discarding transactions that
		// have been committed (or that are otherwise no longer valid).
		stats = pool.recomputeBlockEvaluator(committedTxids, knownCommitted)
	}

	stats.KnownCommittedCount = knownCommitted
	stats.UnknownCommittedCount = unknownCommitted

	proto := config.Consensus[block.CurrentProtocol]
	pool.expiredTxCount[block.Round()] = int(stats.ExpiredCount)
	delete(pool.expiredTxCount, block.Round()-expiredHistory*basics.Round(proto.MaxTxnLife))

	if pool.logProcessBlockStats {
		var details struct {
			Round uint64
		}
		details.Round = uint64(block.Round())
		pool.log.Metrics(telemetryspec.Transaction, stats, details)
	}
}

// isAssemblyTimedOut determines if we should keep attempting complete the block assembly by adding more transactions to the pending evaluator,
// or whether we've ran out of time. It takes into consideration the assemblyDeadline that was set by the AssembleBlock function as well as the
// projected time it's going to take to call the GenerateBlock function before the block assembly would be ready.
// The function expects that the pool.assemblyMu lock would be taken before being called.
func (pool *TransactionPool) isAssemblyTimedOut() bool {
	if pool.assemblyDeadline.IsZero() {
		// we have no deadline, so no reason to timeout.
		return false
	}
	generateBlockDuration := generateBlockBaseDuration + time.Duration(pool.pendingBlockEvaluator.TxnCounter())*generateBlockTransactionDuration
	return time.Now().After(pool.assemblyDeadline.Add(-generateBlockDuration))
}

func (pool *TransactionPool) addToPendingBlockEvaluatorOnce(txgroup transactions.SignedTxGroup, recomputing bool, stats *telemetryspec.AssembleBlockMetrics) error {
	r := pool.pendingBlockEvaluator.Round() + pool.numPendingWholeBlocks
	for _, tx := range txgroup.Transactions {
		if tx.Txn.LastValid < r {
			return transactions.TxnDeadError{
				Round:      r,
				FirstValid: tx.Txn.FirstValid,
				LastValid:  tx.Txn.LastValid,
			}
		}
	}

	txgroupad := transactions.WrapSignedTxnsWithAD(txgroup.Transactions)

	transactionGroupStartsTime := time.Time{}
	if recomputing {
		transactionGroupStartsTime = time.Now()
	}

	err := pool.pendingBlockEvaluator.TransactionGroup(txgroupad)

	if recomputing {
		if !pool.assemblyResults.assemblyCompletedOrAbandoned {
			transactionGroupDuration := time.Now().Sub(transactionGroupStartsTime)
			pool.assemblyMu.Lock()
			defer pool.assemblyMu.Unlock()
			if pool.assemblyRound > pool.pendingBlockEvaluator.Round() {
				// the block we're assembling now isn't the one the the AssembleBlock is waiting for. While it would be really cool
				// to finish generating the block, it would also be pointless to spend time on it.
				// we're going to set the ok and assemblyCompletedOrAbandoned to "true" so we can complete this loop asap
				pool.assemblyResults.ok = true
				pool.assemblyResults.assemblyCompletedOrAbandoned = true
				stats.StopReason = telemetryspec.AssembleBlockAbandon
				pool.assemblyResults.stats = *stats
				pool.assemblyCond.Broadcast()
			} else if err == ledger.ErrNoSpace || pool.isAssemblyTimedOut() {
				pool.assemblyResults.ok = true
				pool.assemblyResults.assemblyCompletedOrAbandoned = true
				if err == ledger.ErrNoSpace {
					stats.StopReason = telemetryspec.AssembleBlockFull
				} else {
					stats.StopReason = telemetryspec.AssembleBlockTimeout
					// if the block is not full, it means that the above transaction made it to the block, so we want to add it here.
					stats.ProcessingTime.AddTransaction(transactionGroupDuration)
				}

				blockGenerationStarts := time.Now()
				lvb, gerr := pool.pendingBlockEvaluator.GenerateBlock()
				if gerr != nil {
					pool.assemblyResults.err = fmt.Errorf("could not generate block for %d: %v", pool.assemblyResults.roundStartedEvaluating, gerr)
				} else {
					pool.assemblyResults.blk = lvb
				}
				stats.BlockGenerationDuration = uint64(time.Now().Sub(blockGenerationStarts))
				pool.assemblyResults.stats = *stats
				pool.assemblyCond.Broadcast()
			} else {
				// add the transaction time only if we didn't ended up finishing the block.
				stats.ProcessingTime.AddTransaction(transactionGroupDuration)
			}
		}
	}
	return err
}

func (pool *TransactionPool) addToPendingBlockEvaluator(txgroup transactions.SignedTxGroup, recomputing bool, stats *telemetryspec.AssembleBlockMetrics) error {
	err := pool.addToPendingBlockEvaluatorOnce(txgroup, recomputing, stats)
	if err == ledger.ErrNoSpace {
		pool.numPendingWholeBlocks++
		pool.pendingBlockEvaluator.ResetTxnBytes()
		err = pool.addToPendingBlockEvaluatorOnce(txgroup, recomputing, stats)
	}
	return err
}

// recomputeBlockEvaluator constructs a new BlockEvaluator and feeds all
// in-pool transactions to it (removing any transactions that are rejected
// by the BlockEvaluator). Expects that the pool.mu mutex would be already taken.
func (pool *TransactionPool) recomputeBlockEvaluator(committedTxIds map[transactions.Txid]basics.Round, knownCommitted uint) (stats telemetryspec.ProcessBlockMetrics) {
	pool.pendingBlockEvaluator = nil

	latest := pool.ledger.Latest()
	prev, err := pool.ledger.BlockHdr(latest)
	if err != nil {
		pool.log.Warnf("TransactionPool.recomputeBlockEvaluator: cannot get prev header for %d: %v",
			latest, err)
		return
	}

	// Process upgrade to see if we support the next protocol version
	_, upgradeState, err := bookkeeping.ProcessUpgradeParams(prev)
	if err != nil {
		pool.log.Warnf("TransactionPool.recomputeBlockEvaluator: error processing upgrade params for next round: %v", err)
		return
	}

	// Ensure we know about the next protocol version (MakeBlock will panic
	// if we don't, and we would rather stall locally than panic)
	_, ok := config.Consensus[upgradeState.CurrentProtocol]
	if !ok {
		pool.log.Warnf("TransactionPool.recomputeBlockEvaluator: next protocol version %v is not supported", upgradeState.CurrentProtocol)
		return
	}

	// Grab the transactions to be played through the new block evaluator
	pool.pendingMu.RLock()
	txgroups := pool.pendingTxGroups
	pendingCount := pool.pendingCountNoLock()
	pool.pendingMu.RUnlock()

	pool.assemblyMu.Lock()
	pool.assemblyResults = poolAsmResults{
		roundStartedEvaluating: prev.Round + basics.Round(1),
	}
	pool.assemblyMu.Unlock()

	next := bookkeeping.MakeBlock(prev)
	pool.numPendingWholeBlocks = 0
	hint := pendingCount - int(knownCommitted)
	if hint < 0 || int(knownCommitted) < 0 {
		hint = 0
	}
	pool.pendingBlockEvaluator, err = pool.ledger.StartEvaluator(next.BlockHeader, hint, pool.calculateMaxTxnBytesPerBlock(next.BlockHeader.CurrentProtocol))
	if err != nil {
		pool.log.Warnf("TransactionPool.recomputeBlockEvaluator: cannot start evaluator: %v", err)
		return
	}

	var asmStats telemetryspec.AssembleBlockMetrics
	asmStats.StartCount = len(txgroups)
	asmStats.StopReason = telemetryspec.AssembleBlockEmpty

	firstTxnGrpTime := time.Now()

	// Feed the transactions in order
	for _, txgroup := range txgroups {
		if len(txgroup.Transactions) == 0 {
			asmStats.InvalidCount++
			continue
		}
		if _, alreadyCommitted := committedTxIds[txgroup.Transactions[0].ID()]; alreadyCommitted {
			asmStats.EarlyCommittedCount++
			continue
		}
		err := pool.add(txgroup, &asmStats)
		if err != nil {
			for _, tx := range txgroup.Transactions {
				pool.statusCache.put(tx, err.Error())
			}

			switch err.(type) {
			case *ledgercore.TransactionInLedgerError:
				asmStats.CommittedCount++
				stats.RemovedInvalidCount++
			case transactions.TxnDeadError:
				asmStats.InvalidCount++
				stats.ExpiredCount++
			case transactions.MinFeeError:
				asmStats.InvalidCount++
				stats.RemovedInvalidCount++
				pool.log.Infof("Cannot re-add pending transaction to pool: %v", err)
			default:
				asmStats.InvalidCount++
				stats.RemovedInvalidCount++
				pool.log.Warnf("Cannot re-add pending transaction to pool: %v", err)
			}
		} else if txgroup.LocallyOriginated {
			pool.rememberedLatestLocal = txgroup.GroupCounter
		}
	}

	pool.assemblyMu.Lock()
	if !pool.assemblyDeadline.IsZero() {
		// The deadline was generated by the agreement, allocating ProposalAssemblyTime milliseconds for completing proposal
		// assembly. We want to figure out how long have we spent before trying to evaluate the first transaction.
		// ( ideally it's near zero. The goal here is to see if we get to a near time-out situation before processing the
		// first transaction group )
		asmStats.TransactionsLoopStartTime = int64(firstTxnGrpTime.Sub(pool.assemblyDeadline.Add(-config.ProposalAssemblyTime)))
	}

	if !pool.assemblyResults.ok && pool.assemblyRound <= pool.pendingBlockEvaluator.Round() {
		pool.assemblyResults.ok = true
		pool.assemblyResults.assemblyCompletedOrAbandoned = true // this is not strictly needed, since the value would only get inspected by this go-routine, but we'll adjust it along with "ok" for consistency
		blockGenerationStarts := time.Now()
		lvb, err := pool.pendingBlockEvaluator.GenerateBlock()
		if err != nil {
			pool.assemblyResults.err = fmt.Errorf("could not generate block for %d (end): %v", pool.assemblyResults.roundStartedEvaluating, err)
		} else {
			pool.assemblyResults.blk = lvb
		}
		asmStats.BlockGenerationDuration = uint64(time.Now().Sub(blockGenerationStarts))
		pool.assemblyResults.stats = asmStats
		pool.assemblyCond.Broadcast()
	}
	pool.assemblyMu.Unlock()

	pool.rememberCommit(true)
	return
}

// AssembleBlock assembles a block for a given round, trying not to
// take longer than deadline to finish.
func (pool *TransactionPool) AssembleBlock(round basics.Round, deadline time.Time) (assembled *ledger.ValidatedBlock, err error) {
	var stats telemetryspec.AssembleBlockMetrics

	if pool.logAssembleStats {
		start := time.Now()
		defer func() {
			if err != nil {
				return
			}

			// Measure time here because we want to know how close to deadline we are
			dt := time.Now().Sub(start)
			stats.Nanoseconds = dt.Nanoseconds()

			payset := assembled.Block().Payset
			if len(payset) != 0 {
				totalFees := uint64(0)

				for i, txib := range payset {
					fee := txib.Txn.Fee.Raw
					encodedLen := txib.GetEncodedLength()

					stats.IncludedCount++
					totalFees += fee

					if i == 0 {
						stats.MinFee = fee
						stats.MaxFee = fee
						stats.MinLength = encodedLen
						stats.MaxLength = encodedLen
					} else {
						if fee < stats.MinFee {
							stats.MinFee = fee
						} else if fee > stats.MaxFee {
							stats.MaxFee = fee
						}
						if encodedLen < stats.MinLength {
							stats.MinLength = encodedLen
						} else if encodedLen > stats.MaxLength {
							stats.MaxLength = encodedLen
						}
					}
					stats.TotalLength += uint64(encodedLen)
				}

				stats.AverageFee = totalFees / uint64(stats.IncludedCount)
			}

			var details struct {
				Round uint64
			}
			details.Round = uint64(round)
			pool.log.Metrics(telemetryspec.Transaction, stats, details)
		}()
	}

	pool.assemblyMu.Lock()

	// if the transaction pool is more than two rounds behind, we don't want to wait.
	if pool.assemblyResults.roundStartedEvaluating <= round.SubSaturate(2) {
		pool.log.Infof("AssembleBlock: requested round is more than a single round ahead of the transaction pool %d <= %d-2", pool.assemblyResults.roundStartedEvaluating, round)
		stats.StopReason = telemetryspec.AssembleBlockEmpty
		pool.assemblyMu.Unlock()
		return pool.assembleEmptyBlock(round)
	}

	defer pool.assemblyMu.Unlock()

	if pool.assemblyResults.roundStartedEvaluating > round {
		// we've already assembled a round in the future. Since we're clearly won't go backward, it means
		// that the agreement is far behind us, so we're going to return here with error code to let
		// the agreement know about it.
		// since the network is already ahead of us, there is no issue here in not generating a block ( since the block would get discarded anyway )
		pool.log.Infof("AssembleBlock: requested round is behind transaction pool round %d < %d", round, pool.assemblyResults.roundStartedEvaluating)
		return nil, ErrStaleBlockAssemblyRequest
	}

	pool.assemblyDeadline = deadline
	pool.assemblyRound = round
	for time.Now().Before(deadline) && (!pool.assemblyResults.ok || pool.assemblyResults.roundStartedEvaluating != round) {
		condvar.TimedWait(&pool.assemblyCond, deadline.Sub(time.Now()))
	}

	if !pool.assemblyResults.ok {
		// we've passed the deadline, so we're either going to have a partial block, or that we won't make it on time.
		// start preparing an empty block in case we'll miss the extra time (assemblyWaitEps).
		// the assembleEmptyBlock is using the database, so we want to unlock here and take the lock again later on.
		pool.assemblyMu.Unlock()
		emptyBlock, emptyBlockErr := pool.assembleEmptyBlock(round)
		pool.assemblyMu.Lock()

		if pool.assemblyResults.roundStartedEvaluating > round {
			// this case is expected to happen only if the transaction pool was able to construct *two* rounds during the time we were trying to assemble the empty block.
			// while this is extreamly unlikely, we need to handle this. the handling it quite straight-forward :
			// since the network is already ahead of us, there is no issue here in not generating a block ( since the block would get discarded anyway )
			pool.log.Infof("AssembleBlock: requested round is behind transaction pool round after timing out %d < %d", round, pool.assemblyResults.roundStartedEvaluating)
			return nil, ErrStaleBlockAssemblyRequest
		}

		deadline = deadline.Add(assemblyWaitEps)
		for time.Now().Before(deadline) && (!pool.assemblyResults.ok || pool.assemblyResults.roundStartedEvaluating != round) {
			condvar.TimedWait(&pool.assemblyCond, deadline.Sub(time.Now()))
		}

		// check to see if the extra time helped us to get a block.
		if !pool.assemblyResults.ok {
			// it didn't. Lucky us - we already prepared an empty block, so we can return this right now.
			pool.log.Warnf("AssembleBlock: ran out of time for round %d", round)
			stats.StopReason = telemetryspec.AssembleBlockTimeout
			if emptyBlockErr != nil {
				emptyBlockErr = fmt.Errorf("AssembleBlock: failed to construct empty block : %v", emptyBlockErr)
			}
			return emptyBlock, emptyBlockErr
		}
	}
	pool.assemblyDeadline = time.Time{}

	if pool.assemblyResults.err != nil {
		return nil, fmt.Errorf("AssemblyBlock: encountered error for round %d: %v", round, pool.assemblyResults.err)
	}
	if pool.assemblyResults.roundStartedEvaluating > round {
		// this scenario should not happen unless the txpool is receiving the new blocks via OnNewBlock
		// with "jumps" between consecutive blocks ( which is why it's a warning )
		// The "normal" usecase is evaluated on the top of the function.
		pool.log.Warnf("AssembleBlock: requested round is behind transaction pool round %d < %d", round, pool.assemblyResults.roundStartedEvaluating)
		return nil, ErrStaleBlockAssemblyRequest
	} else if pool.assemblyResults.roundStartedEvaluating == round.SubSaturate(1) {
		pool.log.Warnf("AssembleBlock: assembled block round did not catch up to requested round: %d != %d", pool.assemblyResults.roundStartedEvaluating, round)
		stats.StopReason = telemetryspec.AssembleBlockTimeout
		return pool.assembleEmptyBlock(round)
	} else if pool.assemblyResults.roundStartedEvaluating < round {
		return nil, fmt.Errorf("AssembleBlock: assembled block round much behind requested round: %d != %d",
			pool.assemblyResults.roundStartedEvaluating, round)
	}

	stats = pool.assemblyResults.stats
	return pool.assemblyResults.blk, nil
}

// assembleEmptyBlock construct a new block for the given round. Internally it's using the ledger database calls, so callers
// need to be aware that it might take a while before it would return.
func (pool *TransactionPool) assembleEmptyBlock(round basics.Round) (assembled *ledger.ValidatedBlock, err error) {
	prevRound := round - 1
	prev, err := pool.ledger.BlockHdr(prevRound)
	if err != nil {
		err = fmt.Errorf("TransactionPool.assembleEmptyBlock: cannot get prev header for %d: %v", prevRound, err)
		return nil, err
	}
	next := bookkeeping.MakeBlock(prev)
	blockEval, err := pool.ledger.StartEvaluator(next.BlockHeader, 0, pool.calculateMaxTxnBytesPerBlock(next.BlockHeader.CurrentProtocol))
	if err != nil {
		err = fmt.Errorf("TransactionPool.assembleEmptyBlock: cannot start evaluator for %d: %v", round, err)
		return nil, err
	}
	return blockEval.GenerateBlock()
}

<<<<<<< HEAD
// SetDataExchangeRate updates the data exchange rate this node is expected to have.
func (pool *TransactionPool) SetDataExchangeRate(dataExchangeRate uint64) {
	atomic.StoreUint64(&pool.latestMeasuredDataExchangeRate, dataExchangeRate)
}

// calculateMaxTxnBytesPerBlock computes the optimal block size for the current node, based
// on it's effective network capabilities. This number is bound by the protocol MaxTxnBytesPerBlock.
func (pool *TransactionPool) calculateMaxTxnBytesPerBlock(consensusVersion protocol.ConsensusVersion) int {
	// get the latest data exchange rate we received from the transaction sync.
	dataExchangeRate := atomic.LoadUint64(&pool.latestMeasuredDataExchangeRate)

	// if we never received an update from the transaction sync connector about the data exchange rate,
	// just let the evaluator use the consensus's default value.
	if dataExchangeRate == 0 {
		return 0
	}

	// get the consensus parameters for the given consensus version.
	proto, ok := config.Consensus[consensusVersion]
	if !ok {
		// if we can't figure out the consensus version, just return 0.
		return 0
	}

	// calculate the amount of data we can send in half of the agreement period.
	halfMaxBlockSize := int(time.Duration(dataExchangeRate)*proto.AgreementFilterTimeoutPeriod0/time.Second) / 2

	// if the amount of data is too high, bound it by the consensus parameters.
	if halfMaxBlockSize > proto.MaxTxnBytesPerBlock {
		return proto.MaxTxnBytesPerBlock
	}

	// if the amount of data is too low, use the low transaction bytes threshold.
	if halfMaxBlockSize < minMaxTxnBytesPerBlock {
		return minMaxTxnBytesPerBlock
	}

	return halfMaxBlockSize
=======
// AssembleDevModeBlock assemble a new block from the existing transaction pool. The pending evaluator is being
func (pool *TransactionPool) AssembleDevModeBlock() (assembled *ledger.ValidatedBlock, err error) {
	pool.mu.Lock()
	defer pool.mu.Unlock()

	// drop the current block evaluator and start with a new one.
	pool.recomputeBlockEvaluator(make(map[transactions.Txid]basics.Round), 0)

	// The above was already pregenerating the entire block,
	// so there won't be any waiting on this call.
	assembled, err = pool.AssembleBlock(pool.pendingBlockEvaluator.Round(), time.Now().Add(config.ProposalAssemblyTime))
	return
>>>>>>> fc52ab9b
}<|MERGE_RESOLUTION|>--- conflicted
+++ resolved
@@ -985,7 +985,6 @@
 	return blockEval.GenerateBlock()
 }
 
-<<<<<<< HEAD
 // SetDataExchangeRate updates the data exchange rate this node is expected to have.
 func (pool *TransactionPool) SetDataExchangeRate(dataExchangeRate uint64) {
 	atomic.StoreUint64(&pool.latestMeasuredDataExchangeRate, dataExchangeRate)
@@ -1024,7 +1023,8 @@
 	}
 
 	return halfMaxBlockSize
-=======
+}
+
 // AssembleDevModeBlock assemble a new block from the existing transaction pool. The pending evaluator is being
 func (pool *TransactionPool) AssembleDevModeBlock() (assembled *ledger.ValidatedBlock, err error) {
 	pool.mu.Lock()
@@ -1037,5 +1037,4 @@
 	// so there won't be any waiting on this call.
 	assembled, err = pool.AssembleBlock(pool.pendingBlockEvaluator.Round(), time.Now().Add(config.ProposalAssemblyTime))
 	return
->>>>>>> fc52ab9b
 }