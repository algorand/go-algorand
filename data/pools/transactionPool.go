// Copyright (C) 2019 Algorand, Inc.
// This file is part of go-algorand
//
// go-algorand is free software: you can redistribute it and/or modify
// it under the terms of the GNU Affero General Public License as
// published by the Free Software Foundation, either version 3 of the
// License, or (at your option) any later version.
//
// go-algorand is distributed in the hope that it will be useful,
// but WITHOUT ANY WARRANTY; without even the implied warranty of
// MERCHANTABILITY or FITNESS FOR A PARTICULAR PURPOSE.  See the
// GNU Affero General Public License for more details.
//
// You should have received a copy of the GNU Affero General Public License
// along with go-algorand.  If not, see <https://www.gnu.org/licenses/>.

package pools

import (
	"fmt"
	"sync"
	"time"

	"github.com/algorand/go-deadlock"

	"github.com/algorand/go-algorand/config"
	"github.com/algorand/go-algorand/data/basics"
	"github.com/algorand/go-algorand/data/bookkeeping"
	"github.com/algorand/go-algorand/data/transactions"
	"github.com/algorand/go-algorand/ledger"
	"github.com/algorand/go-algorand/logging"
	"github.com/algorand/go-algorand/logging/telemetryspec"
	"github.com/algorand/go-algorand/util/condvar"
)

// TransactionPool is a struct maintaining a sanitized pool of transactions that are available for inclusion in
// a Block.  We sanitize it by preventing duplicates and limiting the number of transactions retained for each account
type TransactionPool struct {
	mu                     deadlock.Mutex
	cond                   sync.Cond
	expiredTxCount         map[basics.Round]int
	pendingBlockEvaluator  *ledger.BlockEvaluator
	numPendingWholeBlocks  basics.Round
	feeThresholdMultiplier uint64
	ledger                 *ledger.Ledger
	statusCache            *statusCache
	logStats               bool

<<<<<<< HEAD
	// To ensure that Pending() can return quickly (even if we are in the
	// middle of rebuilding the pool in OnNewBlock), we store an extra
	// reference to the pendingTxns slice that can be returned right away.
	snapshotMu deadlock.Mutex
	snapshotPendingTxns []transactions.SignedTxn
=======
	// pendingMu protects pendingTxns and pendingTxids
	pendingMu    deadlock.RWMutex
	pendingTxns  []transactions.SignedTxn
	pendingTxids map[transactions.Txid]transactions.SignedTxn

	// Calls to remember() add transactions to rememberedTxns and
	// rememberedTxids.  Calling rememberCommit() adds them to the
	// pendingTxns and pendingTxids.  This allows us to batch the
	// changes in OnNewBlock() without preventing a concurrent call
	// to Pending() or Verified().
	rememberedTxns  []transactions.SignedTxn
	rememberedTxids map[transactions.Txid]transactions.SignedTxn
>>>>>>> 814e564b
}

// MakeTransactionPool is the constructor, it uses Ledger to ensure that no account has pending transactions that together overspend.
//
// The pool also contains status information for the last transactionPoolStatusSize
// transactions that were removed from the pool without being committed.
func MakeTransactionPool(ledger *ledger.Ledger, transactionPoolStatusSize int, logStats bool) *TransactionPool {
	pool := TransactionPool{
		pendingTxids:    make(map[transactions.Txid]transactions.SignedTxn),
		rememberedTxids: make(map[transactions.Txid]transactions.SignedTxn),
		expiredTxCount:  make(map[basics.Round]int),
		ledger:          ledger,
		statusCache:     makeStatusCache(transactionPoolStatusSize),
		logStats:        logStats,
	}
	pool.cond.L = &pool.mu
	pool.recomputeBlockEvaluator()
	return &pool
}

// TODO I moved this number to be a constant in the module, we should consider putting it in the local config
const expiredHistory = 10

// timeoutOnNewBlock determines how long Test() and Remember() wait for
// OnNewBlock() to process a new block that appears to be in the ledger.
const timeoutOnNewBlock = time.Second

// NumExpired returns the number of transactions that expired at the end of a round (only meaningful if cleanup has
// been called for that round)
func (pool *TransactionPool) NumExpired(round basics.Round) int {
	pool.mu.Lock()
	defer pool.mu.Unlock()
	return pool.expiredTxCount[round]
}

// PendingTxIDs return the IDs of all pending transactions
func (pool *TransactionPool) PendingTxIDs() []transactions.Txid {
	pool.pendingMu.RLock()
	defer pool.pendingMu.RUnlock()

	ids := make([]transactions.Txid, len(pool.pendingTxns))
	i := 0
	for txid := range pool.pendingTxids {
		ids[i] = txid
		i++
	}
	return ids
}

// Pending returns a list of transactions that should be proposed
// in the next block, in order.
func (pool *TransactionPool) Pending() []transactions.SignedTxn {
<<<<<<< HEAD
	pool.snapshotMu.Lock()
	defer pool.snapshotMu.Unlock()
=======
	pool.pendingMu.RLock()
	defer pool.pendingMu.RUnlock()
>>>>>>> 814e564b

	txns := make([]transactions.SignedTxn, len(pool.snapshotPendingTxns))
	i := 0
	for _, tx := range pool.snapshotPendingTxns {
		txns[i] = tx
		i++
	}
	return txns
}

<<<<<<< HEAD
// updatePendingSnapshot saves a copy of the current list of pending transactions.
func (pool *TransactionPool) updatePendingSnapshot() {
	pool.snapshotMu.Lock()
	defer pool.snapshotMu.Unlock()

	pool.snapshotPendingTxns = pool.pendingTxns
=======
// rememberCommit() saves the changes added by remember to
// pendingTxns and pendingTxids.  The caller is assumed to
// be holding pool.mu.  flush indicates whether previous
// pendingTxns and pendingTxids should be flushed out and
// replaced altogether by rememberedTxns and rememberedTxids.
func (pool *TransactionPool) rememberCommit(flush bool) {
	pool.pendingMu.Lock()
	defer pool.pendingMu.Unlock()

	if flush {
		pool.pendingTxns = pool.rememberedTxns
		pool.pendingTxids = pool.rememberedTxids
	} else {
		pool.pendingTxns = append(pool.pendingTxns, pool.rememberedTxns...)
		for txid, txn := range pool.rememberedTxids {
			pool.pendingTxids[txid] = txn
		}
	}

	pool.rememberedTxns = nil
	pool.rememberedTxids = make(map[transactions.Txid]transactions.SignedTxn)
>>>>>>> 814e564b
}

// PendingCount returns the number of transactions currently pending in the pool.
func (pool *TransactionPool) PendingCount() int {
<<<<<<< HEAD
	pool.snapshotMu.Lock()
	defer pool.snapshotMu.Unlock()
	return len(pool.snapshotPendingTxns)
=======
	pool.pendingMu.RLock()
	defer pool.pendingMu.RUnlock()
	return len(pool.pendingTxns)
>>>>>>> 814e564b
}

// Test checks whether a transaction could be remembered in the pool,
// but does not actually store this transaction in the pool.
func (pool *TransactionPool) Test(t transactions.SignedTxn) error {
	t.InitCaches()

	pool.mu.Lock()
	defer pool.mu.Unlock()

	return pool.test(t)
}

// test checks whether a transaction could be remembered in the pool,
// but does not actually store this transaction in the pool.
//
// test assumes that pool.mu is locked.  It might release the lock
// while it waits for OnNewBlock() to be called.
func (pool *TransactionPool) test(t transactions.SignedTxn) error {
	if pool.pendingBlockEvaluator == nil {
		return fmt.Errorf("TransactionPool.test: no pending block evaluator")
	}

	// Make sure that the latest block has been processed by OnNewBlock().
	// If not, we might be in a race, so wait a little bit for OnNewBlock()
	// to catch up to the ledger.
	latest := pool.ledger.Latest()
	waitExpires := time.Now().Add(timeoutOnNewBlock)
	for pool.pendingBlockEvaluator.Round() <= latest && time.Now().Before(waitExpires) {
		condvar.TimedWait(&pool.cond, timeoutOnNewBlock)
		if pool.pendingBlockEvaluator == nil {
			return fmt.Errorf("TransactionPool.test: no pending block evaluator")
		}
	}

	tentativeRound := pool.pendingBlockEvaluator.Round() + pool.numPendingWholeBlocks
	err := pool.pendingBlockEvaluator.TestTransaction(t, nil)
	if err == ledger.ErrNoSpace {
		tentativeRound++
	} else if err != nil {
		return err
	}

	if t.Txn.LastValid < tentativeRound {
		return transactions.TxnDeadError{
			Round:      tentativeRound,
			FirstValid: t.Txn.FirstValid,
			LastValid:  t.Txn.LastValid,
		}
	}

	// The baseline threshold fee per byte is 1, the smallest fee we can
	// represent.  This amounts to a fee of 100 for a 100-byte txn, which
	// is well below MinTxnFee (1000).  This means that, when the pool
	// is not under load, the total MinFee dominates for small txns,
	// but once the pool comes under load, the fee-per-byte will quickly
	// come to dominate.
	feePerByte := uint64(1)

	// The threshold is multiplied by the feeThresholdMultiplier that
	// tracks the load on the transaction pool over time.  If the pool
	// is mostly idle, feeThresholdMultiplier will be 0, and all txns
	// are accepted (assuming the BlockEvaluator approves them, which
	// requires a flat MinTxnFee).
	feePerByte = feePerByte * pool.feeThresholdMultiplier

	// The threshold grows exponentially if there are multiple blocks
	// pending in the pool.
	if pool.numPendingWholeBlocks > 1 {
		feePerByte = feePerByte << (pool.numPendingWholeBlocks - 1)
	}

	feeThreshold := feePerByte * uint64(t.GetEncodedLength())
	if t.Txn.Fee.Raw < feeThreshold {
		return fmt.Errorf("fee %d below threshold %d (%d per byte * %d bytes) (multiplier %d, pending blocks %d)",
			t.Txn.Fee, feeThreshold, feePerByte, t.GetEncodedLength(), pool.feeThresholdMultiplier, pool.numPendingWholeBlocks)
	}

	return nil
}

// Remember stores the provided transaction
// Precondition: Only Remember() properly-signed and well-formed transactions (i.e., ensure t.WellFormed())
func (pool *TransactionPool) Remember(t transactions.SignedTxn) error {
	t.InitCaches()

	pool.mu.Lock()
	defer pool.mu.Unlock()

	err := pool.test(t)
	if err != nil {
		return fmt.Errorf("TransactionPool.Remember: %v", err)
	}

	if pool.pendingBlockEvaluator == nil {
		return fmt.Errorf("TransactionPool.Remember: no pending block evaluator")
	}

	err = pool.remember(t)
	if err != nil {
		return fmt.Errorf("TransactionPool.Remember: %v", err)
	}

<<<<<<< HEAD
	pool.updatePendingSnapshot()
=======
	pool.rememberCommit(false)
>>>>>>> 814e564b
	return nil
}

// remember tries to add the transaction to the pool, bypassing the fee priority checks.
func (pool *TransactionPool) remember(t transactions.SignedTxn) error {
	err := pool.addToPendingBlockEvaluator(t)
	if err != nil {
		return err
	}

	pool.rememberedTxns = append(pool.rememberedTxns, t)
	pool.rememberedTxids[t.ID()] = t
	return nil
}

// Lookup returns the error associated with a transaction that used
// to be in the pool.  If no status information is available (e.g., because
// it was too long ago, or the transaction committed successfully), then
// found is false.  If the transaction is still in the pool, txErr is empty.
func (pool *TransactionPool) Lookup(txid transactions.Txid) (tx transactions.SignedTxn, txErr string, found bool) {
	if pool == nil {
		return transactions.SignedTxn{}, "", false
	}
	pool.mu.Lock()
	defer pool.mu.Unlock()

	pool.pendingMu.RLock()
	defer pool.pendingMu.RUnlock()

	tx, inPool := pool.pendingTxids[txid]
	if inPool {
		return tx, "", true
	}

	return pool.statusCache.check(txid)
}

// Verified returns whether a given SignedTxn is already in the
// pool, and, since only verified transactions should be added
// to the pool, whether that transaction is verified (i.e., Verify
// returned success).  This is used as an optimization to avoid
// re-checking signatures on transactions that we have already
// verified.
func (pool *TransactionPool) Verified(txn transactions.SignedTxn) bool {
	if pool == nil {
		return false
	}
	pool.pendingMu.RLock()
	defer pool.pendingMu.RUnlock()
	pendingSigTxn, ok := pool.pendingTxids[txn.ID()]
	if !ok {
		return false
	}

	return pendingSigTxn.Sig == txn.Sig && pendingSigTxn.Msig.Equal(txn.Msig)
}

// OnNewBlock excises transactions from the pool that are included in the specified Block or if they've expired
func (pool *TransactionPool) OnNewBlock(block bookkeeping.Block) {
	pool.mu.Lock()
	defer pool.mu.Unlock()
	defer pool.cond.Broadcast()

	var stats telemetryspec.ProcessBlockMetrics
	var knownCommitted uint
	var unknownCommitted uint

	payset, err := block.DecodePayset()
	if err == nil {
		pool.pendingMu.RLock()
		for _, tx := range payset {
			txid := tx.ID()
			_, ok := pool.pendingTxids[txid]
			if ok {
				knownCommitted++
			} else {
				unknownCommitted++
			}
		}
		pool.pendingMu.RUnlock()
	}

	if pool.pendingBlockEvaluator == nil || block.Round() >= pool.pendingBlockEvaluator.Round() {
		// Adjust the pool fee threshold.  The rules are:
		// - If there was less than one full block in the pool, reduce
		//   the multiplier by 2x.  It will eventually go to 0, so that
		//   only the flat MinTxnFee matters if the pool is idle.
		// - If there were less than two full blocks in the pool, keep
		//   the multiplier as-is.
		// - If there were two or more full blocks in the pool, grow
		//   the multiplier by 2x (or increment by 1, if 0).
		switch pool.numPendingWholeBlocks {
		case 0:
			pool.feeThresholdMultiplier = pool.feeThresholdMultiplier / 2

		case 1:
			// Keep the fee multiplier the same.

		default:
			if pool.feeThresholdMultiplier == 0 {
				pool.feeThresholdMultiplier = 1
			} else {
				pool.feeThresholdMultiplier = pool.feeThresholdMultiplier * 2
			}
		}

		// Recompute the pool by starting from the new latest block.
		// This has the side-effect of discarding transactions that
		// have been committed (or that are otherwise no longer valid).
		stats = pool.recomputeBlockEvaluator()
	}

	stats.KnownCommittedCount = knownCommitted
	stats.UnknownCommittedCount = unknownCommitted

	proto := config.Consensus[block.CurrentProtocol]
	pool.expiredTxCount[block.Round()] = int(stats.ExpiredCount)
	delete(pool.expiredTxCount, block.Round()-expiredHistory*basics.Round(proto.MaxTxnLife))

	if pool.logStats {
		var details struct {
			Round uint64
		}
		details.Round = uint64(block.Round())
		logging.Base().Metrics(telemetryspec.Transaction, stats, details)
	}
}

// alwaysVerifiedPool implements ledger.VerifiedTxnCache and returns every
// transaction as verified.
type alwaysVerifiedPool struct{}

func (*alwaysVerifiedPool) Verified(txn transactions.SignedTxn) bool {
	return true
}

func (pool *TransactionPool) addToPendingBlockEvaluatorOnce(tx transactions.SignedTxn) error {
	r := pool.pendingBlockEvaluator.Round() + pool.numPendingWholeBlocks
	if tx.Txn.LastValid < r {
		return transactions.TxnDeadError{
			Round:      r,
			FirstValid: tx.Txn.FirstValid,
			LastValid:  tx.Txn.LastValid,
		}
	}

	return pool.pendingBlockEvaluator.Transaction(tx, nil)
}

func (pool *TransactionPool) addToPendingBlockEvaluator(tx transactions.SignedTxn) error {
	err := pool.addToPendingBlockEvaluatorOnce(tx)
	if err == ledger.ErrNoSpace {
		pool.numPendingWholeBlocks++
		pool.pendingBlockEvaluator.ResetTxnBytes()
		err = pool.addToPendingBlockEvaluatorOnce(tx)
	}
	return err
}

// recomputeBlockEvaluator constructs a new BlockEvaluator and feeds all
// in-pool transactions to it (removing any transactions that are rejected
// by the BlockEvaluator).
func (pool *TransactionPool) recomputeBlockEvaluator() (stats telemetryspec.ProcessBlockMetrics) {
	pool.pendingBlockEvaluator = nil

	latest := pool.ledger.Latest()
	prev, err := pool.ledger.BlockHdr(latest)
	if err != nil {
		logging.Base().Warnf("TransactionPool.recomputeBlockEvaluator: cannot get prev header for %d: %v",
			latest, err)
		return
	}

	next := bookkeeping.MakeBlock(prev)
	pool.numPendingWholeBlocks = 0
	pool.pendingBlockEvaluator, err = pool.ledger.StartEvaluator(next.BlockHeader, &alwaysVerifiedPool{}, nil)
	if err != nil {
		logging.Base().Warnf("TransactionPool.recomputeBlockEvaluator: cannot start evaluator: %v", err)
		return
	}

	// Feed the transactions in order.
	pool.pendingMu.RLock()
	txns := pool.pendingTxns
	pool.pendingMu.RUnlock()

	for _, tx := range txns {
		err := pool.remember(tx)
		if err != nil {
			pool.statusCache.put(tx, err.Error())

			switch err.(type) {
			case transactions.TxnDeadError:
				stats.ExpiredCount++
			default:
				stats.RemovedInvalidCount++
			}
		}
	}

<<<<<<< HEAD
	pool.updatePendingSnapshot()
=======
	pool.rememberCommit(true)
>>>>>>> 814e564b
	return
}<|MERGE_RESOLUTION|>--- conflicted
+++ resolved
@@ -46,13 +46,6 @@
 	statusCache            *statusCache
 	logStats               bool
 
-<<<<<<< HEAD
-	// To ensure that Pending() can return quickly (even if we are in the
-	// middle of rebuilding the pool in OnNewBlock), we store an extra
-	// reference to the pendingTxns slice that can be returned right away.
-	snapshotMu deadlock.Mutex
-	snapshotPendingTxns []transactions.SignedTxn
-=======
 	// pendingMu protects pendingTxns and pendingTxids
 	pendingMu    deadlock.RWMutex
 	pendingTxns  []transactions.SignedTxn
@@ -65,7 +58,6 @@
 	// to Pending() or Verified().
 	rememberedTxns  []transactions.SignedTxn
 	rememberedTxids map[transactions.Txid]transactions.SignedTxn
->>>>>>> 814e564b
 }
 
 // MakeTransactionPool is the constructor, it uses Ledger to ensure that no account has pending transactions that together overspend.
@@ -118,31 +110,18 @@
 // Pending returns a list of transactions that should be proposed
 // in the next block, in order.
 func (pool *TransactionPool) Pending() []transactions.SignedTxn {
-<<<<<<< HEAD
-	pool.snapshotMu.Lock()
-	defer pool.snapshotMu.Unlock()
-=======
 	pool.pendingMu.RLock()
 	defer pool.pendingMu.RUnlock()
->>>>>>> 814e564b
-
-	txns := make([]transactions.SignedTxn, len(pool.snapshotPendingTxns))
+
+	txns := make([]transactions.SignedTxn, len(pool.pendingTxns))
 	i := 0
-	for _, tx := range pool.snapshotPendingTxns {
+	for _, tx := range pool.pendingTxns {
 		txns[i] = tx
 		i++
 	}
 	return txns
 }
 
-<<<<<<< HEAD
-// updatePendingSnapshot saves a copy of the current list of pending transactions.
-func (pool *TransactionPool) updatePendingSnapshot() {
-	pool.snapshotMu.Lock()
-	defer pool.snapshotMu.Unlock()
-
-	pool.snapshotPendingTxns = pool.pendingTxns
-=======
 // rememberCommit() saves the changes added by remember to
 // pendingTxns and pendingTxids.  The caller is assumed to
 // be holding pool.mu.  flush indicates whether previous
@@ -164,20 +143,13 @@
 
 	pool.rememberedTxns = nil
 	pool.rememberedTxids = make(map[transactions.Txid]transactions.SignedTxn)
->>>>>>> 814e564b
 }
 
 // PendingCount returns the number of transactions currently pending in the pool.
 func (pool *TransactionPool) PendingCount() int {
-<<<<<<< HEAD
-	pool.snapshotMu.Lock()
-	defer pool.snapshotMu.Unlock()
-	return len(pool.snapshotPendingTxns)
-=======
 	pool.pendingMu.RLock()
 	defer pool.pendingMu.RUnlock()
 	return len(pool.pendingTxns)
->>>>>>> 814e564b
 }
 
 // Test checks whether a transaction could be remembered in the pool,
@@ -281,11 +253,7 @@
 		return fmt.Errorf("TransactionPool.Remember: %v", err)
 	}
 
-<<<<<<< HEAD
-	pool.updatePendingSnapshot()
-=======
 	pool.rememberCommit(false)
->>>>>>> 814e564b
 	return nil
 }
 
@@ -486,10 +454,6 @@
 		}
 	}
 
-<<<<<<< HEAD
-	pool.updatePendingSnapshot()
-=======
 	pool.rememberCommit(true)
->>>>>>> 814e564b
 	return
 }