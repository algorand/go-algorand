--- conflicted
+++ resolved
@@ -722,21 +722,11 @@
 					asmStats.ExpiredLongLivedCount++
 				}
 				asmStats.ExpiredCount++
-<<<<<<< HEAD
 			case *ledgercore.LeaseInLedgerError:
 				asmStats.LeaseErrorCount++
-			case transactions.MinFeeError:
-				asmStats.MinFeeErrorCount++
-=======
-				stats.ExpiredCount++
-			case *ledgercore.LeaseInLedgerError:
-				asmStats.LeaseErrorCount++
-				stats.RemovedInvalidCount++
 				pool.log.Infof("Cannot re-add pending transaction to pool: %v", err)
 			case transactions.MinFeeError:
 				asmStats.MinFeeErrorCount++
-				stats.RemovedInvalidCount++
->>>>>>> fe580fdc
 				pool.log.Infof("Cannot re-add pending transaction to pool: %v", err)
 			default:
 				asmStats.InvalidCount++
