--- conflicted
+++ resolved
@@ -942,7 +942,6 @@
 	return blockEval.GenerateBlock()
 }
 
-<<<<<<< HEAD
 // SetDataExchangeRate updates the data exchange rate this node is expected to have.
 func (pool *TransactionPool) SetDataExchangeRate(dataExchangeRate uint64) {
 	atomic.StoreUint64(&pool.latestMeasuredDataExchangeRate, dataExchangeRate)
@@ -987,8 +986,6 @@
 	return halfMaxBlockSize
 }
 
-=======
->>>>>>> 8a335bb2
 // AssembleDevModeBlock assemble a new block from the existing transaction pool. The pending evaluator is being
 func (pool *TransactionPool) AssembleDevModeBlock() (assembled *ledgercore.ValidatedBlock, err error) {
 	pool.mu.Lock()
