// Copyright (C) 2019-2022 Algorand, Inc.
// This file is part of go-algorand
//
// go-algorand is free software: you can redistribute it and/or modify
// it under the terms of the GNU Affero General Public License as
// published by the Free Software Foundation, either version 3 of the
// License, or (at your option) any later version.
//
// go-algorand is distributed in the hope that it will be useful,
// but WITHOUT ANY WARRANTY; without even the implied warranty of
// MERCHANTABILITY or FITNESS FOR A PARTICULAR PURPOSE.  See the
// GNU Affero General Public License for more details.
//
// You should have received a copy of the GNU Affero General Public License
// along with go-algorand.  If not, see <https://www.gnu.org/licenses/>.

package pools

import (
	"errors"
	"fmt"
	"sync"
	"sync/atomic"
	"time"

	"github.com/algorand/go-deadlock"

	"github.com/algorand/go-algorand/config"
	"github.com/algorand/go-algorand/data/basics"
	"github.com/algorand/go-algorand/data/bookkeeping"
	"github.com/algorand/go-algorand/data/transactions"
	"github.com/algorand/go-algorand/ledger"
	"github.com/algorand/go-algorand/ledger/ledgercore"
	"github.com/algorand/go-algorand/logging"
	"github.com/algorand/go-algorand/logging/telemetryspec"
	"github.com/algorand/go-algorand/protocol"
	"github.com/algorand/go-algorand/util/condvar"
)

// A TransactionPool prepares valid blocks for proposal and caches
// validated transaction groups.
//
// At all times, a TransactionPool maintains a queue of transaction
// groups slated for proposal.  TransactionPool.Remember adds a
// properly-signed and well-formed transaction group to this queue
// only if its fees are sufficiently high and its state changes are
// consistent with the prior transactions in the queue.
//
// TransactionPool.AssembleBlock constructs a valid block for
// proposal given a deadline.
type TransactionPool struct {
	// feePerByte is stored at the beginning of this struct to ensure it has a 64 bit aligned address. This is needed as it's being used
	// with atomic operations which require 64 bit alignment on arm.
	feePerByte uint64

	// const
	logProcessBlockStats bool
	logAssembleStats     bool
	expFeeFactor         uint64
	txPoolMaxSize        int
	ledger               *ledger.Ledger

	mu                     deadlock.Mutex
	cond                   sync.Cond
	expiredTxCount         map[basics.Round]int
	pendingBlockEvaluator  BlockEvaluator
	numPendingWholeBlocks  basics.Round
	feeThresholdMultiplier uint64
	statusCache            *statusCache

	assemblyMu       deadlock.Mutex
	assemblyCond     sync.Cond
	assemblyDeadline time.Time
	// assemblyRound indicates which round number we're currently waiting for or waited for last.
	assemblyRound   basics.Round
	assemblyResults poolAsmResults

	// pendingMu protects pendingTxGroups and pendingTxids
	pendingMu       deadlock.RWMutex
	pendingTxGroups [][]transactions.SignedTxn
	pendingTxids    map[transactions.Txid]transactions.SignedTxn

	// Calls to remember() add transactions to rememberedTxGroups and
	// rememberedTxids.  Calling rememberCommit() adds them to the
	// pendingTxGroups and pendingTxids.  This allows us to batch the
	// changes in OnNewBlock() without preventing a concurrent call
	// to PendingTxGroups() or Verified().
	rememberedTxGroups [][]transactions.SignedTxn
	rememberedTxids    map[transactions.Txid]transactions.SignedTxn

	log logging.Logger

	// proposalAssemblyTime is the ProposalAssemblyTime configured for this node.
	proposalAssemblyTime time.Duration
}

// BlockEvaluator defines the block evaluator interface exposed by the ledger package.
type BlockEvaluator interface {
	TestTransactionGroup(txgroup []transactions.SignedTxn) error
	Round() basics.Round
	PaySetSize() int
	TransactionGroup(txads []transactions.SignedTxnWithAD) error
	Transaction(txn transactions.SignedTxn, ad transactions.ApplyData) error
	GenerateBlock() (*ledgercore.ValidatedBlock, error)
	ResetTxnBytes()
}

// MakeTransactionPool makes a transaction pool.
func MakeTransactionPool(ledger *ledger.Ledger, cfg config.Local, log logging.Logger) *TransactionPool {
	if cfg.TxPoolExponentialIncreaseFactor < 1 {
		cfg.TxPoolExponentialIncreaseFactor = 1
	}
	pool := TransactionPool{
		pendingTxids:         make(map[transactions.Txid]transactions.SignedTxn),
		rememberedTxids:      make(map[transactions.Txid]transactions.SignedTxn),
		expiredTxCount:       make(map[basics.Round]int),
		ledger:               ledger,
		statusCache:          makeStatusCache(cfg.TxPoolSize),
		logProcessBlockStats: cfg.EnableProcessBlockStats,
		logAssembleStats:     cfg.EnableAssembleStats,
		expFeeFactor:         cfg.TxPoolExponentialIncreaseFactor,
		txPoolMaxSize:        cfg.TxPoolSize,
		proposalAssemblyTime: cfg.ProposalAssemblyTime,
		log:                  log,
	}
	pool.cond.L = &pool.mu
	pool.assemblyCond.L = &pool.assemblyMu
	pool.recomputeBlockEvaluator(nil, 0)
	return &pool
}

// poolAsmResults is used to syncronize the state of the block assembly process. The structure reading/writing is syncronized
// via the pool.assemblyMu lock.
type poolAsmResults struct {
	// the ok variable indicates whether the assembly for the block roundStartedEvaluating was complete ( i.e. ok == true ) or
	// whether it's still in-progress.
	ok    bool
	blk   *ledgercore.ValidatedBlock
	stats telemetryspec.AssembleBlockMetrics
	err   error
	// roundStartedEvaluating is the round which we were attempted to evaluate last. It's a good measure for
	// which round we started evaluating, but not a measure to whether the evaluation is complete.
	roundStartedEvaluating basics.Round
	// assemblyCompletedOrAbandoned is *not* protected via the pool.assemblyMu lock and should be accessed only from the OnNewBlock goroutine.
	// it's equivalent to the "ok" variable, and used for avoiding taking the lock.
	assemblyCompletedOrAbandoned bool
}

const (
	// TODO I moved this number to be a constant in the module, we should consider putting it in the local config
	expiredHistory = 10

	// timeoutOnNewBlock determines how long Test() and Remember() wait for
	// OnNewBlock() to process a new block that appears to be in the ledger.
	timeoutOnNewBlock = time.Second

	// assemblyWaitEps is the extra time AssembleBlock() waits past the
	// deadline before giving up.
	assemblyWaitEps = 150 * time.Millisecond

	// The following two constants are used by the isAssemblyTimedOut function, and used to estimate the projected
	// duration it would take to execute the GenerateBlock() function
	generateBlockBaseDuration        = 2 * time.Millisecond
	generateBlockTransactionDuration = 2155 * time.Nanosecond
)

// ErrStaleBlockAssemblyRequest returned by AssembleBlock when requested block number is older than the current transaction pool round
// i.e. typically it means that we're trying to make a proposal for an older round than what the ledger is currently pointing at.
var ErrStaleBlockAssemblyRequest = fmt.Errorf("AssembleBlock: requested block assembly specified a round that is older than current transaction pool round")

// Reset resets the content of the transaction pool
func (pool *TransactionPool) Reset() {
	pool.mu.Lock()
	defer pool.mu.Unlock()
	defer pool.cond.Broadcast()
	pool.pendingTxids = make(map[transactions.Txid]transactions.SignedTxn)
	pool.pendingTxGroups = nil
	pool.rememberedTxids = make(map[transactions.Txid]transactions.SignedTxn)
	pool.rememberedTxGroups = nil
	pool.expiredTxCount = make(map[basics.Round]int)
	pool.numPendingWholeBlocks = 0
	pool.pendingBlockEvaluator = nil
	pool.statusCache.reset()
	pool.recomputeBlockEvaluator(nil, 0)
}

// NumExpired returns the number of transactions that expired at the
// end of a round (only meaningful if cleanup has been called for that
// round).
func (pool *TransactionPool) NumExpired(round basics.Round) int {
	pool.mu.Lock()
	defer pool.mu.Unlock()
	return pool.expiredTxCount[round]
}

// PendingTxIDs return the IDs of all pending transactions.
func (pool *TransactionPool) PendingTxIDs() []transactions.Txid {
	pool.pendingMu.RLock()
	defer pool.pendingMu.RUnlock()

	ids := make([]transactions.Txid, len(pool.pendingTxids))
	i := 0
	for txid := range pool.pendingTxids {
		ids[i] = txid
		i++
	}
	return ids
}

// PendingTxGroups returns a list of transaction groups that should be proposed
// in the next block, in order.
func (pool *TransactionPool) PendingTxGroups() [][]transactions.SignedTxn {
	pool.pendingMu.RLock()
	defer pool.pendingMu.RUnlock()
	// note that this operation is safe for the sole reason that arrays in go are immutable.
	// if the underlaying array need to be expanded, the actual underlaying array would need
	// to be reallocated.
	return pool.pendingTxGroups
}

// pendingTxIDsCount returns the number of pending transaction ids that are still waiting
// in the transaction pool. This is identical to the number of transaction ids that would
// be retrieved by a call to PendingTxIDs()
func (pool *TransactionPool) pendingTxIDsCount() int {
	pool.pendingMu.RLock()
	defer pool.pendingMu.RUnlock()
	return len(pool.pendingTxids)
}

// rememberCommit() saves the changes added by remember to
// pendingTxGroups and pendingTxids.  The caller is assumed to
// be holding pool.mu.  flush indicates whether previous
// pendingTxGroups and pendingTxids should be flushed out and
// replaced altogether by rememberedTxGroups and rememberedTxids.
func (pool *TransactionPool) rememberCommit(flush bool) {
	pool.pendingMu.Lock()
	defer pool.pendingMu.Unlock()

	if flush {
		pool.pendingTxGroups = pool.rememberedTxGroups
		pool.pendingTxids = pool.rememberedTxids
		pool.ledger.VerifiedTransactionCache().UpdatePinned(pool.pendingTxids)
	} else {
		pool.pendingTxGroups = append(pool.pendingTxGroups, pool.rememberedTxGroups...)

		for txid, txn := range pool.rememberedTxids {
			pool.pendingTxids[txid] = txn
		}
	}

	pool.rememberedTxGroups = nil
	pool.rememberedTxids = make(map[transactions.Txid]transactions.SignedTxn)
}

// PendingCount returns the number of transactions currently pending in the pool.
func (pool *TransactionPool) PendingCount() int {
	pool.pendingMu.RLock()
	defer pool.pendingMu.RUnlock()
	return pool.pendingCountNoLock()
}

// pendingCountNoLock is a helper for PendingCount that returns the number of
// transactions pending in the pool
func (pool *TransactionPool) pendingCountNoLock() int {
	var count int
	for _, txgroup := range pool.pendingTxGroups {
		count += len(txgroup)
	}
	return count
}

// checkPendingQueueSize tests to see if we can grow the pending group transaction list
// by adding txCount more transactions. The limits comes from the total number of transactions
// and not from the total number of transaction groups.
// As long as we haven't surpassed the size limit, we should be good to go.
func (pool *TransactionPool) checkPendingQueueSize(txCount int) error {
	pendingSize := pool.pendingTxIDsCount()
	if pendingSize+txCount > pool.txPoolMaxSize {
		return fmt.Errorf("TransactionPool.checkPendingQueueSize: transaction pool have reached capacity")
	}
	return nil
}

// FeePerByte returns the current minimum microalgos per byte a transaction
// needs to pay in order to get into the pool.
func (pool *TransactionPool) FeePerByte() uint64 {
	return atomic.LoadUint64(&pool.feePerByte)
}

// computeFeePerByte computes and returns the current minimum microalgos per byte a transaction
// needs to pay in order to get into the pool. It also updates the atomic counter that holds
// the current fee per byte
func (pool *TransactionPool) computeFeePerByte() uint64 {
	// The baseline threshold fee per byte is 1, the smallest fee we can
	// represent.  This amounts to a fee of 100 for a 100-byte txn, which
	// is well below MinTxnFee (1000).  This means that, when the pool
	// is not under load, the total MinFee dominates for small txns,
	// but once the pool comes under load, the fee-per-byte will quickly
	// come to dominate.
	feePerByte := uint64(1)

	// The threshold is multiplied by the feeThresholdMultiplier that
	// tracks the load on the transaction pool over time.  If the pool
	// is mostly idle, feeThresholdMultiplier will be 0, and all txns
	// are accepted (assuming the BlockEvaluator approves them, which
	// requires a flat MinTxnFee).
	feePerByte = feePerByte * pool.feeThresholdMultiplier

	// The feePerByte should be bumped to 1 to make the exponentially
	// threshold growing valid.
	if feePerByte == 0 && pool.numPendingWholeBlocks > 1 {
		feePerByte = uint64(1)
	}

	// The threshold grows exponentially if there are multiple blocks
	// pending in the pool.
	// golang has no convenient integer exponentiation, so we just
	// do this in a loop
	for i := 0; i < int(pool.numPendingWholeBlocks)-1; i++ {
		feePerByte *= pool.expFeeFactor
	}

	// Update the counter for fast reads
	atomic.StoreUint64(&pool.feePerByte, feePerByte)

	return feePerByte
}

// checkSufficientFee take a set of signed transactions and verifies that each transaction has
// sufficient fee to get into the transaction pool
func (pool *TransactionPool) checkSufficientFee(txgroup []transactions.SignedTxn) error {
	// Special case: the state proof transaction, if issued from the
	// special state-proof-sender address, in a singleton group, pays
	// no fee.
	if len(txgroup) == 1 {
		t := txgroup[0].Txn
		if t.Type == protocol.StateProofTx && t.Sender == transactions.StateProofSender && t.Fee.IsZero() {
			return nil
		}
	}

	// get the current fee per byte
	feePerByte := pool.computeFeePerByte()

	for _, t := range txgroup {
		feeThreshold := feePerByte * uint64(t.GetEncodedLength())
		if t.Txn.Fee.Raw < feeThreshold {
			return fmt.Errorf("fee %d below threshold %d (%d per byte * %d bytes)",
				t.Txn.Fee, feeThreshold, feePerByte, t.GetEncodedLength())
		}
	}

	return nil
}

// Test performs basic duplicate detection and well-formedness checks
// on a transaction group without storing the group.
func (pool *TransactionPool) Test(txgroup []transactions.SignedTxn) error {
	if err := pool.checkPendingQueueSize(len(txgroup)); err != nil {
		return err
	}

	pool.mu.Lock()
	defer pool.mu.Unlock()

	if pool.pendingBlockEvaluator == nil {
		return fmt.Errorf("Test: pendingBlockEvaluator is nil")
	}

	return pool.pendingBlockEvaluator.TestTransactionGroup(txgroup)
}

type poolIngestParams struct {
	recomputing bool // if unset, perform fee checks and wait until ledger is caught up
	stats       *telemetryspec.AssembleBlockMetrics
}

// remember attempts to add a transaction group to the pool.
func (pool *TransactionPool) remember(txgroup []transactions.SignedTxn) error {
	params := poolIngestParams{
		recomputing: false,
	}
	return pool.ingest(txgroup, params)
}

// add tries to add the transaction group to the pool, bypassing the fee
// priority checks.
func (pool *TransactionPool) add(txgroup []transactions.SignedTxn, stats *telemetryspec.AssembleBlockMetrics) error {
	params := poolIngestParams{
		recomputing: true,
		stats:       stats,
	}
	return pool.ingest(txgroup, params)
}

// ingest checks whether a transaction group could be remembered in the pool,
// and stores this transaction if valid.
//
// ingest assumes that pool.mu is locked.  It might release the lock
// while it waits for OnNewBlock() to be called.
func (pool *TransactionPool) ingest(txgroup []transactions.SignedTxn, params poolIngestParams) error {
	if pool.pendingBlockEvaluator == nil {
		return fmt.Errorf("TransactionPool.ingest: no pending block evaluator")
	}

	if !params.recomputing {
		// Make sure that the latest block has been processed by OnNewBlock().
		// If not, we might be in a race, so wait a little bit for OnNewBlock()
		// to catch up to the ledger.
		latest := pool.ledger.Latest()
		waitExpires := time.Now().Add(timeoutOnNewBlock)
		for pool.pendingBlockEvaluator.Round() <= latest && time.Now().Before(waitExpires) {
			condvar.TimedWait(&pool.cond, timeoutOnNewBlock)
			if pool.pendingBlockEvaluator == nil {
				return fmt.Errorf("TransactionPool.ingest: no pending block evaluator")
			}
		}

		err := pool.checkSufficientFee(txgroup)
		if err != nil {
			return err
		}
	}

	err := pool.addToPendingBlockEvaluator(txgroup, params.recomputing, params.stats)
	if err != nil {
		return err
	}

	pool.rememberedTxGroups = append(pool.rememberedTxGroups, txgroup)
	for _, t := range txgroup {
		pool.rememberedTxids[t.ID()] = t
	}
	return nil
}

// RememberOne stores the provided transaction.
// Precondition: Only RememberOne() properly-signed and well-formed transactions (i.e., ensure t.WellFormed())
func (pool *TransactionPool) RememberOne(t transactions.SignedTxn) error {
	return pool.Remember([]transactions.SignedTxn{t})
}

// Remember stores the provided transaction group.
// Precondition: Only Remember() properly-signed and well-formed transactions (i.e., ensure t.WellFormed())
func (pool *TransactionPool) Remember(txgroup []transactions.SignedTxn) error {
	if err := pool.checkPendingQueueSize(len(txgroup)); err != nil {
		return err
	}

	pool.mu.Lock()
	defer pool.mu.Unlock()

	err := pool.remember(txgroup)
	if err != nil {
		return fmt.Errorf("TransactionPool.Remember: %v", err)
	}

	pool.rememberCommit(false)
	return nil
}

// Lookup returns the error associated with a transaction that used
// to be in the pool.  If no status information is available (e.g., because
// it was too long ago, or the transaction committed successfully), then
// found is false.  If the transaction is still in the pool, txErr is empty.
func (pool *TransactionPool) Lookup(txid transactions.Txid) (tx transactions.SignedTxn, txErr string, found bool) {
	if pool == nil {
		return transactions.SignedTxn{}, "", false
	}
	pool.mu.Lock()
	defer pool.mu.Unlock()

	pool.pendingMu.RLock()
	defer pool.pendingMu.RUnlock()

	tx, inPool := pool.pendingTxids[txid]
	if inPool {
		return tx, "", true
	}

	return pool.statusCache.check(txid)
}

// OnNewBlock excises transactions from the pool that are included in the specified Block or if they've expired
func (pool *TransactionPool) OnNewBlock(block bookkeeping.Block, delta ledgercore.StateDelta) {
	var stats telemetryspec.ProcessBlockMetrics
	var knownCommitted uint
	var unknownCommitted uint

	committedTxids := delta.Txids
	if pool.logProcessBlockStats {
		pool.pendingMu.RLock()
		for txid := range committedTxids {
			if _, ok := pool.pendingTxids[txid]; ok {
				knownCommitted++
			} else {
				unknownCommitted++
			}
		}
		pool.pendingMu.RUnlock()
	}

	pool.mu.Lock()
	defer pool.mu.Unlock()
	defer pool.cond.Broadcast()
	if pool.pendingBlockEvaluator == nil || block.Round() >= pool.pendingBlockEvaluator.Round() {
		// Adjust the pool fee threshold.  The rules are:
		// - If there was less than one full block in the pool, reduce
		//   the multiplier by 2x.  It will eventually go to 0, so that
		//   only the flat MinTxnFee matters if the pool is idle.
		// - If there were less than two full blocks in the pool, keep
		//   the multiplier as-is.
		// - If there were two or more full blocks in the pool, grow
		//   the multiplier by 2x (or increment by 1, if 0).
		switch pool.numPendingWholeBlocks {
		case 0:
			pool.feeThresholdMultiplier = pool.feeThresholdMultiplier / pool.expFeeFactor

		case 1:
			// Keep the fee multiplier the same.

		default:
			if pool.feeThresholdMultiplier == 0 {
				pool.feeThresholdMultiplier = 1
			} else {
				pool.feeThresholdMultiplier = pool.feeThresholdMultiplier * pool.expFeeFactor
			}
		}

		// Recompute the pool by starting from the new latest block.
		// This has the side-effect of discarding transactions that
		// have been committed (or that are otherwise no longer valid).
		stats = pool.recomputeBlockEvaluator(committedTxids, knownCommitted)
	}

	stats.KnownCommittedCount = knownCommitted
	stats.UnknownCommittedCount = unknownCommitted

	proto := config.Consensus[block.CurrentProtocol]
	pool.expiredTxCount[block.Round()] = int(stats.ExpiredCount)
	delete(pool.expiredTxCount, block.Round()-expiredHistory*basics.Round(proto.MaxTxnLife))

	if pool.logProcessBlockStats {
		var details struct {
			Round uint64
		}
		details.Round = uint64(block.Round())
		pool.log.Metrics(telemetryspec.Transaction, stats, details)
	}
}

// isAssemblyTimedOut determines if we should keep attempting complete the block assembly by adding more transactions to the pending evaluator,
// or whether we've ran out of time. It takes into consideration the assemblyDeadline that was set by the AssembleBlock function as well as the
// projected time it's going to take to call the GenerateBlock function before the block assembly would be ready.
// The function expects that the pool.assemblyMu lock would be taken before being called.
func (pool *TransactionPool) isAssemblyTimedOut() bool {
	if pool.assemblyDeadline.IsZero() {
		// we have no deadline, so no reason to timeout.
		return false
	}
	generateBlockDuration := generateBlockBaseDuration + time.Duration(pool.pendingBlockEvaluator.PaySetSize())*generateBlockTransactionDuration
	return time.Now().After(pool.assemblyDeadline.Add(-generateBlockDuration))
}

func (pool *TransactionPool) addToPendingBlockEvaluatorOnce(txgroup []transactions.SignedTxn, recomputing bool, stats *telemetryspec.AssembleBlockMetrics) error {
	r := pool.pendingBlockEvaluator.Round() + pool.numPendingWholeBlocks
	for _, tx := range txgroup {
		if tx.Txn.LastValid < r {
			return transactions.TxnDeadError{
				Round:      r,
				FirstValid: tx.Txn.FirstValid,
				LastValid:  tx.Txn.LastValid,
			}
		}
	}

	txgroupad := transactions.WrapSignedTxnsWithAD(txgroup)

	transactionGroupStartsTime := time.Time{}
	if recomputing {
		transactionGroupStartsTime = time.Now()
	}

	err := pool.pendingBlockEvaluator.TransactionGroup(txgroupad)

	if recomputing {
		if !pool.assemblyResults.assemblyCompletedOrAbandoned {
			transactionGroupDuration := time.Now().Sub(transactionGroupStartsTime)
			pool.assemblyMu.Lock()
			defer pool.assemblyMu.Unlock()
			if pool.assemblyRound > pool.pendingBlockEvaluator.Round() {
				// the block we're assembling now isn't the one the the AssembleBlock is waiting for. While it would be really cool
				// to finish generating the block, it would also be pointless to spend time on it.
				// we're going to set the ok and assemblyCompletedOrAbandoned to "true" so we can complete this loop asap
				pool.assemblyResults.ok = true
				pool.assemblyResults.assemblyCompletedOrAbandoned = true
				stats.StopReason = telemetryspec.AssembleBlockAbandon
				pool.assemblyResults.stats = *stats
				pool.assemblyCond.Broadcast()
			} else if err == ledgercore.ErrNoSpace || pool.isAssemblyTimedOut() {
				pool.assemblyResults.ok = true
				pool.assemblyResults.assemblyCompletedOrAbandoned = true
				if err == ledgercore.ErrNoSpace {
					stats.StopReason = telemetryspec.AssembleBlockFull
				} else {
					stats.StopReason = telemetryspec.AssembleBlockTimeout
					// if the block is not full, it means that the above transaction made it to the block, so we want to add it here.
					stats.ProcessingTime.AddTransaction(transactionGroupDuration)
				}

				blockGenerationStarts := time.Now()
				lvb, gerr := pool.pendingBlockEvaluator.GenerateBlock()
				if gerr != nil {
					pool.assemblyResults.err = fmt.Errorf("could not generate block for %d: %v", pool.assemblyResults.roundStartedEvaluating, gerr)
				} else {
					pool.assemblyResults.blk = lvb
				}
				stats.BlockGenerationDuration = uint64(time.Now().Sub(blockGenerationStarts))
				pool.assemblyResults.stats = *stats
				pool.assemblyCond.Broadcast()
			} else {
				// add the transaction time only if we didn't ended up finishing the block.
				stats.ProcessingTime.AddTransaction(transactionGroupDuration)
			}
		}
	}
	return err
}

func (pool *TransactionPool) addToPendingBlockEvaluator(txgroup []transactions.SignedTxn, recomputing bool, stats *telemetryspec.AssembleBlockMetrics) error {
	err := pool.addToPendingBlockEvaluatorOnce(txgroup, recomputing, stats)
	if err == ledgercore.ErrNoSpace {
		pool.numPendingWholeBlocks++
		pool.pendingBlockEvaluator.ResetTxnBytes()
		err = pool.addToPendingBlockEvaluatorOnce(txgroup, recomputing, stats)
	}
	return err
}

// recomputeBlockEvaluator constructs a new BlockEvaluator and feeds all
// in-pool transactions to it (removing any transactions that are rejected
// by the BlockEvaluator). Expects that the pool.mu mutex would be already taken.
func (pool *TransactionPool) recomputeBlockEvaluator(committedTxIds map[transactions.Txid]ledgercore.IncludedTransactions, knownCommitted uint) (stats telemetryspec.ProcessBlockMetrics) {
	pool.pendingBlockEvaluator = nil

	latest := pool.ledger.Latest()
	prev, err := pool.ledger.BlockHdr(latest)
	if err != nil {
		pool.log.Warnf("TransactionPool.recomputeBlockEvaluator: cannot get prev header for %d: %v",
			latest, err)
		return
	}

	// Process upgrade to see if we support the next protocol version
	_, upgradeState, err := bookkeeping.ProcessUpgradeParams(prev)
	if err != nil {
		pool.log.Warnf("TransactionPool.recomputeBlockEvaluator: error processing upgrade params for next round: %v", err)
		return
	}

	// Ensure we know about the next protocol version (MakeBlock will panic
	// if we don't, and we would rather stall locally than panic)
	_, ok := config.Consensus[upgradeState.CurrentProtocol]
	if !ok {
		pool.log.Warnf("TransactionPool.recomputeBlockEvaluator: next protocol version %v is not supported", upgradeState.CurrentProtocol)
		return
	}

	// Grab the transactions to be played through the new block evaluator
	pool.pendingMu.RLock()
	txgroups := pool.pendingTxGroups
	pendingCount := pool.pendingCountNoLock()
	pool.pendingMu.RUnlock()

	pool.assemblyMu.Lock()
	pool.assemblyResults = poolAsmResults{
		roundStartedEvaluating: prev.Round + basics.Round(1),
	}
	pool.assemblyMu.Unlock()

	next := bookkeeping.MakeBlock(prev)
	pool.numPendingWholeBlocks = 0
	hint := pendingCount - int(knownCommitted)
	if hint < 0 || int(knownCommitted) < 0 {
		hint = 0
	}
	pool.pendingBlockEvaluator, err = pool.ledger.StartEvaluator(next.BlockHeader, hint, 0)
	if err != nil {
		// The pendingBlockEvaluator is an interface, and in case of an evaluator error
		// we want to remove the interface itself rather then keeping an interface
		// to a nil.
		pool.pendingBlockEvaluator = nil
		var nonSeqBlockEval ledgercore.ErrNonSequentialBlockEval
		if errors.As(err, &nonSeqBlockEval) {
			if nonSeqBlockEval.EvaluatorRound <= nonSeqBlockEval.LatestRound {
				pool.log.Infof("TransactionPool.recomputeBlockEvaluator: skipped creating block evaluator for round %d since ledger already caught up with that round", nonSeqBlockEval.EvaluatorRound)
				return
			}
		}
		pool.log.Warnf("TransactionPool.recomputeBlockEvaluator: cannot start evaluator: %v", err)
		return
	}

	var asmStats telemetryspec.AssembleBlockMetrics
	asmStats.StartCount = len(txgroups)
	asmStats.StopReason = telemetryspec.AssembleBlockEmpty

	firstTxnGrpTime := time.Now()

	// Feed the transactions in order
	for _, txgroup := range txgroups {
		if len(txgroup) == 0 {
			asmStats.InvalidCount++
			continue
		}
		if _, alreadyCommitted := committedTxIds[txgroup[0].ID()]; alreadyCommitted {
			asmStats.EarlyCommittedCount++
			continue
		}
		err := pool.add(txgroup, &asmStats)
		if err != nil {
			for _, tx := range txgroup {
				pool.statusCache.put(tx, err.Error())
			}

			switch err.(type) {
			case *ledgercore.TransactionInLedgerError:
				asmStats.CommittedCount++
				stats.RemovedInvalidCount++
			case transactions.TxnDeadError:
				asmStats.InvalidCount++
				stats.ExpiredCount++
			case transactions.MinFeeError:
				asmStats.InvalidCount++
				stats.RemovedInvalidCount++
				pool.log.Infof("Cannot re-add pending transaction to pool: %v", err)
			default:
				asmStats.InvalidCount++
				stats.RemovedInvalidCount++
				pool.log.Warnf("Cannot re-add pending transaction to pool: %v", err)
			}
		}
	}

	pool.assemblyMu.Lock()
	if !pool.assemblyDeadline.IsZero() {
		// The deadline was generated by the agreement, allocating ProposalAssemblyTime milliseconds for completing proposal
		// assembly. We want to figure out how long have we spent before trying to evaluate the first transaction.
		// ( ideally it's near zero. The goal here is to see if we get to a near time-out situation before processing the
		// first transaction group )
		asmStats.TransactionsLoopStartTime = int64(firstTxnGrpTime.Sub(pool.assemblyDeadline.Add(-pool.proposalAssemblyTime)))
	}

	if !pool.assemblyResults.ok && pool.assemblyRound <= pool.pendingBlockEvaluator.Round() {
		pool.assemblyResults.ok = true
		pool.assemblyResults.assemblyCompletedOrAbandoned = true // this is not strictly needed, since the value would only get inspected by this go-routine, but we'll adjust it along with "ok" for consistency
		blockGenerationStarts := time.Now()
		lvb, err := pool.pendingBlockEvaluator.GenerateBlock()
		if err != nil {
			pool.assemblyResults.err = fmt.Errorf("could not generate block for %d (end): %v", pool.assemblyResults.roundStartedEvaluating, err)
		} else {
			pool.assemblyResults.blk = lvb
		}
		asmStats.BlockGenerationDuration = uint64(time.Now().Sub(blockGenerationStarts))
		pool.assemblyResults.stats = asmStats
		pool.assemblyCond.Broadcast()
	}
	pool.assemblyMu.Unlock()

	pool.rememberCommit(true)
	return
}

<<<<<<< HEAD
func (pool *TransactionPool) getStateProofStats(txib transactions.SignedTxnInBlock, encodedLen int) (stateProofStats telemetryspec.StateProofStats) {
=======
func (pool *TransactionPool) getStateProofStats(txib *transactions.SignedTxnInBlock, encodedLen int) (stateProofStats telemetryspec.StateProofStats) {
>>>>>>> 1382227a
	lastSPRound := txib.Txn.StateProofTxnFields.StateProofIntervalLatestRound
	lastRoundHdr, err := pool.ledger.BlockHdr(lastSPRound)
	if err == nil {
		proto := config.Consensus[lastRoundHdr.CurrentProtocol]
		votersRound := lastSPRound.SubSaturate(basics.Round(proto.StateProofInterval))
		votersRoundHdr, err := pool.ledger.BlockHdr(votersRound)
		if err == nil {
			totalWeight := votersRoundHdr.StateProofTracking[protocol.StateProofBasic].StateProofVotersTotalWeight.Raw
			stateProofStats.ProvenWeight, _ =
				basics.Muldiv(totalWeight, uint64(proto.StateProofWeightThreshold), 1<<32)
		}
	}
	stateProofStats.SignedWeight = txib.Txn.StateProofTxnFields.StateProof.SignedWeight
	stateProofStats.NumReveals = len(txib.Txn.StateProofTxnFields.StateProof.Reveals)
	stateProofStats.NumPosToReveal = len(txib.Txn.StateProofTxnFields.StateProof.PositionsToReveal)
	stateProofStats.TxnSize = encodedLen
	return
}

// AssembleBlock assembles a block for a given round, trying not to
// take longer than deadline to finish.
func (pool *TransactionPool) AssembleBlock(round basics.Round, deadline time.Time) (assembled *ledgercore.ValidatedBlock, err error) {
	var stats telemetryspec.AssembleBlockMetrics

	if pool.logAssembleStats {
		start := time.Now()
		defer func() {
			if err != nil {
				return
			}

			// Measure time here because we want to know how close to deadline we are
			dt := time.Now().Sub(start)
			stats.Nanoseconds = dt.Nanoseconds()

			payset := assembled.Block().Payset
			if len(payset) != 0 {
				totalFees := uint64(0)

				for i, txib := range payset {
					fee := txib.Txn.Fee.Raw
					encodedLen := txib.GetEncodedLength()

					stats.IncludedCount++
					totalFees += fee

					if i == 0 {
						stats.MinFee = fee
						stats.MaxFee = fee
						stats.MinLength = encodedLen
						stats.MaxLength = encodedLen
					} else {
						if fee < stats.MinFee {
							stats.MinFee = fee
						} else if fee > stats.MaxFee {
							stats.MaxFee = fee
						}
						if encodedLen < stats.MinLength {
							stats.MinLength = encodedLen
						} else if encodedLen > stats.MaxLength {
							stats.MaxLength = encodedLen
						}
					}
					stats.TotalLength += uint64(encodedLen)
					stats.StateProofNextRound = uint64(assembled.Block().StateProofTracking[protocol.StateProofBasic].StateProofNextRound)
					if txib.Txn.Type == protocol.StateProofTx {
<<<<<<< HEAD
						stats.StateProofStats = pool.getStateProofStats(txib, encodedLen)
=======
						stats.StateProofStats = pool.getStateProofStats(&txib, encodedLen)
>>>>>>> 1382227a
					}
				}

				stats.AverageFee = totalFees / uint64(stats.IncludedCount)
			}

			var details struct {
				Round uint64
			}
			details.Round = uint64(round)
			pool.log.Metrics(telemetryspec.Transaction, stats, details)
		}()
	}

	pool.assemblyMu.Lock()

	// if the transaction pool is more than two rounds behind, we don't want to wait.
	if pool.assemblyResults.roundStartedEvaluating <= round.SubSaturate(2) {
		pool.log.Infof("AssembleBlock: requested round is more than a single round ahead of the transaction pool %d <= %d-2", pool.assemblyResults.roundStartedEvaluating, round)
		stats.StopReason = telemetryspec.AssembleBlockEmpty
		pool.assemblyMu.Unlock()
		return pool.assembleEmptyBlock(round)
	}

	defer pool.assemblyMu.Unlock()

	if pool.assemblyResults.roundStartedEvaluating > round {
		// we've already assembled a round in the future. Since we're clearly won't go backward, it means
		// that the agreement is far behind us, so we're going to return here with error code to let
		// the agreement know about it.
		// since the network is already ahead of us, there is no issue here in not generating a block ( since the block would get discarded anyway )
		pool.log.Infof("AssembleBlock: requested round is behind transaction pool round %d < %d", round, pool.assemblyResults.roundStartedEvaluating)
		return nil, ErrStaleBlockAssemblyRequest
	}

	pool.assemblyDeadline = deadline
	pool.assemblyRound = round
	for time.Now().Before(deadline) && (!pool.assemblyResults.ok || pool.assemblyResults.roundStartedEvaluating != round) {
		condvar.TimedWait(&pool.assemblyCond, deadline.Sub(time.Now()))
	}

	if !pool.assemblyResults.ok {
		// we've passed the deadline, so we're either going to have a partial block, or that we won't make it on time.
		// start preparing an empty block in case we'll miss the extra time (assemblyWaitEps).
		// the assembleEmptyBlock is using the database, so we want to unlock here and take the lock again later on.
		pool.assemblyMu.Unlock()
		emptyBlock, emptyBlockErr := pool.assembleEmptyBlock(round)
		pool.assemblyMu.Lock()

		if pool.assemblyResults.roundStartedEvaluating > round {
			// this case is expected to happen only if the transaction pool was able to construct *two* rounds during the time we were trying to assemble the empty block.
			// while this is extreamly unlikely, we need to handle this. the handling it quite straight-forward :
			// since the network is already ahead of us, there is no issue here in not generating a block ( since the block would get discarded anyway )
			pool.log.Infof("AssembleBlock: requested round is behind transaction pool round after timing out %d < %d", round, pool.assemblyResults.roundStartedEvaluating)
			return nil, ErrStaleBlockAssemblyRequest
		}

		deadline = deadline.Add(assemblyWaitEps)
		for time.Now().Before(deadline) && (!pool.assemblyResults.ok || pool.assemblyResults.roundStartedEvaluating != round) {
			condvar.TimedWait(&pool.assemblyCond, deadline.Sub(time.Now()))
		}

		// check to see if the extra time helped us to get a block.
		if !pool.assemblyResults.ok {
			// it didn't. Lucky us - we already prepared an empty block, so we can return this right now.
			pool.log.Warnf("AssembleBlock: ran out of time for round %d", round)
			stats.StopReason = telemetryspec.AssembleBlockTimeout
			if emptyBlockErr != nil {
				emptyBlockErr = fmt.Errorf("AssembleBlock: failed to construct empty block : %w", emptyBlockErr)
			}
			return emptyBlock, emptyBlockErr
		}
	}
	pool.assemblyDeadline = time.Time{}

	if pool.assemblyResults.err != nil {
		return nil, fmt.Errorf("AssemblyBlock: encountered error for round %d: %v", round, pool.assemblyResults.err)
	}
	if pool.assemblyResults.roundStartedEvaluating > round {
		// this scenario should not happen unless the txpool is receiving the new blocks via OnNewBlock
		// with "jumps" between consecutive blocks ( which is why it's a warning )
		// The "normal" usecase is evaluated on the top of the function.
		pool.log.Warnf("AssembleBlock: requested round is behind transaction pool round %d < %d", round, pool.assemblyResults.roundStartedEvaluating)
		return nil, ErrStaleBlockAssemblyRequest
	} else if pool.assemblyResults.roundStartedEvaluating == round.SubSaturate(1) {
		pool.log.Warnf("AssembleBlock: assembled block round did not catch up to requested round: %d != %d", pool.assemblyResults.roundStartedEvaluating, round)
		stats.StopReason = telemetryspec.AssembleBlockTimeout
		return pool.assembleEmptyBlock(round)
	} else if pool.assemblyResults.roundStartedEvaluating < round {
		return nil, fmt.Errorf("AssembleBlock: assembled block round much behind requested round: %d != %d",
			pool.assemblyResults.roundStartedEvaluating, round)
	}

	stats = pool.assemblyResults.stats
	return pool.assemblyResults.blk, nil
}

// assembleEmptyBlock construct a new block for the given round. Internally it's using the ledger database calls, so callers
// need to be aware that it might take a while before it would return.
func (pool *TransactionPool) assembleEmptyBlock(round basics.Round) (assembled *ledgercore.ValidatedBlock, err error) {
	prevRound := round - 1
	prev, err := pool.ledger.BlockHdr(prevRound)
	if err != nil {
		err = fmt.Errorf("TransactionPool.assembleEmptyBlock: cannot get prev header for %d: %v", prevRound, err)
		return nil, err
	}
	next := bookkeeping.MakeBlock(prev)
	blockEval, err := pool.ledger.StartEvaluator(next.BlockHeader, 0, 0)
	if err != nil {
		var nonSeqBlockEval ledgercore.ErrNonSequentialBlockEval
		if errors.As(err, &nonSeqBlockEval) {
			if nonSeqBlockEval.EvaluatorRound <= nonSeqBlockEval.LatestRound {
				// in the case that the ledger have already moved beyond that round, just let the agreement know that
				// we don't generate a block and it's perfectly fine.
				return nil, ErrStaleBlockAssemblyRequest
			}
		}
		err = fmt.Errorf("TransactionPool.assembleEmptyBlock: cannot start evaluator for %d: %w", round, err)
		return nil, err
	}
	return blockEval.GenerateBlock()
}

// AssembleDevModeBlock assemble a new block from the existing transaction pool. The pending evaluator is being
func (pool *TransactionPool) AssembleDevModeBlock() (assembled *ledgercore.ValidatedBlock, err error) {
	pool.mu.Lock()
	defer pool.mu.Unlock()

	// drop the current block evaluator and start with a new one.
	pool.recomputeBlockEvaluator(nil, 0)

	// The above was already pregenerating the entire block,
	// so there won't be any waiting on this call.
	assembled, err = pool.AssembleBlock(pool.pendingBlockEvaluator.Round(), time.Now().Add(pool.proposalAssemblyTime))
	return
}<|MERGE_RESOLUTION|>--- conflicted
+++ resolved
@@ -771,11 +771,7 @@
 	return
 }
 
-<<<<<<< HEAD
-func (pool *TransactionPool) getStateProofStats(txib transactions.SignedTxnInBlock, encodedLen int) (stateProofStats telemetryspec.StateProofStats) {
-=======
 func (pool *TransactionPool) getStateProofStats(txib *transactions.SignedTxnInBlock, encodedLen int) (stateProofStats telemetryspec.StateProofStats) {
->>>>>>> 1382227a
 	lastSPRound := txib.Txn.StateProofTxnFields.StateProofIntervalLatestRound
 	lastRoundHdr, err := pool.ledger.BlockHdr(lastSPRound)
 	if err == nil {
@@ -842,11 +838,7 @@
 					stats.TotalLength += uint64(encodedLen)
 					stats.StateProofNextRound = uint64(assembled.Block().StateProofTracking[protocol.StateProofBasic].StateProofNextRound)
 					if txib.Txn.Type == protocol.StateProofTx {
-<<<<<<< HEAD
-						stats.StateProofStats = pool.getStateProofStats(txib, encodedLen)
-=======
 						stats.StateProofStats = pool.getStateProofStats(&txib, encodedLen)
->>>>>>> 1382227a
 					}
 				}
 
