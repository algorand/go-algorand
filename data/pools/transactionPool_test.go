// Copyright (C) 2019 Algorand, Inc.
// This file is part of go-algorand
//
// go-algorand is free software: you can redistribute it and/or modify
// it under the terms of the GNU Affero General Public License as
// published by the Free Software Foundation, either version 3 of the
// License, or (at your option) any later version.
//
// go-algorand is distributed in the hope that it will be useful,
// but WITHOUT ANY WARRANTY; without even the implied warranty of
// MERCHANTABILITY or FITNESS FOR A PARTICULAR PURPOSE.  See the
// GNU Affero General Public License for more details.
//
// You should have received a copy of the GNU Affero General Public License
// along with go-algorand.  If not, see <https://www.gnu.org/licenses/>.

package pools

import (
	"fmt"
	"math/rand"
	"strings"
	"testing"

	"github.com/stretchr/testify/require"

	"github.com/algorand/go-algorand/agreement"
	"github.com/algorand/go-algorand/config"
	"github.com/algorand/go-algorand/crypto"
	"github.com/algorand/go-algorand/data/basics"
	"github.com/algorand/go-algorand/data/bookkeeping"
	"github.com/algorand/go-algorand/data/transactions"
	"github.com/algorand/go-algorand/data/transactions/logic"
	"github.com/algorand/go-algorand/ledger"
	"github.com/algorand/go-algorand/logging"
	"github.com/algorand/go-algorand/protocol"
)

var proto = config.Consensus[protocol.ConsensusCurrentVersion]

func keypair() *crypto.SignatureSecrets {
	var seed crypto.Seed
	crypto.RandBytes(seed[:])
	s := crypto.GenerateSignatureSecrets(seed)
	return s
}

type TestingT interface {
	Errorf(format string, args ...interface{})
	FailNow()
	Name() string
}

var minBalance = config.Consensus[protocol.ConsensusCurrentVersion].MinBalance

func mockLedger(t TestingT, initAccounts map[basics.Address]basics.AccountData, proto protocol.ConsensusVersion) *ledger.Ledger {
	var hash crypto.Digest
	crypto.RandBytes(hash[:])
	params := config.Consensus[proto]

	var pool basics.Address
	crypto.RandBytes(pool[:])
	var poolData basics.AccountData
	poolData.MicroAlgos.Raw = 1 << 32
	initAccounts[pool] = poolData

	initBlock := bookkeeping.Block{
		BlockHeader: bookkeeping.BlockHeader{
			TxnRoot:     transactions.Payset{}.Commit(params.PaysetCommitFlat),
			GenesisID:   "pooltest",
			GenesisHash: hash,
			UpgradeState: bookkeeping.UpgradeState{
				CurrentProtocol: proto,
			},
			RewardsState: bookkeeping.RewardsState{
				FeeSink:     pool,
				RewardsPool: pool,
			},
		},
	}
	fn := fmt.Sprintf("/tmp/%s.%d.sqlite3", t.Name(), crypto.RandUint64())
	const inMem = true
	const archival = true
	genesisInitState := ledger.InitState{Block: initBlock, Accounts: initAccounts, GenesisHash: hash}
	l, err := ledger.OpenLedger(logging.Base(), fn, true, genesisInitState, archival)
	require.NoError(t, err)
	return l
}

func makeMockLedger(t TestingT, initAccounts map[basics.Address]basics.AccountData) *ledger.Ledger {
	return mockLedger(t, initAccounts, protocol.ConsensusCurrentVersion)
}

func makeMockLedgerFuture(t TestingT, initAccounts map[basics.Address]basics.AccountData) *ledger.Ledger {
	return mockLedger(t, initAccounts, protocol.ConsensusFuture)
}

func newBlockEvaluator(t TestingT, l *ledger.Ledger, txpool *TransactionPool) *ledger.BlockEvaluator {
	latest := l.Latest()
	prev, err := l.BlockHdr(latest)
	require.NoError(t, err)

	next := bookkeeping.MakeBlock(prev)
	eval, err := l.StartEvaluator(next.BlockHeader, &alwaysVerifiedPool{pool:txpool}, nil)
	require.NoError(t, err)

	return eval
}

func initAcc(initBalances map[basics.Address]uint64) map[basics.Address]basics.AccountData {
	res := make(map[basics.Address]basics.AccountData)
	for addr, bal := range initBalances {
		var data basics.AccountData
		data.MicroAlgos.Raw = bal
		res[addr] = data
	}
	return res
}

func initAccFixed(initAddrs []basics.Address, bal uint64) map[basics.Address]basics.AccountData {
	res := make(map[basics.Address]basics.AccountData)
	for _, addr := range initAddrs {
		var data basics.AccountData
		data.MicroAlgos.Raw = bal
		res[addr] = data
	}
	return res
}

const testPoolSize = 1000

func TestMinBalanceOK(t *testing.T) {
	numOfAccounts := 5
	// Generate accounts
	secrets := make([]*crypto.SignatureSecrets, numOfAccounts)
	addresses := make([]basics.Address, numOfAccounts)

	for i := 0; i < numOfAccounts; i++ {
		secret := keypair()
		addr := basics.Address(secret.SignatureVerifier)
		secrets[i] = secret
		addresses[i] = addr
	}

	limitedAccounts := make(map[basics.Address]uint64)
	limitedAccounts[addresses[0]] = 2*minBalance + proto.MinTxnFee
	ledger := makeMockLedger(t, initAcc(limitedAccounts))
	cfg := config.GetDefaultLocal()
	cfg.TxPoolSize = testPoolSize
	cfg.EnableAssembleStats = false
	transactionPool := MakeTransactionPool(ledger, cfg)

	// sender goes below min
	tx := transactions.Transaction{
		Type: protocol.PaymentTx,
		Header: transactions.Header{
			Sender:      addresses[0],
			Fee:         basics.MicroAlgos{Raw: proto.MinTxnFee},
			FirstValid:  0,
			LastValid:   basics.Round(proto.MaxTxnLife),
			Note:        make([]byte, 2),
			GenesisHash: ledger.GenesisHash(),
		},
		PaymentTxnFields: transactions.PaymentTxnFields{
			Receiver: addresses[1],
			Amount:   basics.MicroAlgos{Raw: minBalance},
		},
	}
	signedTx := tx.Sign(secrets[0])
	require.NoError(t, transactionPool.RememberOne(signedTx))
}

func TestSenderGoesBelowMinBalance(t *testing.T) {
	numOfAccounts := 5
	// Generate accounts
	secrets := make([]*crypto.SignatureSecrets, numOfAccounts)
	addresses := make([]basics.Address, numOfAccounts)

	for i := 0; i < numOfAccounts; i++ {
		secret := keypair()
		addr := basics.Address(secret.SignatureVerifier)
		secrets[i] = secret
		addresses[i] = addr
	}

	limitedAccounts := make(map[basics.Address]uint64)
	limitedAccounts[addresses[0]] = 2*minBalance + proto.MinTxnFee
	ledger := makeMockLedger(t, initAcc(limitedAccounts))
	cfg := config.GetDefaultLocal()
	cfg.TxPoolSize = testPoolSize
	cfg.EnableAssembleStats = false
	transactionPool := MakeTransactionPool(ledger, cfg)

	// sender goes below min
	tx := transactions.Transaction{
		Type: protocol.PaymentTx,
		Header: transactions.Header{
			Sender:      addresses[0],
			Fee:         basics.MicroAlgos{Raw: proto.MinTxnFee + 1},
			FirstValid:  0,
			LastValid:   basics.Round(proto.MaxTxnLife),
			Note:        make([]byte, 2),
			GenesisHash: ledger.GenesisHash(),
		},
		PaymentTxnFields: transactions.PaymentTxnFields{
			Receiver: addresses[1],
			Amount:   basics.MicroAlgos{Raw: minBalance},
		},
	}
	signedTx := tx.Sign(secrets[0])
	require.Error(t, transactionPool.RememberOne(signedTx))
}

func TestSenderGoesBelowMinBalanceDueToAssets(t *testing.T) {
	numOfAccounts := 5
	// Generate accounts
	secrets := make([]*crypto.SignatureSecrets, numOfAccounts)
	addresses := make([]basics.Address, numOfAccounts)

	for i := 0; i < numOfAccounts; i++ {
		secret := keypair()
		addr := basics.Address(secret.SignatureVerifier)
		secrets[i] = secret
		addresses[i] = addr
	}
	proto := config.Consensus[protocol.ConsensusFuture]

	limitedAccounts := make(map[basics.Address]uint64)
	limitedAccounts[addresses[0]] = 3*minBalance + 2*proto.MinTxnFee
	ledger := makeMockLedgerFuture(t, initAcc(limitedAccounts))
	cfg := config.GetDefaultLocal()
	cfg.TxPoolSize = testPoolSize
	cfg.EnableAssembleStats = false
	transactionPool := MakeTransactionPool(ledger, cfg)

	assetTx := transactions.Transaction{
		Type: protocol.AssetConfigTx,
		Header: transactions.Header{
			Sender:      addresses[0],
			Fee:         basics.MicroAlgos{Raw: proto.MinTxnFee},
			FirstValid:  0,
			LastValid:   basics.Round(proto.MaxTxnLife),
			Note:        make([]byte, 2),
			GenesisHash: ledger.GenesisHash(),
		},
		AssetConfigTxnFields: transactions.AssetConfigTxnFields{
			AssetParams: basics.AssetParams{
				Total:         100,
				DefaultFrozen: false,
				Manager:       addresses[0],
			},
		},
	}
	signedAssetTx := assetTx.Sign(secrets[0])
	require.NoError(t, transactionPool.RememberOne(signedAssetTx))

	// sender goes below min
	tx := transactions.Transaction{
		Type: protocol.PaymentTx,
		Header: transactions.Header{
			Sender:      addresses[0],
			Fee:         basics.MicroAlgos{Raw: proto.MinTxnFee + 1},
			FirstValid:  0,
			LastValid:   basics.Round(proto.MaxTxnLife),
			Note:        make([]byte, 2),
			GenesisHash: ledger.GenesisHash(),
		},
		PaymentTxnFields: transactions.PaymentTxnFields{
			Receiver: addresses[1],
			Amount:   basics.MicroAlgos{Raw: minBalance},
		},
	}
	signedTx := tx.Sign(secrets[0])
	err := transactionPool.RememberOne(signedTx)
	require.Error(t, err)
	var returnedTxid, returnedAcct string
	var returnedBal, returnedMin, numAssets uint64
	_, err = fmt.Sscanf(err.Error(), "TransactionPool.Remember: transaction %s account %s balance %d below min %d (%d assets)",
		&returnedTxid, &returnedAcct, &returnedBal, &returnedMin, &numAssets)
	require.NoError(t, err)
	require.Equal(t, (1+numAssets)*proto.MinBalance, returnedMin)
}

func TestCloseAccount(t *testing.T) {
	numOfAccounts := 5
	// Generate accounts
	secrets := make([]*crypto.SignatureSecrets, numOfAccounts)
	addresses := make([]basics.Address, numOfAccounts)

	for i := 0; i < numOfAccounts; i++ {
		secret := keypair()
		addr := basics.Address(secret.SignatureVerifier)
		secrets[i] = secret
		addresses[i] = addr
	}

	limitedAccounts := make(map[basics.Address]uint64)
	limitedAccounts[addresses[0]] = 3*minBalance + 2*proto.MinTxnFee
	ledger := makeMockLedger(t, initAcc(limitedAccounts))
	cfg := config.GetDefaultLocal()
	cfg.TxPoolSize = testPoolSize
	cfg.EnableAssembleStats = false
	transactionPool := MakeTransactionPool(ledger, cfg)

	// sender goes below min
	closeTx := transactions.Transaction{
		Type: protocol.PaymentTx,
		Header: transactions.Header{
			Sender:      addresses[0],
			Fee:         basics.MicroAlgos{Raw: proto.MinTxnFee},
			FirstValid:  0,
			LastValid:   basics.Round(proto.MaxTxnLife),
			Note:        make([]byte, 2),
			GenesisHash: ledger.GenesisHash(),
		},
		PaymentTxnFields: transactions.PaymentTxnFields{
			Receiver:         addresses[1],
			Amount:           basics.MicroAlgos{Raw: minBalance},
			CloseRemainderTo: addresses[2],
		},
	}
	signedTx := closeTx.Sign(secrets[0])
	require.NoError(t, transactionPool.RememberOne(signedTx))

	// sender goes below min
	tx := transactions.Transaction{
		Type: protocol.PaymentTx,
		Header: transactions.Header{
			Sender:      addresses[0],
			Fee:         basics.MicroAlgos{Raw: proto.MinTxnFee},
			FirstValid:  0,
			LastValid:   basics.Round(proto.MaxTxnLife),
			Note:        make([]byte, 2),
			GenesisHash: ledger.GenesisHash(),
		},
		PaymentTxnFields: transactions.PaymentTxnFields{
			Receiver: addresses[1],
			Amount:   basics.MicroAlgos{Raw: minBalance},
		},
	}
	signedTx2 := tx.Sign(secrets[0])
	require.Error(t, transactionPool.RememberOne(signedTx2))
}

func TestCloseAccountWhileTxIsPending(t *testing.T) {
	numOfAccounts := 5
	// Generate accounts
	secrets := make([]*crypto.SignatureSecrets, numOfAccounts)
	addresses := make([]basics.Address, numOfAccounts)

	for i := 0; i < numOfAccounts; i++ {
		secret := keypair()
		addr := basics.Address(secret.SignatureVerifier)
		secrets[i] = secret
		addresses[i] = addr
	}

	limitedAccounts := make(map[basics.Address]uint64)
	limitedAccounts[addresses[0]] = 2*minBalance + 2*proto.MinTxnFee - 1
	ledger := makeMockLedger(t, initAcc(limitedAccounts))
	cfg := config.GetDefaultLocal()
	cfg.TxPoolSize = testPoolSize
	cfg.EnableAssembleStats = false
	transactionPool := MakeTransactionPool(ledger, cfg)

	// sender goes below min
	tx := transactions.Transaction{
		Type: protocol.PaymentTx,
		Header: transactions.Header{
			Sender:      addresses[0],
			Fee:         basics.MicroAlgos{Raw: proto.MinTxnFee},
			FirstValid:  0,
			LastValid:   basics.Round(proto.MaxTxnLife),
			Note:        make([]byte, 2),
			GenesisHash: ledger.GenesisHash(),
		},
		PaymentTxnFields: transactions.PaymentTxnFields{
			Receiver: addresses[1],
			Amount:   basics.MicroAlgos{Raw: minBalance},
		},
	}
	signedTx := tx.Sign(secrets[0])
	require.NoError(t, transactionPool.RememberOne(signedTx))

	// sender goes below min
	closeTx := transactions.Transaction{
		Type: protocol.PaymentTx,
		Header: transactions.Header{
			Sender:      addresses[0],
			Fee:         basics.MicroAlgos{Raw: proto.MinTxnFee},
			FirstValid:  0,
			LastValid:   basics.Round(proto.MaxTxnLife),
			Note:        make([]byte, 2),
			GenesisHash: ledger.GenesisHash(),
		},
		PaymentTxnFields: transactions.PaymentTxnFields{
			Receiver:         addresses[1],
			Amount:           basics.MicroAlgos{Raw: minBalance},
			CloseRemainderTo: addresses[2],
		},
	}
	signedCloseTx := closeTx.Sign(secrets[0])
	require.Error(t, transactionPool.RememberOne(signedCloseTx))
}

func TestClosingAccountBelowMinBalance(t *testing.T) {
	numOfAccounts := 5
	// Generate accounts
	secrets := make([]*crypto.SignatureSecrets, numOfAccounts)
	addresses := make([]basics.Address, numOfAccounts)

	for i := 0; i < numOfAccounts; i++ {
		secret := keypair()
		addr := basics.Address(secret.SignatureVerifier)
		secrets[i] = secret
		addresses[i] = addr
	}

	limitedAccounts := make(map[basics.Address]uint64)
	limitedAccounts[addresses[0]] = 2*minBalance - 1 + proto.MinTxnFee
	limitedAccounts[addresses[2]] = 0
	ledger := makeMockLedger(t, initAcc(limitedAccounts))
	cfg := config.GetDefaultLocal()
	cfg.TxPoolSize = testPoolSize
	cfg.EnableAssembleStats = false
	transactionPool := MakeTransactionPool(ledger, cfg)

	// sender goes below min
	closeTx := transactions.Transaction{
		Type: protocol.PaymentTx,
		Header: transactions.Header{
			Sender:      addresses[0],
			Fee:         basics.MicroAlgos{Raw: proto.MinTxnFee},
			FirstValid:  0,
			LastValid:   basics.Round(proto.MaxTxnLife),
			Note:        make([]byte, 2),
			GenesisHash: ledger.GenesisHash(),
		},
		PaymentTxnFields: transactions.PaymentTxnFields{
			Receiver:         addresses[1],
			Amount:           basics.MicroAlgos{Raw: minBalance},
			CloseRemainderTo: addresses[2],
		},
	}
	signedTx := closeTx.Sign(secrets[0])
	require.Error(t, transactionPool.RememberOne(signedTx))
}

func TestRecipientGoesBelowMinBalance(t *testing.T) {
	numOfAccounts := 5
	// Generate accounts
	secrets := make([]*crypto.SignatureSecrets, numOfAccounts)
	addresses := make([]basics.Address, numOfAccounts)

	for i := 0; i < numOfAccounts; i++ {
		secret := keypair()
		addr := basics.Address(secret.SignatureVerifier)
		secrets[i] = secret
		addresses[i] = addr
	}

	limitedAccounts := make(map[basics.Address]uint64)
	limitedAccounts[addresses[1]] = 0
	ledger := makeMockLedger(t, initAcc(limitedAccounts))
	cfg := config.GetDefaultLocal()
	cfg.TxPoolSize = testPoolSize
	cfg.EnableAssembleStats = false
	transactionPool := MakeTransactionPool(ledger, cfg)

	// sender goes below min
	tx := transactions.Transaction{
		Type: protocol.PaymentTx,
		Header: transactions.Header{
			Sender:      addresses[0],
			Fee:         basics.MicroAlgos{Raw: proto.MinTxnFee},
			FirstValid:  0,
			LastValid:   basics.Round(proto.MaxTxnLife),
			Note:        make([]byte, 2),
			GenesisHash: ledger.GenesisHash(),
		},
		PaymentTxnFields: transactions.PaymentTxnFields{
			Receiver: addresses[1],
			Amount:   basics.MicroAlgos{Raw: minBalance - 1},
		},
	}
	signedTx := tx.Sign(secrets[0])
	require.Error(t, transactionPool.RememberOne(signedTx))
}

func TestRememberForget(t *testing.T) {
	numOfAccounts := 5
	// Generate accounts
	secrets := make([]*crypto.SignatureSecrets, numOfAccounts)
	addresses := make([]basics.Address, numOfAccounts)

	for i := 0; i < numOfAccounts; i++ {
		secret := keypair()
		addr := basics.Address(secret.SignatureVerifier)
		secrets[i] = secret
		addresses[i] = addr
	}

	mockLedger := makeMockLedger(t, initAccFixed(addresses, 1<<32))
	cfg := config.GetDefaultLocal()
	cfg.TxPoolSize = testPoolSize
	cfg.EnableAssembleStats = false
	transactionPool := MakeTransactionPool(mockLedger, cfg)

<<<<<<< HEAD
	eval := newBlockEvaluator(t, ledger, transactionPool)
=======
	eval := newBlockEvaluator(t, mockLedger)
>>>>>>> a1720b59

	for i, sender := range addresses {
		for j, receiver := range addresses {
			if sender != receiver {
				tx := transactions.Transaction{
					Type: protocol.PaymentTx,
					Header: transactions.Header{
						Sender:      sender,
						Fee:         basics.MicroAlgos{Raw: uint64(rand.Int()%10000) + proto.MinTxnFee},
						FirstValid:  0,
						LastValid:   basics.Round(proto.MaxTxnLife),
						Note:        make([]byte, 2),
						GenesisHash: mockLedger.GenesisHash(),
					},
					PaymentTxnFields: transactions.PaymentTxnFields{
						Receiver: receiver,
						Amount:   basics.MicroAlgos{Raw: 1},
					},
				}
				tx.Note[0] = byte(i)
				tx.Note[1] = byte(j)
				signedTx := tx.Sign(secrets[i])
				transactionPool.RememberOne(signedTx)
				err := eval.Transaction(signedTx, transactions.ApplyData{})
				require.NoError(t, err)
			}
		}
	}

	pending := transactionPool.Pending()
	numberOfTxns := numOfAccounts*numOfAccounts - numOfAccounts
	require.Len(t, pending, numberOfTxns)

	blk, err := eval.GenerateBlock()
	require.NoError(t, err)

	err = mockLedger.AddValidatedBlock(*blk, agreement.Certificate{})
	require.NoError(t, err)
	transactionPool.OnNewBlock(blk.Block(), ledger.StateDelta{})

	pending = transactionPool.Pending()
	require.Len(t, pending, 0)
}

//	Test that clean up works
func TestCleanUp(t *testing.T) {
	numOfAccounts := 10
	// Generate accounts
	secrets := make([]*crypto.SignatureSecrets, numOfAccounts)
	addresses := make([]basics.Address, numOfAccounts)

	for i := 0; i < numOfAccounts; i++ {
		secret := keypair()
		addr := basics.Address(secret.SignatureVerifier)
		secrets[i] = secret
		addresses[i] = addr
	}

	mockLedger := makeMockLedger(t, initAccFixed(addresses, 1<<32))
	cfg := config.GetDefaultLocal()
	cfg.TxPoolSize = testPoolSize
	cfg.EnableAssembleStats = false
	transactionPool := MakeTransactionPool(mockLedger, cfg)

	issuedTransactions := 0
	for i, sender := range addresses {
		for j, receiver := range addresses {
			if sender != receiver {
				tx := transactions.Transaction{
					Type: protocol.PaymentTx,
					Header: transactions.Header{
						Sender:      sender,
						Fee:         basics.MicroAlgos{Raw: uint64(rand.Int()%10000) + proto.MinTxnFee},
						FirstValid:  0,
						LastValid:   5,
						Note:        make([]byte, 2),
						GenesisHash: mockLedger.GenesisHash(),
					},
					PaymentTxnFields: transactions.PaymentTxnFields{
						Receiver: receiver,
						Amount:   basics.MicroAlgos{Raw: 1},
					},
				}
				tx.Note[0] = byte(i)
				tx.Note[1] = byte(j)
				signedTx := tx.Sign(secrets[i])
				require.NoError(t, transactionPool.RememberOne(signedTx))
				issuedTransactions++
			}
		}
	}

<<<<<<< HEAD
	for ledger.Latest() < 6 {
		eval := newBlockEvaluator(t, ledger, transactionPool)
=======
	for mockLedger.Latest() < 6 {
		eval := newBlockEvaluator(t, mockLedger)
>>>>>>> a1720b59
		blk, err := eval.GenerateBlock()
		require.NoError(t, err)

		err = mockLedger.AddValidatedBlock(*blk, agreement.Certificate{})
		require.NoError(t, err)

		transactionPool.OnNewBlock(blk.Block(), ledger.StateDelta{})
	}

	pending := transactionPool.Pending()
	require.Zero(t, len(pending))
	require.Zero(t, transactionPool.NumExpired(4))
	require.Equal(t, issuedTransactions, transactionPool.NumExpired(5))

<<<<<<< HEAD
	for ledger.Latest() < 6+basics.Round(expiredHistory*proto.MaxTxnLife) {
		eval := newBlockEvaluator(t, ledger, transactionPool)
=======
	for mockLedger.Latest() < 6+basics.Round(expiredHistory*proto.MaxTxnLife) {
		eval := newBlockEvaluator(t, mockLedger)
>>>>>>> a1720b59
		blk, err := eval.GenerateBlock()
		require.NoError(t, err)

		err = mockLedger.AddValidatedBlock(*blk, agreement.Certificate{})
		require.NoError(t, err)

		transactionPool.OnNewBlock(blk.Block(), ledger.StateDelta{})
		require.Zero(t, transactionPool.NumExpired(blk.Block().Round()))
	}
	require.Len(t, transactionPool.expiredTxCount, int(expiredHistory*proto.MaxTxnLife))
}

func TestFixOverflowOnNewBlock(t *testing.T) {
	numOfAccounts := 10
	// Generate accounts
	secrets := make([]*crypto.SignatureSecrets, numOfAccounts)
	addresses := make([]basics.Address, numOfAccounts)

	for i := 0; i < numOfAccounts; i++ {
		secret := keypair()
		addr := basics.Address(secret.SignatureVerifier)
		secrets[i] = secret
		addresses[i] = addr
	}

	mockLedger := makeMockLedger(t, initAccFixed(addresses, 1<<32))
	cfg := config.GetDefaultLocal()
	cfg.TxPoolSize = testPoolSize
	cfg.EnableAssembleStats = false
	transactionPool := MakeTransactionPool(mockLedger, cfg)

	overSpender := addresses[0]
	var overSpenderAmount uint64
	savedTransactions := 0
	for i, sender := range addresses {
		amount := uint64(0)
		for _, receiver := range addresses {
			if sender != receiver {
				tx := transactions.Transaction{
					Type: protocol.PaymentTx,
					Header: transactions.Header{
						Sender:      sender,
						Fee:         basics.MicroAlgos{Raw: proto.MinTxnFee + amount},
						FirstValid:  0,
						LastValid:   10,
						Note:        make([]byte, 0),
						GenesisHash: mockLedger.GenesisHash(),
					},
					PaymentTxnFields: transactions.PaymentTxnFields{
						Receiver: receiver,
						Amount:   basics.MicroAlgos{Raw: 0},
					},
				}
				amount++

				if sender == overSpender {
					overSpenderAmount += tx.Fee.Raw
				}

				signedTx := tx.Sign(secrets[i])
				require.NoError(t, transactionPool.RememberOne(signedTx))
				savedTransactions++
			}
		}
	}
	pending := transactionPool.Pending()
	require.Len(t, pending, savedTransactions)

	secret := keypair()
	recv := basics.Address(secret.SignatureVerifier)

	tx := transactions.Transaction{
		Type: protocol.PaymentTx,
		Header: transactions.Header{
			Sender:      overSpender,
			Fee:         basics.MicroAlgos{Raw: 1<<32 - proto.MinBalance - overSpenderAmount + proto.MinTxnFee},
			FirstValid:  0,
			LastValid:   10,
			Note:        []byte{1},
			GenesisHash: mockLedger.GenesisHash(),
		},
		PaymentTxnFields: transactions.PaymentTxnFields{
			Receiver: recv,
			Amount:   basics.MicroAlgos{Raw: 0},
		},
	}
	signedTx := tx.Sign(secrets[0])

<<<<<<< HEAD
	blockEval := newBlockEvaluator(t, ledger, transactionPool)
=======
	blockEval := newBlockEvaluator(t, mockLedger)
>>>>>>> a1720b59
	err := blockEval.Transaction(signedTx, transactions.ApplyData{})
	require.NoError(t, err)

	// simulate this transaction was applied
	block, err := blockEval.GenerateBlock()
	require.NoError(t, err)

	err = mockLedger.AddValidatedBlock(*block, agreement.Certificate{})
	require.NoError(t, err)

	transactionPool.OnNewBlock(block.Block(), ledger.StateDelta{})

	pending = transactionPool.Pending()
	// only one transaction is missing
	require.Len(t, pending, savedTransactions-1)
}

func TestOverspender(t *testing.T) {
	numOfAccounts := 2
	// Generate accounts
	secrets := make([]*crypto.SignatureSecrets, numOfAccounts)
	addresses := make([]basics.Address, numOfAccounts)

	for i := 0; i < numOfAccounts; i++ {
		secret := keypair()
		addr := basics.Address(secret.SignatureVerifier)
		secrets[i] = secret
		addresses[i] = addr
	}

	overSpender := addresses[0]
	ledger := makeMockLedger(t, initAcc(map[basics.Address]uint64{overSpender: proto.MinTxnFee - 1}))
	cfg := config.GetDefaultLocal()
	cfg.TxPoolSize = testPoolSize
	cfg.EnableAssembleStats = false
	transactionPool := MakeTransactionPool(ledger, cfg)

	receiver := addresses[1]
	tx := transactions.Transaction{
		Type: protocol.PaymentTx,
		Header: transactions.Header{
			Sender:      overSpender,
			Fee:         basics.MicroAlgos{Raw: proto.MinTxnFee + 1},
			FirstValid:  0,
			LastValid:   10,
			Note:        make([]byte, 0),
			GenesisHash: ledger.GenesisHash(),
		},
		PaymentTxnFields: transactions.PaymentTxnFields{
			Receiver: receiver,
			Amount:   basics.MicroAlgos{Raw: 0},
		},
	}
	signedTx := tx.Sign(secrets[0])

	// consume the transaction of allowed limit
	require.Error(t, transactionPool.RememberOne(signedTx))

	// min transaction
	minTx := transactions.Transaction{
		Type: protocol.PaymentTx,
		Header: transactions.Header{
			Sender:      overSpender,
			Fee:         basics.MicroAlgos{Raw: proto.MinTxnFee},
			FirstValid:  0,
			LastValid:   10,
			Note:        make([]byte, 0),
			GenesisHash: ledger.GenesisHash(),
		},
		PaymentTxnFields: transactions.PaymentTxnFields{
			Receiver: receiver,
			Amount:   basics.MicroAlgos{Raw: 0},
		},
	}
	signedMinTx := minTx.Sign(secrets[0])
	require.Error(t, transactionPool.RememberOne(signedMinTx))
}

func TestRemove(t *testing.T) {
	numOfAccounts := 2
	// Generate accounts
	secrets := make([]*crypto.SignatureSecrets, numOfAccounts)
	addresses := make([]basics.Address, numOfAccounts)

	for i := 0; i < numOfAccounts; i++ {
		secret := keypair()
		addr := basics.Address(secret.SignatureVerifier)
		secrets[i] = secret
		addresses[i] = addr
	}

	ledger := makeMockLedger(t, initAccFixed(addresses, 1<<32))
	cfg := config.GetDefaultLocal()
	cfg.TxPoolSize = testPoolSize
	cfg.EnableAssembleStats = false
	transactionPool := MakeTransactionPool(ledger, cfg)

	sender := addresses[0]
	receiver := addresses[1]
	tx := transactions.Transaction{
		Type: protocol.PaymentTx,
		Header: transactions.Header{
			Sender:      sender,
			Fee:         basics.MicroAlgos{Raw: proto.MinTxnFee + 1},
			FirstValid:  0,
			LastValid:   10,
			Note:        []byte{0},
			GenesisHash: ledger.GenesisHash(),
		},
		PaymentTxnFields: transactions.PaymentTxnFields{
			Receiver: receiver,
			Amount:   basics.MicroAlgos{Raw: 0},
		},
	}
	signedTx := tx.Sign(secrets[0])
	require.NoError(t, transactionPool.RememberOne(signedTx))
	require.Equal(t, transactionPool.Pending(), [][]transactions.SignedTxn{[]transactions.SignedTxn{signedTx}})
}

func TestLogicSigOK(t *testing.T) {
	oparams := config.Consensus[protocol.ConsensusCurrentVersion]
	params := oparams
	params.LogicSigMaxCost = 20000
	params.LogicSigMaxSize = 1000
	params.LogicSigVersion = 1
	config.Consensus[protocol.ConsensusCurrentVersion] = params
	defer func() {
		config.Consensus[protocol.ConsensusCurrentVersion] = oparams
	}()
	numOfAccounts := 5
	addresses := make([]basics.Address, numOfAccounts)

	for i := 0; i < numOfAccounts; i++ {
		secret := keypair()
		addr := basics.Address(secret.SignatureVerifier)
		addresses[i] = addr
	}

	src := `int 1`
	program, err := logic.AssembleString(src)
	require.NoError(t, err)
	programAddress := logic.HashProgram(program)
	addresses[0] = basics.Address(programAddress)

	limitedAccounts := make(map[basics.Address]uint64)
	limitedAccounts[addresses[0]] = 2*minBalance + proto.MinTxnFee
	ledger := makeMockLedger(t, initAcc(limitedAccounts))
	cfg := config.GetDefaultLocal()
	cfg.TxPoolSize = testPoolSize
	cfg.EnableAssembleStats = false
	transactionPool := MakeTransactionPool(ledger, cfg)

	// sender goes below min
	tx := transactions.Transaction{
		Type: protocol.PaymentTx,
		Header: transactions.Header{
			Sender:      addresses[0],
			Fee:         basics.MicroAlgos{Raw: proto.MinTxnFee},
			FirstValid:  1,
			LastValid:   basics.Round(proto.MaxTxnLife),
			Note:        make([]byte, 2),
			GenesisHash: ledger.GenesisHash(),
		},
		PaymentTxnFields: transactions.PaymentTxnFields{
			Receiver: addresses[1],
			Amount:   basics.MicroAlgos{Raw: minBalance},
		},
	}
	signedTx := transactions.SignedTxn{
		Txn: tx,
		Lsig: transactions.LogicSig{
			Logic: program,
		},
	}
	require.NoError(t, transactionPool.RememberOne(signedTx))
}

func TestLogicSigReject(t *testing.T) {
	oparams := config.Consensus[protocol.ConsensusCurrentVersion]
	params := oparams
	params.LogicSigMaxCost = 20000
	params.LogicSigMaxSize = 1000
	params.LogicSigVersion = 1
	config.Consensus[protocol.ConsensusCurrentVersion] = params
	defer func() {
		config.Consensus[protocol.ConsensusCurrentVersion] = oparams
	}()
	numOfAccounts := 5
	// Genereate accounts
	//secrets := make([]*crypto.SignatureSecrets, numOfAccounts)
	addresses := make([]basics.Address, numOfAccounts)

	for i := 0; i < numOfAccounts; i++ {
		secret := keypair()
		addr := basics.Address(secret.SignatureVerifier)
		//secrets[i] = secret
		addresses[i] = addr
	}

	src := `int 0`
	program, err := logic.AssembleString(src)
	require.NoError(t, err)
	programAddress := logic.HashProgram(program)
	addresses[0] = basics.Address(programAddress)

	limitedAccounts := make(map[basics.Address]uint64)
	limitedAccounts[addresses[0]] = 2*minBalance + proto.MinTxnFee
	ledger := makeMockLedger(t, initAcc(limitedAccounts))
	cfg := config.GetDefaultLocal()
	cfg.TxPoolSize = testPoolSize
	cfg.EnableAssembleStats = false
	transactionPool := MakeTransactionPool(ledger, cfg)

	// sender goes below min
	tx := transactions.Transaction{
		Type: protocol.PaymentTx,
		Header: transactions.Header{
			Sender:      addresses[0],
			Fee:         basics.MicroAlgos{Raw: proto.MinTxnFee},
			FirstValid:  0,
			LastValid:   basics.Round(proto.MaxTxnLife),
			Note:        make([]byte, 2),
			GenesisHash: ledger.GenesisHash(),
		},
		PaymentTxnFields: transactions.PaymentTxnFields{
			Receiver: addresses[1],
			Amount:   basics.MicroAlgos{Raw: minBalance},
		},
	}
	signedTx := transactions.SignedTxn{
		Txn: tx,
		Lsig: transactions.LogicSig{
			Logic: program,
		},
	}
	err = transactionPool.RememberOne(signedTx)
	require.Error(t, err)
}

func TestLogicSigCache(t *testing.T) {
	// hack in a cache entry that passes for a program that would reject
	oparams := config.Consensus[protocol.ConsensusCurrentVersion]
	params := oparams
	params.LogicSigMaxCost = 20000
	params.LogicSigMaxSize = 1000
	params.LogicSigVersion = 1
	config.Consensus[protocol.ConsensusCurrentVersion] = params
	defer func() {
		config.Consensus[protocol.ConsensusCurrentVersion] = oparams
	}()
	numOfAccounts := 5
	// Genereate accounts
	//secrets := make([]*crypto.SignatureSecrets, numOfAccounts)
	addresses := make([]basics.Address, numOfAccounts)

	for i := 0; i < numOfAccounts; i++ {
		secret := keypair()
		addr := basics.Address(secret.SignatureVerifier)
		//secrets[i] = secret
		addresses[i] = addr
	}

	src := `int 0`
	program, err := logic.AssembleString(src)
	require.NoError(t, err)
	programAddress := logic.HashProgram(program)
	addresses[0] = basics.Address(programAddress)

	limitedAccounts := make(map[basics.Address]uint64)
	limitedAccounts[addresses[0]] = 2*minBalance + proto.MinTxnFee
	ledger := makeMockLedger(t, initAcc(limitedAccounts))
	cfg := config.GetDefaultLocal()
	cfg.TxPoolSize = testPoolSize
	cfg.EnableAssembleStats = false
	transactionPool := MakeTransactionPool(ledger, cfg)

	// sender goes below min
	tx := transactions.Transaction{
		Type: protocol.PaymentTx,
		Header: transactions.Header{
			Sender:      addresses[0],
			Fee:         basics.MicroAlgos{Raw: proto.MinTxnFee},
			FirstValid:  0,
			LastValid:   basics.Round(proto.MaxTxnLife),
			Note:        make([]byte, 2),
			GenesisHash: ledger.GenesisHash(),
		},
		PaymentTxnFields: transactions.PaymentTxnFields{
			Receiver: addresses[1],
			Amount:   basics.MicroAlgos{Raw: minBalance},
		},
	}
	signedTx := transactions.SignedTxn{
		Txn: tx,
		Lsig: transactions.LogicSig{
			Logic: program,
		},
	}
	transactionPool.lsigCache.put(protocol.ConsensusCurrentVersion, signedTx.ID(), nil)
	err = transactionPool.RememberOne(signedTx)
	require.NoError(t, err)
}

func BenchmarkTransactionPoolRememberOne(b *testing.B) {
	numOfAccounts := 5
	// Generate accounts
	secrets := make([]*crypto.SignatureSecrets, numOfAccounts)
	addresses := make([]basics.Address, numOfAccounts)

	for i := 0; i < numOfAccounts; i++ {
		secret := keypair()
		addr := basics.Address(secret.SignatureVerifier)
		secrets[i] = secret
		addresses[i] = addr
	}

	ledger := makeMockLedger(b, initAccFixed(addresses, 1<<32))
	cfg := config.GetDefaultLocal()
	cfg.TxPoolSize = b.N
	cfg.EnableAssembleStats = false
	transactionPool := MakeTransactionPool(ledger, cfg)
	signedTransactions := make([]transactions.SignedTxn, 0, b.N)
	for i, sender := range addresses {
		for j := 0; j < b.N/len(addresses); j++ {
			var receiver basics.Address
			crypto.RandBytes(receiver[:])
			tx := transactions.Transaction{
				Type: protocol.PaymentTx,
				Header: transactions.Header{
					Sender:      sender,
					Fee:         basics.MicroAlgos{Raw: uint64(rand.Int()%10000) + proto.MinTxnFee},
					FirstValid:  0,
					LastValid:   basics.Round(proto.MaxTxnLife),
					Note:        make([]byte, 2),
					GenesisHash: ledger.GenesisHash(),
				},
				PaymentTxnFields: transactions.PaymentTxnFields{
					Receiver: receiver,
					Amount:   basics.MicroAlgos{Raw: proto.MinBalance},
				},
			}
			tx.Note = make([]byte, 8, 8)
			crypto.RandBytes(tx.Note)
			signedTx := tx.Sign(secrets[i])
			signedTransactions = append(signedTransactions, signedTx)
			err := transactionPool.RememberOne(signedTx)
			require.NoError(b, err)
		}
	}
	b.StopTimer()
	b.ResetTimer()
	ledger = makeMockLedger(b, initAccFixed(addresses, 1<<32))
	transactionPool = MakeTransactionPool(ledger, cfg)

	b.StartTimer()
	for _, signedTx := range signedTransactions {
		transactionPool.RememberOne(signedTx)
	}
}

func BenchmarkTransactionPoolPending(b *testing.B) {
	numOfAccounts := 5
	// Generate accounts
	secrets := make([]*crypto.SignatureSecrets, numOfAccounts)
	addresses := make([]basics.Address, numOfAccounts)

	for i := 0; i < numOfAccounts; i++ {
		secret := keypair()
		addr := basics.Address(secret.SignatureVerifier)
		secrets[i] = secret
		addresses[i] = addr
	}

	sub := func(b *testing.B, benchPoolSize int) {
		b.StopTimer()
		b.ResetTimer()

		ledger := makeMockLedger(b, initAccFixed(addresses, 1<<32))
		cfg := config.GetDefaultLocal()
		cfg.TxPoolSize = benchPoolSize
		cfg.EnableAssembleStats = false
		transactionPool := MakeTransactionPool(ledger, cfg)
		var block bookkeeping.Block
		block.Payset = make(transactions.Payset, 0)

		for i, sender := range addresses {
			for j := 0; j < benchPoolSize/len(addresses); j++ {
				var receiver basics.Address
				crypto.RandBytes(receiver[:])
				tx := transactions.Transaction{
					Type: protocol.PaymentTx,
					Header: transactions.Header{
						Sender:      sender,
						Fee:         basics.MicroAlgos{Raw: uint64(rand.Int()%10000) + proto.MinTxnFee},
						FirstValid:  0,
						LastValid:   basics.Round(proto.MaxTxnLife),
						Note:        make([]byte, 2),
						GenesisHash: ledger.GenesisHash(),
					},
					PaymentTxnFields: transactions.PaymentTxnFields{
						Receiver: receiver,
						Amount:   basics.MicroAlgos{Raw: proto.MinBalance},
					},
				}
				tx.Note = make([]byte, 8, 8)
				crypto.RandBytes(tx.Note)
				signedTx := tx.Sign(secrets[i])
				err := transactionPool.RememberOne(signedTx)
				require.NoError(b, err)
			}
		}

		b.StartTimer()
		for i := 0; i < b.N; i++ {
			transactionPool.Pending()
		}
	}
	subs := []int{1000, 5000, 10000, 25000, 50000}
	for _, bps := range subs {
		b.Run(fmt.Sprintf("Pending-%d", bps), func(b *testing.B) {
			sub(b, bps)
		})
	}
}

func BenchmarkTransactionPoolSteadyState(b *testing.B) {
	poolSize := 100000

	fmt.Printf("BenchmarkTransactionPoolSteadyState: N=%d\n", b.N)

	numOfAccounts := 100
	// Generate accounts
	secrets := make([]*crypto.SignatureSecrets, numOfAccounts)
	addresses := make([]basics.Address, numOfAccounts)

	for i := 0; i < numOfAccounts; i++ {
		secret := keypair()
		addr := basics.Address(secret.SignatureVerifier)
		secrets[i] = secret
		addresses[i] = addr
	}

	l := makeMockLedger(b, initAccFixed(addresses, 1<<32))
	cfg := config.GetDefaultLocal()
	cfg.TxPoolSize = poolSize
	cfg.EnableAssembleStats = false
	transactionPool := MakeTransactionPool(l, cfg)

	var signedTransactions []transactions.SignedTxn
	for i := 0; i < b.N; i++ {
		var receiver basics.Address
		crypto.RandBytes(receiver[:])
		tx := transactions.Transaction{
			Type: protocol.PaymentTx,
			Header: transactions.Header{
				Sender:      addresses[i%numOfAccounts],
				Fee:         basics.MicroAlgos{Raw: uint64(rand.Int()%10000) + proto.MinTxnFee},
				FirstValid:  0,
				LastValid:   basics.Round(proto.MaxTxnLife),
				GenesisHash: l.GenesisHash(),
			},
			PaymentTxnFields: transactions.PaymentTxnFields{
				Receiver: receiver,
				Amount:   basics.MicroAlgos{Raw: proto.MinBalance},
			},
		}
		tx.Note = make([]byte, 8, 8)
		crypto.RandBytes(tx.Note)

		signedTx, err := transactions.AssembleSignedTxn(tx, crypto.Signature{}, crypto.MultisigSig{})
		require.NoError(b, err)
		signedTransactions = append(signedTransactions, signedTx)
	}

	b.StopTimer()
	b.ResetTimer()
	b.StartTimer()

	poolTxnQueue := signedTransactions
	var ledgerTxnQueue []transactions.SignedTxn

	for len(poolTxnQueue) > 0 || len(ledgerTxnQueue) > 0 {
		// Fill up txpool
		for len(poolTxnQueue) > 0 {
			stx := poolTxnQueue[0]
			err := transactionPool.RememberOne(stx)
			if err == nil {
				poolTxnQueue = poolTxnQueue[1:]
				ledgerTxnQueue = append(ledgerTxnQueue, stx)
				continue
			}
			if strings.Contains(err.Error(), "transaction pool is full") {
				break
			}
			require.NoError(b, err)
		}

		// Commit a block
		eval := newBlockEvaluator(b, l, transactionPool)
		for len(ledgerTxnQueue) > 0 {
			stx := ledgerTxnQueue[0]
			err := eval.Transaction(stx, transactions.ApplyData{})
			if err == ledger.ErrNoSpace {
				break
			}
			require.NoError(b, err)
			ledgerTxnQueue = ledgerTxnQueue[1:]
		}

		blk, err := eval.GenerateBlock()
		require.NoError(b, err)

		err = l.AddValidatedBlock(*blk, agreement.Certificate{})
		require.NoError(b, err)

		transactionPool.OnNewBlock(blk.Block(), ledger.StateDelta{})

		fmt.Printf("BenchmarkTransactionPoolSteadyState: committed block %d\n", blk.Block().Round())
	}
}<|MERGE_RESOLUTION|>--- conflicted
+++ resolved
@@ -506,11 +506,7 @@
 	cfg.EnableAssembleStats = false
 	transactionPool := MakeTransactionPool(mockLedger, cfg)
 
-<<<<<<< HEAD
-	eval := newBlockEvaluator(t, ledger, transactionPool)
-=======
-	eval := newBlockEvaluator(t, mockLedger)
->>>>>>> a1720b59
+	eval := newBlockEvaluator(t, mockLedger, transactionPool)
 
 	for i, sender := range addresses {
 		for j, receiver := range addresses {
@@ -603,13 +599,8 @@
 		}
 	}
 
-<<<<<<< HEAD
 	for ledger.Latest() < 6 {
-		eval := newBlockEvaluator(t, ledger, transactionPool)
-=======
-	for mockLedger.Latest() < 6 {
-		eval := newBlockEvaluator(t, mockLedger)
->>>>>>> a1720b59
+		eval := newBlockEvaluator(t, mockLedger, transactionPool)
 		blk, err := eval.GenerateBlock()
 		require.NoError(t, err)
 
@@ -624,13 +615,8 @@
 	require.Zero(t, transactionPool.NumExpired(4))
 	require.Equal(t, issuedTransactions, transactionPool.NumExpired(5))
 
-<<<<<<< HEAD
-	for ledger.Latest() < 6+basics.Round(expiredHistory*proto.MaxTxnLife) {
-		eval := newBlockEvaluator(t, ledger, transactionPool)
-=======
 	for mockLedger.Latest() < 6+basics.Round(expiredHistory*proto.MaxTxnLife) {
-		eval := newBlockEvaluator(t, mockLedger)
->>>>>>> a1720b59
+		eval := newBlockEvaluator(t, mockLedger, transactionPool)
 		blk, err := eval.GenerateBlock()
 		require.NoError(t, err)
 
@@ -719,11 +705,7 @@
 	}
 	signedTx := tx.Sign(secrets[0])
 
-<<<<<<< HEAD
-	blockEval := newBlockEvaluator(t, ledger, transactionPool)
-=======
-	blockEval := newBlockEvaluator(t, mockLedger)
->>>>>>> a1720b59
+	blockEval := newBlockEvaluator(t, mockLedger, transactionPool)
 	err := blockEval.Transaction(signedTx, transactions.ApplyData{})
 	require.NoError(t, err)
 
