// Copyright (C) 2019-2022 Algorand, Inc.
// This file is part of go-algorand
//
// go-algorand is free software: you can redistribute it and/or modify
// it under the terms of the GNU Affero General Public License as
// published by the Free Software Foundation, either version 3 of the
// License, or (at your option) any later version.
//
// go-algorand is distributed in the hope that it will be useful,
// but WITHOUT ANY WARRANTY; without even the implied warranty of
// MERCHANTABILITY or FITNESS FOR A PARTICULAR PURPOSE.  See the
// GNU Affero General Public License for more details.
//
// You should have received a copy of the GNU Affero General Public License
// along with go-algorand.  If not, see <https://www.gnu.org/licenses/>.

package pools

import (
	"bufio"
	"bytes"
	"fmt"
	"math/rand"
	"strings"
	"testing"
	"time"

	"github.com/stretchr/testify/require"

	"github.com/algorand/go-algorand/agreement"
	"github.com/algorand/go-algorand/config"
	"github.com/algorand/go-algorand/crypto"
	"github.com/algorand/go-algorand/crypto/merklearray"
	"github.com/algorand/go-algorand/crypto/merklesignature"
	"github.com/algorand/go-algorand/crypto/stateproof"
	"github.com/algorand/go-algorand/data/basics"
	"github.com/algorand/go-algorand/data/bookkeeping"
	"github.com/algorand/go-algorand/data/stateproofmsg"
	"github.com/algorand/go-algorand/data/transactions"
	"github.com/algorand/go-algorand/data/transactions/logic"
	"github.com/algorand/go-algorand/ledger"
	"github.com/algorand/go-algorand/ledger/ledgercore"
	"github.com/algorand/go-algorand/logging"
	"github.com/algorand/go-algorand/protocol"
	astateproof "github.com/algorand/go-algorand/stateproof"
	"github.com/algorand/go-algorand/test/partitiontest"
)

var proto = config.Consensus[protocol.ConsensusCurrentVersion]

func keypair() *crypto.SignatureSecrets {
	var seed crypto.Seed
	crypto.RandBytes(seed[:])
	s := crypto.GenerateSignatureSecrets(seed)
	return s
}

type TestingT interface {
	Errorf(format string, args ...interface{})
	FailNow()
	Name() string
}

var minBalance = config.Consensus[protocol.ConsensusCurrentVersion].MinBalance

func mockLedger(t TestingT, initAccounts map[basics.Address]basics.AccountData, proto protocol.ConsensusVersion) *ledger.Ledger {
	var hash crypto.Digest
	crypto.RandBytes(hash[:])

	var pool basics.Address
	crypto.RandBytes(pool[:])
	var poolData basics.AccountData
	poolData.MicroAlgos.Raw = 1 << 32
	initAccounts[pool] = poolData

	initBlock := bookkeeping.Block{
		BlockHeader: bookkeeping.BlockHeader{
			GenesisID:   "pooltest",
			GenesisHash: hash,
			UpgradeState: bookkeeping.UpgradeState{
				CurrentProtocol: proto,
			},
			RewardsState: bookkeeping.RewardsState{
				FeeSink:     pool,
				RewardsPool: pool,
			},
		},
	}

	var err error
	initBlock.TxnCommitments, err = initBlock.PaysetCommit()
	require.NoError(t, err)

	fn := fmt.Sprintf("/tmp/%s.%d.sqlite3", t.Name(), crypto.RandUint64())
	const inMem = true
	genesisInitState := ledgercore.InitState{Block: initBlock, Accounts: initAccounts, GenesisHash: hash}
	cfg := config.GetDefaultLocal()
	cfg.Archival = true
	l, err := ledger.OpenLedger(logging.Base(), fn, true, genesisInitState, cfg)
	require.NoError(t, err)
	return l
}

func makeMockLedger(t TestingT, initAccounts map[basics.Address]basics.AccountData) *ledger.Ledger {
	return mockLedger(t, initAccounts, protocol.ConsensusCurrentVersion)
}

func makeMockLedgerFuture(t TestingT, initAccounts map[basics.Address]basics.AccountData) *ledger.Ledger {
	return mockLedger(t, initAccounts, protocol.ConsensusFuture)
}

func newBlockEvaluator(t TestingT, l *ledger.Ledger) BlockEvaluator {
	latest := l.Latest()
	prev, err := l.BlockHdr(latest)
	require.NoError(t, err)

	next := bookkeeping.MakeBlock(prev)
	eval, err := l.StartEvaluator(next.BlockHeader, 0, 0)
	require.NoError(t, err)

	return eval
}

func initAcc(initBalances map[basics.Address]uint64) map[basics.Address]basics.AccountData {
	res := make(map[basics.Address]basics.AccountData)
	for addr, bal := range initBalances {
		var data basics.AccountData
		data.MicroAlgos.Raw = bal
		res[addr] = data
	}
	return res
}

func initAccFixed(initAddrs []basics.Address, bal uint64) map[basics.Address]basics.AccountData {
	res := make(map[basics.Address]basics.AccountData)
	for _, addr := range initAddrs {
		var data basics.AccountData
		data.MicroAlgos.Raw = bal
		res[addr] = data
	}
	return res
}

const testPoolSize = 1000

func TestMinBalanceOK(t *testing.T) {
	partitiontest.PartitionTest(t)

	numOfAccounts := 5
	// Generate accounts
	secrets := make([]*crypto.SignatureSecrets, numOfAccounts)
	addresses := make([]basics.Address, numOfAccounts)

	for i := 0; i < numOfAccounts; i++ {
		secret := keypair()
		addr := basics.Address(secret.SignatureVerifier)
		secrets[i] = secret
		addresses[i] = addr
	}

	limitedAccounts := make(map[basics.Address]uint64)
	limitedAccounts[addresses[0]] = 2*minBalance + proto.MinTxnFee
	ledger := makeMockLedger(t, initAcc(limitedAccounts))
	cfg := config.GetDefaultLocal()
	cfg.TxPoolSize = testPoolSize
	cfg.EnableProcessBlockStats = false
	transactionPool := MakeTransactionPool(ledger, cfg, logging.Base())

	// sender goes below min
	tx := transactions.Transaction{
		Type: protocol.PaymentTx,
		Header: transactions.Header{
			Sender:      addresses[0],
			Fee:         basics.MicroAlgos{Raw: proto.MinTxnFee},
			FirstValid:  0,
			LastValid:   basics.Round(proto.MaxTxnLife),
			Note:        make([]byte, 2),
			GenesisHash: ledger.GenesisHash(),
		},
		PaymentTxnFields: transactions.PaymentTxnFields{
			Receiver: addresses[1],
			Amount:   basics.MicroAlgos{Raw: minBalance},
		},
	}
	signedTx := tx.Sign(secrets[0])
	require.NoError(t, transactionPool.RememberOne(signedTx))
}

func TestSenderGoesBelowMinBalance(t *testing.T) {
	partitiontest.PartitionTest(t)

	numOfAccounts := 5
	// Generate accounts
	secrets := make([]*crypto.SignatureSecrets, numOfAccounts)
	addresses := make([]basics.Address, numOfAccounts)

	for i := 0; i < numOfAccounts; i++ {
		secret := keypair()
		addr := basics.Address(secret.SignatureVerifier)
		secrets[i] = secret
		addresses[i] = addr
	}

	limitedAccounts := make(map[basics.Address]uint64)
	limitedAccounts[addresses[0]] = 2*minBalance + proto.MinTxnFee
	ledger := makeMockLedger(t, initAcc(limitedAccounts))
	cfg := config.GetDefaultLocal()
	cfg.TxPoolSize = testPoolSize
	cfg.EnableProcessBlockStats = false
	transactionPool := MakeTransactionPool(ledger, cfg, logging.Base())

	// sender goes below min
	tx := transactions.Transaction{
		Type: protocol.PaymentTx,
		Header: transactions.Header{
			Sender:      addresses[0],
			Fee:         basics.MicroAlgos{Raw: proto.MinTxnFee + 1},
			FirstValid:  0,
			LastValid:   basics.Round(proto.MaxTxnLife),
			Note:        make([]byte, 2),
			GenesisHash: ledger.GenesisHash(),
		},
		PaymentTxnFields: transactions.PaymentTxnFields{
			Receiver: addresses[1],
			Amount:   basics.MicroAlgos{Raw: minBalance},
		},
	}
	signedTx := tx.Sign(secrets[0])
	require.Error(t, transactionPool.RememberOne(signedTx))
}

func TestSenderGoesBelowMinBalanceDueToAssets(t *testing.T) {
	partitiontest.PartitionTest(t)

	numOfAccounts := 5
	// Generate accounts
	secrets := make([]*crypto.SignatureSecrets, numOfAccounts)
	addresses := make([]basics.Address, numOfAccounts)

	for i := 0; i < numOfAccounts; i++ {
		secret := keypair()
		addr := basics.Address(secret.SignatureVerifier)
		secrets[i] = secret
		addresses[i] = addr
	}
	proto := config.Consensus[protocol.ConsensusFuture]

	limitedAccounts := make(map[basics.Address]uint64)
	limitedAccounts[addresses[0]] = 3*minBalance + 2*proto.MinTxnFee
	ledger := makeMockLedgerFuture(t, initAcc(limitedAccounts))
	cfg := config.GetDefaultLocal()
	cfg.TxPoolSize = testPoolSize
	cfg.EnableProcessBlockStats = false
	transactionPool := MakeTransactionPool(ledger, cfg, logging.Base())

	assetTx := transactions.Transaction{
		Type: protocol.AssetConfigTx,
		Header: transactions.Header{
			Sender:      addresses[0],
			Fee:         basics.MicroAlgos{Raw: proto.MinTxnFee},
			FirstValid:  0,
			LastValid:   basics.Round(proto.MaxTxnLife),
			Note:        make([]byte, 2),
			GenesisHash: ledger.GenesisHash(),
		},
		AssetConfigTxnFields: transactions.AssetConfigTxnFields{
			AssetParams: basics.AssetParams{
				Total:         100,
				DefaultFrozen: false,
				Manager:       addresses[0],
			},
		},
	}
	signedAssetTx := assetTx.Sign(secrets[0])
	require.NoError(t, transactionPool.RememberOne(signedAssetTx))

	// sender goes below min
	tx := transactions.Transaction{
		Type: protocol.PaymentTx,
		Header: transactions.Header{
			Sender:      addresses[0],
			Fee:         basics.MicroAlgos{Raw: proto.MinTxnFee + 1},
			FirstValid:  0,
			LastValid:   basics.Round(proto.MaxTxnLife),
			Note:        make([]byte, 2),
			GenesisHash: ledger.GenesisHash(),
		},
		PaymentTxnFields: transactions.PaymentTxnFields{
			Receiver: addresses[1],
			Amount:   basics.MicroAlgos{Raw: minBalance},
		},
	}
	signedTx := tx.Sign(secrets[0])
	err := transactionPool.RememberOne(signedTx)
	require.Error(t, err)
	var returnedTxid, returnedAcct string
	var returnedBal, returnedMin, numAssets uint64
	_, err = fmt.Sscanf(err.Error(), "TransactionPool.Remember: transaction %s account %s balance %d below min %d (%d assets)",
		&returnedTxid, &returnedAcct, &returnedBal, &returnedMin, &numAssets)
	require.NoError(t, err)
	require.Equal(t, (1+numAssets)*proto.MinBalance, returnedMin)
}

func TestCloseAccount(t *testing.T) {
	partitiontest.PartitionTest(t)

	numOfAccounts := 5
	// Generate accounts
	secrets := make([]*crypto.SignatureSecrets, numOfAccounts)
	addresses := make([]basics.Address, numOfAccounts)

	for i := 0; i < numOfAccounts; i++ {
		secret := keypair()
		addr := basics.Address(secret.SignatureVerifier)
		secrets[i] = secret
		addresses[i] = addr
	}

	limitedAccounts := make(map[basics.Address]uint64)
	limitedAccounts[addresses[0]] = 3*minBalance + 2*proto.MinTxnFee
	ledger := makeMockLedger(t, initAcc(limitedAccounts))
	cfg := config.GetDefaultLocal()
	cfg.TxPoolSize = testPoolSize
	cfg.EnableProcessBlockStats = false
	transactionPool := MakeTransactionPool(ledger, cfg, logging.Base())

	// sender goes below min
	closeTx := transactions.Transaction{
		Type: protocol.PaymentTx,
		Header: transactions.Header{
			Sender:      addresses[0],
			Fee:         basics.MicroAlgos{Raw: proto.MinTxnFee},
			FirstValid:  0,
			LastValid:   basics.Round(proto.MaxTxnLife),
			Note:        make([]byte, 2),
			GenesisHash: ledger.GenesisHash(),
		},
		PaymentTxnFields: transactions.PaymentTxnFields{
			Receiver:         addresses[1],
			Amount:           basics.MicroAlgos{Raw: minBalance},
			CloseRemainderTo: addresses[2],
		},
	}
	signedTx := closeTx.Sign(secrets[0])
	require.NoError(t, transactionPool.RememberOne(signedTx))

	// sender goes below min
	tx := transactions.Transaction{
		Type: protocol.PaymentTx,
		Header: transactions.Header{
			Sender:      addresses[0],
			Fee:         basics.MicroAlgos{Raw: proto.MinTxnFee},
			FirstValid:  0,
			LastValid:   basics.Round(proto.MaxTxnLife),
			Note:        make([]byte, 2),
			GenesisHash: ledger.GenesisHash(),
		},
		PaymentTxnFields: transactions.PaymentTxnFields{
			Receiver: addresses[1],
			Amount:   basics.MicroAlgos{Raw: minBalance},
		},
	}
	signedTx2 := tx.Sign(secrets[0])
	require.Error(t, transactionPool.RememberOne(signedTx2))
}

func TestCloseAccountWhileTxIsPending(t *testing.T) {
	partitiontest.PartitionTest(t)

	numOfAccounts := 5
	// Generate accounts
	secrets := make([]*crypto.SignatureSecrets, numOfAccounts)
	addresses := make([]basics.Address, numOfAccounts)

	for i := 0; i < numOfAccounts; i++ {
		secret := keypair()
		addr := basics.Address(secret.SignatureVerifier)
		secrets[i] = secret
		addresses[i] = addr
	}

	limitedAccounts := make(map[basics.Address]uint64)
	limitedAccounts[addresses[0]] = 2*minBalance + 2*proto.MinTxnFee - 1
	ledger := makeMockLedger(t, initAcc(limitedAccounts))
	cfg := config.GetDefaultLocal()
	cfg.TxPoolSize = testPoolSize
	cfg.EnableProcessBlockStats = false
	transactionPool := MakeTransactionPool(ledger, cfg, logging.Base())

	// sender goes below min
	tx := transactions.Transaction{
		Type: protocol.PaymentTx,
		Header: transactions.Header{
			Sender:      addresses[0],
			Fee:         basics.MicroAlgos{Raw: proto.MinTxnFee},
			FirstValid:  0,
			LastValid:   basics.Round(proto.MaxTxnLife),
			Note:        make([]byte, 2),
			GenesisHash: ledger.GenesisHash(),
		},
		PaymentTxnFields: transactions.PaymentTxnFields{
			Receiver: addresses[1],
			Amount:   basics.MicroAlgos{Raw: minBalance},
		},
	}
	signedTx := tx.Sign(secrets[0])
	require.NoError(t, transactionPool.RememberOne(signedTx))

	// sender goes below min
	closeTx := transactions.Transaction{
		Type: protocol.PaymentTx,
		Header: transactions.Header{
			Sender:      addresses[0],
			Fee:         basics.MicroAlgos{Raw: proto.MinTxnFee},
			FirstValid:  0,
			LastValid:   basics.Round(proto.MaxTxnLife),
			Note:        make([]byte, 2),
			GenesisHash: ledger.GenesisHash(),
		},
		PaymentTxnFields: transactions.PaymentTxnFields{
			Receiver:         addresses[1],
			Amount:           basics.MicroAlgos{Raw: minBalance},
			CloseRemainderTo: addresses[2],
		},
	}
	signedCloseTx := closeTx.Sign(secrets[0])
	require.Error(t, transactionPool.RememberOne(signedCloseTx))
}

func TestClosingAccountBelowMinBalance(t *testing.T) {
	partitiontest.PartitionTest(t)

	numOfAccounts := 5
	// Generate accounts
	secrets := make([]*crypto.SignatureSecrets, numOfAccounts)
	addresses := make([]basics.Address, numOfAccounts)

	for i := 0; i < numOfAccounts; i++ {
		secret := keypair()
		addr := basics.Address(secret.SignatureVerifier)
		secrets[i] = secret
		addresses[i] = addr
	}

	limitedAccounts := make(map[basics.Address]uint64)
	limitedAccounts[addresses[0]] = 2*minBalance - 1 + proto.MinTxnFee
	limitedAccounts[addresses[2]] = 0
	ledger := makeMockLedger(t, initAcc(limitedAccounts))
	cfg := config.GetDefaultLocal()
	cfg.TxPoolSize = testPoolSize
	cfg.EnableProcessBlockStats = false
	transactionPool := MakeTransactionPool(ledger, cfg, logging.Base())

	// sender goes below min
	closeTx := transactions.Transaction{
		Type: protocol.PaymentTx,
		Header: transactions.Header{
			Sender:      addresses[0],
			Fee:         basics.MicroAlgos{Raw: proto.MinTxnFee},
			FirstValid:  0,
			LastValid:   basics.Round(proto.MaxTxnLife),
			Note:        make([]byte, 2),
			GenesisHash: ledger.GenesisHash(),
		},
		PaymentTxnFields: transactions.PaymentTxnFields{
			Receiver:         addresses[1],
			Amount:           basics.MicroAlgos{Raw: minBalance},
			CloseRemainderTo: addresses[2],
		},
	}
	signedTx := closeTx.Sign(secrets[0])
	require.Error(t, transactionPool.RememberOne(signedTx))
}

func TestRecipientGoesBelowMinBalance(t *testing.T) {
	partitiontest.PartitionTest(t)

	numOfAccounts := 5
	// Generate accounts
	secrets := make([]*crypto.SignatureSecrets, numOfAccounts)
	addresses := make([]basics.Address, numOfAccounts)

	for i := 0; i < numOfAccounts; i++ {
		secret := keypair()
		addr := basics.Address(secret.SignatureVerifier)
		secrets[i] = secret
		addresses[i] = addr
	}

	limitedAccounts := make(map[basics.Address]uint64)
	limitedAccounts[addresses[1]] = 0
	ledger := makeMockLedger(t, initAcc(limitedAccounts))
	cfg := config.GetDefaultLocal()
	cfg.TxPoolSize = testPoolSize
	cfg.EnableProcessBlockStats = false
	transactionPool := MakeTransactionPool(ledger, cfg, logging.Base())

	// sender goes below min
	tx := transactions.Transaction{
		Type: protocol.PaymentTx,
		Header: transactions.Header{
			Sender:      addresses[0],
			Fee:         basics.MicroAlgos{Raw: proto.MinTxnFee},
			FirstValid:  0,
			LastValid:   basics.Round(proto.MaxTxnLife),
			Note:        make([]byte, 2),
			GenesisHash: ledger.GenesisHash(),
		},
		PaymentTxnFields: transactions.PaymentTxnFields{
			Receiver: addresses[1],
			Amount:   basics.MicroAlgos{Raw: minBalance - 1},
		},
	}
	signedTx := tx.Sign(secrets[0])
	require.Error(t, transactionPool.RememberOne(signedTx))
}

func TestRememberForget(t *testing.T) {
	partitiontest.PartitionTest(t)

	numOfAccounts := 5
	// Generate accounts
	secrets := make([]*crypto.SignatureSecrets, numOfAccounts)
	addresses := make([]basics.Address, numOfAccounts)

	for i := 0; i < numOfAccounts; i++ {
		secret := keypair()
		addr := basics.Address(secret.SignatureVerifier)
		secrets[i] = secret
		addresses[i] = addr
	}

	mockLedger := makeMockLedger(t, initAccFixed(addresses, 1<<32))
	cfg := config.GetDefaultLocal()
	cfg.TxPoolSize = testPoolSize
	cfg.EnableProcessBlockStats = false
	transactionPool := MakeTransactionPool(mockLedger, cfg, logging.Base())

	eval := newBlockEvaluator(t, mockLedger)

	for i, sender := range addresses {
		for j, receiver := range addresses {
			if sender != receiver {
				tx := transactions.Transaction{
					Type: protocol.PaymentTx,
					Header: transactions.Header{
						Sender:      sender,
						Fee:         basics.MicroAlgos{Raw: uint64(rand.Int()%10000) + proto.MinTxnFee},
						FirstValid:  0,
						LastValid:   basics.Round(proto.MaxTxnLife),
						Note:        make([]byte, 2),
						GenesisHash: mockLedger.GenesisHash(),
					},
					PaymentTxnFields: transactions.PaymentTxnFields{
						Receiver: receiver,
						Amount:   basics.MicroAlgos{Raw: 1},
					},
				}
				tx.Note[0] = byte(i)
				tx.Note[1] = byte(j)
				signedTx := tx.Sign(secrets[i])
				transactionPool.RememberOne(signedTx)
				err := eval.Transaction(signedTx, transactions.ApplyData{})
				require.NoError(t, err)
			}
		}
	}

	pending := transactionPool.PendingTxGroups()
	numberOfTxns := numOfAccounts*numOfAccounts - numOfAccounts
	require.Len(t, pending, numberOfTxns)

	blk, err := eval.GenerateBlock()
	require.NoError(t, err)

	err = mockLedger.AddValidatedBlock(*blk, agreement.Certificate{})
	require.NoError(t, err)
	transactionPool.OnNewBlock(blk.Block(), ledgercore.StateDelta{})

	pending = transactionPool.PendingTxGroups()
	require.Len(t, pending, 0)
}

//	Test that clean up works
func TestCleanUp(t *testing.T) {
	partitiontest.PartitionTest(t)

	numOfAccounts := 10
	// Generate accounts
	secrets := make([]*crypto.SignatureSecrets, numOfAccounts)
	addresses := make([]basics.Address, numOfAccounts)

	for i := 0; i < numOfAccounts; i++ {
		secret := keypair()
		addr := basics.Address(secret.SignatureVerifier)
		secrets[i] = secret
		addresses[i] = addr
	}

	mockLedger := makeMockLedger(t, initAccFixed(addresses, 1<<32))
	cfg := config.GetDefaultLocal()
	cfg.TxPoolSize = testPoolSize
	cfg.EnableProcessBlockStats = false
	transactionPool := MakeTransactionPool(mockLedger, cfg, logging.Base())

	issuedTransactions := 0
	for i, sender := range addresses {
		for j, receiver := range addresses {
			if sender != receiver {
				tx := transactions.Transaction{
					Type: protocol.PaymentTx,
					Header: transactions.Header{
						Sender:      sender,
						Fee:         basics.MicroAlgos{Raw: uint64(rand.Int()%10000) + proto.MinTxnFee},
						FirstValid:  0,
						LastValid:   5,
						Note:        make([]byte, 2),
						GenesisHash: mockLedger.GenesisHash(),
					},
					PaymentTxnFields: transactions.PaymentTxnFields{
						Receiver: receiver,
						Amount:   basics.MicroAlgos{Raw: 1},
					},
				}
				tx.Note[0] = byte(i)
				tx.Note[1] = byte(j)
				signedTx := tx.Sign(secrets[i])
				require.NoError(t, transactionPool.RememberOne(signedTx))
				issuedTransactions++
			}
		}
	}

	for mockLedger.Latest() < 6 {
		eval := newBlockEvaluator(t, mockLedger)
		blk, err := eval.GenerateBlock()
		require.NoError(t, err)

		err = mockLedger.AddValidatedBlock(*blk, agreement.Certificate{})
		require.NoError(t, err)

		transactionPool.OnNewBlock(blk.Block(), ledgercore.StateDelta{})
	}

	pending := transactionPool.PendingTxGroups()
	require.Zero(t, len(pending))
	require.Zero(t, transactionPool.NumExpired(4))
	require.Equal(t, issuedTransactions, transactionPool.NumExpired(5))

	for mockLedger.Latest() < 6+basics.Round(expiredHistory*proto.MaxTxnLife) {
		eval := newBlockEvaluator(t, mockLedger)
		blk, err := eval.GenerateBlock()
		require.NoError(t, err)

		err = mockLedger.AddValidatedBlock(*blk, agreement.Certificate{})
		require.NoError(t, err)

		transactionPool.OnNewBlock(blk.Block(), ledgercore.StateDelta{})
		require.Zero(t, transactionPool.NumExpired(blk.Block().Round()))
	}
	require.Len(t, transactionPool.expiredTxCount, int(expiredHistory*proto.MaxTxnLife))
}

func TestFixOverflowOnNewBlock(t *testing.T) {
	partitiontest.PartitionTest(t)

	numOfAccounts := 10
	// Generate accounts
	secrets := make([]*crypto.SignatureSecrets, numOfAccounts)
	addresses := make([]basics.Address, numOfAccounts)

	for i := 0; i < numOfAccounts; i++ {
		secret := keypair()
		addr := basics.Address(secret.SignatureVerifier)
		secrets[i] = secret
		addresses[i] = addr
	}

	mockLedger := makeMockLedger(t, initAccFixed(addresses, 1<<32))
	cfg := config.GetDefaultLocal()
	cfg.TxPoolSize = testPoolSize
	cfg.EnableProcessBlockStats = false
	transactionPool := MakeTransactionPool(mockLedger, cfg, logging.Base())

	overSpender := addresses[0]
	var overSpenderAmount uint64
	savedTransactions := 0
	for i, sender := range addresses {
		amount := uint64(0)
		for _, receiver := range addresses {
			if sender != receiver {
				tx := transactions.Transaction{
					Type: protocol.PaymentTx,
					Header: transactions.Header{
						Sender:      sender,
						Fee:         basics.MicroAlgos{Raw: proto.MinTxnFee + amount},
						FirstValid:  0,
						LastValid:   10,
						Note:        make([]byte, 0),
						GenesisHash: mockLedger.GenesisHash(),
					},
					PaymentTxnFields: transactions.PaymentTxnFields{
						Receiver: receiver,
						Amount:   basics.MicroAlgos{Raw: 0},
					},
				}
				amount++

				if sender == overSpender {
					overSpenderAmount += tx.Fee.Raw
				}

				signedTx := tx.Sign(secrets[i])
				require.NoError(t, transactionPool.RememberOne(signedTx))
				savedTransactions++
			}
		}
	}
	pending := transactionPool.PendingTxGroups()
	require.Len(t, pending, savedTransactions)

	secret := keypair()
	recv := basics.Address(secret.SignatureVerifier)

	tx := transactions.Transaction{
		Type: protocol.PaymentTx,
		Header: transactions.Header{
			Sender:      overSpender,
			Fee:         basics.MicroAlgos{Raw: 1<<32 - proto.MinBalance - overSpenderAmount + proto.MinTxnFee},
			FirstValid:  0,
			LastValid:   10,
			Note:        []byte{1},
			GenesisHash: mockLedger.GenesisHash(),
		},
		PaymentTxnFields: transactions.PaymentTxnFields{
			Receiver: recv,
			Amount:   basics.MicroAlgos{Raw: 0},
		},
	}
	signedTx := tx.Sign(secrets[0])

	blockEval := newBlockEvaluator(t, mockLedger)
	err := blockEval.Transaction(signedTx, transactions.ApplyData{})
	require.NoError(t, err)

	// simulate this transaction was applied
	block, err := blockEval.GenerateBlock()
	require.NoError(t, err)

	err = mockLedger.AddValidatedBlock(*block, agreement.Certificate{})
	require.NoError(t, err)

	transactionPool.OnNewBlock(block.Block(), ledgercore.StateDelta{})

	pending = transactionPool.PendingTxGroups()
	// only one transaction is missing
	require.Len(t, pending, savedTransactions-1)
}

func TestOverspender(t *testing.T) {
	partitiontest.PartitionTest(t)

	numOfAccounts := 2
	// Generate accounts
	secrets := make([]*crypto.SignatureSecrets, numOfAccounts)
	addresses := make([]basics.Address, numOfAccounts)

	for i := 0; i < numOfAccounts; i++ {
		secret := keypair()
		addr := basics.Address(secret.SignatureVerifier)
		secrets[i] = secret
		addresses[i] = addr
	}

	overSpender := addresses[0]
	ledger := makeMockLedger(t, initAcc(map[basics.Address]uint64{overSpender: proto.MinTxnFee - 1}))
	cfg := config.GetDefaultLocal()
	cfg.TxPoolSize = testPoolSize
	cfg.EnableProcessBlockStats = false
	transactionPool := MakeTransactionPool(ledger, cfg, logging.Base())

	receiver := addresses[1]
	tx := transactions.Transaction{
		Type: protocol.PaymentTx,
		Header: transactions.Header{
			Sender:      overSpender,
			Fee:         basics.MicroAlgos{Raw: proto.MinTxnFee + 1},
			FirstValid:  0,
			LastValid:   10,
			Note:        make([]byte, 0),
			GenesisHash: ledger.GenesisHash(),
		},
		PaymentTxnFields: transactions.PaymentTxnFields{
			Receiver: receiver,
			Amount:   basics.MicroAlgos{Raw: 0},
		},
	}
	signedTx := tx.Sign(secrets[0])

	// consume the transaction of allowed limit
	require.Error(t, transactionPool.RememberOne(signedTx))

	// min transaction
	minTx := transactions.Transaction{
		Type: protocol.PaymentTx,
		Header: transactions.Header{
			Sender:      overSpender,
			Fee:         basics.MicroAlgos{Raw: proto.MinTxnFee},
			FirstValid:  0,
			LastValid:   10,
			Note:        make([]byte, 0),
			GenesisHash: ledger.GenesisHash(),
		},
		PaymentTxnFields: transactions.PaymentTxnFields{
			Receiver: receiver,
			Amount:   basics.MicroAlgos{Raw: 0},
		},
	}
	signedMinTx := minTx.Sign(secrets[0])
	require.Error(t, transactionPool.RememberOne(signedMinTx))
}

func TestRemove(t *testing.T) {
	partitiontest.PartitionTest(t)

	numOfAccounts := 2
	// Generate accounts
	secrets := make([]*crypto.SignatureSecrets, numOfAccounts)
	addresses := make([]basics.Address, numOfAccounts)

	for i := 0; i < numOfAccounts; i++ {
		secret := keypair()
		addr := basics.Address(secret.SignatureVerifier)
		secrets[i] = secret
		addresses[i] = addr
	}

	ledger := makeMockLedger(t, initAccFixed(addresses, 1<<32))
	cfg := config.GetDefaultLocal()
	cfg.TxPoolSize = testPoolSize
	cfg.EnableProcessBlockStats = false
	transactionPool := MakeTransactionPool(ledger, cfg, logging.Base())

	sender := addresses[0]
	receiver := addresses[1]
	tx := transactions.Transaction{
		Type: protocol.PaymentTx,
		Header: transactions.Header{
			Sender:      sender,
			Fee:         basics.MicroAlgos{Raw: proto.MinTxnFee + 1},
			FirstValid:  0,
			LastValid:   10,
			Note:        []byte{0},
			GenesisHash: ledger.GenesisHash(),
		},
		PaymentTxnFields: transactions.PaymentTxnFields{
			Receiver: receiver,
			Amount:   basics.MicroAlgos{Raw: 0},
		},
	}
	signedTx := tx.Sign(secrets[0])
	require.NoError(t, transactionPool.RememberOne(signedTx))
	require.Equal(t, transactionPool.PendingTxGroups(), [][]transactions.SignedTxn{{signedTx}})
}

func TestLogicSigOK(t *testing.T) {
	partitiontest.PartitionTest(t)

	oparams := config.Consensus[protocol.ConsensusCurrentVersion]
	params := oparams
	params.LogicSigMaxCost = 20000
	params.LogicSigMaxSize = 1000
	params.LogicSigVersion = 1
	config.Consensus[protocol.ConsensusCurrentVersion] = params
	defer func() {
		config.Consensus[protocol.ConsensusCurrentVersion] = oparams
	}()
	numOfAccounts := 5
	addresses := make([]basics.Address, numOfAccounts)

	for i := 0; i < numOfAccounts; i++ {
		secret := keypair()
		addr := basics.Address(secret.SignatureVerifier)
		addresses[i] = addr
	}

	src := `int 1`
	ops, err := logic.AssembleString(src)
	require.NoError(t, err)
	programAddress := logic.HashProgram(ops.Program)
	addresses[0] = basics.Address(programAddress)

	limitedAccounts := make(map[basics.Address]uint64)
	limitedAccounts[addresses[0]] = 2*minBalance + proto.MinTxnFee
	ledger := makeMockLedger(t, initAcc(limitedAccounts))
	cfg := config.GetDefaultLocal()
	cfg.TxPoolSize = testPoolSize
	cfg.EnableProcessBlockStats = false
	transactionPool := MakeTransactionPool(ledger, cfg, logging.Base())

	// sender goes below min
	tx := transactions.Transaction{
		Type: protocol.PaymentTx,
		Header: transactions.Header{
			Sender:      addresses[0],
			Fee:         basics.MicroAlgos{Raw: proto.MinTxnFee},
			FirstValid:  1,
			LastValid:   basics.Round(proto.MaxTxnLife),
			Note:        make([]byte, 2),
			GenesisHash: ledger.GenesisHash(),
		},
		PaymentTxnFields: transactions.PaymentTxnFields{
			Receiver: addresses[1],
			Amount:   basics.MicroAlgos{Raw: minBalance},
		},
	}
	signedTx := transactions.SignedTxn{
		Txn: tx,
		Lsig: transactions.LogicSig{
			Logic: ops.Program,
		},
	}
	require.NoError(t, transactionPool.RememberOne(signedTx))
}

func TestTransactionPool_CurrentFeePerByte(t *testing.T) {
	partitiontest.PartitionTest(t)

	numOfAccounts := 5
	// Generate accounts
	secrets := make([]*crypto.SignatureSecrets, numOfAccounts)
	addresses := make([]basics.Address, numOfAccounts)

	for i := 0; i < numOfAccounts; i++ {
		secret := keypair()
		addr := basics.Address(secret.SignatureVerifier)
		secrets[i] = secret
		addresses[i] = addr
	}

	l := makeMockLedger(t, initAccFixed(addresses, 1<<32))
	cfg := config.GetDefaultLocal()
	cfg.TxPoolSize = testPoolSize * 15
	cfg.EnableProcessBlockStats = false
	transactionPool := MakeTransactionPool(l, cfg, logging.Base())

	for i, sender := range addresses {
		for j := 0; j < testPoolSize*15/len(addresses); j++ {
			var receiver basics.Address
			crypto.RandBytes(receiver[:])
			tx := transactions.Transaction{
				Type: protocol.PaymentTx,
				Header: transactions.Header{
					Sender:      sender,
					Fee:         basics.MicroAlgos{Raw: uint64(rand.Int()%10000) + proto.MinTxnFee},
					FirstValid:  0,
					LastValid:   basics.Round(proto.MaxTxnLife),
					Note:        make([]byte, 2),
					GenesisHash: l.GenesisHash(),
				},
				PaymentTxnFields: transactions.PaymentTxnFields{
					Receiver: receiver,
					Amount:   basics.MicroAlgos{Raw: proto.MinBalance},
				},
			}
			tx.Note = make([]byte, 8, 8)
			crypto.RandBytes(tx.Note)
			signedTx := tx.Sign(secrets[i])
			err := transactionPool.RememberOne(signedTx)
			require.NoError(t, err)
		}
	}

	// The fee should be 1^(number of whole blocks - 1)
	require.Equal(t, uint64(1<<(transactionPool.numPendingWholeBlocks-1)), transactionPool.FeePerByte())

}

func BenchmarkTransactionPoolRememberOne(b *testing.B) {
	numOfAccounts := 5
	// Generate accounts
	secrets := make([]*crypto.SignatureSecrets, numOfAccounts)
	addresses := make([]basics.Address, numOfAccounts)

	for i := 0; i < numOfAccounts; i++ {
		secret := keypair()
		addr := basics.Address(secret.SignatureVerifier)
		secrets[i] = secret
		addresses[i] = addr
	}

	ledger := makeMockLedger(b, initAccFixed(addresses, 1<<32))
	cfg := config.GetDefaultLocal()
	cfg.TxPoolSize = b.N
	cfg.EnableProcessBlockStats = false
	transactionPool := MakeTransactionPool(ledger, cfg, logging.Base())
	signedTransactions := make([]transactions.SignedTxn, 0, b.N)
	for i, sender := range addresses {
		for j := 0; j < b.N/len(addresses); j++ {
			var receiver basics.Address
			crypto.RandBytes(receiver[:])
			tx := transactions.Transaction{
				Type: protocol.PaymentTx,
				Header: transactions.Header{
					Sender:      sender,
					Fee:         basics.MicroAlgos{Raw: uint64(rand.Int()%10000) + proto.MinTxnFee},
					FirstValid:  0,
					LastValid:   basics.Round(proto.MaxTxnLife),
					Note:        make([]byte, 2),
					GenesisHash: ledger.GenesisHash(),
				},
				PaymentTxnFields: transactions.PaymentTxnFields{
					Receiver: receiver,
					Amount:   basics.MicroAlgos{Raw: proto.MinBalance},
				},
			}
			tx.Note = make([]byte, 8, 8)
			crypto.RandBytes(tx.Note)
			signedTx := tx.Sign(secrets[i])
			signedTransactions = append(signedTransactions, signedTx)
			err := transactionPool.RememberOne(signedTx)
			require.NoError(b, err)
		}
	}
	b.StopTimer()
	b.ResetTimer()
	ledger = makeMockLedger(b, initAccFixed(addresses, 1<<32))
	transactionPool = MakeTransactionPool(ledger, cfg, logging.Base())

	b.StartTimer()
	for _, signedTx := range signedTransactions {
		transactionPool.RememberOne(signedTx)
	}
}

func BenchmarkTransactionPoolPending(b *testing.B) {
	numOfAccounts := 5
	// Generate accounts
	secrets := make([]*crypto.SignatureSecrets, numOfAccounts)
	addresses := make([]basics.Address, numOfAccounts)

	for i := 0; i < numOfAccounts; i++ {
		secret := keypair()
		addr := basics.Address(secret.SignatureVerifier)
		secrets[i] = secret
		addresses[i] = addr
	}

	sub := func(b *testing.B, benchPoolSize int) {
		b.StopTimer()
		b.ResetTimer()

		ledger := makeMockLedger(b, initAccFixed(addresses, 1<<32))
		cfg := config.GetDefaultLocal()
		cfg.TxPoolSize = benchPoolSize
		cfg.EnableProcessBlockStats = false
		transactionPool := MakeTransactionPool(ledger, cfg, logging.Base())
		var block bookkeeping.Block
		block.Payset = make(transactions.Payset, 0)

		for i, sender := range addresses {
			for j := 0; j < benchPoolSize/len(addresses); j++ {
				var receiver basics.Address
				crypto.RandBytes(receiver[:])
				tx := transactions.Transaction{
					Type: protocol.PaymentTx,
					Header: transactions.Header{
						Sender:      sender,
						Fee:         basics.MicroAlgos{Raw: uint64(rand.Int()%10000) + proto.MinTxnFee},
						FirstValid:  0,
						LastValid:   basics.Round(proto.MaxTxnLife),
						Note:        make([]byte, 2),
						GenesisHash: ledger.GenesisHash(),
					},
					PaymentTxnFields: transactions.PaymentTxnFields{
						Receiver: receiver,
						Amount:   basics.MicroAlgos{Raw: proto.MinBalance},
					},
				}
				tx.Note = make([]byte, 8, 8)
				crypto.RandBytes(tx.Note)
				signedTx := tx.Sign(secrets[i])
				err := transactionPool.RememberOne(signedTx)
				require.NoError(b, err)
			}
		}

		b.StartTimer()
		for i := 0; i < b.N; i++ {
			transactionPool.PendingTxGroups()
		}
	}
	subs := []int{1000, 5000, 10000, 25000, 50000}
	for _, bps := range subs {
		b.Run(fmt.Sprintf("PendingTxGroups-%d", bps), func(b *testing.B) {
			sub(b, bps)
		})
	}
}

func BenchmarkTransactionPoolSteadyState(b *testing.B) {
	poolSize := 100000

	fmt.Printf("BenchmarkTransactionPoolSteadyState: N=%d\n", b.N)

	numOfAccounts := 100
	// Generate accounts
	secrets := make([]*crypto.SignatureSecrets, numOfAccounts)
	addresses := make([]basics.Address, numOfAccounts)

	for i := 0; i < numOfAccounts; i++ {
		secret := keypair()
		addr := basics.Address(secret.SignatureVerifier)
		secrets[i] = secret
		addresses[i] = addr
	}

	l := makeMockLedger(b, initAccFixed(addresses, 1<<32))
	cfg := config.GetDefaultLocal()
	cfg.TxPoolSize = poolSize
	cfg.EnableProcessBlockStats = false
	transactionPool := MakeTransactionPool(l, cfg, logging.Base())

	var signedTransactions []transactions.SignedTxn
	for i := 0; i < b.N; i++ {
		var receiver basics.Address
		crypto.RandBytes(receiver[:])
		tx := transactions.Transaction{
			Type: protocol.PaymentTx,
			Header: transactions.Header{
				Sender:      addresses[i%numOfAccounts],
				Fee:         basics.MicroAlgos{Raw: uint64(rand.Int()%10000) + proto.MinTxnFee},
				FirstValid:  0,
				LastValid:   basics.Round(proto.MaxTxnLife),
				GenesisHash: l.GenesisHash(),
			},
			PaymentTxnFields: transactions.PaymentTxnFields{
				Receiver: receiver,
				Amount:   basics.MicroAlgos{Raw: proto.MinBalance},
			},
		}
		tx.Note = make([]byte, 8, 8)
		crypto.RandBytes(tx.Note)

		signedTx, err := transactions.AssembleSignedTxn(tx, crypto.Signature{}, crypto.MultisigSig{})
		require.NoError(b, err)
		signedTransactions = append(signedTransactions, signedTx)
	}

	b.StopTimer()
	b.ResetTimer()
	b.StartTimer()

	poolTxnQueue := signedTransactions
	var ledgerTxnQueue []transactions.SignedTxn

	for len(poolTxnQueue) > 0 || len(ledgerTxnQueue) > 0 {
		// Fill up txpool
		for len(poolTxnQueue) > 0 {
			stx := poolTxnQueue[0]
			err := transactionPool.RememberOne(stx)
			if err == nil {
				poolTxnQueue = poolTxnQueue[1:]
				ledgerTxnQueue = append(ledgerTxnQueue, stx)
				continue
			}
			if strings.Contains(err.Error(), "transaction pool is full") {
				break
			}
			require.NoError(b, err)
		}

		// Commit a block
		eval := newBlockEvaluator(b, l)
		for len(ledgerTxnQueue) > 0 {
			stx := ledgerTxnQueue[0]
			err := eval.Transaction(stx, transactions.ApplyData{})
			if err == ledgercore.ErrNoSpace {
				break
			}
			require.NoError(b, err)
			ledgerTxnQueue = ledgerTxnQueue[1:]
		}

		blk, err := eval.GenerateBlock()
		require.NoError(b, err)

		err = l.AddValidatedBlock(*blk, agreement.Certificate{})
		require.NoError(b, err)

		transactionPool.OnNewBlock(blk.Block(), ledgercore.StateDelta{})

		fmt.Printf("BenchmarkTransactionPoolSteadyState: committed block %d\n", blk.Block().Round())
	}
}

func TestTxPoolSizeLimits(t *testing.T) {
	partitiontest.PartitionTest(t)

	numOfAccounts := 2
	// Generate accounts
	secrets := make([]*crypto.SignatureSecrets, numOfAccounts)
	addresses := make([]basics.Address, numOfAccounts)

	for i := 0; i < numOfAccounts; i++ {
		secret := keypair()
		addr := basics.Address(secret.SignatureVerifier)
		secrets[i] = secret
		addresses[i] = addr
	}

	firstAddress := addresses[0]
	cfg := config.GetDefaultLocal()
	cfg.TxPoolSize = testPoolSize
	cfg.EnableProcessBlockStats = false

	ledger := makeMockLedger(t, initAcc(map[basics.Address]uint64{firstAddress: proto.MinBalance + 2*proto.MinTxnFee*uint64(cfg.TxPoolSize)}))

	transactionPool := MakeTransactionPool(ledger, cfg, logging.Base())

	receiver := addresses[1]

	uniqueTxID := 0
	// almost fill the transaction pool, leaving room for one additional transaction group of the biggest size.
	for i := 0; i <= cfg.TxPoolSize-config.Consensus[protocol.ConsensusCurrentVersion].MaxTxGroupSize; i++ {
		tx := transactions.Transaction{
			Type: protocol.PaymentTx,
			Header: transactions.Header{
				Sender:      firstAddress,
				Fee:         basics.MicroAlgos{Raw: proto.MinTxnFee + 1},
				FirstValid:  0,
				LastValid:   10,
				Note:        []byte{byte(uniqueTxID), byte(uniqueTxID >> 8), byte(uniqueTxID >> 16)},
				GenesisHash: ledger.GenesisHash(),
			},
			PaymentTxnFields: transactions.PaymentTxnFields{
				Receiver: receiver,
				Amount:   basics.MicroAlgos{Raw: 0},
			},
		}
		signedTx := tx.Sign(secrets[0])

		// consume the transaction of allowed limit
		require.NoError(t, transactionPool.RememberOne(signedTx))
		uniqueTxID++
	}

	for groupSize := config.Consensus[protocol.ConsensusCurrentVersion].MaxTxGroupSize; groupSize > 0; groupSize-- {
		var txgroup []transactions.SignedTxn
		// fill the transaction group with groupSize transactions.
		for i := 0; i < groupSize; i++ {
			tx := transactions.Transaction{
				Type: protocol.PaymentTx,
				Header: transactions.Header{
					Sender:      firstAddress,
					Fee:         basics.MicroAlgos{Raw: proto.MinTxnFee + 1},
					FirstValid:  0,
					LastValid:   10,
					Note:        []byte{byte(uniqueTxID), byte(uniqueTxID >> 8), byte(uniqueTxID >> 16)},
					GenesisHash: ledger.GenesisHash(),
				},
				PaymentTxnFields: transactions.PaymentTxnFields{
					Receiver: receiver,
					Amount:   basics.MicroAlgos{Raw: 0},
				},
			}
			signedTx := tx.Sign(secrets[0])
			txgroup = append(txgroup, signedTx)
			uniqueTxID++
		}

		// ensure that we would fail adding this.
		require.Error(t, transactionPool.Remember(txgroup))

		if groupSize > 1 {
			// add a single transaction and ensure we succeed
			// consume the transaction of allowed limit
			require.NoError(t, transactionPool.RememberOne(txgroup[0]))
		}
	}
}

func TestTStateProofLogging(t *testing.T) {
	partitiontest.PartitionTest(t)

	proto := config.Consensus[protocol.ConsensusFuture]

	cfg := config.GetDefaultLocal()
	cfg.TxPoolSize = testPoolSize
	cfg.EnableProcessBlockStats = false

	// Create 5 accounts, the last 3 uesd for signing the SP
	numOfAccounts := 20
	// Generate accounts
	secrets := make([]*crypto.SignatureSecrets, numOfAccounts)
	addresses := make([]basics.Address, numOfAccounts)
	for i := 0; i < numOfAccounts; i++ {
		secret := keypair()
		addr := basics.Address(secret.SignatureVerifier)
		secrets[i] = secret
		addresses[i] = addr
	}
	accountsBalances := make(map[basics.Address]uint64)
	for _, addr := range addresses {
		accountsBalances[addr] = 1000000000
	}
	initAccounts := initAcc(accountsBalances)

	// Prepare the SP signing keys
	allKeys := make([]*merklesignature.Secrets, 0, 3)
	stateproofIntervals := uint64(256)
	for a := 2; a < numOfAccounts; a++ {
		keys, err := merklesignature.New(0, uint64(512), stateproofIntervals)
		require.NoError(t, err)

		acct := initAccounts[addresses[a]]
		acct.StateProofID = keys.GetVerifier().Commitment
		acct.Status = basics.Online
		acct.VoteLastValid = 100000
		initAccounts[addresses[a]] = acct

		allKeys = append(allKeys, keys)
	}

	// Set the logging to capture the telemetry Metrics into logging
	logger := logging.TestingLog(t)
	logger.SetLevel(logging.Info)
	logger.EnableTelemetry(logging.TelemetryConfig{Enable: true, SendToLog: true})
	var buf bytes.Buffer
	logger.SetOutput(&buf)

	// Set the ledger and the transaction pool
	mockLedger := makeMockLedgerFuture(t, initAccounts)
	transactionPool := MakeTransactionPool(mockLedger, cfg, logger)
	transactionPool.logAssembleStats = true

	// Set the first round block
	var b bookkeeping.Block
	b.BlockHeader.GenesisID = "pooltest"
	b.BlockHeader.GenesisHash = mockLedger.GenesisHash()
	b.CurrentProtocol = protocol.ConsensusFuture
	b.BlockHeader.Round = 1

	phdr, err := mockLedger.BlockHdr(0)
	require.NoError(t, err)
	b.BlockHeader.Branch = phdr.Hash()

	eval, err := mockLedger.StartEvaluator(b.BlockHeader, 0, 10000)
	require.NoError(t, err)

	// Simulate the blocks up to round 512 without any transactions
	for i := 1; true; i++ {
		blk, err := transactionPool.AssembleBlock(basics.Round(i), time.Time{})
		require.NoError(t, err)

		err = mockLedger.AddValidatedBlock(*blk, agreement.Certificate{})
		require.NoError(t, err)

		// Move to the next round
		b.BlockHeader.Round++
		transactionPool.OnNewBlock(blk.Block(), ledgercore.StateDelta{})

		phdr, err := mockLedger.BlockHdr(basics.Round(i))
		require.NoError(t, err)
		b.BlockHeader.Branch = phdr.Hash()
		b.BlockHeader.TimeStamp = phdr.TimeStamp + 10

		if i == 513 {
			break
		}

		eval, err = mockLedger.StartEvaluator(b.BlockHeader, 0, 10000)
		require.NoError(t, err)
	}

	// Prepare the transaction with the SP
	round := basics.Round(512)
	spRoundHdr, err := mockLedger.BlockHdr(round)
	require.NoError(t, err)

	votersRound := round.SubSaturate(basics.Round(proto.StateProofInterval))
	votersRoundHdr, err := mockLedger.BlockHdr(votersRound)
	require.NoError(t, err)

	provenWeight, err := ledger.GetProvenWeight(votersRoundHdr, spRoundHdr)
	require.NoError(t, err)

	lookback := votersRound.SubSaturate(basics.Round(proto.StateProofVotersLookback))
	voters, err := mockLedger.VotersForStateProof(lookback)
	require.NoError(t, err)
	require.NotNil(t, voters)

	// Get the message
	msg, err := astateproof.GenerateStateProofMessage(mockLedger, uint64(votersRound), spRoundHdr)

	// Get the SP
	proof := generateProofForTesting(uint64(round), msg, provenWeight, voters.Participants, voters.Tree, allKeys, t)

	// Set the transaction with the SP
	var stxn transactions.SignedTxn
	stxn.Txn.Type = protocol.StateProofTx
	stxn.Txn.Sender = transactions.StateProofSender
	stxn.Txn.FirstValid = 512
	stxn.Txn.LastValid = 1024
	stxn.Txn.GenesisHash = mockLedger.GenesisHash()
	stxn.Txn.StateProofIntervalLatestRound = 512
	stxn.Txn.StateProofType = protocol.StateProofBasic
	stxn.Txn.StateProof = *proof
	require.NoError(t, err)
	stxn.Txn.Message = msg

	err = stxn.Txn.WellFormed(transactions.SpecialAddresses{}, proto)
	require.NoError(t, err)

	// Add it to the transaction pool and assemble the block
	eval, err = mockLedger.StartEvaluator(b.BlockHeader, 0, 1000000)
	require.NoError(t, err)

	err = eval.Transaction(stxn, transactions.ApplyData{})
	require.NoError(t, err)

	err = transactionPool.RememberOne(stxn)
	require.NoError(t, err)
	transactionPool.recomputeBlockEvaluator(nil, 0)
	_, err = transactionPool.AssembleBlock(514, time.Time{})
	require.NoError(t, err)

	// parse the log messages and retreive the Metrics for SP in assmbe block
	scanner := bufio.NewScanner(strings.NewReader(buf.String()))
	lines := make([]string, 0)
	for scanner.Scan() {
		lines = append(lines, scanner.Text())
	}
	fmt.Println(lines[len(lines)-1])
	parts := strings.Split(lines[len(lines)-1], "StateProofNextRound:")

	// Verify the Metrics is correct
	var nextRound, pWeight, signedWeight, numReveals, posToReveal, txnSize uint64
	var str1 string
	fmt.Sscanf(parts[1], "%d, ProvenWeight:%d, SignedWeight:%d, NumReveals:%d, NumPosToReveal:%d, TxnSize:%d\"%s",
		&nextRound, &pWeight, &signedWeight, &numReveals, &posToReveal, &txnSize, &str1)
	require.Equal(t, uint64(768), nextRound)
	require.Equal(t, provenWeight, pWeight)
	require.Equal(t, proof.SignedWeight, signedWeight)
	require.Less(t, numOfAccounts/2, int(numReveals))
	require.Greater(t, numOfAccounts, int(numReveals))
	require.Equal(t, len(proof.PositionsToReveal), int(posToReveal))
	stxn.Txn.GenesisHash = crypto.Digest{}
	require.Equal(t, stxn.GetEncodedLength(), int(txnSize))
}

// Given the round number, partArray and partTree from the previous period block, the keys and the totalWeight
// return a stateProof which can be submitted in a transaction to the transaction pool and assembled into a new block.
func generateProofForTesting(
	round uint64,
	msg stateproofmsg.Message,
	provenWeight uint64,
	partArray basics.ParticipantsArray,
	partTree *merklearray.Tree,
	allKeys []*merklesignature.Secrets,
	t *testing.T) *stateproof.StateProof {

	data := msg.IntoStateProofMessageHash()

	// Sign with the participation keys
	sigs := make(map[merklesignature.Verifier]merklesignature.Signature)
	for _, keys := range allKeys {
		signerInRound := keys.GetSigner(round)
		sig, err := signerInRound.SignBytes(data[:])
		require.NoError(t, err)
		sigs[*keys.GetVerifier()] = sig
	}

	// Prepare the builder
	stateProofStrengthTargetForTests := config.Consensus[protocol.ConsensusFuture].StateProofStrengthTarget
<<<<<<< HEAD
	b, err := stateproof.MkBuilder(data, round, provenWeight,
=======
	b, err := stateproof.MakeBuilder(data, round, provenWeight,
>>>>>>> 1382227a
		partArray, partTree, stateProofStrengthTargetForTests)
	require.NoError(t, err)

	// Add the signatures
	for i := range partArray {
		p, err := b.Present(uint64(i))
		require.False(t, p)
		require.NoError(t, err)
<<<<<<< HEAD
		err = b.IsValid(uint64(i), sigs[partArray[i].PK], true)
		require.NoError(t, err)
		b.Add(uint64(i), sigs[partArray[i].PK])
=======
		s := sigs[partArray[i].PK]
		err = b.IsValid(uint64(i), &s, true)
		require.NoError(t, err)
		b.Add(uint64(i), s)
>>>>>>> 1382227a

		// sanity check that the builder add the signature
		isPresent, err := b.Present(uint64(i))
		require.NoError(t, err)
		require.True(t, isPresent)
	}

	// Build the SP
	proof, err := b.Build()
	require.NoError(t, err)

	return proof
}<|MERGE_RESOLUTION|>--- conflicted
+++ resolved
@@ -1473,11 +1473,7 @@
 
 	// Prepare the builder
 	stateProofStrengthTargetForTests := config.Consensus[protocol.ConsensusFuture].StateProofStrengthTarget
-<<<<<<< HEAD
-	b, err := stateproof.MkBuilder(data, round, provenWeight,
-=======
 	b, err := stateproof.MakeBuilder(data, round, provenWeight,
->>>>>>> 1382227a
 		partArray, partTree, stateProofStrengthTargetForTests)
 	require.NoError(t, err)
 
@@ -1486,16 +1482,10 @@
 		p, err := b.Present(uint64(i))
 		require.False(t, p)
 		require.NoError(t, err)
-<<<<<<< HEAD
-		err = b.IsValid(uint64(i), sigs[partArray[i].PK], true)
-		require.NoError(t, err)
-		b.Add(uint64(i), sigs[partArray[i].PK])
-=======
 		s := sigs[partArray[i].PK]
 		err = b.IsValid(uint64(i), &s, true)
 		require.NoError(t, err)
 		b.Add(uint64(i), s)
->>>>>>> 1382227a
 
 		// sanity check that the builder add the signature
 		isPresent, err := b.Present(uint64(i))
