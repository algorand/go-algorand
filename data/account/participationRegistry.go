--- conflicted
+++ resolved
@@ -424,13 +424,10 @@
 		return ErrParticipationIDNotFound
 	}
 
-	// Update the DB asynchronously.
-	db.writeQueue <- partDBWriteRecord{
-		deleteStateProofKeys: &deleteStateProofKeys{
-			ParticipationID: id,
-			Round:           round,
-		},
-	}
+	db.writeQueue <- makeOpRequest(&deleteStateProofKeysOp{
+		ParticipationID: id,
+		round:           round,
+	})
 	return nil
 }
 
@@ -440,29 +437,6 @@
 	required bool
 }
 
-<<<<<<< HEAD
-type deleteStateProofKeys struct {
-	ParticipationID
-	basics.Round
-}
-
-// partDBWriteRecord event object sent to the writeThread to facilitate async
-// database writes. Only one set of event fields should be set at a time.
-type partDBWriteRecord struct {
-	insertID ParticipationID
-	insert   Participation
-	keys     StateProofKeys
-
-	registerUpdated map[ParticipationID]updatingParticipationRecord
-
-	delete ParticipationID
-
-	flushResultChannel chan error
-	*deleteStateProofKeys
-}
-
-=======
->>>>>>> e755f269
 func (db *participationDB) initializeCache() error {
 	db.mutex.Lock()
 	defer db.mutex.Unlock()
@@ -489,37 +463,9 @@
 func (db *participationDB) writeThread() {
 	defer close(db.writeQueueDone)
 	var lastErr error
-<<<<<<< HEAD
-	for {
-		var wr partDBWriteRecord
-		var chanOk bool
-
-		// blocking read until next activity or close
-		wr, chanOk = <-db.writeQueue
-		if !chanOk {
-			return // chan closed
-		}
-
-		if len(wr.registerUpdated) != 0 {
-			err = db.registerInner(wr.registerUpdated)
-		} else if !wr.insertID.IsZero() {
-			if wr.insert != (Participation{}) {
-				err = db.insertInner(wr.insert, wr.insertID)
-			} else if len(wr.keys) != 0 {
-				err = db.appendKeysInner(wr.insertID, wr.keys)
-			}
-		} else if !wr.delete.IsZero() {
-			err = db.deleteInner(wr.delete)
-		} else if wr.flushResultChannel != nil {
-			err = db.flushInner()
-		} else if wr.deleteStateProofKeys != nil {
-			err = db.deleteStateProofKeysInner(wr)
-		}
-		if err != nil {
-=======
+
 	for op := range db.writeQueue {
 		if err := op.operation.apply(db); err != nil {
->>>>>>> e755f269
 			lastErr = err
 		}
 
@@ -1038,32 +984,4 @@
 	case <-time.After(db.flushTimeout):
 		db.log.Warnf("Close(): timeout while waiting for WriteQueue to finish.")
 	}
-}
-
-func (db *participationDB) deleteStateProofKeysInner(wr partDBWriteRecord) error {
-	err := db.store.Wdb.Atomic(func(ctx context.Context, tx *sql.Tx) error {
-
-		// Fetch primary key
-		var pk int
-		selectStatement, err := tx.Prepare(selectPK)
-		if err != nil {
-			return fmt.Errorf("unable to select primary key : %w", err)
-		}
-		row := selectStatement.QueryRow(wr.deleteStateProofKeys.ParticipationID[:])
-		if err := row.Scan(&pk); err != nil {
-			return fmt.Errorf("unable to scan primary key: %w", err)
-		}
-
-		stmt, err := tx.Prepare(deleteStateProofKeysQuery)
-		if err != nil {
-			return fmt.Errorf("unable to delete state proof keys: %w", err)
-		}
-		_, err = stmt.Exec(pk, wr.deleteStateProofKeys.Round)
-		return err
-	})
-
-	if err != nil {
-		db.log.Warnf("participationDB unable to delete stateProof key: %w", err)
-	}
-	return err
 }