// Copyright (C) 2019-2021 Algorand, Inc.
// This file is part of go-algorand
//
// go-algorand is free software: you can redistribute it and/or modify
// it under the terms of the GNU Affero General Public License as
// published by the Free Software Foundation, either version 3 of the
// License, or (at your option) any later version.
//
// go-algorand is distributed in the hope that it will be useful,
// but WITHOUT ANY WARRANTY; without even the implied warranty of
// MERCHANTABILITY or FITNESS FOR A PARTICULAR PURPOSE.  See the
// GNU Affero General Public License for more details.
//
// You should have received a copy of the GNU Affero General Public License
// along with go-algorand.  If not, see <https://www.gnu.org/licenses/>.

package account

import (
	"context"
	"database/sql"
	"encoding/binary"
	"errors"
	"fmt"
	"strings"
	"testing"

	"github.com/stretchr/testify/assert"
	"github.com/stretchr/testify/require"

	"github.com/algorand/go-algorand/config"
	"github.com/algorand/go-algorand/crypto"
	"github.com/algorand/go-algorand/data/basics"
	"github.com/algorand/go-algorand/logging"
	"github.com/algorand/go-algorand/protocol"
	"github.com/algorand/go-algorand/test/partitiontest"
	"github.com/algorand/go-algorand/util/db"
)

func getRegistry(t *testing.T) *participationDB {
	rootDB, err := db.OpenPair(t.Name(), true)
	require.NoError(t, err)

	registry, err := makeParticipationRegistry(rootDB, logging.TestingLog(t))
	require.NoError(t, err)
	require.NotNil(t, registry)

	return registry
}

func assertParticipation(t *testing.T, p Participation, pr ParticipationRecord) {
	require.Equal(t, p.FirstValid, pr.FirstValid)
	require.Equal(t, p.LastValid, pr.LastValid)
	require.Equal(t, p.KeyDilution, pr.KeyDilution)
	require.Equal(t, p.Parent, pr.Account)
}

func makeTestParticipation(addrID int, first, last basics.Round, dilution uint64) Participation {
	p := Participation{
		FirstValid:  first,
		LastValid:   last,
		KeyDilution: dilution,
		Voting:      &crypto.OneTimeSignatureSecrets{},
		VRF:         &crypto.VRFSecrets{},
	}
	binary.LittleEndian.PutUint32(p.Parent[:], uint32(addrID))
	return p
}

// Insert participation records and make sure they can be fetched.
func TestParticipation_InsertGet(t *testing.T) {
	partitiontest.PartitionTest(t)
	a := require.New(t)
	registry := getRegistry(t)
	defer registry.Close()

	p := makeTestParticipation(1, 1, 2, 3)
	p2 := makeTestParticipation(2, 4, 5, 6)

	insertAndVerify := func(part Participation) {
		id, err := registry.Insert(part)
		a.NoError(err)
		a.Equal(part.ID(), id)

		record := registry.Get(part.ID())
		a.False(record.IsZero())
		assertParticipation(t, part, record)
	}

	// Verify inserting some records.
	insertAndVerify(p)
	insertAndVerify(p2)

	// Data should be available immediately
	results := registry.GetAll()
	a.Len(results, 2)
	for _, record := range results {
		if record.Account == p.Parent {
			assertParticipation(t, p, record)
		} else if record.Account == p2.Parent {
			assertParticipation(t, p2, record)
		} else {
			a.Fail("unexpected account")
		}
	}

	// Check that Flush works, re-initialize cache and verify GetAll.
	err := registry.Flush()
	a.NoError(err)
	registry.initializeCache()
	results = registry.GetAll()
	a.Len(results, 2)
	for _, record := range results {
		if record.Account == p.Parent {
			assertParticipation(t, p, record)
		} else if record.Account == p2.Parent {
			assertParticipation(t, p2, record)
		} else {
			a.Fail("unexpected account")
		}
	}
}

// Make sure a record can be deleted by id.
func TestParticipation_Delete(t *testing.T) {
	partitiontest.PartitionTest(t)
	a := require.New(t)
	registry := getRegistry(t)
	defer registry.Close()

	p := makeTestParticipation(1, 1, 2, 3)
	p2 := makeTestParticipation(2, 4, 5, 6)

	id, err := registry.Insert(p)
	a.NoError(err)
	a.Equal(p.ID(), id)

	id, err = registry.Insert(p2)
	a.NoError(err)
	a.Equal(p2.ID(), id)

	err = registry.Delete(p.ID())
	a.NoError(err)

	results := registry.GetAll()
	a.Len(results, 1)
	assertParticipation(t, p2, results[0])

	// Check that result was persisted.
	err = registry.Flush()
	a.NoError(err)
	registry.initializeCache()
	results = registry.GetAll()
	a.Len(results, 1)
	assertParticipation(t, p2, results[0])
}

func TestParticipation_DeleteExpired(t *testing.T) {
	partitiontest.PartitionTest(t)
	a := require.New(t)
	registry := getRegistry(t)
	defer registry.Close()

	for i := 10; i < 20; i++ {
		p := makeTestParticipation(i, 1, basics.Round(i), 1)
		id, err := registry.Insert(p)
		a.NoError(err)
		a.Equal(p.ID(), id)
	}

	err := registry.DeleteExpired(15)
	a.NoError(err)

	a.Len(registry.GetAll(), 5, "The first 5 should be deleted.")

	// Check persisting. Verify by re-initializing the cache.
	err = registry.Flush()
	a.NoError(err)
	err = registry.initializeCache()
	a.NoError(err)
	a.Len(registry.GetAll(), 5, "The first 5 should be deleted.")
}

// Make sure the register function properly sets effective first/last for all effected records.
func TestParticipation_Register(t *testing.T) {
	partitiontest.PartitionTest(t)
	a := require.New(t)
	registry := getRegistry(t)
	defer registry.Close()

	// Overlapping keys.
	p := makeTestParticipation(1, 250000, 3000000, 1)
	p2 := makeTestParticipation(1, 200000, 4000000, 2)

	id, err := registry.Insert(p)
	a.NoError(err)
	a.Equal(p.ID(), id)

	id, err = registry.Insert(p2)
	a.NoError(err)
	a.Equal(p2.ID(), id)

	verifyEffectiveRound := func(id ParticipationID, first, last int) {
		record := registry.Get(id)
		a.False(record.IsZero())
		require.Equal(t, first, int(record.EffectiveFirst))
		require.Equal(t, last, int(record.EffectiveLast))
	}

	// Register the first key.
	err = registry.Register(p.ID(), 500000)
	a.NoError(err)
	verifyEffectiveRound(p.ID(), 500000, int(p.LastValid))

	// Register second key.
	err = registry.Register(p2.ID(), 2500000)
	a.NoError(err)
	verifyEffectiveRound(p.ID(), 500000, 2500000)
	verifyEffectiveRound(p2.ID(), 2500000, int(p2.LastValid))
}

// Test error when registering a non-existing participation ID.
func TestParticipation_RegisterInvalidID(t *testing.T) {
	partitiontest.PartitionTest(t)
	a := require.New(t)
	registry := getRegistry(t)
	defer registry.Close()

	p := makeTestParticipation(0, 250000, 3000000, 1)

	err := registry.Register(p.ID(), 10000000)
	a.EqualError(err, ErrParticipationIDNotFound.Error())
}

// Test error attempting to register a key with an invalid range.
func TestParticipation_RegisterInvalidRange(t *testing.T) {
	partitiontest.PartitionTest(t)
	a := require.New(t)
	registry := getRegistry(t)
	defer registry.Close()

	p := makeTestParticipation(0, 250000, 3000000, 1)

	id, err := registry.Insert(p)
	a.NoError(err)
	a.Equal(p.ID(), id)

	// Register the first key.
	err = registry.Register(p.ID(), 1000000000)
	a.EqualError(err, ErrInvalidRegisterRange.Error())
}

// Test the recording function.
func TestParticipation_Record(t *testing.T) {
	partitiontest.PartitionTest(t)
	a := require.New(t)
	registry := getRegistry(t)
	defer registry.Close()

	// Setup p
	p := makeTestParticipation(1, 0, 3000000, 1)
	// Setup some other keys to make sure they are not updated.
	p2 := makeTestParticipation(2, 0, 3000000, 1)
	p3 := makeTestParticipation(3, 0, 3000000, 1)

	// Install and register all of the keys
	for _, part := range []Participation{p, p2, p3} {
		id, err := registry.Insert(part)
		a.NoError(err)
		a.Equal(part.ID(), id)
		err = registry.Register(part.ID(), 0)
		a.NoError(err)
	}

	all := registry.GetAll()
	a.NotNil(all)

	err := registry.Record(p.Parent, 1000, Vote)
	a.NoError(err)
	err = registry.Record(p.Parent, 2000, BlockProposal)
	a.NoError(err)
	err = registry.Record(p.Parent, 3000, CompactCertificate)
	a.NoError(err)

	// Verify that one and only one key was updated.
	test := func(registry ParticipationRegistry) {
		records := registry.GetAll()
		a.Len(records, 3)
		for _, record := range records {
			if record.ParticipationID == p.ID() {
				require.Equal(t, 1000, int(record.LastVote))
				require.Equal(t, 2000, int(record.LastBlockProposal))
				require.Equal(t, 3000, int(record.LastCompactCertificate))
			} else {
				require.Equal(t, 0, int(record.LastVote))
				require.Equal(t, 0, int(record.LastBlockProposal))
				require.Equal(t, 0, int(record.LastCompactCertificate))
			}
		}
	}

	test(registry)
	registry.Flush()
	a.Len(registry.dirty, 0)

	// Re-initialize
	registry.initializeCache()
	test(registry)
}

// Test that attempting to record an invalid action generates an error.
func TestParticipation_RecordInvalidActionAndOutOfRange(t *testing.T) {
	partitiontest.PartitionTest(t)
	a := require.New(t)
	registry := getRegistry(t)
	defer registry.Close()

	p := makeTestParticipation(1, 0, 3000000, 1)
	id, err := registry.Insert(p)
	a.NoError(err)
	err = registry.Register(id, 0)
	a.NoError(err)

	err = registry.Record(p.Parent, 0, ParticipationAction(9000))
	a.EqualError(err, ErrUnknownParticipationAction.Error())

	err = registry.Record(p.Parent, 3000000, ParticipationAction(9000))
	a.EqualError(err, ErrUnknownParticipationAction.Error())

	err = registry.Record(p.Parent, 3000001, ParticipationAction(9000))
	a.EqualError(err, ErrActiveKeyNotFound.Error())
}

func TestParticipation_RecordNoKey(t *testing.T) {
	partitiontest.PartitionTest(t)
	a := require.New(t)
	registry := getRegistry(t)
	defer registry.Close()

	err := registry.Record(basics.Address{}, 0, Vote)
	a.EqualError(err, ErrActiveKeyNotFound.Error())
}

// Test that an error is generated if the record function updates multiple records.
// This would only happen if the DB was in an inconsistent state.
func TestParticipation_RecordMultipleUpdates(t *testing.T) {
	partitiontest.PartitionTest(t)
	a := require.New(t)
	registry := getRegistry(t)
	defer registry.Close()

	// We'll test that recording at this round fails because both keys are active
	testRound := basics.Round(5000)

	p := makeTestParticipation(1, 0, 3000000, 1)
	p2 := makeTestParticipation(1, 1, 3000000, 1)

	_, err := registry.Insert(p)
	a.NoError(err)
	_, err = registry.Insert(p2)
	a.NoError(err)
	err = registry.Register(p.ID(), p.FirstValid)
	a.NoError(err)

	// Force the DB to have 2 active keys for one account by tampering with the private cache variable
	recordCopy := registry.cache[p2.ID()]
	recordCopy.EffectiveFirst = p2.FirstValid
	recordCopy.EffectiveLast = p2.LastValid
	registry.cache[p2.ID()] = recordCopy
	registry.dirty[p2.ID()] = struct{}{}
	registry.Flush()
	a.Len(registry.dirty, 0)
	registry.initializeCache()

	// Verify bad state - both records are valid until round 3 million
	a.NotEqual(p.ID(), p2.ID())
	recordTest := make([]ParticipationRecord, 0)

	recordP := registry.Get(p.ID())
	a.False(recordP.IsZero())
	recordTest = append(recordTest, recordP)

	recordP2 := registry.Get(p2.ID())
	a.False(recordP2.IsZero())
	recordTest = append(recordTest, recordP2)

	// Make sure both accounts are active for the test round
	for _, record := range recordTest {
		a.True(recordActive(record, testRound), "both records should be active")
	}

	err = registry.Record(p.Parent, testRound, Vote)
	a.EqualError(err, ErrMultipleValidKeys.Error())
}

func TestParticipation_MultipleInsertError(t *testing.T) {
	partitiontest.PartitionTest(t)
	a := require.New(t)
	registry := getRegistry(t)
	defer registry.Close()

	p := makeTestParticipation(1, 1, 2, 3)

	_, err := registry.Insert(p)
	a.NoError(err)
	_, err = registry.Insert(p)
	a.Error(err, ErrAlreadyInserted.Error())
}

// This is a contrived test on every level. To workaround errors we setup the
// DB and cache in ways that are impossible with public methods.
//
// Basically multiple records with the same ParticipationID are a big no-no and
// it should be detected as quickly as possible.
func TestParticipation_RecordMultipleUpdates_DB(t *testing.T) {
	partitiontest.PartitionTest(t)
	a := require.New(t)
	registry := getRegistry(t)

	p := makeTestParticipation(1, 1, 2000000, 3)
	id := p.ID()

	// Insert the same record twice
	// Pretty much copied from the Insert function without error checking.
	err := registry.store.Wdb.Atomic(func(ctx context.Context, tx *sql.Tx) error {
		for i := 0; i < 2; i++ {
			record := p
			_, err := tx.Exec(
				insertKeysetQuery,
				id[:],
				record.Parent[:],
				record.FirstValid,
				record.LastValid,
				record.KeyDilution,
				nil)
			if err != nil {
				return fmt.Errorf("unable to insert keyset: %w", err)
			}

			// Fetch primary key
			var pk int
			row := tx.QueryRow(selectLastPK, id[:])
			err = row.Scan(&pk)
			if err != nil {
				return fmt.Errorf("unable to scan pk: %w", err)
			}

			// Create Rolling entry
			_, err = tx.Exec(`INSERT INTO Rolling (pk, effectiveFirstRound, effectiveLastRound) VALUES (?, ?, ?)`, pk, 1, 200000)
			if err != nil {
				return fmt.Errorf("unable insert rolling: %w", err)
			}

			var num int
			row = tx.QueryRow(`SELECT COUNT(*) FROM Keysets WHERE participationID=?`, id[:])
			err = row.Scan(&num)
			if err != nil {
				return fmt.Errorf("unable to scan pk: %w", err)
			}
		}

		return nil
	})

	a.NoError(err)

	// Now that the DB has multiple records for one participation ID, check that all the methods notice.

	// Initializing the cache
	err = registry.initializeCache()
	a.EqualError(err, ErrMultipleKeysForID.Error())

	// Registering the ID - No error because it is already registered so we don't try to re-register.
	registry.cache[id] = ParticipationRecord{
		ParticipationID: id,
		Account:         p.Parent,
		FirstValid:      p.FirstValid,
		LastValid:       p.LastValid,
		KeyDilution:     p.KeyDilution,
		EffectiveFirst:  p.FirstValid,
		EffectiveLast:   p.LastValid,
	}
	err = registry.Register(id, 1)
	a.NoError(err)

	// Clear the first/last so that the no-op registration can't be detected
	record := registry.cache[id]
	record.EffectiveFirst = 0
	record.EffectiveLast = 0
	registry.cache[id] = record

	err = registry.Register(id, 1)
	a.NoError(err)
	err = registry.Flush()
	a.Error(err)
	a.Contains(err.Error(), "unable to disable old key")
	a.EqualError(errors.Unwrap(err), ErrMultipleKeysForID.Error())

	// Flushing changes detects that multiple records are updated
	registry.dirty[id] = struct{}{}
	err = registry.Flush()
	a.EqualError(err, ErrMultipleKeysForID.Error())
	a.Len(registry.dirty, 1)

	err = registry.Flush()
	a.EqualError(err, ErrMultipleKeysForID.Error())

	// Make sure the error message is logged when closing the registry.
	var logOutput strings.Builder
	registry.log.SetOutput(&logOutput)
	registry.Close()
	a.Contains(logOutput.String(), "participationDB unhandled error during Close/Flush")
	a.Contains(logOutput.String(), ErrMultipleKeysForID.Error())
}

func TestParticipation_NoKeyToUpdate(t *testing.T) {
	partitiontest.PartitionTest(t)
	a := assert.New(t)
	registry := getRegistry(t)
	defer registry.Close()

	registry.store.Wdb.Atomic(func(ctx context.Context, tx *sql.Tx) error {
		record := ParticipationRecord{
			ParticipationID: ParticipationID{},
			Account:         basics.Address{},
			FirstValid:      1,
			LastValid:       2,
			KeyDilution:     3,
			EffectiveFirst:  4,
			EffectiveLast:   5,
		}
		err := updateRollingFields(ctx, tx, record)
		a.EqualError(err, ErrNoKeyForID.Error())
		return nil
	})
}

<<<<<<< HEAD
// TestParticipion_Blobs adds some secrets to the registry and makes sure the same ones are returned.
func TestParticipion_Blobs(t *testing.T) {
=======
func TestRegisterUpdatedEvent(t *testing.T) {
>>>>>>> 5cb3b004
	partitiontest.PartitionTest(t)
	a := assert.New(t)
	registry := getRegistry(t)
	defer registry.Close()

<<<<<<< HEAD
	access, err := db.MakeAccessor("writetest_root", false, true)
	if err != nil {
		panic(err)
	}
	root, err := GenerateRoot(access)
	access.Close()
	a.NoError(err)

	access, err = db.MakeAccessor("writetest", false, true)
	if err != nil {
		panic(err)
	}
	part, err := FillDBWithParticipationKeys(access, root.Address(), 0, 101, config.Consensus[protocol.ConsensusCurrentVersion].DefaultKeyDilution)
	access.Close()
	a.NoError(err)

	check := func(id ParticipationID) {
		record := registry.Get(id)
		a.NotEqual(ParticipationRecord{}, record)
		a.Equal(id, record.ParticipationID)
		a.Equal(part.VRF, record.VRF)
		a.Equal(part.Voting.Snapshot(), record.Voting.Snapshot())
	}

	id, err := registry.Insert(part.Participation)
	a.NoError(err)
	a.NoError(registry.Flush())
	a.Equal(id, part.ID())
	// check the initial caching
	check(id)

	// check the re-initialized object
	registry.initializeCache()
	check(id)
}

// TestParticipion_EmptyBlobs makes sure empty blobs are set to nil
func TestParticipion_EmptyBlobs(t *testing.T) {
	partitiontest.PartitionTest(t)
	a := assert.New(t)
	registry := getRegistry(t)
	defer registry.Close()

	access, err := db.MakeAccessor("writetest_root", false, true)
	if err != nil {
		panic(err)
	}
	root, err := GenerateRoot(access)
	access.Close()
	a.NoError(err)

	access, err = db.MakeAccessor("writetest", false, true)
	if err != nil {
		panic(err)
	}
	part, err := FillDBWithParticipationKeys(access, root.Address(), 0, 101, config.Consensus[protocol.ConsensusCurrentVersion].DefaultKeyDilution)
	access.Close()
	a.NoError(err)
	part.VRF = nil
	part.Voting = nil

	check := func(id ParticipationID) {
		record := registry.Get(id)
		a.NotEqual(ParticipationRecord{}, record)
		a.Equal(id, record.ParticipationID)
		a.True(record.VRF.MsgIsZero())
		a.True(record.Voting.MsgIsZero())
	}

	id, err := registry.Insert(part.Participation)
	a.NoError(err)
	a.NoError(registry.Flush())
	a.Equal(id, part.ID())
	// check the initial caching
	check(id)

	// check the re-initialized object
	registry.initializeCache()
	check(id)
=======
	p := makeTestParticipation(1, 1, 2, 3)
	p2 := makeTestParticipation(2, 4, 5, 6)

	id1, err := registry.Insert(p)
	a.NoError(err)
	a.Equal(p.ID(), id1)

	id2, err := registry.Insert(p2)
	a.NoError(err)
	a.Equal(p2.ID(), id2)

	record1 := registry.Get(id1)
	a.False(record1.IsZero())
	record2 := registry.Get(id2)
	a.False(record2.IsZero())

	// Delete the second one to make sure it can't be updated.
	a.NoError(registry.Delete(id2))
	a.NoError(registry.Flush())

	// Ignore optional error
	updates := make(map[ParticipationID]updatingParticipationRecord)
	updates[id1] = updatingParticipationRecord{
		ParticipationRecord: record1,
		required:            true,
	}
	updates[id2] = updatingParticipationRecord{
		ParticipationRecord: record2,
		required:            false,
	}

	registry.writeQueue <- partDBWriteRecord{
		registerUpdated: updates,
	}

	a.NoError(registry.Flush())

	// This time, make it required and we should have an error
	updates[id2] = updatingParticipationRecord{
		ParticipationRecord: record2,
		required:            true,
	}

	registry.writeQueue <- partDBWriteRecord{
		registerUpdated: updates,
	}

	err = registry.Flush()
	a.Contains(err.Error(), "unable to disable old key when registering")
	a.Contains(err.Error(), ErrNoKeyForID.Error())
>>>>>>> 5cb3b004
}

func benchmarkKeyRegistration(numKeys int, b *testing.B) {
	// setup
	rootDB, err := db.OpenPair(b.Name(), true)
	if err != nil {
		b.Fail()
	}
	registry, err := makeParticipationRegistry(rootDB, logging.TestingLog(b))
	if err != nil {
		b.Fail()
	}

	// Insert records so that we can t
	b.Run(fmt.Sprintf("KeyInsert_%d", numKeys), func(b *testing.B) {
		for n := 0; n < b.N; n++ {
			for key := 0; key < numKeys; key++ {
				p := makeTestParticipation(key, basics.Round(0), basics.Round(1000000), 3)
				registry.Insert(p)
			}
		}
	})

	// The first call to Register updates the DB.
	b.Run(fmt.Sprintf("KeyRegistered_%d", numKeys), func(b *testing.B) {
		for n := 0; n < b.N; n++ {
			for key := 0; key < numKeys; key++ {
				p := makeTestParticipation(key, basics.Round(0), basics.Round(1000000), 3)

				// Unfortunately we need to repeatedly clear out the registration fields to ensure the
				// db update runs each time this is called.
				record := registry.cache[p.ID()]
				record.EffectiveFirst = 0
				record.EffectiveLast = 0
				registry.cache[p.ID()] = record
				registry.Register(p.ID(), 50)
			}
		}
	})

	// The keys should now be updated, so Register is a no-op.
	b.Run(fmt.Sprintf("NoOp_%d", numKeys), func(b *testing.B) {
		for n := 0; n < b.N; n++ {
			for key := 0; key < numKeys; key++ {
				p := makeTestParticipation(key, basics.Round(0), basics.Round(1000000), 3)
				registry.Register(p.ID(), 50)
			}
		}
	})
}

func BenchmarkKeyRegistration1(b *testing.B)  { benchmarkKeyRegistration(1, b) }
func BenchmarkKeyRegistration5(b *testing.B)  { benchmarkKeyRegistration(5, b) }
func BenchmarkKeyRegistration10(b *testing.B) { benchmarkKeyRegistration(10, b) }
func BenchmarkKeyRegistration50(b *testing.B) { benchmarkKeyRegistration(50, b) }<|MERGE_RESOLUTION|>--- conflicted
+++ resolved
@@ -535,18 +535,13 @@
 	})
 }
 
-<<<<<<< HEAD
 // TestParticipion_Blobs adds some secrets to the registry and makes sure the same ones are returned.
 func TestParticipion_Blobs(t *testing.T) {
-=======
-func TestRegisterUpdatedEvent(t *testing.T) {
->>>>>>> 5cb3b004
 	partitiontest.PartitionTest(t)
 	a := assert.New(t)
 	registry := getRegistry(t)
 	defer registry.Close()
 
-<<<<<<< HEAD
 	access, err := db.MakeAccessor("writetest_root", false, true)
 	if err != nil {
 		panic(err)
@@ -626,7 +621,14 @@
 	// check the re-initialized object
 	registry.initializeCache()
 	check(id)
-=======
+}
+
+func TestRegisterUpdatedEvent(t *testing.T) {
+	partitiontest.PartitionTest(t)
+	a := assert.New(t)
+	registry := getRegistry(t)
+	defer registry.Close()
+
 	p := makeTestParticipation(1, 1, 2, 3)
 	p2 := makeTestParticipation(2, 4, 5, 6)
 
@@ -677,7 +679,6 @@
 	err = registry.Flush()
 	a.Contains(err.Error(), "unable to disable old key when registering")
 	a.Contains(err.Error(), ErrNoKeyForID.Error())
->>>>>>> 5cb3b004
 }
 
 func benchmarkKeyRegistration(numKeys int, b *testing.B) {
