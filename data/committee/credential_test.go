// Copyright (C) 2019-2021 Algorand, Inc.
// This file is part of go-algorand
//
// go-algorand is free software: you can redistribute it and/or modify
// it under the terms of the GNU Affero General Public License as
// published by the Free Software Foundation, either version 3 of the
// License, or (at your option) any later version.
//
// go-algorand is distributed in the hope that it will be useful,
// but WITHOUT ANY WARRANTY; without even the implied warranty of
// MERCHANTABILITY or FITNESS FOR A PARTICULAR PURPOSE.  See the
// GNU Affero General Public License for more details.
//
// You should have received a copy of the GNU Affero General Public License
// along with go-algorand.  If not, see <https://www.gnu.org/licenses/>.

package committee

import (
	"math/rand" // used for replicability of sortition benchmark
	"testing"

	"github.com/stretchr/testify/require"

	"github.com/algorand/go-algorand/data/basics"
<<<<<<< HEAD
	"github.com/algorand/go-algorand/testpartitioning"
=======
	"github.com/algorand/go-algorand/test/partitiontest"
>>>>>>> 916154b5
)

// test SelfCheckSelected (should always be true, with current testingenv parameters)
// and then set balance to 0 and test not SelfCheckSelected
func TestAccountSelected(t *testing.T) {
<<<<<<< HEAD
	testpartitioning.PartitionTest(t)
=======
	partitiontest.PartitionTest(t)
>>>>>>> 916154b5

	N := 1
	for i := 0; i < N; i++ {
		selParams, _, round, addresses, _, vrfSecrets, _, _ := testingenv(t, 100, 2000)
		period := Period(0)

		leaders := uint64(0)
		for i := range addresses {
			ok, record, selectionSeed, totalMoney := selParams(addresses[i])
			if !ok {
				t.Errorf("can't read selection params")
			}
			sel := AgreementSelector{
				Seed:   selectionSeed,
				Round:  round,
				Period: period,
				Step:   Propose,
			}
			m := Membership{
				Record:     record,
				Selector:   sel,
				TotalMoney: totalMoney,
			}
			u := MakeCredential(vrfSecrets[i], sel)
			credential, _ := u.Verify(proto, m)
			leaders += credential.Weight
		}

		if (leaders < uint64(proto.NumProposers/2)) || (leaders > uint64(2*proto.NumProposers)) {
			t.Errorf("bad number of leaders %v expected %v", leaders, proto.NumProposers)
		}

		committee := uint64(0)
		step := Soft
		for i, addr := range addresses {
			_, record, selectionSeed, totalMoney := selParams(addr)
			sel := AgreementSelector{
				Seed:   selectionSeed,
				Round:  round,
				Period: period,
				Step:   step,
			}
			m := Membership{
				Record:     record,
				Selector:   sel,
				TotalMoney: totalMoney,
			}
			u := MakeCredential(vrfSecrets[i], sel)
			credential, _ := u.Verify(proto, m)
			committee += credential.Weight
		}

		if (committee < uint64(0.8*float64(step.CommitteeSize(proto)))) || (committee > uint64(1.2*float64(step.CommitteeSize(proto)))) {
			t.Errorf("bad number of committee members %v expected %v", committee, step.CommitteeSize(proto))
		}
	}
}

func TestRichAccountSelected(t *testing.T) {
<<<<<<< HEAD
	testpartitioning.PartitionTest(t)
=======
	partitiontest.PartitionTest(t)
>>>>>>> 916154b5

	selParams, _, round, addresses, _, vrfSecrets, _, _ := testingenv(t, 10, 2000)

	period := Period(0)
	ok, record, selectionSeed, _ := selParams(addresses[0])
	if !ok {
		t.Errorf("can't read selection params")
	}

	TotalMoney := basics.MicroAlgos{Raw: 1 << 50}
	record.MicroAlgos.Raw = TotalMoney.Raw / 2
	sel := AgreementSelector{
		Seed:   selectionSeed,
		Round:  round,
		Period: period,
		Step:   Propose,
	}
	m := Membership{
		Record:     record,
		Selector:   sel,
		TotalMoney: TotalMoney,
	}

	lu := MakeCredential(vrfSecrets[0], sel)
	lcred, _ := lu.Verify(proto, m)

	if lcred.Weight == 0 {
		t.Errorf("bad number of leaders %v expected %v", lcred.Weight, proto.NumProposers)
	}

	step := Cert
	sel = AgreementSelector{
		Seed:   selectionSeed,
		Round:  round,
		Period: period,
		Step:   step,
	}
	m = Membership{
		Record:     record,
		Selector:   sel,
		TotalMoney: TotalMoney,
	}

	cu := MakeCredential(vrfSecrets[0], sel)
	ccred, _ := cu.Verify(proto, m)

	if (ccred.Weight < uint64(0.4*float64(step.CommitteeSize(proto)))) || (ccred.Weight > uint64(.6*float64(step.CommitteeSize(proto)))) {
		t.Errorf("bad number of committee members %v expected %v", ccred.Weight, step.CommitteeSize(proto))
	}
}

func TestPoorAccountSelectedLeaders(t *testing.T) {
<<<<<<< HEAD
	testpartitioning.PartitionTest(t)
=======
	partitiontest.PartitionTest(t)
>>>>>>> 916154b5

	N := 2
	failsLeaders := 0
	leaders := make([]uint64, N)
	for i := 0; i < N; i++ {
		selParams, _, round, addresses, _, vrfSecrets, _, _ := testingenv(t, 100, 2000)
		period := Period(0)
		for j := range addresses {
			ok, record, selectionSeed, _ := selParams(addresses[j])
			if !ok {
				t.Errorf("can't read selection params")
			}

			sel := AgreementSelector{
				Seed:   selectionSeed,
				Round:  round,
				Period: period,
				Step:   Propose,
			}

			record.MicroAlgos.Raw = uint64(1000 / len(addresses))
			m := Membership{
				Record:     record,
				Selector:   sel,
				TotalMoney: basics.MicroAlgos{Raw: 1000},
			}

			u := MakeCredential(vrfSecrets[j], sel)
			credential, _ := u.Verify(proto, m)
			leaders[i] += credential.Weight

		}

		if leaders[i] < uint64(0.5*float64(proto.NumProposers)) || (leaders[i] > uint64(2*proto.NumProposers)) {
			failsLeaders++
		}
	}

	if failsLeaders == 2 {
		t.Errorf("bad number of leaders %v expected %v", leaders, proto.NumProposers)
	}
}

func TestPoorAccountSelectedCommittee(t *testing.T) {
<<<<<<< HEAD
	testpartitioning.PartitionTest(t)
=======
	partitiontest.PartitionTest(t)
>>>>>>> 916154b5

	N := 1
	committee := uint64(0)
	for i := 0; i < N; i++ {
		selParams, _, round, addresses, _, vrfSecrets, _, _ := testingenv(t, 100, 2000)
		period := Period(0)

		step := Cert
		for j := range addresses {
			ok, record, selectionSeed, _ := selParams(addresses[j])
			if !ok {
				t.Errorf("can't read selection params")
			}

			sel := AgreementSelector{
				Seed:   selectionSeed,
				Round:  round,
				Period: period,
				Step:   step,
			}

			record.MicroAlgos.Raw = uint64(2000 / len(addresses))
			m := Membership{
				Record:     record,
				Selector:   sel,
				TotalMoney: basics.MicroAlgos{Raw: 2000},
			}
			u := MakeCredential(vrfSecrets[j], sel)
			credential, _ := u.Verify(proto, m)
			committee += credential.Weight
		}

		if (committee < uint64(0.8*float64(step.CommitteeSize(proto)))) || (committee > uint64(1.2*float64(step.CommitteeSize(proto)))) {
			t.Errorf("bad number of committee members %v expected %v", committee, step.CommitteeSize(proto))
		}
	}
}

func TestNoMoneyAccountNotSelected(t *testing.T) {
<<<<<<< HEAD
	testpartitioning.PartitionTest(t)
=======
	partitiontest.PartitionTest(t)
>>>>>>> 916154b5

	N := 1
	for i := 0; i < N; i++ {
		selParams, _, round, addresses, _, _, _, _ := testingenv(t, 10, 2000)
		lookback := basics.Round(2*proto.SeedRefreshInterval + proto.SeedLookback + 1)
		gen := rand.New(rand.NewSource(2))
		_, _, zeroVRFSecret, _ := newAccount(t, gen, lookback, 5)
		period := Period(0)
		ok, record, selectionSeed, _ := selParams(addresses[i])
		if !ok {
			t.Errorf("can't read selection params")
		}
		sel := AgreementSelector{
			Seed:   selectionSeed,
			Round:  round,
			Period: period,
			Step:   Propose,
		}

		record.MicroAlgos.Raw = 0
		m := Membership{
			Record:     record,
			Selector:   sel,
			TotalMoney: basics.MicroAlgos{Raw: 1000},
		}
		u := MakeCredential(zeroVRFSecret, sel)
		_, err := u.Verify(proto, m)
		require.Error(t, err, "account should not have been selected")
	}
}

func TestLeadersSelected(t *testing.T) {
<<<<<<< HEAD
	testpartitioning.PartitionTest(t)
=======
	partitiontest.PartitionTest(t)
>>>>>>> 916154b5

	selParams, _, round, addresses, _, vrfSecrets, _, _ := testingenv(t, 100, 2000)

	period := Period(0)
	step := Propose

	ok, record, selectionSeed, _ := selParams(addresses[0])
	if !ok {
		t.Errorf("can't read selection params")
	}

	record.MicroAlgos.Raw = 50000
	totalMoney := basics.MicroAlgos{Raw: 100000}

	sel := AgreementSelector{
		Seed:   selectionSeed,
		Round:  round,
		Period: period,
		Step:   step,
	}

	m := Membership{
		Record:     record,
		Selector:   sel,
		TotalMoney: totalMoney,
	}
	_, err := MakeCredential(vrfSecrets[0], sel).Verify(proto, m)
	require.NoError(t, err, "leader should have been selected")
}

func TestCommitteeSelected(t *testing.T) {
<<<<<<< HEAD
	testpartitioning.PartitionTest(t)
=======
	partitiontest.PartitionTest(t)
>>>>>>> 916154b5

	selParams, _, round, addresses, _, vrfSecrets, _, _ := testingenv(t, 100, 2000)

	period := Period(0)
	step := Soft

	ok, record, selectionSeed, _ := selParams(addresses[0])
	if !ok {
		t.Errorf("can't read selection params")
	}

	record.MicroAlgos.Raw = 50000
	totalMoney := basics.MicroAlgos{Raw: 100000}

	sel := AgreementSelector{
		Seed:   selectionSeed,
		Round:  round,
		Period: period,
		Step:   step,
	}

	m := Membership{
		Record:     record,
		Selector:   sel,
		TotalMoney: totalMoney,
	}
	_, err := MakeCredential(vrfSecrets[0], sel).Verify(proto, m)
	require.NoError(t, err, "committee should have been selected")
}

func TestAccountNotSelected(t *testing.T) {
<<<<<<< HEAD
	testpartitioning.PartitionTest(t)
=======
	partitiontest.PartitionTest(t)
>>>>>>> 916154b5

	selParams, _, round, addresses, _, vrfSecrets, _, _ := testingenv(t, 100, 2000)
	period := Period(0)
	leaders := uint64(0)
	for i := range addresses {
		ok, record, selectionSeed, totalMoney := selParams(addresses[i])
		if !ok {
			t.Errorf("can't read selection params")
		}

		sel := AgreementSelector{
			Seed:   selectionSeed,
			Round:  round,
			Period: period,
			Step:   Propose,
		}
		record.MicroAlgos.Raw = 0
		m := Membership{
			Record:     record,
			Selector:   sel,
			TotalMoney: totalMoney,
		}
		credential, _ := MakeCredential(vrfSecrets[i], sel).Verify(proto, m)
		require.False(t, credential.Selected())
		leaders += credential.Weight
	}
	require.Zero(t, leaders)
}

// TODO update to remove VRF verification overhead
func BenchmarkSortition(b *testing.B) {
	selParams, _, round, addresses, _, vrfSecrets, _, _ := testingenv(b, 100, 2000)

	period := Period(0)
	step := Soft
	ok, record, selectionSeed, _ := selParams(addresses[0])
	if !ok {
		panic("can't read selection params")
	}

	totalMoney := 100000
	credentials := make([]Credential, b.N)
	money := make([]int, b.N)
	rng := rand.New(rand.NewSource(0))

	for i := 0; i < b.N; i++ {
		money[i] = rng.Intn(totalMoney)
	}

	b.ResetTimer()

	for i := 0; i < b.N; i++ {
		sel := AgreementSelector{
			Seed:   selectionSeed,
			Round:  round,
			Period: period,
			Step:   step,
		}

		record.MicroAlgos.Raw = uint64(money[i])
		m := Membership{
			Record:     record,
			Selector:   sel,
			TotalMoney: basics.MicroAlgos{Raw: uint64(totalMoney)},
		}
		credentials[i], _ = MakeCredential(vrfSecrets[0], sel).Verify(proto, m)
	}
}<|MERGE_RESOLUTION|>--- conflicted
+++ resolved
@@ -23,21 +23,13 @@
 	"github.com/stretchr/testify/require"
 
 	"github.com/algorand/go-algorand/data/basics"
-<<<<<<< HEAD
-	"github.com/algorand/go-algorand/testpartitioning"
-=======
 	"github.com/algorand/go-algorand/test/partitiontest"
->>>>>>> 916154b5
 )
 
 // test SelfCheckSelected (should always be true, with current testingenv parameters)
 // and then set balance to 0 and test not SelfCheckSelected
 func TestAccountSelected(t *testing.T) {
-<<<<<<< HEAD
-	testpartitioning.PartitionTest(t)
-=======
-	partitiontest.PartitionTest(t)
->>>>>>> 916154b5
+	partitiontest.PartitionTest(t)
 
 	N := 1
 	for i := 0; i < N; i++ {
@@ -97,11 +89,7 @@
 }
 
 func TestRichAccountSelected(t *testing.T) {
-<<<<<<< HEAD
-	testpartitioning.PartitionTest(t)
-=======
-	partitiontest.PartitionTest(t)
->>>>>>> 916154b5
+	partitiontest.PartitionTest(t)
 
 	selParams, _, round, addresses, _, vrfSecrets, _, _ := testingenv(t, 10, 2000)
 
@@ -154,11 +142,7 @@
 }
 
 func TestPoorAccountSelectedLeaders(t *testing.T) {
-<<<<<<< HEAD
-	testpartitioning.PartitionTest(t)
-=======
-	partitiontest.PartitionTest(t)
->>>>>>> 916154b5
+	partitiontest.PartitionTest(t)
 
 	N := 2
 	failsLeaders := 0
@@ -203,11 +187,7 @@
 }
 
 func TestPoorAccountSelectedCommittee(t *testing.T) {
-<<<<<<< HEAD
-	testpartitioning.PartitionTest(t)
-=======
-	partitiontest.PartitionTest(t)
->>>>>>> 916154b5
+	partitiontest.PartitionTest(t)
 
 	N := 1
 	committee := uint64(0)
@@ -247,11 +227,7 @@
 }
 
 func TestNoMoneyAccountNotSelected(t *testing.T) {
-<<<<<<< HEAD
-	testpartitioning.PartitionTest(t)
-=======
-	partitiontest.PartitionTest(t)
->>>>>>> 916154b5
+	partitiontest.PartitionTest(t)
 
 	N := 1
 	for i := 0; i < N; i++ {
@@ -284,11 +260,7 @@
 }
 
 func TestLeadersSelected(t *testing.T) {
-<<<<<<< HEAD
-	testpartitioning.PartitionTest(t)
-=======
-	partitiontest.PartitionTest(t)
->>>>>>> 916154b5
+	partitiontest.PartitionTest(t)
 
 	selParams, _, round, addresses, _, vrfSecrets, _, _ := testingenv(t, 100, 2000)
 
@@ -320,11 +292,7 @@
 }
 
 func TestCommitteeSelected(t *testing.T) {
-<<<<<<< HEAD
-	testpartitioning.PartitionTest(t)
-=======
-	partitiontest.PartitionTest(t)
->>>>>>> 916154b5
+	partitiontest.PartitionTest(t)
 
 	selParams, _, round, addresses, _, vrfSecrets, _, _ := testingenv(t, 100, 2000)
 
@@ -356,11 +324,7 @@
 }
 
 func TestAccountNotSelected(t *testing.T) {
-<<<<<<< HEAD
-	testpartitioning.PartitionTest(t)
-=======
-	partitiontest.PartitionTest(t)
->>>>>>> 916154b5
+	partitiontest.PartitionTest(t)
 
 	selParams, _, round, addresses, _, vrfSecrets, _, _ := testingenv(t, 100, 2000)
 	period := Period(0)
