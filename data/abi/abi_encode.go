--- conflicted
+++ resolved
@@ -479,8 +479,6 @@
 	return values, nil
 }
 
-<<<<<<< HEAD
-=======
 // maxAppArgs is the maximum number of arguments for an application call transaction, in compliance
 // with ARC-4. Currently this is the same as the MaxAppArgs consensus parameter, but the
 // difference is that the consensus parameter is liable to change in a future consensus upgrade.
@@ -491,7 +489,6 @@
 // minus 1 for the final app argument becoming a tuple of the remaining method args
 const methodArgsTupleThreshold = maxAppArgs - 2
 
->>>>>>> 8a335bb2
 // ParseArgJSONtoByteSlice convert input method arguments to ABI encoded bytes
 // it converts funcArgTypes into a tuple type and apply changes over input argument string (in JSON format)
 // if there are greater or equal to 15 inputs, then we compact the tailing inputs into one tuple
@@ -509,18 +506,6 @@
 		return fmt.Errorf("input argument number %d != method argument number %d", len(jsonArgs), len(abiTypes))
 	}
 
-<<<<<<< HEAD
-	// change the input args to be 1 - 14 + 15 (compacting everything together)
-	if len(jsonArgs) > 14 {
-		compactedType, err := MakeTupleType(abiTypes[14:])
-		if err != nil {
-			return err
-		}
-		abiTypes = append(abiTypes[:14], compactedType)
-
-		remainingJSON := "[" + strings.Join(jsonArgs[14:], ",") + "]"
-		jsonArgs = append(jsonArgs[:14], remainingJSON)
-=======
 	// Up to 16 app arguments can be passed to app call. First is reserved for method selector,
 	// and the rest are for method call arguments. But if more than 15 method call arguments
 	// are present, then the method arguments after the 14th are placed in a tuple in the last
@@ -547,7 +532,6 @@
 		}
 
 		jsonArgs = append(jsonArgs[:methodArgsTupleThreshold], string(remainingJSON))
->>>>>>> 8a335bb2
 	}
 
 	// parse JSON value to ABI encoded bytes
@@ -566,11 +550,7 @@
 }
 
 // ParseMethodSignature parses a method of format `method(argType1,argType2,...)retType`
-<<<<<<< HEAD
-// into `method` {`argType1`,`argType2`,..} and `retType`
-=======
 // into `method` {`argType1`,`argType2`,...} and `retType`
->>>>>>> 8a335bb2
 func ParseMethodSignature(methodSig string) (name string, argTypes []string, returnType string, err error) {
 	argsStart := strings.Index(methodSig, "(")
 	if argsStart == -1 {
@@ -581,16 +561,9 @@
 	argsEnd := -1
 	depth := 0
 	for index, char := range methodSig {
-<<<<<<< HEAD
-		switch char {
-		case '(':
-			depth++
-		case ')':
-=======
 		if char == '(' {
 			depth++
 		} else if char == ')' {
->>>>>>> 8a335bb2
 			if depth == 0 {
 				err = fmt.Errorf("Unpaired parenthesis in method signature: %s", methodSig)
 				return
