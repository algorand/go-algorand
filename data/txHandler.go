// Copyright (C) 2019-2023 Algorand, Inc.
// This file is part of go-algorand
//
// go-algorand is free software: you can redistribute it and/or modify
// it under the terms of the GNU Affero General Public License as
// published by the Free Software Foundation, either version 3 of the
// License, or (at your option) any later version.
//
// go-algorand is distributed in the hope that it will be useful,
// but WITHOUT ANY WARRANTY; without even the implied warranty of
// MERCHANTABILITY or FITNESS FOR A PARTICULAR PURPOSE.  See the
// GNU Affero General Public License for more details.
//
// You should have received a copy of the GNU Affero General Public License
// along with go-algorand.  If not, see <https://www.gnu.org/licenses/>.

package data

import (
	"bytes"
	"container/heap"
	"context"
	"errors"
	"fmt"
	"io"
	"strconv"
	"strings"
	"sync"
<<<<<<< HEAD
	"sync/atomic"
=======
>>>>>>> 35bcd35a
	"time"

	"github.com/algorand/go-algorand/config"
	"github.com/algorand/go-algorand/crypto"
	"github.com/algorand/go-algorand/data/bookkeeping"
	"github.com/algorand/go-algorand/data/pools"
	"github.com/algorand/go-algorand/data/transactions"
	"github.com/algorand/go-algorand/data/transactions/verify"
<<<<<<< HEAD
	"github.com/algorand/go-algorand/ledger"
=======
>>>>>>> 35bcd35a
	"github.com/algorand/go-algorand/ledger/ledgercore"
	"github.com/algorand/go-algorand/logging"
	"github.com/algorand/go-algorand/network"
	"github.com/algorand/go-algorand/protocol"
	"github.com/algorand/go-algorand/util"
	"github.com/algorand/go-algorand/util/execpool"
	"github.com/algorand/go-algorand/util/metrics"
)

var transactionMessagesHandled = metrics.MakeCounter(metrics.TransactionMessagesHandled)
var transactionMessagesDroppedFromBacklog = metrics.MakeCounter(metrics.TransactionMessagesDroppedFromBacklog)
var transactionMessagesDroppedFromPool = metrics.MakeCounter(metrics.TransactionMessagesDroppedFromPool)
<<<<<<< HEAD
var txAdvertiseDrops = metrics.NewCounter("algod_tx_advertise_drops", "Number of Ta messages dropped")
var txAdvertiseErr = metrics.NewCounter("algod_tx_advertise_err", "Number of Ta messages errored")
var txAdvertiseProg = metrics.NewCounter("algod_tx_advertise_prog", "Number of Ta messages in progress")
var txAdvertisePCache = metrics.NewCounter("algod_tx_advertise_pcache", "Number of Ta messages found in pcache")
var txAdvertisePool = metrics.NewCounter("algod_tx_advertise_pool", "Number of Ta messages found in pool")
var txRequest = metrics.NewCounter("algod_tx_request_out", "Number of Tr messages sent first pass")
var txRequestRetry = metrics.NewCounter("algod_tx_request_out_retry", "Number of Tr messages sent to a second peer")
var txRequestIn = metrics.NewCounter("algod_tx_request_in", "Number of Tr messages in at handler")
var txRequestInErr = metrics.NewCounter("algod_tx_request_in_err", "Number of Tr err in handler")
var txRequestInOk = metrics.NewCounter("algod_tx_request_in_ok", "Number of Tr messages replied at handler")
var txRequestInMiss = metrics.NewCounter("algod_tx_request_in_miss", "Number of Tr messages missing at handler")
=======
var transactionMessagesAlreadyCommitted = metrics.MakeCounter(metrics.TransactionMessagesAlreadyCommitted)
var transactionMessagesTxGroupInvalidFee = metrics.MakeCounter(metrics.TransactionMessagesTxGroupInvalidFee)
var transactionMessagesTxnNotWellFormed = metrics.MakeCounter(metrics.TransactionMessagesTxnNotWellFormed)
var transactionMessagesTxnSigNotWellFormed = metrics.MakeCounter(metrics.TransactionMessagesTxnSigNotWellFormed)
var transactionMessagesTxnMsigNotWellFormed = metrics.MakeCounter(metrics.TransactionMessagesTxnMsigNotWellFormed)
var transactionMessagesTxnLogicSig = metrics.MakeCounter(metrics.TransactionMessagesTxnLogicSig)
var transactionMessagesTxnSigVerificationFailed = metrics.MakeCounter(metrics.TransactionMessagesTxnSigVerificationFailed)
var transactionMessagesBacklogErr = metrics.MakeCounter(metrics.TransactionMessagesBacklogErr)
var transactionMessagesRemember = metrics.MakeCounter(metrics.TransactionMessagesRemember)
var transactionMessageTxGroupExcessive = metrics.MakeCounter(metrics.TransactionMessageTxGroupExcessive)
var transactionMessageTxGroupFull = metrics.MakeCounter(metrics.TransactionMessageTxGroupFull)
var transactionMessagesDupRawMsg = metrics.MakeCounter(metrics.TransactionMessagesDupRawMsg)
var transactionMessagesDupCanonical = metrics.MakeCounter(metrics.TransactionMessagesDupCanonical)
var transactionMessagesBacklogSizeGauge = metrics.MakeGauge(metrics.TransactionMessagesBacklogSize)

var transactionGroupTxSyncHandled = metrics.MakeCounter(metrics.TransactionGroupTxSyncHandled)
var transactionGroupTxSyncRemember = metrics.MakeCounter(metrics.TransactionGroupTxSyncRemember)
var transactionGroupTxSyncAlreadyCommitted = metrics.MakeCounter(metrics.TransactionGroupTxSyncAlreadyCommitted)
var txBacklogDroppedCongestionManagement = metrics.MakeCounter(metrics.TransactionMessagesTxnDroppedCongestionManagement)

// ErrInvalidTxPool is reported when nil is passed for the tx pool
var ErrInvalidTxPool = errors.New("MakeTxHandler: txPool is nil on initialization")

// ErrInvalidLedger is reported when nil is passed for the ledger
var ErrInvalidLedger = errors.New("MakeTxHandler: ledger is nil on initialization")

var transactionMessageTxPoolRememberCounter = metrics.NewTagCounter(
	"algod_transaction_messages_txpool_remember_err_{TAG}", "Number of transaction messages not remembered by txpool b/c of {TAG}",
	txPoolRememberTagCap, txPoolRememberPendingEval, txPoolRememberTagNoSpace, txPoolRememberTagFee, txPoolRememberTagTxnDead, txPoolRememberTagTxnEarly, txPoolRememberTagTooLarge, txPoolRememberTagGroupID,
	txPoolRememberTagTxID, txPoolRememberTagLease, txPoolRememberTagTxIDEval, txPoolRememberTagLeaseEval, txPoolRememberTagEvalGeneric,
)

var transactionMessageTxPoolCheckCounter = metrics.NewTagCounter(
	"algod_transaction_messages_txpool_check_err_{TAG}", "Number of transaction messages that didn't pass check by txpool b/c of {TAG}",
	txPoolRememberTagTxnNotWellFormed, txPoolRememberTagTxnDead, txPoolRememberTagTxnEarly, txPoolRememberTagTooLarge, txPoolRememberTagGroupID,
	txPoolRememberTagTxID, txPoolRememberTagLease, txPoolRememberTagTxIDEval, txPoolRememberTagLeaseEval, txPoolRememberTagEvalGeneric,
)

const (
	txPoolRememberTagCap         = "cap"
	txPoolRememberPendingEval    = "pending_eval"
	txPoolRememberTagNoSpace     = "no_space"
	txPoolRememberTagFee         = "fee"
	txPoolRememberTagTxnDead     = "txn_dead"
	txPoolRememberTagTxnEarly    = "txn_early"
	txPoolRememberTagTooLarge    = "too_large"
	txPoolRememberTagGroupID     = "groupid"
	txPoolRememberTagTxID        = "txid"
	txPoolRememberTagLease       = "lease"
	txPoolRememberTagTxIDEval    = "txid_eval"
	txPoolRememberTagLeaseEval   = "lease_eval"
	txPoolRememberTagEvalGeneric = "eval"

	txPoolRememberTagTxnNotWellFormed = "not_well"
)
>>>>>>> 35bcd35a

// The txBacklogMsg structure used to track a single incoming transaction from the gossip network,
type txBacklogMsg struct {
	rawmsg                *network.IncomingMessage // the raw message from the network
	unverifiedTxGroup     []transactions.SignedTxn // the unverified ( and signed ) transaction group
	rawmsgDataHash        *crypto.Digest           // hash (if any) of raw message data from the network
	unverifiedTxGroupHash *crypto.Digest           // hash (if any) of the unverifiedTxGroup
	verificationErr       error                    // The verification error generated by the verification function, if any.
	capguard              *util.ErlCapacityGuard   // the structure returned from the elastic rate limiter, to be released when dequeued
}

// TxHandler handles transaction messages
type TxHandler struct {
	txPool                *pools.TransactionPool
	ledger                *Ledger
	log                   logging.Logger
	genesisID             string
	genesisHash           crypto.Digest
	txVerificationPool    execpool.BacklogPool
	backlogQueue          chan *txBacklogMsg
<<<<<<< HEAD
	postVerificationQueue chan *txBacklogMsg
	txAdvertiseQueue      chan network.IncomingMessage
	txidRequestDone       chan []transactions.Txid
=======
	postVerificationQueue chan *verify.VerificationResult
>>>>>>> 35bcd35a
	backlogWg             sync.WaitGroup
	net                   network.GossipNode
	msgCache              *txSaltedCache
	txCanonicalCache      *digestCache
	cacheConfig           txHandlerConfig
	ctx                   context.Context
	ctxCancel             context.CancelFunc
<<<<<<< HEAD

	relayMessages bool

	// prevRound atomic set by OnNewBlock
	prevRound uint64

	txRequests requestedTxnSet

	// prevTxns contains the stxns from the previous block.
	// The value is map[transactions.Txid]SignedTxn
	prevTxns atomic.Value
}

// We need to store txns we have seen:
// * Until one round after they have committed, other nodes could still be fetching them to validate what we see as the 'previous' round.
// * Until they expire by LastValid. (txPool does this)
// * Fetch them by txid when requested by a peer
//
// We store advertisements of txid:
// * Until we have the stxn, then it's in the tx pool.
// * Until the request times out and no other advertising peer is available to query
//
// data.Ledger.LookupTxid() is horribly expensive, inflating the entire block's Txns, calculating Txid one by one, and then throwing away the set when done.

type requestedTxn struct {
	txid          transactions.Txid
	requestedFrom []network.Peer
	advertisedBy  []network.Peer
	requestedAt   time.Time
	heapPos       int
}

type requestedTxnSet struct {
	// ar contains a heap ordered by .requestedAt
	ar     []*requestedTxn
	byTxid map[transactions.Txid]*requestedTxn
}

// Len is part of sort.Interface and container/heap.Interface
func (rts *requestedTxnSet) Len() int {
	return len(rts.ar)
}

// Less is part of sort.Interface and container/heap.Interface
func (rts *requestedTxnSet) Less(i, j int) bool {
	return rts.ar[i].requestedAt.Before(rts.ar[j].requestedAt)
}

// Swap is part of sort.Interface and container/heap.Interface
func (rts *requestedTxnSet) Swap(i, j int) {
	t := rts.ar[i]
	rts.ar[i] = rts.ar[j]
	rts.ar[j] = t
	rts.ar[i].heapPos = i
	rts.ar[j].heapPos = j
}

// Push is part of container/heap.Interface
func (rts *requestedTxnSet) Push(x interface{}) {
	req := x.(*requestedTxn)
	last := len(rts.ar)
	req.heapPos = last
	rts.ar = append(rts.ar, req)
}

// Pop is part of container/heap.Interface
func (rts *requestedTxnSet) Pop() interface{} {
	last := len(rts.ar) - 1
	out := rts.ar[last]
	rts.ar[last] = nil
	out.heapPos = -1
	rts.ar = rts.ar[:last]
	return out
}

func (rts *requestedTxnSet) add(x *requestedTxn) {
	if rts.byTxid == nil {
		rts.byTxid = make(map[transactions.Txid]*requestedTxn)
	}
	rts.byTxid[x.txid] = x
	heap.Push(rts, x)
}

func (rts *requestedTxnSet) getByTxid(txid transactions.Txid) (x *requestedTxn, ok bool) {
	x, ok = rts.byTxid[txid]
	return x, ok
}

func (rts *requestedTxnSet) popByTxid(txid transactions.Txid) (x *requestedTxn, ok bool) {
	x, ok = rts.byTxid[txid]
	if ok {
		delete(rts.byTxid, txid)
		if x.heapPos < 0 {
			panic(fmt.Sprintf("txid %s heapPos %d", txid.String(), x.heapPos))
		}
		if x.heapPos >= len(rts.ar) {
			panic(fmt.Sprintf("txid %s heapPos %d of %d", txid.String(), x.heapPos, len(rts.ar)))
		}
		heap.Remove(rts, x.heapPos)
	}
	return x, ok
}

// MakeTxHandler makes a new handler for transaction messages
func MakeTxHandler(txPool *pools.TransactionPool, dledger *Ledger, net network.GossipNode, genesisID string, genesisHash crypto.Digest, executionPool execpool.BacklogPool, cfg *config.Local) *TxHandler {

	if txPool == nil {
		dledger.log.Fatal("MakeTxHandler: txPool is nil on initialization")
		return nil
	}

	if dledger == nil {
		dledger.log.Fatal("MakeTxHandler: ledger is nil on initialization")
		return nil
	}

	handler := &TxHandler{
		txPool:                txPool,
		genesisID:             genesisID,
		genesisHash:           genesisHash,
		ledger:                dledger,
		log:                   dledger.log,
		txVerificationPool:    executionPool,
		backlogQueue:          make(chan *txBacklogMsg, txBacklogSize),
		postVerificationQueue: make(chan *txBacklogMsg, txBacklogSize),
		txAdvertiseQueue:      make(chan network.IncomingMessage, txBacklogSize),
		txidRequestDone:       make(chan []transactions.Txid, txBacklogSize),
		net:                   net,
		relayMessages:         cfg.NetAddress != "" || cfg.ForceRelayMessages,
	}

	handler.ctx, handler.ctxCancel = context.WithCancel(context.Background())

	handler.ledger.Ledger.RegisterBlockListeners([]ledger.BlockListener{handler})
	return handler
=======
	streamVerifier        *verify.StreamVerifier
	streamVerifierChan    chan *verify.UnverifiedElement
	streamVerifierDropped chan *verify.UnverifiedElement
	erl                   *util.ElasticRateLimiter
}

// TxHandlerOpts is TxHandler configuration options
type TxHandlerOpts struct {
	TxPool        *pools.TransactionPool
	ExecutionPool execpool.BacklogPool
	Ledger        *Ledger
	Net           network.GossipNode
	GenesisID     string
	GenesisHash   crypto.Digest
	Config        config.Local
}

// txHandlerConfig is a subset of tx handler related options from config.Local
type txHandlerConfig struct {
	enableFilteringRawMsg    bool
	enableFilteringCanonical bool
}

// MakeTxHandler makes a new handler for transaction messages
func MakeTxHandler(opts TxHandlerOpts) (*TxHandler, error) {

	if opts.TxPool == nil {
		return nil, ErrInvalidTxPool
	}

	if opts.Ledger == nil {
		return nil, ErrInvalidLedger
	}

	// backlog size is big enough for each peer to have its reserved capacity in the backlog, plus the config's backlogSize as a shared capacity
	txBacklogSize := opts.Config.TxBacklogSize
	if opts.Config.EnableTxBacklogRateLimiting {
		txBacklogSize += (opts.Config.IncomingConnectionsLimit * opts.Config.TxBacklogReservedCapacityPerPeer)
	}

	handler := &TxHandler{
		txPool:                opts.TxPool,
		genesisID:             opts.GenesisID,
		genesisHash:           opts.GenesisHash,
		ledger:                opts.Ledger,
		txVerificationPool:    opts.ExecutionPool,
		backlogQueue:          make(chan *txBacklogMsg, txBacklogSize),
		postVerificationQueue: make(chan *verify.VerificationResult, txBacklogSize),
		net:                   opts.Net,
		msgCache:              makeSaltedCache(2 * txBacklogSize),
		txCanonicalCache:      makeDigestCache(2 * txBacklogSize),
		cacheConfig:           txHandlerConfig{opts.Config.TxFilterRawMsgEnabled(), opts.Config.TxFilterCanonicalEnabled()},
		streamVerifierChan:    make(chan *verify.UnverifiedElement),
		streamVerifierDropped: make(chan *verify.UnverifiedElement),
	}

	if opts.Config.EnableTxBacklogRateLimiting {
		rateLimiter := util.NewElasticRateLimiter(
			txBacklogSize,
			opts.Config.TxBacklogReservedCapacityPerPeer,
			time.Duration(opts.Config.TxBacklogServiceRateWindowSeconds)*time.Second,
			txBacklogDroppedCongestionManagement,
		)
		handler.erl = rateLimiter
	}

	// prepare the transaction stream verifer
	var err error
	handler.streamVerifier, err = verify.MakeStreamVerifier(handler.streamVerifierChan,
		handler.postVerificationQueue, handler.streamVerifierDropped, handler.ledger,
		handler.txVerificationPool, handler.ledger.VerifiedTransactionCache())
	if err != nil {
		return nil, err
	}
	go handler.droppedTxnWatcher()
	return handler, nil
}

func (handler *TxHandler) droppedTxnWatcher() {
	for unverified := range handler.streamVerifierDropped {
		// we failed to write to the output queue, since the queue was full.
		// adding the metric here allows us to monitor how frequently it happens.
		transactionMessagesDroppedFromPool.Inc(nil)

		tx := unverified.BacklogMessage.(*txBacklogMsg)

		// delete from duplicate caches to give it a chance to be re-submitted
		handler.deleteFromCaches(tx.rawmsgDataHash, tx.unverifiedTxGroupHash)
	}
>>>>>>> 35bcd35a
}

// OnNewBlock is part of ledger.BlockListener interface
func (handler *TxHandler) OnNewBlock(block bookkeeping.Block, delta ledgercore.StateDelta) {
	stxns, err := block.DecodePaysetFlat()
	if err != nil {
		handler.log.Errorf("txHandler OnNewBlock DecodePaysetFlat: %v", err)
		return
	}
	txidList := make([]transactions.Txid, len(stxns))
	prevTxns := make(map[transactions.Txid]transactions.SignedTxn, len(stxns))
	for i, stxn := range stxns {
		txid := stxn.ID()
		prevTxns[txid] = stxn.SignedTxn
		txidList[i] = txid
	}
	handler.txidRequestDone <- txidList
	handler.prevTxns.Store(prevTxns)
	atomic.StoreUint64(&handler.prevRound, uint64(block.BlockHeader.Round))
}

// Start enables the processing of incoming messages at the transaction handler
func (handler *TxHandler) Start() {
	handler.ctx, handler.ctxCancel = context.WithCancel(context.Background())
	handler.msgCache.Start(handler.ctx, 60*time.Second)
	handler.net.RegisterHandlers([]network.TaggedMessageHandler{
		{
			Tag:            protocol.TxnTag,
			MessageHandler: network.HandlerFunc(handler.processIncomingTxn),
		},
		{
			Tag:            protocol.TxnAdvertiseTag,
			MessageHandler: network.HandlerFunc(handler.processIncomingTxnAdvertise),
		},
		{
			Tag:            protocol.TxnRequestTag,
			MessageHandler: network.HandlerFunc(handler.processIncomingTxnRequest),
		},
	})
<<<<<<< HEAD
	handler.log.Info("txHandler Start")
	handler.backlogWg.Add(2)
	go handler.backlogWorker()
	go handler.retryHandler()
=======
	handler.backlogWg.Add(2)
	go handler.backlogWorker()
	go handler.backlogGaugeThread()
	handler.streamVerifier.Start(handler.ctx)
	if handler.erl != nil {
		handler.erl.Start()
	}
>>>>>>> 35bcd35a
}

// Stop suspends the processing of incoming messages at the transaction handler
func (handler *TxHandler) Stop() {
	handler.ctxCancel()
	if handler.erl != nil {
		handler.erl.Stop()
	}
	handler.backlogWg.Wait()
	handler.streamVerifier.WaitForStop()
	handler.msgCache.WaitForStop()
}

func reencode(stxns []transactions.SignedTxn) []byte {
	var result [][]byte
	for i := range stxns {
		result = append(result, protocol.Encode(&stxns[i]))
	}
	return bytes.Join(result, nil)
}

func (handler *TxHandler) backlogGaugeThread() {
	defer handler.backlogWg.Done()
	ticker := time.NewTicker(5 * time.Second)
	defer ticker.Stop()
	for {
		select {
		case <-ticker.C:
			transactionMessagesBacklogSizeGauge.Set(float64(len(handler.backlogQueue)))
		case <-handler.ctx.Done():
			return
		}
	}
}

// backlogWorker is the worker go routine that process the incoming messages from the postVerificationQueue and backlogQueue channels
// and dispatches them further.
func (handler *TxHandler) backlogWorker() {
	// Note: TestIncomingTxHandle and TestIncomingTxGroupHandle emulate this function.
	// Changes to the behavior in this function should be reflected in the test.
	defer handler.backlogWg.Done()
	for {
		// prioritize the postVerificationQueue
		select {
		case wi, ok := <-handler.postVerificationQueue:
			if !ok {
				return
			}
			m := wi.BacklogMessage.(*txBacklogMsg)
			m.verificationErr = wi.Err
			handler.postProcessCheckedTxn(m)

			// restart the loop so that we could empty out the post verification queue.
			continue
		default:
		}

		// we have no more post verification items. wait for either backlog queue item or post verification item.
		select {
		case wi, ok := <-handler.backlogQueue:
			if !ok {
				// this is never happening since handler.backlogQueue is never closed
				return
			}
			if wi.capguard != nil {
				if err := wi.capguard.Release(); err != nil {
					logging.Base().Warnf("Failed to release capacity to ElasticRateLimiter: %v", err)
				}
			}
			if handler.checkAlreadyCommitted(wi) {
				transactionMessagesAlreadyCommitted.Inc(nil)
				if wi.capguard != nil {
					wi.capguard.Served()
				}
				continue
			}
			// handler.streamVerifierChan does not receive if ctx is cancled
			select {
			case handler.streamVerifierChan <- &verify.UnverifiedElement{TxnGroup: wi.unverifiedTxGroup, BacklogMessage: wi}:
			case <-handler.ctx.Done():
				transactionMessagesDroppedFromBacklog.Inc(nil)
				return
			}
			if wi.capguard != nil {
				wi.capguard.Served()
			}
		case wi, ok := <-handler.postVerificationQueue:
			if !ok {
				// this is never happening since handler.postVerificationQueue is never closed
				return
			}
			m := wi.BacklogMessage.(*txBacklogMsg)
			m.verificationErr = wi.Err
			handler.postProcessCheckedTxn(m)

		case <-handler.ctx.Done():
			return
		}
	}
}

func (handler *TxHandler) postProcessReportErrors(err error) {
	if errors.Is(err, crypto.ErrBatchHasFailedSigs) {
		transactionMessagesTxnSigVerificationFailed.Inc(nil)
		return
	}

	var txGroupErr *verify.TxGroupError
	if errors.As(err, &txGroupErr) {
		switch txGroupErr.Reason {
		case verify.TxGroupErrorReasonNotWellFormed:
			transactionMessagesTxnNotWellFormed.Inc(nil)
		case verify.TxGroupErrorReasonInvalidFee:
			transactionMessagesTxGroupInvalidFee.Inc(nil)
		case verify.TxGroupErrorReasonHasNoSig:
			fallthrough
		case verify.TxGroupErrorReasonSigNotWellFormed:
			transactionMessagesTxnSigNotWellFormed.Inc(nil)
		case verify.TxGroupErrorReasonMsigNotWellFormed:
			transactionMessagesTxnMsigNotWellFormed.Inc(nil)
		case verify.TxGroupErrorReasonLogicSigFailed:
			transactionMessagesTxnLogicSig.Inc(nil)
		default:
			transactionMessagesBacklogErr.Inc(nil)
		}
	} else {
		transactionMessagesBacklogErr.Inc(nil)
	}
}

func (handler *TxHandler) checkReportErrors(err error) {
	switch err := err.(type) {
	case *ledgercore.TxnNotWellFormedError:
		transactionMessageTxPoolCheckCounter.Add(txPoolRememberTagTxnNotWellFormed, 1)
		return
	case *transactions.TxnDeadError:
		if err.Early {
			transactionMessageTxPoolCheckCounter.Add(txPoolRememberTagTxnEarly, 1)
		} else {
			transactionMessageTxPoolCheckCounter.Add(txPoolRememberTagTxnDead, 1)
		}
		return
	case *ledgercore.TransactionInLedgerError:
		if err.InBlockEvaluator {
			transactionMessageTxPoolCheckCounter.Add(txPoolRememberTagTxIDEval, 1)
		} else {
			transactionMessageTxPoolCheckCounter.Add(txPoolRememberTagTxID, 1)
		}
		return
	case *ledgercore.LeaseInLedgerError:
		if err.InBlockEvaluator {
			transactionMessageTxPoolCheckCounter.Add(txPoolRememberTagLeaseEval, 1)
		} else {
			transactionMessageTxPoolCheckCounter.Add(txPoolRememberTagLease, 1)
		}
		return
	case *ledgercore.TxGroupMalformedError:
		switch err.Reason {
		case ledgercore.TxGroupMalformedErrorReasonExceedMaxSize:
			transactionMessageTxPoolCheckCounter.Add(txPoolRememberTagTooLarge, 1)
		default:
			transactionMessageTxPoolCheckCounter.Add(txPoolRememberTagGroupID, 1)
		}
		return
	}

	transactionMessageTxPoolCheckCounter.Add(txPoolRememberTagEvalGeneric, 1)
}

func (handler *TxHandler) rememberReportErrors(err error) {
	if errors.Is(err, pools.ErrPendingQueueReachedMaxCap) {
		transactionMessageTxPoolRememberCounter.Add(txPoolRememberTagCap, 1)
		return
	}

	if errors.Is(err, pools.ErrNoPendingBlockEvaluator) {
		transactionMessageTxPoolRememberCounter.Add(txPoolRememberPendingEval, 1)
		return
	}

	if errors.Is(err, ledgercore.ErrNoSpace) {
		transactionMessageTxPoolRememberCounter.Add(txPoolRememberTagNoSpace, 1)
		return
	}

	// it is possible to call errors.As but it requires additional allocations
	// instead, unwrap and type assert.
	underlyingErr := errors.Unwrap(err)
	if underlyingErr == nil {
		// something went wrong
		return
	}

	switch err := underlyingErr.(type) {
	case *pools.ErrTxPoolFeeError:
		transactionMessageTxPoolRememberCounter.Add(txPoolRememberTagFee, 1)
		return
	case *transactions.TxnDeadError:
		if err.Early {
			transactionMessageTxPoolRememberCounter.Add(txPoolRememberTagTxnEarly, 1)
		} else {
			transactionMessageTxPoolRememberCounter.Add(txPoolRememberTagTxnDead, 1)
		}
		return
	case *ledgercore.TransactionInLedgerError:
		if err.InBlockEvaluator {
			transactionMessageTxPoolRememberCounter.Add(txPoolRememberTagTxIDEval, 1)
		} else {
			transactionMessageTxPoolRememberCounter.Add(txPoolRememberTagTxID, 1)
		}
		return
	case *ledgercore.LeaseInLedgerError:
		if err.InBlockEvaluator {
			transactionMessageTxPoolRememberCounter.Add(txPoolRememberTagLeaseEval, 1)
		} else {
			transactionMessageTxPoolRememberCounter.Add(txPoolRememberTagLease, 1)
		}
		return
	case *ledgercore.TxGroupMalformedError:
		switch err.Reason {
		case ledgercore.TxGroupMalformedErrorReasonExceedMaxSize:
			transactionMessageTxPoolRememberCounter.Add(txPoolRememberTagTooLarge, 1)
		default:
			transactionMessageTxPoolRememberCounter.Add(txPoolRememberTagGroupID, 1)
		}
		return
	}

	transactionMessageTxPoolRememberCounter.Add(txPoolRememberTagEvalGeneric, 1)
}

func (handler *TxHandler) postProcessCheckedTxn(wi *txBacklogMsg) {
	if wi.verificationErr != nil {
		// disconnect from peer.
<<<<<<< HEAD
		handler.log.Warnf("Received a malformed tx group %v: %v", wi.unverifiedTxGroup, wi.verificationErr)
=======
		handler.postProcessReportErrors(wi.verificationErr)
		logging.Base().Warnf("Received a malformed tx group %v: %v", wi.unverifiedTxGroup, wi.verificationErr)
>>>>>>> 35bcd35a
		handler.net.Disconnect(wi.rawmsg.Sender)
		return
	}

	// we've processed this message, so increase the counter.
	transactionMessagesHandled.Inc(nil)

	// at this point, we've verified the transaction, so we can safely treat the transaction as a verified transaction.
	verifiedTxGroup := wi.unverifiedTxGroup

	// save the transaction, if it has high enough fee and not already in the cache
	err := handler.txPool.Remember(verifiedTxGroup)
	if err != nil {
<<<<<<< HEAD
		handler.log.Debugf("could not remember tx: %v", err)
=======
		handler.rememberReportErrors(err)
		logging.Base().Debugf("could not remember tx: %v", err)
>>>>>>> 35bcd35a
		return
	}

	transactionMessagesRemember.Inc(nil)

	// if we remembered without any error ( i.e. txpool wasn't full ), then we should pin these transactions.
	err = handler.ledger.VerifiedTransactionCache().Pin(verifiedTxGroup)
	if err != nil {
		handler.log.Infof("unable to pin transaction: %v", err)
	}

	// TODO: at this point, we really really have the Txid and we can mark it done from the Advertised pool. We could go ahead and add it to the Txid cache that lives in front of the pool.

	if handler.relayMessages {
		err = TxnBroadcast(handler.ctx, handler.net, verifiedTxGroup, wi.rawmsg.Sender)
		if err != nil {
			handler.log.Infof("txn relay err: %v", err)
		}
	}
}

const peerTxn2Key = "tx3"

func parseVersion(version string) ([]int, error) {
	parts := strings.Split(version, ".")
	vi := make([]int, len(parts))
	for i, ps := range parts {
		xi, err := strconv.ParseInt(ps, 10, 32)
		if err != nil {
			return nil, err
		}
		vi[i] = int(xi)
	}
	return vi, nil
}

func versionGreaterEqual(a, b []int) bool {
	for i, av := range a {
		if i >= len(b) {
			return true
		}
		if b[i] < av {
			return true
		}
		if b[i] > av {
			return false
		}
	}
	return len(a) == len(b)
}

type tx3Data struct {
	enabled bool
}

var txRequestVersion = []int{3, 0}

// tx3Check determines if a peer is version 3 and does the tx-request protocol.
// The result is cached in peer data.
func tx3Check(net network.GossipNode, npeer network.Peer) (out *tx3Data) {
	txpd := net.GetPeerData(npeer, peerTxn2Key)
	if txpd != nil {
		out, ok := txpd.(*tx3Data)
		if ok {
			return out
		}
	}
	peer, ok := npeer.(network.UnicastPeer)
	if ok {
		pv, err := parseVersion(peer.Version())
		if err == nil && versionGreaterEqual(pv, txRequestVersion) {
			out = &tx3Data{enabled: true}
			net.SetPeerData(npeer, peerTxn2Key, out)
			return out
		}
	} else {
		logging.Base().Infof("peer %p is not UnicastPeer (this should never happen)", peer)
	}
	out = &tx3Data{enabled: false}
	net.SetPeerData(npeer, peerTxn2Key, out)
	return out
}

// TxnBroadcast sends a transaction group to all peers (except sender we got it from).
// TxnBroadcast does protocol things more clever than just sending the txn group, but gets it done in the end.
func TxnBroadcast(ctx context.Context, net network.GossipNode, verifiedTxGroup []transactions.SignedTxn, sender network.Peer) (err error) {
	peers := net.GetPeers(network.PeersConnectedOut, network.PeersConnectedIn)
	logging.Base().Infof("txHandler TxnBroadcast, sender=%p, %d peeers", sender, len(peers))
	var blob []byte
	var txid []byte
	for _, npeer := range peers {
		if npeer == sender {
			continue
		}
		peer, ok := npeer.(network.UnicastPeer)
		if !ok {
			logging.Base().Info("peer is not UnicastPeer (this should never happen)")
			continue
		}
		txpd := tx3Check(net, npeer)
		if txpd.enabled {
			// tx3 protocol
			// avertise the txid, but don't send full txn data yet
			if txid == nil {
				for i := range verifiedTxGroup {
					id := verifiedTxGroup[i].ID()
					logging.Base().Infof("send Ta %s", id.String())
					txid = append(txid, (id[:])...)
				}
			}
			err = peer.Unicast(ctx, txid, protocol.TxnAdvertiseTag)
		} else {
			// not a tx3 protocol client, broadcast txn
			if blob == nil {
				// We reencode here instead of using rawmsg.Data to avoid broadcasting non-canonical encodings
				blob = reencode(verifiedTxGroup)
			}
			err = peer.Unicast(ctx, blob, protocol.TxnTag)
			logging.Base().Info("sent TX")
		}
		if err != nil {
			return err
		}
	}
	return nil
}

func (handler *TxHandler) deleteFromCaches(msgKey *crypto.Digest, canonicalKey *crypto.Digest) {
	if handler.cacheConfig.enableFilteringCanonical && canonicalKey != nil {
		handler.txCanonicalCache.Delete(canonicalKey)
	}

<<<<<<< HEAD
	// build the transaction verification context
	latest := handler.ledger.Latest()
	latestHdr, err := handler.ledger.BlockHdr(latest)
	if err != nil {
		tx.verificationErr = fmt.Errorf("Could not get header for previous block %d: %w", latest, err)
		handler.log.Warnf("Could not get header for previous block %d: %v", latest, err)
	} else {
		// we can't use PaysetGroups here since it's using a execpool like this go-routine and we don't want to deadlock.
		_, tx.verificationErr = verify.TxnGroup(tx.unverifiedTxGroup, latestHdr, handler.ledger.VerifiedTransactionCache(), handler.ledger)
=======
	if handler.cacheConfig.enableFilteringRawMsg && msgKey != nil {
		handler.msgCache.DeleteByKey(msgKey)
>>>>>>> 35bcd35a
	}
}

// dedupCanonical checks if the transaction group has been seen before after reencoding to canonical representation.
// returns a key used for insertion if the group was not found.
func (handler *TxHandler) dedupCanonical(ntx int, unverifiedTxGroup []transactions.SignedTxn, consumed int) (key *crypto.Digest, isDup bool) {
	// consider situations where someone want to censor transactions A
	// 1. Txn A is not part of a group => txn A with a valid signature is OK
	// Censorship attempts are:
	//  - txn A with an invalid signature => cache/dedup canonical txn with its signature
	//  - txn A with a valid/invalid signature and part of a valid or invalid group => cache/dedup the entire group
	//
	// 2. Txn A is part of a group => txn A with valid GroupID and signature is OK
	// Censorship attempts are:
	// - txn A with a valid or invalid signature => cache/dedup canonical txn with its signature.
	// - txn A as part of a group => cache/dedup the entire group
	//
	// caching approaches that would not work:
	// - using txid: {A} could be poisoned by {A, B} where B is invalid
	// - using individual txn from a group: {A, Z} could be poisoned by {A, B}, where B is invalid

	var d crypto.Digest
	if ntx == 1 {
		// a single transaction => cache/dedup canonical txn with its signature
		enc := unverifiedTxGroup[0].MarshalMsg(nil)
		d = crypto.Hash(enc)
		if handler.txCanonicalCache.CheckAndPut(&d) {
			return nil, true
		}
	} else {
		// a transaction group => cache/dedup the entire group canonical group
		encodeBuf := make([]byte, 0, unverifiedTxGroup[0].Msgsize()*ntx)
		for i := range unverifiedTxGroup {
			encodeBuf = unverifiedTxGroup[i].MarshalMsg(encodeBuf)
		}
		if len(encodeBuf) != consumed {
			// reallocated, some assumption on size was wrong
			// log and skip
			logging.Base().Warnf("Decoded size %d does not match to encoded %d", consumed, len(encodeBuf))
			return nil, false
		}
		d = crypto.Hash(encodeBuf)
		if handler.txCanonicalCache.CheckAndPut(&d) {
			return nil, true
		}
	}
	return &d, false
}

<<<<<<< HEAD
// processIncomingTxn is the handler for protocol.TxnTag "TX"
=======
// processIncomingTxn decodes a transaction group from incoming message and enqueues into the back log for processing.
// The function also performs some input data pre-validation;
//  - txn groups are cut to MaxTxGroupSize size
//  - message are checked for duplicates
//  - transactions are checked for duplicates

>>>>>>> 35bcd35a
func (handler *TxHandler) processIncomingTxn(rawmsg network.IncomingMessage) network.OutgoingMessage {
	var msgKey *crypto.Digest
	var isDup bool
	if handler.cacheConfig.enableFilteringRawMsg {
		// check for duplicate messages
		// this helps against relaying duplicates
		if msgKey, isDup = handler.msgCache.CheckAndPut(rawmsg.Data); isDup {
			transactionMessagesDupRawMsg.Inc(nil)
			return network.OutgoingMessage{Action: network.Ignore}
		}
	}

	unverifiedTxGroup := make([]transactions.SignedTxn, 1)
	dec := protocol.NewMsgpDecoderBytes(rawmsg.Data)
	ntx := 0
	consumed := 0

	var err error
	var capguard *util.ErlCapacityGuard
	if handler.erl != nil {
		// consume a capacity unit
		capguard, err = handler.erl.ConsumeCapacity(rawmsg.Sender.(util.ErlClient))
		if err != nil {
			handler.erl.EnableCongestionControl()
			// if there is no capacity, it is the same as if we failed to put the item onto the backlog, so report such
			transactionMessagesDroppedFromBacklog.Inc(nil)
			return network.OutgoingMessage{Action: network.Ignore}
		}
		// if the backlog Queue has 50% of its buffer back, turn congestion control off
		if float64(cap(handler.backlogQueue))*0.5 > float64(len(handler.backlogQueue)) {
			handler.erl.DisableCongestionControl()
		}
	}

	for {
		if len(unverifiedTxGroup) == ntx {
			n := make([]transactions.SignedTxn, len(unverifiedTxGroup)*2)
			copy(n, unverifiedTxGroup)
			unverifiedTxGroup = n
		}
		err := dec.Decode(&unverifiedTxGroup[ntx])
		if err != nil {
<<<<<<< HEAD
			handler.log.Warnf("Received a non-decodable txn: %v", err)
=======
			if err == io.EOF {
				break
			}
			logging.Base().Warnf("Received a non-decodable txn: %v", err)
>>>>>>> 35bcd35a
			return network.OutgoingMessage{Action: network.Disconnect}
		}
		consumed = dec.Consumed()
		ntx++
		if ntx >= config.MaxTxGroupSize {
			// max ever possible group size reached, done reading input.
			if dec.Remaining() > 0 {
				// if something else left in the buffer - this is an error, drop
				transactionMessageTxGroupExcessive.Inc(nil)
				return network.OutgoingMessage{Action: network.Disconnect}
			}
		}
	}
	if ntx == 0 {
		handler.log.Warnf("Received empty tx group")
		return network.OutgoingMessage{Action: network.Disconnect}
	}

	unverifiedTxGroup = unverifiedTxGroup[:ntx]
	// TODO: at this point there should be a non-serialized in-memory field in each Transaction that is the Txid and we can calculated it once at this time.

	if ntx == config.MaxTxGroupSize {
		transactionMessageTxGroupFull.Inc(nil)
	}

	var canonicalKey *crypto.Digest
	if handler.cacheConfig.enableFilteringCanonical {
		if canonicalKey, isDup = handler.dedupCanonical(ntx, unverifiedTxGroup, consumed); isDup {
			transactionMessagesDupCanonical.Inc(nil)
			return network.OutgoingMessage{Action: network.Ignore}
		}
	}

	select {
	case handler.backlogQueue <- &txBacklogMsg{
		rawmsg:                &rawmsg,
		unverifiedTxGroup:     unverifiedTxGroup,
		rawmsgDataHash:        msgKey,
		unverifiedTxGroupHash: canonicalKey,
		capguard:              capguard,
	}:
		txidList := make([]transactions.Txid, len(unverifiedTxGroup))
		for i, stxn := range unverifiedTxGroup {
			txidList[i] = stxn.ID()
		}
		// TODO: this should only mark the request as _probably_ done and re-warm the timeout (like a watchdog timer). Later when the Txid is added to the pool we can call it really-really done.
		handler.txidRequestDone <- txidList
	default:
		// If we failed here we want to increase the
		// corresponding metric. It might suggest that we want
		// to increase the queue size.
		transactionMessagesDroppedFromBacklog.Inc(nil)

		// additionally, remove the txn from duplicate caches to ensure it can be re-submitted
		if canonicalKey != nil {
			handler.txCanonicalCache.Delete(canonicalKey)
		}
		if msgKey != nil {
			handler.msgCache.DeleteByKey(msgKey)
		}
	}

	return network.OutgoingMessage{Action: network.Ignore}
}

// we can be lazy responding to advertise offers
const requestExpiration = time.Millisecond * 900

// processIncomingTxnAdvertise is the handler for protocol.TxnAdvertiseTag "Ta"
func (handler *TxHandler) processIncomingTxnAdvertise(rawmsg network.IncomingMessage) network.OutgoingMessage {
	select {
	case handler.txAdvertiseQueue <- rawmsg:
	// enqueued
	default:
		txAdvertiseDrops.Inc(nil)
	}
	return network.OutgoingMessage{}
}

func (handler *TxHandler) processIncomingTxnAdvertiseInner(rawmsg network.IncomingMessage, txidPCache map[transactions.Txid]bool) {
	var request []byte
	var txid transactions.Txid
	peer, ok := rawmsg.Sender.(network.UnicastPeer)
	if !ok {
		handler.log.Errorf("Ta Sender not UnicastPeer")
		txAdvertiseErr.Inc(nil)
		return
	}
	numids := len(rawmsg.Data) / len(txid)
	if numids*len(txid) != len(rawmsg.Data) {
		handler.log.Warnf("got txid advertisement len %d", len(rawmsg.Data))
		txAdvertiseErr.Inc(nil)
		return
	}
	now := time.Now()
	for i := 0; i < numids; i++ {
		copy(txid[:], rawmsg.Data[len(txid)*i:])
		req, ok := handler.txRequests.getByTxid(txid)
		if ok {
			// already have it in active requests
			req.advertisedBy = append(req.advertisedBy, rawmsg.Sender)
			if now.Sub(req.requestedAt) < requestExpiration {
				// no new request
				txAdvertiseProg.Inc(nil)
				continue
			}
			req.requestedAt = now
			heap.Fix(&handler.txRequests, req.heapPos)
		} else {
			found := txidPCache[txid]
			if found {
				// we already have it, nothing to do
				txAdvertisePCache.Inc(nil)
				continue
			}
			_, _, found = handler.txPool.Lookup(txid)
			if found {
				// we already have it, nothing to do
				txAdvertisePool.Inc(nil)
				txidPCache[txid] = true
				continue
			}
			req = new(requestedTxn)
			req.txid = txid
			req.requestedAt = now
			handler.txRequests.add(req)
			req.advertisedBy = append(req.advertisedBy, rawmsg.Sender)
		}
		req.requestedFrom = append(req.requestedFrom, rawmsg.Sender)
		request = append(request, (txid[:])...)
	}
	if len(request) != 0 {
		txRequest.Inc(nil)
		err := peer.Unicast(handler.ctx, request, protocol.TxnRequestTag)
		if err != nil {
			handler.log.Errorf("Ta req err, %v", err)
		}
	}
}

// retryHandler thread retries txn requests that waited too long
// watches heap of requstedTxn inside TxHandler.txRequests heap sorted on (requestedAt time.Time)
func (handler *TxHandler) retryHandler() {
	ticker := time.NewTicker(200 * time.Millisecond)
	var prevRound uint64
	// txidPresenceCache is a local unlocked cache of whether we've seen a txid in txPool (which takes two mutexes to check); replace on block rollover because lots of txPool changes then
	txidPresenceCache := make(map[transactions.Txid]bool)
	defer handler.backlogWg.Done()
	defer ticker.Stop()
	for {
		select {
		case <-handler.ctx.Done():
			return
		case rawmsg := <-handler.txAdvertiseQueue:
			opr := atomic.LoadUint64(&handler.prevRound)
			if opr != prevRound {
				prevRound = opr
				txidPresenceCache = make(map[transactions.Txid]bool)
			}
			handler.processIncomingTxnAdvertiseInner(rawmsg, txidPresenceCache)
		case txidList := <-handler.txidRequestDone:
			for _, txid := range txidList {
				handler.txRequests.popByTxid(txid)
			}
		case now := <-ticker.C:
			handler.retryHandlerTick(now)
		}
	}
}

// retryHandlerTick gets a list of requests to send then Unicast sends them
func (handler *TxHandler) retryHandlerTick(now time.Time) {
	toRequest := handler.retryHandlerTickRequestList(now)
	if len(toRequest) == 0 {
		return
	}
	for npeer, request := range toRequest {
		peer, ok := npeer.(network.UnicastPeer)
		if !ok {
			handler.log.Errorf("Ta Sender not UnicastPeer")
			continue
		}
		txRequestRetry.Inc(nil)
		err := peer.Unicast(handler.ctx, request, protocol.TxnRequestTag)
		if err != nil {
			handler.log.Errorf("Ta req err, %v", err)
		}
	}
}

// retryHandlerTickRequestList holds a lock but just long enough to make a list of slow fetches to do later
func (handler *TxHandler) retryHandlerTickRequestList(now time.Time) (toRequest map[network.Peer][]byte) {
	if len(handler.txRequests.ar) == 0 {
		return
	}
	timeout := now.Add(-1 * requestExpiration)
	req := handler.txRequests.ar[0]
	for req.requestedAt.Before(timeout) {
		var nextSource network.Peer
		// find a peer that has advertised it who we haven't asked yet
		for _, source := range req.advertisedBy {
			alreadyAsked := false
			for _, prevReq := range req.requestedFrom {
				// skip source we already asked
				if prevReq == source {
					alreadyAsked = true
					break
				}
			}
			if !alreadyAsked {
				nextSource = source
				break
			}
		}
		if nextSource != nil {
			if toRequest == nil {
				toRequest = make(map[network.Peer][]byte)
			}
			toRequest[nextSource] = append(toRequest[nextSource], (req.txid[:])...)
			req.requestedAt = now
			req.requestedFrom = append(req.requestedFrom, nextSource)
			heap.Fix(&handler.txRequests, 0)
		} else {
			// no next source, nothing to do, forget this request, a new advertisement will trigger a new request
			heap.Pop(&handler.txRequests)
			delete(handler.txRequests.byTxid, req.txid)
		}
		if len(handler.txRequests.ar) == 0 {
			break
		}
		req = handler.txRequests.ar[0]
	}
	return
}

// getByTxid looks up a transaction first in the pool, then in the previous block
func (handler *TxHandler) getByTxid(txid transactions.Txid) (tx transactions.SignedTxn, found bool) {
	tx, _, found = handler.txPool.Lookup(txid)
	if found {
		handler.log.Infof("Tr p %s", txid.String())
		return tx, found
	}
	ptany := handler.prevTxns.Load()
	if ptany == nil {
		handler.log.Infof("Tr np MISSING %s", txid.String())
	}
	prevTxns := ptany.(map[transactions.Txid]transactions.SignedTxn)
	tx, found = prevTxns[txid]
	if !found {
		handler.log.Infof("Tr MISSING %s", txid.String())
	}
	return tx, found
}

// processIncomingTxnRequest is the handler for protocol.TxnRequestTag "Tr"
func (handler *TxHandler) processIncomingTxnRequest(rawmsg network.IncomingMessage) network.OutgoingMessage {
	peer, ok := rawmsg.Sender.(network.UnicastPeer)
	if !ok {
		handler.log.Errorf("Tr Sender not UnicastPeer")
		txRequestInErr.Inc(nil)
		return network.OutgoingMessage{}
	}
	var txid transactions.Txid
	numids := len(rawmsg.Data) / len(txid)
	if numids*len(txid) != len(rawmsg.Data) {
		handler.log.Warnf("got Tr len %d", len(rawmsg.Data))
		txRequestInErr.Inc(nil)
		return network.OutgoingMessage{Action: network.Disconnect}
	}
	response := make([]transactions.SignedTxn, numids)
	numFound := 0
	for i := 0; i < numids; i++ {
		copy(txid[:], rawmsg.Data[len(txid)*i:])
		tx, found := handler.getByTxid(txid)
		if found {
			response[i] = tx
			numFound++
		}
	}
	if numFound != 0 {
		err := peer.Unicast(handler.ctx, reencode(response), protocol.TxnTag)
		if err != nil {
			handler.log.Errorf("Tr res err, %v", err)
		}
		txRequestInOk.Inc(nil)
	} else {
		// Maybe add NACK message to protocol so they can ask another node?
		// But really, this should never happen. We advertised it. We should have it.
		//handler.log.Error("request for txid we don't have: %s", txid.String())
		txRequestInMiss.Inc(nil)
	}
	return network.OutgoingMessage{}
}

// checkAlreadyCommitted test to see if the given transaction ( in the txBacklogMsg ) was already committed, and
// whether it would qualify as a candidate for the transaction pool.
//
// Note that this also checks the consistency of the transaction's group hash,
// which is required for safe transaction signature caching behavior.
func (handler *TxHandler) checkAlreadyCommitted(tx *txBacklogMsg) (processingDone bool) {
	if handler.log.IsLevelEnabled(logging.Debug) {
		txids := make([]transactions.Txid, len(tx.unverifiedTxGroup))
		for i := range tx.unverifiedTxGroup {
			txids[i] = tx.unverifiedTxGroup[i].ID()
		}
		handler.log.Debugf("got a tx group with IDs %v", txids)
	}

	// do a quick test to check that this transaction could potentially be committed, to reject dup pending transactions
	err := handler.txPool.Test(tx.unverifiedTxGroup)
	if err != nil {
<<<<<<< HEAD
		handler.log.Debugf("txPool rejected transaction: %v", err)
=======
		handler.checkReportErrors(err)
		logging.Base().Debugf("txPool rejected transaction: %v", err)
>>>>>>> 35bcd35a
		return true
	}
	return false
}

func (handler *TxHandler) processDecoded(unverifiedTxGroup []transactions.SignedTxn) (outmsg network.OutgoingMessage, processingDone bool) {
	tx := &txBacklogMsg{
		unverifiedTxGroup: unverifiedTxGroup,
	}
	transactionGroupTxSyncHandled.Inc(nil)

	if handler.checkAlreadyCommitted(tx) {
		transactionGroupTxSyncAlreadyCommitted.Inc(nil)
		return network.OutgoingMessage{}, true
	}

	// build the transaction verification context
	latest := handler.ledger.Latest()
	latestHdr, err := handler.ledger.BlockHdr(latest)
	if err != nil {
		handler.log.Warnf("Could not get header for previous block %v: %v", latest, err)
		return network.OutgoingMessage{}, true
	}

	unverifiedTxnGroups := bookkeeping.SignedTxnsToGroups(unverifiedTxGroup)
	err = verify.PaysetGroups(context.Background(), unverifiedTxnGroups, latestHdr, handler.txVerificationPool, handler.ledger.VerifiedTransactionCache(), handler.ledger)
	if err != nil {
		// transaction is invalid
		handler.log.Warnf("One or more transactions were malformed: %v", err)
		return network.OutgoingMessage{Action: network.Disconnect}, true
	}

	// at this point, we've verified the transaction group,
	// so we can safely treat the transaction as a verified transaction.
	verifiedTxGroup := unverifiedTxGroup

	// save the transaction, if it has high enough fee and not already in the cache
	err = handler.txPool.Remember(verifiedTxGroup)
	if err != nil {
		handler.log.Debugf("could not remember tx: %v", err)
		return network.OutgoingMessage{}, true
	}

	transactionGroupTxSyncRemember.Inc(nil)

	// if we remembered without any error ( i.e. txpool wasn't full ), then we should pin these transactions.
	err = handler.ledger.VerifiedTransactionCache().Pin(verifiedTxGroup)
	if err != nil {
		handler.log.Warnf("unable to pin transaction: %v", err)
	}

	return network.OutgoingMessage{}, false
}

// SolicitedTxHandler handles messages received through channels other than the gossip network.
// It therefore circumvents the notion of incoming/outgoing messages
type SolicitedTxHandler interface {
	Handle(txgroup []transactions.SignedTxn) error
}

// SolicitedTxHandler converts a transaction handler to a SolicitedTxHandler
func (handler *TxHandler) SolicitedTxHandler() SolicitedTxHandler {
	return &solicitedTxHandler{txHandler: handler}
}

type solicitedTxHandler struct {
	txHandler *TxHandler
}

func (handler *solicitedTxHandler) Handle(txgroup []transactions.SignedTxn) error {
	outmsg, _ := handler.txHandler.processDecoded(txgroup)
	if outmsg.Action == network.Disconnect {
		return fmt.Errorf("invalid transaction")
	}
	return nil
}<|MERGE_RESOLUTION|>--- conflicted
+++ resolved
@@ -26,10 +26,7 @@
 	"strconv"
 	"strings"
 	"sync"
-<<<<<<< HEAD
 	"sync/atomic"
-=======
->>>>>>> 35bcd35a
 	"time"
 
 	"github.com/algorand/go-algorand/config"
@@ -38,10 +35,6 @@
 	"github.com/algorand/go-algorand/data/pools"
 	"github.com/algorand/go-algorand/data/transactions"
 	"github.com/algorand/go-algorand/data/transactions/verify"
-<<<<<<< HEAD
-	"github.com/algorand/go-algorand/ledger"
-=======
->>>>>>> 35bcd35a
 	"github.com/algorand/go-algorand/ledger/ledgercore"
 	"github.com/algorand/go-algorand/logging"
 	"github.com/algorand/go-algorand/network"
@@ -54,7 +47,6 @@
 var transactionMessagesHandled = metrics.MakeCounter(metrics.TransactionMessagesHandled)
 var transactionMessagesDroppedFromBacklog = metrics.MakeCounter(metrics.TransactionMessagesDroppedFromBacklog)
 var transactionMessagesDroppedFromPool = metrics.MakeCounter(metrics.TransactionMessagesDroppedFromPool)
-<<<<<<< HEAD
 var txAdvertiseDrops = metrics.NewCounter("algod_tx_advertise_drops", "Number of Ta messages dropped")
 var txAdvertiseErr = metrics.NewCounter("algod_tx_advertise_err", "Number of Ta messages errored")
 var txAdvertiseProg = metrics.NewCounter("algod_tx_advertise_prog", "Number of Ta messages in progress")
@@ -66,7 +58,6 @@
 var txRequestInErr = metrics.NewCounter("algod_tx_request_in_err", "Number of Tr err in handler")
 var txRequestInOk = metrics.NewCounter("algod_tx_request_in_ok", "Number of Tr messages replied at handler")
 var txRequestInMiss = metrics.NewCounter("algod_tx_request_in_miss", "Number of Tr messages missing at handler")
-=======
 var transactionMessagesAlreadyCommitted = metrics.MakeCounter(metrics.TransactionMessagesAlreadyCommitted)
 var transactionMessagesTxGroupInvalidFee = metrics.MakeCounter(metrics.TransactionMessagesTxGroupInvalidFee)
 var transactionMessagesTxnNotWellFormed = metrics.MakeCounter(metrics.TransactionMessagesTxnNotWellFormed)
@@ -122,7 +113,6 @@
 
 	txPoolRememberTagTxnNotWellFormed = "not_well"
 )
->>>>>>> 35bcd35a
 
 // The txBacklogMsg structure used to track a single incoming transaction from the gossip network,
 type txBacklogMsg struct {
@@ -143,13 +133,9 @@
 	genesisHash           crypto.Digest
 	txVerificationPool    execpool.BacklogPool
 	backlogQueue          chan *txBacklogMsg
-<<<<<<< HEAD
-	postVerificationQueue chan *txBacklogMsg
+	postVerificationQueue chan *verify.VerificationResult
 	txAdvertiseQueue      chan network.IncomingMessage
 	txidRequestDone       chan []transactions.Txid
-=======
-	postVerificationQueue chan *verify.VerificationResult
->>>>>>> 35bcd35a
 	backlogWg             sync.WaitGroup
 	net                   network.GossipNode
 	msgCache              *txSaltedCache
@@ -157,7 +143,6 @@
 	cacheConfig           txHandlerConfig
 	ctx                   context.Context
 	ctxCancel             context.CancelFunc
-<<<<<<< HEAD
 
 	relayMessages bool
 
@@ -169,6 +154,11 @@
 	// prevTxns contains the stxns from the previous block.
 	// The value is map[transactions.Txid]SignedTxn
 	prevTxns atomic.Value
+
+	streamVerifier        *verify.StreamVerifier
+	streamVerifierChan    chan *verify.UnverifiedElement
+	streamVerifierDropped chan *verify.UnverifiedElement
+	erl                   *util.ElasticRateLimiter
 }
 
 // We need to store txns we have seen:
@@ -261,45 +251,6 @@
 	return x, ok
 }
 
-// MakeTxHandler makes a new handler for transaction messages
-func MakeTxHandler(txPool *pools.TransactionPool, dledger *Ledger, net network.GossipNode, genesisID string, genesisHash crypto.Digest, executionPool execpool.BacklogPool, cfg *config.Local) *TxHandler {
-
-	if txPool == nil {
-		dledger.log.Fatal("MakeTxHandler: txPool is nil on initialization")
-		return nil
-	}
-
-	if dledger == nil {
-		dledger.log.Fatal("MakeTxHandler: ledger is nil on initialization")
-		return nil
-	}
-
-	handler := &TxHandler{
-		txPool:                txPool,
-		genesisID:             genesisID,
-		genesisHash:           genesisHash,
-		ledger:                dledger,
-		log:                   dledger.log,
-		txVerificationPool:    executionPool,
-		backlogQueue:          make(chan *txBacklogMsg, txBacklogSize),
-		postVerificationQueue: make(chan *txBacklogMsg, txBacklogSize),
-		txAdvertiseQueue:      make(chan network.IncomingMessage, txBacklogSize),
-		txidRequestDone:       make(chan []transactions.Txid, txBacklogSize),
-		net:                   net,
-		relayMessages:         cfg.NetAddress != "" || cfg.ForceRelayMessages,
-	}
-
-	handler.ctx, handler.ctxCancel = context.WithCancel(context.Background())
-
-	handler.ledger.Ledger.RegisterBlockListeners([]ledger.BlockListener{handler})
-	return handler
-=======
-	streamVerifier        *verify.StreamVerifier
-	streamVerifierChan    chan *verify.UnverifiedElement
-	streamVerifierDropped chan *verify.UnverifiedElement
-	erl                   *util.ElasticRateLimiter
-}
-
 // TxHandlerOpts is TxHandler configuration options
 type TxHandlerOpts struct {
 	TxPool        *pools.TransactionPool
@@ -339,10 +290,14 @@
 		genesisID:             opts.GenesisID,
 		genesisHash:           opts.GenesisHash,
 		ledger:                opts.Ledger,
+		log:                   opts.Ledger.log,
 		txVerificationPool:    opts.ExecutionPool,
 		backlogQueue:          make(chan *txBacklogMsg, txBacklogSize),
 		postVerificationQueue: make(chan *verify.VerificationResult, txBacklogSize),
+		txAdvertiseQueue:      make(chan network.IncomingMessage, txBacklogSize),
+		txidRequestDone:       make(chan []transactions.Txid, txBacklogSize),
 		net:                   opts.Net,
+		relayMessages:         opts.Config.NetAddress != "" || opts.Config.ForceRelayMessages,
 		msgCache:              makeSaltedCache(2 * txBacklogSize),
 		txCanonicalCache:      makeDigestCache(2 * txBacklogSize),
 		cacheConfig:           txHandlerConfig{opts.Config.TxFilterRawMsgEnabled(), opts.Config.TxFilterCanonicalEnabled()},
@@ -368,6 +323,7 @@
 	if err != nil {
 		return nil, err
 	}
+	handler.ledger.Ledger.RegisterBlockListeners([]ledgercore.BlockListener{handler})
 	go handler.droppedTxnWatcher()
 	return handler, nil
 }
@@ -383,7 +339,6 @@
 		// delete from duplicate caches to give it a chance to be re-submitted
 		handler.deleteFromCaches(tx.rawmsgDataHash, tx.unverifiedTxGroupHash)
 	}
->>>>>>> 35bcd35a
 }
 
 // OnNewBlock is part of ledger.BlockListener interface
@@ -423,20 +378,14 @@
 			MessageHandler: network.HandlerFunc(handler.processIncomingTxnRequest),
 		},
 	})
-<<<<<<< HEAD
-	handler.log.Info("txHandler Start")
-	handler.backlogWg.Add(2)
-	go handler.backlogWorker()
-	go handler.retryHandler()
-=======
-	handler.backlogWg.Add(2)
+	handler.backlogWg.Add(3)
 	go handler.backlogWorker()
 	go handler.backlogGaugeThread()
+	go handler.retryHandler()
 	handler.streamVerifier.Start(handler.ctx)
 	if handler.erl != nil {
 		handler.erl.Start()
 	}
->>>>>>> 35bcd35a
 }
 
 // Stop suspends the processing of incoming messages at the transaction handler
@@ -671,12 +620,8 @@
 func (handler *TxHandler) postProcessCheckedTxn(wi *txBacklogMsg) {
 	if wi.verificationErr != nil {
 		// disconnect from peer.
-<<<<<<< HEAD
+		handler.postProcessReportErrors(wi.verificationErr)
 		handler.log.Warnf("Received a malformed tx group %v: %v", wi.unverifiedTxGroup, wi.verificationErr)
-=======
-		handler.postProcessReportErrors(wi.verificationErr)
-		logging.Base().Warnf("Received a malformed tx group %v: %v", wi.unverifiedTxGroup, wi.verificationErr)
->>>>>>> 35bcd35a
 		handler.net.Disconnect(wi.rawmsg.Sender)
 		return
 	}
@@ -690,12 +635,8 @@
 	// save the transaction, if it has high enough fee and not already in the cache
 	err := handler.txPool.Remember(verifiedTxGroup)
 	if err != nil {
-<<<<<<< HEAD
+		handler.rememberReportErrors(err)
 		handler.log.Debugf("could not remember tx: %v", err)
-=======
-		handler.rememberReportErrors(err)
-		logging.Base().Debugf("could not remember tx: %v", err)
->>>>>>> 35bcd35a
 		return
 	}
 
@@ -828,20 +769,8 @@
 		handler.txCanonicalCache.Delete(canonicalKey)
 	}
 
-<<<<<<< HEAD
-	// build the transaction verification context
-	latest := handler.ledger.Latest()
-	latestHdr, err := handler.ledger.BlockHdr(latest)
-	if err != nil {
-		tx.verificationErr = fmt.Errorf("Could not get header for previous block %d: %w", latest, err)
-		handler.log.Warnf("Could not get header for previous block %d: %v", latest, err)
-	} else {
-		// we can't use PaysetGroups here since it's using a execpool like this go-routine and we don't want to deadlock.
-		_, tx.verificationErr = verify.TxnGroup(tx.unverifiedTxGroup, latestHdr, handler.ledger.VerifiedTransactionCache(), handler.ledger)
-=======
 	if handler.cacheConfig.enableFilteringRawMsg && msgKey != nil {
 		handler.msgCache.DeleteByKey(msgKey)
->>>>>>> 35bcd35a
 	}
 }
 
@@ -891,16 +820,13 @@
 	return &d, false
 }
 
-<<<<<<< HEAD
+// processIncomingTxn decodes a transaction group from incoming message and enqueues into the back log for processing.
 // processIncomingTxn is the handler for protocol.TxnTag "TX"
-=======
-// processIncomingTxn decodes a transaction group from incoming message and enqueues into the back log for processing.
 // The function also performs some input data pre-validation;
 //  - txn groups are cut to MaxTxGroupSize size
 //  - message are checked for duplicates
 //  - transactions are checked for duplicates
 
->>>>>>> 35bcd35a
 func (handler *TxHandler) processIncomingTxn(rawmsg network.IncomingMessage) network.OutgoingMessage {
 	var msgKey *crypto.Digest
 	var isDup bool
@@ -943,14 +869,10 @@
 		}
 		err := dec.Decode(&unverifiedTxGroup[ntx])
 		if err != nil {
-<<<<<<< HEAD
-			handler.log.Warnf("Received a non-decodable txn: %v", err)
-=======
 			if err == io.EOF {
 				break
 			}
-			logging.Base().Warnf("Received a non-decodable txn: %v", err)
->>>>>>> 35bcd35a
+			handler.log.Warnf("Received a non-decodable txn: %v", err)
 			return network.OutgoingMessage{Action: network.Disconnect}
 		}
 		consumed = dec.Consumed()
@@ -1262,12 +1184,8 @@
 	// do a quick test to check that this transaction could potentially be committed, to reject dup pending transactions
 	err := handler.txPool.Test(tx.unverifiedTxGroup)
 	if err != nil {
-<<<<<<< HEAD
+		handler.checkReportErrors(err)
 		handler.log.Debugf("txPool rejected transaction: %v", err)
-=======
-		handler.checkReportErrors(err)
-		logging.Base().Debugf("txPool rejected transaction: %v", err)
->>>>>>> 35bcd35a
 		return true
 	}
 	return false
