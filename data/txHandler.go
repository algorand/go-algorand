// Copyright (C) 2019-2024 Algorand, Inc.
// This file is part of go-algorand
//
// go-algorand is free software: you can redistribute it and/or modify
// it under the terms of the GNU Affero General Public License as
// published by the Free Software Foundation, either version 3 of the
// License, or (at your option) any later version.
//
// go-algorand is distributed in the hope that it will be useful,
// but WITHOUT ANY WARRANTY; without even the implied warranty of
// MERCHANTABILITY or FITNESS FOR A PARTICULAR PURPOSE.  See the
// GNU Affero General Public License for more details.
//
// You should have received a copy of the GNU Affero General Public License
// along with go-algorand.  If not, see <https://www.gnu.org/licenses/>.

package data

import (
	"bytes"
	"context"
	"errors"
	"fmt"
	"io"
	"sync"
	"time"

	"github.com/algorand/go-algorand/config"
	"github.com/algorand/go-algorand/crypto"
	"github.com/algorand/go-algorand/data/bookkeeping"
	"github.com/algorand/go-algorand/data/pools"
	"github.com/algorand/go-algorand/data/transactions"
	"github.com/algorand/go-algorand/data/transactions/verify"
	"github.com/algorand/go-algorand/ledger/ledgercore"
	"github.com/algorand/go-algorand/logging"
	"github.com/algorand/go-algorand/network"
	"github.com/algorand/go-algorand/protocol"
	"github.com/algorand/go-algorand/util"
	"github.com/algorand/go-algorand/util/execpool"
	"github.com/algorand/go-algorand/util/metrics"
)

var transactionMessagesHandled = metrics.MakeCounter(metrics.TransactionMessagesHandled)
var transactionMessagesDroppedFromBacklog = metrics.MakeCounter(metrics.TransactionMessagesDroppedFromBacklog)
var transactionMessagesDroppedFromPool = metrics.MakeCounter(metrics.TransactionMessagesDroppedFromPool)
var transactionMessagesAlreadyCommitted = metrics.MakeCounter(metrics.TransactionMessagesAlreadyCommitted)
var transactionMessagesTxGroupInvalidFee = metrics.MakeCounter(metrics.TransactionMessagesTxGroupInvalidFee)
var transactionMessagesTxnNotWellFormed = metrics.MakeCounter(metrics.TransactionMessagesTxnNotWellFormed)
var transactionMessagesTxnSigNotWellFormed = metrics.MakeCounter(metrics.TransactionMessagesTxnSigNotWellFormed)
var transactionMessagesTxnMsigNotWellFormed = metrics.MakeCounter(metrics.TransactionMessagesTxnMsigNotWellFormed)
var transactionMessagesTxnLogicSig = metrics.MakeCounter(metrics.TransactionMessagesTxnLogicSig)
var transactionMessagesTxnSigVerificationFailed = metrics.MakeCounter(metrics.TransactionMessagesTxnSigVerificationFailed)
var transactionMessagesBacklogErr = metrics.MakeCounter(metrics.TransactionMessagesBacklogErr)
var transactionMessagesRemember = metrics.MakeCounter(metrics.TransactionMessagesRemember)
var transactionMessageTxGroupExcessive = metrics.MakeCounter(metrics.TransactionMessageTxGroupExcessive)
var transactionMessageTxGroupFull = metrics.MakeCounter(metrics.TransactionMessageTxGroupFull)
var transactionMessagesDupRawMsg = metrics.MakeCounter(metrics.TransactionMessagesDupRawMsg)
var transactionMessagesDupCanonical = metrics.MakeCounter(metrics.TransactionMessagesDupCanonical)
var transactionMessagesAppLimiterDrop = metrics.MakeCounter(metrics.TransactionMessagesAppLimiterDrop)
var transactionMessagesBacklogSizeGauge = metrics.MakeGauge(metrics.TransactionMessagesBacklogSize)

var transactionGroupTxSyncHandled = metrics.MakeCounter(metrics.TransactionGroupTxSyncHandled)
var transactionGroupTxSyncRemember = metrics.MakeCounter(metrics.TransactionGroupTxSyncRemember)
var transactionGroupTxSyncAlreadyCommitted = metrics.MakeCounter(metrics.TransactionGroupTxSyncAlreadyCommitted)
var txBacklogDroppedCongestionManagement = metrics.MakeCounter(metrics.TransactionMessagesTxnDroppedCongestionManagement)

// ErrInvalidTxPool is reported when nil is passed for the tx pool
var ErrInvalidTxPool = errors.New("MakeTxHandler: txPool is nil on initialization")

// ErrInvalidLedger is reported when nil is passed for the ledger
var ErrInvalidLedger = errors.New("MakeTxHandler: ledger is nil on initialization")

var transactionMessageTxPoolRememberCounter = metrics.NewTagCounter(
	"algod_transaction_messages_txpool_remember_err_{TAG}", "Number of transaction messages not remembered by txpool b/c of {TAG}",
	txPoolRememberTagCap, txPoolRememberPendingEval, txPoolRememberTagNoSpace, txPoolRememberTagFee, txPoolRememberTagTxnDead, txPoolRememberTagTxnEarly, txPoolRememberTagTooLarge, txPoolRememberTagGroupID,
	txPoolRememberTagTxID, txPoolRememberTagLease, txPoolRememberTagTxIDEval, txPoolRememberTagLeaseEval, txPoolRememberTagEvalGeneric,
)

var transactionMessageTxPoolCheckCounter = metrics.NewTagCounter(
	"algod_transaction_messages_txpool_check_err_{TAG}", "Number of transaction messages that didn't pass check by txpool b/c of {TAG}",
	txPoolRememberTagTxnNotWellFormed, txPoolRememberTagTxnDead, txPoolRememberTagTxnEarly, txPoolRememberTagTooLarge, txPoolRememberTagGroupID,
	txPoolRememberTagTxID, txPoolRememberTagLease, txPoolRememberTagTxIDEval, txPoolRememberTagLeaseEval, txPoolRememberTagEvalGeneric,
)

const (
	txPoolRememberTagCap         = "cap"
	txPoolRememberPendingEval    = "pending_eval"
	txPoolRememberTagNoSpace     = "no_space"
	txPoolRememberTagFee         = "fee"
	txPoolRememberTagTxnDead     = "txn_dead"
	txPoolRememberTagTxnEarly    = "txn_early"
	txPoolRememberTagTooLarge    = "too_large"
	txPoolRememberTagGroupID     = "groupid"
	txPoolRememberTagTxID        = "txid"
	txPoolRememberTagLease       = "lease"
	txPoolRememberTagTxIDEval    = "txid_eval"
	txPoolRememberTagLeaseEval   = "lease_eval"
	txPoolRememberTagEvalGeneric = "eval"

	txPoolRememberTagTxnNotWellFormed = "not_well"
)

// The txBacklogMsg structure used to track a single incoming transaction from the gossip network,
type txBacklogMsg struct {
	rawmsg                *network.IncomingMessage // the raw message from the network
	unverifiedTxGroup     []transactions.SignedTxn // the unverified ( and signed ) transaction group
	rawmsgDataHash        *crypto.Digest           // hash (if any) of raw message data from the network
	unverifiedTxGroupHash *crypto.Digest           // hash (if any) of the unverifiedTxGroup
	verificationErr       error                    // The verification error generated by the verification function, if any.
	capguard              *util.ErlCapacityGuard   // the structure returned from the elastic rate limiter, to be released when dequeued
}

// TxHandler handles transaction messages
type TxHandler struct {
	txPool                     *pools.TransactionPool
	ledger                     *Ledger
	genesisID                  string
	genesisHash                crypto.Digest
	txVerificationPool         execpool.BacklogPool
	backlogQueue               chan *txBacklogMsg
	backlogCongestionThreshold float64
	postVerificationQueue      chan *verify.VerificationResult
	backlogWg                  sync.WaitGroup
	net                        network.GossipNode
	msgCache                   *txSaltedCache
	txCanonicalCache           *digestCache
	ctx                        context.Context
	ctxCancel                  context.CancelFunc
	streamVerifier             *execpool.StreamToBatch
	streamVerifierChan         chan execpool.InputJob
	streamVerifierDropped      chan *verify.UnverifiedTxnSigJob
	erl                        *util.ElasticRateLimiter
	appLimiter                 *appRateLimiter
	appLimiterBacklogThreshold int
}

// TxHandlerOpts is TxHandler configuration options
type TxHandlerOpts struct {
	TxPool        *pools.TransactionPool
	ExecutionPool execpool.BacklogPool
	Ledger        *Ledger
	Net           network.GossipNode
	GenesisID     string
	GenesisHash   crypto.Digest
	Config        config.Local
}

// MakeTxHandler makes a new handler for transaction messages
func MakeTxHandler(opts TxHandlerOpts) (*TxHandler, error) {

	if opts.TxPool == nil {
		return nil, ErrInvalidTxPool
	}

	if opts.Ledger == nil {
		return nil, ErrInvalidLedger
	}

	// backlog size is big enough for each peer to have its reserved capacity in the backlog, plus the config's backlogSize as a shared capacity
	txBacklogSize := opts.Config.TxBacklogSize
	if opts.Config.EnableTxBacklogRateLimiting {
		txBacklogSize += (opts.Config.IncomingConnectionsLimit * opts.Config.TxBacklogReservedCapacityPerPeer)
	}

	handler := &TxHandler{
		txPool:                opts.TxPool,
		genesisID:             opts.GenesisID,
		genesisHash:           opts.GenesisHash,
		ledger:                opts.Ledger,
		txVerificationPool:    opts.ExecutionPool,
		backlogQueue:          make(chan *txBacklogMsg, txBacklogSize),
		postVerificationQueue: make(chan *verify.VerificationResult, txBacklogSize),
		net:                   opts.Net,
		streamVerifierChan:    make(chan execpool.InputJob),
		streamVerifierDropped: make(chan *verify.UnverifiedTxnSigJob),
	}

	if opts.Config.TxFilterRawMsgEnabled() {
		handler.msgCache = makeSaltedCache(int(opts.Config.TxIncomingFilterMaxSize))
	}
	if opts.Config.TxFilterCanonicalEnabled() {
		handler.txCanonicalCache = makeDigestCache(int(opts.Config.TxIncomingFilterMaxSize))
	}

	if opts.Config.EnableTxBacklogRateLimiting || opts.Config.EnableTxBacklogAppRateLimiting {
		if opts.Config.TxBacklogRateLimitingCongestionPct > 100 || opts.Config.TxBacklogRateLimitingCongestionPct < 0 {
			return nil, fmt.Errorf("invalid value for TxBacklogRateLimitingCongestionPct: %d", opts.Config.TxBacklogRateLimitingCongestionPct)
		}
		if opts.Config.EnableTxBacklogAppRateLimiting && opts.Config.TxBacklogAppTxRateLimiterMaxSize == 0 {
			return nil, fmt.Errorf("invalid value for TxBacklogAppTxRateLimiterMaxSize: %d. App rate limiter enabled with zero size", opts.Config.TxBacklogAppTxRateLimiterMaxSize)
		}
		handler.backlogCongestionThreshold = float64(opts.Config.TxBacklogRateLimitingCongestionPct) / 100
		if opts.Config.EnableTxBacklogRateLimiting {
			handler.erl = util.NewElasticRateLimiter(
				txBacklogSize,
				opts.Config.TxBacklogReservedCapacityPerPeer,
				time.Duration(opts.Config.TxBacklogServiceRateWindowSeconds)*time.Second,
				txBacklogDroppedCongestionManagement,
			)
		}
		if opts.Config.EnableTxBacklogAppRateLimiting {
			handler.appLimiter = makeAppRateLimiter(
				opts.Config.TxBacklogAppTxRateLimiterMaxSize,
				uint64(opts.Config.TxBacklogAppTxPerSecondRate),
				time.Duration(opts.Config.TxBacklogServiceRateWindowSeconds)*time.Second,
			)
			// set appLimiter triggering threshold at 50% of the base backlog size
			handler.appLimiterBacklogThreshold = int(float64(opts.Config.TxBacklogSize) * float64(opts.Config.TxBacklogRateLimitingCongestionPct) / 100)
		}
	}

	// prepare the transaction stream verifier
	var err error
	txnElementProcessor, err := verify.MakeSigVerifyJobProcessor(handler.ledger, handler.ledger.VerifiedTransactionCache(),
		handler.postVerificationQueue, handler.streamVerifierDropped)
	if err != nil {
		return nil, err
	}
	handler.streamVerifier = execpool.MakeStreamToBatch(handler.streamVerifierChan, handler.txVerificationPool, txnElementProcessor)
	go handler.droppedTxnWatcher()
	return handler, nil
}

func (handler *TxHandler) droppedTxnWatcher() {
	for unverified := range handler.streamVerifierDropped {
		// we failed to write to the output queue, since the queue was full.
		// adding the metric here allows us to monitor how frequently it happens.
		transactionMessagesDroppedFromPool.Inc(nil)

		tx := unverified.BacklogMessage.(*txBacklogMsg)

		// delete from duplicate caches to give it a chance to be re-submitted
		handler.deleteFromCaches(tx.rawmsgDataHash, tx.unverifiedTxGroupHash)
	}
}

// Start enables the processing of incoming messages at the transaction handler
func (handler *TxHandler) Start() {
	handler.ctx, handler.ctxCancel = context.WithCancel(context.Background())
	if handler.msgCache != nil {
		handler.msgCache.Start(handler.ctx, 60*time.Second)
	}
	handler.net.RegisterHandlers([]network.TaggedMessageHandler{
		{Tag: protocol.TxnTag, MessageHandler: network.HandlerFunc(handler.processIncomingTxn)},
	})

	handler.net.RegisterProcessors([]network.TaggedMessageProcessor{
		{
			Tag: protocol.TxnTag,
			// create anonymous struct to hold the two functions and satisfy the network.MessageProcessor interface
			MessageProcessor: struct {
				network.ProcessorValidateFunc
				network.ProcessorHandleFunc
			}{
				network.ProcessorValidateFunc(handler.validateIncomingTxMessage),
				network.ProcessorHandleFunc(handler.processIncomingTxMessage),
			},
		},
	})

	handler.backlogWg.Add(2)
	go handler.backlogWorker()
	go handler.backlogGaugeThread()
	handler.streamVerifier.Start(handler.ctx)
	if handler.erl != nil {
		handler.erl.Start()
	}
}

// Stop suspends the processing of incoming messages at the transaction handler
func (handler *TxHandler) Stop() {
	handler.ctxCancel()
	if handler.erl != nil {
		handler.erl.Stop()
	}
	handler.backlogWg.Wait()
	handler.streamVerifier.WaitForStop()
	if handler.msgCache != nil {
		handler.msgCache.WaitForStop()
	}
}

func reencode(stxns []transactions.SignedTxn) []byte {
	var result [][]byte
	for i := range stxns {
		result = append(result, protocol.Encode(&stxns[i]))
	}
	return bytes.Join(result, nil)
}

func (handler *TxHandler) backlogGaugeThread() {
	defer handler.backlogWg.Done()
	ticker := time.NewTicker(5 * time.Second)
	defer ticker.Stop()
	for {
		select {
		case <-ticker.C:
			transactionMessagesBacklogSizeGauge.Set(uint64(len(handler.backlogQueue)))
		case <-handler.ctx.Done():
			return
		}
	}
}

// backlogWorker is the worker go routine that process the incoming messages from the postVerificationQueue and backlogQueue channels
// and dispatches them further.
func (handler *TxHandler) backlogWorker() {
	// Note: TestIncomingTxHandle and TestIncomingTxGroupHandle emulate this function.
	// Changes to the behavior in this function should be reflected in the test.
	defer handler.backlogWg.Done()
	for {
		// prioritize the postVerificationQueue
		select {
		case wi, ok := <-handler.postVerificationQueue:
			if !ok {
				return
			}
			m := wi.BacklogMessage.(*txBacklogMsg)
			m.verificationErr = wi.Err
			handler.postProcessCheckedTxn(m)

			// restart the loop so that we could empty out the post verification queue.
			continue
		default:
		}

		// we have no more post verification items. wait for either backlog queue item or post verification item.
		select {
		case wi, ok := <-handler.backlogQueue:
			if !ok {
				// this is never happening since handler.backlogQueue is never closed
				return
			}
			if wi.capguard != nil {
				if err := wi.capguard.Release(); err != nil {
					logging.Base().Warnf("Failed to release capacity to ElasticRateLimiter: %v", err)
				}
			}
			if handler.checkAlreadyCommitted(wi) {
				transactionMessagesAlreadyCommitted.Inc(nil)
				if wi.capguard != nil {
					wi.capguard.Served()
				}
				continue
			}
			// handler.streamVerifierChan does not receive if ctx is cancled
			select {
			case handler.streamVerifierChan <- &verify.UnverifiedTxnSigJob{TxnGroup: wi.unverifiedTxGroup, BacklogMessage: wi}:
			case <-handler.ctx.Done():
				transactionMessagesDroppedFromBacklog.Inc(nil)
				return
			}
			if wi.capguard != nil {
				wi.capguard.Served()
			}
		case wi, ok := <-handler.postVerificationQueue:
			if !ok {
				// this is never happening since handler.postVerificationQueue is never closed
				return
			}
			m := wi.BacklogMessage.(*txBacklogMsg)
			m.verificationErr = wi.Err
			handler.postProcessCheckedTxn(m)

		case <-handler.ctx.Done():
			return
		}
	}
}

func (handler *TxHandler) postProcessReportErrors(err error) {
	if errors.Is(err, crypto.ErrBatchHasFailedSigs) {
		transactionMessagesTxnSigVerificationFailed.Inc(nil)
		return
	}

	var txGroupErr *verify.TxGroupError
	if errors.As(err, &txGroupErr) {
		switch txGroupErr.Reason {
		case verify.TxGroupErrorReasonNotWellFormed:
			transactionMessagesTxnNotWellFormed.Inc(nil)
		case verify.TxGroupErrorReasonInvalidFee:
			transactionMessagesTxGroupInvalidFee.Inc(nil)
		case verify.TxGroupErrorReasonHasNoSig:
			fallthrough
		case verify.TxGroupErrorReasonSigNotWellFormed:
			transactionMessagesTxnSigNotWellFormed.Inc(nil)
		case verify.TxGroupErrorReasonMsigNotWellFormed:
			transactionMessagesTxnMsigNotWellFormed.Inc(nil)
		case verify.TxGroupErrorReasonLogicSigFailed:
			transactionMessagesTxnLogicSig.Inc(nil)
		default:
			transactionMessagesBacklogErr.Inc(nil)
		}
	} else {
		transactionMessagesBacklogErr.Inc(nil)
	}
}

func (handler *TxHandler) checkReportErrors(err error) {
	switch err := err.(type) {
	case *ledgercore.TxnNotWellFormedError:
		transactionMessageTxPoolCheckCounter.Add(txPoolRememberTagTxnNotWellFormed, 1)
		return
	case *transactions.TxnDeadError:
		if err.Early {
			transactionMessageTxPoolCheckCounter.Add(txPoolRememberTagTxnEarly, 1)
		} else {
			transactionMessageTxPoolCheckCounter.Add(txPoolRememberTagTxnDead, 1)
		}
		return
	case *ledgercore.TransactionInLedgerError:
		if err.InBlockEvaluator {
			transactionMessageTxPoolCheckCounter.Add(txPoolRememberTagTxIDEval, 1)
		} else {
			transactionMessageTxPoolCheckCounter.Add(txPoolRememberTagTxID, 1)
		}
		return
	case *ledgercore.LeaseInLedgerError:
		if err.InBlockEvaluator {
			transactionMessageTxPoolCheckCounter.Add(txPoolRememberTagLeaseEval, 1)
		} else {
			transactionMessageTxPoolCheckCounter.Add(txPoolRememberTagLease, 1)
		}
		return
	case *ledgercore.TxGroupMalformedError:
		switch err.Reason {
		case ledgercore.TxGroupMalformedErrorReasonExceedMaxSize:
			transactionMessageTxPoolCheckCounter.Add(txPoolRememberTagTooLarge, 1)
		default:
			transactionMessageTxPoolCheckCounter.Add(txPoolRememberTagGroupID, 1)
		}
		return
	}

	transactionMessageTxPoolCheckCounter.Add(txPoolRememberTagEvalGeneric, 1)
}

func (handler *TxHandler) rememberReportErrors(err error) {
	if errors.Is(err, pools.ErrPendingQueueReachedMaxCap) {
		transactionMessageTxPoolRememberCounter.Add(txPoolRememberTagCap, 1)
		return
	}

	if errors.Is(err, pools.ErrNoPendingBlockEvaluator) {
		transactionMessageTxPoolRememberCounter.Add(txPoolRememberPendingEval, 1)
		return
	}

	if errors.Is(err, ledgercore.ErrNoSpace) {
		transactionMessageTxPoolRememberCounter.Add(txPoolRememberTagNoSpace, 1)
		return
	}

	// it is possible to call errors.As but it requires additional allocations
	// instead, unwrap and type assert.
	underlyingErr := errors.Unwrap(err)
	if underlyingErr == nil {
		// something went wrong
		return
	}

	switch err := underlyingErr.(type) {
	case *pools.ErrTxPoolFeeError:
		transactionMessageTxPoolRememberCounter.Add(txPoolRememberTagFee, 1)
		return
	case *transactions.TxnDeadError:
		if err.Early {
			transactionMessageTxPoolRememberCounter.Add(txPoolRememberTagTxnEarly, 1)
		} else {
			transactionMessageTxPoolRememberCounter.Add(txPoolRememberTagTxnDead, 1)
		}
		return
	case *ledgercore.TransactionInLedgerError:
		if err.InBlockEvaluator {
			transactionMessageTxPoolRememberCounter.Add(txPoolRememberTagTxIDEval, 1)
		} else {
			transactionMessageTxPoolRememberCounter.Add(txPoolRememberTagTxID, 1)
		}
		return
	case *ledgercore.LeaseInLedgerError:
		if err.InBlockEvaluator {
			transactionMessageTxPoolRememberCounter.Add(txPoolRememberTagLeaseEval, 1)
		} else {
			transactionMessageTxPoolRememberCounter.Add(txPoolRememberTagLease, 1)
		}
		return
	case *ledgercore.TxGroupMalformedError:
		switch err.Reason {
		case ledgercore.TxGroupMalformedErrorReasonExceedMaxSize:
			transactionMessageTxPoolRememberCounter.Add(txPoolRememberTagTooLarge, 1)
		default:
			transactionMessageTxPoolRememberCounter.Add(txPoolRememberTagGroupID, 1)
		}
		return
	}

	transactionMessageTxPoolRememberCounter.Add(txPoolRememberTagEvalGeneric, 1)
}

func (handler *TxHandler) postProcessCheckedTxn(wi *txBacklogMsg) {
	if wi.verificationErr != nil {
		// disconnect from peer.
		handler.postProcessReportErrors(wi.verificationErr)
		logging.Base().Warnf("Received a malformed tx group %v: %v", wi.unverifiedTxGroup, wi.verificationErr)
		handler.net.Disconnect(wi.rawmsg.Sender)
		return
	}

	// we've processed this message, so increase the counter.
	transactionMessagesHandled.Inc(nil)

	// at this point, we've verified the transaction, so we can safely treat the transaction as a verified transaction.
	verifiedTxGroup := wi.unverifiedTxGroup

	// save the transaction, if it has high enough fee and not already in the cache
	err := handler.txPool.Remember(verifiedTxGroup)
	if err != nil {
		handler.rememberReportErrors(err)
		logging.Base().Debugf("could not remember tx: %v", err)
		return
	}

	transactionMessagesRemember.Inc(nil)

	// if we remembered without any error ( i.e. txpool wasn't full ), then we should pin these transactions.
	err = handler.ledger.VerifiedTransactionCache().Pin(verifiedTxGroup)
	if err != nil {
		logging.Base().Infof("unable to pin transaction: %v", err)
	}

	// We reencode here instead of using rawmsg.Data to avoid broadcasting non-canonical encodings
	handler.net.Relay(handler.ctx, protocol.TxnTag, reencode(verifiedTxGroup), false, wi.rawmsg.Sender)
}

func (handler *TxHandler) deleteFromCaches(msgKey *crypto.Digest, canonicalKey *crypto.Digest) {
	if handler.txCanonicalCache != nil && canonicalKey != nil {
		handler.txCanonicalCache.Delete(canonicalKey)
	}

	if handler.msgCache != nil && msgKey != nil {
		handler.msgCache.DeleteByKey(msgKey)
	}
}

// dedupCanonical checks if the transaction group has been seen before after reencoding to canonical representation.
// returns a key used for insertion if the group was not found.
func (handler *TxHandler) dedupCanonical(unverifiedTxGroup []transactions.SignedTxn, consumed int) (key *crypto.Digest, isDup bool) {
	// consider situations where someone want to censor transactions A
	// 1. Txn A is not part of a group => txn A with a valid signature is OK
	// Censorship attempts are:
	//  - txn A with an invalid signature => cache/dedup canonical txn with its signature
	//  - txn A with a valid/invalid signature and part of a valid or invalid group => cache/dedup the entire group
	//
	// 2. Txn A is part of a group => txn A with valid GroupID and signature is OK
	// Censorship attempts are:
	// - txn A with a valid or invalid signature => cache/dedup canonical txn with its signature.
	// - txn A as part of a group => cache/dedup the entire group
	//
	// caching approaches that would not work:
	// - using txid: {A} could be poisoned by {A, B} where B is invalid
	// - using individual txn from a group: {A, Z} could be poisoned by {A, B}, where B is invalid

	var d crypto.Digest
	ntx := len(unverifiedTxGroup)
	if ntx == 1 {
		// a single transaction => cache/dedup canonical txn with its signature
		enc := unverifiedTxGroup[0].MarshalMsg(nil)
		d = crypto.Hash(enc)
		if handler.txCanonicalCache.CheckAndPut(&d) {
			return nil, true
		}
	} else {
		// a transaction group => cache/dedup the entire group canonical group
		encodeBuf := make([]byte, 0, unverifiedTxGroup[0].Msgsize()*ntx)
		for i := range unverifiedTxGroup {
			encodeBuf = unverifiedTxGroup[i].MarshalMsg(encodeBuf)
		}
		if len(encodeBuf) != consumed {
			// reallocated, some assumption on size was wrong
			// log and skip
			logging.Base().Warnf("Decoded size %d does not match to encoded %d", consumed, len(encodeBuf))
			return nil, false
		}
		d = crypto.Hash(encodeBuf)
		if handler.txCanonicalCache.CheckAndPut(&d) {
			return nil, true
		}
	}
	return &d, false
}

// incomingMsgDupErlCheck runs the duplicate and rate limiting checks on a raw incoming messages.
// Returns:
// - the key used for insertion if the message was not found in the cache
// - the capacity guard returned by the elastic rate limiter
// - a boolean indicating if the message was a duplicate or the sender is rate limited
func (handler *TxHandler) incomingMsgDupErlCheck(data []byte, sender network.DisconnectablePeer) (*crypto.Digest, *util.ErlCapacityGuard, bool) {
	var msgKey *crypto.Digest
	var capguard *util.ErlCapacityGuard
	var isDup bool
	if handler.msgCache != nil {
		// check for duplicate messages
		// this helps against relaying duplicates
		if msgKey, isDup = handler.msgCache.CheckAndPut(data); isDup {
			transactionMessagesDupRawMsg.Inc(nil)
			return msgKey, capguard, true
		}
	}

	var err error
<<<<<<< HEAD
=======
	var capguard *util.ErlCapacityGuard
	accepted := false
	defer func() {
		// if we failed to put the item onto the backlog, we should release the capacity if any
		if !accepted {
			if capguard != nil {
				if capErr := capguard.Release(); capErr != nil {
					logging.Base().Warnf("Failed to release capacity to ElasticRateLimiter: %v", capErr)
				}
			}
		}
	}()

>>>>>>> f06a86ec
	if handler.erl != nil {
		congestedERL := float64(cap(handler.backlogQueue))*handler.backlogCongestionThreshold < float64(len(handler.backlogQueue))
		// consume a capacity unit
		// if the elastic rate limiter cannot vend a capacity, the error it returns
		// is sufficient to indicate that we should enable Congestion Control, because
		// an issue in vending capacity indicates the underlying resource (TXBacklog) is full
		capguard, err = handler.erl.ConsumeCapacity(sender.(util.ErlClient))
		if err != nil {
			handler.erl.EnableCongestionControl()
			// if there is no capacity, it is the same as if we failed to put the item onto the backlog, so report such
			transactionMessagesDroppedFromBacklog.Inc(nil)
			return msgKey, capguard, true
		}
		// if the backlog Queue has 50% of its buffer back, turn congestion control off
		if !congestedERL {
			handler.erl.DisableCongestionControl()
		}
	}
	return msgKey, capguard, false
}

// decodeMsg decodes TX message buffer into transactions.SignedTxn,
// and returns number of bytes consumed from the buffer and a boolean indicating if the message was invalid.
func decodeMsg(data []byte) (unverifiedTxGroup []transactions.SignedTxn, consumed int, invalid bool) {
	unverifiedTxGroup = make([]transactions.SignedTxn, 1)
	dec := protocol.NewMsgpDecoderBytes(data)
	ntx := 0

	for {
		if len(unverifiedTxGroup) == ntx {
			n := make([]transactions.SignedTxn, len(unverifiedTxGroup)*2)
			copy(n, unverifiedTxGroup)
			unverifiedTxGroup = n
		}
		err := dec.Decode(&unverifiedTxGroup[ntx])
		if err != nil {
			if err == io.EOF {
				break
			}
			logging.Base().Warnf("Received a non-decodable txn: %v", err)
			return nil, 0, true
		}
		consumed = dec.Consumed()
		ntx++
		if ntx >= config.MaxTxGroupSize {
			// max ever possible group size reached, done reading input.
			if dec.Remaining() > 0 {
				// if something else left in the buffer - this is an error, drop
				transactionMessageTxGroupExcessive.Inc(nil)
				return nil, 0, true
			}
		}
	}
	if ntx == 0 {
		logging.Base().Warnf("Received empty tx group")
		return nil, 0, true
	}

	unverifiedTxGroup = unverifiedTxGroup[:ntx]

	if ntx == config.MaxTxGroupSize {
		transactionMessageTxGroupFull.Inc(nil)
	}

	return unverifiedTxGroup, consumed, false
}

// incomingTxGroupDupRateLimit checks
// - if the incoming transaction group has been seen before after reencoding to canonical representation, and
// - if the sender is rate limited by the per-application rate limiter.
func (handler *TxHandler) incomingTxGroupDupRateLimit(unverifiedTxGroup []transactions.SignedTxn, encodedExpectedSize int, sender network.DisconnectablePeer) (*crypto.Digest, bool) {
	var canonicalKey *crypto.Digest
	if handler.txCanonicalCache != nil {
		var isDup bool
		if canonicalKey, isDup = handler.dedupCanonical(unverifiedTxGroup, encodedExpectedSize); isDup {
			transactionMessagesDupCanonical.Inc(nil)
			return canonicalKey, true
		}
	}

	// rate limit per application in a group. Limiting any app in a group drops the entire message.
	if handler.appLimiter != nil {
		congestedARL := len(handler.backlogQueue) > handler.appLimiterBacklogThreshold
		if congestedARL && handler.appLimiter.shouldDrop(unverifiedTxGroup, sender.(network.IPAddressable).RoutingAddr()) {
			transactionMessagesAppLimiterDrop.Inc(nil)
			return canonicalKey, true
		}
	}
	return canonicalKey, false
}

// processIncomingTxn decodes a transaction group from incoming message and enqueues into the back log for processing.
// The function also performs some input data pre-validation;
//   - txn groups are cut to MaxTxGroupSize size
//   - message are checked for duplicates
//   - transactions are checked for duplicates
func (handler *TxHandler) processIncomingTxn(rawmsg network.IncomingMessage) network.OutgoingMessage {
	msgKey, capguard, shouldDrop := handler.incomingMsgDupErlCheck(rawmsg.Data, rawmsg.Sender)
	if shouldDrop {
		// this TX message was found in the duplicate cache, or ERL rate-limited it
		return network.OutgoingMessage{Action: network.Ignore}
	}

	unverifiedTxGroup, consumed, invalid := decodeMsg(rawmsg.Data)
	if invalid {
		// invalid encoding or exceeding txgroup, disconnect from this peer
		return network.OutgoingMessage{Action: network.Disconnect}
	}

	canonicalKey, drop := handler.incomingTxGroupDupRateLimit(unverifiedTxGroup, consumed, rawmsg.Sender)
	if drop {
		// this re-serialized txgroup was detected as a duplicate by the canonical message cache,
		// or it was rate-limited by the per-app rate limiter
		return network.OutgoingMessage{Action: network.Ignore}
	}

	select {
	case handler.backlogQueue <- &txBacklogMsg{
		rawmsg:                &rawmsg,
		unverifiedTxGroup:     unverifiedTxGroup,
		rawmsgDataHash:        msgKey,
		unverifiedTxGroupHash: canonicalKey,
		capguard:              capguard,
	}:
		accepted = true
	default:
		// if we failed here we want to increase the corresponding metric. It might suggest that we
		// want to increase the queue size.
		transactionMessagesDroppedFromBacklog.Inc(nil)

		// additionally, remove the txn from duplicate caches to ensure it can be re-submitted
		if handler.txCanonicalCache != nil && canonicalKey != nil {
			handler.txCanonicalCache.Delete(canonicalKey)
		}
		if handler.msgCache != nil && msgKey != nil {
			handler.msgCache.DeleteByKey(msgKey)
		}
	}

	return network.OutgoingMessage{Action: network.Ignore}
}

type validatedIncomingTxMessage struct {
	rawmsg            network.IncomingMessage
	unverifiedTxGroup []transactions.SignedTxn
	msgKey            *crypto.Digest
	canonicalKey      *crypto.Digest
	capguard          *util.ErlCapacityGuard
}

// validateIncomingTxMessage is the validator for the MessageProcessor implementation used by P2PNetwork.
func (handler *TxHandler) validateIncomingTxMessage(rawmsg network.IncomingMessage) network.ValidatedMessage {
	msgKey, capguard, shouldDrop := handler.incomingMsgDupErlCheck(rawmsg.Data, rawmsg.Sender)
	if shouldDrop {
		// this TX message was found in the duplicate cache, or ERL rate-limited it
		return network.ValidatedMessage{Action: network.Ignore, ValidatorData: nil}
	}

	unverifiedTxGroup, consumed, invalid := decodeMsg(rawmsg.Data)
	if invalid {
		// invalid encoding or exceeding txgroup, disconnect from this peer
		return network.ValidatedMessage{Action: network.Disconnect, ValidatorData: nil}
	}

	canonicalKey, drop := handler.incomingTxGroupDupRateLimit(unverifiedTxGroup, consumed, rawmsg.Sender)
	if drop {
		// this re-serialized txgroup was detected as a duplicate by the canonical message cache,
		// or it was rate-limited by the per-app rate limiter
		return network.ValidatedMessage{Action: network.Ignore, ValidatorData: nil}
	}

	return network.ValidatedMessage{
		Action: network.Accept,
		Tag:    rawmsg.Tag,
		ValidatorData: &validatedIncomingTxMessage{
			rawmsg:            rawmsg,
			unverifiedTxGroup: unverifiedTxGroup,
			msgKey:            msgKey,
			canonicalKey:      canonicalKey,
			capguard:          capguard,
		},
	}
}

// processIncomingTxMessage is the handler for the MessageProcessor implementation used by P2PNetwork.
func (handler *TxHandler) processIncomingTxMessage(validatedMessage network.ValidatedMessage) network.OutgoingMessage {
	msg := validatedMessage.ValidatorData.(*validatedIncomingTxMessage)
	select {
	case handler.backlogQueue <- &txBacklogMsg{
		rawmsg:                &msg.rawmsg,
		unverifiedTxGroup:     msg.unverifiedTxGroup,
		rawmsgDataHash:        msg.msgKey,
		unverifiedTxGroupHash: msg.canonicalKey,
		capguard:              msg.capguard,
	}:
	default:
		// if we failed here we want to increase the corresponding metric. It might suggest that we
		// want to increase the queue size.
		transactionMessagesDroppedFromBacklog.Inc(nil)

		// additionally, remove the txn from duplicate caches to ensure it can be re-submitted
		if handler.txCanonicalCache != nil && msg.canonicalKey != nil {
			handler.txCanonicalCache.Delete(msg.canonicalKey)
		}
		if handler.msgCache != nil && msg.msgKey != nil {
			handler.msgCache.DeleteByKey(msg.msgKey)
		}
	}
	return network.OutgoingMessage{Action: network.Ignore}
}

var errBackLogFullLocal = errors.New("backlog full")

// LocalTransaction is a special shortcut handler for local transactions and intended to be used
// for performance testing and debugging purposes only since it does not have congestion control
// and duplicates detection.
func (handler *TxHandler) LocalTransaction(txgroup []transactions.SignedTxn) error {
	select {
	case handler.backlogQueue <- &txBacklogMsg{
		rawmsg:                &network.IncomingMessage{},
		unverifiedTxGroup:     txgroup,
		rawmsgDataHash:        nil,
		unverifiedTxGroupHash: nil,
		capguard:              nil,
	}:
	default:
		transactionMessagesDroppedFromBacklog.Inc(nil)
		return errBackLogFullLocal
	}
	return nil
}

// checkAlreadyCommitted test to see if the given transaction ( in the txBacklogMsg ) was already committed, and
// whether it would qualify as a candidate for the transaction pool.
//
// Note that this also checks the consistency of the transaction's group hash,
// which is required for safe transaction signature caching behavior.
func (handler *TxHandler) checkAlreadyCommitted(tx *txBacklogMsg) (processingDone bool) {
	if logging.Base().IsLevelEnabled(logging.Debug) {
		txids := make([]transactions.Txid, len(tx.unverifiedTxGroup))
		for i := range tx.unverifiedTxGroup {
			txids[i] = tx.unverifiedTxGroup[i].ID()
		}
		logging.Base().Debugf("got a tx group with IDs %v", txids)
	}

	// do a quick test to check that this transaction could potentially be committed, to reject dup pending transactions
	err := handler.txPool.Test(tx.unverifiedTxGroup)
	if err != nil {
		handler.checkReportErrors(err)
		logging.Base().Debugf("txPool rejected transaction: %v", err)
		return true
	}
	return false
}

func (handler *TxHandler) processDecoded(unverifiedTxGroup []transactions.SignedTxn) (outmsg network.OutgoingMessage, processingDone bool) {
	tx := &txBacklogMsg{
		unverifiedTxGroup: unverifiedTxGroup,
	}
	transactionGroupTxSyncHandled.Inc(nil)

	if handler.checkAlreadyCommitted(tx) {
		transactionGroupTxSyncAlreadyCommitted.Inc(nil)
		return network.OutgoingMessage{}, true
	}

	// build the transaction verification context
	latest := handler.ledger.Latest()
	latestHdr, err := handler.ledger.BlockHdr(latest)
	if err != nil {
		logging.Base().Warnf("Could not get header for previous block %v: %v", latest, err)
		return network.OutgoingMessage{}, true
	}

	unverifiedTxnGroups := bookkeeping.SignedTxnsToGroups(unverifiedTxGroup)
	err = verify.PaysetGroups(context.Background(), unverifiedTxnGroups, latestHdr, handler.txVerificationPool, handler.ledger.VerifiedTransactionCache(), handler.ledger)
	if err != nil {
		// transaction is invalid
		logging.Base().Warnf("One or more transactions were malformed: %v", err)
		return network.OutgoingMessage{Action: network.Disconnect}, true
	}

	// at this point, we've verified the transaction group,
	// so we can safely treat the transaction as a verified transaction.
	verifiedTxGroup := unverifiedTxGroup

	// save the transaction, if it has high enough fee and not already in the cache
	err = handler.txPool.Remember(verifiedTxGroup)
	if err != nil {
		logging.Base().Debugf("could not remember tx: %v", err)
		return network.OutgoingMessage{}, true
	}

	transactionGroupTxSyncRemember.Inc(nil)

	// if we remembered without any error ( i.e. txpool wasn't full ), then we should pin these transactions.
	err = handler.ledger.VerifiedTransactionCache().Pin(verifiedTxGroup)
	if err != nil {
		logging.Base().Warnf("unable to pin transaction: %v", err)
	}

	return network.OutgoingMessage{}, false
}

// SolicitedTxHandler handles messages received through channels other than the gossip network.
// It therefore circumvents the notion of incoming/outgoing messages
type SolicitedTxHandler interface {
	Handle(txgroup []transactions.SignedTxn) error
}

// SolicitedTxHandler converts a transaction handler to a SolicitedTxHandler
func (handler *TxHandler) SolicitedTxHandler() SolicitedTxHandler {
	return &solicitedTxHandler{txHandler: handler}
}

type solicitedTxHandler struct {
	txHandler *TxHandler
}

func (handler *solicitedTxHandler) Handle(txgroup []transactions.SignedTxn) error {
	outmsg, _ := handler.txHandler.processDecoded(txgroup)
	if outmsg.Action == network.Disconnect {
		return fmt.Errorf("invalid transaction")
	}
	return nil
}<|MERGE_RESOLUTION|>--- conflicted
+++ resolved
@@ -609,8 +609,6 @@
 	}
 
 	var err error
-<<<<<<< HEAD
-=======
 	var capguard *util.ErlCapacityGuard
 	accepted := false
 	defer func() {
@@ -624,7 +622,6 @@
 		}
 	}()
 
->>>>>>> f06a86ec
 	if handler.erl != nil {
 		congestedERL := float64(cap(handler.backlogQueue))*handler.backlogCongestionThreshold < float64(len(handler.backlogQueue))
 		// consume a capacity unit
