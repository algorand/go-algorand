--- conflicted
+++ resolved
@@ -876,21 +876,10 @@
 		action = network.Ignore
 	}
 
-<<<<<<< HEAD
-=======
-	transactionMessagesRemember.Inc(nil)
-
-	// if we remembered without any error ( i.e. txpool wasn't full ), then we should pin these transactions.
-	err = handler.ledger.VerifiedTransactionCache().Pin(verifiedTxGroup)
-	if err != nil {
-		logging.Base().Infof("unable to pin transaction: %v", err)
-	}
-
 	if hybridNet, ok := handler.net.(HybridRelayer); ok {
 		_ = hybridNet.BridgeP2PToWS(handler.ctx, protocol.TxnTag, reencoded, false, wi.rawmsg.Sender)
 	}
 
->>>>>>> 8832ed53
 	return network.OutgoingMessage{
 		Action: action,
 	}
