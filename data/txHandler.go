--- conflicted
+++ resolved
@@ -125,13 +125,10 @@
 	cacheConfig           txHandlerConfig
 	ctx                   context.Context
 	ctxCancel             context.CancelFunc
-<<<<<<< HEAD
 	streamVerifier        *verify.StreamVerifier
 	streamVerifierChan    chan *verify.UnverifiedElement
 	streamVerifierDropped chan *verify.UnverifiedElement
-=======
 	erl                   *util.ElasticRateLimiter
->>>>>>> 50d5dfde
 }
 
 // TxHandlerOpts is TxHandler configuration options
@@ -152,12 +149,8 @@
 }
 
 // MakeTxHandler makes a new handler for transaction messages
-<<<<<<< HEAD
 func MakeTxHandler(opts TxHandlerOpts) (*TxHandler, error) {
 
-=======
-func MakeTxHandler(opts TxHandlerOpts) *TxHandler {
->>>>>>> 50d5dfde
 	if opts.TxPool == nil {
 		return nil, ErrInvalidTxPool
 	}
@@ -188,31 +181,6 @@
 		streamVerifierDropped: make(chan *verify.UnverifiedElement),
 	}
 
-	// prepare the transaction stream verifer
-	var err error
-	handler.streamVerifier, err = verify.MakeStreamVerifier(handler.streamVerifierChan,
-		handler.postVerificationQueue, handler.streamVerifierDropped, handler.ledger,
-		handler.txVerificationPool, handler.ledger.VerifiedTransactionCache())
-	if err != nil {
-		return nil, err
-	}
-	go handler.droppedTxnWatcher()
-	return handler, nil
-}
-
-func (handler *TxHandler) droppedTxnWatcher() {
-	for unverified := range handler.streamVerifierDropped {
-		// we failed to write to the output queue, since the queue was full.
-		// adding the metric here allows us to monitor how frequently it happens.
-		transactionMessagesDroppedFromPool.Inc(nil)
-
-		tx := unverified.BacklogMessage.(*txBacklogMsg)
-
-		// delete from duplicate caches to give it a chance to be re-submitted
-		handler.deleteFromCaches(tx.rawmsgDataHash, tx.unverifiedTxGroupHash)
-	}
-<<<<<<< HEAD
-=======
 	if opts.Config.EnableTxBacklogRateLimiting {
 		rateLimiter := util.NewElasticRateLimiter(
 			txBacklogSize,
@@ -222,8 +190,30 @@
 		)
 		handler.erl = rateLimiter
 	}
-	return handler
->>>>>>> 50d5dfde
+
+	// prepare the transaction stream verifer
+	var err error
+	handler.streamVerifier, err = verify.MakeStreamVerifier(handler.streamVerifierChan,
+		handler.postVerificationQueue, handler.streamVerifierDropped, handler.ledger,
+		handler.txVerificationPool, handler.ledger.VerifiedTransactionCache())
+	if err != nil {
+		return nil, err
+	}
+	go handler.droppedTxnWatcher()
+	return handler, nil
+}
+
+func (handler *TxHandler) droppedTxnWatcher() {
+	for unverified := range handler.streamVerifierDropped {
+		// we failed to write to the output queue, since the queue was full.
+		// adding the metric here allows us to monitor how frequently it happens.
+		transactionMessagesDroppedFromPool.Inc(nil)
+
+		tx := unverified.BacklogMessage.(*txBacklogMsg)
+
+		// delete from duplicate caches to give it a chance to be re-submitted
+		handler.deleteFromCaches(tx.rawmsgDataHash, tx.unverifiedTxGroupHash)
+	}
 }
 
 // Start enables the processing of incoming messages at the transaction handler
@@ -236,13 +226,10 @@
 	handler.backlogWg.Add(2)
 	go handler.backlogWorker()
 	go handler.backlogGaugeThread()
-<<<<<<< HEAD
 	handler.streamVerifier.Start(handler.ctx)
-=======
 	if handler.erl != nil {
 		handler.erl.Start()
 	}
->>>>>>> 50d5dfde
 }
 
 // Stop suspends the processing of incoming messages at the transaction handler
@@ -319,7 +306,6 @@
 				}
 				continue
 			}
-<<<<<<< HEAD
 			// handler.streamVerifierChan does not receive if ctx is cancled
 			select {
 			case handler.streamVerifierChan <- &verify.UnverifiedElement{TxnGroup: wi.unverifiedTxGroup, BacklogMessage: wi}:
@@ -327,15 +313,9 @@
 				transactionMessagesDroppedFromBacklog.Inc(nil)
 				return
 			}
-=======
-
-			// enqueue the task to the verification pool.
-			handler.txVerificationPool.EnqueueBacklog(handler.ctx, handler.asyncVerifySignature, wi, nil)
 			if wi.capguard != nil {
 				wi.capguard.Served()
 			}
-
->>>>>>> 50d5dfde
 		case wi, ok := <-handler.postVerificationQueue:
 			if !ok {
 				// this is never happening since handler.postVerificationQueue is never closed
