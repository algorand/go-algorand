--- conflicted
+++ resolved
@@ -106,15 +106,6 @@
 		}
 		return ret
 	}
-<<<<<<< HEAD
-	backlogPool := execpool.MakeBacklog(nil, 0, execpool.LowPriority, nil)
-	emptyConfig := config.Local{}
-	txHandler := MakeTxHandler(tp, l, &mocks.MockNetwork{}, "", crypto.Digest{}, backlogPool, &emptyConfig)
-	b.StartTimer()
-	for _, signedTxn := range signedTransactions {
-		txHandler.processDecoded([]transactions.SignedTxn{signedTxn})
-	}
-=======
 
 	b.Run("processDecoded", func(b *testing.B) {
 		signedTransactionGroups := makeTxns(b.N)
@@ -152,7 +143,6 @@
 }
 func (vtCache) UpdatePinned(pinnedTxns map[transactions.Txid]transactions.SignedTxn) error {
 	return nil
->>>>>>> 4e4ee2cd
 }
 func (vtCache) Pin(txgroup []transactions.SignedTxn) error { return nil }
 
