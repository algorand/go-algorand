--- conflicted
+++ resolved
@@ -97,15 +97,10 @@
 
 	cfg.TxPoolSize = 75000
 	cfg.EnableProcessBlockStats = false
-<<<<<<< HEAD
 	txHandler, err := makeTestTxHandler(l, cfg)
 	require.NoError(b, err)
 	defer txHandler.txVerificationPool.Shutdown()
 	defer close(txHandler.streamVerifierDropped)
-=======
-	txHandler := makeTestTxHandler(l, cfg)
-	defer txHandler.txVerificationPool.Shutdown()
->>>>>>> 5979c090
 
 	makeTxns := func(N int) [][]transactions.SignedTxn {
 		ret := make([][]transactions.SignedTxn, 0, N)
@@ -993,7 +988,6 @@
 	defer ledger.Close()
 
 	l := ledger
-<<<<<<< HEAD
 	handler, err := makeTestTxHandler(l, cfg)
 	require.NoError(t, err)
 	defer handler.txVerificationPool.Shutdown()
@@ -1008,11 +1002,6 @@
 			break loop
 		}
 	}
-=======
-	handler := makeTestTxHandler(l, cfg)
-	defer handler.txVerificationPool.Shutdown()
-	handler.postVerificationQueue = make(chan *txBacklogMsg)
->>>>>>> 5979c090
 
 	makeTxns := func(sendIdx, recvIdx int) ([]transactions.SignedTxn, []byte) {
 		tx := transactions.Transaction{
@@ -1166,16 +1155,11 @@
 	require.NoError(t, err)
 	defer ledger.Close()
 
-<<<<<<< HEAD
 	l := ledger
 	handler, err := makeTestTxHandler(l, cfg)
 	require.NoError(t, err)
 	defer handler.txVerificationPool.Shutdown()
 	defer close(handler.streamVerifierDropped)
-=======
-	handler := makeTestTxHandler(ledger, cfg)
-	defer handler.txVerificationPool.Shutdown()
->>>>>>> 5979c090
 
 	// since Start is not called, set the context here
 	handler.ctx, handler.ctxCancel = context.WithCancel(context.Background())
@@ -1687,15 +1671,10 @@
 	cfg.Archival = true
 	ledger := txGen.makeLedger(b, cfg, log, fmt.Sprintf("%s-%d", b.Name(), b.N))
 	defer ledger.Close()
-<<<<<<< HEAD
 	handler, err := makeTestTxHandler(ledger, cfg)
 	require.NoError(b, err)
 	defer handler.txVerificationPool.Shutdown()
 	defer close(handler.streamVerifierDropped)
-=======
-	handler := makeTestTxHandler(ledger, cfg)
-	defer handler.txVerificationPool.Shutdown()
->>>>>>> 5979c090
 
 	// The benchmark generates only 1000 txns, and reuses them. This is done for faster benchmark time and the
 	// ability to have long runs without being limited to the memory. The dedup will block the txns once the same
@@ -2089,8 +2068,6 @@
 
 func TestTxHandlerRememberReportErrorsWithTxPool(t *testing.T) {
 	partitiontest.PartitionTest(t)
-<<<<<<< HEAD
-=======
 	defer func() {
 		transactionMessageTxPoolRememberCounter = metrics.NewTagCounter(
 			"algod_transaction_messages_txpool_remember_err_{TAG}", "Number of transaction messages not remembered by txpool b/c of {TAG}",
@@ -2113,7 +2090,6 @@
 		txPoolRememberTagTxnNotWellFormed, txPoolRememberTagTxnDead, txPoolRememberTagTxnEarly, txPoolRememberTagTooLarge, txPoolRememberTagGroupID,
 		txPoolRememberTagTxID, txPoolRememberTagLease, txPoolRememberTagTxIDEval, txPoolRememberTagLeaseEval, txPoolRememberTagEvalGeneric,
 	)
->>>>>>> 5979c090
 
 	result := map[string]float64{}
 	checkResult := map[string]float64{}
@@ -2166,15 +2142,10 @@
 	require.NoError(t, err)
 	defer ledger.Close()
 
-<<<<<<< HEAD
 	handler, err := makeTestTxHandler(ledger, cfg)
 	require.NoError(t, err)
 	defer handler.txVerificationPool.Shutdown()
 	defer close(handler.streamVerifierDropped)
-=======
-	handler := makeTestTxHandler(ledger, cfg)
-	defer handler.txVerificationPool.Shutdown()
->>>>>>> 5979c090
 	// since Start is not called, set the context here
 	handler.ctx, handler.ctxCancel = context.WithCancel(context.Background())
 	defer handler.ctxCancel()
