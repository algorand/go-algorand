// Copyright (C) 2019-2022 Algorand, Inc.
// This file is part of go-algorand
//
// go-algorand is free software: you can redistribute it and/or modify
// it under the terms of the GNU Affero General Public License as
// published by the Free Software Foundation, either version 3 of the
// License, or (at your option) any later version.
//
// go-algorand is distributed in the hope that it will be useful,
// but WITHOUT ANY WARRANTY; without even the implied warranty of
// MERCHANTABILITY or FITNESS FOR A PARTICULAR PURPOSE.  See the
// GNU Affero General Public License for more details.
//
// You should have received a copy of the GNU Affero General Public License
// along with go-algorand.  If not, see <https://www.gnu.org/licenses/>.

package data

import (
<<<<<<< HEAD
	"container/heap"
=======
>>>>>>> fb332de9
	"encoding/binary"
	"fmt"
	"io"
	"math/rand"
	"strings"
	"sync"
	"testing"
	"time"

	"github.com/stretchr/testify/require"

	"github.com/algorand/go-algorand/components/mocks"
	"github.com/algorand/go-algorand/config"
	"github.com/algorand/go-algorand/crypto"
	"github.com/algorand/go-algorand/data/basics"
	"github.com/algorand/go-algorand/data/bookkeeping"
	"github.com/algorand/go-algorand/data/pools"
	"github.com/algorand/go-algorand/data/transactions"
	"github.com/algorand/go-algorand/data/transactions/verify"
	"github.com/algorand/go-algorand/logging"
	"github.com/algorand/go-algorand/network"
	"github.com/algorand/go-algorand/protocol"
	"github.com/algorand/go-algorand/test/partitiontest"
	"github.com/algorand/go-algorand/util/execpool"
	"github.com/algorand/go-algorand/util/metrics"
)

func BenchmarkTxHandlerProcessing(b *testing.B) {
	const numUsers = 100
	log := logging.TestingLog(b)
	log.SetLevel(logging.Warn)
	secrets := make([]*crypto.SignatureSecrets, numUsers)
	addresses := make([]basics.Address, numUsers)

	genesis := make(map[basics.Address]basics.AccountData)
	for i := 0; i < numUsers; i++ {
		secret := keypair()
		addr := basics.Address(secret.SignatureVerifier)
		secrets[i] = secret
		addresses[i] = addr
		genesis[addr] = basics.AccountData{
			Status:     basics.Online,
			MicroAlgos: basics.MicroAlgos{Raw: 10000000000000},
		}
	}

	genesis[poolAddr] = basics.AccountData{
		Status:     basics.NotParticipating,
		MicroAlgos: basics.MicroAlgos{Raw: config.Consensus[protocol.ConsensusCurrentVersion].MinBalance},
	}

	require.Equal(b, len(genesis), numUsers+1)
	genBal := bookkeeping.MakeGenesisBalances(genesis, sinkAddr, poolAddr)
	ledgerName := fmt.Sprintf("%s-mem-%d", b.Name(), b.N)
	const inMem = true
	cfg := config.GetDefaultLocal()
	cfg.Archival = true
	ledger, err := LoadLedger(log, ledgerName, inMem, protocol.ConsensusCurrentVersion, genBal, genesisID, genesisHash, nil, cfg)
	require.NoError(b, err)

	l := ledger

	cfg.TxPoolSize = 75000
	cfg.EnableProcessBlockStats = false
	tp := pools.MakeTransactionPool(l.Ledger, cfg, logging.Base())
	backlogPool := execpool.MakeBacklog(nil, 0, execpool.LowPriority, nil)
	txHandler := MakeTxHandler(tp, l, &mocks.MockNetwork{}, "", crypto.Digest{}, backlogPool, &cfg)

	makeTxns := func(N int) [][]transactions.SignedTxn {
		ret := make([][]transactions.SignedTxn, 0, N)
		for u := 0; u < N; u++ {
			// generate transactions
			tx := transactions.Transaction{
				Type: protocol.PaymentTx,
				Header: transactions.Header{
					Sender:     addresses[u%numUsers],
					Fee:        basics.MicroAlgos{Raw: proto.MinTxnFee * 2},
					FirstValid: 0,
					LastValid:  basics.Round(proto.MaxTxnLife),
					Note:       make([]byte, 2),
				},
				PaymentTxnFields: transactions.PaymentTxnFields{
					Receiver: addresses[(u+1)%numUsers],
					Amount:   basics.MicroAlgos{Raw: mockBalancesMinBalance + (rand.Uint64() % 10000)},
				},
			}
			signedTx := tx.Sign(secrets[u%numUsers])
			ret = append(ret, []transactions.SignedTxn{signedTx})
		}
		return ret
	}

	b.Run("processDecoded", func(b *testing.B) {
		signedTransactionGroups := makeTxns(b.N)
		b.ResetTimer()
		for i := range signedTransactionGroups {
			txHandler.processDecoded(signedTransactionGroups[i])
		}
	})
	b.Run("verify.TxnGroup", func(b *testing.B) {
		signedTransactionGroups := makeTxns(b.N)
		b.ResetTimer()
		// make a header including only the fields needed by PrepareGroupContext
		hdr := bookkeeping.BlockHeader{}
		hdr.FeeSink = basics.Address{}
		hdr.RewardsPool = basics.Address{}
		hdr.CurrentProtocol = protocol.ConsensusCurrentVersion
		vtc := vtCache{}
		b.Logf("verifying %d signedTransactionGroups", len(signedTransactionGroups))
		b.ResetTimer()
		for i := range signedTransactionGroups {
			verify.TxnGroup(signedTransactionGroups[i], hdr, vtc, l)
		}
	})
}

// vtCache is a noop VerifiedTransactionCache
type vtCache struct{}

func (vtCache) Add(txgroup []transactions.SignedTxn, groupCtx *verify.GroupContext) {}
func (vtCache) AddPayset(txgroup [][]transactions.SignedTxn, groupCtxs []*verify.GroupContext) error {
	return nil
}
func (vtCache) GetUnverifiedTransactionGroups(payset [][]transactions.SignedTxn, CurrSpecAddrs transactions.SpecialAddresses, CurrProto protocol.ConsensusVersion) [][]transactions.SignedTxn {
	return nil
}
func (vtCache) UpdatePinned(pinnedTxns map[transactions.Txid]transactions.SignedTxn) error {
	return nil
}
func (vtCache) Pin(txgroup []transactions.SignedTxn) error { return nil }

func BenchmarkTimeAfter(b *testing.B) {
	b.StopTimer()
	b.ResetTimer()
	deadline := time.Now().Add(5 * time.Second)
	after := 0
	before := 0
	b.StartTimer()
	for i := 0; i < b.N; i++ {
		if time.Now().After(deadline) {
			after++
		} else {
			before++
		}
	}
}

func makeRandomTransactions(num int) ([]transactions.SignedTxn, []byte) {
	stxns := make([]transactions.SignedTxn, num)
	result := make([]byte, 0, num*200)
	for i := 0; i < num; i++ {
		var sig crypto.Signature
		crypto.RandBytes(sig[:])
		var addr basics.Address
		crypto.RandBytes(addr[:])
		stxns[i] = transactions.SignedTxn{
			Sig:      sig,
			AuthAddr: addr,
			Txn: transactions.Transaction{
				Header: transactions.Header{
					Sender: addr,
					Fee:    basics.MicroAlgos{Raw: crypto.RandUint64()},
					Note:   sig[:],
				},
				PaymentTxnFields: transactions.PaymentTxnFields{
					Receiver: addr,
					Amount:   basics.MicroAlgos{Raw: crypto.RandUint64()},
				},
			},
		}

		d2 := protocol.Encode(&stxns[i])
		result = append(result, d2...)
	}
	return stxns, result
}

func TestTxHandlerProcessIncomingTxn(t *testing.T) {
	partitiontest.PartitionTest(t)

	const numTxns = 11
	handler := TxHandler{
		backlogQueue:    make(chan *txBacklogMsg, 1),
		txidRequestDone: make(chan []transactions.Txid, 1),
	}
	stxns, blob := makeRandomTransactions(numTxns)
	action := handler.processIncomingTxn(network.IncomingMessage{Data: blob})
	require.Equal(t, network.OutgoingMessage{Action: network.Ignore}, action)

	require.Equal(t, 1, len(handler.backlogQueue))
	msg := <-handler.backlogQueue
	require.Equal(t, numTxns, len(msg.unverifiedTxGroup))
	for i := 0; i < numTxns; i++ {
		require.Equal(t, stxns[i], msg.unverifiedTxGroup[i])
	}
}

const benchTxnNum = 25_000

func BenchmarkTxHandlerDecoder(b *testing.B) {
	_, blob := makeRandomTransactions(benchTxnNum)
	var err error
	stxns := make([]transactions.SignedTxn, benchTxnNum+1)
	for i := 0; i < b.N; i++ {
		dec := protocol.NewDecoderBytes(blob)
		var idx int
		for {
			err = dec.Decode(&stxns[idx])
			if err == io.EOF {
				break
			}
			require.NoError(b, err)
			idx++
		}
		require.Equal(b, benchTxnNum, idx)
	}
}

func BenchmarkTxHandlerDecoderMsgp(b *testing.B) {
	_, blob := makeRandomTransactions(benchTxnNum)
	var err error
	stxns := make([]transactions.SignedTxn, benchTxnNum+1)
	for i := 0; i < b.N; i++ {
		dec := protocol.NewMsgpDecoderBytes(blob)
		var idx int
		for {
			err = dec.Decode(&stxns[idx])
			if err == io.EOF {
				break
			}
			require.NoError(b, err)
			idx++
		}
		require.Equal(b, benchTxnNum, idx)
	}
}

<<<<<<< HEAD
func txidForInt(x int) (txid transactions.Txid) {
	binary.LittleEndian.PutUint64(txid[:8], uint64(x))
	return txid
}

func rtsValidHeap(a *require.Assertions, rts *requestedTxnSet) {
	for i, v := range rts.ar {
		a.Equal(i, v.heapPos)
	}
}

func TestRequestedTxnSet(t *testing.T) {
	a := require.New(t)
	var txRequests requestedTxnSet
	req := new(requestedTxn)
	req.txid = txidForInt(1)
	req.requestedAt = time.UnixMilli(1001)
	txRequests.add(req)
	rtsValidHeap(a, &txRequests)
	req, ok := txRequests.getByTxid(txidForInt(1))
	rtsValidHeap(a, &txRequests)
	a.NotNil(req)
	a.True(ok)
	a.Equal(txidForInt(1), req.txid)
	req, ok = txRequests.popByTxid(txidForInt(2))
	rtsValidHeap(a, &txRequests)
	a.Nil(req)
	a.False(ok)
	req, ok = txRequests.getByTxid(txidForInt(2))
	rtsValidHeap(a, &txRequests)
	a.Nil(req)
	a.False(ok)
	req, ok = txRequests.popByTxid(txidForInt(1))
	rtsValidHeap(a, &txRequests)
	a.NotNil(req)
	a.True(ok)
	a.Equal(txidForInt(1), req.txid)
	req, ok = txRequests.popByTxid(txidForInt(1))
	rtsValidHeap(a, &txRequests)
	a.Nil(req)
	a.False(ok)

	txRequests.add(&requestedTxn{txid: txidForInt(3), requestedAt: time.UnixMilli(3001)})
	rtsValidHeap(a, &txRequests)
	txRequests.add(&requestedTxn{txid: txidForInt(4), requestedAt: time.UnixMilli(4001)})
	rtsValidHeap(a, &txRequests)
	txRequests.add(&requestedTxn{txid: txidForInt(5), requestedAt: time.UnixMilli(5001)})
	rtsValidHeap(a, &txRequests)

	a.Equal(txidForInt(3), txRequests.ar[0].txid)

	txRequests.ar[0].requestedAt = time.UnixMilli(9999)
	heap.Fix(&txRequests, 0)
	rtsValidHeap(a, &txRequests)
	a.Equal(txidForInt(4), txRequests.ar[0].txid)

	heap.Pop(&txRequests)
	rtsValidHeap(a, &txRequests)
	a.Equal(txidForInt(5), txRequests.ar[0].txid)

	txRequests.add(&requestedTxn{txid: txidForInt(6), requestedAt: time.UnixMilli(6001)})
	rtsValidHeap(a, &txRequests)
	txRequests.add(&requestedTxn{txid: txidForInt(7), requestedAt: time.UnixMilli(7001)})
	rtsValidHeap(a, &txRequests)

	req, ok = txRequests.getByTxid(txidForInt(6))
	a.NotNil(req)
	a.True(ok)
	a.Equal(txidForInt(6), req.txid)
	req.requestedAt = time.UnixMilli(11111)
	heap.Fix(&txRequests, req.heapPos)
	rtsValidHeap(a, &txRequests)

	a.Equal(txidForInt(5), txRequests.ar[0].txid)
	heap.Pop(&txRequests)
	rtsValidHeap(a, &txRequests)
	a.Equal(txidForInt(7), txRequests.ar[0].txid)
	heap.Pop(&txRequests)
	rtsValidHeap(a, &txRequests)
	a.Equal(txidForInt(3), txRequests.ar[0].txid)
	heap.Pop(&txRequests)
	rtsValidHeap(a, &txRequests)
	a.Equal(txidForInt(6), txRequests.ar[0].txid)
	heap.Pop(&txRequests)
	rtsValidHeap(a, &txRequests)
	a.Panics(func() { heap.Pop(&txRequests) })
=======
func TestIncomingTxHandle(t *testing.T) {
	incomingTxHandlerProcessing(1, t)
}

func TestIncomingTxGroupHandle(t *testing.T) {
	incomingTxHandlerProcessing(proto.MaxTxGroupSize, t)
}

// incomingTxHandlerProcessing is a comprehensive transaction handling test
// It handles the singed transactions by passing them to the backlog for verification
func incomingTxHandlerProcessing(maxGroupSize int, t *testing.T) {
	const numUsers = 100
	numberOfTransactionGroups := 1000
	log := logging.TestingLog(t)
	log.SetLevel(logging.Warn)
	addresses := make([]basics.Address, numUsers)
	secrets := make([]*crypto.SignatureSecrets, numUsers)

	// prepare the accounts
	genesis := make(map[basics.Address]basics.AccountData)
	for i := 0; i < numUsers; i++ {
		secret := keypair()
		addr := basics.Address(secret.SignatureVerifier)
		secrets[i] = secret
		addresses[i] = addr
		genesis[addr] = basics.AccountData{
			Status:     basics.Online,
			MicroAlgos: basics.MicroAlgos{Raw: 10000000000000},
		}
	}
	genesis[poolAddr] = basics.AccountData{
		Status:     basics.NotParticipating,
		MicroAlgos: basics.MicroAlgos{Raw: config.Consensus[protocol.ConsensusCurrentVersion].MinBalance},
	}

	require.Equal(t, len(genesis), numUsers+1)
	genBal := bookkeeping.MakeGenesisBalances(genesis, sinkAddr, poolAddr)
	ledgerName := fmt.Sprintf("%s-mem-%d", t.Name(), numberOfTransactionGroups)
	const inMem = true
	cfg := config.GetDefaultLocal()
	cfg.Archival = true
	ledger, err := LoadLedger(log, ledgerName, inMem, protocol.ConsensusCurrentVersion, genBal, genesisID, genesisHash, nil, cfg)
	require.NoError(t, err)

	l := ledger
	tp := pools.MakeTransactionPool(l.Ledger, cfg, logging.Base())
	backlogPool := execpool.MakeBacklog(nil, 0, execpool.LowPriority, nil)
	handler := MakeTxHandler(tp, l, &mocks.MockNetwork{}, "", crypto.Digest{}, backlogPool)
	defer handler.ctxCancel()

	outChan := make(chan *txBacklogMsg, 10)
	wg := sync.WaitGroup{}
	wg.Add(1)
	// Make a test backlog worker, which is simiar to backlogWorker, but sends the results
	// through the outChan instead of passing it to postprocessCheckedTxn
	go func() {
		defer wg.Done()
		defer close(outChan)
		for {
			// prioritize the postVerificationQueue
			select {
			case wi, ok := <-handler.postVerificationQueue:
				if !ok {
					return
				}
				outChan <- wi
				// restart the loop so that we could empty out the post verification queue.
				continue
			default:
			}

			// we have no more post verification items. wait for either backlog queue item or post verification item.
			select {
			case wi, ok := <-handler.backlogQueue:
				if !ok {
					// shut down to end the test
					handler.txVerificationPool.Shutdown()
					close(handler.postVerificationQueue)
					// wait until all the pending responses are obtained.
					// this is not in backlogWorker, maybe should be
					for wi := range handler.postVerificationQueue {
						outChan <- wi
					}
					return
				}
				if handler.checkAlreadyCommitted(wi) {
					// this is not expected during the test
					continue
				}

				// enqueue the task to the verification pool.
				handler.txVerificationPool.EnqueueBacklog(handler.ctx, handler.asyncVerifySignature, wi, nil)

			case wi, ok := <-handler.postVerificationQueue:
				if !ok {
					return
				}
				outChan <- wi

			case <-handler.ctx.Done():
				return
			}
		}
	}()

	// Prepare the transactions
	signedTransactionGroups, badTxnGroups :=
		makeSignedTxnGroups(numberOfTransactionGroups, numUsers, maxGroupSize, 0.5, addresses, secrets)
	encodedSignedTransactionGroups := make([]network.IncomingMessage, 0, numberOfTransactionGroups)
	for _, stxngrp := range signedTransactionGroups {
		data := make([]byte, 0)
		for _, stxn := range stxngrp {
			data = append(data, protocol.Encode(&stxn)...)
		}
		encodedSignedTransactionGroups =
			append(encodedSignedTransactionGroups, network.IncomingMessage{Data: data})
	}

	// Process the results and make sure they are correct
	wg.Add(1)
	go func() {
		defer wg.Done()
		groupCounter := 0
		txnCounter := 0
		invalidCounter := 0
		defer func() {
			t.Logf("processed %d txn groups (%d txns)\n", groupCounter, txnCounter)
		}()
		for wi := range outChan {
			txnCounter = txnCounter + len(wi.unverifiedTxGroup)
			groupCounter++
			u, _ := binary.Uvarint(wi.unverifiedTxGroup[0].Txn.Note)
			_, inBad := badTxnGroups[u]
			if wi.verificationErr == nil {
				require.False(t, inBad, "No error for invalid signature")
			} else {
				invalidCounter++
				require.True(t, inBad, "Error for good signature")
			}
		}
		t.Logf("Txn groups with invalid sigs: %d\n", invalidCounter)
	}()

	// Send the transactions to the verifier
	for _, tg := range encodedSignedTransactionGroups {
		handler.processIncomingTxn(tg)
		randduration := time.Duration(uint64(((1 + rand.Float32()) * 3)))
		time.Sleep(randduration * time.Microsecond)
	}
	close(handler.backlogQueue)
	wg.Wait()

	// Report the number of transactions dropped because the backlog was busy
	var buf strings.Builder
	metrics.DefaultRegistry().WriteMetrics(&buf, "")
	str := buf.String()
	x := strings.Index(str, "\nalgod_transaction_messages_dropped_backlog")
	str = str[x+44 : x+44+strings.Index(str[x+44:], "\n")]
	str = strings.TrimSpace(strings.ReplaceAll(str, "}", " "))
	t.Logf("dropped %s txn gropus\n", str)
}

// makeSignedTxnGroups prepares N transaction groups of random (maxGroupSize) sizes with random
// invalid signatures of a given probability (invalidProb)
func makeSignedTxnGroups(N, numUsers, maxGroupSize int, invalidProb float32, addresses []basics.Address,
	secrets []*crypto.SignatureSecrets) (ret [][]transactions.SignedTxn,
	badTxnGroups map[uint64]interface{}) {
	badTxnGroups = make(map[uint64]interface{})

	protoMaxGrpSize := proto.MaxTxGroupSize
	ret = make([][]transactions.SignedTxn, 0, N)
	for u := 0; u < N; u++ {
		grpSize := rand.Intn(protoMaxGrpSize-1) + 1
		if grpSize > maxGroupSize {
			grpSize = maxGroupSize
		}
		var txGroup transactions.TxGroup
		txns := make([]transactions.Transaction, 0, grpSize)
		for g := 0; g < grpSize; g++ {
			// generate transactions
			noteField := make([]byte, binary.MaxVarintLen64)
			binary.PutUvarint(noteField, uint64(u))
			tx := transactions.Transaction{
				Type: protocol.PaymentTx,
				Header: transactions.Header{
					Sender:      addresses[(u+g)%numUsers],
					Fee:         basics.MicroAlgos{Raw: proto.MinTxnFee * 2},
					FirstValid:  0,
					LastValid:   basics.Round(proto.MaxTxnLife),
					GenesisHash: genesisHash,
					Note:        noteField,
				},
				PaymentTxnFields: transactions.PaymentTxnFields{
					Receiver: addresses[(u+g+1)%numUsers],
					Amount:   basics.MicroAlgos{Raw: mockBalancesMinBalance + (rand.Uint64() % 10000)},
				},
			}
			txGroup.TxGroupHashes = append(txGroup.TxGroupHashes, crypto.Digest(tx.ID()))
			txns = append(txns, tx)
		}
		groupHash := crypto.HashObj(txGroup)
		signedTxGroup := make([]transactions.SignedTxn, 0, grpSize)
		for g, txn := range txns {
			txn.Group = groupHash
			signedTx := txn.Sign(secrets[(u+g)%numUsers])
			signedTx.Txn = txn
			signedTxGroup = append(signedTxGroup, signedTx)
		}
		// randomly make bad signatures
		if rand.Float32() < invalidProb {
			tinGrp := rand.Intn(grpSize)
			signedTxGroup[tinGrp].Sig[0] = signedTxGroup[tinGrp].Sig[0] + 1
			badTxnGroups[uint64(u)] = struct{}{}
		}
		ret = append(ret, signedTxGroup)
	}
	return
}

// BenchmarkHandler sends singed transactions the the verifier
func BenchmarkHandleTxns(b *testing.B) {
	b.N = b.N * proto.MaxTxGroupSize / 2
	runHandlerBenchmark(1, b)
}

// BenchmarkHandler sends singed transaction groups to the verifier
func BenchmarkHandleTxnGroups(b *testing.B) {
	runHandlerBenchmark(proto.MaxTxGroupSize, b)
}

// runHandlerBenchmark has a similar workflow to incomingTxHandlerProcessing,
// but bypasses the backlog, and sends the transactions directly to the verifier
func runHandlerBenchmark(maxGroupSize int, b *testing.B) {
	const numUsers = 100
	log := logging.TestingLog(b)
	log.SetLevel(logging.Warn)
	addresses := make([]basics.Address, numUsers)
	secrets := make([]*crypto.SignatureSecrets, numUsers)

	// prepare the accounts
	genesis := make(map[basics.Address]basics.AccountData)
	for i := 0; i < numUsers; i++ {
		secret := keypair()
		addr := basics.Address(secret.SignatureVerifier)
		secrets[i] = secret
		addresses[i] = addr
		genesis[addr] = basics.AccountData{
			Status:     basics.Online,
			MicroAlgos: basics.MicroAlgos{Raw: 10000000000000},
		}
	}
	genesis[poolAddr] = basics.AccountData{
		Status:     basics.NotParticipating,
		MicroAlgos: basics.MicroAlgos{Raw: config.Consensus[protocol.ConsensusCurrentVersion].MinBalance},
	}

	require.Equal(b, len(genesis), numUsers+1)
	genBal := bookkeeping.MakeGenesisBalances(genesis, sinkAddr, poolAddr)
	ledgerName := fmt.Sprintf("%s-mem-%d", b.Name(), b.N)
	const inMem = true
	cfg := config.GetDefaultLocal()
	cfg.Archival = true
	ledger, err := LoadLedger(log, ledgerName, inMem, protocol.ConsensusCurrentVersion, genBal, genesisID, genesisHash, nil, cfg)
	require.NoError(b, err)

	l := ledger
	tp := pools.MakeTransactionPool(l.Ledger, cfg, logging.Base())
	backlogPool := execpool.MakeBacklog(nil, 0, execpool.LowPriority, nil)
	handler := MakeTxHandler(tp, l, &mocks.MockNetwork{}, "", crypto.Digest{}, backlogPool)
	defer handler.ctxCancel()

	// Prepare the transactions
	signedTransactionGroups, badTxnGroups := makeSignedTxnGroups(b.N, numUsers, maxGroupSize, 0.001, addresses, secrets)
	outChan := handler.postVerificationQueue
	wg := sync.WaitGroup{}

	var tt time.Time
	// Process the results and make sure they are correct
	wg.Add(1)
	go func() {
		defer wg.Done()
		groupCounter := 0
		var txnCounter uint64
		invalidCounter := 0
		for wi := range outChan {
			txnCounter = txnCounter + uint64(len(wi.unverifiedTxGroup))
			groupCounter++
			u, _ := binary.Uvarint(wi.unverifiedTxGroup[0].Txn.Note)
			_, inBad := badTxnGroups[u]
			if wi.verificationErr == nil {
				require.False(b, inBad, "No error for invalid signature")
			} else {
				invalidCounter++
				require.True(b, inBad, "Error for good signature")
			}
		}
		if txnCounter > 0 {
			b.Logf("TPS: %d\n", uint64(txnCounter)*1000000000/uint64(time.Since(tt)))
			b.Logf("Time/txn: %d(microsec)\n", uint64((time.Since(tt)/time.Microsecond))/txnCounter)
			b.Logf("processed total: [%d groups (%d invalid)] [%d txns]\n", groupCounter, invalidCounter, txnCounter)
		}
	}()

	b.ResetTimer()
	tt = time.Now()
	for _, stxngrp := range signedTransactionGroups {
		blm := txBacklogMsg{rawmsg: nil, unverifiedTxGroup: stxngrp}
		handler.txVerificationPool.EnqueueBacklog(handler.ctx, handler.asyncVerifySignature, &blm, nil)
	}
	// shut down to end the test
	handler.txVerificationPool.Shutdown()
	close(handler.postVerificationQueue)
	close(handler.backlogQueue)
	wg.Wait()
>>>>>>> fb332de9
}<|MERGE_RESOLUTION|>--- conflicted
+++ resolved
@@ -17,10 +17,7 @@
 package data
 
 import (
-<<<<<<< HEAD
 	"container/heap"
-=======
->>>>>>> fb332de9
 	"encoding/binary"
 	"fmt"
 	"io"
@@ -258,94 +255,6 @@
 	}
 }
 
-<<<<<<< HEAD
-func txidForInt(x int) (txid transactions.Txid) {
-	binary.LittleEndian.PutUint64(txid[:8], uint64(x))
-	return txid
-}
-
-func rtsValidHeap(a *require.Assertions, rts *requestedTxnSet) {
-	for i, v := range rts.ar {
-		a.Equal(i, v.heapPos)
-	}
-}
-
-func TestRequestedTxnSet(t *testing.T) {
-	a := require.New(t)
-	var txRequests requestedTxnSet
-	req := new(requestedTxn)
-	req.txid = txidForInt(1)
-	req.requestedAt = time.UnixMilli(1001)
-	txRequests.add(req)
-	rtsValidHeap(a, &txRequests)
-	req, ok := txRequests.getByTxid(txidForInt(1))
-	rtsValidHeap(a, &txRequests)
-	a.NotNil(req)
-	a.True(ok)
-	a.Equal(txidForInt(1), req.txid)
-	req, ok = txRequests.popByTxid(txidForInt(2))
-	rtsValidHeap(a, &txRequests)
-	a.Nil(req)
-	a.False(ok)
-	req, ok = txRequests.getByTxid(txidForInt(2))
-	rtsValidHeap(a, &txRequests)
-	a.Nil(req)
-	a.False(ok)
-	req, ok = txRequests.popByTxid(txidForInt(1))
-	rtsValidHeap(a, &txRequests)
-	a.NotNil(req)
-	a.True(ok)
-	a.Equal(txidForInt(1), req.txid)
-	req, ok = txRequests.popByTxid(txidForInt(1))
-	rtsValidHeap(a, &txRequests)
-	a.Nil(req)
-	a.False(ok)
-
-	txRequests.add(&requestedTxn{txid: txidForInt(3), requestedAt: time.UnixMilli(3001)})
-	rtsValidHeap(a, &txRequests)
-	txRequests.add(&requestedTxn{txid: txidForInt(4), requestedAt: time.UnixMilli(4001)})
-	rtsValidHeap(a, &txRequests)
-	txRequests.add(&requestedTxn{txid: txidForInt(5), requestedAt: time.UnixMilli(5001)})
-	rtsValidHeap(a, &txRequests)
-
-	a.Equal(txidForInt(3), txRequests.ar[0].txid)
-
-	txRequests.ar[0].requestedAt = time.UnixMilli(9999)
-	heap.Fix(&txRequests, 0)
-	rtsValidHeap(a, &txRequests)
-	a.Equal(txidForInt(4), txRequests.ar[0].txid)
-
-	heap.Pop(&txRequests)
-	rtsValidHeap(a, &txRequests)
-	a.Equal(txidForInt(5), txRequests.ar[0].txid)
-
-	txRequests.add(&requestedTxn{txid: txidForInt(6), requestedAt: time.UnixMilli(6001)})
-	rtsValidHeap(a, &txRequests)
-	txRequests.add(&requestedTxn{txid: txidForInt(7), requestedAt: time.UnixMilli(7001)})
-	rtsValidHeap(a, &txRequests)
-
-	req, ok = txRequests.getByTxid(txidForInt(6))
-	a.NotNil(req)
-	a.True(ok)
-	a.Equal(txidForInt(6), req.txid)
-	req.requestedAt = time.UnixMilli(11111)
-	heap.Fix(&txRequests, req.heapPos)
-	rtsValidHeap(a, &txRequests)
-
-	a.Equal(txidForInt(5), txRequests.ar[0].txid)
-	heap.Pop(&txRequests)
-	rtsValidHeap(a, &txRequests)
-	a.Equal(txidForInt(7), txRequests.ar[0].txid)
-	heap.Pop(&txRequests)
-	rtsValidHeap(a, &txRequests)
-	a.Equal(txidForInt(3), txRequests.ar[0].txid)
-	heap.Pop(&txRequests)
-	rtsValidHeap(a, &txRequests)
-	a.Equal(txidForInt(6), txRequests.ar[0].txid)
-	heap.Pop(&txRequests)
-	rtsValidHeap(a, &txRequests)
-	a.Panics(func() { heap.Pop(&txRequests) })
-=======
 func TestIncomingTxHandle(t *testing.T) {
 	incomingTxHandlerProcessing(1, t)
 }
@@ -660,5 +569,92 @@
 	close(handler.postVerificationQueue)
 	close(handler.backlogQueue)
 	wg.Wait()
->>>>>>> fb332de9
+}
+
+func txidForInt(x int) (txid transactions.Txid) {
+	binary.LittleEndian.PutUint64(txid[:8], uint64(x))
+	return txid
+}
+
+func rtsValidHeap(a *require.Assertions, rts *requestedTxnSet) {
+	for i, v := range rts.ar {
+		a.Equal(i, v.heapPos)
+	}
+}
+
+func TestRequestedTxnSet(t *testing.T) {
+	a := require.New(t)
+	var txRequests requestedTxnSet
+	req := new(requestedTxn)
+	req.txid = txidForInt(1)
+	req.requestedAt = time.UnixMilli(1001)
+	txRequests.add(req)
+	rtsValidHeap(a, &txRequests)
+	req, ok := txRequests.getByTxid(txidForInt(1))
+	rtsValidHeap(a, &txRequests)
+	a.NotNil(req)
+	a.True(ok)
+	a.Equal(txidForInt(1), req.txid)
+	req, ok = txRequests.popByTxid(txidForInt(2))
+	rtsValidHeap(a, &txRequests)
+	a.Nil(req)
+	a.False(ok)
+	req, ok = txRequests.getByTxid(txidForInt(2))
+	rtsValidHeap(a, &txRequests)
+	a.Nil(req)
+	a.False(ok)
+	req, ok = txRequests.popByTxid(txidForInt(1))
+	rtsValidHeap(a, &txRequests)
+	a.NotNil(req)
+	a.True(ok)
+	a.Equal(txidForInt(1), req.txid)
+	req, ok = txRequests.popByTxid(txidForInt(1))
+	rtsValidHeap(a, &txRequests)
+	a.Nil(req)
+	a.False(ok)
+
+	txRequests.add(&requestedTxn{txid: txidForInt(3), requestedAt: time.UnixMilli(3001)})
+	rtsValidHeap(a, &txRequests)
+	txRequests.add(&requestedTxn{txid: txidForInt(4), requestedAt: time.UnixMilli(4001)})
+	rtsValidHeap(a, &txRequests)
+	txRequests.add(&requestedTxn{txid: txidForInt(5), requestedAt: time.UnixMilli(5001)})
+	rtsValidHeap(a, &txRequests)
+
+	a.Equal(txidForInt(3), txRequests.ar[0].txid)
+
+	txRequests.ar[0].requestedAt = time.UnixMilli(9999)
+	heap.Fix(&txRequests, 0)
+	rtsValidHeap(a, &txRequests)
+	a.Equal(txidForInt(4), txRequests.ar[0].txid)
+
+	heap.Pop(&txRequests)
+	rtsValidHeap(a, &txRequests)
+	a.Equal(txidForInt(5), txRequests.ar[0].txid)
+
+	txRequests.add(&requestedTxn{txid: txidForInt(6), requestedAt: time.UnixMilli(6001)})
+	rtsValidHeap(a, &txRequests)
+	txRequests.add(&requestedTxn{txid: txidForInt(7), requestedAt: time.UnixMilli(7001)})
+	rtsValidHeap(a, &txRequests)
+
+	req, ok = txRequests.getByTxid(txidForInt(6))
+	a.NotNil(req)
+	a.True(ok)
+	a.Equal(txidForInt(6), req.txid)
+	req.requestedAt = time.UnixMilli(11111)
+	heap.Fix(&txRequests, req.heapPos)
+	rtsValidHeap(a, &txRequests)
+
+	a.Equal(txidForInt(5), txRequests.ar[0].txid)
+	heap.Pop(&txRequests)
+	rtsValidHeap(a, &txRequests)
+	a.Equal(txidForInt(7), txRequests.ar[0].txid)
+	heap.Pop(&txRequests)
+	rtsValidHeap(a, &txRequests)
+	a.Equal(txidForInt(3), txRequests.ar[0].txid)
+	heap.Pop(&txRequests)
+	rtsValidHeap(a, &txRequests)
+	a.Equal(txidForInt(6), txRequests.ar[0].txid)
+	heap.Pop(&txRequests)
+	rtsValidHeap(a, &txRequests)
+	a.Panics(func() { heap.Pop(&txRequests) })
 }