// Copyright (C) 2019-2022 Algorand, Inc.
// This file is part of go-algorand
//
// go-algorand is free software: you can redistribute it and/or modify
// it under the terms of the GNU Affero General Public License as
// published by the Free Software Foundation, either version 3 of the
// License, or (at your option) any later version.
//
// go-algorand is distributed in the hope that it will be useful,
// but WITHOUT ANY WARRANTY; without even the implied warranty of
// MERCHANTABILITY or FITNESS FOR A PARTICULAR PURPOSE.  See the
// GNU Affero General Public License for more details.
//
// You should have received a copy of the GNU Affero General Public License
// along with go-algorand.  If not, see <https://www.gnu.org/licenses/>.

package data

import (
	"encoding/binary"
	"errors"
	"fmt"
	"io"
	"math/rand"
	"sync"
	"testing"
	"time"

	"github.com/stretchr/testify/require"

	"github.com/algorand/go-algorand/components/mocks"
	"github.com/algorand/go-algorand/config"
	"github.com/algorand/go-algorand/crypto"
	"github.com/algorand/go-algorand/data/basics"
	"github.com/algorand/go-algorand/data/bookkeeping"
	"github.com/algorand/go-algorand/data/pools"
	"github.com/algorand/go-algorand/data/transactions"
	"github.com/algorand/go-algorand/data/transactions/verify"
	"github.com/algorand/go-algorand/logging"
	"github.com/algorand/go-algorand/network"
	"github.com/algorand/go-algorand/protocol"
	"github.com/algorand/go-algorand/test/partitiontest"
	"github.com/algorand/go-algorand/util/execpool"
	"github.com/algorand/go-algorand/util/metrics"
)

func BenchmarkTxHandlerProcessing(b *testing.B) {
	const numUsers = 100
	log := logging.TestingLog(b)
	log.SetLevel(logging.Warn)
	secrets := make([]*crypto.SignatureSecrets, numUsers)
	addresses := make([]basics.Address, numUsers)

	genesis := make(map[basics.Address]basics.AccountData)
	for i := 0; i < numUsers; i++ {
		secret := keypair()
		addr := basics.Address(secret.SignatureVerifier)
		secrets[i] = secret
		addresses[i] = addr
		genesis[addr] = basics.AccountData{
			Status:     basics.Online,
			MicroAlgos: basics.MicroAlgos{Raw: 10000000000000},
		}
	}

	genesis[poolAddr] = basics.AccountData{
		Status:     basics.NotParticipating,
		MicroAlgos: basics.MicroAlgos{Raw: config.Consensus[protocol.ConsensusCurrentVersion].MinBalance},
	}

	require.Equal(b, len(genesis), numUsers+1)
	genBal := bookkeeping.MakeGenesisBalances(genesis, sinkAddr, poolAddr)
	ledgerName := fmt.Sprintf("%s-mem-%d", b.Name(), b.N)
	const inMem = true
	cfg := config.GetDefaultLocal()
	cfg.Archival = true
	ledger, err := LoadLedger(log, ledgerName, inMem, protocol.ConsensusCurrentVersion, genBal, genesisID, genesisHash, nil, cfg)
	require.NoError(b, err)

	l := ledger

	cfg.TxPoolSize = 75000
	cfg.EnableProcessBlockStats = false
	tp := pools.MakeTransactionPool(l.Ledger, cfg, logging.Base())
	backlogPool := execpool.MakeBacklog(nil, 0, execpool.LowPriority, nil)
	txHandler := MakeTxHandler(tp, l, &mocks.MockNetwork{}, "", crypto.Digest{}, backlogPool)

	makeTxns := func(N int) [][]transactions.SignedTxn {
		ret := make([][]transactions.SignedTxn, 0, N)
		for u := 0; u < N; u++ {
			// generate transactions
			tx := transactions.Transaction{
				Type: protocol.PaymentTx,
				Header: transactions.Header{
					Sender:     addresses[u%numUsers],
					Fee:        basics.MicroAlgos{Raw: proto.MinTxnFee * 2},
					FirstValid: 0,
					LastValid:  basics.Round(proto.MaxTxnLife),
					Note:       make([]byte, 2),
				},
				PaymentTxnFields: transactions.PaymentTxnFields{
					Receiver: addresses[(u+1)%numUsers],
					Amount:   basics.MicroAlgos{Raw: mockBalancesMinBalance + (rand.Uint64() % 10000)},
				},
			}
			signedTx := tx.Sign(secrets[u%numUsers])
			ret = append(ret, []transactions.SignedTxn{signedTx})
		}
		return ret
	}

	b.Run("processDecoded", func(b *testing.B) {
		signedTransactionGroups := makeTxns(b.N)
		b.ResetTimer()
		for i := range signedTransactionGroups {
			txHandler.processDecoded(signedTransactionGroups[i])
		}
	})
	b.Run("verify.TxnGroup", func(b *testing.B) {
		signedTransactionGroups := makeTxns(b.N)
		b.ResetTimer()
		// make a header including only the fields needed by PrepareGroupContext
		hdr := bookkeeping.BlockHeader{}
		hdr.FeeSink = basics.Address{}
		hdr.RewardsPool = basics.Address{}
		hdr.CurrentProtocol = protocol.ConsensusCurrentVersion
		vtc := vtCache{}
		b.Logf("verifying %d signedTransactionGroups", len(signedTransactionGroups))
		b.ResetTimer()
		for i := range signedTransactionGroups {
			verify.TxnGroup(signedTransactionGroups[i], &hdr, vtc, l)
		}
	})
}

// vtCache is a noop VerifiedTransactionCache
type vtCache struct{}

func (vtCache) Add(txgroup []transactions.SignedTxn, groupCtx *verify.GroupContext) {}
func (vtCache) AddPayset(txgroup [][]transactions.SignedTxn, groupCtxs []*verify.GroupContext) {
	return
}
func (vtCache) GetUnverifiedTransactionGroups(payset [][]transactions.SignedTxn, CurrSpecAddrs transactions.SpecialAddresses, CurrProto protocol.ConsensusVersion) [][]transactions.SignedTxn {
	return nil
}
func (vtCache) UpdatePinned(pinnedTxns map[transactions.Txid]transactions.SignedTxn) error {
	return nil
}
func (vtCache) Pin(txgroup []transactions.SignedTxn) error { return nil }

func BenchmarkTimeAfter(b *testing.B) {
	b.StopTimer()
	b.ResetTimer()
	deadline := time.Now().Add(5 * time.Second)
	after := 0
	before := 0
	b.StartTimer()
	for i := 0; i < b.N; i++ {
		if time.Now().After(deadline) {
			after++
		} else {
			before++
		}
	}
}

func makeRandomTransactions(num int) ([]transactions.SignedTxn, []byte) {
	stxns := make([]transactions.SignedTxn, num)
	result := make([]byte, 0, num*200)
	for i := 0; i < num; i++ {
		var sig crypto.Signature
		crypto.RandBytes(sig[:])
		var addr basics.Address
		crypto.RandBytes(addr[:])
		stxns[i] = transactions.SignedTxn{
			Sig:      sig,
			AuthAddr: addr,
			Txn: transactions.Transaction{
				Header: transactions.Header{
					Sender: addr,
					Fee:    basics.MicroAlgos{Raw: crypto.RandUint64()},
					Note:   sig[:],
				},
				PaymentTxnFields: transactions.PaymentTxnFields{
					Receiver: addr,
					Amount:   basics.MicroAlgos{Raw: crypto.RandUint64()},
				},
			},
		}

		d2 := protocol.Encode(&stxns[i])
		result = append(result, d2...)
	}
	return stxns, result
}

func TestTxHandlerProcessIncomingTxn(t *testing.T) {
	partitiontest.PartitionTest(t)

	const numTxns = 11
	handler := TxHandler{
		backlogQueue: make(chan *txBacklogMsg, 1),
	}
	stxns, blob := makeRandomTransactions(numTxns)
	action := handler.processIncomingTxn(network.IncomingMessage{Data: blob})
	require.Equal(t, network.OutgoingMessage{Action: network.Ignore}, action)

	require.Equal(t, 1, len(handler.backlogQueue))
	msg := <-handler.backlogQueue
	require.Equal(t, numTxns, len(msg.unverifiedTxGroup))
	for i := 0; i < numTxns; i++ {
		require.Equal(t, stxns[i], msg.unverifiedTxGroup[i])
	}
}

const benchTxnNum = 25_000

func BenchmarkTxHandlerDecoder(b *testing.B) {
	_, blob := makeRandomTransactions(benchTxnNum)
	var err error
	stxns := make([]transactions.SignedTxn, benchTxnNum+1)
	for i := 0; i < b.N; i++ {
		dec := protocol.NewDecoderBytes(blob)
		var idx int
		for {
			err = dec.Decode(&stxns[idx])
			if err == io.EOF {
				break
			}
			require.NoError(b, err)
			idx++
		}
		require.Equal(b, benchTxnNum, idx)
	}
}

func BenchmarkTxHandlerDecoderMsgp(b *testing.B) {
	_, blob := makeRandomTransactions(benchTxnNum)
	var err error
	stxns := make([]transactions.SignedTxn, benchTxnNum+1)
	for i := 0; i < b.N; i++ {
		dec := protocol.NewMsgpDecoderBytes(blob)
		var idx int
		for {
			err = dec.Decode(&stxns[idx])
			if err == io.EOF {
				break
			}
			require.NoError(b, err)
			idx++
		}
		require.Equal(b, benchTxnNum, idx)
	}
}

// TestIncomingTxHandle checks the correctness with single txns
func TestIncomingTxHandle(t *testing.T) {
	numberOfTransactionGroups := 1000
	incomingTxHandlerProcessing(1, numberOfTransactionGroups, t)
}

// TestIncomingTxHandle checks the correctness with txn groups
func TestIncomingTxGroupHandle(t *testing.T) {
	numberOfTransactionGroups := 1000 / proto.MaxTxGroupSize
	incomingTxHandlerProcessing(proto.MaxTxGroupSize, numberOfTransactionGroups, t)
}

// TestIncomingTxHandleDrops accounts for the dropped txns when the verifier/exec pool is saturated
func TestIncomingTxHandleDrops(t *testing.T) {
	// use smaller backlog size to test the message drops
	origValue := txBacklogSize
	defer func() {
		txBacklogSize = origValue
	}()
	txBacklogSize = 10

	numberOfTransactionGroups := 1000
	incomingTxHandlerProcessing(1, numberOfTransactionGroups, t)
}

// incomingTxHandlerProcessing is a comprehensive transaction handling test
// It handles the singed transactions by passing them to the backlog for verification
func incomingTxHandlerProcessing(maxGroupSize, numberOfTransactionGroups int, t *testing.T) {
	// reset the counters
	transactionMessagesDroppedFromBacklog = metrics.MakeCounter(metrics.TransactionMessagesDroppedFromBacklog)
	transactionMessagesDroppedFromPool = metrics.MakeCounter(metrics.TransactionMessagesDroppedFromPool)

	const numUsers = 100
	log := logging.TestingLog(t)
	log.SetLevel(logging.Warn)
	addresses := make([]basics.Address, numUsers)
	secrets := make([]*crypto.SignatureSecrets, numUsers)

	// prepare the accounts
	genesis := make(map[basics.Address]basics.AccountData)
	for i := 0; i < numUsers; i++ {
		secret := keypair()
		addr := basics.Address(secret.SignatureVerifier)
		secrets[i] = secret
		addresses[i] = addr
		genesis[addr] = basics.AccountData{
			Status:     basics.Online,
			MicroAlgos: basics.MicroAlgos{Raw: 10000000000000},
		}
	}
	genesis[poolAddr] = basics.AccountData{
		Status:     basics.NotParticipating,
		MicroAlgos: basics.MicroAlgos{Raw: config.Consensus[protocol.ConsensusCurrentVersion].MinBalance},
	}

	require.Equal(t, len(genesis), numUsers+1)
	genBal := bookkeeping.MakeGenesisBalances(genesis, sinkAddr, poolAddr)
	ledgerName := fmt.Sprintf("%s-mem-%d", t.Name(), numberOfTransactionGroups)
	const inMem = true
	cfg := config.GetDefaultLocal()
	cfg.Archival = true
	ledger, err := LoadLedger(log, ledgerName, inMem, protocol.ConsensusCurrentVersion, genBal, genesisID, genesisHash, nil, cfg)
	require.NoError(t, err)

	l := ledger
	tp := pools.MakeTransactionPool(l.Ledger, cfg, logging.Base())
	backlogPool := execpool.MakeBacklog(nil, 0, execpool.LowPriority, nil)
	handler := MakeTxHandler(tp, l, &mocks.MockNetwork{}, "", crypto.Digest{}, backlogPool)
	// emulate handler.Start() without the backlog
	go handler.processTxnStreamVerifiedResults()
	handler.streamVerifier.Start()

	defer handler.ctxCancel()

	outChan := make(chan *txBacklogMsg, 10)
	wg := sync.WaitGroup{}
	wg.Add(1)
	// Make a test backlog worker, which is simiar to backlogWorker, but sends the results
	// through the outChan instead of passing it to postprocessCheckedTxn
	go func() {
		defer wg.Done()
		for {
			// prioritize the postVerificationQueue
			select {
			case wi, ok := <-handler.postVerificationQueue:
				if !ok {
					return
				}
				outChan <- wi
				// restart the loop so that we could empty out the post verification queue.
				continue
			default:
			}

			// we have no more post verification items. wait for either backlog queue item or post verification item.
			select {
			case wi, ok := <-handler.backlogQueue:
				if !ok {
					return
				}
				if handler.checkAlreadyCommitted(wi) {
					// this is not expected during the test
					continue
				}
				handler.streamVerifierChan <- verify.UnverifiedElement{TxnGroup: wi.unverifiedTxGroup, BacklogMessage: wi}
			case wi, ok := <-handler.postVerificationQueue:
				if !ok {
					return
				}
				outChan <- wi

			case <-handler.ctx.Done():
				return
			}
		}
	}()

	// Prepare the transactions
	signedTransactionGroups, badTxnGroups :=
		makeSignedTxnGroups(numberOfTransactionGroups, numUsers, maxGroupSize, 0.5, addresses, secrets)
	encodedSignedTransactionGroups := make([]network.IncomingMessage, 0, numberOfTransactionGroups)
	for _, stxngrp := range signedTransactionGroups {
		data := make([]byte, 0)
		for _, stxn := range stxngrp {
			data = append(data, protocol.Encode(&stxn)...)
		}
		encodedSignedTransactionGroups =
			append(encodedSignedTransactionGroups, network.IncomingMessage{Data: data})
	}

	// Process the results and make sure they are correct
	wg.Add(1)
	go func() {
		defer wg.Done()
		var groupCounter uint64
		txnCounter := 0
		invalidCounter := 0
		var droppedBacklog, droppedPool uint64
		defer func() {
			t.Logf("Txn groups with invalid sigs: %d\n", invalidCounter)
			t.Logf("dropped: [%d backlog] [%d pool]\n", droppedBacklog, droppedPool)
			// release the backlog worker
			t.Logf("processed %d txn groups (%d txns)\n", groupCounter, txnCounter)
			handler.Stop() // cancel the handler ctx
		}()
		timer := time.NewTicker(250 * time.Millisecond)
		for {
			select {
			case wi := <-outChan:
				txnCounter = txnCounter + len(wi.unverifiedTxGroup)
				groupCounter++
				u, _ := binary.Uvarint(wi.unverifiedTxGroup[0].Txn.Note)
				_, inBad := badTxnGroups[u]
				if wi.verificationErr == nil {
					require.False(t, inBad, "No error for invalid signature")
				} else {
					invalidCounter++
					require.True(t, inBad, "Error for good signature")
				}
			case <-timer.C:
				droppedBacklog, droppedPool, err = getDropped()
				require.NoError(t, err)
				if int(groupCounter+droppedBacklog+droppedPool) == len(signedTransactionGroups) {
					// all the benchmark txns processed
					return
				}
				time.Sleep(250 * time.Millisecond)
				timer.Reset(250 * time.Millisecond)
			}
		}
	}()

	// Send the transactions to the verifier
	for _, tg := range encodedSignedTransactionGroups {
		handler.processIncomingTxn(tg)
	}
	wg.Wait()
}

func getDropped() (droppedBacklog, droppedPool uint64, err error) {
	droppedBacklog = transactionMessagesDroppedFromBacklog.GetValue()
	droppedPool = transactionMessagesDroppedFromPool.GetValue()
	return
}

// makeSignedTxnGroups prepares N transaction groups of random (maxGroupSize) sizes with random
// invalid signatures of a given probability (invalidProb)
func makeSignedTxnGroups(N, numUsers, maxGroupSize int, invalidProb float32, addresses []basics.Address,
	secrets []*crypto.SignatureSecrets) (ret [][]transactions.SignedTxn,
	badTxnGroups map[uint64]interface{}) {
	badTxnGroups = make(map[uint64]interface{})

	protoMaxGrpSize := proto.MaxTxGroupSize
	ret = make([][]transactions.SignedTxn, 0, N)
	for u := 0; u < N; u++ {
		grpSize := rand.Intn(protoMaxGrpSize-1) + 1
		if grpSize > maxGroupSize {
			grpSize = maxGroupSize
		}
		var txGroup transactions.TxGroup
		txns := make([]transactions.Transaction, 0, grpSize)
		for g := 0; g < grpSize; g++ {
			// generate transactions
			noteField := make([]byte, binary.MaxVarintLen64)
			binary.PutUvarint(noteField, uint64(u))
			tx := transactions.Transaction{
				Type: protocol.PaymentTx,
				Header: transactions.Header{
					Sender:      addresses[(u+g)%numUsers],
					Fee:         basics.MicroAlgos{Raw: proto.MinTxnFee * 2},
					FirstValid:  0,
					LastValid:   basics.Round(proto.MaxTxnLife),
					GenesisHash: genesisHash,
					Note:        noteField,
				},
				PaymentTxnFields: transactions.PaymentTxnFields{
					Receiver: addresses[(u+g+1)%numUsers],
					Amount:   basics.MicroAlgos{Raw: mockBalancesMinBalance + (rand.Uint64() % 10000)},
				},
			}
			if grpSize > 1 {
				txGroup.TxGroupHashes = append(txGroup.TxGroupHashes, crypto.Digest(tx.ID()))
			}
			txns = append(txns, tx)
		}
		groupHash := crypto.HashObj(txGroup)
		signedTxGroup := make([]transactions.SignedTxn, 0, grpSize)
		for g, txn := range txns {
			if grpSize > 1 {
				txn.Group = groupHash
			}
			signedTx := txn.Sign(secrets[(u+g)%numUsers])
			signedTx.Txn = txn
			signedTxGroup = append(signedTxGroup, signedTx)
		}
		// randomly make bad signatures
		if rand.Float32() < invalidProb {
			tinGrp := rand.Intn(grpSize)
			signedTxGroup[tinGrp].Sig[0] = signedTxGroup[tinGrp].Sig[0] + 1
			badTxnGroups[uint64(u)] = struct{}{}
		}
		ret = append(ret, signedTxGroup)
	}
	return
}

// BenchmarkHandleTxns sends singed transactions the the verifier
func BenchmarkHandleTxns(b *testing.B) {
	maxGroupSize := 1
	tpss := []int{600000, 60000, 6000, 600}
	for _, tps := range tpss {
		b.Run(fmt.Sprintf("tps: %d", tps), func(b *testing.B) {
			rateAdjuster := time.Second / time.Duration(tps)
			runHandlerBenchmark(rateAdjuster, maxGroupSize, tps, b)
		})
	}
}
// BenchmarkHandleTransactionGroups sends singed transaction groups to the verifier
func BenchmarkHandleTxnGroups(b *testing.B) {
	maxGroupSize := proto.MaxTxGroupSize / 2
	tpss := []int{600000, 60000, 6000, 600}
	for _, tps := range tpss {
		b.Run(fmt.Sprintf("tps: %d", tps), func(b *testing.B) {
			rateAdjuster := time.Second / time.Duration(tps)
			runHandlerBenchmark(rateAdjuster, maxGroupSize, tps, b)
		})
	}
}

// runHandlerBenchmark has a similar workflow to incomingTxHandlerProcessing,
// but bypasses the backlog, and sends the transactions directly to the verifier
func runHandlerBenchmark(rateAdjuster time.Duration, maxGroupSize, tps int, b *testing.B) {
	const numUsers = 100
	log := logging.TestingLog(b)
	log.SetLevel(logging.Warn)
	addresses := make([]basics.Address, numUsers)
	secrets := make([]*crypto.SignatureSecrets, numUsers)

	// prepare the accounts
	genesis := make(map[basics.Address]basics.AccountData)
	for i := 0; i < numUsers; i++ {
		secret := keypair()
		addr := basics.Address(secret.SignatureVerifier)
		secrets[i] = secret
		addresses[i] = addr
		genesis[addr] = basics.AccountData{
			Status:     basics.Online,
			MicroAlgos: basics.MicroAlgos{Raw: 10000000000000},
		}
	}
	genesis[poolAddr] = basics.AccountData{
		Status:     basics.NotParticipating,
		MicroAlgos: basics.MicroAlgos{Raw: config.Consensus[protocol.ConsensusCurrentVersion].MinBalance},
	}

	require.Equal(b, len(genesis), numUsers+1)
	genBal := bookkeeping.MakeGenesisBalances(genesis, sinkAddr, poolAddr)
	ledgerName := fmt.Sprintf("%s-mem-%d", b.Name(), b.N)
	const inMem = true
	cfg := config.GetDefaultLocal()
	cfg.Archival = true
	ledger, err := LoadLedger(log, ledgerName, inMem, protocol.ConsensusCurrentVersion, genBal, genesisID, genesisHash, nil, cfg)
	require.NoError(b, err)

	l := ledger
	tp := pools.MakeTransactionPool(l.Ledger, cfg, logging.Base())
	backlogPool := execpool.MakeBacklog(nil, 0, execpool.LowPriority, nil)
	handler := MakeTxHandler(tp, l, &mocks.MockNetwork{}, "", crypto.Digest{}, backlogPool)
	// emulate handler.Start() without the backlog
	go handler.processTxnStreamVerifiedResults()
	handler.streamVerifier.Start()

	// Prepare the transactions
	signedTransactionGroups, badTxnGroups := makeSignedTxnGroups(b.N, numUsers, maxGroupSize, 0.001, addresses, secrets)
	outChan := handler.postVerificationQueue
	wg := sync.WaitGroup{}

	var tt time.Time
	// Process the results and make sure they are correct
	wg.Add(1)
	go func() {
		defer wg.Done()
		groupCounter := 0
		var txnCounter uint64
		invalidCounter := 0
		defer func() {
			if txnCounter > 0 {
				b.Logf("Input TPS: %d (delay %f microsec)", tps, float64(rateAdjuster)/float64(time.Microsecond))
				b.Logf("Verified TPS: %d", uint64(txnCounter)*1000000000/uint64(time.Since(tt)))
				b.Logf("Time/txn: %d(microsec)", uint64((time.Since(tt)/time.Microsecond))/txnCounter)
				b.Logf("processed total: [%d groups (%d invalid)] [%d txns]", groupCounter, invalidCounter, txnCounter)
			}
		}()
		for wi := range outChan {
			txnCounter = txnCounter + uint64(len(wi.unverifiedTxGroup))
			groupCounter++
			u, _ := binary.Uvarint(wi.unverifiedTxGroup[0].Txn.Note)
			_, inBad := badTxnGroups[u]
			if wi.verificationErr == nil {
				require.False(b, inBad, "No error for invalid signature")
			} else {
				invalidCounter++
				require.True(b, inBad, "Error for good signature")
			}
			if groupCounter == len(signedTransactionGroups) {
				// all the benchmark txns processed
				break
			}
		}
	}()

	b.ResetTimer()
	tt = time.Now()
	for _, stxngrp := range signedTransactionGroups {
		blm := txBacklogMsg{rawmsg: nil, unverifiedTxGroup: stxngrp}
		handler.streamVerifierChan <- verify.UnverifiedElement{TxnGroup: stxngrp, BacklogMessage: &blm}
		time.Sleep(rateAdjuster)
	}
	wg.Wait()
<<<<<<< HEAD
	handler.Stop() // cancel the handler ctx
=======
}

func TestTxHandlerPostProcessError(t *testing.T) {
	partitiontest.PartitionTest(t)
	t.Parallel()

	collect := func() map[string]float64 {
		// collect all specific error reason metrics except TxGroupErrorReasonNotWellFormed,
		// it is tested in TestPostProcessErrorWithVerify
		result := map[string]float64{}
		transactionMessagesTxnSigVerificationFailed.AddMetric(result)
		transactionMessagesAlreadyCommitted.AddMetric(result)
		transactionMessagesTxGroupInvalidFee.AddMetric(result)
		// transactionMessagesTxnNotWellFormed.AddMetric(result)
		transactionMessagesTxnSigNotWellFormed.AddMetric(result)
		transactionMessagesTxnMsigNotWellFormed.AddMetric(result)
		transactionMessagesTxnLogicSig.AddMetric(result)
		return result
	}
	var txh TxHandler

	errSome := errors.New("some error")
	txh.postProcessReportErrors(errSome)
	result := collect()
	require.Len(t, result, 0)
	transactionMessagesBacklogErr.AddMetric(result)
	require.Len(t, result, 1)

	counter := 0
	for i := verify.TxGroupErrorReasonGeneric; i <= verify.TxGroupErrorReasonLogicSigFailed; i++ {
		if i == verify.TxGroupErrorReasonNotWellFormed {
			// skip TxGroupErrorReasonNotWellFormed, tested in TestPostProcessErrorWithVerify.
			// the test uses global metric counters, skipping makes the test deterministic
			continue
		}

		errTxGroup := &verify.ErrTxGroupError{Reason: i}
		txh.postProcessReportErrors(errTxGroup)
		result = collect()
		if i == verify.TxGroupErrorReasonSigNotWellFormed {
			// TxGroupErrorReasonSigNotWellFormed and TxGroupErrorReasonHasNoSig increment the same metric
			counter--
			require.Equal(t, result[metrics.TransactionMessagesTxnSigNotWellFormed.Name], float64(2))
		}
		require.Len(t, result, counter)
		counter++
	}

	// there are one less metrics than number of tracked values,
	// plus one generic non-tracked value, plus skipped TxGroupErrorReasonNotWellFormed
	const expected = int(verify.TxGroupErrorReasonNumValues) - 3
	require.Len(t, result, expected)

	errVerify := crypto.ErrBatchVerificationFailed
	txh.postProcessReportErrors(errVerify)
	result = collect()
	require.Len(t, result, expected+1)
}

func TestTxHandlerPostProcessErrorWithVerify(t *testing.T) {
	partitiontest.PartitionTest(t)
	t.Parallel()

	txn := transactions.Transaction{}
	stxn := transactions.SignedTxn{Txn: txn}

	hdr := bookkeeping.BlockHeader{
		UpgradeState: bookkeeping.UpgradeState{
			CurrentProtocol: protocol.ConsensusCurrentVersion,
		},
	}
	_, err := verify.TxnGroup([]transactions.SignedTxn{stxn}, hdr, nil, nil)
	var txGroupErr *verify.ErrTxGroupError
	require.ErrorAs(t, err, &txGroupErr)

	result := map[string]float64{}
	transactionMessagesTxnNotWellFormed.AddMetric(result)
	require.Len(t, result, 0)

	var txh TxHandler
	txh.postProcessReportErrors(err)
	transactionMessagesTxnNotWellFormed.AddMetric(result)
	require.Len(t, result, 1)
>>>>>>> 3ece6bd2
}<|MERGE_RESOLUTION|>--- conflicted
+++ resolved
@@ -612,9 +612,7 @@
 		time.Sleep(rateAdjuster)
 	}
 	wg.Wait()
-<<<<<<< HEAD
 	handler.Stop() // cancel the handler ctx
-=======
 }
 
 func TestTxHandlerPostProcessError(t *testing.T) {
@@ -698,5 +696,4 @@
 	txh.postProcessReportErrors(err)
 	transactionMessagesTxnNotWellFormed.AddMetric(result)
 	require.Len(t, result, 1)
->>>>>>> 3ece6bd2
 }