--- conflicted
+++ resolved
@@ -31,11 +31,7 @@
 	"github.com/algorand/go-algorand/ledger/ledgercore"
 	"github.com/algorand/go-algorand/logging"
 	"github.com/algorand/go-algorand/protocol"
-<<<<<<< HEAD
-	"github.com/algorand/go-algorand/testpartitioning"
-=======
 	"github.com/algorand/go-algorand/test/partitiontest"
->>>>>>> 916154b5
 )
 
 var testPoolAddr = basics.Address{0xff, 0xff, 0xff, 0xff, 0xff, 0xff, 0xff, 0xff, 0xff, 0xff, 0xff, 0xff, 0xff, 0xff, 0xff, 0xff, 0xff, 0xff, 0xff, 0xff, 0xff, 0xff, 0xff, 0xff, 0xff, 0xff, 0xff, 0xff, 0xff, 0xff, 0xff, 0xff}
@@ -117,11 +113,7 @@
 }
 
 func TestLedgerCirculation(t *testing.T) {
-<<<<<<< HEAD
-	testpartitioning.PartitionTest(t)
-=======
 	partitiontest.PartitionTest(t)
->>>>>>> 916154b5
 
 	genesisInitState, keys := testGenerateInitState(t, protocol.ConsensusCurrentVersion)
 
@@ -254,11 +246,7 @@
 }
 
 func TestLedgerSeed(t *testing.T) {
-<<<<<<< HEAD
-	testpartitioning.PartitionTest(t)
-=======
 	partitiontest.PartitionTest(t)
->>>>>>> 916154b5
 
 	genesisInitState, _ := testGenerateInitState(t, protocol.ConsensusCurrentVersion)
 
@@ -332,11 +320,7 @@
 }
 
 func TestConsensusVersion(t *testing.T) {
-<<<<<<< HEAD
-	testpartitioning.PartitionTest(t)
-=======
 	partitiontest.PartitionTest(t)
->>>>>>> 916154b5
 
 	// find a consensus protocol that leads to ConsensusCurrentVersion
 	var previousProtocol protocol.ConsensusVersion
