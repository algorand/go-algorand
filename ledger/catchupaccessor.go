--- conflicted
+++ resolved
@@ -174,13 +174,10 @@
 // ResetStagingBalances resets the current staging balances, preparing for a new set of balances to be added
 func (c *CatchpointCatchupAccessorImpl) ResetStagingBalances(ctx context.Context, newCatchup bool) (err error) {
 	wdb := c.ledger.trackerDB().wdb
-<<<<<<< HEAD
-	// TODO: db metrics
-=======
 	if !newCatchup {
 		c.ledger.setSynchronousMode(ctx, c.ledger.synchronousMode)
 	}
->>>>>>> c2fada3d
+	// TODO: db metrics
 	err = wdb.Atomic(func(ctx context.Context, tx *sql.Tx) (err error) {
 		err = resetCatchpointStagingBalances(ctx, tx, newCatchup)
 		if err != nil {
