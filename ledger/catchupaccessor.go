// Copyright (C) 2019-2022 Algorand, Inc.
// This file is part of go-algorand
//
// go-algorand is free software: you can redistribute it and/or modify
// it under the terms of the GNU Affero General Public License as
// published by the Free Software Foundation, either version 3 of the
// License, or (at your option) any later version.
//
// go-algorand is distributed in the hope that it will be useful,
// but WITHOUT ANY WARRANTY; without even the implied warranty of
// MERCHANTABILITY or FITNESS FOR A PARTICULAR PURPOSE.  See the
// GNU Affero General Public License for more details.
//
// You should have received a copy of the GNU Affero General Public License
// along with go-algorand.  If not, see <https://www.gnu.org/licenses/>.

package ledger

import (
	"context"
	"database/sql"
	"encoding/hex"
	"errors"
	"fmt"
	"strings"
	"sync"
	"time"

	"github.com/algorand/go-algorand/config"
	"github.com/algorand/go-algorand/crypto"
	"github.com/algorand/go-algorand/crypto/merkletrie"
	"github.com/algorand/go-algorand/data/basics"
	"github.com/algorand/go-algorand/data/bookkeeping"
	"github.com/algorand/go-algorand/ledger/ledgercore"
	"github.com/algorand/go-algorand/ledger/store"
	"github.com/algorand/go-algorand/logging"
	"github.com/algorand/go-algorand/protocol"
	"github.com/algorand/go-algorand/util/db"
	"github.com/algorand/go-algorand/util/metrics"
)

// CatchpointCatchupAccessor is an interface for the accessor wrapping the database storage for the catchpoint catchup functionality.
type CatchpointCatchupAccessor interface {
	// GetState returns the current state of the catchpoint catchup
	GetState(ctx context.Context) (state CatchpointCatchupState, err error)

	// SetState set the state of the catchpoint catchup
	SetState(ctx context.Context, state CatchpointCatchupState) (err error)

	// GetLabel returns the current catchpoint catchup label
	GetLabel(ctx context.Context) (label string, err error)

	// SetLabel set the catchpoint catchup label
	SetLabel(ctx context.Context, label string) (err error)

	// ResetStagingBalances resets the current staging balances, preparing for a new set of balances to be added
	ResetStagingBalances(ctx context.Context, newCatchup bool) (err error)

	// ProcessStagingBalances deserialize the given bytes as a temporary staging balances
	ProcessStagingBalances(ctx context.Context, sectionName string, bytes []byte, progress *CatchpointCatchupAccessorProgress) (err error)

	// BuildMerkleTrie inserts the account hashes into the merkle trie
	BuildMerkleTrie(ctx context.Context, progressUpdates func(uint64, uint64)) (err error)

	// GetCatchupBlockRound returns the latest block round matching the current catchpoint
	GetCatchupBlockRound(ctx context.Context) (round basics.Round, err error)

	// VerifyCatchpoint verifies that the catchpoint is valid by reconstructing the label.
	VerifyCatchpoint(ctx context.Context, blk *bookkeeping.Block) (err error)

	// StoreBalancesRound calculates the balances round based on the first block and the associated consensus parameters, and
	// store that to the database
	StoreBalancesRound(ctx context.Context, blk *bookkeeping.Block) (err error)

	// StoreFirstBlock stores a single block to the blocks database.
	StoreFirstBlock(ctx context.Context, blk *bookkeeping.Block) (err error)

	// StoreBlock stores a single block to the blocks database.
	StoreBlock(ctx context.Context, blk *bookkeeping.Block) (err error)

	// FinishBlocks concludes the catchup of the blocks database.
	FinishBlocks(ctx context.Context, applyChanges bool) (err error)

	// EnsureFirstBlock ensure that we have a single block in the staging block table, and returns that block
	EnsureFirstBlock(ctx context.Context) (blk bookkeeping.Block, err error)

	// CompleteCatchup completes the catchpoint catchup process by switching the databases tables around
	// and reloading the ledger.
	CompleteCatchup(ctx context.Context) (err error)

	// Ledger returns a narrow subset of Ledger methods needed by CatchpointCatchupAccessor clients
	Ledger() (l CatchupAccessorClientLedger)
}

type stagingWriter interface {
	writeBalances(context.Context, []store.NormalizedAccountBalance) error
	writeCreatables(context.Context, []store.NormalizedAccountBalance) error
	writeHashes(context.Context, []store.NormalizedAccountBalance) error
	writeKVs(context.Context, []encodedKVRecordV6) error
	isShared() bool
}

type stagingWriterImpl struct {
	wdb db.Accessor
}

func (w *stagingWriterImpl) writeBalances(ctx context.Context, balances []store.NormalizedAccountBalance) error {
	return w.wdb.Atomic(func(ctx context.Context, tx *sql.Tx) (err error) {
		crw := store.NewCatchpointSQLReaderWriter(tx)
		return crw.WriteCatchpointStagingBalances(ctx, balances)
	})
}

func (w *stagingWriterImpl) writeKVs(ctx context.Context, kvrs []encodedKVRecordV6) error {
	return w.wdb.Atomic(func(ctx context.Context, tx *sql.Tx) (err error) {
		crw := store.NewCatchpointSQLReaderWriter(tx)

		keys := make([][]byte, len(kvrs))
		values := make([][]byte, len(kvrs))
		hashes := make([][]byte, len(kvrs))
		for i := 0; i < len(kvrs); i++ {
			keys[i] = kvrs[i].Key
			values[i] = kvrs[i].Value
			hashes[i] = kvHashBuilderV6(string(keys[i]), values[i])
		}

		return crw.WriteCatchpointStagingKVs(ctx, keys, values, hashes)
	})
}

func (w *stagingWriterImpl) writeCreatables(ctx context.Context, balances []store.NormalizedAccountBalance) error {
	return w.wdb.Atomic(func(ctx context.Context, tx *sql.Tx) error {
		crw := store.NewCatchpointSQLReaderWriter(tx)
		return crw.WriteCatchpointStagingCreatable(ctx, balances)
	})
}

func (w *stagingWriterImpl) writeHashes(ctx context.Context, balances []store.NormalizedAccountBalance) error {
	return w.wdb.Atomic(func(ctx context.Context, tx *sql.Tx) error {
		crw := store.NewCatchpointSQLReaderWriter(tx)
		err := crw.WriteCatchpointStagingHashes(ctx, balances)
		return err
	})
}

func (w *stagingWriterImpl) isShared() bool {
	return w.wdb.IsSharedCacheConnection()
}

// catchpointCatchupAccessorImpl is the concrete implementation of the CatchpointCatchupAccessor interface
type catchpointCatchupAccessorImpl struct {
	ledger          *Ledger
	catchpointStore catchpointStore

	stagingWriter stagingWriter

	// log copied from ledger
	log logging.Logger

	acctResCnt catchpointAccountResourceCounter

	// expecting next account to be a specific account
	expectingSpecificAccount bool
	// next expected balance account, empty address if not expecting specific account
	nextExpectedAccount basics.Address
}

// CatchpointCatchupState is the state of the current catchpoint catchup process
type CatchpointCatchupState int32

const (
	// CatchpointCatchupStateInactive is the common state for the catchpoint catchup - not active.
	CatchpointCatchupStateInactive = iota
	// CatchpointCatchupStateLedgerDownload indicates that we're downloading the ledger
	CatchpointCatchupStateLedgerDownload
	// CatchpointCatchupStateLatestBlockDownload indicates that we're download the latest block
	CatchpointCatchupStateLatestBlockDownload
	// CatchpointCatchupStateBlocksDownload indicates that we're downloading the blocks prior to the latest one ( total of CatchpointLookback blocks )
	CatchpointCatchupStateBlocksDownload
	// CatchpointCatchupStateSwitch indicates that we're switching to use the downloaded ledger/blocks content
	CatchpointCatchupStateSwitch

	// catchpointCatchupStateLast is the last entry in the CatchpointCatchupState enumeration.
	catchpointCatchupStateLast = CatchpointCatchupStateSwitch
)

// CatchupAccessorClientLedger represents ledger interface needed for catchpoint accessor clients
type CatchupAccessorClientLedger interface {
	Block(rnd basics.Round) (blk bookkeeping.Block, err error)
	GenesisHash() crypto.Digest
	BlockHdr(rnd basics.Round) (blk bookkeeping.BlockHeader, err error)
	Latest() (rnd basics.Round)
}

// MakeCatchpointCatchupAccessor creates a CatchpointCatchupAccessor given a ledger
func MakeCatchpointCatchupAccessor(ledger *Ledger, log logging.Logger) CatchpointCatchupAccessor {
	return &catchpointCatchupAccessorImpl{
		ledger:          ledger,
		catchpointStore: store.NewCatchpointSQLReaderWriter(ledger.trackerDB().Wdb.Handle),
		stagingWriter:   &stagingWriterImpl{wdb: ledger.trackerDB().Wdb},
		log:             log,
	}
}

// GetState returns the current state of the catchpoint catchup
func (c *catchpointCatchupAccessorImpl) GetState(ctx context.Context) (state CatchpointCatchupState, err error) {
	var istate uint64
	istate, err = c.catchpointStore.ReadCatchpointStateUint64(ctx, catchpointStateCatchupState)
	if err != nil {
		return 0, fmt.Errorf("unable to read catchpoint catchup state '%s': %v", catchpointStateCatchupState, err)
	}
	state = CatchpointCatchupState(istate)
	return
}

// SetState set the state of the catchpoint catchup
func (c *catchpointCatchupAccessorImpl) SetState(ctx context.Context, state CatchpointCatchupState) (err error) {
	if state < CatchpointCatchupStateInactive || state > catchpointCatchupStateLast {
		return fmt.Errorf("invalid catchpoint catchup state provided : %d", state)
	}
	err = c.catchpointStore.WriteCatchpointStateUint64(ctx, catchpointStateCatchupState, uint64(state))
	if err != nil {
		return fmt.Errorf("unable to write catchpoint catchup state '%s': %v", catchpointStateCatchupState, err)
	}
	return
}

// GetLabel returns the current catchpoint catchup label
func (c *catchpointCatchupAccessorImpl) GetLabel(ctx context.Context) (label string, err error) {
	label, err = c.catchpointStore.ReadCatchpointStateString(ctx, catchpointStateCatchupLabel)
	if err != nil {
		return "", fmt.Errorf("unable to read catchpoint catchup state '%s': %v", catchpointStateCatchupLabel, err)
	}
	return
}

// SetLabel set the catchpoint catchup label
func (c *catchpointCatchupAccessorImpl) SetLabel(ctx context.Context, label string) (err error) {
	// verify it's parsable :
	_, _, err = ledgercore.ParseCatchpointLabel(label)
	if err != nil {
		return
	}
<<<<<<< HEAD

	err = writeCatchpointStateString(ctx, c.ledger.trackerDB().Wdb.Handle, catchpointStateCatchupLabel, label)
=======
	err = c.catchpointStore.WriteCatchpointStateString(ctx, catchpointStateCatchupLabel, label)
>>>>>>> 6acecbd4
	if err != nil {
		return fmt.Errorf("unable to write catchpoint catchup state '%s': %v", catchpointStateCatchupLabel, err)
	}
	return
}

// ResetStagingBalances resets the current staging balances, preparing for a new set of balances to be added
func (c *catchpointCatchupAccessorImpl) ResetStagingBalances(ctx context.Context, newCatchup bool) (err error) {
	wdb := c.ledger.trackerDB().Wdb
	if !newCatchup {
		c.ledger.setSynchronousMode(ctx, c.ledger.synchronousMode)
	}
	start := time.Now()
	ledgerResetstagingbalancesCount.Inc(nil)
	err = wdb.Atomic(func(ctx context.Context, tx *sql.Tx) (err error) {
		crw := store.NewCatchpointSQLReaderWriter(tx)
		err = crw.ResetCatchpointStagingBalances(ctx, newCatchup)
		if err != nil {
			return fmt.Errorf("unable to reset catchpoint catchup balances : %v", err)
		}
		if !newCatchup {
			err = crw.WriteCatchpointStateUint64(ctx, catchpointStateCatchupBalancesRound, 0)
			if err != nil {
				return err
			}

			err = crw.WriteCatchpointStateUint64(ctx, catchpointStateCatchupBlockRound, 0)
			if err != nil {
				return err
			}

			err = crw.WriteCatchpointStateString(ctx, catchpointStateCatchupLabel, "")
			if err != nil {
				return err
			}
			err = crw.WriteCatchpointStateUint64(ctx, catchpointStateCatchupState, 0)
			if err != nil {
				return fmt.Errorf("unable to write catchpoint catchup state '%s': %v", catchpointStateCatchupState, err)
			}
		}
		return
	})
	ledgerResetstagingbalancesMicros.AddMicrosecondsSince(start, nil)
	return
}

// CatchpointCatchupAccessorProgress is used by the caller of ProcessStagingBalances to obtain progress information
type CatchpointCatchupAccessorProgress struct {
	TotalAccounts      uint64
	ProcessedAccounts  uint64
	ProcessedBytes     uint64
	TotalKVs           uint64
	ProcessedKVs       uint64
	TotalChunks        uint64
	SeenHeader         bool
	Version            uint64
	TotalAccountHashes uint64

	// Having the cachedTrie here would help to accelerate the catchup process since the trie maintain an internal cache of nodes.
	// While rebuilding the trie, we don't want to force and reload (some) of these nodes into the cache for each catchpoint file chunk.
	cachedTrie *merkletrie.Trie

	BalancesWriteDuration   time.Duration
	CreatablesWriteDuration time.Duration
	HashesWriteDuration     time.Duration
	KVWriteDuration         time.Duration
}

// ProcessStagingBalances deserialize the given bytes as a temporary staging balances
func (c *catchpointCatchupAccessorImpl) ProcessStagingBalances(ctx context.Context, sectionName string, bytes []byte, progress *CatchpointCatchupAccessorProgress) (err error) {
	// content.msgpack comes first, followed by stateProofVerificationContext.msgpack and then by balances.x.msgpack.
	if sectionName == "content.msgpack" {
		return c.processStagingContent(ctx, bytes, progress)
	}
	if sectionName == "stateProofVerificationContext.msgpack" {
		return c.processStagingStateProofVerificationContext(ctx, bytes, progress)
	}
	if strings.HasPrefix(sectionName, "balances.") && strings.HasSuffix(sectionName, ".msgpack") {
		return c.processStagingBalances(ctx, bytes, progress)
	}
	// we want to allow undefined sections to support backward compatibility.
	c.log.Warnf("CatchpointCatchupAccessorImpl::ProcessStagingBalances encountered unexpected section name '%s' of length %d, which would be ignored", sectionName, len(bytes))
	return nil
}

// processStagingStateProofVerificationContext deserialize the given bytes as a temporary staging state proof verification data
func (c *catchpointCatchupAccessorImpl) processStagingStateProofVerificationContext(_ context.Context, bytes []byte, _ *CatchpointCatchupAccessorProgress) (err error) {
	var decodedData catchpointStateProofVerificationContext
	err = protocol.Decode(bytes, &decodedData)
	if err != nil {
		return err
	}

	wdb := c.ledger.trackerDB().Wdb

	// 6 months of stuck state proofs should lead to about 1.5 MB of data, so we avoid redundant timers
	// and progress reports.

	err = wdb.Atomic(func(ctx context.Context, tx *sql.Tx) (err error) {
		for _, data := range decodedData.Data {
			err = writeCatchpointStateProofVerificationContext(ctx, tx, &data)
			if err != nil {
				return err
			}
		}
		return nil
	})

	return err
}

// processStagingContent deserialize the given bytes as a temporary staging balances content
func (c *catchpointCatchupAccessorImpl) processStagingContent(ctx context.Context, bytes []byte, progress *CatchpointCatchupAccessorProgress) (err error) {
	if progress.SeenHeader {
		return fmt.Errorf("CatchpointCatchupAccessorImpl::processStagingContent: content chunk already seen")
	}
	var fileHeader CatchpointFileHeader
	err = protocol.Decode(bytes, &fileHeader)
	if err != nil {
		return err
	}
	switch fileHeader.Version {
	case CatchpointFileVersionV5:
	case CatchpointFileVersionV6:
	case CatchpointFileVersionV7:
	default:
		return fmt.Errorf("CatchpointCatchupAccessorImpl::processStagingContent: unable to process catchpoint - version %d is not supported", fileHeader.Version)
	}

	// the following fields are now going to be ignored. We could add these to the database and validate these
	// later on:
	// TotalAccounts, TotalAccounts, Catchpoint, BlockHeaderDigest, BalancesRound
	wdb := c.ledger.trackerDB().Wdb
	start := time.Now()
	ledgerProcessstagingcontentCount.Inc(nil)
	err = writeCatchpointStateUint64(ctx, wdb.Handle, catchpointStateCatchupVersion, fileHeader.Version)
	if err != nil {
		return fmt.Errorf("CatchpointCatchupAccessorImpl::processStagingContent: unable to write catchpoint catchup state '%s': %v", catchpointStateCatchupVersion, err)
	}

	err = wdb.Atomic(func(ctx context.Context, tx *sql.Tx) (err error) {
		crw := store.NewCatchpointSQLReaderWriter(tx)
		arw := store.NewAccountsSQLReaderWriter(tx)

		err = crw.WriteCatchpointStateUint64(ctx, catchpointStateCatchupBlockRound, uint64(fileHeader.BlocksRound))
		if err != nil {
			return fmt.Errorf("CatchpointCatchupAccessorImpl::processStagingContent: unable to write catchpoint catchup state '%s': %v", catchpointStateCatchupBlockRound, err)
		}
<<<<<<< HEAD
		if fileHeader.Version == CatchpointFileVersionV6 || fileHeader.Version == CatchpointFileVersionV7 {
			err = writeCatchpointStateUint64(ctx, tx, catchpointStateCatchupHashRound, uint64(fileHeader.BlocksRound))
=======
		if fileHeader.Version == CatchpointFileVersionV6 {
			err = crw.WriteCatchpointStateUint64(ctx, catchpointStateCatchupHashRound, uint64(fileHeader.BlocksRound))
>>>>>>> 6acecbd4
			if err != nil {
				return fmt.Errorf("CatchpointCatchupAccessorImpl::processStagingContent: unable to write catchpoint catchup state '%s': %v", catchpointStateCatchupHashRound, err)
			}
		}
		err = arw.AccountsPutTotals(fileHeader.Totals, true)
		return
	})
	ledgerProcessstagingcontentMicros.AddMicrosecondsSince(start, nil)
	if err == nil {
		progress.SeenHeader = true
		progress.TotalAccounts = fileHeader.TotalAccounts
		progress.TotalKVs = fileHeader.TotalKVs

		progress.TotalChunks = fileHeader.TotalChunks
		progress.Version = fileHeader.Version
		c.ledger.setSynchronousMode(ctx, c.ledger.accountsRebuildSynchronousMode)
	}

	return err
}

// processStagingBalances deserialize the given bytes as a temporary staging balances
func (c *catchpointCatchupAccessorImpl) processStagingBalances(ctx context.Context, bytes []byte, progress *CatchpointCatchupAccessorProgress) (err error) {
	if !progress.SeenHeader {
		return fmt.Errorf("CatchpointCatchupAccessorImpl::processStagingBalances: content chunk was missing")
	}

	start := time.Now()
	ledgerProcessstagingbalancesCount.Inc(nil)

	var normalizedAccountBalances []store.NormalizedAccountBalance
	var expectingMoreEntries []bool
	var chunkKVs []encodedKVRecordV6

	switch progress.Version {
	default:
		// unsupported version.
		// we won't get to this point, since we've already verified the version in processStagingContent
		return errors.New("unsupported version")
	case CatchpointFileVersionV5:
		var balances catchpointFileBalancesChunkV5
		err = protocol.Decode(bytes, &balances)
		if err != nil {
			return err
		}

		if len(balances.Balances) == 0 {
			return fmt.Errorf("processStagingBalances received a chunk with no accounts")
		}

		normalizedAccountBalances, err = prepareNormalizedBalancesV5(balances.Balances, c.ledger.GenesisProto())
		expectingMoreEntries = make([]bool, len(balances.Balances))

	case CatchpointFileVersionV6:
	case CatchpointFileVersionV7:
		var chunk catchpointFileChunkV6
		err = protocol.Decode(bytes, &chunk)
		if err != nil {
			return err
		}

		if len(chunk.Balances) == 0 && len(chunk.KVs) == 0 {
			return fmt.Errorf("processStagingBalances received a chunk with no accounts or KVs")
		}

		normalizedAccountBalances, err = prepareNormalizedBalancesV6(chunk.Balances, c.ledger.GenesisProto())
		expectingMoreEntries = make([]bool, len(chunk.Balances))
		for i, balance := range chunk.Balances {
			expectingMoreEntries[i] = balance.ExpectingMoreEntries
		}
		chunkKVs = chunk.KVs
	}

	if err != nil {
		return fmt.Errorf("processStagingBalances failed to prepare normalized balances : %w", err)
	}

	expectingSpecificAccount := c.expectingSpecificAccount
	nextExpectedAccount := c.nextExpectedAccount

	// keep track of number of resources processed for each account
	for i, balance := range normalizedAccountBalances {
		// missing resources for this account
		if expectingSpecificAccount && balance.Address != nextExpectedAccount {
			return fmt.Errorf("processStagingBalances received incomplete chunks for account %v", nextExpectedAccount)
		}

		for _, resData := range balance.Resources {
			if resData.IsApp() && resData.IsOwning() {
				c.acctResCnt.totalAppParams++
			}
			if resData.IsApp() && resData.IsHolding() {
				c.acctResCnt.totalAppLocalStates++
			}
			if resData.IsAsset() && resData.IsOwning() {
				c.acctResCnt.totalAssetParams++
			}
			if resData.IsAsset() && resData.IsHolding() {
				c.acctResCnt.totalAssets++
			}
		}
		// check that counted resources adds up for this account
		if !expectingMoreEntries[i] {
			if c.acctResCnt.totalAppParams != balance.AccountData.TotalAppParams {
				return fmt.Errorf(
					"processStagingBalances received %d appParams for account %v, expected %d",
					c.acctResCnt.totalAppParams,
					balance.Address,
					balance.AccountData.TotalAppParams,
				)
			}
			if c.acctResCnt.totalAppLocalStates != balance.AccountData.TotalAppLocalStates {
				return fmt.Errorf(
					"processStagingBalances received %d appLocalStates for account %v, expected %d",
					c.acctResCnt.totalAppParams,
					balance.Address,
					balance.AccountData.TotalAppLocalStates,
				)
			}
			if c.acctResCnt.totalAssetParams != balance.AccountData.TotalAssetParams {
				return fmt.Errorf(
					"processStagingBalances received %d assetParams for account %v, expected %d",
					c.acctResCnt.totalAppParams,
					balance.Address,
					balance.AccountData.TotalAssetParams,
				)
			}
			if c.acctResCnt.totalAssets != balance.AccountData.TotalAssets {
				return fmt.Errorf(
					"processStagingBalances received %d assets for account %v, expected %d",
					c.acctResCnt.totalAppParams,
					balance.Address,
					balance.AccountData.TotalAssets,
				)
			}
			c.acctResCnt = catchpointAccountResourceCounter{}
			nextExpectedAccount = basics.Address{}
			expectingSpecificAccount = false
		} else {
			nextExpectedAccount = balance.Address
			expectingSpecificAccount = true
		}
	}

	wg := sync.WaitGroup{}

	var errBalances error
	var errCreatables error
	var errHashes error
	var errKVs error
	var durBalances time.Duration
	var durCreatables time.Duration
	var durHashes time.Duration
	var durKVs time.Duration

	// start the balances writer
	wg.Add(1)
	go func() {
		defer wg.Done()
		start := time.Now()
		errBalances = c.stagingWriter.writeBalances(ctx, normalizedAccountBalances)
		durBalances = time.Since(start)
	}()

	// on a in-memory database, wait for the writer to finish before starting the new writer
	if c.stagingWriter.isShared() {
		wg.Wait()
	}

	// starts the creatables writer
	wg.Add(1)
	go func() {
		defer wg.Done()
		hasCreatables := false
		for _, accBal := range normalizedAccountBalances {
			for _, res := range accBal.Resources {
				if res.IsOwning() {
					hasCreatables = true
					break
				}
			}
		}
		if hasCreatables {
			start := time.Now()
			errCreatables = c.stagingWriter.writeCreatables(ctx, normalizedAccountBalances)
			durCreatables = time.Since(start)
		}
	}()

	// on a in-memory database, wait for the writer to finish before starting the new writer
	if c.stagingWriter.isShared() {
		wg.Wait()
	}

	// start the accounts pending hashes writer
	wg.Add(1)
	go func() {
		defer wg.Done()
		start := time.Now()
		errHashes = c.stagingWriter.writeHashes(ctx, normalizedAccountBalances)
		durHashes = time.Since(start)
	}()

	// on a in-memory database, wait for the writer to finish before starting the new writer
	if c.stagingWriter.isShared() {
		wg.Wait()
	}

	// start the kv store writer
	wg.Add(1)
	go func() {
		defer wg.Done()

		start := time.Now()
		errKVs = c.stagingWriter.writeKVs(ctx, chunkKVs)
		durKVs = time.Since(start)
	}()

	wg.Wait()

	if errBalances != nil {
		return errBalances
	}
	if errCreatables != nil {
		return errCreatables
	}
	if errHashes != nil {
		return errHashes
	}
	if errKVs != nil {
		return errKVs
	}

	progress.BalancesWriteDuration += durBalances
	progress.CreatablesWriteDuration += durCreatables
	progress.HashesWriteDuration += durHashes
	progress.KVWriteDuration += durKVs

	ledgerProcessstagingbalancesMicros.AddMicrosecondsSince(start, nil)
	progress.ProcessedBytes += uint64(len(bytes))
	progress.ProcessedKVs += uint64(len(chunkKVs))
	for _, acctBal := range normalizedAccountBalances {
		progress.TotalAccountHashes += uint64(len(acctBal.AccountHashes))
		if !acctBal.PartialBalance {
			progress.ProcessedAccounts++
		}
	}

	// not strictly required, but clean up the pointer when we're done.
	if progress.ProcessedAccounts == progress.TotalAccounts {
		progress.cachedTrie = nil
		// restore "normal" synchronous mode
		c.ledger.setSynchronousMode(ctx, c.ledger.synchronousMode)
	}

	c.expectingSpecificAccount = expectingSpecificAccount
	c.nextExpectedAccount = nextExpectedAccount
	return err
}

// countHashes disambiguates the 2 hash types included in the merkle trie:
// * accounts + createables (assets + apps)
// * KVs
//
// The function is _not_ a general purpose way to count hashes by hash kind.
func countHashes(hashes [][]byte) (accountCount, kvCount uint64) {
	for _, hash := range hashes {
		if hash[hashKindEncodingIndex] == byte(kvHK) {
			kvCount++
		} else {
			accountCount++
		}
	}
	return accountCount, kvCount
}

// BuildMerkleTrie would process the catchpointpendinghashes and insert all the items in it into the merkle trie
func (c *catchpointCatchupAccessorImpl) BuildMerkleTrie(ctx context.Context, progressUpdates func(uint64, uint64)) (err error) {
	wdb := c.ledger.trackerDB().Wdb
	rdb := c.ledger.trackerDB().Rdb
	err = wdb.Atomic(func(ctx context.Context, tx *sql.Tx) (err error) {
		// creating the index can take a while, so ensure we don't generate false alerts for no good reason.
		db.ResetTransactionWarnDeadline(ctx, tx, time.Now().Add(120*time.Second))
		return createCatchpointStagingHashesIndex(ctx, tx)
	})
	if err != nil {
		return
	}

	wg := sync.WaitGroup{}
	wg.Add(2)
	errChan := make(chan error, 2)

	writerQueue := make(chan [][]byte, 16)
	c.ledger.setSynchronousMode(ctx, c.ledger.accountsRebuildSynchronousMode)
	defer c.ledger.setSynchronousMode(ctx, c.ledger.synchronousMode)

	// starts the hashes reader
	go func() {
		defer wg.Done()
		defer close(writerQueue)

		err := rdb.Atomic(func(transactionCtx context.Context, tx *sql.Tx) (err error) {
			it := makeCatchpointPendingHashesIterator(trieRebuildAccountChunkSize, tx)
			var hashes [][]byte
			for {
				hashes, err = it.Next(transactionCtx)
				if err != nil {
					break
				}
				if len(hashes) > 0 {
					writerQueue <- hashes
				}
				if len(hashes) != trieRebuildAccountChunkSize {
					break
				}
				if ctx.Err() != nil {
					it.Close()
					break
				}
			}
			// disable the warning for over-long atomic operation execution. It's meaningless here since it's
			// co-dependent on the other go-routine.
			db.ResetTransactionWarnDeadline(transactionCtx, tx, time.Now().Add(5*time.Second))
			return err
		})
		if err != nil {
			errChan <- err
		}
	}()

	// starts the merkle trie writer
	go func() {
		defer wg.Done()
		var trie *merkletrie.Trie
		uncommitedHashesCount := 0
		keepWriting := true
		accountHashesWritten, kvHashesWritten := uint64(0), uint64(0)
		var mc *store.MerkleCommitter

		err := wdb.Atomic(func(transactionCtx context.Context, tx *sql.Tx) (err error) {
			// create the merkle trie for the balances
			mc, err = store.MakeMerkleCommitter(tx, true)
			if err != nil {
				return
			}

			trie, err = merkletrie.MakeTrie(mc, TrieMemoryConfig)
			return err
		})
		if err != nil {
			errChan <- err
			return
		}

		for keepWriting {
			var hashesToWrite [][]byte
			select {
			case hashesToWrite = <-writerQueue:
				if hashesToWrite == nil {
					// i.e. the writerQueue is closed.
					keepWriting = false
					continue
				}
			case <-ctx.Done():
				keepWriting = false
				continue
			}

			err = rdb.Atomic(func(transactionCtx context.Context, tx *sql.Tx) (err error) {
				mc, err = store.MakeMerkleCommitter(tx, true)
				if err != nil {
					return
				}
				trie.SetCommitter(mc)
				for _, hash := range hashesToWrite {
					var added bool
					added, err = trie.Add(hash)
					if !added {
						return fmt.Errorf("CatchpointCatchupAccessorImpl::BuildMerkleTrie: The provided catchpoint file contained the same account more than once. hash = '%s' hash kind = %s", hex.EncodeToString(hash), hashKind(hash[hashKindEncodingIndex]))
					}
					if err != nil {
						return
					}

				}
				uncommitedHashesCount += len(hashesToWrite)

				accounts, kvs := countHashes(hashesToWrite)
				kvHashesWritten += kvs
				accountHashesWritten += accounts

				return nil
			})
			if err != nil {
				break
			}

			if uncommitedHashesCount >= trieRebuildCommitFrequency {
				err = wdb.Atomic(func(transactionCtx context.Context, tx *sql.Tx) (err error) {
					// set a long 30-second window for the evict before warning is generated.
					db.ResetTransactionWarnDeadline(transactionCtx, tx, time.Now().Add(30*time.Second))
					mc, err = store.MakeMerkleCommitter(tx, true)
					if err != nil {
						return
					}
					trie.SetCommitter(mc)
					_, err = trie.Evict(true)
					if err != nil {
						return
					}
					uncommitedHashesCount = 0
					return nil
				})
				if err != nil {
					keepWriting = false
					continue
				}
			}

			if progressUpdates != nil {
				progressUpdates(accountHashesWritten, kvHashesWritten)
			}
		}
		if err != nil {
			errChan <- err
			return
		}
		if uncommitedHashesCount > 0 {
			err = wdb.Atomic(func(transactionCtx context.Context, tx *sql.Tx) (err error) {
				// set a long 30-second window for the evict before warning is generated.
				db.ResetTransactionWarnDeadline(transactionCtx, tx, time.Now().Add(30*time.Second))
				mc, err = store.MakeMerkleCommitter(tx, true)
				if err != nil {
					return
				}
				trie.SetCommitter(mc)
				_, err = trie.Evict(true)
				return
			})
		}

		if err != nil {
			errChan <- err
		}
	}()

	wg.Wait()

	select {
	case err := <-errChan:
		return err
	default:
	}

	return err
}

// GetCatchupBlockRound returns the latest block round matching the current catchpoint
func (c *catchpointCatchupAccessorImpl) GetCatchupBlockRound(ctx context.Context) (round basics.Round, err error) {
	var iRound uint64
	iRound, err = c.catchpointStore.ReadCatchpointStateUint64(ctx, catchpointStateCatchupBlockRound)
	if err != nil {
		return 0, fmt.Errorf("unable to read catchpoint catchup state '%s': %v", catchpointStateCatchupBlockRound, err)
	}
	return basics.Round(iRound), nil
}

// VerifyCatchpoint verifies that the catchpoint is valid by reconstructing the label.
func (c *catchpointCatchupAccessorImpl) VerifyCatchpoint(ctx context.Context, blk *bookkeeping.Block) (err error) {
	rdb := c.ledger.trackerDB().Rdb
	var balancesHash crypto.Digest
	var rawStateProofVerificationContext []ledgercore.StateProofVerificationContext
	var blockRound basics.Round
	var totals ledgercore.AccountTotals
	var catchpointLabel string
	var version uint64

	catchpointLabel, err = c.catchpointStore.ReadCatchpointStateString(ctx, catchpointStateCatchupLabel)
	if err != nil {
		return fmt.Errorf("unable to read catchpoint catchup state '%s': %v", catchpointStateCatchupLabel, err)
	}

	version, err = readCatchpointStateUint64(ctx, rdb.Handle, catchpointStateCatchupVersion)
	if err != nil {
		return fmt.Errorf("unable to retrieve catchpoint version: %v", err)
	}

	var iRound uint64
	iRound, err = c.catchpointStore.ReadCatchpointStateUint64(ctx, catchpointStateCatchupBlockRound)
	if err != nil {
		return fmt.Errorf("unable to read catchpoint catchup state '%s': %v", catchpointStateCatchupBlockRound, err)
	}
	blockRound = basics.Round(iRound)

	start := time.Now()
	ledgerVerifycatchpointCount.Inc(nil)

	err = rdb.Atomic(func(ctx context.Context, tx *sql.Tx) (err error) {
		arw := store.NewAccountsSQLReaderWriter(tx)
		// create the merkle trie for the balances
		mc, err0 := store.MakeMerkleCommitter(tx, true)
		if err0 != nil {
			return fmt.Errorf("unable to make MerkleCommitter: %v", err0)
		}
		var trie *merkletrie.Trie
		trie, err = merkletrie.MakeTrie(mc, TrieMemoryConfig)
		if err != nil {
			return fmt.Errorf("unable to make trie: %v", err)
		}

		balancesHash, err = trie.RootHash()
		if err != nil {
			return fmt.Errorf("unable to get trie root hash: %v", err)
		}

		totals, err = arw.AccountsTotals(ctx, true)
		if err != nil {
			return fmt.Errorf("unable to get accounts totals: %v", err)
		}

		rawStateProofVerificationContext, err = CatchpointStateProofVerification(ctx, tx)
		if err != nil {
			return fmt.Errorf("unable to get state proof verification data: %v", err)
		}

		return
	})
	ledgerVerifycatchpointMicros.AddMicrosecondsSince(start, nil)
	if err != nil {
		return err
	}
	if blockRound != blk.Round() {
		return fmt.Errorf("block round in block header doesn't match block round in catchpoint:  %d != %d", blockRound, blk.Round())
	}

	wrappedContext := catchpointStateProofVerificationContext{Data: rawStateProofVerificationContext}
	stateProofVerificationContextHash := crypto.HashObj(wrappedContext)

	var catchpointLabelMaker ledgercore.CatchpointLabelMaker
	blockDigest := blk.Digest()
	if version <= CatchpointFileVersionV6 {
		catchpointLabelMaker = ledgercore.MakeCatchpointLabelMakerV6(blockRound, &blockDigest, &balancesHash, totals)
	} else {
		catchpointLabelMaker = ledgercore.MakeCatchpointLabelMakerCurrent(blockRound, &blockDigest, &balancesHash, totals, &stateProofVerificationContextHash)
	}
	generatedLabel := ledgercore.MakeLabel(catchpointLabelMaker)

	if catchpointLabel != generatedLabel {
		return fmt.Errorf("catchpoint hash mismatch; expected %s, calculated %s", catchpointLabel, generatedLabel)
	}
	return nil
}

// StoreBalancesRound calculates the balances round based on the first block and the associated consensus parameters, and
// store that to the database
func (c *catchpointCatchupAccessorImpl) StoreBalancesRound(ctx context.Context, blk *bookkeeping.Block) (err error) {
	// calculate the balances round and store it. It *should* be identical to the one in the catchpoint file header, but we don't want to
	// trust the one in the catchpoint file header, so we'll calculate it ourselves.
	catchpointLookback := config.Consensus[blk.CurrentProtocol].CatchpointLookback
	if catchpointLookback == 0 {
		catchpointLookback = config.Consensus[blk.CurrentProtocol].MaxBalLookback
	}
	balancesRound := blk.Round() - basics.Round(catchpointLookback)
	wdb := c.ledger.trackerDB().Wdb
	start := time.Now()
	ledgerStorebalancesroundCount.Inc(nil)
	err = wdb.Atomic(func(ctx context.Context, tx *sql.Tx) (err error) {
		crw := store.NewCatchpointSQLReaderWriter(tx)
		err = crw.WriteCatchpointStateUint64(ctx, catchpointStateCatchupBalancesRound, uint64(balancesRound))
		if err != nil {
			return fmt.Errorf("CatchpointCatchupAccessorImpl::StoreBalancesRound: unable to write catchpoint catchup state '%s': %v", catchpointStateCatchupBalancesRound, err)
		}
		return
	})
	ledgerStorebalancesroundMicros.AddMicrosecondsSince(start, nil)
	return
}

// StoreFirstBlock stores a single block to the blocks database.
func (c *catchpointCatchupAccessorImpl) StoreFirstBlock(ctx context.Context, blk *bookkeeping.Block) (err error) {
	blockDbs := c.ledger.blockDB()
	start := time.Now()
	ledgerStorefirstblockCount.Inc(nil)
	err = blockDbs.Wdb.Atomic(func(ctx context.Context, tx *sql.Tx) (err error) {
		return blockStartCatchupStaging(tx, *blk)
	})
	ledgerStorefirstblockMicros.AddMicrosecondsSince(start, nil)
	if err != nil {
		return err
	}
	return nil
}

// StoreBlock stores a single block to the blocks database.
func (c *catchpointCatchupAccessorImpl) StoreBlock(ctx context.Context, blk *bookkeeping.Block) (err error) {
	blockDbs := c.ledger.blockDB()
	start := time.Now()
	ledgerCatchpointStoreblockCount.Inc(nil)
	err = blockDbs.Wdb.Atomic(func(ctx context.Context, tx *sql.Tx) (err error) {
		return blockPutStaging(tx, *blk)
	})
	ledgerCatchpointStoreblockMicros.AddMicrosecondsSince(start, nil)
	if err != nil {
		return err
	}
	return nil
}

// FinishBlocks concludes the catchup of the blocks database.
func (c *catchpointCatchupAccessorImpl) FinishBlocks(ctx context.Context, applyChanges bool) (err error) {
	blockDbs := c.ledger.blockDB()
	start := time.Now()
	ledgerCatchpointFinishblocksCount.Inc(nil)
	err = blockDbs.Wdb.Atomic(func(ctx context.Context, tx *sql.Tx) (err error) {
		if applyChanges {
			return blockCompleteCatchup(tx)
		}
		// TODO: unused, either actually implement cleanup on catchpoint failure, or delete this
		return blockAbortCatchup(tx)
	})
	ledgerCatchpointFinishblocksMicros.AddMicrosecondsSince(start, nil)
	if err != nil {
		return err
	}
	return nil
}

// EnsureFirstBlock ensure that we have a single block in the staging block table, and returns that block
func (c *catchpointCatchupAccessorImpl) EnsureFirstBlock(ctx context.Context) (blk bookkeeping.Block, err error) {
	blockDbs := c.ledger.blockDB()
	start := time.Now()
	ledgerCatchpointEnsureblock1Count.Inc(nil)
	err = blockDbs.Wdb.Atomic(func(ctx context.Context, tx *sql.Tx) (err error) {
		blk, err = blockEnsureSingleBlock(tx)
		return
	})
	ledgerCatchpointEnsureblock1Micros.AddMicrosecondsSince(start, nil)
	if err != nil {
		return blk, err
	}
	return blk, nil
}

// CompleteCatchup completes the catchpoint catchup process by switching the databases tables around
// and reloading the ledger.
func (c *catchpointCatchupAccessorImpl) CompleteCatchup(ctx context.Context) (err error) {
	err = c.FinishBlocks(ctx, true)
	if err != nil {
		return err
	}
	err = c.finishBalances(ctx)
	if err != nil {
		return err
	}

	return c.ledger.reloadLedger()
}

// finishBalances concludes the catchup of the balances(tracker) database.
func (c *catchpointCatchupAccessorImpl) finishBalances(ctx context.Context) (err error) {
	wdb := c.ledger.trackerDB().Wdb
	start := time.Now()
	ledgerCatchpointFinishBalsCount.Inc(nil)
	err = wdb.Atomic(func(ctx context.Context, tx *sql.Tx) (err error) {
		crw := store.NewCatchpointSQLReaderWriter(tx)
		arw := store.NewAccountsSQLReaderWriter(tx)

		var balancesRound, hashRound uint64
		var totals ledgercore.AccountTotals

		balancesRound, err = crw.ReadCatchpointStateUint64(ctx, catchpointStateCatchupBalancesRound)
		if err != nil {
			return err
		}

		hashRound, err = crw.ReadCatchpointStateUint64(ctx, catchpointStateCatchupHashRound)
		if err != nil {
			return err
		}

		totals, err = arw.AccountsTotals(ctx, true)
		if err != nil {
			return err
		}

		if hashRound == 0 {
			err = arw.ResetAccountHashes(ctx)
			if err != nil {
				return err
			}
		}

		// Reset the database to version 6. For now, we create a version 6 database from
		// the catchpoint and let `reloadLedger()` run the normal database migration.
		// When implementing a new catchpoint format (e.g. adding a new table),
		// it might be necessary to restore it into the latest database version. To do that, one
		// will need to run the 6->7 migration code manually here or in a similar function to create
		// onlineaccounts and other tables.
		err = accountsReset(ctx, tx)
		if err != nil {
			return err
		}
		{
			tp := trackerDBParams{
				initAccounts:      c.ledger.GenesisAccounts(),
				initProto:         c.ledger.GenesisProtoVersion(),
				genesisHash:       c.ledger.GenesisHash(),
				fromCatchpoint:    true,
				catchpointEnabled: c.ledger.catchpoint.catchpointEnabled(),
				dbPathPrefix:      c.ledger.catchpoint.dbDirectory,
				blockDb:           c.ledger.blockDBs,
			}
			_, err = runMigrations(ctx, tx, tp, c.ledger.log, 6 /*target database version*/)
			if err != nil {
				return err
			}
		}

		err = crw.ApplyCatchpointStagingBalances(ctx, basics.Round(balancesRound), basics.Round(hashRound))
		if err != nil {
			return err
		}

		err = arw.AccountsPutTotals(totals, false)
		if err != nil {
			return err
		}

		err = crw.ResetCatchpointStagingBalances(ctx, false)
		if err != nil {
			return err
		}

		err = crw.WriteCatchpointStateUint64(ctx, catchpointStateCatchupBalancesRound, 0)
		if err != nil {
			return err
		}

		err = crw.WriteCatchpointStateUint64(ctx, catchpointStateCatchupBlockRound, 0)
		if err != nil {
			return err
		}

		err = crw.WriteCatchpointStateString(ctx, catchpointStateCatchupLabel, "")
		if err != nil {
			return err
		}

		if hashRound != 0 {
			err = crw.WriteCatchpointStateUint64(ctx, catchpointStateCatchupHashRound, 0)
			if err != nil {
				return err
			}
		}

		err = crw.WriteCatchpointStateUint64(ctx, catchpointStateCatchupState, 0)
		if err != nil {
			return fmt.Errorf("unable to write catchpoint catchup state '%s': %v", catchpointStateCatchupState, err)
		}

		return
	})
	ledgerCatchpointFinishBalsMicros.AddMicrosecondsSince(start, nil)
	return err
}

// Ledger returns ledger instance as CatchupAccessorClientLedger interface
func (c *catchpointCatchupAccessorImpl) Ledger() (l CatchupAccessorClientLedger) {
	return c.ledger
}

var ledgerResetstagingbalancesCount = metrics.NewCounter("ledger_catchup_resetstagingbalances_count", "calls")
var ledgerResetstagingbalancesMicros = metrics.NewCounter("ledger_catchup_resetstagingbalances_micros", "µs spent")
var ledgerProcessstagingcontentCount = metrics.NewCounter("ledger_catchup_processstagingcontent_count", "calls")
var ledgerProcessstagingcontentMicros = metrics.NewCounter("ledger_catchup_processstagingcontent_micros", "µs spent")
var ledgerProcessstagingbalancesCount = metrics.NewCounter("ledger_catchup_processstagingbalances_count", "calls")
var ledgerProcessstagingbalancesMicros = metrics.NewCounter("ledger_catchup_processstagingbalances_micros", "µs spent")
var ledgerVerifycatchpointCount = metrics.NewCounter("ledger_catchup_verifycatchpoint_count", "calls")
var ledgerVerifycatchpointMicros = metrics.NewCounter("ledger_catchup_verifycatchpoint_micros", "µs spent")
var ledgerStorebalancesroundCount = metrics.NewCounter("ledger_catchup_storebalancesround_count", "calls")
var ledgerStorebalancesroundMicros = metrics.NewCounter("ledger_catchup_storebalancesround_micros", "µs spent")
var ledgerStorefirstblockCount = metrics.NewCounter("ledger_catchup_storefirstblock_count", "calls")
var ledgerStorefirstblockMicros = metrics.NewCounter("ledger_catchup_storefirstblock_micros", "µs spent")
var ledgerCatchpointStoreblockCount = metrics.NewCounter("ledger_catchup_catchpoint_storeblock_count", "calls")
var ledgerCatchpointStoreblockMicros = metrics.NewCounter("ledger_catchup_catchpoint_storeblock_micros", "µs spent")
var ledgerCatchpointFinishblocksCount = metrics.NewCounter("ledger_catchup_catchpoint_finishblocks_count", "calls")
var ledgerCatchpointFinishblocksMicros = metrics.NewCounter("ledger_catchup_catchpoint_finishblocks_micros", "µs spent")
var ledgerCatchpointEnsureblock1Count = metrics.NewCounter("ledger_catchup_catchpoint_ensureblock1_count", "calls")
var ledgerCatchpointEnsureblock1Micros = metrics.NewCounter("ledger_catchup_catchpoint_ensureblock1_micros", "µs spent")
var ledgerCatchpointFinishBalsCount = metrics.NewCounter("ledger_catchup_catchpoint_finish_bals_count", "calls")
var ledgerCatchpointFinishBalsMicros = metrics.NewCounter("ledger_catchup_catchpoint_finish_bals_micros", "µs spent")<|MERGE_RESOLUTION|>--- conflicted
+++ resolved
@@ -241,12 +241,7 @@
 	if err != nil {
 		return
 	}
-<<<<<<< HEAD
-
-	err = writeCatchpointStateString(ctx, c.ledger.trackerDB().Wdb.Handle, catchpointStateCatchupLabel, label)
-=======
 	err = c.catchpointStore.WriteCatchpointStateString(ctx, catchpointStateCatchupLabel, label)
->>>>>>> 6acecbd4
 	if err != nil {
 		return fmt.Errorf("unable to write catchpoint catchup state '%s': %v", catchpointStateCatchupLabel, err)
 	}
@@ -382,26 +377,20 @@
 	wdb := c.ledger.trackerDB().Wdb
 	start := time.Now()
 	ledgerProcessstagingcontentCount.Inc(nil)
-	err = writeCatchpointStateUint64(ctx, wdb.Handle, catchpointStateCatchupVersion, fileHeader.Version)
-	if err != nil {
-		return fmt.Errorf("CatchpointCatchupAccessorImpl::processStagingContent: unable to write catchpoint catchup state '%s': %v", catchpointStateCatchupVersion, err)
-	}
 
 	err = wdb.Atomic(func(ctx context.Context, tx *sql.Tx) (err error) {
 		crw := store.NewCatchpointSQLReaderWriter(tx)
 		arw := store.NewAccountsSQLReaderWriter(tx)
-
+		err = crw.WriteCatchpointStateUint64(ctx, catchpointStateCatchupVersion, fileHeader.Version)
+		if err != nil {
+			return fmt.Errorf("CatchpointCatchupAccessorImpl::processStagingContent: unable to write catchpoint catchup state '%s': %v", catchpointStateCatchupVersion, err)
+		}
 		err = crw.WriteCatchpointStateUint64(ctx, catchpointStateCatchupBlockRound, uint64(fileHeader.BlocksRound))
 		if err != nil {
 			return fmt.Errorf("CatchpointCatchupAccessorImpl::processStagingContent: unable to write catchpoint catchup state '%s': %v", catchpointStateCatchupBlockRound, err)
 		}
-<<<<<<< HEAD
 		if fileHeader.Version == CatchpointFileVersionV6 || fileHeader.Version == CatchpointFileVersionV7 {
-			err = writeCatchpointStateUint64(ctx, tx, catchpointStateCatchupHashRound, uint64(fileHeader.BlocksRound))
-=======
-		if fileHeader.Version == CatchpointFileVersionV6 {
 			err = crw.WriteCatchpointStateUint64(ctx, catchpointStateCatchupHashRound, uint64(fileHeader.BlocksRound))
->>>>>>> 6acecbd4
 			if err != nil {
 				return fmt.Errorf("CatchpointCatchupAccessorImpl::processStagingContent: unable to write catchpoint catchup state '%s': %v", catchpointStateCatchupHashRound, err)
 			}
@@ -885,7 +874,7 @@
 		return fmt.Errorf("unable to read catchpoint catchup state '%s': %v", catchpointStateCatchupLabel, err)
 	}
 
-	version, err = readCatchpointStateUint64(ctx, rdb.Handle, catchpointStateCatchupVersion)
+	version, err = c.catchpointStore.ReadCatchpointStateUint64(ctx, catchpointStateCatchupVersion)
 	if err != nil {
 		return fmt.Errorf("unable to retrieve catchpoint version: %v", err)
 	}
