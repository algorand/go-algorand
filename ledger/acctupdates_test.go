--- conflicted
+++ resolved
@@ -1017,13 +1017,8 @@
 	// ******* All results are obtained from the database. Empty cache *******
 	// ******* No deletes	                                           *******
 	// sync with the database
-<<<<<<< HEAD
 	var updates map[basics.Address]miniAccountDelta
-	err = accountsNewRound(tx, updates, ctbsWithDeletes)
-=======
-	var updates map[basics.Address]accountDelta
 	err = accountsNewRound(tx, updates, ctbsWithDeletes, proto)
->>>>>>> ffb3b20d
 	require.NoError(t, err)
 	// nothing left in cache
 	au.creatables = make(map[basics.CreatableIndex]modifiedCreatable)
@@ -1047,7 +1042,92 @@
 	listAndCompareComb(t, au, expectedDbImage)
 }
 
-<<<<<<< HEAD
+func TestIsWritingCatchpointFile(t *testing.T) {
+
+	au := &accountUpdates{}
+
+	au.catchpointWriting = make(chan struct{}, 1)
+	ans := au.IsWritingCatchpointFile()
+	require.True(t, ans)
+
+	close(au.catchpointWriting)
+	ans = au.IsWritingCatchpointFile()
+	require.False(t, ans)
+}
+
+func TestGetCatchpointStream(t *testing.T) {
+
+	proto := config.Consensus[protocol.ConsensusCurrentVersion]
+
+	ml := makeMockLedgerForTracker(t, true)
+	defer ml.close()
+	ml.blocks = randomInitChain(protocol.ConsensusCurrentVersion, 10)
+
+	accts := []map[basics.Address]basics.AccountData{randomAccounts(20, true)}
+	au := &accountUpdates{}
+	conf := config.GetDefaultLocal()
+	conf.CatchpointInterval = 1
+	au.initialize(conf, ".", proto, accts[0])
+	defer au.close()
+
+	err := au.loadFromDisk(ml)
+	require.NoError(t, err)
+
+	filesToCreate := 4
+
+	temporaryDirectroy, err := ioutil.TempDir(os.TempDir(), "catchpoints")
+	require.NoError(t, err)
+	defer func() {
+		os.RemoveAll(temporaryDirectroy)
+	}()
+	catchpointsDirectory := filepath.Join(temporaryDirectroy, "catchpoints")
+	err = os.Mkdir(catchpointsDirectory, 0777)
+	require.NoError(t, err)
+
+	au.dbDirectory = temporaryDirectroy
+
+	// Create the catchpoint files with dummy data
+	for i := 0; i < filesToCreate; i++ {
+		fileName := filepath.Join("catchpoints", fmt.Sprintf("%d.catchpoint", i))
+		data := []byte{byte(i), byte(i + 1), byte(i + 2)}
+		err = ioutil.WriteFile(filepath.Join(temporaryDirectroy, fileName), data, 0666)
+		require.NoError(t, err)
+
+		// Store the catchpoint into the database
+		err := au.accountsq.storeCatchpoint(context.Background(), basics.Round(i), fileName, "", 0)
+		require.NoError(t, err)
+	}
+
+	dataRead := make([]byte, 3)
+	var n int
+
+	// File on disk, and database has the record
+	reader, err := au.GetCatchpointStream(basics.Round(1))
+	n, err = reader.Read(dataRead)
+	require.NoError(t, err)
+	require.Equal(t, 3, n)
+	outData := []byte{1, 2, 3}
+	require.Equal(t, outData, dataRead)
+
+	// File deleted, but record in the database
+	err = os.Remove(filepath.Join(temporaryDirectroy, "catchpoints", "2.catchpoint"))
+	reader, err = au.GetCatchpointStream(basics.Round(2))
+	require.Equal(t, ErrNoEntry{}, err)
+	require.Nil(t, reader)
+
+	// File on disk, but database lost the record
+	err = au.accountsq.storeCatchpoint(context.Background(), basics.Round(3), "", "", 0)
+	reader, err = au.GetCatchpointStream(basics.Round(3))
+	n, err = reader.Read(dataRead)
+	require.NoError(t, err)
+	require.Equal(t, 3, n)
+	outData = []byte{3, 4, 5}
+	require.Equal(t, outData, dataRead)
+
+	err = au.deleteStoredCatchpoints(context.Background(), au.accountsq)
+	require.NoError(t, err)
+}
+
 func accountsAll(tx *sql.Tx) (bals map[basics.Address]basics.AccountData, err error) {
 	rows, err := tx.Query("SELECT address, data FROM accountbase")
 	if err != nil {
@@ -1082,90 +1162,4 @@
 
 	err = rows.Err()
 	return
-=======
-func TestIsWritingCatchpointFile(t *testing.T) {
-
-	au := &accountUpdates{}
-
-	au.catchpointWriting = make(chan struct{}, 1)
-	ans := au.IsWritingCatchpointFile()
-	require.True(t, ans)
-
-	close(au.catchpointWriting)
-	ans = au.IsWritingCatchpointFile()
-	require.False(t, ans)
-}
-
-func TestGetCatchpointStream(t *testing.T) {
-
-	proto := config.Consensus[protocol.ConsensusCurrentVersion]
-
-	ml := makeMockLedgerForTracker(t, true)
-	defer ml.close()
-	ml.blocks = randomInitChain(protocol.ConsensusCurrentVersion, 10)
-
-	accts := []map[basics.Address]basics.AccountData{randomAccounts(20, true)}
-	au := &accountUpdates{}
-	conf := config.GetDefaultLocal()
-	conf.CatchpointInterval = 1
-	au.initialize(conf, ".", proto, accts[0])
-	defer au.close()
-
-	err := au.loadFromDisk(ml)
-	require.NoError(t, err)
-
-	filesToCreate := 4
-
-	temporaryDirectroy, err := ioutil.TempDir(os.TempDir(), "catchpoints")
-	require.NoError(t, err)
-	defer func() {
-		os.RemoveAll(temporaryDirectroy)
-	}()
-	catchpointsDirectory := filepath.Join(temporaryDirectroy, "catchpoints")
-	err = os.Mkdir(catchpointsDirectory, 0777)
-	require.NoError(t, err)
-
-	au.dbDirectory = temporaryDirectroy
-
-	// Create the catchpoint files with dummy data
-	for i := 0; i < filesToCreate; i++ {
-		fileName := filepath.Join("catchpoints", fmt.Sprintf("%d.catchpoint", i))
-		data := []byte{byte(i), byte(i + 1), byte(i + 2)}
-		err = ioutil.WriteFile(filepath.Join(temporaryDirectroy, fileName), data, 0666)
-		require.NoError(t, err)
-
-		// Store the catchpoint into the database
-		err := au.accountsq.storeCatchpoint(context.Background(), basics.Round(i), fileName, "", 0)
-		require.NoError(t, err)
-	}
-
-	dataRead := make([]byte, 3)
-	var n int
-
-	// File on disk, and database has the record
-	reader, err := au.GetCatchpointStream(basics.Round(1))
-	n, err = reader.Read(dataRead)
-	require.NoError(t, err)
-	require.Equal(t, 3, n)
-	outData := []byte{1, 2, 3}
-	require.Equal(t, outData, dataRead)
-
-	// File deleted, but record in the database
-	err = os.Remove(filepath.Join(temporaryDirectroy, "catchpoints", "2.catchpoint"))
-	reader, err = au.GetCatchpointStream(basics.Round(2))
-	require.Equal(t, ErrNoEntry{}, err)
-	require.Nil(t, reader)
-
-	// File on disk, but database lost the record
-	err = au.accountsq.storeCatchpoint(context.Background(), basics.Round(3), "", "", 0)
-	reader, err = au.GetCatchpointStream(basics.Round(3))
-	n, err = reader.Read(dataRead)
-	require.NoError(t, err)
-	require.Equal(t, 3, n)
-	outData = []byte{3, 4, 5}
-	require.Equal(t, outData, dataRead)
-
-	err = au.deleteStoredCatchpoints(context.Background(), au.accountsq)
-	require.NoError(t, err)
->>>>>>> ffb3b20d
 }