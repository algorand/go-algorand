--- conflicted
+++ resolved
@@ -1197,15 +1197,9 @@
 
 	// at this point, the database was created. We want to fill the accounts data
 	accountsNumber := 6000000 * b.N
-<<<<<<< HEAD
-	for i := 0; i < accountsNumber; {
+	for i := 0; i < accountsNumber-5-2; { // subtract the account we've already created above, plus the sink/reward
 		updates := make(map[basics.Address]miniAccountDelta, 0)
-		for k := 0; i < accountsNumber && k < 1024; k++ {
-=======
-	for i := 0; i < accountsNumber-5-2; { // subtract the account we've already created above, plus the sink/reward
-		updates := make(map[basics.Address]accountDelta, 0)
 		for k := 0; i < accountsNumber-5-2 && k < 1024; k++ {
->>>>>>> 93fd1c1a
 			addr := randomAddress()
 			acctData := basics.AccountData{}
 			acctData.MicroAlgos.Raw = 1
