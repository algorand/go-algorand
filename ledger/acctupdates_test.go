// Copyright (C) 2019-2022 Algorand, Inc.
// This file is part of go-algorand
//
// go-algorand is free software: you can redistribute it and/or modify
// it under the terms of the GNU Affero General Public License as
// published by the Free Software Foundation, either version 3 of the
// License, or (at your option) any later version.
//
// go-algorand is distributed in the hope that it will be useful,
// but WITHOUT ANY WARRANTY; without even the implied warranty of
// MERCHANTABILITY or FITNESS FOR A PARTICULAR PURPOSE.  See the
// GNU Affero General Public License for more details.
//
// You should have received a copy of the GNU Affero General Public License
// along with go-algorand.  If not, see <https://www.gnu.org/licenses/>.

package ledger

import (
	"bytes"
	"context"
	"database/sql"
	"errors"
	"fmt"
	"io/ioutil"
	"os"
	"runtime"
	"strings"
	"sync"
	"testing"
	"time"

	"github.com/stretchr/testify/require"

	"github.com/algorand/go-algorand/config"
	"github.com/algorand/go-algorand/crypto"
	"github.com/algorand/go-algorand/data/basics"
	"github.com/algorand/go-algorand/data/bookkeeping"
	"github.com/algorand/go-algorand/ledger/internal"
	"github.com/algorand/go-algorand/ledger/ledgercore"
	ledgertesting "github.com/algorand/go-algorand/ledger/testing"
	"github.com/algorand/go-algorand/logging"
	"github.com/algorand/go-algorand/protocol"
	"github.com/algorand/go-algorand/test/partitiontest"
	"github.com/algorand/go-algorand/util/db"
)

var testPoolAddr = basics.Address{0xff, 0xff, 0xff, 0xff, 0xff, 0xff, 0xff, 0xff, 0xff, 0xff, 0xff, 0xff, 0xff, 0xff, 0xff, 0xff, 0xff, 0xff, 0xff, 0xff, 0xff, 0xff, 0xff, 0xff, 0xff, 0xff, 0xff, 0xff, 0xff, 0xff, 0xff, 0xff}
var testSinkAddr = basics.Address{0x2c, 0x2a, 0x6c, 0xe9, 0xa9, 0xa7, 0xc2, 0x8c, 0x22, 0x95, 0xfd, 0x32, 0x4f, 0x77, 0xa5, 0x4, 0x8b, 0x42, 0xc2, 0xb7, 0xa8, 0x54, 0x84, 0xb6, 0x80, 0xb1, 0xe1, 0x3d, 0x59, 0x9b, 0xeb, 0x36}

type mockLedgerForTracker struct {
	dbs             db.Pair
	blocks          []blockEntry
	deltas          []ledgercore.StateDelta
	log             logging.Logger
	filename        string
	inMemory        bool
	consensusParams config.ConsensusParams
	accts           map[basics.Address]basics.AccountData

	// trackerRegistry manages persistence into DB so we have to have it here even for a single tracker test
	trackers trackerRegistry
}

func accumulateTotals(t testing.TB, consensusVersion protocol.ConsensusVersion, accts []map[basics.Address]ledgercore.AccountData, rewardLevel uint64) (totals ledgercore.AccountTotals) {
	var ot basics.OverflowTracker
	proto := config.Consensus[consensusVersion]
	totals.RewardsLevel = rewardLevel
	for _, ar := range accts {
		for _, data := range ar {
			totals.AddAccount(proto, data, &ot)
		}
	}
	require.False(t, ot.Overflowed)
	return
}

func makeMockLedgerForTracker(t testing.TB, inMemory bool, initialBlocksCount int, consensusVersion protocol.ConsensusVersion, accts []map[basics.Address]basics.AccountData) *mockLedgerForTracker {
	dbs, fileName := dbOpenTest(t, inMemory)
	dblogger := logging.TestingLog(t)
	dblogger.SetLevel(logging.Info)
	dbs.Rdb.SetLogger(dblogger)
	dbs.Wdb.SetLogger(dblogger)

	blocks := randomInitChain(consensusVersion, initialBlocksCount)
	deltas := make([]ledgercore.StateDelta, initialBlocksCount)

	newAccts := make([]map[basics.Address]ledgercore.AccountData, len(accts))
	for idx, update := range accts {
		newAcct := make(map[basics.Address]ledgercore.AccountData, len(update))
		for addr, bad := range update {
			newAcct[addr] = ledgercore.ToAccountData(bad)
		}
		newAccts[idx] = newAcct
	}
	totals := accumulateTotals(t, consensusVersion, newAccts, 0)
	for i := range deltas {
		deltas[i] = ledgercore.StateDelta{
			Hdr:    &bookkeeping.BlockHeader{},
			Totals: totals,
		}
	}
	consensusParams := config.Consensus[consensusVersion]
	return &mockLedgerForTracker{dbs: dbs, log: dblogger, filename: fileName, inMemory: inMemory, blocks: blocks, deltas: deltas, consensusParams: consensusParams, accts: accts[0]}
}

// fork creates another database which has the same content as the current one. Works only for non-memory databases.
func (ml *mockLedgerForTracker) fork(t testing.TB) *mockLedgerForTracker {
	if ml.inMemory {
		return nil
	}
	// create a new random file name.
	fn := fmt.Sprintf("%s.%d", strings.ReplaceAll(t.Name(), "/", "."), crypto.RandUint64())

	dblogger := logging.TestingLog(t)
	dblogger.SetLevel(logging.Info)
	newLedgerTracker := &mockLedgerForTracker{
		inMemory: false,
		log:      dblogger,
		blocks:   make([]blockEntry, len(ml.blocks)),
		deltas:   make([]ledgercore.StateDelta, len(ml.deltas)),
		accts:    make(map[basics.Address]basics.AccountData),
		filename: fn,
	}
	for k, v := range ml.accts {
		newLedgerTracker.accts[k] = v
	}
	copy(newLedgerTracker.blocks, ml.blocks)
	copy(newLedgerTracker.deltas, ml.deltas)

	// calling Vacuum implies flushing the database content to disk..
	ml.dbs.Wdb.Vacuum(context.Background())
	// copy the database files.
	for _, ext := range []string{"", "-shm", "-wal"} {
		bytes, err := ioutil.ReadFile(ml.filename + ext)
		require.NoError(t, err)
		err = ioutil.WriteFile(newLedgerTracker.filename+ext, bytes, 0600)
		require.NoError(t, err)
	}
	dbs, err := db.OpenPair(newLedgerTracker.filename, false)
	require.NoError(t, err)
	dbs.Rdb.SetLogger(dblogger)
	dbs.Wdb.SetLogger(dblogger)

	newLedgerTracker.dbs = dbs
	return newLedgerTracker
}

func (ml *mockLedgerForTracker) Close() {
	ml.trackers.close()

	ml.dbs.Close()
	// delete the database files of non-memory instances.
	if !ml.inMemory {
		os.Remove(ml.filename)
		os.Remove(ml.filename + "-shm")
		os.Remove(ml.filename + "-wal")
	}
}

func (ml *mockLedgerForTracker) Latest() basics.Round {
	return basics.Round(len(ml.blocks)) - 1
}

func (ml *mockLedgerForTracker) addMockBlock(be blockEntry, delta ledgercore.StateDelta) error {
	ml.blocks = append(ml.blocks, be)
	ml.deltas = append(ml.deltas, delta)
	return nil
}

func (ml *mockLedgerForTracker) trackerEvalVerified(blk bookkeeping.Block, accUpdatesLedger internal.LedgerForEvaluator) (ledgercore.StateDelta, error) {
	// support returning the deltas if the client explicitly provided them by calling addMockBlock, otherwise,
	// just return an empty state delta ( since the client clearly didn't care about these )
	if len(ml.deltas) > int(blk.Round()) {
		return ml.deltas[uint64(blk.Round())], nil
	}
	return ledgercore.StateDelta{
		Hdr: &bookkeeping.BlockHeader{},
	}, nil
}

func (ml *mockLedgerForTracker) Block(rnd basics.Round) (bookkeeping.Block, error) {
	if rnd > ml.Latest() {
		return bookkeeping.Block{}, fmt.Errorf("rnd %d out of bounds", rnd)
	}

	return ml.blocks[int(rnd)].block, nil
}

func (ml *mockLedgerForTracker) BlockHdr(rnd basics.Round) (bookkeeping.BlockHeader, error) {
	if rnd > ml.Latest() {
		return bookkeeping.BlockHeader{}, fmt.Errorf("rnd %d out of bounds", rnd)
	}

	return ml.blocks[int(rnd)].block.BlockHeader, nil
}

func (ml *mockLedgerForTracker) trackerDB() db.Pair {
	return ml.dbs
}

func (ml *mockLedgerForTracker) blockDB() db.Pair {
	return db.Pair{}
}

func (ml *mockLedgerForTracker) trackerLog() logging.Logger {
	return ml.log
}

func (ml *mockLedgerForTracker) GenesisHash() crypto.Digest {
	if len(ml.blocks) > 0 {
		return ml.blocks[0].block.GenesisHash()
	}
	return crypto.Digest{}
}

func (ml *mockLedgerForTracker) GenesisProto() config.ConsensusParams {
	return ml.consensusParams
}

func (ml *mockLedgerForTracker) GenesisAccounts() map[basics.Address]basics.AccountData {
	return ml.accts
}

// this function used to be in acctupdates.go, but we were never using it for production purposes. This
// function has a conceptual flaw in that it attempts to load the entire balances into memory. This might
// not work if we have large number of balances. On these unit testing, however, it's not the case, and it's
// safe to call it.
func (au *accountUpdates) allBalances(rnd basics.Round) (bals map[basics.Address]basics.AccountData, err error) {
	au.accountsMu.RLock()
	defer au.accountsMu.RUnlock()
	offsetLimit, err := au.roundOffset(rnd)

	if err != nil {
		return
	}

	err = au.dbs.Rdb.Atomic(func(ctx context.Context, tx *sql.Tx) error {
		var err0 error
		bals, err0 = accountsAll(tx)
		return err0
	})
	if err != nil {
		return
	}

	for offset := uint64(0); offset < offsetLimit; offset++ {
		deltas := au.deltas[offset]
		bals = ledgercore.AccumulateDeltas(bals, deltas)
	}
	return
}

func newAcctUpdates(tb testing.TB, l *mockLedgerForTracker, conf config.Local, dbPathPrefix string) *accountUpdates {
	au := &accountUpdates{}
	au.initialize(conf)
	_, err := trackerDBInitialize(l, false, ".")
	require.NoError(tb, err)

	l.trackers.initialize(l, []ledgerTracker{au}, conf)
	err = l.trackers.loadFromDisk(l)
	require.NoError(tb, err)

	return au
}

// checkEqualAcctMaps is a low-memory version of map[basics.Address]basics.AccountData comparator.
// It is slow (10s on TestAcctUpdates ) than require.Equal -> reflect.DeepEqual
// but uses much less memory (0.9GB vs 4GB on TestAcctUpdates)
func checkEqualAcctMaps(t *testing.T, all, bll map[basics.Address]basics.AccountData) {
	require.Equal(t, len(all), len(bll))
	for addr, ad := range all {
		bd := bll[addr]
		require.Equal(t, len(ad.AppParams), len(bd.AppParams))
		require.Equal(t, len(ad.AppLocalStates), len(bd.AppLocalStates))
		require.Equal(t, len(ad.AssetParams), len(bd.AssetParams))
		require.Equal(t, len(ad.Assets), len(bd.Assets))
		for aidx, a := range ad.AppParams {
			require.Equal(t, a, bd.AppParams[aidx])
		}
		for aidx, a := range ad.AppLocalStates {
			require.Equal(t, a, bd.AppLocalStates[aidx])
		}
		for aidx, a := range ad.AssetParams {
			require.Equal(t, a, bd.AssetParams[aidx])
		}
		for aidx, a := range ad.Assets {
			require.Equal(t, a, bd.Assets[aidx])
		}
		ad.AppParams = nil
		ad.AppLocalStates = nil
		ad.AssetParams = nil
		ad.Assets = nil
		bd.AppParams = nil
		bd.AppLocalStates = nil
		bd.AssetParams = nil
		bd.Assets = nil

		require.Equal(t, ad, bd)
	}
}

func checkAcctUpdates(t *testing.T, au *accountUpdates, base basics.Round, latestRnd basics.Round, accts []map[basics.Address]basics.AccountData, rewards []uint64, proto config.ConsensusParams) {
	latest := au.latest()
	require.Equal(t, latestRnd, latest)

	_, err := au.Totals(latest + 1)
	require.Error(t, err)

	var validThrough basics.Round
	_, validThrough, err = au.LookupWithoutRewards(latest+1, ledgertesting.RandomAddress())
	require.Error(t, err)
	require.Equal(t, basics.Round(0), validThrough)

	if base > 0 {
		_, err := au.Totals(base - 1)
		require.Error(t, err)

		_, validThrough, err = au.LookupWithoutRewards(base-1, ledgertesting.RandomAddress())
		require.Error(t, err)
		require.Equal(t, basics.Round(0), validThrough)
	}

	roundsRanges := []struct {
		start, end basics.Round
	}{}

	// running the checkAcctUpdates on the entire range of base..latestRnd is too slow, and unlikely to help us
	// to trap a regression ( might be a good to find where the regression started ). so, for
	// performance reasons, we're going to run it againt the first and last 5 rounds, plus few rounds
	// in between.
	if latestRnd-base <= 10 {
		roundsRanges = append(roundsRanges, struct{ start, end basics.Round }{base, latestRnd})
	} else {
		roundsRanges = append(roundsRanges, struct{ start, end basics.Round }{base, base + 5})
		roundsRanges = append(roundsRanges, struct{ start, end basics.Round }{latestRnd - 5, latestRnd})
		for i := base + 5; i < latestRnd-5; i += 1 + (latestRnd-base-10)/10 {
			roundsRanges = append(roundsRanges, struct{ start, end basics.Round }{i, i + 1})
		}
	}
	for _, roundRange := range roundsRanges {
		for rnd := roundRange.start; rnd <= roundRange.end; rnd++ {
			var totalOnline, totalOffline, totalNotPart uint64

			for addr, data := range accts[rnd] {
				d, validThrough, err := au.LookupWithoutRewards(rnd, addr)
				require.NoError(t, err)
				require.Equal(t, d, ledgercore.ToAccountData(data))
				require.GreaterOrEqualf(t, uint64(validThrough), uint64(rnd), fmt.Sprintf("validThrough :%v\nrnd :%v\n", validThrough, rnd))

				rewardsDelta := rewards[rnd] - d.RewardsBase
				switch d.Status {
				case basics.Online:
					totalOnline += d.MicroAlgos.Raw
					totalOnline += (d.MicroAlgos.Raw / proto.RewardUnit) * rewardsDelta
				case basics.Offline:
					totalOffline += d.MicroAlgos.Raw
					totalOffline += (d.MicroAlgos.Raw / proto.RewardUnit) * rewardsDelta
				case basics.NotParticipating:
					totalNotPart += d.MicroAlgos.Raw
				default:
					t.Errorf("unknown status %v", d.Status)
				}
			}

			all, err := au.allBalances(rnd)
			require.NoError(t, err)
			bll := accts[rnd]
			require.Equal(t, all, bll)

			totals, err := au.Totals(rnd)
			require.NoError(t, err)
			require.Equal(t, totals.Online.Money.Raw, totalOnline)
			require.Equal(t, totals.Offline.Money.Raw, totalOffline)
			require.Equal(t, totals.NotParticipating.Money.Raw, totalNotPart)
			require.Equal(t, totals.Participating().Raw, totalOnline+totalOffline)
			require.Equal(t, totals.All().Raw, totalOnline+totalOffline+totalNotPart)

			d, validThrough, err := au.LookupWithoutRewards(rnd, ledgertesting.RandomAddress())
			require.NoError(t, err)
			require.GreaterOrEqualf(t, uint64(validThrough), uint64(rnd), fmt.Sprintf("validThrough :%v\nrnd :%v\n", validThrough, rnd))
			require.Equal(t, d, ledgercore.AccountData{})
		}
	}
	checkAcctUpdatesConsistency(t, au, latestRnd)
}

func checkAcctUpdatesConsistency(t *testing.T, au *accountUpdates, rnd basics.Round) {
	accounts := make(map[basics.Address]modifiedAccount)

	for _, rdelta := range au.deltas {
		for i := 0; i < rdelta.Len(); i++ {
			addr, adelta := rdelta.GetByIdx(i)
			macct := accounts[addr]
			macct.data = adelta
			macct.ndeltas++
			accounts[addr] = macct
		}
	}

	require.Equal(t, au.accounts, accounts)

	// TODO: restore after lookup full implementation
	// latest := au.deltas[len(au.deltas)-1]
	// for i := 0; i < latest.Len(); i++ {
	// 	addr, acct := latest.GetByIdx(i)
	// 	d, _, err := au.LookupWithoutRewards(rnd, addr)
	// 	require.NoError(t, err)
	// 	require.Equal(t, int(acct.TotalAppParams), len(d.AppParams))
	// 	require.Equal(t, int(acct.TotalAssetParams), len(d.AssetParams))
	// 	require.Equal(t, int(acct.TotalAppLocalStates), len(d.AppLocalStates))
	// 	require.Equal(t, int(acct.TotalAssets), len(d.Assets))
	// }
}

func TestAcctUpdates(t *testing.T) {
	partitiontest.PartitionTest(t)

	if runtime.GOARCH == "arm" || runtime.GOARCH == "arm64" {
		t.Skip("This test is too slow on ARM and causes travis builds to time out")
	}
	proto := config.Consensus[protocol.ConsensusCurrentVersion]

	accts := []map[basics.Address]basics.AccountData{ledgertesting.RandomAccounts(20, true)}
	rewardsLevels := []uint64{0}

	pooldata := basics.AccountData{}
	pooldata.MicroAlgos.Raw = 1000 * 1000 * 1000 * 1000
	pooldata.Status = basics.NotParticipating
	accts[0][testPoolAddr] = pooldata

	sinkdata := basics.AccountData{}
	sinkdata.MicroAlgos.Raw = 1000 * 1000 * 1000 * 1000
	sinkdata.Status = basics.NotParticipating
	accts[0][testSinkAddr] = sinkdata

	ml := makeMockLedgerForTracker(t, true, 10, protocol.ConsensusCurrentVersion, accts)
	defer ml.Close()

	conf := config.GetDefaultLocal()
	au := newAcctUpdates(t, ml, conf, ".")
	defer au.close()

	// cover 10 genesis blocks
	rewardLevel := uint64(0)
	for i := 1; i < 10; i++ {
		accts = append(accts, accts[0])
		rewardsLevels = append(rewardsLevels, rewardLevel)
	}

	checkAcctUpdates(t, au, 0, 9, accts, rewardsLevels, proto)

	// lastCreatableID stores asset or app max used index to get rid of conflicts
	lastCreatableID := crypto.RandUint64() % 512
	knownCreatables := make(map[basics.CreatableIndex]bool)

	for i := basics.Round(10); i < basics.Round(proto.MaxBalLookback+15); i++ {
		rewardLevelDelta := crypto.RandUint64() % 5
		rewardLevel += rewardLevelDelta
		var updates ledgercore.NewAccountDeltas
		var totals map[basics.Address]ledgercore.AccountData
		base := accts[i-1]
		updates, totals, lastCreatableID = ledgertesting.RandomDeltasBalancedFull(1, base, rewardLevel, lastCreatableID)
		prevTotals, err := au.Totals(basics.Round(i - 1))
		require.NoError(t, err)

		newPool := totals[testPoolAddr]
		newPool.MicroAlgos.Raw -= prevTotals.RewardUnits() * rewardLevelDelta
		updates.Upsert(testPoolAddr, newPool)
		totals[testPoolAddr] = newPool
<<<<<<< HEAD
		newAccts := applyPartialDeltas(base, updates)
=======
		curTotals := accumulateTotals(t, protocol.ConsensusCurrentVersion, []map[basics.Address]basics.AccountData{totals}, rewardLevel)
		require.Equal(t, prevTotals.All(), curTotals.All())
>>>>>>> f9497d9e

		blk := bookkeeping.Block{
			BlockHeader: bookkeeping.BlockHeader{
				Round: basics.Round(i),
			},
		}
		blk.RewardsLevel = rewardLevel
		blk.CurrentProtocol = protocol.ConsensusCurrentVersion

		delta := ledgercore.MakeStateDelta(&blk.BlockHeader, 0, updates.Len(), 0)
		delta.NewAccts.MergeAccounts(updates)
		delta.Creatables = creatablesFromUpdates(base, updates, knownCreatables)
<<<<<<< HEAD

		delta.Totals = accumulateTotals(t, protocol.ConsensusCurrentVersion, []map[basics.Address]ledgercore.AccountData{totals}, rewardLevel)
=======
		delta.Totals = curTotals
>>>>>>> f9497d9e
		au.newBlock(blk, delta)
		accts = append(accts, newAccts)
		rewardsLevels = append(rewardsLevels, rewardLevel)

		checkAcctUpdates(t, au, 0, i, accts, rewardsLevels, proto)
	}

	for i := basics.Round(0); i < 15; i++ {
		// Clear the timer to ensure a flush
		ml.trackers.lastFlushTime = time.Time{}

		ml.trackers.committedUpTo(basics.Round(proto.MaxBalLookback) + i)
		ml.trackers.waitAccountsWriting()
		checkAcctUpdates(t, au, i, basics.Round(proto.MaxBalLookback+14), accts, rewardsLevels, proto)
	}

	// check the account totals.
	var dbRound basics.Round
	err := ml.dbs.Rdb.Atomic(func(ctx context.Context, tx *sql.Tx) (err error) {
		dbRound, err = accountsRound(tx)
		return
	})
	require.NoError(t, err)

	var updates ledgercore.NewAccountDeltas
	for addr, acctData := range accts[dbRound] {
		updates.Upsert(addr, ledgercore.ToAccountData(acctData))
	}

	expectedTotals := ledgertesting.CalculateNewRoundAccountTotals(t, updates, rewardsLevels[dbRound], proto, nil, ledgercore.AccountTotals{})
	var actualTotals ledgercore.AccountTotals
	err = ml.dbs.Rdb.Atomic(func(ctx context.Context, tx *sql.Tx) (err error) {
		actualTotals, err = accountsTotals(tx, false)
		return
	})
	require.NoError(t, err)
	require.Equal(t, expectedTotals, actualTotals)
}
func TestAcctUpdatesFastUpdates(t *testing.T) {
	partitiontest.PartitionTest(t)

	if runtime.GOARCH == "arm" || runtime.GOARCH == "arm64" {
		t.Skip("This test is too slow on ARM and causes travis builds to time out")
	}
	proto := config.Consensus[protocol.ConsensusCurrentVersion]

	accts := []map[basics.Address]basics.AccountData{ledgertesting.RandomAccounts(20, true)}
	rewardsLevels := []uint64{0}

	pooldata := basics.AccountData{}
	pooldata.MicroAlgos.Raw = 1000 * 1000 * 1000 * 1000
	pooldata.Status = basics.NotParticipating
	accts[0][testPoolAddr] = pooldata

	sinkdata := basics.AccountData{}
	sinkdata.MicroAlgos.Raw = 1000 * 1000 * 1000 * 1000
	sinkdata.Status = basics.NotParticipating
	accts[0][testSinkAddr] = sinkdata

	ml := makeMockLedgerForTracker(t, true, 10, protocol.ConsensusCurrentVersion, accts)
	defer ml.Close()

	conf := config.GetDefaultLocal()
	conf.CatchpointInterval = 1
	au := newAcctUpdates(t, ml, conf, ".")
	defer au.close()

	// cover 10 genesis blocks
	rewardLevel := uint64(0)
	for i := 1; i < 10; i++ {
		accts = append(accts, accts[0])
		rewardsLevels = append(rewardsLevels, rewardLevel)
	}

	checkAcctUpdates(t, au, 0, 9, accts, rewardsLevels, proto)

	wg := sync.WaitGroup{}

	for i := basics.Round(10); i < basics.Round(proto.MaxBalLookback+15); i++ {
		rewardLevelDelta := crypto.RandUint64() % 5
		rewardLevel += rewardLevelDelta
		updates, totals := ledgertesting.RandomDeltasBalanced(1, accts[i-1], rewardLevel)
		prevTotals, err := au.Totals(basics.Round(i - 1))
		require.NoError(t, err)

		newPool := totals[testPoolAddr]
		newPool.MicroAlgos.Raw -= prevTotals.RewardUnits() * rewardLevelDelta
		updates.Upsert(testPoolAddr, newPool)
		totals[testPoolAddr] = newPool
<<<<<<< HEAD
		newAccts := applyPartialDeltas(accts[i-1], updates)
=======
		curTotals := accumulateTotals(t, protocol.ConsensusCurrentVersion, []map[basics.Address]basics.AccountData{totals}, rewardLevel)
		require.Equal(t, prevTotals.All(), curTotals.All())
>>>>>>> f9497d9e

		blk := bookkeeping.Block{
			BlockHeader: bookkeeping.BlockHeader{
				Round: basics.Round(i),
			},
		}
		blk.RewardsLevel = rewardLevel
		blk.CurrentProtocol = protocol.ConsensusCurrentVersion

		delta := ledgercore.MakeStateDelta(&blk.BlockHeader, 0, updates.Len(), 0)
<<<<<<< HEAD
		delta.NewAccts.MergeAccounts(updates)
=======
		delta.Accts.MergeAccounts(updates)
		delta.Totals = curTotals
>>>>>>> f9497d9e
		au.newBlock(blk, delta)
		accts = append(accts, newAccts)
		rewardsLevels = append(rewardsLevels, rewardLevel)

		wg.Add(1)
		go func(round basics.Round) {
			defer wg.Done()
			ml.trackers.committedUpTo(round)
		}(i)
	}
	wg.Wait()
}

func BenchmarkBalancesChanges(b *testing.B) {
	if runtime.GOARCH == "arm" || runtime.GOARCH == "arm64" {
		b.Skip("This test is too slow on ARM and causes travis builds to time out")
	}
	if b.N < 100 {
		b.N = 50
	}
	protocolVersion := protocol.ConsensusVersion("BenchmarkBalancesChanges-test-protocol-version")
	testProtocol := config.Consensus[protocol.ConsensusCurrentVersion]
	testProtocol.MaxBalLookback = 25
	config.Consensus[protocolVersion] = testProtocol
	defer func() {
		delete(config.Consensus, protocolVersion)
	}()

	proto := config.Consensus[protocolVersion]

	initialRounds := uint64(1)

	accountsCount := 5000
	accts := []map[basics.Address]basics.AccountData{ledgertesting.RandomAccounts(accountsCount, true)}
	rewardsLevels := []uint64{0}

	pooldata := basics.AccountData{}
	pooldata.MicroAlgos.Raw = 1000 * 1000 * 1000 * 1000 * 1000 * 1000
	pooldata.Status = basics.NotParticipating
	accts[0][testPoolAddr] = pooldata

	sinkdata := basics.AccountData{}
	sinkdata.MicroAlgos.Raw = 1000 * 1000 * 1000 * 1000
	sinkdata.Status = basics.NotParticipating
	accts[0][testSinkAddr] = sinkdata

	ml := makeMockLedgerForTracker(b, true, int(initialRounds), protocolVersion, accts)
	defer ml.Close()

	conf := config.GetDefaultLocal()
	au := newAcctUpdates(b, ml, conf, ".")
	defer au.close()

	// cover initialRounds genesis blocks
	rewardLevel := uint64(0)
	for i := 1; i < int(initialRounds); i++ {
		accts = append(accts, accts[0])
		rewardsLevels = append(rewardsLevels, rewardLevel)
	}

	for i := basics.Round(initialRounds); i < basics.Round(proto.MaxBalLookback+uint64(b.N)); i++ {
		rewardLevelDelta := crypto.RandUint64() % 5
		rewardLevel += rewardLevelDelta
		accountChanges := 0
		if i <= basics.Round(initialRounds)+basics.Round(b.N) {
			accountChanges = accountsCount - 2 - int(basics.Round(proto.MaxBalLookback+uint64(b.N))+i)
		}

		updates, totals := ledgertesting.RandomDeltasBalanced(accountChanges, accts[i-1], rewardLevel)
		prevTotals, err := au.Totals(basics.Round(i - 1))
		require.NoError(b, err)

		newPool := totals[testPoolAddr]
		newPool.MicroAlgos.Raw -= prevTotals.RewardUnits() * rewardLevelDelta
		updates.Upsert(testPoolAddr, newPool)
		totals[testPoolAddr] = newPool
<<<<<<< HEAD
		newAccts := applyPartialDeltas(accts[i-1], updates)
=======
		curTotals := accumulateTotals(b, protocol.ConsensusCurrentVersion, []map[basics.Address]basics.AccountData{totals}, rewardLevel)
		require.Equal(b, prevTotals.All(), curTotals.All())
>>>>>>> f9497d9e

		blk := bookkeeping.Block{
			BlockHeader: bookkeeping.BlockHeader{
				Round: basics.Round(i),
			},
		}
		blk.RewardsLevel = rewardLevel
		blk.CurrentProtocol = protocolVersion

		delta := ledgercore.MakeStateDelta(&blk.BlockHeader, 0, updates.Len(), 0)
<<<<<<< HEAD
		delta.NewAccts.MergeAccounts(updates)
=======
		delta.Accts.MergeAccounts(updates)
		delta.Totals = curTotals
>>>>>>> f9497d9e
		au.newBlock(blk, delta)
		accts = append(accts, newAccts)
		rewardsLevels = append(rewardsLevels, rewardLevel)
	}
	for i := proto.MaxBalLookback; i < proto.MaxBalLookback+initialRounds; i++ {
		// Clear the timer to ensure a flush
		ml.trackers.lastFlushTime = time.Time{}
		ml.trackers.committedUpTo(basics.Round(i))
	}
	ml.trackers.waitAccountsWriting()
	b.ResetTimer()
	startTime := time.Now()
	for i := proto.MaxBalLookback + initialRounds; i < proto.MaxBalLookback+uint64(b.N); i++ {
		// Clear the timer to ensure a flush
		ml.trackers.lastFlushTime = time.Time{}
		ml.trackers.committedUpTo(basics.Round(i))
	}
	ml.trackers.waitAccountsWriting()
	deltaTime := time.Since(startTime)
	if deltaTime > time.Second {
		return
	}
	// we want to fake the N to reflect the time it took us, if we were to wait an entire second.
	singleIterationTime := deltaTime / time.Duration((uint64(b.N) - initialRounds))
	b.N = int(time.Second / singleIterationTime)
	// and now, wait for the reminder of the second.
	time.Sleep(time.Second - deltaTime)

}

func BenchmarkCalibrateNodesPerPage(b *testing.B) {
	b.Skip("This benchmark was used to tune up the NodesPerPage; it's not really useful otherwise")
	defaultNodesPerPage := merkleCommitterNodesPerPage
	for nodesPerPage := 32; nodesPerPage < 300; nodesPerPage++ {
		b.Run(fmt.Sprintf("Test_merkleCommitterNodesPerPage_%d", nodesPerPage), func(b *testing.B) {
			merkleCommitterNodesPerPage = int64(nodesPerPage)
			BenchmarkBalancesChanges(b)
		})
	}
	merkleCommitterNodesPerPage = defaultNodesPerPage
}

func BenchmarkCalibrateCacheNodeSize(b *testing.B) {
	//b.Skip("This benchmark was used to tune up the trieCachedNodesCount; it's not really useful otherwise")
	defaultTrieCachedNodesCount := trieCachedNodesCount
	for cacheSize := 3000; cacheSize < 50000; cacheSize += 1000 {
		b.Run(fmt.Sprintf("Test_cacheSize_%d", cacheSize), func(b *testing.B) {
			trieCachedNodesCount = cacheSize
			BenchmarkBalancesChanges(b)
		})
	}
	trieCachedNodesCount = defaultTrieCachedNodesCount
}

// TestLargeAccountCountCatchpointGeneration creates a ledger containing a large set of accounts ( i.e. 100K accounts )
// and attempts to have the accountUpdates create the associated catchpoint. It's designed precisely around setting an
// environment which would quickly ( i.e. after 32 rounds ) would start producing catchpoints.
func TestLargeAccountCountCatchpointGeneration(t *testing.T) {
	partitiontest.PartitionTest(t)

	if runtime.GOARCH == "arm" || runtime.GOARCH == "arm64" {
		t.Skip("This test is too slow on ARM and causes travis builds to time out")
	}
	// create new protocol version, which has lower lookback
	testProtocolVersion := protocol.ConsensusVersion("test-protocol-TestLargeAccountCountCatchpointGeneration")
	protoParams := config.Consensus[protocol.ConsensusCurrentVersion]
	protoParams.MaxBalLookback = 32
	protoParams.SeedLookback = 2
	protoParams.SeedRefreshInterval = 8
	config.Consensus[testProtocolVersion] = protoParams
	defer func() {
		delete(config.Consensus, testProtocolVersion)
		os.RemoveAll(CatchpointDirName)
	}()

	accts := []map[basics.Address]basics.AccountData{ledgertesting.RandomAccounts(100000, true)}
	rewardsLevels := []uint64{0}

	pooldata := basics.AccountData{}
	pooldata.MicroAlgos.Raw = 1000 * 1000 * 1000 * 1000
	pooldata.Status = basics.NotParticipating
	accts[0][testPoolAddr] = pooldata

	sinkdata := basics.AccountData{}
	sinkdata.MicroAlgos.Raw = 1000 * 1000 * 1000 * 1000
	sinkdata.Status = basics.NotParticipating
	accts[0][testSinkAddr] = sinkdata

	ml := makeMockLedgerForTracker(t, true, 10, testProtocolVersion, accts)
	defer ml.Close()

	conf := config.GetDefaultLocal()
	conf.CatchpointInterval = 1
	conf.Archival = true
	au := newAcctUpdates(t, ml, conf, ".")
	defer au.close()

	// cover 10 genesis blocks
	rewardLevel := uint64(0)
	for i := 1; i < 10; i++ {
		accts = append(accts, accts[0])
		rewardsLevels = append(rewardsLevels, rewardLevel)
	}

	for i := basics.Round(10); i < basics.Round(protoParams.MaxBalLookback+5); i++ {
		rewardLevelDelta := crypto.RandUint64() % 5
		rewardLevel += rewardLevelDelta
		updates, totals := ledgertesting.RandomDeltasBalanced(1, accts[i-1], rewardLevel)

		prevTotals, err := au.Totals(basics.Round(i - 1))
		require.NoError(t, err)

		newPool := totals[testPoolAddr]
		newPool.MicroAlgos.Raw -= prevTotals.RewardUnits() * rewardLevelDelta
		updates.Upsert(testPoolAddr, newPool)
		totals[testPoolAddr] = newPool
<<<<<<< HEAD
		newAccts := applyPartialDeltas(accts[i-1], updates)
=======
		curTotals := accumulateTotals(t, protocol.ConsensusCurrentVersion, []map[basics.Address]basics.AccountData{totals}, rewardLevel)
		require.Equal(t, prevTotals.All(), curTotals.All())
>>>>>>> f9497d9e

		blk := bookkeeping.Block{
			BlockHeader: bookkeeping.BlockHeader{
				Round: basics.Round(i),
			},
		}
		blk.RewardsLevel = rewardLevel
		blk.CurrentProtocol = testProtocolVersion

		delta := ledgercore.MakeStateDelta(&blk.BlockHeader, 0, updates.Len(), 0)
<<<<<<< HEAD
		delta.NewAccts.MergeAccounts(updates)
=======
		delta.Accts.MergeAccounts(updates)
		delta.Totals = curTotals
>>>>>>> f9497d9e
		au.newBlock(blk, delta)
		accts = append(accts, newAccts)
		rewardsLevels = append(rewardsLevels, rewardLevel)

		ml.trackers.committedUpTo(i)
		if i%2 == 1 {
			ml.trackers.waitAccountsWriting()
		}
	}
}

// The TestAcctUpdatesUpdatesCorrectness conduct a correctless test for the accounts update in the following way -
// Each account is initialized with 100 algos.
// On every round, each account move variable amount of funds to an accumulating account.
// The deltas for each accounts are picked by using the lookup method.
// At the end of the test, we verify that each account has the expected amount of algos.
// In addition, throughout the test, we check ( using lookup ) that the historical balances, *beyond* the
// lookback are generating either an error, or returning the correct amount.
func TestAcctUpdatesUpdatesCorrectness(t *testing.T) {
	partitiontest.PartitionTest(t)

	if runtime.GOARCH == "arm" || runtime.GOARCH == "arm64" {
		t.Skip("This test is too slow on ARM and causes travis builds to time out")
	}

	// create new protocol version, which has lower look back.
	testProtocolVersion := protocol.ConsensusVersion("test-protocol-TestAcctUpdatesUpdatesCorrectness")
	protoParams := config.Consensus[protocol.ConsensusCurrentVersion]
	protoParams.MaxBalLookback = 5
	config.Consensus[testProtocolVersion] = protoParams
	defer func() {
		delete(config.Consensus, testProtocolVersion)
	}()

	inMemory := true

	testFunction := func(t *testing.T) {
		accts := []map[basics.Address]basics.AccountData{ledgertesting.RandomAccounts(9, true)}

		pooldata := basics.AccountData{}
		pooldata.MicroAlgos.Raw = 1000 * 1000 * 1000 * 1000
		pooldata.Status = basics.NotParticipating
		accts[0][testPoolAddr] = pooldata

		sinkdata := basics.AccountData{}
		sinkdata.MicroAlgos.Raw = 1000 * 1000 * 1000 * 1000
		sinkdata.Status = basics.NotParticipating
		accts[0][testSinkAddr] = sinkdata

		ml := makeMockLedgerForTracker(t, inMemory, 10, testProtocolVersion, accts)
		defer ml.Close()

		var moneyAccounts []basics.Address

		for addr := range accts[0] {
			if bytes.Equal(addr[:], testPoolAddr[:]) || bytes.Equal(addr[:], testSinkAddr[:]) {
				continue
			}
			moneyAccounts = append(moneyAccounts, addr)
		}

		moneyAccountsExpectedAmounts := make([][]uint64, 0)
		// set all the accounts with 100 algos.
		for _, addr := range moneyAccounts {
			accountData := accts[0][addr]
			accountData.MicroAlgos.Raw = 100 * 1000000
			accts[0][addr] = accountData
		}

		conf := config.GetDefaultLocal()
		au := newAcctUpdates(t, ml, conf, ".")
		defer au.close()

		// cover 10 genesis blocks
		rewardLevel := uint64(0)
		for i := 1; i < 10; i++ {
			accts = append(accts, accts[0])

		}
		for i := 0; i < 10; i++ {
			moneyAccountsExpectedAmounts = append(moneyAccountsExpectedAmounts, make([]uint64, len(moneyAccounts)))
			for j := range moneyAccounts {
				moneyAccountsExpectedAmounts[i][j] = 100 * 1000000
			}
		}

		i := basics.Round(10)
		roundCount := 50
		for ; i < basics.Round(10+roundCount); i++ {
			updates := make(map[basics.Address]ledgercore.AccountData)
			moneyAccountsExpectedAmounts = append(moneyAccountsExpectedAmounts, make([]uint64, len(moneyAccounts)))
			toAccount := moneyAccounts[0]
			toAccountDataOld, validThrough, err := au.LookupWithoutRewards(i-1, toAccount)
			require.NoError(t, err)
			require.Equal(t, i-1, validThrough)
			toAccountDataNew := toAccountDataOld

			for j := 1; j < len(moneyAccounts); j++ {
				fromAccount := moneyAccounts[j]

				fromAccountDataOld, validThrough, err := au.LookupWithoutRewards(i-1, fromAccount)
				require.NoError(t, err)
				require.Equal(t, i-1, validThrough)
				require.Equalf(t, moneyAccountsExpectedAmounts[i-1][j], fromAccountDataOld.MicroAlgos.Raw, "Account index : %d\nRound number : %d", j, i)

				fromAccountDataNew := fromAccountDataOld

				fromAccountDataNew.MicroAlgos.Raw -= uint64(i - 10)
				toAccountDataNew.MicroAlgos.Raw += uint64(i - 10)
				updates[fromAccount] = fromAccountDataNew

				moneyAccountsExpectedAmounts[i][j] = fromAccountDataNew.MicroAlgos.Raw
			}

			moneyAccountsExpectedAmounts[i][0] = moneyAccountsExpectedAmounts[i-1][0] + uint64(len(moneyAccounts)-1)*uint64(i-10)

			// force to perform a test that goes directly to disk, and see if it has the expected values.
			if uint64(i) > protoParams.MaxBalLookback+3 {

				// check the status at a historical time:
				checkRound := uint64(i) - protoParams.MaxBalLookback - 2

				testback := 1
				for j := 1; j < len(moneyAccounts); j++ {
					if checkRound < uint64(testback) {
						continue
					}
					acct, validThrough, err := au.LookupWithoutRewards(basics.Round(checkRound-uint64(testback)), moneyAccounts[j])
					// we might get an error like "round 2 before dbRound 5", which is the success case, so we'll ignore it.
					roundOffsetError := &RoundOffsetError{}
					if errors.As(err, &roundOffsetError) {
						require.Equal(t, basics.Round(0), validThrough)
						// verify it's the expected error and not anything else.
						require.Less(t, int64(roundOffsetError.round), int64(roundOffsetError.dbRound))
						if testback > 1 {
							testback--
						}
						continue
					}
					require.NoError(t, err)
					require.GreaterOrEqual(t, int64(validThrough), int64(basics.Round(checkRound-uint64(testback))))
					// if we received no error, we want to make sure the reported amount is correct.
					require.Equalf(t, moneyAccountsExpectedAmounts[checkRound-uint64(testback)][j], acct.MicroAlgos.Raw, "Account index : %d\nRound number : %d", j, checkRound)
					testback++
					j--
				}
			}

			updates[toAccount] = toAccountDataNew

			blk := bookkeeping.Block{
				BlockHeader: bookkeeping.BlockHeader{
					Round: basics.Round(i),
				},
			}
			blk.RewardsLevel = rewardLevel
			blk.CurrentProtocol = testProtocolVersion

			delta := ledgercore.MakeStateDelta(&blk.BlockHeader, 0, len(updates), 0)
			for addr, ad := range updates {
				delta.NewAccts.Upsert(addr, ad)
			}
			au.newBlock(blk, delta)
			ml.trackers.committedUpTo(i)
		}
		lastRound := i - 1
		ml.trackers.waitAccountsWriting()

		for idx, addr := range moneyAccounts {
			balance, validThrough, err := au.LookupWithoutRewards(lastRound, addr)
			require.NoErrorf(t, err, "unable to retrieve balance for account idx %d %v", idx, addr)
			require.Equal(t, lastRound, validThrough)
			if idx != 0 {
				require.Equalf(t, 100*1000000-roundCount*(roundCount-1)/2, int(balance.MicroAlgos.Raw), "account idx %d %v has the wrong balance", idx, addr)
			} else {
				require.Equalf(t, 100*1000000+(len(moneyAccounts)-1)*roundCount*(roundCount-1)/2, int(balance.MicroAlgos.Raw), "account idx %d %v has the wrong balance", idx, addr)
			}

		}
	}

	t.Run("InMemoryDB", testFunction)
	inMemory = false
	t.Run("DiskDB", testFunction)
}

// listAndCompareComb lists the assets/applications and then compares against the expected
// It repeats with different combinations of the limit parameters
func listAndCompareComb(t *testing.T, au *accountUpdates, expected map[basics.CreatableIndex]ledgercore.ModifiedCreatable) {

	// test configuration parameters

	// pick the second largest index for the app and asset
	// This is to make sure exactly one element is left out
	// as a result of max index
	maxAss1 := basics.CreatableIndex(0)
	maxAss2 := basics.CreatableIndex(0)
	maxApp1 := basics.CreatableIndex(0)
	maxApp2 := basics.CreatableIndex(0)
	for a, b := range expected {
		// A moving window of the last two largest indexes: [maxAss1, maxAss2]
		if b.Ctype == basics.AssetCreatable {
			if maxAss2 < a {
				maxAss1 = maxAss2
				maxAss2 = a
			} else if maxAss1 < a {
				maxAss1 = a
			}
		}
		if b.Ctype == basics.AppCreatable {
			if maxApp2 < a {
				maxApp1 = maxApp2
				maxApp2 = a
			} else if maxApp1 < a {
				maxApp1 = a
			}
		}
	}

	// No limits. max asset index, max app index and max results have no effect
	// This is to make sure the deleted elements do not show up
	maxAssetIdx := basics.AssetIndex(maxAss2)
	maxAppIdx := basics.AppIndex(maxApp2)
	maxResults := uint64(len(expected))
	listAndCompare(t, maxAssetIdx, maxAppIdx, maxResults, au, expected)

	// Limit with max asset index and max app index (max results has no effect)
	maxAssetIdx = basics.AssetIndex(maxAss1)
	maxAppIdx = basics.AppIndex(maxApp1)
	maxResults = uint64(len(expected))
	listAndCompare(t, maxAssetIdx, maxAppIdx, maxResults, au, expected)

	// Limit with max results
	maxResults = 1
	listAndCompare(t, maxAssetIdx, maxAppIdx, maxResults, au, expected)
}

// listAndCompareComb lists the assets/applications and then compares against the expected
// It uses the provided limit parameters
func listAndCompare(t *testing.T,
	maxAssetIdx basics.AssetIndex,
	maxAppIdx basics.AppIndex,
	maxResults uint64,
	au *accountUpdates,
	expected map[basics.CreatableIndex]ledgercore.ModifiedCreatable) {

	// get the results with the given parameters
	assetRes, err := au.ListAssets(maxAssetIdx, maxResults)
	require.NoError(t, err)
	appRes, err := au.ListApplications(maxAppIdx, maxResults)
	require.NoError(t, err)

	// count the expected number of results
	expectedAssetCount := uint64(0)
	expectedAppCount := uint64(0)
	for a, b := range expected {
		if b.Created {
			if b.Ctype == basics.AssetCreatable &&
				a <= basics.CreatableIndex(maxAssetIdx) &&
				expectedAssetCount < maxResults {
				expectedAssetCount++
			}
			if b.Ctype == basics.AppCreatable &&
				a <= basics.CreatableIndex(maxAppIdx) &&
				expectedAppCount < maxResults {
				expectedAppCount++
			}
		}
	}

	// check the total counts are as expected
	require.Equal(t, int(expectedAssetCount), len(assetRes))
	require.Equal(t, int(expectedAppCount), len(appRes))

	// verify the results are correct
	for _, respCrtor := range assetRes {
		crtor := expected[respCrtor.Index]
		require.NotNil(t, crtor)
		require.Equal(t, basics.AssetCreatable, crtor.Ctype)
		require.Equal(t, true, crtor.Created)

		require.Equal(t, basics.AssetCreatable, respCrtor.Type)
		require.Equal(t, crtor.Creator, respCrtor.Creator)
	}
	for _, respCrtor := range appRes {
		crtor := expected[respCrtor.Index]
		require.NotNil(t, crtor)
		require.Equal(t, basics.AppCreatable, crtor.Ctype)
		require.Equal(t, true, crtor.Created)

		require.Equal(t, basics.AppCreatable, respCrtor.Type)
		require.Equal(t, crtor.Creator, respCrtor.Creator)
	}
}

// TestListCreatables tests ListAssets and ListApplications
// It tests with all elements in cache, all synced to database, and combination of both
// It also tests the max results, max app index and max asset index
func TestListCreatables(t *testing.T) {
	partitiontest.PartitionTest(t)

	// test configuration parameters
	numElementsPerSegement := 25

	// set up the database
	dbs, _ := dbOpenTest(t, true)
	setDbLogging(t, dbs)
	defer dbs.Close()

	tx, err := dbs.Wdb.Handle.Begin()
	require.NoError(t, err)
	defer tx.Rollback()

	proto := config.Consensus[protocol.ConsensusCurrentVersion]

	accts := make(map[basics.Address]basics.AccountData)
	_ = accountsInitTest(t, tx, accts, proto)
	require.NoError(t, err)

	err = accountsAddNormalizedBalance(tx, proto)
	require.NoError(t, err)

	au := &accountUpdates{}
	au.accountsq, err = accountsInitDbQueries(tx, tx)
	require.NoError(t, err)

	// ******* All results are obtained from the cache. Empty database *******
	// ******* No deletes                                              *******
	// get random data. Initial batch, no deletes
	ctbsList, randomCtbs := randomCreatables(numElementsPerSegement)
	expectedDbImage := make(map[basics.CreatableIndex]ledgercore.ModifiedCreatable)
	ctbsWithDeletes := randomCreatableSampling(1, ctbsList, randomCtbs,
		expectedDbImage, numElementsPerSegement)
	// set the cache
	au.creatables = ctbsWithDeletes
	listAndCompareComb(t, au, expectedDbImage)

	// ******* All results are obtained from the database. Empty cache *******
	// ******* No deletes	                                           *******
	// sync with the database
	var updates compactAccountDeltas
	var resUpdates compactResourcesDeltas
	_, _, err = accountsNewRound(tx, updates, resUpdates, ctbsWithDeletes, proto, basics.Round(1))
	require.NoError(t, err)
	// nothing left in cache
	au.creatables = make(map[basics.CreatableIndex]ledgercore.ModifiedCreatable)
	listAndCompareComb(t, au, expectedDbImage)

	// ******* Results are obtained from the database and from the cache *******
	// ******* No deletes in the database.                               *******
	// ******* Data in the database deleted in the cache                 *******
	au.creatables = randomCreatableSampling(2, ctbsList, randomCtbs,
		expectedDbImage, numElementsPerSegement)
	listAndCompareComb(t, au, expectedDbImage)

	// ******* Results are obtained from the database and from the cache *******
	// ******* Deletes are in the database and in the cache              *******
	// sync with the database. This has deletes synced to the database.
	_, _, err = accountsNewRound(tx, updates, resUpdates, au.creatables, proto, basics.Round(1))
	require.NoError(t, err)
	// get new creatables in the cache. There will be deletes in the cache from the previous batch.
	au.creatables = randomCreatableSampling(3, ctbsList, randomCtbs,
		expectedDbImage, numElementsPerSegement)
	listAndCompareComb(t, au, expectedDbImage)
}

func accountsAll(tx *sql.Tx) (bals map[basics.Address]basics.AccountData, err error) {
	rows, err := tx.Query("SELECT rowid, address, data FROM accountbase")
	if err != nil {
		return
	}
	defer rows.Close()

	bals = make(map[basics.Address]basics.AccountData)
	for rows.Next() {
		var addrbuf []byte
		var buf []byte
		var rowid sql.NullInt64
		err = rows.Scan(&rowid, &addrbuf, &buf)
		if err != nil {
			return
		}

		var data baseAccountData
		err = protocol.Decode(buf, &data)
		if err != nil {
			return
		}

		var addr basics.Address
		if len(addrbuf) != len(addr) {
			err = fmt.Errorf("account DB address length mismatch: %d != %d", len(addrbuf), len(addr))
			return
		}

		ad := data.GetAccountData()
		if data.TotalAppParams > 0 {
			ad.AppParams = make(map[basics.AppIndex]basics.AppParams)
		}
		if data.TotalAppLocalStates > 0 {
			ad.AppLocalStates = make(map[basics.AppIndex]basics.AppLocalState)
		}
		if data.TotalAssetParams > 0 {
			ad.AssetParams = make(map[basics.AssetIndex]basics.AssetParams)
		}
		if data.TotalAssets > 0 {
			ad.Assets = make(map[basics.AssetIndex]basics.AssetHolding)
		}

		err = func() (err error) {
			// make a scope to use defer
			var resRows *sql.Rows
			resRows, err = tx.Query("SELECT aidx, rtype, data FROM resources where addrid = ?", rowid)
			if err != nil {
				return
			}
			defer resRows.Close()

			for resRows.Next() {
				var buf []byte
				var aidx int64
				var rtype int64
				err = resRows.Scan(&aidx, &rtype, &buf)
				if err != nil {
					return
				}
				var resData resourcesData
				err = protocol.Decode(buf, &resData)
				if err != nil {
					return
				}
				if resData.ResourceFlags == resourceFlagsNotHolding {
					return fmt.Errorf("addr %s (%d) aidx = %d resourceFlagsNotHolding should not be persisted", addr.String(), rowid.Int64, aidx)
				}
				if resData.IsApp() {
					if resData.IsOwning() {
						ad.AppParams[basics.AppIndex(aidx)] = resData.GetAppParams()
					}
					if resData.IsHolding() {
						ad.AppLocalStates[basics.AppIndex(aidx)] = resData.GetAppLocalState()
					}
					if basics.CreatableType(rtype) != basics.AppCreatable {
						return fmt.Errorf("addr %s (%d) aidx = %d type mismatch %d != %d", addr.String(), rowid.Int64, aidx, rtype, basics.AppCreatable)
					}
				} else if resData.IsAsset() {
					if resData.IsOwning() {
						ad.AssetParams[basics.AssetIndex(aidx)] = resData.GetAssetParams()
					}
					if resData.IsHolding() {
						ad.Assets[basics.AssetIndex(aidx)] = resData.GetAssetHolding()
					}
					if basics.CreatableType(rtype) != basics.AssetCreatable {
						return fmt.Errorf("addr %s (%d) aidx = %d type mismatch %d != %d", addr.String(), rowid.Int64, aidx, rtype, basics.AssetCreatable)
					}
				} else {
					return err
				}
			}
			return
		}()
		if err != nil {
			return
		}

		copy(addr[:], addrbuf)
		bals[addr] = ad
	}

	err = rows.Err()
	return
}

func BenchmarkLargeMerkleTrieRebuild(b *testing.B) {
	proto := config.Consensus[protocol.ConsensusCurrentVersion]

	accts := []map[basics.Address]basics.AccountData{ledgertesting.RandomAccounts(5, true)}

	pooldata := basics.AccountData{}
	pooldata.MicroAlgos.Raw = 1000 * 1000 * 1000 * 1000
	pooldata.Status = basics.NotParticipating
	accts[0][testPoolAddr] = pooldata

	sinkdata := basics.AccountData{}
	sinkdata.MicroAlgos.Raw = 1000 * 1000 * 1000 * 1000
	sinkdata.Status = basics.NotParticipating
	accts[0][testSinkAddr] = sinkdata

	ml := makeMockLedgerForTracker(b, true, 10, protocol.ConsensusCurrentVersion, accts)
	defer ml.Close()

	cfg := config.GetDefaultLocal()
	cfg.Archival = true
	au := newAcctUpdates(b, ml, cfg, ".")
	defer au.close()

	// at this point, the database was created. We want to fill the accounts data
	accountsNumber := 6000000 * b.N
	for i := 0; i < accountsNumber-5-2; { // subtract the account we've already created above, plus the sink/reward
		var updates compactAccountDeltas
		for k := 0; i < accountsNumber-5-2 && k < 1024; k++ {
			addr := ledgertesting.RandomAddress()
			acctData := baseAccountData{}
			acctData.MicroAlgos.Raw = 1
			updates.upsert(addr, accountDelta{newAcct: acctData})
			i++
		}

		err := ml.dbs.Wdb.Atomic(func(ctx context.Context, tx *sql.Tx) (err error) {
			_, _, err = accountsNewRound(tx, updates, compactResourcesDeltas{}, nil, proto, basics.Round(1))
			return
		})
		require.NoError(b, err)
	}

	err := ml.dbs.Wdb.Atomic(func(ctx context.Context, tx *sql.Tx) (err error) {
		return updateAccountsHashRound(tx, 1)
	})
	require.NoError(b, err)

	au.close()

	b.ResetTimer()
	err = au.loadFromDisk(ml, 0)
	require.NoError(b, err)
	b.StopTimer()
	b.ReportMetric(float64(accountsNumber), "entries/trie")
}

func BenchmarkCompactDeltas(b *testing.B) {
	b.Run("account-deltas", func(b *testing.B) {
		if b.N < 500 {
			b.N = 500
		}
		window := 5000
		accountDeltas := make([]ledgercore.NewAccountDeltas, b.N)
		addrs := make([]basics.Address, b.N*window)
		for i := 0; i < len(addrs); i++ {
			addrs[i] = basics.Address(crypto.Hash([]byte{byte(i % 256), byte((i / 256) % 256), byte(i / 65536)}))
		}
		for rnd := 0; rnd < b.N; rnd++ {
			m := make(map[basics.Address]basics.AccountData)
			start := 0
			if rnd > 0 {
				start = window/2 + (rnd-1)*window
			}
			for k := start; k < start+window; k++ {
				accountDeltas[rnd].Upsert(addrs[k], ledgercore.AccountData{})
				m[addrs[k]] = basics.AccountData{}
			}
		}
		var baseAccounts lruAccounts
		baseAccounts.init(nil, 100, 80)
		b.ResetTimer()

		makeCompactAccountDeltas(accountDeltas, 0, false, baseAccounts)

	})
}
func TestCompactDeltas(t *testing.T) {
	partitiontest.PartitionTest(t)

	addrs := make([]basics.Address, 10)
	for i := 0; i < len(addrs); i++ {
		addrs[i] = basics.Address(crypto.Hash([]byte{byte(i % 256), byte((i / 256) % 256), byte(i / 65536)}))
	}

	accountDeltas := make([]ledgercore.NewAccountDeltas, 1)
	creatableDeltas := make([]map[basics.CreatableIndex]ledgercore.ModifiedCreatable, 1)
	creatableDeltas[0] = make(map[basics.CreatableIndex]ledgercore.ModifiedCreatable)
	accountDeltas[0].Upsert(addrs[0], ledgercore.AccountData{AccountBaseData: ledgercore.AccountBaseData{MicroAlgos: basics.MicroAlgos{Raw: 2}}})
	creatableDeltas[0][100] = ledgercore.ModifiedCreatable{Creator: addrs[2], Created: true}
	var baseAccounts lruAccounts
	baseAccounts.init(nil, 100, 80)
	outAccountDeltas := makeCompactAccountDeltas(accountDeltas, basics.Round(1), true, baseAccounts)
	outCreatableDeltas := compactCreatableDeltas(creatableDeltas)

	require.Equal(t, accountDeltas[0].Len(), outAccountDeltas.len())
	require.Equal(t, len(creatableDeltas[0]), len(outCreatableDeltas))
	require.Equal(t, accountDeltas[0].Len(), len(outAccountDeltas.misses))

	// check deltas with missing accounts
	delta, _ := outAccountDeltas.get(addrs[0])
	require.Equal(t, persistedAccountData{}, delta.oldAcct)
	require.NotEmpty(t, delta.newAcct)
	require.Equal(t, ledgercore.ModifiedCreatable{Creator: addrs[2], Created: true, Ndeltas: 1}, outCreatableDeltas[100])

	// check deltas without missing accounts
	baseAccounts.write(persistedAccountData{addr: addrs[0], accountData: baseAccountData{}})
	outAccountDeltas = makeCompactAccountDeltas(accountDeltas, basics.Round(1), true, baseAccounts)
	require.Equal(t, 0, len(outAccountDeltas.misses))
	delta, _ = outAccountDeltas.get(addrs[0])
	require.Equal(t, persistedAccountData{addr: addrs[0]}, delta.oldAcct)
	require.Equal(t, baseAccountData{MicroAlgos: basics.MicroAlgos{Raw: 2}, UpdateRound: 2}, delta.newAcct)
	require.Equal(t, ledgercore.ModifiedCreatable{Creator: addrs[2], Created: true, Ndeltas: 1}, outCreatableDeltas[100])
	baseAccounts.init(nil, 100, 80)

	// add another round
	accountDeltas = append(accountDeltas, ledgercore.NewAccountDeltas{})
	creatableDeltas = append(creatableDeltas, make(map[basics.CreatableIndex]ledgercore.ModifiedCreatable))
	accountDeltas[1].Upsert(addrs[0], ledgercore.AccountData{AccountBaseData: ledgercore.AccountBaseData{MicroAlgos: basics.MicroAlgos{Raw: 3}}})
	accountDeltas[1].Upsert(addrs[3], ledgercore.AccountData{AccountBaseData: ledgercore.AccountBaseData{MicroAlgos: basics.MicroAlgos{Raw: 8}}})

	creatableDeltas[1][100] = ledgercore.ModifiedCreatable{Creator: addrs[2], Created: false}
	creatableDeltas[1][101] = ledgercore.ModifiedCreatable{Creator: addrs[4], Created: true}

	baseAccounts.write(persistedAccountData{addr: addrs[0], accountData: baseAccountData{MicroAlgos: basics.MicroAlgos{Raw: 1}}})
	baseAccounts.write(persistedAccountData{addr: addrs[3], accountData: baseAccountData{}})
	outAccountDeltas = makeCompactAccountDeltas(accountDeltas, basics.Round(1), true, baseAccounts)
	outCreatableDeltas = compactCreatableDeltas(creatableDeltas)

	require.Equal(t, 2, outAccountDeltas.len())
	require.Equal(t, 2, len(outCreatableDeltas))

	delta, _ = outAccountDeltas.get(addrs[0])
	require.Equal(t, uint64(1), delta.oldAcct.accountData.MicroAlgos.Raw)
	require.Equal(t, uint64(3), delta.newAcct.MicroAlgos.Raw)
	require.Equal(t, int(2), delta.nAcctDeltas)
	delta, _ = outAccountDeltas.get(addrs[3])
	require.Equal(t, uint64(0), delta.oldAcct.accountData.MicroAlgos.Raw)
	require.Equal(t, uint64(8), delta.newAcct.MicroAlgos.Raw)
	require.Equal(t, int(1), delta.nAcctDeltas)

	require.Equal(t, addrs[2], outCreatableDeltas[100].Creator)
	require.Equal(t, addrs[4], outCreatableDeltas[101].Creator)
	require.Equal(t, false, outCreatableDeltas[100].Created)
	require.Equal(t, true, outCreatableDeltas[101].Created)
	require.Equal(t, 2, outCreatableDeltas[100].Ndeltas)
	require.Equal(t, 1, outCreatableDeltas[101].Ndeltas)
}

func TestCompactDeltasResources(t *testing.T) {
	partitiontest.PartitionTest(t)

	addrs := make([]basics.Address, 10)
	for i := 0; i < len(addrs); i++ {
		addrs[i] = basics.Address(crypto.Hash([]byte{byte(i % 256), byte((i / 256) % 256), byte(i / 65536)}))
	}

	var baseAccounts lruAccounts
	var baseResources lruResources
	baseResources.init(nil, 100, 80)

	// check empty deltas do no produce empty resourcesData records
	accountDeltas := make([]ledgercore.NewAccountDeltas, 1)
	accountDeltas[0].UpsertAppParams(addrs[0], 100, nil)
	accountDeltas[0].UpsertAppLocalState(addrs[1], 101, nil)
	accountDeltas[0].UpsertAssetParams(addrs[2], 102, nil)
	accountDeltas[0].UpsertAssetHolding(addrs[3], 103, nil)

	outResourcesDeltas := makeCompactResourceDeltas(accountDeltas, basics.Round(1), true, baseAccounts, baseResources)
	delta, _ := outResourcesDeltas.get(addrs[0], 100)
	require.NotEmpty(t, delta.newResource)
	require.True(t, !delta.newResource.IsApp() && !delta.newResource.IsAsset())
	require.Equal(t, resourceFlagsNotHolding, delta.newResource.ResourceFlags)

	delta, _ = outResourcesDeltas.get(addrs[1], 101)
	require.NotEmpty(t, delta.newResource)
	require.True(t, !delta.newResource.IsApp() && !delta.newResource.IsAsset())
	require.Equal(t, resourceFlagsNotHolding, delta.newResource.ResourceFlags)

	delta, _ = outResourcesDeltas.get(addrs[2], 102)
	require.NotEmpty(t, delta.newResource)
	require.True(t, !delta.newResource.IsApp() && !delta.newResource.IsAsset())
	require.Equal(t, resourceFlagsNotHolding, delta.newResource.ResourceFlags)

	delta, _ = outResourcesDeltas.get(addrs[3], 103)
	require.NotEmpty(t, delta.newResource)
	require.True(t, !delta.newResource.IsApp() && !delta.newResource.IsAsset())
	require.Equal(t, resourceFlagsNotHolding, delta.newResource.ResourceFlags)

	// check actual data on non-empty input
	accountDeltas = make([]ledgercore.NewAccountDeltas, 1)
	// addr 0 has app params and a local state for another app
	appParams100 := basics.AppParams{ApprovalProgram: []byte{100}}
	appLocalState200 := basics.AppLocalState{KeyValue: basics.TealKeyValue{"200": basics.TealValue{Type: basics.TealBytesType, Bytes: "200"}}}
	accountDeltas[0].UpsertAppParams(addrs[0], 100, &appParams100)
	accountDeltas[0].UpsertAppLocalState(addrs[0], 200, &appLocalState200)

	// addr 1 has app params and a local state for the same app
	appParams101 := basics.AppParams{ApprovalProgram: []byte{101}}
	appLocalState101 := basics.AppLocalState{KeyValue: basics.TealKeyValue{"101": basics.TealValue{Type: basics.TealBytesType, Bytes: "101"}}}
	accountDeltas[0].UpsertAppParams(addrs[1], 101, &appParams101)
	accountDeltas[0].UpsertAppLocalState(addrs[1], 101, &appLocalState101)

	// addr 2 has asset params and a holding for another asset
	assetParams102 := basics.AssetParams{Total: 102}
	assetHolding202 := basics.AssetHolding{Amount: 202}
	accountDeltas[0].UpsertAssetParams(addrs[2], 102, &assetParams102)
	accountDeltas[0].UpsertAssetHolding(addrs[2], 202, &assetHolding202)

	// addr 3 has asset params and a holding for the same asset
	assetParams103 := basics.AssetParams{Total: 103}
	assetHolding103 := basics.AssetHolding{Amount: 103}
	accountDeltas[0].UpsertAssetParams(addrs[3], 103, &assetParams103)
	accountDeltas[0].UpsertAssetHolding(addrs[3], 103, &assetHolding103)

	baseResources.init(nil, 100, 80)

	outResourcesDeltas = makeCompactResourceDeltas(accountDeltas, basics.Round(1), true, baseAccounts, baseResources)
	// 6 entries are missing: same app (asset) params and local state are combined into a single entry
	require.Equal(t, 6, len(outResourcesDeltas.misses))
	require.Equal(t, 6, len(outResourcesDeltas.deltas))

	// check deltas with missing accounts

	checkNewDeltas := func(outResourcesDeltas compactResourcesDeltas) {
		delta, _ := outResourcesDeltas.get(addrs[0], 100)
		require.NotEmpty(t, delta.newResource)
		require.Equal(t, appParams100.ApprovalProgram, delta.newResource.ApprovalProgram)
		// do not delta.nAcctDeltas since checkNewDeltas func is reused and this entry gets modified
		delta, _ = outResourcesDeltas.get(addrs[0], 200)
		require.NotEmpty(t, delta.newResource)
		require.Equal(t, appLocalState200.KeyValue, delta.newResource.GetAppLocalState().KeyValue)
		require.Equal(t, int(1), delta.nAcctDeltas)

		delta, _ = outResourcesDeltas.get(addrs[1], 101)
		require.NotEmpty(t, delta.newResource)
		require.Equal(t, appParams101.ApprovalProgram, delta.newResource.ApprovalProgram)
		require.Equal(t, appLocalState101.KeyValue, delta.newResource.GetAppLocalState().KeyValue)
		require.Equal(t, int(2), delta.nAcctDeltas)

		delta, _ = outResourcesDeltas.get(addrs[2], 102)
		require.NotEmpty(t, delta.newResource)
		require.Equal(t, assetParams102.Total, delta.newResource.Total)
		require.Equal(t, int(1), delta.nAcctDeltas)
		delta, _ = outResourcesDeltas.get(addrs[2], 202)
		require.NotEmpty(t, delta.newResource)
		require.Equal(t, assetHolding202.Amount, delta.newResource.GetAssetHolding().Amount)
		require.Equal(t, int(1), delta.nAcctDeltas)

		delta, _ = outResourcesDeltas.get(addrs[3], 103)
		require.NotEmpty(t, delta.newResource)
		require.Equal(t, assetParams103.Total, delta.newResource.Total)
		require.Equal(t, assetHolding103.Amount, delta.newResource.GetAssetHolding().Amount)
		require.Equal(t, int(2), delta.nAcctDeltas)
	}

	checkNewDeltas(outResourcesDeltas)
	for i := int64(0); i < 4; i++ {
		delta, idx := outResourcesDeltas.get(addrs[i], basics.CreatableIndex(100+i))
		require.NotEqual(t, -1, idx)
		require.Equal(t, persistedResourcesData{aidx: basics.CreatableIndex(100 + i)}, delta.oldResource)
		if i%2 == 0 {
			delta, idx = outResourcesDeltas.get(addrs[i], basics.CreatableIndex(200+i))
			require.NotEqual(t, -1, idx)
			require.Equal(t, persistedResourcesData{aidx: basics.CreatableIndex(200 + i)}, delta.oldResource)
		}
	}

	// check deltas without missing accounts
	for i := int64(0); i < 4; i++ {
		baseResources.write(persistedResourcesData{addrid: i + 1, aidx: basics.CreatableIndex(100 + i)}, addrs[i])
		if i%2 == 0 {
			baseResources.write(persistedResourcesData{addrid: i + 1, aidx: basics.CreatableIndex(200 + i)}, addrs[i])
		}
	}

	outResourcesDeltas = makeCompactResourceDeltas(accountDeltas, basics.Round(1), true, baseAccounts, baseResources)
	require.Equal(t, 0, len(outResourcesDeltas.misses))
	require.Equal(t, 6, len(outResourcesDeltas.deltas))

	checkNewDeltas(outResourcesDeltas)
	for i := int64(0); i < 4; i++ {
		delta, idx := outResourcesDeltas.get(addrs[i], basics.CreatableIndex(100+i))
		require.NotEqual(t, -1, idx)
		require.Equal(t, persistedResourcesData{addrid: i + 1, aidx: basics.CreatableIndex(100 + i)}, delta.oldResource)
		if i%2 == 0 {
			delta, idx = outResourcesDeltas.get(addrs[i], basics.CreatableIndex(200+i))
			require.NotEqual(t, -1, idx)
			require.Equal(t, persistedResourcesData{addrid: i + 1, aidx: basics.CreatableIndex(200 + i)}, delta.oldResource)
		}
	}

	// add another round
	accountDeltas = append(accountDeltas, ledgercore.NewAccountDeltas{})
	accountDeltas[1].Upsert(addrs[0], ledgercore.AccountData{AccountBaseData: ledgercore.AccountBaseData{MicroAlgos: basics.MicroAlgos{Raw: 3}}})
	accountDeltas[1].Upsert(addrs[3], ledgercore.AccountData{AccountBaseData: ledgercore.AccountBaseData{MicroAlgos: basics.MicroAlgos{Raw: 8}}})

	appLocalState100 := basics.AppLocalState{KeyValue: basics.TealKeyValue{"100": basics.TealValue{Type: basics.TealBytesType, Bytes: "100"}}}
	accountDeltas[1].UpsertAppLocalState(addrs[0], 100, &appLocalState100)

	appParams104 := basics.AppParams{ApprovalProgram: []byte{104}}
	appLocalState204 := basics.AppLocalState{KeyValue: basics.TealKeyValue{"204": basics.TealValue{Type: basics.TealBytesType, Bytes: "204"}}}
	accountDeltas[1].UpsertAppParams(addrs[4], 104, &appParams104)
	accountDeltas[1].UpsertAppLocalState(addrs[4], 104, &appLocalState204)

	baseResources.write(persistedResourcesData{addrid: 5 /* 4+1 */, aidx: basics.CreatableIndex(104)}, addrs[4])
	outResourcesDeltas = makeCompactResourceDeltas(accountDeltas, basics.Round(1), true, baseAccounts, baseResources)

	require.Equal(t, 0, len(outResourcesDeltas.misses))
	require.Equal(t, 7, len(outResourcesDeltas.deltas))

	checkNewDeltas(outResourcesDeltas)
	delta, _ = outResourcesDeltas.get(addrs[0], 100)
	require.Equal(t, appLocalState100.KeyValue, delta.newResource.GetAppLocalState().KeyValue)
	require.Equal(t, int(2), delta.nAcctDeltas)

	delta, _ = outResourcesDeltas.get(addrs[4], 104)
	require.Equal(t, appParams104.ApprovalProgram, delta.newResource.GetAppParams().ApprovalProgram)
	require.Equal(t, appLocalState204.KeyValue, delta.newResource.GetAppLocalState().KeyValue)
	require.Equal(t, int(2), delta.nAcctDeltas)
}

// TestAcctUpdatesCachesInitialization test the functionality of the initializeCaches cache.
func TestAcctUpdatesCachesInitialization(t *testing.T) {
	partitiontest.PartitionTest(t)

	protocolVersion := protocol.ConsensusCurrentVersion
	proto := config.Consensus[protocolVersion]

	initialRounds := uint64(1)
	accountsCount := 5

	accts := []map[basics.Address]basics.AccountData{ledgertesting.RandomAccounts(accountsCount, true)}
	rewardsLevels := []uint64{0}

	pooldata := basics.AccountData{}
	pooldata.MicroAlgos.Raw = 1000 * 1000 * 1000 * 1000 * 1000 * 1000
	pooldata.Status = basics.NotParticipating
	accts[0][testPoolAddr] = pooldata

	sinkdata := basics.AccountData{}
	sinkdata.MicroAlgos.Raw = 1000 * 1000 * 1000 * 1000
	sinkdata.Status = basics.NotParticipating
	accts[0][testSinkAddr] = sinkdata

	ml := makeMockLedgerForTracker(t, true, int(initialRounds), protocolVersion, accts)
	ml.log.SetLevel(logging.Warn)
	defer ml.Close()

	conf := config.GetDefaultLocal()
	au := newAcctUpdates(t, ml, conf, ".")

	// cover initialRounds genesis blocks
	rewardLevel := uint64(0)
	for i := 1; i < int(initialRounds); i++ {
		accts = append(accts, accts[0])
		rewardsLevels = append(rewardsLevels, rewardLevel)
	}

	recoveredLedgerRound := basics.Round(initialRounds + initializeCachesRoundFlushInterval + proto.MaxBalLookback + 1)

	for i := basics.Round(initialRounds); i <= recoveredLedgerRound; i++ {
		rewardLevelDelta := crypto.RandUint64() % 5
		rewardLevel += rewardLevelDelta
		accountChanges := 2

		updates, totals := ledgertesting.RandomDeltasBalanced(accountChanges, accts[i-1], rewardLevel)
		prevTotals, err := au.Totals(basics.Round(i - 1))
		require.NoError(t, err)

		newPool := totals[testPoolAddr]
		newPool.MicroAlgos.Raw -= prevTotals.RewardUnits() * rewardLevelDelta
		updates.Upsert(testPoolAddr, newPool)
		totals[testPoolAddr] = newPool
<<<<<<< HEAD
		newAccts := applyPartialDeltas(accts[i-1], updates)
=======
		curTotals := accumulateTotals(t, protocol.ConsensusCurrentVersion, []map[basics.Address]basics.AccountData{totals}, rewardLevel)
		require.Equal(t, prevTotals.All(), curTotals.All())
>>>>>>> f9497d9e

		blk := bookkeeping.Block{
			BlockHeader: bookkeeping.BlockHeader{
				Round: basics.Round(i),
			},
		}
		blk.RewardsLevel = rewardLevel
		blk.CurrentProtocol = protocolVersion

		delta := ledgercore.MakeStateDelta(&blk.BlockHeader, 0, updates.Len(), 0)
<<<<<<< HEAD
		delta.NewAccts.MergeAccounts(updates)
		delta.Totals = accumulateTotals(t, protocol.ConsensusCurrentVersion, []map[basics.Address]ledgercore.AccountData{totals}, rewardLevel)
=======
		delta.Accts.MergeAccounts(updates)
		delta.Totals = curTotals
>>>>>>> f9497d9e
		ml.addMockBlock(blockEntry{block: blk}, delta)
		au.newBlock(blk, delta)
		ml.trackers.committedUpTo(basics.Round(i))
		ml.trackers.waitAccountsWriting()
		accts = append(accts, newAccts)
		rewardsLevels = append(rewardsLevels, rewardLevel)
	}
	au.close()

	// reset the accounts, since their balances are now changed due to the rewards.
	accts = []map[basics.Address]basics.AccountData{ledgertesting.RandomAccounts(accountsCount, true)}

	// create another mocked ledger, but this time with a fresh new tracker database.
	ml2 := makeMockLedgerForTracker(t, true, int(initialRounds), protocolVersion, accts)
	ml2.log.SetLevel(logging.Warn)
	defer ml2.Close()

	// and "fix" it to contain the blocks and deltas from before.
	ml2.blocks = ml.blocks
	ml2.deltas = ml.deltas

	conf = config.GetDefaultLocal()
	au = newAcctUpdates(t, ml2, conf, ".")
	defer au.close()

	// make sure the deltas array end up containing only the most recent 320 rounds.
	require.Equal(t, int(proto.MaxBalLookback), len(au.deltas))
	require.Equal(t, recoveredLedgerRound-basics.Round(proto.MaxBalLookback), au.cachedDBRound)
}

// TestAcctUpdatesSplittingConsensusVersionCommits tests the a sequence of commits that spans over multiple consensus versions works correctly.
func TestAcctUpdatesSplittingConsensusVersionCommits(t *testing.T) {
	partitiontest.PartitionTest(t)

	initProtocolVersion := protocol.ConsensusV20
	initialProtoParams := config.Consensus[initProtocolVersion]

	initialRounds := uint64(1)

	accountsCount := 5
	accts := []map[basics.Address]basics.AccountData{ledgertesting.RandomAccounts(accountsCount, true)}
	rewardsLevels := []uint64{0}

	pooldata := basics.AccountData{}
	pooldata.MicroAlgos.Raw = 1000 * 1000 * 1000 * 1000 * 1000 * 1000
	pooldata.Status = basics.NotParticipating
	accts[0][testPoolAddr] = pooldata

	sinkdata := basics.AccountData{}
	sinkdata.MicroAlgos.Raw = 1000 * 1000 * 1000 * 1000
	sinkdata.Status = basics.NotParticipating
	accts[0][testSinkAddr] = sinkdata

	ml := makeMockLedgerForTracker(t, true, int(initialRounds), initProtocolVersion, accts)
	ml.log.SetLevel(logging.Warn)
	defer ml.Close()

	conf := config.GetDefaultLocal()
	au := newAcctUpdates(t, ml, conf, ".")

	err := au.loadFromDisk(ml, 0)
	require.NoError(t, err)
	defer au.close()

	// cover initialRounds genesis blocks
	rewardLevel := uint64(0)
	for i := 1; i < int(initialRounds); i++ {
		accts = append(accts, accts[0])
		rewardsLevels = append(rewardsLevels, rewardLevel)
	}

	extraRounds := uint64(39)

	// write the extraRounds rounds so that we will fill up the queue.
	for i := basics.Round(initialRounds); i < basics.Round(initialRounds+extraRounds); i++ {
		rewardLevelDelta := crypto.RandUint64() % 5
		rewardLevel += rewardLevelDelta
		accountChanges := 2

		updates, totals := ledgertesting.RandomDeltasBalanced(accountChanges, accts[i-1], rewardLevel)
		prevTotals, err := au.Totals(basics.Round(i - 1))
		require.NoError(t, err)

		newPool := totals[testPoolAddr]
		newPool.MicroAlgos.Raw -= prevTotals.RewardUnits() * rewardLevelDelta
		updates.Upsert(testPoolAddr, newPool)
		totals[testPoolAddr] = newPool
<<<<<<< HEAD
		newAccts := applyPartialDeltas(accts[i-1], updates)
=======
		curTotals := accumulateTotals(t, protocol.ConsensusCurrentVersion, []map[basics.Address]basics.AccountData{totals}, rewardLevel)
		require.Equal(t, prevTotals.All(), curTotals.All())
>>>>>>> f9497d9e

		blk := bookkeeping.Block{
			BlockHeader: bookkeeping.BlockHeader{
				Round: basics.Round(i),
			},
		}
		blk.RewardsLevel = rewardLevel
		blk.CurrentProtocol = initProtocolVersion

		delta := ledgercore.MakeStateDelta(&blk.BlockHeader, 0, updates.Len(), 0)
<<<<<<< HEAD
		delta.NewAccts.MergeAccounts(updates)
		delta.Totals = accumulateTotals(t, protocol.ConsensusCurrentVersion, []map[basics.Address]ledgercore.AccountData{totals}, rewardLevel)
=======
		delta.Accts.MergeAccounts(updates)
		delta.Totals = curTotals
>>>>>>> f9497d9e
		ml.addMockBlock(blockEntry{block: blk}, delta)
		au.newBlock(blk, delta)
		accts = append(accts, newAccts)
		rewardsLevels = append(rewardsLevels, rewardLevel)
	}

	newVersionBlocksCount := uint64(47)
	newVersion := protocol.ConsensusV21
	// add 47 more rounds that contains blocks using a newer consensus version, and stuff it with MaxBalLookback
	lastRoundToWrite := basics.Round(initialRounds + initialProtoParams.MaxBalLookback + extraRounds + newVersionBlocksCount)
	for i := basics.Round(initialRounds + extraRounds); i < lastRoundToWrite; i++ {
		rewardLevelDelta := crypto.RandUint64() % 5
		rewardLevel += rewardLevelDelta
		accountChanges := 2

		updates, totals := ledgertesting.RandomDeltasBalanced(accountChanges, accts[i-1], rewardLevel)
		prevTotals, err := au.Totals(basics.Round(i - 1))
		require.NoError(t, err)

		newPool := totals[testPoolAddr]
		newPool.MicroAlgos.Raw -= prevTotals.RewardUnits() * rewardLevelDelta
		updates.Upsert(testPoolAddr, newPool)
		totals[testPoolAddr] = newPool
<<<<<<< HEAD
		newAccts := applyPartialDeltas(accts[i-1], updates)
=======
		curTotals := accumulateTotals(t, protocol.ConsensusCurrentVersion, []map[basics.Address]basics.AccountData{totals}, rewardLevel)
		require.Equal(t, prevTotals.All(), curTotals.All())
>>>>>>> f9497d9e

		blk := bookkeeping.Block{
			BlockHeader: bookkeeping.BlockHeader{
				Round: basics.Round(i),
			},
		}
		blk.RewardsLevel = rewardLevel
		blk.CurrentProtocol = newVersion

		delta := ledgercore.MakeStateDelta(&blk.BlockHeader, 0, updates.Len(), 0)
<<<<<<< HEAD
		delta.NewAccts.MergeAccounts(updates)
		delta.Totals = accumulateTotals(t, protocol.ConsensusCurrentVersion, []map[basics.Address]ledgercore.AccountData{totals}, rewardLevel)
=======
		delta.Accts.MergeAccounts(updates)
		delta.Totals = curTotals
>>>>>>> f9497d9e
		ml.addMockBlock(blockEntry{block: blk}, delta)
		au.newBlock(blk, delta)
		accts = append(accts, newAccts)
		rewardsLevels = append(rewardsLevels, rewardLevel)
	}
	// now, commit and verify that the produceCommittingTask method broken the range correctly.
	ml.trackers.committedUpTo(lastRoundToWrite)
	ml.trackers.waitAccountsWriting()
	require.Equal(t, basics.Round(initialRounds+extraRounds)-1, au.cachedDBRound)

}

// TestAcctUpdatesSplittingConsensusVersionCommitsBoundry tests the a sequence of commits that spans over multiple consensus versions works correctly, and
// in particular, complements TestAcctUpdatesSplittingConsensusVersionCommits by testing the commit boundary.
func TestAcctUpdatesSplittingConsensusVersionCommitsBoundry(t *testing.T) {
	partitiontest.PartitionTest(t)

	initProtocolVersion := protocol.ConsensusV20
	initialProtoParams := config.Consensus[initProtocolVersion]

	initialRounds := uint64(1)

	accountsCount := 5
	accts := []map[basics.Address]basics.AccountData{ledgertesting.RandomAccounts(accountsCount, true)}
	rewardsLevels := []uint64{0}

	pooldata := basics.AccountData{}
	pooldata.MicroAlgos.Raw = 1000 * 1000 * 1000 * 1000 * 1000 * 1000
	pooldata.Status = basics.NotParticipating
	accts[0][testPoolAddr] = pooldata

	sinkdata := basics.AccountData{}
	sinkdata.MicroAlgos.Raw = 1000 * 1000 * 1000 * 1000
	sinkdata.Status = basics.NotParticipating
	accts[0][testSinkAddr] = sinkdata

	ml := makeMockLedgerForTracker(t, true, int(initialRounds), initProtocolVersion, accts)
	ml.log.SetLevel(logging.Warn)
	defer ml.Close()

	conf := config.GetDefaultLocal()
	au := newAcctUpdates(t, ml, conf, ".")

	err := au.loadFromDisk(ml, 0)
	require.NoError(t, err)
	defer au.close()

	// cover initialRounds genesis blocks
	rewardLevel := uint64(0)
	for i := 1; i < int(initialRounds); i++ {
		accts = append(accts, accts[0])
		rewardsLevels = append(rewardsLevels, rewardLevel)
	}

	extraRounds := uint64(39)

	// write extraRounds rounds so that we will fill up the queue.
	for i := basics.Round(initialRounds); i < basics.Round(initialRounds+extraRounds); i++ {
		rewardLevelDelta := crypto.RandUint64() % 5
		rewardLevel += rewardLevelDelta
		accountChanges := 2

		updates, totals := ledgertesting.RandomDeltasBalanced(accountChanges, accts[i-1], rewardLevel)
		prevTotals, err := au.Totals(basics.Round(i - 1))
		require.NoError(t, err)

		newPool := totals[testPoolAddr]
		newPool.MicroAlgos.Raw -= prevTotals.RewardUnits() * rewardLevelDelta
		updates.Upsert(testPoolAddr, newPool)
		totals[testPoolAddr] = newPool
<<<<<<< HEAD
		newAccts := applyPartialDeltas(accts[i-1], updates)
=======
		curTotals := accumulateTotals(t, protocol.ConsensusCurrentVersion, []map[basics.Address]basics.AccountData{totals}, rewardLevel)
		require.Equal(t, prevTotals.All(), curTotals.All())
>>>>>>> f9497d9e

		blk := bookkeeping.Block{
			BlockHeader: bookkeeping.BlockHeader{
				Round: basics.Round(i),
			},
		}
		blk.RewardsLevel = rewardLevel
		blk.CurrentProtocol = initProtocolVersion

		delta := ledgercore.MakeStateDelta(&blk.BlockHeader, 0, updates.Len(), 0)
<<<<<<< HEAD
		delta.NewAccts.MergeAccounts(updates)
		delta.Totals = accumulateTotals(t, protocol.ConsensusCurrentVersion, []map[basics.Address]ledgercore.AccountData{totals}, rewardLevel)
=======
		delta.Accts.MergeAccounts(updates)
		delta.Totals = curTotals
>>>>>>> f9497d9e
		ml.addMockBlock(blockEntry{block: blk}, delta)
		au.newBlock(blk, delta)
		accts = append(accts, newAccts)
		rewardsLevels = append(rewardsLevels, rewardLevel)
	}

	newVersion := protocol.ConsensusV21
	// add MaxBalLookback-extraRounds more rounds that contains blocks using a newer consensus version.
	endOfFirstNewProtocolSegment := basics.Round(initialRounds + extraRounds + initialProtoParams.MaxBalLookback)
	for i := basics.Round(initialRounds + extraRounds); i <= endOfFirstNewProtocolSegment; i++ {
		rewardLevelDelta := crypto.RandUint64() % 5
		rewardLevel += rewardLevelDelta
		accountChanges := 2

		updates, totals := ledgertesting.RandomDeltasBalanced(accountChanges, accts[i-1], rewardLevel)
		prevTotals, err := au.Totals(basics.Round(i - 1))
		require.NoError(t, err)

		newPool := totals[testPoolAddr]
		newPool.MicroAlgos.Raw -= prevTotals.RewardUnits() * rewardLevelDelta
		updates.Upsert(testPoolAddr, newPool)
		totals[testPoolAddr] = newPool
<<<<<<< HEAD
		newAccts := applyPartialDeltas(accts[i-1], updates)
=======
		curTotals := accumulateTotals(t, protocol.ConsensusCurrentVersion, []map[basics.Address]basics.AccountData{totals}, rewardLevel)
		require.Equal(t, prevTotals.All(), curTotals.All())
>>>>>>> f9497d9e

		blk := bookkeeping.Block{
			BlockHeader: bookkeeping.BlockHeader{
				Round: basics.Round(i),
			},
		}
		blk.RewardsLevel = rewardLevel
		blk.CurrentProtocol = newVersion

		delta := ledgercore.MakeStateDelta(&blk.BlockHeader, 0, updates.Len(), 0)
<<<<<<< HEAD
		delta.NewAccts.MergeAccounts(updates)
		delta.Totals = accumulateTotals(t, protocol.ConsensusCurrentVersion, []map[basics.Address]ledgercore.AccountData{totals}, rewardLevel)
=======
		delta.Accts.MergeAccounts(updates)
		delta.Totals = curTotals
>>>>>>> f9497d9e
		ml.addMockBlock(blockEntry{block: blk}, delta)
		au.newBlock(blk, delta)
		accts = append(accts, newAccts)
		rewardsLevels = append(rewardsLevels, rewardLevel)
	}
	// now, commit and verify that the produceCommittingTask method broken the range correctly.
	ml.trackers.committedUpTo(endOfFirstNewProtocolSegment)
	ml.trackers.waitAccountsWriting()
	require.Equal(t, basics.Round(initialRounds+extraRounds)-1, au.cachedDBRound)

	// write additional extraRounds elements and verify these can be flushed.
	for i := endOfFirstNewProtocolSegment + 1; i <= basics.Round(initialRounds+2*extraRounds+initialProtoParams.MaxBalLookback); i++ {
		rewardLevelDelta := crypto.RandUint64() % 5
		rewardLevel += rewardLevelDelta
		accountChanges := 2

		updates, totals := ledgertesting.RandomDeltasBalanced(accountChanges, accts[i-1], rewardLevel)
		prevTotals, err := au.Totals(basics.Round(i - 1))
		require.NoError(t, err)

		newPool := totals[testPoolAddr]
		newPool.MicroAlgos.Raw -= prevTotals.RewardUnits() * rewardLevelDelta
		updates.Upsert(testPoolAddr, newPool)
		totals[testPoolAddr] = newPool
<<<<<<< HEAD
		newAccts := applyPartialDeltas(accts[i-1], updates)
=======
		curTotals := accumulateTotals(t, protocol.ConsensusCurrentVersion, []map[basics.Address]basics.AccountData{totals}, rewardLevel)
		require.Equal(t, prevTotals.All(), curTotals.All())
>>>>>>> f9497d9e

		blk := bookkeeping.Block{
			BlockHeader: bookkeeping.BlockHeader{
				Round: basics.Round(i),
			},
		}
		blk.RewardsLevel = rewardLevel
		blk.CurrentProtocol = newVersion

		delta := ledgercore.MakeStateDelta(&blk.BlockHeader, 0, updates.Len(), 0)
<<<<<<< HEAD
		delta.NewAccts.MergeAccounts(updates)
		delta.Totals = accumulateTotals(t, protocol.ConsensusCurrentVersion, []map[basics.Address]ledgercore.AccountData{totals}, rewardLevel)
=======
		delta.Accts.MergeAccounts(updates)
		delta.Totals = curTotals
>>>>>>> f9497d9e
		ml.addMockBlock(blockEntry{block: blk}, delta)
		au.newBlock(blk, delta)
		accts = append(accts, newAccts)
		rewardsLevels = append(rewardsLevels, rewardLevel)
	}
	ml.trackers.committedUpTo(endOfFirstNewProtocolSegment + basics.Round(extraRounds))
	ml.trackers.waitAccountsWriting()
	require.Equal(t, basics.Round(initialRounds+2*extraRounds), au.cachedDBRound)
}

// TestAcctUpdatesResources checks that created, deleted, and created resource keep
// acct updates' compact deltas in a correct state
func TestAcctUpdatesResources(t *testing.T) {
	partitiontest.PartitionTest(t)

	accts := []map[basics.Address]basics.AccountData{ledgertesting.RandomAccounts(20, true)}
	pooldata := basics.AccountData{}
	pooldata.MicroAlgos.Raw = 100 * 1000 * 1000 * 1000 * 1000
	pooldata.Status = basics.NotParticipating
	accts[0][testPoolAddr] = pooldata

	sinkdata := basics.AccountData{}
	sinkdata.MicroAlgos.Raw = 1000 * 1000 * 1000 * 1000
	sinkdata.Status = basics.NotParticipating
	accts[0][testSinkAddr] = sinkdata

	testProtocolVersion := protocol.ConsensusVersion("test-protocol-TestAcctUpdatesResources")
	protoParams := config.Consensus[protocol.ConsensusCurrentVersion]
	protoParams.MaxBalLookback = 2
	protoParams.SeedLookback = 1
	protoParams.SeedRefreshInterval = 1
	config.Consensus[testProtocolVersion] = protoParams
	defer func() {
		delete(config.Consensus, testProtocolVersion)
	}()

	ml := makeMockLedgerForTracker(t, false, 1, testProtocolVersion, accts)
	defer ml.Close()

	conf := config.GetDefaultLocal()
	au := newAcctUpdates(t, ml, conf, ".")
	defer au.close()

	var addr basics.Address
	for addr = range accts[0] {
		if addr != testSinkAddr && addr != testPoolAddr {
			break
		}
	}

	aidx := basics.AssetIndex(1)

	rewardLevel := uint64(0)
	knownCreatables := make(map[basics.CreatableIndex]bool)
	// the test requires 3 blocks with different resource state, au requires MaxBalLookback block to start persisting
	for i := basics.Round(1); i <= basics.Round(protoParams.MaxBalLookback+3); i++ {
		rewardLevelDelta := crypto.RandUint64() % 5
		rewardLevel += rewardLevelDelta
		var updates ledgercore.NewAccountDeltas
		base := accts[i-1]

		// modify state as needed for the tests: create, delete, create
		if i == 1 {
			updates.UpsertAssetHolding(addr, aidx, &basics.AssetHolding{Amount: 100})
		}
		if i == 2 {
			updates.UpsertAssetHolding(addr, aidx, nil)
		}
		if i == 3 {
			updates.UpsertAssetHolding(addr, aidx, &basics.AssetHolding{Amount: 200})
		}
		prevTotals, err := au.Totals(basics.Round(i - 1))
		require.NoError(t, err)

		newAccts := applyPartialDeltas(base, updates)

		newTotals := ledgertesting.CalculateNewRoundAccountTotals(t, updates, rewardLevel, protoParams, base, prevTotals)

		blk := bookkeeping.Block{
			BlockHeader: bookkeeping.BlockHeader{
				Round: basics.Round(i),
			},
		}
		blk.RewardsLevel = rewardLevel
		blk.CurrentProtocol = testProtocolVersion
		delta := ledgercore.MakeStateDelta(&blk.BlockHeader, 0, updates.Len(), 0)
		delta.NewAccts.MergeAccounts(updates)
		delta.Creatables = creatablesFromUpdates(base, updates, knownCreatables)
		delta.Totals = newTotals

		au.newBlock(blk, delta)

		// commit changes synchroniously
		_, maxLookback := au.committedUpTo(i)
		dcc := &deferredCommitContext{
			deferredCommitRange: deferredCommitRange{
				lookback: maxLookback,
			},
		}
		cdr := &dcc.deferredCommitRange
		cdr = au.produceCommittingTask(i, ml.trackers.dbRound, cdr)
		if cdr != nil {
			func() {
				dcc.deferredCommitRange = *cdr
				ml.trackers.accountsWriting.Add(1)
				defer ml.trackers.accountsWriting.Done()

				// do not take any locks since all operations are synchronous
				newBase := basics.Round(dcc.offset) + dcc.oldBase
				dcc.newBase = newBase

				err := au.prepareCommit(dcc)
				require.NoError(t, err)
				err = ml.trackers.dbs.Wdb.Atomic(func(ctx context.Context, tx *sql.Tx) (err error) {
					return au.commitRound(ctx, tx, dcc)
				})
				require.NoError(t, err)
				ml.trackers.dbRound = newBase
				au.postCommit(ml.trackers.ctx, dcc)
				au.postCommitUnlocked(ml.trackers.ctx, dcc)
			}()

		}
		accts = append(accts, newAccts)
	}
}

// TestConsecutiveVersion tests the consecutiveVersion method correctness.
func TestConsecutiveVersion(t *testing.T) {
	partitiontest.PartitionTest(t)

	var au accountUpdates
	au.versions = []protocol.ConsensusVersion{
		protocol.ConsensusV19,
		protocol.ConsensusV20,
		protocol.ConsensusV20,
		protocol.ConsensusV20,
		protocol.ConsensusV20,
		protocol.ConsensusV21,
		protocol.ConsensusV21,
		protocol.ConsensusV21,
		protocol.ConsensusV21,
		protocol.ConsensusV21,
		protocol.ConsensusV21,
		protocol.ConsensusV22,
	}
	for offset := uint64(1); offset < uint64(len(au.versions)); offset++ {
		co := au.consecutiveVersion(offset)
		require.Equal(t, au.versions[1], au.versions[co])
	}
	au.versions = []protocol.ConsensusVersion{
		protocol.ConsensusV19,
		protocol.ConsensusV20,
		protocol.ConsensusV21,
	}
}

// This test attempts to cover the case when an accountUpdates.lookupX method:
// - can't find the requested address,
// - falls through looking at deltas and the LRU accounts cache,
// - then hits the database (calling accountsDbQueries.lookup)
// only to discover that the round stored in the database (committed in accountUpdates.commitRound)
// is out of sync with accountUpdates.cachedDBRound (updated a little bit later in accountUpdates.postCommit).
//
// In this case it waits on a condition variable and retries when
// commitSyncer/accountUpdates has advanced the cachedDBRound.
func TestAcctUpdatesLookupRetry(t *testing.T) {
	partitiontest.PartitionTest(t)

	testProtocolVersion := protocol.ConsensusVersion("test-protocol-TestAcctUpdatesLookupRetry")
	proto := config.Consensus[protocol.ConsensusCurrentVersion]
	proto.MaxBalLookback = 10
	config.Consensus[testProtocolVersion] = proto
	defer func() {
		delete(config.Consensus, testProtocolVersion)
	}()

	accts := []map[basics.Address]basics.AccountData{ledgertesting.RandomAccounts(20, true)}
	rewardsLevels := []uint64{0}

	pooldata := basics.AccountData{}
	pooldata.MicroAlgos.Raw = 1000 * 1000 * 1000 * 1000
	pooldata.Status = basics.NotParticipating
	accts[0][testPoolAddr] = pooldata

	sinkdata := basics.AccountData{}
	sinkdata.MicroAlgos.Raw = 1000 * 1000 * 1000 * 1000
	sinkdata.Status = basics.NotParticipating
	accts[0][testSinkAddr] = sinkdata

	ml := makeMockLedgerForTracker(t, false, 10, testProtocolVersion, accts)
	defer ml.Close()

	conf := config.GetDefaultLocal()
	au := newAcctUpdates(t, ml, conf, ".")
	defer au.close()

	// cover 10 genesis blocks
	rewardLevel := uint64(0)
	for i := 1; i < 10; i++ {
		accts = append(accts, accts[0])
		rewardsLevels = append(rewardsLevels, rewardLevel)
	}

	checkAcctUpdates(t, au, 0, 9, accts, rewardsLevels, proto)

	// lastCreatableID stores asset or app max used index to get rid of conflicts
	lastCreatableID := crypto.RandUint64() % 512
	knownCreatables := make(map[basics.CreatableIndex]bool)

	for i := basics.Round(10); i < basics.Round(proto.MaxBalLookback+15); i++ {
		rewardLevelDelta := crypto.RandUint64() % 5
		rewardLevel += rewardLevelDelta
		var updates ledgercore.AccountDeltas
		var totals map[basics.Address]basics.AccountData
		base := accts[i-1]
		updates, totals, lastCreatableID = ledgertesting.RandomDeltasBalancedFull(1, base, rewardLevel, lastCreatableID)
		prevTotals, err := au.Totals(basics.Round(i - 1))
		require.NoError(t, err)

		newPool := totals[testPoolAddr]
		newPool.MicroAlgos.Raw -= prevTotals.RewardUnits() * rewardLevelDelta
		updates.Upsert(testPoolAddr, newPool)
		totals[testPoolAddr] = newPool

		blk := bookkeeping.Block{
			BlockHeader: bookkeeping.BlockHeader{
				Round: basics.Round(i),
			},
		}
		blk.RewardsLevel = rewardLevel
		blk.CurrentProtocol = testProtocolVersion

		delta := ledgercore.MakeStateDelta(&blk.BlockHeader, 0, updates.Len(), 0)
		delta.Accts.MergeAccounts(updates)
		delta.Creatables = creatablesFromUpdates(base, updates, knownCreatables)
		delta.Totals = accumulateTotals(t, testProtocolVersion, []map[basics.Address]basics.AccountData{totals}, rewardLevel)
		au.newBlock(blk, delta)
		accts = append(accts, totals)
		rewardsLevels = append(rewardsLevels, rewardLevel)

		checkAcctUpdates(t, au, 0, i, accts, rewardsLevels, proto)
	}

	flushRound := func(i basics.Round) {
		// Clear the timer to ensure a flush
		ml.trackers.lastFlushTime = time.Time{}

		ml.trackers.committedUpTo(basics.Round(proto.MaxBalLookback) + i)
		ml.trackers.waitAccountsWriting()
	}

	// flush a couple of rounds (indirectly schedules commitSyncer)
	flushRound(basics.Round(0))
	flushRound(basics.Round(1))

	// add stallingTracker to list of trackers
	stallingTracker := &blockingTracker{
		postCommitUnlockedEntryLock:   make(chan struct{}),
		postCommitUnlockedReleaseLock: make(chan struct{}),
		postCommitEntryLock:           make(chan struct{}),
		postCommitReleaseLock:         make(chan struct{}),
		alwaysLock:                    true,
	}
	ml.trackers.trackers = append([]ledgerTracker{stallingTracker}, ml.trackers.trackers...)

	// kick off another round
	go flushRound(basics.Round(2))

	// let stallingTracker enter postCommit() and block (waiting on postCommitReleaseLock)
	// this will prevent accountUpdates.postCommit() from updating au.cachedDBRound = newBase
	<-stallingTracker.postCommitEntryLock

	// prune the baseAccounts cache, so that lookup will fall through to the DB
	au.accountsMu.Lock()
	au.baseAccounts.prune(0)
	au.accountsMu.Unlock()

	rnd := basics.Round(2)

	// grab any address and data to use for call to lookup
	var addr basics.Address
	var data basics.AccountData
	for a, d := range accts[rnd] {
		addr = a
		data = d
		break
	}

	// release the postCommit lock, once au.lookupWithoutRewards hits au.accountsReadCond.Wait()
	go func() {
		time.Sleep(200 * time.Millisecond)
		stallingTracker.postCommitReleaseLock <- struct{}{}
	}()

	// issue a LookupWithoutRewards while persistedData.round != au.cachedDBRound
	d, validThrough, err := au.LookupWithoutRewards(rnd, addr)
	require.NoError(t, err)
	require.Equal(t, d, data)
	require.GreaterOrEqualf(t, uint64(validThrough), uint64(rnd), "validThrough: %v rnd :%v", validThrough, rnd)

	// allow the postCommitUnlocked() handler to go through
	<-stallingTracker.postCommitUnlockedEntryLock
	stallingTracker.postCommitUnlockedReleaseLock <- struct{}{}
}<|MERGE_RESOLUTION|>--- conflicted
+++ resolved
@@ -468,12 +468,7 @@
 		newPool.MicroAlgos.Raw -= prevTotals.RewardUnits() * rewardLevelDelta
 		updates.Upsert(testPoolAddr, newPool)
 		totals[testPoolAddr] = newPool
-<<<<<<< HEAD
 		newAccts := applyPartialDeltas(base, updates)
-=======
-		curTotals := accumulateTotals(t, protocol.ConsensusCurrentVersion, []map[basics.Address]basics.AccountData{totals}, rewardLevel)
-		require.Equal(t, prevTotals.All(), curTotals.All())
->>>>>>> f9497d9e
 
 		blk := bookkeeping.Block{
 			BlockHeader: bookkeeping.BlockHeader{
@@ -486,12 +481,8 @@
 		delta := ledgercore.MakeStateDelta(&blk.BlockHeader, 0, updates.Len(), 0)
 		delta.NewAccts.MergeAccounts(updates)
 		delta.Creatables = creatablesFromUpdates(base, updates, knownCreatables)
-<<<<<<< HEAD
 
 		delta.Totals = accumulateTotals(t, protocol.ConsensusCurrentVersion, []map[basics.Address]ledgercore.AccountData{totals}, rewardLevel)
-=======
-		delta.Totals = curTotals
->>>>>>> f9497d9e
 		au.newBlock(blk, delta)
 		accts = append(accts, newAccts)
 		rewardsLevels = append(rewardsLevels, rewardLevel)
@@ -581,12 +572,7 @@
 		newPool.MicroAlgos.Raw -= prevTotals.RewardUnits() * rewardLevelDelta
 		updates.Upsert(testPoolAddr, newPool)
 		totals[testPoolAddr] = newPool
-<<<<<<< HEAD
 		newAccts := applyPartialDeltas(accts[i-1], updates)
-=======
-		curTotals := accumulateTotals(t, protocol.ConsensusCurrentVersion, []map[basics.Address]basics.AccountData{totals}, rewardLevel)
-		require.Equal(t, prevTotals.All(), curTotals.All())
->>>>>>> f9497d9e
 
 		blk := bookkeeping.Block{
 			BlockHeader: bookkeeping.BlockHeader{
@@ -597,12 +583,7 @@
 		blk.CurrentProtocol = protocol.ConsensusCurrentVersion
 
 		delta := ledgercore.MakeStateDelta(&blk.BlockHeader, 0, updates.Len(), 0)
-<<<<<<< HEAD
 		delta.NewAccts.MergeAccounts(updates)
-=======
-		delta.Accts.MergeAccounts(updates)
-		delta.Totals = curTotals
->>>>>>> f9497d9e
 		au.newBlock(blk, delta)
 		accts = append(accts, newAccts)
 		rewardsLevels = append(rewardsLevels, rewardLevel)
@@ -679,12 +660,7 @@
 		newPool.MicroAlgos.Raw -= prevTotals.RewardUnits() * rewardLevelDelta
 		updates.Upsert(testPoolAddr, newPool)
 		totals[testPoolAddr] = newPool
-<<<<<<< HEAD
 		newAccts := applyPartialDeltas(accts[i-1], updates)
-=======
-		curTotals := accumulateTotals(b, protocol.ConsensusCurrentVersion, []map[basics.Address]basics.AccountData{totals}, rewardLevel)
-		require.Equal(b, prevTotals.All(), curTotals.All())
->>>>>>> f9497d9e
 
 		blk := bookkeeping.Block{
 			BlockHeader: bookkeeping.BlockHeader{
@@ -695,12 +671,7 @@
 		blk.CurrentProtocol = protocolVersion
 
 		delta := ledgercore.MakeStateDelta(&blk.BlockHeader, 0, updates.Len(), 0)
-<<<<<<< HEAD
 		delta.NewAccts.MergeAccounts(updates)
-=======
-		delta.Accts.MergeAccounts(updates)
-		delta.Totals = curTotals
->>>>>>> f9497d9e
 		au.newBlock(blk, delta)
 		accts = append(accts, newAccts)
 		rewardsLevels = append(rewardsLevels, rewardLevel)
@@ -817,12 +788,7 @@
 		newPool.MicroAlgos.Raw -= prevTotals.RewardUnits() * rewardLevelDelta
 		updates.Upsert(testPoolAddr, newPool)
 		totals[testPoolAddr] = newPool
-<<<<<<< HEAD
 		newAccts := applyPartialDeltas(accts[i-1], updates)
-=======
-		curTotals := accumulateTotals(t, protocol.ConsensusCurrentVersion, []map[basics.Address]basics.AccountData{totals}, rewardLevel)
-		require.Equal(t, prevTotals.All(), curTotals.All())
->>>>>>> f9497d9e
 
 		blk := bookkeeping.Block{
 			BlockHeader: bookkeeping.BlockHeader{
@@ -833,12 +799,7 @@
 		blk.CurrentProtocol = testProtocolVersion
 
 		delta := ledgercore.MakeStateDelta(&blk.BlockHeader, 0, updates.Len(), 0)
-<<<<<<< HEAD
 		delta.NewAccts.MergeAccounts(updates)
-=======
-		delta.Accts.MergeAccounts(updates)
-		delta.Totals = curTotals
->>>>>>> f9497d9e
 		au.newBlock(blk, delta)
 		accts = append(accts, newAccts)
 		rewardsLevels = append(rewardsLevels, rewardLevel)
@@ -1694,12 +1655,7 @@
 		newPool.MicroAlgos.Raw -= prevTotals.RewardUnits() * rewardLevelDelta
 		updates.Upsert(testPoolAddr, newPool)
 		totals[testPoolAddr] = newPool
-<<<<<<< HEAD
 		newAccts := applyPartialDeltas(accts[i-1], updates)
-=======
-		curTotals := accumulateTotals(t, protocol.ConsensusCurrentVersion, []map[basics.Address]basics.AccountData{totals}, rewardLevel)
-		require.Equal(t, prevTotals.All(), curTotals.All())
->>>>>>> f9497d9e
 
 		blk := bookkeeping.Block{
 			BlockHeader: bookkeeping.BlockHeader{
@@ -1710,13 +1666,8 @@
 		blk.CurrentProtocol = protocolVersion
 
 		delta := ledgercore.MakeStateDelta(&blk.BlockHeader, 0, updates.Len(), 0)
-<<<<<<< HEAD
 		delta.NewAccts.MergeAccounts(updates)
 		delta.Totals = accumulateTotals(t, protocol.ConsensusCurrentVersion, []map[basics.Address]ledgercore.AccountData{totals}, rewardLevel)
-=======
-		delta.Accts.MergeAccounts(updates)
-		delta.Totals = curTotals
->>>>>>> f9497d9e
 		ml.addMockBlock(blockEntry{block: blk}, delta)
 		au.newBlock(blk, delta)
 		ml.trackers.committedUpTo(basics.Round(i))
@@ -1804,12 +1755,7 @@
 		newPool.MicroAlgos.Raw -= prevTotals.RewardUnits() * rewardLevelDelta
 		updates.Upsert(testPoolAddr, newPool)
 		totals[testPoolAddr] = newPool
-<<<<<<< HEAD
 		newAccts := applyPartialDeltas(accts[i-1], updates)
-=======
-		curTotals := accumulateTotals(t, protocol.ConsensusCurrentVersion, []map[basics.Address]basics.AccountData{totals}, rewardLevel)
-		require.Equal(t, prevTotals.All(), curTotals.All())
->>>>>>> f9497d9e
 
 		blk := bookkeeping.Block{
 			BlockHeader: bookkeeping.BlockHeader{
@@ -1820,13 +1766,8 @@
 		blk.CurrentProtocol = initProtocolVersion
 
 		delta := ledgercore.MakeStateDelta(&blk.BlockHeader, 0, updates.Len(), 0)
-<<<<<<< HEAD
 		delta.NewAccts.MergeAccounts(updates)
 		delta.Totals = accumulateTotals(t, protocol.ConsensusCurrentVersion, []map[basics.Address]ledgercore.AccountData{totals}, rewardLevel)
-=======
-		delta.Accts.MergeAccounts(updates)
-		delta.Totals = curTotals
->>>>>>> f9497d9e
 		ml.addMockBlock(blockEntry{block: blk}, delta)
 		au.newBlock(blk, delta)
 		accts = append(accts, newAccts)
@@ -1850,12 +1791,7 @@
 		newPool.MicroAlgos.Raw -= prevTotals.RewardUnits() * rewardLevelDelta
 		updates.Upsert(testPoolAddr, newPool)
 		totals[testPoolAddr] = newPool
-<<<<<<< HEAD
 		newAccts := applyPartialDeltas(accts[i-1], updates)
-=======
-		curTotals := accumulateTotals(t, protocol.ConsensusCurrentVersion, []map[basics.Address]basics.AccountData{totals}, rewardLevel)
-		require.Equal(t, prevTotals.All(), curTotals.All())
->>>>>>> f9497d9e
 
 		blk := bookkeeping.Block{
 			BlockHeader: bookkeeping.BlockHeader{
@@ -1866,13 +1802,8 @@
 		blk.CurrentProtocol = newVersion
 
 		delta := ledgercore.MakeStateDelta(&blk.BlockHeader, 0, updates.Len(), 0)
-<<<<<<< HEAD
 		delta.NewAccts.MergeAccounts(updates)
 		delta.Totals = accumulateTotals(t, protocol.ConsensusCurrentVersion, []map[basics.Address]ledgercore.AccountData{totals}, rewardLevel)
-=======
-		delta.Accts.MergeAccounts(updates)
-		delta.Totals = curTotals
->>>>>>> f9497d9e
 		ml.addMockBlock(blockEntry{block: blk}, delta)
 		au.newBlock(blk, delta)
 		accts = append(accts, newAccts)
@@ -1943,12 +1874,7 @@
 		newPool.MicroAlgos.Raw -= prevTotals.RewardUnits() * rewardLevelDelta
 		updates.Upsert(testPoolAddr, newPool)
 		totals[testPoolAddr] = newPool
-<<<<<<< HEAD
 		newAccts := applyPartialDeltas(accts[i-1], updates)
-=======
-		curTotals := accumulateTotals(t, protocol.ConsensusCurrentVersion, []map[basics.Address]basics.AccountData{totals}, rewardLevel)
-		require.Equal(t, prevTotals.All(), curTotals.All())
->>>>>>> f9497d9e
 
 		blk := bookkeeping.Block{
 			BlockHeader: bookkeeping.BlockHeader{
@@ -1959,13 +1885,8 @@
 		blk.CurrentProtocol = initProtocolVersion
 
 		delta := ledgercore.MakeStateDelta(&blk.BlockHeader, 0, updates.Len(), 0)
-<<<<<<< HEAD
 		delta.NewAccts.MergeAccounts(updates)
 		delta.Totals = accumulateTotals(t, protocol.ConsensusCurrentVersion, []map[basics.Address]ledgercore.AccountData{totals}, rewardLevel)
-=======
-		delta.Accts.MergeAccounts(updates)
-		delta.Totals = curTotals
->>>>>>> f9497d9e
 		ml.addMockBlock(blockEntry{block: blk}, delta)
 		au.newBlock(blk, delta)
 		accts = append(accts, newAccts)
@@ -1988,12 +1909,7 @@
 		newPool.MicroAlgos.Raw -= prevTotals.RewardUnits() * rewardLevelDelta
 		updates.Upsert(testPoolAddr, newPool)
 		totals[testPoolAddr] = newPool
-<<<<<<< HEAD
 		newAccts := applyPartialDeltas(accts[i-1], updates)
-=======
-		curTotals := accumulateTotals(t, protocol.ConsensusCurrentVersion, []map[basics.Address]basics.AccountData{totals}, rewardLevel)
-		require.Equal(t, prevTotals.All(), curTotals.All())
->>>>>>> f9497d9e
 
 		blk := bookkeeping.Block{
 			BlockHeader: bookkeeping.BlockHeader{
@@ -2004,13 +1920,8 @@
 		blk.CurrentProtocol = newVersion
 
 		delta := ledgercore.MakeStateDelta(&blk.BlockHeader, 0, updates.Len(), 0)
-<<<<<<< HEAD
 		delta.NewAccts.MergeAccounts(updates)
 		delta.Totals = accumulateTotals(t, protocol.ConsensusCurrentVersion, []map[basics.Address]ledgercore.AccountData{totals}, rewardLevel)
-=======
-		delta.Accts.MergeAccounts(updates)
-		delta.Totals = curTotals
->>>>>>> f9497d9e
 		ml.addMockBlock(blockEntry{block: blk}, delta)
 		au.newBlock(blk, delta)
 		accts = append(accts, newAccts)
@@ -2035,12 +1946,7 @@
 		newPool.MicroAlgos.Raw -= prevTotals.RewardUnits() * rewardLevelDelta
 		updates.Upsert(testPoolAddr, newPool)
 		totals[testPoolAddr] = newPool
-<<<<<<< HEAD
 		newAccts := applyPartialDeltas(accts[i-1], updates)
-=======
-		curTotals := accumulateTotals(t, protocol.ConsensusCurrentVersion, []map[basics.Address]basics.AccountData{totals}, rewardLevel)
-		require.Equal(t, prevTotals.All(), curTotals.All())
->>>>>>> f9497d9e
 
 		blk := bookkeeping.Block{
 			BlockHeader: bookkeeping.BlockHeader{
@@ -2051,13 +1957,8 @@
 		blk.CurrentProtocol = newVersion
 
 		delta := ledgercore.MakeStateDelta(&blk.BlockHeader, 0, updates.Len(), 0)
-<<<<<<< HEAD
 		delta.NewAccts.MergeAccounts(updates)
 		delta.Totals = accumulateTotals(t, protocol.ConsensusCurrentVersion, []map[basics.Address]ledgercore.AccountData{totals}, rewardLevel)
-=======
-		delta.Accts.MergeAccounts(updates)
-		delta.Totals = curTotals
->>>>>>> f9497d9e
 		ml.addMockBlock(blockEntry{block: blk}, delta)
 		au.newBlock(blk, delta)
 		accts = append(accts, newAccts)
