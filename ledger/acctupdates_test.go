// Copyright (C) 2019-2021 Algorand, Inc.
// This file is part of go-algorand
//
// go-algorand is free software: you can redistribute it and/or modify
// it under the terms of the GNU Affero General Public License as
// published by the Free Software Foundation, either version 3 of the
// License, or (at your option) any later version.
//
// go-algorand is distributed in the hope that it will be useful,
// but WITHOUT ANY WARRANTY; without even the implied warranty of
// MERCHANTABILITY or FITNESS FOR A PARTICULAR PURPOSE.  See the
// GNU Affero General Public License for more details.
//
// You should have received a copy of the GNU Affero General Public License
// along with go-algorand.  If not, see <https://www.gnu.org/licenses/>.

package ledger

import (
	"bytes"
	"context"
	"database/sql"
	"errors"
	"fmt"
	"io/ioutil"
	"os"
	"path/filepath"
	"runtime"
	"strings"
	"sync"
	"testing"
	"time"

	"github.com/stretchr/testify/require"

	"github.com/algorand/go-algorand/config"
	"github.com/algorand/go-algorand/crypto"
	"github.com/algorand/go-algorand/data/basics"
	"github.com/algorand/go-algorand/data/bookkeeping"
	"github.com/algorand/go-algorand/ledger/ledgercore"
	"github.com/algorand/go-algorand/logging"
	"github.com/algorand/go-algorand/protocol"
<<<<<<< HEAD
	"github.com/algorand/go-algorand/testpartitioning"
=======
	"github.com/algorand/go-algorand/test/partitiontest"
>>>>>>> 916154b5
	"github.com/algorand/go-algorand/util/db"
)

type mockLedgerForTracker struct {
	dbs             db.Pair
	blocks          []blockEntry
	deltas          []ledgercore.StateDelta
	log             logging.Logger
	filename        string
	inMemory        bool
	consensusParams config.ConsensusParams
}

func makeMockLedgerForTracker(t testing.TB, inMemory bool, initialBlocksCount int, consensusVersion protocol.ConsensusVersion) *mockLedgerForTracker {
	dbs, fileName := dbOpenTest(t, inMemory)
	dblogger := logging.TestingLog(t)
	dblogger.SetLevel(logging.Info)
	dbs.Rdb.SetLogger(dblogger)
	dbs.Wdb.SetLogger(dblogger)

	blocks := randomInitChain(consensusVersion, initialBlocksCount)
	deltas := make([]ledgercore.StateDelta, initialBlocksCount)
	for i := range deltas {
		deltas[i] = ledgercore.StateDelta{Hdr: &bookkeeping.BlockHeader{}}
	}
	consensusParams := config.Consensus[consensusVersion]
	return &mockLedgerForTracker{dbs: dbs, log: dblogger, filename: fileName, inMemory: inMemory, blocks: blocks, deltas: deltas, consensusParams: consensusParams}
}

// fork creates another database which has the same content as the current one. Works only for non-memory databases.
func (ml *mockLedgerForTracker) fork(t testing.TB) *mockLedgerForTracker {
	if ml.inMemory {
		return nil
	}
	// create a new random file name.
	fn := fmt.Sprintf("%s.%d", strings.ReplaceAll(t.Name(), "/", "."), crypto.RandUint64())

	dblogger := logging.TestingLog(t)
	dblogger.SetLevel(logging.Info)
	newLedgerTracker := &mockLedgerForTracker{
		inMemory: false,
		log:      dblogger,
		blocks:   make([]blockEntry, len(ml.blocks)),
		deltas:   make([]ledgercore.StateDelta, len(ml.deltas)),
		filename: fn,
	}
	copy(newLedgerTracker.blocks, ml.blocks)
	copy(newLedgerTracker.deltas, ml.deltas)

	// calling Vacuum implies flushing the datbaase content to disk..
	ml.dbs.Wdb.Vacuum(context.Background())
	// copy the database files.
	for _, ext := range []string{"", "-shm", "-wal"} {
		bytes, err := ioutil.ReadFile(ml.filename + ext)
		require.NoError(t, err)
		err = ioutil.WriteFile(newLedgerTracker.filename+ext, bytes, 0600)
		require.NoError(t, err)
	}
	dbs, err := db.OpenPair(newLedgerTracker.filename, false)
	require.NoError(t, err)
	dbs.Rdb.SetLogger(dblogger)
	dbs.Wdb.SetLogger(dblogger)

	newLedgerTracker.dbs = dbs
	return newLedgerTracker
}

func (ml *mockLedgerForTracker) Close() {
	ml.dbs.Close()
	// delete the database files of non-memory instances.
	if !ml.inMemory {
		os.Remove(ml.filename)
		os.Remove(ml.filename + "-shm")
		os.Remove(ml.filename + "-wal")
	}
}

func (ml *mockLedgerForTracker) Latest() basics.Round {
	return basics.Round(len(ml.blocks)) - 1
}

func (ml *mockLedgerForTracker) addMockBlock(be blockEntry, delta ledgercore.StateDelta) error {
	ml.blocks = append(ml.blocks, be)
	ml.deltas = append(ml.deltas, delta)
	return nil
}

func (ml *mockLedgerForTracker) trackerEvalVerified(blk bookkeeping.Block, accUpdatesLedger ledgerForEvaluator) (ledgercore.StateDelta, error) {
	// support returning the deltas if the client explicitly provided them by calling addMockBlock, otherwise,
	// just return an empty state delta ( since the client clearly didn't care about these )
	if len(ml.deltas) > int(blk.Round()) {
		return ml.deltas[uint64(blk.Round())], nil
	}
	return ledgercore.StateDelta{
		Hdr: &bookkeeping.BlockHeader{},
	}, nil
}

func (ml *mockLedgerForTracker) Block(rnd basics.Round) (bookkeeping.Block, error) {
	if rnd > ml.Latest() {
		return bookkeeping.Block{}, fmt.Errorf("rnd %d out of bounds", rnd)
	}

	return ml.blocks[int(rnd)].block, nil
}

func (ml *mockLedgerForTracker) BlockHdr(rnd basics.Round) (bookkeeping.BlockHeader, error) {
	if rnd > ml.Latest() {
		return bookkeeping.BlockHeader{}, fmt.Errorf("rnd %d out of bounds", rnd)
	}

	return ml.blocks[int(rnd)].block.BlockHeader, nil
}

func (ml *mockLedgerForTracker) trackerDB() db.Pair {
	return ml.dbs
}

func (ml *mockLedgerForTracker) blockDB() db.Pair {
	return db.Pair{}
}

func (ml *mockLedgerForTracker) trackerLog() logging.Logger {
	return ml.log
}

func (ml *mockLedgerForTracker) GenesisHash() crypto.Digest {
	if len(ml.blocks) > 0 {
		return ml.blocks[0].block.GenesisHash()
	}
	return crypto.Digest{}
}

func (ml *mockLedgerForTracker) GenesisProto() config.ConsensusParams {
	return ml.consensusParams
}

// this function used to be in acctupdates.go, but we were never using it for production purposes. This
// function has a conceptual flaw in that it attempts to load the entire balances into memory. This might
// not work if we have large number of balances. On these unit testing, however, it's not the case, and it's
// safe to call it.
func (au *accountUpdates) allBalances(rnd basics.Round) (bals map[basics.Address]basics.AccountData, err error) {
	au.accountsMu.RLock()
	defer au.accountsMu.RUnlock()
	offsetLimit, err := au.roundOffset(rnd)

	if err != nil {
		return
	}

	err = au.dbs.Rdb.Atomic(func(ctx context.Context, tx *sql.Tx) error {
		var err0 error
		bals, err0 = accountsAll(tx)
		return err0
	})
	if err != nil {
		return
	}

	for offset := uint64(0); offset < offsetLimit; offset++ {
		for i := 0; i < au.deltas[offset].Len(); i++ {
			addr, delta := au.deltas[offset].GetByIdx(i)
			bals[addr] = delta
		}
	}
	return
}

func checkAcctUpdates(t *testing.T, au *accountUpdates, base basics.Round, latestRnd basics.Round, accts []map[basics.Address]basics.AccountData, rewards []uint64, proto config.ConsensusParams) {
	latest := au.latest()
	require.Equal(t, latest, latestRnd)

	_, err := au.Totals(latest + 1)
	require.Error(t, err)

	var validThrough basics.Round
	_, validThrough, err = au.LookupWithoutRewards(latest+1, randomAddress())
	require.Error(t, err)
	require.Equal(t, basics.Round(0), validThrough)

	if base > 0 {
		_, err := au.Totals(base - 1)
		require.Error(t, err)

		_, validThrough, err = au.LookupWithoutRewards(base-1, randomAddress())
		require.Error(t, err)
		require.Equal(t, basics.Round(0), validThrough)
	}

	roundsRanges := []struct {
		start, end basics.Round
	}{}

	// running the checkAcctUpdates on the entire range of base..latestRnd is too slow, and unlikely to help us
	// to trap a regression ( might be a good to find where the regression started ). so, for
	// performance reasons, we're going to run it againt the first and last 5 rounds, plus few rounds
	// in between.
	if latestRnd-base <= 10 {
		roundsRanges = append(roundsRanges, struct{ start, end basics.Round }{base, latestRnd})
	} else {
		roundsRanges = append(roundsRanges, struct{ start, end basics.Round }{base, base + 5})
		roundsRanges = append(roundsRanges, struct{ start, end basics.Round }{latestRnd - 5, latestRnd})
		for i := base + 5; i < latestRnd-5; i += 1 + (latestRnd-base-10)/10 {
			roundsRanges = append(roundsRanges, struct{ start, end basics.Round }{i, i + 1})
		}
	}
	for _, roundRange := range roundsRanges {
		for rnd := roundRange.start; rnd <= roundRange.end; rnd++ {
			var totalOnline, totalOffline, totalNotPart uint64

			for addr, data := range accts[rnd] {
				d, validThrough, err := au.LookupWithoutRewards(rnd, addr)
				require.NoError(t, err)
				require.Equal(t, d, data)
				require.GreaterOrEqualf(t, uint64(validThrough), uint64(rnd), fmt.Sprintf("validThrough :%v\nrnd :%v\n", validThrough, rnd))

				rewardsDelta := rewards[rnd] - d.RewardsBase
				switch d.Status {
				case basics.Online:
					totalOnline += d.MicroAlgos.Raw
					totalOnline += (d.MicroAlgos.Raw / proto.RewardUnit) * rewardsDelta
				case basics.Offline:
					totalOffline += d.MicroAlgos.Raw
					totalOffline += (d.MicroAlgos.Raw / proto.RewardUnit) * rewardsDelta
				case basics.NotParticipating:
					totalNotPart += d.MicroAlgos.Raw
				default:
					t.Errorf("unknown status %v", d.Status)
				}
			}

			all, err := au.allBalances(rnd)
			require.NoError(t, err)
			require.Equal(t, all, accts[rnd])

			totals, err := au.Totals(rnd)
			require.NoError(t, err)
			require.Equal(t, totals.Online.Money.Raw, totalOnline)
			require.Equal(t, totals.Offline.Money.Raw, totalOffline)
			require.Equal(t, totals.NotParticipating.Money.Raw, totalNotPart)
			require.Equal(t, totals.Participating().Raw, totalOnline+totalOffline)
			require.Equal(t, totals.All().Raw, totalOnline+totalOffline+totalNotPart)

			d, validThrough, err := au.LookupWithoutRewards(rnd, randomAddress())
			require.NoError(t, err)
			require.GreaterOrEqualf(t, uint64(validThrough), uint64(rnd), fmt.Sprintf("validThrough :%v\nrnd :%v\n", validThrough, rnd))
			require.Equal(t, d, basics.AccountData{})
		}
	}
	checkAcctUpdatesConsistency(t, au)
}

func checkAcctUpdatesConsistency(t *testing.T, au *accountUpdates) {
	accounts := make(map[basics.Address]modifiedAccount)

	for _, rdelta := range au.deltas {
		for i := 0; i < rdelta.Len(); i++ {
			addr, adelta := rdelta.GetByIdx(i)
			macct := accounts[addr]
			macct.data = adelta
			macct.ndeltas++
			accounts[addr] = macct
		}
	}

	require.Equal(t, au.accounts, accounts)
}

func TestAcctUpdates(t *testing.T) {
<<<<<<< HEAD
	testpartitioning.PartitionTest(t)
=======
	partitiontest.PartitionTest(t)
>>>>>>> 916154b5

	if runtime.GOARCH == "arm" || runtime.GOARCH == "arm64" {
		t.Skip("This test is too slow on ARM and causes travis builds to time out")
	}
	proto := config.Consensus[protocol.ConsensusCurrentVersion]

	ml := makeMockLedgerForTracker(t, true, 10, protocol.ConsensusCurrentVersion)
	defer ml.Close()

	accts := []map[basics.Address]basics.AccountData{randomAccounts(20, true)}
	rewardsLevels := []uint64{0}

	pooldata := basics.AccountData{}
	pooldata.MicroAlgos.Raw = 1000 * 1000 * 1000 * 1000
	pooldata.Status = basics.NotParticipating
	accts[0][testPoolAddr] = pooldata

	sinkdata := basics.AccountData{}
	sinkdata.MicroAlgos.Raw = 1000 * 1000 * 1000 * 1000
	sinkdata.Status = basics.NotParticipating
	accts[0][testSinkAddr] = sinkdata

	au := &accountUpdates{}
	au.initialize(config.GetDefaultLocal(), ".", proto, accts[0])
	defer au.close()

	err := au.loadFromDisk(ml)
	require.NoError(t, err)

	// cover 10 genesis blocks
	rewardLevel := uint64(0)
	for i := 1; i < 10; i++ {
		accts = append(accts, accts[0])
		rewardsLevels = append(rewardsLevels, rewardLevel)
	}

	checkAcctUpdates(t, au, 0, 9, accts, rewardsLevels, proto)

	// lastCreatableID stores asset or app max used index to get rid of conflicts
	lastCreatableID := crypto.RandUint64() % 512
	knownCreatables := make(map[basics.CreatableIndex]bool)
	for i := basics.Round(10); i < basics.Round(proto.MaxBalLookback+15); i++ {
		rewardLevelDelta := crypto.RandUint64() % 5
		rewardLevel += rewardLevelDelta
		var updates ledgercore.AccountDeltas
		var totals map[basics.Address]basics.AccountData
		base := accts[i-1]
		updates, totals, lastCreatableID = randomDeltasBalancedFull(1, base, rewardLevel, lastCreatableID)
		prevTotals, err := au.Totals(basics.Round(i - 1))
		require.NoError(t, err)

		newPool := totals[testPoolAddr]
		newPool.MicroAlgos.Raw -= prevTotals.RewardUnits() * rewardLevelDelta
		updates.Upsert(testPoolAddr, newPool)
		totals[testPoolAddr] = newPool

		blk := bookkeeping.Block{
			BlockHeader: bookkeeping.BlockHeader{
				Round: basics.Round(i),
			},
		}
		blk.RewardsLevel = rewardLevel
		blk.CurrentProtocol = protocol.ConsensusCurrentVersion

		delta := ledgercore.MakeStateDelta(&blk.BlockHeader, 0, updates.Len(), 0)
		delta.Accts.MergeAccounts(updates)
		delta.Creatables = creatablesFromUpdates(base, updates, knownCreatables)
		au.newBlock(blk, delta)
		accts = append(accts, totals)
		rewardsLevels = append(rewardsLevels, rewardLevel)

		checkAcctUpdates(t, au, 0, i, accts, rewardsLevels, proto)
	}

	for i := basics.Round(0); i < 15; i++ {
		// Clear the timer to ensure a flush
		au.lastFlushTime = time.Time{}

		au.committedUpTo(basics.Round(proto.MaxBalLookback) + i)
		au.waitAccountsWriting()
		checkAcctUpdates(t, au, i, basics.Round(proto.MaxBalLookback+14), accts, rewardsLevels, proto)
	}
}

func TestAcctUpdatesFastUpdates(t *testing.T) {
<<<<<<< HEAD
	testpartitioning.PartitionTest(t)
=======
	partitiontest.PartitionTest(t)
>>>>>>> 916154b5

	if runtime.GOARCH == "arm" || runtime.GOARCH == "arm64" {
		t.Skip("This test is too slow on ARM and causes travis builds to time out")
	}
	proto := config.Consensus[protocol.ConsensusCurrentVersion]

	ml := makeMockLedgerForTracker(t, true, 10, protocol.ConsensusCurrentVersion)
	defer ml.Close()

	accts := []map[basics.Address]basics.AccountData{randomAccounts(20, true)}
	rewardsLevels := []uint64{0}

	pooldata := basics.AccountData{}
	pooldata.MicroAlgos.Raw = 1000 * 1000 * 1000 * 1000
	pooldata.Status = basics.NotParticipating
	accts[0][testPoolAddr] = pooldata

	sinkdata := basics.AccountData{}
	sinkdata.MicroAlgos.Raw = 1000 * 1000 * 1000 * 1000
	sinkdata.Status = basics.NotParticipating
	accts[0][testSinkAddr] = sinkdata

	au := &accountUpdates{}
	conf := config.GetDefaultLocal()
	conf.CatchpointInterval = 1
	au.initialize(conf, ".", proto, accts[0])
	defer au.close()

	err := au.loadFromDisk(ml)
	require.NoError(t, err)

	// cover 10 genesis blocks
	rewardLevel := uint64(0)
	for i := 1; i < 10; i++ {
		accts = append(accts, accts[0])
		rewardsLevels = append(rewardsLevels, rewardLevel)
	}

	checkAcctUpdates(t, au, 0, 9, accts, rewardsLevels, proto)

	wg := sync.WaitGroup{}

	for i := basics.Round(10); i < basics.Round(proto.MaxBalLookback+15); i++ {
		rewardLevelDelta := crypto.RandUint64() % 5
		rewardLevel += rewardLevelDelta
		updates, totals := randomDeltasBalanced(1, accts[i-1], rewardLevel)

		prevTotals, err := au.Totals(basics.Round(i - 1))
		require.NoError(t, err)

		newPool := totals[testPoolAddr]
		newPool.MicroAlgos.Raw -= prevTotals.RewardUnits() * rewardLevelDelta
		updates.Upsert(testPoolAddr, newPool)
		totals[testPoolAddr] = newPool

		blk := bookkeeping.Block{
			BlockHeader: bookkeeping.BlockHeader{
				Round: basics.Round(i),
			},
		}
		blk.RewardsLevel = rewardLevel
		blk.CurrentProtocol = protocol.ConsensusCurrentVersion

		delta := ledgercore.MakeStateDelta(&blk.BlockHeader, 0, updates.Len(), 0)
		delta.Accts.MergeAccounts(updates)
		au.newBlock(blk, delta)
		accts = append(accts, totals)
		rewardsLevels = append(rewardsLevels, rewardLevel)

		wg.Add(1)
		go func(round basics.Round) {
			defer wg.Done()
			au.committedUpTo(round)
		}(i)
	}
	wg.Wait()
}

func BenchmarkBalancesChanges(b *testing.B) {
	if runtime.GOARCH == "arm" || runtime.GOARCH == "arm64" {
		b.Skip("This test is too slow on ARM and causes travis builds to time out")
	}
	if b.N < 100 {
		b.N = 50
	}
	protocolVersion := protocol.ConsensusVersion("BenchmarkBalancesChanges-test-protocol-version")
	testProtocol := config.Consensus[protocol.ConsensusCurrentVersion]
	testProtocol.MaxBalLookback = 25
	config.Consensus[protocolVersion] = testProtocol
	defer func() {
		delete(config.Consensus, protocolVersion)
	}()

	proto := config.Consensus[protocolVersion]

	initialRounds := uint64(1)

	ml := makeMockLedgerForTracker(b, true, int(initialRounds), protocolVersion)
	defer ml.Close()

	accountsCount := 5000
	accts := []map[basics.Address]basics.AccountData{randomAccounts(accountsCount, true)}
	rewardsLevels := []uint64{0}

	pooldata := basics.AccountData{}
	pooldata.MicroAlgos.Raw = 1000 * 1000 * 1000 * 1000 * 1000 * 1000
	pooldata.Status = basics.NotParticipating
	accts[0][testPoolAddr] = pooldata

	sinkdata := basics.AccountData{}
	sinkdata.MicroAlgos.Raw = 1000 * 1000 * 1000 * 1000
	sinkdata.Status = basics.NotParticipating
	accts[0][testSinkAddr] = sinkdata

	au := &accountUpdates{}
	au.initialize(config.GetDefaultLocal(), ".", proto, accts[0])
	err := au.loadFromDisk(ml)
	require.NoError(b, err)
	defer au.close()

	// cover initialRounds genesis blocks
	rewardLevel := uint64(0)
	for i := 1; i < int(initialRounds); i++ {
		accts = append(accts, accts[0])
		rewardsLevels = append(rewardsLevels, rewardLevel)
	}

	for i := basics.Round(initialRounds); i < basics.Round(proto.MaxBalLookback+uint64(b.N)); i++ {
		rewardLevelDelta := crypto.RandUint64() % 5
		rewardLevel += rewardLevelDelta
		accountChanges := 0
		if i <= basics.Round(initialRounds)+basics.Round(b.N) {
			accountChanges = accountsCount - 2 - int(basics.Round(proto.MaxBalLookback+uint64(b.N))+i)
		}

		updates, totals := randomDeltasBalanced(accountChanges, accts[i-1], rewardLevel)
		prevTotals, err := au.Totals(basics.Round(i - 1))
		require.NoError(b, err)

		newPool := totals[testPoolAddr]
		newPool.MicroAlgos.Raw -= prevTotals.RewardUnits() * rewardLevelDelta
		updates.Upsert(testPoolAddr, newPool)
		totals[testPoolAddr] = newPool

		blk := bookkeeping.Block{
			BlockHeader: bookkeeping.BlockHeader{
				Round: basics.Round(i),
			},
		}
		blk.RewardsLevel = rewardLevel
		blk.CurrentProtocol = protocolVersion

		delta := ledgercore.MakeStateDelta(&blk.BlockHeader, 0, updates.Len(), 0)
		delta.Accts.MergeAccounts(updates)
		au.newBlock(blk, delta)
		accts = append(accts, totals)
		rewardsLevels = append(rewardsLevels, rewardLevel)
	}
	for i := proto.MaxBalLookback; i < proto.MaxBalLookback+initialRounds; i++ {
		// Clear the timer to ensure a flush
		au.lastFlushTime = time.Time{}
		au.committedUpTo(basics.Round(i))
	}
	au.waitAccountsWriting()
	b.ResetTimer()
	startTime := time.Now()
	for i := proto.MaxBalLookback + initialRounds; i < proto.MaxBalLookback+uint64(b.N); i++ {
		// Clear the timer to ensure a flush
		au.lastFlushTime = time.Time{}
		au.committedUpTo(basics.Round(i))
	}
	au.waitAccountsWriting()
	deltaTime := time.Now().Sub(startTime)
	if deltaTime > time.Second {
		return
	}
	// we want to fake the N to reflect the time it took us, if we were to wait an entire second.
	singleIterationTime := deltaTime / time.Duration((uint64(b.N) - initialRounds))
	b.N = int(time.Second / singleIterationTime)
	// and now, wait for the reminder of the second.
	time.Sleep(time.Second - deltaTime)

}

func BenchmarkCalibrateNodesPerPage(b *testing.B) {
	b.Skip("This benchmark was used to tune up the NodesPerPage; it's not really useful otherwise")
	defaultNodesPerPage := merkleCommitterNodesPerPage
	for nodesPerPage := 32; nodesPerPage < 300; nodesPerPage++ {
		b.Run(fmt.Sprintf("Test_merkleCommitterNodesPerPage_%d", nodesPerPage), func(b *testing.B) {
			merkleCommitterNodesPerPage = int64(nodesPerPage)
			BenchmarkBalancesChanges(b)
		})
	}
	merkleCommitterNodesPerPage = defaultNodesPerPage
}

func BenchmarkCalibrateCacheNodeSize(b *testing.B) {
	//b.Skip("This benchmark was used to tune up the trieCachedNodesCount; it's not really useful otherwise")
	defaultTrieCachedNodesCount := trieCachedNodesCount
	for cacheSize := 3000; cacheSize < 50000; cacheSize += 1000 {
		b.Run(fmt.Sprintf("Test_cacheSize_%d", cacheSize), func(b *testing.B) {
			trieCachedNodesCount = cacheSize
			BenchmarkBalancesChanges(b)
		})
	}
	trieCachedNodesCount = defaultTrieCachedNodesCount
}

// TestLargeAccountCountCatchpointGeneration creates a ledger containing a large set of accounts ( i.e. 100K accounts )
// and attempts to have the accountUpdates create the associated catchpoint. It's designed precisely around setting an
// environment which would quickly ( i.e. after 32 rounds ) would start producing catchpoints.
func TestLargeAccountCountCatchpointGeneration(t *testing.T) {
<<<<<<< HEAD
	testpartitioning.PartitionTest(t)
=======
	partitiontest.PartitionTest(t)
>>>>>>> 916154b5

	if runtime.GOARCH == "arm" || runtime.GOARCH == "arm64" {
		t.Skip("This test is too slow on ARM and causes travis builds to time out")
	}
	// create new protocol version, which has lower lookback
	testProtocolVersion := protocol.ConsensusVersion("test-protocol-TestLargeAccountCountCatchpointGeneration")
	protoParams := config.Consensus[protocol.ConsensusCurrentVersion]
	protoParams.MaxBalLookback = 32
	protoParams.SeedLookback = 2
	protoParams.SeedRefreshInterval = 8
	config.Consensus[testProtocolVersion] = protoParams
	defer func() {
		delete(config.Consensus, testProtocolVersion)
		os.RemoveAll("./catchpoints")
	}()

	ml := makeMockLedgerForTracker(t, true, 10, testProtocolVersion)
	defer ml.Close()
	accts := []map[basics.Address]basics.AccountData{randomAccounts(100000, true)}
	rewardsLevels := []uint64{0}

	pooldata := basics.AccountData{}
	pooldata.MicroAlgos.Raw = 1000 * 1000 * 1000 * 1000
	pooldata.Status = basics.NotParticipating
	accts[0][testPoolAddr] = pooldata

	sinkdata := basics.AccountData{}
	sinkdata.MicroAlgos.Raw = 1000 * 1000 * 1000 * 1000
	sinkdata.Status = basics.NotParticipating
	accts[0][testSinkAddr] = sinkdata

	au := &accountUpdates{}
	conf := config.GetDefaultLocal()
	conf.CatchpointInterval = 1
	conf.Archival = true
	au.initialize(conf, ".", protoParams, accts[0])
	defer au.close()
	err := au.loadFromDisk(ml)
	require.NoError(t, err)

	// cover 10 genesis blocks
	rewardLevel := uint64(0)
	for i := 1; i < 10; i++ {
		accts = append(accts, accts[0])
		rewardsLevels = append(rewardsLevels, rewardLevel)
	}

	for i := basics.Round(10); i < basics.Round(protoParams.MaxBalLookback+5); i++ {
		rewardLevelDelta := crypto.RandUint64() % 5
		rewardLevel += rewardLevelDelta
		updates, totals := randomDeltasBalanced(1, accts[i-1], rewardLevel)

		prevTotals, err := au.Totals(basics.Round(i - 1))
		require.NoError(t, err)

		newPool := totals[testPoolAddr]
		newPool.MicroAlgos.Raw -= prevTotals.RewardUnits() * rewardLevelDelta
		updates.Upsert(testPoolAddr, newPool)
		totals[testPoolAddr] = newPool

		blk := bookkeeping.Block{
			BlockHeader: bookkeeping.BlockHeader{
				Round: basics.Round(i),
			},
		}
		blk.RewardsLevel = rewardLevel
		blk.CurrentProtocol = testProtocolVersion

		delta := ledgercore.MakeStateDelta(&blk.BlockHeader, 0, updates.Len(), 0)
		delta.Accts.MergeAccounts(updates)
		au.newBlock(blk, delta)
		accts = append(accts, totals)
		rewardsLevels = append(rewardsLevels, rewardLevel)

		au.committedUpTo(i)
		if i%2 == 1 {
			au.waitAccountsWriting()
		}
	}
}

// The TestAcctUpdatesUpdatesCorrectness conduct a correctless test for the accounts update in the following way -
// Each account is initialized with 100 algos.
// On every round, each account move variable amount of funds to an accumulating account.
// The deltas for each accounts are picked by using the lookup method.
// At the end of the test, we verify that each account has the expected amount of algos.
// In addition, throughout the test, we check ( using lookup ) that the historical balances, *beyond* the
// lookback are generating either an error, or returning the correct amount.
func TestAcctUpdatesUpdatesCorrectness(t *testing.T) {
<<<<<<< HEAD
	testpartitioning.PartitionTest(t)
=======
	partitiontest.PartitionTest(t)
>>>>>>> 916154b5

	if runtime.GOARCH == "arm" || runtime.GOARCH == "arm64" {
		t.Skip("This test is too slow on ARM and causes travis builds to time out")
	}

	// create new protocol version, which has lower look back.
	testProtocolVersion := protocol.ConsensusVersion("test-protocol-TestAcctUpdatesUpdatesCorrectness")
	protoParams := config.Consensus[protocol.ConsensusCurrentVersion]
	protoParams.MaxBalLookback = 5
	config.Consensus[testProtocolVersion] = protoParams
	defer func() {
		delete(config.Consensus, testProtocolVersion)
	}()

	inMemory := true

	testFunction := func(t *testing.T) {
		ml := makeMockLedgerForTracker(t, inMemory, 10, testProtocolVersion)
		defer ml.Close()

		accts := []map[basics.Address]basics.AccountData{randomAccounts(9, true)}

		pooldata := basics.AccountData{}
		pooldata.MicroAlgos.Raw = 1000 * 1000 * 1000 * 1000
		pooldata.Status = basics.NotParticipating
		accts[0][testPoolAddr] = pooldata

		sinkdata := basics.AccountData{}
		sinkdata.MicroAlgos.Raw = 1000 * 1000 * 1000 * 1000
		sinkdata.Status = basics.NotParticipating
		accts[0][testSinkAddr] = sinkdata

		var moneyAccounts []basics.Address

		for addr := range accts[0] {
			if bytes.Compare(addr[:], testPoolAddr[:]) == 0 || bytes.Compare(addr[:], testSinkAddr[:]) == 0 {
				continue
			}
			moneyAccounts = append(moneyAccounts, addr)
		}

		moneyAccountsExpectedAmounts := make([][]uint64, 0)
		// set all the accounts with 100 algos.
		for _, addr := range moneyAccounts {
			accountData := accts[0][addr]
			accountData.MicroAlgos.Raw = 100 * 1000000
			accts[0][addr] = accountData
		}

		au := &accountUpdates{}
		au.initialize(config.GetDefaultLocal(), ".", protoParams, accts[0])
		defer au.close()

		err := au.loadFromDisk(ml)
		require.NoError(t, err)

		// cover 10 genesis blocks
		rewardLevel := uint64(0)
		for i := 1; i < 10; i++ {
			accts = append(accts, accts[0])

		}
		for i := 0; i < 10; i++ {
			moneyAccountsExpectedAmounts = append(moneyAccountsExpectedAmounts, make([]uint64, len(moneyAccounts)))
			for j := range moneyAccounts {
				moneyAccountsExpectedAmounts[i][j] = 100 * 1000000
			}
		}

		i := basics.Round(10)
		roundCount := 50
		for ; i < basics.Round(10+roundCount); i++ {
			updates := make(map[basics.Address]basics.AccountData)
			moneyAccountsExpectedAmounts = append(moneyAccountsExpectedAmounts, make([]uint64, len(moneyAccounts)))
			toAccount := moneyAccounts[0]
			toAccountDataOld, validThrough, err := au.LookupWithoutRewards(i-1, toAccount)
			require.NoError(t, err)
			require.Equal(t, i-1, validThrough)
			toAccountDataNew := toAccountDataOld

			for j := 1; j < len(moneyAccounts); j++ {
				fromAccount := moneyAccounts[j]

				fromAccountDataOld, validThrough, err := au.LookupWithoutRewards(i-1, fromAccount)
				require.NoError(t, err)
				require.Equal(t, i-1, validThrough)
				require.Equalf(t, moneyAccountsExpectedAmounts[i-1][j], fromAccountDataOld.MicroAlgos.Raw, "Account index : %d\nRound number : %d", j, i)

				fromAccountDataNew := fromAccountDataOld

				fromAccountDataNew.MicroAlgos.Raw -= uint64(i - 10)
				toAccountDataNew.MicroAlgos.Raw += uint64(i - 10)
				updates[fromAccount] = fromAccountDataNew

				moneyAccountsExpectedAmounts[i][j] = fromAccountDataNew.MicroAlgos.Raw
			}

			moneyAccountsExpectedAmounts[i][0] = moneyAccountsExpectedAmounts[i-1][0] + uint64(len(moneyAccounts)-1)*uint64(i-10)

			// force to perform a test that goes directly to disk, and see if it has the expected values.
			if uint64(i) > protoParams.MaxBalLookback+3 {

				// check the status at a historical time:
				checkRound := uint64(i) - protoParams.MaxBalLookback - 2

				testback := 1
				for j := 1; j < len(moneyAccounts); j++ {
					if checkRound < uint64(testback) {
						continue
					}
					acct, validThrough, err := au.LookupWithoutRewards(basics.Round(checkRound-uint64(testback)), moneyAccounts[j])
					// we might get an error like "round 2 before dbRound 5", which is the success case, so we'll ignore it.
					roundOffsetError := &RoundOffsetError{}
					if errors.As(err, &roundOffsetError) {
						require.Equal(t, basics.Round(0), validThrough)
						// verify it's the expected error and not anything else.
						require.Less(t, int64(roundOffsetError.round), int64(roundOffsetError.dbRound))
						if testback > 1 {
							testback--
						}
						continue
					}
					require.NoError(t, err)
					require.GreaterOrEqual(t, int64(validThrough), int64(basics.Round(checkRound-uint64(testback))))
					// if we received no error, we want to make sure the reported amount is correct.
					require.Equalf(t, moneyAccountsExpectedAmounts[checkRound-uint64(testback)][j], acct.MicroAlgos.Raw, "Account index : %d\nRound number : %d", j, checkRound)
					testback++
					j--
				}
			}

			updates[toAccount] = toAccountDataNew

			blk := bookkeeping.Block{
				BlockHeader: bookkeeping.BlockHeader{
					Round: basics.Round(i),
				},
			}
			blk.RewardsLevel = rewardLevel
			blk.CurrentProtocol = testProtocolVersion

			delta := ledgercore.MakeStateDelta(&blk.BlockHeader, 0, len(updates), 0)
			for addr, ad := range updates {
				delta.Accts.Upsert(addr, ad)
			}
			au.newBlock(blk, delta)
			au.committedUpTo(i)
		}
		lastRound := i - 1
		au.waitAccountsWriting()

		for idx, addr := range moneyAccounts {
			balance, validThrough, err := au.LookupWithoutRewards(lastRound, addr)
			require.NoErrorf(t, err, "unable to retrieve balance for account idx %d %v", idx, addr)
			require.Equal(t, lastRound, validThrough)
			if idx != 0 {
				require.Equalf(t, 100*1000000-roundCount*(roundCount-1)/2, int(balance.MicroAlgos.Raw), "account idx %d %v has the wrong balance", idx, addr)
			} else {
				require.Equalf(t, 100*1000000+(len(moneyAccounts)-1)*roundCount*(roundCount-1)/2, int(balance.MicroAlgos.Raw), "account idx %d %v has the wrong balance", idx, addr)
			}

		}
	}

	t.Run("InMemoryDB", testFunction)
	inMemory = false
	t.Run("DiskDB", testFunction)
}

// TestAcctUpdatesDeleteStoredCatchpoints - The goal of this test is to verify that the deleteStoredCatchpoints function works correctly.
// it doing so by filling up the storedcatchpoints with dummy catchpoint file entries, as well as creating these dummy files on disk.
// ( the term dummy is only because these aren't real catchpoint files, but rather a zero-length file ). Then, the test call the function
// and ensures that it did not errored, the catchpoint files were correctly deleted, and that deleteStoredCatchpoints contains no more
// entries.
func TestAcctUpdatesDeleteStoredCatchpoints(t *testing.T) {
<<<<<<< HEAD
	testpartitioning.PartitionTest(t)
=======
	partitiontest.PartitionTest(t)
>>>>>>> 916154b5

	proto := config.Consensus[protocol.ConsensusCurrentVersion]

	ml := makeMockLedgerForTracker(t, true, 10, protocol.ConsensusCurrentVersion)
	defer ml.Close()

	accts := []map[basics.Address]basics.AccountData{randomAccounts(20, true)}
	au := &accountUpdates{}
	conf := config.GetDefaultLocal()
	conf.CatchpointInterval = 1
	au.initialize(conf, ".", proto, accts[0])
	defer au.close()

	err := au.loadFromDisk(ml)
	require.NoError(t, err)

	dummyCatchpointFilesToCreate := 42

	for i := 0; i < dummyCatchpointFilesToCreate; i++ {
		f, err := os.Create(fmt.Sprintf("./dummy_catchpoint_file-%d", i))
		require.NoError(t, err)
		err = f.Close()
		require.NoError(t, err)
	}

	for i := 0; i < dummyCatchpointFilesToCreate; i++ {
		err := au.accountsq.storeCatchpoint(context.Background(), basics.Round(i), fmt.Sprintf("./dummy_catchpoint_file-%d", i), "", 0)
		require.NoError(t, err)
	}
	err = au.deleteStoredCatchpoints(context.Background(), au.accountsq)
	require.NoError(t, err)

	for i := 0; i < dummyCatchpointFilesToCreate; i++ {
		// ensure that all the files were deleted.
		_, err := os.Open(fmt.Sprintf("./dummy_catchpoint_file-%d", i))
		require.True(t, os.IsNotExist(err))
	}
	fileNames, err := au.accountsq.getOldestCatchpointFiles(context.Background(), dummyCatchpointFilesToCreate, 0)
	require.NoError(t, err)
	require.Equal(t, 0, len(fileNames))
}

// listAndCompareComb lists the assets/applications and then compares against the expected
// It repeats with different combinations of the limit parameters
func listAndCompareComb(t *testing.T, au *accountUpdates, expected map[basics.CreatableIndex]ledgercore.ModifiedCreatable) {

	// test configuration parameters

	// pick the second largest index for the app and asset
	// This is to make sure exactly one element is left out
	// as a result of max index
	maxAss1 := basics.CreatableIndex(0)
	maxAss2 := basics.CreatableIndex(0)
	maxApp1 := basics.CreatableIndex(0)
	maxApp2 := basics.CreatableIndex(0)
	for a, b := range expected {
		// A moving window of the last two largest indexes: [maxAss1, maxAss2]
		if b.Ctype == basics.AssetCreatable {
			if maxAss2 < a {
				maxAss1 = maxAss2
				maxAss2 = a
			} else if maxAss1 < a {
				maxAss1 = a
			}
		}
		if b.Ctype == basics.AppCreatable {
			if maxApp2 < a {
				maxApp1 = maxApp2
				maxApp2 = a
			} else if maxApp1 < a {
				maxApp1 = a
			}
		}
	}

	// No limits. max asset index, max app index and max results have no effect
	// This is to make sure the deleted elements do not show up
	maxAssetIdx := basics.AssetIndex(maxAss2)
	maxAppIdx := basics.AppIndex(maxApp2)
	maxResults := uint64(len(expected))
	listAndCompare(t, maxAssetIdx, maxAppIdx, maxResults, au, expected)

	// Limit with max asset index and max app index (max results has no effect)
	maxAssetIdx = basics.AssetIndex(maxAss1)
	maxAppIdx = basics.AppIndex(maxApp1)
	maxResults = uint64(len(expected))
	listAndCompare(t, maxAssetIdx, maxAppIdx, maxResults, au, expected)

	// Limit with max results
	maxResults = 1
	listAndCompare(t, maxAssetIdx, maxAppIdx, maxResults, au, expected)
}

// listAndCompareComb lists the assets/applications and then compares against the expected
// It uses the provided limit parameters
func listAndCompare(t *testing.T,
	maxAssetIdx basics.AssetIndex,
	maxAppIdx basics.AppIndex,
	maxResults uint64,
	au *accountUpdates,
	expected map[basics.CreatableIndex]ledgercore.ModifiedCreatable) {

	// get the results with the given parameters
	assetRes, err := au.ListAssets(maxAssetIdx, maxResults)
	require.NoError(t, err)
	appRes, err := au.ListApplications(maxAppIdx, maxResults)
	require.NoError(t, err)

	// count the expected number of results
	expectedAssetCount := uint64(0)
	expectedAppCount := uint64(0)
	for a, b := range expected {
		if b.Created {
			if b.Ctype == basics.AssetCreatable &&
				a <= basics.CreatableIndex(maxAssetIdx) &&
				expectedAssetCount < maxResults {
				expectedAssetCount++
			}
			if b.Ctype == basics.AppCreatable &&
				a <= basics.CreatableIndex(maxAppIdx) &&
				expectedAppCount < maxResults {
				expectedAppCount++
			}
		}
	}

	// check the total counts are as expected
	require.Equal(t, int(expectedAssetCount), len(assetRes))
	require.Equal(t, int(expectedAppCount), len(appRes))

	// verify the results are correct
	for _, respCrtor := range assetRes {
		crtor := expected[respCrtor.Index]
		require.NotNil(t, crtor)
		require.Equal(t, basics.AssetCreatable, crtor.Ctype)
		require.Equal(t, true, crtor.Created)

		require.Equal(t, basics.AssetCreatable, respCrtor.Type)
		require.Equal(t, crtor.Creator, respCrtor.Creator)
	}
	for _, respCrtor := range appRes {
		crtor := expected[respCrtor.Index]
		require.NotNil(t, crtor)
		require.Equal(t, basics.AppCreatable, crtor.Ctype)
		require.Equal(t, true, crtor.Created)

		require.Equal(t, basics.AppCreatable, respCrtor.Type)
		require.Equal(t, crtor.Creator, respCrtor.Creator)
	}
}

// TestListCreatables tests ListAssets and ListApplications
// It tests with all elements in cache, all synced to database, and combination of both
// It also tests the max results, max app index and max asset index
func TestListCreatables(t *testing.T) {
<<<<<<< HEAD
	testpartitioning.PartitionTest(t)
=======
	partitiontest.PartitionTest(t)
>>>>>>> 916154b5

	// test configuration parameters
	numElementsPerSegement := 25

	// set up the database
	dbs, _ := dbOpenTest(t, true)
	setDbLogging(t, dbs)
	defer dbs.Close()

	tx, err := dbs.Wdb.Handle.Begin()
	require.NoError(t, err)
	defer tx.Rollback()

	proto := config.Consensus[protocol.ConsensusCurrentVersion]

	accts := make(map[basics.Address]basics.AccountData)
	_, err = accountsInit(tx, accts, proto)
	require.NoError(t, err)

	err = accountsAddNormalizedBalance(tx, proto)
	require.NoError(t, err)

	au := &accountUpdates{}
	au.accountsq, err = accountsDbInit(tx, tx)
	require.NoError(t, err)

	// ******* All results are obtained from the cache. Empty database *******
	// ******* No deletes                                              *******
	// get random data. Initial batch, no deletes
	ctbsList, randomCtbs := randomCreatables(numElementsPerSegement)
	expectedDbImage := make(map[basics.CreatableIndex]ledgercore.ModifiedCreatable)
	ctbsWithDeletes := randomCreatableSampling(1, ctbsList, randomCtbs,
		expectedDbImage, numElementsPerSegement)
	// set the cache
	au.creatables = ctbsWithDeletes
	listAndCompareComb(t, au, expectedDbImage)

	// ******* All results are obtained from the database. Empty cache *******
	// ******* No deletes	                                           *******
	// sync with the database
	var updates compactAccountDeltas
	_, err = accountsNewRound(tx, updates, ctbsWithDeletes, proto, basics.Round(1))
	require.NoError(t, err)
	// nothing left in cache
	au.creatables = make(map[basics.CreatableIndex]ledgercore.ModifiedCreatable)
	listAndCompareComb(t, au, expectedDbImage)

	// ******* Results are obtained from the database and from the cache *******
	// ******* No deletes in the database.                               *******
	// ******* Data in the database deleted in the cache                 *******
	au.creatables = randomCreatableSampling(2, ctbsList, randomCtbs,
		expectedDbImage, numElementsPerSegement)
	listAndCompareComb(t, au, expectedDbImage)

	// ******* Results are obtained from the database and from the cache *******
	// ******* Deletes are in the database and in the cache              *******
	// sync with the database. This has deletes synced to the database.
	_, err = accountsNewRound(tx, updates, au.creatables, proto, basics.Round(1))
	require.NoError(t, err)
	// get new creatables in the cache. There will be deletes in the cache from the previous batch.
	au.creatables = randomCreatableSampling(3, ctbsList, randomCtbs,
		expectedDbImage, numElementsPerSegement)
	listAndCompareComb(t, au, expectedDbImage)
}

func TestIsWritingCatchpointFile(t *testing.T) {
<<<<<<< HEAD
	testpartitioning.PartitionTest(t)
=======
	partitiontest.PartitionTest(t)
>>>>>>> 916154b5

	au := &accountUpdates{}

	au.catchpointWriting = -1
	ans := au.IsWritingCatchpointFile()
	require.True(t, ans)

	au.catchpointWriting = 0
	ans = au.IsWritingCatchpointFile()
	require.False(t, ans)
}

func TestGetCatchpointStream(t *testing.T) {
<<<<<<< HEAD
	testpartitioning.PartitionTest(t)
=======
	partitiontest.PartitionTest(t)
>>>>>>> 916154b5

	proto := config.Consensus[protocol.ConsensusCurrentVersion]

	ml := makeMockLedgerForTracker(t, true, 10, protocol.ConsensusCurrentVersion)
	defer ml.Close()

	accts := []map[basics.Address]basics.AccountData{randomAccounts(20, true)}
	au := &accountUpdates{}
	conf := config.GetDefaultLocal()
	conf.CatchpointInterval = 1
	au.initialize(conf, ".", proto, accts[0])
	defer au.close()

	err := au.loadFromDisk(ml)
	require.NoError(t, err)

	filesToCreate := 4

	temporaryDirectroy, err := ioutil.TempDir(os.TempDir(), "catchpoints")
	require.NoError(t, err)
	defer func() {
		os.RemoveAll(temporaryDirectroy)
	}()
	catchpointsDirectory := filepath.Join(temporaryDirectroy, "catchpoints")
	err = os.Mkdir(catchpointsDirectory, 0777)
	require.NoError(t, err)

	au.dbDirectory = temporaryDirectroy

	// Create the catchpoint files with dummy data
	for i := 0; i < filesToCreate; i++ {
		fileName := filepath.Join("catchpoints", fmt.Sprintf("%d.catchpoint", i))
		data := []byte{byte(i), byte(i + 1), byte(i + 2)}
		err = ioutil.WriteFile(filepath.Join(temporaryDirectroy, fileName), data, 0666)
		require.NoError(t, err)

		// Store the catchpoint into the database
		err := au.accountsq.storeCatchpoint(context.Background(), basics.Round(i), fileName, "", int64(len(data)))
		require.NoError(t, err)
	}

	dataRead := make([]byte, 3)
	var n int

	// File on disk, and database has the record
	reader, err := au.GetCatchpointStream(basics.Round(1))
	n, err = reader.Read(dataRead)
	require.NoError(t, err)
	require.Equal(t, 3, n)
	outData := []byte{1, 2, 3}
	require.Equal(t, outData, dataRead)
	len, err := reader.Size()
	require.NoError(t, err)
	require.Equal(t, int64(3), len)

	// File deleted, but record in the database
	err = os.Remove(filepath.Join(temporaryDirectroy, "catchpoints", "2.catchpoint"))
	reader, err = au.GetCatchpointStream(basics.Round(2))
	require.Equal(t, ledgercore.ErrNoEntry{}, err)
	require.Nil(t, reader)

	// File on disk, but database lost the record
	err = au.accountsq.storeCatchpoint(context.Background(), basics.Round(3), "", "", 0)
	reader, err = au.GetCatchpointStream(basics.Round(3))
	n, err = reader.Read(dataRead)
	require.NoError(t, err)
	require.Equal(t, 3, n)
	outData = []byte{3, 4, 5}
	require.Equal(t, outData, dataRead)

	err = au.deleteStoredCatchpoints(context.Background(), au.accountsq)
	require.NoError(t, err)
}

func accountsAll(tx *sql.Tx) (bals map[basics.Address]basics.AccountData, err error) {
	rows, err := tx.Query("SELECT address, data FROM accountbase")
	if err != nil {
		return
	}
	defer rows.Close()

	bals = make(map[basics.Address]basics.AccountData)
	for rows.Next() {
		var addrbuf []byte
		var buf []byte
		err = rows.Scan(&addrbuf, &buf)
		if err != nil {
			return
		}

		var data basics.AccountData
		err = protocol.Decode(buf, &data)
		if err != nil {
			return
		}

		var addr basics.Address
		if len(addrbuf) != len(addr) {
			err = fmt.Errorf("Account DB address length mismatch: %d != %d", len(addrbuf), len(addr))
			return
		}

		copy(addr[:], addrbuf)
		bals[addr] = data
	}

	err = rows.Err()
	return
}

func BenchmarkLargeMerkleTrieRebuild(b *testing.B) {
	proto := config.Consensus[protocol.ConsensusCurrentVersion]

	ml := makeMockLedgerForTracker(b, true, 10, protocol.ConsensusCurrentVersion)
	defer ml.Close()

	accts := []map[basics.Address]basics.AccountData{randomAccounts(5, true)}

	pooldata := basics.AccountData{}
	pooldata.MicroAlgos.Raw = 1000 * 1000 * 1000 * 1000
	pooldata.Status = basics.NotParticipating
	accts[0][testPoolAddr] = pooldata

	sinkdata := basics.AccountData{}
	sinkdata.MicroAlgos.Raw = 1000 * 1000 * 1000 * 1000
	sinkdata.Status = basics.NotParticipating
	accts[0][testSinkAddr] = sinkdata

	au := &accountUpdates{}
	cfg := config.GetDefaultLocal()
	cfg.Archival = true
	au.initialize(cfg, ".", proto, accts[0])
	defer au.close()

	err := au.loadFromDisk(ml)
	require.NoError(b, err)

	// at this point, the database was created. We want to fill the accounts data
	accountsNumber := 6000000 * b.N
	for i := 0; i < accountsNumber-5-2; { // subtract the account we've already created above, plus the sink/reward
		var updates compactAccountDeltas
		for k := 0; i < accountsNumber-5-2 && k < 1024; k++ {
			addr := randomAddress()
			acctData := basics.AccountData{}
			acctData.MicroAlgos.Raw = 1
			updates.upsert(addr, accountDelta{new: acctData})
			i++
		}

		err := ml.dbs.Wdb.Atomic(func(ctx context.Context, tx *sql.Tx) (err error) {
			_, err = accountsNewRound(tx, updates, nil, proto, basics.Round(1))
			return
		})
		require.NoError(b, err)
	}

	err = ml.dbs.Wdb.Atomic(func(ctx context.Context, tx *sql.Tx) (err error) {
		return updateAccountsRound(tx, 0, 1)
	})
	require.NoError(b, err)

	au.close()

	b.ResetTimer()
	err = au.loadFromDisk(ml)
	require.NoError(b, err)
	b.StopTimer()
	b.ReportMetric(float64(accountsNumber), "entries/trie")
}

func BenchmarkLargeCatchpointWriting(b *testing.B) {
	proto := config.Consensus[protocol.ConsensusCurrentVersion]

	ml := makeMockLedgerForTracker(b, true, 10, protocol.ConsensusCurrentVersion)
	defer ml.Close()

	accts := []map[basics.Address]basics.AccountData{randomAccounts(5, true)}

	pooldata := basics.AccountData{}
	pooldata.MicroAlgos.Raw = 1000 * 1000 * 1000 * 1000
	pooldata.Status = basics.NotParticipating
	accts[0][testPoolAddr] = pooldata

	sinkdata := basics.AccountData{}
	sinkdata.MicroAlgos.Raw = 1000 * 1000 * 1000 * 1000
	sinkdata.Status = basics.NotParticipating
	accts[0][testSinkAddr] = sinkdata

	au := &accountUpdates{}
	cfg := config.GetDefaultLocal()
	cfg.Archival = true
	au.initialize(cfg, ".", proto, accts[0])
	defer au.close()

	temporaryDirectroy, err := ioutil.TempDir(os.TempDir(), "catchpoints")
	require.NoError(b, err)
	defer func() {
		os.RemoveAll(temporaryDirectroy)
	}()
	catchpointsDirectory := filepath.Join(temporaryDirectroy, "catchpoints")
	err = os.Mkdir(catchpointsDirectory, 0777)
	require.NoError(b, err)

	au.dbDirectory = temporaryDirectroy

	err = au.loadFromDisk(ml)
	require.NoError(b, err)

	// at this point, the database was created. We want to fill the accounts data
	accountsNumber := 6000000 * b.N
	err = ml.dbs.Wdb.Atomic(func(ctx context.Context, tx *sql.Tx) (err error) {
		for i := 0; i < accountsNumber-5-2; { // subtract the account we've already created above, plus the sink/reward
			var updates compactAccountDeltas
			for k := 0; i < accountsNumber-5-2 && k < 1024; k++ {
				addr := randomAddress()
				acctData := basics.AccountData{}
				acctData.MicroAlgos.Raw = 1
				updates.upsert(addr, accountDelta{new: acctData})
				i++
			}

			_, err = accountsNewRound(tx, updates, nil, proto, basics.Round(1))
			if err != nil {
				return
			}
		}

		return updateAccountsRound(tx, 0, 1)
	})
	require.NoError(b, err)

	b.ResetTimer()
	au.generateCatchpoint(basics.Round(0), "0#ABCD", crypto.Digest{}, time.Second)
	b.StopTimer()
	b.ReportMetric(float64(accountsNumber), "accounts")
}

func BenchmarkCompactDeltas(b *testing.B) {
	b.Run("account-deltas", func(b *testing.B) {
		if b.N < 500 {
			b.N = 500
		}
		window := 5000
		accountDeltas := make([]ledgercore.AccountDeltas, b.N)
		addrs := make([]basics.Address, b.N*window)
		for i := 0; i < len(addrs); i++ {
			addrs[i] = basics.Address(crypto.Hash([]byte{byte(i % 256), byte((i / 256) % 256), byte(i / 65536)}))
		}
		for rnd := 0; rnd < b.N; rnd++ {
			m := make(map[basics.Address]basics.AccountData)
			start := 0
			if rnd > 0 {
				start = window/2 + (rnd-1)*window
			}
			for k := start; k < start+window; k++ {
				accountDeltas[rnd].Upsert(addrs[k], basics.AccountData{})
				m[addrs[k]] = basics.AccountData{}
			}
		}
		var baseAccounts lruAccounts
		baseAccounts.init(nil, 100, 80)
		b.ResetTimer()

		makeCompactAccountDeltas(accountDeltas, baseAccounts)

	})
}
func TestCompactDeltas(t *testing.T) {
<<<<<<< HEAD
	testpartitioning.PartitionTest(t)
=======
	partitiontest.PartitionTest(t)
>>>>>>> 916154b5

	addrs := make([]basics.Address, 10)
	for i := 0; i < len(addrs); i++ {
		addrs[i] = basics.Address(crypto.Hash([]byte{byte(i % 256), byte((i / 256) % 256), byte(i / 65536)}))
	}

	accountDeltas := make([]ledgercore.AccountDeltas, 1, 1)
	creatableDeltas := make([]map[basics.CreatableIndex]ledgercore.ModifiedCreatable, 1, 1)
	creatableDeltas[0] = make(map[basics.CreatableIndex]ledgercore.ModifiedCreatable)
	accountDeltas[0].Upsert(addrs[0], basics.AccountData{MicroAlgos: basics.MicroAlgos{Raw: 2}})
	creatableDeltas[0][100] = ledgercore.ModifiedCreatable{Creator: addrs[2], Created: true}
	var baseAccounts lruAccounts
	baseAccounts.init(nil, 100, 80)
	outAccountDeltas := makeCompactAccountDeltas(accountDeltas, baseAccounts)
	outCreatableDeltas := compactCreatableDeltas(creatableDeltas)

	require.Equal(t, accountDeltas[0].Len(), outAccountDeltas.len())
	require.Equal(t, len(creatableDeltas[0]), len(outCreatableDeltas))
	require.Equal(t, accountDeltas[0].Len(), len(outAccountDeltas.misses))

	delta, _ := outAccountDeltas.get(addrs[0])
	require.Equal(t, persistedAccountData{}, delta.old)
	require.Equal(t, basics.AccountData{MicroAlgos: basics.MicroAlgos{Raw: 2}}, delta.new)
	require.Equal(t, ledgercore.ModifiedCreatable{Creator: addrs[2], Created: true, Ndeltas: 1}, outCreatableDeltas[100])

	// add another round
	accountDeltas = append(accountDeltas, ledgercore.AccountDeltas{})
	creatableDeltas = append(creatableDeltas, make(map[basics.CreatableIndex]ledgercore.ModifiedCreatable))
	accountDeltas[1].Upsert(addrs[0], basics.AccountData{MicroAlgos: basics.MicroAlgos{Raw: 3}})
	accountDeltas[1].Upsert(addrs[3], basics.AccountData{MicroAlgos: basics.MicroAlgos{Raw: 8}})

	creatableDeltas[1][100] = ledgercore.ModifiedCreatable{Creator: addrs[2], Created: false}
	creatableDeltas[1][101] = ledgercore.ModifiedCreatable{Creator: addrs[4], Created: true}

	baseAccounts.write(persistedAccountData{addr: addrs[0], accountData: basics.AccountData{MicroAlgos: basics.MicroAlgos{Raw: 1}}})
	outAccountDeltas = makeCompactAccountDeltas(accountDeltas, baseAccounts)
	outCreatableDeltas = compactCreatableDeltas(creatableDeltas)

	require.Equal(t, 2, outAccountDeltas.len())
	require.Equal(t, 2, len(outCreatableDeltas))

	delta, _ = outAccountDeltas.get(addrs[0])
	require.Equal(t, uint64(1), delta.old.accountData.MicroAlgos.Raw)
	require.Equal(t, uint64(3), delta.new.MicroAlgos.Raw)
	require.Equal(t, int(2), delta.ndeltas)
	delta, _ = outAccountDeltas.get(addrs[3])
	require.Equal(t, uint64(0), delta.old.accountData.MicroAlgos.Raw)
	require.Equal(t, uint64(8), delta.new.MicroAlgos.Raw)
	require.Equal(t, int(1), delta.ndeltas)

	require.Equal(t, addrs[2], outCreatableDeltas[100].Creator)
	require.Equal(t, addrs[4], outCreatableDeltas[101].Creator)
	require.Equal(t, false, outCreatableDeltas[100].Created)
	require.Equal(t, true, outCreatableDeltas[101].Created)
	require.Equal(t, 2, outCreatableDeltas[100].Ndeltas)
	require.Equal(t, 1, outCreatableDeltas[101].Ndeltas)

}

func TestReproducibleCatchpointLabels(t *testing.T) {
<<<<<<< HEAD
	testpartitioning.PartitionTest(t)
=======
	partitiontest.PartitionTest(t)
>>>>>>> 916154b5

	if runtime.GOARCH == "arm" || runtime.GOARCH == "arm64" {
		t.Skip("This test is too slow on ARM and causes travis builds to time out")
	}
	// create new protocol version, which has lower lookback
	testProtocolVersion := protocol.ConsensusVersion("test-protocol-TestReproducibleCatchpointLabels")
	protoParams := config.Consensus[protocol.ConsensusCurrentVersion]
	protoParams.MaxBalLookback = 32
	protoParams.SeedLookback = 2
	protoParams.SeedRefreshInterval = 8
	config.Consensus[testProtocolVersion] = protoParams
	defer func() {
		delete(config.Consensus, testProtocolVersion)
	}()

	ml := makeMockLedgerForTracker(t, false, 1, testProtocolVersion)
	defer ml.Close()

	accts := []map[basics.Address]basics.AccountData{randomAccounts(20, true)}
	rewardsLevels := []uint64{0}

	pooldata := basics.AccountData{}
	pooldata.MicroAlgos.Raw = 100 * 1000 * 1000 * 1000 * 1000
	pooldata.Status = basics.NotParticipating
	accts[0][testPoolAddr] = pooldata

	sinkdata := basics.AccountData{}
	sinkdata.MicroAlgos.Raw = 1000 * 1000 * 1000 * 1000
	sinkdata.Status = basics.NotParticipating
	accts[0][testSinkAddr] = sinkdata

	au := &accountUpdates{}
	cfg := config.GetDefaultLocal()
	cfg.CatchpointInterval = 50
	cfg.CatchpointTracking = 1
	au.initialize(cfg, ".", protoParams, accts[0])
	defer au.close()

	err := au.loadFromDisk(ml)
	require.NoError(t, err)

	rewardLevel := uint64(0)

	const testCatchpointLabelsCount = 5

	// lastCreatableID stores asset or app max used index to get rid of conflicts
	lastCreatableID := crypto.RandUint64() % 512
	knownCreatables := make(map[basics.CreatableIndex]bool)
	catchpointLabels := make(map[basics.Round]string)
	ledgerHistory := make(map[basics.Round]*mockLedgerForTracker)
	roundDeltas := make(map[basics.Round]ledgercore.StateDelta)
	for i := basics.Round(1); i <= basics.Round(testCatchpointLabelsCount*cfg.CatchpointInterval); i++ {
		rewardLevelDelta := crypto.RandUint64() % 5
		rewardLevel += rewardLevelDelta
		var updates ledgercore.AccountDeltas
		var totals map[basics.Address]basics.AccountData
		base := accts[i-1]
		updates, totals, lastCreatableID = randomDeltasBalancedFull(1, base, rewardLevel, lastCreatableID)
		prevTotals, err := au.Totals(basics.Round(i - 1))
		require.NoError(t, err)

		newPool := totals[testPoolAddr]
		newPool.MicroAlgos.Raw -= prevTotals.RewardUnits() * rewardLevelDelta
		updates.Upsert(testPoolAddr, newPool)
		totals[testPoolAddr] = newPool

		blk := bookkeeping.Block{
			BlockHeader: bookkeeping.BlockHeader{
				Round: basics.Round(i),
			},
		}
		blk.RewardsLevel = rewardLevel
		blk.CurrentProtocol = testProtocolVersion
		delta := ledgercore.MakeStateDelta(&blk.BlockHeader, 0, updates.Len(), 0)
		delta.Accts.MergeAccounts(updates)
		delta.Creatables = creatablesFromUpdates(base, updates, knownCreatables)
		au.newBlock(blk, delta)
		au.committedUpTo(i)
		ml.addMockBlock(blockEntry{block: blk}, delta)
		accts = append(accts, totals)
		rewardsLevels = append(rewardsLevels, rewardLevel)
		roundDeltas[i] = delta

		// if this is a catchpoint round, save the label.
		if uint64(i)%cfg.CatchpointInterval == 0 {
			au.waitAccountsWriting()
			catchpointLabels[i] = au.GetLastCatchpointLabel()
			ledgerHistory[i] = ml.fork(t)
			defer ledgerHistory[i].Close()
		}
	}

	// test in revese what happens when we try to repeat the exact same blocks.
	// start off with the catchpoint before the last one
	startingRound := basics.Round((testCatchpointLabelsCount - 1) * cfg.CatchpointInterval)
	for ; startingRound > basics.Round(cfg.CatchpointInterval); startingRound -= basics.Round(cfg.CatchpointInterval) {
		au.close()
		err := au.loadFromDisk(ledgerHistory[startingRound])
		require.NoError(t, err)

		for i := startingRound + 1; i <= basics.Round(testCatchpointLabelsCount*cfg.CatchpointInterval); i++ {
			blk := bookkeeping.Block{
				BlockHeader: bookkeeping.BlockHeader{
					Round: basics.Round(i),
				},
			}
			blk.RewardsLevel = rewardsLevels[i]
			blk.CurrentProtocol = testProtocolVersion
			delta := roundDeltas[i]
			au.newBlock(blk, delta)
			au.committedUpTo(i)

			// if this is a catchpoint round, check the label.
			if uint64(i)%cfg.CatchpointInterval == 0 {
				au.waitAccountsWriting()
				require.Equal(t, catchpointLabels[i], au.GetLastCatchpointLabel())
			}
		}
	}
}

// TestCachesInitialization test the functionality of the initializeCaches cache.
func TestCachesInitialization(t *testing.T) {
<<<<<<< HEAD
	testpartitioning.PartitionTest(t)
=======
	partitiontest.PartitionTest(t)
>>>>>>> 916154b5

	protocolVersion := protocol.ConsensusCurrentVersion
	proto := config.Consensus[protocolVersion]

	initialRounds := uint64(1)

	ml := makeMockLedgerForTracker(t, true, int(initialRounds), protocolVersion)
	ml.log.SetLevel(logging.Warn)
	defer ml.Close()

	accountsCount := 5
	accts := []map[basics.Address]basics.AccountData{randomAccounts(accountsCount, true)}
	rewardsLevels := []uint64{0}

	pooldata := basics.AccountData{}
	pooldata.MicroAlgos.Raw = 1000 * 1000 * 1000 * 1000 * 1000 * 1000
	pooldata.Status = basics.NotParticipating
	accts[0][testPoolAddr] = pooldata

	sinkdata := basics.AccountData{}
	sinkdata.MicroAlgos.Raw = 1000 * 1000 * 1000 * 1000
	sinkdata.Status = basics.NotParticipating
	accts[0][testSinkAddr] = sinkdata

	au := &accountUpdates{}
	au.initialize(config.GetDefaultLocal(), ".", proto, accts[0])
	err := au.loadFromDisk(ml)
	require.NoError(t, err)

	// cover initialRounds genesis blocks
	rewardLevel := uint64(0)
	for i := 1; i < int(initialRounds); i++ {
		accts = append(accts, accts[0])
		rewardsLevels = append(rewardsLevels, rewardLevel)
	}

	recoveredLedgerRound := basics.Round(initialRounds + initializeCachesRoundFlushInterval + proto.MaxBalLookback + 1)

	for i := basics.Round(initialRounds); i <= recoveredLedgerRound; i++ {
		rewardLevelDelta := crypto.RandUint64() % 5
		rewardLevel += rewardLevelDelta
		accountChanges := 2

		updates, totals := randomDeltasBalanced(accountChanges, accts[i-1], rewardLevel)
		prevTotals, err := au.Totals(basics.Round(i - 1))
		require.NoError(t, err)

		newPool := totals[testPoolAddr]
		newPool.MicroAlgos.Raw -= prevTotals.RewardUnits() * rewardLevelDelta
		updates.Upsert(testPoolAddr, newPool)
		totals[testPoolAddr] = newPool

		blk := bookkeeping.Block{
			BlockHeader: bookkeeping.BlockHeader{
				Round: basics.Round(i),
			},
		}
		blk.RewardsLevel = rewardLevel
		blk.CurrentProtocol = protocolVersion

		delta := ledgercore.MakeStateDelta(&blk.BlockHeader, 0, updates.Len(), 0)
		delta.Accts.MergeAccounts(updates)
		ml.addMockBlock(blockEntry{block: blk}, delta)
		au.newBlock(blk, delta)
		au.committedUpTo(basics.Round(i))
		au.waitAccountsWriting()
		accts = append(accts, totals)
		rewardsLevels = append(rewardsLevels, rewardLevel)
	}
	au.close()

	// create another mocked ledger, but this time with a fresh new tracker database.
	ml2 := makeMockLedgerForTracker(t, true, int(initialRounds), protocolVersion)
	ml2.log.SetLevel(logging.Warn)
	defer ml2.Close()

	// and "fix" it to contain the blocks and deltas from before.
	ml2.blocks = ml.blocks
	ml2.deltas = ml.deltas

	au = &accountUpdates{}
	au.initialize(config.GetDefaultLocal(), ".", proto, accts[0])
	err = au.loadFromDisk(ml2)
	require.NoError(t, err)
	defer au.close()

	// make sure the deltas array end up containing only the most recent 320 rounds.
	require.Equal(t, int(proto.MaxBalLookback), len(au.deltas))
	require.Equal(t, recoveredLedgerRound-basics.Round(proto.MaxBalLookback), au.dbRound)
}

// TestSplittingConsensusVersionCommits tests the a sequence of commits that spans over multiple consensus versions works correctly.
func TestSplittingConsensusVersionCommits(t *testing.T) {
<<<<<<< HEAD
	testpartitioning.PartitionTest(t)
=======
	partitiontest.PartitionTest(t)
>>>>>>> 916154b5

	initProtocolVersion := protocol.ConsensusV20
	initialProtoParams := config.Consensus[initProtocolVersion]

	initialRounds := uint64(1)

	ml := makeMockLedgerForTracker(t, true, int(initialRounds), initProtocolVersion)
	ml.log.SetLevel(logging.Warn)
	defer ml.Close()

	accountsCount := 5
	accts := []map[basics.Address]basics.AccountData{randomAccounts(accountsCount, true)}
	rewardsLevels := []uint64{0}

	pooldata := basics.AccountData{}
	pooldata.MicroAlgos.Raw = 1000 * 1000 * 1000 * 1000 * 1000 * 1000
	pooldata.Status = basics.NotParticipating
	accts[0][testPoolAddr] = pooldata

	sinkdata := basics.AccountData{}
	sinkdata.MicroAlgos.Raw = 1000 * 1000 * 1000 * 1000
	sinkdata.Status = basics.NotParticipating
	accts[0][testSinkAddr] = sinkdata

	au := &accountUpdates{}
	au.initialize(config.GetDefaultLocal(), ".", initialProtoParams, accts[0])
	err := au.loadFromDisk(ml)
	require.NoError(t, err)
	defer au.close()

	// cover initialRounds genesis blocks
	rewardLevel := uint64(0)
	for i := 1; i < int(initialRounds); i++ {
		accts = append(accts, accts[0])
		rewardsLevels = append(rewardsLevels, rewardLevel)
	}

	extraRounds := uint64(39)

	// write the extraRounds rounds so that we will fill up the queue.
	for i := basics.Round(initialRounds); i < basics.Round(initialRounds+extraRounds); i++ {
		rewardLevelDelta := crypto.RandUint64() % 5
		rewardLevel += rewardLevelDelta
		accountChanges := 2

		updates, totals := randomDeltasBalanced(accountChanges, accts[i-1], rewardLevel)
		prevTotals, err := au.Totals(basics.Round(i - 1))
		require.NoError(t, err)

		newPool := totals[testPoolAddr]
		newPool.MicroAlgos.Raw -= prevTotals.RewardUnits() * rewardLevelDelta
		updates.Upsert(testPoolAddr, newPool)
		totals[testPoolAddr] = newPool

		blk := bookkeeping.Block{
			BlockHeader: bookkeeping.BlockHeader{
				Round: basics.Round(i),
			},
		}
		blk.RewardsLevel = rewardLevel
		blk.CurrentProtocol = initProtocolVersion

		delta := ledgercore.MakeStateDelta(&blk.BlockHeader, 0, updates.Len(), 0)
		delta.Accts.MergeAccounts(updates)
		ml.addMockBlock(blockEntry{block: blk}, delta)
		au.newBlock(blk, delta)
		accts = append(accts, totals)
		rewardsLevels = append(rewardsLevels, rewardLevel)
	}

	newVersionBlocksCount := uint64(47)
	newVersion := protocol.ConsensusV21
	// add 47 more rounds that contains blocks using a newer consensus version, and stuff it with MaxBalLookback
	lastRoundToWrite := basics.Round(initialRounds + initialProtoParams.MaxBalLookback + extraRounds + newVersionBlocksCount)
	for i := basics.Round(initialRounds + extraRounds); i < lastRoundToWrite; i++ {
		rewardLevelDelta := crypto.RandUint64() % 5
		rewardLevel += rewardLevelDelta
		accountChanges := 2

		updates, totals := randomDeltasBalanced(accountChanges, accts[i-1], rewardLevel)
		prevTotals, err := au.Totals(basics.Round(i - 1))
		require.NoError(t, err)

		newPool := totals[testPoolAddr]
		newPool.MicroAlgos.Raw -= prevTotals.RewardUnits() * rewardLevelDelta
		updates.Upsert(testPoolAddr, newPool)
		totals[testPoolAddr] = newPool

		blk := bookkeeping.Block{
			BlockHeader: bookkeeping.BlockHeader{
				Round: basics.Round(i),
			},
		}
		blk.RewardsLevel = rewardLevel
		blk.CurrentProtocol = newVersion

		delta := ledgercore.MakeStateDelta(&blk.BlockHeader, 0, updates.Len(), 0)
		delta.Accts.MergeAccounts(updates)
		ml.addMockBlock(blockEntry{block: blk}, delta)
		au.newBlock(blk, delta)
		accts = append(accts, totals)
		rewardsLevels = append(rewardsLevels, rewardLevel)
	}
	// now, commit and verify that the committedUpTo method broken the range correctly.
	au.committedUpTo(lastRoundToWrite)
	au.waitAccountsWriting()
	require.Equal(t, basics.Round(initialRounds+extraRounds)-1, au.dbRound)

}

// TestSplittingConsensusVersionCommitsBoundry tests the a sequence of commits that spans over multiple consensus versions works correctly, and
// in particular, complements TestSplittingConsensusVersionCommits by testing the commit boundary.
func TestSplittingConsensusVersionCommitsBoundry(t *testing.T) {
<<<<<<< HEAD
	testpartitioning.PartitionTest(t)
=======
	partitiontest.PartitionTest(t)
>>>>>>> 916154b5

	initProtocolVersion := protocol.ConsensusV20
	initialProtoParams := config.Consensus[initProtocolVersion]

	initialRounds := uint64(1)

	ml := makeMockLedgerForTracker(t, true, int(initialRounds), initProtocolVersion)
	ml.log.SetLevel(logging.Warn)
	defer ml.Close()

	accountsCount := 5
	accts := []map[basics.Address]basics.AccountData{randomAccounts(accountsCount, true)}
	rewardsLevels := []uint64{0}

	pooldata := basics.AccountData{}
	pooldata.MicroAlgos.Raw = 1000 * 1000 * 1000 * 1000 * 1000 * 1000
	pooldata.Status = basics.NotParticipating
	accts[0][testPoolAddr] = pooldata

	sinkdata := basics.AccountData{}
	sinkdata.MicroAlgos.Raw = 1000 * 1000 * 1000 * 1000
	sinkdata.Status = basics.NotParticipating
	accts[0][testSinkAddr] = sinkdata

	au := &accountUpdates{}
	au.initialize(config.GetDefaultLocal(), ".", initialProtoParams, accts[0])
	err := au.loadFromDisk(ml)
	require.NoError(t, err)
	defer au.close()

	// cover initialRounds genesis blocks
	rewardLevel := uint64(0)
	for i := 1; i < int(initialRounds); i++ {
		accts = append(accts, accts[0])
		rewardsLevels = append(rewardsLevels, rewardLevel)
	}

	extraRounds := uint64(39)

	// write extraRounds rounds so that we will fill up the queue.
	for i := basics.Round(initialRounds); i < basics.Round(initialRounds+extraRounds); i++ {
		rewardLevelDelta := crypto.RandUint64() % 5
		rewardLevel += rewardLevelDelta
		accountChanges := 2

		updates, totals := randomDeltasBalanced(accountChanges, accts[i-1], rewardLevel)
		prevTotals, err := au.Totals(basics.Round(i - 1))
		require.NoError(t, err)

		newPool := totals[testPoolAddr]
		newPool.MicroAlgos.Raw -= prevTotals.RewardUnits() * rewardLevelDelta
		updates.Upsert(testPoolAddr, newPool)
		totals[testPoolAddr] = newPool

		blk := bookkeeping.Block{
			BlockHeader: bookkeeping.BlockHeader{
				Round: basics.Round(i),
			},
		}
		blk.RewardsLevel = rewardLevel
		blk.CurrentProtocol = initProtocolVersion

		delta := ledgercore.MakeStateDelta(&blk.BlockHeader, 0, updates.Len(), 0)
		delta.Accts.MergeAccounts(updates)
		ml.addMockBlock(blockEntry{block: blk}, delta)
		au.newBlock(blk, delta)
		accts = append(accts, totals)
		rewardsLevels = append(rewardsLevels, rewardLevel)
	}

	newVersion := protocol.ConsensusV21
	// add MaxBalLookback-extraRounds more rounds that contains blocks using a newer consensus version.
	endOfFirstNewProtocolSegment := basics.Round(initialRounds + extraRounds + initialProtoParams.MaxBalLookback)
	for i := basics.Round(initialRounds + extraRounds); i <= endOfFirstNewProtocolSegment; i++ {
		rewardLevelDelta := crypto.RandUint64() % 5
		rewardLevel += rewardLevelDelta
		accountChanges := 2

		updates, totals := randomDeltasBalanced(accountChanges, accts[i-1], rewardLevel)
		prevTotals, err := au.Totals(basics.Round(i - 1))
		require.NoError(t, err)

		newPool := totals[testPoolAddr]
		newPool.MicroAlgos.Raw -= prevTotals.RewardUnits() * rewardLevelDelta
		updates.Upsert(testPoolAddr, newPool)
		totals[testPoolAddr] = newPool

		blk := bookkeeping.Block{
			BlockHeader: bookkeeping.BlockHeader{
				Round: basics.Round(i),
			},
		}
		blk.RewardsLevel = rewardLevel
		blk.CurrentProtocol = newVersion

		delta := ledgercore.MakeStateDelta(&blk.BlockHeader, 0, updates.Len(), 0)
		delta.Accts.MergeAccounts(updates)
		ml.addMockBlock(blockEntry{block: blk}, delta)
		au.newBlock(blk, delta)
		accts = append(accts, totals)
		rewardsLevels = append(rewardsLevels, rewardLevel)
	}
	// now, commit and verify that the committedUpTo method broken the range correctly.
	au.committedUpTo(endOfFirstNewProtocolSegment)
	au.waitAccountsWriting()
	require.Equal(t, basics.Round(initialRounds+extraRounds)-1, au.dbRound)

	// write additional extraRounds elements and verify these can be flushed.
	for i := endOfFirstNewProtocolSegment + 1; i <= basics.Round(initialRounds+2*extraRounds+initialProtoParams.MaxBalLookback); i++ {
		rewardLevelDelta := crypto.RandUint64() % 5
		rewardLevel += rewardLevelDelta
		accountChanges := 2

		updates, totals := randomDeltasBalanced(accountChanges, accts[i-1], rewardLevel)
		prevTotals, err := au.Totals(basics.Round(i - 1))
		require.NoError(t, err)

		newPool := totals[testPoolAddr]
		newPool.MicroAlgos.Raw -= prevTotals.RewardUnits() * rewardLevelDelta
		updates.Upsert(testPoolAddr, newPool)
		totals[testPoolAddr] = newPool

		blk := bookkeeping.Block{
			BlockHeader: bookkeeping.BlockHeader{
				Round: basics.Round(i),
			},
		}
		blk.RewardsLevel = rewardLevel
		blk.CurrentProtocol = newVersion

		delta := ledgercore.MakeStateDelta(&blk.BlockHeader, 0, updates.Len(), 0)
		delta.Accts.MergeAccounts(updates)
		ml.addMockBlock(blockEntry{block: blk}, delta)
		au.newBlock(blk, delta)
		accts = append(accts, totals)
		rewardsLevels = append(rewardsLevels, rewardLevel)
	}
	au.committedUpTo(endOfFirstNewProtocolSegment + basics.Round(extraRounds))
	au.waitAccountsWriting()
	require.Equal(t, basics.Round(initialRounds+2*extraRounds), au.dbRound)
}

// TestConsecutiveVersion tests the consecutiveVersion method correctness.
func TestConsecutiveVersion(t *testing.T) {
<<<<<<< HEAD
	testpartitioning.PartitionTest(t)
=======
	partitiontest.PartitionTest(t)
>>>>>>> 916154b5

	var au accountUpdates
	au.versions = []protocol.ConsensusVersion{
		protocol.ConsensusV19,
		protocol.ConsensusV20,
		protocol.ConsensusV20,
		protocol.ConsensusV20,
		protocol.ConsensusV20,
		protocol.ConsensusV21,
		protocol.ConsensusV21,
		protocol.ConsensusV21,
		protocol.ConsensusV21,
		protocol.ConsensusV21,
		protocol.ConsensusV21,
		protocol.ConsensusV22,
	}
	for offset := uint64(1); offset < uint64(len(au.versions)); offset++ {
		co := au.consecutiveVersion(offset)
		require.Equal(t, au.versions[1], au.versions[co])
	}
	au.versions = []protocol.ConsensusVersion{
		protocol.ConsensusV19,
		protocol.ConsensusV20,
		protocol.ConsensusV21,
	}
}<|MERGE_RESOLUTION|>--- conflicted
+++ resolved
@@ -40,11 +40,7 @@
 	"github.com/algorand/go-algorand/ledger/ledgercore"
 	"github.com/algorand/go-algorand/logging"
 	"github.com/algorand/go-algorand/protocol"
-<<<<<<< HEAD
-	"github.com/algorand/go-algorand/testpartitioning"
-=======
 	"github.com/algorand/go-algorand/test/partitiontest"
->>>>>>> 916154b5
 	"github.com/algorand/go-algorand/util/db"
 )
 
@@ -314,11 +310,7 @@
 }
 
 func TestAcctUpdates(t *testing.T) {
-<<<<<<< HEAD
-	testpartitioning.PartitionTest(t)
-=======
 	partitiontest.PartitionTest(t)
->>>>>>> 916154b5
 
 	if runtime.GOARCH == "arm" || runtime.GOARCH == "arm64" {
 		t.Skip("This test is too slow on ARM and causes travis builds to time out")
@@ -404,11 +396,7 @@
 }
 
 func TestAcctUpdatesFastUpdates(t *testing.T) {
-<<<<<<< HEAD
-	testpartitioning.PartitionTest(t)
-=======
 	partitiontest.PartitionTest(t)
->>>>>>> 916154b5
 
 	if runtime.GOARCH == "arm" || runtime.GOARCH == "arm64" {
 		t.Skip("This test is too slow on ARM and causes travis builds to time out")
@@ -621,11 +609,7 @@
 // and attempts to have the accountUpdates create the associated catchpoint. It's designed precisely around setting an
 // environment which would quickly ( i.e. after 32 rounds ) would start producing catchpoints.
 func TestLargeAccountCountCatchpointGeneration(t *testing.T) {
-<<<<<<< HEAD
-	testpartitioning.PartitionTest(t)
-=======
 	partitiontest.PartitionTest(t)
->>>>>>> 916154b5
 
 	if runtime.GOARCH == "arm" || runtime.GOARCH == "arm64" {
 		t.Skip("This test is too slow on ARM and causes travis builds to time out")
@@ -715,11 +699,7 @@
 // In addition, throughout the test, we check ( using lookup ) that the historical balances, *beyond* the
 // lookback are generating either an error, or returning the correct amount.
 func TestAcctUpdatesUpdatesCorrectness(t *testing.T) {
-<<<<<<< HEAD
-	testpartitioning.PartitionTest(t)
-=======
 	partitiontest.PartitionTest(t)
->>>>>>> 916154b5
 
 	if runtime.GOARCH == "arm" || runtime.GOARCH == "arm64" {
 		t.Skip("This test is too slow on ARM and causes travis builds to time out")
@@ -895,11 +875,7 @@
 // and ensures that it did not errored, the catchpoint files were correctly deleted, and that deleteStoredCatchpoints contains no more
 // entries.
 func TestAcctUpdatesDeleteStoredCatchpoints(t *testing.T) {
-<<<<<<< HEAD
-	testpartitioning.PartitionTest(t)
-=======
 	partitiontest.PartitionTest(t)
->>>>>>> 916154b5
 
 	proto := config.Consensus[protocol.ConsensusCurrentVersion]
 
@@ -1055,11 +1031,7 @@
 // It tests with all elements in cache, all synced to database, and combination of both
 // It also tests the max results, max app index and max asset index
 func TestListCreatables(t *testing.T) {
-<<<<<<< HEAD
-	testpartitioning.PartitionTest(t)
-=======
 	partitiontest.PartitionTest(t)
->>>>>>> 916154b5
 
 	// test configuration parameters
 	numElementsPerSegement := 25
@@ -1126,11 +1098,7 @@
 }
 
 func TestIsWritingCatchpointFile(t *testing.T) {
-<<<<<<< HEAD
-	testpartitioning.PartitionTest(t)
-=======
 	partitiontest.PartitionTest(t)
->>>>>>> 916154b5
 
 	au := &accountUpdates{}
 
@@ -1144,11 +1112,7 @@
 }
 
 func TestGetCatchpointStream(t *testing.T) {
-<<<<<<< HEAD
-	testpartitioning.PartitionTest(t)
-=======
 	partitiontest.PartitionTest(t)
->>>>>>> 916154b5
 
 	proto := config.Consensus[protocol.ConsensusCurrentVersion]
 
@@ -1417,11 +1381,7 @@
 	})
 }
 func TestCompactDeltas(t *testing.T) {
-<<<<<<< HEAD
-	testpartitioning.PartitionTest(t)
-=======
 	partitiontest.PartitionTest(t)
->>>>>>> 916154b5
 
 	addrs := make([]basics.Address, 10)
 	for i := 0; i < len(addrs); i++ {
@@ -1482,11 +1442,7 @@
 }
 
 func TestReproducibleCatchpointLabels(t *testing.T) {
-<<<<<<< HEAD
-	testpartitioning.PartitionTest(t)
-=======
 	partitiontest.PartitionTest(t)
->>>>>>> 916154b5
 
 	if runtime.GOARCH == "arm" || runtime.GOARCH == "arm64" {
 		t.Skip("This test is too slow on ARM and causes travis builds to time out")
@@ -1610,11 +1566,7 @@
 
 // TestCachesInitialization test the functionality of the initializeCaches cache.
 func TestCachesInitialization(t *testing.T) {
-<<<<<<< HEAD
-	testpartitioning.PartitionTest(t)
-=======
 	partitiontest.PartitionTest(t)
->>>>>>> 916154b5
 
 	protocolVersion := protocol.ConsensusCurrentVersion
 	proto := config.Consensus[protocolVersion]
@@ -1708,11 +1660,7 @@
 
 // TestSplittingConsensusVersionCommits tests the a sequence of commits that spans over multiple consensus versions works correctly.
 func TestSplittingConsensusVersionCommits(t *testing.T) {
-<<<<<<< HEAD
-	testpartitioning.PartitionTest(t)
-=======
 	partitiontest.PartitionTest(t)
->>>>>>> 916154b5
 
 	initProtocolVersion := protocol.ConsensusV20
 	initialProtoParams := config.Consensus[initProtocolVersion]
@@ -1826,11 +1774,7 @@
 // TestSplittingConsensusVersionCommitsBoundry tests the a sequence of commits that spans over multiple consensus versions works correctly, and
 // in particular, complements TestSplittingConsensusVersionCommits by testing the commit boundary.
 func TestSplittingConsensusVersionCommitsBoundry(t *testing.T) {
-<<<<<<< HEAD
-	testpartitioning.PartitionTest(t)
-=======
 	partitiontest.PartitionTest(t)
->>>>>>> 916154b5
 
 	initProtocolVersion := protocol.ConsensusV20
 	initialProtoParams := config.Consensus[initProtocolVersion]
@@ -1975,11 +1919,7 @@
 
 // TestConsecutiveVersion tests the consecutiveVersion method correctness.
 func TestConsecutiveVersion(t *testing.T) {
-<<<<<<< HEAD
-	testpartitioning.PartitionTest(t)
-=======
 	partitiontest.PartitionTest(t)
->>>>>>> 916154b5
 
 	var au accountUpdates
 	au.versions = []protocol.ConsensusVersion{
