// Copyright (C) 2019-2020 Algorand, Inc.
// This file is part of go-algorand
//
// go-algorand is free software: you can redistribute it and/or modify
// it under the terms of the GNU Affero General Public License as
// published by the Free Software Foundation, either version 3 of the
// License, or (at your option) any later version.
//
// go-algorand is distributed in the hope that it will be useful,
// but WITHOUT ANY WARRANTY; without even the implied warranty of
// MERCHANTABILITY or FITNESS FOR A PARTICULAR PURPOSE.  See the
// GNU Affero General Public License for more details.
//
// You should have received a copy of the GNU Affero General Public License
// along with go-algorand.  If not, see <https://www.gnu.org/licenses/>.

package ledger

import (
	"database/sql"
	"fmt"
	"os"
	"runtime"
	"sync"
	"testing"
	"time"

	"github.com/stretchr/testify/require"

	"github.com/algorand/go-algorand/config"
	"github.com/algorand/go-algorand/crypto"
	"github.com/algorand/go-algorand/data/basics"
	"github.com/algorand/go-algorand/data/bookkeeping"
	"github.com/algorand/go-algorand/logging"
	"github.com/algorand/go-algorand/protocol"
)

type mockLedgerForTracker struct {
	dbs    dbPair
	blocks []blockEntry
	log    logging.Logger
}

func makeMockLedgerForTracker(t testing.TB) *mockLedgerForTracker {
	dbs := dbOpenTest(t)
	dblogger := logging.TestingLog(t)
	dblogger.SetLevel(logging.Info)
	dbs.rdb.SetLogger(dblogger)
	dbs.wdb.SetLogger(dblogger)
	return &mockLedgerForTracker{dbs: dbs, log: dblogger}
}

func (ml *mockLedgerForTracker) close() {
	ml.dbs.close()
}

func (ml *mockLedgerForTracker) Latest() basics.Round {
	return basics.Round(len(ml.blocks)) - 1
}

func (ml *mockLedgerForTracker) trackerEvalVerified(blk bookkeeping.Block) (StateDelta, error) {
	delta := StateDelta{
		hdr: &bookkeeping.BlockHeader{},
	}
	return delta, nil
}

func (ml *mockLedgerForTracker) Block(rnd basics.Round) (bookkeeping.Block, error) {
	if rnd > ml.Latest() {
		return bookkeeping.Block{}, fmt.Errorf("rnd %d out of bounds", rnd)
	}

	return ml.blocks[int(rnd)].block, nil
}

func (ml *mockLedgerForTracker) BlockHdr(rnd basics.Round) (bookkeeping.BlockHeader, error) {
	if rnd > ml.Latest() {
		return bookkeeping.BlockHeader{}, fmt.Errorf("rnd %d out of bounds", rnd)
	}

	return ml.blocks[int(rnd)].block.BlockHeader, nil
}

func (ml *mockLedgerForTracker) trackerDB() dbPair {
	return ml.dbs
}

func (ml *mockLedgerForTracker) blockDB() dbPair {
	return dbPair{}
}

func (ml *mockLedgerForTracker) trackerLog() logging.Logger {
	return ml.log
}

// this function used to be in acctupdates.go, but we were never using it for production purposes. This
// function has a conceptual flaw in that it attempts to load the entire balances into memory. This might
// not work if we have large number of balances. On these unit testing, however, it's not the case, and it's
// safe to call it.
func (au *accountUpdates) allBalances(rnd basics.Round) (bals map[basics.Address]basics.AccountData, err error) {
	au.accountsMu.RLock()
	defer au.accountsMu.RUnlock()
	offsetLimit, err := au.roundOffset(rnd)

	if err != nil {
		return
	}

	err = au.dbs.rdb.Atomic(func(tx *sql.Tx) error {
		var err0 error
		bals, err0 = accountsAll(tx)
		return err0
	})
	if err != nil {
		return
	}

	for offset := uint64(0); offset < offsetLimit; offset++ {
		for addr, delta := range au.deltas[offset] {
			bals[addr] = delta.new
		}
	}
	return
}

func checkAcctUpdates(t *testing.T, au *accountUpdates, base basics.Round, latestRnd basics.Round, accts []map[basics.Address]basics.AccountData, rewards []uint64, proto config.ConsensusParams) {
	latest := au.latest()
	require.Equal(t, latest, latestRnd)

	_, err := au.totals(latest + 1)
	require.Error(t, err)

	_, err = au.lookup(latest+1, randomAddress(), false)
	require.Error(t, err)

	if base > 0 {
		_, err := au.totals(base - 1)
		require.Error(t, err)

		_, err = au.lookup(base-1, randomAddress(), false)
		require.Error(t, err)
	}

	roundsRanges := []struct {
		start, end basics.Round
	}{}

	// running the checkAcctUpdates on the entire range of base..latestRnd is too slow, and unlikely to help us
	// to trap a regression ( might be a good to find where the regression started ). so, for
	// performance reasons, we're going to run it againt the first and last 5 rounds, plus few rounds
	// in between.
	if latestRnd-base <= 10 {
		roundsRanges = append(roundsRanges, struct{ start, end basics.Round }{base, latestRnd})
	} else {
		roundsRanges = append(roundsRanges, struct{ start, end basics.Round }{base, base + 5})
		roundsRanges = append(roundsRanges, struct{ start, end basics.Round }{latestRnd - 5, latestRnd})
		for i := base + 5; i < latestRnd-5; i += 1 + (latestRnd-base-10)/10 {
			roundsRanges = append(roundsRanges, struct{ start, end basics.Round }{i, i + 1})
		}
	}
	for _, roundRange := range roundsRanges {
		for rnd := roundRange.start; rnd <= roundRange.end; rnd++ {
			var totalOnline, totalOffline, totalNotPart uint64

			for addr, data := range accts[rnd] {
				d, err := au.lookup(rnd, addr, false)
				require.NoError(t, err)
				require.Equal(t, d, data)

				rewardsDelta := rewards[rnd] - d.RewardsBase
				switch d.Status {
				case basics.Online:
					totalOnline += d.MicroAlgos.Raw
					totalOnline += (d.MicroAlgos.Raw / proto.RewardUnit) * rewardsDelta
				case basics.Offline:
					totalOffline += d.MicroAlgos.Raw
					totalOffline += (d.MicroAlgos.Raw / proto.RewardUnit) * rewardsDelta
				case basics.NotParticipating:
					totalNotPart += d.MicroAlgos.Raw
				default:
					t.Errorf("unknown status %v", d.Status)
				}
			}

			all, err := au.allBalances(rnd)
			require.NoError(t, err)
			require.Equal(t, all, accts[rnd])

			totals, err := au.totals(rnd)
			require.NoError(t, err)
			require.Equal(t, totals.Online.Money.Raw, totalOnline)
			require.Equal(t, totals.Offline.Money.Raw, totalOffline)
			require.Equal(t, totals.NotParticipating.Money.Raw, totalNotPart)
			require.Equal(t, totals.Participating().Raw, totalOnline+totalOffline)
			require.Equal(t, totals.All().Raw, totalOnline+totalOffline+totalNotPart)

			d, err := au.lookup(rnd, randomAddress(), false)
			require.NoError(t, err)
			require.Equal(t, d, basics.AccountData{})
		}
	}
	checkAcctUpdatesConsistency(t, au)
}

func checkAcctUpdatesConsistency(t *testing.T, au *accountUpdates) {
	accounts := make(map[basics.Address]modifiedAccount)

	for _, rdelta := range au.deltas {
		for addr, adelta := range rdelta {
			macct := accounts[addr]
			macct.data = adelta.new
			macct.ndeltas++
			accounts[addr] = macct
		}
	}

	require.Equal(t, au.accounts, accounts)
}

func TestAcctUpdates(t *testing.T) {
	if runtime.GOARCH == "arm" || runtime.GOARCH == "arm64" {
		t.Skip("This test is too slow on ARM and causes travis builds to time out")
	}
	proto := config.Consensus[protocol.ConsensusCurrentVersion]

	ml := makeMockLedgerForTracker(t)
	defer ml.close()
	ml.blocks = randomInitChain(protocol.ConsensusCurrentVersion, 10)

	accts := []map[basics.Address]basics.AccountData{randomAccounts(20)}
	rewardsLevels := []uint64{0}

	pooldata := basics.AccountData{}
	pooldata.MicroAlgos.Raw = 1000 * 1000 * 1000 * 1000
	pooldata.Status = basics.NotParticipating
	accts[0][testPoolAddr] = pooldata

	sinkdata := basics.AccountData{}
	sinkdata.MicroAlgos.Raw = 1000 * 1000 * 1000 * 1000
	sinkdata.Status = basics.NotParticipating
	accts[0][testSinkAddr] = sinkdata

	au := &accountUpdates{}
	au.initialize(config.GetDefaultLocal(), ".", proto, accts[0])
	defer au.close()

	err := au.loadFromDisk(ml)
	require.NoError(t, err)

	// cover 10 genesis blocks
	rewardLevel := uint64(0)
	for i := 1; i < 10; i++ {
		accts = append(accts, accts[0])
		rewardsLevels = append(rewardsLevels, rewardLevel)
	}

	checkAcctUpdates(t, au, 0, 9, accts, rewardsLevels, proto)

	for i := basics.Round(10); i < basics.Round(proto.MaxBalLookback+15); i++ {
		rewardLevelDelta := crypto.RandUint64() % 5
		rewardLevel += rewardLevelDelta
		updates, totals := randomDeltasBalanced(1, accts[i-1], rewardLevel)

		prevTotals, err := au.totals(basics.Round(i - 1))
		require.NoError(t, err)

		oldPool := accts[i-1][testPoolAddr]
		newPool := totals[testPoolAddr]
		newPool.MicroAlgos.Raw -= prevTotals.RewardUnits() * rewardLevelDelta
		updates[testPoolAddr] = accountDelta{old: oldPool, new: newPool}
		totals[testPoolAddr] = newPool

		blk := bookkeeping.Block{
			BlockHeader: bookkeeping.BlockHeader{
				Round: basics.Round(i),
			},
		}
		blk.RewardsLevel = rewardLevel
		blk.CurrentProtocol = protocol.ConsensusCurrentVersion

		au.newBlock(blk, StateDelta{
			accts: updates,
			hdr:   &blk.BlockHeader,
		})
		accts = append(accts, totals)
		rewardsLevels = append(rewardsLevels, rewardLevel)

		checkAcctUpdates(t, au, 0, i, accts, rewardsLevels, proto)
	}

	for i := basics.Round(0); i < 15; i++ {
		// Clear the timer to ensure a flush
		au.lastFlushTime = time.Time{}

		au.committedUpTo(basics.Round(proto.MaxBalLookback) + i)
		au.waitAccountsWriting()
		checkAcctUpdates(t, au, i, basics.Round(proto.MaxBalLookback+14), accts, rewardsLevels, proto)
	}
}

func TestAcctUpdatesFastUpdates(t *testing.T) {
	if runtime.GOARCH == "arm" || runtime.GOARCH == "arm64" {
		t.Skip("This test is too slow on ARM and causes travis builds to time out")
	}
	proto := config.Consensus[protocol.ConsensusCurrentVersion]

	ml := makeMockLedgerForTracker(t)
	defer ml.close()
	ml.blocks = randomInitChain(protocol.ConsensusCurrentVersion, 10)

	accts := []map[basics.Address]basics.AccountData{randomAccounts(20)}
	rewardsLevels := []uint64{0}

	pooldata := basics.AccountData{}
	pooldata.MicroAlgos.Raw = 1000 * 1000 * 1000 * 1000
	pooldata.Status = basics.NotParticipating
	accts[0][testPoolAddr] = pooldata

	sinkdata := basics.AccountData{}
	sinkdata.MicroAlgos.Raw = 1000 * 1000 * 1000 * 1000
	sinkdata.Status = basics.NotParticipating
	accts[0][testSinkAddr] = sinkdata

	au := &accountUpdates{}
	conf := config.GetDefaultLocal()
	conf.CatchpointInterval = 1
	au.initialize(conf, ".", proto, accts[0])
	defer au.close()

	err := au.loadFromDisk(ml)
	require.NoError(t, err)

	// cover 10 genesis blocks
	rewardLevel := uint64(0)
	for i := 1; i < 10; i++ {
		accts = append(accts, accts[0])
		rewardsLevels = append(rewardsLevels, rewardLevel)
	}

	checkAcctUpdates(t, au, 0, 9, accts, rewardsLevels, proto)

	wg := sync.WaitGroup{}

	for i := basics.Round(10); i < basics.Round(proto.MaxBalLookback+15); i++ {
		rewardLevelDelta := crypto.RandUint64() % 5
		rewardLevel += rewardLevelDelta
		updates, totals := randomDeltasBalanced(1, accts[i-1], rewardLevel)

		prevTotals, err := au.totals(basics.Round(i - 1))
		require.NoError(t, err)

		oldPool := accts[i-1][testPoolAddr]
		newPool := totals[testPoolAddr]
		newPool.MicroAlgos.Raw -= prevTotals.RewardUnits() * rewardLevelDelta
		updates[testPoolAddr] = accountDelta{old: oldPool, new: newPool}
		totals[testPoolAddr] = newPool

		blk := bookkeeping.Block{
			BlockHeader: bookkeeping.BlockHeader{
				Round: basics.Round(i),
			},
		}
		blk.RewardsLevel = rewardLevel
		blk.CurrentProtocol = protocol.ConsensusCurrentVersion

		au.newBlock(blk, StateDelta{
			accts: updates,
			hdr:   &blk.BlockHeader,
		})
		accts = append(accts, totals)
		rewardsLevels = append(rewardsLevels, rewardLevel)

		wg.Add(1)
		go func(round basics.Round) {
			defer wg.Done()
			au.committedUpTo(round)
		}(i)
	}
	wg.Wait()
}

func BenchmarkBalancesChanges(b *testing.B) {
	if runtime.GOARCH == "arm" || runtime.GOARCH == "arm64" {
		b.Skip("This test is too slow on ARM and causes travis builds to time out")
	}
	if b.N < 100 {
		b.N = 50
	}
	protocolVersion := protocol.ConsensusVersion("BenchmarkBalancesChanges-test-protocol-version")
	testProtocol := config.Consensus[protocol.ConsensusCurrentVersion]
	testProtocol.MaxBalLookback = 25
	config.Consensus[protocolVersion] = testProtocol
	defer func() {
		delete(config.Consensus, protocolVersion)
	}()

	proto := config.Consensus[protocolVersion]

	ml := makeMockLedgerForTracker(b)
	defer ml.close()
	initialRounds := uint64(1)
	ml.blocks = randomInitChain(protocolVersion, int(initialRounds))
	accountsCount := 5000
	accts := []map[basics.Address]basics.AccountData{randomAccounts(accountsCount)}
	rewardsLevels := []uint64{0}

	pooldata := basics.AccountData{}
	pooldata.MicroAlgos.Raw = 1000 * 1000 * 1000 * 1000 * 1000 * 1000
	pooldata.Status = basics.NotParticipating
	accts[0][testPoolAddr] = pooldata

	sinkdata := basics.AccountData{}
	sinkdata.MicroAlgos.Raw = 1000 * 1000 * 1000 * 1000
	sinkdata.Status = basics.NotParticipating
	accts[0][testSinkAddr] = sinkdata

	au := &accountUpdates{}
	au.initialize(config.GetDefaultLocal(), ".", proto, accts[0])
	err := au.loadFromDisk(ml)
	require.NoError(b, err)
	defer au.close()

	// cover initialRounds genesis blocks
	rewardLevel := uint64(0)
	for i := 1; i < int(initialRounds); i++ {
		accts = append(accts, accts[0])
		rewardsLevels = append(rewardsLevels, rewardLevel)
	}

	for i := basics.Round(initialRounds); i < basics.Round(proto.MaxBalLookback+uint64(b.N)); i++ {
		rewardLevelDelta := crypto.RandUint64() % 5
		rewardLevel += rewardLevelDelta
		accountChanges := 0
		if i <= basics.Round(initialRounds)+basics.Round(b.N) {
			accountChanges = accountsCount - 2 - int(basics.Round(proto.MaxBalLookback+uint64(b.N))+i)
		}

		updates, totals := randomDeltasBalanced(accountChanges, accts[i-1], rewardLevel)
		prevTotals, err := au.totals(basics.Round(i - 1))
		require.NoError(b, err)

		oldPool := accts[i-1][testPoolAddr]
		newPool := totals[testPoolAddr]
		newPool.MicroAlgos.Raw -= prevTotals.RewardUnits() * rewardLevelDelta
		updates[testPoolAddr] = accountDelta{old: oldPool, new: newPool}
		totals[testPoolAddr] = newPool

		blk := bookkeeping.Block{
			BlockHeader: bookkeeping.BlockHeader{
				Round: basics.Round(i),
			},
		}
		blk.RewardsLevel = rewardLevel
		blk.CurrentProtocol = protocolVersion

		au.newBlock(blk, StateDelta{
			accts: updates,
			hdr:   &blk.BlockHeader,
		})
		accts = append(accts, totals)
		rewardsLevels = append(rewardsLevels, rewardLevel)
	}
	for i := proto.MaxBalLookback; i < proto.MaxBalLookback+initialRounds; i++ {
		// Clear the timer to ensure a flush
		au.lastFlushTime = time.Time{}
		au.committedUpTo(basics.Round(i))
	}
	au.waitAccountsWriting()
	b.ResetTimer()
	startTime := time.Now()
	for i := proto.MaxBalLookback + initialRounds; i < proto.MaxBalLookback+uint64(b.N); i++ {
		// Clear the timer to ensure a flush
		au.lastFlushTime = time.Time{}
		au.committedUpTo(basics.Round(i))
	}
	au.waitAccountsWriting()
	deltaTime := time.Now().Sub(startTime)
	if deltaTime > time.Second {
		return
	}
	// we want to fake the N to reflect the time it took us, if we were to wait an entire second.
	singleIterationTime := deltaTime / time.Duration((uint64(b.N) - initialRounds))
	b.N = int(time.Second / singleIterationTime)
	// and now, wait for the reminder of the second.
	time.Sleep(time.Second - deltaTime)

}

func BenchmarkCalibrateNodesPerPage(b *testing.B) {
	b.Skip("This benchmark was used to tune up the NodesPerPage; it's not really usefull otherwise")
	defaultNodesPerPage := merkleCommitterNodesPerPage
	for nodesPerPage := 32; nodesPerPage < 300; nodesPerPage++ {
		b.Run(fmt.Sprintf("Test_merkleCommitterNodesPerPage_%d", nodesPerPage), func(b *testing.B) {
			merkleCommitterNodesPerPage = int64(nodesPerPage)
			BenchmarkBalancesChanges(b)
		})
	}
	merkleCommitterNodesPerPage = defaultNodesPerPage
}

func BenchmarkCalibrateCacheNodeSize(b *testing.B) {
	//b.Skip("This benchmark was used to tune up the trieCachedNodesCount; it's not really usefull otherwise")
	defaultTrieCachedNodesCount := trieCachedNodesCount
	for cacheSize := 3000; cacheSize < 50000; cacheSize += 1000 {
		b.Run(fmt.Sprintf("Test_cacheSize_%d", cacheSize), func(b *testing.B) {
			trieCachedNodesCount = cacheSize
			BenchmarkBalancesChanges(b)
		})
	}
	trieCachedNodesCount = defaultTrieCachedNodesCount
}

<<<<<<< HEAD
=======
// TestLargeAccountCountCatchpointGeneration creates a ledger containing a large set of accounts ( i.e. 100K accounts )
// and attempts to have the accountUpdates create the associated catchpoint. It's designed precisly around setting an
// environment which would quickly ( i.e. after 32 rounds ) would start producing catchpoints.
>>>>>>> 35995637
func TestLargeAccountCountCatchpointGeneration(t *testing.T) {
	if runtime.GOARCH == "arm" || runtime.GOARCH == "arm64" {
		t.Skip("This test is too slow on ARM and causes travis builds to time out")
	}
	// create new protocol version, which has lower back balance.
	testProtocolVersion := protocol.ConsensusVersion("test-protocol-TestLargeAccountCountCatchpointGeneration")
	protoParams := config.Consensus[protocol.ConsensusCurrentVersion]
	protoParams.MaxBalLookback = 32
	protoParams.SeedLookback = 2
	protoParams.SeedRefreshInterval = 8
	config.Consensus[testProtocolVersion] = protoParams
	defer func() {
		delete(config.Consensus, testProtocolVersion)
		os.RemoveAll("./catchpoints")
	}()

	ml := makeMockLedgerForTracker(t)
	defer ml.close()
	ml.blocks = randomInitChain(testProtocolVersion, 10)
	accts := []map[basics.Address]basics.AccountData{randomAccounts(100000)}
	rewardsLevels := []uint64{0}

	pooldata := basics.AccountData{}
	pooldata.MicroAlgos.Raw = 1000 * 1000 * 1000 * 1000
	pooldata.Status = basics.NotParticipating
	accts[0][testPoolAddr] = pooldata

	sinkdata := basics.AccountData{}
	sinkdata.MicroAlgos.Raw = 1000 * 1000 * 1000 * 1000
	sinkdata.Status = basics.NotParticipating
	accts[0][testSinkAddr] = sinkdata

	au := &accountUpdates{}
	conf := config.GetDefaultLocal()
	conf.CatchpointInterval = 1
	conf.Archival = true
	au.initialize(conf, ".", protoParams, accts[0])
	defer au.close()
	err := au.loadFromDisk(ml)
	require.NoError(t, err)

	// cover 10 genesis blocks
	rewardLevel := uint64(0)
	for i := 1; i < 10; i++ {
		accts = append(accts, accts[0])
		rewardsLevels = append(rewardsLevels, rewardLevel)
	}

	for i := basics.Round(10); i < basics.Round(protoParams.MaxBalLookback+5); i++ {
		rewardLevelDelta := crypto.RandUint64() % 5
		rewardLevel += rewardLevelDelta
		updates, totals := randomDeltasBalanced(1, accts[i-1], rewardLevel)

		prevTotals, err := au.totals(basics.Round(i - 1))
		require.NoError(t, err)

		oldPool := accts[i-1][testPoolAddr]
		newPool := totals[testPoolAddr]
		newPool.MicroAlgos.Raw -= prevTotals.RewardUnits() * rewardLevelDelta
		updates[testPoolAddr] = accountDelta{old: oldPool, new: newPool}
		totals[testPoolAddr] = newPool

		blk := bookkeeping.Block{
			BlockHeader: bookkeeping.BlockHeader{
				Round: basics.Round(i),
			},
		}
		blk.RewardsLevel = rewardLevel
		blk.CurrentProtocol = testProtocolVersion

		au.newBlock(blk, StateDelta{
			accts: updates,
			hdr:   &blk.BlockHeader,
		})
		accts = append(accts, totals)
		rewardsLevels = append(rewardsLevels, rewardLevel)

		au.committedUpTo(i)
		if i%2 == 1 {
			au.waitAccountsWriting()
		}
	}
}<|MERGE_RESOLUTION|>--- conflicted
+++ resolved
@@ -510,12 +510,9 @@
 	trieCachedNodesCount = defaultTrieCachedNodesCount
 }
 
-<<<<<<< HEAD
-=======
 // TestLargeAccountCountCatchpointGeneration creates a ledger containing a large set of accounts ( i.e. 100K accounts )
 // and attempts to have the accountUpdates create the associated catchpoint. It's designed precisly around setting an
 // environment which would quickly ( i.e. after 32 rounds ) would start producing catchpoints.
->>>>>>> 35995637
 func TestLargeAccountCountCatchpointGeneration(t *testing.T) {
 	if runtime.GOARCH == "arm" || runtime.GOARCH == "arm64" {
 		t.Skip("This test is too slow on ARM and causes travis builds to time out")
