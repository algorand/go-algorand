--- conflicted
+++ resolved
@@ -314,11 +314,7 @@
 	}
 	proto := config.Consensus[protocol.ConsensusCurrentVersion]
 
-<<<<<<< HEAD
-	ml := makeMockLedgerForTracker(t)
-=======
 	ml := makeMockLedgerForTracker(t, true)
->>>>>>> e0926c99
 	defer ml.close()
 	ml.blocks = randomInitChain(protocol.ConsensusCurrentVersion, 10)
 
