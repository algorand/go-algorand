--- conflicted
+++ resolved
@@ -201,11 +201,7 @@
 
 	for offset := uint64(0); offset < offsetLimit; offset++ {
 		for addr, delta := range au.deltas[offset] {
-<<<<<<< HEAD
-			bals[addr] = delta.New
-=======
 			bals[addr] = delta
->>>>>>> 2569aefe
 		}
 	}
 	return
@@ -301,11 +297,7 @@
 	for _, rdelta := range au.deltas {
 		for addr, adelta := range rdelta {
 			macct := accounts[addr]
-<<<<<<< HEAD
-			macct.data = adelta.New
-=======
 			macct.data = adelta
->>>>>>> 2569aefe
 			macct.ndeltas++
 			accounts[addr] = macct
 		}
@@ -358,11 +350,7 @@
 	for i := basics.Round(10); i < basics.Round(proto.MaxBalLookback+15); i++ {
 		rewardLevelDelta := crypto.RandUint64() % 5
 		rewardLevel += rewardLevelDelta
-<<<<<<< HEAD
-		var updates map[basics.Address]common.AccountDelta
-=======
 		var updates map[basics.Address]basics.AccountData
->>>>>>> 2569aefe
 		var totals map[basics.Address]basics.AccountData
 		base := accts[i-1]
 		updates, totals, lastCreatableID = randomDeltasBalancedFull(1, base, rewardLevel, lastCreatableID)
@@ -371,11 +359,7 @@
 
 		newPool := totals[testPoolAddr]
 		newPool.MicroAlgos.Raw -= prevTotals.RewardUnits() * rewardLevelDelta
-<<<<<<< HEAD
-		updates[testPoolAddr] = common.AccountDelta{Old: oldPool, New: newPool}
-=======
 		updates[testPoolAddr] = newPool
->>>>>>> 2569aefe
 		totals[testPoolAddr] = newPool
 
 		blk := bookkeeping.Block{
@@ -386,17 +370,10 @@
 		blk.RewardsLevel = rewardLevel
 		blk.CurrentProtocol = protocol.ConsensusCurrentVersion
 
-<<<<<<< HEAD
 		au.newBlock(blk, common.StateDelta{
 			Accts:      updates,
 			Hdr:        &blk.BlockHeader,
-			Creatables: creatablesFromUpdates(updates, knownCreatables),
-=======
-		au.newBlock(blk, StateDelta{
-			accts:      updates,
-			hdr:        &blk.BlockHeader,
-			creatables: creatablesFromUpdates(base, updates, knownCreatables),
->>>>>>> 2569aefe
+			Creatables: creatablesFromUpdates(base, updates, knownCreatables),
 		})
 		accts = append(accts, totals)
 		rewardsLevels = append(rewardsLevels, rewardLevel)
@@ -466,11 +443,7 @@
 
 		newPool := totals[testPoolAddr]
 		newPool.MicroAlgos.Raw -= prevTotals.RewardUnits() * rewardLevelDelta
-<<<<<<< HEAD
-		updates[testPoolAddr] = common.AccountDelta{Old: oldPool, New: newPool}
-=======
 		updates[testPoolAddr] = newPool
->>>>>>> 2569aefe
 		totals[testPoolAddr] = newPool
 
 		blk := bookkeeping.Block{
@@ -560,11 +533,7 @@
 
 		newPool := totals[testPoolAddr]
 		newPool.MicroAlgos.Raw -= prevTotals.RewardUnits() * rewardLevelDelta
-<<<<<<< HEAD
-		updates[testPoolAddr] = common.AccountDelta{Old: oldPool, New: newPool}
-=======
 		updates[testPoolAddr] = newPool
->>>>>>> 2569aefe
 		totals[testPoolAddr] = newPool
 
 		blk := bookkeeping.Block{
@@ -692,11 +661,7 @@
 
 		newPool := totals[testPoolAddr]
 		newPool.MicroAlgos.Raw -= prevTotals.RewardUnits() * rewardLevelDelta
-<<<<<<< HEAD
-		updates[testPoolAddr] = common.AccountDelta{Old: oldPool, New: newPool}
-=======
 		updates[testPoolAddr] = newPool
->>>>>>> 2569aefe
 		totals[testPoolAddr] = newPool
 
 		blk := bookkeeping.Block{
@@ -800,11 +765,7 @@
 		i := basics.Round(10)
 		roundCount := 50
 		for ; i < basics.Round(10+roundCount); i++ {
-<<<<<<< HEAD
-			updates := make(map[basics.Address]common.AccountDelta)
-=======
 			updates := make(map[basics.Address]basics.AccountData)
->>>>>>> 2569aefe
 			moneyAccountsExpectedAmounts = append(moneyAccountsExpectedAmounts, make([]uint64, len(moneyAccounts)))
 			toAccount := moneyAccounts[0]
 			toAccountDataOld, validThrough, err := au.LookupWithoutRewards(i-1, toAccount)
@@ -824,14 +785,7 @@
 
 				fromAccountDataNew.MicroAlgos.Raw -= uint64(i - 10)
 				toAccountDataNew.MicroAlgos.Raw += uint64(i - 10)
-<<<<<<< HEAD
-				updates[fromAccount] = common.AccountDelta{
-					Old: fromAccountDataOld,
-					New: fromAccountDataNew,
-				}
-=======
 				updates[fromAccount] = fromAccountDataNew
->>>>>>> 2569aefe
 
 				moneyAccountsExpectedAmounts[i][j] = fromAccountDataNew.MicroAlgos.Raw
 			}
@@ -870,14 +824,7 @@
 				}
 			}
 
-<<<<<<< HEAD
-			updates[toAccount] = common.AccountDelta{
-				Old: toAccountDataOld,
-				New: toAccountDataNew,
-			}
-=======
 			updates[toAccount] = toAccountDataNew
->>>>>>> 2569aefe
 
 			blk := bookkeeping.Block{
 				BlockHeader: bookkeeping.BlockHeader{
@@ -1396,34 +1343,19 @@
 			b.N = 500
 		}
 		window := 5000
-<<<<<<< HEAD
-		accountDeltas := make([]map[basics.Address]common.AccountDelta, b.N)
-=======
 		accountDeltas := make([]map[basics.Address]basics.AccountData, b.N)
->>>>>>> 2569aefe
 		addrs := make([]basics.Address, b.N*window)
 		for i := 0; i < len(addrs); i++ {
 			addrs[i] = basics.Address(crypto.Hash([]byte{byte(i % 256), byte((i / 256) % 256), byte(i / 65536)}))
 		}
 		for rnd := 0; rnd < b.N; rnd++ {
-<<<<<<< HEAD
-			m := make(map[basics.Address]common.AccountDelta)
-=======
 			m := make(map[basics.Address]basics.AccountData)
->>>>>>> 2569aefe
 			start := 0
 			if rnd > 0 {
 				start = window/2 + (rnd-1)*window
 			}
 			for k := start; k < start+window; k++ {
-<<<<<<< HEAD
-				m[addrs[k]] = common.AccountDelta{
-					Old: basics.AccountData{},
-					New: basics.AccountData{},
-				}
-=======
 				m[addrs[k]] = basics.AccountData{}
->>>>>>> 2569aefe
 			}
 
 			accountDeltas[rnd] = m
@@ -1441,27 +1373,15 @@
 	for i := 0; i < len(addrs); i++ {
 		addrs[i] = basics.Address(crypto.Hash([]byte{byte(i % 256), byte((i / 256) % 256), byte(i / 65536)}))
 	}
-<<<<<<< HEAD
-	var accountDeltas []map[basics.Address]common.AccountDelta
+	var accountDeltas []map[basics.Address]basics.AccountData
 	var creatableDeltas []map[basics.CreatableIndex]common.ModifiedCreatable
 
-	accountDeltas = make([]map[basics.Address]common.AccountDelta, 1, 1)
+	accountDeltas = make([]map[basics.Address]basics.AccountData, 1, 1)
 	creatableDeltas = make([]map[basics.CreatableIndex]common.ModifiedCreatable, 1, 1)
-	accountDeltas[0] = make(map[basics.Address]common.AccountDelta)
+	accountDeltas[0] = make(map[basics.Address]basics.AccountData)
 	creatableDeltas[0] = make(map[basics.CreatableIndex]common.ModifiedCreatable)
-	accountDeltas[0][addrs[0]] = common.AccountDelta{Old: basics.AccountData{MicroAlgos: basics.MicroAlgos{Raw: 1}}, New: basics.AccountData{MicroAlgos: basics.MicroAlgos{Raw: 2}}}
+	accountDeltas[0][addrs[0]] = basics.AccountData{MicroAlgos: basics.MicroAlgos{Raw: 2}}
 	creatableDeltas[0][100] = common.ModifiedCreatable{Creator: addrs[2], Created: true}
-=======
-	var accountDeltas []map[basics.Address]basics.AccountData
-	var creatableDeltas []map[basics.CreatableIndex]modifiedCreatable
-
-	accountDeltas = make([]map[basics.Address]basics.AccountData, 1, 1)
-	creatableDeltas = make([]map[basics.CreatableIndex]modifiedCreatable, 1, 1)
-	accountDeltas[0] = make(map[basics.Address]basics.AccountData)
-	creatableDeltas[0] = make(map[basics.CreatableIndex]modifiedCreatable)
-	accountDeltas[0][addrs[0]] = basics.AccountData{MicroAlgos: basics.MicroAlgos{Raw: 2}}
-	creatableDeltas[0][100] = modifiedCreatable{creator: addrs[2], created: true}
->>>>>>> 2569aefe
 	var baseAccounts lruAccounts
 	baseAccounts.init(nil, 100, 80)
 	outAccountDeltas, misssingAccounts, outCreatableDeltas := compactDeltas(accountDeltas, creatableDeltas, baseAccounts)
@@ -1475,17 +1395,10 @@
 	require.Equal(t, common.ModifiedCreatable{Creator: addrs[2], Created: true, Ndeltas: 1}, outCreatableDeltas[100])
 
 	// add another round
-<<<<<<< HEAD
-	accountDeltas = append(accountDeltas, make(map[basics.Address]common.AccountDelta))
+	accountDeltas = append(accountDeltas, make(map[basics.Address]basics.AccountData))
 	creatableDeltas = append(creatableDeltas, make(map[basics.CreatableIndex]common.ModifiedCreatable))
-	accountDeltas[1][addrs[0]] = common.AccountDelta{Old: basics.AccountData{MicroAlgos: basics.MicroAlgos{Raw: 2}}, New: basics.AccountData{MicroAlgos: basics.MicroAlgos{Raw: 3}}}
-	accountDeltas[1][addrs[3]] = common.AccountDelta{Old: basics.AccountData{MicroAlgos: basics.MicroAlgos{Raw: 0}}, New: basics.AccountData{MicroAlgos: basics.MicroAlgos{Raw: 8}}}
-=======
-	accountDeltas = append(accountDeltas, make(map[basics.Address]basics.AccountData))
-	creatableDeltas = append(creatableDeltas, make(map[basics.CreatableIndex]modifiedCreatable))
 	accountDeltas[1][addrs[0]] = basics.AccountData{MicroAlgos: basics.MicroAlgos{Raw: 3}}
 	accountDeltas[1][addrs[3]] = basics.AccountData{MicroAlgos: basics.MicroAlgos{Raw: 8}}
->>>>>>> 2569aefe
 
 	creatableDeltas[1][100] = common.ModifiedCreatable{Creator: addrs[2], Created: false}
 	creatableDeltas[1][101] = common.ModifiedCreatable{Creator: addrs[4], Created: true}
@@ -1566,11 +1479,7 @@
 	for i := basics.Round(1); i <= basics.Round(testCatchpointLabelsCount*cfg.CatchpointInterval); i++ {
 		rewardLevelDelta := crypto.RandUint64() % 5
 		rewardLevel += rewardLevelDelta
-<<<<<<< HEAD
-		var updates map[basics.Address]common.AccountDelta
-=======
 		var updates map[basics.Address]basics.AccountData
->>>>>>> 2569aefe
 		var totals map[basics.Address]basics.AccountData
 		base := accts[i-1]
 		updates, totals, lastCreatableID = randomDeltasBalancedFull(1, base, rewardLevel, lastCreatableID)
@@ -1579,11 +1488,7 @@
 
 		newPool := totals[testPoolAddr]
 		newPool.MicroAlgos.Raw -= prevTotals.RewardUnits() * rewardLevelDelta
-<<<<<<< HEAD
-		updates[testPoolAddr] = common.AccountDelta{Old: oldPool, New: newPool}
-=======
 		updates[testPoolAddr] = newPool
->>>>>>> 2569aefe
 		totals[testPoolAddr] = newPool
 
 		blk := bookkeeping.Block{
@@ -1593,17 +1498,10 @@
 		}
 		blk.RewardsLevel = rewardLevel
 		blk.CurrentProtocol = testProtocolVersion
-<<<<<<< HEAD
 		delta := common.StateDelta{
 			Accts:      updates,
 			Hdr:        &blk.BlockHeader,
-			Creatables: creatablesFromUpdates(updates, knownCreatables),
-=======
-		delta := StateDelta{
-			accts:      updates,
-			hdr:        &blk.BlockHeader,
-			creatables: creatablesFromUpdates(base, updates, knownCreatables),
->>>>>>> 2569aefe
+			Creatables: creatablesFromUpdates(base, updates, knownCreatables),
 		}
 		au.newBlock(blk, delta)
 		au.committedUpTo(i)
