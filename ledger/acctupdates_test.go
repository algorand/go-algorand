--- conflicted
+++ resolved
@@ -2155,13 +2155,23 @@
 	}
 }
 
-<<<<<<< HEAD
 func TestAcctUpdatesLookupLatest(t *testing.T) {
-	partitiontest.PartitionTest(t)
-
 	accts := ledgertesting.RandomAccounts(10, false)
 	ml := makeMockLedgerForTracker(t, true, 10, protocol.ConsensusCurrentVersion, []map[basics.Address]basics.AccountData{accts})
-=======
+	defer ml.Close()
+
+	conf := config.GetDefaultLocal()
+	au := newAcctUpdates(t, ml, conf, ".")
+	err := au.loadFromDisk(ml, 0)
+	defer au.close()
+	require.NoError(t, err)
+	for addr, acct := range accts {
+		acctData, _, err := au.lookupLatest(addr)
+		require.NoError(t, err)
+		require.Equal(t, acct, acctData)
+	}
+}
+
 // This test attempts to cover the case when an accountUpdates.lookupX method:
 // - can't find the requested address,
 // - falls through looking at deltas and the LRU accounts cache,
@@ -2196,21 +2206,10 @@
 	accts[0][testSinkAddr] = sinkdata
 
 	ml := makeMockLedgerForTracker(t, false, 10, testProtocolVersion, accts)
->>>>>>> 987b5563
 	defer ml.Close()
 
 	conf := config.GetDefaultLocal()
 	au := newAcctUpdates(t, ml, conf, ".")
-<<<<<<< HEAD
-	err := au.loadFromDisk(ml, 0)
-	defer au.close()
-	require.NoError(t, err)
-	for addr, acct := range accts {
-		acctData, _, err := au.lookupLatest(addr)
-		require.NoError(t, err)
-		require.Equal(t, acct, acctData)
-	}
-=======
 	defer au.close()
 
 	// cover 10 genesis blocks
@@ -2323,5 +2322,4 @@
 	// allow the postCommitUnlocked() handler to go through
 	<-stallingTracker.postCommitUnlockedEntryLock
 	stallingTracker.postCommitUnlockedReleaseLock <- struct{}{}
->>>>>>> 987b5563
 }