// Copyright (C) 2019-2022 Algorand, Inc.
// This file is part of go-algorand
//
// go-algorand is free software: you can redistribute it and/or modify
// it under the terms of the GNU Affero General Public License as
// published by the Free Software Foundation, either version 3 of the
// License, or (at your option) any later version.
//
// go-algorand is distributed in the hope that it will be useful,
// but WITHOUT ANY WARRANTY; without even the implied warranty of
// MERCHANTABILITY or FITNESS FOR A PARTICULAR PURPOSE.  See the
// GNU Affero General Public License for more details.
//
// You should have received a copy of the GNU Affero General Public License
// along with go-algorand.  If not, see <https://www.gnu.org/licenses/>.

package ledger

import (
	"archive/tar"
	"bytes"
	"compress/gzip"
	"context"
	"database/sql"
	"fmt"
	"io"
	"math"
	"os"
	"path/filepath"
	"runtime"
	"strconv"
	"testing"

	"github.com/stretchr/testify/require"

	"github.com/algorand/go-algorand/config"
	"github.com/algorand/go-algorand/crypto"
	"github.com/algorand/go-algorand/crypto/merklesignature"
	"github.com/algorand/go-algorand/data/basics"
	"github.com/algorand/go-algorand/data/transactions"
	"github.com/algorand/go-algorand/data/transactions/logic"
	"github.com/algorand/go-algorand/data/txntest"
	"github.com/algorand/go-algorand/ledger/ledgercore"
	ledgertesting "github.com/algorand/go-algorand/ledger/testing"
	"github.com/algorand/go-algorand/logging"
	"github.com/algorand/go-algorand/protocol"
	"github.com/algorand/go-algorand/test/partitiontest"
	"github.com/algorand/go-algorand/util/db"
)

func makeString(len int) string {
	s := ""
	for i := 0; i < len; i++ {
		s += string(byte(i))
	}
	return s
}

func makeTestEncodedBalanceRecordV5(t *testing.T) encodedBalanceRecordV5 {
	er := encodedBalanceRecordV5{}
	hash := crypto.Hash([]byte{1, 2, 3})
	copy(er.Address[:], hash[:])
	oneTimeSecrets := crypto.GenerateOneTimeSignatureSecrets(0, 1)
	vrfSecrets := crypto.GenerateVRFSecrets()
	var stateProofID merklesignature.Verifier
	crypto.RandBytes(stateProofID.Commitment[:])

	ad := basics.AccountData{
		Status:             basics.NotParticipating,
		MicroAlgos:         basics.MicroAlgos{},
		RewardsBase:        0x1234123412341234,
		RewardedMicroAlgos: basics.MicroAlgos{},
		VoteID:             oneTimeSecrets.OneTimeSignatureVerifier,
		SelectionID:        vrfSecrets.PK,
		StateProofID:       stateProofID.Commitment,
		VoteFirstValid:     basics.Round(0x1234123412341234),
		VoteLastValid:      basics.Round(0x1234123412341234),
		VoteKeyDilution:    0x1234123412341234,
		AssetParams:        make(map[basics.AssetIndex]basics.AssetParams),
		Assets:             make(map[basics.AssetIndex]basics.AssetHolding),
		AuthAddr:           basics.Address(crypto.Hash([]byte{1, 2, 3, 4})),
	}
	currentConsensusParams := config.Consensus[protocol.ConsensusCurrentVersion]
	maxAssetsPerAccount := currentConsensusParams.MaxAssetsPerAccount
	// if the number of supported assets is unlimited, create only 1000 for the purpose of this unit test.
	if maxAssetsPerAccount == 0 {
		maxAssetsPerAccount = config.Consensus[protocol.ConsensusV30].MaxAssetsPerAccount
	}
	for assetCreatorAssets := 0; assetCreatorAssets < maxAssetsPerAccount; assetCreatorAssets++ {
		ap := basics.AssetParams{
			Total:         0x1234123412341234,
			Decimals:      0x12341234,
			DefaultFrozen: true,
			UnitName:      makeString(currentConsensusParams.MaxAssetUnitNameBytes),
			AssetName:     makeString(currentConsensusParams.MaxAssetNameBytes),
			URL:           makeString(currentConsensusParams.MaxAssetURLBytes),
			Manager:       basics.Address(crypto.Hash([]byte{1, byte(assetCreatorAssets)})),
			Reserve:       basics.Address(crypto.Hash([]byte{2, byte(assetCreatorAssets)})),
			Freeze:        basics.Address(crypto.Hash([]byte{3, byte(assetCreatorAssets)})),
			Clawback:      basics.Address(crypto.Hash([]byte{4, byte(assetCreatorAssets)})),
		}
		copy(ap.MetadataHash[:], makeString(32))
		ad.AssetParams[basics.AssetIndex(0x1234123412341234-assetCreatorAssets)] = ap
	}

	for assetHolderAssets := 0; assetHolderAssets < maxAssetsPerAccount; assetHolderAssets++ {
		ah := basics.AssetHolding{
			Amount: 0x1234123412341234,
			Frozen: true,
		}
		ad.Assets[basics.AssetIndex(0x1234123412341234-assetHolderAssets)] = ah
	}

	maxApps := currentConsensusParams.MaxAppsCreated
	maxOptIns := currentConsensusParams.MaxAppsOptedIn
	if maxApps == 0 {
		maxApps = config.Consensus[protocol.ConsensusV30].MaxAppsCreated
	}
	if maxOptIns == 0 {
		maxOptIns = config.Consensus[protocol.ConsensusV30].MaxAppsOptedIn
	}
	maxKeyBytesLen := currentConsensusParams.MaxAppKeyLen
	maxSumBytesLen := currentConsensusParams.MaxAppSumKeyValueLens

	genKey := func() (string, basics.TealValue) {
		len := int(crypto.RandUint64() % uint64(maxKeyBytesLen))
		if len == 0 {
			return "k", basics.TealValue{Type: basics.TealUintType, Uint: 0}
		}
		key := make([]byte, maxSumBytesLen-len)
		crypto.RandBytes(key)
		return string(key), basics.TealValue{Type: basics.TealUintType, Bytes: string(key)}
	}
	startIndex := crypto.RandUint64() % 100000
	ad.AppParams = make(map[basics.AppIndex]basics.AppParams, maxApps)
	for aidx := startIndex; aidx < startIndex+uint64(maxApps); aidx++ {
		ap := basics.AppParams{}
		ap.GlobalState = make(basics.TealKeyValue)
		for i := uint64(0); i < currentConsensusParams.MaxGlobalSchemaEntries/4; i++ {
			k, v := genKey()
			ap.GlobalState[k] = v
		}
		ad.AppParams[basics.AppIndex(aidx)] = ap
		optins := maxApps
		if maxApps > maxOptIns {
			optins = maxOptIns
		}
		ad.AppLocalStates = make(map[basics.AppIndex]basics.AppLocalState, optins)
		keys := currentConsensusParams.MaxLocalSchemaEntries / 4
		lkv := make(basics.TealKeyValue, keys)
		for i := 0; i < optins; i++ {
			for j := uint64(0); j < keys; j++ {
				k, v := genKey()
				lkv[k] = v
			}
		}
		ad.AppLocalStates[basics.AppIndex(aidx)] = basics.AppLocalState{KeyValue: lkv}
	}

	encodedAd := ad.MarshalMsg(nil)
	er.AccountData = encodedAd
	return er
}

func TestEncodedBalanceRecordEncoding(t *testing.T) {
	partitiontest.PartitionTest(t)
	t.Parallel()

	er := makeTestEncodedBalanceRecordV5(t)
	encodedBr := er.MarshalMsg(nil)

	var er2 encodedBalanceRecordV5
	_, err := er2.UnmarshalMsg(encodedBr)
	require.NoError(t, err)

	require.Equal(t, er, er2)
}

func TestCatchpointFileBalancesChunkEncoding(t *testing.T) {
	partitiontest.PartitionTest(t)
	t.Parallel()

	// The next operations are heavy on the memory.
	// Garbage collection helps prevent thrashing
	runtime.GC()

	fbc := catchpointFileBalancesChunkV5{}
	for i := 0; i < 512; i++ {
		fbc.Balances = append(fbc.Balances, makeTestEncodedBalanceRecordV5(t))
	}
	encodedFbc := fbc.MarshalMsg(nil)

	var fbc2 catchpointFileBalancesChunkV5
	_, err := fbc2.UnmarshalMsg(encodedFbc)
	require.NoError(t, err)

	require.Equal(t, fbc, fbc2)
	// Garbage collection helps prevent trashing
	// for next tests
	runtime.GC()
}

func TestBasicCatchpointWriter(t *testing.T) {
	partitiontest.PartitionTest(t)
	// t.Parallel() NO! config.Consensus is modified

	// create new protocol version, which has lower lookback
	testProtocolVersion := protocol.ConsensusVersion("test-protocol-TestBasicCatchpointWriter")
	protoParams := config.Consensus[protocol.ConsensusCurrentVersion]
	protoParams.CatchpointLookback = 32
	config.Consensus[testProtocolVersion] = protoParams
	temporaryDirectory := t.TempDir()
	defer func() {
		delete(config.Consensus, testProtocolVersion)
	}()
	accts := ledgertesting.RandomAccounts(300, false)

	ml := makeMockLedgerForTracker(t, true, 10, testProtocolVersion, []map[basics.Address]basics.AccountData{accts})
	defer ml.Close()

	conf := config.GetDefaultLocal()
	conf.CatchpointInterval = 1
	conf.Archival = true
	au, _ := newAcctUpdates(t, ml, conf)
	err := au.loadFromDisk(ml, 0)
	require.NoError(t, err)
	au.close()
	fileName := filepath.Join(temporaryDirectory, "15.data")

	readDb := ml.trackerDB().Rdb
	err = readDb.Atomic(func(ctx context.Context, tx *sql.Tx) (err error) {
		writer, err := makeCatchpointWriter(context.Background(), fileName, tx, DefaultMaxResourcesPerChunk)
		if err != nil {
			return err
		}
		for {
			more, err := writer.WriteStep(context.Background())
			require.NoError(t, err)
			if !more {
				break
			}
		}
		return
	})
	require.NoError(t, err)

	// load the file from disk.
	fileContent, err := os.ReadFile(fileName)
	require.NoError(t, err)
	compressorReader, err := catchpointStage1Decoder(bytes.NewBuffer(fileContent))
	require.NoError(t, err)
	defer compressorReader.Close()
	tarReader := tar.NewReader(compressorReader)

	header, err := tarReader.Next()
	require.NoError(t, err)

	balancesBlockBytes := make([]byte, header.Size)
	readComplete := int64(0)

	for readComplete < header.Size {
		bytesRead, err := tarReader.Read(balancesBlockBytes[readComplete:])
		readComplete += int64(bytesRead)
		if err != nil {
			if err == io.EOF {
				if readComplete == header.Size {
					break
				}
				require.NoError(t, err)
			}
			break
		}
	}

	require.Equal(t, "balances.1.msgpack", header.Name)

	var chunk catchpointFileChunkV6
	err = protocol.Decode(balancesBlockBytes, &chunk)
	require.NoError(t, err)
	require.Equal(t, uint64(len(accts)), uint64(len(chunk.Balances)))

	_, err = tarReader.Next()
	require.Equal(t, io.EOF, err)
}

func testWriteCatchpoint(t *testing.T, rdb db.Accessor, datapath string, filepath string) CatchpointFileHeader {
	var totalAccounts uint64
	var totalChunks uint64
	var biggestChunkLen uint64
	var accountsRnd basics.Round
	var totals ledgercore.AccountTotals
	err := rdb.Atomic(func(ctx context.Context, tx *sql.Tx) (err error) {
		writer, err := makeCatchpointWriter(context.Background(), datapath, tx, DefaultMaxResourcesPerChunk)
		if err != nil {
			return err
		}
		for {
			more, err := writer.WriteStep(context.Background())
			require.NoError(t, err)
			if !more {
				break
			}
		}
		totalAccounts = writer.totalAccounts
		totalChunks = writer.chunkNum
		biggestChunkLen = writer.biggestChunkLen
		accountsRnd, err = accountsRound(tx)
		if err != nil {
			return
		}
		totals, err = accountsTotals(ctx, tx, false)
		return
	})
	require.NoError(t, err)
	blocksRound := accountsRnd + 1
	blockHeaderDigest := crypto.Hash([]byte{1, 2, 3})
	catchpointLabel := fmt.Sprintf("%d#%v", blocksRound, blockHeaderDigest) // this is not a correct way to create a label, but it's good enough for this unit test
	catchpointFileHeader := CatchpointFileHeader{
		Version:           CatchpointFileVersionV6,
		BalancesRound:     accountsRnd,
		BlocksRound:       blocksRound,
		Totals:            totals,
		TotalAccounts:     totalAccounts,
		TotalChunks:       totalChunks,
		Catchpoint:        catchpointLabel,
		BlockHeaderDigest: blockHeaderDigest,
	}
	err = repackCatchpoint(
		context.Background(), catchpointFileHeader, biggestChunkLen,
		datapath, filepath)
	require.NoError(t, err)

	l := testNewLedgerFromCatchpoint(t, filepath)
	defer l.Close()

<<<<<<< HEAD
	return catchpointFileHeader
=======
	// load the file from disk.
	fileContent, err := os.ReadFile(catchpointFilePath)
	require.NoError(t, err)
	gzipReader, err := gzip.NewReader(bytes.NewBuffer(fileContent))
	require.NoError(t, err)
	tarReader := tar.NewReader(gzipReader)
	var catchupProgress CatchpointCatchupAccessorProgress
	defer gzipReader.Close()
	for {
		header, err := tarReader.Next()
		if err != nil {
			if err == io.EOF {
				break
			}
			require.NoError(t, err)
			break
		}
		balancesBlockBytes := make([]byte, header.Size)
		readComplete := int64(0)

		for readComplete < header.Size {
			bytesRead, err := tarReader.Read(balancesBlockBytes[readComplete:])
			readComplete += int64(bytesRead)
			if err != nil {
				if err == io.EOF {
					if readComplete == header.Size {
						break
					}
					require.NoError(t, err)
				}
				break
			}
		}
		err = accessor.ProgressStagingBalances(context.Background(), header.Name, balancesBlockBytes, &catchupProgress)
		require.NoError(t, err)
	}

	err = accessor.BuildMerkleTrie(context.Background(), nil)
	require.NoError(t, err)

	err = l.trackerDBs.Wdb.Atomic(func(ctx context.Context, tx *sql.Tx) error {
		err := applyCatchpointStagingBalances(ctx, tx, 0, 0)
		return err
	})
	require.NoError(t, err)

	// verify that the account data aligns with what we originally stored :
	for addr, acct := range accts {
		acctData, validThrough, _, err := l.LookupLatest(addr)
		require.NoErrorf(t, err, "failed to lookup for account %v after restoring from catchpoint", addr)
		require.Equal(t, acct, acctData)
		require.Equal(t, basics.Round(0), validThrough)
	}
>>>>>>> 36fc7f9b
}

func TestCatchpointReadDatabaseOverflowSingleAccount(t *testing.T) {
	partitiontest.PartitionTest(t)

	// create new protocol version, which has lower lookback
	testProtocolVersion := protocol.ConsensusVersion("test-protocol-TestFullCatchpointWriter")
	protoParams := config.Consensus[protocol.ConsensusCurrentVersion]
	protoParams.CatchpointLookback = 32
	config.Consensus[testProtocolVersion] = protoParams
	temporaryDirectory := t.TempDir()
	defer func() {
		delete(config.Consensus, testProtocolVersion)
	}()

	maxResourcesPerChunk := 5

	accts := ledgertesting.RandomAccounts(1, false)
	// force acct to have overflowing number of resources
	assetIndex := 1000
	for addr, acct := range accts {
		if acct.AssetParams == nil {
			acct.AssetParams = make(map[basics.AssetIndex]basics.AssetParams, 0)
			accts[addr] = acct
		}
		for i := uint64(0); i < 20; i++ {
			ap := ledgertesting.RandomAssetParams()
			acct.AssetParams[basics.AssetIndex(assetIndex)] = ap
			assetIndex++
		}
	}

	ml := makeMockLedgerForTracker(t, true, 10, testProtocolVersion, []map[basics.Address]basics.AccountData{accts})
	defer ml.Close()

	conf := config.GetDefaultLocal()
	conf.CatchpointInterval = 1
	conf.Archival = true
	au, _ := newAcctUpdates(t, ml, conf)
	err := au.loadFromDisk(ml, 0)
	require.NoError(t, err)
	au.close()
	catchpointDataFilePath := filepath.Join(temporaryDirectory, "15.data")
	readDb := ml.trackerDB().Rdb

	err = readDb.Atomic(func(ctx context.Context, tx *sql.Tx) (err error) {
		expectedTotalAccounts := uint64(1)
		totalAccountsWritten := uint64(0)
		totalResources := 0
		totalChunks := 0
		var expectedTotalResources int
		cw, err := makeCatchpointWriter(context.Background(), catchpointDataFilePath, tx, maxResourcesPerChunk)
		err = cw.tx.QueryRowContext(cw.ctx, "SELECT count(1) FROM resources").Scan(&expectedTotalResources)
		if err != nil {
			return err
		}
		// repeat this until read all accts
		for totalAccountsWritten < expectedTotalAccounts {
			cw.chunk.Balances = nil
			err := cw.readDatabaseStep(cw.ctx, cw.tx)
			if err != nil {
				return err
			}
			totalAccountsWritten += cw.chunk.numAccounts
			numResources := 0
			for _, balance := range cw.chunk.Balances {
				numResources += len(balance.Resources)
			}
			if numResources > maxResourcesPerChunk {
				return fmt.Errorf("too many resources in this chunk: found %d resources, maximum %d resources", numResources, maxResourcesPerChunk)
			}
			totalResources += numResources
			totalChunks++
		}

		if totalChunks <= 1 {
			return fmt.Errorf("expected more than one chunk due to overflow")
		}

		if expectedTotalResources != totalResources {
			return fmt.Errorf("total resources did not match: expected %d, actual %d", expectedTotalResources, totalResources)
		}

		return
	})

	require.NoError(t, err)
}

func TestCatchpointReadDatabaseOverflowAccounts(t *testing.T) {
	partitiontest.PartitionTest(t)

	// create new protocol version, which has lower lookback
	testProtocolVersion := protocol.ConsensusVersion("test-protocol-TestFullCatchpointWriter")
	protoParams := config.Consensus[protocol.ConsensusCurrentVersion]
	protoParams.CatchpointLookback = 32
	config.Consensus[testProtocolVersion] = protoParams
	temporaryDirectory := t.TempDir()
	defer func() {
		delete(config.Consensus, testProtocolVersion)
	}()

	maxResourcesPerChunk := 5

	accts := ledgertesting.RandomAccounts(5, false)
	// force each acct to have overflowing number of resources
	assetIndex := 1000
	for addr, acct := range accts {
		if acct.AssetParams == nil {
			acct.AssetParams = make(map[basics.AssetIndex]basics.AssetParams, 0)
			accts[addr] = acct
		}
		for i := uint64(0); i < 20; i++ {
			ap := ledgertesting.RandomAssetParams()
			acct.AssetParams[basics.AssetIndex(assetIndex)] = ap
			assetIndex++
		}
	}

	ml := makeMockLedgerForTracker(t, true, 10, testProtocolVersion, []map[basics.Address]basics.AccountData{accts})
	defer ml.Close()

	conf := config.GetDefaultLocal()
	conf.CatchpointInterval = 1
	conf.Archival = true
	au, _ := newAcctUpdates(t, ml, conf)
	err := au.loadFromDisk(ml, 0)
	require.NoError(t, err)
	au.close()
	catchpointDataFilePath := filepath.Join(temporaryDirectory, "15.data")
	readDb := ml.trackerDB().Rdb

	err = readDb.Atomic(func(ctx context.Context, tx *sql.Tx) (err error) {
		expectedTotalAccounts, err := totalAccounts(ctx, tx)
		if err != nil {
			return err
		}
		totalAccountsWritten := uint64(0)
		totalResources := 0
		var expectedTotalResources int
		cw, err := makeCatchpointWriter(context.Background(), catchpointDataFilePath, tx, maxResourcesPerChunk)
		err = cw.tx.QueryRowContext(cw.ctx, "SELECT count(1) FROM resources").Scan(&expectedTotalResources)
		if err != nil {
			return err
		}
		// repeat this until read all accts
		for totalAccountsWritten < expectedTotalAccounts {
			cw.chunk.Balances = nil
			err := cw.readDatabaseStep(cw.ctx, cw.tx)
			if err != nil {
				return err
			}
			totalAccountsWritten += cw.chunk.numAccounts
			numResources := 0
			for _, balance := range cw.chunk.Balances {
				numResources += len(balance.Resources)
			}
			if numResources > maxResourcesPerChunk {
				return fmt.Errorf("too many resources in this chunk: found %d resources, maximum %d resources", numResources, maxResourcesPerChunk)
			}
			totalResources += numResources
		}

		if expectedTotalResources != totalResources {
			return fmt.Errorf("total resources did not match: expected %d, actual %d", expectedTotalResources, totalResources)
		}

		return
	})

	require.NoError(t, err)
}

func TestFullCatchpointWriterOverflowAccounts(t *testing.T) {
	partitiontest.PartitionTest(t)

	// create new protocol version, which has lower lookback
	testProtocolVersion := protocol.ConsensusVersion("test-protocol-TestFullCatchpointWriter")
	protoParams := config.Consensus[protocol.ConsensusCurrentVersion]
	protoParams.CatchpointLookback = 32
	config.Consensus[testProtocolVersion] = protoParams
	temporaryDirectory := t.TempDir()
	defer func() {
		delete(config.Consensus, testProtocolVersion)
	}()

	accts := ledgertesting.RandomAccounts(BalancesPerCatchpointFileChunk*3, false)
	ml := makeMockLedgerForTracker(t, true, 10, testProtocolVersion, []map[basics.Address]basics.AccountData{accts})
	defer ml.Close()

	conf := config.GetDefaultLocal()
	conf.CatchpointInterval = 1
	conf.Archival = true
	au, _ := newAcctUpdates(t, ml, conf)
	err := au.loadFromDisk(ml, 0)
	require.NoError(t, err)
	au.close()
	catchpointDataFilePath := filepath.Join(temporaryDirectory, "15.data")
	catchpointFilePath := filepath.Join(temporaryDirectory, "15.catchpoint")
	testWriteCatchpoint(t, ml.trackerDB().Rdb, catchpointDataFilePath, catchpointFilePath)
}

func testNewLedgerFromCatchpoint(t *testing.T, filepath string) *Ledger {
	// create a ledger.
	var initState ledgercore.InitState
	initState.Block.CurrentProtocol = protocol.ConsensusCurrentVersion
	conf := config.GetDefaultLocal()
	l, err := OpenLedger(logging.TestingLog(t), t.Name()+"FromCatchpoint", true, initState, conf)
	require.NoError(t, err)
	accessor := MakeCatchpointCatchupAccessor(l, l.log)

	err = accessor.ResetStagingBalances(context.Background(), true)
	require.NoError(t, err)

	// load the file from disk.
	fileContent, err := os.ReadFile(filepath)
	require.NoError(t, err)
	gzipReader, err := gzip.NewReader(bytes.NewBuffer(fileContent))
	require.NoError(t, err)
	tarReader := tar.NewReader(gzipReader)
	var catchupProgress CatchpointCatchupAccessorProgress
	defer gzipReader.Close()
	for {
		header, err := tarReader.Next()
		if err != nil {
			if err == io.EOF {
				break
			}
			require.NoError(t, err)
			break
		}
		balancesBlockBytes := make([]byte, header.Size)
		readComplete := int64(0)

		for readComplete < header.Size {
			bytesRead, err := tarReader.Read(balancesBlockBytes[readComplete:])
			readComplete += int64(bytesRead)
			if err != nil {
				if err == io.EOF {
					if readComplete == header.Size {
						break
					}
					require.NoError(t, err)
				}
				break
			}
		}
		err = accessor.ProcessStagingBalances(context.Background(), header.Name, balancesBlockBytes, &catchupProgress)
		require.NoError(t, err)
	}

	err = accessor.BuildMerkleTrie(context.Background(), nil)
	require.NoError(t, err)

	err = l.trackerDBs.Wdb.Atomic(func(ctx context.Context, tx *sql.Tx) error {
		err := applyCatchpointStagingBalances(ctx, tx, 0, 0)
		return err
	})
	require.NoError(t, err)
	return l
}

func TestFullCatchpointWriter(t *testing.T) {
	partitiontest.PartitionTest(t)
	// t.Parallel() NO! config.Consensus is modified

	// create new protocol version, which has lower lookback
	testProtocolVersion := protocol.ConsensusVersion("test-protocol-TestFullCatchpointWriter")
	protoParams := config.Consensus[protocol.ConsensusCurrentVersion]
	protoParams.CatchpointLookback = 32
	config.Consensus[testProtocolVersion] = protoParams
	temporaryDirectory := t.TempDir()
	defer func() {
		delete(config.Consensus, testProtocolVersion)
	}()

	accts := ledgertesting.RandomAccounts(BalancesPerCatchpointFileChunk*3, false)
	ml := makeMockLedgerForTracker(t, true, 10, testProtocolVersion, []map[basics.Address]basics.AccountData{accts})
	defer ml.Close()

	conf := config.GetDefaultLocal()
	conf.CatchpointInterval = 1
	conf.Archival = true
	au, _ := newAcctUpdates(t, ml, conf)
	err := au.loadFromDisk(ml, 0)
	require.NoError(t, err)
	au.close()

	catchpointDataFilePath := filepath.Join(temporaryDirectory, "15.data")
	catchpointFilePath := filepath.Join(temporaryDirectory, "15.catchpoint")
	testWriteCatchpoint(t, ml.trackerDB().Rdb, catchpointDataFilePath, catchpointFilePath)

	l := testNewLedgerFromCatchpoint(t, catchpointFilePath)
	defer l.Close()
	// verify that the account data aligns with what we originally stored :
	for addr, acct := range accts {
		acctData, validThrough, _, err := l.LookupLatest(addr)
		require.NoErrorf(t, err, "failed to lookup for account %v after restoring from catchpoint", addr)
		require.Equal(t, acct, acctData)
		require.Equal(t, basics.Round(0), validThrough)
	}
}

func TestExactAccountChunk(t *testing.T) {
	partitiontest.PartitionTest(t)
	t.Parallel()

	genBalances, addrs, _ := ledgertesting.NewTestGenesis()
	dl := NewDoubleLedger(t, genBalances, protocol.ConsensusFuture)
	defer dl.Close()

	pay := txntest.Txn{
		Type:   "pay",
		Sender: addrs[0],
		Amount: 1_000_000,
	}
	// There are 12 accounts in the NewTestGenesis, so we create more so that we
	// have exactly one chunk's worth, to make sure that works without an empty
	// chunk between accounts and kvstore.
	for i := 0; i < (BalancesPerCatchpointFileChunk - 12); i++ {
		newacctpay := pay
		newacctpay.Receiver = ledgertesting.RandomAddress()
		dl.fullBlock(&newacctpay)
	}

	// At least 32 more blocks so that we catchpoint after the accounts exist
	for i := 0; i < 40; i++ {
		selfpay := pay
		selfpay.Receiver = addrs[0]
		selfpay.Note = ledgertesting.RandomNote()
		dl.fullBlock(&selfpay)
	}

	tempDir := t.TempDir()

	catchpointDataFilePath := filepath.Join(tempDir, t.Name()+".data")
	catchpointFilePath := filepath.Join(tempDir, t.Name()+".catchpoint.tar.gz")

	cph := testWriteCatchpoint(t, dl.validator.trackerDB().Rdb, catchpointDataFilePath, catchpointFilePath)
	require.EqualValues(t, cph.TotalChunks, 1)

	l := testNewLedgerFromCatchpoint(t, catchpointFilePath)
	defer l.Close()
}

func TestCatchpointAfterTxns(t *testing.T) {
	partitiontest.PartitionTest(t)
	t.Parallel()

	genBalances, addrs, _ := ledgertesting.NewTestGenesis()
	dl := NewDoubleLedger(t, genBalances, protocol.ConsensusFuture)
	defer dl.Close()

	boxApp := dl.fundedApp(addrs[1], 1_000_000, boxAppSource)
	callBox := txntest.Txn{
		Type:          "appl",
		Sender:        addrs[2],
		ApplicationID: boxApp,
	}

	makeBox := callBox.Args("create", "xxx")
	makeBox.Boxes = []transactions.BoxRef{{Index: 0, Name: []byte("xxx")}}
	dl.txn(makeBox)

	pay := txntest.Txn{
		Type:     "pay",
		Sender:   addrs[0],
		Receiver: addrs[1],
		Amount:   100000,
	}
	// There are 12 accounts in the NewTestGenesis, plus 1 app account, so we
	// create more so that we have exactly one chunk's worth, to make sure that
	// works without an empty chunk between accounts and kvstore.
	for i := 0; i < (BalancesPerCatchpointFileChunk - 13); i++ {
		newacctpay := pay
		newacctpay.Receiver = ledgertesting.RandomAddress()
		dl.fullBlock(&newacctpay)
	}
	for i := 0; i < 40; i++ {
		dl.fullBlock(pay.Noted(strconv.Itoa(i)))
	}

	tempDir := t.TempDir()

	catchpointDataFilePath := filepath.Join(tempDir, t.Name()+".data")
	catchpointFilePath := filepath.Join(tempDir, t.Name()+".catchpoint.tar.gz")

	cph := testWriteCatchpoint(t, dl.validator.trackerDB().Rdb, catchpointDataFilePath, catchpointFilePath)
	require.EqualValues(t, 2, cph.TotalChunks)

	l := testNewLedgerFromCatchpoint(t, catchpointFilePath)
	defer l.Close()
	values, err := l.LookupKeysByPrefix(l.Latest(), "bx:", 10)
	require.NoError(t, err)
	require.Len(t, values, 1)

	// Add one more account
	newacctpay := pay
	last := ledgertesting.RandomAddress()
	newacctpay.Receiver = last
	dl.fullBlock(&newacctpay)

	// Write and read back in, and ensure even the last effect exists.
	cph = testWriteCatchpoint(t, dl.validator.trackerDB().Rdb, catchpointDataFilePath, catchpointFilePath)
	require.EqualValues(t, cph.TotalChunks, 2) // Still only 2 chunks, as last was in a recent block

	// Drive home the point that `last` is _not_ included in the catchpoint by inspecting balance read from catchpoint.
	{
		l = testNewLedgerFromCatchpoint(t, catchpointFilePath)
		defer l.Close()
		_, _, algos, err := l.LookupLatest(last)
		require.NoError(t, err)
		require.Equal(t, basics.MicroAlgos{0}, algos)
	}

	for i := 0; i < 40; i++ { // Advance so catchpoint sees the txns
		dl.fullBlock(pay.Noted(strconv.Itoa(i)))
	}

	cph = testWriteCatchpoint(t, dl.validator.trackerDB().Rdb, catchpointDataFilePath, catchpointFilePath)
	require.EqualValues(t, cph.TotalChunks, 3)

	l = testNewLedgerFromCatchpoint(t, catchpointFilePath)
	defer l.Close()
	values, err = l.LookupKeysByPrefix(l.Latest(), "bx:", 10)
	require.NoError(t, err)
	require.Len(t, values, 1)

	// Confirm `last` balance is now available in the catchpoint.
	{
		// Since fast catchup consists of multiple steps and the test only performs catchpoint reads, the resulting ledger is incomplete.
		// That's why the assertion ignores rewards and does _not_ use `LookupLatest`.
		ad, _, err := l.LookupWithoutRewards(0, last)
		require.NoError(t, err)
		require.Equal(t, basics.MicroAlgos{100_000}, ad.MicroAlgos)
	}
}

func TestEncodedKVRecordV6Allocbounds(t *testing.T) {
	partitiontest.PartitionTest(t)
	t.Parallel()

	for version, params := range config.Consensus {
		require.GreaterOrEqualf(t, uint64(encodedKVRecordV6MaxValueLength), params.MaxBoxSize, "Allocbound constant no longer valid as of consensus version %s", version)
		longestPossibleBoxName := string(make([]byte, params.MaxAppKeyLen))
		longestPossibleKey := logic.MakeBoxKey(basics.AppIndex(math.MaxUint64), longestPossibleBoxName)
		require.GreaterOrEqualf(t, encodedKVRecordV6MaxValueLength, len(longestPossibleKey), "Allocbound constant no longer valid as of consensus version %s", version)
	}
}<|MERGE_RESOLUTION|>--- conflicted
+++ resolved
@@ -333,11 +333,223 @@
 	l := testNewLedgerFromCatchpoint(t, filepath)
 	defer l.Close()
 
-<<<<<<< HEAD
 	return catchpointFileHeader
-=======
+}
+
+func TestCatchpointReadDatabaseOverflowSingleAccount(t *testing.T) {
+	partitiontest.PartitionTest(t)
+
+	// create new protocol version, which has lower lookback
+	testProtocolVersion := protocol.ConsensusVersion("test-protocol-TestFullCatchpointWriter")
+	protoParams := config.Consensus[protocol.ConsensusCurrentVersion]
+	protoParams.CatchpointLookback = 32
+	config.Consensus[testProtocolVersion] = protoParams
+	temporaryDirectory := t.TempDir()
+	defer func() {
+		delete(config.Consensus, testProtocolVersion)
+	}()
+
+	maxResourcesPerChunk := 5
+
+	accts := ledgertesting.RandomAccounts(1, false)
+	// force acct to have overflowing number of resources
+	assetIndex := 1000
+	for addr, acct := range accts {
+		if acct.AssetParams == nil {
+			acct.AssetParams = make(map[basics.AssetIndex]basics.AssetParams, 0)
+			accts[addr] = acct
+		}
+		for i := uint64(0); i < 20; i++ {
+			ap := ledgertesting.RandomAssetParams()
+			acct.AssetParams[basics.AssetIndex(assetIndex)] = ap
+			assetIndex++
+		}
+	}
+
+	ml := makeMockLedgerForTracker(t, true, 10, testProtocolVersion, []map[basics.Address]basics.AccountData{accts})
+	defer ml.Close()
+
+	conf := config.GetDefaultLocal()
+	conf.CatchpointInterval = 1
+	conf.Archival = true
+	au, _ := newAcctUpdates(t, ml, conf)
+	err := au.loadFromDisk(ml, 0)
+	require.NoError(t, err)
+	au.close()
+	catchpointDataFilePath := filepath.Join(temporaryDirectory, "15.data")
+	readDb := ml.trackerDB().Rdb
+
+	err = readDb.Atomic(func(ctx context.Context, tx *sql.Tx) (err error) {
+		expectedTotalAccounts := uint64(1)
+		totalAccountsWritten := uint64(0)
+		totalResources := 0
+		totalChunks := 0
+		var expectedTotalResources int
+		cw, err := makeCatchpointWriter(context.Background(), catchpointDataFilePath, tx, maxResourcesPerChunk)
+		err = cw.tx.QueryRowContext(cw.ctx, "SELECT count(1) FROM resources").Scan(&expectedTotalResources)
+		if err != nil {
+			return err
+		}
+		// repeat this until read all accts
+		for totalAccountsWritten < expectedTotalAccounts {
+			cw.chunk.Balances = nil
+			err := cw.readDatabaseStep(cw.ctx, cw.tx)
+			if err != nil {
+				return err
+			}
+			totalAccountsWritten += cw.chunk.numAccounts
+			numResources := 0
+			for _, balance := range cw.chunk.Balances {
+				numResources += len(balance.Resources)
+			}
+			if numResources > maxResourcesPerChunk {
+				return fmt.Errorf("too many resources in this chunk: found %d resources, maximum %d resources", numResources, maxResourcesPerChunk)
+			}
+			totalResources += numResources
+			totalChunks++
+		}
+
+		if totalChunks <= 1 {
+			return fmt.Errorf("expected more than one chunk due to overflow")
+		}
+
+		if expectedTotalResources != totalResources {
+			return fmt.Errorf("total resources did not match: expected %d, actual %d", expectedTotalResources, totalResources)
+		}
+
+		return
+	})
+
+	require.NoError(t, err)
+}
+
+func TestCatchpointReadDatabaseOverflowAccounts(t *testing.T) {
+	partitiontest.PartitionTest(t)
+
+	// create new protocol version, which has lower lookback
+	testProtocolVersion := protocol.ConsensusVersion("test-protocol-TestFullCatchpointWriter")
+	protoParams := config.Consensus[protocol.ConsensusCurrentVersion]
+	protoParams.CatchpointLookback = 32
+	config.Consensus[testProtocolVersion] = protoParams
+	temporaryDirectory := t.TempDir()
+	defer func() {
+		delete(config.Consensus, testProtocolVersion)
+	}()
+
+	maxResourcesPerChunk := 5
+
+	accts := ledgertesting.RandomAccounts(5, false)
+	// force each acct to have overflowing number of resources
+	assetIndex := 1000
+	for addr, acct := range accts {
+		if acct.AssetParams == nil {
+			acct.AssetParams = make(map[basics.AssetIndex]basics.AssetParams, 0)
+			accts[addr] = acct
+		}
+		for i := uint64(0); i < 20; i++ {
+			ap := ledgertesting.RandomAssetParams()
+			acct.AssetParams[basics.AssetIndex(assetIndex)] = ap
+			assetIndex++
+		}
+	}
+
+	ml := makeMockLedgerForTracker(t, true, 10, testProtocolVersion, []map[basics.Address]basics.AccountData{accts})
+	defer ml.Close()
+
+	conf := config.GetDefaultLocal()
+	conf.CatchpointInterval = 1
+	conf.Archival = true
+	au, _ := newAcctUpdates(t, ml, conf)
+	err := au.loadFromDisk(ml, 0)
+	require.NoError(t, err)
+	au.close()
+	catchpointDataFilePath := filepath.Join(temporaryDirectory, "15.data")
+	readDb := ml.trackerDB().Rdb
+
+	err = readDb.Atomic(func(ctx context.Context, tx *sql.Tx) (err error) {
+		expectedTotalAccounts, err := totalAccounts(ctx, tx)
+		if err != nil {
+			return err
+		}
+		totalAccountsWritten := uint64(0)
+		totalResources := 0
+		var expectedTotalResources int
+		cw, err := makeCatchpointWriter(context.Background(), catchpointDataFilePath, tx, maxResourcesPerChunk)
+		err = cw.tx.QueryRowContext(cw.ctx, "SELECT count(1) FROM resources").Scan(&expectedTotalResources)
+		if err != nil {
+			return err
+		}
+		// repeat this until read all accts
+		for totalAccountsWritten < expectedTotalAccounts {
+			cw.chunk.Balances = nil
+			err := cw.readDatabaseStep(cw.ctx, cw.tx)
+			if err != nil {
+				return err
+			}
+			totalAccountsWritten += cw.chunk.numAccounts
+			numResources := 0
+			for _, balance := range cw.chunk.Balances {
+				numResources += len(balance.Resources)
+			}
+			if numResources > maxResourcesPerChunk {
+				return fmt.Errorf("too many resources in this chunk: found %d resources, maximum %d resources", numResources, maxResourcesPerChunk)
+			}
+			totalResources += numResources
+		}
+
+		if expectedTotalResources != totalResources {
+			return fmt.Errorf("total resources did not match: expected %d, actual %d", expectedTotalResources, totalResources)
+		}
+
+		return
+	})
+
+	require.NoError(t, err)
+}
+
+func TestFullCatchpointWriterOverflowAccounts(t *testing.T) {
+	partitiontest.PartitionTest(t)
+
+	// create new protocol version, which has lower lookback
+	testProtocolVersion := protocol.ConsensusVersion("test-protocol-TestFullCatchpointWriter")
+	protoParams := config.Consensus[protocol.ConsensusCurrentVersion]
+	protoParams.CatchpointLookback = 32
+	config.Consensus[testProtocolVersion] = protoParams
+	temporaryDirectory := t.TempDir()
+	defer func() {
+		delete(config.Consensus, testProtocolVersion)
+	}()
+
+	accts := ledgertesting.RandomAccounts(BalancesPerCatchpointFileChunk*3, false)
+	ml := makeMockLedgerForTracker(t, true, 10, testProtocolVersion, []map[basics.Address]basics.AccountData{accts})
+	defer ml.Close()
+
+	conf := config.GetDefaultLocal()
+	conf.CatchpointInterval = 1
+	conf.Archival = true
+	au, _ := newAcctUpdates(t, ml, conf)
+	err := au.loadFromDisk(ml, 0)
+	require.NoError(t, err)
+	au.close()
+	catchpointDataFilePath := filepath.Join(temporaryDirectory, "15.data")
+	catchpointFilePath := filepath.Join(temporaryDirectory, "15.catchpoint")
+	testWriteCatchpoint(t, ml.trackerDB().Rdb, catchpointDataFilePath, catchpointFilePath)
+}
+
+func testNewLedgerFromCatchpoint(t *testing.T, filepath string) *Ledger {
+	// create a ledger.
+	var initState ledgercore.InitState
+	initState.Block.CurrentProtocol = protocol.ConsensusCurrentVersion
+	conf := config.GetDefaultLocal()
+	l, err := OpenLedger(logging.TestingLog(t), t.Name()+"FromCatchpoint", true, initState, conf)
+	require.NoError(t, err)
+	accessor := MakeCatchpointCatchupAccessor(l, l.log)
+
+	err = accessor.ResetStagingBalances(context.Background(), true)
+	require.NoError(t, err)
+
 	// load the file from disk.
-	fileContent, err := os.ReadFile(catchpointFilePath)
+	fileContent, err := os.ReadFile(filepath)
 	require.NoError(t, err)
 	gzipReader, err := gzip.NewReader(bytes.NewBuffer(fileContent))
 	require.NoError(t, err)
@@ -369,7 +581,7 @@
 				break
 			}
 		}
-		err = accessor.ProgressStagingBalances(context.Background(), header.Name, balancesBlockBytes, &catchupProgress)
+		err = accessor.ProcessStagingBalances(context.Background(), header.Name, balancesBlockBytes, &catchupProgress)
 		require.NoError(t, err)
 	}
 
@@ -381,19 +593,12 @@
 		return err
 	})
 	require.NoError(t, err)
-
-	// verify that the account data aligns with what we originally stored :
-	for addr, acct := range accts {
-		acctData, validThrough, _, err := l.LookupLatest(addr)
-		require.NoErrorf(t, err, "failed to lookup for account %v after restoring from catchpoint", addr)
-		require.Equal(t, acct, acctData)
-		require.Equal(t, basics.Round(0), validThrough)
-	}
->>>>>>> 36fc7f9b
-}
-
-func TestCatchpointReadDatabaseOverflowSingleAccount(t *testing.T) {
-	partitiontest.PartitionTest(t)
+	return l
+}
+
+func TestFullCatchpointWriter(t *testing.T) {
+	partitiontest.PartitionTest(t)
+	// t.Parallel() NO! config.Consensus is modified
 
 	// create new protocol version, which has lower lookback
 	testProtocolVersion := protocol.ConsensusVersion("test-protocol-TestFullCatchpointWriter")
@@ -405,267 +610,6 @@
 		delete(config.Consensus, testProtocolVersion)
 	}()
 
-	maxResourcesPerChunk := 5
-
-	accts := ledgertesting.RandomAccounts(1, false)
-	// force acct to have overflowing number of resources
-	assetIndex := 1000
-	for addr, acct := range accts {
-		if acct.AssetParams == nil {
-			acct.AssetParams = make(map[basics.AssetIndex]basics.AssetParams, 0)
-			accts[addr] = acct
-		}
-		for i := uint64(0); i < 20; i++ {
-			ap := ledgertesting.RandomAssetParams()
-			acct.AssetParams[basics.AssetIndex(assetIndex)] = ap
-			assetIndex++
-		}
-	}
-
-	ml := makeMockLedgerForTracker(t, true, 10, testProtocolVersion, []map[basics.Address]basics.AccountData{accts})
-	defer ml.Close()
-
-	conf := config.GetDefaultLocal()
-	conf.CatchpointInterval = 1
-	conf.Archival = true
-	au, _ := newAcctUpdates(t, ml, conf)
-	err := au.loadFromDisk(ml, 0)
-	require.NoError(t, err)
-	au.close()
-	catchpointDataFilePath := filepath.Join(temporaryDirectory, "15.data")
-	readDb := ml.trackerDB().Rdb
-
-	err = readDb.Atomic(func(ctx context.Context, tx *sql.Tx) (err error) {
-		expectedTotalAccounts := uint64(1)
-		totalAccountsWritten := uint64(0)
-		totalResources := 0
-		totalChunks := 0
-		var expectedTotalResources int
-		cw, err := makeCatchpointWriter(context.Background(), catchpointDataFilePath, tx, maxResourcesPerChunk)
-		err = cw.tx.QueryRowContext(cw.ctx, "SELECT count(1) FROM resources").Scan(&expectedTotalResources)
-		if err != nil {
-			return err
-		}
-		// repeat this until read all accts
-		for totalAccountsWritten < expectedTotalAccounts {
-			cw.chunk.Balances = nil
-			err := cw.readDatabaseStep(cw.ctx, cw.tx)
-			if err != nil {
-				return err
-			}
-			totalAccountsWritten += cw.chunk.numAccounts
-			numResources := 0
-			for _, balance := range cw.chunk.Balances {
-				numResources += len(balance.Resources)
-			}
-			if numResources > maxResourcesPerChunk {
-				return fmt.Errorf("too many resources in this chunk: found %d resources, maximum %d resources", numResources, maxResourcesPerChunk)
-			}
-			totalResources += numResources
-			totalChunks++
-		}
-
-		if totalChunks <= 1 {
-			return fmt.Errorf("expected more than one chunk due to overflow")
-		}
-
-		if expectedTotalResources != totalResources {
-			return fmt.Errorf("total resources did not match: expected %d, actual %d", expectedTotalResources, totalResources)
-		}
-
-		return
-	})
-
-	require.NoError(t, err)
-}
-
-func TestCatchpointReadDatabaseOverflowAccounts(t *testing.T) {
-	partitiontest.PartitionTest(t)
-
-	// create new protocol version, which has lower lookback
-	testProtocolVersion := protocol.ConsensusVersion("test-protocol-TestFullCatchpointWriter")
-	protoParams := config.Consensus[protocol.ConsensusCurrentVersion]
-	protoParams.CatchpointLookback = 32
-	config.Consensus[testProtocolVersion] = protoParams
-	temporaryDirectory := t.TempDir()
-	defer func() {
-		delete(config.Consensus, testProtocolVersion)
-	}()
-
-	maxResourcesPerChunk := 5
-
-	accts := ledgertesting.RandomAccounts(5, false)
-	// force each acct to have overflowing number of resources
-	assetIndex := 1000
-	for addr, acct := range accts {
-		if acct.AssetParams == nil {
-			acct.AssetParams = make(map[basics.AssetIndex]basics.AssetParams, 0)
-			accts[addr] = acct
-		}
-		for i := uint64(0); i < 20; i++ {
-			ap := ledgertesting.RandomAssetParams()
-			acct.AssetParams[basics.AssetIndex(assetIndex)] = ap
-			assetIndex++
-		}
-	}
-
-	ml := makeMockLedgerForTracker(t, true, 10, testProtocolVersion, []map[basics.Address]basics.AccountData{accts})
-	defer ml.Close()
-
-	conf := config.GetDefaultLocal()
-	conf.CatchpointInterval = 1
-	conf.Archival = true
-	au, _ := newAcctUpdates(t, ml, conf)
-	err := au.loadFromDisk(ml, 0)
-	require.NoError(t, err)
-	au.close()
-	catchpointDataFilePath := filepath.Join(temporaryDirectory, "15.data")
-	readDb := ml.trackerDB().Rdb
-
-	err = readDb.Atomic(func(ctx context.Context, tx *sql.Tx) (err error) {
-		expectedTotalAccounts, err := totalAccounts(ctx, tx)
-		if err != nil {
-			return err
-		}
-		totalAccountsWritten := uint64(0)
-		totalResources := 0
-		var expectedTotalResources int
-		cw, err := makeCatchpointWriter(context.Background(), catchpointDataFilePath, tx, maxResourcesPerChunk)
-		err = cw.tx.QueryRowContext(cw.ctx, "SELECT count(1) FROM resources").Scan(&expectedTotalResources)
-		if err != nil {
-			return err
-		}
-		// repeat this until read all accts
-		for totalAccountsWritten < expectedTotalAccounts {
-			cw.chunk.Balances = nil
-			err := cw.readDatabaseStep(cw.ctx, cw.tx)
-			if err != nil {
-				return err
-			}
-			totalAccountsWritten += cw.chunk.numAccounts
-			numResources := 0
-			for _, balance := range cw.chunk.Balances {
-				numResources += len(balance.Resources)
-			}
-			if numResources > maxResourcesPerChunk {
-				return fmt.Errorf("too many resources in this chunk: found %d resources, maximum %d resources", numResources, maxResourcesPerChunk)
-			}
-			totalResources += numResources
-		}
-
-		if expectedTotalResources != totalResources {
-			return fmt.Errorf("total resources did not match: expected %d, actual %d", expectedTotalResources, totalResources)
-		}
-
-		return
-	})
-
-	require.NoError(t, err)
-}
-
-func TestFullCatchpointWriterOverflowAccounts(t *testing.T) {
-	partitiontest.PartitionTest(t)
-
-	// create new protocol version, which has lower lookback
-	testProtocolVersion := protocol.ConsensusVersion("test-protocol-TestFullCatchpointWriter")
-	protoParams := config.Consensus[protocol.ConsensusCurrentVersion]
-	protoParams.CatchpointLookback = 32
-	config.Consensus[testProtocolVersion] = protoParams
-	temporaryDirectory := t.TempDir()
-	defer func() {
-		delete(config.Consensus, testProtocolVersion)
-	}()
-
-	accts := ledgertesting.RandomAccounts(BalancesPerCatchpointFileChunk*3, false)
-	ml := makeMockLedgerForTracker(t, true, 10, testProtocolVersion, []map[basics.Address]basics.AccountData{accts})
-	defer ml.Close()
-
-	conf := config.GetDefaultLocal()
-	conf.CatchpointInterval = 1
-	conf.Archival = true
-	au, _ := newAcctUpdates(t, ml, conf)
-	err := au.loadFromDisk(ml, 0)
-	require.NoError(t, err)
-	au.close()
-	catchpointDataFilePath := filepath.Join(temporaryDirectory, "15.data")
-	catchpointFilePath := filepath.Join(temporaryDirectory, "15.catchpoint")
-	testWriteCatchpoint(t, ml.trackerDB().Rdb, catchpointDataFilePath, catchpointFilePath)
-}
-
-func testNewLedgerFromCatchpoint(t *testing.T, filepath string) *Ledger {
-	// create a ledger.
-	var initState ledgercore.InitState
-	initState.Block.CurrentProtocol = protocol.ConsensusCurrentVersion
-	conf := config.GetDefaultLocal()
-	l, err := OpenLedger(logging.TestingLog(t), t.Name()+"FromCatchpoint", true, initState, conf)
-	require.NoError(t, err)
-	accessor := MakeCatchpointCatchupAccessor(l, l.log)
-
-	err = accessor.ResetStagingBalances(context.Background(), true)
-	require.NoError(t, err)
-
-	// load the file from disk.
-	fileContent, err := os.ReadFile(filepath)
-	require.NoError(t, err)
-	gzipReader, err := gzip.NewReader(bytes.NewBuffer(fileContent))
-	require.NoError(t, err)
-	tarReader := tar.NewReader(gzipReader)
-	var catchupProgress CatchpointCatchupAccessorProgress
-	defer gzipReader.Close()
-	for {
-		header, err := tarReader.Next()
-		if err != nil {
-			if err == io.EOF {
-				break
-			}
-			require.NoError(t, err)
-			break
-		}
-		balancesBlockBytes := make([]byte, header.Size)
-		readComplete := int64(0)
-
-		for readComplete < header.Size {
-			bytesRead, err := tarReader.Read(balancesBlockBytes[readComplete:])
-			readComplete += int64(bytesRead)
-			if err != nil {
-				if err == io.EOF {
-					if readComplete == header.Size {
-						break
-					}
-					require.NoError(t, err)
-				}
-				break
-			}
-		}
-		err = accessor.ProcessStagingBalances(context.Background(), header.Name, balancesBlockBytes, &catchupProgress)
-		require.NoError(t, err)
-	}
-
-	err = accessor.BuildMerkleTrie(context.Background(), nil)
-	require.NoError(t, err)
-
-	err = l.trackerDBs.Wdb.Atomic(func(ctx context.Context, tx *sql.Tx) error {
-		err := applyCatchpointStagingBalances(ctx, tx, 0, 0)
-		return err
-	})
-	require.NoError(t, err)
-	return l
-}
-
-func TestFullCatchpointWriter(t *testing.T) {
-	partitiontest.PartitionTest(t)
-	// t.Parallel() NO! config.Consensus is modified
-
-	// create new protocol version, which has lower lookback
-	testProtocolVersion := protocol.ConsensusVersion("test-protocol-TestFullCatchpointWriter")
-	protoParams := config.Consensus[protocol.ConsensusCurrentVersion]
-	protoParams.CatchpointLookback = 32
-	config.Consensus[testProtocolVersion] = protoParams
-	temporaryDirectory := t.TempDir()
-	defer func() {
-		delete(config.Consensus, testProtocolVersion)
-	}()
-
 	accts := ledgertesting.RandomAccounts(BalancesPerCatchpointFileChunk*3, false)
 	ml := makeMockLedgerForTracker(t, true, 10, testProtocolVersion, []map[basics.Address]basics.AccountData{accts})
 	defer ml.Close()
