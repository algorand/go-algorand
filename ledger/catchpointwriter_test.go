// Copyright (C) 2019-2023 Algorand, Inc.
// This file is part of go-algorand
//
// go-algorand is free software: you can redistribute it and/or modify
// it under the terms of the GNU Affero General Public License as
// published by the Free Software Foundation, either version 3 of the
// License, or (at your option) any later version.
//
// go-algorand is distributed in the hope that it will be useful,
// but WITHOUT ANY WARRANTY; without even the implied warranty of
// MERCHANTABILITY or FITNESS FOR A PARTICULAR PURPOSE.  See the
// GNU Affero General Public License for more details.
//
// You should have received a copy of the GNU Affero General Public License
// along with go-algorand.  If not, see <https://www.gnu.org/licenses/>.

package ledger

import (
	"archive/tar"
	"bytes"
	"compress/gzip"
	"context"
	"database/sql"
	"fmt"
	"io"
	"os"
	"path/filepath"
	"strconv"
	"strings"
	"testing"

	"github.com/stretchr/testify/require"

	"github.com/algorand/avm-abi/apps"
	"github.com/algorand/go-algorand/config"
	"github.com/algorand/go-algorand/crypto"
	"github.com/algorand/go-algorand/crypto/merkletrie"
	"github.com/algorand/go-algorand/data/basics"
	"github.com/algorand/go-algorand/data/transactions"
	"github.com/algorand/go-algorand/data/txntest"
	"github.com/algorand/go-algorand/ledger/encoded"
	"github.com/algorand/go-algorand/ledger/ledgercore"
	"github.com/algorand/go-algorand/ledger/store"
	ledgertesting "github.com/algorand/go-algorand/ledger/testing"
	"github.com/algorand/go-algorand/logging"
	"github.com/algorand/go-algorand/protocol"
	"github.com/algorand/go-algorand/test/partitiontest"
	"github.com/algorand/msgp/msgp"
)

type decodedCatchpointChunkData struct {
	headerName string
	data       []byte
}

func readCatchpointContent(t *testing.T, tarReader *tar.Reader) []decodedCatchpointChunkData {
	result := make([]decodedCatchpointChunkData, 0)
	for {
		header, err := tarReader.Next()
		if err != nil {
			if err == io.EOF {
				break
			}
			require.NoError(t, err)
			break
		}
		data := make([]byte, header.Size)
		readComplete := int64(0)

		for readComplete < header.Size {
			bytesRead, err := tarReader.Read(data[readComplete:])
			readComplete += int64(bytesRead)
			if err != nil {
				if err == io.EOF {
					if readComplete == header.Size {
						break
					}
					require.NoError(t, err)
				}
				break
			}
		}

		result = append(result, decodedCatchpointChunkData{headerName: header.Name, data: data})
	}

	return result
}

func readCatchpointDataFile(t *testing.T, catchpointDataPath string) []decodedCatchpointChunkData {
	fileContent, err := os.ReadFile(catchpointDataPath)
	require.NoError(t, err)

	compressorReader, err := catchpointStage1Decoder(bytes.NewBuffer(fileContent))
	require.NoError(t, err)

	tarReader := tar.NewReader(compressorReader)
	return readCatchpointContent(t, tarReader)
}

func readCatchpointFile(t *testing.T, catchpointPath string) []decodedCatchpointChunkData {
	fileContent, err := os.ReadFile(catchpointPath)
	require.NoError(t, err)

	gzipReader, err := gzip.NewReader(bytes.NewBuffer(fileContent))
	require.NoError(t, err)
	defer gzipReader.Close()

	tarReader := tar.NewReader(gzipReader)
	return readCatchpointContent(t, tarReader)
}

func verifyStateProofVerificationContextWrite(t *testing.T, data []ledgercore.StateProofVerificationContext) {
	// create new protocol version, which has lower lookback
	testProtocolVersion := protocol.ConsensusVersion("test-protocol-TestBasicCatchpointWriter")
	protoParams := config.Consensus[protocol.ConsensusCurrentVersion]
	protoParams.CatchpointLookback = 32
	config.Consensus[testProtocolVersion] = protoParams
	temporaryDirectory := t.TempDir()
	defer func() {
		delete(config.Consensus, testProtocolVersion)
	}()
	accts := ledgertesting.RandomAccounts(300, false)

	ml := makeMockLedgerForTracker(t, true, 10, testProtocolVersion, []map[basics.Address]basics.AccountData{accts})
	defer ml.Close()

	conf := config.GetDefaultLocal()
	conf.CatchpointInterval = 1
	conf.Archival = true
	au, _ := newAcctUpdates(t, ml, conf)
	err := au.loadFromDisk(ml, 0)
	require.NoError(t, err)
	au.close()
	fileName := filepath.Join(temporaryDirectory, "15.data")

	mockCommitData := make([]verificationCommitContext, 0)
	for _, element := range data {
		mockCommitData = append(mockCommitData, verificationCommitContext{verificationContext: element})
	}

	err = ml.dbs.Batch(func(ctx context.Context, tx *sql.Tx) error {
		return commitSPContexts(ctx, tx, mockCommitData)
	})

	require.NoError(t, err)

	err = ml.trackerDB().Batch(func(ctx context.Context, tx *sql.Tx) (err error) {
		writer, err := makeCatchpointWriter(context.Background(), fileName, tx, ResourcesPerCatchpointFileChunk)
		if err != nil {
			return err
		}
		_, err = writer.WriteStateProofVerificationContext()
		if err != nil {
			return err
		}
		for {
			more, err := writer.WriteStep(context.Background())
			require.NoError(t, err)
			if !more {
				break
			}
		}
		return
	})

	catchpointData := readCatchpointDataFile(t, fileName)
	require.Equal(t, "stateProofVerificationContext.msgpack", catchpointData[0].headerName)
	var wrappedData catchpointStateProofVerificationContext
	err = protocol.Decode(catchpointData[0].data, &wrappedData)
	require.NoError(t, err)

	for index, verificationContext := range wrappedData.Data {
		require.Equal(t, data[index], verificationContext)
	}
}

func TestCatchpointFileBalancesChunkEncoding(t *testing.T) {
	partitiontest.PartitionTest(t)
	t.Parallel()

	// check a low number of balances/kvs/resources
	// otherwise it would take forever to serialize/deserialize
	const numChunkEntries = BalancesPerCatchpointFileChunk / 50
	require.Greater(t, numChunkEntries, 1)

	const numResources = ResourcesPerCatchpointFileChunk / 10000
	require.Greater(t, numResources, 1)

	baseAD := randomBaseAccountData()
	encodedBaseAD := baseAD.MarshalMsg(nil)

	resources := make(map[uint64]msgp.Raw, numResources/10)
	rdApp := randomAppResourceData()
	encodedResourceData := rdApp.MarshalMsg(nil)
	for i := uint64(0); i < numResources; i++ {
		resources[i] = encodedResourceData
	}
	balance := encoded.BalanceRecordV6{
		Address:     ledgertesting.RandomAddress(),
		AccountData: encodedBaseAD,
		Resources:   resources,
	}
	balances := make([]encoded.BalanceRecordV6, numChunkEntries)
	kv := encoded.KVRecordV6{
		Key:   make([]byte, encoded.KVRecordV6MaxKeyLength),
		Value: make([]byte, encoded.KVRecordV6MaxValueLength),
	}
	crypto.RandBytes(kv.Key[:])
	crypto.RandBytes(kv.Value[:])
	kvs := make([]encoded.KVRecordV6, numChunkEntries)

	for i := 0; i < numChunkEntries; i++ {
		balances[i] = balance
		kvs[i] = kv
	}

	chunk1 := catchpointFileChunkV6{}
	chunk1.Balances = balances
	chunk1.KVs = kvs
	encodedChunk := chunk1.MarshalMsg(nil)

	var chunk2 catchpointFileChunkV6
	_, err := chunk2.UnmarshalMsg(encodedChunk)
	require.NoError(t, err)

	require.Equal(t, chunk1, chunk2)
}

func TestBasicCatchpointWriter(t *testing.T) {
	partitiontest.PartitionTest(t)
	// t.Parallel() NO! config.Consensus is modified

	// create new protocol version, which has lower lookback
	testProtocolVersion := protocol.ConsensusVersion("test-protocol-TestBasicCatchpointWriter")
	protoParams := config.Consensus[protocol.ConsensusCurrentVersion]
	protoParams.CatchpointLookback = 32
	config.Consensus[testProtocolVersion] = protoParams
	temporaryDirectory := t.TempDir()
	defer func() {
		delete(config.Consensus, testProtocolVersion)
	}()
	accts := ledgertesting.RandomAccounts(300, false)

	ml := makeMockLedgerForTracker(t, true, 10, testProtocolVersion, []map[basics.Address]basics.AccountData{accts})
	defer ml.Close()

	conf := config.GetDefaultLocal()
	conf.CatchpointInterval = 1
	conf.Archival = true
	au, _ := newAcctUpdates(t, ml, conf)
	err := au.loadFromDisk(ml, 0)
	require.NoError(t, err)
	au.close()
	fileName := filepath.Join(temporaryDirectory, "15.data")

	err = ml.trackerDB().Transaction(func(ctx context.Context, tx store.TransactionScope) (err error) {
		writer, err := makeCatchpointWriter(context.Background(), fileName, tx, ResourcesPerCatchpointFileChunk)
		if err != nil {
			return err
		}
		_, err = writer.WriteStateProofVerificationContext()
		if err != nil {
			return err
		}
		for {
			more, err := writer.WriteStep(context.Background())
			require.NoError(t, err)
			if !more {
				break
			}
		}
		return
	})

	catchpointContent := readCatchpointDataFile(t, fileName)
	require.Equal(t, "balances.1.msgpack", catchpointContent[1].headerName)

	var chunk catchpointFileChunkV6
	err = protocol.Decode(catchpointContent[1].data, &chunk)
	require.NoError(t, err)
	require.Equal(t, uint64(len(accts)), uint64(len(chunk.Balances)))
}

func testWriteCatchpoint(t *testing.T, rdb store.TrackerStore, datapath string, filepath string, maxResourcesPerChunk int) CatchpointFileHeader {
	var totalAccounts uint64
	var totalChunks uint64
	var biggestChunkLen uint64
	var accountsRnd basics.Round
	var totals ledgercore.AccountTotals
	if maxResourcesPerChunk <= 0 {
		maxResourcesPerChunk = ResourcesPerCatchpointFileChunk
	}

	err := rdb.Transaction(func(ctx context.Context, tx store.TransactionScope) (err error) {
		writer, err := makeCatchpointWriter(context.Background(), datapath, tx, maxResourcesPerChunk)
		if err != nil {
			return err
		}

		arw, err := tx.MakeAccountsReaderWriter()
		if err != nil {
			return err
		}
<<<<<<< HEAD
		_, err = writer.WriteStateProofVerificationContext()
		if err != nil {
			return err
		}
=======

>>>>>>> b84f9809
		for {
			more, err := writer.WriteStep(context.Background())
			require.NoError(t, err)
			if !more {
				break
			}
		}
		totalAccounts = writer.totalAccounts
		totalChunks = writer.chunkNum
		biggestChunkLen = writer.biggestChunkLen
		accountsRnd, err = arw.AccountsRound()
		if err != nil {
			return
		}
		totals, err = arw.AccountsTotals(ctx, false)
		return
	})
	require.NoError(t, err)
	blocksRound := accountsRnd + 1
	blockHeaderDigest := crypto.Hash([]byte{1, 2, 3})
	catchpointLabel := fmt.Sprintf("%d#%v", blocksRound, blockHeaderDigest) // this is not a correct way to create a label, but it's good enough for this unit test
	catchpointFileHeader := CatchpointFileHeader{
		Version:           CatchpointFileVersionV7,
		BalancesRound:     accountsRnd,
		BlocksRound:       blocksRound,
		Totals:            totals,
		TotalAccounts:     totalAccounts,
		TotalChunks:       totalChunks,
		Catchpoint:        catchpointLabel,
		BlockHeaderDigest: blockHeaderDigest,
	}
	err = repackCatchpoint(
		context.Background(), catchpointFileHeader, biggestChunkLen,
		datapath, filepath)
	require.NoError(t, err)

	l := testNewLedgerFromCatchpoint(t, rdb, filepath)
	defer l.Close()

	return catchpointFileHeader
}

func TestStateProofVerificationContextWrite(t *testing.T) {
	partitiontest.PartitionTest(t)
	//t.Parallel() verifyStateProofVerificationContextWrite changes consensus

	verificationContext := ledgercore.StateProofVerificationContext{
		LastAttestedRound: 120,
		VotersCommitment:  nil,
		OnlineTotalWeight: basics.MicroAlgos{Raw: 100},
	}

	verifyStateProofVerificationContextWrite(t, []ledgercore.StateProofVerificationContext{verificationContext})
}

func TestEmptyStateProofVerificationContextWrite(t *testing.T) {
	partitiontest.PartitionTest(t)
	//t.Parallel() verifyStateProofVerificationContextWrite changes consensus

	verifyStateProofVerificationContextWrite(t, []ledgercore.StateProofVerificationContext{})
}

func TestCatchpointReadDatabaseOverflowSingleAccount(t *testing.T) {
	partitiontest.PartitionTest(t)

	// create new protocol version, which has lower lookback
	testProtocolVersion := protocol.ConsensusVersion("test-protocol-TestFullCatchpointWriter")
	protoParams := config.Consensus[protocol.ConsensusCurrentVersion]
	protoParams.CatchpointLookback = 32
	config.Consensus[testProtocolVersion] = protoParams
	temporaryDirectory := t.TempDir()
	defer func() {
		delete(config.Consensus, testProtocolVersion)
	}()

	maxResourcesPerChunk := 5

	accts := ledgertesting.RandomAccounts(1, false)
	// force acct to have overflowing number of resources
	assetIndex := 1000
	for addr, acct := range accts {
		if acct.AssetParams == nil {
			acct.AssetParams = make(map[basics.AssetIndex]basics.AssetParams, 0)
			accts[addr] = acct
		}
		for i := uint64(0); i < 20; i++ {
			ap := ledgertesting.RandomAssetParams()
			acct.AssetParams[basics.AssetIndex(assetIndex)] = ap
			assetIndex++
		}
	}

	ml := makeMockLedgerForTracker(t, true, 10, testProtocolVersion, []map[basics.Address]basics.AccountData{accts})
	defer ml.Close()

	conf := config.GetDefaultLocal()
	conf.CatchpointInterval = 1
	conf.Archival = true
	au, _ := newAcctUpdates(t, ml, conf)
	err := au.loadFromDisk(ml, 0)
	require.NoError(t, err)
	au.close()
	catchpointDataFilePath := filepath.Join(temporaryDirectory, "15.data")

	err = ml.trackerDB().Transaction(func(ctx context.Context, tx store.TransactionScope) (err error) {
		expectedTotalAccounts := uint64(1)
		totalAccountsWritten := uint64(0)
		totalResources := 0
		totalChunks := 0
		cw, err := makeCatchpointWriter(context.Background(), catchpointDataFilePath, tx, maxResourcesPerChunk)
		require.NoError(t, err)

		arw, err := tx.MakeAccountsReaderWriter()
		if err != nil {
			return err
		}

		expectedTotalResources, err := arw.TotalResources(ctx)
		if err != nil {
			return err
		}

		// repeat this until read all accts
		for totalAccountsWritten < expectedTotalAccounts {
			cw.chunk.Balances = nil
			err := cw.readDatabaseStep(cw.ctx)
			if err != nil {
				return err
			}
			totalAccountsWritten += cw.chunk.numAccounts
			numResources := 0
			for _, balance := range cw.chunk.Balances {
				numResources += len(balance.Resources)
			}
			if numResources > maxResourcesPerChunk {
				return fmt.Errorf("too many resources in this chunk: found %d resources, maximum %d resources", numResources, maxResourcesPerChunk)
			}
			totalResources += numResources
			totalChunks++
		}

		if totalChunks <= 1 {
			return fmt.Errorf("expected more than one chunk due to overflow")
		}

		if expectedTotalResources != uint64(totalResources) {
			return fmt.Errorf("total resources did not match: expected %d, actual %d", expectedTotalResources, totalResources)
		}

		return
	})

	require.NoError(t, err)
}

func TestCatchpointReadDatabaseOverflowAccounts(t *testing.T) {
	partitiontest.PartitionTest(t)

	// create new protocol version, which has lower lookback
	testProtocolVersion := protocol.ConsensusVersion("test-protocol-TestFullCatchpointWriter")
	protoParams := config.Consensus[protocol.ConsensusCurrentVersion]
	protoParams.CatchpointLookback = 32
	config.Consensus[testProtocolVersion] = protoParams
	temporaryDirectory := t.TempDir()
	defer func() {
		delete(config.Consensus, testProtocolVersion)
	}()

	const maxResourcesPerChunk = 5

	accts := ledgertesting.RandomAccounts(5, false)
	// force each acct to have overflowing number of resources
	assetIndex := 1000
	for addr, acct := range accts {
		if acct.AssetParams == nil {
			acct.AssetParams = make(map[basics.AssetIndex]basics.AssetParams, 0)
			accts[addr] = acct
		}
		for i := uint64(0); i < 20; i++ {
			ap := ledgertesting.RandomAssetParams()
			acct.AssetParams[basics.AssetIndex(assetIndex)] = ap
			assetIndex++
		}
	}

	ml := makeMockLedgerForTracker(t, true, 10, testProtocolVersion, []map[basics.Address]basics.AccountData{accts})
	defer ml.Close()

	conf := config.GetDefaultLocal()
	conf.CatchpointInterval = 1
	conf.Archival = true
	au, _ := newAcctUpdates(t, ml, conf)
	err := au.loadFromDisk(ml, 0)
	require.NoError(t, err)
	au.close()
	catchpointDataFilePath := filepath.Join(temporaryDirectory, "15.data")

	err = ml.trackerDB().Transaction(func(ctx context.Context, tx store.TransactionScope) (err error) {
		arw, err := tx.MakeAccountsReaderWriter()
		if err != nil {
			return err
		}

		expectedTotalAccounts, err := arw.TotalAccounts(ctx)
		if err != nil {
			return err
		}

		expectedTotalResources, err := arw.TotalResources(ctx)
		if err != nil {
			return err
		}

		totalAccountsWritten := uint64(0)
		totalResources := 0
		cw, err := makeCatchpointWriter(context.Background(), catchpointDataFilePath, tx, maxResourcesPerChunk)
		require.NoError(t, err)

		// repeat this until read all accts
		for totalAccountsWritten < expectedTotalAccounts {
			cw.chunk.Balances = nil
			err := cw.readDatabaseStep(cw.ctx)
			if err != nil {
				return err
			}
			totalAccountsWritten += cw.chunk.numAccounts
			numResources := 0
			for _, balance := range cw.chunk.Balances {
				numResources += len(balance.Resources)
			}
			if numResources > maxResourcesPerChunk {
				return fmt.Errorf("too many resources in this chunk: found %d resources, maximum %d resources", numResources, maxResourcesPerChunk)
			}
			totalResources += numResources
		}

		if expectedTotalResources != uint64(totalResources) {
			return fmt.Errorf("total resources did not match: expected %d, actual %d", expectedTotalResources, totalResources)
		}

		return
	})

	require.NoError(t, err)
}

func TestFullCatchpointWriterOverflowAccounts(t *testing.T) {
	partitiontest.PartitionTest(t)

	// create new protocol version, which has lower lookback
	testProtocolVersion := protocol.ConsensusVersion("test-protocol-TestFullCatchpointWriter")
	protoParams := config.Consensus[protocol.ConsensusCurrentVersion]
	protoParams.CatchpointLookback = 32
	config.Consensus[testProtocolVersion] = protoParams
	temporaryDirectory := t.TempDir()
	defer func() {
		delete(config.Consensus, testProtocolVersion)
	}()

	accts := ledgertesting.RandomAccounts(BalancesPerCatchpointFileChunk*3, false)
	ml := makeMockLedgerForTracker(t, true, 10, testProtocolVersion, []map[basics.Address]basics.AccountData{accts})
	defer ml.Close()

	conf := config.GetDefaultLocal()
	conf.CatchpointInterval = 1
	conf.Archival = true
	au, _ := newAcctUpdates(t, ml, conf)
	err := au.loadFromDisk(ml, 0)
	require.NoError(t, err)
	au.close()
	catchpointDataFilePath := filepath.Join(temporaryDirectory, "15.data")
	catchpointFilePath := filepath.Join(temporaryDirectory, "15.catchpoint")
	const maxResourcesPerChunk = 5
	testWriteCatchpoint(t, ml.trackerDB(), catchpointDataFilePath, catchpointFilePath, maxResourcesPerChunk)

	l := testNewLedgerFromCatchpoint(t, ml.trackerDB(), catchpointFilePath)
	defer l.Close()

	// verify that the account data aligns with what we originally stored :
	for addr, acct := range accts {
		acctData, validThrough, _, err := l.LookupLatest(addr)
		require.NoErrorf(t, err, "failed to lookup for account %v after restoring from catchpoint", addr)
		require.Equal(t, acct, acctData)
		require.Equal(t, basics.Round(0), validThrough)
	}

	err = l.reloadLedger()
	require.NoError(t, err)

	// now manually construct the MT and ensure the reading makeOrderedAccountsIter works as expected:
	// no errors on read, hashes match
	ctx := context.Background()

	err = l.trackerDBs.TransactionContext(ctx, func(ctx context.Context, tx store.TransactionScope) (err error) {
		arw, err := tx.MakeAccountsReaderWriter()
		if err != nil {
			return nil
		}

		// save the existing hash
		committer, err := tx.MakeMerkleCommitter(false)
		require.NoError(t, err)
		trie, err := merkletrie.MakeTrie(committer, store.TrieMemoryConfig)
		require.NoError(t, err)

		h1, err := trie.RootHash()
		require.NoError(t, err)
		require.NotEmpty(t, h1)

		// reset hashes
		err = arw.ResetAccountHashes(ctx)
		require.NoError(t, err)

		// rebuild the MT
		committer, err = tx.MakeMerkleCommitter(false)
		require.NoError(t, err)
		trie, err = merkletrie.MakeTrie(committer, store.TrieMemoryConfig)
		require.NoError(t, err)

		h, err := trie.RootHash()
		require.NoError(t, err)
		require.Zero(t, h)

		iter := tx.MakeOrderedAccountsIter(trieRebuildAccountChunkSize)
		defer iter.Close(ctx)
		for {
			accts, _, err := iter.Next(ctx)
			if err == sql.ErrNoRows {
				// the account builder would return sql.ErrNoRows when no more data is available.
				err = nil
				break
			} else if err != nil {
				require.NoError(t, err)
			}

			if len(accts) > 0 {
				for _, acct := range accts {
					added, err := trie.Add(acct.Digest)
					require.NoError(t, err)
					require.True(t, added)
				}
			}
		}

		require.NoError(t, err)
		h2, err := trie.RootHash()
		require.NoError(t, err)
		require.NotEmpty(t, h2)

		require.Equal(t, h1, h2)

		return nil
	})
	require.NoError(t, err)
}

func testNewLedgerFromCatchpoint(t *testing.T, catchpointWriterReadAccess store.TrackerStore, filepath string) *Ledger {
	// create a ledger.
	var initState ledgercore.InitState
	initState.Block.CurrentProtocol = protocol.ConsensusCurrentVersion
	conf := config.GetDefaultLocal()
	l, err := OpenLedger(logging.TestingLog(t), t.Name()+"FromCatchpoint", true, initState, conf)
	require.NoError(t, err)
	accessor := MakeCatchpointCatchupAccessor(l, l.log)

	err = accessor.ResetStagingBalances(context.Background(), true)
	require.NoError(t, err)

	var catchupProgress CatchpointCatchupAccessorProgress
	catchpointContent := readCatchpointFile(t, filepath)
	for _, catchpointData := range catchpointContent {
		err = accessor.ProcessStagingBalances(context.Background(), catchpointData.headerName, catchpointData.data, &catchupProgress)
		require.NoError(t, err)
	}

	err = accessor.BuildMerkleTrie(context.Background(), nil)
	require.NoError(t, err)

	err = l.trackerDBs.Batch(func(ctx context.Context, tx store.BatchScope) error {
		cw, err := tx.MakeCatchpointWriter()
		if err != nil {
			return err
		}

		return cw.ApplyCatchpointStagingBalances(ctx, 0, 0)
	})
	require.NoError(t, err)

	balanceTrieStats := func(db store.TrackerStore) merkletrie.Stats {
		var stats merkletrie.Stats
		err = db.Transaction(func(ctx context.Context, tx store.TransactionScope) (err error) {
			committer, err := tx.MakeMerkleCommitter(false)
			if err != nil {
				return err
			}
			trie, err := merkletrie.MakeTrie(committer, store.TrieMemoryConfig)
			if err != nil {
				return err
			}
			stats, err = trie.GetStats()
			if err != nil {
				return err
			}
			return nil
		})

		require.NoError(t, err)
		return stats
	}

	ws := balanceTrieStats(catchpointWriterReadAccess)
	// Skip invariant check for tests using mocks that do _not_ update
	// balancesTrie by checking for zero value stats.
	if ws != (merkletrie.Stats{}) {
		require.Equal(t, ws, balanceTrieStats(l.trackerDBs), "Invariant broken - Catchpoint writer and reader merkle tries should _always_ agree")
	}

	return l
}

func TestFullCatchpointWriter(t *testing.T) {
	partitiontest.PartitionTest(t)
	// t.Parallel() NO! config.Consensus is modified

	// create new protocol version, which has lower lookback
	testProtocolVersion := protocol.ConsensusVersion("test-protocol-TestFullCatchpointWriter")
	protoParams := config.Consensus[protocol.ConsensusCurrentVersion]
	protoParams.CatchpointLookback = 32
	config.Consensus[testProtocolVersion] = protoParams
	temporaryDirectory := t.TempDir()
	defer func() {
		delete(config.Consensus, testProtocolVersion)
	}()

	accts := ledgertesting.RandomAccounts(BalancesPerCatchpointFileChunk*3, false)
	ml := makeMockLedgerForTracker(t, true, 10, testProtocolVersion, []map[basics.Address]basics.AccountData{accts})
	defer ml.Close()

	conf := config.GetDefaultLocal()
	conf.CatchpointInterval = 1
	conf.Archival = true
	au, _ := newAcctUpdates(t, ml, conf)
	err := au.loadFromDisk(ml, 0)
	require.NoError(t, err)
	au.close()

	catchpointDataFilePath := filepath.Join(temporaryDirectory, "15.data")
	catchpointFilePath := filepath.Join(temporaryDirectory, "15.catchpoint")
	testWriteCatchpoint(t, ml.trackerDB(), catchpointDataFilePath, catchpointFilePath, 0)

	l := testNewLedgerFromCatchpoint(t, ml.trackerDB(), catchpointFilePath)
	defer l.Close()
	// verify that the account data aligns with what we originally stored :
	for addr, acct := range accts {
		acctData, validThrough, _, err := l.LookupLatest(addr)
		require.NoErrorf(t, err, "failed to lookup for account %v after restoring from catchpoint", addr)
		require.Equal(t, acct, acctData)
		require.Equal(t, basics.Round(0), validThrough)
	}
}

func TestExactAccountChunk(t *testing.T) {
	partitiontest.PartitionTest(t)
	t.Parallel()

	genBalances, addrs, _ := ledgertesting.NewTestGenesis()
	cfg := config.GetDefaultLocal()
	dl := NewDoubleLedger(t, genBalances, protocol.ConsensusFuture, cfg)
	defer dl.Close()

	pay := txntest.Txn{
		Type:   "pay",
		Sender: addrs[0],
		Amount: 1_000_000,
	}
	// There are 12 accounts in the NewTestGenesis, so we create more so that we
	// have exactly one chunk's worth, to make sure that works without an empty
	// chunk between accounts and kvstore.
	for i := 0; i < (BalancesPerCatchpointFileChunk - 12); i++ {
		newacctpay := pay
		newacctpay.Receiver = ledgertesting.RandomAddress()
		dl.fullBlock(&newacctpay)
	}

	// At least 32 more blocks so that we catchpoint after the accounts exist
	for i := 0; i < 40; i++ {
		selfpay := pay
		selfpay.Receiver = addrs[0]
		selfpay.Note = ledgertesting.RandomNote()
		dl.fullBlock(&selfpay)
	}

	tempDir := t.TempDir()

	catchpointDataFilePath := filepath.Join(tempDir, t.Name()+".data")
	catchpointFilePath := filepath.Join(tempDir, t.Name()+".catchpoint.tar.gz")

	cph := testWriteCatchpoint(t, dl.validator.trackerDB(), catchpointDataFilePath, catchpointFilePath, 0)
	require.EqualValues(t, cph.TotalChunks, 1)

	l := testNewLedgerFromCatchpoint(t, dl.generator.trackerDB(), catchpointFilePath)
	defer l.Close()
}

// Exercises interactions between transaction evaluation and catchpoint
// generation to confirm catchpoints include expected transactions.
func TestCatchpointAfterTxns(t *testing.T) {
	partitiontest.PartitionTest(t)
	t.Parallel()

	genBalances, addrs, _ := ledgertesting.NewTestGenesis()
	cfg := config.GetDefaultLocal()
	dl := NewDoubleLedger(t, genBalances, protocol.ConsensusFuture, cfg)
	defer dl.Close()

	boxApp := dl.fundedApp(addrs[1], 1_000_000, boxAppSource)
	callBox := txntest.Txn{
		Type:          "appl",
		Sender:        addrs[2],
		ApplicationID: boxApp,
	}

	makeBox := callBox.Args("create", "xxx")
	makeBox.Boxes = []transactions.BoxRef{{Index: 0, Name: []byte("xxx")}}
	dl.txn(makeBox)

	pay := txntest.Txn{
		Type:     "pay",
		Sender:   addrs[0],
		Receiver: addrs[1],
		Amount:   100000,
	}
	// There are 12 accounts in the NewTestGenesis, plus 1 app account, so we
	// create more so that we have exactly one chunk's worth, to make sure that
	// works without an empty chunk between accounts and kvstore.
	for i := 0; i < (BalancesPerCatchpointFileChunk - 13); i++ {
		newacctpay := pay
		newacctpay.Receiver = ledgertesting.RandomAddress()
		dl.fullBlock(&newacctpay)
	}
	for i := 0; i < 40; i++ {
		dl.fullBlock(pay.Noted(strconv.Itoa(i)))
	}

	tempDir := t.TempDir()

	catchpointDataFilePath := filepath.Join(tempDir, t.Name()+".data")
	catchpointFilePath := filepath.Join(tempDir, t.Name()+".catchpoint.tar.gz")

	cph := testWriteCatchpoint(t, dl.validator.trackerDB(), catchpointDataFilePath, catchpointFilePath, 0)
	require.EqualValues(t, 2, cph.TotalChunks)

	l := testNewLedgerFromCatchpoint(t, dl.validator.trackerDB(), catchpointFilePath)
	defer l.Close()
	values, err := l.LookupKeysByPrefix(l.Latest(), "bx:", 10)
	require.NoError(t, err)
	require.Len(t, values, 1)

	// Add one more account
	newacctpay := pay
	last := ledgertesting.RandomAddress()
	newacctpay.Receiver = last
	dl.fullBlock(&newacctpay)

	// Write and read back in, and ensure even the last effect exists.
	cph = testWriteCatchpoint(t, dl.validator.trackerDB(), catchpointDataFilePath, catchpointFilePath, 0)
	require.EqualValues(t, cph.TotalChunks, 2) // Still only 2 chunks, as last was in a recent block

	// Drive home the point that `last` is _not_ included in the catchpoint by inspecting balance read from catchpoint.
	{
		l = testNewLedgerFromCatchpoint(t, dl.validator.trackerDB(), catchpointFilePath)
		defer l.Close()
		_, _, algos, err := l.LookupLatest(last)
		require.NoError(t, err)
		require.Equal(t, basics.MicroAlgos{}, algos)
	}

	for i := 0; i < 40; i++ { // Advance so catchpoint sees the txns
		dl.fullBlock(pay.Noted(strconv.Itoa(i)))
	}

	cph = testWriteCatchpoint(t, dl.validator.trackerDB(), catchpointDataFilePath, catchpointFilePath, 0)
	require.EqualValues(t, cph.TotalChunks, 3)

	l = testNewLedgerFromCatchpoint(t, dl.validator.trackerDB(), catchpointFilePath)
	defer l.Close()
	values, err = l.LookupKeysByPrefix(l.Latest(), "bx:", 10)
	require.NoError(t, err)
	require.Len(t, values, 1)
	v, err := l.LookupKv(l.Latest(), apps.MakeBoxKey(uint64(boxApp), "xxx"))
	require.NoError(t, err)
	require.Equal(t, strings.Repeat("\x00", 24), string(v))

	// Confirm `last` balance is now available in the catchpoint.
	{
		// Since fast catchup consists of multiple steps and the test only performs catchpoint reads, the resulting ledger is incomplete.
		// That's why the assertion ignores rewards and does _not_ use `LookupLatest`.
		ad, _, err := l.LookupWithoutRewards(0, last)
		require.NoError(t, err)
		require.Equal(t, basics.MicroAlgos{Raw: 100_000}, ad.MicroAlgos)
	}
}

// Exercises a sequence of box modifications that caused a bug in
// catchpoint writes.
//
// The problematic sequence of values is:  v1 -> v2 -> v1.  Where each
// box value is:
// * Part of a transaction that does _not_ modify global/local state.
// * Written to `balancesTrie`.
func TestCatchpointAfterBoxTxns(t *testing.T) {
	partitiontest.PartitionTest(t)
	t.Parallel()

	genBalances, addrs, _ := ledgertesting.NewTestGenesis()
	cfg := config.GetDefaultLocal()
	dl := NewDoubleLedger(t, genBalances, protocol.ConsensusFuture, cfg)
	defer dl.Close()

	boxApp := dl.fundedApp(addrs[1], 1_000_000, boxAppSource)
	callBox := txntest.Txn{
		Type:          "appl",
		Sender:        addrs[2],
		ApplicationID: boxApp,
	}

	makeBox := callBox.Args("create", "xxx")
	makeBox.Boxes = []transactions.BoxRef{{Index: 0, Name: []byte("xxx")}}
	dl.fullBlock(makeBox)

	setBox := callBox.Args("set", "xxx", strings.Repeat("f", 24))
	setBox.Boxes = []transactions.BoxRef{{Index: 0, Name: []byte("xxx")}}
	dl.fullBlock(setBox)

	pay := txntest.Txn{
		Type:     "pay",
		Sender:   addrs[0],
		Receiver: addrs[1],
		Amount:   100000,
	}

	// There are 12 accounts in the NewTestGenesis, plus 1 app account, so we
	// create more so that we have exactly one chunk's worth, to make sure that
	// works without an empty chunk between accounts and kvstore.
	for i := 0; i < (BalancesPerCatchpointFileChunk - 13); i++ {
		newacctpay := pay
		newacctpay.Receiver = ledgertesting.RandomAddress()
		dl.fullBlock(&newacctpay)
	}
	for i := 0; i < 40; i++ {
		dl.fullBlock(pay.Noted(strconv.Itoa(i)))
	}

	resetBox := callBox.Args("set", "xxx", strings.Repeat("z", 24))
	resetBox.Boxes = []transactions.BoxRef{{Index: 0, Name: []byte("xxx")}}
	dl.fullBlock(resetBox)

	for i := 0; i < 40; i++ {
		dl.fullBlock(pay.Noted(strconv.Itoa(i)))
	}

	dl.fullBlock(setBox.Noted("reset back to f's"))
	for i := 0; i < 40; i++ {
		dl.fullBlock(pay.Noted(strconv.Itoa(i)))
	}

	tempDir := t.TempDir()

	catchpointDataFilePath := filepath.Join(tempDir, t.Name()+".data")
	catchpointFilePath := filepath.Join(tempDir, t.Name()+".catchpoint.tar.gz")

	cph := testWriteCatchpoint(t, dl.generator.trackerDB(), catchpointDataFilePath, catchpointFilePath, 0)
	require.EqualValues(t, 2, cph.TotalChunks)

	l := testNewLedgerFromCatchpoint(t, dl.generator.trackerDB(), catchpointFilePath)
	defer l.Close()

	values, err := l.LookupKeysByPrefix(l.Latest(), "bx:", 10)
	require.NoError(t, err)
	require.Len(t, values, 1)
	v, err := l.LookupKv(l.Latest(), apps.MakeBoxKey(uint64(boxApp), "xxx"))
	require.NoError(t, err)
	require.Equal(t, strings.Repeat("f", 24), string(v))
}<|MERGE_RESOLUTION|>--- conflicted
+++ resolved
@@ -303,14 +303,10 @@
 		if err != nil {
 			return err
 		}
-<<<<<<< HEAD
 		_, err = writer.WriteStateProofVerificationContext()
 		if err != nil {
 			return err
 		}
-=======
-
->>>>>>> b84f9809
 		for {
 			more, err := writer.WriteStep(context.Background())
 			require.NoError(t, err)
