--- conflicted
+++ resolved
@@ -270,13 +270,8 @@
 	updateStats bool
 
 	// state proof verification deletion information
-<<<<<<< HEAD
-	stateProofVerificationLatestDeleteDataIndex int
-	stateProofVerificationDeleteData            verificationDeleteData
-=======
 	stateProofVerificationLatestDeleteDataIndex        int
 	stateProofVerificationEarliestTrackStateProofRound basics.Round
->>>>>>> 7f11ab3a
 
 	// state proof verification commit information
 	stateProofVerificationCommitData []verificationCommitData
