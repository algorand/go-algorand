--- conflicted
+++ resolved
@@ -111,16 +111,6 @@
 	// context, and so, if any of the tracker's commitRound calls fails, the transaction is rolled back.
 	commitRound(context.Context, trackerdb.TransactionScope, *deferredCommitContext) error
 
-<<<<<<< HEAD
-	// clearCommitRoundRetry is called after a failure is encountered in the transaction that commitRound
-	// uses. It allows trackers to clear any in-memory state associated with the commitRound work they
-	// did, since even if the tracker returns no error in commitRound, another tracker might be responsible
-	// for the rollback. The call to commitRound for the same round range may be retried after
-	// clearCommitRoundRetry is called.
-	clearCommitRoundRetry(context.Context, *deferredCommitContext)
-
-=======
->>>>>>> f87ae8a8
 	// postCommit is called only on a successful commitRound. In that case, each of the trackers have
 	// the chance to update it's internal data structures, knowing that the given deferredCommitContext
 	// has completed. An optional context is provided for long-running operations.
@@ -654,13 +644,9 @@
 		return aw.UpdateAccountsRound(dbRound + basics.Round(offset))
 	}, func(ctx context.Context) { // RetryClearFn
 		for _, lt := range tr.trackers {
-<<<<<<< HEAD
-			lt.clearCommitRoundRetry(ctx, dcc)
-=======
 			if lt, ok := lt.(trackerCommitLifetimeHandlers); ok {
 				lt.clearCommitRoundRetry(ctx, dcc)
 			}
->>>>>>> f87ae8a8
 		}
 	})
 	ledgerCommitroundMicros.AddMicrosecondsSince(start, nil)
