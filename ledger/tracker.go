--- conflicted
+++ resolved
@@ -108,14 +108,11 @@
 	// the chance to update it's internal data structures, knowing that the given deferredCommitContext
 	// has completed. An optional context is provided for long-running operations.
 	postCommit(context.Context, *deferredCommitContext)
-<<<<<<< HEAD
-=======
 
 	// postCommitUnlocked is called only on a successful commitRound. In that case, each of the trackers have
 	// the chance to make changes that aren't state-dependent.
 	// An optional context is provided for long-running operations.
 	postCommitUnlocked(context.Context, *deferredCommitContext)
->>>>>>> 8a335bb2
 
 	// handleUnorderedCommit is a special method for handling deferred commits that are out of order.
 	// Tracker might update own state in this case. For example, account updates tracker cancels
@@ -183,7 +180,6 @@
 	// lastFlushTime is the time we last flushed updates to
 	// the accounts DB (bumping dbRound).
 	lastFlushTime time.Time
-<<<<<<< HEAD
 }
 
 // deferredCommitRange is used during the calls to produceCommittingTask, and used as a data structure
@@ -206,30 +202,6 @@
 	catchpointWriting *int32
 }
 
-=======
-}
-
-// deferredCommitRange is used during the calls to produceCommittingTask, and used as a data structure
-// to syncronize the various trackers and create a uniformity around which rounds need to be persisted
-// next.
-type deferredCommitRange struct {
-	offset   uint64
-	oldBase  basics.Round
-	lookback basics.Round
-
-	// pendingDeltas is the number of accounts that were modified within this commit context.
-	// note that in this number we might have the same account being modified several times.
-	pendingDeltas int
-
-	isCatchpointRound bool
-
-	// catchpointWriting is a pointer to a varible with the same name in the catchpointTracker.
-	// it's used in order to reset the catchpointWriting flag from the acctupdates's
-	// prepareCommit/commitRound ( which is called before the corresponding catchpoint tracker method )
-	catchpointWriting *int32
-}
-
->>>>>>> 8a335bb2
 // deferredCommitContext is used in order to syncornize the persistence of a given deferredCommitRange.
 // prepareCommit, commitRound and postCommit are all using it to exchange data.
 type deferredCommitContext struct {
@@ -356,11 +328,8 @@
 	}
 	if cdr != nil {
 		dcc.deferredCommitRange = *cdr
-<<<<<<< HEAD
-=======
 	} else {
 		dcc = nil
->>>>>>> 8a335bb2
 	}
 
 	tr.mu.RLock()
@@ -510,13 +479,10 @@
 	tr.lastFlushTime = dcc.flushTime
 	tr.mu.Unlock()
 
-<<<<<<< HEAD
-=======
 	for _, lt := range tr.trackers {
 		lt.postCommitUnlocked(tr.ctx, dcc)
 	}
 
->>>>>>> 8a335bb2
 }
 
 // initializeTrackerCaches fills up the accountUpdates cache with the most recent ~320 blocks ( on normal execution ).
