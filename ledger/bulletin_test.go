// Copyright (C) 2019-2021 Algorand, Inc.
// This file is part of go-algorand
//
// go-algorand is free software: you can redistribute it and/or modify
// it under the terms of the GNU Affero General Public License as
// published by the Free Software Foundation, either version 3 of the
// License, or (at your option) any later version.
//
// go-algorand is distributed in the hope that it will be useful,
// but WITHOUT ANY WARRANTY; without even the implied warranty of
// MERCHANTABILITY or FITNESS FOR A PARTICULAR PURPOSE.  See the
// GNU Affero General Public License for more details.
//
// You should have received a copy of the GNU Affero General Public License
// along with go-algorand.  If not, see <https://www.gnu.org/licenses/>.

package ledger

import (
<<<<<<< HEAD
	"github.com/algorand/go-algorand/testpartitioning"
=======
	"github.com/algorand/go-algorand/test/partitiontest"
>>>>>>> 916154b5
	"testing"
	"time"
)

const epsilon = 5 * time.Millisecond

func TestBulletin(t *testing.T) {
<<<<<<< HEAD
	testpartitioning.PartitionTest(t)
=======
	partitiontest.PartitionTest(t)
>>>>>>> 916154b5

	bul := makeBulletin()

	bul.committedUpTo(1)
	<-bul.Wait(1) // Should finish immediately
	<-bul.Wait(1) // Should finish immediately

	select {
	case <-bul.Wait(2):
		t.Errorf("<-Wait(2) finished early")
		t.FailNow()
	default:
		// Correct
	}

	bul.committedUpTo(2)

	select {
	case <-bul.Wait(2):
		// Correct
	case <-time.After(epsilon):
		t.Errorf("<-Wait(2) finished late")
	}

	eventSequence := make(chan string, 3)
	go func() {
		<-bul.Wait(3)
		eventSequence <- "A: Finished waiting on 3"
	}()
	go func() {
		<-bul.Wait(3)
		eventSequence <- "B: Finished waiting on 3"
	}()
	go func() {
		time.Sleep(epsilon)
		eventSequence <- "Notifying 3"
		bul.committedUpTo(3)
	}()

	<-bul.Wait(3)
	e1, e2, e3 := <-eventSequence, <-eventSequence, <-eventSequence
	if e1 != "Notifying 3" {
		t.Errorf("Wrong order: %v, %v, %v", e1, e2, e3)
	}

	select {
	case <-bul.Wait(5):
		t.Errorf("<-Wait(5) finished early")
		t.FailNow()
	default:
		// Correct
	}

	bul.committedUpTo(7)

	select {
	case <-bul.Wait(6):
		// Correct
	case <-time.After(epsilon):
		t.Errorf("<-Wait(6) finished late")
	}

	go func() {
		time.Sleep(epsilon)
		bul.committedUpTo(20)
	}()
	select {
	case <-bul.Wait(10):
		// Correct
	case <-time.After(time.Second):
		t.Errorf("<-Wait(10) finished late")
	}
}<|MERGE_RESOLUTION|>--- conflicted
+++ resolved
@@ -17,11 +17,7 @@
 package ledger
 
 import (
-<<<<<<< HEAD
-	"github.com/algorand/go-algorand/testpartitioning"
-=======
 	"github.com/algorand/go-algorand/test/partitiontest"
->>>>>>> 916154b5
 	"testing"
 	"time"
 )
@@ -29,11 +25,7 @@
 const epsilon = 5 * time.Millisecond
 
 func TestBulletin(t *testing.T) {
-<<<<<<< HEAD
-	testpartitioning.PartitionTest(t)
-=======
 	partitiontest.PartitionTest(t)
->>>>>>> 916154b5
 
 	bul := makeBulletin()
 
