--- conflicted
+++ resolved
@@ -649,11 +649,7 @@
 	for {
 		err = ledger.addBlockTxns(t, genesisInitState.Accounts, []transactions.SignedTxn{}, transactions.ApplyData{})
 		require.NoError(t, err)
-<<<<<<< HEAD
 		if uint64(ledger.Latest() + 320)%cfg.CatchpointInterval == 0 {
-=======
-		if uint64(ledger.Latest()-basics.Round(protoParams.CatchpointLookback))%cfg.CatchpointInterval == 0 {
->>>>>>> 5b0fa7a8
 			// release the entry lock for postCommit
 			<-writeStallingTracker.postCommitEntryLock
 
@@ -701,11 +697,7 @@
 	for {
 		err = ledger.addBlockTxns(t, genesisInitState.Accounts, []transactions.SignedTxn{}, transactions.ApplyData{})
 		require.NoError(t, err)
-<<<<<<< HEAD
 		if uint64(ledger.Latest() + 320)%cfg.CatchpointInterval == 0 {
-=======
-		if uint64(ledger.Latest()-basics.Round(protoParams.CatchpointLookback))%cfg.CatchpointInterval == 0 {
->>>>>>> 5b0fa7a8
 			// release the entry lock for postCommit
 			<-writeStallingTracker.postCommitEntryLock
 			break
