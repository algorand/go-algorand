--- conflicted
+++ resolved
@@ -17,7 +17,6 @@
 package simulation
 
 import (
-	"errors"
 	"fmt"
 
 	"github.com/algorand/go-algorand/config"
@@ -93,14 +92,6 @@
 	return eo
 }
 
-// ValidateAgainstConfig validates the ResultEvalOverrides against the node configuration
-func (eo ResultEvalOverrides) ValidateAgainstConfig(nodeConfig config.Local) error {
-	if eo.AllowUnlimitedResourceAccess && !nodeConfig.EnableSimulationUnlimitedResourceAccess {
-		return errors.New("unlimited resource access is not enabled in node configuration: EnableSimulationUnlimitedResourceAccess is false")
-	}
-	return nil
-}
-
 // LogicEvalConstants method infers the logic.EvalConstants from Result.EvalOverrides (*ResultEvalOverrides)
 // and generate appropriate parameters to override during simulation runtime.
 func (eo ResultEvalOverrides) LogicEvalConstants() logic.EvalConstants {
@@ -130,11 +121,6 @@
 	TraceConfig   ExecTraceConfig
 }
 
-<<<<<<< HEAD
-func makeSimulationResultWithVersion(lastRound basics.Round, request Request, nodeConfig config.Local, version uint64) (Result, error) {
-	if version != ResultLatestVersion {
-		return Result{}, fmt.Errorf("invalid SimulationResult version: %d", version)
-=======
 // ReturnTrace reads from Result object and decides if simulation returns PC.
 // It only reads Enable for any option combination must contain Enable field, or it won't make sense.
 // The other invalid options would be eliminated in validateSimulateRequest early.
@@ -150,7 +136,6 @@
 				err: fmt.Errorf("the local configuration of the node has `EnableDeveloperAPI` turned off, while requesting for execution trace"),
 			},
 		}
->>>>>>> bad81ee2
 	}
 	return nil
 }
@@ -168,14 +153,8 @@
 		AllowUnlimitedResourceAccess: request.AllowUnlimitedResourceAccess,
 	}.AllowMoreLogging(request.AllowMoreLogging)
 
-<<<<<<< HEAD
-	err := resultEvalConstants.ValidateAgainstConfig(nodeConfig)
-	if err != nil {
-		return Result{}, InvalidRequestError{SimulatorError{err}}
-=======
 	if err := validateSimulateRequest(request, developerAPI); err != nil {
 		return Result{}, err
->>>>>>> bad81ee2
 	}
 
 	return Result{
@@ -187,10 +166,6 @@
 	}, nil
 }
 
-<<<<<<< HEAD
-func makeSimulationResult(lastRound basics.Round, request Request, nodeConfig config.Local) (Result, error) {
-	return makeSimulationResultWithVersion(lastRound, request, nodeConfig, ResultLatestVersion)
-=======
 // OpcodeTraceUnit contains the trace effects of a single opcode evaluation
 type OpcodeTraceUnit struct {
 	// The PC of the opcode being evaluated
@@ -216,5 +191,4 @@
 	// object only contains traces for inners that are immediate children of this transaction.
 	// Grandchild traces will be present inside the TransactionTrace of their parent.
 	InnerTraces []TransactionTrace
->>>>>>> bad81ee2
 }