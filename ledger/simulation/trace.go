--- conflicted
+++ resolved
@@ -108,11 +108,7 @@
 // - otherwise, set `LogLimits` field to be nil
 func (eo ResultEvalOverrides) AllowMoreLogging(allow bool) ResultEvalOverrides {
 	if allow {
-<<<<<<< HEAD
-		maxLogCalls, maxLogSize := config.MaxLogCalls, LogBytesLimit
-=======
-		maxLogCalls, maxLogSize := uint64(bounds.MaxLogCalls), LogBytesLimit
->>>>>>> ad67b95f
+		maxLogCalls, maxLogSize := bounds.MaxLogCalls, LogBytesLimit
 		eo.MaxLogCalls = &maxLogCalls
 		eo.MaxLogSize = &maxLogSize
 	}
