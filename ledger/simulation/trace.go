--- conflicted
+++ resolved
@@ -51,11 +51,6 @@
 	AppBudgetAdded uint64
 	// AppBudgetConsumed is the total opcode cost used for this group
 	AppBudgetConsumed uint64
-<<<<<<< HEAD
-	// FeeCredit is the fees left over after covering fees for this group
-	FeeCredit uint64
-=======
->>>>>>> e24a35ad
 }
 
 func makeTxnGroupResult(txgroup []transactions.SignedTxn) TxnGroupResult {
