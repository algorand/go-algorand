// Copyright (C) 2019-2023 Algorand, Inc.
// This file is part of go-algorand
//
// go-algorand is free software: you can redistribute it and/or modify
// it under the terms of the GNU Affero General Public License as
// published by the Free Software Foundation, either version 3 of the
// License, or (at your option) any later version.
//
// go-algorand is distributed in the hope that it will be useful,
// but WITHOUT ANY WARRANTY; without even the implied warranty of
// MERCHANTABILITY or FITNESS FOR A PARTICULAR PURPOSE.  See the
// GNU Affero General Public License for more details.
//
// You should have received a copy of the GNU Affero General Public License
// along with go-algorand.  If not, see <https://www.gnu.org/licenses/>.

package simulationtesting

import (
	"math/rand"
	"testing"
	"time"

	"github.com/algorand/go-algorand/agreement"
	"github.com/algorand/go-algorand/config"
	"github.com/algorand/go-algorand/crypto"
	"github.com/algorand/go-algorand/data"
	"github.com/algorand/go-algorand/data/basics"
	"github.com/algorand/go-algorand/data/bookkeeping"
	"github.com/algorand/go-algorand/data/transactions"
	"github.com/algorand/go-algorand/data/txntest"
	"github.com/algorand/go-algorand/ledger"
	ledgertesting "github.com/algorand/go-algorand/ledger/testing"
	"github.com/algorand/go-algorand/logging"
	"github.com/algorand/go-algorand/protocol"
	"github.com/stretchr/testify/require"
)

// Account contains public and private keys, as well as the state of an account
type Account struct {
	Addr     basics.Address
	Sk       *crypto.SignatureSecrets
	AcctData basics.AccountData
}

// TxnInfo contains information about the network used for instantiating txntest.Txns
type TxnInfo struct {
	LatestHeader bookkeeping.BlockHeader
}

// LatestRound returns the round number of the most recently committed block
func (info TxnInfo) LatestRound() basics.Round {
	return info.LatestHeader.Round
}

// CurrentProtocolParams returns the consensus parameters that the network is currently using
func (info TxnInfo) CurrentProtocolParams() config.ConsensusParams {
	return config.Consensus[info.LatestHeader.CurrentProtocol]
}

// NewTxn sets network-specific values to the given transaction
func (info TxnInfo) NewTxn(txn txntest.Txn) txntest.Txn {
	txn.FirstValid = info.LatestHeader.Round
	txn.GenesisID = info.LatestHeader.GenesisID
	txn.GenesisHash = info.LatestHeader.GenesisHash
	txn.FillDefaults(info.CurrentProtocolParams())
	return txn
}

// InnerTxn sets network- and parent-specific values to the given inner transaction. This is only
// useful for creating an expected inner transaction to compare against.
func (info TxnInfo) InnerTxn(parent transactions.SignedTxn, inner txntest.Txn) txntest.Txn {
	inner.FirstValid = parent.Txn.FirstValid
	inner.LastValid = parent.Txn.LastValid
	inner.FillDefaults(info.CurrentProtocolParams())
	return inner
}

<<<<<<< HEAD
// Environment contains the ledger and testing environment for transaction simulations
type Environment struct {
	Ledger *data.Ledger
	// Accounts is a list of all accounts in the ledger, excluding the fee sink and rewards pool
	Accounts           []Account
	FeeSinkAccount     Account
	RewardsPoolAccount Account
	TxnInfo            TxnInfo
}

// Close reclaims resources used by the testing environment
func (env *Environment) Close() {
	env.Ledger.Close()
}

// PrepareSimulatorTest creates an environment to test transaction simulations. The caller is
// responsible for calling Close() on the returned environment.
func PrepareSimulatorTest(t *testing.T) Environment {
	genesisInitState, keys := ledgertesting.GenerateInitState(t, protocol.ConsensusCurrentVersion, 100)
=======
// PrepareSimulatorTest creates an environment to test transaction simulations
func PrepareSimulatorTest(t *testing.T) (l *data.Ledger, accounts []Account, txnInfo TxnInfo) {
	genesisInitState, keys := ledgertesting.GenerateInitState(t, protocol.ConsensusFuture, 100)
>>>>>>> 6bfe03ab

	// Prepare ledger
	const inMem = true
	cfg := config.GetDefaultLocal()
	cfg.Archival = true
	log := logging.TestingLog(t)
	log.SetLevel(logging.Warn)
	realLedger, err := ledger.OpenLedger(log, t.Name(), inMem, genesisInitState, cfg)
	require.NoError(t, err, "could not open ledger")

	ledger := &data.Ledger{Ledger: realLedger}

	// Reformat accounts
	accounts := make([]Account, 0, len(keys)-2) // -2 for pool and sink accounts
	var feeSinkAccount Account
	var rewardsPoolAccount Account
	for addr, key := range keys {
		account := Account{
			Addr:     addr,
			Sk:       key,
			AcctData: genesisInitState.Accounts[addr],
		}

		if addr == ledgertesting.SinkAddr() {
			feeSinkAccount = account
			continue
		}
		if addr == ledgertesting.PoolAddr() {
			rewardsPoolAccount = account
			continue
		}

		accounts = append(accounts, account)
	}

	latest := ledger.Latest()
	latestHeader, err := ledger.BlockHdr(latest)
	require.NoError(t, err)

	rand.Seed(time.Now().UnixNano())

	// append a random number of blocks to ensure simulation results have a valid LastRound field
	numBlocks := rand.Intn(4)
	for i := 0; i < numBlocks; i++ {
		nextBlock := bookkeeping.MakeBlock(latestHeader)
<<<<<<< HEAD
		err = ledger.AddBlock(nextBlock, agreement.Certificate{})
=======
		nextBlock.TxnCounter = latestHeader.TxnCounter
		err = l.AddBlock(nextBlock, agreement.Certificate{})
>>>>>>> 6bfe03ab
		require.NoError(t, err)

		// round has advanced by 1
		require.Equal(t, latest+1, ledger.Latest())
		latest++

		latestHeader = nextBlock.BlockHeader
	}

	return Environment{
		Ledger:             ledger,
		Accounts:           accounts,
		FeeSinkAccount:     feeSinkAccount,
		RewardsPoolAccount: rewardsPoolAccount,
		TxnInfo:            TxnInfo{latestHeader},
	}
}<|MERGE_RESOLUTION|>--- conflicted
+++ resolved
@@ -76,7 +76,6 @@
 	return inner
 }
 
-<<<<<<< HEAD
 // Environment contains the ledger and testing environment for transaction simulations
 type Environment struct {
 	Ledger *data.Ledger
@@ -95,12 +94,7 @@
 // PrepareSimulatorTest creates an environment to test transaction simulations. The caller is
 // responsible for calling Close() on the returned environment.
 func PrepareSimulatorTest(t *testing.T) Environment {
-	genesisInitState, keys := ledgertesting.GenerateInitState(t, protocol.ConsensusCurrentVersion, 100)
-=======
-// PrepareSimulatorTest creates an environment to test transaction simulations
-func PrepareSimulatorTest(t *testing.T) (l *data.Ledger, accounts []Account, txnInfo TxnInfo) {
 	genesisInitState, keys := ledgertesting.GenerateInitState(t, protocol.ConsensusFuture, 100)
->>>>>>> 6bfe03ab
 
 	// Prepare ledger
 	const inMem = true
@@ -146,12 +140,8 @@
 	numBlocks := rand.Intn(4)
 	for i := 0; i < numBlocks; i++ {
 		nextBlock := bookkeeping.MakeBlock(latestHeader)
-<<<<<<< HEAD
+		nextBlock.TxnCounter = latestHeader.TxnCounter
 		err = ledger.AddBlock(nextBlock, agreement.Certificate{})
-=======
-		nextBlock.TxnCounter = latestHeader.TxnCounter
-		err = l.AddBlock(nextBlock, agreement.Certificate{})
->>>>>>> 6bfe03ab
 		require.NoError(t, err)
 
 		// round has advanced by 1
