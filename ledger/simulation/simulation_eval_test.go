// Copyright (C) 2019-2023 Algorand, Inc.
// This file is part of go-algorand
//
// go-algorand is free software: you can redistribute it and/or modify
// it under the terms of the GNU Affero General Public License as
// published by the Free Software Foundation, either version 3 of the
// License, or (at your option) any later version.
//
// go-algorand is distributed in the hope that it will be useful,
// but WITHOUT ANY WARRANTY; without even the implied warranty of
// MERCHANTABILITY or FITNESS FOR A PARTICULAR PURPOSE.  See the
// GNU Affero General Public License for more details.
//
// You should have received a copy of the GNU Affero General Public License
// along with go-algorand.  If not, see <https://www.gnu.org/licenses/>.

package simulation_test

import (
	"encoding/binary"
	"encoding/hex"
	"fmt"
	"strings"
	"testing"

	"github.com/algorand/go-algorand/crypto"
	"github.com/algorand/go-algorand/data/basics"
	"github.com/algorand/go-algorand/data/transactions"
	"github.com/algorand/go-algorand/data/transactions/logic"
	"github.com/algorand/go-algorand/data/transactions/logic/mocktracer"
	"github.com/algorand/go-algorand/data/txntest"

	"github.com/algorand/go-algorand/ledger/simulation"
	simulationtesting "github.com/algorand/go-algorand/ledger/simulation/testing"
	ledgertesting "github.com/algorand/go-algorand/ledger/testing"
	"github.com/algorand/go-algorand/protocol"
	"github.com/algorand/go-algorand/test/partitiontest"
	"github.com/stretchr/testify/assert"
	"github.com/stretchr/testify/require"
)

func uint64ToBytes(num uint64) []byte {
	ibytes := make([]byte, 8)
	binary.BigEndian.PutUint64(ibytes, num)
	return ibytes
}

type simulationTestCase struct {
	input         simulation.Request
	expected      simulation.Result
	expectedError string
}

func normalizeEvalDeltas(t *testing.T, actual, expected *transactions.EvalDelta) {
	t.Helper()
	for _, evalDelta := range []*transactions.EvalDelta{actual, expected} {
		// The difference between a nil contain and a 0-length one is not meaningful for these tests
		if len(evalDelta.GlobalDelta) == 0 {
			evalDelta.GlobalDelta = nil
		}
		if len(evalDelta.LocalDeltas) == 0 {
			evalDelta.LocalDeltas = nil
		}
	}
	// Use assert instead of require here so that we get a more useful error message later
	assert.Equal(t, len(expected.InnerTxns), len(actual.InnerTxns))
	for innerIndex := range expected.InnerTxns {
		if innerIndex == len(actual.InnerTxns) {
			break
		}
		expectedTxn := &expected.InnerTxns[innerIndex]
		actualTxn := &actual.InnerTxns[innerIndex]
		if expectedTxn.SignedTxn.Txn.Type == "" {
			// Use Type as a marker for whether the transaction was specified or not. If not
			// specified, replace it with the actual inner txn
			expectedTxn.SignedTxn = actualTxn.SignedTxn
		} else if expectedTxn.SignedTxn.Txn.Group.IsZero() {
			// Inner txn IDs are very difficult to calculate, so copy from actual
			expectedTxn.SignedTxn.Txn.Group = actualTxn.SignedTxn.Txn.Group
		}
		normalizeEvalDeltas(t, &actualTxn.EvalDelta, &expectedTxn.EvalDelta)
	}
}

func validateSimulationResult(t *testing.T, result simulation.Result) {
	t.Helper()

	for _, groupResult := range result.TxnGroups {
		if len(groupResult.FailureMessage) != 0 {
			// The only reason for no block is an eval error.
			assert.Nil(t, result.Block)
			return
		}
	}
	require.NotNil(t, result.Block)

	blockGroups, err := result.Block.Block().DecodePaysetGroups()
	require.NoError(t, err)

	if !assert.Equal(t, len(blockGroups), len(result.TxnGroups)) {
		return
	}

	for i, groupResult := range result.TxnGroups {
		if i == len(blockGroups) {
			break
		}
		blockGroup := blockGroups[i]

		if !assert.Equal(t, len(blockGroup), len(groupResult.Txns), "mismatched number of txns in group %d", i) {
			continue
		}

		for j, txnResult := range groupResult.Txns {
			blockTxn := blockGroup[j]
			assert.Equal(t, blockTxn.ApplyData, txnResult.Txn.ApplyData, "transaction %d of group %d has a simulation ApplyData that does not match what appears in a block", i, j)
		}
	}
}

func simulationTest(t *testing.T, f func(env simulationtesting.Environment) simulationTestCase) {
	t.Helper()
	env := simulationtesting.PrepareSimulatorTest(t)
	defer env.Close()
	s := simulation.MakeSimulator(env.Ledger)

	testcase := f(env)

	actual, err := s.Simulate(testcase.input)
	require.NoError(t, err)

	validateSimulationResult(t, actual)

	require.Len(t, testcase.expected.TxnGroups, len(testcase.input.TxnGroups), "Test case must expect the same number of transaction groups as its input")

	for i := range testcase.input.TxnGroups {
		for j := range testcase.input.TxnGroups[i] {
			if testcase.expected.TxnGroups[i].Txns[j].Txn.Txn.Type == "" {
				// Use Type as a marker for whether the transaction was specified or not. If not
				// specified, replace it with the input txn
				testcase.expected.TxnGroups[i].Txns[j].Txn.SignedTxn = testcase.input.TxnGroups[i][j]
			}
			normalizeEvalDeltas(t, &actual.TxnGroups[i].Txns[j].Txn.EvalDelta, &testcase.expected.TxnGroups[i].Txns[j].Txn.EvalDelta)
		}
	}

	if len(testcase.expectedError) != 0 {
		require.Contains(t, actual.TxnGroups[0].FailureMessage, testcase.expectedError)
		// if it matched the expected error, copy the actual one so it will pass the equality check below
		testcase.expected.TxnGroups[0].FailureMessage = actual.TxnGroups[0].FailureMessage
	}

	// Do not attempt to compare blocks
	actual.Block = nil
	require.Equal(t, testcase.expected, actual)
}

func TestPayTxn(t *testing.T) {
	partitiontest.PartitionTest(t)
	t.Parallel()

	t.Run("simple", func(t *testing.T) {
		t.Parallel()
		simulationTest(t, func(env simulationtesting.Environment) simulationTestCase {
			sender := env.Accounts[0]
			receiver := env.Accounts[1]

			txn := env.TxnInfo.NewTxn(txntest.Txn{
				Type:     protocol.PaymentTx,
				Sender:   sender.Addr,
				Receiver: receiver.Addr,
				Amount:   1_000_000,
			}).Txn().Sign(sender.Sk)

			return simulationTestCase{
				input: simulation.Request{
					TxnGroups: [][]transactions.SignedTxn{{txn}},
				},
				expected: simulation.Result{
					Version:   simulation.ResultLatestVersion,
					LastRound: env.TxnInfo.LatestRound(),
					TxnGroups: []simulation.TxnGroupResult{
						{
							Txns: []simulation.TxnResult{{}},
						},
					},
				},
			}
		})
	})

	t.Run("close to", func(t *testing.T) {
		t.Parallel()
		simulationTest(t, func(env simulationtesting.Environment) simulationTestCase {
			sender := env.Accounts[0]
			receiver := env.Accounts[1]
			closeTo := env.Accounts[2]
			amount := uint64(1_000_000)

			txn := env.TxnInfo.NewTxn(txntest.Txn{
				Type:             protocol.PaymentTx,
				Sender:           sender.Addr,
				Receiver:         receiver.Addr,
				Amount:           amount,
				CloseRemainderTo: closeTo.Addr,
			}).Txn().Sign(sender.Sk)

			expectedClosingAmount := sender.AcctData.MicroAlgos.Raw
			expectedClosingAmount -= amount + txn.Txn.Fee.Raw

			return simulationTestCase{
				input: simulation.Request{
					TxnGroups: [][]transactions.SignedTxn{{txn}},
				},
				expected: simulation.Result{
					Version:   simulation.ResultLatestVersion,
					LastRound: env.TxnInfo.LatestRound(),
					TxnGroups: []simulation.TxnGroupResult{
						{
							Txns: []simulation.TxnResult{
								{
									Txn: transactions.SignedTxnWithAD{
										ApplyData: transactions.ApplyData{
											ClosingAmount: basics.MicroAlgos{Raw: expectedClosingAmount},
										},
									},
								},
							},
						},
					},
				},
			}
		})
	})

	t.Run("overspend", func(t *testing.T) {
		t.Parallel()
		simulationTest(t, func(env simulationtesting.Environment) simulationTestCase {
			sender := env.Accounts[0]
			receiver := env.Accounts[1]
			amount := sender.AcctData.MicroAlgos.Raw + 100

			txn := env.TxnInfo.NewTxn(txntest.Txn{
				Type:     protocol.PaymentTx,
				Sender:   sender.Addr,
				Receiver: receiver.Addr,
				Amount:   amount,
			}).Txn().Sign(sender.Sk)

			return simulationTestCase{
				input: simulation.Request{
					TxnGroups: [][]transactions.SignedTxn{{txn}},
				},
				expectedError: fmt.Sprintf("tried to spend {%d}", amount),
				expected: simulation.Result{
					Version:   simulation.ResultLatestVersion,
					LastRound: env.TxnInfo.LatestRound(),
					TxnGroups: []simulation.TxnGroupResult{
						{
							Txns:     []simulation.TxnResult{{}},
							FailedAt: simulation.TxnPath{0},
						},
					},
				},
			}
		})
	})
}

func TestWrongAuthorizerTxn(t *testing.T) {
	partitiontest.PartitionTest(t)
	t.Parallel()
	for _, optionalSigs := range []bool{false, true} {
		optionalSigs := optionalSigs
		t.Run(fmt.Sprintf("optionalSigs=%t", optionalSigs), func(t *testing.T) {
			t.Parallel()
			simulationTest(t, func(env simulationtesting.Environment) simulationTestCase {
				sender := env.Accounts[0]
				authority := env.Accounts[1]

				txn := env.TxnInfo.NewTxn(txntest.Txn{
					Type:     protocol.PaymentTx,
					Sender:   sender.Addr,
					Receiver: sender.Addr,
					Amount:   0,
				}).Txn().Sign(authority.Sk)

				if optionalSigs {
					// erase signature
					txn.Sig = crypto.Signature{}
				}

				return simulationTestCase{
					input: simulation.Request{
						TxnGroups:            [][]transactions.SignedTxn{{txn}},
						AllowEmptySignatures: optionalSigs,
					},
					expectedError: fmt.Sprintf("should have been authorized by %s but was actually authorized by %s", sender.Addr, authority.Addr),
					expected: simulation.Result{
						Version:   simulation.ResultLatestVersion,
						LastRound: env.TxnInfo.LatestRound(),
						TxnGroups: []simulation.TxnGroupResult{
							{
								Txns:     []simulation.TxnResult{{}},
								FailedAt: simulation.TxnPath{0},
							},
						},
						EvalOverrides: simulation.ResultEvalOverrides{
							AllowEmptySignatures: optionalSigs,
						},
					},
				}
			})
		})
	}
}

func TestRekey(t *testing.T) {
	partitiontest.PartitionTest(t)
	t.Parallel()
	simulationTest(t, func(env simulationtesting.Environment) simulationTestCase {
		sender := env.Accounts[0]
		authority := env.Accounts[1]

		txn1 := env.TxnInfo.NewTxn(txntest.Txn{
			Type:     protocol.PaymentTx,
			Sender:   sender.Addr,
			Receiver: sender.Addr,
			Amount:   1,
			RekeyTo:  authority.Addr,
		})
		txn2 := env.TxnInfo.NewTxn(txntest.Txn{
			Type:     protocol.PaymentTx,
			Sender:   sender.Addr,
			Receiver: sender.Addr,
			Amount:   2,
		})

		txntest.Group(&txn1, &txn2)

		stxn1 := txn1.Txn().Sign(sender.Sk)
		stxn2 := txn2.Txn().Sign(authority.Sk)

		return simulationTestCase{
			input: simulation.Request{
				TxnGroups: [][]transactions.SignedTxn{
					{stxn1, stxn2},
				},
			},
			expected: simulation.Result{
				Version:   simulation.ResultLatestVersion,
				LastRound: env.TxnInfo.LatestRound(),
				TxnGroups: []simulation.TxnGroupResult{
					{
						Txns: []simulation.TxnResult{
							{},
							{},
						},
					},
				},
			},
		}
	})
}

func TestStateProofTxn(t *testing.T) {
	partitiontest.PartitionTest(t)
	t.Parallel()

	env := simulationtesting.PrepareSimulatorTest(t)
	defer env.Close()
	s := simulation.MakeSimulator(env.Ledger)

	txgroup := []transactions.SignedTxn{
		env.TxnInfo.NewTxn(txntest.Txn{
			Type: protocol.StateProofTx,
			// No need to fill out StateProofTxnFields, this should fail at signature verification
		}).SignedTxn(),
	}

	_, err := s.Simulate(simulation.Request{TxnGroups: [][]transactions.SignedTxn{txgroup}})
	require.ErrorContains(t, err, "cannot simulate StateProof transactions")
}

func TestSimpleGroupTxn(t *testing.T) {
	partitiontest.PartitionTest(t)
	t.Parallel()

	env := simulationtesting.PrepareSimulatorTest(t)
	defer env.Close()
	s := simulation.MakeSimulator(env.Ledger)
	sender1 := env.Accounts[0]
	sender1Balance := env.Accounts[0].AcctData.MicroAlgos
	sender2 := env.Accounts[1]
	sender2Balance := env.Accounts[1].AcctData.MicroAlgos

	// Send money back and forth
	txn1 := env.TxnInfo.NewTxn(txntest.Txn{
		Type:     protocol.PaymentTx,
		Sender:   sender1.Addr,
		Receiver: sender2.Addr,
		Amount:   1_000_000,
	})
	txn2 := env.TxnInfo.NewTxn(txntest.Txn{
		Type:     protocol.PaymentTx,
		Sender:   sender2.Addr,
		Receiver: sender1.Addr,
		Amount:   0,
	})

	request := simulation.Request{
		TxnGroups: [][]transactions.SignedTxn{
			{
				txn1.Txn().Sign(sender1.Sk),
				txn2.Txn().Sign(sender2.Sk),
			},
		},
	}

	// Should fail if there is no group parameter
	result, err := s.Simulate(request)
	require.NoError(t, err)
	require.Len(t, result.TxnGroups, 1)
	require.Len(t, result.TxnGroups[0].Txns, 2)
	require.Contains(t, result.TxnGroups[0].FailureMessage, "had zero Group but was submitted in a group of 2")

	// Add group parameter and sign again
	txntest.Group(&txn1, &txn2)
	request.TxnGroups = [][]transactions.SignedTxn{
		{
			txn1.Txn().Sign(sender1.Sk),
			txn2.Txn().Sign(sender2.Sk),
		},
	}

	// Check balances before transaction
	sender1Data, _, err := env.Ledger.LookupWithoutRewards(env.Ledger.Latest(), sender1.Addr)
	require.NoError(t, err)
	require.Equal(t, sender1Balance, sender1Data.MicroAlgos)

	sender2Data, _, err := env.Ledger.LookupWithoutRewards(env.Ledger.Latest(), sender2.Addr)
	require.NoError(t, err)
	require.Equal(t, sender2Balance, sender2Data.MicroAlgos)

	// Should now pass
	result, err = s.Simulate(request)
	require.NoError(t, err)
	require.Len(t, result.TxnGroups, 1)
	require.Len(t, result.TxnGroups[0].Txns, 2)
	require.Zero(t, result.TxnGroups[0].FailureMessage)

	// Confirm balances have not changed
	sender1Data, _, err = env.Ledger.LookupWithoutRewards(env.Ledger.Latest(), sender1.Addr)
	require.NoError(t, err)
	require.Equal(t, sender1Balance, sender1Data.MicroAlgos)

	sender2Data, _, err = env.Ledger.LookupWithoutRewards(env.Ledger.Latest(), sender2.Addr)
	require.NoError(t, err)
	require.Equal(t, sender2Balance, sender2Data.MicroAlgos)
}

func TestLogicSig(t *testing.T) {
	partitiontest.PartitionTest(t)
	t.Parallel()

	op, err := logic.AssembleString(`#pragma version 8
arg 0
btoi`)
	require.NoError(t, err)
	program := logic.Program(op.Program)
	lsigAddr := basics.Address(crypto.HashObj(&program))

	testCases := []struct {
		name          string
		arguments     [][]byte
		expectedError string
		cost          uint64
	}{
		{
			name:          "approval",
			arguments:     [][]byte{{1}},
			expectedError: "", // no error
			cost:          2,
		},
		{
			name:          "rejection",
			arguments:     [][]byte{{0}},
			expectedError: "rejected by logic",
			cost:          2,
		},
		{
			name:          "error",
			arguments:     [][]byte{},
			expectedError: "rejected by logic err=cannot load arg[0] of 0",
			cost:          1,
		},
	}

	for _, testCase := range testCases {
		testCase := testCase
		t.Run(testCase.name, func(t *testing.T) {
			t.Parallel()
			simulationTest(t, func(env simulationtesting.Environment) simulationTestCase {
				sender := env.Accounts[0]

				payTxn := env.TxnInfo.NewTxn(txntest.Txn{
					Type:     protocol.PaymentTx,
					Sender:   sender.Addr,
					Receiver: lsigAddr,
					Amount:   1_000_000,
				})
				appCallTxn := env.TxnInfo.NewTxn(txntest.Txn{
					Type:   protocol.ApplicationCallTx,
					Sender: lsigAddr,
					ApprovalProgram: `#pragma version 8
byte "hello"
log
int 1`,
					ClearStateProgram: `#pragma version 8
int 1`,
				})

				txntest.Group(&payTxn, &appCallTxn)

				signedPayTxn := payTxn.Txn().Sign(sender.Sk)
				signedAppCallTxn := appCallTxn.SignedTxn()
				signedAppCallTxn.Lsig = transactions.LogicSig{
					Logic: program,
					Args:  testCase.arguments,
				}

				expectedSuccess := len(testCase.expectedError) == 0
				var expectedAppCallAD transactions.ApplyData
				expectedFailedAt := simulation.TxnPath{1}
				var AppBudgetConsumed, AppBudgetAdded uint64
				if expectedSuccess {
					expectedAppCallAD = transactions.ApplyData{
						ApplicationID: 1002,
						EvalDelta: transactions.EvalDelta{
							Logs: []string{"hello"},
						},
					}
					expectedFailedAt = nil
					AppBudgetConsumed = 3
					AppBudgetAdded = 700
				}

				return simulationTestCase{
					input: simulation.Request{
						TxnGroups: [][]transactions.SignedTxn{
							{signedPayTxn, signedAppCallTxn},
						},
					},
					expectedError: testCase.expectedError,
					expected: simulation.Result{
						Version:   simulation.ResultLatestVersion,
						LastRound: env.TxnInfo.LatestRound(),
						TxnGroups: []simulation.TxnGroupResult{
							{
								Txns: []simulation.TxnResult{
									{},
									{
										Txn: transactions.SignedTxnWithAD{
											ApplyData: expectedAppCallAD,
										},
										AppBudgetConsumed:      AppBudgetConsumed,
										LogicSigBudgetConsumed: testCase.cost,
									},
								},
								FailedAt:          expectedFailedAt,
								AppBudgetAdded:    AppBudgetAdded,
								AppBudgetConsumed: AppBudgetConsumed,
							},
						},
					},
				}
			})
		})
	}
}

func TestSimpleAppCall(t *testing.T) {
	partitiontest.PartitionTest(t)
	t.Parallel()
	simulationTest(t, func(env simulationtesting.Environment) simulationTestCase {
		sender := env.Accounts[0]

		// Create program and call it
<<<<<<< HEAD
		futureAppID := basics.AppIndex(1)
		createTxn := env.TxnInfo.NewTxn(txntest.Txn{
=======
		futureAppID := basics.AppIndex(1001)
		createTxn := txnInfo.NewTxn(txntest.Txn{
>>>>>>> 6bfe03ab
			Type:          protocol.ApplicationCallTx,
			Sender:        sender.Addr,
			ApplicationID: 0,
			ApprovalProgram: `#pragma version 6
txn ApplicationID
bz create
byte "app call"
log
b end
create:
byte "app creation"
log
end:
int 1
`,
			ClearStateProgram: `#pragma version 6
int 0
`,
		})
		callTxn := env.TxnInfo.NewTxn(txntest.Txn{
			Type:          protocol.ApplicationCallTx,
			Sender:        sender.Addr,
			ApplicationID: futureAppID,
		})

		txntest.Group(&createTxn, &callTxn)

		signedCreateTxn := createTxn.Txn().Sign(sender.Sk)
		signedCallTxn := callTxn.Txn().Sign(sender.Sk)

		return simulationTestCase{
			input: simulation.Request{
				TxnGroups: [][]transactions.SignedTxn{
					{signedCreateTxn, signedCallTxn},
				},
			},
			expected: simulation.Result{
				Version:   simulation.ResultLatestVersion,
				LastRound: env.TxnInfo.LatestRound(),
				TxnGroups: []simulation.TxnGroupResult{
					{
						Txns: []simulation.TxnResult{
							{
								Txn: transactions.SignedTxnWithAD{
									ApplyData: transactions.ApplyData{
										ApplicationID: futureAppID,
										EvalDelta: transactions.EvalDelta{
											Logs: []string{"app creation"},
										},
									},
								},
								AppBudgetConsumed: 5,
							},
							{
								Txn: transactions.SignedTxnWithAD{
									ApplyData: transactions.ApplyData{
										EvalDelta: transactions.EvalDelta{
											Logs: []string{"app call"},
										},
									},
								},
								AppBudgetConsumed: 6,
							},
						},
						AppBudgetAdded:    1400,
						AppBudgetConsumed: 11,
					},
				},
			},
		}
	})
}

func TestRejectAppCall(t *testing.T) {
	partitiontest.PartitionTest(t)
	t.Parallel()
	simulationTest(t, func(env simulationtesting.Environment) simulationTestCase {
		sender := env.Accounts[0]

<<<<<<< HEAD
		futureAppID := basics.AppIndex(1)
		createTxn := env.TxnInfo.NewTxn(txntest.Txn{
=======
		futureAppID := basics.AppIndex(1001)
		createTxn := txnInfo.NewTxn(txntest.Txn{
>>>>>>> 6bfe03ab
			Type:          protocol.ApplicationCallTx,
			Sender:        sender.Addr,
			ApplicationID: 0,
			ApprovalProgram: `#pragma version 6
byte "app creation"
log
int 0
			`,
			ClearStateProgram: `#pragma version 6
int 0
`,
		})
		signedCreateTxn := createTxn.Txn().Sign(sender.Sk)

		return simulationTestCase{
			input: simulation.Request{
				TxnGroups: [][]transactions.SignedTxn{{signedCreateTxn}},
			},
			expectedError: "transaction rejected by ApprovalProgram",
			expected: simulation.Result{
				Version:   simulation.ResultLatestVersion,
				LastRound: env.TxnInfo.LatestRound(),
				TxnGroups: []simulation.TxnGroupResult{
					{
						Txns: []simulation.TxnResult{
							{
								Txn: transactions.SignedTxnWithAD{
									ApplyData: transactions.ApplyData{
										ApplicationID: futureAppID,
										EvalDelta: transactions.EvalDelta{
											Logs: []string{"app creation"},
										},
									},
								},
								AppBudgetConsumed: 3,
							},
						},
						FailedAt:          simulation.TxnPath{0},
						AppBudgetAdded:    700,
						AppBudgetConsumed: 3,
					},
				},
			},
		}
	})
}

func TestErrorAppCall(t *testing.T) {
	partitiontest.PartitionTest(t)
	t.Parallel()
	simulationTest(t, func(env simulationtesting.Environment) simulationTestCase {
		sender := env.Accounts[0]

<<<<<<< HEAD
		futureAppID := basics.AppIndex(1)
		createTxn := env.TxnInfo.NewTxn(txntest.Txn{
=======
		futureAppID := basics.AppIndex(1001)
		createTxn := txnInfo.NewTxn(txntest.Txn{
>>>>>>> 6bfe03ab
			Type:          protocol.ApplicationCallTx,
			Sender:        sender.Addr,
			ApplicationID: 0,
			ApprovalProgram: `#pragma version 6
byte "app creation"
log
err
			`,
			ClearStateProgram: `#pragma version 6
int 0
`,
		})
		signedCreateTxn := createTxn.Txn().Sign(sender.Sk)

		return simulationTestCase{
			input: simulation.Request{
				TxnGroups: [][]transactions.SignedTxn{{signedCreateTxn}},
			},
			expectedError: "err opcode executed",
			expected: simulation.Result{
				Version:   simulation.ResultLatestVersion,
				LastRound: env.TxnInfo.LatestRound(),
				TxnGroups: []simulation.TxnGroupResult{
					{
						Txns: []simulation.TxnResult{
							{
								Txn: transactions.SignedTxnWithAD{
									ApplyData: transactions.ApplyData{
										ApplicationID: futureAppID,
										EvalDelta: transactions.EvalDelta{
											Logs: []string{"app creation"},
										},
									},
								},
								AppBudgetConsumed: 3,
							},
						},
						FailedAt:          simulation.TxnPath{0},
						AppBudgetAdded:    700,
						AppBudgetConsumed: 3,
					},
				},
			},
		}
	})
}

func TestAppCallOverBudget(t *testing.T) {
	partitiontest.PartitionTest(t)
	t.Parallel()

	// Transaction group has a cost of 4 + 1398
	expensiveAppSource := `#pragma version 6
	txn ApplicationID      // [appId]
	bz end                 // []
` + strings.Repeat(`int 1
	pop
`, 697) + `end:
	int 1`

	simulationTest(t, func(env simulationtesting.Environment) simulationTestCase {
		sender := env.Accounts[0]

		futureAppID := basics.AppIndex(1001)
		// App create with cost 4
		createTxn := env.TxnInfo.NewTxn(txntest.Txn{
			Type:            protocol.ApplicationCallTx,
			Sender:          sender.Addr,
			ApplicationID:   0,
			ApprovalProgram: expensiveAppSource,
			ClearStateProgram: `#pragma version 6
int 0
`,
		})
		// App call with cost 1398 - will cause a budget exceeded error,
		// but will only report a cost up to 1396.
		expensiveTxn := env.TxnInfo.NewTxn(txntest.Txn{
			Type:          protocol.ApplicationCallTx,
			Sender:        sender.Addr,
			ApplicationID: futureAppID,
		})

		txntest.Group(&createTxn, &expensiveTxn)

		signedCreateTxn := createTxn.Txn().Sign(sender.Sk)
		signedExpensiveTxn := expensiveTxn.Txn().Sign(sender.Sk)

		return simulationTestCase{
			input: simulation.Request{
				TxnGroups: [][]transactions.SignedTxn{
					{signedCreateTxn, signedExpensiveTxn},
				},
			},
			expectedError: "dynamic cost budget exceeded",
			expected: simulation.Result{
				Version:   simulation.ResultLatestVersion,
				LastRound: env.TxnInfo.LatestRound(),
				TxnGroups: []simulation.TxnGroupResult{
					{
						Txns: []simulation.TxnResult{
							{
								Txn: transactions.SignedTxnWithAD{
									ApplyData: transactions.ApplyData{
										ApplicationID: futureAppID,
									},
								},
								AppBudgetConsumed: 4,
							},
							{
								AppBudgetConsumed: 1396,
							},
						},
						FailedAt:          simulation.TxnPath{1},
						AppBudgetAdded:    1400,
						AppBudgetConsumed: 1400,
					},
				},
			},
		}
	})
}

func TestAppCallWithExtraBudget(t *testing.T) {
	partitiontest.PartitionTest(t)
	t.Parallel()

	// Transaction group has a cost of 4 + 1404
	expensiveAppSource := `#pragma version 6
	txn ApplicationID      // [appId]
	bz end                 // []
` + strings.Repeat(`int 1; pop;`, 700) + `end:
	int 1`

	simulationTest(t, func(env simulationtesting.Environment) simulationTestCase {
		sender := env.Accounts[0]

		futureAppID := basics.AppIndex(1001)
		// App create with cost 4
		createTxn := env.TxnInfo.NewTxn(txntest.Txn{
			Type:              protocol.ApplicationCallTx,
			Sender:            sender.Addr,
			ApplicationID:     0,
			ApprovalProgram:   expensiveAppSource,
			ClearStateProgram: `#pragma version 6; int 0`,
		})
		// Expensive 700 repetition of int 1 and pop total cost 1404
		expensiveTxn := env.TxnInfo.NewTxn(txntest.Txn{
			Type:          protocol.ApplicationCallTx,
			Sender:        sender.Addr,
			ApplicationID: futureAppID,
		})

		txntest.Group(&createTxn, &expensiveTxn)

		signedCreateTxn := createTxn.Txn().Sign(sender.Sk)
		signedExpensiveTxn := expensiveTxn.Txn().Sign(sender.Sk)
		extraOpcodeBudget := uint64(100)

		return simulationTestCase{
			input: simulation.Request{
				TxnGroups: [][]transactions.SignedTxn{
					{signedCreateTxn, signedExpensiveTxn},
				},
				ExtraOpcodeBudget: extraOpcodeBudget,
			},
			expected: simulation.Result{
				Version:   simulation.ResultLatestVersion,
				LastRound: env.TxnInfo.LatestRound(),
				TxnGroups: []simulation.TxnGroupResult{
					{
						Txns: []simulation.TxnResult{
							{
								Txn: transactions.SignedTxnWithAD{
									ApplyData: transactions.ApplyData{
										ApplicationID: futureAppID,
									},
								},
								AppBudgetConsumed: 4,
							},
							{
								AppBudgetConsumed: 1404,
							},
						},
						AppBudgetAdded:    1500,
						AppBudgetConsumed: 1408,
					},
				},
				EvalOverrides: simulation.ResultEvalOverrides{ExtraOpcodeBudget: extraOpcodeBudget},
			},
		}
	})
}

func TestAppCallWithExtraBudgetOverBudget(t *testing.T) {
	partitiontest.PartitionTest(t)
	t.Parallel()

	// Transaction group has a cost of 4 + 1404
	expensiveAppSource := `#pragma version 6
	txn ApplicationID      // [appId]
	bz end                 // []
` + strings.Repeat(`int 1; pop;`, 700) + `end:
	int 1`

	simulationTest(t, func(env simulationtesting.Environment) simulationTestCase {
		sender := env.Accounts[0]

		futureAppID := basics.AppIndex(1001)
		// App create with cost 4
		createTxn := env.TxnInfo.NewTxn(txntest.Txn{
			Type:              protocol.ApplicationCallTx,
			Sender:            sender.Addr,
			ApplicationID:     0,
			ApprovalProgram:   expensiveAppSource,
			ClearStateProgram: `#pragma version 6; int 0`,
		})
		// Expensive 700 repetition of int 1 and pop total cost 1404
		expensiveTxn := env.TxnInfo.NewTxn(txntest.Txn{
			Type:          protocol.ApplicationCallTx,
			Sender:        sender.Addr,
			ApplicationID: futureAppID,
		})

		txntest.Group(&createTxn, &expensiveTxn)

		signedCreateTxn := createTxn.Txn().Sign(sender.Sk)
		signedExpensiveTxn := expensiveTxn.Txn().Sign(sender.Sk)
		// Add a small bit of extra budget, but not enough
		extraBudget := uint64(5)

		return simulationTestCase{
			input: simulation.Request{
				TxnGroups: [][]transactions.SignedTxn{
					{signedCreateTxn, signedExpensiveTxn},
				},
				ExtraOpcodeBudget: extraBudget,
			},
			expectedError: "dynamic cost budget exceeded",
			expected: simulation.Result{
				Version:   simulation.ResultLatestVersion,
				LastRound: env.TxnInfo.LatestRound(),
				TxnGroups: []simulation.TxnGroupResult{
					{
						Txns: []simulation.TxnResult{
							{
								Txn: transactions.SignedTxnWithAD{
									ApplyData: transactions.ApplyData{
										ApplicationID: futureAppID,
									},
								},
								AppBudgetConsumed: 4,
							},
							{
								AppBudgetConsumed: 1401,
							},
						},
						FailedAt:          simulation.TxnPath{1},
						AppBudgetAdded:    1405,
						AppBudgetConsumed: 1405,
					},
				},
				EvalOverrides: simulation.ResultEvalOverrides{ExtraOpcodeBudget: extraBudget},
			},
		}
	})
}

func TestAppCallWithExtraBudgetExceedsInternalLimit(t *testing.T) {
	partitiontest.PartitionTest(t)
	t.Parallel()

	// Transaction group has a cost of 4 + 1404
	expensiveAppSource := `#pragma version 6
	txn ApplicationID      // [appId]
	bz end                 // []
` + strings.Repeat(`int 1; pop;`, 700) + `end:
	int 1`

	env := simulationtesting.PrepareSimulatorTest(t)
	defer env.Close()
	s := simulation.MakeSimulator(env.Ledger)

	sender := env.Accounts[0]

	futureAppID := basics.AppIndex(1001)
	// App create with cost 4
	createTxn := env.TxnInfo.NewTxn(txntest.Txn{
		Type:              protocol.ApplicationCallTx,
		Sender:            sender.Addr,
		ApplicationID:     0,
		ApprovalProgram:   expensiveAppSource,
		ClearStateProgram: `#pragma version 6; int 0`,
	})
	// Expensive 700 repetition of int 1 and pop total cost 1404
	expensiveTxn := env.TxnInfo.NewTxn(txntest.Txn{
		Type:          protocol.ApplicationCallTx,
		Sender:        sender.Addr,
		ApplicationID: futureAppID,
	})

	txntest.Group(&createTxn, &expensiveTxn)

	signedCreateTxn := createTxn.Txn().Sign(sender.Sk)
	signedExpensiveTxn := expensiveTxn.Txn().Sign(sender.Sk)

	// Add an extra budget that is exceeding simulation.MaxExtraOpcodeBudget
	extraBudget := simulation.MaxExtraOpcodeBudget + 1

	// should error on too high extra budgets
	_, err := s.Simulate(
		simulation.Request{
			TxnGroups:         [][]transactions.SignedTxn{{signedCreateTxn, signedExpensiveTxn}},
			ExtraOpcodeBudget: extraBudget,
		})
	require.ErrorAs(t, err, &simulation.InvalidRequestError{})
	require.ErrorContains(t, err, "extra budget 320001 > simulation extra budget limit 320000")
}

func TestLogicSigOverBudget(t *testing.T) {
	partitiontest.PartitionTest(t)
	t.Parallel()

	op, err := logic.AssembleString(`#pragma version 6
` + strings.Repeat(`byte "a"
keccak256
pop
`, 200) + `int 1`)
	require.NoError(t, err)
	program := logic.Program(op.Program)
	lsigAddr := basics.Address(crypto.HashObj(&program))

	simulationTest(t, func(env simulationtesting.Environment) simulationTestCase {
		sender := env.Accounts[0]

		payTxn := env.TxnInfo.NewTxn(txntest.Txn{
			Type:     protocol.PaymentTx,
			Sender:   sender.Addr,
			Receiver: lsigAddr,
			Amount:   1_000_000,
		})
		appCallTxn := env.TxnInfo.NewTxn(txntest.Txn{
			Type:   protocol.ApplicationCallTx,
			Sender: lsigAddr,
			ApprovalProgram: `#pragma version 8
byte "hello"
log
int 1`,
			ClearStateProgram: `#pragma version 8
int 1`,
		})

		txntest.Group(&payTxn, &appCallTxn)

		signedPayTxn := payTxn.Txn().Sign(sender.Sk)
		signedAppCallTxn := appCallTxn.SignedTxn()
		signedAppCallTxn.Lsig = transactions.LogicSig{
			Logic: program,
		}

		var expectedAppCallAD transactions.ApplyData
		expectedFailedAt := simulation.TxnPath{1}

		// Opcode cost exceeded, but report current cost of LogicSig before it went over the limit.
		return simulationTestCase{
			input: simulation.Request{
				TxnGroups: [][]transactions.SignedTxn{
					{signedPayTxn, signedAppCallTxn},
				},
			},
			expectedError: "dynamic cost budget exceeded",
			expected: simulation.Result{
				Version:   simulation.ResultLatestVersion,
				LastRound: env.TxnInfo.LatestRound(),
				TxnGroups: []simulation.TxnGroupResult{
					{
						Txns: []simulation.TxnResult{
							{},
							{
								Txn: transactions.SignedTxnWithAD{
									ApplyData: expectedAppCallAD,
								},
								AppBudgetConsumed:      0,
								LogicSigBudgetConsumed: 19934,
							},
						},
						FailedAt:          expectedFailedAt,
						AppBudgetAdded:    0,
						AppBudgetConsumed: 0,
					},
				},
			},
		}
	})
}

func TestAppAtBudget(t *testing.T) {
	partitiontest.PartitionTest(t)
	t.Parallel()

	// Transaction has a cost of 700 and invokes an inner transaction
	exactly700AndCallInner := fmt.Sprintf(`#pragma version 6
pushint 1
cover 0 // This is a noop, just to fix an odd number of ops
%s
itxn_begin
int appl
itxn_field TypeEnum
byte 0x068101
dup
itxn_field ClearStateProgram
itxn_field ApprovalProgram
itxn_submit
`, strings.Repeat(`pushint 1
pop
`, 345))

	simulationTest(t, func(env simulationtesting.Environment) simulationTestCase {
		sender := env.Accounts[0]

		futureAppID := basics.AppIndex(1002)
		// fund outer app
		fund := env.TxnInfo.NewTxn(txntest.Txn{
			Type:     protocol.PaymentTx,
			Sender:   sender.Addr,
			Receiver: futureAppID.Address(),
			Amount:   401_000,
		})
		// create app
		appCall := env.TxnInfo.NewTxn(txntest.Txn{
			Type:            protocol.ApplicationCallTx,
			Sender:          sender.Addr,
			ApprovalProgram: exactly700AndCallInner,
			ClearStateProgram: `#pragma version 6
int 1`,
		})

		txntest.Group(&fund, &appCall)

		signedFundTxn := fund.Txn().Sign(sender.Sk)
		signedAppCall := appCall.Txn().Sign(sender.Sk)

		return simulationTestCase{
			input: simulation.Request{
				TxnGroups: [][]transactions.SignedTxn{
					{signedFundTxn, signedAppCall},
				},
			},
			expected: simulation.Result{
				Version:   simulation.ResultLatestVersion,
				LastRound: env.TxnInfo.LatestRound(),
				TxnGroups: []simulation.TxnGroupResult{
					{
						Txns: []simulation.TxnResult{
							{},
							{
								Txn: transactions.SignedTxnWithAD{
									ApplyData: transactions.ApplyData{
										ApplicationID: futureAppID,
										EvalDelta: transactions.EvalDelta{
											InnerTxns: []transactions.SignedTxnWithAD{
												{
													ApplyData: transactions.ApplyData{
														ApplicationID: futureAppID + 1,
													},
												},
											},
										},
									},
								},
								AppBudgetConsumed: 701,
							},
						},
						AppBudgetAdded:    1400,
						AppBudgetConsumed: 701,
					},
				},
			},
		}
	})
}

// TestDefaultSignatureCheck tests signature checking when SignaturesOption is NOT enabled.
func TestDefaultSignatureCheck(t *testing.T) {
	partitiontest.PartitionTest(t)
	t.Parallel()

	env := simulationtesting.PrepareSimulatorTest(t)
	defer env.Close()
	s := simulation.MakeSimulator(env.Ledger)
	sender := env.Accounts[0]

	stxn := env.TxnInfo.NewTxn(txntest.Txn{
		Type:     protocol.PaymentTx,
		Sender:   sender.Addr,
		Receiver: sender.Addr,
		Amount:   0,
	}).SignedTxn()

	// should error on missing signature
	result, err := s.Simulate(simulation.Request{TxnGroups: [][]transactions.SignedTxn{{stxn}}})
	require.NoError(t, err)
	require.Len(t, result.TxnGroups, 1)
	require.Len(t, result.TxnGroups[0].Txns, 1)
	require.Contains(t, result.TxnGroups[0].FailureMessage, "signedtxn has no sig")
	require.Equal(t, result.TxnGroups[0].FailedAt, simulation.TxnPath{0})

	// add signature
	stxn = stxn.Txn.Sign(sender.Sk)

	// should not error now that we have a signature
	result, err = s.Simulate(simulation.Request{TxnGroups: [][]transactions.SignedTxn{{stxn}}})
	require.NoError(t, err)
	require.Len(t, result.TxnGroups, 1)
	require.Len(t, result.TxnGroups[0].Txns, 1)
	require.Zero(t, result.TxnGroups[0].FailureMessage)

	// should error with invalid signature
	stxn.Sig[0] += byte(1) // will wrap if > 255
	result, err = s.Simulate(simulation.Request{TxnGroups: [][]transactions.SignedTxn{{stxn}}})
	require.ErrorAs(t, err, &simulation.InvalidRequestError{})
	require.ErrorContains(t, err, "one signature didn't pass")
}

// TestInvalidTxGroup tests that a transaction group with invalid transactions
// is rejected by the simulator as an InvalidTxGroupError instead of a EvalFailureError.
func TestInvalidTxGroup(t *testing.T) {
	partitiontest.PartitionTest(t)
	t.Parallel()
	simulationTest(t, func(env simulationtesting.Environment) simulationTestCase {
		receiver := env.Accounts[0].Addr

		txn := env.TxnInfo.NewTxn(txntest.Txn{
			Type: protocol.PaymentTx,
			// should error with invalid transaction group error
			Sender:   ledgertesting.PoolAddr(),
			Receiver: receiver,
			Amount:   0,
		}).SignedTxn()

		return simulationTestCase{
			input: simulation.Request{
				TxnGroups: [][]transactions.SignedTxn{{txn}},
			},
			expectedError: "transaction from incentive pool is invalid",
			expected: simulation.Result{
				Version:   simulation.ResultLatestVersion,
				LastRound: env.TxnInfo.LatestRound(),
				TxnGroups: []simulation.TxnGroupResult{
					{
						FailedAt: simulation.TxnPath{0},
						Txns:     []simulation.TxnResult{{}},
					},
				},
			},
		}
	})
}

// TestLogLimitLiftingInSimulation tests that an app with log calls that exceed limits during normal runtime
// can get through during simulation with AllowMoreLogging activated
func TestLogLimitLiftingInSimulation(t *testing.T) {
	partitiontest.PartitionTest(t)
	t.Parallel()

	LogTimes := 40
	LogLongLine := strings.Repeat("a", 1050)

	appSourceThatLogsALot := `#pragma version 8
txn NumAppArgs
int 0
==
bnz final
` + strings.Repeat(fmt.Sprintf(`byte "%s"
log
`, LogLongLine), LogTimes) + `final:
int 1`

	simulationTest(t, func(env simulationtesting.Environment) simulationTestCase {
		sender := env.Accounts[0]
		receiver := env.Accounts[1]

		futureAppID := basics.AppIndex(1001)

		createTxn := env.TxnInfo.NewTxn(txntest.Txn{
			Type:              protocol.ApplicationCallTx,
			Sender:            sender.Addr,
			ApplicationID:     0,
			ApprovalProgram:   appSourceThatLogsALot,
			ClearStateProgram: "#pragma version 8\nint 1",
		})

		callsABunchLogs := env.TxnInfo.NewTxn(txntest.Txn{
			Type:            protocol.ApplicationCallTx,
			Sender:          sender.Addr,
			ApplicationID:   futureAppID,
			Accounts:        []basics.Address{receiver.Addr},
			ApplicationArgs: [][]byte{[]byte("first-arg")},
		})

		txntest.Group(&createTxn, &callsABunchLogs)

		signedCreateTxn := createTxn.Txn().Sign(sender.Sk)
		signedCallsABunchLogs := callsABunchLogs.Txn().Sign(sender.Sk)

		expectedMaxLogCalls, expectedMaxLogSize := uint64(2048), uint64(65536)
		expectedLog := make([]string, LogTimes)
		for i := 0; i < LogTimes; i++ {
			expectedLog[i] = LogLongLine
		}
		return simulationTestCase{
			input: simulation.Request{
				TxnGroups: [][]transactions.SignedTxn{
					{signedCreateTxn, signedCallsABunchLogs},
				},
				AllowMoreLogging: true,
			},
			expected: simulation.Result{
				Version:   simulation.ResultLatestVersion,
				LastRound: env.TxnInfo.LatestRound(),
				TxnGroups: []simulation.TxnGroupResult{
					{
						Txns: []simulation.TxnResult{
							{
								Txn: transactions.SignedTxnWithAD{
									ApplyData: transactions.ApplyData{
										ApplicationID: futureAppID,
									},
								},
								AppBudgetConsumed: 6,
							},
							{
								Txn: transactions.SignedTxnWithAD{
									ApplyData: transactions.ApplyData{
										EvalDelta: transactions.EvalDelta{
											Logs: expectedLog,
										},
									},
								},
								AppBudgetConsumed: 86,
							},
						},
						AppBudgetAdded:    1400,
						AppBudgetConsumed: 92,
					},
				},
				EvalOverrides: simulation.ResultEvalOverrides{
					MaxLogCalls: &expectedMaxLogCalls,
					MaxLogSize:  &expectedMaxLogSize,
				},
			},
		}
	})
}

func TestLogSizeExceedWithLiftInSimulation(t *testing.T) {
	partitiontest.PartitionTest(t)
	t.Parallel()

	LogTimes := 65
	LogLongLine := strings.Repeat("a", 1050)

	appSourceThatLogsALot := `#pragma version 8
txn NumAppArgs
int 0
==
bnz final
` + strings.Repeat(fmt.Sprintf(`byte "%s"
log
`, LogLongLine), LogTimes) + `final:
int 1`

	simulationTest(t, func(env simulationtesting.Environment) simulationTestCase {
		sender := env.Accounts[0]
		receiver := env.Accounts[1]

		futureAppID := basics.AppIndex(1001)

		createTxn := env.TxnInfo.NewTxn(txntest.Txn{
			Type:              protocol.ApplicationCallTx,
			Sender:            sender.Addr,
			ApplicationID:     0,
			ApprovalProgram:   appSourceThatLogsALot,
			ClearStateProgram: "#pragma version 8\nint 1",
		})

		callsABunchLogs := env.TxnInfo.NewTxn(txntest.Txn{
			Type:            protocol.ApplicationCallTx,
			Sender:          sender.Addr,
			ApplicationID:   futureAppID,
			Accounts:        []basics.Address{receiver.Addr},
			ApplicationArgs: [][]byte{[]byte("first-arg")},
		})

		txntest.Group(&createTxn, &callsABunchLogs)

		signedCreateTxn := createTxn.Txn().Sign(sender.Sk)
		signedCallsABunchLogs := callsABunchLogs.Txn().Sign(sender.Sk)

		expectedMaxLogCalls, expectedMaxLogSize := uint64(2048), uint64(65536)
		actualLogTimes := 65536 / len(LogLongLine)
		expectedLog := make([]string, actualLogTimes)
		for i := 0; i < actualLogTimes; i++ {
			expectedLog[i] = LogLongLine
		}
		return simulationTestCase{
			input: simulation.Request{
				TxnGroups: [][]transactions.SignedTxn{
					{signedCreateTxn, signedCallsABunchLogs},
				},
				AllowMoreLogging: true,
			},
			expected: simulation.Result{
				Version:   simulation.ResultLatestVersion,
				LastRound: env.TxnInfo.LatestRound(),
				TxnGroups: []simulation.TxnGroupResult{
					{
						FailedAt: simulation.TxnPath{1},
						Txns: []simulation.TxnResult{
							{
								Txn: transactions.SignedTxnWithAD{
									ApplyData: transactions.ApplyData{
										ApplicationID: futureAppID,
									},
								},
								AppBudgetConsumed: 6,
							},
							{
								Txn: transactions.SignedTxnWithAD{
									ApplyData: transactions.ApplyData{
										EvalDelta: transactions.EvalDelta{
											Logs: expectedLog,
										},
									},
								},
								AppBudgetConsumed: 131,
							},
						},
						AppBudgetAdded:    1400,
						AppBudgetConsumed: 137,
					},
				},
				EvalOverrides: simulation.ResultEvalOverrides{
					MaxLogCalls: &expectedMaxLogCalls,
					MaxLogSize:  &expectedMaxLogSize,
				},
			},
			expectedError: "logic eval error: program logs too large. 66150 bytes >  65536 bytes limit.",
		}
	})
}

// TestBalanceChangesWithApp sends a payment transaction to a new account and confirms its balance
// within a subsequent app call
func TestBalanceChangesWithApp(t *testing.T) {
	partitiontest.PartitionTest(t)
	t.Parallel()
	simulationTest(t, func(env simulationtesting.Environment) simulationTestCase {
		sender := env.Accounts[0]
		senderBalance := sender.AcctData.MicroAlgos.Raw
		sendAmount := senderBalance - 500_000 // Leave 0.5 Algos in the sender account
		receiver := env.Accounts[1]
		receiverBalance := receiver.AcctData.MicroAlgos.Raw

<<<<<<< HEAD
		futureAppID := basics.AppIndex(1)
		createTxn := env.TxnInfo.NewTxn(txntest.Txn{
=======
		futureAppID := basics.AppIndex(1001)
		createTxn := txnInfo.NewTxn(txntest.Txn{
>>>>>>> 6bfe03ab
			Type:   protocol.ApplicationCallTx,
			Sender: sender.Addr,
			ApprovalProgram: `#pragma version 6
txn ApplicationID      // [appId]
bz end                 // []
int 1                  // [1]
balance                // [bal[1]]
itob                   // [itob(bal[1])]
txn ApplicationArgs 0  // [itob(bal[1]), args[0]]
==                     // [itob(bal[1])=?=args[0]]
assert
end:
int 1                  // [1]
`,
			ClearStateProgram: `#pragma version 6
int 1`,
		})
		checkStartingBalanceTxn := env.TxnInfo.NewTxn(txntest.Txn{
			Type:            protocol.ApplicationCallTx,
			Sender:          sender.Addr,
			ApplicationID:   futureAppID,
			Accounts:        []basics.Address{receiver.Addr},
			ApplicationArgs: [][]byte{uint64ToBytes(receiverBalance)},
		})
		paymentTxn := env.TxnInfo.NewTxn(txntest.Txn{
			Type:     protocol.PaymentTx,
			Sender:   sender.Addr,
			Receiver: receiver.Addr,
			Amount:   sendAmount,
		})
		checkEndingBalanceTxn := env.TxnInfo.NewTxn(txntest.Txn{
			Type:          protocol.ApplicationCallTx,
			Sender:        sender.Addr,
			ApplicationID: futureAppID,
			Accounts:      []basics.Address{receiver.Addr},
			// Receiver's balance should have increased by sendAmount
			ApplicationArgs: [][]byte{uint64ToBytes(receiverBalance + sendAmount)},
		})

		txntest.Group(&createTxn, &checkStartingBalanceTxn, &paymentTxn, &checkEndingBalanceTxn)

		signedCreateTxn := createTxn.Txn().Sign(sender.Sk)
		signedCheckStartingBalanceTxn := checkStartingBalanceTxn.Txn().Sign(sender.Sk)
		signedPaymentTxn := paymentTxn.Txn().Sign(sender.Sk)
		signedCheckEndingBalanceTxn := checkEndingBalanceTxn.Txn().Sign(sender.Sk)

		return simulationTestCase{
			input: simulation.Request{
				TxnGroups: [][]transactions.SignedTxn{
					{
						signedCreateTxn,
						signedCheckStartingBalanceTxn,
						signedPaymentTxn,
						signedCheckEndingBalanceTxn,
					},
				},
			},
			expected: simulation.Result{
				Version:   simulation.ResultLatestVersion,
				LastRound: env.TxnInfo.LatestRound(),
				TxnGroups: []simulation.TxnGroupResult{
					{
						Txns: []simulation.TxnResult{
							{
								Txn: transactions.SignedTxnWithAD{
									ApplyData: transactions.ApplyData{
										ApplicationID: futureAppID,
									},
								},
								AppBudgetConsumed: 4,
							},
							{
								AppBudgetConsumed: 10,
							},
							{},
							{
								AppBudgetConsumed: 10,
							},
						},
						AppBudgetAdded:    2100,
						AppBudgetConsumed: 24,
					},
				},
			},
		}
	})
}

// TestOptionalSignatures tests that transactions with signatures and without signatures are both
// properly handled when AllowEmptySignatures is enabled.
func TestOptionalSignatures(t *testing.T) {
	partitiontest.PartitionTest(t)
	t.Parallel()
	for _, signed := range []bool{true, false} {
		signed := signed
		t.Run(fmt.Sprintf("signed=%t", signed), func(t *testing.T) {
			simulationTest(t, func(env simulationtesting.Environment) simulationTestCase {
				sender := env.Accounts[0]

				txn := env.TxnInfo.NewTxn(txntest.Txn{
					Type:     protocol.PaymentTx,
					Sender:   sender.Addr,
					Receiver: sender.Addr,
					Amount:   1,
				})

				var stxn transactions.SignedTxn
				if signed {
					stxn = txn.Txn().Sign(sender.Sk)
				} else {
					// no signature is included
					stxn = txn.SignedTxn()
				}

				return simulationTestCase{
					input: simulation.Request{
						TxnGroups:            [][]transactions.SignedTxn{{stxn}},
						AllowEmptySignatures: true,
					},
					expected: simulation.Result{
						Version:   simulation.ResultLatestVersion,
						LastRound: env.TxnInfo.LatestRound(),
						TxnGroups: []simulation.TxnGroupResult{
							{
								Txns: []simulation.TxnResult{{}},
							},
						},
						EvalOverrides: simulation.ResultEvalOverrides{
							AllowEmptySignatures: true,
						},
					},
				}
			})
		})
	}
}

// TestOptionalSignaturesIncorrect tests that an incorrect signature still fails when
// AllowEmptySignatures is enabled.
func TestOptionalSignaturesIncorrect(t *testing.T) {
	partitiontest.PartitionTest(t)
	t.Parallel()

	env := simulationtesting.PrepareSimulatorTest(t)
	defer env.Close()
	s := simulation.MakeSimulator(env.Ledger)
	sender := env.Accounts[0]

	stxn := env.TxnInfo.NewTxn(txntest.Txn{
		Type:     protocol.PaymentTx,
		Sender:   sender.Addr,
		Receiver: sender.Addr,
		Amount:   0,
	}).Txn().Sign(sender.Sk)

	// should error with invalid signature
	stxn.Sig[0] += byte(1) // will wrap if > 255
	_, err := s.Simulate(simulation.Request{TxnGroups: [][]transactions.SignedTxn{{stxn}}})
	require.ErrorAs(t, err, &simulation.InvalidRequestError{})
	require.ErrorContains(t, err, "one signature didn't pass")
}

// TestPartialMissingSignatures tests that a group of transactions with some signatures missing is
// handled properly when AllowEmptySignatures is enabled.
func TestPartialMissingSignatures(t *testing.T) {
	partitiontest.PartitionTest(t)
	t.Parallel()
	simulationTest(t, func(env simulationtesting.Environment) simulationTestCase {
		sender := env.Accounts[0]

		txn1 := env.TxnInfo.NewTxn(txntest.Txn{
			Type:   protocol.AssetConfigTx,
			Sender: sender.Addr,
			AssetParams: basics.AssetParams{
				Total:    10,
				Decimals: 0,
				Manager:  sender.Addr,
				UnitName: "A",
			},
		})
		txn2 := env.TxnInfo.NewTxn(txntest.Txn{
			Type:   protocol.AssetConfigTx,
			Sender: sender.Addr,
			AssetParams: basics.AssetParams{
				Total:    10,
				Decimals: 0,
				Manager:  sender.Addr,
				UnitName: "B",
			},
		})

		txntest.Group(&txn1, &txn2)

		// add signature to second transaction only
		signedTxn1 := txn1.SignedTxn()
		signedTxn2 := txn2.Txn().Sign(sender.Sk)

		return simulationTestCase{
			input: simulation.Request{
				TxnGroups: [][]transactions.SignedTxn{
					{signedTxn1, signedTxn2},
				},
				AllowEmptySignatures: true,
			},
			expected: simulation.Result{
				Version:   simulation.ResultLatestVersion,
				LastRound: env.TxnInfo.LatestRound(),
				TxnGroups: []simulation.TxnGroupResult{
					{
						Txns: []simulation.TxnResult{
							{
								Txn: transactions.SignedTxnWithAD{
									ApplyData: transactions.ApplyData{
										ConfigAsset: 1001,
									},
								},
							}, {
								Txn: transactions.SignedTxnWithAD{
									ApplyData: transactions.ApplyData{
										ConfigAsset: 1002,
									},
								},
							},
						},
					},
				},
				EvalOverrides: simulation.ResultEvalOverrides{
					AllowEmptySignatures: true,
				},
			},
		}
	})
}

// TestPooledFeesAcrossSignedAndUnsigned tests that the simulator's transaction group checks
// allow for pooled fees across a mix of signed and unsigned transactions when AllowEmptySignatures is
// enabled.
//
//	Transaction 1 is a signed transaction with not enough fees paid on its own.
//	Transaction 2 is an unsigned transaction with enough fees paid to cover transaction 1.
func TestPooledFeesAcrossSignedAndUnsigned(t *testing.T) {
	partitiontest.PartitionTest(t)
	t.Parallel()
	simulationTest(t, func(env simulationtesting.Environment) simulationTestCase {
		sender1 := env.Accounts[0]
		sender2 := env.Accounts[1]

		pay1 := env.TxnInfo.NewTxn(txntest.Txn{
			Type:     protocol.PaymentTx,
			Sender:   sender1.Addr,
			Receiver: sender2.Addr,
			Amount:   1_000_000,
			Fee:      env.TxnInfo.CurrentProtocolParams().MinTxnFee - 100,
		})
		pay2 := env.TxnInfo.NewTxn(txntest.Txn{
			Type:     protocol.PaymentTx,
			Sender:   sender2.Addr,
			Receiver: sender1.Addr,
			Amount:   0,
			Fee:      env.TxnInfo.CurrentProtocolParams().MinTxnFee + 100,
		})

		txntest.Group(&pay1, &pay2)

		// sign pay1 only
		signedPay1 := pay1.Txn().Sign(sender1.Sk)
		signedPay2 := pay2.SignedTxn()

		return simulationTestCase{
			input: simulation.Request{
				TxnGroups: [][]transactions.SignedTxn{
					{signedPay1, signedPay2},
				},
				AllowEmptySignatures: true,
			},
			expected: simulation.Result{
				Version:   simulation.ResultLatestVersion,
				LastRound: env.TxnInfo.LatestRound(),
				TxnGroups: []simulation.TxnGroupResult{
					{
						Txns: []simulation.TxnResult{
							{}, {},
						},
					},
				},
				EvalOverrides: simulation.ResultEvalOverrides{
					AllowEmptySignatures: true,
				},
			},
		}
	})
}

const logAndFail = `#pragma version 6
byte "message"
log
int 0
`

func makeItxnSubmitToCallInner(t *testing.T, program string) string {
	t.Helper()
	ops, err := logic.AssembleString(program)
	require.NoError(t, err)
	programBytesHex := hex.EncodeToString(ops.Program)
	itxnSubmit := fmt.Sprintf(`byte "starting inner txn"
log

itxn_begin
int appl
itxn_field TypeEnum
int NoOp
itxn_field OnCompletion
byte 0x068101
itxn_field ClearStateProgram
byte 0x%s
itxn_field ApprovalProgram
itxn_submit

byte "finished inner txn"
log
`, programBytesHex)
	return itxnSubmit
}

func wrapCodeWithVersionAndReturn(code string) string {
	return fmt.Sprintf(`#pragma version 6
%s
int 1
return`, code)
}

func makeProgramToCallInner(t *testing.T, program string) string {
	t.Helper()
	itxnSubmitCode := makeItxnSubmitToCallInner(t, program)
	return wrapCodeWithVersionAndReturn(itxnSubmitCode)
}

func TestAppCallInnerTxnApplyDataOnFail(t *testing.T) {
	partitiontest.PartitionTest(t)
	t.Parallel()

	simulationTest(t, func(env simulationtesting.Environment) simulationTestCase {
		sender := env.Accounts[0]

		singleInnerLogAndFail := makeProgramToCallInner(t, logAndFail)
		nestedInnerLogAndFail := makeProgramToCallInner(t, singleInnerLogAndFail)

		futureOuterAppID := basics.AppIndex(1003)
		futureInnerAppID := futureOuterAppID + 1

		// fund outer app
		pay1 := env.TxnInfo.NewTxn(txntest.Txn{
			Type:     protocol.PaymentTx,
			Sender:   sender.Addr,
			Receiver: futureOuterAppID.Address(),
			Amount:   401_000, // 400_000 min balance plus 1_000 for 1 txn
		})
		// fund inner app
		pay2 := env.TxnInfo.NewTxn(txntest.Txn{
			Type:     protocol.PaymentTx,
			Sender:   sender.Addr,
			Receiver: futureInnerAppID.Address(),
			Amount:   401_000, // 400_000 min balance plus 1_000 for 1 txn
		})
		// create app
		appCall := env.TxnInfo.NewTxn(txntest.Txn{
			Type:            protocol.ApplicationCallTx,
			Sender:          sender.Addr,
			ApplicationArgs: [][]byte{uint64ToBytes(uint64(1))},
			ApprovalProgram: nestedInnerLogAndFail,
			ClearStateProgram: `#pragma version 6
int 1`,
		})

		txgroup := txntest.Group(&pay1, &pay2, &appCall)

		for i := range txgroup {
			txgroup[i] = txgroup[i].Txn.Sign(sender.Sk)
		}

		return simulationTestCase{
			input: simulation.Request{
				TxnGroups: [][]transactions.SignedTxn{txgroup},
			},
			expectedError: "rejected by ApprovalProgram",
			expected: simulation.Result{
				Version:   simulation.ResultLatestVersion,
				LastRound: env.TxnInfo.LatestRound(),
				TxnGroups: []simulation.TxnGroupResult{
					{
						Txns: []simulation.TxnResult{
							{},
							{},
							{
								Txn: transactions.SignedTxnWithAD{
									ApplyData: transactions.ApplyData{
										ApplicationID: futureOuterAppID,
										EvalDelta: transactions.EvalDelta{
											Logs: []string{"starting inner txn"},
											InnerTxns: []transactions.SignedTxnWithAD{
												{
													ApplyData: transactions.ApplyData{
														ApplicationID: futureInnerAppID,
														EvalDelta: transactions.EvalDelta{
															Logs: []string{"starting inner txn"},
															InnerTxns: []transactions.SignedTxnWithAD{
																{
																	ApplyData: transactions.ApplyData{
																		ApplicationID: futureInnerAppID + 1,
																		EvalDelta: transactions.EvalDelta{
																			Logs: []string{"message"},
																		},
																	},
																},
															},
														},
													},
												},
											},
										},
									},
								},
								AppBudgetConsumed: 27,
							},
						},
						AppBudgetAdded:    2100,
						AppBudgetConsumed: 27,
						FailedAt:          simulation.TxnPath{2, 0, 0},
					},
				},
			},
		}
	})
}

const createAssetCode = `byte "starting asset create"
log

itxn_begin
int acfg
itxn_field TypeEnum
itxn_submit

byte "finished asset create"
log
`

func TestNonAppCallInnerTxnApplyDataOnFail(t *testing.T) {
	partitiontest.PartitionTest(t)
	t.Parallel()

	simulationTest(t, func(env simulationtesting.Environment) simulationTestCase {
		sender := env.Accounts[0]

		logAndFailItxnCode := makeItxnSubmitToCallInner(t, logAndFail)
		approvalProgram := wrapCodeWithVersionAndReturn(createAssetCode + logAndFailItxnCode)

		futureAppID := basics.AppIndex(1002)

		// fund outer app
		pay1 := env.TxnInfo.NewTxn(txntest.Txn{
			Type:     protocol.PaymentTx,
			Sender:   sender.Addr,
			Receiver: futureAppID.Address(),
			Amount:   401_000, // 400_000 min balance plus 1_000 for 1 txn
		})
		// create app
		appCall := env.TxnInfo.NewTxn(txntest.Txn{
			Type:            protocol.ApplicationCallTx,
			Sender:          sender.Addr,
			ApplicationArgs: [][]byte{uint64ToBytes(uint64(1))},
			ApprovalProgram: approvalProgram,
			ClearStateProgram: `#pragma version 6
int 1`,
		})

		txgroup := txntest.Group(&pay1, &appCall)

		for i := range txgroup {
			txgroup[i] = txgroup[i].Txn.Sign(sender.Sk)
		}

		return simulationTestCase{
			input: simulation.Request{
				TxnGroups: [][]transactions.SignedTxn{txgroup},
			},
			expectedError: "rejected by ApprovalProgram",
			expected: simulation.Result{
				Version:   simulation.ResultLatestVersion,
				LastRound: env.TxnInfo.LatestRound(),
				TxnGroups: []simulation.TxnGroupResult{
					{
						Txns: []simulation.TxnResult{
							{},
							{
								Txn: transactions.SignedTxnWithAD{
									ApplyData: transactions.ApplyData{
										ApplicationID: futureAppID,
										EvalDelta: transactions.EvalDelta{
											Logs: []string{"starting asset create", "finished asset create", "starting inner txn"},
											InnerTxns: []transactions.SignedTxnWithAD{
												{
													ApplyData: transactions.ApplyData{
														ConfigAsset: basics.AssetIndex(futureAppID) + 1,
													},
												},
												{
													ApplyData: transactions.ApplyData{
														ApplicationID: futureAppID + 2,
														EvalDelta: transactions.EvalDelta{
															Logs: []string{"message"},
														},
													},
												},
											},
										},
									},
								},
								AppBudgetConsumed: 23,
							},
						},
						AppBudgetAdded:    2100,
						AppBudgetConsumed: 23,
						FailedAt:          simulation.TxnPath{1, 1},
					},
				},
			},
		}
	})
}

const configAssetCode = `byte "starting asset config"
log

itxn_begin
int acfg
itxn_field TypeEnum
int %d
itxn_field ConfigAsset
itxn_submit

byte "finished asset config"
log
`

func TestInnerTxnNonAppCallFailure(t *testing.T) {
	partitiontest.PartitionTest(t)
	t.Parallel()
	simulationTest(t, func(env simulationtesting.Environment) simulationTestCase {
		sender := env.Accounts[0]

		futureAppID := basics.AppIndex(1002)
		futureAssetID := basics.AssetIndex(1003)

		// configAssetCode should fail because createAssetCode does not set an asset manager
		approvalProgram := wrapCodeWithVersionAndReturn(createAssetCode + fmt.Sprintf(configAssetCode, futureAssetID))

		// fund outer app
		pay1 := env.TxnInfo.NewTxn(txntest.Txn{
			Type:     protocol.PaymentTx,
			Sender:   sender.Addr,
			Receiver: futureAppID.Address(),
			Amount:   402_000, // 400_000 min balance plus 2_000 for 2 inners
		})
		// create app
		appCall := env.TxnInfo.NewTxn(txntest.Txn{
			Type:            protocol.ApplicationCallTx,
			Sender:          sender.Addr,
			ApplicationArgs: [][]byte{uint64ToBytes(uint64(1))},
			ApprovalProgram: approvalProgram,
			ClearStateProgram: `#pragma version 6
int 1`,
		})

		txgroup := txntest.Group(&pay1, &appCall)

		for i := range txgroup {
			txgroup[i] = txgroup[i].Txn.Sign(sender.Sk)
		}

		return simulationTestCase{
			input: simulation.Request{
				TxnGroups: [][]transactions.SignedTxn{txgroup},
			},
			expectedError: "logic eval error: this transaction should be issued by the manager",
			expected: simulation.Result{
				Version:   simulation.ResultLatestVersion,
				LastRound: env.TxnInfo.LatestRound(),
				TxnGroups: []simulation.TxnGroupResult{
					{
						Txns: []simulation.TxnResult{
							{},
							{
								Txn: transactions.SignedTxnWithAD{
									ApplyData: transactions.ApplyData{
										ApplicationID: futureAppID,
										EvalDelta: transactions.EvalDelta{
											Logs: []string{"starting asset create", "finished asset create", "starting asset config"},
											InnerTxns: []transactions.SignedTxnWithAD{
												{
													ApplyData: transactions.ApplyData{
														ConfigAsset: futureAssetID,
													},
												},
												{},
											},
										},
									},
								},
								AppBudgetConsumed: 17,
							},
						},
						AppBudgetAdded:    2100,
						AppBudgetConsumed: 17,
						FailedAt:          simulation.TxnPath{1, 1},
					},
				},
			},
		}
	})
}

func TestMockTracerScenarios(t *testing.T) {
	partitiontest.PartitionTest(t)
	t.Parallel()

	scenarios := mocktracer.GetTestScenarios()

	for name, scenarioFn := range scenarios {
		scenarioFn := scenarioFn
		t.Run(name, func(t *testing.T) {
			t.Parallel()
			simulationTest(t, func(env simulationtesting.Environment) simulationTestCase {
				sender := env.Accounts[0]

<<<<<<< HEAD
				futureAppID := basics.AppIndex(2)
				payTxn := env.TxnInfo.NewTxn(txntest.Txn{
=======
				futureAppID := basics.AppIndex(1002)
				payTxn := txnInfo.NewTxn(txntest.Txn{
>>>>>>> 6bfe03ab
					Type:     protocol.PaymentTx,
					Sender:   sender.Addr,
					Receiver: futureAppID.Address(),
					Amount:   2_000_000,
				})
				appCallTxn := env.TxnInfo.NewTxn(txntest.Txn{
					Type:   protocol.ApplicationCallTx,
					Sender: sender.Addr,
					ClearStateProgram: `#pragma version 6
	int 1`,
				})
				scenario := scenarioFn(mocktracer.TestScenarioInfo{
					CallingTxn:   appCallTxn.Txn(),
					MinFee:       basics.MicroAlgos{Raw: env.TxnInfo.CurrentProtocolParams().MinTxnFee},
					CreatedAppID: futureAppID,
				})
				appCallTxn.ApprovalProgram = scenario.Program

				txntest.Group(&payTxn, &appCallTxn)

				signedPayTxn := payTxn.Txn().Sign(sender.Sk)
				signedAppCallTxn := appCallTxn.Txn().Sign(sender.Sk)

				expectedFailedAt := scenario.FailedAt
				if len(expectedFailedAt) != 0 {
					// The mocktracer scenario txn is second in our group, so add 1 to the top-level index
					expectedFailedAt[0]++
				}
				expected := simulation.Result{
					Version:   simulation.ResultLatestVersion,
					LastRound: env.TxnInfo.LatestRound(),
					TxnGroups: []simulation.TxnGroupResult{
						{
							AppBudgetAdded:    scenario.AppBudgetAdded,
							AppBudgetConsumed: scenario.AppBudgetConsumed,
							FailedAt:          expectedFailedAt,
							Txns: []simulation.TxnResult{
								{
									AppBudgetConsumed: scenario.TxnAppBudgetConsumed[0],
								},
								{
									Txn: transactions.SignedTxnWithAD{
										ApplyData: scenario.ExpectedSimulationAD,
									},
									AppBudgetConsumed: scenario.TxnAppBudgetConsumed[1],
								},
							},
						},
					},
				}

				return simulationTestCase{
					input: simulation.Request{
						TxnGroups: [][]transactions.SignedTxn{
							{signedPayTxn, signedAppCallTxn},
						},
					},
					expectedError: scenario.ExpectedError,
					expected:      expected,
				}
			})
		})
	}
}<|MERGE_RESOLUTION|>--- conflicted
+++ resolved
@@ -586,13 +586,8 @@
 		sender := env.Accounts[0]
 
 		// Create program and call it
-<<<<<<< HEAD
-		futureAppID := basics.AppIndex(1)
+		futureAppID := basics.AppIndex(1001)
 		createTxn := env.TxnInfo.NewTxn(txntest.Txn{
-=======
-		futureAppID := basics.AppIndex(1001)
-		createTxn := txnInfo.NewTxn(txntest.Txn{
->>>>>>> 6bfe03ab
 			Type:          protocol.ApplicationCallTx,
 			Sender:        sender.Addr,
 			ApplicationID: 0,
@@ -672,13 +667,8 @@
 	simulationTest(t, func(env simulationtesting.Environment) simulationTestCase {
 		sender := env.Accounts[0]
 
-<<<<<<< HEAD
-		futureAppID := basics.AppIndex(1)
+		futureAppID := basics.AppIndex(1001)
 		createTxn := env.TxnInfo.NewTxn(txntest.Txn{
-=======
-		futureAppID := basics.AppIndex(1001)
-		createTxn := txnInfo.NewTxn(txntest.Txn{
->>>>>>> 6bfe03ab
 			Type:          protocol.ApplicationCallTx,
 			Sender:        sender.Addr,
 			ApplicationID: 0,
@@ -732,13 +722,8 @@
 	simulationTest(t, func(env simulationtesting.Environment) simulationTestCase {
 		sender := env.Accounts[0]
 
-<<<<<<< HEAD
-		futureAppID := basics.AppIndex(1)
+		futureAppID := basics.AppIndex(1001)
 		createTxn := env.TxnInfo.NewTxn(txntest.Txn{
-=======
-		futureAppID := basics.AppIndex(1001)
-		createTxn := txnInfo.NewTxn(txntest.Txn{
->>>>>>> 6bfe03ab
 			Type:          protocol.ApplicationCallTx,
 			Sender:        sender.Addr,
 			ApplicationID: 0,
@@ -1502,13 +1487,8 @@
 		receiver := env.Accounts[1]
 		receiverBalance := receiver.AcctData.MicroAlgos.Raw
 
-<<<<<<< HEAD
-		futureAppID := basics.AppIndex(1)
+		futureAppID := basics.AppIndex(1001)
 		createTxn := env.TxnInfo.NewTxn(txntest.Txn{
-=======
-		futureAppID := basics.AppIndex(1001)
-		createTxn := txnInfo.NewTxn(txntest.Txn{
->>>>>>> 6bfe03ab
 			Type:   protocol.ApplicationCallTx,
 			Sender: sender.Addr,
 			ApprovalProgram: `#pragma version 6
@@ -2144,13 +2124,8 @@
 			simulationTest(t, func(env simulationtesting.Environment) simulationTestCase {
 				sender := env.Accounts[0]
 
-<<<<<<< HEAD
-				futureAppID := basics.AppIndex(2)
+				futureAppID := basics.AppIndex(1002)
 				payTxn := env.TxnInfo.NewTxn(txntest.Txn{
-=======
-				futureAppID := basics.AppIndex(1002)
-				payTxn := txnInfo.NewTxn(txntest.Txn{
->>>>>>> 6bfe03ab
 					Type:     protocol.PaymentTx,
 					Sender:   sender.Addr,
 					Receiver: futureAppID.Address(),
