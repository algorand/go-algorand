// Copyright (C) 2019-2023 Algorand, Inc.
// This file is part of go-algorand
//
// go-algorand is free software: you can redistribute it and/or modify
// it under the terms of the GNU Affero General Public License as
// published by the Free Software Foundation, either version 3 of the
// License, or (at your option) any later version.
//
// go-algorand is distributed in the hope that it will be useful,
// but WITHOUT ANY WARRANTY; without even the implied warranty of
// MERCHANTABILITY or FITNESS FOR A PARTICULAR PURPOSE.  See the
// GNU Affero General Public License for more details.
//
// You should have received a copy of the GNU Affero General Public License
// along with go-algorand.  If not, see <https://www.gnu.org/licenses/>.

package simulation

import (
	"errors"
	"fmt"

	"github.com/algorand/go-algorand/crypto"
	"github.com/algorand/go-algorand/data"
	"github.com/algorand/go-algorand/data/basics"
	"github.com/algorand/go-algorand/data/bookkeeping"
	"github.com/algorand/go-algorand/data/transactions"
	"github.com/algorand/go-algorand/data/transactions/logic"
	"github.com/algorand/go-algorand/data/transactions/verify"
	"github.com/algorand/go-algorand/ledger/ledgercore"
	"github.com/algorand/go-algorand/protocol"
)

// ==============================
// > Simulator Ledger
// ==============================

// simulatorLedger patches the ledger interface to use a constant latest round.
type simulatorLedger struct {
	*data.Ledger
	start basics.Round
}

// Latest is part of the LedgerForSimulator interface.
// We override this to use the set latest to prevent racing with the network
func (l simulatorLedger) Latest() basics.Round {
	return l.start
}

// LookupLatest would implicitly use the latest round in the _underlying_
// Ledger, it would give wrong results if that ledger has moved forward. But it
// should never be called, as the REST API is the only code using this function,
// and the REST API should never have access to a simulatorLedger.
func (l simulatorLedger) LookupLatest(addr basics.Address) (basics.AccountData, basics.Round, basics.MicroAlgos, error) {
	err := errors.New("unexpected call to LookupLatest")
	return basics.AccountData{}, 0, basics.MicroAlgos{}, err
}

// ==============================
<<<<<<< HEAD
=======
// > Simulator Tracer
// ==============================

type evalTracer struct {
	logic.NullEvalTracer
}

func makeTracer() logic.EvalTracer {
	return &evalTracer{}
}

// ==============================
>>>>>>> c0489c72
// > Simulator Errors
// ==============================

// SimulatorError is the base error type for all simulator errors.
type SimulatorError struct {
	err error
}

func (s SimulatorError) Error() string {
	return s.err.Error()
}

func (s SimulatorError) Unwrap() error {
	return s.err
}

// InvalidTxGroupError occurs when an invalid transaction group was submitted to the simulator.
type InvalidTxGroupError struct {
	SimulatorError
}

// EvalFailureError represents an error that occurred during evaluation.
type EvalFailureError struct {
	SimulatorError
}

// ==============================
// > Simulator
// ==============================

// Simulator is a transaction group simulator for the block evaluator.
type Simulator struct {
	ledger simulatorLedger
}

// MakeSimulator creates a new simulator from a ledger.
func MakeSimulator(ledger *data.Ledger) *Simulator {
	return &Simulator{
		ledger: simulatorLedger{ledger, ledger.Latest()},
	}
}

func txnHasNoSignature(txn transactions.SignedTxn) bool {
	return txn.Sig.Blank() && txn.Msig.Blank() && txn.Lsig.Blank()
}

// A randomly generated private key. The actual value does not matter, as long as this is a valid
// private key.
var proxySigner = crypto.PrivateKey{
	128, 128, 92, 23, 212, 119, 175, 51, 157, 2, 165,
	215, 137, 37, 82, 42, 52, 227, 54, 41, 243, 67,
	141, 76, 208, 17, 199, 17, 140, 46, 113, 0, 159,
	50, 105, 52, 77, 104, 118, 200, 104, 220, 105, 21,
	147, 162, 191, 236, 115, 201, 197, 128, 8, 91, 224,
	78, 104, 209, 2, 185, 110, 28, 42, 97,
}

// check verifies that the transaction is well-formed and has valid or missing signatures.
// An invalid transaction group error is returned if the transaction is not well-formed or there are invalid signatures.
// To make things easier, we support submitting unsigned transactions and will respond whether signatures are missing.
<<<<<<< HEAD
func (s Simulator) check(hdr bookkeeping.BlockHeader, txgroup []transactions.SignedTxn, debugger logic.DebuggerHook) ([]int, error) {
=======
func (s Simulator) check(hdr bookkeeping.BlockHeader, txgroup []transactions.SignedTxn, debugger logic.EvalTracer) (bool, error) {
>>>>>>> c0489c72
	proxySignerSecrets, err := crypto.SecretKeyToSignatureSecrets(proxySigner)
	if err != nil {
		return nil, err
	}

	// Find and prep any transactions that are missing signatures. We will modify a copy of these
	// transactions to pass signature verification. The modifications will not affect the input
	// txgroup slice.
	//
	// Note: currently we only support missing transaction signatures, but it should be possible to
	// support unsigned delegated LogicSigs as well. A single-signature unsigned delegated LogicSig
	// is indistinguishable from an escrow LogicSig, so we would need to decide on another way of
	// denoting that a LogicSig's delegation signature is omitted, e.g. by setting all the bits of
	// the signature.
	missingSigs := make([]int, 0, len(txgroup))
	txnsToVerify := make([]transactions.SignedTxn, len(txgroup))
	for i, stxn := range txgroup {
		if stxn.Txn.Type == protocol.StateProofTx {
			return nil, errors.New("cannot simulate StateProof transactions")
		}
		if txnHasNoSignature(stxn) {
			missingSigs = append(missingSigs, i)

			// Replace the signed txn with one signed by the proxySigner. At evaluation this would
			// raise an error, since the proxySigner's public key likely does not have authority
			// over the sender's account. However, this will pass validation, since the signature
			// itself is valid.
			txnsToVerify[i] = stxn.Txn.Sign(proxySignerSecrets)
		} else {
			txnsToVerify[i] = stxn
		}
	}

	// Verify the signed transactions are well-formed and have valid signatures
	_, err = verify.TxnGroupWithTracer(txnsToVerify, &hdr, nil, s.ledger, debugger)
	if err != nil {
		return nil, InvalidTxGroupError{SimulatorError{err}}
	}

	return missingSigs, nil
}

func (s Simulator) evaluate(hdr bookkeeping.BlockHeader, stxns []transactions.SignedTxn, tracer logic.EvalTracer) (*ledgercore.ValidatedBlock, error) {
	// s.ledger has 'StartEvaluator' because *data.Ledger is embedded in the simulatorLedger
	// and data.Ledger embeds *ledger.Ledger
	eval, err := s.ledger.StartEvaluator(hdr, len(stxns), 0)
	if err != nil {
		return nil, err
	}
	eval.Tracer = tracer

	group := transactions.WrapSignedTxnsWithAD(stxns)

	err = eval.TransactionGroup(group)
	if err != nil {
		return nil, EvalFailureError{SimulatorError{err}}
	}

	// Finally, process any pending end-of-block state changes.
	vb, err := eval.GenerateBlock()
	if err != nil {
		return nil, err
	}

	return vb, nil
}

func (s Simulator) simulateWithDebugger(txgroup []transactions.SignedTxn, debugger logic.DebuggerHook) (*ledgercore.ValidatedBlock, []int, error) {
	prevBlockHdr, err := s.ledger.BlockHdr(s.ledger.start)
	if err != nil {
		return nil, nil, err
	}
	nextBlock := bookkeeping.MakeBlock(prevBlockHdr)
	hdr := nextBlock.BlockHeader
<<<<<<< HEAD

	// check that the transaction is well-formed and mark whether signatures are missing
	missingSignatures, err := s.check(hdr, txgroup, debugger)
=======
	simulatorTracer := makeTracer()

	// check that the transaction is well-formed and mark whether signatures are missing
	missingSignatures, err := s.check(hdr, txgroup, simulatorTracer)
>>>>>>> c0489c72
	if err != nil {
		return nil, nil, err
	}

<<<<<<< HEAD
	vb, err := s.evaluate(hdr, txgroup, debugger)
=======
	vb, err := s.evaluate(hdr, txgroup, simulatorTracer)
>>>>>>> c0489c72
	return vb, missingSignatures, err
}

func (s Simulator) Simulate(txgroup []transactions.SignedTxn) (Result, error) {
	simulatorDebugger := makeDebuggerHook(txgroup)
	block, missingSigIndexes, err := s.simulateWithDebugger(txgroup, &simulatorDebugger)
	if err != nil {
		// if there was a non-evaluation error, return it
		if !errors.As(err, &EvalFailureError{}) {
			return Result{}, err
		}

		// otherwise add the failure message and location to the result
		simulatorDebugger.result.TxnGroups[0].FailureMessage = err.Error()
		simulatorDebugger.result.TxnGroups[0].FailedAt = simulatorDebugger.absolutePath()

		// and set WouldSucceed to false
		simulatorDebugger.result.WouldSucceed = false
	} else {
		err = validateResultAgainstBlock(simulatorDebugger.result, block)
		if err != nil {
			return Result{}, fmt.Errorf("failed to validate simulated block against result: %w", err)
		}
	}

	// mark whether signatures are missing
	for _, index := range missingSigIndexes {
		simulatorDebugger.result.TxnGroups[0].Txns[index].MissingSignature = true
		simulatorDebugger.result.WouldSucceed = false
	}

	return *simulatorDebugger.result, nil
}

func validateResultAgainstBlock(result *Result, block *ledgercore.ValidatedBlock) error {
	blockGroups, err := block.Block().DecodePaysetGroups()
	if err != nil {
		return err
	}

	if len(result.TxnGroups) != len(blockGroups) {
		return fmt.Errorf("number of txn groups in simulation result does not match block: %d != %d", len(result.TxnGroups), len(blockGroups))
	}

	for i, groupResult := range result.TxnGroups {
		blockGroup := blockGroups[i]
		if len(groupResult.Txns) != len(blockGroup) {
			return fmt.Errorf("number of txns in group %d in simulation result does not match block: %d != %d", i, len(groupResult.Txns), len(blockGroup))
		}

		for j, txnResult := range groupResult.Txns {
			blockTxn := blockGroup[j]
			if !txnResult.Txn.ApplyData.Equal(blockTxn.ApplyData) {
				return fmt.Errorf("transaction %d of group %d has a simulation ApplyData that does not match what appears in a block: %#v != %#v", j, i, txnResult.Txn.ApplyData, blockTxn.ApplyData)
			}
		}
	}
	return nil
}<|MERGE_RESOLUTION|>--- conflicted
+++ resolved
@@ -57,21 +57,6 @@
 }
 
 // ==============================
-<<<<<<< HEAD
-=======
-// > Simulator Tracer
-// ==============================
-
-type evalTracer struct {
-	logic.NullEvalTracer
-}
-
-func makeTracer() logic.EvalTracer {
-	return &evalTracer{}
-}
-
-// ==============================
->>>>>>> c0489c72
 // > Simulator Errors
 // ==============================
 
@@ -132,11 +117,7 @@
 // check verifies that the transaction is well-formed and has valid or missing signatures.
 // An invalid transaction group error is returned if the transaction is not well-formed or there are invalid signatures.
 // To make things easier, we support submitting unsigned transactions and will respond whether signatures are missing.
-<<<<<<< HEAD
-func (s Simulator) check(hdr bookkeeping.BlockHeader, txgroup []transactions.SignedTxn, debugger logic.DebuggerHook) ([]int, error) {
-=======
-func (s Simulator) check(hdr bookkeeping.BlockHeader, txgroup []transactions.SignedTxn, debugger logic.EvalTracer) (bool, error) {
->>>>>>> c0489c72
+func (s Simulator) check(hdr bookkeeping.BlockHeader, txgroup []transactions.SignedTxn, debugger logic.EvalTracer) ([]int, error) {
 	proxySignerSecrets, err := crypto.SecretKeyToSignatureSecrets(proxySigner)
 	if err != nil {
 		return nil, err
@@ -204,38 +185,27 @@
 	return vb, nil
 }
 
-func (s Simulator) simulateWithDebugger(txgroup []transactions.SignedTxn, debugger logic.DebuggerHook) (*ledgercore.ValidatedBlock, []int, error) {
+func (s Simulator) simulateWithTracer(txgroup []transactions.SignedTxn, tracer logic.EvalTracer) (*ledgercore.ValidatedBlock, []int, error) {
 	prevBlockHdr, err := s.ledger.BlockHdr(s.ledger.start)
 	if err != nil {
 		return nil, nil, err
 	}
 	nextBlock := bookkeeping.MakeBlock(prevBlockHdr)
 	hdr := nextBlock.BlockHeader
-<<<<<<< HEAD
 
 	// check that the transaction is well-formed and mark whether signatures are missing
-	missingSignatures, err := s.check(hdr, txgroup, debugger)
-=======
-	simulatorTracer := makeTracer()
-
-	// check that the transaction is well-formed and mark whether signatures are missing
-	missingSignatures, err := s.check(hdr, txgroup, simulatorTracer)
->>>>>>> c0489c72
+	missingSignatures, err := s.check(hdr, txgroup, tracer)
 	if err != nil {
 		return nil, nil, err
 	}
 
-<<<<<<< HEAD
-	vb, err := s.evaluate(hdr, txgroup, debugger)
-=======
-	vb, err := s.evaluate(hdr, txgroup, simulatorTracer)
->>>>>>> c0489c72
+	vb, err := s.evaluate(hdr, txgroup, tracer)
 	return vb, missingSignatures, err
 }
 
 func (s Simulator) Simulate(txgroup []transactions.SignedTxn) (Result, error) {
-	simulatorDebugger := makeDebuggerHook(txgroup)
-	block, missingSigIndexes, err := s.simulateWithDebugger(txgroup, &simulatorDebugger)
+	simulatorTracer := makeEvalTracer(txgroup)
+	block, missingSigIndexes, err := s.simulateWithTracer(txgroup, simulatorTracer)
 	if err != nil {
 		// if there was a non-evaluation error, return it
 		if !errors.As(err, &EvalFailureError{}) {
@@ -243,13 +213,13 @@
 		}
 
 		// otherwise add the failure message and location to the result
-		simulatorDebugger.result.TxnGroups[0].FailureMessage = err.Error()
-		simulatorDebugger.result.TxnGroups[0].FailedAt = simulatorDebugger.absolutePath()
+		simulatorTracer.result.TxnGroups[0].FailureMessage = err.Error()
+		simulatorTracer.result.TxnGroups[0].FailedAt = simulatorTracer.absolutePath()
 
 		// and set WouldSucceed to false
-		simulatorDebugger.result.WouldSucceed = false
+		simulatorTracer.result.WouldSucceed = false
 	} else {
-		err = validateResultAgainstBlock(simulatorDebugger.result, block)
+		err = validateResultAgainstBlock(simulatorTracer.result, block)
 		if err != nil {
 			return Result{}, fmt.Errorf("failed to validate simulated block against result: %w", err)
 		}
@@ -257,11 +227,11 @@
 
 	// mark whether signatures are missing
 	for _, index := range missingSigIndexes {
-		simulatorDebugger.result.TxnGroups[0].Txns[index].MissingSignature = true
-		simulatorDebugger.result.WouldSucceed = false
-	}
-
-	return *simulatorDebugger.result, nil
+		simulatorTracer.result.TxnGroups[0].Txns[index].MissingSignature = true
+		simulatorTracer.result.WouldSucceed = false
+	}
+
+	return *simulatorTracer.result, nil
 }
 
 func validateResultAgainstBlock(result *Result, block *ledgercore.ValidatedBlock) error {
