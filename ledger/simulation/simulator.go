--- conflicted
+++ resolved
@@ -56,35 +56,6 @@
 }
 
 // ==============================
-<<<<<<< HEAD
-=======
-// > Simulator Debugger
-// ==============================
-
-type debuggerHook struct{}
-
-func (dh *debuggerHook) BeforeTxn(ep *logic.EvalParams, groupIndex int) error {
-	return nil
-}
-
-func (dh *debuggerHook) AfterTxn(ep *logic.EvalParams, groupIndex int) error {
-	return nil
-}
-
-func (dh *debuggerHook) BeforeInnerTxnGroup(ep *logic.EvalParams) error {
-	return nil
-}
-
-func (dh *debuggerHook) AfterInnerTxnGroup(ep *logic.EvalParams) error {
-	return nil
-}
-
-func makeDebuggerHook() logic.DebuggerHook {
-	return &debuggerHook{}
-}
-
-// ==============================
->>>>>>> 1908046d
 // > Simulator Errors
 // ==============================
 
@@ -185,21 +156,7 @@
 		return nil, InvalidTxGroupError{SimulatorError{err}}
 	}
 
-<<<<<<< HEAD
-	// Restore any transactions that were missing signatures
-	missingSigIndexes := make([]int, len(missingSigs))
-	for i, missingSig := range missingSigs {
-		txgroup[missingSig.index] = transactions.SignedTxn{
-			Txn:      txgroup[missingSig.index].Txn,
-			AuthAddr: missingSig.authAddr,
-		}
-		missingSigIndexes[i] = missingSig.index
-	}
-
-	return missingSigIndexes, nil
-=======
-	return len(missingSigs) != 0, nil
->>>>>>> 1908046d
+	return missingSigs, nil
 }
 
 func (s Simulator) evaluate(hdr bookkeeping.BlockHeader, stxns []transactions.SignedTxn, debugger logic.DebuggerHook) (*ledgercore.ValidatedBlock, error) {
