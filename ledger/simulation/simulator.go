// Copyright (C) 2019-2022 Algorand, Inc.
// This file is part of go-algorand
//
// go-algorand is free software: you can redistribute it and/or modify
// it under the terms of the GNU Affero General Public License as
// published by the Free Software Foundation, either version 3 of the
// License, or (at your option) any later version.
//
// go-algorand is distributed in the hope that it will be useful,
// but WITHOUT ANY WARRANTY; without even the implied warranty of
// MERCHANTABILITY or FITNESS FOR A PARTICULAR PURPOSE.  See the
// GNU Affero General Public License for more details.
//
// You should have received a copy of the GNU Affero General Public License
// along with go-algorand.  If not, see <https://www.gnu.org/licenses/>.

package simulation

import (
	"errors"

	"github.com/algorand/go-algorand/crypto"
	"github.com/algorand/go-algorand/data"
	"github.com/algorand/go-algorand/data/basics"
	"github.com/algorand/go-algorand/data/bookkeeping"
	"github.com/algorand/go-algorand/data/transactions"
	"github.com/algorand/go-algorand/data/transactions/logic"
	"github.com/algorand/go-algorand/data/transactions/verify"
	"github.com/algorand/go-algorand/ledger/ledgercore"
	"github.com/algorand/go-algorand/protocol"
)

// ==============================
// > Simulator Ledger
// ==============================

// simulatorLedger patches the ledger interface to use a constant latest round.
type simulatorLedger struct {
	*data.Ledger
	start basics.Round
}

// Latest is part of the LedgerForSimulator interface.
// We override this to use the set latest to prevent racing with the network
func (l simulatorLedger) Latest() basics.Round {
	return l.start
}

// LookupLatest would implicitly use the latest round in the _underlying_
// Ledger, it would give wrong results if that ledger has moved forward. But it
// should never be called, as the REST API is the only code using this function,
// and the REST API should never have access to a simulatorLedger.
func (l simulatorLedger) LookupLatest(addr basics.Address) (basics.AccountData, basics.Round, basics.MicroAlgos, error) {
	err := errors.New("unexpected call to LookupLatest")
	return basics.AccountData{}, 0, basics.MicroAlgos{}, err
}

// ==============================
// > Simulator Debugger
// ==============================

type debuggerHook struct{}

func makeDebuggerHook() logic.DebuggerHook {
	return debuggerHook{}
}

// ==============================
// > Simulator Errors
// ==============================

// SimulatorError is the base error type for all simulator errors.
type SimulatorError struct {
	err error
}

func (s SimulatorError) Error() string {
	return s.err.Error()
}

func (s SimulatorError) Unwrap() error {
	return s.err
}

// InvalidTxGroupError occurs when an invalid transaction group was submitted to the simulator.
type InvalidTxGroupError struct {
	SimulatorError
}

// EvalFailureError represents an error that occurred during evaluation.
type EvalFailureError struct {
	SimulatorError
}

// ==============================
// > Simulator
// ==============================

// Simulator is a transaction group simulator for the block evaluator.
type Simulator struct {
	ledger simulatorLedger
}

// MakeSimulator creates a new simulator from a ledger.
func MakeSimulator(ledger *data.Ledger) *Simulator {
	return &Simulator{
		ledger: simulatorLedger{ledger, ledger.Latest()},
	}
}

func txnHasNoSignature(txn transactions.SignedTxn) bool {
	return txn.Sig.Blank() && txn.Msig.Blank() && txn.Lsig.Blank()
}

type missingSigInfo struct {
	index    int
	authAddr basics.Address
}

// A randomly generated private key. The actual value does not matter, as long as this is a valid
// private key.
var proxySigner = crypto.PrivateKey{
	128, 128, 92, 23, 212, 119, 175, 51, 157, 2, 165,
	215, 137, 37, 82, 42, 52, 227, 54, 41, 243, 67,
	141, 76, 208, 17, 199, 17, 140, 46, 113, 0, 159,
	50, 105, 52, 77, 104, 118, 200, 104, 220, 105, 21,
	147, 162, 191, 236, 115, 201, 197, 128, 8, 91, 224,
	78, 104, 209, 2, 185, 110, 28, 42, 97,
}

// check verifies that the transaction is well-formed and has valid or missing signatures.
// An invalid transaction group error is returned if the transaction is not well-formed or there are invalid signatures.
// To make things easier, we support submitting unsigned transactions and will respond whether signatures are missing.
<<<<<<< HEAD
func (s Simulator) check(hdr bookkeeping.BlockHeader, txgroup []transactions.SignedTxn, debugger logic.DebuggerHook) (isMissingSigs bool, err error) {
	// verify the signed transactions are well-formed and have valid or missing signatures
	_, err = verify.TxnGroupForDebugger(txgroup, hdr, nil, debugger)
=======
func (s Simulator) check(hdr bookkeeping.BlockHeader, txgroup []transactions.SignedTxn) (bool, error) {
	proxySignerSecrets, err := crypto.SecretKeyToSignatureSecrets(proxySigner)
	if err != nil {
		return false, err
	}

	missingSigs := make([]missingSigInfo, 0, len(txgroup))
	for i, stxn := range txgroup {
		if stxn.Txn.Type == protocol.StateProofTx {
			return false, errors.New("cannot simulate StateProof transactions")
		}
		if txnHasNoSignature(stxn) {
			missingSigs = append(missingSigs, missingSigInfo{
				index:    i,
				authAddr: stxn.AuthAddr,
			})

			// Replace the signed txn with one signed by the proxySigner. This will allow the
			// transaction to pass verification, and we will restore the original signed transaction
			// before evaluation.
			txgroup[i] = stxn.Txn.Sign(proxySignerSecrets)
		}
	}

	// Verify the signed transactions are well-formed and have valid signatures
	_, err = verify.TxnGroup(txgroup, hdr, nil, s.ledger)
>>>>>>> 1e518bef
	if err != nil {
		return false, InvalidTxGroupError{SimulatorError{err}}
	}

	// Restore any transactions that were missing signatures
	for _, missingSig := range missingSigs {
		txgroup[missingSig.index] = transactions.SignedTxn{
			Txn:      txgroup[missingSig.index].Txn,
			AuthAddr: missingSig.authAddr,
		}
	}

	return len(missingSigs) != 0, nil
}

func (s Simulator) evaluate(hdr bookkeeping.BlockHeader, stxns []transactions.SignedTxn, debugger logic.DebuggerHook) (*ledgercore.ValidatedBlock, error) {
	// s.ledger has 'StartEvaluator' because *data.Ledger is embedded in the simulatorLedger
	// and data.Ledger embeds *ledger.Ledger
	eval, err := s.ledger.StartEvaluator(hdr, len(stxns), 0)
	if err != nil {
		return nil, err
	}

	group := transactions.WrapSignedTxnsWithAD(stxns)

	err = eval.TransactionGroupWithDebugger(group, debugger)
	if err != nil {
		return nil, EvalFailureError{SimulatorError{err}}
	}

	// Finally, process any pending end-of-block state changes.
	vb, err := eval.GenerateBlock()
	if err != nil {
		return nil, err
	}

	return vb, nil
}

// Simulate simulates a transaction group using the simulator. Will error if the transaction group is not well-formed.
func (s Simulator) Simulate(txgroup []transactions.SignedTxn) (*ledgercore.ValidatedBlock, bool, error) {
	prevBlockHdr, err := s.ledger.BlockHdr(s.ledger.start)
	if err != nil {
		return nil, false, err
	}
	nextBlock := bookkeeping.MakeBlock(prevBlockHdr)
	hdr := nextBlock.BlockHeader
	simulatorDebugger := makeDebuggerHook()

	// check that the transaction is well-formed and mark whether signatures are missing
<<<<<<< HEAD
	missingSignatures, err = s.check(hdr, txgroup, simulatorDebugger)
=======
	missingSignatures, err := s.check(hdr, txgroup)
>>>>>>> 1e518bef
	if err != nil {
		return nil, false, err
	}

<<<<<<< HEAD
	vb, err = s.evaluate(hdr, txgroup, simulatorDebugger)
	return
=======
	vb, err := s.evaluate(hdr, txgroup)
	return vb, missingSignatures, err
>>>>>>> 1e518bef
}<|MERGE_RESOLUTION|>--- conflicted
+++ resolved
@@ -131,12 +131,7 @@
 // check verifies that the transaction is well-formed and has valid or missing signatures.
 // An invalid transaction group error is returned if the transaction is not well-formed or there are invalid signatures.
 // To make things easier, we support submitting unsigned transactions and will respond whether signatures are missing.
-<<<<<<< HEAD
-func (s Simulator) check(hdr bookkeeping.BlockHeader, txgroup []transactions.SignedTxn, debugger logic.DebuggerHook) (isMissingSigs bool, err error) {
-	// verify the signed transactions are well-formed and have valid or missing signatures
-	_, err = verify.TxnGroupForDebugger(txgroup, hdr, nil, debugger)
-=======
-func (s Simulator) check(hdr bookkeeping.BlockHeader, txgroup []transactions.SignedTxn) (bool, error) {
+func (s Simulator) check(hdr bookkeeping.BlockHeader, txgroup []transactions.SignedTxn, debugger logic.DebuggerHook) (bool, error) {
 	proxySignerSecrets, err := crypto.SecretKeyToSignatureSecrets(proxySigner)
 	if err != nil {
 		return false, err
@@ -161,8 +156,7 @@
 	}
 
 	// Verify the signed transactions are well-formed and have valid signatures
-	_, err = verify.TxnGroup(txgroup, hdr, nil, s.ledger)
->>>>>>> 1e518bef
+	_, err = verify.TxnGroupForDebugger(txgroup, hdr, nil, s.ledger, debugger)
 	if err != nil {
 		return false, InvalidTxGroupError{SimulatorError{err}}
 	}
@@ -213,20 +207,11 @@
 	simulatorDebugger := makeDebuggerHook()
 
 	// check that the transaction is well-formed and mark whether signatures are missing
-<<<<<<< HEAD
-	missingSignatures, err = s.check(hdr, txgroup, simulatorDebugger)
-=======
-	missingSignatures, err := s.check(hdr, txgroup)
->>>>>>> 1e518bef
+	missingSignatures, err := s.check(hdr, txgroup, simulatorDebugger)
 	if err != nil {
 		return nil, false, err
 	}
 
-<<<<<<< HEAD
-	vb, err = s.evaluate(hdr, txgroup, simulatorDebugger)
-	return
-=======
-	vb, err := s.evaluate(hdr, txgroup)
+	vb, err := s.evaluate(hdr, txgroup, simulatorDebugger)
 	return vb, missingSignatures, err
->>>>>>> 1e518bef
 }