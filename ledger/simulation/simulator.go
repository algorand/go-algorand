// Copyright (C) 2019-2023 Algorand, Inc.
// This file is part of go-algorand
//
// go-algorand is free software: you can redistribute it and/or modify
// it under the terms of the GNU Affero General Public License as
// published by the Free Software Foundation, either version 3 of the
// License, or (at your option) any later version.
//
// go-algorand is distributed in the hope that it will be useful,
// but WITHOUT ANY WARRANTY; without even the implied warranty of
// MERCHANTABILITY or FITNESS FOR A PARTICULAR PURPOSE.  See the
// GNU Affero General Public License for more details.
//
// You should have received a copy of the GNU Affero General Public License
// along with go-algorand.  If not, see <https://www.gnu.org/licenses/>.

package simulation

import (
	"errors"
	"fmt"

	"github.com/algorand/go-algorand/config"
	"github.com/algorand/go-algorand/crypto"
	"github.com/algorand/go-algorand/data"
	"github.com/algorand/go-algorand/data/basics"
	"github.com/algorand/go-algorand/data/bookkeeping"
	"github.com/algorand/go-algorand/data/transactions"
	"github.com/algorand/go-algorand/data/transactions/logic"
	"github.com/algorand/go-algorand/data/transactions/verify"
	"github.com/algorand/go-algorand/ledger/ledgercore"
	"github.com/algorand/go-algorand/protocol"
)

// simulatorLedger patches the ledger interface to use a constant latest round.
type simulatorLedger struct {
	*data.Ledger
	start basics.Round
}

// Request packs simulation related txn-group(s), and configurations that are overlapping the ones in real transactions.
type Request struct {
	TxnGroups            [][]transactions.SignedTxn
	AllowEmptySignatures bool
	AllowMoreLogging     bool
	ExtraOpcodeBudget    uint64
<<<<<<< HEAD
	// AllowUnlimitedResourceAccess allows transactions to bypass resource access limitations. The
	// node must set the config value EnableSimulationUnlimitedResourceAccess to true in order to
	// allow this option.
	AllowUnlimitedResourceAccess bool
=======
	TraceConfig          ExecTraceConfig
>>>>>>> bad81ee2
}

// Latest is part of the LedgerForSimulator interface.
// We override this to use the set latest to prevent racing with the network
func (l simulatorLedger) Latest() basics.Round {
	return l.start
}

// LookupLatest would implicitly use the latest round in the _underlying_
// Ledger, it would give wrong results if that ledger has moved forward. But it
// should never be called, as the REST API is the only code using this function,
// and the REST API should never have access to a simulatorLedger.
func (l simulatorLedger) LookupLatest(addr basics.Address) (basics.AccountData, basics.Round, basics.MicroAlgos, error) {
	err := errors.New("unexpected call to LookupLatest")
	return basics.AccountData{}, 0, basics.MicroAlgos{}, err
}

// SimulatorError is the base error type for all simulator errors.
type SimulatorError struct {
	err error
}

func (s SimulatorError) Error() string {
	return s.err.Error()
}

func (s SimulatorError) Unwrap() error {
	return s.err
}

// InvalidRequestError occurs when an invalid transaction group was submitted to the simulator.
type InvalidRequestError struct {
	SimulatorError
}

// EvalFailureError represents an error that occurred during evaluation.
type EvalFailureError struct {
	SimulatorError
}

// Simulator is a transaction group simulator for the block evaluator.
type Simulator struct {
<<<<<<< HEAD
	ledger     simulatorLedger
	nodeConfig config.Local
}

// MakeSimulator creates a new simulator from a ledger.
func MakeSimulator(ledger *data.Ledger, nodeConfig config.Local) *Simulator {
	return &Simulator{
		ledger:     simulatorLedger{ledger, ledger.Latest()},
		nodeConfig: nodeConfig,
=======
	ledger       simulatorLedger
	developerAPI bool
}

// MakeSimulator creates a new simulator from a ledger.
func MakeSimulator(ledger *data.Ledger, developerAPI bool) *Simulator {
	return &Simulator{
		ledger:       simulatorLedger{ledger, ledger.Latest()},
		developerAPI: developerAPI,
>>>>>>> bad81ee2
	}
}

func txnHasNoSignature(txn transactions.SignedTxn) bool {
	return txn.Sig.Blank() && txn.Msig.Blank() && txn.Lsig.Blank()
}

// A randomly generated private key. The actual value does not matter, as long as this is a valid
// private key.
var proxySigner = crypto.PrivateKey{
	128, 128, 92, 23, 212, 119, 175, 51, 157, 2, 165,
	215, 137, 37, 82, 42, 52, 227, 54, 41, 243, 67,
	141, 76, 208, 17, 199, 17, 140, 46, 113, 0, 159,
	50, 105, 52, 77, 104, 118, 200, 104, 220, 105, 21,
	147, 162, 191, 236, 115, 201, 197, 128, 8, 91, 224,
	78, 104, 209, 2, 185, 110, 28, 42, 97,
}

// check verifies that the transaction is well-formed and has valid or missing signatures.
// An invalid transaction group error is returned if the transaction is not well-formed or there are invalid signatures.
// To make things easier, we support submitting unsigned transactions and will respond whether signatures are missing.
func (s Simulator) check(hdr bookkeeping.BlockHeader, txgroup []transactions.SignedTxn, tracer logic.EvalTracer, overrides ResultEvalOverrides) error {
	proxySignerSecrets, err := crypto.SecretKeyToSignatureSecrets(proxySigner)
	if err != nil {
		return err
	}

	// If signaturesOptional is enabled, find and prep any transactions that are missing signatures.
	// We will modify a copy of these transactions to pass signature verification. The modifications
	// will not affect the input txgroup slice.
	//
	// Note: currently we only support missing transaction signatures, but it should be possible to
	// support unsigned delegated LogicSigs as well. A single-signature unsigned delegated LogicSig
	// is indistinguishable from an escrow LogicSig, so we would need to decide on another way of
	// denoting that a LogicSig's delegation signature is omitted, e.g. by setting all the bits of
	// the signature.
	txnsToVerify := make([]transactions.SignedTxn, len(txgroup))
	for i, stxn := range txgroup {
		if stxn.Txn.Type == protocol.StateProofTx {
			return errors.New("cannot simulate StateProof transactions")
		}
		if overrides.AllowEmptySignatures && txnHasNoSignature(stxn) {
			// Replace the signed txn with one signed by the proxySigner. At evaluation this would
			// raise an error, since the proxySigner's public key likely does not have authority
			// over the sender's account. However, this will pass validation, since the signature
			// itself is valid.
			txnsToVerify[i] = stxn.Txn.Sign(proxySignerSecrets)
		} else {
			txnsToVerify[i] = stxn
		}
	}

	// Verify the signed transactions are well-formed and have valid signatures
	_, err = verify.TxnGroupWithTracer(txnsToVerify, &hdr, nil, s.ledger, tracer)
	if err != nil {
		err = InvalidRequestError{SimulatorError{err}}
	}
	return err
}

func (s Simulator) evaluate(hdr bookkeeping.BlockHeader, stxns []transactions.SignedTxn, tracer logic.EvalTracer) (*ledgercore.ValidatedBlock, error) {
	// s.ledger has 'StartEvaluator' because *data.Ledger is embedded in the simulatorLedger
	// and data.Ledger embeds *ledger.Ledger
	eval, err := s.ledger.StartEvaluator(hdr, len(stxns), 0, tracer)
	if err != nil {
		return nil, err
	}

	group := transactions.WrapSignedTxnsWithAD(stxns)

	err = eval.TransactionGroup(group)
	if err != nil {
		return nil, EvalFailureError{SimulatorError{err}}
	}

	// Finally, process any pending end-of-block state changes.
	vb, err := eval.GenerateBlock()
	if err != nil {
		return nil, err
	}

	return vb, nil
}

func (s Simulator) simulateWithTracer(txgroup []transactions.SignedTxn, tracer logic.EvalTracer, overrides ResultEvalOverrides) (*ledgercore.ValidatedBlock, error) {
	prevBlockHdr, err := s.ledger.BlockHdr(s.ledger.start)
	if err != nil {
		return nil, err
	}
	nextBlock := bookkeeping.MakeBlock(prevBlockHdr)
	hdr := nextBlock.BlockHeader

	// check that the transaction is well-formed and mark whether signatures are missing
	err = s.check(hdr, txgroup, tracer, overrides)
	if err != nil {
		return nil, err
	}

	// check that the extra budget is not exceeding simulation extra budget limit
	if overrides.ExtraOpcodeBudget > MaxExtraOpcodeBudget {
		return nil, InvalidRequestError{
			SimulatorError{
				fmt.Errorf(
					"extra budget %d > simulation extra budget limit %d",
					overrides.ExtraOpcodeBudget, MaxExtraOpcodeBudget),
			},
		}
	}

	vb, err := s.evaluate(hdr, txgroup, tracer)
	return vb, err
}

// Simulate simulates a transaction group using the simulator. Will error if the transaction group is not well-formed.
func (s Simulator) Simulate(simulateRequest Request) (Result, error) {
<<<<<<< HEAD
	simulatorTracer, err := makeEvalTracer(s.ledger.start, simulateRequest, s.nodeConfig)
=======
	simulatorTracer, err := makeEvalTracer(s.ledger.start, simulateRequest, s.developerAPI)
>>>>>>> bad81ee2
	if err != nil {
		return Result{}, err
	}

	if len(simulateRequest.TxnGroups) != 1 {
		return Result{}, InvalidRequestError{
			SimulatorError{
				err: fmt.Errorf("expected 1 transaction group, got %d", len(simulateRequest.TxnGroups)),
			},
		}
	}

	block, err := s.simulateWithTracer(simulateRequest.TxnGroups[0], simulatorTracer, simulatorTracer.result.EvalOverrides)
	if err != nil {
		var verifyError *verify.TxGroupError
		switch {
		case errors.As(err, &verifyError):
			if verifyError.GroupIndex < 0 {
				// This group failed verification, but the problem can't be blamed on a single transaction.
				return Result{}, InvalidRequestError{SimulatorError{err}}
			}
			simulatorTracer.result.TxnGroups[0].FailureMessage = verifyError.Error()
			simulatorTracer.result.TxnGroups[0].FailedAt = TxnPath{uint64(verifyError.GroupIndex)}
		case errors.As(err, &EvalFailureError{}):
			simulatorTracer.result.TxnGroups[0].FailureMessage = err.Error()
			simulatorTracer.result.TxnGroups[0].FailedAt = simulatorTracer.failedAt
		default:
			// error is not related to evaluation
			return Result{}, err
		}
	}

	simulatorTracer.result.Block = block

	// Update total cost by aggregating individual txn costs
	totalCost := uint64(0)
	for _, txn := range simulatorTracer.result.TxnGroups[0].Txns {
		totalCost += txn.AppBudgetConsumed
	}
	simulatorTracer.result.TxnGroups[0].AppBudgetConsumed = totalCost

	return *simulatorTracer.result, nil
}<|MERGE_RESOLUTION|>--- conflicted
+++ resolved
@@ -20,7 +20,6 @@
 	"errors"
 	"fmt"
 
-	"github.com/algorand/go-algorand/config"
 	"github.com/algorand/go-algorand/crypto"
 	"github.com/algorand/go-algorand/data"
 	"github.com/algorand/go-algorand/data/basics"
@@ -40,18 +39,12 @@
 
 // Request packs simulation related txn-group(s), and configurations that are overlapping the ones in real transactions.
 type Request struct {
-	TxnGroups            [][]transactions.SignedTxn
-	AllowEmptySignatures bool
-	AllowMoreLogging     bool
-	ExtraOpcodeBudget    uint64
-<<<<<<< HEAD
-	// AllowUnlimitedResourceAccess allows transactions to bypass resource access limitations. The
-	// node must set the config value EnableSimulationUnlimitedResourceAccess to true in order to
-	// allow this option.
+	TxnGroups                    [][]transactions.SignedTxn
+	AllowEmptySignatures         bool
+	AllowMoreLogging             bool
+	ExtraOpcodeBudget            uint64
+	TraceConfig                  ExecTraceConfig
 	AllowUnlimitedResourceAccess bool
-=======
-	TraceConfig          ExecTraceConfig
->>>>>>> bad81ee2
 }
 
 // Latest is part of the LedgerForSimulator interface.
@@ -94,17 +87,6 @@
 
 // Simulator is a transaction group simulator for the block evaluator.
 type Simulator struct {
-<<<<<<< HEAD
-	ledger     simulatorLedger
-	nodeConfig config.Local
-}
-
-// MakeSimulator creates a new simulator from a ledger.
-func MakeSimulator(ledger *data.Ledger, nodeConfig config.Local) *Simulator {
-	return &Simulator{
-		ledger:     simulatorLedger{ledger, ledger.Latest()},
-		nodeConfig: nodeConfig,
-=======
 	ledger       simulatorLedger
 	developerAPI bool
 }
@@ -114,7 +96,6 @@
 	return &Simulator{
 		ledger:       simulatorLedger{ledger, ledger.Latest()},
 		developerAPI: developerAPI,
->>>>>>> bad81ee2
 	}
 }
 
@@ -230,11 +211,7 @@
 
 // Simulate simulates a transaction group using the simulator. Will error if the transaction group is not well-formed.
 func (s Simulator) Simulate(simulateRequest Request) (Result, error) {
-<<<<<<< HEAD
-	simulatorTracer, err := makeEvalTracer(s.ledger.start, simulateRequest, s.nodeConfig)
-=======
 	simulatorTracer, err := makeEvalTracer(s.ledger.start, simulateRequest, s.developerAPI)
->>>>>>> bad81ee2
 	if err != nil {
 		return Result{}, err
 	}
