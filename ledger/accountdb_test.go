--- conflicted
+++ resolved
@@ -2916,19 +2916,6 @@
 	}
 }
 
-<<<<<<< HEAD
-func TestAccountWithNoStateProofKeysReturnsNonZeroStateProofID(t *testing.T) {
-	partitiontest.PartitionTest(t)
-
-	onlineAccount := accountDataToOnline(basics.Address{}, &ledgercore.AccountData{}, config.ConsensusParams{}) // *ledgercore.OnlineAccount
-	require.Equal(t, merklesignature.NoKeysCommitment, onlineAccount.StateProofID.Commitment)
-}
-
-func TestTopNAccountsThatHaveNoMssKeys(t *testing.T) {
-	partitiontest.PartitionTest(t)
-
-	proto := config.Consensus[protocol.ConsensusCurrentVersion]
-=======
 // TestAccountTopOnline ensures accountsOnlineTop return a right subset of accounts
 // from the history table.
 // Start with two online accounts A, B at round 1
@@ -3608,7 +3595,6 @@
 // etc
 func TestOnlineAccountsDeletion(t *testing.T) {
 	partitiontest.PartitionTest(t)
->>>>>>> 90b1c055
 
 	dbs, _ := dbOpenTest(t, true)
 	setDbLogging(t, dbs)
@@ -3618,24 +3604,6 @@
 	require.NoError(t, err)
 	defer tx.Rollback()
 
-<<<<<<< HEAD
-	accts := ledgertesting.RandomAccounts(20, true)
-	for address, data := range accts {
-		data.StateProofID = merklesignature.Commitment{}
-		accts[address] = data
-	}
-
-	newDB := accountsInitTest(t, tx, accts, proto)
-	require.True(t, newDB)
-
-	checkAccounts(t, tx, 0, accts)
-
-	topn, err := accountsOnlineTop(tx, 0, uint64(len(accts)), proto)
-	require.NoError(t, err)
-
-	for _, account := range topn {
-		require.Equal(t, merklesignature.NoKeysCommitment, account.StateProofID.Commitment)
-=======
 	var accts map[basics.Address]basics.AccountData
 	accountsInitTest(t, tx, accts, protocol.ConsensusCurrentVersion)
 
@@ -3858,7 +3826,7 @@
 
 		expectedAcct := acct
 		if acct.Status != basics.Online {
-			expectedAcct.StateProofID = merklesignature.Verifier{}
+			expectedAcct.StateProofID = merklesignature.Commitment{}
 		}
 		expectedAccts[addr] = expectedAcct
 
@@ -3971,6 +3939,43 @@
 		if ba.Status != basics.Online {
 			require.True(t, ba.StateProofID.IsEmpty())
 		}
->>>>>>> 90b1c055
+	}
+}
+
+func TestAccountWithNoStateProofKeysReturnsNonZeroStateProofID(t *testing.T) {
+	partitiontest.PartitionTest(t)
+
+	onlineAccount := accountDataToOnline(basics.Address{}, &ledgercore.AccountData{}, config.ConsensusParams{}) // *ledgercore.OnlineAccount
+	require.Equal(t, merklesignature.NoKeysCommitment, onlineAccount.StateProofID)
+}
+
+func TestTopNAccountsThatHaveNoMssKeys(t *testing.T) {
+	partitiontest.PartitionTest(t)
+
+	dbs, _ := dbOpenTest(t, true)
+	setDbLogging(t, dbs)
+	defer dbs.Close()
+
+	tx, err := dbs.Wdb.Handle.Begin()
+	require.NoError(t, err)
+	defer tx.Rollback()
+
+	accts := ledgertesting.RandomAccounts(20, true)
+	for address, data := range accts {
+		data.StateProofID = merklesignature.Commitment{}
+		accts[address] = data
+	}
+
+	newDB := accountsInitTest(t, tx, accts, protocol.ConsensusCurrentVersion)
+	require.True(t, newDB)
+
+	checkAccounts(t, tx, 0, accts)
+
+	proto := config.Consensus[protocol.ConsensusCurrentVersion]
+	topn, err := accountsOnlineTop(tx, 0, 0, uint64(len(accts)), proto)
+	require.NoError(t, err)
+
+	for _, account := range topn {
+		require.Equal(t, merklesignature.NoKeysCommitment, account.StateProofID)
 	}
 }