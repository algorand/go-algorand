--- conflicted
+++ resolved
@@ -228,33 +228,19 @@
 	return res
 }
 
-<<<<<<< HEAD
-func randomDeltas(niter int, base map[basics.Address]basics.AccountData, rewardsLevel uint64) (updates map[basics.Address]common.AccountDelta, totals map[basics.Address]basics.AccountData, imbalance int64) {
-=======
 func randomDeltas(niter int, base map[basics.Address]basics.AccountData, rewardsLevel uint64) (updates map[basics.Address]basics.AccountData, totals map[basics.Address]basics.AccountData, imbalance int64) {
->>>>>>> 2569aefe
 	updates, totals, imbalance, _ = randomDeltasImpl(niter, base, rewardsLevel, true, 0)
 	return
 }
 
-<<<<<<< HEAD
-func randomDeltasFull(niter int, base map[basics.Address]basics.AccountData, rewardsLevel uint64, lastCreatableIDIn uint64) (updates map[basics.Address]common.AccountDelta, totals map[basics.Address]basics.AccountData, imbalance int64, lastCreatableID uint64) {
-=======
 func randomDeltasFull(niter int, base map[basics.Address]basics.AccountData, rewardsLevel uint64, lastCreatableIDIn uint64) (updates map[basics.Address]basics.AccountData, totals map[basics.Address]basics.AccountData, imbalance int64, lastCreatableID uint64) {
->>>>>>> 2569aefe
 	updates, totals, imbalance, lastCreatableID = randomDeltasImpl(niter, base, rewardsLevel, false, lastCreatableIDIn)
 	return
 }
 
-<<<<<<< HEAD
-func randomDeltasImpl(niter int, base map[basics.Address]basics.AccountData, rewardsLevel uint64, simple bool, lastCreatableIDIn uint64) (updates map[basics.Address]common.AccountDelta, totals map[basics.Address]basics.AccountData, imbalance int64, lastCreatableID uint64) {
-	proto := config.Consensus[protocol.ConsensusCurrentVersion]
-	updates = make(map[basics.Address]common.AccountDelta)
-=======
 func randomDeltasImpl(niter int, base map[basics.Address]basics.AccountData, rewardsLevel uint64, simple bool, lastCreatableIDIn uint64) (updates map[basics.Address]basics.AccountData, totals map[basics.Address]basics.AccountData, imbalance int64, lastCreatableID uint64) {
 	proto := config.Consensus[protocol.ConsensusCurrentVersion]
 	updates = make(map[basics.Address]basics.AccountData)
->>>>>>> 2569aefe
 	totals = make(map[basics.Address]basics.AccountData)
 
 	// copy base -> totals
@@ -298,11 +284,7 @@
 			} else {
 				new, lastCreatableID = randomFullAccountData(rewardsLevel, lastCreatableID)
 			}
-<<<<<<< HEAD
-			updates[addr] = common.AccountDelta{Old: old, New: new}
-=======
 			updates[addr] = new
->>>>>>> 2569aefe
 			imbalance += int64(old.WithUpdatedRewards(proto, rewardsLevel).MicroAlgos.Raw - new.MicroAlgos.Raw)
 			totals[addr] = new
 			break
@@ -319,11 +301,7 @@
 		} else {
 			new, lastCreatableID = randomFullAccountData(rewardsLevel, lastCreatableID)
 		}
-<<<<<<< HEAD
-		updates[addr] = common.AccountDelta{Old: old, New: new}
-=======
 		updates[addr] = new
->>>>>>> 2569aefe
 		imbalance += int64(old.WithUpdatedRewards(proto, rewardsLevel).MicroAlgos.Raw - new.MicroAlgos.Raw)
 		totals[addr] = new
 	}
@@ -331,29 +309,17 @@
 	return
 }
 
-<<<<<<< HEAD
-func randomDeltasBalanced(niter int, base map[basics.Address]basics.AccountData, rewardsLevel uint64) (updates map[basics.Address]common.AccountDelta, totals map[basics.Address]basics.AccountData) {
-=======
 func randomDeltasBalanced(niter int, base map[basics.Address]basics.AccountData, rewardsLevel uint64) (updates map[basics.Address]basics.AccountData, totals map[basics.Address]basics.AccountData) {
->>>>>>> 2569aefe
 	updates, totals, _ = randomDeltasBalancedImpl(niter, base, rewardsLevel, true, 0)
 	return
 }
 
-<<<<<<< HEAD
-func randomDeltasBalancedFull(niter int, base map[basics.Address]basics.AccountData, rewardsLevel uint64, lastCreatableIDIn uint64) (updates map[basics.Address]common.AccountDelta, totals map[basics.Address]basics.AccountData, lastCreatableID uint64) {
-=======
 func randomDeltasBalancedFull(niter int, base map[basics.Address]basics.AccountData, rewardsLevel uint64, lastCreatableIDIn uint64) (updates map[basics.Address]basics.AccountData, totals map[basics.Address]basics.AccountData, lastCreatableID uint64) {
->>>>>>> 2569aefe
 	updates, totals, lastCreatableID = randomDeltasBalancedImpl(niter, base, rewardsLevel, false, lastCreatableIDIn)
 	return
 }
 
-<<<<<<< HEAD
-func randomDeltasBalancedImpl(niter int, base map[basics.Address]basics.AccountData, rewardsLevel uint64, simple bool, lastCreatableIDIn uint64) (updates map[basics.Address]common.AccountDelta, totals map[basics.Address]basics.AccountData, lastCreatableID uint64) {
-=======
 func randomDeltasBalancedImpl(niter int, base map[basics.Address]basics.AccountData, rewardsLevel uint64, simple bool, lastCreatableIDIn uint64) (updates map[basics.Address]basics.AccountData, totals map[basics.Address]basics.AccountData, lastCreatableID uint64) {
->>>>>>> 2569aefe
 	var imbalance int64
 	if simple {
 		updates, totals, imbalance = randomDeltas(niter, base, rewardsLevel)
@@ -365,12 +331,7 @@
 	newPool := oldPool
 	newPool.MicroAlgos.Raw += uint64(imbalance)
 
-<<<<<<< HEAD
-	updates[testPoolAddr] = common.AccountDelta{Old: oldPool, New: newPool}
-
-=======
 	updates[testPoolAddr] = newPool
->>>>>>> 2569aefe
 	totals[testPoolAddr] = newPool
 
 	return updates, totals, lastCreatableID
@@ -489,60 +450,26 @@
 }
 
 // creatablesFromUpdates calculates creatables from updates
-<<<<<<< HEAD
-func creatablesFromUpdates(updates map[basics.Address]common.AccountDelta, seen map[basics.CreatableIndex]bool) map[basics.CreatableIndex]common.ModifiedCreatable {
+func creatablesFromUpdates(base map[basics.Address]basics.AccountData, updates map[basics.Address]basics.AccountData, seen map[basics.CreatableIndex]bool) map[basics.CreatableIndex]common.ModifiedCreatable {
 	creatables := make(map[basics.CreatableIndex]common.ModifiedCreatable)
-	for addr, update := range updates {
-		// no sets in Go, so iterate over
-		for idx := range update.Old.Assets {
-			if _, ok := update.New.Assets[idx]; !ok {
-				creatables[basics.CreatableIndex(idx)] = common.ModifiedCreatable{
-					Ctype:   basics.AssetCreatable,
-					Created: false, // exists in old, not in new => deleted
-					Creator: addr,
-				}
-			}
-		}
-		for idx := range update.New.Assets {
-			if seen[basics.CreatableIndex(idx)] {
-				continue
-			}
-			if _, ok := update.Old.Assets[idx]; !ok {
-				creatables[basics.CreatableIndex(idx)] = common.ModifiedCreatable{
-					Ctype:   basics.AssetCreatable,
-					Created: true, // exists in new, not in old => created
-					Creator: addr,
-				}
-			}
-			seen[basics.CreatableIndex(idx)] = true
-		}
-		for idx := range update.Old.AppParams {
-			if _, ok := update.New.AppParams[idx]; !ok {
-				creatables[basics.CreatableIndex(idx)] = common.ModifiedCreatable{
-					Ctype:   basics.AppCreatable,
-					Created: false, // exists in old, not in new => deleted
-					Creator: addr,
-=======
-func creatablesFromUpdates(base map[basics.Address]basics.AccountData, updates map[basics.Address]basics.AccountData, seen map[basics.CreatableIndex]bool) map[basics.CreatableIndex]modifiedCreatable {
-	creatables := make(map[basics.CreatableIndex]modifiedCreatable)
 	for addr, update := range updates {
 		// no sets in Go, so iterate over
 		if ad, ok := base[addr]; ok {
 			for idx := range ad.Assets {
 				if _, ok := update.Assets[idx]; !ok {
-					creatables[basics.CreatableIndex(idx)] = modifiedCreatable{
-						ctype:   basics.AssetCreatable,
-						created: false, // exists in base, not in new => deleted
-						creator: addr,
+					creatables[basics.CreatableIndex(idx)] = common.ModifiedCreatable{
+						Ctype:   basics.AssetCreatable,
+						Created: false, // exists in base, not in new => deleted
+						Creator: addr,
 					}
 				}
 			}
 			for idx := range ad.AppParams {
 				if _, ok := update.AppParams[idx]; !ok {
-					creatables[basics.CreatableIndex(idx)] = modifiedCreatable{
-						ctype:   basics.AppCreatable,
-						created: false, // exists in base, not in new => deleted
-						creator: addr,
+					creatables[basics.CreatableIndex(idx)] = common.ModifiedCreatable{
+						Ctype:   basics.AppCreatable,
+						Created: false, // exists in base, not in new => deleted
+						Creator: addr,
 					}
 				}
 			}
@@ -558,26 +485,14 @@
 				}
 			}
 			if !found {
-				creatables[basics.CreatableIndex(idx)] = modifiedCreatable{
-					ctype:   basics.AssetCreatable,
-					created: true, // exists in new, not in base => created
-					creator: addr,
->>>>>>> 2569aefe
+				creatables[basics.CreatableIndex(idx)] = common.ModifiedCreatable{
+					Ctype:   basics.AssetCreatable,
+					Created: true, // exists in new, not in base => created
+					Creator: addr,
 				}
 			}
 			seen[basics.CreatableIndex(idx)] = true
 		}
-<<<<<<< HEAD
-		for idx := range update.New.AppParams {
-			if seen[basics.CreatableIndex(idx)] {
-				continue
-			}
-			if _, ok := update.Old.AppParams[idx]; !ok {
-				creatables[basics.CreatableIndex(idx)] = common.ModifiedCreatable{
-					Ctype:   basics.AppCreatable,
-					Created: true, // exists in new, not in old => created
-					Creator: addr,
-=======
 		for idx := range update.AppParams {
 			if seen[basics.CreatableIndex(idx)] {
 				continue
@@ -589,11 +504,10 @@
 				}
 			}
 			if !found {
-				creatables[basics.CreatableIndex(idx)] = modifiedCreatable{
-					ctype:   basics.AppCreatable,
-					created: true, // exists in new, not in base => created
-					creator: addr,
->>>>>>> 2569aefe
+				creatables[basics.CreatableIndex(idx)] = common.ModifiedCreatable{
+					Ctype:   basics.AppCreatable,
+					Created: true, // exists in new, not in base => created
+					Creator: addr,
 				}
 			}
 			seen[basics.CreatableIndex(idx)] = true
@@ -628,30 +542,18 @@
 	var baseAccounts lruAccounts
 	baseAccounts.init(nil, 100, 80)
 	for i := 1; i < 10; i++ {
-<<<<<<< HEAD
-		var updates map[basics.Address]common.AccountDelta
-=======
 		var updates map[basics.Address]basics.AccountData
->>>>>>> 2569aefe
 		var newaccts map[basics.Address]basics.AccountData
 		updates, newaccts, _, lastCreatableID = randomDeltasFull(20, accts, 0, lastCreatableID)
 		accts = newaccts
 		ctbsWithDeletes := randomCreatableSampling(i, ctbsList, randomCtbs,
 			expectedDbImage, numElementsPerSegement)
 
-<<<<<<< HEAD
-		updatesCnt, needLoadAddresses, _ := compactDeltas([]map[basics.Address]common.AccountDelta{updates}, nil, baseAccounts)
+		updatesCnt, needLoadAddresses, _ := compactDeltas([]map[basics.Address]basics.AccountData{updates}, nil, baseAccounts)
 
 		err = accountsLoadOld(tx, needLoadAddresses, updatesCnt)
 		require.NoError(t, err)
-		err = totalsNewRounds(tx, []map[basics.Address]common.AccountDelta{updates}, updatesCnt, []common.AccountTotals{{}}, []config.ConsensusParams{proto})
-=======
-		updatesCnt, needLoadAddresses, _ := compactDeltas([]map[basics.Address]basics.AccountData{updates}, nil, baseAccounts)
-
-		err = accountsLoadOld(tx, needLoadAddresses, updatesCnt)
-		require.NoError(t, err)
-		err = totalsNewRounds(tx, []map[basics.Address]basics.AccountData{updates}, updatesCnt, []AccountTotals{{}}, []config.ConsensusParams{proto})
->>>>>>> 2569aefe
+		err = totalsNewRounds(tx, []map[basics.Address]basics.AccountData{updates}, updatesCnt, []common.AccountTotals{{}}, []config.ConsensusParams{proto})
 		require.NoError(t, err)
 		_, err = accountsNewRound(tx, updatesCnt, ctbsWithDeletes, proto, basics.Round(i))
 		require.NoError(t, err)
