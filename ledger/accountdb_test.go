--- conflicted
+++ resolved
@@ -24,7 +24,6 @@
 	"encoding/json"
 	"errors"
 	"fmt"
-	"github.com/algorand/go-algorand/data/transactions/logic"
 	"math/rand"
 	"os"
 	"reflect"
@@ -33,6 +32,8 @@
 	"strings"
 	"testing"
 	"time"
+
+	"github.com/algorand/go-algorand/data/transactions/logic"
 
 	"github.com/stretchr/testify/require"
 
@@ -305,16 +306,12 @@
 
 		err = accountsPutTotals(tx, totals, false)
 		require.NoError(t, err)
-<<<<<<< HEAD
-		updatedAccts, updatesResources, err := accountsNewRound(tx, updatesCnt, resourceUpdatesCnt, nil, ctbsWithDeletes, proto, basics.Round(i))
-=======
 		onlineRoundParams := ledgercore.OnlineRoundParamsData{RewardsLevel: totals.RewardsLevel, OnlineSupply: totals.Online.Money.Raw, CurrentProtocol: protocol.ConsensusCurrentVersion}
 		err = accountsPutOnlineRoundParams(tx, []ledgercore.OnlineRoundParamsData{onlineRoundParams}, basics.Round(i))
 		require.NoError(t, err)
 		expectedOnlineRoundParams = append(expectedOnlineRoundParams, onlineRoundParams)
 
-		updatedAccts, updatesResources, err := accountsNewRound(tx, updatesCnt, resourceUpdatesCnt, ctbsWithDeletes, proto, basics.Round(i))
->>>>>>> 1335f168
+		updatedAccts, updatesResources, err := accountsNewRound(tx, updatesCnt, resourceUpdatesCnt, nil, ctbsWithDeletes, proto, basics.Round(i))
 		require.NoError(t, err)
 		require.Equal(t, updatesCnt.len(), len(updatedAccts))
 		numResUpdates := 0
@@ -1078,15 +1075,14 @@
 func BenchmarkLookupKeyByPrefix(b *testing.B) {
 	// learn something from BenchmarkWritingRandomBalancesDisk
 
-	proto := config.Consensus[protocol.ConsensusCurrentVersion]
 	dbs, fn := dbOpenTest(b, false)
 	setDbLogging(b, dbs)
 	defer cleanupTestDb(dbs, fn, false)
 
 	// return account data, initialize DB tables from accountsInitTest
-	_ = benchmarkInitBalances(b, 1, dbs, proto)
-
-	qs, err := accountsInitDbQueries(dbs.Rdb.Handle, dbs.Wdb.Handle)
+	_ = benchmarkInitBalances(b, 1, dbs, protocol.ConsensusCurrentVersion)
+
+	qs, err := accountsInitDbQueries(dbs.Rdb.Handle)
 	require.NoError(b, err)
 	defer qs.close()
 
@@ -3120,7 +3116,7 @@
 
 		err = accountsPutTotals(tx, totals, false)
 		require.NoError(t, err)
-		updatedAccts, _, err := accountsNewRound(tx, updatesCnt, compactResourcesDeltas{}, map[basics.CreatableIndex]ledgercore.ModifiedCreatable{}, proto, rnd)
+		updatedAccts, _, err := accountsNewRound(tx, updatesCnt, compactResourcesDeltas{}, nil, nil, proto, rnd)
 		require.NoError(t, err)
 		require.Equal(t, updatesCnt.len(), len(updatedAccts))
 
