// Copyright (C) 2019-2021 Algorand, Inc.
// This file is part of go-algorand
//
// go-algorand is free software: you can redistribute it and/or modify
// it under the terms of the GNU Affero General Public License as
// published by the Free Software Foundation, either version 3 of the
// License, or (at your option) any later version.
//
// go-algorand is distributed in the hope that it will be useful,
// but WITHOUT ANY WARRANTY; without even the implied warranty of
// MERCHANTABILITY or FITNESS FOR A PARTICULAR PURPOSE.  See the
// GNU Affero General Public License for more details.
//
// You should have received a copy of the GNU Affero General Public License
// along with go-algorand.  If not, see <https://www.gnu.org/licenses/>.

package ledger

import (
	"bytes"
	"context"
	"database/sql"
	"encoding/binary"
	"fmt"
	"math/rand"
	"os"
	"sort"
	"strings"
	"testing"
	"time"

	"github.com/stretchr/testify/require"

	"github.com/algorand/go-algorand/config"
	"github.com/algorand/go-algorand/crypto"
	"github.com/algorand/go-algorand/data/basics"
	"github.com/algorand/go-algorand/logging"
	"github.com/algorand/go-algorand/protocol"
	"github.com/algorand/go-algorand/util/db"
)

func randomAddress() basics.Address {
	var addr basics.Address
	crypto.RandBytes(addr[:])
	return addr
}

func randomAccountData(rewardsLevel uint64) basics.AccountData {
	var data basics.AccountData

	// Avoid overflowing totals
	data.MicroAlgos.Raw = crypto.RandUint64() % (1 << 32)

	switch crypto.RandUint64() % 3 {
	case 0:
		data.Status = basics.Online
	case 1:
		data.Status = basics.Offline
	default:
		data.Status = basics.NotParticipating
	}

	data.RewardsBase = rewardsLevel
	data.VoteFirstValid = 0
	data.VoteLastValid = 1000
	return data
}

func randomFullAccountData(rewardsLevel, lastCreatableID uint64) (basics.AccountData, uint64) {
	data := randomAccountData(rewardsLevel)

	crypto.RandBytes(data.VoteID[:])
	crypto.RandBytes(data.SelectionID[:])
	data.VoteFirstValid = basics.Round(crypto.RandUint64())
	data.VoteLastValid = basics.Round(crypto.RandUint64())
	data.VoteKeyDilution = crypto.RandUint64()
	if 1 == (crypto.RandUint64() % 2) {
		// if account has created assets, have these defined.
		data.AssetParams = make(map[basics.AssetIndex]basics.AssetParams)
		createdAssetsCount := crypto.RandUint64()%20 + 1
		for i := uint64(0); i < createdAssetsCount; i++ {
			ap := basics.AssetParams{
				Total:         crypto.RandUint64(),
				Decimals:      uint32(crypto.RandUint64() % 20),
				DefaultFrozen: (crypto.RandUint64()%2 == 0),
				UnitName:      fmt.Sprintf("un%x", uint32(crypto.RandUint64()%0x7fffffff)),
				AssetName:     fmt.Sprintf("an%x", uint32(crypto.RandUint64()%0x7fffffff)),
				URL:           fmt.Sprintf("url%x", uint32(crypto.RandUint64()%0x7fffffff)),
			}
			crypto.RandBytes(ap.MetadataHash[:])
			crypto.RandBytes(ap.Manager[:])
			crypto.RandBytes(ap.Reserve[:])
			crypto.RandBytes(ap.Freeze[:])
			crypto.RandBytes(ap.Clawback[:])
			lastCreatableID++
			data.AssetParams[basics.AssetIndex(lastCreatableID)] = ap
		}
	}
	if 1 == (crypto.RandUint64() % 2) {
		// if account owns assets
		data.Assets = make(map[basics.AssetIndex]basics.AssetHolding)
		ownedAssetsCount := crypto.RandUint64()%20 + 1
		for i := uint64(0); i < ownedAssetsCount; i++ {
			ah := basics.AssetHolding{
				Amount: crypto.RandUint64(),
				Frozen: (crypto.RandUint64()%2 == 0),
			}
			data.Assets[basics.AssetIndex(crypto.RandUint64()%lastCreatableID)] = ah
		}
	}
	if 1 == (crypto.RandUint64() % 5) {
		crypto.RandBytes(data.AuthAddr[:])
	}

	if 1 == (crypto.RandUint64() % 3) {
		data.AppLocalStates = make(map[basics.AppIndex]basics.AppLocalState)
		appStatesCount := crypto.RandUint64()%20 + 1
		for i := uint64(0); i < appStatesCount; i++ {
			ap := basics.AppLocalState{
				Schema: basics.StateSchema{
					NumUint:      crypto.RandUint64()%5 + 1,
					NumByteSlice: crypto.RandUint64() % 5,
				},
				KeyValue: make(map[string]basics.TealValue),
			}

			for i := uint64(0); i < ap.Schema.NumUint; i++ {
				appName := fmt.Sprintf("lapp%x-%x", crypto.RandUint64(), i)
				ap.KeyValue[appName] = basics.TealValue{
					Type: basics.TealUintType,
					Uint: crypto.RandUint64(),
				}
			}
			for i := uint64(0); i < ap.Schema.NumByteSlice; i++ {
				appName := fmt.Sprintf("lapp%x-%x", crypto.RandUint64(), i)
				tv := basics.TealValue{
					Type: basics.TealBytesType,
				}
				bytes := make([]byte, crypto.RandUint64()%uint64(config.MaxBytesKeyValueLen))
				crypto.RandBytes(bytes[:])
				tv.Bytes = string(bytes)
				ap.KeyValue[appName] = tv
			}
			if len(ap.KeyValue) == 0 {
				ap.KeyValue = nil
			}
			data.AppLocalStates[basics.AppIndex(crypto.RandUint64()%lastCreatableID)] = ap
		}
	}

	if 1 == (crypto.RandUint64() % 3) {
		data.TotalAppSchema = basics.StateSchema{
			NumUint:      crypto.RandUint64() % 50,
			NumByteSlice: crypto.RandUint64() % 50,
		}
	}
	if 1 == (crypto.RandUint64() % 3) {
		data.AppParams = make(map[basics.AppIndex]basics.AppParams)
		appParamsCount := crypto.RandUint64()%5 + 1
		for i := uint64(0); i < appParamsCount; i++ {
			ap := basics.AppParams{
				ApprovalProgram:   make([]byte, int(crypto.RandUint63())%config.MaxAppProgramLen),
				ClearStateProgram: make([]byte, int(crypto.RandUint63())%config.MaxAppProgramLen),
				GlobalState:       make(basics.TealKeyValue),
				StateSchemas: basics.StateSchemas{
					LocalStateSchema: basics.StateSchema{
						NumUint:      crypto.RandUint64()%5 + 1,
						NumByteSlice: crypto.RandUint64() % 5,
					},
					GlobalStateSchema: basics.StateSchema{
						NumUint:      crypto.RandUint64()%5 + 1,
						NumByteSlice: crypto.RandUint64() % 5,
					},
				},
			}
			if len(ap.ApprovalProgram) > 0 {
				crypto.RandBytes(ap.ApprovalProgram[:])
			} else {
				ap.ApprovalProgram = nil
			}
			if len(ap.ClearStateProgram) > 0 {
				crypto.RandBytes(ap.ClearStateProgram[:])
			} else {
				ap.ClearStateProgram = nil
			}

			for i := uint64(0); i < ap.StateSchemas.LocalStateSchema.NumUint+ap.StateSchemas.GlobalStateSchema.NumUint; i++ {
				appName := fmt.Sprintf("tapp%x-%x", crypto.RandUint64(), i)
				ap.GlobalState[appName] = basics.TealValue{
					Type: basics.TealUintType,
					Uint: crypto.RandUint64(),
				}
			}
			for i := uint64(0); i < ap.StateSchemas.LocalStateSchema.NumByteSlice+ap.StateSchemas.GlobalStateSchema.NumByteSlice; i++ {
				appName := fmt.Sprintf("tapp%x-%x", crypto.RandUint64(), i)
				tv := basics.TealValue{
					Type: basics.TealBytesType,
				}
				bytes := make([]byte, crypto.RandUint64()%uint64(config.MaxBytesKeyValueLen))
				crypto.RandBytes(bytes[:])
				tv.Bytes = string(bytes)
				ap.GlobalState[appName] = tv
			}
			if len(ap.GlobalState) == 0 {
				ap.GlobalState = nil
			}
			lastCreatableID++
			data.AppParams[basics.AppIndex(lastCreatableID)] = ap
		}

	}
	return data, lastCreatableID
}

func randomAccounts(niter int, simpleAccounts bool) map[basics.Address]basics.AccountData {
	res := make(map[basics.Address]basics.AccountData)
	if simpleAccounts {
		for i := 0; i < niter; i++ {
			res[randomAddress()] = randomAccountData(0)
		}
	} else {
		lastCreatableID := crypto.RandUint64() % 512
		for i := 0; i < niter; i++ {
			res[randomAddress()], lastCreatableID = randomFullAccountData(0, lastCreatableID)
		}
	}
	return res
}

func randomDeltas(niter int, base map[basics.Address]basics.AccountData, rewardsLevel uint64) (updates map[basics.Address]accountDelta, totals map[basics.Address]basics.AccountData, imbalance int64) {
	updates, totals, imbalance, _ = randomDeltasImpl(niter, base, rewardsLevel, true, 0)
	return
}

func randomDeltasFull(niter int, base map[basics.Address]basics.AccountData, rewardsLevel uint64, lastCreatableIDIn uint64) (updates map[basics.Address]accountDelta, totals map[basics.Address]basics.AccountData, imbalance int64, lastCreatableID uint64) {
	updates, totals, imbalance, lastCreatableID = randomDeltasImpl(niter, base, rewardsLevel, false, lastCreatableIDIn)
	return
}

func randomDeltasImpl(niter int, base map[basics.Address]basics.AccountData, rewardsLevel uint64, simple bool, lastCreatableIDIn uint64) (updates map[basics.Address]accountDelta, totals map[basics.Address]basics.AccountData, imbalance int64, lastCreatableID uint64) {
	proto := config.Consensus[protocol.ConsensusCurrentVersion]
	updates = make(map[basics.Address]accountDelta)
	totals = make(map[basics.Address]basics.AccountData)

	// copy base -> totals
	for addr, data := range base {
		totals[addr] = data
	}

	// if making a full delta then need to determine max asset/app id to get rid of conflicts
	lastCreatableID = lastCreatableIDIn
	if !simple {
		for _, ad := range base {
			for aid := range ad.AssetParams {
				if uint64(aid) > lastCreatableID {
					lastCreatableID = uint64(aid)
				}
			}
			for aid := range ad.AppParams {
				if uint64(aid) > lastCreatableID {
					lastCreatableID = uint64(aid)
				}
			}
		}
	}

	// Change some existing accounts
	{
		i := 0
		for addr, old := range base {
			if i >= len(base)/2 || i >= niter {
				break
			}

			if addr == testPoolAddr {
				continue
			}
			i++

			var new basics.AccountData
			if simple {
				new = randomAccountData(rewardsLevel)
			} else {
				new, lastCreatableID = randomFullAccountData(rewardsLevel, lastCreatableID)
			}
			updates[addr] = accountDelta{old: old, new: new}
			imbalance += int64(old.WithUpdatedRewards(proto, rewardsLevel).MicroAlgos.Raw - new.MicroAlgos.Raw)
			totals[addr] = new
			break
		}
	}

	// Change some new accounts
	for i := 0; i < niter; i++ {
		addr := randomAddress()
		old := totals[addr]
		var new basics.AccountData
		if simple {
			new = randomAccountData(rewardsLevel)
		} else {
			new, lastCreatableID = randomFullAccountData(rewardsLevel, lastCreatableID)
		}
		updates[addr] = accountDelta{old: old, new: new}
		imbalance += int64(old.WithUpdatedRewards(proto, rewardsLevel).MicroAlgos.Raw - new.MicroAlgos.Raw)
		totals[addr] = new
	}

	return
}

func randomDeltasBalanced(niter int, base map[basics.Address]basics.AccountData, rewardsLevel uint64) (updates map[basics.Address]accountDelta, totals map[basics.Address]basics.AccountData) {
	updates, totals, _ = randomDeltasBalancedImpl(niter, base, rewardsLevel, true, 0)
	return
}

func randomDeltasBalancedFull(niter int, base map[basics.Address]basics.AccountData, rewardsLevel uint64, lastCreatableIDIn uint64) (updates map[basics.Address]accountDelta, totals map[basics.Address]basics.AccountData, lastCreatableID uint64) {
	updates, totals, lastCreatableID = randomDeltasBalancedImpl(niter, base, rewardsLevel, false, lastCreatableIDIn)
	return
}

func randomDeltasBalancedImpl(niter int, base map[basics.Address]basics.AccountData, rewardsLevel uint64, simple bool, lastCreatableIDIn uint64) (updates map[basics.Address]accountDelta, totals map[basics.Address]basics.AccountData, lastCreatableID uint64) {
	var imbalance int64
	if simple {
		updates, totals, imbalance = randomDeltas(niter, base, rewardsLevel)
	} else {
		updates, totals, imbalance, lastCreatableID = randomDeltasFull(niter, base, rewardsLevel, lastCreatableIDIn)
	}

	oldPool := base[testPoolAddr]
	newPool := oldPool
	newPool.MicroAlgos.Raw += uint64(imbalance)

	updates[testPoolAddr] = accountDelta{old: oldPool, new: newPool}
	totals[testPoolAddr] = newPool

	return updates, totals, lastCreatableID
}

func checkAccounts(t *testing.T, tx *sql.Tx, rnd basics.Round, accts map[basics.Address]basics.AccountData) {
	r, _, err := accountsRound(tx)
	require.NoError(t, err)
	require.Equal(t, r, rnd)

	aq, err := accountsDbInit(tx, tx)
	require.NoError(t, err)
	defer aq.close()

	proto := config.Consensus[protocol.ConsensusCurrentVersion]
	err = accountsAddNormalizedBalance(tx, proto)
	require.NoError(t, err)

	var totalOnline, totalOffline, totalNotPart uint64

	for addr, data := range accts {
		pad, err := aq.lookup(addr)
		d := pad.accountData
		require.NoError(t, err)
		require.Equal(t, d, data)

		switch d.Status {
		case basics.Online:
			totalOnline += d.MicroAlgos.Raw
		case basics.Offline:
			totalOffline += d.MicroAlgos.Raw
		case basics.NotParticipating:
			totalNotPart += d.MicroAlgos.Raw
		default:
			t.Errorf("unknown status %v", d.Status)
		}
	}

	all, err := accountsAll(tx)
	require.NoError(t, err)
	require.Equal(t, all, accts)

	totals, err := accountsTotals(tx, false)
	require.NoError(t, err)
	require.Equal(t, totals.Online.Money.Raw, totalOnline)
	require.Equal(t, totals.Offline.Money.Raw, totalOffline)
	require.Equal(t, totals.NotParticipating.Money.Raw, totalNotPart)
	require.Equal(t, totals.Participating().Raw, totalOnline+totalOffline)
	require.Equal(t, totals.All().Raw, totalOnline+totalOffline+totalNotPart)

	d, err := aq.lookup(randomAddress())
	require.NoError(t, err)
	require.Equal(t, rnd, d.round)
	require.Equal(t, d.accountData, basics.AccountData{})

	onlineAccounts := make(map[basics.Address]*onlineAccount)
	for addr, data := range accts {
		if data.Status == basics.Online {
			onlineAccounts[addr] = accountDataToOnline(addr, &data, proto)
		}
	}

	for i := 0; i < len(onlineAccounts); i++ {
		dbtop, err := accountsOnlineTop(tx, 0, uint64(i), proto)
		require.NoError(t, err)
		require.Equal(t, i, len(dbtop))

		// Compute the top-N accounts ourselves
		var testtop []onlineAccount
		for _, data := range onlineAccounts {
			testtop = append(testtop, *data)
		}

		sort.Slice(testtop, func(i, j int) bool {
			ibal := testtop[i].NormalizedOnlineBalance
			jbal := testtop[j].NormalizedOnlineBalance
			if ibal > jbal {
				return true
			}
			if ibal < jbal {
				return false
			}
			return bytes.Compare(testtop[i].Address[:], testtop[j].Address[:]) > 0
		})

		for j := 0; j < i; j++ {
			_, ok := dbtop[testtop[j].Address]
			require.True(t, ok)
		}
	}

	top, err := accountsOnlineTop(tx, 0, uint64(len(onlineAccounts)+1), proto)
	require.NoError(t, err)
	require.Equal(t, len(top), len(onlineAccounts))
}

func TestAccountDBInit(t *testing.T) {
	proto := config.Consensus[protocol.ConsensusCurrentVersion]

	dbs, _ := dbOpenTest(t, true)
	setDbLogging(t, dbs)
	defer dbs.Close()

	tx, err := dbs.Wdb.Handle.Begin()
	require.NoError(t, err)
	defer tx.Rollback()

	accts := randomAccounts(20, true)
	err = accountsInit(tx, accts, proto)
	require.NoError(t, err)
	checkAccounts(t, tx, 0, accts)

	err = accountsInit(tx, accts, proto)
	require.NoError(t, err)
	checkAccounts(t, tx, 0, accts)
}

// creatablesFromUpdates calculates creatables from updates
func creatablesFromUpdates(updates map[basics.Address]accountDelta, seen map[basics.CreatableIndex]bool) map[basics.CreatableIndex]modifiedCreatable {
	creatables := make(map[basics.CreatableIndex]modifiedCreatable)
	for addr, update := range updates {
		// no sets in Go, so iterate over
		for idx := range update.old.Assets {
			if _, ok := update.new.Assets[idx]; !ok {
				creatables[basics.CreatableIndex(idx)] = modifiedCreatable{
					ctype:   basics.AssetCreatable,
					created: false, // exists in old, not in new => deleted
					creator: addr,
				}
			}
		}
		for idx := range update.new.Assets {
			if seen[basics.CreatableIndex(idx)] {
				continue
			}
			if _, ok := update.old.Assets[idx]; !ok {
				creatables[basics.CreatableIndex(idx)] = modifiedCreatable{
					ctype:   basics.AssetCreatable,
					created: true, // exists in new, not in old => created
					creator: addr,
				}
			}
			seen[basics.CreatableIndex(idx)] = true
		}
		for idx := range update.old.AppParams {
			if _, ok := update.new.AppParams[idx]; !ok {
				creatables[basics.CreatableIndex(idx)] = modifiedCreatable{
					ctype:   basics.AppCreatable,
					created: false, // exists in old, not in new => deleted
					creator: addr,
				}
			}
		}
		for idx := range update.new.AppParams {
			if seen[basics.CreatableIndex(idx)] {
				continue
			}
			if _, ok := update.old.AppParams[idx]; !ok {
				creatables[basics.CreatableIndex(idx)] = modifiedCreatable{
					ctype:   basics.AppCreatable,
					created: true, // exists in new, not in old => created
					creator: addr,
				}
			}
			seen[basics.CreatableIndex(idx)] = true
		}
	}
	return creatables
}

func TestAccountDBRound(t *testing.T) {
	proto := config.Consensus[protocol.ConsensusCurrentVersion]

	dbs, _ := dbOpenTest(t, true)
	setDbLogging(t, dbs)
	defer dbs.Close()

	tx, err := dbs.Wdb.Handle.Begin()
	require.NoError(t, err)
	defer tx.Rollback()

	accts := randomAccounts(20, true)
	err = accountsInit(tx, accts, proto)
	require.NoError(t, err)
	checkAccounts(t, tx, 0, accts)

	// used to determine how many creatables element will be in the test per iteration
	numElementsPerSegement := 10

	// lastCreatableID stores asset or app max used index to get rid of conflicts
	lastCreatableID := crypto.RandUint64() % 512
	ctbsList, randomCtbs := randomCreatables(numElementsPerSegement)
	expectedDbImage := make(map[basics.CreatableIndex]modifiedCreatable)
<<<<<<< HEAD
	var baseAccounts mruAccounts
=======
	var baseAccounts lruAccounts
>>>>>>> 3d6eba4d
	baseAccounts.init(nil, 100, 80)
	for i := 1; i < 10; i++ {
		var updates map[basics.Address]accountDelta
		var newaccts map[basics.Address]basics.AccountData
		updates, newaccts, _, lastCreatableID = randomDeltasFull(20, accts, 0, lastCreatableID)
		accts = newaccts
		ctbsWithDeletes := randomCreatableSampling(i, ctbsList, randomCtbs,
			expectedDbImage, numElementsPerSegement)

		updatesCnt, needLoadAddresses, _ := compactDeltas([]map[basics.Address]accountDelta{updates}, nil, baseAccounts)

<<<<<<< HEAD
		err = accountsGet(tx, needLoadAddresses, updatesCnt)
		require.NoError(t, err)
		err = totalsNewRounds(tx, []map[basics.Address]accountDelta{updates}, updatesCnt, []AccountTotals{{}}, []config.ConsensusParams{proto})
		require.NoError(t, err)
		err = accountsNewRound(tx, updatesCnt, ctbsWithDeletes, proto, basics.Round(i))
=======
		err = accountsLoadOld(tx, needLoadAddresses, updatesCnt)
		require.NoError(t, err)
		err = totalsNewRounds(tx, []map[basics.Address]accountDelta{updates}, updatesCnt, []AccountTotals{{}}, []config.ConsensusParams{proto})
		require.NoError(t, err)
		_, err = accountsNewRound(tx, updatesCnt, ctbsWithDeletes, proto, basics.Round(i))
>>>>>>> 3d6eba4d
		require.NoError(t, err)
		err = updateAccountsRound(tx, basics.Round(i), 0)
		require.NoError(t, err)
		checkAccounts(t, tx, basics.Round(i), accts)
		checkCreatables(t, tx, i, expectedDbImage)
	}
}

// checkCreatables compares the expected database image to the actual databse content
func checkCreatables(t *testing.T,
	tx *sql.Tx, iteration int,
	expectedDbImage map[basics.CreatableIndex]modifiedCreatable) {

	stmt, err := tx.Prepare("SELECT asset, creator, ctype FROM assetcreators")
	require.NoError(t, err)

	defer stmt.Close()
	rows, err := stmt.Query()
	if err != sql.ErrNoRows {
		require.NoError(t, err)
	}
	defer rows.Close()
	counter := 0
	for rows.Next() {
		counter++
		mc := modifiedCreatable{}
		var buf []byte
		var asset basics.CreatableIndex
		err := rows.Scan(&asset, &buf, &mc.ctype)
		require.NoError(t, err)
		copy(mc.creator[:], buf)

		require.NotNil(t, expectedDbImage[asset])
		require.Equal(t, expectedDbImage[asset].creator, mc.creator)
		require.Equal(t, expectedDbImage[asset].ctype, mc.ctype)
		require.True(t, expectedDbImage[asset].created)
	}
	require.Equal(t, len(expectedDbImage), counter)
}

// randomCreatableSampling sets elements to delete from previous iteration
// It consideres 10 elements in an iteration.
// loop 0: returns the first 10 elements
// loop 1: returns: * the second 10 elements
//                  * random sample of elements from the first 10: created changed from true -> false
// loop 2: returns: * the elements 20->30
//                  * random sample of elements from 10->20: created changed from true -> false
func randomCreatableSampling(iteration int, crtbsList []basics.CreatableIndex,
	creatables map[basics.CreatableIndex]modifiedCreatable,
	expectedDbImage map[basics.CreatableIndex]modifiedCreatable,
	numElementsPerSegement int) map[basics.CreatableIndex]modifiedCreatable {

	iteration-- // 0-based here

	delSegmentEnd := iteration * numElementsPerSegement
	delSegmentStart := delSegmentEnd - numElementsPerSegement
	if delSegmentStart < 0 {
		delSegmentStart = 0
	}

	newSample := make(map[basics.CreatableIndex]modifiedCreatable)
	stop := delSegmentEnd + numElementsPerSegement

	for i := delSegmentStart; i < delSegmentEnd; i++ {
		ctb := creatables[crtbsList[i]]
		if ctb.created &&
			// Always delete the first element, to make sure at least one
			// element is always deleted.
			(i == delSegmentStart || 1 == (crypto.RandUint64()%2)) {
			ctb.created = false
			newSample[crtbsList[i]] = ctb
			delete(expectedDbImage, crtbsList[i])
		}
	}

	for i := delSegmentEnd; i < stop; i++ {
		newSample[crtbsList[i]] = creatables[crtbsList[i]]
		if creatables[crtbsList[i]].created {
			expectedDbImage[crtbsList[i]] = creatables[crtbsList[i]]
		}
	}

	return newSample
}

func randomCreatables(numElementsPerSegement int) ([]basics.CreatableIndex,
	map[basics.CreatableIndex]modifiedCreatable) {
	creatables := make(map[basics.CreatableIndex]modifiedCreatable)
	creatablesList := make([]basics.CreatableIndex, numElementsPerSegement*10)
	uniqueAssetIds := make(map[basics.CreatableIndex]bool)

	for i := 0; i < numElementsPerSegement*10; i++ {
		assetIndex, mc := randomCreatable(uniqueAssetIds)
		creatables[assetIndex] = mc
		creatablesList[i] = assetIndex
	}
	return creatablesList, creatables // creatablesList is needed for maintaining the order
}

// randomCreatable generates a random creatable.
func randomCreatable(uniqueAssetIds map[basics.CreatableIndex]bool) (
	assetIndex basics.CreatableIndex, mc modifiedCreatable) {

	var ctype basics.CreatableType

	switch crypto.RandUint64() % 2 {
	case 0:
		ctype = basics.AssetCreatable
	case 1:
		ctype = basics.AppCreatable
	}

	creatable := modifiedCreatable{
		ctype:   ctype,
		created: (crypto.RandUint64() % 2) == 1,
		creator: randomAddress(),
		ndeltas: 1,
	}

	var assetIdx basics.CreatableIndex
	for {
		assetIdx = basics.CreatableIndex(crypto.RandUint64() % (uint64(2) << 50))
		_, found := uniqueAssetIds[assetIdx]
		if !found {
			uniqueAssetIds[assetIdx] = true
			break
		}
	}
	return assetIdx, creatable
}

func generateRandomTestingAccountBalances(numAccounts int) (updates map[basics.Address]basics.AccountData) {
	secrets := crypto.GenerateOneTimeSignatureSecrets(15, 500)
	pubVrfKey, _ := crypto.VrfKeygenFromSeed([32]byte{0, 1, 2, 3})
	updates = make(map[basics.Address]basics.AccountData, numAccounts)

	for i := 0; i < numAccounts; i++ {
		addr := randomAddress()
		updates[addr] = basics.AccountData{
			MicroAlgos:         basics.MicroAlgos{Raw: 0x000ffffffffffffff},
			Status:             basics.NotParticipating,
			RewardsBase:        uint64(i),
			RewardedMicroAlgos: basics.MicroAlgos{Raw: 0x000ffffffffffffff},
			VoteID:             secrets.OneTimeSignatureVerifier,
			SelectionID:        pubVrfKey,
			VoteFirstValid:     basics.Round(0x000ffffffffffffff),
			VoteLastValid:      basics.Round(0x000ffffffffffffff),
			VoteKeyDilution:    0x000ffffffffffffff,
			AssetParams: map[basics.AssetIndex]basics.AssetParams{
				0x000ffffffffffffff: {
					Total:         0x000ffffffffffffff,
					Decimals:      0x2ffffff,
					DefaultFrozen: true,
					UnitName:      "12345678",
					AssetName:     "12345678901234567890123456789012",
					URL:           "12345678901234567890123456789012",
					MetadataHash:  pubVrfKey,
					Manager:       addr,
					Reserve:       addr,
					Freeze:        addr,
					Clawback:      addr,
				},
			},
			Assets: map[basics.AssetIndex]basics.AssetHolding{
				0x000ffffffffffffff: {
					Amount: 0x000ffffffffffffff,
					Frozen: true,
				},
			},
		}
	}
	return
}

func benchmarkInitBalances(b testing.TB, numAccounts int, dbs db.Pair, proto config.ConsensusParams) (updates map[basics.Address]basics.AccountData) {
	tx, err := dbs.Wdb.Handle.Begin()
	require.NoError(b, err)

	updates = generateRandomTestingAccountBalances(numAccounts)

	err = accountsInit(tx, updates, proto)
	require.NoError(b, err)
	err = accountsAddNormalizedBalance(tx, proto)
	require.NoError(b, err)
	err = tx.Commit()
	require.NoError(b, err)
	return
}

func cleanupTestDb(dbs db.Pair, dbName string, inMemory bool) {
	dbs.Close()
	if !inMemory {
		os.Remove(dbName)
	}
}

func benchmarkReadingAllBalances(b *testing.B, inMemory bool) {
	proto := config.Consensus[protocol.ConsensusCurrentVersion]
	dbs, fn := dbOpenTest(b, inMemory)
	setDbLogging(b, dbs)
	defer cleanupTestDb(dbs, fn, inMemory)

	benchmarkInitBalances(b, b.N, dbs, proto)
	tx, err := dbs.Rdb.Handle.Begin()
	require.NoError(b, err)

	b.ResetTimer()
	// read all the balances in the database.
	bal, err2 := accountsAll(tx)
	require.NoError(b, err2)
	tx.Commit()

	prevHash := crypto.Digest{}
	for _, accountBalance := range bal {
		encodedAccountBalance := protocol.Encode(&accountBalance)
		prevHash = crypto.Hash(append(encodedAccountBalance, ([]byte(prevHash[:]))...))
	}
	require.Equal(b, b.N, len(bal))
}

func BenchmarkReadingAllBalancesRAM(b *testing.B) {
	benchmarkReadingAllBalances(b, true)
}

func BenchmarkReadingAllBalancesDisk(b *testing.B) {
	benchmarkReadingAllBalances(b, false)
}

func benchmarkReadingRandomBalances(b *testing.B, inMemory bool) {
	proto := config.Consensus[protocol.ConsensusCurrentVersion]
	dbs, fn := dbOpenTest(b, inMemory)
	setDbLogging(b, dbs)
	defer cleanupTestDb(dbs, fn, inMemory)

	accounts := benchmarkInitBalances(b, b.N, dbs, proto)

	qs, err := accountsDbInit(dbs.Rdb.Handle, dbs.Wdb.Handle)
	require.NoError(b, err)

	// read all the balances in the database, shuffled
	addrs := make([]basics.Address, len(accounts))
	pos := 0
	for addr := range accounts {
		addrs[pos] = addr
		pos++
	}
	rand.Shuffle(len(addrs), func(i, j int) { addrs[i], addrs[j] = addrs[j], addrs[i] })

	// only measure the actual fetch time
	b.ResetTimer()
	for _, addr := range addrs {
		_, err = qs.lookup(addr)
		require.NoError(b, err)
	}
}

func BenchmarkReadingRandomBalancesRAM(b *testing.B) {
	benchmarkReadingRandomBalances(b, true)
}

func BenchmarkReadingRandomBalancesDisk(b *testing.B) {
	benchmarkReadingRandomBalances(b, false)
}
func BenchmarkWritingRandomBalancesDisk(b *testing.B) {
	totalStartupAccountsNumber := 5000000
	batchCount := 1000
	startupAcct := 5
	initDatabase := func() (*sql.Tx, func(), error) {
		proto := config.Consensus[protocol.ConsensusCurrentVersion]
		dbs, fn := dbOpenTest(b, false)
		setDbLogging(b, dbs)
		cleanup := func() {
			cleanupTestDb(dbs, fn, false)
		}

		benchmarkInitBalances(b, startupAcct, dbs, proto)
		dbs.Wdb.SetSynchronousMode(context.Background(), db.SynchronousModeOff, false)

		// insert 1M accounts data, in batches of 1000
		for batch := 0; batch <= batchCount; batch++ {
			fmt.Printf("\033[M\r %d / %d accounts written", totalStartupAccountsNumber*batch/batchCount, totalStartupAccountsNumber)

			tx, err := dbs.Wdb.Handle.Begin()

			require.NoError(b, err)

			acctsData := generateRandomTestingAccountBalances(totalStartupAccountsNumber / batchCount)
			replaceStmt, err := tx.Prepare("INSERT INTO accountbase (address, normalizedonlinebalance, data) VALUES (?, ?, ?)")
			require.NoError(b, err)
			defer replaceStmt.Close()
			for addr, acctData := range acctsData {
				_, err = replaceStmt.Exec(addr[:], uint64(0), protocol.Encode(&acctData))
				require.NoError(b, err)
			}

			err = tx.Commit()
			require.NoError(b, err)
		}
		dbs.Wdb.SetSynchronousMode(context.Background(), db.SynchronousModeFull, true)
		tx, err := dbs.Wdb.Handle.Begin()
		require.NoError(b, err)
		fmt.Printf("\033[M\r")
		return tx, cleanup, err
	}

	selectAccounts := func(tx *sql.Tx) (accountsAddress [][]byte, accountsRowID []int) {
		accountsAddress = make([][]byte, 0, totalStartupAccountsNumber+startupAcct)
		accountsRowID = make([]int, 0, totalStartupAccountsNumber+startupAcct)

		// read all the accounts to obtain the addrs.
		rows, err := tx.Query("SELECT rowid, address FROM accountbase")
		defer rows.Close()
		for rows.Next() {
			var addrbuf []byte
			var rowid int
			err = rows.Scan(&rowid, &addrbuf)
			require.NoError(b, err)
			accountsAddress = append(accountsAddress, addrbuf)
			accountsRowID = append(accountsRowID, rowid)
		}
		return
	}

	tx, cleanup, err := initDatabase()
	require.NoError(b, err)
	defer cleanup()

	accountsAddress, accountsRowID := selectAccounts(tx)

	b.Run("ByAddr", func(b *testing.B) {
		preparedUpdate, err := tx.Prepare("UPDATE accountbase SET data = ? WHERE address = ?")
		require.NoError(b, err)
		defer preparedUpdate.Close()
		// updates accounts by address
		randomAccountData := make([]byte, 200)
		crypto.RandBytes(randomAccountData)
		updateOrder := rand.Perm(len(accountsRowID))
		b.ResetTimer()
		startTime := time.Now()
		for n := 0; n < b.N; n++ {
			for _, acctIdx := range updateOrder {
				res, err := preparedUpdate.Exec(randomAccountData[:], accountsAddress[acctIdx])
				require.NoError(b, err)
				rowsAffected, err := res.RowsAffected()
				require.NoError(b, err)
				require.Equal(b, int64(1), rowsAffected)
				n++
				if n == b.N {
					break
				}
			}

		}
		b.ReportMetric(float64(int(time.Now().Sub(startTime))/b.N), "ns/acct_update")
	})

	b.Run("ByRowID", func(b *testing.B) {
		preparedUpdate, err := tx.Prepare("UPDATE accountbase SET data = ? WHERE rowid = ?")
		require.NoError(b, err)
		defer preparedUpdate.Close()
		// updates accounts by address
		randomAccountData := make([]byte, 200)
		crypto.RandBytes(randomAccountData)
		updateOrder := rand.Perm(len(accountsRowID))
		b.ResetTimer()
		startTime := time.Now()
		for n := 0; n < b.N; n++ {
			for _, acctIdx := range updateOrder {
				res, err := preparedUpdate.Exec(randomAccountData[:], accountsRowID[acctIdx])
				require.NoError(b, err)
				rowsAffected, err := res.RowsAffected()
				require.NoError(b, err)
				require.Equal(b, int64(1), rowsAffected)
				n++
				if n == b.N {
					break
				}
			}
		}
		b.ReportMetric(float64(int(time.Now().Sub(startTime))/b.N), "ns/acct_update")

	})

	err = tx.Commit()
	require.NoError(b, err)
}
func TestAccountsReencoding(t *testing.T) {
	oldEncodedAccountsData := [][]byte{
		{132, 164, 97, 108, 103, 111, 206, 5, 234, 236, 80, 164, 97, 112, 97, 114, 129, 206, 0, 3, 60, 164, 137, 162, 97, 109, 196, 32, 49, 54, 101, 102, 97, 97, 51, 57, 50, 52, 97, 54, 102, 100, 57, 100, 51, 97, 52, 56, 50, 52, 55, 57, 57, 97, 52, 97, 99, 54, 53, 100, 162, 97, 110, 167, 65, 80, 84, 75, 73, 78, 71, 162, 97, 117, 174, 104, 116, 116, 112, 58, 47, 47, 115, 111, 109, 101, 117, 114, 108, 161, 99, 196, 32, 183, 97, 139, 76, 1, 45, 180, 52, 183, 186, 220, 252, 85, 135, 185, 87, 156, 87, 158, 83, 49, 200, 133, 169, 43, 205, 26, 148, 50, 121, 28, 105, 161, 102, 196, 32, 183, 97, 139, 76, 1, 45, 180, 52, 183, 186, 220, 252, 85, 135, 185, 87, 156, 87, 158, 83, 49, 200, 133, 169, 43, 205, 26, 148, 50, 121, 28, 105, 161, 109, 196, 32, 60, 69, 244, 159, 234, 26, 168, 145, 153, 184, 85, 182, 46, 124, 227, 144, 84, 113, 176, 206, 109, 204, 245, 165, 100, 23, 71, 49, 32, 242, 146, 68, 161, 114, 196, 32, 183, 97, 139, 76, 1, 45, 180, 52, 183, 186, 220, 252, 85, 135, 185, 87, 156, 87, 158, 83, 49, 200, 133, 169, 43, 205, 26, 148, 50, 121, 28, 105, 161, 116, 205, 3, 32, 162, 117, 110, 163, 65, 80, 75, 165, 97, 115, 115, 101, 116, 129, 206, 0, 3, 60, 164, 130, 161, 97, 0, 161, 102, 194, 165, 101, 98, 97, 115, 101, 205, 98, 54},
		{132, 164, 97, 108, 103, 111, 206, 5, 230, 217, 88, 164, 97, 112, 97, 114, 129, 206, 0, 3, 60, 175, 137, 162, 97, 109, 196, 32, 49, 54, 101, 102, 97, 97, 51, 57, 50, 52, 97, 54, 102, 100, 57, 100, 51, 97, 52, 56, 50, 52, 55, 57, 57, 97, 52, 97, 99, 54, 53, 100, 162, 97, 110, 167, 65, 80, 84, 75, 105, 110, 103, 162, 97, 117, 174, 104, 116, 116, 112, 58, 47, 47, 115, 111, 109, 101, 117, 114, 108, 161, 99, 196, 32, 111, 157, 243, 205, 146, 155, 167, 149, 44, 226, 153, 150, 6, 105, 206, 72, 182, 218, 38, 146, 98, 94, 57, 205, 145, 152, 12, 60, 175, 149, 94, 13, 161, 102, 196, 32, 111, 157, 243, 205, 146, 155, 167, 149, 44, 226, 153, 150, 6, 105, 206, 72, 182, 218, 38, 146, 98, 94, 57, 205, 145, 152, 12, 60, 175, 149, 94, 13, 161, 109, 196, 32, 60, 69, 244, 159, 234, 26, 168, 145, 153, 184, 85, 182, 46, 124, 227, 144, 84, 113, 176, 206, 109, 204, 245, 165, 100, 23, 71, 49, 32, 242, 146, 68, 161, 114, 196, 32, 111, 157, 243, 205, 146, 155, 167, 149, 44, 226, 153, 150, 6, 105, 206, 72, 182, 218, 38, 146, 98, 94, 57, 205, 145, 152, 12, 60, 175, 149, 94, 13, 161, 116, 205, 1, 44, 162, 117, 110, 164, 65, 80, 84, 75, 165, 97, 115, 115, 101, 116, 130, 206, 0, 3, 56, 153, 130, 161, 97, 10, 161, 102, 194, 206, 0, 3, 60, 175, 130, 161, 97, 0, 161, 102, 194, 165, 101, 98, 97, 115, 101, 205, 98, 54},
		{131, 164, 97, 108, 103, 111, 206, 5, 233, 179, 208, 165, 97, 115, 115, 101, 116, 130, 206, 0, 3, 60, 164, 130, 161, 97, 2, 161, 102, 194, 206, 0, 3, 60, 175, 130, 161, 97, 30, 161, 102, 194, 165, 101, 98, 97, 115, 101, 205, 98, 54},
		{131, 164, 97, 108, 103, 111, 206, 0, 3, 48, 104, 165, 97, 115, 115, 101, 116, 129, 206, 0, 1, 242, 159, 130, 161, 97, 0, 161, 102, 194, 165, 101, 98, 97, 115, 101, 205, 98, 54},
	}
	dbs, _ := dbOpenTest(t, true)
	setDbLogging(t, dbs)
	defer dbs.Close()

	secrets := crypto.GenerateOneTimeSignatureSecrets(15, 500)
	pubVrfKey, _ := crypto.VrfKeygenFromSeed([32]byte{0, 1, 2, 3})

	err := dbs.Wdb.Atomic(func(ctx context.Context, tx *sql.Tx) (err error) {
		err = accountsInit(tx, make(map[basics.Address]basics.AccountData), config.Consensus[protocol.ConsensusCurrentVersion])
		if err != nil {
			return err
		}

		for _, oldAccData := range oldEncodedAccountsData {
			addr := randomAddress()
			_, err = tx.ExecContext(ctx, "INSERT INTO accountbase (address, data) VALUES (?, ?)", addr[:], oldAccData)
			if err != nil {
				return err
			}
		}
		for i := 0; i < 100; i++ {
			addr := randomAddress()
			accData := basics.AccountData{
				MicroAlgos:         basics.MicroAlgos{Raw: 0x000ffffffffffffff},
				Status:             basics.NotParticipating,
				RewardsBase:        uint64(i),
				RewardedMicroAlgos: basics.MicroAlgos{Raw: 0x000ffffffffffffff},
				VoteID:             secrets.OneTimeSignatureVerifier,
				SelectionID:        pubVrfKey,
				VoteFirstValid:     basics.Round(0x000ffffffffffffff),
				VoteLastValid:      basics.Round(0x000ffffffffffffff),
				VoteKeyDilution:    0x000ffffffffffffff,
				AssetParams: map[basics.AssetIndex]basics.AssetParams{
					0x000ffffffffffffff: {
						Total:         0x000ffffffffffffff,
						Decimals:      0x2ffffff,
						DefaultFrozen: true,
						UnitName:      "12345678",
						AssetName:     "12345678901234567890123456789012",
						URL:           "12345678901234567890123456789012",
						MetadataHash:  pubVrfKey,
						Manager:       addr,
						Reserve:       addr,
						Freeze:        addr,
						Clawback:      addr,
					},
				},
				Assets: map[basics.AssetIndex]basics.AssetHolding{
					0x000ffffffffffffff: {
						Amount: 0x000ffffffffffffff,
						Frozen: true,
					},
				},
			}

			_, err = tx.ExecContext(ctx, "INSERT INTO accountbase (address, data) VALUES (?, ?)", addr[:], protocol.Encode(&accData))
			if err != nil {
				return err
			}
		}
		return nil
	})
	require.NoError(t, err)

	err = dbs.Wdb.Atomic(func(ctx context.Context, tx *sql.Tx) (err error) {
		modifiedAccounts, err := reencodeAccounts(ctx, tx)
		if err != nil {
			return err
		}
		if len(oldEncodedAccountsData) != int(modifiedAccounts) {
			return fmt.Errorf("len(oldEncodedAccountsData) != int(modifiedAccounts) %d != %d", len(oldEncodedAccountsData), int(modifiedAccounts))
		}
		require.Equal(t, len(oldEncodedAccountsData), int(modifiedAccounts))
		return nil
	})
	require.NoError(t, err)
}

// TestAccountsDbQueriesCreateClose tests to see that we can create the accountsDbQueries and close it.
// it also verify that double-closing it doesn't create an issue.
func TestAccountsDbQueriesCreateClose(t *testing.T) {
	dbs, _ := dbOpenTest(t, true)
	setDbLogging(t, dbs)
	defer dbs.Close()

	err := dbs.Wdb.Atomic(func(ctx context.Context, tx *sql.Tx) (err error) {
		err = accountsInit(tx, make(map[basics.Address]basics.AccountData), config.Consensus[protocol.ConsensusCurrentVersion])
		if err != nil {
			return err
		}
		return nil
	})
	require.NoError(t, err)
	qs, err := accountsDbInit(dbs.Rdb.Handle, dbs.Wdb.Handle)
	require.NoError(t, err)
	require.NotNil(t, qs.listCreatablesStmt)
	qs.close()
	require.Nil(t, qs.listCreatablesStmt)
	qs.close()
	require.Nil(t, qs.listCreatablesStmt)
}

func benchmarkWriteCatchpointStagingBalancesSub(b *testing.B, ascendingOrder bool) {
	proto := config.Consensus[protocol.ConsensusCurrentVersion]
	genesisInitState, _ := testGenerateInitState(b, protocol.ConsensusCurrentVersion)
	const inMem = false
	log := logging.TestingLog(b)
	cfg := config.GetDefaultLocal()
	cfg.Archival = false
	log.SetLevel(logging.Warn)
	dbBaseFileName := strings.Replace(b.Name(), "/", "_", -1)
	l, err := OpenLedger(log, dbBaseFileName, inMem, genesisInitState, cfg)
	require.NoError(b, err, "could not open ledger")
	defer func() {
		l.Close()
		os.Remove(dbBaseFileName + ".block.sqlite")
		os.Remove(dbBaseFileName + ".tracker.sqlite")
	}()
	catchpointAccessor := MakeCatchpointCatchupAccessor(l, log)
	catchpointAccessor.ResetStagingBalances(context.Background(), true)
	targetAccountsCount := uint64(b.N)
	accountsLoaded := uint64(0)
	var last64KStart time.Time
	last64KSize := uint64(0)
	last64KAccountCreationTime := time.Duration(0)
	accountsWritingStarted := time.Now()
	accountsGenerationDuration := time.Duration(0)
	b.ResetTimer()
	for accountsLoaded < targetAccountsCount {
		b.StopTimer()
		balancesLoopStart := time.Now()
		// generate a chunk;
		chunkSize := targetAccountsCount - accountsLoaded
		if chunkSize > BalancesPerCatchpointFileChunk {
			chunkSize = BalancesPerCatchpointFileChunk
		}
		last64KSize += chunkSize
		if accountsLoaded >= targetAccountsCount-64*1024 && last64KStart.IsZero() {
			last64KStart = time.Now()
			last64KSize = chunkSize
			last64KAccountCreationTime = time.Duration(0)
		}
		var balances catchpointFileBalancesChunk
		balances.Balances = make([]encodedBalanceRecord, chunkSize)
		for i := uint64(0); i < chunkSize; i++ {
			var randomAccount encodedBalanceRecord
			accountData := basics.AccountData{RewardsBase: accountsLoaded + i}
			accountData.MicroAlgos.Raw = crypto.RandUint63()
			randomAccount.AccountData = protocol.Encode(&accountData)
			crypto.RandBytes(randomAccount.Address[:])
			if ascendingOrder {
				binary.LittleEndian.PutUint64(randomAccount.Address[:], accountsLoaded+i)
			}
			balances.Balances[i] = randomAccount
		}
		balanceLoopDuration := time.Now().Sub(balancesLoopStart)
		last64KAccountCreationTime += balanceLoopDuration
		accountsGenerationDuration += balanceLoopDuration

		normalizedAccountBalances, err := prepareNormalizedBalances(balances.Balances, proto)
		b.StartTimer()
		err = l.trackerDBs.Wdb.Atomic(func(ctx context.Context, tx *sql.Tx) (err error) {
			err = writeCatchpointStagingBalances(ctx, tx, normalizedAccountBalances)
			return
		})

		require.NoError(b, err)
		accountsLoaded += chunkSize
	}
	if !last64KStart.IsZero() {
		last64KDuration := time.Now().Sub(last64KStart) - last64KAccountCreationTime
		fmt.Printf("%-82s%-7d (last 64k) %-6d ns/account       %d accounts/sec\n", b.Name(), last64KSize, (last64KDuration / time.Duration(last64KSize)).Nanoseconds(), int(float64(last64KSize)/float64(last64KDuration.Seconds())))
	}
	stats, err := l.trackerDBs.Wdb.Vacuum(context.Background())
	require.NoError(b, err)
	fmt.Printf("%-82sdb fragmentation   %.1f%%\n", b.Name(), float32(stats.PagesBefore-stats.PagesAfter)*100/float32(stats.PagesBefore))
	b.ReportMetric(float64(b.N)/float64((time.Now().Sub(accountsWritingStarted)-accountsGenerationDuration).Seconds()), "accounts/sec")
}

func BenchmarkWriteCatchpointStagingBalances(b *testing.B) {
	benchSizes := []int{1024 * 100, 1024 * 200, 1024 * 400}
	for _, size := range benchSizes {
		b.Run(fmt.Sprintf("RandomInsertOrder-%d", size), func(b *testing.B) {
			b.N = size
			benchmarkWriteCatchpointStagingBalancesSub(b, false)
		})
	}
	for _, size := range benchSizes {
		b.Run(fmt.Sprintf("AscendingInsertOrder-%d", size), func(b *testing.B) {
			b.N = size
			benchmarkWriteCatchpointStagingBalancesSub(b, true)
		})
	}
}<|MERGE_RESOLUTION|>--- conflicted
+++ resolved
@@ -524,11 +524,7 @@
 	lastCreatableID := crypto.RandUint64() % 512
 	ctbsList, randomCtbs := randomCreatables(numElementsPerSegement)
 	expectedDbImage := make(map[basics.CreatableIndex]modifiedCreatable)
-<<<<<<< HEAD
-	var baseAccounts mruAccounts
-=======
 	var baseAccounts lruAccounts
->>>>>>> 3d6eba4d
 	baseAccounts.init(nil, 100, 80)
 	for i := 1; i < 10; i++ {
 		var updates map[basics.Address]accountDelta
@@ -540,19 +536,11 @@
 
 		updatesCnt, needLoadAddresses, _ := compactDeltas([]map[basics.Address]accountDelta{updates}, nil, baseAccounts)
 
-<<<<<<< HEAD
-		err = accountsGet(tx, needLoadAddresses, updatesCnt)
-		require.NoError(t, err)
-		err = totalsNewRounds(tx, []map[basics.Address]accountDelta{updates}, updatesCnt, []AccountTotals{{}}, []config.ConsensusParams{proto})
-		require.NoError(t, err)
-		err = accountsNewRound(tx, updatesCnt, ctbsWithDeletes, proto, basics.Round(i))
-=======
 		err = accountsLoadOld(tx, needLoadAddresses, updatesCnt)
 		require.NoError(t, err)
 		err = totalsNewRounds(tx, []map[basics.Address]accountDelta{updates}, updatesCnt, []AccountTotals{{}}, []config.ConsensusParams{proto})
 		require.NoError(t, err)
 		_, err = accountsNewRound(tx, updatesCnt, ctbsWithDeletes, proto, basics.Round(i))
->>>>>>> 3d6eba4d
 		require.NoError(t, err)
 		err = updateAccountsRound(tx, basics.Round(i), 0)
 		require.NoError(t, err)
