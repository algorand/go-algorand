// Copyright (C) 2019-2021 Algorand, Inc.
// This file is part of go-algorand
//
// go-algorand is free software: you can redistribute it and/or modify
// it under the terms of the GNU Affero General Public License as
// published by the Free Software Foundation, either version 3 of the
// License, or (at your option) any later version.
//
// go-algorand is distributed in the hope that it will be useful,
// but WITHOUT ANY WARRANTY; without even the implied warranty of
// MERCHANTABILITY or FITNESS FOR A PARTICULAR PURPOSE.  See the
// GNU Affero General Public License for more details.
//
// You should have received a copy of the GNU Affero General Public License
// along with go-algorand.  If not, see <https://www.gnu.org/licenses/>.

package ledger

import (
	"bytes"
	"context"
	"database/sql"
	"encoding/binary"
	"fmt"
	"math/rand"
	"os"
	"sort"
	"strings"
	"testing"
	"time"

	"github.com/stretchr/testify/require"

	"github.com/algorand/go-algorand/config"
	"github.com/algorand/go-algorand/crypto"
	"github.com/algorand/go-algorand/data/basics"
	"github.com/algorand/go-algorand/ledger/common"
	"github.com/algorand/go-algorand/logging"
	"github.com/algorand/go-algorand/protocol"
	"github.com/algorand/go-algorand/util/db"
)

func randomAddress() basics.Address {
	var addr basics.Address
	crypto.RandBytes(addr[:])
	return addr
}

func randomAccountData(rewardsLevel uint64) basics.AccountData {
	var data basics.AccountData

	// Avoid overflowing totals
	data.MicroAlgos.Raw = crypto.RandUint64() % (1 << 32)

	switch crypto.RandUint64() % 3 {
	case 0:
		data.Status = basics.Online
	case 1:
		data.Status = basics.Offline
	default:
		data.Status = basics.NotParticipating
	}

	data.RewardsBase = rewardsLevel
	data.VoteFirstValid = 0
	data.VoteLastValid = 1000
	return data
}

func randomFullAccountData(rewardsLevel, lastCreatableID uint64) (basics.AccountData, uint64) {
	data := randomAccountData(rewardsLevel)

	crypto.RandBytes(data.VoteID[:])
	crypto.RandBytes(data.SelectionID[:])
	data.VoteFirstValid = basics.Round(crypto.RandUint64())
	data.VoteLastValid = basics.Round(crypto.RandUint64())
	data.VoteKeyDilution = crypto.RandUint64()
	if 1 == (crypto.RandUint64() % 2) {
		// if account has created assets, have these defined.
		data.AssetParams = make(map[basics.AssetIndex]basics.AssetParams)
		createdAssetsCount := crypto.RandUint64()%20 + 1
		for i := uint64(0); i < createdAssetsCount; i++ {
			ap := basics.AssetParams{
				Total:         crypto.RandUint64(),
				Decimals:      uint32(crypto.RandUint64() % 20),
				DefaultFrozen: (crypto.RandUint64()%2 == 0),
				UnitName:      fmt.Sprintf("un%x", uint32(crypto.RandUint64()%0x7fffffff)),
				AssetName:     fmt.Sprintf("an%x", uint32(crypto.RandUint64()%0x7fffffff)),
				URL:           fmt.Sprintf("url%x", uint32(crypto.RandUint64()%0x7fffffff)),
			}
			crypto.RandBytes(ap.MetadataHash[:])
			crypto.RandBytes(ap.Manager[:])
			crypto.RandBytes(ap.Reserve[:])
			crypto.RandBytes(ap.Freeze[:])
			crypto.RandBytes(ap.Clawback[:])
			lastCreatableID++
			data.AssetParams[basics.AssetIndex(lastCreatableID)] = ap
		}
	}
	if 1 == (crypto.RandUint64() % 2) {
		// if account owns assets
		data.Assets = make(map[basics.AssetIndex]basics.AssetHolding)
		ownedAssetsCount := crypto.RandUint64()%20 + 1
		for i := uint64(0); i < ownedAssetsCount; i++ {
			ah := basics.AssetHolding{
				Amount: crypto.RandUint64(),
				Frozen: (crypto.RandUint64()%2 == 0),
			}
			data.Assets[basics.AssetIndex(crypto.RandUint64()%lastCreatableID)] = ah
		}
	}
	if 1 == (crypto.RandUint64() % 5) {
		crypto.RandBytes(data.AuthAddr[:])
	}

	if 1 == (crypto.RandUint64() % 3) {
		data.AppLocalStates = make(map[basics.AppIndex]basics.AppLocalState)
		appStatesCount := crypto.RandUint64()%20 + 1
		for i := uint64(0); i < appStatesCount; i++ {
			ap := basics.AppLocalState{
				Schema: basics.StateSchema{
					NumUint:      crypto.RandUint64()%5 + 1,
					NumByteSlice: crypto.RandUint64() % 5,
				},
				KeyValue: make(map[string]basics.TealValue),
			}

			for i := uint64(0); i < ap.Schema.NumUint; i++ {
				appName := fmt.Sprintf("lapp%x-%x", crypto.RandUint64(), i)
				ap.KeyValue[appName] = basics.TealValue{
					Type: basics.TealUintType,
					Uint: crypto.RandUint64(),
				}
			}
			for i := uint64(0); i < ap.Schema.NumByteSlice; i++ {
				appName := fmt.Sprintf("lapp%x-%x", crypto.RandUint64(), i)
				tv := basics.TealValue{
					Type: basics.TealBytesType,
				}
				bytes := make([]byte, crypto.RandUint64()%uint64(config.MaxBytesKeyValueLen))
				crypto.RandBytes(bytes[:])
				tv.Bytes = string(bytes)
				ap.KeyValue[appName] = tv
			}
			if len(ap.KeyValue) == 0 {
				ap.KeyValue = nil
			}
			data.AppLocalStates[basics.AppIndex(crypto.RandUint64()%lastCreatableID)] = ap
		}
	}

	if 1 == (crypto.RandUint64() % 3) {
		data.TotalAppSchema = basics.StateSchema{
			NumUint:      crypto.RandUint64() % 50,
			NumByteSlice: crypto.RandUint64() % 50,
		}
	}
	if 1 == (crypto.RandUint64() % 3) {
		data.AppParams = make(map[basics.AppIndex]basics.AppParams)
		appParamsCount := crypto.RandUint64()%5 + 1
		for i := uint64(0); i < appParamsCount; i++ {
			ap := basics.AppParams{
				ApprovalProgram:   make([]byte, int(crypto.RandUint63())%config.MaxAppProgramLen),
				ClearStateProgram: make([]byte, int(crypto.RandUint63())%config.MaxAppProgramLen),
				GlobalState:       make(basics.TealKeyValue),
				StateSchemas: basics.StateSchemas{
					LocalStateSchema: basics.StateSchema{
						NumUint:      crypto.RandUint64()%5 + 1,
						NumByteSlice: crypto.RandUint64() % 5,
					},
					GlobalStateSchema: basics.StateSchema{
						NumUint:      crypto.RandUint64()%5 + 1,
						NumByteSlice: crypto.RandUint64() % 5,
					},
				},
			}
			if len(ap.ApprovalProgram) > 0 {
				crypto.RandBytes(ap.ApprovalProgram[:])
			} else {
				ap.ApprovalProgram = nil
			}
			if len(ap.ClearStateProgram) > 0 {
				crypto.RandBytes(ap.ClearStateProgram[:])
			} else {
				ap.ClearStateProgram = nil
			}

			for i := uint64(0); i < ap.StateSchemas.LocalStateSchema.NumUint+ap.StateSchemas.GlobalStateSchema.NumUint; i++ {
				appName := fmt.Sprintf("tapp%x-%x", crypto.RandUint64(), i)
				ap.GlobalState[appName] = basics.TealValue{
					Type: basics.TealUintType,
					Uint: crypto.RandUint64(),
				}
			}
			for i := uint64(0); i < ap.StateSchemas.LocalStateSchema.NumByteSlice+ap.StateSchemas.GlobalStateSchema.NumByteSlice; i++ {
				appName := fmt.Sprintf("tapp%x-%x", crypto.RandUint64(), i)
				tv := basics.TealValue{
					Type: basics.TealBytesType,
				}
				bytes := make([]byte, crypto.RandUint64()%uint64(config.MaxBytesKeyValueLen))
				crypto.RandBytes(bytes[:])
				tv.Bytes = string(bytes)
				ap.GlobalState[appName] = tv
			}
			if len(ap.GlobalState) == 0 {
				ap.GlobalState = nil
			}
			lastCreatableID++
			data.AppParams[basics.AppIndex(lastCreatableID)] = ap
		}

	}
	return data, lastCreatableID
}

func randomAccounts(niter int, simpleAccounts bool) map[basics.Address]basics.AccountData {
	res := make(map[basics.Address]basics.AccountData)
	if simpleAccounts {
		for i := 0; i < niter; i++ {
			res[randomAddress()] = randomAccountData(0)
		}
	} else {
		lastCreatableID := crypto.RandUint64() % 512
		for i := 0; i < niter; i++ {
			res[randomAddress()], lastCreatableID = randomFullAccountData(0, lastCreatableID)
		}
	}
	return res
}

func randomDeltas(niter int, base map[basics.Address]basics.AccountData, rewardsLevel uint64) (updates map[basics.Address]common.AccountDelta, totals map[basics.Address]basics.AccountData, imbalance int64) {
	updates, totals, imbalance, _ = randomDeltasImpl(niter, base, rewardsLevel, true, 0)
	return
}

func randomDeltasFull(niter int, base map[basics.Address]basics.AccountData, rewardsLevel uint64, lastCreatableIDIn uint64) (updates map[basics.Address]common.AccountDelta, totals map[basics.Address]basics.AccountData, imbalance int64, lastCreatableID uint64) {
	updates, totals, imbalance, lastCreatableID = randomDeltasImpl(niter, base, rewardsLevel, false, lastCreatableIDIn)
	return
}

func randomDeltasImpl(niter int, base map[basics.Address]basics.AccountData, rewardsLevel uint64, simple bool, lastCreatableIDIn uint64) (updates map[basics.Address]common.AccountDelta, totals map[basics.Address]basics.AccountData, imbalance int64, lastCreatableID uint64) {
	proto := config.Consensus[protocol.ConsensusCurrentVersion]
	updates = make(map[basics.Address]common.AccountDelta)
	totals = make(map[basics.Address]basics.AccountData)

	// copy base -> totals
	for addr, data := range base {
		totals[addr] = data
	}

	// if making a full delta then need to determine max asset/app id to get rid of conflicts
	lastCreatableID = lastCreatableIDIn
	if !simple {
		for _, ad := range base {
			for aid := range ad.AssetParams {
				if uint64(aid) > lastCreatableID {
					lastCreatableID = uint64(aid)
				}
			}
			for aid := range ad.AppParams {
				if uint64(aid) > lastCreatableID {
					lastCreatableID = uint64(aid)
				}
			}
		}
	}

	// Change some existing accounts
	{
		i := 0
		for addr, old := range base {
			if i >= len(base)/2 || i >= niter {
				break
			}

			if addr == testPoolAddr {
				continue
			}
			i++

			var new basics.AccountData
			if simple {
				new = randomAccountData(rewardsLevel)
			} else {
				new, lastCreatableID = randomFullAccountData(rewardsLevel, lastCreatableID)
			}
			updates[addr] = common.AccountDelta{Old: old, New: new}
			imbalance += int64(old.WithUpdatedRewards(proto, rewardsLevel).MicroAlgos.Raw - new.MicroAlgos.Raw)
			totals[addr] = new
			break
		}
	}

	// Change some new accounts
	for i := 0; i < niter; i++ {
		addr := randomAddress()
		old := totals[addr]
		var new basics.AccountData
		if simple {
			new = randomAccountData(rewardsLevel)
		} else {
			new, lastCreatableID = randomFullAccountData(rewardsLevel, lastCreatableID)
		}
		updates[addr] = common.AccountDelta{Old: old, New: new}
		imbalance += int64(old.WithUpdatedRewards(proto, rewardsLevel).MicroAlgos.Raw - new.MicroAlgos.Raw)
		totals[addr] = new
	}

	return
}

func randomDeltasBalanced(niter int, base map[basics.Address]basics.AccountData, rewardsLevel uint64) (updates map[basics.Address]common.AccountDelta, totals map[basics.Address]basics.AccountData) {
	updates, totals, _ = randomDeltasBalancedImpl(niter, base, rewardsLevel, true, 0)
	return
}

func randomDeltasBalancedFull(niter int, base map[basics.Address]basics.AccountData, rewardsLevel uint64, lastCreatableIDIn uint64) (updates map[basics.Address]common.AccountDelta, totals map[basics.Address]basics.AccountData, lastCreatableID uint64) {
	updates, totals, lastCreatableID = randomDeltasBalancedImpl(niter, base, rewardsLevel, false, lastCreatableIDIn)
	return
}

func randomDeltasBalancedImpl(niter int, base map[basics.Address]basics.AccountData, rewardsLevel uint64, simple bool, lastCreatableIDIn uint64) (updates map[basics.Address]common.AccountDelta, totals map[basics.Address]basics.AccountData, lastCreatableID uint64) {
	var imbalance int64
	if simple {
		updates, totals, imbalance = randomDeltas(niter, base, rewardsLevel)
	} else {
		updates, totals, imbalance, lastCreatableID = randomDeltasFull(niter, base, rewardsLevel, lastCreatableIDIn)
	}

	oldPool := base[testPoolAddr]
	newPool := oldPool
	newPool.MicroAlgos.Raw += uint64(imbalance)

	updates[testPoolAddr] = common.AccountDelta{Old: oldPool, New: newPool}

	totals[testPoolAddr] = newPool

	return updates, totals, lastCreatableID
}

func checkAccounts(t *testing.T, tx *sql.Tx, rnd basics.Round, accts map[basics.Address]basics.AccountData) {
	r, _, err := accountsRound(tx)
	require.NoError(t, err)
	require.Equal(t, r, rnd)

	aq, err := accountsDbInit(tx, tx)
	require.NoError(t, err)
	defer aq.close()

	proto := config.Consensus[protocol.ConsensusCurrentVersion]
	err = accountsAddNormalizedBalance(tx, proto)
	require.NoError(t, err)

	var totalOnline, totalOffline, totalNotPart uint64

	for addr, data := range accts {
		pad, err := aq.lookup(addr)
		d := pad.accountData
		require.NoError(t, err)
		require.Equal(t, d, data)

		switch d.Status {
		case basics.Online:
			totalOnline += d.MicroAlgos.Raw
		case basics.Offline:
			totalOffline += d.MicroAlgos.Raw
		case basics.NotParticipating:
			totalNotPart += d.MicroAlgos.Raw
		default:
			t.Errorf("unknown status %v", d.Status)
		}
	}

	all, err := accountsAll(tx)
	require.NoError(t, err)
	require.Equal(t, all, accts)

	totals, err := accountsTotals(tx, false)
	require.NoError(t, err)
	require.Equal(t, totals.Online.Money.Raw, totalOnline)
	require.Equal(t, totals.Offline.Money.Raw, totalOffline)
	require.Equal(t, totals.NotParticipating.Money.Raw, totalNotPart)
	require.Equal(t, totals.Participating().Raw, totalOnline+totalOffline)
	require.Equal(t, totals.All().Raw, totalOnline+totalOffline+totalNotPart)

	d, err := aq.lookup(randomAddress())
	require.NoError(t, err)
	require.Equal(t, rnd, d.round)
	require.Equal(t, d.accountData, basics.AccountData{})

	onlineAccounts := make(map[basics.Address]*onlineAccount)
	for addr, data := range accts {
		if data.Status == basics.Online {
			onlineAccounts[addr] = accountDataToOnline(addr, &data, proto)
		}
	}

	for i := 0; i < len(onlineAccounts); i++ {
		dbtop, err := accountsOnlineTop(tx, 0, uint64(i), proto)
		require.NoError(t, err)
		require.Equal(t, i, len(dbtop))

		// Compute the top-N accounts ourselves
		var testtop []onlineAccount
		for _, data := range onlineAccounts {
			testtop = append(testtop, *data)
		}

		sort.Slice(testtop, func(i, j int) bool {
			ibal := testtop[i].NormalizedOnlineBalance
			jbal := testtop[j].NormalizedOnlineBalance
			if ibal > jbal {
				return true
			}
			if ibal < jbal {
				return false
			}
			return bytes.Compare(testtop[i].Address[:], testtop[j].Address[:]) > 0
		})

		for j := 0; j < i; j++ {
			_, ok := dbtop[testtop[j].Address]
			require.True(t, ok)
		}
	}

	top, err := accountsOnlineTop(tx, 0, uint64(len(onlineAccounts)+1), proto)
	require.NoError(t, err)
	require.Equal(t, len(top), len(onlineAccounts))
}

func TestAccountDBInit(t *testing.T) {
	proto := config.Consensus[protocol.ConsensusCurrentVersion]

	dbs, _ := dbOpenTest(t, true)
	setDbLogging(t, dbs)
	defer dbs.Close()

	tx, err := dbs.Wdb.Handle.Begin()
	require.NoError(t, err)
	defer tx.Rollback()

	accts := randomAccounts(20, true)
	err = accountsInit(tx, accts, proto)
	require.NoError(t, err)
	checkAccounts(t, tx, 0, accts)

	err = accountsInit(tx, accts, proto)
	require.NoError(t, err)
	checkAccounts(t, tx, 0, accts)
}

// creatablesFromUpdates calculates creatables from updates
func creatablesFromUpdates(updates map[basics.Address]common.AccountDelta, seen map[basics.CreatableIndex]bool) map[basics.CreatableIndex]common.ModifiedCreatable {
	creatables := make(map[basics.CreatableIndex]common.ModifiedCreatable)
	for addr, update := range updates {
		// no sets in Go, so iterate over
		for idx := range update.Old.Assets {
			if _, ok := update.New.Assets[idx]; !ok {
				creatables[basics.CreatableIndex(idx)] = common.ModifiedCreatable{
					Ctype:   basics.AssetCreatable,
					Created: false, // exists in old, not in new => deleted
					Creator: addr,
				}
			}
		}
		for idx := range update.New.Assets {
			if seen[basics.CreatableIndex(idx)] {
				continue
			}
			if _, ok := update.Old.Assets[idx]; !ok {
				creatables[basics.CreatableIndex(idx)] = common.ModifiedCreatable{
					Ctype:   basics.AssetCreatable,
					Created: true, // exists in new, not in old => created
					Creator: addr,
				}
			}
			seen[basics.CreatableIndex(idx)] = true
		}
		for idx := range update.Old.AppParams {
			if _, ok := update.New.AppParams[idx]; !ok {
				creatables[basics.CreatableIndex(idx)] = common.ModifiedCreatable{
					Ctype:   basics.AppCreatable,
					Created: false, // exists in old, not in new => deleted
					Creator: addr,
				}
			}
		}
		for idx := range update.New.AppParams {
			if seen[basics.CreatableIndex(idx)] {
				continue
			}
			if _, ok := update.Old.AppParams[idx]; !ok {
				creatables[basics.CreatableIndex(idx)] = common.ModifiedCreatable{
					Ctype:   basics.AppCreatable,
					Created: true, // exists in new, not in old => created
					Creator: addr,
				}
			}
			seen[basics.CreatableIndex(idx)] = true
		}
	}
	return creatables
}

func TestAccountDBRound(t *testing.T) {
	proto := config.Consensus[protocol.ConsensusCurrentVersion]

	dbs, _ := dbOpenTest(t, true)
	setDbLogging(t, dbs)
	defer dbs.Close()

	tx, err := dbs.Wdb.Handle.Begin()
	require.NoError(t, err)
	defer tx.Rollback()

	accts := randomAccounts(20, true)
	err = accountsInit(tx, accts, proto)
	require.NoError(t, err)
	checkAccounts(t, tx, 0, accts)

	// used to determine how many creatables element will be in the test per iteration
	numElementsPerSegement := 10

	// lastCreatableID stores asset or app max used index to get rid of conflicts
	lastCreatableID := crypto.RandUint64() % 512
	ctbsList, randomCtbs := randomCreatables(numElementsPerSegement)
<<<<<<< HEAD
	expectedDbImage := make(map[basics.CreatableIndex]common.ModifiedCreatable)
	var baseAccounts mruAccounts
=======
	expectedDbImage := make(map[basics.CreatableIndex]modifiedCreatable)
	var baseAccounts lruAccounts
>>>>>>> 46ba6778
	baseAccounts.init(nil, 100, 80)
	for i := 1; i < 10; i++ {
		var updates map[basics.Address]common.AccountDelta
		var newaccts map[basics.Address]basics.AccountData
		updates, newaccts, _, lastCreatableID = randomDeltasFull(20, accts, 0, lastCreatableID)
		accts = newaccts
		ctbsWithDeletes := randomCreatableSampling(i, ctbsList, randomCtbs,
			expectedDbImage, numElementsPerSegement)

		updatesCnt, needLoadAddresses, _ := compactDeltas([]map[basics.Address]common.AccountDelta{updates}, nil, baseAccounts)

		err = accountsLoadOld(tx, needLoadAddresses, updatesCnt)
		require.NoError(t, err)
		err = totalsNewRounds(tx, []map[basics.Address]common.AccountDelta{updates}, updatesCnt, []AccountTotals{{}}, []config.ConsensusParams{proto})
		require.NoError(t, err)
		_, err = accountsNewRound(tx, updatesCnt, ctbsWithDeletes, proto, basics.Round(i))
		require.NoError(t, err)
		err = updateAccountsRound(tx, basics.Round(i), 0)
		require.NoError(t, err)
		checkAccounts(t, tx, basics.Round(i), accts)
		checkCreatables(t, tx, i, expectedDbImage)
	}
}

// checkCreatables compares the expected database image to the actual databse content
func checkCreatables(t *testing.T,
	tx *sql.Tx, iteration int,
	expectedDbImage map[basics.CreatableIndex]common.ModifiedCreatable) {

	stmt, err := tx.Prepare("SELECT asset, creator, ctype FROM assetcreators")
	require.NoError(t, err)

	defer stmt.Close()
	rows, err := stmt.Query()
	if err != sql.ErrNoRows {
		require.NoError(t, err)
	}
	defer rows.Close()
	counter := 0
	for rows.Next() {
		counter++
		mc := common.ModifiedCreatable{}
		var buf []byte
		var asset basics.CreatableIndex
		err := rows.Scan(&asset, &buf, &mc.Ctype)
		require.NoError(t, err)
		copy(mc.Creator[:], buf)

		require.NotNil(t, expectedDbImage[asset])
		require.Equal(t, expectedDbImage[asset].Creator, mc.Creator)
		require.Equal(t, expectedDbImage[asset].Ctype, mc.Ctype)
		require.True(t, expectedDbImage[asset].Created)
	}
	require.Equal(t, len(expectedDbImage), counter)
}

// randomCreatableSampling sets elements to delete from previous iteration
// It consideres 10 elements in an iteration.
// loop 0: returns the first 10 elements
// loop 1: returns: * the second 10 elements
//                  * random sample of elements from the first 10: created changed from true -> false
// loop 2: returns: * the elements 20->30
//                  * random sample of elements from 10->20: created changed from true -> false
func randomCreatableSampling(iteration int, crtbsList []basics.CreatableIndex,
	creatables map[basics.CreatableIndex]common.ModifiedCreatable,
	expectedDbImage map[basics.CreatableIndex]common.ModifiedCreatable,
	numElementsPerSegement int) map[basics.CreatableIndex]common.ModifiedCreatable {

	iteration-- // 0-based here

	delSegmentEnd := iteration * numElementsPerSegement
	delSegmentStart := delSegmentEnd - numElementsPerSegement
	if delSegmentStart < 0 {
		delSegmentStart = 0
	}

	newSample := make(map[basics.CreatableIndex]common.ModifiedCreatable)
	stop := delSegmentEnd + numElementsPerSegement

	for i := delSegmentStart; i < delSegmentEnd; i++ {
		ctb := creatables[crtbsList[i]]
		if ctb.Created &&
			// Always delete the first element, to make sure at least one
			// element is always deleted.
			(i == delSegmentStart || 1 == (crypto.RandUint64()%2)) {
			ctb.Created = false
			newSample[crtbsList[i]] = ctb
			delete(expectedDbImage, crtbsList[i])
		}
	}

	for i := delSegmentEnd; i < stop; i++ {
		newSample[crtbsList[i]] = creatables[crtbsList[i]]
		if creatables[crtbsList[i]].Created {
			expectedDbImage[crtbsList[i]] = creatables[crtbsList[i]]
		}
	}

	return newSample
}

func randomCreatables(numElementsPerSegement int) ([]basics.CreatableIndex,
	map[basics.CreatableIndex]common.ModifiedCreatable) {
	creatables := make(map[basics.CreatableIndex]common.ModifiedCreatable)
	creatablesList := make([]basics.CreatableIndex, numElementsPerSegement*10)
	uniqueAssetIds := make(map[basics.CreatableIndex]bool)

	for i := 0; i < numElementsPerSegement*10; i++ {
		assetIndex, mc := randomCreatable(uniqueAssetIds)
		creatables[assetIndex] = mc
		creatablesList[i] = assetIndex
	}
	return creatablesList, creatables // creatablesList is needed for maintaining the order
}

// randomCreatable generates a random creatable.
func randomCreatable(uniqueAssetIds map[basics.CreatableIndex]bool) (
	assetIndex basics.CreatableIndex, mc common.ModifiedCreatable) {

	var ctype basics.CreatableType

	switch crypto.RandUint64() % 2 {
	case 0:
		ctype = basics.AssetCreatable
	case 1:
		ctype = basics.AppCreatable
	}

	creatable := common.ModifiedCreatable{
		Ctype:   ctype,
		Created: (crypto.RandUint64() % 2) == 1,
		Creator: randomAddress(),
		Ndeltas: 1,
	}

	var assetIdx basics.CreatableIndex
	for {
		assetIdx = basics.CreatableIndex(crypto.RandUint64() % (uint64(2) << 50))
		_, found := uniqueAssetIds[assetIdx]
		if !found {
			uniqueAssetIds[assetIdx] = true
			break
		}
	}
	return assetIdx, creatable
}

func generateRandomTestingAccountBalances(numAccounts int) (updates map[basics.Address]basics.AccountData) {
	secrets := crypto.GenerateOneTimeSignatureSecrets(15, 500)
	pubVrfKey, _ := crypto.VrfKeygenFromSeed([32]byte{0, 1, 2, 3})
	updates = make(map[basics.Address]basics.AccountData, numAccounts)

	for i := 0; i < numAccounts; i++ {
		addr := randomAddress()
		updates[addr] = basics.AccountData{
			MicroAlgos:         basics.MicroAlgos{Raw: 0x000ffffffffffffff},
			Status:             basics.NotParticipating,
			RewardsBase:        uint64(i),
			RewardedMicroAlgos: basics.MicroAlgos{Raw: 0x000ffffffffffffff},
			VoteID:             secrets.OneTimeSignatureVerifier,
			SelectionID:        pubVrfKey,
			VoteFirstValid:     basics.Round(0x000ffffffffffffff),
			VoteLastValid:      basics.Round(0x000ffffffffffffff),
			VoteKeyDilution:    0x000ffffffffffffff,
			AssetParams: map[basics.AssetIndex]basics.AssetParams{
				0x000ffffffffffffff: {
					Total:         0x000ffffffffffffff,
					Decimals:      0x2ffffff,
					DefaultFrozen: true,
					UnitName:      "12345678",
					AssetName:     "12345678901234567890123456789012",
					URL:           "12345678901234567890123456789012",
					MetadataHash:  pubVrfKey,
					Manager:       addr,
					Reserve:       addr,
					Freeze:        addr,
					Clawback:      addr,
				},
			},
			Assets: map[basics.AssetIndex]basics.AssetHolding{
				0x000ffffffffffffff: {
					Amount: 0x000ffffffffffffff,
					Frozen: true,
				},
			},
		}
	}
	return
}

func benchmarkInitBalances(b testing.TB, numAccounts int, dbs db.Pair, proto config.ConsensusParams) (updates map[basics.Address]basics.AccountData) {
	tx, err := dbs.Wdb.Handle.Begin()
	require.NoError(b, err)

	updates = generateRandomTestingAccountBalances(numAccounts)

	err = accountsInit(tx, updates, proto)
	require.NoError(b, err)
	err = accountsAddNormalizedBalance(tx, proto)
	require.NoError(b, err)
	err = tx.Commit()
	require.NoError(b, err)
	return
}

func cleanupTestDb(dbs db.Pair, dbName string, inMemory bool) {
	dbs.Close()
	if !inMemory {
		os.Remove(dbName)
	}
}

func benchmarkReadingAllBalances(b *testing.B, inMemory bool) {
	proto := config.Consensus[protocol.ConsensusCurrentVersion]
	dbs, fn := dbOpenTest(b, inMemory)
	setDbLogging(b, dbs)
	defer cleanupTestDb(dbs, fn, inMemory)

	benchmarkInitBalances(b, b.N, dbs, proto)
	tx, err := dbs.Rdb.Handle.Begin()
	require.NoError(b, err)

	b.ResetTimer()
	// read all the balances in the database.
	bal, err2 := accountsAll(tx)
	require.NoError(b, err2)
	tx.Commit()

	prevHash := crypto.Digest{}
	for _, accountBalance := range bal {
		encodedAccountBalance := protocol.Encode(&accountBalance)
		prevHash = crypto.Hash(append(encodedAccountBalance, ([]byte(prevHash[:]))...))
	}
	require.Equal(b, b.N, len(bal))
}

func BenchmarkReadingAllBalancesRAM(b *testing.B) {
	benchmarkReadingAllBalances(b, true)
}

func BenchmarkReadingAllBalancesDisk(b *testing.B) {
	benchmarkReadingAllBalances(b, false)
}

func benchmarkReadingRandomBalances(b *testing.B, inMemory bool) {
	proto := config.Consensus[protocol.ConsensusCurrentVersion]
	dbs, fn := dbOpenTest(b, inMemory)
	setDbLogging(b, dbs)
	defer cleanupTestDb(dbs, fn, inMemory)

	accounts := benchmarkInitBalances(b, b.N, dbs, proto)

	qs, err := accountsDbInit(dbs.Rdb.Handle, dbs.Wdb.Handle)
	require.NoError(b, err)

	// read all the balances in the database, shuffled
	addrs := make([]basics.Address, len(accounts))
	pos := 0
	for addr := range accounts {
		addrs[pos] = addr
		pos++
	}
	rand.Shuffle(len(addrs), func(i, j int) { addrs[i], addrs[j] = addrs[j], addrs[i] })

	// only measure the actual fetch time
	b.ResetTimer()
	for _, addr := range addrs {
		_, err = qs.lookup(addr)
		require.NoError(b, err)
	}
}

func BenchmarkReadingRandomBalancesRAM(b *testing.B) {
	benchmarkReadingRandomBalances(b, true)
}

func BenchmarkReadingRandomBalancesDisk(b *testing.B) {
	benchmarkReadingRandomBalances(b, false)
}
func BenchmarkWritingRandomBalancesDisk(b *testing.B) {
	totalStartupAccountsNumber := 5000000
	batchCount := 1000
	startupAcct := 5
	initDatabase := func() (*sql.Tx, func(), error) {
		proto := config.Consensus[protocol.ConsensusCurrentVersion]
		dbs, fn := dbOpenTest(b, false)
		setDbLogging(b, dbs)
		cleanup := func() {
			cleanupTestDb(dbs, fn, false)
		}

		benchmarkInitBalances(b, startupAcct, dbs, proto)
		dbs.Wdb.SetSynchronousMode(context.Background(), db.SynchronousModeOff, false)

		// insert 1M accounts data, in batches of 1000
		for batch := 0; batch <= batchCount; batch++ {
			fmt.Printf("\033[M\r %d / %d accounts written", totalStartupAccountsNumber*batch/batchCount, totalStartupAccountsNumber)

			tx, err := dbs.Wdb.Handle.Begin()

			require.NoError(b, err)

			acctsData := generateRandomTestingAccountBalances(totalStartupAccountsNumber / batchCount)
			replaceStmt, err := tx.Prepare("INSERT INTO accountbase (address, normalizedonlinebalance, data) VALUES (?, ?, ?)")
			require.NoError(b, err)
			defer replaceStmt.Close()
			for addr, acctData := range acctsData {
				_, err = replaceStmt.Exec(addr[:], uint64(0), protocol.Encode(&acctData))
				require.NoError(b, err)
			}

			err = tx.Commit()
			require.NoError(b, err)
		}
		dbs.Wdb.SetSynchronousMode(context.Background(), db.SynchronousModeFull, true)
		tx, err := dbs.Wdb.Handle.Begin()
		require.NoError(b, err)
		fmt.Printf("\033[M\r")
		return tx, cleanup, err
	}

	selectAccounts := func(tx *sql.Tx) (accountsAddress [][]byte, accountsRowID []int) {
		accountsAddress = make([][]byte, 0, totalStartupAccountsNumber+startupAcct)
		accountsRowID = make([]int, 0, totalStartupAccountsNumber+startupAcct)

		// read all the accounts to obtain the addrs.
		rows, err := tx.Query("SELECT rowid, address FROM accountbase")
		defer rows.Close()
		for rows.Next() {
			var addrbuf []byte
			var rowid int
			err = rows.Scan(&rowid, &addrbuf)
			require.NoError(b, err)
			accountsAddress = append(accountsAddress, addrbuf)
			accountsRowID = append(accountsRowID, rowid)
		}
		return
	}

	tx, cleanup, err := initDatabase()
	require.NoError(b, err)
	defer cleanup()

	accountsAddress, accountsRowID := selectAccounts(tx)

	b.Run("ByAddr", func(b *testing.B) {
		preparedUpdate, err := tx.Prepare("UPDATE accountbase SET data = ? WHERE address = ?")
		require.NoError(b, err)
		defer preparedUpdate.Close()
		// updates accounts by address
		randomAccountData := make([]byte, 200)
		crypto.RandBytes(randomAccountData)
		updateOrder := rand.Perm(len(accountsRowID))
		b.ResetTimer()
		startTime := time.Now()
		for n := 0; n < b.N; n++ {
			for _, acctIdx := range updateOrder {
				res, err := preparedUpdate.Exec(randomAccountData[:], accountsAddress[acctIdx])
				require.NoError(b, err)
				rowsAffected, err := res.RowsAffected()
				require.NoError(b, err)
				require.Equal(b, int64(1), rowsAffected)
				n++
				if n == b.N {
					break
				}
			}

		}
		b.ReportMetric(float64(int(time.Now().Sub(startTime))/b.N), "ns/acct_update")
	})

	b.Run("ByRowID", func(b *testing.B) {
		preparedUpdate, err := tx.Prepare("UPDATE accountbase SET data = ? WHERE rowid = ?")
		require.NoError(b, err)
		defer preparedUpdate.Close()
		// updates accounts by address
		randomAccountData := make([]byte, 200)
		crypto.RandBytes(randomAccountData)
		updateOrder := rand.Perm(len(accountsRowID))
		b.ResetTimer()
		startTime := time.Now()
		for n := 0; n < b.N; n++ {
			for _, acctIdx := range updateOrder {
				res, err := preparedUpdate.Exec(randomAccountData[:], accountsRowID[acctIdx])
				require.NoError(b, err)
				rowsAffected, err := res.RowsAffected()
				require.NoError(b, err)
				require.Equal(b, int64(1), rowsAffected)
				n++
				if n == b.N {
					break
				}
			}
		}
		b.ReportMetric(float64(int(time.Now().Sub(startTime))/b.N), "ns/acct_update")

	})

	err = tx.Commit()
	require.NoError(b, err)
}
func TestAccountsReencoding(t *testing.T) {
	oldEncodedAccountsData := [][]byte{
		{132, 164, 97, 108, 103, 111, 206, 5, 234, 236, 80, 164, 97, 112, 97, 114, 129, 206, 0, 3, 60, 164, 137, 162, 97, 109, 196, 32, 49, 54, 101, 102, 97, 97, 51, 57, 50, 52, 97, 54, 102, 100, 57, 100, 51, 97, 52, 56, 50, 52, 55, 57, 57, 97, 52, 97, 99, 54, 53, 100, 162, 97, 110, 167, 65, 80, 84, 75, 73, 78, 71, 162, 97, 117, 174, 104, 116, 116, 112, 58, 47, 47, 115, 111, 109, 101, 117, 114, 108, 161, 99, 196, 32, 183, 97, 139, 76, 1, 45, 180, 52, 183, 186, 220, 252, 85, 135, 185, 87, 156, 87, 158, 83, 49, 200, 133, 169, 43, 205, 26, 148, 50, 121, 28, 105, 161, 102, 196, 32, 183, 97, 139, 76, 1, 45, 180, 52, 183, 186, 220, 252, 85, 135, 185, 87, 156, 87, 158, 83, 49, 200, 133, 169, 43, 205, 26, 148, 50, 121, 28, 105, 161, 109, 196, 32, 60, 69, 244, 159, 234, 26, 168, 145, 153, 184, 85, 182, 46, 124, 227, 144, 84, 113, 176, 206, 109, 204, 245, 165, 100, 23, 71, 49, 32, 242, 146, 68, 161, 114, 196, 32, 183, 97, 139, 76, 1, 45, 180, 52, 183, 186, 220, 252, 85, 135, 185, 87, 156, 87, 158, 83, 49, 200, 133, 169, 43, 205, 26, 148, 50, 121, 28, 105, 161, 116, 205, 3, 32, 162, 117, 110, 163, 65, 80, 75, 165, 97, 115, 115, 101, 116, 129, 206, 0, 3, 60, 164, 130, 161, 97, 0, 161, 102, 194, 165, 101, 98, 97, 115, 101, 205, 98, 54},
		{132, 164, 97, 108, 103, 111, 206, 5, 230, 217, 88, 164, 97, 112, 97, 114, 129, 206, 0, 3, 60, 175, 137, 162, 97, 109, 196, 32, 49, 54, 101, 102, 97, 97, 51, 57, 50, 52, 97, 54, 102, 100, 57, 100, 51, 97, 52, 56, 50, 52, 55, 57, 57, 97, 52, 97, 99, 54, 53, 100, 162, 97, 110, 167, 65, 80, 84, 75, 105, 110, 103, 162, 97, 117, 174, 104, 116, 116, 112, 58, 47, 47, 115, 111, 109, 101, 117, 114, 108, 161, 99, 196, 32, 111, 157, 243, 205, 146, 155, 167, 149, 44, 226, 153, 150, 6, 105, 206, 72, 182, 218, 38, 146, 98, 94, 57, 205, 145, 152, 12, 60, 175, 149, 94, 13, 161, 102, 196, 32, 111, 157, 243, 205, 146, 155, 167, 149, 44, 226, 153, 150, 6, 105, 206, 72, 182, 218, 38, 146, 98, 94, 57, 205, 145, 152, 12, 60, 175, 149, 94, 13, 161, 109, 196, 32, 60, 69, 244, 159, 234, 26, 168, 145, 153, 184, 85, 182, 46, 124, 227, 144, 84, 113, 176, 206, 109, 204, 245, 165, 100, 23, 71, 49, 32, 242, 146, 68, 161, 114, 196, 32, 111, 157, 243, 205, 146, 155, 167, 149, 44, 226, 153, 150, 6, 105, 206, 72, 182, 218, 38, 146, 98, 94, 57, 205, 145, 152, 12, 60, 175, 149, 94, 13, 161, 116, 205, 1, 44, 162, 117, 110, 164, 65, 80, 84, 75, 165, 97, 115, 115, 101, 116, 130, 206, 0, 3, 56, 153, 130, 161, 97, 10, 161, 102, 194, 206, 0, 3, 60, 175, 130, 161, 97, 0, 161, 102, 194, 165, 101, 98, 97, 115, 101, 205, 98, 54},
		{131, 164, 97, 108, 103, 111, 206, 5, 233, 179, 208, 165, 97, 115, 115, 101, 116, 130, 206, 0, 3, 60, 164, 130, 161, 97, 2, 161, 102, 194, 206, 0, 3, 60, 175, 130, 161, 97, 30, 161, 102, 194, 165, 101, 98, 97, 115, 101, 205, 98, 54},
		{131, 164, 97, 108, 103, 111, 206, 0, 3, 48, 104, 165, 97, 115, 115, 101, 116, 129, 206, 0, 1, 242, 159, 130, 161, 97, 0, 161, 102, 194, 165, 101, 98, 97, 115, 101, 205, 98, 54},
	}
	dbs, _ := dbOpenTest(t, true)
	setDbLogging(t, dbs)
	defer dbs.Close()

	secrets := crypto.GenerateOneTimeSignatureSecrets(15, 500)
	pubVrfKey, _ := crypto.VrfKeygenFromSeed([32]byte{0, 1, 2, 3})

	err := dbs.Wdb.Atomic(func(ctx context.Context, tx *sql.Tx) (err error) {
		err = accountsInit(tx, make(map[basics.Address]basics.AccountData), config.Consensus[protocol.ConsensusCurrentVersion])
		if err != nil {
			return err
		}

		for _, oldAccData := range oldEncodedAccountsData {
			addr := randomAddress()
			_, err = tx.ExecContext(ctx, "INSERT INTO accountbase (address, data) VALUES (?, ?)", addr[:], oldAccData)
			if err != nil {
				return err
			}
		}
		for i := 0; i < 100; i++ {
			addr := randomAddress()
			accData := basics.AccountData{
				MicroAlgos:         basics.MicroAlgos{Raw: 0x000ffffffffffffff},
				Status:             basics.NotParticipating,
				RewardsBase:        uint64(i),
				RewardedMicroAlgos: basics.MicroAlgos{Raw: 0x000ffffffffffffff},
				VoteID:             secrets.OneTimeSignatureVerifier,
				SelectionID:        pubVrfKey,
				VoteFirstValid:     basics.Round(0x000ffffffffffffff),
				VoteLastValid:      basics.Round(0x000ffffffffffffff),
				VoteKeyDilution:    0x000ffffffffffffff,
				AssetParams: map[basics.AssetIndex]basics.AssetParams{
					0x000ffffffffffffff: {
						Total:         0x000ffffffffffffff,
						Decimals:      0x2ffffff,
						DefaultFrozen: true,
						UnitName:      "12345678",
						AssetName:     "12345678901234567890123456789012",
						URL:           "12345678901234567890123456789012",
						MetadataHash:  pubVrfKey,
						Manager:       addr,
						Reserve:       addr,
						Freeze:        addr,
						Clawback:      addr,
					},
				},
				Assets: map[basics.AssetIndex]basics.AssetHolding{
					0x000ffffffffffffff: {
						Amount: 0x000ffffffffffffff,
						Frozen: true,
					},
				},
			}

			_, err = tx.ExecContext(ctx, "INSERT INTO accountbase (address, data) VALUES (?, ?)", addr[:], protocol.Encode(&accData))
			if err != nil {
				return err
			}
		}
		return nil
	})
	require.NoError(t, err)

	err = dbs.Wdb.Atomic(func(ctx context.Context, tx *sql.Tx) (err error) {
		modifiedAccounts, err := reencodeAccounts(ctx, tx)
		if err != nil {
			return err
		}
		if len(oldEncodedAccountsData) != int(modifiedAccounts) {
			return fmt.Errorf("len(oldEncodedAccountsData) != int(modifiedAccounts) %d != %d", len(oldEncodedAccountsData), int(modifiedAccounts))
		}
		require.Equal(t, len(oldEncodedAccountsData), int(modifiedAccounts))
		return nil
	})
	require.NoError(t, err)
}

// TestAccountsDbQueriesCreateClose tests to see that we can create the accountsDbQueries and close it.
// it also verify that double-closing it doesn't create an issue.
func TestAccountsDbQueriesCreateClose(t *testing.T) {
	dbs, _ := dbOpenTest(t, true)
	setDbLogging(t, dbs)
	defer dbs.Close()

	err := dbs.Wdb.Atomic(func(ctx context.Context, tx *sql.Tx) (err error) {
		err = accountsInit(tx, make(map[basics.Address]basics.AccountData), config.Consensus[protocol.ConsensusCurrentVersion])
		if err != nil {
			return err
		}
		return nil
	})
	require.NoError(t, err)
	qs, err := accountsDbInit(dbs.Rdb.Handle, dbs.Wdb.Handle)
	require.NoError(t, err)
	require.NotNil(t, qs.listCreatablesStmt)
	qs.close()
	require.Nil(t, qs.listCreatablesStmt)
	qs.close()
	require.Nil(t, qs.listCreatablesStmt)
}

func benchmarkWriteCatchpointStagingBalancesSub(b *testing.B, ascendingOrder bool) {
	proto := config.Consensus[protocol.ConsensusCurrentVersion]
	genesisInitState, _ := testGenerateInitState(b, protocol.ConsensusCurrentVersion)
	const inMem = false
	log := logging.TestingLog(b)
	cfg := config.GetDefaultLocal()
	cfg.Archival = false
	log.SetLevel(logging.Warn)
	dbBaseFileName := strings.Replace(b.Name(), "/", "_", -1)
	l, err := OpenLedger(log, dbBaseFileName, inMem, genesisInitState, cfg)
	require.NoError(b, err, "could not open ledger")
	defer func() {
		l.Close()
		os.Remove(dbBaseFileName + ".block.sqlite")
		os.Remove(dbBaseFileName + ".tracker.sqlite")
	}()
	catchpointAccessor := MakeCatchpointCatchupAccessor(l, log)
	catchpointAccessor.ResetStagingBalances(context.Background(), true)
	targetAccountsCount := uint64(b.N)
	accountsLoaded := uint64(0)
	var last64KStart time.Time
	last64KSize := uint64(0)
	last64KAccountCreationTime := time.Duration(0)
	accountsWritingStarted := time.Now()
	accountsGenerationDuration := time.Duration(0)
	b.ResetTimer()
	for accountsLoaded < targetAccountsCount {
		b.StopTimer()
		balancesLoopStart := time.Now()
		// generate a chunk;
		chunkSize := targetAccountsCount - accountsLoaded
		if chunkSize > BalancesPerCatchpointFileChunk {
			chunkSize = BalancesPerCatchpointFileChunk
		}
		last64KSize += chunkSize
		if accountsLoaded >= targetAccountsCount-64*1024 && last64KStart.IsZero() {
			last64KStart = time.Now()
			last64KSize = chunkSize
			last64KAccountCreationTime = time.Duration(0)
		}
		var balances catchpointFileBalancesChunk
		balances.Balances = make([]encodedBalanceRecord, chunkSize)
		for i := uint64(0); i < chunkSize; i++ {
			var randomAccount encodedBalanceRecord
			accountData := basics.AccountData{RewardsBase: accountsLoaded + i}
			accountData.MicroAlgos.Raw = crypto.RandUint63()
			randomAccount.AccountData = protocol.Encode(&accountData)
			crypto.RandBytes(randomAccount.Address[:])
			if ascendingOrder {
				binary.LittleEndian.PutUint64(randomAccount.Address[:], accountsLoaded+i)
			}
			balances.Balances[i] = randomAccount
		}
		balanceLoopDuration := time.Now().Sub(balancesLoopStart)
		last64KAccountCreationTime += balanceLoopDuration
		accountsGenerationDuration += balanceLoopDuration

		normalizedAccountBalances, err := prepareNormalizedBalances(balances.Balances, proto)
		b.StartTimer()
		err = l.trackerDBs.Wdb.Atomic(func(ctx context.Context, tx *sql.Tx) (err error) {
			err = writeCatchpointStagingBalances(ctx, tx, normalizedAccountBalances)
			return
		})

		require.NoError(b, err)
		accountsLoaded += chunkSize
	}
	if !last64KStart.IsZero() {
		last64KDuration := time.Now().Sub(last64KStart) - last64KAccountCreationTime
		fmt.Printf("%-82s%-7d (last 64k) %-6d ns/account       %d accounts/sec\n", b.Name(), last64KSize, (last64KDuration / time.Duration(last64KSize)).Nanoseconds(), int(float64(last64KSize)/float64(last64KDuration.Seconds())))
	}
	stats, err := l.trackerDBs.Wdb.Vacuum(context.Background())
	require.NoError(b, err)
	fmt.Printf("%-82sdb fragmentation   %.1f%%\n", b.Name(), float32(stats.PagesBefore-stats.PagesAfter)*100/float32(stats.PagesBefore))
	b.ReportMetric(float64(b.N)/float64((time.Now().Sub(accountsWritingStarted)-accountsGenerationDuration).Seconds()), "accounts/sec")
}

func BenchmarkWriteCatchpointStagingBalances(b *testing.B) {
	benchSizes := []int{1024 * 100, 1024 * 200, 1024 * 400}
	for _, size := range benchSizes {
		b.Run(fmt.Sprintf("RandomInsertOrder-%d", size), func(b *testing.B) {
			b.N = size
			benchmarkWriteCatchpointStagingBalancesSub(b, false)
		})
	}
	for _, size := range benchSizes {
		b.Run(fmt.Sprintf("AscendingInsertOrder-%d", size), func(b *testing.B) {
			b.N = size
			benchmarkWriteCatchpointStagingBalancesSub(b, true)
		})
	}
}<|MERGE_RESOLUTION|>--- conflicted
+++ resolved
@@ -525,13 +525,8 @@
 	// lastCreatableID stores asset or app max used index to get rid of conflicts
 	lastCreatableID := crypto.RandUint64() % 512
 	ctbsList, randomCtbs := randomCreatables(numElementsPerSegement)
-<<<<<<< HEAD
 	expectedDbImage := make(map[basics.CreatableIndex]common.ModifiedCreatable)
-	var baseAccounts mruAccounts
-=======
-	expectedDbImage := make(map[basics.CreatableIndex]modifiedCreatable)
 	var baseAccounts lruAccounts
->>>>>>> 46ba6778
 	baseAccounts.init(nil, 100, 80)
 	for i := 1; i < 10; i++ {
 		var updates map[basics.Address]common.AccountDelta
