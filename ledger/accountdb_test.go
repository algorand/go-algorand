// Copyright (C) 2019-2022 Algorand, Inc.
// This file is part of go-algorand
//
// go-algorand is free software: you can redistribute it and/or modify
// it under the terms of the GNU Affero General Public License as
// published by the Free Software Foundation, either version 3 of the
// License, or (at your option) any later version.
//
// go-algorand is distributed in the hope that it will be useful,
// but WITHOUT ANY WARRANTY; without even the implied warranty of
// MERCHANTABILITY or FITNESS FOR A PARTICULAR PURPOSE.  See the
// GNU Affero General Public License for more details.
//
// You should have received a copy of the GNU Affero General Public License
// along with go-algorand.  If not, see <https://www.gnu.org/licenses/>.

package ledger

import (
	"bytes"
	"context"
	"database/sql"
	"encoding/binary"
	"encoding/json"
	"errors"
	"fmt"
	"math/rand"
	"os"
	"sort"
	"strconv"
	"strings"
	"testing"
	"time"

	"github.com/stretchr/testify/require"

	"github.com/algorand/go-algorand/config"
	"github.com/algorand/go-algorand/crypto"
	"github.com/algorand/go-algorand/crypto/merklesignature"
	"github.com/algorand/go-algorand/data/basics"
	"github.com/algorand/go-algorand/ledger/ledgercore"
	ledgertesting "github.com/algorand/go-algorand/ledger/testing"
	"github.com/algorand/go-algorand/logging"
	"github.com/algorand/go-algorand/protocol"
	"github.com/algorand/go-algorand/test/partitiontest"
	"github.com/algorand/go-algorand/util/db"
)

func accountsInitTest(tb testing.TB, tx *sql.Tx, initAccounts map[basics.Address]basics.AccountData, proto protocol.ConsensusVersion) (newDatabase bool) {
	newDB, err := accountsInit(tx, initAccounts, config.Consensus[proto])
	require.NoError(tb, err)

	err = accountsAddNormalizedBalance(tx, config.Consensus[proto])
	require.NoError(tb, err)

	err = accountsCreateResourceTable(context.Background(), tx)
	require.NoError(tb, err)

	err = performResourceTableMigration(context.Background(), tx, nil)
	require.NoError(tb, err)

	err = accountsCreateOnlineAccountsTable(context.Background(), tx)
	require.NoError(tb, err)

	err = accountsCreateTxTailTable(context.Background(), tx)
	require.NoError(tb, err)

	err = performOnlineAccountsTableMigration(context.Background(), tx, nil)
	require.NoError(tb, err)

	// since this is a test that starts from genesis, there is no tail that needs to be migrated.
	// we'll pass a nil here in order to ensure we still call this method, although it would
	// be a noop.
	err = performTxTailTableMigration(context.Background(), nil, db.Accessor{})
	require.NoError(tb, err)

	err = accountsCreateOnlineRoundParamsTable(context.Background(), tx)
	require.NoError(tb, err)

	err = performOnlineRoundParamsTailMigration(context.Background(), tx, db.Accessor{}, true, proto)
	require.NoError(tb, err)

	return newDB
}

func checkAccounts(t *testing.T, tx *sql.Tx, rnd basics.Round, accts map[basics.Address]basics.AccountData) {
	r, err := accountsRound(tx)
	require.NoError(t, err)
	require.Equal(t, r, rnd)

	aq, err := accountsInitDbQueries(tx, tx)
	require.NoError(t, err)
	defer aq.close()

	var totalOnline, totalOffline, totalNotPart uint64

	for addr, data := range accts {
		expected := ledgercore.ToAccountData(data)
		// expected.VotingData = ledgercore.VotingData{}
		pad, err := aq.lookup(addr)
		require.NoError(t, err)
		d := pad.accountData.GetLedgerCoreAccountData()
		require.Equal(t, d, expected)

		switch d.Status {
		case basics.Online:
			totalOnline += d.MicroAlgos.Raw
		case basics.Offline:
			totalOffline += d.MicroAlgos.Raw
		case basics.NotParticipating:
			totalNotPart += d.MicroAlgos.Raw
		default:
			t.Errorf("unknown status %v", d.Status)
		}
	}

	all, err := accountsAll(tx)
	require.NoError(t, err)
	require.Equal(t, all, accts)

	totals, err := accountsTotals(tx, false)
	require.NoError(t, err)
	require.Equal(t, totalOnline, totals.Online.Money.Raw, "mismatching total online money")
	require.Equal(t, totalOffline, totals.Offline.Money.Raw)
	require.Equal(t, totalNotPart, totals.NotParticipating.Money.Raw)
	require.Equal(t, totalOnline+totalOffline, totals.Participating().Raw)
	require.Equal(t, totalOnline+totalOffline+totalNotPart, totals.All().Raw)

	d, err := aq.lookup(ledgertesting.RandomAddress())
	require.NoError(t, err)
	require.Equal(t, rnd, d.round)
	require.Equal(t, d.accountData, baseAccountData{})

	proto := config.Consensus[protocol.ConsensusCurrentVersion]

	onlineAccounts := make(map[basics.Address]*ledgercore.OnlineAccount)
	for addr, data := range accts {
		if data.Status == basics.Online {
			ad := ledgercore.ToAccountData(data)
			onlineAccounts[addr] = accountDataToOnline(addr, &ad, proto)
		}
	}

	// Compute the top-N accounts ourselves
	var testtop []ledgercore.OnlineAccount
	for _, data := range onlineAccounts {
		testtop = append(testtop, *data)
	}

	sort.Slice(testtop, func(i, j int) bool {
		ibal := testtop[i].NormalizedOnlineBalance
		jbal := testtop[j].NormalizedOnlineBalance
		if ibal > jbal {
			return true
		}
		if ibal < jbal {
			return false
		}
		return bytes.Compare(testtop[i].Address[:], testtop[j].Address[:]) > 0
	})

	for i := 0; i < len(onlineAccounts); i++ {
		dbtop, err := accountsOnlineTop(tx, rnd, 0, uint64(i), proto)
		require.NoError(t, err)
		require.Equal(t, i, len(dbtop))

		for j := 0; j < i; j++ {
			_, ok := dbtop[testtop[j].Address]
			require.True(t, ok)
		}
	}

	top, err := accountsOnlineTop(tx, rnd, 0, uint64(len(onlineAccounts)+1), proto)
	require.NoError(t, err)
	require.Equal(t, len(top), len(onlineAccounts))
}

func TestAccountDBInit(t *testing.T) {
	partitiontest.PartitionTest(t)

	proto := config.Consensus[protocol.ConsensusCurrentVersion]

	dbs, _ := dbOpenTest(t, true)
	setDbLogging(t, dbs)
	defer dbs.Close()

	tx, err := dbs.Wdb.Handle.Begin()
	require.NoError(t, err)
	defer tx.Rollback()

	accts := ledgertesting.RandomAccounts(20, true)
	newDB := accountsInitTest(t, tx, accts, protocol.ConsensusCurrentVersion)
	require.True(t, newDB)

	checkAccounts(t, tx, 0, accts)

	newDB, err = accountsInit(tx, accts, proto)
	require.NoError(t, err)
	require.False(t, newDB)
	checkAccounts(t, tx, 0, accts)
}

// creatablesFromUpdates calculates creatables from updates
func creatablesFromUpdates(base map[basics.Address]basics.AccountData, updates ledgercore.AccountDeltas, seen map[basics.CreatableIndex]bool) map[basics.CreatableIndex]ledgercore.ModifiedCreatable {
	known := make(map[basics.CreatableIndex]struct{}, len(seen))
	for aidx := range seen {
		known[aidx] = struct{}{}
	}
	for _, ad := range base {
		for aidx := range ad.AppParams {
			known[basics.CreatableIndex(aidx)] = struct{}{}
		}
		for aidx := range ad.AssetParams {
			known[basics.CreatableIndex(aidx)] = struct{}{}
		}
	}
	return updates.ToModifiedCreatables(known)
}

func applyPartialDeltas(base map[basics.Address]basics.AccountData, deltas ledgercore.AccountDeltas) map[basics.Address]basics.AccountData {
	result := make(map[basics.Address]basics.AccountData, len(base)+deltas.Len())
	for addr, ad := range base {
		result[addr] = ad
	}

	for i := 0; i < deltas.Len(); i++ {
		addr, _ := deltas.GetByIdx(i)
		ad, ok := result[addr]
		if !ok {
			ad, _ = deltas.GetBasicsAccountData(addr)
		} else {
			ad = deltas.ApplyToBasicsAccountData(addr, ad)
		}
		result[addr] = ad
	}
	return result
}

func TestAccountDBRound(t *testing.T) {
	partitiontest.PartitionTest(t)

	proto := config.Consensus[protocol.ConsensusCurrentVersion]

	dbs, _ := dbOpenTest(t, true)
	setDbLogging(t, dbs)
	defer dbs.Close()

	tx, err := dbs.Wdb.Handle.Begin()
	require.NoError(t, err)
	defer tx.Rollback()

	accts := ledgertesting.RandomAccounts(20, true)
	accountsInitTest(t, tx, accts, protocol.ConsensusCurrentVersion)
	checkAccounts(t, tx, 0, accts)
	totals, err := accountsTotals(tx, false)
	require.NoError(t, err)
	expectedOnlineRoundParams, endRound, err := accountsOnlineRoundParams(tx)
	require.NoError(t, err)
	require.Equal(t, 0, int(endRound))

	// used to determine how many creatables element will be in the test per iteration
	numElementsPerSegment := 10

	// lastCreatableID stores asset or app max used index to get rid of conflicts
	lastCreatableID := crypto.RandUint64() % 512
	ctbsList, randomCtbs := randomCreatables(numElementsPerSegment)
	expectedDbImage := make(map[basics.CreatableIndex]ledgercore.ModifiedCreatable)
	var baseAccounts lruAccounts
	var baseResources lruResources
	var baseOnlineAccounts lruOnlineAccounts
	var newacctsTotals map[basics.Address]ledgercore.AccountData
	baseAccounts.init(nil, 100, 80)
	baseResources.init(nil, 100, 80)
	baseOnlineAccounts.init(nil, 100, 80)
	for i := 1; i < 10; i++ {
		var updates ledgercore.AccountDeltas
		updates, newacctsTotals, _, lastCreatableID = ledgertesting.RandomDeltasFull(20, accts, 0, lastCreatableID)
		totals = ledgertesting.CalculateNewRoundAccountTotals(t, updates, 0, proto, accts, totals)
		accts = applyPartialDeltas(accts, updates)
		ctbsWithDeletes := randomCreatableSampling(i, ctbsList, randomCtbs,
			expectedDbImage, numElementsPerSegment)

		oldBase := i - 1
		updatesCnt := makeCompactAccountDeltas([]ledgercore.AccountDeltas{updates}, basics.Round(oldBase), true, baseAccounts)
		resourceUpdatesCnt := makeCompactResourceDeltas([]ledgercore.AccountDeltas{updates}, basics.Round(oldBase), true, baseAccounts, baseResources)
		updatesOnlineCnt := makeCompactOnlineAccountDeltas([]ledgercore.AccountDeltas{updates}, basics.Round(oldBase), baseOnlineAccounts)

		err = updatesCnt.accountsLoadOld(tx)
		require.NoError(t, err)

		err = updatesOnlineCnt.accountsLoadOld(tx)
		require.NoError(t, err)

		knownAddresses := make(map[basics.Address]int64)
		for _, delta := range updatesCnt.deltas {
			knownAddresses[delta.oldAcct.addr] = delta.oldAcct.rowid
		}

		err = resourceUpdatesCnt.resourcesLoadOld(tx, knownAddresses)
		require.NoError(t, err)

		err = accountsPutTotals(tx, totals, false)
		require.NoError(t, err)
		onlineRoundParams := ledgercore.OnlineRoundParamsData{RewardsLevel: totals.RewardsLevel, OnlineSupply: totals.Online.Money.Raw, CurrentProtocol: protocol.ConsensusCurrentVersion}
		err = accountsPutOnlineRoundParams(tx, []ledgercore.OnlineRoundParamsData{onlineRoundParams}, basics.Round(i))
		require.NoError(t, err)
		expectedOnlineRoundParams = append(expectedOnlineRoundParams, onlineRoundParams)

		updatedAccts, updatesResources, err := accountsNewRound(tx, updatesCnt, resourceUpdatesCnt, ctbsWithDeletes, proto, basics.Round(i))
		require.NoError(t, err)
		require.Equal(t, updatesCnt.len(), len(updatedAccts))
		numResUpdates := 0
		for _, rs := range updatesResources {
			numResUpdates += len(rs)
		}
		require.Equal(t, resourceUpdatesCnt.len(), numResUpdates)

		// TODO: check expirations?
		updatedOnlineAccts, _, err := onlineAccountsNewRound(tx, updatesOnlineCnt, proto, basics.Round(i))
		require.NoError(t, err)

		err = updateAccountsRound(tx, basics.Round(i))
		require.NoError(t, err)

		// TODO: calculate exact number of updates?
		// newly created online accounts + accounts went offline + voting data/stake modifed accounts
		require.NotEmpty(t, updatedOnlineAccts)

		checkAccounts(t, tx, basics.Round(i), accts)
		checkCreatables(t, tx, i, expectedDbImage)
	}

	// test the accounts totals
	var updates ledgercore.AccountDeltas
	for addr, acctData := range newacctsTotals {
		updates.Upsert(addr, acctData)
	}

	expectedTotals := ledgertesting.CalculateNewRoundAccountTotals(t, updates, 0, proto, nil, ledgercore.AccountTotals{})
	actualTotals, err := accountsTotals(tx, false)
	require.NoError(t, err)
	require.Equal(t, expectedTotals, actualTotals)

	actualOnlineRoundParams, endRound, err := accountsOnlineRoundParams(tx)
	require.NoError(t, err)
	require.Equal(t, expectedOnlineRoundParams, actualOnlineRoundParams)
	require.Equal(t, 9, int(endRound))

	// check LoadAllFullAccounts
	loaded := make(map[basics.Address]basics.AccountData, len(accts))
	acctCb := func(addr basics.Address, data basics.AccountData) {
		loaded[addr] = data
	}
	count, err := LoadAllFullAccounts(context.Background(), tx, "accountbase", "resources", acctCb)
	require.NoError(t, err)
	require.Equal(t, count, len(accts))
	require.Equal(t, count, len(loaded))
	require.Equal(t, accts, loaded)
}

// TestAccountDBInMemoryAcct checks in-memory only account modifications are handled correctly by
// makeCompactAccountDeltas, makeCompactResourceDeltas and accountsNewRound
func TestAccountDBInMemoryAcct(t *testing.T) {
	partitiontest.PartitionTest(t)

	proto := config.Consensus[protocol.ConsensusCurrentVersion]
	type testfunc func(basics.Address) ([]ledgercore.AccountDeltas, int, int)
	var tests = []testfunc{
		func(addr basics.Address) ([]ledgercore.AccountDeltas, int, int) {
			const numRounds = 4
			accountDeltas := make([]ledgercore.AccountDeltas, numRounds)
			accountDeltas[0].Upsert(addr, ledgercore.AccountData{AccountBaseData: ledgercore.AccountBaseData{MicroAlgos: basics.MicroAlgos{Raw: 1000000}}})
			accountDeltas[0].UpsertAssetResource(addr, 100, ledgercore.AssetParamsDelta{}, ledgercore.AssetHoldingDelta{Holding: &basics.AssetHolding{Amount: 0}})
			// transfer some asset
			accountDeltas[1].UpsertAssetResource(addr, 100, ledgercore.AssetParamsDelta{}, ledgercore.AssetHoldingDelta{Holding: &basics.AssetHolding{Amount: 100}})
			// close out the asset
			accountDeltas[2].UpsertAssetResource(addr, 100, ledgercore.AssetParamsDelta{}, ledgercore.AssetHoldingDelta{Deleted: true})
			// close the account
			accountDeltas[3].Upsert(addr, ledgercore.AccountData{})
			return accountDeltas, 2, 3
		},
		func(addr basics.Address) ([]ledgercore.AccountDeltas, int, int) {
			const numRounds = 4
			accountDeltas := make([]ledgercore.AccountDeltas, numRounds)
			accountDeltas[0].Upsert(addr, ledgercore.AccountData{AccountBaseData: ledgercore.AccountBaseData{MicroAlgos: basics.MicroAlgos{Raw: 1000000}}})
			accountDeltas[1].UpsertAssetResource(addr, 100, ledgercore.AssetParamsDelta{}, ledgercore.AssetHoldingDelta{Holding: &basics.AssetHolding{Amount: 0}})
			// close out the asset
			accountDeltas[2].UpsertAssetResource(addr, 100, ledgercore.AssetParamsDelta{}, ledgercore.AssetHoldingDelta{Deleted: true})
			// close the account
			accountDeltas[3].Upsert(addr, ledgercore.AccountData{})
			return accountDeltas, 2, 2
		},
	}

	for i, test := range tests {

		dbs, _ := dbOpenTest(t, true)
		setDbLogging(t, dbs)
		defer dbs.Close()

		tx, err := dbs.Wdb.Handle.Begin()
		require.NoError(t, err)
		defer tx.Rollback()

		accts := ledgertesting.RandomAccounts(1, true)
		accountsInitTest(t, tx, accts, protocol.ConsensusCurrentVersion)
		addr := ledgertesting.RandomAddress()

		// lastCreatableID stores asset or app max used index to get rid of conflicts
		var baseAccounts lruAccounts
		var baseResources lruResources
		baseAccounts.init(nil, 100, 80)
		baseResources.init(nil, 100, 80)

		t.Run(fmt.Sprintf("test%d", i), func(t *testing.T) {

			accountDeltas, numAcctDeltas, numResDeltas := test(addr)
			lastRound := uint64(len(accountDeltas) + 1)

			outAccountDeltas := makeCompactAccountDeltas(accountDeltas, basics.Round(1), true, baseAccounts)
			require.Equal(t, 1, len(outAccountDeltas.deltas))
			require.Equal(t, accountDelta{newAcct: baseAccountData{UpdateRound: lastRound}, nAcctDeltas: numAcctDeltas, address: addr}, outAccountDeltas.deltas[0])
			require.Equal(t, 1, len(outAccountDeltas.misses))

			outResourcesDeltas := makeCompactResourceDeltas(accountDeltas, basics.Round(1), true, baseAccounts, baseResources)
			require.Equal(t, 1, len(outResourcesDeltas.deltas))
			require.Equal(t,
				resourceDelta{
					oldResource: persistedResourcesData{aidx: 100}, newResource: makeResourcesData(lastRound - 1),
					nAcctDeltas: numResDeltas, address: addr,
				},
				outResourcesDeltas.deltas[0],
			)
			require.Equal(t, 1, len(outAccountDeltas.misses))

			err = outAccountDeltas.accountsLoadOld(tx)
			require.NoError(t, err)

			knownAddresses := make(map[basics.Address]int64)
			for _, delta := range outAccountDeltas.deltas {
				knownAddresses[delta.oldAcct.addr] = delta.oldAcct.rowid
			}

			err = outResourcesDeltas.resourcesLoadOld(tx, knownAddresses)
			require.NoError(t, err)

			updatedAccts, updatesResources, err := accountsNewRound(tx, outAccountDeltas, outResourcesDeltas, nil, proto, basics.Round(lastRound))
			require.NoError(t, err)
			require.Equal(t, 1, len(updatedAccts)) // we store empty even for deleted accounts
			require.Equal(t,
				persistedAccountData{addr: addr, round: basics.Round(lastRound)},
				updatedAccts[0],
			)

			require.Equal(t, 1, len(updatesResources[addr])) // we store empty even for deleted resources
			require.Equal(t,
				persistedResourcesData{addrid: 0, aidx: 100, data: makeResourcesData(0), round: basics.Round(lastRound)},
				updatesResources[addr][0],
			)
		})
	}
}

func TestAccountStorageWithStateProofID(t *testing.T) {
	partitiontest.PartitionTest(t)

	dbs, _ := dbOpenTest(t, true)
	setDbLogging(t, dbs)
	defer dbs.Close()

	tx, err := dbs.Wdb.Handle.Begin()
	require.NoError(t, err)
	defer tx.Rollback()

	accts := ledgertesting.RandomAccounts(20, false)
	_ = accountsInitTest(t, tx, accts, protocol.ConsensusCurrentVersion)
	checkAccounts(t, tx, 0, accts)
	require.True(t, allAccountsHaveStateProofPKs(accts))
}

func allAccountsHaveStateProofPKs(accts map[basics.Address]basics.AccountData) bool {
	for _, data := range accts {
		if data.Status == basics.Online && data.StateProofID.IsEmpty() {
			return false
		}
	}
	return true
}

// checkCreatables compares the expected database image to the actual databse content
func checkCreatables(t *testing.T,
	tx *sql.Tx, iteration int,
	expectedDbImage map[basics.CreatableIndex]ledgercore.ModifiedCreatable) {

	stmt, err := tx.Prepare("SELECT asset, creator, ctype FROM assetcreators")
	require.NoError(t, err)

	defer stmt.Close()
	rows, err := stmt.Query()
	if err != sql.ErrNoRows {
		require.NoError(t, err)
	}
	defer rows.Close()
	counter := 0
	for rows.Next() {
		counter++
		mc := ledgercore.ModifiedCreatable{}
		var buf []byte
		var asset basics.CreatableIndex
		err := rows.Scan(&asset, &buf, &mc.Ctype)
		require.NoError(t, err)
		copy(mc.Creator[:], buf)

		require.NotNil(t, expectedDbImage[asset])
		require.Equal(t, expectedDbImage[asset].Creator, mc.Creator)
		require.Equal(t, expectedDbImage[asset].Ctype, mc.Ctype)
		require.True(t, expectedDbImage[asset].Created)
	}
	require.Equal(t, len(expectedDbImage), counter)
}

// randomCreatableSampling sets elements to delete from previous iteration
// It consideres 10 elements in an iteration.
// loop 0: returns the first 10 elements
// loop 1: returns: * the second 10 elements
//                  * random sample of elements from the first 10: created changed from true -> false
// loop 2: returns: * the elements 20->30
//                  * random sample of elements from 10->20: created changed from true -> false
func randomCreatableSampling(iteration int, crtbsList []basics.CreatableIndex,
	creatables map[basics.CreatableIndex]ledgercore.ModifiedCreatable,
	expectedDbImage map[basics.CreatableIndex]ledgercore.ModifiedCreatable,
	numElementsPerSegement int) map[basics.CreatableIndex]ledgercore.ModifiedCreatable {

	iteration-- // 0-based here

	delSegmentEnd := iteration * numElementsPerSegement
	delSegmentStart := delSegmentEnd - numElementsPerSegement
	if delSegmentStart < 0 {
		delSegmentStart = 0
	}

	newSample := make(map[basics.CreatableIndex]ledgercore.ModifiedCreatable)
	stop := delSegmentEnd + numElementsPerSegement

	for i := delSegmentStart; i < delSegmentEnd; i++ {
		ctb := creatables[crtbsList[i]]
		if ctb.Created &&
			// Always delete the first element, to make sure at least one
			// element is always deleted.
			(i == delSegmentStart || (crypto.RandUint64()%2) == 1) {
			ctb.Created = false
			newSample[crtbsList[i]] = ctb
			delete(expectedDbImage, crtbsList[i])
		}
	}

	for i := delSegmentEnd; i < stop; i++ {
		newSample[crtbsList[i]] = creatables[crtbsList[i]]
		if creatables[crtbsList[i]].Created {
			expectedDbImage[crtbsList[i]] = creatables[crtbsList[i]]
		}
	}

	return newSample
}

func randomCreatables(numElementsPerSegement int) ([]basics.CreatableIndex,
	map[basics.CreatableIndex]ledgercore.ModifiedCreatable) {
	creatables := make(map[basics.CreatableIndex]ledgercore.ModifiedCreatable)
	creatablesList := make([]basics.CreatableIndex, numElementsPerSegement*10)
	uniqueAssetIds := make(map[basics.CreatableIndex]bool)

	for i := 0; i < numElementsPerSegement*10; i++ {
		assetIndex, mc := randomCreatable(uniqueAssetIds)
		creatables[assetIndex] = mc
		creatablesList[i] = assetIndex
	}
	return creatablesList, creatables // creatablesList is needed for maintaining the order
}

// randomCreatable generates a random creatable.
func randomCreatable(uniqueAssetIds map[basics.CreatableIndex]bool) (
	assetIndex basics.CreatableIndex, mc ledgercore.ModifiedCreatable) {

	var ctype basics.CreatableType

	switch crypto.RandUint64() % 2 {
	case 0:
		ctype = basics.AssetCreatable
	case 1:
		ctype = basics.AppCreatable
	}

	creatable := ledgercore.ModifiedCreatable{
		Ctype:   ctype,
		Created: (crypto.RandUint64() % 2) == 1,
		Creator: ledgertesting.RandomAddress(),
		Ndeltas: 1,
	}

	var assetIdx basics.CreatableIndex
	for {
		assetIdx = basics.CreatableIndex(crypto.RandUint64() % (uint64(2) << 50))
		_, found := uniqueAssetIds[assetIdx]
		if !found {
			uniqueAssetIds[assetIdx] = true
			break
		}
	}
	return assetIdx, creatable
}

func generateRandomTestingAccountBalances(numAccounts int) (updates map[basics.Address]basics.AccountData) {
	secrets := crypto.GenerateOneTimeSignatureSecrets(15, 500)
	pubVrfKey, _ := crypto.VrfKeygenFromSeed([32]byte{0, 1, 2, 3})
	var stateProofID merklesignature.Verifier
	crypto.RandBytes(stateProofID[:])
	updates = make(map[basics.Address]basics.AccountData, numAccounts)

	for i := 0; i < numAccounts; i++ {
		addr := ledgertesting.RandomAddress()
		updates[addr] = basics.AccountData{
			MicroAlgos:         basics.MicroAlgos{Raw: 0x000ffffffffffffff / uint64(numAccounts)},
			Status:             basics.NotParticipating,
			RewardsBase:        uint64(i),
			RewardedMicroAlgos: basics.MicroAlgos{Raw: 0x000ffffffffffffff / uint64(numAccounts)},
			VoteID:             secrets.OneTimeSignatureVerifier,
			SelectionID:        pubVrfKey,
			StateProofID:       stateProofID,
			VoteFirstValid:     basics.Round(0x000ffffffffffffff),
			VoteLastValid:      basics.Round(0x000ffffffffffffff),
			VoteKeyDilution:    0x000ffffffffffffff,
			AssetParams: map[basics.AssetIndex]basics.AssetParams{
				0x000ffffffffffffff: {
					Total:         0x000ffffffffffffff,
					Decimals:      0x2ffffff,
					DefaultFrozen: true,
					UnitName:      "12345678",
					AssetName:     "12345678901234567890123456789012",
					URL:           "12345678901234567890123456789012",
					MetadataHash:  pubVrfKey,
					Manager:       addr,
					Reserve:       addr,
					Freeze:        addr,
					Clawback:      addr,
				},
			},
			Assets: map[basics.AssetIndex]basics.AssetHolding{
				0x000ffffffffffffff: {
					Amount: 0x000ffffffffffffff,
					Frozen: true,
				},
			},
		}
	}
	return
}

func benchmarkInitBalances(b testing.TB, numAccounts int, dbs db.Pair, proto protocol.ConsensusVersion) (updates map[basics.Address]basics.AccountData) {
	tx, err := dbs.Wdb.Handle.Begin()
	require.NoError(b, err)

	updates = generateRandomTestingAccountBalances(numAccounts)

	accountsInitTest(b, tx, updates, proto)
	err = tx.Commit()
	require.NoError(b, err)
	return
}

func cleanupTestDb(dbs db.Pair, dbName string, inMemory bool) {
	dbs.Close()
	if !inMemory {
		os.Remove(dbName)
	}
}

func benchmarkReadingAllBalances(b *testing.B, inMemory bool) {
	dbs, fn := dbOpenTest(b, inMemory)
	setDbLogging(b, dbs)
	defer cleanupTestDb(dbs, fn, inMemory)

	benchmarkInitBalances(b, b.N, dbs, protocol.ConsensusCurrentVersion)
	tx, err := dbs.Rdb.Handle.Begin()
	require.NoError(b, err)

	b.ResetTimer()
	// read all the balances in the database.
	bal, err2 := accountsAll(tx)
	require.NoError(b, err2)
	tx.Commit()

	prevHash := crypto.Digest{}
	for _, accountBalance := range bal {
		encodedAccountBalance := protocol.Encode(&accountBalance)
		prevHash = crypto.Hash(append(encodedAccountBalance, []byte(prevHash[:])...))
	}
	require.Equal(b, b.N, len(bal))
}

func BenchmarkReadingAllBalancesRAM(b *testing.B) {
	benchmarkReadingAllBalances(b, true)
}

func BenchmarkReadingAllBalancesDisk(b *testing.B) {
	benchmarkReadingAllBalances(b, false)
}

func benchmarkReadingRandomBalances(b *testing.B, inMemory bool) {
	dbs, fn := dbOpenTest(b, inMemory)
	setDbLogging(b, dbs)
	defer cleanupTestDb(dbs, fn, inMemory)

	accounts := benchmarkInitBalances(b, b.N, dbs, protocol.ConsensusCurrentVersion)

	qs, err := accountsInitDbQueries(dbs.Rdb.Handle, dbs.Wdb.Handle)
	require.NoError(b, err)

	// read all the balances in the database, shuffled
	addrs := make([]basics.Address, len(accounts))
	pos := 0
	for addr := range accounts {
		addrs[pos] = addr
		pos++
	}
	rand.Shuffle(len(addrs), func(i, j int) { addrs[i], addrs[j] = addrs[j], addrs[i] })

	// only measure the actual fetch time
	b.ResetTimer()
	for _, addr := range addrs {
		_, err = qs.lookup(addr)
		require.NoError(b, err)
	}
}

func BenchmarkReadingRandomBalancesRAM(b *testing.B) {
	benchmarkReadingRandomBalances(b, true)
}

func BenchmarkReadingRandomBalancesDisk(b *testing.B) {
	benchmarkReadingRandomBalances(b, false)
}
func BenchmarkWritingRandomBalancesDisk(b *testing.B) {
	totalStartupAccountsNumber := 5000000
	batchCount := 1000
	startupAcct := 5
	initDatabase := func() (*sql.Tx, func(), error) {
		dbs, fn := dbOpenTest(b, false)
		setDbLogging(b, dbs)
		cleanup := func() {
			cleanupTestDb(dbs, fn, false)
		}

		benchmarkInitBalances(b, startupAcct, dbs, protocol.ConsensusCurrentVersion)
		dbs.Wdb.SetSynchronousMode(context.Background(), db.SynchronousModeOff, false)

		// insert 1M accounts data, in batches of 1000
		for batch := 0; batch <= batchCount; batch++ {
			fmt.Printf("\033[M\r %d / %d accounts written", totalStartupAccountsNumber*batch/batchCount, totalStartupAccountsNumber)

			tx, err := dbs.Wdb.Handle.Begin()

			require.NoError(b, err)

			acctsData := generateRandomTestingAccountBalances(totalStartupAccountsNumber / batchCount)
			replaceStmt, err := tx.Prepare("INSERT INTO accountbase (address, normalizedonlinebalance, data) VALUES (?, ?, ?)")
			require.NoError(b, err)
			defer replaceStmt.Close()
			for addr, acctData := range acctsData {
				_, err = replaceStmt.Exec(addr[:], uint64(0), protocol.Encode(&acctData))
				require.NoError(b, err)
			}

			err = tx.Commit()
			require.NoError(b, err)
		}
		dbs.Wdb.SetSynchronousMode(context.Background(), db.SynchronousModeFull, true)
		tx, err := dbs.Wdb.Handle.Begin()
		require.NoError(b, err)
		fmt.Printf("\033[M\r")
		return tx, cleanup, err
	}

	selectAccounts := func(tx *sql.Tx) (accountsAddress [][]byte, accountsRowID []int) {
		accountsAddress = make([][]byte, 0, totalStartupAccountsNumber+startupAcct)
		accountsRowID = make([]int, 0, totalStartupAccountsNumber+startupAcct)

		// read all the accounts to obtain the addrs.
		rows, err := tx.Query("SELECT rowid, address FROM accountbase")
		require.NoError(b, err)
		defer rows.Close()
		for rows.Next() {
			var addrbuf []byte
			var rowid int
			err = rows.Scan(&rowid, &addrbuf)
			require.NoError(b, err)
			accountsAddress = append(accountsAddress, addrbuf)
			accountsRowID = append(accountsRowID, rowid)
		}
		return
	}

	tx, cleanup, err := initDatabase()
	require.NoError(b, err)
	defer cleanup()

	accountsAddress, accountsRowID := selectAccounts(tx)

	b.Run("ByAddr", func(b *testing.B) {
		preparedUpdate, err := tx.Prepare("UPDATE accountbase SET data = ? WHERE address = ?")
		require.NoError(b, err)
		defer preparedUpdate.Close()
		// updates accounts by address
		randomAccountData := make([]byte, 200)
		crypto.RandBytes(randomAccountData)
		updateOrder := rand.Perm(len(accountsRowID))
		b.ResetTimer()
		startTime := time.Now()
		for n := 0; n < b.N; n++ {
			for _, acctIdx := range updateOrder {
				res, err := preparedUpdate.Exec(randomAccountData[:], accountsAddress[acctIdx])
				require.NoError(b, err)
				rowsAffected, err := res.RowsAffected()
				require.NoError(b, err)
				require.Equal(b, int64(1), rowsAffected)
				n++
				if n == b.N {
					break
				}
			}

		}
		b.ReportMetric(float64(int(time.Since(startTime))/b.N), "ns/acct_update")
	})

	b.Run("ByRowID", func(b *testing.B) {
		preparedUpdate, err := tx.Prepare("UPDATE accountbase SET data = ? WHERE rowid = ?")
		require.NoError(b, err)
		defer preparedUpdate.Close()
		// updates accounts by address
		randomAccountData := make([]byte, 200)
		crypto.RandBytes(randomAccountData)
		updateOrder := rand.Perm(len(accountsRowID))
		b.ResetTimer()
		startTime := time.Now()
		for n := 0; n < b.N; n++ {
			for _, acctIdx := range updateOrder {
				res, err := preparedUpdate.Exec(randomAccountData[:], accountsRowID[acctIdx])
				require.NoError(b, err)
				rowsAffected, err := res.RowsAffected()
				require.NoError(b, err)
				require.Equal(b, int64(1), rowsAffected)
				n++
				if n == b.N {
					break
				}
			}
		}
		b.ReportMetric(float64(int(time.Since(startTime))/b.N), "ns/acct_update")

	})

	err = tx.Commit()
	require.NoError(b, err)
}
func TestAccountsReencoding(t *testing.T) {
	partitiontest.PartitionTest(t)

	oldEncodedAccountsData := [][]byte{
		{132, 164, 97, 108, 103, 111, 206, 5, 234, 236, 80, 164, 97, 112, 97, 114, 129, 206, 0, 3, 60, 164, 137, 162, 97, 109, 196, 32, 49, 54, 101, 102, 97, 97, 51, 57, 50, 52, 97, 54, 102, 100, 57, 100, 51, 97, 52, 56, 50, 52, 55, 57, 57, 97, 52, 97, 99, 54, 53, 100, 162, 97, 110, 167, 65, 80, 84, 75, 73, 78, 71, 162, 97, 117, 174, 104, 116, 116, 112, 58, 47, 47, 115, 111, 109, 101, 117, 114, 108, 161, 99, 196, 32, 183, 97, 139, 76, 1, 45, 180, 52, 183, 186, 220, 252, 85, 135, 185, 87, 156, 87, 158, 83, 49, 200, 133, 169, 43, 205, 26, 148, 50, 121, 28, 105, 161, 102, 196, 32, 183, 97, 139, 76, 1, 45, 180, 52, 183, 186, 220, 252, 85, 135, 185, 87, 156, 87, 158, 83, 49, 200, 133, 169, 43, 205, 26, 148, 50, 121, 28, 105, 161, 109, 196, 32, 60, 69, 244, 159, 234, 26, 168, 145, 153, 184, 85, 182, 46, 124, 227, 144, 84, 113, 176, 206, 109, 204, 245, 165, 100, 23, 71, 49, 32, 242, 146, 68, 161, 114, 196, 32, 183, 97, 139, 76, 1, 45, 180, 52, 183, 186, 220, 252, 85, 135, 185, 87, 156, 87, 158, 83, 49, 200, 133, 169, 43, 205, 26, 148, 50, 121, 28, 105, 161, 116, 205, 3, 32, 162, 117, 110, 163, 65, 80, 75, 165, 97, 115, 115, 101, 116, 129, 206, 0, 3, 60, 164, 130, 161, 97, 0, 161, 102, 194, 165, 101, 98, 97, 115, 101, 205, 98, 54},
		{132, 164, 97, 108, 103, 111, 206, 5, 230, 217, 88, 164, 97, 112, 97, 114, 129, 206, 0, 3, 60, 175, 137, 162, 97, 109, 196, 32, 49, 54, 101, 102, 97, 97, 51, 57, 50, 52, 97, 54, 102, 100, 57, 100, 51, 97, 52, 56, 50, 52, 55, 57, 57, 97, 52, 97, 99, 54, 53, 100, 162, 97, 110, 167, 65, 80, 84, 75, 105, 110, 103, 162, 97, 117, 174, 104, 116, 116, 112, 58, 47, 47, 115, 111, 109, 101, 117, 114, 108, 161, 99, 196, 32, 111, 157, 243, 205, 146, 155, 167, 149, 44, 226, 153, 150, 6, 105, 206, 72, 182, 218, 38, 146, 98, 94, 57, 205, 145, 152, 12, 60, 175, 149, 94, 13, 161, 102, 196, 32, 111, 157, 243, 205, 146, 155, 167, 149, 44, 226, 153, 150, 6, 105, 206, 72, 182, 218, 38, 146, 98, 94, 57, 205, 145, 152, 12, 60, 175, 149, 94, 13, 161, 109, 196, 32, 60, 69, 244, 159, 234, 26, 168, 145, 153, 184, 85, 182, 46, 124, 227, 144, 84, 113, 176, 206, 109, 204, 245, 165, 100, 23, 71, 49, 32, 242, 146, 68, 161, 114, 196, 32, 111, 157, 243, 205, 146, 155, 167, 149, 44, 226, 153, 150, 6, 105, 206, 72, 182, 218, 38, 146, 98, 94, 57, 205, 145, 152, 12, 60, 175, 149, 94, 13, 161, 116, 205, 1, 44, 162, 117, 110, 164, 65, 80, 84, 75, 165, 97, 115, 115, 101, 116, 130, 206, 0, 3, 56, 153, 130, 161, 97, 10, 161, 102, 194, 206, 0, 3, 60, 175, 130, 161, 97, 0, 161, 102, 194, 165, 101, 98, 97, 115, 101, 205, 98, 54},
		{131, 164, 97, 108, 103, 111, 206, 5, 233, 179, 208, 165, 97, 115, 115, 101, 116, 130, 206, 0, 3, 60, 164, 130, 161, 97, 2, 161, 102, 194, 206, 0, 3, 60, 175, 130, 161, 97, 30, 161, 102, 194, 165, 101, 98, 97, 115, 101, 205, 98, 54},
		{131, 164, 97, 108, 103, 111, 206, 0, 3, 48, 104, 165, 97, 115, 115, 101, 116, 129, 206, 0, 1, 242, 159, 130, 161, 97, 0, 161, 102, 194, 165, 101, 98, 97, 115, 101, 205, 98, 54},
	}
	dbs, _ := dbOpenTest(t, true)
	setDbLogging(t, dbs)
	defer dbs.Close()

	secrets := crypto.GenerateOneTimeSignatureSecrets(15, 500)
	pubVrfKey, _ := crypto.VrfKeygenFromSeed([32]byte{0, 1, 2, 3})
	var stateProofID merklesignature.Verifier
	crypto.RandBytes(stateProofID[:])

	err := dbs.Wdb.Atomic(func(ctx context.Context, tx *sql.Tx) (err error) {
		accountsInitTest(t, tx, make(map[basics.Address]basics.AccountData), protocol.ConsensusCurrentVersion)

		for _, oldAccData := range oldEncodedAccountsData {
			addr := ledgertesting.RandomAddress()
			_, err = tx.ExecContext(ctx, "INSERT INTO accountbase (address, data) VALUES (?, ?)", addr[:], oldAccData)
			if err != nil {
				return err
			}
		}
		for i := 0; i < 100; i++ {
			addr := ledgertesting.RandomAddress()
			accData := basics.AccountData{
				MicroAlgos:         basics.MicroAlgos{Raw: 0x000ffffffffffffff},
				Status:             basics.NotParticipating,
				RewardsBase:        uint64(i),
				RewardedMicroAlgos: basics.MicroAlgos{Raw: 0x000ffffffffffffff},
				VoteID:             secrets.OneTimeSignatureVerifier,
				SelectionID:        pubVrfKey,
				StateProofID:       stateProofID,
				VoteFirstValid:     basics.Round(0x000ffffffffffffff),
				VoteLastValid:      basics.Round(0x000ffffffffffffff),
				VoteKeyDilution:    0x000ffffffffffffff,
				AssetParams: map[basics.AssetIndex]basics.AssetParams{
					0x000ffffffffffffff: {
						Total:         0x000ffffffffffffff,
						Decimals:      0x2ffffff,
						DefaultFrozen: true,
						UnitName:      "12345678",
						AssetName:     "12345678901234567890123456789012",
						URL:           "12345678901234567890123456789012",
						MetadataHash:  pubVrfKey,
						Manager:       addr,
						Reserve:       addr,
						Freeze:        addr,
						Clawback:      addr,
					},
				},
				Assets: map[basics.AssetIndex]basics.AssetHolding{
					0x000ffffffffffffff: {
						Amount: 0x000ffffffffffffff,
						Frozen: true,
					},
				},
			}

			_, err = tx.ExecContext(ctx, "INSERT INTO accountbase (address, data) VALUES (?, ?)", addr[:], protocol.Encode(&accData))
			if err != nil {
				return err
			}
		}
		return nil
	})
	require.NoError(t, err)

	err = dbs.Wdb.Atomic(func(ctx context.Context, tx *sql.Tx) (err error) {
		modifiedAccounts, err := reencodeAccounts(ctx, tx)
		if err != nil {
			return err
		}
		if len(oldEncodedAccountsData) != int(modifiedAccounts) {
			return fmt.Errorf("len(oldEncodedAccountsData) != int(modifiedAccounts) %d != %d", len(oldEncodedAccountsData), int(modifiedAccounts))
		}
		require.Equal(t, len(oldEncodedAccountsData), int(modifiedAccounts))
		return nil
	})
	require.NoError(t, err)
}

// TestAccountsDbQueriesCreateClose tests to see that we can create the accountsDbQueries and close it.
// it also verify that double-closing it doesn't create an issue.
func TestAccountsDbQueriesCreateClose(t *testing.T) {
	partitiontest.PartitionTest(t)

	dbs, _ := dbOpenTest(t, true)
	setDbLogging(t, dbs)
	defer dbs.Close()

	err := dbs.Wdb.Atomic(func(ctx context.Context, tx *sql.Tx) (err error) {
		accountsInitTest(t, tx, make(map[basics.Address]basics.AccountData), protocol.ConsensusCurrentVersion)
		return nil
	})
	require.NoError(t, err)
	qs, err := accountsInitDbQueries(dbs.Rdb.Handle, dbs.Wdb.Handle)
	require.NoError(t, err)
	require.NotNil(t, qs.listCreatablesStmt)
	qs.close()
	require.Nil(t, qs.listCreatablesStmt)
	qs.close()
	require.Nil(t, qs.listCreatablesStmt)
}

func benchmarkWriteCatchpointStagingBalancesSub(b *testing.B, ascendingOrder bool) {
	proto := config.Consensus[protocol.ConsensusCurrentVersion]
	genesisInitState, _ := ledgertesting.GenerateInitState(b, protocol.ConsensusCurrentVersion, 100)
	const inMem = false
	log := logging.TestingLog(b)
	cfg := config.GetDefaultLocal()
	cfg.Archival = false
	log.SetLevel(logging.Warn)
	dbBaseFileName := strings.Replace(b.Name(), "/", "_", -1)
	l, err := OpenLedger(log, dbBaseFileName, inMem, genesisInitState, cfg)
	require.NoError(b, err, "could not open ledger")
	defer func() {
		l.Close()
		os.Remove(dbBaseFileName + ".block.sqlite")
		os.Remove(dbBaseFileName + ".tracker.sqlite")
	}()
	catchpointAccessor := MakeCatchpointCatchupAccessor(l, log)
	catchpointAccessor.ResetStagingBalances(context.Background(), true)
	targetAccountsCount := uint64(b.N)
	accountsLoaded := uint64(0)
	var last64KStart time.Time
	last64KSize := uint64(0)
	last64KAccountCreationTime := time.Duration(0)
	accountsWritingStarted := time.Now()
	accountsGenerationDuration := time.Duration(0)
	b.ResetTimer()
	for accountsLoaded < targetAccountsCount {
		b.StopTimer()
		balancesLoopStart := time.Now()
		// generate a chunk;
		chunkSize := targetAccountsCount - accountsLoaded
		if chunkSize > BalancesPerCatchpointFileChunk {
			chunkSize = BalancesPerCatchpointFileChunk
		}
		last64KSize += chunkSize
		if accountsLoaded >= targetAccountsCount-64*1024 && last64KStart.IsZero() {
			last64KStart = time.Now()
			last64KSize = chunkSize
			last64KAccountCreationTime = time.Duration(0)
		}
		var balances catchpointFileBalancesChunkV6
		balances.Balances = make([]encodedBalanceRecordV6, chunkSize)
		for i := uint64(0); i < chunkSize; i++ {
			var randomAccount encodedBalanceRecordV6
			accountData := baseAccountData{RewardsBase: accountsLoaded + i}
			accountData.MicroAlgos.Raw = crypto.RandUint63()
			randomAccount.AccountData = protocol.Encode(&accountData)
			crypto.RandBytes(randomAccount.Address[:])
			if ascendingOrder {
				binary.LittleEndian.PutUint64(randomAccount.Address[:], accountsLoaded+i)
			}
			balances.Balances[i] = randomAccount
		}
		balanceLoopDuration := time.Since(balancesLoopStart)
		last64KAccountCreationTime += balanceLoopDuration
		accountsGenerationDuration += balanceLoopDuration

		normalizedAccountBalances, err := prepareNormalizedBalancesV6(balances.Balances, proto)
		require.NoError(b, err)
		b.StartTimer()
		err = l.trackerDBs.Wdb.Atomic(func(ctx context.Context, tx *sql.Tx) (err error) {
			err = writeCatchpointStagingBalances(ctx, tx, normalizedAccountBalances)
			return
		})

		require.NoError(b, err)
		accountsLoaded += chunkSize
	}
	if !last64KStart.IsZero() {
		last64KDuration := time.Since(last64KStart) - last64KAccountCreationTime
		fmt.Printf("%-82s%-7d (last 64k) %-6d ns/account       %d accounts/sec\n", b.Name(), last64KSize, (last64KDuration / time.Duration(last64KSize)).Nanoseconds(), int(float64(last64KSize)/float64(last64KDuration.Seconds())))
	}
	stats, err := l.trackerDBs.Wdb.Vacuum(context.Background())
	require.NoError(b, err)
	fmt.Printf("%-82sdb fragmentation   %.1f%%\n", b.Name(), float32(stats.PagesBefore-stats.PagesAfter)*100/float32(stats.PagesBefore))
	b.ReportMetric(float64(b.N)/float64((time.Since(accountsWritingStarted)-accountsGenerationDuration).Seconds()), "accounts/sec")
}

func BenchmarkWriteCatchpointStagingBalances(b *testing.B) {
	benchSizes := []int{1024 * 100, 1024 * 200, 1024 * 400}
	for _, size := range benchSizes {
		b.Run(fmt.Sprintf("RandomInsertOrder-%d", size), func(b *testing.B) {
			b.N = size
			benchmarkWriteCatchpointStagingBalancesSub(b, false)
		})
	}
	for _, size := range benchSizes {
		b.Run(fmt.Sprintf("AscendingInsertOrder-%d", size), func(b *testing.B) {
			b.N = size
			benchmarkWriteCatchpointStagingBalancesSub(b, true)
		})
	}
}

// upsert updates existing or inserts a new entry
func (a *compactResourcesDeltas) upsert(delta resourceDelta) {
	if idx, exist := a.cache[accountCreatable{address: delta.address, index: delta.oldResource.aidx}]; exist {
		a.deltas[idx] = delta
		return
	}
	a.insert(delta)
}

// upsertOld updates existing or inserts a new partial entry with only old field filled
func (a *compactAccountDeltas) upsertOld(old persistedAccountData) {
	addr := old.addr
	if idx, exist := a.cache[addr]; exist {
		a.deltas[idx].oldAcct = old
		return
	}
	a.insert(accountDelta{oldAcct: old, address: old.addr})
}

// upsert updates existing or inserts a new entry
func (a *compactAccountDeltas) upsert(addr basics.Address, delta accountDelta) {
	if idx, exist := a.cache[addr]; exist { // nil map lookup is OK
		a.deltas[idx] = delta
		return
	}
	a.insert(delta)
}
func TestCompactAccountDeltas(t *testing.T) {
	partitiontest.PartitionTest(t)

	a := require.New(t)

	ad := compactAccountDeltas{}
	data, idx := ad.get(basics.Address{})
	a.Equal(-1, idx)
	a.Equal(accountDelta{}, data)

	addr := ledgertesting.RandomAddress()
	data, idx = ad.get(addr)
	a.Equal(-1, idx)
	a.Equal(accountDelta{}, data)

	a.Zero(ad.len())
	a.Panics(func() { ad.getByIdx(0) })

	sample1 := accountDelta{newAcct: baseAccountData{MicroAlgos: basics.MicroAlgos{Raw: 123}}, address: addr}
	ad.upsert(addr, sample1)
	data, idx = ad.get(addr)
	a.NotEqual(-1, idx)
	a.Equal(sample1, data)

	a.Equal(1, ad.len())
	data = ad.getByIdx(0)
	a.Equal(addr, data.address)
	a.Equal(sample1, data)

	sample2 := accountDelta{newAcct: baseAccountData{MicroAlgos: basics.MicroAlgos{Raw: 456}}, address: addr}
	ad.upsert(addr, sample2)
	data, idx = ad.get(addr)
	a.NotEqual(-1, idx)
	a.Equal(sample2, data)

	a.Equal(1, ad.len())
	data = ad.getByIdx(0)
	a.Equal(addr, data.address)
	a.Equal(sample2, data)

	ad.update(idx, sample2)
	data, idx2 := ad.get(addr)
	a.Equal(idx, idx2)
	a.Equal(sample2, data)

	a.Equal(1, ad.len())
	data = ad.getByIdx(0)
	a.Equal(addr, data.address)
	a.Equal(sample2, data)

	old1 := persistedAccountData{addr: addr, accountData: baseAccountData{MicroAlgos: basics.MicroAlgos{Raw: 789}}}
	ad.upsertOld(old1)
	a.Equal(1, ad.len())
	data = ad.getByIdx(0)
	a.Equal(addr, data.address)
	a.Equal(accountDelta{newAcct: sample2.newAcct, oldAcct: old1, address: addr}, data)

	addr1 := ledgertesting.RandomAddress()
	old2 := persistedAccountData{addr: addr1, accountData: baseAccountData{MicroAlgos: basics.MicroAlgos{Raw: 789}}}
	ad.upsertOld(old2)
	a.Equal(2, ad.len())
	data = ad.getByIdx(0)
	a.Equal(addr, data.address)
	a.Equal(accountDelta{newAcct: sample2.newAcct, oldAcct: old1, address: addr}, data)

	data = ad.getByIdx(1)
	a.Equal(addr1, data.oldAcct.addr)
	a.Equal(accountDelta{oldAcct: old2, address: addr1}, data)

	// apply old on empty delta object, expect no changes
	ad.updateOld(0, old2)
	a.Equal(2, ad.len())
	data = ad.getByIdx(0)
	a.Equal(addr, data.address)
	a.Equal(accountDelta{newAcct: sample2.newAcct, oldAcct: old2, address: addr}, data)

	addr2 := ledgertesting.RandomAddress()
	sample2.address = addr2
	idx = ad.insert(sample2)
	a.Equal(3, ad.len())
	a.Equal(2, idx)
	data = ad.getByIdx(idx)
	a.Equal(addr2, data.address)
	a.Equal(sample2, data)
}

// upsertOld updates existing or inserts a new partial entry with only old field filled
func (a *compactResourcesDeltas) upsertOld(addr basics.Address, old persistedResourcesData) {
	if idx, exist := a.cache[accountCreatable{address: addr, index: old.aidx}]; exist {
		a.deltas[idx].oldResource = old
		return
	}
	idx := a.insert(resourceDelta{oldResource: old, address: addr})
	a.deltas[idx].address = addr
}
func TestCompactResourceDeltas(t *testing.T) {
	partitiontest.PartitionTest(t)

	a := require.New(t)

	ad := compactResourcesDeltas{}
	data, idx := ad.get(basics.Address{}, 0)
	a.Equal(-1, idx)
	a.Equal(resourceDelta{}, data)

	addr := ledgertesting.RandomAddress()
	data, idx = ad.get(addr, 0)
	a.Equal(-1, idx)
	a.Equal(resourceDelta{}, data)

	a.Zero(ad.len())
	a.Panics(func() { ad.getByIdx(0) })

	sample1 := resourceDelta{newResource: resourcesData{Total: 123}, address: addr, oldResource: persistedResourcesData{aidx: 1}}
	ad.upsert(sample1)
	data, idx = ad.get(addr, 1)
	a.NotEqual(-1, idx)
	a.Equal(sample1, data)

	a.Equal(1, ad.len())
	data = ad.getByIdx(0)
	a.Equal(addr, data.address)
	a.Equal(sample1, data)

	sample2 := resourceDelta{newResource: resourcesData{Total: 456}, address: addr, oldResource: persistedResourcesData{aidx: 1}}
	ad.upsert(sample2)
	data, idx = ad.get(addr, 1)
	a.NotEqual(-1, idx)
	a.Equal(sample2, data)

	a.Equal(1, ad.len())
	data = ad.getByIdx(0)
	a.Equal(addr, data.address)
	a.Equal(sample2, data)

	ad.update(idx, sample2)
	data, idx2 := ad.get(addr, 1)
	a.Equal(idx, idx2)
	a.Equal(sample2, data)

	a.Equal(1, ad.len())
	data = ad.getByIdx(0)
	a.Equal(addr, data.address)
	a.Equal(sample2, data)

	old1 := persistedResourcesData{addrid: 111, aidx: 1, data: resourcesData{Total: 789}}
	ad.upsertOld(addr, old1)
	a.Equal(1, ad.len())
	data = ad.getByIdx(0)
	a.Equal(addr, data.address)
	a.Equal(resourceDelta{newResource: sample2.newResource, oldResource: old1, address: addr}, data)

	addr1 := ledgertesting.RandomAddress()
	old2 := persistedResourcesData{addrid: 222, aidx: 2, data: resourcesData{Total: 789}}
	ad.upsertOld(addr1, old2)
	a.Equal(2, ad.len())
	data = ad.getByIdx(0)
	a.Equal(addr, data.address)
	a.Equal(resourceDelta{newResource: sample2.newResource, oldResource: old1, address: addr}, data)

	data = ad.getByIdx(1)
	a.Equal(addr1, data.address)
	a.Equal(resourceDelta{oldResource: old2, address: addr1}, data)

	ad.updateOld(0, old2)
	a.Equal(2, ad.len())
	data = ad.getByIdx(0)
	a.Equal(addr, data.address)
	a.Equal(resourceDelta{newResource: sample2.newResource, oldResource: old2, address: addr}, data)

	addr2 := ledgertesting.RandomAddress()
	sample2.oldResource.aidx = 2
	sample2.address = addr2
	idx = ad.insert(sample2)
	a.Equal(3, ad.len())
	a.Equal(2, idx)
	data = ad.getByIdx(idx)
	a.Equal(addr2, data.address)
	cachedData, pos := ad.get(addr2, 2)
	a.Equal(2, pos)
	a.Equal(data, cachedData)
	a.Equal(sample2, data)
}

func TestResourcesDataApp(t *testing.T) {
	partitiontest.PartitionTest(t)

	a := require.New(t)

	rd := resourcesData{}
	a.False(rd.IsApp())
	a.True(rd.IsEmpty())

	rd = makeResourcesData(1)
	a.False(rd.IsApp())
	a.False(rd.IsHolding())
	a.False(rd.IsOwning())
	a.True(rd.IsEmpty())

	// check empty
	appParamsEmpty := basics.AppParams{}
	rd = resourcesData{}
	rd.SetAppParams(appParamsEmpty, false)
	a.True(rd.IsApp())
	a.True(rd.IsOwning())
	a.True(rd.IsEmptyAppFields())
	a.False(rd.IsEmpty())
	a.Equal(appParamsEmpty, rd.GetAppParams())

	appLocalEmpty := basics.AppLocalState{}
	rd = resourcesData{}
	rd.SetAppLocalState(appLocalEmpty)
	a.True(rd.IsApp())
	a.True(rd.IsHolding())
	a.True(rd.IsEmptyAppFields())
	a.False(rd.IsEmpty())
	a.Equal(appLocalEmpty, rd.GetAppLocalState())

	// check both empty
	rd = resourcesData{}
	rd.SetAppLocalState(appLocalEmpty)
	rd.SetAppParams(appParamsEmpty, true)
	a.True(rd.IsApp())
	a.True(rd.IsOwning())
	a.True(rd.IsHolding())
	a.True(rd.IsEmptyAppFields())
	a.False(rd.IsEmpty())
	a.Equal(appParamsEmpty, rd.GetAppParams())
	a.Equal(appLocalEmpty, rd.GetAppLocalState())

	// check empty states + non-empty params
	appParams := ledgertesting.RandomAppParams()
	rd = resourcesData{}
	rd.SetAppLocalState(appLocalEmpty)
	rd.SetAppParams(appParams, true)
	a.True(rd.IsApp())
	a.True(rd.IsOwning())
	a.True(rd.IsHolding())
	a.False(rd.IsEmptyAppFields())
	a.False(rd.IsEmpty())
	a.Equal(appParams, rd.GetAppParams())
	a.Equal(appLocalEmpty, rd.GetAppLocalState())

	appState := ledgertesting.RandomAppLocalState()
	rd.SetAppLocalState(appState)
	a.True(rd.IsApp())
	a.True(rd.IsOwning())
	a.True(rd.IsHolding())
	a.False(rd.IsEmptyAppFields())
	a.False(rd.IsEmpty())
	a.Equal(appParams, rd.GetAppParams())
	a.Equal(appState, rd.GetAppLocalState())

	// check ClearAppLocalState
	rd.ClearAppLocalState()
	a.True(rd.IsApp())
	a.True(rd.IsOwning())
	a.False(rd.IsHolding())
	a.False(rd.IsEmptyAppFields())
	a.False(rd.IsEmpty())
	a.Equal(appParams, rd.GetAppParams())
	a.Equal(appLocalEmpty, rd.GetAppLocalState())

	// check ClearAppParams
	rd.SetAppLocalState(appState)
	rd.ClearAppParams()
	a.True(rd.IsApp())
	a.False(rd.IsOwning())
	a.True(rd.IsHolding())
	a.False(rd.IsEmptyAppFields())
	a.False(rd.IsEmpty())
	a.Equal(appParamsEmpty, rd.GetAppParams())
	a.Equal(appState, rd.GetAppLocalState())

	// check both clear
	rd.ClearAppLocalState()
	a.False(rd.IsApp())
	a.False(rd.IsOwning())
	a.False(rd.IsHolding())
	a.True(rd.IsEmptyAppFields())
	a.True(rd.IsEmpty())
	a.Equal(appParamsEmpty, rd.GetAppParams())
	a.Equal(appLocalEmpty, rd.GetAppLocalState())

	// check params clear when non-empty params and empty holding
	rd = resourcesData{}
	rd.SetAppLocalState(appLocalEmpty)
	rd.SetAppParams(appParams, true)
	rd.ClearAppParams()
	a.True(rd.IsApp())
	a.False(rd.IsOwning())
	a.True(rd.IsHolding())
	a.True(rd.IsEmptyAppFields())
	a.False(rd.IsEmpty())
	a.Equal(appParamsEmpty, rd.GetAppParams())
	a.Equal(appLocalEmpty, rd.GetAppLocalState())

	rd = resourcesData{}
	rd.SetAppLocalState(appLocalEmpty)
	a.True(rd.IsEmptyAppFields())
	a.True(rd.IsApp())
	a.False(rd.IsEmpty())
	a.Equal(rd.ResourceFlags, resourceFlagsEmptyApp)
	rd.ClearAppLocalState()
	a.False(rd.IsApp())
	a.True(rd.IsEmptyAppFields())
	a.True(rd.IsEmpty())
	a.Equal(rd.ResourceFlags, resourceFlagsNotHolding)

	// check migration flow (accountDataResources)
	// 1. both exist and empty
	rd = makeResourcesData(0)
	rd.SetAppLocalState(appLocalEmpty)
	rd.SetAppParams(appParamsEmpty, true)
	a.True(rd.IsApp())
	a.True(rd.IsOwning())
	a.True(rd.IsHolding())
	a.True(rd.IsEmptyAppFields())
	a.False(rd.IsEmpty())

	// 2. both exist and not empty
	rd = makeResourcesData(0)
	rd.SetAppLocalState(appState)
	rd.SetAppParams(appParams, true)
	a.True(rd.IsApp())
	a.True(rd.IsOwning())
	a.True(rd.IsHolding())
	a.False(rd.IsEmptyAppFields())
	a.False(rd.IsEmpty())

	// 3. both exist: holding not empty, param is empty
	rd = makeResourcesData(0)
	rd.SetAppLocalState(appState)
	rd.SetAppParams(appParamsEmpty, true)
	a.True(rd.IsApp())
	a.True(rd.IsOwning())
	a.True(rd.IsHolding())
	a.False(rd.IsEmptyAppFields())
	a.False(rd.IsEmpty())

	// 4. both exist: holding empty, param is not empty
	rd = makeResourcesData(0)
	rd.SetAppLocalState(appLocalEmpty)
	rd.SetAppParams(appParams, true)
	a.True(rd.IsApp())
	a.True(rd.IsOwning())
	a.True(rd.IsHolding())
	a.False(rd.IsEmptyAppFields())
	a.False(rd.IsEmpty())

	// 5. holding does not exist and params is empty
	rd = makeResourcesData(0)
	rd.SetAppParams(appParamsEmpty, false)
	a.True(rd.IsApp())
	a.True(rd.IsOwning())
	a.False(rd.IsHolding())
	a.True(rd.IsEmptyAppFields())
	a.False(rd.IsEmpty())

	// 6. holding does not exist and params is not empty
	rd = makeResourcesData(0)
	rd.SetAppParams(appParams, false)
	a.True(rd.IsApp())
	a.True(rd.IsOwning())
	a.False(rd.IsHolding())
	a.False(rd.IsEmptyAppFields())
	a.False(rd.IsEmpty())

	// 7. holding exist and not empty and params does not exist
	rd = makeResourcesData(0)
	rd.SetAppLocalState(appState)
	a.True(rd.IsApp())
	a.False(rd.IsOwning())
	a.True(rd.IsHolding())
	a.False(rd.IsEmptyAppFields())
	a.False(rd.IsEmpty())

	// 8. both do not exist
	rd = makeResourcesData(0)
	a.False(rd.IsApp())
	a.False(rd.IsOwning())
	a.False(rd.IsHolding())
	a.True(rd.IsEmptyAppFields())
	a.True(rd.IsEmpty())

}

func TestResourcesDataAsset(t *testing.T) {
	partitiontest.PartitionTest(t)

	a := require.New(t)

	rd := resourcesData{}
	a.False(rd.IsAsset())
	a.True(rd.IsEmpty())

	rd = makeResourcesData(1)
	a.False(rd.IsAsset())
	a.False(rd.IsHolding())
	a.False(rd.IsOwning())
	a.True(rd.IsEmpty())

	// check empty
	assetParamsEmpty := basics.AssetParams{}
	rd = resourcesData{}
	rd.SetAssetParams(assetParamsEmpty, false)
	a.True(rd.IsAsset())
	a.True(rd.IsOwning())
	a.True(rd.IsEmptyAssetFields())
	a.False(rd.IsEmpty())
	a.Equal(assetParamsEmpty, rd.GetAssetParams())

	assetHoldingEmpty := basics.AssetHolding{}
	rd = resourcesData{}
	rd.SetAssetHolding(assetHoldingEmpty)
	a.True(rd.IsAsset())
	a.True(rd.IsHolding())
	a.True(rd.IsEmptyAssetFields())
	a.False(rd.IsEmpty())
	a.Equal(assetHoldingEmpty, rd.GetAssetHolding())

	// check both empty
	rd = resourcesData{}
	rd.SetAssetHolding(assetHoldingEmpty)
	rd.SetAssetParams(assetParamsEmpty, true)
	a.True(rd.IsAsset())
	a.True(rd.IsOwning())
	a.True(rd.IsHolding())
	a.True(rd.IsEmptyAssetFields())
	a.False(rd.IsEmpty())
	a.Equal(assetParamsEmpty, rd.GetAssetParams())
	a.Equal(assetHoldingEmpty, rd.GetAssetHolding())

	// check empty states + non-empty params
	assetParams := ledgertesting.RandomAssetParams()
	rd = resourcesData{}
	rd.SetAssetHolding(assetHoldingEmpty)
	rd.SetAssetParams(assetParams, true)
	a.True(rd.IsAsset())
	a.True(rd.IsOwning())
	a.True(rd.IsHolding())
	a.False(rd.IsEmptyAssetFields())
	a.False(rd.IsEmpty())
	a.Equal(assetParams, rd.GetAssetParams())
	a.Equal(assetHoldingEmpty, rd.GetAssetHolding())

	assetHolding := ledgertesting.RandomAssetHolding(true)
	rd.SetAssetHolding(assetHolding)
	a.True(rd.IsAsset())
	a.True(rd.IsOwning())
	a.True(rd.IsHolding())
	a.False(rd.IsEmptyAssetFields())
	a.False(rd.IsEmpty())
	a.Equal(assetParams, rd.GetAssetParams())
	a.Equal(assetHolding, rd.GetAssetHolding())

	// check ClearAssetHolding
	rd.ClearAssetHolding()
	a.True(rd.IsAsset())
	a.True(rd.IsOwning())
	a.False(rd.IsHolding())
	a.False(rd.IsEmptyAssetFields())
	a.False(rd.IsEmpty())
	a.Equal(assetParams, rd.GetAssetParams())
	a.Equal(assetHoldingEmpty, rd.GetAssetHolding())

	// check ClearAssetParams
	rd.SetAssetHolding(assetHolding)
	rd.ClearAssetParams()
	a.True(rd.IsAsset())
	a.False(rd.IsOwning())
	a.True(rd.IsHolding())
	a.False(rd.IsEmptyAssetFields())
	a.False(rd.IsEmpty())
	a.Equal(assetParamsEmpty, rd.GetAssetParams())
	a.Equal(assetHolding, rd.GetAssetHolding())

	// check both clear
	rd.ClearAssetHolding()
	a.False(rd.IsAsset())
	a.False(rd.IsOwning())
	a.False(rd.IsHolding())
	a.True(rd.IsEmptyAssetFields())
	a.True(rd.IsEmpty())
	a.Equal(assetParamsEmpty, rd.GetAssetParams())
	a.Equal(assetHoldingEmpty, rd.GetAssetHolding())

	// check params clear when non-empty params and empty holding
	rd = resourcesData{}
	rd.SetAssetHolding(assetHoldingEmpty)
	rd.SetAssetParams(assetParams, true)
	rd.ClearAssetParams()
	a.True(rd.IsAsset())
	a.False(rd.IsOwning())
	a.True(rd.IsHolding())
	a.True(rd.IsEmptyAssetFields())
	a.False(rd.IsEmpty())
	a.Equal(assetParamsEmpty, rd.GetAssetParams())
	a.Equal(assetHoldingEmpty, rd.GetAssetHolding())

	rd = resourcesData{}
	rd.SetAssetHolding(assetHoldingEmpty)
	a.True(rd.IsEmptyAssetFields())
	a.True(rd.IsAsset())
	a.False(rd.IsEmpty())
	a.Equal(rd.ResourceFlags, resourceFlagsEmptyAsset)
	rd.ClearAssetHolding()
	a.False(rd.IsAsset())
	a.True(rd.IsEmptyAssetFields())
	a.True(rd.IsEmpty())
	a.Equal(rd.ResourceFlags, resourceFlagsNotHolding)

	// check migration operations (accountDataResources)
	// 1. both exist and empty
	rd = makeResourcesData(0)
	rd.SetAssetHolding(assetHoldingEmpty)
	rd.SetAssetParams(assetParamsEmpty, true)
	a.True(rd.IsAsset())
	a.True(rd.IsOwning())
	a.True(rd.IsHolding())
	a.True(rd.IsEmptyAssetFields())
	a.False(rd.IsEmpty())

	// 2. both exist and not empty
	rd = makeResourcesData(0)
	rd.SetAssetHolding(assetHolding)
	rd.SetAssetParams(assetParams, true)
	a.True(rd.IsAsset())
	a.True(rd.IsOwning())
	a.True(rd.IsHolding())
	a.False(rd.IsEmptyAssetFields())
	a.False(rd.IsEmpty())

	// 3. both exist: holding not empty, param is empty
	rd = makeResourcesData(0)
	rd.SetAssetHolding(assetHolding)
	rd.SetAssetParams(assetParamsEmpty, true)
	a.True(rd.IsAsset())
	a.True(rd.IsOwning())
	a.True(rd.IsHolding())
	a.False(rd.IsEmptyAssetFields())
	a.False(rd.IsEmpty())

	// 4. both exist: holding empty, param is not empty
	rd = makeResourcesData(0)
	rd.SetAssetHolding(assetHoldingEmpty)
	rd.SetAssetParams(assetParams, true)
	a.True(rd.IsAsset())
	a.True(rd.IsOwning())
	a.True(rd.IsHolding())
	a.False(rd.IsEmptyAssetFields())
	a.False(rd.IsEmpty())

	// 5. holding does not exist and params is empty
	rd = makeResourcesData(0)
	rd.SetAssetParams(assetParamsEmpty, false)
	a.True(rd.IsAsset())
	a.True(rd.IsOwning())
	a.False(rd.IsHolding())
	a.True(rd.IsEmptyAssetFields())
	a.False(rd.IsEmpty())

	// 6. holding does not exist and params is not empty
	rd = makeResourcesData(0)
	rd.SetAssetParams(assetParams, false)
	a.True(rd.IsAsset())
	a.True(rd.IsOwning())
	a.False(rd.IsHolding())
	a.False(rd.IsEmptyAssetFields())
	a.False(rd.IsEmpty())

	// 7. holding exist and not empty and params does not exist
	rd = makeResourcesData(0)
	rd.SetAssetHolding(assetHolding)
	a.True(rd.IsAsset())
	a.False(rd.IsOwning())
	a.True(rd.IsHolding())
	a.False(rd.IsEmptyAssetFields())
	a.False(rd.IsEmpty())

	// 8. both do not exist
	rd = makeResourcesData(0)
	a.False(rd.IsAsset())
	a.False(rd.IsOwning())
	a.False(rd.IsHolding())
	a.True(rd.IsEmptyAssetFields())
	a.True(rd.IsEmpty())
}

// TestResourcesDataSetData checks combinations of old/new values when
// updating resourceData from resourceDelta
func TestResourcesDataSetData(t *testing.T) {
	partitiontest.PartitionTest(t)

	a := require.New(t)

	type deltaCode int
	const (
		tri deltaCode = iota + 1
		del
		emp
		act
	)

	// apply deltas encoded as deltaCode to a base resourcesData for both apps and assets
	apply := func(t *testing.T, base resourcesData, testType basics.CreatableType, pcode, hcode deltaCode) resourcesData {
		if testType == basics.AssetCreatable {
			var p ledgercore.AssetParamsDelta
			var h ledgercore.AssetHoldingDelta
			switch pcode {
			case tri:
				break
			case del:
				p = ledgercore.AssetParamsDelta{Deleted: true}
			case emp:
				p = ledgercore.AssetParamsDelta{Params: &basics.AssetParams{}}
			case act:
				p = ledgercore.AssetParamsDelta{Params: &basics.AssetParams{Total: 1000}}
			default:
				t.Logf("invalid pcode: %d", pcode)
				t.Fail()
			}
			switch hcode {
			case tri:
				break
			case del:
				h = ledgercore.AssetHoldingDelta{Deleted: true}
			case emp:
				h = ledgercore.AssetHoldingDelta{Holding: &basics.AssetHolding{}}
			case act:
				h = ledgercore.AssetHoldingDelta{Holding: &basics.AssetHolding{Amount: 555}}
			default:
				t.Logf("invalid hcode: %d", hcode)
				t.Fail()
			}
			base.SetAssetData(p, h)
		} else {
			var p ledgercore.AppParamsDelta
			var h ledgercore.AppLocalStateDelta
			switch pcode {
			case tri:
				break
			case del:
				p = ledgercore.AppParamsDelta{Deleted: true}
			case emp:
				p = ledgercore.AppParamsDelta{Params: &basics.AppParams{}}
			case act:
				p = ledgercore.AppParamsDelta{Params: &basics.AppParams{ClearStateProgram: []byte{4, 5, 6}}}
			default:
				t.Logf("invalid pcode: %d", pcode)
				t.Fail()
			}
			switch hcode {
			case tri:
				break
			case del:
				h = ledgercore.AppLocalStateDelta{Deleted: true}
			case emp:
				h = ledgercore.AppLocalStateDelta{LocalState: &basics.AppLocalState{}}
			case act:
				h = ledgercore.AppLocalStateDelta{LocalState: &basics.AppLocalState{Schema: basics.StateSchema{NumByteSlice: 5}}}
			default:
				t.Logf("invalid hcode: %d", hcode)
				t.Fail()
			}
			base.SetAppData(p, h)
		}

		return base
	}

	itb := func(i int) (b bool) {
		return i != 0
	}

	type testcase struct {
		p             deltaCode
		h             deltaCode
		isAsset       int
		isOwning      int
		isHolding     int
		isEmptyFields int
		isEmpty       int
	}

	empty := func(testType basics.CreatableType) resourcesData {
		return makeResourcesData(0)
	}
	emptyParamsNoHolding := func(testType basics.CreatableType) resourcesData {
		rd := makeResourcesData(0)
		if testType == basics.AssetCreatable {
			rd.SetAssetParams(basics.AssetParams{}, false)
		} else {
			rd.SetAppParams(basics.AppParams{}, false)
		}
		return rd
	}
	emptyParamsEmptyHolding := func(testType basics.CreatableType) resourcesData {
		rd := makeResourcesData(0)
		if testType == basics.AssetCreatable {
			rd.SetAssetHolding(basics.AssetHolding{})
			rd.SetAssetParams(basics.AssetParams{}, true)
		} else {
			rd.SetAppLocalState(basics.AppLocalState{})
			rd.SetAppParams(basics.AppParams{}, true)
		}
		return rd
	}
	emptyParamsNotEmptyHolding := func(testType basics.CreatableType) resourcesData {
		rd := makeResourcesData(0)
		if testType == basics.AssetCreatable {
			rd.SetAssetHolding(basics.AssetHolding{Amount: 111})
			rd.SetAssetParams(basics.AssetParams{}, true)
		} else {
			rd.SetAppLocalState(basics.AppLocalState{Schema: basics.StateSchema{NumUint: 10}})
			rd.SetAppParams(basics.AppParams{}, true)
		}
		return rd
	}
	paramsNoHolding := func(testType basics.CreatableType) resourcesData {
		rd := makeResourcesData(0)
		if testType == basics.AssetCreatable {
			rd.SetAssetParams(basics.AssetParams{Total: 222}, false)
		} else {
			rd.SetAppParams(basics.AppParams{ApprovalProgram: []byte{1, 2, 3}}, false)
		}
		return rd
	}
	paramsEmptyHolding := func(testType basics.CreatableType) resourcesData {
		rd := makeResourcesData(0)
		if testType == basics.AssetCreatable {
			rd.SetAssetHolding(basics.AssetHolding{})
			rd.SetAssetParams(basics.AssetParams{Total: 222}, true)
		} else {
			rd.SetAppLocalState(basics.AppLocalState{})
			rd.SetAppParams(basics.AppParams{ApprovalProgram: []byte{1, 2, 3}}, true)
		}
		return rd
	}
	paramsAndHolding := func(testType basics.CreatableType) resourcesData {
		rd := makeResourcesData(0)
		if testType == basics.AssetCreatable {
			rd.SetAssetHolding(basics.AssetHolding{Amount: 111})
			rd.SetAssetParams(basics.AssetParams{Total: 222}, true)
		} else {
			rd.SetAppLocalState(basics.AppLocalState{Schema: basics.StateSchema{NumUint: 10}})
			rd.SetAppParams(basics.AppParams{ApprovalProgram: []byte{1, 2, 3}}, true)
		}
		return rd
	}
	noParamsEmptyHolding := func(testType basics.CreatableType) resourcesData {
		rd := makeResourcesData(0)
		if testType == basics.AssetCreatable {
			rd.SetAssetHolding(basics.AssetHolding{})
		} else {
			rd.SetAppLocalState(basics.AppLocalState{})
		}
		return rd
	}
	noParamsNotEmptyHolding := func(testType basics.CreatableType) resourcesData {
		rd := makeResourcesData(0)
		if testType == basics.AssetCreatable {
			rd.SetAssetHolding(basics.AssetHolding{Amount: 111})
		} else {
			rd.SetAppLocalState(basics.AppLocalState{Schema: basics.StateSchema{NumUint: 10}})
		}
		return rd
	}

	var tests = []struct {
		name      string
		baseRD    func(testType basics.CreatableType) resourcesData
		testcases []testcase
	}{
		{
			"empty_base", empty,
			[]testcase{
				// IsAsset, IsOwning, IsHolding, IsEmptyAssetFields, IsEmpty
				{tri, tri, 0, 0, 0, 1, 1},
				{del, tri, 0, 0, 0, 1, 1},
				{emp, tri, 1, 1, 0, 1, 0},
				{act, tri, 1, 1, 0, 0, 0},

				{tri, del, 0, 0, 0, 1, 1},
				{del, del, 0, 0, 0, 1, 1},
				{emp, del, 1, 1, 0, 1, 0},
				{act, del, 1, 1, 0, 0, 0},

				{tri, emp, 1, 0, 1, 1, 0},
				{del, emp, 1, 0, 1, 1, 0},
				{emp, emp, 1, 1, 1, 1, 0},
				{act, emp, 1, 1, 1, 0, 0},

				{tri, act, 1, 0, 1, 0, 0},
				{del, act, 1, 0, 1, 0, 0},
				{emp, act, 1, 1, 1, 0, 0},
				{act, act, 1, 1, 1, 0, 0},
			},
		},

		{
			"empty_params_no_holding", emptyParamsNoHolding,
			[]testcase{
				// IsAsset, IsOwning, IsHolding, IsEmptyAssetFields, IsEmpty
				{tri, tri, 1, 1, 0, 1, 0},
				{del, tri, 0, 0, 0, 1, 1},
				{emp, tri, 1, 1, 0, 1, 0},
				{act, tri, 1, 1, 0, 0, 0},

				{tri, del, 1, 1, 0, 1, 0},
				{del, del, 0, 0, 0, 1, 1},
				{emp, del, 1, 1, 0, 1, 0},
				{act, del, 1, 1, 0, 0, 0},

				{tri, emp, 1, 1, 1, 1, 0},
				{del, emp, 1, 0, 1, 1, 0},
				{emp, emp, 1, 1, 1, 1, 0},
				{act, emp, 1, 1, 1, 0, 0},

				{tri, act, 1, 1, 1, 0, 0},
				{del, act, 1, 0, 1, 0, 0},
				{emp, act, 1, 1, 1, 0, 0},
				{act, act, 1, 1, 1, 0, 0},
			},
		},
		{
			"empty_params_empty_holding", emptyParamsEmptyHolding,
			[]testcase{
				// IsAsset, IsOwning, IsHolding, IsEmptyAssetFields, IsEmpty
				{tri, tri, 1, 1, 1, 1, 0},
				{del, tri, 1, 0, 1, 1, 0},
				{emp, tri, 1, 1, 1, 1, 0},
				{act, tri, 1, 1, 1, 0, 0},

				{tri, del, 1, 1, 0, 1, 0},
				{del, del, 0, 0, 0, 1, 1},
				{emp, del, 1, 1, 0, 1, 0},
				{act, del, 1, 1, 0, 0, 0},

				{tri, emp, 1, 1, 1, 1, 0},
				{del, emp, 1, 0, 1, 1, 0},
				{emp, emp, 1, 1, 1, 1, 0},
				{act, emp, 1, 1, 1, 0, 0},

				{tri, act, 1, 1, 1, 0, 0},
				{del, act, 1, 0, 1, 0, 0},
				{emp, act, 1, 1, 1, 0, 0},
				{act, act, 1, 1, 1, 0, 0},
			},
		},
		{
			"empty_params_not_empty_holding", emptyParamsNotEmptyHolding,
			[]testcase{
				// IsAsset, IsOwning, IsHolding, IsEmptyAssetFields, IsEmpty
				{tri, tri, 1, 1, 1, 0, 0},
				{del, tri, 1, 0, 1, 0, 0},
				{emp, tri, 1, 1, 1, 0, 0},
				{act, tri, 1, 1, 1, 0, 0},

				{tri, del, 1, 1, 0, 1, 0},
				{del, del, 0, 0, 0, 1, 1},
				{emp, del, 1, 1, 0, 1, 0},
				{act, del, 1, 1, 0, 0, 0},

				{tri, emp, 1, 1, 1, 1, 0},
				{del, emp, 1, 0, 1, 1, 0},
				{emp, emp, 1, 1, 1, 1, 0},
				{act, emp, 1, 1, 1, 0, 0},

				{tri, act, 1, 1, 1, 0, 0},
				{del, act, 1, 0, 1, 0, 0},
				{emp, act, 1, 1, 1, 0, 0},
				{act, act, 1, 1, 1, 0, 0},
			},
		},
		{
			"params_no_holding", paramsNoHolding,
			[]testcase{
				// IsAsset, IsOwning, IsHolding, IsEmptyAssetFields, IsEmpty
				{tri, tri, 1, 1, 0, 0, 0},
				{del, tri, 0, 0, 0, 1, 1},
				{emp, tri, 1, 1, 0, 1, 0},
				{act, tri, 1, 1, 0, 0, 0},

				{tri, del, 1, 1, 0, 0, 0},
				{del, del, 0, 0, 0, 1, 1},
				{emp, del, 1, 1, 0, 1, 0},
				{act, del, 1, 1, 0, 0, 0},

				{tri, emp, 1, 1, 1, 0, 0},
				{del, emp, 1, 0, 1, 1, 0},
				{emp, emp, 1, 1, 1, 1, 0},
				{act, emp, 1, 1, 1, 0, 0},

				{tri, act, 1, 1, 1, 0, 0},
				{del, act, 1, 0, 1, 0, 0},
				{emp, act, 1, 1, 1, 0, 0},
				{act, act, 1, 1, 1, 0, 0},
			},
		},
		{
			"params_empty_holding", paramsEmptyHolding,
			[]testcase{
				// IsAsset, IsOwning, IsHolding, IsEmptyAssetFields, IsEmpty
				{tri, tri, 1, 1, 1, 0, 0},
				{del, tri, 1, 0, 1, 1, 0},
				{emp, tri, 1, 1, 1, 1, 0},
				{act, tri, 1, 1, 1, 0, 0},

				{tri, del, 1, 1, 0, 0, 0},
				{del, del, 0, 0, 0, 1, 1},
				{emp, del, 1, 1, 0, 1, 0},
				{act, del, 1, 1, 0, 0, 0},

				{tri, emp, 1, 1, 1, 0, 0},
				{del, emp, 1, 0, 1, 1, 0},
				{emp, emp, 1, 1, 1, 1, 0},
				{act, emp, 1, 1, 1, 0, 0},

				{tri, act, 1, 1, 1, 0, 0},
				{del, act, 1, 0, 1, 0, 0},
				{emp, act, 1, 1, 1, 0, 0},
				{act, act, 1, 1, 1, 0, 0},
			},
		},
		{
			"params_and_holding", paramsAndHolding,
			[]testcase{
				// IsAsset, IsOwning, IsHolding, IsEmptyAssetFields, IsEmpty
				{tri, tri, 1, 1, 1, 0, 0},
				{del, tri, 1, 0, 1, 0, 0},
				{emp, tri, 1, 1, 1, 0, 0},
				{act, tri, 1, 1, 1, 0, 0},

				{tri, del, 1, 1, 0, 0, 0},
				{del, del, 0, 0, 0, 1, 1},
				{emp, del, 1, 1, 0, 1, 0},
				{act, del, 1, 1, 0, 0, 0},

				{tri, emp, 1, 1, 1, 0, 0},
				{del, emp, 1, 0, 1, 1, 0},
				{emp, emp, 1, 1, 1, 1, 0},
				{act, emp, 1, 1, 1, 0, 0},

				{tri, act, 1, 1, 1, 0, 0},
				{del, act, 1, 0, 1, 0, 0},
				{emp, act, 1, 1, 1, 0, 0},
				{act, act, 1, 1, 1, 0, 0},
			},
		},
		{
			"no_params_empty_holding", noParamsEmptyHolding,
			[]testcase{
				// IsAsset, IsOwning, IsHolding, IsEmptyAssetFields, IsEmpty
				{tri, tri, 1, 0, 1, 1, 0},
				{del, tri, 1, 0, 1, 1, 0},
				{emp, tri, 1, 1, 1, 1, 0},
				{act, tri, 1, 1, 1, 0, 0},

				{tri, del, 0, 0, 0, 1, 1},
				{del, del, 0, 0, 0, 1, 1},
				{emp, del, 1, 1, 0, 1, 0},
				{act, del, 1, 1, 0, 0, 0},

				{tri, emp, 1, 0, 1, 1, 0},
				{del, emp, 1, 0, 1, 1, 0},
				{emp, emp, 1, 1, 1, 1, 0},
				{act, emp, 1, 1, 1, 0, 0},

				{tri, act, 1, 0, 1, 0, 0},
				{del, act, 1, 0, 1, 0, 0},
				{emp, act, 1, 1, 1, 0, 0},
				{act, act, 1, 1, 1, 0, 0},
			},
		},
		{
			"no_params_not_empty_holding", noParamsNotEmptyHolding,
			[]testcase{
				// IsAsset, IsOwning, IsHolding, IsEmptyAssetFields, IsEmpty
				{tri, tri, 1, 0, 1, 0, 0},
				{del, tri, 1, 0, 1, 0, 0},
				{emp, tri, 1, 1, 1, 0, 0},
				{act, tri, 1, 1, 1, 0, 0},

				{tri, del, 0, 0, 0, 1, 1},
				{del, del, 0, 0, 0, 1, 1},
				{emp, del, 1, 1, 0, 1, 0},
				{act, del, 1, 1, 0, 0, 0},

				{tri, emp, 1, 0, 1, 1, 0},
				{del, emp, 1, 0, 1, 1, 0},
				{emp, emp, 1, 1, 1, 1, 0},
				{act, emp, 1, 1, 1, 0, 0},

				{tri, act, 1, 0, 1, 0, 0},
				{del, act, 1, 0, 1, 0, 0},
				{emp, act, 1, 1, 1, 0, 0},
				{act, act, 1, 1, 1, 0, 0},
			},
		},
	}
	for _, testType := range []basics.CreatableType{basics.AssetCreatable, basics.AppCreatable} {
		for _, test := range tests {
			var testTypeStr string
			if testType == basics.AssetCreatable {
				testTypeStr = "asset"
			} else {
				testTypeStr = "app"
			}
			t.Run(fmt.Sprintf("test_%s_%s", testTypeStr, test.name), func(t *testing.T) {
				for i, ts := range test.testcases {
					t.Run(fmt.Sprintf("case_%d", i), func(t *testing.T) {
						rd := test.baseRD(testType)
						rd = apply(t, rd, testType, ts.p, ts.h)
						if testType == basics.AssetCreatable {
							a.Equal(itb(ts.isAsset), rd.IsAsset())
							a.Equal(itb(ts.isEmptyFields), rd.IsEmptyAssetFields())
							a.False(rd.IsApp())
							a.True(rd.IsEmptyAppFields())
						} else {
							a.Equal(itb(ts.isAsset), rd.IsApp())
							a.Equal(itb(ts.isEmptyFields), rd.IsEmptyAppFields())
							a.False(rd.IsAsset())
							a.True(rd.IsEmptyAssetFields())
						}
						a.Equal(itb(ts.isOwning), rd.IsOwning())
						a.Equal(itb(ts.isHolding), rd.IsHolding())
						a.Equal(itb(ts.isEmpty), rd.IsEmpty())
					})
				}
			})
		}
	}
}

func TestBaseAccountDataIsEmpty(t *testing.T) {
	partitiontest.PartitionTest(t)
	positiveTesting := func(t *testing.T) {
		var ba baseAccountData
		require.True(t, ba.IsEmpty())
		for i := 0; i < 20; i++ {
			h := crypto.Hash([]byte{byte(i)})
			rnd := binary.BigEndian.Uint64(h[:])
			ba.UpdateRound = rnd
			require.True(t, ba.IsEmpty())
		}
	}
	var empty baseAccountData
	negativeTesting := func(t *testing.T) {
		for i := 0; i < 10000; i++ {
			randObj, _ := protocol.RandomizeObjectField(&baseAccountData{})
			ba := randObj.(*baseAccountData)
			if *ba == empty || ba.UpdateRound != 0 {
				continue
			}
			require.False(t, ba.IsEmpty(), "base account : %v", ba)
		}
	}
	structureTesting := func(t *testing.T) {
		encoding, err := json.Marshal(&empty)
		expectedEncoding := `{"Status":0,"MicroAlgos":{"Raw":0},"RewardsBase":0,"RewardedMicroAlgos":{"Raw":0},"AuthAddr":"AAAAAAAAAAAAAAAAAAAAAAAAAAAAAAAAAAAAAAAAAAAAAAAAAAAAY5HFKQ","TotalAppSchemaNumUint":0,"TotalAppSchemaNumByteSlice":0,"TotalExtraAppPages":0,"TotalAssetParams":0,"TotalAssets":0,"TotalAppParams":0,"TotalAppLocalStates":0,"VoteID":[0,0,0,0,0,0,0,0,0,0,0,0,0,0,0,0,0,0,0,0,0,0,0,0,0,0,0,0,0,0,0,0],"SelectionID":[0,0,0,0,0,0,0,0,0,0,0,0,0,0,0,0,0,0,0,0,0,0,0,0,0,0,0,0,0,0,0,0],"VoteFirstValid":0,"VoteLastValid":0,"VoteKeyDilution":0,"StateProofID":[0,0,0,0,0,0,0,0,0,0,0,0,0,0,0,0,0,0,0,0,0,0,0,0,0,0,0,0,0,0,0,0,0,0,0,0,0,0,0,0,0,0,0,0,0,0,0,0,0,0,0,0,0,0,0,0,0,0,0,0,0,0,0,0],"UpdateRound":0}`
		// expectedEncoding := `{"Status":0,"MicroAlgos":{"Raw":0},"RewardsBase":0,"RewardedMicroAlgos":{"Raw":0},"AuthAddr":"AAAAAAAAAAAAAAAAAAAAAAAAAAAAAAAAAAAAAAAAAAAAAAAAAAAAY5HFKQ","TotalAppSchemaNumUint":0,"TotalAppSchemaNumByteSlice":0,"TotalExtraAppPages":0,"TotalAssetParams":0,"TotalAssets":0,"TotalAppParams":0,"TotalAppLocalStates":0,"UpdateRound":0}`
		require.NoError(t, err)
		require.Equal(t, expectedEncoding, string(encoding))
	}
	t.Run("Positive", positiveTesting)
	t.Run("Negative", negativeTesting)
	t.Run("Structure", structureTesting)

}

func TestBaseOnlineAccountDataIsEmpty(t *testing.T) {
	partitiontest.PartitionTest(t)

	positiveTesting := func(t *testing.T) {
		var ba baseOnlineAccountData
		require.True(t, ba.IsEmpty())
		require.True(t, ba.IsVotingEmpty())
		ba.MicroAlgos.Raw = 100
		require.True(t, ba.IsVotingEmpty())
		ba.RewardsBase = 200
		require.True(t, ba.IsVotingEmpty())
	}
	var empty baseOnlineAccountData
	negativeTesting := func(t *testing.T) {
		for i := 0; i < 10; i++ {
			randObj, _ := protocol.RandomizeObjectField(&baseOnlineAccountData{})
			ba := randObj.(*baseOnlineAccountData)
			if *ba == empty {
				continue
			}
			require.False(t, ba.IsEmpty(), "base account : %v", ba)
			break
		}
		{
			var ba baseOnlineAccountData
			ba.MicroAlgos.Raw = 100
			require.False(t, ba.IsEmpty())
		}
		{
			var ba baseOnlineAccountData
			ba.RewardsBase = 200
			require.False(t, ba.IsEmpty())
		}
	}
	structureTesting := func(t *testing.T) {
		encoding, err := json.Marshal(&empty)
		expectedEncoding := `{"VoteID":[0,0,0,0,0,0,0,0,0,0,0,0,0,0,0,0,0,0,0,0,0,0,0,0,0,0,0,0,0,0,0,0],"SelectionID":[0,0,0,0,0,0,0,0,0,0,0,0,0,0,0,0,0,0,0,0,0,0,0,0,0,0,0,0,0,0,0,0],"VoteFirstValid":0,"VoteLastValid":0,"VoteKeyDilution":0,"StateProofID":[0,0,0,0,0,0,0,0,0,0,0,0,0,0,0,0,0,0,0,0,0,0,0,0,0,0,0,0,0,0,0,0,0,0,0,0,0,0,0,0,0,0,0,0,0,0,0,0,0,0,0,0,0,0,0,0,0,0,0,0,0,0,0,0],"MicroAlgos":{"Raw":0},"RewardsBase":0}`
		require.NoError(t, err)
		require.Equal(t, expectedEncoding, string(encoding))
	}
	t.Run("Positive", positiveTesting)
	t.Run("Negative", negativeTesting)
	t.Run("Structure", structureTesting)

}

func TestLookupAccountAddressFromAddressID(t *testing.T) {
	partitiontest.PartitionTest(t)

	dbs, _ := dbOpenTest(t, true)
	setDbLogging(t, dbs)
	defer dbs.Close()

	addrs := make([]basics.Address, 100)
	for i := range addrs {
		addrs[i] = ledgertesting.RandomAddress()
	}
	addrsids := make(map[basics.Address]int64)
	err := dbs.Wdb.Atomic(func(ctx context.Context, tx *sql.Tx) (err error) {
		accountsInitTest(t, tx, make(map[basics.Address]basics.AccountData), protocol.ConsensusCurrentVersion)

		for i := range addrs {
			res, err := tx.ExecContext(ctx, "INSERT INTO accountbase (address, data) VALUES (?, ?)", addrs[i][:], []byte{12, 3, 4})
			if err != nil {
				return err
			}
			rowid, err := res.LastInsertId()
			if err != nil {
				return err
			}
			addrsids[addrs[i]] = rowid
		}
		return nil
	})
	require.NoError(t, err)

	err = dbs.Rdb.Atomic(func(ctx context.Context, tx *sql.Tx) (err error) {
		for addr, addrid := range addrsids {
			retAddr, err := lookupAccountAddressFromAddressID(ctx, tx, addrid)
			if err != nil {
				return err
			}
			if retAddr != addr {
				return fmt.Errorf("mismatching addresses")
			}
		}
		// test fail case:
		retAddr, err := lookupAccountAddressFromAddressID(ctx, tx, -1)

		if !errors.Is(err, sql.ErrNoRows) {
			return fmt.Errorf("unexpected error : %w", err)
		}
		if !retAddr.IsZero() {
			return fmt.Errorf("unexpected address; should have been empty")
		}
		return nil
	})
	require.NoError(t, err)
}

type mockResourcesKey struct {
	addrid int64
	aidx   basics.CreatableIndex
}
type mockAccountWriter struct {
	// rowid to data
	accounts map[int64]ledgercore.AccountData
	// addr to rowid
	addresses map[basics.Address]int64
	// rowid to addr
	rowids    map[int64]basics.Address
	resources map[mockResourcesKey]ledgercore.AccountResource

	lastRowid   int64
	availRowIds []int64
}

func makeMockAccountWriter() (m mockAccountWriter) {
	m.accounts = make(map[int64]ledgercore.AccountData)
	m.resources = make(map[mockResourcesKey]ledgercore.AccountResource)
	m.addresses = make(map[basics.Address]int64)
	m.rowids = make(map[int64]basics.Address)
	return
}

func (m mockAccountWriter) clone() (m2 mockAccountWriter) {
	m2.accounts = make(map[int64]ledgercore.AccountData, len(m.accounts))
	m2.resources = make(map[mockResourcesKey]ledgercore.AccountResource, len(m.resources))
	m2.addresses = make(map[basics.Address]int64, len(m.resources))
	m2.rowids = make(map[int64]basics.Address, len(m.rowids))
	for k, v := range m.accounts {
		m2.accounts[k] = v
	}
	for k, v := range m.resources {
		m2.resources[k] = v
	}
	for k, v := range m.addresses {
		m2.addresses[k] = v
	}
	for k, v := range m.rowids {
		m2.rowids[k] = v
	}
	m2.lastRowid = m.lastRowid
	m2.availRowIds = m.availRowIds
	return m2
}

func (m *mockAccountWriter) nextRowid() (rowid int64) {
	if len(m.availRowIds) > 0 {
		rowid = m.availRowIds[len(m.availRowIds)-1]
		m.availRowIds = m.availRowIds[:len(m.availRowIds)-1]
	} else {
		m.lastRowid++
		rowid = m.lastRowid
	}
	return
}

func (m *mockAccountWriter) setAccount(addr basics.Address, data ledgercore.AccountData) {
	var rowid int64
	var ok bool
	if rowid, ok = m.addresses[addr]; !ok {
		rowid = m.nextRowid()
		m.rowids[rowid] = addr
		m.addresses[addr] = rowid
	}
	m.accounts[rowid] = data
}

func (m *mockAccountWriter) setResource(addr basics.Address, cidx basics.CreatableIndex, data ledgercore.AccountResource) error {
	var rowid int64
	var ok bool
	if rowid, ok = m.addresses[addr]; !ok {
		return fmt.Errorf("account %s does not exist", addr.String())
	}
	key := mockResourcesKey{rowid, cidx}
	m.resources[key] = data

	return nil
}

func (m *mockAccountWriter) lookup(addr basics.Address) (pad persistedAccountData, ok bool, err error) {
	rowid, ok := m.addresses[addr]
	if !ok {
		return
	}
	data, ok := m.accounts[rowid]
	if !ok {
		err = fmt.Errorf("not found %s", addr.String())
		return
	}
	pad.accountData.SetCoreAccountData(data)
	pad.addr = addr
	pad.rowid = rowid
	return
}

func (m *mockAccountWriter) lookupResource(addr basics.Address, cidx basics.CreatableIndex) (prd persistedResourcesData, ok bool, err error) {
	rowid, ok := m.addresses[addr]
	if !ok {
		return
	}
	res, ok := m.resources[mockResourcesKey{rowid, cidx}]
	if !ok {
		err = fmt.Errorf("not found (%s, %d)", addr.String(), cidx)
		return
	}
	if res.AppLocalState != nil {
		prd.data.SetAppLocalState(*res.AppLocalState)
	}
	if res.AppParams != nil {
		prd.data.SetAppParams(*res.AppParams, prd.data.IsHolding())
	}
	if res.AssetHolding != nil {
		prd.data.SetAssetHolding(*res.AssetHolding)
	}
	if res.AssetParams != nil {
		prd.data.SetAssetParams(*res.AssetParams, prd.data.IsHolding())
	}
	prd.addrid = rowid
	prd.aidx = cidx
	return
}

func (m *mockAccountWriter) insertAccount(addr basics.Address, normBalance uint64, data baseAccountData) (rowid int64, err error) {
	rowid, ok := m.addresses[addr]
	if ok {
		err = fmt.Errorf("insertAccount: addr %s, rowid %d: UNIQUE constraint failed", addr.String(), rowid)
		return
	}
	rowid = m.nextRowid()
	m.addresses[addr] = rowid
	m.rowids[rowid] = addr
	m.accounts[rowid] = data.GetLedgerCoreAccountData()
	return
}

func (m *mockAccountWriter) deleteAccount(rowid int64) (rowsAffected int64, err error) {
	var addr basics.Address
	var ok bool
	if addr, ok = m.rowids[rowid]; !ok {
		return 0, nil
	}

	delete(m.addresses, addr)
	delete(m.rowids, rowid)
	delete(m.accounts, rowid)
	m.availRowIds = append(m.availRowIds, rowid)
	return 1, nil
}

func (m *mockAccountWriter) updateAccount(rowid int64, normBalance uint64, data baseAccountData) (rowsAffected int64, err error) {
	if _, ok := m.rowids[rowid]; !ok {
		return 0, fmt.Errorf("updateAccount: not found rowid %d", rowid)
	}
	old, ok := m.accounts[rowid]
	if !ok {
		return 0, fmt.Errorf("updateAccount: not found data for %d", rowid)
	}
	if old == data.GetLedgerCoreAccountData() {
		return 0, nil
	}
	m.accounts[rowid] = data.GetLedgerCoreAccountData()
	return 1, nil
}

func (m *mockAccountWriter) insertResource(addrid int64, aidx basics.CreatableIndex, data resourcesData) (rowid int64, err error) {
	key := mockResourcesKey{addrid, aidx}
	if _, ok := m.resources[key]; ok {
		return 0, fmt.Errorf("insertResource: (%d, %d): UNIQUE constraint failed", addrid, aidx)
	}
	// use persistedResourcesData.AccountResource for conversion
	prd := persistedResourcesData{data: data}
	new := prd.AccountResource()
	m.resources[key] = new
	return 1, nil
}

func (m *mockAccountWriter) deleteResource(addrid int64, aidx basics.CreatableIndex) (rowsAffected int64, err error) {
	key := mockResourcesKey{addrid, aidx}
	if _, ok := m.resources[key]; !ok {
		return 0, nil
	}
	delete(m.resources, key)
	return 1, nil
}

func (m *mockAccountWriter) updateResource(addrid int64, aidx basics.CreatableIndex, data resourcesData) (rowsAffected int64, err error) {
	key := mockResourcesKey{addrid, aidx}
	old, ok := m.resources[key]
	if !ok {
		return 0, fmt.Errorf("updateResource: not found (%d, %d)", addrid, aidx)
	}
	// use persistedResourcesData.AccountResource for conversion
	prd := persistedResourcesData{data: data}
	new := prd.AccountResource()
	if new == old {
		return 0, nil
	}
	m.resources[key] = new
	return 1, nil
}

func (m *mockAccountWriter) insertCreatable(cidx basics.CreatableIndex, ctype basics.CreatableType, creator []byte) (rowid int64, err error) {
	return 0, fmt.Errorf("insertCreatable: not implemented")
}

func (m *mockAccountWriter) deleteCreatable(cidx basics.CreatableIndex, ctype basics.CreatableType) (rowsAffected int64, err error) {
	return 0, fmt.Errorf("deleteCreatable: not implemented")
}

func (m *mockAccountWriter) close() {
}

func factorial(n int) int {
	res := 1
	for i := 1; i <= n; i++ {
		res = res * i
	}
	return res
}

// permHeap generates all permutations for an integer array from 0 to n-1 inclusive
// uses Heap's non-recursive algorithm
func permHeap(n int) (result [][]int) {
	numResults := factorial(n)
	result = make([][]int, 0, numResults)
	input := make([]int, n)
	for i := 0; i < n; i++ {
		input[i] = i
	}
	temp := make([]int, n)
	copy(temp, input)
	result = append(result, temp)

	c := make([]int, n)

	i := 0
	for i < n {
		if c[i] < i {
			if i%2 == 0 {
				input[0], input[i] = input[i], input[0]
			} else {
				input[c[i]], input[i] = input[i], input[c[i]]
			}
			temp := make([]int, n)
			copy(temp, input)
			result = append(result, temp)
			c[i]++
			i = 0
		} else {
			c[i] = 0
			i++
		}
	}
	return
}

func TestFactorialPerm(t *testing.T) {
	partitiontest.PartitionTest(t)
	a := require.New(t)

	a.Equal(1, factorial(0))
	a.Equal(1, factorial(1))
	a.Equal(2, factorial(2))
	a.Equal(6, factorial(3))
	a.Equal(120, factorial(5))

	perms := permHeap(5)
	dict := make(map[string]struct{}, len(perms))
	for _, perm := range perms {
		var key string
		for _, i := range perm {
			key += strconv.Itoa(i)
		}
		dict[key] = struct{}{}
	}
	a.Equal(len(perms), len(dict))
}

func compactAccountDeltasPermutations(a *require.Assertions, cad compactAccountDeltas) []compactAccountDeltas {
	a.Empty(cad.misses)

	size := cad.len()
	result := make([]compactAccountDeltas, 0, factorial(size))

	perms := permHeap(size)
	// remap existing deltas to permutated one
	for _, perm := range perms {
		new := compactAccountDeltas{}
		new.cache = make(map[basics.Address]int, size)
		new.deltas = make([]accountDelta, size)
		for i, k := range perm {
			new.deltas[k] = cad.deltas[i]
		}
		for key, i := range cad.cache {
			new.cache[key] = perm[i]
		}
		result = append(result, new)
	}

	// ensure remapping
	for _, new := range result {
		for key, idx := range new.cache {
			d1 := cad.getByIdx(cad.cache[key])
			d2 := new.getByIdx(idx)
			a.Equal(d1, d2)
		}
	}

	return result
}

func compactResourcesDeltasPermutations(a *require.Assertions, crd compactResourcesDeltas) []compactResourcesDeltas {

	size := crd.len()
	result := make([]compactResourcesDeltas, 0, factorial(size))

	perms := permHeap(size)
	// remap existing deltas to permutated one
	for _, perm := range perms {
		new := compactResourcesDeltas{}
		new.cache = make(map[accountCreatable]int, size)
		new.deltas = make([]resourceDelta, size)
		new.misses = make([]int, len(crd.misses))
		for i, k := range perm {
			new.deltas[k] = crd.deltas[i]
		}
		for key, i := range crd.cache {
			new.cache[key] = perm[i]
		}
		copy(new.misses, crd.misses)
		result = append(result, new)
	}

	// ensure remapping
	for _, new := range result {
		for key, idx := range new.cache {
			d1 := crd.getByIdx(crd.cache[key])
			d2 := new.getByIdx(idx)
			a.Equal(d1, d2)
		}
	}

	return result
}

// TestAccountUnorderedUpdates ensures rowid reuse in accountbase does not lead to
// resources insertion problems.
// This test simulates a problem found while testing resources deltas on testnet:
//
// unable to advance tracker db snapshot (16541781-16541801): db op failed:
// addr RGJVDTZIFR7VIHI4QMSA6Y7H3FCHUXIBS5H26UKDGMWHALTMW3ZRGMNX3M addrid 515356, aidx 22045503, err: UNIQUE constraint failed
//
// Investigation shown there was another account YF5GJTPPMOUPU2GRGGVP2PGJTQZWGSWZISFHNIKDJSZ2CDPPWN4KKKYVQE
// opted in into the same app 22045503. During the commit range the following happened:
// at 16541783 YF5 made a payment txn (one acct delta)
// at 16541785 RGJ has been funded and and opted in into app 22045503 (one acct delta, one res delta)
// at 16541788 YF5 address had clear state txn for 22045503, and close out txn for the entire account (one acct delta, one res delta)
// Because YF5 had modifications before RGJ, all its acct deltas were compacted into a single entry before RGJ (delete, create)
// In the same time, the order in resources delta remained the same (opt-in, delete).
// While processing acct deltas (delete, create) SQLite reused on old rowid for new account.
// Then this rowid was discovered as addrid for opt-in operation and the "UNIQUE constraint failed" error happened.
func TestAccountUnorderedUpdates(t *testing.T) {
	partitiontest.PartitionTest(t)
	a := require.New(t)

	mock := makeMockAccountWriter()
	addr1 := ledgertesting.RandomAddress()
	addr2 := ledgertesting.RandomAddress()
	observer := ledgertesting.RandomAddress()
	aidx := basics.AppIndex(22045503)

	// set a base state: fund couple accounts, create an app and opt-in
	mock.setAccount(observer, ledgercore.AccountData{AccountBaseData: ledgercore.AccountBaseData{MicroAlgos: basics.MicroAlgos{Raw: 10000000}, TotalAppParams: 1}})
	err := mock.setResource(observer, basics.CreatableIndex(aidx), ledgercore.AccountResource{AppParams: &basics.AppParams{ApprovalProgram: []byte{1, 2, 3}}})
	a.NoError(err)
	mock.setAccount(addr1, ledgercore.AccountData{AccountBaseData: ledgercore.AccountBaseData{MicroAlgos: basics.MicroAlgos{Raw: 10000000}, TotalAppLocalStates: 1}})
	err = mock.setResource(addr1, basics.CreatableIndex(aidx), ledgercore.AccountResource{AppLocalState: &basics.AppLocalState{Schema: basics.StateSchema{NumUint: 10}}})
	a.NoError(err)

	updates := make([]ledgercore.AccountDeltas, 4)
	// payment addr1 -> observer
	updates[0].Upsert(addr1, ledgercore.AccountData{AccountBaseData: ledgercore.AccountBaseData{MicroAlgos: basics.MicroAlgos{Raw: 9000000}, TotalAppLocalStates: 1}})
	updates[0].Upsert(observer, ledgercore.AccountData{AccountBaseData: ledgercore.AccountBaseData{MicroAlgos: basics.MicroAlgos{Raw: 11000000}, TotalAppParams: 1}})

	// fund addr2, opt-in
	updates[1].Upsert(observer, ledgercore.AccountData{AccountBaseData: ledgercore.AccountBaseData{MicroAlgos: basics.MicroAlgos{Raw: 10000000}, TotalAppParams: 1}})
	updates[1].Upsert(addr2, ledgercore.AccountData{AccountBaseData: ledgercore.AccountBaseData{MicroAlgos: basics.MicroAlgos{Raw: 1000000}, TotalAppLocalStates: 1}})
	updates[1].UpsertAppResource(addr2, aidx, ledgercore.AppParamsDelta{}, ledgercore.AppLocalStateDelta{LocalState: &basics.AppLocalState{Schema: basics.StateSchema{NumUint: 10}}})

	// close addr1: delete app, move funds
	updates[2].UpsertAppResource(addr1, aidx, ledgercore.AppParamsDelta{}, ledgercore.AppLocalStateDelta{Deleted: true})
	updates[2].Upsert(observer, ledgercore.AccountData{AccountBaseData: ledgercore.AccountBaseData{MicroAlgos: basics.MicroAlgos{Raw: 19000000}, TotalAppParams: 1}})
	updates[2].Upsert(addr1, ledgercore.AccountData{})

	// this is not required but adds one more resource entry and helps in combinations testing
	// update the app
	updates[3].UpsertAppResource(observer, aidx, ledgercore.AppParamsDelta{Params: &basics.AppParams{ApprovalProgram: []byte{4, 5, 6}}}, ledgercore.AppLocalStateDelta{})

	dbRound := basics.Round(16541781)
	latestRound := basics.Round(16541801)

	// we want to have all accounts to be found: addr1, observer existed, and addr2 non-existed
	// this would have compact deltas current and without missing entries
	var baseAccounts lruAccounts
	baseAccounts.init(nil, 100, 80)

	pad, ok, err := mock.lookup(addr1)
	a.NoError(err)
	a.True(ok)
	baseAccounts.write(pad)
	pad, ok, err = mock.lookup(observer)
	a.NoError(err)
	a.True(ok)
	baseAccounts.write(pad)
	baseAccounts.write(persistedAccountData{addr: addr2})

	acctDeltas := makeCompactAccountDeltas(updates, dbRound, false, baseAccounts)
	a.Empty(acctDeltas.misses)
	a.Equal(3, acctDeltas.len())

	// we want to have (addr1, aidx) and (observer, aidx)
	var baseResources lruResources
	baseResources.init(nil, 100, 80)

	prd, ok, err := mock.lookupResource(addr1, basics.CreatableIndex(aidx))
	a.NoError(err)
	a.True(ok)
	baseResources.write(prd, addr1)
	prd, ok, err = mock.lookupResource(observer, basics.CreatableIndex(aidx))
	a.NoError(err)
	a.True(ok)
	baseResources.write(prd, observer)

	resDeltas := makeCompactResourceDeltas(updates, dbRound, false, baseAccounts, baseResources)
	a.Equal(1, len(resDeltas.misses)) // (addr2, aidx) does not exist
	a.Equal(3, resDeltas.len())       // (addr1, aidx), (observer, aidx) found

	acctVariants := compactAccountDeltasPermutations(a, acctDeltas)
	resVariants := compactResourcesDeltasPermutations(a, resDeltas)
	for i, acctVariant := range acctVariants {
		for j, resVariant := range resVariants {
			t.Run(fmt.Sprintf("acct-perm-%d|res-perm-%d", i, j), func(t *testing.T) {
				a := require.New(t)
				mock2 := mock.clone()
				updatedAccounts, updatedResources, err := accountsNewRoundImpl(
					&mock2, acctVariant, resVariant, nil, config.ConsensusParams{}, latestRound,
				)
				a.NoError(err)
				a.Equal(3, len(updatedAccounts))
				a.Equal(3, len(updatedResources))
			})
		}
	}
}

// TestAccountsNewRoundDeletedResourceEntries checks that accountsNewRound
// returns updated entries with empty addrid as an indication of deleted entry
func TestAccountsNewRoundDeletedResourceEntries(t *testing.T) {
	partitiontest.PartitionTest(t)
	a := require.New(t)

	mock := makeMockAccountWriter()
	addr1 := ledgertesting.RandomAddress()
	addr2 := ledgertesting.RandomAddress()
	observer := ledgertesting.RandomAddress()
	aidx := basics.AppIndex(22045503)

	// set a base state: fund couple accounts, create an app and opt-in
	mock.setAccount(observer, ledgercore.AccountData{AccountBaseData: ledgercore.AccountBaseData{MicroAlgos: basics.MicroAlgos{Raw: 10000000}, TotalAppParams: 1}})
	err := mock.setResource(observer, basics.CreatableIndex(aidx), ledgercore.AccountResource{AppParams: &basics.AppParams{ApprovalProgram: []byte{1, 2, 3}}})
	a.NoError(err)
	mock.setAccount(addr1, ledgercore.AccountData{AccountBaseData: ledgercore.AccountBaseData{MicroAlgos: basics.MicroAlgos{Raw: 10000000}, TotalAppLocalStates: 1}})
	err = mock.setResource(addr1, basics.CreatableIndex(aidx), ledgercore.AccountResource{AppLocalState: &basics.AppLocalState{Schema: basics.StateSchema{NumUint: 10}}})
	a.NoError(err)

	updates := make([]ledgercore.AccountDeltas, 3)
	// fund addr2, opt-in, delete app, move funds
	updates[0].Upsert(addr2, ledgercore.AccountData{AccountBaseData: ledgercore.AccountBaseData{MicroAlgos: basics.MicroAlgos{Raw: 1000000}, TotalAppLocalStates: 1}})
	updates[0].UpsertAppResource(addr2, aidx, ledgercore.AppParamsDelta{}, ledgercore.AppLocalStateDelta{LocalState: &basics.AppLocalState{Schema: basics.StateSchema{NumUint: 10}}})

	// close addr1: delete app, move funds
	updates[1].UpsertAppResource(addr1, aidx, ledgercore.AppParamsDelta{}, ledgercore.AppLocalStateDelta{Deleted: true})
	updates[1].Upsert(observer, ledgercore.AccountData{AccountBaseData: ledgercore.AccountBaseData{MicroAlgos: basics.MicroAlgos{Raw: 20000000}, TotalAppParams: 1}})
	updates[1].Upsert(addr1, ledgercore.AccountData{})

	// close addr2: delete app, move funds
	updates[2].UpsertAppResource(addr2, aidx, ledgercore.AppParamsDelta{}, ledgercore.AppLocalStateDelta{Deleted: true})
	updates[2].Upsert(observer, ledgercore.AccountData{AccountBaseData: ledgercore.AccountBaseData{MicroAlgos: basics.MicroAlgos{Raw: 11000000}, TotalAppParams: 1}})
	updates[2].Upsert(addr2, ledgercore.AccountData{})

	dbRound := basics.Round(1)
	latestRound := basics.Round(10)

	var baseAccounts lruAccounts
	baseAccounts.init(nil, 100, 80)
	var baseResources lruResources
	baseResources.init(nil, 100, 80)

	pad, ok, err := mock.lookup(addr1)
	a.NoError(err)
	a.True(ok)
	baseAccounts.write(pad)
	pad, ok, err = mock.lookup(observer)
	a.NoError(err)
	a.True(ok)
	baseAccounts.write(pad)
	baseAccounts.write(persistedAccountData{addr: addr2}) // put an empty record for addr2 to get rid of lookups

	acctDeltas := makeCompactAccountDeltas(updates, dbRound, false, baseAccounts)
	a.Empty(acctDeltas.misses)
	a.Equal(3, acctDeltas.len())

	// we want to have (addr1, aidx) and (observer, aidx)
	prd, ok, err := mock.lookupResource(addr1, basics.CreatableIndex(aidx))
	a.NoError(err)
	a.True(ok)
	baseResources.write(prd, addr1)
	prd, ok, err = mock.lookupResource(observer, basics.CreatableIndex(aidx))
	a.NoError(err)
	a.True(ok)
	baseResources.write(prd, observer)

	resDeltas := makeCompactResourceDeltas(updates, dbRound, false, baseAccounts, baseResources)
	a.Equal(1, len(resDeltas.misses)) // (addr2, aidx) does not exist
	a.Equal(2, resDeltas.len())       // (addr1, aidx) found

	updatedAccounts, updatedResources, err := accountsNewRoundImpl(
		&mock, acctDeltas, resDeltas, nil, config.ConsensusParams{}, latestRound,
	)
	a.NoError(err)
	a.Equal(3, len(updatedAccounts))
	a.Equal(2, len(updatedResources))

	// one deletion entry for pre-existing account addr1, and one entry for in-memory account addr2
	// in base accounts updates and in resources updates
	addressesToCheck := map[basics.Address]bool{addr1: true, addr2: true}
	matches := 0
	for _, upd := range updatedAccounts {
		if addressesToCheck[upd.addr] {
			a.Equal(int64(0), upd.rowid)
			a.Empty(upd.accountData)
			matches++
		}
	}
	a.Equal(len(addressesToCheck), matches)

	for addr := range addressesToCheck {
		upd := updatedResources[addr]
		a.Equal(1, len(upd))
		a.Equal(int64(0), upd[0].addrid)
		a.Equal(basics.CreatableIndex(aidx), upd[0].aidx)
		a.Equal(makeResourcesData(uint64(0)), upd[0].data)
	}
}

// TestAccountTopOnline ensures accountsOnlineTop return a right subset of accounts
// from the history table.
// Start with two online accounts A, B at round 1
// At round 2 make A offline.
// At round 3 make B offline and add a new online account C.
// Ensure
// - for round 1 A and B returned
// - for round 2 only B returned
// - for round 3 only C returned
// The test also checks accountsDbQueries.lookupOnline
func TestAccountOnlineQueries(t *testing.T) {
	partitiontest.PartitionTest(t)

	proto := config.Consensus[protocol.ConsensusCurrentVersion]

	dbs, _ := dbOpenTest(t, true)
	setDbLogging(t, dbs)
	defer dbs.Close()

	tx, err := dbs.Wdb.Handle.Begin()
	require.NoError(t, err)
	defer tx.Rollback()

	var accts map[basics.Address]basics.AccountData
	accountsInitTest(t, tx, accts, protocol.ConsensusCurrentVersion)
	totals, err := accountsTotals(tx, false)
	require.NoError(t, err)

	var baseAccounts lruAccounts
	var baseResources lruResources
	var baseOnlineAccounts lruOnlineAccounts
	baseAccounts.init(nil, 100, 80)
	baseResources.init(nil, 100, 80)
	baseOnlineAccounts.init(nil, 100, 80)

	addrA := ledgertesting.RandomAddress()
	addrB := ledgertesting.RandomAddress()
	addrC := ledgertesting.RandomAddress()

	var voteIDA crypto.OneTimeSignatureVerifier
	crypto.RandBytes(voteIDA[:])
	var voteIDB crypto.OneTimeSignatureVerifier
	crypto.RandBytes(voteIDB[:])
	var voteIDC crypto.OneTimeSignatureVerifier
	crypto.RandBytes(voteIDC[:])

	dataA1 := ledgercore.AccountData{
		AccountBaseData: ledgercore.AccountBaseData{
			MicroAlgos: basics.MicroAlgos{Raw: 100_000_000},
			Status:     basics.Online,
		},
		VotingData: ledgercore.VotingData{
			VoteID: voteIDA,
		},
	}

	dataB1 := ledgercore.AccountData{
		AccountBaseData: ledgercore.AccountBaseData{
			MicroAlgos: basics.MicroAlgos{Raw: 200_000_000},
			Status:     basics.Online,
		},
		VotingData: ledgercore.VotingData{
			VoteID: voteIDB,
		},
	}

	dataC3 := ledgercore.AccountData{
		AccountBaseData: ledgercore.AccountBaseData{
			MicroAlgos: basics.MicroAlgos{Raw: 300_000_000},
			Status:     basics.Online,
		},
		VotingData: ledgercore.VotingData{
			VoteID: voteIDC,
		},
	}

	dataA2 := dataA1
	dataA2.Status = basics.Offline
	dataA2.VoteID = crypto.OneTimeSignatureVerifier{}

	dataB2 := dataB1
	dataB2.Status = basics.Offline
	dataB2.VoteID = crypto.OneTimeSignatureVerifier{}

	delta1 := ledgercore.AccountDeltas{}
	delta1.Upsert(addrA, dataA1)
	delta1.Upsert(addrB, dataB1)

	delta2 := ledgercore.AccountDeltas{}
	delta2.Upsert(addrA, dataA2)

	delta3 := ledgercore.AccountDeltas{}
	delta3.Upsert(addrB, dataB2)
	delta3.Upsert(addrC, dataC3)

	addRound := func(rnd basics.Round, updates ledgercore.AccountDeltas) {
		totals = ledgertesting.CalculateNewRoundAccountTotals(t, updates, 0, proto, accts, totals)
		accts = applyPartialDeltas(accts, updates)

		oldBase := rnd - 1
		updatesCnt := makeCompactAccountDeltas([]ledgercore.AccountDeltas{updates}, oldBase, true, baseAccounts)
		updatesOnlineCnt := makeCompactOnlineAccountDeltas([]ledgercore.AccountDeltas{updates}, oldBase, baseOnlineAccounts)

		err = updatesCnt.accountsLoadOld(tx)
		require.NoError(t, err)

		err = updatesOnlineCnt.accountsLoadOld(tx)
		require.NoError(t, err)

		err = accountsPutTotals(tx, totals, false)
		require.NoError(t, err)
		updatedAccts, _, err := accountsNewRound(tx, updatesCnt, compactResourcesDeltas{}, map[basics.CreatableIndex]ledgercore.ModifiedCreatable{}, proto, rnd)
		require.NoError(t, err)
		require.Equal(t, updatesCnt.len(), len(updatedAccts))

		updatedOnlineAccts, _, err := onlineAccountsNewRound(tx, updatesOnlineCnt, proto, rnd)
		require.NoError(t, err)
		require.NotEmpty(t, updatedOnlineAccts)

		err = updateAccountsRound(tx, rnd)
		require.NoError(t, err)
	}

	addRound(1, delta1)
	addRound(2, delta2)
	addRound(3, delta3)

	queries, err := accountsInitDbQueries(tx, tx)
	require.NoError(t, err)

	// check round 1
	rnd := basics.Round(1)
	online, err := accountsOnlineTop(tx, rnd, 0, 10, proto)
	require.NoError(t, err)
	require.Equal(t, 2, len(online))
	require.NotContains(t, online, addrC)

	onlineAcctA, ok := online[addrA]
	require.True(t, ok)
	require.NotNil(t, onlineAcctA)
	require.Equal(t, addrA, onlineAcctA.Address)
	require.Equal(t, dataA1.AccountBaseData.MicroAlgos, onlineAcctA.MicroAlgos)

	onlineAcctB, ok := online[addrB]
	require.True(t, ok)
	require.NotNil(t, onlineAcctB)
	require.Equal(t, addrB, onlineAcctB.Address)
	require.Equal(t, dataB1.AccountBaseData.MicroAlgos, onlineAcctB.MicroAlgos)

	paod, err := queries.lookupOnline(addrA, rnd)
	require.NoError(t, err)
	require.Equal(t, basics.Round(3), paod.round)
	require.Equal(t, addrA, paod.addr)
	require.Equal(t, dataA1.AccountBaseData.MicroAlgos, paod.accountData.MicroAlgos)
	require.Equal(t, voteIDA, paod.accountData.VoteID)

	paod, err = queries.lookupOnline(addrB, rnd)
	require.NoError(t, err)
	require.Equal(t, basics.Round(3), paod.round)
	require.Equal(t, addrB, paod.addr)
	require.Equal(t, dataB1.AccountBaseData.MicroAlgos, paod.accountData.MicroAlgos)
	require.Equal(t, voteIDB, paod.accountData.VoteID)

	paod, err = queries.lookupOnline(addrC, rnd)
	require.NoError(t, err)
	require.Equal(t, basics.Round(3), paod.round)
	require.Equal(t, addrC, paod.addr)
	require.Empty(t, paod.accountData)

	// check round 2
	rnd = basics.Round(2)
	online, err = accountsOnlineTop(tx, rnd, 0, 10, proto)
	require.NoError(t, err)
	require.Equal(t, 1, len(online))
	require.NotContains(t, online, addrA)
	require.NotContains(t, online, addrC)

	onlineAcctB, ok = online[addrB]
	require.True(t, ok)
	require.NotNil(t, onlineAcctB)
	require.Equal(t, addrB, onlineAcctB.Address)
	require.Equal(t, dataB1.AccountBaseData.MicroAlgos, onlineAcctB.MicroAlgos)

	paod, err = queries.lookupOnline(addrA, rnd)
	require.NoError(t, err)
	require.Equal(t, basics.Round(3), paod.round)
	require.Equal(t, addrA, paod.addr)
	require.Empty(t, paod.accountData)

	paod, err = queries.lookupOnline(addrB, rnd)
	require.NoError(t, err)
	require.Equal(t, basics.Round(3), paod.round)
	require.Equal(t, addrB, paod.addr)
	require.Equal(t, dataB1.AccountBaseData.MicroAlgos, paod.accountData.MicroAlgos)
	require.Equal(t, voteIDB, paod.accountData.VoteID)

	paod, err = queries.lookupOnline(addrC, rnd)
	require.NoError(t, err)
	require.Equal(t, basics.Round(3), paod.round)
	require.Equal(t, addrC, paod.addr)
	require.Empty(t, paod.accountData)

	// check round 3
	rnd = basics.Round(3)
	online, err = accountsOnlineTop(tx, rnd, 0, 10, proto)
	require.NoError(t, err)
	require.Equal(t, 1, len(online))
	require.NotContains(t, online, addrA)
	require.NotContains(t, online, addrB)

	onlineAcctC, ok := online[addrC]
	require.True(t, ok)
	require.NotNil(t, onlineAcctC)
	require.Equal(t, addrC, onlineAcctC.Address)
	require.Equal(t, dataC3.AccountBaseData.MicroAlgos, onlineAcctC.MicroAlgos)

	paod, err = queries.lookupOnline(addrA, rnd)
	require.NoError(t, err)
	require.Equal(t, basics.Round(3), paod.round)
	require.Equal(t, addrA, paod.addr)
	require.Empty(t, paod.accountData)

	paod, err = queries.lookupOnline(addrB, rnd)
	require.NoError(t, err)
	require.Equal(t, basics.Round(3), paod.round)
	require.Equal(t, addrB, paod.addr)
	require.Empty(t, paod.accountData)

	paod, err = queries.lookupOnline(addrC, rnd)
	require.NoError(t, err)
	require.Equal(t, basics.Round(3), paod.round)
	require.Equal(t, addrC, paod.addr)
	require.Equal(t, dataC3.AccountBaseData.MicroAlgos, paod.accountData.MicroAlgos)
	require.Equal(t, voteIDC, paod.accountData.VoteID)
}

func TestAccountOnlineAccountsExpirations(t *testing.T) {
	partitiontest.PartitionTest(t)

	proto := config.Consensus[protocol.ConsensusCurrentVersion]

	dbs, _ := dbOpenTest(t, true)
	setDbLogging(t, dbs)
	defer dbs.Close()

	addrA := ledgertesting.RandomAddress()
	addrB := ledgertesting.RandomAddress()
	addrC := ledgertesting.RandomAddress()
	getAccounts := func(status basics.Status) map[basics.Address]basics.AccountData {
		result := make(map[basics.Address]basics.AccountData, 3)
		var voteID crypto.OneTimeSignatureVerifier
		if status == basics.Online {
			crypto.RandBytes(voteID[:])
		}
		for i, addr := range []basics.Address{addrA, addrB, addrC} {
			result[addr] = basics.AccountData{Status: status, MicroAlgos: basics.MicroAlgos{Raw: uint64(i+1) * 100_000_000}, VoteID: voteID}
		}

		return result
	}

	// not great but looks like the only way to test the onlineAccountsExpirations query on precrafted data
	addAccounts := func(t *testing.T, tx *sql.Tx, accts map[basics.Address]basics.AccountData, updRound int64) {
		insertStmt, err := tx.Prepare("INSERT INTO onlineaccounts (address, normalizedonlinebalance, data, updround, votelastvalid) VALUES (?, ?, ?, ?, ?)")
		require.NoError(t, err)
		for addr, ad := range accts {
			if ad.Status == basics.Offline {
				_, err = insertStmt.Exec(addr[:], 0, []byte{}, updRound, 0)
				require.NoError(t, err)
			} else if ad.Status == basics.Online {
				_, err = insertStmt.Exec(addr[:], ad.MicroAlgos.Raw, []byte{}, updRound, 0)
				require.NoError(t, err)
			}
		}
	}

	t.Run("online-at-zero", func(t *testing.T) {
		tx, err := dbs.Wdb.Handle.Begin()
		require.NoError(t, err)
		defer tx.Rollback()

		accts := getAccounts(basics.Online)
		accountsInitTest(t, tx, accts, protocol.ConsensusCurrentVersion)

		result, err := onlineAccountsExpirations(tx, proto.MaxBalLookback)
		require.NoError(t, err)
		require.Empty(t, result)

		top, err := accountsOnlineTop(tx, 0, 0, 10, proto)
		require.NoError(t, err)
		require.Len(t, top, 3)
	})

	t.Run("offline-at-zero", func(t *testing.T) {
		tx, err := dbs.Wdb.Handle.Begin()
		require.NoError(t, err)
		defer tx.Rollback()

		accountsInitTest(t, tx, map[basics.Address]basics.AccountData{}, protocol.ConsensusCurrentVersion)
		accts := getAccounts(basics.Offline)
		addAccounts(t, tx, accts, 0)

		result, err := onlineAccountsExpirations(tx, proto.MaxBalLookback)
		require.NoError(t, err)
		require.Len(t, result, 1)
		require.Equal(t, proto.MaxBalLookback, uint64(result[0].rnd))
		require.Len(t, result[0].rowids, 3)
	})

	t.Run("offline-online-offline-single", func(t *testing.T) {
		tx, err := dbs.Wdb.Handle.Begin()
		require.NoError(t, err)
		defer tx.Rollback()

		accountsInitTest(t, tx, map[basics.Address]basics.AccountData{}, protocol.ConsensusCurrentVersion)
		accts := getAccounts(basics.Offline)
		addAccounts(t, tx, accts, 0)
		accts = getAccounts(basics.Online)
		addAccounts(t, tx, accts, 1)

		// offline entries expire at round they become offline
		result, err := onlineAccountsExpirations(tx, proto.MaxBalLookback)
		require.NoError(t, err)
		require.Len(t, result, 1)
		require.Equal(t, proto.MaxBalLookback, uint64(result[0].rnd))
		require.Len(t, result[0].rowids, 3)

		// make account A offline
		ad := accts[addrA]
		ad.Status = basics.Offline
		addAccounts(t, tx, map[basics.Address]basics.AccountData{addrA: ad}, 2)

		// expect 3 expirations for the first offline -> online switch
		// and two offline expirations for A (online -> offline)
		result, err = onlineAccountsExpirations(tx, proto.MaxBalLookback)
		require.NoError(t, err)
		require.Len(t, result, 2)
		require.Equal(t, proto.MaxBalLookback, uint64(result[0].rnd))
		require.Len(t, result[0].rowids, 3)
		require.Equal(t, proto.MaxBalLookback+2, uint64(result[1].rnd))
		require.Len(t, result[1].rowids, 2)
	})

	t.Run("online-online-online", func(t *testing.T) {
		tx, err := dbs.Wdb.Handle.Begin()
		require.NoError(t, err)
		defer tx.Rollback()

		accountsInitTest(t, tx, map[basics.Address]basics.AccountData{}, protocol.ConsensusCurrentVersion)
		for updRound := int64(0); updRound < 3; updRound++ {
			accts := getAccounts(basics.Online)
			addAccounts(t, tx, accts, updRound)
		}

		// expect 2 expirations per each of two accounts
		// expiration round is the round of the latest online (2+lookback)
		result, err := onlineAccountsExpirations(tx, proto.MaxBalLookback)
		require.NoError(t, err)
		require.Len(t, result, 1)
		require.Equal(t, proto.MaxBalLookback+2, uint64(result[0].rnd))
		require.Len(t, result[0].rowids, 6)
	})

	t.Run("online-offline-online", func(t *testing.T) {
		tx, err := dbs.Wdb.Handle.Begin()
		require.NoError(t, err)
		defer tx.Rollback()

		accountsInitTest(t, tx, map[basics.Address]basics.AccountData{}, protocol.ConsensusCurrentVersion)
		accts := getAccounts(basics.Online)
		addAccounts(t, tx, accts, 0)
		accts = getAccounts(basics.Offline)
		addAccounts(t, tx, accts, 1)
		accts = getAccounts(basics.Online)
		addAccounts(t, tx, accts, 2)

		// expect 2 expirations per account at offline round
		// and two offline expirations for A (online -> offline)
		result, err := onlineAccountsExpirations(tx, proto.MaxBalLookback)
		require.NoError(t, err)
		require.Len(t, result, 1)
		require.Equal(t, proto.MaxBalLookback+1, uint64(result[0].rnd))
		require.Len(t, result[0].rowids, 6)
	})
}

type mockOnlineAccountsWriter struct {
	rowid int64
}

func (w *mockOnlineAccountsWriter) insertOnlineAccount(addr basics.Address, normBalance uint64, data baseOnlineAccountData, updRound uint64, voteLastValid uint64) (rowid int64, err error) {
	w.rowid++
	return w.rowid, nil
}

func (w *mockOnlineAccountsWriter) close() {}

func TestAccountOnlineAccountsNewRound(t *testing.T) {
	proto := config.Consensus[protocol.ConsensusCurrentVersion]
	writer := &mockOnlineAccountsWriter{rowid: 100}

	updates := compactOnlineAccountDeltas{}
	addrA := ledgertesting.RandomAddress()
	addrB := ledgertesting.RandomAddress()
	addrC := ledgertesting.RandomAddress()
	addrD := ledgertesting.RandomAddress()
	addrE := ledgertesting.RandomAddress()

	// acct A is empty
	deltaA := onlineAccountDelta{
		address: addrA,
	}
	// acct B is new and offline
	deltaB := onlineAccountDelta{
		address: addrB,
		newAcct: []baseOnlineAccountData{{
			MicroAlgos: basics.MicroAlgos{Raw: 200_000_000},
		}},
		updRound:  []uint64{1},
		newStatus: []basics.Status{basics.Offline},
	}
	// acct C is new and online
	deltaC := onlineAccountDelta{
		address: addrC,
		newAcct: []baseOnlineAccountData{{
			MicroAlgos:     basics.MicroAlgos{Raw: 300_000_000},
<<<<<<< HEAD
			baseVotingData: baseVotingData{VoteFirstValid: 500},
		},
		newStatus: basics.Online,
		updRound:  2,
=======
			VoteFirstValid: 500,
		}},
		newStatus: []basics.Status{basics.Online},
		updRound:  []uint64{2},
>>>>>>> 5b0fa7a8
	}
	// acct D is old and went offline
	deltaD := onlineAccountDelta{
		address: addrD,
		oldAcct: persistedOnlineAccountData{
			addr: addrD,
			accountData: baseOnlineAccountData{
				MicroAlgos:     basics.MicroAlgos{Raw: 400_000_000},
				baseVotingData: baseVotingData{VoteFirstValid: 500},
			},
			rowid: 1,
		},
		newAcct: []baseOnlineAccountData{{
			MicroAlgos: basics.MicroAlgos{Raw: 400_000_000},
		}},
		newStatus: []basics.Status{basics.Offline},
		updRound:  []uint64{3},
	}

	// acct E is old online
	deltaE := onlineAccountDelta{
		address: addrE,
		oldAcct: persistedOnlineAccountData{
			addr: addrE,
			accountData: baseOnlineAccountData{
				MicroAlgos:     basics.MicroAlgos{Raw: 500_000_000},
				baseVotingData: baseVotingData{VoteFirstValid: 500},
			},
			rowid: 2,
		},
		newAcct: []baseOnlineAccountData{{
			MicroAlgos:     basics.MicroAlgos{Raw: 500_000_000},
<<<<<<< HEAD
			baseVotingData: baseVotingData{VoteFirstValid: 600},
		},
		newStatus: basics.Online,
		updRound:  4,
=======
			VoteFirstValid: 600,
		}},
		newStatus: []basics.Status{basics.Online},
		updRound:  []uint64{4},
>>>>>>> 5b0fa7a8
	}

	updates.deltas = append(updates.deltas, deltaA, deltaB, deltaC, deltaD, deltaE)
	lastUpdateRound := basics.Round(1)
	updated, expired, err := onlineAccountsNewRoundImpl(writer, updates, proto, lastUpdateRound)
	require.NoError(t, err)

	require.Len(t, updated, 3)
	require.Equal(t, updated[0].addr, addrC)
	require.Equal(t, updated[1].addr, addrD)
	require.Equal(t, updated[2].addr, addrE)

	require.Len(t, expired, 2)
	// deltaD old and new
	require.Equal(t, proto.MaxBalLookback+3, uint64(expired[0].rnd))
	require.Equal(t, []int64{1, 102}, expired[0].rowids)
	// deltaE old
	require.Equal(t, proto.MaxBalLookback+4, uint64(expired[1].rnd))
	require.Equal(t, []int64{2}, expired[1].rowids)

	// check errors: new online with empty voting data
	deltaC.newStatus[0] = basics.Online
	deltaC.newAcct[0].VoteFirstValid = 0
	updates.deltas = []onlineAccountDelta{deltaC}
	_, _, err = onlineAccountsNewRoundImpl(writer, updates, proto, lastUpdateRound)
	require.Error(t, err)

	// check errors: new non-online with non-empty voting data
	deltaB.newStatus[0] = basics.Offline
	deltaB.newAcct[0].VoteFirstValid = 1
	updates.deltas = []onlineAccountDelta{deltaB}
	_, _, err = onlineAccountsNewRoundImpl(writer, updates, proto, lastUpdateRound)
	require.Error(t, err)

	// check errors: new online with empty voting data
	deltaD.newStatus[0] = basics.Online
	updates.deltas = []onlineAccountDelta{deltaD}
	_, _, err = onlineAccountsNewRoundImpl(writer, updates, proto, lastUpdateRound)
	require.Error(t, err)
}

func TestAccountOnlineAccountsNewRoundFlip(t *testing.T) {
	proto := config.Consensus[protocol.ConsensusCurrentVersion]
	writer := &mockOnlineAccountsWriter{rowid: 100}

	updates := compactOnlineAccountDeltas{}
	addrA := ledgertesting.RandomAddress()
	addrB := ledgertesting.RandomAddress()
	addrC := ledgertesting.RandomAddress()

	// acct A is new, offline and then online
	deltaA := onlineAccountDelta{
		address: addrA,
		newAcct: []baseOnlineAccountData{
			{
				MicroAlgos: basics.MicroAlgos{Raw: 100_000_000},
			},
			{
				MicroAlgos:     basics.MicroAlgos{Raw: 100_000_000},
				VoteFirstValid: 100,
			},
		},
		updRound:  []uint64{1, 2},
		newStatus: []basics.Status{basics.Offline, basics.Online},
	}
	// acct B is new and online and then offline
	deltaB := onlineAccountDelta{
		address: addrB,
		newAcct: []baseOnlineAccountData{
			{
				MicroAlgos:     basics.MicroAlgos{Raw: 200_000_000},
				VoteFirstValid: 200,
			},
			{
				MicroAlgos: basics.MicroAlgos{Raw: 200_000_000},
			},
		},
		updRound:  []uint64{3, 4},
		newStatus: []basics.Status{basics.Online, basics.Offline},
	}
	// acct C is old online, then online and then offline
	deltaC := onlineAccountDelta{
		address: addrC,
		oldAcct: persistedOnlineAccountData{
			addr: addrC,
			accountData: baseOnlineAccountData{
				MicroAlgos:     basics.MicroAlgos{Raw: 300_000_000},
				VoteFirstValid: 300,
			},
			rowid: 1,
		},
		newAcct: []baseOnlineAccountData{
			{
				MicroAlgos:     basics.MicroAlgos{Raw: 300_000_000},
				VoteFirstValid: 301,
			},
			{
				MicroAlgos: basics.MicroAlgos{Raw: 300_000_000},
			},
		},
		newStatus: []basics.Status{basics.Online, basics.Offline},
		updRound:  []uint64{5, 6},
	}

	updates.deltas = append(updates.deltas, deltaA, deltaB, deltaC)
	lastUpdateRound := basics.Round(1)
	updated, expired, err := onlineAccountsNewRoundImpl(writer, updates, proto, lastUpdateRound)
	require.NoError(t, err)

	require.Len(t, updated, 5)
	require.Equal(t, updated[0].addr, addrA)
	require.Equal(t, updated[1].addr, addrB)
	require.Equal(t, updated[2].addr, addrB)
	require.Equal(t, updated[3].addr, addrC)
	require.Equal(t, updated[4].addr, addrC)

	require.Len(t, expired, 3)
	// deltaB went offline
	require.Equal(t, proto.MaxBalLookback+4, uint64(expired[0].rnd))
	require.Equal(t, []int64{102, 103}, expired[0].rowids)

	// deltaC old, new and new
	require.Equal(t, proto.MaxBalLookback+5, uint64(expired[1].rnd))
	require.Equal(t, []int64{1}, expired[1].rowids)
	require.Equal(t, proto.MaxBalLookback+6, uint64(expired[2].rnd))
	require.Equal(t, []int64{104, 105}, expired[2].rowids)
}

func TestAccountOnlineRoundParams(t *testing.T) {
	partitiontest.PartitionTest(t)

	dbs, _ := dbOpenTest(t, true)
	setDbLogging(t, dbs)
	defer dbs.Close()

	tx, err := dbs.Wdb.Handle.Begin()
	require.NoError(t, err)
	defer tx.Rollback()

	var accts map[basics.Address]basics.AccountData
	accountsInitTest(t, tx, accts, protocol.ConsensusCurrentVersion)

	// entry i is for round i+1 since db initialized with entry for round 0
	const maxRounds = 40 // any number
	onlineRoundParams := make([]ledgercore.OnlineRoundParamsData, maxRounds)
	for i := range onlineRoundParams {
		onlineRoundParams[i].OnlineSupply = uint64(i + 1)
	}

	err = accountsPutOnlineRoundParams(tx, onlineRoundParams, 1)
	require.NoError(t, err)

	dbOnlineRoundParams, endRound, err := accountsOnlineRoundParams(tx)
	require.NoError(t, err)
	require.Equal(t, maxRounds+1, len(dbOnlineRoundParams)) // +1 comes from init state
	require.Equal(t, onlineRoundParams, dbOnlineRoundParams[1:])
	require.Equal(t, maxRounds, int(endRound))

	err = accountsPruneOnlineRoundParams(tx, 10)
	require.NoError(t, err)

	dbOnlineRoundParams, endRound, err = accountsOnlineRoundParams(tx)
	require.NoError(t, err)
	require.Equal(t, onlineRoundParams[9:], dbOnlineRoundParams)
	require.Equal(t, maxRounds, int(endRound))
}

func TestRowidsToChunkedArgs(t *testing.T) {
	res := rowidsToChunkedArgs([]int64{1})
	require.Equal(t, 1, cap(res))
	require.Equal(t, 1, len(res))
	require.Equal(t, 1, cap(res[0]))
	require.Equal(t, 1, len(res[0]))
	require.Equal(t, []interface{}{int64(1)}, res[0])

	input := make([]int64, 999)
	for i := 0; i < len(input); i++ {
		input[i] = int64(i)
	}
	res = rowidsToChunkedArgs(input)
	require.Equal(t, 1, cap(res))
	require.Equal(t, 1, len(res))
	require.Equal(t, 999, cap(res[0]))
	require.Equal(t, 999, len(res[0]))
	for i := 0; i < len(input); i++ {
		require.Equal(t, interface{}(int64(i)), res[0][i])
	}

	input = make([]int64, 1001)
	for i := 0; i < len(input); i++ {
		input[i] = int64(i)
	}
	res = rowidsToChunkedArgs(input)
	require.Equal(t, 2, cap(res))
	require.Equal(t, 2, len(res))
	require.Equal(t, 999, cap(res[0]))
	require.Equal(t, 999, len(res[0]))
	require.Equal(t, 2, cap(res[1]))
	require.Equal(t, 2, len(res[1]))
	for i := 0; i < 999; i++ {
		require.Equal(t, interface{}(int64(i)), res[0][i])
	}
	j := 0
	for i := 999; i < len(input); i++ {
		require.Equal(t, interface{}(int64(i)), res[1][j])
		j++
	}

	input = make([]int64, 2*999)
	for i := 0; i < len(input); i++ {
		input[i] = int64(i)
	}
	res = rowidsToChunkedArgs(input)
	require.Equal(t, 2, cap(res))
	require.Equal(t, 2, len(res))
	require.Equal(t, 999, cap(res[0]))
	require.Equal(t, 999, len(res[0]))
	require.Equal(t, 999, cap(res[1]))
	require.Equal(t, 999, len(res[1]))
	for i := 0; i < 999; i++ {
		require.Equal(t, interface{}(int64(i)), res[0][i])
	}
	j = 0
	for i := 999; i < len(input); i++ {
		require.Equal(t, interface{}(int64(i)), res[1][j])
		j++
	}
}<|MERGE_RESOLUTION|>--- conflicted
+++ resolved
@@ -96,7 +96,6 @@
 
 	for addr, data := range accts {
 		expected := ledgercore.ToAccountData(data)
-		// expected.VotingData = ledgercore.VotingData{}
 		pad, err := aq.lookup(addr)
 		require.NoError(t, err)
 		d := pad.accountData.GetLedgerCoreAccountData()
@@ -2155,7 +2154,6 @@
 	structureTesting := func(t *testing.T) {
 		encoding, err := json.Marshal(&empty)
 		expectedEncoding := `{"Status":0,"MicroAlgos":{"Raw":0},"RewardsBase":0,"RewardedMicroAlgos":{"Raw":0},"AuthAddr":"AAAAAAAAAAAAAAAAAAAAAAAAAAAAAAAAAAAAAAAAAAAAAAAAAAAAY5HFKQ","TotalAppSchemaNumUint":0,"TotalAppSchemaNumByteSlice":0,"TotalExtraAppPages":0,"TotalAssetParams":0,"TotalAssets":0,"TotalAppParams":0,"TotalAppLocalStates":0,"VoteID":[0,0,0,0,0,0,0,0,0,0,0,0,0,0,0,0,0,0,0,0,0,0,0,0,0,0,0,0,0,0,0,0],"SelectionID":[0,0,0,0,0,0,0,0,0,0,0,0,0,0,0,0,0,0,0,0,0,0,0,0,0,0,0,0,0,0,0,0],"VoteFirstValid":0,"VoteLastValid":0,"VoteKeyDilution":0,"StateProofID":[0,0,0,0,0,0,0,0,0,0,0,0,0,0,0,0,0,0,0,0,0,0,0,0,0,0,0,0,0,0,0,0,0,0,0,0,0,0,0,0,0,0,0,0,0,0,0,0,0,0,0,0,0,0,0,0,0,0,0,0,0,0,0,0],"UpdateRound":0}`
-		// expectedEncoding := `{"Status":0,"MicroAlgos":{"Raw":0},"RewardsBase":0,"RewardedMicroAlgos":{"Raw":0},"AuthAddr":"AAAAAAAAAAAAAAAAAAAAAAAAAAAAAAAAAAAAAAAAAAAAAAAAAAAAY5HFKQ","TotalAppSchemaNumUint":0,"TotalAppSchemaNumByteSlice":0,"TotalExtraAppPages":0,"TotalAssetParams":0,"TotalAssets":0,"TotalAppParams":0,"TotalAppLocalStates":0,"UpdateRound":0}`
 		require.NoError(t, err)
 		require.Equal(t, expectedEncoding, string(encoding))
 	}
@@ -3248,17 +3246,10 @@
 		address: addrC,
 		newAcct: []baseOnlineAccountData{{
 			MicroAlgos:     basics.MicroAlgos{Raw: 300_000_000},
-<<<<<<< HEAD
 			baseVotingData: baseVotingData{VoteFirstValid: 500},
-		},
-		newStatus: basics.Online,
-		updRound:  2,
-=======
-			VoteFirstValid: 500,
 		}},
 		newStatus: []basics.Status{basics.Online},
 		updRound:  []uint64{2},
->>>>>>> 5b0fa7a8
 	}
 	// acct D is old and went offline
 	deltaD := onlineAccountDelta{
@@ -3291,17 +3282,10 @@
 		},
 		newAcct: []baseOnlineAccountData{{
 			MicroAlgos:     basics.MicroAlgos{Raw: 500_000_000},
-<<<<<<< HEAD
 			baseVotingData: baseVotingData{VoteFirstValid: 600},
-		},
-		newStatus: basics.Online,
-		updRound:  4,
-=======
-			VoteFirstValid: 600,
 		}},
 		newStatus: []basics.Status{basics.Online},
 		updRound:  []uint64{4},
->>>>>>> 5b0fa7a8
 	}
 
 	updates.deltas = append(updates.deltas, deltaA, deltaB, deltaC, deltaD, deltaE)
@@ -3361,7 +3345,7 @@
 			},
 			{
 				MicroAlgos:     basics.MicroAlgos{Raw: 100_000_000},
-				VoteFirstValid: 100,
+				baseVotingData: baseVotingData{VoteFirstValid: 100},
 			},
 		},
 		updRound:  []uint64{1, 2},
@@ -3373,7 +3357,7 @@
 		newAcct: []baseOnlineAccountData{
 			{
 				MicroAlgos:     basics.MicroAlgos{Raw: 200_000_000},
-				VoteFirstValid: 200,
+				baseVotingData: baseVotingData{VoteFirstValid: 200},
 			},
 			{
 				MicroAlgos: basics.MicroAlgos{Raw: 200_000_000},
@@ -3389,14 +3373,14 @@
 			addr: addrC,
 			accountData: baseOnlineAccountData{
 				MicroAlgos:     basics.MicroAlgos{Raw: 300_000_000},
-				VoteFirstValid: 300,
+				baseVotingData: baseVotingData{VoteFirstValid: 300},
 			},
 			rowid: 1,
 		},
 		newAcct: []baseOnlineAccountData{
 			{
 				MicroAlgos:     basics.MicroAlgos{Raw: 300_000_000},
-				VoteFirstValid: 301,
+				baseVotingData: baseVotingData{VoteFirstValid: 301},
 			},
 			{
 				MicroAlgos: basics.MicroAlgos{Raw: 300_000_000},
