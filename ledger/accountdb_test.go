--- conflicted
+++ resolved
@@ -64,9 +64,6 @@
 	err = performResourceTableMigration(context.Background(), tx, nil)
 	require.NoError(tb, err)
 
-<<<<<<< HEAD
-	err = accountsCreateBoxTable(context.Background(), tx)
-=======
 	err = accountsCreateOnlineAccountsTable(context.Background(), tx)
 	require.NoError(tb, err)
 
@@ -86,7 +83,9 @@
 	require.NoError(tb, err)
 
 	err = performOnlineRoundParamsTailMigration(context.Background(), tx, db.Accessor{}, true, proto)
->>>>>>> c67a28e8
+	require.NoError(tb, err)
+
+	err = accountsCreateBoxTable(context.Background(), tx)
 	require.NoError(tb, err)
 
 	return newDB
@@ -3000,50 +2999,6 @@
 	}
 }
 
-<<<<<<< HEAD
-// TestTrackerDBSchemaVer8BringKVStore checks that if an earlier DB (without kvstore table)
-// can be updated with kvstore table, once accountDBVersion >= 8
-func TestTrackerDBSchemaVer8BringKVStore(t *testing.T) {
-	partitiontest.PartitionTest(t)
-
-	// Don't think we can do parallel test, for it gets involved with `accountDBVersion`
-	prevAccountDBVersion := accountDBVersion
-	accountDBVersion = int32(6)
-
-	// bring up a ledger, and do something with
-	dbName := fmt.Sprintf("%s.%d", t.Name(), crypto.RandUint64())
-	genesisInitState := getInitState()
-	const inMem = true
-	cfg := config.GetDefaultLocal()
-	cfg.Archival = true
-	log := logging.TestingLog(t)
-	l, err := OpenLedger(log, dbName, inMem, genesisInitState, cfg)
-	require.NoError(t, err)
-	defer l.Close()
-
-	// kvstore table from box-storage, should not exist in earlier accountDBVersion
-	tx, err := l.trackerDBs.Rdb.Handle.Begin()
-	var exists bool
-	err = tx.QueryRow("SELECT 1 FROM pragma_table_info('kvstore') WHERE name='key'").Scan(&exists)
-	require.Error(t, err, sql.ErrNoRows)
-	err = tx.Commit()
-	require.NoError(t, err)
-
-	// and set accountDBVersion to 8, then start trackDBInitialize in `l.reloadLedger()`
-	accountDBVersion = int32(8)
-	err = l.reloadLedger()
-	require.NoError(t, err)
-
-	// and see if new table kvstore is there
-	tx, err = l.trackerDBs.Rdb.Handle.Begin()
-	require.NoError(t, err)
-	err = tx.QueryRow("SELECT 1 FROM pragma_table_info('kvstore') WHERE name='key'").Scan(&exists)
-	require.NoError(t, err)
-	err = tx.Commit()
-	require.NoError(t, err)
-
-	accountDBVersion = prevAccountDBVersion
-=======
 // TestAccountTopOnline ensures accountsOnlineTop return a right subset of accounts
 // from the history table.
 // Start with two online accounts A, B at round 1
@@ -4068,5 +4023,48 @@
 			require.True(t, ba.StateProofID.IsEmpty())
 		}
 	}
->>>>>>> c67a28e8
+}
+
+// TestTrackerDBSchemaVer8BringKVStore checks that if an earlier DB (without kvstore table)
+// can be updated with kvstore table, once accountDBVersion >= 8
+func TestTrackerDBSchemaVer8BringKVStore(t *testing.T) {
+	partitiontest.PartitionTest(t)
+
+	// Don't think we can do parallel test, for it gets involved with `accountDBVersion`
+	prevAccountDBVersion := accountDBVersion
+	accountDBVersion = int32(6)
+
+	// bring up a ledger, and do something with
+	dbName := fmt.Sprintf("%s.%d", t.Name(), crypto.RandUint64())
+	genesisInitState := getInitState()
+	const inMem = true
+	cfg := config.GetDefaultLocal()
+	cfg.Archival = true
+	log := logging.TestingLog(t)
+	l, err := OpenLedger(log, dbName, inMem, genesisInitState, cfg)
+	require.NoError(t, err)
+	defer l.Close()
+
+	// kvstore table from box-storage, should not exist in earlier accountDBVersion
+	tx, err := l.trackerDBs.Rdb.Handle.Begin()
+	var exists bool
+	err = tx.QueryRow("SELECT 1 FROM pragma_table_info('kvstore') WHERE name='key'").Scan(&exists)
+	require.Error(t, err, sql.ErrNoRows)
+	err = tx.Commit()
+	require.NoError(t, err)
+
+	// and set accountDBVersion to 8, then start trackDBInitialize in `l.reloadLedger()`
+	accountDBVersion = int32(8)
+	err = l.reloadLedger()
+	require.NoError(t, err)
+
+	// and see if new table kvstore is there
+	tx, err = l.trackerDBs.Rdb.Handle.Begin()
+	require.NoError(t, err)
+	err = tx.QueryRow("SELECT 1 FROM pragma_table_info('kvstore') WHERE name='key'").Scan(&exists)
+	require.NoError(t, err)
+	err = tx.Commit()
+	require.NoError(t, err)
+
+	accountDBVersion = prevAccountDBVersion
 }