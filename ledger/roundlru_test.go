// Copyright (C) 2019-2021 Algorand, Inc.
// This file is part of go-algorand
//
// go-algorand is free software: you can redistribute it and/or modify
// it under the terms of the GNU Affero General Public License as
// published by the Free Software Foundation, either version 3 of the
// License, or (at your option) any later version.
//
// go-algorand is distributed in the hope that it will be useful,
// but WITHOUT ANY WARRANTY; without even the implied warranty of
// MERCHANTABILITY or FITNESS FOR A PARTICULAR PURPOSE.  See the
// GNU Affero General Public License for more details.
//
// You should have received a copy of the GNU Affero General Public License
// along with go-algorand.  If not, see <https://www.gnu.org/licenses/>.

package ledger

import (
	"testing"

	"github.com/stretchr/testify/require"

	"github.com/algorand/go-algorand/data/basics"
	"github.com/algorand/go-algorand/test/partitiontest"
)

func getEq(t *testing.T, cache *heapLRUCache, r basics.Round, expected string) {
	got, exists := cache.Get(r)
	if !exists {
		t.Fatalf("expected value for cache[%v] but not present", r)
		return
	}
	actual := got.(string)
	if actual != expected {
		t.Fatalf("expected %v but got %v for %v", expected, actual, r)
	}
}

func getNone(t *testing.T, cache *heapLRUCache, r basics.Round) {
	got, exists := cache.Get(r)
	if exists {
		t.Fatalf("expected none for cache[%v] but got %v", r, got)
		return
	}
}

func TestRoundLRUBasic(t *testing.T) {
	partitiontest.PartitionTest(t)

	cache := heapLRUCache{maxEntries: 3}
	cache.Put(1, "one")
	cache.Put(2, "two")
	cache.Put(3, "three")
	getEq(t, &cache, 1, "one")
	getEq(t, &cache, 2, "two")
	getEq(t, &cache, 3, "three")
	cache.Put(4, "four")
	getNone(t, &cache, 1)
	getEq(t, &cache, 3, "three")
	cache.Put(5, "five")
	cache.Put(6, "six")
	getEq(t, &cache, 3, "three")
	getNone(t, &cache, 2)
	getNone(t, &cache, 4)
}

func TestRoundLRUReIndex(t *testing.T) {
<<<<<<< HEAD
=======
	partitiontest.PartitionTest(t)

>>>>>>> 099cdd23
	cache := heapLRUCache{
		entries: lruHeap{
			heap: []lruEntry{
				{
					useIndex: MaxInt - 2,
				},
				{
					useIndex: MaxInt - 1,
				},
				{
					useIndex: MaxInt - 3,
				},
			},
		},
		maxEntries:   3,
		nextUseIndex: MaxInt - 1,
	}

	cache.inc()

	require.Equal(t, 3, cache.nextUseIndex)
	require.Equal(t, 1, cache.entries.heap[0].useIndex)
	require.Equal(t, 2, cache.entries.heap[1].useIndex)
	require.Equal(t, 0, cache.entries.heap[2].useIndex)
}<|MERGE_RESOLUTION|>--- conflicted
+++ resolved
@@ -66,11 +66,8 @@
 }
 
 func TestRoundLRUReIndex(t *testing.T) {
-<<<<<<< HEAD
-=======
 	partitiontest.PartitionTest(t)
 
->>>>>>> 099cdd23
 	cache := heapLRUCache{
 		entries: lruHeap{
 			heap: []lruEntry{
