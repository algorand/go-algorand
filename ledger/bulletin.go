// Copyright (C) 2019-2024 Algorand, Inc.
// This file is part of go-algorand
//
// go-algorand is free software: you can redistribute it and/or modify
// it under the terms of the GNU Affero General Public License as
// published by the Free Software Foundation, either version 3 of the
// License, or (at your option) any later version.
//
// go-algorand is distributed in the hope that it will be useful,
// but WITHOUT ANY WARRANTY; without even the implied warranty of
// MERCHANTABILITY or FITNESS FOR A PARTICULAR PURPOSE.  See the
// GNU Affero General Public License for more details.
//
// You should have received a copy of the GNU Affero General Public License
// along with go-algorand.  If not, see <https://www.gnu.org/licenses/>.

package ledger

import (
	"context"

	"github.com/algorand/go-deadlock"

	"github.com/algorand/go-algorand/data/basics"
	"github.com/algorand/go-algorand/data/bookkeeping"
	"github.com/algorand/go-algorand/ledger/ledgercore"
	"github.com/algorand/go-algorand/ledger/store/trackerdb"
)

// notifier is a struct that encapsulates a single-shot channel; it should only be signaled once.
type notifier struct {
	signal chan struct{}
	count  int
}

// bulletin provides an easy way to wait on a round to be written to the ledger.
// To use it, call <-Wait(round).
type bulletin struct {
	mu                          deadlock.Mutex
	pendingNotificationRequests map[basics.Round]*notifier
	latestRound                 basics.Round
}

// bulletinMem is a variant of bulletin that notifies when blocks
// are available in-memory (but might not be stored durably on disk).
type bulletinMem struct {
	bulletin
}

func makeBulletin() *bulletin {
	b := new(bulletin)
	b.pendingNotificationRequests = make(map[basics.Round]*notifier)
	return b
}

// Wait returns a channel which gets closed when the ledger reaches a given round.
func (b *bulletin) Wait(round basics.Round) chan struct{} {
	b.mu.Lock()
	defer b.mu.Unlock()

	// Return an already-closed channel if we already have the block.
	if round <= b.latestRound {
		closed := make(chan struct{})
		close(closed)
		return closed
	}

	signal, exists := b.pendingNotificationRequests[round]
	if !exists {
		signal = &notifier{signal: make(chan struct{})}
		b.pendingNotificationRequests[round] = signal
	}
	// Increment count of waiters, to support canceling.
	signal.count++

	return signal.signal
}

// CancelWait removes a wait for a particular round. If no one else is waiting, the
// notifier channel for that round is removed.
func (b *bulletin) CancelWait(round basics.Round) {
	b.mu.Lock()
	defer b.mu.Unlock()

	signal, exists := b.pendingNotificationRequests[round]
	if exists {
		signal.count--
		if signal.count <= 0 {
			delete(b.pendingNotificationRequests, round)
		}
	}
}

func (b *bulletin) loadFromDisk(l ledgerForTracker, _ basics.Round) error {
	b.pendingNotificationRequests = make(map[basics.Round]*notifier)
	b.latestRound = l.Latest()
	return nil
}

func (b *bulletin) close() {
}

func (b *bulletin) notifyRound(rnd basics.Round) {
	b.mu.Lock()
	defer b.mu.Unlock()

	for pending, signal := range b.pendingNotificationRequests {
		if pending > rnd {
			continue
		}

		delete(b.pendingNotificationRequests, pending)
		// signal the channel by closing it; this is under lock and will only happen once
		close(signal.signal)
	}

	b.latestRound = rnd
}

func (b *bulletin) newBlock(blk bookkeeping.Block, delta ledgercore.StateDelta) {
}

func (b *bulletinMem) newBlock(blk bookkeeping.Block, delta ledgercore.StateDelta) {
	b.notifyRound(blk.Round())
}

func (b *bulletin) committedUpTo(rnd basics.Round) (retRound, lookback basics.Round) {
	// We notify for rnd for both bulletinMem and bulletinDisk, for simplicity.
	// It's always safe to notify when block hits disk.
	b.notifyRound(rnd)
	return rnd, basics.Round(0)
}

func (b *bulletin) prepareCommit(dcc *deferredCommitContext) error {
	return nil
}

func (b *bulletin) commitRound(context.Context, trackerdb.TransactionScope, *deferredCommitContext) error {
	return nil
}

<<<<<<< HEAD
func (b *bulletin) clearCommitRoundRetry(ctx context.Context, dcc *deferredCommitContext) {}
func (b *bulletin) postCommit(ctx context.Context, dcc *deferredCommitContext)            {}
func (b *bulletin) postCommitUnlocked(ctx context.Context, dcc *deferredCommitContext)    {}
func (b *bulletin) handleUnorderedCommit(dcc *deferredCommitContext)                      {}
func (b *bulletin) handlePrepareCommitError(dcc *deferredCommitContext)                   {}
func (b *bulletin) handleCommitError(dcc *deferredCommitContext)                          {}
=======
func (b *bulletin) postCommit(ctx context.Context, dcc *deferredCommitContext) {
}
>>>>>>> f87ae8a8

func (b *bulletin) produceCommittingTask(committedRound basics.Round, dbRound basics.Round, dcr *deferredCommitRange) *deferredCommitRange {
	return dcr
}<|MERGE_RESOLUTION|>--- conflicted
+++ resolved
@@ -139,17 +139,8 @@
 	return nil
 }
 
-<<<<<<< HEAD
-func (b *bulletin) clearCommitRoundRetry(ctx context.Context, dcc *deferredCommitContext) {}
-func (b *bulletin) postCommit(ctx context.Context, dcc *deferredCommitContext)            {}
-func (b *bulletin) postCommitUnlocked(ctx context.Context, dcc *deferredCommitContext)    {}
-func (b *bulletin) handleUnorderedCommit(dcc *deferredCommitContext)                      {}
-func (b *bulletin) handlePrepareCommitError(dcc *deferredCommitContext)                   {}
-func (b *bulletin) handleCommitError(dcc *deferredCommitContext)                          {}
-=======
 func (b *bulletin) postCommit(ctx context.Context, dcc *deferredCommitContext) {
 }
->>>>>>> f87ae8a8
 
 func (b *bulletin) produceCommittingTask(committedRound basics.Round, dbRound basics.Round, dcr *deferredCommitRange) *deferredCommitRange {
 	return dcr
