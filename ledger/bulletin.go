// Copyright (C) 2019-2022 Algorand, Inc.
// This file is part of go-algorand
//
// go-algorand is free software: you can redistribute it and/or modify
// it under the terms of the GNU Affero General Public License as
// published by the Free Software Foundation, either version 3 of the
// License, or (at your option) any later version.
//
// go-algorand is distributed in the hope that it will be useful,
// but WITHOUT ANY WARRANTY; without even the implied warranty of
// MERCHANTABILITY or FITNESS FOR A PARTICULAR PURPOSE.  See the
// GNU Affero General Public License for more details.
//
// You should have received a copy of the GNU Affero General Public License
// along with go-algorand.  If not, see <https://www.gnu.org/licenses/>.

package ledger

import (
	"context"
	"database/sql"
	"sync/atomic"

	"github.com/algorand/go-deadlock"

	"github.com/algorand/go-algorand/data/basics"
	"github.com/algorand/go-algorand/data/bookkeeping"
	"github.com/algorand/go-algorand/ledger/ledgercore"
)

// notifier is a struct that encapsulates a single-shot channel; it will only be signaled once.
type notifier struct {
	signal   chan struct{}
	notified uint32
}

// makeNotifier constructs a notifier that has not been signaled.
func makeNotifier() notifier {
	return notifier{signal: make(chan struct{}), notified: 0}
}

// notify signals the channel if it hasn't already done so
func (notifier *notifier) notify() {
	if atomic.CompareAndSwapUint32(&notifier.notified, 0, 1) {
		close(notifier.signal)
	}
}

// bulletin provides an easy way to wait on a round to be written to the ledger.
// To use it, call <-Wait(round)
type bulletin struct {
	mu                          deadlock.Mutex
	pendingNotificationRequests map[basics.Round]notifier
	latestRound                 basics.Round
}

func makeBulletin() *bulletin {
	b := new(bulletin)
	b.pendingNotificationRequests = make(map[basics.Round]notifier)
	return b
}

// Wait returns a channel which gets closed when the ledger reaches a given round.
func (b *bulletin) Wait(round basics.Round) chan struct{} {
	b.mu.Lock()
	defer b.mu.Unlock()

	// Return an already-closed channel if we already have the block.
	if round <= b.latestRound {
		closed := make(chan struct{})
		close(closed)
		return closed
	}

	signal, exists := b.pendingNotificationRequests[round]
	if !exists {
		signal = makeNotifier()
		b.pendingNotificationRequests[round] = signal
	}
	return signal.signal
}

func (b *bulletin) loadFromDisk(l ledgerForTracker, _ basics.Round) error {
	b.pendingNotificationRequests = make(map[basics.Round]notifier)
	b.latestRound = l.Latest()
	return nil
}

func (b *bulletin) close() {
}

func (b *bulletin) newBlock(blk bookkeeping.Block, delta ledgercore.StateDelta) {
}

func (b *bulletin) committedUpTo(rnd basics.Round) (retRound, lookback basics.Round) {
	b.mu.Lock()
	defer b.mu.Unlock()

	for pending, signal := range b.pendingNotificationRequests {
		if pending > rnd {
			continue
		}

		delete(b.pendingNotificationRequests, pending)
		signal.notify()
	}

	b.latestRound = rnd
	return rnd, basics.Round(0)
}

func (b *bulletin) prepareCommit(dcc *deferredCommitContext) error {
	return nil
}

func (b *bulletin) commitRound(context.Context, *sql.Tx, *deferredCommitContext) error {
	return nil
}

func (b *bulletin) postCommit(ctx context.Context, dcc *deferredCommitContext) {
<<<<<<< HEAD
=======
}

func (b *bulletin) postCommitUnlocked(ctx context.Context, dcc *deferredCommitContext) {
>>>>>>> 8a335bb2
}

func (b *bulletin) handleUnorderedCommit(uint64, basics.Round, basics.Round) {
}
func (b *bulletin) produceCommittingTask(committedRound basics.Round, dbRound basics.Round, dcr *deferredCommitRange) *deferredCommitRange {
	return dcr
}<|MERGE_RESOLUTION|>--- conflicted
+++ resolved
@@ -118,12 +118,9 @@
 }
 
 func (b *bulletin) postCommit(ctx context.Context, dcc *deferredCommitContext) {
-<<<<<<< HEAD
-=======
 }
 
 func (b *bulletin) postCommitUnlocked(ctx context.Context, dcc *deferredCommitContext) {
->>>>>>> 8a335bb2
 }
 
 func (b *bulletin) handleUnorderedCommit(uint64, basics.Round, basics.Round) {
