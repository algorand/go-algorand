// Copyright (C) 2019-2020 Algorand, Inc.
// This file is part of go-algorand
//
// go-algorand is free software: you can redistribute it and/or modify
// it under the terms of the GNU Affero General Public License as
// published by the Free Software Foundation, either version 3 of the
// License, or (at your option) any later version.
//
// go-algorand is distributed in the hope that it will be useful,
// but WITHOUT ANY WARRANTY; without even the implied warranty of
// MERCHANTABILITY or FITNESS FOR A PARTICULAR PURPOSE.  See the
// GNU Affero General Public License for more details.
//
// You should have received a copy of the GNU Affero General Public License
// along with go-algorand.  If not, see <https://www.gnu.org/licenses/>.

package ledger

import (
	"bytes"
	"context"
	"database/sql"
	"fmt"
	"time"

	"github.com/mattn/go-sqlite3"

	"github.com/algorand/go-algorand/config"
	"github.com/algorand/go-algorand/data/basics"
	"github.com/algorand/go-algorand/logging"
	"github.com/algorand/go-algorand/protocol"
	"github.com/algorand/go-algorand/util/db"
)

// accountsDbQueries is used to cache a prepared SQL statement to look up
// the state of a single account.
type accountsDbQueries struct {
	listCreatablesStmt           *sql.Stmt
	lookupStmt                   *sql.Stmt
	lookupKeyStmt                *sql.Stmt
	lookupStorageStmt            *sql.Stmt
	countStorageStmt             *sql.Stmt
	lookupCreatorStmt            *sql.Stmt
	deleteStoredCatchpoint       *sql.Stmt
	insertStoredCatchpoint       *sql.Stmt
	selectOldestsCatchpointFiles *sql.Stmt
	selectCatchpointStateUint64  *sql.Stmt
	deleteCatchpointState        *sql.Stmt
	insertCatchpointStateUint64  *sql.Stmt
	selectCatchpointStateString  *sql.Stmt
	insertCatchpointStateString  *sql.Stmt
}

var accountsSchema = []string{
	`CREATE TABLE IF NOT EXISTS acctrounds (
		id string primary key,
		rnd integer)`,
	`CREATE TABLE IF NOT EXISTS accounttotals (
		id string primary key,
		online integer,
		onlinerewardunits integer,
		offline integer,
		offlinerewardunits integer,
		notparticipating integer,
		notparticipatingrewardunits integer,
		rewardslevel integer)`,
	`CREATE TABLE IF NOT EXISTS accountbase (
		address blob primary key,
		data blob)`,
	`CREATE TABLE IF NOT EXISTS assetcreators (
		asset integer primary key,
		creator blob)`,
	`CREATE TABLE IF NOT EXISTS storedcatchpoints (
		round integer primary key,
		filename text NOT NULL,
		catchpoint text NOT NULL,
		filesize size NOT NULL,
		pinned integer NOT NULL)`,
	`CREATE TABLE IF NOT EXISTS accounthashes (
		id integer primary key,
		data blob)`,
	`CREATE TABLE IF NOT EXISTS catchpointstate (
		id string primary key,
		intval integer,
		strval text)`,
}

// TODO: Post applications, rename assetcreators -> creatables and rename
// 'asset' column -> 'creatable'
var creatablesMigration = []string{
	`ALTER TABLE assetcreators ADD COLUMN ctype INTEGER DEFAULT 0`,
}

<<<<<<< HEAD
var storageMigration = []string{
	`CREATE TABLE IF NOT EXISTS storage (
		owner blob,
		aidx integer,
		global boolean,
		key blob,
		vtype integer,
		venc blob,
		PRIMARY KEY(owner, aidx, global, key)
	)`, // TODO WITHOUT ROWID?
	`CREATE TABLE IF NOT EXISTS miniaccountbase (
		address blob primary key,
		data blob)`,
=======
func createNormalizedOnlineBalanceIndex(idxname string, tablename string) string {
	return fmt.Sprintf(`CREATE INDEX IF NOT EXISTS %s
		ON %s ( normalizedonlinebalance, address, data )
		WHERE normalizedonlinebalance>0`, idxname, tablename)
}

var createOnlineAccountIndex = []string{
	`ALTER TABLE accountbase
		ADD COLUMN normalizedonlinebalance INTEGER`,
	createNormalizedOnlineBalanceIndex("onlineaccountbals", "accountbase"),
>>>>>>> ffb3b20d
}

var accountsResetExprs = []string{
	`DROP TABLE IF EXISTS acctrounds`,
	`DROP TABLE IF EXISTS accounttotals`,
	`DROP TABLE IF EXISTS accountbase`,
	`DROP TABLE IF EXISTS assetcreators`,
	`DROP TABLE IF EXISTS storedcatchpoints`,
	`DROP TABLE IF EXISTS catchpointstate`,
	`DROP TABLE IF EXISTS accounthashes`,
}

// accountDBVersion is the database version that this binary would know how to support and how to upgrade to.
// details about the content of each of the versions can be found in the upgrade functions upgradeDatabaseSchemaXXXX
// and their descriptions.
var accountDBVersion = int32(4)

type accountDelta struct {
	old basics.AccountData
	new basics.AccountData
}

<<<<<<< HEAD
func applyMiniDelta(data basics.AccountData, delta miniAccountDelta) (res basics.AccountData) {
	res.Status = delta.new.Status
	res.MicroAlgos = delta.new.MicroAlgos
	res.RewardsBase = delta.new.RewardsBase
	res.RewardedMicroAlgos = delta.new.RewardedMicroAlgos
	res.VoteID = delta.new.VoteID
	res.SelectionID = delta.new.SelectionID
	res.VoteFirstValid = delta.new.VoteFirstValid
	res.VoteLastValid = delta.new.VoteLastValid
	res.VoteKeyDilution = delta.new.VoteKeyDilution
	res.AssetParams = delta.new.AssetParams
	res.Assets = delta.new.Assets
	res.AuthAddr = delta.new.AuthAddr
	res.TotalAppSchema = delta.new.TotalAppSchema

	// TODO what if a deletion happens here? or creation? does this still work?
	res.AppLocalStates = make(map[basics.AppIndex]basics.AppLocalState, len(delta.new.AppLocalStates))
	for k, v := range delta.new.AppLocalStates {
		state := v
		state.KeyValue = data.AppLocalStates[k].KeyValue // TODO is cloning required here?
		res.AppLocalStates[k] = state
	}

	res.AppParams = make(map[basics.AppIndex]basics.AppParams, len(delta.new.AppParams))
	for k, v := range delta.new.AppParams {
		params := v
		params.GlobalState = data.AppParams[k].GlobalState // TODO is cloning required here?
		res.AppParams[k] = params
	}
	return
}

func applyStorageDelta(data basics.AccountData, aapp storagePtr, store *storageDelta) (basics.AccountData, error) {
	// TODO de-duplicate redundant code across branches
	if aapp.global {
		owned := make(map[basics.AppIndex]basics.AppParams, len(data.AppParams))
		for k, v := range data.AppParams {
			owned[k] = v
		}

		switch store.action {
		case deallocAction:
			delete(owned, aapp.aidx)
		case allocAction, remainAllocAction:
			// TODO verify this assertion
			// note: these should always exist because they were
			// at least preceded by a call to PutWithCreatable?
			params, ok := owned[aapp.aidx]
			if !ok {
				return basics.AccountData{}, fmt.Errorf("could not find existing params for %v", aapp.aidx)
			}
			params = params.Clone()
			if store.action == allocAction {
				// TODO does this ever accidentally clobber?
				params.GlobalState = make(basics.TealKeyValue)
			}
			// note: if this is an allocAction, there will be no
			// DeleteActions below
			for k, v := range store.kvCow {
				if !v.newExists {
					delete(params.GlobalState, k)
				} else {
					params.GlobalState[k] = v.new
				}
			}
			owned[aapp.aidx] = params
		}

		data.AppParams = owned

	} else {
		owned := make(map[basics.AppIndex]basics.AppLocalState, len(data.AppLocalStates))
		for k, v := range data.AppLocalStates {
			owned[k] = v
		}

		switch store.action {
		case deallocAction:
			delete(owned, aapp.aidx)
		case allocAction, remainAllocAction:
			// TODO verify this assertion
			// note: these should always exist because they were
			// at least preceded by a call to Put?
			states, ok := owned[aapp.aidx]
			if !ok {
				return basics.AccountData{}, fmt.Errorf("could not find existing states for %v", aapp.aidx)
			}
			states = states.Clone()
			if store.action == allocAction {
				// TODO does this ever accidentally clobber?
				states.KeyValue = make(basics.TealKeyValue)
			}
			// note: if this is an allocAction, there will be no
			// DeleteActions below
			for k, v := range store.kvCow {
				if !v.newExists {
					delete(states.KeyValue, k)
				} else {
					states.KeyValue[k] = v.new
				}
			}
			owned[aapp.aidx] = states
		}

		data.AppLocalStates = owned
	}
	return data, nil
}

func withoutAppKV(u basics.AccountData) (res basics.AccountData) {
	res.Status = u.Status
	res.MicroAlgos = u.MicroAlgos
	res.RewardsBase = u.RewardsBase
	res.RewardedMicroAlgos = u.RewardedMicroAlgos
	res.VoteID = u.VoteID
	res.SelectionID = u.SelectionID
	res.VoteFirstValid = u.VoteFirstValid
	res.VoteLastValid = u.VoteLastValid
	res.VoteKeyDilution = u.VoteKeyDilution
	res.AssetParams = u.AssetParams
	res.Assets = u.Assets
	res.AuthAddr = u.AuthAddr
	res.TotalAppSchema = u.TotalAppSchema

	res.AppLocalStates = make(map[basics.AppIndex]basics.AppLocalState, len(u.AppLocalStates))
	for k, v := range u.AppLocalStates {
		res.AppLocalStates[k] = basics.AppLocalState{Schema: v.Schema}
	}

	res.AppParams = make(map[basics.AppIndex]basics.AppParams, len(u.AppParams))
	for k, v := range u.AppParams {
		res.AppParams[k] = basics.AppParams{
			ApprovalProgram:   v.ApprovalProgram,
			ClearStateProgram: v.ClearStateProgram,
			StateSchemas:      v.StateSchemas,
		}
	}
	return
}

// catchpointState is used to store catchpoint related varaibles into the catchpointstate table.
=======
// catchpointState is used to store catchpoint related variables into the catchpointstate table.
>>>>>>> ffb3b20d
type catchpointState string

const (
	// catchpointStateLastCatchpoint is written by a node once a catchpoint label is created for a round
	catchpointStateLastCatchpoint = catchpointState("lastCatchpoint")
	// catchpointStateWritingCatchpoint is written by a node while a catchpoint file is being created. It gets deleted once the file
	// creation is complete, and used as a way to record the fact that we've started generating the catchpoint file for that particular
	// round.
	catchpointStateWritingCatchpoint = catchpointState("writingCatchpoint")
	// catchpointCatchupState is the state of the catchup process. The variable is stored only during the catchpoint catchup process, and removed afterward.
	catchpointStateCatchupState = catchpointState("catchpointCatchupState")
	// catchpointStateCatchupLabel is the label to which the currently catchpoint catchup process is trying to catchup to.
	catchpointStateCatchupLabel = catchpointState("catchpointCatchupLabel")
	// catchpointCatchupBlockRound is the block round that is associated with the current running catchpoint catchup.
	catchpointStateCatchupBlockRound = catchpointState("catchpointCatchupBlockRound")
	// catchpointStateCatchupBalancesRound is the balance round that is associated with the current running catchpoint catchup. Typically it would be
	// equal to catchpointStateCatchupBlockRound - 320.
	catchpointStateCatchupBalancesRound = catchpointState("catchpointCatchupBalancesRound")
)

func writeCatchpointStagingCreatable(ctx context.Context, tx *sql.Tx, addr basics.Address, cidx basics.CreatableIndex, ctype basics.CreatableType) error {
	_, err := tx.ExecContext(ctx, "INSERT INTO catchpointassetcreators(asset, creator, ctype) VALUES(?, ?, ?)", cidx, addr[:], ctype)
	if err != nil {
		return err
	}
	return nil
}

func writeCatchpointStagingBalances(ctx context.Context, tx *sql.Tx, bals []encodedBalanceRecord, proto config.ConsensusParams) error {
	insertStmt, err := tx.PrepareContext(ctx, "INSERT INTO catchpointbalances(address, normalizedonlinebalance, data) VALUES(?, ?, ?)")
	if err != nil {
		return err
	}

	for _, balance := range bals {
		var data basics.AccountData
		err = protocol.Decode(balance.AccountData, &data)
		if err != nil {
			return err
		}

		normBalance := data.NormalizedOnlineBalance(proto)

		result, err := insertStmt.ExecContext(ctx, balance.Address[:], normBalance, balance.AccountData)
		if err != nil {
			return err
		}

		aff, err := result.RowsAffected()
		if err != nil {
			return err
		}
		if aff != 1 {
			return fmt.Errorf("number of affected record in insert was expected to be one, but was %d", aff)
		}
	}
	return nil
}

func resetCatchpointStagingBalances(ctx context.Context, tx *sql.Tx, newCatchup bool) (err error) {
	s := []string{
		"DROP TABLE IF EXISTS catchpointbalances",
		"DROP TABLE IF EXISTS catchpointassetcreators",
		"DROP TABLE IF EXISTS catchpointaccounthashes",
		"DELETE FROM accounttotals where id='catchpointStaging'",
	}

	if newCatchup {
		// SQLite has no way to rename an existing index.  So, we need
		// to cook up a fresh name for the index, which will be kept
		// around after we rename the table from "catchpointbalances"
		// to "accountbase".  To construct a unique index name, we
		// use the current time.
		idxname := fmt.Sprintf("onlineaccountbals%d", time.Now().UnixNano())

		s = append(s,
			"CREATE TABLE IF NOT EXISTS catchpointassetcreators (asset integer primary key, creator blob, ctype integer)",
			"CREATE TABLE IF NOT EXISTS catchpointbalances (address blob primary key, data blob, normalizedonlinebalance integer)",
			"CREATE TABLE IF NOT EXISTS catchpointaccounthashes (id integer primary key, data blob)",
			createNormalizedOnlineBalanceIndex(idxname, "catchpointbalances"),
		)
	}

	for _, stmt := range s {
		_, err = tx.Exec(stmt)
		if err != nil {
			return err
		}
	}

	return nil
}

// applyCatchpointStagingBalances switches the staged catchpoint catchup tables onto the actual
// tables and update the correct balance round. This is the final step in switching onto the new catchpoint round.
func applyCatchpointStagingBalances(ctx context.Context, tx *sql.Tx, balancesRound basics.Round) (err error) {
	stmts := []string{
		"ALTER TABLE accountbase RENAME TO accountbase_old",
		"ALTER TABLE assetcreators RENAME TO assetcreators_old",
		"ALTER TABLE accounthashes RENAME TO accounthashes_old",

		"ALTER TABLE catchpointbalances RENAME TO accountbase",
		"ALTER TABLE catchpointassetcreators RENAME TO assetcreators",
		"ALTER TABLE catchpointaccounthashes RENAME TO accounthashes",

		"DROP TABLE IF EXISTS accountbase_old",
		"DROP TABLE IF EXISTS assetcreators_old",
		"DROP TABLE IF EXISTS accounthashes_old",
	}

	for _, stmt := range stmts {
		_, err = tx.Exec(stmt)
		if err != nil {
			return err
		}
	}

	_, err = tx.Exec("INSERT OR REPLACE INTO acctrounds(id, rnd) VALUES('acctbase', ?)", balancesRound)
	if err != nil {
		return err
	}
	_, err = tx.Exec("INSERT OR REPLACE INTO acctrounds(id, rnd) VALUES('hashbase', ?)", balancesRound)
	if err != nil {
		return err
	}
	return
}

func getCatchpoint(tx *sql.Tx, round basics.Round) (fileName string, catchpoint string, fileSize int64, err error) {
	err = tx.QueryRow("SELECT filename, catchpoint, filesize FROM storedcatchpoints WHERE round=?", int64(round)).Scan(&fileName, &catchpoint, &fileSize)
	return
}

// accountsInit fills the database using tx with initAccounts if the
// database has not been initialized yet.
//
// accountsInit returns nil if either it has initialized the database
// correctly, or if the database has already been initialized.
func accountsInit(tx *sql.Tx, initAccounts map[basics.Address]basics.AccountData, proto config.ConsensusParams) error {
	for _, tableCreate := range accountsSchema {
		_, err := tx.Exec(tableCreate)
		if err != nil {
			return err
		}
	}

	// Run creatables migration if it hasn't run yet
	var creatableMigrated bool
	err := tx.QueryRow("SELECT 1 FROM pragma_table_info('assetcreators') WHERE name='ctype'").Scan(&creatableMigrated)
	if err == sql.ErrNoRows {
		// Run migration
		for _, migrateCmd := range creatablesMigration {
			_, err = tx.Exec(migrateCmd)
			if err != nil {
				return err
			}
		}
	} else if err != nil {
		return err
	}

	// Run storage migration if it hasn't run yet
	var storageMigrated bool
	err = tx.QueryRow("SELECT 1 FROM sqlite_master WHERE type='table' AND name='storage'").Scan(&storageMigrated)
	if err == sql.ErrNoRows {
		for _, migrateCmd := range storageMigration {
			_, err = tx.Exec(migrateCmd)
			if err != nil {
				return err
			}
		}
	} else if err != nil {
		return err
	}

	insertKeyStmt, err := tx.Prepare("INSERT INTO storage (owner, aidx, global, key, vtype, venc) VALUES (?, ?, ?, ?, ?, ?)")
	if err != nil {
		return err
	}
	_, err = tx.Exec("INSERT INTO acctrounds (id, rnd) VALUES ('acctbase', 0)")
	if err == nil {
		var ot basics.OverflowTracker
		var totals AccountTotals

		for addr, data := range initAccounts {
			global := true
			for aidx, params := range data.AppParams {
				for key, tv := range params.GlobalState {
					venc := protocol.Encode(&tv)
					_, err = insertKeyStmt.Exec(addr[:], aidx, global, key, tv.Type, venc)
					if err != nil {
						return err
					}
				}
			}

			global = false
			for aidx, state := range data.AppLocalStates {
				for key, tv := range state.KeyValue {
					venc := protocol.Encode(&tv)
					_, err = insertKeyStmt.Exec(addr[:], aidx, global, key, tv.Type, venc)
					if err != nil {
						return err
					}
				}
			}

			miniData := withoutAppKV(data)
			_, err = tx.Exec("INSERT INTO accountbase (address, data) VALUES (?, ?)",
				addr[:], protocol.Encode(&miniData))
			if err != nil {
				return err
			}

			totals.addAccount(proto, data, &ot)
		}

		if ot.Overflowed {
			return fmt.Errorf("overflow computing totals")
		}

		err = accountsPutTotals(tx, totals, false)
		if err != nil {
			return err
		}
	} else {
		serr, ok := err.(sqlite3.Error)
		// serr.Code is sqlite.ErrConstraint if the database has already been initialized;
		// in that case, ignore the error and return nil.
		if !ok || serr.Code != sqlite3.ErrConstraint {
			return err
		}
	}

	return nil
}

// accountsAddNormalizedBalance adds the normalizedonlinebalance column
// to the accountbase table.
func accountsAddNormalizedBalance(tx *sql.Tx, proto config.ConsensusParams) error {
	var exists bool
	err := tx.QueryRow("SELECT 1 FROM pragma_table_info('accountbase') WHERE name='normalizedonlinebalance'").Scan(&exists)
	if err == nil {
		// Already exists.
		return nil
	}
	if err != sql.ErrNoRows {
		return err
	}

	for _, stmt := range createOnlineAccountIndex {
		_, err := tx.Exec(stmt)
		if err != nil {
			return err
		}
	}

	rows, err := tx.Query("SELECT address, data FROM accountbase")
	if err != nil {
		return err
	}
	defer rows.Close()

	for rows.Next() {
		var addrbuf []byte
		var buf []byte
		err = rows.Scan(&addrbuf, &buf)
		if err != nil {
			return err
		}

		var data basics.AccountData
		err = protocol.Decode(buf, &data)
		if err != nil {
			return err
		}

		normBalance := data.NormalizedOnlineBalance(proto)
		if normBalance > 0 {
			_, err = tx.Exec("UPDATE accountbase SET normalizedonlinebalance=? WHERE address=?", normBalance, addrbuf)
			if err != nil {
				return err
			}
		}
	}

	return rows.Err()
}

// accountDataToOnline returns the part of the AccountData that matters
// for online accounts (to answer top-N queries).  We store a subset of
// the full AccountData because we need to store a large number of these
// in memory (say, 1M), and storing that many AccountData could easily
// cause us to run out of memory.
func accountDataToOnline(address basics.Address, ad *basics.AccountData, proto config.ConsensusParams) *onlineAccount {
	return &onlineAccount{
		Address:                 address,
		MicroAlgos:              ad.MicroAlgos,
		RewardsBase:             ad.RewardsBase,
		NormalizedOnlineBalance: ad.NormalizedOnlineBalance(proto),
		VoteID:                  ad.VoteID,
		VoteFirstValid:          ad.VoteFirstValid,
		VoteLastValid:           ad.VoteLastValid,
		VoteKeyDilution:         ad.VoteKeyDilution,
	}
}

func resetAccountHashes(tx *sql.Tx) (err error) {
	_, err = tx.Exec(`DELETE FROM accounthashes`)
	return
}

func accountsReset(tx *sql.Tx) error {
	for _, stmt := range accountsResetExprs {
		_, err := tx.Exec(stmt)
		if err != nil {
			return err
		}
	}
	_, err := db.SetUserVersion(context.Background(), tx, 0)
	return err
}

// accountsRound returns the tracker balances round number, and the round of the hash tree
// if the hash of the tree doesn't exists, it returns zero.
func accountsRound(tx *sql.Tx) (rnd basics.Round, hashrnd basics.Round, err error) {
	err = tx.QueryRow("SELECT rnd FROM acctrounds WHERE id='acctbase'").Scan(&rnd)
	if err != nil {
		return
	}

	err = tx.QueryRow("SELECT rnd FROM acctrounds WHERE id='hashbase'").Scan(&hashrnd)
	if err == sql.ErrNoRows {
		hashrnd = basics.Round(0)
		err = nil
	}
	return
}

func accountsDbInit(r db.Queryable, w db.Queryable) (*accountsDbQueries, error) {
	var err error
	qs := &accountsDbQueries{}

	qs.listCreatablesStmt, err = r.Prepare("SELECT rnd, asset, creator FROM acctrounds LEFT JOIN assetcreators ON assetcreators.asset <= ? AND assetcreators.ctype = ? WHERE acctrounds.id='acctbase' ORDER BY assetcreators.asset desc LIMIT ?")
	if err != nil {
		return nil, err
	}

	qs.lookupStmt, err = r.Prepare("SELECT rnd, data FROM acctrounds LEFT JOIN accountbase ON address=? WHERE id='acctbase'")
	if err != nil {
		return nil, err
	}

<<<<<<< HEAD
	qs.lookupKeyStmt, err = r.Prepare("SELECT venc FROM storage WHERE owner = ? AND aidx = ? AND global = ? AND key = ?")
	if err != nil {
		return nil, err
	}

	qs.lookupStorageStmt, err = r.Prepare("SELECT key, venc FROM storage WHERE owner = ? AND aidx = ? AND global = ?")
	if err != nil {
		return nil, err
	}

	qs.countStorageStmt, err = r.Prepare("SELECT COUNT(*) FROM storage WHERE owner = ? AND aidx = ? AND global = ? AND vtype = ?")
	if err != nil {
		return nil, err
	}

	qs.lookupCreatorStmt, err = r.Prepare("SELECT creator FROM assetcreators WHERE asset = ? AND ctype = ?")
=======
	qs.lookupCreatorStmt, err = r.Prepare("SELECT rnd, creator FROM acctrounds LEFT JOIN assetcreators ON asset = ? AND ctype = ? WHERE id='acctbase'")
>>>>>>> ffb3b20d
	if err != nil {
		return nil, err
	}

	qs.deleteStoredCatchpoint, err = w.Prepare("DELETE FROM storedcatchpoints WHERE round=?")
	if err != nil {
		return nil, err
	}

	qs.insertStoredCatchpoint, err = w.Prepare("INSERT INTO storedcatchpoints(round, filename, catchpoint, filesize, pinned) VALUES(?, ?, ?, ?, 0)")
	if err != nil {
		return nil, err
	}

	qs.selectOldestsCatchpointFiles, err = r.Prepare("SELECT round, filename FROM storedcatchpoints WHERE pinned = 0 and round <= COALESCE((SELECT round FROM storedcatchpoints WHERE pinned = 0 ORDER BY round DESC LIMIT ?, 1),0) ORDER BY round ASC LIMIT ?")
	if err != nil {
		return nil, err
	}

	qs.selectCatchpointStateUint64, err = r.Prepare("SELECT intval FROM catchpointstate WHERE id=?")
	if err != nil {
		return nil, err
	}

	qs.deleteCatchpointState, err = r.Prepare("DELETE FROM catchpointstate WHERE id=?")
	if err != nil {
		return nil, err
	}

	qs.insertCatchpointStateUint64, err = r.Prepare("INSERT OR REPLACE INTO catchpointstate(id, intval) VALUES(?, ?)")
	if err != nil {
		return nil, err
	}

	qs.insertCatchpointStateString, err = r.Prepare("INSERT OR REPLACE INTO catchpointstate(id, strval) VALUES(?, ?)")
	if err != nil {
		return nil, err
	}

	qs.selectCatchpointStateString, err = r.Prepare("SELECT strval FROM catchpointstate WHERE id=?")
	if err != nil {
		return nil, err
	}
	return qs, nil
}

// listCreatables returns an array of CreatableLocator which have CreatableIndex smaller or equal to maxIdx and are of the provided CreatableType.
func (qs *accountsDbQueries) listCreatables(maxIdx basics.CreatableIndex, maxResults uint64, ctype basics.CreatableType) (results []basics.CreatableLocator, dbRound basics.Round, err error) {
	err = db.Retry(func() error {
		// Query for assets in range
		rows, err := qs.listCreatablesStmt.Query(maxIdx, ctype, maxResults)
		if err != nil {
			return err
		}
		defer rows.Close()

		// For each row, copy into a new CreatableLocator and append to results
		var buf []byte
		var cl basics.CreatableLocator
		var creatableIndex sql.NullInt64
		for rows.Next() {
			err = rows.Scan(&dbRound, &creatableIndex, &buf)
			if err != nil {
				return err
			}
			if !creatableIndex.Valid {
				// we received an entry without any index. This would happen only on the first entry when there are no creatables of the requested type.
				break
			}
			cl.Index = basics.CreatableIndex(creatableIndex.Int64)
			copy(cl.Creator[:], buf)
			cl.Type = ctype
			results = append(results, cl)
		}
		return nil
	})
	return
}

<<<<<<< HEAD
func (qs *accountsDbQueries) lookupKey(addr basics.Address, aapp storagePtr, key string) (val basics.TealValue, ok bool, err error) {
	err = db.Retry(func() error {
		var buf []byte
		err := qs.lookupKeyStmt.QueryRow(addr[:], aapp.aidx, aapp.global, key).Scan(&buf)
		// Common error: entry does not exist
		if err == sql.ErrNoRows {
			return nil
		}

		// Some other database error
		if err != nil {
			return err
		}

		err = protocol.Decode(buf, &val)
		if err != nil {
			return err
		}

		// Got a legitimate value
		ok = true

		return nil
	})
	return
}

func (qs *accountsDbQueries) lookupStorage(addr basics.Address, aapp storagePtr) (kv basics.TealKeyValue, counts basics.StateSchema, err error) {
	rows, err := qs.lookupStorageStmt.Query(addr[:], aapp.aidx, aapp.global)
	if err != nil {
		return
	}
	defer rows.Close()

	kv = make(basics.TealKeyValue)
	for rows.Next() {
		var key, venc []byte
		err = rows.Scan(&key, &venc)
		if err != nil {
			return
		}

		var val basics.TealValue
		err = protocol.Decode(venc, &val)
		if err != nil {
			return
		}

		switch val.Type {
		case basics.TealBytesType:
			counts.NumByteSlice++
		case basics.TealUintType:
			counts.NumUint++
		default:
			err = fmt.Errorf("unexpected teal type %v for %+v", val.Type, aapp)
			return
		}

		kv[string(key)] = val
	}

	err = rows.Err()
	return
}

func (qs *accountsDbQueries) countStorage(addr basics.Address, aapp storagePtr) (schema basics.StateSchema, err error) {
	err = db.Retry(func() error {
		var bytesCount, uintCount uint64
		err := qs.countStorageStmt.QueryRow(addr[:], aapp.aidx, aapp.global, basics.TealBytesType).Scan(&bytesCount)
		if err != nil {
			return err
		}

		err = qs.countStorageStmt.QueryRow(addr[:], aapp.aidx, aapp.global, basics.TealUintType).Scan(&uintCount)
		if err != nil {
			return err
		}

		schema.NumByteSlice = bytesCount
		schema.NumUint = uintCount

		return nil
	})
	return
}

func (qs *accountsDbQueries) lookupCreator(cidx basics.CreatableIndex, ctype basics.CreatableType) (addr basics.Address, ok bool, err error) {
=======
func (qs *accountsDbQueries) lookupCreator(cidx basics.CreatableIndex, ctype basics.CreatableType) (addr basics.Address, ok bool, dbRound basics.Round, err error) {
>>>>>>> ffb3b20d
	err = db.Retry(func() error {
		var buf []byte
		err := qs.lookupCreatorStmt.QueryRow(cidx, ctype).Scan(&dbRound, &buf)

		// this shouldn't happen unless we can't figure the round number.
		if err == sql.ErrNoRows {
			return fmt.Errorf("lookupCreator was unable to retrieve round number")
		}

		// Some other database error
		if err != nil {
			return err
		}

		if len(buf) > 0 {
			ok = true
			copy(addr[:], buf)
		}
		return nil
	})
	return
}

// lookup looks up for a the account data given it's address. It returns the current database round and the matching
// account data, if such was found. If no matching account data could be found for the given address, an empty account data would
// be retrieved.
func (qs *accountsDbQueries) lookup(addr basics.Address) (data basics.AccountData, dbRound basics.Round, err error) {
	err = db.Retry(func() error {
		var buf []byte
		err := qs.lookupStmt.QueryRow(addr[:]).Scan(&dbRound, &buf)
		if err == nil {
			if len(buf) > 0 {
				return protocol.Decode(buf, &data)
			}
			// we don't have that account, just return the database round.
			return nil
		}

		// this should never happen; it indicates that we don't have a current round in the acctrounds table.
		if err == sql.ErrNoRows {
			// Return the zero value of data
			return fmt.Errorf("unable to query account data for address %v : %w", addr, err)
		}

		return err
	})

	return
}

func (qs *accountsDbQueries) storeCatchpoint(ctx context.Context, round basics.Round, fileName string, catchpoint string, fileSize int64) (err error) {
	err = db.Retry(func() (err error) {
		_, err = qs.deleteStoredCatchpoint.ExecContext(ctx, round)

		if err != nil || (fileName == "" && catchpoint == "" && fileSize == 0) {
			return
		}

		_, err = qs.insertStoredCatchpoint.ExecContext(ctx, round, fileName, catchpoint, fileSize)
		return
	})
	return
}

func (qs *accountsDbQueries) getOldestCatchpointFiles(ctx context.Context, fileCount int, filesToKeep int) (fileNames map[basics.Round]string, err error) {
	err = db.Retry(func() (err error) {
		var rows *sql.Rows
		rows, err = qs.selectOldestsCatchpointFiles.QueryContext(ctx, filesToKeep, fileCount)
		if err != nil {
			return
		}
		defer rows.Close()

		fileNames = make(map[basics.Round]string)
		for rows.Next() {
			var fileName string
			var round basics.Round
			err = rows.Scan(&round, &fileName)
			if err != nil {
				return
			}
			fileNames[round] = fileName
		}

		err = rows.Err()
		return
	})
	return
}

func (qs *accountsDbQueries) readCatchpointStateUint64(ctx context.Context, stateName catchpointState) (rnd uint64, def bool, err error) {
	var val sql.NullInt64
	err = db.Retry(func() (err error) {
		err = qs.selectCatchpointStateUint64.QueryRowContext(ctx, stateName).Scan(&val)
		if err == sql.ErrNoRows || (err == nil && false == val.Valid) {
			val.Int64 = 0 // default to zero.
			err = nil
			def = true
			return
		}
		return err
	})
	return uint64(val.Int64), def, err
}

func (qs *accountsDbQueries) writeCatchpointStateUint64(ctx context.Context, stateName catchpointState, setValue uint64) (cleared bool, err error) {
	err = db.Retry(func() (err error) {
		if setValue == 0 {
			_, err = qs.deleteCatchpointState.ExecContext(ctx, stateName)
			cleared = true
			return err
		}

		// we don't know if there is an entry in the table for this state, so we'll insert/replace it just in case.
		_, err = qs.insertCatchpointStateUint64.ExecContext(ctx, stateName, setValue)
		cleared = false
		return err
	})
	return cleared, err

}

func (qs *accountsDbQueries) readCatchpointStateString(ctx context.Context, stateName catchpointState) (str string, def bool, err error) {
	var val sql.NullString
	err = db.Retry(func() (err error) {
		err = qs.selectCatchpointStateString.QueryRowContext(ctx, stateName).Scan(&val)
		if err == sql.ErrNoRows || (err == nil && false == val.Valid) {
			val.String = "" // default to empty string
			err = nil
			def = true
			return
		}
		return err
	})
	return val.String, def, err
}

func (qs *accountsDbQueries) writeCatchpointStateString(ctx context.Context, stateName catchpointState, setValue string) (cleared bool, err error) {
	err = db.Retry(func() (err error) {
		if setValue == "" {
			_, err = qs.deleteCatchpointState.ExecContext(ctx, stateName)
			cleared = true
			return err
		}

		// we don't know if there is an entry in the table for this state, so we'll insert/replace it just in case.
		_, err = qs.insertCatchpointStateString.ExecContext(ctx, stateName, setValue)
		cleared = false
		return err
	})
	return cleared, err
}

func (qs *accountsDbQueries) close() {
	preparedQueries := []**sql.Stmt{
		&qs.listCreatablesStmt,
		&qs.lookupStmt,
		&qs.lookupCreatorStmt,
		&qs.deleteStoredCatchpoint,
		&qs.insertStoredCatchpoint,
		&qs.selectOldestsCatchpointFiles,
		&qs.selectCatchpointStateUint64,
		&qs.deleteCatchpointState,
		&qs.insertCatchpointStateUint64,
		&qs.selectCatchpointStateString,
		&qs.insertCatchpointStateString,
	}
	for _, preparedQuery := range preparedQueries {
		if (*preparedQuery) != nil {
			(*preparedQuery).Close()
			*preparedQuery = nil
		}
	}
}

<<<<<<< HEAD
=======
// accountsOnlineTop returns the top n online accounts starting at position offset
// (that is, the top offset'th account through the top offset+n-1'th account).
//
// The accounts are sorted by their normalized balance and address.  The normalized
// balance has to do with the reward parts of online account balances.  See the
// normalization procedure in AccountData.NormalizedOnlineBalance().
//
// Note that this does not check if the accounts have a vote key valid for any
// particular round (past, present, or future).
func accountsOnlineTop(tx *sql.Tx, offset, n uint64, proto config.ConsensusParams) (map[basics.Address]*onlineAccount, error) {
	rows, err := tx.Query("SELECT address, data FROM accountbase WHERE normalizedonlinebalance>0 ORDER BY normalizedonlinebalance DESC, address DESC LIMIT ? OFFSET ?", n, offset)
	if err != nil {
		return nil, err
	}
	defer rows.Close()

	res := make(map[basics.Address]*onlineAccount, n)
	for rows.Next() {
		var addrbuf []byte
		var buf []byte
		err = rows.Scan(&addrbuf, &buf)
		if err != nil {
			return nil, err
		}

		var data basics.AccountData
		err = protocol.Decode(buf, &data)
		if err != nil {
			return nil, err
		}

		var addr basics.Address
		if len(addrbuf) != len(addr) {
			err = fmt.Errorf("Account DB address length mismatch: %d != %d", len(addrbuf), len(addr))
			return nil, err
		}

		copy(addr[:], addrbuf)
		res[addr] = accountDataToOnline(addr, &data, proto)
	}

	return res, rows.Err()
}

func accountsAll(tx *sql.Tx) (bals map[basics.Address]basics.AccountData, err error) {
	rows, err := tx.Query("SELECT address, data FROM accountbase")
	if err != nil {
		return
	}
	defer rows.Close()

	bals = make(map[basics.Address]basics.AccountData)
	for rows.Next() {
		var addrbuf []byte
		var buf []byte
		err = rows.Scan(&addrbuf, &buf)
		if err != nil {
			return
		}

		var data basics.AccountData
		err = protocol.Decode(buf, &data)
		if err != nil {
			return
		}

		var addr basics.Address
		if len(addrbuf) != len(addr) {
			err = fmt.Errorf("Account DB address length mismatch: %d != %d", len(addrbuf), len(addr))
			return
		}

		copy(addr[:], addrbuf)
		bals[addr] = data
	}

	err = rows.Err()
	return
}

>>>>>>> ffb3b20d
func accountsTotals(tx *sql.Tx, catchpointStaging bool) (totals AccountTotals, err error) {
	id := ""
	if catchpointStaging {
		id = "catchpointStaging"
	}
	row := tx.QueryRow("SELECT online, onlinerewardunits, offline, offlinerewardunits, notparticipating, notparticipatingrewardunits, rewardslevel FROM accounttotals WHERE id=?", id)
	err = row.Scan(&totals.Online.Money.Raw, &totals.Online.RewardUnits,
		&totals.Offline.Money.Raw, &totals.Offline.RewardUnits,
		&totals.NotParticipating.Money.Raw, &totals.NotParticipating.RewardUnits,
		&totals.RewardsLevel)

	return
}

func accountsPutTotals(tx *sql.Tx, totals AccountTotals, catchpointStaging bool) error {
	id := ""
	if catchpointStaging {
		id = "catchpointStaging"
	}
	_, err := tx.Exec("REPLACE INTO accounttotals (id, online, onlinerewardunits, offline, offlinerewardunits, notparticipating, notparticipatingrewardunits, rewardslevel) VALUES (?, ?, ?, ?, ?, ?, ?, ?)",
		id,
		totals.Online.Money.Raw, totals.Online.RewardUnits,
		totals.Offline.Money.Raw, totals.Offline.RewardUnits,
		totals.NotParticipating.Money.Raw, totals.NotParticipating.RewardUnits,
		totals.RewardsLevel)
	return err
}

// accountsNewRound updates the accountbase and assetcreators by applying the provided deltas to the accounts / creatables.
<<<<<<< HEAD
func accountsNewRound(tx *sql.Tx, updates map[basics.Address]miniAccountDelta, creatables map[basics.CreatableIndex]modifiedCreatable) (err error) {
=======
func accountsNewRound(tx *sql.Tx, updates map[basics.Address]accountDelta, creatables map[basics.CreatableIndex]modifiedCreatable, proto config.ConsensusParams) (err error) {
>>>>>>> ffb3b20d

	var insertCreatableIdxStmt, deleteCreatableIdxStmt, deleteStmt, replaceStmt *sql.Stmt

	deleteStmt, err = tx.Prepare("DELETE FROM accountbase WHERE address=?")
	if err != nil {
		return
	}
	defer deleteStmt.Close()

	replaceStmt, err = tx.Prepare("REPLACE INTO accountbase (address, normalizedonlinebalance, data) VALUES (?, ?, ?)")
	if err != nil {
		return
	}
	defer replaceStmt.Close()

	for addr, data := range updates {
		if data.new.IsZero() {
			// prune empty accounts
			_, err = deleteStmt.Exec(addr[:])
		} else {
			normBalance := data.new.NormalizedOnlineBalance(proto)
			_, err = replaceStmt.Exec(addr[:], normBalance, protocol.Encode(&data.new))
		}
		if err != nil {
			return
		}
	}

	if len(creatables) > 0 {
		insertCreatableIdxStmt, err = tx.Prepare("INSERT INTO assetcreators (asset, creator, ctype) VALUES (?, ?, ?)")
		if err != nil {
			return
		}
		defer insertCreatableIdxStmt.Close()

		deleteCreatableIdxStmt, err = tx.Prepare("DELETE FROM assetcreators WHERE asset=? AND ctype=?")
		if err != nil {
			return
		}
		defer deleteCreatableIdxStmt.Close()

		for cidx, cdelta := range creatables {
			if cdelta.created {
				_, err = insertCreatableIdxStmt.Exec(cidx, cdelta.creator[:], cdelta.ctype)
			} else {
				_, err = deleteCreatableIdxStmt.Exec(cidx, cdelta.ctype)
			}
			if err != nil {
				return
			}
		}
	}

	return
}

// totalsNewRounds updates the accountsTotals by applying series of round changes
func totalsNewRounds(tx *sql.Tx, updates []map[basics.Address]miniAccountDelta, accountTotals []AccountTotals, protos []config.ConsensusParams) (err error) {
	var ot basics.OverflowTracker
	totals, err := accountsTotals(tx, false)
	if err != nil {
		return
	}

	for i := 0; i < len(updates); i++ {
		totals.applyRewards(accountTotals[i].RewardsLevel, &ot)

		for _, data := range updates[i] {
			totals.delAccount(protos[i], data.old, &ot)
			totals.addAccount(protos[i], data.new, &ot)
		}
	}

	if ot.Overflowed {
		err = fmt.Errorf("overflow computing totals")
		return
	}

	err = accountsPutTotals(tx, totals, false)
	if err != nil {
		return
	}

	return
}

// updates the round number associated with the current account data.
func updateAccountsRound(tx *sql.Tx, rnd basics.Round, hashRound basics.Round) (err error) {
	res, err := tx.Exec("UPDATE acctrounds SET rnd=? WHERE id='acctbase' AND rnd<?", rnd, rnd)
	if err != nil {
		return
	}

	aff, err := res.RowsAffected()
	if err != nil {
		return
	}

	if aff != 1 {
		// try to figure out why we couldn't update the round number.
		var base basics.Round
		err = tx.QueryRow("SELECT rnd FROM acctrounds WHERE id='acctbase'").Scan(&base)
		if err != nil {
			return
		}
		if base > rnd {
			err = fmt.Errorf("newRound %d is not after base %d", rnd, base)
			return
		} else if base != rnd {
			err = fmt.Errorf("updateAccountsRound(acctbase, %d): expected to update 1 row but got %d", rnd, aff)
			return
		}
	}

	res, err = tx.Exec("INSERT OR REPLACE INTO acctrounds(id,rnd) VALUES('hashbase',?)", hashRound)
	if err != nil {
		return
	}

	aff, err = res.RowsAffected()
	if err != nil {
		return
	}

	if aff != 1 {
		err = fmt.Errorf("updateAccountsRound(hashbase,%d): expected to update 1 row but got %d", hashRound, aff)
		return
	}
	return
}

func storageNewRound(tx *sql.Tx, sdeltas map[basics.Address]map[storagePtr]*storageDelta, log logging.Logger) (err error) {
	log.Warnf("MAXJ: storageNewRound: %d", len(sdeltas))

	replaceKeyStmt, err := tx.Prepare("REPLACE INTO storage (owner, aidx, global, key, vtype, venc) VALUES (?, ?, ?, ?, ?, ?)")
	if err != nil {
		return
	}
	defer replaceKeyStmt.Close()

	deleteKeyStmt, err := tx.Prepare("DELETE FROM storage WHERE owner=? AND aidx=? AND global=? AND key=?")
	if err != nil {
		return
	}
	defer deleteKeyStmt.Close()

	deallocStmt, err := tx.Prepare("DELETE FROM storage WHERE owner=? AND aidx=? AND global=?")
	if err != nil {
		return
	}
	defer deallocStmt.Close()

	for addr, smap := range sdeltas {
		for aapp, sdelta := range smap {
			// For both alloc and dealloc, clear all existing storage.
			switch sdelta.action {
			case allocAction:
				// deallocate existing storage
				_, err = deallocStmt.Exec(addr[:], aapp.aidx, aapp.global)
				if err != nil {
					return
				}
			case deallocAction:
				// deallocate existing storage
				_, err = deallocStmt.Exec(addr[:], aapp.aidx, aapp.global)
				if err != nil {
					return
				}
				if len(sdelta.kvCow) > 0 {
					log.Warnf("storageNewRound: kvCow len > 0 but dealloc? %+v %+v", aapp, sdelta)
				}
			case remainAllocAction:
				// noop
			default:
				log.Panic("storageNewRound: unknown storage action %v", sdelta.action)
			}

			// Then, apply any key/value deltas
			for key, vd := range sdelta.kvCow {
				vdelta, ok := vd.serialize()
				if !ok {
					continue
				}
				tv, tvok := vdelta.ToTealValue()
				switch vdelta.Action {
				case basics.SetUintAction:
					if !tvok {
						log.Panic("storageNewRound: failed to encode tv: %v", vdelta)
					}
					venc := protocol.Encode(&tv)
					_, err = replaceKeyStmt.Exec(addr[:], aapp.aidx, aapp.global, key, basics.TealUintType, venc)
					if err != nil {
						return
					}
				case basics.SetBytesAction:
					if !tvok {
						log.Panic("storageNewRound: failed to encode tv: %v", vdelta)
					}
					venc := protocol.Encode(&tv)
					_, err = replaceKeyStmt.Exec(addr[:], aapp.aidx, aapp.global, key, basics.TealBytesType, venc)
					if err != nil {
						return
					}
				case basics.DeleteAction:
					_, err = deleteKeyStmt.Exec(addr[:], aapp.aidx, aapp.global, key)
					if err != nil {
						return
					}
				default:
					log.Panic("storageNewRound: unknown delta action %v", vdelta.Action)
				}
			}
		}
	}
	return nil
}

// encodedAccountsRange returns an array containing the account data, in the same way it appear in the database
// starting at entry startAccountIndex, and up to accountCount accounts long.
func encodedAccountsRange(ctx context.Context, tx *sql.Tx, startAccountIndex, accountCount int) (bals []encodedBalanceRecord, err error) {
	rows, err := tx.QueryContext(ctx, "SELECT address, data FROM accountbase ORDER BY rowid LIMIT ? OFFSET ?", accountCount, startAccountIndex)
	if err != nil {
		return
	}
	defer rows.Close()

	bals = make([]encodedBalanceRecord, 0, accountCount)
	var addr basics.Address
	for rows.Next() {
		var addrbuf []byte
		var buf []byte
		err = rows.Scan(&addrbuf, &buf)
		if err != nil {
			return
		}

		if len(addrbuf) != len(addr) {
			err = fmt.Errorf("Account DB address length mismatch: %d != %d", len(addrbuf), len(addr))
			return
		}

		copy(addr[:], addrbuf)

		bals = append(bals, encodedBalanceRecord{Address: addr, AccountData: buf})
	}

	err = rows.Err()
	if err == nil {
		// the encodedAccountsRange typically called in a loop iterating over all the accounts. This could clearly take more than the
		// "standard" 1 second, so we want to extend the timeout on each iteration. If the last iteration takes more than a second, then
		// it should be noted. The one second here is quite liberal to ensure symmetrical behaviour on low-power devices.
		// The return value from ResetTransactionWarnDeadline can be safely ignored here since it would only default to writing the warnning
		// message, which would let us know that it failed anyway.
		db.ResetTransactionWarnDeadline(ctx, tx, time.Now().Add(time.Second))
	}
	return
}

// totalAccounts returns the total number of accounts
func totalAccounts(ctx context.Context, tx *sql.Tx) (total uint64, err error) {
	err = tx.QueryRowContext(ctx, "SELECT count(*) FROM accountbase").Scan(&total)
	if err == sql.ErrNoRows {
		total = 0
		err = nil
		return
	}
	return
}

// reencodeAccounts reads all the accounts in the accountbase table, decode and reencode the account data.
// if the account data is found to have a different encoding, it would update the encoded account on disk.
// on return, it returns the number of modified accounts as well as an error ( if we had any )
func reencodeAccounts(ctx context.Context, tx *sql.Tx) (modifiedAccounts uint, err error) {
	modifiedAccounts = 0
	scannedAccounts := 0

	updateStmt, err := tx.PrepareContext(ctx, "UPDATE accountbase SET data = ? WHERE address = ?")
	if err != nil {
		return 0, err
	}

	rows, err := tx.QueryContext(ctx, "SELECT address, data FROM accountbase")
	if err != nil {
		return
	}
	defer rows.Close()

	var addr basics.Address
	for rows.Next() {
		// once every 1000 accounts we scan through, update the warning deadline.
		// as long as the last "chunk" takes less than one second, we should be good to go.
		// note that we should be quite liberal on timing here, since it might perform much slower
		// on low-power devices.
		if scannedAccounts%1000 == 0 {
			// The return value from ResetTransactionWarnDeadline can be safely ignored here since it would only default to writing the warning
			// message, which would let us know that it failed anyway.
			db.ResetTransactionWarnDeadline(ctx, tx, time.Now().Add(time.Second))
		}

		var addrbuf []byte
		var preencodedAccountData []byte
		err = rows.Scan(&addrbuf, &preencodedAccountData)
		if err != nil {
			return
		}

		if len(addrbuf) != len(addr) {
			err = fmt.Errorf("Account DB address length mismatch: %d != %d", len(addrbuf), len(addr))
			return
		}
		copy(addr[:], addrbuf[:])
		scannedAccounts++

		// decode and re-encode:
		var decodedAccountData basics.AccountData
		err = protocol.Decode(preencodedAccountData, &decodedAccountData)
		if err != nil {
			return
		}
		reencodedAccountData := protocol.Encode(&decodedAccountData)
		if bytes.Compare(preencodedAccountData, reencodedAccountData) == 0 {
			// these are identical, no need to store re-encoded account data
			continue
		}

		// we need to update the encoded data.
		result, err := updateStmt.ExecContext(ctx, reencodedAccountData, addrbuf)
		if err != nil {
			return 0, err
		}
		rowsUpdated, err := result.RowsAffected()
		if err != nil {
			return 0, err
		}
		if rowsUpdated != 1 {
			return 0, fmt.Errorf("failed to update account %v, number of rows updated was %d instead of 1", addr, rowsUpdated)
		}
		modifiedAccounts++
	}

	err = rows.Err()
	updateStmt.Close()
	return
}

type merkleCommitter struct {
	tx         *sql.Tx
	deleteStmt *sql.Stmt
	insertStmt *sql.Stmt
	selectStmt *sql.Stmt
}

func makeMerkleCommitter(tx *sql.Tx, staging bool) (mc *merkleCommitter, err error) {
	mc = &merkleCommitter{tx: tx}
	accountHashesTable := "accounthashes"
	if staging {
		accountHashesTable = "catchpointaccounthashes"
	}
	mc.deleteStmt, err = tx.Prepare("DELETE FROM " + accountHashesTable + " WHERE id=?")
	if err != nil {
		return nil, err
	}
	mc.insertStmt, err = tx.Prepare("INSERT OR REPLACE INTO " + accountHashesTable + "(id, data) VALUES(?, ?)")
	if err != nil {
		return nil, err
	}
	mc.selectStmt, err = tx.Prepare("SELECT data FROM " + accountHashesTable + " WHERE id = ?")
	if err != nil {
		return nil, err
	}
	return mc, nil
}

// StorePage stores a single page in an in-memory persistence.
func (mc *merkleCommitter) StorePage(page uint64, content []byte) error {
	if len(content) == 0 {
		_, err := mc.deleteStmt.Exec(page)
		return err
	}
	_, err := mc.insertStmt.Exec(page, content)
	return err
}

// LoadPage load a single page from an in-memory persistence.
func (mc *merkleCommitter) LoadPage(page uint64) (content []byte, err error) {
	err = mc.selectStmt.QueryRow(page).Scan(&content)
	if err == sql.ErrNoRows {
		content = nil
		err = nil
		return
	} else if err != nil {
		return nil, err
	}
	return content, nil
}

// encodedAccountsBatchIter allows us to iterate over the accounts data stored in the accountbase table.
type encodedAccountsBatchIter struct {
	rows           *sql.Rows
	orderByAddress bool
}

// Next returns an array containing the account data, in the same way it appear in the database
// returning accountCount accounts data at a time.
func (iterator *encodedAccountsBatchIter) Next(ctx context.Context, tx *sql.Tx, accountCount int) (bals []encodedBalanceRecord, err error) {
	if iterator.rows == nil {
		if iterator.orderByAddress {
			iterator.rows, err = tx.QueryContext(ctx, "SELECT address, data FROM accountbase ORDER BY address")
		} else {
			iterator.rows, err = tx.QueryContext(ctx, "SELECT address, data FROM accountbase")
		}

		if err != nil {
			return
		}
	}

	// gather up to accountCount encoded accounts.
	bals = make([]encodedBalanceRecord, 0, accountCount)
	var addr basics.Address
	for iterator.rows.Next() {
		var addrbuf []byte
		var buf []byte
		err = iterator.rows.Scan(&addrbuf, &buf)
		if err != nil {
			iterator.Close()
			return
		}

		if len(addrbuf) != len(addr) {
			err = fmt.Errorf("Account DB address length mismatch: %d != %d", len(addrbuf), len(addr))
			return
		}

		copy(addr[:], addrbuf)

		bals = append(bals, encodedBalanceRecord{Address: addr, AccountData: buf})
		if len(bals) == accountCount {
			// we're done with this iteration.
			return
		}
	}

	err = iterator.rows.Err()
	if err != nil {
		iterator.Close()
		return
	}
	// we just finished reading the table.
	iterator.Close()
	return
}

// Close shuts down the encodedAccountsBatchIter, releasing database resources.
func (iterator *encodedAccountsBatchIter) Close() {
	if iterator.rows != nil {
		iterator.rows.Close()
		iterator.rows = nil
	}
}<|MERGE_RESOLUTION|>--- conflicted
+++ resolved
@@ -91,7 +91,6 @@
 	`ALTER TABLE assetcreators ADD COLUMN ctype INTEGER DEFAULT 0`,
 }
 
-<<<<<<< HEAD
 var storageMigration = []string{
 	`CREATE TABLE IF NOT EXISTS storage (
 		owner blob,
@@ -105,7 +104,8 @@
 	`CREATE TABLE IF NOT EXISTS miniaccountbase (
 		address blob primary key,
 		data blob)`,
-=======
+}
+
 func createNormalizedOnlineBalanceIndex(idxname string, tablename string) string {
 	return fmt.Sprintf(`CREATE INDEX IF NOT EXISTS %s
 		ON %s ( normalizedonlinebalance, address, data )
@@ -116,7 +116,9 @@
 	`ALTER TABLE accountbase
 		ADD COLUMN normalizedonlinebalance INTEGER`,
 	createNormalizedOnlineBalanceIndex("onlineaccountbals", "accountbase"),
->>>>>>> ffb3b20d
+}
+
+		data blob)`,
 }
 
 var accountsResetExprs = []string{
@@ -139,7 +141,6 @@
 	new basics.AccountData
 }
 
-<<<<<<< HEAD
 func applyMiniDelta(data basics.AccountData, delta miniAccountDelta) (res basics.AccountData) {
 	res.Status = delta.new.Status
 	res.MicroAlgos = delta.new.MicroAlgos
@@ -281,9 +282,6 @@
 }
 
 // catchpointState is used to store catchpoint related varaibles into the catchpointstate table.
-=======
-// catchpointState is used to store catchpoint related variables into the catchpointstate table.
->>>>>>> ffb3b20d
 type catchpointState string
 
 const (
@@ -637,7 +635,11 @@
 		return nil, err
 	}
 
-<<<<<<< HEAD
+	qs.lookupCreatorStmt, err = r.Prepare("SELECT rnd, creator FROM acctrounds LEFT JOIN assetcreators ON asset = ? AND ctype = ? WHERE id='acctbase'")
+	if err != nil {
+		return nil, err
+	}
+
 	qs.lookupKeyStmt, err = r.Prepare("SELECT venc FROM storage WHERE owner = ? AND aidx = ? AND global = ? AND key = ?")
 	if err != nil {
 		return nil, err
@@ -649,14 +651,6 @@
 	}
 
 	qs.countStorageStmt, err = r.Prepare("SELECT COUNT(*) FROM storage WHERE owner = ? AND aidx = ? AND global = ? AND vtype = ?")
-	if err != nil {
-		return nil, err
-	}
-
-	qs.lookupCreatorStmt, err = r.Prepare("SELECT creator FROM assetcreators WHERE asset = ? AND ctype = ?")
-=======
-	qs.lookupCreatorStmt, err = r.Prepare("SELECT rnd, creator FROM acctrounds LEFT JOIN assetcreators ON asset = ? AND ctype = ? WHERE id='acctbase'")
->>>>>>> ffb3b20d
 	if err != nil {
 		return nil, err
 	}
@@ -736,7 +730,6 @@
 	return
 }
 
-<<<<<<< HEAD
 func (qs *accountsDbQueries) lookupKey(addr basics.Address, aapp storagePtr, key string) (val basics.TealValue, ok bool, err error) {
 	err = db.Retry(func() error {
 		var buf []byte
@@ -823,10 +816,7 @@
 	return
 }
 
-func (qs *accountsDbQueries) lookupCreator(cidx basics.CreatableIndex, ctype basics.CreatableType) (addr basics.Address, ok bool, err error) {
-=======
 func (qs *accountsDbQueries) lookupCreator(cidx basics.CreatableIndex, ctype basics.CreatableType) (addr basics.Address, ok bool, dbRound basics.Round, err error) {
->>>>>>> ffb3b20d
 	err = db.Retry(func() error {
 		var buf []byte
 		err := qs.lookupCreatorStmt.QueryRow(cidx, ctype).Scan(&dbRound, &buf)
@@ -1002,8 +992,6 @@
 	}
 }
 
-<<<<<<< HEAD
-=======
 // accountsOnlineTop returns the top n online accounts starting at position offset
 // (that is, the top offset'th account through the top offset+n-1'th account).
 //
@@ -1048,43 +1036,6 @@
 	return res, rows.Err()
 }
 
-func accountsAll(tx *sql.Tx) (bals map[basics.Address]basics.AccountData, err error) {
-	rows, err := tx.Query("SELECT address, data FROM accountbase")
-	if err != nil {
-		return
-	}
-	defer rows.Close()
-
-	bals = make(map[basics.Address]basics.AccountData)
-	for rows.Next() {
-		var addrbuf []byte
-		var buf []byte
-		err = rows.Scan(&addrbuf, &buf)
-		if err != nil {
-			return
-		}
-
-		var data basics.AccountData
-		err = protocol.Decode(buf, &data)
-		if err != nil {
-			return
-		}
-
-		var addr basics.Address
-		if len(addrbuf) != len(addr) {
-			err = fmt.Errorf("Account DB address length mismatch: %d != %d", len(addrbuf), len(addr))
-			return
-		}
-
-		copy(addr[:], addrbuf)
-		bals[addr] = data
-	}
-
-	err = rows.Err()
-	return
-}
-
->>>>>>> ffb3b20d
 func accountsTotals(tx *sql.Tx, catchpointStaging bool) (totals AccountTotals, err error) {
 	id := ""
 	if catchpointStaging {
@@ -1114,11 +1065,7 @@
 }
 
 // accountsNewRound updates the accountbase and assetcreators by applying the provided deltas to the accounts / creatables.
-<<<<<<< HEAD
 func accountsNewRound(tx *sql.Tx, updates map[basics.Address]miniAccountDelta, creatables map[basics.CreatableIndex]modifiedCreatable) (err error) {
-=======
-func accountsNewRound(tx *sql.Tx, updates map[basics.Address]accountDelta, creatables map[basics.CreatableIndex]modifiedCreatable, proto config.ConsensusParams) (err error) {
->>>>>>> ffb3b20d
 
 	var insertCreatableIdxStmt, deleteCreatableIdxStmt, deleteStmt, replaceStmt *sql.Stmt
 
