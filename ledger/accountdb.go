--- conflicted
+++ resolved
@@ -1345,13 +1345,8 @@
 	return mc, nil
 }
 
-<<<<<<< HEAD
-// StorePage is the merkletrie.Committer interface implementation, stores a single page in a sqllite database table.
-func (mc *merkleCommitter) StorePage(page uint64, content []byte) error {
-=======
 // StorePage is the merkletrie.Committer interface implementation, stores a single page in a sqlite database table.
 func (mc *MerkleCommitter) StorePage(page uint64, content []byte) error {
->>>>>>> 2de6e551
 	if len(content) == 0 {
 		_, err := mc.deleteStmt.Exec(page)
 		return err
@@ -1360,13 +1355,8 @@
 	return err
 }
 
-<<<<<<< HEAD
-// LoadPage is the merkletrie.Committer interface implementation, load a single page from a sqllite database table.
-func (mc *merkleCommitter) LoadPage(page uint64) (content []byte, err error) {
-=======
 // LoadPage is the merkletrie.Committer interface implementation, load a single page from a sqlite database table.
 func (mc *MerkleCommitter) LoadPage(page uint64) (content []byte, err error) {
->>>>>>> 2de6e551
 	err = mc.selectStmt.QueryRow(page).Scan(&content)
 	if err == sql.ErrNoRows {
 		content = nil
