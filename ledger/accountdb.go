// Copyright (C) 2019-2022 Algorand, Inc.
// This file is part of go-algorand
//
// go-algorand is free software: you can redistribute it and/or modify
// it under the terms of the GNU Affero General Public License as
// published by the Free Software Foundation, either version 3 of the
// License, or (at your option) any later version.
//
// go-algorand is distributed in the hope that it will be useful,
// but WITHOUT ANY WARRANTY; without even the implied warranty of
// MERCHANTABILITY or FITNESS FOR A PARTICULAR PURPOSE.  See the
// GNU Affero General Public License for more details.
//
// You should have received a copy of the GNU Affero General Public License
// along with go-algorand.  If not, see <https://www.gnu.org/licenses/>.

package ledger

import (
	"bytes"
	"context"
	"database/sql"
	"errors"
	"fmt"
	"sort"
	"strings"
	"time"

	"github.com/mattn/go-sqlite3"

	"github.com/algorand/msgp/msgp"

	"github.com/algorand/go-algorand/config"
	"github.com/algorand/go-algorand/crypto"
	"github.com/algorand/go-algorand/crypto/merklesignature"
	"github.com/algorand/go-algorand/data/basics"
	"github.com/algorand/go-algorand/data/bookkeeping"
	"github.com/algorand/go-algorand/data/transactions"
	"github.com/algorand/go-algorand/ledger/ledgercore"
	"github.com/algorand/go-algorand/protocol"
	"github.com/algorand/go-algorand/util/db"
)

// accountsDbQueries is used to cache a prepared SQL statement to look up
// the state of a single account.
type accountsDbQueries struct {
	listCreatablesStmt          *sql.Stmt
	lookupStmt                  *sql.Stmt
	lookupOnlineStmt            *sql.Stmt
	lookupOnlineHistoryStmt     *sql.Stmt
	lookupResourcesStmt         *sql.Stmt
	lookupAllResourcesStmt      *sql.Stmt
	lookupCreatorStmt           *sql.Stmt
	deleteStoredCatchpoint      *sql.Stmt
	insertStoredCatchpoint      *sql.Stmt
	selectOldestCatchpointFiles *sql.Stmt
	selectCatchpointStateUint64 *sql.Stmt
	deleteCatchpointState       *sql.Stmt
	insertCatchpointStateUint64 *sql.Stmt
	selectCatchpointStateString *sql.Stmt
	insertCatchpointStateString *sql.Stmt
}

var accountsSchema = []string{
	`CREATE TABLE IF NOT EXISTS acctrounds (
		id string primary key,
		rnd integer)`,
	`CREATE TABLE IF NOT EXISTS accounttotals (
		id string primary key,
		online integer,
		onlinerewardunits integer,
		offline integer,
		offlinerewardunits integer,
		notparticipating integer,
		notparticipatingrewardunits integer,
		rewardslevel integer)`,
	`CREATE TABLE IF NOT EXISTS accountbase (
		address blob primary key,
		data blob)`,
	`CREATE TABLE IF NOT EXISTS assetcreators (
		asset integer primary key,
		creator blob)`,
	`CREATE TABLE IF NOT EXISTS storedcatchpoints (
		round integer primary key,
		filename text NOT NULL,
		catchpoint text NOT NULL,
		filesize size NOT NULL,
		pinned integer NOT NULL)`,
	`CREATE TABLE IF NOT EXISTS accounthashes (
		id integer primary key,
		data blob)`,
	`CREATE TABLE IF NOT EXISTS catchpointstate (
		id string primary key,
		intval integer,
		strval text)`,
}

// TODO: Post applications, rename assetcreators -> creatables and rename
// 'asset' column -> 'creatable'
var creatablesMigration = []string{
	`ALTER TABLE assetcreators ADD COLUMN ctype INTEGER DEFAULT 0`,
}

// createNormalizedOnlineBalanceIndex handles accountbase/catchpointbalances tables
func createNormalizedOnlineBalanceIndex(idxname string, tablename string) string {
	return fmt.Sprintf(`CREATE INDEX IF NOT EXISTS %s
		ON %s ( normalizedonlinebalance, address ) WHERE normalizedonlinebalance>0`, idxname, tablename)
}

// createNormalizedOnlineBalanceIndexOnline handles onlineaccounts/catchpointonlineaccounts tables
func createNormalizedOnlineBalanceIndexOnline(idxname string, tablename string) string {
	return fmt.Sprintf(`CREATE INDEX IF NOT EXISTS %s
		ON %s ( normalizedonlinebalance, address )`, idxname, tablename)
}

func createUniqueAddressBalanceIndex(idxname string, tablename string) string {
	return fmt.Sprintf(`CREATE UNIQUE INDEX IF NOT EXISTS %s ON %s (address)`, idxname, tablename)
}

var createOnlineAccountIndex = []string{
	`ALTER TABLE accountbase
		ADD COLUMN normalizedonlinebalance INTEGER`,
	createNormalizedOnlineBalanceIndex("onlineaccountbals", "accountbase"),
}

var createResourcesTable = []string{
	`CREATE TABLE IF NOT EXISTS resources (
		addrid INTEGER NOT NULL,
		aidx INTEGER NOT NULL,
		data BLOB NOT NULL,
		PRIMARY KEY (addrid, aidx) ) WITHOUT ROWID`,
}

var createOnlineAccountsTable = []string{
	`CREATE TABLE IF NOT EXISTS onlineaccounts (
		address BLOB NOT NULL,
		updround INTEGER NOT NULL,
		normalizedonlinebalance INTEGER NOT NULL,
		votelastvalid INTEGER NOT NULL,
		data BLOB NOT NULL,
		PRIMARY KEY (address, updround) )`,
	createNormalizedOnlineBalanceIndexOnline("onlineaccountnorm", "onlineaccounts"),
}

var createTxTailTable = []string{
	`CREATE TABLE IF NOT EXISTS txtail (
		round INTEGER PRIMARY KEY NOT NULL,
		data blob)`,
}

var createOnlineRoundParamsTable = []string{
	`CREATE TABLE IF NOT EXISTS onlineroundparamstail(
		round INTEGER NOT NULL PRIMARY KEY,
		data blob)`, // contains a msgp encoded OnlineRoundParamsData
}

// Table containing some metadata for a future catchpoint. The `info` column
// contains a serialized object of type catchpointFirstStageInfo.
const createCatchpointFirstStageInfoTable = `
	CREATE TABLE IF NOT EXISTS catchpointfirststageinfo (
	round integer primary key NOT NULL,
	info blob NOT NULL)`

var accountsResetExprs = []string{
	`DROP TABLE IF EXISTS acctrounds`,
	`DROP TABLE IF EXISTS accounttotals`,
	`DROP TABLE IF EXISTS accountbase`,
	`DROP TABLE IF EXISTS assetcreators`,
	`DROP TABLE IF EXISTS storedcatchpoints`,
	`DROP TABLE IF EXISTS catchpointstate`,
	`DROP TABLE IF EXISTS accounthashes`,
	`DROP TABLE IF EXISTS resources`,
	`DROP TABLE IF EXISTS onlineaccounts`,
	`DROP TABLE IF EXISTS txtail`,
	`DROP TABLE IF EXISTS onlineroundparamstail`,
	`DROP TABLE IF EXISTS catchpointfirststageinfo`,
}

// accountDBVersion is the database version that this binary would know how to support and how to upgrade to.
// details about the content of each of the versions can be found in the upgrade functions upgradeDatabaseSchemaXXXX
// and their descriptions.
var accountDBVersion = int32(7)

// persistedAccountData is used for representing a single account stored on the disk. In addition to the
// basics.AccountData, it also stores complete referencing information used to maintain the base accounts
// list.
type persistedAccountData struct {
	// The address of the account. In contrasts to maps, having this value explicitly here allows us to use this
	// data structure in queues directly, without "attaching" the address as the address as the map key.
	addr basics.Address
	// The underlaying account data
	accountData baseAccountData
	// The rowid, when available. If the entry was loaded from the disk, then we have the rowid for it. Entries
	// that doesn't have rowid ( hence, rowid == 0 ) represent either deleted accounts or non-existing accounts.
	rowid int64
	// the round number that is associated with the accountData. This field is needed so that we can maintain a correct
	// lruAccounts cache. We use it to ensure that the entries on the lruAccounts.accountsList are the latest ones.
	// this becomes an issue since while we attempt to write an update to disk, we might be reading an entry and placing
	// it on the lruAccounts.pendingAccounts; The commitRound doesn't attempt to flush the pending accounts, but rather
	// just write the latest ( which is correct ) to the lruAccounts.accountsList. later on, during on newBlockImpl, we
	// want to ensure that the "real" written value isn't being overridden by the value from the pending accounts.
	round basics.Round
}

type persistedOnlineAccountData struct {
	addr        basics.Address
	accountData baseOnlineAccountData
	rowid       int64
	// the round number that is associated with the baseOnlineAccountData. This field is the corresponding one to the round field
	// in persistedAccountData, and serves the same purpose. This value comes from account rounds table and correspond to
	// the last trackers db commit round.
	round basics.Round
	// the round number that the online account is for, i.e. account state change round.
	updRound basics.Round
}

//msgp:ignore persistedResourcesData
type persistedResourcesData struct {
	// addrid is the rowid of the account address that holds this resource.
	// it is used in update/delete operations so must be filled for existing records.
	// resolution is a multi stage process:
	// - baseResources cache might have valid entries
	// - baseAccount cache might have an entry for the address with rowid set
	// - when loading non-cached resources in resourcesLoadOld
	// - when creating new accounts in accountsNewRound
	addrid int64
	// creatable index
	aidx basics.CreatableIndex
	// actual resource data
	data resourcesData
	// the round number that is associated with the resourcesData. This field is the corresponding one to the round field
	// in persistedAccountData, and serves the same purpose.
	round basics.Round
}

func (prd *persistedResourcesData) AccountResource() ledgercore.AccountResource {
	var ret ledgercore.AccountResource
	if prd.data.IsAsset() {
		if prd.data.IsHolding() {
			holding := prd.data.GetAssetHolding()
			ret.AssetHolding = &holding
		}
		if prd.data.IsOwning() {
			assetParams := prd.data.GetAssetParams()
			ret.AssetParams = &assetParams
		}
	}
	if prd.data.IsApp() {
		if prd.data.IsHolding() {
			localState := prd.data.GetAppLocalState()
			ret.AppLocalState = &localState
		}
		if prd.data.IsOwning() {
			appParams := prd.data.GetAppParams()
			ret.AppParams = &appParams
		}
	}
	return ret
}

// resourceDelta is used as part of the compactResourcesDeltas to describe a change to a single resource.
type resourceDelta struct {
	oldResource persistedResourcesData
	newResource resourcesData
	nAcctDeltas int
	address     basics.Address
}

// compactResourcesDeltas and resourceDelta are extensions to ledgercore.AccountDeltas that is being used by the commitRound function for counting the
// number of changes we've made per account. The ndeltas is used exclusively for consistency checking - making sure that
// all the pending changes were written and that there are no outstanding writes missing.
type compactResourcesDeltas struct {
	// actual account deltas
	deltas []resourceDelta
	// cache for addr to deltas index resolution
	cache map[accountCreatable]int
	// misses holds indices of addresses for which old portion of delta needs to be loaded from disk
	misses []int
}

type accountDelta struct {
	oldAcct     persistedAccountData
	newAcct     baseAccountData
	nAcctDeltas int
	address     basics.Address
}

// compactAccountDeltas and accountDelta are extensions to ledgercore.AccountDeltas that is being used by the commitRound function for counting the
// number of changes we've made per account. The ndeltas is used exclusively for consistency checking - making sure that
// all the pending changes were written and that there are no outstanding writes missing.
type compactAccountDeltas struct {
	// actual account deltas
	deltas []accountDelta
	// cache for addr to deltas index resolution
	cache map[basics.Address]int
	// misses holds indices of addresses for which old portion of delta needs to be loaded from disk
	misses []int
}

// onlineAccountDelta track all changes of account state within a range
// used in conjunction wih compactOnlineAccountDeltas to group and represent per-account changes
type onlineAccountDelta struct {
	oldAcct           persistedOnlineAccountData
	newAcct           []baseOnlineAccountData
	nOnlineAcctDeltas int
	address           basics.Address
	updRound          []uint64
	newStatus         []basics.Status
}

type compactOnlineAccountDeltas struct {
	// actual account deltas
	deltas []onlineAccountDelta
	// cache for addr to deltas index resolution
	cache map[basics.Address]int
	// misses holds indices of addresses for which old portion of delta needs to be loaded from disk
	misses []int
}

// catchpointState is used to store catchpoint related variables into the catchpointstate table.
type catchpointState string

const (
	// catchpointStateLastCatchpoint is written by a node once a catchpoint label is created for a round
	catchpointStateLastCatchpoint = catchpointState("lastCatchpoint")
	// catchpointStateWritingCatchpoint is written by a node while a catchpoint file is being created. It gets deleted once the file
	// creation is complete, and used as a way to record the fact that we've started generating the catchpoint file for that particular
	// round.
	catchpointStateWritingCatchpoint = catchpointState("writingCatchpoint")
	// catchpointCatchupState is the state of the catchup process. The variable is stored only during the catchpoint catchup process, and removed afterward.
	catchpointStateCatchupState = catchpointState("catchpointCatchupState")
	// catchpointStateCatchupLabel is the label to which the currently catchpoint catchup process is trying to catchup to.
	catchpointStateCatchupLabel = catchpointState("catchpointCatchupLabel")
	// catchpointCatchupBlockRound is the block round that is associated with the current running catchpoint catchup.
	catchpointStateCatchupBlockRound = catchpointState("catchpointCatchupBlockRound")
	// catchpointStateCatchupBalancesRound is the balance round that is associated with the current running catchpoint catchup. Typically it would be
	// equal to catchpointStateCatchupBlockRound - 320.
	catchpointStateCatchupBalancesRound = catchpointState("catchpointCatchupBalancesRound")
	// catchpointStateCatchupHashRound is the round that is associated with the hash of the merkle trie. Normally, it's identical to catchpointStateCatchupBalancesRound,
	// however, it could differ when we catchup from a catchpoint that was created using a different version : in this case,
	// we set it to zero in order to reset the merkle trie. This would force the merkle trie to be re-build on startup ( if needed ).
	catchpointStateCatchupHashRound = catchpointState("catchpointCatchupHashRound")
)

// normalizedAccountBalance is a staging area for a catchpoint file account information before it's being added to the catchpoint staging tables.
type normalizedAccountBalance struct {
	// The public key address to which the account belongs.
	address basics.Address
	// accountData contains the baseAccountData for that account.
	accountData baseAccountData
	// resources is a map, where the key is the creatable index, and the value is the resource data.
	resources map[basics.CreatableIndex]resourcesData
	// encodedAccountData contains the baseAccountData encoded bytes that are going to be written to the accountbase table.
	encodedAccountData []byte
	// accountHashes contains a list of all the hashes that would need to be added to the merkle trie for that account.
	// on V6, we could have multiple hashes, since we have separate account/resource hashes.
	accountHashes [][]byte
	// normalizedBalance contains the normalized balance for the account.
	normalizedBalance uint64
	// encodedResources provides the encoded form of the resources
	encodedResources map[basics.CreatableIndex][]byte
}

// prepareNormalizedBalancesV5 converts an array of encodedBalanceRecordV5 into an equal size array of normalizedAccountBalances.
func prepareNormalizedBalancesV5(bals []encodedBalanceRecordV5, proto config.ConsensusParams) (normalizedAccountBalances []normalizedAccountBalance, err error) {
	normalizedAccountBalances = make([]normalizedAccountBalance, len(bals))
	for i, balance := range bals {
		normalizedAccountBalances[i].address = balance.Address
		var accountDataV5 basics.AccountData
		err = protocol.Decode(balance.AccountData, &accountDataV5)
		if err != nil {
			return nil, err
		}
		normalizedAccountBalances[i].accountData.SetAccountData(accountDataV5)
		normalizedAccountBalances[i].normalizedBalance = accountDataV5.NormalizedOnlineBalance(proto)
		type resourcesRow struct {
			aidx basics.CreatableIndex
			resourcesData
		}
		var resources []resourcesRow
		addResourceRow := func(_ context.Context, _ int64, aidx basics.CreatableIndex, rd *resourcesData) error {
			resources = append(resources, resourcesRow{aidx: aidx, resourcesData: *rd})
			return nil
		}
		if err = accountDataResources(context.Background(), &accountDataV5, 0, addResourceRow); err != nil {
			return nil, err
		}
		normalizedAccountBalances[i].accountHashes = make([][]byte, 1)
		normalizedAccountBalances[i].accountHashes[0] = accountHashBuilder(balance.Address, accountDataV5, balance.AccountData)
		if len(resources) > 0 {
			normalizedAccountBalances[i].resources = make(map[basics.CreatableIndex]resourcesData, len(resources))
			normalizedAccountBalances[i].encodedResources = make(map[basics.CreatableIndex][]byte, len(resources))
		}
		for _, resource := range resources {
			normalizedAccountBalances[i].resources[resource.aidx] = resource.resourcesData
			normalizedAccountBalances[i].encodedResources[resource.aidx] = protocol.Encode(&resource.resourcesData)
		}
		normalizedAccountBalances[i].encodedAccountData = protocol.Encode(&normalizedAccountBalances[i].accountData)
	}
	return
}

// prepareNormalizedBalancesV6 converts an array of encodedBalanceRecordV6 into an equal size array of normalizedAccountBalances.
func prepareNormalizedBalancesV6(bals []encodedBalanceRecordV6, proto config.ConsensusParams) (normalizedAccountBalances []normalizedAccountBalance, err error) {
	normalizedAccountBalances = make([]normalizedAccountBalance, len(bals))
	for i, balance := range bals {
		normalizedAccountBalances[i].address = balance.Address
		err = protocol.Decode(balance.AccountData, &(normalizedAccountBalances[i].accountData))
		if err != nil {
			return nil, err
		}
		normalizedAccountBalances[i].normalizedBalance = basics.NormalizedOnlineAccountBalance(
			normalizedAccountBalances[i].accountData.Status,
			normalizedAccountBalances[i].accountData.RewardsBase,
			normalizedAccountBalances[i].accountData.MicroAlgos,
			proto)
		normalizedAccountBalances[i].encodedAccountData = balance.AccountData
		normalizedAccountBalances[i].accountHashes = make([][]byte, 1+len(balance.Resources))
		normalizedAccountBalances[i].accountHashes[0] = accountHashBuilderV6(balance.Address, &normalizedAccountBalances[i].accountData, balance.AccountData)
		if len(balance.Resources) > 0 {
			normalizedAccountBalances[i].resources = make(map[basics.CreatableIndex]resourcesData, len(balance.Resources))
			normalizedAccountBalances[i].encodedResources = make(map[basics.CreatableIndex][]byte, len(balance.Resources))
			resIdx := 0
			for cidx, res := range balance.Resources {
				var resData resourcesData
				err = protocol.Decode(res, &resData)
				if err != nil {
					return nil, err
				}
				var ctype basics.CreatableType
				if resData.IsAsset() {
					ctype = basics.AssetCreatable
				} else if resData.IsApp() {
					ctype = basics.AppCreatable
				} else {
					err = fmt.Errorf("unknown creatable for addr %s, aidx %d, data %v", balance.Address.String(), cidx, resData)
				}
				normalizedAccountBalances[i].accountHashes[resIdx+1] = resourcesHashBuilderV6(balance.Address, basics.CreatableIndex(cidx), ctype, resData.UpdateRound, res)
				normalizedAccountBalances[i].resources[basics.CreatableIndex(cidx)] = resData
				normalizedAccountBalances[i].encodedResources[basics.CreatableIndex(cidx)] = res
				resIdx++
			}
		}
	}
	return
}

// makeCompactResourceDeltas takes an array of AccountDeltas ( one array entry per round ), and compacts the resource portions of the arrays into a single
// data structure that contains all the resources deltas changes. While doing that, the function eliminate any intermediate resources changes.
// It counts the number of changes each account get modified across the round range by specifying it in the nAcctDeltas field of the resourcesDeltas.
func makeCompactResourceDeltas(accountDeltas []ledgercore.AccountDeltas, baseRound basics.Round, setUpdateRound bool, baseAccounts lruAccounts, baseResources lruResources) (outResourcesDeltas compactResourcesDeltas) {
	if len(accountDeltas) == 0 {
		return
	}

	// the sizes of the maps here aren't super accurate, but would hopefully be a rough estimate for a reasonable starting point.
	size := accountDeltas[0].Len()*len(accountDeltas) + 1
	outResourcesDeltas.cache = make(map[accountCreatable]int, size)
	outResourcesDeltas.deltas = make([]resourceDelta, 0, size)
	outResourcesDeltas.misses = make([]int, 0, size)

	deltaRound := uint64(baseRound)
	// the updateRoundMultiplier is used when setting the UpdateRound, so that we can set the
	// value without creating any branching. Avoiding branching in the code provides (marginal)
	// performance gain since CPUs can speculate ahead more efficiently.
	updateRoundMultiplier := uint64(0)
	if setUpdateRound {
		updateRoundMultiplier = 1
	}
	for _, roundDelta := range accountDeltas {
		deltaRound++
		// assets
		for _, res := range roundDelta.GetAllAssetResources() {
			if prev, idx := outResourcesDeltas.get(res.Addr, basics.CreatableIndex(res.Aidx)); idx != -1 {
				// update existing entry with new data.
				updEntry := resourceDelta{
					oldResource: prev.oldResource,
					newResource: prev.newResource,
					nAcctDeltas: prev.nAcctDeltas + 1,
					address:     prev.address,
				}
				updEntry.newResource.SetAssetData(res.Params, res.Holding)
				updEntry.newResource.UpdateRound = deltaRound * updateRoundMultiplier
				outResourcesDeltas.update(idx, updEntry)
			} else {
				// it's a new entry.
				newEntry := resourceDelta{
					nAcctDeltas: 1,
					address:     res.Addr,
					newResource: makeResourcesData(deltaRound * updateRoundMultiplier),
				}
				newEntry.newResource.SetAssetData(res.Params, res.Holding)
				// baseResources caches deleted entries, and they have addrid = 0
				// need to handle this and prevent such entries to be treated as fully resolved
				baseResourceData, has := baseResources.read(res.Addr, basics.CreatableIndex(res.Aidx))
				existingAcctCacheEntry := has && baseResourceData.addrid != 0
				if existingAcctCacheEntry {
					newEntry.oldResource = baseResourceData
					outResourcesDeltas.insert(newEntry)
				} else {
					if pad, has := baseAccounts.read(res.Addr); has {
						newEntry.oldResource = persistedResourcesData{addrid: pad.rowid}
					}
					newEntry.oldResource.aidx = basics.CreatableIndex(res.Aidx)
					outResourcesDeltas.insertMissing(newEntry)
				}
			}
		}

		// application
		for _, res := range roundDelta.GetAllAppResources() {
			if prev, idx := outResourcesDeltas.get(res.Addr, basics.CreatableIndex(res.Aidx)); idx != -1 {
				// update existing entry with new data.
				updEntry := resourceDelta{
					oldResource: prev.oldResource,
					newResource: prev.newResource,
					nAcctDeltas: prev.nAcctDeltas + 1,
					address:     prev.address,
				}
				updEntry.newResource.SetAppData(res.Params, res.State)
				updEntry.newResource.UpdateRound = deltaRound * updateRoundMultiplier
				outResourcesDeltas.update(idx, updEntry)
			} else {
				// it's a new entry.
				newEntry := resourceDelta{
					nAcctDeltas: 1,
					address:     res.Addr,
					newResource: makeResourcesData(deltaRound * updateRoundMultiplier),
				}
				newEntry.newResource.SetAppData(res.Params, res.State)
				baseResourceData, has := baseResources.read(res.Addr, basics.CreatableIndex(res.Aidx))
				existingAcctCacheEntry := has && baseResourceData.addrid != 0
				if existingAcctCacheEntry {
					newEntry.oldResource = baseResourceData
					outResourcesDeltas.insert(newEntry)
				} else {
					if pad, has := baseAccounts.read(res.Addr); has {
						newEntry.oldResource = persistedResourcesData{addrid: pad.rowid}
					}
					newEntry.oldResource.aidx = basics.CreatableIndex(res.Aidx)
					outResourcesDeltas.insertMissing(newEntry)
				}
			}
		}
	}
	return
}

// resourcesLoadOld updates the entries on the deltas.oldResource map that matches the provided addresses.
// The round number of the persistedAccountData is not updated by this function, and the caller is responsible
// for populating this field.
func (a *compactResourcesDeltas) resourcesLoadOld(tx *sql.Tx, knownAddresses map[basics.Address]int64) (err error) {
	if len(a.misses) == 0 {
		return nil
	}
	selectStmt, err := tx.Prepare("SELECT data FROM resources WHERE addrid = ? AND aidx = ?")
	if err != nil {
		return
	}
	defer selectStmt.Close()

	addrRowidStmt, err := tx.Prepare("SELECT rowid FROM accountbase WHERE address=?")
	if err != nil {
		return
	}
	defer addrRowidStmt.Close()

	defer func() {
		a.misses = nil
	}()
	var addrid int64
	var aidx basics.CreatableIndex
	var resDataBuf []byte
	var ok bool
	for _, missIdx := range a.misses {
		delta := a.deltas[missIdx]
		addr := delta.address
		aidx = delta.oldResource.aidx
		if delta.oldResource.addrid != 0 {
			addrid = delta.oldResource.addrid
		} else if addrid, ok = knownAddresses[addr]; !ok {
			err = addrRowidStmt.QueryRow(addr[:]).Scan(&addrid)
			if err != nil {
				if err != sql.ErrNoRows {
					err = fmt.Errorf("base account cannot be read while processing resource for addr=%s, aidx=%d: %w", addr.String(), aidx, err)
					return err

				}
				// not having an account could be legit : the account might not have been created yet, which is why it won't
				// have a rowid. We will be able to re-test that after all the baseAccountData would be written to disk.
				err = nil
				continue
			}
		}
		resDataBuf = nil
		err = selectStmt.QueryRow(addrid, aidx).Scan(&resDataBuf)
		switch err {
		case nil:
			if len(resDataBuf) > 0 {
				persistedResData := persistedResourcesData{addrid: addrid, aidx: aidx}
				err = protocol.Decode(resDataBuf, &persistedResData.data)
				if err != nil {
					return err
				}
				a.updateOld(missIdx, persistedResData)
			} else {
				err = fmt.Errorf("empty resource record: addrid=%d, aidx=%d", addrid, aidx)
				return err
			}
		case sql.ErrNoRows:
			// we don't have that account, just return an empty record.
			a.updateOld(missIdx, persistedResourcesData{addrid: addrid, aidx: aidx})
			err = nil
		default:
			// unexpected error - let the caller know that we couldn't complete the operation.
			return err
		}
	}
	return
}

// get returns accountDelta by address and its position.
// if no such entry -1 returned
func (a *compactResourcesDeltas) get(addr basics.Address, index basics.CreatableIndex) (resourceDelta, int) {
	idx, ok := a.cache[accountCreatable{address: addr, index: index}]
	if !ok {
		return resourceDelta{}, -1
	}
	return a.deltas[idx], idx
}

func (a *compactResourcesDeltas) len() int {
	return len(a.deltas)
}

func (a *compactResourcesDeltas) getByIdx(i int) resourceDelta {
	return a.deltas[i]
}

// update replaces specific entry by idx
func (a *compactResourcesDeltas) update(idx int, delta resourceDelta) {
	a.deltas[idx] = delta
}

func (a *compactResourcesDeltas) insert(delta resourceDelta) int {
	last := len(a.deltas)
	a.deltas = append(a.deltas, delta)

	if a.cache == nil {
		a.cache = make(map[accountCreatable]int)
	}
	a.cache[accountCreatable{address: delta.address, index: delta.oldResource.aidx}] = last
	return last
}

func (a *compactResourcesDeltas) insertMissing(delta resourceDelta) {
	a.misses = append(a.misses, a.insert(delta))
}

// updateOld updates existing or inserts a new partial entry with only old field filled
func (a *compactResourcesDeltas) updateOld(idx int, old persistedResourcesData) {
	a.deltas[idx].oldResource = old
}

// makeCompactAccountDeltas takes an array of account AccountDeltas ( one array entry per round ), and compacts the arrays into a single
// data structure that contains all the account deltas changes. While doing that, the function eliminate any intermediate account changes.
// It counts the number of changes each account get modified across the round range by specifying it in the nAcctDeltas field of the accountDeltaCount/modifiedCreatable.
func makeCompactAccountDeltas(accountDeltas []ledgercore.AccountDeltas, baseRound basics.Round, setUpdateRound bool, baseAccounts lruAccounts) (outAccountDeltas compactAccountDeltas) {
	if len(accountDeltas) == 0 {
		return
	}

	// the sizes of the maps here aren't super accurate, but would hopefully be a rough estimate for a reasonable starting point.
	size := accountDeltas[0].Len()*len(accountDeltas) + 1
	outAccountDeltas.cache = make(map[basics.Address]int, size)
	outAccountDeltas.deltas = make([]accountDelta, 0, size)
	outAccountDeltas.misses = make([]int, 0, size)

	deltaRound := uint64(baseRound)
	// the updateRoundMultiplier is used when setting the UpdateRound, so that we can set the
	// value without creating any branching. Avoiding branching in the code provides (marginal)
	// performance gain since CPUs can speculate ahead more efficiently.
	updateRoundMultiplier := uint64(0)
	if setUpdateRound {
		updateRoundMultiplier = 1
	}
	for _, roundDelta := range accountDeltas {
		deltaRound++
		for i := 0; i < roundDelta.Len(); i++ {
			addr, acctDelta := roundDelta.GetByIdx(i)
			if prev, idx := outAccountDeltas.get(addr); idx != -1 {
				updEntry := accountDelta{
					oldAcct:     prev.oldAcct,
					nAcctDeltas: prev.nAcctDeltas + 1,
					address:     prev.address,
				}
				updEntry.newAcct.SetCoreAccountData(acctDelta)
				updEntry.newAcct.UpdateRound = deltaRound * updateRoundMultiplier
				outAccountDeltas.update(idx, updEntry)
			} else {
				// it's a new entry.
				newEntry := accountDelta{
					nAcctDeltas: 1,
					newAcct: baseAccountData{
						UpdateRound: deltaRound * updateRoundMultiplier,
					},
					address: addr,
				}
				newEntry.newAcct.SetCoreAccountData(acctDelta)
				if baseAccountData, has := baseAccounts.read(addr); has {
					newEntry.oldAcct = baseAccountData
					outAccountDeltas.insert(newEntry) // insert instead of upsert economizes one map lookup
				} else {
					outAccountDeltas.insertMissing(newEntry)
				}
			}
		}
	}
	return
}

// accountsLoadOld updates the entries on the deltas.old map that matches the provided addresses.
// The round number of the persistedAccountData is not updated by this function, and the caller is responsible
// for populating this field.
func (a *compactAccountDeltas) accountsLoadOld(tx *sql.Tx) (err error) {
	if len(a.misses) == 0 {
		return nil
	}
	selectStmt, err := tx.Prepare("SELECT rowid, data FROM accountbase WHERE address=?")
	if err != nil {
		return
	}
	defer selectStmt.Close()
	defer func() {
		a.misses = nil
	}()
	var rowid sql.NullInt64
	var acctDataBuf []byte
	for _, idx := range a.misses {
		addr := a.deltas[idx].address
		err = selectStmt.QueryRow(addr[:]).Scan(&rowid, &acctDataBuf)
		switch err {
		case nil:
			if len(acctDataBuf) > 0 {
				persistedAcctData := &persistedAccountData{addr: addr, rowid: rowid.Int64}
				err = protocol.Decode(acctDataBuf, &persistedAcctData.accountData)
				if err != nil {
					return err
				}
				a.updateOld(idx, *persistedAcctData)
			} else {
				// to retain backward compatibility, we will treat this condition as if we don't have the account.
				a.updateOld(idx, persistedAccountData{addr: addr, rowid: rowid.Int64})
			}
		case sql.ErrNoRows:
			// we don't have that account, just return an empty record.
			a.updateOld(idx, persistedAccountData{addr: addr})
			err = nil
		default:
			// unexpected error - let the caller know that we couldn't complete the operation.
			return err
		}
	}
	return
}

// get returns accountDelta by address and its position.
// if no such entry -1 returned
func (a *compactAccountDeltas) get(addr basics.Address) (accountDelta, int) {
	idx, ok := a.cache[addr]
	if !ok {
		return accountDelta{}, -1
	}
	return a.deltas[idx], idx
}

func (a *compactAccountDeltas) len() int {
	return len(a.deltas)
}

func (a *compactAccountDeltas) getByIdx(i int) accountDelta {
	return a.deltas[i]
}

// update replaces specific entry by idx
func (a *compactAccountDeltas) update(idx int, delta accountDelta) {
	a.deltas[idx] = delta
}

func (a *compactAccountDeltas) insert(delta accountDelta) int {
	last := len(a.deltas)
	a.deltas = append(a.deltas, delta)

	if a.cache == nil {
		a.cache = make(map[basics.Address]int)
	}
	a.cache[delta.address] = last
	return last
}

func (a *compactAccountDeltas) insertMissing(delta accountDelta) {
	idx := a.insert(delta)
	a.misses = append(a.misses, idx)
}

// updateOld updates existing or inserts a new partial entry with only old field filled
func (a *compactAccountDeltas) updateOld(idx int, old persistedAccountData) {
	a.deltas[idx].oldAcct = old
}

func (c *onlineAccountDelta) append(acctDelta ledgercore.AccountData, deltaRound basics.Round) {
	var baseEntry baseOnlineAccountData
	baseEntry.SetCoreAccountData(acctDelta)
	c.newAcct = append(c.newAcct, baseEntry)
	c.updRound = append(c.updRound, uint64(deltaRound))
	c.newStatus = append(c.newStatus, acctDelta.Status)
}

// makeCompactAccountDeltas takes an array of account AccountDeltas ( one array entry per round ), and compacts the arrays into a single
// data structure that contains all the account deltas changes. While doing that, the function eliminate any intermediate account changes.
// It counts the number of changes each account get modified across the round range by specifying it in the nAcctDeltas field of the accountDeltaCount/modifiedCreatable.
func makeCompactOnlineAccountDeltas(accountDeltas []ledgercore.AccountDeltas, baseRound basics.Round, baseOnlineAccounts lruOnlineAccounts) (outAccountDeltas compactOnlineAccountDeltas) {
	if len(accountDeltas) == 0 {
		return
	}

	// the sizes of the maps here aren't super accurate, but would hopefully be a rough estimate for a reasonable starting point.
	size := accountDeltas[0].Len()*len(accountDeltas) + 1
	outAccountDeltas.cache = make(map[basics.Address]int, size)
	outAccountDeltas.deltas = make([]onlineAccountDelta, 0, size)
	outAccountDeltas.misses = make([]int, 0, size)

	deltaRound := baseRound
	for _, roundDelta := range accountDeltas {
		deltaRound++
		for i := 0; i < roundDelta.Len(); i++ {
			addr, acctDelta := roundDelta.GetByIdx(i)
			if prev, idx := outAccountDeltas.get(addr); idx != -1 {
				updEntry := prev
				updEntry.nOnlineAcctDeltas++
				updEntry.append(acctDelta, deltaRound)
				outAccountDeltas.update(idx, updEntry)
			} else {
				// it's a new entry.
				newEntry := onlineAccountDelta{
					nOnlineAcctDeltas: 1,
					address:           addr,
				}
				newEntry.append(acctDelta, deltaRound)
				// the cache always has the most recent data,
				// including deleted/expired online accounts with empty voting data
				if baseOnlineAccountData, has := baseOnlineAccounts.read(addr); has {
					newEntry.oldAcct = baseOnlineAccountData
					outAccountDeltas.insert(newEntry)
				} else {
					outAccountDeltas.insertMissing(newEntry)
				}
			}
		}
	}
	return
}

// accountsLoadOld updates the entries on the deltas.old map that matches the provided addresses.
// The round number of the persistedAccountData is not updated by this function, and the caller is responsible
// for populating this field.
func (a *compactOnlineAccountDeltas) accountsLoadOld(tx *sql.Tx) (err error) {
	if len(a.misses) == 0 {
		return nil
	}
	// fetch the latest entry
	selectStmt, err := tx.Prepare("SELECT rowid, data FROM onlineaccounts WHERE address=? ORDER BY updround DESC LIMIT 1")
	if err != nil {
		return
	}
	defer selectStmt.Close()
	defer func() {
		a.misses = nil
	}()
	var rowid sql.NullInt64
	var acctDataBuf []byte
	for _, idx := range a.misses {
		addr := a.deltas[idx].address
		err = selectStmt.QueryRow(addr[:]).Scan(&rowid, &acctDataBuf)
		switch err {
		case nil:
			if len(acctDataBuf) > 0 {
				persistedAcctData := &persistedOnlineAccountData{addr: addr, rowid: rowid.Int64}
				err = protocol.Decode(acctDataBuf, &persistedAcctData.accountData)
				if err != nil {
					return err
				}
				a.updateOld(idx, *persistedAcctData)
			} else {
				// empty data means offline account
				a.updateOld(idx, persistedOnlineAccountData{addr: addr, rowid: rowid.Int64})
			}
		case sql.ErrNoRows:
			// we don't have that account, just return an empty record.
			a.updateOld(idx, persistedOnlineAccountData{addr: addr})
			err = nil
		default:
			// unexpected error - let the caller know that we couldn't complete the operation.
			return err
		}
	}
	return
}

// get returns accountDelta by address and its position.
// if no such entry -1 returned
func (a *compactOnlineAccountDeltas) get(addr basics.Address) (onlineAccountDelta, int) {
	idx, ok := a.cache[addr]
	if !ok {
		return onlineAccountDelta{}, -1
	}
	return a.deltas[idx], idx
}

func (a *compactOnlineAccountDeltas) len() int {
	return len(a.deltas)
}

func (a *compactOnlineAccountDeltas) getByIdx(i int) onlineAccountDelta {
	return a.deltas[i]
}

// update replaces specific entry by idx
func (a *compactOnlineAccountDeltas) update(idx int, delta onlineAccountDelta) {
	a.deltas[idx] = delta
}

func (a *compactOnlineAccountDeltas) insert(delta onlineAccountDelta) int {
	last := len(a.deltas)
	a.deltas = append(a.deltas, delta)

	if a.cache == nil {
		a.cache = make(map[basics.Address]int)
	}
	a.cache[delta.address] = last
	return last
}

func (a *compactOnlineAccountDeltas) insertMissing(delta onlineAccountDelta) {
	idx := a.insert(delta)
	a.misses = append(a.misses, idx)
}

// updateOld updates existing or inserts a new partial entry with only old field filled
func (a *compactOnlineAccountDeltas) updateOld(idx int, old persistedOnlineAccountData) {
	a.deltas[idx].oldAcct = old
}

// writeCatchpointStagingBalances inserts all the account balances in the provided array into the catchpoint balance staging table catchpointbalances.
func writeCatchpointStagingBalances(ctx context.Context, tx *sql.Tx, bals []normalizedAccountBalance) error {
	insertAcctStmt, err := tx.PrepareContext(ctx, "INSERT INTO catchpointbalances(address, normalizedonlinebalance, data) VALUES(?, ?, ?)")
	if err != nil {
		return err
	}

	var insertRscStmt *sql.Stmt
	insertRscStmt, err = tx.PrepareContext(ctx, "INSERT INTO catchpointresources(addrid, aidx, data) VALUES(?, ?, ?)")
	if err != nil {
		return err
	}

	var result sql.Result
	var rowID int64
	for _, balance := range bals {
		result, err = insertAcctStmt.ExecContext(ctx, balance.address[:], balance.normalizedBalance, balance.encodedAccountData)
		if err != nil {
			return err
		}
		aff, err := result.RowsAffected()
		if err != nil {
			return err
		}
		if aff != 1 {
			return fmt.Errorf("number of affected record in insert was expected to be one, but was %d", aff)
		}
		rowID, err = result.LastInsertId()
		if err != nil {
			return err
		}
		// write resources
		for aidx := range balance.resources {
			result, err := insertRscStmt.ExecContext(ctx, rowID, aidx, balance.encodedResources[aidx])
			if err != nil {
				return err
			}
			aff, err := result.RowsAffected()
			if err != nil {
				return err
			}
			if aff != 1 {
				return fmt.Errorf("number of affected record in insert was expected to be one, but was %d", aff)
			}
		}
	}
	return nil
}

// writeCatchpointStagingHashes inserts all the account hashes in the provided array into the catchpoint pending hashes table catchpointpendinghashes.
func writeCatchpointStagingHashes(ctx context.Context, tx *sql.Tx, bals []normalizedAccountBalance) error {
	insertStmt, err := tx.PrepareContext(ctx, "INSERT INTO catchpointpendinghashes(data) VALUES(?)")
	if err != nil {
		return err
	}

	for _, balance := range bals {
		for _, hash := range balance.accountHashes {
			result, err := insertStmt.ExecContext(ctx, hash[:])
			if err != nil {
				return err
			}

			aff, err := result.RowsAffected()
			if err != nil {
				return err
			}
			if aff != 1 {
				return fmt.Errorf("number of affected record in insert was expected to be one, but was %d", aff)
			}
		}
	}
	return nil
}

// createCatchpointStagingHashesIndex creates an index on catchpointpendinghashes to allow faster scanning according to the hash order
func createCatchpointStagingHashesIndex(ctx context.Context, tx *sql.Tx) (err error) {
	_, err = tx.ExecContext(ctx, "CREATE INDEX IF NOT EXISTS catchpointpendinghashesidx ON catchpointpendinghashes(data)")
	if err != nil {
		return
	}
	return
}

// writeCatchpointStagingCreatable inserts all the creatables in the provided array into the catchpoint asset creator staging table catchpointassetcreators.
// note that we cannot insert the resources here : in order to insert the resources, we need the rowid of the accountbase entry. This is being inserted by
// writeCatchpointStagingBalances via a separate go-routine.
func writeCatchpointStagingCreatable(ctx context.Context, tx *sql.Tx, bals []normalizedAccountBalance) error {
	var insertCreatorsStmt *sql.Stmt
	var err error
	insertCreatorsStmt, err = tx.PrepareContext(ctx, "INSERT INTO catchpointassetcreators(asset, creator, ctype) VALUES(?, ?, ?)")
	if err != nil {
		return err
	}
	defer insertCreatorsStmt.Close()

	for _, balance := range bals {
		for aidx, resData := range balance.resources {
			if resData.IsOwning() {
				// determine if it's an asset
				if resData.IsAsset() {
					_, err := insertCreatorsStmt.ExecContext(ctx, basics.CreatableIndex(aidx), balance.address[:], basics.AssetCreatable)
					if err != nil {
						return err
					}
				}
				// determine if it's an application
				if resData.IsApp() {
					_, err := insertCreatorsStmt.ExecContext(ctx, basics.CreatableIndex(aidx), balance.address[:], basics.AppCreatable)
					if err != nil {
						return err
					}
				}
			}
		}
	}
	return nil
}

func resetCatchpointStagingBalances(ctx context.Context, tx *sql.Tx, newCatchup bool) (err error) {
	s := []string{
		"DROP TABLE IF EXISTS catchpointbalances",
		"DROP TABLE IF EXISTS catchpointassetcreators",
		"DROP TABLE IF EXISTS catchpointaccounthashes",
		"DROP TABLE IF EXISTS catchpointpendinghashes",
		"DROP TABLE IF EXISTS catchpointresources",
		"DROP TABLE IF EXISTS catchpointtxtail",
		"DROP TABLE IF EXISTS catchpointonlineaccounts",
		"DELETE FROM accounttotals where id='catchpointStaging'",
	}

	if newCatchup {
		// SQLite has no way to rename an existing index.  So, we need
		// to cook up a fresh name for the index, which will be kept
		// around after we rename the table from "catchpointbalances"
		// to "accountbase".  To construct a unique index name, we
		// use the current time.
		// Apply the same logic to
		now := time.Now().UnixNano()
		idxnameBalances := fmt.Sprintf("onlineaccountbals_idx_%d", now)
		idxnameAddress := fmt.Sprintf("accountbase_address_idx_%d", now)
		idxnameOnlineBalances := fmt.Sprintf("onlineaccountnorm_idx_%d", now)

		s = append(s,
			"CREATE TABLE IF NOT EXISTS catchpointassetcreators (asset integer primary key, creator blob, ctype integer)",
			"CREATE TABLE IF NOT EXISTS catchpointbalances (addrid INTEGER PRIMARY KEY NOT NULL, address blob NOT NULL, data blob, normalizedonlinebalance INTEGER)",
			"CREATE TABLE IF NOT EXISTS catchpointpendinghashes (data blob)",
			"CREATE TABLE IF NOT EXISTS catchpointaccounthashes (id integer primary key, data blob)",
			"CREATE TABLE IF NOT EXISTS catchpointresources (addrid INTEGER NOT NULL, aidx INTEGER NOT NULL, data BLOB NOT NULL, PRIMARY KEY (addrid, aidx) ) WITHOUT ROWID",
			"CREATE TABLE IF NOT EXISTS catchpointonlineaccounts (address blob NOT NULL, updround INTEGER, normalizedonlinebalance INTEGER NOT NULL, votelastvalid INTEGER NOT NULL, data blob NOT NULL, PRIMARY KEY (address, updround) )",
			"CREATE TABLE IF NOT EXISTS catchpointtxtail (round INTEGER PRIMARY KEY NOT NULL, data blob)",
			createNormalizedOnlineBalanceIndex(idxnameBalances, "catchpointbalances"), // should this be removed ?
			createUniqueAddressBalanceIndex(idxnameAddress, "catchpointbalances"),
			createNormalizedOnlineBalanceIndexOnline(idxnameOnlineBalances, "catchpointonlineaccounts"),
		)
	}

	for _, stmt := range s {
		_, err = tx.Exec(stmt)
		if err != nil {
			return err
		}
	}

	return nil
}

// applyCatchpointStagingBalances switches the staged catchpoint catchup tables onto the actual
// tables and update the correct balance round. This is the final step in switching onto the new catchpoint round.
func applyCatchpointStagingBalances(ctx context.Context, tx *sql.Tx, balancesRound basics.Round, merkleRootRound basics.Round) (err error) {
	stmts := []string{
		"ALTER TABLE accountbase RENAME TO accountbase_old",
		"ALTER TABLE assetcreators RENAME TO assetcreators_old",
		"ALTER TABLE accounthashes RENAME TO accounthashes_old",
		"ALTER TABLE resources RENAME TO resources_old",
		"ALTER TABLE onlineaccounts RENAME TO onlineaccounts_old",
		"ALTER TABLE txtail RENAME TO txtail_old",

		"ALTER TABLE catchpointbalances RENAME TO accountbase",
		"ALTER TABLE catchpointassetcreators RENAME TO assetcreators",
		"ALTER TABLE catchpointaccounthashes RENAME TO accounthashes",
		"ALTER TABLE catchpointresources RENAME TO resources",
		"ALTER TABLE catchpointonlineaccounts RENAME TO onlineaccounts",
		"ALTER TABLE catchpointtxtail RENAME TO txtail",

		"DROP TABLE IF EXISTS accountbase_old",
		"DROP TABLE IF EXISTS assetcreators_old",
		"DROP TABLE IF EXISTS accounthashes_old",
		"DROP TABLE IF EXISTS resources_old",
		"DROP TABLE IF EXISTS onlineaccounts_old",
		"DROP TABLE IF EXISTS txtail_old",
	}

	for _, stmt := range stmts {
		_, err = tx.Exec(stmt)
		if err != nil {
			return err
		}
	}

	_, err = tx.Exec("INSERT OR REPLACE INTO acctrounds(id, rnd) VALUES('acctbase', ?)", balancesRound)
	if err != nil {
		return err
	}

	_, err = tx.Exec("INSERT OR REPLACE INTO acctrounds(id, rnd) VALUES('hashbase', ?)", merkleRootRound)
	if err != nil {
		return err
	}

	return
}

func getCatchpoint(tx *sql.Tx, round basics.Round) (fileName string, catchpoint string, fileSize int64, err error) {
	err = tx.QueryRow("SELECT filename, catchpoint, filesize FROM storedcatchpoints WHERE round=?", int64(round)).Scan(&fileName, &catchpoint, &fileSize)
	return
}

// accountsInit fills the database using tx with initAccounts if the
// database has not been initialized yet.
//
// accountsInit returns nil if either it has initialized the database
// correctly, or if the database has already been initialized.
func accountsInit(tx *sql.Tx, initAccounts map[basics.Address]basics.AccountData, proto config.ConsensusParams) (newDatabase bool, err error) {
	for _, tableCreate := range accountsSchema {
		_, err = tx.Exec(tableCreate)
		if err != nil {
			return
		}
	}

	// Run creatables migration if it hasn't run yet
	var creatableMigrated bool
	err = tx.QueryRow("SELECT 1 FROM pragma_table_info('assetcreators') WHERE name='ctype'").Scan(&creatableMigrated)
	if err == sql.ErrNoRows {
		// Run migration
		for _, migrateCmd := range creatablesMigration {
			_, err = tx.Exec(migrateCmd)
			if err != nil {
				return
			}
		}
	} else if err != nil {
		return
	}

	_, err = tx.Exec("INSERT INTO acctrounds (id, rnd) VALUES ('acctbase', 0)")
	if err == nil {
		var ot basics.OverflowTracker
		var totals ledgercore.AccountTotals

		for addr, data := range initAccounts {
			_, err = tx.Exec("INSERT INTO accountbase (address, data) VALUES (?, ?)",
				addr[:], protocol.Encode(&data))
			if err != nil {
				return true, err
			}

			ad := ledgercore.ToAccountData(data)
			totals.AddAccount(proto, ad, &ot)
		}

		if ot.Overflowed {
			return true, fmt.Errorf("overflow computing totals")
		}

		err = accountsPutTotals(tx, totals, false)
		if err != nil {
			return true, err
		}
		newDatabase = true
	} else {
		serr, ok := err.(sqlite3.Error)
		// serr.Code is sqlite.ErrConstraint if the database has already been initialized;
		// in that case, ignore the error and return nil.
		if !ok || serr.Code != sqlite3.ErrConstraint {
			return
		}

	}

	return newDatabase, nil
}

// accountsAddNormalizedBalance adds the normalizedonlinebalance column
// to the accountbase table.
func accountsAddNormalizedBalance(tx *sql.Tx, proto config.ConsensusParams) error {
	var exists bool
	err := tx.QueryRow("SELECT 1 FROM pragma_table_info('accountbase') WHERE name='normalizedonlinebalance'").Scan(&exists)
	if err == nil {
		// Already exists.
		return nil
	}
	if err != sql.ErrNoRows {
		return err
	}

	for _, stmt := range createOnlineAccountIndex {
		_, err := tx.Exec(stmt)
		if err != nil {
			return err
		}
	}

	rows, err := tx.Query("SELECT address, data FROM accountbase")
	if err != nil {
		return err
	}
	defer rows.Close()

	for rows.Next() {
		var addrbuf []byte
		var buf []byte
		err = rows.Scan(&addrbuf, &buf)
		if err != nil {
			return err
		}

		var data basics.AccountData
		err = protocol.Decode(buf, &data)
		if err != nil {
			return err
		}

		normBalance := data.NormalizedOnlineBalance(proto)
		if normBalance > 0 {
			_, err = tx.Exec("UPDATE accountbase SET normalizedonlinebalance=? WHERE address=?", normBalance, addrbuf)
			if err != nil {
				return err
			}
		}
	}

	return rows.Err()
}

// accountsCreateResourceTable creates the resource table in the database.
func accountsCreateResourceTable(ctx context.Context, tx *sql.Tx) error {
	var exists bool
	err := tx.QueryRowContext(ctx, "SELECT 1 FROM pragma_table_info('resources') WHERE name='addrid'").Scan(&exists)
	if err == nil {
		// Already exists.
		return nil
	}
	if err != sql.ErrNoRows {
		return err
	}
	for _, stmt := range createResourcesTable {
		_, err = tx.ExecContext(ctx, stmt)
		if err != nil {
			return err
		}
	}
	return nil
}

func accountsCreateOnlineAccountsTable(ctx context.Context, tx *sql.Tx) error {
	var exists bool
	err := tx.QueryRowContext(ctx, "SELECT 1 FROM pragma_table_info('onlineaccounts') WHERE name='address'").Scan(&exists)
	if err == nil {
		// Already exists.
		return nil
	}
	if err != sql.ErrNoRows {
		return err
	}
	for _, stmt := range createOnlineAccountsTable {
		_, err = tx.ExecContext(ctx, stmt)
		if err != nil {
			return err
		}
	}
	return nil
}

func accountsCreateTxTailTable(ctx context.Context, tx *sql.Tx) (err error) {
	for _, stmt := range createTxTailTable {
		_, err = tx.ExecContext(ctx, stmt)
		if err != nil {
			return
		}
	}
	return nil
}

func accountsCreateOnlineRoundParamsTable(ctx context.Context, tx *sql.Tx) (err error) {
	for _, stmt := range createOnlineRoundParamsTable {
		_, err = tx.ExecContext(ctx, stmt)
		if err != nil {
			return
		}
	}
	return nil
}

func accountsCreateCatchpointFirstStageInfoTable(ctx context.Context, e db.Executable) error {
	_, err := e.ExecContext(ctx, createCatchpointFirstStageInfoTable)
	return err
}

type baseVotingData struct {
	_struct struct{} `codec:",omitempty,omitemptyarray"`

	VoteID          crypto.OneTimeSignatureVerifier `codec:"A"`
	SelectionID     crypto.VRFVerifier              `codec:"B"`
	VoteFirstValid  basics.Round                    `codec:"C"`
	VoteLastValid   basics.Round                    `codec:"D"`
	VoteKeyDilution uint64                          `codec:"E"`
	StateProofID    merklesignature.Verifier        `codec:"F"`
}

type baseOnlineAccountData struct {
	_struct struct{} `codec:",omitempty,omitemptyarray"`

	baseVotingData

	MicroAlgos  basics.MicroAlgos `codec:"Y"`
	RewardsBase uint64            `codec:"Z"`
}

type baseAccountData struct {
	_struct struct{} `codec:",omitempty,omitemptyarray"`

	Status                     basics.Status     `codec:"a"`
	MicroAlgos                 basics.MicroAlgos `codec:"b"`
	RewardsBase                uint64            `codec:"c"`
	RewardedMicroAlgos         basics.MicroAlgos `codec:"d"`
	AuthAddr                   basics.Address    `codec:"e"`
	TotalAppSchemaNumUint      uint64            `codec:"f"`
	TotalAppSchemaNumByteSlice uint64            `codec:"g"`
	TotalExtraAppPages         uint32            `codec:"h"`
	TotalAssetParams           uint64            `codec:"i"`
	TotalAssets                uint64            `codec:"j"`
	TotalAppParams             uint64            `codec:"k"`
	TotalAppLocalStates        uint64            `codec:"l"`

	baseVotingData

	// UpdateRound is the round that modified this account data last. Since we want all the nodes to have the exact same
	// value for this field, we'll be setting the value of this field to zero *before* the EnableAccountDataResourceSeparation
	// consensus parameter is being set. Once the above consensus takes place, this field would be populated with the
	// correct round number.
	UpdateRound uint64 `codec:"z"`
}

// IsEmpty return true if any of the fields other then the UpdateRound are non-zero.
func (ba baseAccountData) IsEmpty() bool {
	return ba.Status == 0 &&
		ba.MicroAlgos.Raw == 0 &&
		ba.RewardsBase == 0 &&
		ba.RewardedMicroAlgos.Raw == 0 &&
		ba.AuthAddr.IsZero() &&
		ba.TotalAppSchemaNumUint == 0 &&
		ba.TotalAppSchemaNumByteSlice == 0 &&
		ba.TotalExtraAppPages == 0 &&
		ba.TotalAssetParams == 0 &&
		ba.TotalAssets == 0 &&
		ba.TotalAppParams == 0 &&
		ba.TotalAppLocalStates == 0 &&
		ba.baseVotingData.IsEmpty()
}

func (ba baseAccountData) NormalizedOnlineBalance(proto config.ConsensusParams) uint64 {
	return basics.NormalizedOnlineAccountBalance(ba.Status, ba.RewardsBase, ba.MicroAlgos, proto)
}

func (ba *baseAccountData) SetCoreAccountData(ad ledgercore.AccountData) {
	ba.Status = ad.Status
	ba.MicroAlgos = ad.MicroAlgos
	ba.RewardsBase = ad.RewardsBase
	ba.RewardedMicroAlgos = ad.RewardedMicroAlgos
	ba.AuthAddr = ad.AuthAddr
	ba.TotalAppSchemaNumUint = ad.TotalAppSchema.NumUint
	ba.TotalAppSchemaNumByteSlice = ad.TotalAppSchema.NumByteSlice
	ba.TotalExtraAppPages = ad.TotalExtraAppPages
	ba.TotalAssetParams = ad.TotalAssetParams
	ba.TotalAssets = ad.TotalAssets
	ba.TotalAppParams = ad.TotalAppParams
	ba.TotalAppLocalStates = ad.TotalAppLocalStates

	ba.baseVotingData.SetCoreAccountData(ad)
}

func (ba *baseAccountData) SetAccountData(ad basics.AccountData) {
	ba.Status = ad.Status
	ba.MicroAlgos = ad.MicroAlgos
	ba.RewardsBase = ad.RewardsBase
	ba.RewardedMicroAlgos = ad.RewardedMicroAlgos
	ba.AuthAddr = ad.AuthAddr
	ba.TotalAppSchemaNumUint = ad.TotalAppSchema.NumUint
	ba.TotalAppSchemaNumByteSlice = ad.TotalAppSchema.NumByteSlice
	ba.TotalExtraAppPages = ad.TotalExtraAppPages
	ba.TotalAssetParams = uint64(len(ad.AssetParams))
	ba.TotalAssets = uint64(len(ad.Assets))
	ba.TotalAppParams = uint64(len(ad.AppParams))
	ba.TotalAppLocalStates = uint64(len(ad.AppLocalStates))

	ba.baseVotingData.VoteID = ad.VoteID
	ba.baseVotingData.SelectionID = ad.SelectionID
	ba.baseVotingData.StateProofID = ad.StateProofID
	ba.baseVotingData.VoteFirstValid = ad.VoteFirstValid
	ba.baseVotingData.VoteLastValid = ad.VoteLastValid
	ba.baseVotingData.VoteKeyDilution = ad.VoteKeyDilution
}

func (ba baseAccountData) GetLedgerCoreAccountData() ledgercore.AccountData {
	return ledgercore.AccountData{
		AccountBaseData: ba.GetLedgerCoreAccountBaseData(),
		VotingData:      ba.GetLedgerCoreVotingData(),
	}
}

func (ba baseAccountData) GetLedgerCoreAccountBaseData() ledgercore.AccountBaseData {
	return ledgercore.AccountBaseData{
		Status:             ba.Status,
		MicroAlgos:         ba.MicroAlgos,
		RewardsBase:        ba.RewardsBase,
		RewardedMicroAlgos: ba.RewardedMicroAlgos,
		AuthAddr:           ba.AuthAddr,
		TotalAppSchema: basics.StateSchema{
			NumUint:      ba.TotalAppSchemaNumUint,
			NumByteSlice: ba.TotalAppSchemaNumByteSlice,
		},
		TotalExtraAppPages:  ba.TotalExtraAppPages,
		TotalAppParams:      ba.TotalAppParams,
		TotalAppLocalStates: ba.TotalAppLocalStates,
		TotalAssetParams:    ba.TotalAssetParams,
		TotalAssets:         ba.TotalAssets,
	}
}

func (ba baseAccountData) GetLedgerCoreVotingData() ledgercore.VotingData {
	return ledgercore.VotingData{
		VoteID:          ba.VoteID,
		SelectionID:     ba.SelectionID,
		StateProofID:    ba.StateProofID,
		VoteFirstValid:  ba.VoteFirstValid,
		VoteLastValid:   ba.VoteLastValid,
		VoteKeyDilution: ba.VoteKeyDilution,
	}
}

func (ba *baseAccountData) GetAccountData() basics.AccountData {
	return basics.AccountData{
		Status:             ba.Status,
		MicroAlgos:         ba.MicroAlgos,
		RewardsBase:        ba.RewardsBase,
		RewardedMicroAlgos: ba.RewardedMicroAlgos,
		AuthAddr:           ba.AuthAddr,
		TotalAppSchema: basics.StateSchema{
			NumUint:      ba.TotalAppSchemaNumUint,
			NumByteSlice: ba.TotalAppSchemaNumByteSlice,
		},
		TotalExtraAppPages: ba.TotalExtraAppPages,

		VoteID:          ba.VoteID,
		SelectionID:     ba.SelectionID,
		StateProofID:    ba.StateProofID,
		VoteFirstValid:  ba.VoteFirstValid,
		VoteLastValid:   ba.VoteLastValid,
		VoteKeyDilution: ba.VoteKeyDilution,
	}
}

// IsEmpty return true if any of the fields other then the UpdateRound are non-zero.
func (bv baseVotingData) IsEmpty() bool {
	return bv.VoteID.MsgIsZero() &&
		bv.SelectionID.MsgIsZero() &&
		bv.StateProofID.MsgIsZero() &&
		bv.VoteFirstValid == 0 &&
		bv.VoteLastValid == 0 &&
		bv.VoteKeyDilution == 0
}

// SetCoreAccountData initializes baseVotingData from ledgercore.AccountData
func (bv *baseVotingData) SetCoreAccountData(ad ledgercore.AccountData) {
	bv.VoteID = ad.VoteID
	bv.SelectionID = ad.SelectionID
	bv.StateProofID = ad.StateProofID
	bv.VoteFirstValid = ad.VoteFirstValid
	bv.VoteLastValid = ad.VoteLastValid
	bv.VoteKeyDilution = ad.VoteKeyDilution
}

// IsVotingEmpty checks if voting data fields are empty
func (bo baseOnlineAccountData) IsVotingEmpty() bool {
	return bo.baseVotingData.IsEmpty()
}

// IsEmpty return true if any of the fields are non-zero.
func (bo baseOnlineAccountData) IsEmpty() bool {
	return bo.IsVotingEmpty() &&
		bo.MicroAlgos.Raw == 0 &&
		bo.RewardsBase == 0
}

// GetOnlineAccount returns ledgercore.OnlineAccount for top online accounts / voters
// TODO: unify
func (bo baseOnlineAccountData) GetOnlineAccount(addr basics.Address, normBalance uint64) ledgercore.OnlineAccount {
	return ledgercore.OnlineAccount{
		Address:                 addr,
		MicroAlgos:              bo.MicroAlgos,
		RewardsBase:             bo.RewardsBase,
		NormalizedOnlineBalance: normBalance,
		VoteFirstValid:          bo.VoteFirstValid,
		VoteLastValid:           bo.VoteLastValid,
		StateProofID:            bo.StateProofID,
	}
}

// GetOnlineAccountData returns basics.OnlineAccountData for lookup agreement
// TODO: unify with GetOnlineAccount/ledgercore.OnlineAccount
func (bo baseOnlineAccountData) GetOnlineAccountData(proto config.ConsensusParams, rewardsLevel uint64) ledgercore.OnlineAccountData {
	microAlgos, _, _ := basics.WithUpdatedRewards(
		proto, basics.Online, bo.MicroAlgos, basics.MicroAlgos{}, bo.RewardsBase, rewardsLevel,
	)

	return ledgercore.OnlineAccountData{
		MicroAlgosWithRewards: microAlgos,
		VotingData: ledgercore.VotingData{
			VoteID:          bo.VoteID,
			SelectionID:     bo.SelectionID,
			StateProofID:    bo.StateProofID,
			VoteFirstValid:  bo.VoteFirstValid,
			VoteLastValid:   bo.VoteLastValid,
			VoteKeyDilution: bo.VoteKeyDilution,
		},
	}
}

func (bo baseOnlineAccountData) NormalizedOnlineBalance(proto config.ConsensusParams) uint64 {
	return basics.NormalizedOnlineAccountBalance(basics.Online, bo.RewardsBase, bo.MicroAlgos, proto)
}

func (bo *baseOnlineAccountData) SetCoreAccountData(ad ledgercore.AccountData) {
	bo.baseVotingData.SetCoreAccountData(ad)

	// MicroAlgos/RewardsBase are updated by the evaluator when accounts are touched
	bo.MicroAlgos = ad.MicroAlgos
	bo.RewardsBase = ad.RewardsBase
}

type resourceFlags uint8

const (
	resourceFlagsHolding    resourceFlags = 0 //nolint:deadcode,varcheck
	resourceFlagsNotHolding resourceFlags = 1
	resourceFlagsOwnership  resourceFlags = 2
	resourceFlagsEmptyAsset resourceFlags = 4
	resourceFlagsEmptyApp   resourceFlags = 8
)

//
// Resource flags interpretation:
//
// resourceFlagsHolding - the resource contains the holding of asset/app.
// resourceFlagsNotHolding - the resource is completely empty. This state should not be persisted.
// resourceFlagsOwnership - the resource contains the asset parameter or application parameters.
// resourceFlagsEmptyAsset - this is an asset resource, and it is empty.
// resourceFlagsEmptyApp - this is an app resource, and it is empty.

type resourcesData struct {
	_struct struct{} `codec:",omitempty,omitemptyarray"`

	// asset parameters ( basics.AssetParams )
	Total         uint64         `codec:"a"`
	Decimals      uint32         `codec:"b"`
	DefaultFrozen bool           `codec:"c"`
	UnitName      string         `codec:"d"`
	AssetName     string         `codec:"e"`
	URL           string         `codec:"f"`
	MetadataHash  [32]byte       `codec:"g"`
	Manager       basics.Address `codec:"h"`
	Reserve       basics.Address `codec:"i"`
	Freeze        basics.Address `codec:"j"`
	Clawback      basics.Address `codec:"k"`

	// asset holding ( basics.AssetHolding )
	Amount uint64 `codec:"l"`
	Frozen bool   `codec:"m"`

	// application local state ( basics.AppLocalState )
	SchemaNumUint      uint64              `codec:"n"`
	SchemaNumByteSlice uint64              `codec:"o"`
	KeyValue           basics.TealKeyValue `codec:"p"`

	// application global params ( basics.AppParams )
	ApprovalProgram               []byte              `codec:"q,allocbound=config.MaxAvailableAppProgramLen"`
	ClearStateProgram             []byte              `codec:"r,allocbound=config.MaxAvailableAppProgramLen"`
	GlobalState                   basics.TealKeyValue `codec:"s"`
	LocalStateSchemaNumUint       uint64              `codec:"t"`
	LocalStateSchemaNumByteSlice  uint64              `codec:"u"`
	GlobalStateSchemaNumUint      uint64              `codec:"v"`
	GlobalStateSchemaNumByteSlice uint64              `codec:"w"`
	ExtraProgramPages             uint32              `codec:"x"`

	// ResourceFlags helps to identify which portions of this structure should be used; in particular, it
	// helps to provide a marker - i.e. whether the account was, for instance, opted-in for the asset compared
	// to just being the owner of the asset. A comparison against the empty structure doesn't work here -
	// since both the holdings and the parameters are allowed to be all at their default values.
	ResourceFlags resourceFlags `codec:"y"`

	// UpdateRound is the round that modified this resource last. Since we want all the nodes to have the exact same
	// value for this field, we'll be setting the value of this field to zero *before* the EnableAccountDataResourceSeparation
	// consensus parameter is being set. Once the above consensus takes place, this field would be populated with the
	// correct round number.
	UpdateRound uint64 `codec:"z"`
}

// makeResourcesData returns a new empty instance of resourcesData.
// Using this constructor method is necessary because of the ResourceFlags field.
// An optional rnd args sets UpdateRound
func makeResourcesData(rnd uint64) resourcesData {
	return resourcesData{ResourceFlags: resourceFlagsNotHolding, UpdateRound: rnd}
}

func (rd *resourcesData) IsHolding() bool {
	return (rd.ResourceFlags & resourceFlagsNotHolding) == resourceFlagsHolding
}

func (rd *resourcesData) IsOwning() bool {
	return (rd.ResourceFlags & resourceFlagsOwnership) == resourceFlagsOwnership
}

func (rd *resourcesData) IsEmpty() bool {
	return !rd.IsApp() && !rd.IsAsset()
}

func (rd *resourcesData) IsEmptyAppFields() bool {
	return rd.SchemaNumUint == 0 &&
		rd.SchemaNumByteSlice == 0 &&
		len(rd.KeyValue) == 0 &&
		len(rd.ApprovalProgram) == 0 &&
		len(rd.ClearStateProgram) == 0 &&
		len(rd.GlobalState) == 0 &&
		rd.LocalStateSchemaNumUint == 0 &&
		rd.LocalStateSchemaNumByteSlice == 0 &&
		rd.GlobalStateSchemaNumUint == 0 &&
		rd.GlobalStateSchemaNumByteSlice == 0 &&
		rd.ExtraProgramPages == 0
}

func (rd *resourcesData) IsApp() bool {
	if (rd.ResourceFlags & resourceFlagsEmptyApp) == resourceFlagsEmptyApp {
		return true
	}
	return !rd.IsEmptyAppFields()
}

func (rd *resourcesData) IsEmptyAssetFields() bool {
	return rd.Amount == 0 &&
		!rd.Frozen &&
		rd.Total == 0 &&
		rd.Decimals == 0 &&
		!rd.DefaultFrozen &&
		rd.UnitName == "" &&
		rd.AssetName == "" &&
		rd.URL == "" &&
		rd.MetadataHash == [32]byte{} &&
		rd.Manager.IsZero() &&
		rd.Reserve.IsZero() &&
		rd.Freeze.IsZero() &&
		rd.Clawback.IsZero()
}

func (rd *resourcesData) IsAsset() bool {
	if (rd.ResourceFlags & resourceFlagsEmptyAsset) == resourceFlagsEmptyAsset {
		return true
	}
	return !rd.IsEmptyAssetFields()
}

func (rd *resourcesData) ClearAssetParams() {
	rd.Total = 0
	rd.Decimals = 0
	rd.DefaultFrozen = false
	rd.UnitName = ""
	rd.AssetName = ""
	rd.URL = ""
	rd.MetadataHash = basics.Address{}
	rd.Manager = basics.Address{}
	rd.Reserve = basics.Address{}
	rd.Freeze = basics.Address{}
	rd.Clawback = basics.Address{}
	hadHolding := (rd.ResourceFlags & resourceFlagsNotHolding) == resourceFlagsHolding
	rd.ResourceFlags -= rd.ResourceFlags & resourceFlagsOwnership
	rd.ResourceFlags &= ^resourceFlagsEmptyAsset
	if rd.IsEmptyAssetFields() && hadHolding {
		rd.ResourceFlags |= resourceFlagsEmptyAsset
	}
}

func (rd *resourcesData) SetAssetParams(ap basics.AssetParams, haveHoldings bool) {
	rd.Total = ap.Total
	rd.Decimals = ap.Decimals
	rd.DefaultFrozen = ap.DefaultFrozen
	rd.UnitName = ap.UnitName
	rd.AssetName = ap.AssetName
	rd.URL = ap.URL
	rd.MetadataHash = ap.MetadataHash
	rd.Manager = ap.Manager
	rd.Reserve = ap.Reserve
	rd.Freeze = ap.Freeze
	rd.Clawback = ap.Clawback
	rd.ResourceFlags |= resourceFlagsOwnership
	if !haveHoldings {
		rd.ResourceFlags |= resourceFlagsNotHolding
	}
	rd.ResourceFlags &= ^resourceFlagsEmptyAsset
	if rd.IsEmptyAssetFields() {
		rd.ResourceFlags |= resourceFlagsEmptyAsset
	}
}

func (rd *resourcesData) GetAssetParams() basics.AssetParams {
	ap := basics.AssetParams{
		Total:         rd.Total,
		Decimals:      rd.Decimals,
		DefaultFrozen: rd.DefaultFrozen,
		UnitName:      rd.UnitName,
		AssetName:     rd.AssetName,
		URL:           rd.URL,
		MetadataHash:  rd.MetadataHash,
		Manager:       rd.Manager,
		Reserve:       rd.Reserve,
		Freeze:        rd.Freeze,
		Clawback:      rd.Clawback,
	}
	return ap
}

func (rd *resourcesData) ClearAssetHolding() {
	rd.Amount = 0
	rd.Frozen = false

	rd.ResourceFlags |= resourceFlagsNotHolding
	hadParams := (rd.ResourceFlags & resourceFlagsOwnership) == resourceFlagsOwnership
	if hadParams && rd.IsEmptyAssetFields() {
		rd.ResourceFlags |= resourceFlagsEmptyAsset
	} else {
		rd.ResourceFlags &= ^resourceFlagsEmptyAsset
	}
}

func (rd *resourcesData) SetAssetHolding(ah basics.AssetHolding) {
	rd.Amount = ah.Amount
	rd.Frozen = ah.Frozen
	rd.ResourceFlags &= ^(resourceFlagsNotHolding + resourceFlagsEmptyAsset)
	// resourceFlagsHolding is set implicitly since it is zero
	if rd.IsEmptyAssetFields() {
		rd.ResourceFlags |= resourceFlagsEmptyAsset
	}
}

func (rd *resourcesData) GetAssetHolding() basics.AssetHolding {
	return basics.AssetHolding{
		Amount: rd.Amount,
		Frozen: rd.Frozen,
	}
}

func (rd *resourcesData) ClearAppLocalState() {
	rd.SchemaNumUint = 0
	rd.SchemaNumByteSlice = 0
	rd.KeyValue = nil

	rd.ResourceFlags |= resourceFlagsNotHolding
	hadParams := (rd.ResourceFlags & resourceFlagsOwnership) == resourceFlagsOwnership
	if hadParams && rd.IsEmptyAppFields() {
		rd.ResourceFlags |= resourceFlagsEmptyApp
	} else {
		rd.ResourceFlags &= ^resourceFlagsEmptyApp
	}
}

func (rd *resourcesData) SetAppLocalState(als basics.AppLocalState) {
	rd.SchemaNumUint = als.Schema.NumUint
	rd.SchemaNumByteSlice = als.Schema.NumByteSlice
	rd.KeyValue = als.KeyValue
	rd.ResourceFlags &= ^(resourceFlagsEmptyApp + resourceFlagsNotHolding)
	if rd.IsEmptyAppFields() {
		rd.ResourceFlags |= resourceFlagsEmptyApp
	}
}

func (rd *resourcesData) GetAppLocalState() basics.AppLocalState {
	return basics.AppLocalState{
		Schema: basics.StateSchema{
			NumUint:      rd.SchemaNumUint,
			NumByteSlice: rd.SchemaNumByteSlice,
		},
		KeyValue: rd.KeyValue,
	}
}

func (rd *resourcesData) ClearAppParams() {
	rd.ApprovalProgram = nil
	rd.ClearStateProgram = nil
	rd.GlobalState = nil
	rd.LocalStateSchemaNumUint = 0
	rd.LocalStateSchemaNumByteSlice = 0
	rd.GlobalStateSchemaNumUint = 0
	rd.GlobalStateSchemaNumByteSlice = 0
	rd.ExtraProgramPages = 0
	hadHolding := (rd.ResourceFlags & resourceFlagsNotHolding) == resourceFlagsHolding
	rd.ResourceFlags -= rd.ResourceFlags & resourceFlagsOwnership
	rd.ResourceFlags &= ^resourceFlagsEmptyApp
	if rd.IsEmptyAppFields() && hadHolding {
		rd.ResourceFlags |= resourceFlagsEmptyApp
	}
}

func (rd *resourcesData) SetAppParams(ap basics.AppParams, haveHoldings bool) {
	rd.ApprovalProgram = ap.ApprovalProgram
	rd.ClearStateProgram = ap.ClearStateProgram
	rd.GlobalState = ap.GlobalState
	rd.LocalStateSchemaNumUint = ap.LocalStateSchema.NumUint
	rd.LocalStateSchemaNumByteSlice = ap.LocalStateSchema.NumByteSlice
	rd.GlobalStateSchemaNumUint = ap.GlobalStateSchema.NumUint
	rd.GlobalStateSchemaNumByteSlice = ap.GlobalStateSchema.NumByteSlice
	rd.ExtraProgramPages = ap.ExtraProgramPages
	rd.ResourceFlags |= resourceFlagsOwnership
	if !haveHoldings {
		rd.ResourceFlags |= resourceFlagsNotHolding
	}
	rd.ResourceFlags &= ^resourceFlagsEmptyApp
	if rd.IsEmptyAppFields() {
		rd.ResourceFlags |= resourceFlagsEmptyApp
	}
}

func (rd *resourcesData) GetAppParams() basics.AppParams {
	return basics.AppParams{
		ApprovalProgram:   rd.ApprovalProgram,
		ClearStateProgram: rd.ClearStateProgram,
		GlobalState:       rd.GlobalState,
		StateSchemas: basics.StateSchemas{
			LocalStateSchema: basics.StateSchema{
				NumUint:      rd.LocalStateSchemaNumUint,
				NumByteSlice: rd.LocalStateSchemaNumByteSlice,
			},
			GlobalStateSchema: basics.StateSchema{
				NumUint:      rd.GlobalStateSchemaNumUint,
				NumByteSlice: rd.GlobalStateSchemaNumByteSlice,
			},
		},
		ExtraProgramPages: rd.ExtraProgramPages,
	}
}

func (rd *resourcesData) SetAssetData(ap ledgercore.AssetParamsDelta, ah ledgercore.AssetHoldingDelta) {
	if ah.Holding != nil {
		rd.SetAssetHolding(*ah.Holding)
	} else if ah.Deleted {
		rd.ClearAssetHolding()
	}
	if ap.Params != nil {
		rd.SetAssetParams(*ap.Params, rd.IsHolding())
	} else if ap.Deleted {
		rd.ClearAssetParams()
	}
}

func (rd *resourcesData) SetAppData(ap ledgercore.AppParamsDelta, al ledgercore.AppLocalStateDelta) {
	if al.LocalState != nil {
		rd.SetAppLocalState(*al.LocalState)
	} else if al.Deleted {
		rd.ClearAppLocalState()
	}
	if ap.Params != nil {
		rd.SetAppParams(*ap.Params, rd.IsHolding())
	} else if ap.Deleted {
		rd.ClearAppParams()
	}
}

func accountDataResources(
	ctx context.Context,
	accountData *basics.AccountData, rowid int64,
	outputResourceCb func(ctx context.Context, rowid int64, cidx basics.CreatableIndex, rd *resourcesData) error,
) error {
	// handle all the assets we can find:
	for aidx, holding := range accountData.Assets {
		var rd resourcesData
		rd.SetAssetHolding(holding)
		if ap, has := accountData.AssetParams[aidx]; has {
			rd.SetAssetParams(ap, true)
			delete(accountData.AssetParams, aidx)
		}
		err := outputResourceCb(ctx, rowid, basics.CreatableIndex(aidx), &rd)
		if err != nil {
			return err
		}
	}
	for aidx, aparams := range accountData.AssetParams {
		var rd resourcesData
		rd.SetAssetParams(aparams, false)
		err := outputResourceCb(ctx, rowid, basics.CreatableIndex(aidx), &rd)
		if err != nil {
			return err
		}
	}

	// handle all the applications we can find:
	for aidx, localState := range accountData.AppLocalStates {
		var rd resourcesData
		rd.SetAppLocalState(localState)
		if ap, has := accountData.AppParams[aidx]; has {
			rd.SetAppParams(ap, true)
			delete(accountData.AppParams, aidx)
		}
		err := outputResourceCb(ctx, rowid, basics.CreatableIndex(aidx), &rd)
		if err != nil {
			return err
		}
	}
	for aidx, aparams := range accountData.AppParams {
		var rd resourcesData
		rd.SetAppParams(aparams, false)
		err := outputResourceCb(ctx, rowid, basics.CreatableIndex(aidx), &rd)
		if err != nil {
			return err
		}
	}

	return nil
}

type baseAccountDataMigrate struct {
	_struct struct{} `codec:",omitempty,omitemptyarray"`

	baseAccountData
}

func (ba *baseAccountDataMigrate) SetAccountData(ad *basics.AccountData) {
	ba.Status = ad.Status
	ba.baseAccountData.MicroAlgos = ad.MicroAlgos
	ba.baseAccountData.RewardsBase = ad.RewardsBase
	ba.RewardedMicroAlgos = ad.RewardedMicroAlgos
	ba.VoteID = ad.VoteID
	ba.SelectionID = ad.SelectionID
	ba.StateProofID = ad.StateProofID
	ba.VoteFirstValid = ad.VoteFirstValid
	ba.VoteLastValid = ad.VoteLastValid
	ba.VoteKeyDilution = ad.VoteKeyDilution
	ba.AuthAddr = ad.AuthAddr
	ba.TotalAppSchemaNumUint = ad.TotalAppSchema.NumUint
	ba.TotalAppSchemaNumByteSlice = ad.TotalAppSchema.NumByteSlice
	ba.TotalExtraAppPages = ad.TotalExtraAppPages
	ba.TotalAssetParams = uint64(len(ad.AssetParams))
	ba.TotalAssets = uint64(len(ad.Assets))
	ba.TotalAppParams = uint64(len(ad.AppParams))
	ba.TotalAppLocalStates = uint64(len(ad.AppLocalStates))
}

// performResourceTableMigration migrate the database to use the resources table.
func performResourceTableMigration(ctx context.Context, tx *sql.Tx, log func(processed, total uint64)) (err error) {
	now := time.Now().UnixNano()
	idxnameBalances := fmt.Sprintf("onlineaccountbals_idx_%d", now)
	idxnameAddress := fmt.Sprintf("accountbase_address_idx_%d", now)

	createNewAcctBase := []string{
		`CREATE TABLE IF NOT EXISTS accountbase_resources_migration (
		addrid INTEGER PRIMARY KEY NOT NULL,
		address blob NOT NULL,
		data blob,
		normalizedonlinebalance INTEGER )`,
		createNormalizedOnlineBalanceIndex(idxnameBalances, "accountbase_resources_migration"),
		createUniqueAddressBalanceIndex(idxnameAddress, "accountbase_resources_migration"),
	}

	applyNewAcctBase := []string{
		`ALTER TABLE accountbase RENAME TO accountbase_old`,
		`ALTER TABLE accountbase_resources_migration RENAME TO accountbase`,
		`DROP TABLE IF EXISTS accountbase_old`,
	}

	for _, stmt := range createNewAcctBase {
		_, err = tx.ExecContext(ctx, stmt)
		if err != nil {
			return err
		}
	}
	var insertNewAcctBase *sql.Stmt
	var insertResources *sql.Stmt
	var insertNewAcctBaseNormBal *sql.Stmt
	insertNewAcctBase, err = tx.PrepareContext(ctx, "INSERT INTO accountbase_resources_migration(address, data) VALUES(?, ?)")
	if err != nil {
		return err
	}
	defer insertNewAcctBase.Close()

	insertNewAcctBaseNormBal, err = tx.PrepareContext(ctx, "INSERT INTO accountbase_resources_migration(address, data, normalizedonlinebalance) VALUES(?, ?, ?)")
	if err != nil {
		return err
	}
	defer insertNewAcctBaseNormBal.Close()

	insertResources, err = tx.PrepareContext(ctx, "INSERT INTO resources(addrid, aidx, data) VALUES(?, ?, ?)")
	if err != nil {
		return err
	}
	defer insertResources.Close()

	var rows *sql.Rows
	rows, err = tx.QueryContext(ctx, "SELECT address, data, normalizedonlinebalance FROM accountbase ORDER BY address")
	if err != nil {
		return err
	}
	defer rows.Close()

	var insertRes sql.Result
	var rowID int64
	var rowsAffected int64
	var processedAccounts uint64
	var totalBaseAccounts uint64

	totalBaseAccounts, err = totalAccounts(ctx, tx)
	if err != nil {
		return err
	}
	for rows.Next() {
		var addrbuf []byte
		var encodedAcctData []byte
		var normBal sql.NullInt64
		err = rows.Scan(&addrbuf, &encodedAcctData, &normBal)
		if err != nil {
			return err
		}

		var accountData basics.AccountData
		err = protocol.Decode(encodedAcctData, &accountData)
		if err != nil {
			return err
		}
		var newAccountData baseAccountDataMigrate
		newAccountData.SetAccountData(&accountData)
		encodedAcctData = protocol.Encode(&newAccountData)

		if normBal.Valid {
			insertRes, err = insertNewAcctBaseNormBal.ExecContext(ctx, addrbuf, encodedAcctData, normBal.Int64)
		} else {
			insertRes, err = insertNewAcctBase.ExecContext(ctx, addrbuf, encodedAcctData)
		}

		if err != nil {
			return err
		}
		rowsAffected, err = insertRes.RowsAffected()
		if err != nil {
			return err
		}
		if rowsAffected != 1 {
			return fmt.Errorf("number of affected rows is not 1 - %d", rowsAffected)
		}
		rowID, err = insertRes.LastInsertId()
		if err != nil {
			return err
		}
		insertResourceCallback := func(ctx context.Context, rowID int64, cidx basics.CreatableIndex, rd *resourcesData) error {
			var err error
			if rd != nil {
				encodedData := protocol.Encode(rd)
				_, err = insertResources.ExecContext(ctx, rowID, cidx, encodedData)
			}
			return err
		}
		err = accountDataResources(ctx, &accountData, rowID, insertResourceCallback)
		if err != nil {
			return err
		}
		processedAccounts++
		if log != nil {
			log(processedAccounts, totalBaseAccounts)
		}
	}

	// if the above loop was abrupt by an error, test it now.
	if err = rows.Err(); err != nil {
		return err
	}

	for _, stmt := range applyNewAcctBase {
		_, err = tx.Exec(stmt)
		if err != nil {
			return err
		}
	}
	return nil
}

func performTxTailTableMigration(ctx context.Context, tx *sql.Tx, blockDb db.Accessor) (err error) {
	if tx == nil {
		return nil
	}

	// load the latest MaxTxnLife rounds in the txtail and store these in the txtail.
	// when migrating there is only MaxTxnLife blocks in the block DB
	// since the original txTail.commmittedUpTo preserved only (rnd+1)-MaxTxnLife = 1000 blocks back
	err = blockDb.Atomic(func(ctx context.Context, blockTx *sql.Tx) error {
		latest, err := blockLatest(blockTx)
		if err != nil {
			return fmt.Errorf("latest block number cannot be retrieved : %w", err)
		}
		latestHdr, err := blockGetHdr(blockTx, latest)
		if err != nil {
			return fmt.Errorf("latest block header %d cannot be retrieved : %w", latest, err)
		}

		maxTxnLife := basics.Round(config.Consensus[latestHdr.CurrentProtocol].MaxTxnLife)
		firstRound := (latest + 1).SubSaturate(maxTxnLife)
		// we don't need to have the txtail for round 0.
		if firstRound == basics.Round(0) {
			firstRound++
		}
		tailRounds := make([][]byte, 0, maxTxnLife)
		for rnd := firstRound; rnd <= latest; rnd++ {
			blk, err := blockGet(blockTx, rnd)
			if err != nil {
				return fmt.Errorf("block for round %d ( %d - %d ) cannot be retrieved : %w", rnd, firstRound, latest, err)
			}

			tail, err := txTailRoundFromBlock(blk)
			if err != nil {
				return err
			}

			encodedTail, _ := tail.encode()
			tailRounds = append(tailRounds, encodedTail)
		}

		return txtailNewRound(ctx, tx, firstRound, tailRounds, firstRound)
	})

	return err
}

func performOnlineRoundParamsTailMigration(ctx context.Context, tx *sql.Tx, blockDb db.Accessor, newDatabase bool, initProto protocol.ConsensusVersion) (err error) {
	totals, err := accountsTotals(tx, false)
	if err != nil {
		return err
	}
	rnd, err := accountsRound(tx)
	if err != nil {
		return err
	}
	var currentProto protocol.ConsensusVersion
	if newDatabase {
		currentProto = initProto
	} else {
		err = blockDb.Atomic(func(ctx context.Context, blockTx *sql.Tx) error {
			hdr, err := blockGetHdr(blockTx, rnd)
			if err != nil {
				return err
			}
			currentProto = hdr.CurrentProtocol
			return nil
		})
		if err != nil {
			return err
		}
	}
	onlineRoundParams := []ledgercore.OnlineRoundParamsData{
		{
			OnlineSupply:    totals.Online.Money.Raw,
			RewardsLevel:    totals.RewardsLevel,
			CurrentProtocol: currentProto,
		},
	}
	return accountsPutOnlineRoundParams(tx, onlineRoundParams, rnd)
}

func performOnlineAccountsTableMigration(ctx context.Context, tx *sql.Tx, log func(processed, total uint64)) (err error) {

	var insertOnlineAcct *sql.Stmt
	insertOnlineAcct, err = tx.PrepareContext(ctx, "INSERT INTO onlineaccounts(address, data, normalizedonlinebalance, updround, votelastvalid) VALUES(?, ?, ?, ?, ?)")
	if err != nil {
		return err
	}
	defer insertOnlineAcct.Close()

	var rows *sql.Rows
	rows, err = tx.QueryContext(ctx, "SELECT addrid, address, data, normalizedonlinebalance FROM accountbase")
	if err != nil {
		return err
	}
	defer rows.Close()

	var insertRes sql.Result
	var rowsAffected int64
	var processedAccounts uint64
	var totalOnlineBaseAccounts uint64

	totalOnlineBaseAccounts, err = totalAccounts(ctx, tx)
	var total uint64
	err = tx.QueryRowContext(ctx, "SELECT count(*) FROM accountbase").Scan(&total)
	if err != nil {
		if err != sql.ErrNoRows {
			return err
		}
		total = 0
		err = nil
	}

	checkSQLResult := func(e error, res sql.Result) (err error) {
		if e != nil {
			err = e
			return
		}
		rowsAffected, err = res.RowsAffected()
		if err != nil {
			return err
		}
		if rowsAffected != 1 {
			return fmt.Errorf("number of affected rows is not 1 - %d", rowsAffected)
		}
		return nil
	}

	for rows.Next() {
		var addrid sql.NullInt64
		var addrbuf []byte
		var encodedAcctData []byte
		var normBal sql.NullInt64
		err = rows.Scan(&addrid, &addrbuf, &encodedAcctData, &normBal)
		if err != nil {
			return err
		}
		var ba baseAccountDataMigrate
		err = protocol.Decode(encodedAcctData, &ba)
		if err != nil {
			return err
		}

		// insert entries into online accounts table
		if ba.Status == basics.Online {
			if !normBal.Valid {
				var addr basics.Address
				copy(addr[:], addrbuf)
				return fmt.Errorf("non valid norm balance for online account %s", addr.String())
			}
			var baseOnlineAD baseOnlineAccountData
			baseOnlineAD.baseVotingData = ba.baseVotingData
			baseOnlineAD.MicroAlgos = ba.baseAccountData.MicroAlgos
			baseOnlineAD.RewardsBase = ba.baseAccountData.RewardsBase
			encodedOnlineAcctData := protocol.Encode(&baseOnlineAD)
			insertRes, err = insertOnlineAcct.ExecContext(ctx, addrbuf, encodedOnlineAcctData, normBal.Int64, ba.UpdateRound, baseOnlineAD.VoteLastValid)
			err = checkSQLResult(err, insertRes)
			if err != nil {
				return err
			}
		}

		processedAccounts++
		if log != nil {
			log(processedAccounts, totalOnlineBaseAccounts)
		}
	}
	if err = rows.Err(); err != nil {
		return err
	}

	return err
}

// removeEmptyAccountData removes empty AccountData msgp-encoded entries from accountbase table
// and optionally returns list of addresses that were eliminated
func removeEmptyAccountData(tx *sql.Tx, queryAddresses bool) (num int64, addresses []basics.Address, err error) {
	if queryAddresses {
		rows, err := tx.Query("SELECT address FROM accountbase where length(data) = 1 and data = x'80'") // empty AccountData is 0x80
		if err != nil {
			return 0, nil, err
		}
		defer rows.Close()

		for rows.Next() {
			var addrbuf []byte
			err = rows.Scan(&addrbuf)
			if err != nil {
				return 0, nil, err
			}
			var addr basics.Address
			if len(addrbuf) != len(addr) {
				err = fmt.Errorf("account DB address length mismatch: %d != %d", len(addrbuf), len(addr))
				return 0, nil, err
			}
			copy(addr[:], addrbuf)
			addresses = append(addresses, addr)
		}

		// if the above loop was abrupted by an error, test it now.
		if err = rows.Err(); err != nil {
			return 0, nil, err
		}
	}

	result, err := tx.Exec("DELETE from accountbase where length(data) = 1 and data = x'80'")
	if err != nil {
		return 0, nil, err
	}
	num, err = result.RowsAffected()
	if err != nil {
		// something wrong on getting rows count but data deleted, ignore the error
		num = int64(len(addresses))
		err = nil
	}
	return num, addresses, err
}

// accountDataToOnline returns the part of the AccountData that matters
// for online accounts (to answer top-N queries).  We store a subset of
// the full AccountData because we need to store a large number of these
// in memory (say, 1M), and storing that many AccountData could easily
// cause us to run out of memory.
func accountDataToOnline(address basics.Address, ad *ledgercore.AccountData, proto config.ConsensusParams) *ledgercore.OnlineAccount {
	return &ledgercore.OnlineAccount{
		Address:                 address,
		MicroAlgos:              ad.MicroAlgos,
		RewardsBase:             ad.RewardsBase,
		NormalizedOnlineBalance: ad.NormalizedOnlineBalance(proto),
		VoteFirstValid:          ad.VoteFirstValid,
		VoteLastValid:           ad.VoteLastValid,
		StateProofID:            ad.StateProofID,
	}
}

func resetAccountHashes(tx *sql.Tx) (err error) {
	_, err = tx.Exec(`DELETE FROM accounthashes`)
	return
}

func accountsReset(tx *sql.Tx) error {
	for _, stmt := range accountsResetExprs {
		_, err := tx.Exec(stmt)
		if err != nil {
			return err
		}
	}
	_, err := db.SetUserVersion(context.Background(), tx, 0)
	return err
}

// accountsRound returns the tracker balances round number
func accountsRound(q db.Queryable) (rnd basics.Round, err error) {
	err = q.QueryRow("SELECT rnd FROM acctrounds WHERE id='acctbase'").Scan(&rnd)
	if err != nil {
		return
	}
	return
}

// accountsHashRound returns the round of the hash tree
// if the hash of the tree doesn't exists, it returns zero.
func accountsHashRound(tx *sql.Tx) (hashrnd basics.Round, err error) {
	err = tx.QueryRow("SELECT rnd FROM acctrounds WHERE id='hashbase'").Scan(&hashrnd)
	if err == sql.ErrNoRows {
		hashrnd = basics.Round(0)
		err = nil
	}
	return
}

func accountsInitDbQueries(r db.Queryable, w db.Queryable) (*accountsDbQueries, error) {
	var err error
	qs := &accountsDbQueries{}

	qs.listCreatablesStmt, err = r.Prepare("SELECT rnd, asset, creator FROM acctrounds LEFT JOIN assetcreators ON assetcreators.asset <= ? AND assetcreators.ctype = ? WHERE acctrounds.id='acctbase' ORDER BY assetcreators.asset desc LIMIT ?")
	if err != nil {
		return nil, err
	}

	qs.lookupStmt, err = r.Prepare("SELECT accountbase.rowid, rnd, data FROM acctrounds LEFT JOIN accountbase ON address=? WHERE id='acctbase'")
	if err != nil {
		return nil, err
	}

	qs.lookupOnlineStmt, err = r.Prepare("SELECT onlineaccounts.rowid, onlineaccounts.updround, rnd, data FROM acctrounds LEFT JOIN onlineaccounts ON address=? AND updround <= ? WHERE id='acctbase' ORDER BY updround DESC LIMIT 1")
	if err != nil {
		return nil, err
	}

	qs.lookupOnlineHistoryStmt, err = r.Prepare("SELECT rowid, updround, data FROM onlineaccounts WHERE address=? ORDER BY updround ASC")
	if err != nil {
		return nil, err
	}

	qs.lookupResourcesStmt, err = r.Prepare("SELECT accountbase.rowid, rnd, resources.data FROM acctrounds LEFT JOIN accountbase ON accountbase.address = ? LEFT JOIN resources ON accountbase.rowid = resources.addrid AND resources.aidx = ? WHERE id='acctbase'")
	if err != nil {
		return nil, err
	}

	qs.lookupAllResourcesStmt, err = r.Prepare("SELECT accountbase.rowid, rnd, resources.aidx, resources.data FROM acctrounds LEFT JOIN accountbase ON accountbase.address = ? LEFT JOIN resources ON accountbase.rowid = resources.addrid WHERE id='acctbase'")
	if err != nil {
		return nil, err
	}

	qs.lookupCreatorStmt, err = r.Prepare("SELECT rnd, creator FROM acctrounds LEFT JOIN assetcreators ON asset = ? AND ctype = ? WHERE id='acctbase'")
	if err != nil {
		return nil, err
	}

	qs.deleteStoredCatchpoint, err = w.Prepare("DELETE FROM storedcatchpoints WHERE round=?")
	if err != nil {
		return nil, err
	}

	qs.insertStoredCatchpoint, err = w.Prepare("INSERT INTO storedcatchpoints(round, filename, catchpoint, filesize, pinned) VALUES(?, ?, ?, ?, 0)")
	if err != nil {
		return nil, err
	}

	qs.selectOldestCatchpointFiles, err = r.Prepare("SELECT round, filename FROM storedcatchpoints WHERE pinned = 0 and round <= COALESCE((SELECT round FROM storedcatchpoints WHERE pinned = 0 ORDER BY round DESC LIMIT ?, 1),0) ORDER BY round ASC LIMIT ?")
	if err != nil {
		return nil, err
	}

	qs.selectCatchpointStateUint64, err = r.Prepare("SELECT intval FROM catchpointstate WHERE id=?")
	if err != nil {
		return nil, err
	}

	qs.deleteCatchpointState, err = w.Prepare("DELETE FROM catchpointstate WHERE id=?")
	if err != nil {
		return nil, err
	}

	qs.insertCatchpointStateUint64, err = w.Prepare("INSERT OR REPLACE INTO catchpointstate(id, intval) VALUES(?, ?)")
	if err != nil {
		return nil, err
	}

	qs.insertCatchpointStateString, err = w.Prepare("INSERT OR REPLACE INTO catchpointstate(id, strval) VALUES(?, ?)")
	if err != nil {
		return nil, err
	}

	qs.selectCatchpointStateString, err = r.Prepare("SELECT strval FROM catchpointstate WHERE id=?")
	if err != nil {
		return nil, err
	}

	return qs, nil
}

// listCreatables returns an array of CreatableLocator which have CreatableIndex smaller or equal to maxIdx and are of the provided CreatableType.
func (qs *accountsDbQueries) listCreatables(maxIdx basics.CreatableIndex, maxResults uint64, ctype basics.CreatableType) (results []basics.CreatableLocator, dbRound basics.Round, err error) {
	err = db.Retry(func() error {
		// Query for assets in range
		rows, err := qs.listCreatablesStmt.Query(maxIdx, ctype, maxResults)
		if err != nil {
			return err
		}
		defer rows.Close()

		// For each row, copy into a new CreatableLocator and append to results
		var buf []byte
		var cl basics.CreatableLocator
		var creatableIndex sql.NullInt64
		for rows.Next() {
			err = rows.Scan(&dbRound, &creatableIndex, &buf)
			if err != nil {
				return err
			}
			if !creatableIndex.Valid {
				// we received an entry without any index. This would happen only on the first entry when there are no creatables of the requested type.
				break
			}
			cl.Index = basics.CreatableIndex(creatableIndex.Int64)
			copy(cl.Creator[:], buf)
			cl.Type = ctype
			results = append(results, cl)
		}
		return nil
	})
	return
}

func (qs *accountsDbQueries) lookupCreator(cidx basics.CreatableIndex, ctype basics.CreatableType) (addr basics.Address, ok bool, dbRound basics.Round, err error) {
	err = db.Retry(func() error {
		var buf []byte
		err := qs.lookupCreatorStmt.QueryRow(cidx, ctype).Scan(&dbRound, &buf)

		// this shouldn't happen unless we can't figure the round number.
		if err == sql.ErrNoRows {
			return fmt.Errorf("lookupCreator was unable to retrieve round number")
		}

		// Some other database error
		if err != nil {
			return err
		}

		if len(buf) > 0 {
			ok = true
			copy(addr[:], buf)
		}
		return nil
	})
	return
}

func (qs *accountsDbQueries) lookupResources(addr basics.Address, aidx basics.CreatableIndex, ctype basics.CreatableType) (data persistedResourcesData, err error) {
	err = db.Retry(func() error {
		var buf []byte
		var rowid sql.NullInt64
		err := qs.lookupResourcesStmt.QueryRow(addr[:], aidx).Scan(&rowid, &data.round, &buf)
		if err == nil {
			data.aidx = aidx
			if len(buf) > 0 && rowid.Valid {
				data.addrid = rowid.Int64
				err = protocol.Decode(buf, &data.data)
				if err != nil {
					return err
				}
				if ctype == basics.AssetCreatable && !data.data.IsAsset() {
					return fmt.Errorf("lookupResources asked for an asset but got %v", data.data)
				}
				if ctype == basics.AppCreatable && !data.data.IsApp() {
					return fmt.Errorf("lookupResources asked for an app but got %v", data.data)
				}
				return nil
			}
			data.data = makeResourcesData(0)
			// we don't have that account, just return the database round.
			return nil
		}

		// this should never happen; it indicates that we don't have a current round in the acctrounds table.
		if err == sql.ErrNoRows {
			// Return the zero value of data
			return fmt.Errorf("unable to query resource data for address %v aidx %v ctype %v : %w", addr, aidx, ctype, err)
		}
		return err
	})
	return
}

func (qs *accountsDbQueries) lookupAllResources(addr basics.Address) (data []persistedResourcesData, rnd basics.Round, err error) {
	err = db.Retry(func() error {
		// Query for all resources
		rows, err := qs.lookupAllResourcesStmt.Query(addr[:])
		if err != nil {
			return err
		}
		defer rows.Close()

		var addrid, aidx sql.NullInt64
		var dbRound basics.Round
		data = nil
		var buf []byte
		for rows.Next() {
			err := rows.Scan(&addrid, &dbRound, &aidx, &buf)
			if err != nil {
				return err
			}
			if !addrid.Valid || !aidx.Valid {
				// we received an entry without any index. This would happen only on the first entry when there are no resources for this address.
				// ensure this is the first entry, set the round and return
				if len(data) != 0 {
					return fmt.Errorf("lookupAllResources: unexpected invalid result on non-first resource record: (%v, %v)", addrid.Valid, aidx.Valid)
				}
				rnd = dbRound
				break
			}
			var resData resourcesData
			err = protocol.Decode(buf, &resData)
			if err != nil {
				return err
			}
			data = append(data, persistedResourcesData{
				addrid: addrid.Int64,
				aidx:   basics.CreatableIndex(aidx.Int64),
				data:   resData,
				round:  dbRound,
			})
			rnd = dbRound
		}
		return nil
	})
	return
}

// lookup looks up for a the account data given it's address. It returns the persistedAccountData, which includes the current database round and the matching
// account data, if such was found. If no matching account data could be found for the given address, an empty account data would
// be retrieved.
func (qs *accountsDbQueries) lookup(addr basics.Address) (data persistedAccountData, err error) {
	err = db.Retry(func() error {
		var buf []byte
		var rowid sql.NullInt64
		err := qs.lookupStmt.QueryRow(addr[:]).Scan(&rowid, &data.round, &buf)
		if err == nil {
			data.addr = addr
			if len(buf) > 0 && rowid.Valid {
				data.rowid = rowid.Int64
				err = protocol.Decode(buf, &data.accountData)
				return err
			}
			// we don't have that account, just return the database round.
			return nil
		}

		// this should never happen; it indicates that we don't have a current round in the acctrounds table.
		if err == sql.ErrNoRows {
			// Return the zero value of data
			return fmt.Errorf("unable to query account data for address %v : %w", addr, err)
		}

		return err
	})
	return
}

func (qs *accountsDbQueries) lookupOnline(addr basics.Address, rnd basics.Round) (data persistedOnlineAccountData, err error) {
	err = db.Retry(func() error {
		var buf []byte
		var rowid sql.NullInt64
		var updround sql.NullInt64
		err := qs.lookupOnlineStmt.QueryRow(addr[:], rnd).Scan(&rowid, &updround, &data.round, &buf)
		if err == nil {
			data.addr = addr
			if len(buf) > 0 && rowid.Valid && updround.Valid {
				data.rowid = rowid.Int64
				data.updRound = basics.Round(updround.Int64)
				err = protocol.Decode(buf, &data.accountData)
				return err
			}
			// we don't have that account, just return the database round.
			return nil
		}

		// this should never happen; it indicates that we don't have a current round in the acctrounds table.
		if err == sql.ErrNoRows {
			// Return the zero value of data
			return fmt.Errorf("unable to query online account data for address %v : %w", addr, err)
		}

		return err
	})
	return
}

func (qs *accountsDbQueries) lookupOnlineHistory(addr basics.Address) (result []persistedOnlineAccountData, err error) {
	err = db.Retry(func() error {
		rows, err := qs.lookupOnlineHistoryStmt.Query(addr[:])
		if err != nil {
			return err
		}
		defer rows.Close()

		for rows.Next() {
			var buf []byte
			data := persistedOnlineAccountData{}
			err := rows.Scan(&data.rowid, &data.updRound, &buf)
			if err != nil {
				return err
			}
			err = protocol.Decode(buf, &data.accountData)
			if err != nil {
				return err
			}
			data.addr = addr
			result = append(result, data)
		}
		return err
	})
	return
}

func (qs *accountsDbQueries) storeCatchpoint(ctx context.Context, round basics.Round, fileName string, catchpoint string, fileSize int64) (err error) {
	err = db.Retry(func() (err error) {
		_, err = qs.deleteStoredCatchpoint.ExecContext(ctx, round)

		if err != nil || (fileName == "" && catchpoint == "" && fileSize == 0) {
			return
		}

		_, err = qs.insertStoredCatchpoint.ExecContext(ctx, round, fileName, catchpoint, fileSize)
		return
	})
	return
}

func (qs *accountsDbQueries) getOldestCatchpointFiles(ctx context.Context, fileCount int, filesToKeep int) (fileNames map[basics.Round]string, err error) {
	err = db.Retry(func() (err error) {
		var rows *sql.Rows
		rows, err = qs.selectOldestCatchpointFiles.QueryContext(ctx, filesToKeep, fileCount)
		if err != nil {
			return
		}
		defer rows.Close()

		fileNames = make(map[basics.Round]string)
		for rows.Next() {
			var fileName string
			var round basics.Round
			err = rows.Scan(&round, &fileName)
			if err != nil {
				return
			}
			fileNames[round] = fileName
		}

		err = rows.Err()
		return
	})
	return
}

func (qs *accountsDbQueries) readCatchpointStateUint64(ctx context.Context, stateName catchpointState) (rnd uint64, def bool, err error) {
	var val sql.NullInt64
	err = db.Retry(func() (err error) {
		err = qs.selectCatchpointStateUint64.QueryRowContext(ctx, stateName).Scan(&val)
		if err == sql.ErrNoRows || (err == nil && !val.Valid) {
			val.Int64 = 0 // default to zero.
			err = nil
			def = true
			return
		}
		return err
	})
	return uint64(val.Int64), def, err
}

func (qs *accountsDbQueries) writeCatchpointStateUint64(ctx context.Context, stateName catchpointState, setValue uint64) (cleared bool, err error) {
	err = db.Retry(func() (err error) {
		if setValue == 0 {
			_, err = qs.deleteCatchpointState.ExecContext(ctx, stateName)
			cleared = true
			return err
		}

		// we don't know if there is an entry in the table for this state, so we'll insert/replace it just in case.
		_, err = qs.insertCatchpointStateUint64.ExecContext(ctx, stateName, setValue)
		cleared = false
		return err
	})
	return cleared, err

}

func (qs *accountsDbQueries) readCatchpointStateString(ctx context.Context, stateName catchpointState) (str string, def bool, err error) {
	var val sql.NullString
	err = db.Retry(func() (err error) {
		err = qs.selectCatchpointStateString.QueryRowContext(ctx, stateName).Scan(&val)
		if err == sql.ErrNoRows || (err == nil && !val.Valid) {
			val.String = "" // default to empty string
			err = nil
			def = true
			return
		}
		return err
	})
	return val.String, def, err
}

func (qs *accountsDbQueries) writeCatchpointStateString(ctx context.Context, stateName catchpointState, setValue string) (cleared bool, err error) {
	err = db.Retry(func() (err error) {
		if setValue == "" {
			_, err = qs.deleteCatchpointState.ExecContext(ctx, stateName)
			cleared = true
			return err
		}

		// we don't know if there is an entry in the table for this state, so we'll insert/replace it just in case.
		_, err = qs.insertCatchpointStateString.ExecContext(ctx, stateName, setValue)
		cleared = false
		return err
	})
	return cleared, err
}

func (qs *accountsDbQueries) close() {
	preparedQueries := []**sql.Stmt{
		&qs.listCreatablesStmt,
		&qs.lookupStmt,
		&qs.lookupOnlineStmt,
		&qs.lookupOnlineHistoryStmt,
		&qs.lookupResourcesStmt,
		&qs.lookupAllResourcesStmt,
		&qs.lookupCreatorStmt,
		&qs.deleteStoredCatchpoint,
		&qs.insertStoredCatchpoint,
		&qs.selectOldestCatchpointFiles,
		&qs.selectCatchpointStateUint64,
		&qs.deleteCatchpointState,
		&qs.insertCatchpointStateUint64,
		&qs.selectCatchpointStateString,
		&qs.insertCatchpointStateString,
	}
	for _, preparedQuery := range preparedQueries {
		if (*preparedQuery) != nil {
			(*preparedQuery).Close()
			*preparedQuery = nil
		}
	}
}

// accountsOnlineTop returns the top n online accounts starting at position offset
// (that is, the top offset'th account through the top offset+n-1'th account).
//
// The accounts are sorted by their normalized balance and address.  The normalized
// balance has to do with the reward parts of online account balances.  See the
// normalization procedure in AccountData.NormalizedOnlineBalance().
//
// Note that this does not check if the accounts have a vote key valid for any
// particular round (past, present, or future).
func accountsOnlineTop(tx *sql.Tx, rnd basics.Round, offset uint64, n uint64, proto config.ConsensusParams) (map[basics.Address]*ledgercore.OnlineAccount, error) {
	// onlineaccounts has historical data ordered by updround for both online and offline accounts.
	// This means some account A might have norm balance != 0 at round N and norm balance == 0 at some round K > N.
	// For online top query one needs to find entries not fresher than X with norm balance != 0.
	// To do that the query groups row by address and takes the latest updround, and then filters out rows with zero nor balance.
	rows, err := tx.Query(`SELECT address, normalizedonlinebalance, data, max(updround) FROM onlineaccounts
WHERE updround <= ?
GROUP BY address HAVING normalizedonlinebalance > 0
ORDER BY normalizedonlinebalance DESC, address DESC LIMIT ? OFFSET ?`, rnd, n, offset)

	if err != nil {
		return nil, err
	}
	defer rows.Close()

	res := make(map[basics.Address]*ledgercore.OnlineAccount, n)
	for rows.Next() {
		var addrbuf []byte
		var buf []byte
		var normBal sql.NullInt64
		var updround sql.NullInt64
		err = rows.Scan(&addrbuf, &normBal, &buf, &updround)
		if err != nil {
			return nil, err
		}

		var data baseOnlineAccountData
		err = protocol.Decode(buf, &data)
		if err != nil {
			return nil, err
		}

		var addr basics.Address
		if len(addrbuf) != len(addr) {
			err = fmt.Errorf("account DB address length mismatch: %d != %d", len(addrbuf), len(addr))
			return nil, err
		}

		if !normBal.Valid {
			return nil, fmt.Errorf("non valid norm balance for online account %s", addr.String())
		}

		copy(addr[:], addrbuf)
		// TODO: figure out protocol to use for rewards
		// The original implementation uses current proto to recalculate norm balance
		// In the same time, in accountsNewRound genesis protocol is used to fill norm balance value
		// In order to be consistent with the original implementation recalculate the balance with current proto
		normBalance := basics.NormalizedOnlineAccountBalance(basics.Online, data.RewardsBase, data.MicroAlgos, proto)
		oa := data.GetOnlineAccount(addr, normBalance)
		res[addr] = &oa
	}

	return res, rows.Err()
}

type onlineAccountExpiration struct {
	rnd    basics.Round
	rowids []int64
}

// onlineAccountsExpirations scans onlineaccounts table and builds expirations map using the following algorithm
// 1. Query the table ordred by update round and address.
// 2. for every address record "online" entries, when encounter "offline" record mark previous "online" for deletion.
// Set expiration round to the "offline" round + MaxBalLookback
// 3. If there are multiple "online" entires, mark all except the last one for deletion as well.
// Expiration round is set to the last online + MaxBalLookback
func onlineAccountsExpirations(tx *sql.Tx, maxBalLookback uint64) (result []onlineAccountExpiration, err error) {
	rows, err := tx.Query(`SELECT rowid, address, normalizedonlinebalance, updround FROM onlineaccounts ORDER BY address, updround ASC`)
	if err != nil {
		return nil, err
	}
	defer rows.Close()

	expirations := make(map[basics.Round][]int64)

	addToExpiration := func(targetRound basics.Round, rowids []int64) {
		if len(rowids) > 0 {
			var entries []int64
			var ok bool
			if entries, ok = expirations[targetRound]; ok {
				entries = append(entries, rowids...)
			} else {
				entries = make([]int64, len(rowids))
				copy(entries, rowids)
			}
			expirations[targetRound] = entries
		}
	}

	var lastAddr basics.Address
	var rowids []int64
	var rounds []int64

	for rows.Next() {
		var addrbuf []byte
		var rowid sql.NullInt64
		var updround sql.NullInt64
		var normBal sql.NullInt64
		err = rows.Scan(&rowid, &addrbuf, &normBal, &updround)
		if err != nil {
			return nil, err
		}

		var addr basics.Address
		if len(addrbuf) != len(addr) {
			err = fmt.Errorf("account DB address length mismatch: %d != %d", len(addrbuf), len(addr))
			return nil, err
		}
		copy(addr[:], addrbuf)

		if addr != lastAddr {
			// when switching from one account to another:
			// expire older online entries.
			// offline entries explicitly processed below on a previous iteration
			if len(rowids) > 1 {
				if len(rowids) != len(rounds) {
					return nil, fmt.Errorf("inconsistence: len(rowids) %d != %d len(rounds)", len(rowids), len(rounds))
				}
				targetRound := uint64(rounds[len(rounds)-1]) + maxBalLookback
				prevRowids := rowids[:len(rowids)-1]
				addToExpiration(basics.Round(targetRound), prevRowids)
			}

			// reset the state
			rowids = rowids[:0]
			rounds = rounds[:0]
			copy(lastAddr[:], addr[:])
		}

		if normBal.Valid && normBal.Int64 > 0 {
			// online account, save rowids and rounds
			rowids = append(rowids, rowid.Int64)
			rounds = append(rounds, updround.Int64)
		} else {
			// became offline: expire all previous online rowids and this row id
			rowids = append(rowids, rowid.Int64)
			targetRound := uint64(updround.Int64) + maxBalLookback
			addToExpiration(basics.Round(targetRound), rowids)

			rowids = rowids[:0]
			rounds = rounds[:0]
		}
	}

	// process the last address
	if len(rowids) > 1 {
		if len(rowids) != len(rounds) {
			return nil, fmt.Errorf("inconsistence: len(rowids) %d != %d len(rounds)", len(rowids), len(rounds))
		}
		targetRound := uint64(rounds[len(rounds)-1]) + maxBalLookback
		rowids = rowids[:len(rowids)-1]
		addToExpiration(basics.Round(targetRound), rowids)
	}

	// convert map to a sorted array
	if len(expirations) > 0 {
		result = make([]onlineAccountExpiration, len(expirations))
		i := 0
		for rnd, rowids := range expirations {
			result[i] = onlineAccountExpiration{rnd: rnd, rowids: rowids}
			i++
		}
		sort.SliceStable(result, func(i, j int) bool {
			return result[i].rnd < result[j].rnd
		})
	}

	return result, nil
}

<<<<<<< HEAD
func accountsTotals(q db.Queryable, catchpointStaging bool) (totals ledgercore.AccountTotals, err error) {
=======
func onlineAccountsAll(tx *sql.Tx, maxAccounts uint64) ([]persistedOnlineAccountData, error) {
	rows, err := tx.Query("SELECT rowid, address, updround, data FROM onlineaccounts ORDER BY address, updround ASC")
	if err != nil {
		return nil, err
	}
	defer rows.Close()

	result := make([]persistedOnlineAccountData, 0, maxAccounts)
	var numAccounts uint64
	var seenAddr []byte
	for rows.Next() {
		var addrbuf []byte
		var buf []byte
		data := persistedOnlineAccountData{}
		err := rows.Scan(&data.rowid, &addrbuf, &data.updRound, &buf)
		if err != nil {
			return nil, err
		}
		if len(addrbuf) != len(data.addr) {
			err = fmt.Errorf("account DB address length mismatch: %d != %d", len(addrbuf), len(data.addr))
			return nil, err
		}
		if maxAccounts > 0 {
			if !bytes.Equal(seenAddr, addrbuf) {
				numAccounts++
				if numAccounts > maxAccounts {
					break
				}
			}
		}
		copy(data.addr[:], addrbuf)
		err = protocol.Decode(buf, &data.accountData)
		if err != nil {
			return nil, err
		}
		result = append(result, data)
	}
	return result, nil
}

func accountsTotals(tx *sql.Tx, catchpointStaging bool) (totals ledgercore.AccountTotals, err error) {
>>>>>>> 80ef4bf4
	id := ""
	if catchpointStaging {
		id = "catchpointStaging"
	}
	row := q.QueryRow("SELECT online, onlinerewardunits, offline, offlinerewardunits, notparticipating, notparticipatingrewardunits, rewardslevel FROM accounttotals WHERE id=?", id)
	err = row.Scan(&totals.Online.Money.Raw, &totals.Online.RewardUnits,
		&totals.Offline.Money.Raw, &totals.Offline.RewardUnits,
		&totals.NotParticipating.Money.Raw, &totals.NotParticipating.RewardUnits,
		&totals.RewardsLevel)

	return
}

func accountsPutTotals(tx *sql.Tx, totals ledgercore.AccountTotals, catchpointStaging bool) error {
	id := ""
	if catchpointStaging {
		id = "catchpointStaging"
	}
	_, err := tx.Exec("REPLACE INTO accounttotals (id, online, onlinerewardunits, offline, offlinerewardunits, notparticipating, notparticipatingrewardunits, rewardslevel) VALUES (?, ?, ?, ?, ?, ?, ?, ?)",
		id,
		totals.Online.Money.Raw, totals.Online.RewardUnits,
		totals.Offline.Money.Raw, totals.Offline.RewardUnits,
		totals.NotParticipating.Money.Raw, totals.NotParticipating.RewardUnits,
		totals.RewardsLevel)
	return err
}

func accountsOnlineRoundParams(tx *sql.Tx) (onlineRoundParamsData []ledgercore.OnlineRoundParamsData, endRound basics.Round, err error) {
	rows, err := tx.Query("SELECT round, data FROM onlineroundparamstail ORDER BY round ASC")
	if err != nil {
		return nil, 0, err
	}
	defer rows.Close()

	for rows.Next() {
		var buf []byte
		err = rows.Scan(&endRound, &buf)
		if err != nil {
			return nil, 0, err
		}

		var data ledgercore.OnlineRoundParamsData
		err = protocol.Decode(buf, &data)
		if err != nil {
			return nil, 0, err
		}

		onlineRoundParamsData = append(onlineRoundParamsData, data)
	}
	return
}

func accountsPutOnlineRoundParams(tx *sql.Tx, onlineRoundParamsData []ledgercore.OnlineRoundParamsData, startRound basics.Round) error {
	insertStmt, err := tx.Prepare("INSERT INTO onlineroundparamstail (round, data) VALUES (?, ?)")
	if err != nil {
		return err
	}

	for i, onlineRoundParams := range onlineRoundParamsData {
		_, err = insertStmt.Exec(startRound+basics.Round(i), protocol.Encode(&onlineRoundParams))
		if err != nil {
			return err
		}
	}
	return nil
}

func accountsPruneOnlineRoundParams(tx *sql.Tx, deleteBeforeRound basics.Round) error {
	_, err := tx.Exec("DELETE FROM onlineroundparamstail WHERE round<?",
		deleteBeforeRound,
	)
	return err
}

type accountsWriter interface {
	insertAccount(addr basics.Address, normBalance uint64, data baseAccountData) (rowid int64, err error)
	deleteAccount(rowid int64) (rowsAffected int64, err error)
	updateAccount(rowid int64, normBalance uint64, data baseAccountData) (rowsAffected int64, err error)

	insertResource(addrid int64, aidx basics.CreatableIndex, data resourcesData) (rowid int64, err error)
	deleteResource(addrid int64, aidx basics.CreatableIndex) (rowsAffected int64, err error)
	updateResource(addrid int64, aidx basics.CreatableIndex, data resourcesData) (rowsAffected int64, err error)

	insertCreatable(cidx basics.CreatableIndex, ctype basics.CreatableType, creator []byte) (rowid int64, err error)
	deleteCreatable(cidx basics.CreatableIndex, ctype basics.CreatableType) (rowsAffected int64, err error)

	close()
}

type onlineAccountsWriter interface {
	insertOnlineAccount(addr basics.Address, normBalance uint64, data baseOnlineAccountData, updRound uint64, voteLastValid uint64) (rowid int64, err error)

	close()
}

type accountsSQLWriter struct {
	insertCreatableIdxStmt, deleteCreatableIdxStmt             *sql.Stmt
	deleteByRowIDStmt, insertStmt, updateStmt                  *sql.Stmt
	deleteResourceStmt, insertResourceStmt, updateResourceStmt *sql.Stmt
}

type onlineAccountsSQLWriter struct {
	insertStmt, updateStmt *sql.Stmt
}

func (w *accountsSQLWriter) close() {
	if w.deleteByRowIDStmt != nil {
		w.deleteByRowIDStmt.Close()
		w.deleteByRowIDStmt = nil
	}
	if w.insertStmt != nil {
		w.insertStmt.Close()
		w.insertStmt = nil
	}
	if w.updateStmt != nil {
		w.updateStmt.Close()
		w.updateStmt = nil
	}
	if w.deleteResourceStmt != nil {
		w.deleteResourceStmt.Close()
		w.deleteResourceStmt = nil
	}
	if w.insertResourceStmt != nil {
		w.insertResourceStmt.Close()
		w.insertResourceStmt = nil
	}
	if w.updateResourceStmt != nil {
		w.updateResourceStmt.Close()
		w.updateResourceStmt = nil
	}
	if w.insertCreatableIdxStmt != nil {
		w.insertCreatableIdxStmt.Close()
		w.insertCreatableIdxStmt = nil
	}
	if w.deleteCreatableIdxStmt != nil {
		w.deleteCreatableIdxStmt.Close()
		w.deleteCreatableIdxStmt = nil
	}
}

func (w *onlineAccountsSQLWriter) close() {
	if w.insertStmt != nil {
		w.insertStmt.Close()
		w.insertStmt = nil
	}
}

func makeAccountsSQLWriter(tx *sql.Tx, hasAccounts bool, hasResources bool, hasCreatables bool) (w *accountsSQLWriter, err error) {
	w = new(accountsSQLWriter)

	if hasAccounts {
		w.deleteByRowIDStmt, err = tx.Prepare("DELETE FROM accountbase WHERE rowid=?")
		if err != nil {
			return
		}

		w.insertStmt, err = tx.Prepare("INSERT INTO accountbase (address, normalizedonlinebalance, data) VALUES (?, ?, ?)")
		if err != nil {
			return
		}

		w.updateStmt, err = tx.Prepare("UPDATE accountbase SET normalizedonlinebalance = ?, data = ? WHERE rowid = ?")
		if err != nil {
			return
		}
	}

	if hasResources {
		w.deleteResourceStmt, err = tx.Prepare("DELETE FROM resources WHERE addrid = ? AND aidx = ?")
		if err != nil {
			return
		}

		w.insertResourceStmt, err = tx.Prepare("INSERT INTO resources(addrid, aidx, data) VALUES(?, ?, ?)")
		if err != nil {
			return
		}

		w.updateResourceStmt, err = tx.Prepare("UPDATE resources SET data = ? WHERE addrid = ? AND aidx = ?")
		if err != nil {
			return
		}
	}

	if hasCreatables {
		w.insertCreatableIdxStmt, err = tx.Prepare("INSERT INTO assetcreators (asset, creator, ctype) VALUES (?, ?, ?)")
		if err != nil {
			return
		}

		w.deleteCreatableIdxStmt, err = tx.Prepare("DELETE FROM assetcreators WHERE asset=? AND ctype=?")
		if err != nil {
			return
		}
	}
	return
}

func (w accountsSQLWriter) insertAccount(addr basics.Address, normBalance uint64, data baseAccountData) (rowid int64, err error) {
	result, err := w.insertStmt.Exec(addr[:], normBalance, protocol.Encode(&data))
	if err != nil {
		return
	}
	rowid, err = result.LastInsertId()
	return
}

func (w accountsSQLWriter) deleteAccount(rowid int64) (rowsAffected int64, err error) {
	result, err := w.deleteByRowIDStmt.Exec(rowid)
	if err != nil {
		return
	}
	rowsAffected, err = result.RowsAffected()
	return
}

func (w accountsSQLWriter) updateAccount(rowid int64, normBalance uint64, data baseAccountData) (rowsAffected int64, err error) {
	result, err := w.updateStmt.Exec(normBalance, protocol.Encode(&data), rowid)
	if err != nil {
		return
	}
	rowsAffected, err = result.RowsAffected()
	return
}

func (w accountsSQLWriter) insertResource(addrid int64, aidx basics.CreatableIndex, data resourcesData) (rowid int64, err error) {
	result, err := w.insertResourceStmt.Exec(addrid, aidx, protocol.Encode(&data))
	if err != nil {
		return
	}
	rowid, err = result.LastInsertId()
	return
}

func (w accountsSQLWriter) deleteResource(addrid int64, aidx basics.CreatableIndex) (rowsAffected int64, err error) {
	result, err := w.deleteResourceStmt.Exec(addrid, aidx)
	if err != nil {
		return
	}
	rowsAffected, err = result.RowsAffected()
	return
}

func (w accountsSQLWriter) updateResource(addrid int64, aidx basics.CreatableIndex, data resourcesData) (rowsAffected int64, err error) {
	result, err := w.updateResourceStmt.Exec(protocol.Encode(&data), addrid, aidx)
	if err != nil {
		return
	}
	rowsAffected, err = result.RowsAffected()
	return
}

func (w accountsSQLWriter) insertCreatable(cidx basics.CreatableIndex, ctype basics.CreatableType, creator []byte) (rowid int64, err error) {
	result, err := w.insertCreatableIdxStmt.Exec(cidx, creator, ctype)
	if err != nil {
		return
	}
	rowid, err = result.LastInsertId()
	return
}

func (w accountsSQLWriter) deleteCreatable(cidx basics.CreatableIndex, ctype basics.CreatableType) (rowsAffected int64, err error) {
	result, err := w.deleteCreatableIdxStmt.Exec(cidx, ctype)
	if err != nil {
		return
	}
	rowsAffected, err = result.RowsAffected()
	return
}

func makeOnlineAccountsSQLWriter(tx *sql.Tx, hasAccounts bool) (w *onlineAccountsSQLWriter, err error) {
	w = new(onlineAccountsSQLWriter)

	if hasAccounts {
		w.insertStmt, err = tx.Prepare("INSERT INTO onlineaccounts (address, normalizedonlinebalance, data, updround, votelastvalid) VALUES (?, ?, ?, ?, ?)")
		if err != nil {
			return
		}

		w.updateStmt, err = tx.Prepare("UPDATE onlineaccounts SET normalizedonlinebalance = ?, data = ?, updround = ?, votelastvalid =? WHERE rowid = ?")
		if err != nil {
			return
		}
	}

	return
}

func (w onlineAccountsSQLWriter) insertOnlineAccount(addr basics.Address, normBalance uint64, data baseOnlineAccountData, updRound uint64, voteLastValid uint64) (rowid int64, err error) {
	result, err := w.insertStmt.Exec(addr[:], normBalance, protocol.Encode(&data), updRound, voteLastValid)
	if err != nil {
		return
	}
	rowid, err = result.LastInsertId()
	return
}

// accountsNewRound is a convenience wrapper for accountsNewRoundImpl
func accountsNewRound(
	tx *sql.Tx,
	updates compactAccountDeltas, resources compactResourcesDeltas, creatables map[basics.CreatableIndex]ledgercore.ModifiedCreatable,
	proto config.ConsensusParams, lastUpdateRound basics.Round,
) (updatedAccounts []persistedAccountData, updatedResources map[basics.Address][]persistedResourcesData, err error) {
	hasAccounts := updates.len() > 0
	hasResources := resources.len() > 0
	hasCreatables := len(creatables) > 0

	writer, err := makeAccountsSQLWriter(tx, hasAccounts, hasResources, hasCreatables)
	if err != nil {
		return
	}
	defer writer.close()

	return accountsNewRoundImpl(writer, updates, resources, creatables, proto, lastUpdateRound)
}

func onlineAccountsNewRound(
	tx *sql.Tx,
	updates compactOnlineAccountDeltas,
	proto config.ConsensusParams, lastUpdateRound basics.Round,
) (updatedAccounts []persistedOnlineAccountData, expirations []onlineAccountExpiration, err error) {
	hasAccounts := updates.len() > 0

	writer, err := makeOnlineAccountsSQLWriter(tx, hasAccounts)
	if err != nil {
		return
	}
	defer writer.close()

	updatedAccounts, expirations, err = onlineAccountsNewRoundImpl(writer, updates, proto, lastUpdateRound)
	return
}

// accountsNewRoundImpl updates the accountbase and assetcreators tables by applying the provided deltas to the accounts / creatables.
// The function returns a persistedAccountData for the modified accounts which can be stored in the base cache.
func accountsNewRoundImpl(
	writer accountsWriter,
	updates compactAccountDeltas, resources compactResourcesDeltas, creatables map[basics.CreatableIndex]ledgercore.ModifiedCreatable,
	proto config.ConsensusParams, lastUpdateRound basics.Round,
) (updatedAccounts []persistedAccountData, updatedResources map[basics.Address][]persistedResourcesData, err error) {

	updatedAccounts = make([]persistedAccountData, updates.len())
	updatedAccountIdx := 0
	newAddressesRowIDs := make(map[basics.Address]int64)
	for i := 0; i < updates.len(); i++ {
		data := updates.getByIdx(i)
		if data.oldAcct.rowid == 0 {
			// zero rowid means we don't have a previous value.
			if data.newAcct.IsEmpty() {
				// IsEmpty means we don't have a previous value. Note, can't use newAcct.MsgIsZero
				// because of non-zero UpdateRound field in a new delta
				// if we didn't had it before, and we don't have anything now, just skip it.
			} else {
				// create a new entry.
				var rowid int64
				normBalance := data.newAcct.NormalizedOnlineBalance(proto)
				rowid, err = writer.insertAccount(data.address, normBalance, data.newAcct)
				if err == nil {
					updatedAccounts[updatedAccountIdx].rowid = rowid
					updatedAccounts[updatedAccountIdx].accountData = data.newAcct
					newAddressesRowIDs[data.address] = rowid
				}
			}
		} else {
			// non-zero rowid means we had a previous value.
			if data.newAcct.IsEmpty() {
				// new value is zero, which means we need to delete the current value.
				var rowsAffected int64
				rowsAffected, err = writer.deleteAccount(data.oldAcct.rowid)
				if err == nil {
					// we deleted the entry successfully.
					updatedAccounts[updatedAccountIdx].rowid = 0
					updatedAccounts[updatedAccountIdx].accountData = baseAccountData{}
					if rowsAffected != 1 {
						err = fmt.Errorf("failed to delete accountbase row for account %v, rowid %d", data.address, data.oldAcct.rowid)
					}
				}
			} else {
				var rowsAffected int64
				normBalance := data.newAcct.NormalizedOnlineBalance(proto)
				rowsAffected, err = writer.updateAccount(data.oldAcct.rowid, normBalance, data.newAcct)
				if err == nil {
					// rowid doesn't change on update.
					updatedAccounts[updatedAccountIdx].rowid = data.oldAcct.rowid
					updatedAccounts[updatedAccountIdx].accountData = data.newAcct
					if rowsAffected != 1 {
						err = fmt.Errorf("failed to update accountbase row for account %v, rowid %d", data.address, data.oldAcct.rowid)
					}
				}
			}
		}

		if err != nil {
			return
		}

		// set the returned persisted account states so that we could store that as the baseAccounts in commitRound
		updatedAccounts[updatedAccountIdx].round = lastUpdateRound
		updatedAccounts[updatedAccountIdx].addr = data.address
		updatedAccountIdx++
	}

	updatedResources = make(map[basics.Address][]persistedResourcesData)

	// the resources update is going to be made in three parts:
	// on the first loop, we will find out all the entries that need to be deleted, and parepare a pendingResourcesDeletion map.
	// on the second loop, we will perform update/insertion. when considering inserting, we would test the pendingResourcesDeletion to see
	// if the said entry was scheduled to be deleted. If so, we would "upgrade" the insert operation into an update operation.
	// on the last loop, we would delete the remainder of the resource entries that were detected in loop #1 and were not upgraded in loop #2.
	// the rationale behind this is that addrid might get reused, and we need to ensure
	// that at all times there are no two representations of the same entry in the resources table.
	// ( which would trigger a constrain violation )
	type resourceKey struct {
		addrid int64
		aidx   basics.CreatableIndex
	}
	var pendingResourcesDeletion map[resourceKey]struct{} // map to indicate which resources need to be deleted
	for i := 0; i < resources.len(); i++ {
		data := resources.getByIdx(i)
		if data.oldResource.addrid == 0 || data.oldResource.data.IsEmpty() || !data.newResource.IsEmpty() {
			continue
		}
		if pendingResourcesDeletion == nil {
			pendingResourcesDeletion = make(map[resourceKey]struct{})
		}
		pendingResourcesDeletion[resourceKey{addrid: data.oldResource.addrid, aidx: data.oldResource.aidx}] = struct{}{}

		entry := persistedResourcesData{addrid: 0, aidx: data.oldResource.aidx, data: makeResourcesData(0), round: lastUpdateRound}
		deltas := updatedResources[data.address]
		deltas = append(deltas, entry)
		updatedResources[data.address] = deltas
	}

	for i := 0; i < resources.len(); i++ {
		data := resources.getByIdx(i)
		addr := data.address
		aidx := data.oldResource.aidx
		addrid := data.oldResource.addrid
		if addrid == 0 {
			// new entry, data.oldResource does not have addrid
			// check if this delta is part of in-memory only account
			// that is created, funded, transferred, and closed within a commit range
			inMemEntry := data.oldResource.data.IsEmpty() && data.newResource.IsEmpty()
			addrid = newAddressesRowIDs[addr]
			if addrid == 0 && !inMemEntry {
				err = fmt.Errorf("cannot resolve address %s (%d), aidx %d, data %v", addr.String(), addrid, aidx, data.newResource)
				return
			}
		}
		var entry persistedResourcesData
		if data.oldResource.data.IsEmpty() {
			// IsEmpty means we don't have a previous value. Note, can't use oldResource.data.MsgIsZero
			// because of possibility of empty asset holdings or app local state after opting in,
			// as well as non-zero UpdateRound field in a new delta
			if data.newResource.IsEmpty() {
				// if we didn't had it before, and we don't have anything now, just skip it.
				// set zero addrid to mark this entry invalid for subsequent addr to addrid resolution
				// because the base account might gone.
				entry = persistedResourcesData{addrid: 0, aidx: aidx, data: makeResourcesData(0), round: lastUpdateRound}
			} else {
				// create a new entry.
				if !data.newResource.IsApp() && !data.newResource.IsAsset() {
					err = fmt.Errorf("unknown creatable for addr %v (%d), aidx %d, data %v", addr, addrid, aidx, data.newResource)
					return
				}
				// check if we need to "upgrade" this insert operation into an update operation due to a scheduled
				// delete operation of the same resource.
				if _, pendingDeletion := pendingResourcesDeletion[resourceKey{addrid: addrid, aidx: aidx}]; pendingDeletion {
					// yes - we've had this entry being deleted and re-created in the same commit range. This means that we can safely
					// update the database entry instead of deleting + inserting.
					delete(pendingResourcesDeletion, resourceKey{addrid: addrid, aidx: aidx})
					var rowsAffected int64
					rowsAffected, err = writer.updateResource(addrid, aidx, data.newResource)
					if err == nil {
						// rowid doesn't change on update.
						entry = persistedResourcesData{addrid: addrid, aidx: aidx, data: data.newResource, round: lastUpdateRound}
						if rowsAffected != 1 {
							err = fmt.Errorf("failed to update resources row for addr %s (%d), aidx %d", addr, addrid, aidx)
						}
					}
				} else {
					_, err = writer.insertResource(addrid, aidx, data.newResource)
					if err == nil {
						// set the returned persisted account states so that we could store that as the baseResources in commitRound
						entry = persistedResourcesData{addrid: addrid, aidx: aidx, data: data.newResource, round: lastUpdateRound}
					}
				}
			}
		} else {
			// non-zero rowid means we had a previous value.
			if data.newResource.IsEmpty() {
				// new value is zero, which means we need to delete the current value.
				// this case was already handled in the first loop.
				continue
			} else {
				if !data.newResource.IsApp() && !data.newResource.IsAsset() {
					err = fmt.Errorf("unknown creatable for addr %v (%d), aidx %d, data %v", addr, addrid, aidx, data.newResource)
					return
				}
				var rowsAffected int64
				rowsAffected, err = writer.updateResource(addrid, aidx, data.newResource)
				if err == nil {
					// rowid doesn't change on update.
					entry = persistedResourcesData{addrid: addrid, aidx: aidx, data: data.newResource, round: lastUpdateRound}
					if rowsAffected != 1 {
						err = fmt.Errorf("failed to update resources row for addr %s (%d), aidx %d", addr, addrid, aidx)
					}
				}
			}
		}

		if err != nil {
			return
		}

		deltas := updatedResources[addr]
		deltas = append(deltas, entry)
		updatedResources[addr] = deltas
	}

	// last, we want to delete the resource table entries that are no longer needed.
	for delRes := range pendingResourcesDeletion {
		// new value is zero, which means we need to delete the current value.
		var rowsAffected int64
		rowsAffected, err = writer.deleteResource(delRes.addrid, delRes.aidx)
		if err == nil {
			// we deleted the entry successfully.
			// set zero addrid to mark this entry invalid for subsequent addr to addrid resolution
			// because the base account might gone.
			if rowsAffected != 1 {
				err = fmt.Errorf("failed to delete resources row (%d), aidx %d", delRes.addrid, delRes.aidx)
			}
		}
		if err != nil {
			return
		}
	}

	if len(creatables) > 0 {
		for cidx, cdelta := range creatables {
			if cdelta.Created {
				_, err = writer.insertCreatable(cidx, cdelta.Ctype, cdelta.Creator[:])
			} else {
				_, err = writer.deleteCreatable(cidx, cdelta.Ctype)
			}
			if err != nil {
				return
			}
		}
	}

	return
}

func onlineAccountsNewRoundImpl(
	writer onlineAccountsWriter, updates compactOnlineAccountDeltas,
	proto config.ConsensusParams, lastUpdateRound basics.Round,
) (updatedAccounts []persistedOnlineAccountData, expirations []onlineAccountExpiration, err error) {

	expirationMap := make(map[basics.Round][]int64)

	for i := 0; i < updates.len(); i++ {
		data := updates.getByIdx(i)
		prevAcct := data.oldAcct
		for j := 0; j < len(data.newAcct); j++ {
			newAcct := data.newAcct[j]
			updRound := data.updRound[j]
			newStatus := data.newStatus[j]
			if prevAcct.rowid == 0 {
				// zero rowid means we don't have a previous value.
				if newAcct.IsEmpty() {
					// IsEmpty means we don't have a previous value.
					// if we didn't had it before, and we don't have anything now, just skip it.
				} else {
					if newStatus == basics.Online {
						if newAcct.IsVotingEmpty() {
							err = fmt.Errorf("empty voting data for online account %s: %v", data.address.String(), newAcct)
						} else {
							// create a new entry.
							var rowid int64
							normBalance := newAcct.NormalizedOnlineBalance(proto)
							rowid, err = writer.insertOnlineAccount(data.address, normBalance, newAcct, updRound, uint64(newAcct.VoteLastValid))
							if err == nil {
								updated := persistedOnlineAccountData{
									addr:        data.address,
									accountData: newAcct,
									round:       lastUpdateRound,
									rowid:       rowid,
									updRound:    basics.Round(updRound),
								}
								updatedAccounts = append(updatedAccounts, updated)
								prevAcct = updated
							}
						}
					} else if !newAcct.IsVotingEmpty() {
						err = fmt.Errorf("non-empty voting data for non-online account %s: %v", data.address.String(), newAcct)
					}
				}
			} else {
				// non-zero rowid means we had a previous value.
				if newAcct.IsVotingEmpty() {
					// new value is zero then go offline
					if newStatus == basics.Online {
						err = fmt.Errorf("empty voting data but online account %s: %v", data.address.String(), newAcct)
					} else {
						var rowid int64
						rowid, err = writer.insertOnlineAccount(data.address, 0, baseOnlineAccountData{}, updRound, 0)
						if err == nil {
							updated := persistedOnlineAccountData{
								addr:        data.address,
								accountData: baseOnlineAccountData{},
								round:       lastUpdateRound,
								rowid:       rowid,
								updRound:    basics.Round(updRound),
							}

							targetRound := basics.Round(updRound + proto.MaxBalLookback)
							if entries, ok := expirationMap[targetRound]; ok {
								entries = append(entries, prevAcct.rowid, rowid)
								expirationMap[targetRound] = entries
							} else {
								expirationMap[targetRound] = []int64{prevAcct.rowid, rowid}
							}

							updatedAccounts = append(updatedAccounts, updated)
							prevAcct = updated
						}
					}
				} else {
					if prevAcct.accountData != newAcct {
						var rowid int64
						normBalance := newAcct.NormalizedOnlineBalance(proto)
						rowid, err = writer.insertOnlineAccount(data.address, normBalance, newAcct, updRound, uint64(newAcct.VoteLastValid))
						if err == nil {
							updated := persistedOnlineAccountData{
								addr:        data.address,
								accountData: newAcct,
								round:       lastUpdateRound,
								rowid:       rowid,
								updRound:    basics.Round(updRound),
							}

							targetRound := basics.Round(updRound + proto.MaxBalLookback)
							if entries, ok := expirationMap[targetRound]; ok {
								entries = append(entries, prevAcct.rowid)
								expirationMap[targetRound] = entries
							} else {
								expirationMap[targetRound] = []int64{prevAcct.rowid}
							}

							updatedAccounts = append(updatedAccounts, updated)
							prevAcct = updated
						}
					}
				}
			}

			if err != nil {
				return
			}
		}
	}

	expirations = make([]onlineAccountExpiration, len(expirationMap))
	i := 0
	for rnd, rowids := range expirationMap {
		expirations[i] = onlineAccountExpiration{rnd: rnd, rowids: rowids}
		i++
	}
	sort.SliceStable(expirations, func(i, j int) bool {
		return expirations[i].rnd < expirations[j].rnd
	})

	return
}

func rowidsToChunkedArgs(rowids []int64) [][]interface{} {
	const sqliteMaxVariableNumber = 999

	numChunks := len(rowids)/sqliteMaxVariableNumber + 1
	if len(rowids)%sqliteMaxVariableNumber == 0 {
		numChunks--
	}
	chunks := make([][]interface{}, numChunks)
	if numChunks == 1 {
		// optimize memory consumption for the most common case
		chunks[0] = make([]interface{}, len(rowids))
		for i, rowid := range rowids {
			chunks[0][i] = interface{}(rowid)
		}
	} else {
		for i := 0; i < numChunks; i++ {
			var chunkSize int = sqliteMaxVariableNumber
			if i == numChunks-1 {
				chunkSize = len(rowids) - (numChunks-1)*sqliteMaxVariableNumber
			}
			chunks[i] = make([]interface{}, chunkSize)
		}
		for i, rowid := range rowids {
			chunkIndex := i / sqliteMaxVariableNumber
			chunks[chunkIndex][i%sqliteMaxVariableNumber] = interface{}(rowid)
		}
	}
	return chunks
}

func onlineAccountsDeleteExpired(tx *sql.Tx, rowids []int64) (err error) {
	if len(rowids) == 0 {
		return
	}

	// sqlite3 < 3.32.0 allows SQLITE_MAX_VARIABLE_NUMBER = 999 bindings
	// see https://www.sqlite.org/limits.html
	// rowids might be larger => split to chunks are remove
	chunks := rowidsToChunkedArgs(rowids)
	for _, chunk := range chunks {
		_, err = tx.Exec("DELETE FROM onlineaccounts WHERE rowid IN (?"+strings.Repeat(",?", len(chunk)-1)+")", chunk...)
		if err != nil {
			return
		}
	}
	return
}

// updates the round number associated with the current account data.
func updateAccountsRound(tx *sql.Tx, rnd basics.Round) (err error) {
	res, err := tx.Exec("UPDATE acctrounds SET rnd=? WHERE id='acctbase' AND rnd<?", rnd, rnd)
	if err != nil {
		return
	}

	aff, err := res.RowsAffected()
	if err != nil {
		return
	}

	if aff != 1 {
		// try to figure out why we couldn't update the round number.
		var base basics.Round
		err = tx.QueryRow("SELECT rnd FROM acctrounds WHERE id='acctbase'").Scan(&base)
		if err != nil {
			return
		}
		if base > rnd {
			err = fmt.Errorf("newRound %d is not after base %d", rnd, base)
			return
		} else if base != rnd {
			err = fmt.Errorf("updateAccountsRound(acctbase, %d): expected to update 1 row but got %d", rnd, aff)
			return
		}
	}
	return
}

// updates the round number associated with the hash of current account data.
func updateAccountsHashRound(tx *sql.Tx, hashRound basics.Round) (err error) {
	res, err := tx.Exec("INSERT OR REPLACE INTO acctrounds(id,rnd) VALUES('hashbase',?)", hashRound)
	if err != nil {
		return
	}

	aff, err := res.RowsAffected()
	if err != nil {
		return
	}

	if aff != 1 {
		err = fmt.Errorf("updateAccountsHashRound(hashbase,%d): expected to update 1 row but got %d", hashRound, aff)
		return
	}
	return
}

// totalAccounts returns the total number of accounts
func totalAccounts(ctx context.Context, tx *sql.Tx) (total uint64, err error) {
	err = tx.QueryRowContext(ctx, "SELECT count(*) FROM accountbase").Scan(&total)
	if err == sql.ErrNoRows {
		total = 0
		err = nil
		return
	}
	return
}

// reencodeAccounts reads all the accounts in the accountbase table, decode and reencode the account data.
// if the account data is found to have a different encoding, it would update the encoded account on disk.
// on return, it returns the number of modified accounts as well as an error ( if we had any )
func reencodeAccounts(ctx context.Context, tx *sql.Tx) (modifiedAccounts uint, err error) {
	modifiedAccounts = 0
	scannedAccounts := 0

	updateStmt, err := tx.PrepareContext(ctx, "UPDATE accountbase SET data = ? WHERE address = ?")
	if err != nil {
		return 0, err
	}

	rows, err := tx.QueryContext(ctx, "SELECT address, data FROM accountbase")
	if err != nil {
		return
	}
	defer rows.Close()

	var addr basics.Address
	for rows.Next() {
		// once every 1000 accounts we scan through, update the warning deadline.
		// as long as the last "chunk" takes less than one second, we should be good to go.
		// note that we should be quite liberal on timing here, since it might perform much slower
		// on low-power devices.
		if scannedAccounts%1000 == 0 {
			// The return value from ResetTransactionWarnDeadline can be safely ignored here since it would only default to writing the warning
			// message, which would let us know that it failed anyway.
			db.ResetTransactionWarnDeadline(ctx, tx, time.Now().Add(time.Second))
		}

		var addrbuf []byte
		var preencodedAccountData []byte
		err = rows.Scan(&addrbuf, &preencodedAccountData)
		if err != nil {
			return
		}

		if len(addrbuf) != len(addr) {
			err = fmt.Errorf("account DB address length mismatch: %d != %d", len(addrbuf), len(addr))
			return
		}
		copy(addr[:], addrbuf[:])
		scannedAccounts++

		// decode and re-encode:
		var decodedAccountData basics.AccountData
		err = protocol.Decode(preencodedAccountData, &decodedAccountData)
		if err != nil {
			return
		}
		reencodedAccountData := protocol.Encode(&decodedAccountData)
		if bytes.Equal(preencodedAccountData, reencodedAccountData) {
			// these are identical, no need to store re-encoded account data
			continue
		}

		// we need to update the encoded data.
		result, err := updateStmt.ExecContext(ctx, reencodedAccountData, addrbuf)
		if err != nil {
			return 0, err
		}
		rowsUpdated, err := result.RowsAffected()
		if err != nil {
			return 0, err
		}
		if rowsUpdated != 1 {
			return 0, fmt.Errorf("failed to update account %v, number of rows updated was %d instead of 1", addr, rowsUpdated)
		}
		modifiedAccounts++
	}

	err = rows.Err()
	updateStmt.Close()
	return
}

// MerkleCommitter allows storing and loading merkletrie pages from a sqlite database.
//msgp:ignore MerkleCommitter
type MerkleCommitter struct {
	tx         *sql.Tx
	deleteStmt *sql.Stmt
	insertStmt *sql.Stmt
	selectStmt *sql.Stmt
}

// MakeMerkleCommitter creates a MerkleCommitter object that implements the merkletrie.Committer interface allowing storing and loading
// merkletrie pages from a sqlite database.
func MakeMerkleCommitter(tx *sql.Tx, staging bool) (mc *MerkleCommitter, err error) {
	mc = &MerkleCommitter{tx: tx}
	accountHashesTable := "accounthashes"
	if staging {
		accountHashesTable = "catchpointaccounthashes"
	}
	mc.deleteStmt, err = tx.Prepare("DELETE FROM " + accountHashesTable + " WHERE id=?")
	if err != nil {
		return nil, err
	}
	mc.insertStmt, err = tx.Prepare("INSERT OR REPLACE INTO " + accountHashesTable + "(id, data) VALUES(?, ?)")
	if err != nil {
		return nil, err
	}
	mc.selectStmt, err = tx.Prepare("SELECT data FROM " + accountHashesTable + " WHERE id = ?")
	if err != nil {
		return nil, err
	}
	return mc, nil
}

// StorePage is the merkletrie.Committer interface implementation, stores a single page in a sqlite database table.
func (mc *MerkleCommitter) StorePage(page uint64, content []byte) error {
	if len(content) == 0 {
		_, err := mc.deleteStmt.Exec(page)
		return err
	}
	_, err := mc.insertStmt.Exec(page, content)
	return err
}

// LoadPage is the merkletrie.Committer interface implementation, load a single page from a sqlite database table.
func (mc *MerkleCommitter) LoadPage(page uint64) (content []byte, err error) {
	err = mc.selectStmt.QueryRow(page).Scan(&content)
	if err == sql.ErrNoRows {
		content = nil
		err = nil
		return
	} else if err != nil {
		return nil, err
	}
	return content, nil
}

// encodedAccountsBatchIter allows us to iterate over the accounts data stored in the accountbase table.
type encodedAccountsBatchIter struct {
	accountsRows  *sql.Rows
	resourcesRows *sql.Rows
	nextRow       pendingRow
}

// Next returns an array containing the account data, in the same way it appear in the database
// returning accountCount accounts data at a time.
func (iterator *encodedAccountsBatchIter) Next(ctx context.Context, tx *sql.Tx, accountCount int) (bals []encodedBalanceRecordV6, err error) {
	if iterator.accountsRows == nil {
		iterator.accountsRows, err = tx.QueryContext(ctx, "SELECT rowid, address, data FROM accountbase ORDER BY rowid")
		if err != nil {
			return
		}
	}
	if iterator.resourcesRows == nil {
		iterator.resourcesRows, err = tx.QueryContext(ctx, "SELECT addrid, aidx, data FROM resources ORDER BY addrid, aidx")
		if err != nil {
			return
		}
	}

	// gather up to accountCount encoded accounts.
	bals = make([]encodedBalanceRecordV6, 0, accountCount)
	var encodedRecord encodedBalanceRecordV6
	var baseAcct baseAccountData
	var numAcct int
	baseCb := func(addr basics.Address, rowid int64, accountData *baseAccountData, encodedAccountData []byte) (err error) {
		encodedRecord = encodedBalanceRecordV6{Address: addr, AccountData: encodedAccountData}
		baseAcct = *accountData
		numAcct++
		return nil
	}

	var totalAppParams, totalAppLocalStates, totalAssetParams, totalAssets uint64
	// emptyCount := 0
	resCb := func(addr basics.Address, cidx basics.CreatableIndex, resData *resourcesData, encodedResourceData []byte) error {
		emptyBaseAcct := baseAcct.TotalAppParams == 0 && baseAcct.TotalAppLocalStates == 0 && baseAcct.TotalAssetParams == 0 && baseAcct.TotalAssets == 0
		if !emptyBaseAcct && resData != nil {
			if encodedRecord.Resources == nil {
				encodedRecord.Resources = make(map[uint64]msgp.Raw)
			}
			encodedRecord.Resources[uint64(cidx)] = encodedResourceData
			if resData.IsApp() && resData.IsOwning() {
				totalAppParams++
			}
			if resData.IsApp() && resData.IsHolding() {
				totalAppLocalStates++
			}

			if resData.IsAsset() && resData.IsOwning() {
				totalAssetParams++
			}
			if resData.IsAsset() && resData.IsHolding() {
				totalAssets++
			}

		}

		if baseAcct.TotalAppParams == totalAppParams &&
			baseAcct.TotalAppLocalStates == totalAppLocalStates &&
			baseAcct.TotalAssetParams == totalAssetParams &&
			baseAcct.TotalAssets == totalAssets {

			bals = append(bals, encodedRecord)
			totalAppParams = 0
			totalAppLocalStates = 0
			totalAssetParams = 0
			totalAssets = 0
		}

		return nil
	}

	_, iterator.nextRow, err = processAllBaseAccountRecords(
		iterator.accountsRows, iterator.resourcesRows,
		baseCb, resCb,
		iterator.nextRow, accountCount,
	)
	if err != nil {
		iterator.Close()
		return
	}

	if len(bals) == accountCount {
		// we're done with this iteration.
		return
	}

	err = iterator.accountsRows.Err()
	if err != nil {
		iterator.Close()
		return
	}
	// we just finished reading the table.
	iterator.Close()
	return
}

// Close shuts down the encodedAccountsBatchIter, releasing database resources.
func (iterator *encodedAccountsBatchIter) Close() {
	if iterator.accountsRows != nil {
		iterator.accountsRows.Close()
		iterator.accountsRows = nil
	}
}

// orderedAccountsIterStep is used by orderedAccountsIter to define the current step
//msgp:ignore orderedAccountsIterStep
type orderedAccountsIterStep int

const (
	// startup step
	oaiStepStartup = orderedAccountsIterStep(0)
	// delete old ordering table if we have any leftover from previous invocation
	oaiStepDeleteOldOrderingTable = orderedAccountsIterStep(0)
	// create new ordering table
	oaiStepCreateOrderingTable = orderedAccountsIterStep(1)
	// query the existing accounts
	oaiStepQueryAccounts = orderedAccountsIterStep(2)
	// iterate over the existing accounts and insert their hash & address into the staging ordering table
	oaiStepInsertAccountData = orderedAccountsIterStep(3)
	// create an index on the ordering table so that we can efficiently scan it.
	oaiStepCreateOrderingAccountIndex = orderedAccountsIterStep(4)
	// query the ordering table
	oaiStepSelectFromOrderedTable = orderedAccountsIterStep(5)
	// iterate over the ordering table
	oaiStepIterateOverOrderedTable = orderedAccountsIterStep(6)
	// cleanup and delete ordering table
	oaiStepShutdown = orderedAccountsIterStep(7)
	// do nothing as we're done.
	oaiStepDone = orderedAccountsIterStep(8)
)

// orderedAccountsIter allows us to iterate over the accounts addresses in the order of the account hashes.
type orderedAccountsIter struct {
	step            orderedAccountsIterStep
	accountBaseRows *sql.Rows
	hashesRows      *sql.Rows
	resourcesRows   *sql.Rows
	tx              *sql.Tx
	pendingRow      pendingRow
	accountCount    int
	insertStmt      *sql.Stmt
}

// makeOrderedAccountsIter creates an ordered account iterator. Note that due to implementation reasons,
// only a single iterator can be active at a time.
func makeOrderedAccountsIter(tx *sql.Tx, accountCount int) *orderedAccountsIter {
	return &orderedAccountsIter{
		tx:           tx,
		accountCount: accountCount,
		step:         oaiStepStartup,
	}
}

type pendingRow struct {
	addrid int64
	aidx   basics.CreatableIndex
	buf    []byte
}

func processAllResources(
	resRows *sql.Rows,
	addr basics.Address, accountData *baseAccountData, acctRowid int64, pr pendingRow,
	callback func(addr basics.Address, creatableIdx basics.CreatableIndex, resData *resourcesData, encodedResourceData []byte) error,
) (pendingRow, error) {
	var err error
	for {
		var buf []byte
		var addrid int64
		var aidx basics.CreatableIndex
		if pr.addrid != 0 {
			// some accounts may not have resources, consider the following case:
			// acct 1 and 3 has resources, account 2 does not
			// in this case addrid = 3 after processing resources from 1, but acctRowid = 2
			// and we need to skip accounts without resources
			if pr.addrid > acctRowid {
				err = callback(addr, 0, nil, nil)
				return pr, err
			}
			if pr.addrid < acctRowid {
				err = fmt.Errorf("resource table entries mismatches accountbase table entries : reached addrid %d while expecting resource for %d", pr.addrid, acctRowid)
				return pendingRow{}, err
			}
			addrid = pr.addrid
			buf = pr.buf
			aidx = pr.aidx
			pr = pendingRow{}
		} else {
			if !resRows.Next() {
				err = callback(addr, 0, nil, nil)
				if err != nil {
					return pendingRow{}, err
				}
				break
			}
			err = resRows.Scan(&addrid, &aidx, &buf)
			if err != nil {
				return pendingRow{}, err
			}
			if addrid < acctRowid {
				err = fmt.Errorf("resource table entries mismatches accountbase table entries : reached addrid %d while expecting resource for %d", addrid, acctRowid)
				return pendingRow{}, err
			} else if addrid > acctRowid {
				err = callback(addr, 0, nil, nil)
				return pendingRow{addrid, aidx, buf}, err
			}
		}
		var resData resourcesData
		err = protocol.Decode(buf, &resData)
		if err != nil {
			return pendingRow{}, err
		}
		err = callback(addr, aidx, &resData, buf)
		if err != nil {
			return pendingRow{}, err
		}
	}
	return pendingRow{}, nil
}

func processAllBaseAccountRecords(
	baseRows *sql.Rows,
	resRows *sql.Rows,
	baseCb func(addr basics.Address, rowid int64, accountData *baseAccountData, encodedAccountData []byte) error,
	resCb func(addr basics.Address, creatableIdx basics.CreatableIndex, resData *resourcesData, encodedResourceData []byte) error,
	pending pendingRow, accountCount int,
) (int, pendingRow, error) {
	var addr basics.Address
	var prevAddr basics.Address
	var err error
	count := 0
	for baseRows.Next() {
		var addrbuf []byte
		var buf []byte
		var rowid int64
		err = baseRows.Scan(&rowid, &addrbuf, &buf)
		if err != nil {
			return 0, pendingRow{}, err
		}

		if len(addrbuf) != len(addr) {
			err = fmt.Errorf("account DB address length mismatch: %d != %d", len(addrbuf), len(addr))
			return 0, pendingRow{}, err
		}

		copy(addr[:], addrbuf)

		var accountData baseAccountData
		err = protocol.Decode(buf, &accountData)
		if err != nil {
			return 0, pendingRow{}, err
		}
		err = baseCb(addr, rowid, &accountData, buf)
		if err != nil {
			return 0, pendingRow{}, err
		}

		pending, err = processAllResources(resRows, addr, &accountData, rowid, pending, resCb)
		if err != nil {
			err = fmt.Errorf("failed to gather resources for account %v, addrid %d, prev address %v : %w", addr, rowid, prevAddr, err)
			return 0, pendingRow{}, err
		}

		count++
		if accountCount > 0 && count == accountCount {
			// we're done with this iteration.
			return count, pending, nil
		}
		prevAddr = addr
	}

	return count, pending, nil
}

// loadFullAccount converts baseAccountData into basics.AccountData and loads all resources as needed
func loadFullAccount(ctx context.Context, tx *sql.Tx, resourcesTable string, addr basics.Address, addrid int64, data baseAccountData) (ad basics.AccountData, err error) {
	ad = data.GetAccountData()

	hasResources := false
	if data.TotalAppParams > 0 {
		ad.AppParams = make(map[basics.AppIndex]basics.AppParams, data.TotalAppParams)
		hasResources = true
	}
	if data.TotalAppLocalStates > 0 {
		ad.AppLocalStates = make(map[basics.AppIndex]basics.AppLocalState, data.TotalAppLocalStates)
		hasResources = true
	}
	if data.TotalAssetParams > 0 {
		ad.AssetParams = make(map[basics.AssetIndex]basics.AssetParams, data.TotalAssetParams)
		hasResources = true
	}
	if data.TotalAssets > 0 {
		ad.Assets = make(map[basics.AssetIndex]basics.AssetHolding, data.TotalAssets)
		hasResources = true
	}

	if !hasResources {
		return
	}

	var resRows *sql.Rows
	query := fmt.Sprintf("SELECT aidx, data FROM %s where addrid = ?", resourcesTable)
	resRows, err = tx.QueryContext(ctx, query, addrid)
	if err != nil {
		return
	}
	defer resRows.Close()

	for resRows.Next() {
		var buf []byte
		var aidx int64
		err = resRows.Scan(&aidx, &buf)
		if err != nil {
			return
		}
		var resData resourcesData
		err = protocol.Decode(buf, &resData)
		if err != nil {
			return
		}
		if resData.ResourceFlags == resourceFlagsNotHolding {
			err = fmt.Errorf("addr %s (%d) aidx = %d resourceFlagsNotHolding should not be persisted", addr.String(), addrid, aidx)
			return
		}
		if resData.IsApp() {
			if resData.IsOwning() {
				ad.AppParams[basics.AppIndex(aidx)] = resData.GetAppParams()
			}
			if resData.IsHolding() {
				ad.AppLocalStates[basics.AppIndex(aidx)] = resData.GetAppLocalState()
			}
		} else if resData.IsAsset() {
			if resData.IsOwning() {
				ad.AssetParams[basics.AssetIndex(aidx)] = resData.GetAssetParams()
			}
			if resData.IsHolding() {
				ad.Assets[basics.AssetIndex(aidx)] = resData.GetAssetHolding()
			}
		} else {
			err = fmt.Errorf("unknown resource data: %v", resData)
			return
		}
	}

	if uint64(len(ad.AssetParams)) != data.TotalAssetParams {
		err = fmt.Errorf("%s assets params mismatch: %d != %d", addr.String(), len(ad.AssetParams), data.TotalAssetParams)
	}
	if err == nil && uint64(len(ad.Assets)) != data.TotalAssets {
		err = fmt.Errorf("%s assets mismatch: %d != %d", addr.String(), len(ad.Assets), data.TotalAssets)
	}
	if err == nil && uint64(len(ad.AppParams)) != data.TotalAppParams {
		err = fmt.Errorf("%s app params mismatch: %d != %d", addr.String(), len(ad.AppParams), data.TotalAppParams)
	}
	if err == nil && uint64(len(ad.AppLocalStates)) != data.TotalAppLocalStates {
		err = fmt.Errorf("%s app local states mismatch: %d != %d", addr.String(), len(ad.AppLocalStates), data.TotalAppLocalStates)
	}
	if err != nil {
		return
	}

	return
}

// LoadAllFullAccounts loads all accounts from balancesTable and resourcesTable.
// On every account full load it invokes acctCb callback to report progress and data.
func LoadAllFullAccounts(
	ctx context.Context, tx *sql.Tx,
	balancesTable string, resourcesTable string,
	acctCb func(basics.Address, basics.AccountData),
) (count int, err error) {
	baseRows, err := tx.QueryContext(ctx, fmt.Sprintf("SELECT rowid, address, data FROM %s ORDER BY address", balancesTable))
	if err != nil {
		return
	}
	defer baseRows.Close()

	for baseRows.Next() {
		var addrbuf []byte
		var buf []byte
		var rowid sql.NullInt64
		err = baseRows.Scan(&rowid, &addrbuf, &buf)
		if err != nil {
			return
		}
		if !rowid.Valid {
			err = fmt.Errorf("invalid rowid in %s", balancesTable)
			return
		}

		var data baseAccountData
		err = protocol.Decode(buf, &data)
		if err != nil {
			return
		}

		var addr basics.Address
		if len(addrbuf) != len(addr) {
			err = fmt.Errorf("account DB address length mismatch: %d != %d", len(addrbuf), len(addr))
			return
		}
		copy(addr[:], addrbuf)

		var ad basics.AccountData
		ad, err = loadFullAccount(ctx, tx, resourcesTable, addr, rowid.Int64, data)
		if err != nil {
			return
		}

		acctCb(addr, ad)

		count++
	}
	return
}

// accountAddressHash is used by Next to return a single account address and the associated hash.
type accountAddressHash struct {
	addrid int64
	digest []byte
}

// Next returns an array containing the account address and hash
// the Next function works in multiple processing stages, where it first processes the current accounts and order them
// followed by returning the ordered accounts. In the first phase, it would return empty accountAddressHash array
// and sets the processedRecords to the number of accounts that were processed. On the second phase, the acct
// would contain valid data ( and optionally the account data as well, if was asked in makeOrderedAccountsIter) and
// the processedRecords would be zero. If err is sql.ErrNoRows it means that the iterator have completed it's work and no further
// accounts exists. Otherwise, the caller is expected to keep calling "Next" to retrieve the next set of accounts
// ( or let the Next function make some progress toward that goal )
func (iterator *orderedAccountsIter) Next(ctx context.Context) (acct []accountAddressHash, processedRecords int, err error) {
	if iterator.step == oaiStepDeleteOldOrderingTable {
		// although we're going to delete this table anyway when completing the iterator execution, we'll try to
		// clean up any intermediate table.
		_, err = iterator.tx.ExecContext(ctx, "DROP TABLE IF EXISTS accountsiteratorhashes")
		if err != nil {
			return
		}
		iterator.step = oaiStepCreateOrderingTable
		return
	}
	if iterator.step == oaiStepCreateOrderingTable {
		// create the temporary table
		_, err = iterator.tx.ExecContext(ctx, "CREATE TABLE accountsiteratorhashes(addrid INTEGER, hash blob)")
		if err != nil {
			return
		}
		iterator.step = oaiStepQueryAccounts
		return
	}
	if iterator.step == oaiStepQueryAccounts {
		// iterate over the existing accounts
		iterator.accountBaseRows, err = iterator.tx.QueryContext(ctx, "SELECT rowid, address, data FROM accountbase ORDER BY rowid")
		if err != nil {
			return
		}
		// iterate over the existing resources
		iterator.resourcesRows, err = iterator.tx.QueryContext(ctx, "SELECT addrid, aidx, data FROM resources ORDER BY addrid, aidx")
		if err != nil {
			return
		}
		// prepare the insert statement into the temporary table
		iterator.insertStmt, err = iterator.tx.PrepareContext(ctx, "INSERT INTO accountsiteratorhashes(addrid, hash) VALUES(?, ?)")
		if err != nil {
			return
		}
		iterator.step = oaiStepInsertAccountData
		return
	}
	if iterator.step == oaiStepInsertAccountData {
		var lastAddrID int64
		baseCb := func(addr basics.Address, rowid int64, accountData *baseAccountData, encodedAccountData []byte) (err error) {
			hash := accountHashBuilderV6(addr, accountData, encodedAccountData)
			_, err = iterator.insertStmt.ExecContext(ctx, rowid, hash)
			if err != nil {
				return
			}
			lastAddrID = rowid
			return nil
		}

		resCb := func(addr basics.Address, cidx basics.CreatableIndex, resData *resourcesData, encodedResourceData []byte) error {
			var err error
			if resData != nil {
				var ctype basics.CreatableType
				if resData.IsAsset() {
					ctype = basics.AssetCreatable
				} else if resData.IsApp() {
					ctype = basics.AppCreatable
				} else {
					err = fmt.Errorf("unknown creatable for addr %s, aidx %d, data %v", addr.String(), cidx, resData)
					return err
				}
				hash := resourcesHashBuilderV6(addr, cidx, ctype, resData.UpdateRound, encodedResourceData)
				_, err = iterator.insertStmt.ExecContext(ctx, lastAddrID, hash)
			}
			return err
		}

		count := 0
		count, iterator.pendingRow, err = processAllBaseAccountRecords(
			iterator.accountBaseRows, iterator.resourcesRows,
			baseCb, resCb,
			iterator.pendingRow, iterator.accountCount,
		)
		if err != nil {
			iterator.Close(ctx)
			return
		}

		if count == iterator.accountCount {
			// we're done with this iteration.
			processedRecords = count
			return
		}

		// make sure the resource iterator has no more entries.
		if iterator.resourcesRows.Next() {
			iterator.Close(ctx)
			err = errors.New("resource table entries exceed the ones specified in the accountbase table")
			return
		}

		processedRecords = count
		iterator.accountBaseRows.Close()
		iterator.accountBaseRows = nil
		iterator.resourcesRows.Close()
		iterator.resourcesRows = nil
		iterator.insertStmt.Close()
		iterator.insertStmt = nil
		iterator.step = oaiStepCreateOrderingAccountIndex
		return
	}
	if iterator.step == oaiStepCreateOrderingAccountIndex {
		// create an index. It shown that even when we're making a single select statement in step 5, it would be better to have this index vs. not having it at all.
		// note that this index is using the rowid of the accountsiteratorhashes table.
		_, err = iterator.tx.ExecContext(ctx, "CREATE INDEX accountsiteratorhashesidx ON accountsiteratorhashes(hash)")
		if err != nil {
			iterator.Close(ctx)
			return
		}
		iterator.step = oaiStepSelectFromOrderedTable
		return
	}
	if iterator.step == oaiStepSelectFromOrderedTable {
		// select the data from the ordered table
		iterator.hashesRows, err = iterator.tx.QueryContext(ctx, "SELECT addrid, hash FROM accountsiteratorhashes ORDER BY hash")

		if err != nil {
			iterator.Close(ctx)
			return
		}
		iterator.step = oaiStepIterateOverOrderedTable
		return
	}

	if iterator.step == oaiStepIterateOverOrderedTable {
		acct = make([]accountAddressHash, iterator.accountCount)
		acctIdx := 0
		for iterator.hashesRows.Next() {
			err = iterator.hashesRows.Scan(&(acct[acctIdx].addrid), &(acct[acctIdx].digest))
			if err != nil {
				iterator.Close(ctx)
				return
			}
			acctIdx++
			if acctIdx == iterator.accountCount {
				// we're done with this iteration.
				return
			}
		}
		acct = acct[:acctIdx]
		iterator.step = oaiStepShutdown
		iterator.hashesRows.Close()
		iterator.hashesRows = nil
		return
	}
	if iterator.step == oaiStepShutdown {
		err = iterator.Close(ctx)
		if err != nil {
			return
		}
		iterator.step = oaiStepDone
		// fallthrough
	}
	return nil, 0, sql.ErrNoRows
}

// Close shuts down the orderedAccountsBuilderIter, releasing database resources.
func (iterator *orderedAccountsIter) Close(ctx context.Context) (err error) {
	if iterator.accountBaseRows != nil {
		iterator.accountBaseRows.Close()
		iterator.accountBaseRows = nil
	}
	if iterator.resourcesRows != nil {
		iterator.resourcesRows.Close()
		iterator.resourcesRows = nil
	}
	if iterator.hashesRows != nil {
		iterator.hashesRows.Close()
		iterator.hashesRows = nil
	}
	if iterator.insertStmt != nil {
		iterator.insertStmt.Close()
		iterator.insertStmt = nil
	}
	_, err = iterator.tx.ExecContext(ctx, "DROP TABLE IF EXISTS accountsiteratorhashes")
	return
}

// createCatchpointStagingHashesIndex creates an index on catchpointpendinghashes to allow faster scanning according to the hash order
func lookupAccountAddressFromAddressID(ctx context.Context, tx *sql.Tx, addrid int64) (address basics.Address, err error) {
	var addrbuf []byte
	err = tx.QueryRowContext(ctx, "SELECT address FROM accountbase WHERE rowid = ?", addrid).Scan(&addrbuf)
	if err != nil {
		if err == sql.ErrNoRows {
			err = fmt.Errorf("no matching address could be found for rowid %d: %w", addrid, err)
		}
		return
	}
	if len(addrbuf) != len(address) {
		err = fmt.Errorf("account DB address length mismatch: %d != %d", len(addrbuf), len(address))
		return
	}
	copy(address[:], addrbuf)
	return
}

// catchpointPendingHashesIterator allows us to iterate over the hashes in the catchpointpendinghashes table in their order.
type catchpointPendingHashesIterator struct {
	hashCount int
	tx        *sql.Tx
	rows      *sql.Rows
}

// makeCatchpointPendingHashesIterator create a pending hashes iterator that retrieves the hashes in the catchpointpendinghashes table.
func makeCatchpointPendingHashesIterator(hashCount int, tx *sql.Tx) *catchpointPendingHashesIterator {
	return &catchpointPendingHashesIterator{
		hashCount: hashCount,
		tx:        tx,
	}
}

// Next returns an array containing the hashes, returning HashCount hashes at a time.
func (iterator *catchpointPendingHashesIterator) Next(ctx context.Context) (hashes [][]byte, err error) {
	if iterator.rows == nil {
		iterator.rows, err = iterator.tx.QueryContext(ctx, "SELECT data FROM catchpointpendinghashes ORDER BY data")
		if err != nil {
			return
		}
	}

	// gather up to accountCount encoded accounts.
	hashes = make([][]byte, iterator.hashCount)
	hashIdx := 0
	for iterator.rows.Next() {
		err = iterator.rows.Scan(&hashes[hashIdx])
		if err != nil {
			iterator.Close()
			return
		}

		hashIdx++
		if hashIdx == iterator.hashCount {
			// we're done with this iteration.
			return
		}
	}
	hashes = hashes[:hashIdx]
	err = iterator.rows.Err()
	if err != nil {
		iterator.Close()
		return
	}
	// we just finished reading the table.
	iterator.Close()
	return
}

// Close shuts down the catchpointPendingHashesIterator, releasing database resources.
func (iterator *catchpointPendingHashesIterator) Close() {
	if iterator.rows != nil {
		iterator.rows.Close()
		iterator.rows = nil
	}
}

// before compares the round numbers of two persistedAccountData and determines if the current persistedAccountData
// happened before the other.
func (pac *persistedAccountData) before(other *persistedAccountData) bool {
	return pac.round < other.round
}

// before compares the round numbers of two persistedResourcesData and determines if the current persistedResourcesData
// happened before the other.
func (prd *persistedResourcesData) before(other *persistedResourcesData) bool {
	return prd.round < other.round
}

// before compares the round numbers of two persistedAccountData and determines if the current persistedAccountData
// happened before the other.
func (pac *persistedOnlineAccountData) before(other *persistedOnlineAccountData) bool {
	return pac.round < other.round
}

// txTailRoundLease is used as part of txTailRound for storing
// a single lease.
type txTailRoundLease struct {
	_struct struct{} `codec:",omitempty,omitemptyarray"`

	Sender basics.Address `codec:"s"`
	Lease  [32]byte       `codec:"l,allocbound=-"`
	TxnIdx uint64         `code:"i"` //!-- index of the entry in TxnIDs/LastValid
}

// TxTailRound contains the information about a single round of transactions.
// The TxnIDs and LastValid would both be of the same length, and are stored
// in that way for efficient message=pack encoding. The Leases would point to the
// respective transaction index. Note that this isn’t optimized for storing
// leases, as leases are extremely rare.
type txTailRound struct {
	_struct struct{} `codec:",omitempty,omitemptyarray"`

	TxnIDs    []transactions.Txid     `codec:"i,allocbound=-"`
	LastValid []basics.Round          `codec:"v,allocbound=-"`
	Leases    []txTailRoundLease      `codec:"l,allocbound=-"`
	Hdr       bookkeeping.BlockHeader `codec:"h,allocbound=-"`
}

// encode the transaction tail data into a serialized form, and return the serialized data
// as well as the hash of the data.
func (t *txTailRound) encode() ([]byte, crypto.Digest) {
	tailData := protocol.Encode(t)
	hash := crypto.Hash(tailData)
	return tailData, hash
}

func txTailRoundFromBlock(blk bookkeeping.Block) (*txTailRound, error) {
	payset, err := blk.DecodePaysetFlat()
	if err != nil {
		return nil, err
	}

	tail := &txTailRound{}

	tail.TxnIDs = make([]transactions.Txid, len(payset))
	tail.LastValid = make([]basics.Round, len(payset))
	tail.Hdr = blk.BlockHeader

	for txIdxtxid, txn := range payset {
		tail.TxnIDs[txIdxtxid] = txn.ID()
		tail.LastValid[txIdxtxid] = txn.Txn.LastValid
		if txn.Txn.Lease != [32]byte{} {
			tail.Leases = append(tail.Leases, txTailRoundLease{
				Sender: txn.Txn.Sender,
				Lease:  txn.Txn.Lease,
				TxnIdx: uint64(txIdxtxid),
			})
		}
	}
	return tail, nil
}

func txtailNewRound(ctx context.Context, tx *sql.Tx, baseRound basics.Round, roundData [][]byte, forgetBeforeRound basics.Round) error {
	insertStmt, err := tx.PrepareContext(ctx, "INSERT INTO txtail(round, data) VALUES(?, ?)")
	if err != nil {
		return err
	}
	defer insertStmt.Close()

	for i, data := range roundData {
		_, err = insertStmt.ExecContext(ctx, int(baseRound)+i, data[:])
		if err != nil {
			return err
		}
	}

	_, err = tx.ExecContext(ctx, "DELETE FROM txtail WHERE round < ?", forgetBeforeRound)
	return err
}

func loadTxTail(ctx context.Context, tx *sql.Tx, dbRound basics.Round) (roundData []*txTailRound, roundHash []crypto.Digest, baseRound basics.Round, err error) {
	rows, err := tx.QueryContext(ctx, "SELECT round, data FROM txtail ORDER BY round DESC")
	if err != nil {
		return nil, nil, 0, err
	}
	defer rows.Close()

	expectedRound := dbRound
	for rows.Next() {
		var round basics.Round
		var data []byte
		err = rows.Scan(&round, &data)
		if err != nil {
			return nil, nil, 0, err
		}
		if round != expectedRound {
			return nil, nil, 0, fmt.Errorf("txtail table contain unexpected round %d; round %d was expected", round, expectedRound)
		}
		tail := &txTailRound{}
		err = protocol.Decode(data, tail)
		if err != nil {
			return nil, nil, 0, err
		}
		roundData = append(roundData, tail)
		roundHash = append(roundHash, crypto.Hash(data))
		expectedRound--
	}
	// reverse the array ordering in-place so that it would be incremental order.
	for i := 0; i < len(roundData)/2; i++ {
		roundData[i], roundData[len(roundData)-i-1] = roundData[len(roundData)-i-1], roundData[i]
		roundHash[i], roundHash[len(roundHash)-i-1] = roundHash[len(roundHash)-i-1], roundHash[i]
	}
	return roundData, roundHash, expectedRound + 1, nil
}

// For the `catchpointfirststageinfo` table.
type catchpointFirstStageInfo struct {
	_struct struct{} `codec:",omitempty,omitemptyarray"`

	Totals           ledgercore.AccountTotals `codec:"accountTotals"`
	TrieBalancesHash crypto.Digest            `codec:"trieBalancesHash"`
	// Total number of accounts in the catchpoint data file. Only set when catchpoint
	// data files are generated.
	TotalAccounts uint64 `codec:"accountsCount"`
	// Total number of chunks in the catchpoint data file. Only set when catchpoint
	// data files are generated.
	TotalChunks uint64 `codec:"chunksCount"`
}

func insertCatchpointFirstStageInfo(e db.Executable, round basics.Round, info *catchpointFirstStageInfo) error {
	infoSerialized := protocol.Encode(info)
	f := func() error {
		query := "INSERT INTO catchpointfirststageinfo(round, info) VALUES(?, ?)"
		_, err := e.Exec(query, round, infoSerialized)
		return err
	}
	return db.Retry(f)
}

func selectCatchpointFirstStageInfo(q db.Queryable, round basics.Round) (catchpointFirstStageInfo, bool /*exists*/, error) {
	var data []byte
	f := func() error {
		query := "SELECT info FROM catchpointfirststageinfo WHERE round=?"
		err := q.QueryRow(query, round).Scan(&data)
		if err == sql.ErrNoRows {
			data = nil
			return nil
		}
		return err
	}
	err := db.Retry(f)
	if err != nil {
		return catchpointFirstStageInfo{}, false, err
	}

	if data == nil {
		return catchpointFirstStageInfo{}, false, nil
	}

	var res catchpointFirstStageInfo
	err = protocol.Decode(data, &res)
	if err != nil {
		return catchpointFirstStageInfo{}, false, err
	}

	return res, true, nil
}

func selectOldCatchpointFirstStageInfoRounds(q db.Queryable, maxRound basics.Round) ([]basics.Round, error) {
	var res []basics.Round

	f := func() error {
		query := "SELECT round FROM catchpointfirststageinfo WHERE round <= ?"
		rows, err := q.Query(query, maxRound)
		if err != nil {
			return err
		}

		// Clear `res` in case this function is repeated.
		res = res[:0]
		for rows.Next() {
			var r basics.Round
			err = rows.Scan(&r)
			if err != nil {
				return err
			}
			res = append(res, r)
		}

		return nil
	}
	err := db.Retry(f)
	if err != nil {
		return nil, err
	}

	return res, nil
}

func deleteOldCatchpointFirstStageInfo(e db.Executable, maxRoundToDelete basics.Round) error {
	f := func() error {
		query := "DELETE FROM catchpointfirststageinfo WHERE round <= ?"
		_, err := e.Exec(query, maxRoundToDelete)
		return err
	}
	return db.Retry(f)
}<|MERGE_RESOLUTION|>--- conflicted
+++ resolved
@@ -3027,9 +3027,6 @@
 	return result, nil
 }
 
-<<<<<<< HEAD
-func accountsTotals(q db.Queryable, catchpointStaging bool) (totals ledgercore.AccountTotals, err error) {
-=======
 func onlineAccountsAll(tx *sql.Tx, maxAccounts uint64) ([]persistedOnlineAccountData, error) {
 	rows, err := tx.Query("SELECT rowid, address, updround, data FROM onlineaccounts ORDER BY address, updround ASC")
 	if err != nil {
@@ -3070,8 +3067,7 @@
 	return result, nil
 }
 
-func accountsTotals(tx *sql.Tx, catchpointStaging bool) (totals ledgercore.AccountTotals, err error) {
->>>>>>> 80ef4bf4
+func accountsTotals(q db.Queryable, catchpointStaging bool) (totals ledgercore.AccountTotals, err error) {
 	id := ""
 	if catchpointStaging {
 		id = "catchpointStaging"
