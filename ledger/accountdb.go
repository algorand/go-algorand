// Copyright (C) 2019-2022 Algorand, Inc.
// This file is part of go-algorand
//
// go-algorand is free software: you can redistribute it and/or modify
// it under the terms of the GNU Affero General Public License as
// published by the Free Software Foundation, either version 3 of the
// License, or (at your option) any later version.
//
// go-algorand is distributed in the hope that it will be useful,
// but WITHOUT ANY WARRANTY; without even the implied warranty of
// MERCHANTABILITY or FITNESS FOR A PARTICULAR PURPOSE.  See the
// GNU Affero General Public License for more details.
//
// You should have received a copy of the GNU Affero General Public License
// along with go-algorand.  If not, see <https://www.gnu.org/licenses/>.

package ledger

import (
	"bytes"
	"context"
	"database/sql"
	"errors"
	"fmt"
	"time"

	"github.com/mattn/go-sqlite3"

	"github.com/algorand/msgp/msgp"

	"github.com/algorand/go-algorand/config"
	"github.com/algorand/go-algorand/crypto"
	"github.com/algorand/go-algorand/data/basics"
	"github.com/algorand/go-algorand/ledger/ledgercore"
	"github.com/algorand/go-algorand/protocol"
	"github.com/algorand/go-algorand/util/db"
)

// accountsDbQueries is used to cache a prepared SQL statement to look up
// the state of a single account.
type accountsDbQueries struct {
	listCreatablesStmt          *sql.Stmt
	lookupStmt                  *sql.Stmt
	lookupResourcesStmt         *sql.Stmt
	lookupAllResourcesStmt      *sql.Stmt
	lookupCreatorStmt           *sql.Stmt
	deleteStoredCatchpoint      *sql.Stmt
	insertStoredCatchpoint      *sql.Stmt
	selectOldestCatchpointFiles *sql.Stmt
	selectCatchpointStateUint64 *sql.Stmt
	deleteCatchpointState       *sql.Stmt
	insertCatchpointStateUint64 *sql.Stmt
	selectCatchpointStateString *sql.Stmt
	insertCatchpointStateString *sql.Stmt
}

var accountsSchema = []string{
	`CREATE TABLE IF NOT EXISTS acctrounds (
		id string primary key,
		rnd integer)`,
	`CREATE TABLE IF NOT EXISTS accounttotals (
		id string primary key,
		online integer,
		onlinerewardunits integer,
		offline integer,
		offlinerewardunits integer,
		notparticipating integer,
		notparticipatingrewardunits integer,
		rewardslevel integer)`,
	`CREATE TABLE IF NOT EXISTS accountbase (
		address blob primary key,
		data blob)`,
	`CREATE TABLE IF NOT EXISTS assetcreators (
		asset integer primary key,
		creator blob)`,
	`CREATE TABLE IF NOT EXISTS storedcatchpoints (
		round integer primary key,
		filename text NOT NULL,
		catchpoint text NOT NULL,
		filesize size NOT NULL,
		pinned integer NOT NULL)`,
	`CREATE TABLE IF NOT EXISTS accounthashes (
		id integer primary key,
		data blob)`,
	`CREATE TABLE IF NOT EXISTS catchpointstate (
		id string primary key,
		intval integer,
		strval text)`,
}

// TODO: Post applications, rename assetcreators -> creatables and rename
// 'asset' column -> 'creatable'
var creatablesMigration = []string{
	`ALTER TABLE assetcreators ADD COLUMN ctype INTEGER DEFAULT 0`,
}

// createNormalizedOnlineBalanceIndex handles accountbase/catchpointbalances tables
func createNormalizedOnlineBalanceIndex(idxname string, tablename string) string {
	return fmt.Sprintf(`CREATE INDEX IF NOT EXISTS %s
		ON %s ( normalizedonlinebalance, address, data )
		WHERE normalizedonlinebalance>0`, idxname, tablename)
}

var createOnlineAccountIndex = []string{
	`ALTER TABLE accountbase
		ADD COLUMN normalizedonlinebalance INTEGER`,
	createNormalizedOnlineBalanceIndex("onlineaccountbals", "accountbase"),
}

var createResourcesTable = []string{
	`CREATE TABLE IF NOT EXISTS resources (
		addrid INTEGER NOT NULL,
		aidx INTEGER NOT NULL,
		rtype INTEGER NOT NULL,
		data BLOB NOT NULL,
		PRIMARY KEY (addrid, aidx, rtype) ) WITHOUT ROWID`,
}

var accountsResetExprs = []string{
	`DROP TABLE IF EXISTS acctrounds`,
	`DROP TABLE IF EXISTS accounttotals`,
	`DROP TABLE IF EXISTS accountbase`,
	`DROP TABLE IF EXISTS assetcreators`,
	`DROP TABLE IF EXISTS storedcatchpoints`,
	`DROP TABLE IF EXISTS catchpointstate`,
	`DROP TABLE IF EXISTS accounthashes`,
}

// accountDBVersion is the database version that this binary would know how to support and how to upgrade to.
// details about the content of each of the versions can be found in the upgrade functions upgradeDatabaseSchemaXXXX
// and their descriptions.
var accountDBVersion = int32(6)

// persistedAccountData is used for representing a single account stored on the disk. In addition to the
// basics.AccountData, it also stores complete referencing information used to maintain the base accounts
// list.
type persistedAccountData struct {
	// The address of the account. In contrasts to maps, having this value explicitly here allows us to use this
	// data structure in queues directly, without "attaching" the address as the address as the map key.
	addr basics.Address
	// The underlaying account data
	accountData baseAccountData
	// The rowid, when available. If the entry was loaded from the disk, then we have the rowid for it. Entries
	// that doesn't have rowid ( hence, rowid == 0 ) represent either deleted accounts or non-existing accounts.
	rowid int64
	// the round number that is associated with the accountData. This field is needed so that we can maintain a correct
	// lruAccounts cache. We use it to ensure that the entries on the lruAccounts.accountsList are the latest ones.
	// this becomes an issue since while we attempt to write an update to disk, we might be reading an entry and placing
	// it on the lruAccounts.pendingAccounts; The commitRound doesn't attempt to flush the pending accounts, but rather
	// just write the latest ( which is correct ) to the lruAccounts.accountsList. later on, during on newBlockImpl, we
	// want to ensure that the "real" written value isn't being overridden by the value from the pending accounts.
	round basics.Round
}

//msgp:ignore persistedResourcesData
type persistedResourcesData struct {
	// addrid is the rowid of the account address that holds this resource.
	addrid int64
	// creatable index
	aidx basics.CreatableIndex
	// rtype is the resource type ( asset / app )
	rtype basics.CreatableType
	// actual resource data
	data resourcesData
	// the round number that is associated with the resourcesData. This field is the corresponding one to the round field
	// in persistedAccountData, and serves the same purpose.
	round basics.Round
}

func (prd *persistedResourcesData) AccountResource() ledgercore.AccountResource {
	ret := ledgercore.AccountResource{
		CreatableIndex: prd.aidx,
		CreatableType:  prd.rtype,
	}
	if prd.data.IsAsset() {
		if prd.data.IsHolding() {
			holding := prd.data.GetAssetHolding()
			ret.AssetHolding = &holding
		}
		if prd.data.IsOwning() {
			assetParams := prd.data.GetAssetParams()
			ret.AssetParams = &assetParams
		}
	}
	if prd.data.IsApp() {
		if prd.data.IsHolding() {
			localState := prd.data.GetAppLocalState()
			ret.AppLocalState = &localState
		}
		if prd.data.IsOwning() {
			appParams := prd.data.GetAppParams()
			ret.AppParams = &appParams
		}
	}
	return ret
}

// resourceDelta is used as part of the compactResourcesDeltas to describe a change to a single resource.
type resourceDelta struct {
	oldResource persistedResourcesData
	newResource resourcesData
	nAcctDeltas int
	address     basics.Address
}

// compactResourcesDeltas and resourceDelta are extensions to ledgercore.AccountDeltas that is being used by the commitRound function for counting the
// number of changes we've made per account. The ndeltas is used exclusively for consistency checking - making sure that
// all the pending changes were written and that there are no outstanding writes missing.
type compactResourcesDeltas struct {
	// actual account deltas
	deltas []resourceDelta
	// cache for addr to deltas index resolution
	cache map[accountCreatable]int
	// misses holds indices of addresses for which old portion of delta needs to be loaded from disk
	misses []int
}

type accountDelta struct {
	oldAcct     persistedAccountData
	newAcct     baseAccountData
	nAcctDeltas int
	address     basics.Address
}

// compactAccountDeltas and accountDelta are extensions to ledgercore.AccountDeltas that is being used by the commitRound function for counting the
// number of changes we've made per account. The ndeltas is used exclusively for consistency checking - making sure that
// all the pending changes were written and that there are no outstanding writes missing.
type compactAccountDeltas struct {
	// actual account deltas
	deltas []accountDelta
	// cache for addr to deltas index resolution
	cache map[basics.Address]int
	// misses holds indices of addresses for which old portion of delta needs to be loaded from disk
	misses []int
}

// catchpointState is used to store catchpoint related variables into the catchpointstate table.
type catchpointState string

const (
	// catchpointStateLastCatchpoint is written by a node once a catchpoint label is created for a round
	catchpointStateLastCatchpoint = catchpointState("lastCatchpoint")
	// catchpointStateWritingCatchpoint is written by a node while a catchpoint file is being created. It gets deleted once the file
	// creation is complete, and used as a way to record the fact that we've started generating the catchpoint file for that particular
	// round.
	catchpointStateWritingCatchpoint = catchpointState("writingCatchpoint")
	// catchpointCatchupState is the state of the catchup process. The variable is stored only during the catchpoint catchup process, and removed afterward.
	catchpointStateCatchupState = catchpointState("catchpointCatchupState")
	// catchpointStateCatchupLabel is the label to which the currently catchpoint catchup process is trying to catchup to.
	catchpointStateCatchupLabel = catchpointState("catchpointCatchupLabel")
	// catchpointCatchupBlockRound is the block round that is associated with the current running catchpoint catchup.
	catchpointStateCatchupBlockRound = catchpointState("catchpointCatchupBlockRound")
	// catchpointStateCatchupBalancesRound is the balance round that is associated with the current running catchpoint catchup. Typically it would be
	// equal to catchpointStateCatchupBlockRound - 320.
	catchpointStateCatchupBalancesRound = catchpointState("catchpointCatchupBalancesRound")
)

// normalizedAccountBalance is a staging area for a catchpoint file account information before it's being added to the catchpoint staging tables.
type normalizedAccountBalance struct {
	// The public key address to which the account belongs.
	address basics.Address
	// accountData contains the baseAccountData for that account.
	accountData baseAccountData
	// resources is a map, where the key is the creatable index, and the value is the resource data.
	resources map[basics.CreatableIndex]resourcesData
	// encodedAccountData contains the baseAccountData encoded bytes that are going to be written to the accountbase table.
	encodedAccountData []byte
	// accountHashes contains a list of all the hashes that would need to be added to the merkle trie for that account.
	// on V6, we could have multiple hashes, since we have separate account/resource hashes.
	accountHashes [][]byte
	// normalizedBalance contains the normalized balance for the account.
	normalizedBalance uint64
}

// prepareNormalizedBalancesV5 converts an array of encodedBalanceRecordV5 into an equal size array of normalizedAccountBalances.
func prepareNormalizedBalancesV5(bals []encodedBalanceRecordV5, proto config.ConsensusParams) (normalizedAccountBalances []normalizedAccountBalance, err error) {
	normalizedAccountBalances = make([]normalizedAccountBalance, len(bals))
	for i, balance := range bals {
		normalizedAccountBalances[i].address = balance.Address
		var accountDataV5 basics.AccountData
		err = protocol.Decode(balance.AccountData, &accountDataV5)
		if err != nil {
			return nil, err
		}
		normalizedAccountBalances[i].accountData.SetAccountData(&accountDataV5)
		normalizedAccountBalances[i].normalizedBalance = accountDataV5.NormalizedOnlineBalance(proto)
		type resourcesRow struct {
			aidx basics.CreatableIndex
			resourcesData
		}
		var resources []resourcesRow
		addResourceRow := func(_ context.Context, _ int64, aidx basics.CreatableIndex, ctype basics.CreatableType, rd *resourcesData) error {
			resources = append(resources, resourcesRow{aidx: aidx, resourcesData: *rd})
			return nil
		}
		if err = accountDataResources(context.Background(), &accountDataV5, 0, addResourceRow); err != nil {
			return nil, err
		}
		normalizedAccountBalances[i].accountHashes = make([][]byte, 1)
		normalizedAccountBalances[i].accountHashes[0] = accountHashBuilder(balance.Address, accountDataV5, balance.AccountData)
		if len(resources) > 0 {
			normalizedAccountBalances[i].resources = make(map[basics.CreatableIndex]resourcesData, len(resources))
		}
		for _, resource := range resources {
			normalizedAccountBalances[i].resources[resource.aidx] = resource.resourcesData
		}
		normalizedAccountBalances[i].encodedAccountData = balance.AccountData
	}
	return
}

// prepareNormalizedBalancesV6 converts an array of encodedBalanceRecordV6 into an equal size array of normalizedAccountBalances.
func prepareNormalizedBalancesV6(bals []encodedBalanceRecordV6, proto config.ConsensusParams) (normalizedAccountBalances []normalizedAccountBalance, err error) {
	normalizedAccountBalances = make([]normalizedAccountBalance, len(bals))
	for i, balance := range bals {
		normalizedAccountBalances[i].address = balance.Address
		err = protocol.Decode(balance.AccountData, &(normalizedAccountBalances[i].accountData))
		if err != nil {
			return nil, err
		}
		normalizedAccountBalances[i].normalizedBalance = basics.NormalizedOnlineAccountBalance(
			normalizedAccountBalances[i].accountData.Status,
			normalizedAccountBalances[i].accountData.RewardsBase,
			normalizedAccountBalances[i].accountData.MicroAlgos,
			proto)
		normalizedAccountBalances[i].encodedAccountData = balance.AccountData
		normalizedAccountBalances[i].accountHashes = make([][]byte, 1+len(balance.Resources))
		normalizedAccountBalances[i].accountHashes[0] = accountHashBuilderV6(balance.Address, &normalizedAccountBalances[i].accountData, balance.AccountData)
		normalizedAccountBalances[i].resources = make(map[basics.CreatableIndex]resourcesData, len(balance.Resources))
		resIdx := 0
		for cidx, res := range balance.Resources {
			var resData resourcesData
			err = protocol.Decode(res, &resData)
			if err != nil {
				return nil, err
			}
			ctype := basics.AssetCreatable
			if resData.IsEmptyApp() {
				ctype = basics.AppCreatable
			}
			normalizedAccountBalances[i].accountHashes[resIdx+1] = resourcesHashBuilderV6(balance.Address, basics.CreatableIndex(cidx), ctype, resData.UpdateRound, res)
			normalizedAccountBalances[i].resources[basics.CreatableIndex(cidx)] = resData
			resIdx++
		}
	}
	return
}

// makeCompactResourceDeltas takes an array of NewAccountDeltas ( one array entry per round ), and compacts the resource portions of the arrays into a single
// data structure that contains all the resources deltas changes. While doing that, the function eliminate any intermediate resources changes.
// It counts the number of changes each account get modified across the round range by specifying it in the nAcctDeltas field of the resourcesDeltas.
func makeCompactResourceDeltas(accountDeltas []ledgercore.NewAccountDeltas, baseRound basics.Round, setUpdateRound bool, baseAccounts lruAccounts, baseResources lruResources) (outResourcesDeltas compactResourcesDeltas) {
	if len(accountDeltas) == 0 {
		return
	}

	// the sizes of the maps here aren't super accurate, but would hopefully be a rough estimate for a reasonable starting point.
	size := accountDeltas[0].Len()*len(accountDeltas) + 1
	outResourcesDeltas.cache = make(map[accountCreatable]int, size)
	outResourcesDeltas.deltas = make([]resourceDelta, 0, size)
	outResourcesDeltas.misses = make([]int, 0, size)

	deltaRound := uint64(baseRound)
	// the updateRoundMultiplier is used when setting the UpdateRound, so that we can set the
	// value without creating any branching. Avoiding branching in the code provides (marginal)
	// performance gain since CPUs can speculate ahead more efficiently.
	updateRoundMultiplier := uint64(0)
	if setUpdateRound {
		updateRoundMultiplier = 1
	}
	for _, roundDelta := range accountDeltas {
		deltaRound++
		// assets
		for _, res := range roundDelta.GetAllAssetResources() {
			if prev, idx := outResourcesDeltas.get(res.Addr, basics.CreatableIndex(res.Aidx)); idx != -1 {
				// update existing entry with new data.
				updEntry := resourceDelta{
					oldResource: prev.oldResource,
					newResource: prev.newResource,
					nAcctDeltas: prev.nAcctDeltas + 1,
					address:     prev.address,
				}
				updEntry.newResource.SetAssetData(res.Params, res.Holding)
				updEntry.newResource.UpdateRound = deltaRound * updateRoundMultiplier
				outResourcesDeltas.update(idx, updEntry)
			} else {
				// it's a new entry.
				newEntry := resourceDelta{
					nAcctDeltas: 1,
					address:     res.Addr,
					newResource: makeResourcesData(deltaRound * updateRoundMultiplier),
				}
				newEntry.newResource.SetAssetData(res.Params, res.Holding)
				baseResourceData, has := baseResources.read(res.Addr, basics.CreatableIndex(res.Aidx))
				existingAcctCacheEntry := has && baseResourceData.addrid != 0
				if existingAcctCacheEntry {
					newEntry.oldResource = baseResourceData
					outResourcesDeltas.insert(newEntry)
				} else {
					if pad, has := baseAccounts.read(res.Addr); has {
						newEntry.oldResource = persistedResourcesData{addrid: pad.rowid}
					}
					newEntry.oldResource.aidx = basics.CreatableIndex(res.Aidx)
					outResourcesDeltas.insertMissing(newEntry)
				}
			}
		}

		// application
		for _, res := range roundDelta.GetAllAppResources() {
			if prev, idx := outResourcesDeltas.get(res.Addr, basics.CreatableIndex(res.Aidx)); idx != -1 {
				// update existing entry with new data.
				updEntry := resourceDelta{
					oldResource: prev.oldResource,
					newResource: prev.newResource,
					nAcctDeltas: prev.nAcctDeltas + 1,
					address:     prev.address,
				}
				updEntry.newResource.SetAppData(res.Params, res.State)
				updEntry.newResource.UpdateRound = deltaRound * updateRoundMultiplier
				outResourcesDeltas.update(idx, updEntry)
			} else {
				// it's a new entry.
				newEntry := resourceDelta{
					nAcctDeltas: 1,
					address:     res.Addr,
					newResource: makeResourcesData(deltaRound * updateRoundMultiplier),
				}
				newEntry.newResource.SetAppData(res.Params, res.State)
				baseResourceData, has := baseResources.read(res.Addr, basics.CreatableIndex(res.Aidx))
				existingAcctCacheEntry := has && baseResourceData.addrid != 0
				if existingAcctCacheEntry {
					newEntry.oldResource = baseResourceData
					outResourcesDeltas.insert(newEntry)
				} else {
					if pad, has := baseAccounts.read(res.Addr); has {
						newEntry.oldResource = persistedResourcesData{addrid: pad.rowid}
					}
					newEntry.oldResource.aidx = basics.CreatableIndex(res.Aidx)
					outResourcesDeltas.insertMissing(newEntry)
				}
			}
		}
	}
	return
}

// resourcesLoadOld updates the entries on the deltas.oldResource map that matches the provided addresses.
// The round number of the persistedAccountData is not updated by this function, and the caller is responsible
// for populating this field.
func (a *compactResourcesDeltas) resourcesLoadOld(tx *sql.Tx, knownAddresses map[basics.Address]int64) (err error) {
	if len(a.misses) == 0 {
		return nil
	}
	selectStmt, err := tx.Prepare("SELECT rtype, data FROM resources WHERE addrid = ? AND aidx = ?")
	if err != nil {
		return
	}
	defer selectStmt.Close()

	addrRowidStmt, err := tx.Prepare("SELECT rowid FROM accountbase WHERE address=?")
	if err != nil {
		return
	}
	defer addrRowidStmt.Close()

	defer func() {
		a.misses = nil
	}()
	var addrid int64
	var aidx basics.CreatableIndex
	var resDataBuf []byte
	var rtype sql.NullInt64
	var ok bool
	for _, missIdx := range a.misses {
		delta := a.deltas[missIdx]
		addr := delta.address
		aidx = delta.oldResource.aidx
		if delta.oldResource.addrid != 0 {
			addrid = delta.oldResource.addrid
		} else if addrid, ok = knownAddresses[addr]; !ok {
			err = addrRowidStmt.QueryRow(addr[:]).Scan(&addrid)
			if err != nil {
				if err != sql.ErrNoRows {
					err = fmt.Errorf("base account cannot be read while processing resource for addr=%s, aidx=%d: %w", addr.String(), aidx, err)
					return err

				}
				// not having an account could be legit : the account might not have been created yet, which is why it won't
				// have a rowid. We will be able to re-test that after all the baseAccountData would be written to disk.
				err = nil
				continue
			}
		}
		err = selectStmt.QueryRow(addrid, aidx).Scan(&rtype, &resDataBuf)
		switch err {
		case nil:
			if len(resDataBuf) > 0 {
				persistedResData := persistedResourcesData{addrid: addrid, aidx: aidx, rtype: basics.CreatableType(rtype.Int64)}
				err = protocol.Decode(resDataBuf, &persistedResData.data)
				if err != nil {
					return err
				}
				a.updateOld(missIdx, persistedResData)
			} else {
				err = fmt.Errorf("empty resource record: addrid=%d, aidx=%d", addrid, aidx)
				return err
			}
		case sql.ErrNoRows:
			// we don't have that account, just return an empty record.
			a.updateOld(missIdx, persistedResourcesData{addrid: addrid, aidx: aidx})
			err = nil
		default:
			// unexpected error - let the caller know that we couldn't complete the operation.
			return err
		}
	}
	return
}

// get returns accountDelta by address and its position.
// if no such entry -1 returned
func (a *compactResourcesDeltas) get(addr basics.Address, index basics.CreatableIndex) (resourceDelta, int) {
	idx, ok := a.cache[accountCreatable{address: addr, index: index}]
	if !ok {
		return resourceDelta{}, -1
	}
	return a.deltas[idx], idx
}

func (a *compactResourcesDeltas) len() int {
	return len(a.deltas)
}

func (a *compactResourcesDeltas) getByIdx(i int) resourceDelta {
	return a.deltas[i]
}

// update replaces specific entry by idx
func (a *compactResourcesDeltas) update(idx int, delta resourceDelta) {
	a.deltas[idx] = delta
}

func (a *compactResourcesDeltas) insert(delta resourceDelta) int {
	last := len(a.deltas)
	a.deltas = append(a.deltas, delta)

	if a.cache == nil {
		a.cache = make(map[accountCreatable]int)
	}
	a.cache[accountCreatable{address: delta.address, index: delta.oldResource.aidx}] = last
	return last
}

func (a *compactResourcesDeltas) insertMissing(delta resourceDelta) {
	a.misses = append(a.misses, a.insert(delta))
}

// updateOld updates existing or inserts a new partial entry with only old field filled
func (a *compactResourcesDeltas) updateOld(idx int, old persistedResourcesData) {
	a.deltas[idx].oldResource = old
}

// makeCompactAccountDeltas takes an array of account AccountDeltas ( one array entry per round ), and compacts the arrays into a single
// data structure that contains all the account deltas changes. While doing that, the function eliminate any intermediate account changes.
// It counts the number of changes each account get modified across the round range by specifying it in the nAcctDeltas field of the accountDeltaCount/modifiedCreatable.
func makeCompactAccountDeltas(accountDeltas []ledgercore.NewAccountDeltas, baseRound basics.Round, setUpdateRound bool, baseAccounts lruAccounts) (outAccountDeltas compactAccountDeltas) {
	if len(accountDeltas) == 0 {
		return
	}

	// the sizes of the maps here aren't super accurate, but would hopefully be a rough estimate for a reasonable starting point.
	size := accountDeltas[0].Len()*len(accountDeltas) + 1
	outAccountDeltas.cache = make(map[basics.Address]int, size)
	outAccountDeltas.deltas = make([]accountDelta, 0, size)
	outAccountDeltas.misses = make([]int, 0, size)

	deltaRound := uint64(baseRound)
	// the updateRoundMultiplier is used when setting the UpdateRound, so that we can set the
	// value without creating any branching. Avoiding branching in the code provides (marginal)
	// performance gain since CPUs can speculate ahead more efficiently.
	updateRoundMultiplier := uint64(0)
	if setUpdateRound {
		updateRoundMultiplier = 1
	}
	for _, roundDelta := range accountDeltas {
		deltaRound++
		for i := 0; i < roundDelta.Len(); i++ {
			addr, acctDelta := roundDelta.GetByIdx(i)
			if prev, idx := outAccountDeltas.get(addr); idx != -1 {
				updEntry := accountDelta{
					oldAcct:     prev.oldAcct,
					nAcctDeltas: prev.nAcctDeltas + 1,
					address:     prev.address,
				}
				updEntry.newAcct.SetCoreAccountData(&acctDelta)
				updEntry.newAcct.UpdateRound = deltaRound * updateRoundMultiplier
				outAccountDeltas.update(idx, updEntry)
			} else {
				// it's a new entry.
				newEntry := accountDelta{
					nAcctDeltas: 1,
					newAcct: baseAccountData{
						UpdateRound: deltaRound * updateRoundMultiplier,
					},
					address: addr,
				}
				newEntry.newAcct.SetCoreAccountData(&acctDelta)
				if baseAccountData, has := baseAccounts.read(addr); has {
					newEntry.oldAcct = baseAccountData
					outAccountDeltas.insert(newEntry) // insert instead of upsert economizes one map lookup
				} else {
					outAccountDeltas.insertMissing(newEntry)
				}
			}
		}
	}
	return
}

// accountsLoadOld updates the entries on the deltas.old map that matches the provided addresses.
// The round number of the persistedAccountData is not updated by this function, and the caller is responsible
// for populating this field.
func (a *compactAccountDeltas) accountsLoadOld(tx *sql.Tx) (err error) {
	if len(a.misses) == 0 {
		return nil
	}
	selectStmt, err := tx.Prepare("SELECT rowid, data FROM accountbase WHERE address=?")
	if err != nil {
		return
	}
	defer selectStmt.Close()
	defer func() {
		a.misses = nil
	}()
	var rowid sql.NullInt64
	var acctDataBuf []byte
	for _, idx := range a.misses {
		addr := a.deltas[idx].address
		err = selectStmt.QueryRow(addr[:]).Scan(&rowid, &acctDataBuf)
		switch err {
		case nil:
			if len(acctDataBuf) > 0 {
				persistedAcctData := &persistedAccountData{addr: addr, rowid: rowid.Int64}
				err = protocol.Decode(acctDataBuf, &persistedAcctData.accountData)
				if err != nil {
					return err
				}
				a.updateOld(idx, *persistedAcctData)
			} else {
				// to retain backward compatibility, we will treat this condition as if we don't have the account.
				a.updateOld(idx, persistedAccountData{addr: addr, rowid: rowid.Int64})
			}
		case sql.ErrNoRows:
			// we don't have that account, just return an empty record.
			a.updateOld(idx, persistedAccountData{addr: addr})
			err = nil
		default:
			// unexpected error - let the caller know that we couldn't complete the operation.
			return err
		}
	}
	return
}

// get returns accountDelta by address and its position.
// if no such entry -1 returned
func (a *compactAccountDeltas) get(addr basics.Address) (accountDelta, int) {
	idx, ok := a.cache[addr]
	if !ok {
		return accountDelta{}, -1
	}
	return a.deltas[idx], idx
}

func (a *compactAccountDeltas) len() int {
	return len(a.deltas)
}

func (a *compactAccountDeltas) getByIdx(i int) accountDelta {
	return a.deltas[i]
}

// update replaces specific entry by idx
func (a *compactAccountDeltas) update(idx int, delta accountDelta) {
	a.deltas[idx] = delta
}

func (a *compactAccountDeltas) insert(delta accountDelta) int {
	last := len(a.deltas)
	a.deltas = append(a.deltas, delta)

	if a.cache == nil {
		a.cache = make(map[basics.Address]int)
	}
	a.cache[delta.address] = last
	return last
}

func (a *compactAccountDeltas) insertMissing(delta accountDelta) {
	idx := a.insert(delta)
	a.misses = append(a.misses, idx)
}

// updateOld updates existing or inserts a new partial entry with only old field filled
func (a *compactAccountDeltas) updateOld(idx int, old persistedAccountData) {
	a.deltas[idx].oldAcct = old
}

// writeCatchpointStagingBalances inserts all the account balances in the provided array into the catchpoint balance staging table catchpointbalances.
func writeCatchpointStagingBalances(ctx context.Context, tx *sql.Tx, bals []normalizedAccountBalance) error {
	insertAcctStmt, err := tx.PrepareContext(ctx, "INSERT INTO catchpointbalances(address, normalizedonlinebalance, data) VALUES(?, ?, ?)")
	if err != nil {
		return err
	}

	var insertRscStmt *sql.Stmt
	insertRscStmt, err = tx.PrepareContext(ctx, "INSERT INTO catchpointresources(addrid, aidx, rtype, data) VALUES(?, ?, ?, ?)")
	if err != nil {
		return err
	}

	var result sql.Result
	var rowID int64
	for _, balance := range bals {
		result, err = insertAcctStmt.ExecContext(ctx, balance.address[:], balance.normalizedBalance, balance.encodedAccountData)
		if err != nil {
			return err
		}
		aff, err := result.RowsAffected()
		if err != nil {
			return err
		}
		if aff != 1 {
			return fmt.Errorf("number of affected record in insert was expected to be one, but was %d", aff)
		}
		rowID, err = result.LastInsertId()
		if err != nil {
			return err
		}
		// write resources
		for aidx, resData := range balance.resources {
			ctype := basics.AssetCreatable
			if resData.IsApp() {
				ctype = basics.AppCreatable
			}
			result, err := insertRscStmt.ExecContext(ctx, rowID, aidx, ctype, protocol.Encode(&resData))
			if err != nil {
				return err
			}
			aff, err := result.RowsAffected()
			if err != nil {
				return err
			}
			if aff != 1 {
				return fmt.Errorf("number of affected record in insert was expected to be one, but was %d", aff)
			}
		}
	}
	return nil
}

// writeCatchpointStagingHashes inserts all the account hashes in the provided array into the catchpoint pending hashes table catchpointpendinghashes.
func writeCatchpointStagingHashes(ctx context.Context, tx *sql.Tx, bals []normalizedAccountBalance) error {
	insertStmt, err := tx.PrepareContext(ctx, "INSERT INTO catchpointpendinghashes(data) VALUES(?)")
	if err != nil {
		return err
	}

	for _, balance := range bals {
		for _, hash := range balance.accountHashes {
			result, err := insertStmt.ExecContext(ctx, hash[:])
			if err != nil {
				return err
			}

			aff, err := result.RowsAffected()
			if err != nil {
				return err
			}
			if aff != 1 {
				return fmt.Errorf("number of affected record in insert was expected to be one, but was %d", aff)
			}
		}
	}
	return nil
}

// createCatchpointStagingHashesIndex creates an index on catchpointpendinghashes to allow faster scanning according to the hash order
func createCatchpointStagingHashesIndex(ctx context.Context, tx *sql.Tx) (err error) {
	_, err = tx.ExecContext(ctx, "CREATE INDEX IF NOT EXISTS catchpointpendinghashesidx ON catchpointpendinghashes(data)")
	if err != nil {
		return
	}
	return
}

// writeCatchpointStagingCreatable inserts all the creatables in the provided array into the catchpoint asset creator staging table catchpointassetcreators.
// note that we cannot insert the resources here : in order to insert the resources, we need the rowid of the accountbase entry. This is being inserted by
// writeCatchpointStagingBalances via a separate go-routine.
func writeCatchpointStagingCreatable(ctx context.Context, tx *sql.Tx, bals []normalizedAccountBalance) error {
	var insertCreatorsStmt *sql.Stmt
	var err error
	insertCreatorsStmt, err = tx.PrepareContext(ctx, "INSERT INTO catchpointassetcreators(asset, creator, ctype) VALUES(?, ?, ?)")
	if err != nil {
		return err
	}
	defer insertCreatorsStmt.Close()

	for _, balance := range bals {
		for aidx, resData := range balance.resources {
			if resData.IsOwning() {
				// determine if it's an asset
				if resData.IsAsset() {
					_, err := insertCreatorsStmt.ExecContext(ctx, basics.CreatableIndex(aidx), balance.address[:], basics.AssetCreatable)
					if err != nil {
						return err
					}
				}
				// determine if it's an application
				if resData.IsApp() {
					_, err := insertCreatorsStmt.ExecContext(ctx, basics.CreatableIndex(aidx), balance.address[:], basics.AppCreatable)
					if err != nil {
						return err
					}
				}
			}
		}
	}
	return nil
}

func resetCatchpointStagingBalances(ctx context.Context, tx *sql.Tx, newCatchup bool) (err error) {
	s := []string{
		"DROP TABLE IF EXISTS catchpointbalances",
		"DROP TABLE IF EXISTS catchpointassetcreators",
		"DROP TABLE IF EXISTS catchpointaccounthashes",
		"DROP TABLE IF EXISTS catchpointpendinghashes",
		"DROP TABLE IF EXISTS catchpointresources",
		"DELETE FROM accounttotals where id='catchpointStaging'",
	}

	if newCatchup {
		// SQLite has no way to rename an existing index.  So, we need
		// to cook up a fresh name for the index, which will be kept
		// around after we rename the table from "catchpointbalances"
		// to "accountbase".  To construct a unique index name, we
		// use the current time.
		// Apply the same logic to
		idxnameBalances := fmt.Sprintf("onlineaccountbals_idx_%d", time.Now().UnixNano())

		s = append(s,
			"CREATE TABLE IF NOT EXISTS catchpointassetcreators (asset integer primary key, creator blob, ctype integer)",
			"CREATE TABLE IF NOT EXISTS catchpointbalances (address blob primary key, data blob, normalizedonlinebalance integer)",
			"CREATE TABLE IF NOT EXISTS catchpointpendinghashes (data blob)",
			"CREATE TABLE IF NOT EXISTS catchpointaccounthashes (id integer primary key, data blob)",
			"CREATE TABLE IF NOT EXISTS catchpointresources (addrid INTEGER NOT NULL, aidx INTEGER NOT NULL, rtype INTEGER NOT NULL, data BLOB NOT NULL, PRIMARY KEY (addrid, aidx, rtype) ) WITHOUT ROWID",
			createNormalizedOnlineBalanceIndex(idxnameBalances, "catchpointbalances"),
		)
	}

	for _, stmt := range s {
		_, err = tx.Exec(stmt)
		if err != nil {
			return err
		}
	}

	return nil
}

// applyCatchpointStagingBalances switches the staged catchpoint catchup tables onto the actual
// tables and update the correct balance round. This is the final step in switching onto the new catchpoint round.
func applyCatchpointStagingBalances(ctx context.Context, tx *sql.Tx, balancesRound basics.Round) (err error) {
	stmts := []string{
		"ALTER TABLE accountbase RENAME TO accountbase_old",
		"ALTER TABLE assetcreators RENAME TO assetcreators_old",
		"ALTER TABLE accounthashes RENAME TO accounthashes_old",
		"ALTER TABLE resources RENAME TO resources_old",

		"ALTER TABLE catchpointbalances RENAME TO accountbase",
		"ALTER TABLE catchpointassetcreators RENAME TO assetcreators",
		"ALTER TABLE catchpointaccounthashes RENAME TO accounthashes",
		"ALTER TABLE catchpointresources RENAME TO resources",

		"DROP TABLE IF EXISTS accountbase_old",
		"DROP TABLE IF EXISTS assetcreators_old",
		"DROP TABLE IF EXISTS accounthashes_old",
		"DROP TABLE IF EXISTS resources_old",
	}

	for _, stmt := range stmts {
		_, err = tx.Exec(stmt)
		if err != nil {
			return err
		}
	}

	_, err = tx.Exec("INSERT OR REPLACE INTO acctrounds(id, rnd) VALUES('acctbase', ?)", balancesRound)
	if err != nil {
		return err
	}
	_, err = tx.Exec("INSERT OR REPLACE INTO acctrounds(id, rnd) VALUES('hashbase', ?)", balancesRound)
	if err != nil {
		return err
	}
	return
}

func getCatchpoint(tx *sql.Tx, round basics.Round) (fileName string, catchpoint string, fileSize int64, err error) {
	err = tx.QueryRow("SELECT filename, catchpoint, filesize FROM storedcatchpoints WHERE round=?", int64(round)).Scan(&fileName, &catchpoint, &fileSize)
	return
}

// accountsInit fills the database using tx with initAccounts if the
// database has not been initialized yet.
//
// accountsInit returns nil if either it has initialized the database
// correctly, or if the database has already been initialized.
func accountsInit(tx *sql.Tx, initAccounts map[basics.Address]basics.AccountData, proto config.ConsensusParams) (newDatabase bool, err error) {
	for _, tableCreate := range accountsSchema {
		_, err = tx.Exec(tableCreate)
		if err != nil {
			return
		}
	}

	// Run creatables migration if it hasn't run yet
	var creatableMigrated bool
	err = tx.QueryRow("SELECT 1 FROM pragma_table_info('assetcreators') WHERE name='ctype'").Scan(&creatableMigrated)
	if err == sql.ErrNoRows {
		// Run migration
		for _, migrateCmd := range creatablesMigration {
			_, err = tx.Exec(migrateCmd)
			if err != nil {
				return
			}
		}
	} else if err != nil {
		return
	}

	_, err = tx.Exec("INSERT INTO acctrounds (id, rnd) VALUES ('acctbase', 0)")
	if err == nil {
		var ot basics.OverflowTracker
		var totals ledgercore.AccountTotals

		for addr, data := range initAccounts {
			_, err = tx.Exec("INSERT INTO accountbase (address, data) VALUES (?, ?)",
				addr[:], protocol.Encode(&data))
			if err != nil {
				return true, err
			}

			ad := ledgercore.ToAccountData(data)
			totals.AddAccount(proto, ad, &ot)
		}

		if ot.Overflowed {
			return true, fmt.Errorf("overflow computing totals")
		}

		err = accountsPutTotals(tx, totals, false)
		if err != nil {
			return true, err
		}
		newDatabase = true
	} else {
		serr, ok := err.(sqlite3.Error)
		// serr.Code is sqlite.ErrConstraint if the database has already been initialized;
		// in that case, ignore the error and return nil.
		if !ok || serr.Code != sqlite3.ErrConstraint {
			return
		}

	}

	return newDatabase, nil
}

// accountsAddNormalizedBalance adds the normalizedonlinebalance column
// to the accountbase table.
func accountsAddNormalizedBalance(tx *sql.Tx, proto config.ConsensusParams) error {
	var exists bool
	err := tx.QueryRow("SELECT 1 FROM pragma_table_info('accountbase') WHERE name='normalizedonlinebalance'").Scan(&exists)
	if err == nil {
		// Already exists.
		return nil
	}
	if err != sql.ErrNoRows {
		return err
	}

	for _, stmt := range createOnlineAccountIndex {
		_, err := tx.Exec(stmt)
		if err != nil {
			return err
		}
	}

	rows, err := tx.Query("SELECT address, data FROM accountbase")
	if err != nil {
		return err
	}
	defer rows.Close()

	for rows.Next() {
		var addrbuf []byte
		var buf []byte
		err = rows.Scan(&addrbuf, &buf)
		if err != nil {
			return err
		}

		var data basics.AccountData
		err = protocol.Decode(buf, &data)
		if err != nil {
			return err
		}

		normBalance := data.NormalizedOnlineBalance(proto)
		if normBalance > 0 {
			_, err = tx.Exec("UPDATE accountbase SET normalizedonlinebalance=? WHERE address=?", normBalance, addrbuf)
			if err != nil {
				return err
			}
		}
	}

	return rows.Err()
}

// accountsCreateResourceTable creates the resource table in the database.
func accountsCreateResourceTable(ctx context.Context, tx *sql.Tx) error {
	var exists bool
	err := tx.QueryRowContext(ctx, "SELECT 1 FROM pragma_table_info('resources') WHERE name='addrid'").Scan(&exists)
	if err == nil {
		// Already exists.
		return nil
	}
	if err != sql.ErrNoRows {
		return err
	}
	for _, stmt := range createResourcesTable {
		_, err = tx.ExecContext(ctx, stmt)
		if err != nil {
			return err
		}
	}
	return nil
}

type baseOnlineAccountData struct {
	_struct struct{} `codec:",omitempty,omitemptyarray"`

	VoteID          crypto.OneTimeSignatureVerifier `codec:"A"`
	SelectionID     crypto.VRFVerifier              `codec:"B"`
	VoteFirstValid  basics.Round                    `codec:"C"`
	VoteLastValid   basics.Round                    `codec:"D"`
	VoteKeyDilution uint64                          `codec:"E"`
}

type baseAccountData struct {
	_struct struct{} `codec:",omitempty,omitemptyarray"`

	Status                     basics.Status     `codec:"a"`
	MicroAlgos                 basics.MicroAlgos `codec:"b"`
	RewardsBase                uint64            `codec:"c"`
	RewardedMicroAlgos         basics.MicroAlgos `codec:"d"`
	AuthAddr                   basics.Address    `codec:"e"`
	TotalAppSchemaNumUint      uint64            `codec:"f"`
	TotalAppSchemaNumByteSlice uint64            `codec:"g"`
	TotalExtraAppPages         uint32            `codec:"h"`
	TotalAssetParams           uint32            `codec:"i"`
	TotalAssets                uint32            `codec:"j"`
	TotalAppParams             uint32            `codec:"k"`
	TotalAppLocalStates        uint32            `codec:"l"`

	baseOnlineAccountData

	// UpdateRound is the round that modified this account data last. Since we want all the nodes to have the exact same
	// value for this field, we'll be setting the value of this field to zero *before* the EnableAccountDataResourceSeparation
	// consensus parameter is being set. Once the above consensus takes place, this field would be populated with the
	// correct round number.
	UpdateRound uint64 `codec:"z"`
}

// IsEmpty return true if any of the fields other then the UpdateRound are non-zero.
func (ba *baseAccountData) IsEmpty() bool {
	return ba.Status == 0 &&
		ba.MicroAlgos.Raw == 0 &&
		ba.RewardsBase == 0 &&
		ba.RewardedMicroAlgos.Raw == 0 &&
		ba.AuthAddr.IsZero() &&
		ba.TotalAppSchemaNumUint == 0 &&
		ba.TotalAppSchemaNumByteSlice == 0 &&
		ba.TotalExtraAppPages == 0 &&
		ba.TotalAssetParams == 0 &&
		ba.TotalAssets == 0 &&
		ba.TotalAppParams == 0 &&
		ba.TotalAppLocalStates == 0 &&
		ba.VoteID.MsgIsZero() &&
		ba.SelectionID.MsgIsZero() &&
		ba.VoteFirstValid == 0 &&
		ba.VoteLastValid == 0 &&
		ba.VoteKeyDilution == 0
}

func (ba *baseAccountData) NormalizedOnlineBalance(proto config.ConsensusParams) uint64 {
	return basics.NormalizedOnlineAccountBalance(ba.Status, ba.RewardsBase, ba.MicroAlgos, proto)
}

func (ba *baseAccountData) SetCoreAccountData(ad *ledgercore.AccountData) {
	ba.Status = ad.Status
	ba.MicroAlgos = ad.MicroAlgos
	ba.RewardsBase = ad.RewardsBase
	ba.RewardedMicroAlgos = ad.RewardedMicroAlgos
	ba.VoteID = ad.VoteID
	ba.SelectionID = ad.SelectionID
	ba.VoteFirstValid = ad.VoteFirstValid
	ba.VoteLastValid = ad.VoteLastValid
	ba.VoteKeyDilution = ad.VoteKeyDilution
	ba.AuthAddr = ad.AuthAddr
	ba.TotalAppSchemaNumUint = ad.TotalAppSchema.NumUint
	ba.TotalAppSchemaNumByteSlice = ad.TotalAppSchema.NumByteSlice
	ba.TotalExtraAppPages = ad.TotalExtraAppPages
	ba.TotalAssetParams = ad.TotalAssetParams
	ba.TotalAssets = ad.TotalAssets
	ba.TotalAppParams = ad.TotalAppParams
	ba.TotalAppLocalStates = ad.TotalAppLocalStates
}

func (ba *baseAccountData) SetAccountData(ad *basics.AccountData) {
	ba.Status = ad.Status
	ba.MicroAlgos = ad.MicroAlgos
	ba.RewardsBase = ad.RewardsBase
	ba.RewardedMicroAlgos = ad.RewardedMicroAlgos
	ba.VoteID = ad.VoteID
	ba.SelectionID = ad.SelectionID
	ba.VoteFirstValid = ad.VoteFirstValid
	ba.VoteLastValid = ad.VoteLastValid
	ba.VoteKeyDilution = ad.VoteKeyDilution
	ba.AuthAddr = ad.AuthAddr
	ba.TotalAppSchemaNumUint = ad.TotalAppSchema.NumUint
	ba.TotalAppSchemaNumByteSlice = ad.TotalAppSchema.NumByteSlice
	ba.TotalExtraAppPages = ad.TotalExtraAppPages
	ba.TotalAssetParams = uint32(len(ad.AssetParams))
	ba.TotalAssets = uint32(len(ad.Assets))
	ba.TotalAppParams = uint32(len(ad.AppParams))
	ba.TotalAppLocalStates = uint32(len(ad.AppLocalStates))
}

func (ba *baseAccountData) GetLedgerCoreAccountData() ledgercore.AccountData {
	return ledgercore.AccountData{
		AccountBaseData: ledgercore.AccountBaseData{
			Status:             ba.Status,
			MicroAlgos:         ba.MicroAlgos,
			RewardsBase:        ba.RewardsBase,
			RewardedMicroAlgos: ba.RewardedMicroAlgos,
			AuthAddr:           ba.AuthAddr,
			TotalAppSchema: basics.StateSchema{
				NumUint:      ba.TotalAppSchemaNumUint,
				NumByteSlice: ba.TotalAppSchemaNumByteSlice,
			},
			TotalExtraAppPages:  ba.TotalExtraAppPages,
			TotalAppParams:      ba.TotalAppParams,
			TotalAppLocalStates: ba.TotalAppLocalStates,
			TotalAssetParams:    ba.TotalAssetParams,
			TotalAssets:         ba.TotalAssets,
		},
		VotingData: ledgercore.VotingData{
			VoteID:          ba.VoteID,
			SelectionID:     ba.SelectionID,
			VoteFirstValid:  ba.VoteFirstValid,
			VoteLastValid:   ba.VoteLastValid,
			VoteKeyDilution: ba.VoteKeyDilution,
		},
	}
}

func (ba *baseAccountData) GetAccountData() basics.AccountData {
	return basics.AccountData{
		Status:             ba.Status,
		MicroAlgos:         ba.MicroAlgos,
		RewardsBase:        ba.RewardsBase,
		RewardedMicroAlgos: ba.RewardedMicroAlgos,
		VoteID:             ba.VoteID,
		SelectionID:        ba.SelectionID,
		VoteFirstValid:     ba.VoteFirstValid,
		VoteLastValid:      ba.VoteLastValid,
		VoteKeyDilution:    ba.VoteKeyDilution,
		AuthAddr:           ba.AuthAddr,
		TotalAppSchema: basics.StateSchema{
			NumUint:      ba.TotalAppSchemaNumUint,
			NumByteSlice: ba.TotalAppSchemaNumByteSlice,
		},
		TotalExtraAppPages: ba.TotalExtraAppPages,
	}
}

func (ba baseAccountData) IsEmpty() bool {
	ba.UpdateRound = 0
	return ba == baseAccountData{}
}

type resourceFlags uint8

const (
	resourceFlagsHolding    resourceFlags = 0 //nolint:deadcode,varcheck
	resourceFlagsNotHolding resourceFlags = 1
	resourceFlagsOwnership  resourceFlags = 2
	resourceFlagsEmptyAsset resourceFlags = 4
	resourceFlagsEmptyApp   resourceFlags = 8
)

//
// Resource flags interpretation:
//
// resourceFlagsHolding - the resource contains the holding of asset/app.
// resourceFlagsNotHolding - the resource is completely empty. This state should not be persisted.
// resourceFlagsOwnership - the resource contains the asset parameter or application parameters.
// resourceFlagsEmptyAsset - this is an asset resource, and it is empty.
// resourceFlagsEmptyApp - this is an app resource, and it is empty.

type resourcesData struct {
	_struct struct{} `codec:",omitempty,omitemptyarray"`

	// asset parameters ( basics.AssetParams )
	Total         uint64         `codec:"a"`
	Decimals      uint32         `codec:"b"`
	DefaultFrozen bool           `codec:"c"`
	UnitName      string         `codec:"d"`
	AssetName     string         `codec:"e"`
	URL           string         `codec:"f"`
	MetadataHash  [32]byte       `codec:"g"`
	Manager       basics.Address `codec:"h"`
	Reserve       basics.Address `codec:"i"`
	Freeze        basics.Address `codec:"j"`
	Clawback      basics.Address `codec:"k"`

	// asset holding ( basics.AssetHolding )
	Amount uint64 `codec:"l"`
	Frozen bool   `codec:"m"`

	// application local state ( basics.AppLocalState )
	SchemaNumUint      uint64              `codec:"n"`
	SchemaNumByteSlice uint64              `codec:"o"`
	KeyValue           basics.TealKeyValue `codec:"p"`

	// application global params ( basics.AppParams )
	ApprovalProgram               []byte              `codec:"q,allocbound=config.MaxAvailableAppProgramLen"`
	ClearStateProgram             []byte              `codec:"r,allocbound=config.MaxAvailableAppProgramLen"`
	GlobalState                   basics.TealKeyValue `codec:"s"`
	LocalStateSchemaNumUint       uint64              `codec:"t"`
	LocalStateSchemaNumByteSlice  uint64              `codec:"u"`
	GlobalStateSchemaNumUint      uint64              `codec:"v"`
	GlobalStateSchemaNumByteSlice uint64              `codec:"w"`
	ExtraProgramPages             uint32              `codec:"x"`

	// ResourceFlags helps to identify which portions of this structure should be used; in particular, it
	// helps to provide a marker - i.e. whether the account was, for instance, opted-in for the asset compared
	// to just being the owner of the asset. A comparison against the empty structure doesn't work here -
	// since both the holdings and the parameters are allowed to be all at their default values.
	ResourceFlags resourceFlags `codec:"y"`
	// UpdateRound is the round that modified this resource last. Since we want all the nodes to have the exact same
	// value for this field, we'll be setting the value of this field to zero *before* the EnableAccountDataResourceSeparation
	// consensus parameter is being set. Once the above consensus takes place, this field would be populated with the
	// correct round number.
	UpdateRound uint64 `codec:"z"`
}

// makeResourcesData returns a new empty instance of resourcesData.
// Using this constructor method is necessary because of the ResourceFlags field.
// An optional rnd args sets UpdateRound
func makeResourcesData(rnd uint64) resourcesData {
	return resourcesData{ResourceFlags: resourceFlagsNotHolding, UpdateRound: rnd}
}

func (rd *resourcesData) IsHolding() bool {
	return (rd.ResourceFlags & resourceFlagsNotHolding) == resourceFlagsHolding
}

func (rd *resourcesData) IsOwning() bool {
	return (rd.ResourceFlags & resourceFlagsOwnership) == resourceFlagsOwnership
}

func (rd *resourcesData) IsEmpty() bool {
	return !rd.IsApp() && !rd.IsAsset()
}

func (rd *resourcesData) IsEmptyApp() bool {
	return rd.SchemaNumUint == 0 &&
		rd.SchemaNumByteSlice == 0 &&
		len(rd.KeyValue) == 0 &&
		len(rd.ApprovalProgram) == 0 &&
		len(rd.ClearStateProgram) == 0 &&
		len(rd.GlobalState) == 0 &&
		rd.LocalStateSchemaNumUint == 0 &&
		rd.LocalStateSchemaNumByteSlice == 0 &&
		rd.GlobalStateSchemaNumUint == 0 &&
		rd.GlobalStateSchemaNumByteSlice == 0 &&
		rd.ExtraProgramPages == 0
}

func (rd *resourcesData) IsApp() bool {
	if (rd.ResourceFlags & resourceFlagsEmptyApp) == resourceFlagsEmptyApp {
		return true
	}
	return !rd.IsEmptyApp()
}

func (rd *resourcesData) IsEmptyAsset() bool {
	return rd.Amount == 0 &&
		!rd.Frozen &&
		rd.Total == 0 &&
		rd.Decimals == 0 &&
		!rd.DefaultFrozen &&
		rd.UnitName == "" &&
		rd.AssetName == "" &&
		rd.URL == "" &&
		rd.MetadataHash == [32]byte{} &&
		rd.Manager.IsZero() &&
		rd.Reserve.IsZero() &&
		rd.Freeze.IsZero() &&
		rd.Clawback.IsZero()
}

func (rd *resourcesData) IsAsset() bool {
	if (rd.ResourceFlags & resourceFlagsEmptyAsset) == resourceFlagsEmptyAsset {
		return true
	}
	return !rd.IsEmptyAsset()
}

func (rd *resourcesData) ClearAssetParams() {
	rd.Total = 0
	rd.Decimals = 0
	rd.DefaultFrozen = false
	rd.UnitName = ""
	rd.AssetName = ""
	rd.URL = ""
	rd.MetadataHash = basics.Address{}
	rd.Manager = basics.Address{}
	rd.Reserve = basics.Address{}
	rd.Freeze = basics.Address{}
	rd.Clawback = basics.Address{}
	hadHolding := (rd.ResourceFlags & resourceFlagsNotHolding) == resourceFlagsHolding
	rd.ResourceFlags -= rd.ResourceFlags & resourceFlagsOwnership
	rd.ResourceFlags &= ^resourceFlagsEmptyAsset
	if rd.IsEmptyAsset() && hadHolding {
		rd.ResourceFlags |= resourceFlagsEmptyAsset
	}
}

func (rd *resourcesData) SetAssetParams(ap basics.AssetParams, haveHoldings bool) {
	rd.Total = ap.Total
	rd.Decimals = ap.Decimals
	rd.DefaultFrozen = ap.DefaultFrozen
	rd.UnitName = ap.UnitName
	rd.AssetName = ap.AssetName
	rd.URL = ap.URL
	rd.MetadataHash = ap.MetadataHash
	rd.Manager = ap.Manager
	rd.Reserve = ap.Reserve
	rd.Freeze = ap.Freeze
	rd.Clawback = ap.Clawback
	rd.ResourceFlags |= resourceFlagsOwnership
	if !haveHoldings {
		rd.ResourceFlags |= resourceFlagsNotHolding
	}
	rd.ResourceFlags &= ^resourceFlagsEmptyAsset
	if rd.IsEmptyAsset() {
		rd.ResourceFlags |= resourceFlagsEmptyAsset
	}
}

func (rd *resourcesData) GetAssetParams() basics.AssetParams {
	ap := basics.AssetParams{
		Total:         rd.Total,
		Decimals:      rd.Decimals,
		DefaultFrozen: rd.DefaultFrozen,
		UnitName:      rd.UnitName,
		AssetName:     rd.AssetName,
		URL:           rd.URL,
		MetadataHash:  rd.MetadataHash,
		Manager:       rd.Manager,
		Reserve:       rd.Reserve,
		Freeze:        rd.Freeze,
		Clawback:      rd.Clawback,
	}
	return ap
}

func (rd *resourcesData) ClearAssetHolding() {
	rd.Amount = 0
	rd.Frozen = false

	// we might have resourceFlagsEmptyAsset only if resourcesData has empty holding
	// since resourceFlagsHolding == 0 and resourceFlagsOwnership != 0
	if rd.ResourceFlags == resourceFlagsEmptyAsset {
		rd.ResourceFlags &= ^resourceFlagsEmptyAsset
	}
	rd.ResourceFlags |= resourceFlagsNotHolding
}

func (rd *resourcesData) SetAssetHolding(ah basics.AssetHolding) {
	rd.Amount = ah.Amount
	rd.Frozen = ah.Frozen
	rd.ResourceFlags &= ^(resourceFlagsNotHolding + resourceFlagsEmptyAsset)
	// resourceFlagsHolding is set implicitly since it is zero
	if rd.IsEmptyAsset() {
		rd.ResourceFlags |= resourceFlagsEmptyAsset
	}
}

func (rd *resourcesData) GetAssetHolding() basics.AssetHolding {
	return basics.AssetHolding{
		Amount: rd.Amount,
		Frozen: rd.Frozen,
	}
}

func (rd *resourcesData) ClearAppLocalState() {
	rd.SchemaNumUint = 0
	rd.SchemaNumByteSlice = 0
	rd.KeyValue = nil

	// we might have resourceFlagsEmptyApp only if resourcesData has empty local state
	// since resourceFlagsHolding == 0 and resourceFlagsOwnership != 0
	if rd.ResourceFlags == resourceFlagsEmptyApp {
		rd.ResourceFlags &= ^resourceFlagsEmptyApp
	}
	rd.ResourceFlags |= resourceFlagsNotHolding
}

func (rd *resourcesData) SetAppLocalState(als basics.AppLocalState) {
	rd.SchemaNumUint = als.Schema.NumUint
	rd.SchemaNumByteSlice = als.Schema.NumByteSlice
	rd.KeyValue = als.KeyValue
	rd.ResourceFlags &= ^(resourceFlagsEmptyApp + resourceFlagsNotHolding)
	if rd.IsEmptyApp() {
		rd.ResourceFlags |= resourceFlagsEmptyApp
	}
}

func (rd *resourcesData) GetAppLocalState() basics.AppLocalState {
	return basics.AppLocalState{
		Schema: basics.StateSchema{
			NumUint:      rd.SchemaNumUint,
			NumByteSlice: rd.SchemaNumByteSlice,
		},
		KeyValue: rd.KeyValue,
	}
}

func (rd *resourcesData) ClearAppParams() {
	rd.ApprovalProgram = nil
	rd.ClearStateProgram = nil
	rd.GlobalState = nil
	rd.LocalStateSchemaNumUint = 0
	rd.LocalStateSchemaNumByteSlice = 0
	rd.GlobalStateSchemaNumUint = 0
	rd.GlobalStateSchemaNumByteSlice = 0
	rd.ExtraProgramPages = 0
	hadHolding := (rd.ResourceFlags & resourceFlagsNotHolding) == resourceFlagsHolding
	rd.ResourceFlags -= rd.ResourceFlags & resourceFlagsOwnership
	rd.ResourceFlags &= ^resourceFlagsEmptyApp
	if rd.IsEmptyApp() && hadHolding {
		rd.ResourceFlags |= resourceFlagsEmptyApp
	}
}

func (rd *resourcesData) SetAppParams(ap basics.AppParams, haveHoldings bool) {
	rd.ApprovalProgram = ap.ApprovalProgram
	rd.ClearStateProgram = ap.ClearStateProgram
	rd.GlobalState = ap.GlobalState
	rd.LocalStateSchemaNumUint = ap.LocalStateSchema.NumUint
	rd.LocalStateSchemaNumByteSlice = ap.LocalStateSchema.NumByteSlice
	rd.GlobalStateSchemaNumUint = ap.GlobalStateSchema.NumUint
	rd.GlobalStateSchemaNumByteSlice = ap.GlobalStateSchema.NumByteSlice
	rd.ExtraProgramPages = ap.ExtraProgramPages
	rd.ResourceFlags |= resourceFlagsOwnership
	if !haveHoldings {
		rd.ResourceFlags |= resourceFlagsNotHolding
	}
	rd.ResourceFlags &= ^resourceFlagsEmptyApp
	if rd.IsEmptyApp() {
		rd.ResourceFlags |= resourceFlagsEmptyApp
	}
}

func (rd *resourcesData) GetAppParams() basics.AppParams {
	return basics.AppParams{
		ApprovalProgram:   rd.ApprovalProgram,
		ClearStateProgram: rd.ClearStateProgram,
		GlobalState:       rd.GlobalState,
		StateSchemas: basics.StateSchemas{
			LocalStateSchema: basics.StateSchema{
				NumUint:      rd.LocalStateSchemaNumUint,
				NumByteSlice: rd.LocalStateSchemaNumByteSlice,
			},
			GlobalStateSchema: basics.StateSchema{
				NumUint:      rd.GlobalStateSchemaNumUint,
				NumByteSlice: rd.GlobalStateSchemaNumByteSlice,
			},
		},
		ExtraProgramPages: rd.ExtraProgramPages,
	}
}

func (rd *resourcesData) SetAssetData(ap ledgercore.AssetParamsDelta, ah ledgercore.AssetHoldingDelta) {
	if ah.Holding != nil {
		rd.SetAssetHolding(*ah.Holding)
	} else if ah.Deleted {
		rd.ClearAssetHolding()
	}
	if ap.Params != nil {
		rd.SetAssetParams(*ap.Params, rd.IsHolding())
	} else if ap.Deleted {
		rd.ClearAssetParams()
	}
}

func (rd *resourcesData) SetAppData(ap ledgercore.AppParamsDelta, al ledgercore.AppLocalStateDelta) {
	if al.LocalState != nil {
		rd.SetAppLocalState(*al.LocalState)
	} else if al.Deleted {
		rd.ClearAppLocalState()
	}
	if ap.Params != nil {
		rd.SetAppParams(*ap.Params, rd.IsHolding())
	} else if ap.Deleted {
		rd.ClearAppParams()
	}
}

func accountDataResources(
	ctx context.Context,
	accountData *basics.AccountData, rowid int64,
	cb func(ctx context.Context, rowid int64, cidx basics.CreatableIndex, ctype basics.CreatableType, rd *resourcesData) error,
) error {
	// does this account have any assets ?
	if len(accountData.Assets) > 0 || len(accountData.AssetParams) > 0 {
		for aidx, holding := range accountData.Assets {
			var rd resourcesData
			rd.SetAssetHolding(holding)
			if ap, has := accountData.AssetParams[aidx]; has {
				rd.SetAssetParams(ap, true)
				delete(accountData.AssetParams, aidx)
			}
			err := cb(ctx, rowid, basics.CreatableIndex(aidx), basics.AssetCreatable, &rd)
			if err != nil {
				return err
			}
		}
		for aidx, aparams := range accountData.AssetParams {
			var rd resourcesData
			rd.SetAssetParams(aparams, false)
			err := cb(ctx, rowid, basics.CreatableIndex(aidx), basics.AssetCreatable, &rd)
			if err != nil {
				return err
			}
		}
	}
	// does this account have any applications ?
	if len(accountData.AppLocalStates) > 0 || len(accountData.AppParams) > 0 {
		for aidx, localState := range accountData.AppLocalStates {
			var rd resourcesData
			rd.SetAppLocalState(localState)
			if ap, has := accountData.AppParams[aidx]; has {
				rd.SetAppParams(ap, true)
				delete(accountData.AppParams, aidx)
			}
			err := cb(ctx, rowid, basics.CreatableIndex(aidx), basics.AppCreatable, &rd)
			if err != nil {
				return err
			}
		}
		for aidx, aparams := range accountData.AppParams {
			var rd resourcesData
			rd.SetAppParams(aparams, false)
			err := cb(ctx, rowid, basics.CreatableIndex(aidx), basics.AppCreatable, &rd)
			if err != nil {
				return err
			}
		}
	}
	return nil
}

// performResourceTableMigration migrate the database to use the resources table.
func performResourceTableMigration(ctx context.Context, tx *sql.Tx, log func(processed, total uint64)) (err error) {
	idxnameBalances := fmt.Sprintf("onlineaccountbals_idx_%d", time.Now().UnixNano())

	createNewAcctBase := []string{
		`CREATE TABLE IF NOT EXISTS accountbase_resources_migration (
		addrid INTEGER PRIMARY KEY NOT NULL,
		address blob NOT NULL,
		data blob,
		normalizedonlinebalance INTEGER )`,
		createNormalizedOnlineBalanceIndex(idxnameBalances, "accountbase_resources_migration"),
		fmt.Sprintf(`CREATE UNIQUE INDEX accountbase_resources_migration_address_idx_%d ON accountbase_resources_migration(address)`, time.Now().UnixNano()),
	}

	applyNewAcctBase := []string{
		`ALTER TABLE accountbase RENAME TO accountbase_old`,
		`ALTER TABLE accountbase_resources_migration RENAME TO accountbase`,
		`DROP TABLE IF EXISTS accountbase_old`,
	}

	for _, stmt := range createNewAcctBase {
		_, err = tx.ExecContext(ctx, stmt)
		if err != nil {
			return err
		}
	}
	var insertNewAcctBase *sql.Stmt
	var insertResources *sql.Stmt
	var insertNewAcctBaseNormBal *sql.Stmt
	insertNewAcctBase, err = tx.PrepareContext(ctx, "INSERT INTO accountbase_resources_migration(address, data) VALUES(?, ?)")
	if err != nil {
		return err
	}
	defer insertNewAcctBase.Close()

	insertNewAcctBaseNormBal, err = tx.PrepareContext(ctx, "INSERT INTO accountbase_resources_migration(address, data, normalizedonlinebalance) VALUES(?, ?, ?)")
	if err != nil {
		return err
	}
	defer insertNewAcctBaseNormBal.Close()

	insertResources, err = tx.PrepareContext(ctx, "INSERT INTO resources(addrid, aidx, rtype, data) VALUES(?, ?, ?, ?)")
	if err != nil {
		return err
	}
	defer insertResources.Close()

	var rows *sql.Rows
	rows, err = tx.QueryContext(ctx, "SELECT address, data, normalizedonlinebalance FROM accountbase ORDER BY address")
	if err != nil {
		return err
	}
	defer rows.Close()

	var insertRes sql.Result
	var rowID int64
	var rowsAffected int64
	var processedAccounts uint64
	var totalBaseAccounts uint64

	totalBaseAccounts, err = totalAccounts(ctx, tx)
	if err != nil {
		return err
	}
	for rows.Next() {
		var addrbuf []byte
		var encodedAcctData []byte
		var normBal sql.NullInt64
		err = rows.Scan(&addrbuf, &encodedAcctData, &normBal)
		if err != nil {
			return err
		}

		var accountData basics.AccountData
		err = protocol.Decode(encodedAcctData, &accountData)
		if err != nil {
			return err
		}
		var newAccountData baseAccountData
		newAccountData.SetAccountData(&accountData)
		encodedAcctData = protocol.Encode(&newAccountData)

		if normBal.Valid {
			insertRes, err = insertNewAcctBaseNormBal.ExecContext(ctx, addrbuf, encodedAcctData, normBal.Int64)
		} else {
			insertRes, err = insertNewAcctBase.ExecContext(ctx, addrbuf, encodedAcctData)
		}

		if err != nil {
			return err
		}
		rowsAffected, err = insertRes.RowsAffected()
		if err != nil {
			return err
		}
		if rowsAffected != 1 {
			return fmt.Errorf("number of affected rows is not 1 - %d", rowsAffected)
		}
		rowID, err = insertRes.LastInsertId()
		if err != nil {
			return err
		}
		insertResourceCallback := func(ctx context.Context, rowID int64, cidx basics.CreatableIndex, ctype basics.CreatableType, rd *resourcesData) error {
			var err error
			if rd != nil {
				encodedData := protocol.Encode(rd)
				_, err = insertResources.ExecContext(ctx, rowID, cidx, ctype, encodedData)
			}
			return err
		}
		err = accountDataResources(ctx, &accountData, rowID, insertResourceCallback)
		if err != nil {
			return err
		}
		processedAccounts++
		if log != nil {
			log(processedAccounts, totalBaseAccounts)
		}
	}

	// if the above loop was abrupt by an error, test it now.
	if err = rows.Err(); err != nil {
		return err
	}

	for _, stmt := range applyNewAcctBase {
		_, err = tx.Exec(stmt)
		if err != nil {
			return err
		}
	}
	return nil
}

// removeEmptyAccountData removes empty AccountData msgp-encoded entries from accountbase table
// and optionally returns list of addresses that were eliminated
func removeEmptyAccountData(tx *sql.Tx, queryAddresses bool) (num int64, addresses []basics.Address, err error) {
	if queryAddresses {
		rows, err := tx.Query("SELECT address FROM accountbase where length(data) = 1 and data = x'80'") // empty AccountData is 0x80
		if err != nil {
			return 0, nil, err
		}
		defer rows.Close()

		for rows.Next() {
			var addrbuf []byte
			err = rows.Scan(&addrbuf)
			if err != nil {
				return 0, nil, err
			}
			var addr basics.Address
			if len(addrbuf) != len(addr) {
				err = fmt.Errorf("account DB address length mismatch: %d != %d", len(addrbuf), len(addr))
				return 0, nil, err
			}
			copy(addr[:], addrbuf)
			addresses = append(addresses, addr)
		}

		// if the above loop was abrupted by an error, test it now.
		if err = rows.Err(); err != nil {
			return 0, nil, err
		}
	}

	result, err := tx.Exec("DELETE from accountbase where length(data) = 1 and data = x'80'")
	if err != nil {
		return 0, nil, err
	}
	num, err = result.RowsAffected()
	if err != nil {
		// something wrong on getting rows count but data deleted, ignore the error
		num = int64(len(addresses))
		err = nil
	}
	return num, addresses, err
}

// accountDataToOnline returns the part of the AccountData that matters
// for online accounts (to answer top-N queries).  We store a subset of
// the full AccountData because we need to store a large number of these
// in memory (say, 1M), and storing that many AccountData could easily
// cause us to run out of memory.
func accountDataToOnline(address basics.Address, ad ledgercore.AccountData, proto config.ConsensusParams) *ledgercore.OnlineAccount {
	return &ledgercore.OnlineAccount{
		Address:                 address,
		MicroAlgos:              ad.MicroAlgos,
		RewardsBase:             ad.RewardsBase,
		NormalizedOnlineBalance: ad.NormalizedOnlineBalance(proto),
		VoteID:                  ad.VoteID,
		VoteFirstValid:          ad.VoteFirstValid,
		VoteLastValid:           ad.VoteLastValid,
		VoteKeyDilution:         ad.VoteKeyDilution,
	}
}

func resetAccountHashes(tx *sql.Tx) (err error) {
	_, err = tx.Exec(`DELETE FROM accounthashes`)
	return
}

func accountsReset(tx *sql.Tx) error {
	for _, stmt := range accountsResetExprs {
		_, err := tx.Exec(stmt)
		if err != nil {
			return err
		}
	}
	_, err := db.SetUserVersion(context.Background(), tx, 0)
	return err
}

// accountsRound returns the tracker balances round number
func accountsRound(tx *sql.Tx) (rnd basics.Round, err error) {
	err = tx.QueryRow("SELECT rnd FROM acctrounds WHERE id='acctbase'").Scan(&rnd)
	if err != nil {
		return
	}
	return
}

// accountsHashRound returns the round of the hash tree
// if the hash of the tree doesn't exists, it returns zero.
func accountsHashRound(tx *sql.Tx) (hashrnd basics.Round, err error) {
	err = tx.QueryRow("SELECT rnd FROM acctrounds WHERE id='hashbase'").Scan(&hashrnd)
	if err == sql.ErrNoRows {
		hashrnd = basics.Round(0)
		err = nil
	}
	return
}

func accountsInitDbQueries(r db.Queryable, w db.Queryable) (*accountsDbQueries, error) {
	var err error
	qs := &accountsDbQueries{}

	qs.listCreatablesStmt, err = r.Prepare("SELECT rnd, asset, creator FROM acctrounds LEFT JOIN assetcreators ON assetcreators.asset <= ? AND assetcreators.ctype = ? WHERE acctrounds.id='acctbase' ORDER BY assetcreators.asset desc LIMIT ?")
	if err != nil {
		return nil, err
	}

	qs.lookupStmt, err = r.Prepare("SELECT accountbase.rowid, rnd, data FROM acctrounds LEFT JOIN accountbase ON address=? WHERE id='acctbase'")
	if err != nil {
		return nil, err
	}

	qs.lookupResourcesStmt, err = r.Prepare("SELECT accountbase.rowid, rnd, resources.data FROM acctrounds LEFT JOIN accountbase ON accountbase.address = ? LEFT JOIN resources ON accountbase.rowid = resources.addrid AND resources.aidx = ? AND resources.rtype = ? WHERE id='acctbase'")
	if err != nil {
		return nil, err
	}

	qs.lookupAllResourcesStmt, err = r.Prepare("SELECT accountbase.rowid, rnd, resources.aidx, resources.rtype, resources.data FROM acctrounds LEFT JOIN accountbase ON accountbase.address = ? LEFT JOIN resources ON accountbase.rowid = resources.addrid WHERE id='acctbase'")
	if err != nil {
		return nil, err
	}

	qs.lookupCreatorStmt, err = r.Prepare("SELECT rnd, creator FROM acctrounds LEFT JOIN assetcreators ON asset = ? AND ctype = ? WHERE id='acctbase'")
	if err != nil {
		return nil, err
	}

	qs.deleteStoredCatchpoint, err = w.Prepare("DELETE FROM storedcatchpoints WHERE round=?")
	if err != nil {
		return nil, err
	}

	qs.insertStoredCatchpoint, err = w.Prepare("INSERT INTO storedcatchpoints(round, filename, catchpoint, filesize, pinned) VALUES(?, ?, ?, ?, 0)")
	if err != nil {
		return nil, err
	}

	qs.selectOldestCatchpointFiles, err = r.Prepare("SELECT round, filename FROM storedcatchpoints WHERE pinned = 0 and round <= COALESCE((SELECT round FROM storedcatchpoints WHERE pinned = 0 ORDER BY round DESC LIMIT ?, 1),0) ORDER BY round ASC LIMIT ?")
	if err != nil {
		return nil, err
	}

	qs.selectCatchpointStateUint64, err = r.Prepare("SELECT intval FROM catchpointstate WHERE id=?")
	if err != nil {
		return nil, err
	}

	qs.deleteCatchpointState, err = r.Prepare("DELETE FROM catchpointstate WHERE id=?")
	if err != nil {
		return nil, err
	}

	qs.insertCatchpointStateUint64, err = r.Prepare("INSERT OR REPLACE INTO catchpointstate(id, intval) VALUES(?, ?)")
	if err != nil {
		return nil, err
	}

	qs.insertCatchpointStateString, err = r.Prepare("INSERT OR REPLACE INTO catchpointstate(id, strval) VALUES(?, ?)")
	if err != nil {
		return nil, err
	}

	qs.selectCatchpointStateString, err = r.Prepare("SELECT strval FROM catchpointstate WHERE id=?")
	if err != nil {
		return nil, err
	}
	return qs, nil
}

// listCreatables returns an array of CreatableLocator which have CreatableIndex smaller or equal to maxIdx and are of the provided CreatableType.
func (qs *accountsDbQueries) listCreatables(maxIdx basics.CreatableIndex, maxResults uint64, ctype basics.CreatableType) (results []basics.CreatableLocator, dbRound basics.Round, err error) {
	err = db.Retry(func() error {
		// Query for assets in range
		rows, err := qs.listCreatablesStmt.Query(maxIdx, ctype, maxResults)
		if err != nil {
			return err
		}
		defer rows.Close()

		// For each row, copy into a new CreatableLocator and append to results
		var buf []byte
		var cl basics.CreatableLocator
		var creatableIndex sql.NullInt64
		for rows.Next() {
			err = rows.Scan(&dbRound, &creatableIndex, &buf)
			if err != nil {
				return err
			}
			if !creatableIndex.Valid {
				// we received an entry without any index. This would happen only on the first entry when there are no creatables of the requested type.
				break
			}
			cl.Index = basics.CreatableIndex(creatableIndex.Int64)
			copy(cl.Creator[:], buf)
			cl.Type = ctype
			results = append(results, cl)
		}
		return nil
	})
	return
}

func (qs *accountsDbQueries) lookupCreator(cidx basics.CreatableIndex, ctype basics.CreatableType) (addr basics.Address, ok bool, dbRound basics.Round, err error) {
	err = db.Retry(func() error {
		var buf []byte
		err := qs.lookupCreatorStmt.QueryRow(cidx, ctype).Scan(&dbRound, &buf)

		// this shouldn't happen unless we can't figure the round number.
		if err == sql.ErrNoRows {
			return fmt.Errorf("lookupCreator was unable to retrieve round number")
		}

		// Some other database error
		if err != nil {
			return err
		}

		if len(buf) > 0 {
			ok = true
			copy(addr[:], buf)
		}
		return nil
	})
	return
}

func (qs *accountsDbQueries) lookupResources(addr basics.Address, aidx basics.CreatableIndex, ctype basics.CreatableType) (data persistedResourcesData, err error) {
	err = db.Retry(func() error {
		var buf []byte
		var rowid sql.NullInt64
		err := qs.lookupResourcesStmt.QueryRow(addr[:], aidx, ctype).Scan(&rowid, &data.round, &buf)
		if err == nil {
			data.aidx = aidx
			data.rtype = ctype
			if len(buf) > 0 && rowid.Valid {
				data.addrid = rowid.Int64
				return protocol.Decode(buf, &data.data)
			}
			// we don't have that account, just return the database round.
			return nil
		}

		// this should never happen; it indicates that we don't have a current round in the acctrounds table.
		if err == sql.ErrNoRows {
			// Return the zero value of data
			return fmt.Errorf("unable to query resource data for address %v aidx %v ctype %v : %w", addr, aidx, ctype, err)
		}
		return err
	})
	return
}

func (qs *accountsDbQueries) lookupAllResources(addr basics.Address) (data []persistedResourcesData, rnd basics.Round, err error) {
	err = db.Retry(func() error {
		// Query for all resources
		rows, err := qs.lookupAllResourcesStmt.Query(addr[:])
		if err != nil {
			return err
		}
		defer rows.Close()

		var addrid, aidx, rtype sql.NullInt64
		var dbRound basics.Round
		data = nil
		var buf []byte
		for rows.Next() {
			err := rows.Scan(&addrid, &dbRound, &aidx, &rtype, &buf)
			if err != nil {
				return err
			}
			if !addrid.Valid || !aidx.Valid || !rtype.Valid {
				// we received an entry without any index. This would happen only on the first entry when there are no resources for this address.
				// ensure this is the first entry, set the round and return
				if len(data) != 0 {
					return fmt.Errorf("lookupAllResources: unexpected invalid result on non-first resource record: (%v, %v, %v)", addrid.Valid, aidx.Valid, rtype.Valid)
				}
				rnd = dbRound
				break
			}
			var resData resourcesData
			err = protocol.Decode(buf, &resData)
			if err != nil {
				return err
			}
			data = append(data, persistedResourcesData{
				addrid: addrid.Int64,
				aidx:   basics.CreatableIndex(aidx.Int64),
				rtype:  basics.CreatableType(rtype.Int64),
				data:   resData,
				round:  dbRound,
			})
			rnd = dbRound
		}
		return nil
	})
	return
}

// lookup looks up for a the account data given it's address. It returns the persistedAccountData, which includes the current database round and the matching
// account data, if such was found. If no matching account data could be found for the given address, an empty account data would
// be retrieved.
func (qs *accountsDbQueries) lookup(addr basics.Address) (data persistedAccountData, err error) {
	err = db.Retry(func() error {
		var buf []byte
		var rowid sql.NullInt64
		err := qs.lookupStmt.QueryRow(addr[:]).Scan(&rowid, &data.round, &buf)
		if err == nil {
			data.addr = addr
			if len(buf) > 0 && rowid.Valid {
				data.rowid = rowid.Int64
				err = protocol.Decode(buf, &data.accountData)
				return err
			}
			// we don't have that account, just return the database round.
			return nil
		}

		// this should never happen; it indicates that we don't have a current round in the acctrounds table.
		if err == sql.ErrNoRows {
			// Return the zero value of data
			return fmt.Errorf("unable to query account data for address %v : %w", addr, err)
		}

		return err
	})

	return
}

func (qs *accountsDbQueries) storeCatchpoint(ctx context.Context, round basics.Round, fileName string, catchpoint string, fileSize int64) (err error) {
	err = db.Retry(func() (err error) {
		_, err = qs.deleteStoredCatchpoint.ExecContext(ctx, round)

		if err != nil || (fileName == "" && catchpoint == "" && fileSize == 0) {
			return
		}

		_, err = qs.insertStoredCatchpoint.ExecContext(ctx, round, fileName, catchpoint, fileSize)
		return
	})
	return
}

func (qs *accountsDbQueries) getOldestCatchpointFiles(ctx context.Context, fileCount int, filesToKeep int) (fileNames map[basics.Round]string, err error) {
	err = db.Retry(func() (err error) {
		var rows *sql.Rows
		rows, err = qs.selectOldestCatchpointFiles.QueryContext(ctx, filesToKeep, fileCount)
		if err != nil {
			return
		}
		defer rows.Close()

		fileNames = make(map[basics.Round]string)
		for rows.Next() {
			var fileName string
			var round basics.Round
			err = rows.Scan(&round, &fileName)
			if err != nil {
				return
			}
			fileNames[round] = fileName
		}

		err = rows.Err()
		return
	})
	return
}

func (qs *accountsDbQueries) readCatchpointStateUint64(ctx context.Context, stateName catchpointState) (rnd uint64, def bool, err error) {
	var val sql.NullInt64
	err = db.Retry(func() (err error) {
		err = qs.selectCatchpointStateUint64.QueryRowContext(ctx, stateName).Scan(&val)
		if err == sql.ErrNoRows || (err == nil && !val.Valid) {
			val.Int64 = 0 // default to zero.
			err = nil
			def = true
			return
		}
		return err
	})
	return uint64(val.Int64), def, err
}

func (qs *accountsDbQueries) writeCatchpointStateUint64(ctx context.Context, stateName catchpointState, setValue uint64) (cleared bool, err error) {
	err = db.Retry(func() (err error) {
		if setValue == 0 {
			_, err = qs.deleteCatchpointState.ExecContext(ctx, stateName)
			cleared = true
			return err
		}

		// we don't know if there is an entry in the table for this state, so we'll insert/replace it just in case.
		_, err = qs.insertCatchpointStateUint64.ExecContext(ctx, stateName, setValue)
		cleared = false
		return err
	})
	return cleared, err

}

func (qs *accountsDbQueries) readCatchpointStateString(ctx context.Context, stateName catchpointState) (str string, def bool, err error) {
	var val sql.NullString
	err = db.Retry(func() (err error) {
		err = qs.selectCatchpointStateString.QueryRowContext(ctx, stateName).Scan(&val)
		if err == sql.ErrNoRows || (err == nil && !val.Valid) {
			val.String = "" // default to empty string
			err = nil
			def = true
			return
		}
		return err
	})
	return val.String, def, err
}

func (qs *accountsDbQueries) writeCatchpointStateString(ctx context.Context, stateName catchpointState, setValue string) (cleared bool, err error) {
	err = db.Retry(func() (err error) {
		if setValue == "" {
			_, err = qs.deleteCatchpointState.ExecContext(ctx, stateName)
			cleared = true
			return err
		}

		// we don't know if there is an entry in the table for this state, so we'll insert/replace it just in case.
		_, err = qs.insertCatchpointStateString.ExecContext(ctx, stateName, setValue)
		cleared = false
		return err
	})
	return cleared, err
}

func (qs *accountsDbQueries) close() {
	preparedQueries := []**sql.Stmt{
		&qs.listCreatablesStmt,
		&qs.lookupStmt,
		&qs.lookupResourcesStmt,
		&qs.lookupAllResourcesStmt,
		&qs.lookupCreatorStmt,
		&qs.deleteStoredCatchpoint,
		&qs.insertStoredCatchpoint,
		&qs.selectOldestCatchpointFiles,
		&qs.selectCatchpointStateUint64,
		&qs.deleteCatchpointState,
		&qs.insertCatchpointStateUint64,
		&qs.selectCatchpointStateString,
		&qs.insertCatchpointStateString,
	}
	for _, preparedQuery := range preparedQueries {
		if (*preparedQuery) != nil {
			(*preparedQuery).Close()
			*preparedQuery = nil
		}
	}
}

// accountsOnlineTop returns the top n online accounts starting at position offset
// (that is, the top offset'th account through the top offset+n-1'th account).
//
// The accounts are sorted by their normalized balance and address.  The normalized
// balance has to do with the reward parts of online account balances.  See the
// normalization procedure in AccountData.NormalizedOnlineBalance().
//
// Note that this does not check if the accounts have a vote key valid for any
// particular round (past, present, or future).
func accountsOnlineTop(tx *sql.Tx, offset, n uint64, proto config.ConsensusParams) (map[basics.Address]*ledgercore.OnlineAccount, error) {
	rows, err := tx.Query("SELECT address, data FROM accountbase WHERE normalizedonlinebalance>0 ORDER BY normalizedonlinebalance DESC, address DESC LIMIT ? OFFSET ?", n, offset)
	if err != nil {
		return nil, err
	}
	defer rows.Close()

	res := make(map[basics.Address]*ledgercore.OnlineAccount, n)
	for rows.Next() {
		var addrbuf []byte
		var buf []byte
		err = rows.Scan(&addrbuf, &buf)
		if err != nil {
			return nil, err
		}

		var data baseAccountData
		err = protocol.Decode(buf, &data)
		if err != nil {
			return nil, err
		}

		var addr basics.Address
		if len(addrbuf) != len(addr) {
			err = fmt.Errorf("account DB address length mismatch: %d != %d", len(addrbuf), len(addr))
			return nil, err
		}

		copy(addr[:], addrbuf)
		ad := data.GetLedgerCoreAccountData()
		res[addr] = accountDataToOnline(addr, ad, proto)
	}

	return res, rows.Err()
}

func accountsTotals(tx *sql.Tx, catchpointStaging bool) (totals ledgercore.AccountTotals, err error) {
	id := ""
	if catchpointStaging {
		id = "catchpointStaging"
	}
	row := tx.QueryRow("SELECT online, onlinerewardunits, offline, offlinerewardunits, notparticipating, notparticipatingrewardunits, rewardslevel FROM accounttotals WHERE id=?", id)
	err = row.Scan(&totals.Online.Money.Raw, &totals.Online.RewardUnits,
		&totals.Offline.Money.Raw, &totals.Offline.RewardUnits,
		&totals.NotParticipating.Money.Raw, &totals.NotParticipating.RewardUnits,
		&totals.RewardsLevel)

	return
}

func accountsPutTotals(tx *sql.Tx, totals ledgercore.AccountTotals, catchpointStaging bool) error {
	id := ""
	if catchpointStaging {
		id = "catchpointStaging"
	}
	_, err := tx.Exec("REPLACE INTO accounttotals (id, online, onlinerewardunits, offline, offlinerewardunits, notparticipating, notparticipatingrewardunits, rewardslevel) VALUES (?, ?, ?, ?, ?, ?, ?, ?)",
		id,
		totals.Online.Money.Raw, totals.Online.RewardUnits,
		totals.Offline.Money.Raw, totals.Offline.RewardUnits,
		totals.NotParticipating.Money.Raw, totals.NotParticipating.RewardUnits,
		totals.RewardsLevel)
	return err
}

// accountsNewRound updates the accountbase and assetcreators tables by applying the provided deltas to the accounts / creatables.
// The function returns a persistedAccountData for the modified accounts which can be stored in the base cache.
func accountsNewRound(
	tx *sql.Tx,
	updates compactAccountDeltas, resources compactResourcesDeltas, creatables map[basics.CreatableIndex]ledgercore.ModifiedCreatable,
	proto config.ConsensusParams, lastUpdateRound basics.Round,
) (updatedAccounts []persistedAccountData, updatedResources map[basics.Address][]persistedResourcesData, err error) {

	var (
		insertCreatableIdxStmt, deleteCreatableIdxStmt             *sql.Stmt
		deleteByRowIDStmt, insertStmt, updateStmt                  *sql.Stmt
		deleteResourceStmt, insertResourceStmt, updateResourceStmt *sql.Stmt
	)

	deleteByRowIDStmt, err = tx.Prepare("DELETE FROM accountbase WHERE rowid=?")
	if err != nil {
		return
	}
	defer deleteByRowIDStmt.Close()

	insertStmt, err = tx.Prepare("INSERT INTO accountbase (address, normalizedonlinebalance, data) VALUES (?, ?, ?)")
	if err != nil {
		return
	}
	defer insertStmt.Close()

	updateStmt, err = tx.Prepare("UPDATE accountbase SET normalizedonlinebalance = ?, data = ? WHERE rowid = ?")
	if err != nil {
		return
	}
	defer updateStmt.Close()

	var result sql.Result
	var rowsAffected int64
	updatedAccounts = make([]persistedAccountData, updates.len())
	updatedAccountIdx := 0
	newAddressesRowIDs := make(map[basics.Address]int64)
	for i := 0; i < updates.len(); i++ {
		data := updates.getByIdx(i)
		if data.oldAcct.rowid == 0 {
			// zero rowid means we don't have a previous value.
			if data.newAcct.IsEmpty() {
<<<<<<< HEAD
=======
				// IsEmpty means we don't have a previous value. Note, can't use newAcct.MsgIsZero
				// because of non-zero UpdateRound field in a new delta
>>>>>>> 33dcc3ba
				// if we didn't had it before, and we don't have anything now, just skip it.
			} else {
				// create a new entry.
				normBalance := data.newAcct.NormalizedOnlineBalance(proto)
				result, err = insertStmt.Exec(data.address[:], normBalance, protocol.Encode(&data.newAcct))
				if err == nil {
					var rowid int64
					rowid, err = result.LastInsertId()
					updatedAccounts[updatedAccountIdx].rowid = rowid
					updatedAccounts[updatedAccountIdx].accountData = data.newAcct
					newAddressesRowIDs[data.address] = rowid
				}
			}
		} else {
			// non-zero rowid means we had a previous value.
			if data.newAcct.IsEmpty() {
				// new value is zero, which means we need to delete the current value.
				result, err = deleteByRowIDStmt.Exec(data.oldAcct.rowid)
				if err == nil {
					// we deleted the entry successfully.
					updatedAccounts[updatedAccountIdx].rowid = 0
					updatedAccounts[updatedAccountIdx].accountData = baseAccountData{}
					rowsAffected, err = result.RowsAffected()
					if rowsAffected != 1 {
						err = fmt.Errorf("failed to delete accountbase row for account %v, rowid %d", data.address, data.oldAcct.rowid)
					}
				}
			} else {
				normBalance := data.newAcct.NormalizedOnlineBalance(proto)
				result, err = updateStmt.Exec(normBalance, protocol.Encode(&data.newAcct), data.oldAcct.rowid)
				if err == nil {
					// rowid doesn't change on update.
					updatedAccounts[updatedAccountIdx].rowid = data.oldAcct.rowid
					updatedAccounts[updatedAccountIdx].accountData = data.newAcct
					rowsAffected, err = result.RowsAffected()
					if rowsAffected != 1 {
						err = fmt.Errorf("failed to update accountbase row for account %v, rowid %d", data.address, data.oldAcct.rowid)
					}
				}
			}
		}

		if err != nil {
			return
		}

		// set the returned persisted account states so that we could store that as the baseAccounts in commitRound
		updatedAccounts[updatedAccountIdx].round = lastUpdateRound
		updatedAccounts[updatedAccountIdx].addr = data.address
		updatedAccountIdx++
	}

	deleteResourceStmt, err = tx.Prepare("DELETE FROM resources WHERE addrid = ? AND aidx = ?")
	if err != nil {
		return
	}
	defer deleteResourceStmt.Close()

	insertResourceStmt, err = tx.Prepare("INSERT INTO resources(addrid, aidx, rtype, data) VALUES(?, ?, ?, ?)")
	if err != nil {
		return
	}
	defer insertResourceStmt.Close()

	updateResourceStmt, err = tx.Prepare("UPDATE resources SET data = ? WHERE addrid = ? AND aidx = ?")
	if err != nil {
		return
	}
	defer updateResourceStmt.Close()

	updatedResources = make(map[basics.Address][]persistedResourcesData)
	for i := 0; i < resources.len(); i++ {
		data := resources.getByIdx(i)
		addr := data.address
		aidx := data.oldResource.aidx
		addrid := data.oldResource.addrid
		if addrid == 0 {
			// new entry, data.oldResource does not have addrid
			// check if this delta is part of in-memory only account
			// that is created, funded, transferred, and closed within a commit range
			inMemEntry := data.oldResource.data.IsEmpty() && data.newResource.IsEmpty()
			addrid = newAddressesRowIDs[addr]
			if addrid == 0 && !inMemEntry {
				err = fmt.Errorf("cannot resolve address %s (%d), aidx %d, data %v", addr.String(), addrid, aidx, data.newResource)
				return
			}
		}
		var entry persistedResourcesData
		if data.oldResource.data.IsEmpty() {
			// IsEmpty means we don't have a previous value. Note, can't use oldResource.data.MsgIsZero
			// because of possibility of empty asset holdings or app local state after opting in,
			// as well as non-zero UpdateRound field in a new delta
			if data.newResource.IsEmpty() {
				// if we didn't had it before, and we don't have anything now, just skip it.
				entry = persistedResourcesData{addrid, aidx, 0, makeResourcesData(data.newResource.UpdateRound), lastUpdateRound}
			} else {
				// create a new entry.
				var rtype basics.CreatableType
				if data.newResource.IsApp() {
					rtype = basics.AppCreatable
				} else if data.newResource.IsAsset() {
					rtype = basics.AssetCreatable
				} else {
					err = fmt.Errorf("unknown creatable for addr %s (%d), aidx %d, data %v", addr.String(), addrid, aidx, data.newResource)
					return
				}
				_, err = insertResourceStmt.Exec(addrid, aidx, rtype, protocol.Encode(&data.newResource))
				if err == nil {
					// set the returned persisted account states so that we could store that as the baseResources in commitRound
					entry = persistedResourcesData{addrid, aidx, rtype, data.newResource, lastUpdateRound}
				}
			}
		} else {
			// non-zero rowid means we had a previous value.
			if data.newResource.IsEmpty() {
				// new value is zero, which means we need to delete the current value.
				result, err = deleteResourceStmt.Exec(addrid, aidx)
				if err == nil {
					// we deleted the entry successfully.
					entry = persistedResourcesData{addrid, aidx, 0, makeResourcesData(data.newResource.UpdateRound), lastUpdateRound}
					rowsAffected, err = result.RowsAffected()
					if rowsAffected != 1 {
						err = fmt.Errorf("failed to delete resources row for addr %s (%d), aidx %d", addr.String(), addrid, aidx)
					}
				}
			} else {
				var rtype basics.CreatableType
				if data.newResource.IsApp() {
					rtype = basics.AppCreatable
				} else if data.newResource.IsAsset() {
					rtype = basics.AssetCreatable
				} else {
					err = fmt.Errorf("unknown creatable for addr %s (%d), aidx %d, data %v", addr.String(), addrid, aidx, data.newResource)
					return
				}

				result, err = updateResourceStmt.Exec(protocol.Encode(&data.newResource), addrid, aidx)
				if err == nil {
					// rowid doesn't change on update.
					entry = persistedResourcesData{addrid, aidx, rtype, data.newResource, lastUpdateRound}
					rowsAffected, err = result.RowsAffected()
					if rowsAffected != 1 {
						err = fmt.Errorf("failed to update resources row for addr %s (%d), aidx %d", addr, addrid, aidx)
					}
				}
			}
		}

		if err != nil {
			return
		}

		deltas := updatedResources[addr]
		deltas = append(deltas, entry)
		updatedResources[addr] = deltas
	}

	if len(creatables) > 0 {
		insertCreatableIdxStmt, err = tx.Prepare("INSERT INTO assetcreators (asset, creator, ctype) VALUES (?, ?, ?)")
		if err != nil {
			return
		}
		defer insertCreatableIdxStmt.Close()

		deleteCreatableIdxStmt, err = tx.Prepare("DELETE FROM assetcreators WHERE asset=? AND ctype=?")
		if err != nil {
			return
		}
		defer deleteCreatableIdxStmt.Close()

		for cidx, cdelta := range creatables {
			if cdelta.Created {
				_, err = insertCreatableIdxStmt.Exec(cidx, cdelta.Creator[:], cdelta.Ctype)
			} else {
				_, err = deleteCreatableIdxStmt.Exec(cidx, cdelta.Ctype)
			}
			if err != nil {
				return
			}
		}
	}

	return
}

// updates the round number associated with the current account data.
func updateAccountsRound(tx *sql.Tx, rnd basics.Round) (err error) {
	res, err := tx.Exec("UPDATE acctrounds SET rnd=? WHERE id='acctbase' AND rnd<?", rnd, rnd)
	if err != nil {
		return
	}

	aff, err := res.RowsAffected()
	if err != nil {
		return
	}

	if aff != 1 {
		// try to figure out why we couldn't update the round number.
		var base basics.Round
		err = tx.QueryRow("SELECT rnd FROM acctrounds WHERE id='acctbase'").Scan(&base)
		if err != nil {
			return
		}
		if base > rnd {
			err = fmt.Errorf("newRound %d is not after base %d", rnd, base)
			return
		} else if base != rnd {
			err = fmt.Errorf("updateAccountsRound(acctbase, %d): expected to update 1 row but got %d", rnd, aff)
			return
		}
	}
	return
}

// updates the round number associated with the hash of current account data.
func updateAccountsHashRound(tx *sql.Tx, hashRound basics.Round) (err error) {
	res, err := tx.Exec("INSERT OR REPLACE INTO acctrounds(id,rnd) VALUES('hashbase',?)", hashRound)
	if err != nil {
		return
	}

	aff, err := res.RowsAffected()
	if err != nil {
		return
	}

	if aff != 1 {
		err = fmt.Errorf("updateAccountsRound(hashbase,%d): expected to update 1 row but got %d", hashRound, aff)
		return
	}
	return
}

// totalAccounts returns the total number of accounts
func totalAccounts(ctx context.Context, tx *sql.Tx) (total uint64, err error) {
	err = tx.QueryRowContext(ctx, "SELECT count(*) FROM accountbase").Scan(&total)
	if err == sql.ErrNoRows {
		total = 0
		err = nil
		return
	}
	return
}

// reencodeAccounts reads all the accounts in the accountbase table, decode and reencode the account data.
// if the account data is found to have a different encoding, it would update the encoded account on disk.
// on return, it returns the number of modified accounts as well as an error ( if we had any )
func reencodeAccounts(ctx context.Context, tx *sql.Tx) (modifiedAccounts uint, err error) {
	modifiedAccounts = 0
	scannedAccounts := 0

	updateStmt, err := tx.PrepareContext(ctx, "UPDATE accountbase SET data = ? WHERE address = ?")
	if err != nil {
		return 0, err
	}

	rows, err := tx.QueryContext(ctx, "SELECT address, data FROM accountbase")
	if err != nil {
		return
	}
	defer rows.Close()

	var addr basics.Address
	for rows.Next() {
		// once every 1000 accounts we scan through, update the warning deadline.
		// as long as the last "chunk" takes less than one second, we should be good to go.
		// note that we should be quite liberal on timing here, since it might perform much slower
		// on low-power devices.
		if scannedAccounts%1000 == 0 {
			// The return value from ResetTransactionWarnDeadline can be safely ignored here since it would only default to writing the warning
			// message, which would let us know that it failed anyway.
			db.ResetTransactionWarnDeadline(ctx, tx, time.Now().Add(time.Second))
		}

		var addrbuf []byte
		var preencodedAccountData []byte
		err = rows.Scan(&addrbuf, &preencodedAccountData)
		if err != nil {
			return
		}

		if len(addrbuf) != len(addr) {
			err = fmt.Errorf("account DB address length mismatch: %d != %d", len(addrbuf), len(addr))
			return
		}
		copy(addr[:], addrbuf[:])
		scannedAccounts++

		// decode and re-encode:
		var decodedAccountData basics.AccountData
		err = protocol.Decode(preencodedAccountData, &decodedAccountData)
		if err != nil {
			return
		}
		reencodedAccountData := protocol.Encode(&decodedAccountData)
		if bytes.Equal(preencodedAccountData, reencodedAccountData) {
			// these are identical, no need to store re-encoded account data
			continue
		}

		// we need to update the encoded data.
		result, err := updateStmt.ExecContext(ctx, reencodedAccountData, addrbuf)
		if err != nil {
			return 0, err
		}
		rowsUpdated, err := result.RowsAffected()
		if err != nil {
			return 0, err
		}
		if rowsUpdated != 1 {
			return 0, fmt.Errorf("failed to update account %v, number of rows updated was %d instead of 1", addr, rowsUpdated)
		}
		modifiedAccounts++
	}

	err = rows.Err()
	updateStmt.Close()
	return
}

// MerkleCommitter allows storing and loading merkletrie pages from a sqlite database.
//msgp:ignore MerkleCommitter
type MerkleCommitter struct {
	tx         *sql.Tx
	deleteStmt *sql.Stmt
	insertStmt *sql.Stmt
	selectStmt *sql.Stmt
}

// MakeMerkleCommitter creates a MerkleCommitter object that implements the merkletrie.Committer interface allowing storing and loading
// merkletrie pages from a sqlite database.
func MakeMerkleCommitter(tx *sql.Tx, staging bool) (mc *MerkleCommitter, err error) {
	mc = &MerkleCommitter{tx: tx}
	accountHashesTable := "accounthashes"
	if staging {
		accountHashesTable = "catchpointaccounthashes"
	}
	mc.deleteStmt, err = tx.Prepare("DELETE FROM " + accountHashesTable + " WHERE id=?")
	if err != nil {
		return nil, err
	}
	mc.insertStmt, err = tx.Prepare("INSERT OR REPLACE INTO " + accountHashesTable + "(id, data) VALUES(?, ?)")
	if err != nil {
		return nil, err
	}
	mc.selectStmt, err = tx.Prepare("SELECT data FROM " + accountHashesTable + " WHERE id = ?")
	if err != nil {
		return nil, err
	}
	return mc, nil
}

// StorePage is the merkletrie.Committer interface implementation, stores a single page in a sqlite database table.
func (mc *MerkleCommitter) StorePage(page uint64, content []byte) error {
	if len(content) == 0 {
		_, err := mc.deleteStmt.Exec(page)
		return err
	}
	_, err := mc.insertStmt.Exec(page, content)
	return err
}

// LoadPage is the merkletrie.Committer interface implementation, load a single page from a sqlite database table.
func (mc *MerkleCommitter) LoadPage(page uint64) (content []byte, err error) {
	err = mc.selectStmt.QueryRow(page).Scan(&content)
	if err == sql.ErrNoRows {
		content = nil
		err = nil
		return
	} else if err != nil {
		return nil, err
	}
	return content, nil
}

// encodedAccountsBatchIter allows us to iterate over the accounts data stored in the accountbase table.
type encodedAccountsBatchIter struct {
	accountsRows  *sql.Rows
	resourcesRows *sql.Rows
	nextRow       pendingRow
}

// Next returns an array containing the account data, in the same way it appear in the database
// returning accountCount accounts data at a time.
func (iterator *encodedAccountsBatchIter) Next(ctx context.Context, tx *sql.Tx, accountCount int) (bals []encodedBalanceRecordV6, err error) {
	if iterator.accountsRows == nil {
		iterator.accountsRows, err = tx.QueryContext(ctx, "SELECT rowid, address, data FROM accountbase ORDER BY rowid")
		if err != nil {
			return
		}
	}
	if iterator.resourcesRows == nil {
		iterator.resourcesRows, err = tx.QueryContext(ctx, "SELECT addrid, aidx, rtype, data FROM resources ORDER BY addrid, aidx, rtype")
		if err != nil {
			return
		}
	}

	// gather up to accountCount encoded accounts.
	bals = make([]encodedBalanceRecordV6, 0, accountCount)
	var encodedRecord encodedBalanceRecordV6
	var baseAcct baseAccountData
	var numAcct int
	baseCb := func(addr basics.Address, rowid int64, accountData *baseAccountData, encodedAccountData []byte) (err error) {
		encodedRecord = encodedBalanceRecordV6{Address: addr, AccountData: encodedAccountData}
		baseAcct = *accountData
		numAcct++
		return nil
	}

	var totalAppParams, totalAppLocalStates, totalAssetParams, totalAssets uint32
	// emptyCount := 0
	resCb := func(addr basics.Address, cidx basics.CreatableIndex, ctype basics.CreatableType, resData *resourcesData, encodedResourceData []byte) error {
		emptyBaseAcct := baseAcct.TotalAppParams == 0 && baseAcct.TotalAppLocalStates == 0 && baseAcct.TotalAssetParams == 0 && baseAcct.TotalAssets == 0
		if !emptyBaseAcct && resData != nil {
			if encodedRecord.Resources == nil {
				encodedRecord.Resources = make(map[uint64]msgp.Raw)
			}
			encodedRecord.Resources[uint64(cidx)] = encodedResourceData
			if resData.IsApp() && resData.IsOwning() {
				totalAppParams++
			}
			if resData.IsApp() && resData.IsHolding() {
				totalAppLocalStates++
			}

			if resData.IsAsset() && resData.IsOwning() {
				totalAssetParams++
			}
			if resData.IsAsset() && resData.IsHolding() {
				totalAssets++
			}

		}

		if baseAcct.TotalAppParams == totalAppParams &&
			baseAcct.TotalAppLocalStates == totalAppLocalStates &&
			baseAcct.TotalAssetParams == totalAssetParams &&
			baseAcct.TotalAssets == totalAssets {

			bals = append(bals, encodedRecord)
			totalAppParams = 0
			totalAppLocalStates = 0
			totalAssetParams = 0
			totalAssets = 0
		}

		return nil
	}

	_, iterator.nextRow, err = processAllBaseAccountRecords(
		iterator.accountsRows, iterator.resourcesRows,
		baseCb, resCb,
		iterator.nextRow, accountCount,
	)
	if err != nil {
		iterator.Close()
		return
	}

	if len(bals) == accountCount {
		// we're done with this iteration.
		return
	}

	err = iterator.accountsRows.Err()
	if err != nil {
		iterator.Close()
		return
	}
	// we just finished reading the table.
	iterator.Close()
	return
}

// Close shuts down the encodedAccountsBatchIter, releasing database resources.
func (iterator *encodedAccountsBatchIter) Close() {
	if iterator.accountsRows != nil {
		iterator.accountsRows.Close()
		iterator.accountsRows = nil
	}
}

// orderedAccountsIterStep is used by orderedAccountsIter to define the current step
//msgp:ignore orderedAccountsIterStep
type orderedAccountsIterStep int

const (
	// startup step
	oaiStepStartup = orderedAccountsIterStep(0)
	// delete old ordering table if we have any leftover from previous invocation
	oaiStepDeleteOldOrderingTable = orderedAccountsIterStep(0)
	// create new ordering table
	oaiStepCreateOrderingTable = orderedAccountsIterStep(1)
	// query the existing accounts
	oaiStepQueryAccounts = orderedAccountsIterStep(2)
	// iterate over the existing accounts and insert their hash & address into the staging ordering table
	oaiStepInsertAccountData = orderedAccountsIterStep(3)
	// create an index on the ordering table so that we can efficiently scan it.
	oaiStepCreateOrderingAccountIndex = orderedAccountsIterStep(4)
	// query the ordering table
	oaiStepSelectFromOrderedTable = orderedAccountsIterStep(5)
	// iterate over the ordering table
	oaiStepIterateOverOrderedTable = orderedAccountsIterStep(6)
	// cleanup and delete ordering table
	oaiStepShutdown = orderedAccountsIterStep(7)
	// do nothing as we're done.
	oaiStepDone = orderedAccountsIterStep(8)
)

// orderedAccountsIter allows us to iterate over the accounts addresses in the order of the account hashes.
type orderedAccountsIter struct {
	step            orderedAccountsIterStep
	accountBaseRows *sql.Rows
	hashesRows      *sql.Rows
	resourcesRows   *sql.Rows
	tx              *sql.Tx
	pendingRow      pendingRow
	accountCount    int
	insertStmt      *sql.Stmt
}

// makeOrderedAccountsIter creates an ordered account iterator. Note that due to implementation reasons,
// only a single iterator can be active at a time.
func makeOrderedAccountsIter(tx *sql.Tx, accountCount int) *orderedAccountsIter {
	return &orderedAccountsIter{
		tx:           tx,
		accountCount: accountCount,
		step:         oaiStepStartup,
	}
}

type pendingRow struct {
	addrid int64
	aidx   basics.CreatableIndex
	rtype  basics.CreatableType
	buf    []byte
}

func processAllResources(
	resRows *sql.Rows,
	addr basics.Address, accountData *baseAccountData, acctRowid int64, pr pendingRow,
	callback func(addr basics.Address, creatableIdx basics.CreatableIndex, creatableType basics.CreatableType, resData *resourcesData, encodedResourceData []byte) error,
) (pendingRow, error) {
	var err error
	for {
		var buf []byte
		var addrid int64
		var aidx basics.CreatableIndex
		var rtype basics.CreatableType
		if pr.addrid != 0 {
			// some accounts may not have resources, consider the following case:
			// acct 1 and 3 has resources, account 2 does not
			// in this case addrid = 3 after processing resources from 1, but acctRowid = 2
			// and we need to skip accounts without resources
			if pr.addrid > acctRowid {
				err = callback(addr, 0, 0, nil, nil)
				return pr, err
			}
			if pr.addrid < acctRowid {
				err = errors.New("resource table entries mismatches accountbase table entries")
				return pendingRow{}, err
			}
			addrid = pr.addrid
			buf = pr.buf
			aidx = pr.aidx
			rtype = pr.rtype
			pr = pendingRow{}
		} else {
			if !resRows.Next() {
				err = callback(addr, 0, 0, nil, nil)
				if err != nil {
					return pendingRow{}, err
				}
				break
			}
			err = resRows.Scan(&addrid, &aidx, &rtype, &buf)
			if err != nil {
				return pendingRow{}, err
			}
			if addrid != acctRowid {
				err = callback(addr, 0, 0, nil, nil)
				return pendingRow{addrid, aidx, rtype, buf}, err
			}
		}
		var resData resourcesData
		err = protocol.Decode(buf, &resData)
		if err != nil {
			return pendingRow{}, err
		}
		err = callback(addr, aidx, rtype, &resData, buf)
		if err != nil {
			return pendingRow{}, err
		}
	}
	return pendingRow{}, nil
}

func processAllBaseAccountRecords(
	baseRows *sql.Rows,
	resRows *sql.Rows,
	baseCb func(addr basics.Address, rowid int64, accountData *baseAccountData, encodedAccountData []byte) error,
	resCb func(addr basics.Address, creatableIdx basics.CreatableIndex, creatableType basics.CreatableType, resData *resourcesData, encodedResourceData []byte) error,
	pending pendingRow, accountCount int,
) (int, pendingRow, error) {
	var addr basics.Address
	var err error
	count := 0
	for baseRows.Next() {
		var addrbuf []byte
		var buf []byte
		var rowid int64
		err = baseRows.Scan(&rowid, &addrbuf, &buf)
		if err != nil {
			return 0, pendingRow{}, err
		}

		if len(addrbuf) != len(addr) {
			err = fmt.Errorf("account DB address length mismatch: %d != %d", len(addrbuf), len(addr))
			return 0, pendingRow{}, err
		}

		copy(addr[:], addrbuf)

		var accountData baseAccountData
		err = protocol.Decode(buf, &accountData)
		if err != nil {
			return 0, pendingRow{}, err
		}
		err = baseCb(addr, rowid, &accountData, buf)
		if err != nil {
			return 0, pendingRow{}, err
		}

		pending, err = processAllResources(resRows, addr, &accountData, rowid, pending, resCb)
		if err != nil {
			return 0, pendingRow{}, err
		}

		count++
		if accountCount > 0 && count == accountCount {
			// we're done with this iteration.
			return count, pending, nil
		}
	}

	return count, pending, nil
}

// LoadAllFullAccounts loads all accounts from balancesTable and resourcesTable.
// On every account full load it invokes acctCb callback to report progress and data.
func LoadAllFullAccounts(
	ctx context.Context, tx *sql.Tx,
	balancesTable string, resourcesTable string,
	acctCb func(basics.Address, basics.AccountData),
) (count int, err error) {
	baseRows, err := tx.QueryContext(ctx, fmt.Sprintf("SELECT rowid, address, data FROM %s ORDER BY rowid", balancesTable))
	if err != nil {
		return
	}
	defer baseRows.Close()

	// iterate over the existing resources
	resRows, err := tx.QueryContext(ctx, fmt.Sprintf("SELECT addrid, aidx, rtype, data FROM %s ORDER BY addrid, aidx, rtype", resourcesTable))
	if err != nil {
		return
	}
	defer resRows.Close()

	var address basics.Address
	var baseAcct baseAccountData
	var ad basics.AccountData

	baseCb := func(addr basics.Address, rowid int64, accountData *baseAccountData, encodedAccountData []byte) (err error) {
		baseAcct = *accountData
		ad = baseAcct.GetAccountData()
		copy(address[:], addr[:])
		return nil
	}

	var totalAppParams, totalAppLocalStates, totalAssetParams, totalAssets uint32
	resCb := func(addr basics.Address, cidx basics.CreatableIndex, ctype basics.CreatableType, resData *resourcesData, encodedResourceData []byte) error {
		if resData != nil {
			// resData can be nil if a base account does not have resources
			// or there is a pending resource row from a next account
			if resData.IsApp() && resData.IsOwning() {
				if ad.AppParams == nil {
					ad.AppParams = make(map[basics.AppIndex]basics.AppParams)
				}
				ad.AppParams[basics.AppIndex(cidx)] = resData.GetAppParams()
				totalAppParams++
			}
			if resData.IsApp() && resData.IsHolding() {
				if ad.AppLocalStates == nil {
					ad.AppLocalStates = make(map[basics.AppIndex]basics.AppLocalState)
				}
				ad.AppLocalStates[basics.AppIndex(cidx)] = resData.GetAppLocalState()
				totalAppLocalStates++
			}

			if resData.IsAsset() && resData.IsOwning() {
				if ad.AssetParams == nil {
					ad.AssetParams = make(map[basics.AssetIndex]basics.AssetParams)
				}
				ad.AssetParams[basics.AssetIndex(cidx)] = resData.GetAssetParams()
				totalAssetParams++
			}
			if resData.IsAsset() && resData.IsHolding() {
				if ad.Assets == nil {
					ad.Assets = make(map[basics.AssetIndex]basics.AssetHolding)
				}
				ad.Assets[basics.AssetIndex(cidx)] = resData.GetAssetHolding()
				totalAssets++
			}
		}

		if baseAcct.TotalAppParams == totalAppParams &&
			baseAcct.TotalAppLocalStates == totalAppLocalStates &&
			baseAcct.TotalAssetParams == totalAssetParams &&
			baseAcct.TotalAssets == totalAssets {
			acctCb(address, ad)
			ad = basics.AccountData{}
			totalAppParams = 0
			totalAppLocalStates = 0
			totalAssetParams = 0
			totalAssets = 0
			address = basics.Address{}
		}

		return nil
	}

	count, _, err = processAllBaseAccountRecords(baseRows, resRows, baseCb, resCb, pendingRow{}, 0)
	if err != nil {
		return
	}

	return
}

// accountAddressHash is used by Next to return a single account address and the associated hash.
type accountAddressHash struct {
	address basics.Address
	digest  []byte
}

// Next returns an array containing the account address and hash
// the Next function works in multiple processing stages, where it first processes the current accounts and order them
// followed by returning the ordered accounts. In the first phase, it would return empty accountAddressHash array
// and sets the processedRecords to the number of accounts that were processed. On the second phase, the acct
// would contain valid data ( and optionally the account data as well, if was asked in makeOrderedAccountsIter) and
// the processedRecords would be zero. If err is sql.ErrNoRows it means that the iterator have completed it's work and no further
// accounts exists. Otherwise, the caller is expected to keep calling "Next" to retrieve the next set of accounts
// ( or let the Next function make some progress toward that goal )
func (iterator *orderedAccountsIter) Next(ctx context.Context) (acct []accountAddressHash, processedRecords int, err error) {
	if iterator.step == oaiStepDeleteOldOrderingTable {
		// although we're going to delete this table anyway when completing the iterator execution, we'll try to
		// clean up any intermediate table.
		_, err = iterator.tx.ExecContext(ctx, "DROP TABLE IF EXISTS accountsiteratorhashes")
		if err != nil {
			return
		}
		iterator.step = oaiStepCreateOrderingTable
		return
	}
	if iterator.step == oaiStepCreateOrderingTable {
		// create the temporary table
		_, err = iterator.tx.ExecContext(ctx, "CREATE TABLE accountsiteratorhashes(address blob, hash blob)")
		if err != nil {
			return
		}
		iterator.step = oaiStepQueryAccounts
		return
	}
	if iterator.step == oaiStepQueryAccounts {
		// iterate over the existing accounts
		iterator.accountBaseRows, err = iterator.tx.QueryContext(ctx, "SELECT rowid, address, data FROM accountbase ORDER BY rowid")
		if err != nil {
			return
		}
		// iterate over the existing resources
		iterator.resourcesRows, err = iterator.tx.QueryContext(ctx, "SELECT addrid, aidx, rtype, data FROM resources ORDER BY addrid, aidx, rtype")
		if err != nil {
			return
		}
		// prepare the insert statement into the temporary table
		iterator.insertStmt, err = iterator.tx.PrepareContext(ctx, "INSERT INTO accountsiteratorhashes(address, hash) VALUES(?, ?)")
		if err != nil {
			return
		}
		iterator.step = oaiStepInsertAccountData
		return
	}
	if iterator.step == oaiStepInsertAccountData {

		baseCb := func(addr basics.Address, rowid int64, accountData *baseAccountData, encodedAccountData []byte) (err error) {
			hash := accountHashBuilderV6(addr, accountData, encodedAccountData)
			_, err = iterator.insertStmt.ExecContext(ctx, addr[:], hash)
			if err != nil {
				return
			}
			return nil
		}

		resCb := func(addr basics.Address, cidx basics.CreatableIndex, ctype basics.CreatableType, resData *resourcesData, encodedResourceData []byte) error {
			var err error
			if resData != nil {
				hash := resourcesHashBuilderV6(addr, cidx, ctype, resData.UpdateRound, encodedResourceData)
				_, err = iterator.insertStmt.ExecContext(ctx, addr[:], hash)
			}
			return err
		}

		count := 0
		count, iterator.pendingRow, err = processAllBaseAccountRecords(
			iterator.accountBaseRows, iterator.resourcesRows,
			baseCb, resCb,
			iterator.pendingRow, iterator.accountCount,
		)
		if err != nil {
			iterator.Close(ctx)
			return
		}

		if count == iterator.accountCount {
			// we're done with this iteration.
			processedRecords = count
			return
		}

		// make sure the resource iterator has no more entries.
		if iterator.resourcesRows.Next() {
			iterator.Close(ctx)
			err = errors.New("resource table entries exceed the ones specified in the accountbase table")
			return
		}

		processedRecords = count
		iterator.accountBaseRows.Close()
		iterator.accountBaseRows = nil
		iterator.resourcesRows.Close()
		iterator.resourcesRows = nil
		iterator.insertStmt.Close()
		iterator.insertStmt = nil
		iterator.step = oaiStepCreateOrderingAccountIndex
		return
	}
	if iterator.step == oaiStepCreateOrderingAccountIndex {
		// create an index. It shown that even when we're making a single select statement in step 5, it would be better to have this index vs. not having it at all.
		// note that this index is using the rowid of the accountsiteratorhashes table.
		_, err = iterator.tx.ExecContext(ctx, "CREATE INDEX accountsiteratorhashesidx ON accountsiteratorhashes(hash)")
		if err != nil {
			iterator.Close(ctx)
			return
		}
		iterator.step = oaiStepSelectFromOrderedTable
		return
	}
	if iterator.step == oaiStepSelectFromOrderedTable {
		// select the data from the ordered table
		iterator.hashesRows, err = iterator.tx.QueryContext(ctx, "SELECT address, hash FROM accountsiteratorhashes ORDER BY hash")

		if err != nil {
			iterator.Close(ctx)
			return
		}
		iterator.step = oaiStepIterateOverOrderedTable
		return
	}

	if iterator.step == oaiStepIterateOverOrderedTable {
		acct = make([]accountAddressHash, 0, iterator.accountCount)
		var addr basics.Address
		for iterator.hashesRows.Next() {
			var addrbuf []byte
			var hash []byte
			err = iterator.hashesRows.Scan(&addrbuf, &hash)
			if err != nil {
				iterator.Close(ctx)
				return
			}

			if len(addrbuf) != len(addr) {
				err = fmt.Errorf("account DB address length mismatch: %d != %d", len(addrbuf), len(addr))
				iterator.Close(ctx)
				return
			}

			copy(addr[:], addrbuf)

			acct = append(acct, accountAddressHash{address: addr, digest: hash})
			if len(acct) == iterator.accountCount {
				// we're done with this iteration.
				return
			}
		}
		iterator.step = oaiStepShutdown
		iterator.hashesRows.Close()
		iterator.hashesRows = nil
		return
	}
	if iterator.step == oaiStepShutdown {
		err = iterator.Close(ctx)
		if err != nil {
			return
		}
		iterator.step = oaiStepDone
		// fallthrough
	}
	return nil, 0, sql.ErrNoRows
}

// Close shuts down the orderedAccountsBuilderIter, releasing database resources.
func (iterator *orderedAccountsIter) Close(ctx context.Context) (err error) {
	if iterator.accountBaseRows != nil {
		iterator.accountBaseRows.Close()
		iterator.accountBaseRows = nil
	}
	if iterator.resourcesRows != nil {
		iterator.resourcesRows.Close()
		iterator.resourcesRows = nil
	}
	if iterator.hashesRows != nil {
		iterator.hashesRows.Close()
		iterator.hashesRows = nil
	}
	if iterator.insertStmt != nil {
		iterator.insertStmt.Close()
		iterator.insertStmt = nil
	}
	_, err = iterator.tx.ExecContext(ctx, "DROP TABLE IF EXISTS accountsiteratorhashes")
	return
}

// catchpointPendingHashesIterator allows us to iterate over the hashes in the catchpointpendinghashes table in their order.
type catchpointPendingHashesIterator struct {
	hashCount int
	tx        *sql.Tx
	rows      *sql.Rows
}

// makeCatchpointPendingHashesIterator create a pending hashes iterator that retrieves the hashes in the catchpointpendinghashes table.
func makeCatchpointPendingHashesIterator(hashCount int, tx *sql.Tx) *catchpointPendingHashesIterator {
	return &catchpointPendingHashesIterator{
		hashCount: hashCount,
		tx:        tx,
	}
}

// Next returns an array containing the hashes, returning HashCount hashes at a time.
func (iterator *catchpointPendingHashesIterator) Next(ctx context.Context) (hashes [][]byte, err error) {
	if iterator.rows == nil {
		iterator.rows, err = iterator.tx.QueryContext(ctx, "SELECT data FROM catchpointpendinghashes ORDER BY data")
		if err != nil {
			return
		}
	}

	// gather up to accountCount encoded accounts.
	hashes = make([][]byte, 0, iterator.hashCount)
	for iterator.rows.Next() {
		var hash []byte
		err = iterator.rows.Scan(&hash)
		if err != nil {
			iterator.Close()
			return
		}

		hashes = append(hashes, hash)
		if len(hashes) == iterator.hashCount {
			// we're done with this iteration.
			return
		}
	}

	err = iterator.rows.Err()
	if err != nil {
		iterator.Close()
		return
	}
	// we just finished reading the table.
	iterator.Close()
	return
}

// Close shuts down the catchpointPendingHashesIterator, releasing database resources.
func (iterator *catchpointPendingHashesIterator) Close() {
	if iterator.rows != nil {
		iterator.rows.Close()
		iterator.rows = nil
	}
}

// before compares the round numbers of two persistedAccountData and determines if the current persistedAccountData
// happened before the other.
func (pac *persistedAccountData) before(other *persistedAccountData) bool {
	return pac.round < other.round
}

// before compares the round numbers of two persistedResourcesData and determines if the current persistedResourcesData
// happened before the other.
func (prd *persistedResourcesData) before(other *persistedResourcesData) bool {
	return prd.round < other.round
}<|MERGE_RESOLUTION|>--- conflicted
+++ resolved
@@ -1198,11 +1198,6 @@
 	}
 }
 
-func (ba baseAccountData) IsEmpty() bool {
-	ba.UpdateRound = 0
-	return ba == baseAccountData{}
-}
-
 type resourceFlags uint8
 
 const (
@@ -2293,11 +2288,8 @@
 		if data.oldAcct.rowid == 0 {
 			// zero rowid means we don't have a previous value.
 			if data.newAcct.IsEmpty() {
-<<<<<<< HEAD
-=======
 				// IsEmpty means we don't have a previous value. Note, can't use newAcct.MsgIsZero
 				// because of non-zero UpdateRound field in a new delta
->>>>>>> 33dcc3ba
 				// if we didn't had it before, and we don't have anything now, just skip it.
 			} else {
 				// create a new entry.
