--- conflicted
+++ resolved
@@ -141,18 +141,16 @@
 		data blob)`,
 }
 
-<<<<<<< HEAD
+var createOnlineRoundParamsTable = []string{
+	`CREATE TABLE IF NOT EXISTS onlineroundparamstail(
+		round INTEGER NOT NULL PRIMARY KEY,
+		data blob)`, // contains a msgp encoded OnlineRoundParamsData
+}
+
 const createCatchpointFirstStageInfoTable = `
 	CREATE TABLE IF NOT EXISTS catchpointfirststageinfo (
 	round integer primary key NOT NULL,
 	info blob NOT NULL)`
-=======
-var createOnlineRoundParamsTable = []string{
-	`CREATE TABLE IF NOT EXISTS onlineroundparamstail(
-		round INTEGER NOT NULL PRIMARY KEY,
-		data blob)`, // contains a msgp encoded OnlineRoundParamsData
-}
->>>>>>> 5b0fa7a8
 
 var accountsResetExprs = []string{
 	`DROP TABLE IF EXISTS acctrounds`,
@@ -165,11 +163,8 @@
 	`DROP TABLE IF EXISTS resources`,
 	`DROP TABLE IF EXISTS onlineaccounts`,
 	`DROP TABLE IF EXISTS txtail`,
-<<<<<<< HEAD
+	`DROP TABLE IF EXISTS onlineroundparamstail`,
 	`DROP TABLE IF EXISTS catchpointfirststageinfo`,
-=======
-	`DROP TABLE IF EXISTS onlineroundparamstail`,
->>>>>>> 5b0fa7a8
 }
 
 // accountDBVersion is the database version that this binary would know how to support and how to upgrade to.
@@ -1329,20 +1324,19 @@
 	return nil
 }
 
-<<<<<<< HEAD
+func accountsCreateOnlineRoundParamsTable(ctx context.Context, tx *sql.Tx) (err error) {
+	for _, stmt := range createOnlineRoundParamsTable {
+		_, err = tx.ExecContext(ctx, stmt)
+		if err != nil {
+			return
+		}
+	}
+	return nil
+}
+
 func accountsCreateCatchpointFirstStageInfoTable(ctx context.Context, e db.Executable) error {
 	_, err := e.ExecContext(ctx, createCatchpointFirstStageInfoTable)
 	return err
-=======
-func accountsCreateOnlineRoundParamsTable(ctx context.Context, tx *sql.Tx) (err error) {
-	for _, stmt := range createOnlineRoundParamsTable {
-		_, err = tx.ExecContext(ctx, stmt)
-		if err != nil {
-			return
-		}
-	}
-	return nil
->>>>>>> 5b0fa7a8
 }
 
 type baseOnlineAccountData struct {
