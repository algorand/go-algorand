// Copyright (C) 2019-2022 Algorand, Inc.
// This file is part of go-algorand
//
// go-algorand is free software: you can redistribute it and/or modify
// it under the terms of the GNU Affero General Public License as
// published by the Free Software Foundation, either version 3 of the
// License, or (at your option) any later version.
//
// go-algorand is distributed in the hope that it will be useful,
// but WITHOUT ANY WARRANTY; without even the implied warranty of
// MERCHANTABILITY or FITNESS FOR A PARTICULAR PURPOSE.  See the
// GNU Affero General Public License for more details.
//
// You should have received a copy of the GNU Affero General Public License
// along with go-algorand.  If not, see <https://www.gnu.org/licenses/>.

package ledger

import (
	"bytes"
	"context"
	"database/sql"
	"encoding/hex"
	"errors"
	"fmt"
	"strings"
	"time"

	"github.com/mattn/go-sqlite3"

	"github.com/algorand/msgp/msgp"

	"github.com/algorand/go-algorand/config"
	"github.com/algorand/go-algorand/crypto"
	"github.com/algorand/go-algorand/crypto/merklesignature"
	"github.com/algorand/go-algorand/crypto/merkletrie"
	"github.com/algorand/go-algorand/data/basics"
	"github.com/algorand/go-algorand/data/bookkeeping"
	"github.com/algorand/go-algorand/data/transactions"
	"github.com/algorand/go-algorand/ledger/ledgercore"
	"github.com/algorand/go-algorand/logging"
	"github.com/algorand/go-algorand/protocol"
	"github.com/algorand/go-algorand/util/db"
)

// accountsDbQueries is used to cache a prepared SQL statement to look up
// the state of a single account.
type accountsDbQueries struct {
	listCreatablesStmt     *sql.Stmt
	lookupStmt             *sql.Stmt
	lookupResourcesStmt    *sql.Stmt
	lookupAllResourcesStmt *sql.Stmt
	lookupKvPairStmt       *sql.Stmt
	lookupKeysByPrefixStmt *sql.Stmt
	lookupCreatorStmt      *sql.Stmt
}

type onlineAccountsDbQueries struct {
	lookupOnlineStmt        *sql.Stmt
	lookupOnlineHistoryStmt *sql.Stmt
}

var accountsSchema = []string{
	`CREATE TABLE IF NOT EXISTS acctrounds (
		id string primary key,
		rnd integer)`,
	`CREATE TABLE IF NOT EXISTS accounttotals (
		id string primary key,
		online integer,
		onlinerewardunits integer,
		offline integer,
		offlinerewardunits integer,
		notparticipating integer,
		notparticipatingrewardunits integer,
		rewardslevel integer)`,
	`CREATE TABLE IF NOT EXISTS accountbase (
		address blob primary key,
		data blob)`,
	`CREATE TABLE IF NOT EXISTS assetcreators (
		asset integer primary key,
		creator blob)`,
	`CREATE TABLE IF NOT EXISTS storedcatchpoints (
		round integer primary key,
		filename text NOT NULL,
		catchpoint text NOT NULL,
		filesize size NOT NULL,
		pinned integer NOT NULL)`,
	`CREATE TABLE IF NOT EXISTS accounthashes (
		id integer primary key,
		data blob)`,
	`CREATE TABLE IF NOT EXISTS catchpointstate (
		id string primary key,
		intval integer,
		strval text)`,
}

// TODO: Post applications, rename assetcreators -> creatables and rename
// 'asset' column -> 'creatable'
var creatablesMigration = []string{
	`ALTER TABLE assetcreators ADD COLUMN ctype INTEGER DEFAULT 0`,
}

// createNormalizedOnlineBalanceIndex handles accountbase/catchpointbalances tables
func createNormalizedOnlineBalanceIndex(idxname string, tablename string) string {
	return fmt.Sprintf(`CREATE INDEX IF NOT EXISTS %s
		ON %s ( normalizedonlinebalance, address, data ) WHERE normalizedonlinebalance>0`, idxname, tablename)
}

// createNormalizedOnlineBalanceIndexOnline handles onlineaccounts/catchpointonlineaccounts tables
func createNormalizedOnlineBalanceIndexOnline(idxname string, tablename string) string {
	return fmt.Sprintf(`CREATE INDEX IF NOT EXISTS %s
		ON %s ( normalizedonlinebalance, address )`, idxname, tablename)
}

func createUniqueAddressBalanceIndex(idxname string, tablename string) string {
	return fmt.Sprintf(`CREATE UNIQUE INDEX IF NOT EXISTS %s ON %s (address)`, idxname, tablename)
}

var createOnlineAccountIndex = []string{
	`ALTER TABLE accountbase
		ADD COLUMN normalizedonlinebalance INTEGER`,
	createNormalizedOnlineBalanceIndex("onlineaccountbals", "accountbase"),
}

var createResourcesTable = []string{
	`CREATE TABLE IF NOT EXISTS resources (
		addrid INTEGER NOT NULL,
		aidx INTEGER NOT NULL,
		data BLOB NOT NULL,
		PRIMARY KEY (addrid, aidx) ) WITHOUT ROWID`,
}

<<<<<<< HEAD
var createBoxTable = []string{
	`CREATE TABLE IF NOT EXISTS kvstore (
		key blob primary key,
		value blob)`,
}

=======
var createOnlineAccountsTable = []string{
	`CREATE TABLE IF NOT EXISTS onlineaccounts (
		address BLOB NOT NULL,
		updround INTEGER NOT NULL,
		normalizedonlinebalance INTEGER NOT NULL,
		votelastvalid INTEGER NOT NULL,
		data BLOB NOT NULL,
		PRIMARY KEY (address, updround) )`,
	createNormalizedOnlineBalanceIndexOnline("onlineaccountnorm", "onlineaccounts"),
}

var createTxTailTable = []string{
	`CREATE TABLE IF NOT EXISTS txtail (
		rnd INTEGER PRIMARY KEY NOT NULL,
		data BLOB NOT NULL)`,
}

var createOnlineRoundParamsTable = []string{
	`CREATE TABLE IF NOT EXISTS onlineroundparamstail(
		rnd INTEGER NOT NULL PRIMARY KEY,
		data BLOB NOT NULL)`, // contains a msgp encoded OnlineRoundParamsData
}

// Table containing some metadata for a future catchpoint. The `info` column
// contains a serialized object of type catchpointFirstStageInfo.
const createCatchpointFirstStageInfoTable = `
	CREATE TABLE IF NOT EXISTS catchpointfirststageinfo (
	round integer primary key NOT NULL,
	info BLOB NOT NULL)`

const createUnfinishedCatchpointsTable = `
	CREATE TABLE IF NOT EXISTS unfinishedcatchpoints (
	round integer primary key NOT NULL,
	blockhash blob NOT NULL)`

>>>>>>> c67a28e8
var accountsResetExprs = []string{
	`DROP TABLE IF EXISTS acctrounds`,
	`DROP TABLE IF EXISTS accounttotals`,
	`DROP TABLE IF EXISTS accountbase`,
	`DROP TABLE IF EXISTS kvstore`,
	`DROP TABLE IF EXISTS assetcreators`,
	`DROP TABLE IF EXISTS storedcatchpoints`,
	`DROP TABLE IF EXISTS catchpointstate`,
	`DROP TABLE IF EXISTS accounthashes`,
	`DROP TABLE IF EXISTS resources`,
	`DROP TABLE IF EXISTS onlineaccounts`,
	`DROP TABLE IF EXISTS txtail`,
	`DROP TABLE IF EXISTS onlineroundparamstail`,
	`DROP TABLE IF EXISTS catchpointfirststageinfo`,
	`DROP TABLE IF EXISTS unfinishedcatchpoints`,
}

// accountDBVersion is the database version that this binary would know how to support and how to upgrade to.
// details about the content of each of the versions can be found in the upgrade functions upgradeDatabaseSchemaXXXX
// and their descriptions.
<<<<<<< HEAD
var accountDBVersion = int32(8) // NOTE once 320 merged, this number goes to 8
=======
var accountDBVersion = int32(7)
>>>>>>> c67a28e8

// persistedAccountData is used for representing a single account stored on the disk. In addition to the
// basics.AccountData, it also stores complete referencing information used to maintain the base accounts
// list.
type persistedAccountData struct {
	// The address of the account. In contrasts to maps, having this value explicitly here allows us to use this
	// data structure in queues directly, without "attaching" the address as the address as the map key.
	addr basics.Address
	// The underlaying account data
	accountData baseAccountData
	// The rowid, when available. If the entry was loaded from the disk, then we have the rowid for it. Entries
	// that doesn't have rowid ( hence, rowid == 0 ) represent either deleted accounts or non-existing accounts.
	rowid int64
	// the round number that is associated with the accountData. This field is needed so that we can maintain a correct
	// lruAccounts cache. We use it to ensure that the entries on the lruAccounts.accountsList are the latest ones.
	// this becomes an issue since while we attempt to write an update to disk, we might be reading an entry and placing
	// it on the lruAccounts.pendingAccounts; The commitRound doesn't attempt to flush the pending accounts, but rather
	// just write the latest ( which is correct ) to the lruAccounts.accountsList. later on, during on newBlockImpl, we
	// want to ensure that the "real" written value isn't being overridden by the value from the pending accounts.
	round basics.Round
}

type persistedOnlineAccountData struct {
	addr        basics.Address
	accountData baseOnlineAccountData
	rowid       int64
	// the round number that is associated with the baseOnlineAccountData. This field is the corresponding one to the round field
	// in persistedAccountData, and serves the same purpose. This value comes from account rounds table and correspond to
	// the last trackers db commit round.
	round basics.Round
	// the round number that the online account is for, i.e. account state change round.
	updRound basics.Round
}

//msgp:ignore persistedResourcesData
type persistedResourcesData struct {
	// addrid is the rowid of the account address that holds this resource.
	// it is used in update/delete operations so must be filled for existing records.
	// resolution is a multi stage process:
	// - baseResources cache might have valid entries
	// - baseAccount cache might have an entry for the address with rowid set
	// - when loading non-cached resources in resourcesLoadOld
	// - when creating new accounts in accountsNewRound
	addrid int64
	// creatable index
	aidx basics.CreatableIndex
	// actual resource data
	data resourcesData
	// the round number that is associated with the resourcesData. This field is the corresponding one to the round field
	// in persistedAccountData, and serves the same purpose.
	round basics.Round
}

func (prd *persistedResourcesData) AccountResource() ledgercore.AccountResource {
	var ret ledgercore.AccountResource
	if prd.data.IsAsset() {
		if prd.data.IsHolding() {
			holding := prd.data.GetAssetHolding()
			ret.AssetHolding = &holding
		}
		if prd.data.IsOwning() {
			assetParams := prd.data.GetAssetParams()
			ret.AssetParams = &assetParams
		}
	}
	if prd.data.IsApp() {
		if prd.data.IsHolding() {
			localState := prd.data.GetAppLocalState()
			ret.AppLocalState = &localState
		}
		if prd.data.IsOwning() {
			appParams := prd.data.GetAppParams()
			ret.AppParams = &appParams
		}
	}
	return ret
}

// resourceDelta is used as part of the compactResourcesDeltas to describe a change to a single resource.
type resourceDelta struct {
	oldResource persistedResourcesData
	newResource resourcesData
	nAcctDeltas int
	address     basics.Address
}

// compactResourcesDeltas and resourceDelta are extensions to ledgercore.AccountDeltas that is being used by the commitRound function for counting the
// number of changes we've made per account. The ndeltas is used exclusively for consistency checking - making sure that
// all the pending changes were written and that there are no outstanding writes missing.
type compactResourcesDeltas struct {
	// actual account deltas
	deltas []resourceDelta
	// cache for addr to deltas index resolution
	cache map[accountCreatable]int
	// misses holds indices of addresses for which old portion of delta needs to be loaded from disk
	misses []int
}

type accountDelta struct {
	oldAcct     persistedAccountData
	newAcct     baseAccountData
	nAcctDeltas int
	address     basics.Address
}

// compactAccountDeltas and accountDelta are extensions to ledgercore.AccountDeltas that is being used by the commitRound function for counting the
// number of changes we've made per account. The ndeltas is used exclusively for consistency checking - making sure that
// all the pending changes were written and that there are no outstanding writes missing.
type compactAccountDeltas struct {
	// actual account deltas
	deltas []accountDelta
	// cache for addr to deltas index resolution
	cache map[basics.Address]int
	// misses holds indices of addresses for which old portion of delta needs to be loaded from disk
	misses []int
}

// onlineAccountDelta track all changes of account state within a range,
// used in conjunction wih compactOnlineAccountDeltas to group and represent per-account changes.
// oldAcct represents the "old" state of the account in the DB, and compared against newAcct[0]
// to determine if the acct became online or went offline.
type onlineAccountDelta struct {
	oldAcct           persistedOnlineAccountData
	newAcct           []baseOnlineAccountData
	nOnlineAcctDeltas int
	address           basics.Address
	updRound          []uint64
	newStatus         []basics.Status
}

type compactOnlineAccountDeltas struct {
	// actual account deltas
	deltas []onlineAccountDelta
	// cache for addr to deltas index resolution
	cache map[basics.Address]int
	// misses holds indices of addresses for which old portion of delta needs to be loaded from disk
	misses []int
}

// catchpointState is used to store catchpoint related variables into the catchpointstate table.
type catchpointState string

const (
	// catchpointStateLastCatchpoint is written by a node once a catchpoint label is created for a round
	catchpointStateLastCatchpoint = catchpointState("lastCatchpoint")
	// This state variable is set to 1 if catchpoint's first stage is unfinished,
	// and is 0 otherwise. Used to clear / restart the first stage after a crash.
	// This key is set in the same db transaction as the account updates, so the
	// unfinished first stage corresponds to the current db round.
	catchpointStateWritingFirstStageInfo = catchpointState("writingFirstStageInfo")
	// If there is an unfinished catchpoint, this state variable is set to
	// the catchpoint's round. Otherwise, it is set to 0.
	// DEPRECATED.
	catchpointStateWritingCatchpoint = catchpointState("writingCatchpoint")
	// catchpointCatchupState is the state of the catchup process. The variable is stored only during the catchpoint catchup process, and removed afterward.
	catchpointStateCatchupState = catchpointState("catchpointCatchupState")
	// catchpointStateCatchupLabel is the label to which the currently catchpoint catchup process is trying to catchup to.
	catchpointStateCatchupLabel = catchpointState("catchpointCatchupLabel")
	// catchpointCatchupBlockRound is the block round that is associated with the current running catchpoint catchup.
	catchpointStateCatchupBlockRound = catchpointState("catchpointCatchupBlockRound")
	// catchpointStateCatchupBalancesRound is the balance round that is associated with the current running catchpoint catchup. Typically it would be
	// equal to catchpointStateCatchupBlockRound - 320.
	catchpointStateCatchupBalancesRound = catchpointState("catchpointCatchupBalancesRound")
	// catchpointStateCatchupHashRound is the round that is associated with the hash of the merkle trie. Normally, it's identical to catchpointStateCatchupBalancesRound,
	// however, it could differ when we catchup from a catchpoint that was created using a different version : in this case,
	// we set it to zero in order to reset the merkle trie. This would force the merkle trie to be re-build on startup ( if needed ).
	catchpointStateCatchupHashRound   = catchpointState("catchpointCatchupHashRound")
	catchpointStateCatchpointLookback = catchpointState("catchpointLookback")
)

// normalizedAccountBalance is a staging area for a catchpoint file account information before it's being added to the catchpoint staging tables.
type normalizedAccountBalance struct {
	// The public key address to which the account belongs.
	address basics.Address
	// accountData contains the baseAccountData for that account.
	accountData baseAccountData
	// resources is a map, where the key is the creatable index, and the value is the resource data.
	resources map[basics.CreatableIndex]resourcesData
	// encodedAccountData contains the baseAccountData encoded bytes that are going to be written to the accountbase table.
	encodedAccountData []byte
	// accountHashes contains a list of all the hashes that would need to be added to the merkle trie for that account.
	// on V6, we could have multiple hashes, since we have separate account/resource hashes.
	accountHashes [][]byte
	// normalizedBalance contains the normalized balance for the account.
	normalizedBalance uint64
	// encodedResources provides the encoded form of the resources
	encodedResources map[basics.CreatableIndex][]byte
}

// prepareNormalizedBalancesV5 converts an array of encodedBalanceRecordV5 into an equal size array of normalizedAccountBalances.
func prepareNormalizedBalancesV5(bals []encodedBalanceRecordV5, proto config.ConsensusParams) (normalizedAccountBalances []normalizedAccountBalance, err error) {
	normalizedAccountBalances = make([]normalizedAccountBalance, len(bals))
	for i, balance := range bals {
		normalizedAccountBalances[i].address = balance.Address
		var accountDataV5 basics.AccountData
		err = protocol.Decode(balance.AccountData, &accountDataV5)
		if err != nil {
			return nil, err
		}
		normalizedAccountBalances[i].accountData.SetAccountData(&accountDataV5)
		normalizedAccountBalances[i].normalizedBalance = accountDataV5.NormalizedOnlineBalance(proto)
		type resourcesRow struct {
			aidx basics.CreatableIndex
			resourcesData
		}
		var resources []resourcesRow
		addResourceRow := func(_ context.Context, _ int64, aidx basics.CreatableIndex, rd *resourcesData) error {
			resources = append(resources, resourcesRow{aidx: aidx, resourcesData: *rd})
			return nil
		}
		if err = accountDataResources(context.Background(), &accountDataV5, 0, addResourceRow); err != nil {
			return nil, err
		}
		normalizedAccountBalances[i].accountHashes = make([][]byte, 1)
		normalizedAccountBalances[i].accountHashes[0] = accountHashBuilder(balance.Address, accountDataV5, balance.AccountData)
		if len(resources) > 0 {
			normalizedAccountBalances[i].resources = make(map[basics.CreatableIndex]resourcesData, len(resources))
			normalizedAccountBalances[i].encodedResources = make(map[basics.CreatableIndex][]byte, len(resources))
		}
		for _, resource := range resources {
			normalizedAccountBalances[i].resources[resource.aidx] = resource.resourcesData
			normalizedAccountBalances[i].encodedResources[resource.aidx] = protocol.Encode(&resource.resourcesData)
		}
		normalizedAccountBalances[i].encodedAccountData = protocol.Encode(&normalizedAccountBalances[i].accountData)
	}
	return
}

// prepareNormalizedBalancesV6 converts an array of encodedBalanceRecordV6 into an equal size array of normalizedAccountBalances.
func prepareNormalizedBalancesV6(bals []encodedBalanceRecordV6, proto config.ConsensusParams) (normalizedAccountBalances []normalizedAccountBalance, err error) {
	normalizedAccountBalances = make([]normalizedAccountBalance, len(bals))
	for i, balance := range bals {
		normalizedAccountBalances[i].address = balance.Address
		err = protocol.Decode(balance.AccountData, &(normalizedAccountBalances[i].accountData))
		if err != nil {
			return nil, err
		}
		normalizedAccountBalances[i].normalizedBalance = basics.NormalizedOnlineAccountBalance(
			normalizedAccountBalances[i].accountData.Status,
			normalizedAccountBalances[i].accountData.RewardsBase,
			normalizedAccountBalances[i].accountData.MicroAlgos,
			proto)
		normalizedAccountBalances[i].encodedAccountData = balance.AccountData
		normalizedAccountBalances[i].accountHashes = make([][]byte, 1+len(balance.Resources))
		normalizedAccountBalances[i].accountHashes[0] = accountHashBuilderV6(balance.Address, &normalizedAccountBalances[i].accountData, balance.AccountData)
		if len(balance.Resources) > 0 {
			normalizedAccountBalances[i].resources = make(map[basics.CreatableIndex]resourcesData, len(balance.Resources))
			normalizedAccountBalances[i].encodedResources = make(map[basics.CreatableIndex][]byte, len(balance.Resources))
			resIdx := 0
			for cidx, res := range balance.Resources {
				var resData resourcesData
				err = protocol.Decode(res, &resData)
				if err != nil {
					return nil, err
				}
				var ctype basics.CreatableType
				if resData.IsAsset() {
					ctype = basics.AssetCreatable
				} else if resData.IsApp() {
					ctype = basics.AppCreatable
				} else {
					err = fmt.Errorf("unknown creatable for addr %s, aidx %d, data %v", balance.Address.String(), cidx, resData)
				}
				normalizedAccountBalances[i].accountHashes[resIdx+1] = resourcesHashBuilderV6(balance.Address, basics.CreatableIndex(cidx), ctype, resData.UpdateRound, res)
				normalizedAccountBalances[i].resources[basics.CreatableIndex(cidx)] = resData
				normalizedAccountBalances[i].encodedResources[basics.CreatableIndex(cidx)] = res
				resIdx++
			}
		}
	}
	return
}

// makeCompactResourceDeltas takes an array of AccountDeltas ( one array entry per round ), and compacts the resource portions of the arrays into a single
// data structure that contains all the resources deltas changes. While doing that, the function eliminate any intermediate resources changes.
// It counts the number of changes each account get modified across the round range by specifying it in the nAcctDeltas field of the resourcesDeltas.
// As an optimization, accountDeltas is passed as a slice and must not be modified.
func makeCompactResourceDeltas(accountDeltas []ledgercore.AccountDeltas, baseRound basics.Round, setUpdateRound bool, baseAccounts lruAccounts, baseResources lruResources) (outResourcesDeltas compactResourcesDeltas) {
	if len(accountDeltas) == 0 {
		return
	}

	// the sizes of the maps here aren't super accurate, but would hopefully be a rough estimate for a reasonable starting point.
	size := accountDeltas[0].Len()*len(accountDeltas) + 1
	outResourcesDeltas.cache = make(map[accountCreatable]int, size)
	outResourcesDeltas.deltas = make([]resourceDelta, 0, size)
	outResourcesDeltas.misses = make([]int, 0, size)

	deltaRound := uint64(baseRound)
	// the updateRoundMultiplier is used when setting the UpdateRound, so that we can set the
	// value without creating any branching. Avoiding branching in the code provides (marginal)
	// performance gain since CPUs can speculate ahead more efficiently.
	updateRoundMultiplier := uint64(0)
	if setUpdateRound {
		updateRoundMultiplier = 1
	}
	for _, roundDelta := range accountDeltas {
		deltaRound++
		// assets
		for _, res := range roundDelta.GetAllAssetResources() {
			if prev, idx := outResourcesDeltas.get(res.Addr, basics.CreatableIndex(res.Aidx)); idx != -1 {
				// update existing entry with new data.
				updEntry := resourceDelta{
					oldResource: prev.oldResource,
					newResource: prev.newResource,
					nAcctDeltas: prev.nAcctDeltas + 1,
					address:     prev.address,
				}
				updEntry.newResource.SetAssetData(res.Params, res.Holding)
				updEntry.newResource.UpdateRound = deltaRound * updateRoundMultiplier
				outResourcesDeltas.update(idx, updEntry)
			} else {
				// it's a new entry.
				newEntry := resourceDelta{
					nAcctDeltas: 1,
					address:     res.Addr,
					newResource: makeResourcesData(deltaRound * updateRoundMultiplier),
				}
				newEntry.newResource.SetAssetData(res.Params, res.Holding)
				// baseResources caches deleted entries, and they have addrid = 0
				// need to handle this and prevent such entries to be treated as fully resolved
				baseResourceData, has := baseResources.read(res.Addr, basics.CreatableIndex(res.Aidx))
				existingAcctCacheEntry := has && baseResourceData.addrid != 0
				if existingAcctCacheEntry {
					newEntry.oldResource = baseResourceData
					outResourcesDeltas.insert(newEntry)
				} else {
					if pad, has := baseAccounts.read(res.Addr); has {
						newEntry.oldResource = persistedResourcesData{addrid: pad.rowid}
					}
					newEntry.oldResource.aidx = basics.CreatableIndex(res.Aidx)
					outResourcesDeltas.insertMissing(newEntry)
				}
			}
		}

		// application
		for _, res := range roundDelta.GetAllAppResources() {
			if prev, idx := outResourcesDeltas.get(res.Addr, basics.CreatableIndex(res.Aidx)); idx != -1 {
				// update existing entry with new data.
				updEntry := resourceDelta{
					oldResource: prev.oldResource,
					newResource: prev.newResource,
					nAcctDeltas: prev.nAcctDeltas + 1,
					address:     prev.address,
				}
				updEntry.newResource.SetAppData(res.Params, res.State)
				updEntry.newResource.UpdateRound = deltaRound * updateRoundMultiplier
				outResourcesDeltas.update(idx, updEntry)
			} else {
				// it's a new entry.
				newEntry := resourceDelta{
					nAcctDeltas: 1,
					address:     res.Addr,
					newResource: makeResourcesData(deltaRound * updateRoundMultiplier),
				}
				newEntry.newResource.SetAppData(res.Params, res.State)
				baseResourceData, has := baseResources.read(res.Addr, basics.CreatableIndex(res.Aidx))
				existingAcctCacheEntry := has && baseResourceData.addrid != 0
				if existingAcctCacheEntry {
					newEntry.oldResource = baseResourceData
					outResourcesDeltas.insert(newEntry)
				} else {
					if pad, has := baseAccounts.read(res.Addr); has {
						newEntry.oldResource = persistedResourcesData{addrid: pad.rowid}
					}
					newEntry.oldResource.aidx = basics.CreatableIndex(res.Aidx)
					outResourcesDeltas.insertMissing(newEntry)
				}
			}
		}
	}
	return
}

// resourcesLoadOld updates the entries on the deltas.oldResource map that matches the provided addresses.
// The round number of the persistedAccountData is not updated by this function, and the caller is responsible
// for populating this field.
func (a *compactResourcesDeltas) resourcesLoadOld(tx *sql.Tx, knownAddresses map[basics.Address]int64) (err error) {
	if len(a.misses) == 0 {
		return nil
	}
	selectStmt, err := tx.Prepare("SELECT data FROM resources WHERE addrid = ? AND aidx = ?")
	if err != nil {
		return
	}
	defer selectStmt.Close()

	addrRowidStmt, err := tx.Prepare("SELECT rowid FROM accountbase WHERE address=?")
	if err != nil {
		return
	}
	defer addrRowidStmt.Close()

	defer func() {
		a.misses = nil
	}()
	var addrid int64
	var aidx basics.CreatableIndex
	var resDataBuf []byte
	var ok bool
	for _, missIdx := range a.misses {
		delta := a.deltas[missIdx]
		addr := delta.address
		aidx = delta.oldResource.aidx
		if delta.oldResource.addrid != 0 {
			addrid = delta.oldResource.addrid
		} else if addrid, ok = knownAddresses[addr]; !ok {
			err = addrRowidStmt.QueryRow(addr[:]).Scan(&addrid)
			if err != nil {
				if err != sql.ErrNoRows {
					err = fmt.Errorf("base account cannot be read while processing resource for addr=%s, aidx=%d: %w", addr.String(), aidx, err)
					return err

				}
				// not having an account could be legit : the account might not have been created yet, which is why it won't
				// have a rowid. We will be able to re-test that after all the baseAccountData would be written to disk.
				err = nil
				continue
			}
		}
		resDataBuf = nil
		err = selectStmt.QueryRow(addrid, aidx).Scan(&resDataBuf)
		switch err {
		case nil:
			if len(resDataBuf) > 0 {
				persistedResData := persistedResourcesData{addrid: addrid, aidx: aidx}
				err = protocol.Decode(resDataBuf, &persistedResData.data)
				if err != nil {
					return err
				}
				a.updateOld(missIdx, persistedResData)
			} else {
				err = fmt.Errorf("empty resource record: addrid=%d, aidx=%d", addrid, aidx)
				return err
			}
		case sql.ErrNoRows:
			// we don't have that account, just return an empty record.
			a.updateOld(missIdx, persistedResourcesData{addrid: addrid, aidx: aidx})
			err = nil
		default:
			// unexpected error - let the caller know that we couldn't complete the operation.
			return err
		}
	}
	return
}

// get returns accountDelta by address and its position.
// if no such entry -1 returned
func (a *compactResourcesDeltas) get(addr basics.Address, index basics.CreatableIndex) (resourceDelta, int) {
	idx, ok := a.cache[accountCreatable{address: addr, index: index}]
	if !ok {
		return resourceDelta{}, -1
	}
	return a.deltas[idx], idx
}

func (a *compactResourcesDeltas) len() int {
	return len(a.deltas)
}

func (a *compactResourcesDeltas) getByIdx(i int) resourceDelta {
	return a.deltas[i]
}

// update replaces specific entry by idx
func (a *compactResourcesDeltas) update(idx int, delta resourceDelta) {
	a.deltas[idx] = delta
}

func (a *compactResourcesDeltas) insert(delta resourceDelta) int {
	last := len(a.deltas)
	a.deltas = append(a.deltas, delta)

	if a.cache == nil {
		a.cache = make(map[accountCreatable]int)
	}
	a.cache[accountCreatable{address: delta.address, index: delta.oldResource.aidx}] = last
	return last
}

func (a *compactResourcesDeltas) insertMissing(delta resourceDelta) {
	a.misses = append(a.misses, a.insert(delta))
}

// updateOld updates existing or inserts a new partial entry with only old field filled
func (a *compactResourcesDeltas) updateOld(idx int, old persistedResourcesData) {
	a.deltas[idx].oldResource = old
}

// makeCompactAccountDeltas takes an array of account AccountDeltas ( one array entry per round ), and compacts the arrays into a single
// data structure that contains all the account deltas changes. While doing that, the function eliminate any intermediate account changes.
// It counts the number of changes each account get modified across the round range by specifying it in the nAcctDeltas field of the accountDeltaCount/modifiedCreatable.
// As an optimization, accountDeltas is passed as a slice and must not be modified.
func makeCompactAccountDeltas(accountDeltas []ledgercore.AccountDeltas, baseRound basics.Round, setUpdateRound bool, baseAccounts lruAccounts) (outAccountDeltas compactAccountDeltas) {
	if len(accountDeltas) == 0 {
		return
	}

	// the sizes of the maps here aren't super accurate, but would hopefully be a rough estimate for a reasonable starting point.
	size := accountDeltas[0].Len()*len(accountDeltas) + 1
	outAccountDeltas.cache = make(map[basics.Address]int, size)
	outAccountDeltas.deltas = make([]accountDelta, 0, size)
	outAccountDeltas.misses = make([]int, 0, size)

	deltaRound := uint64(baseRound)
	// the updateRoundMultiplier is used when setting the UpdateRound, so that we can set the
	// value without creating any branching. Avoiding branching in the code provides (marginal)
	// performance gain since CPUs can speculate ahead more efficiently.
	updateRoundMultiplier := uint64(0)
	if setUpdateRound {
		updateRoundMultiplier = 1
	}
	for _, roundDelta := range accountDeltas {
		deltaRound++
		for i := 0; i < roundDelta.Len(); i++ {
			addr, acctDelta := roundDelta.GetByIdx(i)
			if prev, idx := outAccountDeltas.get(addr); idx != -1 {
				updEntry := accountDelta{
					oldAcct:     prev.oldAcct,
					nAcctDeltas: prev.nAcctDeltas + 1,
					address:     prev.address,
				}
				updEntry.newAcct.SetCoreAccountData(&acctDelta)
				updEntry.newAcct.UpdateRound = deltaRound * updateRoundMultiplier
				outAccountDeltas.update(idx, updEntry)
			} else {
				// it's a new entry.
				newEntry := accountDelta{
					nAcctDeltas: 1,
					newAcct: baseAccountData{
						UpdateRound: deltaRound * updateRoundMultiplier,
					},
					address: addr,
				}
				newEntry.newAcct.SetCoreAccountData(&acctDelta)
				if baseAccountData, has := baseAccounts.read(addr); has {
					newEntry.oldAcct = baseAccountData
					outAccountDeltas.insert(newEntry) // insert instead of upsert economizes one map lookup
				} else {
					outAccountDeltas.insertMissing(newEntry)
				}
			}
		}
	}
	return
}

// accountsLoadOld updates the entries on the deltas.old map that matches the provided addresses.
// The round number of the persistedAccountData is not updated by this function, and the caller is responsible
// for populating this field.
func (a *compactAccountDeltas) accountsLoadOld(tx *sql.Tx) (err error) {
	if len(a.misses) == 0 {
		return nil
	}
	selectStmt, err := tx.Prepare("SELECT rowid, data FROM accountbase WHERE address=?")
	if err != nil {
		return
	}
	defer selectStmt.Close()
	defer func() {
		a.misses = nil
	}()
	var rowid sql.NullInt64
	var acctDataBuf []byte
	for _, idx := range a.misses {
		addr := a.deltas[idx].address
		err = selectStmt.QueryRow(addr[:]).Scan(&rowid, &acctDataBuf)
		switch err {
		case nil:
			if len(acctDataBuf) > 0 {
				persistedAcctData := &persistedAccountData{addr: addr, rowid: rowid.Int64}
				err = protocol.Decode(acctDataBuf, &persistedAcctData.accountData)
				if err != nil {
					return err
				}
				a.updateOld(idx, *persistedAcctData)
			} else {
				// to retain backward compatibility, we will treat this condition as if we don't have the account.
				a.updateOld(idx, persistedAccountData{addr: addr, rowid: rowid.Int64})
			}
		case sql.ErrNoRows:
			// we don't have that account, just return an empty record.
			a.updateOld(idx, persistedAccountData{addr: addr})
			err = nil
		default:
			// unexpected error - let the caller know that we couldn't complete the operation.
			return err
		}
	}
	return
}

// get returns accountDelta by address and its position.
// if no such entry -1 returned
func (a *compactAccountDeltas) get(addr basics.Address) (accountDelta, int) {
	idx, ok := a.cache[addr]
	if !ok {
		return accountDelta{}, -1
	}
	return a.deltas[idx], idx
}

func (a *compactAccountDeltas) len() int {
	return len(a.deltas)
}

func (a *compactAccountDeltas) getByIdx(i int) accountDelta {
	return a.deltas[i]
}

// update replaces specific entry by idx
func (a *compactAccountDeltas) update(idx int, delta accountDelta) {
	a.deltas[idx] = delta
}

func (a *compactAccountDeltas) insert(delta accountDelta) int {
	last := len(a.deltas)
	a.deltas = append(a.deltas, delta)

	if a.cache == nil {
		a.cache = make(map[basics.Address]int)
	}
	a.cache[delta.address] = last
	return last
}

func (a *compactAccountDeltas) insertMissing(delta accountDelta) {
	idx := a.insert(delta)
	a.misses = append(a.misses, idx)
}

// updateOld updates existing or inserts a new partial entry with only old field filled
func (a *compactAccountDeltas) updateOld(idx int, old persistedAccountData) {
	a.deltas[idx].oldAcct = old
}

func (c *onlineAccountDelta) append(acctDelta ledgercore.AccountData, deltaRound basics.Round) {
	var baseEntry baseOnlineAccountData
	baseEntry.SetCoreAccountData(&acctDelta)
	c.newAcct = append(c.newAcct, baseEntry)
	c.updRound = append(c.updRound, uint64(deltaRound))
	c.newStatus = append(c.newStatus, acctDelta.Status)
}

// makeCompactAccountDeltas takes an array of account AccountDeltas ( one array entry per round ), and compacts the arrays into a single
// data structure that contains all the account deltas changes. While doing that, the function eliminate any intermediate account changes.
// It counts the number of changes each account get modified across the round range by specifying it in the nAcctDeltas field of the accountDeltaCount/modifiedCreatable.
func makeCompactOnlineAccountDeltas(accountDeltas []ledgercore.AccountDeltas, baseRound basics.Round, baseOnlineAccounts lruOnlineAccounts) (outAccountDeltas compactOnlineAccountDeltas) {
	if len(accountDeltas) == 0 {
		return
	}

	// the sizes of the maps here aren't super accurate, but would hopefully be a rough estimate for a reasonable starting point.
	size := accountDeltas[0].Len()*len(accountDeltas) + 1
	outAccountDeltas.cache = make(map[basics.Address]int, size)
	outAccountDeltas.deltas = make([]onlineAccountDelta, 0, size)
	outAccountDeltas.misses = make([]int, 0, size)

	deltaRound := baseRound
	for _, roundDelta := range accountDeltas {
		deltaRound++
		for i := 0; i < roundDelta.Len(); i++ {
			addr, acctDelta := roundDelta.GetByIdx(i)
			if prev, idx := outAccountDeltas.get(addr); idx != -1 {
				updEntry := prev
				updEntry.nOnlineAcctDeltas++
				updEntry.append(acctDelta, deltaRound)
				outAccountDeltas.update(idx, updEntry)
			} else {
				// it's a new entry.
				newEntry := onlineAccountDelta{
					nOnlineAcctDeltas: 1,
					address:           addr,
				}
				newEntry.append(acctDelta, deltaRound)
				// the cache always has the most recent data,
				// including deleted/expired online accounts with empty voting data
				if baseOnlineAccountData, has := baseOnlineAccounts.read(addr); has {
					newEntry.oldAcct = baseOnlineAccountData
					outAccountDeltas.insert(newEntry)
				} else {
					outAccountDeltas.insertMissing(newEntry)
				}
			}
		}
	}
	return
}

// accountsLoadOld updates the entries on the deltas.old map that matches the provided addresses.
// The round number of the persistedAccountData is not updated by this function, and the caller is responsible
// for populating this field.
func (a *compactOnlineAccountDeltas) accountsLoadOld(tx *sql.Tx) (err error) {
	if len(a.misses) == 0 {
		return nil
	}
	// fetch the latest entry
	selectStmt, err := tx.Prepare("SELECT rowid, data FROM onlineaccounts WHERE address=? ORDER BY updround DESC LIMIT 1")
	if err != nil {
		return
	}
	defer selectStmt.Close()
	defer func() {
		a.misses = nil
	}()
	var rowid sql.NullInt64
	var acctDataBuf []byte
	for _, idx := range a.misses {
		addr := a.deltas[idx].address
		err = selectStmt.QueryRow(addr[:]).Scan(&rowid, &acctDataBuf)
		switch err {
		case nil:
			if len(acctDataBuf) > 0 {
				persistedAcctData := &persistedOnlineAccountData{addr: addr, rowid: rowid.Int64}
				err = protocol.Decode(acctDataBuf, &persistedAcctData.accountData)
				if err != nil {
					return err
				}
				a.updateOld(idx, *persistedAcctData)
			} else {
				// empty data means offline account
				a.updateOld(idx, persistedOnlineAccountData{addr: addr, rowid: rowid.Int64})
			}
		case sql.ErrNoRows:
			// we don't have that account, just return an empty record.
			a.updateOld(idx, persistedOnlineAccountData{addr: addr})
			err = nil
		default:
			// unexpected error - let the caller know that we couldn't complete the operation.
			return err
		}
	}
	return
}

// get returns accountDelta by address and its position.
// if no such entry -1 returned
func (a *compactOnlineAccountDeltas) get(addr basics.Address) (onlineAccountDelta, int) {
	idx, ok := a.cache[addr]
	if !ok {
		return onlineAccountDelta{}, -1
	}
	return a.deltas[idx], idx
}

func (a *compactOnlineAccountDeltas) len() int {
	return len(a.deltas)
}

func (a *compactOnlineAccountDeltas) getByIdx(i int) onlineAccountDelta {
	return a.deltas[i]
}

// update replaces specific entry by idx
func (a *compactOnlineAccountDeltas) update(idx int, delta onlineAccountDelta) {
	a.deltas[idx] = delta
}

func (a *compactOnlineAccountDeltas) insert(delta onlineAccountDelta) int {
	last := len(a.deltas)
	a.deltas = append(a.deltas, delta)

	if a.cache == nil {
		a.cache = make(map[basics.Address]int)
	}
	a.cache[delta.address] = last
	return last
}

func (a *compactOnlineAccountDeltas) insertMissing(delta onlineAccountDelta) {
	idx := a.insert(delta)
	a.misses = append(a.misses, idx)
}

// updateOld updates existing or inserts a new partial entry with only old field filled
func (a *compactOnlineAccountDeltas) updateOld(idx int, old persistedOnlineAccountData) {
	a.deltas[idx].oldAcct = old
}

// writeCatchpointStagingBalances inserts all the account balances in the provided array into the catchpoint balance staging table catchpointbalances.
func writeCatchpointStagingBalances(ctx context.Context, tx *sql.Tx, bals []normalizedAccountBalance) error {
	insertAcctStmt, err := tx.PrepareContext(ctx, "INSERT INTO catchpointbalances(address, normalizedonlinebalance, data) VALUES(?, ?, ?)")
	if err != nil {
		return err
	}

	var insertRscStmt *sql.Stmt
	insertRscStmt, err = tx.PrepareContext(ctx, "INSERT INTO catchpointresources(addrid, aidx, data) VALUES(?, ?, ?)")
	if err != nil {
		return err
	}

	var result sql.Result
	var rowID int64
	for _, balance := range bals {
		result, err = insertAcctStmt.ExecContext(ctx, balance.address[:], balance.normalizedBalance, balance.encodedAccountData)
		if err != nil {
			return err
		}
		aff, err := result.RowsAffected()
		if err != nil {
			return err
		}
		if aff != 1 {
			return fmt.Errorf("number of affected record in insert was expected to be one, but was %d", aff)
		}
		rowID, err = result.LastInsertId()
		if err != nil {
			return err
		}
		// write resources
		for aidx := range balance.resources {
			result, err := insertRscStmt.ExecContext(ctx, rowID, aidx, balance.encodedResources[aidx])
			if err != nil {
				return err
			}
			aff, err := result.RowsAffected()
			if err != nil {
				return err
			}
			if aff != 1 {
				return fmt.Errorf("number of affected record in insert was expected to be one, but was %d", aff)
			}
		}
	}
	return nil
}

// writeCatchpointStagingHashes inserts all the account hashes in the provided array into the catchpoint pending hashes table catchpointpendinghashes.
func writeCatchpointStagingHashes(ctx context.Context, tx *sql.Tx, bals []normalizedAccountBalance) error {
	insertStmt, err := tx.PrepareContext(ctx, "INSERT INTO catchpointpendinghashes(data) VALUES(?)")
	if err != nil {
		return err
	}

	for _, balance := range bals {
		for _, hash := range balance.accountHashes {
			result, err := insertStmt.ExecContext(ctx, hash[:])
			if err != nil {
				return err
			}

			aff, err := result.RowsAffected()
			if err != nil {
				return err
			}
			if aff != 1 {
				return fmt.Errorf("number of affected record in insert was expected to be one, but was %d", aff)
			}
		}
	}
	return nil
}

// createCatchpointStagingHashesIndex creates an index on catchpointpendinghashes to allow faster scanning according to the hash order
func createCatchpointStagingHashesIndex(ctx context.Context, tx *sql.Tx) (err error) {
	_, err = tx.ExecContext(ctx, "CREATE INDEX IF NOT EXISTS catchpointpendinghashesidx ON catchpointpendinghashes(data)")
	if err != nil {
		return
	}
	return
}

// writeCatchpointStagingCreatable inserts all the creatables in the provided array into the catchpoint asset creator staging table catchpointassetcreators.
// note that we cannot insert the resources here : in order to insert the resources, we need the rowid of the accountbase entry. This is being inserted by
// writeCatchpointStagingBalances via a separate go-routine.
func writeCatchpointStagingCreatable(ctx context.Context, tx *sql.Tx, bals []normalizedAccountBalance) error {
	var insertCreatorsStmt *sql.Stmt
	var err error
	insertCreatorsStmt, err = tx.PrepareContext(ctx, "INSERT INTO catchpointassetcreators(asset, creator, ctype) VALUES(?, ?, ?)")
	if err != nil {
		return err
	}
	defer insertCreatorsStmt.Close()

	for _, balance := range bals {
		for aidx, resData := range balance.resources {
			if resData.IsOwning() {
				// determine if it's an asset
				if resData.IsAsset() {
					_, err := insertCreatorsStmt.ExecContext(ctx, basics.CreatableIndex(aidx), balance.address[:], basics.AssetCreatable)
					if err != nil {
						return err
					}
				}
				// determine if it's an application
				if resData.IsApp() {
					_, err := insertCreatorsStmt.ExecContext(ctx, basics.CreatableIndex(aidx), balance.address[:], basics.AppCreatable)
					if err != nil {
						return err
					}
				}
			}
		}
	}
	return nil
}

func resetCatchpointStagingBalances(ctx context.Context, tx *sql.Tx, newCatchup bool) (err error) {
	s := []string{
		"DROP TABLE IF EXISTS catchpointbalances",
		"DROP TABLE IF EXISTS catchpointassetcreators",
		"DROP TABLE IF EXISTS catchpointaccounthashes",
		"DROP TABLE IF EXISTS catchpointpendinghashes",
		"DROP TABLE IF EXISTS catchpointresources",
		"DELETE FROM accounttotals where id='catchpointStaging'",
	}

	if newCatchup {
		// SQLite has no way to rename an existing index.  So, we need
		// to cook up a fresh name for the index, which will be kept
		// around after we rename the table from "catchpointbalances"
		// to "accountbase".  To construct a unique index name, we
		// use the current time.
		// Apply the same logic to
		now := time.Now().UnixNano()
		idxnameBalances := fmt.Sprintf("onlineaccountbals_idx_%d", now)
		idxnameAddress := fmt.Sprintf("accountbase_address_idx_%d", now)

		s = append(s,
			"CREATE TABLE IF NOT EXISTS catchpointassetcreators (asset integer primary key, creator blob, ctype integer)",
			"CREATE TABLE IF NOT EXISTS catchpointbalances (addrid INTEGER PRIMARY KEY NOT NULL, address blob NOT NULL, data blob, normalizedonlinebalance INTEGER)",
			"CREATE TABLE IF NOT EXISTS catchpointpendinghashes (data blob)",
			"CREATE TABLE IF NOT EXISTS catchpointaccounthashes (id integer primary key, data blob)",
			"CREATE TABLE IF NOT EXISTS catchpointresources (addrid INTEGER NOT NULL, aidx INTEGER NOT NULL, data BLOB NOT NULL, PRIMARY KEY (addrid, aidx) ) WITHOUT ROWID",
			createNormalizedOnlineBalanceIndex(idxnameBalances, "catchpointbalances"), // should this be removed ?
			createUniqueAddressBalanceIndex(idxnameAddress, "catchpointbalances"),
		)
	}

	for _, stmt := range s {
		_, err = tx.Exec(stmt)
		if err != nil {
			return err
		}
	}

	return nil
}

// applyCatchpointStagingBalances switches the staged catchpoint catchup tables onto the actual
// tables and update the correct balance round. This is the final step in switching onto the new catchpoint round.
func applyCatchpointStagingBalances(ctx context.Context, tx *sql.Tx, balancesRound basics.Round, merkleRootRound basics.Round) (err error) {
	stmts := []string{
		"DROP TABLE IF EXISTS accountbase",
		"DROP TABLE IF EXISTS assetcreators",
		"DROP TABLE IF EXISTS accounthashes",
		"DROP TABLE IF EXISTS resources",

		"ALTER TABLE catchpointbalances RENAME TO accountbase",
		"ALTER TABLE catchpointassetcreators RENAME TO assetcreators",
		"ALTER TABLE catchpointaccounthashes RENAME TO accounthashes",
		"ALTER TABLE catchpointresources RENAME TO resources",
	}

	for _, stmt := range stmts {
		_, err = tx.Exec(stmt)
		if err != nil {
			return err
		}
	}

	_, err = tx.Exec("INSERT OR REPLACE INTO acctrounds(id, rnd) VALUES('acctbase', ?)", balancesRound)
	if err != nil {
		return err
	}

	_, err = tx.Exec("INSERT OR REPLACE INTO acctrounds(id, rnd) VALUES('hashbase', ?)", merkleRootRound)
	if err != nil {
		return err
	}

	return
}

func getCatchpoint(ctx context.Context, q db.Queryable, round basics.Round) (fileName string, catchpoint string, fileSize int64, err error) {
	err = q.QueryRowContext(ctx, "SELECT filename, catchpoint, filesize FROM storedcatchpoints WHERE round=?", int64(round)).Scan(&fileName, &catchpoint, &fileSize)
	return
}

// accountsInit fills the database using tx with initAccounts if the
// database has not been initialized yet.
//
// accountsInit returns nil if either it has initialized the database
// correctly, or if the database has already been initialized.
func accountsInit(tx *sql.Tx, initAccounts map[basics.Address]basics.AccountData, proto config.ConsensusParams) (newDatabase bool, err error) {
	for _, tableCreate := range accountsSchema {
		_, err = tx.Exec(tableCreate)
		if err != nil {
			return
		}
	}

	// Run creatables migration if it hasn't run yet
	var creatableMigrated bool
	err = tx.QueryRow("SELECT 1 FROM pragma_table_info('assetcreators') WHERE name='ctype'").Scan(&creatableMigrated)
	if err == sql.ErrNoRows {
		// Run migration
		for _, migrateCmd := range creatablesMigration {
			_, err = tx.Exec(migrateCmd)
			if err != nil {
				return
			}
		}
	} else if err != nil {
		return
	}

	_, err = tx.Exec("INSERT INTO acctrounds (id, rnd) VALUES ('acctbase', 0)")
	if err == nil {
		var ot basics.OverflowTracker
		var totals ledgercore.AccountTotals

		for addr, data := range initAccounts {
			_, err = tx.Exec("INSERT INTO accountbase (address, data) VALUES (?, ?)",
				addr[:], protocol.Encode(&data))
			if err != nil {
				return true, err
			}

			ad := ledgercore.ToAccountData(data)
			totals.AddAccount(proto, ad, &ot)
		}

		if ot.Overflowed {
			return true, fmt.Errorf("overflow computing totals")
		}

		err = accountsPutTotals(tx, totals, false)
		if err != nil {
			return true, err
		}
		newDatabase = true
	} else {
		serr, ok := err.(sqlite3.Error)
		// serr.Code is sqlite.ErrConstraint if the database has already been initialized;
		// in that case, ignore the error and return nil.
		if !ok || serr.Code != sqlite3.ErrConstraint {
			return
		}

	}

	return newDatabase, nil
}

// accountsAddNormalizedBalance adds the normalizedonlinebalance column
// to the accountbase table.
func accountsAddNormalizedBalance(tx *sql.Tx, proto config.ConsensusParams) error {
	var exists bool
	err := tx.QueryRow("SELECT 1 FROM pragma_table_info('accountbase') WHERE name='normalizedonlinebalance'").Scan(&exists)
	if err == nil {
		// Already exists.
		return nil
	}
	if err != sql.ErrNoRows {
		return err
	}

	for _, stmt := range createOnlineAccountIndex {
		_, err := tx.Exec(stmt)
		if err != nil {
			return err
		}
	}

	rows, err := tx.Query("SELECT address, data FROM accountbase")
	if err != nil {
		return err
	}
	defer rows.Close()

	for rows.Next() {
		var addrbuf []byte
		var buf []byte
		err = rows.Scan(&addrbuf, &buf)
		if err != nil {
			return err
		}

		var data basics.AccountData
		err = protocol.Decode(buf, &data)
		if err != nil {
			return err
		}

		normBalance := data.NormalizedOnlineBalance(proto)
		if normBalance > 0 {
			_, err = tx.Exec("UPDATE accountbase SET normalizedonlinebalance=? WHERE address=?", normBalance, addrbuf)
			if err != nil {
				return err
			}
		}
	}

	return rows.Err()
}

// accountsCreateResourceTable creates the resource table in the database.
func accountsCreateResourceTable(ctx context.Context, tx *sql.Tx) error {
	var exists bool
	err := tx.QueryRowContext(ctx, "SELECT 1 FROM pragma_table_info('resources') WHERE name='addrid'").Scan(&exists)
	if err == nil {
		// Already exists.
		return nil
	}
	if err != sql.ErrNoRows {
		return err
	}
	for _, stmt := range createResourcesTable {
		_, err = tx.ExecContext(ctx, stmt)
		if err != nil {
			return err
		}
	}
	return nil
}

<<<<<<< HEAD
// accountsCreateBoxTable creates the KVStore table for box-storage in the database.
func accountsCreateBoxTable(ctx context.Context, tx *sql.Tx) error {
	var exists bool
	err := tx.QueryRow("SELECT 1 FROM pragma_table_info('kvstore') WHERE name='key'").Scan(&exists)
	if err == nil {
		// already exists
=======
func accountsCreateOnlineAccountsTable(ctx context.Context, tx *sql.Tx) error {
	var exists bool
	err := tx.QueryRowContext(ctx, "SELECT 1 FROM pragma_table_info('onlineaccounts') WHERE name='address'").Scan(&exists)
	if err == nil {
		// Already exists.
>>>>>>> c67a28e8
		return nil
	}
	if err != sql.ErrNoRows {
		return err
	}
<<<<<<< HEAD
	for _, stmt := range createBoxTable {
=======
	for _, stmt := range createOnlineAccountsTable {
>>>>>>> c67a28e8
		_, err = tx.ExecContext(ctx, stmt)
		if err != nil {
			return err
		}
	}
	return nil
}

<<<<<<< HEAD
type baseOnlineAccountData struct {
=======
func accountsCreateTxTailTable(ctx context.Context, tx *sql.Tx) (err error) {
	for _, stmt := range createTxTailTable {
		_, err = tx.ExecContext(ctx, stmt)
		if err != nil {
			return
		}
	}
	return nil
}

func accountsCreateOnlineRoundParamsTable(ctx context.Context, tx *sql.Tx) (err error) {
	for _, stmt := range createOnlineRoundParamsTable {
		_, err = tx.ExecContext(ctx, stmt)
		if err != nil {
			return
		}
	}
	return nil
}

func accountsCreateCatchpointFirstStageInfoTable(ctx context.Context, e db.Executable) error {
	_, err := e.ExecContext(ctx, createCatchpointFirstStageInfoTable)
	return err
}

func accountsCreateUnfinishedCatchpointsTable(ctx context.Context, e db.Executable) error {
	_, err := e.ExecContext(ctx, createUnfinishedCatchpointsTable)
	return err
}

type baseVotingData struct {
>>>>>>> c67a28e8
	_struct struct{} `codec:",omitempty,omitemptyarray"`

	VoteID          crypto.OneTimeSignatureVerifier `codec:"A"`
	SelectionID     crypto.VRFVerifier              `codec:"B"`
	VoteFirstValid  basics.Round                    `codec:"C"`
	VoteLastValid   basics.Round                    `codec:"D"`
	VoteKeyDilution uint64                          `codec:"E"`
	StateProofID    merklesignature.Verifier        `codec:"F"`
}

type baseOnlineAccountData struct {
	_struct struct{} `codec:",omitempty,omitemptyarray"`

	baseVotingData

	MicroAlgos  basics.MicroAlgos `codec:"Y"`
	RewardsBase uint64            `codec:"Z"`
}

type baseAccountData struct {
	_struct struct{} `codec:",omitempty,omitemptyarray"`

	Status                     basics.Status     `codec:"a"`
	MicroAlgos                 basics.MicroAlgos `codec:"b"`
	RewardsBase                uint64            `codec:"c"`
	RewardedMicroAlgos         basics.MicroAlgos `codec:"d"`
	AuthAddr                   basics.Address    `codec:"e"`
	TotalAppSchemaNumUint      uint64            `codec:"f"`
	TotalAppSchemaNumByteSlice uint64            `codec:"g"`
	TotalExtraAppPages         uint32            `codec:"h"`
	TotalAssetParams           uint64            `codec:"i"`
	TotalAssets                uint64            `codec:"j"`
	TotalAppParams             uint64            `codec:"k"`
	TotalAppLocalStates        uint64            `codec:"l"`

	baseVotingData

	// UpdateRound is the round that modified this account data last. Since we want all the nodes to have the exact same
	// value for this field, we'll be setting the value of this field to zero *before* the EnableAccountDataResourceSeparation
	// consensus parameter is being set. Once the above consensus takes place, this field would be populated with the
	// correct round number.
	UpdateRound uint64 `codec:"z"`
}

// IsEmpty return true if any of the fields other then the UpdateRound are non-zero.
func (ba *baseAccountData) IsEmpty() bool {
	return ba.Status == 0 &&
		ba.MicroAlgos.Raw == 0 &&
		ba.RewardsBase == 0 &&
		ba.RewardedMicroAlgos.Raw == 0 &&
		ba.AuthAddr.IsZero() &&
		ba.TotalAppSchemaNumUint == 0 &&
		ba.TotalAppSchemaNumByteSlice == 0 &&
		ba.TotalExtraAppPages == 0 &&
		ba.TotalAssetParams == 0 &&
		ba.TotalAssets == 0 &&
		ba.TotalAppParams == 0 &&
		ba.TotalAppLocalStates == 0 &&
		ba.baseVotingData.IsEmpty()
}

func (ba *baseAccountData) NormalizedOnlineBalance(proto config.ConsensusParams) uint64 {
	return basics.NormalizedOnlineAccountBalance(ba.Status, ba.RewardsBase, ba.MicroAlgos, proto)
}

func (ba *baseAccountData) SetCoreAccountData(ad *ledgercore.AccountData) {
	ba.Status = ad.Status
	ba.MicroAlgos = ad.MicroAlgos
	ba.RewardsBase = ad.RewardsBase
	ba.RewardedMicroAlgos = ad.RewardedMicroAlgos
	ba.AuthAddr = ad.AuthAddr
	ba.TotalAppSchemaNumUint = ad.TotalAppSchema.NumUint
	ba.TotalAppSchemaNumByteSlice = ad.TotalAppSchema.NumByteSlice
	ba.TotalExtraAppPages = ad.TotalExtraAppPages
	ba.TotalAssetParams = ad.TotalAssetParams
	ba.TotalAssets = ad.TotalAssets
	ba.TotalAppParams = ad.TotalAppParams
	ba.TotalAppLocalStates = ad.TotalAppLocalStates

	ba.baseVotingData.SetCoreAccountData(ad)
}

func (ba *baseAccountData) SetAccountData(ad *basics.AccountData) {
	ba.Status = ad.Status
	ba.MicroAlgos = ad.MicroAlgos
	ba.RewardsBase = ad.RewardsBase
	ba.RewardedMicroAlgos = ad.RewardedMicroAlgos
	ba.AuthAddr = ad.AuthAddr
	ba.TotalAppSchemaNumUint = ad.TotalAppSchema.NumUint
	ba.TotalAppSchemaNumByteSlice = ad.TotalAppSchema.NumByteSlice
	ba.TotalExtraAppPages = ad.TotalExtraAppPages
	ba.TotalAssetParams = uint64(len(ad.AssetParams))
	ba.TotalAssets = uint64(len(ad.Assets))
	ba.TotalAppParams = uint64(len(ad.AppParams))
	ba.TotalAppLocalStates = uint64(len(ad.AppLocalStates))

	ba.baseVotingData.VoteID = ad.VoteID
	ba.baseVotingData.SelectionID = ad.SelectionID
	ba.baseVotingData.StateProofID = ad.StateProofID
	ba.baseVotingData.VoteFirstValid = ad.VoteFirstValid
	ba.baseVotingData.VoteLastValid = ad.VoteLastValid
	ba.baseVotingData.VoteKeyDilution = ad.VoteKeyDilution
}

func (ba *baseAccountData) GetLedgerCoreAccountData() ledgercore.AccountData {
	return ledgercore.AccountData{
		AccountBaseData: ba.GetLedgerCoreAccountBaseData(),
		VotingData:      ba.GetLedgerCoreVotingData(),
	}
}

func (ba *baseAccountData) GetLedgerCoreAccountBaseData() ledgercore.AccountBaseData {
	return ledgercore.AccountBaseData{
		Status:             ba.Status,
		MicroAlgos:         ba.MicroAlgos,
		RewardsBase:        ba.RewardsBase,
		RewardedMicroAlgos: ba.RewardedMicroAlgos,
		AuthAddr:           ba.AuthAddr,
		TotalAppSchema: basics.StateSchema{
			NumUint:      ba.TotalAppSchemaNumUint,
			NumByteSlice: ba.TotalAppSchemaNumByteSlice,
		},
		TotalExtraAppPages:  ba.TotalExtraAppPages,
		TotalAppParams:      ba.TotalAppParams,
		TotalAppLocalStates: ba.TotalAppLocalStates,
		TotalAssetParams:    ba.TotalAssetParams,
		TotalAssets:         ba.TotalAssets,
	}
}

func (ba *baseAccountData) GetLedgerCoreVotingData() ledgercore.VotingData {
	return ledgercore.VotingData{
		VoteID:          ba.VoteID,
		SelectionID:     ba.SelectionID,
		StateProofID:    ba.StateProofID,
		VoteFirstValid:  ba.VoteFirstValid,
		VoteLastValid:   ba.VoteLastValid,
		VoteKeyDilution: ba.VoteKeyDilution,
	}
}

func (ba *baseAccountData) GetAccountData() basics.AccountData {
	return basics.AccountData{
		Status:             ba.Status,
		MicroAlgos:         ba.MicroAlgos,
		RewardsBase:        ba.RewardsBase,
		RewardedMicroAlgos: ba.RewardedMicroAlgos,
		AuthAddr:           ba.AuthAddr,
		TotalAppSchema: basics.StateSchema{
			NumUint:      ba.TotalAppSchemaNumUint,
			NumByteSlice: ba.TotalAppSchemaNumByteSlice,
		},
		TotalExtraAppPages: ba.TotalExtraAppPages,

		VoteID:          ba.VoteID,
		SelectionID:     ba.SelectionID,
		StateProofID:    ba.StateProofID,
		VoteFirstValid:  ba.VoteFirstValid,
		VoteLastValid:   ba.VoteLastValid,
		VoteKeyDilution: ba.VoteKeyDilution,
	}
}

// IsEmpty returns true if all of the fields are zero.
func (bv baseVotingData) IsEmpty() bool {
	return bv == baseVotingData{}
}

// SetCoreAccountData initializes baseVotingData from ledgercore.AccountData
func (bv *baseVotingData) SetCoreAccountData(ad *ledgercore.AccountData) {
	bv.VoteID = ad.VoteID
	bv.SelectionID = ad.SelectionID
	bv.StateProofID = ad.StateProofID
	bv.VoteFirstValid = ad.VoteFirstValid
	bv.VoteLastValid = ad.VoteLastValid
	bv.VoteKeyDilution = ad.VoteKeyDilution
}

// IsVotingEmpty checks if voting data fields are empty
func (bo *baseOnlineAccountData) IsVotingEmpty() bool {
	return bo.baseVotingData.IsEmpty()
}

// IsEmpty return true if any of the fields are non-zero.
func (bo *baseOnlineAccountData) IsEmpty() bool {
	return bo.IsVotingEmpty() &&
		bo.MicroAlgos.Raw == 0 &&
		bo.RewardsBase == 0
}

// GetOnlineAccount returns ledgercore.OnlineAccount for top online accounts / voters
// TODO: unify
func (bo *baseOnlineAccountData) GetOnlineAccount(addr basics.Address, normBalance uint64) ledgercore.OnlineAccount {
	return ledgercore.OnlineAccount{
		Address:                 addr,
		MicroAlgos:              bo.MicroAlgos,
		RewardsBase:             bo.RewardsBase,
		NormalizedOnlineBalance: normBalance,
		VoteFirstValid:          bo.VoteFirstValid,
		VoteLastValid:           bo.VoteLastValid,
		StateProofID:            bo.StateProofID,
	}
}

// GetOnlineAccountData returns basics.OnlineAccountData for lookup agreement
// TODO: unify with GetOnlineAccount/ledgercore.OnlineAccount
func (bo *baseOnlineAccountData) GetOnlineAccountData(proto config.ConsensusParams, rewardsLevel uint64) ledgercore.OnlineAccountData {
	microAlgos, _, _ := basics.WithUpdatedRewards(
		proto, basics.Online, bo.MicroAlgos, basics.MicroAlgos{}, bo.RewardsBase, rewardsLevel,
	)

	return ledgercore.OnlineAccountData{
		MicroAlgosWithRewards: microAlgos,
		VotingData: ledgercore.VotingData{
			VoteID:          bo.VoteID,
			SelectionID:     bo.SelectionID,
			StateProofID:    bo.StateProofID,
			VoteFirstValid:  bo.VoteFirstValid,
			VoteLastValid:   bo.VoteLastValid,
			VoteKeyDilution: bo.VoteKeyDilution,
		},
	}
}

func (bo *baseOnlineAccountData) NormalizedOnlineBalance(proto config.ConsensusParams) uint64 {
	return basics.NormalizedOnlineAccountBalance(basics.Online, bo.RewardsBase, bo.MicroAlgos, proto)
}

func (bo *baseOnlineAccountData) SetCoreAccountData(ad *ledgercore.AccountData) {
	bo.baseVotingData.SetCoreAccountData(ad)

	// MicroAlgos/RewardsBase are updated by the evaluator when accounts are touched
	bo.MicroAlgos = ad.MicroAlgos
	bo.RewardsBase = ad.RewardsBase
}

type resourceFlags uint8

const (
	resourceFlagsHolding    resourceFlags = 0 //nolint:deadcode,varcheck
	resourceFlagsNotHolding resourceFlags = 1
	resourceFlagsOwnership  resourceFlags = 2
	resourceFlagsEmptyAsset resourceFlags = 4
	resourceFlagsEmptyApp   resourceFlags = 8
)

//
// Resource flags interpretation:
//
// resourceFlagsHolding - the resource contains the holding of asset/app.
// resourceFlagsNotHolding - the resource is completely empty. This state should not be persisted.
// resourceFlagsOwnership - the resource contains the asset parameter or application parameters.
// resourceFlagsEmptyAsset - this is an asset resource, and it is empty.
// resourceFlagsEmptyApp - this is an app resource, and it is empty.

type resourcesData struct {
	_struct struct{} `codec:",omitempty,omitemptyarray"`

	// asset parameters ( basics.AssetParams )
	Total         uint64         `codec:"a"`
	Decimals      uint32         `codec:"b"`
	DefaultFrozen bool           `codec:"c"`
	UnitName      string         `codec:"d"`
	AssetName     string         `codec:"e"`
	URL           string         `codec:"f"`
	MetadataHash  [32]byte       `codec:"g"`
	Manager       basics.Address `codec:"h"`
	Reserve       basics.Address `codec:"i"`
	Freeze        basics.Address `codec:"j"`
	Clawback      basics.Address `codec:"k"`

	// asset holding ( basics.AssetHolding )
	Amount uint64 `codec:"l"`
	Frozen bool   `codec:"m"`

	// application local state ( basics.AppLocalState )
	SchemaNumUint      uint64              `codec:"n"`
	SchemaNumByteSlice uint64              `codec:"o"`
	KeyValue           basics.TealKeyValue `codec:"p"`

	// application global params ( basics.AppParams )
	ApprovalProgram               []byte              `codec:"q,allocbound=config.MaxAvailableAppProgramLen"`
	ClearStateProgram             []byte              `codec:"r,allocbound=config.MaxAvailableAppProgramLen"`
	GlobalState                   basics.TealKeyValue `codec:"s"`
	LocalStateSchemaNumUint       uint64              `codec:"t"`
	LocalStateSchemaNumByteSlice  uint64              `codec:"u"`
	GlobalStateSchemaNumUint      uint64              `codec:"v"`
	GlobalStateSchemaNumByteSlice uint64              `codec:"w"`
	ExtraProgramPages             uint32              `codec:"x"`

	// ResourceFlags helps to identify which portions of this structure should be used; in particular, it
	// helps to provide a marker - i.e. whether the account was, for instance, opted-in for the asset compared
	// to just being the owner of the asset. A comparison against the empty structure doesn't work here -
	// since both the holdings and the parameters are allowed to be all at their default values.
	ResourceFlags resourceFlags `codec:"y"`

	// UpdateRound is the round that modified this resource last. Since we want all the nodes to have the exact same
	// value for this field, we'll be setting the value of this field to zero *before* the EnableAccountDataResourceSeparation
	// consensus parameter is being set. Once the above consensus takes place, this field would be populated with the
	// correct round number.
	UpdateRound uint64 `codec:"z"`
}

// makeResourcesData returns a new empty instance of resourcesData.
// Using this constructor method is necessary because of the ResourceFlags field.
// An optional rnd args sets UpdateRound
func makeResourcesData(rnd uint64) resourcesData {
	return resourcesData{ResourceFlags: resourceFlagsNotHolding, UpdateRound: rnd}
}

func (rd *resourcesData) IsHolding() bool {
	return (rd.ResourceFlags & resourceFlagsNotHolding) == resourceFlagsHolding
}

func (rd *resourcesData) IsOwning() bool {
	return (rd.ResourceFlags & resourceFlagsOwnership) == resourceFlagsOwnership
}

func (rd *resourcesData) IsEmpty() bool {
	return !rd.IsApp() && !rd.IsAsset()
}

func (rd *resourcesData) IsEmptyAppFields() bool {
	return rd.SchemaNumUint == 0 &&
		rd.SchemaNumByteSlice == 0 &&
		len(rd.KeyValue) == 0 &&
		len(rd.ApprovalProgram) == 0 &&
		len(rd.ClearStateProgram) == 0 &&
		len(rd.GlobalState) == 0 &&
		rd.LocalStateSchemaNumUint == 0 &&
		rd.LocalStateSchemaNumByteSlice == 0 &&
		rd.GlobalStateSchemaNumUint == 0 &&
		rd.GlobalStateSchemaNumByteSlice == 0 &&
		rd.ExtraProgramPages == 0
}

func (rd *resourcesData) IsApp() bool {
	if (rd.ResourceFlags & resourceFlagsEmptyApp) == resourceFlagsEmptyApp {
		return true
	}
	return !rd.IsEmptyAppFields()
}

func (rd *resourcesData) IsEmptyAssetFields() bool {
	return rd.Amount == 0 &&
		!rd.Frozen &&
		rd.Total == 0 &&
		rd.Decimals == 0 &&
		!rd.DefaultFrozen &&
		rd.UnitName == "" &&
		rd.AssetName == "" &&
		rd.URL == "" &&
		rd.MetadataHash == [32]byte{} &&
		rd.Manager.IsZero() &&
		rd.Reserve.IsZero() &&
		rd.Freeze.IsZero() &&
		rd.Clawback.IsZero()
}

func (rd *resourcesData) IsAsset() bool {
	if (rd.ResourceFlags & resourceFlagsEmptyAsset) == resourceFlagsEmptyAsset {
		return true
	}
	return !rd.IsEmptyAssetFields()
}

func (rd *resourcesData) ClearAssetParams() {
	rd.Total = 0
	rd.Decimals = 0
	rd.DefaultFrozen = false
	rd.UnitName = ""
	rd.AssetName = ""
	rd.URL = ""
	rd.MetadataHash = basics.Address{}
	rd.Manager = basics.Address{}
	rd.Reserve = basics.Address{}
	rd.Freeze = basics.Address{}
	rd.Clawback = basics.Address{}
	hadHolding := (rd.ResourceFlags & resourceFlagsNotHolding) == resourceFlagsHolding
	rd.ResourceFlags -= rd.ResourceFlags & resourceFlagsOwnership
	rd.ResourceFlags &= ^resourceFlagsEmptyAsset
	if rd.IsEmptyAssetFields() && hadHolding {
		rd.ResourceFlags |= resourceFlagsEmptyAsset
	}
}

func (rd *resourcesData) SetAssetParams(ap basics.AssetParams, haveHoldings bool) {
	rd.Total = ap.Total
	rd.Decimals = ap.Decimals
	rd.DefaultFrozen = ap.DefaultFrozen
	rd.UnitName = ap.UnitName
	rd.AssetName = ap.AssetName
	rd.URL = ap.URL
	rd.MetadataHash = ap.MetadataHash
	rd.Manager = ap.Manager
	rd.Reserve = ap.Reserve
	rd.Freeze = ap.Freeze
	rd.Clawback = ap.Clawback
	rd.ResourceFlags |= resourceFlagsOwnership
	if !haveHoldings {
		rd.ResourceFlags |= resourceFlagsNotHolding
	}
	rd.ResourceFlags &= ^resourceFlagsEmptyAsset
	if rd.IsEmptyAssetFields() {
		rd.ResourceFlags |= resourceFlagsEmptyAsset
	}
}

func (rd *resourcesData) GetAssetParams() basics.AssetParams {
	ap := basics.AssetParams{
		Total:         rd.Total,
		Decimals:      rd.Decimals,
		DefaultFrozen: rd.DefaultFrozen,
		UnitName:      rd.UnitName,
		AssetName:     rd.AssetName,
		URL:           rd.URL,
		MetadataHash:  rd.MetadataHash,
		Manager:       rd.Manager,
		Reserve:       rd.Reserve,
		Freeze:        rd.Freeze,
		Clawback:      rd.Clawback,
	}
	return ap
}

func (rd *resourcesData) ClearAssetHolding() {
	rd.Amount = 0
	rd.Frozen = false

	rd.ResourceFlags |= resourceFlagsNotHolding
	hadParams := (rd.ResourceFlags & resourceFlagsOwnership) == resourceFlagsOwnership
	if hadParams && rd.IsEmptyAssetFields() {
		rd.ResourceFlags |= resourceFlagsEmptyAsset
	} else {
		rd.ResourceFlags &= ^resourceFlagsEmptyAsset
	}
}

func (rd *resourcesData) SetAssetHolding(ah basics.AssetHolding) {
	rd.Amount = ah.Amount
	rd.Frozen = ah.Frozen
	rd.ResourceFlags &= ^(resourceFlagsNotHolding + resourceFlagsEmptyAsset)
	// resourceFlagsHolding is set implicitly since it is zero
	if rd.IsEmptyAssetFields() {
		rd.ResourceFlags |= resourceFlagsEmptyAsset
	}
}

func (rd *resourcesData) GetAssetHolding() basics.AssetHolding {
	return basics.AssetHolding{
		Amount: rd.Amount,
		Frozen: rd.Frozen,
	}
}

func (rd *resourcesData) ClearAppLocalState() {
	rd.SchemaNumUint = 0
	rd.SchemaNumByteSlice = 0
	rd.KeyValue = nil

	rd.ResourceFlags |= resourceFlagsNotHolding
	hadParams := (rd.ResourceFlags & resourceFlagsOwnership) == resourceFlagsOwnership
	if hadParams && rd.IsEmptyAppFields() {
		rd.ResourceFlags |= resourceFlagsEmptyApp
	} else {
		rd.ResourceFlags &= ^resourceFlagsEmptyApp
	}
}

func (rd *resourcesData) SetAppLocalState(als basics.AppLocalState) {
	rd.SchemaNumUint = als.Schema.NumUint
	rd.SchemaNumByteSlice = als.Schema.NumByteSlice
	rd.KeyValue = als.KeyValue
	rd.ResourceFlags &= ^(resourceFlagsEmptyApp + resourceFlagsNotHolding)
	if rd.IsEmptyAppFields() {
		rd.ResourceFlags |= resourceFlagsEmptyApp
	}
}

func (rd *resourcesData) GetAppLocalState() basics.AppLocalState {
	return basics.AppLocalState{
		Schema: basics.StateSchema{
			NumUint:      rd.SchemaNumUint,
			NumByteSlice: rd.SchemaNumByteSlice,
		},
		KeyValue: rd.KeyValue,
	}
}

func (rd *resourcesData) ClearAppParams() {
	rd.ApprovalProgram = nil
	rd.ClearStateProgram = nil
	rd.GlobalState = nil
	rd.LocalStateSchemaNumUint = 0
	rd.LocalStateSchemaNumByteSlice = 0
	rd.GlobalStateSchemaNumUint = 0
	rd.GlobalStateSchemaNumByteSlice = 0
	rd.ExtraProgramPages = 0
	hadHolding := (rd.ResourceFlags & resourceFlagsNotHolding) == resourceFlagsHolding
	rd.ResourceFlags -= rd.ResourceFlags & resourceFlagsOwnership
	rd.ResourceFlags &= ^resourceFlagsEmptyApp
	if rd.IsEmptyAppFields() && hadHolding {
		rd.ResourceFlags |= resourceFlagsEmptyApp
	}
}

func (rd *resourcesData) SetAppParams(ap basics.AppParams, haveHoldings bool) {
	rd.ApprovalProgram = ap.ApprovalProgram
	rd.ClearStateProgram = ap.ClearStateProgram
	rd.GlobalState = ap.GlobalState
	rd.LocalStateSchemaNumUint = ap.LocalStateSchema.NumUint
	rd.LocalStateSchemaNumByteSlice = ap.LocalStateSchema.NumByteSlice
	rd.GlobalStateSchemaNumUint = ap.GlobalStateSchema.NumUint
	rd.GlobalStateSchemaNumByteSlice = ap.GlobalStateSchema.NumByteSlice
	rd.ExtraProgramPages = ap.ExtraProgramPages
	rd.ResourceFlags |= resourceFlagsOwnership
	if !haveHoldings {
		rd.ResourceFlags |= resourceFlagsNotHolding
	}
	rd.ResourceFlags &= ^resourceFlagsEmptyApp
	if rd.IsEmptyAppFields() {
		rd.ResourceFlags |= resourceFlagsEmptyApp
	}
}

func (rd *resourcesData) GetAppParams() basics.AppParams {
	return basics.AppParams{
		ApprovalProgram:   rd.ApprovalProgram,
		ClearStateProgram: rd.ClearStateProgram,
		GlobalState:       rd.GlobalState,
		StateSchemas: basics.StateSchemas{
			LocalStateSchema: basics.StateSchema{
				NumUint:      rd.LocalStateSchemaNumUint,
				NumByteSlice: rd.LocalStateSchemaNumByteSlice,
			},
			GlobalStateSchema: basics.StateSchema{
				NumUint:      rd.GlobalStateSchemaNumUint,
				NumByteSlice: rd.GlobalStateSchemaNumByteSlice,
			},
		},
		ExtraProgramPages: rd.ExtraProgramPages,
	}
}

func (rd *resourcesData) SetAssetData(ap ledgercore.AssetParamsDelta, ah ledgercore.AssetHoldingDelta) {
	if ah.Holding != nil {
		rd.SetAssetHolding(*ah.Holding)
	} else if ah.Deleted {
		rd.ClearAssetHolding()
	}
	if ap.Params != nil {
		rd.SetAssetParams(*ap.Params, rd.IsHolding())
	} else if ap.Deleted {
		rd.ClearAssetParams()
	}
}

func (rd *resourcesData) SetAppData(ap ledgercore.AppParamsDelta, al ledgercore.AppLocalStateDelta) {
	if al.LocalState != nil {
		rd.SetAppLocalState(*al.LocalState)
	} else if al.Deleted {
		rd.ClearAppLocalState()
	}
	if ap.Params != nil {
		rd.SetAppParams(*ap.Params, rd.IsHolding())
	} else if ap.Deleted {
		rd.ClearAppParams()
	}
}

func accountDataResources(
	ctx context.Context,
	accountData *basics.AccountData, rowid int64,
	outputResourceCb func(ctx context.Context, rowid int64, cidx basics.CreatableIndex, rd *resourcesData) error,
) error {
	// handle all the assets we can find:
	for aidx, holding := range accountData.Assets {
		var rd resourcesData
		rd.SetAssetHolding(holding)
		if ap, has := accountData.AssetParams[aidx]; has {
			rd.SetAssetParams(ap, true)
			delete(accountData.AssetParams, aidx)
		}
		err := outputResourceCb(ctx, rowid, basics.CreatableIndex(aidx), &rd)
		if err != nil {
			return err
		}
	}
	for aidx, aparams := range accountData.AssetParams {
		var rd resourcesData
		rd.SetAssetParams(aparams, false)
		err := outputResourceCb(ctx, rowid, basics.CreatableIndex(aidx), &rd)
		if err != nil {
			return err
		}
	}

	// handle all the applications we can find:
	for aidx, localState := range accountData.AppLocalStates {
		var rd resourcesData
		rd.SetAppLocalState(localState)
		if ap, has := accountData.AppParams[aidx]; has {
			rd.SetAppParams(ap, true)
			delete(accountData.AppParams, aidx)
		}
		err := outputResourceCb(ctx, rowid, basics.CreatableIndex(aidx), &rd)
		if err != nil {
			return err
		}
	}
	for aidx, aparams := range accountData.AppParams {
		var rd resourcesData
		rd.SetAppParams(aparams, false)
		err := outputResourceCb(ctx, rowid, basics.CreatableIndex(aidx), &rd)
		if err != nil {
			return err
		}
	}

	return nil
}

// performResourceTableMigration migrate the database to use the resources table.
func performResourceTableMigration(ctx context.Context, tx *sql.Tx, log func(processed, total uint64)) (err error) {
	now := time.Now().UnixNano()
	idxnameBalances := fmt.Sprintf("onlineaccountbals_idx_%d", now)
	idxnameAddress := fmt.Sprintf("accountbase_address_idx_%d", now)

	createNewAcctBase := []string{
		`CREATE TABLE IF NOT EXISTS accountbase_resources_migration (
		addrid INTEGER PRIMARY KEY NOT NULL,
		address blob NOT NULL,
		data blob,
		normalizedonlinebalance INTEGER )`,
		createNormalizedOnlineBalanceIndex(idxnameBalances, "accountbase_resources_migration"),
		createUniqueAddressBalanceIndex(idxnameAddress, "accountbase_resources_migration"),
	}

	applyNewAcctBase := []string{
		`ALTER TABLE accountbase RENAME TO accountbase_old`,
		`ALTER TABLE accountbase_resources_migration RENAME TO accountbase`,
		`DROP TABLE IF EXISTS accountbase_old`,
	}

	for _, stmt := range createNewAcctBase {
		_, err = tx.ExecContext(ctx, stmt)
		if err != nil {
			return err
		}
	}
	var insertNewAcctBase *sql.Stmt
	var insertResources *sql.Stmt
	var insertNewAcctBaseNormBal *sql.Stmt
	insertNewAcctBase, err = tx.PrepareContext(ctx, "INSERT INTO accountbase_resources_migration(address, data) VALUES(?, ?)")
	if err != nil {
		return err
	}
	defer insertNewAcctBase.Close()

	insertNewAcctBaseNormBal, err = tx.PrepareContext(ctx, "INSERT INTO accountbase_resources_migration(address, data, normalizedonlinebalance) VALUES(?, ?, ?)")
	if err != nil {
		return err
	}
	defer insertNewAcctBaseNormBal.Close()

	insertResources, err = tx.PrepareContext(ctx, "INSERT INTO resources(addrid, aidx, data) VALUES(?, ?, ?)")
	if err != nil {
		return err
	}
	defer insertResources.Close()

	var rows *sql.Rows
	rows, err = tx.QueryContext(ctx, "SELECT address, data, normalizedonlinebalance FROM accountbase ORDER BY address")
	if err != nil {
		return err
	}
	defer rows.Close()

	var insertRes sql.Result
	var rowID int64
	var rowsAffected int64
	var processedAccounts uint64
	var totalBaseAccounts uint64

	totalBaseAccounts, err = totalAccounts(ctx, tx)
	if err != nil {
		return err
	}
	for rows.Next() {
		var addrbuf []byte
		var encodedAcctData []byte
		var normBal sql.NullInt64
		err = rows.Scan(&addrbuf, &encodedAcctData, &normBal)
		if err != nil {
			return err
		}

		var accountData basics.AccountData
		err = protocol.Decode(encodedAcctData, &accountData)
		if err != nil {
			return err
		}
		var newAccountData baseAccountData
		newAccountData.SetAccountData(&accountData)
		encodedAcctData = protocol.Encode(&newAccountData)

		if normBal.Valid {
			insertRes, err = insertNewAcctBaseNormBal.ExecContext(ctx, addrbuf, encodedAcctData, normBal.Int64)
		} else {
			insertRes, err = insertNewAcctBase.ExecContext(ctx, addrbuf, encodedAcctData)
		}

		if err != nil {
			return err
		}
		rowsAffected, err = insertRes.RowsAffected()
		if err != nil {
			return err
		}
		if rowsAffected != 1 {
			return fmt.Errorf("number of affected rows is not 1 - %d", rowsAffected)
		}
		rowID, err = insertRes.LastInsertId()
		if err != nil {
			return err
		}
		insertResourceCallback := func(ctx context.Context, rowID int64, cidx basics.CreatableIndex, rd *resourcesData) error {
			var err error
			if rd != nil {
				encodedData := protocol.Encode(rd)
				_, err = insertResources.ExecContext(ctx, rowID, cidx, encodedData)
			}
			return err
		}
		err = accountDataResources(ctx, &accountData, rowID, insertResourceCallback)
		if err != nil {
			return err
		}
		processedAccounts++
		if log != nil {
			log(processedAccounts, totalBaseAccounts)
		}
	}

	// if the above loop was abrupt by an error, test it now.
	if err = rows.Err(); err != nil {
		return err
	}

	for _, stmt := range applyNewAcctBase {
		_, err = tx.Exec(stmt)
		if err != nil {
			return err
		}
	}
	return nil
}

func performTxTailTableMigration(ctx context.Context, tx *sql.Tx, blockDb db.Accessor) (err error) {
	if tx == nil {
		return nil
	}

	dbRound, err := accountsRound(tx)
	if err != nil {
		return fmt.Errorf("latest block number cannot be retrieved : %w", err)
	}

	// load the latest MaxTxnLife rounds in the txtail and store these in the txtail.
	// when migrating there is only MaxTxnLife blocks in the block DB
	// since the original txTail.commmittedUpTo preserved only (rnd+1)-MaxTxnLife = 1000 blocks back
	err = blockDb.Atomic(func(ctx context.Context, blockTx *sql.Tx) error {
		latestBlockRound, err := blockLatest(blockTx)
		if err != nil {
			return fmt.Errorf("latest block number cannot be retrieved : %w", err)
		}
		latestHdr, err := blockGetHdr(blockTx, dbRound)
		if err != nil {
			return fmt.Errorf("latest block header %d cannot be retrieved : %w", dbRound, err)
		}

		maxTxnLife := basics.Round(config.Consensus[latestHdr.CurrentProtocol].MaxTxnLife)
		firstRound := (latestBlockRound + 1).SubSaturate(maxTxnLife)
		// we don't need to have the txtail for round 0.
		if firstRound == basics.Round(0) {
			firstRound++
		}
		tailRounds := make([][]byte, 0, maxTxnLife)
		for rnd := firstRound; rnd <= dbRound; rnd++ {
			blk, err := blockGet(blockTx, rnd)
			if err != nil {
				return fmt.Errorf("block for round %d ( %d - %d ) cannot be retrieved : %w", rnd, firstRound, dbRound, err)
			}

			tail, err := txTailRoundFromBlock(blk)
			if err != nil {
				return err
			}

			encodedTail, _ := tail.encode()
			tailRounds = append(tailRounds, encodedTail)
		}

		return txtailNewRound(ctx, tx, firstRound, tailRounds, firstRound)
	})

	return err
}

func performOnlineRoundParamsTailMigration(ctx context.Context, tx *sql.Tx, blockDb db.Accessor, newDatabase bool, initProto protocol.ConsensusVersion) (err error) {
	totals, err := accountsTotals(ctx, tx, false)
	if err != nil {
		return err
	}
	rnd, err := accountsRound(tx)
	if err != nil {
		return err
	}
	var currentProto protocol.ConsensusVersion
	if newDatabase {
		currentProto = initProto
	} else {
		err = blockDb.Atomic(func(ctx context.Context, blockTx *sql.Tx) error {
			hdr, err := blockGetHdr(blockTx, rnd)
			if err != nil {
				return err
			}
			currentProto = hdr.CurrentProtocol
			return nil
		})
		if err != nil {
			return err
		}
	}
	onlineRoundParams := []ledgercore.OnlineRoundParamsData{
		{
			OnlineSupply:    totals.Online.Money.Raw,
			RewardsLevel:    totals.RewardsLevel,
			CurrentProtocol: currentProto,
		},
	}
	return accountsPutOnlineRoundParams(tx, onlineRoundParams, rnd)
}

func performOnlineAccountsTableMigration(ctx context.Context, tx *sql.Tx, progress func(processed, total uint64), log logging.Logger) (err error) {

	var insertOnlineAcct *sql.Stmt
	insertOnlineAcct, err = tx.PrepareContext(ctx, "INSERT INTO onlineaccounts(address, data, normalizedonlinebalance, updround, votelastvalid) VALUES(?, ?, ?, ?, ?)")
	if err != nil {
		return err
	}
	defer insertOnlineAcct.Close()

	var updateAcct *sql.Stmt
	updateAcct, err = tx.PrepareContext(ctx, "UPDATE accountbase SET data = ? WHERE addrid = ?")
	if err != nil {
		return err
	}
	defer updateAcct.Close()

	var rows *sql.Rows
	rows, err = tx.QueryContext(ctx, "SELECT addrid, address, data, normalizedonlinebalance FROM accountbase")
	if err != nil {
		return err
	}
	defer rows.Close()

	var insertRes sql.Result
	var updateRes sql.Result
	var rowsAffected int64
	var processedAccounts uint64
	var totalOnlineBaseAccounts uint64

	totalOnlineBaseAccounts, err = totalAccounts(ctx, tx)
	var total uint64
	err = tx.QueryRowContext(ctx, "SELECT count(1) FROM accountbase").Scan(&total)
	if err != nil {
		if err != sql.ErrNoRows {
			return err
		}
		total = 0
		err = nil
	}

	checkSQLResult := func(e error, res sql.Result) (err error) {
		if e != nil {
			err = e
			return
		}
		rowsAffected, err = res.RowsAffected()
		if err != nil {
			return err
		}
		if rowsAffected != 1 {
			return fmt.Errorf("number of affected rows is not 1 - %d", rowsAffected)
		}
		return nil
	}

	type acctState struct {
		old    baseAccountData
		oldEnc []byte
		new    baseAccountData
		newEnc []byte
	}
	acctRehash := make(map[basics.Address]acctState)
	var addr basics.Address

	for rows.Next() {
		var addrid sql.NullInt64
		var addrbuf []byte
		var encodedAcctData []byte
		var normBal sql.NullInt64
		err = rows.Scan(&addrid, &addrbuf, &encodedAcctData, &normBal)
		if err != nil {
			return err
		}
		if len(addrbuf) != len(addr) {
			err = fmt.Errorf("account DB address length mismatch: %d != %d", len(addrbuf), len(addr))
			return err
		}
		var ba baseAccountData
		err = protocol.Decode(encodedAcctData, &ba)
		if err != nil {
			return err
		}

		// insert entries into online accounts table
		if ba.Status == basics.Online {
			if ba.MicroAlgos.Raw > 0 && !normBal.Valid {
				copy(addr[:], addrbuf)
				return fmt.Errorf("non valid norm balance for online account %s", addr.String())
			}
			var baseOnlineAD baseOnlineAccountData
			baseOnlineAD.baseVotingData = ba.baseVotingData
			baseOnlineAD.MicroAlgos = ba.MicroAlgos
			baseOnlineAD.RewardsBase = ba.RewardsBase
			encodedOnlineAcctData := protocol.Encode(&baseOnlineAD)
			insertRes, err = insertOnlineAcct.ExecContext(ctx, addrbuf, encodedOnlineAcctData, normBal.Int64, ba.UpdateRound, baseOnlineAD.VoteLastValid)
			err = checkSQLResult(err, insertRes)
			if err != nil {
				return err
			}
		}

		// remove stateproofID field for offline accounts
		if ba.Status != basics.Online && !ba.StateProofID.IsEmpty() {
			// store old data for account hash update
			state := acctState{old: ba, oldEnc: encodedAcctData}
			ba.StateProofID = merklesignature.Verifier{}
			encodedOnlineAcctData := protocol.Encode(&ba)
			copy(addr[:], addrbuf)
			state.new = ba
			state.newEnc = encodedOnlineAcctData
			acctRehash[addr] = state
			updateRes, err = updateAcct.ExecContext(ctx, encodedOnlineAcctData, addrid.Int64)
			err = checkSQLResult(err, updateRes)
			if err != nil {
				return err
			}
		}

		processedAccounts++
		if progress != nil {
			progress(processedAccounts, totalOnlineBaseAccounts)
		}
	}
	if err = rows.Err(); err != nil {
		return err
	}

	// update accounthashes for the modified accounts
	if len(acctRehash) > 0 {
		var count uint64
		err := tx.QueryRow("SELECT count(1) FROM accounthashes").Scan(&count)
		if err != nil {
			return err
		}
		if count == 0 {
			// no account hashes, done
			return nil
		}

		mc, err := MakeMerkleCommitter(tx, false)
		if err != nil {
			return nil
		}

		trie, err := merkletrie.MakeTrie(mc, TrieMemoryConfig)
		if err != nil {
			return fmt.Errorf("accountsInitialize was unable to MakeTrie: %v", err)
		}
		for addr, state := range acctRehash {
			deleteHash := accountHashBuilderV6(addr, &state.old, state.oldEnc)
			deleted, err := trie.Delete(deleteHash)
			if err != nil {
				return fmt.Errorf("performOnlineAccountsTableMigration failed to delete hash '%s' from merkle trie for account %v: %w", hex.EncodeToString(deleteHash), addr, err)
			}
			if !deleted && log != nil {
				log.Warnf("performOnlineAccountsTableMigration failed to delete hash '%s' from merkle trie for account %v", hex.EncodeToString(deleteHash), addr)
			}

			addHash := accountHashBuilderV6(addr, &state.new, state.newEnc)
			added, err := trie.Add(addHash)
			if err != nil {
				return fmt.Errorf("performOnlineAccountsTableMigration attempted to add duplicate hash '%s' to merkle trie for account %v: %w", hex.EncodeToString(addHash), addr, err)
			}
			if !added && log != nil {
				log.Warnf("performOnlineAccountsTableMigration attempted to add duplicate hash '%s' to merkle trie for account %v", hex.EncodeToString(addHash), addr)
			}
		}
		_, err = trie.Commit()
		if err != nil {
			return err
		}
	}

	return nil
}

// removeEmptyAccountData removes empty AccountData msgp-encoded entries from accountbase table
// and optionally returns list of addresses that were eliminated
func removeEmptyAccountData(tx *sql.Tx, queryAddresses bool) (num int64, addresses []basics.Address, err error) {
	if queryAddresses {
		rows, err := tx.Query("SELECT address FROM accountbase where length(data) = 1 and data = x'80'") // empty AccountData is 0x80
		if err != nil {
			return 0, nil, err
		}
		defer rows.Close()

		for rows.Next() {
			var addrbuf []byte
			err = rows.Scan(&addrbuf)
			if err != nil {
				return 0, nil, err
			}
			var addr basics.Address
			if len(addrbuf) != len(addr) {
				err = fmt.Errorf("account DB address length mismatch: %d != %d", len(addrbuf), len(addr))
				return 0, nil, err
			}
			copy(addr[:], addrbuf)
			addresses = append(addresses, addr)
		}

		// if the above loop was abrupted by an error, test it now.
		if err = rows.Err(); err != nil {
			return 0, nil, err
		}
	}

	result, err := tx.Exec("DELETE from accountbase where length(data) = 1 and data = x'80'")
	if err != nil {
		return 0, nil, err
	}
	num, err = result.RowsAffected()
	if err != nil {
		// something wrong on getting rows count but data deleted, ignore the error
		num = int64(len(addresses))
		err = nil
	}
	return num, addresses, err
}

// accountDataToOnline returns the part of the AccountData that matters
// for online accounts (to answer top-N queries).  We store a subset of
// the full AccountData because we need to store a large number of these
// in memory (say, 1M), and storing that many AccountData could easily
// cause us to run out of memory.
func accountDataToOnline(address basics.Address, ad *ledgercore.AccountData, proto config.ConsensusParams) *ledgercore.OnlineAccount {
	return &ledgercore.OnlineAccount{
		Address:                 address,
		MicroAlgos:              ad.MicroAlgos,
		RewardsBase:             ad.RewardsBase,
		NormalizedOnlineBalance: ad.NormalizedOnlineBalance(proto),
		VoteFirstValid:          ad.VoteFirstValid,
		VoteLastValid:           ad.VoteLastValid,
		StateProofID:            ad.StateProofID,
	}
}

func resetAccountHashes(ctx context.Context, tx *sql.Tx) (err error) {
	_, err = tx.ExecContext(ctx, `DELETE FROM accounthashes`)
	return
}

func accountsReset(ctx context.Context, tx *sql.Tx) error {
	for _, stmt := range accountsResetExprs {
		_, err := tx.ExecContext(ctx, stmt)
		if err != nil {
			return err
		}
	}
	_, err := db.SetUserVersion(ctx, tx, 0)
	return err
}

// accountsRound returns the tracker balances round number
func accountsRound(q db.Queryable) (rnd basics.Round, err error) {
	err = q.QueryRow("SELECT rnd FROM acctrounds WHERE id='acctbase'").Scan(&rnd)
	if err != nil {
		return
	}
	return
}

// accountsHashRound returns the round of the hash tree
// if the hash of the tree doesn't exists, it returns zero.
func accountsHashRound(ctx context.Context, tx *sql.Tx) (hashrnd basics.Round, err error) {
	err = tx.QueryRowContext(ctx, "SELECT rnd FROM acctrounds WHERE id='hashbase'").Scan(&hashrnd)
	if err == sql.ErrNoRows {
		hashrnd = basics.Round(0)
		err = nil
	}
	return
}

func accountsInitDbQueries(q db.Queryable) (*accountsDbQueries, error) {
	var err error
	qs := &accountsDbQueries{}

<<<<<<< HEAD
	qs.listCreatablesStmt, err = r.Prepare("SELECT rnd, asset, creator FROM acctrounds LEFT JOIN assetcreators ON assetcreators.asset <= ? AND assetcreators.ctype = ? WHERE acctrounds.id='acctbase' ORDER BY assetcreators.asset desc LIMIT ?")
=======
	qs.listCreatablesStmt, err = q.Prepare("SELECT acctrounds.rnd, assetcreators.asset, assetcreators.creator FROM acctrounds LEFT JOIN assetcreators ON assetcreators.asset <= ? AND assetcreators.ctype = ? WHERE acctrounds.id='acctbase' ORDER BY assetcreators.asset desc LIMIT ?")
>>>>>>> c67a28e8
	if err != nil {
		return nil, err
	}

<<<<<<< HEAD
	qs.lookupStmt, err = r.Prepare("SELECT accountbase.rowid, rnd, data FROM acctrounds LEFT JOIN accountbase ON address=? WHERE id='acctbase'")
=======
	qs.lookupStmt, err = q.Prepare("SELECT accountbase.rowid, acctrounds.rnd, accountbase.data FROM acctrounds LEFT JOIN accountbase ON address=? WHERE id='acctbase'")
>>>>>>> c67a28e8
	if err != nil {
		return nil, err
	}

<<<<<<< HEAD
	qs.lookupResourcesStmt, err = r.Prepare("SELECT accountbase.rowid, rnd, resources.data FROM acctrounds LEFT JOIN accountbase ON accountbase.address = ? LEFT JOIN resources ON accountbase.rowid = resources.addrid AND resources.aidx = ? WHERE id='acctbase'")
	if err != nil {
		return nil, err
	}

	qs.lookupAllResourcesStmt, err = r.Prepare("SELECT accountbase.rowid, rnd, resources.aidx, resources.data FROM acctrounds LEFT JOIN accountbase ON accountbase.address = ? LEFT JOIN resources ON accountbase.rowid = resources.addrid WHERE id='acctbase'")
	if err != nil {
		return nil, err
	}

	qs.lookupCreatorStmt, err = r.Prepare("SELECT rnd, creator FROM acctrounds LEFT JOIN assetcreators ON asset = ? AND ctype = ? WHERE id='acctbase'")
=======
	qs.lookupResourcesStmt, err = q.Prepare("SELECT accountbase.rowid, acctrounds.rnd, resources.data FROM acctrounds LEFT JOIN accountbase ON accountbase.address = ? LEFT JOIN resources ON accountbase.rowid = resources.addrid AND resources.aidx = ? WHERE id='acctbase'")
>>>>>>> c67a28e8
	if err != nil {
		return nil, err
	}

	qs.lookupAllResourcesStmt, err = q.Prepare("SELECT accountbase.rowid, acctrounds.rnd, resources.aidx, resources.data FROM acctrounds LEFT JOIN accountbase ON accountbase.address = ? LEFT JOIN resources ON accountbase.rowid = resources.addrid WHERE id='acctbase'")
	if err != nil {
		return nil, err
	}

	qs.lookupKvPairStmt, err = q.Prepare("SELECT acctrounds.rnd, kvstore.value FROM acctrounds LEFT JOIN kvstore ON key = ? WHERE id='acctbase';")
	if err != nil {
		return nil, err
	}

	qs.lookupKeysByPrefixStmt, err = q.Prepare("SELECT acctrounds.rnd, kvstore.key FROM acctrounds LEFT JOIN kvstore ON SUBSTR (kvstore.key, 1, ?) = ? WHERE id='acctbase'")
	if err != nil {
		return nil, err
	}

	qs.lookupCreatorStmt, err = q.Prepare("SELECT acctrounds.rnd, assetcreators.creator FROM acctrounds LEFT JOIN assetcreators ON asset = ? AND ctype = ? WHERE id='acctbase'")
	if err != nil {
		return nil, err
	}

	return qs, nil
}

func onlineAccountsInitDbQueries(r db.Queryable) (*onlineAccountsDbQueries, error) {
	var err error
	qs := &onlineAccountsDbQueries{}

	qs.lookupOnlineStmt, err = r.Prepare("SELECT onlineaccounts.rowid, onlineaccounts.updround, acctrounds.rnd, onlineaccounts.data FROM acctrounds LEFT JOIN onlineaccounts ON address=? AND updround <= ? WHERE id='acctbase' ORDER BY updround DESC LIMIT 1")
	if err != nil {
		return nil, err
	}

	qs.lookupOnlineHistoryStmt, err = r.Prepare("SELECT onlineaccounts.rowid, onlineaccounts.updround, acctrounds.rnd, onlineaccounts.data FROM acctrounds LEFT JOIN onlineaccounts ON address=? WHERE id='acctbase' ORDER BY updround ASC")
	if err != nil {
		return nil, err
	}
	return qs, nil
}

func accountsBoxesDbQueries(r db.Queryable, qs *accountsDbQueries) error {
	var err error

	qs.lookupKvPairStmt, err = r.Prepare("SELECT rnd, value FROM acctrounds LEFT JOIN kvstore ON key = ? WHERE id='acctbase';")
	if err != nil {
		return err
	}

	qs.lookupKeysByPrefixStmt, err = r.Prepare("SELECT rnd, key FROM acctrounds LEFT JOIN kvstore ON SUBSTR (key, 1, ?) = ? WHERE id='acctbase'")
	if err != nil {
		return err
	}

	return nil
}

// listCreatables returns an array of CreatableLocator which have CreatableIndex smaller or equal to maxIdx and are of the provided CreatableType.
func (qs *accountsDbQueries) listCreatables(maxIdx basics.CreatableIndex, maxResults uint64, ctype basics.CreatableType) (results []basics.CreatableLocator, dbRound basics.Round, err error) {
	err = db.Retry(func() error {
		// Query for assets in range
		rows, err := qs.listCreatablesStmt.Query(maxIdx, ctype, maxResults)
		if err != nil {
			return err
		}
		defer rows.Close()

		// For each row, copy into a new CreatableLocator and append to results
		var buf []byte
		var cl basics.CreatableLocator
		var creatableIndex sql.NullInt64
		for rows.Next() {
			err = rows.Scan(&dbRound, &creatableIndex, &buf)
			if err != nil {
				return err
			}
			if !creatableIndex.Valid {
				// we received an entry without any index. This would happen only on the first entry when there are no creatables of the requested type.
				break
			}
			cl.Index = basics.CreatableIndex(creatableIndex.Int64)
			copy(cl.Creator[:], buf)
			cl.Type = ctype
			results = append(results, cl)
		}
		return nil
	})
	return
}

type persistedValue struct {
	value *string
	round basics.Round
}

func (qs *accountsDbQueries) lookupKeyValue(key string) (pv persistedValue, err error) {
	err = db.Retry(func() error {
		var v sql.NullString
		// Cast to []byte to avoid interpretation as character string, see note in upsertKvPair
		err := qs.lookupKvPairStmt.QueryRow([]byte(key)).Scan(&pv.round, &v)
		if err != nil {
			// this should never happen; it indicates that we don't have a current round in the acctrounds table.
			if err == sql.ErrNoRows {
				// Return the zero value of data
				err = fmt.Errorf("unable to query value for key %v : %w", key, err)
			}
			return err
		}
		if v.Valid { // We got a non-null value, so it exists
			pv.value = &v.String
			return nil
		}
		// we don't have that key, just return pv with the database round (pv.value==nil)
		return nil
	})
	return
}

func (qs *accountsDbQueries) lookupKeysByPrefix(prefix string, maxKeyNum uint64, results map[string]bool, resultCount uint64) (round basics.Round, err error) {
	err = db.Retry(func() error {
		// Cast to []byte to avoid interpretation as character string, see note in upsertKvPair
		rows, err := qs.lookupKeysByPrefixStmt.Query(len(prefix), []byte(prefix))
		if err != nil {
			return err
		}
		defer rows.Close()

		var v sql.NullString

		for rows.Next() {
			if maxKeyNum > 0 && resultCount == maxKeyNum {
				return nil
			}
			err = rows.Scan(&round, &v)
			if err != nil {
				return err
			}
			if v.Valid {
				if _, ok := results[v.String]; ok {
					continue
				}
				results[v.String] = true
				resultCount++
			}
		}
		return nil
	})
	return
}

func (qs *accountsDbQueries) lookupCreator(cidx basics.CreatableIndex, ctype basics.CreatableType) (addr basics.Address, ok bool, dbRound basics.Round, err error) {
	err = db.Retry(func() error {
		var buf []byte
		err := qs.lookupCreatorStmt.QueryRow(cidx, ctype).Scan(&dbRound, &buf)

		// this shouldn't happen unless we can't figure the round number.
		if err == sql.ErrNoRows {
			return fmt.Errorf("lookupCreator was unable to retrieve round number")
		}

		// Some other database error
		if err != nil {
			return err
		}

		if len(buf) > 0 {
			ok = true
			copy(addr[:], buf)
		}
		return nil
	})
	return
}

func (qs *accountsDbQueries) lookupResources(addr basics.Address, aidx basics.CreatableIndex, ctype basics.CreatableType) (data persistedResourcesData, err error) {
	err = db.Retry(func() error {
		var buf []byte
		var rowid sql.NullInt64
		err := qs.lookupResourcesStmt.QueryRow(addr[:], aidx).Scan(&rowid, &data.round, &buf)
		if err == nil {
			data.aidx = aidx
			if len(buf) > 0 && rowid.Valid {
				data.addrid = rowid.Int64
				err = protocol.Decode(buf, &data.data)
				if err != nil {
					return err
				}
				if ctype == basics.AssetCreatable && !data.data.IsAsset() {
					return fmt.Errorf("lookupResources asked for an asset but got %v", data.data)
				}
				if ctype == basics.AppCreatable && !data.data.IsApp() {
					return fmt.Errorf("lookupResources asked for an app but got %v", data.data)
				}
				return nil
			}
			data.data = makeResourcesData(0)
			// we don't have that account, just return the database round.
			return nil
		}

		// this should never happen; it indicates that we don't have a current round in the acctrounds table.
		if err == sql.ErrNoRows {
			// Return the zero value of data
			return fmt.Errorf("unable to query resource data for address %v aidx %v ctype %v : %w", addr, aidx, ctype, err)
		}
		return err
	})
	return
}

func (qs *accountsDbQueries) lookupAllResources(addr basics.Address) (data []persistedResourcesData, rnd basics.Round, err error) {
	err = db.Retry(func() error {
		// Query for all resources
		rows, err := qs.lookupAllResourcesStmt.Query(addr[:])
		if err != nil {
			return err
		}
		defer rows.Close()

		var addrid, aidx sql.NullInt64
		var dbRound basics.Round
		data = nil
		var buf []byte
		for rows.Next() {
			err := rows.Scan(&addrid, &dbRound, &aidx, &buf)
			if err != nil {
				return err
			}
			if !addrid.Valid || !aidx.Valid {
				// we received an entry without any index. This would happen only on the first entry when there are no resources for this address.
				// ensure this is the first entry, set the round and return
				if len(data) != 0 {
					return fmt.Errorf("lookupAllResources: unexpected invalid result on non-first resource record: (%v, %v)", addrid.Valid, aidx.Valid)
				}
				rnd = dbRound
				break
			}
			var resData resourcesData
			err = protocol.Decode(buf, &resData)
			if err != nil {
				return err
			}
			data = append(data, persistedResourcesData{
				addrid: addrid.Int64,
				aidx:   basics.CreatableIndex(aidx.Int64),
				data:   resData,
				round:  dbRound,
			})
			rnd = dbRound
		}
		return nil
	})
	return
}

// lookup looks up for a the account data given it's address. It returns the persistedAccountData, which includes the current database round and the matching
// account data, if such was found. If no matching account data could be found for the given address, an empty account data would
// be retrieved.
func (qs *accountsDbQueries) lookup(addr basics.Address) (data persistedAccountData, err error) {
	err = db.Retry(func() error {
		var buf []byte
		var rowid sql.NullInt64
		err := qs.lookupStmt.QueryRow(addr[:]).Scan(&rowid, &data.round, &buf)
		if err == nil {
			data.addr = addr
			if len(buf) > 0 && rowid.Valid {
				data.rowid = rowid.Int64
				err = protocol.Decode(buf, &data.accountData)
				return err
			}
			// we don't have that account, just return the database round.
			return nil
		}

		// this should never happen; it indicates that we don't have a current round in the acctrounds table.
		if err == sql.ErrNoRows {
			// Return the zero value of data
			return fmt.Errorf("unable to query account data for address %v : %w", addr, err)
		}

		return err
	})
	return
}

func (qs *onlineAccountsDbQueries) lookupOnline(addr basics.Address, rnd basics.Round) (data persistedOnlineAccountData, err error) {
	err = db.Retry(func() error {
		var buf []byte
		var rowid sql.NullInt64
		var updround sql.NullInt64
		err := qs.lookupOnlineStmt.QueryRow(addr[:], rnd).Scan(&rowid, &updround, &data.round, &buf)
		if err == nil {
			data.addr = addr
			if len(buf) > 0 && rowid.Valid && updround.Valid {
				data.rowid = rowid.Int64
				data.updRound = basics.Round(updround.Int64)
				err = protocol.Decode(buf, &data.accountData)
				return err
			}
			// we don't have that account, just return the database round.
			return nil
		}

		// this should never happen; it indicates that we don't have a current round in the acctrounds table.
		if err == sql.ErrNoRows {
			// Return the zero value of data
			return fmt.Errorf("unable to query online account data for address %v : %w", addr, err)
		}

		return err
	})
	return
}

func (qs *onlineAccountsDbQueries) lookupOnlineHistory(addr basics.Address) (result []persistedOnlineAccountData, rnd basics.Round, err error) {
	err = db.Retry(func() error {
		rows, err := qs.lookupOnlineHistoryStmt.Query(addr[:])
		if err != nil {
			return err
		}
		defer rows.Close()

		for rows.Next() {
			var buf []byte
			data := persistedOnlineAccountData{}
			err := rows.Scan(&data.rowid, &data.updRound, &rnd, &buf)
			if err != nil {
				return err
			}
			err = protocol.Decode(buf, &data.accountData)
			if err != nil {
				return err
			}
			data.addr = addr
			result = append(result, data)
		}
		return err
	})
	return
}

func storeCatchpoint(ctx context.Context, e db.Executable, round basics.Round, fileName string, catchpoint string, fileSize int64) (err error) {
	err = db.Retry(func() (err error) {
		query := "DELETE FROM storedcatchpoints WHERE round=?"
		_, err = e.ExecContext(ctx, query, round)
		if err != nil || (fileName == "" && catchpoint == "" && fileSize == 0) {
			return err
		}

		query = "INSERT INTO storedcatchpoints(round, filename, catchpoint, filesize, pinned) VALUES(?, ?, ?, ?, 0)"
		_, err = e.ExecContext(ctx, query, round, fileName, catchpoint, fileSize)
		return err
	})
	return
}

func getOldestCatchpointFiles(ctx context.Context, q db.Queryable, fileCount int, filesToKeep int) (fileNames map[basics.Round]string, err error) {
	err = db.Retry(func() (err error) {
		query := "SELECT round, filename FROM storedcatchpoints WHERE pinned = 0 and round <= COALESCE((SELECT round FROM storedcatchpoints WHERE pinned = 0 ORDER BY round DESC LIMIT ?, 1),0) ORDER BY round ASC LIMIT ?"
		rows, err := q.QueryContext(ctx, query, filesToKeep, fileCount)
		if err != nil {
			return err
		}
		defer rows.Close()

		fileNames = make(map[basics.Round]string)
		for rows.Next() {
			var fileName string
			var round basics.Round
			err = rows.Scan(&round, &fileName)
			if err != nil {
				return err
			}
			fileNames[round] = fileName
		}

		return rows.Err()
	})
	if err != nil {
		fileNames = nil
	}
	return
}

func readCatchpointStateUint64(ctx context.Context, q db.Queryable, stateName catchpointState) (val uint64, err error) {
	err = db.Retry(func() (err error) {
		query := "SELECT intval FROM catchpointstate WHERE id=?"
		var v sql.NullInt64
		err = q.QueryRowContext(ctx, query, stateName).Scan(&v)
		if err == sql.ErrNoRows {
			return nil
		}
		if err != nil {
			return err
		}
		if v.Valid {
			val = uint64(v.Int64)
		}
		return nil
	})
	return val, err
}

func writeCatchpointStateUint64(ctx context.Context, e db.Executable, stateName catchpointState, setValue uint64) (err error) {
	err = db.Retry(func() (err error) {
		if setValue == 0 {
			return deleteCatchpointStateImpl(ctx, e, stateName)
		}

		// we don't know if there is an entry in the table for this state, so we'll insert/replace it just in case.
		query := "INSERT OR REPLACE INTO catchpointstate(id, intval) VALUES(?, ?)"
		_, err = e.ExecContext(ctx, query, stateName, setValue)
		return err
	})
	return err
}

func readCatchpointStateString(ctx context.Context, q db.Queryable, stateName catchpointState) (val string, err error) {
	err = db.Retry(func() (err error) {
		query := "SELECT strval FROM catchpointstate WHERE id=?"
		var v sql.NullString
		err = q.QueryRowContext(ctx, query, stateName).Scan(&v)
		if err == sql.ErrNoRows {
			return nil
		}
		if err != nil {
			return err
		}

		if v.Valid {
			val = v.String
		}
		return nil
	})
	return val, err
}

func writeCatchpointStateString(ctx context.Context, e db.Executable, stateName catchpointState, setValue string) (err error) {
	err = db.Retry(func() (err error) {
		if setValue == "" {
			return deleteCatchpointStateImpl(ctx, e, stateName)
		}

		// we don't know if there is an entry in the table for this state, so we'll insert/replace it just in case.
		query := "INSERT OR REPLACE INTO catchpointstate(id, strval) VALUES(?, ?)"
		_, err = e.ExecContext(ctx, query, stateName, setValue)
		return err
	})
	return err
}

func deleteCatchpointStateImpl(ctx context.Context, e db.Executable, stateName catchpointState) error {
	query := "DELETE FROM catchpointstate WHERE id=?"
	_, err := e.ExecContext(ctx, query, stateName)
	return err
}

func (qs *accountsDbQueries) close() {
	preparedQueries := []**sql.Stmt{
		&qs.listCreatablesStmt,
		&qs.lookupStmt,
		&qs.lookupResourcesStmt,
		&qs.lookupAllResourcesStmt,
		&qs.lookupKvPairStmt,
		&qs.lookupKeysByPrefixStmt,
		&qs.lookupCreatorStmt,
	}
	for _, preparedQuery := range preparedQueries {
		if (*preparedQuery) != nil {
			(*preparedQuery).Close()
			*preparedQuery = nil
		}
	}
}

func (qs *onlineAccountsDbQueries) close() {
	preparedQueries := []**sql.Stmt{
		&qs.lookupOnlineStmt,
		&qs.lookupOnlineHistoryStmt,
	}
	for _, preparedQuery := range preparedQueries {
		if (*preparedQuery) != nil {
			(*preparedQuery).Close()
			*preparedQuery = nil
		}
	}
}

// accountsOnlineTop returns the top n online accounts starting at position offset
// (that is, the top offset'th account through the top offset+n-1'th account).
//
// The accounts are sorted by their normalized balance and address.  The normalized
// balance has to do with the reward parts of online account balances.  See the
// normalization procedure in AccountData.NormalizedOnlineBalance().
//
// Note that this does not check if the accounts have a vote key valid for any
// particular round (past, present, or future).
func accountsOnlineTop(tx *sql.Tx, rnd basics.Round, offset uint64, n uint64, proto config.ConsensusParams) (map[basics.Address]*ledgercore.OnlineAccount, error) {
	// onlineaccounts has historical data ordered by updround for both online and offline accounts.
	// This means some account A might have norm balance != 0 at round N and norm balance == 0 at some round K > N.
	// For online top query one needs to find entries not fresher than X with norm balance != 0.
	// To do that the query groups row by address and takes the latest updround, and then filters out rows with zero nor balance.
	rows, err := tx.Query(`SELECT address, normalizedonlinebalance, data, max(updround) FROM onlineaccounts
WHERE updround <= ?
GROUP BY address HAVING normalizedonlinebalance > 0
ORDER BY normalizedonlinebalance DESC, address DESC LIMIT ? OFFSET ?`, rnd, n, offset)

	if err != nil {
		return nil, err
	}
	defer rows.Close()

	res := make(map[basics.Address]*ledgercore.OnlineAccount, n)
	for rows.Next() {
		var addrbuf []byte
		var buf []byte
		var normBal sql.NullInt64
		var updround sql.NullInt64
		err = rows.Scan(&addrbuf, &normBal, &buf, &updround)
		if err != nil {
			return nil, err
		}

		var data baseOnlineAccountData
		err = protocol.Decode(buf, &data)
		if err != nil {
			return nil, err
		}

		var addr basics.Address
		if len(addrbuf) != len(addr) {
			err = fmt.Errorf("account DB address length mismatch: %d != %d", len(addrbuf), len(addr))
			return nil, err
		}

		if !normBal.Valid {
			return nil, fmt.Errorf("non valid norm balance for online account %s", addr.String())
		}

		copy(addr[:], addrbuf)
		// TODO: figure out protocol to use for rewards
		// The original implementation uses current proto to recalculate norm balance
		// In the same time, in accountsNewRound genesis protocol is used to fill norm balance value
		// In order to be consistent with the original implementation recalculate the balance with current proto
		normBalance := basics.NormalizedOnlineAccountBalance(basics.Online, data.RewardsBase, data.MicroAlgos, proto)
		oa := data.GetOnlineAccount(addr, normBalance)
		res[addr] = &oa
	}

	return res, rows.Err()
}

func onlineAccountsAll(tx *sql.Tx, maxAccounts uint64) ([]persistedOnlineAccountData, error) {
	rows, err := tx.Query("SELECT rowid, address, updround, data FROM onlineaccounts ORDER BY address, updround ASC")
	if err != nil {
		return nil, err
	}
	defer rows.Close()

	result := make([]persistedOnlineAccountData, 0, maxAccounts)
	var numAccounts uint64
	seenAddr := make([]byte, len(basics.Address{}))
	for rows.Next() {
		var addrbuf []byte
		var buf []byte
		data := persistedOnlineAccountData{}
		err := rows.Scan(&data.rowid, &addrbuf, &data.updRound, &buf)
		if err != nil {
			return nil, err
		}
		if len(addrbuf) != len(data.addr) {
			err = fmt.Errorf("account DB address length mismatch: %d != %d", len(addrbuf), len(data.addr))
			return nil, err
		}
		if maxAccounts > 0 {
			if !bytes.Equal(seenAddr, addrbuf) {
				numAccounts++
				if numAccounts > maxAccounts {
					break
				}
				copy(seenAddr, addrbuf)
			}
		}
		copy(data.addr[:], addrbuf)
		err = protocol.Decode(buf, &data.accountData)
		if err != nil {
			return nil, err
		}
		result = append(result, data)
	}
	return result, nil
}

func accountsTotals(ctx context.Context, q db.Queryable, catchpointStaging bool) (totals ledgercore.AccountTotals, err error) {
	id := ""
	if catchpointStaging {
		id = "catchpointStaging"
	}
	row := q.QueryRowContext(ctx, "SELECT online, onlinerewardunits, offline, offlinerewardunits, notparticipating, notparticipatingrewardunits, rewardslevel FROM accounttotals WHERE id=?", id)
	err = row.Scan(&totals.Online.Money.Raw, &totals.Online.RewardUnits,
		&totals.Offline.Money.Raw, &totals.Offline.RewardUnits,
		&totals.NotParticipating.Money.Raw, &totals.NotParticipating.RewardUnits,
		&totals.RewardsLevel)

	return
}

func accountsPutTotals(tx *sql.Tx, totals ledgercore.AccountTotals, catchpointStaging bool) error {
	id := ""
	if catchpointStaging {
		id = "catchpointStaging"
	}
	_, err := tx.Exec("REPLACE INTO accounttotals (id, online, onlinerewardunits, offline, offlinerewardunits, notparticipating, notparticipatingrewardunits, rewardslevel) VALUES (?, ?, ?, ?, ?, ?, ?, ?)",
		id,
		totals.Online.Money.Raw, totals.Online.RewardUnits,
		totals.Offline.Money.Raw, totals.Offline.RewardUnits,
		totals.NotParticipating.Money.Raw, totals.NotParticipating.RewardUnits,
		totals.RewardsLevel)
	return err
}

func accountsOnlineRoundParams(tx *sql.Tx) (onlineRoundParamsData []ledgercore.OnlineRoundParamsData, endRound basics.Round, err error) {
	rows, err := tx.Query("SELECT rnd, data FROM onlineroundparamstail ORDER BY rnd ASC")
	if err != nil {
		return nil, 0, err
	}
	defer rows.Close()

	for rows.Next() {
		var buf []byte
		err = rows.Scan(&endRound, &buf)
		if err != nil {
			return nil, 0, err
		}

		var data ledgercore.OnlineRoundParamsData
		err = protocol.Decode(buf, &data)
		if err != nil {
			return nil, 0, err
		}

		onlineRoundParamsData = append(onlineRoundParamsData, data)
	}
	return
}

func accountsPutOnlineRoundParams(tx *sql.Tx, onlineRoundParamsData []ledgercore.OnlineRoundParamsData, startRound basics.Round) error {
	insertStmt, err := tx.Prepare("INSERT INTO onlineroundparamstail (rnd, data) VALUES (?, ?)")
	if err != nil {
		return err
	}

	for i, onlineRoundParams := range onlineRoundParamsData {
		_, err = insertStmt.Exec(startRound+basics.Round(i), protocol.Encode(&onlineRoundParams))
		if err != nil {
			return err
		}
	}
	return nil
}

func accountsPruneOnlineRoundParams(tx *sql.Tx, deleteBeforeRound basics.Round) error {
	_, err := tx.Exec("DELETE FROM onlineroundparamstail WHERE rnd<?",
		deleteBeforeRound,
	)
	return err
}

type accountsWriter interface {
	insertAccount(addr basics.Address, normBalance uint64, data baseAccountData) (rowid int64, err error)
	deleteAccount(rowid int64) (rowsAffected int64, err error)
	updateAccount(rowid int64, normBalance uint64, data baseAccountData) (rowsAffected int64, err error)

	insertResource(addrid int64, aidx basics.CreatableIndex, data resourcesData) (rowid int64, err error)
	deleteResource(addrid int64, aidx basics.CreatableIndex) (rowsAffected int64, err error)
	updateResource(addrid int64, aidx basics.CreatableIndex, data resourcesData) (rowsAffected int64, err error)

	upsertKvPair(key string, value string) error
	deleteKvPair(key string) error

	insertCreatable(cidx basics.CreatableIndex, ctype basics.CreatableType, creator []byte) (rowid int64, err error)
	deleteCreatable(cidx basics.CreatableIndex, ctype basics.CreatableType) (rowsAffected int64, err error)

	close()
}

type onlineAccountsWriter interface {
	insertOnlineAccount(addr basics.Address, normBalance uint64, data baseOnlineAccountData, updRound uint64, voteLastValid uint64) (rowid int64, err error)

	close()
}

type accountsSQLWriter struct {
	insertCreatableIdxStmt, deleteCreatableIdxStmt             *sql.Stmt
	deleteByRowIDStmt, insertStmt, updateStmt                  *sql.Stmt
	deleteResourceStmt, insertResourceStmt, updateResourceStmt *sql.Stmt
	deleteKvPairStmt, upsertKvPairStmt                         *sql.Stmt
}

type onlineAccountsSQLWriter struct {
	insertStmt, updateStmt *sql.Stmt
}

func (w *accountsSQLWriter) close() {
	// Formatted to match the type definition above
	preparedStmts := []**sql.Stmt{
		&w.insertCreatableIdxStmt, &w.deleteCreatableIdxStmt,
		&w.deleteByRowIDStmt, &w.insertStmt, &w.updateStmt,
		&w.deleteResourceStmt, &w.insertResourceStmt, &w.updateResourceStmt,
		&w.deleteKvPairStmt, &w.upsertKvPairStmt,
	}

	for _, stmt := range preparedStmts {
		if (*stmt) != nil {
			(*stmt).Close()
			*stmt = nil
		}
	}

}

func (w *onlineAccountsSQLWriter) close() {
	if w.insertStmt != nil {
		w.insertStmt.Close()
		w.insertStmt = nil
	}
}

func makeAccountsSQLWriter(tx *sql.Tx, hasAccounts, hasResources, hasKvPairs, hasCreatables bool) (w *accountsSQLWriter, err error) {
	w = new(accountsSQLWriter)

	if hasAccounts {
		w.deleteByRowIDStmt, err = tx.Prepare("DELETE FROM accountbase WHERE rowid=?")
		if err != nil {
			return
		}

		w.insertStmt, err = tx.Prepare("INSERT INTO accountbase (address, normalizedonlinebalance, data) VALUES (?, ?, ?)")
		if err != nil {
			return
		}

		w.updateStmt, err = tx.Prepare("UPDATE accountbase SET normalizedonlinebalance = ?, data = ? WHERE rowid = ?")
		if err != nil {
			return
		}
	}

	if hasResources {
		w.deleteResourceStmt, err = tx.Prepare("DELETE FROM resources WHERE addrid = ? AND aidx = ?")
		if err != nil {
			return
		}

		w.insertResourceStmt, err = tx.Prepare("INSERT INTO resources(addrid, aidx, data) VALUES(?, ?, ?)")
		if err != nil {
			return
		}

		w.updateResourceStmt, err = tx.Prepare("UPDATE resources SET data = ? WHERE addrid = ? AND aidx = ?")
		if err != nil {
			return
		}
	}

	if hasKvPairs {
		w.upsertKvPairStmt, err = tx.Prepare("INSERT INTO kvstore (key, value) VALUES (?, ?) ON CONFLICT(key) DO UPDATE SET value=excluded.value")
		if err != nil {
			return
		}

		w.deleteKvPairStmt, err = tx.Prepare("DELETE FROM kvstore WHERE key=?")
		if err != nil {
			return
		}
	}

	if hasCreatables {
		w.insertCreatableIdxStmt, err = tx.Prepare("INSERT INTO assetcreators (asset, creator, ctype) VALUES (?, ?, ?)")
		if err != nil {
			return
		}

		w.deleteCreatableIdxStmt, err = tx.Prepare("DELETE FROM assetcreators WHERE asset=? AND ctype=?")
		if err != nil {
			return
		}
	}
	return
}

func (w accountsSQLWriter) insertAccount(addr basics.Address, normBalance uint64, data baseAccountData) (rowid int64, err error) {
	result, err := w.insertStmt.Exec(addr[:], normBalance, protocol.Encode(&data))
	if err != nil {
		return
	}
	rowid, err = result.LastInsertId()
	return
}

func (w accountsSQLWriter) deleteAccount(rowid int64) (rowsAffected int64, err error) {
	result, err := w.deleteByRowIDStmt.Exec(rowid)
	if err != nil {
		return
	}
	rowsAffected, err = result.RowsAffected()
	return
}

func (w accountsSQLWriter) updateAccount(rowid int64, normBalance uint64, data baseAccountData) (rowsAffected int64, err error) {
	result, err := w.updateStmt.Exec(normBalance, protocol.Encode(&data), rowid)
	if err != nil {
		return
	}
	rowsAffected, err = result.RowsAffected()
	return
}

func (w accountsSQLWriter) insertResource(addrid int64, aidx basics.CreatableIndex, data resourcesData) (rowid int64, err error) {
	result, err := w.insertResourceStmt.Exec(addrid, aidx, protocol.Encode(&data))
	if err != nil {
		return
	}
	rowid, err = result.LastInsertId()
	return
}

func (w accountsSQLWriter) deleteResource(addrid int64, aidx basics.CreatableIndex) (rowsAffected int64, err error) {
	result, err := w.deleteResourceStmt.Exec(addrid, aidx)
	if err != nil {
		return
	}
	rowsAffected, err = result.RowsAffected()
	return
}

func (w accountsSQLWriter) updateResource(addrid int64, aidx basics.CreatableIndex, data resourcesData) (rowsAffected int64, err error) {
	result, err := w.updateResourceStmt.Exec(protocol.Encode(&data), addrid, aidx)
	if err != nil {
		return
	}
	rowsAffected, err = result.RowsAffected()
	return
}

func (w accountsSQLWriter) upsertKvPair(key string, value string) error {
	// NOTE! If we are passing in `string`, then for `BoxKey` case,
	// we might contain 0-byte in boxKey, coming from uint64 appID.
	// The consequence would be DB key write in be cut off after such 0-byte.
	// Casting `string` to `[]byte` avoids such trouble, and test:
	// - `TestBoxNamesByAppIDs` in `acctupdates_test`
	// relies on such modification.
	result, err := w.upsertKvPairStmt.Exec([]byte(key), []byte(value))
	if err != nil {
		return err
	}
	_, err = result.LastInsertId()
	return err
}

func (w accountsSQLWriter) deleteKvPair(key string) error {
	// Cast to []byte to avoid interpretation as character string, see note in upsertKvPair
	result, err := w.deleteKvPairStmt.Exec([]byte(key))
	if err != nil {
		return err
	}
	_, err = result.RowsAffected()
	return err
}

func (w accountsSQLWriter) insertCreatable(cidx basics.CreatableIndex, ctype basics.CreatableType, creator []byte) (rowid int64, err error) {
	result, err := w.insertCreatableIdxStmt.Exec(cidx, creator, ctype)
	if err != nil {
		return
	}
	rowid, err = result.LastInsertId()
	return
}

func (w accountsSQLWriter) deleteCreatable(cidx basics.CreatableIndex, ctype basics.CreatableType) (rowsAffected int64, err error) {
	result, err := w.deleteCreatableIdxStmt.Exec(cidx, ctype)
	if err != nil {
		return
	}
	rowsAffected, err = result.RowsAffected()
	return
}

func makeOnlineAccountsSQLWriter(tx *sql.Tx, hasAccounts bool) (w *onlineAccountsSQLWriter, err error) {
	w = new(onlineAccountsSQLWriter)

	if hasAccounts {
		w.insertStmt, err = tx.Prepare("INSERT INTO onlineaccounts (address, normalizedonlinebalance, data, updround, votelastvalid) VALUES (?, ?, ?, ?, ?)")
		if err != nil {
			return
		}

		w.updateStmt, err = tx.Prepare("UPDATE onlineaccounts SET normalizedonlinebalance = ?, data = ?, updround = ?, votelastvalid =? WHERE rowid = ?")
		if err != nil {
			return
		}
	}

	return
}

func (w onlineAccountsSQLWriter) insertOnlineAccount(addr basics.Address, normBalance uint64, data baseOnlineAccountData, updRound uint64, voteLastValid uint64) (rowid int64, err error) {
	result, err := w.insertStmt.Exec(addr[:], normBalance, protocol.Encode(&data), updRound, voteLastValid)
	if err != nil {
		return
	}
	rowid, err = result.LastInsertId()
	return
}

// accountsNewRound is a convenience wrapper for accountsNewRoundImpl
func accountsNewRound(
	tx *sql.Tx,
	updates compactAccountDeltas, resources compactResourcesDeltas, kvPairs map[string]modifiedValue, creatables map[basics.CreatableIndex]ledgercore.ModifiedCreatable,
	proto config.ConsensusParams, lastUpdateRound basics.Round,
) (updatedAccounts []persistedAccountData, updatedResources map[basics.Address][]persistedResourcesData, err error) {
	hasAccounts := updates.len() > 0
	hasResources := resources.len() > 0
	hasKvPairs := len(kvPairs) > 0
	hasCreatables := len(creatables) > 0

	writer, err := makeAccountsSQLWriter(tx, hasAccounts, hasResources, hasKvPairs, hasCreatables)
	if err != nil {
		return
	}
	defer writer.close()

	return accountsNewRoundImpl(writer, updates, resources, kvPairs, creatables, proto, lastUpdateRound)
}

func onlineAccountsNewRound(
	tx *sql.Tx,
	updates compactOnlineAccountDeltas,
	proto config.ConsensusParams, lastUpdateRound basics.Round,
) (updatedAccounts []persistedOnlineAccountData, err error) {
	hasAccounts := updates.len() > 0

	writer, err := makeOnlineAccountsSQLWriter(tx, hasAccounts)
	if err != nil {
		return
	}
	defer writer.close()

	updatedAccounts, err = onlineAccountsNewRoundImpl(writer, updates, proto, lastUpdateRound)
	return
}

// accountsNewRoundImpl updates the accountbase and assetcreators tables by applying the provided deltas to the accounts / creatables.
// The function returns a persistedAccountData for the modified accounts which can be stored in the base cache.
func accountsNewRoundImpl(
	writer accountsWriter,
	updates compactAccountDeltas, resources compactResourcesDeltas, kvPairs map[string]modifiedValue, creatables map[basics.CreatableIndex]ledgercore.ModifiedCreatable,
	proto config.ConsensusParams, lastUpdateRound basics.Round,
) (updatedAccounts []persistedAccountData, updatedResources map[basics.Address][]persistedResourcesData, err error) {
	updatedAccounts = make([]persistedAccountData, updates.len())
	updatedAccountIdx := 0
	newAddressesRowIDs := make(map[basics.Address]int64)
	for i := 0; i < updates.len(); i++ {
		data := updates.getByIdx(i)
		if data.oldAcct.rowid == 0 {
			// zero rowid means we don't have a previous value.
			if data.newAcct.IsEmpty() {
				// IsEmpty means we don't have a previous value. Note, can't use newAcct.MsgIsZero
				// because of non-zero UpdateRound field in a new delta
				// if we didn't had it before, and we don't have anything now, just skip it.
			} else {
				// create a new entry.
				var rowid int64
				normBalance := data.newAcct.NormalizedOnlineBalance(proto)
				rowid, err = writer.insertAccount(data.address, normBalance, data.newAcct)
				if err == nil {
					updatedAccounts[updatedAccountIdx].rowid = rowid
					updatedAccounts[updatedAccountIdx].accountData = data.newAcct
					newAddressesRowIDs[data.address] = rowid
				}
			}
		} else {
			// non-zero rowid means we had a previous value.
			if data.newAcct.IsEmpty() {
				// new value is zero, which means we need to delete the current value.
				var rowsAffected int64
				rowsAffected, err = writer.deleteAccount(data.oldAcct.rowid)
				if err == nil {
					// we deleted the entry successfully.
					updatedAccounts[updatedAccountIdx].rowid = 0
					updatedAccounts[updatedAccountIdx].accountData = baseAccountData{}
					if rowsAffected != 1 {
						err = fmt.Errorf("failed to delete accountbase row for account %v, rowid %d", data.address, data.oldAcct.rowid)
					}
				}
			} else {
				var rowsAffected int64
				normBalance := data.newAcct.NormalizedOnlineBalance(proto)
				rowsAffected, err = writer.updateAccount(data.oldAcct.rowid, normBalance, data.newAcct)
				if err == nil {
					// rowid doesn't change on update.
					updatedAccounts[updatedAccountIdx].rowid = data.oldAcct.rowid
					updatedAccounts[updatedAccountIdx].accountData = data.newAcct
					if rowsAffected != 1 {
						err = fmt.Errorf("failed to update accountbase row for account %v, rowid %d", data.address, data.oldAcct.rowid)
					}
				}
			}
		}

		if err != nil {
			return
		}

		// set the returned persisted account states so that we could store that as the baseAccounts in commitRound
		updatedAccounts[updatedAccountIdx].round = lastUpdateRound
		updatedAccounts[updatedAccountIdx].addr = data.address
		updatedAccountIdx++
	}

	updatedResources = make(map[basics.Address][]persistedResourcesData)

	// the resources update is going to be made in three parts:
	// on the first loop, we will find out all the entries that need to be deleted, and parepare a pendingResourcesDeletion map.
	// on the second loop, we will perform update/insertion. when considering inserting, we would test the pendingResourcesDeletion to see
	// if the said entry was scheduled to be deleted. If so, we would "upgrade" the insert operation into an update operation.
	// on the last loop, we would delete the remainder of the resource entries that were detected in loop #1 and were not upgraded in loop #2.
	// the rationale behind this is that addrid might get reused, and we need to ensure
	// that at all times there are no two representations of the same entry in the resources table.
	// ( which would trigger a constrain violation )
	type resourceKey struct {
		addrid int64
		aidx   basics.CreatableIndex
	}
	var pendingResourcesDeletion map[resourceKey]struct{} // map to indicate which resources need to be deleted
	for i := 0; i < resources.len(); i++ {
		data := resources.getByIdx(i)
		if data.oldResource.addrid == 0 || data.oldResource.data.IsEmpty() || !data.newResource.IsEmpty() {
			continue
		}
		if pendingResourcesDeletion == nil {
			pendingResourcesDeletion = make(map[resourceKey]struct{})
		}
		pendingResourcesDeletion[resourceKey{addrid: data.oldResource.addrid, aidx: data.oldResource.aidx}] = struct{}{}

		entry := persistedResourcesData{addrid: 0, aidx: data.oldResource.aidx, data: makeResourcesData(0), round: lastUpdateRound}
		deltas := updatedResources[data.address]
		deltas = append(deltas, entry)
		updatedResources[data.address] = deltas
	}

	for i := 0; i < resources.len(); i++ {
		data := resources.getByIdx(i)
		addr := data.address
		aidx := data.oldResource.aidx
		addrid := data.oldResource.addrid
		if addrid == 0 {
			// new entry, data.oldResource does not have addrid
			// check if this delta is part of in-memory only account
			// that is created, funded, transferred, and closed within a commit range
			inMemEntry := data.oldResource.data.IsEmpty() && data.newResource.IsEmpty()
			addrid = newAddressesRowIDs[addr]
			if addrid == 0 && !inMemEntry {
				err = fmt.Errorf("cannot resolve address %s (%d), aidx %d, data %v", addr.String(), addrid, aidx, data.newResource)
				return
			}
		}
		var entry persistedResourcesData
		if data.oldResource.data.IsEmpty() {
			// IsEmpty means we don't have a previous value. Note, can't use oldResource.data.MsgIsZero
			// because of possibility of empty asset holdings or app local state after opting in,
			// as well as non-zero UpdateRound field in a new delta
			if data.newResource.IsEmpty() {
				// if we didn't had it before, and we don't have anything now, just skip it.
				// set zero addrid to mark this entry invalid for subsequent addr to addrid resolution
				// because the base account might gone.
				entry = persistedResourcesData{addrid: 0, aidx: aidx, data: makeResourcesData(0), round: lastUpdateRound}
			} else {
				// create a new entry.
				if !data.newResource.IsApp() && !data.newResource.IsAsset() {
					err = fmt.Errorf("unknown creatable for addr %v (%d), aidx %d, data %v", addr, addrid, aidx, data.newResource)
					return
				}
				// check if we need to "upgrade" this insert operation into an update operation due to a scheduled
				// delete operation of the same resource.
				if _, pendingDeletion := pendingResourcesDeletion[resourceKey{addrid: addrid, aidx: aidx}]; pendingDeletion {
					// yes - we've had this entry being deleted and re-created in the same commit range. This means that we can safely
					// update the database entry instead of deleting + inserting.
					delete(pendingResourcesDeletion, resourceKey{addrid: addrid, aidx: aidx})
					var rowsAffected int64
					rowsAffected, err = writer.updateResource(addrid, aidx, data.newResource)
					if err == nil {
						// rowid doesn't change on update.
						entry = persistedResourcesData{addrid: addrid, aidx: aidx, data: data.newResource, round: lastUpdateRound}
						if rowsAffected != 1 {
							err = fmt.Errorf("failed to update resources row for addr %s (%d), aidx %d", addr, addrid, aidx)
						}
					}
				} else {
					_, err = writer.insertResource(addrid, aidx, data.newResource)
					if err == nil {
						// set the returned persisted account states so that we could store that as the baseResources in commitRound
						entry = persistedResourcesData{addrid: addrid, aidx: aidx, data: data.newResource, round: lastUpdateRound}
					}
				}
			}
		} else {
			// non-zero rowid means we had a previous value.
			if data.newResource.IsEmpty() {
				// new value is zero, which means we need to delete the current value.
				// this case was already handled in the first loop.
				continue
			} else {
				if !data.newResource.IsApp() && !data.newResource.IsAsset() {
					err = fmt.Errorf("unknown creatable for addr %v (%d), aidx %d, data %v", addr, addrid, aidx, data.newResource)
					return
				}
				var rowsAffected int64
				rowsAffected, err = writer.updateResource(addrid, aidx, data.newResource)
				if err == nil {
					// rowid doesn't change on update.
					entry = persistedResourcesData{addrid: addrid, aidx: aidx, data: data.newResource, round: lastUpdateRound}
					if rowsAffected != 1 {
						err = fmt.Errorf("failed to update resources row for addr %s (%d), aidx %d", addr, addrid, aidx)
					}
				}
			}
		}

		if err != nil {
			return
		}

		deltas := updatedResources[addr]
		deltas = append(deltas, entry)
		updatedResources[addr] = deltas
	}

	// last, we want to delete the resource table entries that are no longer needed.
	for delRes := range pendingResourcesDeletion {
		// new value is zero, which means we need to delete the current value.
		var rowsAffected int64
		rowsAffected, err = writer.deleteResource(delRes.addrid, delRes.aidx)
		if err == nil {
			// we deleted the entry successfully.
			// set zero addrid to mark this entry invalid for subsequent addr to addrid resolution
			// because the base account might gone.
			if rowsAffected != 1 {
				err = fmt.Errorf("failed to delete resources row (%d), aidx %d", delRes.addrid, delRes.aidx)
			}
		}
		if err != nil {
			return
		}
	}

	for key, value := range kvPairs {
		if value.data != nil {
			err = writer.upsertKvPair(key, *value.data)
		} else {
			err = writer.deleteKvPair(key)
		}
		if err != nil {
			return
		}
	}

	for cidx, cdelta := range creatables {
		if cdelta.Created {
			_, err = writer.insertCreatable(cidx, cdelta.Ctype, cdelta.Creator[:])
		} else {
			_, err = writer.deleteCreatable(cidx, cdelta.Ctype)
		}
		if err != nil {
			return
		}
	}

	return
}

func onlineAccountsNewRoundImpl(
	writer onlineAccountsWriter, updates compactOnlineAccountDeltas,
	proto config.ConsensusParams, lastUpdateRound basics.Round,
) (updatedAccounts []persistedOnlineAccountData, err error) {

	for i := 0; i < updates.len(); i++ {
		data := updates.getByIdx(i)
		prevAcct := data.oldAcct
		for j := 0; j < len(data.newAcct); j++ {
			newAcct := data.newAcct[j]
			updRound := data.updRound[j]
			newStatus := data.newStatus[j]
			if prevAcct.rowid == 0 {
				// zero rowid means we don't have a previous value.
				if newAcct.IsEmpty() {
					// IsEmpty means we don't have a previous value.
					// if we didn't had it before, and we don't have anything now, just skip it.
				} else {
					if newStatus == basics.Online {
						if newAcct.IsVotingEmpty() {
							err = fmt.Errorf("empty voting data for online account %s: %v", data.address.String(), newAcct)
						} else {
							// create a new entry.
							var rowid int64
							normBalance := newAcct.NormalizedOnlineBalance(proto)
							rowid, err = writer.insertOnlineAccount(data.address, normBalance, newAcct, updRound, uint64(newAcct.VoteLastValid))
							if err == nil {
								updated := persistedOnlineAccountData{
									addr:        data.address,
									accountData: newAcct,
									round:       lastUpdateRound,
									rowid:       rowid,
									updRound:    basics.Round(updRound),
								}
								updatedAccounts = append(updatedAccounts, updated)
								prevAcct = updated
							}
						}
					} else if !newAcct.IsVotingEmpty() {
						err = fmt.Errorf("non-empty voting data for non-online account %s: %v", data.address.String(), newAcct)
					}
				}
			} else {
				// non-zero rowid means we had a previous value.
				if newAcct.IsVotingEmpty() {
					// new value is zero then go offline
					if newStatus == basics.Online {
						err = fmt.Errorf("empty voting data but online account %s: %v", data.address.String(), newAcct)
					} else {
						var rowid int64
						rowid, err = writer.insertOnlineAccount(data.address, 0, baseOnlineAccountData{}, updRound, 0)
						if err == nil {
							updated := persistedOnlineAccountData{
								addr:        data.address,
								accountData: baseOnlineAccountData{},
								round:       lastUpdateRound,
								rowid:       rowid,
								updRound:    basics.Round(updRound),
							}

							updatedAccounts = append(updatedAccounts, updated)
							prevAcct = updated
						}
					}
				} else {
					if prevAcct.accountData != newAcct {
						var rowid int64
						normBalance := newAcct.NormalizedOnlineBalance(proto)
						rowid, err = writer.insertOnlineAccount(data.address, normBalance, newAcct, updRound, uint64(newAcct.VoteLastValid))
						if err == nil {
							updated := persistedOnlineAccountData{
								addr:        data.address,
								accountData: newAcct,
								round:       lastUpdateRound,
								rowid:       rowid,
								updRound:    basics.Round(updRound),
							}

							updatedAccounts = append(updatedAccounts, updated)
							prevAcct = updated
						}
					}
				}
			}

			if err != nil {
				return
			}
		}
	}

	return
}

func rowidsToChunkedArgs(rowids []int64) [][]interface{} {
	const sqliteMaxVariableNumber = 999

	numChunks := len(rowids)/sqliteMaxVariableNumber + 1
	if len(rowids)%sqliteMaxVariableNumber == 0 {
		numChunks--
	}
	chunks := make([][]interface{}, numChunks)
	if numChunks == 1 {
		// optimize memory consumption for the most common case
		chunks[0] = make([]interface{}, len(rowids))
		for i, rowid := range rowids {
			chunks[0][i] = interface{}(rowid)
		}
	} else {
		for i := 0; i < numChunks; i++ {
			var chunkSize int = sqliteMaxVariableNumber
			if i == numChunks-1 {
				chunkSize = len(rowids) - (numChunks-1)*sqliteMaxVariableNumber
			}
			chunks[i] = make([]interface{}, chunkSize)
		}
		for i, rowid := range rowids {
			chunkIndex := i / sqliteMaxVariableNumber
			chunks[chunkIndex][i%sqliteMaxVariableNumber] = interface{}(rowid)
		}
	}
	return chunks
}

func onlineAccountsDeleteByRowIDs(tx *sql.Tx, rowids []int64) (err error) {
	if len(rowids) == 0 {
		return
	}

	// sqlite3 < 3.32.0 allows SQLITE_MAX_VARIABLE_NUMBER = 999 bindings
	// see https://www.sqlite.org/limits.html
	// rowids might be larger => split to chunks are remove
	chunks := rowidsToChunkedArgs(rowids)
	for _, chunk := range chunks {
		_, err = tx.Exec("DELETE FROM onlineaccounts WHERE rowid IN (?"+strings.Repeat(",?", len(chunk)-1)+")", chunk...)
		if err != nil {
			return
		}
	}
	return
}

// onlineAccountsDelete deleted entries with updRound <= expRound
func onlineAccountsDelete(tx *sql.Tx, forgetBefore basics.Round) (err error) {
	rows, err := tx.Query("SELECT rowid, address, updRound, data FROM onlineaccounts WHERE updRound < ? ORDER BY address, updRound DESC", forgetBefore)
	if err != nil {
		return err
	}
	defer rows.Close()

	var rowids []int64
	var rowid sql.NullInt64
	var updRound sql.NullInt64
	var buf []byte
	var addrbuf []byte

	var prevAddr []byte

	for rows.Next() {
		err = rows.Scan(&rowid, &addrbuf, &updRound, &buf)
		if err != nil {
			return err
		}
		if !rowid.Valid || !updRound.Valid {
			return fmt.Errorf("onlineAccountsDelete: invalid rowid or updRound")
		}
		if len(addrbuf) != len(basics.Address{}) {
			err = fmt.Errorf("account DB address length mismatch: %d != %d", len(addrbuf), len(basics.Address{}))
			return
		}

		if !bytes.Equal(addrbuf, prevAddr) {
			// new address
			// if the first (latest) entry is
			//  - offline then delete all
			//  - online then safe to delete all previous except this first (latest)

			// reset the state
			prevAddr = addrbuf

			var oad baseOnlineAccountData
			err = protocol.Decode(buf, &oad)
			if err != nil {
				return
			}
			if oad.IsVotingEmpty() {
				// delete this and all subsequent
				rowids = append(rowids, rowid.Int64)
			}

			// restart the loop
			// if there are some subsequent entries, they will deleted on the next iteration
			// if no subsequent entries, the loop will reset the state and the latest entry does not get deleted
			continue
		}
		// delete all subsequent entries
		rowids = append(rowids, rowid.Int64)
	}

	return onlineAccountsDeleteByRowIDs(tx, rowids)
}

// updates the round number associated with the current account data.
func updateAccountsRound(tx *sql.Tx, rnd basics.Round) (err error) {
	res, err := tx.Exec("UPDATE acctrounds SET rnd=? WHERE id='acctbase' AND rnd<?", rnd, rnd)
	if err != nil {
		return
	}

	aff, err := res.RowsAffected()
	if err != nil {
		return
	}

	if aff != 1 {
		// try to figure out why we couldn't update the round number.
		var base basics.Round
		err = tx.QueryRow("SELECT rnd FROM acctrounds WHERE id='acctbase'").Scan(&base)
		if err != nil {
			return
		}
		if base > rnd {
			err = fmt.Errorf("newRound %d is not after base %d", rnd, base)
			return
		} else if base != rnd {
			err = fmt.Errorf("updateAccountsRound(acctbase, %d): expected to update 1 row but got %d", rnd, aff)
			return
		}
	}
	return
}

// updates the round number associated with the hash of current account data.
func updateAccountsHashRound(ctx context.Context, tx *sql.Tx, hashRound basics.Round) (err error) {
	res, err := tx.ExecContext(ctx, "INSERT OR REPLACE INTO acctrounds(id,rnd) VALUES('hashbase',?)", hashRound)
	if err != nil {
		return
	}

	aff, err := res.RowsAffected()
	if err != nil {
		return
	}

	if aff != 1 {
		err = fmt.Errorf("updateAccountsHashRound(hashbase,%d): expected to update 1 row but got %d", hashRound, aff)
		return
	}
	return
}

// totalAccounts returns the total number of accounts
func totalAccounts(ctx context.Context, tx *sql.Tx) (total uint64, err error) {
	err = tx.QueryRowContext(ctx, "SELECT count(1) FROM accountbase").Scan(&total)
	if err == sql.ErrNoRows {
		total = 0
		err = nil
		return
	}
	return
}

// reencodeAccounts reads all the accounts in the accountbase table, decode and reencode the account data.
// if the account data is found to have a different encoding, it would update the encoded account on disk.
// on return, it returns the number of modified accounts as well as an error ( if we had any )
func reencodeAccounts(ctx context.Context, tx *sql.Tx) (modifiedAccounts uint, err error) {
	modifiedAccounts = 0
	scannedAccounts := 0

	updateStmt, err := tx.PrepareContext(ctx, "UPDATE accountbase SET data = ? WHERE address = ?")
	if err != nil {
		return 0, err
	}

	rows, err := tx.QueryContext(ctx, "SELECT address, data FROM accountbase")
	if err != nil {
		return
	}
	defer rows.Close()

	var addr basics.Address
	for rows.Next() {
		// once every 1000 accounts we scan through, update the warning deadline.
		// as long as the last "chunk" takes less than one second, we should be good to go.
		// note that we should be quite liberal on timing here, since it might perform much slower
		// on low-power devices.
		if scannedAccounts%1000 == 0 {
			// The return value from ResetTransactionWarnDeadline can be safely ignored here since it would only default to writing the warning
			// message, which would let us know that it failed anyway.
			db.ResetTransactionWarnDeadline(ctx, tx, time.Now().Add(time.Second))
		}

		var addrbuf []byte
		var preencodedAccountData []byte
		err = rows.Scan(&addrbuf, &preencodedAccountData)
		if err != nil {
			return
		}

		if len(addrbuf) != len(addr) {
			err = fmt.Errorf("account DB address length mismatch: %d != %d", len(addrbuf), len(addr))
			return
		}
		copy(addr[:], addrbuf[:])
		scannedAccounts++

		// decode and re-encode:
		var decodedAccountData basics.AccountData
		err = protocol.Decode(preencodedAccountData, &decodedAccountData)
		if err != nil {
			return
		}
		reencodedAccountData := protocol.Encode(&decodedAccountData)
		if bytes.Equal(preencodedAccountData, reencodedAccountData) {
			// these are identical, no need to store re-encoded account data
			continue
		}

		// we need to update the encoded data.
		result, err := updateStmt.ExecContext(ctx, reencodedAccountData, addrbuf)
		if err != nil {
			return 0, err
		}
		rowsUpdated, err := result.RowsAffected()
		if err != nil {
			return 0, err
		}
		if rowsUpdated != 1 {
			return 0, fmt.Errorf("failed to update account %v, number of rows updated was %d instead of 1", addr, rowsUpdated)
		}
		modifiedAccounts++
	}

	err = rows.Err()
	updateStmt.Close()
	return
}

// MerkleCommitter allows storing and loading merkletrie pages from a sqlite database.
//msgp:ignore MerkleCommitter
type MerkleCommitter struct {
	tx         *sql.Tx
	deleteStmt *sql.Stmt
	insertStmt *sql.Stmt
	selectStmt *sql.Stmt
}

// MakeMerkleCommitter creates a MerkleCommitter object that implements the merkletrie.Committer interface allowing storing and loading
// merkletrie pages from a sqlite database.
func MakeMerkleCommitter(tx *sql.Tx, staging bool) (mc *MerkleCommitter, err error) {
	mc = &MerkleCommitter{tx: tx}
	accountHashesTable := "accounthashes"
	if staging {
		accountHashesTable = "catchpointaccounthashes"
	}
	mc.deleteStmt, err = tx.Prepare("DELETE FROM " + accountHashesTable + " WHERE id=?")
	if err != nil {
		return nil, err
	}
	mc.insertStmt, err = tx.Prepare("INSERT OR REPLACE INTO " + accountHashesTable + "(id, data) VALUES(?, ?)")
	if err != nil {
		return nil, err
	}
	mc.selectStmt, err = tx.Prepare("SELECT data FROM " + accountHashesTable + " WHERE id = ?")
	if err != nil {
		return nil, err
	}
	return mc, nil
}

// StorePage is the merkletrie.Committer interface implementation, stores a single page in a sqlite database table.
func (mc *MerkleCommitter) StorePage(page uint64, content []byte) error {
	if len(content) == 0 {
		_, err := mc.deleteStmt.Exec(page)
		return err
	}
	_, err := mc.insertStmt.Exec(page, content)
	return err
}

// LoadPage is the merkletrie.Committer interface implementation, load a single page from a sqlite database table.
func (mc *MerkleCommitter) LoadPage(page uint64) (content []byte, err error) {
	err = mc.selectStmt.QueryRow(page).Scan(&content)
	if err == sql.ErrNoRows {
		content = nil
		err = nil
		return
	} else if err != nil {
		return nil, err
	}
	return content, nil
}

// encodedAccountsBatchIter allows us to iterate over the accounts data stored in the accountbase table.
type encodedAccountsBatchIter struct {
	accountsRows  *sql.Rows
	resourcesRows *sql.Rows
	nextRow       pendingRow
}

// Next returns an array containing the account data, in the same way it appear in the database
// returning accountCount accounts data at a time.
func (iterator *encodedAccountsBatchIter) Next(ctx context.Context, tx *sql.Tx, accountCount int) (bals []encodedBalanceRecordV6, err error) {
	if iterator.accountsRows == nil {
		iterator.accountsRows, err = tx.QueryContext(ctx, "SELECT rowid, address, data FROM accountbase ORDER BY rowid")
		if err != nil {
			return
		}
	}
	if iterator.resourcesRows == nil {
		iterator.resourcesRows, err = tx.QueryContext(ctx, "SELECT addrid, aidx, data FROM resources ORDER BY addrid, aidx")
		if err != nil {
			return
		}
	}

	// gather up to accountCount encoded accounts.
	bals = make([]encodedBalanceRecordV6, 0, accountCount)
	var encodedRecord encodedBalanceRecordV6
	var baseAcct baseAccountData
	var numAcct int
	baseCb := func(addr basics.Address, rowid int64, accountData *baseAccountData, encodedAccountData []byte) (err error) {
		encodedRecord = encodedBalanceRecordV6{Address: addr, AccountData: encodedAccountData}
		baseAcct = *accountData
		numAcct++
		return nil
	}

	var totalAppParams, totalAppLocalStates, totalAssetParams, totalAssets uint64
	// emptyCount := 0
	resCb := func(addr basics.Address, cidx basics.CreatableIndex, resData *resourcesData, encodedResourceData []byte) error {
		emptyBaseAcct := baseAcct.TotalAppParams == 0 && baseAcct.TotalAppLocalStates == 0 && baseAcct.TotalAssetParams == 0 && baseAcct.TotalAssets == 0
		if !emptyBaseAcct && resData != nil {
			if encodedRecord.Resources == nil {
				encodedRecord.Resources = make(map[uint64]msgp.Raw)
			}
			encodedRecord.Resources[uint64(cidx)] = encodedResourceData
			if resData.IsApp() && resData.IsOwning() {
				totalAppParams++
			}
			if resData.IsApp() && resData.IsHolding() {
				totalAppLocalStates++
			}

			if resData.IsAsset() && resData.IsOwning() {
				totalAssetParams++
			}
			if resData.IsAsset() && resData.IsHolding() {
				totalAssets++
			}

		}

		if baseAcct.TotalAppParams == totalAppParams &&
			baseAcct.TotalAppLocalStates == totalAppLocalStates &&
			baseAcct.TotalAssetParams == totalAssetParams &&
			baseAcct.TotalAssets == totalAssets {

			bals = append(bals, encodedRecord)
			totalAppParams = 0
			totalAppLocalStates = 0
			totalAssetParams = 0
			totalAssets = 0
		}

		return nil
	}

	_, iterator.nextRow, err = processAllBaseAccountRecords(
		iterator.accountsRows, iterator.resourcesRows,
		baseCb, resCb,
		iterator.nextRow, accountCount,
	)
	if err != nil {
		iterator.Close()
		return
	}

	if len(bals) == accountCount {
		// we're done with this iteration.
		return
	}

	err = iterator.accountsRows.Err()
	if err != nil {
		iterator.Close()
		return
	}
	// we just finished reading the table.
	iterator.Close()
	return
}

// Close shuts down the encodedAccountsBatchIter, releasing database resources.
func (iterator *encodedAccountsBatchIter) Close() {
	if iterator.accountsRows != nil {
		iterator.accountsRows.Close()
		iterator.accountsRows = nil
	}
	if iterator.resourcesRows != nil {
		iterator.resourcesRows.Close()
		iterator.resourcesRows = nil
	}
}

// orderedAccountsIterStep is used by orderedAccountsIter to define the current step
//msgp:ignore orderedAccountsIterStep
type orderedAccountsIterStep int

const (
	// startup step
	oaiStepStartup = orderedAccountsIterStep(0)
	// delete old ordering table if we have any leftover from previous invocation
	oaiStepDeleteOldOrderingTable = orderedAccountsIterStep(0)
	// create new ordering table
	oaiStepCreateOrderingTable = orderedAccountsIterStep(1)
	// query the existing accounts
	oaiStepQueryAccounts = orderedAccountsIterStep(2)
	// iterate over the existing accounts and insert their hash & address into the staging ordering table
	oaiStepInsertAccountData = orderedAccountsIterStep(3)
	// create an index on the ordering table so that we can efficiently scan it.
	oaiStepCreateOrderingAccountIndex = orderedAccountsIterStep(4)
	// query the ordering table
	oaiStepSelectFromOrderedTable = orderedAccountsIterStep(5)
	// iterate over the ordering table
	oaiStepIterateOverOrderedTable = orderedAccountsIterStep(6)
	// cleanup and delete ordering table
	oaiStepShutdown = orderedAccountsIterStep(7)
	// do nothing as we're done.
	oaiStepDone = orderedAccountsIterStep(8)
)

// orderedAccountsIter allows us to iterate over the accounts addresses in the order of the account hashes.
type orderedAccountsIter struct {
	step            orderedAccountsIterStep
	accountBaseRows *sql.Rows
	hashesRows      *sql.Rows
	resourcesRows   *sql.Rows
	tx              *sql.Tx
	pendingRow      pendingRow
	accountCount    int
	insertStmt      *sql.Stmt
}

// makeOrderedAccountsIter creates an ordered account iterator. Note that due to implementation reasons,
// only a single iterator can be active at a time.
func makeOrderedAccountsIter(tx *sql.Tx, accountCount int) *orderedAccountsIter {
	return &orderedAccountsIter{
		tx:           tx,
		accountCount: accountCount,
		step:         oaiStepStartup,
	}
}

type pendingRow struct {
	addrid int64
	aidx   basics.CreatableIndex
	buf    []byte
}

func processAllResources(
	resRows *sql.Rows,
	addr basics.Address, accountData *baseAccountData, acctRowid int64, pr pendingRow,
	callback func(addr basics.Address, creatableIdx basics.CreatableIndex, resData *resourcesData, encodedResourceData []byte) error,
) (pendingRow, error) {
	var err error

	// Declare variabled outside of the loop to prevent allocations per iteration.
	// At least resData is resolved as "escaped" because of passing it by a pointer to protocol.Decode()
	var buf []byte
	var addrid int64
	var aidx basics.CreatableIndex
	var resData resourcesData
	for {
		if pr.addrid != 0 {
			// some accounts may not have resources, consider the following case:
			// acct 1 and 3 has resources, account 2 does not
			// in this case addrid = 3 after processing resources from 1, but acctRowid = 2
			// and we need to skip accounts without resources
			if pr.addrid > acctRowid {
				err = callback(addr, 0, nil, nil)
				return pr, err
			}
			if pr.addrid < acctRowid {
				err = fmt.Errorf("resource table entries mismatches accountbase table entries : reached addrid %d while expecting resource for %d", pr.addrid, acctRowid)
				return pendingRow{}, err
			}
			addrid = pr.addrid
			buf = pr.buf
			aidx = pr.aidx
			pr = pendingRow{}
		} else {
			if !resRows.Next() {
				err = callback(addr, 0, nil, nil)
				if err != nil {
					return pendingRow{}, err
				}
				break
			}
			err = resRows.Scan(&addrid, &aidx, &buf)
			if err != nil {
				return pendingRow{}, err
			}
			if addrid < acctRowid {
				err = fmt.Errorf("resource table entries mismatches accountbase table entries : reached addrid %d while expecting resource for %d", addrid, acctRowid)
				return pendingRow{}, err
			} else if addrid > acctRowid {
				err = callback(addr, 0, nil, nil)
				return pendingRow{addrid, aidx, buf}, err
			}
		}
		resData = resourcesData{}
		err = protocol.Decode(buf, &resData)
		if err != nil {
			return pendingRow{}, err
		}
		err = callback(addr, aidx, &resData, buf)
		if err != nil {
			return pendingRow{}, err
		}
	}
	return pendingRow{}, nil
}

func processAllBaseAccountRecords(
	baseRows *sql.Rows,
	resRows *sql.Rows,
	baseCb func(addr basics.Address, rowid int64, accountData *baseAccountData, encodedAccountData []byte) error,
	resCb func(addr basics.Address, creatableIdx basics.CreatableIndex, resData *resourcesData, encodedResourceData []byte) error,
	pending pendingRow, accountCount int,
) (int, pendingRow, error) {
	var addr basics.Address
	var prevAddr basics.Address
	var err error
	count := 0

	var accountData baseAccountData
	var addrbuf []byte
	var buf []byte
	var rowid int64
	for baseRows.Next() {
		err = baseRows.Scan(&rowid, &addrbuf, &buf)
		if err != nil {
			return 0, pendingRow{}, err
		}

		if len(addrbuf) != len(addr) {
			err = fmt.Errorf("account DB address length mismatch: %d != %d", len(addrbuf), len(addr))
			return 0, pendingRow{}, err
		}

		copy(addr[:], addrbuf)

		accountData = baseAccountData{}
		err = protocol.Decode(buf, &accountData)
		if err != nil {
			return 0, pendingRow{}, err
		}
		err = baseCb(addr, rowid, &accountData, buf)
		if err != nil {
			return 0, pendingRow{}, err
		}

		pending, err = processAllResources(resRows, addr, &accountData, rowid, pending, resCb)
		if err != nil {
			err = fmt.Errorf("failed to gather resources for account %v, addrid %d, prev address %v : %w", addr, rowid, prevAddr, err)
			return 0, pendingRow{}, err
		}

		count++
		if accountCount > 0 && count == accountCount {
			// we're done with this iteration.
			return count, pending, nil
		}
		prevAddr = addr
	}

	return count, pending, nil
}

// loadFullAccount converts baseAccountData into basics.AccountData and loads all resources as needed
func loadFullAccount(ctx context.Context, tx *sql.Tx, resourcesTable string, addr basics.Address, addrid int64, data baseAccountData) (ad basics.AccountData, err error) {
	ad = data.GetAccountData()

	hasResources := false
	if data.TotalAppParams > 0 {
		ad.AppParams = make(map[basics.AppIndex]basics.AppParams, data.TotalAppParams)
		hasResources = true
	}
	if data.TotalAppLocalStates > 0 {
		ad.AppLocalStates = make(map[basics.AppIndex]basics.AppLocalState, data.TotalAppLocalStates)
		hasResources = true
	}
	if data.TotalAssetParams > 0 {
		ad.AssetParams = make(map[basics.AssetIndex]basics.AssetParams, data.TotalAssetParams)
		hasResources = true
	}
	if data.TotalAssets > 0 {
		ad.Assets = make(map[basics.AssetIndex]basics.AssetHolding, data.TotalAssets)
		hasResources = true
	}

	if !hasResources {
		return
	}

	var resRows *sql.Rows
	query := fmt.Sprintf("SELECT aidx, data FROM %s where addrid = ?", resourcesTable)
	resRows, err = tx.QueryContext(ctx, query, addrid)
	if err != nil {
		return
	}
	defer resRows.Close()

	for resRows.Next() {
		var buf []byte
		var aidx int64
		err = resRows.Scan(&aidx, &buf)
		if err != nil {
			return
		}
		var resData resourcesData
		err = protocol.Decode(buf, &resData)
		if err != nil {
			return
		}
		if resData.ResourceFlags == resourceFlagsNotHolding {
			err = fmt.Errorf("addr %s (%d) aidx = %d resourceFlagsNotHolding should not be persisted", addr.String(), addrid, aidx)
			return
		}
		if resData.IsApp() {
			if resData.IsOwning() {
				ad.AppParams[basics.AppIndex(aidx)] = resData.GetAppParams()
			}
			if resData.IsHolding() {
				ad.AppLocalStates[basics.AppIndex(aidx)] = resData.GetAppLocalState()
			}
		} else if resData.IsAsset() {
			if resData.IsOwning() {
				ad.AssetParams[basics.AssetIndex(aidx)] = resData.GetAssetParams()
			}
			if resData.IsHolding() {
				ad.Assets[basics.AssetIndex(aidx)] = resData.GetAssetHolding()
			}
		} else {
			err = fmt.Errorf("unknown resource data: %v", resData)
			return
		}
	}

	if uint64(len(ad.AssetParams)) != data.TotalAssetParams {
		err = fmt.Errorf("%s assets params mismatch: %d != %d", addr.String(), len(ad.AssetParams), data.TotalAssetParams)
	}
	if err == nil && uint64(len(ad.Assets)) != data.TotalAssets {
		err = fmt.Errorf("%s assets mismatch: %d != %d", addr.String(), len(ad.Assets), data.TotalAssets)
	}
	if err == nil && uint64(len(ad.AppParams)) != data.TotalAppParams {
		err = fmt.Errorf("%s app params mismatch: %d != %d", addr.String(), len(ad.AppParams), data.TotalAppParams)
	}
	if err == nil && uint64(len(ad.AppLocalStates)) != data.TotalAppLocalStates {
		err = fmt.Errorf("%s app local states mismatch: %d != %d", addr.String(), len(ad.AppLocalStates), data.TotalAppLocalStates)
	}
	if err != nil {
		return
	}

	return
}

// LoadAllFullAccounts loads all accounts from balancesTable and resourcesTable.
// On every account full load it invokes acctCb callback to report progress and data.
func LoadAllFullAccounts(
	ctx context.Context, tx *sql.Tx,
	balancesTable string, resourcesTable string,
	acctCb func(basics.Address, basics.AccountData),
) (count int, err error) {
	baseRows, err := tx.QueryContext(ctx, fmt.Sprintf("SELECT rowid, address, data FROM %s ORDER BY address", balancesTable))
	if err != nil {
		return
	}
	defer baseRows.Close()

	for baseRows.Next() {
		var addrbuf []byte
		var buf []byte
		var rowid sql.NullInt64
		err = baseRows.Scan(&rowid, &addrbuf, &buf)
		if err != nil {
			return
		}
		if !rowid.Valid {
			err = fmt.Errorf("invalid rowid in %s", balancesTable)
			return
		}

		var data baseAccountData
		err = protocol.Decode(buf, &data)
		if err != nil {
			return
		}

		var addr basics.Address
		if len(addrbuf) != len(addr) {
			err = fmt.Errorf("account DB address length mismatch: %d != %d", len(addrbuf), len(addr))
			return
		}
		copy(addr[:], addrbuf)

		var ad basics.AccountData
		ad, err = loadFullAccount(ctx, tx, resourcesTable, addr, rowid.Int64, data)
		if err != nil {
			return
		}

		acctCb(addr, ad)

		count++
	}
	return
}

// accountAddressHash is used by Next to return a single account address and the associated hash.
type accountAddressHash struct {
	addrid int64
	digest []byte
}

// Next returns an array containing the account address and hash
// the Next function works in multiple processing stages, where it first processes the current accounts and order them
// followed by returning the ordered accounts. In the first phase, it would return empty accountAddressHash array
// and sets the processedRecords to the number of accounts that were processed. On the second phase, the acct
// would contain valid data ( and optionally the account data as well, if was asked in makeOrderedAccountsIter) and
// the processedRecords would be zero. If err is sql.ErrNoRows it means that the iterator have completed it's work and no further
// accounts exists. Otherwise, the caller is expected to keep calling "Next" to retrieve the next set of accounts
// ( or let the Next function make some progress toward that goal )
func (iterator *orderedAccountsIter) Next(ctx context.Context) (acct []accountAddressHash, processedRecords int, err error) {
	if iterator.step == oaiStepDeleteOldOrderingTable {
		// although we're going to delete this table anyway when completing the iterator execution, we'll try to
		// clean up any intermediate table.
		_, err = iterator.tx.ExecContext(ctx, "DROP TABLE IF EXISTS accountsiteratorhashes")
		if err != nil {
			return
		}
		iterator.step = oaiStepCreateOrderingTable
		return
	}
	if iterator.step == oaiStepCreateOrderingTable {
		// create the temporary table
		_, err = iterator.tx.ExecContext(ctx, "CREATE TABLE accountsiteratorhashes(addrid INTEGER, hash blob)")
		if err != nil {
			return
		}
		iterator.step = oaiStepQueryAccounts
		return
	}
	if iterator.step == oaiStepQueryAccounts {
		// iterate over the existing accounts
		iterator.accountBaseRows, err = iterator.tx.QueryContext(ctx, "SELECT rowid, address, data FROM accountbase ORDER BY rowid")
		if err != nil {
			return
		}
		// iterate over the existing resources
		iterator.resourcesRows, err = iterator.tx.QueryContext(ctx, "SELECT addrid, aidx, data FROM resources ORDER BY addrid, aidx")
		if err != nil {
			return
		}
		// prepare the insert statement into the temporary table
		iterator.insertStmt, err = iterator.tx.PrepareContext(ctx, "INSERT INTO accountsiteratorhashes(addrid, hash) VALUES(?, ?)")
		if err != nil {
			return
		}
		iterator.step = oaiStepInsertAccountData
		return
	}
	if iterator.step == oaiStepInsertAccountData {
		var lastAddrID int64
		baseCb := func(addr basics.Address, rowid int64, accountData *baseAccountData, encodedAccountData []byte) (err error) {
			hash := accountHashBuilderV6(addr, accountData, encodedAccountData)
			_, err = iterator.insertStmt.ExecContext(ctx, rowid, hash)
			if err != nil {
				return
			}
			lastAddrID = rowid
			return nil
		}

		resCb := func(addr basics.Address, cidx basics.CreatableIndex, resData *resourcesData, encodedResourceData []byte) error {
			var err error
			if resData != nil {
				var ctype basics.CreatableType
				if resData.IsAsset() {
					ctype = basics.AssetCreatable
				} else if resData.IsApp() {
					ctype = basics.AppCreatable
				} else {
					err = fmt.Errorf("unknown creatable for addr %s, aidx %d, data %v", addr.String(), cidx, resData)
					return err
				}
				hash := resourcesHashBuilderV6(addr, cidx, ctype, resData.UpdateRound, encodedResourceData)
				_, err = iterator.insertStmt.ExecContext(ctx, lastAddrID, hash)
			}
			return err
		}

		count := 0
		count, iterator.pendingRow, err = processAllBaseAccountRecords(
			iterator.accountBaseRows, iterator.resourcesRows,
			baseCb, resCb,
			iterator.pendingRow, iterator.accountCount,
		)
		if err != nil {
			iterator.Close(ctx)
			return
		}

		if count == iterator.accountCount {
			// we're done with this iteration.
			processedRecords = count
			return
		}

		// make sure the resource iterator has no more entries.
		if iterator.resourcesRows.Next() {
			iterator.Close(ctx)
			err = errors.New("resource table entries exceed the ones specified in the accountbase table")
			return
		}

		processedRecords = count
		iterator.accountBaseRows.Close()
		iterator.accountBaseRows = nil
		iterator.resourcesRows.Close()
		iterator.resourcesRows = nil
		iterator.insertStmt.Close()
		iterator.insertStmt = nil
		iterator.step = oaiStepCreateOrderingAccountIndex
		return
	}
	if iterator.step == oaiStepCreateOrderingAccountIndex {
		// create an index. It shown that even when we're making a single select statement in step 5, it would be better to have this index vs. not having it at all.
		// note that this index is using the rowid of the accountsiteratorhashes table.
		_, err = iterator.tx.ExecContext(ctx, "CREATE INDEX accountsiteratorhashesidx ON accountsiteratorhashes(hash)")
		if err != nil {
			iterator.Close(ctx)
			return
		}
		iterator.step = oaiStepSelectFromOrderedTable
		return
	}
	if iterator.step == oaiStepSelectFromOrderedTable {
		// select the data from the ordered table
		iterator.hashesRows, err = iterator.tx.QueryContext(ctx, "SELECT addrid, hash FROM accountsiteratorhashes ORDER BY hash")

		if err != nil {
			iterator.Close(ctx)
			return
		}
		iterator.step = oaiStepIterateOverOrderedTable
		return
	}

	if iterator.step == oaiStepIterateOverOrderedTable {
		acct = make([]accountAddressHash, iterator.accountCount)
		acctIdx := 0
		for iterator.hashesRows.Next() {
			err = iterator.hashesRows.Scan(&(acct[acctIdx].addrid), &(acct[acctIdx].digest))
			if err != nil {
				iterator.Close(ctx)
				return
			}
			acctIdx++
			if acctIdx == iterator.accountCount {
				// we're done with this iteration.
				return
			}
		}
		acct = acct[:acctIdx]
		iterator.step = oaiStepShutdown
		iterator.hashesRows.Close()
		iterator.hashesRows = nil
		return
	}
	if iterator.step == oaiStepShutdown {
		err = iterator.Close(ctx)
		if err != nil {
			return
		}
		iterator.step = oaiStepDone
		// fallthrough
	}
	return nil, 0, sql.ErrNoRows
}

// Close shuts down the orderedAccountsBuilderIter, releasing database resources.
func (iterator *orderedAccountsIter) Close(ctx context.Context) (err error) {
	if iterator.accountBaseRows != nil {
		iterator.accountBaseRows.Close()
		iterator.accountBaseRows = nil
	}
	if iterator.resourcesRows != nil {
		iterator.resourcesRows.Close()
		iterator.resourcesRows = nil
	}
	if iterator.hashesRows != nil {
		iterator.hashesRows.Close()
		iterator.hashesRows = nil
	}
	if iterator.insertStmt != nil {
		iterator.insertStmt.Close()
		iterator.insertStmt = nil
	}
	_, err = iterator.tx.ExecContext(ctx, "DROP TABLE IF EXISTS accountsiteratorhashes")
	return
}

// createCatchpointStagingHashesIndex creates an index on catchpointpendinghashes to allow faster scanning according to the hash order
func lookupAccountAddressFromAddressID(ctx context.Context, tx *sql.Tx, addrid int64) (address basics.Address, err error) {
	var addrbuf []byte
	err = tx.QueryRowContext(ctx, "SELECT address FROM accountbase WHERE rowid = ?", addrid).Scan(&addrbuf)
	if err != nil {
		if err == sql.ErrNoRows {
			err = fmt.Errorf("no matching address could be found for rowid %d: %w", addrid, err)
		}
		return
	}
	if len(addrbuf) != len(address) {
		err = fmt.Errorf("account DB address length mismatch: %d != %d", len(addrbuf), len(address))
		return
	}
	copy(address[:], addrbuf)
	return
}

// catchpointPendingHashesIterator allows us to iterate over the hashes in the catchpointpendinghashes table in their order.
type catchpointPendingHashesIterator struct {
	hashCount int
	tx        *sql.Tx
	rows      *sql.Rows
}

// makeCatchpointPendingHashesIterator create a pending hashes iterator that retrieves the hashes in the catchpointpendinghashes table.
func makeCatchpointPendingHashesIterator(hashCount int, tx *sql.Tx) *catchpointPendingHashesIterator {
	return &catchpointPendingHashesIterator{
		hashCount: hashCount,
		tx:        tx,
	}
}

// Next returns an array containing the hashes, returning HashCount hashes at a time.
func (iterator *catchpointPendingHashesIterator) Next(ctx context.Context) (hashes [][]byte, err error) {
	if iterator.rows == nil {
		iterator.rows, err = iterator.tx.QueryContext(ctx, "SELECT data FROM catchpointpendinghashes ORDER BY data")
		if err != nil {
			return
		}
	}

	// gather up to accountCount encoded accounts.
	hashes = make([][]byte, iterator.hashCount)
	hashIdx := 0
	for iterator.rows.Next() {
		err = iterator.rows.Scan(&hashes[hashIdx])
		if err != nil {
			iterator.Close()
			return
		}

		hashIdx++
		if hashIdx == iterator.hashCount {
			// we're done with this iteration.
			return
		}
	}
	hashes = hashes[:hashIdx]
	err = iterator.rows.Err()
	if err != nil {
		iterator.Close()
		return
	}
	// we just finished reading the table.
	iterator.Close()
	return
}

// Close shuts down the catchpointPendingHashesIterator, releasing database resources.
func (iterator *catchpointPendingHashesIterator) Close() {
	if iterator.rows != nil {
		iterator.rows.Close()
		iterator.rows = nil
	}
}

// before compares the round numbers of two persistedAccountData and determines if the current persistedAccountData
// happened before the other.
func (pac *persistedAccountData) before(other *persistedAccountData) bool {
	return pac.round < other.round
}

// before compares the round numbers of two persistedResourcesData and determines if the current persistedResourcesData
// happened before the other.
func (prd *persistedResourcesData) before(other *persistedResourcesData) bool {
	return prd.round < other.round
}

// before compares the round numbers of two persistedAccountData and determines if the current persistedAccountData
// happened before the other.
func (pac *persistedOnlineAccountData) before(other *persistedOnlineAccountData) bool {
	return pac.round < other.round
}

// txTailRoundLease is used as part of txTailRound for storing
// a single lease.
type txTailRoundLease struct {
	_struct struct{} `codec:",omitempty,omitemptyarray"`

	Sender basics.Address `codec:"s"`
	Lease  [32]byte       `codec:"l,allocbound=-"`
	TxnIdx uint64         `code:"i"` //!-- index of the entry in TxnIDs/LastValid
}

// TxTailRound contains the information about a single round of transactions.
// The TxnIDs and LastValid would both be of the same length, and are stored
// in that way for efficient message=pack encoding. The Leases would point to the
// respective transaction index. Note that this isn’t optimized for storing
// leases, as leases are extremely rare.
type txTailRound struct {
	_struct struct{} `codec:",omitempty,omitemptyarray"`

	TxnIDs    []transactions.Txid     `codec:"i,allocbound=-"`
	LastValid []basics.Round          `codec:"v,allocbound=-"`
	Leases    []txTailRoundLease      `codec:"l,allocbound=-"`
	Hdr       bookkeeping.BlockHeader `codec:"h,allocbound=-"`
}

// encode the transaction tail data into a serialized form, and return the serialized data
// as well as the hash of the data.
func (t *txTailRound) encode() ([]byte, crypto.Digest) {
	tailData := protocol.Encode(t)
	hash := crypto.Hash(tailData)
	return tailData, hash
}

func txTailRoundFromBlock(blk bookkeeping.Block) (*txTailRound, error) {
	payset, err := blk.DecodePaysetFlat()
	if err != nil {
		return nil, err
	}

	tail := &txTailRound{}

	tail.TxnIDs = make([]transactions.Txid, len(payset))
	tail.LastValid = make([]basics.Round, len(payset))
	tail.Hdr = blk.BlockHeader

	for txIdxtxid, txn := range payset {
		tail.TxnIDs[txIdxtxid] = txn.ID()
		tail.LastValid[txIdxtxid] = txn.Txn.LastValid
		if txn.Txn.Lease != [32]byte{} {
			tail.Leases = append(tail.Leases, txTailRoundLease{
				Sender: txn.Txn.Sender,
				Lease:  txn.Txn.Lease,
				TxnIdx: uint64(txIdxtxid),
			})
		}
	}
	return tail, nil
}

func txtailNewRound(ctx context.Context, tx *sql.Tx, baseRound basics.Round, roundData [][]byte, forgetBeforeRound basics.Round) error {
	insertStmt, err := tx.PrepareContext(ctx, "INSERT INTO txtail(rnd, data) VALUES(?, ?)")
	if err != nil {
		return err
	}
	defer insertStmt.Close()

	for i, data := range roundData {
		_, err = insertStmt.ExecContext(ctx, int(baseRound)+i, data[:])
		if err != nil {
			return err
		}
	}

	_, err = tx.ExecContext(ctx, "DELETE FROM txtail WHERE rnd < ?", forgetBeforeRound)
	return err
}

func loadTxTail(ctx context.Context, tx *sql.Tx, dbRound basics.Round) (roundData []*txTailRound, roundHash []crypto.Digest, baseRound basics.Round, err error) {
	rows, err := tx.QueryContext(ctx, "SELECT rnd, data FROM txtail ORDER BY rnd DESC")
	if err != nil {
		return nil, nil, 0, err
	}
	defer rows.Close()

	expectedRound := dbRound
	for rows.Next() {
		var round basics.Round
		var data []byte
		err = rows.Scan(&round, &data)
		if err != nil {
			return nil, nil, 0, err
		}
		if round != expectedRound {
			return nil, nil, 0, fmt.Errorf("txtail table contain unexpected round %d; round %d was expected", round, expectedRound)
		}
		tail := &txTailRound{}
		err = protocol.Decode(data, tail)
		if err != nil {
			return nil, nil, 0, err
		}
		roundData = append(roundData, tail)
		roundHash = append(roundHash, crypto.Hash(data))
		expectedRound--
	}
	// reverse the array ordering in-place so that it would be incremental order.
	for i := 0; i < len(roundData)/2; i++ {
		roundData[i], roundData[len(roundData)-i-1] = roundData[len(roundData)-i-1], roundData[i]
		roundHash[i], roundHash[len(roundHash)-i-1] = roundHash[len(roundHash)-i-1], roundHash[i]
	}
	return roundData, roundHash, expectedRound + 1, nil
}

// For the `catchpointfirststageinfo` table.
type catchpointFirstStageInfo struct {
	_struct struct{} `codec:",omitempty,omitemptyarray"`

	Totals           ledgercore.AccountTotals `codec:"accountTotals"`
	TrieBalancesHash crypto.Digest            `codec:"trieBalancesHash"`
	// Total number of accounts in the catchpoint data file. Only set when catchpoint
	// data files are generated.
	TotalAccounts uint64 `codec:"accountsCount"`
	// Total number of chunks in the catchpoint data file. Only set when catchpoint
	// data files are generated.
	TotalChunks uint64 `codec:"chunksCount"`
	// BiggestChunkLen is the size in the bytes of the largest chunk, used when re-packing.
	BiggestChunkLen uint64 `codec:"biggestChunk"`
}

func insertOrReplaceCatchpointFirstStageInfo(ctx context.Context, e db.Executable, round basics.Round, info *catchpointFirstStageInfo) error {
	infoSerialized := protocol.Encode(info)
	f := func() error {
		query := "INSERT OR REPLACE INTO catchpointfirststageinfo(round, info) VALUES(?, ?)"
		_, err := e.ExecContext(ctx, query, round, infoSerialized)
		return err
	}
	return db.Retry(f)
}

func selectCatchpointFirstStageInfo(ctx context.Context, q db.Queryable, round basics.Round) (catchpointFirstStageInfo, bool /*exists*/, error) {
	var data []byte
	f := func() error {
		query := "SELECT info FROM catchpointfirststageinfo WHERE round=?"
		err := q.QueryRowContext(ctx, query, round).Scan(&data)
		if err == sql.ErrNoRows {
			data = nil
			return nil
		}
		return err
	}
	err := db.Retry(f)
	if err != nil {
		return catchpointFirstStageInfo{}, false, err
	}

	if data == nil {
		return catchpointFirstStageInfo{}, false, nil
	}

	var res catchpointFirstStageInfo
	err = protocol.Decode(data, &res)
	if err != nil {
		return catchpointFirstStageInfo{}, false, err
	}

	return res, true, nil
}

func selectOldCatchpointFirstStageInfoRounds(ctx context.Context, q db.Queryable, maxRound basics.Round) ([]basics.Round, error) {
	var res []basics.Round

	f := func() error {
		query := "SELECT round FROM catchpointfirststageinfo WHERE round <= ?"
		rows, err := q.QueryContext(ctx, query, maxRound)
		if err != nil {
			return err
		}

		// Clear `res` in case this function is repeated.
		res = res[:0]
		for rows.Next() {
			var r basics.Round
			err = rows.Scan(&r)
			if err != nil {
				return err
			}
			res = append(res, r)
		}

		return nil
	}
	err := db.Retry(f)
	if err != nil {
		return nil, err
	}

	return res, nil
}

func deleteOldCatchpointFirstStageInfo(ctx context.Context, e db.Executable, maxRoundToDelete basics.Round) error {
	f := func() error {
		query := "DELETE FROM catchpointfirststageinfo WHERE round <= ?"
		_, err := e.ExecContext(ctx, query, maxRoundToDelete)
		return err
	}
	return db.Retry(f)
}

func insertUnfinishedCatchpoint(ctx context.Context, e db.Executable, round basics.Round, blockHash crypto.Digest) error {
	f := func() error {
		query := "INSERT INTO unfinishedcatchpoints(round, blockhash) VALUES(?, ?)"
		_, err := e.ExecContext(ctx, query, round, blockHash[:])
		return err
	}
	return db.Retry(f)
}

type unfinishedCatchpointRecord struct {
	round     basics.Round
	blockHash crypto.Digest
}

func selectUnfinishedCatchpoints(ctx context.Context, q db.Queryable) ([]unfinishedCatchpointRecord, error) {
	var res []unfinishedCatchpointRecord

	f := func() error {
		query := "SELECT round, blockhash FROM unfinishedcatchpoints ORDER BY round"
		rows, err := q.QueryContext(ctx, query)
		if err != nil {
			return err
		}

		// Clear `res` in case this function is repeated.
		res = res[:0]
		for rows.Next() {
			var record unfinishedCatchpointRecord
			var blockHash []byte
			err = rows.Scan(&record.round, &blockHash)
			if err != nil {
				return err
			}
			copy(record.blockHash[:], blockHash)
			res = append(res, record)
		}

		return nil
	}
	err := db.Retry(f)
	if err != nil {
		return nil, err
	}

	return res, nil
}

func deleteUnfinishedCatchpoint(ctx context.Context, e db.Executable, round basics.Round) error {
	f := func() error {
		query := "DELETE FROM unfinishedcatchpoints WHERE round = ?"
		_, err := e.ExecContext(ctx, query, round)
		return err
	}
	return db.Retry(f)
}<|MERGE_RESOLUTION|>--- conflicted
+++ resolved
@@ -130,14 +130,12 @@
 		PRIMARY KEY (addrid, aidx) ) WITHOUT ROWID`,
 }
 
-<<<<<<< HEAD
 var createBoxTable = []string{
 	`CREATE TABLE IF NOT EXISTS kvstore (
 		key blob primary key,
 		value blob)`,
 }
 
-=======
 var createOnlineAccountsTable = []string{
 	`CREATE TABLE IF NOT EXISTS onlineaccounts (
 		address BLOB NOT NULL,
@@ -173,7 +171,6 @@
 	round integer primary key NOT NULL,
 	blockhash blob NOT NULL)`
 
->>>>>>> c67a28e8
 var accountsResetExprs = []string{
 	`DROP TABLE IF EXISTS acctrounds`,
 	`DROP TABLE IF EXISTS accounttotals`,
@@ -194,11 +191,7 @@
 // accountDBVersion is the database version that this binary would know how to support and how to upgrade to.
 // details about the content of each of the versions can be found in the upgrade functions upgradeDatabaseSchemaXXXX
 // and their descriptions.
-<<<<<<< HEAD
-var accountDBVersion = int32(8) // NOTE once 320 merged, this number goes to 8
-=======
-var accountDBVersion = int32(7)
->>>>>>> c67a28e8
+var accountDBVersion = int32(8)
 
 // persistedAccountData is used for representing a single account stored on the disk. In addition to the
 // basics.AccountData, it also stores complete referencing information used to maintain the base accounts
@@ -1319,30 +1312,37 @@
 	return nil
 }
 
-<<<<<<< HEAD
+func accountsCreateOnlineAccountsTable(ctx context.Context, tx *sql.Tx) error {
+	var exists bool
+	err := tx.QueryRowContext(ctx, "SELECT 1 FROM pragma_table_info('onlineaccounts') WHERE name='address'").Scan(&exists)
+	if err == nil {
+		// Already exists.
+		return nil
+	}
+	if err != sql.ErrNoRows {
+		return err
+	}
+	for _, stmt := range createOnlineAccountsTable {
+		_, err = tx.ExecContext(ctx, stmt)
+		if err != nil {
+			return err
+		}
+	}
+	return nil
+}
+
 // accountsCreateBoxTable creates the KVStore table for box-storage in the database.
 func accountsCreateBoxTable(ctx context.Context, tx *sql.Tx) error {
 	var exists bool
 	err := tx.QueryRow("SELECT 1 FROM pragma_table_info('kvstore') WHERE name='key'").Scan(&exists)
 	if err == nil {
 		// already exists
-=======
-func accountsCreateOnlineAccountsTable(ctx context.Context, tx *sql.Tx) error {
-	var exists bool
-	err := tx.QueryRowContext(ctx, "SELECT 1 FROM pragma_table_info('onlineaccounts') WHERE name='address'").Scan(&exists)
-	if err == nil {
-		// Already exists.
->>>>>>> c67a28e8
 		return nil
 	}
 	if err != sql.ErrNoRows {
 		return err
 	}
-<<<<<<< HEAD
 	for _, stmt := range createBoxTable {
-=======
-	for _, stmt := range createOnlineAccountsTable {
->>>>>>> c67a28e8
 		_, err = tx.ExecContext(ctx, stmt)
 		if err != nil {
 			return err
@@ -1351,9 +1351,6 @@
 	return nil
 }
 
-<<<<<<< HEAD
-type baseOnlineAccountData struct {
-=======
 func accountsCreateTxTailTable(ctx context.Context, tx *sql.Tx) (err error) {
 	for _, stmt := range createTxTailTable {
 		_, err = tx.ExecContext(ctx, stmt)
@@ -1385,7 +1382,6 @@
 }
 
 type baseVotingData struct {
->>>>>>> c67a28e8
 	_struct struct{} `codec:",omitempty,omitemptyarray"`
 
 	VoteID          crypto.OneTimeSignatureVerifier `codec:"A"`
@@ -2507,39 +2503,17 @@
 	var err error
 	qs := &accountsDbQueries{}
 
-<<<<<<< HEAD
-	qs.listCreatablesStmt, err = r.Prepare("SELECT rnd, asset, creator FROM acctrounds LEFT JOIN assetcreators ON assetcreators.asset <= ? AND assetcreators.ctype = ? WHERE acctrounds.id='acctbase' ORDER BY assetcreators.asset desc LIMIT ?")
-=======
 	qs.listCreatablesStmt, err = q.Prepare("SELECT acctrounds.rnd, assetcreators.asset, assetcreators.creator FROM acctrounds LEFT JOIN assetcreators ON assetcreators.asset <= ? AND assetcreators.ctype = ? WHERE acctrounds.id='acctbase' ORDER BY assetcreators.asset desc LIMIT ?")
->>>>>>> c67a28e8
 	if err != nil {
 		return nil, err
 	}
 
-<<<<<<< HEAD
-	qs.lookupStmt, err = r.Prepare("SELECT accountbase.rowid, rnd, data FROM acctrounds LEFT JOIN accountbase ON address=? WHERE id='acctbase'")
-=======
 	qs.lookupStmt, err = q.Prepare("SELECT accountbase.rowid, acctrounds.rnd, accountbase.data FROM acctrounds LEFT JOIN accountbase ON address=? WHERE id='acctbase'")
->>>>>>> c67a28e8
 	if err != nil {
 		return nil, err
 	}
 
-<<<<<<< HEAD
-	qs.lookupResourcesStmt, err = r.Prepare("SELECT accountbase.rowid, rnd, resources.data FROM acctrounds LEFT JOIN accountbase ON accountbase.address = ? LEFT JOIN resources ON accountbase.rowid = resources.addrid AND resources.aidx = ? WHERE id='acctbase'")
-	if err != nil {
-		return nil, err
-	}
-
-	qs.lookupAllResourcesStmt, err = r.Prepare("SELECT accountbase.rowid, rnd, resources.aidx, resources.data FROM acctrounds LEFT JOIN accountbase ON accountbase.address = ? LEFT JOIN resources ON accountbase.rowid = resources.addrid WHERE id='acctbase'")
-	if err != nil {
-		return nil, err
-	}
-
-	qs.lookupCreatorStmt, err = r.Prepare("SELECT rnd, creator FROM acctrounds LEFT JOIN assetcreators ON asset = ? AND ctype = ? WHERE id='acctbase'")
-=======
 	qs.lookupResourcesStmt, err = q.Prepare("SELECT accountbase.rowid, acctrounds.rnd, resources.data FROM acctrounds LEFT JOIN accountbase ON accountbase.address = ? LEFT JOIN resources ON accountbase.rowid = resources.addrid AND resources.aidx = ? WHERE id='acctbase'")
->>>>>>> c67a28e8
 	if err != nil {
 		return nil, err
 	}
