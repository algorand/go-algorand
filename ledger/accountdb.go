--- conflicted
+++ resolved
@@ -1345,13 +1345,8 @@
 	return mc, nil
 }
 
-<<<<<<< HEAD
-// StorePage stores a single page in an in-memory persistence.
-func (mc *MerkleCommitter) StorePage(page uint64, content []byte) error {
-=======
 // StorePage is the merkletrie.Committer interface implementation, stores a single page in a sqllite database table.
 func (mc *merkleCommitter) StorePage(page uint64, content []byte) error {
->>>>>>> 49b2f83a
 	if len(content) == 0 {
 		logging.Base().Warnf("committer: delete page %d", page)
 		_, err := mc.deleteStmt.Exec(page)
@@ -1362,13 +1357,8 @@
 	return err
 }
 
-<<<<<<< HEAD
-// LoadPage load a single page from an in-memory persistence.
-func (mc *MerkleCommitter) LoadPage(page uint64) (content []byte, err error) {
-=======
 // LoadPage is the merkletrie.Committer interface implementation, load a single page from a sqllite database table.
 func (mc *merkleCommitter) LoadPage(page uint64) (content []byte, err error) {
->>>>>>> 49b2f83a
 	err = mc.selectStmt.QueryRow(page).Scan(&content)
 	if err == sql.ErrNoRows {
 		content = nil
