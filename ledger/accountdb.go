--- conflicted
+++ resolved
@@ -2280,12 +2280,7 @@
 
 		// insert entries into online accounts table
 		if ba.Status == basics.Online {
-<<<<<<< HEAD
-			if !normBal.Valid {
-=======
 			if ba.MicroAlgos.Raw > 0 && !normBal.Valid {
-				var addr basics.Address
->>>>>>> 419fd7e0
 				copy(addr[:], addrbuf)
 				return fmt.Errorf("non valid norm balance for online account %s", addr.String())
 			}
