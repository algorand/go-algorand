--- conflicted
+++ resolved
@@ -974,11 +974,7 @@
 }
 
 // totalsNewRounds updates the accountsTotals by applying series of round changes
-<<<<<<< HEAD
-func totalsNewRounds(tx *sql.Tx, updates []map[basics.Address]common.AccountDelta, compactUpdates map[basics.Address]accountDeltaCount, accountTotals []common.AccountTotals, protos []config.ConsensusParams) (err error) {
-=======
-func totalsNewRounds(tx *sql.Tx, updates []map[basics.Address]basics.AccountData, compactUpdates map[basics.Address]accountDeltaCount, accountTotals []AccountTotals, protos []config.ConsensusParams) (err error) {
->>>>>>> 2569aefe
+func totalsNewRounds(tx *sql.Tx, updates []map[basics.Address]basics.AccountData, compactUpdates map[basics.Address]accountDeltaCount, accountTotals []common.AccountTotals, protos []config.ConsensusParams) (err error) {
 	var ot basics.OverflowTracker
 	totals, err := accountsTotals(tx, false)
 	if err != nil {
@@ -1003,13 +999,8 @@
 				return
 			}
 
-<<<<<<< HEAD
-			totals.AddAccount(protos[i], data.New, &ot)
-			accounts[addr] = data.New
-=======
-			totals.addAccount(protos[i], data, &ot)
+			totals.AddAccount(protos[i], data, &ot)
 			accounts[addr] = data
->>>>>>> 2569aefe
 		}
 	}
 
