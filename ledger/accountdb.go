--- conflicted
+++ resolved
@@ -266,7 +266,6 @@
 	normalizedBalance  uint64
 }
 
-<<<<<<< HEAD
 // prepareNormalizedBalancesV5 converts an array of encodedBalanceRecordV5 into an equal size array of normalizedAccountBalances.
 func prepareNormalizedBalancesV5(bals []encodedBalanceRecordV5, proto config.ConsensusParams) (normalizedAccountBalances []normalizedAccountBalance, err error) {
 	normalizedAccountBalances = make([]normalizedAccountBalance, len(bals))
@@ -294,12 +293,8 @@
 	return
 }
 
-// prepareNormalizedBalancesV6 converts an array of encodedBalanceRecordV5 into an equal size array of normalizedAccountBalances.
+// prepareNormalizedBalancesV6 converts an array of encodedBalanceRecordV6 into an equal size array of normalizedAccountBalances.
 func prepareNormalizedBalancesV6(bals []encodedBalanceRecordV6, proto config.ConsensusParams) (normalizedAccountBalances []normalizedAccountBalance, err error) {
-=======
-// prepareNormalizedBalances converts an array of encodedBalanceRecord into an equal size array of normalizedAccountBalances.
-func prepareNormalizedBalances(bals []encodedBalanceRecord, proto config.ConsensusParams) (normalizedAccountBalances []normalizedAccountBalance, err error) {
->>>>>>> feb61670
 	normalizedAccountBalances = make([]normalizedAccountBalance, len(bals))
 	for i, balance := range bals {
 		normalizedAccountBalances[i].address = balance.Address
@@ -1260,17 +1255,10 @@
 		rd.UnitName == "" &&
 		rd.AssetName == "" &&
 		rd.URL == "" &&
-<<<<<<< HEAD
-		rd.MetadataHash == [32]byte{} ||
-		rd.Manager.IsZero() ||
-		rd.Reserve.IsZero() ||
-		rd.Freeze.IsZero() ||
-=======
 		rd.MetadataHash == [32]byte{} &&
 		rd.Manager.IsZero() &&
 		rd.Reserve.IsZero() &&
 		rd.Freeze.IsZero() &&
->>>>>>> feb61670
 		rd.Clawback.IsZero()
 }
 
@@ -1280,8 +1268,6 @@
 	}
 	return !rd.IsEmptyAsset()
 }
-<<<<<<< HEAD
-=======
 
 func (rd *resourcesData) ClearAssetParams() {
 	rd.Total = 0
@@ -1303,7 +1289,6 @@
 	}
 }
 
->>>>>>> feb61670
 func (rd *resourcesData) SetAssetParams(ap basics.AssetParams, haveHoldings bool) {
 	rd.Total = ap.Total
 	rd.Decimals = ap.Decimals
@@ -1376,10 +1361,6 @@
 	rd.SchemaNumUint = als.Schema.NumUint
 	rd.SchemaNumByteSlice = als.Schema.NumByteSlice
 	rd.KeyValue = als.KeyValue
-<<<<<<< HEAD
-
-=======
->>>>>>> feb61670
 	rd.ResourceFlags &= ^(resourceFlagsEmptyApp + resourceFlagsNotHolding)
 	if rd.IsEmptyApp() {
 		rd.ResourceFlags |= resourceFlagsEmptyApp
@@ -1451,7 +1432,6 @@
 	}
 }
 
-<<<<<<< HEAD
 //msgp:ignore resourcesRow
 type resourcesRow struct {
 	aidx  basics.CreatableIndex
@@ -1471,23 +1451,11 @@
 		for aidx, holding := range accountData.Assets {
 			rd := &rows[lastRow]
 			lastRow++
-=======
-func accountDataResources(
-	ctx context.Context,
-	accountData *basics.AccountData, rowid int64,
-	cb func(ctx context.Context, rowid int64, cidx basics.CreatableIndex, ctype basics.CreatableType, rd *resourcesData) error,
-) error {
-	// does this account have any assets ?
-	if len(accountData.Assets) > 0 || len(accountData.AssetParams) > 0 {
-		for aidx, holding := range accountData.Assets {
-			var rd resourcesData
->>>>>>> feb61670
 			rd.SetAssetHolding(holding)
 			if ap, has := accountData.AssetParams[aidx]; has {
 				rd.SetAssetParams(ap, true)
 				delete(accountData.AssetParams, aidx)
 			}
-<<<<<<< HEAD
 			rd.aidx = basics.CreatableIndex(aidx)
 			rd.rtype = basics.CreatableType(basics.AssetCreatable)
 		}
@@ -1497,37 +1465,18 @@
 			rd.SetAssetParams(aparams, false)
 			rd.aidx = basics.CreatableIndex(aidx)
 			rd.rtype = basics.CreatableType(basics.AssetCreatable)
-=======
-			err := cb(ctx, rowid, basics.CreatableIndex(aidx), basics.AssetCreatable, &rd)
-			if err != nil {
-				return err
-			}
-		}
-		for aidx, aparams := range accountData.AssetParams {
-			var rd resourcesData
-			rd.SetAssetParams(aparams, false)
-			err := cb(ctx, rowid, basics.CreatableIndex(aidx), basics.AssetCreatable, &rd)
-			if err != nil {
-				return err
-			}
->>>>>>> feb61670
 		}
 	}
 	// does this account have any applications ?
 	if len(accountData.AppLocalStates) > 0 || len(accountData.AppParams) > 0 {
 		for aidx, localState := range accountData.AppLocalStates {
-<<<<<<< HEAD
 			rd := &rows[lastRow]
 			lastRow++
-=======
-			var rd resourcesData
->>>>>>> feb61670
 			rd.SetAppLocalState(localState)
 			if ap, has := accountData.AppParams[aidx]; has {
 				rd.SetAppParams(ap, true)
 				delete(accountData.AppParams, aidx)
 			}
-<<<<<<< HEAD
 			rd.aidx = basics.CreatableIndex(aidx)
 			rd.rtype = basics.CreatableType(basics.AppCreatable)
 		}
@@ -1540,23 +1489,6 @@
 		}
 	}
 	return rows[:lastRow]
-=======
-			err := cb(ctx, rowid, basics.CreatableIndex(aidx), basics.AssetCreatable, &rd)
-			if err != nil {
-				return err
-			}
-		}
-		for aidx, aparams := range accountData.AppParams {
-			var rd resourcesData
-			rd.SetAppParams(aparams, false)
-			err := cb(ctx, rowid, basics.CreatableIndex(aidx), basics.AssetCreatable, &rd)
-			if err != nil {
-				return err
-			}
-		}
-	}
-	return nil
->>>>>>> feb61670
 }
 
 // performResourceTableMigration migrate the database to use the resources table.
@@ -1614,7 +1546,7 @@
 	defer rows.Close()
 
 	var insertRes sql.Result
-	var rowid int64
+	var rowID int64
 	var rowsAffected int64
 	var processedAccounts uint64
 	var totalBaseAccounts uint64
@@ -1658,28 +1590,16 @@
 		if rowsAffected != 1 {
 			return fmt.Errorf("number of affected rows is not 1 - %d", rowsAffected)
 		}
-		rowid, err = insertRes.LastInsertId()
+		rowID, err = insertRes.LastInsertId()
 		if err != nil {
 			return err
 		}
-<<<<<<< HEAD
 		resources := accountDataResources(&accountData)
 		for _, resource := range resources {
 			_, err = insertResources.ExecContext(ctx, rowID, resource.aidx, resource.rtype, protocol.Encode(&resource.resourcesData))
 			if err != nil {
 				return err
 			}
-=======
-
-		cb := func(ctx context.Context, rowID int64, cidx basics.CreatableIndex, ctype basics.CreatableType, rd *resourcesData) error {
-			encodedData := protocol.Encode(rd)
-			_, err = insertResources.ExecContext(ctx, rowID, cidx, ctype, encodedData)
-			return err
-		}
-		err = accountDataResources(ctx, &accountData, rowid, cb)
-		if err != nil {
-			return err
->>>>>>> feb61670
 		}
 		processedAccounts++
 		log(processedAccounts, totalBaseAccounts)
@@ -2731,13 +2651,8 @@
 				}
 				buf = nil
 				var addrid int64
-<<<<<<< HEAD
 				var aidx basics.CreatableIndex
 				var rtype basics.CreatableType
-=======
-				var aidx uint64
-				var rtype uint64
->>>>>>> feb61670
 				err = iterator.resourcesRows.Scan(&addrid, &aidx, &rtype, &buf)
 				if err != nil {
 					iterator.Close(ctx)
