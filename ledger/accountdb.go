--- conflicted
+++ resolved
@@ -46,34 +46,18 @@
 // accountsDbQueries is used to cache a prepared SQL statement to look up
 // the state of a single account.
 type accountsDbQueries struct {
-<<<<<<< HEAD
-	listCreatablesStmt          *sql.Stmt
-	lookupStmt                  *sql.Stmt
-	lookupResourcesStmt         *sql.Stmt
-	lookupAllResourcesStmt      *sql.Stmt
-	lookupKvPairStmt            *sql.Stmt
-	lookupKeysByPrefixStmt      *sql.Stmt
-	lookupCreatorStmt           *sql.Stmt
-	deleteStoredCatchpoint      *sql.Stmt
-	insertStoredCatchpoint      *sql.Stmt
-	selectOldestCatchpointFiles *sql.Stmt
-	selectCatchpointStateUint64 *sql.Stmt
-	deleteCatchpointState       *sql.Stmt
-	insertCatchpointStateUint64 *sql.Stmt
-	selectCatchpointStateString *sql.Stmt
-	insertCatchpointStateString *sql.Stmt
-=======
 	listCreatablesStmt     *sql.Stmt
 	lookupStmt             *sql.Stmt
 	lookupResourcesStmt    *sql.Stmt
 	lookupAllResourcesStmt *sql.Stmt
+	lookupKvPairStmt       *sql.Stmt
+	lookupKeysByPrefixStmt *sql.Stmt
 	lookupCreatorStmt      *sql.Stmt
 }
 
 type onlineAccountsDbQueries struct {
 	lookupOnlineStmt        *sql.Stmt
 	lookupOnlineHistoryStmt *sql.Stmt
->>>>>>> 1335f168
 }
 
 var accountsSchema = []string{
@@ -2501,31 +2485,27 @@
 		return nil, err
 	}
 
-<<<<<<< HEAD
-	qs.lookupKvPairStmt, err = r.Prepare("SELECT rnd, value FROM acctrounds LEFT JOIN kvstore ON key = ? WHERE id='acctbase';")
+	qs.lookupStmt, err = q.Prepare("SELECT accountbase.rowid, acctrounds.rnd, accountbase.data FROM acctrounds LEFT JOIN accountbase ON address=? WHERE id='acctbase'")
 	if err != nil {
 		return nil, err
 	}
 
-	qs.lookupKeysByPrefixStmt, err = r.Prepare("SELECT rnd, key FROM acctrounds LEFT JOIN kvstore ON SUBSTR (key, 1, ?) = ? WHERE id='acctbase'")
+	qs.lookupResourcesStmt, err = q.Prepare("SELECT accountbase.rowid, acctrounds.rnd, resources.data FROM acctrounds LEFT JOIN accountbase ON accountbase.address = ? LEFT JOIN resources ON accountbase.rowid = resources.addrid AND resources.aidx = ? WHERE id='acctbase'")
 	if err != nil {
 		return nil, err
 	}
 
-	qs.lookupCreatorStmt, err = r.Prepare("SELECT rnd, creator FROM acctrounds LEFT JOIN assetcreators ON asset = ? AND ctype = ? WHERE id='acctbase'")
-=======
-	qs.lookupStmt, err = q.Prepare("SELECT accountbase.rowid, acctrounds.rnd, accountbase.data FROM acctrounds LEFT JOIN accountbase ON address=? WHERE id='acctbase'")
->>>>>>> 1335f168
+	qs.lookupAllResourcesStmt, err = q.Prepare("SELECT accountbase.rowid, acctrounds.rnd, resources.aidx, resources.data FROM acctrounds LEFT JOIN accountbase ON accountbase.address = ? LEFT JOIN resources ON accountbase.rowid = resources.addrid WHERE id='acctbase'")
 	if err != nil {
 		return nil, err
 	}
 
-	qs.lookupResourcesStmt, err = q.Prepare("SELECT accountbase.rowid, acctrounds.rnd, resources.data FROM acctrounds LEFT JOIN accountbase ON accountbase.address = ? LEFT JOIN resources ON accountbase.rowid = resources.addrid AND resources.aidx = ? WHERE id='acctbase'")
+	qs.lookupKvPairStmt, err = q.Prepare("SELECT acctrounds.rnd, kvstore.value FROM acctrounds LEFT JOIN kvstore ON key = ? WHERE id='acctbase';")
 	if err != nil {
 		return nil, err
 	}
 
-	qs.lookupAllResourcesStmt, err = q.Prepare("SELECT accountbase.rowid, acctrounds.rnd, resources.aidx, resources.data FROM acctrounds LEFT JOIN accountbase ON accountbase.address = ? LEFT JOIN resources ON accountbase.rowid = resources.addrid WHERE id='acctbase'")
+	qs.lookupKeysByPrefixStmt, err = q.Prepare("SELECT acctrounds.rnd, kvstore.key FROM acctrounds LEFT JOIN kvstore ON SUBSTR (kvstore.key, 1, ?) = ? WHERE id='acctbase'")
 	if err != nil {
 		return nil, err
 	}
@@ -3218,9 +3198,6 @@
 
 }
 
-<<<<<<< HEAD
-func makeAccountsSQLWriter(tx *sql.Tx, hasAccounts, hasResources, hasKvPairs, hasCreatables bool) (w *accountsSQLWriter, err error) {
-=======
 func (w *onlineAccountsSQLWriter) close() {
 	if w.insertStmt != nil {
 		w.insertStmt.Close()
@@ -3228,8 +3205,7 @@
 	}
 }
 
-func makeAccountsSQLWriter(tx *sql.Tx, hasAccounts bool, hasResources bool, hasCreatables bool) (w *accountsSQLWriter, err error) {
->>>>>>> 1335f168
+func makeAccountsSQLWriter(tx *sql.Tx, hasAccounts, hasResources, hasKvPairs, hasCreatables bool) (w *accountsSQLWriter, err error) {
 	w = new(accountsSQLWriter)
 
 	if hasAccounts {
@@ -3426,12 +3402,8 @@
 	hasResources := resources.len() > 0
 	hasKvPairs := len(kvPairs) > 0
 	hasCreatables := len(creatables) > 0
-<<<<<<< HEAD
+
 	writer, err := makeAccountsSQLWriter(tx, hasAccounts, hasResources, hasKvPairs, hasCreatables)
-=======
-
-	writer, err := makeAccountsSQLWriter(tx, hasAccounts, hasResources, hasCreatables)
->>>>>>> 1335f168
 	if err != nil {
 		return
 	}
