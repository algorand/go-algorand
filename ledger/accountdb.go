// Copyright (C) 2019-2021 Algorand, Inc.
// This file is part of go-algorand
//
// go-algorand is free software: you can redistribute it and/or modify
// it under the terms of the GNU Affero General Public License as
// published by the Free Software Foundation, either version 3 of the
// License, or (at your option) any later version.
//
// go-algorand is distributed in the hope that it will be useful,
// but WITHOUT ANY WARRANTY; without even the implied warranty of
// MERCHANTABILITY or FITNESS FOR A PARTICULAR PURPOSE.  See the
// GNU Affero General Public License for more details.
//
// You should have received a copy of the GNU Affero General Public License
// along with go-algorand.  If not, see <https://www.gnu.org/licenses/>.

package ledger

import (
	"bytes"
	"context"
	"database/sql"
	"fmt"
	"time"

	"github.com/mattn/go-sqlite3"

	"github.com/algorand/go-algorand/config"
	"github.com/algorand/go-algorand/crypto"
	"github.com/algorand/go-algorand/data/basics"
	"github.com/algorand/go-algorand/ledger/ledgercore"
	"github.com/algorand/go-algorand/protocol"
	"github.com/algorand/go-algorand/util/db"
)

// accountsDbQueries is used to cache a prepared SQL statement to look up
// the state of a single account.
type accountsDbQueries struct {
	listCreatablesStmt          *sql.Stmt
	lookupStmt                  *sql.Stmt
	lookupCreatorStmt           *sql.Stmt
	deleteStoredCatchpoint      *sql.Stmt
	insertStoredCatchpoint      *sql.Stmt
	selectOldestCatchpointFiles *sql.Stmt
	selectCatchpointStateUint64 *sql.Stmt
	deleteCatchpointState       *sql.Stmt
	insertCatchpointStateUint64 *sql.Stmt
	selectCatchpointStateString *sql.Stmt
	insertCatchpointStateString *sql.Stmt
}

var accountsSchema = []string{
	`CREATE TABLE IF NOT EXISTS acctrounds (
		id string primary key,
		rnd integer)`,
	`CREATE TABLE IF NOT EXISTS accounttotals (
		id string primary key,
		online integer,
		onlinerewardunits integer,
		offline integer,
		offlinerewardunits integer,
		notparticipating integer,
		notparticipatingrewardunits integer,
		rewardslevel integer)`,
	`CREATE TABLE IF NOT EXISTS accountbase (
		address blob primary key,
		data blob)`,
	`CREATE TABLE IF NOT EXISTS assetcreators (
		asset integer primary key,
		creator blob)`,
	`CREATE TABLE IF NOT EXISTS storedcatchpoints (
		round integer primary key,
		filename text NOT NULL,
		catchpoint text NOT NULL,
		filesize size NOT NULL,
		pinned integer NOT NULL)`,
	`CREATE TABLE IF NOT EXISTS accounthashes (
		id integer primary key,
		data blob)`,
	`CREATE TABLE IF NOT EXISTS catchpointstate (
		id string primary key,
		intval integer,
		strval text)`,
}

// TODO: Post applications, rename assetcreators -> creatables and rename
// 'asset' column -> 'creatable'
var creatablesMigration = []string{
	`ALTER TABLE assetcreators ADD COLUMN ctype INTEGER DEFAULT 0`,
}

// createNormalizedOnlineBalanceIndex handles accountbase/catchpointbalances tables
func createNormalizedOnlineBalanceIndex(idxname string, tablename string) string {
	return fmt.Sprintf(`CREATE INDEX IF NOT EXISTS %s
		ON %s ( normalizedonlinebalance, address, data )
		WHERE normalizedonlinebalance>0`, idxname, tablename)
}

var createOnlineAccountIndex = []string{
	`ALTER TABLE accountbase
		ADD COLUMN normalizedonlinebalance INTEGER`,
	createNormalizedOnlineBalanceIndex("onlineaccountbals", "accountbase"),
}

var createResourcesTable = []string{
	`CREATE TABLE IF NOT EXISTS resources (
		addrid INTEGER NOT NULL,
		aidx INTEGER NOT NULL,
		rtype INTEGER NOT NULL,
		data BLOB NOT NULL,
		PRIMARY KEY (addrid, aidx, rtype) ) WITHOUT ROWID`,
}

var accountsResetExprs = []string{
	`DROP TABLE IF EXISTS acctrounds`,
	`DROP TABLE IF EXISTS accounttotals`,
	`DROP TABLE IF EXISTS accountbase`,
	`DROP TABLE IF EXISTS assetcreators`,
	`DROP TABLE IF EXISTS storedcatchpoints`,
	`DROP TABLE IF EXISTS catchpointstate`,
	`DROP TABLE IF EXISTS accounthashes`,
}

// accountDBVersion is the database version that this binary would know how to support and how to upgrade to.
// details about the content of each of the versions can be found in the upgrade functions upgradeDatabaseSchemaXXXX
// and their descriptions.
// TODO - this should be bumped to 6 if we want to enable the new database schema upgrade.
var accountDBVersion = int32(5)

// persistedAccountData is used for representing a single account stored on the disk. In addition to the
// basics.AccountData, it also stores complete referencing information used to maintain the base accounts
// list.
type persistedAccountData struct {
	// The address of the account. In contrasts to maps, having this value explicitly here allows us to use this
	// data structure in queues directly, without "attaching" the address as the address as the map key.
	addr basics.Address
	// The underlaying account data
	accountData basics.AccountData
	// The rowid, when available. If the entry was loaded from the disk, then we have the rowid for it. Entries
	// that doesn't have rowid ( hence, rowid == 0 ) represent either deleted accounts or non-existing accounts.
	rowid int64
	// the round number that is associated with the accountData. This field is needed so that we can maintain a correct
	// lruAccounts cache. We use it to ensure that the entries on the lruAccounts.accountsList are the latest ones.
	// this becomes an issue since while we attempt to write an update to disk, we might be reading an entry and placing
	// it on the lruAccounts.pendingAccounts; The commitRound doesn't attempt to flush the pending accounts, but rather
	// just write the latest ( which is correct ) to the lruAccounts.accountsList. later on, during on newBlockImpl, we
	// want to ensure that the "real" written value isn't being overridden by the value from the pending accounts.
	round basics.Round
}

// compactAccountDeltas and accountDelta is an extension to ledgercore.AccountDeltas that is being used by the commitRound function for counting the
// number of changes we've made per account. The ndeltas is used exclusively for consistency checking - making sure that
// all the pending changes were written and that there are no outstanding writes missing.
type compactAccountDeltas struct {
	// actual data
	deltas []accountDelta
	// addresses for deltas
	addresses []basics.Address
	// cache for addr to deltas index resolution
	cache map[basics.Address]int
	// misses holds indices of addresses for which old portion of delta needs to be loaded from disk
	misses []int
}

type accountDelta struct {
	old     persistedAccountData
	new     basics.AccountData
	ndeltas int
}

// catchpointState is used to store catchpoint related variables into the catchpointstate table.
type catchpointState string

const (
	// catchpointStateLastCatchpoint is written by a node once a catchpoint label is created for a round
	catchpointStateLastCatchpoint = catchpointState("lastCatchpoint")
	// catchpointStateWritingCatchpoint is written by a node while a catchpoint file is being created. It gets deleted once the file
	// creation is complete, and used as a way to record the fact that we've started generating the catchpoint file for that particular
	// round.
	catchpointStateWritingCatchpoint = catchpointState("writingCatchpoint")
	// catchpointCatchupState is the state of the catchup process. The variable is stored only during the catchpoint catchup process, and removed afterward.
	catchpointStateCatchupState = catchpointState("catchpointCatchupState")
	// catchpointStateCatchupLabel is the label to which the currently catchpoint catchup process is trying to catchup to.
	catchpointStateCatchupLabel = catchpointState("catchpointCatchupLabel")
	// catchpointCatchupBlockRound is the block round that is associated with the current running catchpoint catchup.
	catchpointStateCatchupBlockRound = catchpointState("catchpointCatchupBlockRound")
	// catchpointStateCatchupBalancesRound is the balance round that is associated with the current running catchpoint catchup. Typically it would be
	// equal to catchpointStateCatchupBlockRound - 320.
	catchpointStateCatchupBalancesRound = catchpointState("catchpointCatchupBalancesRound")
)

// normalizedAccountBalance is a staging area for a catchpoint file account information before it's being added to the catchpoint staging tables.
type normalizedAccountBalance struct {
	address            basics.Address
	accountData        basics.AccountData
	encodedAccountData []byte
	accountHash        []byte
	normalizedBalance  uint64
}

// prepareNormalizedBalances converts an array of encodedBalanceRecord into an equal size array of normalizedAccountBalances.
func prepareNormalizedBalances(bals []encodedBalanceRecord, proto config.ConsensusParams) (normalizedAccountBalances []normalizedAccountBalance, err error) {
	normalizedAccountBalances = make([]normalizedAccountBalance, len(bals), len(bals))
	for i, balance := range bals {
		normalizedAccountBalances[i].address = balance.Address
		err = protocol.Decode(balance.AccountData, &(normalizedAccountBalances[i].accountData))
		if err != nil {
			return nil, err
		}
		normalizedAccountBalances[i].normalizedBalance = normalizedAccountBalances[i].accountData.NormalizedOnlineBalance(proto)
		normalizedAccountBalances[i].encodedAccountData = balance.AccountData
		normalizedAccountBalances[i].accountHash = accountHashBuilder(balance.Address, normalizedAccountBalances[i].accountData, balance.AccountData)
	}
	return
}

// makeCompactAccountDeltas takes an array of account AccountDeltas ( one array entry per round ), and compacts the arrays into a single
// data structure that contains all the account deltas changes. While doing that, the function eliminate any intermediate account changes.
// It counts the number of changes per round by specifying it in the ndeltas field of the accountDeltaCount/modifiedCreatable.
func makeCompactAccountDeltas(accountDeltas []ledgercore.AccountDeltas, baseAccounts lruAccounts) (outAccountDeltas compactAccountDeltas) {
	if len(accountDeltas) == 0 {
		return
	}

	// the sizes of the maps here aren't super accurate, but would hopefully be a rough estimate for a reasonable starting point.
	size := accountDeltas[0].Len()*len(accountDeltas) + 1
	outAccountDeltas.cache = make(map[basics.Address]int, size)
	outAccountDeltas.deltas = make([]accountDelta, 0, size)
	outAccountDeltas.misses = make([]int, 0, size)

	for _, roundDelta := range accountDeltas {
		for i := 0; i < roundDelta.Len(); i++ {
			addr, acctDelta := roundDelta.GetByIdx(i)
			if prev, idx := outAccountDeltas.get(addr); idx != -1 {
				outAccountDeltas.update(idx, accountDelta{ // update instead of upsert economizes one map lookup
					old:     prev.old,
					new:     acctDelta,
					ndeltas: prev.ndeltas + 1,
				})
			} else {
				// it's a new entry.
				newEntry := accountDelta{
					new:     acctDelta,
					ndeltas: 1,
				}
				if baseAccountData, has := baseAccounts.read(addr); has {
					newEntry.old = baseAccountData
					outAccountDeltas.insert(addr, newEntry) // insert instead of upsert economizes one map lookup
				} else {
					outAccountDeltas.insertMissing(addr, newEntry)
				}
			}
		}
	}
	return
}

// accountsLoadOld updates the entries on the deltas.old map that matches the provided addresses.
// The round number of the persistedAccountData is not updated by this function, and the caller is responsible
// for populating this field.
func (a *compactAccountDeltas) accountsLoadOld(tx *sql.Tx) (err error) {
	if len(a.misses) == 0 {
		return nil
	}
	selectStmt, err := tx.Prepare("SELECT rowid, data FROM accountbase WHERE address=?")
	if err != nil {
		return
	}
	defer selectStmt.Close()
	defer func() {
		a.misses = nil
	}()
	var rowid sql.NullInt64
	var acctDataBuf []byte
	for _, idx := range a.misses {
		addr := a.addresses[idx]
		err = selectStmt.QueryRow(addr[:]).Scan(&rowid, &acctDataBuf)
		switch err {
		case nil:
			if len(acctDataBuf) > 0 {
				persistedAcctData := &persistedAccountData{addr: addr, rowid: rowid.Int64}
				err = protocol.Decode(acctDataBuf, &persistedAcctData.accountData)
				if err != nil {
					return err
				}
				a.updateOld(idx, *persistedAcctData)
			} else {
				// to retain backward compatibility, we will treat this condition as if we don't have the account.
				a.updateOld(idx, persistedAccountData{addr: addr, rowid: rowid.Int64})
			}
		case sql.ErrNoRows:
			// we don't have that account, just return an empty record.
			a.updateOld(idx, persistedAccountData{addr: addr})
			err = nil
		default:
			// unexpected error - let the caller know that we couldn't complete the operation.
			return err
		}
	}
	return
}

// get returns accountDelta by address and its position.
// if no such entry -1 returned
func (a *compactAccountDeltas) get(addr basics.Address) (accountDelta, int) {
	idx, ok := a.cache[addr]
	if !ok {
		return accountDelta{}, -1
	}
	return a.deltas[idx], idx
}

func (a *compactAccountDeltas) len() int {
	return len(a.deltas)
}

func (a *compactAccountDeltas) getByIdx(i int) (basics.Address, accountDelta) {
	return a.addresses[i], a.deltas[i]
}

// upsert updates existing or inserts a new entry
func (a *compactAccountDeltas) upsert(addr basics.Address, delta accountDelta) {
	if idx, exist := a.cache[addr]; exist { // nil map lookup is OK
		a.deltas[idx] = delta
		return
	}
	a.insert(addr, delta)
}

// update replaces specific entry by idx
func (a *compactAccountDeltas) update(idx int, delta accountDelta) {
	a.deltas[idx] = delta
}

func (a *compactAccountDeltas) insert(addr basics.Address, delta accountDelta) int {
	last := len(a.deltas)
	a.deltas = append(a.deltas, delta)
	a.addresses = append(a.addresses, addr)

	if a.cache == nil {
		a.cache = make(map[basics.Address]int)
	}
	a.cache[addr] = last
	return last
}

func (a *compactAccountDeltas) insertMissing(addr basics.Address, delta accountDelta) {
	idx := a.insert(addr, delta)
	a.misses = append(a.misses, idx)
}

// upsertOld updates existing or inserts a new partial entry with only old field filled
func (a *compactAccountDeltas) upsertOld(old persistedAccountData) {
	addr := old.addr
	if idx, exist := a.cache[addr]; exist {
		a.deltas[idx].old = old
		return
	}
	a.insert(addr, accountDelta{old: old})
}

// updateOld updates existing or inserts a new partial entry with only old field filled
func (a *compactAccountDeltas) updateOld(idx int, old persistedAccountData) {
	a.deltas[idx].old = old
}

// writeCatchpointStagingBalances inserts all the account balances in the provided array into the catchpoint balance staging table catchpointbalances.
func writeCatchpointStagingBalances(ctx context.Context, tx *sql.Tx, bals []normalizedAccountBalance) error {
	insertAcctStmt, err := tx.PrepareContext(ctx, "INSERT INTO catchpointbalances(address, normalizedonlinebalance, data) VALUES(?, ?, ?)")
	if err != nil {
		return err
	}

	for _, balance := range bals {
		result, err := insertAcctStmt.ExecContext(ctx, balance.address[:], balance.normalizedBalance, balance.encodedAccountData)
		if err != nil {
			return err
		}
		aff, err := result.RowsAffected()
		if err != nil {
			return err
		}
		if aff != 1 {
			return fmt.Errorf("number of affected record in insert was expected to be one, but was %d", aff)
		}
	}
	return nil
}

// writeCatchpointStagingHashes inserts all the account hashes in the provided array into the catchpoint pending hashes table catchpointpendinghashes.
func writeCatchpointStagingHashes(ctx context.Context, tx *sql.Tx, bals []normalizedAccountBalance) error {
	insertStmt, err := tx.PrepareContext(ctx, "INSERT INTO catchpointpendinghashes(data) VALUES(?)")
	if err != nil {
		return err
	}

	for _, balance := range bals {
		result, err := insertStmt.ExecContext(ctx, balance.accountHash[:])
		if err != nil {
			return err
		}

		aff, err := result.RowsAffected()
		if err != nil {
			return err
		}
		if aff != 1 {
			return fmt.Errorf("number of affected record in insert was expected to be one, but was %d", aff)
		}
	}
	return nil
}

// createCatchpointStagingHashesIndex creates an index on catchpointpendinghashes to allow faster scanning according to the hash order
func createCatchpointStagingHashesIndex(ctx context.Context, tx *sql.Tx) (err error) {
	_, err = tx.ExecContext(ctx, "CREATE INDEX IF NOT EXISTS catchpointpendinghashesidx ON catchpointpendinghashes(data)")
	if err != nil {
		return
	}
	return
}

// writeCatchpointStagingCreatable inserts all the creatables in the provided array into the catchpoint asset creator staging table catchpointassetcreators.
func writeCatchpointStagingCreatable(ctx context.Context, tx *sql.Tx, bals []normalizedAccountBalance) error {
	insertStmt, err := tx.PrepareContext(ctx, "INSERT INTO catchpointassetcreators(asset, creator, ctype) VALUES(?, ?, ?)")
	if err != nil {
		return err
	}

	for _, balance := range bals {
		// if the account has any asset params, it means that it's the creator of an asset.
		if len(balance.accountData.AssetParams) > 0 {
			for aidx := range balance.accountData.AssetParams {
				_, err := insertStmt.ExecContext(ctx, basics.CreatableIndex(aidx), balance.address[:], basics.AssetCreatable)
				if err != nil {
					return err
				}
			}
		}

		if len(balance.accountData.AppParams) > 0 {
			for aidx := range balance.accountData.AppParams {
				_, err := insertStmt.ExecContext(ctx, basics.CreatableIndex(aidx), balance.address[:], basics.AppCreatable)
				if err != nil {
					return err
				}
			}
		}
	}
	return nil
}

func resetCatchpointStagingBalances(ctx context.Context, tx *sql.Tx, newCatchup bool) (err error) {
	s := []string{
		"DROP TABLE IF EXISTS catchpointbalances",
		"DROP TABLE IF EXISTS catchpointassetcreators",
		"DROP TABLE IF EXISTS catchpointaccounthashes",
		"DROP TABLE IF EXISTS catchpointpendinghashes",
		"DELETE FROM accounttotals where id='catchpointStaging'",
	}

	if newCatchup {
		// SQLite has no way to rename an existing index.  So, we need
		// to cook up a fresh name for the index, which will be kept
		// around after we rename the table from "catchpointbalances"
		// to "accountbase".  To construct a unique index name, we
		// use the current time.
		// Apply the same logic to
		idxnameBalances := fmt.Sprintf("onlineaccountbals_idx_%d", time.Now().UnixNano())

		s = append(s,
			"CREATE TABLE IF NOT EXISTS catchpointassetcreators (asset integer primary key, creator blob, ctype integer)",
			"CREATE TABLE IF NOT EXISTS catchpointbalances (address blob primary key, data blob, normalizedonlinebalance integer)",
			"CREATE TABLE IF NOT EXISTS catchpointpendinghashes (data blob)",
			"CREATE TABLE IF NOT EXISTS catchpointaccounthashes (id integer primary key, data blob)",
			createNormalizedOnlineBalanceIndex(idxnameBalances, "catchpointbalances"),
		)
	}

	for _, stmt := range s {
		_, err = tx.Exec(stmt)
		if err != nil {
			return err
		}
	}

	return nil
}

// applyCatchpointStagingBalances switches the staged catchpoint catchup tables onto the actual
// tables and update the correct balance round. This is the final step in switching onto the new catchpoint round.
func applyCatchpointStagingBalances(ctx context.Context, tx *sql.Tx, balancesRound basics.Round) (err error) {
	stmts := []string{
		"ALTER TABLE accountbase RENAME TO accountbase_old",
		"ALTER TABLE assetcreators RENAME TO assetcreators_old",
		"ALTER TABLE accounthashes RENAME TO accounthashes_old",

		"ALTER TABLE catchpointbalances RENAME TO accountbase",
		"ALTER TABLE catchpointassetcreators RENAME TO assetcreators",
		"ALTER TABLE catchpointaccounthashes RENAME TO accounthashes",

		"DROP TABLE IF EXISTS accountbase_old",
		"DROP TABLE IF EXISTS assetcreators_old",
		"DROP TABLE IF EXISTS accounthashes_old",
	}

	for _, stmt := range stmts {
		_, err = tx.Exec(stmt)
		if err != nil {
			return err
		}
	}

	_, err = tx.Exec("INSERT OR REPLACE INTO acctrounds(id, rnd) VALUES('acctbase', ?)", balancesRound)
	if err != nil {
		return err
	}
	_, err = tx.Exec("INSERT OR REPLACE INTO acctrounds(id, rnd) VALUES('hashbase', ?)", balancesRound)
	if err != nil {
		return err
	}
	return
}

func getCatchpoint(tx *sql.Tx, round basics.Round) (fileName string, catchpoint string, fileSize int64, err error) {
	err = tx.QueryRow("SELECT filename, catchpoint, filesize FROM storedcatchpoints WHERE round=?", int64(round)).Scan(&fileName, &catchpoint, &fileSize)
	return
}

// accountsInit fills the database using tx with initAccounts if the
// database has not been initialized yet.
//
// accountsInit returns nil if either it has initialized the database
// correctly, or if the database has already been initialized.
func accountsInit(tx *sql.Tx, initAccounts map[basics.Address]basics.AccountData, proto config.ConsensusParams) (newDatabase bool, err error) {
	for _, tableCreate := range accountsSchema {
		_, err = tx.Exec(tableCreate)
		if err != nil {
			return
		}
	}

	// Run creatables migration if it hasn't run yet
	var creatableMigrated bool
	err = tx.QueryRow("SELECT 1 FROM pragma_table_info('assetcreators') WHERE name='ctype'").Scan(&creatableMigrated)
	if err == sql.ErrNoRows {
		// Run migration
		for _, migrateCmd := range creatablesMigration {
			_, err = tx.Exec(migrateCmd)
			if err != nil {
				return
			}
		}
	} else if err != nil {
		return
	}

	_, err = tx.Exec("INSERT INTO acctrounds (id, rnd) VALUES ('acctbase', 0)")
	if err == nil {
		var ot basics.OverflowTracker
		var totals ledgercore.AccountTotals

		for addr, data := range initAccounts {
			_, err = tx.Exec("INSERT INTO accountbase (address, data) VALUES (?, ?)",
				addr[:], protocol.Encode(&data))
			if err != nil {
				return true, err
			}

			totals.AddAccount(proto, data, &ot)
		}

		if ot.Overflowed {
			return true, fmt.Errorf("overflow computing totals")
		}

		err = accountsPutTotals(tx, totals, false)
		if err != nil {
			return true, err
		}
		newDatabase = true
	} else {
		serr, ok := err.(sqlite3.Error)
		// serr.Code is sqlite.ErrConstraint if the database has already been initialized;
		// in that case, ignore the error and return nil.
		if !ok || serr.Code != sqlite3.ErrConstraint {
			return
		}

	}

	return newDatabase, nil
}

// accountsAddNormalizedBalance adds the normalizedonlinebalance column
// to the accountbase table.
func accountsAddNormalizedBalance(tx *sql.Tx, proto config.ConsensusParams) error {
	var exists bool
	err := tx.QueryRow("SELECT 1 FROM pragma_table_info('accountbase') WHERE name='normalizedonlinebalance'").Scan(&exists)
	if err == nil {
		// Already exists.
		return nil
	}
	if err != sql.ErrNoRows {
		return err
	}

	for _, stmt := range createOnlineAccountIndex {
		_, err := tx.Exec(stmt)
		if err != nil {
			return err
		}
	}

	rows, err := tx.Query("SELECT address, data FROM accountbase")
	if err != nil {
		return err
	}
	defer rows.Close()

	for rows.Next() {
		var addrbuf []byte
		var buf []byte
		err = rows.Scan(&addrbuf, &buf)
		if err != nil {
			return err
		}

		var data basics.AccountData
		err = protocol.Decode(buf, &data)
		if err != nil {
			return err
		}

		normBalance := data.NormalizedOnlineBalance(proto)
		if normBalance > 0 {
			_, err = tx.Exec("UPDATE accountbase SET normalizedonlinebalance=? WHERE address=?", normBalance, addrbuf)
			if err != nil {
				return err
			}
		}
	}

	return rows.Err()
}

// accountsCreateResourceTable creates the resource table in the database.
func accountsCreateResourceTable(ctx context.Context, tx *sql.Tx) error {
	var exists bool
	err := tx.QueryRowContext(ctx, "SELECT 1 FROM pragma_table_info('resources') WHERE name='addrid'").Scan(&exists)
	if err == nil {
		// Already exists.
		return nil
	}
	if err != sql.ErrNoRows {
		return err
	}
	for _, stmt := range createResourcesTable {
		_, err = tx.ExecContext(ctx, stmt)
		if err != nil {
			return err
		}
	}
	return nil
}

type baseOnlineAccountData struct {
	_struct struct{} `codec:",omitempty,omitemptyarray"`

	VoteID          crypto.OneTimeSignatureVerifier `codec:"A"`
	SelectionID     crypto.VRFVerifier              `codec:"B"`
	VoteFirstValid  basics.Round                    `codec:"C"`
	VoteLastValid   basics.Round                    `codec:"D"`
	VoteKeyDilution uint64                          `codec:"E"`
}

type baseAccountData struct {
	_struct struct{} `codec:",omitempty,omitemptyarray"`

	Status                     basics.Status     `codec:"a"`
	MicroAlgos                 basics.MicroAlgos `codec:"b"`
	RewardsBase                uint64            `codec:"c"`
	RewardedMicroAlgos         basics.MicroAlgos `codec:"d"`
	AuthAddr                   basics.Address    `codec:"e"`
	TotalAppSchemaNumUint      uint64            `codec:"f"`
	TotalAppSchemaNumByteSlice uint64            `codec:"g"`
	TotalExtraAppPages         uint32            `codec:"h"`
	TotalAssetParams           uint32            `codec:"i"`
	TotalAssets                uint32            `codec:"j"`
	TotalAppParams             uint32            `codec:"k"`
	TotalAppLocalStates        uint32            `codec:"l"`

	baseOnlineAccountData

	UpdateRound uint64 `codec:"z"`
}

func (ba *baseAccountData) SetAccountData(ad *basics.AccountData) {
	ba.Status = ad.Status
	ba.MicroAlgos = ad.MicroAlgos
	ba.RewardsBase = ad.RewardsBase
	ba.RewardedMicroAlgos = ad.RewardedMicroAlgos
	ba.VoteID = ad.VoteID
	ba.SelectionID = ad.SelectionID
	ba.VoteFirstValid = ad.VoteFirstValid
	ba.VoteLastValid = ad.VoteLastValid
	ba.VoteKeyDilution = ad.VoteKeyDilution
	ba.AuthAddr = ad.AuthAddr
	ba.TotalAppSchemaNumUint = ad.TotalAppSchema.NumUint
	ba.TotalAppSchemaNumByteSlice = ad.TotalAppSchema.NumByteSlice
	ba.TotalExtraAppPages = ad.TotalExtraAppPages
	ba.TotalAssetParams = uint32(len(ad.AssetParams))
	ba.TotalAssets = uint32(len(ad.Assets))
	ba.TotalAppParams = uint32(len(ad.AppParams))
	ba.TotalAppLocalStates = uint32(len(ad.AppLocalStates))
}

func (ba *baseAccountData) GetAccountData() basics.AccountData {
	return basics.AccountData{
		Status:             ba.Status,
		MicroAlgos:         ba.MicroAlgos,
		RewardsBase:        ba.RewardsBase,
		RewardedMicroAlgos: ba.RewardedMicroAlgos,
		VoteID:             ba.VoteID,
		SelectionID:        ba.SelectionID,
		VoteFirstValid:     ba.VoteFirstValid,
		VoteLastValid:      ba.VoteLastValid,
		VoteKeyDilution:    ba.VoteKeyDilution,
		AuthAddr:           ba.AuthAddr,
		TotalAppSchema: basics.StateSchema{
			NumUint:      ba.TotalAppSchemaNumUint,
			NumByteSlice: ba.TotalAppSchemaNumByteSlice,
		},
		TotalExtraAppPages: ba.TotalExtraAppPages,
	}
}

type resourceFlags uint8

const (
<<<<<<< HEAD
	resourceFlagsHolding    = 0 //nolint:deadcode
=======
	resourceFlagsHolding    = 0 //nolint:deadcode,varcheck
>>>>>>> 2158705f
	resourceFlagsNotHolding = 1
	resourceFlagsOwnership  = 2
)

type resourcesData struct {
	_struct struct{} `codec:",omitempty,omitemptyarray"`

	// asset parameters ( basics.AssetParams )
	Total         uint64         `codec:"a"`
	Decimals      uint32         `codec:"b"`
	DefaultFrozen bool           `codec:"c"`
	UnitName      string         `codec:"d"`
	AssetName     string         `codec:"e"`
	URL           string         `codec:"f"`
	MetadataHash  [32]byte       `codec:"g"`
	Manager       basics.Address `codec:"h"`
	Reserve       basics.Address `codec:"i"`
	Freeze        basics.Address `codec:"j"`
	Clawback      basics.Address `codec:"k"`

	// asset holding ( basics.AssetHolding )
	Amount uint64 `codec:"l"`
	Frozen bool   `codec:"m"`

	// application local state ( basics.AppLocalState )
	SchemaNumUint      uint64              `codec:"n"`
	SchemaNumByteSlice uint64              `codec:"o"`
	KeyValue           basics.TealKeyValue `codec:"p"`

	// application global params ( basics.AppParams )
	ApprovalProgram               []byte              `codec:"q,allocbound=config.MaxAvailableAppProgramLen"`
	ClearStateProgram             []byte              `codec:"r,allocbound=config.MaxAvailableAppProgramLen"`
	GlobalState                   basics.TealKeyValue `codec:"s"`
	LocalStateSchemaNumUint       uint64              `codec:"t"`
	LocalStateSchemaNumByteSlice  uint64              `codec:"u"`
	GlobalStateSchemaNumUint      uint64              `codec:"v"`
	GlobalStateSchemaNumByteSlice uint64              `codec:"w"`
	ExtraProgramPages             uint32              `codec:"x"`

	// ResourceFlags helps to identify which portions of this structure should be used; in particular, it
	// helps to provide a marker - i.e. whether the account was, for instance, opted-in for the asset compared
	// to just being the owner of the asset. A comparison against the empty structure doesn't work here -
	// since both the holdings and the parameters are allowed to be all at their default values.
	ResourceFlags resourceFlags `codec:"y"`
	UpdateRound   uint64        `codec:"z"`
}

func (rd *resourcesData) SetAssetParams(ap basics.AssetParams, haveHoldings bool) {
	rd.Total = ap.Total
	rd.Decimals = ap.Decimals
	rd.DefaultFrozen = ap.DefaultFrozen
	rd.UnitName = ap.UnitName
	rd.AssetName = ap.AssetName
	rd.URL = ap.URL
<<<<<<< HEAD
	copy(rd.MetadataHash[:], ap.MetadataHash[:])
=======
	rd.MetadataHash = ap.MetadataHash
>>>>>>> 2158705f
	rd.Manager = ap.Manager
	rd.Reserve = ap.Reserve
	rd.Freeze = ap.Freeze
	rd.Clawback = ap.Clawback
	rd.ResourceFlags |= resourceFlagsOwnership
	if !haveHoldings {
		rd.ResourceFlags |= resourceFlagsNotHolding
	}
}

func (rd *resourcesData) GetAssetParams() basics.AssetParams {
	ap := basics.AssetParams{
		Total:         rd.Total,
		Decimals:      rd.Decimals,
		DefaultFrozen: rd.DefaultFrozen,
		UnitName:      rd.UnitName,
		AssetName:     rd.AssetName,
		URL:           rd.URL,
<<<<<<< HEAD
=======
		MetadataHash:  rd.MetadataHash,
>>>>>>> 2158705f
		Manager:       rd.Manager,
		Reserve:       rd.Reserve,
		Freeze:        rd.Freeze,
		Clawback:      rd.Clawback,
	}
<<<<<<< HEAD
	copy(ap.MetadataHash[:], rd.MetadataHash[:])
=======
>>>>>>> 2158705f
	return ap
}

func (rd *resourcesData) SetAssetHolding(ah basics.AssetHolding) {
	rd.Amount = ah.Amount
	rd.Frozen = ah.Frozen
	rd.ResourceFlags -= rd.ResourceFlags & resourceFlagsNotHolding
}

func (rd *resourcesData) GetAssetHolding() basics.AssetHolding {
	return basics.AssetHolding{
		Amount: rd.Amount,
		Frozen: rd.Frozen,
	}
}

func (rd *resourcesData) SetAppLocalState(als basics.AppLocalState) {
	rd.SchemaNumUint = als.Schema.NumUint
	rd.SchemaNumByteSlice = als.Schema.NumByteSlice
	rd.KeyValue = als.KeyValue
	rd.ResourceFlags -= rd.ResourceFlags & resourceFlagsNotHolding
}

func (rd *resourcesData) GetAppLocalState() basics.AppLocalState {
	return basics.AppLocalState{
		Schema: basics.StateSchema{
			NumUint:      rd.SchemaNumUint,
			NumByteSlice: rd.SchemaNumByteSlice,
		},
		KeyValue: rd.KeyValue,
	}
}

func (rd *resourcesData) SetAppParams(ap basics.AppParams, haveHoldings bool) {
	rd.ApprovalProgram = ap.ApprovalProgram
	rd.ClearStateProgram = ap.ClearStateProgram
	rd.GlobalState = ap.GlobalState
	rd.LocalStateSchemaNumUint = ap.LocalStateSchema.NumUint
	rd.LocalStateSchemaNumByteSlice = ap.LocalStateSchema.NumByteSlice
	rd.GlobalStateSchemaNumUint = ap.GlobalStateSchema.NumUint
	rd.GlobalStateSchemaNumByteSlice = ap.GlobalStateSchema.NumByteSlice
	rd.ExtraProgramPages = ap.ExtraProgramPages
	rd.ResourceFlags |= resourceFlagsOwnership
	if !haveHoldings {
		rd.ResourceFlags |= resourceFlagsNotHolding
	}
}

func (rd *resourcesData) GetAppParams() basics.AppParams {
	return basics.AppParams{
		ApprovalProgram:   rd.ApprovalProgram,
		ClearStateProgram: rd.ClearStateProgram,
		GlobalState:       rd.GlobalState,
		StateSchemas: basics.StateSchemas{
			LocalStateSchema: basics.StateSchema{
				NumUint:      rd.LocalStateSchemaNumUint,
				NumByteSlice: rd.LocalStateSchemaNumByteSlice,
			},
			GlobalStateSchema: basics.StateSchema{
				NumUint:      rd.GlobalStateSchemaNumUint,
				NumByteSlice: rd.GlobalStateSchemaNumByteSlice,
			},
		},
		ExtraProgramPages: rd.ExtraProgramPages,
	}
}

// performResourceTableMigration migrate the database to use the resources table.
func performResourceTableMigration(ctx context.Context, tx *sql.Tx, log func(processed, total uint64)) (err error) {
	idxnameBalances := fmt.Sprintf("onlineaccountbals_idx_%d", time.Now().UnixNano())

	createNewAcctBase := []string{
		`CREATE TABLE IF NOT EXISTS accountbase_resources_migration (
		addrid INTEGER PRIMARY KEY NOT NULL,
		address blob NOT NULL,
		data blob,
		normalizedonlinebalance INTEGER )`,
		createNormalizedOnlineBalanceIndex(idxnameBalances, "accountbase_resources_migration"),
		fmt.Sprintf(`CREATE UNIQUE INDEX accountbase_resources_migration_address_idx_%d ON accountbase_resources_migration(address)`, time.Now().UnixNano()),
	}

	applyNewAcctBase := []string{
		`ALTER TABLE accountbase RENAME TO accountbase_old`,
		`ALTER TABLE accountbase_resources_migration RENAME TO accountbase`,
		`DROP TABLE IF EXISTS accountbase_old`,
	}

	for _, stmt := range createNewAcctBase {
		_, err = tx.ExecContext(ctx, stmt)
		if err != nil {
			return err
		}
	}
	var insertNewAcctBase *sql.Stmt
	var insertResources *sql.Stmt
	var insertNewAcctBaseNormBal *sql.Stmt
	insertNewAcctBase, err = tx.PrepareContext(ctx, "INSERT INTO accountbase_resources_migration(address, data) VALUES(?, ?)")
	if err != nil {
		return err
	}
	defer insertNewAcctBase.Close()

	insertNewAcctBaseNormBal, err = tx.PrepareContext(ctx, "INSERT INTO accountbase_resources_migration(address, data, normalizedonlinebalance) VALUES(?, ?, ?)")
	if err != nil {
		return err
	}
	defer insertNewAcctBaseNormBal.Close()

	insertResources, err = tx.PrepareContext(ctx, "INSERT INTO resources(addrid, aidx, rtype, data) VALUES(?, ?, ?, ?)")
	if err != nil {
		return err
	}
	defer insertResources.Close()

	var rows *sql.Rows
	rows, err = tx.QueryContext(ctx, "SELECT address, data, normalizedonlinebalance FROM accountbase ORDER BY address")
	if err != nil {
		return err
	}
	defer rows.Close()

	var insertRes sql.Result
	var rowID int64
	var rowsAffected int64
	var processedAccounts uint64
	var totalBaseAccounts uint64

	totalBaseAccounts, err = totalAccounts(ctx, tx)
	if err != nil {
		return err
	}
	for rows.Next() {
		var addrbuf []byte
		var encodedAcctData []byte
		var normBal sql.NullInt64
		err = rows.Scan(&addrbuf, &encodedAcctData, &normBal)
		if err != nil {
			return err
		}

		var accountData basics.AccountData
		err = protocol.Decode(encodedAcctData, &accountData)
		if err != nil {
			return err
		}

		var newAccountData baseAccountData
		newAccountData.SetAccountData(&accountData)
		encodedAcctData = protocol.Encode(&newAccountData)

		if normBal.Valid {
			insertRes, err = insertNewAcctBaseNormBal.ExecContext(ctx, addrbuf, encodedAcctData, normBal.Int64)
		} else {
			insertRes, err = insertNewAcctBase.ExecContext(ctx, addrbuf, encodedAcctData)
		}

		if err != nil {
			return err
		}
		rowsAffected, err = insertRes.RowsAffected()
		if err != nil {
			return err
		}
		if rowsAffected != 1 {
			return fmt.Errorf("number of affected rows is not 1 - %d", rowsAffected)
		}
		rowID, err = insertRes.LastInsertId()
		if err != nil {
			return err
		}
		// does this account have any assets ?
		if len(accountData.Assets) > 0 || len(accountData.AssetParams) > 0 {
			for aidx, holding := range accountData.Assets {
				var rd resourcesData
				rd.SetAssetHolding(holding)
				if ap, has := accountData.AssetParams[aidx]; has {
					rd.SetAssetParams(ap, true)
					delete(accountData.AssetParams, aidx)
				}
				_, err = insertResources.ExecContext(ctx, rowID, aidx, basics.AssetCreatable, protocol.Encode(&rd))
				if err != nil {
					return err
				}
			}
			for aidx, aparams := range accountData.AssetParams {
				var rd resourcesData
				rd.SetAssetParams(aparams, false)
				_, err = insertResources.ExecContext(ctx, rowID, aidx, basics.AssetCreatable, protocol.Encode(&rd))
				if err != nil {
					return err
				}
			}
		}
		// does this account have any applications ?
		if len(accountData.AppLocalStates) > 0 || len(accountData.AppParams) > 0 {
			for aidx, localState := range accountData.AppLocalStates {
				var rd resourcesData
				rd.SetAppLocalState(localState)
				if ap, has := accountData.AppParams[aidx]; has {
					rd.SetAppParams(ap, true)
					delete(accountData.AppParams, aidx)
				}
				_, err = insertResources.ExecContext(ctx, rowID, aidx, basics.AppCreatable, protocol.Encode(&rd))
				if err != nil {
					return err
				}
			}
			for aidx, aparams := range accountData.AppParams {
				var rd resourcesData
				rd.SetAppParams(aparams, false)
				_, err = insertResources.ExecContext(ctx, rowID, aidx, basics.AppCreatable, protocol.Encode(&rd))
				if err != nil {
					return err
				}
			}
		}
		processedAccounts++
		log(processedAccounts, totalBaseAccounts)
	}

	// if the above loop was abrupted by an error, test it now.
	if err = rows.Err(); err != nil {
		return err
	}

	for _, stmt := range applyNewAcctBase {
		_, err = tx.Exec(stmt)
		if err != nil {
			return err
		}
	}
	return nil
}

// removeEmptyAccountData removes empty AccountData msgp-encoded entries from accountbase table
// and optionally returns list of addresses that were eliminated
func removeEmptyAccountData(tx *sql.Tx, queryAddresses bool) (num int64, addresses []basics.Address, err error) {
	if queryAddresses {
		rows, err := tx.Query("SELECT address FROM accountbase where length(data) = 1 and data = x'80'") // empty AccountData is 0x80
		if err != nil {
			return 0, nil, err
		}
		defer rows.Close()

		for rows.Next() {
			var addrbuf []byte
			err = rows.Scan(&addrbuf)
			if err != nil {
				return 0, nil, err
			}
			var addr basics.Address
			if len(addrbuf) != len(addr) {
				err = fmt.Errorf("Account DB address length mismatch: %d != %d", len(addrbuf), len(addr))
				return 0, nil, err
			}
			copy(addr[:], addrbuf)
			addresses = append(addresses, addr)
		}

		// if the above loop was abrupted by an error, test it now.
		if err = rows.Err(); err != nil {
			return 0, nil, err
		}
	}

	result, err := tx.Exec("DELETE from accountbase where length(data) = 1 and data = x'80'")
	if err != nil {
		return 0, nil, err
	}
	num, err = result.RowsAffected()
	if err != nil {
		// something wrong on getting rows count but data deleted, ignore the error
		num = int64(len(addresses))
		err = nil
	}
	return num, addresses, err
}

// accountDataToOnline returns the part of the AccountData that matters
// for online accounts (to answer top-N queries).  We store a subset of
// the full AccountData because we need to store a large number of these
// in memory (say, 1M), and storing that many AccountData could easily
// cause us to run out of memory.
func accountDataToOnline(address basics.Address, ad *basics.AccountData, proto config.ConsensusParams) *ledgercore.OnlineAccount {
	return &ledgercore.OnlineAccount{
		Address:                 address,
		MicroAlgos:              ad.MicroAlgos,
		RewardsBase:             ad.RewardsBase,
		NormalizedOnlineBalance: ad.NormalizedOnlineBalance(proto),
		VoteID:                  ad.VoteID,
		VoteFirstValid:          ad.VoteFirstValid,
		VoteLastValid:           ad.VoteLastValid,
		VoteKeyDilution:         ad.VoteKeyDilution,
	}
}

func resetAccountHashes(tx *sql.Tx) (err error) {
	_, err = tx.Exec(`DELETE FROM accounthashes`)
	return
}

func accountsReset(tx *sql.Tx) error {
	for _, stmt := range accountsResetExprs {
		_, err := tx.Exec(stmt)
		if err != nil {
			return err
		}
	}
	_, err := db.SetUserVersion(context.Background(), tx, 0)
	return err
}

// accountsRound returns the tracker balances round number
func accountsRound(tx *sql.Tx) (rnd basics.Round, err error) {
	err = tx.QueryRow("SELECT rnd FROM acctrounds WHERE id='acctbase'").Scan(&rnd)
	if err != nil {
		return
	}
	return
}

// accountsHashRound returns the round of the hash tree
// if the hash of the tree doesn't exists, it returns zero.
func accountsHashRound(tx *sql.Tx) (hashrnd basics.Round, err error) {
	err = tx.QueryRow("SELECT rnd FROM acctrounds WHERE id='hashbase'").Scan(&hashrnd)
	if err == sql.ErrNoRows {
		hashrnd = basics.Round(0)
		err = nil
	}
	return
}

func accountsInitDbQueries(r db.Queryable, w db.Queryable) (*accountsDbQueries, error) {
	var err error
	qs := &accountsDbQueries{}

	qs.listCreatablesStmt, err = r.Prepare("SELECT rnd, asset, creator FROM acctrounds LEFT JOIN assetcreators ON assetcreators.asset <= ? AND assetcreators.ctype = ? WHERE acctrounds.id='acctbase' ORDER BY assetcreators.asset desc LIMIT ?")
	if err != nil {
		return nil, err
	}

	qs.lookupStmt, err = r.Prepare("SELECT accountbase.rowid, rnd, data FROM acctrounds LEFT JOIN accountbase ON address=? WHERE id='acctbase'")
	if err != nil {
		return nil, err
	}

	qs.lookupCreatorStmt, err = r.Prepare("SELECT rnd, creator FROM acctrounds LEFT JOIN assetcreators ON asset = ? AND ctype = ? WHERE id='acctbase'")
	if err != nil {
		return nil, err
	}

	qs.deleteStoredCatchpoint, err = w.Prepare("DELETE FROM storedcatchpoints WHERE round=?")
	if err != nil {
		return nil, err
	}

	qs.insertStoredCatchpoint, err = w.Prepare("INSERT INTO storedcatchpoints(round, filename, catchpoint, filesize, pinned) VALUES(?, ?, ?, ?, 0)")
	if err != nil {
		return nil, err
	}

	qs.selectOldestCatchpointFiles, err = r.Prepare("SELECT round, filename FROM storedcatchpoints WHERE pinned = 0 and round <= COALESCE((SELECT round FROM storedcatchpoints WHERE pinned = 0 ORDER BY round DESC LIMIT ?, 1),0) ORDER BY round ASC LIMIT ?")
	if err != nil {
		return nil, err
	}

	qs.selectCatchpointStateUint64, err = r.Prepare("SELECT intval FROM catchpointstate WHERE id=?")
	if err != nil {
		return nil, err
	}

	qs.deleteCatchpointState, err = r.Prepare("DELETE FROM catchpointstate WHERE id=?")
	if err != nil {
		return nil, err
	}

	qs.insertCatchpointStateUint64, err = r.Prepare("INSERT OR REPLACE INTO catchpointstate(id, intval) VALUES(?, ?)")
	if err != nil {
		return nil, err
	}

	qs.insertCatchpointStateString, err = r.Prepare("INSERT OR REPLACE INTO catchpointstate(id, strval) VALUES(?, ?)")
	if err != nil {
		return nil, err
	}

	qs.selectCatchpointStateString, err = r.Prepare("SELECT strval FROM catchpointstate WHERE id=?")
	if err != nil {
		return nil, err
	}
	return qs, nil
}

// listCreatables returns an array of CreatableLocator which have CreatableIndex smaller or equal to maxIdx and are of the provided CreatableType.
func (qs *accountsDbQueries) listCreatables(maxIdx basics.CreatableIndex, maxResults uint64, ctype basics.CreatableType) (results []basics.CreatableLocator, dbRound basics.Round, err error) {
	err = db.Retry(func() error {
		// Query for assets in range
		rows, err := qs.listCreatablesStmt.Query(maxIdx, ctype, maxResults)
		if err != nil {
			return err
		}
		defer rows.Close()

		// For each row, copy into a new CreatableLocator and append to results
		var buf []byte
		var cl basics.CreatableLocator
		var creatableIndex sql.NullInt64
		for rows.Next() {
			err = rows.Scan(&dbRound, &creatableIndex, &buf)
			if err != nil {
				return err
			}
			if !creatableIndex.Valid {
				// we received an entry without any index. This would happen only on the first entry when there are no creatables of the requested type.
				break
			}
			cl.Index = basics.CreatableIndex(creatableIndex.Int64)
			copy(cl.Creator[:], buf)
			cl.Type = ctype
			results = append(results, cl)
		}
		return nil
	})
	return
}

func (qs *accountsDbQueries) lookupCreator(cidx basics.CreatableIndex, ctype basics.CreatableType) (addr basics.Address, ok bool, dbRound basics.Round, err error) {
	err = db.Retry(func() error {
		var buf []byte
		err := qs.lookupCreatorStmt.QueryRow(cidx, ctype).Scan(&dbRound, &buf)

		// this shouldn't happen unless we can't figure the round number.
		if err == sql.ErrNoRows {
			return fmt.Errorf("lookupCreator was unable to retrieve round number")
		}

		// Some other database error
		if err != nil {
			return err
		}

		if len(buf) > 0 {
			ok = true
			copy(addr[:], buf)
		}
		return nil
	})
	return
}

// lookup looks up for a the account data given it's address. It returns the persistedAccountData, which includes the current database round and the matching
// account data, if such was found. If no matching account data could be found for the given address, an empty account data would
// be retrieved.
func (qs *accountsDbQueries) lookup(addr basics.Address) (data persistedAccountData, err error) {
	err = db.Retry(func() error {
		var buf []byte
		var rowid sql.NullInt64
		err := qs.lookupStmt.QueryRow(addr[:]).Scan(&rowid, &data.round, &buf)
		if err == nil {
			data.addr = addr
			if len(buf) > 0 && rowid.Valid {
				data.rowid = rowid.Int64
				return protocol.Decode(buf, &data.accountData)
			}
			// we don't have that account, just return the database round.
			return nil
		}

		// this should never happen; it indicates that we don't have a current round in the acctrounds table.
		if err == sql.ErrNoRows {
			// Return the zero value of data
			return fmt.Errorf("unable to query account data for address %v : %w", addr, err)
		}

		return err
	})

	return
}

func (qs *accountsDbQueries) storeCatchpoint(ctx context.Context, round basics.Round, fileName string, catchpoint string, fileSize int64) (err error) {
	err = db.Retry(func() (err error) {
		_, err = qs.deleteStoredCatchpoint.ExecContext(ctx, round)

		if err != nil || (fileName == "" && catchpoint == "" && fileSize == 0) {
			return
		}

		_, err = qs.insertStoredCatchpoint.ExecContext(ctx, round, fileName, catchpoint, fileSize)
		return
	})
	return
}

func (qs *accountsDbQueries) getOldestCatchpointFiles(ctx context.Context, fileCount int, filesToKeep int) (fileNames map[basics.Round]string, err error) {
	err = db.Retry(func() (err error) {
		var rows *sql.Rows
		rows, err = qs.selectOldestCatchpointFiles.QueryContext(ctx, filesToKeep, fileCount)
		if err != nil {
			return
		}
		defer rows.Close()

		fileNames = make(map[basics.Round]string)
		for rows.Next() {
			var fileName string
			var round basics.Round
			err = rows.Scan(&round, &fileName)
			if err != nil {
				return
			}
			fileNames[round] = fileName
		}

		err = rows.Err()
		return
	})
	return
}

func (qs *accountsDbQueries) readCatchpointStateUint64(ctx context.Context, stateName catchpointState) (rnd uint64, def bool, err error) {
	var val sql.NullInt64
	err = db.Retry(func() (err error) {
		err = qs.selectCatchpointStateUint64.QueryRowContext(ctx, stateName).Scan(&val)
		if err == sql.ErrNoRows || (err == nil && false == val.Valid) {
			val.Int64 = 0 // default to zero.
			err = nil
			def = true
			return
		}
		return err
	})
	return uint64(val.Int64), def, err
}

func (qs *accountsDbQueries) writeCatchpointStateUint64(ctx context.Context, stateName catchpointState, setValue uint64) (cleared bool, err error) {
	err = db.Retry(func() (err error) {
		if setValue == 0 {
			_, err = qs.deleteCatchpointState.ExecContext(ctx, stateName)
			cleared = true
			return err
		}

		// we don't know if there is an entry in the table for this state, so we'll insert/replace it just in case.
		_, err = qs.insertCatchpointStateUint64.ExecContext(ctx, stateName, setValue)
		cleared = false
		return err
	})
	return cleared, err

}

func (qs *accountsDbQueries) readCatchpointStateString(ctx context.Context, stateName catchpointState) (str string, def bool, err error) {
	var val sql.NullString
	err = db.Retry(func() (err error) {
		err = qs.selectCatchpointStateString.QueryRowContext(ctx, stateName).Scan(&val)
		if err == sql.ErrNoRows || (err == nil && false == val.Valid) {
			val.String = "" // default to empty string
			err = nil
			def = true
			return
		}
		return err
	})
	return val.String, def, err
}

func (qs *accountsDbQueries) writeCatchpointStateString(ctx context.Context, stateName catchpointState, setValue string) (cleared bool, err error) {
	err = db.Retry(func() (err error) {
		if setValue == "" {
			_, err = qs.deleteCatchpointState.ExecContext(ctx, stateName)
			cleared = true
			return err
		}

		// we don't know if there is an entry in the table for this state, so we'll insert/replace it just in case.
		_, err = qs.insertCatchpointStateString.ExecContext(ctx, stateName, setValue)
		cleared = false
		return err
	})
	return cleared, err
}

func (qs *accountsDbQueries) close() {
	preparedQueries := []**sql.Stmt{
		&qs.listCreatablesStmt,
		&qs.lookupStmt,
		&qs.lookupCreatorStmt,
		&qs.deleteStoredCatchpoint,
		&qs.insertStoredCatchpoint,
		&qs.selectOldestCatchpointFiles,
		&qs.selectCatchpointStateUint64,
		&qs.deleteCatchpointState,
		&qs.insertCatchpointStateUint64,
		&qs.selectCatchpointStateString,
		&qs.insertCatchpointStateString,
	}
	for _, preparedQuery := range preparedQueries {
		if (*preparedQuery) != nil {
			(*preparedQuery).Close()
			*preparedQuery = nil
		}
	}
}

// accountsOnlineTop returns the top n online accounts starting at position offset
// (that is, the top offset'th account through the top offset+n-1'th account).
//
// The accounts are sorted by their normalized balance and address.  The normalized
// balance has to do with the reward parts of online account balances.  See the
// normalization procedure in AccountData.NormalizedOnlineBalance().
//
// Note that this does not check if the accounts have a vote key valid for any
// particular round (past, present, or future).
func accountsOnlineTop(tx *sql.Tx, offset, n uint64, proto config.ConsensusParams) (map[basics.Address]*ledgercore.OnlineAccount, error) {
	rows, err := tx.Query("SELECT address, data FROM accountbase WHERE normalizedonlinebalance>0 ORDER BY normalizedonlinebalance DESC, address DESC LIMIT ? OFFSET ?", n, offset)
	if err != nil {
		return nil, err
	}
	defer rows.Close()

	res := make(map[basics.Address]*ledgercore.OnlineAccount, n)
	for rows.Next() {
		var addrbuf []byte
		var buf []byte
		err = rows.Scan(&addrbuf, &buf)
		if err != nil {
			return nil, err
		}

		var data basics.AccountData
		err = protocol.Decode(buf, &data)
		if err != nil {
			return nil, err
		}

		var addr basics.Address
		if len(addrbuf) != len(addr) {
			err = fmt.Errorf("Account DB address length mismatch: %d != %d", len(addrbuf), len(addr))
			return nil, err
		}

		copy(addr[:], addrbuf)
		res[addr] = accountDataToOnline(addr, &data, proto)
	}

	return res, rows.Err()
}

func accountsTotals(tx *sql.Tx, catchpointStaging bool) (totals ledgercore.AccountTotals, err error) {
	id := ""
	if catchpointStaging {
		id = "catchpointStaging"
	}
	row := tx.QueryRow("SELECT online, onlinerewardunits, offline, offlinerewardunits, notparticipating, notparticipatingrewardunits, rewardslevel FROM accounttotals WHERE id=?", id)
	err = row.Scan(&totals.Online.Money.Raw, &totals.Online.RewardUnits,
		&totals.Offline.Money.Raw, &totals.Offline.RewardUnits,
		&totals.NotParticipating.Money.Raw, &totals.NotParticipating.RewardUnits,
		&totals.RewardsLevel)

	return
}

func accountsPutTotals(tx *sql.Tx, totals ledgercore.AccountTotals, catchpointStaging bool) error {
	id := ""
	if catchpointStaging {
		id = "catchpointStaging"
	}
	_, err := tx.Exec("REPLACE INTO accounttotals (id, online, onlinerewardunits, offline, offlinerewardunits, notparticipating, notparticipatingrewardunits, rewardslevel) VALUES (?, ?, ?, ?, ?, ?, ?, ?)",
		id,
		totals.Online.Money.Raw, totals.Online.RewardUnits,
		totals.Offline.Money.Raw, totals.Offline.RewardUnits,
		totals.NotParticipating.Money.Raw, totals.NotParticipating.RewardUnits,
		totals.RewardsLevel)
	return err
}

// accountsNewRound updates the accountbase and assetcreators tables by applying the provided deltas to the accounts / creatables.
// The function returns a persistedAccountData for the modified accounts which can be stored in the base cache.
func accountsNewRound(tx *sql.Tx, updates compactAccountDeltas, creatables map[basics.CreatableIndex]ledgercore.ModifiedCreatable, proto config.ConsensusParams, lastUpdateRound basics.Round) (updatedAccounts []persistedAccountData, err error) {

	var insertCreatableIdxStmt, deleteCreatableIdxStmt, deleteByRowIDStmt, insertStmt, updateStmt *sql.Stmt

	deleteByRowIDStmt, err = tx.Prepare("DELETE FROM accountbase WHERE rowid=?")
	if err != nil {
		return
	}
	defer deleteByRowIDStmt.Close()

	insertStmt, err = tx.Prepare("INSERT INTO accountbase (address, normalizedonlinebalance, data) VALUES (?, ?, ?)")
	if err != nil {
		return
	}
	defer insertStmt.Close()

	updateStmt, err = tx.Prepare("UPDATE accountbase SET normalizedonlinebalance = ?, data = ? WHERE rowid = ?")
	if err != nil {
		return
	}
	defer updateStmt.Close()
	var result sql.Result
	var rowsAffected int64
	updatedAccounts = make([]persistedAccountData, updates.len())
	updatedAccountIdx := 0
	for i := 0; i < updates.len(); i++ {
		addr, data := updates.getByIdx(i)
		if data.old.rowid == 0 {
			// zero rowid means we don't have a previous value.
			if data.new.IsZero() {
				// if we didn't had it before, and we don't have anything now, just skip it.
			} else {
				// create a new entry.
				normBalance := data.new.NormalizedOnlineBalance(proto)
				result, err = insertStmt.Exec(addr[:], normBalance, protocol.Encode(&data.new))
				if err == nil {
					updatedAccounts[updatedAccountIdx].rowid, err = result.LastInsertId()
					updatedAccounts[updatedAccountIdx].accountData = data.new
				}
			}
		} else {
			// non-zero rowid means we had a previous value.
			if data.new.IsZero() {
				// new value is zero, which means we need to delete the current value.
				result, err = deleteByRowIDStmt.Exec(data.old.rowid)
				if err == nil {
					// we deleted the entry successfully.
					updatedAccounts[updatedAccountIdx].rowid = 0
					updatedAccounts[updatedAccountIdx].accountData = basics.AccountData{}
					rowsAffected, err = result.RowsAffected()
					if rowsAffected != 1 {
						err = fmt.Errorf("failed to delete accountbase row for account %v, rowid %d", addr, data.old.rowid)
					}
				}
			} else {
				normBalance := data.new.NormalizedOnlineBalance(proto)
				result, err = updateStmt.Exec(normBalance, protocol.Encode(&data.new), data.old.rowid)
				if err == nil {
					// rowid doesn't change on update.
					updatedAccounts[updatedAccountIdx].rowid = data.old.rowid
					updatedAccounts[updatedAccountIdx].accountData = data.new
					rowsAffected, err = result.RowsAffected()
					if rowsAffected != 1 {
						err = fmt.Errorf("failed to update accountbase row for account %v, rowid %d", addr, data.old.rowid)
					}
				}
			}
		}

		if err != nil {
			return
		}

		// set the returned persisted account states so that we could store that as the baseAccounts in commitRound
		updatedAccounts[updatedAccountIdx].round = lastUpdateRound
		updatedAccounts[updatedAccountIdx].addr = addr
		updatedAccountIdx++
	}

	if len(creatables) > 0 {
		insertCreatableIdxStmt, err = tx.Prepare("INSERT INTO assetcreators (asset, creator, ctype) VALUES (?, ?, ?)")
		if err != nil {
			return
		}
		defer insertCreatableIdxStmt.Close()

		deleteCreatableIdxStmt, err = tx.Prepare("DELETE FROM assetcreators WHERE asset=? AND ctype=?")
		if err != nil {
			return
		}
		defer deleteCreatableIdxStmt.Close()

		for cidx, cdelta := range creatables {
			if cdelta.Created {
				_, err = insertCreatableIdxStmt.Exec(cidx, cdelta.Creator[:], cdelta.Ctype)
			} else {
				_, err = deleteCreatableIdxStmt.Exec(cidx, cdelta.Ctype)
			}
			if err != nil {
				return
			}
		}
	}

	return
}

// updates the round number associated with the current account data.
func updateAccountsRound(tx *sql.Tx, rnd basics.Round) (err error) {
	res, err := tx.Exec("UPDATE acctrounds SET rnd=? WHERE id='acctbase' AND rnd<?", rnd, rnd)
	if err != nil {
		return
	}

	aff, err := res.RowsAffected()
	if err != nil {
		return
	}

	if aff != 1 {
		// try to figure out why we couldn't update the round number.
		var base basics.Round
		err = tx.QueryRow("SELECT rnd FROM acctrounds WHERE id='acctbase'").Scan(&base)
		if err != nil {
			return
		}
		if base > rnd {
			err = fmt.Errorf("newRound %d is not after base %d", rnd, base)
			return
		} else if base != rnd {
			err = fmt.Errorf("updateAccountsRound(acctbase, %d): expected to update 1 row but got %d", rnd, aff)
			return
		}
	}
	return
}

// updates the round number associated with the hash of current account data.
func updateAccountsHashRound(tx *sql.Tx, hashRound basics.Round) (err error) {
	res, err := tx.Exec("INSERT OR REPLACE INTO acctrounds(id,rnd) VALUES('hashbase',?)", hashRound)
	if err != nil {
		return
	}

	aff, err := res.RowsAffected()
	if err != nil {
		return
	}

	if aff != 1 {
		err = fmt.Errorf("updateAccountsRound(hashbase,%d): expected to update 1 row but got %d", hashRound, aff)
		return
	}
	return
}

// totalAccounts returns the total number of accounts
func totalAccounts(ctx context.Context, tx *sql.Tx) (total uint64, err error) {
	err = tx.QueryRowContext(ctx, "SELECT count(*) FROM accountbase").Scan(&total)
	if err == sql.ErrNoRows {
		total = 0
		err = nil
		return
	}
	return
}

// reencodeAccounts reads all the accounts in the accountbase table, decode and reencode the account data.
// if the account data is found to have a different encoding, it would update the encoded account on disk.
// on return, it returns the number of modified accounts as well as an error ( if we had any )
func reencodeAccounts(ctx context.Context, tx *sql.Tx) (modifiedAccounts uint, err error) {
	modifiedAccounts = 0
	scannedAccounts := 0

	updateStmt, err := tx.PrepareContext(ctx, "UPDATE accountbase SET data = ? WHERE address = ?")
	if err != nil {
		return 0, err
	}

	rows, err := tx.QueryContext(ctx, "SELECT address, data FROM accountbase")
	if err != nil {
		return
	}
	defer rows.Close()

	var addr basics.Address
	for rows.Next() {
		// once every 1000 accounts we scan through, update the warning deadline.
		// as long as the last "chunk" takes less than one second, we should be good to go.
		// note that we should be quite liberal on timing here, since it might perform much slower
		// on low-power devices.
		if scannedAccounts%1000 == 0 {
			// The return value from ResetTransactionWarnDeadline can be safely ignored here since it would only default to writing the warning
			// message, which would let us know that it failed anyway.
			db.ResetTransactionWarnDeadline(ctx, tx, time.Now().Add(time.Second))
		}

		var addrbuf []byte
		var preencodedAccountData []byte
		err = rows.Scan(&addrbuf, &preencodedAccountData)
		if err != nil {
			return
		}

		if len(addrbuf) != len(addr) {
			err = fmt.Errorf("Account DB address length mismatch: %d != %d", len(addrbuf), len(addr))
			return
		}
		copy(addr[:], addrbuf[:])
		scannedAccounts++

		// decode and re-encode:
		var decodedAccountData basics.AccountData
		err = protocol.Decode(preencodedAccountData, &decodedAccountData)
		if err != nil {
			return
		}
		reencodedAccountData := protocol.Encode(&decodedAccountData)
		if bytes.Compare(preencodedAccountData, reencodedAccountData) == 0 {
			// these are identical, no need to store re-encoded account data
			continue
		}

		// we need to update the encoded data.
		result, err := updateStmt.ExecContext(ctx, reencodedAccountData, addrbuf)
		if err != nil {
			return 0, err
		}
		rowsUpdated, err := result.RowsAffected()
		if err != nil {
			return 0, err
		}
		if rowsUpdated != 1 {
			return 0, fmt.Errorf("failed to update account %v, number of rows updated was %d instead of 1", addr, rowsUpdated)
		}
		modifiedAccounts++
	}

	err = rows.Err()
	updateStmt.Close()
	return
}

// MerkleCommitter todo
//msgp:ignore MerkleCommitter
type MerkleCommitter struct {
	tx         *sql.Tx
	deleteStmt *sql.Stmt
	insertStmt *sql.Stmt
	selectStmt *sql.Stmt
}

// MakeMerkleCommitter creates a MerkleCommitter object that implements the merkletrie.Committer interface allowing storing and loading
// merkletrie pages from a sqlite database.
func MakeMerkleCommitter(tx *sql.Tx, staging bool) (mc *MerkleCommitter, err error) {
	mc = &MerkleCommitter{tx: tx}
	accountHashesTable := "accounthashes"
	if staging {
		accountHashesTable = "catchpointaccounthashes"
	}
	mc.deleteStmt, err = tx.Prepare("DELETE FROM " + accountHashesTable + " WHERE id=?")
	if err != nil {
		return nil, err
	}
	mc.insertStmt, err = tx.Prepare("INSERT OR REPLACE INTO " + accountHashesTable + "(id, data) VALUES(?, ?)")
	if err != nil {
		return nil, err
	}
	mc.selectStmt, err = tx.Prepare("SELECT data FROM " + accountHashesTable + " WHERE id = ?")
	if err != nil {
		return nil, err
	}
	return mc, nil
}

// StorePage is the merkletrie.Committer interface implementation, stores a single page in a sqlite database table.
func (mc *MerkleCommitter) StorePage(page uint64, content []byte) error {
	if len(content) == 0 {
		_, err := mc.deleteStmt.Exec(page)
		return err
	}
	_, err := mc.insertStmt.Exec(page, content)
	return err
}

// LoadPage is the merkletrie.Committer interface implementation, load a single page from a sqlite database table.
func (mc *MerkleCommitter) LoadPage(page uint64) (content []byte, err error) {
	err = mc.selectStmt.QueryRow(page).Scan(&content)
	if err == sql.ErrNoRows {
		content = nil
		err = nil
		return
	} else if err != nil {
		return nil, err
	}
	return content, nil
}

// encodedAccountsBatchIter allows us to iterate over the accounts data stored in the accountbase table.
type encodedAccountsBatchIter struct {
	rows *sql.Rows
}

// Next returns an array containing the account data, in the same way it appear in the database
// returning accountCount accounts data at a time.
func (iterator *encodedAccountsBatchIter) Next(ctx context.Context, tx *sql.Tx, accountCount int) (bals []encodedBalanceRecord, err error) {
	if iterator.rows == nil {
		iterator.rows, err = tx.QueryContext(ctx, "SELECT address, data FROM accountbase ORDER BY address")
		if err != nil {
			return
		}
	}

	// gather up to accountCount encoded accounts.
	bals = make([]encodedBalanceRecord, 0, accountCount)
	var addr basics.Address
	for iterator.rows.Next() {
		var addrbuf []byte
		var buf []byte
		err = iterator.rows.Scan(&addrbuf, &buf)
		if err != nil {
			iterator.Close()
			return
		}

		if len(addrbuf) != len(addr) {
			err = fmt.Errorf("Account DB address length mismatch: %d != %d", len(addrbuf), len(addr))
			return
		}

		copy(addr[:], addrbuf)

		bals = append(bals, encodedBalanceRecord{Address: addr, AccountData: buf})
		if len(bals) == accountCount {
			// we're done with this iteration.
			return
		}
	}

	err = iterator.rows.Err()
	if err != nil {
		iterator.Close()
		return
	}
	// we just finished reading the table.
	iterator.Close()
	return
}

// Close shuts down the encodedAccountsBatchIter, releasing database resources.
func (iterator *encodedAccountsBatchIter) Close() {
	if iterator.rows != nil {
		iterator.rows.Close()
		iterator.rows = nil
	}
}

// orderedAccountsIterStep is used by orderedAccountsIter to define the current step
//msgp:ignore orderedAccountsIterStep
type orderedAccountsIterStep int

const (
	// startup step
	oaiStepStartup = orderedAccountsIterStep(0)
	// delete old ordering table if we have any leftover from previous invocation
	oaiStepDeleteOldOrderingTable = orderedAccountsIterStep(0)
	// create new ordering table
	oaiStepCreateOrderingTable = orderedAccountsIterStep(1)
	// query the existing accounts
	oaiStepQueryAccounts = orderedAccountsIterStep(2)
	// iterate over the existing accounts and insert their hash & address into the staging ordering table
	oaiStepInsertAccountData = orderedAccountsIterStep(3)
	// create an index on the ordering table so that we can efficiently scan it.
	oaiStepCreateOrderingAccountIndex = orderedAccountsIterStep(4)
	// query the ordering table
	oaiStepSelectFromOrderedTable = orderedAccountsIterStep(5)
	// iterate over the ordering table
	oaiStepIterateOverOrderedTable = orderedAccountsIterStep(6)
	// cleanup and delete ordering table
	oaiStepShutdown = orderedAccountsIterStep(7)
	// do nothing as we're done.
	oaiStepDone = orderedAccountsIterStep(8)
)

// orderedAccountsIter allows us to iterate over the accounts addresses in the order of the account hashes.
type orderedAccountsIter struct {
	step         orderedAccountsIterStep
	rows         *sql.Rows
	tx           *sql.Tx
	accountCount int
	insertStmt   *sql.Stmt
}

// makeOrderedAccountsIter creates an ordered account iterator. Note that due to implementation reasons,
// only a single iterator can be active at a time.
func makeOrderedAccountsIter(tx *sql.Tx, accountCount int) *orderedAccountsIter {
	return &orderedAccountsIter{
		tx:           tx,
		accountCount: accountCount,
		step:         oaiStepStartup,
	}
}

// accountAddressHash is used by Next to return a single account address and the associated hash.
type accountAddressHash struct {
	address basics.Address
	digest  []byte
}

// Next returns an array containing the account address and hash
// the Next function works in multiple processing stages, where it first processes the current accounts and order them
// followed by returning the ordered accounts. In the first phase, it would return empty accountAddressHash array
// and sets the processedRecords to the number of accounts that were processed. On the second phase, the acct
// would contain valid data ( and optionally the account data as well, if was asked in makeOrderedAccountsIter) and
// the processedRecords would be zero. If err is sql.ErrNoRows it means that the iterator have completed it's work and no further
// accounts exists. Otherwise, the caller is expected to keep calling "Next" to retrieve the next set of accounts
// ( or let the Next function make some progress toward that goal )
func (iterator *orderedAccountsIter) Next(ctx context.Context) (acct []accountAddressHash, processedRecords int, err error) {
	if iterator.step == oaiStepDeleteOldOrderingTable {
		// although we're going to delete this table anyway when completing the iterator execution, we'll try to
		// clean up any intermediate table.
		_, err = iterator.tx.ExecContext(ctx, "DROP TABLE IF EXISTS accountsiteratorhashes")
		if err != nil {
			return
		}
		iterator.step = oaiStepCreateOrderingTable
		return
	}
	if iterator.step == oaiStepCreateOrderingTable {
		// create the temporary table
		_, err = iterator.tx.ExecContext(ctx, "CREATE TABLE accountsiteratorhashes(address blob, hash blob)")
		if err != nil {
			return
		}
		iterator.step = oaiStepQueryAccounts
		return
	}
	if iterator.step == oaiStepQueryAccounts {
		// iterate over the existing accounts
		iterator.rows, err = iterator.tx.QueryContext(ctx, "SELECT rowid, address, data FROM accountbase")
		if err != nil {
			return
		}
		// prepare the insert statement into the temporary table
		iterator.insertStmt, err = iterator.tx.PrepareContext(ctx, "INSERT INTO accountsiteratorhashes(address, hash) VALUES(?, ?)")
		if err != nil {
			return
		}
		iterator.step = oaiStepInsertAccountData
		return
	}
	if iterator.step == oaiStepInsertAccountData {
		var addr basics.Address
		count := 0
		for iterator.rows.Next() {
			var addrbuf []byte
			var buf []byte
			var rowid int64
			err = iterator.rows.Scan(&rowid, &addrbuf, &buf)
			if err != nil {
				iterator.Close(ctx)
				return
			}

			if len(addrbuf) != len(addr) {
				err = fmt.Errorf("Account DB address length mismatch: %d != %d", len(addrbuf), len(addr))
				iterator.Close(ctx)
				return
			}

			copy(addr[:], addrbuf)

			var accountData baseAccountData
			err = protocol.Decode(buf, &accountData)
			if err != nil {
				iterator.Close(ctx)
				return
			}
			hash := accountHashBuilderV6(rowid, addr, &accountData, buf)
			_, err = iterator.insertStmt.ExecContext(ctx, addrbuf, hash)
			if err != nil {
				iterator.Close(ctx)
				return
			}

			count++
			if count == iterator.accountCount {
				// we're done with this iteration.
				processedRecords = count
				return
			}
		}
		processedRecords = count
		iterator.rows.Close()
		iterator.rows = nil
		iterator.insertStmt.Close()
		iterator.insertStmt = nil
		iterator.step = oaiStepCreateOrderingAccountIndex
		return
	}
	if iterator.step == oaiStepCreateOrderingAccountIndex {
		// create an index. It shown that even when we're making a single select statement in step 5, it would be better to have this index vs. not having it at all.
		// note that this index is using the rowid of the accountsiteratorhashes table.
		_, err = iterator.tx.ExecContext(ctx, "CREATE INDEX accountsiteratorhashesidx ON accountsiteratorhashes(hash)")
		if err != nil {
			iterator.Close(ctx)
			return
		}
		iterator.step = oaiStepSelectFromOrderedTable
		return
	}
	if iterator.step == oaiStepSelectFromOrderedTable {
		// select the data from the ordered table
		iterator.rows, err = iterator.tx.QueryContext(ctx, "SELECT address, hash FROM accountsiteratorhashes ORDER BY hash")

		if err != nil {
			iterator.Close(ctx)
			return
		}
		iterator.step = oaiStepIterateOverOrderedTable
		return
	}

	if iterator.step == oaiStepIterateOverOrderedTable {
		acct = make([]accountAddressHash, 0, iterator.accountCount)
		var addr basics.Address
		for iterator.rows.Next() {
			var addrbuf []byte
			var hash []byte
			err = iterator.rows.Scan(&addrbuf, &hash)
			if err != nil {
				iterator.Close(ctx)
				return
			}

			if len(addrbuf) != len(addr) {
				err = fmt.Errorf("Account DB address length mismatch: %d != %d", len(addrbuf), len(addr))
				iterator.Close(ctx)
				return
			}

			copy(addr[:], addrbuf)

			acct = append(acct, accountAddressHash{address: addr, digest: hash})
			if len(acct) == iterator.accountCount {
				// we're done with this iteration.
				return
			}
		}
		iterator.step = oaiStepShutdown
		iterator.rows.Close()
		iterator.rows = nil
		return
	}
	if iterator.step == oaiStepShutdown {
		err = iterator.Close(ctx)
		if err != nil {
			return
		}
		iterator.step = oaiStepDone
		// fallthrough
	}
	return nil, 0, sql.ErrNoRows
}

// Close shuts down the orderedAccountsBuilderIter, releasing database resources.
func (iterator *orderedAccountsIter) Close(ctx context.Context) (err error) {
	if iterator.rows != nil {
		iterator.rows.Close()
		iterator.rows = nil
	}
	if iterator.insertStmt != nil {
		iterator.insertStmt.Close()
		iterator.insertStmt = nil
	}
	_, err = iterator.tx.ExecContext(ctx, "DROP TABLE IF EXISTS accountsiteratorhashes")
	return
}

// catchpointPendingHashesIterator allows us to iterate over the hashes in the catchpointpendinghashes table in their order.
type catchpointPendingHashesIterator struct {
	hashCount int
	tx        *sql.Tx
	rows      *sql.Rows
}

// makeCatchpointPendingHashesIterator create a pending hashes iterator that retrieves the hashes in the catchpointpendinghashes table.
func makeCatchpointPendingHashesIterator(hashCount int, tx *sql.Tx) *catchpointPendingHashesIterator {
	return &catchpointPendingHashesIterator{
		hashCount: hashCount,
		tx:        tx,
	}
}

// Next returns an array containing the hashes, returning HashCount hashes at a time.
func (iterator *catchpointPendingHashesIterator) Next(ctx context.Context) (hashes [][]byte, err error) {
	if iterator.rows == nil {
		iterator.rows, err = iterator.tx.QueryContext(ctx, "SELECT data FROM catchpointpendinghashes ORDER BY data")
		if err != nil {
			return
		}
	}

	// gather up to accountCount encoded accounts.
	hashes = make([][]byte, 0, iterator.hashCount)
	for iterator.rows.Next() {
		var hash []byte
		err = iterator.rows.Scan(&hash)
		if err != nil {
			iterator.Close()
			return
		}

		hashes = append(hashes, hash)
		if len(hashes) == iterator.hashCount {
			// we're done with this iteration.
			return
		}
	}

	err = iterator.rows.Err()
	if err != nil {
		iterator.Close()
		return
	}
	// we just finished reading the table.
	iterator.Close()
	return
}

// Close shuts down the catchpointPendingHashesIterator, releasing database resources.
func (iterator *catchpointPendingHashesIterator) Close() {
	if iterator.rows != nil {
		iterator.rows.Close()
		iterator.rows = nil
	}
}

// before compares the round numbers of two persistedAccountData and determines if the current persistedAccountData
// happened before the other.
func (pac *persistedAccountData) before(other *persistedAccountData) bool {
	return pac.round < other.round
}<|MERGE_RESOLUTION|>--- conflicted
+++ resolved
@@ -738,11 +738,7 @@
 type resourceFlags uint8
 
 const (
-<<<<<<< HEAD
-	resourceFlagsHolding    = 0 //nolint:deadcode
-=======
 	resourceFlagsHolding    = 0 //nolint:deadcode,varcheck
->>>>>>> 2158705f
 	resourceFlagsNotHolding = 1
 	resourceFlagsOwnership  = 2
 )
@@ -797,11 +793,7 @@
 	rd.UnitName = ap.UnitName
 	rd.AssetName = ap.AssetName
 	rd.URL = ap.URL
-<<<<<<< HEAD
-	copy(rd.MetadataHash[:], ap.MetadataHash[:])
-=======
 	rd.MetadataHash = ap.MetadataHash
->>>>>>> 2158705f
 	rd.Manager = ap.Manager
 	rd.Reserve = ap.Reserve
 	rd.Freeze = ap.Freeze
@@ -820,19 +812,12 @@
 		UnitName:      rd.UnitName,
 		AssetName:     rd.AssetName,
 		URL:           rd.URL,
-<<<<<<< HEAD
-=======
 		MetadataHash:  rd.MetadataHash,
->>>>>>> 2158705f
 		Manager:       rd.Manager,
 		Reserve:       rd.Reserve,
 		Freeze:        rd.Freeze,
 		Clawback:      rd.Clawback,
 	}
-<<<<<<< HEAD
-	copy(ap.MetadataHash[:], rd.MetadataHash[:])
-=======
->>>>>>> 2158705f
 	return ap
 }
 
