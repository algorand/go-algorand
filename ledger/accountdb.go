--- conflicted
+++ resolved
@@ -1340,16 +1340,12 @@
 	return nil
 }
 
-<<<<<<< HEAD
 func accountsCreateCatchpointFirstStageInfoTable(ctx context.Context, e db.Executable) error {
 	_, err := e.ExecContext(ctx, createCatchpointFirstStageInfoTable)
 	return err
 }
 
-type baseOnlineAccountData struct {
-=======
 type baseVotingData struct {
->>>>>>> 62b7adda
 	_struct struct{} `codec:",omitempty,omitemptyarray"`
 
 	VoteID          crypto.OneTimeSignatureVerifier `codec:"A"`
