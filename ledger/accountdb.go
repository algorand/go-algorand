// Copyright (C) 2019-2020 Algorand, Inc.
// This file is part of go-algorand
//
// go-algorand is free software: you can redistribute it and/or modify
// it under the terms of the GNU Affero General Public License as
// published by the Free Software Foundation, either version 3 of the
// License, or (at your option) any later version.
//
// go-algorand is distributed in the hope that it will be useful,
// but WITHOUT ANY WARRANTY; without even the implied warranty of
// MERCHANTABILITY or FITNESS FOR A PARTICULAR PURPOSE.  See the
// GNU Affero General Public License for more details.
//
// You should have received a copy of the GNU Affero General Public License
// along with go-algorand.  If not, see <https://www.gnu.org/licenses/>.

package ledger

import (
	"bytes"
	"context"
	"database/sql"
	"fmt"
	"time"

	"github.com/mattn/go-sqlite3"

	"github.com/algorand/go-algorand/config"
	"github.com/algorand/go-algorand/data/basics"
	"github.com/algorand/go-algorand/logging"
	"github.com/algorand/go-algorand/protocol"
	"github.com/algorand/go-algorand/util/db"
)

// accountsDbQueries is used to cache a prepared SQL statement to look up
// the state of a single account.
type accountsDbQueries struct {
	listCreatablesStmt           *sql.Stmt
	lookupStmt                   *sql.Stmt
	lookupKeyStmt                *sql.Stmt
	lookupStorageStmt            *sql.Stmt
	countStorageStmt             *sql.Stmt
	lookupCreatorStmt            *sql.Stmt
	deleteStoredCatchpoint       *sql.Stmt
	insertStoredCatchpoint       *sql.Stmt
	selectOldestsCatchpointFiles *sql.Stmt
	selectCatchpointStateUint64  *sql.Stmt
	deleteCatchpointState        *sql.Stmt
	insertCatchpointStateUint64  *sql.Stmt
	selectCatchpointStateString  *sql.Stmt
	insertCatchpointStateString  *sql.Stmt
}

var accountsSchema = []string{
	`CREATE TABLE IF NOT EXISTS acctrounds (
		id string primary key,
		rnd integer)`,
	`CREATE TABLE IF NOT EXISTS accounttotals (
		id string primary key,
		online integer,
		onlinerewardunits integer,
		offline integer,
		offlinerewardunits integer,
		notparticipating integer,
		notparticipatingrewardunits integer,
		rewardslevel integer)`,
	`CREATE TABLE IF NOT EXISTS accountbase (
		address blob primary key,
		data blob)`,
	`CREATE TABLE IF NOT EXISTS assetcreators (
		asset integer primary key,
		creator blob)`,
	`CREATE TABLE IF NOT EXISTS storedcatchpoints (
		round integer primary key,
		filename text NOT NULL,
		catchpoint text NOT NULL,
		filesize size NOT NULL,
		pinned integer NOT NULL)`,
	`CREATE TABLE IF NOT EXISTS accounthashes (
		id integer primary key,
		data blob)`,
	`CREATE TABLE IF NOT EXISTS catchpointstate (
		id string primary key,
		intval integer,
		strval text)`,
}

// TODO: Post applications, rename assetcreators -> creatables and rename
// 'asset' column -> 'creatable'
var creatablesMigration = []string{
	`ALTER TABLE assetcreators ADD COLUMN ctype INTEGER DEFAULT 0`,
}

var storageMigration = []string{
	`CREATE TABLE IF NOT EXISTS storage (
		owner blob,
		aidx integer,
		global boolean,
		key blob,
		vtype integer,
		venc blob,
		PRIMARY KEY(owner, aidx, global, key)
	)`, // TODO WITHOUT ROWID?
	`CREATE TABLE IF NOT EXISTS miniaccountbase (
		address blob primary key,
		data blob)`,
}

var accountsResetExprs = []string{
	`DROP TABLE IF EXISTS acctrounds`,
	`DROP TABLE IF EXISTS accounttotals`,
	`DROP TABLE IF EXISTS accountbase`,
	`DROP TABLE IF EXISTS assetcreators`,
	`DROP TABLE IF EXISTS storedcatchpoints`,
	`DROP TABLE IF EXISTS catchpointstate`,
	`DROP TABLE IF EXISTS accounthashes`,
}

// accountDBVersion is the database version that this binary would know how to support and how to upgrade to.
// details about the content of each of the versions can be found in the upgrade functions upgradeDatabaseSchemaXXXX
// and their descriptions.
var accountDBVersion = int32(3)

type accountDelta struct {
	old basics.AccountData
	new basics.AccountData
}

func applyMiniDelta(data basics.AccountData, delta miniAccountDelta) (res basics.AccountData) {
	res.Status = delta.new.Status
	res.MicroAlgos = delta.new.MicroAlgos
	res.RewardsBase = delta.new.RewardsBase
	res.RewardedMicroAlgos = delta.new.RewardedMicroAlgos
	res.VoteID = delta.new.VoteID
	res.SelectionID = delta.new.SelectionID
	res.VoteFirstValid = delta.new.VoteFirstValid
	res.VoteLastValid = delta.new.VoteLastValid
	res.VoteKeyDilution = delta.new.VoteKeyDilution
	res.AssetParams = delta.new.AssetParams
	res.Assets = delta.new.Assets
	res.AuthAddr = delta.new.AuthAddr
	res.TotalAppSchema = delta.new.TotalAppSchema

	// TODO what if a deletion happens here? or creation? does this still work?
	res.AppLocalStates = make(map[basics.AppIndex]basics.AppLocalState, len(delta.new.AppLocalStates))
	for k, v := range delta.new.AppLocalStates {
		state := v
		state.KeyValue = data.AppLocalStates[k].KeyValue
		res.AppLocalStates[k] = state
	}

	res.AppParams = make(map[basics.AppIndex]basics.AppParams, len(delta.new.AppParams))
	for k, v := range delta.new.AppParams {
		params := v
		params.GlobalState = data.AppParams[k].GlobalState
		res.AppParams[k] = params
	}
	return
}

func (delta accountDelta) foldMiniDelta(mini miniAccountDelta) (accountDelta, error) {
	// TODO sanity check?
	// newMini := apply.AccountData(delta.new).WithoutAppKV()
	// if !newMini.Equals(mini.old) {
	// 	return accountDelta{}, fmt.Errorf("newMini != mini.old: %+v != %+v", newMini, mini.old)
	// }
	delta.new = applyMiniDelta(delta.new, mini)
	return delta, nil
}

func (delta accountDelta) foldStorageDelta(aapp storagePtr, store *storageDelta) (accountDelta, error) {
	var err error
	delta.new, err = applyStorageDelta(delta.new, aapp, store)
	if err != nil {
		return accountDelta{}, err
	}
	return delta, nil
}

func applyStorageDelta(data basics.AccountData, aapp storagePtr, store *storageDelta) (basics.AccountData, error) {
	if aapp.global {
		owned := make(map[basics.AppIndex]basics.AppParams, len(data.AppParams))
		for k, v := range data.AppParams {
			owned[k] = v
		}

		switch store.action {
		case deallocAction:
			delete(owned, aapp.aidx)
		case allocAction, remainAllocAction:
			// TODO encapsulate this in some kind of application function
			// TODO verify this assertion
			// note: these should always exist because they were
			// at least preceded by a call to PutWithCreatable???
			params, ok := owned[aapp.aidx]
			if !ok {
				return basics.AccountData{}, fmt.Errorf("could not find existing params for %v", aapp.aidx)
			}
			params = params.Clone()
			if store.action == allocAction {
				// TODO does this ever accidentally clobber?
				params.GlobalState = make(basics.TealKeyValue)
			}
			// note: if this is an allocAction, there will be no
			// DeleteActions below
			for k, v := range store.kvCow {
				if !v.newExists {
					delete(params.GlobalState, k)
				} else {
					params.GlobalState[k] = v.new
				}
			}
			owned[aapp.aidx] = params
		}

		data.AppParams = owned

	} else {
		owned := make(map[basics.AppIndex]basics.AppLocalState, len(data.AppLocalStates))
		for k, v := range data.AppLocalStates {
			owned[k] = v
		}

		switch store.action {
		case deallocAction:
			delete(owned, aapp.aidx)
		case allocAction, remainAllocAction:
			// TODO verify this assertion
			// note: these should always exist because they were
			// at least preceded by a call to Put???
			states, ok := owned[aapp.aidx]
			if !ok {
				return basics.AccountData{}, fmt.Errorf("could not find existing states for %v", aapp.aidx)
			}
			states = states.Clone()
			if store.action == allocAction {
				// TODO does this ever accidentally clobber?
				states.KeyValue = make(basics.TealKeyValue)
			}
			// note: if this is an allocAction, there will be no
			// DeleteActions below
			for k, v := range store.kvCow {
				if !v.newExists {
					delete(states.KeyValue, k)
				} else {
					states.KeyValue[k] = v.new
				}
			}
			owned[aapp.aidx] = states
		}

		data.AppLocalStates = owned
	}
	return data, nil
}

// catchpointState is used to store catchpoint related varaibles into the catchpointstate table.
type catchpointState string

const (
	// catchpointStateLastCatchpoint is written by a node once a catchpoint label is created for a round
	catchpointStateLastCatchpoint = catchpointState("lastCatchpoint")
	// catchpointStateWritingCatchpoint is written by a node while a catchpoint file is being created. It gets deleted once the file
	// creation is complete, and used as a way to record the fact that we've started generating the catchpoint file for that particular
	// round.
	catchpointStateWritingCatchpoint = catchpointState("writingCatchpoint")
	// catchpointCatchupState is the state of the catchup process. The variable is stored only during the catchpoint catchup process, and removed afterward.
	catchpointStateCatchupState = catchpointState("catchpointCatchupState")
	// catchpointStateCatchupLabel is the label to which the currently catchpoint catchup process is trying to catchup to.
	catchpointStateCatchupLabel = catchpointState("catchpointCatchupLabel")
	// catchpointCatchupBlockRound is the block round that is associated with the current running catchpoint catchup.
	catchpointStateCatchupBlockRound = catchpointState("catchpointCatchupBlockRound")
	// catchpointStateCatchupBalancesRound is the balance round that is associated with the current running catchpoint catchup. Typically it would be
	// equal to catchpointStateCatchupBlockRound - 320.
	catchpointStateCatchupBalancesRound = catchpointState("catchpointCatchupBalancesRound")
)

func writeCatchpointStagingCreatable(ctx context.Context, tx *sql.Tx, addr basics.Address, cidx basics.CreatableIndex, ctype basics.CreatableType) error {
	_, err := tx.ExecContext(ctx, "INSERT INTO catchpointassetcreators(asset, creator, ctype) VALUES(?, ?, ?)", cidx, addr[:], ctype)
	if err != nil {
		return err
	}
	return nil
}

func writeCatchpointStagingBalances(ctx context.Context, tx *sql.Tx, bals []encodedBalanceRecord) error {
	insertStmt, err := tx.PrepareContext(ctx, "INSERT INTO catchpointbalances(address, data) VALUES(?, ?)")
	if err != nil {
		return err
	}

	for _, balance := range bals {
		result, err := insertStmt.ExecContext(ctx, balance.Address[:], balance.AccountData)
		if err != nil {
			return err
		}
		aff, err := result.RowsAffected()
		if err != nil {
			return err
		}
		if aff != 1 {
			return fmt.Errorf("number of affected record in insert was expected to be one, but was %d", aff)
		}

	}
	return nil
}

func resetCatchpointStagingBalances(ctx context.Context, tx *sql.Tx, newCatchup bool) (err error) {
	s := "DROP TABLE IF EXISTS catchpointbalances;"
	s += "DROP TABLE IF EXISTS catchpointassetcreators;"
	s += "DROP TABLE IF EXISTS catchpointaccounthashes;"
	s += "DELETE FROM accounttotals where id='catchpointStaging';"
	if newCatchup {
		s += "CREATE TABLE IF NOT EXISTS catchpointassetcreators(asset integer primary key, creator blob, ctype integer);"
		s += "CREATE TABLE IF NOT EXISTS catchpointbalances(address blob primary key, data blob);"
		s += "CREATE TABLE IF NOT EXISTS catchpointaccounthashes(id integer primary key, data blob);"
	}
	_, err = tx.Exec(s)
	return err
}

// applyCatchpointStagingBalances switches the staged catchpoint catchup tables onto the actual
// tables and update the correct balance round. This is the final step in switching onto the new catchpoint round.
func applyCatchpointStagingBalances(ctx context.Context, tx *sql.Tx, balancesRound basics.Round) (err error) {
	s := "ALTER TABLE accountbase RENAME TO accountbase_old;"
	s += "ALTER TABLE assetcreators RENAME TO assetcreators_old;"
	s += "ALTER TABLE accounthashes RENAME TO accounthashes_old;"
	s += "ALTER TABLE catchpointbalances RENAME TO accountbase;"
	s += "ALTER TABLE catchpointassetcreators RENAME TO assetcreators;"
	s += "ALTER TABLE catchpointaccounthashes RENAME TO accounthashes;"
	s += "DROP TABLE IF EXISTS accountbase_old;"
	s += "DROP TABLE IF EXISTS assetcreators_old;"
	s += "DROP TABLE IF EXISTS accounthashes_old;"

	_, err = tx.Exec(s)
	if err != nil {
		return err
	}
	_, err = tx.Exec("INSERT OR REPLACE INTO acctrounds(id, rnd) VALUES('acctbase', ?)", balancesRound)
	if err != nil {
		return err
	}
	_, err = tx.Exec("INSERT OR REPLACE INTO acctrounds(id, rnd) VALUES('hashbase', ?)", balancesRound)
	if err != nil {
		return err
	}
	return
}

func getCatchpoint(tx *sql.Tx, round basics.Round) (fileName string, catchpoint string, fileSize int64, err error) {
	err = tx.QueryRow("SELECT filename, catchpoint, filesize FROM storedcatchpoints WHERE round=?", int64(round)).Scan(&fileName, &catchpoint, &fileSize)
	return
}

// accountsInit fills the database using tx with initAccounts if the
// database has not been initialized yet.
//
// accountsInit returns nil if either it has initialized the database
// correctly, or if the database has already been initialized.
func accountsInit(tx *sql.Tx, initAccounts map[basics.Address]basics.AccountData, proto config.ConsensusParams) error {
	for _, tableCreate := range accountsSchema {
		_, err := tx.Exec(tableCreate)
		if err != nil {
			return err
		}
	}

	// Run creatables migration if it hasn't run yet
	var creatableMigrated bool
	err := tx.QueryRow("SELECT 1 FROM pragma_table_info('assetcreators') WHERE name='ctype'").Scan(&creatableMigrated)
	if err == sql.ErrNoRows {
		// Run migration
		for _, migrateCmd := range creatablesMigration {
			_, err = tx.Exec(migrateCmd)
			if err != nil {
				return err
			}
		}
	} else if err != nil {
		return err
	}

	// Run storage migration if it hasn't run yet
	var storageMigrated bool
	err = tx.QueryRow("SELECT 1 FROM sqlite_master WHERE type='table' AND name='storage'").Scan(&storageMigrated)
	if err == sql.ErrNoRows {
		for _, migrateCmd := range storageMigration {
			_, err = tx.Exec(migrateCmd)
			if err != nil {
				return err
			}
		}
	} else if err != nil {
		return err
	}

	// TODO strip out app key data and dump into storage table
	_, err = tx.Exec("INSERT INTO acctrounds (id, rnd) VALUES ('acctbase', 0)")
	if err == nil {
		var ot basics.OverflowTracker
		var totals AccountTotals

		for addr, data := range initAccounts {
			_, err = tx.Exec("INSERT INTO accountbase (address, data) VALUES (?, ?)",
				addr[:], protocol.Encode(&data))
			if err != nil {
				return err
			}

			totals.addAccount(proto, data, &ot)
		}

		if ot.Overflowed {
			return fmt.Errorf("overflow computing totals")
		}

		err = accountsPutTotals(tx, totals, false)
		if err != nil {
			return err
		}
	} else {
		serr, ok := err.(sqlite3.Error)
		// serr.Code is sqlite.ErrConstraint if the database has already been initalized;
		// in that case, ignore the error and return nil.
		if !ok || serr.Code != sqlite3.ErrConstraint {
			return err
		}
	}

	return nil
}

func resetAccountHashes(tx *sql.Tx) (err error) {
	_, err = tx.Exec(`DELETE FROM accounthashes`)
	return
}

func accountsReset(tx *sql.Tx) error {
	for _, stmt := range accountsResetExprs {
		_, err := tx.Exec(stmt)
		if err != nil {
			return err
		}
	}
	_, err := db.SetUserVersion(context.Background(), tx, 0)
	return err
}

// accountsRound returns the tracker balances round number, and the round of the hash tree
// if the hash of the tree doesn't exists, it returns zero.
func accountsRound(tx *sql.Tx) (rnd basics.Round, hashrnd basics.Round, err error) {
	err = tx.QueryRow("SELECT rnd FROM acctrounds WHERE id='acctbase'").Scan(&rnd)
	if err != nil {
		return
	}

	err = tx.QueryRow("SELECT rnd FROM acctrounds WHERE id='hashbase'").Scan(&hashrnd)
	if err == sql.ErrNoRows {
		hashrnd = basics.Round(0)
		err = nil
	}
	return
}

func accountsDbInit(r db.Queryable, w db.Queryable) (*accountsDbQueries, error) {
	var err error
	qs := &accountsDbQueries{}

	qs.listCreatablesStmt, err = r.Prepare("SELECT asset, creator FROM assetcreators WHERE asset <= ? AND ctype = ? ORDER BY asset desc LIMIT ?")
	if err != nil {
		return nil, err
	}

	qs.lookupStmt, err = r.Prepare("SELECT data FROM accountbase WHERE address=?")
	if err != nil {
		return nil, err
	}

	qs.lookupKeyStmt, err = r.Prepare("SELECT venc FROM storage WHERE owner = ? AND aidx = ? AND global = ? AND key = ?")
	if err != nil {
		return nil, err
	}

	qs.lookupStorageStmt, err = r.Prepare("SELECT key, venc FROM storage WHERE owner = ? AND aidx = ? AND global = ?")
	if err != nil {
		return nil, err
	}

	qs.countStorageStmt, err = r.Prepare("SELECT COUNT(*) FROM storage WHERE owner = ? AND aidx = ? AND global = ? AND vtype = ?")
	if err != nil {
		return nil, err
	}

	qs.lookupCreatorStmt, err = r.Prepare("SELECT creator FROM assetcreators WHERE asset = ? AND ctype = ?")
	if err != nil {
		return nil, err
	}

	qs.deleteStoredCatchpoint, err = w.Prepare("DELETE FROM storedcatchpoints WHERE round=?")
	if err != nil {
		return nil, err
	}

	qs.insertStoredCatchpoint, err = w.Prepare("INSERT INTO storedcatchpoints(round, filename, catchpoint, filesize, pinned) VALUES(?, ?, ?, ?, 0)")
	if err != nil {
		return nil, err
	}

	qs.selectOldestsCatchpointFiles, err = r.Prepare("SELECT round, filename FROM storedcatchpoints WHERE pinned = 0 and round <= COALESCE((SELECT round FROM storedcatchpoints WHERE pinned = 0 ORDER BY round DESC LIMIT ?, 1),0) ORDER BY round ASC LIMIT ?")
	if err != nil {
		return nil, err
	}

	qs.selectCatchpointStateUint64, err = r.Prepare("SELECT intval FROM catchpointstate WHERE id=?")
	if err != nil {
		return nil, err
	}

	qs.deleteCatchpointState, err = r.Prepare("DELETE FROM catchpointstate WHERE id=?")
	if err != nil {
		return nil, err
	}

	qs.insertCatchpointStateUint64, err = r.Prepare("INSERT OR REPLACE INTO catchpointstate(id, intval) VALUES(?, ?)")
	if err != nil {
		return nil, err
	}

	qs.insertCatchpointStateString, err = r.Prepare("INSERT OR REPLACE INTO catchpointstate(id, strval) VALUES(?, ?)")
	if err != nil {
		return nil, err
	}

	qs.selectCatchpointStateString, err = r.Prepare("SELECT strval FROM catchpointstate WHERE id=?")
	if err != nil {
		return nil, err
	}
	return qs, nil
}

func (qs *accountsDbQueries) listCreatables(maxIdx basics.CreatableIndex, maxResults uint64, ctype basics.CreatableType) (results []basics.CreatableLocator, err error) {
	err = db.Retry(func() error {
		// Query for assets in range
		rows, err := qs.listCreatablesStmt.Query(maxIdx, ctype, maxResults)
		if err != nil {
			return err
		}
		defer rows.Close()

		// For each row, copy into a new CreatableLocator and append to results
		var buf []byte
		var cl basics.CreatableLocator
		for rows.Next() {
			err := rows.Scan(&cl.Index, &buf)
			if err != nil {
				return err
			}
			copy(cl.Creator[:], buf)
			cl.Type = ctype
			results = append(results, cl)
		}
		return nil
	})
	return
}

func (qs *accountsDbQueries) lookupKey(addr basics.Address, aapp storagePtr, key string) (val basics.TealValue, ok bool, err error) {
	err = db.Retry(func() error {
		var buf []byte
		err := qs.lookupKeyStmt.QueryRow(addr[:], aapp.aidx, aapp.global, key).Scan(&buf)
		// Common error: entry does not exist
		if err == sql.ErrNoRows {
			return nil
		}

		// Some other database error
		if err != nil {
			return err
		}

		err = protocol.Decode(buf, &val)
		if err != nil {
			return err
		}

		// Got a legitimate value
		ok = true

		return nil
	})
	return
}

func (qs *accountsDbQueries) lookupStorage(addr basics.Address, aapp storagePtr) (kv basics.TealKeyValue, counts basics.StateSchema, err error) {
	rows, err := qs.lookupStorageStmt.Query(addr[:], aapp.aidx, aapp.global)
	if err != nil {
		return
	}
	defer rows.Close()

	kv = make(basics.TealKeyValue)
	for rows.Next() {
		var key, venc []byte
		err = rows.Scan(&key, &venc)
		if err != nil {
			return
		}

		var val basics.TealValue
		err = protocol.Decode(venc, &val)
		if err != nil {
			return
		}

		switch val.Type {
		case basics.TealBytesType:
			counts.NumByteSlice++
		case basics.TealUintType:
			counts.NumUint++
		default:
			err = fmt.Errorf("unexpected teal type %v for %+v", val.Type, aapp)
			return
		}

		kv[string(key)] = val
	}

	err = rows.Err()
	return
}

func (qs *accountsDbQueries) countStorage(addr basics.Address, aapp storagePtr) (schema basics.StateSchema, err error) {
	err = db.Retry(func() error {
		var bytesCount, uintCount uint64
		err := qs.countStorageStmt.QueryRow(addr[:], aapp.aidx, aapp.global, basics.TealBytesType).Scan(&bytesCount)
		if err != nil {
			return err
		}

		err = qs.countStorageStmt.QueryRow(addr[:], aapp.aidx, aapp.global, basics.TealUintType).Scan(&uintCount)
		if err != nil {
			return err
		}

		schema.NumByteSlice = bytesCount
		schema.NumUint = uintCount

		return nil
	})
	return
}

func (qs *accountsDbQueries) lookupCreator(cidx basics.CreatableIndex, ctype basics.CreatableType) (addr basics.Address, ok bool, err error) {
	err = db.Retry(func() error {
		var buf []byte
		err := qs.lookupCreatorStmt.QueryRow(cidx, ctype).Scan(&buf)

		// Common error: creatable does not exist
		if err == sql.ErrNoRows {
			return nil
		}

		// Some other database error
		if err != nil {
			return err
		}

		ok = true
		copy(addr[:], buf)
		return nil
	})
	return
}

func (qs *accountsDbQueries) lookup(addr basics.Address) (data basics.AccountData, err error) {
	err = db.Retry(func() error {
		var buf []byte
		err := qs.lookupStmt.QueryRow(addr[:]).Scan(&buf)
		if err == nil {
			return protocol.Decode(buf, &data)
		}

		if err == sql.ErrNoRows {
			// Return the zero value of data
			return nil
		}

		return err
	})

	return
}

func (qs *accountsDbQueries) storeCatchpoint(ctx context.Context, round basics.Round, fileName string, catchpoint string, fileSize int64) (err error) {
	err = db.Retry(func() (err error) {
		_, err = qs.deleteStoredCatchpoint.ExecContext(ctx, round)

		if err != nil || (fileName == "" && catchpoint == "" && fileSize == 0) {
			return
		}

		_, err = qs.insertStoredCatchpoint.ExecContext(ctx, round, fileName, catchpoint, fileSize)
		return
	})
	return
}

func (qs *accountsDbQueries) getOldestCatchpointFiles(ctx context.Context, fileCount int, filesToKeep int) (fileNames map[basics.Round]string, err error) {
	err = db.Retry(func() (err error) {
		var rows *sql.Rows
		rows, err = qs.selectOldestsCatchpointFiles.QueryContext(ctx, filesToKeep, fileCount)
		if err != nil {
			return
		}
		defer rows.Close()

		fileNames = make(map[basics.Round]string)
		for rows.Next() {
			var fileName string
			var round basics.Round
			err = rows.Scan(&round, &fileName)
			if err != nil {
				return
			}
			fileNames[round] = fileName
		}

		err = rows.Err()
		return
	})
	return
}

func (qs *accountsDbQueries) readCatchpointStateUint64(ctx context.Context, stateName catchpointState) (rnd uint64, def bool, err error) {
	var val sql.NullInt64
	err = db.Retry(func() (err error) {
		err = qs.selectCatchpointStateUint64.QueryRowContext(ctx, stateName).Scan(&val)
		if err == sql.ErrNoRows || (err == nil && false == val.Valid) {
			val.Int64 = 0 // default to zero.
			err = nil
			def = true
			return
		}
		return err
	})
	return uint64(val.Int64), def, err
}

func (qs *accountsDbQueries) writeCatchpointStateUint64(ctx context.Context, stateName catchpointState, setValue uint64) (cleared bool, err error) {
	err = db.Retry(func() (err error) {
		if setValue == 0 {
			_, err = qs.deleteCatchpointState.ExecContext(ctx, stateName)
			cleared = true
			return err
		}

		// we don't know if there is an entry in the table for this state, so we'll insert/replace it just in case.
		_, err = qs.insertCatchpointStateUint64.ExecContext(ctx, stateName, setValue)
		cleared = false
		return err
	})
	return cleared, err

}

func (qs *accountsDbQueries) readCatchpointStateString(ctx context.Context, stateName catchpointState) (str string, def bool, err error) {
	var val sql.NullString
	err = db.Retry(func() (err error) {
		err = qs.selectCatchpointStateString.QueryRowContext(ctx, stateName).Scan(&val)
		if err == sql.ErrNoRows || (err == nil && false == val.Valid) {
			val.String = "" // default to empty string
			err = nil
			def = true
			return
		}
		return err
	})
	return val.String, def, err
}

func (qs *accountsDbQueries) writeCatchpointStateString(ctx context.Context, stateName catchpointState, setValue string) (cleared bool, err error) {
	err = db.Retry(func() (err error) {
		if setValue == "" {
			_, err = qs.deleteCatchpointState.ExecContext(ctx, stateName)
			cleared = true
			return err
		}

		// we don't know if there is an entry in the table for this state, so we'll insert/replace it just in case.
		_, err = qs.insertCatchpointStateString.ExecContext(ctx, stateName, setValue)
		cleared = false
		return err
	})
	return cleared, err
}

func (qs *accountsDbQueries) close() {
	preparedQueries := []**sql.Stmt{
		&qs.listCreatablesStmt,
		&qs.lookupStmt,
		&qs.lookupCreatorStmt,
		&qs.deleteStoredCatchpoint,
		&qs.insertStoredCatchpoint,
		&qs.selectOldestsCatchpointFiles,
		&qs.selectCatchpointStateUint64,
		&qs.deleteCatchpointState,
		&qs.insertCatchpointStateUint64,
		&qs.selectCatchpointStateString,
		&qs.insertCatchpointStateString,
	}
	for _, preparedQuery := range preparedQueries {
		if (*preparedQuery) != nil {
			(*preparedQuery).Close()
			*preparedQuery = nil
		}
	}
}

func accountsTotals(tx *sql.Tx, catchpointStaging bool) (totals AccountTotals, err error) {
	id := ""
	if catchpointStaging {
		id = "catchpointStaging"
	}
	row := tx.QueryRow("SELECT online, onlinerewardunits, offline, offlinerewardunits, notparticipating, notparticipatingrewardunits, rewardslevel FROM accounttotals WHERE id=?", id)
	err = row.Scan(&totals.Online.Money.Raw, &totals.Online.RewardUnits,
		&totals.Offline.Money.Raw, &totals.Offline.RewardUnits,
		&totals.NotParticipating.Money.Raw, &totals.NotParticipating.RewardUnits,
		&totals.RewardsLevel)

	return
}

func accountsPutTotals(tx *sql.Tx, totals AccountTotals, catchpointStaging bool) error {
	id := ""
	if catchpointStaging {
		id = "catchpointStaging"
	}
	_, err := tx.Exec("REPLACE INTO accounttotals (id, online, onlinerewardunits, offline, offlinerewardunits, notparticipating, notparticipatingrewardunits, rewardslevel) VALUES (?, ?, ?, ?, ?, ?, ?, ?)",
		id,
		totals.Online.Money.Raw, totals.Online.RewardUnits,
		totals.Offline.Money.Raw, totals.Offline.RewardUnits,
		totals.NotParticipating.Money.Raw, totals.NotParticipating.RewardUnits,
		totals.RewardsLevel)
	return err
}

// accountsNewRound updates the accountbase and assetcreators by applying the provided deltas to the accounts / creatables.
func accountsNewRound(tx *sql.Tx, updates map[basics.Address]miniAccountDelta, creatables map[basics.CreatableIndex]modifiedCreatable) (err error) {

	var insertCreatableIdxStmt, deleteCreatableIdxStmt, deleteStmt, replaceStmt *sql.Stmt

	deleteStmt, err = tx.Prepare("DELETE FROM accountbase WHERE address=?")
	if err != nil {
		return
	}
	defer deleteStmt.Close()

	replaceStmt, err = tx.Prepare("REPLACE INTO accountbase (address, data) VALUES (?, ?)")
	if err != nil {
		return
	}
	defer replaceStmt.Close()

	for addr, data := range updates {
		if data.new.IsZero() {
			// prune empty accounts
			_, err = deleteStmt.Exec(addr[:])
		} else {
			_, err = replaceStmt.Exec(addr[:], protocol.Encode(&data.new))
		}
		if err != nil {
			return
		}

	}

	if len(creatables) > 0 {
		insertCreatableIdxStmt, err = tx.Prepare("INSERT INTO assetcreators (asset, creator, ctype) VALUES (?, ?, ?)")
		if err != nil {
			return
		}
		defer insertCreatableIdxStmt.Close()

		deleteCreatableIdxStmt, err = tx.Prepare("DELETE FROM assetcreators WHERE asset=? AND ctype=?")
		if err != nil {
			return
		}
		defer deleteCreatableIdxStmt.Close()

		for cidx, cdelta := range creatables {
			if cdelta.created {
				_, err = insertCreatableIdxStmt.Exec(cidx, cdelta.creator[:], cdelta.ctype)
			} else {
				_, err = deleteCreatableIdxStmt.Exec(cidx, cdelta.ctype)
			}
			if err != nil {
				return
			}
		}
	}

	return
}

// totalsNewRounds updates the accountsTotals by applying series of round changes
func totalsNewRounds(tx *sql.Tx, updates []map[basics.Address]miniAccountDelta, accountTotals []AccountTotals, protos []config.ConsensusParams) (err error) {
	var ot basics.OverflowTracker
	totals, err := accountsTotals(tx, false)
	if err != nil {
		return
	}

	for i := 0; i < len(updates); i++ {
		totals.applyRewards(accountTotals[i].RewardsLevel, &ot)

		for _, data := range updates[i] {
			totals.delAccount(protos[i], data.old, &ot)
			totals.addAccount(protos[i], data.new, &ot)
		}
	}

	if ot.Overflowed {
		err = fmt.Errorf("overflow computing totals")
		return
	}

	err = accountsPutTotals(tx, totals, false)
	if err != nil {
		return
	}

	return
}

// updates the round number associated with the current account data.
func updateAccountsRound(tx *sql.Tx, rnd basics.Round, hashRound basics.Round) (err error) {
	res, err := tx.Exec("UPDATE acctrounds SET rnd=? WHERE id='acctbase' AND rnd<?", rnd, rnd)
	if err != nil {
		return
	}

	aff, err := res.RowsAffected()
	if err != nil {
		return
	}

	if aff != 1 {
		// try to figure out why we couldn't update the round number.
		var base basics.Round
		err = tx.QueryRow("SELECT rnd FROM acctrounds WHERE id='acctbase'").Scan(&base)
		if err != nil {
			return
		}
		if base > rnd {
			err = fmt.Errorf("newRound %d is not after base %d", rnd, base)
			return
		} else if base != rnd {
			err = fmt.Errorf("updateAccountsRound(acctbase, %d): expected to update 1 row but got %d", rnd, aff)
			return
		}
	}

	res, err = tx.Exec("INSERT OR REPLACE INTO acctrounds(id,rnd) VALUES('hashbase',?)", hashRound)
	if err != nil {
		return
	}

	aff, err = res.RowsAffected()
	if err != nil {
		return
	}

	if aff != 1 {
		err = fmt.Errorf("updateAccountsRound(hashbase,%d): expected to update 1 row but got %d", hashRound, aff)
		return
	}
	return
}

<<<<<<< HEAD
func storageNewRound(tx *sql.Tx, sdeltas map[basics.Address]map[storagePtr]*storageDelta, log logging.Logger) (err error) {
	log.Warnf("MAXJ: storageNewRound: %d", len(sdeltas))

	replaceKeyStmt, err := tx.Prepare("REPLACE INTO storage (owner, aidx, global, key, vtype, venc) VALUES (?, ?, ?, ?, ?, ?)")
	if err != nil {
		return
	}
	defer replaceKeyStmt.Close()

	deleteKeyStmt, err := tx.Prepare("DELETE FROM storage WHERE owner=? AND aidx=? AND global=? AND key=?")
	if err != nil {
		return
	}
	defer deleteKeyStmt.Close()

	deallocStmt, err := tx.Prepare("DELETE FROM storage WHERE owner=? AND aidx=? AND global=?")
	if err != nil {
		return
	}
	defer deallocStmt.Close()

	for addr, smap := range sdeltas {
		for aapp, sdelta := range smap {
			// For both alloc and dealloc, clear all existing storage.
			switch sdelta.action {
			case allocAction:
				// deallocate existing storage
				_, err = deallocStmt.Exec(addr[:], aapp.aidx, aapp.global)
				if err != nil {
					return
				}
			case deallocAction:
				// deallocate existing storage
				_, err = deallocStmt.Exec(addr[:], aapp.aidx, aapp.global)
				if err != nil {
					return
				}
				if len(sdelta.kvCow) > 0 {
					log.Warnf("storageNewRound: kvCow len > 0 but dealloc? %+v %+v", aapp, sdelta)
				}
			case remainAllocAction:
				// noop
			default:
				log.Panic("storageNewRound: unknown storage action %v", sdelta.action)
			}

			// Then, apply any key/value deltas
			for key, vd := range sdelta.kvCow {
				vdelta, ok := vd.serialize()
				if !ok {
					continue
				}
				tv, tvok := vdelta.ToTealValue()
				switch vdelta.Action {
				case basics.SetUintAction:
					if !tvok {
						log.Panic("storageNewRound: failed to encode tv: %v", vdelta)
					}
					venc := protocol.Encode(&tv)
					_, err = replaceKeyStmt.Exec(addr[:], aapp.aidx, aapp.global, key, basics.TealUintType, venc)
					if err != nil {
						return
					}
				case basics.SetBytesAction:
					if !tvok {
						log.Panic("storageNewRound: failed to encode tv: %v", vdelta)
					}
					venc := protocol.Encode(&tv)
					_, err = replaceKeyStmt.Exec(addr[:], aapp.aidx, aapp.global, key, basics.TealBytesType, venc)
					if err != nil {
						return
					}
				case basics.DeleteAction:
					_, err = deleteKeyStmt.Exec(addr[:], aapp.aidx, aapp.global, key)
					if err != nil {
						return
					}
				default:
					log.Panic("storageNewRound: unknown delta action %v", vdelta.Action)
				}
			}
		}
	}
	return nil
}

// encodedAccountsRange returns an array containing the account data, in the same way it appear in the database
// starting at entry startAccountIndex, and up to accountCount accounts long.
func encodedAccountsRange(ctx context.Context, tx *sql.Tx, startAccountIndex, accountCount int) (bals []encodedBalanceRecord, err error) {
	rows, err := tx.QueryContext(ctx, "SELECT address, data FROM accountbase ORDER BY rowid LIMIT ? OFFSET ?", accountCount, startAccountIndex)
	if err != nil {
		return
	}
	defer rows.Close()

	bals = make([]encodedBalanceRecord, 0, accountCount)
	var addr basics.Address
	for rows.Next() {
		var addrbuf []byte
		var buf []byte
		err = rows.Scan(&addrbuf, &buf)
		if err != nil {
			return
		}

		if len(addrbuf) != len(addr) {
			err = fmt.Errorf("Account DB address length mismatch: %d != %d", len(addrbuf), len(addr))
			return
		}

		copy(addr[:], addrbuf)

		bals = append(bals, encodedBalanceRecord{Address: addr, AccountData: buf})
	}

	err = rows.Err()
	if err == nil {
		// the encodedAccountsRange typically called in a loop iterating over all the accounts. This could clearly take more than the
		// "standard" 1 second, so we want to extend the timeout on each iteration. If the last iteration takes more than a second, then
		// it should be noted. The one second here is quite liberal to ensure symmetrical behaviour on low-power devices.
		// The return value from ResetTransactionWarnDeadline can be safely ignored here since it would only default to writing the warnning
		// message, which would let us know that it failed anyway.
		db.ResetTransactionWarnDeadline(ctx, tx, time.Now().Add(time.Second))
	}
	return
}

=======
>>>>>>> 5a8cab88
// totalAccounts returns the total number of accounts
func totalAccounts(ctx context.Context, tx *sql.Tx) (total uint64, err error) {
	err = tx.QueryRowContext(ctx, "SELECT count(*) FROM accountbase").Scan(&total)
	if err == sql.ErrNoRows {
		total = 0
		err = nil
		return
	}
	return
}

// reencodeAccounts reads all the accounts in the accountbase table, decode and reencode the account data.
// if the account data is found to have a different encoding, it would update the encoded account on disk.
// on return, it returns the number of modified accounts as well as an error ( if we had any )
func reencodeAccounts(ctx context.Context, tx *sql.Tx) (modifiedAccounts uint, err error) {
	modifiedAccounts = 0
	scannedAccounts := 0

	updateStmt, err := tx.PrepareContext(ctx, "UPDATE accountbase SET data = ? WHERE address = ?")
	if err != nil {
		return 0, err
	}

	rows, err := tx.QueryContext(ctx, "SELECT address, data FROM accountbase")
	if err != nil {
		return
	}
	defer rows.Close()

	var addr basics.Address
	for rows.Next() {
		// once every 1000 accounts we scan through, update the warning deadline.
		// as long as the last "chunk" takes less than one second, we should be good to go.
		// note that we should be quite liberal on timing here, since it might perform much slower
		// on low-power devices.
		if scannedAccounts%1000 == 0 {
			// The return value from ResetTransactionWarnDeadline can be safely ignored here since it would only default to writing the warnning
			// message, which would let us know that it failed anyway.
			db.ResetTransactionWarnDeadline(ctx, tx, time.Now().Add(time.Second))
		}

		var addrbuf []byte
		var preencodedAccountData []byte
		err = rows.Scan(&addrbuf, &preencodedAccountData)
		if err != nil {
			return
		}

		if len(addrbuf) != len(addr) {
			err = fmt.Errorf("Account DB address length mismatch: %d != %d", len(addrbuf), len(addr))
			return
		}
		copy(addr[:], addrbuf[:])
		scannedAccounts++

		// decode and re-encode:
		var decodedAccountData basics.AccountData
		err = protocol.Decode(preencodedAccountData, &decodedAccountData)
		if err != nil {
			return
		}
		reencodedAccountData := protocol.Encode(&decodedAccountData)
		if bytes.Compare(preencodedAccountData, reencodedAccountData) == 0 {
			// these are identical, no need to store re-encoded account data
			continue
		}

		// we need to update the encoded data.
		result, err := updateStmt.ExecContext(ctx, reencodedAccountData, addrbuf)
		if err != nil {
			return 0, err
		}
		rowsUpdated, err := result.RowsAffected()
		if err != nil {
			return 0, err
		}
		if rowsUpdated != 1 {
			return 0, fmt.Errorf("failed to update account %v, number of rows updated was %d instead of 1", addr, rowsUpdated)
		}
		modifiedAccounts++
	}

	err = rows.Err()
	updateStmt.Close()
	return
}

// merkleCommitterNodesPerPage controls how many nodes will be stored in a single page
// value was calibrated using BenchmarkCalibrateNodesPerPage
var merkleCommitterNodesPerPage = int64(116)

type merkleCommitter struct {
	tx         *sql.Tx
	deleteStmt *sql.Stmt
	insertStmt *sql.Stmt
	selectStmt *sql.Stmt
}

func makeMerkleCommitter(tx *sql.Tx, staging bool) (mc *merkleCommitter, err error) {
	mc = &merkleCommitter{tx: tx}
	accountHashesTable := "accounthashes"
	if staging {
		accountHashesTable = "catchpointaccounthashes"
	}
	mc.deleteStmt, err = tx.Prepare("DELETE FROM " + accountHashesTable + " WHERE id=?")
	if err != nil {
		return nil, err
	}
	mc.insertStmt, err = tx.Prepare("INSERT OR REPLACE INTO " + accountHashesTable + "(id, data) VALUES(?, ?)")
	if err != nil {
		return nil, err
	}
	mc.selectStmt, err = tx.Prepare("SELECT data FROM " + accountHashesTable + " WHERE id = ?")
	if err != nil {
		return nil, err
	}
	return mc, nil
}

// StorePage stores a single page in an in-memory persistence.
func (mc *merkleCommitter) StorePage(page uint64, content []byte) error {
	if len(content) == 0 {
		_, err := mc.deleteStmt.Exec(page)
		return err
	}
	_, err := mc.insertStmt.Exec(page, content)
	return err
}

// LoadPage load a single page from an in-memory persistence.
func (mc *merkleCommitter) LoadPage(page uint64) (content []byte, err error) {
	err = mc.selectStmt.QueryRow(page).Scan(&content)
	if err == sql.ErrNoRows {
		content = nil
		err = nil
		return
	} else if err != nil {
		return nil, err
	}
	return content, nil
}

// GetNodesCountPerPage returns the page size ( number of nodes per page )
func (mc *merkleCommitter) GetNodesCountPerPage() (pageSize int64) {
	return merkleCommitterNodesPerPage
}

// encodedAccountsBatchIter allows us to iterate over the accounts data stored in the accountbase table.
type encodedAccountsBatchIter struct {
	rows           *sql.Rows
	orderByAddress bool
}

// Next returns an array containing the account data, in the same way it appear in the database
// returning accountCount accounts data at a time.
func (iterator *encodedAccountsBatchIter) Next(ctx context.Context, tx *sql.Tx, accountCount int) (bals []encodedBalanceRecord, err error) {
	if iterator.rows == nil {
		if iterator.orderByAddress {
			iterator.rows, err = tx.QueryContext(ctx, "SELECT address, data FROM accountbase ORDER BY address")
		} else {
			iterator.rows, err = tx.QueryContext(ctx, "SELECT address, data FROM accountbase")
		}

		if err != nil {
			return
		}
	}

	// gather up to accountCount encoded accounts.
	bals = make([]encodedBalanceRecord, 0, accountCount)
	var addr basics.Address
	for iterator.rows.Next() {
		var addrbuf []byte
		var buf []byte
		err = iterator.rows.Scan(&addrbuf, &buf)
		if err != nil {
			iterator.Close()
			return
		}

		if len(addrbuf) != len(addr) {
			err = fmt.Errorf("Account DB address length mismatch: %d != %d", len(addrbuf), len(addr))
			return
		}

		copy(addr[:], addrbuf)

		bals = append(bals, encodedBalanceRecord{Address: addr, AccountData: buf})
		if len(bals) == accountCount {
			// we're done with this iteration.
			return
		}
	}

	err = iterator.rows.Err()
	if err != nil {
		iterator.Close()
		return
	}
	// we just finished reading the table.
	iterator.Close()
	return
}

// Close shuts down the encodedAccountsBatchIter, releasing database resources.
func (iterator *encodedAccountsBatchIter) Close() {
	if iterator.rows != nil {
		iterator.rows.Close()
		iterator.rows = nil
	}
}<|MERGE_RESOLUTION|>--- conflicted
+++ resolved
@@ -978,7 +978,6 @@
 	return
 }
 
-<<<<<<< HEAD
 func storageNewRound(tx *sql.Tx, sdeltas map[basics.Address]map[storagePtr]*storageDelta, log logging.Logger) (err error) {
 	log.Warnf("MAXJ: storageNewRound: %d", len(sdeltas))
 
@@ -1106,8 +1105,6 @@
 	return
 }
 
-=======
->>>>>>> 5a8cab88
 // totalAccounts returns the total number of accounts
 func totalAccounts(ctx context.Context, tx *sql.Tx) (total uint64, err error) {
 	err = tx.QueryRowContext(ctx, "SELECT count(*) FROM accountbase").Scan(&total)
