// Copyright (C) 2019-2021 Algorand, Inc.
// This file is part of go-algorand
//
// go-algorand is free software: you can redistribute it and/or modify
// it under the terms of the GNU Affero General Public License as
// published by the Free Software Foundation, either version 3 of the
// License, or (at your option) any later version.
//
// go-algorand is distributed in the hope that it will be useful,
// but WITHOUT ANY WARRANTY; without even the implied warranty of
// MERCHANTABILITY or FITNESS FOR A PARTICULAR PURPOSE.  See the
// GNU Affero General Public License for more details.
//
// You should have received a copy of the GNU Affero General Public License
// along with go-algorand.  If not, see <https://www.gnu.org/licenses/>.

package ledger

import (
	"bytes"
	"context"
	"database/sql"
	"fmt"
	"time"

	"github.com/mattn/go-sqlite3"

	"github.com/algorand/go-algorand/config"
	"github.com/algorand/go-algorand/data/basics"
	"github.com/algorand/go-algorand/ledger/ledgercore"
	"github.com/algorand/go-algorand/protocol"
	"github.com/algorand/go-algorand/util/db"
)

// accountsDbQueries is used to cache a prepared SQL statement to look up
// the state of a single account.
type accountsDbQueries struct {
	listCreatablesStmt          *sql.Stmt
	lookupStmt                  *sql.Stmt
	lookupCreatorStmt           *sql.Stmt
	deleteStoredCatchpoint      *sql.Stmt
	insertStoredCatchpoint      *sql.Stmt
	selectOldestCatchpointFiles *sql.Stmt
	selectCatchpointStateUint64 *sql.Stmt
	deleteCatchpointState       *sql.Stmt
	insertCatchpointStateUint64 *sql.Stmt
	selectCatchpointStateString *sql.Stmt
	insertCatchpointStateString *sql.Stmt
}

var accountsSchema = []string{
	`CREATE TABLE IF NOT EXISTS acctrounds (
		id string primary key,
		rnd integer)`,
	`CREATE TABLE IF NOT EXISTS accounttotals (
		id string primary key,
		online integer,
		onlinerewardunits integer,
		offline integer,
		offlinerewardunits integer,
		notparticipating integer,
		notparticipatingrewardunits integer,
		rewardslevel integer)`,
	`CREATE TABLE IF NOT EXISTS accountbase (
		address blob primary key,
		data blob)`,
	`CREATE TABLE IF NOT EXISTS assetcreators (
		asset integer primary key,
		creator blob)`,
	`CREATE TABLE IF NOT EXISTS storedcatchpoints (
		round integer primary key,
		filename text NOT NULL,
		catchpoint text NOT NULL,
		filesize size NOT NULL,
		pinned integer NOT NULL)`,
	`CREATE TABLE IF NOT EXISTS accounthashes (
		id integer primary key,
		data blob)`,
	`CREATE TABLE IF NOT EXISTS catchpointstate (
		id string primary key,
		intval integer,
		strval text)`,
}

// TODO: Post applications, rename assetcreators -> creatables and rename
// 'asset' column -> 'creatable'
var creatablesMigration = []string{
	`ALTER TABLE assetcreators ADD COLUMN ctype INTEGER DEFAULT 0`,
}

// createNormalizedOnlineBalanceIndex handles accountbase/catchpointbalances tables
func createNormalizedOnlineBalanceIndex(idxname string, tablename string) string {
	return fmt.Sprintf(`CREATE INDEX IF NOT EXISTS %s
		ON %s ( normalizedonlinebalance, address, data )
		WHERE normalizedonlinebalance>0`, idxname, tablename)
}

var createOnlineAccountIndex = []string{
	`ALTER TABLE accountbase
		ADD COLUMN normalizedonlinebalance INTEGER`,
	createNormalizedOnlineBalanceIndex("onlineaccountbals", "accountbase"),
}

var accountsResetExprs = []string{
	`DROP TABLE IF EXISTS acctrounds`,
	`DROP TABLE IF EXISTS accounttotals`,
	`DROP TABLE IF EXISTS accountbase`,
	`DROP TABLE IF EXISTS assetcreators`,
	`DROP TABLE IF EXISTS storedcatchpoints`,
	`DROP TABLE IF EXISTS catchpointstate`,
	`DROP TABLE IF EXISTS accounthashes`,
}

// accountDBVersion is the database version that this binary would know how to support and how to upgrade to.
// details about the content of each of the versions can be found in the upgrade functions upgradeDatabaseSchemaXXXX
// and their descriptions.
var accountDBVersion = int32(5)

// persistedAccountData is used for representing a single account stored on the disk. In addition to the
// basics.AccountData, it also stores complete referencing information used to maintain the base accounts
// list.
type persistedAccountData struct {
	// The address of the account. In contrasts to maps, having this value explicitly here allows us to use this
	// data structure in queues directly, without "attaching" the address as the address as the map key.
	addr basics.Address
	// The underlaying account data
	accountData basics.AccountData
	// The rowid, when available. If the entry was loaded from the disk, then we have the rowid for it. Entries
	// that doesn't have rowid ( hence, rowid == 0 ) represent either deleted accounts or non-existing accounts.
	rowid int64
	// the round number that is associated with the accountData. This field is needed so that we can maintain a correct
	// lruAccounts cache. We use it to ensure that the entries on the lruAccounts.accountsList are the latest ones.
	// this becomes an issue since while we attempt to write an update to disk, we might be reading an entry and placing
	// it on the lruAccounts.pendingAccounts; The commitRound doesn't attempt to flush the pending accounts, but rather
	// just write the latest ( which is correct ) to the lruAccounts.accountsList. later on, during on newBlockImpl, we
	// want to ensure that the "real" written value isn't being overridden by the value from the pending accounts.
	round basics.Round
}

// compactAccountDeltas and accountDelta is an extention to ledgercore.AccountDeltas that is being used by the commitRound function for counting the
// number of changes we've made per account. The ndeltas is used exclusively for consistency checking - making sure that
// all the pending changes were written and that there are no outstanding writes missing.
type compactAccountDeltas struct {
	// actual data
	deltas []accountDelta
	// addresses for deltas
	addresses []basics.Address
	// cache for addr to deltas index resolution
	cache map[basics.Address]int
	// misses holds indices of addresses for which old portion of delta needs to be loaded from disk
	misses []int
}

type accountDelta struct {
	old     persistedAccountData
	new     basics.AccountData
	ndeltas int
}

// catchpointState is used to store catchpoint related variables into the catchpointstate table.
type catchpointState string

const (
	// catchpointStateLastCatchpoint is written by a node once a catchpoint label is created for a round
	catchpointStateLastCatchpoint = catchpointState("lastCatchpoint")
	// catchpointStateWritingCatchpoint is written by a node while a catchpoint file is being created. It gets deleted once the file
	// creation is complete, and used as a way to record the fact that we've started generating the catchpoint file for that particular
	// round.
	catchpointStateWritingCatchpoint = catchpointState("writingCatchpoint")
	// catchpointCatchupState is the state of the catchup process. The variable is stored only during the catchpoint catchup process, and removed afterward.
	catchpointStateCatchupState = catchpointState("catchpointCatchupState")
	// catchpointStateCatchupLabel is the label to which the currently catchpoint catchup process is trying to catchup to.
	catchpointStateCatchupLabel = catchpointState("catchpointCatchupLabel")
	// catchpointCatchupBlockRound is the block round that is associated with the current running catchpoint catchup.
	catchpointStateCatchupBlockRound = catchpointState("catchpointCatchupBlockRound")
	// catchpointStateCatchupBalancesRound is the balance round that is associated with the current running catchpoint catchup. Typically it would be
	// equal to catchpointStateCatchupBlockRound - 320.
	catchpointStateCatchupBalancesRound = catchpointState("catchpointCatchupBalancesRound")
)

// normalizedAccountBalance is a staging area for a catchpoint file account information before it's being added to the catchpoint staging tables.
type normalizedAccountBalance struct {
	address            basics.Address
	accountData        basics.AccountData
	encodedAccountData []byte
	accountHash        []byte
	normalizedBalance  uint64
}

// prepareNormalizedBalances converts an array of encodedBalanceRecord into an equal size array of normalizedAccountBalances.
func prepareNormalizedBalances(bals []encodedBalanceRecord, proto config.ConsensusParams) (normalizedAccountBalances []normalizedAccountBalance, err error) {
	normalizedAccountBalances = make([]normalizedAccountBalance, len(bals), len(bals))
	for i, balance := range bals {
		normalizedAccountBalances[i].address = balance.Address
		err = protocol.Decode(balance.AccountData, &(normalizedAccountBalances[i].accountData))
		if err != nil {
			return nil, err
		}
		normalizedAccountBalances[i].normalizedBalance = normalizedAccountBalances[i].accountData.NormalizedOnlineBalance(proto)
		normalizedAccountBalances[i].encodedAccountData = balance.AccountData
		normalizedAccountBalances[i].accountHash = accountHashBuilder(balance.Address, normalizedAccountBalances[i].accountData, balance.AccountData)
	}
	return
}

// makeCompactAccountDeltas takes an array of account AccountDeltas ( one array entry per round ), and compacts the arrays into a single
// data structure that contains all the account deltas changes. While doing that, the function eliminate any intermediate account changes.
// It counts the number of changes per round by specifying it in the ndeltas field of the accountDeltaCount/modifiedCreatable.
func makeCompactAccountDeltas(accountDeltas []ledgercore.AccountDeltas, baseAccounts lruAccounts) (outAccountDeltas compactAccountDeltas) {
	if len(accountDeltas) == 0 {
		return
	}

	// the sizes of the maps here aren't super accurate, but would hopefully be a rough estimate for a reasonable starting point.
	size := accountDeltas[0].Len()*len(accountDeltas) + 1
	outAccountDeltas.cache = make(map[basics.Address]int, size)
	outAccountDeltas.deltas = make([]accountDelta, 0, size)
	outAccountDeltas.misses = make([]int, 0, size)

	for _, roundDelta := range accountDeltas {
		for i := 0; i < roundDelta.Len(); i++ {
			addr, acctDelta := roundDelta.GetByIdx(i)
			if prev, idx := outAccountDeltas.get(addr); idx != -1 {
				outAccountDeltas.update(idx, accountDelta{ // update instead of upsert economizes one map lookup
					old:     prev.old,
					new:     acctDelta,
					ndeltas: prev.ndeltas + 1,
				})
			} else {
				// it's a new entry.
				newEntry := accountDelta{
					new:     acctDelta,
					ndeltas: 1,
				}
				if baseAccountData, has := baseAccounts.read(addr); has {
					newEntry.old = baseAccountData
					outAccountDeltas.insert(addr, newEntry) // insert instead of upsert economizes one map lookup
				} else {
					outAccountDeltas.insertMissing(addr, newEntry)
				}
			}
		}
	}
	return
}

// accountsLoadOld updates the entries on the deltas.old map that matches the provided addresses.
// The round number of the persistedAccountData is not updated by this function, and the caller is responsible
// for populating this field.
func (a *compactAccountDeltas) accountsLoadOld(tx *sql.Tx) (err error) {
	if len(a.misses) == 0 {
		return nil
	}
	selectStmt, err := tx.Prepare("SELECT rowid, data FROM accountbase WHERE address=?")
	if err != nil {
		return
	}
	defer selectStmt.Close()
	defer func() {
		a.misses = nil
	}()
	var rowid sql.NullInt64
	var acctDataBuf []byte
	for _, idx := range a.misses {
		addr := a.addresses[idx]
		err = selectStmt.QueryRow(addr[:]).Scan(&rowid, &acctDataBuf)
		switch err {
		case nil:
			if len(acctDataBuf) > 0 {
				persistedAcctData := &persistedAccountData{addr: addr, rowid: rowid.Int64}
				err = protocol.Decode(acctDataBuf, &persistedAcctData.accountData)
				if err != nil {
					return err
				}
				a.updateOld(idx, *persistedAcctData)
			} else {
				// to retain backward compatability, we will treat this condition as if we don't have the account.
				a.updateOld(idx, persistedAccountData{addr: addr, rowid: rowid.Int64})
			}
		case sql.ErrNoRows:
			// we don't have that account, just return an empty record.
			a.updateOld(idx, persistedAccountData{addr: addr})
			err = nil
		default:
			// unexpected error - let the caller know that we couldn't complete the operation.
			return err
		}
	}
	return
}

// get returns accountDelta by address and its position.
// if no such entry -1 returned
func (a *compactAccountDeltas) get(addr basics.Address) (accountDelta, int) {
	idx, ok := a.cache[addr]
	if !ok {
		return accountDelta{}, -1
	}
	return a.deltas[idx], idx
}

func (a *compactAccountDeltas) len() int {
	return len(a.deltas)
}

func (a *compactAccountDeltas) getByIdx(i int) (basics.Address, accountDelta) {
	return a.addresses[i], a.deltas[i]
}

// upsert updates existing or inserts a new entry
func (a *compactAccountDeltas) upsert(addr basics.Address, delta accountDelta) {
	if idx, exist := a.cache[addr]; exist { // nil map lookup is OK
		a.deltas[idx] = delta
		return
	}
	a.insert(addr, delta)
}

// update replaces specific entry by idx
func (a *compactAccountDeltas) update(idx int, delta accountDelta) {
	a.deltas[idx] = delta
}

func (a *compactAccountDeltas) insert(addr basics.Address, delta accountDelta) int {
	last := len(a.deltas)
	a.deltas = append(a.deltas, delta)
	a.addresses = append(a.addresses, addr)

	if a.cache == nil {
		a.cache = make(map[basics.Address]int)
	}
	a.cache[addr] = last
	return last
}

func (a *compactAccountDeltas) insertMissing(addr basics.Address, delta accountDelta) {
	idx := a.insert(addr, delta)
	a.misses = append(a.misses, idx)
}

// upsertOld updates existing or inserts a new partial entry with only old field filled
func (a *compactAccountDeltas) upsertOld(old persistedAccountData) {
	addr := old.addr
	if idx, exist := a.cache[addr]; exist {
		a.deltas[idx].old = old
		return
	}
	a.insert(addr, accountDelta{old: old})
}

// updateOld updates existing or inserts a new partial entry with only old field filled
func (a *compactAccountDeltas) updateOld(idx int, old persistedAccountData) {
	a.deltas[idx].old = old
}

// writeCatchpointStagingBalances inserts all the account balances in the provided array into the catchpoint balance staging table catchpointbalances.
func writeCatchpointStagingBalances(ctx context.Context, tx *sql.Tx, bals []normalizedAccountBalance) error {
	insertAcctStmt, err := tx.PrepareContext(ctx, "INSERT INTO catchpointbalances(address, normalizedonlinebalance, data) VALUES(?, ?, ?)")
	if err != nil {
		return err
	}

	for _, balance := range bals {
		result, err := insertAcctStmt.ExecContext(ctx, balance.address[:], balance.normalizedBalance, balance.encodedAccountData)
		if err != nil {
			return err
		}
		aff, err := result.RowsAffected()
		if err != nil {
			return err
		}
		if aff != 1 {
			return fmt.Errorf("number of affected record in insert was expected to be one, but was %d", aff)
		}
	}
	return nil
}

// writeCatchpointStagingHashes inserts all the account hashes in the provided array into the catchpoint pending hashes table catchpointpendinghashes.
func writeCatchpointStagingHashes(ctx context.Context, tx *sql.Tx, bals []normalizedAccountBalance) error {
	insertStmt, err := tx.PrepareContext(ctx, "INSERT INTO catchpointpendinghashes(data) VALUES(?)")
	if err != nil {
		return err
	}

	for _, balance := range bals {
		result, err := insertStmt.ExecContext(ctx, balance.accountHash[:])
		if err != nil {
			return err
		}

		aff, err := result.RowsAffected()
		if err != nil {
			return err
		}
		if aff != 1 {
			return fmt.Errorf("number of affected record in insert was expected to be one, but was %d", aff)
		}
	}
	return nil
}

// createCatchpointStagingHashesIndex creates an index on catchpointpendinghashes to allow faster scanning according to the hash order
func createCatchpointStagingHashesIndex(ctx context.Context, tx *sql.Tx) (err error) {
	_, err = tx.ExecContext(ctx, "CREATE INDEX IF NOT EXISTS catchpointpendinghashesidx ON catchpointpendinghashes(data)")
	if err != nil {
		return
	}
	return
}

// writeCatchpointStagingCreatable inserts all the creatables in the provided array into the catchpoint asset creator staging table catchpointassetcreators.
func writeCatchpointStagingCreatable(ctx context.Context, tx *sql.Tx, bals []normalizedAccountBalance) error {
	insertStmt, err := tx.PrepareContext(ctx, "INSERT INTO catchpointassetcreators(asset, creator, ctype) VALUES(?, ?, ?)")
	if err != nil {
		return err
	}

	for _, balance := range bals {
		// if the account has any asset params, it means that it's the creator of an asset.
		if len(balance.accountData.AssetParams) > 0 {
			for aidx := range balance.accountData.AssetParams {
				_, err := insertStmt.ExecContext(ctx, basics.CreatableIndex(aidx), balance.address[:], basics.AssetCreatable)
				if err != nil {
					return err
				}
			}
		}

		if len(balance.accountData.AppParams) > 0 {
			for aidx := range balance.accountData.AppParams {
				_, err := insertStmt.ExecContext(ctx, basics.CreatableIndex(aidx), balance.address[:], basics.AppCreatable)
				if err != nil {
					return err
				}
			}
		}
	}
	return nil
}

func resetCatchpointStagingBalances(ctx context.Context, tx *sql.Tx, newCatchup bool) (err error) {
	s := []string{
		"DROP TABLE IF EXISTS catchpointbalances",
		"DROP TABLE IF EXISTS catchpointassetcreators",
		"DROP TABLE IF EXISTS catchpointaccounthashes",
		"DROP TABLE IF EXISTS catchpointpendinghashes",
		"DELETE FROM accounttotals where id='catchpointStaging'",
	}

	if newCatchup {
		// SQLite has no way to rename an existing index.  So, we need
		// to cook up a fresh name for the index, which will be kept
		// around after we rename the table from "catchpointbalances"
		// to "accountbase".  To construct a unique index name, we
		// use the current time.
		// Apply the same logic to
		idxnameBalances := fmt.Sprintf("onlineaccountbals_idx_%d", time.Now().UnixNano())

		s = append(s,
			"CREATE TABLE IF NOT EXISTS catchpointassetcreators (asset integer primary key, creator blob, ctype integer)",
			"CREATE TABLE IF NOT EXISTS catchpointbalances (address blob primary key, data blob, normalizedonlinebalance integer)",
			"CREATE TABLE IF NOT EXISTS catchpointpendinghashes (data blob)",
			"CREATE TABLE IF NOT EXISTS catchpointaccounthashes (id integer primary key, data blob)",
			createNormalizedOnlineBalanceIndex(idxnameBalances, "catchpointbalances"),
		)
	}

	for _, stmt := range s {
		_, err = tx.Exec(stmt)
		if err != nil {
			return err
		}
	}

	return nil
}

// applyCatchpointStagingBalances switches the staged catchpoint catchup tables onto the actual
// tables and update the correct balance round. This is the final step in switching onto the new catchpoint round.
func applyCatchpointStagingBalances(ctx context.Context, tx *sql.Tx, balancesRound basics.Round) (err error) {
	stmts := []string{
		"ALTER TABLE accountbase RENAME TO accountbase_old",
		"ALTER TABLE assetcreators RENAME TO assetcreators_old",
		"ALTER TABLE accounthashes RENAME TO accounthashes_old",

		"ALTER TABLE catchpointbalances RENAME TO accountbase",
		"ALTER TABLE catchpointassetcreators RENAME TO assetcreators",
		"ALTER TABLE catchpointaccounthashes RENAME TO accounthashes",

		"DROP TABLE IF EXISTS accountbase_old",
		"DROP TABLE IF EXISTS assetcreators_old",
		"DROP TABLE IF EXISTS accounthashes_old",
	}

	for _, stmt := range stmts {
		_, err = tx.Exec(stmt)
		if err != nil {
			return err
		}
	}

	_, err = tx.Exec("INSERT OR REPLACE INTO acctrounds(id, rnd) VALUES('acctbase', ?)", balancesRound)
	if err != nil {
		return err
	}
	_, err = tx.Exec("INSERT OR REPLACE INTO acctrounds(id, rnd) VALUES('hashbase', ?)", balancesRound)
	if err != nil {
		return err
	}
	return
}

func getCatchpoint(tx *sql.Tx, round basics.Round) (fileName string, catchpoint string, fileSize int64, err error) {
	err = tx.QueryRow("SELECT filename, catchpoint, filesize FROM storedcatchpoints WHERE round=?", int64(round)).Scan(&fileName, &catchpoint, &fileSize)
	return
}

// accountsInit fills the database using tx with initAccounts if the
// database has not been initialized yet.
//
// accountsInit returns nil if either it has initialized the database
// correctly, or if the database has already been initialized.
func accountsInit(tx *sql.Tx, initAccounts map[basics.Address]basics.AccountData, proto config.ConsensusParams) error {
	for _, tableCreate := range accountsSchema {
		_, err := tx.Exec(tableCreate)
		if err != nil {
			return err
		}
	}

	// Run creatables migration if it hasn't run yet
	var creatableMigrated bool
	err := tx.QueryRow("SELECT 1 FROM pragma_table_info('assetcreators') WHERE name='ctype'").Scan(&creatableMigrated)
	if err == sql.ErrNoRows {
		// Run migration
		for _, migrateCmd := range creatablesMigration {
			_, err = tx.Exec(migrateCmd)
			if err != nil {
				return err
			}
		}
	} else if err != nil {
		return err
	}

	_, err = tx.Exec("INSERT INTO acctrounds (id, rnd) VALUES ('acctbase', 0)")
	if err == nil {
		var ot basics.OverflowTracker
		var totals ledgercore.AccountTotals

		for addr, data := range initAccounts {
			_, err = tx.Exec("INSERT INTO accountbase (address, data) VALUES (?, ?)",
				addr[:], protocol.Encode(&data))
			if err != nil {
				return err
			}

			totals.AddAccount(proto, data, &ot)
		}

		if ot.Overflowed {
			return fmt.Errorf("overflow computing totals")
		}

		err = accountsPutTotals(tx, totals, false)
		if err != nil {
			return err
		}
	} else {
		serr, ok := err.(sqlite3.Error)
		// serr.Code is sqlite.ErrConstraint if the database has already been initialized;
		// in that case, ignore the error and return nil.
		if !ok || serr.Code != sqlite3.ErrConstraint {
			return err
		}
	}

	return nil
}

// accountsAddNormalizedBalance adds the normalizedonlinebalance column
// to the accountbase table.
func accountsAddNormalizedBalance(tx *sql.Tx, proto config.ConsensusParams) error {
	var exists bool
	err := tx.QueryRow("SELECT 1 FROM pragma_table_info('accountbase') WHERE name='normalizedonlinebalance'").Scan(&exists)
	if err == nil {
		// Already exists.
		return nil
	}
	if err != sql.ErrNoRows {
		return err
	}

	for _, stmt := range createOnlineAccountIndex {
		_, err := tx.Exec(stmt)
		if err != nil {
			return err
		}
	}

	rows, err := tx.Query("SELECT address, data FROM accountbase")
	if err != nil {
		return err
	}
	defer rows.Close()

	for rows.Next() {
		var addrbuf []byte
		var buf []byte
		err = rows.Scan(&addrbuf, &buf)
		if err != nil {
			return err
		}

		var data basics.AccountData
		err = protocol.Decode(buf, &data)
		if err != nil {
			return err
		}

		normBalance := data.NormalizedOnlineBalance(proto)
		if normBalance > 0 {
			_, err = tx.Exec("UPDATE accountbase SET normalizedonlinebalance=? WHERE address=?", normBalance, addrbuf)
			if err != nil {
				return err
			}
		}
	}

	return rows.Err()
}

// removeEmptyAccountData removes empty AccountData msgp-encoded entries from accountbase table
// and optionally returns list of addresses that were eliminated
func removeEmptyAccountData(tx *sql.Tx, queryAddresses bool) (num int64, addresses []basics.Address, err error) {
	if queryAddresses {
		rows, err := tx.Query("SELECT address FROM accountbase where length(data) = 1 and data = x'80'") // empty AccountData is 0x80
		if err != nil {
			return 0, nil, err
		}
		defer rows.Close()

		for rows.Next() {
			var addrbuf []byte
			err = rows.Scan(&addrbuf)
			if err != nil {
				return 0, nil, err
			}
			var addr basics.Address
			if len(addrbuf) != len(addr) {
				err = fmt.Errorf("Account DB address length mismatch: %d != %d", len(addrbuf), len(addr))
				return 0, nil, err
			}
			copy(addr[:], addrbuf)
			addresses = append(addresses, addr)
		}

		// if the above loop was abrupted by an error, test it now.
		if err = rows.Err(); err != nil {
			return 0, nil, err
		}
	}

	result, err := tx.Exec("DELETE from accountbase where length(data) = 1 and data = x'80'")
	if err != nil {
		return 0, nil, err
	}
	num, err = result.RowsAffected()
	if err != nil {
		// something wrong on getting rows count but data deleted, ignore the error
		num = int64(len(addresses))
		err = nil
	}
	return num, addresses, err
}

// accountDataToOnline returns the part of the AccountData that matters
// for online accounts (to answer top-N queries).  We store a subset of
// the full AccountData because we need to store a large number of these
// in memory (say, 1M), and storing that many AccountData could easily
// cause us to run out of memory.
func accountDataToOnline(address basics.Address, ad *basics.AccountData, proto config.ConsensusParams) *onlineAccount {
	return &onlineAccount{
		Address:                 address,
		MicroAlgos:              ad.MicroAlgos,
		RewardsBase:             ad.RewardsBase,
		NormalizedOnlineBalance: ad.NormalizedOnlineBalance(proto),
		VoteID:                  ad.VoteID,
		VoteFirstValid:          ad.VoteFirstValid,
		VoteLastValid:           ad.VoteLastValid,
		VoteKeyDilution:         ad.VoteKeyDilution,
	}
}

func resetAccountHashes(tx *sql.Tx) (err error) {
	_, err = tx.Exec(`DELETE FROM accounthashes`)
	return
}

func accountsReset(tx *sql.Tx) error {
	for _, stmt := range accountsResetExprs {
		_, err := tx.Exec(stmt)
		if err != nil {
			return err
		}
	}
	_, err := db.SetUserVersion(context.Background(), tx, 0)
	return err
}

// accountsRound returns the tracker balances round number, and the round of the hash tree
// if the hash of the tree doesn't exists, it returns zero.
func accountsRound(tx *sql.Tx) (rnd basics.Round, hashrnd basics.Round, err error) {
	err = tx.QueryRow("SELECT rnd FROM acctrounds WHERE id='acctbase'").Scan(&rnd)
	if err != nil {
		return
	}

	err = tx.QueryRow("SELECT rnd FROM acctrounds WHERE id='hashbase'").Scan(&hashrnd)
	if err == sql.ErrNoRows {
		hashrnd = basics.Round(0)
		err = nil
	}
	return
}

func accountsDbInit(r db.Queryable, w db.Queryable) (*accountsDbQueries, error) {
	var err error
	qs := &accountsDbQueries{}

	qs.listCreatablesStmt, err = r.Prepare("SELECT rnd, asset, creator FROM acctrounds LEFT JOIN assetcreators ON assetcreators.asset <= ? AND assetcreators.ctype = ? WHERE acctrounds.id='acctbase' ORDER BY assetcreators.asset desc LIMIT ?")
	if err != nil {
		return nil, err
	}

	qs.lookupStmt, err = r.Prepare("SELECT accountbase.rowid, rnd, data FROM acctrounds LEFT JOIN accountbase ON address=? WHERE id='acctbase'")
	if err != nil {
		return nil, err
	}

	qs.lookupCreatorStmt, err = r.Prepare("SELECT rnd, creator FROM acctrounds LEFT JOIN assetcreators ON asset = ? AND ctype = ? WHERE id='acctbase'")
	if err != nil {
		return nil, err
	}

	qs.deleteStoredCatchpoint, err = w.Prepare("DELETE FROM storedcatchpoints WHERE round=?")
	if err != nil {
		return nil, err
	}

	qs.insertStoredCatchpoint, err = w.Prepare("INSERT INTO storedcatchpoints(round, filename, catchpoint, filesize, pinned) VALUES(?, ?, ?, ?, 0)")
	if err != nil {
		return nil, err
	}

	qs.selectOldestCatchpointFiles, err = r.Prepare("SELECT round, filename FROM storedcatchpoints WHERE pinned = 0 and round <= COALESCE((SELECT round FROM storedcatchpoints WHERE pinned = 0 ORDER BY round DESC LIMIT ?, 1),0) ORDER BY round ASC LIMIT ?")
	if err != nil {
		return nil, err
	}

	qs.selectCatchpointStateUint64, err = r.Prepare("SELECT intval FROM catchpointstate WHERE id=?")
	if err != nil {
		return nil, err
	}

	qs.deleteCatchpointState, err = r.Prepare("DELETE FROM catchpointstate WHERE id=?")
	if err != nil {
		return nil, err
	}

	qs.insertCatchpointStateUint64, err = r.Prepare("INSERT OR REPLACE INTO catchpointstate(id, intval) VALUES(?, ?)")
	if err != nil {
		return nil, err
	}

	qs.insertCatchpointStateString, err = r.Prepare("INSERT OR REPLACE INTO catchpointstate(id, strval) VALUES(?, ?)")
	if err != nil {
		return nil, err
	}

	qs.selectCatchpointStateString, err = r.Prepare("SELECT strval FROM catchpointstate WHERE id=?")
	if err != nil {
		return nil, err
	}
	return qs, nil
}

// listCreatables returns an array of CreatableLocator which have CreatableIndex smaller or equal to maxIdx and are of the provided CreatableType.
func (qs *accountsDbQueries) listCreatables(maxIdx basics.CreatableIndex, maxResults uint64, ctype basics.CreatableType) (results []basics.CreatableLocator, dbRound basics.Round, err error) {
	err = db.Retry(func() error {
		// Query for assets in range
		rows, err := qs.listCreatablesStmt.Query(maxIdx, ctype, maxResults)
		if err != nil {
			return err
		}
		defer rows.Close()

		// For each row, copy into a new CreatableLocator and append to results
		var buf []byte
		var cl basics.CreatableLocator
		var creatableIndex sql.NullInt64
		for rows.Next() {
			err = rows.Scan(&dbRound, &creatableIndex, &buf)
			if err != nil {
				return err
			}
			if !creatableIndex.Valid {
				// we received an entry without any index. This would happen only on the first entry when there are no creatables of the requested type.
				break
			}
			cl.Index = basics.CreatableIndex(creatableIndex.Int64)
			copy(cl.Creator[:], buf)
			cl.Type = ctype
			results = append(results, cl)
		}
		return nil
	})
	return
}

func (qs *accountsDbQueries) lookupCreator(cidx basics.CreatableIndex, ctype basics.CreatableType) (addr basics.Address, ok bool, dbRound basics.Round, err error) {
	err = db.Retry(func() error {
		var buf []byte
		err := qs.lookupCreatorStmt.QueryRow(cidx, ctype).Scan(&dbRound, &buf)

		// this shouldn't happen unless we can't figure the round number.
		if err == sql.ErrNoRows {
			return fmt.Errorf("lookupCreator was unable to retrieve round number")
		}

		// Some other database error
		if err != nil {
			return err
		}

		if len(buf) > 0 {
			ok = true
			copy(addr[:], buf)
		}
		return nil
	})
	return
}

// lookup looks up for a the account data given it's address. It returns the persistedAccountData, which includes the current database round and the matching
// account data, if such was found. If no matching account data could be found for the given address, an empty account data would
// be retrieved.
func (qs *accountsDbQueries) lookup(addr basics.Address) (data persistedAccountData, err error) {
	err = db.Retry(func() error {
		var buf []byte
		var rowid sql.NullInt64
		err := qs.lookupStmt.QueryRow(addr[:]).Scan(&rowid, &data.round, &buf)
		if err == nil {
			data.addr = addr
			if len(buf) > 0 && rowid.Valid {
				data.rowid = rowid.Int64
				return protocol.Decode(buf, &data.accountData)
			}
			// we don't have that account, just return the database round.
			return nil
		}

		// this should never happen; it indicates that we don't have a current round in the acctrounds table.
		if err == sql.ErrNoRows {
			// Return the zero value of data
			return fmt.Errorf("unable to query account data for address %v : %w", addr, err)
		}

		return err
	})

	return
}

func (qs *accountsDbQueries) storeCatchpoint(ctx context.Context, round basics.Round, fileName string, catchpoint string, fileSize int64) (err error) {
	err = db.Retry(func() (err error) {
		_, err = qs.deleteStoredCatchpoint.ExecContext(ctx, round)

		if err != nil || (fileName == "" && catchpoint == "" && fileSize == 0) {
			return
		}

		_, err = qs.insertStoredCatchpoint.ExecContext(ctx, round, fileName, catchpoint, fileSize)
		return
	})
	return
}

func (qs *accountsDbQueries) getOldestCatchpointFiles(ctx context.Context, fileCount int, filesToKeep int) (fileNames map[basics.Round]string, err error) {
	err = db.Retry(func() (err error) {
		var rows *sql.Rows
		rows, err = qs.selectOldestCatchpointFiles.QueryContext(ctx, filesToKeep, fileCount)
		if err != nil {
			return
		}
		defer rows.Close()

		fileNames = make(map[basics.Round]string)
		for rows.Next() {
			var fileName string
			var round basics.Round
			err = rows.Scan(&round, &fileName)
			if err != nil {
				return
			}
			fileNames[round] = fileName
		}

		err = rows.Err()
		return
	})
	return
}

func (qs *accountsDbQueries) readCatchpointStateUint64(ctx context.Context, stateName catchpointState) (rnd uint64, def bool, err error) {
	var val sql.NullInt64
	err = db.Retry(func() (err error) {
		err = qs.selectCatchpointStateUint64.QueryRowContext(ctx, stateName).Scan(&val)
		if err == sql.ErrNoRows || (err == nil && false == val.Valid) {
			val.Int64 = 0 // default to zero.
			err = nil
			def = true
			return
		}
		return err
	})
	return uint64(val.Int64), def, err
}

func (qs *accountsDbQueries) writeCatchpointStateUint64(ctx context.Context, stateName catchpointState, setValue uint64) (cleared bool, err error) {
	err = db.Retry(func() (err error) {
		if setValue == 0 {
			_, err = qs.deleteCatchpointState.ExecContext(ctx, stateName)
			cleared = true
			return err
		}

		// we don't know if there is an entry in the table for this state, so we'll insert/replace it just in case.
		_, err = qs.insertCatchpointStateUint64.ExecContext(ctx, stateName, setValue)
		cleared = false
		return err
	})
	return cleared, err

}

func (qs *accountsDbQueries) readCatchpointStateString(ctx context.Context, stateName catchpointState) (str string, def bool, err error) {
	var val sql.NullString
	err = db.Retry(func() (err error) {
		err = qs.selectCatchpointStateString.QueryRowContext(ctx, stateName).Scan(&val)
		if err == sql.ErrNoRows || (err == nil && false == val.Valid) {
			val.String = "" // default to empty string
			err = nil
			def = true
			return
		}
		return err
	})
	return val.String, def, err
}

func (qs *accountsDbQueries) writeCatchpointStateString(ctx context.Context, stateName catchpointState, setValue string) (cleared bool, err error) {
	err = db.Retry(func() (err error) {
		if setValue == "" {
			_, err = qs.deleteCatchpointState.ExecContext(ctx, stateName)
			cleared = true
			return err
		}

		// we don't know if there is an entry in the table for this state, so we'll insert/replace it just in case.
		_, err = qs.insertCatchpointStateString.ExecContext(ctx, stateName, setValue)
		cleared = false
		return err
	})
	return cleared, err
}

func (qs *accountsDbQueries) close() {
	preparedQueries := []**sql.Stmt{
		&qs.listCreatablesStmt,
		&qs.lookupStmt,
		&qs.lookupCreatorStmt,
		&qs.deleteStoredCatchpoint,
		&qs.insertStoredCatchpoint,
		&qs.selectOldestCatchpointFiles,
		&qs.selectCatchpointStateUint64,
		&qs.deleteCatchpointState,
		&qs.insertCatchpointStateUint64,
		&qs.selectCatchpointStateString,
		&qs.insertCatchpointStateString,
	}
	for _, preparedQuery := range preparedQueries {
		if (*preparedQuery) != nil {
			(*preparedQuery).Close()
			*preparedQuery = nil
		}
	}
}

// accountsOnlineTop returns the top n online accounts starting at position offset
// (that is, the top offset'th account through the top offset+n-1'th account).
//
// The accounts are sorted by their normalized balance and address.  The normalized
// balance has to do with the reward parts of online account balances.  See the
// normalization procedure in AccountData.NormalizedOnlineBalance().
//
// Note that this does not check if the accounts have a vote key valid for any
// particular round (past, present, or future).
func accountsOnlineTop(tx *sql.Tx, offset, n uint64, proto config.ConsensusParams) (map[basics.Address]*onlineAccount, error) {
	rows, err := tx.Query("SELECT address, data FROM accountbase WHERE normalizedonlinebalance>0 ORDER BY normalizedonlinebalance DESC, address DESC LIMIT ? OFFSET ?", n, offset)
	if err != nil {
		return nil, err
	}
	defer rows.Close()

	res := make(map[basics.Address]*onlineAccount, n)
	for rows.Next() {
		var addrbuf []byte
		var buf []byte
		err = rows.Scan(&addrbuf, &buf)
		if err != nil {
			return nil, err
		}

		var data basics.AccountData
		err = protocol.Decode(buf, &data)
		if err != nil {
			return nil, err
		}

		var addr basics.Address
		if len(addrbuf) != len(addr) {
			err = fmt.Errorf("Account DB address length mismatch: %d != %d", len(addrbuf), len(addr))
			return nil, err
		}

		copy(addr[:], addrbuf)
		res[addr] = accountDataToOnline(addr, &data, proto)
	}

	return res, rows.Err()
}

func accountsTotals(tx *sql.Tx, catchpointStaging bool) (totals ledgercore.AccountTotals, err error) {
	id := ""
	if catchpointStaging {
		id = "catchpointStaging"
	}
	row := tx.QueryRow("SELECT online, onlinerewardunits, offline, offlinerewardunits, notparticipating, notparticipatingrewardunits, rewardslevel FROM accounttotals WHERE id=?", id)
	err = row.Scan(&totals.Online.Money.Raw, &totals.Online.RewardUnits,
		&totals.Offline.Money.Raw, &totals.Offline.RewardUnits,
		&totals.NotParticipating.Money.Raw, &totals.NotParticipating.RewardUnits,
		&totals.RewardsLevel)

	return
}

func accountsPutTotals(tx *sql.Tx, totals ledgercore.AccountTotals, catchpointStaging bool) error {
	id := ""
	if catchpointStaging {
		id = "catchpointStaging"
	}
	_, err := tx.Exec("REPLACE INTO accounttotals (id, online, onlinerewardunits, offline, offlinerewardunits, notparticipating, notparticipatingrewardunits, rewardslevel) VALUES (?, ?, ?, ?, ?, ?, ?, ?)",
		id,
		totals.Online.Money.Raw, totals.Online.RewardUnits,
		totals.Offline.Money.Raw, totals.Offline.RewardUnits,
		totals.NotParticipating.Money.Raw, totals.NotParticipating.RewardUnits,
		totals.RewardsLevel)
	return err
}

// accountsNewRound updates the accountbase and assetcreators tables by applying the provided deltas to the accounts / creatables.
// The function returns a persistedAccountData for the modified accounts which can be stored in the base cache.
func accountsNewRound(tx *sql.Tx, updates compactAccountDeltas, creatables map[basics.CreatableIndex]ledgercore.ModifiedCreatable, proto config.ConsensusParams, lastUpdateRound basics.Round) (updatedAccounts []persistedAccountData, err error) {

	var insertCreatableIdxStmt, deleteCreatableIdxStmt, deleteByRowIDStmt, insertStmt, updateStmt *sql.Stmt

	deleteByRowIDStmt, err = tx.Prepare("DELETE FROM accountbase WHERE rowid=?")
	if err != nil {
		return
	}
	defer deleteByRowIDStmt.Close()

	insertStmt, err = tx.Prepare("INSERT INTO accountbase (address, normalizedonlinebalance, data) VALUES (?, ?, ?)")
	if err != nil {
		return
	}
	defer insertStmt.Close()

	updateStmt, err = tx.Prepare("UPDATE accountbase SET normalizedonlinebalance = ?, data = ? WHERE rowid = ?")
	if err != nil {
		return
	}
	defer updateStmt.Close()
	var result sql.Result
	var rowsAffected int64
	updatedAccounts = make([]persistedAccountData, updates.len())
	updatedAccountIdx := 0
	for i := 0; i < updates.len(); i++ {
		addr, data := updates.getByIdx(i)
		if data.old.rowid == 0 {
			// zero rowid means we don't have a previous value.
			if data.new.IsZero() {
				// if we didn't had it before, and we don't have anything now, just skip it.
			} else {
				// create a new entry.
				normBalance := data.new.NormalizedOnlineBalance(proto)
				result, err = insertStmt.Exec(addr[:], normBalance, protocol.Encode(&data.new))
				if err == nil {
					updatedAccounts[updatedAccountIdx].rowid, err = result.LastInsertId()
					updatedAccounts[updatedAccountIdx].accountData = data.new
				}
			}
		} else {
			// non-zero rowid means we had a previous value.
			if data.new.IsZero() {
				// new value is zero, which means we need to delete the current value.
				result, err = deleteByRowIDStmt.Exec(data.old.rowid)
				if err == nil {
					// we deleted the entry successfully.
					updatedAccounts[updatedAccountIdx].rowid = 0
					updatedAccounts[updatedAccountIdx].accountData = basics.AccountData{}
					rowsAffected, err = result.RowsAffected()
					if rowsAffected != 1 {
						err = fmt.Errorf("failed to delete accountbase row for account %v, rowid %d", addr, data.old.rowid)
					}
				}
			} else {
				normBalance := data.new.NormalizedOnlineBalance(proto)
				result, err = updateStmt.Exec(normBalance, protocol.Encode(&data.new), data.old.rowid)
				if err == nil {
					// rowid doesn't change on update.
					updatedAccounts[updatedAccountIdx].rowid = data.old.rowid
					updatedAccounts[updatedAccountIdx].accountData = data.new
					rowsAffected, err = result.RowsAffected()
					if rowsAffected != 1 {
						err = fmt.Errorf("failed to update accountbase row for account %v, rowid %d", addr, data.old.rowid)
					}
				}
			}
		}

		if err != nil {
			return
		}

		// set the returned persisted account states so that we could store that as the baseAccounts in commitRound
		updatedAccounts[updatedAccountIdx].round = lastUpdateRound
		updatedAccounts[updatedAccountIdx].addr = addr
		updatedAccountIdx++
	}

	if len(creatables) > 0 {
		insertCreatableIdxStmt, err = tx.Prepare("INSERT INTO assetcreators (asset, creator, ctype) VALUES (?, ?, ?)")
		if err != nil {
			return
		}
		defer insertCreatableIdxStmt.Close()

		deleteCreatableIdxStmt, err = tx.Prepare("DELETE FROM assetcreators WHERE asset=? AND ctype=?")
		if err != nil {
			return
		}
		defer deleteCreatableIdxStmt.Close()

		for cidx, cdelta := range creatables {
			if cdelta.Created {
				_, err = insertCreatableIdxStmt.Exec(cidx, cdelta.Creator[:], cdelta.Ctype)
			} else {
				_, err = deleteCreatableIdxStmt.Exec(cidx, cdelta.Ctype)
			}
			if err != nil {
				return
			}
		}
	}

	return
}

// totalsNewRounds updates the accountsTotals by applying series of round changes
func totalsNewRounds(tx *sql.Tx, updates []ledgercore.AccountDeltas, compactUpdates compactAccountDeltas, accountTotals []ledgercore.AccountTotals, proto config.ConsensusParams) (err error) {
	var ot basics.OverflowTracker
	totals, err := accountsTotals(tx, false)
	if err != nil {
		return
	}

	// copy the updates base account map, since we don't want to modify the input map.
	accounts := make(map[basics.Address]basics.AccountData, compactUpdates.len())
	for i := 0; i < compactUpdates.len(); i++ {
		addr, acctData := compactUpdates.getByIdx(i)
		accounts[addr] = acctData.old.accountData
	}

	for i := 0; i < len(updates); i++ {
		totals.ApplyRewards(accountTotals[i].RewardsLevel, &ot)

		for j := 0; j < updates[i].Len(); j++ {
			addr, data := updates[i].GetByIdx(j)

			if oldAccountData, has := accounts[addr]; has {
				totals.DelAccount(proto, oldAccountData, &ot)
			} else {
				err = fmt.Errorf("missing old account data")
				return
			}

			totals.AddAccount(proto, data, &ot)
			accounts[addr] = data
		}
	}

	if ot.Overflowed {
		err = fmt.Errorf("overflow computing totals")
		return
	}

	err = accountsPutTotals(tx, totals, false)
	if err != nil {
		return
	}

	return
}

// updates the round number associated with the current account data.
func updateAccountsRound(tx *sql.Tx, rnd basics.Round, hashRound basics.Round) (err error) {
	res, err := tx.Exec("UPDATE acctrounds SET rnd=? WHERE id='acctbase' AND rnd<?", rnd, rnd)
	if err != nil {
		return
	}

	aff, err := res.RowsAffected()
	if err != nil {
		return
	}

	if aff != 1 {
		// try to figure out why we couldn't update the round number.
		var base basics.Round
		err = tx.QueryRow("SELECT rnd FROM acctrounds WHERE id='acctbase'").Scan(&base)
		if err != nil {
			return
		}
		if base > rnd {
			err = fmt.Errorf("newRound %d is not after base %d", rnd, base)
			return
		} else if base != rnd {
			err = fmt.Errorf("updateAccountsRound(acctbase, %d): expected to update 1 row but got %d", rnd, aff)
			return
		}
	}

	res, err = tx.Exec("INSERT OR REPLACE INTO acctrounds(id,rnd) VALUES('hashbase',?)", hashRound)
	if err != nil {
		return
	}

	aff, err = res.RowsAffected()
	if err != nil {
		return
	}

	if aff != 1 {
		err = fmt.Errorf("updateAccountsRound(hashbase,%d): expected to update 1 row but got %d", hashRound, aff)
		return
	}
	return
}

// totalAccounts returns the total number of accounts
func totalAccounts(ctx context.Context, tx *sql.Tx) (total uint64, err error) {
	err = tx.QueryRowContext(ctx, "SELECT count(*) FROM accountbase").Scan(&total)
	if err == sql.ErrNoRows {
		total = 0
		err = nil
		return
	}
	return
}

// reencodeAccounts reads all the accounts in the accountbase table, decode and reencode the account data.
// if the account data is found to have a different encoding, it would update the encoded account on disk.
// on return, it returns the number of modified accounts as well as an error ( if we had any )
func reencodeAccounts(ctx context.Context, tx *sql.Tx) (modifiedAccounts uint, err error) {
	modifiedAccounts = 0
	scannedAccounts := 0

	updateStmt, err := tx.PrepareContext(ctx, "UPDATE accountbase SET data = ? WHERE address = ?")
	if err != nil {
		return 0, err
	}

	rows, err := tx.QueryContext(ctx, "SELECT address, data FROM accountbase")
	if err != nil {
		return
	}
	defer rows.Close()

	var addr basics.Address
	for rows.Next() {
		// once every 1000 accounts we scan through, update the warning deadline.
		// as long as the last "chunk" takes less than one second, we should be good to go.
		// note that we should be quite liberal on timing here, since it might perform much slower
		// on low-power devices.
		if scannedAccounts%1000 == 0 {
			// The return value from ResetTransactionWarnDeadline can be safely ignored here since it would only default to writing the warning
			// message, which would let us know that it failed anyway.
			db.ResetTransactionWarnDeadline(ctx, tx, time.Now().Add(time.Second))
		}

		var addrbuf []byte
		var preencodedAccountData []byte
		err = rows.Scan(&addrbuf, &preencodedAccountData)
		if err != nil {
			return
		}

		if len(addrbuf) != len(addr) {
			err = fmt.Errorf("Account DB address length mismatch: %d != %d", len(addrbuf), len(addr))
			return
		}
		copy(addr[:], addrbuf[:])
		scannedAccounts++

		// decode and re-encode:
		var decodedAccountData basics.AccountData
		err = protocol.Decode(preencodedAccountData, &decodedAccountData)
		if err != nil {
			return
		}
		reencodedAccountData := protocol.Encode(&decodedAccountData)
		if bytes.Compare(preencodedAccountData, reencodedAccountData) == 0 {
			// these are identical, no need to store re-encoded account data
			continue
		}

		// we need to update the encoded data.
		result, err := updateStmt.ExecContext(ctx, reencodedAccountData, addrbuf)
		if err != nil {
			return 0, err
		}
		rowsUpdated, err := result.RowsAffected()
		if err != nil {
			return 0, err
		}
		if rowsUpdated != 1 {
			return 0, fmt.Errorf("failed to update account %v, number of rows updated was %d instead of 1", addr, rowsUpdated)
		}
		modifiedAccounts++
	}

	err = rows.Err()
	updateStmt.Close()
	return
}

// MerkleCommitter todo
//msgp:ignore MerkleCommitter
type MerkleCommitter struct {
	tx         *sql.Tx
	deleteStmt *sql.Stmt
	insertStmt *sql.Stmt
	selectStmt *sql.Stmt
}

// MakeMerkleCommitter creates a MerkleCommitter object that implements the merkletrie.Committer interface allowing storing and loading
// merkletrie pages from a sqlite database.
func MakeMerkleCommitter(tx *sql.Tx, staging bool) (mc *MerkleCommitter, err error) {
	mc = &MerkleCommitter{tx: tx}
	accountHashesTable := "accounthashes"
	if staging {
		accountHashesTable = "catchpointaccounthashes"
	}
	mc.deleteStmt, err = tx.Prepare("DELETE FROM " + accountHashesTable + " WHERE id=?")
	if err != nil {
		return nil, err
	}
	mc.insertStmt, err = tx.Prepare("INSERT OR REPLACE INTO " + accountHashesTable + "(id, data) VALUES(?, ?)")
	if err != nil {
		return nil, err
	}
	mc.selectStmt, err = tx.Prepare("SELECT data FROM " + accountHashesTable + " WHERE id = ?")
	if err != nil {
		return nil, err
	}
	return mc, nil
}

<<<<<<< HEAD
// StorePage is the merkletrie.Committer interface implementation, stores a single page in a sqllite database table.
func (mc *merkleCommitter) StorePage(page uint64, content []byte) error {
=======
// StorePage is the merkletrie.Committer interface implementation, stores a single page in a sqlite database table.
func (mc *MerkleCommitter) StorePage(page uint64, content []byte) error {
>>>>>>> cdc1ab11
	if len(content) == 0 {
		_, err := mc.deleteStmt.Exec(page)
		return err
	}
	_, err := mc.insertStmt.Exec(page, content)
	return err
}

<<<<<<< HEAD
// LoadPage is the merkletrie.Committer interface implementation, load a single page from a sqllite database table.
func (mc *merkleCommitter) LoadPage(page uint64) (content []byte, err error) {
=======
// LoadPage is the merkletrie.Committer interface implementation, load a single page from a sqlite database table.
func (mc *MerkleCommitter) LoadPage(page uint64) (content []byte, err error) {
>>>>>>> cdc1ab11
	err = mc.selectStmt.QueryRow(page).Scan(&content)
	if err == sql.ErrNoRows {
		content = nil
		err = nil
		return
	} else if err != nil {
		return nil, err
	}
	return content, nil
}

// encodedAccountsBatchIter allows us to iterate over the accounts data stored in the accountbase table.
type encodedAccountsBatchIter struct {
	rows *sql.Rows
}

// Next returns an array containing the account data, in the same way it appear in the database
// returning accountCount accounts data at a time.
func (iterator *encodedAccountsBatchIter) Next(ctx context.Context, tx *sql.Tx, accountCount int) (bals []encodedBalanceRecord, err error) {
	if iterator.rows == nil {
		iterator.rows, err = tx.QueryContext(ctx, "SELECT address, data FROM accountbase ORDER BY address")
		if err != nil {
			return
		}
	}

	// gather up to accountCount encoded accounts.
	bals = make([]encodedBalanceRecord, 0, accountCount)
	var addr basics.Address
	for iterator.rows.Next() {
		var addrbuf []byte
		var buf []byte
		err = iterator.rows.Scan(&addrbuf, &buf)
		if err != nil {
			iterator.Close()
			return
		}

		if len(addrbuf) != len(addr) {
			err = fmt.Errorf("Account DB address length mismatch: %d != %d", len(addrbuf), len(addr))
			return
		}

		copy(addr[:], addrbuf)

		bals = append(bals, encodedBalanceRecord{Address: addr, AccountData: buf})
		if len(bals) == accountCount {
			// we're done with this iteration.
			return
		}
	}

	err = iterator.rows.Err()
	if err != nil {
		iterator.Close()
		return
	}
	// we just finished reading the table.
	iterator.Close()
	return
}

// Close shuts down the encodedAccountsBatchIter, releasing database resources.
func (iterator *encodedAccountsBatchIter) Close() {
	if iterator.rows != nil {
		iterator.rows.Close()
		iterator.rows = nil
	}
}

// orderedAccountsIterStep is used by orderedAccountsIter to define the current step
//msgp:ignore orderedAccountsIterStep
type orderedAccountsIterStep int

const (
	// startup step
	oaiStepStartup = orderedAccountsIterStep(0)
	// delete old ordering table if we have any leftover from previous invocation
	oaiStepDeleteOldOrderingTable = orderedAccountsIterStep(0)
	// create new ordering table
	oaiStepCreateOrderingTable = orderedAccountsIterStep(1)
	// query the existing accounts
	oaiStepQueryAccounts = orderedAccountsIterStep(2)
	// iterate over the existing accounts and insert their hash & address into the staging ordering table
	oaiStepInsertAccountData = orderedAccountsIterStep(3)
	// create an index on the ordering table so that we can efficiently scan it.
	oaiStepCreateOrderingAccountIndex = orderedAccountsIterStep(4)
	// query the ordering table
	oaiStepSelectFromOrderedTable = orderedAccountsIterStep(5)
	// iterate over the ordering table
	oaiStepIterateOverOrderedTable = orderedAccountsIterStep(6)
	// cleanup and delete ordering table
	oaiStepShutdown = orderedAccountsIterStep(7)
	// do nothing as we're done.
	oaiStepDone = orderedAccountsIterStep(8)
)

// orderedAccountsIter allows us to iterate over the accounts addresses in the order of the account hashes.
type orderedAccountsIter struct {
	step         orderedAccountsIterStep
	rows         *sql.Rows
	tx           *sql.Tx
	accountCount int
	insertStmt   *sql.Stmt
}

// makeOrderedAccountsIter creates an ordered account iterator. Note that due to implementation reasons,
// only a single iterator can be active at a time.
func makeOrderedAccountsIter(tx *sql.Tx, accountCount int) *orderedAccountsIter {
	return &orderedAccountsIter{
		tx:           tx,
		accountCount: accountCount,
		step:         oaiStepStartup,
	}
}

// accountAddressHash is used by Next to return a single account address and the associated hash.
type accountAddressHash struct {
	address basics.Address
	digest  []byte
}

// Next returns an array containing the account address and hash
// the Next function works in multiple processing stages, where it first processs the current accounts and order them
// followed by returning the ordered accounts. In the first phase, it would return empty accountAddressHash array
// and sets the processedRecords to the number of accounts that were processed. On the second phase, the acct
// would contain valid data ( and optionally the account data as well, if was asked in makeOrderedAccountsIter) and
// the processedRecords would be zero. If err is sql.ErrNoRows it means that the iterator have completed it's work and no further
// accounts exists. Otherwise, the caller is expected to keep calling "Next" to retrieve the next set of accounts
// ( or let the Next function make some progress toward that goal )
func (iterator *orderedAccountsIter) Next(ctx context.Context) (acct []accountAddressHash, processedRecords int, err error) {
	if iterator.step == oaiStepDeleteOldOrderingTable {
		// although we're going to delete this table anyway when completing the iterator execution, we'll try to
		// clean up any intermediate table.
		_, err = iterator.tx.ExecContext(ctx, "DROP TABLE IF EXISTS accountsiteratorhashes")
		if err != nil {
			return
		}
		iterator.step = oaiStepCreateOrderingTable
		return
	}
	if iterator.step == oaiStepCreateOrderingTable {
		// create the temporary table
		_, err = iterator.tx.ExecContext(ctx, "CREATE TABLE accountsiteratorhashes(address blob, hash blob)")
		if err != nil {
			return
		}
		iterator.step = oaiStepQueryAccounts
		return
	}
	if iterator.step == oaiStepQueryAccounts {
		// iterate over the existing accounts
		iterator.rows, err = iterator.tx.QueryContext(ctx, "SELECT address, data FROM accountbase")
		if err != nil {
			return
		}
		// prepare the insert statement into the temporary table
		iterator.insertStmt, err = iterator.tx.PrepareContext(ctx, "INSERT INTO accountsiteratorhashes(address, hash) VALUES(?, ?)")
		if err != nil {
			return
		}
		iterator.step = oaiStepInsertAccountData
		return
	}
	if iterator.step == oaiStepInsertAccountData {
		var addr basics.Address
		count := 0
		for iterator.rows.Next() {
			var addrbuf []byte
			var buf []byte
			err = iterator.rows.Scan(&addrbuf, &buf)
			if err != nil {
				iterator.Close(ctx)
				return
			}

			if len(addrbuf) != len(addr) {
				err = fmt.Errorf("Account DB address length mismatch: %d != %d", len(addrbuf), len(addr))
				iterator.Close(ctx)
				return
			}

			copy(addr[:], addrbuf)

			var accountData basics.AccountData
			err = protocol.Decode(buf, &accountData)
			if err != nil {
				iterator.Close(ctx)
				return
			}
			hash := accountHashBuilder(addr, accountData, buf)
			_, err = iterator.insertStmt.ExecContext(ctx, addrbuf, hash)
			if err != nil {
				iterator.Close(ctx)
				return
			}

			count++
			if count == iterator.accountCount {
				// we're done with this iteration.
				processedRecords = count
				return
			}
		}
		processedRecords = count
		iterator.rows.Close()
		iterator.rows = nil
		iterator.insertStmt.Close()
		iterator.insertStmt = nil
		iterator.step = oaiStepCreateOrderingAccountIndex
		return
	}
	if iterator.step == oaiStepCreateOrderingAccountIndex {
		// create an index. It shown that even when we're making a single select statement in step 5, it would be better to have this index vs. not having it at all.
		// note that this index is using the rowid of the accountsiteratorhashes table.
		_, err = iterator.tx.ExecContext(ctx, "CREATE INDEX accountsiteratorhashesidx ON accountsiteratorhashes(hash)")
		if err != nil {
			iterator.Close(ctx)
			return
		}
		iterator.step = oaiStepSelectFromOrderedTable
		return
	}
	if iterator.step == oaiStepSelectFromOrderedTable {
		// select the data from the ordered table
		iterator.rows, err = iterator.tx.QueryContext(ctx, "SELECT address, hash FROM accountsiteratorhashes ORDER BY hash")

		if err != nil {
			iterator.Close(ctx)
			return
		}
		iterator.step = oaiStepIterateOverOrderedTable
		return
	}

	if iterator.step == oaiStepIterateOverOrderedTable {
		acct = make([]accountAddressHash, 0, iterator.accountCount)
		var addr basics.Address
		for iterator.rows.Next() {
			var addrbuf []byte
			var hash []byte
			err = iterator.rows.Scan(&addrbuf, &hash)
			if err != nil {
				iterator.Close(ctx)
				return
			}

			if len(addrbuf) != len(addr) {
				err = fmt.Errorf("Account DB address length mismatch: %d != %d", len(addrbuf), len(addr))
				iterator.Close(ctx)
				return
			}

			copy(addr[:], addrbuf)

			acct = append(acct, accountAddressHash{address: addr, digest: hash})
			if len(acct) == iterator.accountCount {
				// we're done with this iteration.
				return
			}
		}
		iterator.step = oaiStepShutdown
		iterator.rows.Close()
		iterator.rows = nil
		return
	}
	if iterator.step == oaiStepShutdown {
		err = iterator.Close(ctx)
		if err != nil {
			return
		}
		iterator.step = oaiStepDone
		// fallthrough
	}
	return nil, 0, sql.ErrNoRows
}

// Close shuts down the orderedAccountsBuilderIter, releasing database resources.
func (iterator *orderedAccountsIter) Close(ctx context.Context) (err error) {
	if iterator.rows != nil {
		iterator.rows.Close()
		iterator.rows = nil
	}
	if iterator.insertStmt != nil {
		iterator.insertStmt.Close()
		iterator.insertStmt = nil
	}
	_, err = iterator.tx.ExecContext(ctx, "DROP TABLE IF EXISTS accountsiteratorhashes")
	return
}

// catchpointPendingHashesIterator allows us to iterate over the hashes in the catchpointpendinghashes table in their order.
type catchpointPendingHashesIterator struct {
	hashCount int
	tx        *sql.Tx
	rows      *sql.Rows
}

// makeCatchpointPendingHashesIterator create a pending hashes iterator that retrieves the hashes in the catchpointpendinghashes table.
func makeCatchpointPendingHashesIterator(hashCount int, tx *sql.Tx) *catchpointPendingHashesIterator {
	return &catchpointPendingHashesIterator{
		hashCount: hashCount,
		tx:        tx,
	}
}

// Next returns an array containing the hashes, returning HashCount hashes at a time.
func (iterator *catchpointPendingHashesIterator) Next(ctx context.Context) (hashes [][]byte, err error) {
	if iterator.rows == nil {
		iterator.rows, err = iterator.tx.QueryContext(ctx, "SELECT data FROM catchpointpendinghashes ORDER BY data")
		if err != nil {
			return
		}
	}

	// gather up to accountCount encoded accounts.
	hashes = make([][]byte, 0, iterator.hashCount)
	for iterator.rows.Next() {
		var hash []byte
		err = iterator.rows.Scan(&hash)
		if err != nil {
			iterator.Close()
			return
		}

		hashes = append(hashes, hash)
		if len(hashes) == iterator.hashCount {
			// we're done with this iteration.
			return
		}
	}

	err = iterator.rows.Err()
	if err != nil {
		iterator.Close()
		return
	}
	// we just finished reading the table.
	iterator.Close()
	return
}

// Close shuts down the catchpointPendingHashesIterator, releasing database resources.
func (iterator *catchpointPendingHashesIterator) Close() {
	if iterator.rows != nil {
		iterator.rows.Close()
		iterator.rows = nil
	}
}

// before compares the round numbers of two persistedAccountData and determines if the current persistedAccountData
// happened before the other.
func (pac *persistedAccountData) before(other *persistedAccountData) bool {
	return pac.round < other.round
}<|MERGE_RESOLUTION|>--- conflicted
+++ resolved
@@ -1389,13 +1389,8 @@
 	return mc, nil
 }
 
-<<<<<<< HEAD
-// StorePage is the merkletrie.Committer interface implementation, stores a single page in a sqllite database table.
-func (mc *merkleCommitter) StorePage(page uint64, content []byte) error {
-=======
 // StorePage is the merkletrie.Committer interface implementation, stores a single page in a sqlite database table.
 func (mc *MerkleCommitter) StorePage(page uint64, content []byte) error {
->>>>>>> cdc1ab11
 	if len(content) == 0 {
 		_, err := mc.deleteStmt.Exec(page)
 		return err
@@ -1404,13 +1399,8 @@
 	return err
 }
 
-<<<<<<< HEAD
-// LoadPage is the merkletrie.Committer interface implementation, load a single page from a sqllite database table.
-func (mc *merkleCommitter) LoadPage(page uint64) (content []byte, err error) {
-=======
 // LoadPage is the merkletrie.Committer interface implementation, load a single page from a sqlite database table.
 func (mc *MerkleCommitter) LoadPage(page uint64) (content []byte, err error) {
->>>>>>> cdc1ab11
 	err = mc.selectStmt.QueryRow(page).Scan(&content)
 	if err == sql.ErrNoRows {
 		content = nil
