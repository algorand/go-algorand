// Copyright (C) 2019-2021 Algorand, Inc.
// This file is part of go-algorand
//
// go-algorand is free software: you can redistribute it and/or modify
// it under the terms of the GNU Affero General Public License as
// published by the Free Software Foundation, either version 3 of the
// License, or (at your option) any later version.
//
// go-algorand is distributed in the hope that it will be useful,
// but WITHOUT ANY WARRANTY; without even the implied warranty of
// MERCHANTABILITY or FITNESS FOR A PARTICULAR PURPOSE.  See the
// GNU Affero General Public License for more details.
//
// You should have received a copy of the GNU Affero General Public License
// along with go-algorand.  If not, see <https://www.gnu.org/licenses/>.

package ledger

import (
	"fmt"

	"github.com/algorand/go-algorand/data/basics"
	"github.com/algorand/go-algorand/data/transactions"
	"github.com/algorand/go-algorand/data/transactions/logic"
<<<<<<< HEAD
=======
	"github.com/algorand/go-algorand/ledger/apply"
	"github.com/algorand/go-algorand/ledger/ledgercore"
	"github.com/algorand/go-algorand/protocol"
>>>>>>> db1c0659
)

type storageAction uint64

const (
	remainAllocAction storageAction = 1
	allocAction       storageAction = 2
	deallocAction     storageAction = 3
)

type valueDelta struct {
	old, new basics.TealValue

	oldExists, newExists bool
}

type storagePtr struct {
	aidx   basics.AppIndex
	global bool
}

// ok is false if the provided valueDelta is redundant,
// which means that it encodes no update.
func (vd valueDelta) serialize() (vdelta basics.ValueDelta, ok bool) {
	if !vd.newExists {
		if vd.oldExists {
			vdelta.Action = basics.DeleteAction
			ok = true
		}
		return
	}
	if vd.oldExists && vd.old == vd.new {
		return
	}
	ok = true
	if vd.new.Type == basics.TealBytesType {
		vdelta.Action = basics.SetBytesAction
		vdelta.Bytes = vd.new.Bytes
	} else {
		vdelta.Action = basics.SetUintAction
		vdelta.Uint = vd.new.Uint
	}
	return
}

// stateDelta is similar to basics.StateDelta but stores both values before and after change
//msgp:ignore stateDelta
type stateDelta map[string]valueDelta

func (sd stateDelta) serialize() basics.StateDelta {
	delta := make(basics.StateDelta)
	for key, vd := range sd {
		vdelta, ok := vd.serialize()
		if ok {
			delta[key] = vdelta
		}
	}
	return delta
}

type storageDelta struct {
	action storageAction
	kvCow  stateDelta

	counts, maxCounts *basics.StateSchema
}

// ensureStorageDelta finds existing or allocate a new storageDelta for given {addr, aidx, global}
func (cb *roundCowState) ensureStorageDelta(addr basics.Address, aidx basics.AppIndex, global bool, defaultAction storageAction) (*storageDelta, error) {
	// If we already have a storageDelta, return it
	aapp := storagePtr{aidx, global}
	lsd, ok := cb.sdeltas[addr][aapp]
	if ok {
		return lsd, nil
	}

	// Otherwise, create a new one, looking up how much storage we are
	// currently using in order to populate `counts` correctly
	counts, err := cb.getStorageCounts(addr, aidx, global)
	if err != nil {
		return nil, err
	}

	maxCounts, err := cb.getStorageLimits(addr, aidx, global)
	if err != nil {
		return nil, err
	}

	lsd = &storageDelta{
		action:    defaultAction,
		kvCow:     make(stateDelta),
		counts:    &counts,
		maxCounts: &maxCounts,
	}

	_, ok = cb.sdeltas[addr]
	if !ok {
		cb.sdeltas[addr] = make(map[storagePtr]*storageDelta)
	}
	cb.sdeltas[addr][aapp] = lsd
	return lsd, nil
}

// getStorageCounts returns current storage usage for a given {addr, aidx, global} as basics.StateSchema
func (cb *roundCowState) getStorageCounts(addr basics.Address, aidx basics.AppIndex, global bool) (basics.StateSchema, error) {
	// If we haven't allocated storage, then our used storage count is zero
	allocated, err := cb.allocated(addr, aidx, global)
	if err != nil {
		return basics.StateSchema{}, err
	}
	if !allocated {
		return basics.StateSchema{}, nil
	}

	// If we already have a storageDelta, return the counts from it
	aapp := storagePtr{aidx, global}
	lsd, ok := cb.sdeltas[addr][aapp]
	if ok {
		return *lsd.counts, nil
	}

	// Otherwise, check our parent
	return cb.lookupParent.getStorageCounts(addr, aidx, global)
}

// getStorageLimits returns storage schema limits for a given storage identified by {addr, aidx, global}
func (cb *roundCowState) getStorageLimits(addr basics.Address, aidx basics.AppIndex, global bool) (basics.StateSchema, error) {
	// If we haven't allocated storage, then our storage limit is zero
	allocated, err := cb.allocated(addr, aidx, global)
	if err != nil {
		return basics.StateSchema{}, err
	}
	if !allocated {
		return basics.StateSchema{}, nil
	}

	// If we already have a storageDelta, return the counts from it
	aapp := storagePtr{aidx, global}
	lsd, ok := cb.sdeltas[addr][aapp]
	if ok {
		return *lsd.maxCounts, nil
	}

	// Otherwise, check our parent
	return cb.lookupParent.getStorageLimits(addr, aidx, global)
}

// allocated checks if a storage for {addr, aidx, global} has been already allocated
func (cb *roundCowState) allocated(addr basics.Address, aidx basics.AppIndex, global bool) (bool, error) {
	// Check if we've allocated or deallocate within this very cow
	aapp := storagePtr{aidx, global}
	lsd, ok := cb.sdeltas[addr][aapp]
	if ok {
		if lsd.action == allocAction {
			return true, nil
		} else if lsd.action == deallocAction {
			return false, nil
		}
	}

	// Otherwise, check our parent
	return cb.lookupParent.allocated(addr, aidx, global)
}

func errNoStorage(addr basics.Address, aidx basics.AppIndex, global bool) error {
	if global {
		return fmt.Errorf("app %d does not exist", aidx)
	}
	return fmt.Errorf("%v has not opted in to app %d", addr, aidx)
}

func errAlreadyStorage(addr basics.Address, aidx basics.AppIndex, global bool) error {
	if global {
		return fmt.Errorf("app %d already exists", aidx)
	}
	return fmt.Errorf("%v has already opted in to app %d", addr, aidx)
}

// Allocate creates kv storage for a given {addr, aidx, global}. It is called on app creation (global) or opting in (local)
func (cb *roundCowState) Allocate(addr basics.Address, aidx basics.AppIndex, global bool, space basics.StateSchema) error {
	// Check that account is not already opted in
	allocated, err := cb.allocated(addr, aidx, global)
	if err != nil {
		return err
	}
	if allocated {
		err = fmt.Errorf("cannot allocate storage, %v", errAlreadyStorage(addr, aidx, global))
		return err
	}

	lsd, err := cb.ensureStorageDelta(addr, aidx, global, allocAction)
	if err != nil {
		return err
	}

	lsd.action = allocAction
	lsd.maxCounts = &space

	return nil
}

// Deallocate clears storage for {addr, aidx, global}. It happens on app deletion (global) or closing out (local)
func (cb *roundCowState) Deallocate(addr basics.Address, aidx basics.AppIndex, global bool) error {
	// Check that account has allocated storage
	allocated, err := cb.allocated(addr, aidx, global)
	if err != nil {
		return err
	}
	if !allocated {
		err = fmt.Errorf("cannot deallocate storage, %v", errNoStorage(addr, aidx, global))
		return err
	}

	lsd, err := cb.ensureStorageDelta(addr, aidx, global, deallocAction)
	if err != nil {
		return err
	}

	lsd.action = deallocAction
	lsd.counts = &basics.StateSchema{}
	lsd.maxCounts = &basics.StateSchema{}
	lsd.kvCow = make(stateDelta)
	return nil
}

// GetKey looks for a key in {addr, aidx, global} storage
func (cb *roundCowState) GetKey(addr basics.Address, aidx basics.AppIndex, global bool, key string) (basics.TealValue, bool, error) {
	return cb.getKey(addr, aidx, global, key)
}

// getKey looks for a key in {addr, aidx, global} storage
// This is hierarchical lookup: if the key not in this cow cache, then request parent and all way down to ledger
func (cb *roundCowState) getKey(addr basics.Address, aidx basics.AppIndex, global bool, key string) (basics.TealValue, bool, error) {
	// Check that account has allocated storage
	allocated, err := cb.allocated(addr, aidx, global)
	if err != nil {
		return basics.TealValue{}, false, err
	}
	if !allocated {
		err = fmt.Errorf("cannot fetch key, %v", errNoStorage(addr, aidx, global))
		return basics.TealValue{}, false, err
	}

	// Check if key is in a storage delta, if so return it (the "hasDelta"
	// boolean will be true if the kvCow holds _any_ delta for the key,
	// including if that delta is a "delete" delta)
	lsd, ok := cb.sdeltas[addr][storagePtr{aidx, global}]
	if ok {
		vdelta, hasDelta := lsd.kvCow[key]
		if hasDelta {
			return vdelta.new, vdelta.newExists, nil
		}

		// If this storage delta is remainAllocAction, then check our
		// parent. Otherwise, the key does not exist.
		if lsd.action != remainAllocAction {
			return basics.TealValue{}, false, nil
		}
	}

	// At this point, we know we're allocated, and we don't have a delta,
	// so we should check our parent.
	return cb.lookupParent.getKey(addr, aidx, global, key)
}

// SetKey creates a new key-value in {addr, aidx, global} storage
func (cb *roundCowState) SetKey(addr basics.Address, aidx basics.AppIndex, global bool, key string, value basics.TealValue) error {
	// Enforce maximum key length
	if len(key) > cb.proto.MaxAppKeyLen {
		return fmt.Errorf("key too long: length was %d, maximum is %d", len(key), cb.proto.MaxAppKeyLen)
	}

	// Enforce maximum value length
	if value.Type == basics.TealBytesType && len(value.Bytes) > cb.proto.MaxAppBytesValueLen {
		return fmt.Errorf("value too long for key 0x%x: length was %d, maximum is %d", key, len(value.Bytes), cb.proto.MaxAppBytesValueLen)
	}

	// Check that account has allocated storage
	allocated, err := cb.allocated(addr, aidx, global)
	if err != nil {
		return err
	}

	if !allocated {
		err = fmt.Errorf("cannot set key, %v", errNoStorage(addr, aidx, global))
		return err
	}

	// Fetch the old value + presence so we know how to update
	oldValue, oldOk, err := cb.GetKey(addr, aidx, global, key)
	if err != nil {
		return err
	}

	// Write the value delta associated with this key/value
	lsd, err := cb.ensureStorageDelta(addr, aidx, global, remainAllocAction)
	if err != nil {
		return err
	}

	vdelta, ok := lsd.kvCow[key]
	if !ok {
		vdelta = valueDelta{old: oldValue, oldExists: oldOk}
	}
	vdelta.new = value
	vdelta.newExists = true
	lsd.kvCow[key] = vdelta

	newValue, newOk := vdelta.new, vdelta.newExists

	// Update counts
	err = updateCounts(lsd, oldValue, oldOk, newValue, newOk)
	if err != nil {
		return err
	}

	return lsd.checkCounts()
}

// DelKey removes a key from {addr, aidx, global} storage
func (cb *roundCowState) DelKey(addr basics.Address, aidx basics.AppIndex, global bool, key string) error {
	// Check that account has allocated storage
	allocated, err := cb.allocated(addr, aidx, global)
	if err != nil {
		return err
	}
	if !allocated {
		err = fmt.Errorf("cannot del key, %v", errNoStorage(addr, aidx, global))
		return err
	}

	// Fetch the old value + presence so we know how to update counts
	oldValue, oldOk, err := cb.GetKey(addr, aidx, global, key)
	if err != nil {
		return err
	}

	// Write the value delta associated with deleting this key
	lsd, err := cb.ensureStorageDelta(addr, aidx, global, remainAllocAction)
	if err != nil {
		return nil
	}

	vdelta, ok := lsd.kvCow[key]
	if !ok {
		vdelta = valueDelta{old: oldValue, oldExists: oldOk}
	}
	vdelta.new = basics.TealValue{}
	vdelta.newExists = false
	lsd.kvCow[key] = vdelta

	newValue, newOk := vdelta.new, vdelta.newExists

	// Update counts
	err = updateCounts(lsd, oldValue, oldOk, newValue, newOk)
	if err != nil {
		return err
	}

	return nil // note: deletion cannot cause us to violate maxCount
}

<<<<<<< HEAD
=======
// MakeDebugBalances creates a ledger suitable for dryrun and debugger
func MakeDebugBalances(l ledgerForCowBase, round basics.Round, proto protocol.ConsensusVersion, prevTimestamp int64) apply.Balances {
	base := &roundCowBase{
		l:        l,
		rnd:      round - 1,
		proto:    config.Consensus[proto],
		accounts: make(map[basics.Address]basics.AccountData),
	}

	hdr := bookkeeping.BlockHeader{
		Round:        round,
		UpgradeState: bookkeeping.UpgradeState{CurrentProtocol: proto},
	}
	hint := 2
	cb := makeRoundCowState(base, hdr, prevTimestamp, hint)
	return cb
}

>>>>>>> db1c0659
// StatefulEval runs application.
// Execution happens in a child cow and all modifications are merged into parent if the program passes
func (cb *roundCowState) StatefulEval(params logic.EvalParams, aidx basics.AppIndex, program []byte) (pass bool, evalDelta basics.EvalDelta, err error) {
	// Make a child cow to eval our program in
	calf := cb.child(1)
	params.Ledger, err = newLogicLedger(calf, aidx)
	if err != nil {
		return false, basics.EvalDelta{}, err
	}

	// Eval the program
	pass, err = logic.EvalStateful(program, params)
	if err != nil {
		return false, basics.EvalDelta{}, ledgercore.LogicEvalError{Err: err}
	}

	// If program passed, build our eval delta, and commit to state changes
	if pass {
		evalDelta, err = calf.BuildEvalDelta(aidx, &params.Txn.Txn)
		if err != nil {
			return false, basics.EvalDelta{}, err
		}
		calf.commitToParent()
	}

	return pass, evalDelta, nil
}

// BuildEvalDelta converts internal sdeltas into basics.EvalDelta
func (cb *roundCowState) BuildEvalDelta(aidx basics.AppIndex, txn *transactions.Transaction) (evalDelta basics.EvalDelta, err error) {
	foundGlobal := false
	for addr, smod := range cb.sdeltas {
		for aapp, sdelta := range smod {
			// Check that all of these deltas are for the correct app
			if aapp.aidx != aidx {
				err = fmt.Errorf("found storage delta for different app during StatefulEval/BuildDelta: %d != %d", aapp.aidx, aidx)
				return basics.EvalDelta{}, err
			}
			if aapp.global {
				// Check that there is at most one global delta
				if foundGlobal {
					err = fmt.Errorf("found more than one global delta during StatefulEval/BuildDelta: %d", aapp.aidx)
					return basics.EvalDelta{}, err
				}
				evalDelta.GlobalDelta = sdelta.kvCow.serialize()
				foundGlobal = true
			} else {
				if evalDelta.LocalDeltas == nil {
					evalDelta.LocalDeltas = make(map[uint64]basics.StateDelta)
				}
				// It is impossible for there to be more than one local delta for
				// a particular (address, app ID) in sdeltas, because the appAddr
				// type consists only of (address, appID, global=false). So if
				// IndexByAddress is deterministic (and it is), there is no need
				// to check for duplicates here.
				var addrOffset uint64
				addrOffset, err = txn.IndexByAddress(addr, txn.Sender)
				if err != nil {
					return basics.EvalDelta{}, err
				}
				evalDelta.LocalDeltas[addrOffset] = sdelta.kvCow.serialize()
			}
		}
	}
	return
}

// updateCounts updates usage counters
func updateCounts(lsd *storageDelta, bv basics.TealValue, bok bool, av basics.TealValue, aok bool) error {
	// If the value existed before, decrement the count of the old type.
	if bok {
		switch bv.Type {
		case basics.TealBytesType:
			lsd.counts.NumByteSlice--
		case basics.TealUintType:
			lsd.counts.NumUint--
		default:
			return fmt.Errorf("unknown before type: %v", bv.Type)
		}
	}

	// If the value exists now, increment the count of the new type.
	if aok {
		switch av.Type {
		case basics.TealBytesType:
			lsd.counts.NumByteSlice++
		case basics.TealUintType:
			lsd.counts.NumUint++
		default:
			return fmt.Errorf("unknown after type: %v", av.Type)
		}
	}
	return nil
}

// checkCounts ensures usage does not exceeds schema limits
func (lsd *storageDelta) checkCounts() error {
	// Check against the max schema
	if lsd.counts.NumUint > lsd.maxCounts.NumUint {
		return fmt.Errorf("store integer count %d exceeds schema integer count %d", lsd.counts.NumUint, lsd.maxCounts.NumUint)
	}
	if lsd.counts.NumByteSlice > lsd.maxCounts.NumByteSlice {
		return fmt.Errorf("store bytes count %d exceeds schema bytes count %d", lsd.counts.NumByteSlice, lsd.maxCounts.NumByteSlice)
	}
	return nil
}

// applyChild merges child storageDelta into this storageDelta
func (lsd *storageDelta) applyChild(child *storageDelta) {
	if child.action != remainAllocAction {
		// If child state allocated or deallocated, then its deltas
		// completely overwrite those of the parent.
		lsd.action = child.action
		lsd.kvCow = child.kvCow
		lsd.counts = child.counts
		lsd.maxCounts = child.maxCounts
	} else {
		// Otherwise, the child's deltas get merged with those of the
		// parent, and we keep whatever the parent's state was.
		for key := range child.kvCow {
			delta, ok := lsd.kvCow[key]
			if !ok {
				lsd.kvCow[key] = child.kvCow[key]
				continue
			}

			delta.new = child.kvCow[key].new
			delta.newExists = child.kvCow[key].newExists
			lsd.kvCow[key] = delta
		}

		// counts can just get overwritten because they are absolute
		// see ensureStorageDelta: child.counts is initialized from parent cow
		lsd.counts = child.counts
	}

	// sanity checks
	if lsd.action == deallocAction {
		if len(lsd.kvCow) > 0 {
			panic("dealloc state delta, but nonzero kv change")
		}
	}
}

// applyStorageDelta saves in-mem storageDelta into AccountData
// cow stores app data separately from AccountData to minimize potentially large AccountData copying/reallocations.
// When cow is done applyStorageDelta offloads app stores into AccountData
func applyStorageDelta(data basics.AccountData, aapp storagePtr, store *storageDelta) (basics.AccountData, error) {
	// duplicate code in branches is proven to be a bit faster than
	// having basics.AppParams and basics.AppLocalState under a common interface with additional loops and type assertions
	if aapp.global {
		owned := make(map[basics.AppIndex]basics.AppParams, len(data.AppParams))
		for k, v := range data.AppParams {
			owned[k] = v
		}

		switch store.action {
		case deallocAction:
			delete(owned, aapp.aidx)
		case allocAction, remainAllocAction:
			// note: these should always exist because they were
			// at least preceded by a call to PutWithCreatable
			params, ok := owned[aapp.aidx]
			if !ok {
				return basics.AccountData{}, fmt.Errorf("could not find existing params for %v", aapp.aidx)
			}
			params = params.Clone()
			if (store.action == allocAction && len(store.kvCow) > 0) ||
				(store.action == remainAllocAction && params.GlobalState == nil) {
				// allocate KeyValue for
				// 1) app creation and global write in the same app call
				// 2) global state writing into empty global state
				params.GlobalState = make(basics.TealKeyValue)
			}
			// note: if this is an allocAction, there will be no
			// DeleteActions below
			for k, v := range store.kvCow {
				if !v.newExists {
					delete(params.GlobalState, k)
				} else {
					params.GlobalState[k] = v.new
				}
			}
			owned[aapp.aidx] = params
		}

		data.AppParams = owned

	} else {
		owned := make(map[basics.AppIndex]basics.AppLocalState, len(data.AppLocalStates))
		for k, v := range data.AppLocalStates {
			owned[k] = v
		}

		switch store.action {
		case deallocAction:
			delete(owned, aapp.aidx)
		case allocAction, remainAllocAction:
			// note: these should always exist because they were
			// at least preceded by a call to Put?
			states, ok := owned[aapp.aidx]
			if !ok {
				return basics.AccountData{}, fmt.Errorf("could not find existing states for %v", aapp.aidx)
			}
			states = states.Clone()
			if (store.action == allocAction && len(store.kvCow) > 0) ||
				(store.action == remainAllocAction && states.KeyValue == nil) {
				// allocate KeyValue for
				// 1) opting in and local state write in the same app call
				// 2) local state writing into empty local state (opted in)
				states.KeyValue = make(basics.TealKeyValue)
			}
			// note: if this is an allocAction, there will be no
			// DeleteActions below
			for k, v := range store.kvCow {
				if !v.newExists {
					delete(states.KeyValue, k)
				} else {
					states.KeyValue[k] = v.new
				}
			}
			owned[aapp.aidx] = states
		}

		data.AppLocalStates = owned
	}
	return data, nil
}<|MERGE_RESOLUTION|>--- conflicted
+++ resolved
@@ -22,12 +22,7 @@
 	"github.com/algorand/go-algorand/data/basics"
 	"github.com/algorand/go-algorand/data/transactions"
 	"github.com/algorand/go-algorand/data/transactions/logic"
-<<<<<<< HEAD
-=======
-	"github.com/algorand/go-algorand/ledger/apply"
 	"github.com/algorand/go-algorand/ledger/ledgercore"
-	"github.com/algorand/go-algorand/protocol"
->>>>>>> db1c0659
 )
 
 type storageAction uint64
@@ -390,8 +385,6 @@
 	return nil // note: deletion cannot cause us to violate maxCount
 }
 
-<<<<<<< HEAD
-=======
 // MakeDebugBalances creates a ledger suitable for dryrun and debugger
 func MakeDebugBalances(l ledgerForCowBase, round basics.Round, proto protocol.ConsensusVersion, prevTimestamp int64) apply.Balances {
 	base := &roundCowBase{
@@ -410,7 +403,6 @@
 	return cb
 }
 
->>>>>>> db1c0659
 // StatefulEval runs application.
 // Execution happens in a child cow and all modifications are merged into parent if the program passes
 func (cb *roundCowState) StatefulEval(params logic.EvalParams, aidx basics.AppIndex, program []byte) (pass bool, evalDelta basics.EvalDelta, err error) {
