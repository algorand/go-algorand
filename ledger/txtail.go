--- conflicted
+++ resolved
@@ -166,12 +166,9 @@
 }
 
 func (t *txTail) postCommit(ctx context.Context, dcc *deferredCommitContext) {
-<<<<<<< HEAD
-=======
 }
 
 func (t *txTail) postCommitUnlocked(ctx context.Context, dcc *deferredCommitContext) {
->>>>>>> 8a335bb2
 }
 
 func (t *txTail) handleUnorderedCommit(uint64, basics.Round, basics.Round) {
