--- conflicted
+++ resolved
@@ -48,14 +48,6 @@
 	// roundTailSerializedDeltas contains the rounds that need to be flushed to disk.
 	// It contain the serialized(encoded) form of the txTailRound. This field would remain
 	// maintained in this data structure up until being cleared out by postCommit
-<<<<<<< HEAD
-	roundTailSerializedData [][]byte
-
-	// TODO: remove
-	// roundTailHashes contains the recent 1001 hashes. The first entry matches that current tracker database round - 1001,
-	// the second to tracker database round - 1000, and so forth. The roundTailHashes always has it's first array element
-	// not being used.
-=======
 	roundTailSerializedDeltas [][]byte
 
 	// roundTailHashes contains the recent (MaxTxnLife + DeeperBlockHeaderHistory + len(deltas)) hashes.
@@ -73,7 +65,6 @@
 	//                /|\
 	//                 │
 	//              dbRound
->>>>>>> 62b7adda
 	roundTailHashes []crypto.Digest
 
 	// blockHeaderData contains the recent (MaxTxnLife + DeeperBlockHeaderHistory + len(deltas)) block header data.
@@ -245,8 +236,6 @@
 }
 
 func (t *txTail) prepareCommit(dcc *deferredCommitContext) (err error) {
-<<<<<<< HEAD
-=======
 	if !dcc.isCatchpointRound {
 		return nil
 	}
@@ -262,7 +251,6 @@
 		// update the dcc with the hash we'll need.
 		dcc.txTailHash, err = t.recentTailHash(dcc.offset, proto.MaxTxnLife+proto.DeeperBlockHeaderHistory)
 	}
->>>>>>> 62b7adda
 	return
 }
 
