// Copyright (C) 2019-2022 Algorand, Inc.
// This file is part of go-algorand
//
// go-algorand is free software: you can redistribute it and/or modify
// it under the terms of the GNU Affero General Public License as
// published by the Free Software Foundation, either version 3 of the
// License, or (at your option) any later version.
//
// go-algorand is distributed in the hope that it will be useful,
// but WITHOUT ANY WARRANTY; without even the implied warranty of
// MERCHANTABILITY or FITNESS FOR A PARTICULAR PURPOSE.  See the
// GNU Affero General Public License for more details.
//
// You should have received a copy of the GNU Affero General Public License
// along with go-algorand.  If not, see <https://www.gnu.org/licenses/>.

package ledger

import (
	"context"
	"database/sql"
	"encoding/hex"
	"fmt"
	"io"
	"os"
	"path/filepath"
	"time"

	"github.com/algorand/go-algorand/config"

	"github.com/algorand/go-algorand/crypto/merkletrie"
	"github.com/algorand/go-algorand/data/basics"
	"github.com/algorand/go-algorand/logging"
	"github.com/algorand/go-algorand/protocol"
	"github.com/algorand/go-algorand/util/db"
)

type trackerDBParams struct {
	initAccounts      map[basics.Address]basics.AccountData
	initProto         protocol.ConsensusVersion
	catchpointEnabled bool
	dbPathPrefix      string
	blockDb           db.Pair
}

type trackerDBSchemaInitializer struct {
	trackerDBParams

	// schemaVersion contains current db version
	schemaVersion int32
	// vacuumOnStartup controls whether the accounts database would get vacuumed on startup.
	vacuumOnStartup bool
	// newDatabase indicates if the db is newly created
	newDatabase bool

	log logging.Logger
}

type trackerDBInitParams struct {
	schemaVersion   int32
	vacuumOnStartup bool
}

// trackerDBInitialize initializes the accounts DB if needed and return current account round.
// as part of the initialization, it tests the current database schema version, and perform upgrade
// procedures to bring it up to the database schema supported by the binary.
func trackerDBInitialize(l ledgerForTracker, catchpointEnabled bool, dbPathPrefix string) (mgr trackerDBInitParams, err error) {
	dbs := l.trackerDB()
	bdbs := l.blockDB()
	log := l.trackerLog()

	lastestBlockRound := l.Latest()

	if l.GenesisAccounts() == nil {
		err = fmt.Errorf("trackerDBInitialize: initAccounts not set")
		return
	}

	err = dbs.Wdb.Atomic(func(ctx context.Context, tx *sql.Tx) error {
		tp := trackerDBParams{
			initAccounts:      l.GenesisAccounts(),
			initProto:         l.GenesisProtoVersion(),
			catchpointEnabled: catchpointEnabled,
			dbPathPrefix:      dbPathPrefix,
			blockDb:           bdbs,
		}
		var err0 error
		mgr, err0 = runMigrations(ctx, tx, tp, log, accountDBVersion)
		if err0 != nil {
			return err0
		}
		lastBalancesRound, err := accountsRound(tx)
		if err != nil {
			return err
		}
		// Check for blocks DB and tracker DB un-sync
		if lastBalancesRound > lastestBlockRound {
			log.Warnf("trackerDBInitialize: resetting accounts DB (on round %v, but blocks DB's latest is %v)", lastBalancesRound, lastestBlockRound)
			err0 = accountsReset(ctx, tx)
			if err0 != nil {
				return err0
			}
			mgr, err0 = runMigrations(ctx, tx, tp, log, accountDBVersion)
			if err0 != nil {
				return err0
			}
		}
		return nil
	})

	return
}

// runMigrations initializes the accounts DB if needed and return current account round.
// as part of the initialization, it tests the current database schema version, and perform upgrade
// procedures to bring it up to the database schema supported by the binary.
func runMigrations(ctx context.Context, tx *sql.Tx, params trackerDBParams, log logging.Logger, targetVersion int32) (mgr trackerDBInitParams, err error) {
	// check current database version.
	dbVersion, err := db.GetUserVersion(ctx, tx)
	if err != nil {
		return trackerDBInitParams{}, fmt.Errorf("trackerDBInitialize unable to read database schema version : %v", err)
	}

	tu := trackerDBSchemaInitializer{
		trackerDBParams: params,
		schemaVersion:   dbVersion,
		log:             log,
	}

	// if database version is greater than supported by current binary, write a warning. This would keep the existing
	// fallback behavior where we could use an older binary iff the schema happen to be backward compatible.
	if tu.version() > targetVersion {
		tu.log.Warnf("trackerDBInitialize database schema version is %d, but migration target version is %d", tu.version(), targetVersion)
	}

	if tu.version() < targetVersion {
		tu.log.Infof("trackerDBInitialize upgrading database schema from version %d to version %d", tu.version(), targetVersion)
		// newDatabase is determined during the tables creations. If we're filling the database with accounts,
		// then we set this variable to true, allowing some of the upgrades to be skipped.
		for tu.version() < targetVersion {
			tu.log.Infof("trackerDBInitialize performing upgrade from version %d", tu.version())
			// perform the initialization/upgrade
			switch tu.version() {
			case 0:
				err = tu.upgradeDatabaseSchema0(ctx, tx)
				if err != nil {
					tu.log.Warnf("trackerDBInitialize failed to upgrade accounts database (ledger.tracker.sqlite) from schema 0 : %v", err)
					return
				}
			case 1:
				err = tu.upgradeDatabaseSchema1(ctx, tx)
				if err != nil {
					tu.log.Warnf("trackerDBInitialize failed to upgrade accounts database (ledger.tracker.sqlite) from schema 1 : %v", err)
					return
				}
			case 2:
				err = tu.upgradeDatabaseSchema2(ctx, tx)
				if err != nil {
					tu.log.Warnf("trackerDBInitialize failed to upgrade accounts database (ledger.tracker.sqlite) from schema 2 : %v", err)
					return
				}
			case 3:
				err = tu.upgradeDatabaseSchema3(ctx, tx)
				if err != nil {
					tu.log.Warnf("trackerDBInitialize failed to upgrade accounts database (ledger.tracker.sqlite) from schema 3 : %v", err)
					return
				}
			case 4:
				err = tu.upgradeDatabaseSchema4(ctx, tx)
				if err != nil {
					tu.log.Warnf("trackerDBInitialize failed to upgrade accounts database (ledger.tracker.sqlite) from schema 4 : %v", err)
					return
				}
			case 5:
				err = tu.upgradeDatabaseSchema5(ctx, tx)
				if err != nil {
					tu.log.Warnf("trackerDBInitialize failed to upgrade accounts database (ledger.tracker.sqlite) from schema 5 : %v", err)
					return
				}
<<<<<<< HEAD
				// NOTE wait until 320 round PR merge in master/`feature/avm-box`.
			case 6, 7:
				err = tu.upgradeDatabaseSchema7(ctx, tx)
				if err != nil {
					tu.log.Warnf("trackerDBInitialize failed to upgrade accounts database (ledger.tracker.sqlite) from schema 7 : %v", err)
=======
			case 6:
				err = tu.upgradeDatabaseSchema6(ctx, tx)
				if err != nil {
					tu.log.Warnf("trackerDBInitialize failed to upgrade accounts database (ledger.tracker.sqlite) from schema 6 : %v", err)
>>>>>>> c67a28e8
					return
				}
			default:
				return trackerDBInitParams{}, fmt.Errorf("trackerDBInitialize unable to upgrade database from schema version %d", tu.schemaVersion)
			}
		}
		tu.log.Infof("trackerDBInitialize database schema upgrade complete")
	}

	return trackerDBInitParams{tu.schemaVersion, tu.vacuumOnStartup}, nil
}

func (tu *trackerDBSchemaInitializer) setVersion(ctx context.Context, tx *sql.Tx, version int32) (err error) {
	oldVersion := tu.schemaVersion
	tu.schemaVersion = version
	_, err = db.SetUserVersion(ctx, tx, tu.schemaVersion)
	if err != nil {
		return fmt.Errorf("trackerDBInitialize unable to update database schema version from %d to %d: %v", oldVersion, version, err)
	}
	return nil
}

func (tu trackerDBSchemaInitializer) version() int32 {
	return tu.schemaVersion
}

// upgradeDatabaseSchema0 upgrades the database schema from version 0 to version 1
//
// Schema of version 0 is expected to be aligned with the schema used on version 2.0.8 or before.
// Any database of version 2.0.8 would be of version 0. At this point, the database might
// have the following tables : ( i.e. a newly created database would not have these )
// * acctrounds
// * accounttotals
// * accountbase
// * assetcreators
// * storedcatchpoints
// * accounthashes
// * catchpointstate
//
// As the first step of the upgrade, the above tables are being created if they do not already exists.
// Following that, the assetcreators table is being altered by adding a new column to it (ctype).
// Last, in case the database was just created, it would get initialized with the following:
// The accountbase would get initialized with the au.initAccounts
// The accounttotals would get initialized to align with the initialization account added to accountbase
// The acctrounds would get updated to indicate that the balance matches round 0
//
func (tu *trackerDBSchemaInitializer) upgradeDatabaseSchema0(ctx context.Context, tx *sql.Tx) (err error) {
	tu.log.Infof("upgradeDatabaseSchema0 initializing schema")
	tu.newDatabase, err = accountsInit(tx, tu.initAccounts, config.Consensus[tu.initProto])
	if err != nil {
		return fmt.Errorf("upgradeDatabaseSchema0 unable to initialize schema : %v", err)
	}
	return tu.setVersion(ctx, tx, 1)
}

// upgradeDatabaseSchema1 upgrades the database schema from version 1 to version 2
//
// The schema updated to version 2 intended to ensure that the encoding of all the accounts data is
// both canonical and identical across the entire network. On release 2.0.5 we released an upgrade to the messagepack.
// the upgraded messagepack was decoding the account data correctly, but would have different
// encoding compared to it's predecessor. As a result, some of the account data that was previously stored
// would have different encoded representation than the one on disk.
// To address this, this startup procedure would attempt to scan all the accounts data. for each account data, we would
// see if it's encoding aligns with the current messagepack encoder. If it doesn't we would update it's encoding.
// then, depending if we found any such account data, we would reset the merkle trie and stored catchpoints.
// once the upgrade is complete, the trackerDBInitialize would (if needed) rebuild the merkle trie using the new
// encoded accounts.
//
// This upgrade doesn't change any of the actual database schema ( i.e. tables, indexes ) but rather just performing
// a functional update to it's content.
//
func (tu *trackerDBSchemaInitializer) upgradeDatabaseSchema1(ctx context.Context, tx *sql.Tx) (err error) {
	var modifiedAccounts uint
	if tu.newDatabase {
		goto schemaUpdateComplete
	}

	// update accounts encoding.
	tu.log.Infof("upgradeDatabaseSchema1 verifying accounts data encoding")
	modifiedAccounts, err = reencodeAccounts(ctx, tx)
	if err != nil {
		return err
	}

	if modifiedAccounts > 0 {
		tu.log.Infof("upgradeDatabaseSchema1 reencoded %d accounts", modifiedAccounts)

		tu.log.Infof("upgradeDatabaseSchema1 resetting account hashes")
		// reset the merkle trie
		err = resetAccountHashes(ctx, tx)
		if err != nil {
			return fmt.Errorf("upgradeDatabaseSchema1 unable to reset account hashes : %v", err)
		}

		tu.log.Infof("upgradeDatabaseSchema1 preparing queries")
		tu.log.Infof("upgradeDatabaseSchema1 resetting prior catchpoints")
		// delete the last catchpoint label if we have any.
		err = writeCatchpointStateString(ctx, tx, catchpointStateLastCatchpoint, "")
		if err != nil {
			return fmt.Errorf("upgradeDatabaseSchema1 unable to clear prior catchpoint : %v", err)
		}

		tu.log.Infof("upgradeDatabaseSchema1 deleting stored catchpoints")
		// delete catchpoints.
		err = deleteStoredCatchpoints(ctx, tx, tu.trackerDBParams.dbPathPrefix)
		if err != nil {
			return fmt.Errorf("upgradeDatabaseSchema1 unable to delete stored catchpoints : %v", err)
		}
	} else {
		tu.log.Infof("upgradeDatabaseSchema1 found that no accounts needed to be reencoded")
	}

schemaUpdateComplete:
	return tu.setVersion(ctx, tx, 2)
}

// upgradeDatabaseSchema2 upgrades the database schema from version 2 to version 3
//
// This upgrade only enables the database vacuuming which will take place once the upgrade process is complete.
// If the user has already specified the OptimizeAccountsDatabaseOnStartup flag in the configuration file, this
// step becomes a no-op.
//
func (tu *trackerDBSchemaInitializer) upgradeDatabaseSchema2(ctx context.Context, tx *sql.Tx) (err error) {
	if !tu.newDatabase {
		tu.vacuumOnStartup = true
	}

	// update version
	return tu.setVersion(ctx, tx, 3)
}

// upgradeDatabaseSchema3 upgrades the database schema from version 3 to version 4,
// adding the normalizedonlinebalance column to the accountbase table.
func (tu *trackerDBSchemaInitializer) upgradeDatabaseSchema3(ctx context.Context, tx *sql.Tx) (err error) {
	err = accountsAddNormalizedBalance(tx, config.Consensus[tu.initProto])
	if err != nil {
		return err
	}

	// update version
	return tu.setVersion(ctx, tx, 4)
}

// upgradeDatabaseSchema4 does not change the schema but migrates data:
// remove empty AccountData entries from accountbase table
func (tu *trackerDBSchemaInitializer) upgradeDatabaseSchema4(ctx context.Context, tx *sql.Tx) (err error) {
	var numDeleted int64
	var addresses []basics.Address

	if tu.newDatabase {
		goto done
	}

	numDeleted, addresses, err = removeEmptyAccountData(tx, tu.catchpointEnabled)
	if err != nil {
		return err
	}

	if tu.catchpointEnabled && len(addresses) > 0 {
		mc, err := MakeMerkleCommitter(tx, false)
		if err != nil {
			// at this point record deleted and DB is pruned for account data
			// if hash deletion fails just log it and do not abort startup
			tu.log.Errorf("upgradeDatabaseSchema4: failed to create merkle committer: %v", err)
			goto done
		}
		trie, err := merkletrie.MakeTrie(mc, TrieMemoryConfig)
		if err != nil {
			tu.log.Errorf("upgradeDatabaseSchema4: failed to create merkle trie: %v", err)
			goto done
		}

		var totalHashesDeleted int
		for _, addr := range addresses {
			hash := accountHashBuilder(addr, basics.AccountData{}, []byte{0x80})
			deleted, err := trie.Delete(hash)
			if err != nil {
				tu.log.Errorf("upgradeDatabaseSchema4: failed to delete hash '%s' from merkle trie for account %v: %v", hex.EncodeToString(hash), addr, err)
			} else {
				if !deleted {
					tu.log.Warnf("upgradeDatabaseSchema4: failed to delete hash '%s' from merkle trie for account %v", hex.EncodeToString(hash), addr)
				} else {
					totalHashesDeleted++
				}
			}
		}

		if _, err = trie.Commit(); err != nil {
			tu.log.Errorf("upgradeDatabaseSchema4: failed to commit changes to merkle trie: %v", err)
		}

		tu.log.Infof("upgradeDatabaseSchema4: deleted %d hashes", totalHashesDeleted)
	}

done:
	tu.log.Infof("upgradeDatabaseSchema4: deleted %d rows", numDeleted)

	return tu.setVersion(ctx, tx, 5)
}

// upgradeDatabaseSchema5 upgrades the database schema from version 5 to version 6,
// adding the resources table and clearing empty catchpoint directories.
func (tu *trackerDBSchemaInitializer) upgradeDatabaseSchema5(ctx context.Context, tx *sql.Tx) (err error) {
	err = accountsCreateResourceTable(ctx, tx)
	if err != nil {
		return fmt.Errorf("upgradeDatabaseSchema5 unable to create resources table : %v", err)
	}

	err = removeEmptyDirsOnSchemaUpgrade(tu.trackerDBParams.dbPathPrefix)
	if err != nil {
		return fmt.Errorf("upgradeDatabaseSchema5 unable to clear empty catchpoint directories : %v", err)
	}

	var lastProgressInfoMsg time.Time
	const progressLoggingInterval = 5 * time.Second
	migrationProcessLog := func(processed, total uint64) {
		if time.Since(lastProgressInfoMsg) < progressLoggingInterval {
			return
		}
		lastProgressInfoMsg = time.Now()
		tu.log.Infof("upgradeDatabaseSchema5 upgraded %d out of %d accounts [ %3.1f%% ]", processed, total, float64(processed)*100.0/float64(total))
	}

	err = performResourceTableMigration(ctx, tx, migrationProcessLog)
	if err != nil {
		return fmt.Errorf("upgradeDatabaseSchema5 unable to complete data migration : %v", err)
	}

	// reset the merkle trie
	err = resetAccountHashes(ctx, tx)
	if err != nil {
		return fmt.Errorf("upgradeDatabaseSchema5 unable to reset account hashes : %v", err)
	}

	// update version
	return tu.setVersion(ctx, tx, 6)
}

<<<<<<< HEAD
// upgradeDatabaseSchema7 upgrades the database schema from version 7 to version 8.
// adding the kvstore table for box feature support.
func (tu *trackerDBSchemaInitializer) upgradeDatabaseSchema7(ctx context.Context, tx *sql.Tx) (err error) {
	err = accountsCreateBoxTable(ctx, tx)
	if err != nil {
		return fmt.Errorf("upgradeDatabaseSchema7 unable to create kvstore through createTables : %v", err)
	}
	return tu.setVersion(ctx, tx, 8) // version 7 saved for round-320
=======
func (tu *trackerDBSchemaInitializer) deleteUnfinishedCatchpoint(ctx context.Context, tx *sql.Tx) error {
	// Delete an unfinished catchpoint if there is one.
	round, err := readCatchpointStateUint64(ctx, tx, catchpointStateWritingCatchpoint)
	if err != nil {
		return err
	}
	if round == 0 {
		return nil
	}

	relCatchpointFilePath := filepath.Join(
		CatchpointDirName,
		makeCatchpointFilePath(basics.Round(round)))
	err = removeSingleCatchpointFileFromDisk(tu.dbPathPrefix, relCatchpointFilePath)
	if err != nil {
		return err
	}

	return writeCatchpointStateUint64(ctx, tx, catchpointStateWritingCatchpoint, 0)
}

// upgradeDatabaseSchema6 upgrades the database schema from version 6 to version 7,
// adding a new onlineaccounts table
// TODO: onlineaccounts: upgrade as needed after switching to the final table version
func (tu *trackerDBSchemaInitializer) upgradeDatabaseSchema6(ctx context.Context, tx *sql.Tx) (err error) {
	err = accountsCreateOnlineAccountsTable(ctx, tx)
	if err != nil {
		return err
	}

	err = accountsCreateTxTailTable(ctx, tx)
	if err != nil {
		return err
	}

	err = accountsCreateOnlineRoundParamsTable(ctx, tx)
	if err != nil {
		return err
	}

	var lastProgressInfoMsg time.Time
	const progressLoggingInterval = 5 * time.Second

	migrationProcessLog := func(processed, total uint64) {
		if time.Since(lastProgressInfoMsg) < progressLoggingInterval {
			return
		}
		lastProgressInfoMsg = time.Now()
		tu.log.Infof("upgradeDatabaseSchema6 upgraded %d out of %d accounts [ %3.1f%% ]", processed, total, float64(processed)*100.0/float64(total))
	}
	err = performOnlineAccountsTableMigration(ctx, tx, migrationProcessLog, tu.log)
	if err != nil {
		return fmt.Errorf("upgradeDatabaseSchema6 unable to complete online account data migration : %w", err)
	}

	if !tu.newDatabase {
		err = performTxTailTableMigration(ctx, tx, tu.blockDb.Rdb)
		if err != nil {
			return fmt.Errorf("upgradeDatabaseSchema6 unable to complete transaction tail data migration : %w", err)
		}
	}

	err = performOnlineRoundParamsTailMigration(ctx, tx, tu.blockDb.Rdb, tu.newDatabase, tu.initProto)
	if err != nil {
		return fmt.Errorf("upgradeDatabaseSchema6 unable to complete online round params data migration : %w", err)
	}

	err = tu.deleteUnfinishedCatchpoint(ctx, tx)
	if err != nil {
		return err
	}
	err = accountsCreateCatchpointFirstStageInfoTable(ctx, tx)
	if err != nil {
		return err
	}
	err = accountsCreateUnfinishedCatchpointsTable(ctx, tx)
	if err != nil {
		return err
	}

	// update version
	return tu.setVersion(ctx, tx, 7)
>>>>>>> c67a28e8
}

// isDirEmpty returns if a given directory is empty or not.
func isDirEmpty(path string) (bool, error) {
	dir, err := os.Open(path)
	if err != nil {
		return false, err
	}
	defer dir.Close()
	_, err = dir.Readdirnames(1)
	if err != io.EOF {
		return false, err
	}
	return true, nil
}

// getEmptyDirs returns a slice of paths for empty directories which are located in PathToScan arg
func getEmptyDirs(PathToScan string) ([]string, error) {
	var emptyDir []string
	err := filepath.Walk(PathToScan, func(path string, f os.FileInfo, errIn error) error {
		if errIn != nil {
			return errIn
		}
		if !f.IsDir() {
			return nil
		}
		isEmpty, err := isDirEmpty(path)
		if err != nil {
			if os.IsNotExist(err) {
				return filepath.SkipDir
			}
			return err
		}
		if isEmpty {
			emptyDir = append(emptyDir, path)
		}
		return nil
	})
	return emptyDir, err
}

func removeEmptyDirsOnSchemaUpgrade(dbDirectory string) (err error) {
	catchpointRootDir := filepath.Join(dbDirectory, CatchpointDirName)
	if _, err := os.Stat(catchpointRootDir); os.IsNotExist(err) {
		return nil
	}
	for {
		emptyDirs, err := getEmptyDirs(catchpointRootDir)
		if err != nil {
			return err
		}
		// There are no empty dirs
		if len(emptyDirs) == 0 {
			break
		}
		// only left with the root dir
		if len(emptyDirs) == 1 && emptyDirs[0] == catchpointRootDir {
			break
		}
		for _, emptyDirPath := range emptyDirs {
			os.Remove(emptyDirPath)
		}
	}
	return nil
}<|MERGE_RESOLUTION|>--- conflicted
+++ resolved
@@ -177,18 +177,16 @@
 					tu.log.Warnf("trackerDBInitialize failed to upgrade accounts database (ledger.tracker.sqlite) from schema 5 : %v", err)
 					return
 				}
-<<<<<<< HEAD
-				// NOTE wait until 320 round PR merge in master/`feature/avm-box`.
-			case 6, 7:
-				err = tu.upgradeDatabaseSchema7(ctx, tx)
-				if err != nil {
-					tu.log.Warnf("trackerDBInitialize failed to upgrade accounts database (ledger.tracker.sqlite) from schema 7 : %v", err)
-=======
 			case 6:
 				err = tu.upgradeDatabaseSchema6(ctx, tx)
 				if err != nil {
 					tu.log.Warnf("trackerDBInitialize failed to upgrade accounts database (ledger.tracker.sqlite) from schema 6 : %v", err)
->>>>>>> c67a28e8
+					return
+				}
+			case 7:
+				err = tu.upgradeDatabaseSchema7(ctx, tx)
+				if err != nil {
+					tu.log.Warnf("trackerDBInitialize failed to upgrade accounts database (ledger.tracker.sqlite) from schema 7 : %v", err)
 					return
 				}
 			default:
@@ -427,16 +425,6 @@
 	return tu.setVersion(ctx, tx, 6)
 }
 
-<<<<<<< HEAD
-// upgradeDatabaseSchema7 upgrades the database schema from version 7 to version 8.
-// adding the kvstore table for box feature support.
-func (tu *trackerDBSchemaInitializer) upgradeDatabaseSchema7(ctx context.Context, tx *sql.Tx) (err error) {
-	err = accountsCreateBoxTable(ctx, tx)
-	if err != nil {
-		return fmt.Errorf("upgradeDatabaseSchema7 unable to create kvstore through createTables : %v", err)
-	}
-	return tu.setVersion(ctx, tx, 8) // version 7 saved for round-320
-=======
 func (tu *trackerDBSchemaInitializer) deleteUnfinishedCatchpoint(ctx context.Context, tx *sql.Tx) error {
 	// Delete an unfinished catchpoint if there is one.
 	round, err := readCatchpointStateUint64(ctx, tx, catchpointStateWritingCatchpoint)
@@ -519,7 +507,16 @@
 
 	// update version
 	return tu.setVersion(ctx, tx, 7)
->>>>>>> c67a28e8
+}
+
+// upgradeDatabaseSchema7 upgrades the database schema from version 7 to version 8.
+// adding the kvstore table for box feature support.
+func (tu *trackerDBSchemaInitializer) upgradeDatabaseSchema7(ctx context.Context, tx *sql.Tx) (err error) {
+	err = accountsCreateBoxTable(ctx, tx)
+	if err != nil {
+		return fmt.Errorf("upgradeDatabaseSchema7 unable to create kvstore through createTables : %v", err)
+	}
+	return tu.setVersion(ctx, tx, 8)
 }
 
 // isDirEmpty returns if a given directory is empty or not.
