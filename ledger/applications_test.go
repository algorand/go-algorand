--- conflicted
+++ resolved
@@ -34,11 +34,6 @@
 )
 
 func commitRound(offset uint64, dbRound basics.Round, l *Ledger) {
-<<<<<<< HEAD
-	l.trackers.lastFlushTime = time.Time{}
-	l.trackers.scheduleCommit(l.Latest(), l.Latest()-(dbRound+basics.Round(offset)))
-	l.trackers.waitAccountsWriting()
-=======
 	l.trackers.mu.Lock()
 	l.trackers.lastFlushTime = time.Time{}
 	l.trackers.mu.Unlock()
@@ -56,7 +51,6 @@
 		time.Sleep(time.Millisecond)
 
 	}
->>>>>>> 8a335bb2
 }
 
 // test ensures that
