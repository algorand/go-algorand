--- conflicted
+++ resolved
@@ -19,10 +19,7 @@
 import (
 	"context"
 	"fmt"
-<<<<<<< HEAD
-=======
 	"io/ioutil"
->>>>>>> 23bfcd79
 	"math/rand"
 	"os"
 	"runtime/pprof"
@@ -1708,8 +1705,6 @@
 			fmt.Printf("Profile %s created\n", memprofile)
 		}
 	}
-<<<<<<< HEAD
-=======
 }
 
 func BenchmarkLedgerStartup(b *testing.B) {
@@ -1748,5 +1743,4 @@
 		testOpenLedger(b, false, cfg)
 	})
 	os.RemoveAll(tmpDir)
->>>>>>> 23bfcd79
 }