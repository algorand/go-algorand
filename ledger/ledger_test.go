--- conflicted
+++ resolved
@@ -2386,19 +2386,11 @@
 func TestLedgerMigrateV6ShrinkDeltas(t *testing.T) {
 	partitiontest.PartitionTest(t)
 
-<<<<<<< HEAD
-	defaultAccountDBVersion := accountDBVersion
-=======
 	prevAccountDBVersion := accountDBVersion
->>>>>>> fa779375
 	accountDBVersion = 6
 
 	defer func() {
-<<<<<<< HEAD
-		accountDBVersion = defaultAccountDBVersion
-=======
 		accountDBVersion = prevAccountDBVersion
->>>>>>> fa779375
 	}()
 	dbName := fmt.Sprintf("%s.%d", t.Name(), crypto.RandUint64())
 	testProtocolVersion := protocol.ConsensusVersion("test-protocol-migrate-shrink-deltas")
@@ -2434,13 +2426,12 @@
 		if err := accountsCreateCatchpointFirstStageInfoTable(ctx, tx); err != nil {
 			return err
 		}
-<<<<<<< HEAD
-		if err := createStateProofVerificationTable(ctx, tx); err != nil {
-=======
 		// this line creates kvstore table, even if it is not required in accountDBVersion 6 -> 7
 		// or in later version where we need kvstore table, this test will fail
 		if err := accountsCreateBoxTable(ctx, tx); err != nil {
->>>>>>> fa779375
+			return err
+		}
+		if err := createStateProofVerificationTable(ctx, tx); err != nil {
 			return err
 		}
 		return nil
