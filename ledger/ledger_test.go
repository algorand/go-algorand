// Copyright (C) 2019-2021 Algorand, Inc.
// This file is part of go-algorand
//
// go-algorand is free software: you can redistribute it and/or modify
// it under the terms of the GNU Affero General Public License as
// published by the Free Software Foundation, either version 3 of the
// License, or (at your option) any later version.
//
// go-algorand is distributed in the hope that it will be useful,
// but WITHOUT ANY WARRANTY; without even the implied warranty of
// MERCHANTABILITY or FITNESS FOR A PARTICULAR PURPOSE.  See the
// GNU Affero General Public License for more details.
//
// You should have received a copy of the GNU Affero General Public License
// along with go-algorand.  If not, see <https://www.gnu.org/licenses/>.

package ledger

import (
	"context"
	"fmt"
	"math/rand"
	"os"
	"runtime/pprof"
	"testing"

	"github.com/stretchr/testify/require"

	"github.com/algorand/go-algorand/agreement"
	"github.com/algorand/go-algorand/config"
	"github.com/algorand/go-algorand/crypto"
	"github.com/algorand/go-algorand/data/basics"
	"github.com/algorand/go-algorand/data/bookkeeping"
	"github.com/algorand/go-algorand/data/transactions"
	"github.com/algorand/go-algorand/data/transactions/logic"
	"github.com/algorand/go-algorand/data/transactions/verify"
	"github.com/algorand/go-algorand/ledger/ledgercore"
	"github.com/algorand/go-algorand/logging"
	"github.com/algorand/go-algorand/protocol"
	"github.com/algorand/go-algorand/util/execpool"
)

var poolSecret, sinkSecret *crypto.SignatureSecrets

func init() {
	var seed crypto.Seed

	incentivePoolName := []byte("incentive pool")
	copy(seed[:], incentivePoolName)
	poolSecret = crypto.GenerateSignatureSecrets(seed)

	feeSinkName := []byte("fee sink")
	copy(seed[:], feeSinkName)
	sinkSecret = crypto.GenerateSignatureSecrets(seed)
}

func sign(secrets map[basics.Address]*crypto.SignatureSecrets, t transactions.Transaction) transactions.SignedTxn {
	var sig crypto.Signature
	_, ok := secrets[t.Sender]
	if ok {
		sig = secrets[t.Sender].Sign(t)
	}
	return transactions.SignedTxn{
		Txn: t,
		Sig: sig,
	}
}

func testGenerateInitState(tb testing.TB, proto protocol.ConsensusVersion, baseAlgoPerAccount int) (genesisInitState InitState, initKeys map[basics.Address]*crypto.SignatureSecrets) {
	params := config.Consensus[proto]
	poolAddr := testPoolAddr
	sinkAddr := testSinkAddr

	var zeroSeed crypto.Seed
	var genaddrs [10]basics.Address
	var gensecrets [10]*crypto.SignatureSecrets
	for i := range genaddrs {
		seed := zeroSeed
		seed[0] = byte(i)
		x := crypto.GenerateSignatureSecrets(seed)
		genaddrs[i] = basics.Address(x.SignatureVerifier)
		gensecrets[i] = x
	}

	initKeys = make(map[basics.Address]*crypto.SignatureSecrets)
	initAccounts := make(map[basics.Address]basics.AccountData)
	for i := range genaddrs {
		initKeys[genaddrs[i]] = gensecrets[i]
		// Give each account quite a bit more balance than MinFee or MinBalance
		initAccounts[genaddrs[i]] = basics.MakeAccountData(basics.Online, basics.MicroAlgos{Raw: uint64((i + baseAlgoPerAccount) * 100000)})
	}
	initKeys[poolAddr] = poolSecret
	initAccounts[poolAddr] = basics.MakeAccountData(basics.NotParticipating, basics.MicroAlgos{Raw: 1234567})
	initKeys[sinkAddr] = sinkSecret
	initAccounts[sinkAddr] = basics.MakeAccountData(basics.NotParticipating, basics.MicroAlgos{Raw: 7654321})

	incentivePoolBalanceAtGenesis := initAccounts[poolAddr].MicroAlgos
	var initialRewardsPerRound uint64
	if params.InitialRewardsRateCalculation {
		initialRewardsPerRound = basics.SubSaturate(incentivePoolBalanceAtGenesis.Raw, params.MinBalance) / uint64(params.RewardsRateRefreshInterval)
	} else {
		initialRewardsPerRound = incentivePoolBalanceAtGenesis.Raw / uint64(params.RewardsRateRefreshInterval)
	}

	initBlock := bookkeeping.Block{
		BlockHeader: bookkeeping.BlockHeader{
			GenesisID: tb.Name(),
			Round:     0,
			RewardsState: bookkeeping.RewardsState{
				RewardsRate: initialRewardsPerRound,
				RewardsPool: poolAddr,
				FeeSink:     sinkAddr,
			},
			UpgradeState: bookkeeping.UpgradeState{
				CurrentProtocol: proto,
			},
		},
	}

	var err error
	initBlock.TxnRoot, err = initBlock.PaysetCommit()
	require.NoError(tb, err)

	if params.SupportGenesisHash {
		initBlock.BlockHeader.GenesisHash = crypto.Hash([]byte(tb.Name()))
	}

	genesisInitState.Block = initBlock
	genesisInitState.Accounts = initAccounts
	genesisInitState.GenesisHash = crypto.Hash([]byte(tb.Name()))

	return
}

func (l *Ledger) appendUnvalidated(blk bookkeeping.Block) error {
	backlogPool := execpool.MakeBacklog(nil, 0, execpool.LowPriority, nil)
	defer backlogPool.Shutdown()
	l.verifiedTxnCache = verify.GetMockedCache(false)
	vb, err := l.Validate(context.Background(), blk, backlogPool)
	if err != nil {
		return fmt.Errorf("appendUnvalidated error in Validate: %s", err.Error())
	}

	return l.AddValidatedBlock(*vb, agreement.Certificate{})
}

func (l *Ledger) appendUnvalidatedTx(t *testing.T, initAccounts map[basics.Address]basics.AccountData, initSecrets map[basics.Address]*crypto.SignatureSecrets, tx transactions.Transaction, ad transactions.ApplyData) error {
	stx := sign(initSecrets, tx)
	return l.appendUnvalidatedSignedTx(t, initAccounts, stx, ad)
}

func initNextBlockHeader(correctHeader *bookkeeping.BlockHeader, lastBlock bookkeeping.Block, proto config.ConsensusParams) {
	if proto.TxnCounter {
		correctHeader.TxnCounter = lastBlock.TxnCounter
	}

	if proto.CompactCertRounds > 0 {
		var ccBasic bookkeeping.CompactCertState
		if lastBlock.CompactCert[protocol.CompactCertBasic].CompactCertNextRound == 0 {
			ccBasic.CompactCertNextRound = (correctHeader.Round + basics.Round(proto.CompactCertVotersLookback)).RoundUpToMultipleOf(basics.Round(proto.CompactCertRounds)) + basics.Round(proto.CompactCertRounds)
		} else {
			ccBasic.CompactCertNextRound = lastBlock.CompactCert[protocol.CompactCertBasic].CompactCertNextRound
		}
		correctHeader.CompactCert = map[protocol.CompactCertType]bookkeeping.CompactCertState{
			protocol.CompactCertBasic: ccBasic,
		}
	}
}

func makeNewEmptyBlock(t *testing.T, l *Ledger, GenesisID string, initAccounts map[basics.Address]basics.AccountData) (blk bookkeeping.Block) {
	a := require.New(t)

	lastBlock, err := l.Block(l.Latest())
	a.NoError(err, "could not get last block")

	proto := config.Consensus[lastBlock.CurrentProtocol]
	poolAddr := testPoolAddr
	var totalRewardUnits uint64
	for _, acctdata := range initAccounts {
		totalRewardUnits += acctdata.MicroAlgos.RewardUnits(proto)
	}
	poolBal, err := l.Lookup(l.Latest(), poolAddr)
	a.NoError(err, "could not get incentive pool balance")

	blk.BlockHeader = bookkeeping.BlockHeader{
		GenesisID:    GenesisID,
		Round:        l.Latest() + 1,
		Branch:       lastBlock.Hash(),
		TimeStamp:    0,
		RewardsState: lastBlock.NextRewardsState(l.Latest()+1, proto, poolBal.MicroAlgos, totalRewardUnits),
		UpgradeState: lastBlock.UpgradeState,
		// Seed:       does not matter,
		// UpgradeVote: empty,
	}

	blk.TxnRoot, err = blk.PaysetCommit()
	require.NoError(t, err)

	if proto.SupportGenesisHash {
		blk.BlockHeader.GenesisHash = crypto.Hash([]byte(GenesisID))
	}

	initNextBlockHeader(&blk.BlockHeader, lastBlock, proto)

	blk.RewardsPool = testPoolAddr
	blk.FeeSink = testSinkAddr
	blk.CurrentProtocol = lastBlock.CurrentProtocol
	return
}

func (l *Ledger) appendUnvalidatedSignedTx(t *testing.T, initAccounts map[basics.Address]basics.AccountData, stx transactions.SignedTxn, ad transactions.ApplyData) error {
	blk := makeNewEmptyBlock(t, l, t.Name(), initAccounts)
	proto := config.Consensus[blk.CurrentProtocol]
	txib, err := blk.EncodeSignedTxn(stx, ad)
	if err != nil {
		return fmt.Errorf("could not sign txn: %s", err.Error())
	}
	if proto.TxnCounter {
		blk.TxnCounter = blk.TxnCounter + 1
	}
	blk.Payset = append(blk.Payset, txib)
	blk.TxnRoot, err = blk.PaysetCommit()
	require.NoError(t, err)
	return l.appendUnvalidated(blk)
}

func (l *Ledger) addBlockTxns(t *testing.T, accounts map[basics.Address]basics.AccountData, stxns []transactions.SignedTxn, ad transactions.ApplyData) error {
	blk := makeNewEmptyBlock(t, l, t.Name(), accounts)
	proto := config.Consensus[blk.CurrentProtocol]
	for _, stx := range stxns {
		txib, err := blk.EncodeSignedTxn(stx, ad)
		if err != nil {
			return fmt.Errorf("could not sign txn: %s", err.Error())
		}
		if proto.TxnCounter {
			blk.TxnCounter = blk.TxnCounter + 1
		}
		blk.Payset = append(blk.Payset, txib)
	}
	var err error
	blk.TxnRoot, err = blk.PaysetCommit()
	require.NoError(t, err)
	return l.AddBlock(blk, agreement.Certificate{})
}

func TestLedgerBasic(t *testing.T) {
	genesisInitState, _ := testGenerateInitState(t, protocol.ConsensusCurrentVersion, 100)
	const inMem = true
	cfg := config.GetDefaultLocal()
	cfg.Archival = true
	log := logging.TestingLog(t)
	l, err := OpenLedger(log, t.Name(), inMem, genesisInitState, cfg)
	require.NoError(t, err, "could not open ledger")
	defer l.Close()
}

func TestLedgerBlockHeaders(t *testing.T) {
	a := require.New(t)

	genesisInitState, _ := testGenerateInitState(t, protocol.ConsensusCurrentVersion, 100)
	const inMem = true
	cfg := config.GetDefaultLocal()
	cfg.Archival = true
	l, err := OpenLedger(logging.Base(), t.Name(), inMem, genesisInitState, cfg)
	a.NoError(err, "could not open ledger")
	defer l.Close()

	lastBlock, err := l.Block(l.Latest())
	a.NoError(err, "could not get last block")

	proto := config.Consensus[protocol.ConsensusCurrentVersion]
	poolAddr := testPoolAddr
	var totalRewardUnits uint64
	for _, acctdata := range genesisInitState.Accounts {
		totalRewardUnits += acctdata.MicroAlgos.RewardUnits(proto)
	}
	poolBal, err := l.Lookup(l.Latest(), poolAddr)
	a.NoError(err, "could not get incentive pool balance")

	correctHeader := bookkeeping.BlockHeader{
		GenesisID:    t.Name(),
		Round:        l.Latest() + 1,
		Branch:       lastBlock.Hash(),
		TimeStamp:    0,
		RewardsState: lastBlock.NextRewardsState(l.Latest()+1, proto, poolBal.MicroAlgos, totalRewardUnits),
		UpgradeState: lastBlock.UpgradeState,
		// Seed:       does not matter,
		// UpgradeVote: empty,
	}

	emptyBlock := bookkeeping.Block{
		BlockHeader: correctHeader,
	}
	correctHeader.TxnRoot, err = emptyBlock.PaysetCommit()
	require.NoError(t, err)

	correctHeader.RewardsPool = testPoolAddr
	correctHeader.FeeSink = testSinkAddr

	if proto.SupportGenesisHash {
		correctHeader.GenesisHash = crypto.Hash([]byte(t.Name()))
	}

	initNextBlockHeader(&correctHeader, lastBlock, proto)

	var badBlock bookkeeping.Block

	badBlock = bookkeeping.Block{BlockHeader: correctHeader}
	badBlock.BlockHeader.Round++
	a.Error(l.appendUnvalidated(badBlock), "added block header with round that was too high")

	badBlock = bookkeeping.Block{BlockHeader: correctHeader}
	badBlock.BlockHeader.Round--
	a.Error(l.appendUnvalidated(badBlock), "added block header with round that was too low")

	badBlock = bookkeeping.Block{BlockHeader: correctHeader}
	badBlock.BlockHeader.Round = 0
	a.Error(l.appendUnvalidated(badBlock), "added block header with round 0")

	badBlock = bookkeeping.Block{BlockHeader: correctHeader}
	badBlock.BlockHeader.GenesisID = ""
	a.Error(l.appendUnvalidated(badBlock), "added block header with empty genesis ID")

	badBlock = bookkeeping.Block{BlockHeader: correctHeader}
	badBlock.BlockHeader.GenesisID = "incorrect"
	a.Error(l.appendUnvalidated(badBlock), "added block header with incorrect genesis ID")

	badBlock = bookkeeping.Block{BlockHeader: correctHeader}
	badBlock.BlockHeader.UpgradePropose = "invalid"
	a.Error(l.appendUnvalidated(badBlock), "added block header with invalid upgrade proposal")

	badBlock = bookkeeping.Block{BlockHeader: correctHeader}
	badBlock.BlockHeader.UpgradeApprove = true
	a.Error(l.appendUnvalidated(badBlock), "added block header with upgrade approve set but no open upgrade")

	badBlock = bookkeeping.Block{BlockHeader: correctHeader}
	badBlock.BlockHeader.CurrentProtocol = "incorrect"
	a.Error(l.appendUnvalidated(badBlock), "added block header with incorrect current protocol")

	badBlock = bookkeeping.Block{BlockHeader: correctHeader}
	badBlock.BlockHeader.CurrentProtocol = ""
	a.Error(l.appendUnvalidated(badBlock), "added block header with empty current protocol")

	badBlock = bookkeeping.Block{BlockHeader: correctHeader}
	badBlock.BlockHeader.NextProtocol = "incorrect"
	a.Error(l.appendUnvalidated(badBlock), "added block header with incorrect next protocol")

	badBlock = bookkeeping.Block{BlockHeader: correctHeader}
	badBlock.BlockHeader.NextProtocolApprovals++
	a.Error(l.appendUnvalidated(badBlock), "added block header with incorrect number of upgrade approvals")

	badBlock = bookkeeping.Block{BlockHeader: correctHeader}
	badBlock.BlockHeader.NextProtocolVoteBefore++
	a.Error(l.appendUnvalidated(badBlock), "added block header with incorrect next protocol vote deadline")

	badBlock = bookkeeping.Block{BlockHeader: correctHeader}
	badBlock.BlockHeader.NextProtocolSwitchOn++
	a.Error(l.appendUnvalidated(badBlock), "added block header with incorrect next protocol switch round")

	// TODO test upgrade cases with a valid upgrade in progress

	// TODO test timestamp bounds

	badBlock = bookkeeping.Block{BlockHeader: correctHeader}
	badBlock.BlockHeader.Branch = bookkeeping.BlockHash{}
	a.Error(l.appendUnvalidated(badBlock), "added block header with empty previous-block hash")

	badBlock = bookkeeping.Block{BlockHeader: correctHeader}
	badBlock.BlockHeader.Branch[0]++
	a.Error(l.appendUnvalidated(badBlock), "added block header with incorrect previous-block hash")

	badBlock = bookkeeping.Block{BlockHeader: correctHeader}
	badBlock.BlockHeader.RewardsLevel++
	a.Error(l.appendUnvalidated(badBlock), "added block header with incorrect rewards level")

	badBlock = bookkeeping.Block{BlockHeader: correctHeader}
	badBlock.BlockHeader.RewardsRate++
	a.Error(l.appendUnvalidated(badBlock), "added block header with incorrect rewards rate")

	badBlock = bookkeeping.Block{BlockHeader: correctHeader}
	badBlock.BlockHeader.RewardsResidue++
	a.Error(l.appendUnvalidated(badBlock), "added block header with incorrect rewards residue")

	// TODO test rewards cases with changing poolAddr money, with changing round, and with changing total reward units

	badBlock = bookkeeping.Block{BlockHeader: correctHeader}
	badBlock.BlockHeader.TxnRoot = crypto.Hash([]byte{0})
	a.Error(l.appendUnvalidated(badBlock), "added block header with empty transaction root")

	badBlock = bookkeeping.Block{BlockHeader: correctHeader}
	badBlock.BlockHeader.TxnRoot[0]++
	a.Error(l.appendUnvalidated(badBlock), "added block header with invalid transaction root")

	correctBlock := bookkeeping.Block{BlockHeader: correctHeader}
	a.NoError(l.appendUnvalidated(correctBlock), "could not add block with correct header")
}

func TestLedgerSingleTx(t *testing.T) {
	a := require.New(t)

	// V15 is the earliest protocol version in active use.
	// The genesis for betanet and testnet is at V15
	// The genesis for mainnet is at V17
<<<<<<< HEAD
	genesisInitState, initSecrets := testGenerateInitState(t, protocol.ConsensusV15)
=======
	genesisInitState, initSecrets := testGenerateInitState(t, protocol.ConsensusV15, 100)
>>>>>>> cdc1ab11
	const inMem = true
	log := logging.TestingLog(t)
	cfg := config.GetDefaultLocal()
	cfg.Archival = true
	l, err := OpenLedger(log, t.Name(), inMem, genesisInitState, cfg)
	a.NoError(err, "could not open ledger")
	defer l.Close()

	proto := config.Consensus[protocol.ConsensusV7]
	poolAddr := testPoolAddr
	sinkAddr := testSinkAddr

	initAccounts := genesisInitState.Accounts
	var addrList []basics.Address
	for addr := range initAccounts {
		if addr != poolAddr && addr != sinkAddr {
			addrList = append(addrList, addr)
		}
	}

	correctTxHeader := transactions.Header{
		Sender:      addrList[0],
		Fee:         basics.MicroAlgos{Raw: proto.MinTxnFee * 2},
		FirstValid:  l.Latest() + 1,
		LastValid:   l.Latest() + 10,
		GenesisID:   t.Name(),
		GenesisHash: genesisInitState.GenesisHash,
	}

	correctPayFields := transactions.PaymentTxnFields{
		Receiver: addrList[1],
		Amount:   basics.MicroAlgos{Raw: initAccounts[addrList[0]].MicroAlgos.Raw / 10},
	}

	correctPay := transactions.Transaction{
		Type:             protocol.PaymentTx,
		Header:           correctTxHeader,
		PaymentTxnFields: correctPayFields,
	}

	correctCloseFields := transactions.PaymentTxnFields{
		CloseRemainderTo: addrList[2],
	}

	correctClose := transactions.Transaction{
		Type:             protocol.PaymentTx,
		Header:           correctTxHeader,
		PaymentTxnFields: correctCloseFields,
	}

	var votePK crypto.OneTimeSignatureVerifier
	var selPK crypto.VRFVerifier
	votePK[0] = 1
	selPK[0] = 2
	correctKeyregFields := transactions.KeyregTxnFields{
		VotePK:      votePK,
		SelectionPK: selPK,
	}

	correctKeyreg := transactions.Transaction{
		Type:            protocol.KeyRegistrationTx,
		Header:          correctTxHeader,
		KeyregTxnFields: correctKeyregFields,
	}
	correctKeyreg.Sender = addrList[1]

	var badTx transactions.Transaction
	var ad transactions.ApplyData

	// TODO spend into dust, spend to self, close to self, close to receiver, overspend with fee, ...

	badTx = correctPay
	badTx.GenesisID = "invalid"
	a.Error(l.appendUnvalidatedTx(t, initAccounts, initSecrets, badTx, ad), "added tx with invalid genesis ID")

	badTx = correctPay
	badTx.Type = "invalid"
	a.Error(l.appendUnvalidatedTx(t, initAccounts, initSecrets, badTx, ad), "added tx with invalid tx type")

	badTx = correctPay
	badTx.KeyregTxnFields = correctKeyregFields
	a.Error(l.appendUnvalidatedTx(t, initAccounts, initSecrets, badTx, ad), "added pay tx with keyreg fields set")

	badTx = correctKeyreg
	badTx.PaymentTxnFields = correctPayFields
	a.Error(l.appendUnvalidatedTx(t, initAccounts, initSecrets, badTx, ad), "added keyreg tx with pay fields set")

	badTx = correctKeyreg
	badTx.PaymentTxnFields = correctCloseFields
	a.Error(l.appendUnvalidatedTx(t, initAccounts, initSecrets, badTx, ad), "added keyreg tx with pay (close) fields set")

	badTx = correctPay
	badTx.FirstValid = badTx.LastValid + 1
	a.Error(l.appendUnvalidatedTx(t, initAccounts, initSecrets, badTx, ad), "added tx with FirstValid > LastValid")

	badTx = correctPay
	badTx.LastValid += basics.Round(proto.MaxTxnLife)
	a.Error(l.appendUnvalidatedTx(t, initAccounts, initSecrets, badTx, ad), "added tx with overly long validity")

	badTx = correctPay
	badTx.LastValid = l.Latest()
	a.Error(l.appendUnvalidatedTx(t, initAccounts, initSecrets, badTx, ad), "added expired tx")

	badTx = correctPay
	badTx.FirstValid = l.Latest() + 2
	a.Error(l.appendUnvalidatedTx(t, initAccounts, initSecrets, badTx, ad), "added tx which is not valid yet")

	badTx = correctPay
	badTx.Note = make([]byte, proto.MaxTxnNoteBytes+1)
	a.Error(l.appendUnvalidatedTx(t, initAccounts, initSecrets, badTx, ad), "added tx with overly large note field")

	badTx = correctPay
	badTx.Sender = poolAddr
	a.Error(l.appendUnvalidatedTx(t, initAccounts, initSecrets, badTx, ad), "added tx send from tx pool")

	badTx = correctPay
	badTx.Sender = basics.Address{}
	a.Error(l.appendUnvalidatedTx(t, initAccounts, initSecrets, badTx, ad), "added tx send from zero address")

	badTx = correctPay
	badTx.Fee = basics.MicroAlgos{}
	a.Error(l.appendUnvalidatedTx(t, initAccounts, initSecrets, badTx, ad), "added tx with zero fee")

	badTx = correctPay
	badTx.Fee = basics.MicroAlgos{Raw: proto.MinTxnFee - 1}
	a.Error(l.appendUnvalidatedTx(t, initAccounts, initSecrets, badTx, ad), "added tx with fee below minimum")

	badTx = correctKeyreg
	fee, overflow := basics.OAddA(initAccounts[badTx.Sender].MicroAlgos, basics.MicroAlgos{Raw: 1})
	a.False(overflow)
	badTx.Fee = fee
	a.Error(l.appendUnvalidatedTx(t, initAccounts, initSecrets, badTx, ad), "added keyreg tx with fee above user balance")

	// TODO try excessive spending given distribution of some number of rewards

	badTx = correctPay
	sbadTx := sign(initSecrets, badTx)
	sbadTx.Sig = crypto.Signature{}
	a.Error(l.appendUnvalidatedSignedTx(t, initAccounts, sbadTx, ad), "added tx with no signature")

	badTx = correctPay
	sbadTx = sign(initSecrets, badTx)
	sbadTx.Sig[5]++
	a.Error(l.appendUnvalidatedSignedTx(t, initAccounts, sbadTx, ad), "added tx with corrupt signature")

	// TODO set multisig and test

	badTx = correctPay
	badTx.Sender = sinkAddr
	a.Error(l.appendUnvalidatedTx(t, initAccounts, initSecrets, badTx, ad), "sink spent to non-sink address")

	badTx = correctPay
	badTx.Sender = sinkAddr
	badTx.CloseRemainderTo = addrList[0]
	a.Error(l.appendUnvalidatedTx(t, initAccounts, initSecrets, badTx, ad), "sink closed to non-sink address")

	badTx = correctPay
	badTx.Sender = sinkAddr
	badTx.Receiver = poolAddr
	badTx.CloseRemainderTo = addrList[0]
	a.Error(l.appendUnvalidatedTx(t, initAccounts, initSecrets, badTx, ad), "sink closed to non-sink address")

	badTx = correctPay
	badTx.Sender = sinkAddr
	badTx.CloseRemainderTo = poolAddr
	a.Error(l.appendUnvalidatedTx(t, initAccounts, initSecrets, badTx, ad), "sink closed to pool address")

	badTx = correctPay
	remainder, overflow := basics.OSubA(initAccounts[badTx.Sender].MicroAlgos, badTx.Amount)
	a.False(overflow)
	fee, overflow = basics.OAddA(remainder, basics.MicroAlgos{Raw: 1})
	a.False(overflow)
	badTx.Fee = fee
	a.Error(l.appendUnvalidatedTx(t, initAccounts, initSecrets, badTx, ad), "overspent with (amount + fee)")

	adClose := ad
	adClose.ClosingAmount = initAccounts[correctClose.Sender].MicroAlgos
	adClose.ClosingAmount, _ = basics.OSubA(adClose.ClosingAmount, correctPay.Amount)
	adClose.ClosingAmount, _ = basics.OSubA(adClose.ClosingAmount, correctPay.Fee)
	adClose.ClosingAmount, _ = basics.OSubA(adClose.ClosingAmount, correctClose.Amount)
	adClose.ClosingAmount, _ = basics.OSubA(adClose.ClosingAmount, correctClose.Fee)

	a.NoError(l.appendUnvalidatedTx(t, initAccounts, initSecrets, correctPay, ad), "could not add payment transaction")
	a.NoError(l.appendUnvalidatedTx(t, initAccounts, initSecrets, correctClose, adClose), "could not add close transaction")
	a.NoError(l.appendUnvalidatedTx(t, initAccounts, initSecrets, correctKeyreg, ad), "could not add key registration")

	correctPay.Sender = sinkAddr
	correctPay.Receiver = poolAddr
	a.NoError(l.appendUnvalidatedTx(t, initAccounts, initSecrets, correctPay, ad), "could not spend from sink to pool")

	a.Error(l.appendUnvalidatedTx(t, initAccounts, initSecrets, correctKeyreg, ad), "added duplicate tx")
}

func TestLedgerSingleTxV24(t *testing.T) {
	a := require.New(t)

	protoName := protocol.ConsensusV24
	genesisInitState, initSecrets := testGenerateInitState(t, protoName, 100)
	const inMem = true
	log := logging.TestingLog(t)
	cfg := config.GetDefaultLocal()
	cfg.Archival = true
	l, err := OpenLedger(log, t.Name(), inMem, genesisInitState, cfg)
	a.NoError(err, "could not open ledger")
	defer l.Close()

	proto := config.Consensus[protoName]
	poolAddr := testPoolAddr
	sinkAddr := testSinkAddr

	initAccounts := genesisInitState.Accounts
	var addrList []basics.Address
	for addr := range initAccounts {
		if addr != poolAddr && addr != sinkAddr {
			addrList = append(addrList, addr)
		}
	}

	correctTxHeader := transactions.Header{
		Sender:      addrList[0],
		Fee:         basics.MicroAlgos{Raw: proto.MinTxnFee * 2},
		FirstValid:  l.Latest() + 1,
		LastValid:   l.Latest() + 10,
		GenesisID:   t.Name(),
		GenesisHash: genesisInitState.GenesisHash,
	}

	assetParam := basics.AssetParams{
		Total:    100,
		UnitName: "unit",
		Manager:  addrList[0],
	}
	correctAssetConfigFields := transactions.AssetConfigTxnFields{
		AssetParams: assetParam,
	}
	correctAssetConfig := transactions.Transaction{
		Type:                 protocol.AssetConfigTx,
		Header:               correctTxHeader,
		AssetConfigTxnFields: correctAssetConfigFields,
	}
	correctAssetTransferFields := transactions.AssetTransferTxnFields{
		AssetAmount:   10,
		AssetReceiver: addrList[1],
	}
	correctAssetTransfer := transactions.Transaction{
		Type:                   protocol.AssetTransferTx,
		Header:                 correctTxHeader,
		AssetTransferTxnFields: correctAssetTransferFields,
	}

	approvalProgram := []byte("\x02\x20\x01\x01\x22") // int 1
	clearStateProgram := []byte("\x02")               // empty
	correctAppCreateFields := transactions.ApplicationCallTxnFields{
		ApprovalProgram:   approvalProgram,
		ClearStateProgram: clearStateProgram,
	}
	correctAppCreate := transactions.Transaction{
		Type:                     protocol.ApplicationCallTx,
		Header:                   correctTxHeader,
		ApplicationCallTxnFields: correctAppCreateFields,
	}

	correctAppCallFields := transactions.ApplicationCallTxnFields{
		OnCompletion: 0,
	}
	correctAppCall := transactions.Transaction{
		Type:                     protocol.ApplicationCallTx,
		Header:                   correctTxHeader,
		ApplicationCallTxnFields: correctAppCallFields,
	}

	var badTx transactions.Transaction
	var ad transactions.ApplyData

	var assetIdx basics.AssetIndex
	var appIdx basics.AppIndex

	a.NoError(l.appendUnvalidatedTx(t, initAccounts, initSecrets, correctAssetConfig, ad))
	assetIdx = 1 // the first txn

	badTx = correctAssetConfig
	badTx.ConfigAsset = 2
	err = l.appendUnvalidatedTx(t, initAccounts, initSecrets, badTx, ad)
	a.Error(err)
	a.Contains(err.Error(), "asset 2 does not exist or has been deleted")

	badTx = correctAssetConfig
	badTx.ConfigAsset = assetIdx
	badTx.AssetFrozen = true
	err = l.appendUnvalidatedTx(t, initAccounts, initSecrets, badTx, ad)
	a.Error(err)
	a.Contains(err.Error(), "type acfg has non-zero fields for type afrz")

	badTx = correctAssetConfig
	badTx.ConfigAsset = assetIdx
	badTx.Sender = addrList[1]
	badTx.AssetParams.Freeze = addrList[0]
	err = l.appendUnvalidatedTx(t, initAccounts, initSecrets, badTx, ad)
	a.Error(err)
	a.Contains(err.Error(), "this transaction should be issued by the manager")

	badTx = correctAssetConfig
	badTx.AssetParams.UnitName = "very long unit name that exceeds the limit"
	err = l.appendUnvalidatedTx(t, initAccounts, initSecrets, badTx, ad)
	a.Error(err)
	a.Contains(err.Error(), "transaction asset unit name too big: 42 > 8")

	badTx = correctAssetTransfer
	badTx.XferAsset = assetIdx
	badTx.AssetAmount = 101
	err = l.appendUnvalidatedTx(t, initAccounts, initSecrets, badTx, ad)
	a.Error(err)
	a.Contains(err.Error(), "underflow on subtracting 101 from sender amount 100")

	badTx = correctAssetTransfer
	badTx.XferAsset = assetIdx
	err = l.appendUnvalidatedTx(t, initAccounts, initSecrets, badTx, ad)
	a.Error(err)
	a.Contains(err.Error(), fmt.Sprintf("asset %d missing from", assetIdx))

	a.NoError(l.appendUnvalidatedTx(t, initAccounts, initSecrets, correctAppCreate, ad))
	appIdx = 2 // the second successful txn

	badTx = correctAppCreate
	program := make([]byte, len(approvalProgram))
	copy(program, approvalProgram)
	program[0] = '\x01'
	badTx.ApprovalProgram = program
	err = l.appendUnvalidatedTx(t, initAccounts, initSecrets, badTx, ad)
	a.Error(err)
	a.Contains(err.Error(), "program version must be >= 2")

	badTx = correctAppCreate
	badTx.ApplicationID = appIdx
	err = l.appendUnvalidatedTx(t, initAccounts, initSecrets, badTx, ad)
	a.Error(err)
	a.Contains(err.Error(), "programs may only be specified during application creation or update")

	badTx = correctAppCall
	badTx.ApplicationID = 0
	err = l.appendUnvalidatedTx(t, initAccounts, initSecrets, badTx, ad)
	a.Error(err)
	a.Contains(err.Error(), "ApprovalProgram: invalid version")

	correctAppCall.ApplicationID = appIdx
	a.NoError(l.appendUnvalidatedTx(t, initAccounts, initSecrets, correctAppCall, ad))
}

func addEmptyValidatedBlock(t *testing.T, l *Ledger, initAccounts map[basics.Address]basics.AccountData) {
	a := require.New(t)

	backlogPool := execpool.MakeBacklog(nil, 0, execpool.LowPriority, nil)
	defer backlogPool.Shutdown()

	blk := makeNewEmptyBlock(t, l, t.Name(), initAccounts)
	vb, err := l.Validate(context.Background(), blk, backlogPool)
	a.NoError(err)
	err = l.AddValidatedBlock(*vb, agreement.Certificate{})
	a.NoError(err)
}

// TestLedgerAppCrossRoundWrites ensures app state writes survive between rounds
func TestLedgerAppCrossRoundWrites(t *testing.T) {
	a := require.New(t)

	protoName := protocol.ConsensusV24
	genesisInitState, initSecrets := testGenerateInitState(t, protoName, 100)
	const inMem = true
	log := logging.TestingLog(t)
	cfg := config.GetDefaultLocal()
	cfg.Archival = true
	l, err := OpenLedger(log, t.Name(), inMem, genesisInitState, cfg)
	a.NoError(err, "could not open ledger")
	defer l.Close()

	proto := config.Consensus[protoName]
	poolAddr := testPoolAddr
	sinkAddr := testSinkAddr

	initAccounts := genesisInitState.Accounts
	var addrList []basics.Address
	for addr := range initAccounts {
		if addr != poolAddr && addr != sinkAddr {
			addrList = append(addrList, addr)
		}
	}

	creator := addrList[0]
	user := addrList[1]
	correctTxHeader := transactions.Header{
		Sender:      creator,
		Fee:         basics.MicroAlgos{Raw: proto.MinTxnFee * 2},
		FirstValid:  l.Latest() + 1,
		LastValid:   l.Latest() + 10,
		GenesisID:   t.Name(),
		GenesisHash: genesisInitState.GenesisHash,
	}

	counter := `#pragma version 2
// a simple global and local calls counter app
byte "counter"
dup
app_global_get
int 1
+
app_global_put  // update the counter
int 0
int 0
app_opted_in
bnz opted_in
int 1
return
opted_in:
int 0  // account idx for app_local_put
byte "counter"
int 0
byte "counter"
app_local_get
int 1  // increment
+
app_local_put
int 1
`
	ops, err := logic.AssembleString(counter)
	a.NoError(err)
	approvalProgram := ops.Program

	clearStateProgram := []byte("\x02") // empty
	appcreateFields := transactions.ApplicationCallTxnFields{
		ApprovalProgram:   approvalProgram,
		ClearStateProgram: clearStateProgram,
		GlobalStateSchema: basics.StateSchema{NumUint: 1},
		LocalStateSchema:  basics.StateSchema{NumUint: 1},
	}
	appcreate := transactions.Transaction{
		Type:                     protocol.ApplicationCallTx,
		Header:                   correctTxHeader,
		ApplicationCallTxnFields: appcreateFields,
	}

	ad := transactions.ApplyData{EvalDelta: basics.EvalDelta{GlobalDelta: basics.StateDelta{
		"counter": basics.ValueDelta{Action: basics.SetUintAction, Uint: 1},
	}}}
	a.NoError(l.appendUnvalidatedTx(t, initAccounts, initSecrets, appcreate, ad))
	var appIdx basics.AppIndex = 1

	rnd := l.Latest()
	acct, _, err := l.LookupWithoutRewards(l.Latest(), creator)
	a.NoError(err)
	a.Equal(basics.TealValue{Type: basics.TealUintType, Uint: 1}, acct.AppParams[appIdx].GlobalState["counter"])

	addEmptyValidatedBlock(t, l, initAccounts)
	addEmptyValidatedBlock(t, l, initAccounts)

	appcallFields := transactions.ApplicationCallTxnFields{
		OnCompletion: transactions.OptInOC,
	}

	correctTxHeader.Sender = user
	appcall := transactions.Transaction{
		Type:                     protocol.ApplicationCallTx,
		Header:                   correctTxHeader,
		ApplicationCallTxnFields: appcallFields,
	}
	appcall.ApplicationID = appIdx
	ad = transactions.ApplyData{EvalDelta: basics.EvalDelta{
		GlobalDelta: basics.StateDelta{
			"counter": basics.ValueDelta{Action: basics.SetUintAction, Uint: 2},
		},
		LocalDeltas: map[uint64]basics.StateDelta{
			0: {
				"counter": basics.ValueDelta{Action: basics.SetUintAction, Uint: 1},
			},
		},
	}}
	a.NoError(l.appendUnvalidatedTx(t, initAccounts, initSecrets, appcall, ad))

	rnd = l.Latest()
	acctwor, _, err := l.LookupWithoutRewards(rnd, creator)
	a.NoError(err)
	a.Equal(basics.TealValue{Type: basics.TealUintType, Uint: 2}, acctwor.AppParams[appIdx].GlobalState["counter"])

	acctwr, err := l.Lookup(rnd, creator)
	a.NoError(err)
	a.Equal(acctwor.AppParams[appIdx].GlobalState["counter"], acctwr.AppParams[appIdx].GlobalState["counter"])

	addEmptyValidatedBlock(t, l, initAccounts)

	acctwor, _, err = l.LookupWithoutRewards(l.Latest()-1, creator)
	a.NoError(err)
	a.Equal(basics.TealValue{Type: basics.TealUintType, Uint: 2}, acctwor.AppParams[appIdx].GlobalState["counter"])

	acct, _, err = l.LookupWithoutRewards(rnd, user)
	a.NoError(err)
	a.Equal(basics.TealValue{Type: basics.TealUintType, Uint: 1}, acct.AppLocalStates[appIdx].KeyValue["counter"])
}

// TestLedgerAppMultiTxnWrites ensures app state writes in multiple txn are applied
func TestLedgerAppMultiTxnWrites(t *testing.T) {
	a := require.New(t)

	protoName := protocol.ConsensusV24
	genesisInitState, initSecrets := testGenerateInitState(t, protoName, 100)
	const inMem = true
	log := logging.TestingLog(t)
	cfg := config.GetDefaultLocal()
	cfg.Archival = true
	l, err := OpenLedger(log, t.Name(), inMem, genesisInitState, cfg)
	a.NoError(err, "could not open ledger")
	defer l.Close()

	proto := config.Consensus[protoName]
	poolAddr := testPoolAddr
	sinkAddr := testSinkAddr

	initAccounts := genesisInitState.Accounts
	var addrList []basics.Address
	for addr := range initAccounts {
		if addr != poolAddr && addr != sinkAddr {
			addrList = append(addrList, addr)
		}
	}

	creator := addrList[0]
	user := addrList[1]
	genesisID := t.Name()
	correctTxHeader := transactions.Header{
		Sender:      creator,
		Fee:         basics.MicroAlgos{Raw: proto.MinTxnFee * 2},
		FirstValid:  l.Latest() + 1,
		LastValid:   l.Latest() + 10,
		GenesisID:   genesisID,
		GenesisHash: genesisInitState.GenesisHash,
	}

	value := byte(10)
	sum := `#pragma version 2
// add a value from args to a key
byte "key"              // [key]
dup                     // [key, key]
app_global_get          // [key, val]
txna ApplicationArgs 0  // [key, val, arg]
btoi                    // [key, val, arg]
+                       // [key, val+arg]
app_global_put          // []
int 1                   // [1]
`
	ops, err := logic.AssembleString(sum)
	a.NoError(err)
	approvalProgram := ops.Program

	clearStateProgram := []byte("\x02") // empty
	appcreateFields := transactions.ApplicationCallTxnFields{
		ApprovalProgram:   approvalProgram,
		ClearStateProgram: clearStateProgram,
		GlobalStateSchema: basics.StateSchema{NumUint: 1},
		ApplicationArgs:   [][]byte{{value}},
	}
	correctTxHeader.Sender = creator
	appcreate := transactions.Transaction{
		Type:                     protocol.ApplicationCallTx,
		Header:                   correctTxHeader,
		ApplicationCallTxnFields: appcreateFields,
	}

	ad := transactions.ApplyData{EvalDelta: basics.EvalDelta{GlobalDelta: basics.StateDelta{
		"key": basics.ValueDelta{Action: basics.SetUintAction, Uint: uint64(value)},
	}}}

	a.NoError(l.appendUnvalidatedTx(t, initAccounts, initSecrets, appcreate, ad))
	var appIdx basics.AppIndex = 1

	rnd := l.Latest()
	acct, _, err := l.LookupWithoutRewards(l.Latest(), creator)
	a.NoError(err)
	a.Equal(basics.TealValue{Type: basics.TealUintType, Uint: uint64(value)}, acct.AppParams[appIdx].GlobalState["key"])

	// make two app call txns and put into the same block, with and without groupping
	var tests = []struct {
		groupped bool
		base     byte
		val1     byte
		val2     byte
	}{
		{true, byte(value), byte(11), byte(17)},
		{false, byte(value + 11 + 17), byte(13), byte(19)},
	}
	for _, test := range tests {
		t.Run(fmt.Sprintf("groupped %v", test.groupped), func(t *testing.T) {
			a := require.New(t)

			base := test.base
			value1 := test.val1
			appcallFields1 := transactions.ApplicationCallTxnFields{
				ApplicationID:   appIdx,
				OnCompletion:    transactions.NoOpOC,
				ApplicationArgs: [][]byte{{value1}},
			}
			correctTxHeader.Sender = creator
			appcall1 := transactions.Transaction{
				Type:                     protocol.ApplicationCallTx,
				Header:                   correctTxHeader,
				ApplicationCallTxnFields: appcallFields1,
			}
			ad1 := transactions.ApplyData{EvalDelta: basics.EvalDelta{GlobalDelta: basics.StateDelta{
				"key": basics.ValueDelta{Action: basics.SetUintAction, Uint: uint64(base + value1)},
			}}}

			value2 := test.val2
			appcallFields2 := transactions.ApplicationCallTxnFields{
				ApplicationID:   appIdx,
				OnCompletion:    transactions.NoOpOC,
				ApplicationArgs: [][]byte{{value2}},
			}
			correctTxHeader.Sender = user
			appcall2 := transactions.Transaction{
				Type:                     protocol.ApplicationCallTx,
				Header:                   correctTxHeader,
				ApplicationCallTxnFields: appcallFields2,
			}
			ad2 := transactions.ApplyData{EvalDelta: basics.EvalDelta{GlobalDelta: basics.StateDelta{
				"key": basics.ValueDelta{Action: basics.SetUintAction, Uint: uint64(base + value1 + value2)},
			}}}

			a.NotEqual(appcall1.Sender, appcall2.Sender)

			if test.groupped {
				var group transactions.TxGroup
				group.TxGroupHashes = []crypto.Digest{crypto.HashObj(appcall1), crypto.HashObj(appcall2)}
				appcall1.Group = crypto.HashObj(group)
				appcall2.Group = crypto.HashObj(group)
			}

			stx1 := sign(initSecrets, appcall1)
			stx2 := sign(initSecrets, appcall2)

			blk := makeNewEmptyBlock(t, l, genesisID, initAccounts)
			txib1, err := blk.EncodeSignedTxn(stx1, ad1)
			a.NoError(err)
			txib2, err := blk.EncodeSignedTxn(stx2, ad2)
			a.NoError(err)
			blk.TxnCounter = blk.TxnCounter + 2
			blk.Payset = append(blk.Payset, txib1, txib2)
			blk.TxnRoot, err = blk.PaysetCommit()
			a.NoError(err)
			err = l.appendUnvalidated(blk)
			a.NoError(err)

			expected := uint64(base + value1 + value2)
			rnd = l.Latest()
			acctwor, _, err := l.LookupWithoutRewards(rnd, creator)
			a.NoError(err)
			a.Equal(basics.TealValue{Type: basics.TealUintType, Uint: expected}, acctwor.AppParams[appIdx].GlobalState["key"])

			acctwr, err := l.Lookup(rnd, creator)
			a.NoError(err)
			a.Equal(acctwor.AppParams[appIdx].GlobalState["key"], acctwr.AppParams[appIdx].GlobalState["key"])
		})
	}
}

func testLedgerSingleTxApplyData(t *testing.T, version protocol.ConsensusVersion) {
	a := require.New(t)

	backlogPool := execpool.MakeBacklog(nil, 0, execpool.LowPriority, nil)
	defer backlogPool.Shutdown()

	genesisInitState, initSecrets := testGenerateInitState(t, version, 100)
	const inMem = true
	log := logging.TestingLog(t)
	cfg := config.GetDefaultLocal()
	cfg.Archival = true
	l, err := OpenLedger(log, t.Name(), inMem, genesisInitState, cfg)
	a.NoError(err, "could not open ledger")
	defer l.Close()

	proto := config.Consensus[version]
	poolAddr := testPoolAddr
	sinkAddr := testSinkAddr

	var addrList []basics.Address
	initAccounts := genesisInitState.Accounts
	for addr := range initAccounts {
		if addr != poolAddr && addr != sinkAddr {
			addrList = append(addrList, addr)
		}
	}

	correctTxHeader := transactions.Header{
		Sender:      addrList[0],
		Fee:         basics.MicroAlgos{Raw: proto.MinTxnFee * 2},
		FirstValid:  l.Latest() + 1,
		LastValid:   l.Latest() + 10,
		GenesisID:   t.Name(),
		GenesisHash: crypto.Hash([]byte(t.Name())),
	}

	correctPayFields := transactions.PaymentTxnFields{
		Receiver: addrList[1],
		Amount:   basics.MicroAlgos{Raw: initAccounts[addrList[0]].MicroAlgos.Raw / 10},
	}

	correctPay := transactions.Transaction{
		Type:             protocol.PaymentTx,
		Header:           correctTxHeader,
		PaymentTxnFields: correctPayFields,
	}

	correctCloseFields := transactions.PaymentTxnFields{
		CloseRemainderTo: addrList[2],
	}

	correctClose := transactions.Transaction{
		Type:             protocol.PaymentTx,
		Header:           correctTxHeader,
		PaymentTxnFields: correctCloseFields,
	}

	var votePK crypto.OneTimeSignatureVerifier
	var selPK crypto.VRFVerifier
	votePK[0] = 1
	selPK[0] = 2
	correctKeyregFields := transactions.KeyregTxnFields{
		VotePK:      votePK,
		SelectionPK: selPK,
	}

	correctKeyreg := transactions.Transaction{
		Type:            protocol.KeyRegistrationTx,
		Header:          correctTxHeader,
		KeyregTxnFields: correctKeyregFields,
	}
	correctKeyreg.Sender = addrList[1]

	var badTx transactions.Transaction
	var ad transactions.ApplyData

	badTx = correctPay
	badTx.GenesisID = "invalid"
	a.Error(l.appendUnvalidatedTx(t, initAccounts, initSecrets, badTx, ad), "added tx with invalid genesis ID")

	badTx = correctPay
	badTx.Type = "invalid"
	a.Error(l.appendUnvalidatedTx(t, initAccounts, initSecrets, badTx, ad), "added tx with invalid tx type")

	badTx = correctPay
	badTx.KeyregTxnFields = correctKeyregFields
	a.Error(l.appendUnvalidatedTx(t, initAccounts, initSecrets, badTx, ad), "added pay tx with keyreg fields set")

	badTx = correctKeyreg
	badTx.PaymentTxnFields = correctPayFields
	a.Error(l.appendUnvalidatedTx(t, initAccounts, initSecrets, badTx, ad), "added keyreg tx with pay fields set")

	badTx = correctKeyreg
	badTx.PaymentTxnFields = correctCloseFields
	a.Error(l.appendUnvalidatedTx(t, initAccounts, initSecrets, badTx, ad), "added keyreg tx with pay (close) fields set")

	badTx = correctPay
	badTx.FirstValid = badTx.LastValid + 1
	a.Error(l.appendUnvalidatedTx(t, initAccounts, initSecrets, badTx, ad), "added tx with FirstValid > LastValid")

	badTx = correctPay
	badTx.LastValid += basics.Round(proto.MaxTxnLife)
	a.Error(l.appendUnvalidatedTx(t, initAccounts, initSecrets, badTx, ad), "added tx with overly long validity")

	badTx = correctPay
	badTx.LastValid = l.Latest()
	a.Error(l.appendUnvalidatedTx(t, initAccounts, initSecrets, badTx, ad), "added expired tx")

	badTx = correctPay
	badTx.FirstValid = l.Latest() + 2
	a.Error(l.appendUnvalidatedTx(t, initAccounts, initSecrets, badTx, ad), "added tx which is not valid yet")

	badTx = correctPay
	badTx.Note = make([]byte, proto.MaxTxnNoteBytes+1)
	a.Error(l.appendUnvalidatedTx(t, initAccounts, initSecrets, badTx, ad), "added tx with overly large note field")

	badTx = correctPay
	badTx.Sender = basics.Address{}
	a.Error(l.appendUnvalidatedTx(t, initAccounts, initSecrets, badTx, ad), "added tx send from zero address")

	badTx = correctPay
	badTx.Fee = basics.MicroAlgos{}
	a.Error(l.appendUnvalidatedTx(t, initAccounts, initSecrets, badTx, ad), "added tx with zero fee")

	badTx = correctPay
	badTx.Fee = basics.MicroAlgos{Raw: proto.MinTxnFee - 1}
	a.Error(l.appendUnvalidatedTx(t, initAccounts, initSecrets, badTx, ad), "added tx with fee below minimum")

	badTx = correctKeyreg
	fee, overflow := basics.OAddA(initAccounts[badTx.Sender].MicroAlgos, basics.MicroAlgos{Raw: 1})
	a.False(overflow)
	badTx.Fee = fee
	a.Error(l.appendUnvalidatedTx(t, initAccounts, initSecrets, badTx, ad), "added keyreg tx with fee above user balance")

	// TODO try excessive spending given distribution of some number of rewards

	badTx = correctPay
	sbadTx := sign(initSecrets, badTx)
	sbadTx.Sig = crypto.Signature{}
	a.Error(l.appendUnvalidatedSignedTx(t, initAccounts, sbadTx, ad), "added tx with no signature")

	badTx = correctPay
	remainder, overflow := basics.OSubA(initAccounts[badTx.Sender].MicroAlgos, badTx.Amount)
	a.False(overflow)
	fee, overflow = basics.OAddA(remainder, basics.MicroAlgos{Raw: 1})
	a.False(overflow)
	badTx.Fee = fee
	a.Error(l.appendUnvalidatedTx(t, initAccounts, initSecrets, badTx, ad), "overspent with (amount + fee)")

	adClose := ad
	adClose.ClosingAmount = initAccounts[correctClose.Sender].MicroAlgos
	adClose.ClosingAmount, _ = basics.OSubA(adClose.ClosingAmount, correctPay.Amount)
	adClose.ClosingAmount, _ = basics.OSubA(adClose.ClosingAmount, correctPay.Fee)
	adClose.ClosingAmount, _ = basics.OSubA(adClose.ClosingAmount, correctClose.Amount)
	adClose.ClosingAmount, _ = basics.OSubA(adClose.ClosingAmount, correctClose.Fee)

	adCloseWrong := adClose
	adCloseWrong.ClosingAmount.Raw++

	a.NoError(l.appendUnvalidatedTx(t, initAccounts, initSecrets, correctPay, ad), "could not add payment transaction")
	a.Error(l.appendUnvalidatedTx(t, initAccounts, initSecrets, correctClose, adCloseWrong), "closed transaction with wrong ApplyData")
	a.NoError(l.appendUnvalidatedTx(t, initAccounts, initSecrets, correctClose, adClose), "could not add close transaction")
	a.NoError(l.appendUnvalidatedTx(t, initAccounts, initSecrets, correctKeyreg, ad), "could not add key registration")

	a.Error(l.appendUnvalidatedTx(t, initAccounts, initSecrets, correctKeyreg, ad), "added duplicate tx")

	leaseReleaseRound := l.Latest() + 10
	correctPayLease := correctPay
	correctPayLease.Sender = addrList[3]
	correctPayLease.Lease[0] = 1
	correctPayLease.LastValid = leaseReleaseRound
	if proto.SupportTransactionLeases {
		a.NoError(l.appendUnvalidatedTx(t, initAccounts, initSecrets, correctPayLease, ad), "could not add payment transaction with payment lease")

		correctPayLease.Note = make([]byte, 1)
		correctPayLease.Note[0] = 1
		correctPayLease.LastValid += 10
		a.Error(l.appendUnvalidatedTx(t, initAccounts, initSecrets, correctPayLease, ad), "added payment transaction with matching transaction lease")
		correctPayLeaseOther := correctPayLease
		correctPayLeaseOther.Sender = addrList[4]
		a.NoError(l.appendUnvalidatedTx(t, initAccounts, initSecrets, correctPayLeaseOther, ad), "could not add payment transaction with matching lease but different sender")
		correctPayLeaseOther = correctPayLease
		correctPayLeaseOther.Lease[0]++
		a.NoError(l.appendUnvalidatedTx(t, initAccounts, initSecrets, correctPayLeaseOther, ad), "could not add payment transaction with matching sender but different lease")

		for l.Latest() < leaseReleaseRound {
			a.Error(l.appendUnvalidatedTx(t, initAccounts, initSecrets, correctPayLease, ad), "added payment transaction with matching transaction lease")

			var totalRewardUnits uint64
			for _, acctdata := range initAccounts {
				totalRewardUnits += acctdata.MicroAlgos.RewardUnits(proto)
			}
			poolBal, err := l.Lookup(l.Latest(), testPoolAddr)
			a.NoError(err, "could not get incentive pool balance")
			lastBlock, err := l.Block(l.Latest())
			a.NoError(err, "could not get last block")

			correctHeader := bookkeeping.BlockHeader{
				GenesisID:    t.Name(),
				Round:        l.Latest() + 1,
				Branch:       lastBlock.Hash(),
				TimeStamp:    0,
				RewardsState: lastBlock.NextRewardsState(l.Latest()+1, proto, poolBal.MicroAlgos, totalRewardUnits),
				UpgradeState: lastBlock.UpgradeState,
				// Seed:       does not matter,
				// UpgradeVote: empty,
			}
			correctHeader.RewardsPool = testPoolAddr
			correctHeader.FeeSink = testSinkAddr

			if proto.SupportGenesisHash {
				correctHeader.GenesisHash = crypto.Hash([]byte(t.Name()))
			}

			initNextBlockHeader(&correctHeader, lastBlock, proto)

			correctBlock := bookkeeping.Block{BlockHeader: correctHeader}
			correctBlock.TxnRoot, err = correctBlock.PaysetCommit()
			a.NoError(err)

			a.NoError(l.appendUnvalidated(correctBlock), "could not add block with correct header")
		}

		a.NoError(l.appendUnvalidatedTx(t, initAccounts, initSecrets, correctPayLease, ad), "could not add payment transaction after lease was dropped")
	} else {
		a.Error(l.appendUnvalidatedTx(t, initAccounts, initSecrets, correctPayLease, ad), "added payment transaction with transaction lease unsupported by protocol version")
	}
}

func TestLedgerSingleTxApplyData(t *testing.T) {
	testLedgerSingleTxApplyData(t, protocol.ConsensusCurrentVersion)
}

// SupportTransactionLeases was introduced after v18.
func TestLedgerSingleTxApplyDataV18(t *testing.T) {
	testLedgerSingleTxApplyData(t, protocol.ConsensusV18)
}

func TestLedgerSingleTxApplyDataFuture(t *testing.T) {
	testLedgerSingleTxApplyData(t, protocol.ConsensusFuture)
}

func TestLedgerRegressionFaultyLeaseFirstValidCheckOld(t *testing.T) {
	testLedgerRegressionFaultyLeaseFirstValidCheck2f3880f7(t, protocol.ConsensusV22)
}

func TestLedgerRegressionFaultyLeaseFirstValidCheckV23(t *testing.T) {
	testLedgerRegressionFaultyLeaseFirstValidCheck2f3880f7(t, protocol.ConsensusV23)
}

func TestLedgerRegressionFaultyLeaseFirstValidCheck(t *testing.T) {
	testLedgerRegressionFaultyLeaseFirstValidCheck2f3880f7(t, protocol.ConsensusCurrentVersion)
}

func TestLedgerRegressionFaultyLeaseFirstValidCheckFuture(t *testing.T) {
	testLedgerRegressionFaultyLeaseFirstValidCheck2f3880f7(t, protocol.ConsensusFuture)
}

func testLedgerRegressionFaultyLeaseFirstValidCheck2f3880f7(t *testing.T, version protocol.ConsensusVersion) {
	a := require.New(t)

	genesisInitState, initSecrets := testGenerateInitState(t, version, 100)
	const inMem = true
	cfg := config.GetDefaultLocal()
	cfg.Archival = true
	log := logging.TestingLog(t)
	l, err := OpenLedger(log, t.Name(), inMem, genesisInitState, cfg)
	a.NoError(err, "could not open ledger")
	defer l.Close()

	proto := config.Consensus[version]
	poolAddr := testPoolAddr
	sinkAddr := testSinkAddr

	initAccounts := genesisInitState.Accounts
	var addrList []basics.Address
	for addr := range initAccounts {
		if addr != poolAddr && addr != sinkAddr {
			addrList = append(addrList, addr)
		}
	}

	correctTxHeader := transactions.Header{
		Sender:      addrList[0],
		Fee:         basics.MicroAlgos{Raw: proto.MinTxnFee * 2},
		FirstValid:  l.Latest() + 1,
		LastValid:   l.Latest() + 10,
		GenesisID:   t.Name(),
		GenesisHash: crypto.Hash([]byte(t.Name())),
	}

	correctPayFields := transactions.PaymentTxnFields{
		Receiver: addrList[1],
		Amount:   basics.MicroAlgos{Raw: initAccounts[addrList[0]].MicroAlgos.Raw / 10},
	}

	correctPay := transactions.Transaction{
		Type:             protocol.PaymentTx,
		Header:           correctTxHeader,
		PaymentTxnFields: correctPayFields,
	}

	var ad transactions.ApplyData

	correctPayLease := correctPay
	correctPayLease.Sender = addrList[3]
	correctPayLease.Lease[0] = 1

	a.NoError(l.appendUnvalidatedTx(t, initAccounts, initSecrets, correctPayLease, ad), "could not add initial payment transaction")

	correctPayLease.FirstValid = l.Latest() + 1
	correctPayLease.LastValid = l.Latest() + 10

	if proto.FixTransactionLeases {
		a.Error(l.appendUnvalidatedTx(t, initAccounts, initSecrets, correctPayLease, ad), "added payment transaction with overlapping lease")
	} else {
		a.NoError(l.appendUnvalidatedTx(t, initAccounts, initSecrets, correctPayLease, ad), "should allow leasing payment transaction with newer FirstValid")
	}
}

func TestLedgerBlockHdrCaching(t *testing.T) {
	dbName := fmt.Sprintf("%s.%d", t.Name(), crypto.RandUint64())
	genesisInitState := getInitState()
	const inMem = true
	cfg := config.GetDefaultLocal()
	cfg.Archival = true
	log := logging.TestingLog(t)
	l, err := OpenLedger(log, dbName, inMem, genesisInitState, cfg)
	require.NoError(t, err)
	defer l.Close()

	blk := genesisInitState.Block

	for i := 0; i < 128; i++ {
		blk.BlockHeader.Round++
		blk.BlockHeader.TimeStamp += int64(crypto.RandUint64() % 100 * 1000)
		err := l.AddBlock(blk, agreement.Certificate{})
		require.NoError(t, err)

		hdr, err := l.BlockHdr(blk.BlockHeader.Round)
		require.NoError(t, err)
		require.Equal(t, blk.BlockHeader, hdr)
	}
}

func TestLedgerReload(t *testing.T) {
	dbName := fmt.Sprintf("%s.%d", t.Name(), crypto.RandUint64())
	genesisInitState := getInitState()
	const inMem = true
	cfg := config.GetDefaultLocal()
	cfg.Archival = true
	log := logging.TestingLog(t)
	l, err := OpenLedger(log, dbName, inMem, genesisInitState, cfg)
	require.NoError(t, err)
	defer l.Close()

	blk := genesisInitState.Block
	for i := 0; i < 128; i++ {
		blk.BlockHeader.Round++
		blk.BlockHeader.TimeStamp += int64(crypto.RandUint64() % 100 * 1000)
		err = l.AddBlock(blk, agreement.Certificate{})
		require.NoError(t, err)

		if i%7 == 0 {
			err = l.reloadLedger()
			require.NoError(t, err)

			// if we reloaded it before it got committed, we need to roll back the round counter.
			if latestCommitted, _ := l.LatestCommitted(); latestCommitted != blk.BlockHeader.Round {
				blk.BlockHeader.Round = latestCommitted
			}
		}
		if i%13 == 0 {
			l.WaitForCommit(blk.Round())
		}
	}
}

// TestGetLastCatchpointLabel tests ledger.GetLastCatchpointLabel is returning the correct value.
func TestGetLastCatchpointLabel(t *testing.T) {

	//initLedger
	genesisInitState, _ := testGenerateInitState(t, protocol.ConsensusCurrentVersion, 100)
	const inMem = true
	log := logging.TestingLog(t)
	cfg := config.GetDefaultLocal()
	cfg.Archival = true
	ledger, err := OpenLedger(log, t.Name(), inMem, genesisInitState, cfg)
	require.NoError(t, err, "could not open ledger")
	defer ledger.Close()

	// set some value
	lastCatchpointLabel := "someCatchpointLabel"
	ledger.accts.lastCatchpointLabel = lastCatchpointLabel

	// verify the value is returned
	require.Equal(t, lastCatchpointLabel, ledger.GetLastCatchpointLabel())
}

// generate at least 3 asset and 3 app creatables, and return the ids
// of the asset/app with at least 3 elements less or equal.
func generateCreatables(numElementsPerSegement int) (
	randomCtbs map[basics.CreatableIndex]ledgercore.ModifiedCreatable,
	assetID3,
	appID3 basics.CreatableIndex,
	err error) {

	_, randomCtbs = randomCreatables(numElementsPerSegement)
	asCounter3 := 0
	apCounter3 := 0

	for x := 0; x < 10; x++ {
		// find the assetid greater than at least 2 assetids
		for cID, crtble := range randomCtbs {
			switch crtble.Ctype {
			case basics.AssetCreatable:
				if assetID3 == 0 {
					assetID3 = cID
					continue
				}
				asCounter3++
				if assetID3 < cID {
					assetID3 = cID
				}
			case basics.AppCreatable:
				if appID3 == 0 {
					appID3 = cID
					continue
				}
				apCounter3++
				if appID3 < cID {
					appID3 = cID
				}
			}
			if asCounter3 >= 3 && apCounter3 >= 3 {
				// found at least 3rd smallest of both
				break
			}
		}

		// there should be at least 3 asset and 3 app creatables generated.
		// In the rare event this does not happen, repeat... up to 10 times (x)
		if asCounter3 >= 3 && apCounter3 >= 3 {
			break
		}
	}
	if asCounter3 < 3 && apCounter3 < 3 {
		return nil, 0, 0, fmt.Errorf("could not generate 3 apps and 3 assets")
	}
	return
}

// TestListAssetsAndApplications tests the ledger.ListAssets and ledger.ListApplications
// interfaces. The detailed test on the correctness of these functions is given in:
// TestListCreatables (acctupdates_test.go)
func TestListAssetsAndApplications(t *testing.T) {

	numElementsPerSegement := 10 // This is multiplied by 10. see randomCreatables

	//initLedger
	genesisInitState, _ := testGenerateInitState(t, protocol.ConsensusCurrentVersion, 100)
	const inMem = true
	log := logging.TestingLog(t)
	cfg := config.GetDefaultLocal()
	cfg.Archival = true
	ledger, err := OpenLedger(log, t.Name(), inMem, genesisInitState, cfg)
	require.NoError(t, err, "could not open ledger")
	defer ledger.Close()

	// ******* All results are obtained from the cache. Empty database *******
	// ******* No deletes                                              *******
	// get random data. Inital batch, no deletes
	randomCtbs, maxAsset, maxApp, err := generateCreatables(numElementsPerSegement)
	require.NoError(t, err)

	// set the cache
	ledger.accts.creatables = randomCtbs

	// Test ListAssets
	// Check the number of results limit
	results, err := ledger.ListAssets(basics.AssetIndex(maxAsset), 2)
	require.NoError(t, err)
	require.Equal(t, 2, len(results))
	// Check the max asset id limit
	results, err = ledger.ListAssets(basics.AssetIndex(maxAsset), 100)
	assetCount := 0
	for id, ctb := range randomCtbs {
		if ctb.Ctype == basics.AssetCreatable &&
			ctb.Created &&
			id <= maxAsset {
			assetCount++
		}
	}
	require.Equal(t, assetCount, len(results))

	// Test ListApplications
	// Check the number of results limit
	ledger.accts.creatables = randomCtbs
	results, err = ledger.ListApplications(basics.AppIndex(maxApp), 2)
	require.NoError(t, err)
	require.Equal(t, 2, len(results))
	// Check the max application id limit
	results, err = ledger.ListApplications(basics.AppIndex(maxApp), 100)
	appCount := 0
	for id, ctb := range randomCtbs {
		if ctb.Ctype == basics.AppCreatable &&
			ctb.Created &&
			id <= maxApp {
			appCount++
		}
	}
	require.Equal(t, appCount, len(results))
}

func TestLedgerMemoryLeak(t *testing.T) {
	t.Skip() // for manual runs only
	dbName := fmt.Sprintf("%s.%d", t.Name(), crypto.RandUint64())
	genesisInitState, initKeys := testGenerateInitState(t, protocol.ConsensusCurrentVersion, 10000000000)
	const inMem = false
	cfg := config.GetDefaultLocal()
	cfg.Archival = true
	log := logging.TestingLog(t)
	l, err := OpenLedger(log, dbName, inMem, genesisInitState, cfg)
	require.NoError(t, err)
	defer l.Close()

	maxBlocks := 10000
	nftPerAcct := make(map[basics.Address]int)
	lastBlock, err := l.Block(l.Latest())
	proto := config.Consensus[lastBlock.CurrentProtocol]
	accounts := make(map[basics.Address]basics.AccountData, len(genesisInitState.Accounts)+maxBlocks)
	keys := make(map[basics.Address]*crypto.SignatureSecrets, len(initKeys)+maxBlocks)
	// regular addresses: all init accounts minus pools
	addresses := make([]basics.Address, len(genesisInitState.Accounts)-2, len(genesisInitState.Accounts)+maxBlocks)
	i := 0
	for addr := range genesisInitState.Accounts {
		if addr != testPoolAddr && addr != testSinkAddr {
			addresses[i] = addr
			i++
		}
		accounts[addr] = genesisInitState.Accounts[addr]
		keys[addr] = initKeys[addr]
	}

	curAddressIdx := 0
	// run for maxBlocks rounds
	// generate 1000 txn per block
	for i := 0; i < maxBlocks; i++ {
		stxns := make([]transactions.SignedTxn, 1000)
		for j := 0; j < 1000; j++ {
			txHeader := transactions.Header{
				Sender:      addresses[curAddressIdx],
				Fee:         basics.MicroAlgos{Raw: proto.MinTxnFee * 2},
				FirstValid:  l.Latest() + 1,
				LastValid:   l.Latest() + 10,
				GenesisID:   t.Name(),
				GenesisHash: crypto.Hash([]byte(t.Name())),
			}

			assetCreateFields := transactions.AssetConfigTxnFields{
				AssetParams: basics.AssetParams{
					Total:     10000000,
					UnitName:  fmt.Sprintf("unit_%d_%d", i, j),
					AssetName: fmt.Sprintf("asset_%d_%d", i, j),
				},
			}

			tx := transactions.Transaction{
				Type:                 protocol.AssetConfigTx,
				Header:               txHeader,
				AssetConfigTxnFields: assetCreateFields,
			}
			stxns[j] = sign(initKeys, tx)
			nftPerAcct[addresses[curAddressIdx]]++

			if nftPerAcct[addresses[curAddressIdx]] >= 990 {
				// switch to another account
				if curAddressIdx == len(addresses)-1 {
					// create new account
					var seed crypto.Seed
					seed[1] = byte(curAddressIdx % 256)
					seed[2] = byte((curAddressIdx >> 8) % 256)
					seed[3] = byte((curAddressIdx >> 16) % 256)
					seed[4] = byte((curAddressIdx >> 24) % 256)
					x := crypto.GenerateSignatureSecrets(seed)
					addr := basics.Address(x.SignatureVerifier)
					sender := addresses[rand.Intn(len(genesisInitState.Accounts)-2)] // one of init accounts
					correctTxHeader := transactions.Header{
						Sender:      sender,
						Fee:         basics.MicroAlgos{Raw: proto.MinTxnFee * 2},
						FirstValid:  l.Latest() + 1,
						LastValid:   l.Latest() + 10,
						GenesisID:   t.Name(),
						GenesisHash: genesisInitState.GenesisHash,
					}

					correctPayFields := transactions.PaymentTxnFields{
						Receiver: addr,
						Amount:   basics.MicroAlgos{Raw: 1000 * 1000000},
					}

					correctPay := transactions.Transaction{
						Type:             protocol.PaymentTx,
						Header:           correctTxHeader,
						PaymentTxnFields: correctPayFields,
					}

					err = l.appendUnvalidatedTx(t, accounts, keys, correctPay, transactions.ApplyData{})
					require.NoError(t, err)
					ad, err := l.Lookup(l.Latest(), addr)
					require.NoError(t, err)

					addresses = append(addresses, addr)
					keys[addr] = x
					accounts[addr] = ad
				}
				curAddressIdx++
			}
		}
		err = l.addBlockTxns(t, genesisInitState.Accounts, stxns, transactions.ApplyData{})
		require.NoError(t, err)
		if i%100 == 0 {
			l.WaitForCommit(l.Latest())
			fmt.Printf("block: %d\n", l.Latest())
		}
		if i%1000 == 0 && i > 0 {
			memprofile := fmt.Sprintf("%s-memprof-%d", t.Name(), i)
			f, err := os.Create(memprofile)
			require.NoError(t, err)
			err = pprof.WriteHeapProfile(f)
			require.NoError(t, err)
			f.Close()
			fmt.Printf("Profile %s created\n", memprofile)
		}
	}
}<|MERGE_RESOLUTION|>--- conflicted
+++ resolved
@@ -401,11 +401,7 @@
 	// V15 is the earliest protocol version in active use.
 	// The genesis for betanet and testnet is at V15
 	// The genesis for mainnet is at V17
-<<<<<<< HEAD
-	genesisInitState, initSecrets := testGenerateInitState(t, protocol.ConsensusV15)
-=======
 	genesisInitState, initSecrets := testGenerateInitState(t, protocol.ConsensusV15, 100)
->>>>>>> cdc1ab11
 	const inMem = true
 	log := logging.TestingLog(t)
 	cfg := config.GetDefaultLocal()
