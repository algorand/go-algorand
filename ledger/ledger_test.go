--- conflicted
+++ resolved
@@ -267,7 +267,7 @@
 		poolAddr := testPoolAddr
 		var totalRewardUnits uint64
 		for _, acctdata := range genesisInitState.Accounts {
-			totalRewardUnits += acctdata.MicroAlgos.RewardUnits(proto)
+			totalRewardUnits += acctdata.MicroAlgos.RewardUnits(proto.RewardUnit)
 		}
 		poolBal, _, _, err := l.LookupLatest(poolAddr)
 		a.NoError(err, "could not get incentive pool balance")
@@ -296,42 +296,12 @@
 		correctHeader.RewardsPool = testPoolAddr
 		correctHeader.FeeSink = testSinkAddr
 
-<<<<<<< HEAD
-	proto := config.Consensus[protocol.ConsensusCurrentVersion]
-	poolAddr := testPoolAddr
-	var totalRewardUnits uint64
-	for _, acctdata := range genesisInitState.Accounts {
-		totalRewardUnits += acctdata.MicroAlgos.RewardUnits(proto.RewardUnit)
-	}
-	poolBal, _, _, err := l.LookupLatest(poolAddr)
-	a.NoError(err, "could not get incentive pool balance")
-
-	correctHeader := bookkeeping.BlockHeader{
-		Round:  l.Latest() + 1,
-		Branch: lastBlock.Hash(),
-		// Seed:       does not matter,
-		Bonus:        bookkeeping.NextBonus(lastBlock.BlockHeader, &proto),
-		Proposer:     basics.Address{0x01}, // Must be set to _something_.
-		TimeStamp:    0,
-		GenesisID:    t.Name(),
-		RewardsState: lastBlock.NextRewardsState(l.Latest()+1, proto, poolBal.MicroAlgos, totalRewardUnits, logging.Base()),
-		UpgradeState: lastBlock.UpgradeState,
-		// UpgradeVote: empty,
-	}
-
-	emptyBlock := bookkeeping.Block{
-		BlockHeader: correctHeader,
-	}
-	correctHeader.TxnCommitments, err = emptyBlock.PaysetCommit()
-	require.NoError(t, err)
-=======
 		if proto.SupportGenesisHash {
 			correctHeader.GenesisHash = crypto.Hash([]byte(t.Name()))
 		}
 		if proto.EnableSha512BlockHash {
 			correctHeader.Branch512 = lastBlock.Hash512()
 		}
->>>>>>> 61e13bd0
 
 		initNextBlockHeader(&correctHeader, lastBlock, proto)
 
