// Copyright (C) 2019-2021 Algorand, Inc.
// This file is part of go-algorand
//
// go-algorand is free software: you can redistribute it and/or modify
// it under the terms of the GNU Affero General Public License as
// published by the Free Software Foundation, either version 3 of the
// License, or (at your option) any later version.
//
// go-algorand is distributed in the hope that it will be useful,
// but WITHOUT ANY WARRANTY; without even the implied warranty of
// MERCHANTABILITY or FITNESS FOR A PARTICULAR PURPOSE.  See the
// GNU Affero General Public License for more details.
//
// You should have received a copy of the GNU Affero General Public License
// along with go-algorand.  If not, see <https://www.gnu.org/licenses/>.

package ledger

import (
	"fmt"

	"github.com/algorand/go-algorand/config"
	"github.com/algorand/go-algorand/data/basics"
	"github.com/algorand/go-algorand/data/bookkeeping"
	"github.com/algorand/go-algorand/data/transactions"
	"github.com/algorand/go-algorand/ledger/ledgercore"
	"github.com/algorand/go-algorand/protocol"
)

//   ___________________
// < cow = Copy On Write >
//   -------------------
//          \   ^__^
//           \  (oo)\_______
//              (__)\       )\/\
//                  ||----w |
//                  ||     ||

type roundCowParent interface {
	lookup(basics.Address) (basics.AccountData, error)
	checkDup(basics.Round, basics.Round, transactions.Txid, ledgercore.Txlease) error
	txnCounter() uint64
	getCreator(cidx basics.CreatableIndex, ctype basics.CreatableType) (basics.Address, bool, error)
	compactCertNext() basics.Round
	blockHdr(rnd basics.Round) (bookkeeping.BlockHeader, error)
	getStorageCounts(addr basics.Address, aidx basics.AppIndex, global bool) (basics.StateSchema, error)
	// note: getStorageLimits is redundant with the other methods
	// and is provided to optimize state schema lookups
	getStorageLimits(addr basics.Address, aidx basics.AppIndex, global bool) (basics.StateSchema, error)
	allocated(addr basics.Address, aidx basics.AppIndex, global bool) (bool, error)
	getKey(addr basics.Address, aidx basics.AppIndex, global bool, key string, accountIdx uint64) (basics.TealValue, bool, error)
}

type roundCowState struct {
	lookupParent roundCowParent
	commitParent *roundCowState
	proto        config.ConsensusParams
	mods         ledgercore.StateDelta

	// storage deltas populated as side effects of AppCall transaction
	// 1. Opt-in/Close actions (see Allocate/Deallocate)
	// 2. Stateful TEAL evaluation (see SetKey/DelKey)
	// must be incorporated into mods.accts before passing deltas forward
	sdeltas map[basics.Address]map[storagePtr]*storageDelta

	// either or not maintain compatibility with original app refactoring behavior
	// this is needed for generating old eval delta in new code
	compatibilityMode bool
	// cache mainaining accountIdx used in getKey for local keys access
	compatibilityGetKeyCache map[basics.Address]map[storagePtr]uint64
<<<<<<< HEAD
=======

	// index of a txn within a group; used in conjunction with trackedCreatables
	groupIdx int
	// track creatables created during each transaction in the round
	trackedCreatables map[int]basics.CreatableIndex
>>>>>>> d12fb404
}

func makeRoundCowState(b roundCowParent, hdr bookkeeping.BlockHeader, prevTimestamp int64, hint int) *roundCowState {
	cb := roundCowState{
<<<<<<< HEAD
		lookupParent: b,
		commitParent: nil,
		proto:        config.Consensus[hdr.CurrentProtocol],
		mods:         ledgercore.MakeStateDelta(&hdr, prevTimestamp, hint, 0),
		sdeltas:      make(map[basics.Address]map[storagePtr]*storageDelta),
	}

	// compatibilityMode retains producing application' eval deltas under the following rule:
	// local delta has account index as it specified in TEAL either in set/del key or prior get key calls.
	// The predicate is that complex in order to cover all the block seen on testnet and mainnet.
	compatibilityMode := (hdr.CurrentProtocol == protocol.ConsensusV24) &&
		(hdr.NextProtocol != protocol.ConsensusV26 || (hdr.UpgradePropose == "" && hdr.UpgradeApprove == false && hdr.Round < hdr.UpgradeState.NextProtocolVoteBefore))
	if compatibilityMode {
		cb.compatibilityMode = true
		cb.compatibilityGetKeyCache = make(map[basics.Address]map[storagePtr]uint64)
	}
=======
		lookupParent:      b,
		commitParent:      nil,
		proto:             config.Consensus[hdr.CurrentProtocol],
		mods:              ledgercore.MakeStateDelta(&hdr, prevTimestamp, hint, 0),
		sdeltas:           make(map[basics.Address]map[storagePtr]*storageDelta),
		trackedCreatables: make(map[int]basics.CreatableIndex),
	}

	// compatibilityMode retains producing application' eval deltas under the following rule:
	// local delta has account index as it specified in TEAL either in set/del key or prior get key calls.
	// The predicate is that complex in order to cover all the block seen on testnet and mainnet.
	compatibilityMode := (hdr.CurrentProtocol == protocol.ConsensusV24) &&
		(hdr.NextProtocol != protocol.ConsensusV26 || (hdr.UpgradePropose == "" && hdr.UpgradeApprove == false && hdr.Round < hdr.UpgradeState.NextProtocolVoteBefore))
	if compatibilityMode {
		cb.compatibilityMode = true
		cb.compatibilityGetKeyCache = make(map[basics.Address]map[storagePtr]uint64)
	}
>>>>>>> d12fb404
	return &cb
}

func (cb *roundCowState) deltas() ledgercore.StateDelta {
	var err error
	if len(cb.sdeltas) == 0 {
		return cb.mods
	}

	// Apply storage deltas to account deltas
	// 1. Ensure all addresses from sdeltas have entries in accts because
	//    SetKey/DelKey work only with sdeltas, so need to pull missing accounts
	// 2. Call applyStorageDelta for every delta per account
	for addr, smap := range cb.sdeltas {
		var delta basics.AccountData
		var exist bool
		if delta, exist = cb.mods.Accts.Get(addr); !exist {
			ad, err := cb.lookup(addr)
			if err != nil {
				panic(fmt.Sprintf("fetching account data failed for addr %s: %s", addr.String(), err.Error()))
			}
			delta = ad
		}
		for aapp, storeDelta := range smap {
			if delta, err = applyStorageDelta(delta, aapp, storeDelta); err != nil {
				panic(fmt.Sprintf("applying storage delta failed for addr %s app %d: %s", addr.String(), aapp.aidx, err.Error()))
			}
		}
		cb.mods.Accts.Upsert(addr, delta)
	}
	return cb.mods
}

func (cb *roundCowState) rewardsLevel() uint64 {
	return cb.mods.Hdr.RewardsLevel
}

func (cb *roundCowState) round() basics.Round {
	return cb.mods.Hdr.Round
}

func (cb *roundCowState) prevTimestamp() int64 {
	return cb.mods.PrevTimestamp
}

func (cb *roundCowState) getCreatableIndex(groupIdx int) basics.CreatableIndex {
	return cb.trackedCreatables[groupIdx]
}

func (cb *roundCowState) getCreator(cidx basics.CreatableIndex, ctype basics.CreatableType) (creator basics.Address, ok bool, err error) {
	delta, ok := cb.mods.Creatables[cidx]
	if ok {
		if delta.Created && delta.Ctype == ctype {
			return delta.Creator, true, nil
		}
		return basics.Address{}, false, nil
	}
	return cb.lookupParent.getCreator(cidx, ctype)
}

func (cb *roundCowState) lookup(addr basics.Address) (data basics.AccountData, err error) {
	d, ok := cb.mods.Accts.Get(addr)
	if ok {
		return d, nil
	}

	return cb.lookupParent.lookup(addr)
}

func (cb *roundCowState) checkDup(firstValid, lastValid basics.Round, txid transactions.Txid, txl ledgercore.Txlease) error {
	_, present := cb.mods.Txids[txid]
	if present {
		return &ledgercore.TransactionInLedgerError{Txid: txid}
	}

	if cb.proto.SupportTransactionLeases && (txl.Lease != [32]byte{}) {
		expires, ok := cb.mods.Txleases[txl]
		if ok && cb.mods.Hdr.Round <= expires {
			return ledgercore.MakeLeaseInLedgerError(txid, txl)
		}
	}

	return cb.lookupParent.checkDup(firstValid, lastValid, txid, txl)
}

func (cb *roundCowState) txnCounter() uint64 {
	return cb.lookupParent.txnCounter() + uint64(len(cb.mods.Txids))
}

func (cb *roundCowState) compactCertNext() basics.Round {
	if cb.mods.CompactCertNext != 0 {
		return cb.mods.CompactCertNext
	}
	return cb.lookupParent.compactCertNext()
}

func (cb *roundCowState) blockHdr(r basics.Round) (bookkeeping.BlockHeader, error) {
	return cb.lookupParent.blockHdr(r)
}

func (cb *roundCowState) put(addr basics.Address, new basics.AccountData, newCreatable *basics.CreatableLocator, deletedCreatable *basics.CreatableLocator) {
	cb.mods.Accts.Upsert(addr, new)

	if newCreatable != nil {
		cb.mods.Creatables[newCreatable.Index] = ledgercore.ModifiedCreatable{
			Ctype:   newCreatable.Type,
			Creator: newCreatable.Creator,
			Created: true,
		}
	}

	if deletedCreatable != nil {
		cb.mods.Creatables[deletedCreatable.Index] = ledgercore.ModifiedCreatable{
			Ctype:   deletedCreatable.Type,
			Creator: deletedCreatable.Creator,
			Created: false,
		}
	}
}

func (cb *roundCowState) trackCreatable(creatableIndex basics.CreatableIndex) {
	cb.trackedCreatables[cb.groupIdx] = creatableIndex
}

func (cb *roundCowState) addTx(txn transactions.Transaction, txid transactions.Txid) {
	cb.mods.Txids[txid] = txn.LastValid
	cb.mods.Txleases[ledgercore.Txlease{Sender: txn.Sender, Lease: txn.Lease}] = txn.LastValid
}

func (cb *roundCowState) setCompactCertNext(rnd basics.Round) {
	cb.mods.CompactCertNext = rnd
}

func (cb *roundCowState) child(hint int) *roundCowState {
	ch := roundCowState{
		lookupParent: cb,
		commitParent: cb,
		proto:        cb.proto,
		mods:         ledgercore.MakeStateDelta(cb.mods.Hdr, cb.mods.PrevTimestamp, hint, cb.mods.CompactCertNext),
		sdeltas:      make(map[basics.Address]map[storagePtr]*storageDelta),
	}

<<<<<<< HEAD
=======
	// clone tracked creatables
	ch.trackedCreatables = make(map[int]basics.CreatableIndex)
	for i, tc := range cb.trackedCreatables {
		ch.trackedCreatables[i] = tc
	}

>>>>>>> d12fb404
	if cb.compatibilityMode {
		ch.compatibilityMode = cb.compatibilityMode
		ch.compatibilityGetKeyCache = make(map[basics.Address]map[storagePtr]uint64)
	}
	return &ch
<<<<<<< HEAD
=======
}

// setGroupIdx sets this transaction's index within its group
func (cb *roundCowState) setGroupIdx(txnIdx int) {
	cb.groupIdx = txnIdx
>>>>>>> d12fb404
}

func (cb *roundCowState) commitToParent() {
	cb.commitParent.mods.Accts.MergeAccounts(cb.mods.Accts)

	for txid, lv := range cb.mods.Txids {
		cb.commitParent.mods.Txids[txid] = lv
	}
	for txl, expires := range cb.mods.Txleases {
		cb.commitParent.mods.Txleases[txl] = expires
	}
	for cidx, delta := range cb.mods.Creatables {
		cb.commitParent.mods.Creatables[cidx] = delta
	}
	for addr, smod := range cb.sdeltas {
		for aapp, nsd := range smod {
			lsd, ok := cb.commitParent.sdeltas[addr][aapp]
			if ok {
				lsd.applyChild(nsd)
			} else {
				_, ok = cb.commitParent.sdeltas[addr]
				if !ok {
					cb.commitParent.sdeltas[addr] = make(map[storagePtr]*storageDelta)
				}
				cb.commitParent.sdeltas[addr][aapp] = nsd
			}
		}
	}
	cb.commitParent.mods.CompactCertNext = cb.mods.CompactCertNext
}

func (cb *roundCowState) modifiedAccounts() []basics.Address {
	return cb.mods.Accts.ModifiedAccounts()
}<|MERGE_RESOLUTION|>--- conflicted
+++ resolved
@@ -68,24 +68,21 @@
 	compatibilityMode bool
 	// cache mainaining accountIdx used in getKey for local keys access
 	compatibilityGetKeyCache map[basics.Address]map[storagePtr]uint64
-<<<<<<< HEAD
-=======
 
 	// index of a txn within a group; used in conjunction with trackedCreatables
 	groupIdx int
 	// track creatables created during each transaction in the round
 	trackedCreatables map[int]basics.CreatableIndex
->>>>>>> d12fb404
 }
 
 func makeRoundCowState(b roundCowParent, hdr bookkeeping.BlockHeader, prevTimestamp int64, hint int) *roundCowState {
 	cb := roundCowState{
-<<<<<<< HEAD
-		lookupParent: b,
-		commitParent: nil,
-		proto:        config.Consensus[hdr.CurrentProtocol],
-		mods:         ledgercore.MakeStateDelta(&hdr, prevTimestamp, hint, 0),
-		sdeltas:      make(map[basics.Address]map[storagePtr]*storageDelta),
+		lookupParent:      b,
+		commitParent:      nil,
+		proto:             config.Consensus[hdr.CurrentProtocol],
+		mods:              ledgercore.MakeStateDelta(&hdr, prevTimestamp, hint, 0),
+		sdeltas:           make(map[basics.Address]map[storagePtr]*storageDelta),
+		trackedCreatables: make(map[int]basics.CreatableIndex),
 	}
 
 	// compatibilityMode retains producing application' eval deltas under the following rule:
@@ -97,25 +94,6 @@
 		cb.compatibilityMode = true
 		cb.compatibilityGetKeyCache = make(map[basics.Address]map[storagePtr]uint64)
 	}
-=======
-		lookupParent:      b,
-		commitParent:      nil,
-		proto:             config.Consensus[hdr.CurrentProtocol],
-		mods:              ledgercore.MakeStateDelta(&hdr, prevTimestamp, hint, 0),
-		sdeltas:           make(map[basics.Address]map[storagePtr]*storageDelta),
-		trackedCreatables: make(map[int]basics.CreatableIndex),
-	}
-
-	// compatibilityMode retains producing application' eval deltas under the following rule:
-	// local delta has account index as it specified in TEAL either in set/del key or prior get key calls.
-	// The predicate is that complex in order to cover all the block seen on testnet and mainnet.
-	compatibilityMode := (hdr.CurrentProtocol == protocol.ConsensusV24) &&
-		(hdr.NextProtocol != protocol.ConsensusV26 || (hdr.UpgradePropose == "" && hdr.UpgradeApprove == false && hdr.Round < hdr.UpgradeState.NextProtocolVoteBefore))
-	if compatibilityMode {
-		cb.compatibilityMode = true
-		cb.compatibilityGetKeyCache = make(map[basics.Address]map[storagePtr]uint64)
-	}
->>>>>>> d12fb404
 	return &cb
 }
 
@@ -258,28 +236,22 @@
 		sdeltas:      make(map[basics.Address]map[storagePtr]*storageDelta),
 	}
 
-<<<<<<< HEAD
-=======
 	// clone tracked creatables
 	ch.trackedCreatables = make(map[int]basics.CreatableIndex)
 	for i, tc := range cb.trackedCreatables {
 		ch.trackedCreatables[i] = tc
 	}
 
->>>>>>> d12fb404
 	if cb.compatibilityMode {
 		ch.compatibilityMode = cb.compatibilityMode
 		ch.compatibilityGetKeyCache = make(map[basics.Address]map[storagePtr]uint64)
 	}
 	return &ch
-<<<<<<< HEAD
-=======
 }
 
 // setGroupIdx sets this transaction's index within its group
 func (cb *roundCowState) setGroupIdx(txnIdx int) {
 	cb.groupIdx = txnIdx
->>>>>>> d12fb404
 }
 
 func (cb *roundCowState) commitToParent() {
