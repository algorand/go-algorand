--- conflicted
+++ resolved
@@ -92,10 +92,7 @@
 		mods:              ledgercore.MakeStateDelta(&hdr, prevTimestamp, hint, 0),
 		sdeltas:           make(map[basics.Address]map[storagePtr]*storageDelta),
 		trackedCreatables: make(map[int]basics.CreatableIndex),
-<<<<<<< HEAD
-=======
 		prevTotals:        prevTotals,
->>>>>>> e9900a3e
 	}
 
 	// compatibilityMode retains producing application' eval deltas under the following rule:
