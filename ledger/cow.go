--- conflicted
+++ resolved
@@ -63,46 +63,13 @@
 	sdeltas map[basics.Address]map[storagePtr]*storageDelta
 }
 
-<<<<<<< HEAD
-=======
-// StateDelta describes the delta between a given round to the previous round
-type StateDelta struct {
-	// modified accounts
-	accts map[basics.Address]basics.AccountData
-
-	// new Txids for the txtail and TxnCounter, mapped to txn.LastValid
-	Txids map[transactions.Txid]basics.Round
-
-	// new txleases for the txtail mapped to expiration
-	txleases map[txlease]basics.Round
-
-	// new creatables creator lookup table
-	creatables map[basics.CreatableIndex]modifiedCreatable
-
-	// new block header; read-only
-	hdr *bookkeeping.BlockHeader
-
-	// last round for which we have seen a compact cert.
-	// zero if no compact cert seen.
-	compactCertSeen basics.Round
-
-	// previous block timestamp
-	prevTimestamp int64
-}
-
->>>>>>> 2569aefe
 func makeRoundCowState(b roundCowParent, hdr bookkeeping.BlockHeader, prevTimestamp int64) *roundCowState {
 	return &roundCowState{
 		lookupParent: b,
 		commitParent: nil,
 		proto:        config.Consensus[hdr.CurrentProtocol],
-<<<<<<< HEAD
 		mods: common.StateDelta{
-			Accts:         make(map[basics.Address]common.AccountDelta),
-=======
-		mods: StateDelta{
-			accts:         make(map[basics.Address]basics.AccountData),
->>>>>>> 2569aefe
+			Accts:         make(map[basics.Address]basics.AccountData),
 			Txids:         make(map[transactions.Txid]basics.Round),
 			Txleases:      make(map[common.Txlease]basics.Round),
 			Creatables:    make(map[basics.CreatableIndex]common.ModifiedCreatable),
@@ -124,28 +91,17 @@
 	//    SetKey/DelKey work only with sdeltas, so need to pull missing accounts
 	// 2. Call applyStorageDelta for every delta per account
 	for addr, smap := range cb.sdeltas {
-<<<<<<< HEAD
-		var delta common.AccountDelta
-=======
 		var delta basics.AccountData
->>>>>>> 2569aefe
 		var exist bool
 		if delta, exist = cb.mods.Accts[addr]; !exist {
 			ad, err := cb.lookup(addr)
 			if err != nil {
 				panic(fmt.Sprintf("fetching account data failed for addr %s: %s", addr.String(), err.Error()))
 			}
-<<<<<<< HEAD
-			delta = common.AccountDelta{Old: ad, New: ad}
-		}
-		for aapp, storeDelta := range smap {
-			if delta.New, err = applyStorageDelta(delta.New, aapp, storeDelta); err != nil {
-=======
 			delta = ad
 		}
 		for aapp, storeDelta := range smap {
 			if delta, err = applyStorageDelta(delta, aapp, storeDelta); err != nil {
->>>>>>> 2569aefe
 				panic(fmt.Sprintf("applying storage delta failed for addr %s app %d: %s", addr.String(), aapp.aidx, err.Error()))
 			}
 		}
@@ -172,11 +128,7 @@
 func (cb *roundCowState) lookup(addr basics.Address) (data basics.AccountData, err error) {
 	d, ok := cb.mods.Accts[addr]
 	if ok {
-<<<<<<< HEAD
-		return d.New, nil
-=======
 		return d, nil
->>>>>>> 2569aefe
 	}
 
 	return cb.lookupParent.lookup(addr)
@@ -213,18 +165,8 @@
 	return cb.lookupParent.blockHdr(r)
 }
 
-<<<<<<< HEAD
-func (cb *roundCowState) put(addr basics.Address, old basics.AccountData, new basics.AccountData, newCreatable *basics.CreatableLocator, deletedCreatable *basics.CreatableLocator) {
-	prev, present := cb.mods.Accts[addr]
-	if present {
-		cb.mods.Accts[addr] = common.AccountDelta{Old: prev.Old, New: new}
-	} else {
-		cb.mods.Accts[addr] = common.AccountDelta{Old: old, New: new}
-	}
-=======
 func (cb *roundCowState) put(addr basics.Address, new basics.AccountData, newCreatable *basics.CreatableLocator, deletedCreatable *basics.CreatableLocator) {
-	cb.mods.accts[addr] = new
->>>>>>> 2569aefe
+	cb.mods.Accts[addr] = new
 
 	if newCreatable != nil {
 		cb.mods.Creatables[newCreatable.Index] = common.ModifiedCreatable{
@@ -257,13 +199,8 @@
 		lookupParent: cb,
 		commitParent: cb,
 		proto:        cb.proto,
-<<<<<<< HEAD
 		mods: common.StateDelta{
-			Accts:         make(map[basics.Address]common.AccountDelta),
-=======
-		mods: StateDelta{
-			accts:         make(map[basics.Address]basics.AccountData),
->>>>>>> 2569aefe
+			Accts:         make(map[basics.Address]basics.AccountData),
 			Txids:         make(map[transactions.Txid]basics.Round),
 			Txleases:      make(map[common.Txlease]basics.Round),
 			Creatables:    make(map[basics.CreatableIndex]common.ModifiedCreatable),
@@ -275,21 +212,8 @@
 }
 
 func (cb *roundCowState) commitToParent() {
-<<<<<<< HEAD
 	for addr, delta := range cb.mods.Accts {
-		prev, present := cb.commitParent.mods.Accts[addr]
-		if present {
-			cb.commitParent.mods.Accts[addr] = common.AccountDelta{
-				Old: prev.Old,
-				New: delta.New,
-			}
-		} else {
-			cb.commitParent.mods.Accts[addr] = delta
-		}
-=======
-	for addr, delta := range cb.mods.accts {
-		cb.commitParent.mods.accts[addr] = delta
->>>>>>> 2569aefe
+		cb.commitParent.mods.Accts[addr] = delta
 	}
 
 	for txid, lv := range cb.mods.Txids {
