// Copyright (C) 2019-2021 Algorand, Inc.
// This file is part of go-algorand
//
// go-algorand is free software: you can redistribute it and/or modify
// it under the terms of the GNU Affero General Public License as
// published by the Free Software Foundation, either version 3 of the
// License, or (at your option) any later version.
//
// go-algorand is distributed in the hope that it will be useful,
// but WITHOUT ANY WARRANTY; without even the implied warranty of
// MERCHANTABILITY or FITNESS FOR A PARTICULAR PURPOSE.  See the
// GNU Affero General Public License for more details.
//
// You should have received a copy of the GNU Affero General Public License
// along with go-algorand.  If not, see <https://www.gnu.org/licenses/>.

package ledger

import (
	"fmt"

	"github.com/algorand/go-algorand/config"
	"github.com/algorand/go-algorand/data/basics"
	"github.com/algorand/go-algorand/data/bookkeeping"
	"github.com/algorand/go-algorand/data/transactions"
	"github.com/algorand/go-algorand/ledger/ledgercore"
)

//   ___________________
// < cow = Copy On Write >
//   -------------------
//          \   ^__^
//           \  (oo)\_______
//              (__)\       )\/\
//                  ||----w |
//                  ||     ||

type roundCowParent interface {
	lookup(basics.Address) (basics.AccountData, error)
	checkDup(basics.Round, basics.Round, transactions.Txid, ledgercore.Txlease) error
	txnCounter() uint64
	getCreator(cidx basics.CreatableIndex, ctype basics.CreatableType) (basics.Address, bool, error)
	compactCertNext() basics.Round
	blockHdr(rnd basics.Round) (bookkeeping.BlockHeader, error)
	getStorageCounts(addr basics.Address, aidx basics.AppIndex, global bool) (basics.StateSchema, error)
	// note: getStorageLimits is redundant with the other methods
	// and is provided to optimize state schema lookups
	getStorageLimits(addr basics.Address, aidx basics.AppIndex, global bool) (basics.StateSchema, error)
	allocated(addr basics.Address, aidx basics.AppIndex, global bool) (bool, error)
	getKey(addr basics.Address, aidx basics.AppIndex, global bool, key string) (basics.TealValue, bool, error)
}

type roundCowState struct {
	lookupParent roundCowParent
	commitParent *roundCowState
	proto        config.ConsensusParams
	mods         ledgercore.StateDelta

<<<<<<< HEAD
	// next round for which we expect a compact cert.
	// zero if no compact cert is expected.
	compactCertNext basics.Round
=======
	// storage deltas populated as side effects of AppCall transaction
	// 1. Opt-in/Close actions (see Allocate/Deallocate)
	// 2. Stateful TEAL evaluation (see SetKey/DelKey)
	// must be incorporated into mods.accts before passing deltas forward
	sdeltas map[basics.Address]map[storagePtr]*storageDelta
>>>>>>> 4066f86b
}

func makeRoundCowState(b roundCowParent, hdr bookkeeping.BlockHeader, prevTimestamp int64) *roundCowState {
	return &roundCowState{
		lookupParent: b,
		commitParent: nil,
		proto:        config.Consensus[hdr.CurrentProtocol],
		mods: ledgercore.StateDelta{
			Accts:         make(map[basics.Address]basics.AccountData),
			Txids:         make(map[transactions.Txid]basics.Round),
			Txleases:      make(map[ledgercore.Txlease]basics.Round),
			Creatables:    make(map[basics.CreatableIndex]ledgercore.ModifiedCreatable),
			Hdr:           &hdr,
			PrevTimestamp: prevTimestamp,
		},
		sdeltas: make(map[basics.Address]map[storagePtr]*storageDelta),
	}
}

func (cb *roundCowState) deltas() ledgercore.StateDelta {
	var err error
	if len(cb.sdeltas) == 0 {
		return cb.mods
	}

	// Apply storage deltas to account deltas
	// 1. Ensure all addresses from sdeltas have entries in accts because
	//    SetKey/DelKey work only with sdeltas, so need to pull missing accounts
	// 2. Call applyStorageDelta for every delta per account
	for addr, smap := range cb.sdeltas {
		var delta basics.AccountData
		var exist bool
		if delta, exist = cb.mods.Accts[addr]; !exist {
			ad, err := cb.lookup(addr)
			if err != nil {
				panic(fmt.Sprintf("fetching account data failed for addr %s: %s", addr.String(), err.Error()))
			}
			delta = ad
		}
		for aapp, storeDelta := range smap {
			if delta, err = applyStorageDelta(delta, aapp, storeDelta); err != nil {
				panic(fmt.Sprintf("applying storage delta failed for addr %s app %d: %s", addr.String(), aapp.aidx, err.Error()))
			}
		}
		cb.mods.Accts[addr] = delta
	}
	return cb.mods
}

func (cb *roundCowState) rewardsLevel() uint64 {
	return cb.mods.Hdr.RewardsLevel
}

func (cb *roundCowState) round() basics.Round {
	return cb.mods.Hdr.Round
}

func (cb *roundCowState) prevTimestamp() int64 {
	return cb.mods.PrevTimestamp
}

func (cb *roundCowState) getCreator(cidx basics.CreatableIndex, ctype basics.CreatableType) (creator basics.Address, ok bool, err error) {
	delta, ok := cb.mods.Creatables[cidx]
	if ok {
		if delta.Created && delta.Ctype == ctype {
			return delta.Creator, true, nil
		}
		return basics.Address{}, false, nil
	}
	return cb.lookupParent.getCreator(cidx, ctype)
}

func (cb *roundCowState) lookup(addr basics.Address) (data basics.AccountData, err error) {
	d, ok := cb.mods.Accts[addr]
	if ok {
		return d, nil
	}

	return cb.lookupParent.lookup(addr)
}

func (cb *roundCowState) checkDup(firstValid, lastValid basics.Round, txid transactions.Txid, txl ledgercore.Txlease) error {
	_, present := cb.mods.Txids[txid]
	if present {
		return &ledgercore.TransactionInLedgerError{Txid: txid}
	}

	if cb.proto.SupportTransactionLeases && (txl.Lease != [32]byte{}) {
		expires, ok := cb.mods.Txleases[txl]
		if ok && cb.mods.Hdr.Round <= expires {
			return ledgercore.MakeLeaseInLedgerError(txid, txl)
		}
	}

	return cb.lookupParent.checkDup(firstValid, lastValid, txid, txl)
}

func (cb *roundCowState) txnCounter() uint64 {
	return cb.lookupParent.txnCounter() + uint64(len(cb.mods.Txids))
}

<<<<<<< HEAD
func (cb *roundCowState) compactCertNext() basics.Round {
	if cb.mods.compactCertNext != 0 {
		return cb.mods.compactCertNext
=======
func (cb *roundCowState) compactCertLast() basics.Round {
	if cb.mods.CompactCertSeen != 0 {
		return cb.mods.CompactCertSeen
>>>>>>> 4066f86b
	}
	return cb.lookupParent.compactCertNext()
}

func (cb *roundCowState) blockHdr(r basics.Round) (bookkeeping.BlockHeader, error) {
	return cb.lookupParent.blockHdr(r)
}

func (cb *roundCowState) put(addr basics.Address, new basics.AccountData, newCreatable *basics.CreatableLocator, deletedCreatable *basics.CreatableLocator) {
	cb.mods.Accts[addr] = new

	if newCreatable != nil {
		cb.mods.Creatables[newCreatable.Index] = ledgercore.ModifiedCreatable{
			Ctype:   newCreatable.Type,
			Creator: newCreatable.Creator,
			Created: true,
		}
	}

	if deletedCreatable != nil {
		cb.mods.Creatables[deletedCreatable.Index] = ledgercore.ModifiedCreatable{
			Ctype:   deletedCreatable.Type,
			Creator: deletedCreatable.Creator,
			Created: false,
		}
	}
}

func (cb *roundCowState) addTx(txn transactions.Transaction, txid transactions.Txid) {
	cb.mods.Txids[txid] = txn.LastValid
	cb.mods.Txleases[ledgercore.Txlease{Sender: txn.Sender, Lease: txn.Lease}] = txn.LastValid
}

<<<<<<< HEAD
func (cb *roundCowState) setCompactCertNext(rnd basics.Round) {
	cb.mods.compactCertNext = rnd
=======
func (cb *roundCowState) sawCompactCert(rnd basics.Round) {
	cb.mods.CompactCertSeen = rnd
>>>>>>> 4066f86b
}

func (cb *roundCowState) child() *roundCowState {
	return &roundCowState{
		lookupParent: cb,
		commitParent: cb,
		proto:        cb.proto,
		mods: ledgercore.StateDelta{
			Accts:         make(map[basics.Address]basics.AccountData),
			Txids:         make(map[transactions.Txid]basics.Round),
			Txleases:      make(map[ledgercore.Txlease]basics.Round),
			Creatables:    make(map[basics.CreatableIndex]ledgercore.ModifiedCreatable),
			Hdr:           cb.mods.Hdr,
			PrevTimestamp: cb.mods.PrevTimestamp,
		},
		sdeltas: make(map[basics.Address]map[storagePtr]*storageDelta),
	}
}

func (cb *roundCowState) commitToParent() {
	for addr, delta := range cb.mods.Accts {
		cb.commitParent.mods.Accts[addr] = delta
	}

	for txid, lv := range cb.mods.Txids {
		cb.commitParent.mods.Txids[txid] = lv
	}
	for txl, expires := range cb.mods.Txleases {
		cb.commitParent.mods.Txleases[txl] = expires
	}
	for cidx, delta := range cb.mods.Creatables {
		cb.commitParent.mods.Creatables[cidx] = delta
	}
	for addr, smod := range cb.sdeltas {
		for aapp, nsd := range smod {
			lsd, ok := cb.commitParent.sdeltas[addr][aapp]
			if ok {
				lsd.applyChild(nsd)
			} else {
				_, ok = cb.commitParent.sdeltas[addr]
				if !ok {
					cb.commitParent.sdeltas[addr] = make(map[storagePtr]*storageDelta)
				}
				cb.commitParent.sdeltas[addr][aapp] = nsd
			}
		}
	}
<<<<<<< HEAD
	cb.commitParent.mods.compactCertNext = cb.mods.compactCertNext
=======
	cb.commitParent.mods.CompactCertSeen = cb.mods.CompactCertSeen
>>>>>>> 4066f86b
}

func (cb *roundCowState) modifiedAccounts() []basics.Address {
	res := make([]basics.Address, len(cb.mods.Accts))
	i := 0
	for addr := range cb.mods.Accts {
		res[i] = addr
		i++
	}
	return res
}<|MERGE_RESOLUTION|>--- conflicted
+++ resolved
@@ -56,17 +56,15 @@
 	proto        config.ConsensusParams
 	mods         ledgercore.StateDelta
 
-<<<<<<< HEAD
-	// next round for which we expect a compact cert.
-	// zero if no compact cert is expected.
-	compactCertNext basics.Round
-=======
 	// storage deltas populated as side effects of AppCall transaction
 	// 1. Opt-in/Close actions (see Allocate/Deallocate)
 	// 2. Stateful TEAL evaluation (see SetKey/DelKey)
 	// must be incorporated into mods.accts before passing deltas forward
 	sdeltas map[basics.Address]map[storagePtr]*storageDelta
->>>>>>> 4066f86b
+
+	// next round for which we expect a compact cert.
+	// zero if no compact cert is expected.
+	compactCertNext basics.Round
 }
 
 func makeRoundCowState(b roundCowParent, hdr bookkeeping.BlockHeader, prevTimestamp int64) *roundCowState {
@@ -168,15 +166,9 @@
 	return cb.lookupParent.txnCounter() + uint64(len(cb.mods.Txids))
 }
 
-<<<<<<< HEAD
 func (cb *roundCowState) compactCertNext() basics.Round {
 	if cb.mods.compactCertNext != 0 {
 		return cb.mods.compactCertNext
-=======
-func (cb *roundCowState) compactCertLast() basics.Round {
-	if cb.mods.CompactCertSeen != 0 {
-		return cb.mods.CompactCertSeen
->>>>>>> 4066f86b
 	}
 	return cb.lookupParent.compactCertNext()
 }
@@ -210,13 +202,8 @@
 	cb.mods.Txleases[ledgercore.Txlease{Sender: txn.Sender, Lease: txn.Lease}] = txn.LastValid
 }
 
-<<<<<<< HEAD
 func (cb *roundCowState) setCompactCertNext(rnd basics.Round) {
 	cb.mods.compactCertNext = rnd
-=======
-func (cb *roundCowState) sawCompactCert(rnd basics.Round) {
-	cb.mods.CompactCertSeen = rnd
->>>>>>> 4066f86b
 }
 
 func (cb *roundCowState) child() *roundCowState {
@@ -264,11 +251,7 @@
 			}
 		}
 	}
-<<<<<<< HEAD
 	cb.commitParent.mods.compactCertNext = cb.mods.compactCertNext
-=======
-	cb.commitParent.mods.CompactCertSeen = cb.mods.CompactCertSeen
->>>>>>> 4066f86b
 }
 
 func (cb *roundCowState) modifiedAccounts() []basics.Address {
