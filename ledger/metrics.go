--- conflicted
+++ resolved
@@ -84,15 +84,6 @@
 	mt.ledgerDBRound.Set(uint64(dcc.newBase()))
 }
 
-<<<<<<< HEAD
-func (mt *metricsTracker) clearCommitRoundRetry(ctx context.Context, dcc *deferredCommitContext) {}
-func (mt *metricsTracker) postCommitUnlocked(ctx context.Context, dcc *deferredCommitContext)    {}
-func (mt *metricsTracker) handleUnorderedCommit(dcc *deferredCommitContext)                      {}
-func (mt *metricsTracker) handlePrepareCommitError(dcc *deferredCommitContext)                   {}
-func (mt *metricsTracker) handleCommitError(dcc *deferredCommitContext)                          {}
-
-=======
->>>>>>> f87ae8a8
 func (mt *metricsTracker) produceCommittingTask(committedRound basics.Round, dbRound basics.Round, dcr *deferredCommitRange) *deferredCommitRange {
 	return dcr
 }