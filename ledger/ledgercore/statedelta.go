// Copyright (C) 2019-2023 Algorand, Inc.
// This file is part of go-algorand
//
// go-algorand is free software: you can redistribute it and/or modify
// it under the terms of the GNU Affero General Public License as
// published by the Free Software Foundation, either version 3 of the
// License, or (at your option) any later version.
//
// go-algorand is distributed in the hope that it will be useful,
// but WITHOUT ANY WARRANTY; without even the implied warranty of
// MERCHANTABILITY or FITNESS FOR A PARTICULAR PURPOSE.  See the
// GNU Affero General Public License for more details.
//
// You should have received a copy of the GNU Affero General Public License
// along with go-algorand.  If not, see <https://www.gnu.org/licenses/>.

package ledgercore

import (
	"fmt"

	"github.com/algorand/go-algorand/data/basics"
	"github.com/algorand/go-algorand/data/bookkeeping"
	"github.com/algorand/go-algorand/data/transactions"
)

const (
	accountArrayEntrySize                 = uint64(232) // Measured by BenchmarkBalanceRecord
	accountMapCacheEntrySize              = uint64(64)  // Measured by BenchmarkAcctCache
	txleasesEntrySize                     = uint64(112) // Measured by BenchmarkTxLeases
	creatablesEntrySize                   = uint64(100) // Measured by BenchmarkCreatables
	stateDeltaTargetOptimizationThreshold = uint64(50000000)
)

// ModifiedCreatable defines the changes to a single single creatable state
type ModifiedCreatable struct {
	// Type of the creatable: app or asset
	Ctype basics.CreatableType

	// Created if true, deleted if false
	Created bool

	// creator of the app/asset
	Creator basics.Address

	// Keeps track of how many times this app/asset appears in
	// accountUpdates.creatableDeltas
	Ndeltas int
}

// AccountAsset is used as a map key.
type AccountAsset struct {
	Address basics.Address
	Asset   basics.AssetIndex
}

// AccountApp is used as a map key.
type AccountApp struct {
	Address basics.Address
	App     basics.AppIndex
}

// A Txlease is a transaction (sender, lease) pair which uniquely specifies a
// transaction lease.
type Txlease struct {
	Sender basics.Address
	Lease  [32]byte
}

// IncludedTransactions defines the transactions included in a block, their index and last valid round.
type IncludedTransactions struct {
	LastValid basics.Round
	Intra     uint64 // the index of the transaction in the block
}

// A KvValueDelta shows how the Data associated with a key in the kvstore has
// changed.  However, OldData is elided during evaluation, and only filled in at
// the conclusion of a block during the called to roundCowState.deltas()
type KvValueDelta struct {
	// Data stores the most recent value (nil == deleted)
	Data []byte

	// OldData stores the previous vlaue (nil == didn't exist)
	OldData []byte
}

// StateDelta describes the delta between a given round to the previous round
// If adding a new field not explicitly allocated by PopulateStateDelta, make sure to reset
// it in .ReuseStateDelta to avoid dirty memory errors.
// If adding fields make sure to add them to the .Reset() method to avoid dirty state
type StateDelta struct {
	// modified new accounts
	Accts AccountDeltas

	// modified kv pairs (nil == delete)
	// not preallocated use .AddKvMod to insert instead of direct assignment
	KvMods map[string]KvValueDelta

	// new Txids for the txtail and TxnCounter, mapped to txn.LastValid
	Txids map[transactions.Txid]IncludedTransactions

	// new txleases for the txtail mapped to expiration
	// not pre-allocated so use .AddTxLease to insert instead of direct assignment
	Txleases map[Txlease]basics.Round

	// new creatables creator lookup table
	// not pre-allocated so use .AddCreatable to insert instead of direct assignment
	Creatables map[basics.CreatableIndex]ModifiedCreatable

	// new block header; read-only
	Hdr *bookkeeping.BlockHeader

	// StateProofNext represents modification on StateProofNextRound field in the block header. If the block contains
	// a valid state proof transaction, this field will contain the next round for state proof.
	// otherwise it will be set to 0.
	StateProofNext basics.Round

	// previous block timestamp
	PrevTimestamp int64

	// initial hint for allocating data structures for StateDelta
	initialHint int

	// The account totals reflecting the changes in this StateDelta object.
	Totals AccountTotals
}

// BalanceRecord is similar to basics.BalanceRecord but with decoupled base and voting data
type BalanceRecord struct {
	Addr basics.Address
	AccountData
}

// AssetHoldingDelta records a changed AssetHolding, and whether it was deleted
type AssetHoldingDelta struct {
	Holding *basics.AssetHolding
	Deleted bool
}

// AssetParamsDelta tracks a changed AssetParams, and whether it was deleted
type AssetParamsDelta struct {
	Params  *basics.AssetParams
	Deleted bool
}

// AppLocalStateDelta tracks a changed AppLocalState, and whether it was deleted
type AppLocalStateDelta struct {
	LocalState *basics.AppLocalState
	Deleted    bool
}

// AppParamsDelta tracks a changed AppParams, and whether it was deleted
type AppParamsDelta struct {
	Params  *basics.AppParams
	Deleted bool
}

// AppResourceRecord represents AppParams and AppLocalState in deltas
type AppResourceRecord struct {
	Aidx   basics.AppIndex
	Addr   basics.Address
	Params AppParamsDelta
	State  AppLocalStateDelta
}

// AssetResourceRecord represents AssetParams and AssetHolding in deltas
type AssetResourceRecord struct {
	Aidx    basics.AssetIndex
	Addr    basics.Address
	Params  AssetParamsDelta
	Holding AssetHoldingDelta
}

// AccountDeltas stores ordered accounts and allows fast lookup by address
// One key design aspect here was to ensure that we're able to access the written
// deltas in a deterministic order, while maintaining O(1) lookup. In order to
// do that, each of the arrays here is constructed as a pair of (slice, map).
// The map would point the address/address+creatable id onto the index of the
// element within the slice.
// If adding fields make sure to add them to the .reset() method to avoid dirty state
type AccountDeltas struct {
	// Actual data. If an account is deleted, `Accts` contains the BalanceRecord
	// with an empty `AccountData` and a populated `Addr`.
	Accts []BalanceRecord
	// cache for addr to deltas index resolution
	acctsCache map[basics.Address]int

	// AppResources deltas. If app params or local state is deleted, there is a nil value in AppResources.Params or AppResources.State and Deleted flag set
	AppResources []AppResourceRecord
	// caches for {addr, app id} to app params delta resolution
	// not preallocated - use UpsertAppResource instead of inserting directly
	appResourcesCache map[AccountApp]int

	AssetResources []AssetResourceRecord
	// not preallocated - use UpsertAssertResource instead of inserting directly
	assetResourcesCache map[AccountAsset]int
}

// MakeStateDelta creates a new instance of StateDelta
// hint is amount of transactions for evaluation, 2 * hint is for sender and receiver balance records.
// This does not play well for AssetConfig and ApplicationCall transactions on scale
func MakeStateDelta(hdr *bookkeeping.BlockHeader, prevTimestamp int64, hint int, stateProofNext basics.Round) (sd StateDelta) {
	sd.PopulateStateDelta(hdr, prevTimestamp, hint, stateProofNext)
	return
}

// PopulateStateDelta populates an existing StateDelta struct.
// Used as a helper for MakeStateDelta as well as for re-using already allocated structs from sync.Pool
func (sd *StateDelta) PopulateStateDelta(hdr *bookkeeping.BlockHeader, prevTimestamp int64, hint int, stateProofNext basics.Round) {
	if sd.Txids == nil {
		sd.Txids = make(map[transactions.Txid]IncludedTransactions, hint)
	}
	if sd.Accts.notAllocated() {
		sd.Accts = MakeAccountDeltas(hint)
		sd.initialHint = hint
	}
	sd.Hdr = hdr
	sd.StateProofNext = stateProofNext
	sd.PrevTimestamp = prevTimestamp
}

// Hydrate reverses the effects of Dehydrate, restoring internal data.
func (sd *StateDelta) Hydrate() {
	sd.Accts.Hydrate()
}

// Dehydrate normalized the fields of this StateDelta, and clears any redundant internal caching.
// This is useful for comparing StateDelta objects for equality.
//
// NOTE: initialHint is lost in dehydration. All other fields can be restored by calling Hydrate()
func (sd *StateDelta) Dehydrate() {
	sd.Accts.Dehydrate()
	sd.initialHint = 0
	if sd.KvMods == nil {
		sd.KvMods = make(map[string]KvValueDelta)
	}
	if sd.Txids == nil {
		sd.Txids = make(map[transactions.Txid]IncludedTransactions)
	}
	if sd.Txleases == nil {
		sd.Txleases = make(map[Txlease]basics.Round)
	}
	if sd.Creatables == nil {
		sd.Creatables = make(map[basics.CreatableIndex]ModifiedCreatable)
	}
}

// MakeAccountDeltas creates account delta
// if adding new fields make sure to add them to the .reset() and .isEmpty() methods
func MakeAccountDeltas(hint int) AccountDeltas {
	return AccountDeltas{
		Accts:      make([]BalanceRecord, 0, hint*2),
		acctsCache: make(map[basics.Address]int, hint*2),
	}
}

// Hydrate reverses the effects of Dehydrate, restoring internal data.
func (ad *AccountDeltas) Hydrate() {
	if ad.acctsCache == nil {
		ad.acctsCache = make(map[basics.Address]int, len(ad.Accts))
	}
	for idx, acct := range ad.Accts {
		ad.acctsCache[acct.Addr] = idx
	}

	if ad.appResourcesCache == nil {
		ad.appResourcesCache = make(map[AccountApp]int, len(ad.AppResources))
	}
	for idx, app := range ad.AppResources {
		ad.appResourcesCache[AccountApp{app.Addr, app.Aidx}] = idx
	}

	if ad.assetResourcesCache == nil {
		ad.assetResourcesCache = make(map[AccountAsset]int, len(ad.AssetResources))
	}
	for idx, asset := range ad.AssetResources {
		ad.assetResourcesCache[AccountAsset{asset.Addr, asset.Aidx}] = idx
	}
}

// Dehydrate normalized the fields of this AccountDeltas, and clears any redundant internal caching.
// This is useful for comparing AccountDeltas objects for equality.
func (ad *AccountDeltas) Dehydrate() {
	if ad.Accts == nil {
		ad.Accts = []BalanceRecord{}
	}
	if ad.AppResources == nil {
		ad.AppResources = []AppResourceRecord{}
	}
	if ad.AssetResources == nil {
		ad.AssetResources = []AssetResourceRecord{}
	}
	if ad.acctsCache == nil {
		ad.acctsCache = make(map[basics.Address]int)
	}
	for key := range ad.acctsCache {
		delete(ad.acctsCache, key)
	}
	if ad.appResourcesCache == nil {
		ad.appResourcesCache = make(map[AccountApp]int)
	}
	for key := range ad.appResourcesCache {
		delete(ad.appResourcesCache, key)
	}
	if ad.assetResourcesCache == nil {
		ad.assetResourcesCache = make(map[AccountAsset]int)
	}
	for key := range ad.assetResourcesCache {
		delete(ad.assetResourcesCache, key)
	}
}

// Reset resets the StateDelta for re-use with sync.Pool
func (sd *StateDelta) Reset() {
	sd.Accts.reset()
	for txid := range sd.Txids {
		delete(sd.Txids, txid)
	}
	for txLease := range sd.Txleases {
		delete(sd.Txleases, txLease)
	}
	for creatableIndex := range sd.Creatables {
		delete(sd.Creatables, creatableIndex)
	}
	for key := range sd.KvMods {
		delete(sd.KvMods, key)
	}
	sd.Totals = AccountTotals{}

	// these fields are going to be populated on next use but resetting them anyway for safety.
	// we are not resetting sd.initialHint since it should only be reset if reallocating AccountDeltas
	sd.Hdr = nil
	sd.StateProofNext = basics.Round(0)
	sd.PrevTimestamp = 0
}

// reset clears out allocated slices from AccountDeltas struct for reuse with sync.Pool
func (ad *AccountDeltas) reset() {
	// reset the slices
	ad.Accts = ad.Accts[:0]
	ad.AppResources = ad.AppResources[:0]
	ad.AssetResources = ad.AssetResources[:0]

	// reset the maps
	for address := range ad.acctsCache {
		delete(ad.acctsCache, address)
	}
	for aApp := range ad.appResourcesCache {
		delete(ad.appResourcesCache, aApp)
	}
	for aAsset := range ad.assetResourcesCache {
		delete(ad.assetResourcesCache, aAsset)
	}
}

// notAllocated returns true if any of the fields allocated by MakeAccountDeltas is nil
func (ad *AccountDeltas) notAllocated() bool {
	return ad.Accts == nil || ad.acctsCache == nil
}

// GetData lookups AccountData by address
func (ad AccountDeltas) GetData(addr basics.Address) (AccountData, bool) {
	idx, ok := ad.acctsCache[addr]
	if !ok {
		return AccountData{}, false
	}
	return ad.Accts[idx].AccountData, true
}

// GetAppParams returns app params delta value
func (ad AccountDeltas) GetAppParams(addr basics.Address, aidx basics.AppIndex) (AppParamsDelta, bool) {
	if idx, ok := ad.appResourcesCache[AccountApp{addr, aidx}]; ok {
		result := ad.AppResources[idx].Params
		return result, result.Deleted || result.Params != nil
	}
	return AppParamsDelta{}, false
}

// GetAssetParams returns asset params delta value
func (ad AccountDeltas) GetAssetParams(addr basics.Address, aidx basics.AssetIndex) (AssetParamsDelta, bool) {
	if idx, ok := ad.assetResourcesCache[AccountAsset{addr, aidx}]; ok {
		result := ad.AssetResources[idx].Params
		return result, result.Deleted || result.Params != nil
	}
	return AssetParamsDelta{}, false
}

// GetAppLocalState returns app local state delta value
func (ad AccountDeltas) GetAppLocalState(addr basics.Address, aidx basics.AppIndex) (AppLocalStateDelta, bool) {
	if idx, ok := ad.appResourcesCache[AccountApp{addr, aidx}]; ok {
		result := ad.AppResources[idx].State
		return result, result.Deleted || result.LocalState != nil
	}
	return AppLocalStateDelta{}, false
}

// GetAssetHolding returns asset holding delta value
func (ad AccountDeltas) GetAssetHolding(addr basics.Address, aidx basics.AssetIndex) (AssetHoldingDelta, bool) {
	if idx, ok := ad.assetResourcesCache[AccountAsset{addr, aidx}]; ok {
		result := ad.AssetResources[idx].Holding
		return result, result.Deleted || result.Holding != nil
	}
	return AssetHoldingDelta{}, false
}

// ModifiedAccounts returns list of addresses of modified accounts
func (ad AccountDeltas) ModifiedAccounts() []basics.Address {
	result := make([]basics.Address, len(ad.Accts))
	for i := 0; i < len(ad.Accts); i++ {
		result[i] = ad.Accts[i].Addr
	}

	// consistency check: ensure all addresses for deleted params/holdings/states are also in base accounts
	// it is nice to check created params/holdings/states but we lack of such info here
	for aapp, idx := range ad.appResourcesCache {
		if ad.AppResources[idx].Params.Deleted {
			if _, ok := ad.acctsCache[aapp.Address]; !ok {
				panic(fmt.Sprintf("account app param delta: addr %s not in base account", aapp.Address))
			}
		}
		if ad.AppResources[idx].State.Deleted {
			if _, ok := ad.acctsCache[aapp.Address]; !ok {
				panic(fmt.Sprintf("account app state delta: addr %s not in base account", aapp.Address))
			}
		}
	}
	for aapp, idx := range ad.assetResourcesCache {
		if ad.AssetResources[idx].Params.Deleted {
			if _, ok := ad.acctsCache[aapp.Address]; !ok {
				panic(fmt.Sprintf("account asset param delta: addr %s not in base account", aapp.Address))
			}
		}
		if ad.AssetResources[idx].Holding.Deleted {
			if _, ok := ad.acctsCache[aapp.Address]; !ok {
				panic(fmt.Sprintf("account asset holding delta: addr %s not in base account", aapp.Address))
			}
		}
	}

	return result
}

// MergeAccounts applies other accounts into this StateDelta accounts
func (ad *AccountDeltas) MergeAccounts(other AccountDeltas) {
<<<<<<< HEAD
	for _, balanceRecord := range other.Accts {
		ad.Upsert(balanceRecord.Addr, balanceRecord.AccountData)
	}
	for _, appResource := range other.AppResources {
		ad.UpsertAppResource(appResource.Addr, appResource.Aidx, appResource.Params, appResource.State)
	}
	for _, assetResource := range other.AssetResources {
=======
	for i := range other.Accts {
		balanceRecord := &other.Accts[i]
		ad.Upsert(balanceRecord.Addr, balanceRecord.AccountData)
	}
	for i := range other.AppResources {
		appResource := &other.AppResources[i]
		ad.UpsertAppResource(appResource.Addr, appResource.Aidx, appResource.Params, appResource.State)
	}
	for i := range other.AssetResources {
		assetResource := &other.AssetResources[i]
>>>>>>> 0152eae0
		ad.UpsertAssetResource(assetResource.Addr, assetResource.Aidx, assetResource.Params, assetResource.Holding)
	}
}

// GetResource looks up a pair of app or asset resources, given its index and type.
func (ad AccountDeltas) GetResource(addr basics.Address, aidx basics.CreatableIndex, ctype basics.CreatableType) (ret AccountResource, ok bool) {
	switch ctype {
	case basics.AssetCreatable:
		aa := AccountAsset{addr, basics.AssetIndex(aidx)}
		idx, ok := ad.assetResourcesCache[aa]
		if ok {
			ret.AssetParams = ad.AssetResources[idx].Params.Params
			ret.AssetHolding = ad.AssetResources[idx].Holding.Holding
		}
		return ret, ok
	case basics.AppCreatable:
		aa := AccountApp{addr, basics.AppIndex(aidx)}
		idx, ok := ad.appResourcesCache[aa]
		if ok {
			ret.AppParams = ad.AppResources[idx].Params.Params
			ret.AppLocalState = ad.AppResources[idx].State.LocalState
		}
		return ret, ok
	}
	return ret, false
}

// Len returns number of stored accounts
func (ad *AccountDeltas) Len() int {
	return len(ad.Accts)
}

// GetByIdx returns address and AccountData
// It does NOT check boundaries.
func (ad *AccountDeltas) GetByIdx(i int) (basics.Address, AccountData) {
	return ad.Accts[i].Addr, ad.Accts[i].AccountData
}

// Upsert adds ledgercore.AccountData into deltas
func (ad *AccountDeltas) Upsert(addr basics.Address, data AccountData) {
	if idx, exist := ad.acctsCache[addr]; exist { // nil map lookup is OK
		ad.Accts[idx] = BalanceRecord{Addr: addr, AccountData: data}
		return
	}

	last := len(ad.Accts)
	ad.Accts = append(ad.Accts, BalanceRecord{Addr: addr, AccountData: data})

	if ad.acctsCache == nil {
		ad.acctsCache = make(map[basics.Address]int)
	}
	ad.acctsCache[addr] = last
}

// UpsertAppResource adds AppParams and AppLocalState delta
func (ad *AccountDeltas) UpsertAppResource(addr basics.Address, aidx basics.AppIndex, params AppParamsDelta, state AppLocalStateDelta) {
	key := AccountApp{addr, aidx}
	value := AppResourceRecord{aidx, addr, params, state}
	if idx, exist := ad.appResourcesCache[key]; exist {
		ad.AppResources[idx] = value
		return
	}

	last := len(ad.AppResources)
	ad.AppResources = append(ad.AppResources, value)

	if ad.appResourcesCache == nil {
		ad.appResourcesCache = make(map[AccountApp]int)
	}
	ad.appResourcesCache[key] = last
}

// UpsertAssetResource adds AssetParams and AssetHolding delta
func (ad *AccountDeltas) UpsertAssetResource(addr basics.Address, aidx basics.AssetIndex, params AssetParamsDelta, holding AssetHoldingDelta) {
	key := AccountAsset{addr, aidx}
	value := AssetResourceRecord{aidx, addr, params, holding}
	if idx, exist := ad.assetResourcesCache[key]; exist {
		ad.AssetResources[idx] = value
		return
	}

	last := len(ad.AssetResources)
	ad.AssetResources = append(ad.AssetResources, value)

	if ad.assetResourcesCache == nil {
		ad.assetResourcesCache = make(map[AccountAsset]int)
	}
	ad.assetResourcesCache[key] = last
}

// AddTxLease adds a new TxLease to the StateDelta
func (sd *StateDelta) AddTxLease(txLease Txlease, expired basics.Round) {
	if sd.Txleases == nil {
		sd.Txleases = make(map[Txlease]basics.Round)
	}
	sd.Txleases[txLease] = expired
}

// AddCreatable adds a new Creatable to the StateDelta
func (sd *StateDelta) AddCreatable(idx basics.CreatableIndex, creatable ModifiedCreatable) {
	if sd.Creatables == nil {
		sd.Creatables = make(map[basics.CreatableIndex]ModifiedCreatable)
	}
	sd.Creatables[idx] = creatable
}

// AddKvMod adds a new KvMod to the StateDelta
func (sd *StateDelta) AddKvMod(key string, delta KvValueDelta) {
	if sd.KvMods == nil {
		sd.KvMods = make(map[string]KvValueDelta)
	}
	sd.KvMods[key] = delta
}

// OptimizeAllocatedMemory by reallocating maps to needed capacity
// For each data structure, reallocate if it would save us at least 50MB aggregate
// If provided maxBalLookback or maxTxnLife are zero, dependent optimizations will not occur.
func (sd *StateDelta) OptimizeAllocatedMemory(maxBalLookback uint64) {
	// Accts takes up 232 bytes per entry, and is saved for 320 rounds
	if uint64(cap(sd.Accts.Accts)-len(sd.Accts.Accts))*accountArrayEntrySize*maxBalLookback > stateDeltaTargetOptimizationThreshold {
		accts := make([]BalanceRecord, len(sd.Accts.Accts))
		copy(accts, sd.Accts.Accts)
		sd.Accts.Accts = accts
	}

	// acctsCache takes up 64 bytes per entry, and is saved for 320 rounds
	// realloc if original allocation capacity greater than length of data, and space difference is significant
	if 2*sd.initialHint > len(sd.Accts.acctsCache) &&
		uint64(2*sd.initialHint-len(sd.Accts.acctsCache))*accountMapCacheEntrySize*maxBalLookback > stateDeltaTargetOptimizationThreshold {
		acctsCache := make(map[basics.Address]int, len(sd.Accts.acctsCache))
		for k, v := range sd.Accts.acctsCache {
			acctsCache[k] = v
		}
		sd.Accts.acctsCache = acctsCache
	}
}

// GetBasicsAccountData returns basics account data for some specific address
// Currently is only used in tests
func (ad AccountDeltas) GetBasicsAccountData(addr basics.Address) (basics.AccountData, bool) {
	idx, ok := ad.acctsCache[addr]
	if !ok {
		return basics.AccountData{}, false
	}

	result := basics.AccountData{}
	acct := ad.Accts[idx].AccountData
	AssignAccountData(&result, acct)

	if len(ad.appResourcesCache) > 0 {
		result.AppParams = make(map[basics.AppIndex]basics.AppParams)
		result.AppLocalStates = make(map[basics.AppIndex]basics.AppLocalState)
		for aapp, idx := range ad.appResourcesCache {
			rec := ad.AppResources[idx]
			if aapp.Address == addr {
				if !rec.Params.Deleted && rec.Params.Params != nil {
					result.AppParams[aapp.App] = *rec.Params.Params
				}
				if !rec.State.Deleted && rec.State.LocalState != nil {
					result.AppLocalStates[aapp.App] = *rec.State.LocalState
				}
			}
		}
		if len(result.AppParams) == 0 {
			result.AppParams = nil
		}
		if len(result.AppLocalStates) == 0 {
			result.AppLocalStates = nil
		}
	}

	if len(ad.assetResourcesCache) > 0 {
		result.AssetParams = make(map[basics.AssetIndex]basics.AssetParams)
		result.Assets = make(map[basics.AssetIndex]basics.AssetHolding)
		for aapp, idx := range ad.assetResourcesCache {
			rec := ad.AssetResources[idx]
			if aapp.Address == addr {
				if !rec.Params.Deleted && rec.Params.Params != nil {
					result.AssetParams[aapp.Asset] = *rec.Params.Params
				}
				if !rec.Holding.Deleted && rec.Holding.Holding != nil {
					result.Assets[aapp.Asset] = *rec.Holding.Holding
				}
			}
		}
		if len(result.AssetParams) == 0 {
			result.AssetParams = nil
		}
		if len(result.Assets) == 0 {
			result.Assets = nil
		}
	}

	return result, true
}

// ToModifiedCreatables is only used in tests, to create a map of ModifiedCreatable.
func (ad AccountDeltas) ToModifiedCreatables(seen map[basics.CreatableIndex]struct{}) map[basics.CreatableIndex]ModifiedCreatable {
	result := make(map[basics.CreatableIndex]ModifiedCreatable, len(ad.AppResources)+len(ad.AssetResources))
	for aapp, idx := range ad.appResourcesCache {
		rec := ad.AppResources[idx]
		if rec.Params.Deleted {
			result[basics.CreatableIndex(rec.Aidx)] = ModifiedCreatable{
				Ctype:   basics.AppCreatable,
				Created: false,
				Creator: aapp.Address,
			}
		} else if rec.Params.Params != nil {
			if _, ok := seen[basics.CreatableIndex(rec.Aidx)]; !ok {
				result[basics.CreatableIndex(rec.Aidx)] = ModifiedCreatable{
					Ctype:   basics.AppCreatable,
					Created: true,
					Creator: aapp.Address,
				}
			}
		}
	}

	for aapp, idx := range ad.assetResourcesCache {
		rec := ad.AssetResources[idx]
		if rec.Params.Deleted {
			result[basics.CreatableIndex(rec.Aidx)] = ModifiedCreatable{
				Ctype:   basics.AssetCreatable,
				Created: false,
				Creator: aapp.Address,
			}
		} else if rec.Params.Params != nil {
			if _, ok := seen[basics.CreatableIndex(rec.Aidx)]; !ok {
				result[basics.CreatableIndex(rec.Aidx)] = ModifiedCreatable{
					Ctype:   basics.AssetCreatable,
					Created: true,
					Creator: aapp.Address,
				}
			}
		}
	}

	return result
}

// AccumulateDeltas adds delta into base accounts map in-place
func AccumulateDeltas(base map[basics.Address]basics.AccountData, deltas AccountDeltas) map[basics.Address]basics.AccountData {
	for i := 0; i < deltas.Len(); i++ {
		addr, _ := deltas.GetByIdx(i)
		if acct, ok := deltas.GetData(addr); ok {
			var ad basics.AccountData
			AssignAccountData(&ad, acct)
			base[addr] = ad
		}
	}

	for aapp, idx := range deltas.appResourcesCache {
		ad := base[aapp.Address]
		acct, ok := deltas.GetData(aapp.Address)
		if !ok || (acct.TotalAppParams == 0 && acct.TotalAppLocalStates == 0) {
			continue
		}
		if ad.AppParams == nil {
			ad.AppParams = make(map[basics.AppIndex]basics.AppParams, acct.TotalAppParams)
		}
		if ad.AppLocalStates == nil {
			ad.AppLocalStates = make(map[basics.AppIndex]basics.AppLocalState, acct.TotalAppLocalStates)
		}
		rec := deltas.AppResources[idx]
		if rec.Params.Deleted {
			delete(ad.AppParams, aapp.App)
		} else if rec.Params.Params != nil {
			ad.AppParams[aapp.App] = *rec.Params.Params
		}
		if rec.State.Deleted {
			delete(ad.AppLocalStates, aapp.App)
		} else if rec.State.LocalState != nil {
			ad.AppLocalStates[aapp.App] = *rec.State.LocalState
		}
		base[aapp.Address] = ad
	}

	for aapp, idx := range deltas.assetResourcesCache {
		ad := base[aapp.Address]
		acct, ok := deltas.GetData(aapp.Address)
		if !ok || (acct.TotalAssetParams == 0 && acct.TotalAssets == 0) {
			continue
		}
		if ad.AssetParams == nil {
			ad.AssetParams = make(map[basics.AssetIndex]basics.AssetParams, acct.TotalAssetParams)
		}
		if ad.Assets == nil {
			ad.Assets = make(map[basics.AssetIndex]basics.AssetHolding, acct.TotalAssets)
		}
		rec := deltas.AssetResources[idx]
		if rec.Params.Deleted {
			delete(ad.AssetParams, aapp.Asset)
		} else if rec.Params.Params != nil {
			ad.AssetParams[aapp.Asset] = *rec.Params.Params
		}
		if rec.Holding.Deleted {
			delete(ad.Assets, aapp.Asset)
		} else if rec.Holding.Holding != nil {
			ad.Assets[aapp.Asset] = *rec.Holding.Holding
		}
		base[aapp.Address] = ad
	}

	for addr, ad := range base {
		if len(ad.AppParams) == 0 {
			ad.AppParams = nil
		}
		if len(ad.AppLocalStates) == 0 {
			ad.AppLocalStates = nil
		}
		if len(ad.AssetParams) == 0 {
			ad.AssetParams = nil
		}
		if len(ad.Assets) == 0 {
			ad.Assets = nil
		}

		base[addr] = ad
	}

	return base
}

// ApplyToBasicsAccountData applies partial delta from "ad" to a full account data "prev" and returns a deep copy
func (ad AccountDeltas) ApplyToBasicsAccountData(addr basics.Address, prev basics.AccountData) (result basics.AccountData) {
	// set the base part of account data (balance, status, voting data...)
	acct, ok := ad.GetData(addr)
	if !ok {
		return prev
	}

	AssignAccountData(&result, acct)

	if acct.TotalAppParams > 0 || prev.AppParams != nil {
		result.AppParams = make(map[basics.AppIndex]basics.AppParams)
		for aidx, params := range prev.AppParams {
			result.AppParams[aidx] = params
		}
		for aapp, idx := range ad.appResourcesCache {
			if aapp.Address == addr {
				rec := ad.AppResources[idx]
				if rec.Params.Deleted {
					delete(result.AppParams, aapp.App)
				} else if rec.Params.Params != nil {
					result.AppParams[aapp.App] = *rec.Params.Params
				}
			}
		}
		if len(result.AppParams) == 0 {
			result.AppParams = nil
		}
	}

	if acct.TotalAppLocalStates > 0 || prev.AppLocalStates != nil {
		result.AppLocalStates = make(map[basics.AppIndex]basics.AppLocalState)
		for aidx, state := range prev.AppLocalStates {
			result.AppLocalStates[aidx] = state
		}
		for aapp, idx := range ad.appResourcesCache {
			if aapp.Address == addr {
				rec := ad.AppResources[idx]
				if rec.State.Deleted {
					delete(result.AppLocalStates, aapp.App)
				} else if rec.State.LocalState != nil {
					result.AppLocalStates[aapp.App] = *rec.State.LocalState
				}
			}
		}
		if len(result.AppLocalStates) == 0 {
			result.AppLocalStates = nil
		}
	}

	if acct.TotalAssetParams > 0 || prev.AssetParams != nil {
		result.AssetParams = make(map[basics.AssetIndex]basics.AssetParams)
		for aidx, params := range prev.AssetParams {
			result.AssetParams[aidx] = params
		}
		for aapp, idx := range ad.assetResourcesCache {
			if aapp.Address == addr {
				rec := ad.AssetResources[idx]
				if rec.Params.Deleted {
					delete(result.AssetParams, aapp.Asset)
				} else if rec.Params.Params != nil {
					result.AssetParams[aapp.Asset] = *rec.Params.Params
				}
			}
		}
		if len(result.AssetParams) == 0 {
			result.AssetParams = nil
		}
	}

	if acct.TotalAssets > 0 || prev.Assets != nil {
		result.Assets = make(map[basics.AssetIndex]basics.AssetHolding)
		for aidx, params := range prev.Assets {
			result.Assets[aidx] = params
		}
		for aapp, idx := range ad.assetResourcesCache {
			if aapp.Address == addr {
				rec := ad.AssetResources[idx]
				if rec.Holding.Deleted {
					delete(result.Assets, aapp.Asset)
				} else if rec.Holding.Holding != nil {
					result.Assets[aapp.Asset] = *rec.Holding.Holding
				}
			}
		}
		if len(result.Assets) == 0 {
			result.Assets = nil
		}
	}

	return result
}

// GetAllAppResources returns all AppResourceRecords
func (ad *AccountDeltas) GetAllAppResources() []AppResourceRecord {
	return ad.AppResources
}

// GetAllAssetResources returns all AssetResourceRecords
func (ad *AccountDeltas) GetAllAssetResources() []AssetResourceRecord {
	return ad.AssetResources
}<|MERGE_RESOLUTION|>--- conflicted
+++ resolved
@@ -442,15 +442,6 @@
 
 // MergeAccounts applies other accounts into this StateDelta accounts
 func (ad *AccountDeltas) MergeAccounts(other AccountDeltas) {
-<<<<<<< HEAD
-	for _, balanceRecord := range other.Accts {
-		ad.Upsert(balanceRecord.Addr, balanceRecord.AccountData)
-	}
-	for _, appResource := range other.AppResources {
-		ad.UpsertAppResource(appResource.Addr, appResource.Aidx, appResource.Params, appResource.State)
-	}
-	for _, assetResource := range other.AssetResources {
-=======
 	for i := range other.Accts {
 		balanceRecord := &other.Accts[i]
 		ad.Upsert(balanceRecord.Addr, balanceRecord.AccountData)
@@ -461,7 +452,6 @@
 	}
 	for i := range other.AssetResources {
 		assetResource := &other.AssetResources[i]
->>>>>>> 0152eae0
 		ad.UpsertAssetResource(assetResource.Addr, assetResource.Aidx, assetResource.Params, assetResource.Holding)
 	}
 }
