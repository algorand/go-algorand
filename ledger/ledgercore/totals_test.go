// Copyright (C) 2019-2021 Algorand, Inc.
// This file is part of go-algorand
//
// go-algorand is free software: you can redistribute it and/or modify
// it under the terms of the GNU Affero General Public License as
// published by the Free Software Foundation, either version 3 of the
// License, or (at your option) any later version.
//
// go-algorand is distributed in the hope that it will be useful,
// but WITHOUT ANY WARRANTY; without even the implied warranty of
// MERCHANTABILITY or FITNESS FOR A PARTICULAR PURPOSE.  See the
// GNU Affero General Public License for more details.
//
// You should have received a copy of the GNU Affero General Public License
// along with go-algorand.  If not, see <https://www.gnu.org/licenses/>.

package ledgercore

import (
	"testing"

	"github.com/stretchr/testify/require"

	"github.com/algorand/go-algorand/crypto"
	"github.com/algorand/go-algorand/data/basics"
<<<<<<< HEAD
	"github.com/algorand/go-algorand/testpartitioning"
)

func TestAccountTotalsCanMarshalMsg(t *testing.T) {
	testpartitioning.PartitionTest(t)
=======
	"github.com/algorand/go-algorand/test/partitiontest"
)

func TestAccountTotalsCanMarshalMsg(t *testing.T) {
	partitiontest.PartitionTest(t)
>>>>>>> 916154b5

	var at *AccountTotals
	require.True(t, at.CanMarshalMsg(interface{}(at)))
	require.False(t, at.CanMarshalMsg(interface{}(t)))
	require.True(t, at.CanUnmarshalMsg(interface{}(at)))
	require.False(t, at.CanUnmarshalMsg(interface{}(t)))
}
func TestAccountTotalsMarshalMsg(t *testing.T) {
<<<<<<< HEAD
	testpartitioning.PartitionTest(t)
=======
	partitiontest.PartitionTest(t)
>>>>>>> 916154b5

	at := AccountTotals{
		Online: AlgoCount{
			Money:       basics.MicroAlgos{Raw: 0x1234123412340001},
			RewardUnits: 0x1234123412340002,
		},
		Offline: AlgoCount{
			Money:       basics.MicroAlgos{Raw: 0x1234123412340003},
			RewardUnits: 0x1234123412340004,
		},
		NotParticipating: AlgoCount{
			Money:       basics.MicroAlgos{Raw: 0x1234123412340005},
			RewardUnits: 0x1234123412340006,
		},
		RewardsLevel: 0x1234123412340007,
	}
	inBuffer := make([]byte, 0, 128)
	outBuffer := at.MarshalMsg(inBuffer)
	require.True(t, len(outBuffer) < cap(inBuffer))

	// allocate a buffer that is just the right size.
	inBuffer = make([]byte, len(outBuffer))
	outBuffer = at.MarshalMsg(inBuffer)
	require.True(t, len(outBuffer) > 0)
}

func TestAlgoCountMarshalMsg(t *testing.T) {
<<<<<<< HEAD
	testpartitioning.PartitionTest(t)
=======
	partitiontest.PartitionTest(t)
>>>>>>> 916154b5

	ac := AlgoCount{
		Money:       basics.MicroAlgos{Raw: 0x4321432143214321},
		RewardUnits: 0x1234123412341234,
	}
	inBuffer := make([]byte, 0, 128)
	outBuffer := ac.MarshalMsg(inBuffer)
	require.Truef(t, len(outBuffer) > len(inBuffer), "len(outBuffer) : %d\nlen(inBuffer): %d\n", len(outBuffer), len(inBuffer))

	// allocate a buffer that is just the right size.
	inBuffer = make([]byte, len(outBuffer))
	outBuffer = ac.MarshalMsg(inBuffer)
	require.True(t, len(outBuffer) > 0)
}

var uniqueAccountTotals = []AccountTotals{
	{
		Online: AlgoCount{
			Money:       basics.MicroAlgos{Raw: 0x1234123412340000},
			RewardUnits: 0x1234123412340000,
		},
		Offline: AlgoCount{
			Money:       basics.MicroAlgos{Raw: 0x1234123412340000},
			RewardUnits: 0x1234123412340000,
		},
		NotParticipating: AlgoCount{
			Money:       basics.MicroAlgos{Raw: 0x1234123412340000},
			RewardUnits: 0x1234123412340000,
		},
		RewardsLevel: 0x1234123412340000,
	},
	{
		Online: AlgoCount{
			Money:       basics.MicroAlgos{Raw: 0x1234123412340001},
			RewardUnits: 0x1234123412340000,
		},
		Offline: AlgoCount{
			Money:       basics.MicroAlgos{Raw: 0x1234123412340000},
			RewardUnits: 0x1234123412340000,
		},
		NotParticipating: AlgoCount{
			Money:       basics.MicroAlgos{Raw: 0x1234123412340000},
			RewardUnits: 0x1234123412340000,
		},
		RewardsLevel: 0x1234123412340000,
	},
	{
		Online: AlgoCount{
			Money:       basics.MicroAlgos{Raw: 0x1234123412340000},
			RewardUnits: 0x1234123412340001,
		},
		Offline: AlgoCount{
			Money:       basics.MicroAlgos{Raw: 0x1234123412340000},
			RewardUnits: 0x1234123412340000,
		},
		NotParticipating: AlgoCount{
			Money:       basics.MicroAlgos{Raw: 0x1234123412340000},
			RewardUnits: 0x1234123412340000,
		},
		RewardsLevel: 0x1234123412340000,
	},
	{
		Online: AlgoCount{
			Money:       basics.MicroAlgos{Raw: 0x1234123412340000},
			RewardUnits: 0x1234123412340000,
		},
		Offline: AlgoCount{
			Money:       basics.MicroAlgos{Raw: 0x1234123412340001},
			RewardUnits: 0x1234123412340000,
		},
		NotParticipating: AlgoCount{
			Money:       basics.MicroAlgos{Raw: 0x1234123412340000},
			RewardUnits: 0x1234123412340000,
		},
		RewardsLevel: 0x1234123412340000,
	},
	{
		Online: AlgoCount{
			Money:       basics.MicroAlgos{Raw: 0x1234123412340000},
			RewardUnits: 0x1234123412340000,
		},
		Offline: AlgoCount{
			Money:       basics.MicroAlgos{Raw: 0x1234123412340000},
			RewardUnits: 0x1234123412340001,
		},
		NotParticipating: AlgoCount{
			Money:       basics.MicroAlgos{Raw: 0x1234123412340000},
			RewardUnits: 0x1234123412340000,
		},
		RewardsLevel: 0x1234123412340000,
	},
	{
		Online: AlgoCount{
			Money:       basics.MicroAlgos{Raw: 0x1234123412340000},
			RewardUnits: 0x1234123412340000,
		},
		Offline: AlgoCount{
			Money:       basics.MicroAlgos{Raw: 0x1234123412340000},
			RewardUnits: 0x1234123412340000,
		},
		NotParticipating: AlgoCount{
			Money:       basics.MicroAlgos{Raw: 0x1234123412340001},
			RewardUnits: 0x1234123412340000,
		},
		RewardsLevel: 0x1234123412340000,
	},
	{
		Online: AlgoCount{
			Money:       basics.MicroAlgos{Raw: 0x1234123412340000},
			RewardUnits: 0x1234123412340000,
		},
		Offline: AlgoCount{
			Money:       basics.MicroAlgos{Raw: 0x1234123412340000},
			RewardUnits: 0x1234123412340000,
		},
		NotParticipating: AlgoCount{
			Money:       basics.MicroAlgos{Raw: 0x1234123412340000},
			RewardUnits: 0x1234123412340001,
		},
		RewardsLevel: 0x1234123412340000,
	},
	{
		Online: AlgoCount{
			Money:       basics.MicroAlgos{Raw: 0x1234123412340000},
			RewardUnits: 0x1234123412340000,
		},
		Offline: AlgoCount{
			Money:       basics.MicroAlgos{Raw: 0x1234123412340000},
			RewardUnits: 0x1234123412340000,
		},
		NotParticipating: AlgoCount{
			Money:       basics.MicroAlgos{Raw: 0x1234123412340000},
			RewardUnits: 0x1234123412340000,
		},
		RewardsLevel: 0x1234123412340001,
	},
}

func TestAccountTotalsMarshalMsgUnique(t *testing.T) {
<<<<<<< HEAD
	testpartitioning.PartitionTest(t)
=======
	partitiontest.PartitionTest(t)
>>>>>>> 916154b5

	uniqueAt := make(map[crypto.Digest]bool, 0)
	for _, at := range uniqueAccountTotals {
		inBuffer := make([]byte, 0, 128)
		outBuffer := at.MarshalMsg(inBuffer)
		outBufDigest := crypto.Hash(outBuffer)
		require.False(t, uniqueAt[outBufDigest])
		uniqueAt[outBufDigest] = true
	}
}

func TestAccountTotalsMarshalUnMarshal(t *testing.T) {
<<<<<<< HEAD
	testpartitioning.PartitionTest(t)
=======
	partitiontest.PartitionTest(t)
>>>>>>> 916154b5

	for _, at := range uniqueAccountTotals {
		inBuffer := make([]byte, 0, 128)
		outBuffer := at.MarshalMsg(inBuffer)
		var at2 AccountTotals
		_, err := at2.UnmarshalMsg(outBuffer)
		require.NoError(t, err)
		require.Equal(t, at, at2)
	}
}<|MERGE_RESOLUTION|>--- conflicted
+++ resolved
@@ -23,19 +23,11 @@
 
 	"github.com/algorand/go-algorand/crypto"
 	"github.com/algorand/go-algorand/data/basics"
-<<<<<<< HEAD
-	"github.com/algorand/go-algorand/testpartitioning"
-)
-
-func TestAccountTotalsCanMarshalMsg(t *testing.T) {
-	testpartitioning.PartitionTest(t)
-=======
 	"github.com/algorand/go-algorand/test/partitiontest"
 )
 
 func TestAccountTotalsCanMarshalMsg(t *testing.T) {
 	partitiontest.PartitionTest(t)
->>>>>>> 916154b5
 
 	var at *AccountTotals
 	require.True(t, at.CanMarshalMsg(interface{}(at)))
@@ -44,11 +36,7 @@
 	require.False(t, at.CanUnmarshalMsg(interface{}(t)))
 }
 func TestAccountTotalsMarshalMsg(t *testing.T) {
-<<<<<<< HEAD
-	testpartitioning.PartitionTest(t)
-=======
-	partitiontest.PartitionTest(t)
->>>>>>> 916154b5
+	partitiontest.PartitionTest(t)
 
 	at := AccountTotals{
 		Online: AlgoCount{
@@ -76,11 +64,7 @@
 }
 
 func TestAlgoCountMarshalMsg(t *testing.T) {
-<<<<<<< HEAD
-	testpartitioning.PartitionTest(t)
-=======
-	partitiontest.PartitionTest(t)
->>>>>>> 916154b5
+	partitiontest.PartitionTest(t)
 
 	ac := AlgoCount{
 		Money:       basics.MicroAlgos{Raw: 0x4321432143214321},
@@ -220,11 +204,7 @@
 }
 
 func TestAccountTotalsMarshalMsgUnique(t *testing.T) {
-<<<<<<< HEAD
-	testpartitioning.PartitionTest(t)
-=======
-	partitiontest.PartitionTest(t)
->>>>>>> 916154b5
+	partitiontest.PartitionTest(t)
 
 	uniqueAt := make(map[crypto.Digest]bool, 0)
 	for _, at := range uniqueAccountTotals {
@@ -237,11 +217,7 @@
 }
 
 func TestAccountTotalsMarshalUnMarshal(t *testing.T) {
-<<<<<<< HEAD
-	testpartitioning.PartitionTest(t)
-=======
-	partitiontest.PartitionTest(t)
->>>>>>> 916154b5
+	partitiontest.PartitionTest(t)
 
 	for _, at := range uniqueAccountTotals {
 		inBuffer := make([]byte, 0, 128)
