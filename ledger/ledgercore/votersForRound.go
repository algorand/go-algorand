// Copyright (C) 2019-2022 Algorand, Inc.
// This file is part of go-algorand
//
// go-algorand is free software: you can redistribute it and/or modify
// it under the terms of the GNU Affero General Public License as
// published by the Free Software Foundation, either version 3 of the
// License, or (at your option) any later version.
//
// go-algorand is distributed in the hope that it will be useful,
// but WITHOUT ANY WARRANTY; without even the implied warranty of
// MERCHANTABILITY or FITNESS FOR A PARTICULAR PURPOSE.  See the
// GNU Affero General Public License for more details.
//
// You should have received a copy of the GNU Affero General Public License
// along with go-algorand.  If not, see <https://www.gnu.org/licenses/>.

package ledgercore

import (
	"fmt"
	"github.com/algorand/go-algorand/crypto/merklesignature"
	"sync"

	"github.com/algorand/go-deadlock"

	"github.com/algorand/go-algorand/config"
	"github.com/algorand/go-algorand/crypto"
	"github.com/algorand/go-algorand/crypto/merklearray"
	"github.com/algorand/go-algorand/crypto/stateproof"
	"github.com/algorand/go-algorand/data/basics"
	"github.com/algorand/go-algorand/data/bookkeeping"
)

// VotersForRound tracks the top online voting accounts as of a particular
// round, along with a Merkle tree commitment to those voting accounts.
type VotersForRound struct {
	// Because it can take some time to compute the top participants and the
	// corresponding Merkle tree, the votersForRound is constructed in
	// the background.  This means that fields (participants, adddToPos,
	// tree, and totalWeight) could be nil/zero while a background thread
	// is computing them.  Once the fields are set, however, they are
	// immutable, and it is no longer necessary to acquire the lock.
	//
	// If an error occurs while computing the tree in the background,
	// loadTreeError might be set to non-nil instead.  That also finalizes
	// the state of this VotersForRound.
	mu            deadlock.Mutex
	cond          *sync.Cond
	loadTreeError error

	// Proto is the ConsensusParams for the round whose balances are reflected
	// in participants.
	Proto config.ConsensusParams

	// Participants is the array of top #StateProofVotersCommitment online accounts
	// in this round, sorted by normalized balance (to make sure heavyweight
	// accounts are biased to the front).
	Participants basics.ParticipantsArray

	// AddrToPos specifies the position of a given account address (if present)
	// in the Participants array.  This allows adding a vote from a given account
	// to the certificate builder.
	AddrToPos map[basics.Address]uint64

	// Tree is a constructed Merkle tree of the Participants array.
	Tree *merklearray.Tree

	// TotalWeight is the sum of the weights from the Participants array.
	TotalWeight basics.MicroAlgos
}

// TopOnlineAccounts is the function signature for a method that would return the top online accounts.
type TopOnlineAccounts func(rnd basics.Round, voteRnd basics.Round, n uint64) ([]*OnlineAccount, error)

// MakeVotersForRound create a new VotersForRound object and initialize it's cond.
func MakeVotersForRound() *VotersForRound {
	vr := &VotersForRound{}
	vr.cond = sync.NewCond(&vr.mu)
	return vr
}

func createStateProofParticipant(stateProofID *merklesignature.Commitment, money basics.MicroAlgos) basics.Participant {
	var retPart basics.Participant
	retPart.Weight = money.ToUint64()
	// Some accounts might not have StateProof keys commitment. As a result,
	// the commitment would be an array filled with zeroes: [0x0...0x0].
	// Since the commitment is created using the subset-sum hash function, for which the
	// value [0x0..0x0] might be known, we avoid using such empty commitments.
	// We replace it with a commitment for zero keys..
	if stateProofID.IsEmpty() {
		copy(retPart.PK.Commitment[:], merklesignature.NoKeysCommitment[:])
	} else {
		copy(retPart.PK.Commitment[:], stateProofID[:])

	}
	// KeyLifetime is set as a default value here (256) as the currently registered StateProof keys do not have a KeyLifetime value associated with them.
	// In order to support changing the KeyLifetime in the future, we would need to update the Keyreg transaction and replace the value here with the one
	// registered by the Account.
	retPart.PK.KeyLifetime = merklesignature.KeyLifetimeDefault
	return retPart
}

<<<<<<< HEAD
// LoadTree todo
=======
// LoadTree loads the participation tree and other required fields, using the provided TopOnlineAccounts function.
>>>>>>> 1382227a
func (tr *VotersForRound) LoadTree(onlineTop TopOnlineAccounts, hdr bookkeeping.BlockHeader) error {
	r := hdr.Round

	// stateProofRound is the block that we expect to form a state proof for,
	// using the balances from round r.
	stateProofRound := r + basics.Round(tr.Proto.StateProofVotersLookback+tr.Proto.StateProofInterval)

	top, err := onlineTop(r, stateProofRound, tr.Proto.StateProofTopVoters)
	if err != nil {
		return err
	}

	participants := make(basics.ParticipantsArray, len(top))
	addrToPos := make(map[basics.Address]uint64)
	var totalWeight basics.MicroAlgos

	for i, acct := range top {
		var ot basics.OverflowTracker
		rewards := basics.PendingRewards(&ot, tr.Proto, acct.MicroAlgos, acct.RewardsBase, hdr.RewardsLevel)
		money := ot.AddA(acct.MicroAlgos, rewards)
		if ot.Overflowed {
			return fmt.Errorf("votersTracker.LoadTree: overflow adding rewards %d + %d", acct.MicroAlgos, rewards)
		}

		totalWeight = ot.AddA(totalWeight, money)
		if ot.Overflowed {
			return fmt.Errorf("votersTracker.LoadTree: overflow computing totalWeight %d + %d", totalWeight.ToUint64(), money.ToUint64())
		}

		participants[i] = createStateProofParticipant(&acct.StateProofID, money)
		addrToPos[acct.Address] = uint64(i)
	}

	tree, err := merklearray.BuildVectorCommitmentTree(participants, crypto.HashFactory{HashType: stateproof.HashType})
	if err != nil {
		return err
	}

	tr.mu.Lock()
	tr.AddrToPos = addrToPos
	tr.Participants = participants
	tr.TotalWeight = totalWeight
	tr.Tree = tree
	tr.cond.Broadcast()
	tr.mu.Unlock()

	return nil
}

// BroadcastError broadcasts the error
func (tr *VotersForRound) BroadcastError(err error) {
	tr.mu.Lock()
	tr.loadTreeError = err
	tr.cond.Broadcast()
	tr.mu.Unlock()
}

//Wait waits for the tree to get constructed.
func (tr *VotersForRound) Wait() error {
	tr.mu.Lock()
	defer tr.mu.Unlock()
	for tr.Tree == nil {
		if tr.loadTreeError != nil {
			return tr.loadTreeError
		}

		tr.cond.Wait()
	}
	return nil
}<|MERGE_RESOLUTION|>--- conflicted
+++ resolved
@@ -100,11 +100,7 @@
 	return retPart
 }
 
-<<<<<<< HEAD
-// LoadTree todo
-=======
 // LoadTree loads the participation tree and other required fields, using the provided TopOnlineAccounts function.
->>>>>>> 1382227a
 func (tr *VotersForRound) LoadTree(onlineTop TopOnlineAccounts, hdr bookkeeping.BlockHeader) error {
 	r := hdr.Round
 
