// Copyright (C) 2019-2023 Algorand, Inc.
// This file is part of go-algorand
//
// go-algorand is free software: you can redistribute it and/or modify
// it under the terms of the GNU Affero General Public License as
// published by the Free Software Foundation, either version 3 of the
// License, or (at your option) any later version.
//
// go-algorand is distributed in the hope that it will be useful,
// but WITHOUT ANY WARRANTY; without even the implied warranty of
// MERCHANTABILITY or FITNESS FOR A PARTICULAR PURPOSE.  See the
// GNU Affero General Public License for more details.
//
// You should have received a copy of the GNU Affero General Public License
// along with go-algorand.  If not, see <https://www.gnu.org/licenses/>.

package sqlitedriver

import (
	"context"
	"database/sql"
	"errors"
	"testing"
	"time"

	"github.com/algorand/go-algorand/config"
	"github.com/algorand/go-algorand/data/basics"
	"github.com/algorand/go-algorand/ledger/store/trackerdb"
	"github.com/algorand/go-algorand/logging"
	"github.com/algorand/go-algorand/protocol"
	"github.com/algorand/go-algorand/util/db"
	"github.com/mattn/go-sqlite3"
)

type trackerSQLStore struct {
	pair db.Pair
	trackerdb.Reader
	trackerdb.Writer
	trackerdb.Catchpoint
}

// Open opens the sqlite database store
func Open(dbFilename string, dbMem bool, log logging.Logger) (store trackerdb.Store, err error) {
	pair, err := db.OpenPair(dbFilename, dbMem)
	if err != nil {
		return
	}
	pair.Rdb.SetLogger(log)
	pair.Wdb.SetLogger(log)
	return MakeStore(pair), nil
}

// MakeStore crates a tracker SQL db from sql db handle.
func MakeStore(pair db.Pair) trackerdb.Store {
	return &trackerSQLStore{pair, &sqlReader{pair.Rdb.Handle}, &sqlWriter{pair.Wdb.Handle}, &sqlCatchpoint{pair.Wdb.Handle}}
}

func (s *trackerSQLStore) SetSynchronousMode(ctx context.Context, mode db.SynchronousMode, fullfsync bool) (err error) {
	return s.pair.Wdb.SetSynchronousMode(ctx, mode, fullfsync)
}

func (s *trackerSQLStore) IsSharedCacheConnection() bool {
	return s.pair.Wdb.IsSharedCacheConnection()
}

func (s *trackerSQLStore) Batch(fn trackerdb.BatchFn) (err error) {
	return s.BatchContext(context.Background(), fn)
}

func (s *trackerSQLStore) BatchContext(ctx context.Context, fn trackerdb.BatchFn) (err error) {
	return maybeIOError(s.pair.Wdb.AtomicContext(ctx, func(ctx context.Context, tx *sql.Tx) error {
		return fn(ctx, &sqlBatchScope{tx, false, &sqlWriter{tx}})
	}))
}

func (s *trackerSQLStore) BeginBatch(ctx context.Context) (trackerdb.Batch, error) {
	handle, err := s.pair.Wdb.Handle.BeginTx(ctx, nil)
	if err != nil {
		return nil, err
	}
	return &sqlBatchScope{handle, false, &sqlWriter{handle}}, nil
}

func (s *trackerSQLStore) Snapshot(fn trackerdb.SnapshotFn) (err error) {
	return s.SnapshotContext(context.Background(), fn)
}

func (s *trackerSQLStore) SnapshotContext(ctx context.Context, fn trackerdb.SnapshotFn) (err error) {
<<<<<<< HEAD
	return maybeIOError(s.pair.Rdb.AtomicContext(ctx, func(ctx context.Context, tx *sql.Tx) error {
		return fn(ctx, sqlSnapshotScope{tx, &sqlReader{tx}})
	}))
=======
	return s.pair.Rdb.AtomicContext(ctx, func(ctx context.Context, tx *sql.Tx) error {
		return fn(ctx, &sqlSnapshotScope{tx, &sqlReader{tx}})
	})
>>>>>>> 197bfb6a
}

func (s *trackerSQLStore) BeginSnapshot(ctx context.Context) (trackerdb.Snapshot, error) {
	handle, err := s.pair.Rdb.Handle.BeginTx(ctx, nil)
	if err != nil {
		return nil, err
	}
	return &sqlSnapshotScope{handle, &sqlReader{handle}}, nil
}

func (s *trackerSQLStore) Transaction(fn trackerdb.TransactionFn) (err error) {
	return s.TransactionContext(context.Background(), fn)
}

func (s *trackerSQLStore) TransactionContext(ctx context.Context, fn trackerdb.TransactionFn) (err error) {
	return maybeIOError(s.pair.Wdb.AtomicContext(ctx, func(ctx context.Context, tx *sql.Tx) error {
		return fn(ctx, &sqlTransactionScope{tx, false, &sqlReader{tx}, &sqlWriter{tx}, &sqlCatchpoint{tx}})
	}))
}

func (s *trackerSQLStore) BeginTransaction(ctx context.Context) (trackerdb.Transaction, error) {
	handle, err := s.pair.Wdb.Handle.BeginTx(ctx, nil)
	if err != nil {
		return nil, err
	}
	return &sqlTransactionScope{handle, false, &sqlReader{handle}, &sqlWriter{handle}, &sqlCatchpoint{handle}}, nil
}

func (s trackerSQLStore) RunMigrations(ctx context.Context, params trackerdb.Params, log logging.Logger, targetVersion int32) (mgr trackerdb.InitParams, err error) {
	err = maybeIOError(s.pair.Wdb.AtomicContext(ctx, func(ctx context.Context, tx *sql.Tx) error {
		mgr, err = RunMigrations(ctx, tx, params, log, targetVersion)
		return err
	}))
	return
}

// TODO: rename: this is a sqlite specific name, this could also be used to trigger compact on KV stores.
// it seems to only be used during a v2 migration
func (s *trackerSQLStore) Vacuum(ctx context.Context) (stats db.VacuumStats, err error) {
	_, err = s.pair.Wdb.Vacuum(ctx)
	return
}

func (s *trackerSQLStore) ResetToV6Test(ctx context.Context) error {
	var resetExprs = []string{
		`DROP TABLE IF EXISTS onlineaccounts`,
		`DROP TABLE IF EXISTS txtail`,
		`DROP TABLE IF EXISTS onlineroundparamstail`,
		`DROP TABLE IF EXISTS catchpointfirststageinfo`,
	}

	return s.pair.Wdb.AtomicContext(ctx, func(ctx context.Context, tx *sql.Tx) error {
		for _, stmt := range resetExprs {
			_, err := tx.ExecContext(ctx, stmt)
			if err != nil {
				return err
			}
		}
		return nil
	})
}

func (s *trackerSQLStore) Close() {
	s.pair.Close()
}

type sqlReader struct {
	q db.Queryable
}

// MakeAccountsOptimizedReader implements trackerdb.Reader
func (r *sqlReader) MakeAccountsOptimizedReader() (trackerdb.AccountsReader, error) {
	return AccountsInitDbQueries(r.q)
}

// MakeAccountsReader implements trackerdb.Reader
func (r *sqlReader) MakeAccountsReader() (trackerdb.AccountsReaderExt, error) {
	// TODO: create and use a make accounts reader that takes just a queryable
	return NewAccountsSQLReader(r.q), nil
}

// MakeOnlineAccountsOptimizedReader implements trackerdb.Reader
func (r *sqlReader) MakeOnlineAccountsOptimizedReader() (trackerdb.OnlineAccountsReader, error) {
	return OnlineAccountsInitDbQueries(r.q)
}

// MakeSpVerificationCtxReader implements trackerdb.Reader
func (r *sqlReader) MakeSpVerificationCtxReader() trackerdb.SpVerificationCtxReader {
	return makeStateProofVerificationReader(r.q)
}

// MakeCatchpointPendingHashesIterator implements trackerdb.Reader
func (r *sqlReader) MakeCatchpointPendingHashesIterator(hashCount int) trackerdb.CatchpointPendingHashesIter {
	return MakeCatchpointPendingHashesIterator(hashCount, r.q)
}

// MakeCatchpointReader implements trackerdb.Reader
func (r *sqlReader) MakeCatchpointReader() (trackerdb.CatchpointReader, error) {
	return makeCatchpointReader(r.q), nil
}

// MakeEncodedAccoutsBatchIter implements trackerdb.Reader
func (r *sqlReader) MakeEncodedAccoutsBatchIter() trackerdb.EncodedAccountsBatchIter {
	return MakeEncodedAccoutsBatchIter(r.q)
}

// MakeKVsIter implements trackerdb.Reader
func (r *sqlReader) MakeKVsIter(ctx context.Context) (trackerdb.KVsIter, error) {
	return MakeKVsIter(ctx, r.q)
}

type sqlWriter struct {
	e db.Executable
}

// MakeAccountsOptimizedWriter implements trackerdb.Writer
func (w *sqlWriter) MakeAccountsOptimizedWriter(hasAccounts, hasResources, hasKvPairs, hasCreatables bool) (trackerdb.AccountsWriter, error) {
	return MakeAccountsSQLWriter(w.e, hasAccounts, hasResources, hasKvPairs, hasCreatables)
}

// MakeAccountsWriter implements trackerdb.Writer
func (w *sqlWriter) MakeAccountsWriter() (trackerdb.AccountsWriterExt, error) {
	return NewAccountsSQLReaderWriter(w.e), nil
}

// MakeOnlineAccountsOptimizedWriter implements trackerdb.Writer
func (w *sqlWriter) MakeOnlineAccountsOptimizedWriter(hasAccounts bool) (trackerdb.OnlineAccountsWriter, error) {
	return MakeOnlineAccountsSQLWriter(w.e, hasAccounts)
}

// MakeSpVerificationCtxWriter implements trackerdb.Writer
func (w *sqlWriter) MakeSpVerificationCtxWriter() trackerdb.SpVerificationCtxWriter {
	return makeStateProofVerificationWriter(w.e)
}

// Testing implements trackerdb.Writer
func (w *sqlWriter) Testing() trackerdb.WriterTestExt {
	return w
}

// AccountsInitLightTest implements trackerdb.WriterTestExt
func (w *sqlWriter) AccountsInitLightTest(tb testing.TB, initAccounts map[basics.Address]basics.AccountData, proto config.ConsensusParams) (newDatabase bool, err error) {
	return AccountsInitLightTest(tb, w.e, initAccounts, proto)
}

// AccountsInitTest implements trackerdb.WriterTestExt
func (w *sqlWriter) AccountsInitTest(tb testing.TB, initAccounts map[basics.Address]basics.AccountData, proto protocol.ConsensusVersion) (newDatabase bool) {
	return AccountsInitTest(tb, w.e, initAccounts, proto)
}

// AccountsUpdateSchemaTest implements trackerdb.WriterTestExt
func (w *sqlWriter) AccountsUpdateSchemaTest(ctx context.Context) (err error) {
	return AccountsUpdateSchemaTest(ctx, w.e)
}

// ModifyAcctBaseTest implements trackerdb.WriterTestExt
func (w *sqlWriter) ModifyAcctBaseTest() error {
	return modifyAcctBaseTest(w.e)
}

type sqlCatchpoint struct {
	e db.Executable
}

// MakeCatchpointReaderWriter implements trackerdb.Catchpoint
func (c *sqlCatchpoint) MakeCatchpointReaderWriter() (trackerdb.CatchpointReaderWriter, error) {
	return NewCatchpointSQLReaderWriter(c.e), nil
}

// MakeCatchpointWriter implements trackerdb.Catchpoint
func (c *sqlCatchpoint) MakeCatchpointWriter() (trackerdb.CatchpointWriter, error) {
	return NewCatchpointSQLReaderWriter(c.e), nil
}

// MakeMerkleCommitter implements trackerdb.Catchpoint
func (c *sqlCatchpoint) MakeMerkleCommitter(staging bool) (trackerdb.MerkleCommitter, error) {
	return MakeMerkleCommitter(c.e, staging)
}

// MakeOrderedAccountsIter implements trackerdb.Catchpoint
func (c *sqlCatchpoint) MakeOrderedAccountsIter(accountCount int) trackerdb.OrderedAccountsIter {
	return MakeOrderedAccountsIter(c.e, accountCount)
}

type sqlBatchScope struct {
	tx        *sql.Tx
	committed bool
	trackerdb.Writer
}

func (bs *sqlBatchScope) ResetTransactionWarnDeadline(ctx context.Context, deadline time.Time) (prevDeadline time.Time, err error) {
	return db.ResetTransactionWarnDeadline(ctx, bs.tx, deadline)
}

func (bs *sqlBatchScope) Close() error {
	if !bs.committed {
		return maybeIOError(bs.tx.Rollback())
	}
	return nil
}

func (bs *sqlBatchScope) Commit() error {
	err := bs.tx.Commit()
	if err != nil {
		return maybeIOError(err)
	}
	bs.committed = true
	return nil
}

type sqlSnapshotScope struct {
	tx *sql.Tx
	trackerdb.Reader
}

<<<<<<< HEAD
func (ss sqlSnapshotScope) Close() error {
	return maybeIOError(ss.tx.Rollback())
=======
func (ss *sqlSnapshotScope) ResetTransactionWarnDeadline(ctx context.Context, deadline time.Time) (prevDeadline time.Time, err error) {
	return db.ResetTransactionWarnDeadline(ctx, ss.tx, deadline)
}

func (ss *sqlSnapshotScope) Close() error {
	return ss.tx.Rollback()
>>>>>>> 197bfb6a
}

type sqlTransactionScope struct {
	tx        *sql.Tx
	committed bool
	trackerdb.Reader
	trackerdb.Writer
	trackerdb.Catchpoint
}

func (txs *sqlTransactionScope) RunMigrations(ctx context.Context, params trackerdb.Params, log logging.Logger, targetVersion int32) (mgr trackerdb.InitParams, err error) {
	return RunMigrations(ctx, txs.tx, params, log, targetVersion)
}

func (txs *sqlTransactionScope) ResetTransactionWarnDeadline(ctx context.Context, deadline time.Time) (prevDeadline time.Time, err error) {
	return db.ResetTransactionWarnDeadline(ctx, txs.tx, deadline)
}

func (txs *sqlTransactionScope) Close() error {
	if !txs.committed {
		return maybeIOError(txs.tx.Rollback())
	}
	return nil
}

func (txs *sqlTransactionScope) Commit() error {
	err := txs.tx.Commit()
	if err != nil {
		return maybeIOError(err)
	}
	txs.committed = true
	return nil
}

// maybeIOError allows for SQL IO Errors to be represented as trackerdb.ErrIoErr
// in places which may enconter them.
func maybeIOError(err error) error {
	if err == nil {
		return nil
	}
	var sqliteErr sqlite3.Error
	if errors.As(err, &sqliteErr) {
		if sqliteErr.Code == sqlite3.ErrIoErr {
			return &trackerdb.ErrIoErr{InnerError: err}
		}
	}
	return err
}<|MERGE_RESOLUTION|>--- conflicted
+++ resolved
@@ -86,15 +86,9 @@
 }
 
 func (s *trackerSQLStore) SnapshotContext(ctx context.Context, fn trackerdb.SnapshotFn) (err error) {
-<<<<<<< HEAD
 	return maybeIOError(s.pair.Rdb.AtomicContext(ctx, func(ctx context.Context, tx *sql.Tx) error {
-		return fn(ctx, sqlSnapshotScope{tx, &sqlReader{tx}})
-	}))
-=======
-	return s.pair.Rdb.AtomicContext(ctx, func(ctx context.Context, tx *sql.Tx) error {
 		return fn(ctx, &sqlSnapshotScope{tx, &sqlReader{tx}})
-	})
->>>>>>> 197bfb6a
+  }))
 }
 
 func (s *trackerSQLStore) BeginSnapshot(ctx context.Context) (trackerdb.Snapshot, error) {
@@ -310,17 +304,12 @@
 	trackerdb.Reader
 }
 
-<<<<<<< HEAD
-func (ss sqlSnapshotScope) Close() error {
-	return maybeIOError(ss.tx.Rollback())
-=======
 func (ss *sqlSnapshotScope) ResetTransactionWarnDeadline(ctx context.Context, deadline time.Time) (prevDeadline time.Time, err error) {
 	return db.ResetTransactionWarnDeadline(ctx, ss.tx, deadline)
 }
 
 func (ss *sqlSnapshotScope) Close() error {
-	return ss.tx.Rollback()
->>>>>>> 197bfb6a
+	return maybeIOError(ss.tx.Rollback())
 }
 
 type sqlTransactionScope struct {
