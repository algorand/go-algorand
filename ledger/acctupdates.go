--- conflicted
+++ resolved
@@ -68,18 +68,15 @@
 	ndeltas int
 }
 
-type modifiedCreatable struct {
-	// Type of the creatable: app or asset
-	ctype basics.CreatableType
-
+type modifiedAsset struct {
 	// Created if true, deleted if false
 	created bool
 
-	// creator of the app/asset
+	// Creator is the creator of the asset
 	creator basics.Address
 
-	// Keeps track of how many times this app/asset appears in
-	// accountUpdates.creatableDeltas
+	// Keeps track of how many times this asset appears in
+	// accountUpdates.assetDeltas
 	ndeltas int
 }
 
@@ -124,12 +121,12 @@
 	// address that appears in deltas.
 	accounts map[basics.Address]modifiedAccount
 
-	// creatableDeltas stores creatable updates for every round after dbRound.
-	creatableDeltas []map[basics.CreatableIndex]modifiedCreatable
-
-	// creatables stores the most recent state for every creatable that
-	// appears in creatableDeltas
-	creatables map[basics.CreatableIndex]modifiedCreatable
+	// assetDeltas stores asset updates for every round after dbRound.
+	assetDeltas []map[basics.AssetIndex]modifiedAsset
+
+	// assets stores the most recent asset state for every asset
+	// that appears in assetDeltas
+	assets map[basics.AssetIndex]modifiedAsset
 
 	// protos stores consensus parameters dbRound and every
 	// round after it; i.e., protos is one longer than deltas.
@@ -226,23 +223,6 @@
 		au.accountsMu.Unlock()
 		return err
 	}
-<<<<<<< HEAD
-=======
-	au.protos = []config.ConsensusParams{config.Consensus[hdr.CurrentProtocol]}
-
-	au.deltas = nil
-	au.creatableDeltas = nil
-	au.accounts = make(map[basics.Address]modifiedAccount)
-	au.creatables = make(map[basics.CreatableIndex]modifiedCreatable)
-	loaded := au.dbRound
-	for loaded < latest {
-		next := loaded + 1
-
-		blk, err := l.Block(next)
-		if err != nil {
-			return err
-		}
->>>>>>> 10312ad6
 
 	writingCatchpointDigest, err = au.initializeCaches(lastBalancesRound, lastestBlockRound, basics.Round(writingCatchpointRound))
 
@@ -310,92 +290,52 @@
 	return au.accountsq.lookup(addr)
 }
 
-<<<<<<< HEAD
-func (au *accountUpdates) listAssets(maxAssetIdx basics.AssetIndex, maxResults uint64) ([]basics.AssetLocator, error) {
+func (au *accountUpdates) listAssets(maxAssetIdx basics.AssetIndex, maxResults uint64) ([]basics.CreatableLocator, error) {
 	au.accountsMu.RLock()
 	defer au.accountsMu.RUnlock()
 
 	// Sort indices for assets that have been created/deleted. If this
-=======
-func (au *accountUpdates) allBalances(rnd basics.Round) (bals map[basics.Address]basics.AccountData, err error) {
-	offsetLimit, err := au.roundOffset(rnd)
-	if err != nil {
-		return
-	}
-
-	err = au.dbs.rdb.Atomic(func(tx *sql.Tx) error {
-		var err0 error
-		bals, err0 = accountsAll(tx)
-		return err0
-	})
-	if err != nil {
-		return
-	}
-
-	for offset := uint64(0); offset < offsetLimit; offset++ {
-		for addr, delta := range au.deltas[offset] {
-			bals[addr] = delta.new
-		}
-	}
-	return
-}
-
-func (au *accountUpdates) listAssets(maxAssetIdx basics.AssetIndex, maxResults uint64) ([]basics.CreatableLocator, error) {
-	return au.listCreatables(basics.CreatableIndex(maxAssetIdx), maxResults, basics.AssetCreatable)
-}
-
-func (au *accountUpdates) listApplications(maxAppIdx basics.AppIndex, maxResults uint64) ([]basics.CreatableLocator, error) {
-	return au.listCreatables(basics.CreatableIndex(maxAppIdx), maxResults, basics.AppCreatable)
-}
-
-func (au *accountUpdates) listCreatables(maxCreatableIdx basics.CreatableIndex, maxResults uint64, ctype basics.CreatableType) ([]basics.CreatableLocator, error) {
-	// Sort indices for creatables that have been created/deleted. If this
->>>>>>> 10312ad6
 	// turns out to be too inefficient, we could keep around a heap of
 	// created/deleted asset indices in memory.
-	keys := make([]basics.CreatableIndex, 0, len(au.creatables))
-	for cidx, delta := range au.creatables {
-		if delta.ctype != ctype {
-			continue
-		}
-		if cidx <= maxCreatableIdx {
-			keys = append(keys, cidx)
+	keys := make([]basics.AssetIndex, 0, len(au.assets))
+	for aidx := range au.assets {
+		if aidx <= maxAssetIdx {
+			keys = append(keys, aidx)
 		}
 	}
 	sort.Slice(keys, func(i, j int) bool { return keys[i] > keys[j] })
 
-	// Check for creatables that haven't been synced to disk yet.
-	var unsyncedCreatables []basics.CreatableLocator
-	deletedCreatables := make(map[basics.CreatableIndex]bool)
-	for _, cidx := range keys {
-		delta := au.creatables[cidx]
+	// Check for assets that haven't been synced to disk yet.
+	var unsyncedAssets []basics.CreatableLocator
+	deletedAssets := make(map[basics.AssetIndex]bool)
+	for _, aidx := range keys {
+		delta := au.assets[aidx]
 		if delta.created {
-			// Created but only exists in memory
-			unsyncedCreatables = append(unsyncedCreatables, basics.CreatableLocator{
-				Type:    delta.ctype,
-				Index:   cidx,
+			// Created asset that only exists in memory
+			unsyncedAssets = append(unsyncedAssets, basics.CreatableLocator{
+				Index:   basics.CreatableIndex(aidx),
 				Creator: delta.creator,
 			})
 		} else {
-			// Mark deleted creatables for exclusion from the results set
-			deletedCreatables[cidx] = true
-		}
-	}
-
-	// Check in-memory created creatables, which will always be newer than anything
+			// Mark deleted assets for exclusion from the results set
+			deletedAssets[aidx] = true
+		}
+	}
+
+	// Check in-memory created assets, which will always be newer than anything
 	// in the database
 	var res []basics.CreatableLocator
-	for _, loc := range unsyncedCreatables {
+	for _, loc := range unsyncedAssets {
 		if uint64(len(res)) == maxResults {
 			return res, nil
 		}
 		res = append(res, loc)
 	}
 
-	// Fetch up to maxResults - len(res) + len(deletedCreatables) from the database,
-	// so we have enough extras in case creatables were deleted
-	numToFetch := maxResults - uint64(len(res)) + uint64(len(deletedCreatables))
-	dbResults, err := au.accountsq.listCreatables(maxCreatableIdx, numToFetch, ctype)
+	// Fetch up to maxResults - len(res) + len(deletedAssets) from the database, so we
+	// have enough extras in case assets were deleted
+	numToFetch := maxResults - uint64(len(res)) + uint64(len(deletedAssets))
+	dbResults, err := au.accountsq.listAssets(maxAssetIdx, numToFetch)
 	if err != nil {
 		return nil, err
 	}
@@ -407,8 +347,8 @@
 			return res, nil
 		}
 
-		// Creatable was deleted
-		if _, ok := deletedCreatables[loc.Index]; ok {
+		// Asset was deleted
+		if _, ok := deletedAssets[basics.AssetIndex(loc.Index)]; ok {
 			continue
 		}
 
@@ -419,7 +359,6 @@
 	return res, nil
 }
 
-<<<<<<< HEAD
 // getLastCatchpointLabel retrieves the last catchpoint label that was stored to the database.
 func (au *accountUpdates) getLastCatchpointLabel() string {
 	au.accountsMu.RLock()
@@ -431,40 +370,37 @@
 func (au *accountUpdates) getAssetCreatorForRound(rnd basics.Round, aidx basics.AssetIndex) (basics.Address, error) {
 	au.accountsMu.RLock()
 	defer au.accountsMu.RUnlock()
-=======
-func (au *accountUpdates) getCreatorForRound(rnd basics.Round, cidx basics.CreatableIndex, ctype basics.CreatableType) (creator basics.Address, ok bool, err error) {
->>>>>>> 10312ad6
 	offset, err := au.roundOffset(rnd)
 	if err != nil {
-		return basics.Address{}, false, err
-	}
-
-	// If this is the most recent round, au.creatables has will have the latest
-	// state and we can skip scanning backwards over creatableDeltas
+		return basics.Address{}, err
+	}
+
+	// If this is the most recent round, au.assets has will have the latest
+	// state and we can skip scanning backwards over assetDeltas
 	if offset == uint64(len(au.deltas)) {
 		// Check if we already have the asset/creator in cache
-		creatableDelta, ok := au.creatables[cidx]
+		assetDelta, ok := au.assets[aidx]
 		if ok {
-			if creatableDelta.created && creatableDelta.ctype == ctype {
-				return creatableDelta.creator, true, nil
-			}
-			return basics.Address{}, false, nil
+			if assetDelta.created {
+				return assetDelta.creator, nil
+			}
+			return basics.Address{}, fmt.Errorf("asset %v has been deleted", aidx)
 		}
 	} else {
 		for offset > 0 {
 			offset--
-			creatableDelta, ok := au.creatableDeltas[offset][cidx]
+			assetDelta, ok := au.assetDeltas[offset][aidx]
 			if ok {
-				if creatableDelta.created && creatableDelta.ctype == ctype {
-					return creatableDelta.creator, true, nil
+				if assetDelta.created {
+					return assetDelta.creator, nil
 				}
-				return basics.Address{}, false, nil
+				return basics.Address{}, fmt.Errorf("asset %v has been deleted", aidx)
 			}
 		}
 	}
 
 	// Check the database
-	return au.accountsq.lookupCreator(cidx, ctype)
+	return au.accountsq.lookupAssetCreator(aidx)
 }
 
 // committedUpTo enqueues commiting the balances for round committedRound-lookback.
@@ -504,7 +440,6 @@
 		au.log.Panicf("committedUpTo: block %d too far in the future, lookback %d, dbRound %d, deltas %d", committedRound, lookback, au.dbRound, len(au.deltas))
 	}
 
-<<<<<<< HEAD
 	hasIntermediateCatchpoint := false
 	hasMultipleIntermediateCatchpoint = false
 	// check if there was a catchpoint between au.dbRound+lookback and newBase+lookback
@@ -518,37 +453,6 @@
 				hasMultipleIntermediateCatchpoint = true
 				// skip if there is more than one catchpoint in queue
 				newBase = basics.Round(mostRecentCatchpointRound) - lookback
-=======
-	// If we recently flushed, wait to aggregate some more blocks.
-	flushTime := time.Now()
-	if !flushTime.After(au.lastFlushTime.Add(5 * time.Second)) {
-		return au.dbRound
-	}
-
-	// Keep track of how many changes to each account we flush to the
-	// account DB, so that we can drop the corresponding refcounts in
-	// au.accounts.
-	var flushcount map[basics.Address]int
-	var creatableFlushcount map[basics.CreatableIndex]int
-
-	offset := uint64(newBase - au.dbRound)
-	err := au.dbs.wdb.Atomic(func(tx *sql.Tx) error {
-		flushcount = make(map[basics.Address]int)
-		creatableFlushcount = make(map[basics.CreatableIndex]int)
-		for i := uint64(0); i < offset; i++ {
-			rnd := au.dbRound + basics.Round(i) + 1
-			err := accountsNewRound(tx, rnd, au.deltas[i], au.creatableDeltas[i], au.roundTotals[i+1].RewardsLevel, au.protos[i+1])
-			if err != nil {
-				return err
-			}
-
-			for cidx := range au.creatableDeltas[i] {
-				creatableFlushcount[cidx] = creatableFlushcount[cidx] + 1
-			}
-
-			for addr := range au.deltas[i] {
-				flushcount[addr] = flushcount[addr] + 1
->>>>>>> 10312ad6
 			}
 			hasIntermediateCatchpoint = true
 		}
@@ -580,7 +484,6 @@
 	// check to see if this is a catchpoint round
 	isCatchpointRound = ((offset + uint64(lookback+au.dbRound)) > 0) && (au.catchpointInterval != 0) && (0 == (uint64((offset + uint64(lookback+au.dbRound))) % au.catchpointInterval))
 
-<<<<<<< HEAD
 	// calculate the number of pending deltas
 	pendingDeltas = au.deltasAccum[offset] - au.deltasAccum[0]
 
@@ -607,33 +510,6 @@
 	}
 	au.accountsWriting.Add(1)
 	return
-=======
-	for cidx, cnt := range creatableFlushcount {
-		mcreat, ok := au.creatables[cidx]
-		if !ok {
-			au.log.Panicf("inconsistency: flushed %d changes to creatable %d, but not in au.creatables", cnt, cidx)
-		}
-
-		if cnt > mcreat.ndeltas {
-			au.log.Panicf("inconsistency: flushed %d changes to creatable %d, but au.creatables had %d", cnt, cidx, mcreat.ndeltas)
-		}
-
-		mcreat.ndeltas -= cnt
-		if mcreat.ndeltas == 0 {
-			delete(au.creatables, cidx)
-		} else {
-			au.creatables[cidx] = mcreat
-		}
-	}
-
-	au.deltas = au.deltas[offset:]
-	au.protos = au.protos[offset:]
-	au.roundTotals = au.roundTotals[offset:]
-	au.creatableDeltas = au.creatableDeltas[offset:]
-	au.dbRound = newBase
-	au.lastFlushTime = flushTime
-	return au.dbRound
->>>>>>> 10312ad6
 }
 
 func (au *accountUpdates) newBlock(blk bookkeeping.Block, delta StateDelta) {
@@ -653,13 +529,9 @@
 	}
 	au.deltas = append(au.deltas, delta.accts)
 	au.protos = append(au.protos, proto)
-<<<<<<< HEAD
 	au.assetDeltas = append(au.assetDeltas, delta.assets)
 	au.roundDigest = append(au.roundDigest, blk.Digest())
 	au.deltasAccum = append(au.deltasAccum, len(delta.accts)+au.deltasAccum[len(au.deltasAccum)-1])
-=======
-	au.creatableDeltas = append(au.creatableDeltas, delta.creatables)
->>>>>>> 10312ad6
 
 	var ot basics.OverflowTracker
 	newTotals := au.roundTotals[len(au.roundTotals)-1]
@@ -676,13 +548,12 @@
 		au.accounts[addr] = macct
 	}
 
-	for cidx, cdelta := range delta.creatables {
-		mcreat := au.creatables[cidx]
-		mcreat.creator = cdelta.creator
-		mcreat.created = cdelta.created
-		mcreat.ctype = cdelta.ctype
-		mcreat.ndeltas++
-		au.creatables[cidx] = mcreat
+	for aidx, adelta := range delta.assets {
+		masset := au.assets[aidx]
+		masset.creator = adelta.creator
+		masset.created = adelta.created
+		masset.ndeltas++
+		au.assets[aidx] = masset
 	}
 
 	if ot.Overflowed {
