--- conflicted
+++ resolved
@@ -1538,13 +1538,8 @@
 	}
 }
 
-<<<<<<< HEAD
 // lookupWithoutRewards returns the account data for a given address at a given round.
-func (au *accountUpdates) lookupWithoutRewards(rnd basics.Round, addr basics.Address, syncronized bool) (data basics.AccountData, validThrough basics.Round, err error) {
-=======
-// lookupWithoutRewardsImpl returns the account data for a given address at a given round.
-func (au *accountUpdates) lookupWithoutRewardsImpl(rnd basics.Round, addr basics.Address, synchronized bool) (data basics.AccountData, validThrough basics.Round, err error) {
->>>>>>> df98f530
+func (au *accountUpdates) lookupWithoutRewards(rnd basics.Round, addr basics.Address, synchronized bool) (data basics.AccountData, validThrough basics.Round, err error) {
 	needUnlock := false
 	if synchronized {
 		au.accountsMu.RLock()
@@ -1618,25 +1613,15 @@
 				au.accountsReadCond.Wait()
 			}
 		} else {
-<<<<<<< HEAD
-			// in non-sync mode, we don't wait since we already assume that we're syncronized.
+			// in non-sync mode, we don't wait since we already assume that we're synchronized.
 			au.log.Errorf("accountUpdates.lookupWithoutRewards: database round %d mismatching in-memory round %d", dbRound, currentDbRound)
-=======
-			// in non-sync mode, we don't wait since we already assume that we're synchronized.
-			au.log.Errorf("accountUpdates.lookupWithoutRewardsImpl: database round %d mismatching in-memory round %d", dbRound, currentDbRound)
->>>>>>> df98f530
 			return basics.AccountData{}, basics.Round(0), &MismatchingDatabaseRoundError{databaseRound: dbRound, memoryRound: currentDbRound}
 		}
 	}
 }
 
-<<<<<<< HEAD
 // getCreatorForRound returns the asset/app creator for a given asset/app index at a given round
-func (au *accountUpdates) getCreatorForRound(rnd basics.Round, cidx basics.CreatableIndex, ctype basics.CreatableType, syncronized bool) (creator basics.Address, ok bool, err error) {
-=======
-// getCreatorForRoundImpl returns the asset/app creator for a given asset/app index at a given round
-func (au *accountUpdates) getCreatorForRoundImpl(rnd basics.Round, cidx basics.CreatableIndex, ctype basics.CreatableType, synchronized bool) (creator basics.Address, ok bool, err error) {
->>>>>>> df98f530
+func (au *accountUpdates) getCreatorForRound(rnd basics.Round, cidx basics.CreatableIndex, ctype basics.CreatableType, synchronized bool) (creator basics.Address, ok bool, err error) {
 	unlock := false
 	if synchronized {
 		au.accountsMu.RLock()
