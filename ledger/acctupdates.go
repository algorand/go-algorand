// Copyright (C) 2019-2021 Algorand, Inc.
// This file is part of go-algorand
//
// go-algorand is free software: you can redistribute it and/or modify
// it under the terms of the GNU Affero General Public License as
// published by the Free Software Foundation, either version 3 of the
// License, or (at your option) any later version.
//
// go-algorand is distributed in the hope that it will be useful,
// but WITHOUT ANY WARRANTY; without even the implied warranty of
// MERCHANTABILITY or FITNESS FOR A PARTICULAR PURPOSE.  See the
// GNU Affero General Public License for more details.
//
// You should have received a copy of the GNU Affero General Public License
// along with go-algorand.  If not, see <https://www.gnu.org/licenses/>.

package ledger

import (
	"container/heap"
	"context"
	"database/sql"
	"encoding/hex"
	"fmt"
	"io"
	"os"
	"path/filepath"
	"sort"
	"strconv"
	"sync"
	"sync/atomic"
	"time"

	"github.com/algorand/go-deadlock"

	"github.com/algorand/go-algorand/config"
	"github.com/algorand/go-algorand/crypto"
	"github.com/algorand/go-algorand/crypto/merkletrie"
	"github.com/algorand/go-algorand/data/basics"
	"github.com/algorand/go-algorand/data/bookkeeping"
	"github.com/algorand/go-algorand/data/transactions"
	"github.com/algorand/go-algorand/ledger/common"
	"github.com/algorand/go-algorand/logging"
	"github.com/algorand/go-algorand/logging/telemetryspec"
	"github.com/algorand/go-algorand/protocol"
	"github.com/algorand/go-algorand/util/db"
	"github.com/algorand/go-algorand/util/metrics"
)

const (
	// balancesFlushInterval defines how frequently we want to flush our balances to disk.
	balancesFlushInterval = 5 * time.Second
	// pendingDeltasFlushThreshold is the deltas count threshold above we flush the pending balances regardless of the flush interval.
	pendingDeltasFlushThreshold = 128
	// trieRebuildAccountChunkSize defines the number of accounts that would get read at a single chunk
	// before added to the trie during trie construction
	trieRebuildAccountChunkSize = 16384
	// trieRebuildCommitFrequency defines the number of accounts that would get added before we call evict to commit the changes and adjust the memory cache.
	trieRebuildCommitFrequency = 65536
	// trieAccumulatedChangesFlush defines the number of pending changes that would be applied to the merkle trie before
	// we attempt to commit them to disk while writing a batch of rounds balances to disk.
	trieAccumulatedChangesFlush = 256
)

// trieCachedNodesCount defines how many balances trie nodes we would like to keep around in memory.
// value was calibrated using BenchmarkCalibrateCacheNodeSize
var trieCachedNodesCount = 9000

// merkleCommitterNodesPerPage controls how many nodes will be stored in a single page
// value was calibrated using BenchmarkCalibrateNodesPerPage
var merkleCommitterNodesPerPage = int64(116)

// baseAccountsPendingAccountsBufferSize defines the size of the base account pending accounts buffer size.
// At the begining of a new round, the entries from this buffer are being flushed into the base accounts map.
const baseAccountsPendingAccountsBufferSize = 100000

// baseAccountsPendingAccountsWarnThreshold defines the threshold at which the lruAccounts would generate a warning
// after we've surpassed a given pending account size. The warning is being generated when the pending accounts data
// is being flushed into the main base account cache.
const baseAccountsPendingAccountsWarnThreshold = 85000

var trieMemoryConfig = merkletrie.MemoryConfig{
	NodesCountPerPage:         merkleCommitterNodesPerPage,
	CachedNodesCount:          trieCachedNodesCount,
	PageFillFactor:            0.95,
	MaxChildrenPagesThreshold: 64,
}

// A modifiedAccount represents an account that has been modified since
// the persistent state stored in the account DB (i.e., in the range of
// rounds covered by the accountUpdates tracker).
type modifiedAccount struct {
	// data stores the most recent AccountData for this modified
	// account.
	data basics.AccountData

	// ndelta keeps track of how many times this account appears in
	// accountUpdates.deltas.  This is used to evict modifiedAccount
	// entries when all changes to an account have been reflected in
	// the account DB, and no outstanding modifications remain.
	ndeltas int
}

type accountUpdates struct {
	// constant variables ( initialized on initialize, and never changed afterward )

	// initAccounts specifies initial account values for database.
	initAccounts map[basics.Address]basics.AccountData

	// initProto specifies the initial consensus parameters.
	initProto config.ConsensusParams

	// dbDirectory is the directory where the ledger and block sql file resides as well as the parent directroy for the catchup files to be generated
	dbDirectory string

	// catchpointInterval is the configured interval at which the accountUpdates would generate catchpoint labels and catchpoint files.
	catchpointInterval uint64

	// archivalLedger determines whether the associated ledger was configured as archival ledger or not.
	archivalLedger bool

	// catchpointFileHistoryLength defines how many catchpoint files we want to store back.
	// 0 means don't store any, -1 mean unlimited and positive number suggest the number of most recent catchpoint files.
	catchpointFileHistoryLength int

	// vacuumOnStartup controls whether the accounts database would get vacuumed on startup.
	vacuumOnStartup bool

	// dynamic variables

	// Connection to the database.
	dbs db.Pair

	// Prepared SQL statements for fast accounts DB lookups.
	accountsq *accountsDbQueries

	// dbRound is always exactly accountsRound(),
	// cached to avoid SQL queries.
	dbRound basics.Round

	// deltas stores updates for every round after dbRound.
<<<<<<< HEAD
	deltas []map[basics.Address]common.AccountDelta
=======
	deltas []map[basics.Address]basics.AccountData
>>>>>>> 2569aefe

	// accounts stores the most recent account state for every
	// address that appears in deltas.
	accounts map[basics.Address]modifiedAccount

	// creatableDeltas stores creatable updates for every round after dbRound.
	creatableDeltas []map[basics.CreatableIndex]common.ModifiedCreatable

	// creatables stores the most recent state for every creatable that
	// appears in creatableDeltas
	creatables map[basics.CreatableIndex]common.ModifiedCreatable

	// protos stores consensus parameters dbRound and every
	// round after it; i.e., protos is one longer than deltas.
	protos []config.ConsensusParams

	// totals stores the totals for dbRound and every round after it;
	// i.e., totals is one longer than deltas.
	roundTotals []common.AccountTotals

	// roundDigest stores the digest of the block for every round starting with dbRound and every round after it.
	roundDigest []crypto.Digest

	// log copied from ledger
	log logging.Logger

	// lastFlushTime is the time we last flushed updates to
	// the accounts DB (bumping dbRound).
	lastFlushTime time.Time

	// ledger is the source ledger, which is used to synchronize
	// the rounds at which we need to flush the balances to disk
	// in favor of the catchpoint to be generated.
	ledger ledgerForTracker

	// The Trie tracking the current account balances. Always matches the balances that were
	// written to the database.
	balancesTrie *merkletrie.Trie

	// The last catchpoint label that was written to the database. Should always align with what's in the database.
	// note that this is the last catchpoint *label* and not the catchpoint file.
	lastCatchpointLabel string

	// catchpointWriting help to synchronize the catchpoint file writing. When this atomic variable is 0, no writing is going on.
	// Any non-zero value indicates a catchpoint being written.
	catchpointWriting int32

	// catchpointSlowWriting suggest to the accounts writer that it should finish writing up the catchpoint file ASAP.
	// when this channel is closed, the accounts writer would try and complete the writing as soon as possible.
	// otherwise, it would take it's time and perform periodic sleeps between chunks processing.
	catchpointSlowWriting chan struct{}

	// ctx is the context for the committing go-routine. It's also used as the "parent" of the catchpoint generation operation.
	ctx context.Context

	// ctxCancel is the canceling function for canceling the committing go-routine ( i.e. signaling the committing go-routine that it's time to abort )
	ctxCancel context.CancelFunc

	// deltasAccum stores the accumulated deltas for every round starting dbRound-1.
	deltasAccum []int

	// committedOffset is the offset at which we'd like to persist all the previous account information to disk.
	committedOffset chan deferredCommit

	// accountsMu is the synchronization mutex for accessing the various non-static variables.
	accountsMu deadlock.RWMutex

	// accountsReadCond used to synchronize read access to the internal data structures.
	accountsReadCond *sync.Cond

	// accountsWriting provides synchronization around the background writing of account balances.
	accountsWriting sync.WaitGroup

	// commitSyncerClosed is the blocking channel for synchronizing closing the commitSyncer goroutine. Once it's closed, the
	// commitSyncer can be assumed to have aborted.
	commitSyncerClosed chan struct{}

	// voters keeps track of Merkle trees of online accounts, used for compact certificates.
	voters *votersTracker

	// baseAccounts stores the most recently used accounts, at exactly dbRound
	baseAccounts lruAccounts
}

type deferredCommit struct {
	offset   uint64
	dbRound  basics.Round
	lookback basics.Round
}

// RoundOffsetError is an error for when requested round is behind earliest stored db entry
type RoundOffsetError struct {
	round   basics.Round
	dbRound basics.Round
}

func (e *RoundOffsetError) Error() string {
	return fmt.Sprintf("round %d before dbRound %d", e.round, e.dbRound)
}

// StaleDatabaseRoundError is generated when we detect that the database round is behind the accountUpdates in-memory dbRound. This
// should never happen, since we update the database first, and only upon a successfull update we update the in-memory dbRound.
type StaleDatabaseRoundError struct {
	memoryRound   basics.Round
	databaseRound basics.Round
}

func (e *StaleDatabaseRoundError) Error() string {
	return fmt.Sprintf("database round %d is behind in-memory round %d", e.databaseRound, e.memoryRound)
}

// MismatchingDatabaseRoundError is generated when we detect that the database round is different than the accountUpdates in-memory dbRound. This
// could happen normally when the database and the in-memory dbRound aren't synchronized. However, when we work in non-sync mode, we expect the database to be
// always synchronized with the in-memory data. When that condition is violated, this error is generated.
type MismatchingDatabaseRoundError struct {
	memoryRound   basics.Round
	databaseRound basics.Round
}

func (e *MismatchingDatabaseRoundError) Error() string {
	return fmt.Sprintf("database round %d mismatching in-memory round %d", e.databaseRound, e.memoryRound)
}

// initialize initializes the accountUpdates structure
func (au *accountUpdates) initialize(cfg config.Local, dbPathPrefix string, genesisProto config.ConsensusParams, genesisAccounts map[basics.Address]basics.AccountData) {
	au.initProto = genesisProto
	au.initAccounts = genesisAccounts
	au.dbDirectory = filepath.Dir(dbPathPrefix)
	au.archivalLedger = cfg.Archival
	switch cfg.CatchpointTracking {
	case -1:
		au.catchpointInterval = 0
	default:
		// give a warning, then fall thought
		logging.Base().Warnf("accountUpdates: the CatchpointTracking field in the config.json file contains an invalid value (%d). The default value of 0 would be used instead.", cfg.CatchpointTracking)
		fallthrough
	case 0:
		if au.archivalLedger {
			au.catchpointInterval = cfg.CatchpointInterval
		} else {
			au.catchpointInterval = 0
		}
	case 1:
		au.catchpointInterval = cfg.CatchpointInterval
	}

	au.catchpointFileHistoryLength = cfg.CatchpointFileHistoryLength
	if cfg.CatchpointFileHistoryLength < -1 {
		au.catchpointFileHistoryLength = -1
	}
	au.vacuumOnStartup = cfg.OptimizeAccountsDatabaseOnStartup
	// initialize the commitSyncerClosed with a closed channel ( since the commitSyncer go-routine is not active )
	au.commitSyncerClosed = make(chan struct{})
	close(au.commitSyncerClosed)
	au.accountsReadCond = sync.NewCond(au.accountsMu.RLocker())
}

// loadFromDisk is the 2nd level initialization, and is required before the accountUpdates becomes functional
// The close function is expected to be call in pair with loadFromDisk
func (au *accountUpdates) loadFromDisk(l ledgerForTracker) error {
	au.accountsMu.Lock()
	defer au.accountsMu.Unlock()
	var writingCatchpointRound uint64
	lastBalancesRound, lastestBlockRound, err := au.initializeFromDisk(l)

	if err != nil {
		return err
	}

	var writingCatchpointDigest crypto.Digest

	writingCatchpointRound, _, err = au.accountsq.readCatchpointStateUint64(context.Background(), catchpointStateWritingCatchpoint)
	if err != nil {
		return err
	}

	writingCatchpointDigest, err = au.initializeCaches(lastBalancesRound, lastestBlockRound, basics.Round(writingCatchpointRound))
	if err != nil {
		return err
	}

	if writingCatchpointRound != 0 && au.catchpointInterval != 0 {
		au.generateCatchpoint(basics.Round(writingCatchpointRound), au.lastCatchpointLabel, writingCatchpointDigest, time.Duration(0))
	}

	au.voters = &votersTracker{}
	err = au.voters.loadFromDisk(l, au)
	if err != nil {
		return err
	}

	return nil
}

// waitAccountsWriting waits for all the pending ( or current ) account writing to be completed.
func (au *accountUpdates) waitAccountsWriting() {
	au.accountsWriting.Wait()
}

// close closes the accountUpdates, waiting for all the child go-routine to complete
func (au *accountUpdates) close() {
	if au.ctxCancel != nil {
		au.ctxCancel()
	}
	au.waitAccountsWriting()
	// this would block until the commitSyncerClosed channel get closed.
	<-au.commitSyncerClosed
	au.baseAccounts.prune(0)
}

// IsWritingCatchpointFile returns true when a catchpoint file is being generated. The function is used by the catchup service
// to avoid memory pressure until the catchpoint file writing is complete.
func (au *accountUpdates) IsWritingCatchpointFile() bool {
	return atomic.LoadInt32(&au.catchpointWriting) != 0
}

// LookupWithRewards returns the account data for a given address at a given round.
// Note that the function doesn't update the account with the rewards,
// even while it does return the AccoutData which represent the "rewarded" account data.
func (au *accountUpdates) LookupWithRewards(rnd basics.Round, addr basics.Address) (data basics.AccountData, err error) {
	return au.lookupWithRewards(rnd, addr)
}

// LookupWithoutRewards returns the account data for a given address at a given round.
func (au *accountUpdates) LookupWithoutRewards(rnd basics.Round, addr basics.Address) (data basics.AccountData, validThrough basics.Round, err error) {
	return au.lookupWithoutRewards(rnd, addr, true /* take lock*/)
}

// ListAssets lists the assets by their asset index, limiting to the first maxResults
func (au *accountUpdates) ListAssets(maxAssetIdx basics.AssetIndex, maxResults uint64) ([]basics.CreatableLocator, error) {
	return au.listCreatables(basics.CreatableIndex(maxAssetIdx), maxResults, basics.AssetCreatable)
}

// ListApplications lists the application by their app index, limiting to the first maxResults
func (au *accountUpdates) ListApplications(maxAppIdx basics.AppIndex, maxResults uint64) ([]basics.CreatableLocator, error) {
	return au.listCreatables(basics.CreatableIndex(maxAppIdx), maxResults, basics.AppCreatable)
}

// listCreatables lists the application/asset by their app/asset index, limiting to the first maxResults
func (au *accountUpdates) listCreatables(maxCreatableIdx basics.CreatableIndex, maxResults uint64, ctype basics.CreatableType) ([]basics.CreatableLocator, error) {
	au.accountsMu.RLock()
	for {
		currentDbRound := au.dbRound
		currentDeltaLen := len(au.deltas)
		// Sort indices for creatables that have been created/deleted. If this
		// turns out to be too inefficient, we could keep around a heap of
		// created/deleted asset indices in memory.
		keys := make([]basics.CreatableIndex, 0, len(au.creatables))
		for cidx, delta := range au.creatables {
			if delta.Ctype != ctype {
				continue
			}
			if cidx <= maxCreatableIdx {
				keys = append(keys, cidx)
			}
		}
		sort.Slice(keys, func(i, j int) bool { return keys[i] > keys[j] })

		// Check for creatables that haven't been synced to disk yet.
		unsyncedCreatables := make([]basics.CreatableLocator, 0, len(keys))
		deletedCreatables := make(map[basics.CreatableIndex]bool, len(keys))
		for _, cidx := range keys {
			delta := au.creatables[cidx]
			if delta.Created {
				// Created but only exists in memory
				unsyncedCreatables = append(unsyncedCreatables, basics.CreatableLocator{
					Type:    delta.Ctype,
					Index:   cidx,
					Creator: delta.Creator,
				})
			} else {
				// Mark deleted creatables for exclusion from the results set
				deletedCreatables[cidx] = true
			}
		}

		au.accountsMu.RUnlock()

		// Check in-memory created creatables, which will always be newer than anything
		// in the database
		if uint64(len(unsyncedCreatables)) >= maxResults {
			return unsyncedCreatables[:maxResults], nil
		}
		res := unsyncedCreatables

		// Fetch up to maxResults - len(res) + len(deletedCreatables) from the database,
		// so we have enough extras in case creatables were deleted
		numToFetch := maxResults - uint64(len(res)) + uint64(len(deletedCreatables))
		dbResults, dbRound, err := au.accountsq.listCreatables(maxCreatableIdx, numToFetch, ctype)
		if err != nil {
			return nil, err
		}

		if dbRound == currentDbRound {
			// Now we merge the database results with the in-memory results
			for _, loc := range dbResults {
				// Check if we have enough results
				if uint64(len(res)) == maxResults {
					return res, nil
				}

				// Creatable was deleted
				if _, ok := deletedCreatables[loc.Index]; ok {
					continue
				}

				// We're OK to include this result
				res = append(res, loc)
			}
			return res, nil
		}
		if dbRound < currentDbRound {
			au.log.Errorf("listCreatables: database round %d is behind in-memory round %d", dbRound, currentDbRound)
			return []basics.CreatableLocator{}, &StaleDatabaseRoundError{databaseRound: dbRound, memoryRound: currentDbRound}
		}
		au.accountsMu.RLock()
		for currentDbRound >= au.dbRound && currentDeltaLen == len(au.deltas) {
			au.accountsReadCond.Wait()
		}
	}
}

// onlineTop returns the top n online accounts, sorted by their normalized
// balance and address, whose voting keys are valid in voteRnd.  See the
// normalization description in AccountData.NormalizedOnlineBalance().
func (au *accountUpdates) onlineTop(rnd basics.Round, voteRnd basics.Round, n uint64) ([]*onlineAccount, error) {
	proto := au.ledger.GenesisProto()
	au.accountsMu.RLock()
	for {
		currentDbRound := au.dbRound
		currentDeltaLen := len(au.deltas)
		offset, err := au.roundOffset(rnd)
		if err != nil {
			au.accountsMu.RUnlock()
			return nil, err
		}

		// Determine how many accounts have been modified in-memory,
		// so that we obtain enough top accounts from disk (accountdb).
		// If the *onlineAccount is nil, that means the account is offline
		// as of the most recent change to that account, or its vote key
		// is not valid in voteRnd.  Otherwise, the *onlineAccount is the
		// representation of the most recent state of the account, and it
		// is online and can vote in voteRnd.
		modifiedAccounts := make(map[basics.Address]*onlineAccount)
		for o := uint64(0); o < offset; o++ {
			for addr, d := range au.deltas[o] {
<<<<<<< HEAD
				if d.New.Status != basics.Online {
=======
				if d.Status != basics.Online {
>>>>>>> 2569aefe
					modifiedAccounts[addr] = nil
					continue
				}

<<<<<<< HEAD
				if !(d.New.VoteFirstValid <= voteRnd && voteRnd <= d.New.VoteLastValid) {
=======
				if !(d.VoteFirstValid <= voteRnd && voteRnd <= d.VoteLastValid) {
>>>>>>> 2569aefe
					modifiedAccounts[addr] = nil
					continue
				}

<<<<<<< HEAD
				modifiedAccounts[addr] = accountDataToOnline(addr, &d.New, proto)
=======
				modifiedAccounts[addr] = accountDataToOnline(addr, &d, proto)
>>>>>>> 2569aefe
			}
		}

		au.accountsMu.RUnlock()

		// Build up a set of candidate accounts.  Start by loading the
		// top N + len(modifiedAccounts) accounts from disk (accountdb).
		// This ensures that, even if the worst case if all in-memory
		// changes are deleting the top accounts in accountdb, we still
		// will have top N left.
		//
		// Keep asking for more accounts until we get the desired number,
		// or there are no more accounts left.
		candidates := make(map[basics.Address]*onlineAccount)
		batchOffset := uint64(0)
		batchSize := uint64(1024)
		var dbRound basics.Round
		for uint64(len(candidates)) < n+uint64(len(modifiedAccounts)) {
			var accts map[basics.Address]*onlineAccount
			start := time.Now()
			ledgerAccountsonlinetopCount.Inc(nil)
			err = au.dbs.Rdb.Atomic(func(ctx context.Context, tx *sql.Tx) (err error) {
				accts, err = accountsOnlineTop(tx, batchOffset, batchSize, proto)
				if err != nil {
					return
				}
				dbRound, _, err = accountsRound(tx)
				return
			})
			ledgerAccountsonlinetopMicros.AddMicrosecondsSince(start, nil)
			if err != nil {
				return nil, err
			}

			if dbRound != currentDbRound {
				break
			}

			for addr, data := range accts {
				if !(data.VoteFirstValid <= voteRnd && voteRnd <= data.VoteLastValid) {
					continue
				}
				candidates[addr] = data
			}

			// If we got fewer than batchSize accounts, there are no
			// more accounts to look at.
			if uint64(len(accts)) < batchSize {
				break
			}

			batchOffset += batchSize
		}
		if dbRound != currentDbRound && dbRound != basics.Round(0) {
			// database round doesn't match the last au.dbRound we sampled.
			au.accountsMu.RLock()
			for currentDbRound >= au.dbRound && currentDeltaLen == len(au.deltas) {
				au.accountsReadCond.Wait()
			}
			continue
		}

		// Now update the candidates based on the in-memory deltas.
		for addr, oa := range modifiedAccounts {
			if oa == nil {
				delete(candidates, addr)
			} else {
				candidates[addr] = oa
			}
		}

		// Get the top N accounts from the candidate set, by inserting all of
		// the accounts into a heap and then pulling out N elements from the
		// heap.
		topHeap := &onlineTopHeap{
			accts: nil,
		}

		for _, data := range candidates {
			heap.Push(topHeap, data)
		}

		var res []*onlineAccount
		for topHeap.Len() > 0 && uint64(len(res)) < n {
			acct := heap.Pop(topHeap).(*onlineAccount)
			res = append(res, acct)
		}

		return res, nil
	}
}

// GetLastCatchpointLabel retrieves the last catchpoint label that was stored to the database.
func (au *accountUpdates) GetLastCatchpointLabel() string {
	au.accountsMu.RLock()
	defer au.accountsMu.RUnlock()
	return au.lastCatchpointLabel
}

// GetCreatorForRound returns the creator for a given asset/app index at a given round
func (au *accountUpdates) GetCreatorForRound(rnd basics.Round, cidx basics.CreatableIndex, ctype basics.CreatableType) (creator basics.Address, ok bool, err error) {
	return au.getCreatorForRound(rnd, cidx, ctype, true /* take the lock */)
}

// committedUpTo enqueues committing the balances for round committedRound-lookback.
// The deferred committing is done so that we could calculate the historical balances lookback rounds back.
// Since we don't want to hold off the tracker's mutex for too long, we'll defer the database persistence of this
// operation to a syncer goroutine. The one caveat is that when storing a catchpoint round, we would want to
// wait until the catchpoint creation is done, so that the persistence of the catchpoint file would have an
// uninterrupted view of the balances at a given point of time.
func (au *accountUpdates) committedUpTo(committedRound basics.Round) (retRound basics.Round) {
	var isCatchpointRound, hasMultipleIntermediateCatchpoint bool
	var offset uint64
	var dc deferredCommit
	au.accountsMu.RLock()
	defer func() {
		au.accountsMu.RUnlock()
		if dc.offset != 0 {
			au.committedOffset <- dc
		}
	}()

	retRound = basics.Round(0)
	var pendingDeltas int

	lookback := basics.Round(au.protos[len(au.protos)-1].MaxBalLookback)
	if committedRound < lookback {
		return
	}

	retRound = au.dbRound
	newBase := committedRound - lookback
	if newBase <= au.dbRound {
		// Already forgotten
		return
	}

	if newBase > au.dbRound+basics.Round(len(au.deltas)) {
		au.log.Panicf("committedUpTo: block %d too far in the future, lookback %d, dbRound %d, deltas %d", committedRound, lookback, au.dbRound, len(au.deltas))
	}

	hasIntermediateCatchpoint := false
	hasMultipleIntermediateCatchpoint = false
	// check if there was a catchpoint between au.dbRound+lookback and newBase+lookback
	if au.catchpointInterval > 0 {
		nextCatchpointRound := ((uint64(au.dbRound+lookback) + au.catchpointInterval) / au.catchpointInterval) * au.catchpointInterval

		if nextCatchpointRound < uint64(newBase+lookback) {
			mostRecentCatchpointRound := (uint64(committedRound) / au.catchpointInterval) * au.catchpointInterval
			newBase = basics.Round(nextCatchpointRound) - lookback
			if mostRecentCatchpointRound > nextCatchpointRound {
				hasMultipleIntermediateCatchpoint = true
				// skip if there is more than one catchpoint in queue
				newBase = basics.Round(mostRecentCatchpointRound) - lookback
			}
			hasIntermediateCatchpoint = true
		}
	}

	// if we're still writing the previous balances, we can't move forward yet.
	if au.IsWritingCatchpointFile() {
		// if we hit this path, it means that we're still writing a catchpoint.
		// see if the new delta range contains another catchpoint.
		if hasIntermediateCatchpoint {
			// check if we're already attempting to perform fast-writing.
			select {
			case <-au.catchpointSlowWriting:
				// yes, we're already doing fast-writing.
			default:
				// no, we're not yet doing fast writing, make it so.
				close(au.catchpointSlowWriting)
			}
		}
		return
	}

	newBase = au.voters.lowestRound(newBase)

	offset = uint64(newBase - au.dbRound)

	// check to see if this is a catchpoint round
	isCatchpointRound = ((offset + uint64(lookback+au.dbRound)) > 0) && (au.catchpointInterval != 0) && (0 == (uint64((offset + uint64(lookback+au.dbRound))) % au.catchpointInterval))

	// calculate the number of pending deltas
	pendingDeltas = au.deltasAccum[offset] - au.deltasAccum[0]

	// If we recently flushed, wait to aggregate some more blocks.
	// ( unless we're creating a catchpoint, in which case we want to flush it right away
	//   so that all the instances of the catchpoint would contain exactly the same data )
	flushTime := time.Now()
	if !flushTime.After(au.lastFlushTime.Add(balancesFlushInterval)) && !isCatchpointRound && pendingDeltas < pendingDeltasFlushThreshold {
		return au.dbRound
	}

	if isCatchpointRound && au.archivalLedger {
		// store non-zero ( all ones ) into the catchpointWriting atomic variable to indicate that a catchpoint is being written ( or, queued to be written )
		atomic.StoreInt32(&au.catchpointWriting, int32(-1))
		au.catchpointSlowWriting = make(chan struct{}, 1)
		if hasMultipleIntermediateCatchpoint {
			close(au.catchpointSlowWriting)
		}
	}

	dc = deferredCommit{
		offset:   offset,
		dbRound:  au.dbRound,
		lookback: lookback,
	}
	au.accountsWriting.Add(1)
	return
}

// newBlock is the accountUpdates implementation of the ledgerTracker interface. This is the "external" facing function
// which invokes the internal implementation after taking the lock.
func (au *accountUpdates) newBlock(blk bookkeeping.Block, delta common.StateDelta) {
	au.accountsMu.Lock()
	au.newBlockImpl(blk, delta)
	au.accountsMu.Unlock()
	au.accountsReadCond.Broadcast()
}

// Totals returns the totals for a given round
func (au *accountUpdates) Totals(rnd basics.Round) (totals common.AccountTotals, err error) {
	au.accountsMu.RLock()
	defer au.accountsMu.RUnlock()
	return au.totalsImpl(rnd)
}

// ReadCloseSizer interface implements the standard io.Reader and io.Closer as well
// as supporting the Size() function that let the caller know what the size of the stream would be (in bytes).
type ReadCloseSizer interface {
	io.ReadCloser
	Size() (int64, error)
}

// readCloseSizer is an instance of the ReadCloseSizer interface
type readCloseSizer struct {
	io.ReadCloser
	size int64
}

// Size returns the length of the associated stream.
func (r *readCloseSizer) Size() (int64, error) {
	if r.size < 0 {
		return 0, fmt.Errorf("unknown stream size")
	}
	return r.size, nil
}

// GetCatchpointStream returns a ReadCloseSizer to the catchpoint file associated with the provided round
func (au *accountUpdates) GetCatchpointStream(round basics.Round) (ReadCloseSizer, error) {
	dbFileName := ""
	fileSize := int64(0)
	start := time.Now()
	ledgerGetcatchpointCount.Inc(nil)
	err := au.dbs.Rdb.Atomic(func(ctx context.Context, tx *sql.Tx) (err error) {
		dbFileName, _, fileSize, err = getCatchpoint(tx, round)
		return
	})
	ledgerGetcatchpointMicros.AddMicrosecondsSince(start, nil)
	if err != nil && err != sql.ErrNoRows {
		// we had some sql error.
		return nil, fmt.Errorf("accountUpdates: getCatchpointStream: unable to lookup catchpoint %d: %v", round, err)
	}
	if dbFileName != "" {
		catchpointPath := filepath.Join(au.dbDirectory, dbFileName)
		file, err := os.OpenFile(catchpointPath, os.O_RDONLY, 0666)
		if err == nil && file != nil {
			return &readCloseSizer{ReadCloser: file, size: fileSize}, nil
		}
		// else, see if this is a file-not-found error
		if os.IsNotExist(err) {
			// the database told us that we have this file.. but we couldn't find it.
			// delete it from the database.
			err := au.saveCatchpointFile(round, "", 0, "")
			if err != nil {
				au.log.Warnf("accountUpdates: getCatchpointStream: unable to delete missing catchpoint entry: %v", err)
				return nil, err
			}

			return nil, common.ErrNoEntry{}
		}
		// it's some other error.
		return nil, fmt.Errorf("accountUpdates: getCatchpointStream: unable to open catchpoint file '%s' %v", catchpointPath, err)
	}

	// if the database doesn't know about that round, see if we have that file anyway:
	fileName := filepath.Join("catchpoints", catchpointRoundToPath(round))
	catchpointPath := filepath.Join(au.dbDirectory, fileName)
	file, err := os.OpenFile(catchpointPath, os.O_RDONLY, 0666)
	if err == nil && file != nil {
		// great, if found that we should have had this in the database.. add this one now :
		fileInfo, err := file.Stat()
		if err != nil {
			// we couldn't get the stat, so just return with the file.
			return &readCloseSizer{ReadCloser: file, size: -1}, nil
		}

		err = au.saveCatchpointFile(round, fileName, fileInfo.Size(), "")
		if err != nil {
			au.log.Warnf("accountUpdates: getCatchpointStream: unable to save missing catchpoint entry: %v", err)
		}
		return &readCloseSizer{ReadCloser: file, size: fileInfo.Size()}, nil
	}
	return nil, common.ErrNoEntry{}
}

// functions below this line are all internal functions

// accountUpdatesLedgerEvaluator is a "ledger emulator" which is used *only* by initializeCaches, as a way to shortcut
// the locks taken by the real ledger object when making requests that are being served by the accountUpdates.
// Using this struct allow us to take the tracker lock *before* calling the loadFromDisk, and having the operation complete
// without taking any locks. Note that it's not only the locks performance that is gained : by having the loadFrom disk
// not requiring any external locks, we can safely take a trackers lock on the ledger during reloadLedger, which ensures
// that even during catchpoint catchup mode switch, we're still correctly protected by a mutex.
type accountUpdatesLedgerEvaluator struct {
	// au is the associated accountUpdates structure which invoking the trackerEvalVerified function, passing this structure as input.
	// the accountUpdatesLedgerEvaluator would access the underlying accountUpdates function directly, bypassing the balances mutex lock.
	au *accountUpdates
	// prevHeader is the previous header to the current one. The usage of this is only in the context of initializeCaches where we iteratively
	// building the common.StateDelta, which requires a peek on the "previous" header information.
	prevHeader bookkeeping.BlockHeader
}

// GenesisHash returns the genesis hash
func (aul *accountUpdatesLedgerEvaluator) GenesisHash() crypto.Digest {
	return aul.au.ledger.GenesisHash()
}

// CompactCertVoters returns the top online accounts at round rnd.
func (aul *accountUpdatesLedgerEvaluator) CompactCertVoters(rnd basics.Round) (voters *VotersForRound, err error) {
	return aul.au.voters.getVoters(rnd)
}

// BlockHdr returns the header of the given round. When the evaluator is running, it's only referring to the previous header, which is what we
// are providing here. Any attempt to access a different header would get denied.
func (aul *accountUpdatesLedgerEvaluator) BlockHdr(r basics.Round) (bookkeeping.BlockHeader, error) {
	if r == aul.prevHeader.Round {
		return aul.prevHeader, nil
	}
	return bookkeeping.BlockHeader{}, common.ErrNoEntry{}
}

// Totals returns the totals for a given round
func (aul *accountUpdatesLedgerEvaluator) Totals(rnd basics.Round) (common.AccountTotals, error) {
	return aul.au.totalsImpl(rnd)
}

// CheckDup test to see if the given transaction id/lease already exists. It's not needed by the accountUpdatesLedgerEvaluator and implemented as a stub.
func (aul *accountUpdatesLedgerEvaluator) CheckDup(config.ConsensusParams, basics.Round, basics.Round, basics.Round, transactions.Txid, TxLease) error {
	// this is a non-issue since this call will never be made on non-validating evaluation
	return fmt.Errorf("accountUpdatesLedgerEvaluator: tried to check for dup during accountUpdates initialization ")
}

// lookupWithoutRewards returns the account balance for a given address at a given round, without the reward
func (aul *accountUpdatesLedgerEvaluator) LookupWithoutRewards(rnd basics.Round, addr basics.Address) (basics.AccountData, basics.Round, error) {
	return aul.au.lookupWithoutRewards(rnd, addr, false /*don't sync*/)
}

// GetCreatorForRound returns the asset/app creator for a given asset/app index at a given round
func (aul *accountUpdatesLedgerEvaluator) GetCreatorForRound(rnd basics.Round, cidx basics.CreatableIndex, ctype basics.CreatableType) (creator basics.Address, ok bool, err error) {
	return aul.au.getCreatorForRound(rnd, cidx, ctype, false /* don't sync */)
}

// totalsImpl returns the totals for a given round
func (au *accountUpdates) totalsImpl(rnd basics.Round) (totals common.AccountTotals, err error) {
	offset, err := au.roundOffset(rnd)
	if err != nil {
		return
	}

	totals = au.roundTotals[offset]
	return
}

// initializeCaches fills up the accountUpdates cache with the most recent ~320 blocks
func (au *accountUpdates) initializeCaches(lastBalancesRound, lastestBlockRound, writingCatchpointRound basics.Round) (catchpointBlockDigest crypto.Digest, err error) {
	var blk bookkeeping.Block
	var delta common.StateDelta

	accLedgerEval := accountUpdatesLedgerEvaluator{
		au: au,
	}
	if lastBalancesRound < lastestBlockRound {
		accLedgerEval.prevHeader, err = au.ledger.BlockHdr(lastBalancesRound)
		if err != nil {
			return
		}
	}

	for lastBalancesRound < lastestBlockRound {
		next := lastBalancesRound + 1

		blk, err = au.ledger.Block(next)
		if err != nil {
			return
		}

		delta, err = au.ledger.trackerEvalVerified(blk, &accLedgerEval)
		if err != nil {
			return
		}

		au.newBlockImpl(blk, delta)
		lastBalancesRound = next

		if next == basics.Round(writingCatchpointRound) {
			catchpointBlockDigest = blk.Digest()
		}

		accLedgerEval.prevHeader = *delta.Hdr
	}
	return
}

// initializeFromDisk performs the atomic operation of loading the accounts data information from disk
// and preparing the accountUpdates for operation, including initializing the commitSyncer goroutine.
func (au *accountUpdates) initializeFromDisk(l ledgerForTracker) (lastBalancesRound, lastestBlockRound basics.Round, err error) {
	au.dbs = l.trackerDB()
	au.log = l.trackerLog()
	au.ledger = l

	if au.initAccounts == nil {
		err = fmt.Errorf("accountUpdates.initializeFromDisk: initAccounts not set")
		return
	}

	lastestBlockRound = l.Latest()
	start := time.Now()
	ledgerAccountsinitCount.Inc(nil)
	err = au.dbs.Wdb.Atomic(func(ctx context.Context, tx *sql.Tx) error {
		var err0 error
		au.dbRound, err0 = au.accountsInitialize(ctx, tx)
		if err0 != nil {
			return err0
		}
		// Check for blocks DB and tracker DB un-sync
		if au.dbRound > lastestBlockRound {
			au.log.Warnf("accountUpdates.initializeFromDisk: resetting accounts DB (on round %v, but blocks DB's latest is %v)", au.dbRound, lastestBlockRound)
			err0 = accountsReset(tx)
			if err0 != nil {
				return err0
			}
			au.dbRound, err0 = au.accountsInitialize(ctx, tx)
			if err0 != nil {
				return err0
			}
		}

		totals, err0 := accountsTotals(tx, false)
		if err0 != nil {
			return err0
		}

		au.roundTotals = []common.AccountTotals{totals}
		return nil
	})
	ledgerAccountsinitMicros.AddMicrosecondsSince(start, nil)
	if err != nil {
		return
	}

	// the VacuumDatabase would be a no-op if au.vacuumOnStartup is cleared.
	au.vacuumDatabase(context.Background())
	if err != nil {
		return
	}

	au.accountsq, err = accountsDbInit(au.dbs.Rdb.Handle, au.dbs.Wdb.Handle)

	au.lastCatchpointLabel, _, err = au.accountsq.readCatchpointStateString(context.Background(), catchpointStateLastCatchpoint)
	if err != nil {
		return
	}

	hdr, err := l.BlockHdr(au.dbRound)
	if err != nil {
		return
	}
	au.protos = []config.ConsensusParams{config.Consensus[hdr.CurrentProtocol]}
	au.deltas = nil
	au.creatableDeltas = nil
	au.accounts = make(map[basics.Address]modifiedAccount)
	au.creatables = make(map[basics.CreatableIndex]common.ModifiedCreatable)
	au.deltasAccum = []int{0}
	au.roundDigest = nil

	au.catchpointWriting = 0
	// keep these channel closed if we're not generating catchpoint
	au.catchpointSlowWriting = make(chan struct{}, 1)
	close(au.catchpointSlowWriting)
	au.ctx, au.ctxCancel = context.WithCancel(context.Background())
	au.committedOffset = make(chan deferredCommit, 1)
	au.commitSyncerClosed = make(chan struct{})
	go au.commitSyncer(au.committedOffset)

	lastBalancesRound = au.dbRound
	au.baseAccounts.init(au.log, baseAccountsPendingAccountsBufferSize, baseAccountsPendingAccountsWarnThreshold)

	return
}

// accountHashBuilder calculates the hash key used for the trie by combining the account address and the account data
func accountHashBuilder(addr basics.Address, accountData basics.AccountData, encodedAccountData []byte) []byte {
	hash := make([]byte, 4+crypto.DigestSize)
	// write out the lowest 32 bits of the reward base. This should improve the caching of the trie by allowing
	// recent updated to be in-cache, and "older" nodes will be left alone.
	for i, rewards := 3, accountData.RewardsBase; i >= 0; i, rewards = i-1, rewards>>8 {
		// the following takes the rewards & 255 -> hash[i]
		hash[i] = byte(rewards)
	}
	entryHash := crypto.Hash(append(addr[:], encodedAccountData[:]...))
	copy(hash[4:], entryHash[:])
	return hash[:]
}

// accountsInitialize initializes the accounts DB if needed and return current account round.
// as part of the initialization, it tests the current database schema version, and perform upgrade
// procedures to bring it up to the database schema supported by the binary.
func (au *accountUpdates) accountsInitialize(ctx context.Context, tx *sql.Tx) (basics.Round, error) {
	// check current database version.
	dbVersion, err := db.GetUserVersion(ctx, tx)
	if err != nil {
		return 0, fmt.Errorf("accountsInitialize unable to read database schema version : %v", err)
	}

	// if database version is greater than supported by current binary, write a warning. This would keep the existing
	// fallback behavior where we could use an older binary iff the schema happen to be backward compatible.
	if dbVersion > accountDBVersion {
		au.log.Warnf("accountsInitialize database schema version is %d, but algod supports only %d", dbVersion, accountDBVersion)
	}

	if dbVersion < accountDBVersion {
		au.log.Infof("accountsInitialize upgrading database schema from version %d to version %d", dbVersion, accountDBVersion)

		for dbVersion < accountDBVersion {
			au.log.Infof("accountsInitialize performing upgrade from version %d", dbVersion)
			// perform the initialization/upgrade
			switch dbVersion {
			case 0:
				dbVersion, err = au.upgradeDatabaseSchema0(ctx, tx)
				if err != nil {
					au.log.Warnf("accountsInitialize failed to upgrade accounts database (ledger.tracker.sqlite) from schema 0 : %v", err)
					return 0, err
				}
			case 1:
				dbVersion, err = au.upgradeDatabaseSchema1(ctx, tx)
				if err != nil {
					au.log.Warnf("accountsInitialize failed to upgrade accounts database (ledger.tracker.sqlite) from schema 1 : %v", err)
					return 0, err
				}
			case 2:
				dbVersion, err = au.upgradeDatabaseSchema2(ctx, tx)
				if err != nil {
					au.log.Warnf("accountsInitialize failed to upgrade accounts database (ledger.tracker.sqlite) from schema 2 : %v", err)
					return 0, err
				}
			case 3:
				dbVersion, err = au.upgradeDatabaseSchema3(ctx, tx)
				if err != nil {
					au.log.Warnf("accountsInitialize failed to upgrade accounts database (ledger.tracker.sqlite) from schema 3 : %v", err)
					return 0, err
				}
			default:
				return 0, fmt.Errorf("accountsInitialize unable to upgrade database from schema version %d", dbVersion)
			}
		}

		au.log.Infof("accountsInitialize database schema upgrade complete")
	}

	rnd, hashRound, err := accountsRound(tx)
	if err != nil {
		return 0, err
	}

	if hashRound != rnd {
		// if the hashed round is different then the base round, something was modified, and the accounts aren't in sync
		// with the hashes.
		err = resetAccountHashes(tx)
		if err != nil {
			return 0, err
		}
		// if catchpoint is disabled on this node, we could complete the initialization right here.
		if au.catchpointInterval == 0 {
			return rnd, nil
		}
	}

	// create the merkle trie for the balances
	committer, err := makeMerkleCommitter(tx, false)
	if err != nil {
		return 0, fmt.Errorf("accountsInitialize was unable to makeMerkleCommitter: %v", err)
	}

	trie, err := merkletrie.MakeTrie(committer, trieMemoryConfig)
	if err != nil {
		return 0, fmt.Errorf("accountsInitialize was unable to MakeTrie: %v", err)
	}

	// we might have a database that was previously initialized, and now we're adding the balances trie. In that case, we need to add all the existing balances to this trie.
	// we can figure this out by examining the hash of the root:
	rootHash, err := trie.RootHash()
	if err != nil {
		return rnd, fmt.Errorf("accountsInitialize was unable to retrieve trie root hash: %v", err)
	}

	if rootHash.IsZero() {
		au.log.Infof("accountsInitialize rebuilding merkle trie for round %d", rnd)
		accountBuilderIt := makeOrderedAccountsIter(tx, trieRebuildAccountChunkSize)
		defer accountBuilderIt.Close(ctx)
		startTrieBuildTime := time.Now()
		accountsCount := 0
		lastRebuildTime := startTrieBuildTime
		pendingAccounts := 0
		totalOrderedAccounts := 0
		for {
			accts, processedRows, err := accountBuilderIt.Next(ctx)
			if err == sql.ErrNoRows {
				// the account builder would return sql.ErrNoRows when no more data is available.
				break
			} else if err != nil {
				return rnd, err
			}

			if len(accts) > 0 {
				accountsCount += len(accts)
				pendingAccounts += len(accts)
				for _, acct := range accts {
					added, err := trie.Add(acct.digest)
					if err != nil {
						return rnd, fmt.Errorf("accountsInitialize was unable to add changes to trie: %v", err)
					}
					if !added {
						au.log.Warnf("accountsInitialize attempted to add duplicate hash '%s' to merkle trie for account %v", hex.EncodeToString(acct.digest), acct.address)
					}
				}

				if pendingAccounts >= trieRebuildCommitFrequency {
					// this trie Evict will commit using the current transaction.
					// if anything goes wrong, it will still get rolled back.
					_, err = trie.Evict(true)
					if err != nil {
						return 0, fmt.Errorf("accountsInitialize was unable to commit changes to trie: %v", err)
					}
					pendingAccounts = 0
				}

				if time.Now().Sub(lastRebuildTime) > 5*time.Second {
					// let the user know that the trie is still being rebuilt.
					au.log.Infof("accountsInitialize still building the trie, and processed so far %d accounts", accountsCount)
					lastRebuildTime = time.Now()
				}
			} else if processedRows > 0 {
				totalOrderedAccounts += processedRows
				// if it's not ordered, we can ignore it for now; we'll just increase the counters and emit logs periodically.
				if time.Now().Sub(lastRebuildTime) > 5*time.Second {
					// let the user know that the trie is still being rebuilt.
					au.log.Infof("accountsInitialize still building the trie, and hashed so far %d accounts", totalOrderedAccounts)
					lastRebuildTime = time.Now()
				}
			}
		}

		// this trie Evict will commit using the current transaction.
		// if anything goes wrong, it will still get rolled back.
		_, err = trie.Evict(true)
		if err != nil {
			return 0, fmt.Errorf("accountsInitialize was unable to commit changes to trie: %v", err)
		}

		// we've just updated the merkle trie, update the hashRound to reflect that.
		err = updateAccountsRound(tx, rnd, rnd)
		if err != nil {
			return 0, fmt.Errorf("accountsInitialize was unable to update the account round to %d: %v", rnd, err)
		}

		au.log.Infof("accountsInitialize rebuilt the merkle trie with %d entries in %v", accountsCount, time.Now().Sub(startTrieBuildTime))
	}
	au.balancesTrie = trie
	return rnd, nil
}

// upgradeDatabaseSchema0 upgrades the database schema from version 0 to version 1
//
// Schema of version 0 is expected to be aligned with the schema used on version 2.0.8 or before.
// Any database of version 2.0.8 would be of version 0. At this point, the database might
// have the following tables : ( i.e. a newly created database would not have these )
// * acctrounds
// * accounttotals
// * accountbase
// * assetcreators
// * storedcatchpoints
// * accounthashes
// * catchpointstate
//
// As the first step of the upgrade, the above tables are being created if they do not already exists.
// Following that, the assetcreators table is being altered by adding a new column to it (ctype).
// Last, in case the database was just created, it would get initialized with the following:
// The accountbase would get initialized with the au.initAccounts
// The accounttotals would get initialized to align with the initialization account added to accountbase
// The acctrounds would get updated to indicate that the balance matches round 0
//
func (au *accountUpdates) upgradeDatabaseSchema0(ctx context.Context, tx *sql.Tx) (updatedDBVersion int32, err error) {
	au.log.Infof("accountsInitialize initializing schema")
	err = accountsInit(tx, au.initAccounts, au.initProto)
	if err != nil {
		return 0, fmt.Errorf("accountsInitialize unable to initialize schema : %v", err)
	}
	_, err = db.SetUserVersion(ctx, tx, 1)
	if err != nil {
		return 0, fmt.Errorf("accountsInitialize unable to update database schema version from 0 to 1: %v", err)
	}
	return 1, nil
}

// upgradeDatabaseSchema1 upgrades the database schema from version 1 to version 2
//
// The schema updated to version 2 intended to ensure that the encoding of all the accounts data is
// both canonical and identical across the entire network. On release 2.0.5 we released an upgrade to the messagepack.
// the upgraded messagepack was decoding the account data correctly, but would have different
// encoding compared to it's predecessor. As a result, some of the account data that was previously stored
// would have different encoded representation than the one on disk.
// To address this, this startup procedure would attempt to scan all the accounts data. for each account data, we would
// see if it's encoding aligns with the current messagepack encoder. If it doesn't we would update it's encoding.
// then, depending if we found any such account data, we would reset the merkle trie and stored catchpoints.
// once the upgrade is complete, the accountsInitialize would (if needed) rebuild the merkle trie using the new
// encoded accounts.
//
// This upgrade doesn't change any of the actual database schema ( i.e. tables, indexes ) but rather just performing
// a functional update to it's content.
//
func (au *accountUpdates) upgradeDatabaseSchema1(ctx context.Context, tx *sql.Tx) (updatedDBVersion int32, err error) {
	// update accounts encoding.
	au.log.Infof("accountsInitialize verifying accounts data encoding")
	modifiedAccounts, err := reencodeAccounts(ctx, tx)
	if err != nil {
		return 0, err
	}

	if modifiedAccounts > 0 {
		au.log.Infof("accountsInitialize reencoded %d accounts", modifiedAccounts)

		au.log.Infof("accountsInitialize resetting account hashes")
		// reset the merkle trie
		err = resetAccountHashes(tx)
		if err != nil {
			return 0, fmt.Errorf("accountsInitialize unable to reset account hashes : %v", err)
		}

		au.log.Infof("accountsInitialize preparing queries")
		// initialize a new accountsq with the incoming transaction.
		accountsq, err := accountsDbInit(tx, tx)
		if err != nil {
			return 0, fmt.Errorf("accountsInitialize unable to prepare queries : %v", err)
		}

		// close the prepared statements when we're done with them.
		defer accountsq.close()

		au.log.Infof("accountsInitialize resetting prior catchpoints")
		// delete the last catchpoint label if we have any.
		_, err = accountsq.writeCatchpointStateString(ctx, catchpointStateLastCatchpoint, "")
		if err != nil {
			return 0, fmt.Errorf("accountsInitialize unable to clear prior catchpoint : %v", err)
		}

		au.log.Infof("accountsInitialize deleting stored catchpoints")
		// delete catchpoints.
		err = au.deleteStoredCatchpoints(ctx, accountsq)
		if err != nil {
			return 0, fmt.Errorf("accountsInitialize unable to delete stored catchpoints : %v", err)
		}
	} else {
		au.log.Infof("accountsInitialize found that no accounts needed to be reencoded")
	}

	// update version
	_, err = db.SetUserVersion(ctx, tx, 2)
	if err != nil {
		return 0, fmt.Errorf("accountsInitialize unable to update database schema version from 1 to 2: %v", err)
	}
	return 2, nil
}

// upgradeDatabaseSchema2 upgrades the database schema from version 2 to version 3
//
// This upgrade only enables the database vacuuming which will take place once the upgrade process is complete.
// If the user has already specified the OptimizeAccountsDatabaseOnStartup flag in the configuration file, this
// step becomes a no-op.
//
func (au *accountUpdates) upgradeDatabaseSchema2(ctx context.Context, tx *sql.Tx) (updatedDBVersion int32, err error) {
	au.vacuumOnStartup = true

	// update version
	_, err = db.SetUserVersion(ctx, tx, 3)
	if err != nil {
		return 0, fmt.Errorf("accountsInitialize unable to update database schema version from 2 to 3: %v", err)
	}
	return 3, nil
}

// upgradeDatabaseSchema3 upgrades the database schema from version 3 to version 4,
// adding the normalizedonlinebalance column to the accountbase table.
func (au *accountUpdates) upgradeDatabaseSchema3(ctx context.Context, tx *sql.Tx) (updatedDBVersion int32, err error) {
	err = accountsAddNormalizedBalance(tx, au.ledger.GenesisProto())
	if err != nil {
		return 0, err
	}

	// update version
	_, err = db.SetUserVersion(ctx, tx, 4)
	if err != nil {
		return 0, fmt.Errorf("accountsInitialize unable to update database schema version from 3 to 4: %v", err)
	}
	return 4, nil
}

// deleteStoredCatchpoints iterates over the storedcatchpoints table and deletes all the files stored on disk.
// once all the files have been deleted, it would go ahead and remove the entries from the table.
func (au *accountUpdates) deleteStoredCatchpoints(ctx context.Context, dbQueries *accountsDbQueries) (err error) {
	catchpointsFilesChunkSize := 50
	for {
		fileNames, err := dbQueries.getOldestCatchpointFiles(ctx, catchpointsFilesChunkSize, 0)
		if err != nil {
			return err
		}
		if len(fileNames) == 0 {
			break
		}

		for round, fileName := range fileNames {
			absCatchpointFileName := filepath.Join(au.dbDirectory, fileName)
			err = os.Remove(absCatchpointFileName)
			if err == nil || os.IsNotExist(err) {
				// it's ok if the file doesn't exist. just remove it from the database and we'll be good to go.
				err = nil
			} else {
				// we can't delete the file, abort -
				return fmt.Errorf("unable to delete old catchpoint file '%s' : %v", absCatchpointFileName, err)
			}
			// clear the entry from the database
			err = dbQueries.storeCatchpoint(ctx, round, "", "", 0)
			if err != nil {
				return err
			}
		}
	}
	return nil
}

// accountsUpdateBalances applies the given deltas map to the merkle trie
func (au *accountUpdates) accountsUpdateBalances(accountsDeltas map[basics.Address]accountDeltaCount) (err error) {
	if au.catchpointInterval == 0 {
		return nil
	}
	var added, deleted bool
	accumulatedChanges := 0

	for addr, delta := range accountsDeltas {
		if !delta.old.accountData.IsZero() {
			deleteHash := accountHashBuilder(addr, delta.old.accountData, protocol.Encode(&delta.old.accountData))
			deleted, err = au.balancesTrie.Delete(deleteHash)
			if err != nil {
				return err
			}
			if !deleted {
				au.log.Warnf("failed to delete hash '%s' from merkle trie for account %v", hex.EncodeToString(deleteHash), addr)
			} else {
				accumulatedChanges++
			}
		}

		if !delta.new.IsZero() {
			addHash := accountHashBuilder(addr, delta.new, protocol.Encode(&delta.new))
			added, err = au.balancesTrie.Add(addHash)
			if err != nil {
				return err
			}
			if !added {
				au.log.Warnf("attempted to add duplicate hash '%s' to merkle trie for account %v", hex.EncodeToString(addHash), addr)
			} else {
				accumulatedChanges++
			}
		}
	}
	if accumulatedChanges >= trieAccumulatedChangesFlush {
		accumulatedChanges = 0
		_, err = au.balancesTrie.Commit()
		if err != nil {
			return
		}
	}

	// write it all to disk.
	if accumulatedChanges > 0 {
		_, err = au.balancesTrie.Commit()
	}
	return
}

// newBlockImpl is the accountUpdates implementation of the ledgerTracker interface. This is the "internal" facing function
// which assumes that no lock need to be taken.
func (au *accountUpdates) newBlockImpl(blk bookkeeping.Block, delta common.StateDelta) {
	proto := config.Consensus[blk.CurrentProtocol]
	rnd := blk.Round()

	if rnd <= au.latest() {
		// Duplicate, ignore.
		return
	}

	if rnd != au.latest()+1 {
		au.log.Panicf("accountUpdates: newBlockImpl %d too far in the future, dbRound %d, deltas %d", rnd, au.dbRound, len(au.deltas))
	}
	au.deltas = append(au.deltas, delta.Accts)
	au.protos = append(au.protos, proto)
	au.creatableDeltas = append(au.creatableDeltas, delta.Creatables)
	au.roundDigest = append(au.roundDigest, blk.Digest())
	au.deltasAccum = append(au.deltasAccum, len(delta.Accts)+au.deltasAccum[len(au.deltasAccum)-1])

	var ot basics.OverflowTracker
	newTotals := au.roundTotals[len(au.roundTotals)-1]
	allBefore := newTotals.All()
	newTotals.ApplyRewards(delta.Hdr.RewardsLevel, &ot)

	au.baseAccounts.flushPendingWrites()

	var previousAccountData basics.AccountData
	for addr, data := range delta.Accts {
		if latestAcctData, has := au.accounts[addr]; has {
			previousAccountData = latestAcctData.data
		} else if baseAccountData, has := au.baseAccounts.read(addr); has {
			previousAccountData = baseAccountData.accountData
		} else {
			// it's missing from the base accounts, so we'll try to load it from disk.
			if acctData, err := au.accountsq.lookup(addr); err != nil {
				au.log.Panicf("accountUpdates: newBlockImpl failed to lookup account %v when processing round %d : %v", addr, rnd, err)
			} else {
				previousAccountData = acctData.accountData
				au.baseAccounts.write(acctData)
			}
		}

<<<<<<< HEAD
		newTotals.DelAccount(proto, previousAccountData, &ot)
		newTotals.AddAccount(proto, data.New, &ot)

		macct := au.accounts[addr]
		macct.ndeltas++
		macct.data = data.New
=======
		newTotals.delAccount(proto, previousAccountData, &ot)
		newTotals.addAccount(proto, data, &ot)

		macct := au.accounts[addr]
		macct.ndeltas++
		macct.data = data
>>>>>>> 2569aefe
		au.accounts[addr] = macct
	}

	for cidx, cdelta := range delta.Creatables {
		mcreat := au.creatables[cidx]
		mcreat.Creator = cdelta.Creator
		mcreat.Created = cdelta.Created
		mcreat.Ctype = cdelta.Ctype
		mcreat.Ndeltas++
		au.creatables[cidx] = mcreat
	}

	if ot.Overflowed {
		au.log.Panicf("accountUpdates: newBlockImpl %d overflowed totals", rnd)
	}
	allAfter := newTotals.All()
	if allBefore != allAfter {
		au.log.Panicf("accountUpdates: newBlockImpl sum of money changed from %d to %d", allBefore.Raw, allAfter.Raw)
	}

	au.roundTotals = append(au.roundTotals, newTotals)

	au.voters.newBlock(blk.BlockHeader)

	// calling prune would drop old entries from the base accounts.
	newBaseAccountSize := (len(au.accounts) + 1) + baseAccountsPendingAccountsBufferSize
	au.baseAccounts.prune(newBaseAccountSize)
}

// lookupWithRewards returns the account data for a given address at a given round.
// The rewards are added to the AccountData before returning. Note that the function doesn't update the account with the rewards,
// even while it does return the AccoutData which represent the "rewarded" account data.
func (au *accountUpdates) lookupWithRewards(rnd basics.Round, addr basics.Address) (data basics.AccountData, err error) {
	au.accountsMu.RLock()
	needUnlock := true
	defer func() {
		if needUnlock {
			au.accountsMu.RUnlock()
		}
	}()
	var offset uint64
	var rewardsProto config.ConsensusParams
	var rewardsLevel uint64
	var persistedData persistedAccountData
	withRewards := true
	for {
		currentDbRound := au.dbRound
		currentDeltaLen := len(au.deltas)
		offset, err = au.roundOffset(rnd)
		if err != nil {
			return
		}

		rewardsProto = au.protos[offset]
		rewardsLevel = au.roundTotals[offset].RewardsLevel

		// we're testing the withRewards here and setting the defer function only once, and only if withRewards is true.
		// we want to make this defer only after setting the above rewardsProto/rewardsLevel.
		if withRewards {
			defer func() {
				if err == nil {
					data = data.WithUpdatedRewards(rewardsProto, rewardsLevel)
				}
			}()
			withRewards = false
		}

		// check if we've had this address modified in the past rounds. ( i.e. if it's in the deltas )
		macct, indeltas := au.accounts[addr]
		if indeltas {
			// Check if this is the most recent round, in which case, we can
			// use a cache of the most recent account state.
			if offset == uint64(len(au.deltas)) {
				return macct.data, nil
			}
			// the account appears in the deltas, but we don't know if it appears in the
			// delta range of [0..offset], so we'll need to check :
			// Traverse the deltas backwards to ensure that later updates take
			// priority if present.
			for offset > 0 {
				offset--
				d, ok := au.deltas[offset][addr]
				if ok {
<<<<<<< HEAD
					return d.New, nil
=======
					return d, nil
>>>>>>> 2569aefe
				}
			}
		}

		// check the baseAccounts -
		if macct, has := au.baseAccounts.read(addr); has && macct.round == currentDbRound {
			// we don't technically need this, since it's already in the baseAccounts, however, writing this over
			// would ensure that we promote this field.
			au.baseAccounts.writePending(macct)
			return macct.accountData, nil
		}

		au.accountsMu.RUnlock()
		needUnlock = false

		// No updates of this account in the in-memory deltas; use on-disk DB.
		// The check in roundOffset() made sure the round is exactly the one
		// present in the on-disk DB.  As an optimization, we avoid creating
		// a separate transaction here, and directly use a prepared SQL query
		// against the database.
		persistedData, err = au.accountsq.lookup(addr)
		if persistedData.round == currentDbRound {
			au.baseAccounts.writePending(persistedData)
			return persistedData.accountData, err
		}

		if persistedData.round < currentDbRound {
			au.log.Errorf("accountUpdates.lookupWithRewards: database round %d is behind in-memory round %d", persistedData.round, currentDbRound)
			return basics.AccountData{}, &StaleDatabaseRoundError{databaseRound: persistedData.round, memoryRound: currentDbRound}
		}
		au.accountsMu.RLock()
		needUnlock = true
		for currentDbRound >= au.dbRound && currentDeltaLen == len(au.deltas) {
			au.accountsReadCond.Wait()
		}
	}
}

// lookupWithoutRewards returns the account data for a given address at a given round.
func (au *accountUpdates) lookupWithoutRewards(rnd basics.Round, addr basics.Address, synchronized bool) (data basics.AccountData, validThrough basics.Round, err error) {
	needUnlock := false
	if synchronized {
		au.accountsMu.RLock()
		needUnlock = true
	}
	defer func() {
		if needUnlock {
			au.accountsMu.RUnlock()
		}
	}()
	var offset uint64
	var persistedData persistedAccountData
	for {
		currentDbRound := au.dbRound
		currentDeltaLen := len(au.deltas)
		offset, err = au.roundOffset(rnd)
		if err != nil {
			return
		}

		// check if we've had this address modified in the past rounds. ( i.e. if it's in the deltas )
		macct, indeltas := au.accounts[addr]
		if indeltas {
			// Check if this is the most recent round, in which case, we can
			// use a cache of the most recent account state.
			if offset == uint64(len(au.deltas)) {
				return macct.data, rnd, nil
			}
			// the account appears in the deltas, but we don't know if it appears in the
			// delta range of [0..offset], so we'll need to check :
			// Traverse the deltas backwards to ensure that later updates take
			// priority if present.
			for offset > 0 {
				offset--
				d, ok := au.deltas[offset][addr]
				if ok {
					// the returned validThrough here is not optimal, but it still correct. We could get a more accurate value by scanning
					// the deltas forward, but this would be time consuming loop, which might not pay off.
<<<<<<< HEAD
					return d.New, rnd, nil
=======
					return d, rnd, nil
>>>>>>> 2569aefe
				}
			}
		} else {
			// we know that the account in not in the deltas - so there is no point in scanning it.
			// we've going to fall back to search in the database, but before doing so, we should
			// update the rnd so that it would point to the end of the known delta range.
			// ( that would give us the best validity range )
			rnd = currentDbRound + basics.Round(currentDeltaLen)
		}

		// check the baseAccounts -
		if macct, has := au.baseAccounts.read(addr); has {
			// we don't technically need this, since it's already in the baseAccounts, however, writing this over
			// would ensure that we promote this field.
			au.baseAccounts.writePending(macct)
			return macct.accountData, rnd, nil
		}

		if synchronized {
			au.accountsMu.RUnlock()
			needUnlock = false
		}
		// No updates of this account in the in-memory deltas; use on-disk DB.
		// The check in roundOffset() made sure the round is exactly the one
		// present in the on-disk DB.  As an optimization, we avoid creating
		// a separate transaction here, and directly use a prepared SQL query
		// against the database.
		persistedData, err = au.accountsq.lookup(addr)
		if persistedData.round == currentDbRound {
			au.baseAccounts.writePending(persistedData)
			return persistedData.accountData, rnd, err
		}
		if synchronized {
			if persistedData.round < currentDbRound {
				au.log.Errorf("accountUpdates.lookupWithoutRewards: database round %d is behind in-memory round %d", persistedData.round, currentDbRound)
				return basics.AccountData{}, basics.Round(0), &StaleDatabaseRoundError{databaseRound: persistedData.round, memoryRound: currentDbRound}
			}
			au.accountsMu.RLock()
			needUnlock = true
			for currentDbRound >= au.dbRound && currentDeltaLen == len(au.deltas) {
				au.accountsReadCond.Wait()
			}
		} else {
			// in non-sync mode, we don't wait since we already assume that we're synchronized.
			au.log.Errorf("accountUpdates.lookupWithoutRewards: database round %d mismatching in-memory round %d", persistedData.round, currentDbRound)
			return basics.AccountData{}, basics.Round(0), &MismatchingDatabaseRoundError{databaseRound: persistedData.round, memoryRound: currentDbRound}
		}
	}
}

// getCreatorForRound returns the asset/app creator for a given asset/app index at a given round
func (au *accountUpdates) getCreatorForRound(rnd basics.Round, cidx basics.CreatableIndex, ctype basics.CreatableType, synchronized bool) (creator basics.Address, ok bool, err error) {
	unlock := false
	if synchronized {
		au.accountsMu.RLock()
		unlock = true
	}
	defer func() {
		if unlock {
			au.accountsMu.RUnlock()
		}
	}()
	var dbRound basics.Round
	var offset uint64
	for {
		currentDbRound := au.dbRound
		currentDeltaLen := len(au.deltas)
		offset, err = au.roundOffset(rnd)
		if err != nil {
			return basics.Address{}, false, err
		}

		// If this is the most recent round, au.creatables has the latest
		// state and we can skip scanning backwards over creatableDeltas
		if offset == uint64(len(au.deltas)) {
			// Check if we already have the asset/creator in cache
			creatableDelta, ok := au.creatables[cidx]
			if ok {
				if creatableDelta.Created && creatableDelta.Ctype == ctype {
					return creatableDelta.Creator, true, nil
				}
				return basics.Address{}, false, nil
			}
		} else {
			for offset > 0 {
				offset--
				creatableDelta, ok := au.creatableDeltas[offset][cidx]
				if ok {
					if creatableDelta.Created && creatableDelta.Ctype == ctype {
						return creatableDelta.Creator, true, nil
					}
					return basics.Address{}, false, nil
				}
			}
		}

		if synchronized {
			au.accountsMu.RUnlock()
			unlock = false
		}
		// Check the database
		creator, ok, dbRound, err = au.accountsq.lookupCreator(cidx, ctype)

		if dbRound == currentDbRound {
			return
		}
		if synchronized {
			if dbRound < currentDbRound {
				au.log.Errorf("accountUpdates.getCreatorForRound: database round %d is behind in-memory round %d", dbRound, currentDbRound)
				return basics.Address{}, false, &StaleDatabaseRoundError{databaseRound: dbRound, memoryRound: currentDbRound}
			}
			au.accountsMu.RLock()
			unlock = true
			for currentDbRound >= au.dbRound && currentDeltaLen == len(au.deltas) {
				au.accountsReadCond.Wait()
			}
		} else {
			au.log.Errorf("accountUpdates.getCreatorForRound: database round %d mismatching in-memory round %d", dbRound, currentDbRound)
			return basics.Address{}, false, &MismatchingDatabaseRoundError{databaseRound: dbRound, memoryRound: currentDbRound}
		}
	}
}

// accountsCreateCatchpointLabel creates a catchpoint label and write it.
func (au *accountUpdates) accountsCreateCatchpointLabel(committedRound basics.Round, totals common.AccountTotals, ledgerBlockDigest crypto.Digest, trieBalancesHash crypto.Digest) (label string, err error) {
	cpLabel := common.MakeCatchpointLabel(committedRound, ledgerBlockDigest, trieBalancesHash, totals)
	label = cpLabel.String()
	_, err = au.accountsq.writeCatchpointStateString(context.Background(), catchpointStateLastCatchpoint, label)
	return
}

// roundOffset calculates the offset of the given round compared to the current dbRound. Requires that the lock would be taken.
func (au *accountUpdates) roundOffset(rnd basics.Round) (offset uint64, err error) {
	if rnd < au.dbRound {
		err = &RoundOffsetError{
			round:   rnd,
			dbRound: au.dbRound,
		}
		return
	}

	off := uint64(rnd - au.dbRound)
	if off > uint64(len(au.deltas)) {
		err = fmt.Errorf("round %d too high: dbRound %d, deltas %d", rnd, au.dbRound, len(au.deltas))
		return
	}

	return off, nil
}

// commitSyncer is the syncer go-routine function which perform the database updates. Internally, it dequeues deferedCommits and
// send the tasks to commitRound for completing the operation.
func (au *accountUpdates) commitSyncer(deferedCommits chan deferredCommit) {
	defer close(au.commitSyncerClosed)
	for {
		select {
		case committedOffset, ok := <-deferedCommits:
			if !ok {
				return
			}
			au.commitRound(committedOffset.offset, committedOffset.dbRound, committedOffset.lookback)
		case <-au.ctx.Done():
			// drain the pending commits queue:
			drained := false
			for !drained {
				select {
				case <-deferedCommits:
					au.accountsWriting.Done()
				default:
					drained = true
				}
			}
			return
		}
	}
}

// commitRound write to the database a "chunk" of rounds, and update the dbRound accordingly.
func (au *accountUpdates) commitRound(offset uint64, dbRound basics.Round, lookback basics.Round) {
	defer au.accountsWriting.Done()
	au.accountsMu.RLock()

	// we can exit right away, as this is the result of mis-ordered call to committedUpTo.
	if au.dbRound < dbRound || offset < uint64(au.dbRound-dbRound) {
		// if this is an archival ledger, we might need to update the catchpointWriting variable.
		if au.archivalLedger {
			// determine if this was a catchpoint round
			isCatchpointRound := ((offset + uint64(lookback+dbRound)) > 0) && (au.catchpointInterval != 0) && (0 == (uint64((offset + uint64(lookback+dbRound))) % au.catchpointInterval))
			if isCatchpointRound {
				// it was a catchpoint round, so update the catchpointWriting to indicate that we're done.
				atomic.StoreInt32(&au.catchpointWriting, 0)
			}
		}
		au.accountsMu.RUnlock()
		return
	}

	// adjust the offset according to what happened meanwhile..
	offset -= uint64(au.dbRound - dbRound)
	dbRound = au.dbRound

	newBase := basics.Round(offset) + dbRound
	flushTime := time.Now()
	isCatchpointRound := ((offset + uint64(lookback+dbRound)) > 0) && (au.catchpointInterval != 0) && (0 == (uint64((offset + uint64(lookback+dbRound))) % au.catchpointInterval))

	// create a copy of the deltas, round totals and protos for the range we're going to flush.
<<<<<<< HEAD
	deltas := make([]map[basics.Address]common.AccountDelta, offset, offset)
	creatableDeltas := make([]map[basics.CreatableIndex]common.ModifiedCreatable, offset, offset)
	roundTotals := make([]common.AccountTotals, offset+1, offset+1)
=======
	deltas := make([]map[basics.Address]basics.AccountData, offset, offset)
	creatableDeltas := make([]map[basics.CreatableIndex]modifiedCreatable, offset, offset)
	roundTotals := make([]AccountTotals, offset+1, offset+1)
>>>>>>> 2569aefe
	protos := make([]config.ConsensusParams, offset+1, offset+1)
	copy(deltas, au.deltas[:offset])
	copy(creatableDeltas, au.creatableDeltas[:offset])
	copy(roundTotals, au.roundTotals[:offset+1])
	copy(protos, au.protos[:offset+1])

	var committedRoundDigest crypto.Digest

	if isCatchpointRound {
		committedRoundDigest = au.roundDigest[offset+uint64(lookback)-1]
	}

	// compact all the deltas - when we're trying to persist multiple rounds, we might have the same account
	// being updated multiple times. When that happen, we can safely omit the intermediate updates.
	compactDeltas, unavailableBaseAccounts, compactCreatableDeltas := compactDeltas(deltas, creatableDeltas, au.baseAccounts)

	au.accountsMu.RUnlock()

	// in committedUpTo, we expect that this function to update the catchpointWriting when
	// it's on a catchpoint round and it's an archival ledger. Doing this in a deferred function
	// here would prevent us from "forgetting" to update this variable later on.
	defer func() {
		if isCatchpointRound && au.archivalLedger {
			atomic.StoreInt32(&au.catchpointWriting, 0)
		}
	}()

	var catchpointLabel string
	beforeUpdatingBalancesTime := time.Now()
	var trieBalancesHash crypto.Digest

	genesisProto := au.ledger.GenesisProto()

	start := time.Now()
	ledgerCommitroundCount.Inc(nil)
	var updatedPersistedAccounts []persistedAccountData
	err := au.dbs.Wdb.Atomic(func(ctx context.Context, tx *sql.Tx) (err error) {
		treeTargetRound := basics.Round(0)
		if au.catchpointInterval > 0 {
			mc, err0 := makeMerkleCommitter(tx, false)
			if err0 != nil {
				return err0
			}
			if au.balancesTrie == nil {
				trie, err := merkletrie.MakeTrie(mc, trieMemoryConfig)
				if err != nil {
					au.log.Warnf("unable to create merkle trie during committedUpTo: %v", err)
					return err
				}
				au.balancesTrie = trie
			} else {
				au.balancesTrie.SetCommitter(mc)
			}
			treeTargetRound = dbRound + basics.Round(offset)
		}

		err = accountsLoadOld(tx, unavailableBaseAccounts, compactDeltas)
		if err != nil {
			return err
		}

		err = totalsNewRounds(tx, deltas[:offset], compactDeltas, roundTotals[1:offset+1], protos[1:offset+1])
		if err != nil {
			return err
		}

		err = au.accountsUpdateBalances(compactDeltas)
		if err != nil {
			return err
		}

		// the updates of the actual account data is done last since the accountsNewRound would modify the compactDeltas old values
		// so that we can update the base account back.
		updatedPersistedAccounts, err = accountsNewRound(tx, compactDeltas, compactCreatableDeltas, genesisProto, dbRound+basics.Round(offset))
		if err != nil {
			return err
		}

		err = updateAccountsRound(tx, dbRound+basics.Round(offset), treeTargetRound)
		if err != nil {
			return err
		}

		if isCatchpointRound {
			trieBalancesHash, err = au.balancesTrie.RootHash()
			if err != nil {
				return
			}
		}
		return nil
	})
	ledgerCommitroundMicros.AddMicrosecondsSince(start, nil)
	if err != nil {
		au.balancesTrie = nil
		au.log.Warnf("unable to advance account snapshot (%d-%d): %v", dbRound, dbRound+basics.Round(offset), err)
		return
	}

	if isCatchpointRound {
		catchpointLabel, err = au.accountsCreateCatchpointLabel(dbRound+basics.Round(offset)+lookback, roundTotals[offset], committedRoundDigest, trieBalancesHash)
		if err != nil {
			au.log.Warnf("commitRound : unable to create a catchpoint label: %v", err)
		}
	}
	if au.balancesTrie != nil {
		_, err = au.balancesTrie.Evict(false)
		if err != nil {
			au.log.Warnf("merkle trie failed to evict: %v", err)
		}
	}

	if isCatchpointRound && catchpointLabel != "" {
		au.lastCatchpointLabel = catchpointLabel
	}
	updatingBalancesDuration := time.Now().Sub(beforeUpdatingBalancesTime)

	au.accountsMu.Lock()
	// Drop reference counts to modified accounts, and evict them
	// from in-memory cache when no references remain.
	for addr, acctUpdate := range compactDeltas {
		cnt := acctUpdate.ndeltas
		macct, ok := au.accounts[addr]
		if !ok {
			au.log.Panicf("inconsistency: flushed %d changes to %s, but not in au.accounts", cnt, addr)
		}

		if cnt > macct.ndeltas {
			au.log.Panicf("inconsistency: flushed %d changes to %s, but au.accounts had %d", cnt, addr, macct.ndeltas)
		} else if cnt == macct.ndeltas {
			delete(au.accounts, addr)
		} else {
			macct.ndeltas -= cnt
			au.accounts[addr] = macct
		}
	}

	for _, persistedAcct := range updatedPersistedAccounts {
		au.baseAccounts.write(persistedAcct)
	}

	for cidx, modCrt := range compactCreatableDeltas {
		cnt := modCrt.Ndeltas
		mcreat, ok := au.creatables[cidx]
		if !ok {
			au.log.Panicf("inconsistency: flushed %d changes to creatable %d, but not in au.creatables", cnt, cidx)
		}

		if cnt > mcreat.Ndeltas {
			au.log.Panicf("inconsistency: flushed %d changes to creatable %d, but au.creatables had %d", cnt, cidx, mcreat.Ndeltas)
		} else if cnt == mcreat.Ndeltas {
			delete(au.creatables, cidx)
		} else {
			mcreat.Ndeltas -= cnt
			au.creatables[cidx] = mcreat
		}
	}

	au.deltas = au.deltas[offset:]
	au.deltasAccum = au.deltasAccum[offset:]
	au.roundDigest = au.roundDigest[offset:]
	au.protos = au.protos[offset:]
	au.roundTotals = au.roundTotals[offset:]
	au.creatableDeltas = au.creatableDeltas[offset:]
	au.dbRound = newBase
	au.lastFlushTime = flushTime

	au.accountsMu.Unlock()
	au.accountsReadCond.Broadcast()

	if isCatchpointRound && au.archivalLedger && catchpointLabel != "" {
		// generate the catchpoint file. This need to be done inline so that it will block any new accounts that from being written.
		// the generateCatchpoint expects that the accounts data would not be modified in the background during it's execution.
		au.generateCatchpoint(basics.Round(offset)+dbRound+lookback, catchpointLabel, committedRoundDigest, updatingBalancesDuration)
	}

}

// compactDeltas takes an array of account map deltas ( one array entry per round ), and corresponding creatables array, and compact the arrays into a single
// map that contains all the account deltas changes. While doing that, the function eliminate any intermediate account changes. For both the account deltas as well as for the creatables,
// it counts the number of changes per round by specifying it in the ndeltas field of the accountDeltaCount/modifiedCreatable. The ndeltas field of the input creatableDeltas is ignored.
<<<<<<< HEAD
func compactDeltas(accountDeltas []map[basics.Address]common.AccountDelta, creatableDeltas []map[basics.CreatableIndex]common.ModifiedCreatable, baseAccounts lruAccounts) (outAccountDeltas map[basics.Address]accountDeltaCount, unavailableBaseAccounts []basics.Address, outCreatableDeltas map[basics.CreatableIndex]common.ModifiedCreatable) {
=======
func compactDeltas(accountDeltas []map[basics.Address]basics.AccountData, creatableDeltas []map[basics.CreatableIndex]modifiedCreatable, baseAccounts lruAccounts) (outAccountDeltas map[basics.Address]accountDeltaCount, unavailableBaseAccounts []basics.Address, outCreatableDeltas map[basics.CreatableIndex]modifiedCreatable) {
>>>>>>> 2569aefe
	if len(accountDeltas) > 0 {
		// the sizes of the maps here aren't super accurate, but would hopefully be a rough estimate for a resonable starting point.
		outAccountDeltas = make(map[basics.Address]accountDeltaCount, 1+len(accountDeltas[0])*len(accountDeltas))
		unavailableBaseAccounts = make([]basics.Address, 0, 1+len(accountDeltas[0])*len(accountDeltas))
		for _, roundDelta := range accountDeltas {
			for addr, acctDelta := range roundDelta {
				if prev, has := outAccountDeltas[addr]; has {
					outAccountDeltas[addr] = accountDeltaCount{
						old:     prev.old,
<<<<<<< HEAD
						new:     acctDelta.New,
=======
						new:     acctDelta,
>>>>>>> 2569aefe
						ndeltas: prev.ndeltas + 1,
					}
				} else {
					// it's a new entry.
					newEntry := accountDeltaCount{
<<<<<<< HEAD
						new:     acctDelta.New,
=======
						new:     acctDelta,
>>>>>>> 2569aefe
						ndeltas: 1,
					}
					if baseAccountData, has := baseAccounts.read(addr); has {
						newEntry.old = baseAccountData
					} else {
						unavailableBaseAccounts = append(unavailableBaseAccounts, addr)
					}
					outAccountDeltas[addr] = newEntry
				}
			}
		}
	}

	if len(creatableDeltas) > 0 {
		// the sizes of the maps here aren't super accurate, but would hopefully be a rough estimate for a resonable starting point.
		outCreatableDeltas = make(map[basics.CreatableIndex]common.ModifiedCreatable, 1+len(creatableDeltas[0])*len(creatableDeltas))
		for _, roundCreatable := range creatableDeltas {
			for creatableIdx, creatable := range roundCreatable {
				if prev, has := outCreatableDeltas[creatableIdx]; has {
					outCreatableDeltas[creatableIdx] = common.ModifiedCreatable{
						Ctype:   creatable.Ctype,
						Created: creatable.Created,
						Creator: creatable.Creator,
						Ndeltas: prev.Ndeltas + 1,
					}
				} else {
					outCreatableDeltas[creatableIdx] = common.ModifiedCreatable{
						Ctype:   creatable.Ctype,
						Created: creatable.Created,
						Creator: creatable.Creator,
						Ndeltas: 1,
					}
				}
			}
		}
	}

	return
}

// latest returns the latest round
func (au *accountUpdates) latest() basics.Round {
	return au.dbRound + basics.Round(len(au.deltas))
}

// generateCatchpoint generates a single catchpoint file
func (au *accountUpdates) generateCatchpoint(committedRound basics.Round, label string, committedRoundDigest crypto.Digest, updatingBalancesDuration time.Duration) {
	beforeGeneratingCatchpointTime := time.Now()
	catchpointGenerationStats := telemetryspec.CatchpointGenerationEventDetails{
		BalancesWriteTime: uint64(updatingBalancesDuration.Nanoseconds()),
	}

	// the retryCatchpointCreation is used to repeat the catchpoint file generation in case the node crashed / aborted during startup
	// before the catchpoint file generation could be completed.
	retryCatchpointCreation := false
	au.log.Debugf("accountUpdates: generateCatchpoint: generating catchpoint for round %d", committedRound)
	defer func() {
		if !retryCatchpointCreation {
			// clear the writingCatchpoint flag
			_, err := au.accountsq.writeCatchpointStateUint64(context.Background(), catchpointStateWritingCatchpoint, uint64(0))
			if err != nil {
				au.log.Warnf("accountUpdates: generateCatchpoint unable to clear catchpoint state '%s' for round %d: %v", catchpointStateWritingCatchpoint, committedRound, err)
			}
		}
	}()

	_, err := au.accountsq.writeCatchpointStateUint64(context.Background(), catchpointStateWritingCatchpoint, uint64(committedRound))
	if err != nil {
		au.log.Warnf("accountUpdates: generateCatchpoint unable to write catchpoint state '%s' for round %d: %v", catchpointStateWritingCatchpoint, committedRound, err)
		return
	}

	relCatchpointFileName := filepath.Join("catchpoints", catchpointRoundToPath(committedRound))
	absCatchpointFileName := filepath.Join(au.dbDirectory, relCatchpointFileName)

	more := true
	const shortChunkExecutionDuration = 50 * time.Millisecond
	const longChunkExecutionDuration = 1 * time.Second
	var chunkExecutionDuration time.Duration
	select {
	case <-au.catchpointSlowWriting:
		chunkExecutionDuration = longChunkExecutionDuration
	default:
		chunkExecutionDuration = shortChunkExecutionDuration
	}

	var catchpointWriter *catchpointWriter
	start := time.Now()
	ledgerGeneratecatchpointCount.Inc(nil)
	err = au.dbs.Rdb.Atomic(func(ctx context.Context, tx *sql.Tx) (err error) {
		catchpointWriter = makeCatchpointWriter(au.ctx, absCatchpointFileName, tx, committedRound, committedRoundDigest, label)
		for more {
			stepCtx, stepCancelFunction := context.WithTimeout(au.ctx, chunkExecutionDuration)
			writeStepStartTime := time.Now()
			more, err = catchpointWriter.WriteStep(stepCtx)
			// accumulate the actual time we've spent writing in this step.
			catchpointGenerationStats.CPUTime += uint64(time.Now().Sub(writeStepStartTime).Nanoseconds())
			stepCancelFunction()
			if more && err == nil {
				// we just wrote some data, but there is more to be written.
				// go to sleep for while.
				// before going to sleep, extend the transaction timeout so that we won't get warnings:
				db.ResetTransactionWarnDeadline(ctx, tx, time.Now().Add(1*time.Second))
				select {
				case <-time.After(100 * time.Millisecond):
					// increase the time slot allocated for writing the catchpoint, but stop when we get to the longChunkExecutionDuration limit.
					// this would allow the catchpoint writing speed to ramp up while still leaving some cpu available.
					chunkExecutionDuration *= 2
					if chunkExecutionDuration > longChunkExecutionDuration {
						chunkExecutionDuration = longChunkExecutionDuration
					}
				case <-au.ctx.Done():
					retryCatchpointCreation = true
					err2 := catchpointWriter.Abort()
					if err2 != nil {
						return fmt.Errorf("error removing catchpoint file : %v", err2)
					}
					return nil
				case <-au.catchpointSlowWriting:
					chunkExecutionDuration = longChunkExecutionDuration
				}
			}
			if err != nil {
				err = fmt.Errorf("unable to create catchpoint : %v", err)
				err2 := catchpointWriter.Abort()
				if err2 != nil {
					au.log.Warnf("accountUpdates: generateCatchpoint: error removing catchpoint file : %v", err2)
				}
				return
			}
		}
		return
	})
	ledgerGeneratecatchpointMicros.AddMicrosecondsSince(start, nil)

	if err != nil {
		au.log.Warnf("accountUpdates: generateCatchpoint: %v", err)
		return
	}
	if catchpointWriter == nil {
		au.log.Warnf("accountUpdates: generateCatchpoint: nil catchpointWriter")
		return
	}

	err = au.saveCatchpointFile(committedRound, relCatchpointFileName, catchpointWriter.GetSize(), catchpointWriter.GetCatchpoint())
	if err != nil {
		au.log.Warnf("accountUpdates: generateCatchpoint: unable to save catchpoint: %v", err)
		return
	}
	catchpointGenerationStats.FileSize = uint64(catchpointWriter.GetSize())
	catchpointGenerationStats.WritingDuration = uint64(time.Now().Sub(beforeGeneratingCatchpointTime).Nanoseconds())
	catchpointGenerationStats.AccountsCount = catchpointWriter.GetTotalAccounts()
	catchpointGenerationStats.CatchpointLabel = catchpointWriter.GetCatchpoint()
	au.log.EventWithDetails(telemetryspec.Accounts, telemetryspec.CatchpointGenerationEvent, catchpointGenerationStats)
	au.log.With("writingDuration", catchpointGenerationStats.WritingDuration).
		With("CPUTime", catchpointGenerationStats.CPUTime).
		With("balancesWriteTime", catchpointGenerationStats.BalancesWriteTime).
		With("accountsCount", catchpointGenerationStats.AccountsCount).
		With("fileSize", catchpointGenerationStats.FileSize).
		With("catchpointLabel", catchpointGenerationStats.CatchpointLabel).
		Infof("Catchpoint file was generated")
}

// catchpointRoundToPath calculate the catchpoint file path for a given round
func catchpointRoundToPath(rnd basics.Round) string {
	irnd := int64(rnd) / 256
	outStr := ""
	for irnd > 0 {
		outStr = filepath.Join(outStr, fmt.Sprintf("%02x", irnd%256))
		irnd = irnd / 256
	}
	outStr = filepath.Join(outStr, strconv.FormatInt(int64(rnd), 10)+".catchpoint")
	return outStr
}

// saveCatchpointFile stores the provided fileName as the stored catchpoint for the given round.
// after a successful insert operation to the database, it would delete up to 2 old entries, as needed.
// deleting 2 entries while inserting single entry allow us to adjust the size of the backing storage and have the
// database and storage realign.
func (au *accountUpdates) saveCatchpointFile(round basics.Round, fileName string, fileSize int64, catchpoint string) (err error) {
	if au.catchpointFileHistoryLength != 0 {
		err = au.accountsq.storeCatchpoint(context.Background(), round, fileName, catchpoint, fileSize)
		if err != nil {
			au.log.Warnf("accountUpdates: saveCatchpoint: unable to save catchpoint: %v", err)
			return
		}
	} else {
		err = os.Remove(fileName)
		if err != nil {
			au.log.Warnf("accountUpdates: saveCatchpoint: unable to remove file (%s): %v", fileName, err)
			return
		}
	}
	if au.catchpointFileHistoryLength == -1 {
		return
	}
	var filesToDelete map[basics.Round]string
	filesToDelete, err = au.accountsq.getOldestCatchpointFiles(context.Background(), 2, au.catchpointFileHistoryLength)
	if err != nil {
		return fmt.Errorf("unable to delete catchpoint file, getOldestCatchpointFiles failed : %v", err)
	}
	for round, fileToDelete := range filesToDelete {
		absCatchpointFileName := filepath.Join(au.dbDirectory, fileToDelete)
		err = os.Remove(absCatchpointFileName)
		if err == nil || os.IsNotExist(err) {
			// it's ok if the file doesn't exist. just remove it from the database and we'll be good to go.
			err = nil
		} else {
			// we can't delete the file, abort -
			return fmt.Errorf("unable to delete old catchpoint file '%s' : %v", absCatchpointFileName, err)
		}
		err = au.accountsq.storeCatchpoint(context.Background(), round, "", "", 0)
		if err != nil {
			return fmt.Errorf("unable to delete old catchpoint entry '%s' : %v", fileToDelete, err)
		}
	}
	return
}

// the vacuumDatabase performs a full vacuum of the accounts database.
func (au *accountUpdates) vacuumDatabase(ctx context.Context) (err error) {
	if !au.vacuumOnStartup {
		return
	}

	// vaccumming the database would modify the some of the tables rowid, so we need to make sure any stored in-memory
	// rowid are flushed.
	au.baseAccounts.prune(0)

	startTime := time.Now()
	vacuumExitCh := make(chan struct{}, 1)
	vacuumLoggingAbort := sync.WaitGroup{}
	vacuumLoggingAbort.Add(1)
	// vacuuming the database can take a while. A long while. We want to have a logging function running in a separate go-routine that would log the progress to the log file.
	// also, when we're done vacuuming, we should sent an event notifying of the total time it took to vacuum the database.
	go func() {
		defer vacuumLoggingAbort.Done()
		au.log.Infof("Vacuuming accounts database started")
		for {
			select {
			case <-time.After(5 * time.Second):
				au.log.Infof("Vacuuming accounts database in progress")
			case <-vacuumExitCh:
				return
			}
		}
	}()

	ledgerVacuumCount.Inc(nil)
	vacuumStats, err := au.dbs.Wdb.Vacuum(ctx)
	close(vacuumExitCh)
	vacuumLoggingAbort.Wait()

	if err != nil {
		au.log.Warnf("Vacuuming account database failed : %v", err)
		return err
	}
	vacuumElapsedTime := time.Now().Sub(startTime)
	ledgerVacuumMicros.AddUint64(uint64(vacuumElapsedTime.Microseconds()), nil)

	au.log.Infof("Vacuuming accounts database completed within %v, reducing number of pages from %d to %d and size from %d to %d", vacuumElapsedTime, vacuumStats.PagesBefore, vacuumStats.PagesAfter, vacuumStats.SizeBefore, vacuumStats.SizeAfter)

	vacuumTelemetryStats := telemetryspec.BalancesAccountVacuumEventDetails{
		VacuumTimeNanoseconds:  vacuumElapsedTime.Nanoseconds(),
		BeforeVacuumPageCount:  vacuumStats.PagesBefore,
		AfterVacuumPageCount:   vacuumStats.PagesAfter,
		BeforeVacuumSpaceBytes: vacuumStats.SizeBefore,
		AfterVacuumSpaceBytes:  vacuumStats.SizeAfter,
	}

	au.log.EventWithDetails(telemetryspec.Accounts, telemetryspec.BalancesAccountVacuumEvent, vacuumTelemetryStats)
	return
}

var ledgerAccountsonlinetopCount = metrics.NewCounter("ledger_accountsonlinetop_count", "calls")
var ledgerAccountsonlinetopMicros = metrics.NewCounter("ledger_accountsonlinetop_micros", "µs spent")
var ledgerGetcatchpointCount = metrics.NewCounter("ledger_getcatchpoint_count", "calls")
var ledgerGetcatchpointMicros = metrics.NewCounter("ledger_getcatchpoint_micros", "µs spent")
var ledgerAccountsinitCount = metrics.NewCounter("ledger_accountsinit_count", "calls")
var ledgerAccountsinitMicros = metrics.NewCounter("ledger_accountsinit_micros", "µs spent")
var ledgerCommitroundCount = metrics.NewCounter("ledger_commitround_count", "calls")
var ledgerCommitroundMicros = metrics.NewCounter("ledger_commitround_micros", "µs spent")
var ledgerGeneratecatchpointCount = metrics.NewCounter("ledger_generatecatchpoint_count", "calls")
var ledgerGeneratecatchpointMicros = metrics.NewCounter("ledger_generatecatchpoint_micros", "µs spent")
var ledgerVacuumCount = metrics.NewCounter("ledger_vacuum_count", "calls")
var ledgerVacuumMicros = metrics.NewCounter("ledger_vacuum_micros", "µs spent")<|MERGE_RESOLUTION|>--- conflicted
+++ resolved
@@ -139,11 +139,7 @@
 	dbRound basics.Round
 
 	// deltas stores updates for every round after dbRound.
-<<<<<<< HEAD
-	deltas []map[basics.Address]common.AccountDelta
-=======
 	deltas []map[basics.Address]basics.AccountData
->>>>>>> 2569aefe
 
 	// accounts stores the most recent account state for every
 	// address that appears in deltas.
@@ -491,29 +487,17 @@
 		modifiedAccounts := make(map[basics.Address]*onlineAccount)
 		for o := uint64(0); o < offset; o++ {
 			for addr, d := range au.deltas[o] {
-<<<<<<< HEAD
-				if d.New.Status != basics.Online {
-=======
 				if d.Status != basics.Online {
->>>>>>> 2569aefe
 					modifiedAccounts[addr] = nil
 					continue
 				}
 
-<<<<<<< HEAD
-				if !(d.New.VoteFirstValid <= voteRnd && voteRnd <= d.New.VoteLastValid) {
-=======
 				if !(d.VoteFirstValid <= voteRnd && voteRnd <= d.VoteLastValid) {
->>>>>>> 2569aefe
 					modifiedAccounts[addr] = nil
 					continue
 				}
 
-<<<<<<< HEAD
-				modifiedAccounts[addr] = accountDataToOnline(addr, &d.New, proto)
-=======
 				modifiedAccounts[addr] = accountDataToOnline(addr, &d, proto)
->>>>>>> 2569aefe
 			}
 		}
 
@@ -1458,21 +1442,12 @@
 			}
 		}
 
-<<<<<<< HEAD
 		newTotals.DelAccount(proto, previousAccountData, &ot)
-		newTotals.AddAccount(proto, data.New, &ot)
-
-		macct := au.accounts[addr]
-		macct.ndeltas++
-		macct.data = data.New
-=======
-		newTotals.delAccount(proto, previousAccountData, &ot)
-		newTotals.addAccount(proto, data, &ot)
+		newTotals.AddAccount(proto, data, &ot)
 
 		macct := au.accounts[addr]
 		macct.ndeltas++
 		macct.data = data
->>>>>>> 2569aefe
 		au.accounts[addr] = macct
 	}
 
@@ -1556,11 +1531,7 @@
 				offset--
 				d, ok := au.deltas[offset][addr]
 				if ok {
-<<<<<<< HEAD
-					return d.New, nil
-=======
 					return d, nil
->>>>>>> 2569aefe
 				}
 			}
 		}
@@ -1639,11 +1610,7 @@
 				if ok {
 					// the returned validThrough here is not optimal, but it still correct. We could get a more accurate value by scanning
 					// the deltas forward, but this would be time consuming loop, which might not pay off.
-<<<<<<< HEAD
-					return d.New, rnd, nil
-=======
 					return d, rnd, nil
->>>>>>> 2569aefe
 				}
 			}
 		} else {
@@ -1850,15 +1817,9 @@
 	isCatchpointRound := ((offset + uint64(lookback+dbRound)) > 0) && (au.catchpointInterval != 0) && (0 == (uint64((offset + uint64(lookback+dbRound))) % au.catchpointInterval))
 
 	// create a copy of the deltas, round totals and protos for the range we're going to flush.
-<<<<<<< HEAD
-	deltas := make([]map[basics.Address]common.AccountDelta, offset, offset)
+	deltas := make([]map[basics.Address]basics.AccountData, offset, offset)
 	creatableDeltas := make([]map[basics.CreatableIndex]common.ModifiedCreatable, offset, offset)
 	roundTotals := make([]common.AccountTotals, offset+1, offset+1)
-=======
-	deltas := make([]map[basics.Address]basics.AccountData, offset, offset)
-	creatableDeltas := make([]map[basics.CreatableIndex]modifiedCreatable, offset, offset)
-	roundTotals := make([]AccountTotals, offset+1, offset+1)
->>>>>>> 2569aefe
 	protos := make([]config.ConsensusParams, offset+1, offset+1)
 	copy(deltas, au.deltas[:offset])
 	copy(creatableDeltas, au.creatableDeltas[:offset])
@@ -2039,11 +2000,7 @@
 // compactDeltas takes an array of account map deltas ( one array entry per round ), and corresponding creatables array, and compact the arrays into a single
 // map that contains all the account deltas changes. While doing that, the function eliminate any intermediate account changes. For both the account deltas as well as for the creatables,
 // it counts the number of changes per round by specifying it in the ndeltas field of the accountDeltaCount/modifiedCreatable. The ndeltas field of the input creatableDeltas is ignored.
-<<<<<<< HEAD
-func compactDeltas(accountDeltas []map[basics.Address]common.AccountDelta, creatableDeltas []map[basics.CreatableIndex]common.ModifiedCreatable, baseAccounts lruAccounts) (outAccountDeltas map[basics.Address]accountDeltaCount, unavailableBaseAccounts []basics.Address, outCreatableDeltas map[basics.CreatableIndex]common.ModifiedCreatable) {
-=======
-func compactDeltas(accountDeltas []map[basics.Address]basics.AccountData, creatableDeltas []map[basics.CreatableIndex]modifiedCreatable, baseAccounts lruAccounts) (outAccountDeltas map[basics.Address]accountDeltaCount, unavailableBaseAccounts []basics.Address, outCreatableDeltas map[basics.CreatableIndex]modifiedCreatable) {
->>>>>>> 2569aefe
+func compactDeltas(accountDeltas []map[basics.Address]basics.AccountData, creatableDeltas []map[basics.CreatableIndex]common.ModifiedCreatable, baseAccounts lruAccounts) (outAccountDeltas map[basics.Address]accountDeltaCount, unavailableBaseAccounts []basics.Address, outCreatableDeltas map[basics.CreatableIndex]common.ModifiedCreatable) {
 	if len(accountDeltas) > 0 {
 		// the sizes of the maps here aren't super accurate, but would hopefully be a rough estimate for a resonable starting point.
 		outAccountDeltas = make(map[basics.Address]accountDeltaCount, 1+len(accountDeltas[0])*len(accountDeltas))
@@ -2053,21 +2010,13 @@
 				if prev, has := outAccountDeltas[addr]; has {
 					outAccountDeltas[addr] = accountDeltaCount{
 						old:     prev.old,
-<<<<<<< HEAD
-						new:     acctDelta.New,
-=======
 						new:     acctDelta,
->>>>>>> 2569aefe
 						ndeltas: prev.ndeltas + 1,
 					}
 				} else {
 					// it's a new entry.
 					newEntry := accountDeltaCount{
-<<<<<<< HEAD
-						new:     acctDelta.New,
-=======
 						new:     acctDelta,
->>>>>>> 2569aefe
 						ndeltas: 1,
 					}
 					if baseAccountData, has := baseAccounts.read(addr); has {
