--- conflicted
+++ resolved
@@ -712,22 +712,7 @@
 
 	offset = uint64(newBase - au.dbRound)
 
-<<<<<<< HEAD
-	// check if this update chunk spans across multiple consensus versions. If so, break it so that each update would tackle only a single
-	// consensus version.
-	if au.versions[1] != au.versions[offset] {
-		// find the tip point.
-		tipPoint := sort.Search(int(offset), func(i int) bool {
-			// we're going to search here for version inequality, with the assumption that consensus versions won't repeat.
-			// that allow us to support [ver1, ver1, ..., ver2, ver2, ..., ver3, ver3] but not [ver1, ver1, ..., ver2, ver2, ..., ver1, ver3].
-			return au.versions[1] != au.versions[1+i]
-		})
-		// no need to handle the case of "no found", or tipPoint==int(offset), since we already know that it's there.
-		offset = uint64(tipPoint)
-	}
-=======
 	offset = au.consecutiveVersion(offset)
->>>>>>> cdc1ab11
 
 	// check to see if this is a catchpoint round
 	isCatchpointRound = ((offset + uint64(lookback+au.dbRound)) > 0) && (au.catchpointInterval != 0) && (0 == (uint64((offset + uint64(lookback+au.dbRound))) % au.catchpointInterval))
@@ -2094,10 +2079,7 @@
 
 	// verify version correctness : all the entries in the au.versions[1:offset+1] should have the *same* version, and the committedUpTo should be enforcing that.
 	if au.versions[1] != au.versions[offset] {
-<<<<<<< HEAD
-=======
 		au.accountsMu.RUnlock()
->>>>>>> cdc1ab11
 		au.log.Errorf("attempted to commit series of rounds with non-uniform consensus versions")
 		return
 	}
