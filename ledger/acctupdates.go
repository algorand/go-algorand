--- conflicted
+++ resolved
@@ -73,11 +73,7 @@
 // At the begining of a new round, the entries from this buffer are being flushed into the base accounts map.
 const baseAccountsPendingAccountsBufferSize = 100000
 
-<<<<<<< HEAD
-// baseAccountsPendingAccountsWarnThreshold defines the threshold at which the mruAccounts would generate a warning
-=======
 // baseAccountsPendingAccountsWarnThreshold defines the threshold at which the lruAccounts would generate a warning
->>>>>>> 3d6eba4d
 // after we've surpassed a given pending account size. The warning is being generated when the pending accounts data
 // is being flushed into the main base account cache.
 const baseAccountsPendingAccountsWarnThreshold = 85000
@@ -239,11 +235,7 @@
 	voters *votersTracker
 
 	// baseAccounts stores the most recently used accounts, at exactly dbRound
-<<<<<<< HEAD
-	baseAccounts mruAccounts
-=======
 	baseAccounts lruAccounts
->>>>>>> 3d6eba4d
 }
 
 type deferredCommit struct {
@@ -369,11 +361,7 @@
 	au.waitAccountsWriting()
 	// this would block until the commitSyncerClosed channel get closed.
 	<-au.commitSyncerClosed
-<<<<<<< HEAD
-	au.baseAccounts.resize(0)
-=======
 	au.baseAccounts.prune(0)
->>>>>>> 3d6eba4d
 }
 
 // IsWritingCatchpointFile returns true when a catchpoint file is being generated. The function is used by the catchup service
@@ -1498,15 +1486,9 @@
 
 	au.voters.newBlock(blk.BlockHeader)
 
-<<<<<<< HEAD
-	// calling resize would drop old entries from the base accounts.
-	newBaseAccountSize := (len(au.accounts) + 1) + baseAccountsPendingAccountsBufferSize
-	au.baseAccounts.resize(newBaseAccountSize)
-=======
 	// calling prune would drop old entries from the base accounts.
 	newBaseAccountSize := (len(au.accounts) + 1) + baseAccountsPendingAccountsBufferSize
 	au.baseAccounts.prune(newBaseAccountSize)
->>>>>>> 3d6eba4d
 }
 
 // lookupWithRewards returns the account data for a given address at a given round.
@@ -1887,12 +1869,8 @@
 
 	start := time.Now()
 	ledgerCommitroundCount.Inc(nil)
-<<<<<<< HEAD
+	var updatedPersistedAccounts []persistedAccountData
 	err := au.dbs.Wdb.Atomic(func(ctx context.Context, tx *sql.Tx) (err error) {
-=======
-	var updatedPersistedAccounts []persistedAccountData
-	err := au.dbs.wdb.Atomic(func(ctx context.Context, tx *sql.Tx) (err error) {
->>>>>>> 3d6eba4d
 		treeTargetRound := basics.Round(0)
 		if au.catchpointInterval > 0 {
 			mc, err0 := makeMerkleCommitter(tx, false)
@@ -1912,11 +1890,7 @@
 			treeTargetRound = dbRound + basics.Round(offset)
 		}
 
-<<<<<<< HEAD
-		err = accountsGet(tx, unavailableBaseAccounts, compactDeltas)
-=======
 		err = accountsLoadOld(tx, unavailableBaseAccounts, compactDeltas)
->>>>>>> 3d6eba4d
 		if err != nil {
 			return err
 		}
@@ -1933,11 +1907,7 @@
 
 		// the updates of the actual account data is done last since the accountsNewRound would modify the compactDeltas old values
 		// so that we can update the base account back.
-<<<<<<< HEAD
-		err = accountsNewRound(tx, compactDeltas, compactCreatableDeltas, genesisProto, dbRound+basics.Round(offset))
-=======
 		updatedPersistedAccounts, err = accountsNewRound(tx, compactDeltas, compactCreatableDeltas, genesisProto, dbRound+basics.Round(offset))
->>>>>>> 3d6eba4d
 		if err != nil {
 			return err
 		}
@@ -2047,11 +2017,7 @@
 // compactDeltas takes an arary of account map deltas ( one array entry per round ), and corresponding creatables array, and compact the arrays into a single
 // map that contains all the account deltas changes. While doing that, the function eliminate any intermediate account changes. For both the account deltas as well as for the creatables,
 // it counts the number of changes per round by specifying it in the ndeltas field of the accountDeltaCount/modifiedCreatable. The ndeltas field of the input creatableDeltas is ignored.
-<<<<<<< HEAD
-func compactDeltas(accountDeltas []map[basics.Address]accountDelta, creatableDeltas []map[basics.CreatableIndex]modifiedCreatable, baseAccounts mruAccounts) (outAccountDeltas map[basics.Address]accountDeltaCount, unavailableBaseAccounts []basics.Address, outCreatableDeltas map[basics.CreatableIndex]modifiedCreatable) {
-=======
 func compactDeltas(accountDeltas []map[basics.Address]accountDelta, creatableDeltas []map[basics.CreatableIndex]modifiedCreatable, baseAccounts lruAccounts) (outAccountDeltas map[basics.Address]accountDeltaCount, unavailableBaseAccounts []basics.Address, outCreatableDeltas map[basics.CreatableIndex]modifiedCreatable) {
->>>>>>> 3d6eba4d
 	if len(accountDeltas) > 0 {
 		// the sizes of the maps here aren't super accurate, but would hopefully be a rough estimate for a resonable starting point.
 		outAccountDeltas = make(map[basics.Address]accountDeltaCount, 1+len(accountDeltas[0])*len(accountDeltas))
@@ -2295,11 +2261,7 @@
 
 	// vaccumming the database would modify the some of the tables rowid, so we need to make sure any stored in-memory
 	// rowid are flushed.
-<<<<<<< HEAD
-	au.baseAccounts.resize(0)
-=======
 	au.baseAccounts.prune(0)
->>>>>>> 3d6eba4d
 
 	startTime := time.Now()
 	vacuumExitCh := make(chan struct{}, 1)
