// Copyright (C) 2019-2020 Algorand, Inc.
// This file is part of go-algorand
//
// go-algorand is free software: you can redistribute it and/or modify
// it under the terms of the GNU Affero General Public License as
// published by the Free Software Foundation, either version 3 of the
// License, or (at your option) any later version.
//
// go-algorand is distributed in the hope that it will be useful,
// but WITHOUT ANY WARRANTY; without even the implied warranty of
// MERCHANTABILITY or FITNESS FOR A PARTICULAR PURPOSE.  See the
// GNU Affero General Public License for more details.
//
// You should have received a copy of the GNU Affero General Public License
// along with go-algorand.  If not, see <https://www.gnu.org/licenses/>.

package ledger

import (
	"container/heap"
	"context"
	"database/sql"
	"encoding/hex"
	"fmt"
	"io"
	"os"
	"path/filepath"
	"sort"
	"strconv"
	"sync"
	"time"

	"github.com/algorand/go-deadlock"

	"github.com/algorand/go-algorand/config"
	"github.com/algorand/go-algorand/crypto"
	"github.com/algorand/go-algorand/crypto/merkletrie"
	"github.com/algorand/go-algorand/data/basics"
	"github.com/algorand/go-algorand/data/bookkeeping"
	"github.com/algorand/go-algorand/data/transactions"
	"github.com/algorand/go-algorand/logging"
	"github.com/algorand/go-algorand/logging/telemetryspec"
	"github.com/algorand/go-algorand/protocol"
	"github.com/algorand/go-algorand/util/db"
	"github.com/algorand/go-algorand/util/metrics"
)

const (
	// balancesFlushInterval defines how frequently we want to flush our balances to disk.
	balancesFlushInterval = 5 * time.Second
	// pendingDeltasFlushThreshold is the deltas count threshold above we flush the pending balances regardless of the flush interval.
	pendingDeltasFlushThreshold = 128
	// trieRebuildAccountChunkSize defines the number of accounts that would get read at a single chunk
	// before added to the trie during trie construction
	trieRebuildAccountChunkSize = 16384
	// trieRebuildCommitFrequency defines the number of accounts that would get added before we call evict to commit the changes and adjust the memory cache.
	trieRebuildCommitFrequency = 65536
	// trieAccumulatedChangesFlush defines the number of pending changes that would be applied to the merkle trie before
	// we attempt to commit them to disk while writing a batch of rounds balances to disk.
	trieAccumulatedChangesFlush = 256
)

// trieCachedNodesCount defines how many balances trie nodes we would like to keep around in memory.
// value was calibrated using BenchmarkCalibrateCacheNodeSize
var trieCachedNodesCount = 9000

// merkleCommitterNodesPerPage controls how many nodes will be stored in a single page
// value was calibrated using BenchmarkCalibrateNodesPerPage
var merkleCommitterNodesPerPage = int64(116)

var trieMemoryConfig = merkletrie.MemoryConfig{
	NodesCountPerPage:         merkleCommitterNodesPerPage,
	CachedNodesCount:          trieCachedNodesCount,
	PageFillFactor:            0.95,
	MaxChildrenPagesThreshold: 64,
}

// A modifiedAccount represents an account that has been modified since
// the persistent state stored in the account DB (i.e., in the range of
// rounds covered by the accountUpdates tracker).
type modifiedAccount struct {
	// data stores the most recent AccountData for this modified
	// account.
	data basics.AccountData

	// ndelta keeps track of how many times this account appears in
	// accountUpdates.deltas.  This is used to evict modifiedAccount
	// entries when all changes to an account have been reflected in
	// the account DB, and no outstanding modifications remain.
	ndeltas int
}

type modifiedCreatable struct {
	// Type of the creatable: app or asset
	ctype basics.CreatableType

	// Created if true, deleted if false
	created bool

	// creator of the app/asset
	creator basics.Address

	// Keeps track of how many times this app/asset appears in
	// accountUpdates.creatableDeltas
	ndeltas int
}

type accountUpdates struct {
	// constant variables ( initialized on initialize, and never changed afterward )

	// initAccounts specifies initial account values for database.
	initAccounts map[basics.Address]basics.AccountData

	// initProto specifies the initial consensus parameters.
	initProto config.ConsensusParams

	// dbDirectory is the directory where the ledger and block sql file resides as well as the parent directroy for the catchup files to be generated
	dbDirectory string

	// catchpointInterval is the configured interval at which the accountUpdates would generate catchpoint labels and catchpoint files.
	catchpointInterval uint64

	// archivalLedger determines whether the associated ledger was configured as archival ledger or not.
	archivalLedger bool

	// catchpointFileHistoryLength defines how many catchpoint files we want to store back.
	// 0 means don't store any, -1 mean unlimited and positive number suggest the number of most recent catchpoint files.
	catchpointFileHistoryLength int

	// vacuumOnStartup controls whether the accounts database would get vacuumed on startup.
	vacuumOnStartup bool

	// dynamic variables

	// Connection to the database.
	dbs dbPair

	// Prepared SQL statements for fast accounts DB lookups.
	accountsq *accountsDbQueries

	// dbRound is always exactly accountsRound(),
	// cached to avoid SQL queries.
	dbRound basics.Round

	// deltas stores updates for every round after dbRound.
	deltas []map[basics.Address]accountDelta

	// accounts stores the most recent account state for every
	// address that appears in deltas.
	accounts map[basics.Address]modifiedAccount

	// creatableDeltas stores creatable updates for every round after dbRound.
	creatableDeltas []map[basics.CreatableIndex]modifiedCreatable

	// creatables stores the most recent state for every creatable that
	// appears in creatableDeltas
	creatables map[basics.CreatableIndex]modifiedCreatable

	// protos stores consensus parameters dbRound and every
	// round after it; i.e., protos is one longer than deltas.
	protos []config.ConsensusParams

	// totals stores the totals for dbRound and every round after it;
	// i.e., totals is one longer than deltas.
	roundTotals []AccountTotals

	// roundDigest stores the digest of the block for every round starting with dbRound and every round after it.
	roundDigest []crypto.Digest

	// log copied from ledger
	log logging.Logger

	// lastFlushTime is the time we last flushed updates to
	// the accounts DB (bumping dbRound).
	lastFlushTime time.Time

	// ledger is the source ledger, which is used to syncronize
	// the rounds at which we need to flush the balances to disk
	// in favor of the catchpoint to be generated.
	ledger ledgerForTracker

	// The Trie tracking the current account balances. Always matches the balances that were
	// written to the database.
	balancesTrie *merkletrie.Trie

	// The last catchpoint label that was written to the database. Should always align with what's in the database.
	// note that this is the last catchpoint *label* and not the catchpoint file.
	lastCatchpointLabel string

	// catchpointWriting help to syncronize the catchpoint file writing. When this channel is closed, no writing is going on.
	// the channel is non-closed while writing the current accounts state to disk.
	catchpointWriting chan struct{}

	// catchpointSlowWriting suggest to the accounts writer that it should finish writing up the catchpoint file ASAP.
	// when this channel is closed, the accounts writer would try and complete the writing as soon as possible.
	// otherwise, it would take it's time and perform periodic sleeps between chunks processing.
	catchpointSlowWriting chan struct{}

	// ctx is the context for the committing go-routine. It's also used as the "parent" of the catchpoint generation operation.
	ctx context.Context

	// ctxCancel is the canceling function for canceling the committing go-routine ( i.e. signaling the committing go-routine that it's time to abort )
	ctxCancel context.CancelFunc

	// deltasAccum stores the accumulated deltas for every round starting dbRound-1.
	deltasAccum []int

	// committedOffset is the offset at which we'd like to persist all the previous account information to disk.
	committedOffset chan deferedCommit

	// accountsMu is the synchronization mutex for accessing the various non-static variables.
	accountsMu deadlock.RWMutex

	// accountsReadCond used to synchronize read access to the internal data structures.
	accountsReadCond *sync.Cond

	// accountsWriting provides synchronization around the background writing of account balances.
	accountsWriting sync.WaitGroup

	// commitSyncerClosed is the blocking channel for synchronizing closing the commitSyncer goroutine. Once it's closed, the
	// commitSyncer can be assumed to have aborted.
	commitSyncerClosed chan struct{}

	// voters keeps track of Merkle trees of online accounts, used for compact certificates.
	voters *votersTracker
}

type deferedCommit struct {
	offset   uint64
	dbRound  basics.Round
	lookback basics.Round
}

// RoundOffsetError is an error for when requested round is behind earliest stored db entry
type RoundOffsetError struct {
	round   basics.Round
	dbRound basics.Round
}

func (e *RoundOffsetError) Error() string {
	return fmt.Sprintf("round %d before dbRound %d", e.round, e.dbRound)
}

// StaleDatabaseRoundError is generated when we detect that the database round is behind the accountUpdates in-memory dbRound. This
// should never happen, since we update the database first, and only upon a successfull update we update the in-memory dbRound.
type StaleDatabaseRoundError struct {
	memoryRound   basics.Round
	databaseRound basics.Round
}

func (e *StaleDatabaseRoundError) Error() string {
	return fmt.Sprintf("database round %d is behind in-memory round %d", e.databaseRound, e.memoryRound)
}

// MismatchingDatabaseRoundError is generated when we detect that the database round is different than the accountUpdates in-memory dbRound. This
// could happen normally when the database and the in-memory dbRound aren't syncronized. However, when we work in non-sync mode, we expect the database to be
// always syncronized with the in-memory data. When that condition is violated, this error is generated.
type MismatchingDatabaseRoundError struct {
	memoryRound   basics.Round
	databaseRound basics.Round
}

func (e *MismatchingDatabaseRoundError) Error() string {
	return fmt.Sprintf("database round %d mismatching in-memory round %d", e.databaseRound, e.memoryRound)
}

// initialize initializes the accountUpdates structure
func (au *accountUpdates) initialize(cfg config.Local, dbPathPrefix string, genesisProto config.ConsensusParams, genesisAccounts map[basics.Address]basics.AccountData) {
	au.initProto = genesisProto
	au.initAccounts = genesisAccounts
	au.dbDirectory = filepath.Dir(dbPathPrefix)
	au.archivalLedger = cfg.Archival
	switch cfg.CatchpointTracking {
	case -1:
		au.catchpointInterval = 0
	default:
		// give a warning, then fall thought
		logging.Base().Warnf("accountUpdates: the CatchpointTracking field in the config.json file contains an invalid value (%d). The default value of 0 would be used instead.", cfg.CatchpointTracking)
		fallthrough
	case 0:
		if au.archivalLedger {
			au.catchpointInterval = cfg.CatchpointInterval
		} else {
			au.catchpointInterval = 0
		}
	case 1:
		au.catchpointInterval = cfg.CatchpointInterval
	}

	au.catchpointFileHistoryLength = cfg.CatchpointFileHistoryLength
	if cfg.CatchpointFileHistoryLength < -1 {
		au.catchpointFileHistoryLength = -1
	}
	au.vacuumOnStartup = cfg.OptimizeAccountsDatabaseOnStartup
	// initialize the commitSyncerClosed with a closed channel ( since the commitSyncer go-routine is not active )
	au.commitSyncerClosed = make(chan struct{})
	close(au.commitSyncerClosed)
	au.accountsReadCond = sync.NewCond(au.accountsMu.RLocker())
}

// loadFromDisk is the 2nd level initialization, and is required before the accountUpdates becomes functional
// The close function is expected to be call in pair with loadFromDisk
func (au *accountUpdates) loadFromDisk(l ledgerForTracker) error {
	au.accountsMu.Lock()
	defer au.accountsMu.Unlock()
	var writingCatchpointRound uint64
	lastBalancesRound, lastestBlockRound, err := au.initializeFromDisk(l)

	if err != nil {
		return err
	}

	var writingCatchpointDigest crypto.Digest

	writingCatchpointRound, _, err = au.accountsq.readCatchpointStateUint64(context.Background(), catchpointStateWritingCatchpoint)
	if err != nil {
		return err
	}

	writingCatchpointDigest, err = au.initializeCaches(lastBalancesRound, lastestBlockRound, basics.Round(writingCatchpointRound))
	if err != nil {
		return err
	}

	if writingCatchpointRound != 0 && au.catchpointInterval != 0 {
		au.generateCatchpoint(basics.Round(writingCatchpointRound), au.lastCatchpointLabel, writingCatchpointDigest, time.Duration(0))
	}

	au.voters = &votersTracker{}
	err = au.voters.loadFromDisk(l, au)
	if err != nil {
		return err
	}

	return nil
}

// waitAccountsWriting waits for all the pending ( or current ) account writing to be completed.
func (au *accountUpdates) waitAccountsWriting() {
	au.accountsWriting.Wait()
}

// close closes the accountUpdates, waiting for all the child go-routine to complete
func (au *accountUpdates) close() {
	if au.ctxCancel != nil {
		au.ctxCancel()
	}
	au.waitAccountsWriting()
	// this would block until the commitSyncerClosed channel get closed.
	<-au.commitSyncerClosed
}

// IsWritingCatchpointFile returns true when a catchpoint file is being generated. The function is used by the catchup service
// to avoid memory pressure until the catchpoint file writing is complete.
func (au *accountUpdates) IsWritingCatchpointFile() bool {
	au.accountsMu.Lock()
	defer au.accountsMu.Unlock()
	// if we're still writing the previous balances, we can't move forward yet.
	select {
	case <-au.catchpointWriting:
		// the channel catchpointWriting is currently closed, meaning that we're currently not writing any
		// catchpoint file.
		return false
	default:
		return true
	}
}

// LookupWithRewards returns the account data for a given address at a given round.
// Note that the function doesn't update the account with the rewards,
// even while it does return the AccoutData which represent the "rewarded" account data.
func (au *accountUpdates) LookupWithRewards(rnd basics.Round, addr basics.Address) (data basics.AccountData, err error) {
	return au.lookupWithRewardsImpl(rnd, addr)
}

// LookupWithoutRewards returns the account data for a given address at a given round.
func (au *accountUpdates) LookupWithoutRewards(rnd basics.Round, addr basics.Address) (data basics.AccountData, validThrough basics.Round, err error) {
	return au.lookupWithoutRewardsImpl(rnd, addr, true /* take lock*/)
}

// ListAssets lists the assets by their asset index, limiting to the first maxResults
func (au *accountUpdates) ListAssets(maxAssetIdx basics.AssetIndex, maxResults uint64) ([]basics.CreatableLocator, error) {
	return au.listCreatables(basics.CreatableIndex(maxAssetIdx), maxResults, basics.AssetCreatable)
}

// ListApplications lists the application by their app index, limiting to the first maxResults
func (au *accountUpdates) ListApplications(maxAppIdx basics.AppIndex, maxResults uint64) ([]basics.CreatableLocator, error) {
	return au.listCreatables(basics.CreatableIndex(maxAppIdx), maxResults, basics.AppCreatable)
}

// listCreatables lists the application/asset by their app/asset index, limiting to the first maxResults
func (au *accountUpdates) listCreatables(maxCreatableIdx basics.CreatableIndex, maxResults uint64, ctype basics.CreatableType) ([]basics.CreatableLocator, error) {
	au.accountsMu.RLock()
	for {
		currentDbRound := au.dbRound
		currentDeltaLen := len(au.deltas)
		// Sort indices for creatables that have been created/deleted. If this
		// turns out to be too inefficient, we could keep around a heap of
		// created/deleted asset indices in memory.
		keys := make([]basics.CreatableIndex, 0, len(au.creatables))
		for cidx, delta := range au.creatables {
			if delta.ctype != ctype {
				continue
			}
			if cidx <= maxCreatableIdx {
				keys = append(keys, cidx)
			}
		}
		sort.Slice(keys, func(i, j int) bool { return keys[i] > keys[j] })

		// Check for creatables that haven't been synced to disk yet.
		unsyncedCreatables := make([]basics.CreatableLocator, 0, len(keys))
		deletedCreatables := make(map[basics.CreatableIndex]bool, len(keys))
		for _, cidx := range keys {
			delta := au.creatables[cidx]
			if delta.created {
				// Created but only exists in memory
				unsyncedCreatables = append(unsyncedCreatables, basics.CreatableLocator{
					Type:    delta.ctype,
					Index:   cidx,
					Creator: delta.creator,
				})
			} else {
				// Mark deleted creatables for exclusion from the results set
				deletedCreatables[cidx] = true
			}
		}

		au.accountsMu.RUnlock()

		// Check in-memory created creatables, which will always be newer than anything
		// in the database
		if uint64(len(unsyncedCreatables)) >= maxResults {
			return unsyncedCreatables[:maxResults], nil
		}
		res := unsyncedCreatables

		// Fetch up to maxResults - len(res) + len(deletedCreatables) from the database,
		// so we have enough extras in case creatables were deleted
		numToFetch := maxResults - uint64(len(res)) + uint64(len(deletedCreatables))
		dbResults, dbRound, err := au.accountsq.listCreatables(maxCreatableIdx, numToFetch, ctype)
		if err != nil {
			return nil, err
		}

		if dbRound == currentDbRound {
			// Now we merge the database results with the in-memory results
			for _, loc := range dbResults {
				// Check if we have enough results
				if uint64(len(res)) == maxResults {
					return res, nil
				}

				// Creatable was deleted
				if _, ok := deletedCreatables[loc.Index]; ok {
					continue
				}

				// We're OK to include this result
				res = append(res, loc)
			}
			return res, nil
		}
		if dbRound < currentDbRound {
			au.log.Errorf("listCreatables: database round %d is behind in-memory round %d", dbRound, currentDbRound)
			return []basics.CreatableLocator{}, &StaleDatabaseRoundError{databaseRound: dbRound, memoryRound: currentDbRound}
		}
		au.accountsMu.RLock()
		for currentDbRound >= au.dbRound && currentDeltaLen == len(au.deltas) {
			au.accountsReadCond.Wait()
		}
	}
}

// onlineTop returns the top n online accounts, sorted by their normalized
// balance and address, whose voting keys are valid in voteRnd.  See the
// normalization description in AccountData.NormalizedOnlineBalance().
func (au *accountUpdates) onlineTop(rnd basics.Round, voteRnd basics.Round, n uint64) ([]*onlineAccount, error) {
	proto := au.ledger.GenesisProto()
	au.accountsMu.RLock()
	for {
		currentDbRound := au.dbRound
		currentDeltaLen := len(au.deltas)
		offset, err := au.roundOffset(rnd)
		if err != nil {
			au.accountsMu.RUnlock()
			return nil, err
		}

		// Determine how many accounts have been modified in-memory,
		// so that we obtain enough top accounts from disk (accountdb).
		// If the *onlineAccount is nil, that means the account is offline
		// as of the most recent change to that account, or its vote key
		// is not valid in voteRnd.  Otherwise, the *onlineAccount is the
		// representation of the most recent state of the account, and it
		// is online and can vote in voteRnd.
		modifiedAccounts := make(map[basics.Address]*onlineAccount)
		for o := uint64(0); o < offset; o++ {
			for addr, d := range au.deltas[o] {
				if d.new.Status != basics.Online {
					modifiedAccounts[addr] = nil
					continue
				}

				if !(d.new.VoteFirstValid <= voteRnd && voteRnd <= d.new.VoteLastValid) {
					modifiedAccounts[addr] = nil
					continue
				}

				modifiedAccounts[addr] = accountDataToOnline(addr, &d.new, proto)
			}
		}

		au.accountsMu.RUnlock()

		// Build up a set of candidate accounts.  Start by loading the
		// top N + len(modifiedAccounts) accounts from disk (accountdb).
		// This ensures that, even if the worst case if all in-memory
		// changes are deleting the top accounts in accountdb, we still
		// will have top N left.
		//
		// Keep asking for more accounts until we get the desired number,
		// or there are no more accounts left.
		candidates := make(map[basics.Address]*onlineAccount)
		batchOffset := uint64(0)
		batchSize := uint64(1024)
		var dbRound basics.Round
		for uint64(len(candidates)) < n+uint64(len(modifiedAccounts)) {
			var accts map[basics.Address]*onlineAccount
			start := time.Now()
			ledgerAccountsonlinetopCount.Inc(nil)
			err = au.dbs.rdb.Atomic(func(ctx context.Context, tx *sql.Tx) (err error) {
				accts, err = accountsOnlineTop(tx, batchOffset, batchSize, proto)
				if err != nil {
					return
				}
				dbRound, _, err = accountsRound(tx)
				return
			})
			ledgerAccountsonlinetopMicros.AddMicrosecondsSince(start, nil)
			if err != nil {
				return nil, err
			}

			if dbRound != currentDbRound {
				break
			}

			for addr, data := range accts {
				if !(data.VoteFirstValid <= voteRnd && voteRnd <= data.VoteLastValid) {
					continue
				}
				candidates[addr] = data
			}

			// If we got fewer than batchSize accounts, there are no
			// more accounts to look at.
			if uint64(len(accts)) < batchSize {
				break
			}

			batchOffset += batchSize
		}
		if dbRound != currentDbRound && dbRound != basics.Round(0) {
			// database round doesn't match the last au.dbRound we sampled.
			au.accountsMu.RLock()
			for currentDbRound >= au.dbRound && currentDeltaLen == len(au.deltas) {
				au.accountsReadCond.Wait()
			}
			continue
		}

		// Now update the candidates based on the in-memory deltas.
		for addr, oa := range modifiedAccounts {
			if oa == nil {
				delete(candidates, addr)
			} else {
				candidates[addr] = oa
			}
		}

		// Get the top N accounts from the candidate set, by inserting all of
		// the accounts into a heap and then pulling out N elements from the
		// heap.
		topHeap := &onlineTopHeap{
			accts: nil,
		}

		for _, data := range candidates {
			heap.Push(topHeap, data)
		}

		var res []*onlineAccount
		for topHeap.Len() > 0 && uint64(len(res)) < n {
			acct := heap.Pop(topHeap).(*onlineAccount)
			res = append(res, acct)
		}

		return res, nil
	}
}

// GetLastCatchpointLabel retrieves the last catchpoint label that was stored to the database.
func (au *accountUpdates) GetLastCatchpointLabel() string {
	au.accountsMu.RLock()
	defer au.accountsMu.RUnlock()
	return au.lastCatchpointLabel
}

// GetCreatorForRound returns the creator for a given asset/app index at a given round
func (au *accountUpdates) GetCreatorForRound(rnd basics.Round, cidx basics.CreatableIndex, ctype basics.CreatableType) (creator basics.Address, ok bool, err error) {
	return au.getCreatorForRoundImpl(rnd, cidx, ctype, true /* take the lock */)
}

// committedUpTo enqueues committing the balances for round committedRound-lookback.
// The deferred committing is done so that we could calculate the historical balances lookback rounds back.
// Since we don't want to hold off the tracker's mutex for too long, we'll defer the database persistence of this
// operation to a syncer goroutine. The one caveat is that when storing a catchpoint round, we would want to
// wait until the catchpoint creation is done, so that the persistence of the catchpoint file would have an
// uninterrupted view of the balances at a given point of time.
func (au *accountUpdates) committedUpTo(committedRound basics.Round) (retRound basics.Round) {
	var isCatchpointRound, hasMultipleIntermediateCatchpoint bool
	var offset uint64
	var dc deferedCommit
	au.accountsMu.RLock()
	defer func() {
		au.accountsMu.RUnlock()
		if dc.offset != 0 {
			au.committedOffset <- dc
		}
	}()

	retRound = basics.Round(0)
	var pendingDeltas int

	lookback := basics.Round(au.protos[len(au.protos)-1].MaxBalLookback)
	if committedRound < lookback {
		return
	}

	retRound = au.dbRound
	newBase := committedRound - lookback
	if newBase <= au.dbRound {
		// Already forgotten
		return
	}

	if newBase > au.dbRound+basics.Round(len(au.deltas)) {
		au.log.Panicf("committedUpTo: block %d too far in the future, lookback %d, dbRound %d, deltas %d", committedRound, lookback, au.dbRound, len(au.deltas))
	}

	hasIntermediateCatchpoint := false
	hasMultipleIntermediateCatchpoint = false
	// check if there was a catchpoint between au.dbRound+lookback and newBase+lookback
	if au.catchpointInterval > 0 {
		nextCatchpointRound := ((uint64(au.dbRound+lookback) + au.catchpointInterval) / au.catchpointInterval) * au.catchpointInterval

		if nextCatchpointRound < uint64(newBase+lookback) {
			mostRecentCatchpointRound := (uint64(committedRound) / au.catchpointInterval) * au.catchpointInterval
			newBase = basics.Round(nextCatchpointRound) - lookback
			if mostRecentCatchpointRound > nextCatchpointRound {
				hasMultipleIntermediateCatchpoint = true
				// skip if there is more than one catchpoint in queue
				newBase = basics.Round(mostRecentCatchpointRound) - lookback
			}
			hasIntermediateCatchpoint = true
		}
	}

	// if we're still writing the previous balances, we can't move forward yet.
	select {
	case <-au.catchpointWriting:
		// the channel catchpointWriting is currently closed, meaning that we're currently not writing any
		// catchpoint file. At this point, we should attempt to enqueue further tasks as usual.
	default:
		// if we hit this path, it means that the channel is currently non-closed, which means that we're still writing a catchpoint.
		// see if we're writing a catchpoint in that range.
		if hasIntermediateCatchpoint {
			// check if we're already attempting to perform fast-writing.
			select {
			case <-au.catchpointSlowWriting:
				// yes, we're already doing fast-writing.
			default:
				// no, we're not yet doing fast writing, make it so.
				close(au.catchpointSlowWriting)
			}
		}
		return
	}

	newBase = au.voters.lowestRound(newBase)

	offset = uint64(newBase - au.dbRound)

	// check to see if this is a catchpoint round
	isCatchpointRound = ((offset + uint64(lookback+au.dbRound)) > 0) && (au.catchpointInterval != 0) && (0 == (uint64((offset + uint64(lookback+au.dbRound))) % au.catchpointInterval))

	// calculate the number of pending deltas
	pendingDeltas = au.deltasAccum[offset] - au.deltasAccum[0]

	// If we recently flushed, wait to aggregate some more blocks.
	// ( unless we're creating a catchpoint, in which case we want to flush it right away
	//   so that all the instances of the catchpoint would contain exactly the same data )
	flushTime := time.Now()
	if !flushTime.After(au.lastFlushTime.Add(balancesFlushInterval)) && !isCatchpointRound && pendingDeltas < pendingDeltasFlushThreshold {
		return au.dbRound
	}

	if isCatchpointRound && au.archivalLedger {
		au.catchpointWriting = make(chan struct{}, 1)
		au.catchpointSlowWriting = make(chan struct{}, 1)
		if hasMultipleIntermediateCatchpoint {
			close(au.catchpointSlowWriting)
		}
	}

	dc = deferedCommit{
		offset:   offset,
		dbRound:  au.dbRound,
		lookback: lookback,
	}
	au.accountsWriting.Add(1)
	return
}

// newBlock is the accountUpdates implementation of the ledgerTracker interface. This is the "external" facing function
// which invokes the internal implementation after taking the lock.
func (au *accountUpdates) newBlock(blk bookkeeping.Block, delta StateDelta) {
	au.accountsMu.Lock()
	au.newBlockImpl(blk, delta)
	au.accountsMu.Unlock()
	au.accountsReadCond.Broadcast()
}

// Totals returns the totals for a given round
func (au *accountUpdates) Totals(rnd basics.Round) (totals AccountTotals, err error) {
	au.accountsMu.RLock()
	defer au.accountsMu.RUnlock()
	return au.totalsImpl(rnd)
}

// ReadCloseSizer interface implements the standard io.Reader and io.Closer as well
// as supporting the Size() function that let the caller know what the size of the stream would be (in bytes).
type ReadCloseSizer interface {
	io.ReadCloser
	Size() (int64, error)
}

// readCloseSizer is an instance of the ReadCloseSizer interface
type readCloseSizer struct {
	io.ReadCloser
	size int64
}

// Size returns the length of the assiciated stream.
func (r *readCloseSizer) Size() (int64, error) {
	if r.size < 0 {
		return 0, fmt.Errorf("unknown stream size")
	}
	return r.size, nil
}

// GetCatchpointStream returns a ReadCloseSizer to the catchpoint file associated with the provided round
func (au *accountUpdates) GetCatchpointStream(round basics.Round) (ReadCloseSizer, error) {
	dbFileName := ""
	fileSize := int64(0)
	start := time.Now()
	ledgerGetcatchpointCount.Inc(nil)
	err := au.dbs.rdb.Atomic(func(ctx context.Context, tx *sql.Tx) (err error) {
		dbFileName, _, fileSize, err = getCatchpoint(tx, round)
		return
	})
	ledgerGetcatchpointMicros.AddMicrosecondsSince(start, nil)
	if err != nil && err != sql.ErrNoRows {
		// we had some sql error.
		return nil, fmt.Errorf("accountUpdates: getCatchpointStream: unable to lookup catchpoint %d: %v", round, err)
	}
	if dbFileName != "" {
		catchpointPath := filepath.Join(au.dbDirectory, dbFileName)
		file, err := os.OpenFile(catchpointPath, os.O_RDONLY, 0666)
		if err == nil && file != nil {
			return &readCloseSizer{ReadCloser: file, size: fileSize}, nil
		}
		// else, see if this is a file-not-found error
		if os.IsNotExist(err) {
			// the database told us that we have this file.. but we couldn't find it.
			// delete it from the database.
			err := au.saveCatchpointFile(round, "", 0, "")
			if err != nil {
				au.log.Warnf("accountUpdates: getCatchpointStream: unable to delete missing catchpoint entry: %v", err)
				return nil, err
			}

			return nil, ErrNoEntry{}
		}
		// it's some other error.
		return nil, fmt.Errorf("accountUpdates: getCatchpointStream: unable to open catchpoint file '%s' %v", catchpointPath, err)
	}

	// if the database doesn't know about that round, see if we have that file anyway:
	fileName := filepath.Join("catchpoints", catchpointRoundToPath(round))
	catchpointPath := filepath.Join(au.dbDirectory, fileName)
	file, err := os.OpenFile(catchpointPath, os.O_RDONLY, 0666)
	if err == nil && file != nil {
		// great, if found that we should have had this in the database.. add this one now :
		fileInfo, err := file.Stat()
		if err != nil {
			// we couldn't get the stat, so just return with the file.
			return &readCloseSizer{ReadCloser: file, size: -1}, nil
		}

		err = au.saveCatchpointFile(round, fileName, fileInfo.Size(), "")
		if err != nil {
			au.log.Warnf("accountUpdates: getCatchpointStream: unable to save missing catchpoint entry: %v", err)
		}
		return &readCloseSizer{ReadCloser: file, size: fileInfo.Size()}, nil
	}
	return nil, ErrNoEntry{}
}

// functions below this line are all internal functions

// accountUpdatesLedgerEvaluator is a "ledger emulator" which is used *only* by initializeCaches, as a way to shortcut
// the locks taken by the real ledger object when making requests that are being served by the accountUpdates.
// Using this struct allow us to take the tracker lock *before* calling the loadFromDisk, and having the operation complete
// without taking any locks. Note that it's not only the locks performance that is gained : by having the loadFrom disk
// not requiring any external locks, we can safely take a trackers lock on the ledger during reloadLedger, which ensures
// that even during catchpoint catchup mode switch, we're still correctly protected by a mutex.
type accountUpdatesLedgerEvaluator struct {
	// au is the associated accountUpdates structure which invoking the trackerEvalVerified function, passing this structure as input.
	// the accountUpdatesLedgerEvaluator would access the underlying accountUpdates function directly, bypassing the balances mutex lock.
	au *accountUpdates
	// prevHeader is the previous header to the current one. The usage of this is only in the context of initializeCaches where we iteratively
	// building the StateDelta, which requires a peek on the "previous" header information.
	prevHeader bookkeeping.BlockHeader
}

// GenesisHash returns the genesis hash
func (aul *accountUpdatesLedgerEvaluator) GenesisHash() crypto.Digest {
	return aul.au.ledger.GenesisHash()
}

// CompactCertVoters returns the top online accounts at round rnd.
func (aul *accountUpdatesLedgerEvaluator) CompactCertVoters(rnd basics.Round) (voters *VotersForRound, err error) {
	return aul.au.voters.getVoters(rnd)
}

// BlockHdr returns the header of the given round. When the evaluator is running, it's only referring to the previous header, which is what we
// are providing here. Any attempt to access a different header would get denied.
func (aul *accountUpdatesLedgerEvaluator) BlockHdr(r basics.Round) (bookkeeping.BlockHeader, error) {
	if r == aul.prevHeader.Round {
		return aul.prevHeader, nil
	}
	return bookkeeping.BlockHeader{}, ErrNoEntry{}
}

// Totals returns the totals for a given round
func (aul *accountUpdatesLedgerEvaluator) Totals(rnd basics.Round) (AccountTotals, error) {
	return aul.au.totalsImpl(rnd)
}

// checkDup test to see if the given transaction id/lease already exists. It's not needed by the accountUpdatesLedgerEvaluator and implemented as a stub.
func (aul *accountUpdatesLedgerEvaluator) checkDup(config.ConsensusParams, basics.Round, basics.Round, basics.Round, transactions.Txid, txlease) error {
	// this is a non-issue since this call will never be made on non-validating evaluation
	return fmt.Errorf("accountUpdatesLedgerEvaluator: tried to check for dup during accountUpdates initialization ")
}

// LookupWithoutRewards returns the account balance for a given address at a given round, without the reward
func (aul *accountUpdatesLedgerEvaluator) LookupWithoutRewards(rnd basics.Round, addr basics.Address) (basics.AccountData, basics.Round, error) {
	return aul.au.lookupWithoutRewardsImpl(rnd, addr, false /*don't sync*/)
}

// GetCreatorForRound returns the asset/app creator for a given asset/app index at a given round
func (aul *accountUpdatesLedgerEvaluator) GetCreatorForRound(rnd basics.Round, cidx basics.CreatableIndex, ctype basics.CreatableType) (creator basics.Address, ok bool, err error) {
	return aul.au.getCreatorForRoundImpl(rnd, cidx, ctype, false /* don't sync */)
}

// totalsImpl returns the totals for a given round
func (au *accountUpdates) totalsImpl(rnd basics.Round) (totals AccountTotals, err error) {
	offset, err := au.roundOffset(rnd)
	if err != nil {
		return
	}

	totals = au.roundTotals[offset]
	return
}

// initializeCaches fills up the accountUpdates cache with the most recent ~320 blocks
func (au *accountUpdates) initializeCaches(lastBalancesRound, lastestBlockRound, writingCatchpointRound basics.Round) (catchpointBlockDigest crypto.Digest, err error) {
	var blk bookkeeping.Block
	var delta StateDelta

	accLedgerEval := accountUpdatesLedgerEvaluator{
		au: au,
	}
	if lastBalancesRound < lastestBlockRound {
		accLedgerEval.prevHeader, err = au.ledger.BlockHdr(lastBalancesRound)
		if err != nil {
			return
		}
	}

	for lastBalancesRound < lastestBlockRound {
		next := lastBalancesRound + 1

		blk, err = au.ledger.Block(next)
		if err != nil {
			return
		}

		delta, err = au.ledger.trackerEvalVerified(blk, &accLedgerEval)
		if err != nil {
			return
		}

		au.newBlockImpl(blk, delta)
		lastBalancesRound = next

		if next == basics.Round(writingCatchpointRound) {
			catchpointBlockDigest = blk.Digest()
		}

		accLedgerEval.prevHeader = *delta.hdr
	}
	return
}

// initializeFromDisk performs the atomic operation of loading the accounts data information from disk
// and preparing the accountUpdates for operation, including initializing the commitSyncer goroutine.
func (au *accountUpdates) initializeFromDisk(l ledgerForTracker) (lastBalancesRound, lastestBlockRound basics.Round, err error) {
	au.dbs = l.trackerDB()
	au.log = l.trackerLog()
	au.ledger = l

	if au.initAccounts == nil {
		err = fmt.Errorf("accountUpdates.initializeFromDisk: initAccounts not set")
		return
	}

	lastestBlockRound = l.Latest()
	start := time.Now()
	ledgerAccountsinitCount.Inc(nil)
	err = au.dbs.wdb.Atomic(func(ctx context.Context, tx *sql.Tx) error {
		var err0 error
		au.dbRound, err0 = au.accountsInitialize(ctx, tx)
		if err0 != nil {
			return err0
		}
		// Check for blocks DB and tracker DB un-sync
		if au.dbRound > lastestBlockRound {
			au.log.Warnf("accountUpdates.initializeFromDisk: resetting accounts DB (on round %v, but blocks DB's latest is %v)", au.dbRound, lastestBlockRound)
			err0 = accountsReset(tx)
			if err0 != nil {
				return err0
			}
			au.dbRound, err0 = au.accountsInitialize(ctx, tx)
			if err0 != nil {
				return err0
			}
		}

		totals, err0 := accountsTotals(tx, false)
		if err0 != nil {
			return err0
		}

		au.roundTotals = []AccountTotals{totals}
		return nil
	})
	ledgerAccountsinitMicros.AddMicrosecondsSince(start, nil)
	if err != nil {
		return
	}

	// the VacuumDatabase would be a no-op if au.vacuumOnStartup is cleared.
	au.vacuumDatabase(context.Background())
	if err != nil {
		return
	}

	au.accountsq, err = accountsDbInit(au.dbs.rdb.Handle, au.dbs.wdb.Handle)

	au.lastCatchpointLabel, _, err = au.accountsq.readCatchpointStateString(context.Background(), catchpointStateLastCatchpoint)
	if err != nil {
		return
	}

	hdr, err := l.BlockHdr(au.dbRound)
	if err != nil {
		return
	}
	au.protos = []config.ConsensusParams{config.Consensus[hdr.CurrentProtocol]}
	au.deltas = nil
	au.creatableDeltas = nil
	au.accounts = make(map[basics.Address]modifiedAccount)
	au.creatables = make(map[basics.CreatableIndex]modifiedCreatable)
	au.deltasAccum = []int{0}

	// keep these channel closed if we're not generating catchpoint
	au.catchpointWriting = make(chan struct{}, 1)
	au.catchpointSlowWriting = make(chan struct{}, 1)
	close(au.catchpointSlowWriting)
	close(au.catchpointWriting)
	au.ctx, au.ctxCancel = context.WithCancel(context.Background())
	au.committedOffset = make(chan deferedCommit, 1)
	au.commitSyncerClosed = make(chan struct{})
	go au.commitSyncer(au.committedOffset)

	lastBalancesRound = au.dbRound

	return
}

// accountHashBuilder calculates the hash key used for the trie by combining the account address and the account data
func accountHashBuilder(addr basics.Address, accountData basics.AccountData, encodedAccountData []byte) []byte {
	hash := make([]byte, 4+crypto.DigestSize)
	// write out the lowest 32 bits of the reward base. This should improve the caching of the trie by allowing
	// recent updated to be in-cache, and "older" nodes will be left alone.
	for i, rewards := 3, accountData.RewardsBase; i >= 0; i, rewards = i-1, rewards>>8 {
		// the following takes the rewards & 255 -> hash[i]
		hash[i] = byte(rewards)
	}
	entryHash := crypto.Hash(append(addr[:], encodedAccountData[:]...))
	copy(hash[4:], entryHash[:])
	return hash[:]
}

// accountsInitialize initializes the accounts DB if needed and return current account round.
// as part of the initialization, it tests the current database schema version, and perform upgrade
// procedures to bring it up to the database schema supported by the binary.
func (au *accountUpdates) accountsInitialize(ctx context.Context, tx *sql.Tx) (basics.Round, error) {
	// check current database version.
	dbVersion, err := db.GetUserVersion(ctx, tx)
	if err != nil {
		return 0, fmt.Errorf("accountsInitialize unable to read database schema version : %v", err)
	}

	// if database version is greater than supported by current binary, write a warning. This would keep the existing
	// fallback behavior where we could use an older binary iff the schema happen to be backward compatible.
	if dbVersion > accountDBVersion {
		au.log.Warnf("accountsInitialize database schema version is %d, but algod supports only %d", dbVersion, accountDBVersion)
	}

	if dbVersion < accountDBVersion {
		au.log.Infof("accountsInitialize upgrading database schema from version %d to version %d", dbVersion, accountDBVersion)

		for dbVersion < accountDBVersion {
			au.log.Infof("accountsInitialize performing upgrade from version %d", dbVersion)
			// perform the initialization/upgrade
			switch dbVersion {
			case 0:
				dbVersion, err = au.upgradeDatabaseSchema0(ctx, tx)
				if err != nil {
					au.log.Warnf("accountsInitialize failed to upgrade accounts database (ledger.tracker.sqlite) from schema 0 : %v", err)
					return 0, err
				}
			case 1:
				dbVersion, err = au.upgradeDatabaseSchema1(ctx, tx)
				if err != nil {
					au.log.Warnf("accountsInitialize failed to upgrade accounts database (ledger.tracker.sqlite) from schema 1 : %v", err)
					return 0, err
				}
			case 2:
				dbVersion, err = au.upgradeDatabaseSchema2(ctx, tx)
				if err != nil {
					au.log.Warnf("accountsInitialize failed to upgrade accounts database (ledger.tracker.sqlite) from schema 2 : %v", err)
					return 0, err
				}
			case 3:
				dbVersion, err = au.upgradeDatabaseSchema3(ctx, tx)
				if err != nil {
					au.log.Warnf("accountsInitialize failed to upgrade accounts database (ledger.tracker.sqlite) from schema 3 : %v", err)
					return 0, err
				}
			default:
				return 0, fmt.Errorf("accountsInitialize unable to upgrade database from schema version %d", dbVersion)
			}
		}

		au.log.Infof("accountsInitialize database schema upgrade complete")
	}

	rnd, hashRound, err := accountsRound(tx)
	if err != nil {
		return 0, err
	}

	if hashRound != rnd {
		// if the hashed round is different then the base round, something was modified, and the accounts aren't in sync
		// with the hashes.
		err = resetAccountHashes(tx)
		if err != nil {
			return 0, err
		}
		// if catchpoint is disabled on this node, we could complete the initialization right here.
		if au.catchpointInterval == 0 {
			return rnd, nil
		}
	}

	// create the merkle trie for the balances
	committer, err := makeMerkleCommitter(tx, false)
	if err != nil {
		return 0, fmt.Errorf("accountsInitialize was unable to makeMerkleCommitter: %v", err)
	}

	trie, err := merkletrie.MakeTrie(committer, trieMemoryConfig)
	if err != nil {
		return 0, fmt.Errorf("accountsInitialize was unable to MakeTrie: %v", err)
	}

	// we might have a database that was previously initialized, and now we're adding the balances trie. In that case, we need to add all the existing balances to this trie.
	// we can figure this out by examining the hash of the root:
	rootHash, err := trie.RootHash()
	if err != nil {
		return rnd, fmt.Errorf("accountsInitialize was unable to retrieve trie root hash: %v", err)
	}

	if rootHash.IsZero() {
		au.log.Infof("accountsInitialize rebuilding merkle trie for round %d", rnd)
		accountBuilderIt := makeOrderedAccountsIter(tx, trieRebuildAccountChunkSize, false)
		defer accountBuilderIt.Close(ctx)
		startTrieBuildTime := time.Now()
		accountsCount := 0
		lastRebuildTime := startTrieBuildTime
		pendingAccounts := 0
<<<<<<< HEAD
		wasOrdered := false
		for {
			accts, ordered, err := accountBuilderIt.Next(ctx)
=======
		totalOrderedAccounts := 0
		for {
			accts, processedRows, err := accountBuilderIt.Next(ctx)
>>>>>>> 78281f90
			if err == sql.ErrNoRows {
				// the account builder would return sql.ErrNoRows when no more data is available.
				break
			} else if err != nil {
				return rnd, err
			}

<<<<<<< HEAD
			if !wasOrdered && ordered {
				accountsCount = 0
				wasOrdered = true
			}

			accountsCount += len(accts)
			if len(accts) > 0 {
				if ordered {
					pendingAccounts += len(accts)
					for _, acct := range accts {
						added, err := trie.Add(acct.digest)
						if err != nil {
							return rnd, fmt.Errorf("accountsInitialize was unable to add changes to trie: %v", err)
						}
						if !added {
							au.log.Warnf("accountsInitialize attempted to add duplicate hash '%s' to merkle trie for account %v", hex.EncodeToString(acct.digest), acct.address)
						}
					}

					if pendingAccounts >= trieRebuildCommitFrequency {
						// this trie Evict will commit using the current transaction.
						// if anything goes wrong, it will still get rolled back.
						_, err = trie.Evict(true)
						if err != nil {
							return 0, fmt.Errorf("accountsInitialize was unable to commit changes to trie: %v", err)
						}
						pendingAccounts = 0
					}

					if time.Now().Sub(lastRebuildTime) > 5*time.Second {
						// let the user know that the trie is still being rebuilt.
						au.log.Infof("accountsInitialize still building the trie, and processed so far %d accounts", accountsCount)
						lastRebuildTime = time.Now()
					}

				} else {
					// if it's not ordered, we can ignore it for now; we'll just increase the counters and emit logs periodically.
					if time.Now().Sub(lastRebuildTime) > 5*time.Second {
						// let the user know that the trie is still being rebuilt.
						au.log.Infof("accountsInitialize still building the trie, and hashed so far %d accounts", accountsCount)
						lastRebuildTime = time.Now()
					}
=======
			if len(accts) > 0 {
				accountsCount += len(accts)
				pendingAccounts += len(accts)
				for _, acct := range accts {
					added, err := trie.Add(acct.digest)
					if err != nil {
						return rnd, fmt.Errorf("accountsInitialize was unable to add changes to trie: %v", err)
					}
					if !added {
						au.log.Warnf("accountsInitialize attempted to add duplicate hash '%s' to merkle trie for account %v", hex.EncodeToString(acct.digest), acct.address)
					}
				}

				if pendingAccounts >= trieRebuildCommitFrequency {
					// this trie Evict will commit using the current transaction.
					// if anything goes wrong, it will still get rolled back.
					_, err = trie.Evict(true)
					if err != nil {
						return 0, fmt.Errorf("accountsInitialize was unable to commit changes to trie: %v", err)
					}
					pendingAccounts = 0
				}

				if time.Now().Sub(lastRebuildTime) > 5*time.Second {
					// let the user know that the trie is still being rebuilt.
					au.log.Infof("accountsInitialize still building the trie, and processed so far %d accounts", accountsCount)
					lastRebuildTime = time.Now()
				}
			} else if processedRows > 0 {
				totalOrderedAccounts += processedRows
				// if it's not ordered, we can ignore it for now; we'll just increase the counters and emit logs periodically.
				if time.Now().Sub(lastRebuildTime) > 5*time.Second {
					// let the user know that the trie is still being rebuilt.
					au.log.Infof("accountsInitialize still building the trie, and hashed so far %d accounts", totalOrderedAccounts)
					lastRebuildTime = time.Now()
>>>>>>> 78281f90
				}
			}
		}

		// this trie Evict will commit using the current transaction.
		// if anything goes wrong, it will still get rolled back.
		_, err = trie.Evict(true)
		if err != nil {
			return 0, fmt.Errorf("accountsInitialize was unable to commit changes to trie: %v", err)
		}

		// we've just updated the merkle trie, update the hashRound to reflect that.
		err = updateAccountsRound(tx, rnd, rnd)
		if err != nil {
			return 0, fmt.Errorf("accountsInitialize was unable to update the account round to %d: %v", rnd, err)
		}

		au.log.Infof("accountsInitialize rebuilt the merkle trie with %d entries in %v", accountsCount, time.Now().Sub(startTrieBuildTime))
	}
	au.balancesTrie = trie
	return rnd, nil
}

// upgradeDatabaseSchema0 upgrades the database schema from version 0 to version 1
//
// Schema of version 0 is expected to be aligned with the schema used on version 2.0.8 or before.
// Any database of version 2.0.8 would be of version 0. At this point, the database might
// have the following tables : ( i.e. a newly created database would not have these )
// * acctrounds
// * accounttotals
// * accountbase
// * assetcreators
// * storedcatchpoints
// * accounthashes
// * catchpointstate
//
// As the first step of the upgrade, the above tables are being created if they do not already exists.
// Following that, the assetcreators table is being altered by adding a new column to it (ctype).
// Last, in case the database was just created, it would get initialized with the following:
// The accountbase would get initialized with the au.initAccounts
// The accounttotals would get initialized to align with the initialization account added to accountbase
// The acctrounds would get updated to indicate that the balance matches round 0
//
func (au *accountUpdates) upgradeDatabaseSchema0(ctx context.Context, tx *sql.Tx) (updatedDBVersion int32, err error) {
	au.log.Infof("accountsInitialize initializing schema")
	err = accountsInit(tx, au.initAccounts, au.initProto)
	if err != nil {
		return 0, fmt.Errorf("accountsInitialize unable to initialize schema : %v", err)
	}
	_, err = db.SetUserVersion(ctx, tx, 1)
	if err != nil {
		return 0, fmt.Errorf("accountsInitialize unable to update database schema version from 0 to 1: %v", err)
	}
	return 1, nil
}

// upgradeDatabaseSchema1 upgrades the database schema from version 1 to version 2
//
// The schema updated to version 2 intended to ensure that the encoding of all the accounts data is
// both canonical and identical across the entire network. On release 2.0.5 we released an upgrade to the messagepack.
// the upgraded messagepack was decoding the account data correctly, but would have different
// encoding compared to it's predecessor. As a result, some of the account data that was previously stored
// would have different encoded representation than the one on disk.
// To address this, this startup procedure would attempt to scan all the accounts data. for each account data, we would
// see if it's encoding aligns with the current messagepack encoder. If it doesn't we would update it's encoding.
// then, depending if we found any such account data, we would reset the merkle trie and stored catchpoints.
// once the upgrade is complete, the accountsInitialize would (if needed) rebuild the merkle trie using the new
// encoded accounts.
//
// This upgrade doesn't change any of the actual database schema ( i.e. tables, indexes ) but rather just performing
// a functional update to it's content.
//
func (au *accountUpdates) upgradeDatabaseSchema1(ctx context.Context, tx *sql.Tx) (updatedDBVersion int32, err error) {
	// update accounts encoding.
	au.log.Infof("accountsInitialize verifying accounts data encoding")
	modifiedAccounts, err := reencodeAccounts(ctx, tx)
	if err != nil {
		return 0, err
	}

	if modifiedAccounts > 0 {
		au.log.Infof("accountsInitialize reencoded %d accounts", modifiedAccounts)

		au.log.Infof("accountsInitialize resetting account hashes")
		// reset the merkle trie
		err = resetAccountHashes(tx)
		if err != nil {
			return 0, fmt.Errorf("accountsInitialize unable to reset account hashes : %v", err)
		}

		au.log.Infof("accountsInitialize preparing queries")
		// initialize a new accountsq with the incoming transaction.
		accountsq, err := accountsDbInit(tx, tx)
		if err != nil {
			return 0, fmt.Errorf("accountsInitialize unable to prepare queries : %v", err)
		}

		// close the prepared statements when we're done with them.
		defer accountsq.close()

		au.log.Infof("accountsInitialize resetting prior catchpoints")
		// delete the last catchpoint label if we have any.
		_, err = accountsq.writeCatchpointStateString(ctx, catchpointStateLastCatchpoint, "")
		if err != nil {
			return 0, fmt.Errorf("accountsInitialize unable to clear prior catchpoint : %v", err)
		}

		au.log.Infof("accountsInitialize deleting stored catchpoints")
		// delete catchpoints.
		err = au.deleteStoredCatchpoints(ctx, accountsq)
		if err != nil {
			return 0, fmt.Errorf("accountsInitialize unable to delete stored catchpoints : %v", err)
		}
	} else {
		au.log.Infof("accountsInitialize found that no accounts needed to be reencoded")
	}

	// update version
	_, err = db.SetUserVersion(ctx, tx, 2)
	if err != nil {
		return 0, fmt.Errorf("accountsInitialize unable to update database schema version from 1 to 2: %v", err)
	}
	return 2, nil
}

// upgradeDatabaseSchema2 upgrades the database schema from version 2 to version 3
//
// This upgrade only enables the database vacuuming which will take place once the upgrade process is complete.
// If the user has already specified the OptimizeAccountsDatabaseOnStartup flag in the configuration file, this
// step becomes a no-op.
//
func (au *accountUpdates) upgradeDatabaseSchema2(ctx context.Context, tx *sql.Tx) (updatedDBVersion int32, err error) {
	au.vacuumOnStartup = true

	// update version
	_, err = db.SetUserVersion(ctx, tx, 3)
	if err != nil {
		return 0, fmt.Errorf("accountsInitialize unable to update database schema version from 2 to 3: %v", err)
	}
	return 3, nil
}

// upgradeDatabaseSchema3 upgrades the database schema from version 3 to version 4,
// adding the normalizedonlinebalance column to the accountbase table.
func (au *accountUpdates) upgradeDatabaseSchema3(ctx context.Context, tx *sql.Tx) (updatedDBVersion int32, err error) {
	err = accountsAddNormalizedBalance(tx, au.ledger.GenesisProto())
	if err != nil {
		return 0, err
	}

	// update version
	_, err = db.SetUserVersion(ctx, tx, 4)
	if err != nil {
		return 0, fmt.Errorf("accountsInitialize unable to update database schema version from 3 to 4: %v", err)
	}
	return 4, nil
}

// deleteStoredCatchpoints iterates over the storedcatchpoints table and deletes all the files stored on disk.
// once all the files have been deleted, it would go ahead and remove the entries from the table.
func (au *accountUpdates) deleteStoredCatchpoints(ctx context.Context, dbQueries *accountsDbQueries) (err error) {
	catchpointsFilesChunkSize := 50
	for {
		fileNames, err := dbQueries.getOldestCatchpointFiles(ctx, catchpointsFilesChunkSize, 0)
		if err != nil {
			return err
		}
		if len(fileNames) == 0 {
			break
		}

		for round, fileName := range fileNames {
			absCatchpointFileName := filepath.Join(au.dbDirectory, fileName)
			err = os.Remove(absCatchpointFileName)
			if err == nil || os.IsNotExist(err) {
				// it's ok if the file doesn't exist. just remove it from the database and we'll be good to go.
				err = nil
			} else {
				// we can't delete the file, abort -
				return fmt.Errorf("unable to delete old catchpoint file '%s' : %v", absCatchpointFileName, err)
			}
			// clear the entry from the database
			err = dbQueries.storeCatchpoint(ctx, round, "", "", 0)
			if err != nil {
				return err
			}
		}
	}
	return nil
}

// accountsUpdateBalances applies the given deltas array to the merkle trie
func (au *accountUpdates) accountsUpdateBalances(accountsDeltasRound []map[basics.Address]accountDelta, offset uint64) (err error) {
	if au.catchpointInterval == 0 {
		return nil
	}
	var added, deleted bool
	accumulatedChanges := 0
	for i := uint64(0); i < offset; i++ {
		accountsDeltas := accountsDeltasRound[i]
		for addr, delta := range accountsDeltas {
			if !delta.old.IsZero() {
				deleteHash := accountHashBuilder(addr, delta.old, protocol.Encode(&delta.old))
				deleted, err = au.balancesTrie.Delete(deleteHash)
				if err != nil {
					return err
				}
				if !deleted {
					au.log.Warnf("failed to delete hash '%s' from merkle trie for account %v", hex.EncodeToString(deleteHash), addr)
				} else {
					accumulatedChanges++
				}
			}
			if !delta.new.IsZero() {
				addHash := accountHashBuilder(addr, delta.new, protocol.Encode(&delta.new))
				added, err = au.balancesTrie.Add(addHash)
				if err != nil {
					return err
				}
				if !added {
					au.log.Warnf("attempted to add duplicate hash '%s' to merkle trie for account %v", hex.EncodeToString(addHash), addr)
				} else {
					accumulatedChanges++
				}
			}
		}
		if accumulatedChanges >= trieAccumulatedChangesFlush {
			accumulatedChanges = 0
			_, err = au.balancesTrie.Commit()
			if err != nil {
				return
			}
		}
	}
	// write it all to disk.
	if accumulatedChanges > 0 {
		_, err = au.balancesTrie.Commit()
	}
	return
}

// newBlockImpl is the accountUpdates implementation of the ledgerTracker interface. This is the "internal" facing function
// which assumes that no lock need to be taken.
func (au *accountUpdates) newBlockImpl(blk bookkeeping.Block, delta StateDelta) {
	proto := config.Consensus[blk.CurrentProtocol]
	rnd := blk.Round()

	if rnd <= au.latest() {
		// Duplicate, ignore.
		return
	}

	if rnd != au.latest()+1 {
		au.log.Panicf("accountUpdates: newBlock %d too far in the future, dbRound %d, deltas %d", rnd, au.dbRound, len(au.deltas))
	}
	au.deltas = append(au.deltas, delta.accts)
	au.protos = append(au.protos, proto)
	au.creatableDeltas = append(au.creatableDeltas, delta.creatables)
	au.roundDigest = append(au.roundDigest, blk.Digest())
	au.deltasAccum = append(au.deltasAccum, len(delta.accts)+au.deltasAccum[len(au.deltasAccum)-1])

	var ot basics.OverflowTracker
	newTotals := au.roundTotals[len(au.roundTotals)-1]
	allBefore := newTotals.All()
	newTotals.applyRewards(delta.hdr.RewardsLevel, &ot)

	for addr, data := range delta.accts {
		newTotals.delAccount(proto, data.old, &ot)
		newTotals.addAccount(proto, data.new, &ot)

		macct := au.accounts[addr]
		macct.ndeltas++
		macct.data = data.new
		au.accounts[addr] = macct
	}

	for cidx, cdelta := range delta.creatables {
		mcreat := au.creatables[cidx]
		mcreat.creator = cdelta.creator
		mcreat.created = cdelta.created
		mcreat.ctype = cdelta.ctype
		mcreat.ndeltas++
		au.creatables[cidx] = mcreat
	}

	if ot.Overflowed {
		au.log.Panicf("accountUpdates: newBlock %d overflowed totals", rnd)
	}
	allAfter := newTotals.All()
	if allBefore != allAfter {
		au.log.Panicf("accountUpdates: sum of money changed from %d to %d", allBefore.Raw, allAfter.Raw)
	}

	au.roundTotals = append(au.roundTotals, newTotals)

	au.voters.newBlock(blk.BlockHeader)
}

// lookupWithRewardsImpl returns the account data for a given address at a given round.
// The rewards are added to the AccountData before returning. Note that the function doesn't update the account with the rewards,
// even while it does return the AccoutData which represent the "rewarded" account data.
func (au *accountUpdates) lookupWithRewardsImpl(rnd basics.Round, addr basics.Address) (data basics.AccountData, err error) {
	au.accountsMu.RLock()
	needUnlock := true
	defer func() {
		if needUnlock {
			au.accountsMu.RUnlock()
		}
	}()
	var offset uint64
	var rewardsProto config.ConsensusParams
	var rewardsLevel uint64
	withRewards := true
	for {
		currentDbRound := au.dbRound
		currentDeltaLen := len(au.deltas)
		offset, err = au.roundOffset(rnd)
		if err != nil {
			return
		}

		rewardsProto = au.protos[offset]
		rewardsLevel = au.roundTotals[offset].RewardsLevel

		// we're testing the withRewards here and setting the defer function only once, and only if withRewards is true.
		// we want to make this defer only after setting the above rewardsProto/rewardsLevel.
		if withRewards {
			defer func() {
				if err == nil {
					data = data.WithUpdatedRewards(rewardsProto, rewardsLevel)
				}
			}()
			withRewards = false
		}

		// check if we've had this address modified in the past rounds. ( i.e. if it's in the deltas )
		macct, indeltas := au.accounts[addr]
		if indeltas {
			// Check if this is the most recent round, in which case, we can
			// use a cache of the most recent account state.
			if offset == uint64(len(au.deltas)) {
				return macct.data, nil
			}
			// the account appears in the deltas, but we don't know if it appears in the
			// delta range of [0..offset], so we'll need to check :
			// Traverse the deltas backwards to ensure that later updates take
			// priority if present.
			for offset > 0 {
				offset--
				d, ok := au.deltas[offset][addr]
				if ok {
					return d.new, nil
				}
			}
		}

		au.accountsMu.RUnlock()
		needUnlock = false

		var dbRound basics.Round
		// No updates of this account in the in-memory deltas; use on-disk DB.
		// The check in roundOffset() made sure the round is exactly the one
		// present in the on-disk DB.  As an optimization, we avoid creating
		// a separate transaction here, and directly use a prepared SQL query
		// against the database.
		data, dbRound, err = au.accountsq.lookup(addr)
		if dbRound == currentDbRound {
			return data, err
		}

		if dbRound < currentDbRound {
			au.log.Errorf("accountUpdates.lookupWithRewardsImpl: database round %d is behind in-memory round %d", dbRound, currentDbRound)
			return basics.AccountData{}, &StaleDatabaseRoundError{databaseRound: dbRound, memoryRound: currentDbRound}
		}
		au.accountsMu.RLock()
		needUnlock = true
		for currentDbRound >= au.dbRound && currentDeltaLen == len(au.deltas) {
			au.accountsReadCond.Wait()
		}
	}
}

// lookupWithoutRewardsImpl returns the account data for a given address at a given round.
func (au *accountUpdates) lookupWithoutRewardsImpl(rnd basics.Round, addr basics.Address, syncronized bool) (data basics.AccountData, validThrough basics.Round, err error) {
	needUnlock := false
	if syncronized {
		au.accountsMu.RLock()
		needUnlock = true
	}
	defer func() {
		if needUnlock {
			au.accountsMu.RUnlock()
		}
	}()
	var offset uint64
	for {
		currentDbRound := au.dbRound
		currentDeltaLen := len(au.deltas)
		offset, err = au.roundOffset(rnd)
		if err != nil {
			return
		}

		// check if we've had this address modified in the past rounds. ( i.e. if it's in the deltas )
		macct, indeltas := au.accounts[addr]
		if indeltas {
			// Check if this is the most recent round, in which case, we can
			// use a cache of the most recent account state.
			if offset == uint64(len(au.deltas)) {
				return macct.data, rnd, nil
			}
			// the account appears in the deltas, but we don't know if it appears in the
			// delta range of [0..offset], so we'll need to check :
			// Traverse the deltas backwards to ensure that later updates take
			// priority if present.
			for offset > 0 {
				offset--
				d, ok := au.deltas[offset][addr]
				if ok {
					// the returned validThrough here is not optimal, but it still correct. We could get a more accurate value by scanning
					// the deltas forward, but this would be time consuming loop, which might not pay off.
					return d.new, rnd, nil
				}
			}
		} else {
			// we know that the account in not in the deltas - so there is no point in scanning it.
			// we've going to fall back to search in the database, but before doing so, we should
			// update the rnd so that it would point to the end of the known delta range.
			// ( that would give us the best validity range )
			rnd = currentDbRound + basics.Round(currentDeltaLen)
		}

		if syncronized {
			au.accountsMu.RUnlock()
			needUnlock = false
		}
		var dbRound basics.Round
		// No updates of this account in the in-memory deltas; use on-disk DB.
		// The check in roundOffset() made sure the round is exactly the one
		// present in the on-disk DB.  As an optimization, we avoid creating
		// a separate transaction here, and directly use a prepared SQL query
		// against the database.
		data, dbRound, err = au.accountsq.lookup(addr)
		if dbRound == currentDbRound {
			return data, rnd, err
		}
		if syncronized {
			if dbRound < currentDbRound {
				au.log.Errorf("accountUpdates.lookupWithoutRewardsImpl: database round %d is behind in-memory round %d", dbRound, currentDbRound)
				return basics.AccountData{}, basics.Round(0), &StaleDatabaseRoundError{databaseRound: dbRound, memoryRound: currentDbRound}
			}
			au.accountsMu.RLock()
			needUnlock = true
			for currentDbRound >= au.dbRound && currentDeltaLen == len(au.deltas) {
				au.accountsReadCond.Wait()
			}
		} else {
			// in non-sync mode, we don't wait since we already assume that we're syncronized.
			au.log.Errorf("accountUpdates.lookupWithoutRewardsImpl: database round %d mismatching in-memory round %d", dbRound, currentDbRound)
			return basics.AccountData{}, basics.Round(0), &MismatchingDatabaseRoundError{databaseRound: dbRound, memoryRound: currentDbRound}
		}
	}
}

// getCreatorForRoundImpl returns the asset/app creator for a given asset/app index at a given round
func (au *accountUpdates) getCreatorForRoundImpl(rnd basics.Round, cidx basics.CreatableIndex, ctype basics.CreatableType, syncronized bool) (creator basics.Address, ok bool, err error) {
	unlock := false
	if syncronized {
		au.accountsMu.RLock()
		unlock = true
	}
	defer func() {
		if unlock {
			au.accountsMu.RUnlock()
		}
	}()
	var dbRound basics.Round
	var offset uint64
	for {
		currentDbRound := au.dbRound
		currentDeltaLen := len(au.deltas)
		offset, err = au.roundOffset(rnd)
		if err != nil {
			return basics.Address{}, false, err
		}

		// If this is the most recent round, au.creatables has the latest
		// state and we can skip scanning backwards over creatableDeltas
		if offset == uint64(len(au.deltas)) {
			// Check if we already have the asset/creator in cache
			creatableDelta, ok := au.creatables[cidx]
			if ok {
				if creatableDelta.created && creatableDelta.ctype == ctype {
					return creatableDelta.creator, true, nil
				}
				return basics.Address{}, false, nil
			}
		} else {
			for offset > 0 {
				offset--
				creatableDelta, ok := au.creatableDeltas[offset][cidx]
				if ok {
					if creatableDelta.created && creatableDelta.ctype == ctype {
						return creatableDelta.creator, true, nil
					}
					return basics.Address{}, false, nil
				}
			}
		}

		if syncronized {
			au.accountsMu.RUnlock()
			unlock = false
		}
		// Check the database
		creator, ok, dbRound, err = au.accountsq.lookupCreator(cidx, ctype)

		if dbRound == currentDbRound {
			return
		}
		if syncronized {
			if dbRound < currentDbRound {
				au.log.Errorf("accountUpdates.getCreatorForRoundImpl: database round %d is behind in-memory round %d", dbRound, currentDbRound)
				return basics.Address{}, false, &StaleDatabaseRoundError{databaseRound: dbRound, memoryRound: currentDbRound}
			}
			au.accountsMu.RLock()
			unlock = true
			for currentDbRound >= au.dbRound && currentDeltaLen == len(au.deltas) {
				au.accountsReadCond.Wait()
			}
		} else {
			au.log.Errorf("accountUpdates.getCreatorForRoundImpl: database round %d mismatching in-memory round %d", dbRound, currentDbRound)
			return basics.Address{}, false, &MismatchingDatabaseRoundError{databaseRound: dbRound, memoryRound: currentDbRound}
		}
	}
}

// accountsCreateCatchpointLabel creates a catchpoint label and write it.
func (au *accountUpdates) accountsCreateCatchpointLabel(committedRound basics.Round, totals AccountTotals, ledgerBlockDigest crypto.Digest, trieBalancesHash crypto.Digest) (label string, err error) {
	cpLabel := makeCatchpointLabel(committedRound, ledgerBlockDigest, trieBalancesHash, totals)
	label = cpLabel.String()
	_, err = au.accountsq.writeCatchpointStateString(context.Background(), catchpointStateLastCatchpoint, label)
	return
}

// roundOffset calculates the offset of the given round compared to the current dbRound. Requires that the lock would be taken.
func (au *accountUpdates) roundOffset(rnd basics.Round) (offset uint64, err error) {
	if rnd < au.dbRound {
		err = &RoundOffsetError{
			round:   rnd,
			dbRound: au.dbRound,
		}
		return
	}

	off := uint64(rnd - au.dbRound)
	if off > uint64(len(au.deltas)) {
		err = fmt.Errorf("round %d too high: dbRound %d, deltas %d", rnd, au.dbRound, len(au.deltas))
		return
	}

	return off, nil
}

// commitSyncer is the syncer go-routine function which perform the database updates. Internally, it dequeues deferedCommits and
// send the tasks to commitRound for completing the operation.
func (au *accountUpdates) commitSyncer(deferedCommits chan deferedCommit) {
	defer close(au.commitSyncerClosed)
	for {
		select {
		case committedOffset, ok := <-deferedCommits:
			if !ok {
				return
			}
			au.commitRound(committedOffset.offset, committedOffset.dbRound, committedOffset.lookback)
		case <-au.ctx.Done():
			// drain the pending commits queue:
			drained := false
			for !drained {
				select {
				case <-deferedCommits:
					au.accountsWriting.Done()
				default:
					drained = true
				}
			}
			return
		}
	}
}

// commitRound write to the database a "chunk" of rounds, and update the dbRound accordingly.
func (au *accountUpdates) commitRound(offset uint64, dbRound basics.Round, lookback basics.Round) {
	defer au.accountsWriting.Done()
	au.accountsMu.RLock()

	// we can exit right away, as this is the result of mis-ordered call to committedUpTo.
	if au.dbRound < dbRound || offset < uint64(au.dbRound-dbRound) {
		// if this is an archival ledger, we might need to close the catchpointWriting channel
		if au.archivalLedger {
			// determine if this was a catchpoint round
			isCatchpointRound := ((offset + uint64(lookback+dbRound)) > 0) && (au.catchpointInterval != 0) && (0 == (uint64((offset + uint64(lookback+dbRound))) % au.catchpointInterval))
			if isCatchpointRound {
				// it was a catchpoint round, so close the channel.
				close(au.catchpointWriting)
			}
		}
		au.accountsMu.RUnlock()
		return
	}

	// adjust the offset according to what happened meanwhile..
	offset -= uint64(au.dbRound - dbRound)
	dbRound = au.dbRound

	newBase := basics.Round(offset) + dbRound
	flushTime := time.Now()
	isCatchpointRound := ((offset + uint64(lookback+dbRound)) > 0) && (au.catchpointInterval != 0) && (0 == (uint64((offset + uint64(lookback+dbRound))) % au.catchpointInterval))

	// create a copy of the deltas, round totals and protos for the range we're going to flush.
	deltas := make([]map[basics.Address]accountDelta, offset, offset)
	creatableDeltas := make([]map[basics.CreatableIndex]modifiedCreatable, offset, offset)
	roundTotals := make([]AccountTotals, offset+1, offset+1)
	protos := make([]config.ConsensusParams, offset+1, offset+1)
	copy(deltas, au.deltas[:offset])
	copy(creatableDeltas, au.creatableDeltas[:offset])
	copy(roundTotals, au.roundTotals[:offset+1])
	copy(protos, au.protos[:offset+1])

	// Keep track of how many changes to each account we flush to the
	// account DB, so that we can drop the corresponding refcounts in
	// au.accounts.
	flushcount := make(map[basics.Address]int)
	creatableFlushcount := make(map[basics.CreatableIndex]int)

	var committedRoundDigest crypto.Digest

	if isCatchpointRound {
		committedRoundDigest = au.roundDigest[offset+uint64(lookback)-1]
	}

	au.accountsMu.RUnlock()

	// in committedUpTo, we expect that this function we close the catchpointWriting when
	// it's on a catchpoint round and it's an archival ledger. Doing this in a deferred function
	// here would prevent us from "forgetting" to close that channel later on.
	defer func() {
		if isCatchpointRound && au.archivalLedger {
			close(au.catchpointWriting)
		}
	}()

	for i := uint64(0); i < offset; i++ {
		for addr := range deltas[i] {
			flushcount[addr] = flushcount[addr] + 1
		}
		for cidx := range creatableDeltas[i] {
			creatableFlushcount[cidx] = creatableFlushcount[cidx] + 1
		}
	}

	var catchpointLabel string
	beforeUpdatingBalancesTime := time.Now()
	var trieBalancesHash crypto.Digest

	genesisProto := au.ledger.GenesisProto()

	start := time.Now()
	ledgerCommitroundCount.Inc(nil)
	err := au.dbs.wdb.Atomic(func(ctx context.Context, tx *sql.Tx) (err error) {
		treeTargetRound := basics.Round(0)
		if au.catchpointInterval > 0 {
			mc, err0 := makeMerkleCommitter(tx, false)
			if err0 != nil {
				return err0
			}
			if au.balancesTrie == nil {
				trie, err := merkletrie.MakeTrie(mc, trieMemoryConfig)
				if err != nil {
					au.log.Warnf("unable to create merkle trie during committedUpTo: %v", err)
					return err
				}
				au.balancesTrie = trie
			} else {
				au.balancesTrie.SetCommitter(mc)
			}
			treeTargetRound = dbRound + basics.Round(offset)
		}
		for i := uint64(0); i < offset; i++ {
			err = accountsNewRound(tx, deltas[i], creatableDeltas[i], genesisProto)
			if err != nil {
				return err
			}
		}
		err = totalsNewRounds(tx, deltas[:offset], roundTotals[1:offset+1], protos[1:offset+1])
		if err != nil {
			return err
		}

		err = au.accountsUpdateBalances(deltas, offset)
		if err != nil {
			return err
		}

		err = updateAccountsRound(tx, dbRound+basics.Round(offset), treeTargetRound)
		if err != nil {
			return err
		}

		if isCatchpointRound {
			trieBalancesHash, err = au.balancesTrie.RootHash()
			if err != nil {
				return
			}
		}
		return nil
	})
	ledgerCommitroundMicros.AddMicrosecondsSince(start, nil)
	if err != nil {
		au.balancesTrie = nil
		au.log.Warnf("unable to advance account snapshot: %v", err)
		return
	}

	if isCatchpointRound {
		catchpointLabel, err = au.accountsCreateCatchpointLabel(dbRound+basics.Round(offset)+lookback, roundTotals[offset], committedRoundDigest, trieBalancesHash)
		if err != nil {
			au.log.Warnf("commitRound : unable to create a catchpoint label: %v", err)
		}
	}
	if au.balancesTrie != nil {
		_, err = au.balancesTrie.Evict(false)
		if err != nil {
			au.log.Warnf("merkle trie failed to evict: %v", err)
		}
	}

	if isCatchpointRound && catchpointLabel != "" {
		au.lastCatchpointLabel = catchpointLabel
	}
	updatingBalancesDuration := time.Now().Sub(beforeUpdatingBalancesTime)

	au.accountsMu.Lock()
	// Drop reference counts to modified accounts, and evict them
	// from in-memory cache when no references remain.
	for addr, cnt := range flushcount {
		macct, ok := au.accounts[addr]
		if !ok {
			au.log.Panicf("inconsistency: flushed %d changes to %s, but not in au.accounts", cnt, addr)
		}

		if cnt > macct.ndeltas {
			au.log.Panicf("inconsistency: flushed %d changes to %s, but au.accounts had %d", cnt, addr, macct.ndeltas)
		}

		macct.ndeltas -= cnt
		if macct.ndeltas == 0 {
			delete(au.accounts, addr)
		} else {
			au.accounts[addr] = macct
		}
	}

	for cidx, cnt := range creatableFlushcount {
		mcreat, ok := au.creatables[cidx]
		if !ok {
			au.log.Panicf("inconsistency: flushed %d changes to creatable %d, but not in au.creatables", cnt, cidx)
		}

		if cnt > mcreat.ndeltas {
			au.log.Panicf("inconsistency: flushed %d changes to creatable %d, but au.creatables had %d", cnt, cidx, mcreat.ndeltas)
		}

		mcreat.ndeltas -= cnt
		if mcreat.ndeltas == 0 {
			delete(au.creatables, cidx)
		} else {
			au.creatables[cidx] = mcreat
		}
	}

	au.deltas = au.deltas[offset:]
	au.deltasAccum = au.deltasAccum[offset:]
	au.roundDigest = au.roundDigest[offset:]
	au.protos = au.protos[offset:]
	au.roundTotals = au.roundTotals[offset:]
	au.creatableDeltas = au.creatableDeltas[offset:]
	au.dbRound = newBase
	au.lastFlushTime = flushTime

	au.accountsMu.Unlock()
	au.accountsReadCond.Broadcast()

	if isCatchpointRound && au.archivalLedger && catchpointLabel != "" {
		// generate the catchpoint file. This need to be done inline so that it will block any new accounts that from being written.
		// the generateCatchpoint expects that the accounts data would not be modified in the background during it's execution.
		au.generateCatchpoint(basics.Round(offset)+dbRound+lookback, catchpointLabel, committedRoundDigest, updatingBalancesDuration)
	}

}

// latest returns the latest round
func (au *accountUpdates) latest() basics.Round {
	return au.dbRound + basics.Round(len(au.deltas))
}

// generateCatchpoint generates a single catchpoint file
func (au *accountUpdates) generateCatchpoint(committedRound basics.Round, label string, committedRoundDigest crypto.Digest, updatingBalancesDuration time.Duration) {
	beforeGeneratingCatchpointTime := time.Now()
	catchpointGenerationStats := telemetryspec.CatchpointGenerationEventDetails{
		BalancesWriteTime: uint64(updatingBalancesDuration.Nanoseconds()),
	}

	// the retryCatchpointCreation is used to repeat the catchpoint file generation in case the node crashed / aborted during startup
	// before the catchpoint file generation could be completed.
	retryCatchpointCreation := false
	au.log.Debugf("accountUpdates: generateCatchpoint: generating catchpoint for round %d", committedRound)
	defer func() {
		if !retryCatchpointCreation {
			// clear the writingCatchpoint flag
			_, err := au.accountsq.writeCatchpointStateUint64(context.Background(), catchpointStateWritingCatchpoint, uint64(0))
			if err != nil {
				au.log.Warnf("accountUpdates: generateCatchpoint unable to clear catchpoint state '%s' for round %d: %v", catchpointStateWritingCatchpoint, committedRound, err)
			}
		}
	}()

	_, err := au.accountsq.writeCatchpointStateUint64(context.Background(), catchpointStateWritingCatchpoint, uint64(committedRound))
	if err != nil {
		au.log.Warnf("accountUpdates: generateCatchpoint unable to write catchpoint state '%s' for round %d: %v", catchpointStateWritingCatchpoint, committedRound, err)
		return
	}

	relCatchpointFileName := filepath.Join("catchpoints", catchpointRoundToPath(committedRound))
	absCatchpointFileName := filepath.Join(au.dbDirectory, relCatchpointFileName)

	more := true
	const shortChunkExecutionDuration = 50 * time.Millisecond
	const longChunkExecutionDuration = 1 * time.Second
	var chunkExecutionDuration time.Duration
	select {
	case <-au.catchpointSlowWriting:
		chunkExecutionDuration = longChunkExecutionDuration
	default:
		chunkExecutionDuration = shortChunkExecutionDuration
	}

	var catchpointWriter *catchpointWriter
	start := time.Now()
	ledgerGeneratecatchpointCount.Inc(nil)
	err = au.dbs.rdb.Atomic(func(ctx context.Context, tx *sql.Tx) (err error) {
		catchpointWriter = makeCatchpointWriter(au.ctx, absCatchpointFileName, tx, committedRound, committedRoundDigest, label)
		for more {
			stepCtx, stepCancelFunction := context.WithTimeout(au.ctx, chunkExecutionDuration)
			writeStepStartTime := time.Now()
			more, err = catchpointWriter.WriteStep(stepCtx)
			// accumulate the actual time we've spent writing in this step.
			catchpointGenerationStats.CPUTime += uint64(time.Now().Sub(writeStepStartTime).Nanoseconds())
			stepCancelFunction()
			if more && err == nil {
				// we just wrote some data, but there is more to be written.
				// go to sleep for while.
				// before going to sleep, extend the transaction timeout so that we won't get warnings:
				db.ResetTransactionWarnDeadline(ctx, tx, time.Now().Add(1*time.Second))
				select {
				case <-time.After(100 * time.Millisecond):
					// increase the time slot allocated for writing the catchpoint, but stop when we get to the longChunkExecutionDuration limit.
					// this would allow the catchpoint writing speed to ramp up while still leaving some cpu available.
					chunkExecutionDuration *= 2
					if chunkExecutionDuration > longChunkExecutionDuration {
						chunkExecutionDuration = longChunkExecutionDuration
					}
				case <-au.ctx.Done():
					retryCatchpointCreation = true
					err2 := catchpointWriter.Abort()
					if err2 != nil {
						return fmt.Errorf("error removing catchpoint file : %v", err2)
					}
					return nil
				case <-au.catchpointSlowWriting:
					chunkExecutionDuration = longChunkExecutionDuration
				}
			}
			if err != nil {
				err = fmt.Errorf("unable to create catchpoint : %v", err)
				err2 := catchpointWriter.Abort()
				if err2 != nil {
					au.log.Warnf("accountUpdates: generateCatchpoint: error removing catchpoint file : %v", err2)
				}
				return
			}
		}
		return
	})
	ledgerGeneratecatchpointMicros.AddMicrosecondsSince(start, nil)

	if err != nil {
		au.log.Warnf("accountUpdates: generateCatchpoint: %v", err)
		return
	}
	if catchpointWriter == nil {
		au.log.Warnf("accountUpdates: generateCatchpoint: nil catchpointWriter")
		return
	}

	err = au.saveCatchpointFile(committedRound, relCatchpointFileName, catchpointWriter.GetSize(), catchpointWriter.GetCatchpoint())
	if err != nil {
		au.log.Warnf("accountUpdates: generateCatchpoint: unable to save catchpoint: %v", err)
		return
	}
	catchpointGenerationStats.FileSize = uint64(catchpointWriter.GetSize())
	catchpointGenerationStats.WritingDuration = uint64(time.Now().Sub(beforeGeneratingCatchpointTime).Nanoseconds())
	catchpointGenerationStats.AccountsCount = catchpointWriter.GetTotalAccounts()
	catchpointGenerationStats.CatchpointLabel = catchpointWriter.GetCatchpoint()
	au.log.EventWithDetails(telemetryspec.Accounts, telemetryspec.CatchpointGenerationEvent, catchpointGenerationStats)
	au.log.With("writingDuration", catchpointGenerationStats.WritingDuration).
		With("CPUTime", catchpointGenerationStats.CPUTime).
		With("balancesWriteTime", catchpointGenerationStats.BalancesWriteTime).
		With("accountsCount", catchpointGenerationStats.AccountsCount).
		With("fileSize", catchpointGenerationStats.FileSize).
		With("catchpointLabel", catchpointGenerationStats.CatchpointLabel).
		Infof("Catchpoint file was generated")
}

// catchpointRoundToPath calculate the catchpoint file path for a given round
func catchpointRoundToPath(rnd basics.Round) string {
	irnd := int64(rnd) / 256
	outStr := ""
	for irnd > 0 {
		outStr = filepath.Join(outStr, fmt.Sprintf("%02x", irnd%256))
		irnd = irnd / 256
	}
	outStr = filepath.Join(outStr, strconv.FormatInt(int64(rnd), 10)+".catchpoint")
	return outStr
}

// saveCatchpointFile stores the provided fileName as the stored catchpoint for the given round.
// after a successful insert operation to the database, it would delete up to 2 old entries, as needed.
// deleting 2 entries while inserting single entry allow us to adjust the size of the backing storage and have the
// database and storage realign.
func (au *accountUpdates) saveCatchpointFile(round basics.Round, fileName string, fileSize int64, catchpoint string) (err error) {
	if au.catchpointFileHistoryLength != 0 {
		err = au.accountsq.storeCatchpoint(context.Background(), round, fileName, catchpoint, fileSize)
		if err != nil {
			au.log.Warnf("accountUpdates: saveCatchpoint: unable to save catchpoint: %v", err)
			return
		}
	} else {
		err = os.Remove(fileName)
		if err != nil {
			au.log.Warnf("accountUpdates: saveCatchpoint: unable to remove file (%s): %v", fileName, err)
			return
		}
	}
	if au.catchpointFileHistoryLength == -1 {
		return
	}
	var filesToDelete map[basics.Round]string
	filesToDelete, err = au.accountsq.getOldestCatchpointFiles(context.Background(), 2, au.catchpointFileHistoryLength)
	if err != nil {
		return fmt.Errorf("unable to delete catchpoint file, getOldestCatchpointFiles failed : %v", err)
	}
	for round, fileToDelete := range filesToDelete {
		absCatchpointFileName := filepath.Join(au.dbDirectory, fileToDelete)
		err = os.Remove(absCatchpointFileName)
		if err == nil || os.IsNotExist(err) {
			// it's ok if the file doesn't exist. just remove it from the database and we'll be good to go.
			err = nil
		} else {
			// we can't delete the file, abort -
			return fmt.Errorf("unable to delete old catchpoint file '%s' : %v", absCatchpointFileName, err)
		}
		err = au.accountsq.storeCatchpoint(context.Background(), round, "", "", 0)
		if err != nil {
			return fmt.Errorf("unable to delete old catchpoint entry '%s' : %v", fileToDelete, err)
		}
	}
	return
}

// the vacuumDatabase performs a full vacuum of the accounts database.
func (au *accountUpdates) vacuumDatabase(ctx context.Context) (err error) {
	if !au.vacuumOnStartup {
		return
	}

	startTime := time.Now()
	vacuumExitCh := make(chan struct{}, 1)
	vacuumLoggingAbort := sync.WaitGroup{}
	vacuumLoggingAbort.Add(1)
	// vacuuming the database can take a while. A long while. We want to have a logging function running in a separate go-routine that would log the progress to the log file.
	// also, when we're done vacuuming, we should sent an event notifying of the total time it took to vacuum the database.
	go func() {
		defer vacuumLoggingAbort.Done()
		au.log.Infof("Vacuuming accounts database started")
		for {
			select {
			case <-time.After(5 * time.Second):
				au.log.Infof("Vacuuming accounts database in progress")
			case <-vacuumExitCh:
				return
			}
		}
	}()

	ledgerVacuumCount.Inc(nil)
	vacuumStats, err := au.dbs.wdb.Vacuum(ctx)
	close(vacuumExitCh)
	vacuumLoggingAbort.Wait()

	if err != nil {
		au.log.Warnf("Vacuuming account database failed : %v", err)
		return err
	}
	vacuumElapsedTime := time.Now().Sub(startTime)
	ledgerVacuumMicros.AddUint64(uint64(vacuumElapsedTime.Microseconds()), nil)

	au.log.Infof("Vacuuming accounts database completed within %v, reducing number of pages from %d to %d and size from %d to %d", vacuumElapsedTime, vacuumStats.PagesBefore, vacuumStats.PagesAfter, vacuumStats.SizeBefore, vacuumStats.SizeAfter)

	vacuumTelemetryStats := telemetryspec.BalancesAccountVacuumEventDetails{
		VacuumTimeNanoseconds:  vacuumElapsedTime.Nanoseconds(),
		BeforeVacuumPageCount:  vacuumStats.PagesBefore,
		AfterVacuumPageCount:   vacuumStats.PagesAfter,
		BeforeVacuumSpaceBytes: vacuumStats.SizeBefore,
		AfterVacuumSpaceBytes:  vacuumStats.SizeAfter,
	}

	au.log.EventWithDetails(telemetryspec.Accounts, telemetryspec.BalancesAccountVacuumEvent, vacuumTelemetryStats)
	return
}

var ledgerAccountsonlinetopCount = metrics.NewCounter("ledger_accountsonlinetop_count", "calls")
var ledgerAccountsonlinetopMicros = metrics.NewCounter("ledger_accountsonlinetop_micros", "µs spent")
var ledgerGetcatchpointCount = metrics.NewCounter("ledger_getcatchpoint_count", "calls")
var ledgerGetcatchpointMicros = metrics.NewCounter("ledger_getcatchpoint_micros", "µs spent")
var ledgerAccountsinitCount = metrics.NewCounter("ledger_accountsinit_count", "calls")
var ledgerAccountsinitMicros = metrics.NewCounter("ledger_accountsinit_micros", "µs spent")
var ledgerCommitroundCount = metrics.NewCounter("ledger_commitround_count", "calls")
var ledgerCommitroundMicros = metrics.NewCounter("ledger_commitround_micros", "µs spent")
var ledgerGeneratecatchpointCount = metrics.NewCounter("ledger_generatecatchpoint_count", "calls")
var ledgerGeneratecatchpointMicros = metrics.NewCounter("ledger_generatecatchpoint_micros", "µs spent")
var ledgerVacuumCount = metrics.NewCounter("ledger_vacuum_count", "calls")
var ledgerVacuumMicros = metrics.NewCounter("ledger_vacuum_micros", "µs spent")<|MERGE_RESOLUTION|>--- conflicted
+++ resolved
@@ -1125,15 +1125,9 @@
 		accountsCount := 0
 		lastRebuildTime := startTrieBuildTime
 		pendingAccounts := 0
-<<<<<<< HEAD
-		wasOrdered := false
-		for {
-			accts, ordered, err := accountBuilderIt.Next(ctx)
-=======
 		totalOrderedAccounts := 0
 		for {
 			accts, processedRows, err := accountBuilderIt.Next(ctx)
->>>>>>> 78281f90
 			if err == sql.ErrNoRows {
 				// the account builder would return sql.ErrNoRows when no more data is available.
 				break
@@ -1141,50 +1135,6 @@
 				return rnd, err
 			}
 
-<<<<<<< HEAD
-			if !wasOrdered && ordered {
-				accountsCount = 0
-				wasOrdered = true
-			}
-
-			accountsCount += len(accts)
-			if len(accts) > 0 {
-				if ordered {
-					pendingAccounts += len(accts)
-					for _, acct := range accts {
-						added, err := trie.Add(acct.digest)
-						if err != nil {
-							return rnd, fmt.Errorf("accountsInitialize was unable to add changes to trie: %v", err)
-						}
-						if !added {
-							au.log.Warnf("accountsInitialize attempted to add duplicate hash '%s' to merkle trie for account %v", hex.EncodeToString(acct.digest), acct.address)
-						}
-					}
-
-					if pendingAccounts >= trieRebuildCommitFrequency {
-						// this trie Evict will commit using the current transaction.
-						// if anything goes wrong, it will still get rolled back.
-						_, err = trie.Evict(true)
-						if err != nil {
-							return 0, fmt.Errorf("accountsInitialize was unable to commit changes to trie: %v", err)
-						}
-						pendingAccounts = 0
-					}
-
-					if time.Now().Sub(lastRebuildTime) > 5*time.Second {
-						// let the user know that the trie is still being rebuilt.
-						au.log.Infof("accountsInitialize still building the trie, and processed so far %d accounts", accountsCount)
-						lastRebuildTime = time.Now()
-					}
-
-				} else {
-					// if it's not ordered, we can ignore it for now; we'll just increase the counters and emit logs periodically.
-					if time.Now().Sub(lastRebuildTime) > 5*time.Second {
-						// let the user know that the trie is still being rebuilt.
-						au.log.Infof("accountsInitialize still building the trie, and hashed so far %d accounts", accountsCount)
-						lastRebuildTime = time.Now()
-					}
-=======
 			if len(accts) > 0 {
 				accountsCount += len(accts)
 				pendingAccounts += len(accts)
@@ -1220,7 +1170,6 @@
 					// let the user know that the trie is still being rebuilt.
 					au.log.Infof("accountsInitialize still building the trie, and hashed so far %d accounts", totalOrderedAccounts)
 					lastRebuildTime = time.Now()
->>>>>>> 78281f90
 				}
 			}
 		}
