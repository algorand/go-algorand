// Copyright (C) 2019-2020 Algorand, Inc.
// This file is part of go-algorand
//
// go-algorand is free software: you can redistribute it and/or modify
// it under the terms of the GNU Affero General Public License as
// published by the Free Software Foundation, either version 3 of the
// License, or (at your option) any later version.
//
// go-algorand is distributed in the hope that it will be useful,
// but WITHOUT ANY WARRANTY; without even the implied warranty of
// MERCHANTABILITY or FITNESS FOR A PARTICULAR PURPOSE.  See the
// GNU Affero General Public License for more details.
//
// You should have received a copy of the GNU Affero General Public License
// along with go-algorand.  If not, see <https://www.gnu.org/licenses/>.

package ledger

import (
	"context"
	"database/sql"
	"fmt"
	"io"
	"os"
	"path/filepath"
	"sort"
	"strconv"
	"sync"
	"time"

	"github.com/algorand/go-deadlock"

	"github.com/algorand/go-algorand/config"
	"github.com/algorand/go-algorand/crypto"
	"github.com/algorand/go-algorand/crypto/merkletrie"
	"github.com/algorand/go-algorand/data/basics"
	"github.com/algorand/go-algorand/data/bookkeeping"
	"github.com/algorand/go-algorand/logging"
	"github.com/algorand/go-algorand/logging/telemetryspec"
	"github.com/algorand/go-algorand/protocol"
	"github.com/algorand/go-algorand/util/db"
)

const (
	// balancesFlushInterval defines how frequently we want to flush our balances to disk.
	balancesFlushInterval = 5 * time.Second
	// pendingDeltasFlushThreshold is the deltas count threshold above we flush the pending balances regardless of the flush interval.
	pendingDeltasFlushThreshold = 128
	// trieRebuildAccountChunkSize defines the number of accounts that would get read at a single chunk
	// before added to the trie during trie construction
	trieRebuildAccountChunkSize = 512
	// trieAccumulatedChangesFlush defines the number of pending changes that would be applied to the merkle trie before
	// we attempt to commit them to disk while writing a batch of rounds balances to disk.
	trieAccumulatedChangesFlush = 256
)

// trieCachedNodesCount defines how many balances trie nodes we would like to keep around in memory.
// value was calibrated using BenchmarkCalibrateCacheNodeSize
var trieCachedNodesCount = 9000

// A modifiedAccount represents an account that has been modified since
// the persistent state stored in the account DB (i.e., in the range of
// rounds covered by the accountUpdates tracker).
type modifiedAccount struct {
	// data stores the most recent AccountData for this modified
	// account.
	data basics.AccountData

	// ndelta keeps track of how many times this account appears in
	// accountUpdates.deltas.  This is used to evict modifiedAccount
	// entries when all changes to an account have been reflected in
	// the account DB, and no outstanding modifications remain.
	ndeltas int
}

type modifiedCreatable struct {
	// Type of the creatable: app or asset
	ctype basics.CreatableType

	// Created if true, deleted if false
	created bool

	// creator of the app/asset
	creator basics.Address

	// Keeps track of how many times this app/asset appears in
	// accountUpdates.creatableDeltas
	ndeltas int
}

type accountUpdates struct {
	// constant variables ( initialized on initialize, and never changed afterward )

	// initAccounts specifies initial account values for database.
	initAccounts map[basics.Address]basics.AccountData

	// initProto specifies the initial consensus parameters.
	initProto config.ConsensusParams

	// dbDirectory is the directory where the ledger and block sql file resides as well as the parent directroy for the catchup files to be generated
	dbDirectory string

	// catchpointInterval is the configured interval at which the accountUpdates would generate catchpoint labels and catchpoint files.
	catchpointInterval uint64

	// archivalLedger determines whether the associated ledger was configured as archival ledger or not.
	archivalLedger bool

	// catchpointFileHistoryLength defines how many catchpoint files we want to store back.
	// 0 means don't store any, -1 mean unlimited and positive number suggest the number of most recent catchpoint files.
	catchpointFileHistoryLength int

	// dynamic variables

	// Connection to the database.
	dbs dbPair

	// Prepared SQL statements for fast accounts DB lookups.
	accountsq *accountsDbQueries

	// dbRound is always exactly accountsRound(),
	// cached to avoid SQL queries.
	dbRound basics.Round

	// deltas stores updates for every round after dbRound.
	deltas []map[basics.Address]accountDelta

	// accounts stores the most recent account state for every
	// address that appears in deltas.
	accounts map[basics.Address]modifiedAccount

	// creatableDeltas stores creatable updates for every round after dbRound.
	creatableDeltas []map[basics.CreatableIndex]modifiedCreatable

	// creatables stores the most recent state for every creatable that
	// appears in creatableDeltas
	creatables map[basics.CreatableIndex]modifiedCreatable

	// protos stores consensus parameters dbRound and every
	// round after it; i.e., protos is one longer than deltas.
	protos []config.ConsensusParams

	// totals stores the totals for dbRound and every round after it;
	// i.e., totals is one longer than deltas.
	roundTotals []AccountTotals

	// roundDigest stores the digest of the block for every round starting with dbRound and every round after it.
	roundDigest []crypto.Digest

	// log copied from ledger
	log logging.Logger

	// lastFlushTime is the time we last flushed updates to
	// the accounts DB (bumping dbRound).
	lastFlushTime time.Time

	// ledger is the source ledger, which is used to syncronize
	// the rounds at which we need to flush the balances to disk
	// in favor of the catchpoint to be generated.
	ledger ledgerForTracker

	// The Trie tracking the current account balances. Always matches the balances that were
	// written to the database.
	balancesTrie *merkletrie.Trie

	// The last catchpoint label that was writted to the database. Should always align with what's in the database.
	// note that this is the last catchpoint *label* and not the catchpoint file.
	lastCatchpointLabel string

	// catchpointWriting help to syncronize the catchpoint file writing. When this channel is closed, no writting is going on.
	// the channel is non-closed while writing the current accounts state to disk.
	catchpointWriting chan struct{}

	// catchpointSlowWriting suggest to the accounts writer that it should finish writing up the catchpoint file ASAP.
	// when this channel is closed, the accounts writer would try and complete the writing as soon as possible.
	// otherwise, it would take it's time and perform periodic sleeps between chunks processing.
	catchpointSlowWriting chan struct{}

	// ctx is the context for canceling any pending catchpoint generation operation
	ctx context.Context

	// ctxCancel is the canceling function canceling any pending catchpoint generation operation
	ctxCancel context.CancelFunc

	// deltasAccum stores the accumulated deltas for every round starting dbRound-1.
	deltasAccum []int

	// committedOffset is the offset at which we'd like to persist all the previous account information to disk.
	committedOffset chan deferedCommit

	// accountsMu is the syncronization mutex for accessing the various non-static varaibles.
	accountsMu deadlock.RWMutex

	// accountsWriting provides syncronization around the background writing of account balances.
	accountsWriting sync.WaitGroup
}

type deferedCommit struct {
	offset   uint64
	dbRound  basics.Round
	lookback basics.Round
}

// initialize initializes the accountUpdates structure
func (au *accountUpdates) initialize(cfg config.Local, dbPathPrefix string, genesisProto config.ConsensusParams, genesisAccounts map[basics.Address]basics.AccountData) {
	au.initProto = genesisProto
	au.initAccounts = genesisAccounts
	au.dbDirectory = filepath.Dir(dbPathPrefix)
	au.archivalLedger = cfg.Archival
	au.catchpointInterval = cfg.CatchpointInterval
	au.catchpointFileHistoryLength = cfg.CatchpointFileHistoryLength
	if cfg.CatchpointFileHistoryLength < -1 {
		au.catchpointFileHistoryLength = -1
	}
}

// loadFromDisk is the 2nd level initializtion, and is required before the accountUpdates becomes functional
// The close function is expected to be call in pair with loadFromDisk
func (au *accountUpdates) loadFromDisk(l ledgerForTracker) error {
	var writingCatchpointRound uint64
	lastBalancesRound, lastestBlockRound, err := au.initializeFromDisk(l)

	if err != nil {
		return err
	}

	var writingCatchpointDigest crypto.Digest

	writingCatchpointRound, _, err = au.accountsq.readCatchpointStateUint64(context.Background(), catchpointStateWritingCatchpoint)
	if err != nil {
		au.accountsMu.Unlock()
		return err
	}

	writingCatchpointDigest, err = au.initializeCaches(lastBalancesRound, lastestBlockRound, basics.Round(writingCatchpointRound))

	if writingCatchpointRound != 0 && au.catchpointInterval != 0 {
		au.generateCatchpoint(basics.Round(writingCatchpointRound), au.lastCatchpointLabel, writingCatchpointDigest, time.Duration(0))
	}

	return nil
}

// waitAccountsWriting waits for all the pending ( or current ) account writing to be completed.
func (au *accountUpdates) waitAccountsWriting() {
	au.accountsWriting.Wait()
}

func (au *accountUpdates) close() {
	if au.ctxCancel != nil {
		au.ctxCancel()
	}
	au.waitAccountsWriting()
}

func (au *accountUpdates) lookup(rnd basics.Round, addr basics.Address, withRewards bool) (data basics.AccountData, err error) {
	au.accountsMu.RLock()
	defer au.accountsMu.RUnlock()
	offset, err := au.roundOffset(rnd)
	if err != nil {
		return
	}

	offsetForRewards := offset

	defer func() {
		if withRewards {
			totals := au.roundTotals[offsetForRewards]
			proto := au.protos[offsetForRewards]
			data = data.WithUpdatedRewards(proto, totals.RewardsLevel)
		}
	}()

	// Check if this is the most recent round, in which case, we can
	// use a cache of the most recent account state.
	if offset == uint64(len(au.deltas)) {
		macct, ok := au.accounts[addr]
		if ok {
			return macct.data, nil
		}
	} else {
		// Check if the account has been updated recently.  Traverse the deltas
		// backwards to ensure that later updates take priority if present.
		for offset > 0 {
			offset--
			d, ok := au.deltas[offset][addr]
			if ok {
				return d.new, nil
			}
		}
	}

	// No updates of this account in the in-memory deltas; use on-disk DB.
	// The check in roundOffset() made sure the round is exactly the one
	// present in the on-disk DB.  As an optimization, we avoid creating
	// a separate transaction here, and directly use a prepared SQL query
	// against the database.
	return au.accountsq.lookup(addr)
}

func (au *accountUpdates) listAssets(maxAssetIdx basics.AssetIndex, maxResults uint64) ([]basics.CreatableLocator, error) {
	return au.listCreatables(basics.CreatableIndex(maxAssetIdx), maxResults, basics.AssetCreatable)
}

func (au *accountUpdates) listApplications(maxAppIdx basics.AppIndex, maxResults uint64) ([]basics.CreatableLocator, error) {
	return au.listCreatables(basics.CreatableIndex(maxAppIdx), maxResults, basics.AppCreatable)
}

func (au *accountUpdates) listCreatables(maxCreatableIdx basics.CreatableIndex, maxResults uint64, ctype basics.CreatableType) ([]basics.CreatableLocator, error) {
	au.accountsMu.RLock()
	defer au.accountsMu.RUnlock()

	// Sort indices for creatables that have been created/deleted. If this
	// turns out to be too inefficient, we could keep around a heap of
	// created/deleted asset indices in memory.
	keys := make([]basics.CreatableIndex, 0, len(au.creatables))
	for cidx, delta := range au.creatables {
		if delta.ctype != ctype {
			continue
		}
		if cidx <= maxCreatableIdx {
			keys = append(keys, cidx)
		}
	}
	sort.Slice(keys, func(i, j int) bool { return keys[i] > keys[j] })

	// Check for creatables that haven't been synced to disk yet.
	var unsyncedCreatables []basics.CreatableLocator
	deletedCreatables := make(map[basics.CreatableIndex]bool)
	for _, cidx := range keys {
		delta := au.creatables[cidx]
		if delta.created {
			// Created but only exists in memory
			unsyncedCreatables = append(unsyncedCreatables, basics.CreatableLocator{
				Type:    delta.ctype,
				Index:   cidx,
				Creator: delta.creator,
			})
		} else {
			// Mark deleted creatables for exclusion from the results set
			deletedCreatables[cidx] = true
		}
	}

	// Check in-memory created creatables, which will always be newer than anything
	// in the database
	var res []basics.CreatableLocator
	for _, loc := range unsyncedCreatables {
		if uint64(len(res)) == maxResults {
			return res, nil
		}
		res = append(res, loc)
	}

	// Fetch up to maxResults - len(res) + len(deletedCreatables) from the database,
	// so we have enough extras in case creatables were deleted
	numToFetch := maxResults - uint64(len(res)) + uint64(len(deletedCreatables))
	dbResults, err := au.accountsq.listCreatables(maxCreatableIdx, numToFetch, ctype)
	if err != nil {
		return nil, err
	}

	// Now we merge the database results with the in-memory results
	for _, loc := range dbResults {
		// Check if we have enough results
		if uint64(len(res)) == maxResults {
			return res, nil
		}

		// Creatable was deleted
		if _, ok := deletedCreatables[loc.Index]; ok {
			continue
		}

		// We're OK to include this result
		res = append(res, loc)
	}

	return res, nil
}

// getLastCatchpointLabel retrieves the last catchpoint label that was stored to the database.
func (au *accountUpdates) getLastCatchpointLabel() string {
	au.accountsMu.RLock()
	defer au.accountsMu.RUnlock()
	return au.lastCatchpointLabel
}

func (au *accountUpdates) getCreatorForRound(rnd basics.Round, cidx basics.CreatableIndex, ctype basics.CreatableType) (creator basics.Address, ok bool, err error) {
	au.accountsMu.RLock()
	defer au.accountsMu.RUnlock()

	offset, err := au.roundOffset(rnd)
	if err != nil {
		return basics.Address{}, false, err
	}

	// If this is the most recent round, au.creatables has will have the latest
	// state and we can skip scanning backwards over creatableDeltas
	if offset == uint64(len(au.deltas)) {
		// Check if we already have the asset/creator in cache
		creatableDelta, ok := au.creatables[cidx]
		if ok {
			if creatableDelta.created && creatableDelta.ctype == ctype {
				return creatableDelta.creator, true, nil
			}
			return basics.Address{}, false, nil
		}
	} else {
		for offset > 0 {
			offset--
			creatableDelta, ok := au.creatableDeltas[offset][cidx]
			if ok {
				if creatableDelta.created && creatableDelta.ctype == ctype {
					return creatableDelta.creator, true, nil
				}
				return basics.Address{}, false, nil
			}
		}
	}

	// Check the database
	return au.accountsq.lookupCreator(cidx, ctype)
}

// committedUpTo enqueues commiting the balances for round committedRound-lookback.
// The defered committing is done so that we could calculate the historical balances lookback rounds back.
// Since we don't want to hold off the tracker's mutex for too long, we'll defer the database persistance of this
// operation to a syncer goroutine. The one caviat is that when storing a catchpoint round, we would want to
// wait until the catchpoint creation is done, so that the persistance of the catchpoint file would have an
// uninterrupted view of the balances at a given point of time.
func (au *accountUpdates) committedUpTo(committedRound basics.Round) (retRound basics.Round) {
	var isCatchpointRound, hasMultipleIntermediateCatchpoint bool
	var offset uint64
	var dc deferedCommit
	au.accountsMu.RLock()
	defer func() {
		au.accountsMu.RUnlock()
		if dc.offset != 0 {
			au.committedOffset <- dc
		}
	}()

	retRound = basics.Round(0)
	var pendingDeltas int

	lookback := basics.Round(au.protos[len(au.protos)-1].MaxBalLookback)
	if committedRound < lookback {
		return
	}

	retRound = au.dbRound
	newBase := committedRound - lookback
	if newBase <= au.dbRound {
		// Already forgotten
		return
	}

	if newBase > au.dbRound+basics.Round(len(au.deltas)) {
		au.log.Panicf("committedUpTo: block %d too far in the future, lookback %d, dbRound %d, deltas %d", committedRound, lookback, au.dbRound, len(au.deltas))
	}

	hasIntermediateCatchpoint := false
	hasMultipleIntermediateCatchpoint = false
	// check if there was a catchpoint between au.dbRound+lookback and newBase+lookback
	if au.catchpointInterval > 0 {
		nextCatchpointRound := ((uint64(au.dbRound+lookback) + au.catchpointInterval) / au.catchpointInterval) * au.catchpointInterval

		if nextCatchpointRound < uint64(newBase+lookback) {
			mostRecentCatchpointRound := (uint64(committedRound) / au.catchpointInterval) * au.catchpointInterval
			newBase = basics.Round(nextCatchpointRound) - lookback
			if mostRecentCatchpointRound > nextCatchpointRound {
				hasMultipleIntermediateCatchpoint = true
				// skip if there is more than one catchpoint in queue
				newBase = basics.Round(mostRecentCatchpointRound) - lookback
			}
			hasIntermediateCatchpoint = true
		}
	}

	// if we're still writing the previous balances, we can't move forward yet.
	select {
	case <-au.catchpointWriting:
		// the channel catchpointWriting is currently closed, meaning that we're currently not writing any
		// catchpoint file. At this point, we should attempt to enqueue further tasks as usual.
	default:
		// if we hit this path, it means that the channel is currently non-closed, which means that we're still writing a catchpoint.
		// see if we're writing a catchpoint in that range.
		if hasIntermediateCatchpoint {
			// check if we're already attempting to perform fast-writing.
			select {
			case <-au.catchpointSlowWriting:
				// yes, we're already doing fast-writing.
			default:
				// no, we're not yet doing fast writing, make it so.
				close(au.catchpointSlowWriting)
			}
		}
		return
	}

	offset = uint64(newBase - au.dbRound)

	// check to see if this is a catchpoint round
	isCatchpointRound = ((offset + uint64(lookback+au.dbRound)) > 0) && (au.catchpointInterval != 0) && (0 == (uint64((offset + uint64(lookback+au.dbRound))) % au.catchpointInterval))

	// calculate the number of pending deltas
	pendingDeltas = au.deltasAccum[offset] - au.deltasAccum[0]

	// If we recently flushed, wait to aggregate some more blocks.
	// ( unless we're creating a catchpoint, in which case we want to flush it right away
	//   so that all the instances of the catchpoint would contain the exacy same data )
	flushTime := time.Now()
	if !flushTime.After(au.lastFlushTime.Add(balancesFlushInterval)) && !isCatchpointRound && pendingDeltas < pendingDeltasFlushThreshold {
		return au.dbRound
	}

	if isCatchpointRound && au.archivalLedger {
		au.catchpointWriting = make(chan struct{}, 1)
		au.catchpointSlowWriting = make(chan struct{}, 1)
		if hasMultipleIntermediateCatchpoint {
			close(au.catchpointSlowWriting)
		}
	}

	dc = deferedCommit{
		offset:   offset,
		dbRound:  au.dbRound,
		lookback: lookback,
	}
	au.accountsWriting.Add(1)
	return
}

func (au *accountUpdates) newBlock(blk bookkeeping.Block, delta StateDelta) {
	au.accountsMu.Lock()
	defer au.accountsMu.Unlock()

	proto := config.Consensus[blk.CurrentProtocol]
	rnd := blk.Round()

	if rnd <= au.latest() {
		// Duplicate, ignore.
		return
	}

	if rnd != au.latest()+1 {
		au.log.Panicf("accountUpdates: newBlock %d too far in the future, dbRound %d, deltas %d", rnd, au.dbRound, len(au.deltas))
	}
	au.deltas = append(au.deltas, delta.accts)
	au.protos = append(au.protos, proto)
	au.creatableDeltas = append(au.creatableDeltas, delta.creatables)
	au.roundDigest = append(au.roundDigest, blk.Digest())
	au.deltasAccum = append(au.deltasAccum, len(delta.accts)+au.deltasAccum[len(au.deltasAccum)-1])

	var ot basics.OverflowTracker
	newTotals := au.roundTotals[len(au.roundTotals)-1]
	allBefore := newTotals.All()
	newTotals.applyRewards(delta.hdr.RewardsLevel, &ot)

	for addr, data := range delta.accts {
		newTotals.delAccount(proto, data.old, &ot)
		newTotals.addAccount(proto, data.new, &ot)

		macct := au.accounts[addr]
		macct.ndeltas++
		macct.data = data.new
		au.accounts[addr] = macct
	}

	for cidx, cdelta := range delta.creatables {
		mcreat := au.creatables[cidx]
		mcreat.creator = cdelta.creator
		mcreat.created = cdelta.created
		mcreat.ctype = cdelta.ctype
		mcreat.ndeltas++
		au.creatables[cidx] = mcreat
	}

	if ot.Overflowed {
		au.log.Panicf("accountUpdates: newBlock %d overflowed totals", rnd)
	}
	allAfter := newTotals.All()
	if allBefore != allAfter {
		au.log.Panicf("accountUpdates: sum of money changed from %d to %d", allBefore.Raw, allAfter.Raw)
	}

	au.roundTotals = append(au.roundTotals, newTotals)
}

func (au *accountUpdates) totals(rnd basics.Round) (totals AccountTotals, err error) {
	au.accountsMu.RLock()
	defer au.accountsMu.RUnlock()
	offset, err := au.roundOffset(rnd)
	if err != nil {
		return
	}

	totals = au.roundTotals[offset]
	return
}

func (au *accountUpdates) getCatchpointStream(round basics.Round) (io.ReadCloser, error) {
	dbFileName := ""
	err := au.dbs.rdb.Atomic(func(ctx context.Context, tx *sql.Tx) (err error) {
		dbFileName, _, _, err = getCatchpoint(tx, round)
		return
	})
	if err != nil && err != sql.ErrNoRows {
		// we had some sql error.
		return nil, fmt.Errorf("accountUpdates: getCatchpointStream: unable to lookup catchpoint %d: %v", round, err)
	}
	if dbFileName != "" {
		catchpointPath := filepath.Join(au.dbDirectory, dbFileName)
		file, err := os.OpenFile(catchpointPath, os.O_RDONLY, 0666)
		if err == nil && file != nil {
			return file, nil
		}
		// else, see if this is a file-not-found error
		if os.IsNotExist(err) {
			// the database told us that we have this file.. but we couldn't find it.
			// delete it from the database.
			err := au.saveCatchpointFile(round, "", 0, "")
			if err != nil {
				au.log.Warnf("accountUpdates: getCatchpointStream: unable to delete missing catchpoint entry: %v", err)
				return nil, err
			}

			return nil, ErrNoEntry{}
		}
		// it's some other error.
		return nil, fmt.Errorf("accountUpdates: getCatchpointStream: unable to open catchpoint file '%s' %v", catchpointPath, err)
	}

	// if the database doesn't know about that round, see if we have that file anyway:
	fileName := filepath.Join("catchpoints", catchpointRoundToPath(round))
	catchpointPath := filepath.Join(au.dbDirectory, fileName)
	file, err := os.OpenFile(catchpointPath, os.O_RDONLY, 0666)
	if err == nil && file != nil {
		// great, if found that we should have had this in the database.. add this one now :
		fileInfo, err := file.Stat()
		if err != nil {
			// we couldn't get the stat, so just return with the file.
			return file, nil
		}

		err = au.saveCatchpointFile(round, fileName, fileInfo.Size(), "")
		if err != nil {
			au.log.Warnf("accountUpdates: getCatchpointStream: unable to save missing catchpoint entry: %v", err)
		}
		return file, nil
	}
	return nil, ErrNoEntry{}
}

// functions below this line are all internal functions

// initializeCaches fills up the accountUpdates cache with the most recent ~320 blocks
func (au *accountUpdates) initializeCaches(lastBalancesRound, lastestBlockRound, writingCatchpointRound basics.Round) (catchpointBlockDigest crypto.Digest, err error) {
	var blk bookkeeping.Block
	var delta StateDelta

	for lastBalancesRound < lastestBlockRound {
		next := lastBalancesRound + 1

		blk, err = au.ledger.Block(next)
		if err != nil {
			return
		}

		delta, err = au.ledger.trackerEvalVerified(blk)
		if err != nil {
			return
		}

		au.newBlock(blk, delta)
		lastBalancesRound = next

		if next == basics.Round(writingCatchpointRound) {
			catchpointBlockDigest = blk.Digest()
		}
	}
	return
}

// initializeFromDisk performs the atomic operation of loading the accounts data information from disk
// and preparing the accountUpdates for operation, including initlizating the commitSyncer goroutine.
func (au *accountUpdates) initializeFromDisk(l ledgerForTracker) (lastBalancesRound, lastestBlockRound basics.Round, err error) {
	au.accountsMu.Lock()
	defer au.accountsMu.Unlock()

	au.dbs = l.trackerDB()
	au.log = l.trackerLog()
	au.ledger = l

	if au.initAccounts == nil {
		err = fmt.Errorf("accountUpdates.loadFromDisk: initAccounts not set")
		return
	}

	lastestBlockRound = l.Latest()
	err = au.dbs.wdb.Atomic(func(ctx context.Context, tx *sql.Tx) error {
		var err0 error
		au.dbRound, err0 = au.accountsInitialize(ctx, tx)
		if err0 != nil {
			return err0
		}
		// Check for blocks DB and tracker DB un-sync
		if au.dbRound > lastestBlockRound {
			au.log.Warnf("resetting accounts DB (on round %v, but blocks DB's latest is %v)", au.dbRound, lastestBlockRound)
			err0 = accountsReset(tx)
			if err0 != nil {
				return err0
			}
			au.dbRound, err0 = au.accountsInitialize(ctx, tx)
			if err0 != nil {
				return err0
			}
		}

		totals, err0 := accountsTotals(tx, false)
		if err0 != nil {
			return err0
		}

		au.roundTotals = []AccountTotals{totals}
		return nil
	})
	if err != nil {
		return
	}

	au.accountsq, err = accountsDbInit(au.dbs.rdb.Handle, au.dbs.wdb.Handle)
	if err != nil {
		return
	}

	au.lastCatchpointLabel, _, err = au.accountsq.readCatchpointStateString(context.Background(), catchpointStateLastCatchpoint)
	if err != nil {
		return
	}

	hdr, err := l.BlockHdr(au.dbRound)
	if err != nil {
		return
	}
	au.protos = []config.ConsensusParams{config.Consensus[hdr.CurrentProtocol]}
	au.deltas = nil
	au.creatableDeltas = nil
	au.accounts = make(map[basics.Address]modifiedAccount)
	au.creatables = make(map[basics.CreatableIndex]modifiedCreatable)
	au.deltasAccum = []int{0}

	// keep these channel closed if we're not generating catchpoint
	au.catchpointWriting = make(chan struct{}, 1)
	au.catchpointSlowWriting = make(chan struct{}, 1)
	close(au.catchpointSlowWriting)
	close(au.catchpointWriting)
	au.ctx, au.ctxCancel = context.WithCancel(context.Background())
	au.committedOffset = make(chan deferedCommit, 1)
	go au.commitSyncer(au.committedOffset)

	lastBalancesRound = au.dbRound

	return
}

// accountHashBuilder calculates the hash key used for the trie by combining the account address and the account data
func accountHashBuilder(addr basics.Address, accountData basics.AccountData, encodedAccountData []byte) []byte {
	hash := make([]byte, 4+crypto.DigestSize)
	// write out the lowest 32 bits of the reward base. This should improve the caching of the trie by allowing
	// recent updated to be in-cache, and "older" nodes will be left alone.
	for i, rewards := 3, accountData.RewardsBase; i >= 0; i, rewards = i-1, rewards>>8 {
		// the following takes the rewards & 255 -> hash[i]
		hash[i] = byte(rewards)
	}
	entryHash := crypto.Hash(append(addr[:], encodedAccountData[:]...))
	copy(hash[4:], entryHash[:])
	return hash[:]
}

// Initialize accounts DB if needed and return account round
// as part of the initialization, it tests the current database schema version, and perform upgrade
// procedures to bring it up to the database schema supported by the binary.
func (au *accountUpdates) accountsInitialize(ctx context.Context, tx *sql.Tx) (basics.Round, error) {
	// check current database version.
	dbVersion, err := db.GetUserVersion(ctx, tx)
	if err != nil {
		return 0, fmt.Errorf("accountsInitialize unable to read database schema version : %v", err)
	}

	// if database version is greater than supported by current binary, write a warning. This would keep the existing
	// fallback behaviour where we could use an older binary iff the schema happen to be backward compatible.
	if dbVersion > accountDBVersion {
		au.log.Warnf("accountsInitialize database schema version is %d, but algod supports only %d", dbVersion, accountDBVersion)
	}

	if dbVersion < accountDBVersion {
		au.log.Infof("accountsInitialize upgrading database schema from version %d to version %d", dbVersion, accountDBVersion)

		for dbVersion < accountDBVersion {
			au.log.Infof("accountsInitialize performing upgrade from version %d", dbVersion)
			// perform the initialization/upgrade
			switch dbVersion {
			case 0:
				dbVersion, err = au.upgradeDatabaseSchema0(ctx, tx)
				if err != nil {
					au.log.Warnf("accountsInitialize failed to upgrade accounts database (ledger.tracker.sqlite) from schema 0 : %v", err)
					return 0, err
				}
			case 1:
				dbVersion, err = au.upgradeDatabaseSchema1(ctx, tx)
				if err != nil {
					au.log.Warnf("accountsInitialize failed to upgrade accounts database (ledger.tracker.sqlite) from schema 1 : %v", err)
					return 0, err
				}
			default:
				return 0, fmt.Errorf("accountsInitialize unable to upgrade database from schema version %d", dbVersion)
			}
		}

		au.log.Infof("accountsInitialize database schema upgrade complete")
	}

	rnd, hashRound, err := accountsRound(tx)
	if err != nil {
		return 0, err
	}

	if hashRound != rnd {
		// if the hashed round is different then the base round, something was modified, and the accounts aren't in sync
		// with the hashes.
		err = resetAccountHashes(tx)
		if err != nil {
			return 0, err
		}
		// if catchpoint is disabled on this node, we could complete the initialization right here.
		if au.catchpointInterval == 0 {
			return rnd, nil
		}
	}

	// create the merkle trie for the balances
	committer, err := makeMerkleCommitter(tx, false)
	if err != nil {
		return 0, fmt.Errorf("accountsInitialize was unable to makeMerkleCommitter: %v", err)
	}
	trie, err := merkletrie.MakeTrie(committer, trieCachedNodesCount)
	if err != nil {
		return 0, fmt.Errorf("accountsInitialize was unable to MakeTrie: %v", err)
	}

	// we might have a database that was previously initialized, and now we're adding the balances trie. In that case, we need to add all the existing balances to this trie.
	// we can figure this out by examinine the hash of the root:
	rootHash, err := trie.RootHash()
	if err != nil {
		return rnd, fmt.Errorf("accountsInitialize was unable to retrieve trie root hash: %v", err)
	}
	if rootHash.IsZero() {
		accountIdx := 0
		for {
			bal, err := encodedAccountsRange(ctx, tx, accountIdx, trieRebuildAccountChunkSize)
			if err != nil {
				return rnd, err
			}
			if len(bal) == 0 {
				break
			}
			for _, balance := range bal {
				var accountData basics.AccountData
				err = protocol.Decode(balance.AccountData, &accountData)
				if err != nil {
					return rnd, err
				}
				hash := accountHashBuilder(balance.Address, accountData, balance.AccountData)
				added, err := trie.Add(hash)
				if err != nil {
					return rnd, fmt.Errorf("accountsInitialize was unable to add changes to trie: %v", err)
				}
				if !added {
					au.log.Warnf("accountsInitialize attempted to add duplicate hash '%v' to merkle trie.", hash)
				}
			}

			// this trie Evict will commit using the current transaction.
			// if anything goes wrong, it will still get rolled back.
			_, err = trie.Evict(true)
			if err != nil {
				return 0, fmt.Errorf("accountsInitialize was unable to commit changes to trie: %v", err)
			}
			if len(bal) < trieRebuildAccountChunkSize {
				break
			}
			accountIdx += trieRebuildAccountChunkSize
		}

		// we've just updated the markle trie, update the hashRound to reflect that.
		err = updateAccountsRound(tx, rnd, rnd)
		if err != nil {
			return 0, fmt.Errorf("accountsInitialize was unable to update the account round to %d: %v", rnd, err)
		}
	}
	au.balancesTrie = trie
	return rnd, nil
}

// upgradeDatabaseSchema0 upgrades the database schema from version 0 to version 1
//
// Schema of version 0 is expected to be aligned with the schema used on version 2.0.8 or before.
// Any database of version 2.0.8 would be of version 0. At this point, the database might
// have the following tables : ( i.e. a newly created database would not have these )
// * acctrounds
// * accounttotals
// * accountbase
// * assetcreators
// * storedcatchpoints
// * accounthashes
// * catchpointstate
//
// As the first step of the upgrade, the above tables are being created if they do not already exists.
// Following that, the assetcreators table is being altered by adding a new column to it (ctype).
// Last, in case the database was just created, it would get initialized with the following:
// The accountbase would get initialized with the au.initAccounts
// The accounttotals would get initialized to align with the initialization account added to accountbase
// The acctrounds would get updated to indicate that the balance matches round 0
//
func (au *accountUpdates) upgradeDatabaseSchema0(ctx context.Context, tx *sql.Tx) (updatedDBVersion int32, err error) {
	au.log.Infof("accountsInitialize initializing schema")
	err = accountsInit(tx, au.initAccounts, au.initProto)
	if err != nil {
		return 0, fmt.Errorf("accountsInitialize unable to initialize schema : %v", err)
	}
	_, err = db.SetUserVersion(ctx, tx, 1)
	if err != nil {
		return 0, fmt.Errorf("accountsInitialize unable to update database schema version from 0 to 1: %v", err)
	}
	return 1, nil
}

// upgradeDatabaseSchema1 upgrades the database schema from version 1 to version 2
//
// The schema updated to verison 2 intended to ensure that the encoding of all the accounts data is
// both canonical and identical across the entire network. On release 2.0.5 we released an upgrade to the messagepack.
// the upgraded messagepack was decoding the account data correctly, but would have different
// encoding compared to it's predecessor. As a result, some of the account data that was previously stored
// would have different encoded representation than the one on disk.
// To address this, this startup proceduce would attempt to scan all the accounts data. for each account data, we would
// see if it's encoding aligns with the current messagepack encoder. If it doesn't we would update it's encoding.
// then, depending if we found any such account data, we would reset the merkle trie and stored catchpoints.
// once the upgrade is complete, the accountsInitialize would (if needed) rebuild the merke trie using the new
// encoded accounts.
//
// This upgrade doesn't change any of the actual database schema ( i.e. tables, indexes ) but rather just performing
// a functional update to it's content.
//
func (au *accountUpdates) upgradeDatabaseSchema1(ctx context.Context, tx *sql.Tx) (updatedDBVersion int32, err error) {
	// update accounts encoding.
	au.log.Infof("accountsInitialize verifying accounts data encoding")
	modifiedAccounts, err := reencodeAccounts(ctx, tx)
	if err != nil {
		return 0, err
	}

	if modifiedAccounts > 0 {
		au.log.Infof("accountsInitialize reencoded %d accounts", modifiedAccounts)

		au.log.Infof("accountsInitialize resetting account hashes")
		// reset the merkle trie
		err = resetAccountHashes(tx)
		if err != nil {
			return 0, fmt.Errorf("accountsInitialize unable to reset account hashes : %v", err)
		}

		au.log.Infof("accountsInitialize preparing queries")
		// initialize a new accountsq with the incoming transaction.
		accountsq, err := accountsDbInit(tx, tx)
		if err != nil {
			return 0, fmt.Errorf("accountsInitialize unable to prepare queries : %v", err)
		}

		// close the prepared statements when we're done with them.
		defer accountsq.close()

		au.log.Infof("accountsInitialize resetting prior catchpoints")
		// delete the last catchpoint label if we have any.
		_, err = accountsq.writeCatchpointStateString(ctx, catchpointStateLastCatchpoint, "")
		if err != nil {
			return 0, fmt.Errorf("accountsInitialize unable to clear prior catchpoint : %v", err)
		}

		au.log.Infof("accountsInitialize deleting stored catchpoints")
		// delete catchpoints.
		err = au.deleteStoredCatchpoints(ctx, accountsq)
		if err != nil {
			return 0, fmt.Errorf("accountsInitialize unable to delete stored catchpoints : %v", err)
		}
	} else {
		au.log.Infof("accountsInitialize found that no accounts needed to be reencoded")
	}

	// update version
	_, err = db.SetUserVersion(ctx, tx, 2)
	if err != nil {
		return 0, fmt.Errorf("accountsInitialize unable to update database schema version from 1 to 2: %v", err)
	}
	return 2, nil
}

// deleteStoredCatchpoints iterates over the storedcatchpoints table and deletes all the files stored on disk.
// once all the files have been deleted, it would go ahead and remove the entries from the table.
func (au *accountUpdates) deleteStoredCatchpoints(ctx context.Context, dbQueries *accountsDbQueries) (err error) {
	catchpointsFilesChunkSize := 50
	for {
		fileNames, err := dbQueries.getOldestCatchpointFiles(ctx, catchpointsFilesChunkSize, 0)
		if err != nil {
			return err
		}
		if len(fileNames) == 0 {
			break
		}

		for round, fileName := range fileNames {
			absCatchpointFileName := filepath.Join(au.dbDirectory, fileName)
			err = os.Remove(absCatchpointFileName)
			if err == nil || os.IsNotExist(err) {
				// it's ok if the file doesn't exist. just remove it from the database and we'll be good to go.
				err = nil
			} else {
				// we can't delete the file, abort -
				return fmt.Errorf("unable to delete old catchpoint file '%s' : %v", absCatchpointFileName, err)
			}
			// clear the entry from the database
			err = dbQueries.storeCatchpoint(ctx, round, "", "", 0)
			if err != nil {
				return err
			}
		}
	}
	return nil
}

// accountsUpdateBalances applies the given deltas array to the merkle trie
func (au *accountUpdates) accountsUpdateBalances(accountsDeltasRound []map[basics.Address]accountDelta, offset uint64) (err error) {
	if au.catchpointInterval == 0 {
		return nil
	}
	var added, deleted bool
	accumulatedChanges := 0
	for i := uint64(0); i < offset; i++ {
		accountsDeltas := accountsDeltasRound[i]
		for addr, delta := range accountsDeltas {
			if !delta.old.IsZero() {
				deleteHash := accountHashBuilder(addr, delta.old, protocol.Encode(&delta.old))
				deleted, err = au.balancesTrie.Delete(deleteHash)
				if err != nil {
					return err
				}
				if !deleted {
					au.log.Warnf("failed to delete hash '%v' from merkle trie", deleteHash)
				} else {
					accumulatedChanges++
				}

			}
			if !delta.new.IsZero() {
				addHash := accountHashBuilder(addr, delta.new, protocol.Encode(&delta.new))
				added, err = au.balancesTrie.Add(addHash)
				if err != nil {
					return err
				}
				if !added {
					au.log.Warnf("attempted to add duplicate hash '%v' to merkle trie", addHash)
				} else {
					accumulatedChanges++
				}
			}
		}
		if accumulatedChanges >= trieAccumulatedChangesFlush {
			accumulatedChanges = 0
			err = au.balancesTrie.Commit()
			if err != nil {
				return
			}
		}
	}
	// write it all to disk.
	if accumulatedChanges > 0 {
		err = au.balancesTrie.Commit()
	}
	return
}

<<<<<<< HEAD
func (au *accountUpdates) accountsCreateCatchpointLabel(committedRound basics.Round, totals AccountTotals, ledgerBlockDigest crypto.Digest) (label string, err error) {
	var balancesHash crypto.Digest

	balancesHash, err = au.balancesTrie.RootHash()
	if err != nil {
		return
	}

	cpLabel := makeCatchpointLabel(committedRound, ledgerBlockDigest, balancesHash, totals)
=======
func (au *accountUpdates) accountsCreateCatchpointLabel(committedRound basics.Round, totals AccountTotals, ledgerBlockDigest crypto.Digest, trieBalancesHash crypto.Digest) (label string, err error) {
	cpLabel := makeCatchpointLabel(committedRound, ledgerBlockDigest, trieBalancesHash, totals)
>>>>>>> e0926c99
	label = cpLabel.String()
	_, err = au.accountsq.writeCatchpointStateString(context.Background(), catchpointStateLastCatchpoint, label)
	return
}

func (au *accountUpdates) roundOffset(rnd basics.Round) (offset uint64, err error) {
	if rnd < au.dbRound {
		err = fmt.Errorf("round %d before dbRound %d", rnd, au.dbRound)
		return
	}

	off := uint64(rnd - au.dbRound)
	if off > uint64(len(au.deltas)) {
		err = fmt.Errorf("round %d too high: dbRound %d, deltas %d", rnd, au.dbRound, len(au.deltas))
		return
	}

	return off, nil
}

func (au *accountUpdates) commitSyncer(deferedCommits chan deferedCommit) {
	for {
		select {
		case committedOffset, ok := <-deferedCommits:
			if !ok {
				return
			}
			au.commitRound(committedOffset.offset, committedOffset.dbRound, committedOffset.lookback)
		case <-au.ctx.Done():
			// drain the pending commits queue:
			drained := false
			for !drained {
				select {
				case <-deferedCommits:
					au.accountsWriting.Done()
				default:
					drained = true
				}
			}
			return
		}
	}
}

func (au *accountUpdates) commitRound(offset uint64, dbRound basics.Round, lookback basics.Round) {
	defer au.accountsWriting.Done()
	au.accountsMu.RLock()

	// we can exit right away, as this is the result of mis-ordered call to committedUpTo.
	if au.dbRound < dbRound || offset < uint64(au.dbRound-dbRound) {
		// if this is an archival ledger, we might need to close the catchpointWriting channel
		if au.archivalLedger {
			// determine if this was a catchpoint round
			isCatchpointRound := ((offset + uint64(lookback+dbRound)) > 0) && (au.catchpointInterval != 0) && (0 == (uint64((offset + uint64(lookback+dbRound))) % au.catchpointInterval))
			if isCatchpointRound {
				// it was a catchpoint round, so close the channel.
				close(au.catchpointWriting)
			}
		}
		au.accountsMu.RUnlock()
		return
	}

	// adjust the offset according to what happend meanwhile..
	offset -= uint64(au.dbRound - dbRound)
	dbRound = au.dbRound

	newBase := basics.Round(offset) + dbRound
	flushTime := time.Now()
	isCatchpointRound := ((offset + uint64(lookback+dbRound)) > 0) && (au.catchpointInterval != 0) && (0 == (uint64((offset + uint64(lookback+dbRound))) % au.catchpointInterval))

	// create a copy of the deltas, round totals and protos for the range we're going to flush.
	deltas := make([]map[basics.Address]accountDelta, offset, offset)
	creatableDeltas := make([]map[basics.CreatableIndex]modifiedCreatable, offset, offset)
	roundTotals := make([]AccountTotals, offset+1, offset+1)
	protos := make([]config.ConsensusParams, offset+1, offset+1)
	copy(deltas, au.deltas[:offset])
	copy(creatableDeltas, au.creatableDeltas[:offset])
	copy(roundTotals, au.roundTotals[:offset+1])
	copy(protos, au.protos[:offset+1])

	// Keep track of how many changes to each account we flush to the
	// account DB, so that we can drop the corresponding refcounts in
	// au.accounts.
	flushcount := make(map[basics.Address]int)
	creatableFlushcount := make(map[basics.CreatableIndex]int)

	var committedRoundDigest crypto.Digest

	if isCatchpointRound {
		committedRoundDigest = au.roundDigest[offset+uint64(lookback)-1]
	}

	var committedRoundDigest crypto.Digest

	if isCatchpointRound {
		committedRoundDigest = au.roundDigest[offset+uint64(lookback)-1]
	}

	au.accountsMu.RUnlock()

	// in committedUpTo, we expect that this function we close the catchpointWriting when
	// it's on a catchpoint round and it's an archival ledger. Doing this in a defered function
	// here would prevent us from "forgetting" to close that channel later on.
	defer func() {
		if isCatchpointRound && au.archivalLedger {
			close(au.catchpointWriting)
		}
	}()

	for i := uint64(0); i < offset; i++ {
		for addr := range deltas[i] {
			flushcount[addr] = flushcount[addr] + 1
		}
		for cidx := range creatableDeltas[i] {
			creatableFlushcount[cidx] = creatableFlushcount[cidx] + 1
		}
	}

	var catchpointLabel string
<<<<<<< HEAD
=======
	beforeUpdatingBalancesTime := time.Now()
	var trieBalancesHash crypto.Digest
>>>>>>> e0926c99

	err := au.dbs.wdb.AtomicCommitWriteLock(func(ctx context.Context, tx *sql.Tx) (err error) {
		treeTargetRound := basics.Round(0)
		if au.catchpointInterval > 0 {
			mc, err0 := makeMerkleCommitter(tx, false)
			if err0 != nil {
				return err0
			}
			if au.balancesTrie == nil {
				trie, err := merkletrie.MakeTrie(mc, trieCachedNodesCount)
				if err != nil {
					au.log.Warnf("unable to create merkle trie during committedUpTo: %v", err)
					return err
				}
				au.balancesTrie = trie
			} else {
				au.balancesTrie.SetCommitter(mc)
			}
			treeTargetRound = dbRound + basics.Round(offset)
		}
		for i := uint64(0); i < offset; i++ {
			err = accountsNewRound(tx, deltas[i], creatableDeltas[i], roundTotals[i+1].RewardsLevel, protos[i+1])
			if err != nil {
				return err
			}
		}
		err = au.accountsUpdateBalances(deltas, offset)
		if err != nil {
			return err
		}

		err = updateAccountsRound(tx, dbRound+basics.Round(offset), treeTargetRound)
		if err != nil {
			return err
		}

		if isCatchpointRound {
			trieBalancesHash, err = au.balancesTrie.RootHash()
			if err != nil {
				return
			}
		}

		return nil
	}, &au.accountsMu)

	if err != nil {
		au.balancesTrie = nil
		au.log.Warnf("unable to advance account snapshot: %v", err)
		return
	}

	if isCatchpointRound {
<<<<<<< HEAD
		catchpointLabel, err = au.accountsCreateCatchpointLabel(dbRound+basics.Round(offset)+lookback, roundTotals[offset], committedRoundDigest)
=======
		catchpointLabel, err = au.accountsCreateCatchpointLabel(dbRound+basics.Round(offset)+lookback, roundTotals[offset], committedRoundDigest, trieBalancesHash)
>>>>>>> e0926c99
		if err != nil {
			au.log.Warnf("commitRound : unable to create a catchpoint label: %v", err)
		}
	}
	if au.balancesTrie != nil {
		_, err = au.balancesTrie.Evict(false)
		if err != nil {
			au.log.Warnf("merkle trie failed to evict: %v", err)
		}
	}

<<<<<<< HEAD
	au.accountsMu.Lock()
	if isCatchpointRound && catchpointLabel != "" {
		au.lastCatchpointLabel = catchpointLabel
	}
=======
	if isCatchpointRound && catchpointLabel != "" {
		au.lastCatchpointLabel = catchpointLabel
	}
	updatingBalancesDuration := time.Now().Sub(beforeUpdatingBalancesTime)
>>>>>>> e0926c99

	// Drop reference counts to modified accounts, and evict them
	// from in-memory cache when no references remain.
	for addr, cnt := range flushcount {
		macct, ok := au.accounts[addr]
		if !ok {
			au.log.Panicf("inconsistency: flushed %d changes to %s, but not in au.accounts", cnt, addr)
		}

		if cnt > macct.ndeltas {
			au.log.Panicf("inconsistency: flushed %d changes to %s, but au.accounts had %d", cnt, addr, macct.ndeltas)
		}

		macct.ndeltas -= cnt
		if macct.ndeltas == 0 {
			delete(au.accounts, addr)
		} else {
			au.accounts[addr] = macct
		}
	}

	for cidx, cnt := range creatableFlushcount {
		mcreat, ok := au.creatables[cidx]
		if !ok {
			au.log.Panicf("inconsistency: flushed %d changes to creatable %d, but not in au.creatables", cnt, cidx)
		}

		if cnt > mcreat.ndeltas {
			au.log.Panicf("inconsistency: flushed %d changes to creatable %d, but au.creatables had %d", cnt, cidx, mcreat.ndeltas)
		}

		mcreat.ndeltas -= cnt
		if mcreat.ndeltas == 0 {
			delete(au.creatables, cidx)
		} else {
			au.creatables[cidx] = mcreat
		}
	}

	au.deltas = au.deltas[offset:]
	au.deltasAccum = au.deltasAccum[offset:]
	au.roundDigest = au.roundDigest[offset:]
	au.protos = au.protos[offset:]
	au.roundTotals = au.roundTotals[offset:]
	au.creatableDeltas = au.creatableDeltas[offset:]
	au.dbRound = newBase
	au.lastFlushTime = flushTime

	au.accountsMu.Unlock()

	if isCatchpointRound && au.archivalLedger && catchpointLabel != "" {
		// generate the catchpoint file. This need to be done inline so that it will block any new accounts that from being written.
		// the generateCatchpoint expects that the accounts data would not be modified in the background during it's execution.
		au.generateCatchpoint(basics.Round(offset)+dbRound+lookback, catchpointLabel, committedRoundDigest, updatingBalancesDuration)
	}

}

func (au *accountUpdates) latest() basics.Round {
	return au.dbRound + basics.Round(len(au.deltas))
}

func (au *accountUpdates) generateCatchpoint(committedRound basics.Round, label string, committedRoundDigest crypto.Digest, updatingBalancesDuration time.Duration) {
	beforeGeneratingCatchpointTime := time.Now()
	catchpointGenerationStats := telemetryspec.CatchpointGenerationEventDetails{
		BalancesWriteTime: uint64(updatingBalancesDuration.Nanoseconds()),
	}

	// the retryCatchpointCreation is used to repeat the catchpoint file generation in case the node crashed / aborted during startup
	// before the catchpoint file generation could be completed.
	retryCatchpointCreation := false
	au.log.Debugf("accountUpdates: generateCatchpoint: generating catchpoint for round %d", committedRound)
	defer func() {
		if !retryCatchpointCreation {
			// clear the writingCatchpoint flag
			_, err := au.accountsq.writeCatchpointStateUint64(context.Background(), catchpointStateWritingCatchpoint, uint64(0))
			if err != nil {
				au.log.Warnf("accountUpdates: generateCatchpoint unable to clear catchpoint state '%s' for round %d: %v", catchpointStateWritingCatchpoint, committedRound, err)
			}
		}
	}()

	_, err := au.accountsq.writeCatchpointStateUint64(context.Background(), catchpointStateWritingCatchpoint, uint64(committedRound))
	if err != nil {
		au.log.Warnf("accountUpdates: generateCatchpoint unable to write catchpoint state '%s' for round %d: %v", catchpointStateWritingCatchpoint, committedRound, err)
		return
	}

	relCatchpointFileName := filepath.Join("catchpoints", catchpointRoundToPath(committedRound))
	absCatchpointFileName := filepath.Join(au.dbDirectory, relCatchpointFileName)

	catchpointWriter := makeCatchpointWriter(absCatchpointFileName, au.dbs.rdb, committedRound, committedRoundDigest, label)

	more := true
	const shortChunkExecutionDuration = 50 * time.Millisecond
	const longChunkExecutionDuration = 1 * time.Second
	var chunkExecutionDuration time.Duration
	select {
	case <-au.catchpointSlowWriting:
		chunkExecutionDuration = longChunkExecutionDuration
	default:
		chunkExecutionDuration = shortChunkExecutionDuration
	}
	for more {
		stepCtx, stepCancelFunction := context.WithTimeout(au.ctx, chunkExecutionDuration)
		writeStepStartTime := time.Now()
		more, err = catchpointWriter.WriteStep(stepCtx)
		// accumulate the actual time we've spent writing in this step.
		catchpointGenerationStats.CPUTime += uint64(time.Now().Sub(writeStepStartTime).Nanoseconds())
		stepCancelFunction()
		if more && err == nil {
			// we just wrote some data, but there is more to be written.
			// go to sleep for while.
			select {
			case <-time.After(100 * time.Millisecond):
			case <-au.ctx.Done():
				retryCatchpointCreation = true
				err2 := catchpointWriter.Abort()
				if err2 != nil {
					au.log.Warnf("accountUpdates: generateCatchpoint: error removing catchpoint file : %v", err2)
				}
				return
			case <-au.catchpointSlowWriting:
				chunkExecutionDuration = longChunkExecutionDuration
			}
		}
		if err != nil {
			au.log.Warnf("accountUpdates: generateCatchpoint: unable to create catchpoint : %v", err)
			err2 := catchpointWriter.Abort()
			if err2 != nil {
				au.log.Warnf("accountUpdates: generateCatchpoint: error removing catchpoint file : %v", err2)
			}
			return
		}
	}

	err = au.saveCatchpointFile(committedRound, relCatchpointFileName, catchpointWriter.GetSize(), catchpointWriter.GetCatchpoint())
	if err != nil {
		au.log.Warnf("accountUpdates: generateCatchpoint: unable to save catchpoint: %v", err)
		return
	}
	catchpointGenerationStats.FileSize = uint64(catchpointWriter.GetSize())
	catchpointGenerationStats.WritingDuration = uint64(time.Now().Sub(beforeGeneratingCatchpointTime).Nanoseconds())
	catchpointGenerationStats.AccountsCount = catchpointWriter.GetTotalAccounts()
	catchpointGenerationStats.CatchpointLabel = catchpointWriter.GetCatchpoint()
	au.log.EventWithDetails(telemetryspec.Accounts, telemetryspec.CatchpointGenerationEvent, catchpointGenerationStats)
	au.log.With("writingDuration", catchpointGenerationStats.WritingDuration).
		With("CPUTime", catchpointGenerationStats.CPUTime).
		With("balancesWriteTime", catchpointGenerationStats.BalancesWriteTime).
		With("accountsCount", catchpointGenerationStats.AccountsCount).
		With("fileSize", catchpointGenerationStats.FileSize).
		With("catchpointLabel", catchpointGenerationStats.CatchpointLabel).
		Infof("Catchpoint file was generated")
}

func catchpointRoundToPath(rnd basics.Round) string {
	irnd := int64(rnd) / 256
	outStr := ""
	for irnd > 0 {
		outStr = filepath.Join(outStr, fmt.Sprintf("%02x", irnd%256))
		irnd = irnd / 256
	}
	outStr = filepath.Join(outStr, strconv.FormatInt(int64(rnd), 10)+".catchpoint")
	return outStr
}

// saveCatchpointFile stores the provided fileName as the stored catchpoint for the given round.
// after a successfull insert operation to the database, it would delete up to 2 old entries, as needed.
// deleting 2 entries while inserting single entry allow us to adjust the size of the backing storage and have the
// database and storage realign.
func (au *accountUpdates) saveCatchpointFile(round basics.Round, fileName string, fileSize int64, catchpoint string) (err error) {
	if au.catchpointFileHistoryLength != 0 {
		err = au.accountsq.storeCatchpoint(context.Background(), round, fileName, catchpoint, fileSize)
		if err != nil {
			au.log.Warnf("accountUpdates: saveCatchpoint: unable to save catchpoint: %v", err)
			return
		}
	} else {
		err = os.Remove(fileName)
		if err != nil {
			au.log.Warnf("accountUpdates: saveCatchpoint: unable to remove file (%s): %v", fileName, err)
			return
		}
	}
	if au.catchpointFileHistoryLength == -1 {
		return
	}
	var filesToDelete map[basics.Round]string
	filesToDelete, err = au.accountsq.getOldestCatchpointFiles(context.Background(), 2, au.catchpointFileHistoryLength)
	if err != nil {
		return fmt.Errorf("unable to delete catchpoint file, getOldestCatchpointFiles failed : %v", err)
	}
	for round, fileToDelete := range filesToDelete {
		absCatchpointFileName := filepath.Join(au.dbDirectory, fileToDelete)
		err = os.Remove(absCatchpointFileName)
		if err == nil || os.IsNotExist(err) {
			// it's ok if the file doesn't exist. just remove it from the database and we'll be good to go.
			err = nil
		} else {
			// we can't delete the file, abort -
			return fmt.Errorf("unable to delete old catchpoint file '%s' : %v", absCatchpointFileName, err)
		}
		err = au.accountsq.storeCatchpoint(context.Background(), round, "", "", 0)
		if err != nil {
			return fmt.Errorf("unable to delete old catchpoint entry '%s' : %v", fileToDelete, err)
		}
	}
	return
}<|MERGE_RESOLUTION|>--- conflicted
+++ resolved
@@ -1090,20 +1090,8 @@
 	return
 }
 
-<<<<<<< HEAD
-func (au *accountUpdates) accountsCreateCatchpointLabel(committedRound basics.Round, totals AccountTotals, ledgerBlockDigest crypto.Digest) (label string, err error) {
-	var balancesHash crypto.Digest
-
-	balancesHash, err = au.balancesTrie.RootHash()
-	if err != nil {
-		return
-	}
-
-	cpLabel := makeCatchpointLabel(committedRound, ledgerBlockDigest, balancesHash, totals)
-=======
 func (au *accountUpdates) accountsCreateCatchpointLabel(committedRound basics.Round, totals AccountTotals, ledgerBlockDigest crypto.Digest, trieBalancesHash crypto.Digest) (label string, err error) {
 	cpLabel := makeCatchpointLabel(committedRound, ledgerBlockDigest, trieBalancesHash, totals)
->>>>>>> e0926c99
 	label = cpLabel.String()
 	_, err = au.accountsq.writeCatchpointStateString(context.Background(), catchpointStateLastCatchpoint, label)
 	return
@@ -1224,11 +1212,8 @@
 	}
 
 	var catchpointLabel string
-<<<<<<< HEAD
-=======
 	beforeUpdatingBalancesTime := time.Now()
 	var trieBalancesHash crypto.Digest
->>>>>>> e0926c99
 
 	err := au.dbs.wdb.AtomicCommitWriteLock(func(ctx context.Context, tx *sql.Tx) (err error) {
 		treeTargetRound := basics.Round(0)
@@ -1282,11 +1267,7 @@
 	}
 
 	if isCatchpointRound {
-<<<<<<< HEAD
-		catchpointLabel, err = au.accountsCreateCatchpointLabel(dbRound+basics.Round(offset)+lookback, roundTotals[offset], committedRoundDigest)
-=======
 		catchpointLabel, err = au.accountsCreateCatchpointLabel(dbRound+basics.Round(offset)+lookback, roundTotals[offset], committedRoundDigest, trieBalancesHash)
->>>>>>> e0926c99
 		if err != nil {
 			au.log.Warnf("commitRound : unable to create a catchpoint label: %v", err)
 		}
@@ -1298,17 +1279,10 @@
 		}
 	}
 
-<<<<<<< HEAD
-	au.accountsMu.Lock()
 	if isCatchpointRound && catchpointLabel != "" {
 		au.lastCatchpointLabel = catchpointLabel
 	}
-=======
-	if isCatchpointRound && catchpointLabel != "" {
-		au.lastCatchpointLabel = catchpointLabel
-	}
 	updatingBalancesDuration := time.Now().Sub(beforeUpdatingBalancesTime)
->>>>>>> e0926c99
 
 	// Drop reference counts to modified accounts, and evict them
 	// from in-memory cache when no references remain.
