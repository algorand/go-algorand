// Copyright (C) 2019-2021 Algorand, Inc.
// This file is part of go-algorand
//
// go-algorand is free software: you can redistribute it and/or modify
// it under the terms of the GNU Affero General Public License as
// published by the Free Software Foundation, either version 3 of the
// License, or (at your option) any later version.
//
// go-algorand is distributed in the hope that it will be useful,
// but WITHOUT ANY WARRANTY; without even the implied warranty of
// MERCHANTABILITY or FITNESS FOR A PARTICULAR PURPOSE.  See the
// GNU Affero General Public License for more details.
//
// You should have received a copy of the GNU Affero General Public License
// along with go-algorand.  If not, see <https://www.gnu.org/licenses/>.

package ledger

import (
	"container/heap"
	"context"
	"database/sql"
	"encoding/hex"
	"fmt"
	"io"
	"os"
	"path/filepath"
	"sort"
	"strconv"
	"sync"
	"sync/atomic"
	"time"

	"github.com/algorand/go-deadlock"

	"github.com/algorand/go-algorand/config"
	"github.com/algorand/go-algorand/crypto"
	"github.com/algorand/go-algorand/crypto/merkletrie"
	"github.com/algorand/go-algorand/data/basics"
	"github.com/algorand/go-algorand/data/bookkeeping"
	"github.com/algorand/go-algorand/data/transactions"
	"github.com/algorand/go-algorand/logging"
	"github.com/algorand/go-algorand/logging/telemetryspec"
	"github.com/algorand/go-algorand/protocol"
	"github.com/algorand/go-algorand/util/db"
	"github.com/algorand/go-algorand/util/metrics"
)

const (
	// balancesFlushInterval defines how frequently we want to flush our balances to disk.
	balancesFlushInterval = 5 * time.Second
	// pendingDeltasFlushThreshold is the deltas count threshold above we flush the pending balances regardless of the flush interval.
	pendingDeltasFlushThreshold = 128
	// trieRebuildAccountChunkSize defines the number of accounts that would get read at a single chunk
	// before added to the trie during trie construction
	trieRebuildAccountChunkSize = 16384
	// trieRebuildCommitFrequency defines the number of accounts that would get added before we call evict to commit the changes and adjust the memory cache.
	trieRebuildCommitFrequency = 65536
	// trieAccumulatedChangesFlush defines the number of pending changes that would be applied to the merkle trie before
	// we attempt to commit them to disk while writing a batch of rounds balances to disk.
	trieAccumulatedChangesFlush = 256
)

// trieCachedNodesCount defines how many balances trie nodes we would like to keep around in memory.
// value was calibrated using BenchmarkCalibrateCacheNodeSize
var trieCachedNodesCount = 9000

// merkleCommitterNodesPerPage controls how many nodes will be stored in a single page
// value was calibrated using BenchmarkCalibrateNodesPerPage
var merkleCommitterNodesPerPage = int64(116)

// baseAccountsPendingAccountsBufferSize defines the size of the base account pending accounts buffer size.
// At the begining of a new round, the entries from this buffer are being flushed into the base accounts map.
const baseAccountsPendingAccountsBufferSize = 100000

// baseAccountsPendingAccountsWarnThreshold defines the threshold at which the mruAccounts would generate a warning
// after we've surpassed a given pending account size. The warning is being generated when the pending accounts data
// is being flushed into the main base account cache.
const baseAccountsPendingAccountsWarnThreshold = 85000

var trieMemoryConfig = merkletrie.MemoryConfig{
	NodesCountPerPage:         merkleCommitterNodesPerPage,
	CachedNodesCount:          trieCachedNodesCount,
	PageFillFactor:            0.95,
	MaxChildrenPagesThreshold: 64,
}

// A modifiedAccount represents an account that has been modified since
// the persistent state stored in the account DB (i.e., in the range of
// rounds covered by the accountUpdates tracker).
type modifiedAccount struct {
	// data stores the most recent AccountData for this modified
	// account.
	data basics.AccountData

	// ndelta keeps track of how many times this account appears in
	// accountUpdates.deltas.  This is used to evict modifiedAccount
	// entries when all changes to an account have been reflected in
	// the account DB, and no outstanding modifications remain.
	ndeltas int
}

type modifiedCreatable struct {
	// Type of the creatable: app or asset
	ctype basics.CreatableType

	// Created if true, deleted if false
	created bool

	// creator of the app/asset
	creator basics.Address

	// Keeps track of how many times this app/asset appears in
	// accountUpdates.creatableDeltas
	ndeltas int
}

type accountUpdates struct {
	// constant variables ( initialized on initialize, and never changed afterward )

	// initAccounts specifies initial account values for database.
	initAccounts map[basics.Address]basics.AccountData

	// initProto specifies the initial consensus parameters.
	initProto config.ConsensusParams

	// dbDirectory is the directory where the ledger and block sql file resides as well as the parent directroy for the catchup files to be generated
	dbDirectory string

	// catchpointInterval is the configured interval at which the accountUpdates would generate catchpoint labels and catchpoint files.
	catchpointInterval uint64

	// archivalLedger determines whether the associated ledger was configured as archival ledger or not.
	archivalLedger bool

	// catchpointFileHistoryLength defines how many catchpoint files we want to store back.
	// 0 means don't store any, -1 mean unlimited and positive number suggest the number of most recent catchpoint files.
	catchpointFileHistoryLength int

	// vacuumOnStartup controls whether the accounts database would get vacuumed on startup.
	vacuumOnStartup bool

	// dynamic variables

	// Connection to the database.
	dbs dbPair

	// Prepared SQL statements for fast accounts DB lookups.
	accountsq *accountsDbQueries

	// dbRound is always exactly accountsRound(),
	// cached to avoid SQL queries.
	dbRound basics.Round

	// deltas stores updates for every round after dbRound.
	deltas []map[basics.Address]accountDelta

	// accounts stores the most recent account state for every
	// address that appears in deltas.
	accounts map[basics.Address]modifiedAccount

	// creatableDeltas stores creatable updates for every round after dbRound.
	creatableDeltas []map[basics.CreatableIndex]modifiedCreatable

	// creatables stores the most recent state for every creatable that
	// appears in creatableDeltas
	creatables map[basics.CreatableIndex]modifiedCreatable

	// protos stores consensus parameters dbRound and every
	// round after it; i.e., protos is one longer than deltas.
	protos []config.ConsensusParams

	// totals stores the totals for dbRound and every round after it;
	// i.e., totals is one longer than deltas.
	roundTotals []AccountTotals

	// roundDigest stores the digest of the block for every round starting with dbRound and every round after it.
	roundDigest []crypto.Digest

	// log copied from ledger
	log logging.Logger

	// lastFlushTime is the time we last flushed updates to
	// the accounts DB (bumping dbRound).
	lastFlushTime time.Time

	// ledger is the source ledger, which is used to synchronize
	// the rounds at which we need to flush the balances to disk
	// in favor of the catchpoint to be generated.
	ledger ledgerForTracker

	// The Trie tracking the current account balances. Always matches the balances that were
	// written to the database.
	balancesTrie *merkletrie.Trie

	// The last catchpoint label that was written to the database. Should always align with what's in the database.
	// note that this is the last catchpoint *label* and not the catchpoint file.
	lastCatchpointLabel string

	// catchpointWriting help to synchronize the catchpoint file writing. When this atomic variable is 0, no writing is going on.
	// Any non-zero value indicates a catchpoint being written.
	catchpointWriting int32

	// catchpointSlowWriting suggest to the accounts writer that it should finish writing up the catchpoint file ASAP.
	// when this channel is closed, the accounts writer would try and complete the writing as soon as possible.
	// otherwise, it would take it's time and perform periodic sleeps between chunks processing.
	catchpointSlowWriting chan struct{}

	// ctx is the context for the committing go-routine. It's also used as the "parent" of the catchpoint generation operation.
	ctx context.Context

	// ctxCancel is the canceling function for canceling the committing go-routine ( i.e. signaling the committing go-routine that it's time to abort )
	ctxCancel context.CancelFunc

	// deltasAccum stores the accumulated deltas for every round starting dbRound-1.
	deltasAccum []int

	// committedOffset is the offset at which we'd like to persist all the previous account information to disk.
	committedOffset chan deferredCommit

	// accountsMu is the synchronization mutex for accessing the various non-static variables.
	accountsMu deadlock.RWMutex

	// accountsReadCond used to synchronize read access to the internal data structures.
	accountsReadCond *sync.Cond

	// accountsWriting provides synchronization around the background writing of account balances.
	accountsWriting sync.WaitGroup

	// commitSyncerClosed is the blocking channel for synchronizing closing the commitSyncer goroutine. Once it's closed, the
	// commitSyncer can be assumed to have aborted.
	commitSyncerClosed chan struct{}

	// voters keeps track of Merkle trees of online accounts, used for compact certificates.
	voters *votersTracker

	// baseAccounts stores the most recently used accounts, at exactly dbRound
	baseAccounts mruAccounts
}

type deferredCommit struct {
	offset   uint64
	dbRound  basics.Round
	lookback basics.Round
}

// RoundOffsetError is an error for when requested round is behind earliest stored db entry
type RoundOffsetError struct {
	round   basics.Round
	dbRound basics.Round
}

func (e *RoundOffsetError) Error() string {
	return fmt.Sprintf("round %d before dbRound %d", e.round, e.dbRound)
}

// StaleDatabaseRoundError is generated when we detect that the database round is behind the accountUpdates in-memory dbRound. This
// should never happen, since we update the database first, and only upon a successfull update we update the in-memory dbRound.
type StaleDatabaseRoundError struct {
	memoryRound   basics.Round
	databaseRound basics.Round
}

func (e *StaleDatabaseRoundError) Error() string {
	return fmt.Sprintf("database round %d is behind in-memory round %d", e.databaseRound, e.memoryRound)
}

// MismatchingDatabaseRoundError is generated when we detect that the database round is different than the accountUpdates in-memory dbRound. This
// could happen normally when the database and the in-memory dbRound aren't synchronized. However, when we work in non-sync mode, we expect the database to be
// always synchronized with the in-memory data. When that condition is violated, this error is generated.
type MismatchingDatabaseRoundError struct {
	memoryRound   basics.Round
	databaseRound basics.Round
}

func (e *MismatchingDatabaseRoundError) Error() string {
	return fmt.Sprintf("database round %d mismatching in-memory round %d", e.databaseRound, e.memoryRound)
}

// initialize initializes the accountUpdates structure
func (au *accountUpdates) initialize(cfg config.Local, dbPathPrefix string, genesisProto config.ConsensusParams, genesisAccounts map[basics.Address]basics.AccountData) {
	au.initProto = genesisProto
	au.initAccounts = genesisAccounts
	au.dbDirectory = filepath.Dir(dbPathPrefix)
	au.archivalLedger = cfg.Archival
	switch cfg.CatchpointTracking {
	case -1:
		au.catchpointInterval = 0
	default:
		// give a warning, then fall thought
		logging.Base().Warnf("accountUpdates: the CatchpointTracking field in the config.json file contains an invalid value (%d). The default value of 0 would be used instead.", cfg.CatchpointTracking)
		fallthrough
	case 0:
		if au.archivalLedger {
			au.catchpointInterval = cfg.CatchpointInterval
		} else {
			au.catchpointInterval = 0
		}
	case 1:
		au.catchpointInterval = cfg.CatchpointInterval
	}

	au.catchpointFileHistoryLength = cfg.CatchpointFileHistoryLength
	if cfg.CatchpointFileHistoryLength < -1 {
		au.catchpointFileHistoryLength = -1
	}
	au.vacuumOnStartup = cfg.OptimizeAccountsDatabaseOnStartup
	// initialize the commitSyncerClosed with a closed channel ( since the commitSyncer go-routine is not active )
	au.commitSyncerClosed = make(chan struct{})
	close(au.commitSyncerClosed)
	au.accountsReadCond = sync.NewCond(au.accountsMu.RLocker())
}

// loadFromDisk is the 2nd level initialization, and is required before the accountUpdates becomes functional
// The close function is expected to be call in pair with loadFromDisk
func (au *accountUpdates) loadFromDisk(l ledgerForTracker) error {
	au.accountsMu.Lock()
	defer au.accountsMu.Unlock()
	var writingCatchpointRound uint64
	lastBalancesRound, lastestBlockRound, err := au.initializeFromDisk(l)

	if err != nil {
		return err
	}

	var writingCatchpointDigest crypto.Digest

	writingCatchpointRound, _, err = au.accountsq.readCatchpointStateUint64(context.Background(), catchpointStateWritingCatchpoint)
	if err != nil {
		return err
	}

	writingCatchpointDigest, err = au.initializeCaches(lastBalancesRound, lastestBlockRound, basics.Round(writingCatchpointRound))
	if err != nil {
		return err
	}

	if writingCatchpointRound != 0 && au.catchpointInterval != 0 {
		au.generateCatchpoint(basics.Round(writingCatchpointRound), au.lastCatchpointLabel, writingCatchpointDigest, time.Duration(0))
	}

	au.voters = &votersTracker{}
	err = au.voters.loadFromDisk(l, au)
	if err != nil {
		return err
	}

	return nil
}

// waitAccountsWriting waits for all the pending ( or current ) account writing to be completed.
func (au *accountUpdates) waitAccountsWriting() {
	au.accountsWriting.Wait()
}

// close closes the accountUpdates, waiting for all the child go-routine to complete
func (au *accountUpdates) close() {
	if au.ctxCancel != nil {
		au.ctxCancel()
	}
	au.waitAccountsWriting()
	// this would block until the commitSyncerClosed channel get closed.
	<-au.commitSyncerClosed
	au.baseAccounts.resize(0)
}

// IsWritingCatchpointFile returns true when a catchpoint file is being generated. The function is used by the catchup service
// to avoid memory pressure until the catchpoint file writing is complete.
func (au *accountUpdates) IsWritingCatchpointFile() bool {
	return atomic.LoadInt32(&au.catchpointWriting) != 0
}

// LookupWithRewards returns the account data for a given address at a given round.
// Note that the function doesn't update the account with the rewards,
// even while it does return the AccoutData which represent the "rewarded" account data.
func (au *accountUpdates) LookupWithRewards(rnd basics.Round, addr basics.Address) (data basics.AccountData, err error) {
	return au.lookupWithRewards(rnd, addr)
}

// LookupWithoutRewards returns the account data for a given address at a given round.
func (au *accountUpdates) LookupWithoutRewards(rnd basics.Round, addr basics.Address) (data basics.AccountData, validThrough basics.Round, err error) {
	return au.lookupWithoutRewards(rnd, addr, true /* take lock*/)
}

// ListAssets lists the assets by their asset index, limiting to the first maxResults
func (au *accountUpdates) ListAssets(maxAssetIdx basics.AssetIndex, maxResults uint64) ([]basics.CreatableLocator, error) {
	return au.listCreatables(basics.CreatableIndex(maxAssetIdx), maxResults, basics.AssetCreatable)
}

// ListApplications lists the application by their app index, limiting to the first maxResults
func (au *accountUpdates) ListApplications(maxAppIdx basics.AppIndex, maxResults uint64) ([]basics.CreatableLocator, error) {
	return au.listCreatables(basics.CreatableIndex(maxAppIdx), maxResults, basics.AppCreatable)
}

// listCreatables lists the application/asset by their app/asset index, limiting to the first maxResults
func (au *accountUpdates) listCreatables(maxCreatableIdx basics.CreatableIndex, maxResults uint64, ctype basics.CreatableType) ([]basics.CreatableLocator, error) {
	au.accountsMu.RLock()
	for {
		currentDbRound := au.dbRound
		currentDeltaLen := len(au.deltas)
		// Sort indices for creatables that have been created/deleted. If this
		// turns out to be too inefficient, we could keep around a heap of
		// created/deleted asset indices in memory.
		keys := make([]basics.CreatableIndex, 0, len(au.creatables))
		for cidx, delta := range au.creatables {
			if delta.ctype != ctype {
				continue
			}
			if cidx <= maxCreatableIdx {
				keys = append(keys, cidx)
			}
		}
		sort.Slice(keys, func(i, j int) bool { return keys[i] > keys[j] })

		// Check for creatables that haven't been synced to disk yet.
		unsyncedCreatables := make([]basics.CreatableLocator, 0, len(keys))
		deletedCreatables := make(map[basics.CreatableIndex]bool, len(keys))
		for _, cidx := range keys {
			delta := au.creatables[cidx]
			if delta.created {
				// Created but only exists in memory
				unsyncedCreatables = append(unsyncedCreatables, basics.CreatableLocator{
					Type:    delta.ctype,
					Index:   cidx,
					Creator: delta.creator,
				})
			} else {
				// Mark deleted creatables for exclusion from the results set
				deletedCreatables[cidx] = true
			}
		}

		au.accountsMu.RUnlock()

		// Check in-memory created creatables, which will always be newer than anything
		// in the database
		if uint64(len(unsyncedCreatables)) >= maxResults {
			return unsyncedCreatables[:maxResults], nil
		}
		res := unsyncedCreatables

		// Fetch up to maxResults - len(res) + len(deletedCreatables) from the database,
		// so we have enough extras in case creatables were deleted
		numToFetch := maxResults - uint64(len(res)) + uint64(len(deletedCreatables))
		dbResults, dbRound, err := au.accountsq.listCreatables(maxCreatableIdx, numToFetch, ctype)
		if err != nil {
			return nil, err
		}

		if dbRound == currentDbRound {
			// Now we merge the database results with the in-memory results
			for _, loc := range dbResults {
				// Check if we have enough results
				if uint64(len(res)) == maxResults {
					return res, nil
				}

				// Creatable was deleted
				if _, ok := deletedCreatables[loc.Index]; ok {
					continue
				}

				// We're OK to include this result
				res = append(res, loc)
			}
			return res, nil
		}
		if dbRound < currentDbRound {
			au.log.Errorf("listCreatables: database round %d is behind in-memory round %d", dbRound, currentDbRound)
			return []basics.CreatableLocator{}, &StaleDatabaseRoundError{databaseRound: dbRound, memoryRound: currentDbRound}
		}
		au.accountsMu.RLock()
		for currentDbRound >= au.dbRound && currentDeltaLen == len(au.deltas) {
			au.accountsReadCond.Wait()
		}
	}
}

// onlineTop returns the top n online accounts, sorted by their normalized
// balance and address, whose voting keys are valid in voteRnd.  See the
// normalization description in AccountData.NormalizedOnlineBalance().
func (au *accountUpdates) onlineTop(rnd basics.Round, voteRnd basics.Round, n uint64) ([]*onlineAccount, error) {
	proto := au.ledger.GenesisProto()
	au.accountsMu.RLock()
	for {
		currentDbRound := au.dbRound
		currentDeltaLen := len(au.deltas)
		offset, err := au.roundOffset(rnd)
		if err != nil {
			au.accountsMu.RUnlock()
			return nil, err
		}

		// Determine how many accounts have been modified in-memory,
		// so that we obtain enough top accounts from disk (accountdb).
		// If the *onlineAccount is nil, that means the account is offline
		// as of the most recent change to that account, or its vote key
		// is not valid in voteRnd.  Otherwise, the *onlineAccount is the
		// representation of the most recent state of the account, and it
		// is online and can vote in voteRnd.
		modifiedAccounts := make(map[basics.Address]*onlineAccount)
		for o := uint64(0); o < offset; o++ {
			for addr, d := range au.deltas[o] {
				if d.new.Status != basics.Online {
					modifiedAccounts[addr] = nil
					continue
				}

				if !(d.new.VoteFirstValid <= voteRnd && voteRnd <= d.new.VoteLastValid) {
					modifiedAccounts[addr] = nil
					continue
				}

				modifiedAccounts[addr] = accountDataToOnline(addr, &d.new, proto)
			}
		}

		au.accountsMu.RUnlock()

		// Build up a set of candidate accounts.  Start by loading the
		// top N + len(modifiedAccounts) accounts from disk (accountdb).
		// This ensures that, even if the worst case if all in-memory
		// changes are deleting the top accounts in accountdb, we still
		// will have top N left.
		//
		// Keep asking for more accounts until we get the desired number,
		// or there are no more accounts left.
		candidates := make(map[basics.Address]*onlineAccount)
		batchOffset := uint64(0)
		batchSize := uint64(1024)
		var dbRound basics.Round
		for uint64(len(candidates)) < n+uint64(len(modifiedAccounts)) {
			var accts map[basics.Address]*onlineAccount
			start := time.Now()
			ledgerAccountsonlinetopCount.Inc(nil)
			err = au.dbs.rdb.Atomic(func(ctx context.Context, tx *sql.Tx) (err error) {
				accts, err = accountsOnlineTop(tx, batchOffset, batchSize, proto)
				if err != nil {
					return
				}
				dbRound, _, err = accountsRound(tx)
				return
			})
			ledgerAccountsonlinetopMicros.AddMicrosecondsSince(start, nil)
			if err != nil {
				return nil, err
			}

			if dbRound != currentDbRound {
				break
			}

			for addr, data := range accts {
				if !(data.VoteFirstValid <= voteRnd && voteRnd <= data.VoteLastValid) {
					continue
				}
				candidates[addr] = data
			}

			// If we got fewer than batchSize accounts, there are no
			// more accounts to look at.
			if uint64(len(accts)) < batchSize {
				break
			}

			batchOffset += batchSize
		}
		if dbRound != currentDbRound && dbRound != basics.Round(0) {
			// database round doesn't match the last au.dbRound we sampled.
			au.accountsMu.RLock()
			for currentDbRound >= au.dbRound && currentDeltaLen == len(au.deltas) {
				au.accountsReadCond.Wait()
			}
			continue
		}

		// Now update the candidates based on the in-memory deltas.
		for addr, oa := range modifiedAccounts {
			if oa == nil {
				delete(candidates, addr)
			} else {
				candidates[addr] = oa
			}
		}

		// Get the top N accounts from the candidate set, by inserting all of
		// the accounts into a heap and then pulling out N elements from the
		// heap.
		topHeap := &onlineTopHeap{
			accts: nil,
		}

		for _, data := range candidates {
			heap.Push(topHeap, data)
		}

		var res []*onlineAccount
		for topHeap.Len() > 0 && uint64(len(res)) < n {
			acct := heap.Pop(topHeap).(*onlineAccount)
			res = append(res, acct)
		}

		return res, nil
	}
}

// GetLastCatchpointLabel retrieves the last catchpoint label that was stored to the database.
func (au *accountUpdates) GetLastCatchpointLabel() string {
	au.accountsMu.RLock()
	defer au.accountsMu.RUnlock()
	return au.lastCatchpointLabel
}

// GetCreatorForRound returns the creator for a given asset/app index at a given round
func (au *accountUpdates) GetCreatorForRound(rnd basics.Round, cidx basics.CreatableIndex, ctype basics.CreatableType) (creator basics.Address, ok bool, err error) {
	return au.getCreatorForRound(rnd, cidx, ctype, true /* take the lock */)
}

// committedUpTo enqueues committing the balances for round committedRound-lookback.
// The deferred committing is done so that we could calculate the historical balances lookback rounds back.
// Since we don't want to hold off the tracker's mutex for too long, we'll defer the database persistence of this
// operation to a syncer goroutine. The one caveat is that when storing a catchpoint round, we would want to
// wait until the catchpoint creation is done, so that the persistence of the catchpoint file would have an
// uninterrupted view of the balances at a given point of time.
func (au *accountUpdates) committedUpTo(committedRound basics.Round) (retRound basics.Round) {
	var isCatchpointRound, hasMultipleIntermediateCatchpoint bool
	var offset uint64
	var dc deferredCommit
	au.accountsMu.RLock()
	defer func() {
		au.accountsMu.RUnlock()
		if dc.offset != 0 {
			au.committedOffset <- dc
		}
	}()

	retRound = basics.Round(0)
	var pendingDeltas int

	lookback := basics.Round(au.protos[len(au.protos)-1].MaxBalLookback)
	if committedRound < lookback {
		return
	}

	retRound = au.dbRound
	newBase := committedRound - lookback
	if newBase <= au.dbRound {
		// Already forgotten
		return
	}

	if newBase > au.dbRound+basics.Round(len(au.deltas)) {
		au.log.Panicf("committedUpTo: block %d too far in the future, lookback %d, dbRound %d, deltas %d", committedRound, lookback, au.dbRound, len(au.deltas))
	}

	hasIntermediateCatchpoint := false
	hasMultipleIntermediateCatchpoint = false
	// check if there was a catchpoint between au.dbRound+lookback and newBase+lookback
	if au.catchpointInterval > 0 {
		nextCatchpointRound := ((uint64(au.dbRound+lookback) + au.catchpointInterval) / au.catchpointInterval) * au.catchpointInterval

		if nextCatchpointRound < uint64(newBase+lookback) {
			mostRecentCatchpointRound := (uint64(committedRound) / au.catchpointInterval) * au.catchpointInterval
			newBase = basics.Round(nextCatchpointRound) - lookback
			if mostRecentCatchpointRound > nextCatchpointRound {
				hasMultipleIntermediateCatchpoint = true
				// skip if there is more than one catchpoint in queue
				newBase = basics.Round(mostRecentCatchpointRound) - lookback
			}
			hasIntermediateCatchpoint = true
		}
	}

	// if we're still writing the previous balances, we can't move forward yet.
	if au.IsWritingCatchpointFile() {
		// if we hit this path, it means that we're still writing a catchpoint.
		// see if the new delta range contains another catchpoint.
		if hasIntermediateCatchpoint {
			// check if we're already attempting to perform fast-writing.
			select {
			case <-au.catchpointSlowWriting:
				// yes, we're already doing fast-writing.
			default:
				// no, we're not yet doing fast writing, make it so.
				close(au.catchpointSlowWriting)
			}
		}
		return
	}

	newBase = au.voters.lowestRound(newBase)

	offset = uint64(newBase - au.dbRound)

	// check to see if this is a catchpoint round
	isCatchpointRound = ((offset + uint64(lookback+au.dbRound)) > 0) && (au.catchpointInterval != 0) && (0 == (uint64((offset + uint64(lookback+au.dbRound))) % au.catchpointInterval))

	// calculate the number of pending deltas
	pendingDeltas = au.deltasAccum[offset] - au.deltasAccum[0]

	// If we recently flushed, wait to aggregate some more blocks.
	// ( unless we're creating a catchpoint, in which case we want to flush it right away
	//   so that all the instances of the catchpoint would contain exactly the same data )
	flushTime := time.Now()
	if !flushTime.After(au.lastFlushTime.Add(balancesFlushInterval)) && !isCatchpointRound && pendingDeltas < pendingDeltasFlushThreshold {
		return au.dbRound
	}

	if isCatchpointRound && au.archivalLedger {
		// store non-zero ( all ones ) into the catchpointWriting atomic variable to indicate that a catchpoint is being written ( or, queued to be written )
		atomic.StoreInt32(&au.catchpointWriting, int32(-1))
		au.catchpointSlowWriting = make(chan struct{}, 1)
		if hasMultipleIntermediateCatchpoint {
			close(au.catchpointSlowWriting)
		}
	}

	dc = deferredCommit{
		offset:   offset,
		dbRound:  au.dbRound,
		lookback: lookback,
	}
	au.accountsWriting.Add(1)
	return
}

// newBlock is the accountUpdates implementation of the ledgerTracker interface. This is the "external" facing function
// which invokes the internal implementation after taking the lock.
func (au *accountUpdates) newBlock(blk bookkeeping.Block, delta StateDelta) {
	au.accountsMu.Lock()
	au.newBlockImpl(blk, delta)
	au.accountsMu.Unlock()
	au.accountsReadCond.Broadcast()
}

// Totals returns the totals for a given round
func (au *accountUpdates) Totals(rnd basics.Round) (totals AccountTotals, err error) {
	au.accountsMu.RLock()
	defer au.accountsMu.RUnlock()
	return au.totalsImpl(rnd)
}

// ReadCloseSizer interface implements the standard io.Reader and io.Closer as well
// as supporting the Size() function that let the caller know what the size of the stream would be (in bytes).
type ReadCloseSizer interface {
	io.ReadCloser
	Size() (int64, error)
}

// readCloseSizer is an instance of the ReadCloseSizer interface
type readCloseSizer struct {
	io.ReadCloser
	size int64
}

// Size returns the length of the associated stream.
func (r *readCloseSizer) Size() (int64, error) {
	if r.size < 0 {
		return 0, fmt.Errorf("unknown stream size")
	}
	return r.size, nil
}

// GetCatchpointStream returns a ReadCloseSizer to the catchpoint file associated with the provided round
func (au *accountUpdates) GetCatchpointStream(round basics.Round) (ReadCloseSizer, error) {
	dbFileName := ""
	fileSize := int64(0)
	start := time.Now()
	ledgerGetcatchpointCount.Inc(nil)
	err := au.dbs.rdb.Atomic(func(ctx context.Context, tx *sql.Tx) (err error) {
		dbFileName, _, fileSize, err = getCatchpoint(tx, round)
		return
	})
	ledgerGetcatchpointMicros.AddMicrosecondsSince(start, nil)
	if err != nil && err != sql.ErrNoRows {
		// we had some sql error.
		return nil, fmt.Errorf("accountUpdates: getCatchpointStream: unable to lookup catchpoint %d: %v", round, err)
	}
	if dbFileName != "" {
		catchpointPath := filepath.Join(au.dbDirectory, dbFileName)
		file, err := os.OpenFile(catchpointPath, os.O_RDONLY, 0666)
		if err == nil && file != nil {
			return &readCloseSizer{ReadCloser: file, size: fileSize}, nil
		}
		// else, see if this is a file-not-found error
		if os.IsNotExist(err) {
			// the database told us that we have this file.. but we couldn't find it.
			// delete it from the database.
			err := au.saveCatchpointFile(round, "", 0, "")
			if err != nil {
				au.log.Warnf("accountUpdates: getCatchpointStream: unable to delete missing catchpoint entry: %v", err)
				return nil, err
			}

			return nil, ErrNoEntry{}
		}
		// it's some other error.
		return nil, fmt.Errorf("accountUpdates: getCatchpointStream: unable to open catchpoint file '%s' %v", catchpointPath, err)
	}

	// if the database doesn't know about that round, see if we have that file anyway:
	fileName := filepath.Join("catchpoints", catchpointRoundToPath(round))
	catchpointPath := filepath.Join(au.dbDirectory, fileName)
	file, err := os.OpenFile(catchpointPath, os.O_RDONLY, 0666)
	if err == nil && file != nil {
		// great, if found that we should have had this in the database.. add this one now :
		fileInfo, err := file.Stat()
		if err != nil {
			// we couldn't get the stat, so just return with the file.
			return &readCloseSizer{ReadCloser: file, size: -1}, nil
		}

		err = au.saveCatchpointFile(round, fileName, fileInfo.Size(), "")
		if err != nil {
			au.log.Warnf("accountUpdates: getCatchpointStream: unable to save missing catchpoint entry: %v", err)
		}
		return &readCloseSizer{ReadCloser: file, size: fileInfo.Size()}, nil
	}
	return nil, ErrNoEntry{}
}

// functions below this line are all internal functions

// accountUpdatesLedgerEvaluator is a "ledger emulator" which is used *only* by initializeCaches, as a way to shortcut
// the locks taken by the real ledger object when making requests that are being served by the accountUpdates.
// Using this struct allow us to take the tracker lock *before* calling the loadFromDisk, and having the operation complete
// without taking any locks. Note that it's not only the locks performance that is gained : by having the loadFrom disk
// not requiring any external locks, we can safely take a trackers lock on the ledger during reloadLedger, which ensures
// that even during catchpoint catchup mode switch, we're still correctly protected by a mutex.
type accountUpdatesLedgerEvaluator struct {
	// au is the associated accountUpdates structure which invoking the trackerEvalVerified function, passing this structure as input.
	// the accountUpdatesLedgerEvaluator would access the underlying accountUpdates function directly, bypassing the balances mutex lock.
	au *accountUpdates
	// prevHeader is the previous header to the current one. The usage of this is only in the context of initializeCaches where we iteratively
	// building the StateDelta, which requires a peek on the "previous" header information.
	prevHeader bookkeeping.BlockHeader
}

// GenesisHash returns the genesis hash
func (aul *accountUpdatesLedgerEvaluator) GenesisHash() crypto.Digest {
	return aul.au.ledger.GenesisHash()
}

// CompactCertVoters returns the top online accounts at round rnd.
func (aul *accountUpdatesLedgerEvaluator) CompactCertVoters(rnd basics.Round) (voters *VotersForRound, err error) {
	return aul.au.voters.getVoters(rnd)
}

// BlockHdr returns the header of the given round. When the evaluator is running, it's only referring to the previous header, which is what we
// are providing here. Any attempt to access a different header would get denied.
func (aul *accountUpdatesLedgerEvaluator) BlockHdr(r basics.Round) (bookkeeping.BlockHeader, error) {
	if r == aul.prevHeader.Round {
		return aul.prevHeader, nil
	}
	return bookkeeping.BlockHeader{}, ErrNoEntry{}
}

// Totals returns the totals for a given round
func (aul *accountUpdatesLedgerEvaluator) Totals(rnd basics.Round) (AccountTotals, error) {
	return aul.au.totalsImpl(rnd)
}

// CheckDup test to see if the given transaction id/lease already exists. It's not needed by the accountUpdatesLedgerEvaluator and implemented as a stub.
func (aul *accountUpdatesLedgerEvaluator) CheckDup(config.ConsensusParams, basics.Round, basics.Round, basics.Round, transactions.Txid, TxLease) error {
	// this is a non-issue since this call will never be made on non-validating evaluation
	return fmt.Errorf("accountUpdatesLedgerEvaluator: tried to check for dup during accountUpdates initialization ")
}

// lookupWithoutRewards returns the account balance for a given address at a given round, without the reward
func (aul *accountUpdatesLedgerEvaluator) LookupWithoutRewards(rnd basics.Round, addr basics.Address) (basics.AccountData, basics.Round, error) {
	return aul.au.lookupWithoutRewards(rnd, addr, false /*don't sync*/)
}

// GetCreatorForRound returns the asset/app creator for a given asset/app index at a given round
func (aul *accountUpdatesLedgerEvaluator) GetCreatorForRound(rnd basics.Round, cidx basics.CreatableIndex, ctype basics.CreatableType) (creator basics.Address, ok bool, err error) {
	return aul.au.getCreatorForRound(rnd, cidx, ctype, false /* don't sync */)
}

// totalsImpl returns the totals for a given round
func (au *accountUpdates) totalsImpl(rnd basics.Round) (totals AccountTotals, err error) {
	offset, err := au.roundOffset(rnd)
	if err != nil {
		return
	}

	totals = au.roundTotals[offset]
	return
}

// initializeCaches fills up the accountUpdates cache with the most recent ~320 blocks
func (au *accountUpdates) initializeCaches(lastBalancesRound, lastestBlockRound, writingCatchpointRound basics.Round) (catchpointBlockDigest crypto.Digest, err error) {
	var blk bookkeeping.Block
	var delta StateDelta

	accLedgerEval := accountUpdatesLedgerEvaluator{
		au: au,
	}
	if lastBalancesRound < lastestBlockRound {
		accLedgerEval.prevHeader, err = au.ledger.BlockHdr(lastBalancesRound)
		if err != nil {
			return
		}
	}

	for lastBalancesRound < lastestBlockRound {
		next := lastBalancesRound + 1

		blk, err = au.ledger.Block(next)
		if err != nil {
			return
		}

		delta, err = au.ledger.trackerEvalVerified(blk, &accLedgerEval)
		if err != nil {
			return
		}

		au.newBlockImpl(blk, delta)
		lastBalancesRound = next

		if next == basics.Round(writingCatchpointRound) {
			catchpointBlockDigest = blk.Digest()
		}

		accLedgerEval.prevHeader = *delta.hdr
	}
	return
}

// initializeFromDisk performs the atomic operation of loading the accounts data information from disk
// and preparing the accountUpdates for operation, including initializing the commitSyncer goroutine.
func (au *accountUpdates) initializeFromDisk(l ledgerForTracker) (lastBalancesRound, lastestBlockRound basics.Round, err error) {
	au.dbs = l.trackerDB()
	au.log = l.trackerLog()
	au.ledger = l

	if au.initAccounts == nil {
		err = fmt.Errorf("accountUpdates.initializeFromDisk: initAccounts not set")
		return
	}

	lastestBlockRound = l.Latest()
	start := time.Now()
	ledgerAccountsinitCount.Inc(nil)
	err = au.dbs.wdb.Atomic(func(ctx context.Context, tx *sql.Tx) error {
		var err0 error
		au.dbRound, err0 = au.accountsInitialize(ctx, tx)
		if err0 != nil {
			return err0
		}
		// Check for blocks DB and tracker DB un-sync
		if au.dbRound > lastestBlockRound {
			au.log.Warnf("accountUpdates.initializeFromDisk: resetting accounts DB (on round %v, but blocks DB's latest is %v)", au.dbRound, lastestBlockRound)
			err0 = accountsReset(tx)
			if err0 != nil {
				return err0
			}
			au.dbRound, err0 = au.accountsInitialize(ctx, tx)
			if err0 != nil {
				return err0
			}
		}

		totals, err0 := accountsTotals(tx, false)
		if err0 != nil {
			return err0
		}

		au.roundTotals = []AccountTotals{totals}
		return nil
	})
	ledgerAccountsinitMicros.AddMicrosecondsSince(start, nil)
	if err != nil {
		return
	}

	// the VacuumDatabase would be a no-op if au.vacuumOnStartup is cleared.
	au.vacuumDatabase(context.Background())
	if err != nil {
		return
	}

	au.accountsq, err = accountsDbInit(au.dbs.rdb.Handle, au.dbs.wdb.Handle)

	au.lastCatchpointLabel, _, err = au.accountsq.readCatchpointStateString(context.Background(), catchpointStateLastCatchpoint)
	if err != nil {
		return
	}

	hdr, err := l.BlockHdr(au.dbRound)
	if err != nil {
		return
	}
	au.protos = []config.ConsensusParams{config.Consensus[hdr.CurrentProtocol]}
	au.deltas = nil
	au.creatableDeltas = nil
	au.accounts = make(map[basics.Address]modifiedAccount)
	au.creatables = make(map[basics.CreatableIndex]modifiedCreatable)
	au.deltasAccum = []int{0}
	au.roundDigest = nil

	au.catchpointWriting = 0
	// keep these channel closed if we're not generating catchpoint
	au.catchpointSlowWriting = make(chan struct{}, 1)
	close(au.catchpointSlowWriting)
	au.ctx, au.ctxCancel = context.WithCancel(context.Background())
	au.committedOffset = make(chan deferredCommit, 1)
	au.commitSyncerClosed = make(chan struct{})
	go au.commitSyncer(au.committedOffset)

	lastBalancesRound = au.dbRound
	au.baseAccounts.init(au.log, baseAccountsPendingAccountsBufferSize, baseAccountsPendingAccountsWarnThreshold)

	return
}

// accountHashBuilder calculates the hash key used for the trie by combining the account address and the account data
func accountHashBuilder(addr basics.Address, accountData basics.AccountData, encodedAccountData []byte) []byte {
	hash := make([]byte, 4+crypto.DigestSize)
	// write out the lowest 32 bits of the reward base. This should improve the caching of the trie by allowing
	// recent updated to be in-cache, and "older" nodes will be left alone.
	for i, rewards := 3, accountData.RewardsBase; i >= 0; i, rewards = i-1, rewards>>8 {
		// the following takes the rewards & 255 -> hash[i]
		hash[i] = byte(rewards)
	}
	entryHash := crypto.Hash(append(addr[:], encodedAccountData[:]...))
	copy(hash[4:], entryHash[:])
	return hash[:]
}

// accountsInitialize initializes the accounts DB if needed and return current account round.
// as part of the initialization, it tests the current database schema version, and perform upgrade
// procedures to bring it up to the database schema supported by the binary.
func (au *accountUpdates) accountsInitialize(ctx context.Context, tx *sql.Tx) (basics.Round, error) {
	// check current database version.
	dbVersion, err := db.GetUserVersion(ctx, tx)
	if err != nil {
		return 0, fmt.Errorf("accountsInitialize unable to read database schema version : %v", err)
	}

	// if database version is greater than supported by current binary, write a warning. This would keep the existing
	// fallback behavior where we could use an older binary iff the schema happen to be backward compatible.
	if dbVersion > accountDBVersion {
		au.log.Warnf("accountsInitialize database schema version is %d, but algod supports only %d", dbVersion, accountDBVersion)
	}

	if dbVersion < accountDBVersion {
		au.log.Infof("accountsInitialize upgrading database schema from version %d to version %d", dbVersion, accountDBVersion)

		for dbVersion < accountDBVersion {
			au.log.Infof("accountsInitialize performing upgrade from version %d", dbVersion)
			// perform the initialization/upgrade
			switch dbVersion {
			case 0:
				dbVersion, err = au.upgradeDatabaseSchema0(ctx, tx)
				if err != nil {
					au.log.Warnf("accountsInitialize failed to upgrade accounts database (ledger.tracker.sqlite) from schema 0 : %v", err)
					return 0, err
				}
			case 1:
				dbVersion, err = au.upgradeDatabaseSchema1(ctx, tx)
				if err != nil {
					au.log.Warnf("accountsInitialize failed to upgrade accounts database (ledger.tracker.sqlite) from schema 1 : %v", err)
					return 0, err
				}
			case 2:
				dbVersion, err = au.upgradeDatabaseSchema2(ctx, tx)
				if err != nil {
					au.log.Warnf("accountsInitialize failed to upgrade accounts database (ledger.tracker.sqlite) from schema 2 : %v", err)
					return 0, err
				}
			case 3:
				dbVersion, err = au.upgradeDatabaseSchema3(ctx, tx)
				if err != nil {
					au.log.Warnf("accountsInitialize failed to upgrade accounts database (ledger.tracker.sqlite) from schema 3 : %v", err)
					return 0, err
				}
			default:
				return 0, fmt.Errorf("accountsInitialize unable to upgrade database from schema version %d", dbVersion)
			}
		}

		au.log.Infof("accountsInitialize database schema upgrade complete")
	}

	rnd, hashRound, err := accountsRound(tx)
	if err != nil {
		return 0, err
	}

	if hashRound != rnd {
		// if the hashed round is different then the base round, something was modified, and the accounts aren't in sync
		// with the hashes.
		err = resetAccountHashes(tx)
		if err != nil {
			return 0, err
		}
		// if catchpoint is disabled on this node, we could complete the initialization right here.
		if au.catchpointInterval == 0 {
			return rnd, nil
		}
	}

	// create the merkle trie for the balances
	committer, err := makeMerkleCommitter(tx, false)
	if err != nil {
		return 0, fmt.Errorf("accountsInitialize was unable to makeMerkleCommitter: %v", err)
	}

	trie, err := merkletrie.MakeTrie(committer, trieMemoryConfig)
	if err != nil {
		return 0, fmt.Errorf("accountsInitialize was unable to MakeTrie: %v", err)
	}

	// we might have a database that was previously initialized, and now we're adding the balances trie. In that case, we need to add all the existing balances to this trie.
	// we can figure this out by examining the hash of the root:
	rootHash, err := trie.RootHash()
	if err != nil {
		return rnd, fmt.Errorf("accountsInitialize was unable to retrieve trie root hash: %v", err)
	}

	if rootHash.IsZero() {
		au.log.Infof("accountsInitialize rebuilding merkle trie for round %d", rnd)
		accountBuilderIt := makeOrderedAccountsIter(tx, trieRebuildAccountChunkSize)
		defer accountBuilderIt.Close(ctx)
		startTrieBuildTime := time.Now()
		accountsCount := 0
		lastRebuildTime := startTrieBuildTime
		pendingAccounts := 0
		totalOrderedAccounts := 0
		for {
			accts, processedRows, err := accountBuilderIt.Next(ctx)
			if err == sql.ErrNoRows {
				// the account builder would return sql.ErrNoRows when no more data is available.
				break
			} else if err != nil {
				return rnd, err
			}

			if len(accts) > 0 {
				accountsCount += len(accts)
				pendingAccounts += len(accts)
				for _, acct := range accts {
					added, err := trie.Add(acct.digest)
					if err != nil {
						return rnd, fmt.Errorf("accountsInitialize was unable to add changes to trie: %v", err)
					}
					if !added {
						au.log.Warnf("accountsInitialize attempted to add duplicate hash '%s' to merkle trie for account %v", hex.EncodeToString(acct.digest), acct.address)
					}
				}

				if pendingAccounts >= trieRebuildCommitFrequency {
					// this trie Evict will commit using the current transaction.
					// if anything goes wrong, it will still get rolled back.
					_, err = trie.Evict(true)
					if err != nil {
						return 0, fmt.Errorf("accountsInitialize was unable to commit changes to trie: %v", err)
					}
					pendingAccounts = 0
				}

				if time.Now().Sub(lastRebuildTime) > 5*time.Second {
					// let the user know that the trie is still being rebuilt.
					au.log.Infof("accountsInitialize still building the trie, and processed so far %d accounts", accountsCount)
					lastRebuildTime = time.Now()
				}
			} else if processedRows > 0 {
				totalOrderedAccounts += processedRows
				// if it's not ordered, we can ignore it for now; we'll just increase the counters and emit logs periodically.
				if time.Now().Sub(lastRebuildTime) > 5*time.Second {
					// let the user know that the trie is still being rebuilt.
					au.log.Infof("accountsInitialize still building the trie, and hashed so far %d accounts", totalOrderedAccounts)
					lastRebuildTime = time.Now()
				}
			}
		}

		// this trie Evict will commit using the current transaction.
		// if anything goes wrong, it will still get rolled back.
		_, err = trie.Evict(true)
		if err != nil {
			return 0, fmt.Errorf("accountsInitialize was unable to commit changes to trie: %v", err)
		}

		// we've just updated the merkle trie, update the hashRound to reflect that.
		err = updateAccountsRound(tx, rnd, rnd)
		if err != nil {
			return 0, fmt.Errorf("accountsInitialize was unable to update the account round to %d: %v", rnd, err)
		}

		au.log.Infof("accountsInitialize rebuilt the merkle trie with %d entries in %v", accountsCount, time.Now().Sub(startTrieBuildTime))
	}
	au.balancesTrie = trie
	return rnd, nil
}

// upgradeDatabaseSchema0 upgrades the database schema from version 0 to version 1
//
// Schema of version 0 is expected to be aligned with the schema used on version 2.0.8 or before.
// Any database of version 2.0.8 would be of version 0. At this point, the database might
// have the following tables : ( i.e. a newly created database would not have these )
// * acctrounds
// * accounttotals
// * accountbase
// * assetcreators
// * storedcatchpoints
// * accounthashes
// * catchpointstate
//
// As the first step of the upgrade, the above tables are being created if they do not already exists.
// Following that, the assetcreators table is being altered by adding a new column to it (ctype).
// Last, in case the database was just created, it would get initialized with the following:
// The accountbase would get initialized with the au.initAccounts
// The accounttotals would get initialized to align with the initialization account added to accountbase
// The acctrounds would get updated to indicate that the balance matches round 0
//
func (au *accountUpdates) upgradeDatabaseSchema0(ctx context.Context, tx *sql.Tx) (updatedDBVersion int32, err error) {
	au.log.Infof("accountsInitialize initializing schema")
	err = accountsInit(tx, au.initAccounts, au.initProto)
	if err != nil {
		return 0, fmt.Errorf("accountsInitialize unable to initialize schema : %v", err)
	}
	_, err = db.SetUserVersion(ctx, tx, 1)
	if err != nil {
		return 0, fmt.Errorf("accountsInitialize unable to update database schema version from 0 to 1: %v", err)
	}
	return 1, nil
}

// upgradeDatabaseSchema1 upgrades the database schema from version 1 to version 2
//
// The schema updated to version 2 intended to ensure that the encoding of all the accounts data is
// both canonical and identical across the entire network. On release 2.0.5 we released an upgrade to the messagepack.
// the upgraded messagepack was decoding the account data correctly, but would have different
// encoding compared to it's predecessor. As a result, some of the account data that was previously stored
// would have different encoded representation than the one on disk.
// To address this, this startup procedure would attempt to scan all the accounts data. for each account data, we would
// see if it's encoding aligns with the current messagepack encoder. If it doesn't we would update it's encoding.
// then, depending if we found any such account data, we would reset the merkle trie and stored catchpoints.
// once the upgrade is complete, the accountsInitialize would (if needed) rebuild the merkle trie using the new
// encoded accounts.
//
// This upgrade doesn't change any of the actual database schema ( i.e. tables, indexes ) but rather just performing
// a functional update to it's content.
//
func (au *accountUpdates) upgradeDatabaseSchema1(ctx context.Context, tx *sql.Tx) (updatedDBVersion int32, err error) {
	// update accounts encoding.
	au.log.Infof("accountsInitialize verifying accounts data encoding")
	modifiedAccounts, err := reencodeAccounts(ctx, tx)
	if err != nil {
		return 0, err
	}

	if modifiedAccounts > 0 {
		au.log.Infof("accountsInitialize reencoded %d accounts", modifiedAccounts)

		au.log.Infof("accountsInitialize resetting account hashes")
		// reset the merkle trie
		err = resetAccountHashes(tx)
		if err != nil {
			return 0, fmt.Errorf("accountsInitialize unable to reset account hashes : %v", err)
		}

		au.log.Infof("accountsInitialize preparing queries")
		// initialize a new accountsq with the incoming transaction.
		accountsq, err := accountsDbInit(tx, tx)
		if err != nil {
			return 0, fmt.Errorf("accountsInitialize unable to prepare queries : %v", err)
		}

		// close the prepared statements when we're done with them.
		defer accountsq.close()

		au.log.Infof("accountsInitialize resetting prior catchpoints")
		// delete the last catchpoint label if we have any.
		_, err = accountsq.writeCatchpointStateString(ctx, catchpointStateLastCatchpoint, "")
		if err != nil {
			return 0, fmt.Errorf("accountsInitialize unable to clear prior catchpoint : %v", err)
		}

		au.log.Infof("accountsInitialize deleting stored catchpoints")
		// delete catchpoints.
		err = au.deleteStoredCatchpoints(ctx, accountsq)
		if err != nil {
			return 0, fmt.Errorf("accountsInitialize unable to delete stored catchpoints : %v", err)
		}
	} else {
		au.log.Infof("accountsInitialize found that no accounts needed to be reencoded")
	}

	// update version
	_, err = db.SetUserVersion(ctx, tx, 2)
	if err != nil {
		return 0, fmt.Errorf("accountsInitialize unable to update database schema version from 1 to 2: %v", err)
	}
	return 2, nil
}

// upgradeDatabaseSchema2 upgrades the database schema from version 2 to version 3
//
// This upgrade only enables the database vacuuming which will take place once the upgrade process is complete.
// If the user has already specified the OptimizeAccountsDatabaseOnStartup flag in the configuration file, this
// step becomes a no-op.
//
func (au *accountUpdates) upgradeDatabaseSchema2(ctx context.Context, tx *sql.Tx) (updatedDBVersion int32, err error) {
	au.vacuumOnStartup = true

	// update version
	_, err = db.SetUserVersion(ctx, tx, 3)
	if err != nil {
		return 0, fmt.Errorf("accountsInitialize unable to update database schema version from 2 to 3: %v", err)
	}
	return 3, nil
}

// upgradeDatabaseSchema3 upgrades the database schema from version 3 to version 4,
// adding the normalizedonlinebalance column to the accountbase table.
func (au *accountUpdates) upgradeDatabaseSchema3(ctx context.Context, tx *sql.Tx) (updatedDBVersion int32, err error) {
	err = accountsAddNormalizedBalance(tx, au.ledger.GenesisProto())
	if err != nil {
		return 0, err
	}

	// update version
	_, err = db.SetUserVersion(ctx, tx, 4)
	if err != nil {
		return 0, fmt.Errorf("accountsInitialize unable to update database schema version from 3 to 4: %v", err)
	}
	return 4, nil
}

// deleteStoredCatchpoints iterates over the storedcatchpoints table and deletes all the files stored on disk.
// once all the files have been deleted, it would go ahead and remove the entries from the table.
func (au *accountUpdates) deleteStoredCatchpoints(ctx context.Context, dbQueries *accountsDbQueries) (err error) {
	catchpointsFilesChunkSize := 50
	for {
		fileNames, err := dbQueries.getOldestCatchpointFiles(ctx, catchpointsFilesChunkSize, 0)
		if err != nil {
			return err
		}
		if len(fileNames) == 0 {
			break
		}

		for round, fileName := range fileNames {
			absCatchpointFileName := filepath.Join(au.dbDirectory, fileName)
			err = os.Remove(absCatchpointFileName)
			if err == nil || os.IsNotExist(err) {
				// it's ok if the file doesn't exist. just remove it from the database and we'll be good to go.
				err = nil
			} else {
				// we can't delete the file, abort -
				return fmt.Errorf("unable to delete old catchpoint file '%s' : %v", absCatchpointFileName, err)
			}
			// clear the entry from the database
			err = dbQueries.storeCatchpoint(ctx, round, "", "", 0)
			if err != nil {
				return err
			}
		}
	}
	return nil
}

// accountsUpdateBalances applies the given deltas map to the merkle trie
func (au *accountUpdates) accountsUpdateBalances(accountsDeltas map[basics.Address]accountDeltaCount) (err error) {
	if au.catchpointInterval == 0 {
		return nil
	}
	var added, deleted bool
	accumulatedChanges := 0

	for addr, delta := range accountsDeltas {
		if !delta.old.accountData.IsZero() {
			deleteHash := accountHashBuilder(addr, delta.old.accountData, protocol.Encode(&delta.old.accountData))
			deleted, err = au.balancesTrie.Delete(deleteHash)
			if err != nil {
				return err
			}
			if !deleted {
				au.log.Warnf("failed to delete hash '%s' from merkle trie for account %v", hex.EncodeToString(deleteHash), addr)
			} else {
				accumulatedChanges++
			}
		}

		if !delta.new.IsZero() {
			addHash := accountHashBuilder(addr, delta.new, protocol.Encode(&delta.new))
			added, err = au.balancesTrie.Add(addHash)
			if err != nil {
				return err
			}
			if !added {
				au.log.Warnf("attempted to add duplicate hash '%s' to merkle trie for account %v", hex.EncodeToString(addHash), addr)
			} else {
				accumulatedChanges++
			}
		}
	}
	if accumulatedChanges >= trieAccumulatedChangesFlush {
		accumulatedChanges = 0
		_, err = au.balancesTrie.Commit()
		if err != nil {
			return
		}
	}

	// write it all to disk.
	if accumulatedChanges > 0 {
		_, err = au.balancesTrie.Commit()
	}
	return
}

// newBlockImpl is the accountUpdates implementation of the ledgerTracker interface. This is the "internal" facing function
// which assumes that no lock need to be taken.
func (au *accountUpdates) newBlockImpl(blk bookkeeping.Block, delta StateDelta) {
	proto := config.Consensus[blk.CurrentProtocol]
	rnd := blk.Round()

	if rnd <= au.latest() {
		// Duplicate, ignore.
		return
	}

	if rnd != au.latest()+1 {
		au.log.Panicf("accountUpdates: newBlockImpl %d too far in the future, dbRound %d, deltas %d", rnd, au.dbRound, len(au.deltas))
	}
	au.deltas = append(au.deltas, delta.accts)
	au.protos = append(au.protos, proto)
	au.creatableDeltas = append(au.creatableDeltas, delta.creatables)
	au.roundDigest = append(au.roundDigest, blk.Digest())
	au.deltasAccum = append(au.deltasAccum, len(delta.accts)+au.deltasAccum[len(au.deltasAccum)-1])

	var ot basics.OverflowTracker
	newTotals := au.roundTotals[len(au.roundTotals)-1]
	allBefore := newTotals.All()
	newTotals.applyRewards(delta.hdr.RewardsLevel, &ot)

	au.baseAccounts.flushPendingWrites()

	var previousAccountData basics.AccountData
	for addr, data := range delta.accts {
		if latestAcctData, has := au.accounts[addr]; has {
			previousAccountData = latestAcctData.data
		} else if baseAccountData, has := au.baseAccounts.read(addr); has {
			previousAccountData = baseAccountData.accountData
		} else {
			// it's missing from the base accounts, so we'll try to load it from disk.
			if acctData, err := au.accountsq.lookup(addr); err != nil {
				au.log.Panicf("accountUpdates: newBlockImpl failed to lookup account %v when processing round %d : %v", addr, rnd, err)
			} else {
				previousAccountData = acctData.accountData
				au.baseAccounts.write(acctData)
			}
		}

		newTotals.delAccount(proto, previousAccountData, &ot)
		newTotals.addAccount(proto, data.new, &ot)

		macct := au.accounts[addr]
		macct.ndeltas++
		macct.data = data.new
		au.accounts[addr] = macct
	}

	for cidx, cdelta := range delta.creatables {
		mcreat := au.creatables[cidx]
		mcreat.creator = cdelta.creator
		mcreat.created = cdelta.created
		mcreat.ctype = cdelta.ctype
		mcreat.ndeltas++
		au.creatables[cidx] = mcreat
	}

	if ot.Overflowed {
		au.log.Panicf("accountUpdates: newBlockImpl %d overflowed totals", rnd)
	}
	allAfter := newTotals.All()
	if allBefore != allAfter {
		au.log.Panicf("accountUpdates: newBlockImpl sum of money changed from %d to %d", allBefore.Raw, allAfter.Raw)
	}

	au.roundTotals = append(au.roundTotals, newTotals)

	au.voters.newBlock(blk.BlockHeader)

	// calling resize would drop old entries from the base accounts.
	newBaseAccountSize := (len(au.accounts) + 1) + baseAccountsPendingAccountsBufferSize
	au.baseAccounts.resize(newBaseAccountSize)
}

// lookupWithRewards returns the account data for a given address at a given round.
// The rewards are added to the AccountData before returning. Note that the function doesn't update the account with the rewards,
// even while it does return the AccoutData which represent the "rewarded" account data.
func (au *accountUpdates) lookupWithRewards(rnd basics.Round, addr basics.Address) (data basics.AccountData, err error) {
	au.accountsMu.RLock()
	needUnlock := true
	defer func() {
		if needUnlock {
			au.accountsMu.RUnlock()
		}
	}()
	var offset uint64
	var rewardsProto config.ConsensusParams
	var rewardsLevel uint64
	var persistedData persistedAccountData
	withRewards := true
	for {
		currentDbRound := au.dbRound
		currentDeltaLen := len(au.deltas)
		offset, err = au.roundOffset(rnd)
		if err != nil {
			return
		}

		rewardsProto = au.protos[offset]
		rewardsLevel = au.roundTotals[offset].RewardsLevel

		// we're testing the withRewards here and setting the defer function only once, and only if withRewards is true.
		// we want to make this defer only after setting the above rewardsProto/rewardsLevel.
		if withRewards {
			defer func() {
				if err == nil {
					data = data.WithUpdatedRewards(rewardsProto, rewardsLevel)
				}
			}()
			withRewards = false
		}

		// check if we've had this address modified in the past rounds. ( i.e. if it's in the deltas )
		macct, indeltas := au.accounts[addr]
		if indeltas {
			// Check if this is the most recent round, in which case, we can
			// use a cache of the most recent account state.
			if offset == uint64(len(au.deltas)) {
				return macct.data, nil
			}
			// the account appears in the deltas, but we don't know if it appears in the
			// delta range of [0..offset], so we'll need to check :
			// Traverse the deltas backwards to ensure that later updates take
			// priority if present.
			for offset > 0 {
				offset--
				d, ok := au.deltas[offset][addr]
				if ok {
					return d.new, nil
				}
			}
		}

		// check the baseAccounts -
		if macct, has := au.baseAccounts.read(addr); has && macct.round == currentDbRound {
			// we don't technically need this, since it's already in the baseAccounts, however, writing this over
			// would ensure that we promote this field.
			au.baseAccounts.writePending(macct)
			return macct.accountData, nil
		}

		au.accountsMu.RUnlock()
		needUnlock = false

		// No updates of this account in the in-memory deltas; use on-disk DB.
		// The check in roundOffset() made sure the round is exactly the one
		// present in the on-disk DB.  As an optimization, we avoid creating
		// a separate transaction here, and directly use a prepared SQL query
		// against the database.
		persistedData, err = au.accountsq.lookup(addr)
		if persistedData.round == currentDbRound {
			au.baseAccounts.writePending(persistedData)
			return persistedData.accountData, err
		}

<<<<<<< HEAD
		if persistedData.round < currentDbRound {
			au.log.Errorf("accountUpdates.lookupWithRewardsImpl: database round %d is behind in-memory round %d", persistedData.round, currentDbRound)
			return basics.AccountData{}, &StaleDatabaseRoundError{databaseRound: persistedData.round, memoryRound: currentDbRound}
=======
		if dbRound < currentDbRound {
			au.log.Errorf("accountUpdates.lookupWithRewards: database round %d is behind in-memory round %d", dbRound, currentDbRound)
			return basics.AccountData{}, &StaleDatabaseRoundError{databaseRound: dbRound, memoryRound: currentDbRound}
>>>>>>> 5a8c0cba
		}
		au.accountsMu.RLock()
		needUnlock = true
		for currentDbRound >= au.dbRound && currentDeltaLen == len(au.deltas) {
			au.accountsReadCond.Wait()
		}
	}
}

// lookupWithoutRewards returns the account data for a given address at a given round.
func (au *accountUpdates) lookupWithoutRewards(rnd basics.Round, addr basics.Address, synchronized bool) (data basics.AccountData, validThrough basics.Round, err error) {
	needUnlock := false
	if synchronized {
		au.accountsMu.RLock()
		needUnlock = true
	}
	defer func() {
		if needUnlock {
			au.accountsMu.RUnlock()
		}
	}()
	var offset uint64
	var persistedData persistedAccountData
	for {
		currentDbRound := au.dbRound
		currentDeltaLen := len(au.deltas)
		offset, err = au.roundOffset(rnd)
		if err != nil {
			return
		}

		// check if we've had this address modified in the past rounds. ( i.e. if it's in the deltas )
		macct, indeltas := au.accounts[addr]
		if indeltas {
			// Check if this is the most recent round, in which case, we can
			// use a cache of the most recent account state.
			if offset == uint64(len(au.deltas)) {
				return macct.data, rnd, nil
			}
			// the account appears in the deltas, but we don't know if it appears in the
			// delta range of [0..offset], so we'll need to check :
			// Traverse the deltas backwards to ensure that later updates take
			// priority if present.
			for offset > 0 {
				offset--
				d, ok := au.deltas[offset][addr]
				if ok {
					// the returned validThrough here is not optimal, but it still correct. We could get a more accurate value by scanning
					// the deltas forward, but this would be time consuming loop, which might not pay off.
					return d.new, rnd, nil
				}
			}
		} else {
			// we know that the account in not in the deltas - so there is no point in scanning it.
			// we've going to fall back to search in the database, but before doing so, we should
			// update the rnd so that it would point to the end of the known delta range.
			// ( that would give us the best validity range )
			rnd = currentDbRound + basics.Round(currentDeltaLen)
		}

		// check the baseAccounts -
		if macct, has := au.baseAccounts.read(addr); has {
			// we don't technically need this, since it's already in the baseAccounts, however, writing this over
			// would ensure that we promote this field.
			au.baseAccounts.writePending(macct)
			return macct.accountData, rnd, nil
		}

		if synchronized {
			au.accountsMu.RUnlock()
			needUnlock = false
		}
		// No updates of this account in the in-memory deltas; use on-disk DB.
		// The check in roundOffset() made sure the round is exactly the one
		// present in the on-disk DB.  As an optimization, we avoid creating
		// a separate transaction here, and directly use a prepared SQL query
		// against the database.
		persistedData, err = au.accountsq.lookup(addr)
		if persistedData.round == currentDbRound {
			au.baseAccounts.writePending(persistedData)
			return persistedData.accountData, rnd, err
		}
		if synchronized {
<<<<<<< HEAD
			if persistedData.round < currentDbRound {
				au.log.Errorf("accountUpdates.lookupWithoutRewardsImpl: database round %d is behind in-memory round %d", persistedData.round, currentDbRound)
				return basics.AccountData{}, basics.Round(0), &StaleDatabaseRoundError{databaseRound: persistedData.round, memoryRound: currentDbRound}
=======
			if dbRound < currentDbRound {
				au.log.Errorf("accountUpdates.lookupWithoutRewards: database round %d is behind in-memory round %d", dbRound, currentDbRound)
				return basics.AccountData{}, basics.Round(0), &StaleDatabaseRoundError{databaseRound: dbRound, memoryRound: currentDbRound}
>>>>>>> 5a8c0cba
			}
			au.accountsMu.RLock()
			needUnlock = true
			for currentDbRound >= au.dbRound && currentDeltaLen == len(au.deltas) {
				au.accountsReadCond.Wait()
			}
		} else {
			// in non-sync mode, we don't wait since we already assume that we're synchronized.
<<<<<<< HEAD
			au.log.Errorf("accountUpdates.lookupWithoutRewardsImpl: database round %d mismatching in-memory round %d", persistedData.round, currentDbRound)
			return basics.AccountData{}, basics.Round(0), &MismatchingDatabaseRoundError{databaseRound: persistedData.round, memoryRound: currentDbRound}
=======
			au.log.Errorf("accountUpdates.lookupWithoutRewards: database round %d mismatching in-memory round %d", dbRound, currentDbRound)
			return basics.AccountData{}, basics.Round(0), &MismatchingDatabaseRoundError{databaseRound: dbRound, memoryRound: currentDbRound}
>>>>>>> 5a8c0cba
		}
	}
}

// getCreatorForRound returns the asset/app creator for a given asset/app index at a given round
func (au *accountUpdates) getCreatorForRound(rnd basics.Round, cidx basics.CreatableIndex, ctype basics.CreatableType, synchronized bool) (creator basics.Address, ok bool, err error) {
	unlock := false
	if synchronized {
		au.accountsMu.RLock()
		unlock = true
	}
	defer func() {
		if unlock {
			au.accountsMu.RUnlock()
		}
	}()
	var dbRound basics.Round
	var offset uint64
	for {
		currentDbRound := au.dbRound
		currentDeltaLen := len(au.deltas)
		offset, err = au.roundOffset(rnd)
		if err != nil {
			return basics.Address{}, false, err
		}

		// If this is the most recent round, au.creatables has the latest
		// state and we can skip scanning backwards over creatableDeltas
		if offset == uint64(len(au.deltas)) {
			// Check if we already have the asset/creator in cache
			creatableDelta, ok := au.creatables[cidx]
			if ok {
				if creatableDelta.created && creatableDelta.ctype == ctype {
					return creatableDelta.creator, true, nil
				}
				return basics.Address{}, false, nil
			}
		} else {
			for offset > 0 {
				offset--
				creatableDelta, ok := au.creatableDeltas[offset][cidx]
				if ok {
					if creatableDelta.created && creatableDelta.ctype == ctype {
						return creatableDelta.creator, true, nil
					}
					return basics.Address{}, false, nil
				}
			}
		}

		if synchronized {
			au.accountsMu.RUnlock()
			unlock = false
		}
		// Check the database
		creator, ok, dbRound, err = au.accountsq.lookupCreator(cidx, ctype)

		if dbRound == currentDbRound {
			return
		}
		if synchronized {
			if dbRound < currentDbRound {
				au.log.Errorf("accountUpdates.getCreatorForRound: database round %d is behind in-memory round %d", dbRound, currentDbRound)
				return basics.Address{}, false, &StaleDatabaseRoundError{databaseRound: dbRound, memoryRound: currentDbRound}
			}
			au.accountsMu.RLock()
			unlock = true
			for currentDbRound >= au.dbRound && currentDeltaLen == len(au.deltas) {
				au.accountsReadCond.Wait()
			}
		} else {
			au.log.Errorf("accountUpdates.getCreatorForRound: database round %d mismatching in-memory round %d", dbRound, currentDbRound)
			return basics.Address{}, false, &MismatchingDatabaseRoundError{databaseRound: dbRound, memoryRound: currentDbRound}
		}
	}
}

// accountsCreateCatchpointLabel creates a catchpoint label and write it.
func (au *accountUpdates) accountsCreateCatchpointLabel(committedRound basics.Round, totals AccountTotals, ledgerBlockDigest crypto.Digest, trieBalancesHash crypto.Digest) (label string, err error) {
	cpLabel := makeCatchpointLabel(committedRound, ledgerBlockDigest, trieBalancesHash, totals)
	label = cpLabel.String()
	_, err = au.accountsq.writeCatchpointStateString(context.Background(), catchpointStateLastCatchpoint, label)
	return
}

// roundOffset calculates the offset of the given round compared to the current dbRound. Requires that the lock would be taken.
func (au *accountUpdates) roundOffset(rnd basics.Round) (offset uint64, err error) {
	if rnd < au.dbRound {
		err = &RoundOffsetError{
			round:   rnd,
			dbRound: au.dbRound,
		}
		return
	}

	off := uint64(rnd - au.dbRound)
	if off > uint64(len(au.deltas)) {
		err = fmt.Errorf("round %d too high: dbRound %d, deltas %d", rnd, au.dbRound, len(au.deltas))
		return
	}

	return off, nil
}

// commitSyncer is the syncer go-routine function which perform the database updates. Internally, it dequeues deferedCommits and
// send the tasks to commitRound for completing the operation.
func (au *accountUpdates) commitSyncer(deferedCommits chan deferredCommit) {
	defer close(au.commitSyncerClosed)
	for {
		select {
		case committedOffset, ok := <-deferedCommits:
			if !ok {
				return
			}
			au.commitRound(committedOffset.offset, committedOffset.dbRound, committedOffset.lookback)
		case <-au.ctx.Done():
			// drain the pending commits queue:
			drained := false
			for !drained {
				select {
				case <-deferedCommits:
					au.accountsWriting.Done()
				default:
					drained = true
				}
			}
			return
		}
	}
}

// commitRound write to the database a "chunk" of rounds, and update the dbRound accordingly.
func (au *accountUpdates) commitRound(offset uint64, dbRound basics.Round, lookback basics.Round) {
	defer au.accountsWriting.Done()
	au.accountsMu.RLock()

	// we can exit right away, as this is the result of mis-ordered call to committedUpTo.
	if au.dbRound < dbRound || offset < uint64(au.dbRound-dbRound) {
		// if this is an archival ledger, we might need to update the catchpointWriting variable.
		if au.archivalLedger {
			// determine if this was a catchpoint round
			isCatchpointRound := ((offset + uint64(lookback+dbRound)) > 0) && (au.catchpointInterval != 0) && (0 == (uint64((offset + uint64(lookback+dbRound))) % au.catchpointInterval))
			if isCatchpointRound {
				// it was a catchpoint round, so update the catchpointWriting to indicate that we're done.
				atomic.StoreInt32(&au.catchpointWriting, 0)
			}
		}
		au.accountsMu.RUnlock()
		return
	}

	// adjust the offset according to what happened meanwhile..
	offset -= uint64(au.dbRound - dbRound)
	dbRound = au.dbRound

	newBase := basics.Round(offset) + dbRound
	flushTime := time.Now()
	isCatchpointRound := ((offset + uint64(lookback+dbRound)) > 0) && (au.catchpointInterval != 0) && (0 == (uint64((offset + uint64(lookback+dbRound))) % au.catchpointInterval))

	// create a copy of the deltas, round totals and protos for the range we're going to flush.
	deltas := make([]map[basics.Address]accountDelta, offset, offset)
	creatableDeltas := make([]map[basics.CreatableIndex]modifiedCreatable, offset, offset)
	roundTotals := make([]AccountTotals, offset+1, offset+1)
	protos := make([]config.ConsensusParams, offset+1, offset+1)
	copy(deltas, au.deltas[:offset])
	copy(creatableDeltas, au.creatableDeltas[:offset])
	copy(roundTotals, au.roundTotals[:offset+1])
	copy(protos, au.protos[:offset+1])

	var committedRoundDigest crypto.Digest

	if isCatchpointRound {
		committedRoundDigest = au.roundDigest[offset+uint64(lookback)-1]
	}

	// compact all the deltas - when we're trying to persist multiple rounds, we might have the same account
	// being updated multiple times. When that happen, we can safely omit the intermediate updates.
	compactDeltas, unavailableBaseAccounts, compactCreatableDeltas := compactDeltas(deltas, creatableDeltas, au.baseAccounts)

	au.accountsMu.RUnlock()

	// in committedUpTo, we expect that this function to update the catchpointWriting when
	// it's on a catchpoint round and it's an archival ledger. Doing this in a deferred function
	// here would prevent us from "forgetting" to update this variable later on.
	defer func() {
		if isCatchpointRound && au.archivalLedger {
			atomic.StoreInt32(&au.catchpointWriting, 0)
		}
	}()

	var catchpointLabel string
	beforeUpdatingBalancesTime := time.Now()
	var trieBalancesHash crypto.Digest

	genesisProto := au.ledger.GenesisProto()

	start := time.Now()
	ledgerCommitroundCount.Inc(nil)
	err := au.dbs.wdb.Atomic(func(ctx context.Context, tx *sql.Tx) (err error) {
		treeTargetRound := basics.Round(0)
		if au.catchpointInterval > 0 {
			mc, err0 := makeMerkleCommitter(tx, false)
			if err0 != nil {
				return err0
			}
			if au.balancesTrie == nil {
				trie, err := merkletrie.MakeTrie(mc, trieMemoryConfig)
				if err != nil {
					au.log.Warnf("unable to create merkle trie during committedUpTo: %v", err)
					return err
				}
				au.balancesTrie = trie
			} else {
				au.balancesTrie.SetCommitter(mc)
			}
			treeTargetRound = dbRound + basics.Round(offset)
		}

		err = accountsGet(tx, unavailableBaseAccounts, compactDeltas)
		if err != nil {
			return err
		}

		err = totalsNewRounds(tx, deltas[:offset], compactDeltas, roundTotals[1:offset+1], protos[1:offset+1])
		if err != nil {
			return err
		}

		err = au.accountsUpdateBalances(compactDeltas)
		if err != nil {
			return err
		}

		// the updates of the actual account data is done last since the accountsNewRound would modify the compactDeltas old values
		// so that we can update the base account back.
		err = accountsNewRound(tx, compactDeltas, compactCreatableDeltas, genesisProto, dbRound+basics.Round(offset))
		if err != nil {
			return err
		}

		err = updateAccountsRound(tx, dbRound+basics.Round(offset), treeTargetRound)
		if err != nil {
			return err
		}

		if isCatchpointRound {
			trieBalancesHash, err = au.balancesTrie.RootHash()
			if err != nil {
				return
			}
		}
		return nil
	})
	ledgerCommitroundMicros.AddMicrosecondsSince(start, nil)
	if err != nil {
		au.balancesTrie = nil
		au.log.Warnf("unable to advance account snapshot (%d-%d): %v", dbRound, dbRound+basics.Round(offset), err)
		return
	}

	if isCatchpointRound {
		catchpointLabel, err = au.accountsCreateCatchpointLabel(dbRound+basics.Round(offset)+lookback, roundTotals[offset], committedRoundDigest, trieBalancesHash)
		if err != nil {
			au.log.Warnf("commitRound : unable to create a catchpoint label: %v", err)
		}
	}
	if au.balancesTrie != nil {
		_, err = au.balancesTrie.Evict(false)
		if err != nil {
			au.log.Warnf("merkle trie failed to evict: %v", err)
		}
	}

	if isCatchpointRound && catchpointLabel != "" {
		au.lastCatchpointLabel = catchpointLabel
	}
	updatingBalancesDuration := time.Now().Sub(beforeUpdatingBalancesTime)

	au.accountsMu.Lock()
	// Drop reference counts to modified accounts, and evict them
	// from in-memory cache when no references remain.
	for addr, acctUpdate := range compactDeltas {
		cnt := acctUpdate.ndeltas
		macct, ok := au.accounts[addr]
		if !ok {
			au.log.Panicf("inconsistency: flushed %d changes to %s, but not in au.accounts", cnt, addr)
		}

		if cnt > macct.ndeltas {
			au.log.Panicf("inconsistency: flushed %d changes to %s, but au.accounts had %d", cnt, addr, macct.ndeltas)
		} else if cnt == macct.ndeltas {
			delete(au.accounts, addr)
		} else {
			macct.ndeltas -= cnt
			au.accounts[addr] = macct
		}

		// the acctUpdate.old was updated by accountsNewRound and contains now the latest entry stored to the database.
		au.baseAccounts.write(acctUpdate.old)
	}

	for cidx, modCrt := range compactCreatableDeltas {
		cnt := modCrt.ndeltas
		mcreat, ok := au.creatables[cidx]
		if !ok {
			au.log.Panicf("inconsistency: flushed %d changes to creatable %d, but not in au.creatables", cnt, cidx)
		}

		if cnt > mcreat.ndeltas {
			au.log.Panicf("inconsistency: flushed %d changes to creatable %d, but au.creatables had %d", cnt, cidx, mcreat.ndeltas)
		} else if cnt == mcreat.ndeltas {
			delete(au.creatables, cidx)
		} else {
			mcreat.ndeltas -= cnt
			au.creatables[cidx] = mcreat
		}
	}

	au.deltas = au.deltas[offset:]
	au.deltasAccum = au.deltasAccum[offset:]
	au.roundDigest = au.roundDigest[offset:]
	au.protos = au.protos[offset:]
	au.roundTotals = au.roundTotals[offset:]
	au.creatableDeltas = au.creatableDeltas[offset:]
	au.dbRound = newBase
	au.lastFlushTime = flushTime

	au.accountsMu.Unlock()
	au.accountsReadCond.Broadcast()

	if isCatchpointRound && au.archivalLedger && catchpointLabel != "" {
		// generate the catchpoint file. This need to be done inline so that it will block any new accounts that from being written.
		// the generateCatchpoint expects that the accounts data would not be modified in the background during it's execution.
		au.generateCatchpoint(basics.Round(offset)+dbRound+lookback, catchpointLabel, committedRoundDigest, updatingBalancesDuration)
	}

}

// compactDeltas takes an arary of account map deltas ( one array entry per round ), and corresponding creatables array, and compact the arrays into a single
// map that contains all the account deltas changes. While doing that, the function eliminate any intermediate account changes. For both the account deltas as well as for the creatables,
// it counts the number of changes per round by specifying it in the ndeltas field of the accountDeltaCount/modifiedCreatable. The ndeltas field of the input creatableDeltas is ignored.
func compactDeltas(accountDeltas []map[basics.Address]accountDelta, creatableDeltas []map[basics.CreatableIndex]modifiedCreatable, baseAccounts mruAccounts) (outAccountDeltas map[basics.Address]accountDeltaCount, unavailableBaseAccounts []basics.Address, outCreatableDeltas map[basics.CreatableIndex]modifiedCreatable) {
	if len(accountDeltas) > 0 {
		// the sizes of the maps here aren't super accurate, but would hopefully be a rough estimate for a resonable starting point.
		outAccountDeltas = make(map[basics.Address]accountDeltaCount, 1+len(accountDeltas[0])*len(accountDeltas))
		unavailableBaseAccounts = make([]basics.Address, 0, 1+len(accountDeltas[0])*len(accountDeltas))
		for _, roundDelta := range accountDeltas {
			for addr, acctDelta := range roundDelta {
				if prev, has := outAccountDeltas[addr]; has {
					outAccountDeltas[addr] = accountDeltaCount{
						old:     prev.old,
						new:     acctDelta.new,
						ndeltas: prev.ndeltas + 1,
					}
				} else {
					// it's a new entry.
					newEntry := accountDeltaCount{
						new:     acctDelta.new,
						ndeltas: 1,
					}
					if baseAccountData, has := baseAccounts.read(addr); has {
						newEntry.old = baseAccountData
					} else {
						unavailableBaseAccounts = append(unavailableBaseAccounts, addr)
					}
					outAccountDeltas[addr] = newEntry
				}
			}
		}
	}

	if len(creatableDeltas) > 0 {
		// the sizes of the maps here aren't super accurate, but would hopefully be a rough estimate for a resonable starting point.
		outCreatableDeltas = make(map[basics.CreatableIndex]modifiedCreatable, 1+len(creatableDeltas[0])*len(creatableDeltas))
		for _, roundCreatable := range creatableDeltas {
			for creatableIdx, creatable := range roundCreatable {
				if prev, has := outCreatableDeltas[creatableIdx]; has {
					outCreatableDeltas[creatableIdx] = modifiedCreatable{
						ctype:   creatable.ctype,
						created: creatable.created,
						creator: creatable.creator,
						ndeltas: prev.ndeltas + 1,
					}
				} else {
					outCreatableDeltas[creatableIdx] = modifiedCreatable{
						ctype:   creatable.ctype,
						created: creatable.created,
						creator: creatable.creator,
						ndeltas: 1,
					}
				}
			}
		}
	}

	return
}

// latest returns the latest round
func (au *accountUpdates) latest() basics.Round {
	return au.dbRound + basics.Round(len(au.deltas))
}

// generateCatchpoint generates a single catchpoint file
func (au *accountUpdates) generateCatchpoint(committedRound basics.Round, label string, committedRoundDigest crypto.Digest, updatingBalancesDuration time.Duration) {
	beforeGeneratingCatchpointTime := time.Now()
	catchpointGenerationStats := telemetryspec.CatchpointGenerationEventDetails{
		BalancesWriteTime: uint64(updatingBalancesDuration.Nanoseconds()),
	}

	// the retryCatchpointCreation is used to repeat the catchpoint file generation in case the node crashed / aborted during startup
	// before the catchpoint file generation could be completed.
	retryCatchpointCreation := false
	au.log.Debugf("accountUpdates: generateCatchpoint: generating catchpoint for round %d", committedRound)
	defer func() {
		if !retryCatchpointCreation {
			// clear the writingCatchpoint flag
			_, err := au.accountsq.writeCatchpointStateUint64(context.Background(), catchpointStateWritingCatchpoint, uint64(0))
			if err != nil {
				au.log.Warnf("accountUpdates: generateCatchpoint unable to clear catchpoint state '%s' for round %d: %v", catchpointStateWritingCatchpoint, committedRound, err)
			}
		}
	}()

	_, err := au.accountsq.writeCatchpointStateUint64(context.Background(), catchpointStateWritingCatchpoint, uint64(committedRound))
	if err != nil {
		au.log.Warnf("accountUpdates: generateCatchpoint unable to write catchpoint state '%s' for round %d: %v", catchpointStateWritingCatchpoint, committedRound, err)
		return
	}

	relCatchpointFileName := filepath.Join("catchpoints", catchpointRoundToPath(committedRound))
	absCatchpointFileName := filepath.Join(au.dbDirectory, relCatchpointFileName)

	more := true
	const shortChunkExecutionDuration = 50 * time.Millisecond
	const longChunkExecutionDuration = 1 * time.Second
	var chunkExecutionDuration time.Duration
	select {
	case <-au.catchpointSlowWriting:
		chunkExecutionDuration = longChunkExecutionDuration
	default:
		chunkExecutionDuration = shortChunkExecutionDuration
	}

	var catchpointWriter *catchpointWriter
	start := time.Now()
	ledgerGeneratecatchpointCount.Inc(nil)
	err = au.dbs.rdb.Atomic(func(ctx context.Context, tx *sql.Tx) (err error) {
		catchpointWriter = makeCatchpointWriter(au.ctx, absCatchpointFileName, tx, committedRound, committedRoundDigest, label)
		for more {
			stepCtx, stepCancelFunction := context.WithTimeout(au.ctx, chunkExecutionDuration)
			writeStepStartTime := time.Now()
			more, err = catchpointWriter.WriteStep(stepCtx)
			// accumulate the actual time we've spent writing in this step.
			catchpointGenerationStats.CPUTime += uint64(time.Now().Sub(writeStepStartTime).Nanoseconds())
			stepCancelFunction()
			if more && err == nil {
				// we just wrote some data, but there is more to be written.
				// go to sleep for while.
				// before going to sleep, extend the transaction timeout so that we won't get warnings:
				db.ResetTransactionWarnDeadline(ctx, tx, time.Now().Add(1*time.Second))
				select {
				case <-time.After(100 * time.Millisecond):
					// increase the time slot allocated for writing the catchpoint, but stop when we get to the longChunkExecutionDuration limit.
					// this would allow the catchpoint writing speed to ramp up while still leaving some cpu available.
					chunkExecutionDuration *= 2
					if chunkExecutionDuration > longChunkExecutionDuration {
						chunkExecutionDuration = longChunkExecutionDuration
					}
				case <-au.ctx.Done():
					retryCatchpointCreation = true
					err2 := catchpointWriter.Abort()
					if err2 != nil {
						return fmt.Errorf("error removing catchpoint file : %v", err2)
					}
					return nil
				case <-au.catchpointSlowWriting:
					chunkExecutionDuration = longChunkExecutionDuration
				}
			}
			if err != nil {
				err = fmt.Errorf("unable to create catchpoint : %v", err)
				err2 := catchpointWriter.Abort()
				if err2 != nil {
					au.log.Warnf("accountUpdates: generateCatchpoint: error removing catchpoint file : %v", err2)
				}
				return
			}
		}
		return
	})
	ledgerGeneratecatchpointMicros.AddMicrosecondsSince(start, nil)

	if err != nil {
		au.log.Warnf("accountUpdates: generateCatchpoint: %v", err)
		return
	}
	if catchpointWriter == nil {
		au.log.Warnf("accountUpdates: generateCatchpoint: nil catchpointWriter")
		return
	}

	err = au.saveCatchpointFile(committedRound, relCatchpointFileName, catchpointWriter.GetSize(), catchpointWriter.GetCatchpoint())
	if err != nil {
		au.log.Warnf("accountUpdates: generateCatchpoint: unable to save catchpoint: %v", err)
		return
	}
	catchpointGenerationStats.FileSize = uint64(catchpointWriter.GetSize())
	catchpointGenerationStats.WritingDuration = uint64(time.Now().Sub(beforeGeneratingCatchpointTime).Nanoseconds())
	catchpointGenerationStats.AccountsCount = catchpointWriter.GetTotalAccounts()
	catchpointGenerationStats.CatchpointLabel = catchpointWriter.GetCatchpoint()
	au.log.EventWithDetails(telemetryspec.Accounts, telemetryspec.CatchpointGenerationEvent, catchpointGenerationStats)
	au.log.With("writingDuration", catchpointGenerationStats.WritingDuration).
		With("CPUTime", catchpointGenerationStats.CPUTime).
		With("balancesWriteTime", catchpointGenerationStats.BalancesWriteTime).
		With("accountsCount", catchpointGenerationStats.AccountsCount).
		With("fileSize", catchpointGenerationStats.FileSize).
		With("catchpointLabel", catchpointGenerationStats.CatchpointLabel).
		Infof("Catchpoint file was generated")
}

// catchpointRoundToPath calculate the catchpoint file path for a given round
func catchpointRoundToPath(rnd basics.Round) string {
	irnd := int64(rnd) / 256
	outStr := ""
	for irnd > 0 {
		outStr = filepath.Join(outStr, fmt.Sprintf("%02x", irnd%256))
		irnd = irnd / 256
	}
	outStr = filepath.Join(outStr, strconv.FormatInt(int64(rnd), 10)+".catchpoint")
	return outStr
}

// saveCatchpointFile stores the provided fileName as the stored catchpoint for the given round.
// after a successful insert operation to the database, it would delete up to 2 old entries, as needed.
// deleting 2 entries while inserting single entry allow us to adjust the size of the backing storage and have the
// database and storage realign.
func (au *accountUpdates) saveCatchpointFile(round basics.Round, fileName string, fileSize int64, catchpoint string) (err error) {
	if au.catchpointFileHistoryLength != 0 {
		err = au.accountsq.storeCatchpoint(context.Background(), round, fileName, catchpoint, fileSize)
		if err != nil {
			au.log.Warnf("accountUpdates: saveCatchpoint: unable to save catchpoint: %v", err)
			return
		}
	} else {
		err = os.Remove(fileName)
		if err != nil {
			au.log.Warnf("accountUpdates: saveCatchpoint: unable to remove file (%s): %v", fileName, err)
			return
		}
	}
	if au.catchpointFileHistoryLength == -1 {
		return
	}
	var filesToDelete map[basics.Round]string
	filesToDelete, err = au.accountsq.getOldestCatchpointFiles(context.Background(), 2, au.catchpointFileHistoryLength)
	if err != nil {
		return fmt.Errorf("unable to delete catchpoint file, getOldestCatchpointFiles failed : %v", err)
	}
	for round, fileToDelete := range filesToDelete {
		absCatchpointFileName := filepath.Join(au.dbDirectory, fileToDelete)
		err = os.Remove(absCatchpointFileName)
		if err == nil || os.IsNotExist(err) {
			// it's ok if the file doesn't exist. just remove it from the database and we'll be good to go.
			err = nil
		} else {
			// we can't delete the file, abort -
			return fmt.Errorf("unable to delete old catchpoint file '%s' : %v", absCatchpointFileName, err)
		}
		err = au.accountsq.storeCatchpoint(context.Background(), round, "", "", 0)
		if err != nil {
			return fmt.Errorf("unable to delete old catchpoint entry '%s' : %v", fileToDelete, err)
		}
	}
	return
}

// the vacuumDatabase performs a full vacuum of the accounts database.
func (au *accountUpdates) vacuumDatabase(ctx context.Context) (err error) {
	if !au.vacuumOnStartup {
		return
	}

	// vaccumming the database would modify the some of the tables rowid, so we need to make sure any stored in-memory
	// rowid are flushed.
	au.baseAccounts.resize(0)

	startTime := time.Now()
	vacuumExitCh := make(chan struct{}, 1)
	vacuumLoggingAbort := sync.WaitGroup{}
	vacuumLoggingAbort.Add(1)
	// vacuuming the database can take a while. A long while. We want to have a logging function running in a separate go-routine that would log the progress to the log file.
	// also, when we're done vacuuming, we should sent an event notifying of the total time it took to vacuum the database.
	go func() {
		defer vacuumLoggingAbort.Done()
		au.log.Infof("Vacuuming accounts database started")
		for {
			select {
			case <-time.After(5 * time.Second):
				au.log.Infof("Vacuuming accounts database in progress")
			case <-vacuumExitCh:
				return
			}
		}
	}()

	ledgerVacuumCount.Inc(nil)
	vacuumStats, err := au.dbs.wdb.Vacuum(ctx)
	close(vacuumExitCh)
	vacuumLoggingAbort.Wait()

	if err != nil {
		au.log.Warnf("Vacuuming account database failed : %v", err)
		return err
	}
	vacuumElapsedTime := time.Now().Sub(startTime)
	ledgerVacuumMicros.AddUint64(uint64(vacuumElapsedTime.Microseconds()), nil)

	au.log.Infof("Vacuuming accounts database completed within %v, reducing number of pages from %d to %d and size from %d to %d", vacuumElapsedTime, vacuumStats.PagesBefore, vacuumStats.PagesAfter, vacuumStats.SizeBefore, vacuumStats.SizeAfter)

	vacuumTelemetryStats := telemetryspec.BalancesAccountVacuumEventDetails{
		VacuumTimeNanoseconds:  vacuumElapsedTime.Nanoseconds(),
		BeforeVacuumPageCount:  vacuumStats.PagesBefore,
		AfterVacuumPageCount:   vacuumStats.PagesAfter,
		BeforeVacuumSpaceBytes: vacuumStats.SizeBefore,
		AfterVacuumSpaceBytes:  vacuumStats.SizeAfter,
	}

	au.log.EventWithDetails(telemetryspec.Accounts, telemetryspec.BalancesAccountVacuumEvent, vacuumTelemetryStats)
	return
}

var ledgerAccountsonlinetopCount = metrics.NewCounter("ledger_accountsonlinetop_count", "calls")
var ledgerAccountsonlinetopMicros = metrics.NewCounter("ledger_accountsonlinetop_micros", "µs spent")
var ledgerGetcatchpointCount = metrics.NewCounter("ledger_getcatchpoint_count", "calls")
var ledgerGetcatchpointMicros = metrics.NewCounter("ledger_getcatchpoint_micros", "µs spent")
var ledgerAccountsinitCount = metrics.NewCounter("ledger_accountsinit_count", "calls")
var ledgerAccountsinitMicros = metrics.NewCounter("ledger_accountsinit_micros", "µs spent")
var ledgerCommitroundCount = metrics.NewCounter("ledger_commitround_count", "calls")
var ledgerCommitroundMicros = metrics.NewCounter("ledger_commitround_micros", "µs spent")
var ledgerGeneratecatchpointCount = metrics.NewCounter("ledger_generatecatchpoint_count", "calls")
var ledgerGeneratecatchpointMicros = metrics.NewCounter("ledger_generatecatchpoint_micros", "µs spent")
var ledgerVacuumCount = metrics.NewCounter("ledger_vacuum_count", "calls")
var ledgerVacuumMicros = metrics.NewCounter("ledger_vacuum_micros", "µs spent")<|MERGE_RESOLUTION|>--- conflicted
+++ resolved
@@ -1572,15 +1572,9 @@
 			return persistedData.accountData, err
 		}
 
-<<<<<<< HEAD
 		if persistedData.round < currentDbRound {
-			au.log.Errorf("accountUpdates.lookupWithRewardsImpl: database round %d is behind in-memory round %d", persistedData.round, currentDbRound)
+			au.log.Errorf("accountUpdates.lookupWithRewards: database round %d is behind in-memory round %d", persistedData.round, currentDbRound)
 			return basics.AccountData{}, &StaleDatabaseRoundError{databaseRound: persistedData.round, memoryRound: currentDbRound}
-=======
-		if dbRound < currentDbRound {
-			au.log.Errorf("accountUpdates.lookupWithRewards: database round %d is behind in-memory round %d", dbRound, currentDbRound)
-			return basics.AccountData{}, &StaleDatabaseRoundError{databaseRound: dbRound, memoryRound: currentDbRound}
->>>>>>> 5a8c0cba
 		}
 		au.accountsMu.RLock()
 		needUnlock = true
@@ -1664,15 +1658,9 @@
 			return persistedData.accountData, rnd, err
 		}
 		if synchronized {
-<<<<<<< HEAD
 			if persistedData.round < currentDbRound {
-				au.log.Errorf("accountUpdates.lookupWithoutRewardsImpl: database round %d is behind in-memory round %d", persistedData.round, currentDbRound)
+				au.log.Errorf("accountUpdates.lookupWithoutRewards: database round %d is behind in-memory round %d", persistedData.round, currentDbRound)
 				return basics.AccountData{}, basics.Round(0), &StaleDatabaseRoundError{databaseRound: persistedData.round, memoryRound: currentDbRound}
-=======
-			if dbRound < currentDbRound {
-				au.log.Errorf("accountUpdates.lookupWithoutRewards: database round %d is behind in-memory round %d", dbRound, currentDbRound)
-				return basics.AccountData{}, basics.Round(0), &StaleDatabaseRoundError{databaseRound: dbRound, memoryRound: currentDbRound}
->>>>>>> 5a8c0cba
 			}
 			au.accountsMu.RLock()
 			needUnlock = true
@@ -1681,13 +1669,8 @@
 			}
 		} else {
 			// in non-sync mode, we don't wait since we already assume that we're synchronized.
-<<<<<<< HEAD
-			au.log.Errorf("accountUpdates.lookupWithoutRewardsImpl: database round %d mismatching in-memory round %d", persistedData.round, currentDbRound)
+			au.log.Errorf("accountUpdates.lookupWithoutRewards: database round %d mismatching in-memory round %d", persistedData.round, currentDbRound)
 			return basics.AccountData{}, basics.Round(0), &MismatchingDatabaseRoundError{databaseRound: persistedData.round, memoryRound: currentDbRound}
-=======
-			au.log.Errorf("accountUpdates.lookupWithoutRewards: database round %d mismatching in-memory round %d", dbRound, currentDbRound)
-			return basics.AccountData{}, basics.Round(0), &MismatchingDatabaseRoundError{databaseRound: dbRound, memoryRound: currentDbRound}
->>>>>>> 5a8c0cba
 		}
 	}
 }
