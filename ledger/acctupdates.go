// Copyright (C) 2019-2021 Algorand, Inc.
// This file is part of go-algorand
//
// go-algorand is free software: you can redistribute it and/or modify
// it under the terms of the GNU Affero General Public License as
// published by the Free Software Foundation, either version 3 of the
// License, or (at your option) any later version.
//
// go-algorand is distributed in the hope that it will be useful,
// but WITHOUT ANY WARRANTY; without even the implied warranty of
// MERCHANTABILITY or FITNESS FOR A PARTICULAR PURPOSE.  See the
// GNU Affero General Public License for more details.
//
// You should have received a copy of the GNU Affero General Public License
// along with go-algorand.  If not, see <https://www.gnu.org/licenses/>.

package ledger

import (
	"container/heap"
	"context"
	"database/sql"
	"encoding/hex"
	"fmt"
	"io"
	"os"
	"path/filepath"
	"sort"
	"strconv"
	"sync"
	"sync/atomic"
	"time"

	"github.com/algorand/go-deadlock"

	"github.com/algorand/go-algorand/config"
	"github.com/algorand/go-algorand/crypto"
	"github.com/algorand/go-algorand/crypto/merkletrie"
	"github.com/algorand/go-algorand/data/basics"
	"github.com/algorand/go-algorand/data/bookkeeping"
	"github.com/algorand/go-algorand/data/transactions"
	"github.com/algorand/go-algorand/ledger/ledgercore"
	"github.com/algorand/go-algorand/logging"
	"github.com/algorand/go-algorand/logging/telemetryspec"
	"github.com/algorand/go-algorand/protocol"
	"github.com/algorand/go-algorand/util/db"
	"github.com/algorand/go-algorand/util/metrics"
)

const (
	// balancesFlushInterval defines how frequently we want to flush our balances to disk.
	balancesFlushInterval = 5 * time.Second
	// pendingDeltasFlushThreshold is the deltas count threshold above we flush the pending balances regardless of the flush interval.
	pendingDeltasFlushThreshold = 128
	// trieRebuildAccountChunkSize defines the number of accounts that would get read at a single chunk
	// before added to the trie during trie construction
	trieRebuildAccountChunkSize = 16384
	// trieRebuildCommitFrequency defines the number of accounts that would get added before we call evict to commit the changes and adjust the memory cache.
	trieRebuildCommitFrequency = 65536
	// trieAccumulatedChangesFlush defines the number of pending changes that would be applied to the merkle trie before
	// we attempt to commit them to disk while writing a batch of rounds balances to disk.
	trieAccumulatedChangesFlush = 256
)

// trieCachedNodesCount defines how many balances trie nodes we would like to keep around in memory.
// value was calibrated using BenchmarkCalibrateCacheNodeSize
var trieCachedNodesCount = 9000

// merkleCommitterNodesPerPage controls how many nodes will be stored in a single page
// value was calibrated using BenchmarkCalibrateNodesPerPage
var merkleCommitterNodesPerPage = int64(116)

// baseAccountsPendingAccountsBufferSize defines the size of the base account pending accounts buffer size.
// At the begining of a new round, the entries from this buffer are being flushed into the base accounts map.
const baseAccountsPendingAccountsBufferSize = 100000

// baseAccountsPendingAccountsWarnThreshold defines the threshold at which the lruAccounts would generate a warning
// after we've surpassed a given pending account size. The warning is being generated when the pending accounts data
// is being flushed into the main base account cache.
const baseAccountsPendingAccountsWarnThreshold = 85000

// initializeCachesReadaheadBlocksStream defines how many block we're going to attempt to queue for the
// initializeCaches method before it can process and store the account changes to disk.
const initializeCachesReadaheadBlocksStream = 4

// initializeCachesRoundFlushInterval defines the number of rounds between every to consecutive
// attempts to flush the memory account data to disk. Setting this value too high would increase
// memory utilization. Setting this too low, would increase disk i/o.
const initializeCachesRoundFlushInterval = 1000

// initializingAccountCachesMessageTimeout controls the amount of time passes before we
// log "initializingAccount initializing.." message to the log file. This is primarily for
// nodes with slower disk access, where a feedback that the node is functioning correctly is needed.
const initializingAccountCachesMessageTimeout = 3 * time.Second

// accountsUpdatePerRoundHighWatermark is the warning watermark for updating accounts data that takes
// longer than expected. We set it up here for one second per round, so that if we're bulk updating
// four rounds, we would allow up to 4 seconds. This becomes important when supporting balances recovery
// where we end up batching up to 1000 rounds in a single update.
const accountsUpdatePerRoundHighWatermark = 1 * time.Second

// TrieMemoryConfig is the memory configuration setup used for the merkle trie.
var TrieMemoryConfig = merkletrie.MemoryConfig{
	NodesCountPerPage:         merkleCommitterNodesPerPage,
	CachedNodesCount:          trieCachedNodesCount,
	PageFillFactor:            0.95,
	MaxChildrenPagesThreshold: 64,
}

// A modifiedAccount represents an account that has been modified since
// the persistent state stored in the account DB (i.e., in the range of
// rounds covered by the accountUpdates tracker).
type modifiedAccount struct {
	// data stores the most recent AccountData for this modified
	// account.
	data basics.AccountData

	// ndelta keeps track of how many times this account appears in
	// accountUpdates.deltas.  This is used to evict modifiedAccount
	// entries when all changes to an account have been reflected in
	// the account DB, and no outstanding modifications remain.
	ndeltas int
}

type accountUpdates struct {
	// constant variables ( initialized on initialize, and never changed afterward )

	// initAccounts specifies initial account values for database.
	initAccounts map[basics.Address]basics.AccountData

	// initProto specifies the initial consensus parameters at the genesis block.
	initProto config.ConsensusParams

	// dbDirectory is the directory where the ledger and block sql file resides as well as the parent directroy for the catchup files to be generated
	dbDirectory string

	// catchpointInterval is the configured interval at which the accountUpdates would generate catchpoint labels and catchpoint files.
	catchpointInterval uint64

	// archivalLedger determines whether the associated ledger was configured as archival ledger or not.
	archivalLedger bool

	// catchpointFileHistoryLength defines how many catchpoint files we want to store back.
	// 0 means don't store any, -1 mean unlimited and positive number suggest the number of most recent catchpoint files.
	catchpointFileHistoryLength int

	// vacuumOnStartup controls whether the accounts database would get vacuumed on startup.
	vacuumOnStartup bool

	// dynamic variables

	// Connection to the database.
	dbs db.Pair

	// Prepared SQL statements for fast accounts DB lookups.
	accountsq *accountsDbQueries

	// dbRound is always exactly accountsRound(),
	// cached to avoid SQL queries.
	dbRound basics.Round

	// deltas stores updates for every round after dbRound.
	deltas []ledgercore.AccountDeltas

	// accounts stores the most recent account state for every
	// address that appears in deltas.
	accounts map[basics.Address]modifiedAccount

	// creatableDeltas stores creatable updates for every round after dbRound.
	creatableDeltas []map[basics.CreatableIndex]ledgercore.ModifiedCreatable

	// creatables stores the most recent state for every creatable that
	// appears in creatableDeltas
	creatables map[basics.CreatableIndex]ledgercore.ModifiedCreatable

	// versions stores consensus version dbRound and every
	// round after it; i.e., versions is one longer than deltas.
	versions []protocol.ConsensusVersion

	// totals stores the totals for dbRound and every round after it;
	// i.e., totals is one longer than deltas.
	roundTotals []ledgercore.AccountTotals

	// roundDigest stores the digest of the block for every round starting with dbRound and every round after it.
	roundDigest []crypto.Digest

	// log copied from ledger
	log logging.Logger

	// lastFlushTime is the time we last flushed updates to
	// the accounts DB (bumping dbRound).
	lastFlushTime time.Time

	// ledger is the source ledger, which is used to synchronize
	// the rounds at which we need to flush the balances to disk
	// in favor of the catchpoint to be generated.
	ledger ledgerForTracker

	// The Trie tracking the current account balances. Always matches the balances that were
	// written to the database.
	balancesTrie *merkletrie.Trie

	// The last catchpoint label that was written to the database. Should always align with what's in the database.
	// note that this is the last catchpoint *label* and not the catchpoint file.
	lastCatchpointLabel string

	// catchpointWriting help to synchronize the catchpoint file writing. When this atomic variable is 0, no writing is going on.
	// Any non-zero value indicates a catchpoint being written.
	catchpointWriting int32

	// catchpointSlowWriting suggest to the accounts writer that it should finish writing up the catchpoint file ASAP.
	// when this channel is closed, the accounts writer would try and complete the writing as soon as possible.
	// otherwise, it would take it's time and perform periodic sleeps between chunks processing.
	catchpointSlowWriting chan struct{}

	// ctx is the context for the committing go-routine. It's also used as the "parent" of the catchpoint generation operation.
	ctx context.Context

	// ctxCancel is the canceling function for canceling the committing go-routine ( i.e. signaling the committing go-routine that it's time to abort )
	ctxCancel context.CancelFunc

	// deltasAccum stores the accumulated deltas for every round starting dbRound-1.
	deltasAccum []int

	// committedOffset is the offset at which we'd like to persist all the previous account information to disk.
	committedOffset chan deferredCommit

	// accountsMu is the synchronization mutex for accessing the various non-static variables.
	accountsMu deadlock.RWMutex

	// accountsReadCond used to synchronize read access to the internal data structures.
	accountsReadCond *sync.Cond

	// accountsWriting provides synchronization around the background writing of account balances.
	accountsWriting sync.WaitGroup

	// commitSyncerClosed is the blocking channel for synchronizing closing the commitSyncer goroutine. Once it's closed, the
	// commitSyncer can be assumed to have aborted.
	commitSyncerClosed chan struct{}

	// voters keeps track of Merkle trees of online accounts, used for compact certificates.
	voters *votersTracker

	// baseAccounts stores the most recently used accounts, at exactly dbRound
	baseAccounts lruAccounts

	// the synchronous mode that would be used for the account database.
	synchronousMode db.SynchronousMode

	// the synchronous mode that would be used while the accounts database is being rebuilt.
	accountsRebuildSynchronousMode db.SynchronousMode

	// logAccountUpdatesMetrics is a flag for enable/disable metrics logging
	logAccountUpdatesMetrics bool

	// logAccountUpdatesInterval sets a time interval for metrics logging
	logAccountUpdatesInterval time.Duration

	// lastMetricsLogTime is the time when the previous metrics logging occurred
	lastMetricsLogTime time.Time
}

type deferredCommit struct {
	offset   uint64
	dbRound  basics.Round
	lookback basics.Round
}

// RoundOffsetError is an error for when requested round is behind earliest stored db entry
type RoundOffsetError struct {
	round   basics.Round
	dbRound basics.Round
}

func (e *RoundOffsetError) Error() string {
	return fmt.Sprintf("round %d before dbRound %d", e.round, e.dbRound)
}

// StaleDatabaseRoundError is generated when we detect that the database round is behind the accountUpdates in-memory dbRound. This
// should never happen, since we update the database first, and only upon a successful update we update the in-memory dbRound.
type StaleDatabaseRoundError struct {
	memoryRound   basics.Round
	databaseRound basics.Round
}

func (e *StaleDatabaseRoundError) Error() string {
	return fmt.Sprintf("database round %d is behind in-memory round %d", e.databaseRound, e.memoryRound)
}

// MismatchingDatabaseRoundError is generated when we detect that the database round is different than the accountUpdates in-memory dbRound. This
// could happen normally when the database and the in-memory dbRound aren't synchronized. However, when we work in non-sync mode, we expect the database to be
// always synchronized with the in-memory data. When that condition is violated, this error is generated.
type MismatchingDatabaseRoundError struct {
	memoryRound   basics.Round
	databaseRound basics.Round
}

func (e *MismatchingDatabaseRoundError) Error() string {
	return fmt.Sprintf("database round %d mismatching in-memory round %d", e.databaseRound, e.memoryRound)
}

// initialize initializes the accountUpdates structure
func (au *accountUpdates) initialize(cfg config.Local, dbPathPrefix string, genesisProto config.ConsensusParams, genesisAccounts map[basics.Address]basics.AccountData) {
	au.initProto = genesisProto
	au.initAccounts = genesisAccounts
	au.dbDirectory = filepath.Dir(dbPathPrefix)
	au.archivalLedger = cfg.Archival
	switch cfg.CatchpointTracking {
	case -1:
		au.catchpointInterval = 0
	default:
		// give a warning, then fall thought
		logging.Base().Warnf("accountUpdates: the CatchpointTracking field in the config.json file contains an invalid value (%d). The default value of 0 would be used instead.", cfg.CatchpointTracking)
		fallthrough
	case 0:
		if au.archivalLedger {
			au.catchpointInterval = cfg.CatchpointInterval
		} else {
			au.catchpointInterval = 0
		}
	case 1:
		au.catchpointInterval = cfg.CatchpointInterval
	}

	au.catchpointFileHistoryLength = cfg.CatchpointFileHistoryLength
	if cfg.CatchpointFileHistoryLength < -1 {
		au.catchpointFileHistoryLength = -1
	}
	au.vacuumOnStartup = cfg.OptimizeAccountsDatabaseOnStartup
	// initialize the commitSyncerClosed with a closed channel ( since the commitSyncer go-routine is not active )
	au.commitSyncerClosed = make(chan struct{})
	close(au.commitSyncerClosed)
	au.accountsReadCond = sync.NewCond(au.accountsMu.RLocker())
	au.synchronousMode = db.SynchronousMode(cfg.LedgerSynchronousMode)
	au.accountsRebuildSynchronousMode = db.SynchronousMode(cfg.AccountsRebuildSynchronousMode)

	// log metrics
	au.logAccountUpdatesMetrics = cfg.EnableAccountUpdatesStats
	au.logAccountUpdatesInterval = cfg.AccountUpdatesStatsInterval

}

// loadFromDisk is the 2nd level initialization, and is required before the accountUpdates becomes functional
// The close function is expected to be call in pair with loadFromDisk
func (au *accountUpdates) loadFromDisk(l ledgerForTracker) error {
	au.accountsMu.Lock()
	defer au.accountsMu.Unlock()
	var writingCatchpointRound uint64
	lastBalancesRound, lastestBlockRound, err := au.initializeFromDisk(l)

	if err != nil {
		return err
	}

	var writingCatchpointDigest crypto.Digest

	writingCatchpointRound, _, err = au.accountsq.readCatchpointStateUint64(context.Background(), catchpointStateWritingCatchpoint)
	if err != nil {
		return err
	}

	writingCatchpointDigest, err = au.initializeCaches(lastBalancesRound, lastestBlockRound, basics.Round(writingCatchpointRound))
	if err != nil {
		return err
	}

	if writingCatchpointRound != 0 && au.catchpointInterval != 0 {
		au.generateCatchpoint(basics.Round(writingCatchpointRound), au.lastCatchpointLabel, writingCatchpointDigest, time.Duration(0))
	}

	au.voters = &votersTracker{}
	err = au.voters.loadFromDisk(l, au)
	if err != nil {
		return err
	}

	return nil
}

// waitAccountsWriting waits for all the pending ( or current ) account writing to be completed.
func (au *accountUpdates) waitAccountsWriting() {
	au.accountsWriting.Wait()
}

// close closes the accountUpdates, waiting for all the child go-routine to complete
func (au *accountUpdates) close() {
	if au.voters != nil {
		au.voters.close()
	}
	if au.ctxCancel != nil {
		au.ctxCancel()
	}
	au.waitAccountsWriting()
	// this would block until the commitSyncerClosed channel get closed.
	<-au.commitSyncerClosed
	au.baseAccounts.prune(0)
}

// IsWritingCatchpointFile returns true when a catchpoint file is being generated. The function is used by the catchup service
// to avoid memory pressure until the catchpoint file writing is complete.
func (au *accountUpdates) IsWritingCatchpointFile() bool {
	return atomic.LoadInt32(&au.catchpointWriting) != 0
}

// LookupWithRewards returns the account data for a given address at a given round.
// Note that the function doesn't update the account with the rewards,
// even while it does return the AccountData which represent the "rewarded" account data.
func (au *accountUpdates) LookupWithRewards(rnd basics.Round, addr basics.Address) (data basics.AccountData, err error) {
	return au.lookupWithRewards(rnd, addr)
}

// LookupWithoutRewards returns the account data for a given address at a given round.
func (au *accountUpdates) LookupWithoutRewards(rnd basics.Round, addr basics.Address) (data basics.AccountData, validThrough basics.Round, err error) {
	return au.lookupWithoutRewards(rnd, addr, true /* take lock*/)
}

// ListAssets lists the assets by their asset index, limiting to the first maxResults
func (au *accountUpdates) ListAssets(maxAssetIdx basics.AssetIndex, maxResults uint64) ([]basics.CreatableLocator, error) {
	return au.listCreatables(basics.CreatableIndex(maxAssetIdx), maxResults, basics.AssetCreatable)
}

// ListApplications lists the application by their app index, limiting to the first maxResults
func (au *accountUpdates) ListApplications(maxAppIdx basics.AppIndex, maxResults uint64) ([]basics.CreatableLocator, error) {
	return au.listCreatables(basics.CreatableIndex(maxAppIdx), maxResults, basics.AppCreatable)
}

// listCreatables lists the application/asset by their app/asset index, limiting to the first maxResults
func (au *accountUpdates) listCreatables(maxCreatableIdx basics.CreatableIndex, maxResults uint64, ctype basics.CreatableType) ([]basics.CreatableLocator, error) {
	au.accountsMu.RLock()
	for {
		currentDbRound := au.dbRound
		currentDeltaLen := len(au.deltas)
		// Sort indices for creatables that have been created/deleted. If this
		// turns out to be too inefficient, we could keep around a heap of
		// created/deleted asset indices in memory.
		keys := make([]basics.CreatableIndex, 0, len(au.creatables))
		for cidx, delta := range au.creatables {
			if delta.Ctype != ctype {
				continue
			}
			if cidx <= maxCreatableIdx {
				keys = append(keys, cidx)
			}
		}
		sort.Slice(keys, func(i, j int) bool { return keys[i] > keys[j] })

		// Check for creatables that haven't been synced to disk yet.
		unsyncedCreatables := make([]basics.CreatableLocator, 0, len(keys))
		deletedCreatables := make(map[basics.CreatableIndex]bool, len(keys))
		for _, cidx := range keys {
			delta := au.creatables[cidx]
			if delta.Created {
				// Created but only exists in memory
				unsyncedCreatables = append(unsyncedCreatables, basics.CreatableLocator{
					Type:    delta.Ctype,
					Index:   cidx,
					Creator: delta.Creator,
				})
			} else {
				// Mark deleted creatables for exclusion from the results set
				deletedCreatables[cidx] = true
			}
		}

		au.accountsMu.RUnlock()

		// Check in-memory created creatables, which will always be newer than anything
		// in the database
		if uint64(len(unsyncedCreatables)) >= maxResults {
			return unsyncedCreatables[:maxResults], nil
		}
		res := unsyncedCreatables

		// Fetch up to maxResults - len(res) + len(deletedCreatables) from the database,
		// so we have enough extras in case creatables were deleted
		numToFetch := maxResults - uint64(len(res)) + uint64(len(deletedCreatables))
		dbResults, dbRound, err := au.accountsq.listCreatables(maxCreatableIdx, numToFetch, ctype)
		if err != nil {
			return nil, err
		}

		if dbRound == currentDbRound {
			// Now we merge the database results with the in-memory results
			for _, loc := range dbResults {
				// Check if we have enough results
				if uint64(len(res)) == maxResults {
					return res, nil
				}

				// Creatable was deleted
				if _, ok := deletedCreatables[loc.Index]; ok {
					continue
				}

				// We're OK to include this result
				res = append(res, loc)
			}
			return res, nil
		}
		if dbRound < currentDbRound {
			au.log.Errorf("listCreatables: database round %d is behind in-memory round %d", dbRound, currentDbRound)
			return []basics.CreatableLocator{}, &StaleDatabaseRoundError{databaseRound: dbRound, memoryRound: currentDbRound}
		}
		au.accountsMu.RLock()
		for currentDbRound >= au.dbRound && currentDeltaLen == len(au.deltas) {
			au.accountsReadCond.Wait()
		}
	}
}

// onlineTop returns the top n online accounts, sorted by their normalized
// balance and address, whose voting keys are valid in voteRnd.  See the
// normalization description in AccountData.NormalizedOnlineBalance().
func (au *accountUpdates) onlineTop(rnd basics.Round, voteRnd basics.Round, n uint64) ([]*onlineAccount, error) {
	proto := au.ledger.GenesisProto()
	au.accountsMu.RLock()
	for {
		currentDbRound := au.dbRound
		currentDeltaLen := len(au.deltas)
		offset, err := au.roundOffset(rnd)
		if err != nil {
			au.accountsMu.RUnlock()
			return nil, err
		}

		// Determine how many accounts have been modified in-memory,
		// so that we obtain enough top accounts from disk (accountdb).
		// If the *onlineAccount is nil, that means the account is offline
		// as of the most recent change to that account, or its vote key
		// is not valid in voteRnd.  Otherwise, the *onlineAccount is the
		// representation of the most recent state of the account, and it
		// is online and can vote in voteRnd.
		modifiedAccounts := make(map[basics.Address]*onlineAccount)
		for o := uint64(0); o < offset; o++ {
			for i := 0; i < au.deltas[o].Len(); i++ {
				addr, d := au.deltas[o].GetByIdx(i)
				if d.Status != basics.Online {
					modifiedAccounts[addr] = nil
					continue
				}

				if !(d.VoteFirstValid <= voteRnd && voteRnd <= d.VoteLastValid) {
					modifiedAccounts[addr] = nil
					continue
				}

				modifiedAccounts[addr] = accountDataToOnline(addr, &d, proto)
			}
		}

		au.accountsMu.RUnlock()

		// Build up a set of candidate accounts.  Start by loading the
		// top N + len(modifiedAccounts) accounts from disk (accountdb).
		// This ensures that, even if the worst case if all in-memory
		// changes are deleting the top accounts in accountdb, we still
		// will have top N left.
		//
		// Keep asking for more accounts until we get the desired number,
		// or there are no more accounts left.
		candidates := make(map[basics.Address]*onlineAccount)
		batchOffset := uint64(0)
		batchSize := uint64(1024)
		var dbRound basics.Round
		for uint64(len(candidates)) < n+uint64(len(modifiedAccounts)) {
			var accts map[basics.Address]*onlineAccount
			start := time.Now()
			ledgerAccountsonlinetopCount.Inc(nil)
			err = au.dbs.Rdb.Atomic(func(ctx context.Context, tx *sql.Tx) (err error) {
				accts, err = accountsOnlineTop(tx, batchOffset, batchSize, proto)
				if err != nil {
					return
				}
				dbRound, _, err = accountsRound(tx)
				return
			})
			ledgerAccountsonlinetopMicros.AddMicrosecondsSince(start, nil)
			if err != nil {
				return nil, err
			}

			if dbRound != currentDbRound {
				break
			}

			for addr, data := range accts {
				if !(data.VoteFirstValid <= voteRnd && voteRnd <= data.VoteLastValid) {
					continue
				}
				candidates[addr] = data
			}

			// If we got fewer than batchSize accounts, there are no
			// more accounts to look at.
			if uint64(len(accts)) < batchSize {
				break
			}

			batchOffset += batchSize
		}
		if dbRound != currentDbRound && dbRound != basics.Round(0) {
			// database round doesn't match the last au.dbRound we sampled.
			au.accountsMu.RLock()
			for currentDbRound >= au.dbRound && currentDeltaLen == len(au.deltas) {
				au.accountsReadCond.Wait()
			}
			continue
		}

		// Now update the candidates based on the in-memory deltas.
		for addr, oa := range modifiedAccounts {
			if oa == nil {
				delete(candidates, addr)
			} else {
				candidates[addr] = oa
			}
		}

		// Get the top N accounts from the candidate set, by inserting all of
		// the accounts into a heap and then pulling out N elements from the
		// heap.
		topHeap := &onlineTopHeap{
			accts: nil,
		}

		for _, data := range candidates {
			heap.Push(topHeap, data)
		}

		var res []*onlineAccount
		for topHeap.Len() > 0 && uint64(len(res)) < n {
			acct := heap.Pop(topHeap).(*onlineAccount)
			res = append(res, acct)
		}

		return res, nil
	}
}

// GetLastCatchpointLabel retrieves the last catchpoint label that was stored to the database.
func (au *accountUpdates) GetLastCatchpointLabel() string {
	au.accountsMu.RLock()
	defer au.accountsMu.RUnlock()
	return au.lastCatchpointLabel
}

// GetCreatorForRound returns the creator for a given asset/app index at a given round
func (au *accountUpdates) GetCreatorForRound(rnd basics.Round, cidx basics.CreatableIndex, ctype basics.CreatableType) (creator basics.Address, ok bool, err error) {
	return au.getCreatorForRound(rnd, cidx, ctype, true /* take the lock */)
}

// committedUpTo enqueues committing the balances for round committedRound-lookback.
// The deferred committing is done so that we could calculate the historical balances lookback rounds back.
// Since we don't want to hold off the tracker's mutex for too long, we'll defer the database persistence of this
// operation to a syncer goroutine. The one caveat is that when storing a catchpoint round, we would want to
// wait until the catchpoint creation is done, so that the persistence of the catchpoint file would have an
// uninterrupted view of the balances at a given point of time.
func (au *accountUpdates) committedUpTo(committedRound basics.Round) (retRound basics.Round) {
	var isCatchpointRound, hasMultipleIntermediateCatchpoint bool
	var offset uint64
	var dc deferredCommit
	au.accountsMu.RLock()
	defer func() {
		au.accountsMu.RUnlock()
		if dc.offset != 0 {
			au.committedOffset <- dc
		}
	}()
	retRound = basics.Round(0)
	var pendingDeltas int

	lookback := basics.Round(config.Consensus[au.versions[len(au.versions)-1]].MaxBalLookback)
	if committedRound < lookback {
		return
	}

	retRound = au.dbRound
	newBase := committedRound - lookback
	if newBase <= au.dbRound {
		// Already forgotten
		return
	}

	if newBase > au.dbRound+basics.Round(len(au.deltas)) {
		au.log.Panicf("committedUpTo: block %d too far in the future, lookback %d, dbRound %d, deltas %d", committedRound, lookback, au.dbRound, len(au.deltas))
	}

	hasIntermediateCatchpoint := false
	hasMultipleIntermediateCatchpoint = false
	// check if there was a catchpoint between au.dbRound+lookback and newBase+lookback
	if au.catchpointInterval > 0 {
		nextCatchpointRound := ((uint64(au.dbRound+lookback) + au.catchpointInterval) / au.catchpointInterval) * au.catchpointInterval

		if nextCatchpointRound < uint64(newBase+lookback) {
			mostRecentCatchpointRound := (uint64(committedRound) / au.catchpointInterval) * au.catchpointInterval
			newBase = basics.Round(nextCatchpointRound) - lookback
			if mostRecentCatchpointRound > nextCatchpointRound {
				hasMultipleIntermediateCatchpoint = true
				// skip if there is more than one catchpoint in queue
				newBase = basics.Round(mostRecentCatchpointRound) - lookback
			}
			hasIntermediateCatchpoint = true
		}
	}

	// if we're still writing the previous balances, we can't move forward yet.
	if au.IsWritingCatchpointFile() {
		// if we hit this path, it means that we're still writing a catchpoint.
		// see if the new delta range contains another catchpoint.
		if hasIntermediateCatchpoint {
			// check if we're already attempting to perform fast-writing.
			select {
			case <-au.catchpointSlowWriting:
				// yes, we're already doing fast-writing.
			default:
				// no, we're not yet doing fast writing, make it so.
				close(au.catchpointSlowWriting)
			}
		}
		return
	}

	if au.voters != nil {
		newBase = au.voters.lowestRound(newBase)
	}

	offset = uint64(newBase - au.dbRound)

	offset = au.consecutiveVersion(offset)

	// check to see if this is a catchpoint round
	isCatchpointRound = ((offset + uint64(lookback+au.dbRound)) > 0) && (au.catchpointInterval != 0) && (0 == (uint64((offset + uint64(lookback+au.dbRound))) % au.catchpointInterval))

	// calculate the number of pending deltas
	pendingDeltas = au.deltasAccum[offset] - au.deltasAccum[0]

	// If we recently flushed, wait to aggregate some more blocks.
	// ( unless we're creating a catchpoint, in which case we want to flush it right away
	//   so that all the instances of the catchpoint would contain exactly the same data )
	flushTime := time.Now()
	if !flushTime.After(au.lastFlushTime.Add(balancesFlushInterval)) && !isCatchpointRound && pendingDeltas < pendingDeltasFlushThreshold {
		return au.dbRound
	}

	if isCatchpointRound && au.archivalLedger {
		// store non-zero ( all ones ) into the catchpointWriting atomic variable to indicate that a catchpoint is being written ( or, queued to be written )
		atomic.StoreInt32(&au.catchpointWriting, int32(-1))
		au.catchpointSlowWriting = make(chan struct{}, 1)
		if hasMultipleIntermediateCatchpoint {
			close(au.catchpointSlowWriting)
		}
	}

	dc = deferredCommit{
		offset:   offset,
		dbRound:  au.dbRound,
		lookback: lookback,
	}
	if offset != 0 {
		au.accountsWriting.Add(1)
	}
	return
}

func (au *accountUpdates) consecutiveVersion(offset uint64) uint64 {
	// check if this update chunk spans across multiple consensus versions. If so, break it so that each update would tackle only a single
	// consensus version.
	if au.versions[1] != au.versions[offset] {
		// find the tip point.
		tipPoint := sort.Search(int(offset), func(i int) bool {
			// we're going to search here for version inequality, with the assumption that consensus versions won't repeat.
			// that allow us to support [ver1, ver1, ..., ver2, ver2, ..., ver3, ver3] but not [ver1, ver1, ..., ver2, ver2, ..., ver1, ver3].
			return au.versions[1] != au.versions[1+i]
		})
		// no need to handle the case of "no found", or tipPoint==int(offset), since we already know that it's there.
		offset = uint64(tipPoint)
	}
	return offset
}

// newBlock is the accountUpdates implementation of the ledgerTracker interface. This is the "external" facing function
// which invokes the internal implementation after taking the lock.
func (au *accountUpdates) newBlock(blk bookkeeping.Block, delta ledgercore.StateDelta) {
	au.accountsMu.Lock()
	au.newBlockImpl(blk, delta)
	au.accountsMu.Unlock()
	au.accountsReadCond.Broadcast()
}

// Totals returns the totals for a given round
func (au *accountUpdates) Totals(rnd basics.Round) (totals ledgercore.AccountTotals, err error) {
	au.accountsMu.RLock()
	defer au.accountsMu.RUnlock()
	return au.totalsImpl(rnd)
}

// ReadCloseSizer interface implements the standard io.Reader and io.Closer as well
// as supporting the Size() function that let the caller know what the size of the stream would be (in bytes).
type ReadCloseSizer interface {
	io.ReadCloser
	Size() (int64, error)
}

// readCloseSizer is an instance of the ReadCloseSizer interface
type readCloseSizer struct {
	io.ReadCloser
	size int64
}

// Size returns the length of the associated stream.
func (r *readCloseSizer) Size() (int64, error) {
	if r.size < 0 {
		return 0, fmt.Errorf("unknown stream size")
	}
	return r.size, nil
}

// GetCatchpointStream returns a ReadCloseSizer to the catchpoint file associated with the provided round
func (au *accountUpdates) GetCatchpointStream(round basics.Round) (ReadCloseSizer, error) {
	dbFileName := ""
	fileSize := int64(0)
	start := time.Now()
	ledgerGetcatchpointCount.Inc(nil)
	err := au.dbs.Rdb.Atomic(func(ctx context.Context, tx *sql.Tx) (err error) {
		dbFileName, _, fileSize, err = getCatchpoint(tx, round)
		return
	})
	ledgerGetcatchpointMicros.AddMicrosecondsSince(start, nil)
	if err != nil && err != sql.ErrNoRows {
		// we had some sql error.
		return nil, fmt.Errorf("accountUpdates: getCatchpointStream: unable to lookup catchpoint %d: %v", round, err)
	}
	if dbFileName != "" {
		catchpointPath := filepath.Join(au.dbDirectory, dbFileName)
		file, err := os.OpenFile(catchpointPath, os.O_RDONLY, 0666)
		if err == nil && file != nil {
			return &readCloseSizer{ReadCloser: file, size: fileSize}, nil
		}
		// else, see if this is a file-not-found error
		if os.IsNotExist(err) {
			// the database told us that we have this file.. but we couldn't find it.
			// delete it from the database.
			err := au.saveCatchpointFile(round, "", 0, "")
			if err != nil {
				au.log.Warnf("accountUpdates: getCatchpointStream: unable to delete missing catchpoint entry: %v", err)
				return nil, err
			}

			return nil, ledgercore.ErrNoEntry{}
		}
		// it's some other error.
		return nil, fmt.Errorf("accountUpdates: getCatchpointStream: unable to open catchpoint file '%s' %v", catchpointPath, err)
	}

	// if the database doesn't know about that round, see if we have that file anyway:
	fileName := filepath.Join("catchpoints", catchpointRoundToPath(round))
	catchpointPath := filepath.Join(au.dbDirectory, fileName)
	file, err := os.OpenFile(catchpointPath, os.O_RDONLY, 0666)
	if err == nil && file != nil {
		// great, if found that we should have had this in the database.. add this one now :
		fileInfo, err := file.Stat()
		if err != nil {
			// we couldn't get the stat, so just return with the file.
			return &readCloseSizer{ReadCloser: file, size: -1}, nil
		}

		err = au.saveCatchpointFile(round, fileName, fileInfo.Size(), "")
		if err != nil {
			au.log.Warnf("accountUpdates: getCatchpointStream: unable to save missing catchpoint entry: %v", err)
		}
		return &readCloseSizer{ReadCloser: file, size: fileInfo.Size()}, nil
	}
	return nil, ledgercore.ErrNoEntry{}
}

// functions below this line are all internal functions

// accountUpdatesLedgerEvaluator is a "ledger emulator" which is used *only* by initializeCaches, as a way to shortcut
// the locks taken by the real ledger object when making requests that are being served by the accountUpdates.
// Using this struct allow us to take the tracker lock *before* calling the loadFromDisk, and having the operation complete
// without taking any locks. Note that it's not only the locks performance that is gained : by having the loadFrom disk
// not requiring any external locks, we can safely take a trackers lock on the ledger during reloadLedger, which ensures
// that even during catchpoint catchup mode switch, we're still correctly protected by a mutex.
type accountUpdatesLedgerEvaluator struct {
	// au is the associated accountUpdates structure which invoking the trackerEvalVerified function, passing this structure as input.
	// the accountUpdatesLedgerEvaluator would access the underlying accountUpdates function directly, bypassing the balances mutex lock.
	au *accountUpdates
	// prevHeader is the previous header to the current one. The usage of this is only in the context of initializeCaches where we iteratively
	// building the ledgercore.StateDelta, which requires a peek on the "previous" header information.
	prevHeader bookkeeping.BlockHeader
}

// GenesisHash returns the genesis hash
func (aul *accountUpdatesLedgerEvaluator) GenesisHash() crypto.Digest {
	return aul.au.ledger.GenesisHash()
}

// CompactCertVoters returns the top online accounts at round rnd.
func (aul *accountUpdatesLedgerEvaluator) CompactCertVoters(rnd basics.Round) (voters *VotersForRound, err error) {
	return aul.au.voters.getVoters(rnd)
}

// BlockHdr returns the header of the given round. When the evaluator is running, it's only referring to the previous header, which is what we
// are providing here. Any attempt to access a different header would get denied.
func (aul *accountUpdatesLedgerEvaluator) BlockHdr(r basics.Round) (bookkeeping.BlockHeader, error) {
	if r == aul.prevHeader.Round {
		return aul.prevHeader, nil
	}
	return bookkeeping.BlockHeader{}, ledgercore.ErrNoEntry{}
}

// Totals returns the totals for a given round
func (aul *accountUpdatesLedgerEvaluator) Totals(rnd basics.Round) (ledgercore.AccountTotals, error) {
	return aul.au.totalsImpl(rnd)
}

// CheckDup test to see if the given transaction id/lease already exists. It's not needed by the accountUpdatesLedgerEvaluator and implemented as a stub.
func (aul *accountUpdatesLedgerEvaluator) CheckDup(config.ConsensusParams, basics.Round, basics.Round, basics.Round, transactions.Txid, TxLease) error {
	// this is a non-issue since this call will never be made on non-validating evaluation
	return fmt.Errorf("accountUpdatesLedgerEvaluator: tried to check for dup during accountUpdates initialization ")
}

// lookupWithoutRewards returns the account balance for a given address at a given round, without the reward
func (aul *accountUpdatesLedgerEvaluator) LookupWithoutRewards(rnd basics.Round, addr basics.Address) (basics.AccountData, basics.Round, error) {
	return aul.au.lookupWithoutRewards(rnd, addr, false /*don't sync*/)
}

// GetCreatorForRound returns the asset/app creator for a given asset/app index at a given round
func (aul *accountUpdatesLedgerEvaluator) GetCreatorForRound(rnd basics.Round, cidx basics.CreatableIndex, ctype basics.CreatableType) (creator basics.Address, ok bool, err error) {
	return aul.au.getCreatorForRound(rnd, cidx, ctype, false /* don't sync */)
}

// totalsImpl returns the totals for a given round
func (au *accountUpdates) totalsImpl(rnd basics.Round) (totals ledgercore.AccountTotals, err error) {
	offset, err := au.roundOffset(rnd)
	if err != nil {
		return
	}

	totals = au.roundTotals[offset]
	return
}

// initializeCaches fills up the accountUpdates cache with the most recent ~320 blocks ( on normal execution ).
// the method also support balances recovery in cases where the difference between the lastBalancesRound and the lastestBlockRound
// is far greater than 320; in these cases, it would flush to disk periodically in order to avoid high memory consumption.
func (au *accountUpdates) initializeCaches(lastBalancesRound, lastestBlockRound, writingCatchpointRound basics.Round) (catchpointBlockDigest crypto.Digest, err error) {
	var blk bookkeeping.Block
	var delta ledgercore.StateDelta

	accLedgerEval := accountUpdatesLedgerEvaluator{
		au: au,
	}
	if lastBalancesRound < lastestBlockRound {
		accLedgerEval.prevHeader, err = au.ledger.BlockHdr(lastBalancesRound)
		if err != nil {
			return
		}
	}

	skipAccountCacheMessage := make(chan struct{})
	writeAccountCacheMessageCompleted := make(chan struct{})
	defer func() {
		close(skipAccountCacheMessage)
		select {
		case <-writeAccountCacheMessageCompleted:
			if err == nil {
				au.log.Infof("initializeCaches completed initializing account data caches")
			}
		default:
		}
	}()

	// this goroutine logs a message once if the parent function have not completed in initializingAccountCachesMessageTimeout seconds.
	// the message is important, since we're blocking on the ledger block database here, and we want to make sure that we log a message
	// within the above timeout.
	go func() {
		select {
		case <-time.After(initializingAccountCachesMessageTimeout):
			au.log.Infof("initializeCaches is initializing account data caches")
			close(writeAccountCacheMessageCompleted)
		case <-skipAccountCacheMessage:
		}
	}()

	blocksStream := make(chan bookkeeping.Block, initializeCachesReadaheadBlocksStream)
	blockEvalFailed := make(chan struct{}, 1)
	var blockRetrievalError error
	go func() {
		defer close(blocksStream)
		for roundNumber := lastBalancesRound + 1; roundNumber <= lastestBlockRound; roundNumber++ {
			blk, blockRetrievalError = au.ledger.Block(roundNumber)
			if blockRetrievalError != nil {
				return
			}
			select {
			case blocksStream <- blk:
			case <-blockEvalFailed:
				return
			}
		}
	}()

	lastFlushedRound := lastBalancesRound
	const accountsCacheLoadingMessageInterval = 5 * time.Second
	lastProgressMessage := time.Now().Add(-accountsCacheLoadingMessageInterval / 2)

	// rollbackSynchronousMode ensures that we switch to "fast writing mode" when we start flushing out rounds to disk, and that
	// we exit this mode when we're done.
	rollbackSynchronousMode := false
	defer func() {
		if rollbackSynchronousMode {
			// restore default synchronous mode
			au.dbs.Wdb.SetSynchronousMode(context.Background(), au.synchronousMode, au.synchronousMode >= db.SynchronousModeFull)
		}
	}()

	for blk := range blocksStream {
		delta, err = au.ledger.trackerEvalVerified(blk, &accLedgerEval)
		if err != nil {
			close(blockEvalFailed)
			return
		}

		au.newBlockImpl(blk, delta)

		if blk.Round() == basics.Round(writingCatchpointRound) {
			catchpointBlockDigest = blk.Digest()
		}

		// flush to disk if any of the following applies:
		// 1. if we have loaded up more than initializeCachesRoundFlushInterval rounds since the last time we flushed the data to disk
		// 2. if we completed the loading and we loaded up more than 320 rounds.
		flushIntervalExceed := blk.Round()-lastFlushedRound > initializeCachesRoundFlushInterval
		loadCompleted := (lastestBlockRound == blk.Round() && lastBalancesRound+basics.Round(blk.ConsensusProtocol().MaxBalLookback) < lastestBlockRound)
		if flushIntervalExceed || loadCompleted {
			// adjust the last flush time, so that we would not hold off the flushing due to "working too fast"
			au.lastFlushTime = time.Now().Add(-balancesFlushInterval)

			if !rollbackSynchronousMode {
				// switch to rebuild synchronous mode to improve performance
				au.dbs.Wdb.SetSynchronousMode(context.Background(), au.accountsRebuildSynchronousMode, au.accountsRebuildSynchronousMode >= db.SynchronousModeFull)

				// flip the switch to rollback the synchronous mode once we're done.
				rollbackSynchronousMode = true
			}

			// The unlocking/relocking here isn't very elegant, but it does get the work done :
			// this method is called on either startup or when fast catchup is complete. In the former usecase, the
			// locking here is not really needed since the system is only starting up, and there are no other
			// consumers for the accounts update. On the latter usecase, the function would always have exactly 320 rounds,
			// and therefore this wouldn't be an issue.
			// However, to make sure we're not missing any other future codepath, unlocking here and re-locking later on is a pretty
			// safe bet.
			au.accountsMu.Unlock()

			// flush the account data
			au.committedUpTo(blk.Round())

			// wait for the writing to complete.
			au.waitAccountsWriting()

			// The au.dbRound after writing should be ~320 behind the block round.
			roundsBehind := blk.Round() - au.dbRound

			au.accountsMu.Lock()

			// are we too far behind ? ( taking into consideration the catchpoint writing, which can stall the writing for quite a bit )
			if roundsBehind > initializeCachesRoundFlushInterval+basics.Round(au.catchpointInterval) {
				// we're unable to persist changes. This is unexpected, but there is no point in keep trying batching additional changes since any futher changes
				// would just accumulate in memory.
				close(blockEvalFailed)
				au.log.Errorf("initializeCaches was unable to fill up the account caches accounts round = %d, block round = %d. See above error for more details.", au.dbRound, blk.Round())
				err = fmt.Errorf("initializeCaches failed to initialize the account data caches")
				return
			}

			// and once we flushed it to disk, update the lastFlushedRound
			lastFlushedRound = blk.Round()
		}

		// if enough time have passed since the last time we wrote a message to the log file then give the user an update about the progess.
		if time.Now().Sub(lastProgressMessage) > accountsCacheLoadingMessageInterval {
			// drop the initial message if we're got to this point since a message saying "still initializing" that comes after "is initializing" doesn't seems to be right.
			select {
			case skipAccountCacheMessage <- struct{}{}:
				// if we got to this point, we should be able to close the writeAccountCacheMessageCompleted channel to have the "completed initializing" message written.
				close(writeAccountCacheMessageCompleted)
			default:
			}
			au.log.Infof("initializeCaches is still initializing account data caches, %d rounds loaded out of %d rounds", blk.Round()-lastBalancesRound, lastestBlockRound-lastBalancesRound)
			lastProgressMessage = time.Now()
		}

		// prepare for the next iteration.
		accLedgerEval.prevHeader = *delta.Hdr
	}

	if blockRetrievalError != nil {
		err = blockRetrievalError
	}
	return
}

// initializeFromDisk performs the atomic operation of loading the accounts data information from disk
// and preparing the accountUpdates for operation, including initializing the commitSyncer goroutine.
func (au *accountUpdates) initializeFromDisk(l ledgerForTracker) (lastBalancesRound, lastestBlockRound basics.Round, err error) {
	au.dbs = l.trackerDB()
	au.log = l.trackerLog()
	au.ledger = l

	if au.initAccounts == nil {
		err = fmt.Errorf("accountUpdates.initializeFromDisk: initAccounts not set")
		return
	}

	lastestBlockRound = l.Latest()
	start := time.Now()
	ledgerAccountsinitCount.Inc(nil)
	err = au.dbs.Wdb.Atomic(func(ctx context.Context, tx *sql.Tx) error {
		var err0 error
		au.dbRound, err0 = au.accountsInitialize(ctx, tx)
		if err0 != nil {
			return err0
		}
		// Check for blocks DB and tracker DB un-sync
		if au.dbRound > lastestBlockRound {
			au.log.Warnf("accountUpdates.initializeFromDisk: resetting accounts DB (on round %v, but blocks DB's latest is %v)", au.dbRound, lastestBlockRound)
			err0 = accountsReset(tx)
			if err0 != nil {
				return err0
			}
			au.dbRound, err0 = au.accountsInitialize(ctx, tx)
			if err0 != nil {
				return err0
			}
		}

		totals, err0 := accountsTotals(tx, false)
		if err0 != nil {
			return err0
		}

		au.roundTotals = []ledgercore.AccountTotals{totals}
		return nil
	})
	ledgerAccountsinitMicros.AddMicrosecondsSince(start, nil)
	if err != nil {
		return
	}

	// the VacuumDatabase would be a no-op if au.vacuumOnStartup is cleared.
	au.vacuumDatabase(context.Background())
	if err != nil {
		return
	}

	au.accountsq, err = accountsDbInit(au.dbs.Rdb.Handle, au.dbs.Wdb.Handle)

	au.lastCatchpointLabel, _, err = au.accountsq.readCatchpointStateString(context.Background(), catchpointStateLastCatchpoint)
	if err != nil {
		return
	}

	hdr, err := l.BlockHdr(au.dbRound)
	if err != nil {
		return
	}

	au.versions = []protocol.ConsensusVersion{hdr.CurrentProtocol}
	au.deltas = nil
	au.creatableDeltas = nil
	au.accounts = make(map[basics.Address]modifiedAccount)
	au.creatables = make(map[basics.CreatableIndex]ledgercore.ModifiedCreatable)
	au.deltasAccum = []int{0}
	au.roundDigest = nil

	au.catchpointWriting = 0
	// keep these channel closed if we're not generating catchpoint
	au.catchpointSlowWriting = make(chan struct{}, 1)
	close(au.catchpointSlowWriting)
	au.ctx, au.ctxCancel = context.WithCancel(context.Background())
	au.committedOffset = make(chan deferredCommit, 1)
	au.commitSyncerClosed = make(chan struct{})
	go au.commitSyncer(au.committedOffset)

	lastBalancesRound = au.dbRound
	au.baseAccounts.init(au.log, baseAccountsPendingAccountsBufferSize, baseAccountsPendingAccountsWarnThreshold)

	return
}

// accountHashBuilder calculates the hash key used for the trie by combining the account address and the account data
func accountHashBuilder(addr basics.Address, accountData basics.AccountData, encodedAccountData []byte) []byte {
	hash := make([]byte, 4+crypto.DigestSize)
	// write out the lowest 32 bits of the reward base. This should improve the caching of the trie by allowing
	// recent updated to be in-cache, and "older" nodes will be left alone.
	for i, rewards := 3, accountData.RewardsBase; i >= 0; i, rewards = i-1, rewards>>8 {
		// the following takes the rewards & 255 -> hash[i]
		hash[i] = byte(rewards)
	}
	entryHash := crypto.Hash(append(addr[:], encodedAccountData[:]...))
	copy(hash[4:], entryHash[:])
	return hash[:]
}

// accountsInitialize initializes the accounts DB if needed and return current account round.
// as part of the initialization, it tests the current database schema version, and perform upgrade
// procedures to bring it up to the database schema supported by the binary.
func (au *accountUpdates) accountsInitialize(ctx context.Context, tx *sql.Tx) (basics.Round, error) {
	// check current database version.
	dbVersion, err := db.GetUserVersion(ctx, tx)
	if err != nil {
		return 0, fmt.Errorf("accountsInitialize unable to read database schema version : %v", err)
	}

	// if database version is greater than supported by current binary, write a warning. This would keep the existing
	// fallback behavior where we could use an older binary iff the schema happen to be backward compatible.
	if dbVersion > accountDBVersion {
		au.log.Warnf("accountsInitialize database schema version is %d, but algod supports only %d", dbVersion, accountDBVersion)
	}

	if dbVersion < accountDBVersion {
		au.log.Infof("accountsInitialize upgrading database schema from version %d to version %d", dbVersion, accountDBVersion)

		for dbVersion < accountDBVersion {
			au.log.Infof("accountsInitialize performing upgrade from version %d", dbVersion)
			// perform the initialization/upgrade
			switch dbVersion {
			case 0:
				dbVersion, err = au.upgradeDatabaseSchema0(ctx, tx)
				if err != nil {
					au.log.Warnf("accountsInitialize failed to upgrade accounts database (ledger.tracker.sqlite) from schema 0 : %v", err)
					return 0, err
				}
			case 1:
				dbVersion, err = au.upgradeDatabaseSchema1(ctx, tx)
				if err != nil {
					au.log.Warnf("accountsInitialize failed to upgrade accounts database (ledger.tracker.sqlite) from schema 1 : %v", err)
					return 0, err
				}
			case 2:
				dbVersion, err = au.upgradeDatabaseSchema2(ctx, tx)
				if err != nil {
					au.log.Warnf("accountsInitialize failed to upgrade accounts database (ledger.tracker.sqlite) from schema 2 : %v", err)
					return 0, err
				}
			case 3:
				dbVersion, err = au.upgradeDatabaseSchema3(ctx, tx)
				if err != nil {
					au.log.Warnf("accountsInitialize failed to upgrade accounts database (ledger.tracker.sqlite) from schema 3 : %v", err)
					return 0, err
				}
			case 4:
				dbVersion, err = au.upgradeDatabaseSchema4(ctx, tx)
				if err != nil {
					au.log.Warnf("accountsInitialize failed to upgrade accounts database (ledger.tracker.sqlite) from schema 4 : %v", err)
					return 0, err
				}
			default:
				return 0, fmt.Errorf("accountsInitialize unable to upgrade database from schema version %d", dbVersion)
			}
		}

		au.log.Infof("accountsInitialize database schema upgrade complete")
	}

	rnd, hashRound, err := accountsRound(tx)
	if err != nil {
		return 0, err
	}

	if hashRound != rnd {
		// if the hashed round is different then the base round, something was modified, and the accounts aren't in sync
		// with the hashes.
		err = resetAccountHashes(tx)
		if err != nil {
			return 0, err
		}
		// if catchpoint is disabled on this node, we could complete the initialization right here.
		if au.catchpointInterval == 0 {
			return rnd, nil
		}
	}

	// create the merkle trie for the balances
	committer, err := MakeMerkleCommitter(tx, false)
	if err != nil {
		return 0, fmt.Errorf("accountsInitialize was unable to makeMerkleCommitter: %v", err)
	}

	trie, err := merkletrie.MakeTrie(committer, TrieMemoryConfig)
	if err != nil {
		return 0, fmt.Errorf("accountsInitialize was unable to MakeTrie: %v", err)
	}

	// we might have a database that was previously initialized, and now we're adding the balances trie. In that case, we need to add all the existing balances to this trie.
	// we can figure this out by examining the hash of the root:
	rootHash, err := trie.RootHash()
	if err != nil {
		return rnd, fmt.Errorf("accountsInitialize was unable to retrieve trie root hash: %v", err)
	}

	if rootHash.IsZero() {
		au.log.Infof("accountsInitialize rebuilding merkle trie for round %d", rnd)
		accountBuilderIt := makeOrderedAccountsIter(tx, trieRebuildAccountChunkSize)
		defer accountBuilderIt.Close(ctx)
		startTrieBuildTime := time.Now()
		accountsCount := 0
		lastRebuildTime := startTrieBuildTime
		pendingAccounts := 0
		totalOrderedAccounts := 0
		for {
			accts, processedRows, err := accountBuilderIt.Next(ctx)
			if err == sql.ErrNoRows {
				// the account builder would return sql.ErrNoRows when no more data is available.
				break
			} else if err != nil {
				return rnd, err
			}

			if len(accts) > 0 {
				accountsCount += len(accts)
				pendingAccounts += len(accts)
				for _, acct := range accts {
					added, err := trie.Add(acct.digest)
					if err != nil {
						return rnd, fmt.Errorf("accountsInitialize was unable to add changes to trie: %v", err)
					}
					if !added {
						au.log.Warnf("accountsInitialize attempted to add duplicate hash '%s' to merkle trie for account %v", hex.EncodeToString(acct.digest), acct.address)
					}
				}

				if pendingAccounts >= trieRebuildCommitFrequency {
					// this trie Evict will commit using the current transaction.
					// if anything goes wrong, it will still get rolled back.
					_, err = trie.Evict(true)
					if err != nil {
						return 0, fmt.Errorf("accountsInitialize was unable to commit changes to trie: %v", err)
					}
					pendingAccounts = 0
				}

				if time.Now().Sub(lastRebuildTime) > 5*time.Second {
					// let the user know that the trie is still being rebuilt.
					au.log.Infof("accountsInitialize still building the trie, and processed so far %d accounts", accountsCount)
					lastRebuildTime = time.Now()
				}
			} else if processedRows > 0 {
				totalOrderedAccounts += processedRows
				// if it's not ordered, we can ignore it for now; we'll just increase the counters and emit logs periodically.
				if time.Now().Sub(lastRebuildTime) > 5*time.Second {
					// let the user know that the trie is still being rebuilt.
					au.log.Infof("accountsInitialize still building the trie, and hashed so far %d accounts", totalOrderedAccounts)
					lastRebuildTime = time.Now()
				}
			}
		}

		// this trie Evict will commit using the current transaction.
		// if anything goes wrong, it will still get rolled back.
		_, err = trie.Evict(true)
		if err != nil {
			return 0, fmt.Errorf("accountsInitialize was unable to commit changes to trie: %v", err)
		}

		// we've just updated the merkle trie, update the hashRound to reflect that.
		err = updateAccountsRound(tx, rnd, rnd)
		if err != nil {
			return 0, fmt.Errorf("accountsInitialize was unable to update the account round to %d: %v", rnd, err)
		}

		au.log.Infof("accountsInitialize rebuilt the merkle trie with %d entries in %v", accountsCount, time.Now().Sub(startTrieBuildTime))
	}
	au.balancesTrie = trie
	return rnd, nil
}

// upgradeDatabaseSchema0 upgrades the database schema from version 0 to version 1
//
// Schema of version 0 is expected to be aligned with the schema used on version 2.0.8 or before.
// Any database of version 2.0.8 would be of version 0. At this point, the database might
// have the following tables : ( i.e. a newly created database would not have these )
// * acctrounds
// * accounttotals
// * accountbase
// * assetcreators
// * storedcatchpoints
// * accounthashes
// * catchpointstate
//
// As the first step of the upgrade, the above tables are being created if they do not already exists.
// Following that, the assetcreators table is being altered by adding a new column to it (ctype).
// Last, in case the database was just created, it would get initialized with the following:
// The accountbase would get initialized with the au.initAccounts
// The accounttotals would get initialized to align with the initialization account added to accountbase
// The acctrounds would get updated to indicate that the balance matches round 0
//
func (au *accountUpdates) upgradeDatabaseSchema0(ctx context.Context, tx *sql.Tx) (updatedDBVersion int32, err error) {
	au.log.Infof("accountsInitialize initializing schema")
	err = accountsInit(tx, au.initAccounts, au.initProto)
	if err != nil {
		return 0, fmt.Errorf("accountsInitialize unable to initialize schema : %v", err)
	}
	_, err = db.SetUserVersion(ctx, tx, 1)
	if err != nil {
		return 0, fmt.Errorf("accountsInitialize unable to update database schema version from 0 to 1: %v", err)
	}
	return 1, nil
}

// upgradeDatabaseSchema1 upgrades the database schema from version 1 to version 2
//
// The schema updated to version 2 intended to ensure that the encoding of all the accounts data is
// both canonical and identical across the entire network. On release 2.0.5 we released an upgrade to the messagepack.
// the upgraded messagepack was decoding the account data correctly, but would have different
// encoding compared to it's predecessor. As a result, some of the account data that was previously stored
// would have different encoded representation than the one on disk.
// To address this, this startup procedure would attempt to scan all the accounts data. for each account data, we would
// see if it's encoding aligns with the current messagepack encoder. If it doesn't we would update it's encoding.
// then, depending if we found any such account data, we would reset the merkle trie and stored catchpoints.
// once the upgrade is complete, the accountsInitialize would (if needed) rebuild the merkle trie using the new
// encoded accounts.
//
// This upgrade doesn't change any of the actual database schema ( i.e. tables, indexes ) but rather just performing
// a functional update to it's content.
//
func (au *accountUpdates) upgradeDatabaseSchema1(ctx context.Context, tx *sql.Tx) (updatedDBVersion int32, err error) {
	// update accounts encoding.
	au.log.Infof("accountsInitialize verifying accounts data encoding")
	modifiedAccounts, err := reencodeAccounts(ctx, tx)
	if err != nil {
		return 0, err
	}

	if modifiedAccounts > 0 {
		au.log.Infof("accountsInitialize reencoded %d accounts", modifiedAccounts)

		au.log.Infof("accountsInitialize resetting account hashes")
		// reset the merkle trie
		err = resetAccountHashes(tx)
		if err != nil {
			return 0, fmt.Errorf("accountsInitialize unable to reset account hashes : %v", err)
		}

		au.log.Infof("accountsInitialize preparing queries")
		// initialize a new accountsq with the incoming transaction.
		accountsq, err := accountsDbInit(tx, tx)
		if err != nil {
			return 0, fmt.Errorf("accountsInitialize unable to prepare queries : %v", err)
		}

		// close the prepared statements when we're done with them.
		defer accountsq.close()

		au.log.Infof("accountsInitialize resetting prior catchpoints")
		// delete the last catchpoint label if we have any.
		_, err = accountsq.writeCatchpointStateString(ctx, catchpointStateLastCatchpoint, "")
		if err != nil {
			return 0, fmt.Errorf("accountsInitialize unable to clear prior catchpoint : %v", err)
		}

		au.log.Infof("accountsInitialize deleting stored catchpoints")
		// delete catchpoints.
		err = au.deleteStoredCatchpoints(ctx, accountsq)
		if err != nil {
			return 0, fmt.Errorf("accountsInitialize unable to delete stored catchpoints : %v", err)
		}
	} else {
		au.log.Infof("accountsInitialize found that no accounts needed to be reencoded")
	}

	// update version
	_, err = db.SetUserVersion(ctx, tx, 2)
	if err != nil {
		return 0, fmt.Errorf("accountsInitialize unable to update database schema version from 1 to 2: %v", err)
	}
	return 2, nil
}

// upgradeDatabaseSchema2 upgrades the database schema from version 2 to version 3
//
// This upgrade only enables the database vacuuming which will take place once the upgrade process is complete.
// If the user has already specified the OptimizeAccountsDatabaseOnStartup flag in the configuration file, this
// step becomes a no-op.
//
func (au *accountUpdates) upgradeDatabaseSchema2(ctx context.Context, tx *sql.Tx) (updatedDBVersion int32, err error) {
	au.vacuumOnStartup = true

	// update version
	_, err = db.SetUserVersion(ctx, tx, 3)
	if err != nil {
		return 0, fmt.Errorf("accountsInitialize unable to update database schema version from 2 to 3: %v", err)
	}
	return 3, nil
}

// upgradeDatabaseSchema3 upgrades the database schema from version 3 to version 4,
// adding the normalizedonlinebalance column to the accountbase table.
func (au *accountUpdates) upgradeDatabaseSchema3(ctx context.Context, tx *sql.Tx) (updatedDBVersion int32, err error) {
	err = accountsAddNormalizedBalance(tx, au.ledger.GenesisProto())
	if err != nil {
		return 0, err
	}

	// update version
	_, err = db.SetUserVersion(ctx, tx, 4)
	if err != nil {
		return 0, fmt.Errorf("accountsInitialize unable to update database schema version from 3 to 4: %v", err)
	}
	return 4, nil
}

// upgradeDatabaseSchema4 does not change the schema but migrates data:
// remove empty AccountData entries from accountbase table
func (au *accountUpdates) upgradeDatabaseSchema4(ctx context.Context, tx *sql.Tx) (updatedDBVersion int32, err error) {

	queryAddresses := au.catchpointInterval != 0
	numDeleted, addresses, err := removeEmptyAccountData(tx, queryAddresses)
	if err != nil {
		return 0, err
	}

	if queryAddresses && len(addresses) > 0 {
		mc, err := MakeMerkleCommitter(tx, false)
		if err != nil {
			// at this point record deleted and DB is pruned for account data
			// if hash deletion fails just log it and do not abort startup
			au.log.Errorf("upgradeDatabaseSchema4: failed to create merkle committer: %v", err)
			goto done
		}
		trie, err := merkletrie.MakeTrie(mc, TrieMemoryConfig)
		if err != nil {
			au.log.Errorf("upgradeDatabaseSchema4: failed to create merkle trie: %v", err)
			goto done
		}

		var totalHashesDeleted int
		for _, addr := range addresses {
			hash := accountHashBuilder(addr, basics.AccountData{}, []byte{0x80})
			deleted, err := trie.Delete(hash)
			if err != nil {
				au.log.Errorf("upgradeDatabaseSchema4: failed to delete hash '%s' from merkle trie for account %v: %v", hex.EncodeToString(hash), addr, err)
			} else {
				if !deleted {
					au.log.Warnf("upgradeDatabaseSchema4: failed to delete hash '%s' from merkle trie for account %v", hex.EncodeToString(hash), addr)
				} else {
					totalHashesDeleted++
				}
			}
		}

		if _, err = trie.Commit(); err != nil {
			au.log.Errorf("upgradeDatabaseSchema4: failed to commit changes to merkle trie: %v", err)
		}

		au.log.Infof("upgradeDatabaseSchema4: deleted %d hashes", totalHashesDeleted)
	}

done:
	au.log.Infof("upgradeDatabaseSchema4: deleted %d rows", numDeleted)

	// update version
	_, err = db.SetUserVersion(ctx, tx, 5)
	if err != nil {
		return 0, fmt.Errorf("accountsInitialize unable to update database schema version from 4 to 5: %v", err)
	}
	return 5, nil
}

// deleteStoredCatchpoints iterates over the storedcatchpoints table and deletes all the files stored on disk.
// once all the files have been deleted, it would go ahead and remove the entries from the table.
func (au *accountUpdates) deleteStoredCatchpoints(ctx context.Context, dbQueries *accountsDbQueries) (err error) {
	catchpointsFilesChunkSize := 50
	for {
		fileNames, err := dbQueries.getOldestCatchpointFiles(ctx, catchpointsFilesChunkSize, 0)
		if err != nil {
			return err
		}
		if len(fileNames) == 0 {
			break
		}

		for round, fileName := range fileNames {
			absCatchpointFileName := filepath.Join(au.dbDirectory, fileName)
			err = os.Remove(absCatchpointFileName)
			if err == nil || os.IsNotExist(err) {
				// it's ok if the file doesn't exist. just remove it from the database and we'll be good to go.
				err = nil
			} else {
				// we can't delete the file, abort -
				return fmt.Errorf("unable to delete old catchpoint file '%s' : %v", absCatchpointFileName, err)
			}
			// clear the entry from the database
			err = dbQueries.storeCatchpoint(ctx, round, "", "", 0)
			if err != nil {
				return err
			}
		}
	}
	return nil
}

// accountsUpdateBalances applies the given compactAccountDeltas to the merkle trie
func (au *accountUpdates) accountsUpdateBalances(accountsDeltas compactAccountDeltas) (err error) {
	if au.catchpointInterval == 0 {
		return nil
	}
	var added, deleted bool
	accumulatedChanges := 0

	for i := 0; i < accountsDeltas.len(); i++ {
		addr, delta := accountsDeltas.getByIdx(i)
		if !delta.old.accountData.IsZero() {
			deleteHash := accountHashBuilder(addr, delta.old.accountData, protocol.Encode(&delta.old.accountData))
			deleted, err = au.balancesTrie.Delete(deleteHash)
			if err != nil {
				return fmt.Errorf("failed to delete hash '%s' from merkle trie for account %v: %w", hex.EncodeToString(deleteHash), addr, err)
			}
			if !deleted {
				au.log.Warnf("failed to delete hash '%s' from merkle trie for account %v", hex.EncodeToString(deleteHash), addr)
			} else {
				accumulatedChanges++
			}
		}

		if !delta.new.IsZero() {
			addHash := accountHashBuilder(addr, delta.new, protocol.Encode(&delta.new))
			added, err = au.balancesTrie.Add(addHash)
			if err != nil {
				return fmt.Errorf("attempted to add duplicate hash '%s' to merkle trie for account %v: %w", hex.EncodeToString(addHash), addr, err)
			}
			if !added {
				au.log.Warnf("attempted to add duplicate hash '%s' to merkle trie for account %v", hex.EncodeToString(addHash), addr)
			} else {
				accumulatedChanges++
			}
		}
	}
	if accumulatedChanges >= trieAccumulatedChangesFlush {
		accumulatedChanges = 0
		_, err = au.balancesTrie.Commit()
		if err != nil {
			return
		}
	}

	// write it all to disk.
	if accumulatedChanges > 0 {
		_, err = au.balancesTrie.Commit()
	}

	return
}

// newBlockImpl is the accountUpdates implementation of the ledgerTracker interface. This is the "internal" facing function
// which assumes that no lock need to be taken.
func (au *accountUpdates) newBlockImpl(blk bookkeeping.Block, delta ledgercore.StateDelta) {
	proto := config.Consensus[blk.CurrentProtocol]
	rnd := blk.Round()

	if rnd <= au.latest() {
		// Duplicate, ignore.
		return
	}

	if rnd != au.latest()+1 {
		au.log.Panicf("accountUpdates: newBlockImpl %d too far in the future, dbRound %d, deltas %d", rnd, au.dbRound, len(au.deltas))
	}
	au.deltas = append(au.deltas, delta.Accts)
	au.versions = append(au.versions, blk.CurrentProtocol)
	au.creatableDeltas = append(au.creatableDeltas, delta.Creatables)
	au.roundDigest = append(au.roundDigest, blk.Digest())
	au.deltasAccum = append(au.deltasAccum, delta.Accts.Len()+au.deltasAccum[len(au.deltasAccum)-1])

	var ot basics.OverflowTracker
	newTotals := au.roundTotals[len(au.roundTotals)-1]
	allBefore := newTotals.All()
	newTotals.ApplyRewards(delta.Hdr.RewardsLevel, &ot)

	au.baseAccounts.flushPendingWrites()

	var previousAccountData basics.AccountData
	for i := 0; i < delta.Accts.Len(); i++ {
		addr, data := delta.Accts.GetByIdx(i)
		if latestAcctData, has := au.accounts[addr]; has {
			previousAccountData = latestAcctData.data
		} else if baseAccountData, has := au.baseAccounts.read(addr); has {
			previousAccountData = baseAccountData.accountData
		} else {
			// it's missing from the base accounts, so we'll try to load it from disk.
			if acctData, err := au.accountsq.lookup(addr); err != nil {
				au.log.Panicf("accountUpdates: newBlockImpl failed to lookup account %v when processing round %d : %v", addr, rnd, err)
			} else {
				previousAccountData = acctData.accountData
				au.baseAccounts.write(acctData)
			}
		}

		newTotals.DelAccount(proto, previousAccountData, &ot)
		newTotals.AddAccount(proto, data, &ot)

		macct := au.accounts[addr]
		macct.ndeltas++
		macct.data = data
		au.accounts[addr] = macct
	}

	for cidx, cdelta := range delta.Creatables {
		mcreat := au.creatables[cidx]
		mcreat.Creator = cdelta.Creator
		mcreat.Created = cdelta.Created
		mcreat.Ctype = cdelta.Ctype
		mcreat.Ndeltas++
		au.creatables[cidx] = mcreat
	}

	if ot.Overflowed {
		au.log.Panicf("accountUpdates: newBlockImpl %d overflowed totals", rnd)
	}
	allAfter := newTotals.All()
	if allBefore != allAfter {
		au.log.Panicf("accountUpdates: newBlockImpl sum of money changed from %d to %d", allBefore.Raw, allAfter.Raw)
	}

	au.roundTotals = append(au.roundTotals, newTotals)

	// calling prune would drop old entries from the base accounts.
	newBaseAccountSize := (len(au.accounts) + 1) + baseAccountsPendingAccountsBufferSize
	au.baseAccounts.prune(newBaseAccountSize)

	if au.voters != nil {
		au.voters.newBlock(blk.BlockHeader)
	}
}

// lookupWithRewards returns the account data for a given address at a given round.
// The rewards are added to the AccountData before returning. Note that the function doesn't update the account with the rewards,
// even while it does return the AccountData which represent the "rewarded" account data.
func (au *accountUpdates) lookupWithRewards(rnd basics.Round, addr basics.Address) (data basics.AccountData, err error) {
	au.accountsMu.RLock()
	needUnlock := true
	defer func() {
		if needUnlock {
			au.accountsMu.RUnlock()
		}
	}()
	var offset uint64
	var rewardsProto config.ConsensusParams
	var rewardsLevel uint64
	var persistedData persistedAccountData
	withRewards := true
	for {
		currentDbRound := au.dbRound
		currentDeltaLen := len(au.deltas)
		offset, err = au.roundOffset(rnd)
		if err != nil {
			return
		}

		rewardsProto = config.Consensus[au.versions[offset]]
		rewardsLevel = au.roundTotals[offset].RewardsLevel

		// we're testing the withRewards here and setting the defer function only once, and only if withRewards is true.
		// we want to make this defer only after setting the above rewardsProto/rewardsLevel.
		if withRewards {
			defer func() {
				if err == nil {
					data = data.WithUpdatedRewards(rewardsProto, rewardsLevel)
				}
			}()
			withRewards = false
		}

		// check if we've had this address modified in the past rounds. ( i.e. if it's in the deltas )
		macct, indeltas := au.accounts[addr]
		if indeltas {
			// Check if this is the most recent round, in which case, we can
			// use a cache of the most recent account state.
			if offset == uint64(len(au.deltas)) {
				return macct.data, nil
			}
			// the account appears in the deltas, but we don't know if it appears in the
			// delta range of [0..offset], so we'll need to check :
			// Traverse the deltas backwards to ensure that later updates take
			// priority if present.
			for offset > 0 {
				offset--
				d, ok := au.deltas[offset].Get(addr)
				if ok {
					return d, nil
				}
			}
		}

		// check the baseAccounts -
		if macct, has := au.baseAccounts.read(addr); has && macct.round == currentDbRound {
			// we don't technically need this, since it's already in the baseAccounts, however, writing this over
			// would ensure that we promote this field.
			au.baseAccounts.writePending(macct)
			return macct.accountData, nil
		}

		au.accountsMu.RUnlock()
		needUnlock = false

		// No updates of this account in the in-memory deltas; use on-disk DB.
		// The check in roundOffset() made sure the round is exactly the one
		// present in the on-disk DB.  As an optimization, we avoid creating
		// a separate transaction here, and directly use a prepared SQL query
		// against the database.
		persistedData, err = au.accountsq.lookup(addr)
		if persistedData.round == currentDbRound {
			au.baseAccounts.writePending(persistedData)
			return persistedData.accountData, err
		}

		if persistedData.round < currentDbRound {
			au.log.Errorf("accountUpdates.lookupWithRewards: database round %d is behind in-memory round %d", persistedData.round, currentDbRound)
			return basics.AccountData{}, &StaleDatabaseRoundError{databaseRound: persistedData.round, memoryRound: currentDbRound}
		}
		au.accountsMu.RLock()
		needUnlock = true
		for currentDbRound >= au.dbRound && currentDeltaLen == len(au.deltas) {
			au.accountsReadCond.Wait()
		}
	}
}

// lookupWithoutRewards returns the account data for a given address at a given round.
func (au *accountUpdates) lookupWithoutRewards(rnd basics.Round, addr basics.Address, synchronized bool) (data basics.AccountData, validThrough basics.Round, err error) {
	needUnlock := false
	if synchronized {
		au.accountsMu.RLock()
		needUnlock = true
	}
	defer func() {
		if needUnlock {
			au.accountsMu.RUnlock()
		}
	}()
	var offset uint64
	var persistedData persistedAccountData
	for {
		currentDbRound := au.dbRound
		currentDeltaLen := len(au.deltas)
		offset, err = au.roundOffset(rnd)
		if err != nil {
			return
		}

		// check if we've had this address modified in the past rounds. ( i.e. if it's in the deltas )
		macct, indeltas := au.accounts[addr]
		if indeltas {
			// Check if this is the most recent round, in which case, we can
			// use a cache of the most recent account state.
			if offset == uint64(len(au.deltas)) {
				return macct.data, rnd, nil
			}
			// the account appears in the deltas, but we don't know if it appears in the
			// delta range of [0..offset], so we'll need to check :
			// Traverse the deltas backwards to ensure that later updates take
			// priority if present.
			for offset > 0 {
				offset--
				d, ok := au.deltas[offset].Get(addr)
				if ok {
					// the returned validThrough here is not optimal, but it still correct. We could get a more accurate value by scanning
					// the deltas forward, but this would be time consuming loop, which might not pay off.
					return d, rnd, nil
				}
			}
		} else {
			// we know that the account in not in the deltas - so there is no point in scanning it.
			// we've going to fall back to search in the database, but before doing so, we should
			// update the rnd so that it would point to the end of the known delta range.
			// ( that would give us the best validity range )
			rnd = currentDbRound + basics.Round(currentDeltaLen)
		}

		// check the baseAccounts -
		if macct, has := au.baseAccounts.read(addr); has {
			// we don't technically need this, since it's already in the baseAccounts, however, writing this over
			// would ensure that we promote this field.
			au.baseAccounts.writePending(macct)
			return macct.accountData, rnd, nil
		}

		if synchronized {
			au.accountsMu.RUnlock()
			needUnlock = false
		}
		// No updates of this account in the in-memory deltas; use on-disk DB.
		// The check in roundOffset() made sure the round is exactly the one
		// present in the on-disk DB.  As an optimization, we avoid creating
		// a separate transaction here, and directly use a prepared SQL query
		// against the database.
		persistedData, err = au.accountsq.lookup(addr)
		if persistedData.round == currentDbRound {
			au.baseAccounts.writePending(persistedData)
			return persistedData.accountData, rnd, err
		}
		if synchronized {
			if persistedData.round < currentDbRound {
				au.log.Errorf("accountUpdates.lookupWithoutRewards: database round %d is behind in-memory round %d", persistedData.round, currentDbRound)
				return basics.AccountData{}, basics.Round(0), &StaleDatabaseRoundError{databaseRound: persistedData.round, memoryRound: currentDbRound}
			}
			au.accountsMu.RLock()
			needUnlock = true
			for currentDbRound >= au.dbRound && currentDeltaLen == len(au.deltas) {
				au.accountsReadCond.Wait()
			}
		} else {
			// in non-sync mode, we don't wait since we already assume that we're synchronized.
			au.log.Errorf("accountUpdates.lookupWithoutRewards: database round %d mismatching in-memory round %d", persistedData.round, currentDbRound)
			return basics.AccountData{}, basics.Round(0), &MismatchingDatabaseRoundError{databaseRound: persistedData.round, memoryRound: currentDbRound}
		}
	}
}

// getCreatorForRound returns the asset/app creator for a given asset/app index at a given round
func (au *accountUpdates) getCreatorForRound(rnd basics.Round, cidx basics.CreatableIndex, ctype basics.CreatableType, synchronized bool) (creator basics.Address, ok bool, err error) {
	unlock := false
	if synchronized {
		au.accountsMu.RLock()
		unlock = true
	}
	defer func() {
		if unlock {
			au.accountsMu.RUnlock()
		}
	}()
	var dbRound basics.Round
	var offset uint64
	for {
		currentDbRound := au.dbRound
		currentDeltaLen := len(au.deltas)
		offset, err = au.roundOffset(rnd)
		if err != nil {
			return basics.Address{}, false, err
		}

		// If this is the most recent round, au.creatables has the latest
		// state and we can skip scanning backwards over creatableDeltas
		if offset == uint64(len(au.deltas)) {
			// Check if we already have the asset/creator in cache
			creatableDelta, ok := au.creatables[cidx]
			if ok {
				if creatableDelta.Created && creatableDelta.Ctype == ctype {
					return creatableDelta.Creator, true, nil
				}
				return basics.Address{}, false, nil
			}
		} else {
			for offset > 0 {
				offset--
				creatableDelta, ok := au.creatableDeltas[offset][cidx]
				if ok {
					if creatableDelta.Created && creatableDelta.Ctype == ctype {
						return creatableDelta.Creator, true, nil
					}
					return basics.Address{}, false, nil
				}
			}
		}

		if synchronized {
			au.accountsMu.RUnlock()
			unlock = false
		}
		// Check the database
		creator, ok, dbRound, err = au.accountsq.lookupCreator(cidx, ctype)

		if dbRound == currentDbRound {
			return
		}
		if synchronized {
			if dbRound < currentDbRound {
				au.log.Errorf("accountUpdates.getCreatorForRound: database round %d is behind in-memory round %d", dbRound, currentDbRound)
				return basics.Address{}, false, &StaleDatabaseRoundError{databaseRound: dbRound, memoryRound: currentDbRound}
			}
			au.accountsMu.RLock()
			unlock = true
			for currentDbRound >= au.dbRound && currentDeltaLen == len(au.deltas) {
				au.accountsReadCond.Wait()
			}
		} else {
			au.log.Errorf("accountUpdates.getCreatorForRound: database round %d mismatching in-memory round %d", dbRound, currentDbRound)
			return basics.Address{}, false, &MismatchingDatabaseRoundError{databaseRound: dbRound, memoryRound: currentDbRound}
		}
	}
}

// accountsCreateCatchpointLabel creates a catchpoint label and write it.
func (au *accountUpdates) accountsCreateCatchpointLabel(committedRound basics.Round, totals ledgercore.AccountTotals, ledgerBlockDigest crypto.Digest, trieBalancesHash crypto.Digest) (label string, err error) {
	cpLabel := ledgercore.MakeCatchpointLabel(committedRound, ledgerBlockDigest, trieBalancesHash, totals)
	label = cpLabel.String()
	_, err = au.accountsq.writeCatchpointStateString(context.Background(), catchpointStateLastCatchpoint, label)
	return
}

// roundOffset calculates the offset of the given round compared to the current dbRound. Requires that the lock would be taken.
func (au *accountUpdates) roundOffset(rnd basics.Round) (offset uint64, err error) {
	if rnd < au.dbRound {
		err = &RoundOffsetError{
			round:   rnd,
			dbRound: au.dbRound,
		}
		return
	}

	off := uint64(rnd - au.dbRound)
	if off > uint64(len(au.deltas)) {
		err = fmt.Errorf("round %d too high: dbRound %d, deltas %d", rnd, au.dbRound, len(au.deltas))
		return
	}

	return off, nil
}

// commitSyncer is the syncer go-routine function which perform the database updates. Internally, it dequeues deferedCommits and
// send the tasks to commitRound for completing the operation.
func (au *accountUpdates) commitSyncer(deferedCommits chan deferredCommit) {
	defer close(au.commitSyncerClosed)
	for {
		select {
		case committedOffset, ok := <-deferedCommits:
			if !ok {
				return
			}
			au.commitRound(committedOffset.offset, committedOffset.dbRound, committedOffset.lookback)
		case <-au.ctx.Done():
			// drain the pending commits queue:
			drained := false
			for !drained {
				select {
				case <-deferedCommits:
					au.accountsWriting.Done()
				default:
					drained = true
				}
			}
			return
		}
	}
}

// commitRound write to the database a "chunk" of rounds, and update the dbRound accordingly.
func (au *accountUpdates) commitRound(offset uint64, dbRound basics.Round, lookback basics.Round) {
	var stats telemetryspec.AccountsUpdateMetrics
	var updateStats bool

	if au.logAccountUpdatesMetrics {
		now := time.Now()
		if now.Sub(au.lastMetricsLogTime) >= au.logAccountUpdatesInterval {
			updateStats = true
			au.lastMetricsLogTime = now
		}
	}

	defer au.accountsWriting.Done()
	au.accountsMu.RLock()

	// we can exit right away, as this is the result of mis-ordered call to committedUpTo.
	if au.dbRound < dbRound || offset < uint64(au.dbRound-dbRound) {
		// if this is an archival ledger, we might need to update the catchpointWriting variable.
		if au.archivalLedger {
			// determine if this was a catchpoint round
			isCatchpointRound := ((offset + uint64(lookback+dbRound)) > 0) && (au.catchpointInterval != 0) && (0 == (uint64((offset + uint64(lookback+dbRound))) % au.catchpointInterval))
			if isCatchpointRound {
				// it was a catchpoint round, so update the catchpointWriting to indicate that we're done.
				atomic.StoreInt32(&au.catchpointWriting, 0)
			}
		}
		au.accountsMu.RUnlock()
		return
	}

	// adjust the offset according to what happened meanwhile..
	offset -= uint64(au.dbRound - dbRound)

	// if this iteration need to flush out zero rounds, just return right away.
	// this usecase can happen when two subsequent calls to committedUpTo concludes that the same rounds range need to be
	// flush, without the commitRound have a chance of committing these rounds.
	if offset == 0 {
		au.accountsMu.RUnlock()
		return
	}

	dbRound = au.dbRound

	newBase := basics.Round(offset) + dbRound
	flushTime := time.Now()
	isCatchpointRound := ((offset + uint64(lookback+dbRound)) > 0) && (au.catchpointInterval != 0) && (0 == (uint64((offset + uint64(lookback+dbRound))) % au.catchpointInterval))

	// create a copy of the deltas, round totals and protos for the range we're going to flush.
	deltas := make([]ledgercore.AccountDeltas, offset, offset)
	creatableDeltas := make([]map[basics.CreatableIndex]ledgercore.ModifiedCreatable, offset, offset)
	roundTotals := make([]ledgercore.AccountTotals, offset+1, offset+1)
	copy(deltas, au.deltas[:offset])
	copy(creatableDeltas, au.creatableDeltas[:offset])
	copy(roundTotals, au.roundTotals[:offset+1])

	// verify version correctness : all the entries in the au.versions[1:offset+1] should have the *same* version, and the committedUpTo should be enforcing that.
	if au.versions[1] != au.versions[offset] {
		au.accountsMu.RUnlock()
		au.log.Errorf("attempted to commit series of rounds with non-uniform consensus versions")
		return
	}
	consensusVersion := au.versions[1]

	var committedRoundDigest crypto.Digest

	if isCatchpointRound {
		committedRoundDigest = au.roundDigest[offset+uint64(lookback)-1]
	}

	// compact all the deltas - when we're trying to persist multiple rounds, we might have the same account
	// being updated multiple times. When that happen, we can safely omit the intermediate updates.
	compactDeltas := makeCompactAccountDeltas(deltas, au.baseAccounts)
	compactCreatableDeltas := compactCreatableDeltas(creatableDeltas)

	au.accountsMu.RUnlock()

	// in committedUpTo, we expect that this function to update the catchpointWriting when
	// it's on a catchpoint round and it's an archival ledger. Doing this in a deferred function
	// here would prevent us from "forgetting" to update this variable later on.
	defer func() {
		if isCatchpointRound && au.archivalLedger {
			atomic.StoreInt32(&au.catchpointWriting, 0)
		}
	}()

	var catchpointLabel string
	beforeUpdatingBalancesTime := time.Now()
	var trieBalancesHash crypto.Digest

	genesisProto := au.ledger.GenesisProto()

	start := time.Now()
	ledgerCommitroundCount.Inc(nil)
	var updatedPersistedAccounts []persistedAccountData
	if updateStats {
		stats.DatabaseCommitDuration = time.Duration(time.Now().UnixNano())
	}
	err := au.dbs.Wdb.Atomic(func(ctx context.Context, tx *sql.Tx) (err error) {
		treeTargetRound := basics.Round(0)
		if au.catchpointInterval > 0 {
			mc, err0 := MakeMerkleCommitter(tx, false)
			if err0 != nil {
				return err0
			}
			if au.balancesTrie == nil {
				trie, err := merkletrie.MakeTrie(mc, TrieMemoryConfig)
				if err != nil {
					au.log.Warnf("unable to create merkle trie during committedUpTo: %v", err)
					return err
				}
				au.balancesTrie = trie
			} else {
				au.balancesTrie.SetCommitter(mc)
			}
			treeTargetRound = dbRound + basics.Round(offset)
		}

		db.ResetTransactionWarnDeadline(ctx, tx, time.Now().Add(accountsUpdatePerRoundHighWatermark*time.Duration(offset)))

		if updateStats {
			stats.OldAccountPreloadDuration = time.Duration(time.Now().UnixNano())
		}

		err = compactDeltas.accountsLoadOld(tx)
		if err != nil {
			return err
		}

<<<<<<< HEAD
=======
		if updateStats {
			stats.OldAccountPreloadDuration = time.Duration(time.Now().UnixNano()) - stats.OldAccountPreloadDuration
		}

>>>>>>> 490180bc
		err = totalsNewRounds(tx, deltas[:offset], compactDeltas, roundTotals[1:offset+1], config.Consensus[consensusVersion])
		if err != nil {
			return err
		}

		if updateStats {
			stats.MerkleTrieUpdateDuration = time.Duration(time.Now().UnixNano())
		}

		err = au.accountsUpdateBalances(compactDeltas)
		if err != nil {
			return err
		}

		if updateStats {
			now := time.Duration(time.Now().UnixNano())
			stats.MerkleTrieUpdateDuration = now - stats.MerkleTrieUpdateDuration
			stats.AccountsWritingDuration = now
		}

		// the updates of the actual account data is done last since the accountsNewRound would modify the compactDeltas old values
		// so that we can update the base account back.
		updatedPersistedAccounts, err = accountsNewRound(tx, compactDeltas, compactCreatableDeltas, genesisProto, dbRound+basics.Round(offset))
		if err != nil {
			return err
		}

		if updateStats {
			stats.AccountsWritingDuration = time.Duration(time.Now().UnixNano()) - stats.AccountsWritingDuration
		}

		err = updateAccountsRound(tx, dbRound+basics.Round(offset), treeTargetRound)
		if err != nil {
			return err
		}

		if isCatchpointRound {
			trieBalancesHash, err = au.balancesTrie.RootHash()
			if err != nil {
				return
			}
		}
		return nil
	})
	ledgerCommitroundMicros.AddMicrosecondsSince(start, nil)
	if err != nil {
		au.balancesTrie = nil
		au.log.Warnf("unable to advance account snapshot (%d-%d): %v", dbRound, dbRound+basics.Round(offset), err)
		return
	}

	if updateStats {
		stats.DatabaseCommitDuration = time.Duration(time.Now().UnixNano()) - stats.DatabaseCommitDuration - stats.AccountsWritingDuration - stats.MerkleTrieUpdateDuration - stats.OldAccountPreloadDuration
	}

	if isCatchpointRound {
		catchpointLabel, err = au.accountsCreateCatchpointLabel(dbRound+basics.Round(offset)+lookback, roundTotals[offset], committedRoundDigest, trieBalancesHash)
		if err != nil {
			au.log.Warnf("commitRound : unable to create a catchpoint label: %v", err)
		}
	}
	if au.balancesTrie != nil {
		_, err = au.balancesTrie.Evict(false)
		if err != nil {
			au.log.Warnf("merkle trie failed to evict: %v", err)
		}
	}

	if isCatchpointRound && catchpointLabel != "" {
		au.lastCatchpointLabel = catchpointLabel
	}
	updatingBalancesDuration := time.Now().Sub(beforeUpdatingBalancesTime)

	if updateStats {
		stats.MemoryUpdatesDuration = time.Duration(time.Now().UnixNano())
	}
	au.accountsMu.Lock()
	// Drop reference counts to modified accounts, and evict them
	// from in-memory cache when no references remain.
	for i := 0; i < compactDeltas.len(); i++ {
		addr, acctUpdate := compactDeltas.getByIdx(i)
		cnt := acctUpdate.ndeltas
		macct, ok := au.accounts[addr]
		if !ok {
			au.log.Panicf("inconsistency: flushed %d changes to %s, but not in au.accounts", cnt, addr)
		}

		if cnt > macct.ndeltas {
			au.log.Panicf("inconsistency: flushed %d changes to %s, but au.accounts had %d", cnt, addr, macct.ndeltas)
		} else if cnt == macct.ndeltas {
			delete(au.accounts, addr)
		} else {
			macct.ndeltas -= cnt
			au.accounts[addr] = macct
		}
	}

	for _, persistedAcct := range updatedPersistedAccounts {
		au.baseAccounts.write(persistedAcct)
	}

	for cidx, modCrt := range compactCreatableDeltas {
		cnt := modCrt.Ndeltas
		mcreat, ok := au.creatables[cidx]
		if !ok {
			au.log.Panicf("inconsistency: flushed %d changes to creatable %d, but not in au.creatables", cnt, cidx)
		}

		if cnt > mcreat.Ndeltas {
			au.log.Panicf("inconsistency: flushed %d changes to creatable %d, but au.creatables had %d", cnt, cidx, mcreat.Ndeltas)
		} else if cnt == mcreat.Ndeltas {
			delete(au.creatables, cidx)
		} else {
			mcreat.Ndeltas -= cnt
			au.creatables[cidx] = mcreat
		}
	}

	au.deltas = au.deltas[offset:]
	au.deltasAccum = au.deltasAccum[offset:]
	au.roundDigest = au.roundDigest[offset:]
	au.versions = au.versions[offset:]
	au.roundTotals = au.roundTotals[offset:]
	au.creatableDeltas = au.creatableDeltas[offset:]
	au.dbRound = newBase
	au.lastFlushTime = flushTime

	au.accountsMu.Unlock()

	if updateStats {
		stats.MemoryUpdatesDuration = time.Duration(time.Now().UnixNano()) - stats.MemoryUpdatesDuration
	}

	au.accountsReadCond.Broadcast()

	if isCatchpointRound && au.archivalLedger && catchpointLabel != "" {
		// generate the catchpoint file. This need to be done inline so that it will block any new accounts that from being written.
		// the generateCatchpoint expects that the accounts data would not be modified in the background during it's execution.
		au.generateCatchpoint(basics.Round(offset)+dbRound+lookback, catchpointLabel, committedRoundDigest, updatingBalancesDuration)
	}

	// log telemetry event
	if updateStats {
		stats.StartRound = uint64(dbRound)
		stats.RoundsCount = offset
		stats.UpdatedAccountsCount = uint64(len(updatedPersistedAccounts))
		stats.UpdatedCreatablesCount = uint64(len(compactCreatableDeltas))

		var details struct {
		}
		au.log.Metrics(telemetryspec.Accounts, stats, details)
	}

}

// compactCreatableDeltas takes an array of creatables map deltas ( one array entry per round ), and compact the array into a single
// map that contains all the deltas changes. While doing that, the function eliminate any intermediate changes.
// It counts the number of changes per round by specifying it in the ndeltas field of the modifiedCreatable.
func compactCreatableDeltas(creatableDeltas []map[basics.CreatableIndex]ledgercore.ModifiedCreatable) (outCreatableDeltas map[basics.CreatableIndex]ledgercore.ModifiedCreatable) {
	if len(creatableDeltas) == 0 {
		return
	}
	// the sizes of the maps here aren't super accurate, but would hopefully be a rough estimate for a reasonable starting point.
	outCreatableDeltas = make(map[basics.CreatableIndex]ledgercore.ModifiedCreatable, 1+len(creatableDeltas[0])*len(creatableDeltas))
	for _, roundCreatable := range creatableDeltas {
		for creatableIdx, creatable := range roundCreatable {
			if prev, has := outCreatableDeltas[creatableIdx]; has {
				outCreatableDeltas[creatableIdx] = ledgercore.ModifiedCreatable{
					Ctype:   creatable.Ctype,
					Created: creatable.Created,
					Creator: creatable.Creator,
					Ndeltas: prev.Ndeltas + 1,
				}
			} else {
				outCreatableDeltas[creatableIdx] = ledgercore.ModifiedCreatable{
					Ctype:   creatable.Ctype,
					Created: creatable.Created,
					Creator: creatable.Creator,
					Ndeltas: 1,
				}
			}
		}
	}
	return
}

// latest returns the latest round
func (au *accountUpdates) latest() basics.Round {
	return au.dbRound + basics.Round(len(au.deltas))
}

// generateCatchpoint generates a single catchpoint file
func (au *accountUpdates) generateCatchpoint(committedRound basics.Round, label string, committedRoundDigest crypto.Digest, updatingBalancesDuration time.Duration) {
	beforeGeneratingCatchpointTime := time.Now()
	catchpointGenerationStats := telemetryspec.CatchpointGenerationEventDetails{
		BalancesWriteTime: uint64(updatingBalancesDuration.Nanoseconds()),
	}

	// the retryCatchpointCreation is used to repeat the catchpoint file generation in case the node crashed / aborted during startup
	// before the catchpoint file generation could be completed.
	retryCatchpointCreation := false
	au.log.Debugf("accountUpdates: generateCatchpoint: generating catchpoint for round %d", committedRound)
	defer func() {
		if !retryCatchpointCreation {
			// clear the writingCatchpoint flag
			_, err := au.accountsq.writeCatchpointStateUint64(context.Background(), catchpointStateWritingCatchpoint, uint64(0))
			if err != nil {
				au.log.Warnf("accountUpdates: generateCatchpoint unable to clear catchpoint state '%s' for round %d: %v", catchpointStateWritingCatchpoint, committedRound, err)
			}
		}
	}()

	_, err := au.accountsq.writeCatchpointStateUint64(context.Background(), catchpointStateWritingCatchpoint, uint64(committedRound))
	if err != nil {
		au.log.Warnf("accountUpdates: generateCatchpoint unable to write catchpoint state '%s' for round %d: %v", catchpointStateWritingCatchpoint, committedRound, err)
		return
	}

	relCatchpointFileName := filepath.Join("catchpoints", catchpointRoundToPath(committedRound))
	absCatchpointFileName := filepath.Join(au.dbDirectory, relCatchpointFileName)

	more := true
	const shortChunkExecutionDuration = 50 * time.Millisecond
	const longChunkExecutionDuration = 1 * time.Second
	var chunkExecutionDuration time.Duration
	select {
	case <-au.catchpointSlowWriting:
		chunkExecutionDuration = longChunkExecutionDuration
	default:
		chunkExecutionDuration = shortChunkExecutionDuration
	}

	var catchpointWriter *catchpointWriter
	start := time.Now()
	ledgerGeneratecatchpointCount.Inc(nil)
	err = au.dbs.Rdb.Atomic(func(ctx context.Context, tx *sql.Tx) (err error) {
		catchpointWriter = makeCatchpointWriter(au.ctx, absCatchpointFileName, tx, committedRound, committedRoundDigest, label)
		for more {
			stepCtx, stepCancelFunction := context.WithTimeout(au.ctx, chunkExecutionDuration)
			writeStepStartTime := time.Now()
			more, err = catchpointWriter.WriteStep(stepCtx)
			// accumulate the actual time we've spent writing in this step.
			catchpointGenerationStats.CPUTime += uint64(time.Now().Sub(writeStepStartTime).Nanoseconds())
			stepCancelFunction()
			if more && err == nil {
				// we just wrote some data, but there is more to be written.
				// go to sleep for while.
				// before going to sleep, extend the transaction timeout so that we won't get warnings:
				db.ResetTransactionWarnDeadline(ctx, tx, time.Now().Add(1*time.Second))
				select {
				case <-time.After(100 * time.Millisecond):
					// increase the time slot allocated for writing the catchpoint, but stop when we get to the longChunkExecutionDuration limit.
					// this would allow the catchpoint writing speed to ramp up while still leaving some cpu available.
					chunkExecutionDuration *= 2
					if chunkExecutionDuration > longChunkExecutionDuration {
						chunkExecutionDuration = longChunkExecutionDuration
					}
				case <-au.ctx.Done():
					retryCatchpointCreation = true
					err2 := catchpointWriter.Abort()
					if err2 != nil {
						return fmt.Errorf("error removing catchpoint file : %v", err2)
					}
					return nil
				case <-au.catchpointSlowWriting:
					chunkExecutionDuration = longChunkExecutionDuration
				}
			}
			if err != nil {
				err = fmt.Errorf("unable to create catchpoint : %v", err)
				err2 := catchpointWriter.Abort()
				if err2 != nil {
					au.log.Warnf("accountUpdates: generateCatchpoint: error removing catchpoint file : %v", err2)
				}
				return
			}
		}
		return
	})
	ledgerGeneratecatchpointMicros.AddMicrosecondsSince(start, nil)

	if err != nil {
		au.log.Warnf("accountUpdates: generateCatchpoint: %v", err)
		return
	}
	if catchpointWriter == nil {
		au.log.Warnf("accountUpdates: generateCatchpoint: nil catchpointWriter")
		return
	}

	err = au.saveCatchpointFile(committedRound, relCatchpointFileName, catchpointWriter.GetSize(), catchpointWriter.GetCatchpoint())
	if err != nil {
		au.log.Warnf("accountUpdates: generateCatchpoint: unable to save catchpoint: %v", err)
		return
	}
	catchpointGenerationStats.FileSize = uint64(catchpointWriter.GetSize())
	catchpointGenerationStats.WritingDuration = uint64(time.Now().Sub(beforeGeneratingCatchpointTime).Nanoseconds())
	catchpointGenerationStats.AccountsCount = catchpointWriter.GetTotalAccounts()
	catchpointGenerationStats.CatchpointLabel = catchpointWriter.GetCatchpoint()
	au.log.EventWithDetails(telemetryspec.Accounts, telemetryspec.CatchpointGenerationEvent, catchpointGenerationStats)
	au.log.With("writingDuration", catchpointGenerationStats.WritingDuration).
		With("CPUTime", catchpointGenerationStats.CPUTime).
		With("balancesWriteTime", catchpointGenerationStats.BalancesWriteTime).
		With("accountsCount", catchpointGenerationStats.AccountsCount).
		With("fileSize", catchpointGenerationStats.FileSize).
		With("catchpointLabel", catchpointGenerationStats.CatchpointLabel).
		Infof("Catchpoint file was generated")
}

// catchpointRoundToPath calculate the catchpoint file path for a given round
func catchpointRoundToPath(rnd basics.Round) string {
	irnd := int64(rnd) / 256
	outStr := ""
	for irnd > 0 {
		outStr = filepath.Join(outStr, fmt.Sprintf("%02x", irnd%256))
		irnd = irnd / 256
	}
	outStr = filepath.Join(outStr, strconv.FormatInt(int64(rnd), 10)+".catchpoint")
	return outStr
}

// saveCatchpointFile stores the provided fileName as the stored catchpoint for the given round.
// after a successful insert operation to the database, it would delete up to 2 old entries, as needed.
// deleting 2 entries while inserting single entry allow us to adjust the size of the backing storage and have the
// database and storage realign.
func (au *accountUpdates) saveCatchpointFile(round basics.Round, fileName string, fileSize int64, catchpoint string) (err error) {
	if au.catchpointFileHistoryLength != 0 {
		err = au.accountsq.storeCatchpoint(context.Background(), round, fileName, catchpoint, fileSize)
		if err != nil {
			au.log.Warnf("accountUpdates: saveCatchpoint: unable to save catchpoint: %v", err)
			return
		}
	} else {
		err = os.Remove(fileName)
		if err != nil {
			au.log.Warnf("accountUpdates: saveCatchpoint: unable to remove file (%s): %v", fileName, err)
			return
		}
	}
	if au.catchpointFileHistoryLength == -1 {
		return
	}
	var filesToDelete map[basics.Round]string
	filesToDelete, err = au.accountsq.getOldestCatchpointFiles(context.Background(), 2, au.catchpointFileHistoryLength)
	if err != nil {
		return fmt.Errorf("unable to delete catchpoint file, getOldestCatchpointFiles failed : %v", err)
	}
	for round, fileToDelete := range filesToDelete {
		absCatchpointFileName := filepath.Join(au.dbDirectory, fileToDelete)
		err = os.Remove(absCatchpointFileName)
		if err == nil || os.IsNotExist(err) {
			// it's ok if the file doesn't exist. just remove it from the database and we'll be good to go.
			err = nil
		} else {
			// we can't delete the file, abort -
			return fmt.Errorf("unable to delete old catchpoint file '%s' : %v", absCatchpointFileName, err)
		}
		err = au.accountsq.storeCatchpoint(context.Background(), round, "", "", 0)
		if err != nil {
			return fmt.Errorf("unable to delete old catchpoint entry '%s' : %v", fileToDelete, err)
		}
	}
	return
}

// the vacuumDatabase performs a full vacuum of the accounts database.
func (au *accountUpdates) vacuumDatabase(ctx context.Context) (err error) {
	if !au.vacuumOnStartup {
		return
	}

	// vaccumming the database would modify the some of the tables rowid, so we need to make sure any stored in-memory
	// rowid are flushed.
	au.baseAccounts.prune(0)

	startTime := time.Now()
	vacuumExitCh := make(chan struct{}, 1)
	vacuumLoggingAbort := sync.WaitGroup{}
	vacuumLoggingAbort.Add(1)
	// vacuuming the database can take a while. A long while. We want to have a logging function running in a separate go-routine that would log the progress to the log file.
	// also, when we're done vacuuming, we should sent an event notifying of the total time it took to vacuum the database.
	go func() {
		defer vacuumLoggingAbort.Done()
		au.log.Infof("Vacuuming accounts database started")
		for {
			select {
			case <-time.After(5 * time.Second):
				au.log.Infof("Vacuuming accounts database in progress")
			case <-vacuumExitCh:
				return
			}
		}
	}()

	ledgerVacuumCount.Inc(nil)
	vacuumStats, err := au.dbs.Wdb.Vacuum(ctx)
	close(vacuumExitCh)
	vacuumLoggingAbort.Wait()

	if err != nil {
		au.log.Warnf("Vacuuming account database failed : %v", err)
		return err
	}
	vacuumElapsedTime := time.Now().Sub(startTime)
	ledgerVacuumMicros.AddUint64(uint64(vacuumElapsedTime.Microseconds()), nil)

	au.log.Infof("Vacuuming accounts database completed within %v, reducing number of pages from %d to %d and size from %d to %d", vacuumElapsedTime, vacuumStats.PagesBefore, vacuumStats.PagesAfter, vacuumStats.SizeBefore, vacuumStats.SizeAfter)

	vacuumTelemetryStats := telemetryspec.BalancesAccountVacuumEventDetails{
		VacuumTimeNanoseconds:  vacuumElapsedTime.Nanoseconds(),
		BeforeVacuumPageCount:  vacuumStats.PagesBefore,
		AfterVacuumPageCount:   vacuumStats.PagesAfter,
		BeforeVacuumSpaceBytes: vacuumStats.SizeBefore,
		AfterVacuumSpaceBytes:  vacuumStats.SizeAfter,
	}

	au.log.EventWithDetails(telemetryspec.Accounts, telemetryspec.BalancesAccountVacuumEvent, vacuumTelemetryStats)
	return
}

var ledgerAccountsonlinetopCount = metrics.NewCounter("ledger_accountsonlinetop_count", "calls")
var ledgerAccountsonlinetopMicros = metrics.NewCounter("ledger_accountsonlinetop_micros", "µs spent")
var ledgerGetcatchpointCount = metrics.NewCounter("ledger_getcatchpoint_count", "calls")
var ledgerGetcatchpointMicros = metrics.NewCounter("ledger_getcatchpoint_micros", "µs spent")
var ledgerAccountsinitCount = metrics.NewCounter("ledger_accountsinit_count", "calls")
var ledgerAccountsinitMicros = metrics.NewCounter("ledger_accountsinit_micros", "µs spent")
var ledgerCommitroundCount = metrics.NewCounter("ledger_commitround_count", "calls")
var ledgerCommitroundMicros = metrics.NewCounter("ledger_commitround_micros", "µs spent")
var ledgerGeneratecatchpointCount = metrics.NewCounter("ledger_generatecatchpoint_count", "calls")
var ledgerGeneratecatchpointMicros = metrics.NewCounter("ledger_generatecatchpoint_micros", "µs spent")
var ledgerVacuumCount = metrics.NewCounter("ledger_vacuum_count", "calls")
var ledgerVacuumMicros = metrics.NewCounter("ledger_vacuum_micros", "µs spent")<|MERGE_RESOLUTION|>--- conflicted
+++ resolved
@@ -2175,13 +2175,10 @@
 			return err
 		}
 
-<<<<<<< HEAD
-=======
 		if updateStats {
 			stats.OldAccountPreloadDuration = time.Duration(time.Now().UnixNano()) - stats.OldAccountPreloadDuration
 		}
 
->>>>>>> 490180bc
 		err = totalsNewRounds(tx, deltas[:offset], compactDeltas, roundTotals[1:offset+1], config.Consensus[consensusVersion])
 		if err != nil {
 			return err
