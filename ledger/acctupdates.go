--- conflicted
+++ resolved
@@ -701,21 +701,7 @@
 		return
 	}
 
-<<<<<<< HEAD
-	// the VacuumDatabase would be a no-op if au.vacuumOnStartup is cleared.
-	au.vacuumDatabase(context.Background())
-	if err != nil {
-		return
-	}
-
-	au.accountsq, err = accountsDbInit(au.dbs.Rdb.Handle, au.dbs.Wdb.Handle)
-	if err != nil {
-		return
-	}
-	au.lastCatchpointLabel, _, err = au.accountsq.readCatchpointStateString(context.Background(), catchpointStateLastCatchpoint)
-=======
 	au.accountsq, err = accountsInitDbQueries(au.dbs.Rdb.Handle, au.dbs.Wdb.Handle)
->>>>>>> 9d494736
 	if err != nil {
 		return
 	}
