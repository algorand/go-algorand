// Copyright (C) 2019-2021 Algorand, Inc.
// This file is part of go-algorand
//
// go-algorand is free software: you can redistribute it and/or modify
// it under the terms of the GNU Affero General Public License as
// published by the Free Software Foundation, either version 3 of the
// License, or (at your option) any later version.
//
// go-algorand is distributed in the hope that it will be useful,
// but WITHOUT ANY WARRANTY; without even the implied warranty of
// MERCHANTABILITY or FITNESS FOR A PARTICULAR PURPOSE.  See the
// GNU Affero General Public License for more details.
//
// You should have received a copy of the GNU Affero General Public License
// along with go-algorand.  If not, see <https://www.gnu.org/licenses/>.

package ledger

import (
	"container/heap"
	"context"
	"database/sql"
	"encoding/hex"
	"fmt"
	"io"
	"os"
	"path/filepath"
	"sort"
	"strconv"
	"sync"
	"sync/atomic"
	"time"

	"github.com/algorand/go-deadlock"

	"github.com/algorand/go-algorand/config"
	"github.com/algorand/go-algorand/crypto"
	"github.com/algorand/go-algorand/crypto/merkletrie"
	"github.com/algorand/go-algorand/data/basics"
	"github.com/algorand/go-algorand/data/bookkeeping"
	"github.com/algorand/go-algorand/data/transactions"
	"github.com/algorand/go-algorand/ledger/ledgercore"
	"github.com/algorand/go-algorand/logging"
	"github.com/algorand/go-algorand/logging/telemetryspec"
	"github.com/algorand/go-algorand/protocol"
	"github.com/algorand/go-algorand/util/db"
	"github.com/algorand/go-algorand/util/metrics"
)

const (
	// balancesFlushInterval defines how frequently we want to flush our balances to disk.
	balancesFlushInterval = 5 * time.Second
	// pendingDeltasFlushThreshold is the deltas count threshold above we flush the pending balances regardless of the flush interval.
	pendingDeltasFlushThreshold = 128
	// trieRebuildAccountChunkSize defines the number of accounts that would get read at a single chunk
	// before added to the trie during trie construction
	trieRebuildAccountChunkSize = 16384
	// trieRebuildCommitFrequency defines the number of accounts that would get added before we call evict to commit the changes and adjust the memory cache.
	trieRebuildCommitFrequency = 65536
	// trieAccumulatedChangesFlush defines the number of pending changes that would be applied to the merkle trie before
	// we attempt to commit them to disk while writing a batch of rounds balances to disk.
	trieAccumulatedChangesFlush = 256
)

// trieCachedNodesCount defines how many balances trie nodes we would like to keep around in memory.
// value was calibrated using BenchmarkCalibrateCacheNodeSize
var trieCachedNodesCount = 9000

// merkleCommitterNodesPerPage controls how many nodes will be stored in a single page
// value was calibrated using BenchmarkCalibrateNodesPerPage
var merkleCommitterNodesPerPage = int64(116)

// baseAccountsPendingAccountsBufferSize defines the size of the base account pending accounts buffer size.
// At the begining of a new round, the entries from this buffer are being flushed into the base accounts map.
const baseAccountsPendingAccountsBufferSize = 100000

// baseAccountsPendingAccountsWarnThreshold defines the threshold at which the lruAccounts would generate a warning
// after we've surpassed a given pending account size. The warning is being generated when the pending accounts data
// is being flushed into the main base account cache.
const baseAccountsPendingAccountsWarnThreshold = 85000

var trieMemoryConfig = merkletrie.MemoryConfig{
	NodesCountPerPage:         merkleCommitterNodesPerPage,
	CachedNodesCount:          trieCachedNodesCount,
	PageFillFactor:            0.95,
	MaxChildrenPagesThreshold: 64,
}

// A modifiedAccount represents an account that has been modified since
// the persistent state stored in the account DB (i.e., in the range of
// rounds covered by the accountUpdates tracker).
type modifiedAccount struct {
	// data stores the most recent AccountData for this modified
	// account.
	data basics.AccountData

	// ndelta keeps track of how many times this account appears in
	// accountUpdates.deltas.  This is used to evict modifiedAccount
	// entries when all changes to an account have been reflected in
	// the account DB, and no outstanding modifications remain.
	ndeltas int
}

type accountUpdates struct {
	// constant variables ( initialized on initialize, and never changed afterward )

	// initAccounts specifies initial account values for database.
	initAccounts map[basics.Address]basics.AccountData

	// initProto specifies the initial consensus parameters.
	initProto config.ConsensusParams

	// dbDirectory is the directory where the ledger and block sql file resides as well as the parent directroy for the catchup files to be generated
	dbDirectory string

	// catchpointInterval is the configured interval at which the accountUpdates would generate catchpoint labels and catchpoint files.
	catchpointInterval uint64

	// archivalLedger determines whether the associated ledger was configured as archival ledger or not.
	archivalLedger bool

	// catchpointFileHistoryLength defines how many catchpoint files we want to store back.
	// 0 means don't store any, -1 mean unlimited and positive number suggest the number of most recent catchpoint files.
	catchpointFileHistoryLength int

	// vacuumOnStartup controls whether the accounts database would get vacuumed on startup.
	vacuumOnStartup bool

	// dynamic variables

	// Connection to the database.
	dbs db.Pair

	// Prepared SQL statements for fast accounts DB lookups.
	accountsq *accountsDbQueries

	// dbRound is always exactly accountsRound(),
	// cached to avoid SQL queries.
	dbRound basics.Round

	// deltas stores updates for every round after dbRound.
	deltas []map[basics.Address]basics.AccountData

	// accounts stores the most recent account state for every
	// address that appears in deltas.
	accounts map[basics.Address]modifiedAccount

	// creatableDeltas stores creatable updates for every round after dbRound.
	creatableDeltas []map[basics.CreatableIndex]ledgercore.ModifiedCreatable

	// creatables stores the most recent state for every creatable that
	// appears in creatableDeltas
	creatables map[basics.CreatableIndex]ledgercore.ModifiedCreatable

	// protos stores consensus parameters dbRound and every
	// round after it; i.e., protos is one longer than deltas.
	protos []config.ConsensusParams

	// totals stores the totals for dbRound and every round after it;
	// i.e., totals is one longer than deltas.
	roundTotals []ledgercore.AccountTotals

	// roundDigest stores the digest of the block for every round starting with dbRound and every round after it.
	roundDigest []crypto.Digest

	// log copied from ledger
	log logging.Logger

	// lastFlushTime is the time we last flushed updates to
	// the accounts DB (bumping dbRound).
	lastFlushTime time.Time

	// ledger is the source ledger, which is used to synchronize
	// the rounds at which we need to flush the balances to disk
	// in favor of the catchpoint to be generated.
	ledger ledgerForTracker

	// The Trie tracking the current account balances. Always matches the balances that were
	// written to the database.
	balancesTrie *merkletrie.Trie

	// The last catchpoint label that was written to the database. Should always align with what's in the database.
	// note that this is the last catchpoint *label* and not the catchpoint file.
	lastCatchpointLabel string

	// catchpointWriting help to synchronize the catchpoint file writing. When this atomic variable is 0, no writing is going on.
	// Any non-zero value indicates a catchpoint being written.
	catchpointWriting int32

	// catchpointSlowWriting suggest to the accounts writer that it should finish writing up the catchpoint file ASAP.
	// when this channel is closed, the accounts writer would try and complete the writing as soon as possible.
	// otherwise, it would take it's time and perform periodic sleeps between chunks processing.
	catchpointSlowWriting chan struct{}

	// ctx is the context for the committing go-routine. It's also used as the "parent" of the catchpoint generation operation.
	ctx context.Context

	// ctxCancel is the canceling function for canceling the committing go-routine ( i.e. signaling the committing go-routine that it's time to abort )
	ctxCancel context.CancelFunc

	// deltasAccum stores the accumulated deltas for every round starting dbRound-1.
	deltasAccum []int

	// committedOffset is the offset at which we'd like to persist all the previous account information to disk.
	committedOffset chan deferredCommit

	// accountsMu is the synchronization mutex for accessing the various non-static variables.
	accountsMu deadlock.RWMutex

	// accountsReadCond used to synchronize read access to the internal data structures.
	accountsReadCond *sync.Cond

	// accountsWriting provides synchronization around the background writing of account balances.
	accountsWriting sync.WaitGroup

	// commitSyncerClosed is the blocking channel for synchronizing closing the commitSyncer goroutine. Once it's closed, the
	// commitSyncer can be assumed to have aborted.
	commitSyncerClosed chan struct{}

	// voters keeps track of Merkle trees of online accounts, used for compact certificates.
	voters *votersTracker

	// baseAccounts stores the most recently used accounts, at exactly dbRound
	baseAccounts lruAccounts
}

type deferredCommit struct {
	offset   uint64
	dbRound  basics.Round
	lookback basics.Round
}

// RoundOffsetError is an error for when requested round is behind earliest stored db entry
type RoundOffsetError struct {
	round   basics.Round
	dbRound basics.Round
}

func (e *RoundOffsetError) Error() string {
	return fmt.Sprintf("round %d before dbRound %d", e.round, e.dbRound)
}

// StaleDatabaseRoundError is generated when we detect that the database round is behind the accountUpdates in-memory dbRound. This
// should never happen, since we update the database first, and only upon a successfull update we update the in-memory dbRound.
type StaleDatabaseRoundError struct {
	memoryRound   basics.Round
	databaseRound basics.Round
}

func (e *StaleDatabaseRoundError) Error() string {
	return fmt.Sprintf("database round %d is behind in-memory round %d", e.databaseRound, e.memoryRound)
}

// MismatchingDatabaseRoundError is generated when we detect that the database round is different than the accountUpdates in-memory dbRound. This
// could happen normally when the database and the in-memory dbRound aren't synchronized. However, when we work in non-sync mode, we expect the database to be
// always synchronized with the in-memory data. When that condition is violated, this error is generated.
type MismatchingDatabaseRoundError struct {
	memoryRound   basics.Round
	databaseRound basics.Round
}

func (e *MismatchingDatabaseRoundError) Error() string {
	return fmt.Sprintf("database round %d mismatching in-memory round %d", e.databaseRound, e.memoryRound)
}

// initialize initializes the accountUpdates structure
func (au *accountUpdates) initialize(cfg config.Local, dbPathPrefix string, genesisProto config.ConsensusParams, genesisAccounts map[basics.Address]basics.AccountData) {
	au.initProto = genesisProto
	au.initAccounts = genesisAccounts
	au.dbDirectory = filepath.Dir(dbPathPrefix)
	au.archivalLedger = cfg.Archival
	switch cfg.CatchpointTracking {
	case -1:
		au.catchpointInterval = 0
	default:
		// give a warning, then fall thought
		logging.Base().Warnf("accountUpdates: the CatchpointTracking field in the config.json file contains an invalid value (%d). The default value of 0 would be used instead.", cfg.CatchpointTracking)
		fallthrough
	case 0:
		if au.archivalLedger {
			au.catchpointInterval = cfg.CatchpointInterval
		} else {
			au.catchpointInterval = 0
		}
	case 1:
		au.catchpointInterval = cfg.CatchpointInterval
	}

	au.catchpointFileHistoryLength = cfg.CatchpointFileHistoryLength
	if cfg.CatchpointFileHistoryLength < -1 {
		au.catchpointFileHistoryLength = -1
	}
	au.vacuumOnStartup = cfg.OptimizeAccountsDatabaseOnStartup
	// initialize the commitSyncerClosed with a closed channel ( since the commitSyncer go-routine is not active )
	au.commitSyncerClosed = make(chan struct{})
	close(au.commitSyncerClosed)
	au.accountsReadCond = sync.NewCond(au.accountsMu.RLocker())
}

// loadFromDisk is the 2nd level initialization, and is required before the accountUpdates becomes functional
// The close function is expected to be call in pair with loadFromDisk
func (au *accountUpdates) loadFromDisk(l ledgerForTracker) error {
	au.accountsMu.Lock()
	defer au.accountsMu.Unlock()
	var writingCatchpointRound uint64
	lastBalancesRound, lastestBlockRound, err := au.initializeFromDisk(l)

	if err != nil {
		return err
	}

	var writingCatchpointDigest crypto.Digest

	writingCatchpointRound, _, err = au.accountsq.readCatchpointStateUint64(context.Background(), catchpointStateWritingCatchpoint)
	if err != nil {
		return err
	}

	writingCatchpointDigest, err = au.initializeCaches(lastBalancesRound, lastestBlockRound, basics.Round(writingCatchpointRound))
	if err != nil {
		return err
	}

	if writingCatchpointRound != 0 && au.catchpointInterval != 0 {
		au.generateCatchpoint(basics.Round(writingCatchpointRound), au.lastCatchpointLabel, writingCatchpointDigest, time.Duration(0))
	}

	au.voters = &votersTracker{}
	err = au.voters.loadFromDisk(l, au)
	if err != nil {
		return err
	}

	return nil
}

// waitAccountsWriting waits for all the pending ( or current ) account writing to be completed.
func (au *accountUpdates) waitAccountsWriting() {
	au.accountsWriting.Wait()
}

// close closes the accountUpdates, waiting for all the child go-routine to complete
func (au *accountUpdates) close() {
	if au.voters != nil {
		au.voters.close()
	}
	if au.ctxCancel != nil {
		au.ctxCancel()
	}
	au.waitAccountsWriting()
	// this would block until the commitSyncerClosed channel get closed.
	<-au.commitSyncerClosed
	au.baseAccounts.prune(0)
}

// IsWritingCatchpointFile returns true when a catchpoint file is being generated. The function is used by the catchup service
// to avoid memory pressure until the catchpoint file writing is complete.
func (au *accountUpdates) IsWritingCatchpointFile() bool {
	return atomic.LoadInt32(&au.catchpointWriting) != 0
}

// LookupWithRewards returns the account data for a given address at a given round.
// Note that the function doesn't update the account with the rewards,
// even while it does return the AccoutData which represent the "rewarded" account data.
func (au *accountUpdates) LookupWithRewards(rnd basics.Round, addr basics.Address) (data basics.AccountData, err error) {
	return au.lookupWithRewards(rnd, addr)
}

// LookupWithoutRewards returns the account data for a given address at a given round.
func (au *accountUpdates) LookupWithoutRewards(rnd basics.Round, addr basics.Address) (data basics.AccountData, validThrough basics.Round, err error) {
	return au.lookupWithoutRewards(rnd, addr, true /* take lock*/)
}

// ListAssets lists the assets by their asset index, limiting to the first maxResults
func (au *accountUpdates) ListAssets(maxAssetIdx basics.AssetIndex, maxResults uint64) ([]basics.CreatableLocator, error) {
	return au.listCreatables(basics.CreatableIndex(maxAssetIdx), maxResults, basics.AssetCreatable)
}

// ListApplications lists the application by their app index, limiting to the first maxResults
func (au *accountUpdates) ListApplications(maxAppIdx basics.AppIndex, maxResults uint64) ([]basics.CreatableLocator, error) {
	return au.listCreatables(basics.CreatableIndex(maxAppIdx), maxResults, basics.AppCreatable)
}

// listCreatables lists the application/asset by their app/asset index, limiting to the first maxResults
func (au *accountUpdates) listCreatables(maxCreatableIdx basics.CreatableIndex, maxResults uint64, ctype basics.CreatableType) ([]basics.CreatableLocator, error) {
	au.accountsMu.RLock()
	for {
		currentDbRound := au.dbRound
		currentDeltaLen := len(au.deltas)
		// Sort indices for creatables that have been created/deleted. If this
		// turns out to be too inefficient, we could keep around a heap of
		// created/deleted asset indices in memory.
		keys := make([]basics.CreatableIndex, 0, len(au.creatables))
		for cidx, delta := range au.creatables {
			if delta.Ctype != ctype {
				continue
			}
			if cidx <= maxCreatableIdx {
				keys = append(keys, cidx)
			}
		}
		sort.Slice(keys, func(i, j int) bool { return keys[i] > keys[j] })

		// Check for creatables that haven't been synced to disk yet.
		unsyncedCreatables := make([]basics.CreatableLocator, 0, len(keys))
		deletedCreatables := make(map[basics.CreatableIndex]bool, len(keys))
		for _, cidx := range keys {
			delta := au.creatables[cidx]
			if delta.Created {
				// Created but only exists in memory
				unsyncedCreatables = append(unsyncedCreatables, basics.CreatableLocator{
					Type:    delta.Ctype,
					Index:   cidx,
					Creator: delta.Creator,
				})
			} else {
				// Mark deleted creatables for exclusion from the results set
				deletedCreatables[cidx] = true
			}
		}

		au.accountsMu.RUnlock()

		// Check in-memory created creatables, which will always be newer than anything
		// in the database
		if uint64(len(unsyncedCreatables)) >= maxResults {
			return unsyncedCreatables[:maxResults], nil
		}
		res := unsyncedCreatables

		// Fetch up to maxResults - len(res) + len(deletedCreatables) from the database,
		// so we have enough extras in case creatables were deleted
		numToFetch := maxResults - uint64(len(res)) + uint64(len(deletedCreatables))
		dbResults, dbRound, err := au.accountsq.listCreatables(maxCreatableIdx, numToFetch, ctype)
		if err != nil {
			return nil, err
		}

		if dbRound == currentDbRound {
			// Now we merge the database results with the in-memory results
			for _, loc := range dbResults {
				// Check if we have enough results
				if uint64(len(res)) == maxResults {
					return res, nil
				}

				// Creatable was deleted
				if _, ok := deletedCreatables[loc.Index]; ok {
					continue
				}

				// We're OK to include this result
				res = append(res, loc)
			}
			return res, nil
		}
		if dbRound < currentDbRound {
			au.log.Errorf("listCreatables: database round %d is behind in-memory round %d", dbRound, currentDbRound)
			return []basics.CreatableLocator{}, &StaleDatabaseRoundError{databaseRound: dbRound, memoryRound: currentDbRound}
		}
		au.accountsMu.RLock()
		for currentDbRound >= au.dbRound && currentDeltaLen == len(au.deltas) {
			au.accountsReadCond.Wait()
		}
	}
}

// onlineTop returns the top n online accounts, sorted by their normalized
// balance and address, whose voting keys are valid in voteRnd.  See the
// normalization description in AccountData.NormalizedOnlineBalance().
func (au *accountUpdates) onlineTop(rnd basics.Round, voteRnd basics.Round, n uint64) ([]*onlineAccount, error) {
	proto := au.ledger.GenesisProto()
	au.accountsMu.RLock()
	for {
		currentDbRound := au.dbRound
		currentDeltaLen := len(au.deltas)
		offset, err := au.roundOffset(rnd)
		if err != nil {
			au.accountsMu.RUnlock()
			return nil, err
		}

		// Determine how many accounts have been modified in-memory,
		// so that we obtain enough top accounts from disk (accountdb).
		// If the *onlineAccount is nil, that means the account is offline
		// as of the most recent change to that account, or its vote key
		// is not valid in voteRnd.  Otherwise, the *onlineAccount is the
		// representation of the most recent state of the account, and it
		// is online and can vote in voteRnd.
		modifiedAccounts := make(map[basics.Address]*onlineAccount)
		for o := uint64(0); o < offset; o++ {
			for addr, d := range au.deltas[o] {
				if d.Status != basics.Online {
					modifiedAccounts[addr] = nil
					continue
				}

				if !(d.VoteFirstValid <= voteRnd && voteRnd <= d.VoteLastValid) {
					modifiedAccounts[addr] = nil
					continue
				}

				modifiedAccounts[addr] = accountDataToOnline(addr, &d, proto)
			}
		}

		au.accountsMu.RUnlock()

		// Build up a set of candidate accounts.  Start by loading the
		// top N + len(modifiedAccounts) accounts from disk (accountdb).
		// This ensures that, even if the worst case if all in-memory
		// changes are deleting the top accounts in accountdb, we still
		// will have top N left.
		//
		// Keep asking for more accounts until we get the desired number,
		// or there are no more accounts left.
		candidates := make(map[basics.Address]*onlineAccount)
		batchOffset := uint64(0)
		batchSize := uint64(1024)
		var dbRound basics.Round
		for uint64(len(candidates)) < n+uint64(len(modifiedAccounts)) {
			var accts map[basics.Address]*onlineAccount
			start := time.Now()
			ledgerAccountsonlinetopCount.Inc(nil)
			err = au.dbs.Rdb.Atomic(func(ctx context.Context, tx *sql.Tx) (err error) {
				accts, err = accountsOnlineTop(tx, batchOffset, batchSize, proto)
				if err != nil {
					return
				}
				dbRound, _, err = accountsRound(tx)
				return
			})
			ledgerAccountsonlinetopMicros.AddMicrosecondsSince(start, nil)
			if err != nil {
				return nil, err
			}

			if dbRound != currentDbRound {
				break
			}

			for addr, data := range accts {
				if !(data.VoteFirstValid <= voteRnd && voteRnd <= data.VoteLastValid) {
					continue
				}
				candidates[addr] = data
			}

			// If we got fewer than batchSize accounts, there are no
			// more accounts to look at.
			if uint64(len(accts)) < batchSize {
				break
			}

			batchOffset += batchSize
		}
		if dbRound != currentDbRound && dbRound != basics.Round(0) {
			// database round doesn't match the last au.dbRound we sampled.
			au.accountsMu.RLock()
			for currentDbRound >= au.dbRound && currentDeltaLen == len(au.deltas) {
				au.accountsReadCond.Wait()
			}
			continue
		}

		// Now update the candidates based on the in-memory deltas.
		for addr, oa := range modifiedAccounts {
			if oa == nil {
				delete(candidates, addr)
			} else {
				candidates[addr] = oa
			}
		}

		// Get the top N accounts from the candidate set, by inserting all of
		// the accounts into a heap and then pulling out N elements from the
		// heap.
		topHeap := &onlineTopHeap{
			accts: nil,
		}

		for _, data := range candidates {
			heap.Push(topHeap, data)
		}

		var res []*onlineAccount
		for topHeap.Len() > 0 && uint64(len(res)) < n {
			acct := heap.Pop(topHeap).(*onlineAccount)
			res = append(res, acct)
		}

		return res, nil
	}
}

// GetLastCatchpointLabel retrieves the last catchpoint label that was stored to the database.
func (au *accountUpdates) GetLastCatchpointLabel() string {
	au.accountsMu.RLock()
	defer au.accountsMu.RUnlock()
	return au.lastCatchpointLabel
}

// GetCreatorForRound returns the creator for a given asset/app index at a given round
func (au *accountUpdates) GetCreatorForRound(rnd basics.Round, cidx basics.CreatableIndex, ctype basics.CreatableType) (creator basics.Address, ok bool, err error) {
	return au.getCreatorForRound(rnd, cidx, ctype, true /* take the lock */)
}

// committedUpTo enqueues committing the balances for round committedRound-lookback.
// The deferred committing is done so that we could calculate the historical balances lookback rounds back.
// Since we don't want to hold off the tracker's mutex for too long, we'll defer the database persistence of this
// operation to a syncer goroutine. The one caveat is that when storing a catchpoint round, we would want to
// wait until the catchpoint creation is done, so that the persistence of the catchpoint file would have an
// uninterrupted view of the balances at a given point of time.
func (au *accountUpdates) committedUpTo(committedRound basics.Round) (retRound basics.Round) {
	var isCatchpointRound, hasMultipleIntermediateCatchpoint bool
	var offset uint64
	var dc deferredCommit
	au.accountsMu.RLock()
	defer func() {
		au.accountsMu.RUnlock()
		if dc.offset != 0 {
			au.committedOffset <- dc
		}
	}()

	retRound = basics.Round(0)
	var pendingDeltas int

	lookback := basics.Round(au.protos[len(au.protos)-1].MaxBalLookback)
	if committedRound < lookback {
		return
	}

	retRound = au.dbRound
	newBase := committedRound - lookback
	if newBase <= au.dbRound {
		// Already forgotten
		return
	}

	if newBase > au.dbRound+basics.Round(len(au.deltas)) {
		au.log.Panicf("committedUpTo: block %d too far in the future, lookback %d, dbRound %d, deltas %d", committedRound, lookback, au.dbRound, len(au.deltas))
	}

	hasIntermediateCatchpoint := false
	hasMultipleIntermediateCatchpoint = false
	// check if there was a catchpoint between au.dbRound+lookback and newBase+lookback
	if au.catchpointInterval > 0 {
		nextCatchpointRound := ((uint64(au.dbRound+lookback) + au.catchpointInterval) / au.catchpointInterval) * au.catchpointInterval

		if nextCatchpointRound < uint64(newBase+lookback) {
			mostRecentCatchpointRound := (uint64(committedRound) / au.catchpointInterval) * au.catchpointInterval
			newBase = basics.Round(nextCatchpointRound) - lookback
			if mostRecentCatchpointRound > nextCatchpointRound {
				hasMultipleIntermediateCatchpoint = true
				// skip if there is more than one catchpoint in queue
				newBase = basics.Round(mostRecentCatchpointRound) - lookback
			}
			hasIntermediateCatchpoint = true
		}
	}

	// if we're still writing the previous balances, we can't move forward yet.
	if au.IsWritingCatchpointFile() {
		// if we hit this path, it means that we're still writing a catchpoint.
		// see if the new delta range contains another catchpoint.
		if hasIntermediateCatchpoint {
			// check if we're already attempting to perform fast-writing.
			select {
			case <-au.catchpointSlowWriting:
				// yes, we're already doing fast-writing.
			default:
				// no, we're not yet doing fast writing, make it so.
				close(au.catchpointSlowWriting)
			}
		}
		return
	}

	if au.voters != nil {
		newBase = au.voters.lowestRound(newBase)
	}

	offset = uint64(newBase - au.dbRound)

	// check to see if this is a catchpoint round
	isCatchpointRound = ((offset + uint64(lookback+au.dbRound)) > 0) && (au.catchpointInterval != 0) && (0 == (uint64((offset + uint64(lookback+au.dbRound))) % au.catchpointInterval))

	// calculate the number of pending deltas
	pendingDeltas = au.deltasAccum[offset] - au.deltasAccum[0]

	// If we recently flushed, wait to aggregate some more blocks.
	// ( unless we're creating a catchpoint, in which case we want to flush it right away
	//   so that all the instances of the catchpoint would contain exactly the same data )
	flushTime := time.Now()
	if !flushTime.After(au.lastFlushTime.Add(balancesFlushInterval)) && !isCatchpointRound && pendingDeltas < pendingDeltasFlushThreshold {
		return au.dbRound
	}

	if isCatchpointRound && au.archivalLedger {
		// store non-zero ( all ones ) into the catchpointWriting atomic variable to indicate that a catchpoint is being written ( or, queued to be written )
		atomic.StoreInt32(&au.catchpointWriting, int32(-1))
		au.catchpointSlowWriting = make(chan struct{}, 1)
		if hasMultipleIntermediateCatchpoint {
			close(au.catchpointSlowWriting)
		}
	}

	dc = deferredCommit{
		offset:   offset,
		dbRound:  au.dbRound,
		lookback: lookback,
	}
	if offset != 0 {
		au.accountsWriting.Add(1)
	}
	return
}

// newBlock is the accountUpdates implementation of the ledgerTracker interface. This is the "external" facing function
// which invokes the internal implementation after taking the lock.
func (au *accountUpdates) newBlock(blk bookkeeping.Block, delta ledgercore.StateDelta) {
	au.accountsMu.Lock()
	au.newBlockImpl(blk, delta)
	au.accountsMu.Unlock()
	au.accountsReadCond.Broadcast()
}

// Totals returns the totals for a given round
func (au *accountUpdates) Totals(rnd basics.Round) (totals ledgercore.AccountTotals, err error) {
	au.accountsMu.RLock()
	defer au.accountsMu.RUnlock()
	return au.totalsImpl(rnd)
}

// ReadCloseSizer interface implements the standard io.Reader and io.Closer as well
// as supporting the Size() function that let the caller know what the size of the stream would be (in bytes).
type ReadCloseSizer interface {
	io.ReadCloser
	Size() (int64, error)
}

// readCloseSizer is an instance of the ReadCloseSizer interface
type readCloseSizer struct {
	io.ReadCloser
	size int64
}

// Size returns the length of the associated stream.
func (r *readCloseSizer) Size() (int64, error) {
	if r.size < 0 {
		return 0, fmt.Errorf("unknown stream size")
	}
	return r.size, nil
}

// GetCatchpointStream returns a ReadCloseSizer to the catchpoint file associated with the provided round
func (au *accountUpdates) GetCatchpointStream(round basics.Round) (ReadCloseSizer, error) {
	dbFileName := ""
	fileSize := int64(0)
	start := time.Now()
	ledgerGetcatchpointCount.Inc(nil)
	err := au.dbs.Rdb.Atomic(func(ctx context.Context, tx *sql.Tx) (err error) {
		dbFileName, _, fileSize, err = getCatchpoint(tx, round)
		return
	})
	ledgerGetcatchpointMicros.AddMicrosecondsSince(start, nil)
	if err != nil && err != sql.ErrNoRows {
		// we had some sql error.
		return nil, fmt.Errorf("accountUpdates: getCatchpointStream: unable to lookup catchpoint %d: %v", round, err)
	}
	if dbFileName != "" {
		catchpointPath := filepath.Join(au.dbDirectory, dbFileName)
		file, err := os.OpenFile(catchpointPath, os.O_RDONLY, 0666)
		if err == nil && file != nil {
			return &readCloseSizer{ReadCloser: file, size: fileSize}, nil
		}
		// else, see if this is a file-not-found error
		if os.IsNotExist(err) {
			// the database told us that we have this file.. but we couldn't find it.
			// delete it from the database.
			err := au.saveCatchpointFile(round, "", 0, "")
			if err != nil {
				au.log.Warnf("accountUpdates: getCatchpointStream: unable to delete missing catchpoint entry: %v", err)
				return nil, err
			}

			return nil, ledgercore.ErrNoEntry{}
		}
		// it's some other error.
		return nil, fmt.Errorf("accountUpdates: getCatchpointStream: unable to open catchpoint file '%s' %v", catchpointPath, err)
	}

	// if the database doesn't know about that round, see if we have that file anyway:
	fileName := filepath.Join("catchpoints", catchpointRoundToPath(round))
	catchpointPath := filepath.Join(au.dbDirectory, fileName)
	file, err := os.OpenFile(catchpointPath, os.O_RDONLY, 0666)
	if err == nil && file != nil {
		// great, if found that we should have had this in the database.. add this one now :
		fileInfo, err := file.Stat()
		if err != nil {
			// we couldn't get the stat, so just return with the file.
			return &readCloseSizer{ReadCloser: file, size: -1}, nil
		}

		err = au.saveCatchpointFile(round, fileName, fileInfo.Size(), "")
		if err != nil {
			au.log.Warnf("accountUpdates: getCatchpointStream: unable to save missing catchpoint entry: %v", err)
		}
		return &readCloseSizer{ReadCloser: file, size: fileInfo.Size()}, nil
	}
	return nil, ledgercore.ErrNoEntry{}
}

// functions below this line are all internal functions

// accountUpdatesLedgerEvaluator is a "ledger emulator" which is used *only* by initializeCaches, as a way to shortcut
// the locks taken by the real ledger object when making requests that are being served by the accountUpdates.
// Using this struct allow us to take the tracker lock *before* calling the loadFromDisk, and having the operation complete
// without taking any locks. Note that it's not only the locks performance that is gained : by having the loadFrom disk
// not requiring any external locks, we can safely take a trackers lock on the ledger during reloadLedger, which ensures
// that even during catchpoint catchup mode switch, we're still correctly protected by a mutex.
type accountUpdatesLedgerEvaluator struct {
	// au is the associated accountUpdates structure which invoking the trackerEvalVerified function, passing this structure as input.
	// the accountUpdatesLedgerEvaluator would access the underlying accountUpdates function directly, bypassing the balances mutex lock.
	au *accountUpdates
	// prevHeader is the previous header to the current one. The usage of this is only in the context of initializeCaches where we iteratively
	// building the ledgercore.StateDelta, which requires a peek on the "previous" header information.
	prevHeader bookkeeping.BlockHeader
}

// GenesisHash returns the genesis hash
func (aul *accountUpdatesLedgerEvaluator) GenesisHash() crypto.Digest {
	return aul.au.ledger.GenesisHash()
}

// CompactCertVoters returns the top online accounts at round rnd.
func (aul *accountUpdatesLedgerEvaluator) CompactCertVoters(rnd basics.Round) (voters *VotersForRound, err error) {
	return aul.au.voters.getVoters(rnd)
}

// BlockHdr returns the header of the given round. When the evaluator is running, it's only referring to the previous header, which is what we
// are providing here. Any attempt to access a different header would get denied.
func (aul *accountUpdatesLedgerEvaluator) BlockHdr(r basics.Round) (bookkeeping.BlockHeader, error) {
	if r == aul.prevHeader.Round {
		return aul.prevHeader, nil
	}
	return bookkeeping.BlockHeader{}, ledgercore.ErrNoEntry{}
}

// Totals returns the totals for a given round
func (aul *accountUpdatesLedgerEvaluator) Totals(rnd basics.Round) (ledgercore.AccountTotals, error) {
	return aul.au.totalsImpl(rnd)
}

// CheckDup test to see if the given transaction id/lease already exists. It's not needed by the accountUpdatesLedgerEvaluator and implemented as a stub.
func (aul *accountUpdatesLedgerEvaluator) CheckDup(config.ConsensusParams, basics.Round, basics.Round, basics.Round, transactions.Txid, TxLease) error {
	// this is a non-issue since this call will never be made on non-validating evaluation
	return fmt.Errorf("accountUpdatesLedgerEvaluator: tried to check for dup during accountUpdates initialization ")
}

// lookupWithoutRewards returns the account balance for a given address at a given round, without the reward
func (aul *accountUpdatesLedgerEvaluator) LookupWithoutRewards(rnd basics.Round, addr basics.Address) (basics.AccountData, basics.Round, error) {
	return aul.au.lookupWithoutRewards(rnd, addr, false /*don't sync*/)
}

// GetCreatorForRound returns the asset/app creator for a given asset/app index at a given round
func (aul *accountUpdatesLedgerEvaluator) GetCreatorForRound(rnd basics.Round, cidx basics.CreatableIndex, ctype basics.CreatableType) (creator basics.Address, ok bool, err error) {
	return aul.au.getCreatorForRound(rnd, cidx, ctype, false /* don't sync */)
}

// totalsImpl returns the totals for a given round
func (au *accountUpdates) totalsImpl(rnd basics.Round) (totals ledgercore.AccountTotals, err error) {
	offset, err := au.roundOffset(rnd)
	if err != nil {
		return
	}

	totals = au.roundTotals[offset]
	return
}

// initializeCaches fills up the accountUpdates cache with the most recent ~320 blocks
func (au *accountUpdates) initializeCaches(lastBalancesRound, lastestBlockRound, writingCatchpointRound basics.Round) (catchpointBlockDigest crypto.Digest, err error) {
	var blk bookkeeping.Block
	var delta ledgercore.StateDelta

	accLedgerEval := accountUpdatesLedgerEvaluator{
		au: au,
	}
	if lastBalancesRound < lastestBlockRound {
		accLedgerEval.prevHeader, err = au.ledger.BlockHdr(lastBalancesRound)
		if err != nil {
			return
		}
	}

	for lastBalancesRound < lastestBlockRound {
		next := lastBalancesRound + 1

		blk, err = au.ledger.Block(next)
		if err != nil {
			return
		}

		delta, err = au.ledger.trackerEvalVerified(blk, &accLedgerEval)
		if err != nil {
			return
		}

		au.newBlockImpl(blk, delta)
		lastBalancesRound = next

		if next == basics.Round(writingCatchpointRound) {
			catchpointBlockDigest = blk.Digest()
		}

		accLedgerEval.prevHeader = *delta.Hdr
	}
	return
}

// initializeFromDisk performs the atomic operation of loading the accounts data information from disk
// and preparing the accountUpdates for operation, including initializing the commitSyncer goroutine.
func (au *accountUpdates) initializeFromDisk(l ledgerForTracker) (lastBalancesRound, lastestBlockRound basics.Round, err error) {
	au.dbs = l.trackerDB()
	au.log = l.trackerLog()
	au.ledger = l

	if au.initAccounts == nil {
		err = fmt.Errorf("accountUpdates.initializeFromDisk: initAccounts not set")
		return
	}

	lastestBlockRound = l.Latest()
	start := time.Now()
	ledgerAccountsinitCount.Inc(nil)
	err = au.dbs.Wdb.Atomic(func(ctx context.Context, tx *sql.Tx) error {
		var err0 error
		au.dbRound, err0 = au.accountsInitialize(ctx, tx)
		if err0 != nil {
			return err0
		}
		// Check for blocks DB and tracker DB un-sync
		if au.dbRound > lastestBlockRound {
			au.log.Warnf("accountUpdates.initializeFromDisk: resetting accounts DB (on round %v, but blocks DB's latest is %v)", au.dbRound, lastestBlockRound)
			err0 = accountsReset(tx)
			if err0 != nil {
				return err0
			}
			au.dbRound, err0 = au.accountsInitialize(ctx, tx)
			if err0 != nil {
				return err0
			}
		}

		totals, err0 := accountsTotals(tx, false)
		if err0 != nil {
			return err0
		}

		au.roundTotals = []ledgercore.AccountTotals{totals}
		return nil
	})
	ledgerAccountsinitMicros.AddMicrosecondsSince(start, nil)
	if err != nil {
		return
	}

	// the VacuumDatabase would be a no-op if au.vacuumOnStartup is cleared.
	au.vacuumDatabase(context.Background())
	if err != nil {
		return
	}

	au.accountsq, err = accountsDbInit(au.dbs.Rdb.Handle, au.dbs.Wdb.Handle)

	au.lastCatchpointLabel, _, err = au.accountsq.readCatchpointStateString(context.Background(), catchpointStateLastCatchpoint)
	if err != nil {
		return
	}

	hdr, err := l.BlockHdr(au.dbRound)
	if err != nil {
		return
	}
	au.protos = []config.ConsensusParams{config.Consensus[hdr.CurrentProtocol]}
	au.deltas = nil
	au.creatableDeltas = nil
	au.accounts = make(map[basics.Address]modifiedAccount)
	au.creatables = make(map[basics.CreatableIndex]ledgercore.ModifiedCreatable)
	au.deltasAccum = []int{0}
	au.roundDigest = nil

	au.catchpointWriting = 0
	// keep these channel closed if we're not generating catchpoint
	au.catchpointSlowWriting = make(chan struct{}, 1)
	close(au.catchpointSlowWriting)
	au.ctx, au.ctxCancel = context.WithCancel(context.Background())
	au.committedOffset = make(chan deferredCommit, 1)
	au.commitSyncerClosed = make(chan struct{})
	go au.commitSyncer(au.committedOffset)

	lastBalancesRound = au.dbRound
	au.baseAccounts.init(au.log, baseAccountsPendingAccountsBufferSize, baseAccountsPendingAccountsWarnThreshold)

	return
}

// accountHashBuilder calculates the hash key used for the trie by combining the account address and the account data
func accountHashBuilder(addr basics.Address, accountData basics.AccountData, encodedAccountData []byte) []byte {
	hash := make([]byte, 4+crypto.DigestSize)
	// write out the lowest 32 bits of the reward base. This should improve the caching of the trie by allowing
	// recent updated to be in-cache, and "older" nodes will be left alone.
	for i, rewards := 3, accountData.RewardsBase; i >= 0; i, rewards = i-1, rewards>>8 {
		// the following takes the rewards & 255 -> hash[i]
		hash[i] = byte(rewards)
	}
	entryHash := crypto.Hash(append(addr[:], encodedAccountData[:]...))
	copy(hash[4:], entryHash[:])
	return hash[:]
}

// accountsInitialize initializes the accounts DB if needed and return current account round.
// as part of the initialization, it tests the current database schema version, and perform upgrade
// procedures to bring it up to the database schema supported by the binary.
func (au *accountUpdates) accountsInitialize(ctx context.Context, tx *sql.Tx) (basics.Round, error) {
	// check current database version.
	dbVersion, err := db.GetUserVersion(ctx, tx)
	if err != nil {
		return 0, fmt.Errorf("accountsInitialize unable to read database schema version : %v", err)
	}

	// if database version is greater than supported by current binary, write a warning. This would keep the existing
	// fallback behavior where we could use an older binary iff the schema happen to be backward compatible.
	if dbVersion > accountDBVersion {
		au.log.Warnf("accountsInitialize database schema version is %d, but algod supports only %d", dbVersion, accountDBVersion)
	}

	if dbVersion < accountDBVersion {
		au.log.Infof("accountsInitialize upgrading database schema from version %d to version %d", dbVersion, accountDBVersion)

		for dbVersion < accountDBVersion {
			au.log.Infof("accountsInitialize performing upgrade from version %d", dbVersion)
			// perform the initialization/upgrade
			switch dbVersion {
			case 0:
				dbVersion, err = au.upgradeDatabaseSchema0(ctx, tx)
				if err != nil {
					au.log.Warnf("accountsInitialize failed to upgrade accounts database (ledger.tracker.sqlite) from schema 0 : %v", err)
					return 0, err
				}
			case 1:
				dbVersion, err = au.upgradeDatabaseSchema1(ctx, tx)
				if err != nil {
					au.log.Warnf("accountsInitialize failed to upgrade accounts database (ledger.tracker.sqlite) from schema 1 : %v", err)
					return 0, err
				}
			case 2:
				dbVersion, err = au.upgradeDatabaseSchema2(ctx, tx)
				if err != nil {
					au.log.Warnf("accountsInitialize failed to upgrade accounts database (ledger.tracker.sqlite) from schema 2 : %v", err)
					return 0, err
				}
			case 3:
				dbVersion, err = au.upgradeDatabaseSchema3(ctx, tx)
				if err != nil {
					au.log.Warnf("accountsInitialize failed to upgrade accounts database (ledger.tracker.sqlite) from schema 3 : %v", err)
					return 0, err
				}
			default:
				return 0, fmt.Errorf("accountsInitialize unable to upgrade database from schema version %d", dbVersion)
			}
		}

		au.log.Infof("accountsInitialize database schema upgrade complete")
	}

	rnd, hashRound, err := accountsRound(tx)
	if err != nil {
		return 0, err
	}

	if hashRound != rnd {
		// if the hashed round is different then the base round, something was modified, and the accounts aren't in sync
		// with the hashes.
		err = resetAccountHashes(tx)
		if err != nil {
			return 0, err
		}
		// if catchpoint is disabled on this node, we could complete the initialization right here.
		if au.catchpointInterval == 0 {
			return rnd, nil
		}
	}

	// create the merkle trie for the balances
	committer, err := makeMerkleCommitter(tx, false)
	if err != nil {
		return 0, fmt.Errorf("accountsInitialize was unable to makeMerkleCommitter: %v", err)
	}

	trie, err := merkletrie.MakeTrie(committer, trieMemoryConfig)
	if err != nil {
		return 0, fmt.Errorf("accountsInitialize was unable to MakeTrie: %v", err)
	}

	// we might have a database that was previously initialized, and now we're adding the balances trie. In that case, we need to add all the existing balances to this trie.
	// we can figure this out by examining the hash of the root:
	rootHash, err := trie.RootHash()
	if err != nil {
		return rnd, fmt.Errorf("accountsInitialize was unable to retrieve trie root hash: %v", err)
	}

	if rootHash.IsZero() {
		au.log.Infof("accountsInitialize rebuilding merkle trie for round %d", rnd)
		accountBuilderIt := makeOrderedAccountsIter(tx, trieRebuildAccountChunkSize)
		defer accountBuilderIt.Close(ctx)
		startTrieBuildTime := time.Now()
		accountsCount := 0
		lastRebuildTime := startTrieBuildTime
		pendingAccounts := 0
		totalOrderedAccounts := 0
		for {
			accts, processedRows, err := accountBuilderIt.Next(ctx)
			if err == sql.ErrNoRows {
				// the account builder would return sql.ErrNoRows when no more data is available.
				break
			} else if err != nil {
				return rnd, err
			}

			if len(accts) > 0 {
				accountsCount += len(accts)
				pendingAccounts += len(accts)
				for _, acct := range accts {
					added, err := trie.Add(acct.digest)
					if err != nil {
						return rnd, fmt.Errorf("accountsInitialize was unable to add changes to trie: %v", err)
					}
					if !added {
						au.log.Warnf("accountsInitialize attempted to add duplicate hash '%s' to merkle trie for account %v", hex.EncodeToString(acct.digest), acct.address)
					}
				}

				if pendingAccounts >= trieRebuildCommitFrequency {
					// this trie Evict will commit using the current transaction.
					// if anything goes wrong, it will still get rolled back.
					_, err = trie.Evict(true)
					if err != nil {
						return 0, fmt.Errorf("accountsInitialize was unable to commit changes to trie: %v", err)
					}
					pendingAccounts = 0
				}

				if time.Now().Sub(lastRebuildTime) > 5*time.Second {
					// let the user know that the trie is still being rebuilt.
					au.log.Infof("accountsInitialize still building the trie, and processed so far %d accounts", accountsCount)
					lastRebuildTime = time.Now()
				}
			} else if processedRows > 0 {
				totalOrderedAccounts += processedRows
				// if it's not ordered, we can ignore it for now; we'll just increase the counters and emit logs periodically.
				if time.Now().Sub(lastRebuildTime) > 5*time.Second {
					// let the user know that the trie is still being rebuilt.
					au.log.Infof("accountsInitialize still building the trie, and hashed so far %d accounts", totalOrderedAccounts)
					lastRebuildTime = time.Now()
				}
			}
		}

		// this trie Evict will commit using the current transaction.
		// if anything goes wrong, it will still get rolled back.
		_, err = trie.Evict(true)
		if err != nil {
			return 0, fmt.Errorf("accountsInitialize was unable to commit changes to trie: %v", err)
		}

		// we've just updated the merkle trie, update the hashRound to reflect that.
		err = updateAccountsRound(tx, rnd, rnd)
		if err != nil {
			return 0, fmt.Errorf("accountsInitialize was unable to update the account round to %d: %v", rnd, err)
		}

		au.log.Infof("accountsInitialize rebuilt the merkle trie with %d entries in %v", accountsCount, time.Now().Sub(startTrieBuildTime))
	}
	au.balancesTrie = trie
	return rnd, nil
}

// upgradeDatabaseSchema0 upgrades the database schema from version 0 to version 1
//
// Schema of version 0 is expected to be aligned with the schema used on version 2.0.8 or before.
// Any database of version 2.0.8 would be of version 0. At this point, the database might
// have the following tables : ( i.e. a newly created database would not have these )
// * acctrounds
// * accounttotals
// * accountbase
// * assetcreators
// * storedcatchpoints
// * accounthashes
// * catchpointstate
//
// As the first step of the upgrade, the above tables are being created if they do not already exists.
// Following that, the assetcreators table is being altered by adding a new column to it (ctype).
// Last, in case the database was just created, it would get initialized with the following:
// The accountbase would get initialized with the au.initAccounts
// The accounttotals would get initialized to align with the initialization account added to accountbase
// The acctrounds would get updated to indicate that the balance matches round 0
//
func (au *accountUpdates) upgradeDatabaseSchema0(ctx context.Context, tx *sql.Tx) (updatedDBVersion int32, err error) {
	au.log.Infof("accountsInitialize initializing schema")
	err = accountsInit(tx, au.initAccounts, au.initProto)
	if err != nil {
		return 0, fmt.Errorf("accountsInitialize unable to initialize schema : %v", err)
	}
	_, err = db.SetUserVersion(ctx, tx, 1)
	if err != nil {
		return 0, fmt.Errorf("accountsInitialize unable to update database schema version from 0 to 1: %v", err)
	}
	return 1, nil
}

// upgradeDatabaseSchema1 upgrades the database schema from version 1 to version 2
//
// The schema updated to version 2 intended to ensure that the encoding of all the accounts data is
// both canonical and identical across the entire network. On release 2.0.5 we released an upgrade to the messagepack.
// the upgraded messagepack was decoding the account data correctly, but would have different
// encoding compared to it's predecessor. As a result, some of the account data that was previously stored
// would have different encoded representation than the one on disk.
// To address this, this startup procedure would attempt to scan all the accounts data. for each account data, we would
// see if it's encoding aligns with the current messagepack encoder. If it doesn't we would update it's encoding.
// then, depending if we found any such account data, we would reset the merkle trie and stored catchpoints.
// once the upgrade is complete, the accountsInitialize would (if needed) rebuild the merkle trie using the new
// encoded accounts.
//
// This upgrade doesn't change any of the actual database schema ( i.e. tables, indexes ) but rather just performing
// a functional update to it's content.
//
func (au *accountUpdates) upgradeDatabaseSchema1(ctx context.Context, tx *sql.Tx) (updatedDBVersion int32, err error) {
	// update accounts encoding.
	au.log.Infof("accountsInitialize verifying accounts data encoding")
	modifiedAccounts, err := reencodeAccounts(ctx, tx)
	if err != nil {
		return 0, err
	}

	if modifiedAccounts > 0 {
		au.log.Infof("accountsInitialize reencoded %d accounts", modifiedAccounts)

		au.log.Infof("accountsInitialize resetting account hashes")
		// reset the merkle trie
		err = resetAccountHashes(tx)
		if err != nil {
			return 0, fmt.Errorf("accountsInitialize unable to reset account hashes : %v", err)
		}

		au.log.Infof("accountsInitialize preparing queries")
		// initialize a new accountsq with the incoming transaction.
		accountsq, err := accountsDbInit(tx, tx)
		if err != nil {
			return 0, fmt.Errorf("accountsInitialize unable to prepare queries : %v", err)
		}

		// close the prepared statements when we're done with them.
		defer accountsq.close()

		au.log.Infof("accountsInitialize resetting prior catchpoints")
		// delete the last catchpoint label if we have any.
		_, err = accountsq.writeCatchpointStateString(ctx, catchpointStateLastCatchpoint, "")
		if err != nil {
			return 0, fmt.Errorf("accountsInitialize unable to clear prior catchpoint : %v", err)
		}

		au.log.Infof("accountsInitialize deleting stored catchpoints")
		// delete catchpoints.
		err = au.deleteStoredCatchpoints(ctx, accountsq)
		if err != nil {
			return 0, fmt.Errorf("accountsInitialize unable to delete stored catchpoints : %v", err)
		}
	} else {
		au.log.Infof("accountsInitialize found that no accounts needed to be reencoded")
	}

	// update version
	_, err = db.SetUserVersion(ctx, tx, 2)
	if err != nil {
		return 0, fmt.Errorf("accountsInitialize unable to update database schema version from 1 to 2: %v", err)
	}
	return 2, nil
}

// upgradeDatabaseSchema2 upgrades the database schema from version 2 to version 3
//
// This upgrade only enables the database vacuuming which will take place once the upgrade process is complete.
// If the user has already specified the OptimizeAccountsDatabaseOnStartup flag in the configuration file, this
// step becomes a no-op.
//
func (au *accountUpdates) upgradeDatabaseSchema2(ctx context.Context, tx *sql.Tx) (updatedDBVersion int32, err error) {
	au.vacuumOnStartup = true

	// update version
	_, err = db.SetUserVersion(ctx, tx, 3)
	if err != nil {
		return 0, fmt.Errorf("accountsInitialize unable to update database schema version from 2 to 3: %v", err)
	}
	return 3, nil
}

// upgradeDatabaseSchema3 upgrades the database schema from version 3 to version 4,
// adding the normalizedonlinebalance column to the accountbase table.
func (au *accountUpdates) upgradeDatabaseSchema3(ctx context.Context, tx *sql.Tx) (updatedDBVersion int32, err error) {
	err = accountsAddNormalizedBalance(tx, au.ledger.GenesisProto())
	if err != nil {
		return 0, err
	}

	// update version
	_, err = db.SetUserVersion(ctx, tx, 4)
	if err != nil {
		return 0, fmt.Errorf("accountsInitialize unable to update database schema version from 3 to 4: %v", err)
	}
	return 4, nil
}

// deleteStoredCatchpoints iterates over the storedcatchpoints table and deletes all the files stored on disk.
// once all the files have been deleted, it would go ahead and remove the entries from the table.
func (au *accountUpdates) deleteStoredCatchpoints(ctx context.Context, dbQueries *accountsDbQueries) (err error) {
	catchpointsFilesChunkSize := 50
	for {
		fileNames, err := dbQueries.getOldestCatchpointFiles(ctx, catchpointsFilesChunkSize, 0)
		if err != nil {
			return err
		}
		if len(fileNames) == 0 {
			break
		}

		for round, fileName := range fileNames {
			absCatchpointFileName := filepath.Join(au.dbDirectory, fileName)
			err = os.Remove(absCatchpointFileName)
			if err == nil || os.IsNotExist(err) {
				// it's ok if the file doesn't exist. just remove it from the database and we'll be good to go.
				err = nil
			} else {
				// we can't delete the file, abort -
				return fmt.Errorf("unable to delete old catchpoint file '%s' : %v", absCatchpointFileName, err)
			}
			// clear the entry from the database
			err = dbQueries.storeCatchpoint(ctx, round, "", "", 0)
			if err != nil {
				return err
			}
		}
	}
	return nil
}

// accountsUpdateBalances applies the given deltas map to the merkle trie
func (au *accountUpdates) accountsUpdateBalances(accountsDeltas map[basics.Address]accountDeltaCount) (err error) {
	if au.catchpointInterval == 0 {
		return nil
	}
	var added, deleted bool
	accumulatedChanges := 0

	for addr, delta := range accountsDeltas {
		if !delta.old.accountData.IsZero() {
			deleteHash := accountHashBuilder(addr, delta.old.accountData, protocol.Encode(&delta.old.accountData))
			deleted, err = au.balancesTrie.Delete(deleteHash)
			if err != nil {
				return err
			}
			if !deleted {
				au.log.Warnf("failed to delete hash '%s' from merkle trie for account %v", hex.EncodeToString(deleteHash), addr)
			} else {
				accumulatedChanges++
			}
		}

		if !delta.new.IsZero() {
			addHash := accountHashBuilder(addr, delta.new, protocol.Encode(&delta.new))
			added, err = au.balancesTrie.Add(addHash)
			if err != nil {
				return err
			}
			if !added {
				au.log.Warnf("attempted to add duplicate hash '%s' to merkle trie for account %v", hex.EncodeToString(addHash), addr)
			} else {
				accumulatedChanges++
			}
		}
	}
	if accumulatedChanges >= trieAccumulatedChangesFlush {
		accumulatedChanges = 0
		_, err = au.balancesTrie.Commit()
		if err != nil {
			return
		}
	}

	// write it all to disk.
	if accumulatedChanges > 0 {
		_, err = au.balancesTrie.Commit()
	}
	return
}

// newBlockImpl is the accountUpdates implementation of the ledgerTracker interface. This is the "internal" facing function
// which assumes that no lock need to be taken.
func (au *accountUpdates) newBlockImpl(blk bookkeeping.Block, delta ledgercore.StateDelta) {
	proto := config.Consensus[blk.CurrentProtocol]
	rnd := blk.Round()

	if rnd <= au.latest() {
		// Duplicate, ignore.
		return
	}

	if rnd != au.latest()+1 {
		au.log.Panicf("accountUpdates: newBlockImpl %d too far in the future, dbRound %d, deltas %d", rnd, au.dbRound, len(au.deltas))
	}
	au.deltas = append(au.deltas, delta.Accts)
	au.protos = append(au.protos, proto)
	au.creatableDeltas = append(au.creatableDeltas, delta.Creatables)
	au.roundDigest = append(au.roundDigest, blk.Digest())
	au.deltasAccum = append(au.deltasAccum, len(delta.Accts)+au.deltasAccum[len(au.deltasAccum)-1])

	var ot basics.OverflowTracker
	newTotals := au.roundTotals[len(au.roundTotals)-1]
	allBefore := newTotals.All()
	newTotals.ApplyRewards(delta.Hdr.RewardsLevel, &ot)

	au.baseAccounts.flushPendingWrites()

	var previousAccountData basics.AccountData
	for addr, data := range delta.Accts {
		if latestAcctData, has := au.accounts[addr]; has {
			previousAccountData = latestAcctData.data
		} else if baseAccountData, has := au.baseAccounts.read(addr); has {
			previousAccountData = baseAccountData.accountData
		} else {
			// it's missing from the base accounts, so we'll try to load it from disk.
			if acctData, err := au.accountsq.lookup(addr); err != nil {
				au.log.Panicf("accountUpdates: newBlockImpl failed to lookup account %v when processing round %d : %v", addr, rnd, err)
			} else {
				previousAccountData = acctData.accountData
				au.baseAccounts.write(acctData)
			}
		}

		newTotals.DelAccount(proto, previousAccountData, &ot)
		newTotals.AddAccount(proto, data, &ot)

		macct := au.accounts[addr]
		macct.ndeltas++
		macct.data = data
		au.accounts[addr] = macct
	}

	for cidx, cdelta := range delta.Creatables {
		mcreat := au.creatables[cidx]
		mcreat.Creator = cdelta.Creator
		mcreat.Created = cdelta.Created
		mcreat.Ctype = cdelta.Ctype
		mcreat.Ndeltas++
		au.creatables[cidx] = mcreat
	}

	if ot.Overflowed {
		au.log.Panicf("accountUpdates: newBlockImpl %d overflowed totals", rnd)
	}
	allAfter := newTotals.All()
	if allBefore != allAfter {
		au.log.Panicf("accountUpdates: newBlockImpl sum of money changed from %d to %d", allBefore.Raw, allAfter.Raw)
	}

	au.roundTotals = append(au.roundTotals, newTotals)

<<<<<<< HEAD
	if au.voters != nil {
		au.voters.newBlock(blk.BlockHeader)
	}
=======
	au.voters.newBlock(blk.BlockHeader)

	// calling prune would drop old entries from the base accounts.
	newBaseAccountSize := (len(au.accounts) + 1) + baseAccountsPendingAccountsBufferSize
	au.baseAccounts.prune(newBaseAccountSize)
>>>>>>> 4066f86b
}

// lookupWithRewards returns the account data for a given address at a given round.
// The rewards are added to the AccountData before returning. Note that the function doesn't update the account with the rewards,
// even while it does return the AccoutData which represent the "rewarded" account data.
func (au *accountUpdates) lookupWithRewards(rnd basics.Round, addr basics.Address) (data basics.AccountData, err error) {
	au.accountsMu.RLock()
	needUnlock := true
	defer func() {
		if needUnlock {
			au.accountsMu.RUnlock()
		}
	}()
	var offset uint64
	var rewardsProto config.ConsensusParams
	var rewardsLevel uint64
	var persistedData persistedAccountData
	withRewards := true
	for {
		currentDbRound := au.dbRound
		currentDeltaLen := len(au.deltas)
		offset, err = au.roundOffset(rnd)
		if err != nil {
			return
		}

		rewardsProto = au.protos[offset]
		rewardsLevel = au.roundTotals[offset].RewardsLevel

		// we're testing the withRewards here and setting the defer function only once, and only if withRewards is true.
		// we want to make this defer only after setting the above rewardsProto/rewardsLevel.
		if withRewards {
			defer func() {
				if err == nil {
					data = data.WithUpdatedRewards(rewardsProto, rewardsLevel)
				}
			}()
			withRewards = false
		}

		// check if we've had this address modified in the past rounds. ( i.e. if it's in the deltas )
		macct, indeltas := au.accounts[addr]
		if indeltas {
			// Check if this is the most recent round, in which case, we can
			// use a cache of the most recent account state.
			if offset == uint64(len(au.deltas)) {
				return macct.data, nil
			}
			// the account appears in the deltas, but we don't know if it appears in the
			// delta range of [0..offset], so we'll need to check :
			// Traverse the deltas backwards to ensure that later updates take
			// priority if present.
			for offset > 0 {
				offset--
				d, ok := au.deltas[offset][addr]
				if ok {
					return d, nil
				}
			}
		}

		// check the baseAccounts -
		if macct, has := au.baseAccounts.read(addr); has && macct.round == currentDbRound {
			// we don't technically need this, since it's already in the baseAccounts, however, writing this over
			// would ensure that we promote this field.
			au.baseAccounts.writePending(macct)
			return macct.accountData, nil
		}

		au.accountsMu.RUnlock()
		needUnlock = false

		// No updates of this account in the in-memory deltas; use on-disk DB.
		// The check in roundOffset() made sure the round is exactly the one
		// present in the on-disk DB.  As an optimization, we avoid creating
		// a separate transaction here, and directly use a prepared SQL query
		// against the database.
		persistedData, err = au.accountsq.lookup(addr)
		if persistedData.round == currentDbRound {
			au.baseAccounts.writePending(persistedData)
			return persistedData.accountData, err
		}

		if persistedData.round < currentDbRound {
			au.log.Errorf("accountUpdates.lookupWithRewards: database round %d is behind in-memory round %d", persistedData.round, currentDbRound)
			return basics.AccountData{}, &StaleDatabaseRoundError{databaseRound: persistedData.round, memoryRound: currentDbRound}
		}
		au.accountsMu.RLock()
		needUnlock = true
		for currentDbRound >= au.dbRound && currentDeltaLen == len(au.deltas) {
			au.accountsReadCond.Wait()
		}
	}
}

// lookupWithoutRewards returns the account data for a given address at a given round.
func (au *accountUpdates) lookupWithoutRewards(rnd basics.Round, addr basics.Address, synchronized bool) (data basics.AccountData, validThrough basics.Round, err error) {
	needUnlock := false
	if synchronized {
		au.accountsMu.RLock()
		needUnlock = true
	}
	defer func() {
		if needUnlock {
			au.accountsMu.RUnlock()
		}
	}()
	var offset uint64
	var persistedData persistedAccountData
	for {
		currentDbRound := au.dbRound
		currentDeltaLen := len(au.deltas)
		offset, err = au.roundOffset(rnd)
		if err != nil {
			return
		}

		// check if we've had this address modified in the past rounds. ( i.e. if it's in the deltas )
		macct, indeltas := au.accounts[addr]
		if indeltas {
			// Check if this is the most recent round, in which case, we can
			// use a cache of the most recent account state.
			if offset == uint64(len(au.deltas)) {
				return macct.data, rnd, nil
			}
			// the account appears in the deltas, but we don't know if it appears in the
			// delta range of [0..offset], so we'll need to check :
			// Traverse the deltas backwards to ensure that later updates take
			// priority if present.
			for offset > 0 {
				offset--
				d, ok := au.deltas[offset][addr]
				if ok {
					// the returned validThrough here is not optimal, but it still correct. We could get a more accurate value by scanning
					// the deltas forward, but this would be time consuming loop, which might not pay off.
					return d, rnd, nil
				}
			}
		} else {
			// we know that the account in not in the deltas - so there is no point in scanning it.
			// we've going to fall back to search in the database, but before doing so, we should
			// update the rnd so that it would point to the end of the known delta range.
			// ( that would give us the best validity range )
			rnd = currentDbRound + basics.Round(currentDeltaLen)
		}

		// check the baseAccounts -
		if macct, has := au.baseAccounts.read(addr); has {
			// we don't technically need this, since it's already in the baseAccounts, however, writing this over
			// would ensure that we promote this field.
			au.baseAccounts.writePending(macct)
			return macct.accountData, rnd, nil
		}

		if synchronized {
			au.accountsMu.RUnlock()
			needUnlock = false
		}
		// No updates of this account in the in-memory deltas; use on-disk DB.
		// The check in roundOffset() made sure the round is exactly the one
		// present in the on-disk DB.  As an optimization, we avoid creating
		// a separate transaction here, and directly use a prepared SQL query
		// against the database.
		persistedData, err = au.accountsq.lookup(addr)
		if persistedData.round == currentDbRound {
			au.baseAccounts.writePending(persistedData)
			return persistedData.accountData, rnd, err
		}
		if synchronized {
			if persistedData.round < currentDbRound {
				au.log.Errorf("accountUpdates.lookupWithoutRewards: database round %d is behind in-memory round %d", persistedData.round, currentDbRound)
				return basics.AccountData{}, basics.Round(0), &StaleDatabaseRoundError{databaseRound: persistedData.round, memoryRound: currentDbRound}
			}
			au.accountsMu.RLock()
			needUnlock = true
			for currentDbRound >= au.dbRound && currentDeltaLen == len(au.deltas) {
				au.accountsReadCond.Wait()
			}
		} else {
			// in non-sync mode, we don't wait since we already assume that we're synchronized.
			au.log.Errorf("accountUpdates.lookupWithoutRewards: database round %d mismatching in-memory round %d", persistedData.round, currentDbRound)
			return basics.AccountData{}, basics.Round(0), &MismatchingDatabaseRoundError{databaseRound: persistedData.round, memoryRound: currentDbRound}
		}
	}
}

// getCreatorForRound returns the asset/app creator for a given asset/app index at a given round
func (au *accountUpdates) getCreatorForRound(rnd basics.Round, cidx basics.CreatableIndex, ctype basics.CreatableType, synchronized bool) (creator basics.Address, ok bool, err error) {
	unlock := false
	if synchronized {
		au.accountsMu.RLock()
		unlock = true
	}
	defer func() {
		if unlock {
			au.accountsMu.RUnlock()
		}
	}()
	var dbRound basics.Round
	var offset uint64
	for {
		currentDbRound := au.dbRound
		currentDeltaLen := len(au.deltas)
		offset, err = au.roundOffset(rnd)
		if err != nil {
			return basics.Address{}, false, err
		}

		// If this is the most recent round, au.creatables has the latest
		// state and we can skip scanning backwards over creatableDeltas
		if offset == uint64(len(au.deltas)) {
			// Check if we already have the asset/creator in cache
			creatableDelta, ok := au.creatables[cidx]
			if ok {
				if creatableDelta.Created && creatableDelta.Ctype == ctype {
					return creatableDelta.Creator, true, nil
				}
				return basics.Address{}, false, nil
			}
		} else {
			for offset > 0 {
				offset--
				creatableDelta, ok := au.creatableDeltas[offset][cidx]
				if ok {
					if creatableDelta.Created && creatableDelta.Ctype == ctype {
						return creatableDelta.Creator, true, nil
					}
					return basics.Address{}, false, nil
				}
			}
		}

		if synchronized {
			au.accountsMu.RUnlock()
			unlock = false
		}
		// Check the database
		creator, ok, dbRound, err = au.accountsq.lookupCreator(cidx, ctype)

		if dbRound == currentDbRound {
			return
		}
		if synchronized {
			if dbRound < currentDbRound {
				au.log.Errorf("accountUpdates.getCreatorForRound: database round %d is behind in-memory round %d", dbRound, currentDbRound)
				return basics.Address{}, false, &StaleDatabaseRoundError{databaseRound: dbRound, memoryRound: currentDbRound}
			}
			au.accountsMu.RLock()
			unlock = true
			for currentDbRound >= au.dbRound && currentDeltaLen == len(au.deltas) {
				au.accountsReadCond.Wait()
			}
		} else {
			au.log.Errorf("accountUpdates.getCreatorForRound: database round %d mismatching in-memory round %d", dbRound, currentDbRound)
			return basics.Address{}, false, &MismatchingDatabaseRoundError{databaseRound: dbRound, memoryRound: currentDbRound}
		}
	}
}

// accountsCreateCatchpointLabel creates a catchpoint label and write it.
func (au *accountUpdates) accountsCreateCatchpointLabel(committedRound basics.Round, totals ledgercore.AccountTotals, ledgerBlockDigest crypto.Digest, trieBalancesHash crypto.Digest) (label string, err error) {
	cpLabel := ledgercore.MakeCatchpointLabel(committedRound, ledgerBlockDigest, trieBalancesHash, totals)
	label = cpLabel.String()
	_, err = au.accountsq.writeCatchpointStateString(context.Background(), catchpointStateLastCatchpoint, label)
	return
}

// roundOffset calculates the offset of the given round compared to the current dbRound. Requires that the lock would be taken.
func (au *accountUpdates) roundOffset(rnd basics.Round) (offset uint64, err error) {
	if rnd < au.dbRound {
		err = &RoundOffsetError{
			round:   rnd,
			dbRound: au.dbRound,
		}
		return
	}

	off := uint64(rnd - au.dbRound)
	if off > uint64(len(au.deltas)) {
		err = fmt.Errorf("round %d too high: dbRound %d, deltas %d", rnd, au.dbRound, len(au.deltas))
		return
	}

	return off, nil
}

// commitSyncer is the syncer go-routine function which perform the database updates. Internally, it dequeues deferedCommits and
// send the tasks to commitRound for completing the operation.
func (au *accountUpdates) commitSyncer(deferedCommits chan deferredCommit) {
	defer close(au.commitSyncerClosed)
	for {
		select {
		case committedOffset, ok := <-deferedCommits:
			if !ok {
				return
			}
			au.commitRound(committedOffset.offset, committedOffset.dbRound, committedOffset.lookback)
		case <-au.ctx.Done():
			// drain the pending commits queue:
			drained := false
			for !drained {
				select {
				case <-deferedCommits:
					au.accountsWriting.Done()
				default:
					drained = true
				}
			}
			return
		}
	}
}

// commitRound write to the database a "chunk" of rounds, and update the dbRound accordingly.
func (au *accountUpdates) commitRound(offset uint64, dbRound basics.Round, lookback basics.Round) {
	defer au.accountsWriting.Done()
	au.accountsMu.RLock()

	// we can exit right away, as this is the result of mis-ordered call to committedUpTo.
	if au.dbRound < dbRound || offset < uint64(au.dbRound-dbRound) {
		// if this is an archival ledger, we might need to update the catchpointWriting variable.
		if au.archivalLedger {
			// determine if this was a catchpoint round
			isCatchpointRound := ((offset + uint64(lookback+dbRound)) > 0) && (au.catchpointInterval != 0) && (0 == (uint64((offset + uint64(lookback+dbRound))) % au.catchpointInterval))
			if isCatchpointRound {
				// it was a catchpoint round, so update the catchpointWriting to indicate that we're done.
				atomic.StoreInt32(&au.catchpointWriting, 0)
			}
		}
		au.accountsMu.RUnlock()
		return
	}

	// adjust the offset according to what happened meanwhile..
	offset -= uint64(au.dbRound - dbRound)
	dbRound = au.dbRound

	newBase := basics.Round(offset) + dbRound
	flushTime := time.Now()
	isCatchpointRound := ((offset + uint64(lookback+dbRound)) > 0) && (au.catchpointInterval != 0) && (0 == (uint64((offset + uint64(lookback+dbRound))) % au.catchpointInterval))

	// create a copy of the deltas, round totals and protos for the range we're going to flush.
	deltas := make([]map[basics.Address]basics.AccountData, offset, offset)
	creatableDeltas := make([]map[basics.CreatableIndex]ledgercore.ModifiedCreatable, offset, offset)
	roundTotals := make([]ledgercore.AccountTotals, offset+1, offset+1)
	protos := make([]config.ConsensusParams, offset+1, offset+1)
	copy(deltas, au.deltas[:offset])
	copy(creatableDeltas, au.creatableDeltas[:offset])
	copy(roundTotals, au.roundTotals[:offset+1])
	copy(protos, au.protos[:offset+1])

	var committedRoundDigest crypto.Digest

	if isCatchpointRound {
		committedRoundDigest = au.roundDigest[offset+uint64(lookback)-1]
	}

	// compact all the deltas - when we're trying to persist multiple rounds, we might have the same account
	// being updated multiple times. When that happen, we can safely omit the intermediate updates.
	compactDeltas, unavailableBaseAccounts, compactCreatableDeltas := compactDeltas(deltas, creatableDeltas, au.baseAccounts)

	au.accountsMu.RUnlock()

	// in committedUpTo, we expect that this function to update the catchpointWriting when
	// it's on a catchpoint round and it's an archival ledger. Doing this in a deferred function
	// here would prevent us from "forgetting" to update this variable later on.
	defer func() {
		if isCatchpointRound && au.archivalLedger {
			atomic.StoreInt32(&au.catchpointWriting, 0)
		}
	}()

	var catchpointLabel string
	beforeUpdatingBalancesTime := time.Now()
	var trieBalancesHash crypto.Digest

	genesisProto := au.ledger.GenesisProto()

	start := time.Now()
	ledgerCommitroundCount.Inc(nil)
	var updatedPersistedAccounts []persistedAccountData
	err := au.dbs.Wdb.Atomic(func(ctx context.Context, tx *sql.Tx) (err error) {
		treeTargetRound := basics.Round(0)
		if au.catchpointInterval > 0 {
			mc, err0 := makeMerkleCommitter(tx, false)
			if err0 != nil {
				return err0
			}
			if au.balancesTrie == nil {
				trie, err := merkletrie.MakeTrie(mc, trieMemoryConfig)
				if err != nil {
					au.log.Warnf("unable to create merkle trie during committedUpTo: %v", err)
					return err
				}
				au.balancesTrie = trie
			} else {
				au.balancesTrie.SetCommitter(mc)
			}
			treeTargetRound = dbRound + basics.Round(offset)
		}

		err = accountsLoadOld(tx, unavailableBaseAccounts, compactDeltas)
		if err != nil {
			return err
		}

		err = totalsNewRounds(tx, deltas[:offset], compactDeltas, roundTotals[1:offset+1], protos[1:offset+1])
		if err != nil {
			return err
		}

		err = au.accountsUpdateBalances(compactDeltas)
		if err != nil {
			return err
		}

		// the updates of the actual account data is done last since the accountsNewRound would modify the compactDeltas old values
		// so that we can update the base account back.
		updatedPersistedAccounts, err = accountsNewRound(tx, compactDeltas, compactCreatableDeltas, genesisProto, dbRound+basics.Round(offset))
		if err != nil {
			return err
		}

		err = updateAccountsRound(tx, dbRound+basics.Round(offset), treeTargetRound)
		if err != nil {
			return err
		}

		if isCatchpointRound {
			trieBalancesHash, err = au.balancesTrie.RootHash()
			if err != nil {
				return
			}
		}
		return nil
	})
	ledgerCommitroundMicros.AddMicrosecondsSince(start, nil)
	if err != nil {
		au.balancesTrie = nil
		au.log.Warnf("unable to advance account snapshot (%d-%d): %v", dbRound, dbRound+basics.Round(offset), err)
		return
	}

	if isCatchpointRound {
		catchpointLabel, err = au.accountsCreateCatchpointLabel(dbRound+basics.Round(offset)+lookback, roundTotals[offset], committedRoundDigest, trieBalancesHash)
		if err != nil {
			au.log.Warnf("commitRound : unable to create a catchpoint label: %v", err)
		}
	}
	if au.balancesTrie != nil {
		_, err = au.balancesTrie.Evict(false)
		if err != nil {
			au.log.Warnf("merkle trie failed to evict: %v", err)
		}
	}

	if isCatchpointRound && catchpointLabel != "" {
		au.lastCatchpointLabel = catchpointLabel
	}
	updatingBalancesDuration := time.Now().Sub(beforeUpdatingBalancesTime)

	au.accountsMu.Lock()
	// Drop reference counts to modified accounts, and evict them
	// from in-memory cache when no references remain.
	for addr, acctUpdate := range compactDeltas {
		cnt := acctUpdate.ndeltas
		macct, ok := au.accounts[addr]
		if !ok {
			au.log.Panicf("inconsistency: flushed %d changes to %s, but not in au.accounts", cnt, addr)
		}

		if cnt > macct.ndeltas {
			au.log.Panicf("inconsistency: flushed %d changes to %s, but au.accounts had %d", cnt, addr, macct.ndeltas)
		} else if cnt == macct.ndeltas {
			delete(au.accounts, addr)
		} else {
			macct.ndeltas -= cnt
			au.accounts[addr] = macct
		}
	}

	for _, persistedAcct := range updatedPersistedAccounts {
		au.baseAccounts.write(persistedAcct)
	}

	for cidx, modCrt := range compactCreatableDeltas {
		cnt := modCrt.Ndeltas
		mcreat, ok := au.creatables[cidx]
		if !ok {
			au.log.Panicf("inconsistency: flushed %d changes to creatable %d, but not in au.creatables", cnt, cidx)
		}

		if cnt > mcreat.Ndeltas {
			au.log.Panicf("inconsistency: flushed %d changes to creatable %d, but au.creatables had %d", cnt, cidx, mcreat.Ndeltas)
		} else if cnt == mcreat.Ndeltas {
			delete(au.creatables, cidx)
		} else {
			mcreat.Ndeltas -= cnt
			au.creatables[cidx] = mcreat
		}
	}

	au.deltas = au.deltas[offset:]
	au.deltasAccum = au.deltasAccum[offset:]
	au.roundDigest = au.roundDigest[offset:]
	au.protos = au.protos[offset:]
	au.roundTotals = au.roundTotals[offset:]
	au.creatableDeltas = au.creatableDeltas[offset:]
	au.dbRound = newBase
	au.lastFlushTime = flushTime

	au.accountsMu.Unlock()
	au.accountsReadCond.Broadcast()

	if isCatchpointRound && au.archivalLedger && catchpointLabel != "" {
		// generate the catchpoint file. This need to be done inline so that it will block any new accounts that from being written.
		// the generateCatchpoint expects that the accounts data would not be modified in the background during it's execution.
		au.generateCatchpoint(basics.Round(offset)+dbRound+lookback, catchpointLabel, committedRoundDigest, updatingBalancesDuration)
	}

}

// compactDeltas takes an array of account map deltas ( one array entry per round ), and corresponding creatables array, and compact the arrays into a single
// map that contains all the account deltas changes. While doing that, the function eliminate any intermediate account changes. For both the account deltas as well as for the creatables,
// it counts the number of changes per round by specifying it in the ndeltas field of the accountDeltaCount/modifiedCreatable. The ndeltas field of the input creatableDeltas is ignored.
func compactDeltas(accountDeltas []map[basics.Address]basics.AccountData, creatableDeltas []map[basics.CreatableIndex]ledgercore.ModifiedCreatable, baseAccounts lruAccounts) (outAccountDeltas map[basics.Address]accountDeltaCount, unavailableBaseAccounts []basics.Address, outCreatableDeltas map[basics.CreatableIndex]ledgercore.ModifiedCreatable) {
	if len(accountDeltas) > 0 {
		// the sizes of the maps here aren't super accurate, but would hopefully be a rough estimate for a resonable starting point.
		outAccountDeltas = make(map[basics.Address]accountDeltaCount, 1+len(accountDeltas[0])*len(accountDeltas))
		unavailableBaseAccounts = make([]basics.Address, 0, 1+len(accountDeltas[0])*len(accountDeltas))
		for _, roundDelta := range accountDeltas {
			for addr, acctDelta := range roundDelta {
				if prev, has := outAccountDeltas[addr]; has {
					outAccountDeltas[addr] = accountDeltaCount{
						old:     prev.old,
						new:     acctDelta,
						ndeltas: prev.ndeltas + 1,
					}
				} else {
					// it's a new entry.
					newEntry := accountDeltaCount{
						new:     acctDelta,
						ndeltas: 1,
					}
					if baseAccountData, has := baseAccounts.read(addr); has {
						newEntry.old = baseAccountData
					} else {
						unavailableBaseAccounts = append(unavailableBaseAccounts, addr)
					}
					outAccountDeltas[addr] = newEntry
				}
			}
		}
	}

	if len(creatableDeltas) > 0 {
		// the sizes of the maps here aren't super accurate, but would hopefully be a rough estimate for a resonable starting point.
		outCreatableDeltas = make(map[basics.CreatableIndex]ledgercore.ModifiedCreatable, 1+len(creatableDeltas[0])*len(creatableDeltas))
		for _, roundCreatable := range creatableDeltas {
			for creatableIdx, creatable := range roundCreatable {
				if prev, has := outCreatableDeltas[creatableIdx]; has {
					outCreatableDeltas[creatableIdx] = ledgercore.ModifiedCreatable{
						Ctype:   creatable.Ctype,
						Created: creatable.Created,
						Creator: creatable.Creator,
						Ndeltas: prev.Ndeltas + 1,
					}
				} else {
					outCreatableDeltas[creatableIdx] = ledgercore.ModifiedCreatable{
						Ctype:   creatable.Ctype,
						Created: creatable.Created,
						Creator: creatable.Creator,
						Ndeltas: 1,
					}
				}
			}
		}
	}

	return
}

// latest returns the latest round
func (au *accountUpdates) latest() basics.Round {
	return au.dbRound + basics.Round(len(au.deltas))
}

// generateCatchpoint generates a single catchpoint file
func (au *accountUpdates) generateCatchpoint(committedRound basics.Round, label string, committedRoundDigest crypto.Digest, updatingBalancesDuration time.Duration) {
	beforeGeneratingCatchpointTime := time.Now()
	catchpointGenerationStats := telemetryspec.CatchpointGenerationEventDetails{
		BalancesWriteTime: uint64(updatingBalancesDuration.Nanoseconds()),
	}

	// the retryCatchpointCreation is used to repeat the catchpoint file generation in case the node crashed / aborted during startup
	// before the catchpoint file generation could be completed.
	retryCatchpointCreation := false
	au.log.Debugf("accountUpdates: generateCatchpoint: generating catchpoint for round %d", committedRound)
	defer func() {
		if !retryCatchpointCreation {
			// clear the writingCatchpoint flag
			_, err := au.accountsq.writeCatchpointStateUint64(context.Background(), catchpointStateWritingCatchpoint, uint64(0))
			if err != nil {
				au.log.Warnf("accountUpdates: generateCatchpoint unable to clear catchpoint state '%s' for round %d: %v", catchpointStateWritingCatchpoint, committedRound, err)
			}
		}
	}()

	_, err := au.accountsq.writeCatchpointStateUint64(context.Background(), catchpointStateWritingCatchpoint, uint64(committedRound))
	if err != nil {
		au.log.Warnf("accountUpdates: generateCatchpoint unable to write catchpoint state '%s' for round %d: %v", catchpointStateWritingCatchpoint, committedRound, err)
		return
	}

	relCatchpointFileName := filepath.Join("catchpoints", catchpointRoundToPath(committedRound))
	absCatchpointFileName := filepath.Join(au.dbDirectory, relCatchpointFileName)

	more := true
	const shortChunkExecutionDuration = 50 * time.Millisecond
	const longChunkExecutionDuration = 1 * time.Second
	var chunkExecutionDuration time.Duration
	select {
	case <-au.catchpointSlowWriting:
		chunkExecutionDuration = longChunkExecutionDuration
	default:
		chunkExecutionDuration = shortChunkExecutionDuration
	}

	var catchpointWriter *catchpointWriter
	start := time.Now()
	ledgerGeneratecatchpointCount.Inc(nil)
	err = au.dbs.Rdb.Atomic(func(ctx context.Context, tx *sql.Tx) (err error) {
		catchpointWriter = makeCatchpointWriter(au.ctx, absCatchpointFileName, tx, committedRound, committedRoundDigest, label)
		for more {
			stepCtx, stepCancelFunction := context.WithTimeout(au.ctx, chunkExecutionDuration)
			writeStepStartTime := time.Now()
			more, err = catchpointWriter.WriteStep(stepCtx)
			// accumulate the actual time we've spent writing in this step.
			catchpointGenerationStats.CPUTime += uint64(time.Now().Sub(writeStepStartTime).Nanoseconds())
			stepCancelFunction()
			if more && err == nil {
				// we just wrote some data, but there is more to be written.
				// go to sleep for while.
				// before going to sleep, extend the transaction timeout so that we won't get warnings:
				db.ResetTransactionWarnDeadline(ctx, tx, time.Now().Add(1*time.Second))
				select {
				case <-time.After(100 * time.Millisecond):
					// increase the time slot allocated for writing the catchpoint, but stop when we get to the longChunkExecutionDuration limit.
					// this would allow the catchpoint writing speed to ramp up while still leaving some cpu available.
					chunkExecutionDuration *= 2
					if chunkExecutionDuration > longChunkExecutionDuration {
						chunkExecutionDuration = longChunkExecutionDuration
					}
				case <-au.ctx.Done():
					retryCatchpointCreation = true
					err2 := catchpointWriter.Abort()
					if err2 != nil {
						return fmt.Errorf("error removing catchpoint file : %v", err2)
					}
					return nil
				case <-au.catchpointSlowWriting:
					chunkExecutionDuration = longChunkExecutionDuration
				}
			}
			if err != nil {
				err = fmt.Errorf("unable to create catchpoint : %v", err)
				err2 := catchpointWriter.Abort()
				if err2 != nil {
					au.log.Warnf("accountUpdates: generateCatchpoint: error removing catchpoint file : %v", err2)
				}
				return
			}
		}
		return
	})
	ledgerGeneratecatchpointMicros.AddMicrosecondsSince(start, nil)

	if err != nil {
		au.log.Warnf("accountUpdates: generateCatchpoint: %v", err)
		return
	}
	if catchpointWriter == nil {
		au.log.Warnf("accountUpdates: generateCatchpoint: nil catchpointWriter")
		return
	}

	err = au.saveCatchpointFile(committedRound, relCatchpointFileName, catchpointWriter.GetSize(), catchpointWriter.GetCatchpoint())
	if err != nil {
		au.log.Warnf("accountUpdates: generateCatchpoint: unable to save catchpoint: %v", err)
		return
	}
	catchpointGenerationStats.FileSize = uint64(catchpointWriter.GetSize())
	catchpointGenerationStats.WritingDuration = uint64(time.Now().Sub(beforeGeneratingCatchpointTime).Nanoseconds())
	catchpointGenerationStats.AccountsCount = catchpointWriter.GetTotalAccounts()
	catchpointGenerationStats.CatchpointLabel = catchpointWriter.GetCatchpoint()
	au.log.EventWithDetails(telemetryspec.Accounts, telemetryspec.CatchpointGenerationEvent, catchpointGenerationStats)
	au.log.With("writingDuration", catchpointGenerationStats.WritingDuration).
		With("CPUTime", catchpointGenerationStats.CPUTime).
		With("balancesWriteTime", catchpointGenerationStats.BalancesWriteTime).
		With("accountsCount", catchpointGenerationStats.AccountsCount).
		With("fileSize", catchpointGenerationStats.FileSize).
		With("catchpointLabel", catchpointGenerationStats.CatchpointLabel).
		Infof("Catchpoint file was generated")
}

// catchpointRoundToPath calculate the catchpoint file path for a given round
func catchpointRoundToPath(rnd basics.Round) string {
	irnd := int64(rnd) / 256
	outStr := ""
	for irnd > 0 {
		outStr = filepath.Join(outStr, fmt.Sprintf("%02x", irnd%256))
		irnd = irnd / 256
	}
	outStr = filepath.Join(outStr, strconv.FormatInt(int64(rnd), 10)+".catchpoint")
	return outStr
}

// saveCatchpointFile stores the provided fileName as the stored catchpoint for the given round.
// after a successful insert operation to the database, it would delete up to 2 old entries, as needed.
// deleting 2 entries while inserting single entry allow us to adjust the size of the backing storage and have the
// database and storage realign.
func (au *accountUpdates) saveCatchpointFile(round basics.Round, fileName string, fileSize int64, catchpoint string) (err error) {
	if au.catchpointFileHistoryLength != 0 {
		err = au.accountsq.storeCatchpoint(context.Background(), round, fileName, catchpoint, fileSize)
		if err != nil {
			au.log.Warnf("accountUpdates: saveCatchpoint: unable to save catchpoint: %v", err)
			return
		}
	} else {
		err = os.Remove(fileName)
		if err != nil {
			au.log.Warnf("accountUpdates: saveCatchpoint: unable to remove file (%s): %v", fileName, err)
			return
		}
	}
	if au.catchpointFileHistoryLength == -1 {
		return
	}
	var filesToDelete map[basics.Round]string
	filesToDelete, err = au.accountsq.getOldestCatchpointFiles(context.Background(), 2, au.catchpointFileHistoryLength)
	if err != nil {
		return fmt.Errorf("unable to delete catchpoint file, getOldestCatchpointFiles failed : %v", err)
	}
	for round, fileToDelete := range filesToDelete {
		absCatchpointFileName := filepath.Join(au.dbDirectory, fileToDelete)
		err = os.Remove(absCatchpointFileName)
		if err == nil || os.IsNotExist(err) {
			// it's ok if the file doesn't exist. just remove it from the database and we'll be good to go.
			err = nil
		} else {
			// we can't delete the file, abort -
			return fmt.Errorf("unable to delete old catchpoint file '%s' : %v", absCatchpointFileName, err)
		}
		err = au.accountsq.storeCatchpoint(context.Background(), round, "", "", 0)
		if err != nil {
			return fmt.Errorf("unable to delete old catchpoint entry '%s' : %v", fileToDelete, err)
		}
	}
	return
}

// the vacuumDatabase performs a full vacuum of the accounts database.
func (au *accountUpdates) vacuumDatabase(ctx context.Context) (err error) {
	if !au.vacuumOnStartup {
		return
	}

	// vaccumming the database would modify the some of the tables rowid, so we need to make sure any stored in-memory
	// rowid are flushed.
	au.baseAccounts.prune(0)

	startTime := time.Now()
	vacuumExitCh := make(chan struct{}, 1)
	vacuumLoggingAbort := sync.WaitGroup{}
	vacuumLoggingAbort.Add(1)
	// vacuuming the database can take a while. A long while. We want to have a logging function running in a separate go-routine that would log the progress to the log file.
	// also, when we're done vacuuming, we should sent an event notifying of the total time it took to vacuum the database.
	go func() {
		defer vacuumLoggingAbort.Done()
		au.log.Infof("Vacuuming accounts database started")
		for {
			select {
			case <-time.After(5 * time.Second):
				au.log.Infof("Vacuuming accounts database in progress")
			case <-vacuumExitCh:
				return
			}
		}
	}()

	ledgerVacuumCount.Inc(nil)
	vacuumStats, err := au.dbs.Wdb.Vacuum(ctx)
	close(vacuumExitCh)
	vacuumLoggingAbort.Wait()

	if err != nil {
		au.log.Warnf("Vacuuming account database failed : %v", err)
		return err
	}
	vacuumElapsedTime := time.Now().Sub(startTime)
	ledgerVacuumMicros.AddUint64(uint64(vacuumElapsedTime.Microseconds()), nil)

	au.log.Infof("Vacuuming accounts database completed within %v, reducing number of pages from %d to %d and size from %d to %d", vacuumElapsedTime, vacuumStats.PagesBefore, vacuumStats.PagesAfter, vacuumStats.SizeBefore, vacuumStats.SizeAfter)

	vacuumTelemetryStats := telemetryspec.BalancesAccountVacuumEventDetails{
		VacuumTimeNanoseconds:  vacuumElapsedTime.Nanoseconds(),
		BeforeVacuumPageCount:  vacuumStats.PagesBefore,
		AfterVacuumPageCount:   vacuumStats.PagesAfter,
		BeforeVacuumSpaceBytes: vacuumStats.SizeBefore,
		AfterVacuumSpaceBytes:  vacuumStats.SizeAfter,
	}

	au.log.EventWithDetails(telemetryspec.Accounts, telemetryspec.BalancesAccountVacuumEvent, vacuumTelemetryStats)
	return
}

var ledgerAccountsonlinetopCount = metrics.NewCounter("ledger_accountsonlinetop_count", "calls")
var ledgerAccountsonlinetopMicros = metrics.NewCounter("ledger_accountsonlinetop_micros", "µs spent")
var ledgerGetcatchpointCount = metrics.NewCounter("ledger_getcatchpoint_count", "calls")
var ledgerGetcatchpointMicros = metrics.NewCounter("ledger_getcatchpoint_micros", "µs spent")
var ledgerAccountsinitCount = metrics.NewCounter("ledger_accountsinit_count", "calls")
var ledgerAccountsinitMicros = metrics.NewCounter("ledger_accountsinit_micros", "µs spent")
var ledgerCommitroundCount = metrics.NewCounter("ledger_commitround_count", "calls")
var ledgerCommitroundMicros = metrics.NewCounter("ledger_commitround_micros", "µs spent")
var ledgerGeneratecatchpointCount = metrics.NewCounter("ledger_generatecatchpoint_count", "calls")
var ledgerGeneratecatchpointMicros = metrics.NewCounter("ledger_generatecatchpoint_micros", "µs spent")
var ledgerVacuumCount = metrics.NewCounter("ledger_vacuum_count", "calls")
var ledgerVacuumMicros = metrics.NewCounter("ledger_vacuum_micros", "µs spent")<|MERGE_RESOLUTION|>--- conflicted
+++ resolved
@@ -1477,17 +1477,13 @@
 
 	au.roundTotals = append(au.roundTotals, newTotals)
 
-<<<<<<< HEAD
-	if au.voters != nil {
-		au.voters.newBlock(blk.BlockHeader)
-	}
-=======
-	au.voters.newBlock(blk.BlockHeader)
-
 	// calling prune would drop old entries from the base accounts.
 	newBaseAccountSize := (len(au.accounts) + 1) + baseAccountsPendingAccountsBufferSize
 	au.baseAccounts.prune(newBaseAccountSize)
->>>>>>> 4066f86b
+
+	if au.voters != nil {
+		au.voters.newBlock(blk.BlockHeader)
+	}
 }
 
 // lookupWithRewards returns the account data for a given address at a given round.
