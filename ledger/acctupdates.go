// Copyright (C) 2019-2020 Algorand, Inc.
// This file is part of go-algorand
//
// go-algorand is free software: you can redistribute it and/or modify
// it under the terms of the GNU Affero General Public License as
// published by the Free Software Foundation, either version 3 of the
// License, or (at your option) any later version.
//
// go-algorand is distributed in the hope that it will be useful,
// but WITHOUT ANY WARRANTY; without even the implied warranty of
// MERCHANTABILITY or FITNESS FOR A PARTICULAR PURPOSE.  See the
// GNU Affero General Public License for more details.
//
// You should have received a copy of the GNU Affero General Public License
// along with go-algorand.  If not, see <https://www.gnu.org/licenses/>.

package ledger

import (
	"container/heap"
	"context"
	"database/sql"
	"encoding/hex"
	"fmt"
	"io"
	"os"
	"path/filepath"
	"sort"
	"strconv"
	"sync"
	"time"

	"github.com/algorand/go-deadlock"

	"github.com/algorand/go-algorand/config"
	"github.com/algorand/go-algorand/crypto"
	"github.com/algorand/go-algorand/crypto/merkletrie"
	"github.com/algorand/go-algorand/data/basics"
	"github.com/algorand/go-algorand/data/bookkeeping"
	"github.com/algorand/go-algorand/data/transactions"
	"github.com/algorand/go-algorand/logging"
	"github.com/algorand/go-algorand/logging/telemetryspec"
	"github.com/algorand/go-algorand/protocol"
	"github.com/algorand/go-algorand/util/db"
	"github.com/algorand/go-algorand/util/metrics"
)

const (
	// balancesFlushInterval defines how frequently we want to flush our balances to disk.
	balancesFlushInterval = 5 * time.Second
	// pendingDeltasFlushThreshold is the deltas count threshold above we flush the pending balances regardless of the flush interval.
	pendingDeltasFlushThreshold = 128
	// trieRebuildAccountChunkSize defines the number of accounts that would get read at a single chunk
	// before added to the trie during trie construction
	trieRebuildAccountChunkSize = 16384
	// trieRebuildCommitFrequency defines the number of accounts that would get added before we call evict to commit the changes and adjust the memory cache.
	trieRebuildCommitFrequency = 65536
	// trieAccumulatedChangesFlush defines the number of pending changes that would be applied to the merkle trie before
	// we attempt to commit them to disk while writing a batch of rounds balances to disk.
	trieAccumulatedChangesFlush = 256
)

// trieCachedNodesCount defines how many balances trie nodes we would like to keep around in memory.
// value was calibrated using BenchmarkCalibrateCacheNodeSize
var trieCachedNodesCount = 9000

// A modifiedAccount represents an account that has been modified since
// the persistent state stored in the account DB (i.e., in the range of
// rounds covered by the accountUpdates tracker).
type modifiedAccount struct {
	// data stores the most recent AccountData for this modified
	// account.
	data basics.AccountData

	// ndelta keeps track of how many times this account appears in
	// accountUpdates.deltas.  This is used to evict modifiedAccount
	// entries when all changes to an account have been reflected in
	// the account DB, and no outstanding modifications remain.
	ndeltas int
}

type modifiedCreatable struct {
	// Type of the creatable: app or asset
	ctype basics.CreatableType

	// Created if true, deleted if false
	created bool

	// creator of the app/asset
	creator basics.Address

	// Keeps track of how many times this app/asset appears in
	// accountUpdates.creatableDeltas
	ndeltas int
}

type accountUpdates struct {
	// constant variables ( initialized on initialize, and never changed afterward )

	// initAccounts specifies initial account values for database.
	initAccounts map[basics.Address]basics.AccountData

	// initProto specifies the initial consensus parameters.
	initProto config.ConsensusParams

	// dbDirectory is the directory where the ledger and block sql file resides as well as the parent directroy for the catchup files to be generated
	dbDirectory string

	// catchpointInterval is the configured interval at which the accountUpdates would generate catchpoint labels and catchpoint files.
	catchpointInterval uint64

	// archivalLedger determines whether the associated ledger was configured as archival ledger or not.
	archivalLedger bool

	// catchpointFileHistoryLength defines how many catchpoint files we want to store back.
	// 0 means don't store any, -1 mean unlimited and positive number suggest the number of most recent catchpoint files.
	catchpointFileHistoryLength int

	// vacuumOnStartup controls whether the accounts database would get vacuumed on startup.
	vacuumOnStartup bool

	// dynamic variables

	// Connection to the database.
	dbs dbPair

	// Prepared SQL statements for fast accounts DB lookups.
	accountsq *accountsDbQueries

	// dbRound is always exactly accountsRound(),
	// cached to avoid SQL queries.
	dbRound basics.Round

	// deltas stores updates for every round after dbRound.
	deltas []map[basics.Address]accountDelta

	// accounts stores the most recent account state for every
	// address that appears in deltas.
	accounts map[basics.Address]modifiedAccount

	// creatableDeltas stores creatable updates for every round after dbRound.
	creatableDeltas []map[basics.CreatableIndex]modifiedCreatable

	// creatables stores the most recent state for every creatable that
	// appears in creatableDeltas
	creatables map[basics.CreatableIndex]modifiedCreatable

	// protos stores consensus parameters dbRound and every
	// round after it; i.e., protos is one longer than deltas.
	protos []config.ConsensusParams

	// totals stores the totals for dbRound and every round after it;
	// i.e., totals is one longer than deltas.
	roundTotals []AccountTotals

	// roundDigest stores the digest of the block for every round starting with dbRound and every round after it.
	roundDigest []crypto.Digest

	// log copied from ledger
	log logging.Logger

	// lastFlushTime is the time we last flushed updates to
	// the accounts DB (bumping dbRound).
	lastFlushTime time.Time

	// ledger is the source ledger, which is used to syncronize
	// the rounds at which we need to flush the balances to disk
	// in favor of the catchpoint to be generated.
	ledger ledgerForTracker

	// The Trie tracking the current account balances. Always matches the balances that were
	// written to the database.
	balancesTrie *merkletrie.Trie

	// The last catchpoint label that was writted to the database. Should always align with what's in the database.
	// note that this is the last catchpoint *label* and not the catchpoint file.
	lastCatchpointLabel string

	// catchpointWriting help to syncronize the catchpoint file writing. When this channel is closed, no writting is going on.
	// the channel is non-closed while writing the current accounts state to disk.
	catchpointWriting chan struct{}

	// catchpointSlowWriting suggest to the accounts writer that it should finish writing up the catchpoint file ASAP.
	// when this channel is closed, the accounts writer would try and complete the writing as soon as possible.
	// otherwise, it would take it's time and perform periodic sleeps between chunks processing.
	catchpointSlowWriting chan struct{}

	// ctx is the context for the committing go-routine. It's also used as the "parent" of the catchpoint generation operation.
	ctx context.Context

	// ctxCancel is the canceling function for canceling the commiting go-routine ( i.e. signaling the commiting go-routine that it's time to abort )
	ctxCancel context.CancelFunc

	// deltasAccum stores the accumulated deltas for every round starting dbRound-1.
	deltasAccum []int

	// committedOffset is the offset at which we'd like to persist all the previous account information to disk.
	committedOffset chan deferedCommit

	// accountsMu is the syncronization mutex for accessing the various non-static varaibles.
	accountsMu deadlock.RWMutex

	// accountsReadCond used to syncronize read access to the internal data structures.
	accountsReadCond *sync.Cond

	// accountsWriting provides syncronization around the background writing of account balances.
	accountsWriting sync.WaitGroup

	// commitSyncerClosed is the blocking channel for syncronizing closing the commitSyncer goroutine. Once it's closed, the
	// commitSyncer can be assumed to have aborted.
	commitSyncerClosed chan struct{}

	// voters keeps track of Merkle trees of online accounts, used for compact certificates.
	voters *votersTracker
}

type deferedCommit struct {
	offset   uint64
	dbRound  basics.Round
	lookback basics.Round
}

// RoundOffsetError is an error for when requested round is behind earliest stored db entry
type RoundOffsetError struct {
	round   basics.Round
	dbRound basics.Round
}

func (e *RoundOffsetError) Error() string {
	return fmt.Sprintf("round %d before dbRound %d", e.round, e.dbRound)
}

// initialize initializes the accountUpdates structure
func (au *accountUpdates) initialize(cfg config.Local, dbPathPrefix string, genesisProto config.ConsensusParams, genesisAccounts map[basics.Address]basics.AccountData) {
	au.initProto = genesisProto
	au.initAccounts = genesisAccounts
	au.dbDirectory = filepath.Dir(dbPathPrefix)
	au.archivalLedger = cfg.Archival
	switch cfg.CatchpointTracking {
	case -1:
		au.catchpointInterval = 0
	default:
		// give a warning, then fall thought
		logging.Base().Warnf("accountUpdates: the CatchpointTracking field in the config.json file contains an invalid value (%d). The default value of 0 would be used instead.", cfg.CatchpointTracking)
		fallthrough
	case 0:
		if au.archivalLedger {
			au.catchpointInterval = cfg.CatchpointInterval
		} else {
			au.catchpointInterval = 0
		}
	case 1:
		au.catchpointInterval = cfg.CatchpointInterval
	}

	au.catchpointFileHistoryLength = cfg.CatchpointFileHistoryLength
	if cfg.CatchpointFileHistoryLength < -1 {
		au.catchpointFileHistoryLength = -1
	}
	au.vacuumOnStartup = cfg.OptimizeAccountsDatabaseOnStartup
	// initialize the commitSyncerClosed with a closed channel ( since the commitSyncer go-routine is not active )
	au.commitSyncerClosed = make(chan struct{})
	close(au.commitSyncerClosed)
	au.accountsReadCond = sync.NewCond(au.accountsMu.RLocker())
}

// loadFromDisk is the 2nd level initialization, and is required before the accountUpdates becomes functional
// The close function is expected to be call in pair with loadFromDisk
func (au *accountUpdates) loadFromDisk(l ledgerForTracker) error {
	au.accountsMu.Lock()
	defer au.accountsMu.Unlock()
	var writingCatchpointRound uint64
	lastBalancesRound, lastestBlockRound, err := au.initializeFromDisk(l)

	if err != nil {
		return err
	}

	var writingCatchpointDigest crypto.Digest

	writingCatchpointRound, _, err = au.accountsq.readCatchpointStateUint64(context.Background(), catchpointStateWritingCatchpoint)
	if err != nil {
		return err
	}

	writingCatchpointDigest, err = au.initializeCaches(lastBalancesRound, lastestBlockRound, basics.Round(writingCatchpointRound))
	if err != nil {
		return err
	}

	if writingCatchpointRound != 0 && au.catchpointInterval != 0 {
		au.generateCatchpoint(basics.Round(writingCatchpointRound), au.lastCatchpointLabel, writingCatchpointDigest, time.Duration(0))
	}

	au.voters = &votersTracker{}
	err = au.voters.loadFromDisk(l, au)
	if err != nil {
		return err
	}

	return nil
}

// waitAccountsWriting waits for all the pending ( or current ) account writing to be completed.
func (au *accountUpdates) waitAccountsWriting() {
	au.accountsWriting.Wait()
}

// close closes the accountUpdates, waiting for all the child go-routine to complete
func (au *accountUpdates) close() {
	if au.ctxCancel != nil {
		au.ctxCancel()
	}
	au.waitAccountsWriting()
	// this would block until the commitSyncerClosed channel get closed.
	<-au.commitSyncerClosed
}

// IsWritingCatchpointFile returns true when a catchpoint file is being generated. The function is used by the catchup service
// to avoid memory pressure until the catchpoint file writing is complete.
func (au *accountUpdates) IsWritingCatchpointFile() bool {
	au.accountsMu.Lock()
	defer au.accountsMu.Unlock()
	// if we're still writing the previous balances, we can't move forward yet.
	select {
	case <-au.catchpointWriting:
		// the channel catchpointWriting is currently closed, meaning that we're currently not writing any
		// catchpoint file.
		return false
	default:
		return true
	}
}

// Lookup returns the accound data for a given address at a given round. The withRewards indicates whether the
// rewards should be added to the AccountData before returning. Note that the function doesn't update the account with the rewards,
// even while it could return the AccoutData which represent the "rewarded" account data.
func (au *accountUpdates) Lookup(rnd basics.Round, addr basics.Address, withRewards bool) (data basics.AccountData, err error) {
	au.accountsMu.RLock()
	var offset uint64
	var rewardsProto config.ConsensusParams
	var rewardsLevel uint64
	if withRewards {
		defer func() {
			data = data.WithUpdatedRewards(rewardsProto, rewardsLevel)
		}()
	}
	for {
		currentDbRound := au.dbRound
		offset, err = au.roundOffset(rnd)
		if err != nil {
			au.accountsMu.RUnlock()
			return
		}

		rewardsProto = au.protos[offset]
		rewardsLevel = au.roundTotals[offset].RewardsLevel

		// Check if this is the most recent round, in which case, we can
		// use a cache of the most recent account state.
		if offset == uint64(len(au.deltas)) {
			macct, ok := au.accounts[addr]
			if ok {
				au.accountsMu.RUnlock()
				return macct.data, nil
			}
		} else {
			// Check if the account has been updated recently.  Traverse the deltas
			// backwards to ensure that later updates take priority if present.
			for offset > 0 {
				offset--
				d, ok := au.deltas[offset][addr]
				if ok {
					au.accountsMu.RUnlock()
					return d.new, nil
				}
			}
		}

		au.accountsMu.RUnlock()
		var dbRound basics.Round
		// No updates of this account in the in-memory deltas; use on-disk DB.
		// The check in roundOffset() made sure the round is exactly the one
		// present in the on-disk DB.  As an optimization, we avoid creating
		// a separate transaction here, and directly use a prepared SQL query
		// against the database.
		data, dbRound, err = au.accountsq.lookup(addr)
		if dbRound == currentDbRound {
			return data, err
		}
		if dbRound < currentDbRound {
			au.log.Errorf("Lookup: database round %d is behind in-memory round %d", dbRound, currentDbRound)
		}
		au.accountsMu.RLock()
		for currentDbRound >= au.dbRound {
			au.accountsReadCond.Wait()
		}
	}
}

// ListAssets lists the assets by their asset index, limiting to the first maxResults
func (au *accountUpdates) ListAssets(maxAssetIdx basics.AssetIndex, maxResults uint64) ([]basics.CreatableLocator, error) {
	return au.listCreatables(basics.CreatableIndex(maxAssetIdx), maxResults, basics.AssetCreatable)
}

// ListApplications lists the application by their app index, limiting to the first maxResults
func (au *accountUpdates) ListApplications(maxAppIdx basics.AppIndex, maxResults uint64) ([]basics.CreatableLocator, error) {
	return au.listCreatables(basics.CreatableIndex(maxAppIdx), maxResults, basics.AppCreatable)
}

// listCreatables lists the application/asset by their app/asset index, limiting to the first maxResults
func (au *accountUpdates) listCreatables(maxCreatableIdx basics.CreatableIndex, maxResults uint64, ctype basics.CreatableType) ([]basics.CreatableLocator, error) {
	au.accountsMu.RLock()
	for {
		currentDbRound := au.dbRound
		// Sort indices for creatables that have been created/deleted. If this
		// turns out to be too inefficient, we could keep around a heap of
		// created/deleted asset indices in memory.
		keys := make([]basics.CreatableIndex, 0, len(au.creatables))
		for cidx, delta := range au.creatables {
			if delta.ctype != ctype {
				continue
			}
			if cidx <= maxCreatableIdx {
				keys = append(keys, cidx)
			}
		}
		sort.Slice(keys, func(i, j int) bool { return keys[i] > keys[j] })

		// Check for creatables that haven't been synced to disk yet.
		var unsyncedCreatables []basics.CreatableLocator
		deletedCreatables := make(map[basics.CreatableIndex]bool)
		for _, cidx := range keys {
			delta := au.creatables[cidx]
			if delta.created {
				// Created but only exists in memory
				unsyncedCreatables = append(unsyncedCreatables, basics.CreatableLocator{
					Type:    delta.ctype,
					Index:   cidx,
					Creator: delta.creator,
				})
			} else {
				// Mark deleted creatables for exclusion from the results set
				deletedCreatables[cidx] = true
			}
		}

		// Check in-memory created creatables, which will always be newer than anything
		// in the database
		var res []basics.CreatableLocator
		for _, loc := range unsyncedCreatables {
			if uint64(len(res)) == maxResults {
				au.accountsMu.RUnlock()
				return res, nil
			}
			res = append(res, loc)
		}

		au.accountsMu.RUnlock()

		// Fetch up to maxResults - len(res) + len(deletedCreatables) from the database,
		// so we have enough extras in case creatables were deleted
		numToFetch := maxResults - uint64(len(res)) + uint64(len(deletedCreatables))
		dbResults, dbRound, err := au.accountsq.listCreatables(maxCreatableIdx, numToFetch, ctype)
		if err != nil {
			return nil, err
		}

		if dbRound == currentDbRound {
			// Now we merge the database results with the in-memory results
			for _, loc := range dbResults {
				// Check if we have enough results
				if uint64(len(res)) == maxResults {
					return res, nil
				}

				// Creatable was deleted
				if _, ok := deletedCreatables[loc.Index]; ok {
					continue
				}

				// We're OK to include this result
				res = append(res, loc)
			}
			return res, nil
		}
		if dbRound < currentDbRound {
			au.log.Errorf("listCreatables: database round %d is behind in-memory round %d", dbRound, currentDbRound)
		}
		au.accountsMu.RLock()
		for currentDbRound >= au.dbRound {
			au.accountsReadCond.Wait()
		}
	}
}

// onlineTop returns the top n online accounts, sorted by their normalized
// balance and address, whose voting keys are valid in voteRnd.  See the
// normalization description in AccountData.NormalizedOnlineBalance().
func (au *accountUpdates) onlineTop(rnd basics.Round, voteRnd basics.Round, n uint64) ([]*onlineAccount, error) {
	proto := au.ledger.GenesisProto()
	au.accountsMu.RLock()
	for {
		currentDbRound := au.dbRound
		offset, err := au.roundOffset(rnd)
		if err != nil {
			au.accountsMu.RUnlock()
			return nil, err
		}

		// Determine how many accounts have been modified in-memory,
		// so that we obtain enough top accounts from disk (accountdb).
		// If the *onlineAccount is nil, that means the account is offline
		// as of the most recent change to that account, or its vote key
		// is not valid in voteRnd.  Otherwise, the *onlineAccount is the
		// representation of the most recent state of the account, and it
		// is online and can vote in voteRnd.
		modifiedAccounts := make(map[basics.Address]*onlineAccount)
		for o := uint64(0); o < offset; o++ {
			for addr, d := range au.deltas[o] {
				if d.new.Status != basics.Online {
					modifiedAccounts[addr] = nil
					continue
				}

				if !(d.new.VoteFirstValid <= voteRnd && voteRnd <= d.new.VoteLastValid) {
					modifiedAccounts[addr] = nil
					continue
				}

				modifiedAccounts[addr] = accountDataToOnline(addr, &d.new, proto)
			}
		}

		au.accountsMu.RUnlock()

		// Build up a set of candidate accounts.  Start by loading the
		// top N + len(modifiedAccounts) accounts from disk (accountdb).
		// This ensures that, even if the worst case if all in-memory
		// changes are deleting the top accounts in accountdb, we still
		// will have top N left.
		//
		// Keep asking for more accounts until we get the desired number,
		// or there are no more accounts left.
		candidates := make(map[basics.Address]*onlineAccount)
		batchOffset := uint64(0)
		batchSize := uint64(1024)
		var dbRound basics.Round
		for uint64(len(candidates)) < n+uint64(len(modifiedAccounts)) {
			var accts map[basics.Address]*onlineAccount
			err = au.dbs.rdb.Atomic(func(ctx context.Context, tx *sql.Tx) (err error) {
				accts, err = accountsOnlineTop(tx, batchOffset, batchSize, proto)
				if err != nil {
					return
				}
				dbRound, _, err = accountsRound(tx)
				return
			})
			if err != nil {
				return nil, err
			}

<<<<<<< HEAD
			if dbRound != currentDbRound {
				break
			}
=======
			modifiedAccounts[addr] = accountDataToOnline(addr, &d.new, proto)
		}
	}

	// Build up a set of candidate accounts.  Start by loading the
	// top N + len(modifiedAccounts) accounts from disk (accountdb).
	// This ensures that, even if the worst case if all in-memory
	// changes are deleting the top accounts in accountdb, we still
	// will have top N left.
	//
	// Keep asking for more accounts until we get the desired number,
	// or there are no more accounts left.
	candidates := make(map[basics.Address]*onlineAccount)
	batchOffset := uint64(0)
	batchSize := uint64(1024)
	for uint64(len(candidates)) < n+uint64(len(modifiedAccounts)) {
		var accts map[basics.Address]*onlineAccount
		start := time.Now()
		ledgerAccountsonlinetopCount.Inc(nil)
		err = au.dbs.rdb.Atomic(func(ctx context.Context, tx *sql.Tx) (err error) {
			accts, err = accountsOnlineTop(tx, batchOffset, batchSize, proto)
			return
		})
		ledgerAccountsonlinetopMicros.AddMicrosecondsSince(start, nil)
		if err != nil {
			return nil, err
		}
>>>>>>> 52b68983

			for addr, data := range accts {
				if !(data.VoteFirstValid <= voteRnd && voteRnd <= data.VoteLastValid) {
					continue
				}
				candidates[addr] = data
			}

			// If we got fewer than batchSize accounts, there are no
			// more accounts to look at.
			if uint64(len(accts)) < batchSize {
				break
			}

			batchOffset += batchSize
		}
		if dbRound != currentDbRound && dbRound != basics.Round(0) {
			// database round doesn't match the last au.dbRound we sampled.
			au.accountsMu.RLock()
			for currentDbRound >= au.dbRound {
				au.accountsReadCond.Wait()
			}
			continue
		}

		// Now update the candidates based on the in-memory deltas.
		for addr, oa := range modifiedAccounts {
			if oa == nil {
				delete(candidates, addr)
			} else {
				candidates[addr] = oa
			}
		}

		// Get the top N accounts from the candidate set, by inserting all of
		// the accounts into a heap and then pulling out N elements from the
		// heap.
		topHeap := &onlineTopHeap{
			accts: nil,
		}

		for _, data := range candidates {
			heap.Push(topHeap, data)
		}

		var res []*onlineAccount
		for topHeap.Len() > 0 && uint64(len(res)) < n {
			acct := heap.Pop(topHeap).(*onlineAccount)
			res = append(res, acct)
		}

		return res, nil
	}
}

// GetLastCatchpointLabel retrieves the last catchpoint label that was stored to the database.
func (au *accountUpdates) GetLastCatchpointLabel() string {
	au.accountsMu.RLock()
	defer au.accountsMu.RUnlock()
	return au.lastCatchpointLabel
}

// GetCreatorForRound returns the creator for a given asset/app index at a given round
func (au *accountUpdates) GetCreatorForRound(rnd basics.Round, cidx basics.CreatableIndex, ctype basics.CreatableType) (creator basics.Address, ok bool, err error) {
	au.accountsMu.RLock()
	var dbRound basics.Round
	var offset uint64
	for {
		currentDbRound := au.dbRound
		offset, err = au.roundOffset(rnd)
		if err != nil {
			au.accountsMu.RUnlock()
			return basics.Address{}, false, err
		}

		// If this is the most recent round, au.creatables has will have the latest
		// state and we can skip scanning backwards over creatableDeltas
		if offset == uint64(len(au.deltas)) {
			// Check if we already have the asset/creator in cache
			creatableDelta, ok := au.creatables[cidx]
			if ok {
				au.accountsMu.RUnlock()
				if creatableDelta.created && creatableDelta.ctype == ctype {
					return creatableDelta.creator, true, nil
				}
				return basics.Address{}, false, nil
			}
		} else {
			for offset > 0 {
				offset--
				creatableDelta, ok := au.creatableDeltas[offset][cidx]
				if ok {
					au.accountsMu.RUnlock()
					if creatableDelta.created && creatableDelta.ctype == ctype {
						return creatableDelta.creator, true, nil
					}
					return basics.Address{}, false, nil
				}
			}
		}

		au.accountsMu.RUnlock()
		// Check the database
		creator, ok, dbRound, err = au.accountsq.lookupCreator(cidx, ctype)

		if dbRound == currentDbRound {
			return
		}
		if dbRound < currentDbRound {
			au.log.Errorf("Lookup: database round %d is behind in-memory round %d", dbRound, currentDbRound)
		}
		au.accountsMu.RLock()
		for currentDbRound >= au.dbRound {
			au.accountsReadCond.Wait()
		}
	}
}

// committedUpTo enqueues commiting the balances for round committedRound-lookback.
// The defered committing is done so that we could calculate the historical balances lookback rounds back.
// Since we don't want to hold off the tracker's mutex for too long, we'll defer the database persistance of this
// operation to a syncer goroutine. The one caviat is that when storing a catchpoint round, we would want to
// wait until the catchpoint creation is done, so that the persistance of the catchpoint file would have an
// uninterrupted view of the balances at a given point of time.
func (au *accountUpdates) committedUpTo(committedRound basics.Round) (retRound basics.Round) {
	var isCatchpointRound, hasMultipleIntermediateCatchpoint bool
	var offset uint64
	var dc deferedCommit
	au.accountsMu.RLock()
	defer func() {
		au.accountsMu.RUnlock()
		if dc.offset != 0 {
			au.committedOffset <- dc
		}
	}()

	retRound = basics.Round(0)
	var pendingDeltas int

	lookback := basics.Round(au.protos[len(au.protos)-1].MaxBalLookback)
	if committedRound < lookback {
		return
	}

	retRound = au.dbRound
	newBase := committedRound - lookback
	if newBase <= au.dbRound {
		// Already forgotten
		return
	}

	if newBase > au.dbRound+basics.Round(len(au.deltas)) {
		au.log.Panicf("committedUpTo: block %d too far in the future, lookback %d, dbRound %d, deltas %d", committedRound, lookback, au.dbRound, len(au.deltas))
	}

	hasIntermediateCatchpoint := false
	hasMultipleIntermediateCatchpoint = false
	// check if there was a catchpoint between au.dbRound+lookback and newBase+lookback
	if au.catchpointInterval > 0 {
		nextCatchpointRound := ((uint64(au.dbRound+lookback) + au.catchpointInterval) / au.catchpointInterval) * au.catchpointInterval

		if nextCatchpointRound < uint64(newBase+lookback) {
			mostRecentCatchpointRound := (uint64(committedRound) / au.catchpointInterval) * au.catchpointInterval
			newBase = basics.Round(nextCatchpointRound) - lookback
			if mostRecentCatchpointRound > nextCatchpointRound {
				hasMultipleIntermediateCatchpoint = true
				// skip if there is more than one catchpoint in queue
				newBase = basics.Round(mostRecentCatchpointRound) - lookback
			}
			hasIntermediateCatchpoint = true
		}
	}

	// if we're still writing the previous balances, we can't move forward yet.
	select {
	case <-au.catchpointWriting:
		// the channel catchpointWriting is currently closed, meaning that we're currently not writing any
		// catchpoint file. At this point, we should attempt to enqueue further tasks as usual.
	default:
		// if we hit this path, it means that the channel is currently non-closed, which means that we're still writing a catchpoint.
		// see if we're writing a catchpoint in that range.
		if hasIntermediateCatchpoint {
			// check if we're already attempting to perform fast-writing.
			select {
			case <-au.catchpointSlowWriting:
				// yes, we're already doing fast-writing.
			default:
				// no, we're not yet doing fast writing, make it so.
				close(au.catchpointSlowWriting)
			}
		}
		return
	}

	newBase = au.voters.lowestRound(newBase)

	offset = uint64(newBase - au.dbRound)

	// check to see if this is a catchpoint round
	isCatchpointRound = ((offset + uint64(lookback+au.dbRound)) > 0) && (au.catchpointInterval != 0) && (0 == (uint64((offset + uint64(lookback+au.dbRound))) % au.catchpointInterval))

	// calculate the number of pending deltas
	pendingDeltas = au.deltasAccum[offset] - au.deltasAccum[0]

	// If we recently flushed, wait to aggregate some more blocks.
	// ( unless we're creating a catchpoint, in which case we want to flush it right away
	//   so that all the instances of the catchpoint would contain the exacy same data )
	flushTime := time.Now()
	if !flushTime.After(au.lastFlushTime.Add(balancesFlushInterval)) && !isCatchpointRound && pendingDeltas < pendingDeltasFlushThreshold {
		return au.dbRound
	}

	if isCatchpointRound && au.archivalLedger {
		au.catchpointWriting = make(chan struct{}, 1)
		au.catchpointSlowWriting = make(chan struct{}, 1)
		if hasMultipleIntermediateCatchpoint {
			close(au.catchpointSlowWriting)
		}
	}

	dc = deferedCommit{
		offset:   offset,
		dbRound:  au.dbRound,
		lookback: lookback,
	}
	au.accountsWriting.Add(1)
	return
}

// newBlock is the accountUpdates implementation of the ledgerTracker interface. This is the "external" facing function
// which invokes the internal implementation after taking the lock.
func (au *accountUpdates) newBlock(blk bookkeeping.Block, delta StateDelta) {
	au.accountsMu.Lock()
	defer au.accountsMu.Unlock()
	au.newBlockImpl(blk, delta)
}

// Totals returns the totals for a given round
func (au *accountUpdates) Totals(rnd basics.Round) (totals AccountTotals, err error) {
	au.accountsMu.RLock()
	defer au.accountsMu.RUnlock()
	return au.totalsImpl(rnd)
}

// GetCatchpointStream returns an io.Reader to the catchpoint file associated with the provided round
func (au *accountUpdates) GetCatchpointStream(round basics.Round) (io.ReadCloser, error) {
	dbFileName := ""
	start := time.Now()
	ledgerGetcatchpointCount.Inc(nil)
	err := au.dbs.rdb.Atomic(func(ctx context.Context, tx *sql.Tx) (err error) {
		dbFileName, _, _, err = getCatchpoint(tx, round)
		return
	})
	ledgerGetcatchpointMicros.AddMicrosecondsSince(start, nil)
	if err != nil && err != sql.ErrNoRows {
		// we had some sql error.
		return nil, fmt.Errorf("accountUpdates: getCatchpointStream: unable to lookup catchpoint %d: %v", round, err)
	}
	if dbFileName != "" {
		catchpointPath := filepath.Join(au.dbDirectory, dbFileName)
		file, err := os.OpenFile(catchpointPath, os.O_RDONLY, 0666)
		if err == nil && file != nil {
			return file, nil
		}
		// else, see if this is a file-not-found error
		if os.IsNotExist(err) {
			// the database told us that we have this file.. but we couldn't find it.
			// delete it from the database.
			err := au.saveCatchpointFile(round, "", 0, "")
			if err != nil {
				au.log.Warnf("accountUpdates: getCatchpointStream: unable to delete missing catchpoint entry: %v", err)
				return nil, err
			}

			return nil, ErrNoEntry{}
		}
		// it's some other error.
		return nil, fmt.Errorf("accountUpdates: getCatchpointStream: unable to open catchpoint file '%s' %v", catchpointPath, err)
	}

	// if the database doesn't know about that round, see if we have that file anyway:
	fileName := filepath.Join("catchpoints", catchpointRoundToPath(round))
	catchpointPath := filepath.Join(au.dbDirectory, fileName)
	file, err := os.OpenFile(catchpointPath, os.O_RDONLY, 0666)
	if err == nil && file != nil {
		// great, if found that we should have had this in the database.. add this one now :
		fileInfo, err := file.Stat()
		if err != nil {
			// we couldn't get the stat, so just return with the file.
			return file, nil
		}

		err = au.saveCatchpointFile(round, fileName, fileInfo.Size(), "")
		if err != nil {
			au.log.Warnf("accountUpdates: getCatchpointStream: unable to save missing catchpoint entry: %v", err)
		}
		return file, nil
	}
	return nil, ErrNoEntry{}
}

// functions below this line are all internal functions

// accountUpdatesLedgerEvaluator is a "ledger emulator" which is used *only* by initializeCaches, as a way to shortcut
// the locks taken by the real ledger object when making requests that are being served by the accountUpdates.
// Using this struct allow us to take the tracker lock *before* calling the loadFromDisk, and having the operation complete
// without taking any locks. Note that it's not only the locks performance that is gained : by having the loadFrom disk
// not requiring any external locks, we can safely take a trackers lock on the ledger during reloadLedger, which ensures
// that even during catchpoint catchup mode switch, we're still correctly protected by a mutex.
type accountUpdatesLedgerEvaluator struct {
	// au is the associated accountUpdates structure which invoking the trackerEvalVerified function, passing this structure as input.
	// the accountUpdatesLedgerEvaluator would access the underlying accountUpdates function directly, bypassing the balances mutex lock.
	au *accountUpdates
	// prevHeader is the previous header to the current one. The usage of this is only in the context of initializeCaches where we iteratively
	// building the StateDelta, which requires a peek on the "previous" header information.
	prevHeader bookkeeping.BlockHeader
}

// GenesisHash returns the genesis hash
func (aul *accountUpdatesLedgerEvaluator) GenesisHash() crypto.Digest {
	return aul.au.ledger.GenesisHash()
}

// CompactCertVoters returns the top online accounts at round rnd.
func (aul *accountUpdatesLedgerEvaluator) CompactCertVoters(rnd basics.Round) (voters *VotersForRound, err error) {
	return aul.au.voters.getVoters(rnd)
}

// BlockHdr returns the header of the given round. When the evaluator is running, it's only referring to the previous header, which is what we
// are providing here. Any attempt to access a different header would get denied.
func (aul *accountUpdatesLedgerEvaluator) BlockHdr(r basics.Round) (bookkeeping.BlockHeader, error) {
	if r == aul.prevHeader.Round {
		return aul.prevHeader, nil
	}
	return bookkeeping.BlockHeader{}, ErrNoEntry{}
}

// Totals returns the totals for a given round
func (aul *accountUpdatesLedgerEvaluator) Totals(rnd basics.Round) (AccountTotals, error) {
	return aul.au.totalsImpl(rnd)
}

// isDup return whether a transaction is a duplicate one. It's not needed by the accountUpdatesLedgerEvaluator and implemeted as a stub.
func (aul *accountUpdatesLedgerEvaluator) isDup(config.ConsensusParams, basics.Round, basics.Round, basics.Round, transactions.Txid, txlease) (bool, error) {
	// this is a non-issue since this call will never be made on non-validating evaluation
	return false, fmt.Errorf("accountUpdatesLedgerEvaluator: tried to check for dup during accountUpdates initilization ")
}

// LookupWithoutRewards returns the account balance for a given address at a given round, without the reward
func (aul *accountUpdatesLedgerEvaluator) LookupWithoutRewards(rnd basics.Round, addr basics.Address) (basics.AccountData, error) {
	return aul.au.lookupImpl(rnd, addr, false)
}

// GetCreatorForRound returns the asset/app creator for a given asset/app index at a given round
func (aul *accountUpdatesLedgerEvaluator) GetCreatorForRound(rnd basics.Round, cidx basics.CreatableIndex, ctype basics.CreatableType) (creator basics.Address, ok bool, err error) {
	return aul.au.getCreatorForRoundImpl(rnd, cidx, ctype)
}

// totalsImpl returns the totals for a given round
func (au *accountUpdates) totalsImpl(rnd basics.Round) (totals AccountTotals, err error) {
	offset, err := au.roundOffset(rnd)
	if err != nil {
		return
	}

	totals = au.roundTotals[offset]
	return
}

// initializeCaches fills up the accountUpdates cache with the most recent ~320 blocks
func (au *accountUpdates) initializeCaches(lastBalancesRound, lastestBlockRound, writingCatchpointRound basics.Round) (catchpointBlockDigest crypto.Digest, err error) {
	var blk bookkeeping.Block
	var delta StateDelta

	accLedgerEval := accountUpdatesLedgerEvaluator{
		au: au,
	}
	if lastBalancesRound < lastestBlockRound {
		accLedgerEval.prevHeader, err = au.ledger.BlockHdr(lastBalancesRound)
		if err != nil {
			return
		}
	}

	for lastBalancesRound < lastestBlockRound {
		next := lastBalancesRound + 1

		blk, err = au.ledger.Block(next)
		if err != nil {
			return
		}

		delta, err = au.ledger.trackerEvalVerified(blk, &accLedgerEval)
		if err != nil {
			return
		}

		au.newBlockImpl(blk, delta)
		lastBalancesRound = next

		if next == basics.Round(writingCatchpointRound) {
			catchpointBlockDigest = blk.Digest()
		}

		accLedgerEval.prevHeader = *delta.hdr
	}
	return
}

// initializeFromDisk performs the atomic operation of loading the accounts data information from disk
// and preparing the accountUpdates for operation, including initlizating the commitSyncer goroutine.
func (au *accountUpdates) initializeFromDisk(l ledgerForTracker) (lastBalancesRound, lastestBlockRound basics.Round, err error) {
	au.dbs = l.trackerDB()
	au.log = l.trackerLog()
	au.ledger = l

	if au.initAccounts == nil {
		err = fmt.Errorf("accountUpdates.initializeFromDisk: initAccounts not set")
		return
	}

	lastestBlockRound = l.Latest()
	start := time.Now()
	ledgerAccountsinitCount.Inc(nil)
	err = au.dbs.wdb.Atomic(func(ctx context.Context, tx *sql.Tx) error {
		var err0 error
		au.dbRound, err0 = au.accountsInitialize(ctx, tx)
		if err0 != nil {
			return err0
		}
		// Check for blocks DB and tracker DB un-sync
		if au.dbRound > lastestBlockRound {
			au.log.Warnf("accountUpdates.initializeFromDisk: resetting accounts DB (on round %v, but blocks DB's latest is %v)", au.dbRound, lastestBlockRound)
			err0 = accountsReset(tx)
			if err0 != nil {
				return err0
			}
			au.dbRound, err0 = au.accountsInitialize(ctx, tx)
			if err0 != nil {
				return err0
			}
		}

		totals, err0 := accountsTotals(tx, false)
		if err0 != nil {
			return err0
		}

		au.roundTotals = []AccountTotals{totals}
		return nil
	})
	ledgerAccountsinitMicros.AddMicrosecondsSince(start, nil)
	if err != nil {
		return
	}

	// the VacuumDatabase would be a no-op if au.vacuumOnStartup is cleared.
	au.vacuumDatabase(context.Background())
	if err != nil {
		return
	}

	au.accountsq, err = accountsDbInit(au.dbs.rdb.Handle, au.dbs.wdb.Handle)

	au.lastCatchpointLabel, _, err = au.accountsq.readCatchpointStateString(context.Background(), catchpointStateLastCatchpoint)
	if err != nil {
		return
	}

	hdr, err := l.BlockHdr(au.dbRound)
	if err != nil {
		return
	}
	au.protos = []config.ConsensusParams{config.Consensus[hdr.CurrentProtocol]}
	au.deltas = nil
	au.creatableDeltas = nil
	au.accounts = make(map[basics.Address]modifiedAccount)
	au.creatables = make(map[basics.CreatableIndex]modifiedCreatable)
	au.deltasAccum = []int{0}

	// keep these channel closed if we're not generating catchpoint
	au.catchpointWriting = make(chan struct{}, 1)
	au.catchpointSlowWriting = make(chan struct{}, 1)
	close(au.catchpointSlowWriting)
	close(au.catchpointWriting)
	au.ctx, au.ctxCancel = context.WithCancel(context.Background())
	au.committedOffset = make(chan deferedCommit, 1)
	au.commitSyncerClosed = make(chan struct{})
	go au.commitSyncer(au.committedOffset)

	lastBalancesRound = au.dbRound

	return
}

// accountHashBuilder calculates the hash key used for the trie by combining the account address and the account data
func accountHashBuilder(addr basics.Address, accountData basics.AccountData, encodedAccountData []byte) []byte {
	hash := make([]byte, 4+crypto.DigestSize)
	// write out the lowest 32 bits of the reward base. This should improve the caching of the trie by allowing
	// recent updated to be in-cache, and "older" nodes will be left alone.
	for i, rewards := 3, accountData.RewardsBase; i >= 0; i, rewards = i-1, rewards>>8 {
		// the following takes the rewards & 255 -> hash[i]
		hash[i] = byte(rewards)
	}
	entryHash := crypto.Hash(append(addr[:], encodedAccountData[:]...))
	copy(hash[4:], entryHash[:])
	return hash[:]
}

// accountsInitialize initializes the accounts DB if needed and return currrent account round.
// as part of the initialization, it tests the current database schema version, and perform upgrade
// procedures to bring it up to the database schema supported by the binary.
func (au *accountUpdates) accountsInitialize(ctx context.Context, tx *sql.Tx) (basics.Round, error) {
	// check current database version.
	dbVersion, err := db.GetUserVersion(ctx, tx)
	if err != nil {
		return 0, fmt.Errorf("accountsInitialize unable to read database schema version : %v", err)
	}

	// if database version is greater than supported by current binary, write a warning. This would keep the existing
	// fallback behaviour where we could use an older binary iff the schema happen to be backward compatible.
	if dbVersion > accountDBVersion {
		au.log.Warnf("accountsInitialize database schema version is %d, but algod supports only %d", dbVersion, accountDBVersion)
	}

	if dbVersion < accountDBVersion {
		au.log.Infof("accountsInitialize upgrading database schema from version %d to version %d", dbVersion, accountDBVersion)

		for dbVersion < accountDBVersion {
			au.log.Infof("accountsInitialize performing upgrade from version %d", dbVersion)
			// perform the initialization/upgrade
			switch dbVersion {
			case 0:
				dbVersion, err = au.upgradeDatabaseSchema0(ctx, tx)
				if err != nil {
					au.log.Warnf("accountsInitialize failed to upgrade accounts database (ledger.tracker.sqlite) from schema 0 : %v", err)
					return 0, err
				}
			case 1:
				dbVersion, err = au.upgradeDatabaseSchema1(ctx, tx)
				if err != nil {
					au.log.Warnf("accountsInitialize failed to upgrade accounts database (ledger.tracker.sqlite) from schema 1 : %v", err)
					return 0, err
				}
			case 2:
				dbVersion, err = au.upgradeDatabaseSchema2(ctx, tx)
				if err != nil {
					au.log.Warnf("accountsInitialize failed to upgrade accounts database (ledger.tracker.sqlite) from schema 2 : %v", err)
					return 0, err
				}
			case 3:
				dbVersion, err = au.upgradeDatabaseSchema3(ctx, tx)
				if err != nil {
					au.log.Warnf("accountsInitialize failed to upgrade accounts database (ledger.tracker.sqlite) from schema 3 : %v", err)
					return 0, err
				}
			default:
				return 0, fmt.Errorf("accountsInitialize unable to upgrade database from schema version %d", dbVersion)
			}
		}

		au.log.Infof("accountsInitialize database schema upgrade complete")
	}

	rnd, hashRound, err := accountsRound(tx)
	if err != nil {
		return 0, err
	}

	if hashRound != rnd {
		// if the hashed round is different then the base round, something was modified, and the accounts aren't in sync
		// with the hashes.
		err = resetAccountHashes(tx)
		if err != nil {
			return 0, err
		}
		// if catchpoint is disabled on this node, we could complete the initialization right here.
		if au.catchpointInterval == 0 {
			return rnd, nil
		}
	}

	// create the merkle trie for the balances
	committer, err := makeMerkleCommitter(tx, false)
	if err != nil {
		return 0, fmt.Errorf("accountsInitialize was unable to makeMerkleCommitter: %v", err)
	}
	trie, err := merkletrie.MakeTrie(committer, trieCachedNodesCount)
	if err != nil {
		return 0, fmt.Errorf("accountsInitialize was unable to MakeTrie: %v", err)
	}

	// we might have a database that was previously initialized, and now we're adding the balances trie. In that case, we need to add all the existing balances to this trie.
	// we can figure this out by examinine the hash of the root:
	rootHash, err := trie.RootHash()
	if err != nil {
		return rnd, fmt.Errorf("accountsInitialize was unable to retrieve trie root hash: %v", err)
	}

	if rootHash.IsZero() {
		au.log.Infof("accountsInitialize rebuilding merkle trie for round %d", rnd)
		var accountsIterator encodedAccountsBatchIter
		defer accountsIterator.Close()
		startTrieBuildTime := time.Now()
		accountsCount := 0
		lastRebuildTime := startTrieBuildTime
		pendingAccounts := 0
		for {
			bal, err := accountsIterator.Next(ctx, tx, trieRebuildAccountChunkSize)
			if err != nil {
				return rnd, err
			}
			if len(bal) == 0 {
				break
			}
			accountsCount += len(bal)
			pendingAccounts += len(bal)
			for _, balance := range bal {
				var accountData basics.AccountData
				err = protocol.Decode(balance.AccountData, &accountData)
				if err != nil {
					return rnd, err
				}
				hash := accountHashBuilder(balance.Address, accountData, balance.AccountData)
				added, err := trie.Add(hash)
				if err != nil {
					return rnd, fmt.Errorf("accountsInitialize was unable to add changes to trie: %v", err)
				}
				if !added {
					au.log.Warnf("accountsInitialize attempted to add duplicate hash '%s' to merkle trie for account %v", hex.EncodeToString(hash), balance.Address)
				}
			}

			if pendingAccounts >= trieRebuildCommitFrequency {
				// this trie Evict will commit using the current transaction.
				// if anything goes wrong, it will still get rolled back.
				_, err = trie.Evict(true)
				if err != nil {
					return 0, fmt.Errorf("accountsInitialize was unable to commit changes to trie: %v", err)
				}
				pendingAccounts = 0
			}

			if len(bal) < trieRebuildAccountChunkSize {
				break
			}

			if time.Now().Sub(lastRebuildTime) > 5*time.Second {
				// let the user know that the trie is still being rebuilt.
				au.log.Infof("accountsInitialize still building the trie, and processed so far %d accounts", accountsCount)
				lastRebuildTime = time.Now()
			}
		}

		// this trie Evict will commit using the current transaction.
		// if anything goes wrong, it will still get rolled back.
		_, err = trie.Evict(true)
		if err != nil {
			return 0, fmt.Errorf("accountsInitialize was unable to commit changes to trie: %v", err)
		}

		// we've just updated the markle trie, update the hashRound to reflect that.
		err = updateAccountsRound(tx, rnd, rnd)
		if err != nil {
			return 0, fmt.Errorf("accountsInitialize was unable to update the account round to %d: %v", rnd, err)
		}

		au.log.Infof("accountsInitialize rebuilt the merkle trie with %d entries in %v", accountsCount, time.Now().Sub(startTrieBuildTime))
	}
	au.balancesTrie = trie
	return rnd, nil
}

// upgradeDatabaseSchema0 upgrades the database schema from version 0 to version 1
//
// Schema of version 0 is expected to be aligned with the schema used on version 2.0.8 or before.
// Any database of version 2.0.8 would be of version 0. At this point, the database might
// have the following tables : ( i.e. a newly created database would not have these )
// * acctrounds
// * accounttotals
// * accountbase
// * assetcreators
// * storedcatchpoints
// * accounthashes
// * catchpointstate
//
// As the first step of the upgrade, the above tables are being created if they do not already exists.
// Following that, the assetcreators table is being altered by adding a new column to it (ctype).
// Last, in case the database was just created, it would get initialized with the following:
// The accountbase would get initialized with the au.initAccounts
// The accounttotals would get initialized to align with the initialization account added to accountbase
// The acctrounds would get updated to indicate that the balance matches round 0
//
func (au *accountUpdates) upgradeDatabaseSchema0(ctx context.Context, tx *sql.Tx) (updatedDBVersion int32, err error) {
	au.log.Infof("accountsInitialize initializing schema")
	err = accountsInit(tx, au.initAccounts, au.initProto)
	if err != nil {
		return 0, fmt.Errorf("accountsInitialize unable to initialize schema : %v", err)
	}
	_, err = db.SetUserVersion(ctx, tx, 1)
	if err != nil {
		return 0, fmt.Errorf("accountsInitialize unable to update database schema version from 0 to 1: %v", err)
	}
	return 1, nil
}

// upgradeDatabaseSchema1 upgrades the database schema from version 1 to version 2
//
// The schema updated to verison 2 intended to ensure that the encoding of all the accounts data is
// both canonical and identical across the entire network. On release 2.0.5 we released an upgrade to the messagepack.
// the upgraded messagepack was decoding the account data correctly, but would have different
// encoding compared to it's predecessor. As a result, some of the account data that was previously stored
// would have different encoded representation than the one on disk.
// To address this, this startup proceduce would attempt to scan all the accounts data. for each account data, we would
// see if it's encoding aligns with the current messagepack encoder. If it doesn't we would update it's encoding.
// then, depending if we found any such account data, we would reset the merkle trie and stored catchpoints.
// once the upgrade is complete, the accountsInitialize would (if needed) rebuild the merke trie using the new
// encoded accounts.
//
// This upgrade doesn't change any of the actual database schema ( i.e. tables, indexes ) but rather just performing
// a functional update to it's content.
//
func (au *accountUpdates) upgradeDatabaseSchema1(ctx context.Context, tx *sql.Tx) (updatedDBVersion int32, err error) {
	// update accounts encoding.
	au.log.Infof("accountsInitialize verifying accounts data encoding")
	modifiedAccounts, err := reencodeAccounts(ctx, tx)
	if err != nil {
		return 0, err
	}

	if modifiedAccounts > 0 {
		au.log.Infof("accountsInitialize reencoded %d accounts", modifiedAccounts)

		au.log.Infof("accountsInitialize resetting account hashes")
		// reset the merkle trie
		err = resetAccountHashes(tx)
		if err != nil {
			return 0, fmt.Errorf("accountsInitialize unable to reset account hashes : %v", err)
		}

		au.log.Infof("accountsInitialize preparing queries")
		// initialize a new accountsq with the incoming transaction.
		accountsq, err := accountsDbInit(tx, tx)
		if err != nil {
			return 0, fmt.Errorf("accountsInitialize unable to prepare queries : %v", err)
		}

		// close the prepared statements when we're done with them.
		defer accountsq.close()

		au.log.Infof("accountsInitialize resetting prior catchpoints")
		// delete the last catchpoint label if we have any.
		_, err = accountsq.writeCatchpointStateString(ctx, catchpointStateLastCatchpoint, "")
		if err != nil {
			return 0, fmt.Errorf("accountsInitialize unable to clear prior catchpoint : %v", err)
		}

		au.log.Infof("accountsInitialize deleting stored catchpoints")
		// delete catchpoints.
		err = au.deleteStoredCatchpoints(ctx, accountsq)
		if err != nil {
			return 0, fmt.Errorf("accountsInitialize unable to delete stored catchpoints : %v", err)
		}
	} else {
		au.log.Infof("accountsInitialize found that no accounts needed to be reencoded")
	}

	// update version
	_, err = db.SetUserVersion(ctx, tx, 2)
	if err != nil {
		return 0, fmt.Errorf("accountsInitialize unable to update database schema version from 1 to 2: %v", err)
	}
	return 2, nil
}

// upgradeDatabaseSchema2 upgrades the database schema from version 2 to version 3
//
// This upgrade only enables the database vacuuming which will take place once the upgrade process is complete.
// If the user has already specified the OptimizeAccountsDatabaseOnStartup flag in the configuration file, this
// step becomes a no-op.
//
func (au *accountUpdates) upgradeDatabaseSchema2(ctx context.Context, tx *sql.Tx) (updatedDBVersion int32, err error) {
	au.vacuumOnStartup = true

	// update version
	_, err = db.SetUserVersion(ctx, tx, 3)
	if err != nil {
		return 0, fmt.Errorf("accountsInitialize unable to update database schema version from 2 to 3: %v", err)
	}
	return 3, nil
}

// upgradeDatabaseSchema3 upgrades the database schema from version 3 to version 4,
// adding the normalizedonlinebalance column to the accountbase table.
func (au *accountUpdates) upgradeDatabaseSchema3(ctx context.Context, tx *sql.Tx) (updatedDBVersion int32, err error) {
	err = accountsAddNormalizedBalance(tx, au.ledger.GenesisProto())
	if err != nil {
		return 0, err
	}

	// update version
	_, err = db.SetUserVersion(ctx, tx, 4)
	if err != nil {
		return 0, fmt.Errorf("accountsInitialize unable to update database schema version from 3 to 4: %v", err)
	}
	return 4, nil
}

// deleteStoredCatchpoints iterates over the storedcatchpoints table and deletes all the files stored on disk.
// once all the files have been deleted, it would go ahead and remove the entries from the table.
func (au *accountUpdates) deleteStoredCatchpoints(ctx context.Context, dbQueries *accountsDbQueries) (err error) {
	catchpointsFilesChunkSize := 50
	for {
		fileNames, err := dbQueries.getOldestCatchpointFiles(ctx, catchpointsFilesChunkSize, 0)
		if err != nil {
			return err
		}
		if len(fileNames) == 0 {
			break
		}

		for round, fileName := range fileNames {
			absCatchpointFileName := filepath.Join(au.dbDirectory, fileName)
			err = os.Remove(absCatchpointFileName)
			if err == nil || os.IsNotExist(err) {
				// it's ok if the file doesn't exist. just remove it from the database and we'll be good to go.
				err = nil
			} else {
				// we can't delete the file, abort -
				return fmt.Errorf("unable to delete old catchpoint file '%s' : %v", absCatchpointFileName, err)
			}
			// clear the entry from the database
			err = dbQueries.storeCatchpoint(ctx, round, "", "", 0)
			if err != nil {
				return err
			}
		}
	}
	return nil
}

// accountsUpdateBalances applies the given deltas array to the merkle trie
func (au *accountUpdates) accountsUpdateBalances(accountsDeltasRound []map[basics.Address]accountDelta, offset uint64) (err error) {
	if au.catchpointInterval == 0 {
		return nil
	}
	var added, deleted bool
	accumulatedChanges := 0
	for i := uint64(0); i < offset; i++ {
		accountsDeltas := accountsDeltasRound[i]
		for addr, delta := range accountsDeltas {
			if !delta.old.IsZero() {
				deleteHash := accountHashBuilder(addr, delta.old, protocol.Encode(&delta.old))
				deleted, err = au.balancesTrie.Delete(deleteHash)
				if err != nil {
					return err
				}
				if !deleted {
					au.log.Warnf("failed to delete hash '%s' from merkle trie for account %v", hex.EncodeToString(deleteHash), addr)
				} else {
					accumulatedChanges++
				}
			}
			if !delta.new.IsZero() {
				addHash := accountHashBuilder(addr, delta.new, protocol.Encode(&delta.new))
				added, err = au.balancesTrie.Add(addHash)
				if err != nil {
					return err
				}
				if !added {
					au.log.Warnf("attempted to add duplicate hash '%s' to merkle trie for account %v", hex.EncodeToString(addHash), addr)
				} else {
					accumulatedChanges++
				}
			}
		}
		if accumulatedChanges >= trieAccumulatedChangesFlush {
			accumulatedChanges = 0
			err = au.balancesTrie.Commit()
			if err != nil {
				return
			}
		}
	}
	// write it all to disk.
	if accumulatedChanges > 0 {
		err = au.balancesTrie.Commit()
	}
	return
}

// newBlockImpl is the accountUpdates implementation of the ledgerTracker interface. This is the "internal" facing function
// which assumes that no lock need to be taken.
func (au *accountUpdates) newBlockImpl(blk bookkeeping.Block, delta StateDelta) {
	proto := config.Consensus[blk.CurrentProtocol]
	rnd := blk.Round()

	if rnd <= au.latest() {
		// Duplicate, ignore.
		return
	}

	if rnd != au.latest()+1 {
		au.log.Panicf("accountUpdates: newBlock %d too far in the future, dbRound %d, deltas %d", rnd, au.dbRound, len(au.deltas))
	}
	au.deltas = append(au.deltas, delta.accts)
	au.protos = append(au.protos, proto)
	au.creatableDeltas = append(au.creatableDeltas, delta.creatables)
	au.roundDigest = append(au.roundDigest, blk.Digest())
	au.deltasAccum = append(au.deltasAccum, len(delta.accts)+au.deltasAccum[len(au.deltasAccum)-1])

	var ot basics.OverflowTracker
	newTotals := au.roundTotals[len(au.roundTotals)-1]
	allBefore := newTotals.All()
	newTotals.applyRewards(delta.hdr.RewardsLevel, &ot)

	for addr, data := range delta.accts {
		newTotals.delAccount(proto, data.old, &ot)
		newTotals.addAccount(proto, data.new, &ot)

		macct := au.accounts[addr]
		macct.ndeltas++
		macct.data = data.new
		au.accounts[addr] = macct
	}

	for cidx, cdelta := range delta.creatables {
		mcreat := au.creatables[cidx]
		mcreat.creator = cdelta.creator
		mcreat.created = cdelta.created
		mcreat.ctype = cdelta.ctype
		mcreat.ndeltas++
		au.creatables[cidx] = mcreat
	}

	if ot.Overflowed {
		au.log.Panicf("accountUpdates: newBlock %d overflowed totals", rnd)
	}
	allAfter := newTotals.All()
	if allBefore != allAfter {
		au.log.Panicf("accountUpdates: sum of money changed from %d to %d", allBefore.Raw, allAfter.Raw)
	}

	au.roundTotals = append(au.roundTotals, newTotals)

	au.voters.newBlock(blk.BlockHeader)
}

// lookupImpl returns the accound data for a given address at a given round. The withRewards indicates whether the
// rewards should be added to the AccountData before returning. Note that the function doesn't update the account with the rewards,
// even while it could return the AccoutData which represent the "rewarded" account data.
func (au *accountUpdates) lookupImpl(rnd basics.Round, addr basics.Address, withRewards bool) (data basics.AccountData, err error) {
	offset, err := au.roundOffset(rnd)
	if err != nil {
		return
	}

	offsetForRewards := offset

	defer func() {
		if withRewards {
			totals := au.roundTotals[offsetForRewards]
			proto := au.protos[offsetForRewards]
			data = data.WithUpdatedRewards(proto, totals.RewardsLevel)
		}
	}()

	// Check if this is the most recent round, in which case, we can
	// use a cache of the most recent account state.
	if offset == uint64(len(au.deltas)) {
		macct, ok := au.accounts[addr]
		if ok {
			return macct.data, nil
		}
	} else {
		// Check if the account has been updated recently.  Traverse the deltas
		// backwards to ensure that later updates take priority if present.
		for offset > 0 {
			offset--
			d, ok := au.deltas[offset][addr]
			if ok {
				return d.new, nil
			}
		}
	}

	// No updates of this account in the in-memory deltas; use on-disk DB.
	// The check in roundOffset() made sure the round is exactly the one
	// present in the on-disk DB.  As an optimization, we avoid creating
	// a separate transaction here, and directly use a prepared SQL query
	// against the database.
	data, _, err = au.accountsq.lookup(addr)
	return
}

// getCreatorForRoundImpl returns the asset/app creator for a given asset/app index at a given round
func (au *accountUpdates) getCreatorForRoundImpl(rnd basics.Round, cidx basics.CreatableIndex, ctype basics.CreatableType) (creator basics.Address, ok bool, err error) {
	offset, err := au.roundOffset(rnd)
	if err != nil {
		return basics.Address{}, false, err
	}

	// If this is the most recent round, au.creatables has will have the latest
	// state and we can skip scanning backwards over creatableDeltas
	if offset == uint64(len(au.deltas)) {
		// Check if we already have the asset/creator in cache
		creatableDelta, ok := au.creatables[cidx]
		if ok {
			if creatableDelta.created && creatableDelta.ctype == ctype {
				return creatableDelta.creator, true, nil
			}
			return basics.Address{}, false, nil
		}
	} else {
		for offset > 0 {
			offset--
			creatableDelta, ok := au.creatableDeltas[offset][cidx]
			if ok {
				if creatableDelta.created && creatableDelta.ctype == ctype {
					return creatableDelta.creator, true, nil
				}
				return basics.Address{}, false, nil
			}
		}
	}

	// Check the database
	creator, ok, _, err = au.accountsq.lookupCreator(cidx, ctype)
	return
}

// accountsCreateCatchpointLabel creates a catchpoint label and write it.
func (au *accountUpdates) accountsCreateCatchpointLabel(committedRound basics.Round, totals AccountTotals, ledgerBlockDigest crypto.Digest, trieBalancesHash crypto.Digest) (label string, err error) {
	cpLabel := makeCatchpointLabel(committedRound, ledgerBlockDigest, trieBalancesHash, totals)
	label = cpLabel.String()
	_, err = au.accountsq.writeCatchpointStateString(context.Background(), catchpointStateLastCatchpoint, label)
	return
}

// roundOffset calculates the offset of the given round compared to the current dbRound. Requires that the lock would be taken.
func (au *accountUpdates) roundOffset(rnd basics.Round) (offset uint64, err error) {
	if rnd < au.dbRound {
		err = &RoundOffsetError{
			round:   rnd,
			dbRound: au.dbRound,
		}
		return
	}

	off := uint64(rnd - au.dbRound)
	if off > uint64(len(au.deltas)) {
		err = fmt.Errorf("round %d too high: dbRound %d, deltas %d", rnd, au.dbRound, len(au.deltas))
		return
	}

	return off, nil
}

// commitSyncer is the syncer go-routine function which perform the database updates. Internally, it dequeue deferedCommits and
// send the tasks to commitRound for completing the operation.
func (au *accountUpdates) commitSyncer(deferedCommits chan deferedCommit) {
	defer close(au.commitSyncerClosed)
	for {
		select {
		case committedOffset, ok := <-deferedCommits:
			if !ok {
				return
			}
			au.commitRound(committedOffset.offset, committedOffset.dbRound, committedOffset.lookback)
		case <-au.ctx.Done():
			// drain the pending commits queue:
			drained := false
			for !drained {
				select {
				case <-deferedCommits:
					au.accountsWriting.Done()
				default:
					drained = true
				}
			}
			return
		}
	}
}

// commitRound write to the database a "chunk" of rounds, and update the dbRound accordingly.
func (au *accountUpdates) commitRound(offset uint64, dbRound basics.Round, lookback basics.Round) {
	defer au.accountsWriting.Done()
	au.accountsMu.RLock()

	// we can exit right away, as this is the result of mis-ordered call to committedUpTo.
	if au.dbRound < dbRound || offset < uint64(au.dbRound-dbRound) {
		// if this is an archival ledger, we might need to close the catchpointWriting channel
		if au.archivalLedger {
			// determine if this was a catchpoint round
			isCatchpointRound := ((offset + uint64(lookback+dbRound)) > 0) && (au.catchpointInterval != 0) && (0 == (uint64((offset + uint64(lookback+dbRound))) % au.catchpointInterval))
			if isCatchpointRound {
				// it was a catchpoint round, so close the channel.
				close(au.catchpointWriting)
			}
		}
		au.accountsMu.RUnlock()
		return
	}

	// adjust the offset according to what happend meanwhile..
	offset -= uint64(au.dbRound - dbRound)
	dbRound = au.dbRound

	newBase := basics.Round(offset) + dbRound
	flushTime := time.Now()
	isCatchpointRound := ((offset + uint64(lookback+dbRound)) > 0) && (au.catchpointInterval != 0) && (0 == (uint64((offset + uint64(lookback+dbRound))) % au.catchpointInterval))

	// create a copy of the deltas, round totals and protos for the range we're going to flush.
	deltas := make([]map[basics.Address]accountDelta, offset, offset)
	creatableDeltas := make([]map[basics.CreatableIndex]modifiedCreatable, offset, offset)
	roundTotals := make([]AccountTotals, offset+1, offset+1)
	protos := make([]config.ConsensusParams, offset+1, offset+1)
	copy(deltas, au.deltas[:offset])
	copy(creatableDeltas, au.creatableDeltas[:offset])
	copy(roundTotals, au.roundTotals[:offset+1])
	copy(protos, au.protos[:offset+1])

	// Keep track of how many changes to each account we flush to the
	// account DB, so that we can drop the corresponding refcounts in
	// au.accounts.
	flushcount := make(map[basics.Address]int)
	creatableFlushcount := make(map[basics.CreatableIndex]int)

	var committedRoundDigest crypto.Digest

	if isCatchpointRound {
		committedRoundDigest = au.roundDigest[offset+uint64(lookback)-1]
	}

	au.accountsMu.RUnlock()

	// in committedUpTo, we expect that this function we close the catchpointWriting when
	// it's on a catchpoint round and it's an archival ledger. Doing this in a defered function
	// here would prevent us from "forgetting" to close that channel later on.
	defer func() {
		if isCatchpointRound && au.archivalLedger {
			close(au.catchpointWriting)
		}
	}()

	for i := uint64(0); i < offset; i++ {
		for addr := range deltas[i] {
			flushcount[addr] = flushcount[addr] + 1
		}
		for cidx := range creatableDeltas[i] {
			creatableFlushcount[cidx] = creatableFlushcount[cidx] + 1
		}
	}

	var catchpointLabel string
	beforeUpdatingBalancesTime := time.Now()
	var trieBalancesHash crypto.Digest

	genesisProto := au.ledger.GenesisProto()

<<<<<<< HEAD
	err := au.dbs.wdb.Atomic(func(ctx context.Context, tx *sql.Tx) (err error) {
=======
	start := time.Now()
	ledgerCommitroundCount.Inc(nil)
	err := au.dbs.wdb.AtomicCommitWriteLock(func(ctx context.Context, tx *sql.Tx) (err error) {
>>>>>>> 52b68983
		treeTargetRound := basics.Round(0)
		if au.catchpointInterval > 0 {
			mc, err0 := makeMerkleCommitter(tx, false)
			if err0 != nil {
				return err0
			}
			if au.balancesTrie == nil {
				trie, err := merkletrie.MakeTrie(mc, trieCachedNodesCount)
				if err != nil {
					au.log.Warnf("unable to create merkle trie during committedUpTo: %v", err)
					return err
				}
				au.balancesTrie = trie
			} else {
				au.balancesTrie.SetCommitter(mc)
			}
			treeTargetRound = dbRound + basics.Round(offset)
		}
		for i := uint64(0); i < offset; i++ {
			err = accountsNewRound(tx, deltas[i], creatableDeltas[i], genesisProto)
			if err != nil {
				return err
			}
		}
		err = totalsNewRounds(tx, deltas[:offset], roundTotals[1:offset+1], protos[1:offset+1])
		if err != nil {
			return err
		}

		err = au.accountsUpdateBalances(deltas, offset)
		if err != nil {
			return err
		}

		err = updateAccountsRound(tx, dbRound+basics.Round(offset), treeTargetRound)
		if err != nil {
			return err
		}

		if isCatchpointRound {
			trieBalancesHash, err = au.balancesTrie.RootHash()
			if err != nil {
				return
			}
		}
		return nil
<<<<<<< HEAD
	})

=======
	}, &au.accountsMu)
	ledgerCommitroundMicros.AddMicrosecondsSince(start, nil)
>>>>>>> 52b68983
	if err != nil {
		au.balancesTrie = nil
		au.log.Warnf("unable to advance account snapshot: %v", err)
		return
	}

	if isCatchpointRound {
		catchpointLabel, err = au.accountsCreateCatchpointLabel(dbRound+basics.Round(offset)+lookback, roundTotals[offset], committedRoundDigest, trieBalancesHash)
		if err != nil {
			au.log.Warnf("commitRound : unable to create a catchpoint label: %v", err)
		}
	}
	if au.balancesTrie != nil {
		_, err = au.balancesTrie.Evict(false)
		if err != nil {
			au.log.Warnf("merkle trie failed to evict: %v", err)
		}
	}

	if isCatchpointRound && catchpointLabel != "" {
		au.lastCatchpointLabel = catchpointLabel
	}
	updatingBalancesDuration := time.Now().Sub(beforeUpdatingBalancesTime)

	au.accountsMu.Lock()
	// Drop reference counts to modified accounts, and evict them
	// from in-memory cache when no references remain.
	for addr, cnt := range flushcount {
		macct, ok := au.accounts[addr]
		if !ok {
			au.log.Panicf("inconsistency: flushed %d changes to %s, but not in au.accounts", cnt, addr)
		}

		if cnt > macct.ndeltas {
			au.log.Panicf("inconsistency: flushed %d changes to %s, but au.accounts had %d", cnt, addr, macct.ndeltas)
		}

		macct.ndeltas -= cnt
		if macct.ndeltas == 0 {
			delete(au.accounts, addr)
		} else {
			au.accounts[addr] = macct
		}
	}

	for cidx, cnt := range creatableFlushcount {
		mcreat, ok := au.creatables[cidx]
		if !ok {
			au.log.Panicf("inconsistency: flushed %d changes to creatable %d, but not in au.creatables", cnt, cidx)
		}

		if cnt > mcreat.ndeltas {
			au.log.Panicf("inconsistency: flushed %d changes to creatable %d, but au.creatables had %d", cnt, cidx, mcreat.ndeltas)
		}

		mcreat.ndeltas -= cnt
		if mcreat.ndeltas == 0 {
			delete(au.creatables, cidx)
		} else {
			au.creatables[cidx] = mcreat
		}
	}

	au.deltas = au.deltas[offset:]
	au.deltasAccum = au.deltasAccum[offset:]
	au.roundDigest = au.roundDigest[offset:]
	au.protos = au.protos[offset:]
	au.roundTotals = au.roundTotals[offset:]
	au.creatableDeltas = au.creatableDeltas[offset:]
	au.dbRound = newBase
	au.lastFlushTime = flushTime

	au.accountsMu.Unlock()
	au.accountsReadCond.Broadcast()

	if isCatchpointRound && au.archivalLedger && catchpointLabel != "" {
		// generate the catchpoint file. This need to be done inline so that it will block any new accounts that from being written.
		// the generateCatchpoint expects that the accounts data would not be modified in the background during it's execution.
		au.generateCatchpoint(basics.Round(offset)+dbRound+lookback, catchpointLabel, committedRoundDigest, updatingBalancesDuration)
	}

}

// latest returns the latest round
func (au *accountUpdates) latest() basics.Round {
	return au.dbRound + basics.Round(len(au.deltas))
}

// generateCatchpoint generates a single catchpoint file
func (au *accountUpdates) generateCatchpoint(committedRound basics.Round, label string, committedRoundDigest crypto.Digest, updatingBalancesDuration time.Duration) {
	beforeGeneratingCatchpointTime := time.Now()
	catchpointGenerationStats := telemetryspec.CatchpointGenerationEventDetails{
		BalancesWriteTime: uint64(updatingBalancesDuration.Nanoseconds()),
	}

	// the retryCatchpointCreation is used to repeat the catchpoint file generation in case the node crashed / aborted during startup
	// before the catchpoint file generation could be completed.
	retryCatchpointCreation := false
	au.log.Debugf("accountUpdates: generateCatchpoint: generating catchpoint for round %d", committedRound)
	defer func() {
		if !retryCatchpointCreation {
			// clear the writingCatchpoint flag
			_, err := au.accountsq.writeCatchpointStateUint64(context.Background(), catchpointStateWritingCatchpoint, uint64(0))
			if err != nil {
				au.log.Warnf("accountUpdates: generateCatchpoint unable to clear catchpoint state '%s' for round %d: %v", catchpointStateWritingCatchpoint, committedRound, err)
			}
		}
	}()

	_, err := au.accountsq.writeCatchpointStateUint64(context.Background(), catchpointStateWritingCatchpoint, uint64(committedRound))
	if err != nil {
		au.log.Warnf("accountUpdates: generateCatchpoint unable to write catchpoint state '%s' for round %d: %v", catchpointStateWritingCatchpoint, committedRound, err)
		return
	}

	relCatchpointFileName := filepath.Join("catchpoints", catchpointRoundToPath(committedRound))
	absCatchpointFileName := filepath.Join(au.dbDirectory, relCatchpointFileName)

	more := true
	const shortChunkExecutionDuration = 50 * time.Millisecond
	const longChunkExecutionDuration = 1 * time.Second
	var chunkExecutionDuration time.Duration
	select {
	case <-au.catchpointSlowWriting:
		chunkExecutionDuration = longChunkExecutionDuration
	default:
		chunkExecutionDuration = shortChunkExecutionDuration
	}

	var catchpointWriter *catchpointWriter
	start := time.Now()
	ledgerGeneratecatchpointCount.Inc(nil)
	err = au.dbs.rdb.Atomic(func(ctx context.Context, tx *sql.Tx) (err error) {
		catchpointWriter = makeCatchpointWriter(au.ctx, absCatchpointFileName, tx, committedRound, committedRoundDigest, label)
		for more {
			stepCtx, stepCancelFunction := context.WithTimeout(au.ctx, chunkExecutionDuration)
			writeStepStartTime := time.Now()
			more, err = catchpointWriter.WriteStep(stepCtx)
			// accumulate the actual time we've spent writing in this step.
			catchpointGenerationStats.CPUTime += uint64(time.Now().Sub(writeStepStartTime).Nanoseconds())
			stepCancelFunction()
			if more && err == nil {
				// we just wrote some data, but there is more to be written.
				// go to sleep for while.
				// before going to sleep, extend the transaction timeout so that we won't get warnings:
				db.ResetTransactionWarnDeadline(ctx, tx, time.Now().Add(1*time.Second))
				select {
				case <-time.After(100 * time.Millisecond):
					// increase the time slot allocated for writing the catchpoint, but stop when we get to the longChunkExecutionDuration limit.
					// this would allow the catchpoint writing speed to ramp up while still leaving some cpu available.
					chunkExecutionDuration *= 2
					if chunkExecutionDuration > longChunkExecutionDuration {
						chunkExecutionDuration = longChunkExecutionDuration
					}
				case <-au.ctx.Done():
					retryCatchpointCreation = true
					err2 := catchpointWriter.Abort()
					if err2 != nil {
						return fmt.Errorf("error removing catchpoint file : %v", err2)
					}
					return nil
				case <-au.catchpointSlowWriting:
					chunkExecutionDuration = longChunkExecutionDuration
				}
			}
			if err != nil {
				err = fmt.Errorf("unable to create catchpoint : %v", err)
				err2 := catchpointWriter.Abort()
				if err2 != nil {
					au.log.Warnf("accountUpdates: generateCatchpoint: error removing catchpoint file : %v", err2)
				}
				return
			}
		}
		return
	})
	ledgerGeneratecatchpointMicros.AddMicrosecondsSince(start, nil)

	if err != nil {
		au.log.Warnf("accountUpdates: generateCatchpoint: %v", err)
		return
	}
	if catchpointWriter == nil {
		au.log.Warnf("accountUpdates: generateCatchpoint: nil catchpointWriter")
		return
	}

	err = au.saveCatchpointFile(committedRound, relCatchpointFileName, catchpointWriter.GetSize(), catchpointWriter.GetCatchpoint())
	if err != nil {
		au.log.Warnf("accountUpdates: generateCatchpoint: unable to save catchpoint: %v", err)
		return
	}
	catchpointGenerationStats.FileSize = uint64(catchpointWriter.GetSize())
	catchpointGenerationStats.WritingDuration = uint64(time.Now().Sub(beforeGeneratingCatchpointTime).Nanoseconds())
	catchpointGenerationStats.AccountsCount = catchpointWriter.GetTotalAccounts()
	catchpointGenerationStats.CatchpointLabel = catchpointWriter.GetCatchpoint()
	au.log.EventWithDetails(telemetryspec.Accounts, telemetryspec.CatchpointGenerationEvent, catchpointGenerationStats)
	au.log.With("writingDuration", catchpointGenerationStats.WritingDuration).
		With("CPUTime", catchpointGenerationStats.CPUTime).
		With("balancesWriteTime", catchpointGenerationStats.BalancesWriteTime).
		With("accountsCount", catchpointGenerationStats.AccountsCount).
		With("fileSize", catchpointGenerationStats.FileSize).
		With("catchpointLabel", catchpointGenerationStats.CatchpointLabel).
		Infof("Catchpoint file was generated")
}

// catchpointRoundToPath calculate the catchpoint file path for a given round
func catchpointRoundToPath(rnd basics.Round) string {
	irnd := int64(rnd) / 256
	outStr := ""
	for irnd > 0 {
		outStr = filepath.Join(outStr, fmt.Sprintf("%02x", irnd%256))
		irnd = irnd / 256
	}
	outStr = filepath.Join(outStr, strconv.FormatInt(int64(rnd), 10)+".catchpoint")
	return outStr
}

// saveCatchpointFile stores the provided fileName as the stored catchpoint for the given round.
// after a successfull insert operation to the database, it would delete up to 2 old entries, as needed.
// deleting 2 entries while inserting single entry allow us to adjust the size of the backing storage and have the
// database and storage realign.
func (au *accountUpdates) saveCatchpointFile(round basics.Round, fileName string, fileSize int64, catchpoint string) (err error) {
	if au.catchpointFileHistoryLength != 0 {
		err = au.accountsq.storeCatchpoint(context.Background(), round, fileName, catchpoint, fileSize)
		if err != nil {
			au.log.Warnf("accountUpdates: saveCatchpoint: unable to save catchpoint: %v", err)
			return
		}
	} else {
		err = os.Remove(fileName)
		if err != nil {
			au.log.Warnf("accountUpdates: saveCatchpoint: unable to remove file (%s): %v", fileName, err)
			return
		}
	}
	if au.catchpointFileHistoryLength == -1 {
		return
	}
	var filesToDelete map[basics.Round]string
	filesToDelete, err = au.accountsq.getOldestCatchpointFiles(context.Background(), 2, au.catchpointFileHistoryLength)
	if err != nil {
		return fmt.Errorf("unable to delete catchpoint file, getOldestCatchpointFiles failed : %v", err)
	}
	for round, fileToDelete := range filesToDelete {
		absCatchpointFileName := filepath.Join(au.dbDirectory, fileToDelete)
		err = os.Remove(absCatchpointFileName)
		if err == nil || os.IsNotExist(err) {
			// it's ok if the file doesn't exist. just remove it from the database and we'll be good to go.
			err = nil
		} else {
			// we can't delete the file, abort -
			return fmt.Errorf("unable to delete old catchpoint file '%s' : %v", absCatchpointFileName, err)
		}
		err = au.accountsq.storeCatchpoint(context.Background(), round, "", "", 0)
		if err != nil {
			return fmt.Errorf("unable to delete old catchpoint entry '%s' : %v", fileToDelete, err)
		}
	}
	return
}

// the vacuumDatabase performs a full vacuum of the accounts database.
func (au *accountUpdates) vacuumDatabase(ctx context.Context) (err error) {
	if !au.vacuumOnStartup {
		return
	}

	startTime := time.Now()
	vacuumExitCh := make(chan struct{}, 1)
	vacuumLoggingAbort := sync.WaitGroup{}
	vacuumLoggingAbort.Add(1)
	// vacuuming the database can take a while. A long while. We want to have a logging function running in a separate go-routine that would log the progress to the log file.
	// also, when we're done vacuuming, we should sent an event notifying of the total time it took to vacuum the database.
	go func() {
		defer vacuumLoggingAbort.Done()
		au.log.Infof("Vacuuming accounts database started")
		for {
			select {
			case <-time.After(5 * time.Second):
				au.log.Infof("Vacuuming accounts database in progress")
			case <-vacuumExitCh:
				return
			}
		}
	}()

	ledgerVacuumCount.Inc(nil)
	vacuumStats, err := au.dbs.wdb.Vacuum(ctx)
	close(vacuumExitCh)
	vacuumLoggingAbort.Wait()

	if err != nil {
		au.log.Warnf("Vacuuming account database failed : %v", err)
		return err
	}
	vacuumElapsedTime := time.Now().Sub(startTime)
	ledgerVacuumMicros.AddUint64(uint64(vacuumElapsedTime.Microseconds()), nil)

	au.log.Infof("Vacuuming accounts database completed within %v, reducing number of pages from %d to %d and size from %d to %d", vacuumElapsedTime, vacuumStats.PagesBefore, vacuumStats.PagesAfter, vacuumStats.SizeBefore, vacuumStats.SizeAfter)

	vacuumTelemetryStats := telemetryspec.BalancesAccountVacuumEventDetails{
		VacuumTimeNanoseconds:  vacuumElapsedTime.Nanoseconds(),
		BeforeVacuumPageCount:  vacuumStats.PagesBefore,
		AfterVacuumPageCount:   vacuumStats.PagesAfter,
		BeforeVacuumSpaceBytes: vacuumStats.SizeBefore,
		AfterVacuumSpaceBytes:  vacuumStats.SizeAfter,
	}

	au.log.EventWithDetails(telemetryspec.Accounts, telemetryspec.BalancesAccountVacuumEvent, vacuumTelemetryStats)
	return
}

var ledgerAccountsonlinetopCount = metrics.NewCounter("ledger_accountsonlinetop_count", "calls")
var ledgerAccountsonlinetopMicros = metrics.NewCounter("ledger_accountsonlinetop_micros", "µs spent")
var ledgerGetcatchpointCount = metrics.NewCounter("ledger_getcatchpoint_count", "calls")
var ledgerGetcatchpointMicros = metrics.NewCounter("ledger_getcatchpoint_micros", "µs spent")
var ledgerAccountsinitCount = metrics.NewCounter("ledger_accountsinit_count", "calls")
var ledgerAccountsinitMicros = metrics.NewCounter("ledger_accountsinit_micros", "µs spent")
var ledgerCommitroundCount = metrics.NewCounter("ledger_commitround_count", "calls")
var ledgerCommitroundMicros = metrics.NewCounter("ledger_commitround_micros", "µs spent")
var ledgerGeneratecatchpointCount = metrics.NewCounter("ledger_generatecatchpoint_count", "calls")
var ledgerGeneratecatchpointMicros = metrics.NewCounter("ledger_generatecatchpoint_micros", "µs spent")
var ledgerVacuumCount = metrics.NewCounter("ledger_vacuum_count", "calls")
var ledgerVacuumMicros = metrics.NewCounter("ledger_vacuum_micros", "µs spent")<|MERGE_RESOLUTION|>--- conflicted
+++ resolved
@@ -548,6 +548,8 @@
 		var dbRound basics.Round
 		for uint64(len(candidates)) < n+uint64(len(modifiedAccounts)) {
 			var accts map[basics.Address]*onlineAccount
+			start := time.Now()
+			ledgerAccountsonlinetopCount.Inc(nil)
 			err = au.dbs.rdb.Atomic(func(ctx context.Context, tx *sql.Tx) (err error) {
 				accts, err = accountsOnlineTop(tx, batchOffset, batchSize, proto)
 				if err != nil {
@@ -556,43 +558,14 @@
 				dbRound, _, err = accountsRound(tx)
 				return
 			})
+			ledgerAccountsonlinetopMicros.AddMicrosecondsSince(start, nil)
 			if err != nil {
 				return nil, err
 			}
 
-<<<<<<< HEAD
 			if dbRound != currentDbRound {
 				break
 			}
-=======
-			modifiedAccounts[addr] = accountDataToOnline(addr, &d.new, proto)
-		}
-	}
-
-	// Build up a set of candidate accounts.  Start by loading the
-	// top N + len(modifiedAccounts) accounts from disk (accountdb).
-	// This ensures that, even if the worst case if all in-memory
-	// changes are deleting the top accounts in accountdb, we still
-	// will have top N left.
-	//
-	// Keep asking for more accounts until we get the desired number,
-	// or there are no more accounts left.
-	candidates := make(map[basics.Address]*onlineAccount)
-	batchOffset := uint64(0)
-	batchSize := uint64(1024)
-	for uint64(len(candidates)) < n+uint64(len(modifiedAccounts)) {
-		var accts map[basics.Address]*onlineAccount
-		start := time.Now()
-		ledgerAccountsonlinetopCount.Inc(nil)
-		err = au.dbs.rdb.Atomic(func(ctx context.Context, tx *sql.Tx) (err error) {
-			accts, err = accountsOnlineTop(tx, batchOffset, batchSize, proto)
-			return
-		})
-		ledgerAccountsonlinetopMicros.AddMicrosecondsSince(start, nil)
-		if err != nil {
-			return nil, err
-		}
->>>>>>> 52b68983
 
 			for addr, data := range accts {
 				if !(data.VoteFirstValid <= voteRnd && voteRnd <= data.VoteLastValid) {
@@ -1754,13 +1727,9 @@
 
 	genesisProto := au.ledger.GenesisProto()
 
-<<<<<<< HEAD
-	err := au.dbs.wdb.Atomic(func(ctx context.Context, tx *sql.Tx) (err error) {
-=======
 	start := time.Now()
 	ledgerCommitroundCount.Inc(nil)
-	err := au.dbs.wdb.AtomicCommitWriteLock(func(ctx context.Context, tx *sql.Tx) (err error) {
->>>>>>> 52b68983
+	err := au.dbs.wdb.Atomic(func(ctx context.Context, tx *sql.Tx) (err error) {
 		treeTargetRound := basics.Round(0)
 		if au.catchpointInterval > 0 {
 			mc, err0 := makeMerkleCommitter(tx, false)
@@ -1807,13 +1776,8 @@
 			}
 		}
 		return nil
-<<<<<<< HEAD
 	})
-
-=======
-	}, &au.accountsMu)
 	ledgerCommitroundMicros.AddMicrosecondsSince(start, nil)
->>>>>>> 52b68983
 	if err != nil {
 		au.balancesTrie = nil
 		au.log.Warnf("unable to advance account snapshot: %v", err)
