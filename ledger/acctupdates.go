--- conflicted
+++ resolved
@@ -835,15 +835,10 @@
 			address: params.Addr,
 			index:   basics.CreatableIndex(params.Aidx),
 		}
-<<<<<<< HEAD
 		mres, _ := au.resources.get(key)
-		mres.resource.AssetParam = params.Params
+		mres.resource.AssetParams = params.Params
 		mres.resource.CreatableIndex = basics.CreatableIndex(params.Aidx)
 		mres.resource.CreatableType = basics.AssetCreatable
-=======
-		mres := au.resources[key]
-		mres.resource.AssetParams = params.Params
->>>>>>> 3974a195
 		mres.ndeltas++
 		au.resources.set(key, mres)
 	}
