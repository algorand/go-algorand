--- conflicted
+++ resolved
@@ -1337,11 +1337,7 @@
 	// compact all the deltas - when we're trying to persist multiple rounds, we might have the same account
 	// being updated multiple times. When that happen, we can safely omit the intermediate updates.
 	dcc.compactAccountDeltas = makeCompactAccountDeltas(dcc.deltas, au.baseAccounts)
-<<<<<<< HEAD
-	dcc.compactResourcesDeltas = makeCompactResourceDeltas(dcc.deltas, au.baseResources)
-=======
 	dcc.compactResourcesDeltas = makeCompactResourceDeltas(dcc.deltas, au.baseAccounts, au.baseResources)
->>>>>>> e2907592
 	dcc.compactCreatableDeltas = compactCreatableDeltas(creatableDeltas)
 
 	au.accountsMu.RUnlock()
@@ -1383,34 +1379,12 @@
 		return err
 	}
 
-<<<<<<< HEAD
-	addressesNeeded := dcc.compactResourcesDeltas.getMissingAddresses()
-	addressesResolved := make(map[basics.Address]int64, len(addressesNeeded))
-	for _, delta := range dcc.compactAccountDeltas.deltas {
-		if _, ok := addressesNeeded[delta.oldAcct.addr]; ok {
-			addressesResolved[delta.oldAcct.addr] = delta.oldAcct.rowid
-		}
-	}
-
-	au.accountsMu.RLock()
-	for addr := range addressesNeeded {
-		if _, ok := addressesResolved[addr]; !ok {
-			if pad, has := au.baseAccounts.read(addr); has {
-				addressesResolved[pad.addr] = pad.rowid
-			}
-		}
-	}
-	au.accountsMu.RUnlock()
-
-	err = dcc.compactResourcesDeltas.resourcesLoadOld(tx, addressesResolved)
-=======
 	knownAddresses := make(map[basics.Address]int64)
 	for _, delta := range dcc.compactAccountDeltas.deltas {
 		knownAddresses[delta.oldAcct.addr] = delta.oldAcct.rowid
 	}
 
 	err = dcc.compactResourcesDeltas.resourcesLoadOld(tx, knownAddresses)
->>>>>>> e2907592
 	if err != nil {
 		return err
 	}
