--- conflicted
+++ resolved
@@ -1239,12 +1239,9 @@
 		var details struct{}
 		au.log.Metrics(telemetryspec.Accounts, dcc.stats, details)
 	}
-<<<<<<< HEAD
-=======
 }
 
 func (au *accountUpdates) postCommitUnlocked(ctx context.Context, dcc *deferredCommitContext) {
->>>>>>> 8a335bb2
 }
 
 // compactCreatableDeltas takes an array of creatables map deltas ( one array entry per round ), and compact the array into a single
