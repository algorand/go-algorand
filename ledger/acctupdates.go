--- conflicted
+++ resolved
@@ -1737,30 +1737,15 @@
 	dcc.isCatchpointRound = au.isCatchpointRound(offset, dbRound, lookback)
 
 	// create a copy of the deltas, round totals and protos for the range we're going to flush.
-<<<<<<< HEAD
-	deltas := make([]ledgercore.AccountDeltas, offset, offset)
-	creatableDeltas := make([]map[basics.CreatableIndex]ledgercore.ModifiedCreatable, offset, offset)
-	roundTotals := au.roundTotals[offset]
-	copy(deltas, au.deltas[:offset])
-	copy(creatableDeltas, au.creatableDeltas[:offset])
-=======
 	dcc.deltas = make([]ledgercore.AccountDeltas, offset)
 	creatableDeltas := make([]map[basics.CreatableIndex]ledgercore.ModifiedCreatable, offset)
-	dcc.roundTotals = make([]ledgercore.AccountTotals, offset+1)
+	dcc.roundTotals = au.roundTotals[offset]
 	copy(dcc.deltas, au.deltas[:offset])
 	copy(creatableDeltas, au.creatableDeltas[:offset])
-	copy(dcc.roundTotals, au.roundTotals[:offset+1])
->>>>>>> 507eb533
 
 	// verify version correctness : all the entries in the au.versions[1:offset+1] should have the *same* version, and the committedUpTo should be enforcing that.
 	if au.versions[1] != au.versions[offset] {
 		au.accountsMu.RUnlock()
-<<<<<<< HEAD
-		au.log.Errorf("attempted to commit series of rounds with non-uniform consensus versions")
-		return
-	}
-=======
->>>>>>> 507eb533
 
 		// in scheduleCommit, we expect that this function to update the catchpointWriting when
 		// it's on a catchpoint round and it's an archival ledger. Doing this in a deferred function
@@ -1847,17 +1832,10 @@
 		dcc.stats.OldAccountPreloadDuration = time.Duration(time.Now().UnixNano()) - dcc.stats.OldAccountPreloadDuration
 	}
 
-<<<<<<< HEAD
-		err = accountsPutTotals(tx, roundTotals, false)
-		if err != nil {
-			return err
-		}
-=======
-	err = totalsNewRounds(tx, dcc.deltas[:offset], dcc.compactAccountDeltas, dcc.roundTotals[1:offset+1], config.Consensus[dcc.roundConsensusVersion])
+	err = accountsPutTotals(tx, dcc.roundTotals, false)
 	if err != nil {
 		return err
 	}
->>>>>>> 507eb533
 
 	if dcc.updateStats {
 		dcc.stats.MerkleTrieUpdateDuration = time.Duration(time.Now().UnixNano())
@@ -1906,10 +1884,6 @@
 		dcc.stats.DatabaseCommitDuration = time.Duration(time.Now().UnixNano()) - spentDuration
 	}
 
-<<<<<<< HEAD
-	if isCatchpointRound {
-		catchpointLabel, err = au.accountsCreateCatchpointLabel(dbRound+basics.Round(offset)+lookback, roundTotals, committedRoundDigest, trieBalancesHash)
-=======
 	offset := dcc.offset
 	dbRound := dcc.oldBase
 	lookback := dcc.lookback
@@ -1918,8 +1892,7 @@
 	var catchpointLabel string
 	var err error
 	if dcc.isCatchpointRound {
-		catchpointLabel, err = au.accountsCreateCatchpointLabel(dbRound+basics.Round(offset)+lookback, dcc.roundTotals[offset], dcc.committedRoundDigest, dcc.trieBalancesHash)
->>>>>>> 507eb533
+		catchpointLabel, err = au.accountsCreateCatchpointLabel(dbRound+basics.Round(offset)+lookback, dcc.roundTotals, dcc.committedRoundDigest, dcc.trieBalancesHash)
 		if err != nil {
 			au.log.Warnf("commitRound : unable to create a catchpoint label: %v", err)
 		}
