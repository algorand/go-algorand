// Copyright (C) 2019-2024 Algorand, Inc.
// This file is part of go-algorand
//
// go-algorand is free software: you can redistribute it and/or modify
// it under the terms of the GNU Affero General Public License as
// published by the Free Software Foundation, either version 3 of the
// License, or (at your option) any later version.
//
// go-algorand is distributed in the hope that it will be useful,
// but WITHOUT ANY WARRANTY; without even the implied warranty of
// MERCHANTABILITY or FITNESS FOR A PARTICULAR PURPOSE.  See the
// GNU Affero General Public License for more details.
//
// You should have received a copy of the GNU Affero General Public License
// along with go-algorand.  If not, see <https://www.gnu.org/licenses/>.

package ledger

import (
	"context"
	"errors"
	"fmt"
	"io"
	"sort"
	"strings"
	"sync"
	"time"

	"github.com/algorand/go-deadlock"

	"github.com/algorand/go-algorand/config"
	"github.com/algorand/go-algorand/data/basics"
	"github.com/algorand/go-algorand/data/bookkeeping"
	"github.com/algorand/go-algorand/ledger/ledgercore"
	"github.com/algorand/go-algorand/ledger/store/trackerdb"
	"github.com/algorand/go-algorand/logging"
	"github.com/algorand/go-algorand/logging/telemetryspec"
	"github.com/algorand/go-algorand/protocol"
	"github.com/algorand/go-algorand/util/metrics"
)

const (
	// balancesFlushInterval defines how frequently we want to flush our balances to disk.
	balancesFlushInterval = 5 * time.Second
	// pendingDeltasFlushThreshold is the deltas count threshold above we flush the pending balances regardless of the flush interval.
	pendingDeltasFlushThreshold = 128
)

// baseAccountsPendingAccountsBufferSize defines the size of the base account pending accounts buffer size.
// At the beginning of a new round, the entries from this buffer are being flushed into the base accounts map.
const baseAccountsPendingAccountsBufferSize = 100000

// baseAccountsPendingAccountsWarnThreshold defines the threshold at which the lruAccounts would generate a warning
// after we've surpassed a given pending account size. The warning is being generated when the pending accounts data
// is being flushed into the main base account cache.
const baseAccountsPendingAccountsWarnThreshold = 85000

// baseResourcesPendingAccountsBufferSize defines the size of the base resources pending accounts buffer size.
// At the beginning of a new round, the entries from this buffer are being flushed into the base resources map.
const baseResourcesPendingAccountsBufferSize = 10000

// baseResourcesPendingAccountsWarnThreshold defines the threshold at which the lruResources would generate a warning
// after we've surpassed a given pending account resources size. The warning is being generated when the pending accounts data
// is being flushed into the main base resources cache.
const baseResourcesPendingAccountsWarnThreshold = 8500

// baseKVPendingBufferSize defines the size of the base KVs pending buffer size.
// At the beginning of a new round, the entries from this buffer are being flushed into the base KVs map.
const baseKVPendingBufferSize = 5000

// baseKVPendingWarnThreshold defines the threshold at which the lruKV would generate a warning
// after we've surpassed a given pending kv size. The warning is being generated when the pending kv data
// is being flushed into the main base kv cache.
const baseKVPendingWarnThreshold = 4250

// initializeCachesReadaheadBlocksStream defines how many block we're going to attempt to queue for the
// initializeCaches method before it can process and store the account changes to disk.
const initializeCachesReadaheadBlocksStream = 4

// initializeCachesRoundFlushInterval defines the number of rounds between every to consecutive
// attempts to flush the memory account data to disk. Setting this value too high would increase
// memory utilization. Setting this too low, would increase disk i/o.
const initializeCachesRoundFlushInterval = 1000

// initializingAccountCachesMessageTimeout controls the amount of time passes before we
// log "initializingAccount initializing.." message to the log file. This is primarily for
// nodes with slower disk access, where a feedback that the node is functioning correctly is needed.
const initializingAccountCachesMessageTimeout = 3 * time.Second

// accountsUpdatePerRoundHighWatermark is the warning watermark for updating accounts data that takes
// longer than expected. We set it up here for one second per round, so that if we're bulk updating
// four rounds, we would allow up to 4 seconds. This becomes important when supporting balances recovery
// where we end up batching up to 1000 rounds in a single update.
const accountsUpdatePerRoundHighWatermark = 1 * time.Second

// forceCatchpointFileGenerationTrackingMode defines the CatchpointTracking mode that would be used to
// force a node to generate catchpoint files.
const forceCatchpointFileGenerationTrackingMode = 99

// A modifiedAccount represents an account that has been modified since
// the persistent state stored in the account DB (i.e., in the range of
// rounds covered by the accountUpdates tracker).
type modifiedAccount struct {
	// data stores the most recent ledgercore.AccountData for this modified
	// account.
	data ledgercore.AccountData

	// ndelta keeps track of how many times this account appears in
	// accountUpdates.deltas.  This is used to evict modifiedAccount
	// entries when all changes to an account have been reflected in
	// the account DB, and no outstanding modifications remain.
	ndeltas int
}

// accountCreatable is used as a map key.
type accountCreatable struct {
	address basics.Address
	index   basics.CreatableIndex
}

//msgp:ignore modifiedResource
type modifiedResource struct {
	// resource stores concrete information about this particular resource
	resource ledgercore.AccountResource

	// ndelta keeps track of how many times this resource appears in
	// accountUpdates.deltas.  This is used to evict modifiedResource
	// entries when all changes to an account have been reflected in
	// the account DB, and no outstanding modifications remain.
	ndeltas int
}

// A modifiedKvValue represents a kv store change since the persistent state
// stored in the DB (i.e., in the range of rounds covered by the accountUpdates
// tracker).
type modifiedKvValue struct {
	// data stores the most recent value (nil == deleted)
	data []byte

	// oldData stores the previous vlaue (nil == didn't exist)
	oldData []byte

	// ndelta keeps track of how many times the key for this value appears in
	// accountUpdates.deltas.  This is used to evict modifiedValue entries when
	// all changes to a key have been reflected in the kv table, and no
	// outstanding modifications remain.
	ndeltas int
}

type accountUpdates struct {
	// Connection to the database.
	dbs trackerdb.Store

	// Optimized reader for fast accounts DB lookups.
	accountsq trackerdb.AccountsReader

	// cachedDBRound is always exactly tracker DB round (and therefore, accountsRound()),
	// cached to use in lookup functions
	cachedDBRound basics.Round

	// deltas stores updates for every round after dbRound.
	deltas []ledgercore.StateDelta

	// accounts stores the most recent account state for every
	// address that appears in deltas.
	accounts map[basics.Address]modifiedAccount

	// resources stored the most recent resource state for every
	// address&resource that appears in deltas.
	resources resourcesUpdates

	// kvStore has the most recent kv pairs for every write/del that appears in
	// deltas.
	kvStore map[string]modifiedKvValue

	// creatables stores the most recent state for every creatable that
	// appears in creatableDeltas
	creatables map[basics.CreatableIndex]ledgercore.ModifiedCreatable

	// versions stores consensus version dbRound and every
	// round after it; i.e., versions is one longer than deltas.
	versions []protocol.ConsensusVersion

	// totals stores the totals for dbRound and every round after it;
	// i.e., totals is one longer than deltas.
	roundTotals []ledgercore.AccountTotals

	// log copied from ledger
	log logging.Logger

	// ledger is the source ledger, which is used to synchronize
	// the rounds at which we need to flush the balances to disk
	// in favor of the catchpoint to be generated.
	ledger ledgerForTracker

	// deltasAccum stores the accumulated deltas for every round starting dbRound-1.
	deltasAccum []int

	// accountsMu is the synchronization mutex for accessing the various non-static variables.
	accountsMu deadlock.RWMutex

	// accountsReadCond used to synchronize read access to the internal data structures.
	accountsReadCond *sync.Cond

	// baseAccounts stores the most recently used accounts, at exactly dbRound
	baseAccounts lruAccounts

	// baseResources stores the most recently used resources, at exactly dbRound
	baseResources lruResources

	// baseKVs stores the most recently used KV, at exactly dbRound
	baseKVs lruKV

	// logAccountUpdatesMetrics is a flag for enable/disable metrics logging
	logAccountUpdatesMetrics bool

	// logAccountUpdatesInterval sets a time interval for metrics logging
	logAccountUpdatesInterval time.Duration

	// lastMetricsLogTime is the time when the previous metrics logging occurred
	lastMetricsLogTime time.Time

	// maxAcctLookback sets the minimim deltas size to keep in memory
	acctLookback uint64

	// disableCache (de)activates the LRU cache use in accountUpdates
	disableCache bool
}

// RoundOffsetError is an error for when requested round is behind earliest stored db entry
type RoundOffsetError struct {
	round   basics.Round
	dbRound basics.Round
}

func (e *RoundOffsetError) Error() string {
	return fmt.Sprintf("round %d before dbRound %d", e.round, e.dbRound)
}

// StaleDatabaseRoundError is generated when we detect that the database round is behind the accountUpdates in-memory dbRound. This
// should never happen, since we update the database first, and only upon a successful update we update the in-memory dbRound.
type StaleDatabaseRoundError struct {
	memoryRound   basics.Round
	databaseRound basics.Round
}

func (e *StaleDatabaseRoundError) Error() string {
	return fmt.Sprintf("database round %d is behind in-memory round %d", e.databaseRound, e.memoryRound)
}

// MismatchingDatabaseRoundError is generated when we detect that the database round is different than the accountUpdates in-memory dbRound. This
// could happen normally when the database and the in-memory dbRound aren't synchronized. However, when we work in non-sync mode, we expect the database to be
// always synchronized with the in-memory data. When that condition is violated, this error is generated.
type MismatchingDatabaseRoundError struct {
	memoryRound   basics.Round
	databaseRound basics.Round
}

func (e *MismatchingDatabaseRoundError) Error() string {
	return fmt.Sprintf("database round %d mismatching in-memory round %d", e.databaseRound, e.memoryRound)
}

// ErrLookupLatestResources is returned if there is an error retrieving an account along with its resources.
var ErrLookupLatestResources = errors.New("couldn't find latest resources")

//msgp:ignore resourcesUpdates
type resourcesUpdates map[accountCreatable]modifiedResource

func (r resourcesUpdates) set(ac accountCreatable, m modifiedResource) { r[ac] = m }

func (r resourcesUpdates) get(ac accountCreatable) (m modifiedResource, ok bool) {
	m, ok = r[ac]
	return
}

func (r resourcesUpdates) getForAddress(addr basics.Address) map[basics.CreatableIndex]modifiedResource {
	res := make(map[basics.CreatableIndex]modifiedResource)

	for k, v := range r {
		if k.address == addr {
			res[k.index] = v
		}
	}

	return res
}

// initialize initializes the accountUpdates structure
func (au *accountUpdates) initialize(cfg config.Local) {
	au.accountsReadCond = sync.NewCond(au.accountsMu.RLocker())

	au.acctLookback = cfg.MaxAcctLookback

	// log metrics
	au.logAccountUpdatesMetrics = cfg.EnableAccountUpdatesStats
	au.logAccountUpdatesInterval = cfg.AccountUpdatesStatsInterval

	au.disableCache = cfg.DisableLedgerLRUCache
}

// loadFromDisk is the 2nd level initialization, and is required before the accountUpdates becomes functional
// The close function is expected to be call in pair with loadFromDisk
func (au *accountUpdates) loadFromDisk(l ledgerForTracker, lastBalancesRound basics.Round) error {
	au.accountsMu.Lock()
	defer au.accountsMu.Unlock()

	au.cachedDBRound = lastBalancesRound
	err := au.initializeFromDisk(l, lastBalancesRound)
	if err != nil {
		return err
	}
	return nil
}

// close closes the accountUpdates, waiting for all the child go-routine to complete
func (au *accountUpdates) close() {
	if au.accountsq != nil {
		au.accountsq.Close()
		au.accountsq = nil
	}
	au.baseAccounts.prune(0)
	au.baseResources.prune(0)
	au.baseKVs.prune(0)
}

// flushCaches flushes any pending data in caches so that it is fully available during future lookups.
func (au *accountUpdates) flushCaches() {
	t0 := time.Now()
	ledgerAccountsMuLockCount.Inc(nil)
	au.accountsMu.Lock()

	au.baseAccounts.flushPendingWrites()
	au.baseResources.flushPendingWrites()
	au.baseKVs.flushPendingWrites()

	au.accountsMu.Unlock()
	ledgerAccountsMuLockMicros.AddMicrosecondsSince(t0, nil)
}

func (au *accountUpdates) LookupResource(rnd basics.Round, addr basics.Address, aidx basics.CreatableIndex, ctype basics.CreatableType) (ledgercore.AccountResource, basics.Round, error) {
	return au.lookupResource(rnd, addr, aidx, ctype, true /* take lock */)
}

func (au *accountUpdates) LookupAssetResources(addr basics.Address, assetIDGT basics.AssetIndex, limit uint64) ([]ledgercore.AssetResourceWithIDs, basics.Round, error) {
	return au.lookupAssetResources(addr, assetIDGT, limit)
}

func (au *accountUpdates) LookupKv(rnd basics.Round, key string) ([]byte, error) {
	return au.lookupKv(rnd, key, true /* take lock */)
}

func (au *accountUpdates) lookupKv(rnd basics.Round, key string, synchronized bool) ([]byte, error) {
	needUnlock := false
	if synchronized {
		au.accountsMu.RLock()
		needUnlock = true
	}
	defer func() {
		if needUnlock {
			au.accountsMu.RUnlock()
		}
	}()

	// TODO: This loop and round handling is copied from other routines like
	// lookupResource. I believe that it is overly cautious, as it always reruns
	// the lookup if the DB round does not match the expected round. However, as
	// long as the db round has not advanced too far (greater than `rnd`), I
	// believe it would be valid to use. In the interest of minimizing changes,
	// I'm not doing that now.

	for {
		currentDbRound := au.cachedDBRound
		currentDeltaLen := len(au.deltas)
		offset, err := au.roundOffset(rnd)
		if err != nil {
			return nil, err
		}

		// check if we have this key in `kvStore`, as that means the change we
		// care about is in kvDeltas (and maybe just kvStore itself)
		mval, indeltas := au.kvStore[key]
		if indeltas {
			// Check if this is the most recent round, in which case, we can
			// use a cache of the most recent kvStore state
			if offset == uint64(len(au.deltas)) {
				return mval.data, nil
			}

			// the key is in the deltas, but we don't know if it appears in the
			// delta range of [0..offset-1], so we'll need to check. Walk deltas
			// backwards so later updates take priority.
			for offset > 0 {
				offset--
				mval, ok := au.deltas[offset].KvMods[key]
				if ok {
					return mval.Data, nil
				}
			}
		} else {
			// we know that the key is not in kvDeltas - so there is no point in scanning it.
			// we've going to fall back to search in the database, but before doing so, we should
			// update the rnd so that it would point to the end of the known delta range.
			// ( that would give us the best validity range )
			rnd = currentDbRound + basics.Round(currentDeltaLen)
		}

		// check the baseKV cache
		if pbd, has := au.baseKVs.read(key); has {
			// we don't technically need this, since it's already in the baseKV, however, writing this over
			// would ensure that we promote this field.
			au.baseKVs.writePending(pbd, key)
			return pbd.Value, nil
		}

		if synchronized {
			au.accountsMu.RUnlock()
			needUnlock = false
		}

		// No updates of this account in kvDeltas; use on-disk DB.  The check in
		// roundOffset() made sure the round is exactly the one present in the
		// on-disk DB.

		persistedData, err := au.accountsq.LookupKeyValue(key)
		if err != nil {
			return nil, err
		}

		if persistedData.Round == currentDbRound {
			// if we read actual data return it. This includes deleted values
			// where persistedData.value == nil to avoid unnecessary db lookups
			// for deleted KVs.
			au.baseKVs.writePending(persistedData, key)
			return persistedData.Value, nil
		}

		// The db round is unexpected...
		if synchronized {
			if persistedData.Round < currentDbRound {
				// Somehow the db is LOWER than it should be.
				au.log.Errorf("accountUpdates.lookupKvPair: database round %d is behind in-memory round %d", persistedData.Round, currentDbRound)
				return nil, &StaleDatabaseRoundError{databaseRound: persistedData.Round, memoryRound: currentDbRound}
			}
			// The db is higher, so a write must have happened.  Try again.
			au.accountsMu.RLock()
			needUnlock = true
			// WHY BOTH - seems the goal is just to wait until the au is aware of progress. au.cachedDBRound should be enough?
			for currentDbRound >= au.cachedDBRound && currentDeltaLen == len(au.deltas) {
				au.accountsReadCond.Wait()
			}
		} else {
			// in non-sync mode, we don't wait since we already assume that we're synchronized.
			au.log.Errorf("accountUpdates.lookupKvPair: database round %d mismatching in-memory round %d", persistedData.Round, currentDbRound)
			return nil, &MismatchingDatabaseRoundError{databaseRound: persistedData.Round, memoryRound: currentDbRound}
		}

	}
}

func (au *accountUpdates) LookupKeysByPrefix(round basics.Round, keyPrefix string, maxKeyNum uint64) ([]string, error) {
	return au.lookupKeysByPrefix(round, keyPrefix, maxKeyNum, true /* take lock */)
}

func (au *accountUpdates) lookupKeysByPrefix(round basics.Round, keyPrefix string, maxKeyNum uint64, synchronized bool) (resultKeys []string, err error) {
	var results map[string]bool
	// keep track of the number of result key with value
	var resultCount uint64

	needUnlock := false
	if synchronized {
		au.accountsMu.RLock()
		needUnlock = true
	}
	defer func() {
		if needUnlock {
			au.accountsMu.RUnlock()
		}
		// preparation of result happens in deferring function
		// prepare result only when err != nil
		if err == nil {
			resultKeys = make([]string, 0, resultCount)
			for resKey, present := range results {
				if present {
					resultKeys = append(resultKeys, resKey)
				}
			}
		}
	}()

	// TODO: This loop and round handling is copied from other routines like
	// lookupResource. I believe that it is overly cautious, as it always reruns
	// the lookup if the DB round does not match the expected round. However, as
	// long as the db round has not advanced too far (greater than `rnd`), I
	// believe it would be valid to use. In the interest of minimizing changes,
	// I'm not doing that now.

	for {
		currentDBRound := au.cachedDBRound
		currentDeltaLen := len(au.deltas)
		offset, rndErr := au.roundOffset(round)
		if rndErr != nil {
			return nil, rndErr
		}

		// reset `results` to be empty each iteration
		// if db round does not match the round number returned from DB query, start over again
		// NOTE: `results` is maintained as we walk backwards from the latest round, to DB
		// IT IS NOT SIMPLY A SET STORING KEY NAMES!
		// - if the boolean for the key is true: we consider the key is still valid in later round
		// - otherwise, we consider that the key is deleted in later round, and we will not return it as part of result
		// Thus: `resultCount` keeps track of how many VALID keys in the `results`
		// DO NOT TRY `len(results)` TO SEE NUMBER OF VALID KEYS!
		results = map[string]bool{}
		resultCount = 0

		for offset > 0 {
			offset--
			for keyInRound, mv := range au.deltas[offset].KvMods {
				if !strings.HasPrefix(keyInRound, keyPrefix) {
					continue
				}
				// whether it is set or deleted in later round, if such modification exists in later round
				// we just ignore the earlier insert
				if _, ok := results[keyInRound]; ok {
					continue
				}
				if mv.Data == nil {
					results[keyInRound] = false
				} else {
					// set such key to be valid with value
					results[keyInRound] = true
					resultCount++
					// check if the size of `results` reaches `maxKeyNum`
					// if so just return the list of keys
					if resultCount == maxKeyNum {
						return
					}
				}
			}
		}

		round = currentDBRound + basics.Round(currentDeltaLen)

		// after this line, we should dig into DB I guess
		// OTHER LOOKUPS USE "base" caches here.
		if synchronized {
			au.accountsMu.RUnlock()
			needUnlock = false
		}

		// NOTE: the kv cache isn't used here because the data structure doesn't support range
		// queries. It may be preferable to increase the SQLite cache size if these reads become
		// too slow.

		// Finishing searching updates of this account in kvDeltas, keep going: use on-disk DB
		// to find the rest matching keys in DB.
		dbRound, dbErr := au.accountsq.LookupKeysByPrefix(keyPrefix, maxKeyNum, results, resultCount)
		if dbErr != nil {
			return nil, dbErr
		}
		if dbRound == currentDBRound {
			return
		}

		// The DB round is unexpected... '_>'?
		if synchronized {
			if dbRound < currentDBRound {
				// does not make sense if DB round is earlier than it should be
				au.log.Errorf("accountUpdates.lookupKvPair: database round %d is behind in-memory round %d", dbRound, currentDBRound)
				err = &StaleDatabaseRoundError{databaseRound: dbRound, memoryRound: currentDBRound}
				return
			}
			// The DB round is higher than expected, so a write-into-DB must have happened. Start over again.
			au.accountsMu.RLock()
			needUnlock = true
			// WHY BOTH - seems the goal is just to wait until the au is aware of progress. au.cachedDBRound should be enough?
			for currentDBRound >= au.cachedDBRound && currentDeltaLen == len(au.deltas) {
				au.accountsReadCond.Wait()
			}
		} else {
			au.log.Errorf("accountUpdates.lookupKvPair: database round %d mismatching in-memory round %d", dbRound, currentDBRound)
			err = &MismatchingDatabaseRoundError{databaseRound: dbRound, memoryRound: currentDBRound}
			return
		}
	}
}

// LookupWithoutRewards returns the account data for a given address at a given round.
func (au *accountUpdates) LookupWithoutRewards(rnd basics.Round, addr basics.Address) (data ledgercore.AccountData, validThrough basics.Round, err error) {
	data, validThrough, _, _, err = au.lookupWithoutRewards(rnd, addr, true /* take lock*/)
	return
}

// GetCreatorForRound returns the creator for a given asset/app index at a given round
func (au *accountUpdates) GetCreatorForRound(rnd basics.Round, cidx basics.CreatableIndex, ctype basics.CreatableType) (creator basics.Address, ok bool, err error) {
	return au.getCreatorForRound(rnd, cidx, ctype, true /* take the lock */)
}

// committedUpTo implements the ledgerTracker interface for accountUpdates.
// The method informs the tracker that committedRound and all it's previous rounds have
// been committed to the block database. The method returns what is the oldest round
// number that can be removed from the blocks database as well as the lookback that this
// tracker maintains.
func (au *accountUpdates) committedUpTo(committedRound basics.Round) (retRound, lookback basics.Round) {
	au.accountsMu.RLock()
	defer au.accountsMu.RUnlock()

	retRound = basics.Round(0)
	lookback = basics.Round(au.acctLookback)
	if committedRound < lookback {
		return
	}

	retRound = au.cachedDBRound
	return
}

// produceCommittingTask enqueues committing the balances for round committedRound-lookback.
// The deferred committing is done so that we could calculate the historical balances lookback rounds back.
// Since we don't want to hold off the tracker's mutex for too long, we'll defer the database persistence of this
// operation to a syncer goroutine. The one caveat is that when storing a catchpoint round, we would want to
// wait until the catchpoint creation is done, so that the persistence of the catchpoint file would have an
// uninterrupted view of the balances at a given point of time.
func (au *accountUpdates) produceCommittingTask(committedRound basics.Round, dbRound basics.Round, dcr *deferredCommitRange) *deferredCommitRange {
	var offset uint64
	au.accountsMu.RLock()
	defer au.accountsMu.RUnlock()

	if committedRound < dcr.lookback {
		return nil
	}

	newBase := committedRound - dcr.lookback
	if newBase <= dbRound {
		// Already forgotten
		return nil
	}

	if newBase > dbRound+basics.Round(len(au.deltas)) {
		au.log.Panicf("produceCommittingTask: block %d too far in the future, lookback %d, dbRound %d (cached %d), deltas %d", committedRound, dcr.lookback, dbRound, au.cachedDBRound, len(au.deltas))
	}

	offset = uint64(newBase - dbRound)

	offset = au.consecutiveVersion(offset)

	// calculate the number of pending deltas
	dcr.pendingDeltas = au.deltasAccum[offset] - au.deltasAccum[0]

	proto := config.Consensus[au.versions[offset]]
	dcr.catchpointLookback = proto.CatchpointLookback
	if dcr.catchpointLookback == 0 {
		dcr.catchpointLookback = proto.MaxBalLookback
	}

	// submit committing task only if offset is non-zero in addition to
	// 1) no pending catchpoint writes
	// 2) batching requirements meet or catchpoint round
	dcr.oldBase = dbRound
	dcr.offset = offset
	return dcr
}

func (au *accountUpdates) consecutiveVersion(offset uint64) uint64 {
	// check if this update chunk spans across multiple consensus versions. If so, break it so that each update would tackle only a single
	// consensus version.
	if au.versions[1] != au.versions[offset] {
		// find the tip point.
		tipPoint := sort.Search(int(offset), func(i int) bool {
			// we're going to search here for version inequality, with the assumption that consensus versions won't repeat.
			// that allow us to support [ver1, ver1, ..., ver2, ver2, ..., ver3, ver3] but not [ver1, ver1, ..., ver2, ver2, ..., ver1, ver3].
			return au.versions[1] != au.versions[1+i]
		})
		// no need to handle the case of "no found", or tipPoint==int(offset), since we already know that it's there.
		offset = uint64(tipPoint)
	}
	return offset
}

// newBlock is the accountUpdates implementation of the ledgerTracker interface. This is the "external" facing function
// which invokes the internal implementation after taking the lock.
func (au *accountUpdates) newBlock(blk bookkeeping.Block, delta ledgercore.StateDelta) {
	t0 := time.Now()
	ledgerAccountsMuLockCount.Inc(nil)
	au.accountsMu.Lock()
	au.newBlockImpl(blk, delta)
	au.accountsMu.Unlock()
	ledgerAccountsMuLockMicros.AddMicrosecondsSince(t0, nil)
	au.accountsReadCond.Broadcast()
}

// LatestTotals returns the totals of all accounts for the most recent round, as well as the round number
func (au *accountUpdates) LatestTotals() (basics.Round, ledgercore.AccountTotals, error) {
	au.accountsMu.RLock()
	defer au.accountsMu.RUnlock()
	return au.latestTotalsImpl()
}

// Totals returns the totals of all accounts for the given round
func (au *accountUpdates) Totals(rnd basics.Round) (ledgercore.AccountTotals, error) {
	au.accountsMu.RLock()
	defer au.accountsMu.RUnlock()
	return au.totalsImpl(rnd)
}

// ReadCloseSizer interface implements the standard io.Reader and io.Closer as well
// as supporting the Size() function that let the caller know what the size of the stream would be (in bytes).
type ReadCloseSizer interface {
	io.ReadCloser
	Size() (int64, error)
}

// readCloseSizer is an instance of the ReadCloseSizer interface
type readCloseSizer struct {
	io.ReadCloser
	size int64
}

// Size returns the length of the associated stream.
func (r *readCloseSizer) Size() (int64, error) {
	if r.size < 0 {
		return 0, fmt.Errorf("unknown stream size")
	}
	return r.size, nil
}

// functions below this line are all internal functions

// latestTotalsImpl returns the totals of all accounts for the most recent round, as well as the round number
func (au *accountUpdates) latestTotalsImpl() (basics.Round, ledgercore.AccountTotals, error) {
	offset := len(au.deltas)
	rnd := au.cachedDBRound + basics.Round(len(au.deltas))
	return rnd, au.roundTotals[offset], nil
}

// totalsImpl returns the totals of all accounts for the given round
func (au *accountUpdates) totalsImpl(rnd basics.Round) (ledgercore.AccountTotals, error) {
	offset, err := au.roundOffset(rnd)
	if err != nil {
		return ledgercore.AccountTotals{}, err
	}
	return au.roundTotals[offset], nil
}

// initializeFromDisk performs the atomic operation of loading the accounts data information from disk
// and preparing the accountUpdates for operation.
func (au *accountUpdates) initializeFromDisk(l ledgerForTracker, lastBalancesRound basics.Round) error {
	au.dbs = l.trackerDB()
	au.log = l.trackerLog()
	au.ledger = l

	start := time.Now()
	ledgerAccountsinitCount.Inc(nil)
	err := au.dbs.Snapshot(func(ctx context.Context, tx trackerdb.SnapshotScope) error {
		ar, err0 := tx.MakeAccountsReader()
		if err0 != nil {
			return err0
		}

		totals, err0 := ar.AccountsTotals(ctx, false)
		if err0 != nil {
			return err0
		}

		au.roundTotals = []ledgercore.AccountTotals{totals}
		return nil
	})

	ledgerAccountsinitMicros.AddMicrosecondsSince(start, nil)
	if err != nil {
		return err
	}

	au.accountsq, err = au.dbs.MakeAccountsOptimizedReader()
	if err != nil {
		return err
	}

	hdr, err := l.BlockHdr(lastBalancesRound)
	if err != nil {
		return err
	}

	au.versions = []protocol.ConsensusVersion{hdr.CurrentProtocol}
	au.deltas = nil
	au.accounts = make(map[basics.Address]modifiedAccount)
	au.resources = make(resourcesUpdates)
	au.kvStore = make(map[string]modifiedKvValue)
	au.creatables = make(map[basics.CreatableIndex]ledgercore.ModifiedCreatable)
	au.deltasAccum = []int{0}

	if !au.disableCache {
		au.baseAccounts.init(au.log, baseAccountsPendingAccountsBufferSize, baseAccountsPendingAccountsWarnThreshold)
		au.baseResources.init(au.log, baseResourcesPendingAccountsBufferSize, baseResourcesPendingAccountsWarnThreshold)
		au.baseKVs.init(au.log, baseKVPendingBufferSize, baseKVPendingWarnThreshold)
	} else {
		au.baseAccounts.init(au.log, 0, 1)
		au.baseResources.init(au.log, 0, 1)
		au.baseKVs.init(au.log, 0, 1)
	}
	return nil
}

// newBlockImpl is the accountUpdates implementation of the ledgerTracker interface. This is the "internal" facing function
// which assumes that no lock need to be taken.
func (au *accountUpdates) newBlockImpl(blk bookkeeping.Block, delta ledgercore.StateDelta) {
	rnd := blk.Round()

	if rnd <= au.latest() {
		// Duplicate, ignore.
		return
	}

	if rnd != au.latest()+1 {
		au.log.Panicf("accountUpdates: newBlockImpl %d too far in the future, dbRound %d, deltas %d", rnd, au.cachedDBRound, len(au.deltas))
	}
	au.deltas = append(au.deltas, delta)
	au.versions = append(au.versions, blk.CurrentProtocol)
	au.deltasAccum = append(au.deltasAccum, delta.Accts.Len()+au.deltasAccum[len(au.deltasAccum)-1])

	au.baseAccounts.flushPendingWrites()
	au.baseResources.flushPendingWrites()
	au.baseKVs.flushPendingWrites()

	for i := 0; i < delta.Accts.Len(); i++ {
		addr, data := delta.Accts.GetByIdx(i)
		macct := au.accounts[addr]
		macct.ndeltas++
		macct.data = data
		au.accounts[addr] = macct
	}
	for _, res := range delta.Accts.GetAllAssetResources() {
		key := accountCreatable{
			address: res.Addr,
			index:   basics.CreatableIndex(res.Aidx),
		}
		mres, _ := au.resources.get(key)
		mres.resource.AssetHolding = res.Holding.Holding
		mres.resource.AssetParams = res.Params.Params
		mres.ndeltas++
		au.resources.set(key, mres)
	}
	for _, res := range delta.Accts.GetAllAppResources() {
		key := accountCreatable{
			address: res.Addr,
			index:   basics.CreatableIndex(res.Aidx),
		}
		mres, _ := au.resources.get(key)
		mres.resource.AppLocalState = res.State.LocalState
		mres.resource.AppParams = res.Params.Params
		mres.ndeltas++
		au.resources.set(key, mres)
	}

	for k, v := range delta.KvMods {
		mvalue := au.kvStore[k]
		mvalue.ndeltas++
		mvalue.data = v.Data
		// leave mvalue.oldData alone
		au.kvStore[k] = mvalue
	}

	for cidx, cdelta := range delta.Creatables {
		mcreat := au.creatables[cidx]
		mcreat.Creator = cdelta.Creator
		mcreat.Created = cdelta.Created
		mcreat.Ctype = cdelta.Ctype
		mcreat.Ndeltas++
		au.creatables[cidx] = mcreat
	}

	au.roundTotals = append(au.roundTotals, delta.Totals)

	// calling prune would drop old entries from the base accounts.
	newBaseAccountSize := (len(au.accounts) + 1) + baseAccountsPendingAccountsBufferSize
	au.baseAccounts.prune(newBaseAccountSize)
	newBaseResourcesSize := (len(au.resources) + 1) + baseResourcesPendingAccountsBufferSize
	au.baseResources.prune(newBaseResourcesSize)
	newBaseKVSize := (len(au.kvStore) + 1) + baseKVPendingBufferSize
	au.baseKVs.prune(newBaseKVSize)
}

// lookupLatest returns the account data for a given address for the latest round.
// The rewards are added to the AccountData before returning.
// Note that the function doesn't update the account with the rewards,
// even while it does return the AccountData which represent the "rewarded" account data.
func (au *accountUpdates) lookupLatest(addr basics.Address) (data basics.AccountData, rnd basics.Round, withoutRewards basics.MicroAlgos, err error) {
	au.accountsMu.RLock()
	needUnlock := true
	defer func() {
		if needUnlock {
			au.accountsMu.RUnlock()
		}
	}()
	var offset uint64
	var rewardsProto config.ConsensusParams
	var rewardsLevel uint64
	var persistedData trackerdb.PersistedAccountData
	var persistedResources []trackerdb.PersistedResourcesData
	var resourceDbRound basics.Round
	withRewards := true

	var foundAccount bool
	var ad ledgercore.AccountData

	var foundResources map[basics.CreatableIndex]basics.Round
	var resourceCount uint64

	addResource := func(cidx basics.CreatableIndex, round basics.Round, res ledgercore.AccountResource) error {
		foundRound, ok := foundResources[cidx]
		if !ok { // first time seeing this cidx
			foundResources[cidx] = round
			if ledgercore.AssignAccountResourceToAccountData(cidx, res, &data) {
				resourceCount++
			}
			return nil
		}
		// is this newer than current "found" rnd for this resource?
		if round > foundRound {
			return fmt.Errorf("error in lookupAllResources, round %v > foundRound %v: %w", round, foundRound, ErrLookupLatestResources)
		}
		// otherwise older than current "found" rnd: ignore, since it's older than what we have
		return nil
	}

	// possibly avoid a trip to the DB for more resources, if we can use totals info
	checkDone := func() bool {
		if foundAccount { // found AccountData
			// no resources
			if ad.TotalAssetParams == 0 && ad.TotalAppParams == 0 &&
				ad.TotalAssets == 0 && ad.TotalAppLocalStates == 0 {
				return true
			}
			// not possible to know how many resources rows to look for: totals conceal possibly overlapping assets/apps
			// but asset params also assume asset holding
			if (ad.TotalAssetParams != 0 && ad.TotalAssets != 0 && ad.TotalAssetParams != ad.TotalAssets) ||
				(ad.TotalAppParams != 0 && ad.TotalAppLocalStates != 0) {
				return false
			}

			// in cases where acct is only a holder of assets/apps, or is just a creator of assets/apps,
			// we can know how many resources rows to look for
			needToFind := uint64(0)
			if ad.TotalAssetParams == 0 { // not a creator of assets
				needToFind += uint64(ad.TotalAssets) // look for N asset holdings
			} else if ad.TotalAssets == 0 { // not a holder of assets
				needToFind += uint64(ad.TotalAssetParams) // look for N asset params
			} else if ad.TotalAssetParams == ad.TotalAssets {
				needToFind += uint64(ad.TotalAssetParams)
			} else {
				return false
			}
			if ad.TotalAppParams == 0 { // not a creator of apps
				needToFind += uint64(ad.TotalAppLocalStates) // look for N AppLocalStates
			} else if ad.TotalAppLocalStates == 0 { // not a user of apps
				needToFind += uint64(ad.TotalAppParams) // look for N AppParams
			} else {
				return false
			}
			return needToFind == resourceCount
		}
		return false
	}

	for {
		currentDbRound := au.cachedDBRound
		currentDeltaLen := len(au.deltas)
		rnd = au.latest()
		offset, err = au.roundOffset(rnd)
		if err != nil {
			return
		}
		// offset should now be len(au.deltas)
		if offset != uint64(len(au.deltas)) {
			return basics.AccountData{}, basics.Round(0), basics.MicroAlgos{}, fmt.Errorf("offset != len(au.deltas): %w", ErrLookupLatestResources)
		}
		ad = ledgercore.AccountData{}
		foundAccount = false
		foundResources = make(map[basics.CreatableIndex]basics.Round)
		resourceCount = 0

		rewardsProto = config.Consensus[au.versions[offset]]
		rewardsLevel = au.roundTotals[offset].RewardsLevel

		// we're testing the withRewards here and setting the defer function only once, and only if withRewards is true.
		// we want to make this defer only after setting the above rewardsProto/rewardsLevel.
		if withRewards {
			defer func() {
				if err == nil {
					ledgercore.AssignAccountData(&data, ad)
					withoutRewards = data.MicroAlgos // record balance before updating rewards
					data = data.WithUpdatedRewards(rewardsProto, rewardsLevel)
				}
			}()
			withRewards = false
		}

		// check if we've had this address modified in the past rounds. ( i.e. if it's in the deltas )
		if macct, has := au.accounts[addr]; has {
			// This is the most recent round, so we can
			// use a cache of the most recent account state.
			ad = macct.data
			foundAccount = true
		} else if pad, inLRU := au.baseAccounts.read(addr); inLRU && pad.Round == currentDbRound {
			// we don't technically need this, since it's already in the baseAccounts, however, writing this over
			// would ensure that we promote this field.
			au.baseAccounts.writePending(pad)
			ad = pad.AccountData.GetLedgerCoreAccountData()
			foundAccount = true
		}

		if checkDone() {
			return
		}

		// check for resources modified in the past rounds, in the deltas
		for cidx, mr := range au.resources.getForAddress(addr) {
			if addErr := addResource(cidx, rnd, mr.resource); addErr != nil {
				return basics.AccountData{}, basics.Round(0), basics.MicroAlgos{}, addErr
			}
		}

		if checkDone() {
			return
		}

		// check the baseResources -
		if prds := au.baseResources.readAll(addr); len(prds) > 0 {
			for _, prd := range prds {
				// we don't technically need this, since it's already in the baseResources, however, writing this over
				// would ensure that we promote this field.
				au.baseResources.writePending(prd, addr)
				if prd.AcctRef != nil {
					if addErr := addResource(prd.Aidx, rnd, prd.AccountResource()); addErr != nil {
						return basics.AccountData{}, basics.Round(0), basics.MicroAlgos{}, addErr
					}
				}
			}
		}
		au.accountsMu.RUnlock()
		needUnlock = false

		if checkDone() {
			return
		}

		// No updates of this account in the in-memory deltas; use on-disk DB.
		// The check in roundOffset() made sure the round is exactly the one
		// present in the on-disk DB.  As an optimization, we avoid creating
		// a separate transaction here, and directly use a prepared SQL query
		// against the database.
		if !foundAccount {
			persistedData, err = au.accountsq.LookupAccount(addr)
			if err != nil {
				return basics.AccountData{}, basics.Round(0), basics.MicroAlgos{}, err
			}
			if persistedData.Round == currentDbRound {
				if persistedData.Ref != nil {
					// if we read actual data return it
					au.baseAccounts.writePending(persistedData)
					ad = persistedData.AccountData.GetLedgerCoreAccountData()
				} else {
					ad = ledgercore.AccountData{}
				}

				foundAccount = true
				if checkDone() {
					return
				}
			}

			if persistedData.Round < currentDbRound {
				au.log.Errorf("accountUpdates.lookupLatest: account database round %d is behind in-memory round %d", persistedData.Round, currentDbRound)
				return basics.AccountData{}, basics.Round(0), basics.MicroAlgos{}, &StaleDatabaseRoundError{databaseRound: persistedData.Round, memoryRound: currentDbRound}
			}
			if persistedData.Round > currentDbRound {
				goto tryAgain
			}
		}

		// Look for resources on disk
		persistedResources, resourceDbRound, err = au.accountsq.LookupAllResources(addr)
		if err != nil {
			return basics.AccountData{}, basics.Round(0), basics.MicroAlgos{}, err
		}
		if resourceDbRound == currentDbRound {
			for _, pd := range persistedResources {
				au.baseResources.writePending(pd, addr)
				if addErr := addResource(pd.Aidx, currentDbRound, pd.AccountResource()); addErr != nil {
					return basics.AccountData{}, basics.Round(0), basics.MicroAlgos{}, addErr
				}
			}
			// We've found all the resources we could find for this address.
			return
		}

		if resourceDbRound < currentDbRound {
			au.log.Errorf("accountUpdates.lookupLatest: resource database round %d is behind in-memory round %d", resourceDbRound, currentDbRound)
			return basics.AccountData{}, basics.Round(0), basics.MicroAlgos{}, &StaleDatabaseRoundError{databaseRound: resourceDbRound, memoryRound: currentDbRound}
		}

	tryAgain:
		au.accountsMu.RLock()
		needUnlock = true
		for currentDbRound >= au.cachedDBRound && currentDeltaLen == len(au.deltas) {
			au.accountsReadCond.Wait()
		}
	}
}

func (au *accountUpdates) lookupResource(rnd basics.Round, addr basics.Address, aidx basics.CreatableIndex, ctype basics.CreatableType, synchronized bool) (data ledgercore.AccountResource, validThrough basics.Round, err error) {
	needUnlock := false
	if synchronized {
		au.accountsMu.RLock()
		needUnlock = true
	}
	defer func() {
		if needUnlock {
			au.accountsMu.RUnlock()
		}
	}()
	var offset uint64
	var persistedData trackerdb.PersistedResourcesData
	for {
		currentDbRound := au.cachedDBRound
		currentDeltaLen := len(au.deltas)
		offset, err = au.roundOffset(rnd)
		if err != nil {
			return
		}

		// check if we've had this address modified in the past rounds. ( i.e. if it's in the deltas )
		macct, indeltas := au.resources.get(accountCreatable{address: addr, index: aidx})
		if indeltas {
			// Check if this is the most recent round, in which case, we can
			// use a cache of the most recent account state.
			if offset == uint64(len(au.deltas)) {
				return macct.resource, rnd, nil
			}
			// the account appears in the deltas, but we don't know if it appears in the
			// delta range of [0..offset-1], so we'll need to check. Walk deltas
			// backwards to ensure that later updates take priority if present.
			for offset > 0 {
				offset--
				r, ok := au.deltas[offset].Accts.GetResource(addr, aidx, ctype)
				if ok {
					// the returned validThrough here is not optimal, but it still correct. We could get a more accurate value by scanning
					// the deltas forward, but this would be time consuming loop, which might not pay off.
					return r, rnd, nil
				}
			}
		} else {
			// we know that the account in not in the deltas - so there is no point in scanning it.
			// we've going to fall back to search in the database, but before doing so, we should
			// update the rnd so that it would point to the end of the known delta range.
			// ( that would give us the best validity range )
			rnd = currentDbRound + basics.Round(currentDeltaLen)
		}

		// check the baseResources -
		if macct, has := au.baseResources.read(addr, aidx); has {
			// we don't technically need this, since it's already in the baseResources, however, writing this over
			// would ensure that we promote this field.
			au.baseResources.writePending(macct, addr)
			return macct.AccountResource(), rnd, nil
		}

		// check baseAccoiunts again to see if it does not exist
		if au.baseResources.readNotFound(addr, aidx) {
			// it seems the account doesnt exist
			return ledgercore.AccountResource{}, rnd, nil
		}

		if synchronized {
			au.accountsMu.RUnlock()
			needUnlock = false
		}
		// No updates of this account in the in-memory deltas; use on-disk DB.
		// The check in roundOffset() made sure the round is exactly the one
		// present in the on-disk DB.  As an optimization, we avoid creating
		// a separate transaction here, and directly use a prepared SQL query
		// against the database.
		persistedData, err = au.accountsq.LookupResources(addr, aidx, ctype)
		if err != nil {
			return ledgercore.AccountResource{}, basics.Round(0), err
		}
		if persistedData.Round == currentDbRound {
			if persistedData.AcctRef != nil {
				// if we read actual data return it
				au.baseResources.writePending(persistedData, addr)
				return persistedData.AccountResource(), rnd, nil
			}
			au.baseResources.writeNotFoundPending(addr, aidx)
			// otherwise return empty
			return ledgercore.AccountResource{}, rnd, nil
		}
		if synchronized {
			if persistedData.Round < currentDbRound {
				au.log.Errorf("accountUpdates.lookupResource: database round %d is behind in-memory round %d", persistedData.Round, currentDbRound)
				return ledgercore.AccountResource{}, basics.Round(0), &StaleDatabaseRoundError{databaseRound: persistedData.Round, memoryRound: currentDbRound}
			}
			au.accountsMu.RLock()
			needUnlock = true
			for currentDbRound >= au.cachedDBRound && currentDeltaLen == len(au.deltas) {
				au.accountsReadCond.Wait()
			}
		} else {
			// in non-sync mode, we don't wait since we already assume that we're synchronized.
			au.log.Errorf("accountUpdates.lookupResource: database round %d mismatching in-memory round %d", persistedData.Round, currentDbRound)
			return ledgercore.AccountResource{}, basics.Round(0), &MismatchingDatabaseRoundError{databaseRound: persistedData.Round, memoryRound: currentDbRound}
		}
	}
}

// lookupAllResources returns all the resources for a given address, solely based on what is persisted to disk. It does not
// take into account any in-memory deltas; the round number returned is the latest round number that is known to the database.
func (au *accountUpdates) lookupAssetResources(addr basics.Address, assetIDGT basics.AssetIndex, limit uint64) (data []ledgercore.AssetResourceWithIDs, validThrough basics.Round, err error) {
	// Look for resources on disk
	persistedResources, resourceDbRound, err0 := au.accountsq.LookupLimitedResources(addr, basics.CreatableIndex(assetIDGT), limit, basics.AssetCreatable)
	if err0 != nil {
		return nil, basics.Round(0), err0
	}

	data = make([]ledgercore.AssetResourceWithIDs, 0, len(persistedResources))
	for _, pd := range persistedResources {
		ah := pd.Data.GetAssetHolding()

		var arwi ledgercore.AssetResourceWithIDs
		if !pd.Creator.IsZero() {
			ap := pd.Data.GetAssetParams()

			arwi = ledgercore.AssetResourceWithIDs{
				AssetID: basics.AssetIndex(pd.Aidx),
				Creator: pd.Creator,

				AssetResource: ledgercore.AssetResource{
					AssetHolding: &ah,
					AssetParams:  &ap,
				},
			}
		} else {
			arwi = ledgercore.AssetResourceWithIDs{
				AssetID: basics.AssetIndex(pd.Aidx),

				AssetResource: ledgercore.AssetResource{
					AssetHolding: &ah,
				},
			}
		}

		data = append(data, arwi)
	}
	// We've found all the resources we could find for this address.
	currentDbRound := resourceDbRound
	// The resourceDbRound will not be set if there are no persisted resources
	if len(data) == 0 {
		au.accountsMu.RLock()
		currentDbRound = au.cachedDBRound
		au.accountsMu.RUnlock()
	}
	return data, currentDbRound, nil
}

func (au *accountUpdates) lookupStateDelta(rnd basics.Round) (ledgercore.StateDelta, error) {
	au.accountsMu.RLock()
	defer au.accountsMu.RUnlock()
	var offset uint64
	var delta ledgercore.StateDelta
	offset, err := au.roundOffset(rnd)
	if err != nil {
		return delta, err
	}
	if offset == 0 {
		err = fmt.Errorf("round %d not in deltas: dbRound %d, deltas %d, offset %d", rnd, au.cachedDBRound, len(au.deltas), offset)
		return delta, err
	}
	delta = au.deltas[offset-1]
	return delta, err
}

// lookupWithoutRewards returns the account data for a given address at a given round.
func (au *accountUpdates) lookupWithoutRewards(rnd basics.Round, addr basics.Address, synchronized bool) (data ledgercore.AccountData, validThrough basics.Round, rewardsVersion protocol.ConsensusVersion, rewardsLevel uint64, err error) {
	needUnlock := false
	if synchronized {
		au.accountsMu.RLock()
		needUnlock = true
	}
	defer func() {
		if needUnlock {
			au.accountsMu.RUnlock()
		}
	}()
	var offset uint64
	var persistedData trackerdb.PersistedAccountData
	for {
		currentDbRound := au.cachedDBRound
		currentDeltaLen := len(au.deltas)
		offset, err = au.roundOffset(rnd)
		if err != nil {
			return
		}

		rewardsVersion = au.versions[offset]
		rewardsLevel = au.roundTotals[offset].RewardsLevel

		// check if we've had this address modified in the past rounds. ( i.e. if it's in the deltas )
		macct, indeltas := au.accounts[addr]
		if indeltas {
			// Check if this is the most recent round, in which case, we can
			// use a cache of the most recent account state.
			if offset == uint64(len(au.deltas)) {
				return macct.data, rnd, rewardsVersion, rewardsLevel, nil
			}
			// the account appears in the deltas, but we don't know if it appears in the
			// delta range of [0..offset-1], so we'll need to check. Walk deltas
			// backwards to ensure that later updates take priority if present.
			for offset > 0 {
				offset--
				d, ok := au.deltas[offset].Accts.GetData(addr)
				if ok {
					// the returned validThrough here is not optimal, but it still correct. We could get a more accurate value by scanning
					// the deltas forward, but this would be time consuming loop, which might not pay off.
					return d, rnd, rewardsVersion, rewardsLevel, nil
				}
			}
		} else {
			// we know that the account in not in the deltas - so there is no point in scanning it.
			// we've going to fall back to search in the database, but before doing so, we should
			// update the rnd so that it would point to the end of the known delta range.
			// ( that would give us the best validity range )
			rnd = currentDbRound + basics.Round(currentDeltaLen)
		}

		// check the baseAccounts -
		if macct, has := au.baseAccounts.read(addr); has {
			// we don't technically need this, since it's already in the baseAccounts, however, writing this over
			// would ensure that we promote this field.
			au.baseAccounts.writePending(macct)
			return macct.AccountData.GetLedgerCoreAccountData(), rnd, rewardsVersion, rewardsLevel, nil
		}

		// check baseAccoiunts again to see if it does not exist
		if au.baseAccounts.readNotFound(addr) {
			// it seems the account doesnt exist
			return ledgercore.AccountData{}, rnd, rewardsVersion, rewardsLevel, nil
		}

		if synchronized {
			au.accountsMu.RUnlock()
			needUnlock = false
		}
		// No updates of this account in the in-memory deltas; use on-disk DB.
		// The check in roundOffset() made sure the round is exactly the one
		// present in the on-disk DB.  As an optimization, we avoid creating
		// a separate transaction here, and directly use a prepared SQL query
		// against the database.
		persistedData, err = au.accountsq.LookupAccount(addr)
		if err != nil {
			return ledgercore.AccountData{}, basics.Round(0), "", 0, err
		}
		if persistedData.Round == currentDbRound {
			if persistedData.Ref != nil {
				// if we read actual data return it
				au.baseAccounts.writePending(persistedData)
				return persistedData.AccountData.GetLedgerCoreAccountData(), rnd, rewardsVersion, rewardsLevel, nil
			}
			au.baseAccounts.writeNotFoundPending(addr)
			// otherwise return empty
			return ledgercore.AccountData{}, rnd, rewardsVersion, rewardsLevel, nil
		}
		if synchronized {
			if persistedData.Round < currentDbRound {
				au.log.Errorf("accountUpdates.lookupWithoutRewards: database round %d is behind in-memory round %d", persistedData.Round, currentDbRound)
				return ledgercore.AccountData{}, basics.Round(0), "", 0, &StaleDatabaseRoundError{databaseRound: persistedData.Round, memoryRound: currentDbRound}
			}
			au.accountsMu.RLock()
			needUnlock = true
			for currentDbRound >= au.cachedDBRound && currentDeltaLen == len(au.deltas) {
				au.accountsReadCond.Wait()
			}
		} else {
			// in non-sync mode, we don't wait since we already assume that we're synchronized.
			au.log.Errorf("accountUpdates.lookupWithoutRewards: database round %d mismatching in-memory round %d", persistedData.Round, currentDbRound)
			return ledgercore.AccountData{}, basics.Round(0), "", 0, &MismatchingDatabaseRoundError{databaseRound: persistedData.Round, memoryRound: currentDbRound}
		}
	}
}

// getCreatorForRound returns the asset/app creator for a given asset/app index at a given round
func (au *accountUpdates) getCreatorForRound(rnd basics.Round, cidx basics.CreatableIndex, ctype basics.CreatableType, synchronized bool) (basics.Address, bool, error) {
	unlock := false
	if synchronized {
		au.accountsMu.RLock()
		unlock = true
	}
	defer func() {
		if unlock {
			au.accountsMu.RUnlock()
		}
	}()
	var dbRound basics.Round
	var offset uint64
	for {
		currentDbRound := au.cachedDBRound
		currentDeltaLen := len(au.deltas)
		var err error
		offset, err = au.roundOffset(rnd)
		if err != nil {
			return basics.Address{}, false, err
		}

		// If this is the most recent round, au.creatables has the latest
		// state and we can skip scanning backwards over creatableDeltas
		if offset == uint64(len(au.deltas)) {
			// Check if we already have the asset/creator in cache
			creatableDelta, ok := au.creatables[cidx]
			if ok {
				if creatableDelta.Created && creatableDelta.Ctype == ctype {
					return creatableDelta.Creator, true, nil
				}
				return basics.Address{}, false, nil
			}
		} else {
			for offset > 0 {
				offset--
				creatableDelta, ok := au.deltas[offset].Creatables[cidx]
				if ok {
					if creatableDelta.Created && creatableDelta.Ctype == ctype {
						return creatableDelta.Creator, true, nil
					}
					return basics.Address{}, false, nil
				}
			}
		}

		if synchronized {
			au.accountsMu.RUnlock()
			unlock = false
		}
		// Check the database
		var ok bool
		var creator basics.Address
		creator, ok, dbRound, err = au.accountsq.LookupCreator(cidx, ctype)
		if err != nil {
			return basics.Address{}, false, err
		}
		if dbRound == currentDbRound {
			return creator, ok, nil
		}
		if synchronized {
			if dbRound < currentDbRound {
				au.log.Errorf("accountUpdates.getCreatorForRound: database round %d is behind in-memory round %d", dbRound, currentDbRound)
				return basics.Address{}, false, &StaleDatabaseRoundError{databaseRound: dbRound, memoryRound: currentDbRound}
			}
			au.accountsMu.RLock()
			unlock = true
			for currentDbRound >= au.cachedDBRound && currentDeltaLen == len(au.deltas) {
				au.accountsReadCond.Wait()
			}
		} else {
			au.log.Errorf("accountUpdates.getCreatorForRound: database round %d mismatching in-memory round %d", dbRound, currentDbRound)
			return basics.Address{}, false, &MismatchingDatabaseRoundError{databaseRound: dbRound, memoryRound: currentDbRound}
		}
	}
}

// roundOffset calculates the offset of the given round compared to the current dbRound. Requires that the lock would be taken.
func (au *accountUpdates) roundOffset(rnd basics.Round) (offset uint64, err error) {
	if rnd < au.cachedDBRound {
		err = &RoundOffsetError{
			round:   rnd,
			dbRound: au.cachedDBRound,
		}
		return
	}

	off := uint64(rnd - au.cachedDBRound)
	if off > uint64(len(au.deltas)) {
		err = fmt.Errorf("round %d too high: dbRound %d, deltas %d", rnd, au.cachedDBRound, len(au.deltas))
		return
	}

	return off, nil
}

// prepareCommit prepares data to write to the database a "chunk" of rounds, and update the cached dbRound accordingly.
func (au *accountUpdates) prepareCommit(dcc *deferredCommitContext) error {
	if au.logAccountUpdatesMetrics {
		now := time.Now()
		if now.Sub(au.lastMetricsLogTime) >= au.logAccountUpdatesInterval {
			dcc.updateStats = true
			au.lastMetricsLogTime = now
		}
	}

	offset := dcc.offset

	au.accountsMu.RLock()

	// create a copy of the round totals and protos for the range we're going to flush.
	dcc.roundTotals = au.roundTotals[offset]

	// verify version correctness : all the entries in the au.versions[1:offset+1] should have the *same* version, and the committedUpTo should be enforcing that.
	if au.versions[1] != au.versions[offset] {
		au.accountsMu.RUnlock()
		return fmt.Errorf("attempted to commit series of rounds with non-uniform consensus versions")
	}

	// once the consensus upgrade to resource separation is complete, all resources/accounts are also tagged with
	// their corresponding update round.
	setUpdateRound := config.Consensus[au.versions[1]].EnableAccountDataResourceSeparation

	// compact all the deltas - when we're trying to persist multiple rounds, we might have the same account
	// being updated multiple times. When that happen, we can safely omit the intermediate updates.
	dcc.compactAccountDeltas = makeCompactAccountDeltas(au.deltas[:offset], dcc.oldBase, setUpdateRound, au.baseAccounts)
	dcc.compactResourcesDeltas = makeCompactResourceDeltas(au.deltas[:offset], dcc.oldBase, setUpdateRound, au.baseAccounts, au.baseResources)
	dcc.compactKvDeltas = compactKvDeltas(au.deltas[:offset])
	dcc.compactCreatableDeltas = compactCreatableDeltas(au.deltas[:offset])

	au.accountsMu.RUnlock()

	dcc.genesisProto = au.ledger.GenesisProto()

	if dcc.updateStats {
		dcc.stats.DatabaseCommitDuration = time.Duration(time.Now().UnixNano())
	}

	return nil
}

// commitRound is called within the same transaction for all trackers it
// receives current offset and dbRound
func (au *accountUpdates) commitRound(ctx context.Context, tx trackerdb.TransactionScope, dcc *deferredCommitContext) (err error) {
	offset := dcc.offset
	dbRound := dcc.oldBase

	_, err = tx.ResetTransactionWarnDeadline(ctx, time.Now().Add(accountsUpdatePerRoundHighWatermark*time.Duration(offset)))
	if err != nil {
		return err
	}

	if dcc.updateStats {
		dcc.stats.OldAccountPreloadDuration = time.Duration(time.Now().UnixNano())
	}
	err = dcc.compactAccountDeltas.accountsLoadOld(tx)
	if err != nil {
		return err
	}

	knownAddresses := make(map[basics.Address]trackerdb.AccountRef, len(dcc.compactAccountDeltas.deltas))
	for _, delta := range dcc.compactAccountDeltas.deltas {
		knownAddresses[delta.oldAcct.Addr] = delta.oldAcct.Ref
	}

	err = dcc.compactResourcesDeltas.resourcesLoadOld(tx, knownAddresses)
	if err != nil {
		return err
	}

	if dcc.updateStats {
		dcc.stats.OldAccountPreloadDuration = time.Duration(time.Now().UnixNano()) - dcc.stats.OldAccountPreloadDuration
	}

	aw, err := tx.MakeAccountsWriter()
	if err != nil {
		return err
	}

	err = aw.AccountsPutTotals(dcc.roundTotals, false)
	if err != nil {
		return err
	}

	if dcc.updateStats {
		dcc.stats.AccountsWritingDuration = time.Duration(time.Now().UnixNano())
	}

	// the updates of the actual account data is done last since the accountsNewRound would modify the compactDeltas old values
	// so that we can update the base account back.
	dcc.updatedPersistedAccounts, dcc.updatedPersistedResources, dcc.updatedPersistedKVs, err = accountsNewRound(tx, dcc.compactAccountDeltas, dcc.compactResourcesDeltas, dcc.compactKvDeltas, dcc.compactCreatableDeltas, dcc.genesisProto, dbRound+basics.Round(offset))
	if err != nil {
		return err
	}

	if dcc.updateStats {
		dcc.stats.AccountsWritingDuration = time.Duration(time.Now().UnixNano()) - dcc.stats.AccountsWritingDuration
	}

	return
}

func (au *accountUpdates) postCommit(ctx context.Context, dcc *deferredCommitContext) {
	if dcc.updateStats {
		spentDuration := dcc.stats.DatabaseCommitDuration + dcc.stats.AccountsWritingDuration + dcc.stats.MerkleTrieUpdateDuration + dcc.stats.OldAccountPreloadDuration
		dcc.stats.DatabaseCommitDuration = time.Duration(time.Now().UnixNano()) - spentDuration
	}

	offset := dcc.offset
	dbRound := dcc.oldBase
	newBase := dcc.newBase()

	dcc.updatingBalancesDuration = time.Since(dcc.flushTime)

	if dcc.updateStats {
		dcc.stats.MemoryUpdatesDuration = time.Duration(time.Now().UnixNano())
	}

	t0 := time.Now()
	ledgerAccountsMuLockCount.Inc(nil)
	au.accountsMu.Lock()
	// Drop reference counts to modified accounts, and evict them
	// from in-memory cache when no references remain.
	for i := 0; i < dcc.compactAccountDeltas.len(); i++ {
		acctUpdate := dcc.compactAccountDeltas.getByIdx(i)
		cnt := acctUpdate.nAcctDeltas
		macct, ok := au.accounts[acctUpdate.address]
		if !ok {
			au.log.Panicf("inconsistency: flushed %d changes to %s, but not in au.accounts", cnt, acctUpdate.address)
		}

		if cnt > macct.ndeltas {
			au.log.Panicf("inconsistency: flushed %d changes to %s, but au.accounts had %d", cnt, acctUpdate.address, macct.ndeltas)
		} else if cnt == macct.ndeltas {
			delete(au.accounts, acctUpdate.address)
		} else {
			macct.ndeltas -= cnt
			au.accounts[acctUpdate.address] = macct
		}
	}

	for i := 0; i < dcc.compactResourcesDeltas.len(); i++ {
		resUpdate := dcc.compactResourcesDeltas.getByIdx(i)
		cnt := resUpdate.nAcctDeltas
		key := accountCreatable{resUpdate.address, resUpdate.oldResource.Aidx}
		macct, ok := au.resources[key]
		if !ok {
			au.log.Panicf("inconsistency: flushed %d changes to (%s, %d), but not in au.resources", cnt, resUpdate.address, resUpdate.oldResource.Aidx)
		}

		if cnt > macct.ndeltas {
			au.log.Panicf("inconsistency: flushed %d changes to (%s, %d), but au.resources had %d", cnt, resUpdate.address, resUpdate.oldResource.Aidx, macct.ndeltas)
		} else if cnt == macct.ndeltas {
			delete(au.resources, key)
		} else {
			macct.ndeltas -= cnt
			au.resources[key] = macct
		}
	}

	for _, persistedAcct := range dcc.updatedPersistedAccounts {
		au.baseAccounts.write(persistedAcct)
	}

	for addr, deltas := range dcc.updatedPersistedResources {
		for _, persistedRes := range deltas {
			au.baseResources.write(persistedRes, addr)
		}
	}

	for key, out := range dcc.compactKvDeltas {
		cnt := out.ndeltas
		mval, ok := au.kvStore[key]
		if !ok {
			au.log.Panicf("inconsistency: flushed %d changes to key %s, but not in au.kvStore", cnt, key)
		}
		if cnt > mval.ndeltas {
			au.log.Panicf("inconsistency: flushed %d changes to key %s, but au.kvStore had %d", cnt, key, mval.ndeltas)
		} else if cnt == mval.ndeltas {
			delete(au.kvStore, key)
		} else {
			mval.ndeltas -= cnt
			au.kvStore[key] = mval
		}
	}

	for key, persistedKV := range dcc.updatedPersistedKVs {
		au.baseKVs.write(persistedKV, key)
	}

	for cidx, modCrt := range dcc.compactCreatableDeltas {
		cnt := modCrt.Ndeltas
		mcreat, ok := au.creatables[cidx]
		if !ok {
			au.log.Panicf("inconsistency: flushed %d changes to creatable %d, but not in au.creatables", cnt, cidx)
		}

		if cnt > mcreat.Ndeltas {
			au.log.Panicf("inconsistency: flushed %d changes to creatable %d, but au.creatables had %d", cnt, cidx, mcreat.Ndeltas)
		} else if cnt == mcreat.Ndeltas {
			delete(au.creatables, cidx)
		} else {
			mcreat.Ndeltas -= cnt
			au.creatables[cidx] = mcreat
		}
	}

	// clear the backing array to let GC collect data.
	// this is catchpoint-related optimization if for whatever reason catchpoint generation
	// takes longer than 500 rounds.
	// the number chosen out of the following calculation:
	// 300 bytes per acct in delta * 50,000 accts (full block)  * 500 rounds = 7.5 GB
	const deltasClearThreshold = 500
	if offset > deltasClearThreshold {
		for i := uint64(0); i < offset; i++ {
			au.deltas[i] = ledgercore.StateDelta{}
		}
	}

	au.deltas = au.deltas[offset:]
	au.deltasAccum = au.deltasAccum[offset:]
	au.versions = au.versions[offset:]
	au.roundTotals = au.roundTotals[offset:]
	au.cachedDBRound = newBase

	au.accountsMu.Unlock()
	ledgerAccountsMuLockMicros.AddMicrosecondsSince(t0, nil)

	if dcc.updateStats {
		dcc.stats.MemoryUpdatesDuration = time.Duration(time.Now().UnixNano()) - dcc.stats.MemoryUpdatesDuration
	}

	au.accountsReadCond.Broadcast()

	// log telemetry event
	if dcc.updateStats {
		dcc.stats.StartRound = uint64(dbRound)
		dcc.stats.RoundsCount = offset
		dcc.stats.UpdatedAccountsCount = uint64(len(dcc.updatedPersistedAccounts))
		dcc.stats.UpdatedCreatablesCount = uint64(len(dcc.compactCreatableDeltas))

		dcc.stats.UpdatedResourcesCount = 0
		for _, resData := range dcc.updatedPersistedResources {
			dcc.stats.UpdatedResourcesCount += uint64(len(resData))
		}

		var details struct{}
		au.log.Metrics(telemetryspec.Accounts, dcc.stats, details)
	}
}

<<<<<<< HEAD
func (au *accountUpdates) clearCommitRoundRetry(ctx context.Context, dcc *deferredCommitContext) {}
func (au *accountUpdates) postCommitUnlocked(ctx context.Context, dcc *deferredCommitContext)    {}

=======
>>>>>>> f87ae8a8
// compactKvDeltas takes an array of StateDeltas containing kv deltas (one array entry per round), and
// compacts the array into a single map that contains all the
// changes. Intermediate changes are eliminated.  It counts the number of
// changes per round by specifying it in the ndeltas field of the
// modifiedKv. The modifiedValues in the returned map have the earliest
// mv.oldData, and the newest mv.data.
func compactKvDeltas(stateDeltas []ledgercore.StateDelta) map[string]modifiedKvValue {
	if len(stateDeltas) == 0 {
		return nil
	}
	outKvDeltas := make(map[string]modifiedKvValue)
	for _, stateDelta := range stateDeltas {
		roundKv := stateDelta.KvMods
		for key, current := range roundKv {
			prev, ok := outKvDeltas[key]
			if !ok { // Record only the first OldData
				prev.oldData = current.OldData
			}
			prev.data = current.Data // Replace with newest Data
			prev.ndeltas++
			outKvDeltas[key] = prev
		}
	}
	return outKvDeltas
}

// compactCreatableDeltas takes an array of StateDeltas containing creatables map deltas ( one array entry per round ),
// and compacts the array into a single map that of createable deltas which contains all the deltas changes.
// While doing that, the function eliminate any intermediate changes.
// It counts the number of changes per round by specifying it in the ndeltas field of the modifiedCreatable.
func compactCreatableDeltas(stateDeltas []ledgercore.StateDelta) (outCreatableDeltas map[basics.CreatableIndex]ledgercore.ModifiedCreatable) {
	if len(stateDeltas) == 0 {
		return
	}
	// the sizes of the maps here aren't super accurate, but would hopefully be a rough estimate for a reasonable starting point.
	outCreatableDeltas = make(map[basics.CreatableIndex]ledgercore.ModifiedCreatable, 1+len(stateDeltas[0].KvMods)*len(stateDeltas))
	for _, stateDelta := range stateDeltas {
		roundCreatable := stateDelta.Creatables
		for creatableIdx, creatable := range roundCreatable {
			if prev, has := outCreatableDeltas[creatableIdx]; has {
				outCreatableDeltas[creatableIdx] = ledgercore.ModifiedCreatable{
					Ctype:   creatable.Ctype,
					Created: creatable.Created,
					Creator: creatable.Creator,
					Ndeltas: prev.Ndeltas + 1,
				}
			} else {
				outCreatableDeltas[creatableIdx] = ledgercore.ModifiedCreatable{
					Ctype:   creatable.Ctype,
					Created: creatable.Created,
					Creator: creatable.Creator,
					Ndeltas: 1,
				}
			}
		}
	}
	return
}

// latest returns the latest round
func (au *accountUpdates) latest() basics.Round {
	return au.cachedDBRound + basics.Round(len(au.deltas))
}

// the vacuumDatabase performs a full vacuum of the accounts database.
func (au *accountUpdates) vacuumDatabase(ctx context.Context) (err error) {
	// vaccumming the database would modify the some of the tables rowid, so we need to make sure any stored in-memory
	// rowid are flushed.
	au.baseAccounts.prune(0)
	au.baseResources.prune(0)
	au.baseKVs.prune(0)

	startTime := time.Now()
	vacuumExitCh := make(chan struct{}, 1)
	vacuumLoggingAbort := sync.WaitGroup{}
	vacuumLoggingAbort.Add(1)
	// vacuuming the database can take a while. A long while. We want to have a logging function running in a separate go-routine that would log the progress to the log file.
	// also, when we're done vacuuming, we should sent an event notifying of the total time it took to vacuum the database.
	go func() {
		defer vacuumLoggingAbort.Done()
		au.log.Infof("Vacuuming accounts database started")
		for {
			select {
			case <-time.After(5 * time.Second):
				au.log.Infof("Vacuuming accounts database in progress")
			case <-vacuumExitCh:
				return
			}
		}
	}()

	ledgerVacuumCount.Inc(nil)
	vacuumStats, err := au.dbs.Vacuum(ctx)
	close(vacuumExitCh)
	vacuumLoggingAbort.Wait()

	if err != nil {
		au.log.Warnf("Vacuuming account database failed : %v", err)
		return err
	}
	vacuumElapsedTime := time.Since(startTime)
	ledgerVacuumMicros.AddUint64(uint64(vacuumElapsedTime.Microseconds()), nil)

	au.log.Infof("Vacuuming accounts database completed within %v, reducing number of pages from %d to %d and size from %d to %d", vacuumElapsedTime, vacuumStats.PagesBefore, vacuumStats.PagesAfter, vacuumStats.SizeBefore, vacuumStats.SizeAfter)

	vacuumTelemetryStats := telemetryspec.BalancesAccountVacuumEventDetails{
		VacuumTimeNanoseconds:  vacuumElapsedTime.Nanoseconds(),
		BeforeVacuumPageCount:  vacuumStats.PagesBefore,
		AfterVacuumPageCount:   vacuumStats.PagesAfter,
		BeforeVacuumSpaceBytes: vacuumStats.SizeBefore,
		AfterVacuumSpaceBytes:  vacuumStats.SizeAfter,
	}

	au.log.EventWithDetails(telemetryspec.Accounts, telemetryspec.BalancesAccountVacuumEvent, vacuumTelemetryStats)
	return
}

var ledgerGetcatchpointCount = metrics.NewCounter("ledger_getcatchpoint_count", "calls")
var ledgerGetcatchpointMicros = metrics.NewCounter("ledger_getcatchpoint_micros", "µs spent")
var ledgerAccountsinitCount = metrics.NewCounter("ledger_accountsinit_count", "calls")
var ledgerAccountsinitMicros = metrics.NewCounter("ledger_accountsinit_micros", "µs spent")
var ledgerCommitroundCount = metrics.NewCounter("ledger_commitround_count", "calls")
var ledgerCommitroundMicros = metrics.NewCounter("ledger_commitround_micros", "µs spent")
var ledgerGeneratecatchpointCount = metrics.NewCounter("ledger_generatecatchpoint_count", "calls")
var ledgerGeneratecatchpointMicros = metrics.NewCounter("ledger_generatecatchpoint_micros", "µs spent")
var ledgerVacuumCount = metrics.NewCounter("ledger_vacuum_count", "calls")
var ledgerVacuumMicros = metrics.NewCounter("ledger_vacuum_micros", "µs spent")
var ledgerAccountsMuLockCount = metrics.NewCounter("ledger_lock_accountsmu_count", "calls")
var ledgerAccountsMuLockMicros = metrics.NewCounter("ledger_lock_accountsmu_micros", "µs spent")<|MERGE_RESOLUTION|>--- conflicted
+++ resolved
@@ -1738,12 +1738,6 @@
 	}
 }
 
-<<<<<<< HEAD
-func (au *accountUpdates) clearCommitRoundRetry(ctx context.Context, dcc *deferredCommitContext) {}
-func (au *accountUpdates) postCommitUnlocked(ctx context.Context, dcc *deferredCommitContext)    {}
-
-=======
->>>>>>> f87ae8a8
 // compactKvDeltas takes an array of StateDeltas containing kv deltas (one array entry per round), and
 // compacts the array into a single map that contains all the
 // changes. Intermediate changes are eliminated.  It counts the number of
