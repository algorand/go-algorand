// Copyright (C) 2019-2021 Algorand, Inc.
// This file is part of go-algorand
//
// go-algorand is free software: you can redistribute it and/or modify
// it under the terms of the GNU Affero General Public License as
// published by the Free Software Foundation, either version 3 of the
// License, or (at your option) any later version.
//
// go-algorand is distributed in the hope that it will be useful,
// but WITHOUT ANY WARRANTY; without even the implied warranty of
// MERCHANTABILITY or FITNESS FOR A PARTICULAR PURPOSE.  See the
// GNU Affero General Public License for more details.
//
// You should have received a copy of the GNU Affero General Public License
// along with go-algorand.  If not, see <https://www.gnu.org/licenses/>.

package ledger

import (
	"errors"
	"testing"

	"github.com/stretchr/testify/require"

	"github.com/algorand/go-algorand/config"
	"github.com/algorand/go-algorand/crypto"
	"github.com/algorand/go-algorand/data/basics"
	"github.com/algorand/go-algorand/data/bookkeeping"
	"github.com/algorand/go-algorand/data/transactions"
	"github.com/algorand/go-algorand/ledger/ledgercore"
	"github.com/algorand/go-algorand/protocol"
)

func TestTxTailCheckdup(t *testing.T) {
	ledger := makeMockLedgerForTracker(t, true, 1, protocol.ConsensusCurrentVersion)
	proto := config.Consensus[protocol.ConsensusCurrentVersion]
	tail := txTail{}
	require.NoError(t, tail.loadFromDisk(ledger))

	lastRound := basics.Round(proto.MaxTxnLife)
	lookback := basics.Round(100)
	txvalidity := basics.Round(10)
	leasevalidity := basics.Round(32)

	// push 1000 rounds into the txtail
	for rnd := basics.Round(1); rnd < lastRound; rnd++ {
		blk := bookkeeping.Block{
			BlockHeader: bookkeeping.BlockHeader{
				Round: rnd,
				UpgradeState: bookkeeping.UpgradeState{
					CurrentProtocol: protocol.ConsensusCurrentVersion,
				},
			},
		}

		txids := make(map[transactions.Txid]basics.Round, 1)
		txids[transactions.Txid(crypto.Hash([]byte{byte(rnd % 256), byte(rnd / 256), byte(1)}))] = rnd + txvalidity
		txleases := make(map[ledgercore.Txlease]basics.Round, 1)
		txleases[ledgercore.Txlease{Sender: basics.Address(crypto.Hash([]byte{byte(rnd % 256), byte(rnd / 256), byte(2)})), Lease: crypto.Hash([]byte{byte(rnd % 256), byte(rnd / 256), byte(3)})}] = rnd + leasevalidity

		delta := ledgercore.MakeStateDelta(&blk.BlockHeader, 0, 1, 0)
		delta.Txids = txids
		delta.Txleases = txleases
		tail.newBlock(blk, delta)
		tail.committedUpTo(rnd.SubSaturate(lookback))
	}

	// test txid duplication testing.
	for rnd := basics.Round(1); rnd < lastRound; rnd++ {
		txid := transactions.Txid(crypto.Hash([]byte{byte(rnd % 256), byte(rnd / 256), byte(1)}))
		err := tail.checkDup(proto, basics.Round(0), basics.Round(0), rnd+txvalidity, txid, ledgercore.Txlease{})
		require.Errorf(t, err, "round %d", rnd)
		if rnd < lastRound-lookback-txvalidity-1 {
			var missingRoundErr *txtailMissingRound
			require.Truef(t, errors.As(err, &missingRoundErr), "error a txtailMissingRound(%d) : %v ", rnd, err)
		} else {
			var txInLedgerErr *ledgercore.TransactionInLedgerError
			require.Truef(t, errors.As(err, &txInLedgerErr), "error a TransactionInLedgerError(%d) : %v ", rnd, err)
		}
	}

	// test lease detection
	for rnd := basics.Round(1); rnd < lastRound; rnd++ {
		lease := ledgercore.Txlease{Sender: basics.Address(crypto.Hash([]byte{byte(rnd % 256), byte(rnd / 256), byte(2)})), Lease: crypto.Hash([]byte{byte(rnd % 256), byte(rnd / 256), byte(3)})}
		err := tail.checkDup(proto, rnd, basics.Round(0), rnd, transactions.Txid{}, lease)
		require.Errorf(t, err, "round %d", rnd)
		if rnd < lastRound-lookback-1 {
			var missingRoundErr *txtailMissingRound
			require.Truef(t, errors.As(err, &missingRoundErr), "error a txtailMissingRound(%d) : %v ", rnd, err)
		} else {
			var leaseInLedgerErr *ledgercore.LeaseInLedgerError
			require.Truef(t, errors.As(err, &leaseInLedgerErr), "error a LeaseInLedgerError(%d) : %v ", rnd, err)
		}
	}
}

<<<<<<< HEAD
func TestGetRoundTxIds(t *testing.T) {
	r := basics.Round(100)
	txids := make(map[transactions.Txid]basics.Round)
	txids[transactions.Txid(crypto.Hash([]byte("a")))] = r
	txids[transactions.Txid(crypto.Hash([]byte("b")))] = r
	recent := make(map[basics.Round]roundTxMembers)
	recent[r] = roundTxMembers{
		txids: txids,
	}

	tt := txTail{
		recent: recent,
	}

	txMap := tt.getRoundTxIds(100)
	require.Equal(t, 2, len(txMap))
	require.True(t, txMap[transactions.Txid(crypto.Hash([]byte("a")))])
	require.True(t, txMap[transactions.Txid(crypto.Hash([]byte("b")))])
=======
type txTailTestLedger struct {
	Ledger
}

const testTxTailValidityRange = 200
const testTxTailTxnPerRound = 150

func (t *txTailTestLedger) Latest() basics.Round {
	return basics.Round(config.Consensus[protocol.ConsensusCurrentVersion].MaxTxnLife + 10)
}

func (t *txTailTestLedger) BlockHdr(r basics.Round) (bookkeeping.BlockHeader, error) {
	return bookkeeping.BlockHeader{
		UpgradeState: bookkeeping.UpgradeState{
			CurrentProtocol: protocol.ConsensusCurrentVersion,
		},
	}, nil
}

func (t *txTailTestLedger) Block(r basics.Round) (bookkeeping.Block, error) {
	blk := bookkeeping.Block{
		BlockHeader: bookkeeping.BlockHeader{
			UpgradeState: bookkeeping.UpgradeState{
				CurrentProtocol: protocol.ConsensusCurrentVersion,
			},
			Round: r,
		},
		Payset: make(transactions.Payset, testTxTailTxnPerRound),
	}
	for i := range blk.Payset {
		blk.Payset[i] = makeTxTailTestTransaction(r, i)
	}

	return blk, nil
}
func makeTxTailTestTransaction(r basics.Round, txnIdx int) (txn transactions.SignedTxnInBlock) {
	txn.Txn.FirstValid = r
	txn.Txn.LastValid = r + testTxTailValidityRange
	if txnIdx%5 == 0 {
		digest := crypto.Hash([]byte{byte(r), byte(r >> 8), byte(r >> 16), byte(r >> 24), byte(r >> 32), byte(r >> 40), byte(r >> 48), byte(r >> 56)})
		copy(txn.Txn.Lease[:], digest[:])
	}
	// use 7 different senders.
	sender := uint64((int(r) + txnIdx) % 7)
	senderDigest := crypto.Hash([]byte{byte(sender), byte(sender >> 8), byte(sender >> 16), byte(sender >> 24), byte(sender >> 32), byte(sender >> 40), byte(sender >> 48), byte(sender >> 56)})
	copy(txn.Txn.Sender[:], senderDigest[:])
	return txn
}

func TestTxTailLoadFromDisk(t *testing.T) {
	var ledger txTailTestLedger
	txtail := txTail{}

	err := txtail.loadFromDisk(&ledger)
	require.NoError(t, err)
	require.Equal(t, int(config.Consensus[protocol.ConsensusCurrentVersion].MaxTxnLife), len(txtail.recent))
	require.Equal(t, testTxTailValidityRange, len(txtail.lastValid))
	require.Equal(t, ledger.Latest(), txtail.lowWaterMark)

	// do some fuzz testing for leases -
	for i := 0; i < 5000; i++ {
		r := basics.Round(crypto.RandUint64() % uint64(ledger.Latest()))
		txIdx := int(crypto.RandUint64() % uint64(len(txtail.recent)))
		txn := makeTxTailTestTransaction(r, txIdx)
		if txn.Txn.Lease != [32]byte{} {
			// transaction has a lease
			txl := ledgercore.Txlease{Sender: txn.Txn.Sender, Lease: txn.Txn.Lease}
			dupResult := txtail.checkDup(
				config.Consensus[protocol.ConsensusCurrentVersion], ledger.Latest(),
				txn.Txn.FirstValid, txn.Txn.LastValid, txn.Txn.ID(),
				txl)
			if r >= ledger.Latest()-testTxTailValidityRange {
				require.Equal(t, ledgercore.MakeLeaseInLedgerError(txn.Txn.ID(), txl), dupResult)
			} else {
				require.Equal(t, &txtailMissingRound{round: txn.Txn.LastValid}, dupResult)
			}
		} else {
			// transaction has no lease
			dupResult := txtail.checkDup(
				config.Consensus[protocol.ConsensusCurrentVersion], ledger.Latest(),
				txn.Txn.FirstValid, txn.Txn.LastValid, txn.Txn.ID(),
				ledgercore.Txlease{})
			if r >= ledger.Latest()-testTxTailValidityRange {
				if txn.Txn.LastValid > ledger.Latest() {
					require.Equal(t, &ledgercore.TransactionInLedgerError{Txid: txn.Txn.ID()}, dupResult)
				} else {
					require.Nil(t, dupResult)
				}
			} else {
				require.Equal(t, &txtailMissingRound{round: txn.Txn.LastValid}, dupResult)
			}
		}
	}
>>>>>>> 4d86ab55
}<|MERGE_RESOLUTION|>--- conflicted
+++ resolved
@@ -94,26 +94,6 @@
 	}
 }
 
-<<<<<<< HEAD
-func TestGetRoundTxIds(t *testing.T) {
-	r := basics.Round(100)
-	txids := make(map[transactions.Txid]basics.Round)
-	txids[transactions.Txid(crypto.Hash([]byte("a")))] = r
-	txids[transactions.Txid(crypto.Hash([]byte("b")))] = r
-	recent := make(map[basics.Round]roundTxMembers)
-	recent[r] = roundTxMembers{
-		txids: txids,
-	}
-
-	tt := txTail{
-		recent: recent,
-	}
-
-	txMap := tt.getRoundTxIds(100)
-	require.Equal(t, 2, len(txMap))
-	require.True(t, txMap[transactions.Txid(crypto.Hash([]byte("a")))])
-	require.True(t, txMap[transactions.Txid(crypto.Hash([]byte("b")))])
-=======
 type txTailTestLedger struct {
 	Ledger
 }
@@ -207,5 +187,4 @@
 			}
 		}
 	}
->>>>>>> 4d86ab55
 }