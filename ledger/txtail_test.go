// Copyright (C) 2019-2022 Algorand, Inc.
// This file is part of go-algorand
//
// go-algorand is free software: you can redistribute it and/or modify
// it under the terms of the GNU Affero General Public License as
// published by the Free Software Foundation, either version 3 of the
// License, or (at your option) any later version.
//
// go-algorand is distributed in the hope that it will be useful,
// but WITHOUT ANY WARRANTY; without even the implied warranty of
// MERCHANTABILITY or FITNESS FOR A PARTICULAR PURPOSE.  See the
// GNU Affero General Public License for more details.
//
// You should have received a copy of the GNU Affero General Public License
// along with go-algorand.  If not, see <https://www.gnu.org/licenses/>.

package ledger

import (
	"context"
	"errors"
	"fmt"
	"testing"

	"github.com/stretchr/testify/require"

	"github.com/algorand/go-algorand/config"
	"github.com/algorand/go-algorand/crypto"
	"github.com/algorand/go-algorand/data/basics"
	"github.com/algorand/go-algorand/data/bookkeeping"
	"github.com/algorand/go-algorand/data/transactions"
	"github.com/algorand/go-algorand/ledger/ledgercore"
	ledgertesting "github.com/algorand/go-algorand/ledger/testing"
	"github.com/algorand/go-algorand/protocol"
	"github.com/algorand/go-algorand/test/partitiontest"
)

func TestTxTailCheckdup(t *testing.T) {
	partitiontest.PartitionTest(t)

	accts := ledgertesting.RandomAccounts(10, false)
	ledger := makeMockLedgerForTracker(t, true, 1, protocol.ConsensusCurrentVersion, []map[basics.Address]basics.AccountData{accts})
	proto := config.Consensus[protocol.ConsensusCurrentVersion]
	tail := txTail{}
	require.NoError(t, tail.loadFromDisk(ledger, 0))

	lastRound := basics.Round(proto.MaxTxnLife)
	lookback := basics.Round(100)
	txvalidity := basics.Round(10)
	leasevalidity := basics.Round(32)

	// push 1000 rounds into the txtail
	for rnd := basics.Round(1); rnd < lastRound; rnd++ {
		blk := bookkeeping.Block{
			BlockHeader: bookkeeping.BlockHeader{
				Round: rnd,
				UpgradeState: bookkeeping.UpgradeState{
					CurrentProtocol: protocol.ConsensusCurrentVersion,
				},
			},
			Payset: make(transactions.Payset, 1),
		}

		txids := make(map[transactions.Txid]ledgercore.IncludedTransactions, 1)
		blk.Payset[0].Txn.Note = []byte{byte(rnd % 256), byte(rnd / 256), byte(1)}
		txids[blk.Payset[0].Txn.ID()] = ledgercore.IncludedTransactions{LastValid: rnd + txvalidity, TransactionIndex: 0}
		txleases := make(map[ledgercore.Txlease]basics.Round, 1)
		txleases[ledgercore.Txlease{Sender: basics.Address(crypto.Hash([]byte{byte(rnd % 256), byte(rnd / 256), byte(2)})), Lease: crypto.Hash([]byte{byte(rnd % 256), byte(rnd / 256), byte(3)})}] = rnd + leasevalidity

		delta := ledgercore.MakeStateDelta(&blk.BlockHeader, 0, 1, 0)
		delta.Txids = txids
		delta.Txleases = txleases
		tail.newBlock(blk, delta)
		tail.committedUpTo(rnd.SubSaturate(lookback))
	}

	// test txid duplication testing.
	for rnd := basics.Round(1); rnd < lastRound; rnd++ {
		Txn := transactions.Transaction{
			Header: transactions.Header{
				Note: []byte{byte(rnd % 256), byte(rnd / 256), byte(1)},
			},
		}
		err := tail.checkDup(proto, basics.Round(0), basics.Round(0), rnd+txvalidity, Txn.ID(), ledgercore.Txlease{})
		require.Errorf(t, err, "round %d", rnd)
		if rnd < lastRound-lookback-txvalidity-1 {
			var missingRoundErr *errTxTailMissingRound
			require.Truef(t, errors.As(err, &missingRoundErr), "error a errTxTailMissingRound(%d) : %v ", rnd, err)
		} else {
			var txInLedgerErr *ledgercore.TransactionInLedgerError
			require.Truef(t, errors.As(err, &txInLedgerErr), "error a TransactionInLedgerError(%d) : %v ", rnd, err)
		}
	}

	// test lease detection
	for rnd := basics.Round(1); rnd < lastRound; rnd++ {
		lease := ledgercore.Txlease{Sender: basics.Address(crypto.Hash([]byte{byte(rnd % 256), byte(rnd / 256), byte(2)})), Lease: crypto.Hash([]byte{byte(rnd % 256), byte(rnd / 256), byte(3)})}
		err := tail.checkDup(proto, rnd, basics.Round(0), rnd, transactions.Txid{}, lease)
		require.Errorf(t, err, "round %d", rnd)
		if rnd < lastRound-lookback-1 {
			var missingRoundErr *errTxTailMissingRound
			require.Truef(t, errors.As(err, &missingRoundErr), "error a errTxTailMissingRound(%d) : %v ", rnd, err)
		} else {
			var leaseInLedgerErr *ledgercore.LeaseInLedgerError
			require.Truef(t, errors.As(err, &leaseInLedgerErr), "error a LeaseInLedgerError(%d) : %v ", rnd, err)
		}
	}
}

type txTailTestLedger struct {
	Ledger
	protoVersion protocol.ConsensusVersion
}

const testTxTailValidityRange = 200
const testTxTailTxnPerRound = 150

func (t *txTailTestLedger) Latest() basics.Round {
	return basics.Round(config.Consensus[t.protoVersion].MaxTxnLife + 10)
}

func (t *txTailTestLedger) BlockHdr(r basics.Round) (bookkeeping.BlockHeader, error) {
	return bookkeeping.BlockHeader{
		UpgradeState: bookkeeping.UpgradeState{
			CurrentProtocol: t.protoVersion,
		},
	}, nil
}

func (t *txTailTestLedger) Block(r basics.Round) (bookkeeping.Block, error) {
	blk := bookkeeping.Block{
		BlockHeader: bookkeeping.BlockHeader{
			UpgradeState: bookkeeping.UpgradeState{
				CurrentProtocol: t.protoVersion,
			},
			Round: r,
		},
		Payset: make(transactions.Payset, testTxTailTxnPerRound),
	}
	for i := range blk.Payset {
		blk.Payset[i] = makeTxTailTestTransaction(r, i)
	}

	return blk, nil
}

func (t *txTailTestLedger) initialize(ts *testing.T, protoVersion protocol.ConsensusVersion) error {
	// create a corresponding blockdb.
	inMemory := true
	t.blockDBs, _ = dbOpenTest(ts, inMemory)
	t.trackerDBs, _ = dbOpenTest(ts, inMemory)
	t.protoVersion = protoVersion

	tx, err := t.trackerDBs.Wdb.Handle.Begin()
	require.NoError(ts, err)

	accts := ledgertesting.RandomAccounts(20, true)
	proto := config.Consensus[protoVersion]
	newDB := accountsInitTest(ts, tx, accts, protoVersion)
	require.True(ts, newDB)
	_, err = accountsInit(tx, accts, proto)
	require.NoError(ts, err)

	roundData := make([][]byte, 0, proto.MaxTxnLife)
	startRound := t.Latest() - basics.Round(proto.MaxTxnLife) + 1
	for i := startRound; i <= t.Latest(); i++ {
		blk, err := t.Block(i)
		require.NoError(ts, err)
		tail, err := txTailRoundFromBlock(blk)
		require.NoError(ts, err)
		encoded, _ := tail.encode()
		roundData = append(roundData, encoded)
	}
	fmt.Printf("%d\n", len(roundData))
	err = txtailNewRound(context.Background(), tx, startRound, roundData, 0)
	require.NoError(ts, err)
	tx.Commit()
	return nil
}

func makeTxTailTestTransaction(r basics.Round, txnIdx int) (txn transactions.SignedTxnInBlock) {
	txn.Txn.FirstValid = r
	txn.Txn.LastValid = r + testTxTailValidityRange
	if txnIdx%5 == 0 {
		digest := crypto.Hash([]byte{byte(r), byte(r >> 8), byte(r >> 16), byte(r >> 24), byte(r >> 32), byte(r >> 40), byte(r >> 48), byte(r >> 56)})
		copy(txn.Txn.Lease[:], digest[:])
	}
	// use 7 different senders.
	sender := uint64((int(r) + txnIdx) % 7)
	senderDigest := crypto.Hash([]byte{byte(sender), byte(sender >> 8), byte(sender >> 16), byte(sender >> 24), byte(sender >> 32), byte(sender >> 40), byte(sender >> 48), byte(sender >> 56)})
	copy(txn.Txn.Sender[:], senderDigest[:])
	return txn
}

func TestTxTailLoadFromDisk(t *testing.T) {
	partitiontest.PartitionTest(t)
	var ledger txTailTestLedger
	txtail := txTail{}
	require.NoError(t, ledger.initialize(t, protocol.ConsensusCurrentVersion))

	err := txtail.loadFromDisk(&ledger, ledger.Latest())
	require.NoError(t, err)
	require.Equal(t, int(config.Consensus[protocol.ConsensusCurrentVersion].MaxTxnLife), len(txtail.recent))
	require.Equal(t, testTxTailValidityRange, len(txtail.lastValid))
	require.Equal(t, ledger.Latest(), txtail.lowWaterMark)

	// do some fuzz testing for leases -
	for i := 0; i < 5000; i++ {
		r := basics.Round(crypto.RandUint64() % uint64(ledger.Latest()))
		txIdx := int(crypto.RandUint64() % uint64(len(txtail.recent)))
		txn := makeTxTailTestTransaction(r, txIdx)
		if txn.Txn.Lease != [32]byte{} {
			// transaction has a lease
			txl := ledgercore.Txlease{Sender: txn.Txn.Sender, Lease: txn.Txn.Lease}
			dupResult := txtail.checkDup(
				config.Consensus[protocol.ConsensusCurrentVersion], ledger.Latest(),
				txn.Txn.FirstValid, txn.Txn.LastValid, txn.Txn.ID(),
				txl)
			if r >= ledger.Latest()-testTxTailValidityRange {
				require.Equal(t, ledgercore.MakeLeaseInLedgerError(txn.Txn.ID(), txl), dupResult)
			} else {
				require.Equal(t, &errTxTailMissingRound{round: txn.Txn.LastValid}, dupResult)
			}
		} else {
			// transaction has no lease
			dupResult := txtail.checkDup(
				config.Consensus[protocol.ConsensusCurrentVersion], ledger.Latest(),
				txn.Txn.FirstValid, txn.Txn.LastValid, txn.Txn.ID(),
				ledgercore.Txlease{})
			if r >= ledger.Latest()-testTxTailValidityRange {
				if txn.Txn.LastValid > ledger.Latest() {
					require.Equal(t, &ledgercore.TransactionInLedgerError{Txid: txn.Txn.ID()}, dupResult)
				} else {
					require.Nil(t, dupResult)
				}
			} else {
				require.Equal(t, &errTxTailMissingRound{round: txn.Txn.LastValid}, dupResult)
			}
		}
	}
}

func TestTxTailDeltaTracking(t *testing.T) {
	partitiontest.PartitionTest(t)

	for _, protoVersion := range []protocol.ConsensusVersion{protocol.ConsensusV32, protocol.ConsensusFuture} {
		t.Run(string(protoVersion), func(t *testing.T) {

			var ledger txTailTestLedger
			txtail := txTail{}
			require.NoError(t, ledger.initialize(t, protoVersion))

			err := txtail.loadFromDisk(&ledger, ledger.Latest())
			require.NoError(t, err)
			fmt.Printf("%d, %s\n", len(txtail.recent), protoVersion)
			require.Equal(t, int(config.Consensus[protoVersion].MaxTxnLife), len(txtail.recent))
			require.Equal(t, testTxTailValidityRange, len(txtail.lastValid))
			require.Equal(t, ledger.Latest(), txtail.lowWaterMark)

			var lease [32]byte
			for i := int(ledger.Latest()) + 1; i < int(config.Consensus[protoVersion].MaxTxnLife)*3; i++ {
				blk := bookkeeping.Block{
					BlockHeader: bookkeeping.BlockHeader{
						Round:     basics.Round(i),
						TimeStamp: int64(i << 10),
						UpgradeState: bookkeeping.UpgradeState{
							CurrentProtocol: protoVersion,
						},
					},
					Payset: make(transactions.Payset, 1),
				}
				sender := &basics.Address{}
				sender[0] = byte(i)
				sender[1] = byte(i >> 8)
				sender[2] = byte(i >> 16)
				blk.Payset[0].Txn.Sender = *sender
				blk.Payset[0].Txn.Lease = lease
				deltas := ledgercore.MakeStateDelta(&blk.BlockHeader, 0, 0, 0)
				deltas.Txids[blk.Payset[0].Txn.ID()] = ledgercore.IncludedTransactions{
					LastValid:        basics.Round(i + 50),
					TransactionIndex: 0,
				}
				deltas.Txleases[ledgercore.Txlease{Sender: blk.Payset[0].Txn.Sender, Lease: blk.Payset[0].Txn.Lease}] = basics.Round(i + 50)

				txtail.newBlock(blk, deltas)
				txtail.committedUpTo(basics.Round(i))
				dcc := &deferredCommitContext{
					deferredCommitRange: deferredCommitRange{
						oldBase:           basics.Round(i - 1),
						offset:            1,
						isCatchpointRound: true,
					},
				}
				err = txtail.prepareCommit(dcc)
				require.NoError(t, err)

				tx, err := ledger.trackerDBs.Wdb.Handle.Begin()
				require.NoError(t, err)

				err = txtail.commitRound(context.Background(), tx, dcc)
				require.NoError(t, err)
				tx.Commit()
				proto := config.Consensus[protoVersion]
				retainSize := proto.MaxTxnLife + proto.DeeperBlockHeaderHistory
				if uint64(i) > proto.MaxTxnLife*2 {
					// validate internal storage length.
					require.Equal(t, 1, len(txtail.roundTailSerializedDeltas))
					require.Equal(t, int(retainSize+1), len(txtail.blockHeaderData)) // retainSize + 1 in-memory delta
					if enableTxTailHashes {
						require.Equal(t, int(retainSize+1), len(txtail.roundTailHashes))
					}
				}
				dcc.newBase = dcc.oldBase + basics.Round(dcc.offset)
				txtail.postCommit(context.Background(), dcc)
				if uint64(i) > proto.MaxTxnLife*2 {
					// validate internal storage length.
					require.Zero(t, len(txtail.roundTailSerializedDeltas))
					require.Equal(t, int(retainSize), len(txtail.blockHeaderData))
					if enableTxTailHashes {
						require.Equal(t, int(retainSize), len(txtail.roundTailHashes))
					}
				}
			}
		})
	}
}

// BenchmarkTxTailBlockHeaderCache adds 2M random blocks by calling
// newBlock and postCommit on txTail tracker, and reports memory allocations
func BenchmarkTxTailBlockHeaderCache(b *testing.B) {
	const numBlocks = 2_000_000
	b.ReportAllocs()

	accts := ledgertesting.RandomAccounts(10, false)
	ledger := makeMockLedgerForTracker(b, true, 1, protocol.ConsensusCurrentVersion, []map[basics.Address]basics.AccountData{accts})
	tail := txTail{}
	require.NoError(b, tail.loadFromDisk(ledger, 0))

	dbRound := basics.Round(0)
	const lookback = 8
	for i := 1; i < numBlocks+1; i++ {
		blk := bookkeeping.Block{
			BlockHeader: bookkeeping.BlockHeader{
				Round:     basics.Round(i),
				TimeStamp: int64(i << 10),
				UpgradeState: bookkeeping.UpgradeState{
					CurrentProtocol: protocol.ConsensusCurrentVersion,
				},
			},
<<<<<<< HEAD
			Payset: make(transactions.Payset, 1),
		}
		sender := &basics.Address{}
		sender[0] = byte(i)
		sender[1] = byte(i >> 8)
		sender[2] = byte(i >> 16)
		blk.Payset[0].Txn.Sender = *sender
		blk.Payset[0].Txn.Lease = lease
		deltas := ledgercore.MakeStateDelta(&blk.BlockHeader, 0, 0, 0)
		deltas.Txids[blk.Payset[0].Txn.ID()] = ledgercore.IncludedTransactions{
			LastValid:        basics.Round(i + 50),
			TransactionIndex: 0,
		}
		deltas.Txleases[ledgercore.Txlease{Sender: blk.Payset[0].Txn.Sender, Lease: blk.Payset[0].Txn.Lease}] = basics.Round(i + 50)

		txtail.newBlock(blk, deltas)
		txtail.committedUpTo(basics.Round(i))
		dcc := &deferredCommitContext{
			deferredCommitRange: deferredCommitRange{
				oldBase:           basics.Round(i - 1),
				offset:            1,
			},
=======
>>>>>>> 62b7adda
		}
		tail.newBlock(blk, ledgercore.StateDelta{})

		if i%10 == 0 || i == numBlocks {

			offset := uint64(i - int(dbRound) - lookback)
			dcc := &deferredCommitContext{
				deferredCommitRange: deferredCommitRange{
					offset:   offset,
					oldBase:  dbRound,
					lookback: lookback,
				},
				newBase: dbRound + basics.Round(offset),
			}
			err := tail.prepareCommit(dcc)
			require.NoError(b, err)
			tail.postCommit(context.Background(), dcc)
			dbRound = dcc.newBase
			require.Less(b, len(tail.blockHeaderData), 1001+10)
		}
	}
}<|MERGE_RESOLUTION|>--- conflicted
+++ resolved
@@ -347,36 +347,10 @@
 					CurrentProtocol: protocol.ConsensusCurrentVersion,
 				},
 			},
-<<<<<<< HEAD
-			Payset: make(transactions.Payset, 1),
-		}
-		sender := &basics.Address{}
-		sender[0] = byte(i)
-		sender[1] = byte(i >> 8)
-		sender[2] = byte(i >> 16)
-		blk.Payset[0].Txn.Sender = *sender
-		blk.Payset[0].Txn.Lease = lease
-		deltas := ledgercore.MakeStateDelta(&blk.BlockHeader, 0, 0, 0)
-		deltas.Txids[blk.Payset[0].Txn.ID()] = ledgercore.IncludedTransactions{
-			LastValid:        basics.Round(i + 50),
-			TransactionIndex: 0,
-		}
-		deltas.Txleases[ledgercore.Txlease{Sender: blk.Payset[0].Txn.Sender, Lease: blk.Payset[0].Txn.Lease}] = basics.Round(i + 50)
-
-		txtail.newBlock(blk, deltas)
-		txtail.committedUpTo(basics.Round(i))
-		dcc := &deferredCommitContext{
-			deferredCommitRange: deferredCommitRange{
-				oldBase:           basics.Round(i - 1),
-				offset:            1,
-			},
-=======
->>>>>>> 62b7adda
 		}
 		tail.newBlock(blk, ledgercore.StateDelta{})
 
 		if i%10 == 0 || i == numBlocks {
-
 			offset := uint64(i - int(dbRound) - lookback)
 			dcc := &deferredCommitContext{
 				deferredCommitRange: deferredCommitRange{
