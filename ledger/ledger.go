// Copyright (C) 2019-2021 Algorand, Inc.
// This file is part of go-algorand
//
// go-algorand is free software: you can redistribute it and/or modify
// it under the terms of the GNU Affero General Public License as
// published by the Free Software Foundation, either version 3 of the
// License, or (at your option) any later version.
//
// go-algorand is distributed in the hope that it will be useful,
// but WITHOUT ANY WARRANTY; without even the implied warranty of
// MERCHANTABILITY or FITNESS FOR A PARTICULAR PURPOSE.  See the
// GNU Affero General Public License for more details.
//
// You should have received a copy of the GNU Affero General Public License
// along with go-algorand.  If not, see <https://www.gnu.org/licenses/>.

package ledger

import (
	"context"
	"database/sql"
	"fmt"
	"os"
	"time"

	"github.com/algorand/go-deadlock"

	"github.com/algorand/go-algorand/agreement"
	"github.com/algorand/go-algorand/config"
	"github.com/algorand/go-algorand/crypto"
	"github.com/algorand/go-algorand/data/basics"
	"github.com/algorand/go-algorand/data/bookkeeping"
	"github.com/algorand/go-algorand/data/transactions"
	"github.com/algorand/go-algorand/data/transactions/verify"
	"github.com/algorand/go-algorand/ledger/ledgercore"
	"github.com/algorand/go-algorand/logging"
	"github.com/algorand/go-algorand/util/db"
	"github.com/algorand/go-algorand/util/metrics"
)

// Ledger is a database storing the contents of the ledger.
type Ledger struct {
	// Database connections to the DBs storing blocks and tracker state.
	// We use potentially different databases to avoid SQLite contention
	// during catchup.
	trackerDBs db.Pair
	blockDBs   db.Pair

	// blockQ is the buffer of added blocks that will be flushed to
	// persistent storage
	blockQ *blockQueue

	log logging.Logger

	// archival determines whether the ledger keeps all blocks forever
	// (archival mode) or trims older blocks to save space (non-archival).
	archival bool

	// the synchronous mode that would be used for the ledger databases.
	synchronousMode db.SynchronousMode

	// the synchronous mode that would be used while the accounts database is being rebuilt.
	accountsRebuildSynchronousMode db.SynchronousMode

	// genesisHash stores the genesis hash for this ledger.
	genesisHash crypto.Digest

	genesisAccounts map[basics.Address]basics.AccountData

	genesisProto config.ConsensusParams

	// State-machine trackers
	accts    accountUpdates
	txTail   txTail
	bulletin bulletin
	notifier blockNotifier
	time     timeTracker
	metrics  metricsTracker

	trackers  trackerRegistry
	trackerMu deadlock.RWMutex

	headerCache heapLRUCache

	// verifiedTxnCache holds all the verified transactions state
	verifiedTxnCache verify.VerifiedTransactionCache
}

// InitState structure defines blockchain init params
type InitState struct {
	Block       bookkeeping.Block
	Accounts    map[basics.Address]basics.AccountData
	GenesisHash crypto.Digest
}

// OpenLedger creates a Ledger object, using SQLite database filenames
// based on dbPathPrefix (in-memory if dbMem is true). genesisInitState.Blocks and
// genesisInitState.Accounts specify the initial blocks and accounts to use if the
// database wasn't initialized before.
func OpenLedger(
	log logging.Logger, dbPathPrefix string, dbMem bool, genesisInitState InitState, cfg config.Local,
) (*Ledger, error) {
	var err error

	verifiedCacheSize := cfg.VerifiedTranscationsCacheSize
	if verifiedCacheSize < cfg.TxPoolSize {
		verifiedCacheSize = cfg.TxPoolSize
		log.Warnf("The VerifiedTranscationsCacheSize in the config file was misconfigured to have smaller size then the TxPoolSize; The verified cache size was adjusted from %d to %d.", cfg.VerifiedTranscationsCacheSize, cfg.TxPoolSize)
	}

	l := &Ledger{
		log:                            log,
		archival:                       cfg.Archival,
		genesisHash:                    genesisInitState.GenesisHash,
		genesisAccounts:                genesisInitState.Accounts,
		genesisProto:                   config.Consensus[genesisInitState.Block.CurrentProtocol],
		synchronousMode:                db.SynchronousMode(cfg.LedgerSynchronousMode),
		accountsRebuildSynchronousMode: db.SynchronousMode(cfg.AccountsRebuildSynchronousMode),
		verifiedTxnCache:               verify.MakeVerifiedTransactionCache(verifiedCacheSize),
	}

	l.headerCache.maxEntries = 10

	defer func() {
		if err != nil {
			l.Close()
		}
	}()

	l.trackerDBs, l.blockDBs, err = openLedgerDB(dbPathPrefix, dbMem)
	if err != nil {
		err = fmt.Errorf("OpenLedger.openLedgerDB %v", err)
		return nil, err
	}
	l.trackerDBs.Rdb.SetLogger(log)
	l.trackerDBs.Wdb.SetLogger(log)
	l.blockDBs.Rdb.SetLogger(log)
	l.blockDBs.Wdb.SetLogger(log)

	l.setSynchronousMode(context.Background(), l.synchronousMode)

	start := time.Now()
	ledgerInitblocksdbCount.Inc(nil)
	err = l.blockDBs.Wdb.Atomic(func(ctx context.Context, tx *sql.Tx) error {
		return initBlocksDB(tx, l, []bookkeeping.Block{genesisInitState.Block}, cfg.Archival)
	})
	ledgerInitblocksdbMicros.AddMicrosecondsSince(start, nil)
	if err != nil {
		err = fmt.Errorf("OpenLedger.initBlocksDB %v", err)
		return nil, err
	}

	if l.genesisAccounts == nil {
		l.genesisAccounts = make(map[basics.Address]basics.AccountData)
	}

	l.accts.initialize(cfg, dbPathPrefix, l.genesisProto, l.genesisAccounts)

	err = l.reloadLedger()
	if err != nil {
		return nil, err
	}

	return l, nil
}

func (l *Ledger) reloadLedger() error {
	// similar to the Close function, we want to start by closing the blockQ first. The
	// blockQ is having a sync goroutine which indirectly calls other trackers. We want to eliminate that go-routine first,
	// and follow up by taking the trackers lock.
	if l.blockQ != nil {
		l.blockQ.close()
		l.blockQ = nil
	}

	// take the trackers lock. This would ensure that no other goroutine is using the trackers.
	l.trackerMu.Lock()
	defer l.trackerMu.Unlock()

	// close the trackers.
	l.trackers.close()

	// reload -
	var err error
	l.blockQ, err = bqInit(l)
	if err != nil {
		err = fmt.Errorf("reloadLedger.bqInit %v", err)
		return err
	}

	l.trackers.register(&l.accts)    // update the balances
	l.trackers.register(&l.time)     // tracks the block timestamps
	l.trackers.register(&l.txTail)   // update the transaction tail, tracking the recent 1000 txn
	l.trackers.register(&l.bulletin) // provide closed channel signaling support for completed rounds
	l.trackers.register(&l.notifier) // send OnNewBlocks to subscribers
	l.trackers.register(&l.metrics)  // provides metrics reporting support

	err = l.trackers.loadFromDisk(l)
	if err != nil {
		err = fmt.Errorf("reloadLedger.loadFromDisk %v", err)
		return err
	}

	// Check that the genesis hash, if present, matches.
	err = l.verifyMatchingGenesisHash()
	if err != nil {
		return err
	}
	return nil
}

// verifyMatchingGenesisHash tests to see that the latest block header pointing to the same genesis hash provided in genesisHash.
func (l *Ledger) verifyMatchingGenesisHash() (err error) {
	// Check that the genesis hash, if present, matches.
	start := time.Now()
	ledgerVerifygenhashCount.Inc(nil)
	err = l.blockDBs.Rdb.Atomic(func(ctx context.Context, tx *sql.Tx) error {
		latest, err := blockLatest(tx)
		if err != nil {
			return err
		}

		hdr, err := blockGetHdr(tx, latest)
		if err != nil {
			return err
		}

		params := config.Consensus[hdr.CurrentProtocol]
		if params.SupportGenesisHash && hdr.GenesisHash != l.genesisHash {
			return fmt.Errorf(
				"latest block %d genesis hash %v does not match expected genesis hash %v",
				latest, hdr.GenesisHash, l.genesisHash,
			)
		}
		return nil
	})
	ledgerVerifygenhashMicros.AddMicrosecondsSince(start, nil)
	return
}

func openLedgerDB(dbPathPrefix string, dbMem bool) (trackerDBs db.Pair, blockDBs db.Pair, err error) {
	// Backwards compatibility: we used to store both blocks and tracker
	// state in a single SQLite db file.
	var trackerDBFilename string
	var blockDBFilename string

	if !dbMem {
		commonDBFilename := dbPathPrefix + ".sqlite"
		_, err = os.Stat(commonDBFilename)
		if !os.IsNotExist(err) {
			// before launch, we used to have both blocks and tracker
			// state in a single SQLite db file. We don't have that anymore,
			// and we want to fail when that's the case.
			err = fmt.Errorf("A single ledger database file '%s' was detected. This is no longer supported by current binary", commonDBFilename)
			return
		}
	}

	trackerDBFilename = dbPathPrefix + ".tracker.sqlite"
	blockDBFilename = dbPathPrefix + ".block.sqlite"

	trackerDBs, err = db.OpenPair(trackerDBFilename, dbMem)
	if err != nil {
		return
	}

	blockDBs, err = db.OpenPair(blockDBFilename, dbMem)
	if err != nil {
		return
	}
	return
}

// setSynchronousMode sets the writing database connections syncronous mode to the specified mode
func (l *Ledger) setSynchronousMode(ctx context.Context, synchronousMode db.SynchronousMode) {
	if synchronousMode < db.SynchronousModeOff || synchronousMode > db.SynchronousModeExtra {
		l.log.Warnf("ledger.setSynchronousMode unable to set syncronous mode : requested value %d is invalid", synchronousMode)
		return
	}

	err := l.blockDBs.Wdb.SetSynchronousMode(ctx, synchronousMode, synchronousMode >= db.SynchronousModeFull)
	if err != nil {
		l.log.Warnf("ledger.setSynchronousMode unable to set syncronous mode on blocks db: %v", err)
		return
	}

	err = l.trackerDBs.Wdb.SetSynchronousMode(ctx, synchronousMode, synchronousMode >= db.SynchronousModeFull)
	if err != nil {
		l.log.Warnf("ledger.setSynchronousMode unable to set syncronous mode on trackers db: %v", err)
		return
	}
}

// initBlocksDB performs DB initialization:
// - creates and populates it with genesis blocks
// - ensures DB is in good shape for archival mode and resets it if not
func initBlocksDB(tx *sql.Tx, l *Ledger, initBlocks []bookkeeping.Block, isArchival bool) (err error) {
	err = blockInit(tx, initBlocks)
	if err != nil {
		err = fmt.Errorf("initBlocksDB.blockInit %v", err)
		return err
	}

	// in archival mode check if DB contains all blocks up to the latest
	if isArchival {
		earliest, err := blockEarliest(tx)
		if err != nil {
			err = fmt.Errorf("initBlocksDB.blockEarliest %v", err)
			return err
		}

		// Detect possible problem - archival node needs all block but have only subsequence of them
		// So reset the DB and init it again
		if earliest != basics.Round(0) {
			l.log.Warnf("resetting blocks DB (earliest block is %v)", earliest)
			err := blockResetDB(tx)
			if err != nil {
				err = fmt.Errorf("initBlocksDB.blockResetDB %v", err)
				return err
			}
			err = blockInit(tx, initBlocks)
			if err != nil {
				err = fmt.Errorf("initBlocksDB.blockInit 2 %v", err)
				return err
			}
		}

		// Manually replace block 0, even if we already had it
		// (necessary to normalize the payset commitment because of a
		// bug that caused its value to change)
		//
		// Don't bother for non-archival nodes since they will toss
		// block 0 almost immediately
		//
		// TODO remove this once a version containing this code has
		// been deployed to archival nodes
		if len(initBlocks) > 0 && initBlocks[0].Round() == basics.Round(0) {
			updated, err := blockReplaceIfExists(tx, l.log, initBlocks[0], agreement.Certificate{})
			if err != nil {
				err = fmt.Errorf("initBlocksDB.blockReplaceIfExists %v", err)
				return err
			}
			if updated {
				l.log.Infof("initBlocksDB replaced block 0")
			}
		}
	}

	return nil
}

// Close reclaims resources used by the ledger (namely, the database connection
// and goroutines used by trackers).
func (l *Ledger) Close() {
	// we shut the the blockqueue first, since it's sync goroutine dispatches calls
	// back to the trackers.
	if l.blockQ != nil {
		l.blockQ.close()
		l.blockQ = nil
	}

	// take the trackers lock. This would ensure that no other goroutine is using the trackers.
	l.trackerMu.Lock()
	defer l.trackerMu.Unlock()

	// then, we shut down the trackers and their corresponding goroutines.
	l.trackers.close()

	// last, we close the underlying database connections.
	l.blockDBs.Close()
	l.trackerDBs.Close()
}

// RegisterBlockListeners registers listeners that will be called when a
// new block is added to the ledger.
func (l *Ledger) RegisterBlockListeners(listeners []BlockListener) {
	l.notifier.register(listeners)
}

// notifyCommit informs the trackers that all blocks up to r have been
// written to disk.  Returns the minimum block number that must be kept
// in the database.
func (l *Ledger) notifyCommit(r basics.Round) basics.Round {
	l.trackerMu.Lock()
	defer l.trackerMu.Unlock()
	minToSave := l.trackers.committedUpTo(r)

	if l.archival {
		// Do not forget any blocks.
		minToSave = 0
	}

	return minToSave
}

// GetLastCatchpointLabel returns the latest catchpoint label that was written to the
// database.
func (l *Ledger) GetLastCatchpointLabel() string {
	l.trackerMu.RLock()
	defer l.trackerMu.RUnlock()
	return l.accts.GetLastCatchpointLabel()
}

// GetCreatorForRound takes a CreatableIndex and a CreatableType and tries to
// look up a creator address, setting ok to false if the query succeeded but no
// creator was found.
func (l *Ledger) GetCreatorForRound(rnd basics.Round, cidx basics.CreatableIndex, ctype basics.CreatableType) (creator basics.Address, ok bool, err error) {
	l.trackerMu.RLock()
	defer l.trackerMu.RUnlock()
	return l.accts.GetCreatorForRound(rnd, cidx, ctype)
}

// GetCreator is like GetCreatorForRound, but for the latest round and race-free
// with respect to ledger.Latest()
func (l *Ledger) GetCreator(cidx basics.CreatableIndex, ctype basics.CreatableType) (basics.Address, bool, error) {
	l.trackerMu.RLock()
	defer l.trackerMu.RUnlock()
	return l.accts.GetCreatorForRound(l.blockQ.latest(), cidx, ctype)
}

// CompactCertVoters returns the top online accounts at round rnd.
// The result might be nil, even with err=nil, if there are no voters
// for that round because compact certs were not enabled.
func (l *Ledger) CompactCertVoters(rnd basics.Round) (voters *VotersForRound, err error) {
	l.trackerMu.RLock()
	defer l.trackerMu.RUnlock()
	return l.accts.voters.getVoters(rnd)
}

// ListAssets takes a maximum asset index and maximum result length, and
// returns up to that many CreatableLocators from the database where app idx is
// less than or equal to the maximum.
func (l *Ledger) ListAssets(maxAssetIdx basics.AssetIndex, maxResults uint64) (results []basics.CreatableLocator, err error) {
	l.trackerMu.RLock()
	defer l.trackerMu.RUnlock()
	return l.accts.ListAssets(maxAssetIdx, maxResults)
}

// ListApplications takes a maximum app index and maximum result length, and
// returns up to that many CreatableLocators from the database where app idx is
// less than or equal to the maximum.
func (l *Ledger) ListApplications(maxAppIdx basics.AppIndex, maxResults uint64) (results []basics.CreatableLocator, err error) {
	l.trackerMu.RLock()
	defer l.trackerMu.RUnlock()
	return l.accts.ListApplications(maxAppIdx, maxResults)
}

// Lookup uses the accounts tracker to return the account state for a
// given account in a particular round.  The account values reflect
// the changes of all blocks up to and including rnd.
func (l *Ledger) Lookup(rnd basics.Round, addr basics.Address) (basics.AccountData, error) {
	l.trackerMu.RLock()
	defer l.trackerMu.RUnlock()

	// Intentionally apply (pending) rewards up to rnd.
	data, err := l.accts.LookupWithRewards(rnd, addr)
	if err != nil {
		return basics.AccountData{}, err
	}

	return data, nil
}

// LookupWithoutRewards is like Lookup but does not apply pending rewards up
// to the requested round rnd.
func (l *Ledger) LookupWithoutRewards(rnd basics.Round, addr basics.Address) (basics.AccountData, basics.Round, error) {
	l.trackerMu.RLock()
	defer l.trackerMu.RUnlock()

	data, validThrough, err := l.accts.LookupWithoutRewards(rnd, addr)
	if err != nil {
		return basics.AccountData{}, basics.Round(0), err
	}

	return data, validThrough, nil
}

// Totals returns the totals of all accounts at the end of round rnd.
func (l *Ledger) Totals(rnd basics.Round) (ledgercore.AccountTotals, error) {
	l.trackerMu.RLock()
	defer l.trackerMu.RUnlock()
	return l.accts.Totals(rnd)
}

// CheckDup return whether a transaction is a duplicate one.
func (l *Ledger) CheckDup(currentProto config.ConsensusParams, current basics.Round, firstValid basics.Round, lastValid basics.Round, txid transactions.Txid, txl TxLease) error {
	l.trackerMu.RLock()
	defer l.trackerMu.RUnlock()
	return l.txTail.checkDup(currentProto, current, firstValid, lastValid, txid, txl.Txlease)
}

// GetRoundTxIds returns a map of the transactions ids that we have for the given round
// this function is currently not being used, but remains here as it might be useful in the future.
func (l *Ledger) GetRoundTxIds(rnd basics.Round) (txMap map[transactions.Txid]bool) {
	l.trackerMu.RLock()
	defer l.trackerMu.RUnlock()
	return l.txTail.getRoundTxIds(rnd)
}

// Latest returns the latest known block round added to the ledger.
func (l *Ledger) Latest() basics.Round {
	return l.blockQ.latest()
}

// LatestCommitted returns the last block round number written to
// persistent storage.  This block, and all previous blocks, are
// guaranteed to be available after a crash.
func (l *Ledger) LatestCommitted() basics.Round {
	return l.blockQ.latestCommitted()
}

// Block returns the block for round rnd.
func (l *Ledger) Block(rnd basics.Round) (blk bookkeeping.Block, err error) {
	return l.blockQ.getBlock(rnd)
}

// BlockHdr returns the BlockHeader of the block for round rnd.
func (l *Ledger) BlockHdr(rnd basics.Round) (blk bookkeeping.BlockHeader, err error) {
	value, exists := l.headerCache.Get(rnd)
	if exists {
		blk = value.(bookkeeping.BlockHeader)
		return
	}

	blk, err = l.blockQ.getBlockHdr(rnd)
	if err == nil {
		l.headerCache.Put(rnd, blk)
	}
	return
}

// EncodedBlockCert returns the encoded block and the corresponding encoded certificate of the block for round rnd.
func (l *Ledger) EncodedBlockCert(rnd basics.Round) (blk []byte, cert []byte, err error) {
	return l.blockQ.getEncodedBlockCert(rnd)
}

// BlockCert returns the block and the certificate of the block for round rnd.
func (l *Ledger) BlockCert(rnd basics.Round) (blk bookkeeping.Block, cert agreement.Certificate, err error) {
	return l.blockQ.getBlockCert(rnd)
}

// AddBlock adds a new block to the ledger.  The block is stored in an
// in-memory queue and is written to the disk in the background.  An error
// is returned if this is not the expected next block number.
func (l *Ledger) AddBlock(blk bookkeeping.Block, cert agreement.Certificate) error {
	// passing nil as the executionPool is ok since we've asking the evaluator to skip verification.

<<<<<<< HEAD
	updates, err := eval(context.Background(), l, &blk, false, l.verifiedTxnCache, nil, true)
=======
	updates, err := eval(context.Background(), l, blk, false, l.verifiedTxnCache, nil)
>>>>>>> f862605c
	if err != nil {
		return err
	}

	vb := ValidatedBlock{
		blk:   blk,
		delta: updates,
	}

	return l.AddValidatedBlock(vb, cert)
}

// AddValidatedBlock adds a new block to the ledger, after the block has
// been validated by calling Ledger.Validate().  This saves the cost of
// having to re-compute the effect of the block on the ledger state, if
// the block has previously been validated.  Otherwise, AddValidatedBlock
// behaves like AddBlock.
func (l *Ledger) AddValidatedBlock(vb ValidatedBlock, cert agreement.Certificate) error {
	// Grab the tracker lock first, to ensure newBlock() is notified before committedUpTo().
	l.trackerMu.Lock()
	defer l.trackerMu.Unlock()

	err := l.blockQ.putBlock(vb.blk, cert)
	if err != nil {
		return err
	}
	l.headerCache.Put(vb.blk.Round(), vb.blk.BlockHeader)
	l.trackers.newBlock(vb.blk, vb.delta)
	return nil
}

// WaitForCommit waits until block r (and block before r) are durably
// written to disk.
func (l *Ledger) WaitForCommit(r basics.Round) {
	l.blockQ.waitCommit(r)
}

// Wait returns a channel that closes once a given round is stored
// durably in the ledger.
// When <-l.Wait(r) finishes, ledger is guaranteed to have round r,
// and will not lose round r after a crash.
// This makes it easy to use in a select{} statement.
func (l *Ledger) Wait(r basics.Round) chan struct{} {
	l.trackerMu.RLock()
	defer l.trackerMu.RUnlock()
	return l.bulletin.Wait(r)
}

// Timestamp uses the timestamp tracker to return the timestamp
// from block r.
func (l *Ledger) Timestamp(r basics.Round) (int64, error) {
	l.trackerMu.RLock()
	defer l.trackerMu.RUnlock()
	return l.time.timestamp(r)
}

// GenesisHash returns the genesis hash for this ledger.
func (l *Ledger) GenesisHash() crypto.Digest {
	return l.genesisHash
}

// GenesisProto returns the initial protocol for this ledger.
func (l *Ledger) GenesisProto() config.ConsensusParams {
	return l.genesisProto
}

// GetCatchpointCatchupState returns the current state of the catchpoint catchup.
func (l *Ledger) GetCatchpointCatchupState(ctx context.Context) (state CatchpointCatchupState, err error) {
	return MakeCatchpointCatchupAccessor(l, l.log).GetState(ctx)
}

// GetCatchpointStream returns a ReadCloseSizer file stream from which the catchpoint file
// for the provided round could be retrieved. If no such stream can be generated, a non-nil
// error is returned. The io.ReadCloser and the error are mutually exclusive -
// if error is returned, the file stream is guaranteed to be nil, and vice versa,
// if the file stream is not nil, the error is guaranteed to be nil.
func (l *Ledger) GetCatchpointStream(round basics.Round) (ReadCloseSizer, error) {
	l.trackerMu.RLock()
	defer l.trackerMu.RUnlock()
	return l.accts.GetCatchpointStream(round)
}

// ledgerForTracker methods
func (l *Ledger) trackerDB() db.Pair {
	return l.trackerDBs
}

// ledgerForTracker methods
func (l *Ledger) blockDB() db.Pair {
	return l.blockDBs
}

func (l *Ledger) trackerLog() logging.Logger {
	return l.log
}

// trackerEvalVerified is used by the accountUpdates to reconstruct the ledgercore.StateDelta from a given block during it's loadFromDisk execution.
// when this function is called, the trackers mutex is expected already to be taken. The provided accUpdatesLedger would allow the
// evaluator to shortcut the "main" ledger ( i.e. this struct ) and avoid taking the trackers lock a second time.
func (l *Ledger) trackerEvalVerified(blk bookkeeping.Block, accUpdatesLedger ledgerForEvaluator) (ledgercore.StateDelta, error) {
	// passing nil as the executionPool is ok since we've asking the evaluator to skip verification.
<<<<<<< HEAD
	return eval(context.Background(), accUpdatesLedger, &blk, false, l.verifiedTxnCache, nil, false)
=======
	return eval(context.Background(), accUpdatesLedger, blk, false, l.verifiedTxnCache, nil)
>>>>>>> f862605c
}

// IsWritingCatchpointFile returns true when a catchpoint file is being generated. The function is used by the catchup service
// to avoid memory pressure until the catchpoint file writing is complete.
func (l *Ledger) IsWritingCatchpointFile() bool {
	l.trackerMu.RLock()
	defer l.trackerMu.RUnlock()
	return l.accts.IsWritingCatchpointFile()
}

// VerifiedTransactionCache returns the verify.VerifiedTransactionCache
func (l *Ledger) VerifiedTransactionCache() verify.VerifiedTransactionCache {
	return l.verifiedTxnCache
}

// TxLease is an exported version of txlease
type TxLease struct {
	ledgercore.Txlease
}

var ledgerInitblocksdbCount = metrics.NewCounter("ledger_initblocksdb_count", "calls")
var ledgerInitblocksdbMicros = metrics.NewCounter("ledger_initblocksdb_micros", "µs spent")
var ledgerVerifygenhashCount = metrics.NewCounter("ledger_verifygenhash_count", "calls")
var ledgerVerifygenhashMicros = metrics.NewCounter("ledger_verifygenhash_micros", "µs spent")<|MERGE_RESOLUTION|>--- conflicted
+++ resolved
@@ -544,12 +544,7 @@
 // is returned if this is not the expected next block number.
 func (l *Ledger) AddBlock(blk bookkeeping.Block, cert agreement.Certificate) error {
 	// passing nil as the executionPool is ok since we've asking the evaluator to skip verification.
-
-<<<<<<< HEAD
-	updates, err := eval(context.Background(), l, &blk, false, l.verifiedTxnCache, nil, true)
-=======
-	updates, err := eval(context.Background(), l, blk, false, l.verifiedTxnCache, nil)
->>>>>>> f862605c
+	updates, err := eval(context.Background(), l, &blk, false, l.verifiedTxnCache, nil)
 	if err != nil {
 		return err
 	}
@@ -651,11 +646,7 @@
 // evaluator to shortcut the "main" ledger ( i.e. this struct ) and avoid taking the trackers lock a second time.
 func (l *Ledger) trackerEvalVerified(blk bookkeeping.Block, accUpdatesLedger ledgerForEvaluator) (ledgercore.StateDelta, error) {
 	// passing nil as the executionPool is ok since we've asking the evaluator to skip verification.
-<<<<<<< HEAD
-	return eval(context.Background(), accUpdatesLedger, &blk, false, l.verifiedTxnCache, nil, false)
-=======
-	return eval(context.Background(), accUpdatesLedger, blk, false, l.verifiedTxnCache, nil)
->>>>>>> f862605c
+	return eval(context.Background(), accUpdatesLedger, &blk, false, l.verifiedTxnCache, nil)
 }
 
 // IsWritingCatchpointFile returns true when a catchpoint file is being generated. The function is used by the catchup service
