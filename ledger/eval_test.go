// Copyright (C) 2019-2021 Algorand, Inc.
// This file is part of go-algorand
//
// go-algorand is free software: you can redistribute it and/or modify
// it under the terms of the GNU Affero General Public License as
// published by the Free Software Foundation, either version 3 of the
// License, or (at your option) any later version.
//
// go-algorand is distributed in the hope that it will be useful,
// but WITHOUT ANY WARRANTY; without even the implied warranty of
// MERCHANTABILITY or FITNESS FOR A PARTICULAR PURPOSE.  See the
// GNU Affero General Public License for more details.
//
// You should have received a copy of the GNU Affero General Public License
// along with go-algorand.  If not, see <https://www.gnu.org/licenses/>.

package ledger

import (
	"context"
	"errors"
	"fmt"
	"math/rand"
	"os"
	"path/filepath"
	"reflect"
	"runtime/pprof"
	"strings"
	"sync"
	"testing"
	"time"

	"github.com/algorand/go-deadlock"
	"github.com/stretchr/testify/assert"
	"github.com/stretchr/testify/require"

	"github.com/algorand/go-algorand/agreement"
	"github.com/algorand/go-algorand/config"
	"github.com/algorand/go-algorand/crypto"
	"github.com/algorand/go-algorand/crypto/compactcert"
	"github.com/algorand/go-algorand/data/basics"
	"github.com/algorand/go-algorand/data/bookkeeping"
	"github.com/algorand/go-algorand/data/transactions"
	"github.com/algorand/go-algorand/data/transactions/logic"
	"github.com/algorand/go-algorand/data/txntest"
	"github.com/algorand/go-algorand/ledger/ledgercore"
	"github.com/algorand/go-algorand/logging"
	"github.com/algorand/go-algorand/protocol"
	"github.com/algorand/go-algorand/test/partitiontest"
	"github.com/algorand/go-algorand/util/execpool"
)

var testPoolAddr = basics.Address{0xff, 0xff, 0xff, 0xff, 0xff, 0xff, 0xff, 0xff, 0xff, 0xff, 0xff, 0xff, 0xff, 0xff, 0xff, 0xff, 0xff, 0xff, 0xff, 0xff, 0xff, 0xff, 0xff, 0xff, 0xff, 0xff, 0xff, 0xff, 0xff, 0xff, 0xff, 0xff}
var testSinkAddr = basics.Address{0x2c, 0x2a, 0x6c, 0xe9, 0xa9, 0xa7, 0xc2, 0x8c, 0x22, 0x95, 0xfd, 0x32, 0x4f, 0x77, 0xa5, 0x4, 0x8b, 0x42, 0xc2, 0xb7, 0xa8, 0x54, 0x84, 0xb6, 0x80, 0xb1, 0xe1, 0x3d, 0x59, 0x9b, 0xeb, 0x36}
var minFee basics.MicroAlgos

func init() {
	params := config.Consensus[protocol.ConsensusCurrentVersion]
	minFee = basics.MicroAlgos{Raw: params.MinTxnFee}
}

func TestBlockEvaluator(t *testing.T) {
	partitiontest.PartitionTest(t)

	genesisInitState, addrs, keys := genesis(10)

	dbName := fmt.Sprintf("%s.%d", t.Name(), crypto.RandUint64())
	const inMem = true
	cfg := config.GetDefaultLocal()
	cfg.Archival = true
	l, err := OpenLedger(logging.Base(), dbName, inMem, genesisInitState, cfg)
	require.NoError(t, err)
	defer l.Close()

	newBlock := bookkeeping.MakeBlock(genesisInitState.Block.BlockHeader)
	eval, err := l.StartEvaluator(newBlock.BlockHeader, 0)
	require.Equal(t, eval.specials.FeeSink, testSinkAddr)
	require.NoError(t, err)

	genHash := genesisInitState.Block.BlockHeader.GenesisHash
	txn := transactions.Transaction{
		Type: protocol.PaymentTx,
		Header: transactions.Header{
			Sender:      addrs[0],
			Fee:         minFee,
			FirstValid:  newBlock.Round(),
			LastValid:   newBlock.Round(),
			GenesisHash: genHash,
		},
		PaymentTxnFields: transactions.PaymentTxnFields{
			Receiver: addrs[1],
			Amount:   basics.MicroAlgos{Raw: 100},
		},
	}

	// Correct signature should work
	st := txn.Sign(keys[0])
	err = eval.Transaction(st, transactions.ApplyData{})
	require.NoError(t, err)

	// Broken signature should fail
	stbad := st
	st.Sig[2] ^= 8
	txgroup := []transactions.SignedTxn{stbad}
	err = eval.TestTransactionGroup(txgroup)
	require.Error(t, err)

	// Repeat should fail
	txgroup = []transactions.SignedTxn{st}
	err = eval.TestTransactionGroup(txgroup)
	require.Error(t, err)
	err = eval.Transaction(st, transactions.ApplyData{})
	require.Error(t, err)

	// out of range should fail
	btxn := txn
	btxn.FirstValid++
	btxn.LastValid += 2
	st = btxn.Sign(keys[0])
	txgroup = []transactions.SignedTxn{st}
	err = eval.TestTransactionGroup(txgroup)
	require.Error(t, err)
	err = eval.Transaction(st, transactions.ApplyData{})
	require.Error(t, err)

	// bogus group should fail
	btxn = txn
	btxn.Group[1] = 1
	st = btxn.Sign(keys[0])
	txgroup = []transactions.SignedTxn{st}
	err = eval.TestTransactionGroup(txgroup)
	require.Error(t, err)
	err = eval.Transaction(st, transactions.ApplyData{})
	require.Error(t, err)

	// mixed fields should fail
	btxn = txn
	btxn.XferAsset = 3
	st = btxn.Sign(keys[0])
	txgroup = []transactions.SignedTxn{st}
	err = eval.TestTransactionGroup(txgroup)
	require.Error(t, err)
	// We don't test eval.Transaction() here because it doesn't check txn.WellFormed(), instead relying on that to have already been checked by the transaction pool.
	// err = eval.Transaction(st, transactions.ApplyData{})
	// require.Error(t, err)

	selfTxn := transactions.Transaction{
		Type: protocol.PaymentTx,
		Header: transactions.Header{
			Sender:      addrs[2],
			Fee:         minFee,
			FirstValid:  newBlock.Round(),
			LastValid:   newBlock.Round(),
			GenesisHash: genHash,
		},
		PaymentTxnFields: transactions.PaymentTxnFields{
			Receiver: addrs[2],
			Amount:   basics.MicroAlgos{Raw: 100},
		},
	}
	stxn := selfTxn.Sign(keys[2])

	// TestTransactionGroup() and Transaction() should have the same outcome, but work slightly different code paths.
	txgroup = []transactions.SignedTxn{stxn}
	err = eval.TestTransactionGroup(txgroup)
	require.NoError(t, err)

	err = eval.Transaction(stxn, transactions.ApplyData{})
	require.NoError(t, err)

	t3 := txn
	t3.Amount.Raw++
	t4 := selfTxn
	t4.Amount.Raw++

	// a group without .Group should fail
	s3 := t3.Sign(keys[0])
	s4 := t4.Sign(keys[2])
	txgroup = []transactions.SignedTxn{s3, s4}
	err = eval.TestTransactionGroup(txgroup)
	require.Error(t, err)
	txgroupad := transactions.WrapSignedTxnsWithAD(txgroup)
	err = eval.TransactionGroup(txgroupad)
	require.Error(t, err)

	// Test a group that should work
	var group transactions.TxGroup
	group.TxGroupHashes = []crypto.Digest{crypto.HashObj(t3), crypto.HashObj(t4)}
	t3.Group = crypto.HashObj(group)
	t4.Group = t3.Group
	s3 = t3.Sign(keys[0])
	s4 = t4.Sign(keys[2])
	txgroup = []transactions.SignedTxn{s3, s4}
	err = eval.TestTransactionGroup(txgroup)
	require.NoError(t, err)

	// disagreement on Group id should fail
	t4bad := t4
	t4bad.Group[3] ^= 3
	s4bad := t4bad.Sign(keys[2])
	txgroup = []transactions.SignedTxn{s3, s4bad}
	err = eval.TestTransactionGroup(txgroup)
	require.Error(t, err)
	txgroupad = transactions.WrapSignedTxnsWithAD(txgroup)
	err = eval.TransactionGroup(txgroupad)
	require.Error(t, err)

	// missing part of the group should fail
	txgroup = []transactions.SignedTxn{s3}
	err = eval.TestTransactionGroup(txgroup)
	require.Error(t, err)

	validatedBlock, err := eval.GenerateBlock()
	require.NoError(t, err)

	accts := genesisInitState.Accounts
	bal0 := accts[addrs[0]]
	bal1 := accts[addrs[1]]
	bal2 := accts[addrs[2]]

	l.AddValidatedBlock(*validatedBlock, agreement.Certificate{})

	bal0new, err := l.Lookup(newBlock.Round(), addrs[0])
	require.NoError(t, err)
	bal1new, err := l.Lookup(newBlock.Round(), addrs[1])
	require.NoError(t, err)
	bal2new, err := l.Lookup(newBlock.Round(), addrs[2])
	require.NoError(t, err)

	require.Equal(t, bal0new.MicroAlgos.Raw, bal0.MicroAlgos.Raw-minFee.Raw-100)
	require.Equal(t, bal1new.MicroAlgos.Raw, bal1.MicroAlgos.Raw+100)
	require.Equal(t, bal2new.MicroAlgos.Raw, bal2.MicroAlgos.Raw-minFee.Raw)
}

func TestRekeying(t *testing.T) {
	partitiontest.PartitionTest(t)

	// Pretend rekeying is supported
	actual := config.Consensus[protocol.ConsensusCurrentVersion]
	pretend := actual
	pretend.SupportRekeying = true
	config.Consensus[protocol.ConsensusCurrentVersion] = pretend
	defer func() {
		config.Consensus[protocol.ConsensusCurrentVersion] = actual
	}()

	// Bring up a ledger
	genesisInitState, addrs, keys := genesis(10)
	dbName := fmt.Sprintf("%s.%d", t.Name(), crypto.RandUint64())
	const inMem = true
	cfg := config.GetDefaultLocal()
	cfg.Archival = true
	l, err := OpenLedger(logging.Base(), dbName, inMem, genesisInitState, cfg)
	require.NoError(t, err)
	defer l.Close()

	// Make a new block
	nextRound := l.Latest() + basics.Round(1)
	genHash := genesisInitState.Block.BlockHeader.GenesisHash

	// Test plan
	// Syntax: [A -> B][C, D] means transaction from A that rekeys to B with authaddr C and actual sig from D
	makeTxn := func(sender, rekeyto, authaddr basics.Address, signer *crypto.SignatureSecrets, uniq uint8) transactions.SignedTxn {
		txn := transactions.Transaction{
			Type: protocol.PaymentTx,
			Header: transactions.Header{
				Sender:      sender,
				Fee:         minFee,
				FirstValid:  nextRound,
				LastValid:   nextRound,
				GenesisHash: genHash,
				RekeyTo:     rekeyto,
				Note:        []byte{uniq},
			},
			PaymentTxnFields: transactions.PaymentTxnFields{
				Receiver: sender,
			},
		}
		sig := signer.Sign(txn)
		return transactions.SignedTxn{Txn: txn, Sig: sig, AuthAddr: authaddr}
	}

	tryBlock := func(stxns []transactions.SignedTxn) error {
		// We'll make a block using the evaluator.
		// When generating a block, the evaluator doesn't check transaction sigs -- it assumes the transaction pool already did that.
		// So the ValidatedBlock that comes out isn't necessarily actually a valid block. We'll call Validate ourselves.

		newBlock := bookkeeping.MakeBlock(genesisInitState.Block.BlockHeader)
		eval, err := l.StartEvaluator(newBlock.BlockHeader, 0)
		require.NoError(t, err)

		for _, stxn := range stxns {
			err = eval.Transaction(stxn, transactions.ApplyData{})
			if err != nil {
				return err
			}
		}
		validatedBlock, err := eval.GenerateBlock()
		if err != nil {
			return err
		}

		backlogPool := execpool.MakeBacklog(nil, 0, execpool.LowPriority, nil)
		defer backlogPool.Shutdown()
		_, err = l.Validate(context.Background(), validatedBlock.Block(), backlogPool)
		return err
	}

	// Preamble transactions, which all of the blocks in this test will start with
	// [A -> 0][0,A] (normal transaction)
	// [A -> B][0,A] (rekey)
	txn0 := makeTxn(addrs[0], basics.Address{}, basics.Address{}, keys[0], 0) // Normal transaction
	txn1 := makeTxn(addrs[0], addrs[1], basics.Address{}, keys[0], 1)         // Rekey transaction

	// Test 1: Do only good things
	// (preamble)
	// [A -> 0][B,B] (normal transaction using new key)
	// [A -> A][B,B] (rekey back to A, transaction still signed by B)
	// [A -> 0][0,A] (normal transaction again)
	test1txns := []transactions.SignedTxn{
		txn0, txn1, // (preamble)
		makeTxn(addrs[0], basics.Address{}, addrs[1], keys[1], 2),         // [A -> 0][B,B]
		makeTxn(addrs[0], addrs[0], addrs[1], keys[1], 3),                 // [A -> A][B,B]
		makeTxn(addrs[0], basics.Address{}, basics.Address{}, keys[0], 4), // [A -> 0][0,A]
	}
	err = tryBlock(test1txns)
	require.NoError(t, err)

	// Test 2: Use old key after rekeying
	// (preamble)
	// [A -> A][0,A] (rekey back to A, but signed by A instead of B)
	test2txns := []transactions.SignedTxn{
		txn0, txn1, // (preamble)
		makeTxn(addrs[0], addrs[0], basics.Address{}, keys[0], 2), // [A -> A][0,A]
	}
	err = tryBlock(test2txns)
	require.Error(t, err)

	// TODO: More tests
}

func TestPrepareEvalParams(t *testing.T) {
	partitiontest.PartitionTest(t)

	eval := BlockEvaluator{
		prevHeader: bookkeeping.BlockHeader{
			TimeStamp: 1234,
			Round:     2345,
		},
	}

	params := []config.ConsensusParams{
		{Application: true, MaxAppProgramCost: 700},
		config.Consensus[protocol.ConsensusV29],
		config.Consensus[protocol.ConsensusFuture],
	}

	// Create some sample transactions
	payment := txntest.Txn{
		Type:     protocol.PaymentTx,
		Sender:   basics.Address{1, 2, 3, 4},
		Receiver: basics.Address{4, 3, 2, 1},
		Amount:   100,
	}.SignedTxnWithAD()

	appcall1 := txntest.Txn{
		Type:          protocol.ApplicationCallTx,
		Sender:        basics.Address{1, 2, 3, 4},
		ApplicationID: basics.AppIndex(1),
	}.SignedTxnWithAD()

	appcall2 := appcall1
	appcall2.SignedTxn.Txn.ApplicationCallTxnFields.ApplicationID = basics.AppIndex(2)

	type evalTestCase struct {
		group []transactions.SignedTxnWithAD

		// indicates if prepareAppEvaluators should return a non-nil
		// appTealEvaluator for the txn at index i
		expected []bool

		numAppCalls int
		// Used for checking transitive pointer equality in app calls
		// If there are no app calls in the group, it is set to -1
		firstAppCallIndex int
	}

	// Create some groups with these transactions
	cases := []evalTestCase{
		{[]transactions.SignedTxnWithAD{payment}, []bool{false}, 0, -1},
		{[]transactions.SignedTxnWithAD{appcall1}, []bool{true}, 1, 0},
		{[]transactions.SignedTxnWithAD{payment, payment}, []bool{false, false}, 0, -1},
		{[]transactions.SignedTxnWithAD{appcall1, payment}, []bool{true, false}, 1, 0},
		{[]transactions.SignedTxnWithAD{payment, appcall1}, []bool{false, true}, 1, 1},
		{[]transactions.SignedTxnWithAD{appcall1, appcall2}, []bool{true, true}, 2, 0},
		{[]transactions.SignedTxnWithAD{appcall1, appcall2, appcall1}, []bool{true, true, true}, 3, 0},
		{[]transactions.SignedTxnWithAD{payment, appcall1, payment}, []bool{false, true, false}, 1, 1},
		{[]transactions.SignedTxnWithAD{appcall1, payment, appcall2}, []bool{true, false, true}, 2, 0},
	}

	for i, param := range params {
		for j, testCase := range cases {
			t.Run(fmt.Sprintf("i=%d,j=%d", i, j), func(t *testing.T) {
				eval.proto = param
				res := eval.prepareEvalParams(testCase.group)
				require.Equal(t, len(res), len(testCase.group))

				// Compute the expected transaction group without ApplyData for
				// the test case
				expGroupNoAD := make([]transactions.SignedTxn, len(testCase.group))
				for k := range testCase.group {
					expGroupNoAD[k] = testCase.group[k].SignedTxn
				}

				// Ensure non app calls have a nil evaluator, and that non-nil
				// evaluators point to the right transactions and values
				for k, present := range testCase.expected {
					if present {
						require.NotNil(t, res[k])
						require.NotNil(t, res[k].PastSideEffects)
						require.Equal(t, res[k].GroupIndex, uint64(k))
						require.Equal(t, res[k].TxnGroup, expGroupNoAD)
						require.Equal(t, *res[k].Proto, eval.proto)
						require.Equal(t, *res[k].Txn, testCase.group[k].SignedTxn)
						require.Equal(t, res[k].MinTealVersion, res[testCase.firstAppCallIndex].MinTealVersion)
						require.Equal(t, res[k].PooledApplicationBudget, res[testCase.firstAppCallIndex].PooledApplicationBudget)
						if reflect.DeepEqual(param, config.Consensus[protocol.ConsensusV29]) {
							require.Equal(t, *res[k].PooledApplicationBudget, uint64(eval.proto.MaxAppProgramCost))
						} else if reflect.DeepEqual(param, config.Consensus[protocol.ConsensusFuture]) {
							require.Equal(t, *res[k].PooledApplicationBudget, uint64(eval.proto.MaxAppProgramCost*testCase.numAppCalls))
						}
					} else {
						require.Nil(t, res[k])
					}
				}
			})
		}
	}
}

func testLedgerCleanup(l *Ledger, dbName string, inMem bool) {
	l.Close()
	if !inMem {
		hits, err := filepath.Glob(dbName + "*.sqlite")
		if err != nil {
			return
		}
		for _, fname := range hits {
			os.Remove(fname)
		}
	}
}

func testEvalAppGroup(t *testing.T, schema basics.StateSchema) (*BlockEvaluator, basics.Address, error) {
	genesisInitState, addrs, keys := genesis(10)

	dbName := fmt.Sprintf("%s.%d", t.Name(), crypto.RandUint64())
	const inMem = true
	cfg := config.GetDefaultLocal()
	l, err := OpenLedger(logging.Base(), dbName, inMem, genesisInitState, cfg)
	require.NoError(t, err)
	defer l.Close()

	newBlock := bookkeeping.MakeBlock(genesisInitState.Block.BlockHeader)
	eval, err := l.StartEvaluator(newBlock.BlockHeader, 0)
	require.NoError(t, err)
	eval.validate = true
	eval.generate = false

	ops, err := logic.AssembleString(`#pragma version 2
	txn ApplicationID
	bz create
	byte "caller"
	txn Sender
	app_global_put
	b ok
create:
	byte "creator"
	txn Sender
	app_global_put
ok:
	int 1`)
	require.NoError(t, err, ops.Errors)
	approval := ops.Program
	ops, err = logic.AssembleString("#pragma version 2\nint 1")
	require.NoError(t, err)
	clear := ops.Program

	genHash := genesisInitState.Block.BlockHeader.GenesisHash
	header := transactions.Header{
		Sender:      addrs[0],
		Fee:         minFee,
		FirstValid:  newBlock.Round(),
		LastValid:   newBlock.Round(),
		GenesisHash: genHash,
	}
	appcall1 := transactions.Transaction{
		Type:   protocol.ApplicationCallTx,
		Header: header,
		ApplicationCallTxnFields: transactions.ApplicationCallTxnFields{
			GlobalStateSchema: schema,
			ApprovalProgram:   approval,
			ClearStateProgram: clear,
		},
	}

	appcall2 := transactions.Transaction{
		Type:   protocol.ApplicationCallTx,
		Header: header,
		ApplicationCallTxnFields: transactions.ApplicationCallTxnFields{
			ApplicationID: 1,
		},
	}

	var group transactions.TxGroup
	group.TxGroupHashes = []crypto.Digest{crypto.HashObj(appcall1), crypto.HashObj(appcall2)}
	appcall1.Group = crypto.HashObj(group)
	appcall2.Group = crypto.HashObj(group)
	stxn1 := appcall1.Sign(keys[0])
	stxn2 := appcall2.Sign(keys[0])

	g := []transactions.SignedTxnWithAD{
		{
			SignedTxn: stxn1,
			ApplyData: transactions.ApplyData{
				EvalDelta: transactions.EvalDelta{GlobalDelta: map[string]basics.ValueDelta{
					"creator": {Action: basics.SetBytesAction, Bytes: string(addrs[0][:])}},
				},
				ApplicationID: 1,
			},
		},
		{
			SignedTxn: stxn2,
			ApplyData: transactions.ApplyData{
				EvalDelta: transactions.EvalDelta{GlobalDelta: map[string]basics.ValueDelta{
					"caller": {Action: basics.SetBytesAction, Bytes: string(addrs[0][:])}},
				}},
		},
	}
	txgroup := []transactions.SignedTxn{stxn1, stxn2}
	err = eval.TestTransactionGroup(txgroup)
	if err != nil {
		return eval, addrs[0], err
	}
	err = eval.transactionGroup(g)
	return eval, addrs[0], err
}

// TestEvalAppStateCountsWithTxnGroup ensures txns in a group can't violate app state schema limits
// the test ensures that
// commitToParent -> applyChild copies child's cow state usage counts into parent
// and the usage counts correctly propagated from parent cow to child cow and back
func TestEvalAppStateCountsWithTxnGroup(t *testing.T) {
	partitiontest.PartitionTest(t)

	_, _, err := testEvalAppGroup(t, basics.StateSchema{NumByteSlice: 1})
	require.Error(t, err)
	require.Contains(t, err.Error(), "store bytes count 2 exceeds schema bytes count 1")
}

// TestEvalAppAllocStateWithTxnGroup ensures roundCowState.deltas and applyStorageDelta
// produce correct results when a txn group has storage allocate and storage update actions
func TestEvalAppAllocStateWithTxnGroup(t *testing.T) {
	partitiontest.PartitionTest(t)

	eval, addr, err := testEvalAppGroup(t, basics.StateSchema{NumByteSlice: 2})
	require.NoError(t, err)
	deltas := eval.state.deltas()
	ad, _ := deltas.Accts.Get(addr)
	state := ad.AppParams[1].GlobalState
	require.Equal(t, basics.TealValue{Type: basics.TealBytesType, Bytes: string(addr[:])}, state["caller"])
	require.Equal(t, basics.TealValue{Type: basics.TealBytesType, Bytes: string(addr[:])}, state["creator"])
}

func testEvalAppPoolingGroup(t *testing.T, schema basics.StateSchema, approvalProgram string, consensusVersion protocol.ConsensusVersion) error {
	genBalances, addrs, _ := newTestGenesis()
	l := newTestLedger(t, genBalances)
	defer l.Close()

	eval := l.nextBlock(t)
	eval.proto = config.Consensus[consensusVersion]

	appcall1 := txntest.Txn{
		Sender:            addrs[0],
		Type:              protocol.ApplicationCallTx,
		GlobalStateSchema: schema,
		ApprovalProgram:   approvalProgram,
	}

	appcall2 := txntest.Txn{
		Sender:        addrs[0],
		Type:          protocol.ApplicationCallTx,
		ApplicationID: basics.AppIndex(1),
	}

	appcall3 := txntest.Txn{
		Sender:        addrs[1],
		Type:          protocol.ApplicationCallTx,
		ApplicationID: basics.AppIndex(1),
	}

	return eval.txgroup(t, &appcall1, &appcall2, &appcall3)
}

// TestEvalAppPooledBudgetWithTxnGroup ensures 3 app call txns can successfully pool
// budgets in a group txn and return an error if the budget is exceeded
func TestEvalAppPooledBudgetWithTxnGroup(t *testing.T) {
	partitiontest.PartitionTest(t)

	source := func(n int, m int) string {
		return "#pragma version 4\nbyte 0x1337BEEF\n" + strings.Repeat("keccak256\n", n) +
			strings.Repeat("substring 0 4\n", m) + "pop\nint 1\n"
	}

	params := []protocol.ConsensusVersion{
		protocol.ConsensusV29,
		protocol.ConsensusFuture,
	}

	cases := []struct {
		prog                 string
		isSuccessV29         bool
		isSuccessVFuture     bool
		expectedErrorV29     string
		expectedErrorVFuture string
	}{
		{source(5, 47), true, true,
			"",
			""},
		{source(5, 48), false, true,
			"pc=157 dynamic cost budget exceeded, executing pushint: remaining budget is 700 but program cost was 701",
			""},
		{source(16, 17), false, true,
			"pc= 12 dynamic cost budget exceeded, executing keccak256: remaining budget is 700 but program cost was 781",
			""},
		{source(16, 18), false, false,
			"pc= 12 dynamic cost budget exceeded, executing keccak256: remaining budget is 700 but program cost was 781",
			"pc= 78 dynamic cost budget exceeded, executing pushint: remaining budget is 2100 but program cost was 2101"},
	}

	for i, param := range params {
		for j, testCase := range cases {
			t.Run(fmt.Sprintf("i=%d,j=%d", i, j), func(t *testing.T) {
				err := testEvalAppPoolingGroup(t, basics.StateSchema{NumByteSlice: 3}, testCase.prog, param)
				if !testCase.isSuccessV29 && reflect.DeepEqual(param, protocol.ConsensusV29) {
					require.Error(t, err)
					require.Contains(t, err.Error(), testCase.expectedErrorV29)
				} else if !testCase.isSuccessVFuture && reflect.DeepEqual(param, protocol.ConsensusFuture) {
					require.Error(t, err)
					require.Contains(t, err.Error(), testCase.expectedErrorVFuture)
				}
			})
		}
	}
}

// BenchTxnGenerator generates transactions as long as asked for
type BenchTxnGenerator interface {
	// Prepare should be used for making pre-benchmark ledger initialization
	// like accounts funding, assets or apps creation
	Prepare(tb testing.TB, addrs []basics.Address, keys []*crypto.SignatureSecrets, rnd basics.Round, gh crypto.Digest) ([]transactions.SignedTxn, int)
	// Txn generates a single transaction
	Txn(tb testing.TB, addrs []basics.Address, keys []*crypto.SignatureSecrets, rnd basics.Round, gh crypto.Digest) transactions.SignedTxn
}

// BenchPaymentTxnGenerator generates payment transactions
type BenchPaymentTxnGenerator struct {
	counter int
}

func (g *BenchPaymentTxnGenerator) Prepare(tb testing.TB, addrs []basics.Address, keys []*crypto.SignatureSecrets, rnd basics.Round, gh crypto.Digest) ([]transactions.SignedTxn, int) {
	return nil, 0
}

func (g *BenchPaymentTxnGenerator) Txn(tb testing.TB, addrs []basics.Address, keys []*crypto.SignatureSecrets, rnd basics.Round, gh crypto.Digest) transactions.SignedTxn {
	sender := g.counter % len(addrs)
	receiver := (g.counter + 1) % len(addrs)
	// The following would create more random selection of accounts, and prevent a cache of half of the accounts..
	//		iDigest := crypto.Hash([]byte{byte(i), byte(i >> 8), byte(i >> 16), byte(i >> 24)})
	//		sender := (uint64(iDigest[0]) + uint64(iDigest[1])*256 + uint64(iDigest[2])*256*256) % uint64(len(addrs))
	//		receiver := (uint64(iDigest[4]) + uint64(iDigest[5])*256 + uint64(iDigest[6])*256*256) % uint64(len(addrs))

	txn := transactions.Transaction{
		Type: protocol.PaymentTx,
		Header: transactions.Header{
			Sender:      addrs[sender],
			Fee:         minFee,
			FirstValid:  rnd,
			LastValid:   rnd,
			GenesisHash: gh,
		},
		PaymentTxnFields: transactions.PaymentTxnFields{
			Receiver: addrs[receiver],
			Amount:   basics.MicroAlgos{Raw: 100},
		},
	}
	stxn := txn.Sign(keys[sender])
	g.counter++
	return stxn
}

// BenchAppTxnGenerator generates app opt in transactions
type BenchAppOptInsTxnGenerator struct {
	NumApps             int
	Proto               protocol.ConsensusVersion
	Program             []byte
	OptedInAccts        []basics.Address
	OptedInAcctsIndices []int
}

func (g *BenchAppOptInsTxnGenerator) Prepare(tb testing.TB, addrs []basics.Address, keys []*crypto.SignatureSecrets, rnd basics.Round, gh crypto.Digest) ([]transactions.SignedTxn, int) {
	maxLocalSchemaEntries := config.Consensus[g.Proto].MaxLocalSchemaEntries
	maxAppsOptedIn := config.Consensus[g.Proto].MaxAppsOptedIn

	// this function might create too much transaction even to fit into a single block
	// estimate number of smaller blocks needed in order to set LastValid properly
	const numAccts = 10000
	const maxTxnPerBlock = 10000
	expectedTxnNum := g.NumApps + numAccts*maxAppsOptedIn
	expectedNumOfBlocks := expectedTxnNum/maxTxnPerBlock + 1

	createTxns := make([]transactions.SignedTxn, 0, g.NumApps)
	for i := 0; i < g.NumApps; i++ {
		creatorIdx := rand.Intn(len(addrs))
		creator := addrs[creatorIdx]
		txn := transactions.Transaction{
			Type: protocol.ApplicationCallTx,
			Header: transactions.Header{
				Sender:      creator,
				Fee:         minFee,
				FirstValid:  rnd,
				LastValid:   rnd + basics.Round(expectedNumOfBlocks),
				GenesisHash: gh,
				Note:        randomNote(),
			},
			ApplicationCallTxnFields: transactions.ApplicationCallTxnFields{
				ApprovalProgram:   g.Program,
				ClearStateProgram: []byte{0x02, 0x20, 0x01, 0x01, 0x22},
				LocalStateSchema:  basics.StateSchema{NumByteSlice: maxLocalSchemaEntries},
			},
		}
		stxn := txn.Sign(keys[creatorIdx])
		createTxns = append(createTxns, stxn)
	}

	appsOptedIn := make(map[basics.Address]map[basics.AppIndex]struct{}, numAccts)

	optInTxns := make([]transactions.SignedTxn, 0, numAccts*maxAppsOptedIn)

	for i := 0; i < numAccts; i++ {
		var senderIdx int
		var sender basics.Address
		for {
			senderIdx = rand.Intn(len(addrs))
			sender = addrs[senderIdx]
			if len(appsOptedIn[sender]) < maxAppsOptedIn {
				appsOptedIn[sender] = make(map[basics.AppIndex]struct{}, maxAppsOptedIn)
				break
			}
		}
		g.OptedInAccts = append(g.OptedInAccts, sender)
		g.OptedInAcctsIndices = append(g.OptedInAcctsIndices, senderIdx)

		acctOptIns := appsOptedIn[sender]
		for j := 0; j < maxAppsOptedIn; j++ {
			var appIdx basics.AppIndex
			for {
				appIdx = basics.AppIndex(rand.Intn(g.NumApps) + 1)
				if _, ok := acctOptIns[appIdx]; !ok {
					acctOptIns[appIdx] = struct{}{}
					break
				}
			}

			txn := transactions.Transaction{
				Type: protocol.ApplicationCallTx,
				Header: transactions.Header{
					Sender:      sender,
					Fee:         minFee,
					FirstValid:  rnd,
					LastValid:   rnd + basics.Round(expectedNumOfBlocks),
					GenesisHash: gh,
				},
				ApplicationCallTxnFields: transactions.ApplicationCallTxnFields{
					ApplicationID: basics.AppIndex(appIdx),
					OnCompletion:  transactions.OptInOC,
				},
			}
			stxn := txn.Sign(keys[senderIdx])
			optInTxns = append(optInTxns, stxn)
		}
		appsOptedIn[sender] = acctOptIns
	}

	return append(createTxns, optInTxns...), maxTxnPerBlock
}

func (g *BenchAppOptInsTxnGenerator) Txn(tb testing.TB, addrs []basics.Address, keys []*crypto.SignatureSecrets, rnd basics.Round, gh crypto.Digest) transactions.SignedTxn {
	idx := rand.Intn(len(g.OptedInAcctsIndices))
	senderIdx := g.OptedInAcctsIndices[idx]
	sender := addrs[senderIdx]
	receiverIdx := rand.Intn(len(addrs))

	txn := transactions.Transaction{
		Type: protocol.PaymentTx,
		Header: transactions.Header{
			Sender:      sender,
			Fee:         minFee,
			FirstValid:  rnd,
			LastValid:   rnd,
			GenesisHash: gh,
			Note:        randomNote(),
		},
		PaymentTxnFields: transactions.PaymentTxnFields{
			Receiver: addrs[receiverIdx],
			Amount:   basics.MicroAlgos{Raw: 100},
		},
	}
	stxn := txn.Sign(keys[senderIdx])
	return stxn
}

func BenchmarkBlockEvaluatorRAMCrypto(b *testing.B) {
	g := BenchPaymentTxnGenerator{}
	benchmarkBlockEvaluator(b, true, true, protocol.ConsensusCurrentVersion, &g)
}
func BenchmarkBlockEvaluatorRAMNoCrypto(b *testing.B) {
	g := BenchPaymentTxnGenerator{}
	benchmarkBlockEvaluator(b, true, false, protocol.ConsensusCurrentVersion, &g)
}
func BenchmarkBlockEvaluatorDiskCrypto(b *testing.B) {
	g := BenchPaymentTxnGenerator{}
	benchmarkBlockEvaluator(b, false, true, protocol.ConsensusCurrentVersion, &g)
}
func BenchmarkBlockEvaluatorDiskNoCrypto(b *testing.B) {
	g := BenchPaymentTxnGenerator{}
	benchmarkBlockEvaluator(b, false, false, protocol.ConsensusCurrentVersion, &g)
}

func BenchmarkBlockEvaluatorDiskAppOptIns(b *testing.B) {
	g := BenchAppOptInsTxnGenerator{
		NumApps: 500,
		Proto:   protocol.ConsensusFuture,
		Program: []byte{0x02, 0x20, 0x01, 0x01, 0x22},
	}
	benchmarkBlockEvaluator(b, false, false, protocol.ConsensusFuture, &g)
}

func BenchmarkBlockEvaluatorDiskFullAppOptIns(b *testing.B) {
	// program sets all 16 available keys of len 64 bytes to same values of 64 bytes
	source := `#pragma version 5
	txn OnCompletion
	int OptIn
	==
	bz done
	int 0
	store 0 // save loop var
loop:
	int 0  // acct index
	byte "012345678901234567890123456789012345678901234567890123456789ABC0"
	int 63
	load 0 // loop var
	int 0x41
	+
	setbyte // str[63] = chr(i + 'A')
	dup  // value is the same as key
	app_local_put
	load 0  // loop var
	int 1
	+
	dup
	store 0 // save loop var
	int 16
	<
	bnz loop
done:
	int 1
`
	ops, err := logic.AssembleString(source)
	require.NoError(b, err)
	prog := ops.Program
	g := BenchAppOptInsTxnGenerator{
		NumApps: 500,
		Proto:   protocol.ConsensusFuture,
		Program: prog,
	}
	benchmarkBlockEvaluator(b, false, false, protocol.ConsensusFuture, &g)
}

// this variant focuses on benchmarking ledger.go `eval()`, the rest is setup, it runs eval() b.N times.
func benchmarkBlockEvaluator(b *testing.B, inMem bool, withCrypto bool, proto protocol.ConsensusVersion, txnSource BenchTxnGenerator) {
	deadlockDisable := deadlock.Opts.Disable
	deadlock.Opts.Disable = true
	defer func() { deadlock.Opts.Disable = deadlockDisable }()
	start := time.Now()
	genesisInitState, addrs, keys := genesisWithProto(100000, proto)
	dbName := fmt.Sprintf("%s.%d", b.Name(), crypto.RandUint64())
	cparams := config.Consensus[genesisInitState.Block.CurrentProtocol]
	cparams.MaxTxnBytesPerBlock = 1000000000 // very big, no limit
	config.Consensus[protocol.ConsensusVersion(dbName)] = cparams
	genesisInitState.Block.CurrentProtocol = protocol.ConsensusVersion(dbName)
	cfg := config.GetDefaultLocal()
	cfg.Archival = true
	l, err := OpenLedger(logging.Base(), dbName, inMem, genesisInitState, cfg)
	require.NoError(b, err)
	defer testLedgerCleanup(l, dbName, inMem)

	dbName2 := dbName + "_2"
	l2, err := OpenLedger(logging.Base(), dbName2, inMem, genesisInitState, cfg)
	require.NoError(b, err)
	defer testLedgerCleanup(l2, dbName2, inMem)

	bepprof := os.Getenv("BLOCK_EVAL_PPROF")
	if len(bepprof) > 0 {
		profpath := dbName + "_cpuprof"
		profout, err := os.Create(profpath)
		if err != nil {
			b.Fatal(err)
			return
		}
		b.Logf("%s: cpu profile for b.N=%d", profpath, b.N)
		pprof.StartCPUProfile(profout)
		defer func() {
			pprof.StopCPUProfile()
			profout.Close()
		}()
	}

	newBlock := bookkeeping.MakeBlock(genesisInitState.Block.BlockHeader)
	bev, err := l.StartEvaluator(newBlock.BlockHeader, 0)
	require.NoError(b, err)

	genHash := genesisInitState.Block.BlockHeader.GenesisHash

	backlogPool := execpool.MakeBacklog(nil, 0, execpool.LowPriority, nil)
	defer backlogPool.Shutdown()

	// apply initialization transations if any
	initSignedTxns, maxTxnPerBlock := txnSource.Prepare(b, addrs, keys, newBlock.Round(), genHash)
	if len(initSignedTxns) > 0 {
		// all init transactions need to be written to ledger before reopening and benchmarking
		for _, l := range []*Ledger{l, l2} {
			l.accts.ctxCancel() // force commitSyncer to exit

			// wait commitSyncer to exit
			// the test calls commitRound directly and does not need commitSyncer/committedUpTo
			select {
			case <-l.accts.commitSyncerClosed:
				break
			}
		}

		var numBlocks uint64 = 0
		var validatedBlock *ValidatedBlock

		// there are might more transactions than MaxTxnBytesPerBlock allows
		// so make smaller blocks to fit
		for i, stxn := range initSignedTxns {
			err = bev.Transaction(stxn, transactions.ApplyData{})
			require.NoError(b, err)
			if maxTxnPerBlock > 0 && i%maxTxnPerBlock == 0 || i == len(initSignedTxns)-1 {
				validatedBlock, err = bev.GenerateBlock()
				require.NoError(b, err)
				for _, l := range []*Ledger{l, l2} {
					err = l.AddValidatedBlock(*validatedBlock, agreement.Certificate{})
					require.NoError(b, err)
				}
				newBlock = bookkeeping.MakeBlock(validatedBlock.blk.BlockHeader)
				bev, err = l.StartEvaluator(newBlock.BlockHeader, 0)
				require.NoError(b, err)
				numBlocks++
			}
		}

		// wait until everying is written and then reload ledgers in order
		// to start reading accounts from DB and not from caches/deltas
		var wg sync.WaitGroup
		for _, l := range []*Ledger{l, l2} {
			wg.Add(1)
			// committing might take a long time, do it parallel
			go func(l *Ledger) {
				l.accts.accountsWriting.Add(1)
				l.accts.commitRound(numBlocks, 0, 0)
				l.accts.accountsWriting.Wait()
				l.reloadLedger()
				wg.Done()
			}(l)
		}
		wg.Wait()

		newBlock = bookkeeping.MakeBlock(validatedBlock.blk.BlockHeader)
		bev, err = l.StartEvaluator(newBlock.BlockHeader, 0)
		require.NoError(b, err)
	}

	setupDone := time.Now()
	setupTime := setupDone.Sub(start)
	b.Logf("BenchmarkBlockEvaluator setup time %s", setupTime.String())

	// test speed of block building
	numTxns := 50000

	for i := 0; i < numTxns; i++ {
		stxn := txnSource.Txn(b, addrs, keys, newBlock.Round(), genHash)
		err = bev.Transaction(stxn, transactions.ApplyData{})
		require.NoError(b, err)
	}

	validatedBlock, err := bev.GenerateBlock()
	require.NoError(b, err)

	blockBuildDone := time.Now()
	blockBuildTime := blockBuildDone.Sub(setupDone)
	b.ReportMetric(float64(blockBuildTime)/float64(numTxns), "ns/block_build_tx")

	err = l.AddValidatedBlock(*validatedBlock, agreement.Certificate{})
	require.NoError(b, err)

	avbDone := time.Now()
	avbTime := avbDone.Sub(blockBuildDone)
	b.ReportMetric(float64(avbTime)/float64(numTxns), "ns/AddValidatedBlock_tx")

	// test speed of block validation
	// This should be the same as the eval line in ledger.go AddBlock()
	// This is pulled out to isolate eval() time from db ops of AddValidatedBlock()
	b.ResetTimer()
	for i := 0; i < b.N; i++ {
		if withCrypto {
			_, err = l2.Validate(context.Background(), validatedBlock.blk, backlogPool)
		} else {
			_, err = eval(context.Background(), l2, validatedBlock.blk, false, nil, nil)
		}
		require.NoError(b, err)
	}

	abDone := time.Now()
	abTime := abDone.Sub(avbDone)
	b.ReportMetric(float64(abTime)/float64(numTxns*b.N), "ns/eval_validate_tx")

	b.StopTimer()
}

func TestCowCompactCert(t *testing.T) {
	partitiontest.PartitionTest(t)

	var certRnd basics.Round
	var certType protocol.CompactCertType
	var cert compactcert.Cert
	var atRound basics.Round
	var validate bool
	accts0 := randomAccounts(20, true)
	blocks := make(map[basics.Round]bookkeeping.BlockHeader)
	blockErr := make(map[basics.Round]error)
	ml := mockLedger{balanceMap: accts0, blocks: blocks, blockErr: blockErr}
	c0 := makeRoundCowState(
		&ml, bookkeeping.BlockHeader{}, config.Consensus[protocol.ConsensusCurrentVersion],
		0, ledgercore.AccountTotals{}, 0)

	certType = protocol.CompactCertType(1234) // bad cert type
	err := c0.compactCert(certRnd, certType, cert, atRound, validate)
	require.Error(t, err)

	// no certRnd block
	certType = protocol.CompactCertBasic
	noBlockErr := errors.New("no block")
	blockErr[3] = noBlockErr
	certRnd = 3
	err = c0.compactCert(certRnd, certType, cert, atRound, validate)
	require.Error(t, err)

	// no votersRnd block
	// this is slightly a mess of things that don't quite line up with likely usage
	validate = true
	var certHdr bookkeeping.BlockHeader
	certHdr.CurrentProtocol = "TestCowCompactCert"
	certHdr.Round = 1
	proto := config.Consensus[certHdr.CurrentProtocol]
	proto.CompactCertRounds = 2
	config.Consensus[certHdr.CurrentProtocol] = proto
	blocks[certHdr.Round] = certHdr

	certHdr.Round = 15
	blocks[certHdr.Round] = certHdr
	certRnd = certHdr.Round
	blockErr[13] = noBlockErr
	err = c0.compactCert(certRnd, certType, cert, atRound, validate)
	require.Error(t, err)

	// validate fail
	certHdr.Round = 1
	certRnd = certHdr.Round
	err = c0.compactCert(certRnd, certType, cert, atRound, validate)
	require.Error(t, err)

	// fall through to no err
	validate = false
	err = c0.compactCert(certRnd, certType, cert, atRound, validate)
	require.NoError(t, err)

	// 100% coverage
}

// a couple trivial tests that don't need setup
// see TestBlockEvaluator for more
func TestTestTransactionGroup(t *testing.T) {
	partitiontest.PartitionTest(t)

	var txgroup []transactions.SignedTxn
	eval := BlockEvaluator{}
	err := eval.TestTransactionGroup(txgroup)
	require.NoError(t, err) // nothing to do, no problem

	eval.proto = config.Consensus[protocol.ConsensusCurrentVersion]
	txgroup = make([]transactions.SignedTxn, eval.proto.MaxTxGroupSize+1)
	err = eval.TestTransactionGroup(txgroup)
	require.Error(t, err) // too many
}

// test BlockEvaluator.transactionGroup()
// some trivial checks that require no setup
func TestPrivateTransactionGroup(t *testing.T) {
	partitiontest.PartitionTest(t)

	var txgroup []transactions.SignedTxnWithAD
	eval := BlockEvaluator{}
	err := eval.transactionGroup(txgroup)
	require.NoError(t, err) // nothing to do, no problem

	eval.proto = config.Consensus[protocol.ConsensusCurrentVersion]
	txgroup = make([]transactions.SignedTxnWithAD, eval.proto.MaxTxGroupSize+1)
	err = eval.transactionGroup(txgroup)
	require.Error(t, err) // too many
}

// BlockEvaluator.workaroundOverspentRewards() fixed a couple issues on testnet.
// This is now part of history and has to be re-created when running catchup on testnet. So, test to ensure it keeps happenning.
func TestTestnetFixup(t *testing.T) {
	partitiontest.PartitionTest(t)

	eval := &BlockEvaluator{}
	var rewardPoolBalance basics.AccountData
	rewardPoolBalance.MicroAlgos.Raw = 1234
	var headerRound basics.Round
	testnetGenesisHash, _ := crypto.DigestFromString("JBR3KGFEWPEE5SAQ6IWU6EEBZMHXD4CZU6WCBXWGF57XBZIJHIRA")

	// not a fixup round, no change
	headerRound = 1
	poolOld, err := eval.workaroundOverspentRewards(rewardPoolBalance, headerRound)
	require.Equal(t, rewardPoolBalance, poolOld)
	require.NoError(t, err)

	eval.genesisHash = testnetGenesisHash
	eval.genesisHash[3]++

	specialRounds := []basics.Round{1499995, 2926564}
	for _, headerRound = range specialRounds {
		poolOld, err = eval.workaroundOverspentRewards(rewardPoolBalance, headerRound)
		require.Equal(t, rewardPoolBalance, poolOld)
		require.NoError(t, err)
	}

	for _, headerRound = range specialRounds {
		testnetFixupExecution(t, headerRound, 20000000000)
	}
	// do all the setup and do nothing for not a special round
	testnetFixupExecution(t, specialRounds[0]+1, 0)
}

func testnetFixupExecution(t *testing.T, headerRound basics.Round, poolBonus uint64) {
	testnetGenesisHash, _ := crypto.DigestFromString("JBR3KGFEWPEE5SAQ6IWU6EEBZMHXD4CZU6WCBXWGF57XBZIJHIRA")
	// big setup so we can move some algos
	// boilerplate like TestBlockEvaluator, but pretend to be testnet
	genesisInitState, addrs, keys := genesis(10)
	genesisInitState.Block.BlockHeader.GenesisHash = testnetGenesisHash
	genesisInitState.Block.BlockHeader.GenesisID = "testnet"
	genesisInitState.GenesisHash = testnetGenesisHash

	// for addr, adata := range genesisInitState.Accounts {
	// 	t.Logf("%s: %+v", addr.String(), adata)
	// }
	rewardPoolBalance := genesisInitState.Accounts[testPoolAddr]
	nextPoolBalance := rewardPoolBalance.MicroAlgos.Raw + poolBonus

	dbName := fmt.Sprintf("%s.%d", t.Name(), crypto.RandUint64())
	const inMem = true
	cfg := config.GetDefaultLocal()
	cfg.Archival = true
	l, err := OpenLedger(logging.Base(), dbName, inMem, genesisInitState, cfg)
	require.NoError(t, err)
	defer l.Close()

	newBlock := bookkeeping.MakeBlock(genesisInitState.Block.BlockHeader)
	eval, err := l.StartEvaluator(newBlock.BlockHeader, 0)
	require.NoError(t, err)

	// won't work before funding bank
	if poolBonus > 0 {
		_, err = eval.workaroundOverspentRewards(rewardPoolBalance, headerRound)
		require.Error(t, err)
	}

	bankAddr, _ := basics.UnmarshalChecksumAddress("GD64YIY3TWGDMCNPP553DZPPR6LDUSFQOIJVFDPPXWEG3FVOJCCDBBHU5A")

	// put some algos in the bank so that fixup can pull from this account
	txn := transactions.Transaction{
		Type: protocol.PaymentTx,
		Header: transactions.Header{
			Sender:      addrs[0],
			Fee:         minFee,
			FirstValid:  newBlock.Round(),
			LastValid:   newBlock.Round(),
			GenesisHash: testnetGenesisHash,
		},
		PaymentTxnFields: transactions.PaymentTxnFields{
			Receiver: bankAddr,
			Amount:   basics.MicroAlgos{Raw: 20000000000 * 10},
		},
	}
	st := txn.Sign(keys[0])
	err = eval.Transaction(st, transactions.ApplyData{})
	require.NoError(t, err)

	poolOld, err := eval.workaroundOverspentRewards(rewardPoolBalance, headerRound)
	require.Equal(t, nextPoolBalance, poolOld.MicroAlgos.Raw)
	require.NoError(t, err)
}

// Test that ModifiedAssetHoldings in StateDelta is set correctly.
func TestModifiedAssetHoldings(t *testing.T) {
	partitiontest.PartitionTest(t)

	genBalances, addrs, _ := newTestGenesis()
	l := newTestLedger(t, genBalances)
	defer l.Close()

	const assetid basics.AssetIndex = 1

	createTxn := txntest.Txn{
		Type:   "acfg",
		Sender: addrs[0],
		Fee:    2000,
		AssetParams: basics.AssetParams{
			Total:    3,
			Decimals: 0,
			Manager:  addrs[0],
			Reserve:  addrs[0],
			Freeze:   addrs[0],
			Clawback: addrs[0],
		},
	}

	optInTxn := txntest.Txn{
		Type:          "axfer",
		Sender:        addrs[1],
		Fee:           2000,
		XferAsset:     assetid,
		AssetAmount:   0,
		AssetReceiver: addrs[1],
	}

	eval := l.nextBlock(t)
	eval.txns(t, &createTxn, &optInTxn)
	vb := l.endBlock(t, eval)

	{
		aa := ledgercore.AccountAsset{
			Address: addrs[0],
			Asset:   assetid,
		}
		created, ok := vb.delta.ModifiedAssetHoldings[aa]
		require.True(t, ok)
		assert.True(t, created)
	}
	{
		aa := ledgercore.AccountAsset{
			Address: addrs[1],
			Asset:   assetid,
		}
		created, ok := vb.delta.ModifiedAssetHoldings[aa]
		require.True(t, ok)
		assert.True(t, created)
	}

	optOutTxn := txntest.Txn{
		Type:          "axfer",
		Sender:        addrs[1],
		Fee:           1000,
		XferAsset:     assetid,
		AssetReceiver: addrs[0],
		AssetCloseTo:  addrs[0],
	}

	closeTxn := txntest.Txn{
		Type:        "acfg",
		Sender:      addrs[0],
		Fee:         1000,
		ConfigAsset: assetid,
	}

	eval = l.nextBlock(t)
	eval.txns(t, &optOutTxn, &closeTxn)
	vb = l.endBlock(t, eval)

	{
		aa := ledgercore.AccountAsset{
			Address: addrs[0],
			Asset:   assetid,
		}
		created, ok := vb.delta.ModifiedAssetHoldings[aa]
		require.True(t, ok)
		assert.False(t, created)
	}
	{
		aa := ledgercore.AccountAsset{
			Address: addrs[1],
			Asset:   assetid,
		}
		created, ok := vb.delta.ModifiedAssetHoldings[aa]
		require.True(t, ok)
		assert.False(t, created)
	}
}

// newTestGenesis creates a bunch of accounts, splits up 10B algos
// between them and the rewardspool and feesink, and gives out the
// addresses and secrets it creates to enable tests.  For special
// scenarios, manipulate these return values before using newTestLedger.
func newTestGenesis() (bookkeeping.GenesisBalances, []basics.Address, []*crypto.SignatureSecrets) {
	// irrelevant, but deterministic
	sink, err := basics.UnmarshalChecksumAddress("YTPRLJ2KK2JRFSZZNAF57F3K5Y2KCG36FZ5OSYLW776JJGAUW5JXJBBD7Q")
	if err != nil {
		panic(err)
	}
	rewards, err := basics.UnmarshalChecksumAddress("242H5OXHUEBYCGGWB3CQ6AZAMQB5TMCWJGHCGQOZPEIVQJKOO7NZXUXDQA")
	if err != nil {
		panic(err)
	}

	const count = 10
	addrs := make([]basics.Address, count)
	secrets := make([]*crypto.SignatureSecrets, count)
	accts := make(map[basics.Address]basics.AccountData)

	// 10 billion microalgos, across N accounts and pool and sink
	amount := 10 * 1000000000 * 1000000 / uint64(count+2)

	for i := 0; i < count; i++ {
		// Create deterministic addresses, so that output stays the same, run to run.
		var seed crypto.Seed
		seed[0] = byte(i)
		secrets[i] = crypto.GenerateSignatureSecrets(seed)
		addrs[i] = basics.Address(secrets[i].SignatureVerifier)

		adata := basics.AccountData{
			MicroAlgos: basics.MicroAlgos{Raw: amount},
		}
		accts[addrs[i]] = adata
	}

	accts[sink] = basics.AccountData{
		MicroAlgos: basics.MicroAlgos{Raw: amount},
		Status:     basics.NotParticipating,
	}

	accts[rewards] = basics.AccountData{
		MicroAlgos: basics.MicroAlgos{Raw: amount},
	}

	genBalances := bookkeeping.MakeGenesisBalances(accts, sink, rewards)

	return genBalances, addrs, secrets
}

// newTestLedger creates a in memory Ledger that is as realistic as
// possible.  It has Rewards and FeeSink properly configured.
func newTestLedger(t testing.TB, balances bookkeeping.GenesisBalances) *Ledger {
	l, _, _ := newTestLedgerImpl(t, balances, true)
	return l
}

func newTestLedgerOnDisk(t testing.TB, balances bookkeeping.GenesisBalances) (*Ledger, string, bookkeeping.Block) {
	return newTestLedgerImpl(t, balances, false)
}

func newTestLedgerImpl(t testing.TB, balances bookkeeping.GenesisBalances, inMem bool) (*Ledger, string, bookkeeping.Block) {
	var genHash crypto.Digest
	crypto.RandBytes(genHash[:])
	genBlock, err := bookkeeping.MakeGenesisBlock(protocol.ConsensusFuture,
		balances, "test", genHash)
	require.False(t, genBlock.FeeSink.IsZero())
	require.False(t, genBlock.RewardsPool.IsZero())
	dbName := fmt.Sprintf("%s.%d", t.Name(), crypto.RandUint64())
	cfg := config.GetDefaultLocal()
	cfg.Archival = true
	l, err := OpenLedger(logging.Base(), dbName, inMem, InitState{
		Block:       genBlock,
		Accounts:    balances.Balances,
		GenesisHash: genHash,
	}, cfg)
	require.NoError(t, err)
	return l, dbName, genBlock
}

// nextBlock begins evaluation of a new block, after ledger creation or endBlock()
func (ledger *Ledger) nextBlock(t testing.TB) *BlockEvaluator {
	rnd := ledger.Latest()
	hdr, err := ledger.BlockHdr(rnd)
	require.NoError(t, err)

	nextHdr := bookkeeping.MakeBlock(hdr).BlockHeader
	eval, err := ledger.StartEvaluator(nextHdr, 0)
	require.NoError(t, err)
	return eval
}

// endBlock completes the block being created, returns the ValidatedBlock for inspection
func (ledger *Ledger) endBlock(t testing.TB, eval *BlockEvaluator) *ValidatedBlock {
	validatedBlock, err := eval.GenerateBlock()
	require.NoError(t, err)
	err = ledger.AddValidatedBlock(*validatedBlock, agreement.Certificate{})
	require.NoError(t, err)
	return validatedBlock
}

// lookup gets the current accountdata for an address
func (ledger *Ledger) lookup(t testing.TB, addr basics.Address) basics.AccountData {
	rnd := ledger.Latest()
	ad, err := ledger.Lookup(rnd, addr)
	require.NoError(t, err)
	return ad
}

// micros gets the current microAlgo balance for an address
func (ledger *Ledger) micros(t testing.TB, addr basics.Address) uint64 {
	return ledger.lookup(t, addr).MicroAlgos.Raw
}

// asa gets the current balance and optin status for some asa for an address
func (ledger *Ledger) asa(t testing.TB, addr basics.Address, asset basics.AssetIndex) (uint64, bool) {
	if holding, ok := ledger.lookup(t, addr).Assets[asset]; ok {
		return holding.Amount, true
	}
	return 0, false
}

// asaParams gets the asset params for a given asa index
func (ledger *Ledger) asaParams(t testing.TB, asset basics.AssetIndex) (basics.AssetParams, error) {
	creator, ok, err := ledger.GetCreator(basics.CreatableIndex(asset), basics.AssetCreatable)
	if err != nil {
		return basics.AssetParams{}, err
	}
	if !ok {
		return basics.AssetParams{}, fmt.Errorf("no asset (%d)", asset)
	}
	if params, ok := ledger.lookup(t, creator).AssetParams[asset]; ok {
		return params, nil
	}
	return basics.AssetParams{}, fmt.Errorf("bad lookup (%d)", asset)
}

func (eval *BlockEvaluator) fillDefaults(txn *txntest.Txn) {
	if txn.GenesisHash.IsZero() {
		txn.GenesisHash = eval.genesisHash
	}
	if txn.FirstValid == 0 {
		txn.FirstValid = eval.Round()
	}
	txn.FillDefaults(eval.proto)
}

func (eval *BlockEvaluator) txn(t testing.TB, txn *txntest.Txn, problem ...string) {
	t.Helper()
	eval.fillDefaults(txn)
	stxn := txn.SignedTxn()
	err := eval.testTransaction(stxn, eval.state.child(1))
	if err != nil {
		if len(problem) == 1 {
			require.Contains(t, err.Error(), problem[0])
		} else {
			require.NoError(t, err) // Will obviously fail
		}
		return
	}
	err = eval.Transaction(stxn, transactions.ApplyData{})
	if err != nil {
		if len(problem) == 1 {
			require.Contains(t, err.Error(), problem[0])
		} else {
			require.NoError(t, err) // Will obviously fail
		}
		return
	}
	require.Len(t, problem, 0)
}

func (eval *BlockEvaluator) txns(t testing.TB, txns ...*txntest.Txn) {
	t.Helper()
	for _, txn := range txns {
		eval.txn(t, txn)
	}
}

func (eval *BlockEvaluator) txgroup(t testing.TB, txns ...*txntest.Txn) error {
	t.Helper()
	for _, txn := range txns {
		eval.fillDefaults(txn)
	}
	txgroup := txntest.SignedTxns(txns...)

	err := eval.TestTransactionGroup(txgroup)
	if err != nil {
		return err
	}

	err = eval.transactionGroup(transactions.WrapSignedTxnsWithAD(txgroup))
	return err
}

func TestRewardsInAD(t *testing.T) {
	partitiontest.PartitionTest(t)

	genBalances, addrs, _ := newTestGenesis()
	l := newTestLedger(t, genBalances)
	defer l.Close()

	payTxn := txntest.Txn{Type: "pay", Sender: addrs[0], Receiver: addrs[1]}

	// Build up Residue in RewardsState so it's ready to pay
	for i := 1; i < 10; i++ {
		eval := l.nextBlock(t)
		l.endBlock(t, eval)
	}

	eval := l.nextBlock(t)
	eval.txn(t, &payTxn)
	payInBlock := eval.block.Payset[0]
	require.Greater(t, payInBlock.ApplyData.SenderRewards.Raw, uint64(1000))
	require.Greater(t, payInBlock.ApplyData.ReceiverRewards.Raw, uint64(1000))
	require.Equal(t, payInBlock.ApplyData.SenderRewards, payInBlock.ApplyData.ReceiverRewards)
	l.endBlock(t, eval)
}

func TestMinBalanceChanges(t *testing.T) {
	partitiontest.PartitionTest(t)

	genBalances, addrs, _ := newTestGenesis()
	l := newTestLedger(t, genBalances)
	defer l.Close()

	createTxn := txntest.Txn{
		Type:   "acfg",
		Sender: addrs[0],
		AssetParams: basics.AssetParams{
			Total:    3,
			Manager:  addrs[1],
			Reserve:  addrs[2],
			Freeze:   addrs[3],
			Clawback: addrs[4],
		},
	}

	const expectedID basics.AssetIndex = 1
	optInTxn := txntest.Txn{
		Type:          "axfer",
		Sender:        addrs[5],
		XferAsset:     expectedID,
		AssetReceiver: addrs[5],
	}

	ad0init := l.lookup(t, addrs[0])
	ad5init := l.lookup(t, addrs[5])

	eval := l.nextBlock(t)
	eval.txns(t, &createTxn, &optInTxn)
	l.endBlock(t, eval)

	ad0new := l.lookup(t, addrs[0])
	ad5new := l.lookup(t, addrs[5])

	proto := config.Consensus[eval.block.BlockHeader.CurrentProtocol]
	// Check balance and min balance requirement changes
	require.Equal(t, ad0init.MicroAlgos.Raw, ad0new.MicroAlgos.Raw+1000)                   // fee
	require.Equal(t, ad0init.MinBalance(&proto).Raw, ad0new.MinBalance(&proto).Raw-100000) // create
	require.Equal(t, ad5init.MicroAlgos.Raw, ad5new.MicroAlgos.Raw+1000)                   // fee
	require.Equal(t, ad5init.MinBalance(&proto).Raw, ad5new.MinBalance(&proto).Raw-100000) // optin

	optOutTxn := txntest.Txn{
		Type:          "axfer",
		Sender:        addrs[5],
		XferAsset:     expectedID,
		AssetReceiver: addrs[0],
		AssetCloseTo:  addrs[0],
	}

	closeTxn := txntest.Txn{
		Type:        "acfg",
		Sender:      addrs[1], // The manager, not the creator
		ConfigAsset: expectedID,
	}

	eval = l.nextBlock(t)
	eval.txns(t, &optOutTxn, &closeTxn)
	l.endBlock(t, eval)

	ad0final := l.lookup(t, addrs[0])
	ad5final := l.lookup(t, addrs[5])
	// Check we got our balance "back"
	require.Equal(t, ad0final.MinBalance(&proto), ad0init.MinBalance(&proto))
	require.Equal(t, ad5final.MinBalance(&proto), ad5init.MinBalance(&proto))
}

// Test that ModifiedAppLocalStates in StateDelta is set correctly.
func TestModifiedAppLocalStates(t *testing.T) {
	partitiontest.PartitionTest(t)

	genBalances, addrs, _ := newTestGenesis()
	l := newTestLedger(t, genBalances)
	defer l.Close()

	const appid basics.AppIndex = 1

	createTxn := txntest.Txn{
		Type:            "appl",
		Sender:          addrs[0],
		ApprovalProgram: "int 1",
	}

	optInTxn := txntest.Txn{
		Type:          "appl",
		Sender:        addrs[1],
		ApplicationID: appid,
		OnCompletion:  transactions.OptInOC,
	}

	eval := l.nextBlock(t)
	eval.txns(t, &createTxn, &optInTxn)
	vb := l.endBlock(t, eval)

	assert.Len(t, vb.delta.ModifiedAppLocalStates, 1)
	{
		aa := ledgercore.AccountApp{
			Address: addrs[1],
			App:     appid,
		}
		created, ok := vb.delta.ModifiedAppLocalStates[aa]
		require.True(t, ok)
		assert.True(t, created)
	}

	optOutTxn := txntest.Txn{
		Type:          "appl",
		Sender:        addrs[1],
		ApplicationID: appid,
		OnCompletion:  transactions.CloseOutOC,
	}

	closeTxn := txntest.Txn{
		Type:          "appl",
		Sender:        addrs[0],
		ApplicationID: appid,
		OnCompletion:  transactions.DeleteApplicationOC,
	}

	eval = l.nextBlock(t)
	eval.txns(t, &optOutTxn, &closeTxn)
	vb = l.endBlock(t, eval)

	assert.Len(t, vb.delta.ModifiedAppLocalStates, 1)
	{
		aa := ledgercore.AccountApp{
			Address: addrs[1],
			App:     appid,
		}
		created, ok := vb.delta.ModifiedAppLocalStates[aa]
		require.True(t, ok)
		assert.False(t, created)
	}
}

// TestAppInsMinBalance checks that accounts with MaxAppsOptedIn are accepted by block evaluator
// and do not cause any MaximumMinimumBalance problems
func TestAppInsMinBalance(t *testing.T) {
	partitiontest.PartitionTest(t)

	genBalances, addrs, _ := newTestGenesis()
	l := newTestLedger(t, genBalances)
	defer l.Close()

	const appid basics.AppIndex = 1

	maxAppsOptedIn := config.Consensus[protocol.ConsensusFuture].MaxAppsOptedIn
	require.Greater(t, maxAppsOptedIn, 0)
	maxAppsCreated := config.Consensus[protocol.ConsensusFuture].MaxAppsCreated
	require.Greater(t, maxAppsCreated, 0)
	maxLocalSchemaEntries := config.Consensus[protocol.ConsensusFuture].MaxLocalSchemaEntries
	require.Greater(t, maxLocalSchemaEntries, uint64(0))

	txnsCreate := make([]*txntest.Txn, 0, maxAppsOptedIn)
	txnsOptIn := make([]*txntest.Txn, 0, maxAppsOptedIn)
	appsCreated := make(map[basics.Address]int, len(addrs)-1)

	acctIdx := 0
	for i := 0; i < maxAppsOptedIn; i++ {
		creator := addrs[acctIdx]
		createTxn := txntest.Txn{
			Type:             protocol.ApplicationCallTx,
			Sender:           creator,
			ApprovalProgram:  "int 1",
			LocalStateSchema: basics.StateSchema{NumByteSlice: maxLocalSchemaEntries},
			Note:             randomNote(),
		}
		txnsCreate = append(txnsCreate, &createTxn)
		count := appsCreated[creator]
		count++
		appsCreated[creator] = count
		if count == maxAppsCreated {
			acctIdx++
		}

		optInTxn := txntest.Txn{
			Type:          protocol.ApplicationCallTx,
			Sender:        addrs[9],
			ApplicationID: appid + basics.AppIndex(i),
			OnCompletion:  transactions.OptInOC,
		}
		txnsOptIn = append(txnsOptIn, &optInTxn)
	}

	eval := l.nextBlock(t)
	txns := append(txnsCreate, txnsOptIn...)
	eval.txns(t, txns...)
	vb := l.endBlock(t, eval)
	assert.Len(t, vb.delta.ModifiedAppLocalStates, 50)
}

<<<<<<< HEAD
// TestGhostTransactions confirms that accounts that don't even exist
// can be the Sender in some situations.  If some other transaction
// covers the fee, and the transaction itself does not require an
// asset or a min balance, it's fine.
func TestGhostTransactions(t *testing.T) {
	t.Skip("Behavior should be changed so test passes.")

	/*
			I think we have a behavior we should fix.  I’m going to call these
			transactions where the Sender has no account and the fee=0 “ghost”
			transactions.  In a ghost transaction, we still call balances.Move
			to “pay” the fee.  Further, Move does not short-circuit a Move of
			0 (for good reason, I think).  Therefore, in Move, we do rewards
			processing on the “ghost” account.  That causes us to want to
			write a new accountdata for them.  But if we do that, the minimum
			balance checker will catch it, and kill the transaction because
			the ghost isn’t allowed to have a balance of 0.  I don’t think we
			can short-circuit Move(0) because a zero pay is a known way to get
			your rewards actualized. Instead, I advocate that we short-circuit
			the call to Move for 0 fees.

			// move fee to pool
			if !tx.Fee.IsZero() {
				err = balances.Move(tx.Sender, eval.specials.FeeSink, tx.Fee, &ad.SenderRewards, nil)
				if err != nil {
					return
				}
			}

		    I think this must be controlled by consensus upgrade, but
		    I would love to be told I’m wrong.  The other option is to
		    outlaw these transactions, but even that requires changing
		    code if we want to be exactly correct, because they are
		    currently allowed when there are no rewards to get paid
		    out (as would happen in a new network, or if we stop
		    participation rewards - notice that this test only fails
		    on the 4th attempt, once rewards have accumulated).

		   Will suggested that we could treat Ghost accounts as
		   non-partipating.  Maybe that would allow the Move code to avoid
		   trying to update accountdata.
	*/

	partitiontest.PartitionTest(t)

	genBalances, addrs, _ := newTestGenesis()
	l := newTestLedger(t, genBalances)
	defer l.Close()

	asaIndex := basics.AssetIndex(1)

	asa := txntest.Txn{
		Type:   "acfg",
		Sender: addrs[0],
		AssetParams: basics.AssetParams{
			Total:     1000000,
			Decimals:  3,
			UnitName:  "oz",
			AssetName: "Gold",
			URL:       "https://gold.rush/",
			Clawback:  basics.Address{0x0c, 0x0b, 0x0a, 0x0c},
			Freeze:    basics.Address{0x0f, 0x0e, 0xe, 0xe},
			Manager:   basics.Address{0x0a, 0x0a, 0xe},
		},
	}

	eval := l.nextBlock(t)
	eval.txn(t, &asa)
	l.endBlock(t, eval)

	benefactor := txntest.Txn{
		Type:     "pay",
		Sender:   addrs[0],
		Receiver: addrs[0],
		Fee:      2000,
	}

	ghost := basics.Address{0x01}
	ephemeral := []txntest.Txn{
		{
			Type:     "pay",
			Amount:   0,
			Sender:   ghost,
			Receiver: ghost,
			Fee:      0,
		},
		{
			Type:          "axfer",
			AssetAmount:   0,
			Sender:        ghost,
			AssetReceiver: basics.Address{0x02},
			XferAsset:     basics.AssetIndex(1),
			Fee:           0,
		},
		{
			Type:          "axfer",
			AssetAmount:   0,
			Sender:        basics.Address{0x0c, 0x0b, 0x0a, 0x0c},
			AssetReceiver: addrs[0],
			AssetSender:   addrs[1],
			XferAsset:     asaIndex,
			Fee:           0,
		},
		{
			Type:          "afrz",
			Sender:        basics.Address{0x0f, 0x0e, 0xe, 0xe},
			FreezeAccount: addrs[0], // creator, therefore is opted in
			FreezeAsset:   asaIndex,
			AssetFrozen:   true,
			Fee:           0,
		},
		{
			Type:          "afrz",
			Sender:        basics.Address{0x0f, 0x0e, 0xe, 0xe},
			FreezeAccount: addrs[0], // creator, therefore is opted in
			FreezeAsset:   asaIndex,
			AssetFrozen:   false,
			Fee:           0,
		},
	}

	for i, e := range ephemeral {
		eval = l.nextBlock(t)
		err := eval.txgroup(t, &benefactor, &e)
		require.NoError(t, err, "i=%d %s", i, e.Type)
		l.endBlock(t, eval)
=======
type getCreatorForRoundResult struct {
	address basics.Address
	exists  bool
}

type testCowBaseLedger struct {
	creators []getCreatorForRoundResult
}

func (l *testCowBaseLedger) BlockHdr(basics.Round) (bookkeeping.BlockHeader, error) {
	return bookkeeping.BlockHeader{}, errors.New("not implemented")
}

func (l *testCowBaseLedger) CheckDup(config.ConsensusParams, basics.Round, basics.Round, basics.Round, transactions.Txid, TxLease) error {
	return errors.New("not implemented")
}

func (l *testCowBaseLedger) LookupWithoutRewards(basics.Round, basics.Address) (basics.AccountData, basics.Round, error) {
	return basics.AccountData{}, basics.Round(0), errors.New("not implemented")
}

func (l *testCowBaseLedger) GetCreatorForRound(_ basics.Round, cindex basics.CreatableIndex, ctype basics.CreatableType) (basics.Address, bool, error) {
	res := l.creators[0]
	l.creators = l.creators[1:]
	return res.address, res.exists, nil
}

func TestCowBaseCreatorsCache(t *testing.T) {
	partitiontest.PartitionTest(t)

	addresses := make([]basics.Address, 3)
	for i := 0; i < len(addresses); i++ {
		_, err := rand.Read(addresses[i][:])
		require.NoError(t, err)
	}

	creators := []getCreatorForRoundResult{
		{address: addresses[0], exists: true},
		{address: basics.Address{}, exists: false},
		{address: addresses[1], exists: true},
		{address: basics.Address{}, exists: false},
	}
	l := testCowBaseLedger{
		creators: creators,
	}

	base := roundCowBase{
		l:        &l,
		creators: map[creatable]FoundAddress{},
	}

	cindex := []basics.CreatableIndex{9, 10, 9, 10}
	ctype := []basics.CreatableType{
		basics.AssetCreatable,
		basics.AssetCreatable,
		basics.AppCreatable,
		basics.AppCreatable,
	}
	for i := 0; i < 2; i++ {
		for j, expected := range creators {
			address, exists, err := base.getCreator(cindex[j], ctype[j])
			require.NoError(t, err)

			assert.Equal(t, expected.address, address)
			assert.Equal(t, expected.exists, exists)
		}
>>>>>>> 073717ea
	}
}<|MERGE_RESOLUTION|>--- conflicted
+++ resolved
@@ -1733,7 +1733,6 @@
 	assert.Len(t, vb.delta.ModifiedAppLocalStates, 50)
 }
 
-<<<<<<< HEAD
 // TestGhostTransactions confirms that accounts that don't even exist
 // can be the Sender in some situations.  If some other transaction
 // covers the fee, and the transaction itself does not require an
@@ -1742,39 +1741,38 @@
 	t.Skip("Behavior should be changed so test passes.")
 
 	/*
-			I think we have a behavior we should fix.  I’m going to call these
-			transactions where the Sender has no account and the fee=0 “ghost”
-			transactions.  In a ghost transaction, we still call balances.Move
-			to “pay” the fee.  Further, Move does not short-circuit a Move of
-			0 (for good reason, I think).  Therefore, in Move, we do rewards
-			processing on the “ghost” account.  That causes us to want to
-			write a new accountdata for them.  But if we do that, the minimum
-			balance checker will catch it, and kill the transaction because
-			the ghost isn’t allowed to have a balance of 0.  I don’t think we
-			can short-circuit Move(0) because a zero pay is a known way to get
-			your rewards actualized. Instead, I advocate that we short-circuit
-			the call to Move for 0 fees.
-
-			// move fee to pool
-			if !tx.Fee.IsZero() {
-				err = balances.Move(tx.Sender, eval.specials.FeeSink, tx.Fee, &ad.SenderRewards, nil)
-				if err != nil {
-					return
-				}
+		I think we have a behavior we should fix.  I’m going to call these
+		transactions where the Sender has no account and the fee=0 “ghost”
+		transactions.  In a ghost transaction, we still call balances.Move to
+		“pay” the fee.  Further, Move does not short-circuit a Move of 0 (for
+		good reason, allowing compounding).  Therefore, in Move, we do rewards
+		processing on the “ghost” account.  That causes us to want to write a
+		new accountdata for them.  But if we do that, the minimum balance
+		checker will catch it, and kill the transaction because the ghost isn’t
+		allowed to have a balance of 0.  I don’t think we can short-circuit
+		Move(0) because a zero pay is a known way to get your rewards
+		actualized. Instead, I advocate that we short-circuit the call to Move
+		for 0 fees.
+
+		// move fee to pool
+		if !tx.Fee.IsZero() {
+			err = balances.Move(tx.Sender, eval.specials.FeeSink, tx.Fee, &ad.SenderRewards, nil)
+			if err != nil {
+				return
 			}
-
-		    I think this must be controlled by consensus upgrade, but
-		    I would love to be told I’m wrong.  The other option is to
-		    outlaw these transactions, but even that requires changing
-		    code if we want to be exactly correct, because they are
-		    currently allowed when there are no rewards to get paid
-		    out (as would happen in a new network, or if we stop
-		    participation rewards - notice that this test only fails
-		    on the 4th attempt, once rewards have accumulated).
-
-		   Will suggested that we could treat Ghost accounts as
-		   non-partipating.  Maybe that would allow the Move code to avoid
-		   trying to update accountdata.
+		}
+
+		I think this must be controlled by consensus upgrade, but I would love
+		to be told I’m wrong.  The other option is to outlaw these
+		transactions, but even that requires changing code if we want to be
+		exactly correct, because they are currently allowed when there are no
+		rewards to get paid out (as would happen in a new network, or if we
+		stop participation rewards - notice that this test only fails on the
+		4th attempt, once rewards have accumulated).
+
+		Will suggested that we could treat Ghost accounts as non-partipating.
+		Maybe that would allow the Move code to avoid trying to update
+		accountdata.
 	*/
 
 	partitiontest.PartitionTest(t)
@@ -1860,7 +1858,9 @@
 		err := eval.txgroup(t, &benefactor, &e)
 		require.NoError(t, err, "i=%d %s", i, e.Type)
 		l.endBlock(t, eval)
-=======
+	}
+}
+
 type getCreatorForRoundResult struct {
 	address basics.Address
 	exists  bool
@@ -1927,6 +1927,5 @@
 			assert.Equal(t, expected.address, address)
 			assert.Equal(t, expected.exists, exists)
 		}
->>>>>>> 073717ea
 	}
 }