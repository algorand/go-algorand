// Copyright (C) 2019-2021 Algorand, Inc.
// This file is part of go-algorand
//
// go-algorand is free software: you can redistribute it and/or modify
// it under the terms of the GNU Affero General Public License as
// published by the Free Software Foundation, either version 3 of the
// License, or (at your option) any later version.
//
// go-algorand is distributed in the hope that it will be useful,
// but WITHOUT ANY WARRANTY; without even the implied warranty of
// MERCHANTABILITY or FITNESS FOR A PARTICULAR PURPOSE.  See the
// GNU Affero General Public License for more details.
//
// You should have received a copy of the GNU Affero General Public License
// along with go-algorand.  If not, see <https://www.gnu.org/licenses/>.

package ledger

import (
	"context"
	"errors"
	"fmt"
	"os"
	"path/filepath"
	"runtime/pprof"
	"testing"
	"time"

	"github.com/algorand/go-deadlock"
	"github.com/stretchr/testify/require"

	"github.com/algorand/go-algorand/agreement"
	"github.com/algorand/go-algorand/config"
	"github.com/algorand/go-algorand/crypto"
	"github.com/algorand/go-algorand/crypto/compactcert"
	"github.com/algorand/go-algorand/data/basics"
	"github.com/algorand/go-algorand/data/bookkeeping"
	"github.com/algorand/go-algorand/data/transactions"
	"github.com/algorand/go-algorand/data/transactions/logic"
	"github.com/algorand/go-algorand/logging"
	"github.com/algorand/go-algorand/protocol"
<<<<<<< HEAD
	"github.com/algorand/go-algorand/testpartitioning"
=======
	"github.com/algorand/go-algorand/test/partitiontest"
>>>>>>> 916154b5
	"github.com/algorand/go-algorand/util/execpool"
)

var testPoolAddr = basics.Address{0xff, 0xff, 0xff, 0xff, 0xff, 0xff, 0xff, 0xff, 0xff, 0xff, 0xff, 0xff, 0xff, 0xff, 0xff, 0xff, 0xff, 0xff, 0xff, 0xff, 0xff, 0xff, 0xff, 0xff, 0xff, 0xff, 0xff, 0xff, 0xff, 0xff, 0xff, 0xff}
var testSinkAddr = basics.Address{0x2c, 0x2a, 0x6c, 0xe9, 0xa9, 0xa7, 0xc2, 0x8c, 0x22, 0x95, 0xfd, 0x32, 0x4f, 0x77, 0xa5, 0x4, 0x8b, 0x42, 0xc2, 0xb7, 0xa8, 0x54, 0x84, 0xb6, 0x80, 0xb1, 0xe1, 0x3d, 0x59, 0x9b, 0xeb, 0x36}
var minFee basics.MicroAlgos

func init() {
	params := config.Consensus[protocol.ConsensusCurrentVersion]
	minFee = basics.MicroAlgos{Raw: params.MinTxnFee}
}

func TestBlockEvaluator(t *testing.T) {
<<<<<<< HEAD
	testpartitioning.PartitionTest(t)
=======
	partitiontest.PartitionTest(t)
>>>>>>> 916154b5

	genesisInitState, addrs, keys := genesis(10)

	dbName := fmt.Sprintf("%s.%d", t.Name(), crypto.RandUint64())
	const inMem = true
	cfg := config.GetDefaultLocal()
	cfg.Archival = true
	l, err := OpenLedger(logging.Base(), dbName, inMem, genesisInitState, cfg)
	require.NoError(t, err)
	defer l.Close()

	newBlock := bookkeeping.MakeBlock(genesisInitState.Block.BlockHeader)
	eval, err := l.StartEvaluator(newBlock.BlockHeader, 0)
	require.NoError(t, err)

	genHash := genesisInitState.Block.BlockHeader.GenesisHash
	txn := transactions.Transaction{
		Type: protocol.PaymentTx,
		Header: transactions.Header{
			Sender:      addrs[0],
			Fee:         minFee,
			FirstValid:  newBlock.Round(),
			LastValid:   newBlock.Round(),
			GenesisHash: genHash,
		},
		PaymentTxnFields: transactions.PaymentTxnFields{
			Receiver: addrs[1],
			Amount:   basics.MicroAlgos{Raw: 100},
		},
	}

	// Correct signature should work
	st := txn.Sign(keys[0])
	err = eval.Transaction(st, transactions.ApplyData{})
	require.NoError(t, err)

	// Broken signature should fail
	stbad := st
	st.Sig[2] ^= 8
	txgroup := []transactions.SignedTxn{stbad}
	err = eval.TestTransactionGroup(txgroup)
	require.Error(t, err)

	// Repeat should fail
	txgroup = []transactions.SignedTxn{st}
	err = eval.TestTransactionGroup(txgroup)
	require.Error(t, err)
	err = eval.Transaction(st, transactions.ApplyData{})
	require.Error(t, err)

	// out of range should fail
	btxn := txn
	btxn.FirstValid++
	btxn.LastValid += 2
	st = btxn.Sign(keys[0])
	txgroup = []transactions.SignedTxn{st}
	err = eval.TestTransactionGroup(txgroup)
	require.Error(t, err)
	err = eval.Transaction(st, transactions.ApplyData{})
	require.Error(t, err)

	// bogus group should fail
	btxn = txn
	btxn.Group[1] = 1
	st = btxn.Sign(keys[0])
	txgroup = []transactions.SignedTxn{st}
	err = eval.TestTransactionGroup(txgroup)
	require.Error(t, err)
	err = eval.Transaction(st, transactions.ApplyData{})
	require.Error(t, err)

	// mixed fields should fail
	btxn = txn
	btxn.XferAsset = 3
	st = btxn.Sign(keys[0])
	txgroup = []transactions.SignedTxn{st}
	err = eval.TestTransactionGroup(txgroup)
	require.Error(t, err)
	// We don't test eval.Transaction() here because it doesn't check txn.WellFormed(), instead relying on that to have already been checked by the transaction pool.
	// err = eval.Transaction(st, transactions.ApplyData{})
	// require.Error(t, err)

	selfTxn := transactions.Transaction{
		Type: protocol.PaymentTx,
		Header: transactions.Header{
			Sender:      addrs[2],
			Fee:         minFee,
			FirstValid:  newBlock.Round(),
			LastValid:   newBlock.Round(),
			GenesisHash: genHash,
		},
		PaymentTxnFields: transactions.PaymentTxnFields{
			Receiver: addrs[2],
			Amount:   basics.MicroAlgos{Raw: 100},
		},
	}
	stxn := selfTxn.Sign(keys[2])

	// TestTransactionGroup() and Transaction() should have the same outcome, but work slightly different code paths.
	txgroup = []transactions.SignedTxn{stxn}
	err = eval.TestTransactionGroup(txgroup)
	require.NoError(t, err)

	err = eval.Transaction(stxn, transactions.ApplyData{})
	require.NoError(t, err)

	t3 := txn
	t3.Amount.Raw++
	t4 := selfTxn
	t4.Amount.Raw++

	// a group without .Group should fail
	s3 := t3.Sign(keys[0])
	s4 := t4.Sign(keys[2])
	txgroup = []transactions.SignedTxn{s3, s4}
	err = eval.TestTransactionGroup(txgroup)
	require.Error(t, err)
	txgroupad := transactions.WrapSignedTxnsWithAD(txgroup)
	err = eval.TransactionGroup(txgroupad)
	require.Error(t, err)

	// Test a group that should work
	var group transactions.TxGroup
	group.TxGroupHashes = []crypto.Digest{crypto.HashObj(t3), crypto.HashObj(t4)}
	t3.Group = crypto.HashObj(group)
	t4.Group = t3.Group
	s3 = t3.Sign(keys[0])
	s4 = t4.Sign(keys[2])
	txgroup = []transactions.SignedTxn{s3, s4}
	err = eval.TestTransactionGroup(txgroup)
	require.NoError(t, err)

	// disagreement on Group id should fail
	t4bad := t4
	t4bad.Group[3] ^= 3
	s4bad := t4bad.Sign(keys[2])
	txgroup = []transactions.SignedTxn{s3, s4bad}
	err = eval.TestTransactionGroup(txgroup)
	require.Error(t, err)
	txgroupad = transactions.WrapSignedTxnsWithAD(txgroup)
	err = eval.TransactionGroup(txgroupad)
	require.Error(t, err)

	// missing part of the group should fail
	txgroup = []transactions.SignedTxn{s3}
	err = eval.TestTransactionGroup(txgroup)
	require.Error(t, err)

	validatedBlock, err := eval.GenerateBlock()
	require.NoError(t, err)

	accts := genesisInitState.Accounts
	bal0 := accts[addrs[0]]
	bal1 := accts[addrs[1]]
	bal2 := accts[addrs[2]]

	l.AddValidatedBlock(*validatedBlock, agreement.Certificate{})

	bal0new, err := l.Lookup(newBlock.Round(), addrs[0])
	require.NoError(t, err)
	bal1new, err := l.Lookup(newBlock.Round(), addrs[1])
	require.NoError(t, err)
	bal2new, err := l.Lookup(newBlock.Round(), addrs[2])
	require.NoError(t, err)

	require.Equal(t, bal0new.MicroAlgos.Raw, bal0.MicroAlgos.Raw-minFee.Raw-100)
	require.Equal(t, bal1new.MicroAlgos.Raw, bal1.MicroAlgos.Raw+100)
	require.Equal(t, bal2new.MicroAlgos.Raw, bal2.MicroAlgos.Raw-minFee.Raw)
}

func TestRekeying(t *testing.T) {
<<<<<<< HEAD
	testpartitioning.PartitionTest(t)
=======
	partitiontest.PartitionTest(t)
>>>>>>> 916154b5

	// Pretend rekeying is supported
	actual := config.Consensus[protocol.ConsensusCurrentVersion]
	pretend := actual
	pretend.SupportRekeying = true
	config.Consensus[protocol.ConsensusCurrentVersion] = pretend
	defer func() {
		config.Consensus[protocol.ConsensusCurrentVersion] = actual
	}()

	// Bring up a ledger
	genesisInitState, addrs, keys := genesis(10)
	dbName := fmt.Sprintf("%s.%d", t.Name(), crypto.RandUint64())
	const inMem = true
	cfg := config.GetDefaultLocal()
	cfg.Archival = true
	l, err := OpenLedger(logging.Base(), dbName, inMem, genesisInitState, cfg)
	require.NoError(t, err)
	defer l.Close()

	// Make a new block
	nextRound := l.Latest() + basics.Round(1)
	genHash := genesisInitState.Block.BlockHeader.GenesisHash

	// Test plan
	// Syntax: [A -> B][C, D] means transaction from A that rekeys to B with authaddr C and actual sig from D
	makeTxn := func(sender, rekeyto, authaddr basics.Address, signer *crypto.SignatureSecrets, uniq uint8) transactions.SignedTxn {
		txn := transactions.Transaction{
			Type: protocol.PaymentTx,
			Header: transactions.Header{
				Sender:      sender,
				Fee:         minFee,
				FirstValid:  nextRound,
				LastValid:   nextRound,
				GenesisHash: genHash,
				RekeyTo:     rekeyto,
				Note:        []byte{uniq},
			},
			PaymentTxnFields: transactions.PaymentTxnFields{
				Receiver: sender,
			},
		}
		sig := signer.Sign(txn)
		return transactions.SignedTxn{Txn: txn, Sig: sig, AuthAddr: authaddr}
	}

	tryBlock := func(stxns []transactions.SignedTxn) error {
		// We'll make a block using the evaluator.
		// When generating a block, the evaluator doesn't check transaction sigs -- it assumes the transaction pool already did that.
		// So the ValidatedBlock that comes out isn't necessarily actually a valid block. We'll call Validate ourselves.

		newBlock := bookkeeping.MakeBlock(genesisInitState.Block.BlockHeader)
		eval, err := l.StartEvaluator(newBlock.BlockHeader, 0)
		require.NoError(t, err)

		for _, stxn := range stxns {
			err = eval.Transaction(stxn, transactions.ApplyData{})
			if err != nil {
				return err
			}
		}
		validatedBlock, err := eval.GenerateBlock()
		if err != nil {
			return err
		}

		backlogPool := execpool.MakeBacklog(nil, 0, execpool.LowPriority, nil)
		defer backlogPool.Shutdown()
		_, err = l.Validate(context.Background(), validatedBlock.Block(), backlogPool)
		return err
	}

	// Preamble transactions, which all of the blocks in this test will start with
	// [A -> 0][0,A] (normal transaction)
	// [A -> B][0,A] (rekey)
	txn0 := makeTxn(addrs[0], basics.Address{}, basics.Address{}, keys[0], 0) // Normal transaction
	txn1 := makeTxn(addrs[0], addrs[1], basics.Address{}, keys[0], 1)         // Rekey transaction

	// Test 1: Do only good things
	// (preamble)
	// [A -> 0][B,B] (normal transaction using new key)
	// [A -> A][B,B] (rekey back to A, transaction still signed by B)
	// [A -> 0][0,A] (normal transaction again)
	test1txns := []transactions.SignedTxn{
		txn0, txn1, // (preamble)
		makeTxn(addrs[0], basics.Address{}, addrs[1], keys[1], 2),         // [A -> 0][B,B]
		makeTxn(addrs[0], addrs[0], addrs[1], keys[1], 3),                 // [A -> A][B,B]
		makeTxn(addrs[0], basics.Address{}, basics.Address{}, keys[0], 4), // [A -> 0][0,A]
	}
	err = tryBlock(test1txns)
	require.NoError(t, err)

	// Test 2: Use old key after rekeying
	// (preamble)
	// [A -> A][0,A] (rekey back to A, but signed by A instead of B)
	test2txns := []transactions.SignedTxn{
		txn0, txn1, // (preamble)
		makeTxn(addrs[0], addrs[0], basics.Address{}, keys[0], 2), // [A -> A][0,A]
	}
	err = tryBlock(test2txns)
	require.Error(t, err)

	// TODO: More tests
}

func TestPrepareEvalParams(t *testing.T) {
<<<<<<< HEAD
	testpartitioning.PartitionTest(t)
=======
	partitiontest.PartitionTest(t)
>>>>>>> 916154b5

	eval := BlockEvaluator{
		prevHeader: bookkeeping.BlockHeader{
			TimeStamp: 1234,
			Round:     2345,
		},
		proto: config.ConsensusParams{
			Application: true,
		},
	}

	// Create some sample transactions
	payment := transactions.SignedTxnWithAD{
		SignedTxn: transactions.SignedTxn{
			Txn: transactions.Transaction{
				Type: protocol.PaymentTx,
				Header: transactions.Header{
					Sender: basics.Address{1, 2, 3, 4},
				},
				PaymentTxnFields: transactions.PaymentTxnFields{
					Receiver: basics.Address{4, 3, 2, 1},
					Amount:   basics.MicroAlgos{Raw: 100},
				},
			},
		},
	}

	appcall1 := transactions.SignedTxnWithAD{
		SignedTxn: transactions.SignedTxn{
			Txn: transactions.Transaction{
				Type: protocol.ApplicationCallTx,
				Header: transactions.Header{
					Sender: basics.Address{1, 2, 3, 4},
				},
				ApplicationCallTxnFields: transactions.ApplicationCallTxnFields{
					ApplicationID: basics.AppIndex(1),
				},
			},
		},
	}

	appcall2 := appcall1
	appcall2.SignedTxn.Txn.ApplicationCallTxnFields.ApplicationID = basics.AppIndex(2)

	type evalTestCase struct {
		group []transactions.SignedTxnWithAD

		// indicates if prepareAppEvaluators should return a non-nil
		// appTealEvaluator for the txn at index i
		expected []bool
	}

	// Create some groups with these transactions
	cases := []evalTestCase{
		{[]transactions.SignedTxnWithAD{payment}, []bool{false}},
		{[]transactions.SignedTxnWithAD{appcall1}, []bool{true}},
		{[]transactions.SignedTxnWithAD{payment, payment}, []bool{false, false}},
		{[]transactions.SignedTxnWithAD{appcall1, payment}, []bool{true, false}},
		{[]transactions.SignedTxnWithAD{payment, appcall1}, []bool{false, true}},
		{[]transactions.SignedTxnWithAD{appcall1, appcall2}, []bool{true, true}},
		{[]transactions.SignedTxnWithAD{appcall1, appcall2, appcall1}, []bool{true, true, true}},
		{[]transactions.SignedTxnWithAD{payment, appcall1, payment}, []bool{false, true, false}},
		{[]transactions.SignedTxnWithAD{appcall1, payment, appcall2}, []bool{true, false, true}},
	}

	for i, testCase := range cases {
		t.Run(fmt.Sprintf("i=%d", i), func(t *testing.T) {
			res := eval.prepareEvalParams(testCase.group)
			require.Equal(t, len(res), len(testCase.group))

			// Compute the expected transaction group without ApplyData for
			// the test case
			expGroupNoAD := make([]transactions.SignedTxn, len(testCase.group))
			for j := range testCase.group {
				expGroupNoAD[j] = testCase.group[j].SignedTxn
			}

			// Ensure non app calls have a nil evaluator, and that non-nil
			// evaluators point to the right transactions and values
			for j, present := range testCase.expected {
				if present {
					require.NotNil(t, res[j])
					require.NotNil(t, res[j].PastSideEffects)
					require.Equal(t, res[j].GroupIndex, j)
					require.Equal(t, res[j].TxnGroup, expGroupNoAD)
					require.Equal(t, *res[j].Proto, eval.proto)
					require.Equal(t, *res[j].Txn, testCase.group[j].SignedTxn)
				} else {
					require.Nil(t, res[j])
				}
			}
		})
	}
}

func testLedgerCleanup(l *Ledger, dbName string, inMem bool) {
	l.Close()
	if !inMem {
		hits, err := filepath.Glob(dbName + "*.sqlite")
		if err != nil {
			return
		}
		for _, fname := range hits {
			os.Remove(fname)
		}
	}
}

func testEvalAppGroup(t *testing.T, schema basics.StateSchema) (*BlockEvaluator, basics.Address, error) {
	genesisInitState, addrs, keys := genesis(10)

	dbName := fmt.Sprintf("%s.%d", t.Name(), crypto.RandUint64())
	const inMem = true
	cfg := config.GetDefaultLocal()
	l, err := OpenLedger(logging.Base(), dbName, inMem, genesisInitState, cfg)
	require.NoError(t, err)
	defer l.Close()

	newBlock := bookkeeping.MakeBlock(genesisInitState.Block.BlockHeader)
	eval, err := l.StartEvaluator(newBlock.BlockHeader, 0)
	require.NoError(t, err)
	eval.validate = true
	eval.generate = false

	ops, err := logic.AssembleString(`#pragma version 2
	txn ApplicationID
	bz create
	byte "caller"
	txn Sender
	app_global_put
	b ok
create:
	byte "creator"
	txn Sender
	app_global_put
ok:
	int 1`)
	require.NoError(t, err, ops.Errors)
	approval := ops.Program
	ops, err = logic.AssembleString("#pragma version 2\nint 1")
	require.NoError(t, err)
	clear := ops.Program

	genHash := genesisInitState.Block.BlockHeader.GenesisHash
	header := transactions.Header{
		Sender:      addrs[0],
		Fee:         minFee,
		FirstValid:  newBlock.Round(),
		LastValid:   newBlock.Round(),
		GenesisHash: genHash,
	}
	appcall1 := transactions.Transaction{
		Type:   protocol.ApplicationCallTx,
		Header: header,
		ApplicationCallTxnFields: transactions.ApplicationCallTxnFields{
			GlobalStateSchema: schema,
			ApprovalProgram:   approval,
			ClearStateProgram: clear,
		},
	}

	appcall2 := transactions.Transaction{
		Type:   protocol.ApplicationCallTx,
		Header: header,
		ApplicationCallTxnFields: transactions.ApplicationCallTxnFields{
			ApplicationID: 1,
		},
	}

	var group transactions.TxGroup
	group.TxGroupHashes = []crypto.Digest{crypto.HashObj(appcall1), crypto.HashObj(appcall2)}
	appcall1.Group = crypto.HashObj(group)
	appcall2.Group = crypto.HashObj(group)
	stxn1 := appcall1.Sign(keys[0])
	stxn2 := appcall2.Sign(keys[0])

	g := []transactions.SignedTxnWithAD{
		{
			SignedTxn: stxn1,
			ApplyData: transactions.ApplyData{
				EvalDelta: basics.EvalDelta{GlobalDelta: map[string]basics.ValueDelta{
					"creator": {Action: basics.SetBytesAction, Bytes: string(addrs[0][:])}},
				}},
		},
		{
			SignedTxn: stxn2,
			ApplyData: transactions.ApplyData{
				EvalDelta: basics.EvalDelta{GlobalDelta: map[string]basics.ValueDelta{
					"caller": {Action: basics.SetBytesAction, Bytes: string(addrs[0][:])}},
				}},
		},
	}
	txgroup := []transactions.SignedTxn{stxn1, stxn2}
	err = eval.TestTransactionGroup(txgroup)
	if err != nil {
		return eval, addrs[0], err
	}
	err = eval.transactionGroup(g)
	return eval, addrs[0], err
}

// TestEvalAppStateCountsWithTxnGroup ensures txns in a group can't violate app state schema limits
// the test ensures that
// commitToParent -> applyChild copies child's cow state usage counts into parent
// and the usage counts correctly propagated from parent cow to child cow and back
func TestEvalAppStateCountsWithTxnGroup(t *testing.T) {
<<<<<<< HEAD
	testpartitioning.PartitionTest(t)
=======
	partitiontest.PartitionTest(t)
>>>>>>> 916154b5

	_, _, err := testEvalAppGroup(t, basics.StateSchema{NumByteSlice: 1})
	require.Error(t, err)
	require.Contains(t, err.Error(), "store bytes count 2 exceeds schema bytes count 1")
}

// TestEvalAppAllocStateWithTxnGroup ensures roundCowState.deltas and applyStorageDelta
// produce correct results when a txn group has storage allocate and storage update actions
func TestEvalAppAllocStateWithTxnGroup(t *testing.T) {
<<<<<<< HEAD
	testpartitioning.PartitionTest(t)
=======
	partitiontest.PartitionTest(t)
>>>>>>> 916154b5

	eval, addr, err := testEvalAppGroup(t, basics.StateSchema{NumByteSlice: 2})
	require.NoError(t, err)
	deltas := eval.state.deltas()
	ad, _ := deltas.Accts.Get(addr)
	state := ad.AppParams[1].GlobalState
	require.Equal(t, basics.TealValue{Type: basics.TealBytesType, Bytes: string(addr[:])}, state["caller"])
	require.Equal(t, basics.TealValue{Type: basics.TealBytesType, Bytes: string(addr[:])}, state["creator"])
}

func BenchmarkBlockEvaluatorRAMCrypto(b *testing.B) {
	benchmarkBlockEvaluator(b, true, true)
}
func BenchmarkBlockEvaluatorRAMNoCrypto(b *testing.B) {
	benchmarkBlockEvaluator(b, true, false)
}
func BenchmarkBlockEvaluatorDiskCrypto(b *testing.B) {
	benchmarkBlockEvaluator(b, false, true)
}
func BenchmarkBlockEvaluatorDiskNoCrypto(b *testing.B) {
	benchmarkBlockEvaluator(b, false, false)
}

// this variant focuses on benchmarking ledger.go `eval()`, the rest is setup, it runs eval() b.N times.
func benchmarkBlockEvaluator(b *testing.B, inMem bool, withCrypto bool) {
	deadlockDisable := deadlock.Opts.Disable
	deadlock.Opts.Disable = true
	defer func() { deadlock.Opts.Disable = deadlockDisable }()
	start := time.Now()
	genesisInitState, addrs, keys := genesis(100000)
	dbName := fmt.Sprintf("%s.%d", b.Name(), crypto.RandUint64())
	proto := config.Consensus[genesisInitState.Block.CurrentProtocol]
	proto.MaxTxnBytesPerBlock = 1000000000 // very big, no limit
	config.Consensus[protocol.ConsensusVersion(dbName)] = proto
	genesisInitState.Block.CurrentProtocol = protocol.ConsensusVersion(dbName)
	cfg := config.GetDefaultLocal()
	cfg.Archival = true
	l, err := OpenLedger(logging.Base(), dbName, inMem, genesisInitState, cfg)
	require.NoError(b, err)
	defer testLedgerCleanup(l, dbName, inMem)

	dbName2 := dbName + "_2"
	l2, err := OpenLedger(logging.Base(), dbName2, inMem, genesisInitState, cfg)
	require.NoError(b, err)
	defer testLedgerCleanup(l2, dbName2, inMem)

	setupDone := time.Now()
	setupTime := setupDone.Sub(start)
	b.Logf("BenchmarkBlockEvaluator setup time %s", setupTime.String())

	bepprof := os.Getenv("BLOCK_EVAL_PPROF")
	if len(bepprof) > 0 {
		profpath := dbName + "_cpuprof"
		profout, err := os.Create(profpath)
		if err != nil {
			b.Fatal(err)
			return
		}
		b.Logf("%s: cpu profile for b.N=%d", profpath, b.N)
		pprof.StartCPUProfile(profout)
		defer func() {
			pprof.StopCPUProfile()
			profout.Close()
		}()
	}

	// test speed of block building
	newBlock := bookkeeping.MakeBlock(genesisInitState.Block.BlockHeader)
	bev, err := l.StartEvaluator(newBlock.BlockHeader, 0)
	require.NoError(b, err)

	genHash := genesisInitState.Block.BlockHeader.GenesisHash

	numTxns := 50000

	for i := 0; i < numTxns; i++ {
		sender := i % len(addrs)
		receiver := (i + 1) % len(addrs)
		// The following would create more random selection of accounts, and prevent a cache of half of the accounts..
		//		iDigest := crypto.Hash([]byte{byte(i), byte(i >> 8), byte(i >> 16), byte(i >> 24)})
		//		sender := (uint64(iDigest[0]) + uint64(iDigest[1])*256 + uint64(iDigest[2])*256*256) % uint64(len(addrs))
		//		receiver := (uint64(iDigest[4]) + uint64(iDigest[5])*256 + uint64(iDigest[6])*256*256) % uint64(len(addrs))
		txn := transactions.Transaction{
			Type: protocol.PaymentTx,
			Header: transactions.Header{
				Sender:      addrs[sender],
				Fee:         minFee,
				FirstValid:  newBlock.Round(),
				LastValid:   newBlock.Round(),
				GenesisHash: genHash,
			},
			PaymentTxnFields: transactions.PaymentTxnFields{
				Receiver: addrs[receiver],
				Amount:   basics.MicroAlgos{Raw: 100},
			},
		}
		st := txn.Sign(keys[sender])
		err = bev.Transaction(st, transactions.ApplyData{})
		require.NoError(b, err)
	}

	validatedBlock, err := bev.GenerateBlock()
	require.NoError(b, err)

	blockBuildDone := time.Now()
	blockBuildTime := blockBuildDone.Sub(setupDone)
	b.ReportMetric(float64(blockBuildTime)/float64(numTxns), "ns/block_build_tx")

	l.AddValidatedBlock(*validatedBlock, agreement.Certificate{})

	avbDone := time.Now()
	avbTime := avbDone.Sub(blockBuildDone)
	b.ReportMetric(float64(avbTime)/float64(numTxns), "ns/AddValidatedBlock_tx")

	backlogPool := execpool.MakeBacklog(nil, 0, execpool.LowPriority, nil)
	defer backlogPool.Shutdown()

	// test speed of block validation
	// This should be the same as the eval line in ledger.go AddBlock()
	// This is pulled out to isolate eval() time from db ops of AddValidatedBlock()
	b.ResetTimer()
	for i := 0; i < b.N; i++ {
		if withCrypto {
			_, err = l2.Validate(context.Background(), validatedBlock.blk, backlogPool)
		} else {
			_, err = eval(context.Background(), l2, validatedBlock.blk, false, nil, nil)
		}
		require.NoError(b, err)
	}

	abDone := time.Now()
	abTime := abDone.Sub(avbDone)
	b.ReportMetric(float64(abTime)/float64(numTxns*b.N), "ns/eval_validate_tx")

	b.StopTimer()
}

func TestCowCompactCert(t *testing.T) {
<<<<<<< HEAD
	testpartitioning.PartitionTest(t)
=======
	partitiontest.PartitionTest(t)
>>>>>>> 916154b5

	var certRnd basics.Round
	var certType protocol.CompactCertType
	var cert compactcert.Cert
	var atRound basics.Round
	var validate bool
	accts0 := randomAccounts(20, true)
	blocks := make(map[basics.Round]bookkeeping.BlockHeader)
	blockErr := make(map[basics.Round]error)
	ml := mockLedger{balanceMap: accts0, blocks: blocks, blockErr: blockErr}
	c0 := makeRoundCowState(&ml, bookkeeping.BlockHeader{}, 0, 0)

	certType = protocol.CompactCertType(1234) // bad cert type
	err := c0.compactCert(certRnd, certType, cert, atRound, validate)
	require.Error(t, err)

	// no certRnd block
	certType = protocol.CompactCertBasic
	noBlockErr := errors.New("no block")
	blockErr[3] = noBlockErr
	certRnd = 3
	err = c0.compactCert(certRnd, certType, cert, atRound, validate)
	require.Error(t, err)

	// no votersRnd block
	// this is slightly a mess of things that don't quite line up with likely usage
	validate = true
	var certHdr bookkeeping.BlockHeader
	certHdr.CurrentProtocol = "TestCowCompactCert"
	certHdr.Round = 1
	proto := config.Consensus[certHdr.CurrentProtocol]
	proto.CompactCertRounds = 2
	config.Consensus[certHdr.CurrentProtocol] = proto
	blocks[certHdr.Round] = certHdr

	certHdr.Round = 15
	blocks[certHdr.Round] = certHdr
	certRnd = certHdr.Round
	blockErr[13] = noBlockErr
	err = c0.compactCert(certRnd, certType, cert, atRound, validate)
	require.Error(t, err)

	// validate fail
	certHdr.Round = 1
	certRnd = certHdr.Round
	err = c0.compactCert(certRnd, certType, cert, atRound, validate)
	require.Error(t, err)

	// fall through to no err
	validate = false
	err = c0.compactCert(certRnd, certType, cert, atRound, validate)
	require.NoError(t, err)

	// 100% coverage
}

// a couple trivial tests that don't need setup
// see TestBlockEvaluator for more
func TestTestTransactionGroup(t *testing.T) {
<<<<<<< HEAD
	testpartitioning.PartitionTest(t)
=======
	partitiontest.PartitionTest(t)
>>>>>>> 916154b5

	var txgroup []transactions.SignedTxn
	eval := BlockEvaluator{}
	err := eval.TestTransactionGroup(txgroup)
	require.NoError(t, err) // nothing to do, no problem

	eval.proto = config.Consensus[protocol.ConsensusCurrentVersion]
	txgroup = make([]transactions.SignedTxn, eval.proto.MaxTxGroupSize+1)
	err = eval.TestTransactionGroup(txgroup)
	require.Error(t, err) // too many
}

// test BlockEvaluator.transactionGroup()
// some trivial checks that require no setup
func TestPrivateTransactionGroup(t *testing.T) {
<<<<<<< HEAD
	testpartitioning.PartitionTest(t)
=======
	partitiontest.PartitionTest(t)
>>>>>>> 916154b5

	var txgroup []transactions.SignedTxnWithAD
	eval := BlockEvaluator{}
	err := eval.transactionGroup(txgroup)
	require.NoError(t, err) // nothing to do, no problem

	eval.proto = config.Consensus[protocol.ConsensusCurrentVersion]
	txgroup = make([]transactions.SignedTxnWithAD, eval.proto.MaxTxGroupSize+1)
	err = eval.transactionGroup(txgroup)
	require.Error(t, err) // too many
}

// BlockEvaluator.workaroundOverspentRewards() fixed a couple issues on testnet.
// This is now part of history and has to be re-created when running catchup on testnet. So, test to ensure it keeps happenning.
func TestTestnetFixup(t *testing.T) {
<<<<<<< HEAD
	testpartitioning.PartitionTest(t)
=======
	partitiontest.PartitionTest(t)
>>>>>>> 916154b5

	eval := &BlockEvaluator{}
	var rewardPoolBalance basics.AccountData
	rewardPoolBalance.MicroAlgos.Raw = 1234
	var headerRound basics.Round
	testnetGenesisHash, _ := crypto.DigestFromString("JBR3KGFEWPEE5SAQ6IWU6EEBZMHXD4CZU6WCBXWGF57XBZIJHIRA")

	// not a fixup round, no change
	headerRound = 1
	poolOld, err := eval.workaroundOverspentRewards(rewardPoolBalance, headerRound)
	require.Equal(t, rewardPoolBalance, poolOld)
	require.NoError(t, err)

	eval.genesisHash = testnetGenesisHash
	eval.genesisHash[3]++

	specialRounds := []basics.Round{1499995, 2926564}
	for _, headerRound = range specialRounds {
		poolOld, err = eval.workaroundOverspentRewards(rewardPoolBalance, headerRound)
		require.Equal(t, rewardPoolBalance, poolOld)
		require.NoError(t, err)
	}

	for _, headerRound = range specialRounds {
		testnetFixupExecution(t, headerRound, 20000000000)
	}
	// do all the setup and do nothing for not a special round
	testnetFixupExecution(t, specialRounds[0]+1, 0)
}

func testnetFixupExecution(t *testing.T, headerRound basics.Round, poolBonus uint64) {
	testnetGenesisHash, _ := crypto.DigestFromString("JBR3KGFEWPEE5SAQ6IWU6EEBZMHXD4CZU6WCBXWGF57XBZIJHIRA")
	// big setup so we can move some algos
	// boilerplate like TestBlockEvaluator, but pretend to be testnet
	genesisInitState, addrs, keys := genesis(10)
	genesisInitState.Block.BlockHeader.GenesisHash = testnetGenesisHash
	genesisInitState.Block.BlockHeader.GenesisID = "testnet"
	genesisInitState.GenesisHash = testnetGenesisHash

	// for addr, adata := range genesisInitState.Accounts {
	// 	t.Logf("%s: %+v", addr.String(), adata)
	// }
	rewardPoolBalance := genesisInitState.Accounts[testPoolAddr]
	nextPoolBalance := rewardPoolBalance.MicroAlgos.Raw + poolBonus

	dbName := fmt.Sprintf("%s.%d", t.Name(), crypto.RandUint64())
	const inMem = true
	cfg := config.GetDefaultLocal()
	cfg.Archival = true
	l, err := OpenLedger(logging.Base(), dbName, inMem, genesisInitState, cfg)
	require.NoError(t, err)
	defer l.Close()

	newBlock := bookkeeping.MakeBlock(genesisInitState.Block.BlockHeader)
	eval, err := l.StartEvaluator(newBlock.BlockHeader, 0)
	require.NoError(t, err)

	// won't work before funding bank
	if poolBonus > 0 {
		_, err = eval.workaroundOverspentRewards(rewardPoolBalance, headerRound)
		require.Error(t, err)
	}

	bankAddr, _ := basics.UnmarshalChecksumAddress("GD64YIY3TWGDMCNPP553DZPPR6LDUSFQOIJVFDPPXWEG3FVOJCCDBBHU5A")

	// put some algos in the bank so that fixup can pull from this account
	txn := transactions.Transaction{
		Type: protocol.PaymentTx,
		Header: transactions.Header{
			Sender:      addrs[0],
			Fee:         minFee,
			FirstValid:  newBlock.Round(),
			LastValid:   newBlock.Round(),
			GenesisHash: testnetGenesisHash,
		},
		PaymentTxnFields: transactions.PaymentTxnFields{
			Receiver: bankAddr,
			Amount:   basics.MicroAlgos{Raw: 20000000000 * 10},
		},
	}
	st := txn.Sign(keys[0])
	err = eval.Transaction(st, transactions.ApplyData{})
	require.NoError(t, err)

	poolOld, err := eval.workaroundOverspentRewards(rewardPoolBalance, headerRound)
	require.Equal(t, nextPoolBalance, poolOld.MicroAlgos.Raw)
	require.NoError(t, err)
}<|MERGE_RESOLUTION|>--- conflicted
+++ resolved
@@ -39,11 +39,7 @@
 	"github.com/algorand/go-algorand/data/transactions/logic"
 	"github.com/algorand/go-algorand/logging"
 	"github.com/algorand/go-algorand/protocol"
-<<<<<<< HEAD
-	"github.com/algorand/go-algorand/testpartitioning"
-=======
 	"github.com/algorand/go-algorand/test/partitiontest"
->>>>>>> 916154b5
 	"github.com/algorand/go-algorand/util/execpool"
 )
 
@@ -57,11 +53,7 @@
 }
 
 func TestBlockEvaluator(t *testing.T) {
-<<<<<<< HEAD
-	testpartitioning.PartitionTest(t)
-=======
 	partitiontest.PartitionTest(t)
->>>>>>> 916154b5
 
 	genesisInitState, addrs, keys := genesis(10)
 
@@ -233,11 +225,7 @@
 }
 
 func TestRekeying(t *testing.T) {
-<<<<<<< HEAD
-	testpartitioning.PartitionTest(t)
-=======
 	partitiontest.PartitionTest(t)
->>>>>>> 916154b5
 
 	// Pretend rekeying is supported
 	actual := config.Consensus[protocol.ConsensusCurrentVersion]
@@ -344,11 +332,7 @@
 }
 
 func TestPrepareEvalParams(t *testing.T) {
-<<<<<<< HEAD
-	testpartitioning.PartitionTest(t)
-=======
 	partitiontest.PartitionTest(t)
->>>>>>> 916154b5
 
 	eval := BlockEvaluator{
 		prevHeader: bookkeeping.BlockHeader{
@@ -555,11 +539,7 @@
 // commitToParent -> applyChild copies child's cow state usage counts into parent
 // and the usage counts correctly propagated from parent cow to child cow and back
 func TestEvalAppStateCountsWithTxnGroup(t *testing.T) {
-<<<<<<< HEAD
-	testpartitioning.PartitionTest(t)
-=======
 	partitiontest.PartitionTest(t)
->>>>>>> 916154b5
 
 	_, _, err := testEvalAppGroup(t, basics.StateSchema{NumByteSlice: 1})
 	require.Error(t, err)
@@ -569,11 +549,7 @@
 // TestEvalAppAllocStateWithTxnGroup ensures roundCowState.deltas and applyStorageDelta
 // produce correct results when a txn group has storage allocate and storage update actions
 func TestEvalAppAllocStateWithTxnGroup(t *testing.T) {
-<<<<<<< HEAD
-	testpartitioning.PartitionTest(t)
-=======
 	partitiontest.PartitionTest(t)
->>>>>>> 916154b5
 
 	eval, addr, err := testEvalAppGroup(t, basics.StateSchema{NumByteSlice: 2})
 	require.NoError(t, err)
@@ -712,11 +688,7 @@
 }
 
 func TestCowCompactCert(t *testing.T) {
-<<<<<<< HEAD
-	testpartitioning.PartitionTest(t)
-=======
 	partitiontest.PartitionTest(t)
->>>>>>> 916154b5
 
 	var certRnd basics.Round
 	var certType protocol.CompactCertType
@@ -776,11 +748,7 @@
 // a couple trivial tests that don't need setup
 // see TestBlockEvaluator for more
 func TestTestTransactionGroup(t *testing.T) {
-<<<<<<< HEAD
-	testpartitioning.PartitionTest(t)
-=======
 	partitiontest.PartitionTest(t)
->>>>>>> 916154b5
 
 	var txgroup []transactions.SignedTxn
 	eval := BlockEvaluator{}
@@ -796,11 +764,7 @@
 // test BlockEvaluator.transactionGroup()
 // some trivial checks that require no setup
 func TestPrivateTransactionGroup(t *testing.T) {
-<<<<<<< HEAD
-	testpartitioning.PartitionTest(t)
-=======
 	partitiontest.PartitionTest(t)
->>>>>>> 916154b5
 
 	var txgroup []transactions.SignedTxnWithAD
 	eval := BlockEvaluator{}
@@ -816,11 +780,7 @@
 // BlockEvaluator.workaroundOverspentRewards() fixed a couple issues on testnet.
 // This is now part of history and has to be re-created when running catchup on testnet. So, test to ensure it keeps happenning.
 func TestTestnetFixup(t *testing.T) {
-<<<<<<< HEAD
-	testpartitioning.PartitionTest(t)
-=======
 	partitiontest.PartitionTest(t)
->>>>>>> 916154b5
 
 	eval := &BlockEvaluator{}
 	var rewardPoolBalance basics.AccountData
