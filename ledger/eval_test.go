// Copyright (C) 2019-2021 Algorand, Inc.
// This file is part of go-algorand
//
// go-algorand is free software: you can redistribute it and/or modify
// it under the terms of the GNU Affero General Public License as
// published by the Free Software Foundation, either version 3 of the
// License, or (at your option) any later version.
//
// go-algorand is distributed in the hope that it will be useful,
// but WITHOUT ANY WARRANTY; without even the implied warranty of
// MERCHANTABILITY or FITNESS FOR A PARTICULAR PURPOSE.  See the
// GNU Affero General Public License for more details.
//
// You should have received a copy of the GNU Affero General Public License
// along with go-algorand.  If not, see <https://www.gnu.org/licenses/>.

package ledger

import (
	"context"
	"errors"
	"fmt"
	"math/rand"
	"os"
	"path/filepath"
	"reflect"
	"runtime/pprof"
	"strings"
	"sync"
	"testing"
	"time"

	"github.com/algorand/go-deadlock"
	"github.com/stretchr/testify/assert"
	"github.com/stretchr/testify/require"

	"github.com/algorand/go-algorand/agreement"
	"github.com/algorand/go-algorand/config"
	"github.com/algorand/go-algorand/crypto"
	"github.com/algorand/go-algorand/crypto/compactcert"
	"github.com/algorand/go-algorand/data/basics"
	"github.com/algorand/go-algorand/data/bookkeeping"
	"github.com/algorand/go-algorand/data/transactions"
	"github.com/algorand/go-algorand/data/transactions/logic"
	"github.com/algorand/go-algorand/data/txntest"
	"github.com/algorand/go-algorand/ledger/ledgercore"
	"github.com/algorand/go-algorand/logging"
	"github.com/algorand/go-algorand/protocol"
	"github.com/algorand/go-algorand/test/partitiontest"
	"github.com/algorand/go-algorand/util/execpool"
)

var testPoolAddr = basics.Address{0xff, 0xff, 0xff, 0xff, 0xff, 0xff, 0xff, 0xff, 0xff, 0xff, 0xff, 0xff, 0xff, 0xff, 0xff, 0xff, 0xff, 0xff, 0xff, 0xff, 0xff, 0xff, 0xff, 0xff, 0xff, 0xff, 0xff, 0xff, 0xff, 0xff, 0xff, 0xff}
var testSinkAddr = basics.Address{0x2c, 0x2a, 0x6c, 0xe9, 0xa9, 0xa7, 0xc2, 0x8c, 0x22, 0x95, 0xfd, 0x32, 0x4f, 0x77, 0xa5, 0x4, 0x8b, 0x42, 0xc2, 0xb7, 0xa8, 0x54, 0x84, 0xb6, 0x80, 0xb1, 0xe1, 0x3d, 0x59, 0x9b, 0xeb, 0x36}
var minFee basics.MicroAlgos

func init() {
	params := config.Consensus[protocol.ConsensusCurrentVersion]
	minFee = basics.MicroAlgos{Raw: params.MinTxnFee}
}

func TestBlockEvaluator(t *testing.T) {
	partitiontest.PartitionTest(t)

	genesisInitState, addrs, keys := genesis(10)

	dbName := fmt.Sprintf("%s.%d", t.Name(), crypto.RandUint64())
	const inMem = true
	cfg := config.GetDefaultLocal()
	cfg.Archival = true
	l, err := OpenLedger(logging.Base(), dbName, inMem, genesisInitState, cfg)
	require.NoError(t, err)
	defer l.Close()

	newBlock := bookkeeping.MakeBlock(genesisInitState.Block.BlockHeader)
	eval, err := l.StartEvaluator(newBlock.BlockHeader, 0)
	require.Equal(t, eval.specials.FeeSink, testSinkAddr)
	require.NoError(t, err)

	genHash := genesisInitState.Block.BlockHeader.GenesisHash
	txn := transactions.Transaction{
		Type: protocol.PaymentTx,
		Header: transactions.Header{
			Sender:      addrs[0],
			Fee:         minFee,
			FirstValid:  newBlock.Round(),
			LastValid:   newBlock.Round(),
			GenesisHash: genHash,
		},
		PaymentTxnFields: transactions.PaymentTxnFields{
			Receiver: addrs[1],
			Amount:   basics.MicroAlgos{Raw: 100},
		},
	}

	// Correct signature should work
	st := txn.Sign(keys[0])
	err = eval.Transaction(st, transactions.ApplyData{})
	require.NoError(t, err)

	// Broken signature should fail
	stbad := st
	st.Sig[2] ^= 8
	txgroup := []transactions.SignedTxn{stbad}
	err = eval.TestTransactionGroup(txgroup)
	require.Error(t, err)

	// Repeat should fail
	txgroup = []transactions.SignedTxn{st}
	err = eval.TestTransactionGroup(txgroup)
	require.Error(t, err)
	err = eval.Transaction(st, transactions.ApplyData{})
	require.Error(t, err)

	// out of range should fail
	btxn := txn
	btxn.FirstValid++
	btxn.LastValid += 2
	st = btxn.Sign(keys[0])
	txgroup = []transactions.SignedTxn{st}
	err = eval.TestTransactionGroup(txgroup)
	require.Error(t, err)
	err = eval.Transaction(st, transactions.ApplyData{})
	require.Error(t, err)

	// bogus group should fail
	btxn = txn
	btxn.Group[1] = 1
	st = btxn.Sign(keys[0])
	txgroup = []transactions.SignedTxn{st}
	err = eval.TestTransactionGroup(txgroup)
	require.Error(t, err)
	err = eval.Transaction(st, transactions.ApplyData{})
	require.Error(t, err)

	// mixed fields should fail
	btxn = txn
	btxn.XferAsset = 3
	st = btxn.Sign(keys[0])
	txgroup = []transactions.SignedTxn{st}
	err = eval.TestTransactionGroup(txgroup)
	require.Error(t, err)
	// We don't test eval.Transaction() here because it doesn't check txn.WellFormed(), instead relying on that to have already been checked by the transaction pool.
	// err = eval.Transaction(st, transactions.ApplyData{})
	// require.Error(t, err)

	selfTxn := transactions.Transaction{
		Type: protocol.PaymentTx,
		Header: transactions.Header{
			Sender:      addrs[2],
			Fee:         minFee,
			FirstValid:  newBlock.Round(),
			LastValid:   newBlock.Round(),
			GenesisHash: genHash,
		},
		PaymentTxnFields: transactions.PaymentTxnFields{
			Receiver: addrs[2],
			Amount:   basics.MicroAlgos{Raw: 100},
		},
	}
	stxn := selfTxn.Sign(keys[2])

	// TestTransactionGroup() and Transaction() should have the same outcome, but work slightly different code paths.
	txgroup = []transactions.SignedTxn{stxn}
	err = eval.TestTransactionGroup(txgroup)
	require.NoError(t, err)

	err = eval.Transaction(stxn, transactions.ApplyData{})
	require.NoError(t, err)

	t3 := txn
	t3.Amount.Raw++
	t4 := selfTxn
	t4.Amount.Raw++

	// a group without .Group should fail
	s3 := t3.Sign(keys[0])
	s4 := t4.Sign(keys[2])
	txgroup = []transactions.SignedTxn{s3, s4}
	err = eval.TestTransactionGroup(txgroup)
	require.Error(t, err)
	txgroupad := transactions.WrapSignedTxnsWithAD(txgroup)
	err = eval.TransactionGroup(txgroupad)
	require.Error(t, err)

	// Test a group that should work
	var group transactions.TxGroup
	group.TxGroupHashes = []crypto.Digest{crypto.HashObj(t3), crypto.HashObj(t4)}
	t3.Group = crypto.HashObj(group)
	t4.Group = t3.Group
	s3 = t3.Sign(keys[0])
	s4 = t4.Sign(keys[2])
	txgroup = []transactions.SignedTxn{s3, s4}
	err = eval.TestTransactionGroup(txgroup)
	require.NoError(t, err)

	// disagreement on Group id should fail
	t4bad := t4
	t4bad.Group[3] ^= 3
	s4bad := t4bad.Sign(keys[2])
	txgroup = []transactions.SignedTxn{s3, s4bad}
	err = eval.TestTransactionGroup(txgroup)
	require.Error(t, err)
	txgroupad = transactions.WrapSignedTxnsWithAD(txgroup)
	err = eval.TransactionGroup(txgroupad)
	require.Error(t, err)

	// missing part of the group should fail
	txgroup = []transactions.SignedTxn{s3}
	err = eval.TestTransactionGroup(txgroup)
	require.Error(t, err)

	validatedBlock, err := eval.GenerateBlock()
	require.NoError(t, err)

	accts := genesisInitState.Accounts
	bal0 := accts[addrs[0]]
	bal1 := accts[addrs[1]]
	bal2 := accts[addrs[2]]

	l.AddValidatedBlock(*validatedBlock, agreement.Certificate{})

	bal0new, err := l.Lookup(newBlock.Round(), addrs[0])
	require.NoError(t, err)
	bal1new, err := l.Lookup(newBlock.Round(), addrs[1])
	require.NoError(t, err)
	bal2new, err := l.Lookup(newBlock.Round(), addrs[2])
	require.NoError(t, err)

	require.Equal(t, bal0new.MicroAlgos.Raw, bal0.MicroAlgos.Raw-minFee.Raw-100)
	require.Equal(t, bal1new.MicroAlgos.Raw, bal1.MicroAlgos.Raw+100)
	require.Equal(t, bal2new.MicroAlgos.Raw, bal2.MicroAlgos.Raw-minFee.Raw)
}

func TestRekeying(t *testing.T) {
	partitiontest.PartitionTest(t)

	// Pretend rekeying is supported
	actual := config.Consensus[protocol.ConsensusCurrentVersion]
	pretend := actual
	pretend.SupportRekeying = true
	config.Consensus[protocol.ConsensusCurrentVersion] = pretend
	defer func() {
		config.Consensus[protocol.ConsensusCurrentVersion] = actual
	}()

	// Bring up a ledger
	genesisInitState, addrs, keys := genesis(10)
	dbName := fmt.Sprintf("%s.%d", t.Name(), crypto.RandUint64())
	const inMem = true
	cfg := config.GetDefaultLocal()
	cfg.Archival = true
	l, err := OpenLedger(logging.Base(), dbName, inMem, genesisInitState, cfg)
	require.NoError(t, err)
	defer l.Close()

	// Make a new block
	nextRound := l.Latest() + basics.Round(1)
	genHash := genesisInitState.Block.BlockHeader.GenesisHash

	// Test plan
	// Syntax: [A -> B][C, D] means transaction from A that rekeys to B with authaddr C and actual sig from D
	makeTxn := func(sender, rekeyto, authaddr basics.Address, signer *crypto.SignatureSecrets, uniq uint8) transactions.SignedTxn {
		txn := transactions.Transaction{
			Type: protocol.PaymentTx,
			Header: transactions.Header{
				Sender:      sender,
				Fee:         minFee,
				FirstValid:  nextRound,
				LastValid:   nextRound,
				GenesisHash: genHash,
				RekeyTo:     rekeyto,
				Note:        []byte{uniq},
			},
			PaymentTxnFields: transactions.PaymentTxnFields{
				Receiver: sender,
			},
		}
		sig := signer.Sign(txn)
		return transactions.SignedTxn{Txn: txn, Sig: sig, AuthAddr: authaddr}
	}

	tryBlock := func(stxns []transactions.SignedTxn) error {
		// We'll make a block using the evaluator.
		// When generating a block, the evaluator doesn't check transaction sigs -- it assumes the transaction pool already did that.
		// So the ValidatedBlock that comes out isn't necessarily actually a valid block. We'll call Validate ourselves.

		newBlock := bookkeeping.MakeBlock(genesisInitState.Block.BlockHeader)
		eval, err := l.StartEvaluator(newBlock.BlockHeader, 0)
		require.NoError(t, err)

		for _, stxn := range stxns {
			err = eval.Transaction(stxn, transactions.ApplyData{})
			if err != nil {
				return err
			}
		}
		validatedBlock, err := eval.GenerateBlock()
		if err != nil {
			return err
		}

		backlogPool := execpool.MakeBacklog(nil, 0, execpool.LowPriority, nil)
		defer backlogPool.Shutdown()
		_, err = l.Validate(context.Background(), validatedBlock.Block(), backlogPool)
		return err
	}

	// Preamble transactions, which all of the blocks in this test will start with
	// [A -> 0][0,A] (normal transaction)
	// [A -> B][0,A] (rekey)
	txn0 := makeTxn(addrs[0], basics.Address{}, basics.Address{}, keys[0], 0) // Normal transaction
	txn1 := makeTxn(addrs[0], addrs[1], basics.Address{}, keys[0], 1)         // Rekey transaction

	// Test 1: Do only good things
	// (preamble)
	// [A -> 0][B,B] (normal transaction using new key)
	// [A -> A][B,B] (rekey back to A, transaction still signed by B)
	// [A -> 0][0,A] (normal transaction again)
	test1txns := []transactions.SignedTxn{
		txn0, txn1, // (preamble)
		makeTxn(addrs[0], basics.Address{}, addrs[1], keys[1], 2),         // [A -> 0][B,B]
		makeTxn(addrs[0], addrs[0], addrs[1], keys[1], 3),                 // [A -> A][B,B]
		makeTxn(addrs[0], basics.Address{}, basics.Address{}, keys[0], 4), // [A -> 0][0,A]
	}
	err = tryBlock(test1txns)
	require.NoError(t, err)

	// Test 2: Use old key after rekeying
	// (preamble)
	// [A -> A][0,A] (rekey back to A, but signed by A instead of B)
	test2txns := []transactions.SignedTxn{
		txn0, txn1, // (preamble)
		makeTxn(addrs[0], addrs[0], basics.Address{}, keys[0], 2), // [A -> A][0,A]
	}
	err = tryBlock(test2txns)
	require.Error(t, err)

	// TODO: More tests
}

func TestPrepareEvalParams(t *testing.T) {
	partitiontest.PartitionTest(t)

	eval := BlockEvaluator{
		prevHeader: bookkeeping.BlockHeader{
			TimeStamp: 1234,
			Round:     2345,
		},
	}

	params := []config.ConsensusParams{
		{Application: true, MaxAppProgramCost: 700},
		config.Consensus[protocol.ConsensusV29],
		config.Consensus[protocol.ConsensusFuture],
	}

	// Create some sample transactions
	payment := transactions.SignedTxnWithAD{
		SignedTxn: transactions.SignedTxn{
			Txn: transactions.Transaction{
				Type: protocol.PaymentTx,
				Header: transactions.Header{
					Sender: basics.Address{1, 2, 3, 4},
				},
				PaymentTxnFields: transactions.PaymentTxnFields{
					Receiver: basics.Address{4, 3, 2, 1},
					Amount:   basics.MicroAlgos{Raw: 100},
				},
			},
		},
	}

	appcall1 := transactions.SignedTxnWithAD{
		SignedTxn: transactions.SignedTxn{
			Txn: transactions.Transaction{
				Type: protocol.ApplicationCallTx,
				Header: transactions.Header{
					Sender: basics.Address{1, 2, 3, 4},
				},
				ApplicationCallTxnFields: transactions.ApplicationCallTxnFields{
					ApplicationID: basics.AppIndex(1),
				},
			},
		},
	}

	appcall2 := appcall1
	appcall2.SignedTxn.Txn.ApplicationCallTxnFields.ApplicationID = basics.AppIndex(2)

	type evalTestCase struct {
		group []transactions.SignedTxnWithAD

		// indicates if prepareAppEvaluators should return a non-nil
		// appTealEvaluator for the txn at index i
		expected []bool

		numAppCalls int
		// Used for checking transitive pointer equality in app calls
		// If there are no app calls in the group, it is set to -1
		firstAppCallIndex int
	}

	// Create some groups with these transactions
	cases := []evalTestCase{
		{[]transactions.SignedTxnWithAD{payment}, []bool{false}, 0, -1},
		{[]transactions.SignedTxnWithAD{appcall1}, []bool{true}, 1, 0},
		{[]transactions.SignedTxnWithAD{payment, payment}, []bool{false, false}, 0, -1},
		{[]transactions.SignedTxnWithAD{appcall1, payment}, []bool{true, false}, 1, 0},
		{[]transactions.SignedTxnWithAD{payment, appcall1}, []bool{false, true}, 1, 1},
		{[]transactions.SignedTxnWithAD{appcall1, appcall2}, []bool{true, true}, 2, 0},
		{[]transactions.SignedTxnWithAD{appcall1, appcall2, appcall1}, []bool{true, true, true}, 3, 0},
		{[]transactions.SignedTxnWithAD{payment, appcall1, payment}, []bool{false, true, false}, 1, 1},
		{[]transactions.SignedTxnWithAD{appcall1, payment, appcall2}, []bool{true, false, true}, 2, 0},
	}

	for i, param := range params {
		for j, testCase := range cases {
			t.Run(fmt.Sprintf("i=%d,j=%d", i, j), func(t *testing.T) {
				eval.proto = param
				res := eval.prepareEvalParams(testCase.group)
				require.Equal(t, len(res), len(testCase.group))

				// Compute the expected transaction group without ApplyData for
				// the test case
				expGroupNoAD := make([]transactions.SignedTxn, len(testCase.group))
				for k := range testCase.group {
					expGroupNoAD[k] = testCase.group[k].SignedTxn
				}

				// Ensure non app calls have a nil evaluator, and that non-nil
				// evaluators point to the right transactions and values
				for k, present := range testCase.expected {
					if present {
						require.NotNil(t, res[k])
						require.NotNil(t, res[k].PastSideEffects)
						require.Equal(t, res[k].GroupIndex, k)
						require.Equal(t, res[k].TxnGroup, expGroupNoAD)
						require.Equal(t, *res[k].Proto, eval.proto)
						require.Equal(t, *res[k].Txn, testCase.group[k].SignedTxn)
						require.Equal(t, res[k].MinTealVersion, res[testCase.firstAppCallIndex].MinTealVersion)
						require.Equal(t, res[k].PooledApplicationBudget, res[testCase.firstAppCallIndex].PooledApplicationBudget)
						if reflect.DeepEqual(param, config.Consensus[protocol.ConsensusV29]) {
							require.Equal(t, *res[k].PooledApplicationBudget, uint64(eval.proto.MaxAppProgramCost))
						} else if reflect.DeepEqual(param, config.Consensus[protocol.ConsensusFuture]) {
							require.Equal(t, *res[k].PooledApplicationBudget, uint64(eval.proto.MaxAppProgramCost*testCase.numAppCalls))
						}
					} else {
						require.Nil(t, res[k])
					}
				}
			})
		}
	}
}

func testLedgerCleanup(l *Ledger, dbName string, inMem bool) {
	l.Close()
	if !inMem {
		hits, err := filepath.Glob(dbName + "*.sqlite")
		if err != nil {
			return
		}
		for _, fname := range hits {
			os.Remove(fname)
		}
	}
}

func testEvalAppGroup(t *testing.T, schema basics.StateSchema) (*BlockEvaluator, basics.Address, error) {
	genesisInitState, addrs, keys := genesis(10)

	dbName := fmt.Sprintf("%s.%d", t.Name(), crypto.RandUint64())
	const inMem = true
	cfg := config.GetDefaultLocal()
	l, err := OpenLedger(logging.Base(), dbName, inMem, genesisInitState, cfg)
	require.NoError(t, err)
	defer l.Close()

	newBlock := bookkeeping.MakeBlock(genesisInitState.Block.BlockHeader)
	eval, err := l.StartEvaluator(newBlock.BlockHeader, 0)
	require.NoError(t, err)
	eval.validate = true
	eval.generate = false

	ops, err := logic.AssembleString(`#pragma version 2
	txn ApplicationID
	bz create
	byte "caller"
	txn Sender
	app_global_put
	b ok
create:
	byte "creator"
	txn Sender
	app_global_put
ok:
	int 1`)
	require.NoError(t, err, ops.Errors)
	approval := ops.Program
	ops, err = logic.AssembleString("#pragma version 2\nint 1")
	require.NoError(t, err)
	clear := ops.Program

	genHash := genesisInitState.Block.BlockHeader.GenesisHash
	header := transactions.Header{
		Sender:      addrs[0],
		Fee:         minFee,
		FirstValid:  newBlock.Round(),
		LastValid:   newBlock.Round(),
		GenesisHash: genHash,
	}
	appcall1 := transactions.Transaction{
		Type:   protocol.ApplicationCallTx,
		Header: header,
		ApplicationCallTxnFields: transactions.ApplicationCallTxnFields{
			GlobalStateSchema: schema,
			ApprovalProgram:   approval,
			ClearStateProgram: clear,
		},
	}

	appcall2 := transactions.Transaction{
		Type:   protocol.ApplicationCallTx,
		Header: header,
		ApplicationCallTxnFields: transactions.ApplicationCallTxnFields{
			ApplicationID: 1,
		},
	}

	var group transactions.TxGroup
	group.TxGroupHashes = []crypto.Digest{crypto.HashObj(appcall1), crypto.HashObj(appcall2)}
	appcall1.Group = crypto.HashObj(group)
	appcall2.Group = crypto.HashObj(group)
	stxn1 := appcall1.Sign(keys[0])
	stxn2 := appcall2.Sign(keys[0])

	g := []transactions.SignedTxnWithAD{
		{
			SignedTxn: stxn1,
			ApplyData: transactions.ApplyData{
				EvalDelta: transactions.EvalDelta{GlobalDelta: map[string]basics.ValueDelta{
					"creator": {Action: basics.SetBytesAction, Bytes: string(addrs[0][:])}},
				}},
		},
		{
			SignedTxn: stxn2,
			ApplyData: transactions.ApplyData{
				EvalDelta: transactions.EvalDelta{GlobalDelta: map[string]basics.ValueDelta{
					"caller": {Action: basics.SetBytesAction, Bytes: string(addrs[0][:])}},
				}},
		},
	}
	txgroup := []transactions.SignedTxn{stxn1, stxn2}
	err = eval.TestTransactionGroup(txgroup)
	if err != nil {
		return eval, addrs[0], err
	}
	err = eval.transactionGroup(g)
	return eval, addrs[0], err
}

// TestEvalAppStateCountsWithTxnGroup ensures txns in a group can't violate app state schema limits
// the test ensures that
// commitToParent -> applyChild copies child's cow state usage counts into parent
// and the usage counts correctly propagated from parent cow to child cow and back
func TestEvalAppStateCountsWithTxnGroup(t *testing.T) {
	partitiontest.PartitionTest(t)

	_, _, err := testEvalAppGroup(t, basics.StateSchema{NumByteSlice: 1})
	require.Error(t, err)
	require.Contains(t, err.Error(), "store bytes count 2 exceeds schema bytes count 1")
}

// TestEvalAppAllocStateWithTxnGroup ensures roundCowState.deltas and applyStorageDelta
// produce correct results when a txn group has storage allocate and storage update actions
func TestEvalAppAllocStateWithTxnGroup(t *testing.T) {
	partitiontest.PartitionTest(t)

	eval, addr, err := testEvalAppGroup(t, basics.StateSchema{NumByteSlice: 2})
	require.NoError(t, err)
	deltas := eval.state.deltas()
	ad, _ := deltas.Accts.Get(addr)
	state := ad.AppParams[1].GlobalState
	require.Equal(t, basics.TealValue{Type: basics.TealBytesType, Bytes: string(addr[:])}, state["caller"])
	require.Equal(t, basics.TealValue{Type: basics.TealBytesType, Bytes: string(addr[:])}, state["creator"])
}

func testEvalAppPoolingGroup(t *testing.T, schema basics.StateSchema, approvalProgram string, consensusVersion protocol.ConsensusVersion) error {
	genBalances, addrs, _ := newTestGenesis()
	l := newTestLedger(t, genBalances)
	defer l.Close()

	eval := l.nextBlock(t)
	eval.proto = config.Consensus[consensusVersion]

	appcall1 := txntest.Txn{
		Sender:            addrs[0],
		Type:              protocol.ApplicationCallTx,
		GlobalStateSchema: schema,
		ApprovalProgram:   approvalProgram,
	}

	appcall2 := txntest.Txn{
		Sender:        addrs[0],
		Type:          protocol.ApplicationCallTx,
		ApplicationID: basics.AppIndex(1),
	}

	appcall3 := txntest.Txn{
		Sender:        addrs[1],
		Type:          protocol.ApplicationCallTx,
		ApplicationID: basics.AppIndex(1),
	}

	return eval.txgroup(t, &appcall1, &appcall2, &appcall3)
}

// TestEvalAppPooledBudgetWithTxnGroup ensures 3 app call txns can successfully pool
// budgets in a group txn and return an error if the budget is exceeded
func TestEvalAppPooledBudgetWithTxnGroup(t *testing.T) {
	partitiontest.PartitionTest(t)

	source := func(n int, m int) string {
		return "#pragma version 4\nbyte 0x1337BEEF\n" + strings.Repeat("keccak256\n", n) +
			strings.Repeat("substring 0 4\n", m) + "pop\nint 1\n"
	}

	params := []protocol.ConsensusVersion{
		protocol.ConsensusV29,
		protocol.ConsensusFuture,
	}

	cases := []struct {
		prog                 string
		isSuccessV29         bool
		isSuccessVFuture     bool
		expectedErrorV29     string
		expectedErrorVFuture string
	}{
		{source(5, 47), true, true,
			"",
			""},
		{source(5, 48), false, true,
			"pc=157 dynamic cost budget exceeded, executing pushint: remaining budget is 700 but program cost was 701",
			""},
		{source(16, 17), false, true,
			"pc= 12 dynamic cost budget exceeded, executing keccak256: remaining budget is 700 but program cost was 781",
			""},
		{source(16, 18), false, false,
			"pc= 12 dynamic cost budget exceeded, executing keccak256: remaining budget is 700 but program cost was 781",
			"pc= 78 dynamic cost budget exceeded, executing pushint: remaining budget is 2100 but program cost was 2101"},
	}

	for i, param := range params {
		for j, testCase := range cases {
			t.Run(fmt.Sprintf("i=%d,j=%d", i, j), func(t *testing.T) {
				err := testEvalAppPoolingGroup(t, basics.StateSchema{NumByteSlice: 3}, testCase.prog, param)
				if !testCase.isSuccessV29 && reflect.DeepEqual(param, protocol.ConsensusV29) {
					require.Error(t, err)
					require.Contains(t, err.Error(), testCase.expectedErrorV29)
				} else if !testCase.isSuccessVFuture && reflect.DeepEqual(param, protocol.ConsensusFuture) {
					require.Error(t, err)
					require.Contains(t, err.Error(), testCase.expectedErrorVFuture)
				}
			})
		}
	}
}

// BenchTxnGenerator generates transactions as long as asked for
type BenchTxnGenerator interface {
	// Prepare should be used for making pre-benchmark ledger initialization
	// like accounts funding, assets or apps creation
	Prepare(tb testing.TB, addrs []basics.Address, keys []*crypto.SignatureSecrets, rnd basics.Round, gh crypto.Digest) ([]transactions.SignedTxn, int)
	// Txn generates a single transaction
	Txn(tb testing.TB, addrs []basics.Address, keys []*crypto.SignatureSecrets, rnd basics.Round, gh crypto.Digest) transactions.SignedTxn
}

// BenchPaymentTxnGenerator generates payment transactions
type BenchPaymentTxnGenerator struct {
	counter int
}

func (g *BenchPaymentTxnGenerator) Prepare(tb testing.TB, addrs []basics.Address, keys []*crypto.SignatureSecrets, rnd basics.Round, gh crypto.Digest) ([]transactions.SignedTxn, int) {
	return nil, 0
}

func (g *BenchPaymentTxnGenerator) Txn(tb testing.TB, addrs []basics.Address, keys []*crypto.SignatureSecrets, rnd basics.Round, gh crypto.Digest) transactions.SignedTxn {
	sender := g.counter % len(addrs)
	receiver := (g.counter + 1) % len(addrs)
	// The following would create more random selection of accounts, and prevent a cache of half of the accounts..
	//		iDigest := crypto.Hash([]byte{byte(i), byte(i >> 8), byte(i >> 16), byte(i >> 24)})
	//		sender := (uint64(iDigest[0]) + uint64(iDigest[1])*256 + uint64(iDigest[2])*256*256) % uint64(len(addrs))
	//		receiver := (uint64(iDigest[4]) + uint64(iDigest[5])*256 + uint64(iDigest[6])*256*256) % uint64(len(addrs))

	txn := transactions.Transaction{
		Type: protocol.PaymentTx,
		Header: transactions.Header{
			Sender:      addrs[sender],
			Fee:         minFee,
			FirstValid:  rnd,
			LastValid:   rnd,
			GenesisHash: gh,
		},
		PaymentTxnFields: transactions.PaymentTxnFields{
			Receiver: addrs[receiver],
			Amount:   basics.MicroAlgos{Raw: 100},
		},
	}
	stxn := txn.Sign(keys[sender])
	g.counter++
	return stxn
}

// BenchAppTxnGenerator generates app opt in transactions
type BenchAppOptInsTxnGenerator struct {
	NumApps             int
	Proto               protocol.ConsensusVersion
	Program             []byte
	OptedInAccts        []basics.Address
	OptedInAcctsIndices []int
}

func (g *BenchAppOptInsTxnGenerator) Prepare(tb testing.TB, addrs []basics.Address, keys []*crypto.SignatureSecrets, rnd basics.Round, gh crypto.Digest) ([]transactions.SignedTxn, int) {
	maxLocalSchemaEntries := config.Consensus[g.Proto].MaxLocalSchemaEntries
	maxAppsOptedIn := config.Consensus[g.Proto].MaxAppsOptedIn

	// this function might create too much transaction even to fit into a single block
	// estimate number of smaller blocks needed in order to set LastValid properly
	const numAccts = 10000
	const maxTxnPerBlock = 10000
	expectedTxnNum := g.NumApps + numAccts*maxAppsOptedIn
	expectedNumOfBlocks := expectedTxnNum/maxTxnPerBlock + 1

	createTxns := make([]transactions.SignedTxn, 0, g.NumApps)
	for i := 0; i < g.NumApps; i++ {
		creatorIdx := rand.Intn(len(addrs))
		creator := addrs[creatorIdx]
		txn := transactions.Transaction{
			Type: protocol.ApplicationCallTx,
			Header: transactions.Header{
				Sender:      creator,
				Fee:         minFee,
				FirstValid:  rnd,
				LastValid:   rnd + basics.Round(expectedNumOfBlocks),
				GenesisHash: gh,
				Note:        randomNote(),
			},
			ApplicationCallTxnFields: transactions.ApplicationCallTxnFields{
				ApprovalProgram:   g.Program,
				ClearStateProgram: []byte{0x02, 0x20, 0x01, 0x01, 0x22},
				LocalStateSchema:  basics.StateSchema{NumByteSlice: maxLocalSchemaEntries},
			},
		}
		stxn := txn.Sign(keys[creatorIdx])
		createTxns = append(createTxns, stxn)
	}

	appsOptedIn := make(map[basics.Address]map[basics.AppIndex]struct{}, numAccts)

	optInTxns := make([]transactions.SignedTxn, 0, numAccts*maxAppsOptedIn)

	for i := 0; i < numAccts; i++ {
		var senderIdx int
		var sender basics.Address
		for {
			senderIdx = rand.Intn(len(addrs))
			sender = addrs[senderIdx]
			if len(appsOptedIn[sender]) < maxAppsOptedIn {
				appsOptedIn[sender] = make(map[basics.AppIndex]struct{}, maxAppsOptedIn)
				break
			}
		}
		g.OptedInAccts = append(g.OptedInAccts, sender)
		g.OptedInAcctsIndices = append(g.OptedInAcctsIndices, senderIdx)

		acctOptIns := appsOptedIn[sender]
		for j := 0; j < maxAppsOptedIn; j++ {
			var appIdx basics.AppIndex
			for {
				appIdx = basics.AppIndex(rand.Intn(g.NumApps) + 1)
				if _, ok := acctOptIns[appIdx]; !ok {
					acctOptIns[appIdx] = struct{}{}
					break
				}
			}

			txn := transactions.Transaction{
				Type: protocol.ApplicationCallTx,
				Header: transactions.Header{
					Sender:      sender,
					Fee:         minFee,
					FirstValid:  rnd,
					LastValid:   rnd + basics.Round(expectedNumOfBlocks),
					GenesisHash: gh,
				},
				ApplicationCallTxnFields: transactions.ApplicationCallTxnFields{
					ApplicationID: basics.AppIndex(appIdx),
					OnCompletion:  transactions.OptInOC,
				},
			}
			stxn := txn.Sign(keys[senderIdx])
			optInTxns = append(optInTxns, stxn)
		}
		appsOptedIn[sender] = acctOptIns
	}

	return append(createTxns, optInTxns...), maxTxnPerBlock
}

func (g *BenchAppOptInsTxnGenerator) Txn(tb testing.TB, addrs []basics.Address, keys []*crypto.SignatureSecrets, rnd basics.Round, gh crypto.Digest) transactions.SignedTxn {
	idx := rand.Intn(len(g.OptedInAcctsIndices))
	senderIdx := g.OptedInAcctsIndices[idx]
	sender := addrs[senderIdx]
	receiverIdx := rand.Intn(len(addrs))

	txn := transactions.Transaction{
		Type: protocol.PaymentTx,
		Header: transactions.Header{
			Sender:      sender,
			Fee:         minFee,
			FirstValid:  rnd,
			LastValid:   rnd,
			GenesisHash: gh,
			Note:        randomNote(),
		},
		PaymentTxnFields: transactions.PaymentTxnFields{
			Receiver: addrs[receiverIdx],
			Amount:   basics.MicroAlgos{Raw: 100},
		},
	}
	stxn := txn.Sign(keys[senderIdx])
	return stxn
}

func BenchmarkBlockEvaluatorRAMCrypto(b *testing.B) {
	g := BenchPaymentTxnGenerator{}
	benchmarkBlockEvaluator(b, true, true, protocol.ConsensusCurrentVersion, &g)
}
func BenchmarkBlockEvaluatorRAMNoCrypto(b *testing.B) {
	g := BenchPaymentTxnGenerator{}
	benchmarkBlockEvaluator(b, true, false, protocol.ConsensusCurrentVersion, &g)
}
func BenchmarkBlockEvaluatorDiskCrypto(b *testing.B) {
	g := BenchPaymentTxnGenerator{}
	benchmarkBlockEvaluator(b, false, true, protocol.ConsensusCurrentVersion, &g)
}
func BenchmarkBlockEvaluatorDiskNoCrypto(b *testing.B) {
	g := BenchPaymentTxnGenerator{}
	benchmarkBlockEvaluator(b, false, false, protocol.ConsensusCurrentVersion, &g)
}

func BenchmarkBlockEvaluatorDiskAppOptIns(b *testing.B) {
	g := BenchAppOptInsTxnGenerator{
		NumApps: 500,
		Proto:   protocol.ConsensusFuture,
		Program: []byte{0x02, 0x20, 0x01, 0x01, 0x22},
	}
	benchmarkBlockEvaluator(b, false, false, protocol.ConsensusFuture, &g)
}

func BenchmarkBlockEvaluatorDiskFullAppOptIns(b *testing.B) {
	// program sets all 16 available keys of len 64 bytes to same values of 64 bytes
	source := `#pragma version 5
	txn OnCompletion
	int OptIn
	==
	bz done
	int 0
	store 0 // save loop var
loop:
	int 0  // acct index
	byte "012345678901234567890123456789012345678901234567890123456789ABC0"
	int 63
	load 0 // loop var
	int 0x41
	+
	setbyte // str[63] = chr(i + 'A')
	dup  // value is the same as key
	app_local_put
	load 0  // loop var
	int 1
	+
	dup
	store 0 // save loop var
	int 16
	<
	bnz loop
done:
	int 1
`
	ops, err := logic.AssembleString(source)
	require.NoError(b, err)
	prog := ops.Program
	g := BenchAppOptInsTxnGenerator{
		NumApps: 500,
		Proto:   protocol.ConsensusFuture,
		Program: prog,
	}
	benchmarkBlockEvaluator(b, false, false, protocol.ConsensusFuture, &g)
}

// this variant focuses on benchmarking ledger.go `eval()`, the rest is setup, it runs eval() b.N times.
func benchmarkBlockEvaluator(b *testing.B, inMem bool, withCrypto bool, proto protocol.ConsensusVersion, txnSource BenchTxnGenerator) {
	deadlockDisable := deadlock.Opts.Disable
	deadlock.Opts.Disable = true
	defer func() { deadlock.Opts.Disable = deadlockDisable }()
	start := time.Now()
	genesisInitState, addrs, keys := genesisWithProto(100000, proto)
	dbName := fmt.Sprintf("%s.%d", b.Name(), crypto.RandUint64())
	cparams := config.Consensus[genesisInitState.Block.CurrentProtocol]
	cparams.MaxTxnBytesPerBlock = 1000000000 // very big, no limit
	config.Consensus[protocol.ConsensusVersion(dbName)] = cparams
	genesisInitState.Block.CurrentProtocol = protocol.ConsensusVersion(dbName)
	cfg := config.GetDefaultLocal()
	cfg.Archival = true
	l, err := OpenLedger(logging.Base(), dbName, inMem, genesisInitState, cfg)
	require.NoError(b, err)
	defer testLedgerCleanup(l, dbName, inMem)

	dbName2 := dbName + "_2"
	l2, err := OpenLedger(logging.Base(), dbName2, inMem, genesisInitState, cfg)
	require.NoError(b, err)
	defer testLedgerCleanup(l2, dbName2, inMem)

	bepprof := os.Getenv("BLOCK_EVAL_PPROF")
	if len(bepprof) > 0 {
		profpath := dbName + "_cpuprof"
		profout, err := os.Create(profpath)
		if err != nil {
			b.Fatal(err)
			return
		}
		b.Logf("%s: cpu profile for b.N=%d", profpath, b.N)
		pprof.StartCPUProfile(profout)
		defer func() {
			pprof.StopCPUProfile()
			profout.Close()
		}()
	}

	newBlock := bookkeeping.MakeBlock(genesisInitState.Block.BlockHeader)
	bev, err := l.StartEvaluator(newBlock.BlockHeader, 0)
	require.NoError(b, err)

	genHash := genesisInitState.Block.BlockHeader.GenesisHash

	backlogPool := execpool.MakeBacklog(nil, 0, execpool.LowPriority, nil)
	defer backlogPool.Shutdown()

	// apply initialization transations if any
	initSignedTxns, maxTxnPerBlock := txnSource.Prepare(b, addrs, keys, newBlock.Round(), genHash)
	if len(initSignedTxns) > 0 {
		// all init transactions need to be written to ledger before reopening and benchmarking
		for _, l := range []*Ledger{l, l2} {
			l.accts.ctxCancel() // force commitSyncer to exit

			// wait commitSyncer to exit
			// the test calls commitRound directly and does not need commitSyncer/committedUpTo
			select {
			case <-l.accts.commitSyncerClosed:
				break
			}
		}

		var numBlocks uint64 = 0
		var validatedBlock *ValidatedBlock

		// there are might more transactions than MaxTxnBytesPerBlock allows
		// so make smaller blocks to fit
		for i, stxn := range initSignedTxns {
			err = bev.Transaction(stxn, transactions.ApplyData{})
			require.NoError(b, err)
			if maxTxnPerBlock > 0 && i%maxTxnPerBlock == 0 || i == len(initSignedTxns)-1 {
				validatedBlock, err = bev.GenerateBlock()
				require.NoError(b, err)
				for _, l := range []*Ledger{l, l2} {
					err = l.AddValidatedBlock(*validatedBlock, agreement.Certificate{})
					require.NoError(b, err)
				}
				newBlock = bookkeeping.MakeBlock(validatedBlock.blk.BlockHeader)
				bev, err = l.StartEvaluator(newBlock.BlockHeader, 0)
				require.NoError(b, err)
				numBlocks++
			}
		}

		// wait until everying is written and then reload ledgers in order
		// to start reading accounts from DB and not from caches/deltas
		var wg sync.WaitGroup
		for _, l := range []*Ledger{l, l2} {
			wg.Add(1)
			// committing might take a long time, do it parallel
			go func(l *Ledger) {
				l.accts.accountsWriting.Add(1)
				l.accts.commitRound(numBlocks, 0, 0)
				l.accts.accountsWriting.Wait()
				l.reloadLedger()
				wg.Done()
			}(l)
		}
		wg.Wait()

		newBlock = bookkeeping.MakeBlock(validatedBlock.blk.BlockHeader)
		bev, err = l.StartEvaluator(newBlock.BlockHeader, 0)
		require.NoError(b, err)
	}

	setupDone := time.Now()
	setupTime := setupDone.Sub(start)
	b.Logf("BenchmarkBlockEvaluator setup time %s", setupTime.String())

	// test speed of block building
	numTxns := 50000

	for i := 0; i < numTxns; i++ {
		stxn := txnSource.Txn(b, addrs, keys, newBlock.Round(), genHash)
		err = bev.Transaction(stxn, transactions.ApplyData{})
		require.NoError(b, err)
	}

	validatedBlock, err := bev.GenerateBlock()
	require.NoError(b, err)

	blockBuildDone := time.Now()
	blockBuildTime := blockBuildDone.Sub(setupDone)
	b.ReportMetric(float64(blockBuildTime)/float64(numTxns), "ns/block_build_tx")

	err = l.AddValidatedBlock(*validatedBlock, agreement.Certificate{})
	require.NoError(b, err)

	avbDone := time.Now()
	avbTime := avbDone.Sub(blockBuildDone)
	b.ReportMetric(float64(avbTime)/float64(numTxns), "ns/AddValidatedBlock_tx")

	// test speed of block validation
	// This should be the same as the eval line in ledger.go AddBlock()
	// This is pulled out to isolate eval() time from db ops of AddValidatedBlock()
	b.ResetTimer()
	for i := 0; i < b.N; i++ {
		if withCrypto {
			_, err = l2.Validate(context.Background(), validatedBlock.blk, backlogPool)
		} else {
			_, err = eval(context.Background(), l2, validatedBlock.blk, false, nil, nil)
		}
		require.NoError(b, err)
	}

	abDone := time.Now()
	abTime := abDone.Sub(avbDone)
	b.ReportMetric(float64(abTime)/float64(numTxns*b.N), "ns/eval_validate_tx")

	b.StopTimer()
}

func TestCowCompactCert(t *testing.T) {
	partitiontest.PartitionTest(t)

	var certRnd basics.Round
	var certType protocol.CompactCertType
	var cert compactcert.Cert
	var atRound basics.Round
	var validate bool
	accts0 := randomAccounts(20, true)
	blocks := make(map[basics.Round]bookkeeping.BlockHeader)
	blockErr := make(map[basics.Round]error)
	ml := mockLedger{balanceMap: accts0, blocks: blocks, blockErr: blockErr}
	c0 := makeRoundCowState(
		&ml, bookkeeping.BlockHeader{}, config.Consensus[protocol.ConsensusCurrentVersion],
		0, 0)

	certType = protocol.CompactCertType(1234) // bad cert type
	err := c0.compactCert(certRnd, certType, cert, atRound, validate)
	require.Error(t, err)

	// no certRnd block
	certType = protocol.CompactCertBasic
	noBlockErr := errors.New("no block")
	blockErr[3] = noBlockErr
	certRnd = 3
	err = c0.compactCert(certRnd, certType, cert, atRound, validate)
	require.Error(t, err)

	// no votersRnd block
	// this is slightly a mess of things that don't quite line up with likely usage
	validate = true
	var certHdr bookkeeping.BlockHeader
	certHdr.CurrentProtocol = "TestCowCompactCert"
	certHdr.Round = 1
	proto := config.Consensus[certHdr.CurrentProtocol]
	proto.CompactCertRounds = 2
	config.Consensus[certHdr.CurrentProtocol] = proto
	blocks[certHdr.Round] = certHdr

	certHdr.Round = 15
	blocks[certHdr.Round] = certHdr
	certRnd = certHdr.Round
	blockErr[13] = noBlockErr
	err = c0.compactCert(certRnd, certType, cert, atRound, validate)
	require.Error(t, err)

	// validate fail
	certHdr.Round = 1
	certRnd = certHdr.Round
	err = c0.compactCert(certRnd, certType, cert, atRound, validate)
	require.Error(t, err)

	// fall through to no err
	validate = false
	err = c0.compactCert(certRnd, certType, cert, atRound, validate)
	require.NoError(t, err)

	// 100% coverage
}

// a couple trivial tests that don't need setup
// see TestBlockEvaluator for more
func TestTestTransactionGroup(t *testing.T) {
	partitiontest.PartitionTest(t)

	var txgroup []transactions.SignedTxn
	eval := BlockEvaluator{}
	err := eval.TestTransactionGroup(txgroup)
	require.NoError(t, err) // nothing to do, no problem

	eval.proto = config.Consensus[protocol.ConsensusCurrentVersion]
	txgroup = make([]transactions.SignedTxn, eval.proto.MaxTxGroupSize+1)
	err = eval.TestTransactionGroup(txgroup)
	require.Error(t, err) // too many
}

// test BlockEvaluator.transactionGroup()
// some trivial checks that require no setup
func TestPrivateTransactionGroup(t *testing.T) {
	partitiontest.PartitionTest(t)

	var txgroup []transactions.SignedTxnWithAD
	eval := BlockEvaluator{}
	err := eval.transactionGroup(txgroup)
	require.NoError(t, err) // nothing to do, no problem

	eval.proto = config.Consensus[protocol.ConsensusCurrentVersion]
	txgroup = make([]transactions.SignedTxnWithAD, eval.proto.MaxTxGroupSize+1)
	err = eval.transactionGroup(txgroup)
	require.Error(t, err) // too many
}

// BlockEvaluator.workaroundOverspentRewards() fixed a couple issues on testnet.
// This is now part of history and has to be re-created when running catchup on testnet. So, test to ensure it keeps happenning.
func TestTestnetFixup(t *testing.T) {
	partitiontest.PartitionTest(t)

	eval := &BlockEvaluator{}
	var rewardPoolBalance basics.AccountData
	rewardPoolBalance.MicroAlgos.Raw = 1234
	var headerRound basics.Round
	testnetGenesisHash, _ := crypto.DigestFromString("JBR3KGFEWPEE5SAQ6IWU6EEBZMHXD4CZU6WCBXWGF57XBZIJHIRA")

	// not a fixup round, no change
	headerRound = 1
	poolOld, err := eval.workaroundOverspentRewards(rewardPoolBalance, headerRound)
	require.Equal(t, rewardPoolBalance, poolOld)
	require.NoError(t, err)

	eval.genesisHash = testnetGenesisHash
	eval.genesisHash[3]++

	specialRounds := []basics.Round{1499995, 2926564}
	for _, headerRound = range specialRounds {
		poolOld, err = eval.workaroundOverspentRewards(rewardPoolBalance, headerRound)
		require.Equal(t, rewardPoolBalance, poolOld)
		require.NoError(t, err)
	}

	for _, headerRound = range specialRounds {
		testnetFixupExecution(t, headerRound, 20000000000)
	}
	// do all the setup and do nothing for not a special round
	testnetFixupExecution(t, specialRounds[0]+1, 0)
}

func testnetFixupExecution(t *testing.T, headerRound basics.Round, poolBonus uint64) {
	testnetGenesisHash, _ := crypto.DigestFromString("JBR3KGFEWPEE5SAQ6IWU6EEBZMHXD4CZU6WCBXWGF57XBZIJHIRA")
	// big setup so we can move some algos
	// boilerplate like TestBlockEvaluator, but pretend to be testnet
	genesisInitState, addrs, keys := genesis(10)
	genesisInitState.Block.BlockHeader.GenesisHash = testnetGenesisHash
	genesisInitState.Block.BlockHeader.GenesisID = "testnet"
	genesisInitState.GenesisHash = testnetGenesisHash

	// for addr, adata := range genesisInitState.Accounts {
	// 	t.Logf("%s: %+v", addr.String(), adata)
	// }
	rewardPoolBalance := genesisInitState.Accounts[testPoolAddr]
	nextPoolBalance := rewardPoolBalance.MicroAlgos.Raw + poolBonus

	dbName := fmt.Sprintf("%s.%d", t.Name(), crypto.RandUint64())
	const inMem = true
	cfg := config.GetDefaultLocal()
	cfg.Archival = true
	l, err := OpenLedger(logging.Base(), dbName, inMem, genesisInitState, cfg)
	require.NoError(t, err)
	defer l.Close()

	newBlock := bookkeeping.MakeBlock(genesisInitState.Block.BlockHeader)
	eval, err := l.StartEvaluator(newBlock.BlockHeader, 0)
	require.NoError(t, err)

	// won't work before funding bank
	if poolBonus > 0 {
		_, err = eval.workaroundOverspentRewards(rewardPoolBalance, headerRound)
		require.Error(t, err)
	}

	bankAddr, _ := basics.UnmarshalChecksumAddress("GD64YIY3TWGDMCNPP553DZPPR6LDUSFQOIJVFDPPXWEG3FVOJCCDBBHU5A")

	// put some algos in the bank so that fixup can pull from this account
	txn := transactions.Transaction{
		Type: protocol.PaymentTx,
		Header: transactions.Header{
			Sender:      addrs[0],
			Fee:         minFee,
			FirstValid:  newBlock.Round(),
			LastValid:   newBlock.Round(),
			GenesisHash: testnetGenesisHash,
		},
		PaymentTxnFields: transactions.PaymentTxnFields{
			Receiver: bankAddr,
			Amount:   basics.MicroAlgos{Raw: 20000000000 * 10},
		},
	}
	st := txn.Sign(keys[0])
	err = eval.Transaction(st, transactions.ApplyData{})
	require.NoError(t, err)

	poolOld, err := eval.workaroundOverspentRewards(rewardPoolBalance, headerRound)
	require.Equal(t, nextPoolBalance, poolOld.MicroAlgos.Raw)
	require.NoError(t, err)
}

// Test that ModifiedAssetHoldings in StateDelta is set correctly.
func TestModifiedAssetHoldings(t *testing.T) {
	partitiontest.PartitionTest(t)

	genBalances, addrs, _ := newTestGenesis()
	l := newTestLedger(t, genBalances)
	defer l.Close()

	const assetid basics.AssetIndex = 1

	createTxn := txntest.Txn{
		Type:   "acfg",
		Sender: addrs[0],
		Fee:    2000,
		AssetParams: basics.AssetParams{
			Total:    3,
			Decimals: 0,
			Manager:  addrs[0],
			Reserve:  addrs[0],
			Freeze:   addrs[0],
			Clawback: addrs[0],
		},
	}

	optInTxn := txntest.Txn{
		Type:          "axfer",
		Sender:        addrs[1],
		Fee:           2000,
		XferAsset:     assetid,
		AssetAmount:   0,
		AssetReceiver: addrs[1],
	}

	eval := l.nextBlock(t)
	eval.txns(t, &createTxn, &optInTxn)
	vb := l.endBlock(t, eval)

	{
		aa := ledgercore.AccountAsset{
			Address: addrs[0],
			Asset:   assetid,
		}
		created, ok := vb.delta.ModifiedAssetHoldings[aa]
		require.True(t, ok)
		assert.True(t, created)
	}
	{
		aa := ledgercore.AccountAsset{
			Address: addrs[1],
			Asset:   assetid,
		}
		created, ok := vb.delta.ModifiedAssetHoldings[aa]
		require.True(t, ok)
		assert.True(t, created)
	}

	optOutTxn := txntest.Txn{
		Type:          "axfer",
		Sender:        addrs[1],
		Fee:           1000,
		XferAsset:     assetid,
		AssetReceiver: addrs[0],
		AssetCloseTo:  addrs[0],
	}

	closeTxn := txntest.Txn{
		Type:        "acfg",
		Sender:      addrs[0],
		Fee:         1000,
		ConfigAsset: assetid,
	}

	eval = l.nextBlock(t)
	eval.txns(t, &optOutTxn, &closeTxn)
	vb = l.endBlock(t, eval)

	{
		aa := ledgercore.AccountAsset{
			Address: addrs[0],
			Asset:   assetid,
		}
		created, ok := vb.delta.ModifiedAssetHoldings[aa]
		require.True(t, ok)
		assert.False(t, created)
	}
	{
		aa := ledgercore.AccountAsset{
			Address: addrs[1],
			Asset:   assetid,
		}
		created, ok := vb.delta.ModifiedAssetHoldings[aa]
		require.True(t, ok)
		assert.False(t, created)
	}
}

// newTestGenesis creates a bunch of accounts, splits up 10B algos
// between them and the rewardspool and feesink, and gives out the
// addresses and secrets it creates to enable tests.  For special
// scenarios, manipulate these return values before using newTestLedger.
func newTestGenesis() (bookkeeping.GenesisBalances, []basics.Address, []*crypto.SignatureSecrets) {
	// irrelevant, but deterministic
	sink, err := basics.UnmarshalChecksumAddress("YTPRLJ2KK2JRFSZZNAF57F3K5Y2KCG36FZ5OSYLW776JJGAUW5JXJBBD7Q")
	if err != nil {
		panic(err)
	}
	rewards, err := basics.UnmarshalChecksumAddress("242H5OXHUEBYCGGWB3CQ6AZAMQB5TMCWJGHCGQOZPEIVQJKOO7NZXUXDQA")
	if err != nil {
		panic(err)
	}

	const count = 10
	addrs := make([]basics.Address, count)
	secrets := make([]*crypto.SignatureSecrets, count)
	accts := make(map[basics.Address]basics.AccountData)

	// 10 billion microalgos, across N accounts and pool and sink
	amount := 10 * 1000000000 * 1000000 / uint64(count+2)

	for i := 0; i < count; i++ {
		// Create deterministic addresses, so that output stays the same, run to run.
		var seed crypto.Seed
		seed[0] = byte(i)
		secrets[i] = crypto.GenerateSignatureSecrets(seed)
		addrs[i] = basics.Address(secrets[i].SignatureVerifier)

		adata := basics.AccountData{
			MicroAlgos: basics.MicroAlgos{Raw: amount},
		}
		accts[addrs[i]] = adata
	}

	accts[sink] = basics.AccountData{
		MicroAlgos: basics.MicroAlgos{Raw: amount},
		Status:     basics.NotParticipating,
	}

	accts[rewards] = basics.AccountData{
		MicroAlgos: basics.MicroAlgos{Raw: amount},
	}

	genBalances := bookkeeping.MakeGenesisBalances(accts, sink, rewards)

	return genBalances, addrs, secrets
}

// newTestLedger creates a in memory Ledger that is as realistic as
// possible.  It has Rewards and FeeSink properly configured.
func newTestLedger(t testing.TB, balances bookkeeping.GenesisBalances) *Ledger {
	l, _, _ := newTestLedgerImpl(t, balances, true)
	return l
}

func newTestLedgerOnDisk(t testing.TB, balances bookkeeping.GenesisBalances) (*Ledger, string, bookkeeping.Block) {
	return newTestLedgerImpl(t, balances, false)
}

func newTestLedgerImpl(t testing.TB, balances bookkeeping.GenesisBalances, inMem bool) (*Ledger, string, bookkeeping.Block) {
	var genHash crypto.Digest
	crypto.RandBytes(genHash[:])
	genBlock, err := bookkeeping.MakeGenesisBlock(protocol.ConsensusFuture,
		balances, "test", genHash)
	require.False(t, genBlock.FeeSink.IsZero())
	require.False(t, genBlock.RewardsPool.IsZero())
	dbName := fmt.Sprintf("%s.%d", t.Name(), crypto.RandUint64())
	cfg := config.GetDefaultLocal()
	cfg.Archival = true
	l, err := OpenLedger(logging.Base(), dbName, inMem, InitState{
		Block:       genBlock,
		Accounts:    balances.Balances,
		GenesisHash: genHash,
	}, cfg)
	require.NoError(t, err)
	return l, dbName, genBlock
}

// nextBlock begins evaluation of a new block, after ledger creation or endBlock()
func (ledger *Ledger) nextBlock(t testing.TB) *BlockEvaluator {
	rnd := ledger.Latest()
	hdr, err := ledger.BlockHdr(rnd)
	require.NoError(t, err)

	nextHdr := bookkeeping.MakeBlock(hdr).BlockHeader
	eval, err := ledger.StartEvaluator(nextHdr, 0)
	require.NoError(t, err)
	return eval
}

// endBlock completes the block being created, returns the ValidatedBlock for inspection
func (ledger *Ledger) endBlock(t testing.TB, eval *BlockEvaluator) *ValidatedBlock {
	validatedBlock, err := eval.GenerateBlock()
	require.NoError(t, err)
	err = ledger.AddValidatedBlock(*validatedBlock, agreement.Certificate{})
	require.NoError(t, err)
	return validatedBlock
}

// lookup gets the current accountdata for an address
func (ledger *Ledger) lookup(t testing.TB, addr basics.Address) basics.AccountData {
	rnd := ledger.Latest()
	ad, err := ledger.Lookup(rnd, addr)
	require.NoError(t, err)
	return ad
}

// micros gets the current microAlgo balance for an address
func (ledger *Ledger) micros(t testing.TB, addr basics.Address) uint64 {
	return ledger.lookup(t, addr).MicroAlgos.Raw
}

// asa gets the current balance and optin status for some asa for an address
func (ledger *Ledger) asa(t testing.TB, addr basics.Address, asset basics.AssetIndex) (uint64, bool) {
	if holding, ok := ledger.lookup(t, addr).Assets[asset]; ok {
		return holding.Amount, true
	}
	return 0, false
}

func (eval *BlockEvaluator) fillDefaults(txn *txntest.Txn) {
	if txn.GenesisHash.IsZero() {
		txn.GenesisHash = eval.genesisHash
	}
	if txn.FirstValid == 0 {
		txn.FirstValid = eval.Round()
	}
	txn.FillDefaults(eval.proto)
}

func (eval *BlockEvaluator) txn(t testing.TB, txn *txntest.Txn, problem ...string) {
	t.Helper()
	eval.fillDefaults(txn)
	stxn := txn.SignedTxn()
	err := eval.testTransaction(stxn, eval.state.child(1))
<<<<<<< HEAD
	if err != nil {
		if len(problem) == 1 {
			require.Contains(t, err.Error(), problem[0])
		} else {
			require.NoError(t, err) // Will obviously fail
		}
		return
	}
	err = eval.Transaction(stxn, transactions.ApplyData{})
	if err != nil {
		if len(problem) == 1 {
			require.Contains(t, err.Error(), problem[0])
		} else {
			require.NoError(t, err) // Will obviously fail
		}
		return
	}
	require.Len(t, problem, 0)
=======
	require.NoError(t, err)
	err = eval.Transaction(stxn, transactions.ApplyData{})
	require.NoError(t, err)
>>>>>>> ac51e708
}

func (eval *BlockEvaluator) txns(t testing.TB, txns ...*txntest.Txn) {
	t.Helper()
	for _, txn := range txns {
		eval.txn(t, txn)
	}
}

func (eval *BlockEvaluator) txgroup(t testing.TB, txns ...*txntest.Txn) error {
	t.Helper()
	for _, txn := range txns {
		eval.fillDefaults(txn)
	}
	txgroup := txntest.SignedTxns(txns...)

	err := eval.TestTransactionGroup(txgroup)
	if err != nil {
		return err
	}

	err = eval.transactionGroup(transactions.WrapSignedTxnsWithAD(txgroup))
	return err
}

func TestRewardsInAD(t *testing.T) {
	partitiontest.PartitionTest(t)

	genBalances, addrs, _ := newTestGenesis()
	l := newTestLedger(t, genBalances)
	defer l.Close()

	payTxn := txntest.Txn{Type: "pay", Sender: addrs[0], Receiver: addrs[1]}

	// Build up Residue in RewardsState so it's ready to pay
	for i := 1; i < 10; i++ {
		eval := l.nextBlock(t)
		l.endBlock(t, eval)
	}

	eval := l.nextBlock(t)
	eval.txn(t, &payTxn)
	payInBlock := eval.block.Payset[0]
	require.Greater(t, payInBlock.ApplyData.SenderRewards.Raw, uint64(1000))
	require.Greater(t, payInBlock.ApplyData.ReceiverRewards.Raw, uint64(1000))
	require.Equal(t, payInBlock.ApplyData.SenderRewards, payInBlock.ApplyData.ReceiverRewards)
	l.endBlock(t, eval)
}

func TestMinBalanceChanges(t *testing.T) {
	partitiontest.PartitionTest(t)

	genBalances, addrs, _ := newTestGenesis()
	l := newTestLedger(t, genBalances)
	defer l.Close()

	createTxn := txntest.Txn{
		Type:   "acfg",
		Sender: addrs[0],
		AssetParams: basics.AssetParams{
			Total:    3,
			Manager:  addrs[1],
			Reserve:  addrs[2],
			Freeze:   addrs[3],
			Clawback: addrs[4],
		},
	}

	const expectedID basics.AssetIndex = 1
	optInTxn := txntest.Txn{
		Type:          "axfer",
		Sender:        addrs[5],
		XferAsset:     expectedID,
		AssetReceiver: addrs[5],
	}

	ad0init := l.lookup(t, addrs[0])
	ad5init := l.lookup(t, addrs[5])

	eval := l.nextBlock(t)
	eval.txns(t, &createTxn, &optInTxn)
	l.endBlock(t, eval)

	ad0new := l.lookup(t, addrs[0])
	ad5new := l.lookup(t, addrs[5])

	proto := config.Consensus[eval.block.BlockHeader.CurrentProtocol]
	// Check balance and min balance requirement changes
	require.Equal(t, ad0init.MicroAlgos.Raw, ad0new.MicroAlgos.Raw+1000)                   // fee
	require.Equal(t, ad0init.MinBalance(&proto).Raw, ad0new.MinBalance(&proto).Raw-100000) // create
	require.Equal(t, ad5init.MicroAlgos.Raw, ad5new.MicroAlgos.Raw+1000)                   // fee
	require.Equal(t, ad5init.MinBalance(&proto).Raw, ad5new.MinBalance(&proto).Raw-100000) // optin

	optOutTxn := txntest.Txn{
		Type:          "axfer",
		Sender:        addrs[5],
		XferAsset:     expectedID,
		AssetReceiver: addrs[0],
		AssetCloseTo:  addrs[0],
	}

	closeTxn := txntest.Txn{
		Type:        "acfg",
		Sender:      addrs[1], // The manager, not the creator
		ConfigAsset: expectedID,
	}

	eval = l.nextBlock(t)
	eval.txns(t, &optOutTxn, &closeTxn)
	l.endBlock(t, eval)

	ad0final := l.lookup(t, addrs[0])
	ad5final := l.lookup(t, addrs[5])
	// Check we got our balance "back"
	require.Equal(t, ad0final.MinBalance(&proto), ad0init.MinBalance(&proto))
	require.Equal(t, ad5final.MinBalance(&proto), ad5init.MinBalance(&proto))
}

// Test that ModifiedAppLocalStates in StateDelta is set correctly.
func TestModifiedAppLocalStates(t *testing.T) {
	partitiontest.PartitionTest(t)

	genBalances, addrs, _ := newTestGenesis()
	l := newTestLedger(t, genBalances)
	defer l.Close()

	const appid basics.AppIndex = 1

	createTxn := txntest.Txn{
		Type:            "appl",
		Sender:          addrs[0],
		ApprovalProgram: "int 1",
	}

	optInTxn := txntest.Txn{
		Type:          "appl",
		Sender:        addrs[1],
		ApplicationID: appid,
		OnCompletion:  transactions.OptInOC,
	}

	eval := l.nextBlock(t)
	eval.txns(t, &createTxn, &optInTxn)
	vb := l.endBlock(t, eval)

	assert.Len(t, vb.delta.ModifiedAppLocalStates, 1)
	{
		aa := ledgercore.AccountApp{
			Address: addrs[1],
			App:     appid,
		}
		created, ok := vb.delta.ModifiedAppLocalStates[aa]
		require.True(t, ok)
		assert.True(t, created)
	}

	optOutTxn := txntest.Txn{
		Type:          "appl",
		Sender:        addrs[1],
		ApplicationID: appid,
		OnCompletion:  transactions.CloseOutOC,
	}

	closeTxn := txntest.Txn{
		Type:          "appl",
		Sender:        addrs[0],
		ApplicationID: appid,
		OnCompletion:  transactions.DeleteApplicationOC,
	}

	eval = l.nextBlock(t)
	eval.txns(t, &optOutTxn, &closeTxn)
	vb = l.endBlock(t, eval)

	assert.Len(t, vb.delta.ModifiedAppLocalStates, 1)
	{
		aa := ledgercore.AccountApp{
			Address: addrs[1],
			App:     appid,
		}
		created, ok := vb.delta.ModifiedAppLocalStates[aa]
		require.True(t, ok)
		assert.False(t, created)
	}
}

// Test that overriding the consensus parameters effects the generated apply data.
func TestCustomProtocolParams(t *testing.T) {
	partitiontest.PartitionTest(t)

	genesisBalances, addrs, _ := newTestGenesis()

	var genHash crypto.Digest
	crypto.RandBytes(genHash[:])
	block, err := bookkeeping.MakeGenesisBlock(protocol.ConsensusV24,
		genesisBalances, "test", genHash)

	dbName := fmt.Sprintf("%s", t.Name())
	cfg := config.GetDefaultLocal()
	cfg.Archival = true
	l, err := OpenLedger(logging.Base(), dbName, true, InitState{
		Block:       block,
		Accounts:    genesisBalances.Balances,
		GenesisHash: genHash,
	}, cfg)
	require.NoError(t, err)
	defer l.Close()

	const assetid basics.AssetIndex = 1
	proto := config.Consensus[protocol.ConsensusV24]

	block = bookkeeping.MakeBlock(block.BlockHeader)

	createTxn := txntest.Txn{
		Type:        "acfg",
		Sender:      addrs[0],
		GenesisHash: block.GenesisHash(),
		AssetParams: basics.AssetParams{
			Total:    200,
			Decimals: 0,
			Manager:  addrs[0],
			Reserve:  addrs[0],
			Freeze:   addrs[0],
			Clawback: addrs[0],
		},
	}
	createTxn.FillDefaults(proto)
	createStib, err := block.BlockHeader.EncodeSignedTxn(
		createTxn.SignedTxn(), transactions.ApplyData{})
	require.NoError(t, err)

	optInTxn := txntest.Txn{
		Type:          "axfer",
		Sender:        addrs[1],
		GenesisHash:   block.GenesisHash(),
		XferAsset:     assetid,
		AssetAmount:   0,
		AssetReceiver: addrs[1],
	}
	optInTxn.FillDefaults(proto)
	optInStib, err := block.BlockHeader.EncodeSignedTxn(
		optInTxn.SignedTxn(), transactions.ApplyData{})
	require.NoError(t, err)

	fundTxn := txntest.Txn{
		Type:          "axfer",
		Sender:        addrs[0],
		GenesisHash:   block.GenesisHash(),
		XferAsset:     assetid,
		AssetAmount:   100,
		AssetReceiver: addrs[1],
	}
	fundTxn.FillDefaults(proto)
	fundStib, err := block.BlockHeader.EncodeSignedTxn(
		fundTxn.SignedTxn(), transactions.ApplyData{})
	require.NoError(t, err)

	optOutTxn := txntest.Txn{
		Type:          "axfer",
		Sender:        addrs[1],
		GenesisHash:   block.GenesisHash(),
		XferAsset:     assetid,
		AssetAmount:   30,
		AssetReceiver: addrs[0],
		AssetCloseTo:  addrs[0],
	}
	optOutTxn.FillDefaults(proto)
	optOutStib, err := block.BlockHeader.EncodeSignedTxn(
		optOutTxn.SignedTxn(), transactions.ApplyData{})
	require.NoError(t, err)

	block.Payset = []transactions.SignedTxnInBlock{
		createStib, optInStib, fundStib, optOutStib,
	}

	proto.EnableAssetCloseAmount = true
	_, modifiedTxns, err := Eval(l, &block, proto)
	require.NoError(t, err)

	require.Equal(t, 4, len(modifiedTxns))
	assert.Equal(t, uint64(70), modifiedTxns[3].AssetClosingAmount)
}

// TestAppInsMinBalance checks that accounts with MaxAppsOptedIn are accepted by block evaluator
// and do not cause any MaximumMinimumBalance problems
func TestAppInsMinBalance(t *testing.T) {
	partitiontest.PartitionTest(t)

	genBalances, addrs, _ := newTestGenesis()
	l := newTestLedger(t, genBalances)
	defer l.Close()

	const appid basics.AppIndex = 1

	maxAppsOptedIn := config.Consensus[protocol.ConsensusFuture].MaxAppsOptedIn
	require.Greater(t, maxAppsOptedIn, 0)
	maxAppsCreated := config.Consensus[protocol.ConsensusFuture].MaxAppsCreated
	require.Greater(t, maxAppsCreated, 0)
	maxLocalSchemaEntries := config.Consensus[protocol.ConsensusFuture].MaxLocalSchemaEntries
	require.Greater(t, maxLocalSchemaEntries, uint64(0))

	txnsCreate := make([]*txntest.Txn, 0, maxAppsOptedIn)
	txnsOptIn := make([]*txntest.Txn, 0, maxAppsOptedIn)
	appsCreated := make(map[basics.Address]int, len(addrs)-1)

	acctIdx := 0
	for i := 0; i < maxAppsOptedIn; i++ {
		creator := addrs[acctIdx]
		createTxn := txntest.Txn{
			Type:              protocol.ApplicationCallTx,
			Sender:            creator,
			ApprovalProgram:   []byte{0x02, 0x20, 0x01, 0x01, 0x22},
			ClearStateProgram: []byte{0x02, 0x20, 0x01, 0x01, 0x22},
			LocalStateSchema:  basics.StateSchema{NumByteSlice: maxLocalSchemaEntries},
			Note:              randomNote(),
		}
		txnsCreate = append(txnsCreate, &createTxn)
		count := appsCreated[creator]
		count++
		appsCreated[creator] = count
		if count == maxAppsCreated {
			acctIdx++
		}

		optInTxn := txntest.Txn{
			Type:          protocol.ApplicationCallTx,
			Sender:        addrs[9],
			ApplicationID: appid + basics.AppIndex(i),
			OnCompletion:  transactions.OptInOC,
		}
		txnsOptIn = append(txnsOptIn, &optInTxn)
	}

	eval := l.nextBlock(t)
	txns := append(txnsCreate, txnsOptIn...)
	eval.txns(t, txns...)
	vb := l.endBlock(t, eval)
	assert.Len(t, vb.delta.ModifiedAppLocalStates, 50)
}<|MERGE_RESOLUTION|>--- conflicted
+++ resolved
@@ -1472,7 +1472,6 @@
 	eval.fillDefaults(txn)
 	stxn := txn.SignedTxn()
 	err := eval.testTransaction(stxn, eval.state.child(1))
-<<<<<<< HEAD
 	if err != nil {
 		if len(problem) == 1 {
 			require.Contains(t, err.Error(), problem[0])
@@ -1491,11 +1490,6 @@
 		return
 	}
 	require.Len(t, problem, 0)
-=======
-	require.NoError(t, err)
-	err = eval.Transaction(stxn, transactions.ApplyData{})
-	require.NoError(t, err)
->>>>>>> ac51e708
 }
 
 func (eval *BlockEvaluator) txns(t testing.TB, txns ...*txntest.Txn) {
@@ -1805,12 +1799,11 @@
 	for i := 0; i < maxAppsOptedIn; i++ {
 		creator := addrs[acctIdx]
 		createTxn := txntest.Txn{
-			Type:              protocol.ApplicationCallTx,
-			Sender:            creator,
-			ApprovalProgram:   []byte{0x02, 0x20, 0x01, 0x01, 0x22},
-			ClearStateProgram: []byte{0x02, 0x20, 0x01, 0x01, 0x22},
-			LocalStateSchema:  basics.StateSchema{NumByteSlice: maxLocalSchemaEntries},
-			Note:              randomNote(),
+			Type:             protocol.ApplicationCallTx,
+			Sender:           creator,
+			ApprovalProgram:  "int 1",
+			LocalStateSchema: basics.StateSchema{NumByteSlice: maxLocalSchemaEntries},
+			Note:             randomNote(),
 		}
 		txnsCreate = append(txnsCreate, &createTxn)
 		count := appsCreated[creator]
