--- conflicted
+++ resolved
@@ -1745,207 +1745,6 @@
 	assert.Len(t, vb.delta.ModifiedAppLocalStates, 50)
 }
 
-<<<<<<< HEAD
-// TestFistValidTime verifies content of blockdb and txTail
-// by adding some blocks into the ledger, checking counts and calling the app
-// with txn FirstValidTime command.
-// In order to make deterministic, need to disable account updates commit syncer,
-// otherwise it might require blockdb to store older blocks than txTail
-func TestFistValidTime(t *testing.T) {
-	partitiontest.PartitionTest(t)
-
-	// make a new proto with shorter MaxTxnLife (cut MaxBalLookback as well)
-	maxTxnLife := 10
-	maxLookback := 1
-	actual := config.Consensus[protocol.ConsensusFuture]
-	modified := actual
-	modified.MaxTxnLife = uint64(maxTxnLife)
-	modified.MaxBalLookback = uint64(maxLookback)
-	config.Consensus[protocol.ConsensusFuture] = modified
-	defer func() {
-		config.Consensus[protocol.ConsensusFuture] = actual
-	}()
-
-	// prepare test program
-	source := `#pragma version 6
-txn FirstValidTime
-int 1
->`
-	ops, err := logic.AssembleString(source)
-	require.NoError(t, err)
-	prog := ops.Program
-
-	genBalances, addrs, _ := newTestGenesis()
-	l := newTestLedger(t, genBalances)
-	l.archival = false
-	defer l.Close()
-
-	// force commitSyncer to exit
-	// the test calls commitRound directly and does not need commitSyncer
-	// this is needed in order to prevent l.accts tracker from forcing the blockq storing older blocks
-	l.accts.ctxCancel()
-
-	// wait commitSyncer to exit
-	<-l.accts.commitSyncerClosed
-
-	// purge au committing events triggered by committedUpTo
-	ctx, cf := context.WithCancel(context.Background())
-	defer cf()
-	go func(ctx context.Context) {
-		for {
-			select {
-			case <-l.accts.committedOffset:
-			case <-ctx.Done():
-				return
-			}
-		}
-	}(ctx)
-
-	// commitAcct commits accountdb and supposed to be called at each new block
-	commitAcct := func(dbRound basics.Round) {
-		l.accts.accountsWriting.Add(1)
-		l.accts.commitRound(1, dbRound, 0)
-		l.accts.accountsWriting.Wait()
-	}
-
-	waitForEarliestRound := func(target basics.Round) {
-		ctx, cf := context.WithTimeout(context.Background(), 1*time.Second)
-		defer cf()
-
-		var rnd basics.Round
-		for rnd != basics.Round(target) {
-			err = l.blockDBs.Wdb.Atomic(func(ctx context.Context, tx *sql.Tx) error {
-				rnd, err = blockEarliest(tx)
-				return err
-			})
-			require.NoError(t, err)
-			time.Sleep(100 * time.Microsecond)
-
-			select {
-			case <-ctx.Done():
-				require.FailNow(t, fmt.Sprintf("waitRound timeout for round %d, earliest %d", target, rnd))
-				return
-			default:
-			}
-		}
-	}
-
-	// add maxTxnLife-1 blocks in order to preserve block 0
-	for i := 1; i <= maxTxnLife-1; i++ {
-		eval := l.nextBlock(t)
-		l.endBlock(t, eval)
-		commitAcct(basics.Round(i - 1))
-	}
-
-	l.blockQ.waitCommit(basics.Round(maxTxnLife - 1))
-	waitForEarliestRound(0)
-
-	// check all blocks including genesis one can be fetched
-	for i := 0; i <= maxTxnLife-1; i++ {
-		hdr, err := l.BlockHdr(basics.Round(i))
-		require.NoError(t, err)
-		require.Greater(t, hdr.TimeStamp, int64(0))
-	}
-	// check txTail has the same amount of entries
-	require.Equal(t, maxTxnLife, len(l.txTail.recent))
-
-	nextRound := maxTxnLife
-
-	header := transactions.Header{
-		Sender:      addrs[0],
-		FirstValid:  0,
-		LastValid:   basics.Round(nextRound),
-		GenesisHash: l.GenesisHash(),
-	}
-
-	stxn := transactions.SignedTxn{
-		Txn: transactions.Transaction{
-			Type:   protocol.ApplicationCallTx,
-			Header: header,
-			ApplicationCallTxnFields: transactions.ApplicationCallTxnFields{
-				ApprovalProgram:   prog,
-				ClearStateProgram: prog,
-			},
-		},
-	}
-
-	// ensure it is accepted: block 0 exists and has some valid timestamp
-	eval := l.nextBlock(t)
-	eval.stxn(t, &stxn)
-	l.endBlock(t, eval)
-	commitAcct(basics.Round(nextRound - 1))
-
-	// wait maxTxnLife round to be committed
-	// at this moment db has blocks 0...maxTxnLife
-	// txTail and block db have maxTxnLife+1 blocks as the should
-	l.blockQ.waitCommit(basics.Round(nextRound))
-	waitForEarliestRound(0)
-
-	// check round 0 is out of maxTxnLife range and txn fails
-	nextRound++
-	stxn.Txn.FirstValid = 0
-	stxn.Txn.LastValid = basics.Round(nextRound)
-	eval = l.nextBlock(t)
-	eval.stxn(t, &stxn, "transaction window size excessive (0--11)")
-
-	// because block 0 is not deleted FirstValid-1 still accessible
-	stxn.Txn.FirstValid = 1
-	stxn.Txn.LastValid = basics.Round(nextRound)
-	eval.stxn(t, &stxn)
-	l.endBlock(t, eval)
-	commitAcct(basics.Round(nextRound - 1))
-
-	// now block 0 will be deleted and FirstValid = 1 is not valid anymore
-	l.blockQ.waitCommit(basics.Round(nextRound))
-	waitForEarliestRound(1)
-
-	nextRound++
-	stxn.Txn.FirstValid = 1
-	stxn.Txn.LastValid = basics.Round(nextRound)
-	eval = l.nextBlock(t)
-	eval.stxn(t, &stxn, "transaction window size excessive (1--12)")
-	l.endBlock(t, eval)
-	commitAcct(basics.Round(nextRound - 1))
-
-	// advance to round maxTxnLife * 2 = 20
-	// both txTail and blockdb must have entries from maxTxnLife to maxTxnLife * 2
-	nextRound++
-	for nextRound <= maxTxnLife*2 {
-		eval := l.nextBlock(t)
-		l.endBlock(t, eval)
-		commitAcct(basics.Round(nextRound))
-		nextRound++
-	}
-
-	l.blockQ.waitCommit(basics.Round(maxTxnLife * 2))
-	waitForEarliestRound(basics.Round(maxTxnLife))
-
-	// check all blocks including genesis one can be fetched
-	for i := maxTxnLife; i <= maxTxnLife*2; i++ {
-		hdr, err := l.BlockHdr(basics.Round(i))
-		require.NoError(t, err)
-		require.Greater(t, hdr.TimeStamp, int64(0))
-	}
-
-	require.Equal(t, maxTxnLife+1, len(l.txTail.recent))
-	require.Contains(t, l.txTail.recent, basics.Round(maxTxnLife))
-	require.Contains(t, l.txTail.recent, basics.Round(maxTxnLife*2))
-
-	// check maxTxnLife - 1 cannot be accessed
-	stxn.Txn.FirstValid = basics.Round(maxTxnLife)
-	stxn.Txn.LastValid = basics.Round(nextRound)
-	eval = l.nextBlock(t)
-	eval.stxn(t, &stxn, "transaction window size excessive (10--21)")
-
-	// check maxTxnLife successfully accessed
-	stxn.Txn.FirstValid = basics.Round(maxTxnLife + 1)
-	stxn.Txn.LastValid = basics.Round(nextRound)
-	eval = l.nextBlock(t)
-	eval.stxn(t, &stxn)
-
-	l.endBlock(t, eval)
-	commitAcct(basics.Round(nextRound))
-=======
 // TestGhostTransactions confirms that accounts that don't even exist
 // can be the Sender in some situations.  If some other transaction
 // covers the fee, and the transaction itself does not require an
@@ -2072,7 +1871,207 @@
 		require.NoError(t, err, "i=%d %s", i, e.Type)
 		l.endBlock(t, eval)
 	}
->>>>>>> 96b16ff0
+}
+
+// TestFistValidTime verifies content of blockdb and txTail
+// by adding some blocks into the ledger, checking counts and calling the app
+// with txn FirstValidTime command.
+// In order to make deterministic, need to disable account updates commit syncer,
+// otherwise it might require blockdb to store older blocks than txTail
+func TestFistValidTime(t *testing.T) {
+	partitiontest.PartitionTest(t)
+
+	// make a new proto with shorter MaxTxnLife (cut MaxBalLookback as well)
+	maxTxnLife := 10
+	maxLookback := 1
+	actual := config.Consensus[protocol.ConsensusFuture]
+	modified := actual
+	modified.MaxTxnLife = uint64(maxTxnLife)
+	modified.MaxBalLookback = uint64(maxLookback)
+	config.Consensus[protocol.ConsensusFuture] = modified
+	defer func() {
+		config.Consensus[protocol.ConsensusFuture] = actual
+	}()
+
+	// prepare test program
+	source := `#pragma version 6
+txn FirstValidTime
+int 1
+>`
+	ops, err := logic.AssembleString(source)
+	require.NoError(t, err)
+	prog := ops.Program
+
+	genBalances, addrs, _ := newTestGenesis()
+	l := newTestLedger(t, genBalances)
+	l.archival = false
+	defer l.Close()
+
+	// force commitSyncer to exit
+	// the test calls commitRound directly and does not need commitSyncer
+	// this is needed in order to prevent l.accts tracker from forcing the blockq storing older blocks
+	l.accts.ctxCancel()
+
+	// wait commitSyncer to exit
+	<-l.accts.commitSyncerClosed
+
+	// purge au committing events triggered by committedUpTo
+	ctx, cf := context.WithCancel(context.Background())
+	defer cf()
+	go func(ctx context.Context) {
+		for {
+			select {
+			case <-l.accts.committedOffset:
+			case <-ctx.Done():
+				return
+			}
+		}
+	}(ctx)
+
+	// commitAcct commits accountdb and supposed to be called at each new block
+	commitAcct := func(dbRound basics.Round) {
+		l.accts.accountsWriting.Add(1)
+		l.accts.commitRound(1, dbRound, 0)
+		l.accts.accountsWriting.Wait()
+	}
+
+	waitForEarliestRound := func(target basics.Round) {
+		ctx, cf := context.WithTimeout(context.Background(), 1*time.Second)
+		defer cf()
+
+		var rnd basics.Round
+		for rnd != basics.Round(target) {
+			err = l.blockDBs.Wdb.Atomic(func(ctx context.Context, tx *sql.Tx) error {
+				rnd, err = blockEarliest(tx)
+				return err
+			})
+			require.NoError(t, err)
+			time.Sleep(100 * time.Microsecond)
+
+			select {
+			case <-ctx.Done():
+				require.FailNow(t, fmt.Sprintf("waitRound timeout for round %d, earliest %d", target, rnd))
+				return
+			default:
+			}
+		}
+	}
+
+	// add maxTxnLife-1 blocks in order to preserve block 0
+	for i := 1; i <= maxTxnLife-1; i++ {
+		eval := l.nextBlock(t)
+		l.endBlock(t, eval)
+		commitAcct(basics.Round(i - 1))
+	}
+
+	l.blockQ.waitCommit(basics.Round(maxTxnLife - 1))
+	waitForEarliestRound(0)
+
+	// check all blocks including genesis one can be fetched
+	for i := 0; i <= maxTxnLife-1; i++ {
+		hdr, err := l.BlockHdr(basics.Round(i))
+		require.NoError(t, err)
+		require.Greater(t, hdr.TimeStamp, int64(0))
+	}
+	// check txTail has the same amount of entries
+	require.Equal(t, maxTxnLife, len(l.txTail.recent))
+
+	nextRound := maxTxnLife
+
+	header := transactions.Header{
+		Sender:      addrs[0],
+		FirstValid:  0,
+		LastValid:   basics.Round(nextRound),
+		GenesisHash: l.GenesisHash(),
+	}
+
+	stxn := transactions.SignedTxn{
+		Txn: transactions.Transaction{
+			Type:   protocol.ApplicationCallTx,
+			Header: header,
+			ApplicationCallTxnFields: transactions.ApplicationCallTxnFields{
+				ApprovalProgram:   prog,
+				ClearStateProgram: prog,
+			},
+		},
+	}
+
+	// ensure it is accepted: block 0 exists and has some valid timestamp
+	eval := l.nextBlock(t)
+	eval.stxn(t, &stxn)
+	l.endBlock(t, eval)
+	commitAcct(basics.Round(nextRound - 1))
+
+	// wait maxTxnLife round to be committed
+	// at this moment db has blocks 0...maxTxnLife
+	// txTail and block db have maxTxnLife+1 blocks as the should
+	l.blockQ.waitCommit(basics.Round(nextRound))
+	waitForEarliestRound(0)
+
+	// check round 0 is out of maxTxnLife range and txn fails
+	nextRound++
+	stxn.Txn.FirstValid = 0
+	stxn.Txn.LastValid = basics.Round(nextRound)
+	eval = l.nextBlock(t)
+	eval.stxn(t, &stxn, "transaction window size excessive (0--11)")
+
+	// because block 0 is not deleted FirstValid-1 still accessible
+	stxn.Txn.FirstValid = 1
+	stxn.Txn.LastValid = basics.Round(nextRound)
+	eval.stxn(t, &stxn)
+	l.endBlock(t, eval)
+	commitAcct(basics.Round(nextRound - 1))
+
+	// now block 0 will be deleted and FirstValid = 1 is not valid anymore
+	l.blockQ.waitCommit(basics.Round(nextRound))
+	waitForEarliestRound(1)
+
+	nextRound++
+	stxn.Txn.FirstValid = 1
+	stxn.Txn.LastValid = basics.Round(nextRound)
+	eval = l.nextBlock(t)
+	eval.stxn(t, &stxn, "transaction window size excessive (1--12)")
+	l.endBlock(t, eval)
+	commitAcct(basics.Round(nextRound - 1))
+
+	// advance to round maxTxnLife * 2 = 20
+	// both txTail and blockdb must have entries from maxTxnLife to maxTxnLife * 2
+	nextRound++
+	for nextRound <= maxTxnLife*2 {
+		eval := l.nextBlock(t)
+		l.endBlock(t, eval)
+		commitAcct(basics.Round(nextRound))
+		nextRound++
+	}
+
+	l.blockQ.waitCommit(basics.Round(maxTxnLife * 2))
+	waitForEarliestRound(basics.Round(maxTxnLife))
+
+	// check all blocks including genesis one can be fetched
+	for i := maxTxnLife; i <= maxTxnLife*2; i++ {
+		hdr, err := l.BlockHdr(basics.Round(i))
+		require.NoError(t, err)
+		require.Greater(t, hdr.TimeStamp, int64(0))
+	}
+
+	require.Equal(t, maxTxnLife+1, len(l.txTail.recent))
+	require.Contains(t, l.txTail.recent, basics.Round(maxTxnLife))
+	require.Contains(t, l.txTail.recent, basics.Round(maxTxnLife*2))
+
+	// check maxTxnLife - 1 cannot be accessed
+	stxn.Txn.FirstValid = basics.Round(maxTxnLife)
+	stxn.Txn.LastValid = basics.Round(nextRound)
+	eval = l.nextBlock(t)
+	eval.stxn(t, &stxn, "transaction window size excessive (10--21)")
+
+	// check maxTxnLife successfully accessed
+	stxn.Txn.FirstValid = basics.Round(maxTxnLife + 1)
+	stxn.Txn.LastValid = basics.Round(nextRound)
+	eval = l.nextBlock(t)
+	eval.stxn(t, &stxn)
+
+	l.endBlock(t, eval)
+	commitAcct(basics.Round(nextRound))
 }
 
 type getCreatorForRoundResult struct {
