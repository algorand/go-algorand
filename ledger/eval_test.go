--- conflicted
+++ resolved
@@ -554,11 +554,7 @@
 		if withCrypto {
 			_, err = l2.Validate(context.Background(), validatedBlock.blk, backlogPool)
 		} else {
-<<<<<<< HEAD
-			_, err = eval(context.Background(), l2, &validatedBlock.blk, false, nil, nil, true)
-=======
-			_, err = eval(context.Background(), l2, validatedBlock.blk, false, nil, nil)
->>>>>>> f862605c
+			_, err = eval(context.Background(), l2, &validatedBlock.blk, false, nil, nil)
 		}
 		require.NoError(b, err)
 	}
