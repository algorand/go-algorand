--- conflicted
+++ resolved
@@ -37,26 +37,20 @@
 	// note that the last chunk would typically be less than this number.
 	BalancesPerCatchpointFileChunk = 512
 
-<<<<<<< HEAD
+	// ResourcesPerCatchpointFileChunk defines the max number of resources that go in a singular chunk
+	// 100,000 resources * 20KB/resource => roughly max 2GB per chunk if all of them are max'ed out apps.
+	// In reality most entries are asset holdings, and they are very small.
+	ResourcesPerCatchpointFileChunk = 100_000
+
+	// resourcesPerCatchpointFileChunkBackwardCompatible is the old value for ResourcesPerCatchpointFileChunk.
+	// Size of a single resource entry was underestimated to 300 bytes that holds only for assets and not for apps.
+	// It is safe to remove after April, 2023 since we are only supporting catchpoint that are 6 months old.
+	resourcesPerCatchpointFileChunkBackwardCompatible = 300_000
+
 	// StateProofVerificationDataPerCatchpointFile defines the maximum number of state proof verification data stored
 	// in the catchpoint file.
 	// (2 years * 31536000 seconds per year) / (256 rounds per state proof verification data * 3.6 seconds per round) ~= 70000
 	StateProofVerificationDataPerCatchpointFile = 70000
-
-	// DefaultMaxResourcesPerChunk defines the max number of resources that go in a singular chunk
-	// 300000 resources * 300B/resource => roughly max 100MB per chunk
-	DefaultMaxResourcesPerChunk = 300000
-=======
-	// ResourcesPerCatchpointFileChunk defines the max number of resources that go in a singular chunk
-	// 100,000 resources * 20KB/resource => roughly max 2GB per chunk if all of them are max'ed out apps.
-	// In reality most entries are asset holdings, and they are very small.
-	ResourcesPerCatchpointFileChunk = 100_000
-
-	// resourcesPerCatchpointFileChunkBackwardCompatible is the old value for ResourcesPerCatchpointFileChunk.
-	// Size of a single resource entry was underestimated to 300 bytes that holds only for assets and not for apps.
-	// It is safe to remove after April, 2023 since we are only supporting catchpoint that are 6 months old.
-	resourcesPerCatchpointFileChunkBackwardCompatible = 300_000
->>>>>>> e5698794
 )
 
 // catchpointWriter is the struct managing the persistence of accounts data into the catchpoint file.
@@ -190,7 +184,6 @@
 	return os.Remove(cw.filePath)
 }
 
-<<<<<<< HEAD
 func (cw *catchpointWriter) WriteStateProofVerificationData() (crypto.Digest, error) {
 	rawData, err := StateProofVerification(cw.ctx, cw.tx)
 	if err != nil {
@@ -221,7 +214,7 @@
 	return dataHash, nil
 }
 
-=======
+
 // WriteStep works for a short period of time (determined by stepCtx) to get
 // some more data (accounts/resources/kvpairs) by using readDatabaseStep, and
 // write that data to the open tar file in cw.tar.  The writing is done in
@@ -231,7 +224,6 @@
 // writing by waiting for it in a defer block, collecting any errors that may
 // have occurred during writing.  Therefore, WriteStep looks like a simple
 // synchronous function to its callers.
->>>>>>> e5698794
 func (cw *catchpointWriter) WriteStep(stepCtx context.Context) (more bool, err error) {
 	// have we timed-out / canceled by that point ?
 	if more, err = hasContextDeadlineExceeded(stepCtx); more || err != nil {
