// Copyright (C) 2019-2022 Algorand, Inc.
// This file is part of go-algorand
//
// go-algorand is free software: you can redistribute it and/or modify
// it under the terms of the GNU Affero General Public License as
// published by the Free Software Foundation, either version 3 of the
// License, or (at your option) any later version.
//
// go-algorand is distributed in the hope that it will be useful,
// but WITHOUT ANY WARRANTY; without even the implied warranty of
// MERCHANTABILITY or FITNESS FOR A PARTICULAR PURPOSE.  See the
// GNU Affero General Public License for more details.
//
// You should have received a copy of the GNU Affero General Public License
// along with go-algorand.  If not, see <https://www.gnu.org/licenses/>.

package internal

import (
	"errors"
	"fmt"

	"github.com/algorand/go-algorand/config"
	"github.com/algorand/go-algorand/data/basics"
	"github.com/algorand/go-algorand/data/bookkeeping"
	"github.com/algorand/go-algorand/data/transactions"
	"github.com/algorand/go-algorand/ledger/ledgercore"
	"github.com/algorand/go-algorand/protocol"
)

//   ___________________
// < cow = Copy On Write >
//   -------------------
//          \   ^__^
//           \  (oo)\_______
//              (__)\       )\/\
//                  ||----w |
//                  ||     ||

type roundCowParent interface {
	// lookup retrieves data about an address, eventually querying the ledger if the address was not found in cache.
	lookup(basics.Address) (ledgercore.AccountData, error)

	// lookupAppParams, lookupAssetParams, lookupAppLocalState, and lookupAssetHolding retrieve data for a given address and ID.
	// If cacheOnly is set, the ledger DB will not be queried, and only the cache will be consulted.
	// This is used when we know a given value is already in cache (from a previous query for that same address and ID),
	// and would rather have an error returned if that assumption is wrong, rather than hit the ledger.
	lookupAppParams(addr basics.Address, aidx basics.AppIndex, cacheOnly bool) (ledgercore.AppParamsDelta, bool, error)
	lookupAssetParams(addr basics.Address, aidx basics.AssetIndex, cacheOnly bool) (ledgercore.AssetParamsDelta, bool, error)
	lookupAppLocalState(addr basics.Address, aidx basics.AppIndex, cacheOnly bool) (ledgercore.AppLocalStateDelta, bool, error)
	lookupAssetHolding(addr basics.Address, aidx basics.AssetIndex, cacheOnly bool) (ledgercore.AssetHoldingDelta, bool, error)

	checkDup(basics.Round, basics.Round, transactions.Txid, ledgercore.Txlease) error
	txnCounter() uint64
	getCreator(cidx basics.CreatableIndex, ctype basics.CreatableType) (basics.Address, bool, error)
	GetStateProofNextRound() basics.Round
	BlockHdr(rnd basics.Round) (bookkeeping.BlockHeader, error)
	blockHdrCached(rnd basics.Round) (bookkeeping.BlockHeader, error)
	getStorageCounts(addr basics.Address, aidx basics.AppIndex, global bool) (basics.StateSchema, error)
	// note: getStorageLimits is redundant with the other methods
	// and is provided to optimize state schema lookups
	getStorageLimits(addr basics.Address, aidx basics.AppIndex, global bool) (basics.StateSchema, error)
	allocated(addr basics.Address, aidx basics.AppIndex, global bool) (bool, error)
	getKey(addr basics.Address, aidx basics.AppIndex, global bool, key string, accountIdx uint64) (basics.TealValue, bool, error)
}

type roundCowState struct {
	lookupParent roundCowParent
	commitParent *roundCowState
	proto        config.ConsensusParams
	mods         ledgercore.StateDelta

	// count of transactions. Formerly, we used len(cb.mods), but that
	// does not count inner transactions.
	txnCount uint64

	// storage deltas populated as side effects of AppCall transaction
	// 1. Opt-in/Close actions (see Allocate/Deallocate)
	// 2. Stateful TEAL evaluation (see SetKey/DelKey)
	// must be incorporated into mods.accts before passing deltas forward
	sdeltas map[basics.Address]map[storagePtr]*storageDelta

	// either or not maintain compatibility with original app refactoring behavior
	// this is needed for generating old eval delta in new code
	compatibilityMode bool
	// cache mainaining accountIdx used in getKey for local keys access
	compatibilityGetKeyCache map[basics.Address]map[storagePtr]uint64
	// noEmptyDeltas restricts producing empty local deltas
	// but allows it for a period of time when a buggy version was live
	noEmptyDeltas bool

	// prevTotals contains the accounts totals for the previous round. It's being used to calculate the totals for the new round
	// so that we could perform the validation test on these to ensure the block evaluator generate a valid changeset.
	prevTotals ledgercore.AccountTotals
}

func makeRoundCowState(b roundCowParent, hdr bookkeeping.BlockHeader, proto config.ConsensusParams, prevTimestamp int64, prevTotals ledgercore.AccountTotals, hint int) *roundCowState {
	cb := roundCowState{
		lookupParent: b,
		commitParent: nil,
		proto:        proto,
		mods:         ledgercore.MakeStateDelta(hdr.Round, hdr.RewardsLevel, prevTimestamp, hint, 0),
		sdeltas:      make(map[basics.Address]map[storagePtr]*storageDelta),
		prevTotals:   prevTotals,
	}

	// compatibilityMode retains producing application' eval deltas under the following rule:
	// local delta has account index as it specified in TEAL either in set/del key or prior get key calls.
	// The predicate is that complex in order to cover all the block seen on testnet and mainnet.
	compatibilityMode := (hdr.CurrentProtocol == protocol.ConsensusV24) &&
		(hdr.NextProtocol != protocol.ConsensusV26 || (hdr.UpgradePropose == "" && hdr.UpgradeApprove == false && hdr.Round < hdr.UpgradeState.NextProtocolVoteBefore))
	if compatibilityMode {
		cb.compatibilityMode = true
		cb.compatibilityGetKeyCache = make(map[basics.Address]map[storagePtr]uint64)
	}
	// noEmptyDeltas restricts producing empty local deltas in general
	// but allows it for a period of time when a buggy version was live
	cb.noEmptyDeltas = proto.NoEmptyLocalDeltas || (hdr.CurrentProtocol == protocol.ConsensusV24) && (hdr.NextProtocol != protocol.ConsensusV26)
	return &cb
}

func (cb *roundCowState) deltas() ledgercore.StateDelta {
	if len(cb.sdeltas) == 0 {
		return cb.mods
	}

	// Apply storage deltas to account deltas
	for addr, smap := range cb.sdeltas {
		for aapp, storeDelta := range smap {
			if err := applyStorageDelta(cb, addr, aapp, storeDelta); err != nil {
				panic(fmt.Sprintf("applying storage delta failed for addr %s app %d: %s", addr.String(), aapp.aidx, err.Error()))
			}
		}
	}
	return cb.mods
}

func (cb *roundCowState) rewardsLevel() uint64 {
	return cb.mods.RewardsLevel
}

func (cb *roundCowState) round() basics.Round {
	return cb.mods.Round
}

func (cb *roundCowState) prevTimestamp() int64 {
	return cb.mods.PrevTimestamp
}

func (cb *roundCowState) getCreator(cidx basics.CreatableIndex, ctype basics.CreatableType) (creator basics.Address, ok bool, err error) {
	delta, ok := cb.mods.Creatables[cidx]
	if ok {
		if delta.Created && delta.Ctype == ctype {
			return delta.Creator, true, nil
		}
		return basics.Address{}, false, nil
	}
	return cb.lookupParent.getCreator(cidx, ctype)
}

func (cb *roundCowState) lookup(addr basics.Address) (data ledgercore.AccountData, err error) {
	d, ok := cb.mods.Accts.GetData(addr)
	if ok {
		return d, nil
	}

	return cb.lookupParent.lookup(addr)
}

func (cb *roundCowState) lookupAppParams(addr basics.Address, aidx basics.AppIndex, cacheOnly bool) (ledgercore.AppParamsDelta, bool, error) {
	params, ok := cb.mods.Accts.GetAppParams(addr, aidx)
	if ok {
		return params, ok, nil
	}

	return cb.lookupParent.lookupAppParams(addr, aidx, cacheOnly)
}

func (cb *roundCowState) lookupAssetParams(addr basics.Address, aidx basics.AssetIndex, cacheOnly bool) (ledgercore.AssetParamsDelta, bool, error) {
	params, ok := cb.mods.Accts.GetAssetParams(addr, aidx)
	if ok {
		return params, ok, nil
	}

	return cb.lookupParent.lookupAssetParams(addr, aidx, cacheOnly)
}

func (cb *roundCowState) lookupAppLocalState(addr basics.Address, aidx basics.AppIndex, cacheOnly bool) (ledgercore.AppLocalStateDelta, bool, error) {
	state, ok := cb.mods.Accts.GetAppLocalState(addr, aidx)
	if ok {
		return state, ok, nil
	}

	return cb.lookupParent.lookupAppLocalState(addr, aidx, cacheOnly)
}

func (cb *roundCowState) lookupAssetHolding(addr basics.Address, aidx basics.AssetIndex, cacheOnly bool) (ledgercore.AssetHoldingDelta, bool, error) {
	holding, ok := cb.mods.Accts.GetAssetHolding(addr, aidx)
	if ok {
		return holding, ok, nil
	}

	return cb.lookupParent.lookupAssetHolding(addr, aidx, cacheOnly)
}

func (cb *roundCowState) checkDup(firstValid, lastValid basics.Round, txid transactions.Txid, txl ledgercore.Txlease) error {
	_, present := cb.mods.Txids[txid]
	if present {
		return &ledgercore.TransactionInLedgerError{Txid: txid}
	}

	if cb.proto.SupportTransactionLeases && (txl.Lease != [32]byte{}) {
		expires, ok := cb.mods.Txleases[txl]
		if ok && cb.round() <= expires {
			return ledgercore.MakeLeaseInLedgerError(txid, txl)
		}
	}

	return cb.lookupParent.checkDup(firstValid, lastValid, txid, txl)
}

func (cb *roundCowState) txnCounter() uint64 {
	return cb.lookupParent.txnCounter() + cb.txnCount
}

func (cb *roundCowState) GetStateProofNextRound() basics.Round {
	if cb.mods.StateProofNext != 0 {
		return cb.mods.StateProofNext
	}
	return cb.lookupParent.GetStateProofNextRound()
}

func (cb *roundCowState) BlockHdr(r basics.Round) (bookkeeping.BlockHeader, error) {
	return cb.lookupParent.BlockHdr(r)
}

func (cb *roundCowState) blockHdrCached(r basics.Round) (bookkeeping.BlockHeader, error) {
	return cb.lookupParent.blockHdrCached(r)
}

func (cb *roundCowState) incTxnCount() {
	cb.txnCount++
}

func (cb *roundCowState) addTx(txn transactions.Transaction, txid transactions.Txid) {
	cb.mods.Txids[txid] = ledgercore.IncludedTransactions{LastValid: txn.LastValid, Intra: uint64(len(cb.mods.Txids))}
	cb.incTxnCount()
	if txn.Lease != [32]byte{} {
		cb.mods.Txleases[ledgercore.Txlease{Sender: txn.Sender, Lease: txn.Lease}] = txn.LastValid
	}
}

func (cb *roundCowState) SetStateProofNextRound(rnd basics.Round) {
	cb.mods.StateProofNext = rnd
}

func (cb *roundCowState) child(hint int) *roundCowState {
	ch := roundCowState{
		lookupParent: cb,
		commitParent: cb,
		proto:        cb.proto,
<<<<<<< HEAD
		mods:         ledgercore.MakeStateDelta(cb.round(), cb.rewardsLevel(), cb.mods.PrevTimestamp, hint, cb.mods.CompactCertNext),
=======
		mods:         ledgercore.MakeStateDelta(cb.mods.Hdr, cb.mods.PrevTimestamp, hint, cb.mods.StateProofNext),
>>>>>>> 00b37f22
		sdeltas:      make(map[basics.Address]map[storagePtr]*storageDelta),
	}

	if cb.compatibilityMode {
		ch.compatibilityMode = cb.compatibilityMode
		ch.compatibilityGetKeyCache = make(map[basics.Address]map[storagePtr]uint64)
	}
	ch.noEmptyDeltas = cb.noEmptyDeltas
	return &ch
}

func (cb *roundCowState) commitToParent() {
	cb.commitParent.mods.Accts.MergeAccounts(cb.mods.Accts)

	commitParentBaseIdx := uint64(len(cb.commitParent.mods.Txids))
	for txid, incTxn := range cb.mods.Txids {
		cb.commitParent.mods.Txids[txid] = ledgercore.IncludedTransactions{LastValid: incTxn.LastValid, Intra: commitParentBaseIdx + incTxn.Intra}
	}
	cb.commitParent.txnCount += cb.txnCount

	for txl, expires := range cb.mods.Txleases {
		cb.commitParent.mods.Txleases[txl] = expires
	}
	for cidx, delta := range cb.mods.Creatables {
		cb.commitParent.mods.Creatables[cidx] = delta
	}
	for addr, smod := range cb.sdeltas {
		for aapp, nsd := range smod {
			lsd, ok := cb.commitParent.sdeltas[addr][aapp]
			if ok {
				lsd.applyChild(nsd)
			} else {
				_, ok = cb.commitParent.sdeltas[addr]
				if !ok {
					cb.commitParent.sdeltas[addr] = make(map[storagePtr]*storageDelta)
				}
				cb.commitParent.sdeltas[addr][aapp] = nsd
			}
		}
	}
	cb.commitParent.mods.StateProofNext = cb.mods.StateProofNext
}

func (cb *roundCowState) modifiedAccounts() []basics.Address {
	return cb.mods.Accts.ModifiedAccounts()
}

// errUnsupportedChildCowTotalCalculation is returned by CalculateTotals when called by a child roundCowState instance
var errUnsupportedChildCowTotalCalculation = errors.New("the method CalculateTotals should be called only on a top-level roundCowState")

// CalculateTotals calculates the totals given the changes in the StateDelta.
// these changes allow the validator to validate that the totals still align with the
// expected values. ( i.e. total amount of algos in the system should remain consistent )
func (cb *roundCowState) CalculateTotals() error {
	// this method applies only for the top level roundCowState
	if cb.commitParent != nil {
		return errUnsupportedChildCowTotalCalculation
	}
	totals := cb.prevTotals
	var ot basics.OverflowTracker
	totals.ApplyRewards(cb.rewardsLevel(), &ot)

	for i := 0; i < cb.mods.Accts.Len(); i++ {
		accountAddr, updatedAccountData := cb.mods.Accts.GetByIdx(i)
		previousAccountData, lookupError := cb.lookupParent.lookup(accountAddr)
		if lookupError != nil {
			return fmt.Errorf("roundCowState.CalculateTotals unable to load account data for address %v", accountAddr)
		}
		totals.DelAccount(cb.proto, previousAccountData, &ot)
		totals.AddAccount(cb.proto, updatedAccountData, &ot)
	}

	if ot.Overflowed {
		return fmt.Errorf("roundCowState: CalculateTotals %d overflowed totals", cb.round())
	}
	if totals.All() != cb.prevTotals.All() {
		return fmt.Errorf("roundCowState: CalculateTotals sum of money changed from %d to %d", cb.prevTotals.All().Raw, totals.All().Raw)
	}

	cb.mods.Totals = totals
	return nil
}<|MERGE_RESOLUTION|>--- conflicted
+++ resolved
@@ -259,11 +259,7 @@
 		lookupParent: cb,
 		commitParent: cb,
 		proto:        cb.proto,
-<<<<<<< HEAD
-		mods:         ledgercore.MakeStateDelta(cb.round(), cb.rewardsLevel(), cb.mods.PrevTimestamp, hint, cb.mods.CompactCertNext),
-=======
-		mods:         ledgercore.MakeStateDelta(cb.mods.Hdr, cb.mods.PrevTimestamp, hint, cb.mods.StateProofNext),
->>>>>>> 00b37f22
+		mods:         ledgercore.MakeStateDelta(cb.round(), cb.rewardsLevel(), cb.mods.PrevTimestamp, hint, cb.mods.StateProofNext),
 		sdeltas:      make(map[basics.Address]map[storagePtr]*storageDelta),
 	}
 
