// Copyright (C) 2019-2023 Algorand, Inc.
// This file is part of go-algorand
//
// go-algorand is free software: you can redistribute it and/or modify
// it under the terms of the GNU Affero General Public License as
// published by the Free Software Foundation, either version 3 of the
// License, or (at your option) any later version.
//
// go-algorand is distributed in the hope that it will be useful,
// but WITHOUT ANY WARRANTY; without even the implied warranty of
// MERCHANTABILITY or FITNESS FOR A PARTICULAR PURPOSE.  See the
// GNU Affero General Public License for more details.
//
// You should have received a copy of the GNU Affero General Public License
// along with go-algorand.  If not, see <https://www.gnu.org/licenses/>.

package internal

import (
	"bytes"
	"context"
	"errors"
	"fmt"
	"math/rand"
	"testing"

	"github.com/stretchr/testify/assert"
	"github.com/stretchr/testify/require"

	"github.com/algorand/go-algorand/agreement"
	"github.com/algorand/go-algorand/config"
	"github.com/algorand/go-algorand/crypto"
	"github.com/algorand/go-algorand/crypto/merklesignature"
	"github.com/algorand/go-algorand/crypto/stateproof"
	"github.com/algorand/go-algorand/data/basics"
	basics_testing "github.com/algorand/go-algorand/data/basics/testing"
	"github.com/algorand/go-algorand/data/bookkeeping"
	"github.com/algorand/go-algorand/data/stateproofmsg"
	"github.com/algorand/go-algorand/data/transactions"
	"github.com/algorand/go-algorand/data/transactions/logic"
	"github.com/algorand/go-algorand/data/transactions/logic/mocktracer"
	"github.com/algorand/go-algorand/data/transactions/verify"
	"github.com/algorand/go-algorand/data/txntest"
	"github.com/algorand/go-algorand/ledger/apply"
	"github.com/algorand/go-algorand/ledger/ledgercore"
	ledgertesting "github.com/algorand/go-algorand/ledger/testing"
	"github.com/algorand/go-algorand/protocol"
	"github.com/algorand/go-algorand/test/partitiontest"
	"github.com/algorand/go-algorand/util/execpool"
)

var testPoolAddr = basics.Address{0xff, 0xff, 0xff, 0xff, 0xff, 0xff, 0xff, 0xff, 0xff, 0xff, 0xff, 0xff, 0xff, 0xff, 0xff, 0xff, 0xff, 0xff, 0xff, 0xff, 0xff, 0xff, 0xff, 0xff, 0xff, 0xff, 0xff, 0xff, 0xff, 0xff, 0xff, 0xff}
var testSinkAddr = basics.Address{0x2c, 0x2a, 0x6c, 0xe9, 0xa9, 0xa7, 0xc2, 0x8c, 0x22, 0x95, 0xfd, 0x32, 0x4f, 0x77, 0xa5, 0x4, 0x8b, 0x42, 0xc2, 0xb7, 0xa8, 0x54, 0x84, 0xb6, 0x80, 0xb1, 0xe1, 0x3d, 0x59, 0x9b, 0xeb, 0x36}
var minFee basics.MicroAlgos

func init() {
	params := config.Consensus[protocol.ConsensusCurrentVersion]
	minFee = basics.MicroAlgos{Raw: params.MinTxnFee}
}

func TestBlockEvaluatorFeeSink(t *testing.T) {
	partitiontest.PartitionTest(t)

	genesisInitState, _, _ := ledgertesting.Genesis(10)

	genesisBalances := bookkeeping.GenesisBalances{
		Balances:    genesisInitState.Accounts,
		FeeSink:     testSinkAddr,
		RewardsPool: testPoolAddr,
		Timestamp:   0,
	}
	l := newTestLedger(t, genesisBalances)

	genesisBlockHeader, err := l.BlockHdr(basics.Round(0))
	require.NoError(t, err)
	newBlock := bookkeeping.MakeBlock(genesisBlockHeader)
	eval, err := l.StartEvaluator(newBlock.BlockHeader, 0, 0)
	require.NoError(t, err)
	require.Equal(t, eval.specials.FeeSink, testSinkAddr)
}

func testEvalAppGroup(t *testing.T, schema basics.StateSchema) (*BlockEvaluator, basics.Address, error) {
	genesisInitState, addrs, keys := ledgertesting.Genesis(10)

	genesisBalances := bookkeeping.GenesisBalances{
		Balances:    genesisInitState.Accounts,
		FeeSink:     testSinkAddr,
		RewardsPool: testPoolAddr,
		Timestamp:   0,
	}
	l := newTestLedger(t, genesisBalances)

	blkHeader, err := l.BlockHdr(basics.Round(0))
	require.NoError(t, err)
	newBlock := bookkeeping.MakeBlock(blkHeader)
	eval, err := l.StartEvaluator(newBlock.BlockHeader, 0, 0)
	require.NoError(t, err)
	eval.validate = true
	eval.generate = false

	ops, err := logic.AssembleString(`#pragma version 2
	txn ApplicationID
	bz create
	byte "caller"
	txn Sender
	app_global_put
	b ok
create:
	byte "creator"
	txn Sender
	app_global_put
ok:
	int 1`)
	require.NoError(t, err, ops.Errors)
	approval := ops.Program
	ops, err = logic.AssembleString("#pragma version 2\nint 1")
	require.NoError(t, err)
	clear := ops.Program

	genHash := l.GenesisHash()
	header := transactions.Header{
		Sender:      addrs[0],
		Fee:         minFee,
		FirstValid:  newBlock.Round(),
		LastValid:   newBlock.Round(),
		GenesisHash: genHash,
	}
	appcall1 := transactions.Transaction{
		Type:   protocol.ApplicationCallTx,
		Header: header,
		ApplicationCallTxnFields: transactions.ApplicationCallTxnFields{
			GlobalStateSchema: schema,
			ApprovalProgram:   approval,
			ClearStateProgram: clear,
		},
	}

	appcall2 := transactions.Transaction{
		Type:   protocol.ApplicationCallTx,
		Header: header,
		ApplicationCallTxnFields: transactions.ApplicationCallTxnFields{
			ApplicationID: 1,
		},
	}

	var group transactions.TxGroup
	group.TxGroupHashes = []crypto.Digest{crypto.HashObj(appcall1), crypto.HashObj(appcall2)}
	appcall1.Group = crypto.HashObj(group)
	appcall2.Group = crypto.HashObj(group)
	stxn1 := appcall1.Sign(keys[0])
	stxn2 := appcall2.Sign(keys[0])

	g := []transactions.SignedTxnWithAD{
		{
			SignedTxn: stxn1,
			ApplyData: transactions.ApplyData{
				EvalDelta: transactions.EvalDelta{GlobalDelta: map[string]basics.ValueDelta{
					"creator": {Action: basics.SetBytesAction, Bytes: string(addrs[0][:])}},
				},
				ApplicationID: 1,
			},
		},
		{
			SignedTxn: stxn2,
			ApplyData: transactions.ApplyData{
				EvalDelta: transactions.EvalDelta{GlobalDelta: map[string]basics.ValueDelta{
					"caller": {Action: basics.SetBytesAction, Bytes: string(addrs[0][:])}},
				}},
		},
	}
	txgroup := []transactions.SignedTxn{stxn1, stxn2}
	err = eval.TestTransactionGroup(txgroup)
	if err != nil {
		return eval, addrs[0], err
	}
	err = eval.TransactionGroup(g)
	return eval, addrs[0], err
}

// TestEvalAppStateCountsWithTxnGroup ensures txns in a group can't violate app state schema limits
// the test ensures that
// commitToParent -> applyChild copies child's cow state usage counts into parent
// and the usage counts correctly propagated from parent cow to child cow and back
func TestEvalAppStateCountsWithTxnGroup(t *testing.T) {
	partitiontest.PartitionTest(t)

	_, _, err := testEvalAppGroup(t, basics.StateSchema{NumByteSlice: 1})
	require.Error(t, err)
	require.Contains(t, err.Error(), "store bytes count 2 exceeds schema bytes count 1")
}

// TestEvalAppAllocStateWithTxnGroup ensures roundCowState.deltas and applyStorageDelta
// produce correct results when a txn group has storage allocate and storage update actions
func TestEvalAppAllocStateWithTxnGroup(t *testing.T) {
	partitiontest.PartitionTest(t)

	eval, addr, err := testEvalAppGroup(t, basics.StateSchema{NumByteSlice: 2})
	require.NoError(t, err)
	deltas := eval.state.deltas()
	ad, _ := deltas.Accts.GetBasicsAccountData(addr)
	state := ad.AppParams[1].GlobalState
	require.Equal(t, basics.TealValue{Type: basics.TealBytesType, Bytes: string(addr[:])}, state["caller"])
	require.Equal(t, basics.TealValue{Type: basics.TealBytesType, Bytes: string(addr[:])}, state["creator"])
}

func TestCowStateProof(t *testing.T) {
	partitiontest.PartitionTest(t)

	var spType protocol.StateProofType
	var stateProof stateproof.StateProof
	var atRound basics.Round
	var validate bool
	msg := stateproofmsg.Message{}

	accts0 := ledgertesting.RandomAccounts(20, true)
	blocks := make(map[basics.Round]bookkeeping.BlockHeader)
	blockErr := make(map[basics.Round]error)
	ml := mockLedger{balanceMap: accts0, blocks: blocks, blockErr: blockErr}
	c0 := makeRoundCowState(
		&ml, bookkeeping.BlockHeader{}, config.Consensus[protocol.ConsensusCurrentVersion],
		0, ledgercore.AccountTotals{}, 0)

	spType = protocol.StateProofType(1234) // bad stateproof type
	stateProofTx := transactions.StateProofTxnFields{
		StateProofType: spType,
		StateProof:     stateProof,
		Message:        msg,
	}
	err := apply.StateProof(stateProofTx, atRound, c0, validate)
	require.ErrorIs(t, err, apply.ErrStateProofTypeNotSupported)

	// no spRnd block
	stateProofTx.StateProofType = protocol.StateProofBasic
	noBlockErr := errors.New("no block")
	blockErr[3] = noBlockErr
	stateProofTx.Message.LastAttestedRound = 3
	err = apply.StateProof(stateProofTx, atRound, c0, validate)
	require.Contains(t, err.Error(), "no block")

	// stateproof txn doesn't confirm the next state proof round. expected is in the past
	validate = true
	stateProofTx.Message.LastAttestedRound = uint64(16)
	c0.SetStateProofNextRound(8)
	err = apply.StateProof(stateProofTx, atRound, c0, validate)
	require.ErrorIs(t, err, apply.ErrExpectedDifferentStateProofRound)

	// stateproof txn doesn't confirm the next state proof round. expected is in the future
	validate = true
	stateProofTx.Message.LastAttestedRound = uint64(16)
	c0.SetStateProofNextRound(32)
	err = apply.StateProof(stateProofTx, atRound, c0, validate)
	require.ErrorIs(t, err, apply.ErrExpectedDifferentStateProofRound)

	// no votersRnd block
	// this is slightly a mess of things that don't quite line up with likely usage
	validate = true
	var spHdr bookkeeping.BlockHeader
	spHdr.CurrentProtocol = "TestCowStateProof"
	spHdr.Round = 1
	proto := config.Consensus[spHdr.CurrentProtocol]
	proto.StateProofInterval = 2
	config.Consensus[spHdr.CurrentProtocol] = proto
	blocks[spHdr.Round] = spHdr

	spHdr.Round = 15
	blocks[spHdr.Round] = spHdr
	stateProofTx.Message.LastAttestedRound = uint64(spHdr.Round)
	c0.SetStateProofNextRound(15)
	blockErr[13] = noBlockErr
	err = apply.StateProof(stateProofTx, atRound, c0, validate)
	require.Contains(t, err.Error(), "no block")

	// fall through to no err
	validate = false
	err = apply.StateProof(stateProofTx, atRound, c0, validate)
	require.NoError(t, err)

	// 100% coverage
}

// a couple trivial tests that don't need setup
// see TestBlockEvaluator for more
func TestTestTransactionGroup(t *testing.T) {
	partitiontest.PartitionTest(t)

	var txgroup []transactions.SignedTxn
	eval := BlockEvaluator{}
	err := eval.TestTransactionGroup(txgroup)
	require.NoError(t, err) // nothing to do, no problem

	eval.proto = config.Consensus[protocol.ConsensusCurrentVersion]
	txgroup = make([]transactions.SignedTxn, eval.proto.MaxTxGroupSize+1)
	err = eval.TestTransactionGroup(txgroup)
	require.Error(t, err) // too many
}

// test BlockEvaluator.transactionGroup()
// some trivial checks that require no setup
func TestPrivateTransactionGroup(t *testing.T) {
	partitiontest.PartitionTest(t)

	var txgroup []transactions.SignedTxnWithAD
	eval := BlockEvaluator{}
	err := eval.TransactionGroup(txgroup)
	require.NoError(t, err) // nothing to do, no problem

	eval.proto = config.Consensus[protocol.ConsensusCurrentVersion]
	txgroup = make([]transactions.SignedTxnWithAD, eval.proto.MaxTxGroupSize+1)
	err = eval.TransactionGroup(txgroup)
	require.Error(t, err) // too many
}

<<<<<<< HEAD
type testDbgHook struct {
	log []string
}

func (d *testDbgHook) BeforeTxn(ep *logic.EvalParams, groupIndex int) error {
	d.log = append(d.log, fmt.Sprintf("beforeTxn %s", ep.TxnGroup[groupIndex].Txn.Type))
	return nil
}

func (d *testDbgHook) BeforeLogicEval(cx *logic.EvalContext) error {
	d.log = append(d.log, fmt.Sprintf("beforeLogicEval %s", cx.RunMode()))
	return nil
}

func (d *testDbgHook) BeforeTealOp(cx *logic.EvalContext) error {
	d.log = append(d.log, "beforeTealOp")
	return nil
}

func (d *testDbgHook) BeforeInnerTxnGroup(ep *logic.EvalParams) error {
	d.log = append(d.log, fmt.Sprintf("beforeInnerTxnGroup %d", len(ep.TxnGroup)))
	return nil
}

func (d *testDbgHook) AfterInnerTxnGroup(ep *logic.EvalParams) error {
	d.log = append(d.log, fmt.Sprintf("afterInnerTxnGroup %d", len(ep.TxnGroup)))
	return nil
}

func (d *testDbgHook) AfterTealOp(cx *logic.EvalContext, evalError error) error {
	d.log = append(d.log, "afterTealOp")
	return nil
}

func (d *testDbgHook) AfterLogicEval(cx *logic.EvalContext, evalError error) error {
	d.log = append(d.log, fmt.Sprintf("afterLogicEval %s", cx.RunMode()))
	return nil
}

func (d *testDbgHook) AfterTxn(ep *logic.EvalParams, groupIndex int, ad transactions.ApplyData) error {
	d.log = append(d.log, fmt.Sprintf("afterTxn %s", ep.TxnGroup[groupIndex].Txn.Type))
	return nil
}

func tealOpLogs(count int) []string {
	var log []string
=======
func tealOpLogs(count int) []mocktracer.Event {
	var log []mocktracer.Event
>>>>>>> c0489c72

	for i := 0; i < count; i++ {
		log = append(log, mocktracer.BeforeOpcode(), mocktracer.AfterOpcode())
	}

	return log
}

func flatten(rows [][]mocktracer.Event) []mocktracer.Event {
	var out []mocktracer.Event
	for _, row := range rows {
		out = append(out, row...)
	}
	return out
}

const innerTxnTestProgram string = `#pragma version 6
itxn_begin
int appl
itxn_field TypeEnum
int NoOp
itxn_field OnCompletion
byte 0x068101 // #pragma version 6; int 1;
dup
itxn_field ApprovalProgram
itxn_field ClearStateProgram
itxn_submit

itxn_begin
int pay
itxn_field TypeEnum
int 1
itxn_field Amount
global CurrentApplicationAddress
itxn_field Receiver
itxn_next
int pay
itxn_field TypeEnum
int 2
itxn_field Amount
global CurrentApplicationAddress
itxn_field Receiver
itxn_submit

int 1
`

func TestTransactionGroupWithTracer(t *testing.T) {
	partitiontest.PartitionTest(t)
	t.Parallel()

	genesisInitState, addrs, keys := ledgertesting.Genesis(10)

	innerAppID := 3
	innerAppAddress := basics.AppIndex(innerAppID).Address()
	balances := genesisInitState.Accounts
	balances[innerAppAddress] = basics_testing.MakeAccountData(basics.Offline, basics.MicroAlgos{Raw: 1000000})

	genesisBalances := bookkeeping.GenesisBalances{
		Balances:    genesisInitState.Accounts,
		FeeSink:     testSinkAddr,
		RewardsPool: testPoolAddr,
		Timestamp:   0,
	}
	l := newTestLedger(t, genesisBalances)

	blkHeader, err := l.BlockHdr(basics.Round(0))
	require.NoError(t, err)
	newBlock := bookkeeping.MakeBlock(blkHeader)
	eval, err := l.StartEvaluator(newBlock.BlockHeader, 0, 0)
	require.NoError(t, err)
	eval.validate = true
	eval.generate = true

	basicProgram := `#pragma version 6
byte "hello"
log
int 1`

	genHash := l.GenesisHash()

	// a basic app call
	basicAppCallTxn := txntest.Txn{
		Type:              protocol.ApplicationCallTx,
		Sender:            addrs[0],
		ApprovalProgram:   basicProgram,
		ClearStateProgram: basicProgram,

		FirstValid:  newBlock.Round(),
		LastValid:   newBlock.Round() + 1000,
		Fee:         minFee,
		GenesisHash: genHash,
	}

	// a non-app call txn
	payTxn := txntest.Txn{
		Type:             protocol.PaymentTx,
		Sender:           addrs[1],
		Receiver:         addrs[2],
		CloseRemainderTo: addrs[3],
		Amount:           1_000_000,

		FirstValid:  newBlock.Round(),
		LastValid:   newBlock.Round() + 1000,
		Fee:         minFee,
		GenesisHash: genHash,
	}

	// an app call that spawns inner txns
	innerAppCallTxn := txntest.Txn{
		Type:              protocol.ApplicationCallTx,
		Sender:            addrs[0],
		ApprovalProgram:   innerTxnTestProgram,
		ClearStateProgram: basicProgram,

		FirstValid:  newBlock.Round(),
		LastValid:   newBlock.Round() + 1000,
		Fee:         minFee,
		GenesisHash: genHash,
	}

	txntest.Group(&basicAppCallTxn, &payTxn, &innerAppCallTxn)

	txgroup := transactions.WrapSignedTxnsWithAD([]transactions.SignedTxn{
		basicAppCallTxn.Txn().Sign(keys[0]),
		payTxn.Txn().Sign(keys[1]),
		innerAppCallTxn.Txn().Sign(keys[0]),
	})

	require.Len(t, eval.block.Payset, 0)

	tracer := &mocktracer.Tracer{}
	eval.Tracer = tracer
	err = eval.TransactionGroup(txgroup)
	require.NoError(t, err)

	require.Len(t, eval.block.Payset, len(txgroup))

	expectedADs := make([]transactions.ApplyData, len(txgroup))
	for i, txn := range eval.block.Payset {
		expectedADs[i] = txn.ApplyData
	}

	expectedEvents := flatten([][]mocktracer.Event{
		{
			mocktracer.BeforeTxnGroup(3),
			mocktracer.BeforeTxn(protocol.ApplicationCallTx), // start basicAppCallTxn
			mocktracer.BeforeProgram(logic.ModeApp),
		},
		tealOpLogs(3),
		{
			mocktracer.AfterProgram(logic.ModeApp),
			mocktracer.AfterTxn(protocol.ApplicationCallTx, expectedADs[0]), // end basicAppCallTxn
			mocktracer.BeforeTxn(protocol.PaymentTx),                        // start payTxn
			mocktracer.AfterTxn(protocol.PaymentTx, expectedADs[1]),         // end payTxn
			mocktracer.BeforeTxn(protocol.ApplicationCallTx),                // start innerAppCallTxn
			mocktracer.BeforeProgram(logic.ModeApp),
		},
		tealOpLogs(10),
		{
			mocktracer.BeforeOpcode(),
			mocktracer.BeforeTxnGroup(1), // start first itxn group
			mocktracer.BeforeTxn(protocol.ApplicationCallTx),
			mocktracer.BeforeProgram(logic.ModeApp),
		},
		tealOpLogs(1),
		{
			mocktracer.AfterProgram(logic.ModeApp),
			mocktracer.AfterTxn(protocol.ApplicationCallTx, expectedADs[2].EvalDelta.InnerTxns[0].ApplyData),
			mocktracer.AfterTxnGroup(1), // end first itxn group
			mocktracer.AfterOpcode(),
		},
		tealOpLogs(14),
		{
			mocktracer.BeforeOpcode(),
			mocktracer.BeforeTxnGroup(2), // start second itxn group
			mocktracer.BeforeTxn(protocol.PaymentTx),
			mocktracer.AfterTxn(protocol.PaymentTx, expectedADs[2].EvalDelta.InnerTxns[1].ApplyData),
			mocktracer.BeforeTxn(protocol.PaymentTx),
			mocktracer.AfterTxn(protocol.PaymentTx, expectedADs[2].EvalDelta.InnerTxns[2].ApplyData),
			mocktracer.AfterTxnGroup(2), // end second itxn group
			mocktracer.AfterOpcode(),
		},
		tealOpLogs(1),
		{
			mocktracer.AfterProgram(logic.ModeApp),
			mocktracer.AfterTxn(protocol.ApplicationCallTx, expectedADs[2]), // end innerAppCallTxn
			mocktracer.AfterTxnGroup(3),
		},
	})
	require.Equal(t, expectedEvents, tracer.Events)
}

// BlockEvaluator.workaroundOverspentRewards() fixed a couple issues on testnet.
// This is now part of history and has to be re-created when running catchup on testnet. So, test to ensure it keeps happening.
func TestTestnetFixup(t *testing.T) {
	partitiontest.PartitionTest(t)

	eval := &BlockEvaluator{}
	var rewardPoolBalance ledgercore.AccountData
	rewardPoolBalance.MicroAlgos.Raw = 1234
	var headerRound basics.Round
	testnetGenesisHash, _ := crypto.DigestFromString("JBR3KGFEWPEE5SAQ6IWU6EEBZMHXD4CZU6WCBXWGF57XBZIJHIRA")

	// not a fixup round, no change
	headerRound = 1
	poolOld, err := eval.workaroundOverspentRewards(rewardPoolBalance, headerRound)
	require.Equal(t, rewardPoolBalance, poolOld)
	require.NoError(t, err)

	eval.genesisHash = testnetGenesisHash
	eval.genesisHash[3]++

	specialRounds := []basics.Round{1499995, 2926564}
	for _, headerRound = range specialRounds {
		poolOld, err = eval.workaroundOverspentRewards(rewardPoolBalance, headerRound)
		require.Equal(t, rewardPoolBalance, poolOld)
		require.NoError(t, err)
	}

	for _, headerRound = range specialRounds {
		testnetFixupExecution(t, headerRound, 20000000000)
	}
	// do all the setup and do nothing for not a special round
	testnetFixupExecution(t, specialRounds[0]+1, 0)
}

func testnetFixupExecution(t *testing.T, headerRound basics.Round, poolBonus uint64) {
	testnetGenesisHash, _ := crypto.DigestFromString("JBR3KGFEWPEE5SAQ6IWU6EEBZMHXD4CZU6WCBXWGF57XBZIJHIRA")
	// big setup so we can move some algos
	// boilerplate like TestBlockEvaluator, but pretend to be testnet
	genesisInitState, addrs, keys := ledgertesting.Genesis(10)
	genesisInitState.Block.BlockHeader.GenesisHash = testnetGenesisHash
	genesisInitState.Block.BlockHeader.GenesisID = "testnet"
	genesisInitState.GenesisHash = testnetGenesisHash

	rewardPoolBalance := ledgercore.ToAccountData(genesisInitState.Accounts[testPoolAddr])
	nextPoolBalance := rewardPoolBalance.MicroAlgos.Raw + poolBonus

	l := newTestLedger(t, bookkeeping.GenesisBalances{
		Balances:    genesisInitState.Accounts,
		FeeSink:     testSinkAddr,
		RewardsPool: testPoolAddr,
	})
	l.blocks[0] = genesisInitState.Block
	l.genesisHash = genesisInitState.GenesisHash

	newBlock := bookkeeping.MakeBlock(genesisInitState.Block.BlockHeader)
	eval, err := l.StartEvaluator(newBlock.BlockHeader, 0, 0)
	require.NoError(t, err)

	// won't work before funding bank
	if poolBonus > 0 {
		_, err = eval.workaroundOverspentRewards(rewardPoolBalance, headerRound)
		require.Error(t, err)
	}

	bankAddr, _ := basics.UnmarshalChecksumAddress("GD64YIY3TWGDMCNPP553DZPPR6LDUSFQOIJVFDPPXWEG3FVOJCCDBBHU5A")

	// put some algos in the bank so that fixup can pull from this account
	txn := transactions.Transaction{
		Type: protocol.PaymentTx,
		Header: transactions.Header{
			Sender:      addrs[0],
			Fee:         minFee,
			FirstValid:  newBlock.Round(),
			LastValid:   newBlock.Round(),
			GenesisHash: testnetGenesisHash,
		},
		PaymentTxnFields: transactions.PaymentTxnFields{
			Receiver: bankAddr,
			Amount:   basics.MicroAlgos{Raw: 20000000000 * 10},
		},
	}
	st := txn.Sign(keys[0])
	err = eval.Transaction(st, transactions.ApplyData{})
	require.NoError(t, err)

	poolOld, err := eval.workaroundOverspentRewards(rewardPoolBalance, headerRound)
	require.Equal(t, nextPoolBalance, poolOld.MicroAlgos.Raw)
	require.NoError(t, err)
}

// newTestGenesis creates a bunch of accounts, splits up 10B algos
// between them and the rewardspool and feesink, and gives out the
// addresses and secrets it creates to enable tests.  For special
// scenarios, manipulate these return values before using newTestLedger.
func newTestGenesis() (bookkeeping.GenesisBalances, []basics.Address, []*crypto.SignatureSecrets) {
	// irrelevant, but deterministic
	sink, err := basics.UnmarshalChecksumAddress("YTPRLJ2KK2JRFSZZNAF57F3K5Y2KCG36FZ5OSYLW776JJGAUW5JXJBBD7Q")
	if err != nil {
		panic(err)
	}
	rewards, err := basics.UnmarshalChecksumAddress("242H5OXHUEBYCGGWB3CQ6AZAMQB5TMCWJGHCGQOZPEIVQJKOO7NZXUXDQA")
	if err != nil {
		panic(err)
	}

	const count = 10
	addrs := make([]basics.Address, count)
	secrets := make([]*crypto.SignatureSecrets, count)
	accts := make(map[basics.Address]basics.AccountData)

	// 10 billion microalgos, across N accounts and pool and sink
	amount := 10 * 1000000000 * 1000000 / uint64(count+2)

	for i := 0; i < count; i++ {
		// Create deterministic addresses, so that output stays the same, run to run.
		var seed crypto.Seed
		seed[0] = byte(i)
		secrets[i] = crypto.GenerateSignatureSecrets(seed)
		addrs[i] = basics.Address(secrets[i].SignatureVerifier)

		adata := basics.AccountData{
			MicroAlgos: basics.MicroAlgos{Raw: amount},
		}
		accts[addrs[i]] = adata
	}

	accts[sink] = basics.AccountData{
		MicroAlgos: basics.MicroAlgos{Raw: amount},
		Status:     basics.NotParticipating,
	}

	accts[rewards] = basics.AccountData{
		MicroAlgos: basics.MicroAlgos{Raw: amount},
	}

	genBalances := bookkeeping.MakeGenesisBalances(accts, sink, rewards)

	return genBalances, addrs, secrets
}

type evalTestLedger struct {
	blocks              map[basics.Round]bookkeeping.Block
	roundBalances       map[basics.Round]map[basics.Address]basics.AccountData
	genesisHash         crypto.Digest
	genesisProto        config.ConsensusParams
	genesisProtoVersion protocol.ConsensusVersion
	feeSink             basics.Address
	rewardsPool         basics.Address
	latestTotals        ledgercore.AccountTotals
}

// newTestLedger creates a in memory Ledger that is as realistic as
// possible.  It has Rewards and FeeSink properly configured.
func newTestLedger(t testing.TB, balances bookkeeping.GenesisBalances) *evalTestLedger {
	l := &evalTestLedger{
		blocks:        make(map[basics.Round]bookkeeping.Block),
		roundBalances: make(map[basics.Round]map[basics.Address]basics.AccountData),
		feeSink:       balances.FeeSink,
		rewardsPool:   balances.RewardsPool,
	}

	crypto.RandBytes(l.genesisHash[:])
	genBlock, err := bookkeeping.MakeGenesisBlock(protocol.ConsensusFuture,
		balances, "test", l.genesisHash)
	require.NoError(t, err)
	l.roundBalances[0] = balances.Balances
	l.blocks[0] = genBlock

	// calculate the accounts totals.
	var ot basics.OverflowTracker
	proto := config.Consensus[protocol.ConsensusCurrentVersion]
	for _, acctData := range balances.Balances {
		l.latestTotals.AddAccount(proto, ledgercore.ToAccountData(acctData), &ot)
	}
	l.genesisProto = proto
	l.genesisProtoVersion = protocol.ConsensusCurrentVersion

	require.False(t, genBlock.FeeSink.IsZero())
	require.False(t, genBlock.RewardsPool.IsZero())
	return l
}

// Validate uses the ledger to validate block blk as a candidate next block.
// It returns an error if blk is not the expected next block, or if blk is
// not a valid block (e.g., it has duplicate transactions, overspends some
// account, etc).
func (ledger *evalTestLedger) Validate(ctx context.Context, blk bookkeeping.Block, executionPool execpool.BacklogPool) (*ledgercore.ValidatedBlock, error) {
	verifiedTxnCache := verify.MakeVerifiedTransactionCache(config.GetDefaultLocal().VerifiedTranscationsCacheSize)

	delta, err := Eval(ctx, ledger, blk, true, verifiedTxnCache, executionPool)
	if err != nil {
		return nil, err
	}

	vb := ledgercore.MakeValidatedBlock(blk, delta)
	return &vb, nil
}

// StartEvaluator creates a BlockEvaluator, given a ledger and a block header
// of the block that the caller is planning to evaluate. If the length of the
// payset being evaluated is known in advance, a paysetHint >= 0 can be
// passed, avoiding unnecessary payset slice growth.
func (ledger *evalTestLedger) StartEvaluator(hdr bookkeeping.BlockHeader, paysetHint, maxTxnBytesPerBlock int) (*BlockEvaluator, error) {
	return StartEvaluator(ledger, hdr,
		EvaluatorOptions{
			PaysetHint:          paysetHint,
			Validate:            true,
			Generate:            true,
			MaxTxnBytesPerBlock: maxTxnBytesPerBlock,
		})
}

func (ledger *evalTestLedger) FlushCaches() {}

// GetCreatorForRound takes a CreatableIndex and a CreatableType and tries to
// look up a creator address, setting ok to false if the query succeeded but no
// creator was found.
func (ledger *evalTestLedger) GetCreatorForRound(rnd basics.Round, cidx basics.CreatableIndex, ctype basics.CreatableType) (creator basics.Address, ok bool, err error) {
	balances := ledger.roundBalances[rnd]
	for addr, balance := range balances {
		if _, has := balance.AssetParams[basics.AssetIndex(cidx)]; has {
			return addr, true, nil
		}
		if _, has := balance.AppParams[basics.AppIndex(cidx)]; has {
			return addr, true, nil
		}
	}
	return basics.Address{}, false, nil
}

// LatestTotals returns the totals of all accounts for the most recent round, as well as the round number.
func (ledger *evalTestLedger) LatestTotals() (basics.Round, ledgercore.AccountTotals, error) {
	return basics.Round(len(ledger.blocks)).SubSaturate(1), ledger.latestTotals, nil
}

// LookupWithoutRewards is like Lookup but does not apply pending rewards up
// to the requested round rnd.
func (ledger *evalTestLedger) LookupWithoutRewards(rnd basics.Round, addr basics.Address) (ledgercore.AccountData, basics.Round, error) {
	ad := ledger.roundBalances[rnd][addr]
	return ledgercore.ToAccountData(ad), rnd, nil
}

func (ledger *evalTestLedger) LookupApplication(rnd basics.Round, addr basics.Address, aidx basics.AppIndex) (ledgercore.AppResource, error) {
	res := ledgercore.AppResource{}
	ad, ok := ledger.roundBalances[rnd][addr]
	if !ok {
		return res, fmt.Errorf("no such account %s", addr.String())
	}
	if params, ok := ad.AppParams[aidx]; ok {
		res.AppParams = &params
	}
	if ls, ok := ad.AppLocalStates[aidx]; ok {
		res.AppLocalState = &ls
	}
	return res, nil
}

func (ledger *evalTestLedger) LookupAsset(rnd basics.Round, addr basics.Address, aidx basics.AssetIndex) (ledgercore.AssetResource, error) {
	res := ledgercore.AssetResource{}
	ad, ok := ledger.roundBalances[rnd][addr]
	if !ok {
		return res, fmt.Errorf("no such account %s", addr.String())
	}
	if params, ok := ad.AssetParams[aidx]; ok {
		res.AssetParams = &params
	}
	if h, ok := ad.Assets[aidx]; ok {
		res.AssetHolding = &h
	}
	return res, nil
}

func (ledger *evalTestLedger) LookupKv(rnd basics.Round, key string) ([]byte, error) {
	panic("unimplemented")
}

// GenesisHash returns the genesis hash for this ledger.
func (ledger *evalTestLedger) GenesisHash() crypto.Digest {
	return ledger.genesisHash
}

// GenesisProto returns the genesis consensus params for this ledger.
func (ledger *evalTestLedger) GenesisProto() config.ConsensusParams {
	return config.Consensus[ledger.genesisProtoVersion]
}

// GenesisProto returns the genesis consensus version for this ledger.
func (ledger *evalTestLedger) GenesisProtoVersion() protocol.ConsensusVersion {
	return ledger.genesisProtoVersion
}

// Latest returns the latest known block round added to the ledger.
func (ledger *evalTestLedger) Latest() basics.Round {
	return basics.Round(len(ledger.blocks)).SubSaturate(1)
}

// AddValidatedBlock adds a new block to the ledger, after the block has
// been validated by calling Ledger.Validate().  This saves the cost of
// having to re-compute the effect of the block on the ledger state, if
// the block has previously been validated.  Otherwise, AddValidatedBlock
// behaves like AddBlock.
func (ledger *evalTestLedger) AddValidatedBlock(vb ledgercore.ValidatedBlock, cert agreement.Certificate) error {
	blk := vb.Block()
	ledger.blocks[blk.Round()] = blk
	newBalances := make(map[basics.Address]basics.AccountData)

	// copy the previous balances.
	for k, v := range ledger.roundBalances[vb.Block().Round()-1] {
		newBalances[k] = v
	}

	// update
	deltas := vb.Delta()
	// convert deltas into balance records
	// the code assumes all modified accounts has entries in NewAccts.accts
	// to enforce this fact we call ModifiedAccounts() with a panic as a side effect
	deltas.Accts.ModifiedAccounts()
	for i := 0; i < deltas.Accts.Len(); i++ {
		addr, _ := deltas.Accts.GetByIdx(i) // <-- this assumes resources deltas has addr in accts
		accountData, _ := deltas.Accts.GetBasicsAccountData(addr)
		newBalances[addr] = accountData
	}
	ledger.roundBalances[vb.Block().Round()] = newBalances
	ledger.latestTotals = vb.Delta().Totals
	return nil
}

// Lookup uses the accounts tracker to return the account state for a
// given account in a particular round.  The account values reflect
// the changes of all blocks up to and including rnd.
func (ledger *evalTestLedger) Lookup(rnd basics.Round, addr basics.Address) (basics.AccountData, error) {
	balances, has := ledger.roundBalances[rnd]
	if !has {
		return basics.AccountData{}, errors.New("invalid round specified")
	}

	return balances[addr], nil
}
func (ledger *evalTestLedger) BlockHdr(rnd basics.Round) (bookkeeping.BlockHeader, error) {
	block, has := ledger.blocks[rnd]
	if !has {
		return bookkeeping.BlockHeader{}, errors.New("invalid round specified")
	}
	return block.BlockHeader, nil
}

func (ledger *evalTestLedger) BlockHdrCached(rnd basics.Round) (bookkeeping.BlockHeader, error) {
	return ledger.BlockHdrCached(rnd)
}

func (ledger *evalTestLedger) VotersForStateProof(rnd basics.Round) (*ledgercore.VotersForRound, error) {
	return nil, errors.New("untested code path")
}

// GetCreator is like GetCreatorForRound, but for the latest round and race-free
// with respect to ledger.Latest()
func (ledger *evalTestLedger) GetCreator(cidx basics.CreatableIndex, ctype basics.CreatableType) (basics.Address, bool, error) {
	latestRound := ledger.Latest()
	return ledger.GetCreatorForRound(latestRound, cidx, ctype)
}

func (ledger *evalTestLedger) CheckDup(currentProto config.ConsensusParams, current basics.Round, firstValid basics.Round, lastValid basics.Round, txid transactions.Txid, txl ledgercore.Txlease) error {
	for _, block := range ledger.blocks {
		for _, txn := range block.Payset {
			if lastValid != txn.Txn.LastValid {
				continue
			}
			currentTxid := txn.Txn.ID()
			if bytes.Equal(txid[:], currentTxid[:]) {
				return &ledgercore.TransactionInLedgerError{Txid: txid, InBlockEvaluator: false}
			}
		}
	}
	// todo - support leases.
	return nil
}

// nextBlock begins evaluation of a new block, after ledger creation or endBlock()
func (ledger *evalTestLedger) nextBlock(t testing.TB) *BlockEvaluator {
	rnd := ledger.Latest()
	hdr, err := ledger.BlockHdr(rnd)
	require.NoError(t, err)

	nextHdr := bookkeeping.MakeBlock(hdr).BlockHeader
	eval, err := ledger.StartEvaluator(nextHdr, 0, 0)
	require.NoError(t, err)
	return eval
}

// endBlock completes the block being created, returns the ValidatedBlock for inspection
func (ledger *evalTestLedger) endBlock(t testing.TB, eval *BlockEvaluator) *ledgercore.ValidatedBlock {
	validatedBlock, err := eval.GenerateBlock()
	require.NoError(t, err)
	err = ledger.AddValidatedBlock(*validatedBlock, agreement.Certificate{})
	require.NoError(t, err)
	return validatedBlock
}

// lookup gets the current accountdata for an address
func (ledger *evalTestLedger) lookup(t testing.TB, addr basics.Address) basics.AccountData {
	rnd := ledger.Latest()
	ad, err := ledger.Lookup(rnd, addr)
	require.NoError(t, err)
	return ad
}

// micros gets the current microAlgo balance for an address
func (ledger *evalTestLedger) micros(t testing.TB, addr basics.Address) uint64 {
	return ledger.lookup(t, addr).MicroAlgos.Raw
}

// asa gets the current balance and optin status for some asa for an address
func (ledger *evalTestLedger) asa(t testing.TB, addr basics.Address, asset basics.AssetIndex) (uint64, bool) {
	if holding, ok := ledger.lookup(t, addr).Assets[asset]; ok {
		return holding.Amount, true
	}
	return 0, false
}

// asaParams gets the asset params for a given asa index
func (ledger *evalTestLedger) asaParams(t testing.TB, asset basics.AssetIndex) (basics.AssetParams, error) {
	creator, ok, err := ledger.GetCreator(basics.CreatableIndex(asset), basics.AssetCreatable)
	if err != nil {
		return basics.AssetParams{}, err
	}
	if !ok {
		return basics.AssetParams{}, fmt.Errorf("no asset (%d)", asset)
	}
	if params, ok := ledger.lookup(t, creator).AssetParams[asset]; ok {
		return params, nil
	}
	return basics.AssetParams{}, fmt.Errorf("bad lookup (%d)", asset)
}

type getCreatorForRoundResult struct {
	address basics.Address
	exists  bool
}

type testCowBaseLedger struct {
	creators []getCreatorForRoundResult
}

func (l *testCowBaseLedger) BlockHdr(basics.Round) (bookkeeping.BlockHeader, error) {
	return bookkeeping.BlockHeader{}, errors.New("not implemented")
}

func (l *testCowBaseLedger) BlockHdrCached(rnd basics.Round) (bookkeeping.BlockHeader, error) {
	return l.BlockHdrCached(rnd)
}

func (l *testCowBaseLedger) CheckDup(config.ConsensusParams, basics.Round, basics.Round, basics.Round, transactions.Txid, ledgercore.Txlease) error {
	return errors.New("not implemented")
}

func (l *testCowBaseLedger) LookupWithoutRewards(basics.Round, basics.Address) (ledgercore.AccountData, basics.Round, error) {
	return ledgercore.AccountData{}, basics.Round(0), errors.New("not implemented")
}

func (l *testCowBaseLedger) LookupApplication(rnd basics.Round, addr basics.Address, aidx basics.AppIndex) (ledgercore.AppResource, error) {
	return ledgercore.AppResource{}, errors.New("not implemented")
}

func (l *testCowBaseLedger) LookupAsset(rnd basics.Round, addr basics.Address, aidx basics.AssetIndex) (ledgercore.AssetResource, error) {
	return ledgercore.AssetResource{}, errors.New("not implemented")
}

func (l *testCowBaseLedger) LookupKv(rnd basics.Round, key string) ([]byte, error) {
	return nil, errors.New("not implemented")
}

func (l *testCowBaseLedger) GetCreatorForRound(_ basics.Round, cindex basics.CreatableIndex, ctype basics.CreatableType) (basics.Address, bool, error) {
	res := l.creators[0]
	l.creators = l.creators[1:]
	return res.address, res.exists, nil
}

func TestCowBaseCreatorsCache(t *testing.T) {
	partitiontest.PartitionTest(t)

	addresses := make([]basics.Address, 3)
	for i := 0; i < len(addresses); i++ {
		_, err := rand.Read(addresses[i][:])
		require.NoError(t, err)
	}

	creators := []getCreatorForRoundResult{
		{address: addresses[0], exists: true},
		{address: basics.Address{}, exists: false},
		{address: addresses[1], exists: true},
		{address: basics.Address{}, exists: false},
	}
	l := testCowBaseLedger{
		creators: creators,
	}

	base := roundCowBase{
		l:        &l,
		creators: map[creatable]foundAddress{},
	}

	cindex := []basics.CreatableIndex{9, 10, 9, 10}
	ctype := []basics.CreatableType{
		basics.AssetCreatable,
		basics.AssetCreatable,
		basics.AppCreatable,
		basics.AppCreatable,
	}
	for i := 0; i < 2; i++ {
		for j, expected := range creators {
			address, exists, err := base.getCreator(cindex[j], ctype[j])
			require.NoError(t, err)

			assert.Equal(t, expected.address, address)
			assert.Equal(t, expected.exists, exists)
		}
	}
}

// TestEvalFunctionForExpiredAccounts tests that the eval function will correctly mark accounts as offline
func TestEvalFunctionForExpiredAccounts(t *testing.T) {
	partitiontest.PartitionTest(t)

	genesisInitState, addrs, keys := ledgertesting.GenesisWithProto(10, protocol.ConsensusFuture)

	sendAddr := addrs[0]
	recvAddr := addrs[1]

	// the last round that the recvAddr is valid for
	recvAddrLastValidRound := basics.Round(2)

	// the target round we want to advance the evaluator to
	targetRound := basics.Round(4)

	// Set all to online except the sending address
	for _, addr := range addrs {
		if addr == sendAddr {
			continue
		}
		tmp := genesisInitState.Accounts[addr]
		tmp.Status = basics.Online
		crypto.RandBytes(tmp.StateProofID[:])
		crypto.RandBytes(tmp.SelectionID[:])
		genesisInitState.Accounts[addr] = tmp
	}

	// Choose recvAddr to have a last valid round less than genesis block round
	{
		tmp := genesisInitState.Accounts[recvAddr]
		tmp.VoteLastValid = recvAddrLastValidRound
		genesisInitState.Accounts[recvAddr] = tmp
	}

	genesisBalances := bookkeeping.GenesisBalances{
		Balances:    genesisInitState.Accounts,
		FeeSink:     testSinkAddr,
		RewardsPool: testPoolAddr,
		Timestamp:   0,
	}
	l := newTestLedger(t, genesisBalances)

	newBlock := bookkeeping.MakeBlock(l.blocks[0].BlockHeader)

	blkEval, err := l.StartEvaluator(newBlock.BlockHeader, 0, 0)
	require.NoError(t, err)

	// Advance the evaluator a couple rounds...
	for i := uint64(0); i < uint64(targetRound); i++ {
		l.endBlock(t, blkEval)
		blkEval = l.nextBlock(t)
	}

	require.Greater(t, uint64(blkEval.Round()), uint64(recvAddrLastValidRound))

	genHash := l.GenesisHash()
	txn := transactions.Transaction{
		Type: protocol.PaymentTx,
		Header: transactions.Header{
			Sender:      sendAddr,
			Fee:         minFee,
			FirstValid:  newBlock.Round(),
			LastValid:   blkEval.Round(),
			GenesisHash: genHash,
		},
		PaymentTxnFields: transactions.PaymentTxnFields{
			Receiver: recvAddr,
			Amount:   basics.MicroAlgos{Raw: 100},
		},
	}

	st := txn.Sign(keys[0])
	err = blkEval.Transaction(st, transactions.ApplyData{})
	require.NoError(t, err)

	// Make sure we validate our block as well
	blkEval.validate = true

	validatedBlock, err := blkEval.GenerateBlock()
	require.NoError(t, err)

	_, err = Eval(context.Background(), l, validatedBlock.Block(), false, nil, nil)
	require.NoError(t, err)

	acctData, _ := blkEval.state.lookup(recvAddr)

	require.Equal(t, merklesignature.Verifier{}.Commitment, acctData.StateProofID)
	require.Equal(t, crypto.VRFVerifier{}, acctData.SelectionID)

	badBlock := *validatedBlock

	// First validate that bad block is fine if we dont touch it...
	_, err = Eval(context.Background(), l, badBlock.Block(), true, verify.GetMockedCache(true), nil)
	require.NoError(t, err)

	badBlock = *validatedBlock

	// Introduce an unknown address to introduce an error
	badBlockObj := badBlock.Block()
	badBlockObj.ExpiredParticipationAccounts = append(badBlockObj.ExpiredParticipationAccounts, basics.Address{1})
	badBlock = ledgercore.MakeValidatedBlock(badBlockObj, badBlock.Delta())

	_, err = Eval(context.Background(), l, badBlock.Block(), true, verify.GetMockedCache(true), nil)
	require.Error(t, err)

	badBlock = *validatedBlock

	addressToCopy := badBlock.Block().ExpiredParticipationAccounts[0]

	// Add more than the expected number of accounts
	badBlockObj = badBlock.Block()
	for i := 0; i < blkEval.proto.MaxProposedExpiredOnlineAccounts+1; i++ {
		badBlockObj.ExpiredParticipationAccounts = append(badBlockObj.ExpiredParticipationAccounts, addressToCopy)
	}
	badBlock = ledgercore.MakeValidatedBlock(badBlockObj, badBlock.Delta())

	_, err = Eval(context.Background(), l, badBlock.Block(), true, verify.GetMockedCache(true), nil)
	require.Error(t, err)

	badBlock = *validatedBlock

	// Duplicate an address
	badBlockObj = badBlock.Block()
	badBlockObj.ExpiredParticipationAccounts = append(badBlockObj.ExpiredParticipationAccounts, badBlockObj.ExpiredParticipationAccounts[0])
	badBlock = ledgercore.MakeValidatedBlock(badBlockObj, badBlock.Delta())

	_, err = Eval(context.Background(), l, badBlock.Block(), true, verify.GetMockedCache(true), nil)
	require.Error(t, err)

	badBlock = *validatedBlock
	// sanity check that bad block is being actually copied and not just the pointer
	_, err = Eval(context.Background(), l, badBlock.Block(), true, verify.GetMockedCache(true), nil)
	require.NoError(t, err)

}

type failRoundCowParent struct {
	roundCowBase
}

func (p *failRoundCowParent) lookup(basics.Address) (ledgercore.AccountData, error) {
	return ledgercore.AccountData{}, fmt.Errorf("disk I/O fail (on purpose)")
}

// TestExpiredAccountGenerationWithDiskFailure tests edge cases where disk failures can lead to ledger look up failures
func TestExpiredAccountGenerationWithDiskFailure(t *testing.T) {
	partitiontest.PartitionTest(t)

	genesisInitState, addrs, keys := ledgertesting.GenesisWithProto(10, protocol.ConsensusFuture)

	sendAddr := addrs[0]
	recvAddr := addrs[1]

	// the last round that the recvAddr is valid for
	recvAddrLastValidRound := basics.Round(10)

	// the target round we want to advance the evaluator to
	targetRound := basics.Round(4)

	// Set all to online except the sending address
	for _, addr := range addrs {
		if addr == sendAddr {
			continue
		}
		tmp := genesisInitState.Accounts[addr]
		tmp.Status = basics.Online
		genesisInitState.Accounts[addr] = tmp
	}

	// Choose recvAddr to have a last valid round less than genesis block round
	{
		tmp := genesisInitState.Accounts[recvAddr]
		tmp.VoteLastValid = recvAddrLastValidRound
		genesisInitState.Accounts[recvAddr] = tmp
	}

	l := newTestLedger(t, bookkeeping.GenesisBalances{
		Balances:    genesisInitState.Accounts,
		FeeSink:     testSinkAddr,
		RewardsPool: testPoolAddr,
		Timestamp:   0,
	})

	newBlock := bookkeeping.MakeBlock(l.blocks[0].BlockHeader)

	eval, err := l.StartEvaluator(newBlock.BlockHeader, 0, 0)
	require.NoError(t, err)

	// Advance the evaluator a couple rounds...
	for i := uint64(0); i < uint64(targetRound); i++ {
		l.endBlock(t, eval)
		eval = l.nextBlock(t)
	}

	genHash := l.GenesisHash()
	txn := transactions.Transaction{
		Type: protocol.PaymentTx,
		Header: transactions.Header{
			Sender:      sendAddr,
			Fee:         minFee,
			FirstValid:  newBlock.Round(),
			LastValid:   eval.Round(),
			GenesisHash: genHash,
		},
		PaymentTxnFields: transactions.PaymentTxnFields{
			Receiver: recvAddr,
			Amount:   basics.MicroAlgos{Raw: 100},
		},
	}

	st := txn.Sign(keys[0])
	err = eval.Transaction(st, transactions.ApplyData{})
	require.NoError(t, err)

	eval.validate = true
	eval.generate = false

	eval.block.ExpiredParticipationAccounts = append(eval.block.ExpiredParticipationAccounts, recvAddr)

	err = eval.endOfBlock()
	require.Error(t, err)

	eval.block.ExpiredParticipationAccounts = []basics.Address{{}}
	eval.state.mods.Accts = ledgercore.AccountDeltas{}
	eval.state.lookupParent = &failRoundCowParent{}
	err = eval.endOfBlock()
	require.Error(t, err)

	err = eval.resetExpiredOnlineAccountsParticipationKeys()
	require.Error(t, err)

}

// TestExpiredAccountGeneration test that expired accounts are added to a block header and validated
func TestExpiredAccountGeneration(t *testing.T) {
	partitiontest.PartitionTest(t)

	genesisInitState, addrs, keys := ledgertesting.GenesisWithProto(10, protocol.ConsensusFuture)

	sendAddr := addrs[0]
	recvAddr := addrs[1]

	// the last round that the recvAddr is valid for
	recvAddrLastValidRound := basics.Round(2)

	// the target round we want to advance the evaluator to
	targetRound := basics.Round(4)

	// Set all to online except the sending address
	for _, addr := range addrs {
		if addr == sendAddr {
			continue
		}
		tmp := genesisInitState.Accounts[addr]

		// make up online account data
		tmp.Status = basics.Online
		tmp.VoteFirstValid = basics.Round(1)
		tmp.VoteLastValid = basics.Round(100)
		tmp.VoteKeyDilution = 0x1234123412341234
		crypto.RandBytes(tmp.SelectionID[:])
		crypto.RandBytes(tmp.VoteID[:])
		crypto.RandBytes(tmp.StateProofID[:])

		genesisInitState.Accounts[addr] = tmp
	}

	// Choose recvAddr to have a last valid round less than genesis block round
	{
		tmp := genesisInitState.Accounts[recvAddr]
		tmp.VoteLastValid = recvAddrLastValidRound
		genesisInitState.Accounts[recvAddr] = tmp
	}

	l := newTestLedger(t, bookkeeping.GenesisBalances{
		Balances:    genesisInitState.Accounts,
		FeeSink:     testSinkAddr,
		RewardsPool: testPoolAddr,
		Timestamp:   0,
	})

	newBlock := bookkeeping.MakeBlock(l.blocks[0].BlockHeader)

	eval, err := l.StartEvaluator(newBlock.BlockHeader, 0, 0)
	require.NoError(t, err)

	// Advance the evaluator a couple rounds...
	for i := uint64(0); i < uint64(targetRound); i++ {
		l.endBlock(t, eval)
		eval = l.nextBlock(t)
	}

	require.Greater(t, uint64(eval.Round()), uint64(recvAddrLastValidRound))

	genHash := l.GenesisHash()
	txn := transactions.Transaction{
		Type: protocol.PaymentTx,
		Header: transactions.Header{
			Sender:      sendAddr,
			Fee:         minFee,
			FirstValid:  newBlock.Round(),
			LastValid:   eval.Round(),
			GenesisHash: genHash,
		},
		PaymentTxnFields: transactions.PaymentTxnFields{
			Receiver: recvAddr,
			Amount:   basics.MicroAlgos{Raw: 100},
		},
	}

	st := txn.Sign(keys[0])
	err = eval.Transaction(st, transactions.ApplyData{})
	require.NoError(t, err)

	// Make sure we validate our block as well
	eval.validate = true

	validatedBlock, err := eval.GenerateBlock()
	require.NoError(t, err)

	listOfExpiredAccounts := validatedBlock.Block().ParticipationUpdates.ExpiredParticipationAccounts

	require.Equal(t, 1, len(listOfExpiredAccounts))
	expiredAccount := listOfExpiredAccounts[0]
	require.Equal(t, expiredAccount, recvAddr)

	recvAcct, err := eval.state.lookup(recvAddr)
	require.NoError(t, err)
	require.Equal(t, basics.Offline, recvAcct.Status)
	require.Equal(t, basics.Round(0), recvAcct.VoteFirstValid)
	require.Equal(t, basics.Round(0), recvAcct.VoteLastValid)
	require.Equal(t, uint64(0), recvAcct.VoteKeyDilution)
	require.Equal(t, crypto.OneTimeSignatureVerifier{}, recvAcct.VoteID)
	require.Equal(t, crypto.VRFVerifier{}, recvAcct.SelectionID)
	require.Equal(t, merklesignature.Verifier{}.Commitment, recvAcct.StateProofID)
}<|MERGE_RESOLUTION|>--- conflicted
+++ resolved
@@ -310,57 +310,8 @@
 	require.Error(t, err) // too many
 }
 
-<<<<<<< HEAD
-type testDbgHook struct {
-	log []string
-}
-
-func (d *testDbgHook) BeforeTxn(ep *logic.EvalParams, groupIndex int) error {
-	d.log = append(d.log, fmt.Sprintf("beforeTxn %s", ep.TxnGroup[groupIndex].Txn.Type))
-	return nil
-}
-
-func (d *testDbgHook) BeforeLogicEval(cx *logic.EvalContext) error {
-	d.log = append(d.log, fmt.Sprintf("beforeLogicEval %s", cx.RunMode()))
-	return nil
-}
-
-func (d *testDbgHook) BeforeTealOp(cx *logic.EvalContext) error {
-	d.log = append(d.log, "beforeTealOp")
-	return nil
-}
-
-func (d *testDbgHook) BeforeInnerTxnGroup(ep *logic.EvalParams) error {
-	d.log = append(d.log, fmt.Sprintf("beforeInnerTxnGroup %d", len(ep.TxnGroup)))
-	return nil
-}
-
-func (d *testDbgHook) AfterInnerTxnGroup(ep *logic.EvalParams) error {
-	d.log = append(d.log, fmt.Sprintf("afterInnerTxnGroup %d", len(ep.TxnGroup)))
-	return nil
-}
-
-func (d *testDbgHook) AfterTealOp(cx *logic.EvalContext, evalError error) error {
-	d.log = append(d.log, "afterTealOp")
-	return nil
-}
-
-func (d *testDbgHook) AfterLogicEval(cx *logic.EvalContext, evalError error) error {
-	d.log = append(d.log, fmt.Sprintf("afterLogicEval %s", cx.RunMode()))
-	return nil
-}
-
-func (d *testDbgHook) AfterTxn(ep *logic.EvalParams, groupIndex int, ad transactions.ApplyData) error {
-	d.log = append(d.log, fmt.Sprintf("afterTxn %s", ep.TxnGroup[groupIndex].Txn.Type))
-	return nil
-}
-
-func tealOpLogs(count int) []string {
-	var log []string
-=======
 func tealOpLogs(count int) []mocktracer.Event {
 	var log []mocktracer.Event
->>>>>>> c0489c72
 
 	for i := 0; i < count; i++ {
 		log = append(log, mocktracer.BeforeOpcode(), mocktracer.AfterOpcode())
