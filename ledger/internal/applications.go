// Copyright (C) 2019-2022 Algorand, Inc.
// This file is part of go-algorand
//
// go-algorand is free software: you can redistribute it and/or modify
// it under the terms of the GNU Affero General Public License as
// published by the Free Software Foundation, either version 3 of the
// License, or (at your option) any later version.
//
// go-algorand is distributed in the hope that it will be useful,
// but WITHOUT ANY WARRANTY; without even the implied warranty of
// MERCHANTABILITY or FITNESS FOR A PARTICULAR PURPOSE.  See the
// GNU Affero General Public License for more details.
//
// You should have received a copy of the GNU Affero General Public License
// along with go-algorand.  If not, see <https://www.gnu.org/licenses/>.

package internal

import (
	"fmt"

	"github.com/algorand/go-algorand/data/basics"
<<<<<<< HEAD
	"github.com/algorand/go-algorand/data/bookkeeping"
	"github.com/algorand/go-algorand/data/transactions"
=======
>>>>>>> c90753e0
	"github.com/algorand/go-algorand/data/transactions/logic"
	"github.com/algorand/go-algorand/ledger/apply"
	"github.com/algorand/go-algorand/ledger/ledgercore"
	"github.com/algorand/go-algorand/protocol"
)

<<<<<<< HEAD
type logicLedger struct {
	cow cowForLogicLedger
}

type cowForLogicLedger interface {
	Get(addr basics.Address, withPendingRewards bool) (ledgercore.AccountData, error)
	GetAppParams(addr basics.Address, aidx basics.AppIndex) (basics.AppParams, bool, error)
	GetAssetParams(addr basics.Address, aidx basics.AssetIndex) (basics.AssetParams, bool, error)
	GetAssetHolding(addr basics.Address, aidx basics.AssetIndex) (basics.AssetHolding, bool, error)
	GetCreator(cidx basics.CreatableIndex, ctype basics.CreatableType) (basics.Address, bool, error)
	GetKey(addr basics.Address, aidx basics.AppIndex, global bool, key string, accountIdx uint64) (basics.TealValue, bool, error)
	BuildEvalDelta(aidx basics.AppIndex, txn *transactions.Transaction) (transactions.EvalDelta, error)

	SetKey(addr basics.Address, aidx basics.AppIndex, global bool, key string, value basics.TealValue, accountIdx uint64) error
	DelKey(addr basics.Address, aidx basics.AppIndex, global bool, key string, accountIdx uint64) error

	round() basics.Round
	prevTimestamp() int64
	allocated(addr basics.Address, aidx basics.AppIndex, global bool) (bool, error)
	txnCounter() uint64
	incTxnCount()

	// The method should use the txtail to ensure MaxTxnLife+1 headers back are available
	blockHdrCached(round basics.Round) (bookkeeping.BlockHeader, error)
}

func newLogicLedger(cow cowForLogicLedger) *logicLedger {
	return &logicLedger{
		cow: cow,
	}
}
=======
/* This file adds functions to roundCowState that make it more palatable for use
   outside of the ledger package. The LedgerForLogic interface expects them. */
>>>>>>> c90753e0

func (cs *roundCowState) AccountData(addr basics.Address) (ledgercore.AccountData, error) {
	return cs.Get(addr, true)
}

func (cs *roundCowState) Authorizer(addr basics.Address) (basics.Address, error) {
	record, err := cs.Get(addr, false) // pending rewards unneeded
	if err != nil {
		return basics.Address{}, err
	}
	if !record.AuthAddr.IsZero() {
		return record.AuthAddr, nil
	}
	return addr, nil
}

func (cs *roundCowState) AssetHolding(addr basics.Address, assetIdx basics.AssetIndex) (basics.AssetHolding, error) {
	// Fetch the requested balance record
	holding, ok, err := cs.GetAssetHolding(addr, assetIdx)
	if err != nil {
		return basics.AssetHolding{}, err
	}

	// Ensure we have the requested holding
	if !ok {
		return basics.AssetHolding{}, fmt.Errorf("account %s has not opted in to asset %d", addr, assetIdx)
	}

	return holding, nil
}

func (cs *roundCowState) AssetParams(assetIdx basics.AssetIndex) (basics.AssetParams, basics.Address, error) {
	// Find asset creator
	creator, ok, err := cs.GetCreator(basics.CreatableIndex(assetIdx), basics.AssetCreatable)
	if err != nil {
		return basics.AssetParams{}, creator, err
	}

	// Ensure asset exists
	if !ok {
		return basics.AssetParams{}, creator, fmt.Errorf("asset %d does not exist", assetIdx)
	}

	// Fetch the requested balance record
	params, ok, err := cs.GetAssetParams(creator, assetIdx)
	if err != nil {
		return basics.AssetParams{}, creator, err
	}

	// Ensure account created the requested asset
	if !ok {
		return basics.AssetParams{}, creator, fmt.Errorf("account %s has not created asset %d", creator, assetIdx)
	}

	return params, creator, nil
}

func (cs *roundCowState) AppParams(appIdx basics.AppIndex) (basics.AppParams, basics.Address, error) {
	// Find app creator
	creator, ok, err := cs.GetCreator(basics.CreatableIndex(appIdx), basics.AppCreatable)
	if err != nil {
		return basics.AppParams{}, creator, err
	}

	// Ensure app exists
	if !ok {
		return basics.AppParams{}, creator, fmt.Errorf("app %d does not exist", appIdx)
	}

	// Fetch the requested balance record
	params, ok, err := cs.GetAppParams(creator, appIdx)
	if err != nil {
		return basics.AppParams{}, creator, err
	}

	// Ensure account created the requested app
	if !ok {
		return basics.AppParams{}, creator, fmt.Errorf("account %s has not created app %d", creator, appIdx)
	}

	return params, creator, nil
}

<<<<<<< HEAD
func (al *logicLedger) Round() basics.Round {
	return al.cow.round()
}

func (al *logicLedger) LatestTimestamp() int64 {
	return al.cow.prevTimestamp()
}

func (al *logicLedger) BlockHdrCached(round basics.Round) (bookkeeping.BlockHeader, error) {
	return al.cow.blockHdrCached(round)
}

func (al *logicLedger) OptedIn(addr basics.Address, appIdx basics.AppIndex) (bool, error) {
	return al.cow.allocated(addr, appIdx, false)
=======
func (cs *roundCowState) OptedIn(addr basics.Address, appIdx basics.AppIndex) (bool, error) {
	return cs.allocated(addr, appIdx, false)
>>>>>>> c90753e0
}

func (cs *roundCowState) GetLocal(addr basics.Address, appIdx basics.AppIndex, key string, accountIdx uint64) (basics.TealValue, bool, error) {
	return cs.getKey(addr, appIdx, false, key, accountIdx)
}

func (cs *roundCowState) SetLocal(addr basics.Address, appIdx basics.AppIndex, key string, value basics.TealValue, accountIdx uint64) error {
	return cs.setKey(addr, appIdx, false, key, value, accountIdx)
}

func (cs *roundCowState) DelLocal(addr basics.Address, appIdx basics.AppIndex, key string, accountIdx uint64) error {
	return cs.delKey(addr, appIdx, false, key, accountIdx)
}

func (cs *roundCowState) fetchAppCreator(appIdx basics.AppIndex) (basics.Address, error) {
	// Fetch the application creator
	addr, ok, err := cs.GetCreator(basics.CreatableIndex(appIdx), basics.AppCreatable)

	if err != nil {
		return basics.Address{}, err
	}
	if !ok {
		return basics.Address{}, fmt.Errorf("app %d does not exist", appIdx)
	}
	return addr, nil
}

func (cs *roundCowState) GetGlobal(appIdx basics.AppIndex, key string) (basics.TealValue, bool, error) {
	creator, err := cs.fetchAppCreator(appIdx)
	if err != nil {
		return basics.TealValue{}, false, err
	}
	return cs.getKey(creator, appIdx, true, key, 0)
}

func (cs *roundCowState) SetGlobal(appIdx basics.AppIndex, key string, value basics.TealValue) error {
	creator, err := cs.fetchAppCreator(appIdx)
	if err != nil {
		return err
	}
	return cs.setKey(creator, appIdx, true, key, value, 0)
}

func (cs *roundCowState) DelGlobal(appIdx basics.AppIndex, key string) error {
	creator, err := cs.fetchAppCreator(appIdx)
	if err != nil {
		return err
	}
	return cs.delKey(creator, appIdx, true, key, 0)
}

func (cs *roundCowState) kvGet(key string) (string, bool, error) {
	value, ok := cs.mods.KvMods[key]
	if !ok {
		return cs.lookupParent.kvGet(key)
	}
	if value == nil {
		return "", false, nil
	}
	// If value is nil, it's a marker for a local deletion
	return *value, true, nil
}

func (cb *roundCowBase) kvGet(key string) (string, bool, error) {
	value, ok := cb.kvStore[key]
	if !ok {
		v, err := cb.l.LookupKv(cb.rnd, key)
		if err != nil {
			return "", false, err
		}
		value = v
	}
	// If value is nil, it caches a lookup that returned nothing.
	if value == nil {
		return "", false, nil
	}
	return *value, true, nil
}

func (cs *roundCowState) kvPut(key string, value string) error {
	cs.mods.KvMods[key] = &value
	return nil
}

func (cs *roundCowState) kvDel(key string) error {
	cs.mods.KvMods[key] = nil
	return nil
}

func (cs *roundCowState) NewBox(appIdx basics.AppIndex, key string, value string, appAddr basics.Address) error {
	// Use same limit on key length as for global/local storage
	if len(key) > cs.proto.MaxAppKeyLen {
		return fmt.Errorf("name too long: length was %d, maximum is %d", len(key), cs.proto.MaxAppKeyLen)
	}
	// This rule is NOT like global/local storage, but seems like it will limit
	// confusion, since these are standalone entities.
	if len(key) == 0 {
		return fmt.Errorf("box names may not be zero length")
	}

	size := uint64(len(value))
	if size > cs.proto.MaxBoxSize {
		return fmt.Errorf("box size too large: %d, maximum is %d", size, cs.proto.MaxBoxSize)
	}

	fullKey := logic.MakeBoxKey(appIdx, key)
	_, ok, err := cs.kvGet(fullKey)
	if err != nil {
		return err
	}
	if ok {
		return fmt.Errorf("box %s exists for %d", key, appIdx)
	}

	record, err := cs.Get(appAddr, false)
	if err != nil {
		return err
	}
	record.TotalBoxes = basics.AddSaturate(record.TotalBoxes, 1)
	record.TotalBoxBytes = basics.AddSaturate(record.TotalBoxBytes, uint64(len(key))+size)
	err = cs.Put(appAddr, record)
	if err != nil {
		return err
	}

	return cs.kvPut(fullKey, value)
}

func (cs *roundCowState) GetBox(appIdx basics.AppIndex, key string) (string, bool, error) {
	fullKey := logic.MakeBoxKey(appIdx, key)
	return cs.kvGet(fullKey)
}

func (cs *roundCowState) SetBox(appIdx basics.AppIndex, key string, value string) error {
	fullKey := logic.MakeBoxKey(appIdx, key)
	old, ok, err := cs.kvGet(fullKey)
	if err != nil {
		return err
	}
	if !ok {
		return fmt.Errorf("box %s does not exist for %d", key, appIdx)
	}
	if len(old) != len(value) {
		return fmt.Errorf("box %s is wrong size old:%d != new:%d",
			key, len(old), len(value))
	}
	return cs.kvPut(fullKey, value)
}

func (cs *roundCowState) DelBox(appIdx basics.AppIndex, key string, appAddr basics.Address) error {
	fullKey := logic.MakeBoxKey(appIdx, key)

	value, ok, err := cs.kvGet(fullKey)
	if err != nil {
		return err
	}
	if !ok {
		return fmt.Errorf("box %s does not exist for %d", key, appIdx)
	}

	record, err := cs.Get(appAddr, false)
	if err != nil {
		return err
	}
	record.TotalBoxes = basics.SubSaturate(record.TotalBoxes, 1)
	record.TotalBoxBytes = basics.SubSaturate(record.TotalBoxBytes, uint64(len(key)+len(value)))
	err = cs.Put(appAddr, record)
	if err != nil {
		return err
	}

	return cs.kvDel(fullKey)
}

func (cs *roundCowState) Perform(gi int, ep *logic.EvalParams) error {
	txn := &ep.TxnGroup[gi]

	// move fee to pool
	err := cs.Move(txn.Txn.Sender, ep.Specials.FeeSink, txn.Txn.Fee, &txn.ApplyData.SenderRewards, nil)
	if err != nil {
		return err
	}

	err = apply.Rekey(cs, &txn.Txn)
	if err != nil {
		return err
	}

	// compared to eval.transaction() it may seem strange that we
	// increment the transaction count *before* transaction
	// processing, rather than after. But we need to account for the
	// fact that our outer transaction has not yet incremented their
	// count (in addTx()), so we need to increment ahead of use, so we
	// don't use the same index.  If eval.transaction() incremented
	// ahead of processing, we'd have to do ours *after* so that we'd
	// use the next id.  So either way, this would seem backwards at
	// first glance.
	cs.incTxnCount()

	switch txn.Txn.Type {
	case protocol.PaymentTx:
		err = apply.Payment(txn.Txn.PaymentTxnFields, txn.Txn.Header, cs, *ep.Specials, &txn.ApplyData)

	case protocol.KeyRegistrationTx:
		err = apply.Keyreg(txn.Txn.KeyregTxnFields, txn.Txn.Header, cs, *ep.Specials, &txn.ApplyData,
			cs.Round())

	case protocol.AssetConfigTx:
		err = apply.AssetConfig(txn.Txn.AssetConfigTxnFields, txn.Txn.Header, cs, *ep.Specials, &txn.ApplyData,
			cs.Counter())

	case protocol.AssetTransferTx:
		err = apply.AssetTransfer(txn.Txn.AssetTransferTxnFields, txn.Txn.Header, cs, *ep.Specials, &txn.ApplyData)

	case protocol.AssetFreezeTx:
		err = apply.AssetFreeze(txn.Txn.AssetFreezeTxnFields, txn.Txn.Header, cs, *ep.Specials, &txn.ApplyData)

	case protocol.ApplicationCallTx:
		err = apply.ApplicationCall(txn.Txn.ApplicationCallTxnFields, txn.Txn.Header, cs, &txn.ApplyData,
			gi, ep, cs.Counter())

	default:
		err = fmt.Errorf("%s tx in AVM", txn.Txn.Type)
	}
	if err != nil {
		return err
	}

	// We don't check min balances during in app txns.

	// func (eval *BlockEvaluator) checkMinBalance will take care of it when the
	// top-level txn concludes, because cow will return all changed accounts in
	// modifiedAccounts().

	return nil
}<|MERGE_RESOLUTION|>--- conflicted
+++ resolved
@@ -20,18 +20,14 @@
 	"fmt"
 
 	"github.com/algorand/go-algorand/data/basics"
-<<<<<<< HEAD
 	"github.com/algorand/go-algorand/data/bookkeeping"
 	"github.com/algorand/go-algorand/data/transactions"
-=======
->>>>>>> c90753e0
 	"github.com/algorand/go-algorand/data/transactions/logic"
 	"github.com/algorand/go-algorand/ledger/apply"
 	"github.com/algorand/go-algorand/ledger/ledgercore"
 	"github.com/algorand/go-algorand/protocol"
 )
 
-<<<<<<< HEAD
 type logicLedger struct {
 	cow cowForLogicLedger
 }
@@ -63,10 +59,6 @@
 		cow: cow,
 	}
 }
-=======
-/* This file adds functions to roundCowState that make it more palatable for use
-   outside of the ledger package. The LedgerForLogic interface expects them. */
->>>>>>> c90753e0
 
 func (cs *roundCowState) AccountData(addr basics.Address) (ledgercore.AccountData, error) {
 	return cs.Get(addr, true)
@@ -150,7 +142,6 @@
 	return params, creator, nil
 }
 
-<<<<<<< HEAD
 func (al *logicLedger) Round() basics.Round {
 	return al.cow.round()
 }
@@ -165,10 +156,10 @@
 
 func (al *logicLedger) OptedIn(addr basics.Address, appIdx basics.AppIndex) (bool, error) {
 	return al.cow.allocated(addr, appIdx, false)
-=======
+}
+
 func (cs *roundCowState) OptedIn(addr basics.Address, appIdx basics.AppIndex) (bool, error) {
 	return cs.allocated(addr, appIdx, false)
->>>>>>> c90753e0
 }
 
 func (cs *roundCowState) GetLocal(addr basics.Address, appIdx basics.AppIndex, key string, accountIdx uint64) (basics.TealValue, bool, error) {
