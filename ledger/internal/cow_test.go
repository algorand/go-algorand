// Copyright (C) 2019-2022 Algorand, Inc.
// This file is part of go-algorand
//
// go-algorand is free software: you can redistribute it and/or modify
// it under the terms of the GNU Affero General Public License as
// published by the Free Software Foundation, either version 3 of the
// License, or (at your option) any later version.
//
// go-algorand is distributed in the hope that it will be useful,
// but WITHOUT ANY WARRANTY; without even the implied warranty of
// MERCHANTABILITY or FITNESS FOR A PARTICULAR PURPOSE.  See the
// GNU Affero General Public License for more details.
//
// You should have received a copy of the GNU Affero General Public License
// along with go-algorand.  If not, see <https://www.gnu.org/licenses/>.

package internal

import (
<<<<<<< HEAD
=======
	"errors"
>>>>>>> fe354d83
	"reflect"
	"testing"

	"github.com/stretchr/testify/require"

	"github.com/algorand/go-algorand/config"
	"github.com/algorand/go-algorand/data/basics"
	"github.com/algorand/go-algorand/data/bookkeeping"
	"github.com/algorand/go-algorand/data/transactions"
	"github.com/algorand/go-algorand/ledger/ledgercore"
	ledgertesting "github.com/algorand/go-algorand/ledger/testing"
	"github.com/algorand/go-algorand/protocol"
	"github.com/algorand/go-algorand/test/partitiontest"
)

var ErrVerificationContextNotFound = errors.New("requested state proof verification data not found")

type mockLedger struct {
	balanceMap             map[basics.Address]basics.AccountData
	blocks                 map[basics.Round]bookkeeping.BlockHeader
	blockErr               map[basics.Round]error
	stateProofVerification map[basics.Round]*ledgercore.StateProofVerificationContext
}

func (ml *mockLedger) lookup(addr basics.Address) (ledgercore.AccountData, error) {
	return ledgercore.ToAccountData(ml.balanceMap[addr]), nil
}

func (ml *mockLedger) lookupAppParams(addr basics.Address, aidx basics.AppIndex, cacheOnly bool) (ledgercore.AppParamsDelta, bool, error) {
	params, ok := ml.balanceMap[addr].AppParams[aidx]
	return ledgercore.AppParamsDelta{Params: &params}, ok, nil // XXX make a copy?
}

func (ml *mockLedger) lookupAssetParams(addr basics.Address, aidx basics.AssetIndex, cacheOnly bool) (ledgercore.AssetParamsDelta, bool, error) {
	params, ok := ml.balanceMap[addr].AssetParams[aidx]
	return ledgercore.AssetParamsDelta{Params: &params}, ok, nil
}

func (ml *mockLedger) lookupAppLocalState(addr basics.Address, aidx basics.AppIndex, cacheOnly bool) (ledgercore.AppLocalStateDelta, bool, error) {
	params, ok := ml.balanceMap[addr].AppLocalStates[aidx]
	return ledgercore.AppLocalStateDelta{LocalState: &params}, ok, nil
}

func (ml *mockLedger) lookupAssetHolding(addr basics.Address, aidx basics.AssetIndex, cacheOnly bool) (ledgercore.AssetHoldingDelta, bool, error) {
	params, ok := ml.balanceMap[addr].Assets[aidx]
	return ledgercore.AssetHoldingDelta{Holding: &params}, ok, nil
}

func (ml *mockLedger) checkDup(firstValid, lastValid basics.Round, txn transactions.Txid, txl ledgercore.Txlease) error {
	return nil
}

func (ml *mockLedger) getCreator(cidx basics.CreatableIndex, ctype basics.CreatableType) (basics.Address, bool, error) {
	return basics.Address{}, false, nil
}

func (ml *mockLedger) getStorageCounts(addr basics.Address, aidx basics.AppIndex, global bool) (basics.StateSchema, error) {
	return basics.StateSchema{}, nil
}

func (ml *mockLedger) getStorageLimits(addr basics.Address, aidx basics.AppIndex, global bool) (basics.StateSchema, error) {
	return basics.StateSchema{}, nil
}

func (ml *mockLedger) allocated(addr basics.Address, aidx basics.AppIndex, global bool) (bool, error) {
	return true, nil
}

func (ml *mockLedger) getKey(addr basics.Address, aidx basics.AppIndex, global bool, key string, accountIdx uint64) (basics.TealValue, bool, error) {
	return basics.TealValue{}, false, nil
}

func (ml *mockLedger) kvGet(key string) ([]byte, bool, error) {
	return nil, false, nil
}

func (ml *mockLedger) Counter() uint64 {
	return 0
}

func (ml *mockLedger) GetStateProofNextRound() basics.Round {
	return 0
}

func (ml *mockLedger) BlockHdr(rnd basics.Round) (bookkeeping.BlockHeader, error) {
	err, hit := ml.blockErr[rnd]
	if hit {
		return bookkeeping.BlockHeader{}, err
	}
	hdr := ml.blocks[rnd] // default struct is fine if nothing found
	return hdr, nil
}

func (ml *mockLedger) blockHdrCached(rnd basics.Round) (bookkeeping.BlockHeader, error) {
	return ml.blockHdrCached(rnd)
}

<<<<<<< HEAD
=======
func (ml *mockLedger) StateProofVerificationContext(rnd basics.Round) (*ledgercore.StateProofVerificationContext, error) {
	element, exists := ml.stateProofVerification[rnd]
	if !exists {
		return nil, ErrVerificationContextNotFound
	}
	return element, nil
}

>>>>>>> fe354d83
func checkCowByUpdate(t *testing.T, cow *roundCowState, delta ledgercore.AccountDeltas) {
	for i := 0; i < delta.Len(); i++ {
		addr, data := delta.GetByIdx(i)
		d, err := cow.lookup(addr)
		require.NoError(t, err)
		require.Equal(t, d, data)
	}

	d, err := cow.lookup(ledgertesting.RandomAddress())
	require.NoError(t, err)
	require.Equal(t, d, ledgercore.AccountData{})
}

func checkCow(t *testing.T, cow *roundCowState, accts map[basics.Address]basics.AccountData) {
	for addr, data := range accts {
		d, err := cow.lookup(addr)
		require.NoError(t, err)
		require.Equal(t, d, ledgercore.ToAccountData(data))
	}

	d, err := cow.lookup(ledgertesting.RandomAddress())
	require.NoError(t, err)
	require.Equal(t, d, ledgercore.AccountData{})
}

func applyUpdates(cow *roundCowState, updates ledgercore.AccountDeltas) {
	for i := 0; i < updates.Len(); i++ {
		addr, delta := updates.GetByIdx(i)
		cow.putAccount(addr, delta)
	}
}

func TestCowBalance(t *testing.T) {
	partitiontest.PartitionTest(t)

	accts0 := ledgertesting.RandomAccounts(20, true)
	ml := mockLedger{balanceMap: accts0}

	c0 := makeRoundCowState(
		&ml, bookkeeping.BlockHeader{}, config.Consensus[protocol.ConsensusCurrentVersion],
		0, ledgercore.AccountTotals{}, 0)
	checkCow(t, c0, accts0)

	c1 := c0.child(0)
	checkCow(t, c0, accts0)
	checkCow(t, c1, accts0)

	updates1, _, _ := ledgertesting.RandomDeltas(10, accts0, 0)
	applyUpdates(c1, updates1)
	checkCow(t, c0, accts0)
	checkCowByUpdate(t, c1, updates1)

	c2 := c1.child(0)
	checkCow(t, c0, accts0)
	checkCowByUpdate(t, c1, updates1)
	checkCowByUpdate(t, c2, updates1)

	accts1 := make(map[basics.Address]basics.AccountData, updates1.Len())
	for i := 0; i < updates1.Len(); i++ {
		addr, _ := updates1.GetByIdx(i)
		var ok bool
		accts1[addr], ok = updates1.GetBasicsAccountData(addr)
		require.True(t, ok)
	}

	checkCow(t, c1, accts1)
	checkCow(t, c2, accts1)

	updates2, _, _ := ledgertesting.RandomDeltas(10, accts1, 0)
	applyUpdates(c2, updates2)
	checkCowByUpdate(t, c1, updates1)
	checkCowByUpdate(t, c2, updates2)

	c2.commitToParent()
	checkCow(t, c0, accts0)
	checkCowByUpdate(t, c1, updates2)

	c1.commitToParent()
	checkCowByUpdate(t, c0, updates2)
}

func BenchmarkCowChild(b *testing.B) {
	b.ReportAllocs()
	cow := makeRoundCowState(nil, bookkeeping.BlockHeader{}, config.ConsensusParams{}, 10000, ledgercore.AccountTotals{}, 16)
	for i := 0; i < b.N; i++ {
		cow.child(16)
		cow.recycle()
	}
}

// Ideally we'd be able to randomize the roundCowState but can't do it via reflection
// since it' can't set unexported fields. This test just makes sure that all of the existing
// fields are correctly reset but won't be able to catch any new fields added.
func TestCowChildReset(t *testing.T) {
	partitiontest.PartitionTest(t)
	cow := makeRoundCowState(nil, bookkeeping.BlockHeader{}, config.ConsensusParams{}, 10000, ledgercore.AccountTotals{}, 16)
	calf := cow.child(16)
	require.NotEmpty(t, calf)
	calf.compatibilityMode = true
	calf.reset()
	// simple fields
	require.Zero(t, calf.commitParent)
	require.Zero(t, calf.proto)
	require.Zero(t, calf.txnCount)
	require.Zero(t, calf.compatibilityMode)
	require.Zero(t, calf.prevTotals)

	// alloced map
	require.NotZero(t, calf.sdeltas)
	require.Empty(t, calf.sdeltas)
}

func TestCowChildReflect(t *testing.T) {
	partitiontest.PartitionTest(t)

	cowFieldNames := map[string]struct{}{
		"lookupParent":             {},
		"commitParent":             {},
		"proto":                    {},
		"mods":                     {},
		"txnCount":                 {},
		"sdeltas":                  {},
		"compatibilityMode":        {},
		"compatibilityGetKeyCache": {},
		"prevTotals":               {},
	}

	cow := roundCowState{}
	v := reflect.ValueOf(cow)
	st := v.Type()
	for i := 0; i < v.NumField(); i++ {
		reflectedCowName := st.Field(i).Name
		require.Containsf(t, cowFieldNames, reflectedCowName, "new field:\"%v\" added to roundCowState, please update roundCowState.reset() to handle it before fixing the test", reflectedCowName)
	}
}<|MERGE_RESOLUTION|>--- conflicted
+++ resolved
@@ -17,10 +17,7 @@
 package internal
 
 import (
-<<<<<<< HEAD
-=======
 	"errors"
->>>>>>> fe354d83
 	"reflect"
 	"testing"
 
@@ -118,17 +115,6 @@
 	return ml.blockHdrCached(rnd)
 }
 
-<<<<<<< HEAD
-=======
-func (ml *mockLedger) StateProofVerificationContext(rnd basics.Round) (*ledgercore.StateProofVerificationContext, error) {
-	element, exists := ml.stateProofVerification[rnd]
-	if !exists {
-		return nil, ErrVerificationContextNotFound
-	}
-	return element, nil
-}
-
->>>>>>> fe354d83
 func checkCowByUpdate(t *testing.T, cow *roundCowState, delta ledgercore.AccountDeltas) {
 	for i := 0; i < delta.Len(); i++ {
 		addr, data := delta.GetByIdx(i)
