// Copyright (C) 2019-2022 Algorand, Inc.
// This file is part of go-algorand
//
// go-algorand is free software: you can redistribute it and/or modify
// it under the terms of the GNU Affero General Public License as
// published by the Free Software Foundation, either version 3 of the
// License, or (at your option) any later version.
//
// go-algorand is distributed in the hope that it will be useful,
// but WITHOUT ANY WARRANTY; without even the implied warranty of
// MERCHANTABILITY or FITNESS FOR A PARTICULAR PURPOSE.  See the
// GNU Affero General Public License for more details.
//
// You should have received a copy of the GNU Affero General Public License
// along with go-algorand.  If not, see <https://www.gnu.org/licenses/>.

package internal

import (
	"context"
	"errors"
	"fmt"
	"sync"

	"github.com/algorand/go-algorand/config"
	"github.com/algorand/go-algorand/crypto"
	"github.com/algorand/go-algorand/data/basics"
	"github.com/algorand/go-algorand/data/bookkeeping"
	"github.com/algorand/go-algorand/data/transactions"
	"github.com/algorand/go-algorand/data/transactions/logic"
	"github.com/algorand/go-algorand/data/transactions/verify"
	"github.com/algorand/go-algorand/ledger/apply"
	"github.com/algorand/go-algorand/ledger/internal/prefetcher"
	"github.com/algorand/go-algorand/ledger/ledgercore"
	"github.com/algorand/go-algorand/logging"
	"github.com/algorand/go-algorand/protocol"
	"github.com/algorand/go-algorand/util/execpool"
)

// LedgerForCowBase represents subset of Ledger functionality needed for cow business
type LedgerForCowBase interface {
	BlockHdr(basics.Round) (bookkeeping.BlockHeader, error)
	BlockHdrCached(basics.Round) (bookkeeping.BlockHeader, error)
	CheckDup(config.ConsensusParams, basics.Round, basics.Round, basics.Round, transactions.Txid, ledgercore.Txlease) error
	LookupWithoutRewards(basics.Round, basics.Address) (ledgercore.AccountData, basics.Round, error)
	LookupAsset(basics.Round, basics.Address, basics.AssetIndex) (ledgercore.AssetResource, error)
	LookupApplication(basics.Round, basics.Address, basics.AppIndex) (ledgercore.AppResource, error)
	LookupKv(basics.Round, string) ([]byte, error)
	GetCreatorForRound(basics.Round, basics.CreatableIndex, basics.CreatableType) (basics.Address, bool, error)
}

// ErrRoundZero is self-explanatory
var ErrRoundZero = errors.New("cannot start evaluator for round 0")

// ErrNotInCowCache is returned when a lookup method requests a cached value, but it can't be found.
// the error is always being invoked by the roundCowBase object, but it would typically propage upstream
// through the roundCowState as a generic "missing object in cache".
var ErrNotInCowCache = errors.New("can't find object in cow cache")

// averageEncodedTxnSizeHint is an estimation for the encoded transaction size
// which is used for preallocating memory upfront in the payset. Preallocating
// helps to avoid re-allocating storage during the evaluation/validation which
// is considerably slower.
const averageEncodedTxnSizeHint = 150

// Creatable represent a single creatable object.
type creatable struct {
	cindex basics.CreatableIndex
	ctype  basics.CreatableType
}

// foundAddress is a wrapper for an address and a boolean.
type foundAddress struct {
	address basics.Address
	exists  bool
}

// cachedAppParams contains cached value and existence flag for app params
type cachedAppParams struct {
	value  basics.AppParams
	exists bool
}

// cachedAssetParams contains cached value and existence flag for asset params
type cachedAssetParams struct {
	value  basics.AssetParams
	exists bool
}

// cachedAppLocalState contains cached value and existence flag for app local state
type cachedAppLocalState struct {
	value  basics.AppLocalState
	exists bool
}

// cachedAssetHolding contains cached value and existence flag for asset holding
type cachedAssetHolding struct {
	value  basics.AssetHolding
	exists bool
}

type roundCowBase struct {
	l LedgerForCowBase

	// The round number of the previous block, for looking up prior state.
	rnd basics.Round

	// TxnCounter from previous block header.
	txnCount uint64

	// Round of the next expected state proof.  In the common case this
	// is StateProofNextRound from previous block header, except when
	// state proofs are first enabled, in which case this gets set
	// appropriately at the first block where state proofs are enabled.
	stateProofNextRnd basics.Round

	// The current protocol consensus params.
	proto config.ConsensusParams

	// The accounts that we're already accessed during this round evaluation. This is a caching
	// buffer used to avoid looking up the same account data more than once during a single evaluator
	// execution. The AccountData is always an historical one, then therefore won't be changing.
	// The underlying (accountupdates) infrastructure may provide additional cross-round caching which
	// are beyond the scope of this cache.
	// The account data store here is always the account data without the rewards.
	accounts map[basics.Address]ledgercore.AccountData

	// Similarly to accounts cache that stores base account data, there are caches for params, states, holdings.
	appParams      map[ledgercore.AccountApp]cachedAppParams
	assetParams    map[ledgercore.AccountAsset]cachedAssetParams
	appLocalStates map[ledgercore.AccountApp]cachedAppLocalState
	assets         map[ledgercore.AccountAsset]cachedAssetHolding

	// Similar cache for asset/app creators.
	creators map[creatable]foundAddress

	// Similar cache for kv entries. A nil entry means ledger has no such pair
	kvStore map[string][]byte
}

func makeRoundCowBase(l LedgerForCowBase, rnd basics.Round, txnCount uint64, stateProofNextRnd basics.Round, proto config.ConsensusParams) *roundCowBase {
	return &roundCowBase{
		l:                 l,
		rnd:               rnd,
		txnCount:          txnCount,
		stateProofNextRnd: stateProofNextRnd,
		proto:             proto,
		accounts:          make(map[basics.Address]ledgercore.AccountData),
		appParams:         make(map[ledgercore.AccountApp]cachedAppParams),
		assetParams:       make(map[ledgercore.AccountAsset]cachedAssetParams),
		appLocalStates:    make(map[ledgercore.AccountApp]cachedAppLocalState),
		assets:            make(map[ledgercore.AccountAsset]cachedAssetHolding),
		creators:          make(map[creatable]foundAddress),
		kvStore:           make(map[string][]byte),
	}
}

func (x *roundCowBase) getCreator(cidx basics.CreatableIndex, ctype basics.CreatableType) (basics.Address, bool, error) {
	creatable := creatable{cindex: cidx, ctype: ctype}

	if foundAddress, ok := x.creators[creatable]; ok {
		return foundAddress.address, foundAddress.exists, nil
	}

	address, exists, err := x.l.GetCreatorForRound(x.rnd, cidx, ctype)
	if err != nil {
		return basics.Address{}, false, fmt.Errorf(
			"roundCowBase.getCreator() cidx: %d ctype: %v err: %w", cidx, ctype, err)
	}

	x.creators[creatable] = foundAddress{address: address, exists: exists}
	return address, exists, nil
}

// lookup returns the non-rewarded account data for the provided account address. It uses the internal per-round cache
// first, and if it cannot find it there, it would defer to the underlaying implementation.
// note that errors in accounts data retrivals are not cached as these typically cause the transaction evaluation to fail.
func (x *roundCowBase) lookup(addr basics.Address) (ledgercore.AccountData, error) {
	if accountData, found := x.accounts[addr]; found {
		return accountData, nil
	}

	ad, _, err := x.l.LookupWithoutRewards(x.rnd, addr)
	if err != nil {
		return ledgercore.AccountData{}, err
	}

	x.accounts[addr] = ad
	return ad, err
}

func (x *roundCowBase) updateAssetResourceCache(aa ledgercore.AccountAsset, r ledgercore.AssetResource) {
	// cache AssetParams and AssetHolding returned by LookupResource
	if r.AssetParams == nil {
		x.assetParams[aa] = cachedAssetParams{exists: false}
	} else {
		x.assetParams[aa] = cachedAssetParams{value: *r.AssetParams, exists: true}
	}
	if r.AssetHolding == nil {
		x.assets[aa] = cachedAssetHolding{exists: false}
	} else {
		x.assets[aa] = cachedAssetHolding{value: *r.AssetHolding, exists: true}
	}
}

func (x *roundCowBase) updateAppResourceCache(aa ledgercore.AccountApp, r ledgercore.AppResource) {
	// cache AppParams and AppLocalState returned by LookupResource
	if r.AppParams == nil {
		x.appParams[aa] = cachedAppParams{exists: false}
	} else {
		x.appParams[aa] = cachedAppParams{value: *r.AppParams, exists: true}
	}
	if r.AppLocalState == nil {
		x.appLocalStates[aa] = cachedAppLocalState{exists: false}
	} else {
		x.appLocalStates[aa] = cachedAppLocalState{value: *r.AppLocalState, exists: true}
	}
}

func (x *roundCowBase) lookupAppParams(addr basics.Address, aidx basics.AppIndex, cacheOnly bool) (ledgercore.AppParamsDelta, bool, error) {
	aa := ledgercore.AccountApp{Address: addr, App: aidx}
	if result, ok := x.appParams[aa]; ok {
		if !result.exists {
			return ledgercore.AppParamsDelta{}, false, nil
		}
		return ledgercore.AppParamsDelta{Params: &result.value}, true, nil
	}

	if cacheOnly { // hasn't been found yet; we were asked not to query DB
		return ledgercore.AppParamsDelta{}, false, fmt.Errorf("lookupAppParams couldn't find addr %s aidx %d in cache: %w", addr.String(), aidx, ErrNotInCowCache)
	}

	resourceData, err := x.l.LookupApplication(x.rnd, addr, aidx)
	if err != nil {
		return ledgercore.AppParamsDelta{}, false, err
	}

	x.updateAppResourceCache(aa, resourceData)

	if resourceData.AppParams == nil {
		return ledgercore.AppParamsDelta{}, false, nil
	}
	return ledgercore.AppParamsDelta{Params: resourceData.AppParams}, true, nil
}

func (x *roundCowBase) lookupAssetParams(addr basics.Address, aidx basics.AssetIndex, cacheOnly bool) (ledgercore.AssetParamsDelta, bool, error) {
	aa := ledgercore.AccountAsset{Address: addr, Asset: aidx}
	if result, ok := x.assetParams[aa]; ok {
		if !result.exists {
			return ledgercore.AssetParamsDelta{}, false, nil
		}
		return ledgercore.AssetParamsDelta{Params: &result.value}, true, nil
	}

	if cacheOnly { // hasn't been found yet; we were asked not to query DB
		return ledgercore.AssetParamsDelta{}, false, fmt.Errorf("lookupAssetParams couldn't find addr %s aidx %d in cache: %w", addr.String(), aidx, ErrNotInCowCache)
	}

	resourceData, err := x.l.LookupAsset(x.rnd, addr, aidx)
	if err != nil {
		return ledgercore.AssetParamsDelta{}, false, err
	}

	x.updateAssetResourceCache(aa, resourceData)

	if resourceData.AssetParams == nil {
		return ledgercore.AssetParamsDelta{}, false, nil
	}
	return ledgercore.AssetParamsDelta{Params: resourceData.AssetParams}, true, nil
}

func (x *roundCowBase) lookupAppLocalState(addr basics.Address, aidx basics.AppIndex, cacheOnly bool) (ledgercore.AppLocalStateDelta, bool, error) {
	aa := ledgercore.AccountApp{Address: addr, App: aidx}
	if result, ok := x.appLocalStates[aa]; ok {
		if !result.exists {
			return ledgercore.AppLocalStateDelta{}, false, nil
		}
		return ledgercore.AppLocalStateDelta{LocalState: &result.value}, true, nil
	}

	if cacheOnly { // hasn't been found yet; we were asked not to query DB
		return ledgercore.AppLocalStateDelta{}, false, fmt.Errorf("lookupAppLocalState couldn't find addr %s aidx %d in cache: %w", addr.String(), aidx, ErrNotInCowCache)
	}

	resourceData, err := x.l.LookupApplication(x.rnd, addr, aidx)
	if err != nil {
		return ledgercore.AppLocalStateDelta{}, false, err
	}

	x.updateAppResourceCache(aa, resourceData)

	if resourceData.AppLocalState == nil {
		return ledgercore.AppLocalStateDelta{}, false, nil
	}
	return ledgercore.AppLocalStateDelta{LocalState: resourceData.AppLocalState}, true, nil
}

func (x *roundCowBase) lookupAssetHolding(addr basics.Address, aidx basics.AssetIndex, cacheOnly bool) (ledgercore.AssetHoldingDelta, bool, error) {
	aa := ledgercore.AccountAsset{Address: addr, Asset: aidx}
	if result, ok := x.assets[aa]; ok {
		if !result.exists {
			return ledgercore.AssetHoldingDelta{}, false, nil
		}
		return ledgercore.AssetHoldingDelta{Holding: &result.value}, true, nil
	}

	if cacheOnly { // hasn't been found yet; we were asked not to query DB
		return ledgercore.AssetHoldingDelta{}, false, fmt.Errorf("lookupAssetHolding couldn't find addr %s aidx %d in cache: %w", addr.String(), aidx, ErrNotInCowCache)
	}

	resourceData, err := x.l.LookupAsset(x.rnd, addr, aidx)
	if err != nil {
		return ledgercore.AssetHoldingDelta{}, false, err
	}

	x.updateAssetResourceCache(aa, resourceData)

	if resourceData.AssetHolding == nil {
		return ledgercore.AssetHoldingDelta{}, false, nil
	}
	return ledgercore.AssetHoldingDelta{Holding: resourceData.AssetHolding}, true, nil
}

func (x *roundCowBase) checkDup(firstValid, lastValid basics.Round, txid transactions.Txid, txl ledgercore.Txlease) error {
	return x.l.CheckDup(x.proto, x.rnd+1, firstValid, lastValid, txid, txl)
}

func (x *roundCowBase) Counter() uint64 {
	return x.txnCount
}

func (x *roundCowBase) GetStateProofNextRound() basics.Round {
	return x.stateProofNextRnd
}

func (x *roundCowBase) BlockHdr(r basics.Round) (bookkeeping.BlockHeader, error) {
	return x.l.BlockHdr(r)
}

func (x *roundCowBase) blockHdrCached(r basics.Round) (bookkeeping.BlockHeader, error) {
	return x.l.BlockHdrCached(r)
}

func (x *roundCowBase) allocated(addr basics.Address, aidx basics.AppIndex, global bool) (bool, error) {
	// For global, check if app params exist
	if global {
		_, ok, err := x.lookupAppParams(addr, aidx, false)
		return ok, err
	}

	// Otherwise, check app local states
	_, ok, err := x.lookupAppLocalState(addr, aidx, false)
	return ok, err
}

// getKey gets the value for a particular key in some storage
// associated with an application globally or locally
func (x *roundCowBase) getKey(addr basics.Address, aidx basics.AppIndex, global bool, key string, accountIdx uint64) (basics.TealValue, bool, error) {
	var err error
	exist := false
	kv := basics.TealKeyValue{}
	if global {
		var app ledgercore.AppParamsDelta
		app, exist, err = x.lookupAppParams(addr, aidx, false)
		if err != nil {
			return basics.TealValue{}, false, err
		}
		if app.Deleted {
			return basics.TealValue{}, false, fmt.Errorf("getKey: lookupAppParams returned deleted entry for (%s, %d, %v)", addr.String(), aidx, global)
		}
		if exist {
			kv = app.Params.GlobalState
		}
	} else {
		var ls ledgercore.AppLocalStateDelta
		ls, exist, err = x.lookupAppLocalState(addr, aidx, false)
		if err != nil {
			return basics.TealValue{}, false, err
		}
		if ls.Deleted {
			return basics.TealValue{}, false, fmt.Errorf("getKey: lookupAppLocalState returned deleted entry for (%s, %d, %v)", addr.String(), aidx, global)
		}

		if exist {
			kv = ls.LocalState.KeyValue
		}
	}
	if !exist {
		err = fmt.Errorf("cannot fetch key, %v", errNoStorage(addr, aidx, global))
		return basics.TealValue{}, false, err
	}

	val, exist := kv[key]
	return val, exist, nil
}

// getStorageCounts counts the storage types used by some account
// associated with an application globally or locally
func (x *roundCowBase) getStorageCounts(addr basics.Address, aidx basics.AppIndex, global bool) (basics.StateSchema, error) {
	var err error
	count := basics.StateSchema{}
	exist := false
	kv := basics.TealKeyValue{}
	if global {
		var app ledgercore.AppParamsDelta
		app, exist, err = x.lookupAppParams(addr, aidx, false)
		if err != nil {
			return basics.StateSchema{}, err
		}
		if app.Deleted {
			return basics.StateSchema{}, fmt.Errorf("getStorageCounts: lookupAppParams returned deleted entry for (%s, %d, %v)", addr.String(), aidx, global)
		}
		if exist {
			kv = app.Params.GlobalState
		}
	} else {
		var ls ledgercore.AppLocalStateDelta
		ls, exist, err = x.lookupAppLocalState(addr, aidx, false)
		if err != nil {
			return basics.StateSchema{}, err
		}
		if ls.Deleted {
			return basics.StateSchema{}, fmt.Errorf("getStorageCounts: lookupAppLocalState returned deleted entry for (%s, %d, %v)", addr.String(), aidx, global)
		}
		if exist {
			kv = ls.LocalState.KeyValue
		}
	}
	if !exist {
		return count, nil
	}

	for _, v := range kv {
		if v.Type == basics.TealUintType {
			count.NumUint++
		} else {
			count.NumByteSlice++
		}
	}
	return count, nil
}

func (x *roundCowBase) getStorageLimits(addr basics.Address, aidx basics.AppIndex, global bool) (basics.StateSchema, error) {
	creator, exists, err := x.getCreator(basics.CreatableIndex(aidx), basics.AppCreatable)
	if err != nil {
		return basics.StateSchema{}, err
	}

	// App doesn't exist, so no storage may be allocated.
	if !exists {
		return basics.StateSchema{}, nil
	}

	params, ok, err := x.lookupAppParams(creator, aidx, false)
	if err != nil {
		return basics.StateSchema{}, err
	}
	if params.Deleted {
		return basics.StateSchema{}, fmt.Errorf("getStorageLimits: lookupAppParams returned deleted entry for (%s, %d, %v)", addr.String(), aidx, global)
	}
	if !ok {
		// This should never happen. If app exists then we should have
		// found the creator successfully.
		err = fmt.Errorf("app %d not found in account %s", aidx, creator.String())
		return basics.StateSchema{}, err
	}

	if global {
		return params.Params.GlobalStateSchema, nil
	}
	return params.Params.LocalStateSchema, nil
}

// wrappers for roundCowState to satisfy the (current) apply.Balances interface
func (cs *roundCowState) Get(addr basics.Address, withPendingRewards bool) (ledgercore.AccountData, error) {
	acct, err := cs.lookup(addr)
	if err != nil {
		return ledgercore.AccountData{}, err
	}
	if withPendingRewards {
		acct = acct.WithUpdatedRewards(cs.proto, cs.rewardsLevel())
	}
	return acct, nil
}

func (cs *roundCowState) GetCreator(cidx basics.CreatableIndex, ctype basics.CreatableType) (basics.Address, bool, error) {
	return cs.getCreator(cidx, ctype)
}

func (cs *roundCowState) Put(addr basics.Address, acct ledgercore.AccountData) error {
	return cs.putAccount(addr, acct)
}

func (cs *roundCowState) CloseAccount(addr basics.Address) error {
	return cs.putAccount(addr, ledgercore.AccountData{})
}

func (cs *roundCowState) putAccount(addr basics.Address, acct ledgercore.AccountData) error {
	cs.mods.Accts.Upsert(addr, acct)
	return nil
}

func (cs *roundCowState) MinBalance(addr basics.Address, proto *config.ConsensusParams) (res basics.MicroAlgos, err error) {
	acct, err := cs.lookup(addr) // pending rewards unneeded
	if err != nil {
		return
	}
	return acct.MinBalance(proto), nil
}

func (cs *roundCowState) Move(from basics.Address, to basics.Address, amt basics.MicroAlgos, fromRewards *basics.MicroAlgos, toRewards *basics.MicroAlgos) error {
	rewardlvl := cs.rewardsLevel()

	fromBal, err := cs.lookup(from)
	if err != nil {
		return err
	}
	fromBalNew := fromBal.WithUpdatedRewards(cs.proto, rewardlvl)

	if fromRewards != nil {
		var ot basics.OverflowTracker
		newFromRewards := ot.AddA(*fromRewards, ot.SubA(fromBalNew.MicroAlgos, fromBal.MicroAlgos))
		if ot.Overflowed {
			return fmt.Errorf("overflowed tracking of fromRewards for account %v: %d + (%d - %d)", from, *fromRewards, fromBalNew.MicroAlgos, fromBal.MicroAlgos)
		}
		*fromRewards = newFromRewards
	}

	// Only write the change if it's meaningful (or required by old code).
	if !amt.IsZero() || fromBal.MicroAlgos.RewardUnits(cs.proto) > 0 || !cs.proto.UnfundedSenders {
		var overflowed bool
		fromBalNew.MicroAlgos, overflowed = basics.OSubA(fromBalNew.MicroAlgos, amt)
		if overflowed {
			return fmt.Errorf("overspend (account %v, data %+v, tried to spend %v)", from, fromBal, amt)
		}
		err = cs.putAccount(from, fromBalNew)
		if err != nil {
			return err
		}
	}

	toBal, err := cs.lookup(to)
	if err != nil {
		return err
	}
	toBalNew := toBal.WithUpdatedRewards(cs.proto, rewardlvl)

	if toRewards != nil {
		var ot basics.OverflowTracker
		newToRewards := ot.AddA(*toRewards, ot.SubA(toBalNew.MicroAlgos, toBal.MicroAlgos))
		if ot.Overflowed {
			return fmt.Errorf("overflowed tracking of toRewards for account %v: %d + (%d - %d)", to, *toRewards, toBalNew.MicroAlgos, toBal.MicroAlgos)
		}
		*toRewards = newToRewards
	}

	// Only write the change if it's meaningful (or required by old code).
	if !amt.IsZero() || toBal.MicroAlgos.RewardUnits(cs.proto) > 0 || !cs.proto.UnfundedSenders {
		var overflowed bool
		toBalNew.MicroAlgos, overflowed = basics.OAddA(toBalNew.MicroAlgos, amt)
		if overflowed {
			return fmt.Errorf("balance overflow (account %v, data %+v, was going to receive %v)", to, toBal, amt)
		}
		err = cs.putAccount(to, toBalNew)
		if err != nil {
			return err
		}
	}

	return nil
}

func (cs *roundCowState) ConsensusParams() config.ConsensusParams {
	return cs.proto
}

// BlockEvaluator represents an in-progress evaluation of a block
// against the ledger.
type BlockEvaluator struct {
	state    *roundCowState
	validate bool
	generate bool

	prevHeader  bookkeeping.BlockHeader // cached
	proto       config.ConsensusParams
	genesisHash crypto.Digest

	block        bookkeeping.Block
	blockTxBytes int
	specials     transactions.SpecialAddresses

	blockGenerated bool // prevent repeated GenerateBlock calls

	l LedgerForEvaluator

	maxTxnBytesPerBlock int
}

// LedgerForEvaluator defines the ledger interface needed by the evaluator.
type LedgerForEvaluator interface {
	LedgerForCowBase
	GenesisHash() crypto.Digest
	GenesisProto() config.ConsensusParams
	LatestTotals() (basics.Round, ledgercore.AccountTotals, error)
	VotersForStateProof(basics.Round) (*ledgercore.VotersForRound, error)
	FlushCaches()
}

// EvaluatorOptions defines the evaluator creation options
type EvaluatorOptions struct {
	PaysetHint          int
	Validate            bool
	Generate            bool
	MaxTxnBytesPerBlock int
	ProtoParams         *config.ConsensusParams
}

// StartEvaluator creates a BlockEvaluator, given a ledger and a block header
// of the block that the caller is planning to evaluate. If the length of the
// payset being evaluated is known in advance, a paysetHint >= 0 can be
// passed, avoiding unnecessary payset slice growth.
func StartEvaluator(l LedgerForEvaluator, hdr bookkeeping.BlockHeader, evalOpts EvaluatorOptions) (*BlockEvaluator, error) {
	var proto config.ConsensusParams
	if evalOpts.ProtoParams == nil {
		var ok bool
		proto, ok = config.Consensus[hdr.CurrentProtocol]
		if !ok {
			return nil, protocol.Error(hdr.CurrentProtocol)
		}
	} else {
		proto = *evalOpts.ProtoParams
	}

	// if the caller did not provide a valid block size limit, default to the consensus params defaults.
	if evalOpts.MaxTxnBytesPerBlock <= 0 || evalOpts.MaxTxnBytesPerBlock > proto.MaxTxnBytesPerBlock {
		evalOpts.MaxTxnBytesPerBlock = proto.MaxTxnBytesPerBlock
	}

	if hdr.Round == 0 {
		return nil, ErrRoundZero
	}

	prevHeader, err := l.BlockHdr(hdr.Round - 1)
	if err != nil {
		return nil, fmt.Errorf(
			"can't evaluate block %d without previous header: %v", hdr.Round, err)
	}

	prevProto, ok := config.Consensus[prevHeader.CurrentProtocol]
	if !ok {
		return nil, protocol.Error(prevHeader.CurrentProtocol)
	}

	// Round that lookups come from is previous block.  We validate
	// the block at this round below, so underflow will be caught.
	// If we are not validating, we must have previously checked
	// an agreement.Certificate attesting that hdr is valid.
	base := makeRoundCowBase(
		l, hdr.Round-1, prevHeader.TxnCounter, basics.Round(0), proto)

	eval := &BlockEvaluator{
		validate:   evalOpts.Validate,
		generate:   evalOpts.Generate,
		prevHeader: prevHeader,
		block:      bookkeeping.Block{BlockHeader: hdr},
		specials: transactions.SpecialAddresses{
			FeeSink:     hdr.FeeSink,
			RewardsPool: hdr.RewardsPool,
		},
		proto:               proto,
		genesisHash:         l.GenesisHash(),
		l:                   l,
		maxTxnBytesPerBlock: evalOpts.MaxTxnBytesPerBlock,
	}

	// Preallocate space for the payset so that we don't have to
	// dynamically grow a slice (if evaluating a whole block).
	if evalOpts.PaysetHint > 0 {
		maxPaysetHint := evalOpts.MaxTxnBytesPerBlock / averageEncodedTxnSizeHint
		if evalOpts.PaysetHint > maxPaysetHint {
			evalOpts.PaysetHint = maxPaysetHint
		}
		eval.block.Payset = make([]transactions.SignedTxnInBlock, 0, evalOpts.PaysetHint)
	}

	base.stateProofNextRnd = eval.prevHeader.StateProofTracking[protocol.StateProofBasic].StateProofNextRound

	// Check if state proofs are being enabled as of this block.
	if base.stateProofNextRnd == 0 && proto.StateProofInterval != 0 {
		// Determine the first block that will contain a Vector
		// commitment to the voters.  We need to account for the
		// fact that the voters come from StateProofVotersLookback
		// rounds ago.
		votersRound := (hdr.Round + basics.Round(proto.StateProofVotersLookback)).RoundUpToMultipleOf(basics.Round(proto.StateProofInterval))

		// The first state proof will appear StateProofInterval after that.
		base.stateProofNextRnd = votersRound + basics.Round(proto.StateProofInterval)
	}

	latestRound, prevTotals, err := l.LatestTotals()
	if err != nil {
		return nil, err
	}
	if latestRound != eval.prevHeader.Round {
		return nil, ledgercore.ErrNonSequentialBlockEval{EvaluatorRound: hdr.Round, LatestRound: latestRound}
	}

	poolAddr := eval.prevHeader.RewardsPool
	// get the reward pool account data without any rewards
	incentivePoolData, _, err := l.LookupWithoutRewards(eval.prevHeader.Round, poolAddr)
	if err != nil {
		return nil, err
	}

	// this is expected to be a no-op, but update the rewards on the rewards pool if it was configured to receive rewards ( unlike mainnet ).
	incentivePoolData = incentivePoolData.WithUpdatedRewards(prevProto, eval.prevHeader.RewardsLevel)

	if evalOpts.Generate {
		if eval.proto.SupportGenesisHash {
			eval.block.BlockHeader.GenesisHash = eval.genesisHash
		}
		eval.block.BlockHeader.RewardsState = eval.prevHeader.NextRewardsState(hdr.Round, proto, incentivePoolData.MicroAlgos, prevTotals.RewardUnits(), logging.Base())
	}
	// set the eval state with the current header
	eval.state = makeRoundCowState(base, eval.block.BlockHeader, proto, eval.prevHeader.TimeStamp, prevTotals, evalOpts.PaysetHint)

	if evalOpts.Validate {
		err := eval.block.BlockHeader.PreCheck(eval.prevHeader)
		if err != nil {
			return nil, err
		}

		// Check that the rewards rate, level and residue match expected values
		expectedRewardsState := eval.prevHeader.NextRewardsState(hdr.Round, proto, incentivePoolData.MicroAlgos, prevTotals.RewardUnits(), logging.Base())
		if eval.block.RewardsState != expectedRewardsState {
			return nil, fmt.Errorf("bad rewards state: %+v != %+v", eval.block.RewardsState, expectedRewardsState)
		}

		// For backwards compatibility: introduce Genesis Hash value
		if eval.proto.SupportGenesisHash && eval.block.BlockHeader.GenesisHash != eval.genesisHash {
			return nil, fmt.Errorf("wrong genesis hash: %s != %s", eval.block.BlockHeader.GenesisHash, eval.genesisHash)
		}
	}

	// Withdraw rewards from the incentive pool
	var ot basics.OverflowTracker
	rewardsPerUnit := ot.Sub(eval.block.BlockHeader.RewardsLevel, eval.prevHeader.RewardsLevel)
	if ot.Overflowed {
		return nil, fmt.Errorf("overflowed subtracting rewards(%d, %d) levels for block %v", eval.block.BlockHeader.RewardsLevel, eval.prevHeader.RewardsLevel, hdr.Round)
	}

	poolOld, err := eval.state.Get(poolAddr, true)
	if err != nil {
		return nil, err
	}

	// hotfix for testnet stall 08/26/2019; move some algos from testnet bank to rewards pool to give it enough time until protocol upgrade occur.
	// hotfix for testnet stall 11/07/2019; the same bug again, account ran out before the protocol upgrade occurred.
	poolOld, err = eval.workaroundOverspentRewards(poolOld, hdr.Round)
	if err != nil {
		return nil, err
	}

	poolNew := poolOld
	poolNew.MicroAlgos = ot.SubA(poolOld.MicroAlgos, basics.MicroAlgos{Raw: ot.Mul(prevTotals.RewardUnits(), rewardsPerUnit)})
	if ot.Overflowed {
		return nil, fmt.Errorf("overflowed subtracting reward unit for block %v", hdr.Round)
	}

	err = eval.state.Put(poolAddr, poolNew)
	if err != nil {
		return nil, err
	}

	// ensure that we have at least MinBalance after withdrawing rewards
	ot.SubA(poolNew.MicroAlgos, basics.MicroAlgos{Raw: proto.MinBalance})
	if ot.Overflowed {
		// TODO this should never happen; should we panic here?
		return nil, fmt.Errorf("overflowed subtracting rewards for block %v", hdr.Round)
	}

	return eval, nil
}

// hotfix for testnet stall 08/26/2019; move some algos from testnet bank to rewards pool to give it enough time until protocol upgrade occur.
// hotfix for testnet stall 11/07/2019; do the same thing
func (eval *BlockEvaluator) workaroundOverspentRewards(rewardPoolBalance ledgercore.AccountData, headerRound basics.Round) (poolOld ledgercore.AccountData, err error) {
	// verify that we patch the correct round.
	if headerRound != 1499995 && headerRound != 2926564 {
		return rewardPoolBalance, nil
	}
	// verify that we're patching the correct genesis ( i.e. testnet )
	testnetGenesisHash, _ := crypto.DigestFromString("JBR3KGFEWPEE5SAQ6IWU6EEBZMHXD4CZU6WCBXWGF57XBZIJHIRA")
	if eval.genesisHash != testnetGenesisHash {
		return rewardPoolBalance, nil
	}

	// get the testnet bank ( dispenser ) account address.
	bankAddr, _ := basics.UnmarshalChecksumAddress("GD64YIY3TWGDMCNPP553DZPPR6LDUSFQOIJVFDPPXWEG3FVOJCCDBBHU5A")
	amount := basics.MicroAlgos{Raw: 20000000000}
	err = eval.state.Move(bankAddr, eval.prevHeader.RewardsPool, amount, nil, nil)
	if err != nil {
		err = fmt.Errorf("unable to move funds from testnet bank to incentive pool: %v", err)
		return
	}
	poolOld, err = eval.state.Get(eval.prevHeader.RewardsPool, true)

	return
}

// PaySetSize returns the number of top-level transactions that have been added to the block evaluator so far.
func (eval *BlockEvaluator) PaySetSize() int {
	return len(eval.block.Payset)
}

// Round returns the round number of the block being evaluated by the BlockEvaluator.
func (eval *BlockEvaluator) Round() basics.Round {
	return eval.block.Round()
}

// ResetTxnBytes resets the number of bytes tracked by the BlockEvaluator to
// zero.  This is a specialized operation used by the transaction pool to
// simulate the effect of putting pending transactions in multiple blocks.
func (eval *BlockEvaluator) ResetTxnBytes() {
	eval.blockTxBytes = 0
}

// TestTransactionGroup performs basic duplicate detection and well-formedness checks
// on a transaction group, but does not actually add the transactions to the block
// evaluator, or modify the block evaluator state in any other visible way.
func (eval *BlockEvaluator) TestTransactionGroup(txgroup []transactions.SignedTxn) error {
	// Nothing to do if there are no transactions.
	if len(txgroup) == 0 {
		return nil
	}

	if len(txgroup) > eval.proto.MaxTxGroupSize {
		return &ledgercore.TxGroupMalformedError{
			Msg:    fmt.Sprintf("group size %d exceeds maximum %d", len(txgroup), eval.proto.MaxTxGroupSize),
			Reason: ledgercore.TxGroupMalformedErrorReasonExceedMaxSize,
		}
	}

	var group transactions.TxGroup
	for gi, txn := range txgroup {
		err := eval.TestTransaction(txn)
		if err != nil {
			return err
		}

		// Make sure all transactions in group have the same group value
		if txn.Txn.Group != txgroup[0].Txn.Group {
			return &ledgercore.TxGroupMalformedError{
				Msg: fmt.Sprintf("transactionGroup: inconsistent group values: %v != %v",
					txn.Txn.Group, txgroup[0].Txn.Group),
				Reason: ledgercore.TxGroupMalformedErrorReasonInconsistentGroupID,
			}
		}

		if !txn.Txn.Group.IsZero() {
			txWithoutGroup := txn.Txn
			txWithoutGroup.Group = crypto.Digest{}

			group.TxGroupHashes = append(group.TxGroupHashes, crypto.Digest(txWithoutGroup.ID()))
		} else if len(txgroup) > 1 {
			return &ledgercore.TxGroupMalformedError{
				Msg:    fmt.Sprintf("transactionGroup: [%d] had zero Group but was submitted in a group of %d", gi, len(txgroup)),
				Reason: ledgercore.TxGroupMalformedErrorReasonEmptyGroupID,
			}
		}
	}

	// If we had a non-zero Group value, check that all group members are present.
	if group.TxGroupHashes != nil {
		if txgroup[0].Txn.Group != crypto.HashObj(group) {
			return &ledgercore.TxGroupMalformedError{
				Msg: fmt.Sprintf("transactionGroup: incomplete group: %v != %v (%v)",
					txgroup[0].Txn.Group, crypto.HashObj(group), group),
				Reason: ledgercore.TxGroupMalformedErrorReasonIncompleteGroup,
			}
		}
	}

	return nil
}

// TestTransaction performs basic duplicate detection and well-formedness checks
// on a single transaction, but does not actually add the transaction to the block
// evaluator, or modify the block evaluator state in any other visible way.
func (eval *BlockEvaluator) TestTransaction(txn transactions.SignedTxn) error {
	// Transaction valid (not expired)?
	err := txn.Txn.Alive(eval.block)
	if err != nil {
		return err
	}

	err = txn.Txn.WellFormed(eval.specials, eval.proto)
	if err != nil {
		txnErr := ledgercore.TxnNotWellFormedError(fmt.Sprintf("transaction %v: malformed: %v", txn.ID(), err))
		return &txnErr
	}

	// Transaction already in the ledger?
	txid := txn.ID()
	err = eval.state.checkDup(txn.Txn.First(), txn.Txn.Last(), txid, ledgercore.Txlease{Sender: txn.Txn.Sender, Lease: txn.Txn.Lease})
	if err != nil {
		return err
	}

	return nil
}

// Transaction tentatively adds a new transaction as part of this block evaluation.
// If the transaction cannot be added to the block without violating some constraints,
// an error is returned and the block evaluator state is unchanged.
func (eval *BlockEvaluator) Transaction(txn transactions.SignedTxn, ad transactions.ApplyData, spVCgetter ledgercore.StateProofTrackerGetter) error {
	return eval.TransactionGroup([]transactions.SignedTxnWithAD{
		{
			SignedTxn: txn,
			ApplyData: ad,
		},
	}, spVCgetter)
}

// TransactionGroup tentatively adds a new transaction group as part of this block evaluation.
// If the transaction group cannot be added to the block without violating some constraints,
// an error is returned and the block evaluator state is unchanged.
func (eval *BlockEvaluator) TransactionGroup(txads []transactions.SignedTxnWithAD, spVCgetter ledgercore.StateProofTrackerGetter) error {
	return eval.transactionGroup(txads, spVCgetter)
}

// transactionGroup tentatively executes a group of transactions as part of this block evaluation.
// If the transaction group cannot be added to the block without violating some constraints,
// an error is returned and the block evaluator state is unchanged.
func (eval *BlockEvaluator) transactionGroup(txgroup []transactions.SignedTxnWithAD, spVCgetter ledgercore.StateProofTrackerGetter) error {
	// Nothing to do if there are no transactions.
	if len(txgroup) == 0 {
		return nil
	}

	if len(txgroup) > eval.proto.MaxTxGroupSize {
		return &ledgercore.TxGroupMalformedError{
			Msg:    fmt.Sprintf("group size %d exceeds maximum %d", len(txgroup), eval.proto.MaxTxGroupSize),
			Reason: ledgercore.TxGroupMalformedErrorReasonExceedMaxSize,
		}
	}

	var txibs []transactions.SignedTxnInBlock
	var group transactions.TxGroup
	var groupTxBytes int

	cow := eval.state.child(len(txgroup))
	defer cow.recycle()

	evalParams := logic.NewEvalParams(txgroup, &eval.proto, &eval.specials)

	// Evaluate each transaction in the group
	txibs = make([]transactions.SignedTxnInBlock, 0, len(txgroup))
	for gi, txad := range txgroup {
		var txib transactions.SignedTxnInBlock

		err := eval.transaction(txad.SignedTxn, evalParams, gi, txad.ApplyData, cow, spVCgetter, &txib)
		if err != nil {
			return err
		}

		txibs = append(txibs, txib)

		if eval.validate {
			groupTxBytes += txib.GetEncodedLength()
			if eval.blockTxBytes+groupTxBytes > eval.maxTxnBytesPerBlock {
				return ledgercore.ErrNoSpace
			}
		}

		// Make sure all transactions in group have the same group value
		if txad.SignedTxn.Txn.Group != txgroup[0].SignedTxn.Txn.Group {
			return &ledgercore.TxGroupMalformedError{
				Msg: fmt.Sprintf("transactionGroup: inconsistent group values: %v != %v",
					txad.SignedTxn.Txn.Group, txgroup[0].SignedTxn.Txn.Group),
				Reason: ledgercore.TxGroupMalformedErrorReasonInconsistentGroupID,
			}
		}

		if !txad.SignedTxn.Txn.Group.IsZero() {
			txWithoutGroup := txad.SignedTxn.Txn
			txWithoutGroup.Group = crypto.Digest{}

			group.TxGroupHashes = append(group.TxGroupHashes, crypto.Digest(txWithoutGroup.ID()))
		} else if len(txgroup) > 1 {
			return &ledgercore.TxGroupMalformedError{
				Msg:    fmt.Sprintf("transactionGroup: [%d] had zero Group but was submitted in a group of %d", gi, len(txgroup)),
				Reason: ledgercore.TxGroupMalformedErrorReasonEmptyGroupID,
			}
		}
	}

	// If we had a non-zero Group value, check that all group members are present.
	if group.TxGroupHashes != nil {
		if txgroup[0].SignedTxn.Txn.Group != crypto.HashObj(group) {
			return &ledgercore.TxGroupMalformedError{
				Msg: fmt.Sprintf("transactionGroup: incomplete group: %v != %v (%v)",
					txgroup[0].SignedTxn.Txn.Group, crypto.HashObj(group), group),
				Reason: ledgercore.TxGroupMalformedErrorReasonIncompleteGroup,
			}
		}
	}

	eval.block.Payset = append(eval.block.Payset, txibs...)
	eval.blockTxBytes += groupTxBytes
	cow.commitToParent()

	return nil
}

// Check the minimum balance requirement for the modified accounts in `cow`.
func (eval *BlockEvaluator) checkMinBalance(cow *roundCowState) error {
	rewardlvl := cow.rewardsLevel()
	for _, addr := range cow.modifiedAccounts() {
		// Skip FeeSink, RewardsPool, and StateProofSender MinBalance checks here.
		// There's only a few accounts, so space isn't an issue, and we don't
		// expect them to have low balances, but if they do, it may cause
		// surprises.
		if addr == eval.block.FeeSink || addr == eval.block.RewardsPool ||
			addr == transactions.StateProofSender {
			continue
		}

		data, err := cow.lookup(addr)
		if err != nil {
			return err
		}

		// It's always OK to have the account move to an empty state,
		// because the accounts DB can delete it.  Otherwise, we will
		// enforce MinBalance.
		if data.IsZero() {
			continue
		}

		dataNew := data.WithUpdatedRewards(eval.proto, rewardlvl)
		effectiveMinBalance := dataNew.MinBalance(&eval.proto)
		if dataNew.MicroAlgos.Raw < effectiveMinBalance.Raw {
			return fmt.Errorf("account %v balance %d below min %d (%d assets)",
				addr, dataNew.MicroAlgos.Raw, effectiveMinBalance.Raw, dataNew.TotalAssets)
		}

		// Check if we have exceeded the maximum minimum balance
		if eval.proto.MaximumMinimumBalance != 0 {
			if effectiveMinBalance.Raw > eval.proto.MaximumMinimumBalance {
				return fmt.Errorf("account %v would use too much space after this transaction. Minimum balance requirements would be %d (greater than max %d)", addr, effectiveMinBalance.Raw, eval.proto.MaximumMinimumBalance)
			}
		}
	}

	return nil
}

// transaction tentatively executes a new transaction as part of this block evaluation.
// If the transaction cannot be added to the block without violating some constraints,
// an error is returned and the block evaluator state is unchanged.
func (eval *BlockEvaluator) transaction(txn transactions.SignedTxn, evalParams *logic.EvalParams, gi int, ad transactions.ApplyData, cow *roundCowState, spVCgetter ledgercore.StateProofTrackerGetter, txib *transactions.SignedTxnInBlock) error {
	var err error

	// Only compute the TxID once
	txid := txn.ID()

	if eval.validate {
		err = txn.Txn.Alive(eval.block)
		if err != nil {
			return err
		}

		// Transaction already in the ledger?
		err := cow.checkDup(txn.Txn.First(), txn.Txn.Last(), txid, ledgercore.Txlease{Sender: txn.Txn.Sender, Lease: txn.Txn.Lease})
		if err != nil {
			return err
		}

		// Does the address that authorized the transaction actually match whatever address the sender has rekeyed to?
		// i.e., the sig/lsig/msig was checked against the txn.Authorizer() address, but does this match the sender's balrecord.AuthAddr?
		acctdata, err := cow.lookup(txn.Txn.Sender)
		if err != nil {
			return err
		}
		correctAuthorizer := acctdata.AuthAddr
		if (correctAuthorizer == basics.Address{}) {
			correctAuthorizer = txn.Txn.Sender
		}
		if txn.Authorizer() != correctAuthorizer {
			return fmt.Errorf("transaction %v: should have been authorized by %v but was actually authorized by %v", txn.ID(), correctAuthorizer, txn.Authorizer())
		}
	}

	// Apply the transaction, updating the cow balances
	applyData, err := eval.applyTransaction(txn.Txn, cow, spVCgetter, evalParams, gi, cow.Counter())
	if err != nil {
		return fmt.Errorf("transaction %v: %w", txid, err)
	}

	// Validate applyData if we are validating an existing block.
	// If we are validating and generating, we have no ApplyData yet.
	if eval.validate && !eval.generate {
		if eval.proto.ApplyData {
			if !ad.Equal(applyData) {
				return fmt.Errorf("transaction %v: applyData mismatch: %v != %v", txid, ad, applyData)
			}
		} else {
			if !ad.Equal(transactions.ApplyData{}) {
				return fmt.Errorf("transaction %v: applyData not supported", txid)
			}
		}
	}

	// Check if the transaction fits in the block, now that we can encode it.
	*txib, err = eval.block.EncodeSignedTxn(txn, applyData)
	if err != nil {
		return err
	}

	// Check if any affected accounts dipped below MinBalance (unless they are
	// completely zero, which means the account will be deleted.)
	// Only do those checks if we are validating or generating. It is useful to skip them
	// if we cannot provide account data that contains enough information to
	// compute the correct minimum balance (the case with indexer which does not store it).
	if eval.validate || eval.generate {
		err := eval.checkMinBalance(cow)
		if err != nil {
			return fmt.Errorf("transaction %v: %w", txid, err)
		}
	}

	// Remember this txn
	cow.addTx(txn.Txn, txid)

	return nil
}

// applyTransaction changes the balances according to this transaction.
func (eval *BlockEvaluator) applyTransaction(tx transactions.Transaction, cow *roundCowState, spVCgetter ledgercore.StateProofTrackerGetter, evalParams *logic.EvalParams, gi int, ctr uint64) (ad transactions.ApplyData, err error) {
	params := cow.ConsensusParams()

	// move fee to pool
	err = cow.Move(tx.Sender, eval.specials.FeeSink, tx.Fee, &ad.SenderRewards, nil)
	if err != nil {
		return
	}

	err = apply.Rekey(cow, &tx)
	if err != nil {
		return
	}

	switch tx.Type {
	case protocol.PaymentTx:
		err = apply.Payment(tx.PaymentTxnFields, tx.Header, cow, eval.specials, &ad)

	case protocol.KeyRegistrationTx:
		err = apply.Keyreg(tx.KeyregTxnFields, tx.Header, cow, eval.specials, &ad, cow.Round())

	case protocol.AssetConfigTx:
		err = apply.AssetConfig(tx.AssetConfigTxnFields, tx.Header, cow, eval.specials, &ad, ctr)

	case protocol.AssetTransferTx:
		err = apply.AssetTransfer(tx.AssetTransferTxnFields, tx.Header, cow, eval.specials, &ad)

	case protocol.AssetFreezeTx:
		err = apply.AssetFreeze(tx.AssetFreezeTxnFields, tx.Header, cow, eval.specials, &ad)

	case protocol.ApplicationCallTx:
		err = apply.ApplicationCall(tx.ApplicationCallTxnFields, tx.Header, cow, &ad, gi, evalParams, ctr)

	case protocol.StateProofTx:
<<<<<<< HEAD
		// in case of a StateProofTx transaction, we want to "apply" it only in validate or generate mode. This will deviate the cow's StateProofNextRound depending on
		// whether we're in validate/generate mode or not, however - given that this variable is only being used in these modes, it would be safe.
		// The reason for making this into an exception is that during initialization time, the accounts update is "converting" the recent 320 blocks into deltas to
		// be stored in memory. These deltas don't care about the state proofs, and so we can improve the node load time. Additionally, it save us from
		// performing the validation during catchup, which is another performance boost.
		if eval.validate || eval.generate {
			err = applyStateProof(tx.StateProofTxnFields, tx.Header.FirstValid, cow, spVCgetter, eval.validate)
		}
=======
		// Applying the StateProof transaction will advance the cow's StateProofNextRound field.
		// Validation of the StateProof transaction before applying will only occur in validate mode.
		err = apply.StateProof(tx.StateProofTxnFields, tx.Header.FirstValid, cow, eval.validate)
>>>>>>> fe354d83

	default:
		err = fmt.Errorf("unknown transaction type %v", tx.Type)
	}

	// Record first, so that details can all be used in logic evaluation, even
	// if cleared below. For example, `gaid`, introduced in v28 is now
	// implemented in terms of the AD fields introduced in v30.
	evalParams.RecordAD(gi, ad)

	// If the protocol does not support rewards in ApplyData,
	// clear them out.
	if !params.RewardsInApplyData {
		ad.SenderRewards = basics.MicroAlgos{}
		ad.ReceiverRewards = basics.MicroAlgos{}
		ad.CloseRewards = basics.MicroAlgos{}
	}

	// No separate config for activating these AD fields because inner
	// transactions require their presence, so the consensus update to add
	// inners also stores these IDs.
	if params.MaxInnerTransactions == 0 {
		ad.ApplicationID = 0
		ad.ConfigAsset = 0
	}

	return
}

// stateProofVotersAndTotal returns the expected values of StateProofVotersCommitment
// and StateProofOnlineTotalWeight for a block.
func (eval *BlockEvaluator) stateProofVotersAndTotal() (root crypto.GenericDigest, total basics.MicroAlgos, err error) {
	if eval.proto.StateProofInterval == 0 {
		return
	}

	if eval.block.Round()%basics.Round(eval.proto.StateProofInterval) != 0 {
		return
	}

	lookback := eval.block.Round().SubSaturate(basics.Round(eval.proto.StateProofVotersLookback))
	voters, err := eval.l.VotersForStateProof(lookback)
	if err != nil || voters == nil {
		return
	}

	return voters.Tree.Root(), voters.TotalWeight, nil
}

// TestingTxnCounter - the method returns the current evaluator transaction counter. The method is used for testing purposes only.
func (eval *BlockEvaluator) TestingTxnCounter() uint64 {
	return eval.state.Counter()
}

// Call "endOfBlock" after all the block's rewards and transactions are processed.
func (eval *BlockEvaluator) endOfBlock() error {
	if eval.generate {
		var err error
		eval.block.TxnCommitments, err = eval.block.PaysetCommit()
		if err != nil {
			return err
		}

		if eval.proto.TxnCounter {
			eval.block.TxnCounter = eval.state.Counter()
		} else {
			eval.block.TxnCounter = 0
		}

		eval.generateExpiredOnlineAccountsList()

		if eval.proto.StateProofInterval > 0 {
			var basicStateProof bookkeeping.StateProofTrackingData
			basicStateProof.StateProofVotersCommitment, basicStateProof.StateProofOnlineTotalWeight, err = eval.stateProofVotersAndTotal()
			if err != nil {
				return err
			}

			basicStateProof.StateProofNextRound = eval.state.GetStateProofNextRound()

			eval.block.StateProofTracking = make(map[protocol.StateProofType]bookkeeping.StateProofTrackingData)
			eval.block.StateProofTracking[protocol.StateProofBasic] = basicStateProof
		}
	}

	err := eval.validateExpiredOnlineAccounts()
	if err != nil {
		return err
	}

	err = eval.resetExpiredOnlineAccountsParticipationKeys()
	if err != nil {
		return err
	}

	if eval.validate {
		// check commitments
		txnRoot, err := eval.block.PaysetCommit()
		if err != nil {
			return err
		}
		if txnRoot != eval.block.TxnCommitments {
			return fmt.Errorf("txn root wrong: %v != %v", txnRoot, eval.block.TxnCommitments)
		}

		var expectedTxnCount uint64
		if eval.proto.TxnCounter {
			expectedTxnCount = eval.state.Counter()
		}
		if eval.block.TxnCounter != expectedTxnCount {
			return fmt.Errorf("txn count wrong: %d != %d", eval.block.TxnCounter, expectedTxnCount)
		}

		expectedVoters, expectedVotersWeight, err := eval.stateProofVotersAndTotal()
		if err != nil {
			return err
		}
		if !eval.block.StateProofTracking[protocol.StateProofBasic].StateProofVotersCommitment.IsEqual(expectedVoters) {
			return fmt.Errorf("StateProofVotersCommitment wrong: %v != %v", eval.block.StateProofTracking[protocol.StateProofBasic].StateProofVotersCommitment, expectedVoters)
		}
		if eval.block.StateProofTracking[protocol.StateProofBasic].StateProofOnlineTotalWeight != expectedVotersWeight {
			return fmt.Errorf("StateProofOnlineTotalWeight wrong: %v != %v", eval.block.StateProofTracking[protocol.StateProofBasic].StateProofOnlineTotalWeight, expectedVotersWeight)
		}
		if eval.block.StateProofTracking[protocol.StateProofBasic].StateProofNextRound != eval.state.GetStateProofNextRound() {
			return fmt.Errorf("StateProofNextRound wrong: %v != %v", eval.block.StateProofTracking[protocol.StateProofBasic].StateProofNextRound, eval.state.GetStateProofNextRound())
		}
		for ccType := range eval.block.StateProofTracking {
			if ccType != protocol.StateProofBasic {
				return fmt.Errorf("StateProofType %d unexpected", ccType)
			}
		}
	}

	err = eval.state.CalculateTotals()
	if err != nil {
		return err
	}

	return nil
}

// generateExpiredOnlineAccountsList creates the list of the expired participation accounts by traversing over the
// modified accounts in the state deltas and testing if any of them needs to be reset.
func (eval *BlockEvaluator) generateExpiredOnlineAccountsList() {
	if !eval.generate {
		return
	}
	// We are going to find the list of modified accounts and the
	// current round that is being evaluated.
	// Then we are going to go through each modified account and
	// see if it meets the criteria for adding it to the expired
	// participation accounts list.
	modifiedAccounts := eval.state.modifiedAccounts()
	currentRound := eval.Round()

	expectedMaxNumberOfExpiredAccounts := eval.proto.MaxProposedExpiredOnlineAccounts

	for i := 0; i < len(modifiedAccounts) && len(eval.block.ParticipationUpdates.ExpiredParticipationAccounts) < expectedMaxNumberOfExpiredAccounts; i++ {
		accountAddr := modifiedAccounts[i]
		acctDelta, found := eval.state.mods.Accts.GetData(accountAddr)
		if !found {
			continue
		}

		// true if the account is online
		isOnline := acctDelta.Status == basics.Online
		// true if the accounts last valid round has passed
		pastCurrentRound := acctDelta.VoteLastValid < currentRound

		if isOnline && pastCurrentRound {
			eval.block.ParticipationUpdates.ExpiredParticipationAccounts = append(
				eval.block.ParticipationUpdates.ExpiredParticipationAccounts,
				accountAddr,
			)
		}
	}
}

// validateExpiredOnlineAccounts tests the expired online accounts specified in ExpiredParticipationAccounts, and verify
// that they have all expired and need to be reset.
func (eval *BlockEvaluator) validateExpiredOnlineAccounts() error {
	if !eval.validate {
		return nil
	}
	expectedMaxNumberOfExpiredAccounts := eval.proto.MaxProposedExpiredOnlineAccounts
	lengthOfExpiredParticipationAccounts := len(eval.block.ParticipationUpdates.ExpiredParticipationAccounts)

	// If the length of the array is strictly greater than our max then we have an error.
	// This works when the expected number of accounts is zero (i.e. it is disabled) as well
	if lengthOfExpiredParticipationAccounts > expectedMaxNumberOfExpiredAccounts {
		return fmt.Errorf("length of expired accounts (%d) was greater than expected (%d)",
			lengthOfExpiredParticipationAccounts, expectedMaxNumberOfExpiredAccounts)
	}

	// For security reasons, we need to make sure that all addresses in the expired participation accounts
	// are unique.  We make this map to keep track of previously seen address
	addressSet := make(map[basics.Address]bool, lengthOfExpiredParticipationAccounts)

	// Validate that all expired accounts meet the current criteria
	currentRound := eval.Round()
	for _, accountAddr := range eval.block.ParticipationUpdates.ExpiredParticipationAccounts {

		if _, exists := addressSet[accountAddr]; exists {
			// We shouldn't have duplicate addresses...
			return fmt.Errorf("duplicate address found: %v", accountAddr)
		}

		// Record that we have seen this address
		addressSet[accountAddr] = true

		acctData, err := eval.state.lookup(accountAddr)
		if err != nil {
			return fmt.Errorf("endOfBlock was unable to retrieve account %v : %w", accountAddr, err)
		}

		// true if the account is online
		isOnline := acctData.Status == basics.Online
		// true if the accounts last valid round has passed
		pastCurrentRound := acctData.VoteLastValid < currentRound

		if !isOnline {
			return fmt.Errorf("endOfBlock found %v was not online but %v", accountAddr, acctData.Status)
		}

		if !pastCurrentRound {
			return fmt.Errorf("endOfBlock found %v round (%d) was not less than current round (%d)", accountAddr, acctData.VoteLastValid, currentRound)
		}
	}
	return nil
}

// resetExpiredOnlineAccountsParticipationKeys after all transactions and rewards are processed, modify the accounts so that their status is offline
func (eval *BlockEvaluator) resetExpiredOnlineAccountsParticipationKeys() error {
	expectedMaxNumberOfExpiredAccounts := eval.proto.MaxProposedExpiredOnlineAccounts
	lengthOfExpiredParticipationAccounts := len(eval.block.ParticipationUpdates.ExpiredParticipationAccounts)

	// If the length of the array is strictly greater than our max then we have an error.
	// This works when the expected number of accounts is zero (i.e. it is disabled) as well
	if lengthOfExpiredParticipationAccounts > expectedMaxNumberOfExpiredAccounts {
		return fmt.Errorf("length of expired accounts (%d) was greater than expected (%d)",
			lengthOfExpiredParticipationAccounts, expectedMaxNumberOfExpiredAccounts)
	}

	for _, accountAddr := range eval.block.ParticipationUpdates.ExpiredParticipationAccounts {
		acctData, err := eval.state.lookup(accountAddr)
		if err != nil {
			return fmt.Errorf("resetExpiredOnlineAccountsParticipationKeys was unable to retrieve account %v : %w", accountAddr, err)
		}

		// Reset the appropriate account data
		acctData.ClearOnlineState()

		// Update the account information
		err = eval.state.putAccount(accountAddr, acctData)
		if err != nil {
			return err
		}
	}
	return nil
}

// GenerateBlock produces a complete block from the BlockEvaluator.  This is
// used during proposal to get an actual block that will be proposed, after
// feeding in tentative transactions into this block evaluator.
//
// After a call to GenerateBlock, the BlockEvaluator can still be used to
// accept transactions.  However, to guard against reuse, subsequent calls
// to GenerateBlock on the same BlockEvaluator will fail.
func (eval *BlockEvaluator) GenerateBlock() (*ledgercore.ValidatedBlock, error) {
	if !eval.generate {
		logging.Base().Panicf("GenerateBlock() called but generate is false")
	}

	if eval.blockGenerated {
		return nil, fmt.Errorf("GenerateBlock already called on this BlockEvaluator")
	}

	err := eval.endOfBlock()
	if err != nil {
		return nil, err
	}

	vb := ledgercore.MakeValidatedBlock(eval.block, eval.state.deltas())
	eval.blockGenerated = true
	proto, ok := config.Consensus[eval.block.BlockHeader.CurrentProtocol]
	if !ok {
		return nil, fmt.Errorf(
			"unknown consensus version: %s", eval.block.BlockHeader.CurrentProtocol)
	}
	eval.state = makeRoundCowState(
		eval.state, eval.block.BlockHeader, proto, eval.prevHeader.TimeStamp, eval.state.mods.Totals,
		len(eval.block.Payset))
	return &vb, nil
}

// SetGenerateForTesting is exported so that a ledger being used for testing can
// force a block evalator to create a block and compare it to another.
func (eval *BlockEvaluator) SetGenerateForTesting(g bool) {
	eval.generate = g
}

type evalTxValidator struct {
	txcache          verify.VerifiedTransactionCache
	block            bookkeeping.Block
	verificationPool execpool.BacklogPool
	ledger           logic.LedgerForSignature

	ctx      context.Context
	txgroups [][]transactions.SignedTxnWithAD
	done     chan error
}

func (validator *evalTxValidator) run() {
	defer close(validator.done)
	specialAddresses := transactions.SpecialAddresses{
		FeeSink:     validator.block.BlockHeader.FeeSink,
		RewardsPool: validator.block.BlockHeader.RewardsPool,
	}

	var unverifiedTxnGroups [][]transactions.SignedTxn
	unverifiedTxnGroups = make([][]transactions.SignedTxn, 0, len(validator.txgroups))
	for _, group := range validator.txgroups {
		signedTxnGroup := make([]transactions.SignedTxn, len(group))
		for j, txn := range group {
			signedTxnGroup[j] = txn.SignedTxn
			err := txn.SignedTxn.Txn.Alive(validator.block)
			if err != nil {
				validator.done <- err
				return
			}
		}
		unverifiedTxnGroups = append(unverifiedTxnGroups, signedTxnGroup)
	}

	unverifiedTxnGroups = validator.txcache.GetUnverifiedTransactionGroups(unverifiedTxnGroups, specialAddresses, validator.block.BlockHeader.CurrentProtocol)

	err := verify.PaysetGroups(validator.ctx, unverifiedTxnGroups, validator.block.BlockHeader, validator.verificationPool, validator.txcache, validator.ledger)
	if err != nil {
		validator.done <- err
	}
}

// Eval is the main evaluator entrypoint (in addition to StartEvaluator)
// used by Ledger.Validate() Ledger.AddBlock() Ledger.trackerEvalVerified()(accountUpdates.loadFromDisk())
//
// Validate: Eval(ctx, l, blk, true, txcache, executionPool)
// AddBlock: Eval(context.Background(), l, blk, false, txcache, nil)
// tracker:  Eval(context.Background(), l, blk, false, txcache, nil)
func Eval(ctx context.Context, spVCgetter ledgercore.StateProofTrackerGetter, l LedgerForEvaluator, blk bookkeeping.Block, validate bool, txcache verify.VerifiedTransactionCache, executionPool execpool.BacklogPool) (ledgercore.StateDelta, error) {
	// flush the pending writes in the cache to make everything read so far available during eval
	l.FlushCaches()

	eval, err := StartEvaluator(l, blk.BlockHeader,
		EvaluatorOptions{
			PaysetHint: len(blk.Payset),
			Validate:   validate,
			Generate:   false,
		})
	if err != nil {
		return ledgercore.StateDelta{}, err
	}

	validationCtx, validationCancel := context.WithCancel(ctx)
	var wg sync.WaitGroup
	defer func() {
		validationCancel()
		wg.Wait()
	}()

	// Next, transactions
	paysetgroups, err := blk.DecodePaysetGroups()
	if err != nil {
		return ledgercore.StateDelta{}, err
	}

	accountLoadingCtx, accountLoadingCancel := context.WithCancel(ctx)
	preloadedTxnsData := prefetcher.PrefetchAccounts(accountLoadingCtx, l, blk.Round()-1, paysetgroups, blk.BlockHeader.FeeSink, blk.ConsensusProtocol())
	// ensure that before we exit from this method, the account loading is no longer active.
	defer func() {
		accountLoadingCancel()
		// wait for the paysetgroupsCh to get closed.
		for range preloadedTxnsData {
		}
	}()

	var txvalidator evalTxValidator
	if validate {
		_, ok := config.Consensus[blk.CurrentProtocol]
		if !ok {
			return ledgercore.StateDelta{}, protocol.Error(blk.CurrentProtocol)
		}
		txvalidator.txcache = txcache
		txvalidator.block = blk
		txvalidator.verificationPool = executionPool
		txvalidator.ledger = l

		txvalidator.ctx = validationCtx
		txvalidator.txgroups = paysetgroups
		txvalidator.done = make(chan error, 1)
		go txvalidator.run()
	}

	base := eval.state.lookupParent.(*roundCowBase)
transactionGroupLoop:
	for {
		select {
		case txgroup, ok := <-preloadedTxnsData:
			if !ok {
				break transactionGroupLoop
			} else if txgroup.Err != nil {
				logging.Base().Errorf("eval prefetcher error: %v", txgroup.Err)
			}

			if txgroup.Err == nil {
				for _, br := range txgroup.Accounts {
					if _, have := base.accounts[*br.Address]; !have {
						base.accounts[*br.Address] = *br.Data
					}
				}
				for _, lr := range txgroup.Resources {
					if lr.Address == nil {
						// we attempted to look for the creator, and failed.
						creatableKey := creatable{cindex: lr.CreatableIndex, ctype: lr.CreatableType}
						base.creators[creatableKey] = foundAddress{exists: false}
						continue
					}
					if lr.CreatableType == basics.AssetCreatable {
						assetKey := ledgercore.AccountAsset{
							Address: *lr.Address,
							Asset:   basics.AssetIndex(lr.CreatableIndex),
						}

						if lr.Resource.AssetHolding != nil {
							base.assets[assetKey] = cachedAssetHolding{value: *lr.Resource.AssetHolding, exists: true}
						} else {
							base.assets[assetKey] = cachedAssetHolding{exists: false}
						}
						if lr.Resource.AssetParams != nil {
							creatableKey := creatable{cindex: lr.CreatableIndex, ctype: basics.AssetCreatable}
							base.assetParams[assetKey] = cachedAssetParams{value: *lr.Resource.AssetParams, exists: true}
							base.creators[creatableKey] = foundAddress{address: *lr.Address, exists: true}
						} else {
							base.assetParams[assetKey] = cachedAssetParams{exists: false}
						}
					} else {
						appKey := ledgercore.AccountApp{
							Address: *lr.Address,
							App:     basics.AppIndex(lr.CreatableIndex),
						}
						if lr.Resource.AppLocalState != nil {
							base.appLocalStates[appKey] = cachedAppLocalState{value: *lr.Resource.AppLocalState, exists: true}
						} else {
							base.appLocalStates[appKey] = cachedAppLocalState{exists: false}
						}
						if lr.Resource.AppParams != nil {
							creatableKey := creatable{cindex: lr.CreatableIndex, ctype: basics.AppCreatable}
							base.appParams[appKey] = cachedAppParams{value: *lr.Resource.AppParams, exists: true}
							base.creators[creatableKey] = foundAddress{address: *lr.Address, exists: true}
						} else {
							base.appParams[appKey] = cachedAppParams{exists: false}
						}
					}
				}
			}
			err = eval.TransactionGroup(txgroup.TxnGroup, spVCgetter)
			if err != nil {
				return ledgercore.StateDelta{}, err
			}
		case <-ctx.Done():
			return ledgercore.StateDelta{}, ctx.Err()
		case err, open := <-txvalidator.done:
			// if we're not validating, then `txvalidator.done` would be nil, in which case this case statement would never be executed.
			if open && err != nil {
				return ledgercore.StateDelta{}, err
			}
		}
	}

	// Finally, process any pending end-of-block state changes.
	err = eval.endOfBlock()
	if err != nil {
		return ledgercore.StateDelta{}, err
	}

	// If validating, do final block checks that depend on our new state
	if validate {
		// wait for the signature validation to complete.
		select {
		case <-ctx.Done():
			return ledgercore.StateDelta{}, ctx.Err()
		case err, open := <-txvalidator.done:
			if !open {
				break
			}
			if err != nil {
				return ledgercore.StateDelta{}, err
			}
		}
	}

	return eval.state.deltas(), nil
}<|MERGE_RESOLUTION|>--- conflicted
+++ resolved
@@ -1171,20 +1171,9 @@
 		err = apply.ApplicationCall(tx.ApplicationCallTxnFields, tx.Header, cow, &ad, gi, evalParams, ctr)
 
 	case protocol.StateProofTx:
-<<<<<<< HEAD
-		// in case of a StateProofTx transaction, we want to "apply" it only in validate or generate mode. This will deviate the cow's StateProofNextRound depending on
-		// whether we're in validate/generate mode or not, however - given that this variable is only being used in these modes, it would be safe.
-		// The reason for making this into an exception is that during initialization time, the accounts update is "converting" the recent 320 blocks into deltas to
-		// be stored in memory. These deltas don't care about the state proofs, and so we can improve the node load time. Additionally, it save us from
-		// performing the validation during catchup, which is another performance boost.
-		if eval.validate || eval.generate {
-			err = applyStateProof(tx.StateProofTxnFields, tx.Header.FirstValid, cow, spVCgetter, eval.validate)
-		}
-=======
 		// Applying the StateProof transaction will advance the cow's StateProofNextRound field.
 		// Validation of the StateProof transaction before applying will only occur in validate mode.
-		err = apply.StateProof(tx.StateProofTxnFields, tx.Header.FirstValid, cow, eval.validate)
->>>>>>> fe354d83
+		err = applyStateProof(tx.StateProofTxnFields, tx.Header.FirstValid, cow, spVCgetter, eval.validate)
 
 	default:
 		err = fmt.Errorf("unknown transaction type %v", tx.Type)
