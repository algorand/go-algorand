--- conflicted
+++ resolved
@@ -1211,11 +1211,7 @@
 
 	lookback := eval.block.Round().SubSaturate(basics.Round(eval.proto.StateProofVotersLookback))
 	voters, err := eval.l.VotersForStateProof(lookback)
-<<<<<<< HEAD
-	if err != nil {
-=======
 	if err != nil || voters == nil {
->>>>>>> 1382227a
 		return
 	}
 
