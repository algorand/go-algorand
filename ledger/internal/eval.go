// Copyright (C) 2019-2023 Algorand, Inc.
// This file is part of go-algorand
//
// go-algorand is free software: you can redistribute it and/or modify
// it under the terms of the GNU Affero General Public License as
// published by the Free Software Foundation, either version 3 of the
// License, or (at your option) any later version.
//
// go-algorand is distributed in the hope that it will be useful,
// but WITHOUT ANY WARRANTY; without even the implied warranty of
// MERCHANTABILITY or FITNESS FOR A PARTICULAR PURPOSE.  See the
// GNU Affero General Public License for more details.
//
// You should have received a copy of the GNU Affero General Public License
// along with go-algorand.  If not, see <https://www.gnu.org/licenses/>.

package internal

import (
	"context"
	"errors"
	"fmt"
	"sync"

	"github.com/algorand/go-algorand/config"
	"github.com/algorand/go-algorand/crypto"
	"github.com/algorand/go-algorand/data/basics"
	"github.com/algorand/go-algorand/data/bookkeeping"
	"github.com/algorand/go-algorand/data/transactions"
	"github.com/algorand/go-algorand/data/transactions/logic"
	"github.com/algorand/go-algorand/data/transactions/verify"
	"github.com/algorand/go-algorand/ledger/apply"
	"github.com/algorand/go-algorand/ledger/internal/prefetcher"
	"github.com/algorand/go-algorand/ledger/ledgercore"
	"github.com/algorand/go-algorand/logging"
	"github.com/algorand/go-algorand/protocol"
	"github.com/algorand/go-algorand/util/execpool"
)

// LedgerForCowBase represents subset of Ledger functionality needed for cow business
type LedgerForCowBase interface {
	BlockHdr(basics.Round) (bookkeeping.BlockHeader, error)
	BlockHdrCached(basics.Round) (bookkeeping.BlockHeader, error)
	CheckDup(config.ConsensusParams, basics.Round, basics.Round, basics.Round, transactions.Txid, ledgercore.Txlease) error
	LookupWithoutRewards(basics.Round, basics.Address) (ledgercore.AccountData, basics.Round, error)
	LookupAsset(basics.Round, basics.Address, basics.AssetIndex) (ledgercore.AssetResource, error)
	LookupApplication(basics.Round, basics.Address, basics.AppIndex) (ledgercore.AppResource, error)
	LookupKv(basics.Round, string) ([]byte, error)
	GetCreatorForRound(basics.Round, basics.CreatableIndex, basics.CreatableType) (basics.Address, bool, error)
}

// ErrRoundZero is self-explanatory
var ErrRoundZero = errors.New("cannot start evaluator for round 0")

// ErrNotInCowCache is returned when a lookup method requests a cached value, but it can't be found.
// the error is always being invoked by the roundCowBase object, but it would typically propage upstream
// through the roundCowState as a generic "missing object in cache".
var ErrNotInCowCache = errors.New("can't find object in cow cache")

// averageEncodedTxnSizeHint is an estimation for the encoded transaction size
// which is used for preallocating memory upfront in the payset. Preallocating
// helps to avoid re-allocating storage during the evaluation/validation which
// is considerably slower.
const averageEncodedTxnSizeHint = 150

// Creatable represent a single creatable object.
type creatable struct {
	cindex basics.CreatableIndex
	ctype  basics.CreatableType
}

// foundAddress is a wrapper for an address and a boolean.
type foundAddress struct {
	address basics.Address
	exists  bool
}

// cachedAppParams contains cached value and existence flag for app params
type cachedAppParams struct {
	value  basics.AppParams
	exists bool
}

// cachedAssetParams contains cached value and existence flag for asset params
type cachedAssetParams struct {
	value  basics.AssetParams
	exists bool
}

// cachedAppLocalState contains cached value and existence flag for app local state
type cachedAppLocalState struct {
	value  basics.AppLocalState
	exists bool
}

// cachedAssetHolding contains cached value and existence flag for asset holding
type cachedAssetHolding struct {
	value  basics.AssetHolding
	exists bool
}

type roundCowBase struct {
	l LedgerForCowBase

	// The round number of the previous block, for looking up prior state.
	rnd basics.Round

	// TxnCounter from previous block header.
	txnCount uint64

	// Round of the next expected state proof.  In the common case this
	// is StateProofNextRound from previous block header, except when
	// state proofs are first enabled, in which case this gets set
	// appropriately at the first block where state proofs are enabled.
	stateProofNextRnd basics.Round

	// The current protocol consensus params.
	proto config.ConsensusParams

	// The accounts that we're already accessed during this round evaluation. This is a caching
	// buffer used to avoid looking up the same account data more than once during a single evaluator
	// execution. The AccountData is always an historical one, then therefore won't be changing.
	// The underlying (accountupdates) infrastructure may provide additional cross-round caching which
	// are beyond the scope of this cache.
	// The account data store here is always the account data without the rewards.
	accounts map[basics.Address]ledgercore.AccountData

	// Similarly to accounts cache that stores base account data, there are caches for params, states, holdings.
	appParams      map[ledgercore.AccountApp]cachedAppParams
	assetParams    map[ledgercore.AccountAsset]cachedAssetParams
	appLocalStates map[ledgercore.AccountApp]cachedAppLocalState
	assets         map[ledgercore.AccountAsset]cachedAssetHolding

	// Similar cache for asset/app creators.
	creators map[creatable]foundAddress

	// Similar cache for kv entries. A nil entry means ledger has no such pair
	kvStore map[string][]byte
}

func makeRoundCowBase(l LedgerForCowBase, rnd basics.Round, txnCount uint64, stateProofNextRnd basics.Round, proto config.ConsensusParams) *roundCowBase {
	return &roundCowBase{
		l:                 l,
		rnd:               rnd,
		txnCount:          txnCount,
		stateProofNextRnd: stateProofNextRnd,
		proto:             proto,
		accounts:          make(map[basics.Address]ledgercore.AccountData),
		appParams:         make(map[ledgercore.AccountApp]cachedAppParams),
		assetParams:       make(map[ledgercore.AccountAsset]cachedAssetParams),
		appLocalStates:    make(map[ledgercore.AccountApp]cachedAppLocalState),
		assets:            make(map[ledgercore.AccountAsset]cachedAssetHolding),
		creators:          make(map[creatable]foundAddress),
		kvStore:           make(map[string][]byte),
	}
}

func (x *roundCowBase) getCreator(cidx basics.CreatableIndex, ctype basics.CreatableType) (basics.Address, bool, error) {
	creatable := creatable{cindex: cidx, ctype: ctype}

	if foundAddress, ok := x.creators[creatable]; ok {
		return foundAddress.address, foundAddress.exists, nil
	}

	address, exists, err := x.l.GetCreatorForRound(x.rnd, cidx, ctype)
	if err != nil {
		return basics.Address{}, false, fmt.Errorf(
			"roundCowBase.getCreator() cidx: %d ctype: %v err: %w", cidx, ctype, err)
	}

	x.creators[creatable] = foundAddress{address: address, exists: exists}
	return address, exists, nil
}

// lookup returns the non-rewarded account data for the provided account address. It uses the internal per-round cache
// first, and if it cannot find it there, it would defer to the underlaying implementation.
// note that errors in accounts data retrivals are not cached as these typically cause the transaction evaluation to fail.
func (x *roundCowBase) lookup(addr basics.Address) (ledgercore.AccountData, error) {
	if accountData, found := x.accounts[addr]; found {
		return accountData, nil
	}

	ad, _, err := x.l.LookupWithoutRewards(x.rnd, addr)
	if err != nil {
		return ledgercore.AccountData{}, err
	}

	x.accounts[addr] = ad
	return ad, err
}

func (x *roundCowBase) updateAssetResourceCache(aa ledgercore.AccountAsset, r ledgercore.AssetResource) {
	// cache AssetParams and AssetHolding returned by LookupResource
	if r.AssetParams == nil {
		x.assetParams[aa] = cachedAssetParams{exists: false}
	} else {
		x.assetParams[aa] = cachedAssetParams{value: *r.AssetParams, exists: true}
	}
	if r.AssetHolding == nil {
		x.assets[aa] = cachedAssetHolding{exists: false}
	} else {
		x.assets[aa] = cachedAssetHolding{value: *r.AssetHolding, exists: true}
	}
}

func (x *roundCowBase) updateAppResourceCache(aa ledgercore.AccountApp, r ledgercore.AppResource) {
	// cache AppParams and AppLocalState returned by LookupResource
	if r.AppParams == nil {
		x.appParams[aa] = cachedAppParams{exists: false}
	} else {
		x.appParams[aa] = cachedAppParams{value: *r.AppParams, exists: true}
	}
	if r.AppLocalState == nil {
		x.appLocalStates[aa] = cachedAppLocalState{exists: false}
	} else {
		x.appLocalStates[aa] = cachedAppLocalState{value: *r.AppLocalState, exists: true}
	}
}

func (x *roundCowBase) lookupAppParams(addr basics.Address, aidx basics.AppIndex, cacheOnly bool) (ledgercore.AppParamsDelta, bool, error) {
	aa := ledgercore.AccountApp{Address: addr, App: aidx}
	if result, ok := x.appParams[aa]; ok {
		if !result.exists {
			return ledgercore.AppParamsDelta{}, false, nil
		}
		return ledgercore.AppParamsDelta{Params: &result.value}, true, nil
	}

	if cacheOnly { // hasn't been found yet; we were asked not to query DB
		return ledgercore.AppParamsDelta{}, false, fmt.Errorf("lookupAppParams couldn't find addr %s aidx %d in cache: %w", addr.String(), aidx, ErrNotInCowCache)
	}

	resourceData, err := x.l.LookupApplication(x.rnd, addr, aidx)
	if err != nil {
		return ledgercore.AppParamsDelta{}, false, err
	}

	x.updateAppResourceCache(aa, resourceData)

	if resourceData.AppParams == nil {
		return ledgercore.AppParamsDelta{}, false, nil
	}
	return ledgercore.AppParamsDelta{Params: resourceData.AppParams}, true, nil
}

func (x *roundCowBase) lookupAssetParams(addr basics.Address, aidx basics.AssetIndex, cacheOnly bool) (ledgercore.AssetParamsDelta, bool, error) {
	aa := ledgercore.AccountAsset{Address: addr, Asset: aidx}
	if result, ok := x.assetParams[aa]; ok {
		if !result.exists {
			return ledgercore.AssetParamsDelta{}, false, nil
		}
		return ledgercore.AssetParamsDelta{Params: &result.value}, true, nil
	}

	if cacheOnly { // hasn't been found yet; we were asked not to query DB
		return ledgercore.AssetParamsDelta{}, false, fmt.Errorf("lookupAssetParams couldn't find addr %s aidx %d in cache: %w", addr.String(), aidx, ErrNotInCowCache)
	}

	resourceData, err := x.l.LookupAsset(x.rnd, addr, aidx)
	if err != nil {
		return ledgercore.AssetParamsDelta{}, false, err
	}

	x.updateAssetResourceCache(aa, resourceData)

	if resourceData.AssetParams == nil {
		return ledgercore.AssetParamsDelta{}, false, nil
	}
	return ledgercore.AssetParamsDelta{Params: resourceData.AssetParams}, true, nil
}

func (x *roundCowBase) lookupAppLocalState(addr basics.Address, aidx basics.AppIndex, cacheOnly bool) (ledgercore.AppLocalStateDelta, bool, error) {
	aa := ledgercore.AccountApp{Address: addr, App: aidx}
	if result, ok := x.appLocalStates[aa]; ok {
		if !result.exists {
			return ledgercore.AppLocalStateDelta{}, false, nil
		}
		return ledgercore.AppLocalStateDelta{LocalState: &result.value}, true, nil
	}

	if cacheOnly { // hasn't been found yet; we were asked not to query DB
		return ledgercore.AppLocalStateDelta{}, false, fmt.Errorf("lookupAppLocalState couldn't find addr %s aidx %d in cache: %w", addr.String(), aidx, ErrNotInCowCache)
	}

	resourceData, err := x.l.LookupApplication(x.rnd, addr, aidx)
	if err != nil {
		return ledgercore.AppLocalStateDelta{}, false, err
	}

	x.updateAppResourceCache(aa, resourceData)

	if resourceData.AppLocalState == nil {
		return ledgercore.AppLocalStateDelta{}, false, nil
	}
	return ledgercore.AppLocalStateDelta{LocalState: resourceData.AppLocalState}, true, nil
}

func (x *roundCowBase) lookupAssetHolding(addr basics.Address, aidx basics.AssetIndex, cacheOnly bool) (ledgercore.AssetHoldingDelta, bool, error) {
	aa := ledgercore.AccountAsset{Address: addr, Asset: aidx}
	if result, ok := x.assets[aa]; ok {
		if !result.exists {
			return ledgercore.AssetHoldingDelta{}, false, nil
		}
		return ledgercore.AssetHoldingDelta{Holding: &result.value}, true, nil
	}

	if cacheOnly { // hasn't been found yet; we were asked not to query DB
		return ledgercore.AssetHoldingDelta{}, false, fmt.Errorf("lookupAssetHolding couldn't find addr %s aidx %d in cache: %w", addr.String(), aidx, ErrNotInCowCache)
	}

	resourceData, err := x.l.LookupAsset(x.rnd, addr, aidx)
	if err != nil {
		return ledgercore.AssetHoldingDelta{}, false, err
	}

	x.updateAssetResourceCache(aa, resourceData)

	if resourceData.AssetHolding == nil {
		return ledgercore.AssetHoldingDelta{}, false, nil
	}
	return ledgercore.AssetHoldingDelta{Holding: resourceData.AssetHolding}, true, nil
}

func (x *roundCowBase) checkDup(firstValid, lastValid basics.Round, txid transactions.Txid, txl ledgercore.Txlease) error {
	return x.l.CheckDup(x.proto, x.rnd+1, firstValid, lastValid, txid, txl)
}

func (x *roundCowBase) Counter() uint64 {
	return x.txnCount
}

func (x *roundCowBase) GetStateProofNextRound() basics.Round {
	return x.stateProofNextRnd
}

func (x *roundCowBase) BlockHdr(r basics.Round) (bookkeeping.BlockHeader, error) {
	return x.l.BlockHdr(r)
}

func (x *roundCowBase) blockHdrCached(r basics.Round) (bookkeeping.BlockHeader, error) {
	return x.l.BlockHdrCached(r)
}

func (x *roundCowBase) allocated(addr basics.Address, aidx basics.AppIndex, global bool) (bool, error) {
	// For global, check if app params exist
	if global {
		_, ok, err := x.lookupAppParams(addr, aidx, false)
		return ok, err
	}

	// Otherwise, check app local states
	_, ok, err := x.lookupAppLocalState(addr, aidx, false)
	return ok, err
}

// getKey gets the value for a particular key in some storage
// associated with an application globally or locally
func (x *roundCowBase) getKey(addr basics.Address, aidx basics.AppIndex, global bool, key string, accountIdx uint64) (basics.TealValue, bool, error) {
	var err error
	exist := false
	kv := basics.TealKeyValue{}
	if global {
		var app ledgercore.AppParamsDelta
		app, exist, err = x.lookupAppParams(addr, aidx, false)
		if err != nil {
			return basics.TealValue{}, false, err
		}
		if app.Deleted {
			return basics.TealValue{}, false, fmt.Errorf("getKey: lookupAppParams returned deleted entry for (%s, %d, %v)", addr.String(), aidx, global)
		}
		if exist {
			kv = app.Params.GlobalState
		}
	} else {
		var ls ledgercore.AppLocalStateDelta
		ls, exist, err = x.lookupAppLocalState(addr, aidx, false)
		if err != nil {
			return basics.TealValue{}, false, err
		}
		if ls.Deleted {
			return basics.TealValue{}, false, fmt.Errorf("getKey: lookupAppLocalState returned deleted entry for (%s, %d, %v)", addr.String(), aidx, global)
		}

		if exist {
			kv = ls.LocalState.KeyValue
		}
	}
	if !exist {
		err = fmt.Errorf("cannot fetch key, %v", errNoStorage(addr, aidx, global))
		return basics.TealValue{}, false, err
	}

	val, exist := kv[key]
	return val, exist, nil
}

// getStorageCounts counts the storage types used by some account
// associated with an application globally or locally
func (x *roundCowBase) getStorageCounts(addr basics.Address, aidx basics.AppIndex, global bool) (basics.StateSchema, error) {
	var err error
	count := basics.StateSchema{}
	exist := false
	kv := basics.TealKeyValue{}
	if global {
		var app ledgercore.AppParamsDelta
		app, exist, err = x.lookupAppParams(addr, aidx, false)
		if err != nil {
			return basics.StateSchema{}, err
		}
		if app.Deleted {
			return basics.StateSchema{}, fmt.Errorf("getStorageCounts: lookupAppParams returned deleted entry for (%s, %d, %v)", addr.String(), aidx, global)
		}
		if exist {
			kv = app.Params.GlobalState
		}
	} else {
		var ls ledgercore.AppLocalStateDelta
		ls, exist, err = x.lookupAppLocalState(addr, aidx, false)
		if err != nil {
			return basics.StateSchema{}, err
		}
		if ls.Deleted {
			return basics.StateSchema{}, fmt.Errorf("getStorageCounts: lookupAppLocalState returned deleted entry for (%s, %d, %v)", addr.String(), aidx, global)
		}
		if exist {
			kv = ls.LocalState.KeyValue
		}
	}
	if !exist {
		return count, nil
	}

	for _, v := range kv {
		if v.Type == basics.TealUintType {
			count.NumUint++
		} else {
			count.NumByteSlice++
		}
	}
	return count, nil
}

func (x *roundCowBase) getStorageLimits(addr basics.Address, aidx basics.AppIndex, global bool) (basics.StateSchema, error) {
	creator, exists, err := x.getCreator(basics.CreatableIndex(aidx), basics.AppCreatable)
	if err != nil {
		return basics.StateSchema{}, err
	}

	// App doesn't exist, so no storage may be allocated.
	if !exists {
		return basics.StateSchema{}, nil
	}

	params, ok, err := x.lookupAppParams(creator, aidx, false)
	if err != nil {
		return basics.StateSchema{}, err
	}
	if params.Deleted {
		return basics.StateSchema{}, fmt.Errorf("getStorageLimits: lookupAppParams returned deleted entry for (%s, %d, %v)", addr.String(), aidx, global)
	}
	if !ok {
		// This should never happen. If app exists then we should have
		// found the creator successfully.
		err = fmt.Errorf("app %d not found in account %s", aidx, creator.String())
		return basics.StateSchema{}, err
	}

	if global {
		return params.Params.GlobalStateSchema, nil
	}
	return params.Params.LocalStateSchema, nil
}

// wrappers for roundCowState to satisfy the (current) apply.Balances interface
func (cs *roundCowState) Get(addr basics.Address, withPendingRewards bool) (ledgercore.AccountData, error) {
	acct, err := cs.lookup(addr)
	if err != nil {
		return ledgercore.AccountData{}, err
	}
	if withPendingRewards {
		acct = acct.WithUpdatedRewards(cs.proto, cs.rewardsLevel())
	}
	return acct, nil
}

func (cs *roundCowState) GetCreator(cidx basics.CreatableIndex, ctype basics.CreatableType) (basics.Address, bool, error) {
	return cs.getCreator(cidx, ctype)
}

func (cs *roundCowState) Put(addr basics.Address, acct ledgercore.AccountData) error {
	return cs.putAccount(addr, acct)
}

func (cs *roundCowState) CloseAccount(addr basics.Address) error {
	return cs.putAccount(addr, ledgercore.AccountData{})
}

func (cs *roundCowState) putAccount(addr basics.Address, acct ledgercore.AccountData) error {
	cs.mods.Accts.Upsert(addr, acct)
	return nil
}

func (cs *roundCowState) MinBalance(addr basics.Address, proto *config.ConsensusParams) (res basics.MicroAlgos, err error) {
	acct, err := cs.lookup(addr) // pending rewards unneeded
	if err != nil {
		return
	}
	return acct.MinBalance(proto), nil
}

func (cs *roundCowState) Move(from basics.Address, to basics.Address, amt basics.MicroAlgos, fromRewards *basics.MicroAlgos, toRewards *basics.MicroAlgos) error {
	rewardlvl := cs.rewardsLevel()

	fromBal, err := cs.lookup(from)
	if err != nil {
		return err
	}
	fromBalNew := fromBal.WithUpdatedRewards(cs.proto, rewardlvl)

	if fromRewards != nil {
		var ot basics.OverflowTracker
		newFromRewards := ot.AddA(*fromRewards, ot.SubA(fromBalNew.MicroAlgos, fromBal.MicroAlgos))
		if ot.Overflowed {
			return fmt.Errorf("overflowed tracking of fromRewards for account %v: %d + (%d - %d)", from, *fromRewards, fromBalNew.MicroAlgos, fromBal.MicroAlgos)
		}
		*fromRewards = newFromRewards
	}

	// Only write the change if it's meaningful (or required by old code).
	if !amt.IsZero() || fromBal.MicroAlgos.RewardUnits(cs.proto) > 0 || !cs.proto.UnfundedSenders {
		var overflowed bool
		fromBalNew.MicroAlgos, overflowed = basics.OSubA(fromBalNew.MicroAlgos, amt)
		if overflowed {
			return fmt.Errorf("overspend (account %v, data %+v, tried to spend %v)", from, fromBal, amt)
		}
		err = cs.putAccount(from, fromBalNew)
		if err != nil {
			return err
		}
	}

	toBal, err := cs.lookup(to)
	if err != nil {
		return err
	}
	toBalNew := toBal.WithUpdatedRewards(cs.proto, rewardlvl)

	if toRewards != nil {
		var ot basics.OverflowTracker
		newToRewards := ot.AddA(*toRewards, ot.SubA(toBalNew.MicroAlgos, toBal.MicroAlgos))
		if ot.Overflowed {
			return fmt.Errorf("overflowed tracking of toRewards for account %v: %d + (%d - %d)", to, *toRewards, toBalNew.MicroAlgos, toBal.MicroAlgos)
		}
		*toRewards = newToRewards
	}

	// Only write the change if it's meaningful (or required by old code).
	if !amt.IsZero() || toBal.MicroAlgos.RewardUnits(cs.proto) > 0 || !cs.proto.UnfundedSenders {
		var overflowed bool
		toBalNew.MicroAlgos, overflowed = basics.OAddA(toBalNew.MicroAlgos, amt)
		if overflowed {
			return fmt.Errorf("balance overflow (account %v, data %+v, was going to receive %v)", to, toBal, amt)
		}
		err = cs.putAccount(to, toBalNew)
		if err != nil {
			return err
		}
	}

	return nil
}

func (cs *roundCowState) ConsensusParams() config.ConsensusParams {
	return cs.proto
}

// BlockEvaluator represents an in-progress evaluation of a block
// against the ledger.
type BlockEvaluator struct {
	state    *roundCowState
	validate bool
	generate bool

	prevHeader  bookkeeping.BlockHeader // cached
	proto       config.ConsensusParams
	genesisHash crypto.Digest

	block        bookkeeping.Block
	blockTxBytes int
	specials     transactions.SpecialAddresses

	blockGenerated bool // prevent repeated GenerateBlock calls

	l LedgerForEvaluator

	maxTxnBytesPerBlock int

	Tracer logic.EvalTracer
}

// LedgerForEvaluator defines the ledger interface needed by the evaluator.
type LedgerForEvaluator interface {
	LedgerForCowBase
	GenesisHash() crypto.Digest
	GenesisProto() config.ConsensusParams
	LatestTotals() (basics.Round, ledgercore.AccountTotals, error)
	VotersForStateProof(basics.Round) (*ledgercore.VotersForRound, error)
	FlushCaches()
}

// EvaluatorOptions defines the evaluator creation options
type EvaluatorOptions struct {
	PaysetHint          int
	Validate            bool
	Generate            bool
	MaxTxnBytesPerBlock int
	ProtoParams         *config.ConsensusParams
}

// StartEvaluator creates a BlockEvaluator, given a ledger and a block header
// of the block that the caller is planning to evaluate. If the length of the
// payset being evaluated is known in advance, a paysetHint >= 0 can be
// passed, avoiding unnecessary payset slice growth.
func StartEvaluator(l LedgerForEvaluator, hdr bookkeeping.BlockHeader, evalOpts EvaluatorOptions) (*BlockEvaluator, error) {
	var proto config.ConsensusParams
	if evalOpts.ProtoParams == nil {
		var ok bool
		proto, ok = config.Consensus[hdr.CurrentProtocol]
		if !ok {
			return nil, protocol.Error(hdr.CurrentProtocol)
		}
	} else {
		proto = *evalOpts.ProtoParams
	}

	// if the caller did not provide a valid block size limit, default to the consensus params defaults.
	if evalOpts.MaxTxnBytesPerBlock <= 0 || evalOpts.MaxTxnBytesPerBlock > proto.MaxTxnBytesPerBlock {
		evalOpts.MaxTxnBytesPerBlock = proto.MaxTxnBytesPerBlock
	}

	if hdr.Round == 0 {
		return nil, ErrRoundZero
	}

	prevHeader, err := l.BlockHdr(hdr.Round - 1)
	if err != nil {
		return nil, fmt.Errorf(
			"can't evaluate block %d without previous header: %v", hdr.Round, err)
	}

	prevProto, ok := config.Consensus[prevHeader.CurrentProtocol]
	if !ok {
		return nil, protocol.Error(prevHeader.CurrentProtocol)
	}

	// Round that lookups come from is previous block.  We validate
	// the block at this round below, so underflow will be caught.
	// If we are not validating, we must have previously checked
	// an agreement.Certificate attesting that hdr is valid.
	base := makeRoundCowBase(
		l, hdr.Round-1, prevHeader.TxnCounter, basics.Round(0), proto)

	eval := &BlockEvaluator{
		validate:   evalOpts.Validate,
		generate:   evalOpts.Generate,
		prevHeader: prevHeader,
		block:      bookkeeping.Block{BlockHeader: hdr},
		specials: transactions.SpecialAddresses{
			FeeSink:     hdr.FeeSink,
			RewardsPool: hdr.RewardsPool,
		},
		proto:               proto,
		genesisHash:         l.GenesisHash(),
		l:                   l,
		maxTxnBytesPerBlock: evalOpts.MaxTxnBytesPerBlock,
	}

	// Preallocate space for the payset so that we don't have to
	// dynamically grow a slice (if evaluating a whole block).
	if evalOpts.PaysetHint > 0 {
		maxPaysetHint := evalOpts.MaxTxnBytesPerBlock / averageEncodedTxnSizeHint
		if evalOpts.PaysetHint > maxPaysetHint {
			evalOpts.PaysetHint = maxPaysetHint
		}
		eval.block.Payset = make([]transactions.SignedTxnInBlock, 0, evalOpts.PaysetHint)
	}

	base.stateProofNextRnd = eval.prevHeader.StateProofTracking[protocol.StateProofBasic].StateProofNextRound

	// Check if state proofs are being enabled as of this block.
	if base.stateProofNextRnd == 0 && proto.StateProofInterval != 0 {
		// Determine the first block that will contain a Vector
		// commitment to the voters.  We need to account for the
		// fact that the voters come from StateProofVotersLookback
		// rounds ago.
		votersRound := (hdr.Round + basics.Round(proto.StateProofVotersLookback)).RoundUpToMultipleOf(basics.Round(proto.StateProofInterval))

		// The first state proof will appear StateProofInterval after that.
		base.stateProofNextRnd = votersRound + basics.Round(proto.StateProofInterval)
	}

	latestRound, prevTotals, err := l.LatestTotals()
	if err != nil {
		return nil, err
	}
	if latestRound != eval.prevHeader.Round {
		return nil, ledgercore.ErrNonSequentialBlockEval{EvaluatorRound: hdr.Round, LatestRound: latestRound}
	}

	poolAddr := eval.prevHeader.RewardsPool
	// get the reward pool account data without any rewards
	incentivePoolData, _, err := l.LookupWithoutRewards(eval.prevHeader.Round, poolAddr)
	if err != nil {
		return nil, err
	}

	// this is expected to be a no-op, but update the rewards on the rewards pool if it was configured to receive rewards ( unlike mainnet ).
	incentivePoolData = incentivePoolData.WithUpdatedRewards(prevProto, eval.prevHeader.RewardsLevel)

	if evalOpts.Generate {
		if eval.proto.SupportGenesisHash {
			eval.block.BlockHeader.GenesisHash = eval.genesisHash
		}
		eval.block.BlockHeader.RewardsState = eval.prevHeader.NextRewardsState(hdr.Round, proto, incentivePoolData.MicroAlgos, prevTotals.RewardUnits(), logging.Base())
	}
	// set the eval state with the current header
	eval.state = makeRoundCowState(base, eval.block.BlockHeader, proto, eval.prevHeader.TimeStamp, prevTotals, evalOpts.PaysetHint)

	if evalOpts.Validate {
		err := eval.block.BlockHeader.PreCheck(eval.prevHeader)
		if err != nil {
			return nil, err
		}

		// Check that the rewards rate, level and residue match expected values
		expectedRewardsState := eval.prevHeader.NextRewardsState(hdr.Round, proto, incentivePoolData.MicroAlgos, prevTotals.RewardUnits(), logging.Base())
		if eval.block.RewardsState != expectedRewardsState {
			return nil, fmt.Errorf("bad rewards state: %+v != %+v", eval.block.RewardsState, expectedRewardsState)
		}

		// For backwards compatibility: introduce Genesis Hash value
		if eval.proto.SupportGenesisHash && eval.block.BlockHeader.GenesisHash != eval.genesisHash {
			return nil, fmt.Errorf("wrong genesis hash: %s != %s", eval.block.BlockHeader.GenesisHash, eval.genesisHash)
		}
	}

	// Withdraw rewards from the incentive pool
	var ot basics.OverflowTracker
	rewardsPerUnit := ot.Sub(eval.block.BlockHeader.RewardsLevel, eval.prevHeader.RewardsLevel)
	if ot.Overflowed {
		return nil, fmt.Errorf("overflowed subtracting rewards(%d, %d) levels for block %v", eval.block.BlockHeader.RewardsLevel, eval.prevHeader.RewardsLevel, hdr.Round)
	}

	poolOld, err := eval.state.Get(poolAddr, true)
	if err != nil {
		return nil, err
	}

	// hotfix for testnet stall 08/26/2019; move some algos from testnet bank to rewards pool to give it enough time until protocol upgrade occur.
	// hotfix for testnet stall 11/07/2019; the same bug again, account ran out before the protocol upgrade occurred.
	poolOld, err = eval.workaroundOverspentRewards(poolOld, hdr.Round)
	if err != nil {
		return nil, err
	}

	poolNew := poolOld
	poolNew.MicroAlgos = ot.SubA(poolOld.MicroAlgos, basics.MicroAlgos{Raw: ot.Mul(prevTotals.RewardUnits(), rewardsPerUnit)})
	if ot.Overflowed {
		return nil, fmt.Errorf("overflowed subtracting reward unit for block %v", hdr.Round)
	}

	err = eval.state.Put(poolAddr, poolNew)
	if err != nil {
		return nil, err
	}

	// ensure that we have at least MinBalance after withdrawing rewards
	ot.SubA(poolNew.MicroAlgos, basics.MicroAlgos{Raw: proto.MinBalance})
	if ot.Overflowed {
		// TODO this should never happen; should we panic here?
		return nil, fmt.Errorf("overflowed subtracting rewards for block %v", hdr.Round)
	}

	return eval, nil
}

// hotfix for testnet stall 08/26/2019; move some algos from testnet bank to rewards pool to give it enough time until protocol upgrade occur.
// hotfix for testnet stall 11/07/2019; do the same thing
func (eval *BlockEvaluator) workaroundOverspentRewards(rewardPoolBalance ledgercore.AccountData, headerRound basics.Round) (poolOld ledgercore.AccountData, err error) {
	// verify that we patch the correct round.
	if headerRound != 1499995 && headerRound != 2926564 {
		return rewardPoolBalance, nil
	}
	// verify that we're patching the correct genesis ( i.e. testnet )
	testnetGenesisHash, _ := crypto.DigestFromString("JBR3KGFEWPEE5SAQ6IWU6EEBZMHXD4CZU6WCBXWGF57XBZIJHIRA")
	if eval.genesisHash != testnetGenesisHash {
		return rewardPoolBalance, nil
	}

	// get the testnet bank ( dispenser ) account address.
	bankAddr, _ := basics.UnmarshalChecksumAddress("GD64YIY3TWGDMCNPP553DZPPR6LDUSFQOIJVFDPPXWEG3FVOJCCDBBHU5A")
	amount := basics.MicroAlgos{Raw: 20000000000}
	err = eval.state.Move(bankAddr, eval.prevHeader.RewardsPool, amount, nil, nil)
	if err != nil {
		err = fmt.Errorf("unable to move funds from testnet bank to incentive pool: %v", err)
		return
	}
	poolOld, err = eval.state.Get(eval.prevHeader.RewardsPool, true)

	return
}

// PaySetSize returns the number of top-level transactions that have been added to the block evaluator so far.
func (eval *BlockEvaluator) PaySetSize() int {
	return len(eval.block.Payset)
}

// Round returns the round number of the block being evaluated by the BlockEvaluator.
func (eval *BlockEvaluator) Round() basics.Round {
	return eval.block.Round()
}

// ResetTxnBytes resets the number of bytes tracked by the BlockEvaluator to
// zero.  This is a specialized operation used by the transaction pool to
// simulate the effect of putting pending transactions in multiple blocks.
func (eval *BlockEvaluator) ResetTxnBytes() {
	eval.blockTxBytes = 0
}

// TestTransactionGroup performs basic duplicate detection and well-formedness checks
// on a transaction group, but does not actually add the transactions to the block
// evaluator, or modify the block evaluator state in any other visible way.
func (eval *BlockEvaluator) TestTransactionGroup(txgroup []transactions.SignedTxn) error {
	// Nothing to do if there are no transactions.
	if len(txgroup) == 0 {
		return nil
	}

	if len(txgroup) > eval.proto.MaxTxGroupSize {
		return &ledgercore.TxGroupMalformedError{
			Msg:    fmt.Sprintf("group size %d exceeds maximum %d", len(txgroup), eval.proto.MaxTxGroupSize),
			Reason: ledgercore.TxGroupMalformedErrorReasonExceedMaxSize,
		}
	}

	var group transactions.TxGroup
	for gi, txn := range txgroup {
		err := eval.TestTransaction(txn)
		if err != nil {
			return err
		}

		// Make sure all transactions in group have the same group value
		if txn.Txn.Group != txgroup[0].Txn.Group {
			return &ledgercore.TxGroupMalformedError{
				Msg: fmt.Sprintf("transactionGroup: inconsistent group values: %v != %v",
					txn.Txn.Group, txgroup[0].Txn.Group),
				Reason: ledgercore.TxGroupMalformedErrorReasonInconsistentGroupID,
			}
		}

		if !txn.Txn.Group.IsZero() {
			txWithoutGroup := txn.Txn
			txWithoutGroup.Group = crypto.Digest{}

			group.TxGroupHashes = append(group.TxGroupHashes, crypto.Digest(txWithoutGroup.ID()))
		} else if len(txgroup) > 1 {
			return &ledgercore.TxGroupMalformedError{
				Msg:    fmt.Sprintf("transactionGroup: [%d] had zero Group but was submitted in a group of %d", gi, len(txgroup)),
				Reason: ledgercore.TxGroupMalformedErrorReasonEmptyGroupID,
			}
		}
	}

	// If we had a non-zero Group value, check that all group members are present.
	if group.TxGroupHashes != nil {
		if txgroup[0].Txn.Group != crypto.HashObj(group) {
			return &ledgercore.TxGroupMalformedError{
				Msg: fmt.Sprintf("transactionGroup: incomplete group: %v != %v (%v)",
					txgroup[0].Txn.Group, crypto.HashObj(group), group),
				Reason: ledgercore.TxGroupMalformedErrorReasonIncompleteGroup,
			}
		}
	}

	return nil
}

// TestTransaction performs basic duplicate detection and well-formedness checks
// on a single transaction, but does not actually add the transaction to the block
// evaluator, or modify the block evaluator state in any other visible way.
func (eval *BlockEvaluator) TestTransaction(txn transactions.SignedTxn) error {
	// Transaction valid (not expired)?
	err := txn.Txn.Alive(eval.block)
	if err != nil {
		return err
	}

	err = txn.Txn.WellFormed(eval.specials, eval.proto)
	if err != nil {
		txnErr := ledgercore.TxnNotWellFormedError(fmt.Sprintf("transaction %v: malformed: %v", txn.ID(), err))
		return &txnErr
	}

	// Transaction already in the ledger?
	txid := txn.ID()
	err = eval.state.checkDup(txn.Txn.First(), txn.Txn.Last(), txid, ledgercore.Txlease{Sender: txn.Txn.Sender, Lease: txn.Txn.Lease})
	if err != nil {
		return err
	}

	return nil
}

// Transaction tentatively adds a new transaction as part of this block evaluation.
// If the transaction cannot be added to the block without violating some constraints,
// an error is returned and the block evaluator state is unchanged.
func (eval *BlockEvaluator) Transaction(txn transactions.SignedTxn, ad transactions.ApplyData) error {
	return eval.TransactionGroup([]transactions.SignedTxnWithAD{
		{
			SignedTxn: txn,
			ApplyData: ad,
		},
	})
}

// TransactionGroup tentatively adds a new transaction group as part of this block evaluation.
// If the transaction group cannot be added to the block without violating some constraints,
// an error is returned and the block evaluator state is unchanged.
func (eval *BlockEvaluator) TransactionGroup(txgroup []transactions.SignedTxnWithAD) error {
	// Nothing to do if there are no transactions.
	if len(txgroup) == 0 {
		return nil
	}

	if len(txgroup) > eval.proto.MaxTxGroupSize {
		return &ledgercore.TxGroupMalformedError{
			Msg:    fmt.Sprintf("group size %d exceeds maximum %d", len(txgroup), eval.proto.MaxTxGroupSize),
			Reason: ledgercore.TxGroupMalformedErrorReasonExceedMaxSize,
		}
	}

	var txibs []transactions.SignedTxnInBlock
	var group transactions.TxGroup
	var groupTxBytes int

	cow := eval.state.child(len(txgroup))
	defer cow.recycle()

	evalParams := logic.NewEvalParams(txgroup, &eval.proto, &eval.specials)
	evalParams.Tracer = eval.Tracer

	if eval.Tracer != nil {
		eval.Tracer.BeforeTxnGroup(evalParams)
	}

	// Evaluate each transaction in the group
	txibs = make([]transactions.SignedTxnInBlock, 0, len(txgroup))
	for gi, txad := range txgroup {
		var txib transactions.SignedTxnInBlock

		if eval.Tracer != nil {
			eval.Tracer.BeforeTxn(evalParams, gi)
		}

		err := eval.transaction(txad.SignedTxn, evalParams, gi, txad.ApplyData, cow, &txib)
		if err != nil {
			return err
		}

<<<<<<< HEAD
		if debugger != nil {
			err = debugger.AfterTxn(evalParams, gi, txib.ApplyData)
			if err != nil {
				return fmt.Errorf("error while running debugger AfterTxn hook: %w", err)
			}
=======
		if eval.Tracer != nil {
			eval.Tracer.AfterTxn(evalParams, gi, txib.ApplyData)
>>>>>>> c0489c72
		}

		txibs = append(txibs, txib)

		if eval.validate {
			groupTxBytes += txib.GetEncodedLength()
			if eval.blockTxBytes+groupTxBytes > eval.maxTxnBytesPerBlock {
				return ledgercore.ErrNoSpace
			}
		}

		// Make sure all transactions in group have the same group value
		if txad.SignedTxn.Txn.Group != txgroup[0].SignedTxn.Txn.Group {
			return &ledgercore.TxGroupMalformedError{
				Msg: fmt.Sprintf("transactionGroup: inconsistent group values: %v != %v",
					txad.SignedTxn.Txn.Group, txgroup[0].SignedTxn.Txn.Group),
				Reason: ledgercore.TxGroupMalformedErrorReasonInconsistentGroupID,
			}
		}

		if !txad.SignedTxn.Txn.Group.IsZero() {
			txWithoutGroup := txad.SignedTxn.Txn
			txWithoutGroup.Group = crypto.Digest{}

			group.TxGroupHashes = append(group.TxGroupHashes, crypto.Digest(txWithoutGroup.ID()))
		} else if len(txgroup) > 1 {
			return &ledgercore.TxGroupMalformedError{
				Msg:    fmt.Sprintf("transactionGroup: [%d] had zero Group but was submitted in a group of %d", gi, len(txgroup)),
				Reason: ledgercore.TxGroupMalformedErrorReasonEmptyGroupID,
			}
		}
	}

	// If we had a non-zero Group value, check that all group members are present.
	if group.TxGroupHashes != nil {
		if txgroup[0].SignedTxn.Txn.Group != crypto.HashObj(group) {
			return &ledgercore.TxGroupMalformedError{
				Msg: fmt.Sprintf("transactionGroup: incomplete group: %v != %v (%v)",
					txgroup[0].SignedTxn.Txn.Group, crypto.HashObj(group), group),
				Reason: ledgercore.TxGroupMalformedErrorReasonIncompleteGroup,
			}
		}
	}

	eval.block.Payset = append(eval.block.Payset, txibs...)
	eval.blockTxBytes += groupTxBytes
	cow.commitToParent()

	if eval.Tracer != nil {
		eval.Tracer.AfterTxnGroup(evalParams)
	}

	return nil
}

// Check the minimum balance requirement for the modified accounts in `cow`.
func (eval *BlockEvaluator) checkMinBalance(cow *roundCowState) error {
	rewardlvl := cow.rewardsLevel()
	for _, addr := range cow.modifiedAccounts() {
		// Skip FeeSink, RewardsPool, and StateProofSender MinBalance checks here.
		// There's only a few accounts, so space isn't an issue, and we don't
		// expect them to have low balances, but if they do, it may cause
		// surprises.
		if addr == eval.block.FeeSink || addr == eval.block.RewardsPool ||
			addr == transactions.StateProofSender {
			continue
		}

		data, err := cow.lookup(addr)
		if err != nil {
			return err
		}

		// It's always OK to have the account move to an empty state,
		// because the accounts DB can delete it.  Otherwise, we will
		// enforce MinBalance.
		if data.IsZero() {
			continue
		}

		dataNew := data.WithUpdatedRewards(eval.proto, rewardlvl)
		effectiveMinBalance := dataNew.MinBalance(&eval.proto)
		if dataNew.MicroAlgos.Raw < effectiveMinBalance.Raw {
			return fmt.Errorf("account %v balance %d below min %d (%d assets)",
				addr, dataNew.MicroAlgos.Raw, effectiveMinBalance.Raw, dataNew.TotalAssets)
		}

		// Check if we have exceeded the maximum minimum balance
		if eval.proto.MaximumMinimumBalance != 0 {
			if effectiveMinBalance.Raw > eval.proto.MaximumMinimumBalance {
				return fmt.Errorf("account %v would use too much space after this transaction. Minimum balance requirements would be %d (greater than max %d)", addr, effectiveMinBalance.Raw, eval.proto.MaximumMinimumBalance)
			}
		}
	}

	return nil
}

// transaction tentatively executes a new transaction as part of this block evaluation.
// If the transaction cannot be added to the block without violating some constraints,
// an error is returned and the block evaluator state is unchanged.
func (eval *BlockEvaluator) transaction(txn transactions.SignedTxn, evalParams *logic.EvalParams, gi int, ad transactions.ApplyData, cow *roundCowState, txib *transactions.SignedTxnInBlock) error {
	var err error

	// Only compute the TxID once
	txid := txn.ID()

	if eval.validate {
		err = txn.Txn.Alive(eval.block)
		if err != nil {
			return err
		}

		// Transaction already in the ledger?
		err := cow.checkDup(txn.Txn.First(), txn.Txn.Last(), txid, ledgercore.Txlease{Sender: txn.Txn.Sender, Lease: txn.Txn.Lease})
		if err != nil {
			return err
		}

		// Does the address that authorized the transaction actually match whatever address the sender has rekeyed to?
		// i.e., the sig/lsig/msig was checked against the txn.Authorizer() address, but does this match the sender's balrecord.AuthAddr?
		acctdata, err := cow.lookup(txn.Txn.Sender)
		if err != nil {
			return err
		}
		correctAuthorizer := acctdata.AuthAddr
		if (correctAuthorizer == basics.Address{}) {
			correctAuthorizer = txn.Txn.Sender
		}
		if txn.Authorizer() != correctAuthorizer {
			return fmt.Errorf("transaction %v: should have been authorized by %v but was actually authorized by %v", txn.ID(), correctAuthorizer, txn.Authorizer())
		}
	}

	// Apply the transaction, updating the cow balances
	applyData, err := eval.applyTransaction(txn.Txn, cow, evalParams, gi, cow.Counter())
	if err != nil {
		return fmt.Errorf("transaction %v: %w", txid, err)
	}

	// Validate applyData if we are validating an existing block.
	// If we are validating and generating, we have no ApplyData yet.
	if eval.validate && !eval.generate {
		if eval.proto.ApplyData {
			if !ad.Equal(applyData) {
				return fmt.Errorf("transaction %v: applyData mismatch: %v != %v", txid, ad, applyData)
			}
		} else {
			if !ad.Equal(transactions.ApplyData{}) {
				return fmt.Errorf("transaction %v: applyData not supported", txid)
			}
		}
	}

	// Check if the transaction fits in the block, now that we can encode it.
	*txib, err = eval.block.EncodeSignedTxn(txn, applyData)
	if err != nil {
		return err
	}

	// Check if any affected accounts dipped below MinBalance (unless they are
	// completely zero, which means the account will be deleted.)
	// Only do those checks if we are validating or generating. It is useful to skip them
	// if we cannot provide account data that contains enough information to
	// compute the correct minimum balance (the case with indexer which does not store it).
	if eval.validate || eval.generate {
		err := eval.checkMinBalance(cow)
		if err != nil {
			return fmt.Errorf("transaction %v: %w", txid, err)
		}
	}

	// Remember this txn
	cow.addTx(txn.Txn, txid)

	return nil
}

// applyTransaction changes the balances according to this transaction.
func (eval *BlockEvaluator) applyTransaction(tx transactions.Transaction, cow *roundCowState, evalParams *logic.EvalParams, gi int, ctr uint64) (ad transactions.ApplyData, err error) {
	params := cow.ConsensusParams()

	// move fee to pool
	err = cow.Move(tx.Sender, eval.specials.FeeSink, tx.Fee, &ad.SenderRewards, nil)
	if err != nil {
		return
	}

	err = apply.Rekey(cow, &tx)
	if err != nil {
		return
	}

	switch tx.Type {
	case protocol.PaymentTx:
		err = apply.Payment(tx.PaymentTxnFields, tx.Header, cow, eval.specials, &ad)

	case protocol.KeyRegistrationTx:
		err = apply.Keyreg(tx.KeyregTxnFields, tx.Header, cow, eval.specials, &ad, cow.Round())

	case protocol.AssetConfigTx:
		err = apply.AssetConfig(tx.AssetConfigTxnFields, tx.Header, cow, eval.specials, &ad, ctr)

	case protocol.AssetTransferTx:
		err = apply.AssetTransfer(tx.AssetTransferTxnFields, tx.Header, cow, eval.specials, &ad)

	case protocol.AssetFreezeTx:
		err = apply.AssetFreeze(tx.AssetFreezeTxnFields, tx.Header, cow, eval.specials, &ad)

	case protocol.ApplicationCallTx:
		err = apply.ApplicationCall(tx.ApplicationCallTxnFields, tx.Header, cow, &ad, gi, evalParams, ctr)

	case protocol.StateProofTx:
		// in case of a StateProofTx transaction, we want to "apply" it only in validate or generate mode. This will deviate the cow's StateProofNextRound depending on
		// whether we're in validate/generate mode or not, however - given that this variable is only being used in these modes, it would be safe.
		// The reason for making this into an exception is that during initialization time, the accounts update is "converting" the recent 320 blocks into deltas to
		// be stored in memory. These deltas don't care about the state proofs, and so we can improve the node load time. Additionally, it save us from
		// performing the validation during catchup, which is another performance boost.
		if eval.validate || eval.generate {
			err = apply.StateProof(tx.StateProofTxnFields, tx.Header.FirstValid, cow, eval.validate)
		}

	default:
		err = fmt.Errorf("unknown transaction type %v", tx.Type)
	}

	// Record first, so that details can all be used in logic evaluation, even
	// if cleared below. For example, `gaid`, introduced in v28 is now
	// implemented in terms of the AD fields introduced in v30.
	evalParams.RecordAD(gi, ad)

	// If the protocol does not support rewards in ApplyData,
	// clear them out.
	if !params.RewardsInApplyData {
		ad.SenderRewards = basics.MicroAlgos{}
		ad.ReceiverRewards = basics.MicroAlgos{}
		ad.CloseRewards = basics.MicroAlgos{}
	}

	// No separate config for activating these AD fields because inner
	// transactions require their presence, so the consensus update to add
	// inners also stores these IDs.
	if params.MaxInnerTransactions == 0 {
		ad.ApplicationID = 0
		ad.ConfigAsset = 0
	}

	return
}

// stateProofVotersAndTotal returns the expected values of StateProofVotersCommitment
// and StateProofOnlineTotalWeight for a block.
func (eval *BlockEvaluator) stateProofVotersAndTotal() (root crypto.GenericDigest, total basics.MicroAlgos, err error) {
	if eval.proto.StateProofInterval == 0 {
		return
	}

	if eval.block.Round()%basics.Round(eval.proto.StateProofInterval) != 0 {
		return
	}

	lookback := eval.block.Round().SubSaturate(basics.Round(eval.proto.StateProofVotersLookback))
	voters, err := eval.l.VotersForStateProof(lookback)
	if err != nil || voters == nil {
		return
	}

	return voters.Tree.Root(), voters.TotalWeight, nil
}

// TestingTxnCounter - the method returns the current evaluator transaction counter. The method is used for testing purposes only.
func (eval *BlockEvaluator) TestingTxnCounter() uint64 {
	return eval.state.Counter()
}

// Call "endOfBlock" after all the block's rewards and transactions are processed.
func (eval *BlockEvaluator) endOfBlock() error {
	if eval.generate {
		var err error
		eval.block.TxnCommitments, err = eval.block.PaysetCommit()
		if err != nil {
			return err
		}

		if eval.proto.TxnCounter {
			eval.block.TxnCounter = eval.state.Counter()
		} else {
			eval.block.TxnCounter = 0
		}

		eval.generateExpiredOnlineAccountsList()

		if eval.proto.StateProofInterval > 0 {
			var basicStateProof bookkeeping.StateProofTrackingData
			basicStateProof.StateProofVotersCommitment, basicStateProof.StateProofOnlineTotalWeight, err = eval.stateProofVotersAndTotal()
			if err != nil {
				return err
			}

			basicStateProof.StateProofNextRound = eval.state.GetStateProofNextRound()

			eval.block.StateProofTracking = make(map[protocol.StateProofType]bookkeeping.StateProofTrackingData)
			eval.block.StateProofTracking[protocol.StateProofBasic] = basicStateProof
		}
	}

	err := eval.validateExpiredOnlineAccounts()
	if err != nil {
		return err
	}

	err = eval.resetExpiredOnlineAccountsParticipationKeys()
	if err != nil {
		return err
	}

	if eval.validate {
		// check commitments
		txnRoot, err := eval.block.PaysetCommit()
		if err != nil {
			return err
		}
		if txnRoot != eval.block.TxnCommitments {
			return fmt.Errorf("txn root wrong: %v != %v", txnRoot, eval.block.TxnCommitments)
		}

		var expectedTxnCount uint64
		if eval.proto.TxnCounter {
			expectedTxnCount = eval.state.Counter()
		}
		if eval.block.TxnCounter != expectedTxnCount {
			return fmt.Errorf("txn count wrong: %d != %d", eval.block.TxnCounter, expectedTxnCount)
		}

		expectedVoters, expectedVotersWeight, err := eval.stateProofVotersAndTotal()
		if err != nil {
			return err
		}
		if !eval.block.StateProofTracking[protocol.StateProofBasic].StateProofVotersCommitment.IsEqual(expectedVoters) {
			return fmt.Errorf("StateProofVotersCommitment wrong: %v != %v", eval.block.StateProofTracking[protocol.StateProofBasic].StateProofVotersCommitment, expectedVoters)
		}
		if eval.block.StateProofTracking[protocol.StateProofBasic].StateProofOnlineTotalWeight != expectedVotersWeight {
			return fmt.Errorf("StateProofOnlineTotalWeight wrong: %v != %v", eval.block.StateProofTracking[protocol.StateProofBasic].StateProofOnlineTotalWeight, expectedVotersWeight)
		}
		if eval.block.StateProofTracking[protocol.StateProofBasic].StateProofNextRound != eval.state.GetStateProofNextRound() {
			return fmt.Errorf("StateProofNextRound wrong: %v != %v", eval.block.StateProofTracking[protocol.StateProofBasic].StateProofNextRound, eval.state.GetStateProofNextRound())
		}
		for ccType := range eval.block.StateProofTracking {
			if ccType != protocol.StateProofBasic {
				return fmt.Errorf("StateProofType %d unexpected", ccType)
			}
		}
	}

	err = eval.state.CalculateTotals()
	if err != nil {
		return err
	}

	return nil
}

// generateExpiredOnlineAccountsList creates the list of the expired participation accounts by traversing over the
// modified accounts in the state deltas and testing if any of them needs to be reset.
func (eval *BlockEvaluator) generateExpiredOnlineAccountsList() {
	if !eval.generate {
		return
	}
	// We are going to find the list of modified accounts and the
	// current round that is being evaluated.
	// Then we are going to go through each modified account and
	// see if it meets the criteria for adding it to the expired
	// participation accounts list.
	modifiedAccounts := eval.state.modifiedAccounts()
	currentRound := eval.Round()

	expectedMaxNumberOfExpiredAccounts := eval.proto.MaxProposedExpiredOnlineAccounts

	for i := 0; i < len(modifiedAccounts) && len(eval.block.ParticipationUpdates.ExpiredParticipationAccounts) < expectedMaxNumberOfExpiredAccounts; i++ {
		accountAddr := modifiedAccounts[i]
		acctDelta, found := eval.state.mods.Accts.GetData(accountAddr)
		if !found {
			continue
		}

		// true if the account is online
		isOnline := acctDelta.Status == basics.Online
		// true if the accounts last valid round has passed
		pastCurrentRound := acctDelta.VoteLastValid < currentRound

		if isOnline && pastCurrentRound {
			eval.block.ParticipationUpdates.ExpiredParticipationAccounts = append(
				eval.block.ParticipationUpdates.ExpiredParticipationAccounts,
				accountAddr,
			)
		}
	}
}

// validateExpiredOnlineAccounts tests the expired online accounts specified in ExpiredParticipationAccounts, and verify
// that they have all expired and need to be reset.
func (eval *BlockEvaluator) validateExpiredOnlineAccounts() error {
	if !eval.validate {
		return nil
	}
	expectedMaxNumberOfExpiredAccounts := eval.proto.MaxProposedExpiredOnlineAccounts
	lengthOfExpiredParticipationAccounts := len(eval.block.ParticipationUpdates.ExpiredParticipationAccounts)

	// If the length of the array is strictly greater than our max then we have an error.
	// This works when the expected number of accounts is zero (i.e. it is disabled) as well
	if lengthOfExpiredParticipationAccounts > expectedMaxNumberOfExpiredAccounts {
		return fmt.Errorf("length of expired accounts (%d) was greater than expected (%d)",
			lengthOfExpiredParticipationAccounts, expectedMaxNumberOfExpiredAccounts)
	}

	// For security reasons, we need to make sure that all addresses in the expired participation accounts
	// are unique.  We make this map to keep track of previously seen address
	addressSet := make(map[basics.Address]bool, lengthOfExpiredParticipationAccounts)

	// Validate that all expired accounts meet the current criteria
	currentRound := eval.Round()
	for _, accountAddr := range eval.block.ParticipationUpdates.ExpiredParticipationAccounts {

		if _, exists := addressSet[accountAddr]; exists {
			// We shouldn't have duplicate addresses...
			return fmt.Errorf("duplicate address found: %v", accountAddr)
		}

		// Record that we have seen this address
		addressSet[accountAddr] = true

		acctData, err := eval.state.lookup(accountAddr)
		if err != nil {
			return fmt.Errorf("endOfBlock was unable to retrieve account %v : %w", accountAddr, err)
		}

		// true if the account is online
		isOnline := acctData.Status == basics.Online
		// true if the accounts last valid round has passed
		pastCurrentRound := acctData.VoteLastValid < currentRound

		if !isOnline {
			return fmt.Errorf("endOfBlock found %v was not online but %v", accountAddr, acctData.Status)
		}

		if !pastCurrentRound {
			return fmt.Errorf("endOfBlock found %v round (%d) was not less than current round (%d)", accountAddr, acctData.VoteLastValid, currentRound)
		}
	}
	return nil
}

// resetExpiredOnlineAccountsParticipationKeys after all transactions and rewards are processed, modify the accounts so that their status is offline
func (eval *BlockEvaluator) resetExpiredOnlineAccountsParticipationKeys() error {
	expectedMaxNumberOfExpiredAccounts := eval.proto.MaxProposedExpiredOnlineAccounts
	lengthOfExpiredParticipationAccounts := len(eval.block.ParticipationUpdates.ExpiredParticipationAccounts)

	// If the length of the array is strictly greater than our max then we have an error.
	// This works when the expected number of accounts is zero (i.e. it is disabled) as well
	if lengthOfExpiredParticipationAccounts > expectedMaxNumberOfExpiredAccounts {
		return fmt.Errorf("length of expired accounts (%d) was greater than expected (%d)",
			lengthOfExpiredParticipationAccounts, expectedMaxNumberOfExpiredAccounts)
	}

	for _, accountAddr := range eval.block.ParticipationUpdates.ExpiredParticipationAccounts {
		acctData, err := eval.state.lookup(accountAddr)
		if err != nil {
			return fmt.Errorf("resetExpiredOnlineAccountsParticipationKeys was unable to retrieve account %v : %w", accountAddr, err)
		}

		// Reset the appropriate account data
		acctData.ClearOnlineState()

		// Update the account information
		err = eval.state.putAccount(accountAddr, acctData)
		if err != nil {
			return err
		}
	}
	return nil
}

// GenerateBlock produces a complete block from the BlockEvaluator.  This is
// used during proposal to get an actual block that will be proposed, after
// feeding in tentative transactions into this block evaluator.
//
// After a call to GenerateBlock, the BlockEvaluator can still be used to
// accept transactions.  However, to guard against reuse, subsequent calls
// to GenerateBlock on the same BlockEvaluator will fail.
func (eval *BlockEvaluator) GenerateBlock() (*ledgercore.ValidatedBlock, error) {
	if !eval.generate {
		logging.Base().Panicf("GenerateBlock() called but generate is false")
	}

	if eval.blockGenerated {
		return nil, fmt.Errorf("GenerateBlock already called on this BlockEvaluator")
	}

	err := eval.endOfBlock()
	if err != nil {
		return nil, err
	}

	vb := ledgercore.MakeValidatedBlock(eval.block, eval.state.deltas())
	eval.blockGenerated = true
	proto, ok := config.Consensus[eval.block.BlockHeader.CurrentProtocol]
	if !ok {
		return nil, fmt.Errorf(
			"unknown consensus version: %s", eval.block.BlockHeader.CurrentProtocol)
	}
	eval.state = makeRoundCowState(
		eval.state, eval.block.BlockHeader, proto, eval.prevHeader.TimeStamp, eval.state.mods.Totals,
		len(eval.block.Payset))
	return &vb, nil
}

// SetGenerateForTesting is exported so that a ledger being used for testing can
// force a block evalator to create a block and compare it to another.
func (eval *BlockEvaluator) SetGenerateForTesting(g bool) {
	eval.generate = g
}

type evalTxValidator struct {
	txcache          verify.VerifiedTransactionCache
	block            bookkeeping.Block
	verificationPool execpool.BacklogPool
	ledger           logic.LedgerForSignature

	ctx      context.Context
	txgroups [][]transactions.SignedTxnWithAD
	done     chan error
}

func (validator *evalTxValidator) run() {
	defer close(validator.done)
	specialAddresses := transactions.SpecialAddresses{
		FeeSink:     validator.block.BlockHeader.FeeSink,
		RewardsPool: validator.block.BlockHeader.RewardsPool,
	}

	var unverifiedTxnGroups [][]transactions.SignedTxn
	unverifiedTxnGroups = make([][]transactions.SignedTxn, 0, len(validator.txgroups))
	for _, group := range validator.txgroups {
		signedTxnGroup := make([]transactions.SignedTxn, len(group))
		for j, txn := range group {
			signedTxnGroup[j] = txn.SignedTxn
			err := txn.SignedTxn.Txn.Alive(validator.block)
			if err != nil {
				validator.done <- err
				return
			}
		}
		unverifiedTxnGroups = append(unverifiedTxnGroups, signedTxnGroup)
	}

	unverifiedTxnGroups = validator.txcache.GetUnverifiedTransactionGroups(unverifiedTxnGroups, specialAddresses, validator.block.BlockHeader.CurrentProtocol)

	err := verify.PaysetGroups(validator.ctx, unverifiedTxnGroups, validator.block.BlockHeader, validator.verificationPool, validator.txcache, validator.ledger)
	if err != nil {
		validator.done <- err
	}
}

// Eval is the main evaluator entrypoint (in addition to StartEvaluator)
// used by Ledger.Validate() Ledger.AddBlock() Ledger.trackerEvalVerified()(accountUpdates.loadFromDisk())
//
// Validate: Eval(ctx, l, blk, true, txcache, executionPool)
// AddBlock: Eval(context.Background(), l, blk, false, txcache, nil)
// tracker:  Eval(context.Background(), l, blk, false, txcache, nil)
func Eval(ctx context.Context, l LedgerForEvaluator, blk bookkeeping.Block, validate bool, txcache verify.VerifiedTransactionCache, executionPool execpool.BacklogPool) (ledgercore.StateDelta, error) {
	// flush the pending writes in the cache to make everything read so far available during eval
	l.FlushCaches()

	eval, err := StartEvaluator(l, blk.BlockHeader,
		EvaluatorOptions{
			PaysetHint: len(blk.Payset),
			Validate:   validate,
			Generate:   false,
		})
	if err != nil {
		return ledgercore.StateDelta{}, err
	}

	validationCtx, validationCancel := context.WithCancel(ctx)
	var wg sync.WaitGroup
	defer func() {
		validationCancel()
		wg.Wait()
	}()

	// Next, transactions
	paysetgroups, err := blk.DecodePaysetGroups()
	if err != nil {
		return ledgercore.StateDelta{}, err
	}

	accountLoadingCtx, accountLoadingCancel := context.WithCancel(ctx)
	preloadedTxnsData := prefetcher.PrefetchAccounts(accountLoadingCtx, l, blk.Round()-1, paysetgroups, blk.BlockHeader.FeeSink, blk.ConsensusProtocol())
	// ensure that before we exit from this method, the account loading is no longer active.
	defer func() {
		accountLoadingCancel()
		// wait for the paysetgroupsCh to get closed.
		for range preloadedTxnsData {
		}
	}()

	var txvalidator evalTxValidator
	if validate {
		_, ok := config.Consensus[blk.CurrentProtocol]
		if !ok {
			return ledgercore.StateDelta{}, protocol.Error(blk.CurrentProtocol)
		}
		txvalidator.txcache = txcache
		txvalidator.block = blk
		txvalidator.verificationPool = executionPool
		txvalidator.ledger = l

		txvalidator.ctx = validationCtx
		txvalidator.txgroups = paysetgroups
		txvalidator.done = make(chan error, 1)
		go txvalidator.run()
	}

	base := eval.state.lookupParent.(*roundCowBase)
transactionGroupLoop:
	for {
		select {
		case txgroup, ok := <-preloadedTxnsData:
			if !ok {
				break transactionGroupLoop
			} else if txgroup.Err != nil {
				logging.Base().Errorf("eval prefetcher error: %v", txgroup.Err)
			}

			if txgroup.Err == nil {
				for _, br := range txgroup.Accounts {
					if _, have := base.accounts[*br.Address]; !have {
						base.accounts[*br.Address] = *br.Data
					}
				}
				for _, lr := range txgroup.Resources {
					if lr.Address == nil {
						// we attempted to look for the creator, and failed.
						creatableKey := creatable{cindex: lr.CreatableIndex, ctype: lr.CreatableType}
						base.creators[creatableKey] = foundAddress{exists: false}
						continue
					}
					if lr.CreatableType == basics.AssetCreatable {
						assetKey := ledgercore.AccountAsset{
							Address: *lr.Address,
							Asset:   basics.AssetIndex(lr.CreatableIndex),
						}

						if lr.Resource.AssetHolding != nil {
							base.assets[assetKey] = cachedAssetHolding{value: *lr.Resource.AssetHolding, exists: true}
						} else {
							base.assets[assetKey] = cachedAssetHolding{exists: false}
						}
						if lr.Resource.AssetParams != nil {
							creatableKey := creatable{cindex: lr.CreatableIndex, ctype: basics.AssetCreatable}
							base.assetParams[assetKey] = cachedAssetParams{value: *lr.Resource.AssetParams, exists: true}
							base.creators[creatableKey] = foundAddress{address: *lr.Address, exists: true}
						} else {
							base.assetParams[assetKey] = cachedAssetParams{exists: false}
						}
					} else {
						appKey := ledgercore.AccountApp{
							Address: *lr.Address,
							App:     basics.AppIndex(lr.CreatableIndex),
						}
						if lr.Resource.AppLocalState != nil {
							base.appLocalStates[appKey] = cachedAppLocalState{value: *lr.Resource.AppLocalState, exists: true}
						} else {
							base.appLocalStates[appKey] = cachedAppLocalState{exists: false}
						}
						if lr.Resource.AppParams != nil {
							creatableKey := creatable{cindex: lr.CreatableIndex, ctype: basics.AppCreatable}
							base.appParams[appKey] = cachedAppParams{value: *lr.Resource.AppParams, exists: true}
							base.creators[creatableKey] = foundAddress{address: *lr.Address, exists: true}
						} else {
							base.appParams[appKey] = cachedAppParams{exists: false}
						}
					}
				}
			}
			err = eval.TransactionGroup(txgroup.TxnGroup)
			if err != nil {
				return ledgercore.StateDelta{}, err
			}
		case <-ctx.Done():
			return ledgercore.StateDelta{}, ctx.Err()
		case err, open := <-txvalidator.done:
			// if we're not validating, then `txvalidator.done` would be nil, in which case this case statement would never be executed.
			if open && err != nil {
				return ledgercore.StateDelta{}, err
			}
		}
	}

	// Finally, process any pending end-of-block state changes.
	err = eval.endOfBlock()
	if err != nil {
		return ledgercore.StateDelta{}, err
	}

	// If validating, do final block checks that depend on our new state
	if validate {
		// wait for the signature validation to complete.
		select {
		case <-ctx.Done():
			return ledgercore.StateDelta{}, ctx.Err()
		case err, open := <-txvalidator.done:
			if !open {
				break
			}
			if err != nil {
				return ledgercore.StateDelta{}, err
			}
		}
	}

	return eval.state.deltas(), nil
}<|MERGE_RESOLUTION|>--- conflicted
+++ resolved
@@ -968,16 +968,8 @@
 			return err
 		}
 
-<<<<<<< HEAD
-		if debugger != nil {
-			err = debugger.AfterTxn(evalParams, gi, txib.ApplyData)
-			if err != nil {
-				return fmt.Errorf("error while running debugger AfterTxn hook: %w", err)
-			}
-=======
 		if eval.Tracer != nil {
 			eval.Tracer.AfterTxn(evalParams, gi, txib.ApplyData)
->>>>>>> c0489c72
 		}
 
 		txibs = append(txibs, txib)
