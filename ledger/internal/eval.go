// Copyright (C) 2019-2023 Algorand, Inc.
// This file is part of go-algorand
//
// go-algorand is free software: you can redistribute it and/or modify
// it under the terms of the GNU Affero General Public License as
// published by the Free Software Foundation, either version 3 of the
// License, or (at your option) any later version.
//
// go-algorand is distributed in the hope that it will be useful,
// but WITHOUT ANY WARRANTY; without even the implied warranty of
// MERCHANTABILITY or FITNESS FOR A PARTICULAR PURPOSE.  See the
// GNU Affero General Public License for more details.
//
// You should have received a copy of the GNU Affero General Public License
// along with go-algorand.  If not, see <https://www.gnu.org/licenses/>.

package internal

import (
	"context"
	"errors"
	"fmt"
	"sync"

	"github.com/algorand/go-algorand/config"
	"github.com/algorand/go-algorand/crypto"
	"github.com/algorand/go-algorand/data/basics"
	"github.com/algorand/go-algorand/data/bookkeeping"
	"github.com/algorand/go-algorand/data/transactions"
	"github.com/algorand/go-algorand/data/transactions/logic"
	"github.com/algorand/go-algorand/data/transactions/verify"
	"github.com/algorand/go-algorand/ledger/apply"
	"github.com/algorand/go-algorand/ledger/internal/prefetcher"
	"github.com/algorand/go-algorand/ledger/ledgercore"
	"github.com/algorand/go-algorand/logging"
	"github.com/algorand/go-algorand/protocol"
	"github.com/algorand/go-algorand/util/execpool"
)

// LedgerForCowBase represents subset of Ledger functionality needed for cow business
type LedgerForCowBase interface {
	BlockHdr(basics.Round) (bookkeeping.BlockHeader, error)
	BlockHdrCached(basics.Round) (bookkeeping.BlockHeader, error)
	CheckDup(config.ConsensusParams, basics.Round, basics.Round, basics.Round, transactions.Txid, ledgercore.Txlease) error
	LookupWithoutRewards(basics.Round, basics.Address) (ledgercore.AccountData, basics.Round, error)
	LookupAsset(basics.Round, basics.Address, basics.AssetIndex) (ledgercore.AssetResource, error)
	LookupApplication(basics.Round, basics.Address, basics.AppIndex) (ledgercore.AppResource, error)
	LookupKv(basics.Round, string) ([]byte, error)
	GetCreatorForRound(basics.Round, basics.CreatableIndex, basics.CreatableType) (basics.Address, bool, error)
}

// ErrRoundZero is self-explanatory
var ErrRoundZero = errors.New("cannot start evaluator for round 0")

// ErrNotInCowCache is returned when a lookup method requests a cached value, but it can't be found.
// the error is always being invoked by the roundCowBase object, but it would typically propage upstream
// through the roundCowState as a generic "missing object in cache".
var ErrNotInCowCache = errors.New("can't find object in cow cache")

// averageEncodedTxnSizeHint is an estimation for the encoded transaction size
// which is used for preallocating memory upfront in the payset. Preallocating
// helps to avoid re-allocating storage during the evaluation/validation which
// is considerably slower.
const averageEncodedTxnSizeHint = 150

// Creatable represent a single creatable object.
type creatable struct {
	cindex basics.CreatableIndex
	ctype  basics.CreatableType
}

// foundAddress is a wrapper for an address and a boolean.
type foundAddress struct {
	address basics.Address
	exists  bool
}

// cachedAppParams contains cached value and existence flag for app params
type cachedAppParams struct {
	value  basics.AppParams
	exists bool
}

// cachedAssetParams contains cached value and existence flag for asset params
type cachedAssetParams struct {
	value  basics.AssetParams
	exists bool
}

// cachedAppLocalState contains cached value and existence flag for app local state
type cachedAppLocalState struct {
	value  basics.AppLocalState
	exists bool
}

// cachedAssetHolding contains cached value and existence flag for asset holding
type cachedAssetHolding struct {
	value  basics.AssetHolding
	exists bool
}

type roundCowBase struct {
	l LedgerForCowBase

	// The round number of the previous block, for looking up prior state.
	rnd basics.Round

	// TxnCounter from previous block header.
	txnCount uint64

	// Round of the next expected state proof.  In the common case this
	// is StateProofNextRound from previous block header, except when
	// state proofs are first enabled, in which case this gets set
	// appropriately at the first block where state proofs are enabled.
	stateProofNextRnd basics.Round

	// The current protocol consensus params.
	proto config.ConsensusParams

	// The accounts that we're already accessed during this round evaluation. This is a caching
	// buffer used to avoid looking up the same account data more than once during a single evaluator
	// execution. The AccountData is always an historical one, then therefore won't be changing.
	// The underlying (accountupdates) infrastructure may provide additional cross-round caching which
	// are beyond the scope of this cache.
	// The account data store here is always the account data without the rewards.
	accounts map[basics.Address]ledgercore.AccountData

	// Similarly to accounts cache that stores base account data, there are caches for params, states, holdings.
	appParams      map[ledgercore.AccountApp]cachedAppParams
	assetParams    map[ledgercore.AccountAsset]cachedAssetParams
	appLocalStates map[ledgercore.AccountApp]cachedAppLocalState
	assets         map[ledgercore.AccountAsset]cachedAssetHolding

	// Similar cache for asset/app creators.
	creators map[creatable]foundAddress

	// Similar cache for kv entries. A nil entry means ledger has no such pair
	kvStore map[string][]byte
}

func makeRoundCowBase(l LedgerForCowBase, rnd basics.Round, txnCount uint64, stateProofNextRnd basics.Round, proto config.ConsensusParams) *roundCowBase {
	return &roundCowBase{
		l:                 l,
		rnd:               rnd,
		txnCount:          txnCount,
		stateProofNextRnd: stateProofNextRnd,
		proto:             proto,
		accounts:          make(map[basics.Address]ledgercore.AccountData),
		appParams:         make(map[ledgercore.AccountApp]cachedAppParams),
		assetParams:       make(map[ledgercore.AccountAsset]cachedAssetParams),
		appLocalStates:    make(map[ledgercore.AccountApp]cachedAppLocalState),
		assets:            make(map[ledgercore.AccountAsset]cachedAssetHolding),
		creators:          make(map[creatable]foundAddress),
		kvStore:           make(map[string][]byte),
	}
}

func (x *roundCowBase) getCreator(cidx basics.CreatableIndex, ctype basics.CreatableType) (basics.Address, bool, error) {
	creatable := creatable{cindex: cidx, ctype: ctype}

	if foundAddress, ok := x.creators[creatable]; ok {
		return foundAddress.address, foundAddress.exists, nil
	}

	address, exists, err := x.l.GetCreatorForRound(x.rnd, cidx, ctype)
	if err != nil {
		return basics.Address{}, false, fmt.Errorf(
			"roundCowBase.getCreator() cidx: %d ctype: %v err: %w", cidx, ctype, err)
	}

	x.creators[creatable] = foundAddress{address: address, exists: exists}
	return address, exists, nil
}

// lookup returns the non-rewarded account data for the provided account address. It uses the internal per-round cache
// first, and if it cannot find it there, it would defer to the underlaying implementation.
// note that errors in accounts data retrivals are not cached as these typically cause the transaction evaluation to fail.
func (x *roundCowBase) lookup(addr basics.Address) (ledgercore.AccountData, error) {
	if accountData, found := x.accounts[addr]; found {
		return accountData, nil
	}

	ad, _, err := x.l.LookupWithoutRewards(x.rnd, addr)
	if err != nil {
		return ledgercore.AccountData{}, err
	}

	x.accounts[addr] = ad
	return ad, err
}

func (x *roundCowBase) updateAssetResourceCache(aa ledgercore.AccountAsset, r ledgercore.AssetResource) {
	// cache AssetParams and AssetHolding returned by LookupResource
	if r.AssetParams == nil {
		x.assetParams[aa] = cachedAssetParams{exists: false}
	} else {
		x.assetParams[aa] = cachedAssetParams{value: *r.AssetParams, exists: true}
	}
	if r.AssetHolding == nil {
		x.assets[aa] = cachedAssetHolding{exists: false}
	} else {
		x.assets[aa] = cachedAssetHolding{value: *r.AssetHolding, exists: true}
	}
}

func (x *roundCowBase) updateAppResourceCache(aa ledgercore.AccountApp, r ledgercore.AppResource) {
	// cache AppParams and AppLocalState returned by LookupResource
	if r.AppParams == nil {
		x.appParams[aa] = cachedAppParams{exists: false}
	} else {
		x.appParams[aa] = cachedAppParams{value: *r.AppParams, exists: true}
	}
	if r.AppLocalState == nil {
		x.appLocalStates[aa] = cachedAppLocalState{exists: false}
	} else {
		x.appLocalStates[aa] = cachedAppLocalState{value: *r.AppLocalState, exists: true}
	}
}

func (x *roundCowBase) lookupAppParams(addr basics.Address, aidx basics.AppIndex, cacheOnly bool) (ledgercore.AppParamsDelta, bool, error) {
	aa := ledgercore.AccountApp{Address: addr, App: aidx}
	if result, ok := x.appParams[aa]; ok {
		if !result.exists {
			return ledgercore.AppParamsDelta{}, false, nil
		}
		return ledgercore.AppParamsDelta{Params: &result.value}, true, nil
	}

	if cacheOnly { // hasn't been found yet; we were asked not to query DB
		return ledgercore.AppParamsDelta{}, false, fmt.Errorf("lookupAppParams couldn't find addr %s aidx %d in cache: %w", addr.String(), aidx, ErrNotInCowCache)
	}

	resourceData, err := x.l.LookupApplication(x.rnd, addr, aidx)
	if err != nil {
		return ledgercore.AppParamsDelta{}, false, err
	}

	x.updateAppResourceCache(aa, resourceData)

	if resourceData.AppParams == nil {
		return ledgercore.AppParamsDelta{}, false, nil
	}
	return ledgercore.AppParamsDelta{Params: resourceData.AppParams}, true, nil
}

func (x *roundCowBase) lookupAssetParams(addr basics.Address, aidx basics.AssetIndex, cacheOnly bool) (ledgercore.AssetParamsDelta, bool, error) {
	aa := ledgercore.AccountAsset{Address: addr, Asset: aidx}
	if result, ok := x.assetParams[aa]; ok {
		if !result.exists {
			return ledgercore.AssetParamsDelta{}, false, nil
		}
		return ledgercore.AssetParamsDelta{Params: &result.value}, true, nil
	}

	if cacheOnly { // hasn't been found yet; we were asked not to query DB
		return ledgercore.AssetParamsDelta{}, false, fmt.Errorf("lookupAssetParams couldn't find addr %s aidx %d in cache: %w", addr.String(), aidx, ErrNotInCowCache)
	}

	resourceData, err := x.l.LookupAsset(x.rnd, addr, aidx)
	if err != nil {
		return ledgercore.AssetParamsDelta{}, false, err
	}

	x.updateAssetResourceCache(aa, resourceData)

	if resourceData.AssetParams == nil {
		return ledgercore.AssetParamsDelta{}, false, nil
	}
	return ledgercore.AssetParamsDelta{Params: resourceData.AssetParams}, true, nil
}

func (x *roundCowBase) lookupAppLocalState(addr basics.Address, aidx basics.AppIndex, cacheOnly bool) (ledgercore.AppLocalStateDelta, bool, error) {
	aa := ledgercore.AccountApp{Address: addr, App: aidx}
	if result, ok := x.appLocalStates[aa]; ok {
		if !result.exists {
			return ledgercore.AppLocalStateDelta{}, false, nil
		}
		return ledgercore.AppLocalStateDelta{LocalState: &result.value}, true, nil
	}

	if cacheOnly { // hasn't been found yet; we were asked not to query DB
		return ledgercore.AppLocalStateDelta{}, false, fmt.Errorf("lookupAppLocalState couldn't find addr %s aidx %d in cache: %w", addr.String(), aidx, ErrNotInCowCache)
	}

	resourceData, err := x.l.LookupApplication(x.rnd, addr, aidx)
	if err != nil {
		return ledgercore.AppLocalStateDelta{}, false, err
	}

	x.updateAppResourceCache(aa, resourceData)

	if resourceData.AppLocalState == nil {
		return ledgercore.AppLocalStateDelta{}, false, nil
	}
	return ledgercore.AppLocalStateDelta{LocalState: resourceData.AppLocalState}, true, nil
}

func (x *roundCowBase) lookupAssetHolding(addr basics.Address, aidx basics.AssetIndex, cacheOnly bool) (ledgercore.AssetHoldingDelta, bool, error) {
	aa := ledgercore.AccountAsset{Address: addr, Asset: aidx}
	if result, ok := x.assets[aa]; ok {
		if !result.exists {
			return ledgercore.AssetHoldingDelta{}, false, nil
		}
		return ledgercore.AssetHoldingDelta{Holding: &result.value}, true, nil
	}

	if cacheOnly { // hasn't been found yet; we were asked not to query DB
		return ledgercore.AssetHoldingDelta{}, false, fmt.Errorf("lookupAssetHolding couldn't find addr %s aidx %d in cache: %w", addr.String(), aidx, ErrNotInCowCache)
	}

	resourceData, err := x.l.LookupAsset(x.rnd, addr, aidx)
	if err != nil {
		return ledgercore.AssetHoldingDelta{}, false, err
	}

	x.updateAssetResourceCache(aa, resourceData)

	if resourceData.AssetHolding == nil {
		return ledgercore.AssetHoldingDelta{}, false, nil
	}
	return ledgercore.AssetHoldingDelta{Holding: resourceData.AssetHolding}, true, nil
}

func (x *roundCowBase) checkDup(firstValid, lastValid basics.Round, txid transactions.Txid, txl ledgercore.Txlease) error {
	return x.l.CheckDup(x.proto, x.rnd+1, firstValid, lastValid, txid, txl)
}

func (x *roundCowBase) Counter() uint64 {
	return x.txnCount
}

func (x *roundCowBase) GetStateProofNextRound() basics.Round {
	return x.stateProofNextRnd
}

func (x *roundCowBase) BlockHdr(r basics.Round) (bookkeeping.BlockHeader, error) {
	return x.l.BlockHdr(r)
}

func (x *roundCowBase) blockHdrCached(r basics.Round) (bookkeeping.BlockHeader, error) {
	return x.l.BlockHdrCached(r)
}

func (x *roundCowBase) allocated(addr basics.Address, aidx basics.AppIndex, global bool) (bool, error) {
	// For global, check if app params exist
	if global {
		_, ok, err := x.lookupAppParams(addr, aidx, false)
		return ok, err
	}

	// Otherwise, check app local states
	_, ok, err := x.lookupAppLocalState(addr, aidx, false)
	return ok, err
}

// getKey gets the value for a particular key in some storage
// associated with an application globally or locally
func (x *roundCowBase) getKey(addr basics.Address, aidx basics.AppIndex, global bool, key string, accountIdx uint64) (basics.TealValue, bool, error) {
	var err error
	exist := false
	kv := basics.TealKeyValue{}
	if global {
		var app ledgercore.AppParamsDelta
		app, exist, err = x.lookupAppParams(addr, aidx, false)
		if err != nil {
			return basics.TealValue{}, false, err
		}
		if app.Deleted {
			return basics.TealValue{}, false, fmt.Errorf("getKey: lookupAppParams returned deleted entry for (%s, %d, %v)", addr.String(), aidx, global)
		}
		if exist {
			kv = app.Params.GlobalState
		}
	} else {
		var ls ledgercore.AppLocalStateDelta
		ls, exist, err = x.lookupAppLocalState(addr, aidx, false)
		if err != nil {
			return basics.TealValue{}, false, err
		}
		if ls.Deleted {
			return basics.TealValue{}, false, fmt.Errorf("getKey: lookupAppLocalState returned deleted entry for (%s, %d, %v)", addr.String(), aidx, global)
		}

		if exist {
			kv = ls.LocalState.KeyValue
		}
	}
	if !exist {
		err = fmt.Errorf("cannot fetch key, %v", errNoStorage(addr, aidx, global))
		return basics.TealValue{}, false, err
	}

	val, exist := kv[key]
	return val, exist, nil
}

// getStorageCounts counts the storage types used by some account
// associated with an application globally or locally
func (x *roundCowBase) getStorageCounts(addr basics.Address, aidx basics.AppIndex, global bool) (basics.StateSchema, error) {
	var err error
	count := basics.StateSchema{}
	exist := false
	kv := basics.TealKeyValue{}
	if global {
		var app ledgercore.AppParamsDelta
		app, exist, err = x.lookupAppParams(addr, aidx, false)
		if err != nil {
			return basics.StateSchema{}, err
		}
		if app.Deleted {
			return basics.StateSchema{}, fmt.Errorf("getStorageCounts: lookupAppParams returned deleted entry for (%s, %d, %v)", addr.String(), aidx, global)
		}
		if exist {
			kv = app.Params.GlobalState
		}
	} else {
		var ls ledgercore.AppLocalStateDelta
		ls, exist, err = x.lookupAppLocalState(addr, aidx, false)
		if err != nil {
			return basics.StateSchema{}, err
		}
		if ls.Deleted {
			return basics.StateSchema{}, fmt.Errorf("getStorageCounts: lookupAppLocalState returned deleted entry for (%s, %d, %v)", addr.String(), aidx, global)
		}
		if exist {
			kv = ls.LocalState.KeyValue
		}
	}
	if !exist {
		return count, nil
	}

	for _, v := range kv {
		if v.Type == basics.TealUintType {
			count.NumUint++
		} else {
			count.NumByteSlice++
		}
	}
	return count, nil
}

func (x *roundCowBase) getStorageLimits(addr basics.Address, aidx basics.AppIndex, global bool) (basics.StateSchema, error) {
	creator, exists, err := x.getCreator(basics.CreatableIndex(aidx), basics.AppCreatable)
	if err != nil {
		return basics.StateSchema{}, err
	}

	// App doesn't exist, so no storage may be allocated.
	if !exists {
		return basics.StateSchema{}, nil
	}

	params, ok, err := x.lookupAppParams(creator, aidx, false)
	if err != nil {
		return basics.StateSchema{}, err
	}
	if params.Deleted {
		return basics.StateSchema{}, fmt.Errorf("getStorageLimits: lookupAppParams returned deleted entry for (%s, %d, %v)", addr.String(), aidx, global)
	}
	if !ok {
		// This should never happen. If app exists then we should have
		// found the creator successfully.
		err = fmt.Errorf("app %d not found in account %s", aidx, creator.String())
		return basics.StateSchema{}, err
	}

	if global {
		return params.Params.GlobalStateSchema, nil
	}
	return params.Params.LocalStateSchema, nil
}

// wrappers for roundCowState to satisfy the (current) apply.Balances interface
func (cs *roundCowState) Get(addr basics.Address, withPendingRewards bool) (ledgercore.AccountData, error) {
	acct, err := cs.lookup(addr)
	if err != nil {
		return ledgercore.AccountData{}, err
	}
	if withPendingRewards {
		acct = acct.WithUpdatedRewards(cs.proto, cs.rewardsLevel())
	}
	return acct, nil
}

func (cs *roundCowState) GetCreator(cidx basics.CreatableIndex, ctype basics.CreatableType) (basics.Address, bool, error) {
	return cs.getCreator(cidx, ctype)
}

func (cs *roundCowState) Put(addr basics.Address, acct ledgercore.AccountData) error {
	return cs.putAccount(addr, acct)
}

func (cs *roundCowState) CloseAccount(addr basics.Address) error {
	return cs.putAccount(addr, ledgercore.AccountData{})
}

func (cs *roundCowState) putAccount(addr basics.Address, acct ledgercore.AccountData) error {
	cs.mods.Accts.Upsert(addr, acct)
	return nil
}

func (cs *roundCowState) MinBalance(addr basics.Address, proto *config.ConsensusParams) (res basics.MicroAlgos, err error) {
	acct, err := cs.lookup(addr) // pending rewards unneeded
	if err != nil {
		return
	}
	return acct.MinBalance(proto), nil
}

func (cs *roundCowState) Move(from basics.Address, to basics.Address, amt basics.MicroAlgos, fromRewards *basics.MicroAlgos, toRewards *basics.MicroAlgos) error {
	rewardlvl := cs.rewardsLevel()

	fromBal, err := cs.lookup(from)
	if err != nil {
		return err
	}
	fromBalNew := fromBal.WithUpdatedRewards(cs.proto, rewardlvl)

	if fromRewards != nil {
		var ot basics.OverflowTracker
		newFromRewards := ot.AddA(*fromRewards, ot.SubA(fromBalNew.MicroAlgos, fromBal.MicroAlgos))
		if ot.Overflowed {
			return fmt.Errorf("overflowed tracking of fromRewards for account %v: %d + (%d - %d)", from, *fromRewards, fromBalNew.MicroAlgos, fromBal.MicroAlgos)
		}
		*fromRewards = newFromRewards
	}

	// Only write the change if it's meaningful (or required by old code).
	if !amt.IsZero() || fromBal.MicroAlgos.RewardUnits(cs.proto) > 0 || !cs.proto.UnfundedSenders {
		var overflowed bool
		fromBalNew.MicroAlgos, overflowed = basics.OSubA(fromBalNew.MicroAlgos, amt)
		if overflowed {
			return fmt.Errorf("overspend (account %v, data %+v, tried to spend %v)", from, fromBal, amt)
		}
		err = cs.putAccount(from, fromBalNew)
		if err != nil {
			return err
		}
	}

	toBal, err := cs.lookup(to)
	if err != nil {
		return err
	}
	toBalNew := toBal.WithUpdatedRewards(cs.proto, rewardlvl)

	if toRewards != nil {
		var ot basics.OverflowTracker
		newToRewards := ot.AddA(*toRewards, ot.SubA(toBalNew.MicroAlgos, toBal.MicroAlgos))
		if ot.Overflowed {
			return fmt.Errorf("overflowed tracking of toRewards for account %v: %d + (%d - %d)", to, *toRewards, toBalNew.MicroAlgos, toBal.MicroAlgos)
		}
		*toRewards = newToRewards
	}

	// Only write the change if it's meaningful (or required by old code).
	if !amt.IsZero() || toBal.MicroAlgos.RewardUnits(cs.proto) > 0 || !cs.proto.UnfundedSenders {
		var overflowed bool
		toBalNew.MicroAlgos, overflowed = basics.OAddA(toBalNew.MicroAlgos, amt)
		if overflowed {
			return fmt.Errorf("balance overflow (account %v, data %+v, was going to receive %v)", to, toBal, amt)
		}
		err = cs.putAccount(to, toBalNew)
		if err != nil {
			return err
		}
	}

	return nil
}

func (cs *roundCowState) ConsensusParams() config.ConsensusParams {
	return cs.proto
}

// BlockEvaluator represents an in-progress evaluation of a block
// against the ledger.
type BlockEvaluator struct {
	state    *roundCowState
	validate bool
	generate bool

	prevHeader  bookkeeping.BlockHeader // cached
	proto       config.ConsensusParams
	genesisHash crypto.Digest

	block        bookkeeping.Block
	blockTxBytes int
	specials     transactions.SpecialAddresses

	blockGenerated bool // prevent repeated GenerateBlock calls

	l LedgerForEvaluator

	maxTxnBytesPerBlock int

	Tracer logic.EvalTracer
}

// LedgerForEvaluator defines the ledger interface needed by the evaluator.
type LedgerForEvaluator interface {
	LedgerForCowBase
	GenesisHash() crypto.Digest
	GenesisProto() config.ConsensusParams
	LatestTotals() (basics.Round, ledgercore.AccountTotals, error)
	VotersForStateProof(basics.Round) (*ledgercore.VotersForRound, error)
	FlushCaches()
}

// EvaluatorOptions defines the evaluator creation options
type EvaluatorOptions struct {
	PaysetHint          int
	Validate            bool
	Generate            bool
	MaxTxnBytesPerBlock int
	ProtoParams         *config.ConsensusParams
}

// StartEvaluator creates a BlockEvaluator, given a ledger and a block header
// of the block that the caller is planning to evaluate. If the length of the
// payset being evaluated is known in advance, a paysetHint >= 0 can be
// passed, avoiding unnecessary payset slice growth.
func StartEvaluator(l LedgerForEvaluator, hdr bookkeeping.BlockHeader, evalOpts EvaluatorOptions) (*BlockEvaluator, error) {
	var proto config.ConsensusParams
	if evalOpts.ProtoParams == nil {
		var ok bool
		proto, ok = config.Consensus[hdr.CurrentProtocol]
		if !ok {
			return nil, protocol.Error(hdr.CurrentProtocol)
		}
	} else {
		proto = *evalOpts.ProtoParams
	}

	// if the caller did not provide a valid block size limit, default to the consensus params defaults.
	if evalOpts.MaxTxnBytesPerBlock <= 0 || evalOpts.MaxTxnBytesPerBlock > proto.MaxTxnBytesPerBlock {
		evalOpts.MaxTxnBytesPerBlock = proto.MaxTxnBytesPerBlock
	}

	if hdr.Round == 0 {
		return nil, ErrRoundZero
	}

	prevHeader, err := l.BlockHdr(hdr.Round - 1)
	if err != nil {
		return nil, fmt.Errorf(
			"can't evaluate block %d without previous header: %v", hdr.Round, err)
	}

	prevProto, ok := config.Consensus[prevHeader.CurrentProtocol]
	if !ok {
		return nil, protocol.Error(prevHeader.CurrentProtocol)
	}

	// Round that lookups come from is previous block.  We validate
	// the block at this round below, so underflow will be caught.
	// If we are not validating, we must have previously checked
	// an agreement.Certificate attesting that hdr is valid.
	base := makeRoundCowBase(
		l, hdr.Round-1, prevHeader.TxnCounter, basics.Round(0), proto)

	eval := &BlockEvaluator{
		validate:   evalOpts.Validate,
		generate:   evalOpts.Generate,
		prevHeader: prevHeader,
		block:      bookkeeping.Block{BlockHeader: hdr},
		specials: transactions.SpecialAddresses{
			FeeSink:     hdr.FeeSink,
			RewardsPool: hdr.RewardsPool,
		},
		proto:               proto,
		genesisHash:         l.GenesisHash(),
		l:                   l,
		maxTxnBytesPerBlock: evalOpts.MaxTxnBytesPerBlock,
	}

	// Preallocate space for the payset so that we don't have to
	// dynamically grow a slice (if evaluating a whole block).
	if evalOpts.PaysetHint > 0 {
		maxPaysetHint := evalOpts.MaxTxnBytesPerBlock / averageEncodedTxnSizeHint
		if evalOpts.PaysetHint > maxPaysetHint {
			evalOpts.PaysetHint = maxPaysetHint
		}
		eval.block.Payset = make([]transactions.SignedTxnInBlock, 0, evalOpts.PaysetHint)
	}

	base.stateProofNextRnd = eval.prevHeader.StateProofTracking[protocol.StateProofBasic].StateProofNextRound

	// Check if state proofs are being enabled as of this block.
	if base.stateProofNextRnd == 0 && proto.StateProofInterval != 0 {
		// Determine the first block that will contain a Vector
		// commitment to the voters.  We need to account for the
		// fact that the voters come from StateProofVotersLookback
		// rounds ago.
		votersRound := (hdr.Round + basics.Round(proto.StateProofVotersLookback)).RoundUpToMultipleOf(basics.Round(proto.StateProofInterval))

		// The first state proof will appear StateProofInterval after that.
		base.stateProofNextRnd = votersRound + basics.Round(proto.StateProofInterval)
	}

	latestRound, prevTotals, err := l.LatestTotals()
	if err != nil {
		return nil, err
	}
	if latestRound != eval.prevHeader.Round {
		return nil, ledgercore.ErrNonSequentialBlockEval{EvaluatorRound: hdr.Round, LatestRound: latestRound}
	}

	poolAddr := eval.prevHeader.RewardsPool
	// get the reward pool account data without any rewards
	incentivePoolData, _, err := l.LookupWithoutRewards(eval.prevHeader.Round, poolAddr)
	if err != nil {
		return nil, err
	}

	// this is expected to be a no-op, but update the rewards on the rewards pool if it was configured to receive rewards ( unlike mainnet ).
	incentivePoolData = incentivePoolData.WithUpdatedRewards(prevProto, eval.prevHeader.RewardsLevel)

	if evalOpts.Generate {
		if eval.proto.SupportGenesisHash {
			eval.block.BlockHeader.GenesisHash = eval.genesisHash
		}
		eval.block.BlockHeader.RewardsState = eval.prevHeader.NextRewardsState(hdr.Round, proto, incentivePoolData.MicroAlgos, prevTotals.RewardUnits(), logging.Base())
	}
	// set the eval state with the current header
	eval.state = makeRoundCowState(base, eval.block.BlockHeader, proto, eval.prevHeader.TimeStamp, prevTotals, evalOpts.PaysetHint)

	if evalOpts.Validate {
		err := eval.block.BlockHeader.PreCheck(eval.prevHeader)
		if err != nil {
			return nil, err
		}

		// Check that the rewards rate, level and residue match expected values
		expectedRewardsState := eval.prevHeader.NextRewardsState(hdr.Round, proto, incentivePoolData.MicroAlgos, prevTotals.RewardUnits(), logging.Base())
		if eval.block.RewardsState != expectedRewardsState {
			return nil, fmt.Errorf("bad rewards state: %+v != %+v", eval.block.RewardsState, expectedRewardsState)
		}

		// For backwards compatibility: introduce Genesis Hash value
		if eval.proto.SupportGenesisHash && eval.block.BlockHeader.GenesisHash != eval.genesisHash {
			return nil, fmt.Errorf("wrong genesis hash: %s != %s", eval.block.BlockHeader.GenesisHash, eval.genesisHash)
		}
	}

	// Withdraw rewards from the incentive pool
	var ot basics.OverflowTracker
	rewardsPerUnit := ot.Sub(eval.block.BlockHeader.RewardsLevel, eval.prevHeader.RewardsLevel)
	if ot.Overflowed {
		return nil, fmt.Errorf("overflowed subtracting rewards(%d, %d) levels for block %v", eval.block.BlockHeader.RewardsLevel, eval.prevHeader.RewardsLevel, hdr.Round)
	}

	poolOld, err := eval.state.Get(poolAddr, true)
	if err != nil {
		return nil, err
	}

	// hotfix for testnet stall 08/26/2019; move some algos from testnet bank to rewards pool to give it enough time until protocol upgrade occur.
	// hotfix for testnet stall 11/07/2019; the same bug again, account ran out before the protocol upgrade occurred.
	poolOld, err = eval.workaroundOverspentRewards(poolOld, hdr.Round)
	if err != nil {
		return nil, err
	}

	poolNew := poolOld
	poolNew.MicroAlgos = ot.SubA(poolOld.MicroAlgos, basics.MicroAlgos{Raw: ot.Mul(prevTotals.RewardUnits(), rewardsPerUnit)})
	if ot.Overflowed {
		return nil, fmt.Errorf("overflowed subtracting reward unit for block %v", hdr.Round)
	}

	err = eval.state.Put(poolAddr, poolNew)
	if err != nil {
		return nil, err
	}

	// ensure that we have at least MinBalance after withdrawing rewards
	ot.SubA(poolNew.MicroAlgos, basics.MicroAlgos{Raw: proto.MinBalance})
	if ot.Overflowed {
		// TODO this should never happen; should we panic here?
		return nil, fmt.Errorf("overflowed subtracting rewards for block %v", hdr.Round)
	}

	return eval, nil
}

// hotfix for testnet stall 08/26/2019; move some algos from testnet bank to rewards pool to give it enough time until protocol upgrade occur.
// hotfix for testnet stall 11/07/2019; do the same thing
func (eval *BlockEvaluator) workaroundOverspentRewards(rewardPoolBalance ledgercore.AccountData, headerRound basics.Round) (poolOld ledgercore.AccountData, err error) {
	// verify that we patch the correct round.
	if headerRound != 1499995 && headerRound != 2926564 {
		return rewardPoolBalance, nil
	}
	// verify that we're patching the correct genesis ( i.e. testnet )
	testnetGenesisHash, _ := crypto.DigestFromString("JBR3KGFEWPEE5SAQ6IWU6EEBZMHXD4CZU6WCBXWGF57XBZIJHIRA")
	if eval.genesisHash != testnetGenesisHash {
		return rewardPoolBalance, nil
	}

	// get the testnet bank ( dispenser ) account address.
	bankAddr, _ := basics.UnmarshalChecksumAddress("GD64YIY3TWGDMCNPP553DZPPR6LDUSFQOIJVFDPPXWEG3FVOJCCDBBHU5A")
	amount := basics.MicroAlgos{Raw: 20000000000}
	err = eval.state.Move(bankAddr, eval.prevHeader.RewardsPool, amount, nil, nil)
	if err != nil {
		err = fmt.Errorf("unable to move funds from testnet bank to incentive pool: %v", err)
		return
	}
	poolOld, err = eval.state.Get(eval.prevHeader.RewardsPool, true)

	return
}

// PaySetSize returns the number of top-level transactions that have been added to the block evaluator so far.
func (eval *BlockEvaluator) PaySetSize() int {
	return len(eval.block.Payset)
}

// Round returns the round number of the block being evaluated by the BlockEvaluator.
func (eval *BlockEvaluator) Round() basics.Round {
	return eval.block.Round()
}

// ResetTxnBytes resets the number of bytes tracked by the BlockEvaluator to
// zero.  This is a specialized operation used by the transaction pool to
// simulate the effect of putting pending transactions in multiple blocks.
func (eval *BlockEvaluator) ResetTxnBytes() {
	eval.blockTxBytes = 0
}

// TestTransactionGroup performs basic duplicate detection and well-formedness checks
// on a transaction group, but does not actually add the transactions to the block
// evaluator, or modify the block evaluator state in any other visible way.
func (eval *BlockEvaluator) TestTransactionGroup(txgroup []transactions.SignedTxn) error {
	// Nothing to do if there are no transactions.
	if len(txgroup) == 0 {
		return nil
	}

	if len(txgroup) > eval.proto.MaxTxGroupSize {
		return &ledgercore.TxGroupMalformedError{
			Msg:    fmt.Sprintf("group size %d exceeds maximum %d", len(txgroup), eval.proto.MaxTxGroupSize),
			Reason: ledgercore.TxGroupMalformedErrorReasonExceedMaxSize,
		}
	}

	var group transactions.TxGroup
	for gi, txn := range txgroup {
		err := eval.TestTransaction(txn)
		if err != nil {
			return err
		}

		// Make sure all transactions in group have the same group value
		if txn.Txn.Group != txgroup[0].Txn.Group {
			return &ledgercore.TxGroupMalformedError{
				Msg: fmt.Sprintf("transactionGroup: inconsistent group values: %v != %v",
					txn.Txn.Group, txgroup[0].Txn.Group),
				Reason: ledgercore.TxGroupMalformedErrorReasonInconsistentGroupID,
			}
		}

		if !txn.Txn.Group.IsZero() {
			txWithoutGroup := txn.Txn
			txWithoutGroup.Group = crypto.Digest{}

			group.TxGroupHashes = append(group.TxGroupHashes, crypto.Digest(txWithoutGroup.ID()))
		} else if len(txgroup) > 1 {
			return &ledgercore.TxGroupMalformedError{
				Msg:    fmt.Sprintf("transactionGroup: [%d] had zero Group but was submitted in a group of %d", gi, len(txgroup)),
				Reason: ledgercore.TxGroupMalformedErrorReasonEmptyGroupID,
			}
		}
	}

	// If we had a non-zero Group value, check that all group members are present.
	if group.TxGroupHashes != nil {
		if txgroup[0].Txn.Group != crypto.HashObj(group) {
			return &ledgercore.TxGroupMalformedError{
				Msg: fmt.Sprintf("transactionGroup: incomplete group: %v != %v (%v)",
					txgroup[0].Txn.Group, crypto.HashObj(group), group),
				Reason: ledgercore.TxGroupMalformedErrorReasonIncompleteGroup,
			}
		}
	}

	return nil
}

// TestTransaction performs basic duplicate detection and well-formedness checks
// on a single transaction, but does not actually add the transaction to the block
// evaluator, or modify the block evaluator state in any other visible way.
func (eval *BlockEvaluator) TestTransaction(txn transactions.SignedTxn) error {
	// Transaction valid (not expired)?
	err := txn.Txn.Alive(eval.block)
	if err != nil {
		return err
	}

	err = txn.Txn.WellFormed(eval.specials, eval.proto)
	if err != nil {
		txnErr := ledgercore.TxnNotWellFormedError(fmt.Sprintf("transaction %v: malformed: %v", txn.ID(), err))
		return &txnErr
	}

	// Transaction already in the ledger?
	txid := txn.ID()
	err = eval.state.checkDup(txn.Txn.First(), txn.Txn.Last(), txid, ledgercore.Txlease{Sender: txn.Txn.Sender, Lease: txn.Txn.Lease})
	if err != nil {
		return err
	}

	return nil
}

// Transaction tentatively adds a new transaction as part of this block evaluation.
// If the transaction cannot be added to the block without violating some constraints,
// an error is returned and the block evaluator state is unchanged.
func (eval *BlockEvaluator) Transaction(txn transactions.SignedTxn, ad transactions.ApplyData) error {
	return eval.TransactionGroup([]transactions.SignedTxnWithAD{
		{
			SignedTxn: txn,
			ApplyData: ad,
		},
	})
}

// TransactionGroup tentatively adds a new transaction group as part of this block evaluation.
// If the transaction group cannot be added to the block without violating some constraints,
// an error is returned and the block evaluator state is unchanged.
<<<<<<< HEAD
func (eval *BlockEvaluator) TransactionGroup(txgroup []transactions.SignedTxnWithAD) (returnErr error) {
=======
func (eval *BlockEvaluator) TransactionGroup(txgroup []transactions.SignedTxnWithAD) (err error) {
>>>>>>> b51e1985
	// Nothing to do if there are no transactions.
	if len(txgroup) == 0 {
		return nil
	}

	if len(txgroup) > eval.proto.MaxTxGroupSize {
		return &ledgercore.TxGroupMalformedError{
			Msg:    fmt.Sprintf("group size %d exceeds maximum %d", len(txgroup), eval.proto.MaxTxGroupSize),
			Reason: ledgercore.TxGroupMalformedErrorReasonExceedMaxSize,
		}
	}

	var txibs []transactions.SignedTxnInBlock
	var group transactions.TxGroup
	var groupTxBytes int

	cow := eval.state.child(len(txgroup))
	defer cow.recycle()

	evalParams := logic.NewEvalParams(txgroup, &eval.proto, &eval.specials)
	evalParams.Tracer = eval.Tracer

	if eval.Tracer != nil {
		eval.Tracer.BeforeTxnGroup(evalParams)
		// Ensure we update the tracer before exiting
		defer func() {
<<<<<<< HEAD
			eval.Tracer.AfterTxnGroup(evalParams, returnErr)
=======
			eval.Tracer.AfterTxnGroup(evalParams, err)
>>>>>>> b51e1985
		}()
	}

	// Evaluate each transaction in the group
	txibs = make([]transactions.SignedTxnInBlock, 0, len(txgroup))
	for gi, txad := range txgroup {
		var txib transactions.SignedTxnInBlock

		if eval.Tracer != nil {
			eval.Tracer.BeforeTxn(evalParams, gi)
		}

		err := eval.transaction(txad.SignedTxn, evalParams, gi, txad.ApplyData, cow, &txib)

		if eval.Tracer != nil {
			eval.Tracer.AfterTxn(evalParams, gi, txib.ApplyData, err)
		}

		if err != nil {
			return err
		}

		txibs = append(txibs, txib)

		if eval.validate {
			groupTxBytes += txib.GetEncodedLength()
			if eval.blockTxBytes+groupTxBytes > eval.maxTxnBytesPerBlock {
				return ledgercore.ErrNoSpace
			}
		}

		// Make sure all transactions in group have the same group value
		if txad.SignedTxn.Txn.Group != txgroup[0].SignedTxn.Txn.Group {
			return &ledgercore.TxGroupMalformedError{
				Msg: fmt.Sprintf("transactionGroup: inconsistent group values: %v != %v",
					txad.SignedTxn.Txn.Group, txgroup[0].SignedTxn.Txn.Group),
				Reason: ledgercore.TxGroupMalformedErrorReasonInconsistentGroupID,
			}
		}

		if !txad.SignedTxn.Txn.Group.IsZero() {
			txWithoutGroup := txad.SignedTxn.Txn
			txWithoutGroup.Group = crypto.Digest{}

			group.TxGroupHashes = append(group.TxGroupHashes, crypto.Digest(txWithoutGroup.ID()))
		} else if len(txgroup) > 1 {
			return &ledgercore.TxGroupMalformedError{
				Msg:    fmt.Sprintf("transactionGroup: [%d] had zero Group but was submitted in a group of %d", gi, len(txgroup)),
				Reason: ledgercore.TxGroupMalformedErrorReasonEmptyGroupID,
			}
		}
	}

	// If we had a non-zero Group value, check that all group members are present.
	if group.TxGroupHashes != nil {
		if txgroup[0].SignedTxn.Txn.Group != crypto.HashObj(group) {
			return &ledgercore.TxGroupMalformedError{
				Msg: fmt.Sprintf("transactionGroup: incomplete group: %v != %v (%v)",
					txgroup[0].SignedTxn.Txn.Group, crypto.HashObj(group), group),
				Reason: ledgercore.TxGroupMalformedErrorReasonIncompleteGroup,
			}
		}
	}

	eval.block.Payset = append(eval.block.Payset, txibs...)
	eval.blockTxBytes += groupTxBytes
	cow.commitToParent()

	return nil
}

// Check the minimum balance requirement for the modified accounts in `cow`.
func (eval *BlockEvaluator) checkMinBalance(cow *roundCowState) error {
	rewardlvl := cow.rewardsLevel()
	for _, addr := range cow.modifiedAccounts() {
		// Skip FeeSink, RewardsPool, and StateProofSender MinBalance checks here.
		// There's only a few accounts, so space isn't an issue, and we don't
		// expect them to have low balances, but if they do, it may cause
		// surprises.
		if addr == eval.block.FeeSink || addr == eval.block.RewardsPool ||
			addr == transactions.StateProofSender {
			continue
		}

		data, err := cow.lookup(addr)
		if err != nil {
			return err
		}

		// It's always OK to have the account move to an empty state,
		// because the accounts DB can delete it.  Otherwise, we will
		// enforce MinBalance.
		if data.IsZero() {
			continue
		}

		dataNew := data.WithUpdatedRewards(eval.proto, rewardlvl)
		effectiveMinBalance := dataNew.MinBalance(&eval.proto)
		if dataNew.MicroAlgos.Raw < effectiveMinBalance.Raw {
			return fmt.Errorf("account %v balance %d below min %d (%d assets)",
				addr, dataNew.MicroAlgos.Raw, effectiveMinBalance.Raw, dataNew.TotalAssets)
		}

		// Check if we have exceeded the maximum minimum balance
		if eval.proto.MaximumMinimumBalance != 0 {
			if effectiveMinBalance.Raw > eval.proto.MaximumMinimumBalance {
				return fmt.Errorf("account %v would use too much space after this transaction. Minimum balance requirements would be %d (greater than max %d)", addr, effectiveMinBalance.Raw, eval.proto.MaximumMinimumBalance)
			}
		}
	}

	return nil
}

// transaction tentatively executes a new transaction as part of this block evaluation.
// If the transaction cannot be added to the block without violating some constraints,
// an error is returned and the block evaluator state is unchanged.
func (eval *BlockEvaluator) transaction(txn transactions.SignedTxn, evalParams *logic.EvalParams, gi int, ad transactions.ApplyData, cow *roundCowState, txib *transactions.SignedTxnInBlock) error {
	var err error

	// Only compute the TxID once
	txid := txn.ID()

	if eval.validate {
		err = txn.Txn.Alive(eval.block)
		if err != nil {
			return err
		}

		// Transaction already in the ledger?
		err := cow.checkDup(txn.Txn.First(), txn.Txn.Last(), txid, ledgercore.Txlease{Sender: txn.Txn.Sender, Lease: txn.Txn.Lease})
		if err != nil {
			return err
		}

		// Does the address that authorized the transaction actually match whatever address the sender has rekeyed to?
		// i.e., the sig/lsig/msig was checked against the txn.Authorizer() address, but does this match the sender's balrecord.AuthAddr?
		acctdata, err := cow.lookup(txn.Txn.Sender)
		if err != nil {
			return err
		}
		correctAuthorizer := acctdata.AuthAddr
		if (correctAuthorizer == basics.Address{}) {
			correctAuthorizer = txn.Txn.Sender
		}
		if txn.Authorizer() != correctAuthorizer {
			return fmt.Errorf("transaction %v: should have been authorized by %v but was actually authorized by %v", txn.ID(), correctAuthorizer, txn.Authorizer())
		}
	}

	// Apply the transaction, updating the cow balances
	applyData, err := eval.applyTransaction(txn.Txn, cow, evalParams, gi, cow.Counter())
	if err != nil {
		if eval.Tracer != nil {
			// If there is a tracer, save the ApplyData so that it's viewable by the tracer
			txib.ApplyData = applyData
		}
		return fmt.Errorf("transaction %v: %w", txid, err)
	}

	// Validate applyData if we are validating an existing block.
	// If we are validating and generating, we have no ApplyData yet.
	if eval.validate && !eval.generate {
		if eval.proto.ApplyData {
			if !ad.Equal(applyData) {
				return fmt.Errorf("transaction %v: applyData mismatch: %v != %v", txid, ad, applyData)
			}
		} else {
			if !ad.Equal(transactions.ApplyData{}) {
				return fmt.Errorf("transaction %v: applyData not supported", txid)
			}
		}
	}

	// Check if the transaction fits in the block, now that we can encode it.
	*txib, err = eval.block.EncodeSignedTxn(txn, applyData)
	if err != nil {
		return err
	}

	// Check if any affected accounts dipped below MinBalance (unless they are
	// completely zero, which means the account will be deleted.)
	// Only do those checks if we are validating or generating. It is useful to skip them
	// if we cannot provide account data that contains enough information to
	// compute the correct minimum balance (the case with indexer which does not store it).
	if eval.validate || eval.generate {
		err := eval.checkMinBalance(cow)
		if err != nil {
			return fmt.Errorf("transaction %v: %w", txid, err)
		}
	}

	// Remember this txn
	cow.addTx(txn.Txn, txid)

	return nil
}

// applyTransaction changes the balances according to this transaction.
func (eval *BlockEvaluator) applyTransaction(tx transactions.Transaction, cow *roundCowState, evalParams *logic.EvalParams, gi int, ctr uint64) (ad transactions.ApplyData, err error) {
	params := cow.ConsensusParams()

	// move fee to pool
	err = cow.Move(tx.Sender, eval.specials.FeeSink, tx.Fee, &ad.SenderRewards, nil)
	if err != nil {
		return
	}

	err = apply.Rekey(cow, &tx)
	if err != nil {
		return
	}

	switch tx.Type {
	case protocol.PaymentTx:
		err = apply.Payment(tx.PaymentTxnFields, tx.Header, cow, eval.specials, &ad)

	case protocol.KeyRegistrationTx:
		err = apply.Keyreg(tx.KeyregTxnFields, tx.Header, cow, eval.specials, &ad, cow.Round())

	case protocol.AssetConfigTx:
		err = apply.AssetConfig(tx.AssetConfigTxnFields, tx.Header, cow, eval.specials, &ad, ctr)

	case protocol.AssetTransferTx:
		err = apply.AssetTransfer(tx.AssetTransferTxnFields, tx.Header, cow, eval.specials, &ad)

	case protocol.AssetFreezeTx:
		err = apply.AssetFreeze(tx.AssetFreezeTxnFields, tx.Header, cow, eval.specials, &ad)

	case protocol.ApplicationCallTx:
		err = apply.ApplicationCall(tx.ApplicationCallTxnFields, tx.Header, cow, &ad, gi, evalParams, ctr)

	case protocol.StateProofTx:
		// in case of a StateProofTx transaction, we want to "apply" it only in validate or generate mode. This will deviate the cow's StateProofNextRound depending on
		// whether we're in validate/generate mode or not, however - given that this variable is only being used in these modes, it would be safe.
		// The reason for making this into an exception is that during initialization time, the accounts update is "converting" the recent 320 blocks into deltas to
		// be stored in memory. These deltas don't care about the state proofs, and so we can improve the node load time. Additionally, it save us from
		// performing the validation during catchup, which is another performance boost.
		if eval.validate || eval.generate {
			err = apply.StateProof(tx.StateProofTxnFields, tx.Header.FirstValid, cow, eval.validate)
		}

	default:
		err = fmt.Errorf("unknown transaction type %v", tx.Type)
	}

	// Record first, so that details can all be used in logic evaluation, even
	// if cleared below. For example, `gaid`, introduced in v28 is now
	// implemented in terms of the AD fields introduced in v30.
	evalParams.RecordAD(gi, ad)

	// If the protocol does not support rewards in ApplyData,
	// clear them out.
	if !params.RewardsInApplyData {
		ad.SenderRewards = basics.MicroAlgos{}
		ad.ReceiverRewards = basics.MicroAlgos{}
		ad.CloseRewards = basics.MicroAlgos{}
	}

	// No separate config for activating these AD fields because inner
	// transactions require their presence, so the consensus update to add
	// inners also stores these IDs.
	if params.MaxInnerTransactions == 0 {
		ad.ApplicationID = 0
		ad.ConfigAsset = 0
	}

	return
}

// stateProofVotersAndTotal returns the expected values of StateProofVotersCommitment
// and StateProofOnlineTotalWeight for a block.
func (eval *BlockEvaluator) stateProofVotersAndTotal() (root crypto.GenericDigest, total basics.MicroAlgos, err error) {
	if eval.proto.StateProofInterval == 0 {
		return
	}

	if eval.block.Round()%basics.Round(eval.proto.StateProofInterval) != 0 {
		return
	}

	lookback := eval.block.Round().SubSaturate(basics.Round(eval.proto.StateProofVotersLookback))
	voters, err := eval.l.VotersForStateProof(lookback)
	if err != nil || voters == nil {
		return
	}

	return voters.Tree.Root(), voters.TotalWeight, nil
}

// TestingTxnCounter - the method returns the current evaluator transaction counter. The method is used for testing purposes only.
func (eval *BlockEvaluator) TestingTxnCounter() uint64 {
	return eval.state.Counter()
}

// Call "endOfBlock" after all the block's rewards and transactions are processed.
func (eval *BlockEvaluator) endOfBlock() error {
	if eval.generate {
		var err error
		eval.block.TxnCommitments, err = eval.block.PaysetCommit()
		if err != nil {
			return err
		}

		if eval.proto.TxnCounter {
			eval.block.TxnCounter = eval.state.Counter()
		} else {
			eval.block.TxnCounter = 0
		}

		eval.generateExpiredOnlineAccountsList()

		if eval.proto.StateProofInterval > 0 {
			var basicStateProof bookkeeping.StateProofTrackingData
			basicStateProof.StateProofVotersCommitment, basicStateProof.StateProofOnlineTotalWeight, err = eval.stateProofVotersAndTotal()
			if err != nil {
				return err
			}

			basicStateProof.StateProofNextRound = eval.state.GetStateProofNextRound()

			eval.block.StateProofTracking = make(map[protocol.StateProofType]bookkeeping.StateProofTrackingData)
			eval.block.StateProofTracking[protocol.StateProofBasic] = basicStateProof
		}
	}

	err := eval.validateExpiredOnlineAccounts()
	if err != nil {
		return err
	}

	err = eval.resetExpiredOnlineAccountsParticipationKeys()
	if err != nil {
		return err
	}

	if eval.validate {
		// check commitments
		txnRoot, err := eval.block.PaysetCommit()
		if err != nil {
			return err
		}
		if txnRoot != eval.block.TxnCommitments {
			return fmt.Errorf("txn root wrong: %v != %v", txnRoot, eval.block.TxnCommitments)
		}

		var expectedTxnCount uint64
		if eval.proto.TxnCounter {
			expectedTxnCount = eval.state.Counter()
		}
		if eval.block.TxnCounter != expectedTxnCount {
			return fmt.Errorf("txn count wrong: %d != %d", eval.block.TxnCounter, expectedTxnCount)
		}

		expectedVoters, expectedVotersWeight, err := eval.stateProofVotersAndTotal()
		if err != nil {
			return err
		}
		if !eval.block.StateProofTracking[protocol.StateProofBasic].StateProofVotersCommitment.IsEqual(expectedVoters) {
			return fmt.Errorf("StateProofVotersCommitment wrong: %v != %v", eval.block.StateProofTracking[protocol.StateProofBasic].StateProofVotersCommitment, expectedVoters)
		}
		if eval.block.StateProofTracking[protocol.StateProofBasic].StateProofOnlineTotalWeight != expectedVotersWeight {
			return fmt.Errorf("StateProofOnlineTotalWeight wrong: %v != %v", eval.block.StateProofTracking[protocol.StateProofBasic].StateProofOnlineTotalWeight, expectedVotersWeight)
		}
		if eval.block.StateProofTracking[protocol.StateProofBasic].StateProofNextRound != eval.state.GetStateProofNextRound() {
			return fmt.Errorf("StateProofNextRound wrong: %v != %v", eval.block.StateProofTracking[protocol.StateProofBasic].StateProofNextRound, eval.state.GetStateProofNextRound())
		}
		for ccType := range eval.block.StateProofTracking {
			if ccType != protocol.StateProofBasic {
				return fmt.Errorf("StateProofType %d unexpected", ccType)
			}
		}
	}

	err = eval.state.CalculateTotals()
	if err != nil {
		return err
	}

	return nil
}

// generateExpiredOnlineAccountsList creates the list of the expired participation accounts by traversing over the
// modified accounts in the state deltas and testing if any of them needs to be reset.
func (eval *BlockEvaluator) generateExpiredOnlineAccountsList() {
	if !eval.generate {
		return
	}
	// We are going to find the list of modified accounts and the
	// current round that is being evaluated.
	// Then we are going to go through each modified account and
	// see if it meets the criteria for adding it to the expired
	// participation accounts list.
	modifiedAccounts := eval.state.modifiedAccounts()
	currentRound := eval.Round()

	expectedMaxNumberOfExpiredAccounts := eval.proto.MaxProposedExpiredOnlineAccounts

	for i := 0; i < len(modifiedAccounts) && len(eval.block.ParticipationUpdates.ExpiredParticipationAccounts) < expectedMaxNumberOfExpiredAccounts; i++ {
		accountAddr := modifiedAccounts[i]
		acctDelta, found := eval.state.mods.Accts.GetData(accountAddr)
		if !found {
			continue
		}

		// true if the account is online
		isOnline := acctDelta.Status == basics.Online
		// true if the accounts last valid round has passed
		pastCurrentRound := acctDelta.VoteLastValid < currentRound

		if isOnline && pastCurrentRound {
			eval.block.ParticipationUpdates.ExpiredParticipationAccounts = append(
				eval.block.ParticipationUpdates.ExpiredParticipationAccounts,
				accountAddr,
			)
		}
	}
}

// validateExpiredOnlineAccounts tests the expired online accounts specified in ExpiredParticipationAccounts, and verify
// that they have all expired and need to be reset.
func (eval *BlockEvaluator) validateExpiredOnlineAccounts() error {
	if !eval.validate {
		return nil
	}
	expectedMaxNumberOfExpiredAccounts := eval.proto.MaxProposedExpiredOnlineAccounts
	lengthOfExpiredParticipationAccounts := len(eval.block.ParticipationUpdates.ExpiredParticipationAccounts)

	// If the length of the array is strictly greater than our max then we have an error.
	// This works when the expected number of accounts is zero (i.e. it is disabled) as well
	if lengthOfExpiredParticipationAccounts > expectedMaxNumberOfExpiredAccounts {
		return fmt.Errorf("length of expired accounts (%d) was greater than expected (%d)",
			lengthOfExpiredParticipationAccounts, expectedMaxNumberOfExpiredAccounts)
	}

	// For security reasons, we need to make sure that all addresses in the expired participation accounts
	// are unique.  We make this map to keep track of previously seen address
	addressSet := make(map[basics.Address]bool, lengthOfExpiredParticipationAccounts)

	// Validate that all expired accounts meet the current criteria
	currentRound := eval.Round()
	for _, accountAddr := range eval.block.ParticipationUpdates.ExpiredParticipationAccounts {

		if _, exists := addressSet[accountAddr]; exists {
			// We shouldn't have duplicate addresses...
			return fmt.Errorf("duplicate address found: %v", accountAddr)
		}

		// Record that we have seen this address
		addressSet[accountAddr] = true

		acctData, err := eval.state.lookup(accountAddr)
		if err != nil {
			return fmt.Errorf("endOfBlock was unable to retrieve account %v : %w", accountAddr, err)
		}

		// true if the account is online
		isOnline := acctData.Status == basics.Online
		// true if the accounts last valid round has passed
		pastCurrentRound := acctData.VoteLastValid < currentRound

		if !isOnline {
			return fmt.Errorf("endOfBlock found %v was not online but %v", accountAddr, acctData.Status)
		}

		if !pastCurrentRound {
			return fmt.Errorf("endOfBlock found %v round (%d) was not less than current round (%d)", accountAddr, acctData.VoteLastValid, currentRound)
		}
	}
	return nil
}

// resetExpiredOnlineAccountsParticipationKeys after all transactions and rewards are processed, modify the accounts so that their status is offline
func (eval *BlockEvaluator) resetExpiredOnlineAccountsParticipationKeys() error {
	expectedMaxNumberOfExpiredAccounts := eval.proto.MaxProposedExpiredOnlineAccounts
	lengthOfExpiredParticipationAccounts := len(eval.block.ParticipationUpdates.ExpiredParticipationAccounts)

	// If the length of the array is strictly greater than our max then we have an error.
	// This works when the expected number of accounts is zero (i.e. it is disabled) as well
	if lengthOfExpiredParticipationAccounts > expectedMaxNumberOfExpiredAccounts {
		return fmt.Errorf("length of expired accounts (%d) was greater than expected (%d)",
			lengthOfExpiredParticipationAccounts, expectedMaxNumberOfExpiredAccounts)
	}

	for _, accountAddr := range eval.block.ParticipationUpdates.ExpiredParticipationAccounts {
		acctData, err := eval.state.lookup(accountAddr)
		if err != nil {
			return fmt.Errorf("resetExpiredOnlineAccountsParticipationKeys was unable to retrieve account %v : %w", accountAddr, err)
		}

		// Reset the appropriate account data
		acctData.ClearOnlineState()

		// Update the account information
		err = eval.state.putAccount(accountAddr, acctData)
		if err != nil {
			return err
		}
	}
	return nil
}

// GenerateBlock produces a complete block from the BlockEvaluator.  This is
// used during proposal to get an actual block that will be proposed, after
// feeding in tentative transactions into this block evaluator.
//
// After a call to GenerateBlock, the BlockEvaluator can still be used to
// accept transactions.  However, to guard against reuse, subsequent calls
// to GenerateBlock on the same BlockEvaluator will fail.
func (eval *BlockEvaluator) GenerateBlock() (*ledgercore.ValidatedBlock, error) {
	if !eval.generate {
		logging.Base().Panicf("GenerateBlock() called but generate is false")
	}

	if eval.blockGenerated {
		return nil, fmt.Errorf("GenerateBlock already called on this BlockEvaluator")
	}

	err := eval.endOfBlock()
	if err != nil {
		return nil, err
	}

	vb := ledgercore.MakeValidatedBlock(eval.block, eval.state.deltas())
	eval.blockGenerated = true
	proto, ok := config.Consensus[eval.block.BlockHeader.CurrentProtocol]
	if !ok {
		return nil, fmt.Errorf(
			"unknown consensus version: %s", eval.block.BlockHeader.CurrentProtocol)
	}
	eval.state = makeRoundCowState(
		eval.state, eval.block.BlockHeader, proto, eval.prevHeader.TimeStamp, eval.state.mods.Totals,
		len(eval.block.Payset))
	return &vb, nil
}

// SetGenerateForTesting is exported so that a ledger being used for testing can
// force a block evalator to create a block and compare it to another.
func (eval *BlockEvaluator) SetGenerateForTesting(g bool) {
	eval.generate = g
}

type evalTxValidator struct {
	txcache          verify.VerifiedTransactionCache
	block            bookkeeping.Block
	verificationPool execpool.BacklogPool
	ledger           logic.LedgerForSignature

	ctx      context.Context
	txgroups [][]transactions.SignedTxnWithAD
	done     chan error
}

func (validator *evalTxValidator) run() {
	defer close(validator.done)
	specialAddresses := transactions.SpecialAddresses{
		FeeSink:     validator.block.BlockHeader.FeeSink,
		RewardsPool: validator.block.BlockHeader.RewardsPool,
	}

	var unverifiedTxnGroups [][]transactions.SignedTxn
	unverifiedTxnGroups = make([][]transactions.SignedTxn, 0, len(validator.txgroups))
	for _, group := range validator.txgroups {
		signedTxnGroup := make([]transactions.SignedTxn, len(group))
		for j, txn := range group {
			signedTxnGroup[j] = txn.SignedTxn
			err := txn.SignedTxn.Txn.Alive(validator.block)
			if err != nil {
				validator.done <- err
				return
			}
		}
		unverifiedTxnGroups = append(unverifiedTxnGroups, signedTxnGroup)
	}

	unverifiedTxnGroups = validator.txcache.GetUnverifiedTransactionGroups(unverifiedTxnGroups, specialAddresses, validator.block.BlockHeader.CurrentProtocol)

	err := verify.PaysetGroups(validator.ctx, unverifiedTxnGroups, validator.block.BlockHeader, validator.verificationPool, validator.txcache, validator.ledger)
	if err != nil {
		validator.done <- err
	}
}

// Eval is the main evaluator entrypoint (in addition to StartEvaluator)
// used by Ledger.Validate() Ledger.AddBlock() Ledger.trackerEvalVerified()(accountUpdates.loadFromDisk())
//
// Validate: Eval(ctx, l, blk, true, txcache, executionPool)
// AddBlock: Eval(context.Background(), l, blk, false, txcache, nil)
// tracker:  Eval(context.Background(), l, blk, false, txcache, nil)
func Eval(ctx context.Context, l LedgerForEvaluator, blk bookkeeping.Block, validate bool, txcache verify.VerifiedTransactionCache, executionPool execpool.BacklogPool) (ledgercore.StateDelta, error) {
	// flush the pending writes in the cache to make everything read so far available during eval
	l.FlushCaches()

	eval, err := StartEvaluator(l, blk.BlockHeader,
		EvaluatorOptions{
			PaysetHint: len(blk.Payset),
			Validate:   validate,
			Generate:   false,
		})
	if err != nil {
		return ledgercore.StateDelta{}, err
	}

	validationCtx, validationCancel := context.WithCancel(ctx)
	var wg sync.WaitGroup
	defer func() {
		validationCancel()
		wg.Wait()
	}()

	// Next, transactions
	paysetgroups, err := blk.DecodePaysetGroups()
	if err != nil {
		return ledgercore.StateDelta{}, err
	}

	accountLoadingCtx, accountLoadingCancel := context.WithCancel(ctx)
	preloadedTxnsData := prefetcher.PrefetchAccounts(accountLoadingCtx, l, blk.Round()-1, paysetgroups, blk.BlockHeader.FeeSink, blk.ConsensusProtocol())
	// ensure that before we exit from this method, the account loading is no longer active.
	defer func() {
		accountLoadingCancel()
		// wait for the paysetgroupsCh to get closed.
		for range preloadedTxnsData {
		}
	}()

	var txvalidator evalTxValidator
	if validate {
		_, ok := config.Consensus[blk.CurrentProtocol]
		if !ok {
			return ledgercore.StateDelta{}, protocol.Error(blk.CurrentProtocol)
		}
		txvalidator.txcache = txcache
		txvalidator.block = blk
		txvalidator.verificationPool = executionPool
		txvalidator.ledger = l

		txvalidator.ctx = validationCtx
		txvalidator.txgroups = paysetgroups
		txvalidator.done = make(chan error, 1)
		go txvalidator.run()
	}

	base := eval.state.lookupParent.(*roundCowBase)
transactionGroupLoop:
	for {
		select {
		case txgroup, ok := <-preloadedTxnsData:
			if !ok {
				break transactionGroupLoop
			} else if txgroup.Err != nil {
				logging.Base().Errorf("eval prefetcher error: %v", txgroup.Err)
			}

			if txgroup.Err == nil {
				for _, br := range txgroup.Accounts {
					if _, have := base.accounts[*br.Address]; !have {
						base.accounts[*br.Address] = *br.Data
					}
				}
				for _, lr := range txgroup.Resources {
					if lr.Address == nil {
						// we attempted to look for the creator, and failed.
						creatableKey := creatable{cindex: lr.CreatableIndex, ctype: lr.CreatableType}
						base.creators[creatableKey] = foundAddress{exists: false}
						continue
					}
					if lr.CreatableType == basics.AssetCreatable {
						assetKey := ledgercore.AccountAsset{
							Address: *lr.Address,
							Asset:   basics.AssetIndex(lr.CreatableIndex),
						}

						if lr.Resource.AssetHolding != nil {
							base.assets[assetKey] = cachedAssetHolding{value: *lr.Resource.AssetHolding, exists: true}
						} else {
							base.assets[assetKey] = cachedAssetHolding{exists: false}
						}
						if lr.Resource.AssetParams != nil {
							creatableKey := creatable{cindex: lr.CreatableIndex, ctype: basics.AssetCreatable}
							base.assetParams[assetKey] = cachedAssetParams{value: *lr.Resource.AssetParams, exists: true}
							base.creators[creatableKey] = foundAddress{address: *lr.Address, exists: true}
						} else {
							base.assetParams[assetKey] = cachedAssetParams{exists: false}
						}
					} else {
						appKey := ledgercore.AccountApp{
							Address: *lr.Address,
							App:     basics.AppIndex(lr.CreatableIndex),
						}
						if lr.Resource.AppLocalState != nil {
							base.appLocalStates[appKey] = cachedAppLocalState{value: *lr.Resource.AppLocalState, exists: true}
						} else {
							base.appLocalStates[appKey] = cachedAppLocalState{exists: false}
						}
						if lr.Resource.AppParams != nil {
							creatableKey := creatable{cindex: lr.CreatableIndex, ctype: basics.AppCreatable}
							base.appParams[appKey] = cachedAppParams{value: *lr.Resource.AppParams, exists: true}
							base.creators[creatableKey] = foundAddress{address: *lr.Address, exists: true}
						} else {
							base.appParams[appKey] = cachedAppParams{exists: false}
						}
					}
				}
			}
			err = eval.TransactionGroup(txgroup.TxnGroup)
			if err != nil {
				return ledgercore.StateDelta{}, err
			}
		case <-ctx.Done():
			return ledgercore.StateDelta{}, ctx.Err()
		case err, open := <-txvalidator.done:
			// if we're not validating, then `txvalidator.done` would be nil, in which case this case statement would never be executed.
			if open && err != nil {
				return ledgercore.StateDelta{}, err
			}
		}
	}

	// Finally, process any pending end-of-block state changes.
	err = eval.endOfBlock()
	if err != nil {
		return ledgercore.StateDelta{}, err
	}

	// If validating, do final block checks that depend on our new state
	if validate {
		// wait for the signature validation to complete.
		select {
		case <-ctx.Done():
			return ledgercore.StateDelta{}, ctx.Err()
		case err, open := <-txvalidator.done:
			if !open {
				break
			}
			if err != nil {
				return ledgercore.StateDelta{}, err
			}
		}
	}

	return eval.state.deltas(), nil
}<|MERGE_RESOLUTION|>--- conflicted
+++ resolved
@@ -927,11 +927,7 @@
 // TransactionGroup tentatively adds a new transaction group as part of this block evaluation.
 // If the transaction group cannot be added to the block without violating some constraints,
 // an error is returned and the block evaluator state is unchanged.
-<<<<<<< HEAD
-func (eval *BlockEvaluator) TransactionGroup(txgroup []transactions.SignedTxnWithAD) (returnErr error) {
-=======
 func (eval *BlockEvaluator) TransactionGroup(txgroup []transactions.SignedTxnWithAD) (err error) {
->>>>>>> b51e1985
 	// Nothing to do if there are no transactions.
 	if len(txgroup) == 0 {
 		return nil
@@ -958,11 +954,7 @@
 		eval.Tracer.BeforeTxnGroup(evalParams)
 		// Ensure we update the tracer before exiting
 		defer func() {
-<<<<<<< HEAD
-			eval.Tracer.AfterTxnGroup(evalParams, returnErr)
-=======
 			eval.Tracer.AfterTxnGroup(evalParams, err)
->>>>>>> b51e1985
 		}()
 	}
 
