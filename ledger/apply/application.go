// Copyright (C) 2019-2021 Algorand, Inc.
// This file is part of go-algorand
//
// go-algorand is free software: you can redistribute it and/or modify
// it under the terms of the GNU Affero General Public License as
// published by the Free Software Foundation, either version 3 of the
// License, or (at your option) any later version.
//
// go-algorand is distributed in the hope that it will be useful,
// but WITHOUT ANY WARRANTY; without even the implied warranty of
// MERCHANTABILITY or FITNESS FOR A PARTICULAR PURPOSE.  See the
// GNU Affero General Public License for more details.
//
// You should have received a copy of the GNU Affero General Public License
// along with go-algorand.  If not, see <https://www.gnu.org/licenses/>.

package apply

import (
	"fmt"

	"github.com/algorand/go-algorand/data/basics"
	"github.com/algorand/go-algorand/data/transactions"
	"github.com/algorand/go-algorand/data/transactions/logic"
	"github.com/algorand/go-algorand/ledger/ledgercore"
)

// Allocate the map of basics.AppParams if it is nil, and return a copy. We do *not*
// call clone on each basics.AppParams -- callers must do that for any values where
// they intend to modify a contained reference type.
func cloneAppParams(m map[basics.AppIndex]basics.AppParams) map[basics.AppIndex]basics.AppParams {
	res := make(map[basics.AppIndex]basics.AppParams, len(m))
	for k, v := range m {
		res[k] = v
	}
	return res
}

// Allocate the map of LocalStates if it is nil, and return a copy. We do *not*
// call clone on each AppLocalState -- callers must do that for any values
// where they intend to modify a contained reference type.
func cloneAppLocalStates(m map[basics.AppIndex]basics.AppLocalState) map[basics.AppIndex]basics.AppLocalState {
	res := make(map[basics.AppIndex]basics.AppLocalState, len(m))
	for k, v := range m {
		res[k] = v
	}
	return res
}

// getAppParams fetches the creator address and basics.AppParams for the app index,
// if they exist. It does *not* clone the basics.AppParams, so the returned params
// must not be modified directly.
func getAppParams(balances Balances, aidx basics.AppIndex) (params basics.AppParams, creator basics.Address, exists bool, err error) {
	creator, exists, err = balances.GetCreator(basics.CreatableIndex(aidx), basics.AppCreatable)
	if err != nil {
		return
	}

	// App doesn't exist. Not an error, but return straight away
	if !exists {
		return
	}

	record, err := balances.Get(creator, false)
	if err != nil {
		return
	}

	params, ok := record.AppParams[aidx]
	if !ok {
		// This should never happen. If app exists then we should have
		// found the creator successfully.
		err = fmt.Errorf("app %d not found in account %s", aidx, creator.String())
		return
	}

	return
}

// createApplication writes a new AppParams entry, allocates global storage,
// and returns the generated application ID
func createApplication(ac *transactions.ApplicationCallTxnFields, balances Balances, creator basics.Address, txnCounter uint64) (appIdx basics.AppIndex, err error) {
	// Fetch the creator's (sender's) balance record
	record, err := balances.Get(creator, false)
	if err != nil {
		return
	}

	// Make sure the creator isn't already at the app creation max
	maxAppsCreated := balances.ConsensusParams().MaxAppsCreated
	if len(record.AppParams) >= maxAppsCreated {
		err = fmt.Errorf("cannot create app for %s: max created apps per acct is %d", creator.String(), maxAppsCreated)
		return
	}

	// Clone app params, so that we have a copy that is safe to modify
	record.AppParams = cloneAppParams(record.AppParams)

	// Allocate the new app params (+ 1 to match Assets Idx namespace)
	appIdx = basics.AppIndex(txnCounter + 1)
	record.AppParams[appIdx] = basics.AppParams{
		ApprovalProgram:   ac.ApprovalProgram,
		ClearStateProgram: ac.ClearStateProgram,
		StateSchemas: basics.StateSchemas{
			LocalStateSchema:  ac.LocalStateSchema,
			GlobalStateSchema: ac.GlobalStateSchema,
		},
		ExtraProgramPages: ac.ExtraProgramPages,
	}

	// Update the cached TotalStateSchema for this account, used
	// when computing MinBalance, since the creator has to store
	// the global state
	totalSchema := record.TotalAppSchema
	totalSchema = totalSchema.AddSchema(ac.GlobalStateSchema)
	record.TotalAppSchema = totalSchema

	// Update the cached TotalExtraAppPages for this account, used
	// when computing MinBalance
	totalExtraPages := record.TotalExtraAppPages
	totalExtraPages = basics.AddSaturate32(totalExtraPages, ac.ExtraProgramPages)
	record.TotalExtraAppPages = totalExtraPages

	// Write back to the creator's balance record
	err = balances.Put(creator, record)
	if err != nil {
		return 0, err
	}

	// Allocate global storage
	err = balances.AllocateApp(creator, appIdx, true, ac.GlobalStateSchema)
	if err != nil {
		return 0, err
	}

	return
}

func deleteApplication(balances Balances, creator basics.Address, appIdx basics.AppIndex) error {
	// Deleting the application. Fetch the creator's balance record
	record, err := balances.Get(creator, false)
	if err != nil {
		return err
	}

	record.AppParams = cloneAppParams(record.AppParams)

	// Update the TotalAppSchema used for MinBalance calculation,
	// since the creator no longer has to store the GlobalState
	totalSchema := record.TotalAppSchema
	globalSchema := record.AppParams[appIdx].GlobalStateSchema
	totalSchema = totalSchema.SubSchema(globalSchema)
	record.TotalAppSchema = totalSchema

	// Delete app's extra program pages
	totalExtraPages := record.TotalExtraAppPages
	if totalExtraPages > 0 {
		proto := balances.ConsensusParams()
		if proto.EnableExtraPagesOnAppUpdate {
			extraPages := record.AppParams[appIdx].ExtraProgramPages
			totalExtraPages = basics.SubSaturate32(totalExtraPages, extraPages)
		}
		record.TotalExtraAppPages = totalExtraPages
	}

<<<<<<< HEAD
=======
	// Delete the AppParams
	delete(record.AppParams, appIdx)

>>>>>>> 26c46929
	err = balances.Put(creator, record)
	if err != nil {
		return err
	}

	// Deallocate global storage
	err = balances.DeallocateApp(creator, appIdx, true)
	if err != nil {
		return err
	}

	return nil
}

func updateApplication(ac *transactions.ApplicationCallTxnFields, balances Balances, creator basics.Address, appIdx basics.AppIndex) error {
	// Updating the application. Fetch the creator's balance record
	record, err := balances.Get(creator, false)
	if err != nil {
		return err
	}

	// Fill in the new programs
	record.AppParams = cloneAppParams(record.AppParams)
	params := record.AppParams[appIdx]
	proto := balances.ConsensusParams()
	// when proto.EnableExtraPageOnAppUpdate is false, WellFormed rejects all updates with a multiple-page program
	if proto.EnableExtraPagesOnAppUpdate {
<<<<<<< HEAD
		allowed := int(1+params.ExtraProgramPages) * proto.MaxAppProgramLen
		actual := len(ac.ApprovalProgram) + len(ac.ClearStateProgram)
		if actual > allowed {
			return fmt.Errorf("updateApplication app programs too long, %d. max total len %d bytes", actual, allowed)
=======
		lap := len(ac.ApprovalProgram)
		lcs := len(ac.ClearStateProgram)
		pages := int(1 + params.ExtraProgramPages)
		if lap > pages*proto.MaxAppProgramLen {
			return fmt.Errorf("updateApplication approval program too long. max len %d bytes", pages*proto.MaxAppProgramLen)
		}
		if lcs > pages*proto.MaxAppProgramLen {
			return fmt.Errorf("updateApplication clear state program too long. max len %d bytes", pages*proto.MaxAppProgramLen)
		}
		if lap+lcs > pages*proto.MaxAppTotalProgramLen {
			return fmt.Errorf("updateApplication app programs too long, %d. max total len %d bytes", lap+lcs, pages*proto.MaxAppTotalProgramLen)
>>>>>>> 26c46929
		}
	}

	params.ApprovalProgram = ac.ApprovalProgram
	params.ClearStateProgram = ac.ClearStateProgram

	record.AppParams[appIdx] = params
	return balances.Put(creator, record)
}

func optInApplication(balances Balances, sender basics.Address, appIdx basics.AppIndex, params basics.AppParams) error {
	record, err := balances.Get(sender, false)
	if err != nil {
		return err
	}

	// If the user has already opted in, fail
	_, ok := record.AppLocalStates[appIdx]
	if ok {
		return fmt.Errorf("account %s has already opted in to app %d", sender.String(), appIdx)
	}

	// Make sure the user isn't already at the app opt-in max
	maxAppsOptedIn := balances.ConsensusParams().MaxAppsOptedIn
	if len(record.AppLocalStates) >= maxAppsOptedIn {
		return fmt.Errorf("cannot opt in app %d for %s: max opted-in apps per acct is %d", appIdx, sender.String(), maxAppsOptedIn)
	}

	// Write an AppLocalState, opting in the user
	record.AppLocalStates = cloneAppLocalStates(record.AppLocalStates)
	record.AppLocalStates[appIdx] = basics.AppLocalState{
		Schema: params.LocalStateSchema,
	}

	// Update the TotalAppSchema used for MinBalance calculation,
	// since the sender must now store LocalState
	totalSchema := record.TotalAppSchema
	totalSchema = totalSchema.AddSchema(params.LocalStateSchema)
	record.TotalAppSchema = totalSchema

	// Write opted-in user back to cow
	err = balances.Put(sender, record)
	if err != nil {
		return err
	}

	// Allocate local storage
	err = balances.AllocateApp(sender, appIdx, false, params.LocalStateSchema)
	if err != nil {
		return err
	}

	return nil
}

func closeOutApplication(balances Balances, sender basics.Address, appIdx basics.AppIndex) error {
	// Closing out of the application. Fetch the sender's balance record
	record, err := balances.Get(sender, false)
	if err != nil {
		return err
	}

	// If they haven't opted in, that's an error
	localState, ok := record.AppLocalStates[appIdx]
	if !ok {
		return fmt.Errorf("account %s is not opted in to app %d", sender, appIdx)
	}

	// Update the TotalAppSchema used for MinBalance calculation,
	// since the sender no longer has to store LocalState
	totalSchema := record.TotalAppSchema
	totalSchema = totalSchema.SubSchema(localState.Schema)
	record.TotalAppSchema = totalSchema

	// Delete the local state
	record.AppLocalStates = cloneAppLocalStates(record.AppLocalStates)
	delete(record.AppLocalStates, appIdx)

	// Write closed-out user back to cow
	err = balances.Put(sender, record)
	if err != nil {
		return err
	}

	// Deallocate local storage
	err = balances.DeallocateApp(sender, appIdx, false)
	if err != nil {
		return err
	}

	return nil
}

func checkPrograms(ac *transactions.ApplicationCallTxnFields, evalParams *logic.EvalParams) error {
	err := logic.CheckStateful(ac.ApprovalProgram, *evalParams)
	if err != nil {
		return fmt.Errorf("check failed on ApprovalProgram: %v", err)
	}

	err = logic.CheckStateful(ac.ClearStateProgram, *evalParams)
	if err != nil {
		return fmt.Errorf("check failed on ClearStateProgram: %v", err)
	}

	return nil
}

// ApplicationCall evaluates ApplicationCall transaction
func ApplicationCall(ac transactions.ApplicationCallTxnFields, header transactions.Header, balances Balances, ad *transactions.ApplyData, evalParams *logic.EvalParams, txnCounter uint64) (err error) {
	defer func() {
		// If we are returning a non-nil error, then don't return a
		// non-empty EvalDelta. Not required for correctness.
		if err != nil && ad != nil {
			ad.EvalDelta = basics.EvalDelta{}
		}
	}()

	// Ensure we are always passed a non-nil ApplyData
	if ad == nil {
		err = fmt.Errorf("ApplicationCall cannot have nil ApplyData")
		return
	}

	// Ensure we are always passed non-nil EvalParams
	if evalParams == nil {
		err = fmt.Errorf("ApplicationCall cannot have nil EvalParams")
		return
	}

	// Keep track of the application ID we're working on
	appIdx := ac.ApplicationID

	// Specifying an application ID of 0 indicates application creation
	if ac.ApplicationID == 0 {
		appIdx, err = createApplication(&ac, balances, header.Sender, txnCounter)
		if err != nil {
			return
		}
	}

	// Fetch the application parameters, if they exist
	params, creator, exists, err := getAppParams(balances, appIdx)
	if err != nil {
		return err
	}

	// Ensure that the only operation we can do is ClearState if the application
	// does not exist
	if !exists && ac.OnCompletion != transactions.ClearStateOC {
		return fmt.Errorf("only clearing out is supported for applications that do not exist")
	}

	// If this txn is going to set new programs (either for creation or
	// update), check that the programs are valid and not too expensive
	if ac.ApplicationID == 0 || ac.OnCompletion == transactions.UpdateApplicationOC {
		err = checkPrograms(&ac, evalParams)
		if err != nil {
			return err
		}
	}

	// Clear out our LocalState. In this case, we don't execute the
	// ApprovalProgram, since clearing out is always allowed. We only
	// execute the ClearStateProgram, whose failures are ignored.
	if ac.OnCompletion == transactions.ClearStateOC {
		// Ensure that the user is already opted in
		record, err := balances.Get(header.Sender, false)
		if err != nil {
			return err
		}
		_, ok := record.AppLocalStates[appIdx]
		if !ok {
			return fmt.Errorf("cannot clear state: %v is not currently opted in to app %d", header.Sender, appIdx)
		}

		// If the app still exists, run the ClearStateProgram
		if exists {
			pass, evalDelta, err := balances.StatefulEval(*evalParams, appIdx, params.ClearStateProgram)
			if err != nil {
				// Fail on non-logic eval errors and ignore LogicEvalError errors
				if _, ok := err.(ledgercore.LogicEvalError); !ok {
					return err
				}
			}

			// We will have applied any changes if and only if we passed
			if err == nil && pass {
				// Fill in applyData, so that consumers don't have to implement a
				// stateful TEAL interpreter to apply state changes
				ad.EvalDelta = evalDelta
			} else {
				// Ignore logic eval errors and rejections from the ClearStateProgram
			}
		}

		return closeOutApplication(balances, header.Sender, appIdx)
	}

	// If this is an OptIn transaction, ensure that the sender has
	// LocalState allocated prior to TEAL execution, so that it may be
	// initialized in the same transaction.
	if ac.OnCompletion == transactions.OptInOC {
		err = optInApplication(balances, header.Sender, appIdx, params)
		if err != nil {
			return err
		}
	}

	// Execute the Approval program
	approved, evalDelta, err := balances.StatefulEval(*evalParams, appIdx, params.ApprovalProgram)
	if err != nil {
		return err
	}

	if !approved {
		return fmt.Errorf("transaction rejected by ApprovalProgram")
	}

	switch ac.OnCompletion {
	case transactions.NoOpOC:
		// Nothing to do

	case transactions.OptInOC:
		// Handled above

	case transactions.CloseOutOC:
		err = closeOutApplication(balances, header.Sender, appIdx)
		if err != nil {
			return err
		}

	case transactions.DeleteApplicationOC:
		err = deleteApplication(balances, creator, appIdx)
		if err != nil {
			return err
		}

	case transactions.UpdateApplicationOC:
		err = updateApplication(&ac, balances, creator, appIdx)
		if err != nil {
			return err
		}

	default:
		return fmt.Errorf("invalid application action")
	}

	// Fill in applyData, so that consumers don't have to implement a
	// stateful TEAL interpreter to apply state changes
	ad.EvalDelta = evalDelta

	return nil
}<|MERGE_RESOLUTION|>--- conflicted
+++ resolved
@@ -163,12 +163,9 @@
 		record.TotalExtraAppPages = totalExtraPages
 	}
 
-<<<<<<< HEAD
-=======
 	// Delete the AppParams
 	delete(record.AppParams, appIdx)
 
->>>>>>> 26c46929
 	err = balances.Put(creator, record)
 	if err != nil {
 		return err
@@ -196,12 +193,6 @@
 	proto := balances.ConsensusParams()
 	// when proto.EnableExtraPageOnAppUpdate is false, WellFormed rejects all updates with a multiple-page program
 	if proto.EnableExtraPagesOnAppUpdate {
-<<<<<<< HEAD
-		allowed := int(1+params.ExtraProgramPages) * proto.MaxAppProgramLen
-		actual := len(ac.ApprovalProgram) + len(ac.ClearStateProgram)
-		if actual > allowed {
-			return fmt.Errorf("updateApplication app programs too long, %d. max total len %d bytes", actual, allowed)
-=======
 		lap := len(ac.ApprovalProgram)
 		lcs := len(ac.ClearStateProgram)
 		pages := int(1 + params.ExtraProgramPages)
@@ -213,7 +204,6 @@
 		}
 		if lap+lcs > pages*proto.MaxAppTotalProgramLen {
 			return fmt.Errorf("updateApplication app programs too long, %d. max total len %d bytes", lap+lcs, pages*proto.MaxAppTotalProgramLen)
->>>>>>> 26c46929
 		}
 	}
 
