--- conflicted
+++ resolved
@@ -70,11 +70,7 @@
 
 	// Make sure the creator isn't already at the app creation max
 	maxAppsCreated := balances.ConsensusParams().MaxAppsCreated
-<<<<<<< HEAD
-	if maxAppsCreated > 0 && totalAppParams >= uint32(maxAppsCreated) {
-=======
-	if totalAppParams >= uint64(maxAppsCreated) {
->>>>>>> 16675992
+	if maxAppsCreated > 0 && totalAppParams >= uint64(maxAppsCreated) {
 		err = fmt.Errorf("cannot create app for %s: max created apps per acct is %d", creator.String(), maxAppsCreated)
 		return
 	}
@@ -246,11 +242,7 @@
 
 	// Make sure the user isn't already at the app opt-in max
 	maxAppsOptedIn := balances.ConsensusParams().MaxAppsOptedIn
-<<<<<<< HEAD
-	if maxAppsOptedIn > 0 && totalAppLocalState >= uint32(maxAppsOptedIn) {
-=======
-	if totalAppLocalState >= uint64(maxAppsOptedIn) {
->>>>>>> 16675992
+	if maxAppsOptedIn > 0 && totalAppLocalState >= uint64(maxAppsOptedIn) {
 		return fmt.Errorf("cannot opt in app %d for %s: max opted-in apps per acct is %d", appIdx, sender.String(), maxAppsOptedIn)
 	}
 	if !balances.ConsensusParams().Application {
