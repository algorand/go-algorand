--- conflicted
+++ resolved
@@ -926,14 +926,11 @@
 	a.Equal(basics.EvalDelta{GlobalDelta: gd}, ad.EvalDelta)
 	a.Equal(basics.StateSchema{NumUint: 0}, br.TotalAppSchema)
 
-<<<<<<< HEAD
 	logs := []basics.LogItem{{ID: 0, Message: "a"}}
 	b.delta = basics.EvalDelta{Logs: []basics.LogItem{{ID: 0, Message: "a"}}}
 	err = ApplicationCall(ac, h, &b, ad, &ep, txnCounter)
 	a.NoError(err)
 	a.Equal(basics.EvalDelta{Logs: logs}, ad.EvalDelta)
-=======
->>>>>>> c1b17d91
 }
 
 func TestAppCallApplyUpdate(t *testing.T) {
@@ -1001,13 +998,6 @@
 	a.Equal([]byte{2}, br.AppParams[appIdx].ClearStateProgram)
 	a.Equal(basics.EvalDelta{}, ad.EvalDelta)
 
-<<<<<<< HEAD
-	logs := []basics.LogItem{{ID: 0, Message: "a"}}
-	b.delta = basics.EvalDelta{Logs: []basics.LogItem{{ID: 0, Message: "a"}}}
-	err = ApplicationCall(ac, h, &b, ad, &ep, txnCounter)
-	a.NoError(err)
-	a.Equal(basics.EvalDelta{Logs: logs}, ad.EvalDelta)
-=======
 	// check app program len
 	appr := make([]byte, 6050)
 
@@ -1068,7 +1058,11 @@
 	err = ApplicationCall(ac, h, &b, ad, &ep, txnCounter)
 	a.NoError(err)
 
->>>>>>> c1b17d91
+	logs := []basics.LogItem{{ID: 0, Message: "a"}}
+	b.delta = basics.EvalDelta{Logs: []basics.LogItem{{ID: 0, Message: "a"}}}
+	err = ApplicationCall(ac, h, &b, ad, &ep, txnCounter)
+	a.NoError(err)
+	a.Equal(basics.EvalDelta{Logs: logs}, ad.EvalDelta)
 }
 
 func TestAppCallApplyDelete(t *testing.T) {
