// Copyright (C) 2019-2021 Algorand, Inc.
// This file is part of go-algorand
//
// go-algorand is free software: you can redistribute it and/or modify
// it under the terms of the GNU Affero General Public License as
// published by the Free Software Foundation, either version 3 of the
// License, or (at your option) any later version.
//
// go-algorand is distributed in the hope that it will be useful,
// but WITHOUT ANY WARRANTY; without even the implied warranty of
// MERCHANTABILITY or FITNESS FOR A PARTICULAR PURPOSE.  See the
// GNU Affero General Public License for more details.
//
// You should have received a copy of the GNU Affero General Public License
// along with go-algorand.  If not, see <https://www.gnu.org/licenses/>.

package apply

import (
	"fmt"
	"math/rand"
	"testing"

	"github.com/stretchr/testify/require"

	"github.com/algorand/go-algorand/config"
	"github.com/algorand/go-algorand/crypto"
	"github.com/algorand/go-algorand/data/basics"
	"github.com/algorand/go-algorand/data/transactions"
	"github.com/algorand/go-algorand/data/transactions/logic"
	"github.com/algorand/go-algorand/ledger/ledgercore"
	"github.com/algorand/go-algorand/protocol"
	"github.com/algorand/go-algorand/test/partitiontest"
)

func TestApplicationCallFieldsEmpty(t *testing.T) {
	partitiontest.PartitionTest(t)

	a := require.New(t)

	ac := transactions.ApplicationCallTxnFields{}
	a.True(ac.Empty())

	ac.ApplicationID = 1
	a.False(ac.Empty())

	ac.ApplicationID = 0
	ac.OnCompletion = 1
	a.False(ac.Empty())

	ac.OnCompletion = 0
	ac.ApplicationArgs = make([][]byte, 1)
	a.False(ac.Empty())

	ac.ApplicationArgs = nil
	ac.Accounts = make([]basics.Address, 1)
	a.False(ac.Empty())

	ac.Accounts = nil
	ac.ForeignApps = make([]basics.AppIndex, 1)
	a.False(ac.Empty())

	ac.ForeignApps = nil
	ac.LocalStateSchema = basics.StateSchema{NumUint: 1}
	a.False(ac.Empty())

	ac.LocalStateSchema = basics.StateSchema{}
	ac.GlobalStateSchema = basics.StateSchema{NumUint: 1}
	a.False(ac.Empty())

	ac.GlobalStateSchema = basics.StateSchema{}
	ac.ApprovalProgram = []byte{1}
	a.False(ac.Empty())

	ac.ApprovalProgram = []byte{}
	a.False(ac.Empty())

	ac.ApprovalProgram = nil
	ac.ClearStateProgram = []byte{1}
	a.False(ac.Empty())

	ac.ClearStateProgram = []byte{}
	a.False(ac.Empty())

	ac.ClearStateProgram = nil
	a.True(ac.Empty())

	ac.ExtraProgramPages = 0
	a.True(ac.Empty())
}

func getRandomAddress(a *require.Assertions) basics.Address {
	const rl = 16
	b := make([]byte, rl)
	n, err := rand.Read(b)
	a.NoError(err)
	a.Equal(rl, n)

	address := crypto.Hash(b)
	return basics.Address(address)
}

type testBalances struct {
	appCreators map[basics.AppIndex]basics.Address
	balances    map[basics.Address]basics.AccountData
	proto       config.ConsensusParams

	put               int // Put calls counter
	putBalances       map[basics.Address]basics.AccountData
	createdCreatables []basics.CreatableLocator
	deletedCreatables []basics.CreatableLocator
	allocatedAppIdx   basics.AppIndex
	deAllocatedAppIdx basics.AppIndex

	// logic evaluator control
	pass  bool
	delta basics.EvalDelta
	err   error
}

type testBalancesPass struct {
	testBalances
}

const appIdxError basics.AppIndex = 0x11223344
const appIdxOk basics.AppIndex = 1

func (b *testBalances) Get(addr basics.Address, withPendingRewards bool) (basics.AccountData, error) {
	ad, ok := b.balances[addr]
	if !ok {
		return basics.AccountData{}, fmt.Errorf("mock balance not found")
	}
	return ad, nil
}

func (b *testBalances) Put(addr basics.Address, ad basics.AccountData) error {
	b.put++
	if b.putBalances == nil {
		b.putBalances = make(map[basics.Address]basics.AccountData)
	}
	b.putBalances[addr] = ad
	return nil
}

func (b *testBalances) GetCreator(cidx basics.CreatableIndex, ctype basics.CreatableType) (basics.Address, bool, error) {
	if ctype == basics.AppCreatable {
		aidx := basics.AppIndex(cidx)
		if aidx == appIdxError { // magic for test
			return basics.Address{}, false, fmt.Errorf("mock synthetic error")
		}

		creator, ok := b.appCreators[aidx]
		return creator, ok, nil
	}
	return basics.Address{}, false, nil
}

func (b *testBalances) Move(src, dst basics.Address, amount basics.MicroAlgos, srcRewards *basics.MicroAlgos, dstRewards *basics.MicroAlgos) error {
	return nil
}

func (b *testBalances) ConsensusParams() config.ConsensusParams {
	return b.proto
}

func (b *testBalances) AllocateApp(addr basics.Address, aidx basics.AppIndex, global bool, space basics.StateSchema) error {
	b.allocatedAppIdx = aidx

	if global {
		locator := basics.CreatableLocator{
			Type:    basics.AppCreatable,
			Creator: addr,
			Index:   basics.CreatableIndex(aidx),
		}
		b.createdCreatables = append(b.createdCreatables, locator)
	}

	return nil
}

func (b *testBalances) DeallocateApp(addr basics.Address, aidx basics.AppIndex, global bool) error {
	b.deAllocatedAppIdx = aidx

	if global {
		locator := basics.CreatableLocator{
			Type:    basics.AppCreatable,
			Creator: addr,
			Index:   basics.CreatableIndex(aidx),
		}
		b.deletedCreatables = append(b.deletedCreatables, locator)
	}

	return nil
}

func (b *testBalances) AllocateAsset(addr basics.Address, index basics.AssetIndex, global bool) error {
	if global {
		locator := basics.CreatableLocator{
			Type:    basics.AppCreatable,
			Creator: addr,
			Index:   basics.CreatableIndex(index),
		}
		b.createdCreatables = append(b.createdCreatables, locator)
	}

	return nil
}

func (b *testBalances) DeallocateAsset(addr basics.Address, index basics.AssetIndex, global bool) error {
	if global {
		locator := basics.CreatableLocator{
			Type:    basics.AppCreatable,
			Creator: addr,
			Index:   basics.CreatableIndex(index),
		}
		b.deletedCreatables = append(b.deletedCreatables, locator)
	}

	return nil
}

func (b *testBalances) StatefulEval(params logic.EvalParams, aidx basics.AppIndex, program []byte) (passed bool, evalDelta basics.EvalDelta, err error) {
	return b.pass, b.delta, b.err
}

func (b *testBalancesPass) Get(addr basics.Address, withPendingRewards bool) (basics.AccountData, error) {
	ad, ok := b.balances[addr]
	if !ok {
		return basics.AccountData{}, fmt.Errorf("mock balance not found")
	}
	return ad, nil
}

func (b *testBalancesPass) Put(addr basics.Address, ad basics.AccountData) error {
	if b.balances == nil {
		b.balances = make(map[basics.Address]basics.AccountData)
	}
	b.balances[addr] = ad
	return nil
}

func (b *testBalancesPass) ConsensusParams() config.ConsensusParams {
	return b.proto
}
func (b *testBalancesPass) Allocate(addr basics.Address, aidx basics.AppIndex, global bool, space basics.StateSchema) error {
	b.allocatedAppIdx = aidx
	return nil
}

func (b *testBalancesPass) Deallocate(addr basics.Address, aidx basics.AppIndex, global bool) error {
	return nil
}

func (b *testBalancesPass) StatefulEval(params logic.EvalParams, aidx basics.AppIndex, program []byte) (passed bool, evalDelta basics.EvalDelta, err error) {
	return true, b.delta, nil
}

// ResetWrites clears side effects of Put.
func (b *testBalances) ResetWrites() {
	b.put = 0
	b.putBalances = nil
	b.createdCreatables = []basics.CreatableLocator{}
	b.deletedCreatables = []basics.CreatableLocator{}
	b.allocatedAppIdx = 0
}

func (b *testBalances) SetProto(name protocol.ConsensusVersion) {
	b.proto = config.Consensus[name]
}

func (b *testBalances) SetParams(params config.ConsensusParams) {
	b.proto = params
}

type testEvaluator struct {
	pass   bool
	delta  basics.EvalDelta
	appIdx basics.AppIndex
}

// Eval for tests that fail on program version > 10 and returns pass/delta from its own state rather than running the program
func (e *testEvaluator) Eval(program []byte) (pass bool, stateDelta basics.EvalDelta, err error) {
	if len(program) < 1 || program[0] > 10 {
		return false, basics.EvalDelta{}, fmt.Errorf("mock eval error")
	}
	return e.pass, e.delta, nil
}

// Check for tests that fail on program version > 10 and returns program len as cost
func (e *testEvaluator) Check(program []byte) (cost int, err error) {
	if len(program) < 1 || program[0] > 10 {
		return 0, fmt.Errorf("mock check error")
	}
	return len(program), nil
}

func (e *testEvaluator) InitLedger(balances Balances, appIdx basics.AppIndex, schemas basics.StateSchemas) error {
	e.appIdx = appIdx
	return nil
}

func TestAppCallCloneEmpty(t *testing.T) {
	partitiontest.PartitionTest(t)

	a := require.New(t)

	var ls map[basics.AppIndex]basics.AppLocalState
	cls := cloneAppLocalStates(ls)
	a.Equal(0, len(cls))

	var ap map[basics.AppIndex]basics.AppParams
	cap := cloneAppParams(ap)
	a.Equal(0, len(cap))
}

func TestAppCallGetParam(t *testing.T) {
	partitiontest.PartitionTest(t)

	a := require.New(t)

	var b testBalances
	_, _, _, err := getAppParams(&b, appIdxError)
	a.Error(err)

	_, _, exist, err := getAppParams(&b, appIdxOk)
	a.NoError(err)
	a.False(exist)

	creator := getRandomAddress(a)
	addr := getRandomAddress(a)
	b.appCreators = map[basics.AppIndex]basics.Address{appIdxOk: creator}
	b.balances = map[basics.Address]basics.AccountData{addr: {}}
	_, _, exist, err = getAppParams(&b, appIdxOk)
	a.Error(err)
	a.True(exist)

	b.balances[creator] = basics.AccountData{
		AppParams: map[basics.AppIndex]basics.AppParams{},
	}
	_, _, exist, err = getAppParams(&b, appIdxOk)
	a.Error(err)
	a.True(exist)

	b.balances[creator] = basics.AccountData{
		AppParams: map[basics.AppIndex]basics.AppParams{
			appIdxOk: {},
		},
	}
	params, cr, exist, err := getAppParams(&b, appIdxOk)
	a.NoError(err)
	a.True(exist)
	a.Equal(creator, cr)
	a.Equal(basics.AppParams{}, params)
}

func TestAppCallAddressByIndex(t *testing.T) {
	partitiontest.PartitionTest(t)

	a := require.New(t)

	sender := getRandomAddress(a)
	var ac transactions.ApplicationCallTxnFields
	addr, err := ac.AddressByIndex(0, sender)
	a.NoError(err)
	a.Equal(sender, addr)

	addr, err = ac.AddressByIndex(1, sender)
	a.Error(err)
	a.Contains(err.Error(), "invalid Account reference 1")
	a.Equal(0, len(ac.Accounts))

	acc0 := getRandomAddress(a)
	ac.Accounts = []basics.Address{acc0}
	addr, err = ac.AddressByIndex(1, sender)
	a.NoError(err)
	a.Equal(acc0, addr)

	addr, err = ac.AddressByIndex(2, sender)
	a.Error(err)
	a.Contains(err.Error(), "invalid Account reference 2")
}

func TestAppCallCheckPrograms(t *testing.T) {
	partitiontest.PartitionTest(t)

	a := require.New(t)

	var ac transactions.ApplicationCallTxnFields
	var ep logic.EvalParams
	// This check is for static costs. v26 is last with static cost checking
	proto := config.Consensus[protocol.ConsensusV26]
	ep.Proto = &proto

	proto.MaxAppProgramCost = 1
	err := checkPrograms(&ac, &ep)
	a.Error(err)
	a.Contains(err.Error(), "check failed on ApprovalProgram")

	program := []byte{2, 0x20, 1, 1, 0x22} // version, intcb, int 1
	ac.ApprovalProgram = program
	ac.ClearStateProgram = program

	err = checkPrograms(&ac, &ep)
	a.Error(err)
	a.Contains(err.Error(), "check failed on ApprovalProgram")

	proto.MaxAppProgramCost = 10
	err = checkPrograms(&ac, &ep)
	a.NoError(err)

	ac.ClearStateProgram = append(ac.ClearStateProgram, program...)
	ac.ClearStateProgram = append(ac.ClearStateProgram, program...)
	ac.ClearStateProgram = append(ac.ClearStateProgram, program...)
	err = checkPrograms(&ac, &ep)
	a.Error(err)
	a.Contains(err.Error(), "check failed on ClearStateProgram")

	ac.ClearStateProgram = program
	err = checkPrograms(&ac, &ep)
	a.NoError(err)
}

func TestAppCallCreate(t *testing.T) {
	partitiontest.PartitionTest(t)

	a := require.New(t)

	var b testBalances
	var txnCounter uint64 = 1
	ac := transactions.ApplicationCallTxnFields{}
	creator := getRandomAddress(a)
	// no balance record
	appIdx, err := createApplication(&ac, &b, creator, txnCounter)
	a.Error(err)
	a.Equal(basics.AppIndex(0), appIdx)

	b.balances = make(map[basics.Address]basics.AccountData)
	b.balances[creator] = basics.AccountData{}
	appIdx, err = createApplication(&ac, &b, creator, txnCounter)
	a.Error(err)
	a.Contains(err.Error(), "max created apps per acct is")

	b.SetProto(protocol.ConsensusFuture)
	ac.ApprovalProgram = []byte{1}
	ac.ClearStateProgram = []byte{2}
	ac.LocalStateSchema = basics.StateSchema{NumUint: 1}
	ac.GlobalStateSchema = basics.StateSchema{NumByteSlice: 1}
	appIdx, err = createApplication(&ac, &b, creator, txnCounter)
	a.NoError(err)
	a.Equal(txnCounter+1, uint64(appIdx))
	a.Equal(1, b.put)
	nbr, ok := b.putBalances[creator]
	a.True(ok)
	params, ok := nbr.AppParams[appIdx]
	a.True(ok)
	a.Equal(ac.ApprovalProgram, params.ApprovalProgram)
	a.Equal(ac.ClearStateProgram, params.ClearStateProgram)
	a.Equal(ac.LocalStateSchema, params.LocalStateSchema)
	a.Equal(ac.GlobalStateSchema, params.GlobalStateSchema)
	a.Equal(1, len(b.createdCreatables))
}

// TestAppCallApplyCreate carefully tracks and validates balance record updates
func TestAppCallApplyCreate(t *testing.T) {
	partitiontest.PartitionTest(t)

	a := require.New(t)

	creator := getRandomAddress(a)
	sender := creator
	ac := transactions.ApplicationCallTxnFields{
		ApplicationID:     0,
		ApprovalProgram:   []byte{1},
		ClearStateProgram: []byte{1},
	}
	h := transactions.Header{
		Sender: sender,
	}
	var ep logic.EvalParams
	var txnCounter uint64 = 1
	var b testBalances

	err := ApplicationCall(ac, h, &b, nil, &ep, txnCounter)
	a.Error(err)
	a.Contains(err.Error(), "ApplicationCall cannot have nil ApplyData")
	a.Equal(0, b.put)

	b.balances = make(map[basics.Address]basics.AccountData)
	b.balances[creator] = basics.AccountData{}
	var ad *transactions.ApplyData = &transactions.ApplyData{}

	err = ApplicationCall(ac, h, &b, ad, &ep, txnCounter)
	a.Error(err)
	a.Contains(err.Error(), "max created apps per acct is 0")
	a.Equal(0, b.put)

	b.SetProto(protocol.ConsensusFuture)
	proto := b.ConsensusParams()
	ep.Proto = &proto

	// this test will succeed in creating the app, but then fail
	// because the mock balances doesn't update the creators table
	// so it will think the app doesn't exist
	err = ApplicationCall(ac, h, &b, ad, &ep, txnCounter)
	a.Error(err)
	a.Contains(err.Error(), "applications that do not exist")
	a.Equal(1, b.put)

	appIdx := basics.AppIndex(txnCounter + 1)
	b.appCreators = map[basics.AppIndex]basics.Address{appIdx: creator}

	// save the created app info to the side
	saved := b.putBalances[creator]

	b.ResetWrites()

	// now looking up the creator will succeed, but we reset writes, so
	// they won't have the app params
	err = ApplicationCall(ac, h, &b, ad, &ep, txnCounter)
	a.Error(err)
	a.Contains(err.Error(), fmt.Sprintf("app %d not found in account", appIdx))
	a.Equal(1, b.put)

	b.ResetWrites()

	// now we give the creator the app params again
	cp := basics.AccountData{}
	cp.AppParams = cloneAppParams(saved.AppParams)
	cp.AppLocalStates = cloneAppLocalStates(saved.AppLocalStates)
	b.balances[creator] = cp
	err = ApplicationCall(ac, h, &b, ad, &ep, txnCounter)
	a.Error(err)
	a.Contains(err.Error(), "transaction rejected by ApprovalProgram")
	a.Equal(uint64(b.allocatedAppIdx), txnCounter+1)
	a.Equal(1, b.put)
	// ensure original balance record in the mock was not changed
	// this ensure proper cloning and any in-intended in-memory modifications
	//
	// known artefact of cloning AppLocalState even with empty update, nil map vs empty map
	saved.AppLocalStates = map[basics.AppIndex]basics.AppLocalState{}
	a.Equal(saved, b.balances[creator])
	saved = b.putBalances[creator]

	b.ResetWrites()

	b.pass = true
	cp = basics.AccountData{}
	cp.AppParams = cloneAppParams(saved.AppParams)
	cp.AppLocalStates = cloneAppLocalStates(saved.AppLocalStates)
	cp.TotalAppSchema = saved.TotalAppSchema
	b.balances[creator] = cp

	ac.GlobalStateSchema = basics.StateSchema{NumUint: 1}
	err = ApplicationCall(ac, h, &b, ad, &ep, txnCounter)
	a.NoError(err)
	a.Equal(appIdx, b.allocatedAppIdx)
	a.Equal(1, b.put)
	a.Equal(saved, b.balances[creator])
	br := b.putBalances[creator]
	a.Equal([]byte{1}, br.AppParams[appIdx].ApprovalProgram)
	a.Equal([]byte{1}, br.AppParams[appIdx].ClearStateProgram)
	a.Equal(basics.TealKeyValue(nil), br.AppParams[appIdx].GlobalState)
	a.Equal(basics.StateSchema{NumUint: 1}, br.AppParams[appIdx].GlobalStateSchema)
	a.Equal(basics.StateSchema{}, br.AppParams[appIdx].LocalStateSchema)
	a.Equal(basics.StateSchema{NumUint: 1}, br.TotalAppSchema)
	a.Equal(basics.StateSchema{}, br.AppParams[appIdx].LocalStateSchema)

	ac.ExtraProgramPages = 1
	err = ApplicationCall(ac, h, &b, ad, &ep, txnCounter)
	a.NoError(err)
	br = b.putBalances[creator]
	a.Equal(uint32(1), br.AppParams[appIdx].ExtraProgramPages)
	a.Equal(uint32(1), br.TotalExtraAppPages)
}

// TestAppCallApplyCreateOptIn checks balance record fields without tracking substages
func TestAppCallApplyCreateOptIn(t *testing.T) {
	partitiontest.PartitionTest(t)

	a := require.New(t)

	creator := getRandomAddress(a)
	sender := creator
	ac := transactions.ApplicationCallTxnFields{
		ApplicationID:     0,
		ApprovalProgram:   []byte{1},
		ClearStateProgram: []byte{1},
		GlobalStateSchema: basics.StateSchema{NumUint: 1},
		LocalStateSchema:  basics.StateSchema{NumByteSlice: 2},
		OnCompletion:      transactions.OptInOC,
	}
	h := transactions.Header{
		Sender: sender,
	}
	var ep logic.EvalParams
	var txnCounter uint64 = 1
	appIdx := basics.AppIndex(txnCounter + 1)
	var ad *transactions.ApplyData = &transactions.ApplyData{}
	var b testBalancesPass

	b.balances = make(map[basics.Address]basics.AccountData)
	b.balances[creator] = basics.AccountData{}
	b.SetProto(protocol.ConsensusFuture)
	proto := b.ConsensusParams()
	ep.Proto = &proto
	b.appCreators = map[basics.AppIndex]basics.Address{appIdx: creator}

	gd := map[string]basics.ValueDelta{"uint": {Action: basics.SetUintAction, Uint: 1}}
	b.delta = basics.EvalDelta{GlobalDelta: gd}

	err := ApplicationCall(ac, h, &b, ad, &ep, txnCounter)
	a.NoError(err)
	a.Equal(appIdx, b.allocatedAppIdx)
	br := b.balances[creator]
	a.Equal([]byte{1}, br.AppParams[appIdx].ApprovalProgram)
	a.Equal([]byte{1}, br.AppParams[appIdx].ClearStateProgram)
	a.Equal(basics.TealKeyValue(nil), br.AppParams[appIdx].GlobalState)
	a.Equal(basics.StateSchema{NumUint: 1}, br.AppParams[appIdx].GlobalStateSchema)
	a.Equal(basics.StateSchema{NumByteSlice: 2}, br.AppParams[appIdx].LocalStateSchema)
	a.Equal(basics.StateSchema{NumByteSlice: 2}, br.AppLocalStates[appIdx].Schema)
	a.Equal(basics.StateSchema{NumUint: 1, NumByteSlice: 2}, br.TotalAppSchema)
}

func TestAppCallOptIn(t *testing.T) {
	partitiontest.PartitionTest(t)

	a := require.New(t)

	sender := getRandomAddress(a)

	var txnCounter uint64 = 1
	appIdx := basics.AppIndex(txnCounter + 1)
	var b testBalances
	ad := basics.AccountData{}
	b.balances = map[basics.Address]basics.AccountData{sender: ad}

	var params basics.AppParams

	err := optInApplication(&b, sender, appIdx, params)
	a.Error(err)
	a.Contains(err.Error(), "cannot opt in app")
	a.Equal(0, b.put)

	b.SetProto(protocol.ConsensusFuture)
	err = optInApplication(&b, sender, appIdx, params)
	a.NoError(err)
	a.Equal(1, b.put)
	br := b.putBalances[sender]
	a.Equal(basics.AccountData{AppLocalStates: map[basics.AppIndex]basics.AppLocalState{appIdx: {}}}, br)

	b.ResetWrites()

	ad.AppLocalStates = make(map[basics.AppIndex]basics.AppLocalState)
	ad.AppLocalStates[appIdx] = basics.AppLocalState{}
	b.balances = map[basics.Address]basics.AccountData{sender: ad}
	err = optInApplication(&b, sender, appIdx, params)
	a.Error(err)
	a.Contains(err.Error(), "has already opted in to app")
	a.Equal(0, b.put)

	b.ResetWrites()

	delete(ad.AppLocalStates, appIdx)
	ad.AppLocalStates[appIdx+1] = basics.AppLocalState{}
	b.balances = map[basics.Address]basics.AccountData{sender: ad}
	err = optInApplication(&b, sender, appIdx, params)
	a.NoError(err)
	a.Equal(1, b.put)

	b.ResetWrites()

	ad.AppLocalStates[appIdx+1] = basics.AppLocalState{
		Schema: basics.StateSchema{NumByteSlice: 1},
	}
	ad.TotalAppSchema = basics.StateSchema{NumByteSlice: 1}
	params.LocalStateSchema = basics.StateSchema{NumUint: 1}
	b.balances = map[basics.Address]basics.AccountData{sender: ad}
	err = optInApplication(&b, sender, appIdx, params)
	a.NoError(err)
	a.Equal(1, b.put)
	br = b.putBalances[sender]
	a.Equal(
		basics.AccountData{
			AppLocalStates: map[basics.AppIndex]basics.AppLocalState{
				appIdx:     {Schema: basics.StateSchema{NumUint: 1}},
				appIdx + 1: {Schema: basics.StateSchema{NumByteSlice: 1}},
			},
			TotalAppSchema: basics.StateSchema{NumUint: 1, NumByteSlice: 1},
		},
		br,
	)
}

func TestAppCallClearState(t *testing.T) {
	partitiontest.PartitionTest(t)

	a := require.New(t)

	creator := getRandomAddress(a)
	sender := getRandomAddress(a)
	var txnCounter uint64 = 1
	appIdx := basics.AppIndex(txnCounter + 1)
	var b testBalances
	var ep logic.EvalParams

	ad := &transactions.ApplyData{}
	b.appCreators = make(map[basics.AppIndex]basics.Address)
	b.balances = make(map[basics.Address]basics.AccountData, 2)
	b.SetProto(protocol.ConsensusFuture)
	proto := b.ConsensusParams()
	ep.Proto = &proto

	ac := transactions.ApplicationCallTxnFields{
		ApplicationID: appIdx,
		OnCompletion:  transactions.ClearStateOC,
	}
	params := basics.AppParams{
		ApprovalProgram: []byte{1},
		StateSchemas: basics.StateSchemas{
			GlobalStateSchema: basics.StateSchema{NumUint: 1},
		},
	}
	h := transactions.Header{
		Sender: sender,
	}

	b.balances = make(map[basics.Address]basics.AccountData)
	cp := basics.AccountData{
		AppParams: map[basics.AppIndex]basics.AppParams{appIdx: params},
	}
	b.balances[creator] = cp
	b.appCreators = map[basics.AppIndex]basics.Address{appIdx: creator}

	b.pass = true
	// check app not exist and not opted in
	b.balances[sender] = basics.AccountData{}
	err := ApplicationCall(ac, h, &b, ad, &ep, txnCounter)
	a.Error(err)
	a.Contains(err.Error(), "is not currently opted in to app")
	a.Equal(0, b.put)

	// check non-existing app with empty opt-in
	b.balances[sender] = basics.AccountData{
		AppLocalStates: map[basics.AppIndex]basics.AppLocalState{appIdx: {}},
	}
	err = ApplicationCall(ac, h, &b, ad, &ep, txnCounter)
	a.NoError(err)
	a.Equal(1, b.put)
	br := b.putBalances[sender]
	a.Equal(0, len(br.AppLocalStates))
	a.Equal(basics.StateSchema{}, br.TotalAppSchema)
	// check original balance record not changed
	br = b.balances[sender]
	a.Equal(map[basics.AppIndex]basics.AppLocalState{appIdx: {}}, br.AppLocalStates)

	b.ResetWrites()

	// check non-existing app with non-empty opt-in
	b.balances[sender] = basics.AccountData{
		AppLocalStates: map[basics.AppIndex]basics.AppLocalState{
			appIdx: {Schema: basics.StateSchema{NumUint: 10}},
		},
	}
	err = ApplicationCall(ac, h, &b, ad, &ep, txnCounter)
	a.NoError(err)
	a.Equal(1, b.put)
	br = b.putBalances[sender]
	a.Equal(0, len(br.AppLocalStates))
	a.Equal(basics.StateSchema{}, br.TotalAppSchema)
	a.Equal(basics.EvalDelta{}, ad.EvalDelta)

	b.ResetWrites()

	// check existing application with failing ClearStateProgram
	b.balances[creator] = basics.AccountData{
		AppParams: map[basics.AppIndex]basics.AppParams{
			appIdx: {
				ClearStateProgram: []byte{1},
				StateSchemas: basics.StateSchemas{
					GlobalStateSchema: basics.StateSchema{NumUint: 1},
				},
			},
		},
	}
	b.appCreators[appIdx] = creator

	// one put: to opt out
	b.pass = false
	b.delta = basics.EvalDelta{GlobalDelta: nil}
	err = ApplicationCall(ac, h, &b, ad, &ep, txnCounter)
	a.NoError(err)
	a.Equal(1, b.put)
	br = b.putBalances[sender]
	a.Equal(0, len(br.AppLocalStates))
	a.Equal(basics.StateSchema{}, br.TotalAppSchema)
	a.Equal(basics.StateDelta(nil), ad.EvalDelta.GlobalDelta)

	b.ResetWrites()

	// check existing application with logic err ClearStateProgram.
	// one to opt out, one deallocate, no error from ApplicationCall
	b.pass = true
	b.delta = basics.EvalDelta{GlobalDelta: nil}
	b.err = ledgercore.LogicEvalError{Err: fmt.Errorf("test error")}
	err = ApplicationCall(ac, h, &b, ad, &ep, txnCounter)
	a.NoError(err)
	a.Equal(1, b.put)
	br = b.putBalances[sender]
	a.Equal(0, len(br.AppLocalStates))
	a.Equal(basics.StateSchema{}, br.TotalAppSchema)
	a.Equal(basics.StateDelta(nil), ad.EvalDelta.GlobalDelta)

	b.ResetWrites()

	// check existing application with non-logic err ClearStateProgram.
	// ApplicationCall must fail
	b.pass = true
	b.delta = basics.EvalDelta{GlobalDelta: nil}
	b.err = fmt.Errorf("test error")
	err = ApplicationCall(ac, h, &b, ad, &ep, txnCounter)
	a.Error(err)
	br = b.putBalances[sender]
	a.Equal(0, len(br.AppLocalStates))
	a.Equal(basics.StateSchema{}, br.TotalAppSchema)
	a.Equal(basics.StateDelta(nil), ad.EvalDelta.GlobalDelta)

	b.ResetWrites()

	// check existing application with successful ClearStateProgram.
	// one to opt out, one deallocate, no error from ApplicationCall
	b.pass = true
	b.err = nil
	gd := basics.StateDelta{"uint": {Action: basics.SetUintAction, Uint: 1}}
	b.delta = basics.EvalDelta{GlobalDelta: gd}
	err = ApplicationCall(ac, h, &b, ad, &ep, txnCounter)
	a.NoError(err)
	a.Equal(1, b.put)
	a.Equal(appIdx, b.deAllocatedAppIdx)
	a.Equal(0, len(br.AppLocalStates))
	a.Equal(basics.StateSchema{}, br.TotalAppSchema)
	a.Equal(basics.EvalDelta{GlobalDelta: gd}, ad.EvalDelta)

	b.ResetWrites()
	b.pass = true
	b.err = nil
	logs := []basics.LogItem{{ID: 0, Message: "a"}}
	b.delta = basics.EvalDelta{Logs: []basics.LogItem{{ID: 0, Message: "a"}}}
	err = ApplicationCall(ac, h, &b, ad, &ep, txnCounter)
	a.NoError(err)
	a.Equal(basics.EvalDelta{Logs: logs}, ad.EvalDelta)
}

func TestAppCallApplyCloseOut(t *testing.T) {
	partitiontest.PartitionTest(t)

	a := require.New(t)

	creator := getRandomAddress(a)
	sender := getRandomAddress(a)
	var txnCounter uint64 = 1
	appIdx := basics.AppIndex(txnCounter + 1)

	ac := transactions.ApplicationCallTxnFields{
		ApplicationID: appIdx,
		OnCompletion:  transactions.CloseOutOC,
	}
	params := basics.AppParams{
		ApprovalProgram: []byte{1},
		StateSchemas: basics.StateSchemas{
			GlobalStateSchema: basics.StateSchema{NumUint: 1},
		},
	}
	h := transactions.Header{
		Sender: sender,
	}
	var ep logic.EvalParams
	var ad *transactions.ApplyData = &transactions.ApplyData{}
	var b testBalances

	b.balances = make(map[basics.Address]basics.AccountData)
	cbr := basics.AccountData{
		AppParams: map[basics.AppIndex]basics.AppParams{appIdx: params},
	}
	cp := basics.AccountData{
		AppParams: map[basics.AppIndex]basics.AppParams{appIdx: params},
	}
	b.balances[creator] = cp
	b.appCreators = map[basics.AppIndex]basics.Address{appIdx: creator}

	b.SetProto(protocol.ConsensusFuture)
	proto := b.ConsensusParams()
	ep.Proto = &proto

	b.pass = false
	err := ApplicationCall(ac, h, &b, ad, &ep, txnCounter)
	a.Error(err)
	a.Contains(err.Error(), "transaction rejected by ApprovalProgram")
	a.Equal(0, b.put)
	br := b.balances[creator]
	a.Equal(cbr, br)
	a.Equal(basics.EvalDelta{}, ad.EvalDelta)

	// check closing on empty sender's balance record
	b.pass = true
	b.balances[sender] = basics.AccountData{}
	err = ApplicationCall(ac, h, &b, ad, &ep, txnCounter)
	a.Error(err)
	a.Contains(err.Error(), "is not opted in to app")
	a.Equal(0, b.put)
	br = b.balances[creator]
	a.Equal(cbr, br)
	a.Equal(basics.EvalDelta{}, ad.EvalDelta)

	b.ResetWrites()

	// check a happy case
	gd := map[string]basics.ValueDelta{"uint": {Action: basics.SetUintAction, Uint: 1}}
	b.delta = basics.EvalDelta{GlobalDelta: gd}
	b.balances[sender] = basics.AccountData{
		AppLocalStates: map[basics.AppIndex]basics.AppLocalState{appIdx: {}},
	}
	err = ApplicationCall(ac, h, &b, ad, &ep, txnCounter)
	a.NoError(err)
	a.Equal(1, b.put)
	br = b.putBalances[creator]
	a.NotEqual(cbr, br)
	a.Equal(basics.TealKeyValue(nil), br.AppParams[appIdx].GlobalState)
	br = b.putBalances[sender]
	a.Equal(0, len(br.AppLocalStates))
	a.Equal(basics.EvalDelta{GlobalDelta: gd}, ad.EvalDelta)
	a.Equal(basics.StateSchema{NumUint: 0}, br.TotalAppSchema)

	logs := []basics.LogItem{{ID: 0, Message: "a"}}
	b.delta = basics.EvalDelta{Logs: []basics.LogItem{{ID: 0, Message: "a"}}}
	err = ApplicationCall(ac, h, &b, ad, &ep, txnCounter)
	a.NoError(err)
	a.Equal(basics.EvalDelta{Logs: logs}, ad.EvalDelta)
}

func TestAppCallApplyUpdate(t *testing.T) {
	partitiontest.PartitionTest(t)

	a := require.New(t)

	creator := getRandomAddress(a)
	sender := getRandomAddress(a)
	var txnCounter uint64 = 1
	appIdx := basics.AppIndex(txnCounter + 1)

	ac := transactions.ApplicationCallTxnFields{
		ApplicationID:     appIdx,
		OnCompletion:      transactions.UpdateApplicationOC,
		ApprovalProgram:   []byte{2},
		ClearStateProgram: []byte{2},
	}
	params := basics.AppParams{
		ApprovalProgram: []byte{1},
		StateSchemas: basics.StateSchemas{
			GlobalStateSchema: basics.StateSchema{NumUint: 1},
		},
	}
	h := transactions.Header{
		Sender: sender,
	}
	var ep logic.EvalParams
	var ad *transactions.ApplyData = &transactions.ApplyData{}
	var b testBalances

	b.balances = make(map[basics.Address]basics.AccountData)
	cbr := basics.AccountData{
		AppParams: map[basics.AppIndex]basics.AppParams{appIdx: params},
	}
	cp := basics.AccountData{
		AppParams: map[basics.AppIndex]basics.AppParams{appIdx: params},
	}
	b.balances[creator] = cp
	b.appCreators = map[basics.AppIndex]basics.Address{appIdx: creator}

	b.SetProto(protocol.ConsensusV28)
	proto := b.ConsensusParams()
	ep.Proto = &proto

	b.pass = false
	err := ApplicationCall(ac, h, &b, ad, &ep, txnCounter)
	a.Error(err)
	a.Contains(err.Error(), "transaction rejected by ApprovalProgram")
	a.Equal(0, b.put)
	br := b.balances[creator]
	a.Equal(cbr, br)
	a.Equal(basics.EvalDelta{}, ad.EvalDelta)

	// check updating on empty sender's balance record - happy case
	b.pass = true
	b.balances[sender] = basics.AccountData{}
	err = ApplicationCall(ac, h, &b, ad, &ep, txnCounter)
	a.NoError(err)
	a.Equal(1, b.put)
	br = b.balances[creator]
	a.Equal(cbr, br)
	br = b.putBalances[creator]
	a.Equal([]byte{2}, br.AppParams[appIdx].ApprovalProgram)
	a.Equal([]byte{2}, br.AppParams[appIdx].ClearStateProgram)
	a.Equal(basics.EvalDelta{}, ad.EvalDelta)

	//check program len check happens in future consensus proto version
	b.SetProto(protocol.ConsensusFuture)
	proto = b.ConsensusParams()
	ep.Proto = &proto

	// check app program len
	params = basics.AppParams{
		ApprovalProgram: []byte{1},
		StateSchemas: basics.StateSchemas{
			GlobalStateSchema: basics.StateSchema{NumUint: 1},
		},
		ExtraProgramPages: 1,
	}
	h = transactions.Header{
		Sender: sender,
	}

	b.balances = make(map[basics.Address]basics.AccountData)
	cbr = basics.AccountData{
		AppParams: map[basics.AppIndex]basics.AppParams{appIdx: params},
	}
	cp = basics.AccountData{
		AppParams: map[basics.AppIndex]basics.AppParams{appIdx: params},
	}
	b.balances[creator] = cp
	b.appCreators = map[basics.AppIndex]basics.Address{appIdx: creator}

	// check extraProgramPages is used
	appr := make([]byte, 2*proto.MaxAppProgramLen+1)
	appr[0] = 4 // version 4

	var tests = []struct {
		name     string
		approval []byte
		clear    []byte
	}{
		{"approval", appr, []byte{2}},
		{"clear state", []byte{2}, appr},
	}
	for _, test := range tests {
		ac = transactions.ApplicationCallTxnFields{
			ApplicationID:     appIdx,
			OnCompletion:      transactions.UpdateApplicationOC,
			ApprovalProgram:   test.approval,
			ClearStateProgram: test.clear,
		}

		b.pass = true
		err = ApplicationCall(ac, h, &b, ad, &ep, txnCounter)
		a.Error(err)
		a.Contains(err.Error(), fmt.Sprintf("updateApplication %s program too long", test.name))
	}

	// check extraProgramPages allows length of proto.MaxAppProgramLen + 1
	appr = make([]byte, proto.MaxAppProgramLen+1)
	appr[0] = 4
	ac = transactions.ApplicationCallTxnFields{
		ApplicationID:     appIdx,
		OnCompletion:      transactions.UpdateApplicationOC,
		ApprovalProgram:   appr,
		ClearStateProgram: []byte{2},
	}
	b.pass = true
	err = ApplicationCall(ac, h, &b, ad, &ep, txnCounter)
	a.NoError(err)

<<<<<<< HEAD
	logs := []basics.LogItem{{ID: 0, Message: "a"}}
	b.delta = basics.EvalDelta{Logs: []basics.LogItem{{ID: 0, Message: "a"}}}
	err = ApplicationCall(ac, h, &b, ad, &ep, txnCounter)
	a.NoError(err)
	a.Equal(basics.EvalDelta{Logs: logs}, ad.EvalDelta)
=======
	// check extraProgramPages is used and long sum rejected
	ac = transactions.ApplicationCallTxnFields{
		ApplicationID:     appIdx,
		OnCompletion:      transactions.UpdateApplicationOC,
		ApprovalProgram:   appr,
		ClearStateProgram: appr,
	}
	b.pass = true
	err = ApplicationCall(ac, h, &b, ad, &ep, txnCounter)
	a.Error(err)
	a.Contains(err.Error(), "updateApplication app programs too long")
>>>>>>> 9194dec9
}

func TestAppCallApplyDelete(t *testing.T) {
	partitiontest.PartitionTest(t)

	a := require.New(t)

	creator := getRandomAddress(a)
	sender := getRandomAddress(a)
	var txnCounter uint64 = 1
	appIdx := basics.AppIndex(txnCounter + 1)

	ac := transactions.ApplicationCallTxnFields{
		ApplicationID: appIdx,
		OnCompletion:  transactions.DeleteApplicationOC,
	}
	params := basics.AppParams{
		ApprovalProgram: []byte{1},
		StateSchemas: basics.StateSchemas{
			GlobalStateSchema: basics.StateSchema{NumUint: 1},
		},
		ExtraProgramPages: 1,
	}
	h := transactions.Header{
		Sender: sender,
	}
	var ep logic.EvalParams
	var ad *transactions.ApplyData = &transactions.ApplyData{}
	var b testBalances

	b.balances = make(map[basics.Address]basics.AccountData)
	// cbr is to ensure the original balance record is not modified but copied when updated in apply
	cbr := basics.AccountData{
		AppParams:          map[basics.AppIndex]basics.AppParams{appIdx: params},
		TotalExtraAppPages: 1,
	}
	cp := basics.AccountData{
		AppParams:          map[basics.AppIndex]basics.AppParams{appIdx: params},
		TotalExtraAppPages: 1,
	}
	b.balances[creator] = cp
	b.appCreators = map[basics.AppIndex]basics.Address{appIdx: creator}

	// check if it fails nothing changes
	b.SetProto(protocol.ConsensusFuture)
	proto := b.ConsensusParams()
	ep.Proto = &proto

	b.pass = false
	err := ApplicationCall(ac, h, &b, ad, &ep, txnCounter)
	a.Error(err)
	a.Contains(err.Error(), "transaction rejected by ApprovalProgram")
	a.Equal(0, b.put)
	br := b.balances[creator]
	a.Equal(cbr, br)
	a.Equal(basics.EvalDelta{}, ad.EvalDelta)

	// check calculation on ConsensusV28. TotalExtraAppPages does not change
	b.SetProto(protocol.ConsensusV28)
	proto = b.ConsensusParams()
	ep.Proto = &proto

	b.pass = true
	b.balances[sender] = basics.AccountData{}
	err = ApplicationCall(ac, h, &b, ad, &ep, txnCounter)
	a.NoError(err)
	a.Equal(appIdx, b.deAllocatedAppIdx)
	a.Equal(1, b.put)
	br = b.balances[creator]
	a.Equal(cbr, br)
	br = b.putBalances[creator]
	a.Equal(basics.AppParams{}, br.AppParams[appIdx])
	a.Equal(basics.StateSchema{}, br.TotalAppSchema)
	a.Equal(basics.EvalDelta{}, ad.EvalDelta)
<<<<<<< HEAD
	a.Equal(uint32(0), br.TotalExtraAppPages)

	logs := []basics.LogItem{{ID: 0, Message: "a"}}
	b.delta = basics.EvalDelta{Logs: []basics.LogItem{{ID: 0, Message: "a"}}}
	err = ApplicationCall(ac, h, &b, ad, &ep, txnCounter)
	a.NoError(err)
	a.Equal(basics.EvalDelta{Logs: logs}, ad.EvalDelta)
=======
	a.Equal(uint32(1), br.TotalExtraAppPages)
	b.ResetWrites()

	b.SetProto(protocol.ConsensusFuture)
	proto = b.ConsensusParams()
	ep.Proto = &proto

	// check deletion
	for initTotalExtraPages := uint32(0); initTotalExtraPages < 3; initTotalExtraPages++ {
		cbr = basics.AccountData{
			AppParams:          map[basics.AppIndex]basics.AppParams{appIdx: params},
			TotalExtraAppPages: initTotalExtraPages,
		}
		cp := basics.AccountData{
			AppParams:          map[basics.AppIndex]basics.AppParams{appIdx: params},
			TotalExtraAppPages: initTotalExtraPages,
		}
		b.balances[creator] = cp
		b.pass = true
		b.balances[sender] = basics.AccountData{}
		err = ApplicationCall(ac, h, &b, ad, &ep, txnCounter)
		a.NoError(err)
		a.Equal(appIdx, b.deAllocatedAppIdx)
		a.Equal(1, b.put)
		br = b.balances[creator]
		a.Equal(cbr, br)
		br = b.putBalances[creator]
		a.Equal(basics.AppParams{}, br.AppParams[appIdx])
		a.Equal(basics.StateSchema{}, br.TotalAppSchema)
		a.Equal(basics.EvalDelta{}, ad.EvalDelta)
		if initTotalExtraPages <= params.ExtraProgramPages {
			a.Equal(uint32(0), br.TotalExtraAppPages)
		} else {
			a.Equal(initTotalExtraPages-1, br.TotalExtraAppPages)
		}
		b.ResetWrites()
	}
>>>>>>> 9194dec9
}

func TestAppCallApplyCreateClearState(t *testing.T) {
	partitiontest.PartitionTest(t)

	a := require.New(t)

	creator := getRandomAddress(a)
	sender := creator
	ac := transactions.ApplicationCallTxnFields{
		ApplicationID:     0,
		ApprovalProgram:   []byte{1},
		ClearStateProgram: []byte{2},
		GlobalStateSchema: basics.StateSchema{NumUint: 1},
		OnCompletion:      transactions.ClearStateOC,
	}
	h := transactions.Header{
		Sender: sender,
	}
	var ep logic.EvalParams
	var txnCounter uint64 = 1
	appIdx := basics.AppIndex(txnCounter + 1)
	var ad *transactions.ApplyData = &transactions.ApplyData{}
	var b testBalancesPass

	b.balances = make(map[basics.Address]basics.AccountData)
	b.balances[creator] = basics.AccountData{}
	b.SetProto(protocol.ConsensusFuture)
	proto := b.ConsensusParams()
	ep.Proto = &proto

	b.appCreators = map[basics.AppIndex]basics.Address{appIdx: creator}

	b.pass = true
	gd := map[string]basics.ValueDelta{"uint": {Action: basics.SetUintAction, Uint: 1}}
	b.delta = basics.EvalDelta{GlobalDelta: gd}

	// check creation on empty balance record
	err := ApplicationCall(ac, h, &b, ad, &ep, txnCounter)
	a.Error(err)
	a.Contains(err.Error(), "not currently opted in")
	a.Equal(appIdx, b.allocatedAppIdx)
	a.Equal(basics.EvalDelta{}, ad.EvalDelta)
	br := b.balances[creator]
	a.Equal([]byte{1}, br.AppParams[appIdx].ApprovalProgram)
	a.Equal([]byte{2}, br.AppParams[appIdx].ClearStateProgram)
	a.Equal(basics.StateSchema{NumUint: 1}, br.AppParams[appIdx].GlobalStateSchema)
	a.Equal(basics.StateSchema{}, br.AppParams[appIdx].LocalStateSchema)
	a.Equal(basics.StateSchema{NumUint: 1}, br.TotalAppSchema)
	a.Equal(basics.TealKeyValue(nil), br.AppParams[appIdx].GlobalState)
}

func TestAppCallApplyCreateDelete(t *testing.T) {
	partitiontest.PartitionTest(t)

	a := require.New(t)

	creator := getRandomAddress(a)
	sender := creator
	ac := transactions.ApplicationCallTxnFields{
		ApplicationID:     0,
		ApprovalProgram:   []byte{1},
		ClearStateProgram: []byte{1},
		GlobalStateSchema: basics.StateSchema{NumUint: 1},
		OnCompletion:      transactions.DeleteApplicationOC,
	}
	h := transactions.Header{
		Sender: sender,
	}
	var ep logic.EvalParams
	var txnCounter uint64 = 1
	appIdx := basics.AppIndex(txnCounter + 1)
	var ad *transactions.ApplyData = &transactions.ApplyData{}
	var b testBalancesPass

	b.balances = make(map[basics.Address]basics.AccountData)
	b.balances[creator] = basics.AccountData{}
	b.SetProto(protocol.ConsensusFuture)
	proto := b.ConsensusParams()
	ep.Proto = &proto

	b.appCreators = map[basics.AppIndex]basics.Address{appIdx: creator}

	b.pass = true
	gd := map[string]basics.ValueDelta{"uint": {Action: basics.SetUintAction, Uint: 1}}
	b.delta = basics.EvalDelta{GlobalDelta: gd}

	// check creation on empty balance record
	err := ApplicationCall(ac, h, &b, ad, &ep, txnCounter)
	a.NoError(err)
	a.Equal(appIdx, b.allocatedAppIdx)
	a.Equal(basics.EvalDelta{GlobalDelta: gd}, ad.EvalDelta)
	br := b.balances[creator]
	a.Equal(basics.AppParams{}, br.AppParams[appIdx])

	logs := []basics.LogItem{{ID: 0, Message: "a"}}
	b.delta = basics.EvalDelta{Logs: []basics.LogItem{{ID: 0, Message: "a"}}}
	err = ApplicationCall(ac, h, &b, ad, &ep, txnCounter)
	a.NoError(err)
	a.Equal(basics.EvalDelta{Logs: logs}, ad.EvalDelta)

}<|MERGE_RESOLUTION|>--- conflicted
+++ resolved
@@ -1068,13 +1068,6 @@
 	err = ApplicationCall(ac, h, &b, ad, &ep, txnCounter)
 	a.NoError(err)
 
-<<<<<<< HEAD
-	logs := []basics.LogItem{{ID: 0, Message: "a"}}
-	b.delta = basics.EvalDelta{Logs: []basics.LogItem{{ID: 0, Message: "a"}}}
-	err = ApplicationCall(ac, h, &b, ad, &ep, txnCounter)
-	a.NoError(err)
-	a.Equal(basics.EvalDelta{Logs: logs}, ad.EvalDelta)
-=======
 	// check extraProgramPages is used and long sum rejected
 	ac = transactions.ApplicationCallTxnFields{
 		ApplicationID:     appIdx,
@@ -1086,7 +1079,11 @@
 	err = ApplicationCall(ac, h, &b, ad, &ep, txnCounter)
 	a.Error(err)
 	a.Contains(err.Error(), "updateApplication app programs too long")
->>>>>>> 9194dec9
+	logs := []basics.LogItem{{ID: 0, Message: "a"}}
+	b.delta = basics.EvalDelta{Logs: []basics.LogItem{{ID: 0, Message: "a"}}}
+	err = ApplicationCall(ac, h, &b, ad, &ep, txnCounter)
+	a.NoError(err)
+	a.Equal(basics.EvalDelta{Logs: logs}, ad.EvalDelta)
 }
 
 func TestAppCallApplyDelete(t *testing.T) {
@@ -1161,15 +1158,6 @@
 	a.Equal(basics.AppParams{}, br.AppParams[appIdx])
 	a.Equal(basics.StateSchema{}, br.TotalAppSchema)
 	a.Equal(basics.EvalDelta{}, ad.EvalDelta)
-<<<<<<< HEAD
-	a.Equal(uint32(0), br.TotalExtraAppPages)
-
-	logs := []basics.LogItem{{ID: 0, Message: "a"}}
-	b.delta = basics.EvalDelta{Logs: []basics.LogItem{{ID: 0, Message: "a"}}}
-	err = ApplicationCall(ac, h, &b, ad, &ep, txnCounter)
-	a.NoError(err)
-	a.Equal(basics.EvalDelta{Logs: logs}, ad.EvalDelta)
-=======
 	a.Equal(uint32(1), br.TotalExtraAppPages)
 	b.ResetWrites()
 
@@ -1207,7 +1195,13 @@
 		}
 		b.ResetWrites()
 	}
->>>>>>> 9194dec9
+	a.Equal(uint32(0), br.TotalExtraAppPages)
+
+	logs := []basics.LogItem{{ID: 0, Message: "a"}}
+	b.delta = basics.EvalDelta{Logs: []basics.LogItem{{ID: 0, Message: "a"}}}
+	err = ApplicationCall(ac, h, &b, ad, &ep, txnCounter)
+	a.NoError(err)
+	a.Equal(basics.EvalDelta{Logs: logs}, ad.EvalDelta)
 }
 
 func TestAppCallApplyCreateClearState(t *testing.T) {
