--- conflicted
+++ resolved
@@ -79,11 +79,7 @@
 
 		totalAssets := record.TotalAssets
 		maxAssetsPerAccount := balances.ConsensusParams().MaxAssetsPerAccount
-<<<<<<< HEAD
-		if maxAssetsPerAccount > 0 && totalAssets >= uint32(maxAssetsPerAccount) {
-=======
-		if totalAssets >= uint64(maxAssetsPerAccount) {
->>>>>>> 16675992
+		if maxAssetsPerAccount > 0 && totalAssets >= uint64(maxAssetsPerAccount) {
 			return fmt.Errorf("too many assets in account: %d >= %d", totalAssets, maxAssetsPerAccount)
 		}
 
@@ -303,12 +299,7 @@
 
 			totalSndAssets := record.TotalAssets
 			maxAssetsPerAccount := balances.ConsensusParams().MaxAssetsPerAccount
-<<<<<<< HEAD
-
-			if maxAssetsPerAccount > 0 && totalSndAssets >= uint32(maxAssetsPerAccount) {
-=======
-			if totalSndAssets >= uint64(maxAssetsPerAccount) {
->>>>>>> 16675992
+			if maxAssetsPerAccount > 0 && totalSndAssets >= uint64(maxAssetsPerAccount) {
 				return fmt.Errorf("too many assets in account: %d >= %d", totalSndAssets, maxAssetsPerAccount)
 			}
 
