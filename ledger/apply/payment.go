// Copyright (C) 2019-2020 Algorand, Inc.
// This file is part of go-algorand
//
// go-algorand is free software: you can redistribute it and/or modify
// it under the terms of the GNU Affero General Public License as
// published by the Free Software Foundation, either version 3 of the
// License, or (at your option) any later version.
//
// go-algorand is distributed in the hope that it will be useful,
// but WITHOUT ANY WARRANTY; without even the implied warranty of
// MERCHANTABILITY or FITNESS FOR A PARTICULAR PURPOSE.  See the
// GNU Affero General Public License for more details.
//
// You should have received a copy of the GNU Affero General Public License
// along with go-algorand.  If not, see <https://www.gnu.org/licenses/>.

package apply

import (
	"fmt"

	"github.com/algorand/go-algorand/config"
	"github.com/algorand/go-algorand/data/basics"
	"github.com/algorand/go-algorand/data/transactions"
)

func checkSpender(payment transactions.PaymentTxnFields, header transactions.Header, spec transactions.SpecialAddresses, proto config.ConsensusParams) error {
	if header.Sender == payment.CloseRemainderTo {
		return fmt.Errorf("transaction cannot close account to its sender %v", header.Sender)
	}

	// the FeeSink account may only spend to the IncentivePool
	if header.Sender == spec.FeeSink {
		if payment.Receiver != spec.RewardsPool {
			return fmt.Errorf("cannot spend from fee sink's address %v to non incentive pool address %v", header.Sender, payment.Receiver)
		}
		if payment.CloseRemainderTo != (basics.Address{}) {
			return fmt.Errorf("cannot close fee sink %v to %v", header.Sender, payment.CloseRemainderTo)
		}
	}
	return nil
}

// Payment changes the balances according to this transaction.
// The ApplyData argument should reflect the changes made by
// apply().  It may already include changes made by the caller
// (i.e., Transaction.Apply), so apply() must update it rather
// than overwriting it.  For example, Transaction.Apply() may
// have updated ad.SenderRewards, and this function should only
// add to ad.SenderRewards (if needed), but not overwrite it.
func Payment(payment transactions.PaymentTxnFields, header transactions.Header, balances Balances, spec transactions.SpecialAddresses, ad *transactions.ApplyData) error {
	// move tx money
	if !payment.Amount.IsZero() || payment.Receiver != (basics.Address{}) {
		err := balances.Move(header.Sender, payment.Receiver, payment.Amount, &ad.SenderRewards, &ad.ReceiverRewards)
		if err != nil {
			return err
		}
	}

	if payment.CloseRemainderTo != (basics.Address{}) {
		rec, err := balances.Get(header.Sender, true)
		if err != nil {
			return err
		}

		closeAmount := rec.MicroAlgos
		ad.ClosingAmount = closeAmount
		err = balances.Move(header.Sender, payment.CloseRemainderTo, closeAmount, &ad.SenderRewards, &ad.CloseRewards)
		if err != nil {
			return err
		}

		// Confirm that we have no balance left
		rec, err = balances.Get(header.Sender, true)
<<<<<<< HEAD
		if !rec.MicroAlgos.IsZero() {
			return fmt.Errorf("balance %d still not zero after CloseRemainderTo", rec.MicroAlgos.Raw)
=======
		if err != nil {
			return err
		}
		if !rec.AccountData.MicroAlgos.IsZero() {
			return fmt.Errorf("balance %d still not zero after CloseRemainderTo", rec.AccountData.MicroAlgos.Raw)
>>>>>>> ffb3b20d
		}

		// Confirm that there is no asset-related state in the account
		if len(rec.Assets) > 0 {
			return fmt.Errorf("cannot close: %d outstanding assets", len(rec.Assets))
		}

		if len(rec.AssetParams) > 0 {
			// This should be impossible because every asset created
			// by an account (in AssetParams) must also appear in Assets,
			// which we checked above.
			return fmt.Errorf("cannot close: %d outstanding created assets", len(rec.AssetParams))
		}

		// Confirm that there is no application-related state remaining
		if len(rec.AppLocalStates) > 0 {
			return fmt.Errorf("cannot close: %d outstanding applications opted in. Please opt out or clear them", len(rec.AppLocalStates))
		}

		// Can't have created apps remaining either
		if len(rec.AppParams) > 0 {
			return fmt.Errorf("cannot close: %d outstanding created applications", len(rec.AppParams))
		}

		// Clear out entire account record, to allow the DB to GC it
		rec = basics.AccountData{}
		err = balances.Put(header.Sender, rec)
		if err != nil {
			return err
		}
	}

	return nil
}<|MERGE_RESOLUTION|>--- conflicted
+++ resolved
@@ -72,16 +72,11 @@
 
 		// Confirm that we have no balance left
 		rec, err = balances.Get(header.Sender, true)
-<<<<<<< HEAD
-		if !rec.MicroAlgos.IsZero() {
-			return fmt.Errorf("balance %d still not zero after CloseRemainderTo", rec.MicroAlgos.Raw)
-=======
 		if err != nil {
 			return err
 		}
-		if !rec.AccountData.MicroAlgos.IsZero() {
-			return fmt.Errorf("balance %d still not zero after CloseRemainderTo", rec.AccountData.MicroAlgos.Raw)
->>>>>>> ffb3b20d
+		if !rec.MicroAlgos.IsZero() {
+			return fmt.Errorf("balance %d still not zero after CloseRemainderTo", rec.MicroAlgos.Raw)
 		}
 
 		// Confirm that there is no asset-related state in the account
