--- conflicted
+++ resolved
@@ -30,11 +30,7 @@
 	"github.com/algorand/go-algorand/data/bookkeeping"
 	"github.com/algorand/go-algorand/logging"
 	"github.com/algorand/go-algorand/protocol"
-<<<<<<< HEAD
-	"github.com/algorand/go-algorand/testpartitioning"
-=======
 	"github.com/algorand/go-algorand/test/partitiontest"
->>>>>>> 916154b5
 	"github.com/algorand/go-algorand/util/db"
 )
 
@@ -123,11 +119,7 @@
 }
 
 func TestBlockDBEmpty(t *testing.T) {
-<<<<<<< HEAD
-	testpartitioning.PartitionTest(t)
-=======
 	partitiontest.PartitionTest(t)
->>>>>>> 916154b5
 
 	dbs, _ := dbOpenTest(t, true)
 	setDbLogging(t, dbs)
@@ -143,11 +135,7 @@
 }
 
 func TestBlockDBInit(t *testing.T) {
-<<<<<<< HEAD
-	testpartitioning.PartitionTest(t)
-=======
 	partitiontest.PartitionTest(t)
->>>>>>> 916154b5
 
 	dbs, _ := dbOpenTest(t, true)
 	setDbLogging(t, dbs)
@@ -169,11 +157,7 @@
 }
 
 func TestBlockDBAppend(t *testing.T) {
-<<<<<<< HEAD
-	testpartitioning.PartitionTest(t)
-=======
 	partitiontest.PartitionTest(t)
->>>>>>> 916154b5
 
 	dbs, _ := dbOpenTest(t, true)
 	setDbLogging(t, dbs)
