--- conflicted
+++ resolved
@@ -174,50 +174,4 @@
 		blocks = append(blocks, blkent)
 		checkBlockDB(t, tx, blocks)
 	}
-<<<<<<< HEAD
-}
-
-func TestFixGenesisPaysetHash(t *testing.T) {
-	dbs, _ := dbOpenTest(t, true)
-	setDbLogging(t, dbs)
-	defer dbs.Close()
-
-	tx, err := dbs.Wdb.Handle.Begin()
-	require.NoError(t, err)
-	defer tx.Rollback()
-
-	// Make a genesis block with a good payset hash
-	goodGenesis := randomBlock(basics.Round(0))
-	goodGenesis.block.BlockHeader.TxnRoot = transactions.Payset{}.CommitGenesis()
-	require.NoError(t, err)
-
-	// Copy the genesis block and replace its payset hash with the buggy value
-	badGenesis := goodGenesis
-	badGenesis.block.BlockHeader.TxnRoot = transactions.Payset{}.CommitFlat()
-
-	// Assert that the buggy value is different from the good value
-	require.NotEqual(t, goodGenesis.block.BlockHeader.TxnRoot, badGenesis.block.BlockHeader.TxnRoot)
-
-	// Insert the buggy block
-	err = blockInit(tx, []bookkeeping.Block{badGenesis.block})
-	require.NoError(t, err)
-	checkBlockDB(t, tx, []blockEntry{badGenesis})
-
-	// Check that it has the bad TxnRoot
-	blk, err := blockGet(tx, basics.Round(0))
-	require.NoError(t, err)
-	require.Equal(t, blk.BlockHeader.TxnRoot, badGenesis.block.BlockHeader.TxnRoot)
-
-	// Pretend to initBlocksDB for an archival node with the good genesis
-	l := &Ledger{log: logging.Base()}
-	err = initBlocksDB(tx, l, []bookkeeping.Block{goodGenesis.block}, true)
-	require.NoError(t, err)
-	checkBlockDB(t, tx, []blockEntry{goodGenesis})
-
-	// Check that it has the good TxnRoot
-	blk, err = blockGet(tx, basics.Round(0))
-	require.NoError(t, err)
-	require.Equal(t, blk.BlockHeader.TxnRoot, goodGenesis.block.BlockHeader.TxnRoot)
-=======
->>>>>>> 23bfcd79
 }